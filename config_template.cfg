%%%%%%%%%%%%%%%%%%%%%%%%%%%%%%%%%%%%%%%%%%%%%%%%%%%%%%%%%%%%%%%%%%%%%%%%%%%%%%%%
%                                                                              %
% SU2 configuration file                                                       %
% Case description: _________________________________________________________  %
% Author: ___________________________________________________________________  %
% Institution: ______________________________________________________________  %
% Date: __________                                                             %
% File Version 7.0.8 "Blackbird"                                               %
%                                                                              %
%%%%%%%%%%%%%%%%%%%%%%%%%%%%%%%%%%%%%%%%%%%%%%%%%%%%%%%%%%%%%%%%%%%%%%%%%%%%%%%%

% ------------- DIRECT, ADJOINT, AND LINEARIZED PROBLEM DEFINITION ------------%
%
% Solver type (EULER, NAVIER_STOKES, RANS,
%              INC_EULER, INC_NAVIER_STOKES, INC_RANS,
<<<<<<< HEAD
               NEMO_EULER, NEMO_NAVIER_STOKES,
=======
%              NEMO_EULER, NEMO_NAVIER_STOKES,
>>>>>>> 22507514
%              FEM_EULER, FEM_NAVIER_STOKES, FEM_RANS, FEM_LES,
%              HEAT_EQUATION_FVM, ELASTICITY)
SOLVER= EULER
%
% Specify turbulence model (NONE, SA, SA_NEG, SST, SA_E, SA_COMP, SA_E_COMP, SST_SUST)
KIND_TURB_MODEL= NONE
%
% Specify subgrid scale model(NONE, IMPLICIT_LES, SMAGORINSKY, WALE, VREMAN)
KIND_SGS_MODEL= NONE
%
% Specify the verification solution(NO_VERIFICATION_SOLUTION, INVISCID_VORTEX,
%                                   RINGLEB, NS_UNIT_QUAD, TAYLOR_GREEN_VORTEX,
%                                   MMS_NS_UNIT_QUAD, MMS_NS_UNIT_QUAD_WALL_BC,
%                                   MMS_NS_TWO_HALF_CIRCLES, MMS_NS_TWO_HALF_SPHERES,
%                                   MMS_INC_EULER, MMS_INC_NS, INC_TAYLOR_GREEN_VORTEX,
%                                   USER_DEFINED_SOLUTION)
KIND_VERIFICATION_SOLUTION= NO_VERIFICATION_SOLUTION
%
% Mathematical problem (DIRECT, CONTINUOUS_ADJOINT, DISCRETE_ADJOINT)
% Defaults to DISCRETE_ADJOINT for the SU2_*_AD codes, and to DIRECT otherwise.
MATH_PROBLEM= DIRECT
%
% Axisymmetric simulation, only compressible flows (NO, YES)
AXISYMMETRIC= NO
%
% Restart solution (NO, YES)
RESTART_SOL= NO
%
% Discard the data storaged in the solution and geometry files
% e.g. AOA, dCL/dAoA, dCD/dCL, iter, etc.
% Note that AoA in the solution and geometry files is critical
% to aero design using AoA as a variable. (NO, YES)
DISCARD_INFILES= NO
%
% System of measurements (SI, US)
% International system of units (SI): ( meters, kilograms, Kelvins,
%                                       Newtons = kg m/s^2, Pascals = N/m^2, 
%                                       Density = kg/m^3, Speed = m/s,
%                                       Equiv. Area = m^2 )
% United States customary units (US): ( inches, slug, Rankines, lbf = slug ft/s^2, 
%                                       psf = lbf/ft^2, Density = slug/ft^3, 
%                                       Speed = ft/s, Equiv. Area = ft^2 )
SYSTEM_MEASUREMENTS= SI
%
% List of config files for each zone in a multizone setup with SOLVER=MULTIPHYSICS
% Order here has to match the order in the meshfile if just one is used.
<<<<<<< HEAD
CONFIG_LIST= (configA.cfg, configB.cfg)
=======
CONFIG_LIST= (configA.cfg, configB.cfg, ...)
>>>>>>> 22507514
%
% ------------------------------- SOLVER CONTROL ------------------------------%
%
% Number of iterations for single-zone problems
ITER= 1
%
% Maximum number of inner iterations
INNER_ITER= 9999
%
% Maximum number of outer iterations (only for multizone problems)
OUTER_ITER= 1
%
% Maximum number of time iterations
TIME_ITER= 1
%
% Convergence field 
CONV_FIELD= DRAG
%
% Min value of the residual (log10 of the residual)
CONV_RESIDUAL_MINVAL= -8
%
% Start convergence criteria at iteration number
CONV_STARTITER= 10
%
% Number of elements to apply the criteria
CONV_CAUCHY_ELEMS= 100
%
% Epsilon to control the series convergence
CONV_CAUCHY_EPS= 1E-10
%
% Iteration number to begin unsteady restarts
RESTART_ITER= 0
%
%% Time convergence monitoring
WINDOW_CAUCHY_CRIT = YES
%
% List of time convergence fields 
CONV_WINDOW_FIELD = (TAVG_DRAG, TAVG_LIFT)
%
% Time Convergence Monitoring starts at Iteration WINDOW_START_ITER + CONV_WINDOW_STARTITER
CONV_WINDOW_STARTITER = 0
%
% Epsilon to control the series convergence
CONV_WINDOW_CAUCHY_EPS = 1E-3
%
% Number of elements to apply the criteria
CONV_WINDOW_CAUCHY_ELEMS = 10
%
% ------------------------- TIME-DEPENDENT SIMULATION -------------------------------%
%
% Time domain simulation
TIME_DOMAIN= NO
%
% Unsteady simulation (NO, TIME_STEPPING, DUAL_TIME_STEPPING-1ST_ORDER,
%                      DUAL_TIME_STEPPING-2ND_ORDER, HARMONIC_BALANCE)
TIME_MARCHING= NO
%
% Time Step for dual time stepping simulations (s) -- Only used when UNST_CFL_NUMBER = 0.0
% For the DG-FEM solver it is used as a synchronization time when UNST_CFL_NUMBER != 0.0
TIME_STEP= 0.0
%
% Total Physical Time for dual time stepping simulations (s)
MAX_TIME= 50.0
%
% Unsteady Courant-Friedrichs-Lewy number of the finest grid
UNST_CFL_NUMBER= 0.0
%
%%  Windowed output time averaging
% Time iteration to start the windowed time average in a direct run
WINDOW_START_ITER = 500
%
% Window used for reverse sweep and direct run. Options (SQUARE, HANN, HANN_SQUARE, BUMP) Square is default. 
WINDOW_FUNCTION = SQUARE
%
% ------------------------------- DES Parameters ------------------------------%
%
% Specify Hybrid RANS/LES model (SA_DES, SA_DDES, SA_ZDES, SA_EDDES)
HYBRID_RANSLES= SA_DDES
%
% DES Constant (0.65)
DES_CONST= 0.65

% -------------------- COMPRESSIBLE FREE-STREAM DEFINITION --------------------%
%
% Mach number (non-dimensional, based on the free-stream values)
MACH_NUMBER= 0.8
%
% Angle of attack (degrees, only for compressible flows)
AOA= 1.25
%
% Side-slip angle (degrees, only for compressible flows)
SIDESLIP_ANGLE= 0.0
%
% Init option to choose between Reynolds (default) or thermodynamics quantities
% for initializing the solution (REYNOLDS, TD_CONDITIONS)
INIT_OPTION= REYNOLDS
%
% Free-stream option to choose between density and temperature (default) for
% initializing the solution (TEMPERATURE_FS, DENSITY_FS)
FREESTREAM_OPTION= TEMPERATURE_FS
%
% Free-stream pressure (101325.0 N/m^2, 2116.216 psf by default)
FREESTREAM_PRESSURE= 101325.0
%
% Free-stream temperature (288.15 K, 518.67 R by default)
FREESTREAM_TEMPERATURE= 288.15
%
% Free-stream VIBRATIONAL temperature (288.15 K, 518.67 R by default)
FREESTREAM_TEMPERATURE_VE= 288.15
%
% Reynolds number (non-dimensional, based on the free-stream values)
REYNOLDS_NUMBER= 6.5E6
%
% Reynolds length (1 m, 1 inch by default)
REYNOLDS_LENGTH= 1.0
%
% Free-stream density (1.2886 Kg/m^3, 0.0025 slug/ft^3 by default)
FREESTREAM_DENSITY= 1.2886
%
% Free-stream velocity (1.0 m/s, 1.0 ft/s by default)
FREESTREAM_VELOCITY= ( 1.0, 0.00, 0.00 )
%
% Free-stream viscosity (1.853E-5 N s/m^2, 3.87E-7 lbf s/ft^2 by default)
FREESTREAM_VISCOSITY= 1.853E-5
%
<<<<<<< HEAD
% Documentation missing
FREESTREAM_TURBULENCEINTENSITY= 0.05
%
% Documentation missing
=======
% Free-stream turbulence intensity
FREESTREAM_TURBULENCEINTENSITY= 0.05
%
% Free-stream ratio between turbulent and laminar viscosity
>>>>>>> 22507514
FREESTREAM_TURB2LAMVISCRATIO= 10.0
%
% Compressible flow non-dimensionalization (DIMENSIONAL, FREESTREAM_PRESS_EQ_ONE,
%                              FREESTREAM_VEL_EQ_MACH, FREESTREAM_VEL_EQ_ONE)
REF_DIMENSIONALIZATION= DIMENSIONAL

% ---------------- INCOMPRESSIBLE FLOW CONDITION DEFINITION -------------------%
%
% Density model within the incompressible flow solver.
% Options are CONSTANT (default), BOUSSINESQ, or VARIABLE. If VARIABLE,
% an appropriate fluid model must be selected.
INC_DENSITY_MODEL= CONSTANT
%
% Solve the energy equation in the incompressible flow solver
INC_ENERGY_EQUATION = NO
%
% Initial density for incompressible flows
% (1.2886 kg/m^3 by default (air), 998.2 Kg/m^3 (water))
INC_DENSITY_INIT= 1.2886
%
% Initial velocity for incompressible flows (1.0,0,0 m/s by default)
INC_VELOCITY_INIT= ( 1.0, 0.0, 0.0 )
%
% Initial temperature for incompressible flows that include the 
% energy equation (288.15 K by default). Value is ignored if 
% INC_ENERGY_EQUATION is false.
INC_TEMPERATURE_INIT= 288.15
%
% Non-dimensionalization scheme for incompressible flows. Options are
% INITIAL_VALUES (default), REFERENCE_VALUES, or DIMENSIONAL.
% INC_*_REF values are ignored unless REFERENCE_VALUES is chosen.
INC_NONDIM= INITIAL_VALUES
%
% Reference density for incompressible flows (1.0 kg/m^3 by default)
INC_DENSITY_REF= 1.0
%
% Reference velocity for incompressible flows (1.0 m/s by default)
INC_VELOCITY_REF= 1.0
%
% Reference temperature for incompressible flows that include the 
% energy equation (1.0 K by default)
INC_TEMPERATURE_REF = 1.0
%
% List of inlet types for incompressible flows. List length must
% match number of inlet markers. Options: VELOCITY_INLET, PRESSURE_INLET.
INC_INLET_TYPE= VELOCITY_INLET
%
% Damping coefficient for iterative updates at pressure inlets. (0.1 by default)
INC_INLET_DAMPING= 0.1
%
% List of outlet types for incompressible flows. List length must
% match number of outlet markers. Options: PRESSURE_OUTLET, MASS_FLOW_OUTLET
INC_OUTLET_TYPE= PRESSURE_OUTLET
%
% Damping coefficient for iterative updates at mass flow outlets. (0.1 by default)
INC_OUTLET_DAMPING= 0.1
%
<<<<<<< HEAD
% Epsilon^2 multipier in Beta calculation for incompressible preconditioner. Default= 4.1
BETA_FACTOR= 4.1
=======
% Epsilon^2 multipier in Beta calculation for incompressible preconditioner.
BETA_FACTOR= 4.1
%
>>>>>>> 22507514
% ----------------------------- SOLID ZONE HEAT VARIABLES-----------------------%
%
% Thermal conductivity used for heat equation
SOLID_THERMAL_CONDUCTIVITY= 0.0
%
% Solids temperature at freestream conditions
SOLID_TEMPERATURE_INIT= 288.15
%
% Density used in solids
SOLID_DENSITY= 2710.0
%
% ----------------------------- CL DRIVER DEFINITION ---------------------------%
%
% Activate fixed lift mode (specify a CL instead of AoA, NO/YES)
FIXED_CL_MODE= NO
%
% Target coefficient of lift for fixed lift mode (0.80 by default)
TARGET_CL= 0.80
%
% Estimation of dCL/dAlpha (0.2 per degree by default)
DCL_DALPHA= 0.2
%
% Maximum number of iterations between AoA updates
UPDATE_AOA_ITER_LIMIT= 100
%
% Number of iterations to evaluate dCL_dAlpha by using finite differences (500 by default)
ITER_DCL_DALPHA= 500

% ---------------------- REFERENCE VALUE DEFINITION ---------------------------%
%
% Reference origin for moment computation (m or in)
REF_ORIGIN_MOMENT_X = 0.25
REF_ORIGIN_MOMENT_Y = 0.00
REF_ORIGIN_MOMENT_Z = 0.00
%
% Reference length for moment non-dimensional coefficients (m or in)
REF_LENGTH= 1.0
%
% Reference area for non-dimensional force coefficients (0 implies automatic
% calculation) (m^2 or in^2)
REF_AREA= 1.0
%
% Aircraft semi-span (0 implies automatic calculation) (m or in)
SEMI_SPAN= 0.0

% ---- NONEQUILIBRIUM GAS, IDEAL GAS, POLYTROPIC, VAN DER WAALS AND PENG ROBINSON CONSTANTS -------%
%
% Fluid model (STANDARD_AIR, IDEAL_GAS, VW_GAS, PR_GAS,
%              CONSTANT_DENSITY, INC_IDEAL_GAS, INC_IDEAL_GAS_POLY, MUTATIONPP, USER_DEFINED_NONEQ)
FLUID_MODEL= STANDARD_AIR
%
% Ratio of specific heats (1.4 default and the value is hardcoded
%                          for the model STANDARD_AIR, compressible only)
GAMMA_VALUE= 1.4
%
% Specific gas constant (287.058 J/kg*K default and this value is hardcoded
%                        for the model STANDARD_AIR, compressible only)
GAS_CONSTANT= 287.058
%
% Critical Temperature (131.00 K by default)
CRITICAL_TEMPERATURE= 131.00
%
% Critical Pressure (3588550.0 N/m^2 by default)
CRITICAL_PRESSURE= 3588550.0
%
% Acentri factor (0.035 (air))
ACENTRIC_FACTOR= 0.035
%
% Specific heat at constant pressure, Cp (1004.703 J/kg*K (air)). 
<<<<<<< HEAD
% Incompressible fluids with energy eqn. only (CONSTANT_DENSITY, INC_IDEAL_GAS) and heat equation.
=======
% Incompressible fluids with energy eqn. (CONSTANT_DENSITY, INC_IDEAL_GAS) and the heat equation.
>>>>>>> 22507514
SPECIFIC_HEAT_CP= 1004.703
%
% Thermal expansion coefficient (0.00347 K^-1 (air)) 
% Used with Boussinesq approx. (incompressible, BOUSSINESQ density model only)
THERMAL_EXPANSION_COEFF= 0.00347
%
% Molecular weight for an incompressible ideal gas (28.96 g/mol (air) default)
MOLECULAR_WEIGHT= 28.96
%
% Temperature polynomial coefficients (up to quartic) for specific heat Cp.
% Format -> Cp(T) : b0 + b1*T + b2*T^2 + b3*T^3 + b4*T^4
CP_POLYCOEFFS= (0.0, 0.0, 0.0, 0.0, 0.0)
%
% Nonequilibrium fluid options
%
% Gas model - mixture
GAS_MODEL= AIR-5
%
% Initial gas composition in mass fractions
GAS_COMPOSITION= (0.77, 0.23, 0.0, 0.0, 0.0)
%
% Freeze chemical reactions
FROZEN_MIXTURE= NO
%
% --------------------------- VISCOSITY MODEL ---------------------------------%
%
% Viscosity model (SUTHERLAND, CONSTANT_VISCOSITY, POLYNOMIAL_VISCOSITY).
VISCOSITY_MODEL= SUTHERLAND
%
% Molecular Viscosity that would be constant (1.716E-5 by default)
MU_CONSTANT= 1.716E-5
%
% Sutherland Viscosity Ref (1.716E-5 default value for AIR SI)
MU_REF= 1.716E-5
%
% Sutherland Temperature Ref (273.15 K default value for AIR SI)
MU_T_REF= 273.15
%
% Sutherland constant (110.4 default value for AIR SI)
SUTHERLAND_CONSTANT= 110.4
%
% Temperature polynomial coefficients (up to quartic) for viscosity.
% Format -> Mu(T) : b0 + b1*T + b2*T^2 + b3*T^3 + b4*T^4
MU_POLYCOEFFS= (0.0, 0.0, 0.0, 0.0, 0.0)

% --------------------------- THERMAL CONDUCTIVITY MODEL ----------------------%
%
% Laminar Conductivity model (CONSTANT_CONDUCTIVITY, CONSTANT_PRANDTL, 
% POLYNOMIAL_CONDUCTIVITY).
CONDUCTIVITY_MODEL= CONSTANT_PRANDTL
%
% Molecular Thermal Conductivity that would be constant (0.0257 by default)
KT_CONSTANT= 0.0257
%
% Laminar Prandtl number (0.72 (air), only for CONSTANT_PRANDTL)
PRANDTL_LAM= 0.72
%
% Temperature polynomial coefficients (up to quartic) for conductivity.
% Format -> Kt(T) : b0 + b1*T + b2*T^2 + b3*T^3 + b4*T^4
KT_POLYCOEFFS= (0.0, 0.0, 0.0, 0.0, 0.0)
%
% Definition of the turbulent thermal conductivity model for RANS
% (CONSTANT_PRANDTL_TURB by default, NONE).
TURBULENT_CONDUCTIVITY_MODEL= CONSTANT_PRANDTL_TURB
%
% Turbulent Prandtl number (0.9 (air) by default)
PRANDTL_TURB= 0.90



% ----------------------- DYNAMIC MESH DEFINITION -----------------------------%
%
% Type of dynamic mesh (NONE, RIGID_MOTION, ROTATING_FRAME,
%                       STEADY_TRANSLATION,
%                       ELASTICITY, GUST)
GRID_MOVEMENT= NONE
%
% Motion mach number (non-dimensional). Used for initializing a viscous flow
% with the Reynolds number and for computing force coeffs. with dynamic meshes.
MACH_MOTION= 0.8
%
% Coordinates of the motion origin
MOTION_ORIGIN= 0.25 0.0 0.0
%
% Angular velocity vector (rad/s) about the motion origin
ROTATION_RATE = 0.0 0.0 0.0
%
% Pitching angular freq. (rad/s) about the motion origin
PITCHING_OMEGA= 0.0 0.0 0.0
%
% Pitching amplitude (degrees) about the motion origin
PITCHING_AMPL= 0.0 0.0 0.0
%
% Pitching phase offset (degrees) about the motion origin
PITCHING_PHASE= 0.0 0.0 0.0
%
% Translational velocity (m/s or ft/s) in the x, y, & z directions
TRANSLATION_RATE = 0.0 0.0 0.0
%
% Plunging angular freq. (rad/s) in x, y, & z directions
PLUNGING_OMEGA= 0.0 0.0 0.0
%
% Plunging amplitude (m or ft) in x, y, & z directions
PLUNGING_AMPL= 0.0 0.0 0.0
%
% Type of dynamic surface movement (NONE, DEFORMING, 
%                       MOVING_WALL, FLUID_STRUCTURE, FLUID_STRUCTURE_STATIC,
%                       AEROELASTIC, EXTERNAL, EXTERNAL_ROTATION,
%                       AEROELASTIC_RIGID_MOTION)
SURFACE_MOVEMENT= NONE
%
% Moving wall boundary marker(s) (NONE = no marker, ignored for RIGID_MOTION)
MARKER_MOVING= ( NONE )
%
% Coordinates of the motion origin
SURFACE_MOTION_ORIGIN= 0.25
%
% Angular velocity vector (rad/s) about the motion origin
SURFACE_ROTATION_RATE = 0.0 0.0 0.0
%
% Pitching angular freq. (rad/s) about the motion origin
SURFACE_PITCHING_OMEGA= 0.0 0.0 0.0
%
% Pitching amplitude (degrees) about the motion origin
SURFACE_PITCHING_AMPL= 0.0 0.0 0.0
%
% Pitching phase offset (degrees) about the motion origin
SURFACE_PITCHING_PHASE= 0.0 0.0 0.0
%
% Translational velocity (m/s or ft/s) in the x, y, & z directions
SURFACE_TRANSLATION_RATE = 0.0 0.0 0.0
%
% Plunging angular freq. (rad/s) in x, y, & z directions
SURFACE_PLUNGING_OMEGA= 0.0 0.0 0.0
%
% Plunging amplitude (m or ft) in x, y, & z directions
SURFACE_PLUNGING_AMPL= 0.0 0.0 0.0
%
% Move Motion Origin for marker moving (1 or 0)
MOVE_MOTION_ORIGIN = 0
%
% ------------------------- BUFFET SENSOR DEFINITION --------------------------%
%
% Compute the Kenway-Martins separation sensor for buffet-onset detection
% If BUFFET objective/constraint is specified, the objective is given by
% the integrated sensor normalized by reference area
%
% See doi: 10.2514/1.J055172 
%
% Evaluate buffet sensor on Navier-Stokes markers  (NO, YES)
BUFFET_MONITORING= NO
%
% Sharpness coefficient for the buffet sensor Heaviside function
BUFFET_K= 10.0
%
% Offset parameter for the buffet sensor Heaviside function
BUFFET_LAMBDA= 0.0

% -------------- AEROELASTIC SIMULATION (Typical Section Model) ---------------%
%
% Activated by GRID_MOVEMENT_KIND option
%
% The flutter speed index (modifies the freestream condition in the solver)
FLUTTER_SPEED_INDEX = 0.6
%
% Natural frequency of the spring in the plunging direction (rad/s)
PLUNGE_NATURAL_FREQUENCY = 100
%
% Natural frequency of the spring in the pitching direction (rad/s)
PITCH_NATURAL_FREQUENCY = 100
%
% The airfoil mass ratio
AIRFOIL_MASS_RATIO = 60
%
% Distance in semichords by which the center of gravity lies behind
% the elastic axis
CG_LOCATION = 1.8
%
% The radius of gyration squared (expressed in semichords)
% of the typical section about the elastic axis
RADIUS_GYRATION_SQUARED = 3.48
%
% Solve the aeroelastic equations every given number of internal iterations
AEROELASTIC_ITER = 3

% --------------------------- GUST SIMULATION ---------------------------------%
%
% Apply a wind gust (NO, YES)
WIND_GUST = NO
%
% Type of gust (NONE, TOP_HAT, SINE, ONE_M_COSINE, VORTEX, EOG)
GUST_TYPE = NONE
%
% Direction of the gust (X_DIR or Y_DIR)
GUST_DIR = Y_DIR
%
% Gust wavelenght (meters)
GUST_WAVELENGTH= 10.0
%
% Number of gust periods
GUST_PERIODS= 1.0
%
% Gust amplitude (m/s)
GUST_AMPL= 10.0
%
% Time at which to begin the gust (sec)
GUST_BEGIN_TIME= 0.0
%
% Location at which the gust begins (meters) */
GUST_BEGIN_LOC= 0.0

% ------------------------ SUPERSONIC SIMULATION ------------------------------%
%
% Evaluate equivalent area on the Near-Field (NO, YES)
EQUIV_AREA= NO
%
% Integration limits of the equivalent area ( xmin, xmax, Dist_NearField )
EA_INT_LIMIT= ( 1.6, 2.9, 1.0 )
%
% Equivalent area scale factor ( EA should be ~ force based objective functions )
EA_SCALE_FACTOR= 1.0
%
% Fix an azimuthal line due to misalignments of the near-field
FIX_AZIMUTHAL_LINE= 90.0
%
% Drag weight in sonic boom Objective Function (from 0.0 to 1.0)
DRAG_IN_SONICBOOM= 0.0

% -------------------------- ENGINE SIMULATION --------------------------------%
%
% Highlite area to compute MFR (1 in2 by default)
HIGHLITE_AREA= 1.0
%
% Fan polytropic efficiency (1.0 by default)
FAN_POLY_EFF= 1.0
%
% Only half engine is in the computational grid (NO, YES)
ENGINE_HALF_MODEL= NO
%
% Damping factor for the engine inflow.
DAMP_ENGINE_INFLOW= 0.95
%
% Damping factor for the engine exhaust.
DAMP_ENGINE_EXHAUST= 0.95
%
% Engine nu factor (SA model).
ENGINE_NU_FACTOR= 3.0
%
% Actuator disk jump definition using ratio or difference (DIFFERENCE, RATIO)
ACTDISK_JUMP= DIFFERENCE
%
% Number of times BC Thrust is updated in a fix Net Thrust problem (5 by default)
UPDATE_BCTHRUST= 100
%
% Initial BC Thrust guess for POWER or D-T driver (4000.0 lbf by default)
INITIAL_BCTHRUST= 4000.0
%
% Initialization with a subsonic flow around the engine.
SUBSONIC_ENGINE= NO
%
% Axis of the cylinder that defines the subsonic region (A_X, A_Y, A_Z, B_X, B_Y, B_Z, Radius)
SUBSONIC_ENGINE_CYL= ( 0.0, 0.0, 0.0, 1.0, 0.0 , 0.0, 1.0 )
%
% Flow variables that define the subsonic region (Mach, Alpha, Beta, Pressure, Temperature)
SUBSONIC_ENGINE_VALUES= ( 0.4, 0.0, 0.0, 2116.216, 518.67 )

% ------------------------- TURBOMACHINERY SIMULATION -------------------------%
%
% Specify kind of architecture for each zone (AXIAL, CENTRIPETAL, CENTRIFUGAL,
%                                             CENTRIPETAL_AXIAL, AXIAL_CENTRIFUGAL)
TURBOMACHINERY_KIND= CENTRIPETAL CENTRIPETAL_AXIAL
%
% Specify kind of interpolation for the mixing-plane (LINEAR_INTERPOLATION,
%                                                     NEAREST_SPAN, MATCHING)
MIXINGPLANE_INTERFACE_KIND= LINEAR_INTERPOLATION
%
% Specify option for turbulent mixing-plane (YES, NO) default NO
TURBULENT_MIXINGPLANE= YES
%
% Specify ramp option for Outlet pressure (YES, NO) default NO
RAMP_OUTLET_PRESSURE= NO
%
% Parameters of the outlet pressure ramp (starting outlet pressure,
% updating-iteration-frequency, total number of iteration for the ramp)
RAMP_OUTLET_PRESSURE_COEFF= (400000.0, 10.0, 500)
%
% Specify ramp option for rotating frame (YES, NO) default NO
RAMP_ROTATING_FRAME= YES
%
% Parameters of the rotating frame ramp (starting rotational speed,
% updating-iteration-frequency, total number of iteration for the ramp)
RAMP_ROTATING_FRAME_COEFF= (0.0, 39.0, 500)
%
% Specify Kind of average process for linearizing the Navier-Stokes
% equation at inflow and outflow BCs included at the mixing-plane interface
% (ALGEBRAIC, AREA, MASSSFLUX, MIXEDOUT) default AREA
AVERAGE_PROCESS_KIND= MIXEDOUT
%
% Specify Kind of average process for computing turbomachienry performance parameters
% (ALGEBRAIC, AREA, MASSSFLUX, MIXEDOUT) default AREA
PERFORMANCE_AVERAGE_PROCESS_KIND= MIXEDOUT
%
% Parameters of the Newton method for the MIXEDOUT average algorithm
% (under relaxation factor, tollerance, max number of iterations)
MIXEDOUT_COEFF= (1.0, 1.0E-05, 15)
%
% Limit of Mach number below which the mixedout algorithm is substituted
% with a AREA average algorithm to avoid numerical issues
AVERAGE_MACH_LIMIT= 0.05

% ------------------- RADIATIVE HEAT TRANSFER SIMULATION ----------------------%
%
% Type of radiation model (NONE, P1)
RADIATION_MODEL = NONE
%
% Kind of initialization of the P1 model (ZERO, TEMPERATURE_INIT)
P1_INITIALIZATION = TEMPERATURE_INIT
%
% Absorption coefficient
ABSORPTION_COEFF = 1.0
%
% Scattering coefficient
SCATTERING_COEFF = 0.0
%
% Apply a volumetric heat source as a source term (NO, YES) in the form of an ellipsoid (YES, NO)
HEAT_SOURCE = NO
%
% Value of the volumetric heat source
HEAT_SOURCE_VAL = 1.0E6
%
% Rotation of the volumetric heat source respect to Z axis (degrees)
HEAT_SOURCE_ROTATION_Z = 0.0
%
% Position of heat source center (Heat_Source_Center_X, Heat_Source_Center_Y, Heat_Source_Center_Z)
HEAT_SOURCE_CENTER = ( 0.0, 0.0, 0.0 )
%
% Vector of heat source radii (Heat_Source_Radius_A, Heat_Source_Radius_B, Heat_Source_Radius_C)
HEAT_SOURCE_RADIUS = ( 1.0, 1.0, 1.0 )
%
% Wall emissivity of the marker for radiation purposes
MARKER_EMISSIVITY = ( MARKER_NAME, 1.0 )
%
% Courant-Friedrichs-Lewy condition of the finest grid in radiation solvers
CFL_NUMBER_RAD = 1.0E3
%
% Time discretization for radiation problems (EULER_IMPLICIT)
TIME_DISCRE_RADIATION = EULER_IMPLICIT

% --------------------- INVERSE DESIGN SIMULATION -----------------------------%
%
% Evaluate an inverse design problem using Cp (NO, YES)
INV_DESIGN_CP= NO
%
% Evaluate an inverse design problem using heat flux (NO, YES)
INV_DESIGN_HEATFLUX= NO

% ----------------------- BODY FORCE DEFINITION -------------------------------%
%
% Apply a body force as a source term (NO, YES)
BODY_FORCE= NO
%
% Vector of body force values (BodyForce_X, BodyForce_Y, BodyForce_Z)
BODY_FORCE_VECTOR= ( 0.0, 0.0, 0.0 )

% --------------------- STREAMWISE PERIODICITY DEFINITION ---------------------%
%
% Generally for streamwise periodicty one has to set MARKER_PERIODIC= (<inlet>, <outlet>, ...)
% appropriatley as a boundary condition.
%
% Specify type of streamwise periodicty (default=NONE, PRESSURE_DROP, MASSFLOW)
KIND_STREAMWISE_PERIODIC= NONE
%
% Delta P [Pa] value that drives the flow as a source term in the momentum equations.
% Defaults to 1.0.
STREAMWISE_PERIODIC_PRESSURE_DROP= 1.0
%
% Target massflow [kg/s]. Necessary pressure drop is determined iteratively. 
% Initial value is given via STREAMWISE_PERIODIC_PRESSURE_DROP. Default value 1.0.
% Use INC_OUTLET_DAMPING as a relaxation factor. Default value 0.1 is a good start.
STREAMWISE_PERIODIC_MASSFLOW= 0.0
%
% Use streamwise periodic temperature (default=NO, YES)
% If YES, the heatflux is taken out at the outlet
% This option is only necessary if INC_ENERGY_EQUATION=YES
STREAMWISE_PERIODIC_TEMPERATURE= NO
%
% Prescibe integrated heat [W] extracted at the periodic "outlet".
% Only active if STREAMWISE_PERIODIC_TEMPERATURE= NO.
% If set to zero, the heat is integrated by the program over the MARKER_HEATFLUX.
% Are MARKER_ISOTHERMAL possible? they should be.
% Defaults to 0.0.
STREAMWISE_PERIODIC_OUTLET_HEAT= 0.0
%
% -------------------- BOUNDARY CONDITION DEFINITION --------------------------%
%
% Euler wall boundary marker(s) (NONE = no marker)
% Implementation identical to MARKER_SYM.
MARKER_EULER= ( airfoil )
%
% Navier-Stokes (no-slip), constant heat flux wall  marker(s) (NONE = no marker)
% Format: ( marker name, constant heat flux (J/m^2), ... )
MARKER_HEATFLUX= ( NONE )
%
% Navier-Stokes (no-slip), isothermal wall marker(s) (NONE = no marker)
% Format: ( marker name, constant wall temperature (K), ... )
MARKER_ISOTHERMAL= ( NONE )
%
% Far-field boundary marker(s) (NONE = no marker)
MARKER_FAR= ( farfield )
%
% Symmetry boundary marker(s) (NONE = no marker)
% Implementation identical to MARKER_EULER.
MARKER_SYM= ( NONE )
%
% Internal boundary marker(s) e.g. no boundary condition (NONE = no marker)
MARKER_INTERNAL= ( NONE )
%
% Near-Field boundary marker(s) (NONE = no marker)
MARKER_NEARFIELD= ( NONE )
%
%
% Inlet boundary type (TOTAL_CONDITIONS, MASS_FLOW)
INLET_TYPE= TOTAL_CONDITIONS
%
% Read inlet profile from a file (YES, NO) default: NO
SPECIFIED_INLET_PROFILE= NO
%
% File specifying inlet profile
INLET_FILENAME= inlet.dat
%
% Inlet boundary marker(s) with the following formats (NONE = no marker)
% Total Conditions: (inlet marker, total temp, total pressure, flow_direction_x,
%           flow_direction_y, flow_direction_z, ... ) where flow_direction is
%           a unit vector.
% Mass Flow: (inlet marker, density, velocity magnitude, flow_direction_x,
%           flow_direction_y, flow_direction_z, ... ) where flow_direction is
%           a unit vector.
% Inc. Velocity: (inlet marker, temperature, velocity magnitude, flow_direction_x,
%           flow_direction_y, flow_direction_z, ... ) where flow_direction is
%           a unit vector.
% Inc. Pressure: (inlet marker, temperature, total pressure, flow_direction_x,
%           flow_direction_y, flow_direction_z, ... ) where flow_direction is
%           a unit vector.
MARKER_INLET= ( NONE )
%
% Outlet boundary marker(s) (NONE = no marker)
% Compressible: ( outlet marker, back pressure (static thermodynamic), ... )
% Inc. Pressure: ( outlet marker, back pressure (static gauge in Pa), ... )
% Inc. Mass Flow: ( outlet marker, mass flow target (kg/s), ... )
MARKER_OUTLET= ( NONE )
%
% Actuator disk boundary type (VARIABLE_LOAD, VARIABLES_JUMP, BC_THRUST,
%                              DRAG_MINUS_THRUST)
ACTDISK_TYPE= VARIABLES_JUMP
%
% Actuator disk boundary marker(s) with the following formats (NONE = no marker)
% Variable Load: (inlet face marker, outlet face marker, 0.0, 0.0, 0.0, 0.0, 0.0, 0.0)
% Variables Jump: ( inlet face marker, outlet face marker,
%                   Takeoff pressure jump (psf), Takeoff temperature jump (R), Takeoff rev/min,
%                   Cruise  pressure jump (psf), Cruise temperature jump (R), Cruise rev/min )
% BC Thrust: ( inlet face marker, outlet face marker,
%              Takeoff BC thrust (lbs), 0.0, Takeoff rev/min,
%              Cruise BC thrust (lbs), 0.0, Cruise rev/min )
% Drag-Thrust: ( inlet face marker, outlet face marker,
%                Takeoff Drag-Thrust (lbs), 0.0, Takeoff rev/min,
%                Cruise Drag-Thrust (lbs), 0.0, Cruise rev/min )
MARKER_ACTDISK= ( NONE )
%
% Actuator disk data input file name
ACTDISK_FILENAME= actuatordisk.dat
%
% Supersonic inlet boundary marker(s) (NONE = no marker)
% Format: (inlet marker, temperature, static pressure, velocity_x,
%           velocity_y, velocity_z, ... ), i.e. primitive variables specified.
MARKER_SUPERSONIC_INLET= ( NONE )
%
% Supersonic outlet boundary marker(s) (NONE = no marker)
MARKER_SUPERSONIC_OUTLET= ( NONE )
%
% Periodic boundary marker(s) (NONE = no marker)
% Format: ( periodic marker, donor marker, rotation_center_x, rotation_center_y,
% rotation_center_z, rotation_angle_x-axis, rotation_angle_y-axis,
% rotation_angle_z-axis, translation_x, translation_y, translation_z, ... )
MARKER_PERIODIC= ( NONE )
%
% Engine Inflow boundary type (FAN_FACE_MACH, FAN_FACE_PRESSURE, FAN_FACE_MDOT)
ENGINE_INFLOW_TYPE= FAN_FACE_MACH
%
% Engine inflow boundary marker(s) (NONE = no marker)
% Format: (engine inflow marker, fan face Mach, ... )
MARKER_ENGINE_INFLOW= ( NONE )
%
% Engine exhaust boundary marker(s) with the following formats (NONE = no marker) 
% Format: (engine exhaust marker, total nozzle temp, total nozzle pressure, ... )
MARKER_ENGINE_EXHAUST= ( NONE )
%
% Displacement boundary marker(s) (NONE = no marker)
% Format: ( displacement marker, displacement value normal to the surface, ... )
MARKER_NORMAL_DISPL= ( NONE )
%
% Pressure boundary marker(s) (NONE = no marker)
% Format: ( pressure marker )
MARKER_PRESSURE= ( NONE )
%
% Riemann boundary marker(s) (NONE = no marker)
% Format: (marker, data kind flag, list of data)
MARKER_RIEMANN= ( NONE )
%
% Shroud boundary marker(s) (NONE = no marker)
% Format: (marker)
% If the ROTATING_FRAME option is activated, this option force
% the velocity on the boundaries specified to 0.0
MARKER_SHROUD= (NONE)
%
% Interface (s) definition, identifies the surface shared by
% two different zones. The interface is defined by listing pairs of
% markers (one from each zone connected by the interface)
% Example:
%   Given an arbitrary number of zones (A, B, C, ...)
%   A and B share a surface, interface 1
%   A and C share a surface, interface 2
% Format: ( marker_A_on_interface_1, marker_B_on_interface_1,
%           marker_A_on_interface_2, marker_C_on_interface_2, ... )
%
MARKER_ZONE_INTERFACE= ( NONE )
%
% Specifies the interface (s)
% The kind of interface is defined by listing pairs of markers (one from each
% zone connected by the interface)
% Example:
%   Given an arbitrary number of zones (A, B, C, ...)
%   A and B share a surface, interface 1
%   A and C share a surface, interface 2
% Format: ( marker_A_on_interface_1, marker_B_on_interface_1,
%           marker_A_on_interface_2, marker_C_on_interface_2, ... )
%
MARKER_FLUID_INTERFACE= ( NONE )
%
% Kind of interface interpolation among different zones (NEAREST_NEIGHBOR,
%                                                        ISOPARAMETRIC, SLIDING_MESH)
KIND_INTERPOLATION= NEAREST_NEIGHBOR
%
% Inflow and Outflow markers must be specified, for each blade (zone), following
% the natural groth of the machine (i.e, from the first blade to the last)
MARKER_TURBOMACHINERY= ( NONE )
%
% Mixing-plane interface markers must be specified to activate the transfer of
% information between zones
MARKER_MIXINGPLANE_INTERFACE= ( NONE )
%
% Giles boundary condition for inflow, outfolw and mixing-plane
% Format inlet:  ( marker, TOTAL_CONDITIONS_PT, Total Pressure , Total Temperature,
% Flow dir-norm, Flow dir-tang, Flow dir-span, under-relax-avg, under-relax-fourier)
% Format outlet: ( marker, STATIC_PRESSURE, Static Pressure value, -, -, -, -, under-relax-avg, under-relax-fourier)
% Format mixing-plane in and out: ( marker, MIXING_IN or MIXING_OUT, -, -, -, -, -, -, under-relax-avg, under-relax-fourier)
MARKER_GILES= ( NONE )
%
% This option insert an extra under relaxation factor for the Giles BC at the hub
% and shroud (under relax factor applied, span percentage to under relax)
GILES_EXTRA_RELAXFACTOR= ( 0.05, 0.05)
%
% YES Non reflectivity activated, NO the Giles BC behaves as a normal 1D characteristic-based BC
SPATIAL_FOURIER= NO
%
% Catalytic wall marker(s) (NONE = no marker)
% Format: ( marker name, ... )
CATALYTIC_WALL= ( NONE )

% ------------------------ WALL ROUGHNESS DEFINITION --------------------------%
% The equivalent sand grain roughness height (k_s) on each of the wall. This must be in m. 
% This is a list of (string, double) each element corresponding to the MARKER defined in WALL_TYPE.
WALL_ROUGHNESS = (wall1, ks1, wall2, ks2)
%WALL_ROUGHNESS = (wall1, ks1, wall2, 0.0) %is also allowed

% ------------------------ SURFACES IDENTIFICATION ----------------------------%
%
% Marker(s) of the surface in the surface flow solution file
MARKER_PLOTTING = ( airfoil )
%
% Marker(s) of the surface where the non-dimensional coefficients are evaluated.
MARKER_MONITORING = ( airfoil )
%
% Viscous wall markers for which wall functions must be applied. (NONE = no marker)
% Format: ( marker name, wall function type -NO_WALL_FUNCTION, STANDARD_WALL_FUNCTION,
%           ADAPTIVE_WALL_FUNCTION, SCALABLE_WALL_FUNCTION, EQUILIBRIUM_WALL_MODEL,
%           NONEQUILIBRIUM_WALL_MODEL-, ... )
MARKER_WALL_FUNCTIONS= ( airfoil, NO_WALL_FUNCTION )
%
% Marker(s) of the surface where custom thermal BC's are defined.
MARKER_PYTHON_CUSTOM = ( NONE )
%
% Marker(s) of the surface where obj. func. (design problem) will be evaluated
MARKER_DESIGNING = ( airfoil )
%
% Marker(s) of the surface that is going to be analyzed in detail (massflow, average pressure, distortion, etc)
MARKER_ANALYZE = ( airfoil )
%
% Method to compute the average value in MARKER_ANALYZE (AREA, MASSFLUX).
MARKER_ANALYZE_AVERAGE = MASSFLUX

% ------------- COMMON PARAMETERS DEFINING THE NUMERICAL METHOD ---------------%
%
% Numerical method for spatial gradients (GREEN_GAUSS, WEIGHTED_LEAST_SQUARES)
NUM_METHOD_GRAD= GREEN_GAUSS

% Numerical method for spatial gradients to be used for MUSCL reconstruction
% Options are (GREEN_GAUSS, WEIGHTED_LEAST_SQUARES, LEAST_SQUARES). Default value is
% NONE and the method specified in NUM_METHOD_GRAD is used. 
NUM_METHOD_GRAD_RECON = LEAST_SQUARES
%
% CFL number (initial value for the adaptive CFL number)
CFL_NUMBER= 15.0
%
% Adaptive CFL number (NO, YES)
CFL_ADAPT= NO
%
% Parameters of the adaptive CFL number (factor down, factor up, CFL min value,
%                                        CFL max value )
CFL_ADAPT_PARAM= ( 0.1, 2.0, 10.0, 1e10 )
%
% Maximum Delta Time in local time stepping simulations
MAX_DELTA_TIME= 1E6
%
% Runge-Kutta alpha coefficients
RK_ALPHA_COEFF= ( 0.66667, 0.66667, 1.000000 )
%
% Objective function in gradient evaluation   (DRAG, LIFT, SIDEFORCE, MOMENT_X,
%                                             MOMENT_Y, MOMENT_Z, EFFICIENCY, BUFFET,
%                                             EQUIVALENT_AREA, NEARFIELD_PRESSURE,
%                                             FORCE_X, FORCE_Y, FORCE_Z, THRUST,
%                                             TORQUE, TOTAL_HEATFLUX,
%                                             MAXIMUM_HEATFLUX, INVERSE_DESIGN_PRESSURE,
%                                             INVERSE_DESIGN_HEATFLUX, SURFACE_TOTAL_PRESSURE, 
%                                             SURFACE_MASSFLOW, SURFACE_STATIC_PRESSURE, SURFACE_MACH)
% For a weighted sum of objectives: separate by commas, add OBJECTIVE_WEIGHT and MARKER_MONITORING in matching order.
OBJECTIVE_FUNCTION= DRAG
%
% List of weighting values when using more than one OBJECTIVE_FUNCTION. Separate by commas and match with MARKER_MONITORING.
OBJECTIVE_WEIGHT = 1.0

% ----------- SLOPE LIMITER AND DISSIPATION SENSOR DEFINITION -----------------%
%
% Monotonic Upwind Scheme for Conservation Laws (TVD) in the flow equations.
%           Required for 2nd order upwind schemes (NO, YES)
MUSCL_FLOW= YES
%
% Slope limiter (NONE, VENKATAKRISHNAN, VENKATAKRISHNAN_WANG,
%                BARTH_JESPERSEN, VAN_ALBADA_EDGE)
SLOPE_LIMITER_FLOW= VENKATAKRISHNAN
%
% Monotonic Upwind Scheme for Conservation Laws (TVD) in the turbulence equations.
%           Required for 2nd order upwind schemes (NO, YES)
MUSCL_TURB= NO
%
% Slope limiter (NONE, VENKATAKRISHNAN, VENKATAKRISHNAN_WANG,
%                BARTH_JESPERSEN, VAN_ALBADA_EDGE)
SLOPE_LIMITER_TURB= VENKATAKRISHNAN
%
% Monotonic Upwind Scheme for Conservation Laws (TVD) in the adjoint flow equations.
%           Required for 2nd order upwind schemes (NO, YES)
MUSCL_ADJFLOW= YES
%
% Slope limiter (NONE, VENKATAKRISHNAN, BARTH_JESPERSEN, VAN_ALBADA_EDGE,
%                SHARP_EDGES, WALL_DISTANCE)
SLOPE_LIMITER_ADJFLOW= VENKATAKRISHNAN
%
% Monotonic Upwind Scheme for Conservation Laws (TVD) in the turbulence adjoint equations.
%           Required for 2nd order upwind schemes (NO, YES)
MUSCL_ADJTURB= NO
%
% Slope limiter (NONE, VENKATAKRISHNAN, BARTH_JESPERSEN, VAN_ALBADA_EDGE)
SLOPE_LIMITER_ADJTURB= VENKATAKRISHNAN
%
% Coefficient for the Venkat's limiter (upwind scheme). A larger values decrease
%             the extent of limiting, values approaching zero cause
%             lower-order approximation to the solution (0.05 by default)
VENKAT_LIMITER_COEFF= 0.05
%
% Reference coefficient for detecting sharp edges (3.0 by default).
REF_SHARP_EDGES = 3.0
%
% Coefficient for the adjoint sharp edges limiter (3.0 by default).
ADJ_SHARP_LIMITER_COEFF= 3.0
%
% Remove sharp edges from the sensitivity evaluation (NO, YES)
SENS_REMOVE_SHARP = NO
%
% Freeze the value of the limiter after a number of iterations
LIMITER_ITER= 999999
%
% 1st order artificial dissipation coefficients for
%     the Lax–Friedrichs method ( 0.15 by default )
LAX_SENSOR_COEFF= 0.15
%
% 2nd and 4th order artificial dissipation coefficients for
%     the JST method ( 0.5, 0.02 by default )
JST_SENSOR_COEFF= ( 0.5, 0.02 )
%
% 1st order artificial dissipation coefficients for
%     the adjoint Lax–Friedrichs method ( 0.15 by default )
ADJ_LAX_SENSOR_COEFF= 0.15
%
% 2nd, and 4th order artificial dissipation coefficients for
%     the adjoint JST method ( 0.5, 0.02 by default )
ADJ_JST_SENSOR_COEFF= ( 0.5, 0.02 )

% ------------------------ LINEAR SOLVER DEFINITION ---------------------------%
%
% Linear solver or smoother for implicit formulations:
% BCGSTAB, FGMRES, RESTARTED_FGMRES, CONJUGATE_GRADIENT (self-adjoint problems only), SMOOTHER.
LINEAR_SOLVER= FGMRES
%
% Same for discrete adjoint (smoothers not supported), replaces LINEAR_SOLVER in SU2_*_AD codes.
DISCADJ_LIN_SOLVER= FGMRES
%
% Preconditioner of the Krylov linear solver or type of smoother (ILU, LU_SGS, LINELET, JACOBI)
LINEAR_SOLVER_PREC= ILU
%
% Same for discrete adjoint (JACOBI or ILU), replaces LINEAR_SOLVER_PREC in SU2_*_AD codes.
DISCADJ_LIN_PREC= ILU
%
% Linael solver ILU preconditioner fill-in level (0 by default)
LINEAR_SOLVER_ILU_FILL_IN= 0
%
% Minimum error of the linear solver for implicit formulations
LINEAR_SOLVER_ERROR= 1E-6
%
% Max number of iterations of the linear solver for the implicit formulation
LINEAR_SOLVER_ITER= 5
%
% Restart frequency for RESTARTED_FGMRES
LINEAR_SOLVER_RESTART_FREQUENCY= 10
%
% Relaxation factor for smoother-type solvers (LINEAR_SOLVER= SMOOTHER)
LINEAR_SOLVER_SMOOTHER_RELAXATION= 1.0

% -------------------------- MULTIGRID PARAMETERS -----------------------------%
%
% Multi-grid levels (0 = no multi-grid)
MGLEVEL= 0
%
% Multi-grid cycle (V_CYCLE, W_CYCLE, FULLMG_CYCLE)
MGCYCLE= V_CYCLE
%
% Multi-grid pre-smoothing level
MG_PRE_SMOOTH= ( 1, 2, 3, 3 )
%
% Multi-grid post-smoothing level
MG_POST_SMOOTH= ( 0, 0, 0, 0 )
%
% Jacobi implicit smoothing of the correction
MG_CORRECTION_SMOOTH= ( 0, 0, 0, 0 )
%
% Damping factor for the residual restriction
MG_DAMP_RESTRICTION= 0.75
%
% Damping factor for the correction prolongation
MG_DAMP_PROLONGATION= 0.75

% -------------------- FLOW NUMERICAL METHOD DEFINITION -----------------------%
%
% Convective numerical method (JST, JST_KE, JST_MAT, LAX-FRIEDRICH, CUSP, ROE, AUSM,
%                              AUSMPLUSUP, AUSMPLUSUP2, AUSMPWPLUS, HLLC, TURKEL_PREC,
%                              SW, MSW, FDS, SLAU, SLAU2, L2ROE, LMROE)
CONV_NUM_METHOD_FLOW= ROE
%
% Roe Low Dissipation function for Hybrid RANS/LES simulations (FD, NTS, NTS_DUCROS)
ROE_LOW_DISSIPATION= FD
%
% Post-reconstruction correction for low Mach number flows (NO, YES)
LOW_MACH_CORR= NO
%
% Roe-Turkel preconditioning for low Mach number flows (NO, YES)
LOW_MACH_PREC= NO
%
% Use numerically computed Jacobians for AUSM+up(2) and SLAU(2)
% Slower per iteration but potentialy more stable and capable of higher CFL
USE_ACCURATE_FLUX_JACOBIANS= NO
%
% Use the vectorized version of the selected numerical method (available for JST family and Roe).
% SU2 should be compiled for an AVX or AVX512 architecture for best performance.
USE_VECTORIZATION= NO
%
% Entropy fix coefficient (0.0 implies no entropy fixing, 1.0 implies scalar
%                          artificial dissipation)
ENTROPY_FIX_COEFF= 0.0
%
% Higher values than 1 (3 to 4) make the global Jacobian of central schemes (compressible flow
% only) more diagonal dominant (but mathematically incorrect) so that higher CFL can be used.
CENTRAL_JACOBIAN_FIX_FACTOR= 4.0
%
% Time discretization (RUNGE-KUTTA_EXPLICIT, EULER_IMPLICIT, EULER_EXPLICIT)
TIME_DISCRE_FLOW= EULER_IMPLICIT

% ------------------- FEM FLOW NUMERICAL METHOD DEFINITION --------------------%
%
% FEM numerical method (DG)
NUM_METHOD_FEM_FLOW= DG
%
% Riemann solver used for DG (ROE, LAX-FRIEDRICH, AUSM, AUSMPW+, HLLC, VAN_LEER)
RIEMANN_SOLVER_FEM= ROE
%
% Constant factor applied for quadrature with straight elements (2.0 by default)
QUADRATURE_FACTOR_STRAIGHT_FEM = 2.0
%
% Constant factor applied for quadrature with curved elements (3.0 by default)
QUADRATURE_FACTOR_CURVED_FEM = 3.0
%
% Factor for the symmetrizing terms in the DG FEM discretization (1.0 by default)
THETA_INTERIOR_PENALTY_DG_FEM = 1.0
%
% Compute the entropy in the fluid model (YES, NO)
COMPUTE_ENTROPY_FLUID_MODEL= YES
%
% Use the lumped mass matrix for steady DGFEM computations (NO, YES)
USE_LUMPED_MASSMATRIX_DGFEM= NO
%
% Only compute the exact Jacobian of the spatial discretization (NO, YES)
JACOBIAN_SPATIAL_DISCRETIZATION_ONLY= NO
%
% Number of aligned bytes for the matrix multiplications. Multiple of 64. (128 by default)
ALIGNED_BYTES_MATMUL= 128
%
% Time discretization (RUNGE-KUTTA_EXPLICIT, CLASSICAL_RK4_EXPLICIT, ADER_DG)
TIME_DISCRE_FEM_FLOW= RUNGE-KUTTA_EXPLICIT
%
% Number of time DOFs for the predictor step of ADER-DG (2 by default)
%TIME_DOFS_ADER_DG= 2
% Factor applied during quadrature in time for ADER-DG. (2.0 by default)
%QUADRATURE_FACTOR_TIME_ADER_DG = 2.0
%
% Type of discretization used in the predictor step of ADER-DG (ADER_ALIASED_PREDICTOR, ADER_NON_ALIASED_PREDICTOR)
ADER_PREDICTOR= ADER_ALIASED_PREDICTOR
% Number of time levels for time accurate local time stepping. (1 by default, max. allowed 15)
LEVELS_TIME_ACCURATE_LTS= 1
%
% Specify the method for matrix coloring for Jacobian computations (GREEDY_COLORING, NATURAL_COLORING)
KIND_MATRIX_COLORING= GREEDY_COLORING

% -------------------- TURBULENT NUMERICAL METHOD DEFINITION ------------------%
%
% Convective numerical method (SCALAR_UPWIND)
CONV_NUM_METHOD_TURB= SCALAR_UPWIND
%
% Time discretization (EULER_IMPLICIT)
TIME_DISCRE_TURB= EULER_IMPLICIT
%
% Reduction factor of the CFL coefficient in the turbulence problem
CFL_REDUCTION_TURB= 1.0

% --------------------- HEAT NUMERICAL METHOD DEFINITION ----------------------%
%
% Value of the thermal diffusivity
THERMAL_DIFFUSIVITY= 1.0
%
% Convective numerical method
CONV_NUM_METHOD_HEAT= SPACE_CENTERED
%
% Check if the MUSCL scheme should be used
MUSCL_HEAT= YES
%
% 2nd and 4th order artificial dissipation coefficients for the JST method
JST_SENSOR_COEFF_HEAT= ( 0.5, 0.15 )
%
% Time discretization
TIME_DISCRE_HEAT= EULER_IMPLICIT
%
% ---------------- ADJOINT-FLOW NUMERICAL METHOD DEFINITION -------------------%
%
% Frozen the slope limiter in the discrete adjoint formulation (NO, YES)
FROZEN_LIMITER_DISC= NO
%
% Frozen the turbulent viscosity in the discrete adjoint formulation (NO, YES)
FROZEN_VISC_DISC= NO
%
% Use an inconsistent spatial integration (primal-dual) in the discrete
% adjoint formulation. The AD will use the numerical methods in
% the ADJOINT-FLOW NUMERICAL METHOD DEFINITION section (NO, YES)
INCONSISTENT_DISC= NO
%
% Convective numerical method (JST, LAX-FRIEDRICH, ROE)
CONV_NUM_METHOD_ADJFLOW= JST
%
% Time discretization (RUNGE-KUTTA_EXPLICIT, EULER_IMPLICIT)
TIME_DISCRE_ADJFLOW= EULER_IMPLICIT
%
% Relaxation coefficient (also for discrete adjoint problems)
RELAXATION_FACTOR_ADJOINT= 1.0
%
% Enable (if != 0) quasi-Newton acceleration/stabilization of discrete adjoints
QUASI_NEWTON_NUM_SAMPLES= 20
%
% Reduction factor of the CFL coefficient in the adjoint problem
CFL_REDUCTION_ADJFLOW= 0.8
%
% Limit value for the adjoint variable
LIMIT_ADJFLOW= 1E6
%
% Use multigrid in the adjoint problem (NO, YES)
MG_ADJFLOW= YES

% ---------------- ADJOINT-TURBULENT NUMERICAL METHOD DEFINITION --------------%
%
% Convective numerical method (SCALAR_UPWIND)
CONV_NUM_METHOD_ADJTURB= SCALAR_UPWIND
%
% Time discretization (EULER_IMPLICIT)
TIME_DISCRE_ADJTURB= EULER_IMPLICIT
%
% Reduction factor of the CFL coefficient in the adjoint turbulent problem
CFL_REDUCTION_ADJTURB= 0.01

% ----------------------- GEOMETRY EVALUATION PARAMETERS ----------------------%
%
% Marker(s) of the surface where geometrical based function will be evaluated
GEO_MARKER= ( airfoil )
%
% Description of the geometry to be analyzed (AIRFOIL, WING)
GEO_DESCRIPTION= AIRFOIL
%
% Coordinate of the stations to be analyzed
GEO_LOCATION_STATIONS= (0.0, 0.5, 1.0)
%
% Geometrical bounds (Y coordinate) for the wing geometry analysis or
% fuselage evaluation (X coordinate)
GEO_BOUNDS= (1.5, 3.5)
%
% Plot loads and Cp distributions on each airfoil section
GEO_PLOT_STATIONS= NO
%
% Number of section cuts to make when calculating wing geometry
GEO_NUMBER_STATIONS= 25
%
% Geometrical evaluation mode (FUNCTION, GRADIENT)
GEO_MODE= FUNCTION

% ------------------------- GRID ADAPTATION STRATEGY --------------------------%
%
% Kind of grid adaptation (NONE, PERIODIC, FULL, FULL_FLOW, GRAD_FLOW,
%                          FULL_ADJOINT, GRAD_ADJOINT, GRAD_FLOW_ADJ, ROBUST,
%                          FULL_LINEAR, COMPUTABLE, COMPUTABLE_ROBUST,
%                          REMAINING, WAKE, SMOOTHING, SUPERSONIC_SHOCK)
KIND_ADAPT= FULL_FLOW
%
% Percentage of new elements (% of the original number of elements)
NEW_ELEMS= 5
%
% Scale factor for the dual volume
DUALVOL_POWER= 0.5
%
% Adapt the boundary elements (NO, YES)
ADAPT_BOUNDARY= YES

% ----------------------- DESIGN VARIABLE PARAMETERS --------------------------%
%
% Kind of deformation (NO_DEFORMATION, SCALE_GRID, TRANSLATE_GRID, ROTATE_GRID,
%                      FFD_SETTING, FFD_NACELLE,
%                      FFD_CONTROL_POINT, FFD_CAMBER, FFD_THICKNESS, FFD_TWIST
%                      FFD_CONTROL_POINT_2D, FFD_CAMBER_2D, FFD_THICKNESS_2D, 
%                      FFD_TWIST_2D, HICKS_HENNE, SURFACE_BUMP, SURFACE_FILE)
DV_KIND= FFD_SETTING
%
% Marker of the surface in which we are going apply the shape deformation
DV_MARKER= ( airfoil )
%
% Parameters of the shape deformation
% - NO_DEFORMATION ( 1.0 )
% - TRANSLATE_GRID ( x_Disp, y_Disp, z_Disp ), as a unit vector
% - ROTATE_GRID ( x_Orig, y_Orig, z_Orig, x_End, y_End, z_End ) axis, DV_VALUE in deg.
% - SCALE_GRID ( 1.0 )
% - ANGLE_OF_ATTACK ( 1.0 )
% - FFD_SETTING ( 1.0 )
% - FFD_CONTROL_POINT ( FFD_BoxTag, i_Ind, j_Ind, k_Ind, x_Disp, y_Disp, z_Disp )
% - FFD_NACELLE ( FFD_BoxTag, rho_Ind, theta_Ind, phi_Ind, rho_Disp, phi_Disp )
% - FFD_GULL ( FFD_BoxTag, j_Ind )
% - FFD_ANGLE_OF_ATTACK ( FFD_BoxTag, 1.0 )
% - FFD_CAMBER ( FFD_BoxTag, i_Ind, j_Ind )
% - FFD_THICKNESS ( FFD_BoxTag, i_Ind, j_Ind )
% - FFD_TWIST ( FFD_BoxTag, j_Ind, x_Orig, y_Orig, z_Orig, x_End, y_End, z_End )
% - FFD_CONTROL_POINT_2D ( FFD_BoxTag, i_Ind, j_Ind, x_Disp, y_Disp )
% - FFD_CAMBER_2D ( FFD_BoxTag, i_Ind )
% - FFD_THICKNESS_2D ( FFD_BoxTag, i_Ind )
% - FFD_TWIST_2D ( FFD_BoxTag, x_Orig, y_Orig )
% - HICKS_HENNE ( Lower Surface (0)/Upper Surface (1)/Only one Surface (2), x_Loc )
% - SURFACE_BUMP ( x_Start, x_End, x_Loc )
DV_PARAM= ( 1, 0.5 )
%
% Value of the shape deformation
DV_VALUE= 0.01
%
% For DV_KIND = SURFACE_FILE: With SU2_DEF, give filename for surface
% deformation prescribed by an external parameterization. List moving markers
% in DV_MARKER and provide an ASCII file with name specified with DV_FILENAME
% and with format:
% GlobalID_0, x_0, y_0, z_0
% GlobalID_1, x_1, y_1, z_1
%   ...
% GlobalID_N, x_N, y_N, z_N
% where N is the total number of vertices on all moving markers, and x/y/z are
% the new position of each vertex. Points can be in any order. When SU2_DOT
% is called in SURFACE_FILE mode, sensitivities on surfaces will be written
% to an ASCII file with name given by DV_SENS_FILENAME and with format as
% rows of x, y, z, dJ/dx, dJ/dy, dJ/dz for each surface vertex.
DV_FILENAME= surface_positions.dat
DV_SENS_FILENAME= surface_sensitivity.dat
%
% Format for volume sensitivity file read by SU2_DOT (SU2_NATIVE,
% UNORDERED_ASCII). SU2_NATIVE is the native SU2 restart file (default),
% while UNORDERED_ASCII provide a file of field sensitivities
% as an ASCII file with name given by DV_SENS_FILENAMEand with format as
% rows of x, y, z, dJ/dx, dJ/dy, dJ/dz for each grid point.
DV_SENSITIVITY_FORMAT= SU2_NATIVE
DV_UNORDERED_SENS_FILENAME= unordered_sensitivity.dat

% ---------------- MESH DEFORMATION PARAMETERS (NEW SOLVER) -------------------%
%
% Use the reformatted pseudo-elastic solver for grid deformation
DEFORM_MESH= YES
%
% Moving markers which deform the mesh
MARKER_DEFORM_MESH = ( airfoil )

% ------------------------ GRID DEFORMATION PARAMETERS ------------------------%
%
% Linear solver or smoother for implicit formulations (FGMRES, RESTARTED_FGMRES, BCGSTAB)
DEFORM_LINEAR_SOLVER= FGMRES
%
% Preconditioner of the Krylov linear solver (ILU, LU_SGS, JACOBI)
DEFORM_LINEAR_SOLVER_PREC= ILU
%
% Number of smoothing iterations for mesh deformation
DEFORM_LINEAR_SOLVER_ITER= 1000
%
% Number of nonlinear deformation iterations (surface deformation increments)
DEFORM_NONLINEAR_ITER= 1
%
% Minimum residual criteria for the linear solver convergence of grid deformation
DEFORM_LINEAR_SOLVER_ERROR= 1E-14
%
% Print the residuals during mesh deformation to the console (YES, NO)
DEFORM_CONSOLE_OUTPUT= YES
%
% Deformation coefficient (linear elasticity limits from -1.0 to 0.5, a larger
% value is also possible)
DEFORM_COEFF = 1E6
%
% Type of element stiffness imposed for FEA mesh deformation (INVERSE_VOLUME,
%                                           WALL_DISTANCE, CONSTANT_STIFFNESS)
DEFORM_STIFFNESS_TYPE= WALL_DISTANCE
%
% Deform the grid only close to the surface. It is possible to specify how much
% of the volumetric grid is going to be deformed in meters or inches (1E6 by default)
DEFORM_LIMIT = 1E6

% -------------------- FREE-FORM DEFORMATION PARAMETERS -----------------------%
%
% Tolerance of the Free-Form Deformation point inversion
FFD_TOLERANCE= 1E-10
%
% Maximum number of iterations in the Free-Form Deformation point inversion
FFD_ITERATIONS= 500
%
% FFD box definition: 3D case (FFD_BoxTag, X1, Y1, Z1, X2, Y2, Z2, X3, Y3, Z3, X4, Y4, Z4,
%                              X5, Y5, Z5, X6, Y6, Z6, X7, Y7, Z7, X8, Y8, Z8)
%                     2D case (FFD_BoxTag, X1, Y1, 0.0, X2, Y2, 0.0, X3, Y3, 0.0, X4, Y4, 0.0,
%                              0.0, 0.0, 0.0, 0.0, 0.0, 0.0, 0.0, 0.0, 0.0, 0.0, 0.0, 0.0)
FFD_DEFINITION= (MAIN_BOX, 0.5, 0.25, -0.25, 1.5, 0.25, -0.25, 1.5, 0.75, -0.25, 0.5, 0.75, -0.25, 0.5, 0.25, 0.25, 1.5, 0.25, 0.25, 1.5, 0.75, 0.25, 0.5, 0.75, 0.25)
%
% FFD box degree: 3D case (x_degree, y_degree, z_degree)
%                 2D case (x_degree, y_degree, 0)
FFD_DEGREE= (10, 10, 1)
%
% Surface grid continuity at the intersection with the faces of the FFD boxes.
% To keep a particular level of surface continuity, SU2 automatically freezes the right
% number of control point planes (NO_DERIVATIVE, 1ST_DERIVATIVE, 2ND_DERIVATIVE, USER_INPUT)
FFD_CONTINUITY= 2ND_DERIVATIVE
%
% Definition of the FFD planes to be frozen in the FFD (x,y,z).
% Value from 0 FFD degree in that direction. Pick a value larger than degree if you don't want to fix any plane.
FFD_FIX_I= (0,2,3)
FFD_FIX_J= (0,2,3)
FFD_FIX_K= (0,2,3)
%
% There is a symmetry plane (j=0) for all the FFD boxes (YES, NO)
FFD_SYMMETRY_PLANE= NO
%
% FFD coordinate system (CARTESIAN)
FFD_COORD_SYSTEM= CARTESIAN
%
% Vector from the cartesian axis the cylindrical or spherical axis (using cartesian coordinates)
% Note that the location of the axis will affect the wall curvature of the FFD box as well as the
% design variable effect.
FFD_AXIS= (0.0, 0.0, 0.0)
%
% FFD Blending function: Bezier curves with global support (BEZIER), uniform BSplines with local support (BSPLINE_UNIFORM)
FFD_BLENDING= BEZIER
%
% Order of the BSplines
FFD_BSPLINE_ORDER= 2, 2, 2
%
% ------------------- UNCERTAINTY QUANTIFICATION DEFINITION -------------------%
%
% Using uncertainty quantification module (YES, NO). Only available with SST
USING_UQ= NO
%
% Eigenvalue perturbation definition (1, 2, or 3)
UQ_COMPONENT= 1
%
% Permuting eigenvectors (YES, NO)
UQ_PERMUTE= NO
%
% Under-relaxation factor (float [0,1], default = 0.1)
UQ_URLX= 0.1
%
% Perturbation magnitude (float [0,1], default= 1.0)
UQ_DELTA_B= 1.0
%
% --------------------- HYBRID PARALLEL (MPI+OpenMP) OPTIONS ---------------------%
%
% An advanced performance parameter for FVM solvers, a large-ish value should be best
% when relatively few threads per MPI rank are in use (~4). However, maximum parallelism
% is obtained with EDGE_COLORING_GROUP_SIZE=1, consider using this value only if SU2
% warns about low coloring efficiency during preprocessing (performance is usually worse).
% Setting the option to 0 disables coloring and a different strategy is used instead,
% that strategy is automatically used when the coloring efficiency is less than 0.875.
% The optimum value/strategy is case-dependent.
EDGE_COLORING_GROUP_SIZE= 512
%
% Independent "threads per MPI rank" setting for LU-SGS and ILU preconditioners.
% For problems where time is spend mostly in the solution of linear systems (e.g. elasticity,
% very high CFL central schemes), AND, if the memory bandwidth of the machine is saturated
% (4 or more cores per memory channel) better performance (via a reduction in linear iterations)
% may be possible by using a smaller value than that defined by the system or in the call to
% SU2_CFD (via the -t/--threads option).
% The default (0) means "same number of threads as for all else".
LINEAR_SOLVER_PREC_THREADS= 0
%
% ----------------------- PARTITIONING OPTIONS (ParMETIS) ------------------------ %
%
% Load balancing tolerance, lower values will make ParMETIS work harder to evenly
% distribute the work-estimate metric across all MPI ranks, at the expense of more
% edge cuts (i.e. increased communication cost).
PARMETIS_TOLERANCE= 0.02
%
% The work-estimate metric is a weighted function of the work-per-edge (e.g. spatial
% discretization, linear system solution) and of the work-per-point (e.g. source terms,
% temporal discretization) the former usually accounts for >90% of the total.
% These weights are INTEGERS (for compatibility with ParMETIS) thus not [0, 1].
% To balance memory usage (instead of computation) the point weight needs to be
% increased (especially for explicit time integration methods).
PARMETIS_EDGE_WEIGHT= 1
PARMETIS_POINT_WEIGHT= 0
%
% ------------------------- SCREEN/HISTORY VOLUME OUTPUT --------------------------%
%
% Screen output fields (use 'SU2_CFD -d <config_file>' to view list of available fields)
SCREEN_OUTPUT= (INNER_ITER, RMS_DENSITY, RMS_MOMENTUM-X, RMS_MOMENTUM-Y, RMS_ENERGY)
%
% History output groups (use 'SU2_CFD -d <config_file>' to view list of available fields)
HISTORY_OUTPUT= (ITER, RMS_RES)
%
% Volume output fields/groups (use 'SU2_CFD -d <config_file>' to view list of available fields)
VOLUME_OUTPUT= (COORDINATES, SOLUTION, PRIMITIVE)
%
% Writing frequency for screen output
SCREEN_WRT_FREQ_INNER= 1
%
SCREEN_WRT_FREQ_OUTER= 1
% 
SCREEN_WRT_FREQ_TIME= 1
%
% Writing frequency for history output
HISTORY_WRT_FREQ_INNER= 1
%
HISTORY_WRT_FREQ_OUTER= 1
% 
HISTORY_WRT_FREQ_TIME= 1
%
% Writing convergence history frequency
WRT_CON_FREQ= 1
%
% Writing convergence history frequency for the dual time stepping
WRT_CON_FREQ_DUALTIME= 10
%
% Writing frequency for volume/surface output
OUTPUT_WRT_FREQ= 10
%
% ------------------------- INPUT/OUTPUT FILE INFORMATION --------------------------%
%
% Mesh input file
MESH_FILENAME= mesh_NACA0012_inv.su2
%
% Mesh input file format (SU2, CGNS)
MESH_FORMAT= SU2
%
% Mesh output file
MESH_OUT_FILENAME= mesh_out.su2
%
% Restart flow input file
SOLUTION_FILENAME= solution_flow.dat
%
% Restart adjoint input file
SOLUTION_ADJ_FILENAME= solution_adj.dat
%
% Output tabular file format (TECPLOT, CSV)
TABULAR_FORMAT= TECPLOT
%
% Files to output 
% Possible formats : (TECPLOT, TECPLOT_BINARY, SURFACE_TECPLOT,
%  SURFACE_TECPLOT_BINARY, CSV, SURFACE_CSV, PARAVIEW, PARAVIEW_BINARY, SURFACE_PARAVIEW, 
%  SURFACE_PARAVIEW_BINARY, MESH, RESTART_BINARY, RESTART_ASCII, CGNS, STL)
% default : (RESTART, PARAVIEW, SURFACE_PARAVIEW)
OUTPUT_FILES= (RESTART, PARAVIEW, SURFACE_PARAVIEW)
%
% Output file convergence history (w/o extension)
CONV_FILENAME= history
%
% Output file with the forces breakdown
BREAKDOWN_FILENAME= forces_breakdown.dat
%
% Output file restart flow
RESTART_FILENAME= restart_flow.dat
%
% Output file restart adjoint
RESTART_ADJ_FILENAME= restart_adj.dat
%
% Output file flow (w/o extension) variables
VOLUME_FILENAME= flow
%
% Output file adjoint (w/o extension) variables
VOLUME_ADJ_FILENAME= adjoint
%
% Output Objective function
VALUE_OBJFUNC_FILENAME= of_eval.dat
%
% Output objective function gradient (using continuous adjoint)
GRAD_OBJFUNC_FILENAME= of_grad.dat
%
% Output file surface flow coefficient (w/o extension)
SURFACE_FILENAME= surface_flow
%
% Output file surface adjoint coefficient (w/o extension)
SURFACE_ADJ_FILENAME= surface_adjoint
%
% Read binary restart files (YES, NO)
READ_BINARY_RESTART= YES
%
% Reorient elements based on potential negative volumes (YES/NO)
REORIENT_ELEMENTS= YES

% --------------------- OPTIMAL SHAPE DESIGN DEFINITION -----------------------%
%
% Available flow based objective functions or constraint functions
%    DRAG, LIFT, SIDEFORCE, EFFICIENCY, BUFFET, 
%    FORCE_X, FORCE_Y, FORCE_Z,
%    MOMENT_X, MOMENT_Y, MOMENT_Z,
%    THRUST, TORQUE, FIGURE_OF_MERIT,
%    EQUIVALENT_AREA, NEARFIELD_PRESSURE,
%    TOTAL_HEATFLUX, MAXIMUM_HEATFLUX,
%    INVERSE_DESIGN_PRESSURE, INVERSE_DESIGN_HEATFLUX,
%    SURFACE_TOTAL_PRESSURE, SURFACE_MASSFLOW
%    SURFACE_STATIC_PRESSURE, SURFACE_MACH
%
% Available geometrical based objective functions or constraint functions
%    AIRFOIL_AREA, AIRFOIL_THICKNESS, AIRFOIL_CHORD, AIRFOIL_TOC, AIRFOIL_AOA,
%    WING_VOLUME, WING_MIN_THICKNESS, WING_MAX_THICKNESS, WING_MAX_CHORD, WING_MIN_TOC, WING_MAX_TWIST, WING_MAX_CURVATURE, WING_MAX_DIHEDRAL
%    STATION#_WIDTH, STATION#_AREA, STATION#_THICKNESS, STATION#_CHORD, STATION#_TOC,
%    STATION#_TWIST (where # is the index of the station defined in GEO_LOCATION_STATIONS)
%
% Available design variables
% 2D Design variables
%    FFD_CONTROL_POINT_2D   (  19, Scale | Mark. List | FFD_BoxTag, i_Ind, j_Ind, x_Mov, y_Mov )
%    FFD_CAMBER_2D          (  20, Scale | Mark. List | FFD_BoxTag, i_Ind )
%    FFD_THICKNESS_2D       (  21, Scale | Mark. List | FFD_BoxTag, i_Ind )
%    FFD_TWIST_2D           (  22, Scale | Mark. List | FFD_BoxTag, x_Orig, y_Orig )
%    HICKS_HENNE            (  30, Scale | Mark. List | Lower(0)/Upper(1) side, x_Loc )
%    ANGLE_OF_ATTACK        ( 101, Scale | Mark. List | 1.0 )
%
% 3D Design variables
%    FFD_CONTROL_POINT      (  11, Scale | Mark. List | FFD_BoxTag, i_Ind, j_Ind, k_Ind, x_Mov, y_Mov, z_Mov )
%    FFD_NACELLE            (  12, Scale | Mark. List | FFD_BoxTag, rho_Ind, theta_Ind, phi_Ind, rho_Mov, phi_Mov )
%    FFD_GULL               (  13, Scale | Mark. List | FFD_BoxTag, j_Ind )
%    FFD_CAMBER             (  14, Scale | Mark. List | FFD_BoxTag, i_Ind, j_Ind )
%    FFD_TWIST              (  15, Scale | Mark. List | FFD_BoxTag, j_Ind, x_Orig, y_Orig, z_Orig, x_End, y_End, z_End )
%    FFD_THICKNESS          (  16, Scale | Mark. List | FFD_BoxTag, i_Ind, j_Ind )
%    FFD_ROTATION           (  18, Scale | Mark. List | FFD_BoxTag, x_Axis, y_Axis, z_Axis, x_Turn, y_Turn, z_Turn )
%    FFD_ANGLE_OF_ATTACK    (  24, Scale | Mark. List | FFD_BoxTag, 1.0 )
%
% Global design variables
%    TRANSLATION            (   1, Scale | Mark. List | x_Disp, y_Disp, z_Disp )
%    ROTATION               (   2, Scale | Mark. List | x_Axis, y_Axis, z_Axis, x_Turn, y_Turn, z_Turn )
%
% Definition of multipoint design problems, this option should be combined with the
% the prefix MULTIPOINT in the objective function or constraint (e.g. MULTIPOINT_DRAG, MULTIPOINT_LIFT, etc.)
MULTIPOINT_MACH_NUMBER= (0.79, 0.8, 0.81)
MULTIPOINT_AOA= (1.25, 1.25, 1.25)
MULTIPOINT_SIDESLIP_ANGLE= (0.0, 0.0, 0.0)
MULTIPOINT_TARGET_CL= (0.8, 0.8, 0.8)
MULTIPOINT_REYNOLDS_NUMBER= (1E6, 1E6, 1E6)
MULTIPOINT_FREESTREAM_PRESSURE= (101325.0, 101325.0, 101325.0)
MULTIPOINT_FREESTREAM_TEMPERATURE= (288.15, 288.15, 288.15)
MULTIPOINT_OUTLET_VALUE= (0.0, 0.0, 0.0)
MULTIPOINT_WEIGHT= (0.33333, 0.33333, 0.33333)
MULTIPOINT_MESH_FILENAME= (mesh_NACA0012_m79.su2, mesh_NACA0012_m8.su2, mesh_NACA0012_m81.su2)
%
% Optimization objective function with scaling factor, separated by semicolons.
% To include quadratic penalty function: use OPT_CONSTRAINT option syntax within the OPT_OBJECTIVE list.
% ex= Objective * Scale
OPT_OBJECTIVE= DRAG
%
% Optimization constraint functions with pushing factors (affects its value, not the gradient  in the python scripts), separated by semicolons
% ex= (Objective = Value ) * Scale, use '>','<','='
OPT_CONSTRAINT= ( LIFT > 0.328188 ) * 0.001; ( MOMENT_Z > 0.034068 ) * 0.001; ( AIRFOIL_THICKNESS > 0.11 ) * 0.001
%
% Factor to reduce the norm of the gradient (affects the objective function and gradient in the python scripts)
% In general, a norm of the gradient ~1E-6 is desired.
OPT_GRADIENT_FACTOR= 1E-6
%
% Factor to relax or accelerate the optimizer convergence (affects the line search in SU2_DEF)
% In general, surface deformations of 0.01'' or 0.0001m are desirable
OPT_RELAX_FACTOR= 1E3
%
% Maximum number of iterations
OPT_ITERATIONS= 100
%
% Requested accuracy
OPT_ACCURACY= 1E-10
%
% Optimization bound (bounds the line search in SU2_DEF)
OPT_LINE_SEARCH_BOUND= 1E6
%
% Upper bound for each design variable (bound in the python optimizer)
OPT_BOUND_UPPER= 1E10
%
% Lower bound for each design variable (bound in the python optimizer)
OPT_BOUND_LOWER= -1E10
%
% Finite difference step size for python scripts (0.001 default, recommended
%                                                 0.001 x REF_LENGTH)
FIN_DIFF_STEP = 0.001
%
% Optimization design variables, separated by semicolons
DEFINITION_DV= ( 1, 1.0 | airfoil | 0, 0.05 ); ( 1, 1.0 | airfoil | 0, 0.10 ); ( 1, 1.0 | airfoil | 0, 0.15 ); ( 1, 1.0 | airfoil | 0, 0.20 ); ( 1, 1.0 | airfoil | 0, 0.25 ); ( 1, 1.0 | airfoil | 0, 0.30 ); ( 1, 1.0 | airfoil | 0, 0.35 ); ( 1, 1.0 | airfoil | 0, 0.40 ); ( 1, 1.0 | airfoil | 0, 0.45 ); ( 1, 1.0 | airfoil | 0, 0.50 ); ( 1, 1.0 | airfoil | 0, 0.55 ); ( 1, 1.0 | airfoil | 0, 0.60 ); ( 1, 1.0 | airfoil | 0, 0.65 ); ( 1, 1.0 | airfoil | 0, 0.70 ); ( 1, 1.0 | airfoil | 0, 0.75 ); ( 1, 1.0 | airfoil | 0, 0.80 ); ( 1, 1.0 | airfoil | 0, 0.85 ); ( 1, 1.0 | airfoil | 0, 0.90 ); ( 1, 1.0 | airfoil | 0, 0.95 ); ( 1, 1.0 | airfoil | 1, 0.05 ); ( 1, 1.0 | airfoil | 1, 0.10 ); ( 1, 1.0 | airfoil | 1, 0.15 ); ( 1, 1.0 | airfoil | 1, 0.20 ); ( 1, 1.0 | airfoil | 1, 0.25 ); ( 1, 1.0 | airfoil | 1, 0.30 ); ( 1, 1.0 | airfoil | 1, 0.35 ); ( 1, 1.0 | airfoil | 1, 0.40 ); ( 1, 1.0 | airfoil | 1, 0.45 ); ( 1, 1.0 | airfoil | 1, 0.50 ); ( 1, 1.0 | airfoil | 1, 0.55 ); ( 1, 1.0 | airfoil | 1, 0.60 ); ( 1, 1.0 | airfoil | 1, 0.65 ); ( 1, 1.0 | airfoil | 1, 0.70 ); ( 1, 1.0 | airfoil | 1, 0.75 ); ( 1, 1.0 | airfoil | 1, 0.80 ); ( 1, 1.0 | airfoil | 1, 0.85 ); ( 1, 1.0 | airfoil | 1, 0.90 ); ( 1, 1.0 | airfoil | 1, 0.95 )
%
% Use combined objective within gradient evaluation: may reduce cost to compute gradients when using the adjoint formulation.
OPT_COMBINE_OBJECTIVE = NO<|MERGE_RESOLUTION|>--- conflicted
+++ resolved
@@ -13,11 +13,7 @@
 %
 % Solver type (EULER, NAVIER_STOKES, RANS,
 %              INC_EULER, INC_NAVIER_STOKES, INC_RANS,
-<<<<<<< HEAD
-               NEMO_EULER, NEMO_NAVIER_STOKES,
-=======
 %              NEMO_EULER, NEMO_NAVIER_STOKES,
->>>>>>> 22507514
 %              FEM_EULER, FEM_NAVIER_STOKES, FEM_RANS, FEM_LES,
 %              HEAT_EQUATION_FVM, ELASTICITY)
 SOLVER= EULER
@@ -64,11 +60,7 @@
 %
 % List of config files for each zone in a multizone setup with SOLVER=MULTIPHYSICS
 % Order here has to match the order in the meshfile if just one is used.
-<<<<<<< HEAD
-CONFIG_LIST= (configA.cfg, configB.cfg)
-=======
 CONFIG_LIST= (configA.cfg, configB.cfg, ...)
->>>>>>> 22507514
 %
 % ------------------------------- SOLVER CONTROL ------------------------------%
 %
@@ -194,17 +186,10 @@
 % Free-stream viscosity (1.853E-5 N s/m^2, 3.87E-7 lbf s/ft^2 by default)
 FREESTREAM_VISCOSITY= 1.853E-5
 %
-<<<<<<< HEAD
-% Documentation missing
-FREESTREAM_TURBULENCEINTENSITY= 0.05
-%
-% Documentation missing
-=======
 % Free-stream turbulence intensity
 FREESTREAM_TURBULENCEINTENSITY= 0.05
 %
 % Free-stream ratio between turbulent and laminar viscosity
->>>>>>> 22507514
 FREESTREAM_TURB2LAMVISCRATIO= 10.0
 %
 % Compressible flow non-dimensionalization (DIMENSIONAL, FREESTREAM_PRESS_EQ_ONE,
@@ -262,14 +247,9 @@
 % Damping coefficient for iterative updates at mass flow outlets. (0.1 by default)
 INC_OUTLET_DAMPING= 0.1
 %
-<<<<<<< HEAD
-% Epsilon^2 multipier in Beta calculation for incompressible preconditioner. Default= 4.1
-BETA_FACTOR= 4.1
-=======
 % Epsilon^2 multipier in Beta calculation for incompressible preconditioner.
 BETA_FACTOR= 4.1
 %
->>>>>>> 22507514
 % ----------------------------- SOLID ZONE HEAT VARIABLES-----------------------%
 %
 % Thermal conductivity used for heat equation
@@ -339,11 +319,7 @@
 ACENTRIC_FACTOR= 0.035
 %
 % Specific heat at constant pressure, Cp (1004.703 J/kg*K (air)). 
-<<<<<<< HEAD
-% Incompressible fluids with energy eqn. only (CONSTANT_DENSITY, INC_IDEAL_GAS) and heat equation.
-=======
 % Incompressible fluids with energy eqn. (CONSTANT_DENSITY, INC_IDEAL_GAS) and the heat equation.
->>>>>>> 22507514
 SPECIFIC_HEAT_CP= 1004.703
 %
 % Thermal expansion coefficient (0.00347 K^-1 (air)) 
@@ -1522,12 +1498,6 @@
 % 
 HISTORY_WRT_FREQ_TIME= 1
 %
-% Writing convergence history frequency
-WRT_CON_FREQ= 1
-%
-% Writing convergence history frequency for the dual time stepping
-WRT_CON_FREQ_DUALTIME= 10
-%
 % Writing frequency for volume/surface output
 OUTPUT_WRT_FREQ= 10
 %
