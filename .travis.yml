--- conflicted
+++ resolved
@@ -76,11 +76,7 @@
     - cp -R ./TestData/* ./TestCases/
 
     # Get the tutorial cases
-<<<<<<< HEAD
-    - git clone -b enhancement_fixed_cl https://github.com/su2code/su2code.github.io ./Tutorials
-=======
     - git clone --depth=1 -b feature_input_output https://github.com/su2code/su2code.github.io ./Tutorials
->>>>>>> 4ed59ac7
     
     # Enter the SU2/TestCases/ directory, which is now ready to run
     - cd TestCases/
