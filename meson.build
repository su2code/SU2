--- conflicted
+++ resolved
@@ -1,10 +1,6 @@
-<<<<<<< HEAD
+
 project('SU2', 'c', 'cpp', 'cuda',
-        version: '8.0.1 "Harrier"',
-=======
-project('SU2', 'c', 'cpp',
         version: '8.1.0 "Harrier"',
->>>>>>> 0e1495c7
         meson_version: '>=0.61.1',
         license: 'LGPL2',
         default_options: ['buildtype=release',
