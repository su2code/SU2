--- conflicted
+++ resolved
@@ -1,46 +1,11 @@
 su2_dot_src = 'SU2_DOT.cpp'
 
 if get_option('enable-normal')
-<<<<<<< HEAD
-  su2_cfd_obj = su2_cfd_lib.extract_objects(['solvers/CSolver.cpp',
-                                             'solvers/CBaselineSolver.cpp',
-                                             'CMarkerProfileReaderFVM.cpp',
-                                             'output/COutput.cpp',
-                                             'output/tools/CWindowingTools.cpp',
-                                             'output/output_structure_legacy.cpp',
-                                             'output/CBaselineOutput.cpp',
-                                             'output/filewriter/CParallelDataSorter.cpp',
-                                             'output/filewriter/CParallelFileWriter.cpp',
-                                             'output/filewriter/CFEMDataSorter.cpp',
-                                             'output/filewriter/CSurfaceFEMDataSorter.cpp',
-                                             'output/filewriter/CFVMDataSorter.cpp',
-                                             'output/filewriter/CSurfaceFVMDataSorter.cpp',
-                                             'output/filewriter/CCSVFileWriter.cpp',
-                                             'output/filewriter/CSTLFileWriter.cpp',
-                                             'output/filewriter/CTecplotFileWriter.cpp',
-                                             'output/filewriter/CTecplotBinaryFileWriter.cpp',
-                                             'output/filewriter/CParaviewFileWriter.cpp',
-                                             'output/filewriter/CParaviewBinaryFileWriter.cpp',
-                                             'output/filewriter/CSU2FileWriter.cpp',
-                                             'output/filewriter/CSU2BinaryFileWriter.cpp',
-                                             'output/filewriter/CSU2MeshFileWriter.cpp',
-                                             'output/filewriter/CParaviewXMLFileWriter.cpp',
-                                             'output/filewriter/CParaviewVTMFileWriter.cpp',
-                                             'variables/CBaselineVariable.cpp',
-                                             'variables/CVariable.cpp',
-                                             'limiters/CLimiterDetails.cpp'])
-=======
->>>>>>> 622587ca
 
   su2_dot = executable('SU2_DOT',
                       su2_dot_src,
                       install: true,
-<<<<<<< HEAD
-                      dependencies: [su2_deps, common_dep],
-                      objects : su2_cfd_obj,
-=======
                       dependencies: [su2_deps, common_dep, su2_cfd_dep],
->>>>>>> 622587ca
                       cpp_args :[default_warning_flags, su2_cpp_args])
 
 endif
@@ -50,13 +15,7 @@
   su2_dot_ad = executable('SU2_DOT_AD',
                           su2_dot_src,
                           install: true,
-<<<<<<< HEAD
-                          dependencies: [su2_deps, codi_dep, commonAD_dep],
-		                      objects : su2_cfd_obj_ad,
+                          dependencies: [su2_deps, codi_dep, commonAD_dep, su2_cfd_dep_ad],
 		                      cpp_args : [default_warning_flags, su2_cpp_args, codi_rev_args])
-=======
-                          dependencies: [su2_deps, codi_dep, commonAD_dep, su2_cfd_dep_ad],
-                          cpp_args : [default_warning_flags, su2_cpp_args, codi_rev_args])
->>>>>>> 622587ca
 
 endif