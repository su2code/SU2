/*!
 * \file SU2_DOT.cpp
 * \brief Main file of the Gradient Projection Code (SU2_DOT).
 * \author F. Palacios, T. Economon
 * \version 4.1.0 "Cardinal"
 *
 * SU2 Lead Developers: Dr. Francisco Palacios (Francisco.D.Palacios@boeing.com).
 *                      Dr. Thomas D. Economon (economon@stanford.edu).
 *
 * SU2 Developers: Prof. Juan J. Alonso's group at Stanford University.
 *                 Prof. Piero Colonna's group at Delft University of Technology.
 *                 Prof. Nicolas R. Gauger's group at Kaiserslautern University of Technology.
 *                 Prof. Alberto Guardone's group at Polytechnic University of Milan.
 *                 Prof. Rafael Palacios' group at Imperial College London.
 *
  * SU2 is free software; you can redistribute it and/or
 * modify it under the terms of the GNU Lesser General Public
 * License as published by the Free Software Foundation; either
 * version 2.1 of the License, or (at your option) any later version.
 *
 * SU2 is distributed in the hope that it will be useful,
 * but WITHOUT ANY WARRANTY; without even the implied warranty of
 * MERCHANTABILITY or FITNESS FOR A PARTICULAR PURPOSE. See the GNU
 * Lesser General Public License for more details.
 *
 * You should have received a copy of the GNU Lesser General Public
 * License along with SU2. If not, see <http://www.gnu.org/licenses/>.
 */

#include "../include/SU2_DOT.hpp"
using namespace std;

int main(int argc, char *argv[]) {	
  
  unsigned short iZone, nZone = SINGLE_ZONE;
  su2double StartTime = 0.0, StopTime = 0.0, UsedTime = 0.0;

	char config_file_name[MAX_STRING_SIZE], *cstr;
  ofstream Gradient_file;
	int rank = MASTER_NODE;
	int size = SINGLE_NODE;

  /*--- MPI initialization, and buffer setting ---*/

#ifdef HAVE_MPI
	SU2_MPI::Init(&argc,&argv);
	MPI_Comm_rank(MPI_COMM_WORLD,&rank);
	MPI_Comm_size(MPI_COMM_WORLD,&size);
#endif
	
	/*--- Pointer to different structures that will be used throughout the entire code ---*/
  
	CConfig **config_container          = NULL;
	CGeometry **geometry_container      = NULL;
	CSurfaceMovement *surface_movement  = NULL;
  CVolumetricMovement *mesh_movement  = NULL;

  /*--- Load in the number of zones and spatial dimensions in the mesh file (if no config
   file is specified, default.cfg is used) ---*/
  
  if (argc == 2) { strcpy(config_file_name,argv[1]); }
  else { strcpy(config_file_name, "default.cfg"); }
    
  /*--- Definition of the containers per zones ---*/
  
  config_container = new CConfig*[nZone];
  geometry_container = new CGeometry*[nZone];
  
  for (iZone = 0; iZone < nZone; iZone++) {
    config_container[iZone]       = NULL;
    geometry_container[iZone]     = NULL;
  }
  
  /*--- Loop over all zones to initialize the various classes. In most
   cases, nZone is equal to one. This represents the solution of a partial
   differential equation on a single block, unstructured mesh. ---*/
  
  for (iZone = 0; iZone < nZone; iZone++) {
    
    /*--- Definition of the configuration option class for all zones. In this
     constructor, the input configuration file is parsed and all options are
     read and stored. ---*/
    
    config_container[iZone] = new CConfig(config_file_name, SU2_DOT, iZone, nZone, 0, VERB_HIGH);
        
    /*--- Definition of the geometry class to store the primal grid in the partitioning process. ---*/
    
    CGeometry *geometry_aux = NULL;
    
    /*--- All ranks process the grid and call ParMETIS for partitioning ---*/
    
    geometry_aux = new CPhysicalGeometry(config_container[iZone], iZone, nZone);
    
    /*--- Color the initial grid and set the send-receive domains (ParMETIS) ---*/
    
    geometry_aux->SetColorGrid_Parallel(config_container[iZone]);
    
    /*--- Allocate the memory of the current domain, and
     divide the grid between the nodes ---*/
    
    geometry_container[iZone] = new CPhysicalGeometry(geometry_aux, config_container[iZone], 1);
    
    /*--- Deallocate the memory of geometry_aux ---*/
    
    delete geometry_aux;

    /*--- Add the Send/Receive boundaries ---*/
    
    geometry_container[iZone]->SetSendReceive(config_container[iZone]);
    
    /*--- Add the Send/Receive boundaries ---*/
    
    geometry_container[iZone]->SetBoundaries(config_container[iZone]);
    
  }
  
  /*--- Set up a timer for performance benchmarking (preprocessing time is included) ---*/
  
#ifdef HAVE_MPI
  StartTime = MPI_Wtime();
#else
  StartTime = su2double(clock())/su2double(CLOCKS_PER_SEC);
#endif
  
	if (rank == MASTER_NODE)
		cout << endl <<"----------------------- Preprocessing computations ----------------------" << endl;
	
  /*--- Compute elements surrounding points, points surrounding points ---*/
  
  if (rank == MASTER_NODE) cout << "Setting local point connectivity." <<endl;
  geometry_container[ZONE_0]->SetPoint_Connectivity();

  /*--- Check the orientation before computing geometrical quantities ---*/
  
  if (rank == MASTER_NODE) cout << "Checking the numerical grid orientation of the interior elements." <<endl;
  geometry_container[ZONE_0]->Check_IntElem_Orientation(config_container[ZONE_0]);
  
  /*--- Create the edge structure ---*/
  
  if (rank == MASTER_NODE) cout << "Identify edges and vertices." <<endl;
  geometry_container[ZONE_0]->SetEdges(); geometry_container[ZONE_0]->SetVertex(config_container[ZONE_0]);
  
  /*--- Compute center of gravity ---*/
  
  if (rank == MASTER_NODE) cout << "Computing centers of gravity." << endl;
  geometry_container[ZONE_0]->SetCoord_CG();
  
  /*--- Create the dual control volume structures ---*/
  
  if (rank == MASTER_NODE) cout << "Setting the bound control volume structure." << endl;
  geometry_container[ZONE_0]->SetBoundControlVolume(config_container[ZONE_0], ALLOCATE);
  
  /*--- Load the surface sensitivities from file. This is done only
   once: if this is an unsteady problem, a time-average of the surface
   sensitivities at each node is taken within this routine. ---*/
  if (!config_container[ZONE_0]->GetDiscrete_Adjoint()){
    if (rank == MASTER_NODE) cout << "Reading surface sensitivities at each node from file." << endl;
    geometry_container[ZONE_0]->SetBoundSensitivity(config_container[ZONE_0]);
  } else {
    mesh_movement = new CVolumetricMovement(geometry_container[ZONE_0], config_container[ZONE_0]);
    geometry_container[ZONE_0]->SetSensitivity(config_container[ZONE_0]);

    if (rank == MASTER_NODE) cout << "Setting mesh sensitivity." << endl;
    mesh_movement->SetVolume_Deformation(geometry_container[ZONE_0], config_container[ZONE_0], false, true);

    COutput *output = new COutput();
    output->SetSensitivity_Files(geometry_container, config_container, nZone);
  }
  
	/*--- Definition of the Class for surface deformation ---*/
  
	surface_movement = new CSurfaceMovement();
  
  /*--- Copy coordinates to the surface structure ---*/
  
  surface_movement->CopyBoundary(geometry_container[ZONE_0], config_container[ZONE_0]);

	if (rank == MASTER_NODE) 
    cout << endl <<"---------- Start gradient evaluation using sensitivity information ----------" << endl;
	
	/*--- Write the gradient in a external file ---*/

	if (rank == MASTER_NODE) {
		cstr = new char [config_container[ZONE_0]->GetObjFunc_Grad_FileName().size()+1];
		strcpy (cstr, config_container[ZONE_0]->GetObjFunc_Grad_FileName().c_str());
		Gradient_file.open(cstr, ios::out);
	}

<<<<<<< HEAD
  /*--- For the discrete projection method we use AD to compute the derivatives
   *  while the continuous projection uses finite differences ---*/
  
  if (config_container[ZONE_0]->GetDiscrete_Adjoint()){
=======
  /*--- If AD mode is enabled we can use it to compute the projection,
   * otherwise we use finite differences. ---*/
  
  if (config_container[ZONE_0]->GetAD_Mode()){
>>>>>>> bba7c083
    SetProjection_AD(geometry_container[ZONE_0], config_container[ZONE_0], surface_movement, Gradient_file);
  }else{
    SetProjection_FD(geometry_container[ZONE_0], config_container[ZONE_0], surface_movement, Gradient_file);
  }

	if (rank == MASTER_NODE)
		Gradient_file.close();

    /*--- Synchronization point after a single solver iteration. Compute the
     wall clock time required. ---*/

#ifdef HAVE_MPI
    StopTime = MPI_Wtime();
#else
    StopTime = su2double(clock())/su2double(CLOCKS_PER_SEC);
#endif

    /*--- Compute/print the total time for performance benchmarking. ---*/

    UsedTime = StopTime-StartTime;
    if (rank == MASTER_NODE) {
      cout << "\nCompleted in " << fixed << UsedTime << " seconds on "<< size;
      if (size == 1) cout << " core." << endl; else cout << " cores." << endl;
    }

    /*--- Exit the solver cleanly ---*/
<<<<<<< HEAD

    if (rank == MASTER_NODE)
    cout << endl <<"------------------------- Exit Success (SU2_DOT) ------------------------" << endl << endl;

    /*--- Finalize MPI parallelization ---*/

#ifdef HAVE_MPI
    MPI_Finalize();
#endif

	return EXIT_SUCCESS;

    }

void SetProjection_FD(CGeometry *geometry, CConfig *config, CSurfaceMovement *surface_movement, ofstream& Gradient_file){

  unsigned short iDV, nDV, iFFDBox, nDV_Value, iMarker, iDim;
  unsigned long iVertex, iPoint;
  su2double delta_eps, my_Gradient, **Gradient, *Normal, dS, *VarCoord, Sensitivity,
      dalpha[3], deps[3], dalpha_deps;
  bool *UpdatePoint;
  CFreeFormDefBox **FFDBox;

=======

    if (rank == MASTER_NODE)
    cout << endl <<"------------------------- Exit Success (SU2_DOT) ------------------------" << endl << endl;

    /*--- Finalize MPI parallelization ---*/

#ifdef HAVE_MPI
    MPI_Finalize();
#endif

	return EXIT_SUCCESS;

}

void SetProjection_FD(CGeometry *geometry, CConfig *config, CSurfaceMovement *surface_movement, ofstream& Gradient_file){

  unsigned short iDV, nDV, iFFDBox, nDV_Value, iMarker, iDim;
  unsigned long iVertex, iPoint;
  su2double delta_eps, my_Gradient, **Gradient, *Normal, dS, *VarCoord, Sensitivity,
      dalpha[3], deps[3], dalpha_deps;
  bool *UpdatePoint;
  CFreeFormDefBox **FFDBox;

>>>>>>> bba7c083
  int rank = MASTER_NODE;
#ifdef HAVE_MPI
  MPI_Comm_rank(MPI_COMM_WORLD,&rank);
#endif
<<<<<<< HEAD

  nDV = config->GetnDV();

=======

  nDV = config->GetnDV();

>>>>>>> bba7c083
  /*--- Boolean controlling points to be updated ---*/

  UpdatePoint = new bool[geometry->GetnPoint()];

  /*--- Definition of the FFD deformation class ---*/

  unsigned short nFFDBox = MAX_NUMBER_FFD;
  FFDBox = new CFreeFormDefBox*[nFFDBox];

  /*--- Structure to store the gradient ---*/

  Gradient = new su2double*[nDV];

  for (iDV = 0; iDV  < nDV; iDV++){
    nDV_Value = config->GetnDV_Value(iDV);
    if (nDV_Value != 1){
      cout << "The projection using finite differences currently only supports a fixed direction of movement for FFD points." << endl;
      exit(EXIT_FAILURE);
    }
    Gradient[iDV] = new su2double[nDV_Value];
    }

  /*--- Continuous adjoint gradient computation ---*/
  if (rank == MASTER_NODE)
    cout << "Evaluate functional gradient using Finite Differences." << endl;

  for (iDV = 0; iDV < nDV; iDV++) {

      /*--- Free Form deformation based ---*/

    if ((config->GetDesign_Variable(iDV) == FFD_CONTROL_POINT_2D) ||
        (config->GetDesign_Variable(iDV) == FFD_CAMBER_2D) ||
        (config->GetDesign_Variable(iDV) == FFD_THICKNESS_2D) ||
        (config->GetDesign_Variable(iDV) == FFD_CONTROL_POINT) ||
        (config->GetDesign_Variable(iDV) == FFD_DIHEDRAL_ANGLE) ||
        (config->GetDesign_Variable(iDV) == FFD_TWIST_ANGLE) ||
        (config->GetDesign_Variable(iDV) == FFD_ROTATION) ||
        (config->GetDesign_Variable(iDV) == FFD_CAMBER) ||
        (config->GetDesign_Variable(iDV) == FFD_THICKNESS) ) {

        /*--- Read the FFD information in the first iteration ---*/

        if (iDV == 0) {

          if (rank == MASTER_NODE)
            cout << "Read the FFD information from mesh file." << endl;

          /*--- Read the FFD information from the grid file ---*/

        surface_movement->ReadFFDInfo(geometry, config, FFDBox, config->GetMesh_FileName());

          /*--- If the FFDBox was not defined in the input file ---*/
          if (!surface_movement->GetFFDBoxDefinition() && (rank == MASTER_NODE)) {
            cout << "The input grid doesn't have the entire FFD information!" << endl;
            cout << "Press any key to exit..." << endl;
            cin.get();
          }

          for (iFFDBox = 0; iFFDBox < surface_movement->GetnFFDBox(); iFFDBox++) {

            if (rank == MASTER_NODE)
              cout << "Check the FFD box intersections with the solid surfaces." << endl;

          surface_movement->CheckFFDIntersections(geometry, config, FFDBox[iFFDBox], iFFDBox);

          }

          if (rank == MASTER_NODE)
            cout <<"-------------------------------------------------------------------------" << endl;

        }

        /*--- Apply the control point change ---*/

        for (iFFDBox = 0; iFFDBox < surface_movement->GetnFFDBox(); iFFDBox++) {

          /*--- Reset FFD box ---*/

        switch (config->GetDesign_Variable(iDV) ) {
          case FFD_CONTROL_POINT_2D : surface_movement->SetFFDCPChange_2D(geometry, config, FFDBox[iFFDBox], iDV, true); break;
          case FFD_CAMBER_2D :        surface_movement->SetFFDCamber_2D(geometry, config, FFDBox[iFFDBox], iDV, true); break;
          case FFD_THICKNESS_2D :     surface_movement->SetFFDThickness_2D(geometry, config, FFDBox[iFFDBox], iDV, true); break;
          case FFD_CONTROL_POINT :    surface_movement->SetFFDCPChange(geometry, config, FFDBox[iFFDBox], iDV, true); break;
          case FFD_DIHEDRAL_ANGLE :   surface_movement->SetFFDDihedralAngle(geometry, config, FFDBox[iFFDBox], iDV, true); break;
          case FFD_TWIST_ANGLE :      surface_movement->SetFFDTwistAngle(geometry, config, FFDBox[iFFDBox], iDV, true); break;
          case FFD_ROTATION :         surface_movement->SetFFDRotation(geometry, config, FFDBox[iFFDBox], iDV, true); break;
          case FFD_CAMBER :           surface_movement->SetFFDCamber(geometry, config, FFDBox[iFFDBox], iDV, true); break;
          case FFD_THICKNESS :        surface_movement->SetFFDThickness(geometry, config, FFDBox[iFFDBox], iDV, true); break;
          case FFD_CONTROL_SURFACE :  surface_movement->SetFFDControl_Surface(geometry, config, FFDBox[iFFDBox], iDV, true); break;
          }

          /*--- Recompute cartesian coordinates using the new control points position ---*/

        surface_movement->SetCartesianCoord(geometry, config, FFDBox[iFFDBox], iFFDBox);

        }

      }

      /*--- Hicks Henne design variable ---*/

    else if (config->GetDesign_Variable(iDV) == HICKS_HENNE) {
      surface_movement->SetHicksHenne(geometry, config, iDV, true);
      }

      /*--- Displacement design variable ---*/

    else if (config->GetDesign_Variable(iDV) == TRANSLATION) {
      surface_movement->SetTranslation(geometry, config, iDV, true);
      }

      /*--- Scale design variable ---*/

    else if (config->GetDesign_Variable(iDV) == SCALE) {
      surface_movement->SetScale(geometry, config, iDV, true);
      }

      /*--- Rotation design variable ---*/

    else if (config->GetDesign_Variable(iDV) == ROTATION) {
      surface_movement->SetRotation(geometry, config, iDV, true);
      }

      /*--- NACA_4Digits design variable ---*/

    else if (config->GetDesign_Variable(iDV) == NACA_4DIGITS) {
      surface_movement->SetNACA_4Digits(geometry, config);
      }

      /*--- Parabolic design variable ---*/

    else if (config->GetDesign_Variable(iDV) == PARABOLIC) {
      surface_movement->SetParabolic(geometry, config);
      }

<<<<<<< HEAD
    else if (config->GetDesign_Variable(iDV) == CUSTOM){
      if (rank == MASTER_NODE)
        cout <<"Custom design variable will be used in external script" << endl;
    }
      /*--- Design variable not implement ---*/

    else { cout << "Design Variable not implement yet" << endl; }
=======
      else if (config->GetDesign_Variable(iDV) == CUSTOM){
	if (rank == MASTER_NODE)
       	  cout <<"Custom design variable will be used in external script" << endl;
      }
      /*--- Design variable not implement ---*/

      else { cout << "Design Variable not implement yet" << endl; }
>>>>>>> bba7c083

      /*--- Load the delta change in the design variable (finite difference step). ---*/

    delta_eps = config->GetDV_Value(iDV);
    my_Gradient = 0.0; Gradient[iDV][0] = 0.0;
      
      /*--- Reset update points ---*/

    for (iPoint = 0; iPoint < geometry->GetnPoint(); iPoint++)
        UpdatePoint[iPoint] = true;
      
    for (iMarker = 0; iMarker < config->GetnMarker_All(); iMarker++) {
      if (config->GetMarker_All_DV(iMarker) == YES) {
        for (iVertex = 0; iVertex < geometry->nVertex[iMarker]; iVertex++) {

          iPoint = geometry->vertex[iMarker][iVertex]->GetNode();
          if ((iPoint < geometry->GetnPointDomain()) && UpdatePoint[iPoint]) {

            Normal = geometry->vertex[iMarker][iVertex]->GetNormal();
            VarCoord = geometry->vertex[iMarker][iVertex]->GetVarCoord();
            Sensitivity = geometry->vertex[iMarker][iVertex]->GetAuxVar();

              dS = 0.0;
            for (iDim = 0; iDim < geometry->GetnDim(); iDim++) {
                dS += Normal[iDim]*Normal[iDim];
                deps[iDim] = VarCoord[iDim] / delta_eps;
              }
              dS = sqrt(dS);

              dalpha_deps = 0.0;
            for (iDim = 0; iDim < geometry->GetnDim(); iDim++) {
                dalpha[iDim] = Normal[iDim] / dS;
                dalpha_deps -= dalpha[iDim]*deps[iDim];
              }

              my_Gradient += Sensitivity*dalpha_deps;
              UpdatePoint[iPoint] = false;
            }
          }
        }
      }

#ifdef HAVE_MPI
    SU2_MPI::Allreduce(&my_Gradient, &Gradient[iDV][0], 1, MPI_DOUBLE, MPI_SUM, MPI_COMM_WORLD);
#else
    Gradient[iDV][0] = my_Gradient;
#endif
  }
<<<<<<< HEAD

  /* --- Print gradients to screen and file ---*/

  OutputGradient(Gradient, config, Gradient_file);

=======

  /* --- Print gradients to screen and file ---*/

  OutputGradient(Gradient, config, Gradient_file);

>>>>>>> bba7c083
  for (iDV = 0; iDV  < nDV; iDV++){
    delete [] Gradient[iDV];
        }
  delete [] Gradient;
  delete [] UpdatePoint;
<<<<<<< HEAD

}


void SetProjection_AD(CGeometry *geometry, CConfig *config, CSurfaceMovement *surface_movement, ofstream& Gradient_file){

  su2double DV_Value, *VarCoord, Sensitivity, **Gradient, my_Gradient;
=======

}


void SetProjection_AD(CGeometry *geometry, CConfig *config, CSurfaceMovement *surface_movement, ofstream& Gradient_file){

  su2double DV_Value, *VarCoord, Sensitivity, **Gradient, my_Gradient, *Normal, Area = 0.0;
>>>>>>> bba7c083
  unsigned short iDV_Value = 0, iMarker, nMarker, iDim, nDim, iDV, nDV, nDV_Value;
  unsigned long iVertex, nVertex, iPoint;

  int rank = MASTER_NODE;
#ifdef HAVE_MPI
  MPI_Comm_rank(MPI_COMM_WORLD,&rank);
#endif

  nMarker = config->GetnMarker_All();
  nDim    = geometry->GetnDim();
  nDV     = config->GetnDV();

  VarCoord = NULL;

  /*--- Structure to store the gradient ---*/

  Gradient = new su2double*[nDV];

  for (iDV = 0; iDV  < nDV; iDV++){
    nDV_Value =  config->GetnDV_Value(iDV);
    Gradient[iDV] = new su2double[nDV_Value];
      }

  /*--- Discrete adjoint gradient computation ---*/

  if (rank == MASTER_NODE)
    cout << "Evaluate functional gradient using Algorithmic Differentiation." << endl;

  /*--- Start recording of operations ---*/

  AD::StartRecording();

  /*--- Register design variables as input and set them to zero
   * (since we want to have the derivative at alpha = 0, i.e. for the current design) ---*/



  for (iDV = 0; iDV < nDV; iDV++){

    nDV_Value =  config->GetnDV_Value(iDV);

    for (iDV_Value = 0; iDV_Value < nDV_Value; iDV_Value++){
<<<<<<< HEAD

      /*--- Initilization with double resets the index ---*/

      DV_Value = 0.0;

      AD::RegisterInput(DV_Value);

=======

      /*--- Initilization with double resets the index ---*/

      DV_Value = 0.0;

      AD::RegisterInput(DV_Value);

>>>>>>> bba7c083
      config->SetDV_Value(iDV, iDV_Value, DV_Value);
    }
  }
  
  /*--- Call the surface deformation routine ---*/
	
  surface_movement->SetSurface_Deformation(geometry, config);
	
  /*--- Stop the recording --- */
    
  AD::StopRecording();
<<<<<<< HEAD

  /*--- Initialize the derivatives of the output of the surface deformation routine
   * with the discrete adjoints from the CFD solution ---*/

  for (iMarker = 0; iMarker < nMarker; iMarker++) {
    if (config->GetMarker_All_DV(iMarker) == YES) {
      nVertex = geometry->nVertex[iMarker];
      for (iVertex = 0; iVertex <nVertex; iVertex++) {
        iPoint      = geometry->vertex[iMarker][iVertex]->GetNode();
        VarCoord    = geometry->vertex[iMarker][iVertex]->GetVarCoord();

        for (iDim = 0; iDim < nDim; iDim++){
          Sensitivity = geometry->GetSensitivity(iPoint, iDim);
          SU2_TYPE::SetDerivative(VarCoord[iDim], SU2_TYPE::GetValue(Sensitivity));
        }
      }
    }
  }

  /*--- Compute derivatives and extract gradient ---*/

  AD::ComputeAdjoint();

  for (iDV = 0; iDV  < nDV; iDV++){
    nDV_Value =  config->GetnDV_Value(iDV);
    
    for (iDV_Value = 0; iDV_Value < nDV_Value; iDV_Value++){
      DV_Value = config->GetDV_Value(iDV, iDV_Value);
      my_Gradient = SU2_TYPE::GetDerivative(DV_Value);
#ifdef HAVE_MPI
      SU2_MPI::Allreduce(&my_Gradient, &Gradient[iDV][iDV_Value], 1, MPI_DOUBLE, MPI_SUM, MPI_COMM_WORLD);
#else
      Gradient[iDV][iDV_Value] = my_Gradient;
#endif
    }
  }
    
  /*--- Print gradients to screen and file ---*/
    
  OutputGradient(Gradient, config, Gradient_file);

  for (iDV = 0; iDV  < nDV; iDV++){
    delete [] Gradient[iDV];
  }
  delete [] Gradient;
=======
    
  /*--- Initialize the derivatives of the output of the surface deformation routine
   * with the discrete adjoints from the CFD solution ---*/
    
  for (iMarker = 0; iMarker < nMarker; iMarker++) {
    if (config->GetMarker_All_DV(iMarker) == YES) {
      nVertex = geometry->nVertex[iMarker];
      for (iVertex = 0; iVertex <nVertex; iVertex++) {
        iPoint      = geometry->vertex[iMarker][iVertex]->GetNode();
        VarCoord    = geometry->vertex[iMarker][iVertex]->GetVarCoord();
        Normal      = geometry->vertex[iMarker][iVertex]->GetNormal();

        Area = 0.0;
        for (iDim = 0; iDim < nDim; iDim++){
          Area += Normal[iDim]*Normal[iDim];
        }
        Area = sqrt(Area);

        for (iDim = 0; iDim < nDim; iDim++){
          if (config->GetDiscrete_Adjoint()){
            Sensitivity = geometry->GetSensitivity(iPoint, iDim);
          } else {
            Sensitivity = -Normal[iDim]*geometry->vertex[iMarker][iVertex]->GetAuxVar()/Area;
          }
          SU2_TYPE::SetDerivative(VarCoord[iDim], SU2_TYPE::GetValue(Sensitivity));
        }
      }
>>>>>>> bba7c083
    }
  }
    
<<<<<<< HEAD
void OutputGradient(su2double** Gradient, CConfig* config, ofstream& Gradient_file){
    
  unsigned short nDV, iDV, iDV_Value, nDV_Value;
	
  int rank = MASTER_NODE;
#ifdef HAVE_MPI
=======
  /*--- Compute derivatives and extract gradient ---*/
    
  AD::ComputeAdjoint();
	
  for (iDV = 0; iDV  < nDV; iDV++){
    nDV_Value =  config->GetnDV_Value(iDV);
    
    for (iDV_Value = 0; iDV_Value < nDV_Value; iDV_Value++){
      DV_Value = config->GetDV_Value(iDV, iDV_Value);
      my_Gradient = SU2_TYPE::GetDerivative(DV_Value);
#ifdef HAVE_MPI
    SU2_MPI::Allreduce(&my_Gradient, &Gradient[iDV][iDV_Value], 1, MPI_DOUBLE, MPI_SUM, MPI_COMM_WORLD);
#else
      Gradient[iDV][iDV_Value] = my_Gradient;
#endif
    }
  }

  /*--- Print gradients to screen and file ---*/

  OutputGradient(Gradient, config, Gradient_file);

  for (iDV = 0; iDV  < nDV; iDV++){
    delete [] Gradient[iDV];
  }
  delete [] Gradient;
}

void OutputGradient(su2double** Gradient, CConfig* config, ofstream& Gradient_file){

  unsigned short nDV, iDV, iDV_Value, nDV_Value;

  int rank = MASTER_NODE;
#ifdef HAVE_MPI
>>>>>>> bba7c083
  MPI_Comm_rank(MPI_COMM_WORLD,&rank);
#endif
    
  nDV = config->GetnDV();
	
  /*--- Loop through all design variables and their gradients ---*/

  for (iDV = 0; iDV  < nDV; iDV++){
    nDV_Value = config->GetnDV_Value(iDV);
    if (rank == MASTER_NODE){

      /*--- Print the kind of design variable on screen ---*/

      cout << endl << "Design variable (";
      for (std::map<string, ENUM_PARAM>::const_iterator it = Param_Map.begin(); it != Param_Map.end(); ++it ){
        if (it->second == config->GetDesign_Variable(iDV)){
          cout << it->first << ") number "<< iDV << "." << endl;
        }
      }

      /*--- Print the kind of objective function to screen ---*/

      for (std::map<string, ENUM_OBJECTIVE>::const_iterator it = Objective_Map.begin(); it != Objective_Map.end(); ++it ){
        if (it->second == config->GetKind_ObjFunc()){
          cout << it->first << " gradient : ";
          if (iDV == 0) Gradient_file << it->first << " gradient " << endl;
        }
      }

      /*--- Print the gradient to file and screen ---*/

      for (iDV_Value = 0; iDV_Value < nDV_Value; iDV_Value++){
        cout << Gradient[iDV][iDV_Value];
        if (iDV_Value != nDV_Value-1 ){
          cout << ", ";
        }
        Gradient_file << Gradient[iDV][iDV_Value] << endl;
      }
      cout << endl;
      cout <<"-------------------------------------------------------------------------" << endl;
    }
  }
}<|MERGE_RESOLUTION|>--- conflicted
+++ resolved
@@ -129,7 +129,7 @@
   
   if (rank == MASTER_NODE) cout << "Setting local point connectivity." <<endl;
   geometry_container[ZONE_0]->SetPoint_Connectivity();
-
+  
   /*--- Check the orientation before computing geometrical quantities ---*/
   
   if (rank == MASTER_NODE) cout << "Checking the numerical grid orientation of the interior elements." <<endl;
@@ -162,9 +162,6 @@
 
     if (rank == MASTER_NODE) cout << "Setting mesh sensitivity." << endl;
     mesh_movement->SetVolume_Deformation(geometry_container[ZONE_0], config_container[ZONE_0], false, true);
-
-    COutput *output = new COutput();
-    output->SetSensitivity_Files(geometry_container, config_container, nZone);
   }
   
 	/*--- Definition of the Class for surface deformation ---*/
@@ -186,17 +183,10 @@
 		Gradient_file.open(cstr, ios::out);
 	}
 
-<<<<<<< HEAD
-  /*--- For the discrete projection method we use AD to compute the derivatives
-   *  while the continuous projection uses finite differences ---*/
-  
-  if (config_container[ZONE_0]->GetDiscrete_Adjoint()){
-=======
   /*--- If AD mode is enabled we can use it to compute the projection,
    * otherwise we use finite differences. ---*/
   
   if (config_container[ZONE_0]->GetAD_Mode()){
->>>>>>> bba7c083
     SetProjection_AD(geometry_container[ZONE_0], config_container[ZONE_0], surface_movement, Gradient_file);
   }else{
     SetProjection_FD(geometry_container[ZONE_0], config_container[ZONE_0], surface_movement, Gradient_file);
@@ -223,7 +213,6 @@
     }
 
     /*--- Exit the solver cleanly ---*/
-<<<<<<< HEAD
 
     if (rank == MASTER_NODE)
     cout << endl <<"------------------------- Exit Success (SU2_DOT) ------------------------" << endl << endl;
@@ -236,7 +225,7 @@
 
 	return EXIT_SUCCESS;
 
-    }
+}
 
 void SetProjection_FD(CGeometry *geometry, CConfig *config, CSurfaceMovement *surface_movement, ofstream& Gradient_file){
 
@@ -247,44 +236,13 @@
   bool *UpdatePoint;
   CFreeFormDefBox **FFDBox;
 
-=======
-
-    if (rank == MASTER_NODE)
-    cout << endl <<"------------------------- Exit Success (SU2_DOT) ------------------------" << endl << endl;
-
-    /*--- Finalize MPI parallelization ---*/
-
-#ifdef HAVE_MPI
-    MPI_Finalize();
-#endif
-
-	return EXIT_SUCCESS;
-
-}
-
-void SetProjection_FD(CGeometry *geometry, CConfig *config, CSurfaceMovement *surface_movement, ofstream& Gradient_file){
-
-  unsigned short iDV, nDV, iFFDBox, nDV_Value, iMarker, iDim;
-  unsigned long iVertex, iPoint;
-  su2double delta_eps, my_Gradient, **Gradient, *Normal, dS, *VarCoord, Sensitivity,
-      dalpha[3], deps[3], dalpha_deps;
-  bool *UpdatePoint;
-  CFreeFormDefBox **FFDBox;
-
->>>>>>> bba7c083
   int rank = MASTER_NODE;
 #ifdef HAVE_MPI
   MPI_Comm_rank(MPI_COMM_WORLD,&rank);
 #endif
-<<<<<<< HEAD
 
   nDV = config->GetnDV();
 
-=======
-
-  nDV = config->GetnDV();
-
->>>>>>> bba7c083
   /*--- Boolean controlling points to be updated ---*/
 
   UpdatePoint = new bool[geometry->GetnPoint()];
@@ -420,15 +378,6 @@
       surface_movement->SetParabolic(geometry, config);
       }
 
-<<<<<<< HEAD
-    else if (config->GetDesign_Variable(iDV) == CUSTOM){
-      if (rank == MASTER_NODE)
-        cout <<"Custom design variable will be used in external script" << endl;
-    }
-      /*--- Design variable not implement ---*/
-
-    else { cout << "Design Variable not implement yet" << endl; }
-=======
       else if (config->GetDesign_Variable(iDV) == CUSTOM){
 	if (rank == MASTER_NODE)
        	  cout <<"Custom design variable will be used in external script" << endl;
@@ -436,7 +385,6 @@
       /*--- Design variable not implement ---*/
 
       else { cout << "Design Variable not implement yet" << endl; }
->>>>>>> bba7c083
 
       /*--- Load the delta change in the design variable (finite difference step). ---*/
 
@@ -485,41 +433,23 @@
     Gradient[iDV][0] = my_Gradient;
 #endif
   }
-<<<<<<< HEAD
 
   /* --- Print gradients to screen and file ---*/
 
   OutputGradient(Gradient, config, Gradient_file);
 
-=======
-
-  /* --- Print gradients to screen and file ---*/
-
-  OutputGradient(Gradient, config, Gradient_file);
-
->>>>>>> bba7c083
   for (iDV = 0; iDV  < nDV; iDV++){
     delete [] Gradient[iDV];
         }
   delete [] Gradient;
   delete [] UpdatePoint;
-<<<<<<< HEAD
 
 }
 
 
 void SetProjection_AD(CGeometry *geometry, CConfig *config, CSurfaceMovement *surface_movement, ofstream& Gradient_file){
 
-  su2double DV_Value, *VarCoord, Sensitivity, **Gradient, my_Gradient;
-=======
-
-}
-
-
-void SetProjection_AD(CGeometry *geometry, CConfig *config, CSurfaceMovement *surface_movement, ofstream& Gradient_file){
-
   su2double DV_Value, *VarCoord, Sensitivity, **Gradient, my_Gradient, *Normal, Area = 0.0;
->>>>>>> bba7c083
   unsigned short iDV_Value = 0, iMarker, nMarker, iDim, nDim, iDV, nDV, nDV_Value;
   unsigned long iVertex, nVertex, iPoint;
 
@@ -562,7 +492,6 @@
     nDV_Value =  config->GetnDV_Value(iDV);
 
     for (iDV_Value = 0; iDV_Value < nDV_Value; iDV_Value++){
-<<<<<<< HEAD
 
       /*--- Initilization with double resets the index ---*/
 
@@ -570,15 +499,6 @@
 
       AD::RegisterInput(DV_Value);
 
-=======
-
-      /*--- Initilization with double resets the index ---*/
-
-      DV_Value = 0.0;
-
-      AD::RegisterInput(DV_Value);
-
->>>>>>> bba7c083
       config->SetDV_Value(iDV, iDV_Value, DV_Value);
     }
   }
@@ -590,53 +510,6 @@
   /*--- Stop the recording --- */
     
   AD::StopRecording();
-<<<<<<< HEAD
-
-  /*--- Initialize the derivatives of the output of the surface deformation routine
-   * with the discrete adjoints from the CFD solution ---*/
-
-  for (iMarker = 0; iMarker < nMarker; iMarker++) {
-    if (config->GetMarker_All_DV(iMarker) == YES) {
-      nVertex = geometry->nVertex[iMarker];
-      for (iVertex = 0; iVertex <nVertex; iVertex++) {
-        iPoint      = geometry->vertex[iMarker][iVertex]->GetNode();
-        VarCoord    = geometry->vertex[iMarker][iVertex]->GetVarCoord();
-
-        for (iDim = 0; iDim < nDim; iDim++){
-          Sensitivity = geometry->GetSensitivity(iPoint, iDim);
-          SU2_TYPE::SetDerivative(VarCoord[iDim], SU2_TYPE::GetValue(Sensitivity));
-        }
-      }
-    }
-  }
-
-  /*--- Compute derivatives and extract gradient ---*/
-
-  AD::ComputeAdjoint();
-
-  for (iDV = 0; iDV  < nDV; iDV++){
-    nDV_Value =  config->GetnDV_Value(iDV);
-    
-    for (iDV_Value = 0; iDV_Value < nDV_Value; iDV_Value++){
-      DV_Value = config->GetDV_Value(iDV, iDV_Value);
-      my_Gradient = SU2_TYPE::GetDerivative(DV_Value);
-#ifdef HAVE_MPI
-      SU2_MPI::Allreduce(&my_Gradient, &Gradient[iDV][iDV_Value], 1, MPI_DOUBLE, MPI_SUM, MPI_COMM_WORLD);
-#else
-      Gradient[iDV][iDV_Value] = my_Gradient;
-#endif
-    }
-  }
-    
-  /*--- Print gradients to screen and file ---*/
-    
-  OutputGradient(Gradient, config, Gradient_file);
-
-  for (iDV = 0; iDV  < nDV; iDV++){
-    delete [] Gradient[iDV];
-  }
-  delete [] Gradient;
-=======
     
   /*--- Initialize the derivatives of the output of the surface deformation routine
    * with the discrete adjoints from the CFD solution ---*/
@@ -657,25 +530,16 @@
 
         for (iDim = 0; iDim < nDim; iDim++){
           if (config->GetDiscrete_Adjoint()){
-            Sensitivity = geometry->GetSensitivity(iPoint, iDim);
+          Sensitivity = geometry->GetSensitivity(iPoint, iDim);
           } else {
             Sensitivity = -Normal[iDim]*geometry->vertex[iMarker][iVertex]->GetAuxVar()/Area;
           }
           SU2_TYPE::SetDerivative(VarCoord[iDim], SU2_TYPE::GetValue(Sensitivity));
         }
       }
->>>>>>> bba7c083
     }
   }
     
-<<<<<<< HEAD
-void OutputGradient(su2double** Gradient, CConfig* config, ofstream& Gradient_file){
-    
-  unsigned short nDV, iDV, iDV_Value, nDV_Value;
-	
-  int rank = MASTER_NODE;
-#ifdef HAVE_MPI
-=======
   /*--- Compute derivatives and extract gradient ---*/
     
   AD::ComputeAdjoint();
@@ -710,7 +574,6 @@
 
   int rank = MASTER_NODE;
 #ifdef HAVE_MPI
->>>>>>> bba7c083
   MPI_Comm_rank(MPI_COMM_WORLD,&rank);
 #endif
     
