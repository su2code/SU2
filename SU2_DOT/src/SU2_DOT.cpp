/*!
 * \file SU2_DOT.cpp
 * \brief Main file of the Gradient Projection Code (SU2_DOT).
 * \author F. Palacios, T. Economon
 * \version 6.0.1 "Falcon"
 *
 * The current SU2 release has been coordinated by the
 * SU2 International Developers Society <www.su2devsociety.org>
 * with selected contributions from the open-source community.
 *
 * The main research teams contributing to the current release are:
 *  - Prof. Juan J. Alonso's group at Stanford University.
 *  - Prof. Piero Colonna's group at Delft University of Technology.
 *  - Prof. Nicolas R. Gauger's group at Kaiserslautern University of Technology.
 *  - Prof. Alberto Guardone's group at Polytechnic University of Milan.
 *  - Prof. Rafael Palacios' group at Imperial College London.
 *  - Prof. Vincent Terrapon's group at the University of Liege.
 *  - Prof. Edwin van der Weide's group at the University of Twente.
 *  - Lab. of New Concepts in Aeronautics at Tech. Institute of Aeronautics.
 *
 * Copyright 2012-2018, Francisco D. Palacios, Thomas D. Economon,
 *                      Tim Albring, and the SU2 contributors.
 *
 * SU2 is free software; you can redistribute it and/or
 * modify it under the terms of the GNU Lesser General Public
 * License as published by the Free Software Foundation; either
 * version 2.1 of the License, or (at your option) any later version.
 *
 * SU2 is distributed in the hope that it will be useful,
 * but WITHOUT ANY WARRANTY; without even the implied warranty of
 * MERCHANTABILITY or FITNESS FOR A PARTICULAR PURPOSE. See the GNU
 * Lesser General Public License for more details.
 *
 * You should have received a copy of the GNU Lesser General Public
 * License along with SU2. If not, see <http://www.gnu.org/licenses/>.
 */

#include "../include/SU2_DOT.hpp"
using namespace std;

int main(int argc, char *argv[]) {
  
  unsigned short iZone, nZone = SINGLE_ZONE;
  su2double StartTime = 0.0, StopTime = 0.0, UsedTime = 0.0;
  
  char config_file_name[MAX_STRING_SIZE], *cstr = NULL;
  ofstream Gradient_file;
  bool periodic = false;

  su2double** Gradient;
  unsigned short iDV, iDV_Value;
  int rank, size;

  /*--- MPI initialization, and buffer setting ---*/
  
#ifdef HAVE_MPI
  SU2_MPI::Init(&argc,&argv);
  SU2_MPI::Comm MPICommunicator(MPI_COMM_WORLD);
#else
  SU2_Comm MPICommunicator(0);
#endif

  rank = SU2_MPI::GetRank();
  size = SU2_MPI::GetSize();
  
  /*--- Pointer to different structures that will be used throughout the entire code ---*/
  
  CConfig **config_container          = NULL;
  CGeometry **geometry_container      = NULL;
  CSurfaceMovement **surface_movement = NULL;
  CVolumetricMovement **grid_movement = NULL;
  COutput *output                     = NULL;

  /*--- Load in the number of zones and spatial dimensions in the mesh file (if no config
   file is specified, default.cfg is used) ---*/
  
  if (argc == 2) { strcpy(config_file_name,argv[1]); }
  else { strcpy(config_file_name, "default.cfg"); }

  /*--- Read the name and format of the input mesh file to get from the mesh
   file the number of zones and dimensions from the numerical grid (required
   for variables allocation)  ---*/

  CConfig *config = NULL;
  config = new CConfig(config_file_name, SU2_DEF);

  nZone    = CConfig::GetnZone(config->GetMesh_FileName(), config->GetMesh_FileFormat(), config);
  periodic = CConfig::GetPeriodic(config->GetMesh_FileName(), config->GetMesh_FileFormat(), config);

  /*--- Definition of the containers per zones ---*/
  
  config_container = new CConfig*[nZone];
  geometry_container = new CGeometry*[nZone];
  surface_movement   = new CSurfaceMovement*[nZone];
  grid_movement      = new CVolumetricMovement*[nZone];
  
  for (iZone = 0; iZone < nZone; iZone++) {
    config_container[iZone]       = NULL;
    geometry_container[iZone]     = NULL;
    grid_movement [iZone]     = NULL;
    surface_movement[iZone]   = NULL;
  }
  
  /*--- Loop over all zones to initialize the various classes. In most
   cases, nZone is equal to one. This represents the solution of a partial
   differential equation on a single block, unstructured mesh. ---*/
  
  for (iZone = 0; iZone < nZone; iZone++) {
    
    /*--- Definition of the configuration option class for all zones. In this
     constructor, the input configuration file is parsed and all options are
     read and stored. ---*/
    
    config_container[iZone] = new CConfig(config_file_name, SU2_DOT, iZone, nZone, 0, VERB_HIGH);

    /*--- Set the MPI communicator ---*/
    config_container[iZone]->SetMPICommunicator(MPICommunicator);
        
    /*--- Definition of the geometry class to store the primal grid in the partitioning process. ---*/
    
    CGeometry *geometry_aux = NULL;
    
    /*--- All ranks process the grid and call ParMETIS for partitioning ---*/
    
    geometry_aux = new CPhysicalGeometry(config_container[iZone], iZone, nZone);
    
    /*--- Color the initial grid and set the send-receive domains (ParMETIS) ---*/
    
    geometry_aux->SetColorGrid_Parallel(config_container[iZone]);
    
    /*--- Until we finish the new periodic BC implementation, use the old
     partitioning routines for cases with periodic BCs. The old routines 
     will be entirely removed eventually in favor of the new methods. ---*/

    if (periodic) {
      geometry_container[iZone] = new CPhysicalGeometry(geometry_aux, config_container[iZone]);
    } else {
      geometry_container[iZone] = new CPhysicalGeometry(geometry_aux, config_container[iZone], periodic);
    }
    
    /*--- Deallocate the memory of geometry_aux ---*/
    
    delete geometry_aux;
    
    /*--- Add the Send/Receive boundaries ---*/
    
    geometry_container[iZone]->SetSendReceive(config_container[iZone]);
    
    /*--- Add the Send/Receive boundaries ---*/
    
    geometry_container[iZone]->SetBoundaries(config_container[iZone]);
    
  }
  
  /*--- Set up a timer for performance benchmarking (preprocessing time is included) ---*/
  
#ifdef HAVE_MPI
  StartTime = MPI_Wtime();
#else
  StartTime = su2double(clock())/su2double(CLOCKS_PER_SEC);
#endif
  
  for (iZone = 0; iZone < nZone; iZone++){
  
  if (rank == MASTER_NODE)
    cout << endl <<"----------------------- Preprocessing computations ----------------------" << endl;
  
  /*--- Compute elements surrounding points, points surrounding points ---*/
  
  if (rank == MASTER_NODE) cout << "Setting local point connectivity." <<endl;
    geometry_container[iZone]->SetPoint_Connectivity();
  
  /*--- Check the orientation before computing geometrical quantities ---*/
  
    geometry_container[iZone]->SetBoundVolume();
    if (config_container[iZone]->GetReorientElements()) {
      if (rank == MASTER_NODE) cout << "Checking the numerical grid orientation of the elements." <<endl;
      geometry_container[iZone]->Check_IntElem_Orientation(config_container[iZone]);
      geometry_container[iZone]->Check_BoundElem_Orientation(config_container[iZone]);
    }
  
  /*--- Create the edge structure ---*/
  
  if (rank == MASTER_NODE) cout << "Identify edges and vertices." <<endl;
    geometry_container[iZone]->SetEdges(); geometry_container[iZone]->SetVertex(config_container[iZone]);
  
  /*--- Compute center of gravity ---*/
  
  if (rank == MASTER_NODE) cout << "Computing centers of gravity." << endl;
  geometry_container[iZone]->SetCoord_CG();
  
  /*--- Create the dual control volume structures ---*/
  
  if (rank == MASTER_NODE) cout << "Setting the bound control volume structure." << endl;
  geometry_container[iZone]->SetBoundControlVolume(config_container[ZONE_0], ALLOCATE);

  /*--- Store the global to local mapping after preprocessing. ---*/
 
  if (rank == MASTER_NODE) cout << "Storing a mapping from global to local point index." << endl;
  geometry_container[iZone]->SetGlobal_to_Local_Point();
 
  /*--- Load the surface sensitivities from file. This is done only
   once: if this is an unsteady problem, a time-average of the surface
   sensitivities at each node is taken within this routine. ---*/
    if (!config_container[iZone]->GetDiscrete_Adjoint()){
      if (rank == MASTER_NODE) cout << "Reading surface sensitivities at each node from file." << endl;
      geometry_container[iZone]->SetBoundSensitivity(config_container[iZone]);
    } else {
      if (rank == MASTER_NODE) cout << "Reading volume sensitivities at each node from file." << endl;
      grid_movement[iZone] = new CVolumetricMovement(geometry_container[iZone], config_container[iZone]);
      geometry_container[iZone]->SetSensitivity(config_container[iZone]);

      if (rank == MASTER_NODE)
        cout << endl <<"---------------------- Mesh sensitivity computation ---------------------" << endl;
      grid_movement[iZone]->SetVolume_Deformation(geometry_container[iZone], config_container[iZone], false, true);

    }
  }

   if (config_container[ZONE_0]->GetDiscrete_Adjoint()){
     if (rank == MASTER_NODE)
       cout << endl <<"------------------------ Mesh sensitivity Output ------------------------" << endl;
     output = new COutput(config_container[ZONE_0]);
     output->SetSensitivity_Files(geometry_container, config_container, nZone);
   }

   if (config_container[ZONE_0]->GetDesign_Variable(0) != NONE){

     /*--- Initialize structure to store the gradient ---*/

     Gradient = new su2double*[config_container[ZONE_0]->GetnDV()];

     for (iDV = 0; iDV  < config_container[ZONE_0]->GetnDV(); iDV++){
       Gradient[iDV] = new su2double[config_container[ZONE_0]->GetnDV_Value(iDV)];
       for (iDV_Value = 0; iDV_Value < config_container[ZONE_0]->GetnDV_Value(iDV); iDV_Value++){
         Gradient[iDV][iDV_Value] = 0.0;
       }
     }

     if (rank == MASTER_NODE)
       cout << endl <<"---------- Start gradient evaluation using sensitivity information ----------" << endl;

     /*--- Write the gradient in a external file ---*/

     if (rank == MASTER_NODE) {
       cstr = new char [config_container[ZONE_0]->GetObjFunc_Grad_FileName().size()+1];
       strcpy (cstr, config_container[ZONE_0]->GetObjFunc_Grad_FileName().c_str());
       Gradient_file.open(cstr, ios::out);
     }

     /*--- Loop through each zone and add it's contribution to the gradient array ---*/

     for (iZone = 0; iZone < nZone; iZone++){

       /*--- Definition of the Class for surface deformation ---*/

       surface_movement[iZone] = new CSurfaceMovement();

       /*--- Copy coordinates to the surface structure ---*/

       surface_movement[iZone]->CopyBoundary(geometry_container[iZone], config_container[iZone]);

       /*--- If AD mode is enabled we can use it to compute the projection,
        *    otherwise we use finite differences. ---*/

       if (config_container[iZone]->GetAD_Mode()){
         SetProjection_AD(geometry_container[iZone], config_container[iZone], surface_movement[iZone] , Gradient);
       }else{
         SetProjection_FD(geometry_container[iZone], config_container[iZone], surface_movement[iZone] , Gradient);
       }
     }

     /*--- Print gradients to screen and file ---*/

     OutputGradient(Gradient, config_container[ZONE_0], Gradient_file);

     if (rank == MASTER_NODE)
       Gradient_file.close();

     for (iDV = 0; iDV  < config_container[ZONE_0]->GetnDV(); iDV++){
       delete [] Gradient[iDV];
     }
     delete [] Gradient;

   }

<<<<<<< HEAD
  delete config;
  config = NULL;

    /*--- Synchronization point after a single solver iteration. Compute the
     wall clock time required. ---*/

=======
  if (rank == MASTER_NODE)
    cout << endl <<"------------------------- Solver Postprocessing -------------------------" << endl;
  
  if (geometry_container != NULL) {
    for (iZone = 0; iZone < nZone; iZone++) {
      if (geometry_container[iZone] != NULL) {
        delete geometry_container[iZone];
      }
    }
    delete [] geometry_container;
  }
  if (rank == MASTER_NODE) cout << "Deleted CGeometry container." << endl;
  
  if (surface_movement != NULL) {
    for (iZone = 0; iZone < nZone; iZone++) {
      if (surface_movement[iZone] != NULL) {
        delete surface_movement[iZone];
      }
    }
    delete [] surface_movement;
  }
  if (rank == MASTER_NODE) cout << "Deleted CSurfaceMovement class." << endl;
  
  if (grid_movement != NULL) {
    for (iZone = 0; iZone < nZone; iZone++) {
      if (grid_movement[iZone] != NULL) {
        delete grid_movement[iZone];
      }
    }
    delete [] grid_movement;
  }
  if (rank == MASTER_NODE) cout << "Deleted CVolumetricMovement class." << endl;
  
  delete config;
  config = NULL;
  if (config_container != NULL) {
    for (iZone = 0; iZone < nZone; iZone++) {
      if (config_container[iZone] != NULL) {
        delete config_container[iZone];
      }
    }
    delete [] config_container;
  }
  if (rank == MASTER_NODE) cout << "Deleted CConfig container." << endl;
  
  if (output != NULL) delete output;
  if (rank == MASTER_NODE) cout << "Deleted COutput class." << endl;

  if (cstr != NULL) delete cstr;
  
  /*--- Synchronization point after a single solver iteration. Compute the
   wall clock time required. ---*/
  
>>>>>>> 1fb29912
#ifdef HAVE_MPI
  StopTime = MPI_Wtime();
#else
  StopTime = su2double(clock())/su2double(CLOCKS_PER_SEC);
#endif
  
  /*--- Compute/print the total time for performance benchmarking. ---*/

  UsedTime = StopTime-StartTime;
  if (rank == MASTER_NODE) {
    cout << "\nCompleted in " << fixed << UsedTime << " seconds on "<< size;
    if (size == 1) cout << " core." << endl; else cout << " cores." << endl;
  }
  
  /*--- Exit the solver cleanly ---*/
  
  if (rank == MASTER_NODE)
    cout << endl <<"------------------------- Exit Success (SU2_DOT) ------------------------" << endl << endl;
  
  /*--- Finalize MPI parallelization ---*/
  
#ifdef HAVE_MPI
  SU2_MPI::Finalize();
#endif
  
  return EXIT_SUCCESS;
  
}

void SetProjection_FD(CGeometry *geometry, CConfig *config, CSurfaceMovement *surface_movement, su2double** Gradient){
  
  unsigned short iDV, nDV, iFFDBox, nDV_Value, iMarker, iDim;
  unsigned long iVertex, iPoint;
  su2double delta_eps, my_Gradient, localGradient, *Normal, dS, *VarCoord, Sensitivity,
  dalpha[3], deps[3], dalpha_deps;
  bool *UpdatePoint, MoveSurface, Local_MoveSurface;
  CFreeFormDefBox **FFDBox;
  
  int rank = SU2_MPI::GetRank();
  
  nDV = config->GetnDV();
  
  /*--- Boolean controlling points to be updated ---*/
  
  UpdatePoint = new bool[geometry->GetnPoint()];
  
  /*--- Definition of the FFD deformation class ---*/
  
  unsigned short nFFDBox = MAX_NUMBER_FFD;
  FFDBox = new CFreeFormDefBox*[nFFDBox];
  for (iFFDBox = 0; iFFDBox < MAX_NUMBER_FFD; iFFDBox++) FFDBox[iFFDBox] = NULL;

  for (iDV = 0; iDV  < nDV; iDV++){
    nDV_Value = config->GetnDV_Value(iDV);
    if (nDV_Value != 1){
      SU2_MPI::Error("The projection using finite differences currently only supports a fixed direction of movement for FFD points.", CURRENT_FUNCTION);
    }
  }

  /*--- Continuous adjoint gradient computation ---*/
  
  if (rank == MASTER_NODE)
    cout << "Evaluate functional gradient using Finite Differences." << endl;
  
  for (iDV = 0; iDV < nDV; iDV++) {
    
    MoveSurface = true;
    Local_MoveSurface = true;
    
    /*--- Free Form deformation based ---*/
    
    if ((config->GetDesign_Variable(iDV) == FFD_CONTROL_POINT_2D) ||
        (config->GetDesign_Variable(iDV) == FFD_CAMBER_2D) ||
        (config->GetDesign_Variable(iDV) == FFD_THICKNESS_2D) ||
        (config->GetDesign_Variable(iDV) == FFD_TWIST_2D) ||
        (config->GetDesign_Variable(iDV) == FFD_CONTROL_POINT) ||
        (config->GetDesign_Variable(iDV) == FFD_NACELLE) ||
        (config->GetDesign_Variable(iDV) == FFD_GULL) ||
        (config->GetDesign_Variable(iDV) == FFD_TWIST) ||
        (config->GetDesign_Variable(iDV) == FFD_ROTATION) ||
        (config->GetDesign_Variable(iDV) == FFD_CAMBER) ||
        (config->GetDesign_Variable(iDV) == FFD_THICKNESS) ||
        (config->GetDesign_Variable(iDV) == FFD_ANGLE_OF_ATTACK)) {
      
      /*--- Read the FFD information in the first iteration ---*/
      
      if (iDV == 0) {
        
        if (rank == MASTER_NODE)
          cout << "Read the FFD information from mesh file." << endl;
        
        /*--- Read the FFD information from the grid file ---*/
        
        surface_movement->ReadFFDInfo(geometry, config, FFDBox, config->GetMesh_FileName());
        
        /*--- If the FFDBox was not defined in the input file ---*/
        if (!surface_movement->GetFFDBoxDefinition()) {
          SU2_MPI::Error("The input grid doesn't have the entire FFD information!", CURRENT_FUNCTION);
        }
        
        for (iFFDBox = 0; iFFDBox < surface_movement->GetnFFDBox(); iFFDBox++) {
          
          if (rank == MASTER_NODE) cout << "Checking FFD box dimension." << endl;
          surface_movement->CheckFFDDimension(geometry, config, FFDBox[iFFDBox], iFFDBox);
          
          if (rank == MASTER_NODE) cout << "Check the FFD box intersections with the solid surfaces." << endl;
          surface_movement->CheckFFDIntersections(geometry, config, FFDBox[iFFDBox], iFFDBox);
          
        }
        
        if (rank == MASTER_NODE)
          cout <<"-------------------------------------------------------------------------" << endl;
        
      }
      
      if (rank == MASTER_NODE) {
        cout << endl << "Design variable number "<< iDV <<"." << endl;
        cout << "Performing 3D deformation of the surface." << endl;
      }
      
      /*--- Apply the control point change ---*/
      
      MoveSurface = false;
      
      for (iFFDBox = 0; iFFDBox < surface_movement->GetnFFDBox(); iFFDBox++) {
        
        /*--- Reset FFD box ---*/
        
        switch (config->GetDesign_Variable(iDV) ) {
          case FFD_CONTROL_POINT_2D : Local_MoveSurface = surface_movement->SetFFDCPChange_2D(geometry, config, FFDBox[iFFDBox], FFDBox, iDV, true); break;
          case FFD_CAMBER_2D :        Local_MoveSurface = surface_movement->SetFFDCamber_2D(geometry, config, FFDBox[iFFDBox], FFDBox, iDV, true); break;
          case FFD_THICKNESS_2D :     Local_MoveSurface = surface_movement->SetFFDThickness_2D(geometry, config, FFDBox[iFFDBox], FFDBox, iDV, true); break;
          case FFD_TWIST_2D :         Local_MoveSurface = surface_movement->SetFFDTwist_2D(geometry, config, FFDBox[iFFDBox], FFDBox, iDV, true); break;
          case FFD_CONTROL_POINT :    Local_MoveSurface = surface_movement->SetFFDCPChange(geometry, config, FFDBox[iFFDBox], FFDBox, iDV, true); break;
          case FFD_NACELLE :          Local_MoveSurface = surface_movement->SetFFDNacelle(geometry, config, FFDBox[iFFDBox], FFDBox, iDV, true); break;
          case FFD_GULL :             Local_MoveSurface = surface_movement->SetFFDGull(geometry, config, FFDBox[iFFDBox], FFDBox, iDV, true); break;
          case FFD_TWIST :            Local_MoveSurface = surface_movement->SetFFDTwist(geometry, config, FFDBox[iFFDBox], FFDBox, iDV, true); break;
          case FFD_ROTATION :         Local_MoveSurface = surface_movement->SetFFDRotation(geometry, config, FFDBox[iFFDBox], FFDBox, iDV, true); break;
          case FFD_CAMBER :           Local_MoveSurface = surface_movement->SetFFDCamber(geometry, config, FFDBox[iFFDBox], FFDBox, iDV, true); break;
          case FFD_THICKNESS :        Local_MoveSurface = surface_movement->SetFFDThickness(geometry, config, FFDBox[iFFDBox], FFDBox, iDV, true); break;
          case FFD_CONTROL_SURFACE :  Local_MoveSurface = surface_movement->SetFFDControl_Surface(geometry, config, FFDBox[iFFDBox], FFDBox, iDV, true); break;
          case FFD_ANGLE_OF_ATTACK :  Gradient[iDV][0] = config->GetAoA_Sens(); break;
        }
        
        /*--- Recompute cartesian coordinates using the new control points position ---*/
        
        if (Local_MoveSurface) {
          MoveSurface = true;
          surface_movement->SetCartesianCoord(geometry, config, FFDBox[iFFDBox], iFFDBox, true);
        }
        
      }
      
    }
    
    /*--- Hicks Henne design variable ---*/
    
    else if (config->GetDesign_Variable(iDV) == HICKS_HENNE) {
      surface_movement->SetHicksHenne(geometry, config, iDV, true);
    }
    
    /*--- Surface bump design variable ---*/

    else if (config->GetDesign_Variable(iDV) == SURFACE_BUMP) {
      surface_movement->SetSurface_Bump(geometry, config, iDV, true);
    }

    /*--- Kulfan (CST) design variable ---*/
    
    else if (config->GetDesign_Variable(iDV) == CST) {
      surface_movement->SetCST(geometry, config, iDV, true);
    }
    
    /*--- Displacement design variable ---*/
    
    else if (config->GetDesign_Variable(iDV) == TRANSLATION) {
      surface_movement->SetTranslation(geometry, config, iDV, true);
    }
    
    /*--- Angle of Attack design variable ---*/
    
    else if (config->GetDesign_Variable(iDV) == ANGLE_OF_ATTACK) {
      Gradient[iDV][0] = config->GetAoA_Sens();
    }
    
    /*--- Scale design variable ---*/
    
    else if (config->GetDesign_Variable(iDV) == SCALE) {
      surface_movement->SetScale(geometry, config, iDV, true);
    }
    
    /*--- Rotation design variable ---*/
    
    else if (config->GetDesign_Variable(iDV) == ROTATION) {
      surface_movement->SetRotation(geometry, config, iDV, true);
    }
    
    /*--- NACA_4Digits design variable ---*/
    
    else if (config->GetDesign_Variable(iDV) == NACA_4DIGITS) {
      surface_movement->SetNACA_4Digits(geometry, config);
    }
    
    /*--- Parabolic design variable ---*/
    
    else if (config->GetDesign_Variable(iDV) == PARABOLIC) {
      surface_movement->SetParabolic(geometry, config);
    }
    
    /*--- Design variable not implement ---*/
    
    else {
      if (rank == MASTER_NODE)
        cout << "Design Variable not implement yet" << endl;
    }
    
    /*--- Load the delta change in the design variable (finite difference step). ---*/
    
    if ((config->GetDesign_Variable(iDV) != ANGLE_OF_ATTACK) &&
        (config->GetDesign_Variable(iDV) != FFD_ANGLE_OF_ATTACK)) {
      
      /*--- If the Angle of attack is not involved, reset the value of the gradient ---*/
      
      my_Gradient = 0.0; Gradient[iDV][0] = 0.0;
      
      if (MoveSurface) {
        
        delta_eps = config->GetDV_Value(iDV);
        
        for (iPoint = 0; iPoint < geometry->GetnPoint(); iPoint++)
          UpdatePoint[iPoint] = true;
        
        for (iMarker = 0; iMarker < config->GetnMarker_All(); iMarker++) {
          if (config->GetMarker_All_DV(iMarker) == YES) {
            for (iVertex = 0; iVertex < geometry->nVertex[iMarker]; iVertex++) {
              
              iPoint = geometry->vertex[iMarker][iVertex]->GetNode();
              if ((iPoint < geometry->GetnPointDomain()) && UpdatePoint[iPoint]) {
                
                Normal = geometry->vertex[iMarker][iVertex]->GetNormal();
                VarCoord = geometry->vertex[iMarker][iVertex]->GetVarCoord();
                Sensitivity = geometry->vertex[iMarker][iVertex]->GetAuxVar();
                
                dS = 0.0;
                for (iDim = 0; iDim < geometry->GetnDim(); iDim++) {
                  dS += Normal[iDim]*Normal[iDim];
                  deps[iDim] = VarCoord[iDim] / delta_eps;
                }
                dS = sqrt(dS);
                
                dalpha_deps = 0.0;
                for (iDim = 0; iDim < geometry->GetnDim(); iDim++) {
                  dalpha[iDim] = Normal[iDim] / dS;
                  dalpha_deps -= dalpha[iDim]*deps[iDim];
                }
                
                my_Gradient += Sensitivity*dalpha_deps;
                UpdatePoint[iPoint] = false;
              }
            }
          }
        }
        
      }
      
#ifdef HAVE_MPI
    SU2_MPI::Allreduce(&my_Gradient, &localGradient, 1, MPI_DOUBLE, MPI_SUM, MPI_COMM_WORLD);
#else
    localGradient = my_Gradient;
#endif
    Gradient[iDV][0] += localGradient;
    }
  }
  
  /*--- Delete memory for parameterization. ---*/
  
  if (FFDBox != NULL) {
    for (iFFDBox = 0; iFFDBox < MAX_NUMBER_FFD; iFFDBox++) {
      if (FFDBox[iFFDBox] != NULL) {
        delete FFDBox[iFFDBox];
      }
    }
    delete [] FFDBox;
  }
  
  delete [] UpdatePoint;
  
}
  

void SetProjection_AD(CGeometry *geometry, CConfig *config, CSurfaceMovement *surface_movement, su2double** Gradient){

  su2double DV_Value, *VarCoord, Sensitivity, my_Gradient, localGradient, *Normal, Area = 0.0;
  unsigned short iDV_Value = 0, iMarker, nMarker, iDim, nDim, iDV, nDV, nDV_Value;
  unsigned long iVertex, nVertex, iPoint;
  
  int rank = SU2_MPI::GetRank();

  nMarker = config->GetnMarker_All();
  nDim    = geometry->GetnDim();
  nDV     = config->GetnDV();
  
  VarCoord = NULL;

  /*--- Discrete adjoint gradient computation ---*/
  
  if (rank == MASTER_NODE)
    cout  << endl << "Evaluate functional gradient using Algorithmic Differentiation (ZONE " << config->GetiZone() << ")." << endl;

  /*--- Start recording of operations ---*/
  
  AD::StartRecording();
  
  /*--- Register design variables as input and set them to zero
   * (since we want to have the derivative at alpha = 0, i.e. for the current design) ---*/
  
  
  
  for (iDV = 0; iDV < nDV; iDV++){
    
    nDV_Value =  config->GetnDV_Value(iDV);
    
    for (iDV_Value = 0; iDV_Value < nDV_Value; iDV_Value++){
      
      /*--- Initilization with su2double resets the index ---*/
      
      DV_Value = 0.0;
      
      AD::RegisterInput(DV_Value);
      
      config->SetDV_Value(iDV, iDV_Value, DV_Value);
    }
  }
  
  /*--- Call the surface deformation routine ---*/
  
  surface_movement->SetSurface_Deformation(geometry, config);
  
  /*--- Stop the recording --- */
  
  AD::StopRecording();
  
  /*--- Create a structure to identify points that have been already visited. 
   * We need that to make sure to set the sensitivity of surface points only once
   *  (Markers share points, so we would visit them more than once in the loop over the markers below) ---*/
  
  bool* visited = new bool[geometry->GetnPoint()];
  for (iPoint = 0; iPoint < geometry->GetnPoint(); iPoint++){
    visited[iPoint] = false;
  }
  
  /*--- Initialize the derivatives of the output of the surface deformation routine
   * with the discrete adjoints from the CFD solution ---*/
  
  for (iMarker = 0; iMarker < nMarker; iMarker++) {
    if (config->GetMarker_All_DV(iMarker) == YES) {
      nVertex = geometry->nVertex[iMarker];
      for (iVertex = 0; iVertex <nVertex; iVertex++) {
        iPoint      = geometry->vertex[iMarker][iVertex]->GetNode();
        if (!visited[iPoint]){
          VarCoord    = geometry->vertex[iMarker][iVertex]->GetVarCoord();
          Normal      = geometry->vertex[iMarker][iVertex]->GetNormal();
          
          Area = 0.0;
          for (iDim = 0; iDim < nDim; iDim++){
            Area += Normal[iDim]*Normal[iDim];
          }
          Area = sqrt(Area);
          
          for (iDim = 0; iDim < nDim; iDim++){
            if (config->GetDiscrete_Adjoint()){
              Sensitivity = geometry->GetSensitivity(iPoint, iDim);
            } else {
              Sensitivity = -Normal[iDim]*geometry->vertex[iMarker][iVertex]->GetAuxVar()/Area;
            }
            SU2_TYPE::SetDerivative(VarCoord[iDim], SU2_TYPE::GetValue(Sensitivity));
          }
          visited[iPoint] = true;
        }
      }
    }
  }
  
  delete [] visited;
  
  /*--- Compute derivatives and extract gradient ---*/
  
  AD::ComputeAdjoint();
  
  for (iDV = 0; iDV  < nDV; iDV++){
    nDV_Value =  config->GetnDV_Value(iDV);
    
    for (iDV_Value = 0; iDV_Value < nDV_Value; iDV_Value++){
      DV_Value = config->GetDV_Value(iDV, iDV_Value);
      my_Gradient = SU2_TYPE::GetDerivative(DV_Value);
#ifdef HAVE_MPI
    SU2_MPI::Allreduce(&my_Gradient, &localGradient, 1, MPI_DOUBLE, MPI_SUM, MPI_COMM_WORLD);
#else
      localGradient = my_Gradient;
#endif
      /*--- Angle of Attack design variable (this is different,
       the value comes form the input file) ---*/
      
      if ((config->GetDesign_Variable(iDV) == ANGLE_OF_ATTACK) ||
          (config->GetDesign_Variable(iDV) == FFD_ANGLE_OF_ATTACK))  {
        Gradient[iDV][iDV_Value] = config->GetAoA_Sens();
      }

      Gradient[iDV][iDV_Value] += localGradient;
    }
  }

  AD::Reset();

}

void OutputGradient(su2double** Gradient, CConfig* config, ofstream& Gradient_file){
  
  unsigned short nDV, iDV, iDV_Value, nDV_Value;
  
  int rank = SU2_MPI::GetRank();
  
  nDV = config->GetnDV();
  
  /*--- Loop through all design variables and their gradients ---*/
  
  for (iDV = 0; iDV  < nDV; iDV++){
    nDV_Value = config->GetnDV_Value(iDV);
    if (rank == MASTER_NODE){
      
      /*--- Print the kind of design variable on screen ---*/
      
      cout << endl << "Design variable (";
      for (std::map<string, ENUM_PARAM>::const_iterator it = Param_Map.begin(); it != Param_Map.end(); ++it ){
        if (it->second == config->GetDesign_Variable(iDV)){
          cout << it->first << ") number "<< iDV << "." << endl;
        }
      }
      
      /*--- Print the kind of objective function to screen ---*/
      
      for (std::map<string, ENUM_OBJECTIVE>::const_iterator it = Objective_Map.begin(); it != Objective_Map.end(); ++it ){
        if (it->second == config->GetKind_ObjFunc()){
          cout << it->first << " gradient : ";
          if (iDV == 0) Gradient_file << it->first << " gradient " << endl;
        }
      }
      
      /*--- Print the gradient to file and screen ---*/
      
      for (iDV_Value = 0; iDV_Value < nDV_Value; iDV_Value++){
        cout << Gradient[iDV][iDV_Value];
        if (iDV_Value != nDV_Value-1 ){
          cout << ", ";
        }
        Gradient_file << Gradient[iDV][iDV_Value] << endl;
      }
      cout << endl;
      cout <<"-------------------------------------------------------------------------" << endl;
    }
  }
}<|MERGE_RESOLUTION|>--- conflicted
+++ resolved
@@ -284,14 +284,9 @@
 
    }
 
-<<<<<<< HEAD
   delete config;
   config = NULL;
 
-    /*--- Synchronization point after a single solver iteration. Compute the
-     wall clock time required. ---*/
-
-=======
   if (rank == MASTER_NODE)
     cout << endl <<"------------------------- Solver Postprocessing -------------------------" << endl;
   
@@ -345,7 +340,6 @@
   /*--- Synchronization point after a single solver iteration. Compute the
    wall clock time required. ---*/
   
->>>>>>> 1fb29912
 #ifdef HAVE_MPI
   StopTime = MPI_Wtime();
 #else
