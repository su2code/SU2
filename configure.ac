--- conflicted
+++ resolved
@@ -1,14 +1,9 @@
-<<<<<<< HEAD
-# SU2 autoconf file
-# SU2 v4.0.0 "cardinal"
-=======
 ################################################################################
 #
 # \file configure.ac
 # \brief Main file for configuring the autoconf/automake build process
 # \author M. Colonno, T. Economon, F. Palacios, B. Kirk
 # \version 4.0.0 "Cardinal"
->>>>>>> 583fd2ae
 #
 # SU2 Lead Developers: Dr. Francisco Palacios (Francisco.D.Palacios@boeing.com).
 #                      Dr. Thomas D. Economon (economon@stanford.edu).
