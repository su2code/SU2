/*!
 * \file CNEMONSSolver.cpp
 * \brief Headers of the CNEMONSSolver class
 * \author S. R. Copeland, F. Palacios, W. Maier.
 * \version 7.2.0 "Blackbird"
 *
 * SU2 Project Website: https://su2code.github.io
 *
 * The SU2 Project is maintained by the SU2 Foundation
 * (http://su2foundation.org)
 *
 * Copyright 2012-2021, SU2 Contributors (cf. AUTHORS.md)
 *
 * SU2 is free software; you can redistribute it and/or
 * modify it under the terms of the GNU Lesser General Public
 * License as published by the Free Software Foundation; either
 * version 2.1 of the License, or (at your option) any later version.
 *
 * SU2 is distributed in the hope that it will be useful,
 * but WITHOUT ANY WARRANTY; without even the implied warranty of
 * MERCHANTABILITY or FITNESS FOR A PARTICULAR PURPOSE. See the GNU
 * Lesser General Public License for more details.
 *
 * You should have received a copy of the GNU Lesser General Public
 * License along with SU2. If not, see <http://www.gnu.org/licenses/>.
 */

#include "../../include/solvers/CNEMONSSolver.hpp"
#include "../../include/variables/CNEMONSVariable.hpp"
#include "../../../Common/include/toolboxes/printing_toolbox.hpp"
#include "../../../Common/include/toolboxes/geometry_toolbox.hpp"
#include "../../include/solvers/CFVMFlowSolverBase.inl"

/*--- Explicit instantiation of the parent class of CNEMOEulerSolver,
 *    to spread the compilation over two cpp files. ---*/
template class CFVMFlowSolverBase<CNEMOEulerVariable, ENUM_REGIME::COMPRESSIBLE>;

CNEMONSSolver::CNEMONSSolver(CGeometry *geometry, CConfig *config, unsigned short iMesh) :
               CNEMOEulerSolver(geometry, config, iMesh, true) {

  Viscosity_Inf      = config->GetViscosity_FreeStreamND();
  Prandtl_Lam        = config->GetPrandtl_Lam();
  Prandtl_Turb       = config->GetPrandtl_Turb();

  /*--- Initialize the secondary values for direct derivative approxiations ---*/
  switch(config->GetDirectDiff()) {
    case D_VISCOSITY:
      SU2_TYPE::SetDerivative(Viscosity_Inf, 1.0);
      break;
    default:
      /*--- Already done upstream. ---*/
      break;
  }

}

void CNEMONSSolver::Preprocessing(CGeometry *geometry, CSolver **solver_container, CConfig *config, unsigned short iMesh,
                              unsigned short iRKStep, unsigned short RunTime_EqSystem, bool Output) {

  const auto InnerIter = config->GetInnerIter();
  const bool limiter = (config->GetKind_SlopeLimit_Flow() != NO_LIMITER) && (InnerIter <= config->GetLimiterIter());
  const bool van_albada = config->GetKind_SlopeLimit_Flow() == VAN_ALBADA_EDGE;
  const bool muscl = config->GetMUSCL_Flow() && (iMesh == MESH_0);
  const bool center = config->GetKind_ConvNumScheme_Flow() == SPACE_CENTERED;
  const bool wall_functions = config->GetWall_Functions();

  /*--- Common preprocessing steps (implemented by CNEMOEulerSolver) ---*/

  CommonPreprocessing(geometry, solver_container, config, iMesh, iRKStep, RunTime_EqSystem, Output);

  /*--- Compute gradient for MUSCL reconstruction. ---*/

  if (config->GetReconstructionGradientRequired() && muscl && !center) {
    switch (config->GetKind_Gradient_Method_Recon()) {
      case GREEN_GAUSS:
        SetPrimitive_Gradient_GG(geometry, config, true); break;
      case LEAST_SQUARES:
      case WEIGHTED_LEAST_SQUARES:
        SetPrimitive_Gradient_LS(geometry, config, true); break;
      default: break;
    }
  }

  /*--- Compute gradient of the primitive variables ---*/

  if (config->GetKind_Gradient_Method() == GREEN_GAUSS) {
    SetPrimitive_Gradient_GG(geometry, config);
  }
  else if (config->GetKind_Gradient_Method() == WEIGHTED_LEAST_SQUARES) {
    SetPrimitive_Gradient_LS(geometry, config);
  }

  /*--- Compute the limiters ---*/

  if (muscl && !center && limiter && !van_albada && !Output) {
    SetPrimitive_Limiter(geometry, config);
  }
  const long unsigned int offset=(nSpecies+2);
  ComputeVorticityAndStrainMag(*config, iMesh, offset);

  if (wall_functions) {
    SetTauWall_WF(geometry, solver_container, config);
  }
}

unsigned long CNEMONSSolver::SetPrimitive_Variables(CSolver **solver_container,CConfig *config, bool Output) {

  /*--- Number of non-physical points, local to the thread, needs
   *    further reduction if function is called in parallel ---*/
  unsigned long nonPhysicalPoints = 0;

  const unsigned short turb_model = config->GetKind_Turb_Model();
  //const bool tkeNeeded = (turb_model == SST) || (turb_model == SST_SUST);

  SU2_OMP_FOR_STAT(omp_chunk_size)
  for (unsigned long iPoint = 0; iPoint < nPoint; iPoint ++) {

    /*--- Retrieve the value of the kinetic energy (if needed). ---*/

    su2double eddy_visc = 0.0; //su2double turb_ke = 0.0;

    if (turb_model != NONE && solver_container[TURB_SOL] != nullptr) {
      eddy_visc = solver_container[TURB_SOL]->GetNodes()->GetmuT(iPoint);
      //if (tkeNeeded) turb_ke = solver_container[TURB_SOL]->GetNodes()->GetSolution(iPoint,0);

      nodes->SetEddyViscosity(iPoint, eddy_visc);
    }

    /*--- Compressible flow, primitive variables. ---*/

    bool nonphysical = nodes->SetPrimVar(iPoint,FluidModel);

    /* Check for non-realizable states for reporting. */

    nonPhysicalPoints += nonphysical;

  }
  END_SU2_OMP_FOR
  return nonPhysicalPoints;
}

void CNEMONSSolver::SetPrimitive_Gradient_GG(CGeometry *geometry, const CConfig *config, bool reconstruction) {

  unsigned long iPoint, iVar;
  unsigned short iSpecies;
  auto& gradient = reconstruction ? nodes->GetGradient_Reconstruction() : nodes->GetGradient_Primitive();
  const auto comm = reconstruction? PRIMITIVE_GRAD_REC : PRIMITIVE_GRADIENT;
  const auto commPer = reconstruction? PERIODIC_PRIM_GG_R : PERIODIC_PRIM_GG;

  /*--- Get indices of species & mixture density ---*/
  const unsigned short RHOS_INDEX = nodes->GetRhosIndex();
  const unsigned short RHO_INDEX  = nodes->GetRhoIndex();

  /*--- Modify species density to mass concentration ---*/
  for ( iPoint = 0; iPoint < nPoint; iPoint++){
    su2double primitives_aux[MAXNVAR] = {0.0};
    for( iVar = 0; iVar < nPrimVar; iVar++)
      primitives_aux[iVar] = nodes->GetPrimitive(iPoint, iVar);
    for ( iSpecies = 0; iSpecies < nSpecies; iSpecies++)
      primitives_aux[RHOS_INDEX+iSpecies] = primitives_aux[RHOS_INDEX+iSpecies]/primitives_aux[RHO_INDEX];
    for( iVar = 0; iVar < nPrimVar; iVar++)
      nodes->SetPrimitive_Aux(iPoint, iVar, primitives_aux[iVar] );
  }

  const auto& primitives = nodes->GetPrimitive_Aux();

  computeGradientsGreenGauss(this, comm, commPer, *geometry, *config, primitives, 0, nPrimVarGrad, gradient);
}

<<<<<<< HEAD
unsigned long CNEMONSSolver::SetPrimitive_Variables(CSolver **solver_container,CConfig *config, bool Output) {

  unsigned long iPoint, nonPhysicalPoints = 0;
  const unsigned short turb_model = config->GetKind_Turb_Model();
  //const bool tkeNeeded = (turb_model == SST) || (turb_model == SST_SUST);

  bool nonphysical = true;

  for (iPoint = 0; iPoint < nPoint; iPoint ++) {

    /*--- Retrieve the value of the kinetic energy (if needed). ---*/

    su2double eddy_visc = 0.0;
    //su2double turb_ke = 0.0;

    if (turb_model != NONE && solver_container[TURB_SOL] != nullptr) {
      eddy_visc = solver_container[TURB_SOL]->GetNodes()->GetmuT(iPoint);
      //if (tkeNeeded) turb_ke = solver_container[TURB_SOL]->GetNodes()->GetSolution(iPoint,0);

       nodes->SetEddyViscosity(iPoint, eddy_visc);
    }

    /*--- Compressible flow, primitive variables ---*/

    nonphysical = nodes->SetPrimVar(iPoint,FluidModel);

    /* Check for non-realizable states for reporting. */

    if (nonphysical) nonPhysicalPoints++;

  }

  return nonPhysicalPoints;
}

=======
>>>>>>> 5fa720cf
void CNEMONSSolver::Viscous_Residual(CGeometry *geometry,
                                     CSolver **solver_container,
                                     CNumerics **numerics_container,
                                     CConfig *config, unsigned short iMesh,
                                     unsigned short iRKStep) {

  bool err;
  unsigned short iVar, jVar;
  unsigned long iPoint, jPoint, iEdge;
  bool implicit = (config->GetKind_TimeIntScheme_Flow() == EULER_IMPLICIT);

  CNumerics* numerics = numerics_container[VISC_TERM];

  for (iEdge = 0; iEdge < geometry->GetnEdge(); iEdge++) {

    /*--- Points, coordinates and normal vector in edge ---*/
    iPoint = geometry->edges->GetNode(iEdge, 0);
    jPoint = geometry->edges->GetNode(iEdge, 1);
    numerics->SetCoord(geometry->nodes->GetCoord(iPoint),
                       geometry->nodes->GetCoord(jPoint) );
    numerics->SetNormal(geometry->edges->GetNormal(iEdge));

    /*--- Primitive variables, and gradient ---*/
    numerics->SetConservative   (nodes->GetSolution(iPoint),
                                 nodes->GetSolution(jPoint) );
    numerics->SetConsVarGradient(nodes->GetGradient(iPoint),
                                 nodes->GetGradient(jPoint) );
    numerics->SetPrimitive      (nodes->GetPrimitive(iPoint),
                                 nodes->GetPrimitive(jPoint) );
    numerics->SetPrimVarGradient(nodes->GetGradient_Primitive(iPoint),
                                 nodes->GetGradient_Primitive(jPoint) );

    /*--- Pass supplementary information to CNumerics ---*/
    numerics->SetdPdU  (nodes->GetdPdU(iPoint),   nodes->GetdPdU(jPoint));
    numerics->SetdTdU  (nodes->GetdTdU(iPoint),   nodes->GetdTdU(jPoint));
    numerics->SetdTvedU(nodes->GetdTvedU(iPoint), nodes->GetdTvedU(jPoint));
    numerics->SetEve   (nodes->GetEve(iPoint),    nodes->GetEve(jPoint));
    numerics->SetCvve  (nodes->GetCvve(iPoint),   nodes->GetCvve(jPoint));

    /*--- Species diffusion coefficients ---*/
    numerics->SetDiffusionCoeff(nodes->GetDiffusionCoeff(iPoint),
                                nodes->GetDiffusionCoeff(jPoint) );

    /*--- Laminar viscosity ---*/
    numerics->SetLaminarViscosity(nodes->GetLaminarViscosity(iPoint),
                                  nodes->GetLaminarViscosity(jPoint) );

    /*--- Eddy viscosity ---*/
    numerics->SetEddyViscosity(nodes->GetEddyViscosity(iPoint),
                               nodes->GetEddyViscosity(jPoint) );

    /*--- Thermal conductivity ---*/
    numerics->SetThermalConductivity(nodes->GetThermalConductivity(iPoint),
                                     nodes->GetThermalConductivity(jPoint));

    /*--- Vib-el. thermal conductivity ---*/
    numerics->SetThermalConductivity_ve(nodes->GetThermalConductivity_ve(iPoint),
                                        nodes->GetThermalConductivity_ve(jPoint) );

    /*--- Compute and update residual ---*/
    auto residual = numerics->ComputeResidual(config);

    /*--- Check for NaNs before applying the residual to the linear system ---*/
    err = false;
    for (iVar = 0; iVar < nVar; iVar++)
      if (residual[iVar] != residual[iVar]) err = true;
    if (implicit)
      for (iVar = 0; iVar < nVar; iVar++)
        for (jVar = 0; jVar < nVar; jVar++)
          if ((residual.jacobian_i[iVar][jVar] != residual.jacobian_i[iVar][jVar]) ||
              (residual.jacobian_j[iVar][jVar] != residual.jacobian_j[iVar][jVar]))
            err = true;

    /*--- Update the residual and Jacobian ---*/
    if (!err) {
      LinSysRes.SubtractBlock(iPoint, residual);
      LinSysRes.AddBlock(jPoint, residual);
      if (implicit) {
        Jacobian.UpdateBlocks(iEdge, iPoint, jPoint, residual.jacobian_i, residual.jacobian_j);
      }
    }
  } //iEdge
}

void CNEMONSSolver::BC_HeatFluxNonCatalytic_Wall(CGeometry *geometry,
                                                 CSolver **solver_container,
                                                 CNumerics *conv_numerics,
                                                 CNumerics *sour_numerics,
                                                 CConfig *config,
                                                 unsigned short val_marker) {

  /*--- Local variables ---*/
  const auto Marker_Tag = config->GetMarker_All_TagBound(val_marker);
  su2double Wall_HeatFlux = config->GetWall_HeatFlux(Marker_Tag)/config->GetHeat_Flux_Ref();

  /*--- Set "Proportional control" coefficient ---*/
  su2double pcontrol = 1.0;

  /*--- Get the locations of the primitive variables ---*/
  const unsigned short T_INDEX       = nodes->GetTIndex();
  const unsigned short TVE_INDEX     = nodes->GetTveIndex();
  const unsigned short RHO_INDEX     = nodes->GetRhoIndex();
  const unsigned short RHOCVTR_INDEX = nodes->GetRhoCvtrIndex();

  /*--- Loop over all of the vertices on this boundary marker ---*/
  SU2_OMP_FOR_DYN(OMP_MIN_SIZE)
  for(auto iVertex = 0u; iVertex < geometry->nVertex[val_marker]; iVertex++) {

    const auto iPoint = geometry->vertex[val_marker][iVertex]->GetNode();

    /*--- Check if the node belongs to the domain (i.e, not a halo node) ---*/
    if (!geometry->nodes->GetDomain(iPoint)) continue;

    /*--- Compute dual-grid area and boundary normal ---*/
    const auto Normal = geometry->vertex[val_marker][iVertex]->GetNormal();
    su2double Area = GeometryToolbox::Norm(nDim, Normal);

    /*--- Initialize the convective & viscous residuals to zero ---*/
    for (auto iVar = 0u; iVar < nVar; iVar++) {Res_Visc[iVar] = 0.0;}

    /*--- Set the residual on the boundary with the specified heat flux ---*/
    // TODO: Look into this!
    // Note: Contributions from qtr and qve are used for proportional control
    //       to drive the solution toward the specified heatflux more quickly.
    const auto V      = nodes->GetPrimitive(iPoint);
    const auto GradV  = nodes->GetGradient_Primitive(iPoint);
    su2double dTdn   = 0.0;
    su2double dTvedn = 0.0;
    for (auto iDim = 0u; iDim < nDim; iDim++) {
      dTdn   += GradV[T_INDEX][iDim]*Normal[iDim];
      dTvedn += GradV[TVE_INDEX][iDim]*Normal[iDim];
    }

    su2double ktr = nodes->GetThermalConductivity(iPoint);
    su2double kve = nodes->GetThermalConductivity_ve(iPoint);

    /*--- Scale thermal conductivity with turb ---*/
    // TODO: Need to determine proper way to incorporate eddy viscosity
    // This is only scaling Kve by same factor as ktr
    su2double Mass = 0.0;
    auto&     Ms   = FluidModel->GetSpeciesMolarMass();
    su2double tmp1, scl, Cptr;
    su2double Ru=1000.0*UNIVERSAL_GAS_CONSTANT;
    su2double eddy_viscosity = nodes->GetEddyViscosity(iPoint);
    for (unsigned short iSpecies=0; iSpecies<nSpecies; iSpecies++)
      Mass += V[iSpecies]/V[RHO_INDEX]*Ms[iSpecies];
    Cptr = V[RHOCVTR_INDEX]/V[RHO_INDEX]+Ru/Mass;
    tmp1 = Cptr*(eddy_viscosity/Prandtl_Turb);
    scl  = tmp1/ktr;
    ktr += Cptr*(eddy_viscosity/Prandtl_Turb);
    kve  = kve*(1.0+scl);
    //Cpve = V[RHOCVVE_INDEX]+Ru/Mass;
    //kve += Cpve*(val_eddy_viscosity/Prandtl_Turb);

    /*--- Compute residual ---*/
    Res_Visc[nSpecies+nDim]   += pcontrol*(ktr*dTdn+kve*dTvedn) +
                                    Wall_HeatFlux*Area;
    Res_Visc[nSpecies+nDim+1] += pcontrol*(kve*dTvedn) +
                                    Wall_HeatFlux*Area;

    /*--- Impose the value of the velocity as a strong boundary
    condition (Dirichlet). Fix the velocity and remove any
    contribution to the residual at this node. ---*/
    su2double zero[MAXNDIM] = {0.0};
    nodes->SetVelocity_Old(iPoint, zero);

    for (auto iDim = 0u; iDim < nDim; iDim++){
      LinSysRes(iPoint, nSpecies+iDim) = 0.0;
      nodes->SetVal_ResTruncError_Zero(iPoint,nSpecies+iDim);
    }

    /*--- Apply viscous residual to the linear system ---*/
    LinSysRes.SubtractBlock(iPoint, Res_Visc);

<<<<<<< HEAD
      /*--- Apply the no-slip condition in a strong way ---*/
      for (iDim = 0; iDim < nDim; iDim++) Vector[iDim] = 0.0;
      nodes->SetVelocity_Old(iPoint,Vector);
      for (iDim = 0; iDim < nDim; iDim++) {
        LinSysRes(iPoint, nSpecies+iDim) = 0.0;
        nodes->SetVal_ResTruncError_Zero(iPoint,nSpecies+iDim);
      }
      if (implicit) {
        //TODO
        /*--- Enforce the no-slip boundary condition in a strong way ---*/
        for (iVar = nSpecies; iVar < nSpecies+nDim; iVar++) {
          total_index = iPoint*nVar+iVar;
          Jacobian.DeleteValsRowi(total_index);
        }
      }
    }
=======
>>>>>>> 5fa720cf
  }
  END_SU2_OMP_FOR
}

void CNEMONSSolver::BC_HeatFlux_Wall(CGeometry *geometry,
                                     CSolver **solver_container,
                                     CNumerics *conv_numerics,
                                     CNumerics *sour_numerics,
                                     CConfig *config,
                                     unsigned short val_marker) {

  bool catalytic = false;
  unsigned short iMarker_Catalytic = 0;

  const auto Marker_Tag = config->GetMarker_All_TagBound(val_marker);

  while( iMarker_Catalytic < config->GetnWall_Catalytic()){

    string Catalytic_Tag = config->GetWall_Catalytic_TagBound(iMarker_Catalytic);

    if (Marker_Tag == Catalytic_Tag){

      catalytic = true;
      BC_HeatFluxCatalytic_Wall(geometry, solver_container, conv_numerics,
                                sour_numerics, config, val_marker);
      break;

    } else {

      iMarker_Catalytic++;

    }
  }

  if(!catalytic) BC_HeatFluxNonCatalytic_Wall(geometry, solver_container, conv_numerics,
                                              sour_numerics, config, val_marker);


}

void CNEMONSSolver::BC_HeatFluxCatalytic_Wall(CGeometry *geometry,
                                              CSolver **solver_container,
                                              CNumerics *conv_numerics,
                                              CNumerics *sour_numerics,
                                              CConfig *config,
                                              unsigned short val_marker) {

  SU2_MPI::Error("BC_HEATFLUX with catalytic wall: Not operational in NEMO.", CURRENT_FUNCTION);
  //TODO: SCALE WITH EDDY VISC
  /*--- Local variables ---*/
  unsigned short iDim, iSpecies, iVar;
  unsigned long iVertex, iPoint, total_index;
  su2double rho, Ys;
  su2double *Normal, Area;
  su2double *Ds, *dYdn, SdYdn;
  su2double **GradY;

  /*--- Assign booleans ---*/
  bool implicit = (config->GetKind_TimeIntScheme_Flow() == EULER_IMPLICIT);
  bool catalytic = false;

  /*--- Set "Proportional control" coefficient ---*/
  su2double pcontrol = 0.6;

  /*--- Identify the boundary by string name ---*/
  string Marker_Tag = config->GetMarker_All_TagBound(val_marker);

  /*--- Get the specified wall heat flux from config ---*/
  su2double Wall_HeatFlux = config->GetWall_HeatFlux(Marker_Tag);

  /*--- Get the locations of the primitive variables ---*/
  const unsigned short T_INDEX    = nodes->GetTIndex();
  const unsigned short TVE_INDEX  = nodes->GetTveIndex();
  const unsigned short RHOS_INDEX = nodes->GetRhosIndex();
  const unsigned short RHO_INDEX  = nodes->GetRhoIndex();

  /*--- Allocate arrays ---*/
  dYdn = new su2double[nSpecies];
  GradY = new su2double*[nSpecies];
  for (iSpecies = 0; iSpecies < nSpecies; iSpecies++)
    GradY[iSpecies] = new su2double[nDim];

  /*--- Loop over all of the vertices on this boundary marker ---*/
  for(iVertex = 0; iVertex < geometry->nVertex[val_marker]; iVertex++) {
    iPoint = geometry->vertex[val_marker][iVertex]->GetNode();

    /*--- Check if the node belongs to the domain (i.e, not a halo node) ---*/
    if (geometry->nodes->GetDomain(iPoint)) {

      /*--- Compute dual-grid area and boundary normal ---*/
      Normal = geometry->vertex[val_marker][iVertex]->GetNormal();
      Area = GeometryToolbox::Norm(nDim, Normal);

      /*--- Initialize the convective & viscous residuals to zero ---*/
      for (iVar = 0; iVar < nVar; iVar++) {
        Res_Visc[iVar] = 0.0;
        Res_Sour[iVar] = 0.0;
      }

      /*--- Assign wall velocity to "Vector" array ---*/
      for (iDim = 0; iDim < nDim; iDim++) Vector[iDim] = 0.0;

      /*--- Set the residual, truncation error, and velocity value ---*/
      nodes->SetVelocity_Old(iPoint,Vector);
      for (iDim = 0; iDim < nDim; iDim++) {
        LinSysRes(iPoint, nSpecies+iDim) = 0.0;
        nodes->SetVal_ResTruncError_Zero(iPoint,nSpecies+iDim);
      }

      /*--- Get temperature gradient information ---*/
      const auto V = nodes->GetPrimitive(iPoint);
      const auto GradV  = nodes->GetGradient_Primitive(iPoint);
      su2double dTdn   = 0.0;
      su2double dTvedn = 0.0;
      for (iDim = 0; iDim < nDim; iDim++) {
        dTdn   += GradV[T_INDEX][iDim]*Normal[iDim];
        dTvedn += GradV[TVE_INDEX][iDim]*Normal[iDim];
      }

      if (catalytic) {
        SU2_MPI::Error("NEED TO IMPLEMENT CATALYTIC BOUNDARIES IN HEATFLUX!!!",CURRENT_FUNCTION);
      }
      else {

        /*--- Rename for convenience ---*/
        rho = V[RHO_INDEX];
        Ds  = nodes->GetDiffusionCoeff(iPoint);

        /*--- Calculate normal derivative of mass fraction ---*/
        for (iSpecies = 0; iSpecies < nSpecies; iSpecies++) {
          Ys = V[RHOS_INDEX+iSpecies]/rho;
          dYdn[iSpecies] = 0.0;
          for (iDim = 0; iDim < nDim; iDim++)
            dYdn[iSpecies] += 1.0/rho * (GradV[RHOS_INDEX+iSpecies][iDim] -
                Ys*GradV[RHO_INDEX][iDim])*Normal[iDim];
        }

        /*--- Calculate supplementary quantities ---*/
        SdYdn = 0.0;
        for (iSpecies = 0; iSpecies < nSpecies; iSpecies++)
          SdYdn += rho*Ds[iSpecies]*dYdn[iSpecies];

        for (iSpecies = 0; iSpecies < nSpecies; iSpecies++) {
          Ys   = V[RHOS_INDEX+iSpecies]/rho;
          //eves = nodes->CalcEve(config, V[TVE_INDEX], iSpecies);
          //hs   = nodes->CalcHs(config, V[T_INDEX], eves, iSpecies);
          //          Res_Visc[iSpecies] = -rho*Ds[iSpecies]*dYdn[iSpecies] + Ys*SdYdn;
          //          Res_Visc[nSpecies+nDim]   += Res_Visc[iSpecies]*hs;
          //          Res_Visc[nSpecies+nDim+1] += Res_Visc[iSpecies]*eves;
        }
      }

      /*--- Get node thermal conductivity ---*/
      su2double ktr = nodes->GetThermalConductivity(iPoint);
      su2double kve = nodes->GetThermalConductivity_ve(iPoint);

      /*--- Set the residual on the boundary with the specified heat flux ---*/
      // Note: Contributions from qtr and qve are used for proportional control
      //       to drive the solution toward the specified heatflux more quickly.
      Res_Visc[nSpecies+nDim]   += pcontrol*(ktr*dTdn+kve*dTvedn) +
          Wall_HeatFlux*Area;
      Res_Visc[nSpecies+nDim+1] += pcontrol*(kve*dTvedn) +
          Wall_HeatFlux*Area;

      /*--- Viscous contribution to the residual at the wall ---*/
      LinSysRes.SubtractBlock(iPoint, Res_Visc);

      //      /*--- Apply the non-catalytic wall boundary ---*/
      //      // Note: We are re-calculating the chemistry residual and adding it to
      //      //       the linear system to eliminate the contribution from the solution
      //      //       (convention is to subtract sources)
      //      sour_numerics->SetConservative(nodes->GetSolution(),
      //                                     nodes->GetSolution() );
      //      sour_numerics->SetPrimitive   (nodes->GetPrimVar() ,
      //                                     nodes->GetPrimVar()  );
      //      sour_numerics->SetdPdU        (nodes->GetdPdU()    ,
      //                                     nodes->GetdPdU()     );
      //      sour_numerics->SetdTdU        (nodes->GetdTdU()    ,
      //                                     nodes->GetdTdU()     );
      //      sour_numerics->SetdTvedU      (nodes->GetdTvedU()  ,
      //                                     nodes->GetdTvedU()   );
      //      sour_numerics->SetVolume      (geometry->nodes->GetVolume());
      //      sour_numerics->ComputeChemistry(Res_Sour, Jacobian_i, config);
      //      LinSysRes.AddBlock(iPoint, Res_Sour);
      //      if (implicit)
      //        Jacobian.AddBlock2Diag(iPoint, iPoint, Jacobian_i);

      /*--- Only change velocity-rows of the Jacobian (includes 1 in the diagonal)/
       Note that we need to add a contribution for moving walls to the Jacobian. ---*/
      if (implicit) {
        /*--- Enforce the no-slip boundary condition in a strong way ---*/
        for (iVar = nSpecies; iVar < nSpecies+nDim; iVar++) {
          total_index = iPoint*nVar+iVar;
          Jacobian.DeleteValsRowi(total_index);
        }
      }

    }
  }

  for (iSpecies = 0; iSpecies < nSpecies; iSpecies++)
    delete [] GradY[iSpecies];
  delete [] GradY;
  delete [] dYdn;
}

void CNEMONSSolver::BC_Isothermal_Wall(CGeometry *geometry, CSolver **solver_container,
                                       CNumerics *conv_numerics, CNumerics *sour_numerics,
                                       CConfig *config, unsigned short val_marker) {

  bool catalytic = false;
  unsigned short iMarker_Catalytic = 0;

  const auto Marker_Tag = config->GetMarker_All_TagBound(val_marker);

  while( iMarker_Catalytic < config->GetnWall_Catalytic()){

    string Catalytic_Tag = config->GetWall_Catalytic_TagBound(iMarker_Catalytic);

    if (Marker_Tag == Catalytic_Tag){

      catalytic = true;
      BC_IsothermalCatalytic_Wall(geometry, solver_container, conv_numerics,
                                  sour_numerics, config, val_marker);
      break;
    } else {
      iMarker_Catalytic++;
    }
  }

  if(!catalytic) BC_IsothermalNonCatalytic_Wall(geometry, solver_container, conv_numerics,
                                                sour_numerics, config, val_marker);
}

void CNEMONSSolver::BC_IsothermalNonCatalytic_Wall(CGeometry *geometry,
                                                   CSolver **solver_container,
                                                   CNumerics *conv_numerics,
                                                   CNumerics *sour_numerics,
                                                   CConfig *config,
                                                   unsigned short val_marker) {

<<<<<<< HEAD
  unsigned short iDim, iVar, jVar;
  unsigned long iVertex, iPoint, jPoint;
  su2double ktr, kve, Ti, Tvei, Tj, Tvej, Twall, dij, theta,
  Area, *Normal, UnitNormal[3], *Coord_i, *Coord_j, C;
  bool implicit = (config->GetKind_TimeIntScheme_Flow()==EULER_IMPLICIT);
  bool ionization = config->GetIonization();
=======
  const bool implicit = (config->GetKind_TimeIntScheme() == EULER_IMPLICIT);
  const su2double Prandtl_Turb = config->GetPrandtl_Turb();
  const bool ionization = config->GetIonization();
>>>>>>> 5fa720cf

  if (ionization) {
    SU2_MPI::Error("NEED TO TAKE A CLOSER LOOK AT THE JACOBIAN W/ IONIZATION",CURRENT_FUNCTION);
  }

  /*--- Extract required indices ---*/
  const unsigned short RHOCVTR_INDEX = nodes->GetRhoCvtrIndex();
  const unsigned short RHO_INDEX = nodes->GetRhoIndex();

  /*--- Define 'proportional control' constant ---*/
  const su2double C = 5;

  /*--- Identify the boundary ---*/
  const auto Marker_Tag = config->GetMarker_All_TagBound(val_marker);

  /*--- Retrieve the specified wall temperature ---*/
  su2double Twall = config->GetIsothermal_Temperature(Marker_Tag);

  su2double **Jacobian_i = nullptr;
  if (implicit) {
    Jacobian_i = new su2double* [nVar];
    for (auto iVar = 0u; iVar < nVar; iVar++)
      Jacobian_i[iVar] = new su2double [nVar] ();
  }

  /*--- Loop over boundary points to calculate energy flux ---*/
  SU2_OMP_FOR_DYN(OMP_MIN_SIZE)
  for (auto iVertex = 0u; iVertex < geometry->nVertex[val_marker]; iVertex++) {

    const auto iPoint = geometry->vertex[val_marker][iVertex]->GetNode();

    if (!geometry->nodes->GetDomain(iPoint)) continue;

    /*--- Compute dual-grid area and boundary normal ---*/
    const auto Normal = geometry->vertex[val_marker][iVertex]->GetNormal();
    su2double Area = GeometryToolbox::Norm(nDim, Normal);

    /*--- Compute closest normal neighbor ---*/
    const auto Point_Normal = geometry->vertex[val_marker][iVertex]->GetNormal_Neighbor();

    /*--- Compute distance between wall & normal neighbor ---*/
    const auto Coord_i = geometry->nodes->GetCoord(iPoint);
    const auto Coord_j = geometry->nodes->GetCoord(Point_Normal);

    su2double dist_ij = GeometryToolbox::Distance(nDim, Coord_i, Coord_j);

    /*--- Store the corrected velocity at the wall which will
     be zero (v = 0), unless there is grid motion (v = u_wall)---*/
    su2double zero[MAXNDIM] = {0.0};
    nodes->SetVelocity_Old(iPoint, zero);

<<<<<<< HEAD
      /*--- Calculate the gradient of temperature ---*/
      Ti   = nodes->GetTemperature(iPoint);
      Tj   = nodes->GetTemperature(jPoint);
      Tvei = nodes->GetTemperature_ve(iPoint);
      Tvej = nodes->GetTemperature_ve(jPoint);

      /*--- Rename variables for convenience ---*/
      ktr     = nodes->GetThermalConductivity(iPoint);
      kve     = nodes->GetThermalConductivity_ve(iPoint);

      /*--- Scale thermal conductivity with turb ---*/
      // TODO: Need to determine proper way to incorporate eddy viscosity
      // This is only scaling Kve by same factor as ktr
      auto V = nodes->GetPrimitive(iPoint);
      su2double Mass = 0.0;
      auto&     Ms   = FluidModel->GetSpeciesMolarMass();
      su2double tmp1, scl, Cptr;
      su2double Ru=1000.0*UNIVERSAL_GAS_CONSTANT;
      su2double eddy_viscosity=nodes->GetEddyViscosity(iPoint);
      for (unsigned short iSpecies=0; iSpecies<nSpecies; iSpecies++)
        Mass += V[iSpecies]*Ms[iSpecies];
      Cptr = V[RHOCVTR_INDEX]+Ru/Mass;
      tmp1 = Cptr*(eddy_viscosity/Prandtl_Turb);
      scl  = tmp1/ktr;
      ktr += Cptr*(eddy_viscosity/Prandtl_Turb);
      kve  = kve*(1.0+scl);
      //Cpve = V[RHOCVVE_INDEX]+Ru/Mass;
      //kve += Cpve*(val_eddy_viscosity/Prandtl_Turb);

      /*--- Apply to the linear system ---*/
      Res_Visc[nSpecies+nDim]   = ((ktr*(Ti-Tj)    + kve*(Tvei-Tvej)) +
                                   (ktr*(Twall-Ti) + kve*(Twall-Tvei))*C)*Area/dij;
      Res_Visc[nSpecies+nDim+1] = (kve*(Tvei-Tvej) + kve*(Twall-Tvei) *C)*Area/dij;
=======
    /*--- Initialize viscous residual to zero ---*/
    for (auto iVar = 0u; iVar < nVar; iVar ++) {Res_Visc[iVar] = 0.0;}
>>>>>>> 5fa720cf

    for (auto iDim = 0u; iDim < nDim; iDim++){
      LinSysRes(iPoint, nSpecies+iDim) = 0.0;
      nodes->SetVal_ResTruncError_Zero(iPoint,nSpecies+iDim);
    }

<<<<<<< HEAD
      if (implicit) {
        for (iVar = 0; iVar < nVar; iVar++)
          for (jVar = 0; jVar < nVar; jVar++)
            Jacobian_i[iVar][jVar] = 0.0;

        auto dTdU   = nodes->GetdTdU(iPoint);
        auto dTvedU = nodes->GetdTvedU(iPoint);
        for (iVar = 0; iVar < nVar; iVar++) {
          Jacobian_i[nSpecies+nDim][iVar]   = -(ktr*theta/dij*dTdU[iVar] +
                                                kve*theta/dij*dTvedU[iVar])*Area;
          Jacobian_i[nSpecies+nDim+1][iVar] = - kve*theta/dij*dTvedU[iVar]*Area;
        }
        Jacobian.SubtractBlock2Diag(iPoint, Jacobian_i);
      } // implicit
=======
    /*--- Calculate the gradient of temperature ---*/
    su2double Ti   = nodes->GetTemperature(iPoint);
    su2double Tj   = nodes->GetTemperature(Point_Normal);
    su2double Tvei = nodes->GetTemperature_ve(iPoint);
    su2double Tvej = nodes->GetTemperature_ve(Point_Normal);

    /*--- Rename variables for convenience ---*/
    su2double ktr = nodes->GetThermalConductivity(iPoint);
    su2double kve = nodes->GetThermalConductivity_ve(iPoint);

    /*--- Scale thermal conductivity with turb ---*/
    // This is only scaling Kve by same factor as ktr
    const auto V = nodes->GetPrimitive(iPoint);
    su2double Mass = 0.0;
    auto&     Ms   = FluidModel->GetSpeciesMolarMass();
    su2double tmp1, scl, Cptr;
    su2double Ru=1000.0*UNIVERSAL_GAS_CONSTANT;
    su2double eddy_viscosity=nodes->GetEddyViscosity(iPoint);
    for (unsigned short iSpecies=0; iSpecies<nSpecies; iSpecies++)
      Mass += V[iSpecies]/V[RHO_INDEX]*Ms[iSpecies];
    Cptr = V[RHOCVTR_INDEX]/V[RHO_INDEX]+Ru/Mass;
    tmp1 = Cptr*(eddy_viscosity/Prandtl_Turb);
    scl  = tmp1/ktr;
    ktr += Cptr*(eddy_viscosity/Prandtl_Turb);
    kve  = kve*(1.0+scl);
    //Cpve = V[RHOCVVE_INDEX]+Ru/Mass;
    //kve += Cpve*(val_eddy_viscosity/Prandtl_Turb);

    /*--- Apply to the linear system ---*/
    Res_Visc[nSpecies+nDim]   = ((ktr*(Ti-Tj)    + kve*(Tvei-Tvej)) +
                                 (ktr*(Twall-Ti) + kve*(Twall-Tvei))*C)*Area/dist_ij;
    Res_Visc[nSpecies+nDim+1] = (kve*(Tvei-Tvej) + kve*(Twall-Tvei) *C)*Area/dist_ij;

    /*--- Calculate Jacobian for implicit time stepping ---*/
    //if (implicit) {
    //
    /*--- Add contributions to the Jacobian from the weak enforcement of the energy equations. ---*/
    //su2double Density = nodes->GetDensity(iPoint);
    //su2double Vel2 = GeometryToolbox::SquaredNorm(nDim, &nodes->GetPrimitive(iPoint)[1]);
    //su2double dTdrho = 1.0/Density * ( -Twall + (Gamma-1.0)/Gas_Constant*(Vel2/2.0) );
    //Jacobian_i[nDim+1][0] = thermal_conductivity/dist_ij * dTdrho * Area;

    //for (auto jDim = 0u; jDim < nDim; jDim++)
    //  Jacobian_i[nDim+1][jDim+1] = 0.0;

    //Jacobian_i[nDim+1][nDim+1] = thermal_conductivity/dist_ij * (Gamma-1.0)/(Gas_Constant*Density) * Area;
    //}

    LinSysRes.SubtractBlock(iPoint, Res_Visc);

    /*--- Enforce the no-slip boundary condition in a strong way by
    modifying the velocity-rows of the Jacobian (1 on the diagonal).
    And add the contributions to the Jacobian due to energy. ---*/

    if (implicit) {
      Jacobian.AddBlock2Diag(iPoint, Jacobian_i);

      for (auto iVar = 1u; iVar <= nDim; iVar++) {
        auto total_index = iPoint*nVar+iVar;
        Jacobian.DeleteValsRowi(total_index);
      }
>>>>>>> 5fa720cf
    }
  }
  END_SU2_OMP_FOR

  if (Jacobian_i)
    for (auto iVar = 0u; iVar < nVar; iVar++)
      delete [] Jacobian_i[iVar];
  delete [] Jacobian_i;

}

void CNEMONSSolver::BC_IsothermalCatalytic_Wall(CGeometry *geometry,
                                                CSolver **solver_container,
                                                CNumerics *conv_numerics,
                                                CNumerics *sour_numerics,
                                                CConfig *config,
                                                unsigned short val_marker) {

  SU2_MPI::Error("BC_ISOTHERMAL with catalytic wall: Not operational in NEMO.", CURRENT_FUNCTION);

  /*--- Call standard isothermal BC to apply no-slip and energy b.c.'s ---*/
  BC_IsothermalNonCatalytic_Wall(geometry, solver_container, conv_numerics,
                                 sour_numerics, config, val_marker);

  ///////////// FINITE DIFFERENCE METHOD ///////////////
  /*--- Local variables ---*/
  bool implicit;
  unsigned short iDim, iSpecies, jSpecies, iVar, jVar, kVar;
  unsigned long iVertex, iPoint, jPoint;
  su2double rho, *eves, *dTdU, *dTvedU, *Cvve, *Normal, Area, Ru, RuSI,
  dij, *Di, *Vi, *Vj, *Yj, *dYdn, SdYdn, **GradY, **dVdU;
  const su2double *Yst;
  vector<su2double> hs, Cvtrs;

  /*--- Assign booleans ---*/
  implicit = (config->GetKind_TimeIntScheme_Flow() == EULER_IMPLICIT);

  /*--- Set "Proportional control" coefficient ---*/
  //su2double pcontrol = 0.6;

  /*--- Get species mass fractions at the wall ---*/
  Yst = config->GetWall_Catalycity();

  /*--- Get universal information ---*/
  RuSI     = UNIVERSAL_GAS_CONSTANT;
  Ru       = 1000.0*RuSI;
  auto& Ms = FluidModel->GetSpeciesMolarMass();

  /*--- Get the locations of the primitive variables ---*/
  const unsigned short RHOS_INDEX  = nodes->GetRhosIndex();
  const unsigned short RHO_INDEX   = nodes->GetRhoIndex();
  const unsigned short T_INDEX     = nodes->GetTIndex();
  const unsigned short TVE_INDEX   = nodes->GetTveIndex();

  /*--- Allocate arrays ---*/
  Yj    = new su2double[nSpecies];
  dYdn  = new su2double[nSpecies];
  GradY = new su2double*[nSpecies];
  for (iSpecies = 0; iSpecies < nSpecies; iSpecies++)
    GradY[iSpecies] = new su2double[nDim];
  dVdU = new su2double*[nVar];
  for (iVar = 0; iVar < nVar; iVar++)
    dVdU[iVar] = new su2double[nVar];

  /*--- Loop over all of the vertices on this boundary marker ---*/
  for(iVertex = 0; iVertex < geometry->nVertex[val_marker]; iVertex++) {
    iPoint = geometry->vertex[val_marker][iVertex]->GetNode();

    /*--- Check if the node belongs to the domain (i.e, not a halo node) ---*/
    if (geometry->nodes->GetDomain(iPoint)) {

      /*--- Compute closest normal neighbor ---*/
      jPoint = geometry->vertex[val_marker][iVertex]->GetNormal_Neighbor();

      /*--- Compute distance between wall & normal neighbor ---*/
      dij = 0.0;
      for (iDim = 0; iDim < nDim; iDim++) {
        dij += (geometry->nodes->GetCoord(jPoint, iDim) -
                geometry->nodes->GetCoord(iPoint, iDim))
            * (geometry->nodes->GetCoord(jPoint, iDim) -
               geometry->nodes->GetCoord(iPoint, iDim));
      }
      dij = sqrt(dij);


      /*--- Compute dual-grid area and boundary normal ---*/
      Normal = geometry->vertex[val_marker][iVertex]->GetNormal();
      Area = GeometryToolbox::Norm(nDim, Normal);

      /*--- Initialize the viscous residual to zero ---*/
      for (iVar = 0; iVar < nVar; iVar++)
        Res_Visc[iVar] = 0.0;

      /*--- Get primitive information ---*/
      Vi   = nodes->GetPrimitive(iPoint);
      Vj   = nodes->GetPrimitive(jPoint);
      Di   = nodes->GetDiffusionCoeff(iPoint);
      eves = nodes->GetEve(iPoint);
      hs   = FluidModel->ComputeSpeciesEnthalpy(Vi[T_INDEX], Vi[TVE_INDEX], eves);
      for (iSpecies = 0; iSpecies < nSpecies; iSpecies++)
        Yj[iSpecies] = Vj[RHOS_INDEX+iSpecies]/Vj[RHO_INDEX];
      rho    = Vi[RHO_INDEX];
      dTdU   = nodes->GetdTdU(iPoint);
      dTvedU = nodes->GetdTvedU(iPoint);

      /*--- Calculate normal derivative of mass fraction ---*/
      for (iSpecies = 0; iSpecies < nSpecies; iSpecies++)
        dYdn[iSpecies] = (Yst[iSpecies]-Yj[iSpecies])/dij;

      /*--- Calculate supplementary quantities ---*/
      SdYdn = 0.0;
      for (iSpecies = 0; iSpecies < nSpecies; iSpecies++)
        SdYdn += rho*Di[iSpecies]*dYdn[iSpecies];

      for (iSpecies = 0; iSpecies < nSpecies; iSpecies++) {
        Res_Visc[iSpecies]         = -(-rho*Di[iSpecies]*dYdn[iSpecies]
                                       +Yst[iSpecies]*SdYdn            )*Area;
        Res_Visc[nSpecies+nDim]   += (Res_Visc[iSpecies]*hs[iSpecies]  )*Area;
        Res_Visc[nSpecies+nDim+1] += (Res_Visc[iSpecies]*eves[iSpecies])*Area;
      }

      /*--- Viscous contribution to the residual at the wall ---*/
      LinSysRes.SubtractBlock(iPoint, Res_Visc);

      if (implicit) {

        /*--- Initialize the transformation matrix ---*/
        for (iVar = 0; iVar < nVar; iVar++)
          for (jVar = 0; jVar < nVar; jVar++) {
            dVdU[iVar][jVar] = 0.0;
            Jacobian_j[iVar][jVar] = 0.0;
            Jacobian_i[iVar][jVar] = 0.0;
          }

        /*--- Populate transformation matrix ---*/
        // dYsdrk
        for (iSpecies = 0; iSpecies < nSpecies; iSpecies++) {
          for (jSpecies = 0; jSpecies < nSpecies; jSpecies++)
            dVdU[iSpecies][jSpecies] += -1.0/rho*Yst[iSpecies];
          dVdU[iSpecies][iSpecies] += 1.0/rho;
        }
        for (iVar = 0; iVar < nVar; iVar++) {
          dVdU[nSpecies+nDim][iVar]   = dTdU[iVar];
          dVdU[nSpecies+nDim+1][iVar] = dTvedU[iVar];
        }

        /*--- Calculate supplementary quantities ---*/
        Cvtrs = FluidModel->GetSpeciesCvTraRot();
        Cvve = nodes->GetCvve(iPoint);

        /*--- Take the primitive var. Jacobian & store in Jac. jj ---*/
        // Species mass fraction
        for (iSpecies = 0; iSpecies < nSpecies; iSpecies++) {
          for (jSpecies = 0; jSpecies < nSpecies; jSpecies++)
            Jacobian_j[iSpecies][jSpecies] += -Yst[iSpecies]*rho*Di[jSpecies]/dij;
          Jacobian_j[iSpecies][iSpecies] += rho*Di[iSpecies]/dij - SdYdn;
        }

        // Temperature
        for (iSpecies = 0; iSpecies < nSpecies; iSpecies++) {
          for (jSpecies = 0; jSpecies < nSpecies; jSpecies++) {
            Jacobian_j[nSpecies+nDim][iSpecies] += Jacobian_j[jSpecies][iSpecies]*hs[iSpecies];
          }
          Jacobian_j[nSpecies+nDim][nSpecies+nDim] += Res_Visc[iSpecies]/Area*(Ru/Ms[iSpecies] +
                                                                               Cvtrs[iSpecies]  );
          Jacobian_j[nSpecies+nDim][nSpecies+nDim+1] += Res_Visc[iSpecies]/Area*Cvve[iSpecies];
        }

        // Vib.-El. Temperature
        for (iSpecies = 0; iSpecies < nSpecies; iSpecies++) {
          for (jSpecies = 0; jSpecies < nSpecies; jSpecies++)
            Jacobian_j[nSpecies+nDim+1][iSpecies] += Jacobian_j[jSpecies][iSpecies]*eves[iSpecies];
          Jacobian_j[nSpecies+nDim+1][nSpecies+nDim+1] += Res_Visc[iSpecies]/Area*Cvve[iSpecies];
        }

        /*--- Multiply by the transformation matrix and store in Jac. ii ---*/
        for (iVar = 0; iVar < nVar; iVar++)
          for (jVar = 0; jVar < nVar; jVar++)
            for (kVar = 0; kVar < nVar; kVar++)
              Jacobian_i[iVar][jVar] += Jacobian_j[iVar][kVar]*dVdU[kVar][jVar]*Area;

        /*--- Apply to the linear system ---*/
        Jacobian.SubtractBlock2Diag(iPoint, Jacobian_i);
      }
    }
  }

  for (iSpecies = 0; iSpecies < nSpecies; iSpecies++)
    delete [] GradY[iSpecies];
  delete [] GradY;
  delete [] dYdn;
  delete [] Yj;
  for (iVar = 0; iVar < nVar; iVar++)
    delete [] dVdU[iVar];
  delete [] dVdU;
}

void CNEMONSSolver::BC_Smoluchowski_Maxwell(CGeometry *geometry,
                                            CSolver **solver_container,
                                            CNumerics *conv_numerics,
                                            CNumerics *visc_numerics,
                                            CConfig *config,
                                            unsigned short val_marker) {


  bool ionization = config->GetIonization();

  if (ionization) {
    SU2_MPI::Error("NEED TO TAKE A CLOSER LOOK AT THE JACOBIAN W/ IONIZATION", CURRENT_FUNCTION);
  }

  /*--- Define 'proportional control' constant ---*/
  su2double C = 1;

  /*---Define under-relaxation factors --- */
  su2double alpha_V = 0.1;
  su2double alpha_T = 1.0;

  /*--- Identify the boundary ---*/
  string Marker_Tag = config->GetMarker_All_TagBound(val_marker);

  /*--- Retrieve the specified wall temperature and accomodation coefficients---*/
  su2double Twall = config->GetIsothermal_Temperature(Marker_Tag);
  su2double TMAC  = 1.0;
  su2double TAC   = 1.0;

  /*--- Extract necessary indices ---*/
  const unsigned short T_INDEX   = nodes->GetTIndex();
  const unsigned short VEL_INDEX = nodes->GetVelIndex();
  const unsigned short TVE_INDEX = nodes->GetTveIndex();

  /*--- Loop over boundary points to calculate energy flux ---*/
  SU2_OMP_FOR_DYN(OMP_MIN_SIZE)
  for(auto iVertex = 0u; iVertex < geometry->nVertex[val_marker]; iVertex++) {

    const auto iPoint = geometry->vertex[val_marker][iVertex]->GetNode();

    if (!geometry->nodes->GetDomain(iPoint)) continue;

    /*--- Compute dual-grid area and boundary normal ---*/
    const auto Normal = geometry->vertex[val_marker][iVertex]->GetNormal();
    su2double Area = GeometryToolbox::Norm(nDim, Normal);

    su2double UnitNormal[MAXNDIM] = {0.0};
    for (auto iDim = 0u; iDim < nDim; iDim++)
      UnitNormal[iDim] = Normal[iDim]/Area;

    /*--- Compute closest normal neighbor ---*/
    const auto jPoint = geometry->vertex[val_marker][iVertex]->GetNormal_Neighbor();

    /*--- Compute distance between wall & normal neighbor ---*/
    const auto Coord_i = geometry->nodes->GetCoord(iPoint);
    const auto Coord_j = geometry->nodes->GetCoord(jPoint);

    su2double dij = GeometryToolbox::Distance(nDim, Coord_i, Coord_j);

    /*--- Calculate Pressure ---*/
    su2double Pi   = nodes->GetPressure(iPoint);

    /*--- Calculate the gradient of temperature ---*/
    su2double Ti   = nodes->GetTemperature(iPoint);
    su2double Tj   = nodes->GetTemperature(jPoint);
    su2double Tvei = nodes->GetTemperature_ve(iPoint);
    su2double Tvej = nodes->GetTemperature_ve(jPoint);

    /*--- Rename variables for convenience ---*/
    su2double ktr  = nodes->GetThermalConductivity(iPoint);
    su2double kve  = nodes->GetThermalConductivity_ve(iPoint);

    /*--- Retrieve Cv*density ---*/
    su2double rhoCvtr = nodes->GetRhoCv_tr(iPoint);
    su2double rhoCvve = nodes->GetRhoCv_ve(iPoint);

    /*--- Retrieve Flow Data ---*/
    su2double Viscosity = nodes->GetLaminarViscosity(iPoint);
    su2double Eddy_Visc = nodes->GetEddyViscosity(iPoint);
    su2double Density   = nodes->GetDensity(iPoint);
    su2double Gamma     = nodes->GetGamma(iPoint);

    /*--- Incorporate turbulence effects ---*/
    const auto& Ms = FluidModel->GetSpeciesMolarMass();
    su2double  Ru = 1000.0*UNIVERSAL_GAS_CONSTANT;
    const auto Vi = nodes->GetPrimitive(iPoint);

    su2double Mass = 0.0;
    for (auto iSpecies=0u; iSpecies<nSpecies; iSpecies++)
      Mass += Vi[iSpecies]*Ms[iSpecies];
    su2double Cptr = rhoCvtr + Ru/Mass;
    su2double tmp1 = Cptr*(Eddy_Visc/Prandtl_Turb);
    su2double scl  = tmp1/ktr;
    ktr += Cptr*(Eddy_Visc/Prandtl_Turb);
    kve  = kve*(1.0+scl);

    /*--- Retrieve Primitive Gradients ---*/
    const auto Grad_PrimVar = nodes->GetGradient_Primitive(iPoint);

    /*--- Calculate specific gas constant --- */
    su2double GasConstant = FluidModel->ComputeGasConstant();

    /*--- Calculate temperature gradients normal to surface---*/ //Doubt about minus sign
    su2double dTn = GeometryToolbox::DotProduct(nDim, Grad_PrimVar[T_INDEX], UnitNormal);
    su2double dTven = GeometryToolbox::DotProduct(nDim, Grad_PrimVar[TVE_INDEX], UnitNormal);

    /*--- Calculate molecular mean free path ---*/
    su2double Lambda = Viscosity/Density*sqrt(PI_NUMBER/(2.0*GasConstant*Ti));

    /*--- Calculate Temperature Slip ---*/
    su2double Tslip = ((2.0-TAC)/TAC)*2.0*Gamma/(Gamma+1.0)/Prandtl_Lam*Lambda*dTn+Twall;

    su2double Tslip_ve = Twall;
    if (dTven !=0) Tslip_ve = (Tslip-Twall)*(kve*rhoCvtr/dTn)/(ktr*rhoCvve/dTven)+Twall;

    /*--- Calculate temperature gradients tangent to surface ---*/
    su2double Vector_Tangent_dT[MAXNDIM] = {0.0}, Vector_Tangent_dTve[MAXNDIM] = {0.0};
    for (auto iDim = 0u; iDim < nDim; iDim++) {
      Vector_Tangent_dT[iDim]   = Grad_PrimVar[T_INDEX][iDim] - dTn * UnitNormal[iDim];
      Vector_Tangent_dTve[iDim] = Grad_PrimVar[TVE_INDEX][iDim] - dTven * UnitNormal[iDim];
    }

    /*--- Calculate Heatflux tangent to surface ---*/
    su2double Vector_Tangent_HF[MAXNDIM] = {0.0};
    for (auto iDim = 0u; iDim < nDim; iDim++)
      Vector_Tangent_HF[iDim] = -ktr*Vector_Tangent_dT[iDim]-kve*Vector_Tangent_dTve[iDim];

    /*--- Initialize viscous residual to zero ---*/
    for (auto iVar = 0u; iVar < nVar; iVar ++) Res_Visc[iVar] = 0.0;

    /*--- Compute wall shear stress (using the stress tensor) ---*/
    su2double Tau[MAXNDIM][MAXNDIM] = {{0.0}};
    CNumerics::ComputeStressTensor(nDim, Tau, Grad_PrimVar+VEL_INDEX, Viscosity);

    su2double TauTangent[MAXNDIM] = {0.0};
    GeometryToolbox::TangentProjection(nDim,Tau,UnitNormal,TauTangent);

    /*--- Store the Slip Velocity at the wall */
    for (auto iDim = 0u; iDim < nDim; iDim++)
      Vector[iDim] = Lambda/Viscosity*(2.0-TMAC)/TMAC*(TauTangent[iDim])-3.0/4.0*(Gamma-1.0)/Gamma*Prandtl_Lam/Pi*Vector_Tangent_HF[iDim];

    /*--- Apply under-relaxation ---*/
    Tslip    = (1.0-alpha_T)*nodes->GetTemperature(iPoint)+(alpha_T)*Tslip;
    Tslip_ve = (1.0-alpha_T)*nodes->GetTemperature_ve(iPoint)+(alpha_T)*Tslip_ve;

    for (auto iDim = 0u; iDim < nDim; iDim++){
      Vector[iDim] = (1.0-alpha_V)*nodes->GetVelocity(iPoint,iDim)+(alpha_V)*Vector[iDim];
    }

    nodes->SetVelocity_Old(iPoint,Vector);

    for (auto iDim = 0u; iDim < nDim; iDim++) {
      LinSysRes(iPoint, nSpecies+iDim) = 0.0;
      nodes->SetVal_ResTruncError_Zero(iPoint,nSpecies+iDim);
    }

    /*--- Apply to the linear system ---*/
    Res_Visc[nSpecies+nDim]   = ((ktr*(Ti-Tj)    + kve*(Tvei-Tvej)) +
                                 (ktr*(Tslip-Ti) + kve*(Tslip_ve-Tvei))*C)*Area/dij;
    Res_Visc[nSpecies+nDim+1] = (kve*(Tvei-Tvej) + kve*(Tslip_ve-Tvei)*C)*Area/dij;

    LinSysRes.SubtractBlock(iPoint, Res_Visc);
  }
  END_SU2_OMP_FOR
}

void CNEMONSSolver::SetTauWall_WF(CGeometry *geometry, CSolver **solver_container, const CConfig *config) {
    SU2_MPI::Error("Wall Functions not yet operational in NEMO.", CURRENT_FUNCTION);
}<|MERGE_RESOLUTION|>--- conflicted
+++ resolved
@@ -167,44 +167,6 @@
   computeGradientsGreenGauss(this, comm, commPer, *geometry, *config, primitives, 0, nPrimVarGrad, gradient);
 }
 
-<<<<<<< HEAD
-unsigned long CNEMONSSolver::SetPrimitive_Variables(CSolver **solver_container,CConfig *config, bool Output) {
-
-  unsigned long iPoint, nonPhysicalPoints = 0;
-  const unsigned short turb_model = config->GetKind_Turb_Model();
-  //const bool tkeNeeded = (turb_model == SST) || (turb_model == SST_SUST);
-
-  bool nonphysical = true;
-
-  for (iPoint = 0; iPoint < nPoint; iPoint ++) {
-
-    /*--- Retrieve the value of the kinetic energy (if needed). ---*/
-
-    su2double eddy_visc = 0.0;
-    //su2double turb_ke = 0.0;
-
-    if (turb_model != NONE && solver_container[TURB_SOL] != nullptr) {
-      eddy_visc = solver_container[TURB_SOL]->GetNodes()->GetmuT(iPoint);
-      //if (tkeNeeded) turb_ke = solver_container[TURB_SOL]->GetNodes()->GetSolution(iPoint,0);
-
-       nodes->SetEddyViscosity(iPoint, eddy_visc);
-    }
-
-    /*--- Compressible flow, primitive variables ---*/
-
-    nonphysical = nodes->SetPrimVar(iPoint,FluidModel);
-
-    /* Check for non-realizable states for reporting. */
-
-    if (nonphysical) nonPhysicalPoints++;
-
-  }
-
-  return nonPhysicalPoints;
-}
-
-=======
->>>>>>> 5fa720cf
 void CNEMONSSolver::Viscous_Residual(CGeometry *geometry,
                                      CSolver **solver_container,
                                      CNumerics **numerics_container,
@@ -379,25 +341,21 @@
     /*--- Apply viscous residual to the linear system ---*/
     LinSysRes.SubtractBlock(iPoint, Res_Visc);
 
-<<<<<<< HEAD
-      /*--- Apply the no-slip condition in a strong way ---*/
-      for (iDim = 0; iDim < nDim; iDim++) Vector[iDim] = 0.0;
-      nodes->SetVelocity_Old(iPoint,Vector);
-      for (iDim = 0; iDim < nDim; iDim++) {
-        LinSysRes(iPoint, nSpecies+iDim) = 0.0;
-        nodes->SetVal_ResTruncError_Zero(iPoint,nSpecies+iDim);
-      }
-      if (implicit) {
-        //TODO
-        /*--- Enforce the no-slip boundary condition in a strong way ---*/
-        for (iVar = nSpecies; iVar < nSpecies+nDim; iVar++) {
-          total_index = iPoint*nVar+iVar;
-          Jacobian.DeleteValsRowi(total_index);
-        }
-      }
-    }
-=======
->>>>>>> 5fa720cf
+    /*--- Apply the no-slip condition in a strong way ---*/
+    for (iDim = 0; iDim < nDim; iDim++) Vector[iDim] = 0.0;
+    nodes->SetVelocity_Old(iPoint,Vector);
+    for (iDim = 0; iDim < nDim; iDim++) {
+      LinSysRes(iPoint, nSpecies+iDim) = 0.0;
+      nodes->SetVal_ResTruncError_Zero(iPoint,nSpecies+iDim);
+    }
+    if (implicit) {
+      //TODO
+      /*--- Enforce the no-slip boundary condition in a strong way ---*/
+      for (iVar = nSpecies; iVar < nSpecies+nDim; iVar++) {
+        total_index = iPoint*nVar+iVar;
+        Jacobian.DeleteValsRowi(total_index);
+      }
+    }
   }
   END_SU2_OMP_FOR
 }
@@ -434,7 +392,6 @@
 
   if(!catalytic) BC_HeatFluxNonCatalytic_Wall(geometry, solver_container, conv_numerics,
                                               sour_numerics, config, val_marker);
-
 
 }
 
@@ -639,18 +596,9 @@
                                                    CConfig *config,
                                                    unsigned short val_marker) {
 
-<<<<<<< HEAD
-  unsigned short iDim, iVar, jVar;
-  unsigned long iVertex, iPoint, jPoint;
-  su2double ktr, kve, Ti, Tvei, Tj, Tvej, Twall, dij, theta,
-  Area, *Normal, UnitNormal[3], *Coord_i, *Coord_j, C;
-  bool implicit = (config->GetKind_TimeIntScheme_Flow()==EULER_IMPLICIT);
-  bool ionization = config->GetIonization();
-=======
   const bool implicit = (config->GetKind_TimeIntScheme() == EULER_IMPLICIT);
   const su2double Prandtl_Turb = config->GetPrandtl_Turb();
   const bool ionization = config->GetIonization();
->>>>>>> 5fa720cf
 
   if (ionization) {
     SU2_MPI::Error("NEED TO TAKE A CLOSER LOOK AT THE JACOBIAN W/ IONIZATION",CURRENT_FUNCTION);
@@ -702,66 +650,14 @@
     su2double zero[MAXNDIM] = {0.0};
     nodes->SetVelocity_Old(iPoint, zero);
 
-<<<<<<< HEAD
-      /*--- Calculate the gradient of temperature ---*/
-      Ti   = nodes->GetTemperature(iPoint);
-      Tj   = nodes->GetTemperature(jPoint);
-      Tvei = nodes->GetTemperature_ve(iPoint);
-      Tvej = nodes->GetTemperature_ve(jPoint);
-
-      /*--- Rename variables for convenience ---*/
-      ktr     = nodes->GetThermalConductivity(iPoint);
-      kve     = nodes->GetThermalConductivity_ve(iPoint);
-
-      /*--- Scale thermal conductivity with turb ---*/
-      // TODO: Need to determine proper way to incorporate eddy viscosity
-      // This is only scaling Kve by same factor as ktr
-      auto V = nodes->GetPrimitive(iPoint);
-      su2double Mass = 0.0;
-      auto&     Ms   = FluidModel->GetSpeciesMolarMass();
-      su2double tmp1, scl, Cptr;
-      su2double Ru=1000.0*UNIVERSAL_GAS_CONSTANT;
-      su2double eddy_viscosity=nodes->GetEddyViscosity(iPoint);
-      for (unsigned short iSpecies=0; iSpecies<nSpecies; iSpecies++)
-        Mass += V[iSpecies]*Ms[iSpecies];
-      Cptr = V[RHOCVTR_INDEX]+Ru/Mass;
-      tmp1 = Cptr*(eddy_viscosity/Prandtl_Turb);
-      scl  = tmp1/ktr;
-      ktr += Cptr*(eddy_viscosity/Prandtl_Turb);
-      kve  = kve*(1.0+scl);
-      //Cpve = V[RHOCVVE_INDEX]+Ru/Mass;
-      //kve += Cpve*(val_eddy_viscosity/Prandtl_Turb);
-
-      /*--- Apply to the linear system ---*/
-      Res_Visc[nSpecies+nDim]   = ((ktr*(Ti-Tj)    + kve*(Tvei-Tvej)) +
-                                   (ktr*(Twall-Ti) + kve*(Twall-Tvei))*C)*Area/dij;
-      Res_Visc[nSpecies+nDim+1] = (kve*(Tvei-Tvej) + kve*(Twall-Tvei) *C)*Area/dij;
-=======
     /*--- Initialize viscous residual to zero ---*/
     for (auto iVar = 0u; iVar < nVar; iVar ++) {Res_Visc[iVar] = 0.0;}
->>>>>>> 5fa720cf
 
     for (auto iDim = 0u; iDim < nDim; iDim++){
       LinSysRes(iPoint, nSpecies+iDim) = 0.0;
       nodes->SetVal_ResTruncError_Zero(iPoint,nSpecies+iDim);
     }
 
-<<<<<<< HEAD
-      if (implicit) {
-        for (iVar = 0; iVar < nVar; iVar++)
-          for (jVar = 0; jVar < nVar; jVar++)
-            Jacobian_i[iVar][jVar] = 0.0;
-
-        auto dTdU   = nodes->GetdTdU(iPoint);
-        auto dTvedU = nodes->GetdTvedU(iPoint);
-        for (iVar = 0; iVar < nVar; iVar++) {
-          Jacobian_i[nSpecies+nDim][iVar]   = -(ktr*theta/dij*dTdU[iVar] +
-                                                kve*theta/dij*dTvedU[iVar])*Area;
-          Jacobian_i[nSpecies+nDim+1][iVar] = - kve*theta/dij*dTvedU[iVar]*Area;
-        }
-        Jacobian.SubtractBlock2Diag(iPoint, Jacobian_i);
-      } // implicit
-=======
     /*--- Calculate the gradient of temperature ---*/
     su2double Ti   = nodes->GetTemperature(iPoint);
     su2double Tj   = nodes->GetTemperature(Point_Normal);
@@ -823,7 +719,6 @@
         auto total_index = iPoint*nVar+iVar;
         Jacobian.DeleteValsRowi(total_index);
       }
->>>>>>> 5fa720cf
     }
   }
   END_SU2_OMP_FOR
