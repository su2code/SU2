/*!
 * \file CTransLMSolver.cpp
 * \brief Main subroutines for Langtry-Menter Transition model solver.
 * \author A. Aranake, S. Kang.
 * \version 8.0.1 "Harrier"
 *
 * SU2 Project Website: https://su2code.github.io
 *
 * The SU2 Project is maintained by the SU2 Foundation
 * (http://su2foundation.org)
 *
 * Copyright 2012-2024, SU2 Contributors (cf. AUTHORS.md)
 *
 * SU2 is free software; you can redistribute it and/or
 * modify it under the terms of the GNU Lesser General Public
 * License as published by the Free Software Foundation; either
 * version 2.1 of the License, or (at your option) any later version.
 *
 * SU2 is distributed in the hope that it will be useful,
 * but WITHOUT ANY WARRANTY; without even the implied warranty of
 * MERCHANTABILITY or FITNESS FOR A PARTICULAR PURPOSE. See the GNU
 * Lesser General Public License for more details.
 *
 * You should have received a copy of the GNU Lesser General Public
 * License along with SU2. If not, see <http://www.gnu.org/licenses/>.
 */

#include "../../include/solvers/CTransLMSolver.hpp"
#include "../../include/variables/CTransLMVariable.hpp"
#include "../../include/variables/CFlowVariable.hpp"
#include "../../include/variables/CTurbSAVariable.hpp"
#include "../../../Common/include/parallelization/omp_structure.hpp"
#include "../../../Common/include/toolboxes/geometry_toolbox.hpp"

/*---  This is the implementation of the Langtry-Menter transition model.
       The main reference for this model is:Langtry, Menter, AIAA J. 47(12) 2009
       DOI: https://doi.org/10.2514/1.42362 ---*/

// Note: TransLM seems to use rho*gamma, rho*Re_sigma as Solution variables, thus Conservative=true

CTransLMSolver::CTransLMSolver(CGeometry *geometry, CConfig *config, unsigned short iMesh)
    : CTurbSolver(geometry, config, true) {
  unsigned long iPoint;
  ifstream restart_file;
  string text_line;

  bool multizone = config->GetMultizone_Problem();

  /*--- Dimension of the problem --> 2 Transport equations (intermittency, Reth) ---*/
  nVar = 2;
  nPrimVar = 2;
  nPoint = geometry->GetnPoint();
  nPointDomain = geometry->GetnPointDomain();

  /*--- Initialize nVarGrad for deallocation ---*/

  nVarGrad = nVar;

  /*--- Define geometry constants in the solver structure ---*/

  nDim = geometry->GetnDim();

  /*--- Define variables needed for transition from config file */
  options = config->GetLMParsedOptions();
  TransCorrelations.SetOptions(options);
  TurbFamily = TurbModelFamily(config->GetKind_Turb_Model());

  /*--- Single grid simulation ---*/

  if (iMesh == MESH_0) {

    /*--- Define some auxiliary vector related with the residual ---*/

    Residual_RMS.resize(nVar,0.0);
    Residual_Max.resize(nVar,0.0);
    Point_Max.resize(nVar,0);
    Point_Max_Coord.resize(nVar,nDim) = su2double(0.0);

    /*--- Initialization of the structure of the whole Jacobian ---*/

    if (rank == MASTER_NODE) cout << "Initialize Jacobian structure (LM transition model)." << endl;
    Jacobian.Initialize(nPoint, nPointDomain, nVar, nVar, true, geometry, config, ReducerStrategy);
    LinSysSol.Initialize(nPoint, nPointDomain, nVar, 0.0);
    LinSysRes.Initialize(nPoint, nPointDomain, nVar, 0.0);
    System.SetxIsZero(true);

    if (ReducerStrategy)
      EdgeFluxes.Initialize(geometry->GetnEdge(), geometry->GetnEdge(), nVar, nullptr);

    /*--- Initialize the BGS residuals in multizone problems. ---*/
    if (multizone){
      Residual_BGS.resize(nVar,0.0);
      Residual_Max_BGS.resize(nVar,0.0);
      Point_Max_BGS.resize(nVar,0);
      Point_Max_Coord_BGS.resize(nVar,nDim) = su2double(0.0);
    }

  }

  /*--- Initialize lower and upper limits---*/
  lowerlimit[0] = 1.0e-4;
  upperlimit[0] = 5.0;

  lowerlimit[1] = 1.0e-4;
  upperlimit[1] = 1.0e15;

  /*--- Far-field flow state quantities and initialization. ---*/
  const su2double Intensity = config->GetTurbulenceIntensity_FreeStream()*100.0;

  const su2double Intermittency_Inf  = 1.0;
  su2double ReThetaT_Inf = 100.0;

  /*--- Momentum thickness Reynolds number, initialized from freestream turbulent intensity*/
  if (Intensity <= 1.3) {
    if(Intensity >=0.027) {
      ReThetaT_Inf = (1173.51-589.428*Intensity+0.2196/(Intensity*Intensity));
    }
    else {
      ReThetaT_Inf = (1173.51-589.428*Intensity+0.2196/(0.27*0.27));
    }
  }
  else if(Intensity>1.3) {
    ReThetaT_Inf = 331.5*pow(Intensity-0.5658,-0.671);
  }

  Solution_Inf[0] = Intermittency_Inf;
  Solution_Inf[1] = ReThetaT_Inf;

  /*--- Initialize the solution to the far-field state everywhere. ---*/
  nodes = new CTransLMVariable(Intermittency_Inf, ReThetaT_Inf, 1.0, 1.0, nPoint, nDim, nVar, config);
  SetBaseClassPointerToNodes();

  /*--- MPI solution ---*/

<<<<<<< HEAD
  InitiateComms(geometry, config, ENUM_MPI_QUANTITIES::SOLUTION);
  CompleteComms(geometry, config, ENUM_MPI_QUANTITIES::SOLUTION);
=======
  InitiateComms(geometry, config, MPI_QUANTITIES::SOLUTION);
  CompleteComms(geometry, config, MPI_QUANTITIES::SOLUTION);
>>>>>>> 83cac12a

  /*--- Initializate quantities for SlidingMesh Interface ---*/

  SlidingState.resize(nMarker);
  SlidingStateNodes.resize(nMarker);

  for (unsigned long iMarker = 0; iMarker < nMarker; iMarker++) {
    if (config->GetMarker_All_KindBC(iMarker) == FLUID_INTERFACE) {
      SlidingState[iMarker].resize(nVertex[iMarker], nPrimVar+1) = nullptr;
      SlidingStateNodes[iMarker].resize(nVertex[iMarker],0);
    }
  }

  /*-- Allocation of inlets has to happen in derived classes (not CTurbSolver),
    due to arbitrary number of turbulence variables ---*/

  Inlet_TurbVars.resize(nMarker);
  for (unsigned long iMarker = 0; iMarker < nMarker; iMarker++) {
    Inlet_TurbVars[iMarker].resize(nVertex[iMarker],nVar);
    for (unsigned long iVertex = 0; iVertex < nVertex[iMarker]; ++iVertex) {
      Inlet_TurbVars[iMarker](iVertex,0) = Intermittency_Inf;
      Inlet_TurbVars[iMarker](iVertex,1) = ReThetaT_Inf;
    }
  }

   const su2double CFL = config->GetCFL(MGLevel)*config->GetCFLRedCoeff_Turb();
  for (iPoint = 0; iPoint < nPoint; iPoint++) {
    nodes->SetLocalCFL(iPoint, CFL);
  }
  Min_CFL_Local = CFL;
  Max_CFL_Local = CFL;
  Avg_CFL_Local = CFL;

  /*--- Add the solver name. ---*/
  SolverName = "LM model";

}

void CTransLMSolver::Preprocessing(CGeometry *geometry, CSolver **solver_container, CConfig *config,
         unsigned short iMesh, unsigned short iRKStep, unsigned short RunTime_EqSystem, bool Output) {
  SU2_OMP_SAFE_GLOBAL_ACCESS(config->SetGlobalParam(config->GetKind_Solver(), RunTime_EqSystem);)

  /*--- Upwind second order reconstruction and gradients ---*/
  CommonPreprocessing(geometry, config, Output);
}

void CTransLMSolver::Postprocessing(CGeometry *geometry, CSolver **solver_container, CConfig *config, unsigned short iMesh) {

  /*--- Compute LM model gradients. ---*/

  if (config->GetKind_Gradient_Method() == GREEN_GAUSS) {
    SetSolution_Gradient_GG(geometry, config, -1);
  }
  if (config->GetKind_Gradient_Method() == WEIGHTED_LEAST_SQUARES) {
    SetSolution_Gradient_LS(geometry, config, -1);
  }

  AD::StartNoSharedReading();
  auto* flowNodes = su2staticcast_p<CFlowVariable*>(solver_container[FLOW_SOL]->GetNodes());
  auto* turbNodes = su2staticcast_p<CTurbVariable*>(solver_container[TURB_SOL]->GetNodes());

  SU2_OMP_FOR_STAT(omp_chunk_size)
  for (unsigned long iPoint = 0; iPoint < nPoint; iPoint ++) {

    // Here the nodes already have the new solution, thus I have to compute everything from scratch

    const su2double rho = flowNodes->GetDensity(iPoint);
    const su2double mu  = flowNodes->GetLaminarViscosity(iPoint);
    const su2double muT = turbNodes->GetmuT(iPoint);
    const su2double dist = geometry->nodes->GetWall_Distance(iPoint);
    su2double VorticityMag = GeometryToolbox::Norm(3, flowNodes->GetVorticity(iPoint));
    su2double StrainMag =flowNodes->GetStrainMag(iPoint);
    VorticityMag = max(VorticityMag, 1e-12);
    StrainMag = max(StrainMag, 1e-12); // safety against division by zero
    const su2double Intermittency = nodes->GetSolution(iPoint,0);
    const su2double Re_t = nodes->GetSolution(iPoint,1);
    const su2double Re_v = rho*dist*dist*StrainMag/mu;
    const su2double vel_u = flowNodes->GetVelocity(iPoint, 0);
    const su2double vel_v = flowNodes->GetVelocity(iPoint, 1);
    const su2double vel_w = (nDim ==3) ? flowNodes->GetVelocity(iPoint, 2) : 0.0;
    const su2double VelocityMag = sqrt(vel_u*vel_u + vel_v*vel_v + vel_w*vel_w);
    su2double omega = 0.0;
    su2double k = 0.0;
    if(TurbFamily == TURB_FAMILY::KW){
      omega = turbNodes->GetSolution(iPoint,1);
      k = turbNodes->GetSolution(iPoint,0);
    }
    su2double Tu = 1.0;
    if(TurbFamily == TURB_FAMILY::KW)
      Tu = max(100.0*sqrt( 2.0 * k / 3.0 ) / VelocityMag,0.027);
    if(TurbFamily == TURB_FAMILY::SA)
      Tu = config->GetTurbulenceIntensity_FreeStream()*100;

    const su2double Corr_Rec = TransCorrelations.ReThetaC_Correlations(Tu, Re_t);

    su2double R_t = 1.0;
    if(TurbFamily == TURB_FAMILY::KW)
      R_t = rho*k/ mu/ omega;
    if(TurbFamily == TURB_FAMILY::SA)
      R_t = muT/ mu;

    const su2double f_reattach = exp(-pow(R_t/20,4));
    su2double f_wake = 0.0;
    if(TurbFamily == TURB_FAMILY::KW){
      const su2double re_omega = rho*omega*dist*dist/mu;
      f_wake = exp(-pow(re_omega/(1.0e+05),2));
    }
    if(TurbFamily == TURB_FAMILY::SA)
      f_wake = 1.0;

    const su2double theta_bl   = Re_t*mu / rho /VelocityMag;
    const su2double delta_bl   = 7.5*theta_bl;
    const su2double delta      = 50.0*VorticityMag*dist/VelocityMag*delta_bl + 1e-20;
    const su2double var1 = (Intermittency-1.0/50.0)/(1.0-1.0/50.0);
    const su2double var2 = 1.0 - pow(var1,2.0);
    const su2double f_theta = min(max(f_wake*exp(-pow(dist/delta, 4)), var2), 1.0);
    su2double Intermittency_Sep = 2.0*max(0.0, Re_v/(3.235*Corr_Rec)-1.0)*f_reattach;
    Intermittency_Sep = min(Intermittency_Sep,2.0)*f_theta;
    Intermittency_Sep = min(max(0.0, Intermittency_Sep), 2.0);
    nodes -> SetIntermittencySep(iPoint, Intermittency_Sep);
    nodes -> SetIntermittencyEff(iPoint, Intermittency_Sep);

  }
  END_SU2_OMP_FOR

  AD::EndNoSharedReading();
}


void CTransLMSolver::Viscous_Residual(const unsigned long iEdge, const CGeometry* geometry, CSolver** solver_container,
                                     CNumerics* numerics, const CConfig* config) {

  /*--- Define an object to set solver specific numerics contribution. ---*/

  auto SolverSpecificNumerics = [&](unsigned long iPoint, unsigned long jPoint) {};

  /*--- Now instantiate the generic implementation with the functor above. ---*/

  Viscous_Residual_impl(SolverSpecificNumerics, iEdge, geometry, solver_container, numerics, config);
}


void CTransLMSolver::Source_Residual(CGeometry *geometry, CSolver **solver_container,
                                     CNumerics **numerics_container, CConfig *config, unsigned short iMesh) {

  const bool implicit = (config->GetKind_TimeIntScheme() == EULER_IMPLICIT);

  auto* flowNodes = su2staticcast_p<CFlowVariable*>(solver_container[FLOW_SOL]->GetNodes());
  //auto* turbNodes = su2staticcast_p<CFlowVariable*>(solver_container[TURB_SOL]->GetNodes());
  CVariable* turbNodes = solver_container[TURB_SOL]->GetNodes();

  /*--- Pick one numerics object per thread. ---*/
  auto* numerics = numerics_container[SOURCE_FIRST_TERM + omp_get_thread_num()*MAX_TERMS];

  /*--- Loop over all points. ---*/

  AD::StartNoSharedReading();

  SU2_OMP_FOR_DYN(omp_chunk_size)
  for (unsigned long iPoint = 0; iPoint < nPointDomain; iPoint++) {



    /*--- Conservative variables w/o reconstruction ---*/

    numerics->SetPrimitive(flowNodes->GetPrimitive(iPoint), nullptr);

    /*--- Gradient of the primitive and conservative variables ---*/

    numerics->SetPrimVarGradient(flowNodes->GetGradient_Primitive(iPoint), nullptr);

    /*--- Turbulent variables w/o reconstruction, and its gradient ---*/
    /*--- ScalarVar & ScalarVarGradient : Turbulence model solution(k&w) ---*/

    numerics->SetScalarVar(turbNodes->GetSolution(iPoint), nullptr);
    numerics->SetScalarVarGradient(turbNodes->GetGradient(iPoint), nullptr);

    /*--- Transition variables w/o reconstruction, and its gradient ---*/

    numerics->SetTransVar(nodes->GetSolution(iPoint), nullptr);
    numerics->SetTransVarGradient(nodes->GetGradient(iPoint), nullptr);

    /*--- Set volume ---*/

    numerics->SetVolume(geometry->nodes->GetVolume(iPoint));

    /*--- Set distance to the surface ---*/

    numerics->SetDistance(geometry->nodes->GetWall_Distance(iPoint), 0.0);

    /*--- Set vorticity and strain rate magnitude ---*/

    numerics->SetVorticity(flowNodes->GetVorticity(iPoint), nullptr);

    numerics->SetStrainMag(flowNodes->GetStrainMag(iPoint), 0.0);

    /*--- Set coordinate (for debugging) ---*/
    numerics->SetCoord(geometry->nodes->GetCoord(iPoint), nullptr);

    if (options.LM2015) {
      /*--- Set local grid length (for LM2015)*/
      numerics->SetLocalGridLength(geometry->nodes->GetMaxLength(iPoint));
    }

    /*--- Compute the source term ---*/

    auto residual = numerics->ComputeResidual(config);

    /*--- Subtract residual and the Jacobian ---*/

    LinSysRes.SubtractBlock(iPoint, residual);
    if (implicit) Jacobian.SubtractBlock2Diag(iPoint, residual.jacobian_i);

  }
  END_SU2_OMP_FOR

  AD::EndNoSharedReading();

}

void CTransLMSolver::Source_Template(CGeometry *geometry, CSolver **solver_container, CNumerics *numerics,
                                       CConfig *config, unsigned short iMesh) {
}

void CTransLMSolver::BC_HeatFlux_Wall(CGeometry *geometry, CSolver **solver_container, CNumerics *conv_numerics,
                                      CNumerics *visc_numerics, CConfig *config, unsigned short val_marker) {

  const bool implicit = (config->GetKind_TimeIntScheme() == EULER_IMPLICIT);

  SU2_OMP_FOR_STAT(OMP_MIN_SIZE)
  for (auto iVertex = 0u; iVertex < geometry->nVertex[val_marker]; iVertex++) {

    const auto iPoint = geometry->vertex[val_marker][iVertex]->GetNode();

    /*--- Check if the node belongs to the domain (i.e, not a halo node) ---*/

    if (geometry->nodes->GetDomain(iPoint)) {

      /*--- Allocate the value at the infinity ---*/

      auto V_infty = solver_container[FLOW_SOL]->GetCharacPrimVar(val_marker, iVertex);

      /*--- Retrieve solution at the farfield boundary node ---*/

      auto V_domain = solver_container[FLOW_SOL]->GetNodes()->GetPrimitive(iPoint);

      conv_numerics->SetPrimitive(V_domain, V_infty);

      /*--- Set turbulent variable at the wall, and at infinity ---*/

      conv_numerics->SetScalarVar(nodes->GetSolution(iPoint), Solution_Inf);

      /*--- Set Normal (it is necessary to change the sign) ---*/
      /*--- It's mean wall normal zero flux. */

      su2double Normal[MAXNDIM] = {0.0};
      for (auto iDim = 0u; iDim < nDim; iDim++)
        Normal[iDim] = -geometry->vertex[val_marker][iVertex]->GetNormal(iDim);
      conv_numerics->SetNormal(Normal);

      /*--- Grid Movement ---*/

      if (dynamic_grid)
        conv_numerics->SetGridVel(geometry->nodes->GetGridVel(iPoint),
                                  geometry->nodes->GetGridVel(iPoint));

      /*--- Compute residuals and Jacobians ---*/

      auto residual = conv_numerics->ComputeResidual(config);

      /*--- Add residuals and Jacobians ---*/

      LinSysRes.AddBlock(iPoint, residual);
      if (implicit) Jacobian.AddBlock2Diag(iPoint, residual.jacobian_i);
    }
  }
  END_SU2_OMP_FOR

}

void CTransLMSolver::BC_Isothermal_Wall(CGeometry *geometry, CSolver **solver_container, CNumerics *conv_numerics,
                                        CNumerics *visc_numerics, CConfig *config, unsigned short val_marker) {

  BC_HeatFlux_Wall(geometry, solver_container, conv_numerics, visc_numerics, config, val_marker);

}

void CTransLMSolver::BC_Inlet(CGeometry *geometry, CSolver **solver_container, CNumerics *conv_numerics, CNumerics *visc_numerics, CConfig *config,
                                unsigned short val_marker) {
  const bool implicit = (config->GetKind_TimeIntScheme() == EULER_IMPLICIT);

  /*--- Loop over all the vertices on this boundary marker ---*/

  SU2_OMP_FOR_STAT(OMP_MIN_SIZE)
  for (auto iVertex = 0u; iVertex < geometry->nVertex[val_marker]; iVertex++) {

    const auto iPoint = geometry->vertex[val_marker][iVertex]->GetNode();

    /*--- Check if the node belongs to the domain (i.e., not a halo node) ---*/

    if (geometry->nodes->GetDomain(iPoint)) {

      /*--- Normal vector for this vertex (negate for outward convention) ---*/

      su2double Normal[MAXNDIM] = {0.0};
      for (auto iDim = 0u; iDim < nDim; iDim++)
        Normal[iDim] = -geometry->vertex[val_marker][iVertex]->GetNormal(iDim);
      conv_numerics->SetNormal(Normal);

      /*--- Allocate the value at the inlet ---*/

      auto V_inlet = solver_container[FLOW_SOL]->GetCharacPrimVar(val_marker, iVertex);

      /*--- Retrieve solution at the farfield boundary node ---*/

      auto V_domain = solver_container[FLOW_SOL]->GetNodes()->GetPrimitive(iPoint);

      /*--- Set various quantities in the solver class ---*/

      conv_numerics->SetPrimitive(V_domain, V_inlet);

      /*--- Non-dimensionalize Inlet_TurbVars if Inlet-Files are used. ---*/
      su2double Inlet_Vars[MAXNVAR];
      Inlet_Vars[0] = Inlet_TurbVars[val_marker][iVertex][0];
      Inlet_Vars[1] = Inlet_TurbVars[val_marker][iVertex][1];
      if (config->GetInlet_Profile_From_File()) {
        Inlet_Vars[0] /= pow(config->GetVelocity_Ref(), 2);
        Inlet_Vars[1] *= config->GetViscosity_Ref() / (config->GetDensity_Ref() * pow(config->GetVelocity_Ref(), 2));
      }

      /*--- Set the LM variable states. ---*/
      /*--- Load the inlet transition LM model variables (uniform by default). ---*/

      conv_numerics->SetScalarVar(nodes->GetSolution(iPoint), Inlet_Vars);

      /*--- Set various other quantities in the solver class ---*/

      if (dynamic_grid)
        conv_numerics->SetGridVel(geometry->nodes->GetGridVel(iPoint),
                                  geometry->nodes->GetGridVel(iPoint));

      /*--- Compute the residual using an upwind scheme ---*/

      auto residual = conv_numerics->ComputeResidual(config);
      LinSysRes.AddBlock(iPoint, residual);

      /*--- Jacobian contribution for implicit integration ---*/

      if (implicit) Jacobian.AddBlock2Diag(iPoint, residual.jacobian_i);
    }
  }
  END_SU2_OMP_FOR

}

void CTransLMSolver::BC_Outlet(CGeometry *geometry, CSolver **solver_container, CNumerics *conv_numerics,
                               CNumerics *visc_numerics, CConfig *config, unsigned short val_marker) {
  BC_Far_Field(geometry, solver_container, conv_numerics, visc_numerics, config, val_marker);
}

void CTransLMSolver::LoadRestart(CGeometry** geometry, CSolver*** solver, CConfig* config, int val_iter,
                                  bool val_update_geo) {

  const string restart_filename = config->GetFilename(config->GetSolution_FileName(), "", val_iter);

  /*--- To make this routine safe to call in parallel most of it can only be executed by one thread. ---*/
  BEGIN_SU2_OMP_SAFE_GLOBAL_ACCESS {
    /*--- Read the restart data from either an ASCII or binary SU2 file. ---*/

    if (config->GetRead_Binary_Restart()) {
      Read_SU2_Restart_Binary(geometry[MESH_0], config, restart_filename);
    } else {
      Read_SU2_Restart_ASCII(geometry[MESH_0], config, restart_filename);
    }

    /*--- Skip flow variables ---*/

    unsigned short skipVars = nDim + solver[MESH_0][FLOW_SOL]->GetnVar() + solver[MESH_0][TURB_SOL] ->GetnVar();

    /*--- Adjust the number of solution variables in the incompressible
     restart. We always carry a space in nVar for the energy equation in the
     mean flow solver, but we only write it to the restart if it is active.
     Therefore, we must reduce skipVars here if energy is inactive so that
     the turbulent variables are read correctly. ---*/

    const bool incompressible = (config->GetKind_Regime() == ENUM_REGIME::INCOMPRESSIBLE);
    const bool energy = config->GetEnergy_Equation();
    const bool weakly_coupled_heat = config->GetWeakly_Coupled_Heat();

    if (incompressible && ((!energy) && (!weakly_coupled_heat))) skipVars--;

    /*--- Load data from the restart into correct containers. ---*/

    unsigned long counter = 0;
    for (auto iPoint_Global = 0ul; iPoint_Global < geometry[MESH_0]->GetGlobal_nPointDomain(); iPoint_Global++) {
      /*--- Retrieve local index. If this node from the restart file lives
       on the current processor, we will load and instantiate the vars. ---*/

      const auto iPoint_Local = geometry[MESH_0]->GetGlobal_to_Local_Point(iPoint_Global);

      if (iPoint_Local > -1) {
        /*--- We need to store this point's data, so jump to the correct
         offset in the buffer of data from the restart file and load it. ---*/

        const auto index = counter * Restart_Vars[1] + skipVars;
        for (auto iVar = 0u; iVar < nVar; iVar++) nodes->SetSolution(iPoint_Local, iVar, Restart_Data[index + iVar]);
        nodes ->SetIntermittencySep(iPoint_Local,  Restart_Data[index + 2]);
        nodes ->SetIntermittencyEff(iPoint_Local,  Restart_Data[index + 3]);

        /*--- Increment the overall counter for how many points have been loaded. ---*/
        counter++;
      }
    }

    /*--- Detect a wrong solution file ---*/

    if (counter != nPointDomain) {
      SU2_MPI::Error(string("The solution file ") + restart_filename + string(" does not match with the mesh file!\n") +
                         string("This can be caused by empty lines at the end of the file."),
                     CURRENT_FUNCTION);
    }

  }  // end SU2_OMP_MASTER, pre and postprocessing are thread-safe.
  END_SU2_OMP_SAFE_GLOBAL_ACCESS

  /*--- MPI solution and compute the eddy viscosity ---*/

<<<<<<< HEAD
  solver[MESH_0][TRANS_SOL]->InitiateComms(geometry[MESH_0], config, ENUM_MPI_QUANTITIES::SOLUTION);
  solver[MESH_0][TRANS_SOL]->CompleteComms(geometry[MESH_0], config, ENUM_MPI_QUANTITIES::SOLUTION);
=======
  solver[MESH_0][TRANS_SOL]->InitiateComms(geometry[MESH_0], config, MPI_QUANTITIES::SOLUTION);
  solver[MESH_0][TRANS_SOL]->CompleteComms(geometry[MESH_0], config, MPI_QUANTITIES::SOLUTION);
>>>>>>> 83cac12a

  /*--- For turbulent+species simulations the solver Pre-/Postprocessing is done by the species solver. ---*/
  if (config->GetKind_Species_Model() == SPECIES_MODEL::NONE) {
    solver[MESH_0][FLOW_SOL]->Preprocessing(geometry[MESH_0], solver[MESH_0], config, MESH_0, NO_RK_ITER,
                                            RUNTIME_FLOW_SYS, false);
    solver[MESH_0][TURB_SOL]->Postprocessing(geometry[MESH_0], solver[MESH_0], config, MESH_0);
    solver[MESH_0][TRANS_SOL]->Postprocessing(geometry[MESH_0], solver[MESH_0], config, MESH_0);
  }

  /*--- Interpolate the solution down to the coarse multigrid levels ---*/

  for (auto iMesh = 1u; iMesh <= config->GetnMGLevels(); iMesh++) {

    MultigridRestriction(*geometry[iMesh - 1], solver[iMesh - 1][TRANS_SOL]->GetNodes()->GetSolution(),
                         *geometry[iMesh], solver[iMesh][TRANS_SOL]->GetNodes()->GetSolution());
<<<<<<< HEAD
    solver[iMesh][TRANS_SOL]->InitiateComms(geometry[iMesh], config, ENUM_MPI_QUANTITIES::SOLUTION);
    solver[iMesh][TRANS_SOL]->CompleteComms(geometry[iMesh], config, ENUM_MPI_QUANTITIES::SOLUTION);
=======
    solver[iMesh][TRANS_SOL]->InitiateComms(geometry[iMesh], config, MPI_QUANTITIES::SOLUTION);
    solver[iMesh][TRANS_SOL]->CompleteComms(geometry[iMesh], config, MPI_QUANTITIES::SOLUTION);
>>>>>>> 83cac12a

    if (config->GetKind_Species_Model() == SPECIES_MODEL::NONE) {
      solver[iMesh][FLOW_SOL]->Preprocessing(geometry[iMesh], solver[iMesh], config, iMesh, NO_RK_ITER, RUNTIME_FLOW_SYS,
                                            false);
      solver[iMesh][TRANS_SOL]->Postprocessing(geometry[iMesh], solver[iMesh], config, iMesh);
    }
  }

  /*--- Go back to single threaded execution. ---*/
  BEGIN_SU2_OMP_SAFE_GLOBAL_ACCESS {
    /*--- Delete the class memory that is used to load the restart. ---*/

    Restart_Vars.clear();
    Restart_Data.clear();
  }
  END_SU2_OMP_SAFE_GLOBAL_ACCESS

}<|MERGE_RESOLUTION|>--- conflicted
+++ resolved
@@ -132,13 +132,8 @@
 
   /*--- MPI solution ---*/
 
-<<<<<<< HEAD
-  InitiateComms(geometry, config, ENUM_MPI_QUANTITIES::SOLUTION);
-  CompleteComms(geometry, config, ENUM_MPI_QUANTITIES::SOLUTION);
-=======
   InitiateComms(geometry, config, MPI_QUANTITIES::SOLUTION);
   CompleteComms(geometry, config, MPI_QUANTITIES::SOLUTION);
->>>>>>> 83cac12a
 
   /*--- Initializate quantities for SlidingMesh Interface ---*/
 
@@ -566,13 +561,8 @@
 
   /*--- MPI solution and compute the eddy viscosity ---*/
 
-<<<<<<< HEAD
-  solver[MESH_0][TRANS_SOL]->InitiateComms(geometry[MESH_0], config, ENUM_MPI_QUANTITIES::SOLUTION);
-  solver[MESH_0][TRANS_SOL]->CompleteComms(geometry[MESH_0], config, ENUM_MPI_QUANTITIES::SOLUTION);
-=======
   solver[MESH_0][TRANS_SOL]->InitiateComms(geometry[MESH_0], config, MPI_QUANTITIES::SOLUTION);
   solver[MESH_0][TRANS_SOL]->CompleteComms(geometry[MESH_0], config, MPI_QUANTITIES::SOLUTION);
->>>>>>> 83cac12a
 
   /*--- For turbulent+species simulations the solver Pre-/Postprocessing is done by the species solver. ---*/
   if (config->GetKind_Species_Model() == SPECIES_MODEL::NONE) {
@@ -588,13 +578,8 @@
 
     MultigridRestriction(*geometry[iMesh - 1], solver[iMesh - 1][TRANS_SOL]->GetNodes()->GetSolution(),
                          *geometry[iMesh], solver[iMesh][TRANS_SOL]->GetNodes()->GetSolution());
-<<<<<<< HEAD
-    solver[iMesh][TRANS_SOL]->InitiateComms(geometry[iMesh], config, ENUM_MPI_QUANTITIES::SOLUTION);
-    solver[iMesh][TRANS_SOL]->CompleteComms(geometry[iMesh], config, ENUM_MPI_QUANTITIES::SOLUTION);
-=======
     solver[iMesh][TRANS_SOL]->InitiateComms(geometry[iMesh], config, MPI_QUANTITIES::SOLUTION);
     solver[iMesh][TRANS_SOL]->CompleteComms(geometry[iMesh], config, MPI_QUANTITIES::SOLUTION);
->>>>>>> 83cac12a
 
     if (config->GetKind_Species_Model() == SPECIES_MODEL::NONE) {
       solver[iMesh][FLOW_SOL]->Preprocessing(geometry[iMesh], solver[iMesh], config, iMesh, NO_RK_ITER, RUNTIME_FLOW_SYS,
