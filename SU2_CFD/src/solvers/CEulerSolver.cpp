/*!
 * \file CEulerSolver.cpp
 * \brief Main subroutines for solving Finite-Volume Euler flow problems.
 * \author F. Palacios, T. Economon
 * \version 8.0.1 "Harrier"
 *
 * SU2 Project Website: https://su2code.github.io
 *
 * The SU2 Project is maintained by the SU2 Foundation
 * (http://su2foundation.org)
 *
 * Copyright 2012-2024, SU2 Contributors (cf. AUTHORS.md)
 *
 * SU2 is free software; you can redistribute it and/or
 * modify it under the terms of the GNU Lesser General Public
 * License as published by the Free Software Foundation; either
 * version 2.1 of the License, or (at your option) any later version.
 *
 * SU2 is distributed in the hope that it will be useful,
 * but WITHOUT ANY WARRANTY; without even the implied warranty of
 * MERCHANTABILITY or FITNESS FOR A PARTICULAR PURPOSE. See the GNU
 * Lesser General Public License for more details.
 *
 * You should have received a copy of the GNU Lesser General Public
 * License along with SU2. If not, see <http://www.gnu.org/licenses/>.
 */

#include "../../include/solvers/CEulerSolver.hpp"
#include "../../include/variables/CNSVariable.hpp"
#include "../../../Common/include/toolboxes/geometry_toolbox.hpp"
#include "../../../Common/include/toolboxes/printing_toolbox.hpp"
#include "../../include/fluid/CIdealGas.hpp"
#include "../../include/fluid/CVanDerWaalsGas.hpp"
#include "../../include/fluid/CPengRobinson.hpp"
#include "../../include/fluid/CDataDrivenFluid.hpp"
#include "../../include/fluid/CCoolProp.hpp"
#include "../../include/numerics_simd/CNumericsSIMD.hpp"
#include "../../include/limiters/CLimiterDetails.hpp"
#include "../../include/output/CTurboOutput.hpp"


CEulerSolver::CEulerSolver(CGeometry *geometry, CConfig *config,
                           unsigned short iMesh, const bool navier_stokes) :
  CFVMFlowSolverBase<CEulerVariable, ENUM_REGIME::COMPRESSIBLE>(*geometry, *config) {

  /*--- Based on the navier_stokes boolean, determine if this constructor is
   *    being called by itself, or by its derived class CNSSolver. ---*/
  string description;
  unsigned short nSecVar;
  if (navier_stokes) {
    description = "Navier-Stokes";
    nSecVar = 8;
  }
  else {
    description = "Euler";
    nSecVar = 2;
  }

  const auto nZone = geometry->GetnZone();
  const bool restart = (config->GetRestart() || config->GetRestart_Flow());
  const bool rans = (config->GetKind_Turb_Model() != TURB_MODEL::NONE);
  const auto direct_diff = config->GetDirectDiff();
  const bool dual_time = (config->GetTime_Marching() == TIME_MARCHING::DT_STEPPING_1ST) ||
                         (config->GetTime_Marching() == TIME_MARCHING::DT_STEPPING_2ND);
  const bool time_stepping = (config->GetTime_Marching() == TIME_MARCHING::TIME_STEPPING);
  const bool adjoint = config->GetContinuous_Adjoint() || config->GetDiscrete_Adjoint();

  int Unst_RestartIter = 0;
  unsigned long iPoint, iMarker, counter_local = 0, counter_global = 0;
  unsigned short iDim;
  su2double StaticEnergy, Density, Velocity2, Pressure, Temperature;

  /*--- A grid is defined as dynamic if there's rigid grid movement or grid deformation AND the problem is time domain ---*/
  dynamic_grid = config->GetDynamic_Grid();

  /*--- Store the multigrid level. ---*/
  MGLevel = iMesh;

  /*--- Check for a restart file to evaluate if there is a change in the angle of attack
   before computing all the non-dimesional quantities. ---*/

  if (restart && (iMesh == MESH_0) && nZone <= 1 && config->GetFixed_CL_Mode()) {

    /*--- Modify file name for a dual-time unsteady restart ---*/

    if (dual_time) {
      if (adjoint) Unst_RestartIter = SU2_TYPE::Int(config->GetUnst_AdjointIter())-1;
      else if (config->GetTime_Marching() == TIME_MARCHING::DT_STEPPING_1ST)
        Unst_RestartIter = SU2_TYPE::Int(config->GetRestart_Iter())-1;
      else Unst_RestartIter = SU2_TYPE::Int(config->GetRestart_Iter())-2;
    }

    /*--- Modify file name for a time stepping unsteady restart ---*/

    if (time_stepping) {
      if (adjoint) Unst_RestartIter = SU2_TYPE::Int(config->GetUnst_AdjointIter())-1;
      else Unst_RestartIter = SU2_TYPE::Int(config->GetRestart_Iter())-1;
    }

    /*--- Read and store the restart metadata. ---*/

    string filename_ = "flow";
    filename_ = config->GetFilename(filename_, ".meta", Unst_RestartIter);
    Read_SU2_Restart_Metadata(geometry, config, adjoint, filename_);

  }

  /*--- Set the gamma value ---*/

  Gamma = config->GetGamma();
  Gamma_Minus_One = Gamma - 1.0;

  /*--- Define geometry constants in the solver structure
   Compressible flow, primitive variables (T, vx, vy, vz, P, rho, h, c, lamMu, EddyMu, ThCond, Cp).
   ---*/

  nDim = geometry->GetnDim();

  nVar = nDim+2;
  nPrimVar = nDim+9; nPrimVarGrad = nDim+4;
  nSecondaryVar = nSecVar; nSecondaryVarGrad = 2;

  /*--- Initialize nVarGrad for deallocation ---*/

  nVarGrad = nPrimVarGrad;

  nMarker      = config->GetnMarker_All();
  nPoint       = geometry->GetnPoint();
  nPointDomain = geometry->GetnPointDomain();

  /*--- Store the number of vertices on each marker for deallocation later ---*/

  nVertex.resize(nMarker);
  for (iMarker = 0; iMarker < nMarker; iMarker++)
    nVertex[iMarker] = geometry->nVertex[iMarker];

  /*--- Perform the non-dimensionalization for the flow equations using the
   specified reference values. ---*/

  SetNondimensionalization(config, iMesh);

  /*--- Check if we are executing a verification case. If so, the
   VerificationSolution object will be instantiated for a particular
   option from the available library of verification solutions. Note
   that this is done after SetNondim(), as problem-specific initial
   parameters are needed by the solution constructors. ---*/

  SetVerificationSolution(nDim, nVar, config);

  /*--- Allocate base class members. ---*/

  Allocate(*config);

  /*--- MPI + OpenMP initialization. ---*/

  HybridParallelInitialization(*config, *geometry);

  /*--- Jacobians and vector structures for implicit computations ---*/

  if (config->GetKind_TimeIntScheme_Flow() == EULER_IMPLICIT) {

    if (rank == MASTER_NODE)
      cout << "Initialize Jacobian structure (" << description << "). MG level: " << iMesh <<"." << endl;

    Jacobian.Initialize(nPoint, nPointDomain, nVar, nVar, true, geometry, config, ReducerStrategy);
  }
  else {
    if (rank == MASTER_NODE)
      cout << "Explicit scheme. No Jacobian structure (" << description << "). MG level: " << iMesh <<"." << endl;
  }

  /*--- Store the value of the primitive variables + 2 turb variables at the boundaries,
   used for IO with a donor cell ---*/

  AllocVectorOfMatrices(nVertex, (rans? nPrimVar+2 : nPrimVar), DonorPrimVar);

  /*--- Store the value of the characteristic primitive variables index at the boundaries ---*/

  DonorGlobalIndex.resize(nMarker);
  for (iMarker = 0; iMarker < nMarker; iMarker++)
    DonorGlobalIndex[iMarker].resize(nVertex[iMarker],0);

  /*--- Actuator Disk Radius allocation ---*/
  ActDisk_R.resize(nMarker);

  /*--- Actuator Disk Center allocation ---*/
  ActDisk_C.resize(nMarker, MAXNDIM);

  /*--- Actuator Disk Axis allocation ---*/
  ActDisk_Axis.resize(nMarker, MAXNDIM);

  /*--- Actuator Disk Fa, Fx, Fy and Fz allocations ---*/
  AllocVectorOfVectors(nVertex, ActDisk_Fa);
  AllocVectorOfVectors(nVertex, ActDisk_Fx);
  AllocVectorOfVectors(nVertex, ActDisk_Fy);
  AllocVectorOfVectors(nVertex, ActDisk_Fz);

  /*--- Actuator Disk BEM Fa, Fx, Fy and Fz allocations ---*/

  AllocVectorOfVectors(nVertex, ActDisk_Fa_BEM);
  AllocVectorOfVectors(nVertex, ActDisk_Fx_BEM);
  AllocVectorOfVectors(nVertex, ActDisk_Fy_BEM);
  AllocVectorOfVectors(nVertex, ActDisk_Fz_BEM);

  /*--- Store the value of the Delta P at the Actuator Disk ---*/

  AllocVectorOfVectors(nVertex, ActDisk_DeltaP);

  /*--- Store the value of DeltaP_r, Thrust_r and Torque_r at the Actuator Disk for BEM ---*/

  AllocVectorOfVectors(nVertex, ActDisk_DeltaP_r);
  AllocVectorOfVectors(nVertex, ActDisk_Thrust_r);
  AllocVectorOfVectors(nVertex, ActDisk_Torque_r);

  /*--- Store the value of the Delta T at the Actuator Disk ---*/

  AllocVectorOfVectors(nVertex, ActDisk_DeltaT);

  /*--- Supersonic coefficients ---*/

  CEquivArea_Inv.resize(nMarker);

  /*--- Engine simulation ---*/

  Inflow_MassFlow.resize(nMarker);
  Inflow_Pressure.resize(nMarker);
  Inflow_Mach.resize(nMarker);
  Inflow_Area.resize(nMarker);

  Exhaust_Temperature.resize(nMarker);
  Exhaust_MassFlow.resize(nMarker);
  Exhaust_Pressure.resize(nMarker);
  Exhaust_Area.resize(nMarker);

  /*--- Read farfield conditions from config ---*/

  Temperature_Inf = config->GetTemperature_FreeStreamND();
  Velocity_Inf = config->GetVelocity_FreeStreamND();
  Pressure_Inf = config->GetPressure_FreeStreamND();
  Density_Inf = config->GetDensity_FreeStreamND();
  Energy_Inf = config->GetEnergy_FreeStreamND();
  Mach_Inf = config->GetMach();

  /*--- Initialize the secondary values for direct derivative approxiations ---*/

  switch(direct_diff) {
    case NO_DERIVATIVE:
      /*--- Default ---*/
      break;
    case D_DENSITY:
      SU2_TYPE::SetDerivative(Density_Inf, 1.0);
      break;
    case D_PRESSURE:
      SU2_TYPE::SetDerivative(Pressure_Inf, 1.0);
      break;
    case D_TEMPERATURE:
      SU2_TYPE::SetDerivative(Temperature_Inf, 1.0);
      break;
    case D_MACH: case D_AOA:
    case D_SIDESLIP: case D_REYNOLDS:
    case D_TURB2LAM: case D_DESIGN:
      /*--- Already done in postprocessing of config ---*/
      break;
    default:
      break;
  }

  SetReferenceValues(*config);

  /*--- Initialize fan face pressure, fan face mach number, and mass flow rate ---*/

  for (iMarker = 0; iMarker < nMarker; iMarker++) {
    Inflow_MassFlow[iMarker]     = 0.0;
    Inflow_Mach[iMarker]         = Mach_Inf;
    Inflow_Pressure[iMarker]     = Pressure_Inf;
    Inflow_Area[iMarker]         = 0.0;

    Exhaust_MassFlow[iMarker]    = 0.0;
    Exhaust_Temperature[iMarker] = Temperature_Inf;
    Exhaust_Pressure[iMarker]    = Pressure_Inf;
    Exhaust_Area[iMarker]        = 0.0;
  }

  /*--- Initialize the solution to the far-field state everywhere. ---*/

  if (navier_stokes) {
    nodes = new CNSVariable(Density_Inf, Velocity_Inf, Energy_Inf, nPoint, nDim, nVar, config);
  } else {
    nodes = new CEulerVariable(Density_Inf, Velocity_Inf, Energy_Inf, nPoint, nDim, nVar, config);
  }
  SetBaseClassPointerToNodes();

  if (iMesh == MESH_0) {
    nodes->NonPhysicalEdgeCounter.resize(geometry->GetnEdge()) = 0;
  }

  /*--- Check that the initial solution is physical, report any non-physical nodes ---*/

  counter_local = 0;

  for (iPoint = 0; iPoint < nPoint; iPoint++) {

    Density = nodes->GetDensity(iPoint);

    Velocity2 = 0.0;
    for (iDim = 0; iDim < nDim; iDim++)
      Velocity2 += pow(nodes->GetSolution(iPoint,iDim+1)/Density,2);

    StaticEnergy= nodes->GetEnergy(iPoint) - 0.5*Velocity2;

    GetFluidModel()->SetTDState_rhoe(Density, StaticEnergy);
    Pressure= GetFluidModel()->GetPressure();
    Temperature= GetFluidModel()->GetTemperature();

    /*--- Use the values at the infinity ---*/

    su2double Solution[MAXNVAR] = {0.0};
    if ((Pressure < 0.0) || (Density < 0.0) || (Temperature < 0.0)) {
      Solution[0] = Density_Inf;
      for (iDim = 0; iDim < nDim; iDim++)
        Solution[iDim+1] = Velocity_Inf[iDim]*Density_Inf;
      Solution[nDim+1] = Energy_Inf*Density_Inf;
      nodes->SetSolution(iPoint,Solution);
      nodes->SetSolution_Old(iPoint,Solution);
      counter_local++;
    }

  }

  /*--- Warning message about non-physical points ---*/

  if (config->GetComm_Level() == COMM_FULL) {

    SU2_MPI::Reduce(&counter_local, &counter_global, 1, MPI_UNSIGNED_LONG, MPI_SUM, MASTER_NODE, SU2_MPI::GetComm());

    if ((rank == MASTER_NODE) && (counter_global != 0))
      cout << "Warning. The original solution contains " << counter_global << " points that are not physical." << endl;
  }

  /*--- Initial comms. ---*/

  CommunicateInitialState(geometry, config);

  /*--- Add the solver name.. ---*/
  SolverName = "C.FLOW";

  /*--- Finally, check that the static arrays will be large enough (keep this
   *    check at the bottom to make sure we consider the "final" values). ---*/
  if((nDim > MAXNDIM) || (nPrimVar > MAXNVAR) || (nSecondaryVar > MAXNVAR))
    SU2_MPI::Error("Oops! The CEulerSolver static array sizes are not large enough.",CURRENT_FUNCTION);
}

CEulerSolver::~CEulerSolver() {

  for(auto& model : FluidModel) delete model;
}

void CEulerSolver::InstantiateEdgeNumerics(const CSolver* const* solver_container, const CConfig* config) {

  BEGIN_SU2_OMP_SAFE_GLOBAL_ACCESS
  {

  if (config->Low_Mach_Correction())
    SU2_MPI::Error("Low-Mach correction is not supported with vectorization.", CURRENT_FUNCTION);

  if (solver_container[TURB_SOL])
    edgeNumerics = CNumericsSIMD::CreateNumerics(*config, nDim, MGLevel, solver_container[TURB_SOL]->GetNodes());
  else
    edgeNumerics = CNumericsSIMD::CreateNumerics(*config, nDim, MGLevel);

  if (!edgeNumerics)
    SU2_MPI::Error("The numerical scheme + gas model in use do not "
                   "support vectorization.", CURRENT_FUNCTION);

  }
  END_SU2_OMP_SAFE_GLOBAL_ACCESS
}

void CEulerSolver::InitTurboContainers(CGeometry *geometry, CConfig *config){

  /*--- Initialize quantities for the average process for internal flow ---*/

  const auto nSpanWiseSections = config->GetnSpanWiseSections();

  AverageVelocity.resize(nMarker);
  AverageTurboVelocity.resize(nMarker);
  OldAverageTurboVelocity.resize(nMarker);
  ExtAverageTurboVelocity.resize(nMarker);
  AverageFlux.resize(nMarker);
  SpanTotalFlux.resize(nMarker);
  AveragePressure.resize(nMarker,nSpanWiseSections+1) = su2double(0.0);
  OldAveragePressure = AveragePressure;
  RadialEquilibriumPressure = AveragePressure;
  ExtAveragePressure = AveragePressure;
  AverageDensity = AveragePressure;
  OldAverageDensity = AveragePressure;
  ExtAverageDensity = AveragePressure;
  AverageNu = AveragePressure;
  AverageKine = AveragePressure;
  AverageOmega = AveragePressure;
  ExtAverageNu = AveragePressure;
  ExtAverageKine = AveragePressure;
  ExtAverageOmega = AveragePressure;

  for (unsigned long iMarker = 0; iMarker < nMarker; iMarker++) {
    AverageVelocity[iMarker].resize(nSpanWiseSections+1,nDim) = su2double(0.0);
    AverageTurboVelocity[iMarker].resize(nSpanWiseSections+1,nDim) = su2double(0.0);
    OldAverageTurboVelocity[iMarker].resize(nSpanWiseSections+1,nDim) = su2double(0.0);
    ExtAverageTurboVelocity[iMarker].resize(nSpanWiseSections+1,nDim) = su2double(0.0);
    AverageFlux[iMarker].resize(nSpanWiseSections+1,nVar) = su2double(0.0);
    SpanTotalFlux[iMarker].resize(nSpanWiseSections+1,nVar) = su2double(0.0);
  }

  /*--- Initialize primitive quantities for turboperformace ---*/

  const auto nMarkerTurboPerf = config->GetnMarker_TurboPerformance();
  const auto nSpanMax = config->GetnSpanMaxAllZones();

  DensityIn.resize(nMarkerTurboPerf,nSpanMax+1) = su2double(0.0);
  PressureIn = DensityIn;
  TurboVelocityIn.resize(nMarkerTurboPerf);
  DensityOut = DensityIn;
  PressureOut = DensityIn;
  TurboVelocityOut.resize(nMarkerTurboPerf);
  KineIn = DensityIn;
  OmegaIn = DensityIn;
  NuIn = DensityIn;
  KineOut = DensityIn;
  OmegaOut = DensityIn;
  NuOut = DensityIn;

  for (unsigned long iMarker = 0; iMarker < nMarkerTurboPerf; iMarker++) {
    TurboVelocityIn[iMarker].resize(nSpanMax+1,nDim) = su2double(0.0);
    TurboVelocityOut[iMarker].resize(nSpanMax+1,nDim) = su2double(0.0);
  }

  /*--- Initialize quantities for NR BC ---*/

  if(config->GetBoolGiles()){

    CkInflow.resize(nMarker);
    CkOutflow1.resize(nMarker);
    CkOutflow2.resize(nMarker);

    for (unsigned long iMarker = 0; iMarker < nMarker; iMarker++) {
      CkInflow[iMarker].resize(nSpanWiseSections,2*geometry->GetnFreqSpanMax(INFLOW)+1) = complex<su2double>(0.0,0.0);
      CkOutflow1[iMarker].resize(nSpanWiseSections,2*geometry->GetnFreqSpanMax(OUTFLOW)+1) = complex<su2double>(0.0,0.0);
      CkOutflow2[iMarker] = CkOutflow1[iMarker];
    }
  }
}

void CEulerSolver::Set_MPI_ActDisk(CSolver **solver_container, CGeometry *geometry, CConfig *config) {

  unsigned long iter,  iPoint, iVertex, jVertex, iPointTotal,
  Buffer_Send_nPointTotal = 0;
  long iGlobalIndex, iGlobal;
  unsigned short iVar, iMarker, jMarker;
  long nDomain = 0, iDomain, jDomain;
  //bool ActDisk_Perimeter;
  bool rans = (config->GetKind_Turb_Model() != TURB_MODEL::NONE) && (solver_container[TURB_SOL] != nullptr);

  unsigned short nPrimVar_ = nPrimVar;
  if (rans) nPrimVar_ += 2; // Add two extra variables for the turbulence.

  /*--- MPI status and request arrays for non-blocking communications ---*/

  SU2_MPI::Status status;
  SU2_MPI::Request req;

  /*--- Define buffer vector interior domain ---*/

  su2double *Buffer_Send_PrimVar = nullptr;
  long      *Buffer_Send_Data    = nullptr;

  auto *nPointTotal_s = new unsigned long[size];
  auto *nPointTotal_r = new unsigned long[size];
  auto *iPrimVar = new su2double [nPrimVar_];

  unsigned long Buffer_Size_PrimVar = 0;
  unsigned long Buffer_Size_Data    = 0;

  unsigned long PointTotal_Counter = 0;

  /*--- Allocate the memory that we only need if we have MPI support ---*/

  su2double *Buffer_Receive_PrimVar = nullptr;
  long      *Buffer_Receive_Data    = nullptr;

  /*--- Basic dimensionalization ---*/

  nDomain = size;

  /*--- This loop gets the array sizes of points for each
   rank to send to each other rank. ---*/

  for (iDomain = 0; iDomain < nDomain; iDomain++) {

    /*--- Loop over the markers to perform the dimensionalizaton
     of the domain variables ---*/

    Buffer_Send_nPointTotal = 0;

    /*--- Loop over all of the markers and count the number of each
     type of point and element that needs to be sent. ---*/

    for (iMarker = 0; iMarker < config->GetnMarker_All(); iMarker++) {
      if ((config->GetMarker_All_KindBC(iMarker) == ACTDISK_INLET) ||
          (config->GetMarker_All_KindBC(iMarker) == ACTDISK_OUTLET)) {
        for (iVertex = 0; iVertex < geometry->nVertex[iMarker]; iVertex++) {
          //ActDisk_Perimeter = geometry->vertex[iMarker][iVertex]->GetActDisk_Perimeter();
          iPoint = geometry->vertex[iMarker][iVertex]->GetNode();
          jDomain = geometry->vertex[iMarker][iVertex]->GetDonorProcessor();
//          if ((iDomain == jDomain) && (geometry->nodes->GetDomain(iPoint)) && (!ActDisk_Perimeter)) {
          if ((iDomain == jDomain) && (geometry->nodes->GetDomain(iPoint))) {
            Buffer_Send_nPointTotal++;
          }
        }
      }
    }

    /*--- Store the counts on a partition by partition basis. ---*/

    nPointTotal_s[iDomain] = Buffer_Send_nPointTotal;

    /*--- Total counts for allocating send buffers below ---*/

    Buffer_Size_PrimVar += nPointTotal_s[iDomain]*(nPrimVar_);
    Buffer_Size_Data += nPointTotal_s[iDomain]*(3);

  }

  /*--- Allocate the buffer vectors in the appropiate domain (master, iDomain) ---*/

  Buffer_Send_PrimVar = new su2double[Buffer_Size_PrimVar];
  Buffer_Send_Data    = new long[Buffer_Size_Data];

  /*--- Now that we know the sizes of the point, we can
   allocate and send the information in large chunks to all processors. ---*/

  for (iDomain = 0; iDomain < nDomain; iDomain++) {

    /*--- A rank does not communicate with itself through MPI ---*/

    if (rank != iDomain) {

      /*--- Communicate the counts to iDomain with non-blocking sends ---*/

      SU2_MPI::Isend(&nPointTotal_s[iDomain], 1, MPI_UNSIGNED_LONG, iDomain, iDomain, SU2_MPI::GetComm(), &req);
      SU2_MPI::Request_free(&req);

    } else {

      /*--- If iDomain = rank, we simply copy values into place in memory ---*/

      nPointTotal_r[iDomain] = nPointTotal_s[iDomain];

    }

    /*--- Receive the counts. All processors are sending their counters to
     iDomain up above, so only iDomain needs to perform the recv here from
     all other ranks. ---*/

    if (rank == iDomain) {

      for (jDomain = 0; jDomain < size; jDomain++) {

        /*--- A rank does not communicate with itself through MPI ---*/

        if (rank != jDomain) {

          /*--- Recv the data by probing for the current sender, jDomain,
           first and then receiving the values from it. ---*/

          SU2_MPI::Recv(&nPointTotal_r[jDomain], 1, MPI_UNSIGNED_LONG, jDomain, rank, SU2_MPI::GetComm(), &status);

        }
      }

    }
  }

  /*--- Wait for the non-blocking sends to complete. ---*/

  SU2_MPI::Barrier(SU2_MPI::GetComm());

  /*--- Initialize the counters for the larger send buffers (by domain) ---*/

  PointTotal_Counter  = 0;

  for (iDomain = 0; iDomain < nDomain; iDomain++) {

    /*--- Set the value of the interior geometry. Initialize counters. ---*/

    iPointTotal = 0;

    /*--- Load up the actual values into the buffers for sending. ---*/

    for (iMarker = 0; iMarker < config->GetnMarker_All(); iMarker++) {

      if ((config->GetMarker_All_KindBC(iMarker) == ACTDISK_INLET) ||
          (config->GetMarker_All_KindBC(iMarker) == ACTDISK_OUTLET)) {
        for (iVertex = 0; iVertex < geometry->nVertex[iMarker]; iVertex++) {
          iPoint = geometry->vertex[iMarker][iVertex]->GetNode();

          jDomain = geometry->vertex[iMarker][iVertex]->GetDonorProcessor();
          //ActDisk_Perimeter = geometry->vertex[iMarker][iVertex]->GetActDisk_Perimeter();

//          if ((iDomain == jDomain) && (geometry->nodes->GetDomain(iPoint)) && (!ActDisk_Perimeter)) {
          if ((iDomain == jDomain) && (geometry->nodes->GetDomain(iPoint))) {

            for (iVar = 0; iVar < nPrimVar; iVar++) {
              Buffer_Send_PrimVar[(nPrimVar_)*(PointTotal_Counter+iPointTotal)+iVar] = nodes->GetPrimitive(iPoint,iVar);
            }
            if (rans) {
              Buffer_Send_PrimVar[(nPrimVar_)*(PointTotal_Counter+iPointTotal)+nPrimVar] = solver_container[TURB_SOL]->GetNodes()->GetSolution(iPoint,0);
              Buffer_Send_PrimVar[(nPrimVar_)*(PointTotal_Counter+iPointTotal)+(nPrimVar+1)] = 0.0;
            }

            iGlobalIndex = geometry->nodes->GetGlobalIndex(iPoint);
            jVertex = geometry->vertex[iMarker][iVertex]->GetDonorVertex();
            jMarker = geometry->vertex[iMarker][iVertex]->GetDonorMarker();

            Buffer_Send_Data[(3)*(PointTotal_Counter+iPointTotal)+(0)]  = iGlobalIndex;
            Buffer_Send_Data[(3)*(PointTotal_Counter+iPointTotal)+(1)] = jVertex;
            Buffer_Send_Data[(3)*(PointTotal_Counter+iPointTotal)+(2)]  = jMarker;

            iPointTotal++;

          }

        }

      }

    }

    /*--- Send the buffers with the geometrical information ---*/

    if (iDomain != rank) {

      /*--- Communicate the coordinates, global index, colors, and element
       date to iDomain with non-blocking sends. ---*/

      SU2_MPI::Isend(&Buffer_Send_PrimVar[PointTotal_Counter*(nPrimVar_)],
                     nPointTotal_s[iDomain]*(nPrimVar_), MPI_DOUBLE, iDomain,
                     iDomain,  SU2_MPI::GetComm(), &req);
      SU2_MPI::Request_free(&req);

      SU2_MPI::Isend(&Buffer_Send_Data[PointTotal_Counter*(3)],
                     nPointTotal_s[iDomain]*(3), MPI_LONG, iDomain,
                     iDomain+nDomain,  SU2_MPI::GetComm(), &req);
      SU2_MPI::Request_free(&req);
    }

    else {

      /*--- Allocate local memory for the local recv of the elements ---*/

      Buffer_Receive_PrimVar            = new su2double[nPointTotal_s[iDomain]*(nPrimVar_)];
      Buffer_Receive_Data               = new long[nPointTotal_s[iDomain]*(3)];

      for (iter = 0; iter < nPointTotal_s[iDomain]*(nPrimVar_); iter++)
        Buffer_Receive_PrimVar[iter] = Buffer_Send_PrimVar[PointTotal_Counter*(nPrimVar_)+iter];

      for (iter = 0; iter < nPointTotal_s[iDomain]*(3); iter++)
        Buffer_Receive_Data[iter] = Buffer_Send_Data[PointTotal_Counter*(3)+iter];


      /*--- Recv the point data from ourselves (same procedure as above) ---*/

      for (iPoint = 0; iPoint < nPointTotal_r[iDomain]; iPoint++) {

        for (iVar = 0; iVar < nPrimVar_; iVar++)
          iPrimVar[iVar] = Buffer_Receive_PrimVar[iPoint*(nPrimVar_)+iVar];

        iGlobal       =  Buffer_Receive_Data[iPoint*(3)+(0)];
        iVertex      =  Buffer_Receive_Data[iPoint*(3)+(1)];
        iMarker      = Buffer_Receive_Data[iPoint*(3)+(2)];

        for (iVar = 0; iVar < nPrimVar_; iVar++)
          DonorPrimVar[iMarker][iVertex][iVar] = iPrimVar[iVar];

        SetDonorGlobalIndex(iMarker, iVertex, iGlobal);

      }

      /*--- Delete memory for recv the point stuff ---*/

      delete [] Buffer_Receive_PrimVar;
      delete [] Buffer_Receive_Data;

    }

    /*--- Increment the counters for the send buffers (iDomain loop) ---*/

    PointTotal_Counter += iPointTotal;

  }

  /*--- Wait for the non-blocking sends to complete. ---*/

  SU2_MPI::Barrier(SU2_MPI::GetComm());

  /*--- The next section begins the recv of all data for the interior
   points/elements in the mesh. First, create the domain structures for
   the points on this rank. First, we recv all of the point data ---*/

  for (iDomain = 0; iDomain < size; iDomain++) {

    if (rank != iDomain) {

#ifdef HAVE_MPI

      /*--- Allocate the receive buffer vector. Send the colors so that we
       know whether what we recv is an owned or halo node. ---*/

      Buffer_Receive_PrimVar            = new su2double [nPointTotal_r[iDomain]*(nPrimVar_)];
      Buffer_Receive_Data               = new long [nPointTotal_r[iDomain]*(3)];

      /*--- Receive the buffers with the coords, global index, and colors ---*/

      SU2_MPI::Recv(Buffer_Receive_PrimVar, nPointTotal_r[iDomain]*(nPrimVar_) , MPI_DOUBLE,
                    iDomain, rank, SU2_MPI::GetComm(), &status);

      SU2_MPI::Recv(Buffer_Receive_Data, nPointTotal_r[iDomain]*(3) , MPI_LONG,
                    iDomain, rank+nDomain, SU2_MPI::GetComm(), &status);

      /*--- Loop over all of the points that we have recv'd and store the
       coords, global index vertex and markers ---*/

      for (iPoint = 0; iPoint < nPointTotal_r[iDomain]; iPoint++) {

        iGlobal      = Buffer_Receive_Data[iPoint*(3)+(0)];
        iVertex      = Buffer_Receive_Data[iPoint*(3)+(1)];
        iMarker      = Buffer_Receive_Data[iPoint*(3)+(2)];

        for (iVar = 0; iVar < nPrimVar_; iVar++)
          iPrimVar[iVar] = Buffer_Receive_PrimVar[iPoint*(nPrimVar_)+iVar];

        for (iVar = 0; iVar < nPrimVar_; iVar++) {
          DonorPrimVar[iMarker][iVertex][iVar] = iPrimVar[iVar];
        }

        SetDonorGlobalIndex(iMarker, iVertex, iGlobal);

      }

      /*--- Delete memory for recv the point stuff ---*/

      delete [] Buffer_Receive_PrimVar;
      delete [] Buffer_Receive_Data;

#endif

    }

  }

  /*--- Wait for the non-blocking sends to complete. ---*/

  SU2_MPI::Barrier(SU2_MPI::GetComm());

  /*--- Free all of the memory used for communicating points and elements ---*/

  delete[] Buffer_Send_PrimVar;
  delete[] Buffer_Send_Data;

  /*--- Release all of the temporary memory ---*/

  delete [] nPointTotal_s;
  delete [] nPointTotal_r;
  delete [] iPrimVar;

}

void CEulerSolver::SetNondimensionalization(CConfig *config, unsigned short iMesh) {

  su2double Temperature_FreeStream = 0.0, Mach2Vel_FreeStream = 0.0, ModVel_FreeStream = 0.0,
  Energy_FreeStream = 0.0, ModVel_FreeStreamND = 0.0, Velocity_Reynolds = 0.0,
  Omega_FreeStream = 0.0, Omega_FreeStreamND = 0.0, Viscosity_FreeStream = 0.0,
  Density_FreeStream = 0.0, Pressure_FreeStream = 0.0, Tke_FreeStream = 0.0, Re_ThetaT_FreeStream = 0.0,
  Length_Ref = 0.0, Density_Ref = 0.0, Pressure_Ref = 0.0, Velocity_Ref = 0.0,
  Temperature_Ref = 0.0, Time_Ref = 0.0, Omega_Ref = 0.0, Force_Ref = 0.0,
  Gas_Constant_Ref = 0.0, Viscosity_Ref = 0.0, Conductivity_Ref = 0.0, Energy_Ref= 0.0,
  Froude = 0.0, Pressure_FreeStreamND = 0.0, Density_FreeStreamND = 0.0,
  Temperature_FreeStreamND = 0.0, Gas_ConstantND = 0.0,
  Velocity_FreeStreamND[3] = {0.0, 0.0, 0.0}, Viscosity_FreeStreamND = 0.0,
  Tke_FreeStreamND = 0.0, Energy_FreeStreamND = 0.0,
  Total_UnstTimeND = 0.0, Delta_UnstTimeND = 0.0, TgammaR = 0.0, Heat_Flux_Ref = 0.0;

  unsigned short iDim;

  /*--- Local variables ---*/

  su2double Alpha         = config->GetAoA()*PI_NUMBER/180.0;
  su2double Beta          = config->GetAoS()*PI_NUMBER/180.0;
  su2double Mach          = config->GetMach();
  su2double Reynolds      = config->GetReynolds();
  bool unsteady           = (config->GetTime_Marching() != TIME_MARCHING::STEADY);
  bool viscous            = config->GetViscous();
  bool gravity            = config->GetGravityForce();
  bool turbulent          = (config->GetKind_Turb_Model() != TURB_MODEL::NONE);
  bool tkeNeeded          = (turbulent && config->GetKind_Turb_Model() == TURB_MODEL::SST);
  bool free_stream_temp   = (config->GetKind_FreeStreamOption() == FREESTREAM_OPTION::TEMPERATURE_FS);
  bool reynolds_init      = (config->GetKind_InitOption() == REYNOLDS);
  bool aeroelastic        = config->GetAeroelastic_Simulation();

  /*--- Set temperature via the flutter speed index ---*/
  if (aeroelastic) {
    su2double vf             = config->GetAeroelastic_Flutter_Speed_Index();
    su2double w_alpha        = config->GetAeroelastic_Frequency_Pitch();
    su2double b              = config->GetLength_Reynolds()/2.0; // airfoil semichord, Reynolds length is by defaul 1.0
    su2double mu             = config->GetAeroelastic_Airfoil_Mass_Ratio();
    // The temperature times gamma times the gas constant. Depending on the FluidModel temp is calculated below.
    TgammaR = ((vf*vf)*(b*b)*(w_alpha*w_alpha)*mu) / (Mach*Mach);
  }

  /*--- Compressible non dimensionalization ---*/

  /*--- Compute the Free Stream velocity, using the Mach number ---*/

  Pressure_FreeStream = config->GetPressure_FreeStream();
  Density_FreeStream  = config->GetDensity_FreeStream();
  Temperature_FreeStream = config->GetTemperature_FreeStream();

  /*--- The dimensional viscosity is needed to determine the free-stream conditions.
        To accomplish this, simply set the non-dimensional coefficients to the
        dimensional ones. This will be overruled later.---*/

  config->SetTemperature_Ref(1.0);
  config->SetViscosity_Ref(1.0);
  config->SetConductivity_Ref(1.0);

  CFluidModel* auxFluidModel = nullptr;

  switch (config->GetKind_FluidModel()) {

    case STANDARD_AIR:

      switch (config->GetSystemMeasurements()) {
        case SI: config->SetGas_Constant(287.058); break;
        case US: config->SetGas_Constant(1716.49); break;
      }

      auxFluidModel = new CIdealGas(1.4, config->GetGas_Constant());

      if (free_stream_temp && aeroelastic) {
        Temperature_FreeStream = TgammaR / (config->GetGas_Constant()*1.4);
        config->SetTemperature_FreeStream(Temperature_FreeStream);
      }
      break;

    case IDEAL_GAS:

      auxFluidModel = new CIdealGas(Gamma, config->GetGas_Constant());
      break;

    case VW_GAS:

      auxFluidModel = new CVanDerWaalsGas(Gamma, config->GetGas_Constant(),
                 config->GetPressure_Critical(), config->GetTemperature_Critical());
      break;

    case PR_GAS:

      auxFluidModel = new CPengRobinson(Gamma, config->GetGas_Constant(), config->GetPressure_Critical(),
                                        config->GetTemperature_Critical(), config->GetAcentric_Factor());
      break;

    case DATADRIVEN_FLUID:

      auxFluidModel = new CDataDrivenFluid(config);

      break;
    case COOLPROP:

      auxFluidModel = new CCoolProp(config->GetFluid_Name());
      break;

    default:
      SU2_MPI::Error("Unknown fluid model.", CURRENT_FUNCTION);
      break;
  }

  if (free_stream_temp) {
    auxFluidModel->SetTDState_PT(Pressure_FreeStream, Temperature_FreeStream);
    Density_FreeStream = auxFluidModel->GetDensity();
    config->SetDensity_FreeStream(Density_FreeStream);
  }
  else {
    auxFluidModel->SetTDState_Prho(Pressure_FreeStream, Density_FreeStream );
    Temperature_FreeStream = auxFluidModel->GetTemperature();
    config->SetTemperature_FreeStream(Temperature_FreeStream);
  }

  Mach2Vel_FreeStream = auxFluidModel->GetSoundSpeed();

  /*--- Compute the Free Stream velocity, using the Mach number ---*/

  if (nDim == 2) {
    config->GetVelocity_FreeStream()[0] = cos(Alpha)*Mach*Mach2Vel_FreeStream;
    config->GetVelocity_FreeStream()[1] = sin(Alpha)*Mach*Mach2Vel_FreeStream;
  }
  if (nDim == 3) {
    config->GetVelocity_FreeStream()[0] = cos(Alpha)*cos(Beta)*Mach*Mach2Vel_FreeStream;
    config->GetVelocity_FreeStream()[1] = sin(Beta)*Mach*Mach2Vel_FreeStream;
    config->GetVelocity_FreeStream()[2] = sin(Alpha)*cos(Beta)*Mach*Mach2Vel_FreeStream;
  }

  /*--- Compute the modulus of the free stream velocity ---*/

  ModVel_FreeStream = 0.0;
  for (iDim = 0; iDim < nDim; iDim++)
    ModVel_FreeStream += config->GetVelocity_FreeStream()[iDim]*config->GetVelocity_FreeStream()[iDim];
  ModVel_FreeStream = sqrt(ModVel_FreeStream); config->SetModVel_FreeStream(ModVel_FreeStream);

  /*--- Viscous initialization ---*/

  if (viscous) {

    /*--- Check if there is mesh motion. If yes, use the Mach
       number relative to the body to initialize the flow. ---*/

    if (dynamic_grid) Velocity_Reynolds = config->GetMach_Motion()*Mach2Vel_FreeStream;
    else Velocity_Reynolds = ModVel_FreeStream;

    /*--- Reynolds based initialization ---*/

    if (reynolds_init) {

      /*--- For viscous flows, pressure will be computed from a density
            that is found from the Reynolds number. The viscosity is computed
            from the dimensional version of Sutherland's law or the constant
            viscosity, depending on the input option.---*/

      auxFluidModel->SetLaminarViscosityModel(config);

      Viscosity_FreeStream = auxFluidModel->GetLaminarViscosity();
      config->SetViscosity_FreeStream(Viscosity_FreeStream);

      Density_FreeStream = Reynolds*Viscosity_FreeStream/(Velocity_Reynolds*config->GetLength_Reynolds());
      config->SetDensity_FreeStream(Density_FreeStream);
      auxFluidModel->SetTDState_rhoT(Density_FreeStream, Temperature_FreeStream);
      Pressure_FreeStream = auxFluidModel->GetPressure();
      config->SetPressure_FreeStream(Pressure_FreeStream);
      Energy_FreeStream = auxFluidModel->GetStaticEnergy() + 0.5*ModVel_FreeStream*ModVel_FreeStream;

    }

    /*--- Thermodynamics quantities based initialization ---*/

    else {

      auxFluidModel->SetLaminarViscosityModel(config);
      Viscosity_FreeStream = auxFluidModel->GetLaminarViscosity();
      config->SetViscosity_FreeStream(Viscosity_FreeStream);
      Energy_FreeStream = auxFluidModel->GetStaticEnergy() + 0.5*ModVel_FreeStream*ModVel_FreeStream;

      /*--- Compute Reynolds number ---*/
      Reynolds = (Density_FreeStream*Velocity_Reynolds*config->GetLength_Reynolds())/Viscosity_FreeStream;
      config->SetReynolds(Reynolds);
    }

    /*--- Turbulence kinetic energy ---*/

    Tke_FreeStream  = 3.0/2.0*(ModVel_FreeStream*ModVel_FreeStream*config->GetTurbulenceIntensity_FreeStream()*config->GetTurbulenceIntensity_FreeStream());

  }
  else {

    /*--- For inviscid flow, energy is calculated from the specified
       FreeStream quantities using the proper gas law. ---*/

    Energy_FreeStream = auxFluidModel->GetStaticEnergy() + 0.5*ModVel_FreeStream*ModVel_FreeStream;

  }

  /*-- Compute the freestream energy. ---*/

  if (tkeNeeded) { Energy_FreeStream += Tke_FreeStream; }; config->SetEnergy_FreeStream(Energy_FreeStream);

  /*--- Compute non dimensional quantities. By definition,
     Lref is one because we have converted the grid to meters. ---*/

  if (config->GetRef_NonDim() == DIMENSIONAL) {
    Pressure_Ref      = 1.0;
    Density_Ref       = 1.0;
    Temperature_Ref   = 1.0;
  }
  else if (config->GetRef_NonDim() == FREESTREAM_PRESS_EQ_ONE) {
    Pressure_Ref      = Pressure_FreeStream;     // Pressure_FreeStream = 1.0
    Density_Ref       = Density_FreeStream;      // Density_FreeStream = 1.0
    Temperature_Ref   = Temperature_FreeStream;  // Temperature_FreeStream = 1.0
  }
  else if (config->GetRef_NonDim() == FREESTREAM_VEL_EQ_MACH) {
    Pressure_Ref      = Gamma*Pressure_FreeStream; // Pressure_FreeStream = 1.0/Gamma
    Density_Ref       = Density_FreeStream;        // Density_FreeStream = 1.0
    Temperature_Ref   = Temperature_FreeStream;    // Temp_FreeStream = 1.0
  }
  else if (config->GetRef_NonDim() == FREESTREAM_VEL_EQ_ONE) {
    Pressure_Ref      = Mach*Mach*Gamma*Pressure_FreeStream; // Pressure_FreeStream = 1.0/(Gamma*(M_inf)^2)
    Density_Ref       = Density_FreeStream;        // Density_FreeStream = 1.0
    Temperature_Ref   = Temperature_FreeStream;    // Temp_FreeStream = 1.0
  }
  config->SetPressure_Ref(Pressure_Ref);
  config->SetDensity_Ref(Density_Ref);
  config->SetTemperature_Ref(Temperature_Ref);

  Length_Ref        = 1.0;                                                         config->SetLength_Ref(Length_Ref);
  Velocity_Ref      = sqrt(config->GetPressure_Ref()/config->GetDensity_Ref());    config->SetVelocity_Ref(Velocity_Ref);
  Time_Ref          = Length_Ref/Velocity_Ref;                                     config->SetTime_Ref(Time_Ref);
  Omega_Ref         = Velocity_Ref/Length_Ref;                                     config->SetOmega_Ref(Omega_Ref);
  Force_Ref         = config->GetDensity_Ref()*Velocity_Ref*Velocity_Ref*Length_Ref*Length_Ref; config->SetForce_Ref(Force_Ref);
  Heat_Flux_Ref     = Density_Ref*Velocity_Ref*Velocity_Ref*Velocity_Ref;           config->SetHeat_Flux_Ref(Heat_Flux_Ref);
  Gas_Constant_Ref  = Velocity_Ref*Velocity_Ref/config->GetTemperature_Ref();      config->SetGas_Constant_Ref(Gas_Constant_Ref);
  Viscosity_Ref     = config->GetDensity_Ref()*Velocity_Ref*Length_Ref;            config->SetViscosity_Ref(Viscosity_Ref);
  Conductivity_Ref  = Viscosity_Ref*Gas_Constant_Ref;                              config->SetConductivity_Ref(Conductivity_Ref);
  Froude            = ModVel_FreeStream/sqrt(STANDARD_GRAVITY*Length_Ref);         config->SetFroude(Froude);

  /*--- Divide by reference values, to compute the non-dimensional free-stream values ---*/

  Pressure_FreeStreamND = Pressure_FreeStream/config->GetPressure_Ref();  config->SetPressure_FreeStreamND(Pressure_FreeStreamND);
  Density_FreeStreamND  = Density_FreeStream/config->GetDensity_Ref();    config->SetDensity_FreeStreamND(Density_FreeStreamND);

  for (iDim = 0; iDim < nDim; iDim++) {
    Velocity_FreeStreamND[iDim] = config->GetVelocity_FreeStream()[iDim]/Velocity_Ref; config->SetVelocity_FreeStreamND(Velocity_FreeStreamND[iDim], iDim);
  }

  Temperature_FreeStreamND = Temperature_FreeStream/config->GetTemperature_Ref(); config->SetTemperature_FreeStreamND(Temperature_FreeStreamND);

  Gas_ConstantND = config->GetGas_Constant()/Gas_Constant_Ref;    config->SetGas_ConstantND(Gas_ConstantND);


  ModVel_FreeStreamND = 0.0;
  for (iDim = 0; iDim < nDim; iDim++) ModVel_FreeStreamND += Velocity_FreeStreamND[iDim]*Velocity_FreeStreamND[iDim];
  ModVel_FreeStreamND    = sqrt(ModVel_FreeStreamND); config->SetModVel_FreeStreamND(ModVel_FreeStreamND);

  Viscosity_FreeStreamND = Viscosity_FreeStream / Viscosity_Ref;   config->SetViscosity_FreeStreamND(Viscosity_FreeStreamND);

  Tke_FreeStream  = 3.0/2.0*(ModVel_FreeStream*ModVel_FreeStream*config->GetTurbulenceIntensity_FreeStream()*config->GetTurbulenceIntensity_FreeStream());
  config->SetTke_FreeStream(Tke_FreeStream);

  Tke_FreeStreamND  = 3.0/2.0*(ModVel_FreeStreamND*ModVel_FreeStreamND*config->GetTurbulenceIntensity_FreeStream()*config->GetTurbulenceIntensity_FreeStream());
  config->SetTke_FreeStreamND(Tke_FreeStreamND);

  Omega_FreeStream = Density_FreeStream*Tke_FreeStream/(Viscosity_FreeStream*config->GetTurb2LamViscRatio_FreeStream());
  config->SetOmega_FreeStream(Omega_FreeStream);

  Omega_FreeStreamND = Density_FreeStreamND*Tke_FreeStreamND/(Viscosity_FreeStreamND*config->GetTurb2LamViscRatio_FreeStream());
  config->SetOmega_FreeStreamND(Omega_FreeStreamND);

  if (config->GetTurbulenceIntensity_FreeStream() *100 <= 1.3) {
    if (config->GetTurbulenceIntensity_FreeStream() *100 >=0.027) {
        Re_ThetaT_FreeStream = (1173.51-589.428*config->GetTurbulenceIntensity_FreeStream() *100+0.2196/
        (config->GetTurbulenceIntensity_FreeStream() *100*config->GetTurbulenceIntensity_FreeStream() *100));
      }
    else {
      Re_ThetaT_FreeStream = (1173.51-589.428*config->GetTurbulenceIntensity_FreeStream() *100+0.2196/(0.27*0.27));
    }
  }
  else {
    Re_ThetaT_FreeStream = 331.5*pow(config->GetTurbulenceIntensity_FreeStream() *100-0.5658,-0.671);
  }
  config->SetReThetaT_FreeStream(Re_ThetaT_FreeStream);

  const su2double MassDiffusivityND = config->GetDiffusivity_Constant() / (Velocity_Ref * Length_Ref);
  config->SetDiffusivity_ConstantND(MassDiffusivityND);

  /*--- Initialize the dimensionless Fluid Model that will be used to solve the dimensionless problem ---*/

  /*--- Auxilary (dimensional) FluidModel no longer needed. ---*/
  delete auxFluidModel;

  /*--- Create one final fluid model object per OpenMP thread to be able to use them in parallel.
   *    GetFluidModel() should be used to automatically access the "right" object of each thread. ---*/

  assert(FluidModel.empty() && "Potential memory leak!");
  FluidModel.resize(omp_get_max_threads());

  SU2_OMP_PARALLEL
  {
    const int thread = omp_get_thread_num();

    switch (config->GetKind_FluidModel()) {

      case STANDARD_AIR:
        FluidModel[thread] = new CIdealGas(1.4, Gas_ConstantND);
        break;

      case IDEAL_GAS:
        FluidModel[thread] = new CIdealGas(Gamma, Gas_ConstantND);
        break;

      case VW_GAS:
        FluidModel[thread] = new CVanDerWaalsGas(Gamma, Gas_ConstantND,
                                                 config->GetPressure_Critical() / config->GetPressure_Ref(),
                                                 config->GetTemperature_Critical() / config->GetTemperature_Ref());
        break;

      case PR_GAS:
        FluidModel[thread] = new CPengRobinson(Gamma, Gas_ConstantND,
                                               config->GetPressure_Critical() / config->GetPressure_Ref(),
                                               config->GetTemperature_Critical() / config->GetTemperature_Ref(),
                                               config->GetAcentric_Factor());
        break;

      case DATADRIVEN_FLUID:
        FluidModel[thread] = new CDataDrivenFluid(config, false);
        break;

      case COOLPROP:
        FluidModel[thread] = new CCoolProp(config->GetFluid_Name());
        break;
    }

    GetFluidModel()->SetEnergy_Prho(Pressure_FreeStreamND, Density_FreeStreamND);
    if (viscous) {
      GetFluidModel()->SetLaminarViscosityModel(config);
      GetFluidModel()->SetThermalConductivityModel(config);
      GetFluidModel()->SetMassDiffusivityModel(config);
    }

  }
  END_SU2_OMP_PARALLEL

  Energy_FreeStreamND = GetFluidModel()->GetStaticEnergy() + 0.5*ModVel_FreeStreamND*ModVel_FreeStreamND;

  if (tkeNeeded) Energy_FreeStreamND += Tke_FreeStreamND;

  config->SetEnergy_FreeStreamND(Energy_FreeStreamND);

  Energy_Ref = Energy_FreeStream/Energy_FreeStreamND; config->SetEnergy_Ref(Energy_Ref);

  Total_UnstTimeND = config->GetTotal_UnstTime() / Time_Ref;    config->SetTotal_UnstTimeND(Total_UnstTimeND);
  Delta_UnstTimeND = config->GetDelta_UnstTime() / Time_Ref;    config->SetDelta_UnstTimeND(Delta_UnstTimeND);

  /*--- Write output to the console if this is the master node and first domain ---*/

  if ((rank == MASTER_NODE) && (MGLevel == MESH_0)) {

    cout.precision(6);

    if (viscous) {
      cout << "Viscous flow: Computing pressure using the ideal gas law" << endl;
      cout << "based on the free-stream temperature and a density computed" << endl;
      cout << "from the Reynolds number." << endl;
    } else {
      cout << "Inviscid flow: Computing density based on free-stream" << endl;
      cout << "temperature and pressure using the ideal gas law." << endl;
    }

    if (dynamic_grid) cout << "Force coefficients computed using MACH_MOTION." << endl;
    else cout << "Force coefficients computed using free-stream values." << endl;

    stringstream NonDimTableOut, ModelTableOut;
    stringstream Unit;

    cout << endl;
    PrintingToolbox::CTablePrinter ModelTable(&ModelTableOut);
    ModelTableOut <<"-- Models:"<< endl;

    ModelTable.AddColumn("Viscosity Model", 25);
    ModelTable.AddColumn("Conductivity Model", 26);
    ModelTable.AddColumn("Fluid Model", 25);
    ModelTable.SetAlign(PrintingToolbox::CTablePrinter::RIGHT);
    ModelTable.PrintHeader();

    PrintingToolbox::CTablePrinter NonDimTable(&NonDimTableOut);
    NonDimTable.AddColumn("Name", 22);
    NonDimTable.AddColumn("Dim. value", 14);
    NonDimTable.AddColumn("Ref. value", 14);
    NonDimTable.AddColumn("Unit", 10);
    NonDimTable.AddColumn("Non-dim. value", 14);
    NonDimTable.SetAlign(PrintingToolbox::CTablePrinter::RIGHT);

    NonDimTableOut <<"-- Fluid properties:"<< endl;

    NonDimTable.PrintHeader();

    if (viscous) {

      switch(config->GetKind_ViscosityModel()){
      case VISCOSITYMODEL::CONSTANT:
        ModelTable << "CONSTANT_VISCOSITY";
        if      (config->GetSystemMeasurements() == SI) Unit << "N.s/m^2";
        else if (config->GetSystemMeasurements() == US) Unit << "lbf.s/ft^2";
        NonDimTable << "Viscosity" << config->GetMu_Constant() << config->GetMu_Constant()/config->GetMu_ConstantND() << Unit.str() << config->GetMu_ConstantND();
        Unit.str("");
        NonDimTable.PrintFooter();
        break;

      case VISCOSITYMODEL::COOLPROP:
        ModelTable << "COOLPROP";
        if      (config->GetSystemMeasurements() == SI) Unit << "N.s/m^2";
        else if (config->GetSystemMeasurements() == US) Unit << "lbf.s/ft^2";
        NonDimTable << "Viscosity" << "--" << "--" << Unit.str() << config->GetMu_ConstantND();
        Unit.str("");
        NonDimTable.PrintFooter();
        break;

      case VISCOSITYMODEL::SUTHERLAND:
        ModelTable << "SUTHERLAND";
        if      (config->GetSystemMeasurements() == SI) Unit << "N.s/m^2";
        else if (config->GetSystemMeasurements() == US) Unit << "lbf.s/ft^2";
        NonDimTable << "Ref. Viscosity" <<  config->GetMu_Ref() <<  config->GetViscosity_Ref() << Unit.str() << config->GetMu_RefND();
        Unit.str("");
        if      (config->GetSystemMeasurements() == SI) Unit << "K";
        else if (config->GetSystemMeasurements() == US) Unit << "R";
        NonDimTable << "Sutherland Temp." << config->GetMu_Temperature_Ref() <<  config->GetTemperature_Ref() << Unit.str() << config->GetMu_Temperature_RefND();
        Unit.str("");
        if      (config->GetSystemMeasurements() == SI) Unit << "K";
        else if (config->GetSystemMeasurements() == US) Unit << "R";
        NonDimTable << "Sutherland Const." << config->GetMu_S() << config->GetTemperature_Ref() << Unit.str() << config->GetMu_SND();
        Unit.str("");
        NonDimTable.PrintFooter();
        break;

      default:
        break;

      }
      switch(config->GetKind_ConductivityModel()){
      case CONDUCTIVITYMODEL::CONSTANT_PRANDTL:
        ModelTable << "CONSTANT_PRANDTL";
        NonDimTable << "Prandtl (Lam.)"  << "-" << "-" << "-" << config->GetPrandtl_Lam();
        Unit.str("");
        NonDimTable << "Prandtl (Turb.)" << "-" << "-" << "-" << config->GetPrandtl_Turb();
        Unit.str("");
        NonDimTable.PrintFooter();
        break;

      case CONDUCTIVITYMODEL::CONSTANT:
        ModelTable << "CONSTANT";
        Unit << "W/m^2.K";
        NonDimTable << "Molecular Cond." << config->GetThermal_Conductivity_Constant() << config->GetThermal_Conductivity_Constant()/config->GetThermal_Conductivity_ConstantND() << Unit.str() << config->GetThermal_Conductivity_ConstantND();
        Unit.str("");
        NonDimTable.PrintFooter();
        break;

      case CONDUCTIVITYMODEL::COOLPROP:
        ModelTable << "COOLPROP";
        Unit << "W/m^2.K";
        NonDimTable << "Molecular Cond." << "--" << "--" << Unit.str() << config->GetThermal_Conductivity_ConstantND();
        Unit.str("");
        NonDimTable.PrintFooter();
        break;

      default:
        break;

      }
    } else {
      ModelTable << "-" << "-";
    }

    if      (config->GetSystemMeasurements() == SI) Unit << "N.m/kg.K";
    else if (config->GetSystemMeasurements() == US) Unit << "lbf.ft/slug.R";
    if (config->GetKind_FluidModel() == COOLPROP) {
      CCoolProp auxFluidModel(config->GetFluid_Name());
      NonDimTable << "Gas Constant" << auxFluidModel.GetGas_Constant() << config->GetGas_Constant_Ref() << Unit.str() << auxFluidModel.GetGas_Constant()/config->GetGas_Constant_Ref();
    }
    else {
        NonDimTable << "Gas Constant" << config->GetGas_Constant() << config->GetGas_Constant_Ref() << Unit.str() << config->GetGas_ConstantND();
    }
    Unit.str("");
    if      (config->GetSystemMeasurements() == SI) Unit << "N.m/kg.K";
    else if (config->GetSystemMeasurements() == US) Unit << "lbf.ft/slug.R";
    if (config->GetKind_FluidModel() == COOLPROP) {
      NonDimTable << "Spec. Heat Ratio" << "-" << "-" << "-" << "-";
    }
    else {
        NonDimTable << "Spec. Heat Ratio" << "-" << "-" << "-" << Gamma;
    }
    Unit.str("");

    switch(config->GetKind_FluidModel()){
    case STANDARD_AIR:
      ModelTable << "STANDARD_AIR";
      break;
    case IDEAL_GAS:
      ModelTable << "IDEAL_GAS";
      break;
    case VW_GAS:
      ModelTable << "VW_GAS";
      break;
    case PR_GAS:
      ModelTable << "PR_GAS";
      break;
    case COOLPROP:
      ModelTable << "CoolProp library";
      break;
    }

    if (config->GetKind_FluidModel() == VW_GAS || config->GetKind_FluidModel() == PR_GAS){
        NonDimTable << "Critical Pressure" << config->GetPressure_Critical() << config->GetPressure_Ref() << Unit.str() << config->GetPressure_Critical() /config->GetPressure_Ref();
        Unit.str("");
        Unit << "K";
        NonDimTable << "Critical Temperature" << config->GetTemperature_Critical() << config->GetTemperature_Ref() << Unit.str() << config->GetTemperature_Critical() /config->GetTemperature_Ref();
        Unit.str("");
    }
    if (config->GetKind_FluidModel() == COOLPROP) {
      CCoolProp auxFluidModel(config->GetFluid_Name());
      NonDimTable << "Critical Pressure" << auxFluidModel.GetPressure_Critical() << config->GetPressure_Ref() << Unit.str() << auxFluidModel.GetPressure_Critical() /config->GetPressure_Ref();
      Unit.str("");
      Unit << "K";
      NonDimTable << "Critical Temperature" << auxFluidModel.GetTemperature_Critical() << config->GetTemperature_Ref() << Unit.str() << auxFluidModel.GetTemperature_Critical() /config->GetTemperature_Ref();
      Unit.str("");
    }
    NonDimTable.PrintFooter();

    NonDimTableOut <<"-- Initial and free-stream conditions:"<< endl;

    NonDimTable.PrintHeader();

    if      (config->GetSystemMeasurements() == SI) Unit << "Pa";
    else if (config->GetSystemMeasurements() == US) Unit << "psf";
    NonDimTable << "Static Pressure" << config->GetPressure_FreeStream() << config->GetPressure_Ref() << Unit.str() << config->GetPressure_FreeStreamND();
    Unit.str("");
    if      (config->GetSystemMeasurements() == SI) Unit << "kg/m^3";
    else if (config->GetSystemMeasurements() == US) Unit << "slug/ft^3";
    NonDimTable << "Density" << config->GetDensity_FreeStream() << config->GetDensity_Ref() << Unit.str() << config->GetDensity_FreeStreamND();
    Unit.str("");
    if      (config->GetSystemMeasurements() == SI) Unit << "K";
    else if (config->GetSystemMeasurements() == US) Unit << "R";
    NonDimTable << "Temperature" << config->GetTemperature_FreeStream() << config->GetTemperature_Ref() << Unit.str() << config->GetTemperature_FreeStreamND();
    Unit.str("");
    if      (config->GetSystemMeasurements() == SI) Unit << "m^2/s^2";
    else if (config->GetSystemMeasurements() == US) Unit << "ft^2/s^2";
    NonDimTable << "Total Energy" << config->GetEnergy_FreeStream() << config->GetEnergy_Ref() << Unit.str() << config->GetEnergy_FreeStreamND();
    Unit.str("");
    if      (config->GetSystemMeasurements() == SI) Unit << "m/s";
    else if (config->GetSystemMeasurements() == US) Unit << "ft/s";
    NonDimTable << "Velocity-X" << config->GetVelocity_FreeStream()[0] << config->GetVelocity_Ref() << Unit.str() << config->GetVelocity_FreeStreamND()[0];
    NonDimTable << "Velocity-Y" << config->GetVelocity_FreeStream()[1] << config->GetVelocity_Ref() << Unit.str() << config->GetVelocity_FreeStreamND()[1];
    if (nDim == 3){
      NonDimTable << "Velocity-Z" << config->GetVelocity_FreeStream()[2] << config->GetVelocity_Ref() << Unit.str() << config->GetVelocity_FreeStreamND()[2];
    }
    NonDimTable << "Velocity Magnitude" << config->GetModVel_FreeStream() << config->GetVelocity_Ref() << Unit.str() << config->GetModVel_FreeStreamND();
    Unit.str("");

    if (viscous){
      NonDimTable.PrintFooter();
      if      (config->GetSystemMeasurements() == SI) Unit << "N.s/m^2";
      else if (config->GetSystemMeasurements() == US) Unit << "lbf.s/ft^2";
      NonDimTable << "Viscosity" << config->GetViscosity_FreeStream() << config->GetViscosity_Ref() << Unit.str() << config->GetViscosity_FreeStreamND();
      Unit.str("");
      if      (config->GetSystemMeasurements() == SI) Unit << "W/m^2.K";
      else if (config->GetSystemMeasurements() == US) Unit << "lbf/ft.s.R";
      NonDimTable << "Conductivity" << "-" << config->GetThermal_Conductivity_Ref() << Unit.str() << "-";
      Unit.str("");
      if (turbulent){
        if      (config->GetSystemMeasurements() == SI) Unit << "m^2/s^2";
        else if (config->GetSystemMeasurements() == US) Unit << "ft^2/s^2";
        NonDimTable << "Turb. Kin. Energy" << config->GetTke_FreeStream() << config->GetTke_FreeStream()/config->GetTke_FreeStreamND() << Unit.str() << config->GetTke_FreeStreamND();
        Unit.str("");
        if      (config->GetSystemMeasurements() == SI) Unit << "1/s";
        else if (config->GetSystemMeasurements() == US) Unit << "1/s";
        NonDimTable << "Spec. Dissipation" << config->GetOmega_FreeStream() << config->GetOmega_FreeStream()/config->GetOmega_FreeStreamND() << Unit.str() << config->GetOmega_FreeStreamND();
        Unit.str("");
        if (config-> GetKind_Trans_Model() == TURB_TRANS_MODEL::LM) {
          NonDimTable << "Intermittency"  << "-" << "-" << "-" << config->GetIntermittency_FreeStream();
          Unit.str("");
          NonDimTable << "Moment. Thick. Re"  << "-" << "-" << "-" << config->GetReThetaT_FreeStream();
          Unit.str("");
        }
      }
      if (config->GetKind_Species_Model() != SPECIES_MODEL::NONE) {
        if      (config->GetSystemMeasurements() == SI) Unit << "m^2/s";
        else if (config->GetSystemMeasurements() == US) Unit << "ft^2/s";
        NonDimTable << "Mass Diffusivity" << config->GetDiffusivity_Constant() << config->GetDiffusivity_Constant()/config->GetDiffusivity_ConstantND() << Unit.str() << config->GetDiffusivity_ConstantND();
        Unit.str("");
      }
    }

    NonDimTable.PrintFooter();
    NonDimTable << "Mach Number" << "-" << "-" << "-" << config->GetMach();
    if (viscous){
      NonDimTable << "Reynolds Number" << "-" << "-" << "-" << config->GetReynolds();
    }
    if (gravity) {
      NonDimTable << "Froude Number" << "-" << "-" << "-" << Froude;
      NonDimTable << "Wave Length"   << "-" << "-" << "-" << 2.0*PI_NUMBER*Froude*Froude;
    }
    NonDimTable.PrintFooter();
    ModelTable.PrintFooter();

    if (unsteady){
      NonDimTableOut << "-- Unsteady conditions" << endl;
      NonDimTable.PrintHeader();
      NonDimTable << "Total Time" << config->GetMax_Time() << config->GetTime_Ref() << "s" << config->GetMax_Time()/config->GetTime_Ref();
      Unit.str("");
      NonDimTable << "Time Step" << config->GetTime_Step() << config->GetTime_Ref() << "s" << config->GetDelta_UnstTimeND();
      Unit.str("");
      NonDimTable.PrintFooter();
    }

    cout << ModelTableOut.str();
    cout << NonDimTableOut.str();

  }

}

void CEulerSolver::SetReferenceValues(const CConfig& config) {

  /*--- Evaluate reference values for non-dimensionalization. For dynamic meshes,
   use the motion Mach number as a reference value for computing the force coefficients.
   Otherwise, use the freestream values, which is the standard convention. ---*/

  su2double RefVel2;

  if (dynamic_grid && !config.GetFSI_Simulation()) {
    su2double Gas_Constant = config.GetGas_ConstantND();
    su2double Mach2Vel = sqrt(Gamma * Gas_Constant * Temperature_Inf);
    su2double Mach_Motion = config.GetMach_Motion();
    RefVel2 = pow(Mach_Motion * Mach2Vel, 2);
  }
  else {
    RefVel2 = GeometryToolbox::SquaredNorm(nDim, Velocity_Inf);
  }

  DynamicPressureRef = 0.5 * Density_Inf * RefVel2;
  AeroCoeffForceRef =  DynamicPressureRef * config.GetRefArea();

}

void CEulerSolver::SetInitialCondition(CGeometry **geometry, CSolver ***solver_container, CConfig *config, unsigned long TimeIter) {

  const bool restart = (config->GetRestart() || config->GetRestart_Flow());
  const bool SubsonicEngine = config->GetSubsonicEngine();

  /*--- Use default implementation, then add solver-specifics. ---*/

  BaseClass::SetInitialCondition(geometry, solver_container, config, TimeIter);

  /*--- Set subsonic initial condition for engine intakes at iteration 0 ---*/

  if (!SubsonicEngine || (TimeIter != 0) || restart) return;

  /*--- Start OpenMP parallel region. ---*/

  SU2_OMP_PARALLEL {

    unsigned long iPoint;
    unsigned short iMesh, iDim;
    su2double X0[MAXNDIM] = {0.0}, X1[MAXNDIM] = {0.0}, X2[MAXNDIM] = {0.0},
    X1_X0[MAXNDIM] = {0.0}, X2_X0[MAXNDIM] = {0.0}, X2_X1[MAXNDIM] = {0.0},
    CP[MAXNDIM] = {0.0}, Distance, DotCheck, Radius;

    su2double Velocity_Cyl[MAXNDIM] = {0.0}, Velocity_CylND[MAXNDIM] = {0.0}, Viscosity_Cyl,
    Density_Cyl, Density_CylND, Pressure_CylND, ModVel_Cyl, ModVel_CylND, Energy_CylND,
    T_ref = 0.0, S = 0.0, Mu_ref = 0.0;
    const su2double *Coord, *SubsonicEngine_Cyl, *SubsonicEngine_Values;

    SubsonicEngine_Values = config->GetSubsonicEngine_Values();
    su2double Mach_Cyl        = SubsonicEngine_Values[0];
    su2double Alpha_Cyl       = SubsonicEngine_Values[1];
    su2double Beta_Cyl        = SubsonicEngine_Values[2];
    su2double Pressure_Cyl    = SubsonicEngine_Values[3];
    su2double Temperature_Cyl = SubsonicEngine_Values[4];

    su2double Alpha = Alpha_Cyl*PI_NUMBER/180.0;
    su2double Beta  = Beta_Cyl*PI_NUMBER/180.0;

    su2double Gamma_Minus_One = Gamma - 1.0;
    su2double Gas_Constant = config->GetGas_Constant();

    su2double Mach2Vel_Cyl = sqrt(Gamma*Gas_Constant*Temperature_Cyl);

    for (iMesh = 0; iMesh <= config->GetnMGLevels(); iMesh++) {

      auto FlowNodes = solver_container[iMesh][FLOW_SOL]->GetNodes();

      SU2_OMP_FOR_STAT(omp_chunk_size)
      for (iPoint = 0; iPoint < geometry[iMesh]->GetnPoint(); iPoint++) {

        Velocity_Cyl[0] = cos(Alpha)*cos(Beta)*Mach_Cyl*Mach2Vel_Cyl;
        Velocity_Cyl[1] = sin(Beta)*Mach_Cyl*Mach2Vel_Cyl;
        Velocity_Cyl[2] = sin(Alpha)*cos(Beta)*Mach_Cyl*Mach2Vel_Cyl;

        ModVel_Cyl = GeometryToolbox::Norm(nDim, Velocity_Cyl);

        if (config->GetViscous()) {
          if (config->GetSystemMeasurements() == SI) { T_ref = 273.15; S = 110.4; Mu_ref = 1.716E-5; }
          if (config->GetSystemMeasurements() == US) {
            T_ref = (273.15 - 273.15) * 1.8 + 491.67;
            S = (110.4 - 273.15) * 1.8 + 491.67;
            Mu_ref = 1.716E-5/47.88025898;
          }
          Viscosity_Cyl = Mu_ref*(pow(Temperature_Cyl/T_ref, 1.5) * (T_ref+S)/(Temperature_Cyl+S));
          Density_Cyl   = config->GetReynolds()*Viscosity_Cyl/(ModVel_Cyl*config->GetLength_Reynolds());
          Pressure_Cyl  = Density_Cyl*Gas_Constant*Temperature_Cyl;
        }
        else {
          Density_Cyl = Pressure_Cyl/(Gas_Constant*Temperature_Cyl);
        }

        Density_CylND  = Density_Cyl/config->GetDensity_Ref();
        Pressure_CylND = Pressure_Cyl/config->GetPressure_Ref();

        for (iDim = 0; iDim < nDim; iDim++) {
          Velocity_CylND[iDim] = Velocity_Cyl[iDim]/config->GetVelocity_Ref();
        }

        ModVel_CylND = GeometryToolbox::Norm(nDim, Velocity_CylND);

        Energy_CylND = Pressure_CylND/(Density_CylND*Gamma_Minus_One)+0.5*ModVel_CylND*ModVel_CylND;

        Coord = geometry[iMesh]->nodes->GetCoord(iPoint);

        SubsonicEngine_Cyl = config->GetSubsonicEngine_Cyl();

        X0[0] = Coord[0];               X0[1] = Coord[1];               if (nDim==3) X0[2] = Coord[2];
        X1[0] = SubsonicEngine_Cyl[0];  X1[1] = SubsonicEngine_Cyl[1];  X1[2] = SubsonicEngine_Cyl[2];
        X2[0] = SubsonicEngine_Cyl[3];  X2[1] = SubsonicEngine_Cyl[4];  X2[2] = SubsonicEngine_Cyl[5];
        Radius = SubsonicEngine_Cyl[6];

        GeometryToolbox::Distance(3, X1, X2, X2_X1);
        GeometryToolbox::Distance(3, X0, X1, X1_X0);
        GeometryToolbox::Distance(3, X0, X2, X2_X0);

        GeometryToolbox::CrossProduct(X2_X1, X1_X0, CP);

        Distance = sqrt(GeometryToolbox::SquaredNorm(3,CP) / GeometryToolbox::SquaredNorm(3,X2_X1));

        DotCheck = -GeometryToolbox::DotProduct(3, X1_X0, X2_X1);
        if (DotCheck < 0.0) Distance = GeometryToolbox::Norm(3, X1_X0);

        DotCheck = GeometryToolbox::DotProduct(3, X2_X0, X2_X1);
        if (DotCheck < 0.0) Distance = GeometryToolbox::Norm(3, X2_X0);

        if (Distance < Radius) {
          FlowNodes->SetSolution(iPoint, 0, Density_CylND);
          for (iDim = 0; iDim < nDim; iDim++)
            FlowNodes->SetSolution(iPoint, iDim+1, Density_CylND*Velocity_CylND[iDim]);
          FlowNodes->SetSolution(iPoint, nVar-1, Density_CylND*Energy_CylND);
        }

      }
      END_SU2_OMP_FOR

      FlowNodes->Set_OldSolution();

    }

  }
  END_SU2_OMP_PARALLEL

}

void CEulerSolver::CommonPreprocessing(CGeometry *geometry, CSolver **solver_container, CConfig *config, unsigned short iMesh,
                                       unsigned short iRKStep, unsigned short RunTime_EqSystem, bool Output) {

  bool cont_adjoint     = config->GetContinuous_Adjoint();
  bool disc_adjoint     = config->GetDiscrete_Adjoint();
  bool implicit         = (config->GetKind_TimeIntScheme() == EULER_IMPLICIT);
  bool center           = (config->GetKind_ConvNumScheme_Flow() == SPACE_CENTERED);
  bool center_jst       = (config->GetKind_Centered_Flow() == CENTERED::JST) && (iMesh == MESH_0);
  bool center_jst_ke    = (config->GetKind_Centered_Flow() == CENTERED::JST_KE) && (iMesh == MESH_0);
  bool center_jst_mat   = (config->GetKind_Centered_Flow() == CENTERED::JST_MAT) && (iMesh == MESH_0);
  bool engine           = ((config->GetnMarker_EngineInflow() != 0) || (config->GetnMarker_EngineExhaust() != 0));
  bool actuator_disk    = ((config->GetnMarker_ActDiskInlet() != 0) || (config->GetnMarker_ActDiskOutlet() != 0));
  bool fixed_cl         = config->GetFixed_CL_Mode();
  unsigned short kind_row_dissipation = config->GetKind_RoeLowDiss();
  bool roe_low_dissipation  = (kind_row_dissipation != NO_ROELOWDISS) &&
                              (config->GetKind_Upwind_Flow() == UPWIND::ROE ||
                               config->GetKind_Upwind_Flow() == UPWIND::SLAU ||
                               config->GetKind_Upwind_Flow() == UPWIND::SLAU2);

  /*--- Set the primitive variables ---*/

  ompMasterAssignBarrier(ErrorCounter, 0);

  SU2_OMP_ATOMIC
  ErrorCounter += SetPrimitive_Variables(solver_container, config);

  BEGIN_SU2_OMP_SAFE_GLOBAL_ACCESS
  { /*--- Ops that are not OpenMP parallel go in this block. ---*/

    if ((iMesh == MESH_0) && (config->GetComm_Level() == COMM_FULL)) {
      unsigned long tmp = ErrorCounter;
      SU2_MPI::Allreduce(&tmp, &ErrorCounter, 1, MPI_UNSIGNED_LONG, MPI_SUM, SU2_MPI::GetComm());
      config->SetNonphysical_Points(ErrorCounter);
    }

    /*--- Update the angle of attack at the far-field for fixed CL calculations (only direct problem). ---*/

    if (fixed_cl && !disc_adjoint && !cont_adjoint) {
      SetFarfield_AoA(geometry, solver_container, config, iMesh, Output);
    }

    /*--- Compute the engine properties ---*/

    if (engine) GetPower_Properties(geometry, config, iMesh, Output);

    /*--- Compute the actuator disk properties and distortion levels ---*/

    if (actuator_disk) {
      Set_MPI_ActDisk(solver_container, geometry, config);
      GetPower_Properties(geometry, config, iMesh, Output);
      SetActDisk_BCThrust(geometry, solver_container, config, iMesh, Output);
    }

  }
  END_SU2_OMP_SAFE_GLOBAL_ACCESS

  /*--- Artificial dissipation ---*/

  if (center && !Output) {
    if (!center_jst_mat) SetMax_Eigenvalue(geometry, config);
    if (center_jst || center_jst_ke || center_jst_mat) {
      SetCentered_Dissipation_Sensor(geometry, config);
      if (!center_jst_ke) SetUndivided_Laplacian(geometry, config);
    }
  }

  /*--- Roe Low Dissipation Sensor ---*/

  if (roe_low_dissipation) {
    SetRoe_Dissipation(geometry, config);
    if (kind_row_dissipation == FD_DUCROS || kind_row_dissipation == NTS_DUCROS){
      SetUpwind_Ducros_Sensor(geometry, config);
    }
  }

  /*--- Initialize the Jacobian matrix and residual, not needed for the reducer strategy
   *    as we set blocks (including diagonal ones) and completely overwrite. ---*/

  if(!ReducerStrategy && !Output) {
    LinSysRes.SetValZero();
    if (implicit) Jacobian.SetValZero();
    else {SU2_OMP_BARRIER} // because of "nowait" in LinSysRes
  }

}

void CEulerSolver::Preprocessing(CGeometry *geometry, CSolver **solver_container, CConfig *config, unsigned short iMesh,
                                 unsigned short iRKStep, unsigned short RunTime_EqSystem, bool Output) {
  const auto InnerIter = config->GetInnerIter();
  const bool muscl = config->GetMUSCL_Flow() && (iMesh == MESH_0);
  const bool center = (config->GetKind_ConvNumScheme_Flow() == SPACE_CENTERED);
  const bool limiter = (config->GetKind_SlopeLimit_Flow() != LIMITER::NONE) && (InnerIter <= config->GetLimiterIter());
  const bool van_albada = (config->GetKind_SlopeLimit_Flow() == LIMITER::VAN_ALBADA_EDGE);

  /*--- Common preprocessing steps. ---*/

  CommonPreprocessing(geometry, solver_container, config, iMesh, iRKStep, RunTime_EqSystem, Output);

  /*--- Upwind second order reconstruction ---*/

  if (!Output && muscl && !center) {

    /*--- Gradient computation for MUSCL reconstruction. ---*/

    switch (config->GetKind_Gradient_Method_Recon()) {
      case GREEN_GAUSS:
        SetPrimitive_Gradient_GG(geometry, config, true); break;
      case LEAST_SQUARES:
      case WEIGHTED_LEAST_SQUARES:
        SetPrimitive_Gradient_LS(geometry, config, true); break;
      default: break;
    }

    /*--- Limiter computation ---*/

    if (limiter && !van_albada) SetPrimitive_Limiter(geometry, config);
  }
}

unsigned long CEulerSolver::SetPrimitive_Variables(CSolver **solver_container, const CConfig *config) {

  /*--- Number of non-physical points, local to the thread, needs
   *    further reduction if function is called in parallel ---*/
  unsigned long nonPhysicalPoints = 0;

  AD::StartNoSharedReading();

  SU2_OMP_FOR_STAT(omp_chunk_size)
  for (unsigned long iPoint = 0; iPoint < nPoint; iPoint ++) {

    /*--- Compressible flow, primitive variables nDim+9, (T, vx, vy, vz, P, rho, h, c, lamMu, eddyMu, ThCond, Cp) ---*/

    bool physical = nodes->SetPrimVar(iPoint, GetFluidModel());
    nodes->SetSecondaryVar(iPoint, GetFluidModel());

    /* Check for non-realizable states for reporting. */

    if (!physical) nonPhysicalPoints++;
  }
  END_SU2_OMP_FOR

  AD::EndNoSharedReading();

  return nonPhysicalPoints;
}

void CEulerSolver::SetTime_Step(CGeometry *geometry, CSolver **solver_container, CConfig *config,
                                unsigned short iMesh, unsigned long Iteration) {

  /*--- Define an object to compute the speed of sound. ---*/
  struct SoundSpeed {
    FORCEINLINE su2double operator() (const CEulerVariable& nodes, unsigned long iPoint, unsigned long jPoint) const {
      return 0.5 * (nodes.GetSoundSpeed(iPoint) + nodes.GetSoundSpeed(jPoint));
    }

    FORCEINLINE su2double operator() (const CEulerVariable& nodes, unsigned long iPoint) const {
      return nodes.GetSoundSpeed(iPoint);
    }

  } soundSpeed;

  /*--- Define an object to compute the viscous eigenvalue. ---*/
  struct LambdaVisc {
    const su2double gamma, prandtlLam, prandtlTurb;

    LambdaVisc(su2double g, su2double pl, su2double pt) : gamma(g), prandtlLam(pl), prandtlTurb(pt) {}

    FORCEINLINE su2double lambda(su2double laminarVisc, su2double eddyVisc, su2double density) const {
      su2double Lambda_1 = (4.0/3.0)*(laminarVisc + eddyVisc);
      /// TODO: (REAL_GAS) removing gamma as it cannot work with FLUIDPROP
      su2double Lambda_2 = (1.0 + (prandtlLam/prandtlTurb)*(eddyVisc/laminarVisc))*(gamma*laminarVisc/prandtlLam);
      return (Lambda_1 + Lambda_2) / density;
    }

    FORCEINLINE su2double operator() (const CEulerVariable& nodes, unsigned long iPoint, unsigned long jPoint) const {
      su2double laminarVisc = 0.5*(nodes.GetLaminarViscosity(iPoint) + nodes.GetLaminarViscosity(jPoint));
      su2double eddyVisc = 0.5*(nodes.GetEddyViscosity(iPoint) + nodes.GetEddyViscosity(jPoint));
      su2double density = 0.5*(nodes.GetDensity(iPoint) + nodes.GetDensity(jPoint));
      return lambda(laminarVisc, eddyVisc, density);
    }

    FORCEINLINE su2double operator() (const CEulerVariable& nodes, unsigned long iPoint) const {
      su2double laminarVisc = nodes.GetLaminarViscosity(iPoint);
      su2double eddyVisc = nodes.GetEddyViscosity(iPoint);
      su2double density = nodes.GetDensity(iPoint);
      return lambda(laminarVisc, eddyVisc, density);
    }

  } lambdaVisc(Gamma, Prandtl_Lam, Prandtl_Turb);

  /*--- Now instantiate the generic implementation with the two functors above. ---*/

  SetTime_Step_impl(soundSpeed, lambdaVisc, geometry, solver_container, config, iMesh, Iteration);

}

void CEulerSolver::Centered_Residual(CGeometry *geometry, CSolver **solver_container, CNumerics **numerics_container,
                                     CConfig *config, unsigned short iMesh, unsigned short iRKStep) {

  EdgeFluxResidual(geometry, solver_container, config);
}

void CEulerSolver::Upwind_Residual(CGeometry *geometry, CSolver **solver_container,
                                   CNumerics **numerics_container, CConfig *config, unsigned short iMesh) {

  const bool ideal_gas = (config->GetKind_FluidModel() == STANDARD_AIR) ||
                         (config->GetKind_FluidModel() == IDEAL_GAS);
  const bool low_mach_corr = config->Low_Mach_Correction();

  /*--- Use vectorization if the scheme supports it. ---*/
  if (config->GetKind_Upwind_Flow() == UPWIND::ROE && ideal_gas && !low_mach_corr) {
    EdgeFluxResidual(geometry, solver_container, config);
    return;
  }

  const bool implicit         = (config->GetKind_TimeIntScheme() == EULER_IMPLICIT);

  const bool roe_turkel       = (config->GetKind_Upwind_Flow() == UPWIND::TURKEL);
  const auto kind_dissipation = config->GetKind_RoeLowDiss();

  const bool muscl            = (config->GetMUSCL_Flow() && (iMesh == MESH_0));
  const bool limiter          = (config->GetKind_SlopeLimit_Flow() != LIMITER::NONE);
  const bool van_albada       = (config->GetKind_SlopeLimit_Flow() == LIMITER::VAN_ALBADA_EDGE);

  /*--- Non-physical counter. ---*/
  unsigned long counter_local = 0;
  SU2_OMP_MASTER
  ErrorCounter = 0;
  END_SU2_OMP_MASTER

  /*--- Pick one numerics object per thread. ---*/
  CNumerics* numerics = numerics_container[CONV_TERM + omp_get_thread_num()*MAX_TERMS];

  /*--- Static arrays of MUSCL-reconstructed primitives and secondaries (thread safety). ---*/
  su2double Primitive_i[MAXNVAR] = {0.0}, Primitive_j[MAXNVAR] = {0.0};
  su2double Secondary_i[MAXNVAR] = {0.0}, Secondary_j[MAXNVAR] = {0.0};

  /*--- For hybrid parallel AD, pause preaccumulation if there is shared reading of
  * variables, otherwise switch to the faster adjoint evaluation mode. ---*/
  bool pausePreacc = false;
  if (ReducerStrategy) pausePreacc = AD::PausePreaccumulation();
  else AD::StartNoSharedReading();

  /*--- Loop over edge colors. ---*/
  for (auto color : EdgeColoring)
  {
  /*--- Chunk size is at least OMP_MIN_SIZE and a multiple of the color group size. ---*/
  SU2_OMP_FOR_DYN(nextMultiple(OMP_MIN_SIZE, color.groupSize))
  for(auto k = 0ul; k < color.size; ++k) {

    auto iEdge = color.indices[k];

    unsigned short iDim, iVar;

    /*--- Points in edge and normal vectors ---*/

    auto iPoint = geometry->edges->GetNode(iEdge,0);
    auto jPoint = geometry->edges->GetNode(iEdge,1);

    numerics->SetNormal(geometry->edges->GetNormal(iEdge));

    auto Coord_i = geometry->nodes->GetCoord(iPoint);
    auto Coord_j = geometry->nodes->GetCoord(jPoint);

    /*--- Roe Turkel preconditioning ---*/

    if (roe_turkel) {
      numerics->SetVelocity2_Inf(GeometryToolbox::SquaredNorm(nDim, config->GetVelocity_FreeStream()));
    }

    /*--- Grid movement ---*/

    if (dynamic_grid) {
      numerics->SetGridVel(geometry->nodes->GetGridVel(iPoint),
                           geometry->nodes->GetGridVel(jPoint));
    }

    /*--- Get primitive and secondary variables ---*/

    auto V_i = nodes->GetPrimitive(iPoint); auto V_j = nodes->GetPrimitive(jPoint);
    auto S_i = nodes->GetSecondary(iPoint); auto S_j = nodes->GetSecondary(jPoint);

    /*--- Set them with or without high order reconstruction using MUSCL strategy. ---*/

    if (!muscl) {

      numerics->SetPrimitive(V_i, V_j);
      numerics->SetSecondary(S_i, S_j);

    }
    else {
      /*--- Reconstruction ---*/

      su2double Vector_ij[MAXNDIM] = {0.0};
      for (iDim = 0; iDim < nDim; iDim++) {
        Vector_ij[iDim] = 0.5*(Coord_j[iDim] - Coord_i[iDim]);
      }

      auto Gradient_i = nodes->GetGradient_Reconstruction(iPoint);
      auto Gradient_j = nodes->GetGradient_Reconstruction(jPoint);

      for (iVar = 0; iVar < nPrimVarGrad; iVar++) {

        su2double Project_Grad_i = 0.0;
        su2double Project_Grad_j = 0.0;

        for (iDim = 0; iDim < nDim; iDim++) {
          Project_Grad_i += Vector_ij[iDim]*Gradient_i[iVar][iDim];
          Project_Grad_j -= Vector_ij[iDim]*Gradient_j[iVar][iDim];
        }

        su2double lim_i = 1.0;
        su2double lim_j = 1.0;

        if (van_albada) {
          su2double V_ij = V_j[iVar] - V_i[iVar];
          lim_i = LimiterHelpers<>::vanAlbadaFunction(Project_Grad_i, V_ij, EPS);
          lim_j = LimiterHelpers<>::vanAlbadaFunction(-Project_Grad_j, V_ij, EPS);
        }
        else if (limiter) {
          lim_i = nodes->GetLimiter_Primitive(iPoint, iVar);
          lim_j = nodes->GetLimiter_Primitive(jPoint, iVar);
        }

        Primitive_i[iVar] = V_i[iVar] + lim_i * Project_Grad_i;
        Primitive_j[iVar] = V_j[iVar] + lim_j * Project_Grad_j;

      }

      /*--- Recompute the reconstructed quantities in a thermodynamically consistent way. ---*/

      if (!ideal_gas || low_mach_corr) {
        ComputeConsistentExtrapolation(GetFluidModel(), nDim, Primitive_i, Secondary_i);
        ComputeConsistentExtrapolation(GetFluidModel(), nDim, Primitive_j, Secondary_j);
      }

      /*--- Low-Mach number correction. ---*/

      if (low_mach_corr) {
        LowMachPrimitiveCorrection(GetFluidModel(), nDim, Primitive_i, Primitive_j);
      }

      /*--- Check for non-physical solutions after reconstruction. If found, use the
       cell-average value of the solution. This is a locally 1st order approximation,
       which is typically only active during the start-up of a calculation. ---*/

      bool neg_pres_or_rho_i = (Primitive_i[prim_idx.Pressure()] < 0.0) || (Primitive_i[prim_idx.Density()] < 0.0);
      bool neg_pres_or_rho_j = (Primitive_j[prim_idx.Pressure()] < 0.0) || (Primitive_j[prim_idx.Density()] < 0.0);

      su2double R = sqrt(fabs(Primitive_j[prim_idx.Density()]/Primitive_i[prim_idx.Density()]));
      su2double sq_vel = 0.0;
      for (iDim = 0; iDim < nDim; iDim++) {
        su2double RoeVelocity = (R * Primitive_j[iDim + prim_idx.Velocity()] +
                                 Primitive_i[iDim + prim_idx.Velocity()]) / (R+1);
        sq_vel += pow(RoeVelocity, 2);
      }
      su2double RoeEnthalpy = (R * Primitive_j[prim_idx.Enthalpy()] + Primitive_i[prim_idx.Enthalpy()]) / (R+1);

      const bool neg_sound_speed = ((Gamma-1)*(RoeEnthalpy-0.5*sq_vel) < 0.0);
      bool bad_recon = neg_sound_speed || neg_pres_or_rho_i || neg_pres_or_rho_j;
      bad_recon = nodes->UpdateNonPhysicalEdgeCounter(iEdge, bad_recon);
      counter_local += bad_recon;

      numerics->SetPrimitive(bad_recon? V_i : Primitive_i,  bad_recon? V_j : Primitive_j);
      numerics->SetSecondary(bad_recon? S_i : Secondary_i,  bad_recon? S_j : Secondary_j);

    }

    /*--- Roe Low Dissipation Scheme ---*/

    if (kind_dissipation != NO_ROELOWDISS) {

      numerics->SetDissipation(nodes->GetRoe_Dissipation(iPoint),
                               nodes->GetRoe_Dissipation(jPoint));

      if (kind_dissipation == FD_DUCROS || kind_dissipation == NTS_DUCROS){
        numerics->SetSensor(nodes->GetSensor(iPoint),
                            nodes->GetSensor(jPoint));
      }
      if (kind_dissipation == NTS || kind_dissipation == NTS_DUCROS){
        numerics->SetCoord(Coord_i, Coord_j);
      }
    }

    /*--- Compute the residual ---*/
    auto residual = numerics->ComputeResidual(config);

    /*--- Set the final value of the Roe dissipation coefficient ---*/

    if ((kind_dissipation != NO_ROELOWDISS) && (MGLevel != MESH_0)) {
      nodes->SetRoe_Dissipation(iPoint,numerics->GetDissipation());
      nodes->SetRoe_Dissipation(jPoint,numerics->GetDissipation());
    }

    /*--- Update residual value ---*/

    if (ReducerStrategy) {
      EdgeFluxes.SetBlock(iEdge, residual);
      if (implicit)
        Jacobian.SetBlocks(iEdge, residual.jacobian_i, residual.jacobian_j);
    }
    else {
      LinSysRes.AddBlock(iPoint, residual);
      LinSysRes.SubtractBlock(jPoint, residual);

      /*--- Set implicit computation ---*/
      if (implicit)
        Jacobian.UpdateBlocks(iEdge, iPoint, jPoint, residual.jacobian_i, residual.jacobian_j);
    }

    /*--- Viscous contribution. ---*/

    Viscous_Residual(iEdge, geometry, solver_container,
                     numerics_container[VISC_TERM + omp_get_thread_num()*MAX_TERMS], config);
  }
  END_SU2_OMP_FOR
  } // end color loop

  FinalizeResidualComputation(geometry, pausePreacc, counter_local, config);
}

void CEulerSolver::ComputeConsistentExtrapolation(CFluidModel *fluidModel, unsigned short nDim,
                                                  su2double *primitive, su2double *secondary) {
  const CEulerVariable::CIndices<unsigned short> prim_idx(nDim, 0);
  const su2double density = primitive[prim_idx.Density()];
  const su2double pressure = primitive[prim_idx.Pressure()];
  const su2double velocity2 = GeometryToolbox::SquaredNorm(nDim, &primitive[prim_idx.Velocity()]);

  fluidModel->SetTDState_Prho(pressure, density);

  primitive[prim_idx.Temperature()] = fluidModel->GetTemperature();
  primitive[prim_idx.Enthalpy()] = fluidModel->GetStaticEnergy() + pressure / density + 0.5*velocity2;
  primitive[prim_idx.SoundSpeed()] = fluidModel->GetSoundSpeed();
  secondary[0] = fluidModel->GetdPdrho_e();
  secondary[1] = fluidModel->GetdPde_rho();

}

void CEulerSolver::LowMachPrimitiveCorrection(CFluidModel *fluidModel, unsigned short nDim,
                                              su2double *primitive_i, su2double *primitive_j) {
  unsigned short iDim;

  su2double velocity2_i = 0.0;
  su2double velocity2_j = 0.0;

  for (iDim = 0; iDim < nDim; iDim++) {
    velocity2_i += pow(primitive_i[iDim+1], 2);
    velocity2_j += pow(primitive_j[iDim+1], 2);
  }
  su2double mach_i = sqrt(velocity2_i)/primitive_i[nDim+4];
  su2double mach_j = sqrt(velocity2_j)/primitive_j[nDim+4];

  su2double z = min(max(mach_i,mach_j),1.0);
  velocity2_i = 0.0;
  velocity2_j = 0.0;
  for (iDim = 0; iDim < nDim; iDim++) {
    su2double vel_i_corr = ( primitive_i[iDim+1] + primitive_j[iDim+1] )/2.0
                     + z * ( primitive_i[iDim+1] - primitive_j[iDim+1] )/2.0;
    su2double vel_j_corr = ( primitive_i[iDim+1] + primitive_j[iDim+1] )/2.0
                     + z * ( primitive_j[iDim+1] - primitive_i[iDim+1] )/2.0;

    velocity2_i += pow(vel_i_corr, 2);
    velocity2_j += pow(vel_j_corr, 2);

    primitive_i[iDim+1] = vel_i_corr;
    primitive_j[iDim+1] = vel_j_corr;
  }

  fluidModel->SetEnergy_Prho(primitive_i[nDim+1], primitive_i[nDim+2]);
  primitive_i[nDim+3]= fluidModel->GetStaticEnergy() + primitive_i[nDim+1]/primitive_i[nDim+2] + 0.5*velocity2_i;

  fluidModel->SetEnergy_Prho(primitive_j[nDim+1], primitive_j[nDim+2]);
  primitive_j[nDim+3]= fluidModel->GetStaticEnergy() + primitive_j[nDim+1]/primitive_j[nDim+2] + 0.5*velocity2_j;

}

void CEulerSolver::Source_Residual(CGeometry *geometry, CSolver **solver_container,
                                   CNumerics **numerics_container, CConfig *config, unsigned short iMesh) {

  const bool implicit         = config->GetKind_TimeIntScheme() == EULER_IMPLICIT;
  const bool viscous          = config->GetViscous();
  const bool rotating_frame   = config->GetRotating_Frame();
  const bool axisymmetric     = config->GetAxisymmetric();
  const bool gravity          = (config->GetGravityForce() == YES);
  const bool harmonic_balance = (config->GetTime_Marching() == TIME_MARCHING::HARMONIC_BALANCE);
  const bool body_force       = config->GetBody_Force();
<<<<<<< HEAD
  const bool BFM              = config->GetBFM();
=======
  const bool vorticity_confinement = config->GetVorticityConfinement();
>>>>>>> 6fcfd681
  const bool ideal_gas        = (config->GetKind_FluidModel() == STANDARD_AIR) ||
                                (config->GetKind_FluidModel() == IDEAL_GAS);
  const bool rans             = (config->GetKind_Turb_Model() != TURB_MODEL::NONE);

  /*--- Pick one numerics object per thread. ---*/
  CNumerics* numerics = numerics_container[SOURCE_FIRST_TERM + omp_get_thread_num()*MAX_TERMS];
  CNumerics* second_numerics = numerics_container[SOURCE_SECOND_TERM + omp_get_thread_num()*MAX_TERMS];
  unsigned short iVar;
  unsigned long iPoint;

  if (body_force && !BFM) {

    /*--- Loop over all points ---*/
    AD::StartNoSharedReading();
    SU2_OMP_FOR_STAT(omp_chunk_size)
    for (iPoint = 0; iPoint < nPointDomain; iPoint++) {

      /*--- Load the conservative variables ---*/
      numerics->SetConservative(nodes->GetSolution(iPoint),
                                nodes->GetSolution(iPoint));

      /*--- Load the volume of the dual mesh cell ---*/
      numerics->SetVolume(geometry->nodes->GetVolume(iPoint));

      /*--- Compute the rotating frame source residual ---*/
      auto residual = numerics->ComputeResidual(config);

      /*--- Add the source residual to the total ---*/
      LinSysRes.AddBlock(iPoint, residual);

    }
    END_SU2_OMP_FOR
    AD::EndNoSharedReading();
  }

  if (BFM){
    // Add source terms from the body-force model

    CSolver* BFM_solver = solver_container[BFM_SOL];
    vector<su2double> BFM_sources(nDim + 2);

    SU2_OMP_FOR_STAT(omp_chunk_size)
    for (iPoint = 0; iPoint < nPointDomain; iPoint++) {

      /*--- Compute body-force model source terms ---*/
      BFM_solver->ComputeBFMSources(solver_container, iPoint, BFM_sources);

      /*--- Subtracting BFM source terms from residual ---*/
      for(unsigned short iDim=0; iDim<nDim+2; ++iDim){
            LinSysRes(iPoint, iDim) -= geometry->nodes->GetVolume(iPoint) * BFM_sources[iDim];
      }

      /*--- Storing Cartesian body-forces ---*/
      BFM_solver->GetNodes()->SetBodyForce(iPoint, 0, BFM_solver->GetNodes()->GetAuxVar(iPoint, I_BODY_FORCE_FACTOR) * BFM_solver->GetBody_Force(0));
      BFM_solver->GetNodes()->SetBodyForce(iPoint, 1, BFM_solver->GetNodes()->GetAuxVar(iPoint, I_BODY_FORCE_FACTOR) * BFM_solver->GetBody_Force(1));
      BFM_solver->GetNodes()->SetBodyForce(iPoint, 2, BFM_solver->GetNodes()->GetAuxVar(iPoint, I_BODY_FORCE_FACTOR) * BFM_solver->GetBody_Force(2));

    }
    END_SU2_OMP_FOR
  }

  if (rotating_frame) {

    /*--- Include the residual contribution from GCL due to the static
     mesh movement that is set for rotating frame. ---*/

    SetRotatingFrame_GCL(geometry, config);

    /*--- Loop over all points ---*/
    AD::StartNoSharedReading();
    SU2_OMP_FOR_DYN(omp_chunk_size)
    for (iPoint = 0; iPoint < nPointDomain; iPoint++) {

      /*--- Load the conservative variables ---*/
      numerics->SetConservative(nodes->GetSolution(iPoint),
                                nodes->GetSolution(iPoint));

      /*--- Load the volume of the dual mesh cell ---*/
      numerics->SetVolume(geometry->nodes->GetVolume(iPoint));

      /*--- Compute the rotating frame source residual ---*/
      auto residual = numerics->ComputeResidual(config);

      /*--- Add the source residual to the total ---*/
      LinSysRes.AddBlock(iPoint, residual);

      /*--- Add the implicit Jacobian contribution ---*/
      if (implicit) Jacobian.AddBlock2Diag(iPoint, residual.jacobian_i);

    }
    END_SU2_OMP_FOR
    AD::EndNoSharedReading();
  }

  if (axisymmetric) {

    /*--- For viscous problems, we need an additional gradient. ---*/
    if (viscous) {
      ComputeAxisymmetricAuxGradients(geometry, config);
    }

    /*--- loop over points ---*/
    AD::StartNoSharedReading();
    SU2_OMP_FOR_DYN(omp_chunk_size)
    for (iPoint = 0; iPoint < nPointDomain; iPoint++) {

      /*--- Set solution  ---*/
      numerics->SetConservative(nodes->GetSolution(iPoint), nodes->GetSolution(iPoint));

      /*--- Set control volume ---*/
      numerics->SetVolume(geometry->nodes->GetVolume(iPoint));

      /*--- Set y coordinate ---*/
      numerics->SetCoord(geometry->nodes->GetCoord(iPoint), geometry->nodes->GetCoord(iPoint));

      /*--- Set primitive variables for viscous terms and/or generalised source ---*/
      if (!ideal_gas || viscous) numerics->SetPrimitive(nodes->GetPrimitive(iPoint), nodes->GetPrimitive(iPoint));

      /*--- Set secondary variables for generalised source ---*/
      if (!ideal_gas) numerics->SetSecondary(nodes->GetSecondary(iPoint), nodes->GetSecondary(iPoint));

      if (viscous) {

        /*--- Set gradient of primitive variables ---*/
        numerics->SetPrimVarGradient(nodes->GetGradient_Primitive(iPoint), nodes->GetGradient_Primitive(iPoint));

        /*--- Set gradient of auxillary variables ---*/
        numerics->SetAuxVarGrad(nodes->GetAuxVarGradient(iPoint), nullptr);

        /*--- Set turbulence kinetic energy ---*/
        if (rans){
          CVariable* turbNodes = solver_container[TURB_SOL]->GetNodes();
          numerics->SetTurbKineticEnergy(turbNodes->GetSolution(iPoint,0), turbNodes->GetSolution(iPoint,0));
        }
      }

      /*--- Compute Source term Residual ---*/
      auto residual = numerics->ComputeResidual(config);

      /*--- Add Residual ---*/
      LinSysRes.AddBlock(iPoint, residual);

      /*--- Implicit part ---*/
      if (implicit)
        Jacobian.AddBlock2Diag(iPoint, residual.jacobian_i);
    }
    END_SU2_OMP_FOR

    AD::EndNoSharedReading();
  }

  AD::StartNoSharedReading();

  if (gravity) {

    /*--- loop over points ---*/
    SU2_OMP_FOR_DYN(omp_chunk_size)
    for (iPoint = 0; iPoint < nPointDomain; iPoint++) {

      /*--- Set solution  ---*/
      numerics->SetConservative(nodes->GetSolution(iPoint), nodes->GetSolution(iPoint));

      /*--- Set control volume ---*/
      numerics->SetVolume(geometry->nodes->GetVolume(iPoint));

      /*--- Compute Source term Residual ---*/
      auto residual = numerics->ComputeResidual(config);

      /*--- Add Residual ---*/
      LinSysRes.AddBlock(iPoint, residual);

    }
    END_SU2_OMP_FOR

  }

  if (harmonic_balance) {

    /*--- loop over points ---*/
    SU2_OMP_FOR_STAT(omp_chunk_size)
    for (iPoint = 0; iPoint < nPointDomain; iPoint++) {

      /*--- Get control volume ---*/
      su2double Volume = geometry->nodes->GetVolume(iPoint);

      /*--- Get stored time spectral source term and add to residual ---*/
      for (iVar = 0; iVar < nVar; iVar++) {
        LinSysRes(iPoint,iVar) += Volume * nodes->GetHarmonicBalance_Source(iPoint,iVar);
      }
    }
    END_SU2_OMP_FOR
  }

  if (vorticity_confinement) {

    CNumerics* second_numerics = numerics_container[SOURCE_SECOND_TERM + omp_get_thread_num()*MAX_TERMS];

    /*--- calculate and set the average volume ---*/
    const su2double AvgVolume = config->GetDomainVolume() / geometry->GetGlobal_nPointDomain();
    second_numerics->SetAvgVolume(AvgVolume);

    /*--- set vorticity magnitude as auxilliary variable ---*/
    SU2_OMP_FOR_STAT(omp_chunk_size)
    for (iPoint = 0; iPoint < nPoint; iPoint++) {
      const su2double VorticityMag = max(GeometryToolbox::Norm(3, nodes->GetVorticity(iPoint)), 1e-12);
      nodes->SetAuxVar(iPoint, 0, VorticityMag);
    }
    END_SU2_OMP_FOR

    /*--- calculate the gradient of the vorticity magnitude (AuxVarGradient) ---*/
    SetAuxVar_Gradient_GG(geometry, config);

    SU2_OMP_FOR_DYN(omp_chunk_size)
    for (iPoint = 0; iPoint < nPointDomain; iPoint++) {
      second_numerics->SetPrimitive(nodes->GetPrimitive(iPoint), nullptr);
      second_numerics->SetVorticity(nodes->GetVorticity(iPoint), nullptr);
      second_numerics->SetAuxVarGrad(nodes->GetAuxVarGradient(iPoint), nullptr);
      second_numerics->SetDistance(geometry->nodes->GetWall_Distance(iPoint), 0);
      second_numerics->SetVolume(geometry->nodes->GetVolume(iPoint));
      auto residual = second_numerics->ComputeResidual(config);

      LinSysRes.AddBlock(iPoint, residual);

      if (implicit) Jacobian.AddBlock2Diag(iPoint, residual.jacobian_i);
    }
    END_SU2_OMP_FOR

  }

  /*--- Check if a verification solution is to be computed. ---*/

  if ( VerificationSolution ) {
    if ( VerificationSolution->IsManufacturedSolution() ) {

      /*--- Get the physical time. ---*/
      su2double time = 0.0;
      if (config->GetTime_Marching() != TIME_MARCHING::STEADY) time = config->GetPhysicalTime();

      /*--- Loop over points ---*/
      SU2_OMP_FOR_DYN(omp_chunk_size)
      for (iPoint = 0; iPoint < nPointDomain; iPoint++) {

        /*--- Get control volume size. ---*/
        su2double Volume = geometry->nodes->GetVolume(iPoint);

        /*--- Get the current point coordinates. ---*/
        const su2double *coor = geometry->nodes->GetCoord(iPoint);

        /*--- Get the MMS source term. ---*/
        vector<su2double> sourceMan(nVar,0.0);
        VerificationSolution->GetMMSSourceTerm(coor, time, sourceMan.data());

        /*--- Compute the residual for this control volume and subtract. ---*/
        for (iVar = 0; iVar < nVar; iVar++) {
          LinSysRes(iPoint,iVar) -= sourceMan[iVar]*Volume;
        }
      }
      END_SU2_OMP_FOR
    }
  }
  

  AD::EndNoSharedReading();
}

void CEulerSolver::Source_Template(CGeometry *geometry, CSolver **solver_container, CNumerics *numerics,
                                   CConfig *config, unsigned short iMesh) {

  /* This method should be used to call any new source terms for a particular problem*/
  /* This method calls the new child class in CNumerics, where the new source term should be implemented.  */

  /* Next we describe how to get access to some important quanties for this method */
  /* Access to all points in the current geometric mesh by saying: nPointDomain */
  /* Get the vector of conservative variables at some point iPoint = nodes->GetSolution(iPoint) */
  /* Get the volume (or area in 2D) associated with iPoint = nodes->GetVolume(iPoint) */
  /* Get the vector of geometric coordinates of point iPoint = nodes->GetCoord(iPoint) */

}

void CEulerSolver::SetMax_Eigenvalue(CGeometry *geometry, const CConfig *config) {

  /*--- Define an object to compute the speed of sound. ---*/
  struct SoundSpeed {
    FORCEINLINE su2double operator() (const CEulerVariable& nodes, unsigned long iPoint, unsigned long jPoint) const {
      return 0.5 * (nodes.GetSoundSpeed(iPoint) + nodes.GetSoundSpeed(jPoint));
    }

    FORCEINLINE su2double operator() (const CEulerVariable& nodes, unsigned long iPoint) const {
      return nodes.GetSoundSpeed(iPoint);
    }

  } soundSpeed;

  /*--- Instantiate generic implementation. ---*/

  SetMax_Eigenvalue_impl(soundSpeed, geometry, config);

}

void CEulerSolver::SetUndivided_Laplacian(CGeometry *geometry, const CConfig *config) {

  /*--- Loop domain points. ---*/

  SU2_OMP_FOR_DYN(omp_chunk_size)
  for (unsigned long iPoint = 0; iPoint < nPointDomain; ++iPoint) {

    const bool boundary_i = geometry->nodes->GetPhysicalBoundary(iPoint);
    const su2double Pressure_i = nodes->GetPressure(iPoint);

    /*--- Initialize. ---*/
    for (unsigned short iVar = 0; iVar < nVar; iVar++)
      nodes->SetUnd_Lapl(iPoint, iVar, 0.0);

    /*--- Loop over the neighbors of point i. ---*/
    for (auto jPoint : geometry->nodes->GetPoints(iPoint)) {

      bool boundary_j = geometry->nodes->GetPhysicalBoundary(jPoint);

      /*--- If iPoint is boundary it only takes contributions from other boundary points. ---*/
      if (boundary_i && !boundary_j) continue;

      /*--- Add solution differences, with correction for compressible flows which use the enthalpy. ---*/

      for (unsigned short iVar = 0; iVar < nVar; iVar++)
        nodes->AddUnd_Lapl(iPoint, iVar, nodes->GetSolution(jPoint,iVar)-nodes->GetSolution(iPoint,iVar));

      su2double Pressure_j = nodes->GetPressure(jPoint);
      nodes->AddUnd_Lapl(iPoint, nVar-1, Pressure_j-Pressure_i);
    }
  }
  END_SU2_OMP_FOR

  /*--- Correct the Laplacian across any periodic boundaries. ---*/

  for (unsigned short iPeriodic = 1; iPeriodic <= config->GetnMarker_Periodic()/2; iPeriodic++) {
    InitiatePeriodicComms(geometry, config, iPeriodic, PERIODIC_LAPLACIAN);
    CompletePeriodicComms(geometry, config, iPeriodic, PERIODIC_LAPLACIAN);
  }

  /*--- MPI parallelization ---*/

  InitiateComms(geometry, config, UNDIVIDED_LAPLACIAN);
  CompleteComms(geometry, config, UNDIVIDED_LAPLACIAN);

}

void CEulerSolver::SetCentered_Dissipation_Sensor(CGeometry *geometry, const CConfig *config) {

  /*--- Define an object for the sensor variable, pressure. ---*/
  struct SensVar {
    FORCEINLINE su2double operator() (const CEulerVariable& nodes, unsigned long iPoint) const {
      return nodes.GetPressure(iPoint);
    }
  } sensVar;

  /*--- Instantiate generic implementation. ---*/
  SetCentered_Dissipation_Sensor_impl(sensVar, geometry, config);
}

void CEulerSolver::SetUpwind_Ducros_Sensor(CGeometry *geometry, CConfig *config){

  SU2_OMP_FOR_STAT(omp_chunk_size)
  for (unsigned long iPoint = 0; iPoint < geometry->GetnPoint(); iPoint++) {

    /*---- Ducros sensor for iPoint and its neighbor points to avoid lower dissipation near shocks. ---*/

    su2double Ducros_i = 0.0;
    const auto nNeigh = geometry->nodes->GetnPoint(iPoint);

    for (unsigned short iNeigh = 0; iNeigh <= nNeigh; iNeigh++) {

      auto jPoint = iPoint; // when iNeigh == nNeigh
      if (iNeigh < nNeigh) jPoint = geometry->nodes->GetPoint(iPoint, iNeigh);

      /*---- Dilatation for jPoint ---*/

      su2double uixi=0.0;
      for(unsigned short iDim = 0; iDim < nDim; iDim++){
        uixi += nodes->GetGradient_Primitive(jPoint,iDim+1, iDim);
      }

      /*--- Compute norm of vorticity ---*/

      const su2double* Vorticity = nodes->GetVorticity(jPoint);
      su2double Omega = 0.0;
      for (unsigned short iDim = 0; iDim < nDim; iDim++) {
        Omega += pow(Vorticity[iDim], 2);
      }
      Omega = sqrt(Omega);

      su2double Ducros_j = 0.0;

      if (config->GetKind_RoeLowDiss() == FD_DUCROS) {
        Ducros_j = -uixi / (fabs(uixi) + Omega + 1e-20);
      }
      else if (config->GetKind_RoeLowDiss() == NTS_DUCROS) {
        Ducros_j = pow(uixi,2.0) /(pow(uixi,2.0)+ pow(Omega,2.0) + 1e-20);
      }
      Ducros_i = max(Ducros_i, Ducros_j);
    }

    nodes->SetSensor(iPoint, Ducros_i);
  }
  END_SU2_OMP_FOR

  InitiateComms(geometry, config, SENSOR);
  CompleteComms(geometry, config, SENSOR);

}

void CEulerSolver::ExplicitRK_Iteration(CGeometry *geometry, CSolver **solver_container,
                                        CConfig *config, unsigned short iRKStep) {

  Explicit_Iteration<RUNGE_KUTTA_EXPLICIT>(geometry, solver_container, config, iRKStep);
}

void CEulerSolver::ClassicalRK4_Iteration(CGeometry *geometry, CSolver **solver_container,
                                        CConfig *config, unsigned short iRKStep) {

  Explicit_Iteration<CLASSICAL_RK4_EXPLICIT>(geometry, solver_container, config, iRKStep);
}

void CEulerSolver::ExplicitEuler_Iteration(CGeometry *geometry, CSolver **solver_container, CConfig *config) {

  Explicit_Iteration<EULER_EXPLICIT>(geometry, solver_container, config, 0);
}

void CEulerSolver::PrepareImplicitIteration(CGeometry *geometry, CSolver**, CConfig *config) {

  struct LowMachPrec {
    const CEulerSolver* solver;
    const bool active;
    su2activematrix matrix;

    LowMachPrec(const CEulerSolver* s, bool a, unsigned short nVar) : solver(s), active(a) {
      if (active) matrix.resize(nVar,nVar);
    }

    FORCEINLINE const su2activematrix& operator() (const CConfig* config, unsigned long iPoint, su2double delta) {
      solver->SetPreconditioner(config, iPoint, delta, matrix);
      return matrix;
    }

  } precond(this, config->Low_Mach_Preconditioning() || (config->GetKind_Upwind_Flow() == UPWIND::TURKEL), nVar);

  PrepareImplicitIteration_impl(precond, geometry, config);
}

void CEulerSolver::CompleteImplicitIteration(CGeometry *geometry, CSolver**, CConfig *config) {

  CompleteImplicitIteration_impl<true>(geometry, config);
}

void CEulerSolver::SetPreconditioner(const CConfig *config, unsigned long iPoint,
                                     su2double delta, su2activematrix& preconditioner) const {

  unsigned short iDim, jDim, iVar, jVar;
  su2double local_Mach, rho, enthalpy, soundspeed, sq_vel;
  su2double *U_i = nullptr;
  su2double Beta_max = config->GetmaxTurkelBeta();
  su2double Mach_infty2, Mach_lim2, aux, parameter;

  /*--- Variables to calculate the preconditioner parameter Beta ---*/
  local_Mach = sqrt(nodes->GetVelocity2(iPoint))/nodes->GetSoundSpeed(iPoint);

  /*--- Weiss and Smith Preconditioning---*/
  Mach_infty2 = pow(config->GetMach(),2.0);
  Mach_lim2 = pow(0.00001,2.0);
  aux = max(pow(local_Mach,2.0),Mach_lim2);
  parameter = min(1.0, max(aux,Beta_max*Mach_infty2));

  U_i = nodes->GetSolution(iPoint);

  rho = U_i[0];
  enthalpy = nodes->GetEnthalpy(iPoint);
  soundspeed = nodes->GetSoundSpeed(iPoint);
  sq_vel = nodes->GetVelocity2(iPoint);

  /*---Calculating the inverse of the preconditioning matrix that multiplies the time derivative  */
  preconditioner[0][0] = 0.5*sq_vel;
  preconditioner[0][nVar-1] = 1.0;
  for (iDim = 0; iDim < nDim; iDim ++)
    preconditioner[0][1+iDim] = -1.0*U_i[iDim+1]/rho;

  for (iDim = 0; iDim < nDim; iDim ++) {
    preconditioner[iDim+1][0] = 0.5*sq_vel*U_i[iDim+1]/rho;
    preconditioner[iDim+1][nVar-1] = U_i[iDim+1]/rho;
    for (jDim = 0; jDim < nDim; jDim ++) {
      preconditioner[iDim+1][1+jDim] = -1.0*U_i[jDim+1]/rho*U_i[iDim+1]/rho;
    }
  }

  preconditioner[nVar-1][0] = 0.5*sq_vel*enthalpy;
  preconditioner[nVar-1][nVar-1] = enthalpy;
  for (iDim = 0; iDim < nDim; iDim ++)
    preconditioner[nVar-1][1+iDim] = -1.0*U_i[iDim+1]/rho*enthalpy;


  for (iVar = 0; iVar < nVar; iVar ++ ) {
    for (jVar = 0; jVar < nVar; jVar ++ ) {
      preconditioner[iVar][jVar] = (parameter - 1.0) * ((Gamma-1.0)/(soundspeed*soundspeed))*preconditioner[iVar][jVar];
      if (iVar == jVar)
        preconditioner[iVar][iVar] += 1.0;

      preconditioner[iVar][jVar] *= delta;
    }
  }

}

void CEulerSolver::GetPower_Properties(CGeometry *geometry, CConfig *config, unsigned short iMesh, bool Output) {

  unsigned short iDim, iMarker, jMarker;
  unsigned long iVertex, iPoint;
  su2double  *V_inlet = nullptr, *V_outlet = nullptr, Pressure, Temperature, Velocity[3], Vn,
  Velocity2, Density, Area, SoundSpeed, TotalPressure, Vel_Infty2, RamDrag,
  TotalTemperature, VelocityJet,
  Vel_Infty, MaxPressure, MinPressure, MFR, InfVel2;
  su2double DeltaPressure = 0.0, DeltaThrust = 0.0, DeltaTorque = 0.0;
  unsigned short iMarker_Inlet, iMarker_Outlet, nMarker_Inlet, nMarker_Outlet;
  string Inlet_TagBound, Outlet_TagBound;
  su2double DeltaPress = 0.0, DeltaTemp = 0.0, TotalPressRatio = 0.0, TotalTempRatio = 0.0, StaticPressRatio = 0.0, StaticTempRatio = 0.0,
  NetThrust = 0.0, GrossThrust = 0.0, Power = 0.0, MassFlow = 0.0, Mach = 0.0, Force = 0.0;
  bool ReverseFlow, Engine = false, Pair = true;
  su2double Vector[MAXNDIM] = {0.0};

  su2double Gas_Constant = config->GetGas_ConstantND();
  su2double Cp = Gas_Constant*Gamma / (Gamma-1.0);
  su2double Alpha = config->GetAoA()*PI_NUMBER/180.0;
  su2double Beta = config->GetAoS()*PI_NUMBER/180.0;
  bool write_heads = ((((config->GetInnerIter() % (config->GetScreen_Wrt_Freq(2)*40)) == 0) && (config->GetInnerIter()!= 0)) || (config->GetInnerIter() == 1));
  bool Evaluate_BC = ((((config->GetInnerIter() % (config->GetScreen_Wrt_Freq(2)*40)) == 0)) || (config->GetInnerIter() == 1) || (config->GetDiscrete_Adjoint()));

  if ((config->GetnMarker_EngineInflow() != 0) || (config->GetnMarker_EngineExhaust() != 0)) Engine = true;
  if ((config->GetnMarker_ActDiskInlet() != 0) || (config->GetnMarker_ActDiskOutlet() != 0)) Engine = false;
  if ((config->GetnMarker_EngineInflow()) != (config->GetnMarker_EngineExhaust())) Pair = false;

  if (Engine) { nMarker_Inlet  = config->GetnMarker_EngineInflow(); nMarker_Outlet = config->GetnMarker_EngineExhaust(); }
  else  { nMarker_Inlet = config->GetnMarker_ActDiskInlet(); nMarker_Outlet  = config->GetnMarker_ActDiskOutlet(); }

  /*--- Evaluate the MPI for the actuator disk IO ---*/

  if (Evaluate_BC) {

    auto *Inlet_MassFlow         = new su2double [config->GetnMarker_All()]();
    auto *Inlet_ReverseMassFlow  = new su2double [config->GetnMarker_All()]();
    auto *Inlet_Pressure         = new su2double [config->GetnMarker_All()]();
    auto *Inlet_Mach             = new su2double [config->GetnMarker_All()]();
    auto *Inlet_MaxPressure      = new su2double [config->GetnMarker_All()]();
    auto *Inlet_MinPressure      = new su2double [config->GetnMarker_All()]();
    auto *Inlet_TotalPressure    = new su2double [config->GetnMarker_All()]();
    auto *Inlet_Temperature      = new su2double [config->GetnMarker_All()]();
    auto *Inlet_TotalTemperature = new su2double [config->GetnMarker_All()]();
    auto *Inlet_Area             = new su2double [config->GetnMarker_All()]();
    auto *Inlet_RamDrag          = new su2double [config->GetnMarker_All()]();
    auto *Inlet_Force            = new su2double [config->GetnMarker_All()]();
    auto *Inlet_Power            = new su2double [config->GetnMarker_All()]();
    auto *Inlet_XCG              = new su2double [config->GetnMarker_All()]();
    auto *Inlet_YCG              = new su2double [config->GetnMarker_All()]();
    auto *Inlet_ZCG              = new su2double [config->GetnMarker_All()]();

    auto *Outlet_MassFlow         = new su2double [config->GetnMarker_All()]();
    auto *Outlet_Pressure         = new su2double [config->GetnMarker_All()]();
    auto *Outlet_TotalPressure    = new su2double [config->GetnMarker_All()]();
    auto *Outlet_Temperature      = new su2double [config->GetnMarker_All()]();
    auto *Outlet_TotalTemperature = new su2double [config->GetnMarker_All()]();
    auto *Outlet_Area             = new su2double [config->GetnMarker_All()]();
    auto *Outlet_GrossThrust      = new su2double [config->GetnMarker_All()]();
    auto *Outlet_Force            = new su2double [config->GetnMarker_All()]();
    auto *Outlet_Power            = new su2double [config->GetnMarker_All()]();

    auto *Outlet_DeltaP           = new su2double [config->GetnMarker_All()]();
    auto *Outlet_Thrust           = new su2double [config->GetnMarker_All()]();
    auto *Outlet_Torque           = new su2double [config->GetnMarker_All()]();

    /*--- Comute MassFlow, average temp, press, etc. ---*/

    for (iMarker = 0; iMarker < config->GetnMarker_All(); iMarker++) {

      MinPressure = +1E10; MaxPressure = -1E10;

      if ((config->GetMarker_All_KindBC(iMarker) == ACTDISK_INLET) ||
          (config->GetMarker_All_KindBC(iMarker) == ENGINE_INFLOW)) {

        for (iVertex = 0; iVertex < geometry->nVertex[iMarker]; iVertex++) {

          iPoint = geometry->vertex[iMarker][iVertex]->GetNode();

          if (geometry->nodes->GetDomain(iPoint)) {

            V_inlet = nodes->GetPrimitive(iPoint);

            geometry->vertex[iMarker][iVertex]->GetNormal(Vector);

            Temperature = V_inlet[0];
            Pressure = V_inlet[nDim+1];

            Density = V_inlet[nDim+2];
            SoundSpeed = sqrt(Gamma*Pressure/Density);

            Velocity2 = 0.0; MassFlow = 0.0; Vel_Infty2 =0.0;
            for (iDim = 0; iDim < nDim; iDim++) {
              Velocity[iDim] = V_inlet[iDim+1];
              Velocity2 += Velocity[iDim]*Velocity[iDim];
              Vel_Infty2 += GetVelocity_Inf(iDim)*GetVelocity_Inf(iDim);
              MassFlow -= Vector[iDim]*Velocity[iDim]*Density;
            }

            Area = GeometryToolbox::Norm(nDim, Vector);
            Vn = 0.0; ReverseFlow = false;
            for (iDim = 0; iDim < nDim; iDim++) {  Vn -= Velocity[iDim]*Vector[iDim]/Area; }
            if (Vn < 0.0) { ReverseFlow = true; }

            Vel_Infty = sqrt (Vel_Infty2);
            Mach = sqrt(Velocity2)/SoundSpeed;
            TotalPressure = Pressure * pow( 1.0 + Mach * Mach * 0.5 * (Gamma - 1.0), Gamma    / (Gamma - 1.0));
            TotalTemperature = Temperature * (1.0 + Mach * Mach * 0.5 * (Gamma - 1.0));
            MinPressure = min(MinPressure, TotalPressure);
            MaxPressure = max(MaxPressure, TotalPressure);

            RamDrag = MassFlow * Vel_Infty;

            Inlet_MassFlow[iMarker]         += MassFlow;
            Inlet_Pressure[iMarker]         += Pressure*MassFlow;
            Inlet_Mach[iMarker]             += Mach*MassFlow;
            Inlet_MinPressure[iMarker]       = min (MinPressure, Inlet_MinPressure[iMarker]);
            Inlet_MaxPressure[iMarker]       = max(MaxPressure, Inlet_MaxPressure[iMarker]);
            Inlet_TotalPressure[iMarker]    += TotalPressure*MassFlow;
            Inlet_Temperature[iMarker]      += Temperature*MassFlow;
            Inlet_TotalTemperature[iMarker] += TotalTemperature*MassFlow;
            Inlet_Area[iMarker]             += Area;
            Inlet_RamDrag[iMarker]          += RamDrag;
            Inlet_Power[iMarker] += MassFlow*Cp*TotalTemperature;
            if (ReverseFlow) Inlet_ReverseMassFlow[iMarker]  += MassFlow;

            su2double Inlet_ForceX = -(Pressure - Pressure_Inf)*Vector[0] + MassFlow*Velocity[0];
            su2double Inlet_ForceY = -(Pressure - Pressure_Inf)*Vector[1] + MassFlow*Velocity[1];
            su2double Inlet_ForceZ = 0.0;
            if (nDim == 3) Inlet_ForceZ = -(Pressure - Pressure_Inf)*Vector[2] + MassFlow*Velocity[2];
            Inlet_Force[iMarker] +=  Inlet_ForceX*cos(Alpha)*cos(Beta) + Inlet_ForceY*sin(Beta) +Inlet_ForceZ*sin(Alpha)*cos(Beta);

            Inlet_XCG[iMarker] += geometry->nodes->GetCoord(iPoint, 0)*Area;
            Inlet_YCG[iMarker] += geometry->nodes->GetCoord(iPoint, 1)*Area;
            if (nDim == 3) Inlet_ZCG[iMarker] += geometry->nodes->GetCoord(iPoint, 2)*Area;

          }
        }

      }

      if ((config->GetMarker_All_KindBC(iMarker) == ACTDISK_OUTLET) ||
          (config->GetMarker_All_KindBC(iMarker) == ENGINE_EXHAUST)) {

        for (iVertex = 0; iVertex < geometry->nVertex[iMarker]; iVertex++) {

          iPoint = geometry->vertex[iMarker][iVertex]->GetNode();

          if (geometry->nodes->GetDomain(iPoint)) {

            V_outlet = nodes->GetPrimitive(iPoint);

            geometry->vertex[iMarker][iVertex]->GetNormal(Vector);

            Temperature = V_outlet[0];
            Pressure = V_outlet[nDim+1];

            Density = V_outlet[nDim+2];
            SoundSpeed  = sqrt(Gamma*Pressure/Density);

            Velocity2 = 0.0; MassFlow = 0.0; Vel_Infty2 = 0.0;
            for (iDim = 0; iDim < nDim; iDim++) {
              Velocity[iDim] = V_outlet[iDim+1];
              Velocity2 += Velocity[iDim]*Velocity[iDim];
              Vel_Infty2 += GetVelocity_Inf(iDim)*GetVelocity_Inf(iDim);
              MassFlow += Vector[iDim]*Velocity[iDim]*Density;
            }

            Vel_Infty = sqrt (Vel_Infty2);
            Area = GeometryToolbox::Norm(nDim, Vector);
            Mach = sqrt(Velocity2)/SoundSpeed;
            TotalPressure = Pressure * pow( 1.0 + Mach * Mach * 0.5 * (Gamma - 1.0), Gamma / (Gamma - 1.0));
            TotalTemperature = Temperature * (1.0 + Mach * Mach * 0.5 * (Gamma - 1.0));
            VelocityJet = sqrt(Velocity2) ;
            DeltaPressure = ActDisk_DeltaP_r[iMarker][iVertex];
            DeltaThrust = ActDisk_Thrust_r[iMarker][iVertex];
            DeltaTorque = ActDisk_Torque_r[iMarker][iVertex];

            GrossThrust = MassFlow * VelocityJet;

            Outlet_MassFlow[iMarker] += MassFlow;
            Outlet_Pressure[iMarker] += Pressure*MassFlow;
            Outlet_TotalPressure[iMarker] += TotalPressure*MassFlow;
            Outlet_Temperature[iMarker] += Temperature*MassFlow;
            Outlet_TotalTemperature[iMarker] += TotalTemperature*MassFlow;
            Outlet_Area[iMarker] += Area;
            Outlet_GrossThrust[iMarker] += GrossThrust;
            Outlet_Power[iMarker] += MassFlow*Cp*TotalTemperature;
            Outlet_DeltaP[iMarker] += DeltaPressure * Area;
            Outlet_Thrust[iMarker] += DeltaThrust * Area;
            Outlet_Torque[iMarker] += DeltaTorque * Area;

            su2double Outlet_ForceX = -(Pressure - Pressure_Inf)*Vector[0] -MassFlow*Velocity[0];
            su2double Outlet_ForceY = -(Pressure - Pressure_Inf)*Vector[1] -MassFlow*Velocity[1];
            su2double Outlet_ForceZ = 0.0;
            if (nDim == 3) Outlet_ForceZ = -(Pressure - Pressure_Inf)*Vector[2] -MassFlow*Velocity[2];

            if (nDim == 2) Outlet_Force[iMarker] +=  Outlet_ForceX*cos(Alpha) + Outlet_ForceY*sin(Alpha);
            if (nDim == 3) Outlet_Force[iMarker] +=  Outlet_ForceX*cos(Alpha)*cos(Beta) + Outlet_ForceY*sin(Beta) + Outlet_ForceZ*sin(Alpha)*cos(Beta);

          }
        }

      }

    }

    /*--- Copy to the appropriate structure ---*/

    auto *Inlet_MassFlow_Local             = new su2double [nMarker_Inlet]();
    auto *Inlet_ReverseMassFlow_Local      = new su2double [nMarker_Inlet]();
    auto *Inlet_Temperature_Local          = new su2double [nMarker_Inlet]();
    auto *Inlet_TotalTemperature_Local     = new su2double [nMarker_Inlet]();
    auto *Inlet_Pressure_Local             = new su2double [nMarker_Inlet]();
    auto *Inlet_Mach_Local                 = new su2double [nMarker_Inlet]();
    auto *Inlet_MinPressure_Local          = new su2double [nMarker_Inlet]();
    auto *Inlet_MaxPressure_Local          = new su2double [nMarker_Inlet]();
    auto *Inlet_Power_Local                = new su2double [nMarker_Inlet]();
    auto *Inlet_TotalPressure_Local        = new su2double [nMarker_Inlet]();
    auto *Inlet_RamDrag_Local              = new su2double [nMarker_Inlet]();
    auto *Inlet_Force_Local                = new su2double [nMarker_Inlet]();
    auto *Inlet_Area_Local                 = new su2double [nMarker_Inlet]();
    auto *Inlet_XCG_Local                  = new su2double [nMarker_Inlet]();
    auto *Inlet_YCG_Local                  = new su2double [nMarker_Inlet]();
    auto *Inlet_ZCG_Local                  = new su2double [nMarker_Inlet]();

    auto *Inlet_MassFlow_Total             = new su2double [nMarker_Inlet]();
    auto *Inlet_ReverseMassFlow_Total      = new su2double [nMarker_Inlet]();
    auto *Inlet_Pressure_Total             = new su2double [nMarker_Inlet]();
    auto *Inlet_Mach_Total                 = new su2double [nMarker_Inlet]();
    auto *Inlet_MinPressure_Total          = new su2double [nMarker_Inlet]();
    auto *Inlet_MaxPressure_Total          = new su2double [nMarker_Inlet]();
    auto *Inlet_Power_Total                = new su2double [nMarker_Inlet]();
    auto *Inlet_TotalPressure_Total        = new su2double [nMarker_Inlet]();
    auto *Inlet_Temperature_Total          = new su2double [nMarker_Inlet]();
    auto *Inlet_TotalTemperature_Total     = new su2double [nMarker_Inlet]();
    auto *Inlet_RamDrag_Total              = new su2double [nMarker_Inlet]();
    auto *Inlet_Force_Total                = new su2double [nMarker_Inlet]();
    auto *Inlet_Area_Total                 = new su2double [nMarker_Inlet]();
    auto *Inlet_XCG_Total                  = new su2double [nMarker_Inlet]();
    auto *Inlet_YCG_Total                  = new su2double [nMarker_Inlet]();
    auto *Inlet_ZCG_Total                  = new su2double [nMarker_Inlet]();

    auto *Outlet_MassFlow_Local            = new su2double [nMarker_Outlet]();
    auto *Outlet_Pressure_Local            = new su2double [nMarker_Outlet]();
    auto *Outlet_TotalPressure_Local       = new su2double [nMarker_Outlet]();
    auto *Outlet_Temperature_Local         = new su2double [nMarker_Outlet]();
    auto *Outlet_TotalTemperature_Local    = new su2double [nMarker_Outlet]();
    auto *Outlet_GrossThrust_Local         = new su2double [nMarker_Outlet]();
    auto *Outlet_Force_Local               = new su2double [nMarker_Outlet]();
    auto *Outlet_Power_Local               = new su2double [nMarker_Outlet]();
    auto *Outlet_Area_Local                = new su2double [nMarker_Outlet]();
    auto *Outlet_DeltaP_Local              = new su2double [nMarker_Outlet]();
    auto *Outlet_Thrust_Local              = new su2double [nMarker_Outlet]();
    auto *Outlet_Torque_Local              = new su2double [nMarker_Outlet]();

    auto *Outlet_MassFlow_Total            = new su2double [nMarker_Outlet]();
    auto *Outlet_Pressure_Total            = new su2double [nMarker_Outlet]();
    auto *Outlet_TotalPressure_Total       = new su2double [nMarker_Outlet]();
    auto *Outlet_Temperature_Total         = new su2double [nMarker_Outlet]();
    auto *Outlet_TotalTemperature_Total    = new su2double [nMarker_Outlet]();
    auto *Outlet_GrossThrust_Total         = new su2double [nMarker_Outlet]();
    auto *Outlet_Force_Total               = new su2double [nMarker_Outlet]();
    auto *Outlet_Power_Total               = new su2double [nMarker_Outlet]();
    auto *Outlet_Area_Total                = new su2double [nMarker_Outlet]();
    auto *Outlet_DeltaP_Total              = new su2double [nMarker_Outlet]();
    auto *Outlet_Thrust_Total              = new su2double [nMarker_Outlet]();
    auto *Outlet_Torque_Total              = new su2double [nMarker_Outlet]();

    /*--- Copy the values to the local array for MPI ---*/

    for (iMarker = 0; iMarker < config->GetnMarker_All(); iMarker++) {

      if ((config->GetMarker_All_KindBC(iMarker) == ACTDISK_INLET) ||  (config->GetMarker_All_KindBC(iMarker) == ENGINE_INFLOW)) {
        for (iMarker_Inlet = 0; iMarker_Inlet < nMarker_Inlet; iMarker_Inlet++) {

          if (config->GetMarker_All_KindBC(iMarker) == ACTDISK_INLET) Inlet_TagBound = config->GetMarker_ActDiskInlet_TagBound(iMarker_Inlet);
          if (config->GetMarker_All_KindBC(iMarker) == ENGINE_INFLOW) Inlet_TagBound = config->GetMarker_EngineInflow_TagBound(iMarker_Inlet);

          if (config->GetMarker_All_TagBound(iMarker) == Inlet_TagBound) {
            Inlet_MassFlow_Local[iMarker_Inlet]             += Inlet_MassFlow[iMarker];
            Inlet_ReverseMassFlow_Local[iMarker_Inlet]      += Inlet_ReverseMassFlow[iMarker];
            Inlet_Pressure_Local[iMarker_Inlet]             += Inlet_Pressure[iMarker];
            Inlet_Mach_Local[iMarker_Inlet]                 += Inlet_Mach[iMarker];
            Inlet_MinPressure_Local[iMarker_Inlet]          += Inlet_MinPressure[iMarker];
            Inlet_MaxPressure_Local[iMarker_Inlet]          += Inlet_MaxPressure[iMarker];
            Inlet_TotalPressure_Local[iMarker_Inlet]        += Inlet_TotalPressure[iMarker];
            Inlet_Temperature_Local[iMarker_Inlet]          += Inlet_Temperature[iMarker];
            Inlet_TotalTemperature_Local[iMarker_Inlet]     += Inlet_TotalTemperature[iMarker];
            Inlet_RamDrag_Local[iMarker_Inlet]              += Inlet_RamDrag[iMarker];
            Inlet_Force_Local[iMarker_Inlet]                += Inlet_Force[iMarker];
            Inlet_Power_Local[iMarker_Inlet]                += Inlet_Power[iMarker];
            Inlet_Area_Local[iMarker_Inlet]                 += Inlet_Area[iMarker];
            Inlet_XCG_Local[iMarker_Inlet]                  += Inlet_XCG[iMarker];
            Inlet_YCG_Local[iMarker_Inlet]                  += Inlet_YCG[iMarker];
            if (nDim == 3) Inlet_ZCG_Local[iMarker_Inlet]   += Inlet_ZCG[iMarker];
          }

        }
      }

      if ((config->GetMarker_All_KindBC(iMarker) == ACTDISK_OUTLET) || (config->GetMarker_All_KindBC(iMarker) == ENGINE_EXHAUST)) {
        for (iMarker_Outlet= 0; iMarker_Outlet < nMarker_Outlet; iMarker_Outlet++) {

          if (config->GetMarker_All_KindBC(iMarker) == ACTDISK_OUTLET) Outlet_TagBound = config->GetMarker_ActDiskOutlet_TagBound(iMarker_Outlet);
          if (config->GetMarker_All_KindBC(iMarker) == ENGINE_EXHAUST) Outlet_TagBound = config->GetMarker_EngineExhaust_TagBound(iMarker_Outlet);

          if (config->GetMarker_All_TagBound(iMarker) == Outlet_TagBound) {
            Outlet_MassFlow_Local[iMarker_Outlet]               += Outlet_MassFlow[iMarker];
            Outlet_Pressure_Local[iMarker_Outlet]               += Outlet_Pressure[iMarker];
            Outlet_TotalPressure_Local[iMarker_Outlet]          += Outlet_TotalPressure[iMarker];
            Outlet_Temperature_Local[iMarker_Outlet]            += Outlet_Temperature[iMarker];
            Outlet_TotalTemperature_Local[iMarker_Outlet]       += Outlet_TotalTemperature[iMarker];
            Outlet_GrossThrust_Local[iMarker_Outlet]            += Outlet_GrossThrust[iMarker];
            Outlet_Force_Local[iMarker_Outlet]                  += Outlet_Force[iMarker];
            Outlet_Power_Local[iMarker_Outlet]                  += Outlet_Power[iMarker];
            Outlet_Area_Local[iMarker_Outlet]                   += Outlet_Area[iMarker];
            Outlet_DeltaP_Local[iMarker_Outlet]                 += Outlet_DeltaP[iMarker];
            Outlet_Thrust_Local[iMarker_Outlet]                 += Outlet_Thrust[iMarker];
            Outlet_Torque_Local[iMarker_Outlet]                 += Outlet_Torque[iMarker];
          }

        }
      }

    }

    /*--- Correct the min max values for the MPI ---*/

    bool ActDisk  = false;
    for (iMarker = 0; iMarker < config->GetnMarker_All(); iMarker++) {
      if ((config->GetMarker_All_KindBC(iMarker) == ACTDISK_INLET) ||
          (config->GetMarker_All_KindBC(iMarker) == ENGINE_INFLOW)) { ActDisk  = true; break; }
    }

    if (!ActDisk) {
      for (iMarker_Inlet = 0; iMarker_Inlet < nMarker_Inlet; iMarker_Inlet++) {
        Inlet_MinPressure_Local[iMarker_Inlet]      =  1E10;
        Inlet_MaxPressure_Local[iMarker_Inlet]      = -1E10;
      }
    }

    /*--- All the ranks to compute the total value ---*/

    SU2_MPI::Allreduce(Inlet_MassFlow_Local, Inlet_MassFlow_Total, nMarker_Inlet, MPI_DOUBLE, MPI_SUM, SU2_MPI::GetComm());
    SU2_MPI::Allreduce(Inlet_ReverseMassFlow_Local, Inlet_ReverseMassFlow_Total, nMarker_Inlet, MPI_DOUBLE, MPI_SUM, SU2_MPI::GetComm());
    SU2_MPI::Allreduce(Inlet_Pressure_Local, Inlet_Pressure_Total, nMarker_Inlet, MPI_DOUBLE, MPI_SUM, SU2_MPI::GetComm());
    SU2_MPI::Allreduce(Inlet_Mach_Local, Inlet_Mach_Total, nMarker_Inlet, MPI_DOUBLE, MPI_SUM, SU2_MPI::GetComm());
    SU2_MPI::Allreduce(Inlet_MinPressure_Local, Inlet_MinPressure_Total, nMarker_Inlet, MPI_DOUBLE, MPI_MIN, SU2_MPI::GetComm());
    SU2_MPI::Allreduce(Inlet_MaxPressure_Local, Inlet_MaxPressure_Total, nMarker_Inlet, MPI_DOUBLE, MPI_MAX, SU2_MPI::GetComm());
    SU2_MPI::Allreduce(Inlet_TotalPressure_Local, Inlet_TotalPressure_Total, nMarker_Inlet, MPI_DOUBLE, MPI_SUM, SU2_MPI::GetComm());
    SU2_MPI::Allreduce(Inlet_Temperature_Local, Inlet_Temperature_Total, nMarker_Inlet, MPI_DOUBLE, MPI_SUM, SU2_MPI::GetComm());
    SU2_MPI::Allreduce(Inlet_TotalTemperature_Local, Inlet_TotalTemperature_Total, nMarker_Inlet, MPI_DOUBLE, MPI_SUM, SU2_MPI::GetComm());
    SU2_MPI::Allreduce(Inlet_RamDrag_Local, Inlet_RamDrag_Total, nMarker_Inlet, MPI_DOUBLE, MPI_SUM, SU2_MPI::GetComm());
    SU2_MPI::Allreduce(Inlet_Force_Local, Inlet_Force_Total, nMarker_Inlet, MPI_DOUBLE, MPI_SUM, SU2_MPI::GetComm());
    SU2_MPI::Allreduce(Inlet_Power_Local, Inlet_Power_Total, nMarker_Inlet, MPI_DOUBLE, MPI_SUM, SU2_MPI::GetComm());
    SU2_MPI::Allreduce(Inlet_Area_Local, Inlet_Area_Total, nMarker_Inlet, MPI_DOUBLE, MPI_SUM, SU2_MPI::GetComm());
    SU2_MPI::Allreduce(Inlet_XCG_Local, Inlet_XCG_Total, nMarker_Inlet, MPI_DOUBLE, MPI_SUM, SU2_MPI::GetComm());
    SU2_MPI::Allreduce(Inlet_YCG_Local, Inlet_YCG_Total, nMarker_Inlet, MPI_DOUBLE, MPI_SUM, SU2_MPI::GetComm());
    if (nDim == 3) SU2_MPI::Allreduce(Inlet_ZCG_Local, Inlet_ZCG_Total, nMarker_Inlet, MPI_DOUBLE, MPI_SUM, SU2_MPI::GetComm());

    SU2_MPI::Allreduce(Outlet_MassFlow_Local, Outlet_MassFlow_Total, nMarker_Outlet, MPI_DOUBLE, MPI_SUM, SU2_MPI::GetComm());
    SU2_MPI::Allreduce(Outlet_Pressure_Local, Outlet_Pressure_Total, nMarker_Outlet, MPI_DOUBLE, MPI_SUM, SU2_MPI::GetComm());
    SU2_MPI::Allreduce(Outlet_TotalPressure_Local, Outlet_TotalPressure_Total, nMarker_Outlet, MPI_DOUBLE, MPI_SUM, SU2_MPI::GetComm());
    SU2_MPI::Allreduce(Outlet_Temperature_Local, Outlet_Temperature_Total, nMarker_Outlet, MPI_DOUBLE, MPI_SUM, SU2_MPI::GetComm());
    SU2_MPI::Allreduce(Outlet_TotalTemperature_Local, Outlet_TotalTemperature_Total, nMarker_Outlet, MPI_DOUBLE, MPI_SUM, SU2_MPI::GetComm());
    SU2_MPI::Allreduce(Outlet_GrossThrust_Local, Outlet_GrossThrust_Total, nMarker_Outlet, MPI_DOUBLE, MPI_SUM, SU2_MPI::GetComm());
    SU2_MPI::Allreduce(Outlet_Force_Local, Outlet_Force_Total, nMarker_Outlet, MPI_DOUBLE, MPI_SUM, SU2_MPI::GetComm());
    SU2_MPI::Allreduce(Outlet_Power_Local, Outlet_Power_Total, nMarker_Outlet, MPI_DOUBLE, MPI_SUM, SU2_MPI::GetComm());
    SU2_MPI::Allreduce(Outlet_Area_Local, Outlet_Area_Total, nMarker_Outlet, MPI_DOUBLE, MPI_SUM, SU2_MPI::GetComm());
    SU2_MPI::Allreduce(Outlet_DeltaP_Local, Outlet_DeltaP_Total, nMarker_Outlet, MPI_DOUBLE, MPI_SUM, SU2_MPI::GetComm());
    SU2_MPI::Allreduce(Outlet_Thrust_Local, Outlet_Thrust_Total, nMarker_Outlet, MPI_DOUBLE, MPI_SUM, SU2_MPI::GetComm());
    SU2_MPI::Allreduce(Outlet_Torque_Local, Outlet_Torque_Total, nMarker_Outlet, MPI_DOUBLE, MPI_SUM, SU2_MPI::GetComm());

    /*--- Compute the value of the average surface temperature and pressure and
     set the value in the config structure for future use ---*/

    for (iMarker_Inlet = 0; iMarker_Inlet < nMarker_Inlet; iMarker_Inlet++) {
      if (Inlet_Area_Total[iMarker_Inlet] != 0.0) {
        Inlet_Pressure_Total[iMarker_Inlet] /= Inlet_MassFlow_Total[iMarker_Inlet];
        Inlet_Mach_Total[iMarker_Inlet] /= Inlet_MassFlow_Total[iMarker_Inlet];
        Inlet_TotalPressure_Total[iMarker_Inlet] /= Inlet_MassFlow_Total[iMarker_Inlet];
        Inlet_Temperature_Total[iMarker_Inlet] /= Inlet_MassFlow_Total[iMarker_Inlet];
        Inlet_TotalTemperature_Total[iMarker_Inlet] /= Inlet_MassFlow_Total[iMarker_Inlet];
        Inlet_XCG_Total[iMarker_Inlet] /= Inlet_Area_Total[iMarker_Inlet];
        Inlet_YCG_Total[iMarker_Inlet] /= Inlet_Area_Total[iMarker_Inlet];
        if (nDim == 3) Inlet_ZCG_Total[iMarker_Inlet] /= Inlet_Area_Total[iMarker_Inlet];
      }
      else {
        Inlet_Pressure_Total[iMarker_Inlet] = 0.0;
        Inlet_Mach_Total[iMarker_Inlet] = 0.0;
        Inlet_TotalPressure_Total[iMarker_Inlet] = 0.0;
        Inlet_Temperature_Total[iMarker_Inlet] = 0.0;
        Inlet_TotalTemperature_Total[iMarker_Inlet] = 0.0;
        Inlet_XCG_Total[iMarker_Inlet] = 0.0;
        Inlet_YCG_Total[iMarker_Inlet] = 0.0;
        if (nDim == 3) Inlet_ZCG_Total[iMarker_Inlet] = 0.0;
      }

      if (iMesh == MESH_0) {

        if (Engine) {
          config->SetInflow_MassFlow(iMarker_Inlet, Inlet_MassFlow_Total[iMarker_Inlet]);
          config->SetInflow_ReverseMassFlow(iMarker_Inlet, Inlet_ReverseMassFlow_Total[iMarker_Inlet]);
          config->SetInflow_Pressure(iMarker_Inlet, Inlet_Pressure_Total[iMarker_Inlet]);
          config->SetInflow_TotalPressure(iMarker_Inlet, Inlet_TotalPressure_Total[iMarker_Inlet]);
          config->SetInflow_Temperature(iMarker_Inlet, Inlet_Temperature_Total[iMarker_Inlet]);
          config->SetInflow_TotalTemperature(iMarker_Inlet, Inlet_TotalTemperature_Total[iMarker_Inlet]);
          config->SetInflow_RamDrag(iMarker_Inlet, Inlet_RamDrag_Total[iMarker_Inlet]);
          config->SetInflow_Force(iMarker_Inlet, Inlet_Force_Total[iMarker_Inlet]);
          config->SetInflow_Power(iMarker_Inlet, Inlet_Power_Total[iMarker_Inlet]);
        }
        else {
          config->SetActDiskInlet_MassFlow(iMarker_Inlet, Inlet_MassFlow_Total[iMarker_Inlet]);
          config->SetActDiskInlet_ReverseMassFlow(iMarker_Inlet, Inlet_ReverseMassFlow_Total[iMarker_Inlet]);
          config->SetActDiskInlet_Pressure(iMarker_Inlet, Inlet_Pressure_Total[iMarker_Inlet]);
          config->SetActDiskInlet_TotalPressure(iMarker_Inlet, Inlet_TotalPressure_Total[iMarker_Inlet]);
          config->SetActDiskInlet_Temperature(iMarker_Inlet, Inlet_Temperature_Total[iMarker_Inlet]);
          config->SetActDiskInlet_TotalTemperature(iMarker_Inlet, Inlet_TotalTemperature_Total[iMarker_Inlet]);
          config->SetActDiskInlet_RamDrag(iMarker_Inlet, Inlet_RamDrag_Total[iMarker_Inlet]);
          config->SetActDiskInlet_Force(iMarker_Inlet, Inlet_Force_Total[iMarker_Inlet]);
          config->SetActDiskInlet_Power(iMarker_Inlet, Inlet_Power_Total[iMarker_Inlet]);
        }

      }

    }

    for (iMarker_Outlet = 0; iMarker_Outlet < nMarker_Outlet; iMarker_Outlet++) {
      if (Outlet_Area_Total[iMarker_Outlet] != 0.0) {
        Outlet_Pressure_Total[iMarker_Outlet] /= Outlet_MassFlow_Total[iMarker_Outlet];
        Outlet_TotalPressure_Total[iMarker_Outlet] /= Outlet_MassFlow_Total[iMarker_Outlet];
        Outlet_Temperature_Total[iMarker_Outlet] /= Outlet_MassFlow_Total[iMarker_Outlet];
        Outlet_TotalTemperature_Total[iMarker_Outlet] /= Outlet_MassFlow_Total[iMarker_Outlet];
      }
      else {
        Outlet_Pressure_Total[iMarker_Outlet] = 0.0;
        Outlet_TotalPressure_Total[iMarker_Outlet] = 0.0;
        Outlet_Temperature_Total[iMarker_Outlet] = 0.0;
        Outlet_TotalTemperature_Total[iMarker_Outlet] = 0.0;
      }

      if (iMesh == MESH_0) {

        if (Engine) {
          config->SetExhaust_MassFlow(iMarker_Outlet, Outlet_MassFlow_Total[iMarker_Outlet]);
          config->SetExhaust_Pressure(iMarker_Outlet, Outlet_Pressure_Total[iMarker_Outlet]);
          config->SetExhaust_TotalPressure(iMarker_Outlet, Outlet_TotalPressure_Total[iMarker_Outlet]);
          config->SetExhaust_Temperature(iMarker_Outlet, Outlet_Temperature_Total[iMarker_Outlet]);
          config->SetExhaust_TotalTemperature(iMarker_Outlet, Outlet_TotalTemperature_Total[iMarker_Outlet]);
          config->SetExhaust_GrossThrust(iMarker_Outlet, Outlet_GrossThrust_Total[iMarker_Outlet]);
          config->SetExhaust_Force(iMarker_Outlet, Outlet_Force_Total[iMarker_Outlet]);
          config->SetExhaust_Power(iMarker_Outlet, Outlet_Power_Total[iMarker_Outlet]);
        }
        else {
          config->SetActDiskOutlet_MassFlow(iMarker_Outlet, Outlet_MassFlow_Total[iMarker_Outlet]);
          config->SetActDiskOutlet_Pressure(iMarker_Outlet, Outlet_Pressure_Total[iMarker_Outlet]);
          config->SetActDiskOutlet_TotalPressure(iMarker_Outlet, Outlet_TotalPressure_Total[iMarker_Outlet]);
          config->SetActDiskOutlet_Temperature(iMarker_Outlet, Outlet_Temperature_Total[iMarker_Outlet]);
          config->SetActDiskOutlet_TotalTemperature(iMarker_Outlet, Outlet_TotalTemperature_Total[iMarker_Outlet]);
          config->SetActDiskOutlet_GrossThrust(iMarker_Outlet, Outlet_GrossThrust_Total[iMarker_Outlet]);
          config->SetActDiskOutlet_Force(iMarker_Outlet, Outlet_Force_Total[iMarker_Outlet]);
          config->SetActDiskOutlet_Power(iMarker_Outlet, Outlet_Power_Total[iMarker_Outlet]);
          config->SetActDiskOutlet_Thrust_BEM(iMarker_Outlet, Outlet_Thrust_Total[iMarker_Outlet]);
          config->SetActDiskOutlet_Torque_BEM(iMarker_Outlet, Outlet_Torque_Total[iMarker_Outlet]);
        }

      }

    }


    if (Pair) {

      /*--- Store delta pressure, temperature, thrust, and area ---*/

      for (iMarker_Inlet = 0; iMarker_Inlet < nMarker_Inlet; iMarker_Inlet++) {

        if (Engine) {
          Inlet_TagBound = config->GetMarker_EngineInflow_TagBound(iMarker_Inlet);
          jMarker = config->GetMarker_CfgFile_EngineExhaust(Inlet_TagBound);
          Outlet_TagBound = config->GetMarker_CfgFile_TagBound(jMarker);
        }
        else {
          Inlet_TagBound = config->GetMarker_ActDiskInlet_TagBound(iMarker_Inlet);
          jMarker = config->GetMarker_CfgFile_ActDiskOutlet(Inlet_TagBound);
          Outlet_TagBound = config->GetMarker_CfgFile_TagBound(jMarker);
        }


        su2double DeltaPress = 0.0, DeltaTemp = 0.0, NetThrust = 0.0, GrossThrust = 0.0, TotalPressRatio = 0.0, TotalTempRatio = 0.0, StaticPressRatio = 0.0, StaticTempRatio = 0.0;

        if (Engine) {
          DeltaPress   = config->GetExhaust_Pressure(Outlet_TagBound) - config->GetInflow_Pressure(Inlet_TagBound);
          DeltaTemp         = config->GetExhaust_Temperature(Outlet_TagBound) - config->GetInflow_Temperature(Inlet_TagBound);
          NetThrust    = config->GetExhaust_GrossThrust(Outlet_TagBound) - config->GetInflow_RamDrag(Inlet_TagBound);
          GrossThrust   = config->GetExhaust_GrossThrust(Outlet_TagBound);
          TotalPressRatio   = config->GetExhaust_TotalPressure(Outlet_TagBound)/config->GetInflow_TotalPressure(Inlet_TagBound);
          TotalTempRatio    = config->GetExhaust_TotalTemperature(Outlet_TagBound)/config->GetInflow_TotalTemperature(Inlet_TagBound);
          StaticPressRatio   = config->GetExhaust_Pressure(Outlet_TagBound)/config->GetInflow_Pressure(Inlet_TagBound);
          StaticTempRatio    = config->GetExhaust_Temperature(Outlet_TagBound)/config->GetInflow_Temperature(Inlet_TagBound);
          Force = config->GetInflow_Force(Inlet_TagBound) + config->GetExhaust_Force(Outlet_TagBound);
          Power = config->GetExhaust_Power(Outlet_TagBound) - config->GetInflow_Power(Inlet_TagBound);
        }
        else {
          DeltaPress   = config->GetActDiskOutlet_Pressure(Outlet_TagBound) - config->GetActDiskInlet_Pressure(Inlet_TagBound);
          DeltaTemp         = config->GetActDiskOutlet_Temperature(Outlet_TagBound) - config->GetActDiskInlet_Temperature(Inlet_TagBound);
          NetThrust    = config->GetActDiskOutlet_GrossThrust(Outlet_TagBound) - config->GetActDiskInlet_RamDrag(Inlet_TagBound);
          GrossThrust   = config->GetActDiskOutlet_GrossThrust(Outlet_TagBound);
          TotalPressRatio   = config->GetActDiskOutlet_TotalPressure(Outlet_TagBound)/config->GetActDiskInlet_TotalPressure(Inlet_TagBound);
          TotalTempRatio    = config->GetActDiskOutlet_TotalTemperature(Outlet_TagBound)/config->GetActDiskInlet_TotalTemperature(Inlet_TagBound);
          StaticPressRatio   = config->GetActDiskOutlet_Pressure(Outlet_TagBound)/config->GetActDiskInlet_Pressure(Inlet_TagBound);
          StaticTempRatio    = config->GetActDiskOutlet_Temperature(Outlet_TagBound)/config->GetActDiskInlet_Temperature(Inlet_TagBound);
          Force = config->GetActDiskInlet_Force(Inlet_TagBound) + config->GetActDiskOutlet_Force(Outlet_TagBound);
          Power =  config->GetActDiskOutlet_Power(Outlet_TagBound) - config->GetActDiskInlet_Power(Inlet_TagBound);
          MassFlow =  config->GetActDiskInlet_MassFlow(Inlet_TagBound);
        }

        Mach        = Inlet_Mach_Total[iMarker_Inlet];
        Area              = Inlet_Area_Total[iMarker_Inlet];

        if (Engine) {
          config->SetEngine_Mach(iMarker_Inlet, Mach);
          config->SetEngine_Force(iMarker_Inlet, Force);
          config->SetEngine_Power(iMarker_Inlet, Power);
          config->SetEngine_NetThrust(iMarker_Inlet, NetThrust);
          config->SetEngine_GrossThrust(iMarker_Inlet, GrossThrust);
          config->SetEngine_Area(iMarker_Inlet, Area);
        }
        else {
          config->SetActDisk_DeltaPress(iMarker_Inlet, DeltaPress);
          config->SetActDisk_DeltaTemp(iMarker_Inlet, DeltaTemp);
          config->SetActDisk_Mach(iMarker_Inlet, Mach);
          config->SetActDisk_Force(iMarker_Inlet, Force);
          config->SetActDisk_Power(iMarker_Inlet, Power);
          config->SetActDisk_MassFlow(iMarker_Inlet, MassFlow);
          config->SetActDisk_TotalPressRatio(iMarker_Inlet, TotalPressRatio);
          config->SetActDisk_TotalTempRatio(iMarker_Inlet, TotalTempRatio);
          config->SetActDisk_StaticPressRatio(iMarker_Inlet, StaticPressRatio);
          config->SetActDisk_StaticTempRatio(iMarker_Inlet, StaticTempRatio);
          config->SetActDisk_NetThrust(iMarker_Inlet, NetThrust);
          config->SetActDisk_GrossThrust(iMarker_Inlet, GrossThrust);
          config->SetActDisk_Area(iMarker_Inlet, Area);
        }

      }

      /*--- Screen output using the values already stored in the config container ---*/

      if ((rank == MASTER_NODE) && (iMesh == MESH_0) ) {

        cout.precision(5);
        cout.setf(ios::fixed, ios::floatfield);

        if (write_heads && Output && !config->GetDiscrete_Adjoint()) {
          if (Engine) cout << endl   << "---------------------------- Engine properties --------------------------" << endl;
          else cout << endl   << "------------------------ Actuator Disk properties -----------------------" << endl;
        }

        for (iMarker_Inlet = 0; iMarker_Inlet < nMarker_Inlet; iMarker_Inlet++) {

          if (Engine) {
            Inlet_TagBound = config->GetMarker_EngineInflow_TagBound(iMarker_Inlet);
            jMarker = config->GetMarker_CfgFile_EngineExhaust(Inlet_TagBound);
            Outlet_TagBound = config->GetMarker_CfgFile_TagBound(jMarker);
          }
          else {
            Inlet_TagBound = config->GetMarker_ActDiskInlet_TagBound(iMarker_Inlet);
            jMarker = config->GetMarker_CfgFile_ActDiskOutlet(Inlet_TagBound);
            Outlet_TagBound = config->GetMarker_CfgFile_TagBound(jMarker);
          }


          if (Engine) {
            NetThrust             =  config->GetEngine_NetThrust(iMarker_Inlet);
            GrossThrust   = config->GetEngine_GrossThrust(iMarker_Inlet);
            Power               = config->GetEngine_Power(iMarker_Inlet);
            Mach                  = config->GetEngine_Mach(iMarker_Inlet);
            Force               = config->GetEngine_Force(iMarker_Inlet);
          }
          else {
            DeltaPress      = config->GetActDisk_DeltaPress(iMarker_Inlet);
            DeltaTemp         = config->GetActDisk_DeltaTemp(iMarker_Inlet);
            TotalPressRatio       = config->GetActDisk_TotalPressRatio(iMarker_Inlet);
            TotalTempRatio        = config->GetActDisk_TotalTempRatio(iMarker_Inlet);
            StaticPressRatio      = config->GetActDisk_StaticPressRatio(iMarker_Inlet);
            StaticTempRatio           = config->GetActDisk_StaticTempRatio(iMarker_Inlet);
            NetThrust             =  config->GetActDisk_NetThrust(iMarker_Inlet);
            GrossThrust   = config->GetActDisk_GrossThrust(iMarker_Inlet);
            Power               = config->GetActDisk_Power(iMarker_Inlet);
            Mach                  = config->GetActDisk_Mach(iMarker_Inlet);
            Force               = config->GetActDisk_Force(iMarker_Inlet);
          }

          su2double Mach_Inf                  = config->GetMach();
          su2double Pressure_Inf  = config->GetPressure_FreeStreamND();

          su2double TotalPressure_Inf  = Pressure_Inf * pow( 1.0 + Mach_Inf * Mach_Inf * 0.5 * (Gamma - 1.0), Gamma     / (Gamma - 1.0));

          su2double MinPressure = Inlet_MinPressure_Total[iMarker_Inlet]/TotalPressure_Inf;
          su2double MaxPressure = Inlet_MaxPressure_Total[iMarker_Inlet]/TotalPressure_Inf;
          su2double AvePressure = Inlet_TotalPressure_Total[iMarker_Inlet]/TotalPressure_Inf;

          su2double RefDensity  = Density_Inf;
          su2double RefArea     = config->GetRefArea();
          su2double RefVel2 = 0.0;  for (iDim = 0; iDim < nDim; iDim++) RefVel2  += Velocity_Inf[iDim]*Velocity_Inf[iDim];

          su2double Factor = (0.5*RefDensity*RefArea*RefVel2);
          su2double Ref = config->GetDensity_Ref() * config->GetVelocity_Ref() * config->GetVelocity_Ref() * 1.0 * 1.0;
          su2double DmT = GetTotal_CD() * Factor;

//          su2double ModDmT = 0.0;
//          if (nDim == 2) ModDmT = sqrt(GetTotal_CFx()*GetTotal_CFx() +
//                                       GetTotal_CFy()*GetTotal_CFy());
//
//          if (nDim == 3) ModDmT = sqrt(GetTotal_CFx()*GetTotal_CFx() +
//                                       GetTotal_CFy()*GetTotal_CFy() +
//                                       GetTotal_CFz()*GetTotal_CFz());
//
//          DmTVector[0] = GetTotal_CFx()/ModDmT;
//          DmTVector[1] = GetTotal_CFy()/ModDmT;
//          if (nDim == 3)  DmTVector[2] = GetTotal_CFz()/ModDmT;

          /*--- Set the aero drag ---*/

          su2double Aero_Drag = DmT - Force;
          su2double Aero_CD = Aero_Drag / Factor;

          SetTotal_AeroCD(Aero_CD);

          /*--- Set the solid surface drag ---*/

          su2double Solid_Drag = DmT - Force;
          su2double Solid_CD = Solid_Drag / Factor;

          SetTotal_SolidCD(Solid_CD);

          /*--- Set the net thrust value---*/

          su2double CT = NetThrust / Factor;

          SetTotal_NetThrust(CT);

          /*--- Set the total power ---*/

          su2double PowerHP = Power * Ref *  config->GetVelocity_Ref() / 550.0;

          SetTotal_Power(PowerHP);

          /*--- Set the total ReverseFlow ---*/

          su2double ReverseFlow;
          if (Engine) ReverseFlow = fabs(config->GetInflow_ReverseMassFlow(iMarker_Inlet)  / config->GetInflow_MassFlow(Inlet_TagBound));
          else ReverseFlow = fabs(config->GetActDisk_ReverseMassFlow(iMarker_Inlet)  / config->GetActDiskInlet_MassFlow(Inlet_TagBound));

          SetTotal_ReverseFlow(ReverseFlow);

          /*--- Set the total mass flow ratio ---*/

          InfVel2 = 0.0;  for (iDim = 0; iDim < nDim; iDim++) InfVel2  += Velocity_Inf[iDim]*Velocity_Inf[iDim];
          if (Engine) MFR =fabs(config->GetInflow_MassFlow(Inlet_TagBound)) / (Density_Inf * sqrt(InfVel2) * config->GetHighlite_Area());
          else MFR = fabs(config->GetActDiskInlet_MassFlow(Inlet_TagBound)) / (Density_Inf * sqrt(InfVel2) * config->GetHighlite_Area());
          SetTotal_MFR(MFR);

          /*--- Evaluate shaft power and adiabatic efficiency (average) ---*/

          su2double Pstatic1, P1, P2, T1, T2;
          if (Engine) {
            Pstatic1 = config->GetInflow_Pressure(Inlet_TagBound);
            P1 = config->GetInflow_TotalPressure(Inlet_TagBound);
            P2 = config->GetExhaust_TotalPressure(Outlet_TagBound);
            T1 = config->GetInflow_TotalTemperature(Inlet_TagBound);
            T2 = config->GetExhaust_TotalTemperature(Outlet_TagBound);
          }
          else {
            Pstatic1 = config->GetActDiskInlet_Pressure(Inlet_TagBound);
            P1 = config->GetActDiskInlet_TotalPressure(Inlet_TagBound);
            P2 = config->GetActDiskOutlet_TotalPressure(Outlet_TagBound);
            T1 = config->GetActDiskInlet_TotalTemperature(Inlet_TagBound);
            T2 = config->GetActDiskOutlet_TotalTemperature(Outlet_TagBound);
          }

          /*-- Set the propulsive efficiency ---*/

          su2double mu_prop = fabs(DmT)*sqrt(RefVel2)/Power;
          SetTotal_Prop_Eff(mu_prop);

          /*-- Set the bypass propulsive efficiency ---*/

          su2double mu_bypass_prop = NetThrust*sqrt(RefVel2)/Power;
          SetTotal_ByPassProp_Eff(mu_bypass_prop);

          /*-- Set the fan adiabatic efficiency ---*/

          su2double mu_isentropic = 0.0;
          if ((P2/P1) > 0.0) mu_isentropic =    (T1/(T2-T1))*(pow((P2/P1),(Gamma-1.0)/Gamma)-1.0);
          SetTotal_Adiab_Eff(mu_isentropic);

          /*-- Set the polytropic efficiency ---*/

          su2double poly_coeff = 1.0/(1.0-log(T2/T1)/log(P2/P1));
          su2double mu_polytropic = ((Gamma-1.0)/Gamma)/((poly_coeff-1.0)/poly_coeff);
          SetTotal_Poly_Eff(mu_polytropic);

          if (write_heads && Output && !config->GetDiscrete_Adjoint()) {

            if (iMarker_Inlet > 0) cout << endl;

            /*--- Geometry defintion ---*/

            if (Engine) cout <<"Engine surfaces: " << Inlet_TagBound << ", " << Outlet_TagBound << "." << endl;
            else cout <<"Actuator disk surfaces: " << Inlet_TagBound << ", " << Outlet_TagBound << "." << endl;

            if (nDim == 2) {
              if (config->GetSystemMeasurements() == SI)
                cout <<"CG (m): (" << Inlet_XCG_Total[iMarker_Inlet] <<", " << Inlet_YCG_Total[iMarker_Inlet] << "). Length (m): " << Inlet_Area_Total[iMarker_Inlet] << "." << endl;
              else if (config->GetSystemMeasurements() == US)
                cout <<"CG (in): (" << Inlet_XCG_Total[iMarker_Inlet]*12.0 <<", " << Inlet_YCG_Total[iMarker_Inlet]*12.0 << "). Length (in): " << Inlet_Area_Total[iMarker_Inlet]*12.0 << "." << endl;
              cout << endl;
            }

            if (nDim ==3) {
              if (config->GetSystemMeasurements() == SI)
                cout <<"CG (m): (" << Inlet_XCG_Total[iMarker_Inlet] <<", " << Inlet_YCG_Total[iMarker_Inlet] <<", " << Inlet_ZCG_Total[iMarker_Inlet] << "). Area (m^2): " << Inlet_Area_Total[iMarker_Inlet] << ". Radius (m): " << sqrt(Inlet_Area_Total[iMarker_Inlet]/PI_NUMBER) << "." << endl;
              else if (config->GetSystemMeasurements() == US)
                cout <<"CG (in): (" << Inlet_XCG_Total[iMarker_Inlet]*12.0 <<", " << Inlet_YCG_Total[iMarker_Inlet]*12.0 <<", " << Inlet_ZCG_Total[iMarker_Inlet]*12.0 << "). Area (in^2): " << Inlet_Area_Total[iMarker_Inlet]*12.0*12.0 << "." << endl;
              cout << endl;
            }


            /*--- Flow field descritption  ---*/

            if (config->GetSystemMeasurements() == SI) {
              cout << setprecision(2) << "Inlet Ave. P (Pa): " << Pstatic1*config->GetPressure_Ref() << setprecision(3) <<  ". Inlet Ave. Mach: " << Mach << "." << endl;
              cout << setprecision(2) << "Outlet Ave. PT (Pa): " << P2*config->GetPressure_Ref() << ". Outlet Ave. TT (K): " << T2*config->GetTemperature_Ref() << "." << endl;
            }
            else if (config->GetSystemMeasurements() == US) {
              cout << setprecision(2) << "Inlet Ave. P (psf): " << Pstatic1*config->GetPressure_Ref() << setprecision(3) <<  ". Inlet Ave. Mach: " << Mach << "." << endl;
              cout << setprecision(2) << "Outlet Ave. PT (psf): " << P2*config->GetPressure_Ref() << ". Outlet Ave. TT (R): " << T2*config->GetTemperature_Ref() << "." << endl;
            }

            cout << "Inlet min. PT/PTinf: " << MinPressure << ". Inlet max. PT/PTinf: " << MaxPressure << ". Inlet Ave. PT/PTinf: " << AvePressure << endl;

            su2double InfVel2, Inlet_MassFlow, Outlet_MassFlow;

            if (Engine) Inlet_MassFlow = fabs(config->GetInflow_MassFlow(Inlet_TagBound)) * config->GetDensity_Ref() * config->GetVelocity_Ref();
            else Inlet_MassFlow = fabs(config->GetActDiskInlet_MassFlow(Inlet_TagBound)) * config->GetDensity_Ref() * config->GetVelocity_Ref();

            if (config->GetSystemMeasurements() == SI) { cout << "Inlet mass flow (kg/s): "; cout << setprecision(2) << Inlet_MassFlow; }
            else if (config->GetSystemMeasurements() == US) { cout << "Inlet mass flow (lbs/s): "; cout << setprecision(2) << Inlet_MassFlow * 32.174; }

            if (Engine) Outlet_MassFlow = fabs(config->GetExhaust_MassFlow(Outlet_TagBound)) * config->GetDensity_Ref() * config->GetVelocity_Ref();
            else Outlet_MassFlow = fabs(config->GetActDiskOutlet_MassFlow(Outlet_TagBound)) * config->GetDensity_Ref() * config->GetVelocity_Ref();

            //          if (config->GetSystemMeasurements() == SI) { cout << ". Outlet mass flow (kg/s): "; cout << setprecision(2) << Outlet_MassFlow; }
            //          else if (config->GetSystemMeasurements() == US) { cout << ". Outlet mass flow (lbs/s): "; cout << setprecision(2) << Outlet_MassFlow * 32.174; }

            if (Inlet_MassFlow > Outlet_MassFlow) cout << ". I/O diff.: " << setprecision(2) << 100.0*fabs(1.0-(Outlet_MassFlow/Inlet_MassFlow)) << "%";
            else cout << ". I/O diff.: " << setprecision(2) << -100.0*fabs(1.0-(Inlet_MassFlow/Outlet_MassFlow)) << "%";

            InfVel2 = 0.0;  for (iDim = 0; iDim < nDim; iDim++) InfVel2  += Velocity_Inf[iDim]*Velocity_Inf[iDim];
            cout << setprecision(2) << ". MFR: " << MFR << "." << endl;

            if (!Engine) {

              cout << setprecision(3) << "PT in/out ratio: " << TotalPressRatio << ". TT in/out ratio: " << TotalTempRatio  <<  "." << endl;

              if (config->GetActDisk_Jump() == VARIABLES_JUMP) {
                if (config->GetSystemMeasurements() == SI) cout << setprecision(3) << "P in/out jump (Pa): ";
                else if (config->GetSystemMeasurements() == US) cout << setprecision(3) << "P in/out jump (psf): ";
                cout << setprecision(3) << DeltaPress * config->GetPressure_Ref();
                if (config->GetSystemMeasurements() == SI) cout << setprecision(3) << ". T in/out jump (K): ";
                else if (config->GetSystemMeasurements() == US) cout << setprecision(3) << ". T in/out jump (R): ";
                cout << setprecision(3) << DeltaTemp * config->GetTemperature_Ref() <<"."<< endl;
              }
              else  if (config->GetActDisk_Jump() == RATIO) {
                cout << setprecision(3) << "P in/out ratio: ";
                cout << setprecision(3) << StaticPressRatio;
                cout  << setprecision(3) <<". T in/out ratio: ";
                cout << setprecision(3) << StaticTempRatio <<"."<< endl;
              }
            }

            cout << setprecision(1) << "\nProp. eff. (D-T.V/Shaft P): " << 100*mu_prop << "%. By-pass prop. eff. (NetT.V/Shaft P): " << 100*mu_bypass_prop <<   "%." << endl;
            cout << setprecision(1) << "Fan adiabatic eff.: " << 100*mu_isentropic  << "%. Fan poly. eff.: " << 100*mu_polytropic << "%. Poly coeff. (n): " << setprecision(4) << poly_coeff << "." << endl;

            cout << endl;


            /*--- Forces descritption  ---*/

            if (config->GetSystemMeasurements() == SI) cout << setprecision(1) << "Ram Drag (N): ";
            else if (config->GetSystemMeasurements() == US) cout << setprecision(1) << "Ram Drag (lbf): ";
            cout << (GrossThrust-NetThrust) * Ref;

            if (config->GetSystemMeasurements() == SI) cout << setprecision(1) << ". Gross Thrust (N): ";
            else if (config->GetSystemMeasurements() == US) cout << setprecision(1) << ". Gross Thrust (lbf): ";
            cout << -GrossThrust * Ref  << "." << endl;

            if (config->GetSystemMeasurements() == SI) cout << setprecision(1) << "Open surfaces Thurst (N): ";
            else if (config->GetSystemMeasurements() == US) cout  << setprecision(1) << "Open surfaces Thrust (lbf): ";
            cout<< setprecision(1) << Force * Ref << ". Open surfaces CT: " << setprecision(5) << -Force / Factor << "." << endl;

            if (config->GetSystemMeasurements() == SI) cout << "Solid surfaces Drag (N): ";
            else if (config->GetSystemMeasurements() == US) cout << "Solid surfaces Drag (lbf): ";
            cout << setprecision(1) << Solid_Drag * Ref << ". Solid surfaces CD: " << setprecision(5) << Solid_CD << "." << endl;

            if (config->GetSystemMeasurements() == SI) cout << setprecision(1) <<"Net Thrust (N): ";
            else if (config->GetSystemMeasurements() == US) cout << setprecision(1) << "Net Thrust (lbf): ";
            cout << setprecision(5) << -NetThrust * Ref  << ". Net CT: " << CT;

            if (config->GetSystemMeasurements() == SI) {
              cout << ". Power (W): ";
              cout << setprecision(1) << Power * Ref *  config->GetVelocity_Ref()  << "." << endl;
            }
            else if (config->GetSystemMeasurements() == US) {
              cout << ". Power (HP): ";
              cout << setprecision(1) << Power * Ref *  config->GetVelocity_Ref() / 550.0 << "." << endl;
            }

            if (config->GetKind_ActDisk() == BLADE_ELEMENT) {
              cout << setprecision(5);
              cout << "Thrust_BEM (N): " << config->GetActDiskOutlet_Thrust_BEM(Outlet_TagBound) << ". ";
              cout << "Torque_BEM (N-m): " << config->GetActDiskOutlet_Torque_BEM(Outlet_TagBound) << "." << endl;
            }
          }

        }

        if (write_heads && Output && !config->GetDiscrete_Adjoint()) cout << "-------------------------------------------------------------------------" << endl << endl;

      }

    }

    delete [] Outlet_MassFlow_Local;
    delete [] Outlet_Temperature_Local;
    delete [] Outlet_TotalTemperature_Local;
    delete [] Outlet_Pressure_Local;
    delete [] Outlet_TotalPressure_Local;
    delete [] Outlet_Area_Local;
    delete [] Outlet_GrossThrust_Local;
    delete [] Outlet_Force_Local;
    delete [] Outlet_Power_Local;
    delete [] Outlet_DeltaP_Local;
    delete [] Outlet_Thrust_Local;
    delete [] Outlet_Torque_Local;

    delete [] Outlet_MassFlow_Total;
    delete [] Outlet_Temperature_Total;
    delete [] Outlet_TotalTemperature_Total;
    delete [] Outlet_Pressure_Total;
    delete [] Outlet_TotalPressure_Total;
    delete [] Outlet_Area_Total;
    delete [] Outlet_GrossThrust_Total;
    delete [] Outlet_Force_Total;
    delete [] Outlet_Power_Total;
    delete [] Outlet_DeltaP_Total;
    delete [] Outlet_Thrust_Total;
    delete [] Outlet_Torque_Total;

    delete [] Inlet_MassFlow_Local;
    delete [] Inlet_ReverseMassFlow_Local;
    delete [] Inlet_Temperature_Local;
    delete [] Inlet_TotalTemperature_Local;
    delete [] Inlet_Pressure_Local;
    delete [] Inlet_Mach_Local;
    delete [] Inlet_MinPressure_Local;
    delete [] Inlet_MaxPressure_Local;
    delete [] Inlet_TotalPressure_Local;
    delete [] Inlet_Area_Local;
    delete [] Inlet_RamDrag_Local;
    delete [] Inlet_Force_Local;
    delete [] Inlet_Power_Local;
    delete [] Inlet_XCG_Local;
    delete [] Inlet_YCG_Local;
    delete [] Inlet_ZCG_Local;

    delete [] Inlet_MassFlow_Total;
    delete [] Inlet_ReverseMassFlow_Total;
    delete [] Inlet_Temperature_Total;
    delete [] Inlet_TotalTemperature_Total;
    delete [] Inlet_Pressure_Total;
    delete [] Inlet_Mach_Total;
    delete [] Inlet_MinPressure_Total;
    delete [] Inlet_MaxPressure_Total;
    delete [] Inlet_TotalPressure_Total;
    delete [] Inlet_Area_Total;
    delete [] Inlet_RamDrag_Total;
    delete [] Inlet_Force_Total;
    delete [] Inlet_Power_Total;
    delete [] Inlet_XCG_Total;
    delete [] Inlet_YCG_Total;
    delete [] Inlet_ZCG_Total;

    delete [] Inlet_MassFlow;
    delete [] Inlet_Mach;
    delete [] Inlet_MinPressure;
    delete [] Inlet_MaxPressure;
    delete [] Inlet_ReverseMassFlow;
    delete [] Inlet_Pressure;
    delete [] Inlet_TotalPressure;
    delete [] Inlet_Temperature;
    delete [] Inlet_TotalTemperature;
    delete [] Inlet_Area;
    delete [] Inlet_RamDrag;
    delete [] Inlet_Force;
    delete [] Inlet_Power;
    delete [] Inlet_XCG;
    delete [] Inlet_YCG;
    delete [] Inlet_ZCG;

    delete [] Outlet_MassFlow;
    delete [] Outlet_Pressure;
    delete [] Outlet_TotalPressure;
    delete [] Outlet_Temperature;
    delete [] Outlet_TotalTemperature;
    delete [] Outlet_Area;
    delete [] Outlet_GrossThrust;
    delete [] Outlet_Force;
    delete [] Outlet_Power;
    delete [] Outlet_DeltaP;
    delete [] Outlet_Thrust;
    delete [] Outlet_Torque;

  }

}

void CEulerSolver::SetActDisk_BCThrust(CGeometry *geometry, CSolver **solver_container,
                                       CConfig *config, unsigned short iMesh, bool Output) {

  su2double Massflow = 0.0 , Target_Massflow = 0.0, DragMinusThrust = 0.0 ,
  Target_DragMinusThrust = 0.0, Target_NetThrust = 0.0, BCThrust = 0.0, BCThrust_inc = 0.0;
  unsigned short iDim, iMarker;
  unsigned long iVertex, iPoint;
  su2double  *V_inlet = nullptr, Pressure,
  Density, T0_Ti, ATerm, BTerm, LHS, RHS, RHS_PDelta, RHS_MDelta, F, DF_DLa, CTerm_, DTerm_,
  ETerm, La, La_old, TotalArea, To_Ti, DeltaT, Po_Pi, DeltaP, Area, Velocity_Normal,
  SoundSpeed2, Force_Normal,
  RefDensity, RefArea, RefVel2, Factor, Ref;
  unsigned short iter;
  string Marker_Tag;
  su2double Target_Force, Force, Target_Power, Power, NetThrust, BCThrust_old, Initial_BCThrust;
  bool ActDisk_Info;
  su2double MyBCThrust, BCThrust_Init;
  su2double Vector[MAXNDIM] = {0.0};

  su2double dNetThrust_dBCThrust        = config->GetdNetThrust_dBCThrust();
  unsigned short Kind_ActDisk           = config->GetKind_ActDisk();
  bool ratio                            = (config->GetActDisk_Jump() == RATIO);
  unsigned long Update_BCThrust         = config->GetUpdate_BCThrust();
  unsigned long Iter_Fixed_NetThrust    = config->GetIter_Fixed_NetThrust();
  unsigned long InnerIter                 = config->GetInnerIter();
  bool Update_BCThrust_Bool             = false;
  bool restart                          = (config->GetRestart() || config->GetRestart_Flow());
  su2double Fan_Poly_Eff                = config->GetFan_Poly_Eff();
  su2double PolyCoeff                   = 1.0/(1.0-((Gamma-1.0)/Gamma)/Fan_Poly_Eff);

  RefDensity   = Density_Inf;
  RefArea = config->GetRefArea();
  RefVel2 = 0.0;  for (iDim = 0; iDim < nDim; iDim++) RefVel2  += Velocity_Inf[iDim]*Velocity_Inf[iDim];

  Factor = (0.5*RefDensity*RefArea*RefVel2);
  Ref = config->GetDensity_Ref() * config->GetVelocity_Ref() * config->GetVelocity_Ref() * 1.0 * 1.0;

  /*--- Blade element distribution is in input file. ---*/
  if (Kind_ActDisk == BLADE_ELEMENT) {
    SetActDisk_BEM_VLAD(geometry, solver_container, config, iMesh, Output);
  }

  /*--- Variable load distribution is in input file. ---*/
  if (Kind_ActDisk == VARIABLE_LOAD) {
    if(InnerIter == 0) {
      ReadActDisk_InputFile(geometry, solver_container, config, iMesh, Output);
    }
  }
  /*--- Delta P and delta T are inputs ---*/

  else if (Kind_ActDisk == VARIABLES_JUMP) {

    for (iMarker = 0; iMarker < config->GetnMarker_All(); iMarker++) {

      if ((config->GetMarker_All_KindBC(iMarker) == ACTDISK_INLET) ||
          (config->GetMarker_All_KindBC(iMarker) == ACTDISK_OUTLET)) {

        Marker_Tag = config->GetMarker_All_TagBound(iMarker);

        if (ratio) {
          if (config->GetMach()  < 0.5) {
            DeltaP       = config->GetActDisk_PressJump(Marker_Tag, 0);
            DeltaT       = config->GetActDisk_TempJump(Marker_Tag, 0);
          }
          else {
            DeltaP       = config->GetActDisk_PressJump(Marker_Tag, 1);
            DeltaT       = config->GetActDisk_TempJump(Marker_Tag, 1);
          }
        }
        else {
          if (config->GetMach()  < 0.5) {
            DeltaP       = max(0.0, config->GetActDisk_PressJump(Marker_Tag, 0) / config->GetPressure_Ref());
            DeltaT       = max(0.0, config->GetActDisk_TempJump(Marker_Tag, 0) / config->GetTemperature_Ref());
          }
          else {
            DeltaP       = max(0.0, config->GetActDisk_PressJump(Marker_Tag, 1) / config->GetPressure_Ref());
            DeltaT       = max(0.0, config->GetActDisk_TempJump(Marker_Tag, 1) / config->GetTemperature_Ref());
          }
        }

        /*--- Set the Delta P, Delta T values at each discrete point (uniform distribution)  ---*/

        for (iVertex = 0; iVertex < geometry->nVertex[iMarker]; iVertex++) {
          iPoint = geometry->vertex[iMarker][iVertex]->GetNode();
          ActDisk_DeltaP[iMarker][iVertex] = DeltaP;
          ActDisk_DeltaT[iMarker][iVertex] = DeltaT;
        }
      }
    }
  }

  /*--- Iteration using BCThrust ---*/

  else {

    if (InnerIter == 0) BCThrust_Counter = 0;

    /*--- Only the fine mesh level should check the convergence criteria ---*/

    if ((iMesh == MESH_0) && Output) {

      /*--- Initialize the update flag to false ---*/

      Update_BCThrust_Bool = false;

      /*--- Reevaluate BCThrust at a fix number of iterations ---*/

      if ((InnerIter % Iter_Fixed_NetThrust == 0) && (InnerIter != 0)) {
        BCThrust_Counter++;
        Update_BCThrust_Bool = (BCThrust_Counter != 0) &&
            (BCThrust_Counter != 1) &&
            (BCThrust_Counter != Update_BCThrust) &&
            (BCThrust_Counter != Update_BCThrust + 2) &&
            (BCThrust_Counter != Update_BCThrust + 4);
      }

      /*--- Store the update boolean for use on other mesh levels in the MG ---*/

      config->SetUpdate_BCThrust_Bool(Update_BCThrust_Bool);

    }

    else {
      Update_BCThrust_Bool = config->GetUpdate_BCThrust_Bool();
    }


    /*--- If it is the first iteration, set the BCThrust to a meaning full target value,
     * this can be done at an initialization level, for the time being it is OK here ---*/

    if (InnerIter == 0) {
      for (iMarker = 0; iMarker < config->GetnMarker_All(); iMarker++) {
        if ((config->GetMarker_All_KindBC(iMarker) == ACTDISK_INLET) ||
            (config->GetMarker_All_KindBC(iMarker) == ACTDISK_OUTLET)) {
          Marker_Tag = config->GetMarker_All_TagBound(iMarker);

          if (Kind_ActDisk == NET_THRUST) {
            if (restart)
              Initial_BCThrust = config->GetInitial_BCThrust() / Ref;
            else {
              if (config->GetMach() < 0.5) Initial_BCThrust = fabs( config->GetActDisk_PressJump(Marker_Tag, 0) / Ref);
              else Initial_BCThrust = fabs( config->GetActDisk_PressJump(Marker_Tag, 1) / Ref);
            }
            config->SetActDisk_BCThrust(Marker_Tag, Initial_BCThrust);
            config->SetActDisk_BCThrust_Old(Marker_Tag, Initial_BCThrust);
          }

          if (Kind_ActDisk == BC_THRUST) {
            if (restart)
              Initial_BCThrust = config->GetInitial_BCThrust() / Ref;
            else {
              if (config->GetMach() < 0.5) Initial_BCThrust = fabs( config->GetActDisk_PressJump(Marker_Tag, 0) / Ref);
              else Initial_BCThrust = fabs( config->GetActDisk_PressJump(Marker_Tag, 1) / Ref);
            }
            config->SetActDisk_BCThrust(Marker_Tag, Initial_BCThrust);
            config->SetActDisk_BCThrust_Old(Marker_Tag, Initial_BCThrust);
          }

          if (Kind_ActDisk == POWER) {
            Initial_BCThrust = config->GetInitial_BCThrust() / Ref;
            config->SetActDisk_BCThrust(Marker_Tag, Initial_BCThrust);
            config->SetActDisk_BCThrust_Old(Marker_Tag, Initial_BCThrust);
          }

          if (Kind_ActDisk == DRAG_MINUS_THRUST) {
            Initial_BCThrust = config->GetInitial_BCThrust() / Ref;
            config->SetActDisk_BCThrust(Marker_Tag, Initial_BCThrust);
            config->SetActDisk_BCThrust_Old(Marker_Tag, Initial_BCThrust);
          }

          if (Kind_ActDisk == MASSFLOW) {
            Initial_BCThrust = config->GetInitial_BCThrust() / Ref;
            config->SetActDisk_BCThrust(Marker_Tag, Initial_BCThrust);
            config->SetActDisk_BCThrust_Old(Marker_Tag, Initial_BCThrust);
          }

        }
      }
    }

    /*--- Typical iteration to set the value of BC Thrust at each actuator disk ---*/

    if (Update_BCThrust_Bool && Output) {

      for (iMarker = 0; iMarker < config->GetnMarker_All(); iMarker++) {

        if ((config->GetMarker_All_KindBC(iMarker) == ACTDISK_INLET) ||
            (config->GetMarker_All_KindBC(iMarker) == ACTDISK_OUTLET)) {

          Marker_Tag = config->GetMarker_All_TagBound(iMarker);

          if (Kind_ActDisk == NET_THRUST) {

            if (config->GetMach() < 0.5) Target_NetThrust = fabs( config->GetActDisk_PressJump(Marker_Tag, 0) / Ref);
            else Target_NetThrust = fabs( config->GetActDisk_PressJump(Marker_Tag, 1) / Ref);
            NetThrust    = config->GetActDisk_NetThrust(Marker_Tag);
            BCThrust_old = config->GetActDisk_BCThrust_Old(Marker_Tag);
            BCThrust_inc = (1.0/dNetThrust_dBCThrust)*(Target_NetThrust - NetThrust);

            if (iMesh == MESH_0) BCThrust = max(0.0,(BCThrust_old + BCThrust_inc));
            else BCThrust = config->GetActDisk_BCThrust(Marker_Tag);

            if (iMesh == MESH_0) {
              config->SetActDisk_BCThrust(Marker_Tag, BCThrust);
              BCThrust_Init = BCThrust*Ref;
              config->SetInitial_BCThrust(BCThrust_Init);
            }

          }

          if (Kind_ActDisk == BC_THRUST) {

            if (config->GetMach() < 0.5) Target_Force =  fabs( config->GetActDisk_PressJump(Marker_Tag, 0) / Ref);
            else Target_Force =  fabs( config->GetActDisk_PressJump(Marker_Tag, 1) / Ref);
            Force        = -config->GetActDisk_Force(Marker_Tag);
            BCThrust_old = config->GetActDisk_BCThrust_Old(Marker_Tag);
            BCThrust_inc = (1.0/dNetThrust_dBCThrust)*(Target_Force - Force);

            if (iMesh == MESH_0) BCThrust = max(0.0,(BCThrust_old + BCThrust_inc));
            else BCThrust = config->GetActDisk_BCThrust(Marker_Tag);

            if (iMesh == MESH_0) {
              config->SetActDisk_BCThrust(Marker_Tag, BCThrust);
              BCThrust_Init = BCThrust*Ref;
              config->SetInitial_BCThrust(BCThrust_Init);
            }

          }

          if (Kind_ActDisk == POWER) {

            if (config->GetMach() < 0.5) Target_Power =  fabs( config->GetActDisk_PressJump(Marker_Tag, 0) / (Ref * config->GetVelocity_Ref() /  550.0));
            else Target_Power =  fabs( config->GetActDisk_PressJump(Marker_Tag, 1) / (Ref * config->GetVelocity_Ref() /  550.0));
            Power        = config->GetActDisk_Power(Marker_Tag);
            BCThrust_old = config->GetActDisk_BCThrust_Old(Marker_Tag);
            BCThrust_inc = (1.0/dNetThrust_dBCThrust)*(Target_Power - Power);

            if (iMesh == MESH_0) BCThrust = max(0.0,(BCThrust_old + BCThrust_inc));
            else BCThrust = config->GetActDisk_BCThrust(Marker_Tag);

            if (iMesh == MESH_0) {
              config->SetActDisk_BCThrust(Marker_Tag, BCThrust);
              BCThrust_Init = BCThrust*Ref;
              config->SetInitial_BCThrust(BCThrust_Init);
            }

          }

          if (Kind_ActDisk == DRAG_MINUS_THRUST) {

            if (config->GetMach() < 0.5) Target_DragMinusThrust  =  -fabs(config->GetActDisk_PressJump(Marker_Tag, 0)) * Factor;
            else Target_DragMinusThrust  =  -fabs(config->GetActDisk_PressJump(Marker_Tag, 1)) * Factor;
            DragMinusThrust = GetTotal_CD() * Factor;
            BCThrust_old    = config->GetActDisk_BCThrust_Old(Marker_Tag);
            BCThrust_inc    = -(1.0/dNetThrust_dBCThrust)*(Target_DragMinusThrust - DragMinusThrust);

            if (iMesh == MESH_0) BCThrust = max(0.0,(BCThrust_old + BCThrust_inc));
            else BCThrust = config->GetActDisk_BCThrust(Marker_Tag);

            if (iMesh == MESH_0) {
              config->SetActDisk_BCThrust(Marker_Tag, BCThrust);
              BCThrust_Init = BCThrust*Ref;
              config->SetInitial_BCThrust(BCThrust_Init);
            }

          }

          if (Kind_ActDisk == MASSFLOW) {

            if (config->GetMach() < 0.5) {
              Target_Massflow  =  fabs(config->GetActDisk_PressJump(Marker_Tag, 0) / (config->GetDensity_Ref() * config->GetVelocity_Ref()));
              if (config->GetSystemMeasurements() == US) Target_Massflow /= 32.174;
            }
            else {
              Target_Massflow  =  fabs(config->GetActDisk_PressJump(Marker_Tag, 1) / (config->GetDensity_Ref() * config->GetVelocity_Ref()));
              if (config->GetSystemMeasurements() == US) Target_Massflow /= 32.174;
            }

            Massflow = config->GetActDisk_MassFlow(Marker_Tag);
            BCThrust_old    = config->GetActDisk_BCThrust_Old(Marker_Tag);
            BCThrust_inc    = (1.0/dNetThrust_dBCThrust)*(Target_Massflow - Massflow);
            if (iMesh == MESH_0) BCThrust = max(0.0,(BCThrust_old + BCThrust_inc));
            else BCThrust = config->GetActDisk_BCThrust(Marker_Tag);
            if (iMesh == MESH_0) {
              config->SetActDisk_BCThrust(Marker_Tag, BCThrust);
              BCThrust_Init = BCThrust*Ref;
              config->SetInitial_BCThrust(BCThrust_Init);
            }

          }

        }

      }

      /*--- After a complete update of BC_Thrust
       update the value of BC Thrust (old) for future iterations ---*/

      for (iMarker = 0; iMarker < config->GetnMarker_All(); iMarker++) {
        if ((config->GetMarker_All_KindBC(iMarker) == ACTDISK_INLET) ||
            (config->GetMarker_All_KindBC(iMarker) == ACTDISK_OUTLET)) {
          Marker_Tag = config->GetMarker_All_TagBound(iMarker);
          if ((Kind_ActDisk == NET_THRUST) || (Kind_ActDisk == BC_THRUST) ||
              (Kind_ActDisk == POWER) || (Kind_ActDisk == DRAG_MINUS_THRUST) ||
              (Kind_ActDisk == MASSFLOW)) {
            BCThrust = config->GetActDisk_BCThrust(Marker_Tag);
            config->SetActDisk_BCThrust_Old(Marker_Tag, BCThrust);
          }
        }
      }
    }

    /*--- Evaluate the pressure jump at each node using the total thrust ---*/

    if ((Update_BCThrust_Bool && Output) || (InnerIter == 0)) {

      for (iMarker = 0; iMarker < config->GetnMarker_All(); iMarker++) {

        if ((config->GetMarker_All_KindBC(iMarker) == ACTDISK_INLET) ||
            (config->GetMarker_All_KindBC(iMarker) == ACTDISK_OUTLET)) {

          Marker_Tag = config->GetMarker_All_TagBound(iMarker);
          RefDensity  = Density_Inf;
          RefArea = config->GetRefArea();
          RefVel2 = 0.0; for (iDim = 0; iDim < nDim; iDim++) RefVel2  += Velocity_Inf[iDim]*Velocity_Inf[iDim];

          Factor = (0.5*RefDensity*RefArea*RefVel2);
          Ref = config->GetDensity_Ref() * config->GetVelocity_Ref() * config->GetVelocity_Ref() * 1.0 * 1.0;
          BCThrust = config->GetActDisk_BCThrust(Marker_Tag);

          for (iVertex = 0; iVertex < geometry->nVertex[iMarker]; iVertex++) {

            iPoint = geometry->vertex[iMarker][iVertex]->GetNode();

            if (geometry->nodes->GetDomain(iPoint)) {

              geometry->vertex[iMarker][iVertex]->GetNormal(Vector);

              if (config->GetMarker_All_KindBC(iMarker) == ACTDISK_INLET) {
                for (iDim = 0; iDim < nDim; iDim++) { Vector[iDim] = -Vector[iDim]; }
              }

              Area = GeometryToolbox::Norm(nDim, Vector);

              /*--- Use the inlet state to compute the Pressure and Temperature jumps ---*/

              if (config->GetMarker_All_KindBC(iMarker) == ACTDISK_INLET)
                V_inlet = nodes->GetPrimitive(iPoint);
              if (config->GetMarker_All_KindBC(iMarker) == ACTDISK_OUTLET)
                V_inlet = DonorPrimVar[iMarker][iVertex];

              Density       = V_inlet[nDim+2];
              Pressure      = V_inlet[nDim+1];
              SoundSpeed2   = Pressure*Gamma/Density;
              TotalArea     = config->GetActDisk_Area(Marker_Tag);
              Force_Normal  = Area*(BCThrust/TotalArea);


              Velocity_Normal = 0.0;
              for (iDim = 0; iDim < nDim; iDim++) {
                Velocity_Normal += V_inlet[iDim+1]*Vector[iDim]/Area;
              }


              if (Velocity_Normal > EPS) {

                /*--- Ratio of the total temperature to the temperature at the inflow ---*/

                T0_Ti = 1.0 + ((Gamma-1.0)/SoundSpeed2)*(0.5*Velocity_Normal*Velocity_Normal + Force_Normal/(Density*Area));


                ATerm = 2.0*T0_Ti/(Gamma+1.0);
                BTerm = 0.5*(Gamma+1.0)/(Gamma-1.0);
                LHS = fabs(Velocity_Normal)/(sqrt(SoundSpeed2)*pow(ATerm,BTerm));

                CTerm_ = (PolyCoeff-1.0)/(PolyCoeff+1.0);
                DTerm_ = 1.0/(PolyCoeff-1.0);

                La = EPS; La_old = EPS;

                for (iter = 0; iter < 100; iter++) {

                  ETerm = ((1.0-CTerm_*La*La)/(1.0-CTerm_+EPS));

                  RHS = La*pow(ETerm, DTerm_);

                  ETerm = ((1.0-CTerm_*(La+1E-6)*(La+1E-6))/(1.0-CTerm_+EPS));
                  RHS_PDelta = (La+1E-6)*pow(ETerm, DTerm_);

                  ETerm = ((1.0-CTerm_*(La-1E-6)*(La-1E-6))/(1.0-CTerm_+EPS));
                  RHS_MDelta = (La-1E-6)*pow(ETerm, DTerm_);

                  /*--- Objective function and finitte differences derivative ---*/

                  F = RHS - LHS;
                  DF_DLa = (RHS_PDelta - RHS_MDelta)/2E-6;

                  /*--- Newton's step ---*/

                  La_old = La;
                  La = La_old - 0.75*(F/DF_DLa);

                  if (fabs(F) < 1E-10) break;

                }

                if (iter == 99) cout << "The laval number evaluation is not converging." << endl;

                /*--- Laval is bounded ---*/

                La = min(La, sqrt(6.0));  La = max(La, 0.0);

                To_Ti = max(1.0, T0_Ti*(1.0-CTerm_*La*La));
                ActDisk_DeltaT[iMarker][iVertex] = To_Ti;

                Po_Pi = max(1.0, pow(To_Ti, PolyCoeff*DTerm_));
                ActDisk_DeltaP[iMarker][iVertex] = Po_Pi;

              }
              else {
                ActDisk_DeltaT[iMarker][iVertex] = 1.0;
                ActDisk_DeltaP[iMarker][iVertex] = 1.0;
              }
            }
          }
        }
      }
    }
  }

  /*--- Broadcast some information to the master node ---*/

  ActDisk_Info = false;
  for (iMarker = 0; iMarker < config->GetnMarker_All(); iMarker++) {
    if ((config->GetMarker_All_KindBC(iMarker) == ACTDISK_INLET) ||
        (config->GetMarker_All_KindBC(iMarker) == ACTDISK_OUTLET)) {
      ActDisk_Info = true;
    }
  }
  if (!ActDisk_Info) config->SetInitial_BCThrust(0.0);

  MyBCThrust = config->GetInitial_BCThrust();
  SU2_MPI::Allreduce(&MyBCThrust, &BCThrust, 1, MPI_DOUBLE, MPI_MAX, SU2_MPI::GetComm());
  config->SetInitial_BCThrust(BCThrust);

}

void CEulerSolver::ReadActDisk_InputFile(CGeometry *geometry, CSolver **solver_container,
                                       CConfig *config, unsigned short iMesh, bool Output) {
  /*--- Input file provides force coefficients distributions along disk radius. Initialization
        necessary only at initial iteration. ---*/

  unsigned short iDim, iMarker;
  unsigned long iVertex, iPoint;
  string Marker_Tag;
  int iRow, nRow, iEl;
  std::vector<su2double> rad_v, dCt_v, dCp_v, dCr_v;
  su2double r_ = 0.0, r[MAXNDIM] = {0.0},
  AD_Center[MAXNDIM] = {0.0}, AD_Axis[MAXNDIM] = {0.0}, AD_Radius = 0.0, AD_J = 0.0;
  std::vector<su2double> Fa, Ft, Fr;
  su2double Fx = 0.0, Fy = 0.0, Fz = 0.0,
  Fx_inf = 0.0, Fy_inf = 0.0, Fz_inf = 0.0, Fx_sup = 0.0, Fy_sup = 0.0, Fz_sup = 0.0, h = 0.0;
  const su2double *P = nullptr;

  su2double Dens_FreeStream = config->GetDensity_FreeStream();
  const su2double *Vel_FreeStream = config->GetVelocity_FreeStream();

  /*--- Get the file name that contains the propeller data. ---*/
  string ActDisk_filename = config->GetActDisk_FileName();
  /*--- Loop over the markers. ---*/
  for (iMarker = 0; iMarker < config->GetnMarker_All(); iMarker++) {
    if ((config->GetMarker_All_KindBC(iMarker) == ACTDISK_INLET) ||
        (config->GetMarker_All_KindBC(iMarker) == ACTDISK_OUTLET)) {

      /*--- Get the marker tag of the current BC marker. ---*/
      Marker_Tag = config->GetMarker_All_TagBound(iMarker);
      ifstream ActDisk_file;
      /*--- Open the file that contains the propeller data. ---*/
      ActDisk_file.open(ActDisk_filename.data(), ios::in);

      /*--- Error message if the propeller data input file fails to open. ---*/
      if (ActDisk_file.fail()) SU2_MPI::Error("Unable to open Actuator Disk Input File", CURRENT_FUNCTION);

      string text_line, text_line_appo, name[2];
      string::size_type position;

      while (getline (ActDisk_file, text_line)) {
        /*--- Check if there is the "MARKER_ACTDISK=" string in the current line. If not keep on reading. ---*/
        position = text_line.find ("MARKER_ACTDISK=");
        if(position == string::npos){continue;}
        text_line.erase (0,15);
        /*--- Read the names of the two faces of the actuator disk and assign them to the name[] array. ---*/
        istringstream NameID(text_line);
        for (int i = 0; i < 2; i++){
          NameID >> name[i];
        }

        /*--- Check if the propeller data correspond to the actual BC marker. ---*/
        if (Marker_Tag == name[0] || Marker_Tag == name[1]){
          /*--- Read and assign the coordinates of the actuator disk center. ---*/
          getline (ActDisk_file, text_line_appo);
          text_line_appo.erase (0,7);
          istringstream C_value(text_line_appo);
          for (iDim = 0; iDim < nDim; iDim++){
            C_value >> AD_Center[iDim];
          }

          /*--- Read and assign the components of the actuator disk axis versor pointing backward. ---*/
          getline (ActDisk_file, text_line_appo);
          text_line_appo.erase (0,5);
          istringstream axis_value(text_line_appo);
          for (iDim = 0; iDim < nDim; iDim++){
            axis_value >> AD_Axis[iDim];
          }

          /*--- Read and assign the value of the actuator disk radius. ---*/
          getline (ActDisk_file, text_line_appo);
          text_line_appo.erase (0,7);
          istringstream R_value(text_line_appo);
          R_value >> AD_Radius;

          /*--- Read and assign the value of the actuator disk advance ratio. ---*/
          getline (ActDisk_file, text_line_appo);
          text_line_appo.erase (0,10);
          istringstream J_value(text_line_appo);
          J_value >> AD_J;

          /*--- Read and assign the number of radial stations contained in the propeller data file. ---*/
          getline (ActDisk_file, text_line_appo);
          text_line_appo.erase (0,5);
          istringstream row_value(text_line_appo);
          row_value >> nRow;

          /*--- Assign the vectors dimension. ---*/
          rad_v.resize(nRow);
          dCt_v.resize(nRow);
          dCp_v.resize(nRow);
          dCr_v.resize(nRow);

          Fa.resize(nRow);
          Ft.resize(nRow);
          Fr.resize(nRow);

          /*--- Read and assign the values of the non-dimensional radius, thrust coefficient, power coefficient
                and radial force coefficient. ---*/
          getline (ActDisk_file, text_line_appo);
          for (iRow = 0; iRow < nRow; iRow++){
            getline (ActDisk_file, text_line_appo);
            istringstream row_val_value(text_line_appo);
            row_val_value >> rad_v[iRow] >> dCt_v[iRow] >> dCp_v[iRow] >> dCr_v[iRow];
          }

          /*--- Set the actuator disk radius value, center coordiantes values and axis coordinates values. ---*/
          ActDisk_R(iMarker) = AD_Radius;
          for (iDim = 0; iDim < nDim; iDim++){
            ActDisk_C(iMarker, iDim) = AD_Center[iDim];
            ActDisk_Axis(iMarker, iDim) = AD_Axis[iDim];
          }

          /*--- If the first radial station corresponds to the actuator disk center, the radial and tangential forces
                per unit area (Fr and Ft) are equal to zero, while the axial force per unit area (Fa) is computed using
                a linear interpolation in order to avoid a mathematical singularity at actuator disk center. ---*/
          if (rad_v[0] == 0.0){
            Fa[0] = (((2*Dens_FreeStream*pow(Vel_FreeStream[0],2))/
                    (pow(AD_J,2)*PI_NUMBER))*((dCt_v[1] - dCt_v[0])/rad_v[1])) / config->GetPressure_Ref();
            Ft[0] = 0.0;
            Fr[0] = 0.0;
          }
          else {
            Fa[0] = (dCt_v[0]*(2*Dens_FreeStream*pow(Vel_FreeStream[0],2))/
                    (pow(AD_J,2)*PI_NUMBER*rad_v[0])) / config->GetPressure_Ref();
            Ft[0] = (dCp_v[0]*(2*Dens_FreeStream*pow(Vel_FreeStream[0],2))/
                    ((AD_J*PI_NUMBER*rad_v[0])*(AD_J*PI_NUMBER*rad_v[0]))) / config->GetPressure_Ref();
            Fr[0] = (dCr_v[0]*(2*Dens_FreeStream*pow(Vel_FreeStream[0],2))/
                    (pow(AD_J,2)*PI_NUMBER*rad_v[0])) / config->GetPressure_Ref();
          }

          /*--- Loop over the radial stations. Computation of Fa (axial force per unit area), Ft (tangential force per unit area)
                and Fr (radial force per unit area).
                These equations are not valid if the freestream velocity is equal to zero (hovering condition not enabled yet). ---*/
          for (iEl = 1; iEl < nRow; iEl++){
            Fa[iEl] = (dCt_v[iEl]*(2*Dens_FreeStream*pow(Vel_FreeStream[0],2))/
                      (pow(AD_J,2)*PI_NUMBER*rad_v[iEl])) / config->GetPressure_Ref();
            Ft[iEl] = (dCp_v[iEl]*(2*Dens_FreeStream*pow(Vel_FreeStream[0],2))/
                      ((AD_J*PI_NUMBER*rad_v[iEl])*(AD_J*PI_NUMBER*rad_v[iEl]))) / config->GetPressure_Ref();
            Fr[iEl] = (dCr_v[iEl]*(2*Dens_FreeStream*pow(Vel_FreeStream[0],2))/
                      (pow(AD_J,2)*PI_NUMBER*rad_v[iEl])) / config->GetPressure_Ref();
          }

          /*--- Loop over the marker nodes. ---*/
          for (iVertex = 0; iVertex < geometry->nVertex[iMarker]; iVertex++) {
            /*--- Get the coordinates of the current node. ---*/
            iPoint = geometry->vertex[iMarker][iVertex]->GetNode();
            P = geometry->nodes->GetCoord(iPoint);

            /*--- Computation of the radius coordinates for the current node. ---*/
            GeometryToolbox::Distance(nDim, P, AD_Center, r);

            /*--- Computation of the non-dimensional radius for the current node. ---*/
            r_ = GeometryToolbox::Norm(nDim, r) / AD_Radius;

            /*--- Loop over the actuator disk radial stations. ---*/
            for (iEl = 0; iEl < nRow; iEl++){
              /*--- Check if the current node is located between rad_v[iEl] and rad_v[iEl-1]. ---*/
              if (r_ <= rad_v[iEl]){
                /*--- h is the dinstance of the current node from the previous radial element (iEl-1)
                      divided by the length of the radial element in which the node is contained. ---*/
                h = (r_-rad_v[iEl-1])/(rad_v[iEl]-rad_v[iEl-1]);
                /*--- Fx, Fy and Fz are the x, y and z components of the tangential and radial forces
                      per unit area resultant. ---*/
                if(r_ == 0.0){
                  Fx = 0.0;
                  Fy = 0.0;
                  Fz = 0.0;
                }
                /*--- _inf is the value of the previous radial element. _sup is the value of the
                      following radial element. ---*/
                else{
                  Fx_inf = (Ft[iEl-1]+Fr[iEl-1])*(r[0]/(r_*AD_Radius));
                  Fy_inf = (Ft[iEl-1]+Fr[iEl-1])*(r[2]/(r_*AD_Radius));
                  Fz_inf = -(Ft[iEl-1]+Fr[iEl-1])*(r[1]/(r_*AD_Radius));
                  Fx_sup = (Ft[iEl]+Fr[iEl])*(r[0]/(r_*AD_Radius));
                  Fy_sup = (Ft[iEl]+Fr[iEl])*(r[2]/(r_*AD_Radius));
                  Fz_sup = -(Ft[iEl]+Fr[iEl])*(r[1]/(r_*AD_Radius));

                  /*--- Fx, Fy and Fz at the current node are evaluated using a linear interpolation between
                        the end vaues of the radial element in which the current node is contained. ---*/
                  Fx = Fx_inf + (Fx_sup - Fx_inf)*h;
                  Fy = Fy_inf + (Fy_sup - Fy_inf)*h;
                  Fz = Fz_inf + (Fz_sup - Fz_inf)*h;
                }
                /*--- Set the values of Fa, Fx, Fy and Fz. Fa is evaluated using a linear interpolation. ---*/
                ActDisk_Fa[iMarker][iVertex] = Fa[iEl-1] + (Fa[iEl]-Fa[iEl-1])*h;
                ActDisk_Fx[iMarker][iVertex] = Fx;
                ActDisk_Fy[iMarker][iVertex] = Fy;
                ActDisk_Fz[iMarker][iVertex] = Fz;

                break;
              }
            }
          }
        }
      }
    }
  }
}

void CEulerSolver::SetActDisk_BEM_VLAD(CGeometry *geometry, CSolver **solver_container,
                                       CConfig *config, unsigned short iMesh, bool Output) {

  /*!
   * \function SetActDisk_BEM_VLAD
   * \brief Actuator disk model with Blade Element Method (BEM)
   * \author: Chandukrishna Y., T. N. Venkatesh and Josy Pullockara
   * Institution: Computational and Theoretical Fluid Dynamics (CTFD),
   *            CSIR - National Aerospace Laboratories, Bangalore
   *            Academy of Scientific and Innovative Research, Ghaziabad
   * \version 8.0.1 "Harrier"
   * First release date : September 26 2023
   * modified on:
   *
   * Section properties of the propeller given in an input file.
   * Cl, Cd of propeller sections need to be generated earlier and saved in this file
   * Actuator disk data initialized in function SetActDisk_BCThrust.
   * Propeller load calculated with Blade Element Method
   * Interpolated load at each point on the actuator disk is set in SetActDisk_BEM_VLAD function
   * Rest calculations follows the Variable Load (BC_ActDisk_VariableLoad) approach
   *
   */

  /*--- InputFile reading ---*/
  static int ADBem_NBlade = 0, ADBem_NSection = 0, ADBem_NAlpha = 0;
  static su2double ADBem_Diameter = 0.0, ADBem_HubRadius = 0.0, ADBem_Angle75R = 0.0;
  static std::vector<su2double> i_v, radius_v, chord_v, angle75r_v;
  static std::vector<std::vector<su2double> > alpha_m, cl_m, cd_m;

  static su2double ADBem_Omega = 0.0;
  static su2double ADBem_CG[MAXNDIM] = {0.0, 0.0, 0.0};
  static su2double ADBem_Axis[MAXNDIM] = {0.0}, ADBem_J = 0.0;
  static unsigned short ADBem_Frequency = 0;

  /*--- BEM VLAD ---*/
  const int BEM_MAX_ITER = 20;

  unsigned long InnerIter = config->GetInnerIter();
  su2double Dens_FreeStream = config->GetDensity_FreeStream();
  const su2double* Vel_FreeStream = config->GetVelocity_FreeStream();

  /*--- Input file provides force coefficients distributions along disk radius.
        Initialization necessary only at initial iteration (InnerIter == 0)
        when the tables (radius_v, chord_v, ...) are empty. ---*/
  if (radius_v.empty()) {
    /*--- Get the RPM, CG, Axis and Frequency from config. ---*/
    for (unsigned short iMarker = 0; iMarker < config->GetnMarker_All(); iMarker++) {

      if ((config->GetMarker_All_KindBC(iMarker) == ACTDISK_INLET) ||
          (config->GetMarker_All_KindBC(iMarker) == ACTDISK_OUTLET)) {

        const string Marker_Tag = config->GetMarker_All_TagBound(iMarker);
        ADBem_Omega = config->GetActDisk_Omega(Marker_Tag, 0);
        for (unsigned short iDim = 0; iDim < nDim; iDim++) {
          ADBem_CG[iDim] = config->GetActDiskBem_CG(iDim, Marker_Tag, 0);
          ADBem_Axis[iDim] = config->GetActDiskBem_Axis(iDim, Marker_Tag, 0);
        }
      }
    }
    ADBem_Frequency = config->GetActDiskBem_Frequency();

    /*--- Get the file name that contains the propeller data. ---*/
    string ActDiskBem_filename = config->GetBEM_prop_filename();
    ifstream ActDiskBem_file;

    /*--- Open the file that contains the propeller data. ---*/
    ActDiskBem_file.open(ActDiskBem_filename.data(), ios::in);

    /*--- Error message if the propeller data input file fails to open. ---*/
    if (ActDiskBem_file.fail()) SU2_MPI::Error("Unable to open Actuator Disk BEM Input File", CURRENT_FUNCTION);

    string text_line_appo;

    getline(ActDiskBem_file, text_line_appo);
    /*--- Read and assign the value of the number of propeller blades. ---*/
    getline(ActDiskBem_file, text_line_appo);
    istringstream NBlade_value(text_line_appo);
    NBlade_value >> ADBem_NBlade;

    /*--- Read and assign the value of the propeller diameter. ---*/
    getline(ActDiskBem_file, text_line_appo);
    istringstream Diameter_value(text_line_appo);
    Diameter_value >> ADBem_Diameter;

    /*--- Read and assign the value of the propeller hub radius. ---*/
    getline(ActDiskBem_file, text_line_appo);
    istringstream HubR_value(text_line_appo);
    HubR_value >> ADBem_HubRadius;

    /*--- Read and assign the value of the blade angle at 75% of R. ---*/
    getline(ActDiskBem_file, text_line_appo);
    istringstream Angle75R_value(text_line_appo);
    Angle75R_value >> ADBem_Angle75R;

    getline(ActDiskBem_file, text_line_appo);
    /*--- Read and assign the value of the number of radial propeller blade sections and alphas for each. ---*/
    getline(ActDiskBem_file, text_line_appo);
    istringstream NSection_NAlpha_value(text_line_appo);
    NSection_NAlpha_value >> ADBem_NSection >> ADBem_NAlpha;

    /*--- Assign the vector dimensions. ---*/
    i_v.resize(ADBem_NSection, 0.0);
    radius_v.resize(ADBem_NSection, 0.0);
    chord_v.resize(ADBem_NSection, 0.0);
    angle75r_v.resize(ADBem_NSection, 0.0);

    getline(ActDiskBem_file, text_line_appo);
    /*--- Read and assign the values of the propeller blade section's id, radius, chord, angle75R. ---*/
    for (int iSection = 0; iSection < ADBem_NSection; iSection++) {
      getline(ActDiskBem_file, text_line_appo);
      istringstream sectionStream(text_line_appo);
      sectionStream >> i_v[iSection] >> radius_v[iSection] >> chord_v[iSection] >> angle75r_v[iSection];
    }

    /*--- Assign the matrix dimensions. ---*/
    alpha_m.resize(ADBem_NAlpha, std::vector<su2double>(ADBem_NSection, 0.0));
    cl_m.resize(ADBem_NAlpha, std::vector<su2double>(ADBem_NSection, 0.0));
    cd_m.resize(ADBem_NAlpha, std::vector<su2double>(ADBem_NSection, 0.0));

    /*--- Read and assign the values for each of the propeller blade section's alpha, cl, cd. ---*/
    for (int iSection = 0; iSection < ADBem_NSection; iSection++) {
      getline(ActDiskBem_file, text_line_appo);
      for (int iAlpha = 0; iAlpha < ADBem_NAlpha; iAlpha++) {
        getline(ActDiskBem_file, text_line_appo);
        istringstream alphaStream(text_line_appo);
        alphaStream >> alpha_m[iAlpha][iSection] >> cl_m[iAlpha][iSection] >> cd_m[iAlpha][iSection];
      }
    }
  }

  /*--- Update the propeller load according to the modified flow field after every ADBem_Frequency inner iterations. ---*/
  if (InnerIter % ADBem_Frequency != 0) return;
  const su2double dia = ADBem_Diameter;
  const su2double r_tip = 0.5 * dia;
  su2double loc_Torque = 0.0;
  su2double loc_thrust = 0.0;
  su2double tot_area = 0.0, tot_tq = 0.0;

  su2double Normal[MAXNDIM];
  for (unsigned short iMarker = 0; iMarker < config->GetnMarker_All(); iMarker++) {
    if ((config->GetMarker_All_KindBC(iMarker) == ACTDISK_INLET) ||
        (config->GetMarker_All_KindBC(iMarker) == ACTDISK_OUTLET)) {
      for (unsigned long iVertex = 0; iVertex < geometry->nVertex[iMarker]; iVertex++) {
        const unsigned long iPoint = geometry->vertex[iMarker][iVertex]->GetNode();

        /*--- Read Swirl params. ---*/
        const su2double Omega_RPM = ADBem_Omega;
        const su2double omega_ref = config->GetOmega_Ref();
        const su2double Lref = config->GetLength_Ref();
        const su2double Omega_sw = Omega_RPM * (PI_NUMBER / 30.0) / (omega_ref);  // Swirl rate

        /*--- Center of the rotor ---*/
        su2double Origin[3] = {0.0, 0.0, 0.0};
        for (unsigned short iDim = 0; iDim < nDim; iDim++) {
          Origin[iDim] = ADBem_CG[iDim] / Lref;
        }

        /*--- Compute the distance to the center of the rotor ---*/
        geometry->vertex[iMarker][iVertex]->GetNormal(Normal);
        for (unsigned short iDim = 0; iDim < nDim; iDim++) {
          Normal[iDim] = -Normal[iDim];
        }

        /*--- Get propeller axis from config file. ---*/
        for (unsigned short iDim = 0; iDim < nDim; iDim++){
          ActDisk_Axis(iMarker, iDim) = ADBem_Axis[iDim];
        }
        su2double Area = 0.0;
        for (unsigned short iDim = 0; iDim < nDim; iDim++) {
          Area += Normal[iDim] * Normal[iDim];
        }
        Area = sqrt(Area);

        su2double UnitNormal[3] = {0.0, 0.0, 0.0};
        for (unsigned short iDim = 0; iDim < nDim; iDim++) {
          UnitNormal[iDim] = Normal[iDim] / Area;
        }

        const su2double* Coord = geometry->nodes->GetCoord(iPoint);

        su2double radius = 0.0;
        su2double radius_[3] = {0.0, 0.0, 0.0};
        for (unsigned short iDim = 0; iDim < nDim; iDim++) {
          radius += (Coord[iDim] - Origin[iDim]) * (Coord[iDim] - Origin[iDim]);
          radius_[iDim] = (Coord[iDim] - Origin[iDim]);
        }
        radius = sqrt(radius);

        /*--- Current solution at this boundary node and jumps values ---*/
        const su2double* V_domain = nodes->GetPrimitive(iPoint);

        if (abs(Omega_sw) > 1.0e-1) {
          su2double Vn = 0.0;
          for (unsigned short iDim = 0; iDim < nDim; iDim++) {
            Vn += V_domain[iDim + 1] * UnitNormal[iDim];
          }

          const su2double RPM = abs(Omega_RPM);
          const su2double rps = RPM / 60.0;
          ADBem_J = Vel_FreeStream[0] / (rps * dia);
          const su2double rho = V_domain[nDim + 2];
          const su2double T = V_domain[0];
          const su2double blade_angle = config->GetBEM_blade_angle();
          const su2double V = fabs(Vn);

          /*--- BEM model without parameter 'a' (ref?) ---*/
          su2double Torque = 0.0, dp_av = 0.0, dp_at_r = 0.0;
          {
            std::vector<su2double> DtDr(ADBem_NSection, 0.0);

            int s_prop_nblades = ADBem_NBlade;
            int sprop_sec_nalf = ADBem_NAlpha;
            int sprop_sec_nrad = ADBem_NSection;
            std::vector<su2double>& sprop_sec_r1 = radius_v;
            std::vector<su2double>& sprop_sec_chord = chord_v;
            std::vector<su2double>& sprop_sec_setangle = angle75r_v;
            std::vector<std::vector<su2double> >& sprop_sec_alf = alpha_m;
            std::vector<std::vector<su2double> >& sprop_sec_cl_arr = cl_m;
            std::vector<std::vector<su2double> >& sprop_sec_cd_arr = cd_m;

            su2double rad_p = radius;

            int j, isec, converged, n_iter;
            int NR = sprop_sec_nrad;
            su2double r_hub, alpha_corr, cl_corr_fac;
            su2double base_mach, s_mach, b_num, thrust, torque;
            su2double r_dash, t_loss, c_phi, rad, phi, alpha, radtodeg;
            su2double bnew, V0, V2, cl = 0.0, cd = 0.0, Vlocal, DqDr = 0.0, tem1, tem2, q;
            std::vector<su2double> delta_r(ADBem_NSection, 0.0);
            std::vector<su2double> b(ADBem_NSection, 0.0);
            static std::vector<su2double> Dtorq(ADBem_NSection, 0.0);

            su2double n, omega, a0, den;
            su2double ang_offset = 0.0;

            radtodeg = 180.0 / PI_NUMBER;
            r_hub = ADBem_HubRadius;
            ang_offset = blade_angle - ADBem_Angle75R;

            alpha_corr = 0.0;
            base_mach = 0.22;
            b_num = sqrt(1.0 - base_mach * base_mach);
            a0 = sqrt(1.4 * 287 * T);
            /*--- Change pitch by ang_offset and calculate delta_r for integration by trapezoidal rule. ---*/
            n = RPM / 60.0;
            omega = n * 2.0 * PI_NUMBER;

            for (j = 0; j < NR; j++) {
              if (j < 1) {
                delta_r[j] = sprop_sec_r1[j + 1] - r_hub;
              } else {
                if (j < NR - 1) {
                  delta_r[j] = sprop_sec_r1[j + 1] - sprop_sec_r1[j - 1];
                } else {
                  delta_r[j] = r_tip - sprop_sec_r1[j - 1];
                }
              }
              delta_r[j] *= 0.5;
            }

            thrust = 0.0;
            torque = 0.0;

            for (j = 0; j < NR; j++) {
              b[j] = 0.01;
              converged = 0;
              n_iter = 1;
              while (converged == 0) {
                V2 = omega * sprop_sec_r1[j] * (1 - b[j]);
                V0 = V;

                phi = atan2(V0, V2);

                alpha = sprop_sec_setangle[j] + ang_offset - radtodeg * phi + alpha_corr;
                rad = sprop_sec_r1[j];

                /*--- get cl, cd from lookup table. ---*/
                isec = j + 1;
                {
                  int i, salf = 0;
                  su2double fact;

                  /*--- interpolating values of cl and cd for given alpha. ---*/
                  if (alpha >= sprop_sec_alf[salf][isec - 1] &&
                      alpha <= sprop_sec_alf[sprop_sec_nalf - 1][isec - 1]) {
                    for (i = 0; i < sprop_sec_nalf - 1; i++) {
                      if (alpha >= sprop_sec_alf[i][isec - 1] && alpha <= sprop_sec_alf[i + 1][isec - 1]) {
                        fact = (alpha - sprop_sec_alf[i][isec - 1])
                             / (sprop_sec_alf[i + 1][isec - 1] - sprop_sec_alf[i][isec - 1]);
                        cl = sprop_sec_cl_arr[i][isec - 1]
                           + fact * (sprop_sec_cl_arr[i + 1][isec - 1] - sprop_sec_cl_arr[i][isec - 1]);
                        cd = sprop_sec_cd_arr[i][isec - 1]
                           + fact * (sprop_sec_cd_arr[i + 1][isec - 1] - sprop_sec_cd_arr[i][isec - 1]);
                      }
                    }
                  } else {
                    if (alpha < sprop_sec_alf[salf][isec - 1]) {
                      cl = sprop_sec_cl_arr[0][isec - 1];
                      cd = sprop_sec_cd_arr[0][isec - 1];
                    }
                    if (alpha > sprop_sec_alf[sprop_sec_nalf - 1][isec - 1]) {
                      cl = sprop_sec_cl_arr[sprop_sec_nalf - 1][isec - 1];
                      cd = sprop_sec_cd_arr[sprop_sec_nalf - 1][isec - 1];
                    }
                  }
                }

                Vlocal = sqrt(V0 * V0 + V2 * V2);
                q = 0.5 * rho * Vlocal * Vlocal;
                s_mach = Vlocal / a0;
                cl_corr_fac = 1.0;
                if (s_mach > base_mach) {
                  den = 1.0 - s_mach * s_mach;
                  if (den > 0.0) cl_corr_fac = b_num / sqrt(den);
                }
                cl *= cl_corr_fac;

                /*--- tip loss factor. ---*/
                r_dash = rad / r_tip + 1.0e-5;
                c_phi = cos(phi);
                t_loss = 1.0;
                if (r_dash > 0.90) {
                  t_loss = (2.0 / PI_NUMBER) * acos(exp(-(1.0 * s_prop_nblades * (1 - r_dash) / (r_dash * c_phi))));
                }

                DtDr[j] = q * s_prop_nblades * sprop_sec_chord[j] * (cl * cos(phi) - cd * sin(phi));
                DqDr = q * s_prop_nblades * sprop_sec_chord[j] * rad * (cd * cos(phi) + cl * sin(phi));

                DtDr[j] *= t_loss;
                DqDr *= t_loss;

                tem2 = DqDr / (4.0 * PI_NUMBER * rad * rad * rad * rho * V * omega);
                bnew = 0.6 * b[j] + 0.4 * tem2;
                if (bnew > 0.9) bnew = 0.9;
                if (fabs(bnew - b[j]) < 1.0e-5) {
                  converged = 1;
                }
                if (bnew < 0.1) {
                  b[j] = bnew;
                }
                n_iter++;
                if (n_iter > BEM_MAX_ITER) {
                  converged = 1;
                }
              }
              thrust = thrust + DtDr[j] * delta_r[j];
              torque = torque + DqDr * delta_r[j];
              Dtorq[j] = DqDr;
            }

            tem1 = rho * n * n * dia * dia * dia * dia;
            tem2 = tem1 * dia;

            Torque = 2.0 * PI_NUMBER * torque;
            dp_av = 2.0 * PI_NUMBER * torque;

            for (j = 0; j < NR; j++) {
              DtDr[j] /= (2.0 * PI_NUMBER * sprop_sec_r1[j]);
              Dtorq[j] = Dtorq[j];
            }

            if (rad_p < sprop_sec_r1[0]) {
              tem2 = sprop_sec_r1[0] - r_hub;
              tem1 = (rad_p - r_hub) / tem2;
              tem2 = 1.0 - tem1;
              dp_at_r = DtDr[0] * tem1;
              Torque = Dtorq[0] * tem1;
            } else {
              if (rad_p > r_tip) {
                dp_at_r = 0.0;
                Torque = 0.0;
              } else {
                if (rad_p > sprop_sec_r1[NR - 1]) {
                  tem2 = r_tip - sprop_sec_r1[NR - 1];
                  tem1 = (rad_p - sprop_sec_r1[NR - 1]) / tem2;
                  tem2 = 1.0 - tem1;
                  dp_at_r = DtDr[NR - 1] * tem2;
                  Torque = Dtorq[NR - 1] * tem2;
                } else {
                  for (j = 0; j < NR - 1; j++) {
                    if ((sprop_sec_r1[j] < rad_p) && (sprop_sec_r1[j + 1] >= rad_p)) {
                      tem2 = sprop_sec_r1[j + 1] - sprop_sec_r1[j];
                      tem1 = (rad_p - sprop_sec_r1[j]) / tem2;
                      tem2 = 1.0 - tem1;
                      dp_at_r = DtDr[j] * tem2 + DtDr[j + 1] * tem1;
                      Torque = Dtorq[j] * tem2 + Dtorq[j + 1] * tem1;
                    }
                  }
                }
              }
            }
          }

          tot_area += Area;
          loc_Torque += Torque * Area;
          tot_tq += dp_av;
          loc_thrust += dp_at_r * Area;
          const su2double Target_Press_Jump = dp_at_r;

          ActDisk_DeltaP_r[iMarker][iVertex] = Target_Press_Jump;
          ActDisk_Thrust_r[iMarker][iVertex] = dp_at_r;
          ActDisk_Torque_r[iMarker][iVertex] = Torque / (2 * PI_NUMBER * radius);
          /*--- Non-dimensionalize the elemental load. ---*/
          const su2double dCp_v = Torque * ((Omega_sw * r_tip) / (rho * rps * rps * rps * pow(dia, 5)));
          /*--- Force radial load to 0 as there is no information of radial load from BEM. ---*/
          const su2double dCr_v = 0.0;
          const su2double rad_v = radius / r_tip;
          const su2double Fa = dp_at_r;
          const su2double Ft = (dCp_v * (2 * Dens_FreeStream * pow(Vel_FreeStream[0], 2)) /
                               ((ADBem_J * PI_NUMBER * rad_v) * (ADBem_J * PI_NUMBER * rad_v))) /
                               config->GetPressure_Ref();
          const su2double Fr = (dCr_v * (2 * Dens_FreeStream * pow(Vel_FreeStream[0], 2)) /
                               (pow(ADBem_J, 2) * PI_NUMBER * rad_v)) / config->GetPressure_Ref();
          const su2double Fx = (Ft + Fr) * (radius_[0] / (radius));
          const su2double Fy = (Ft + Fr) * (radius_[2] / (radius));
          const su2double Fz = -(Ft + Fr) * (radius_[1] / (radius));
          ActDisk_Fa_BEM[iMarker][iVertex] = Fa;
          ActDisk_Fx_BEM[iMarker][iVertex] = Fx;
          ActDisk_Fy_BEM[iMarker][iVertex] = Fy;
          ActDisk_Fz_BEM[iMarker][iVertex] = Fz;
        }
      }
    }
  }
}

void CEulerSolver::SetFarfield_AoA(CGeometry *geometry, CSolver **solver_container,
                                   CConfig *config, unsigned short iMesh, bool Output) {

  const auto InnerIter = config->GetInnerIter();
  /* --- Initialize values at first iteration --- */

  if (InnerIter == 0) {
    Total_CD_Prev = 0.0;
    Total_CL_Prev = 0.0;
    Total_CMx_Prev = 0.0;
    Total_CMy_Prev = 0.0;
    Total_CMz_Prev = 0.0;
    AoA_Prev = config->GetAoA();
    dCL_dAlpha = config->GetdCL_dAlpha();
    AoA_inc = 0.0;
  }

  /*--- Retrieve the AoA (degrees) ---*/

  su2double AoA = config->GetAoA();

  /* --- Set new AoA if needed --- */

  if (fabs(AoA_inc) > 0.0 && Output) {

    /* --- Update *_Prev values with current coefficients --- */

    SetCoefficient_Gradients(config);

    Total_CD_Prev = TotalCoeff.CD;
    Total_CL_Prev = TotalCoeff.CL;
    Total_CMx_Prev = TotalCoeff.CMx;
    Total_CMy_Prev = TotalCoeff.CMy;
    Total_CMz_Prev = TotalCoeff.CMz;
    AoA_Prev = AoA;

    /*--- Compute a new value for AoA on the fine mesh only (degrees)---*/

    if (iMesh == MESH_0) {
      AoA = AoA + AoA_inc;
      config->SetAoA(AoA);
    }
    UpdateFarfieldVelocity(config);
  }
}

bool CEulerSolver::FixedCL_Convergence(CConfig* config, bool convergence) {
  const su2double Target_CL = config->GetTarget_CL();
  const auto curr_iter = config->GetInnerIter();
  const auto Iter_dCL_dAlpha = config->GetIter_dCL_dAlpha();
  bool fixed_cl_conv = false;
  AoA_inc = 0.0;

  /*--- if in Fixed CL mode, before finite differencing --- */

  if (!Start_AoA_FD){
    if (convergence){

      /* --- C_L and solution are converged, start finite differencing --- */

      if (fabs(TotalCoeff.CL-Target_CL) < (config->GetCauchy_Eps()/2)) {

        /* --- If no finite differencing required --- */

        if (Iter_dCL_dAlpha == 0){
          fixed_cl_conv = true;
          return fixed_cl_conv;
        }

        /* --- Else, set up finite differencing routine ---*/

        Iter_Update_AoA = curr_iter;
        Start_AoA_FD = true;
        fixed_cl_conv = false;
        AoA_inc = 0.001;
      }

      /* --- C_L is not converged to target value and some iterations
          have passed since last update, so update AoA --- */

      else if ((curr_iter - Iter_Update_AoA) > config->GetStartConv_Iter()){
        Iter_Update_AoA = curr_iter;
        fixed_cl_conv = false;
        if (fabs(TotalCoeff.CL-Target_CL) > (config->GetCauchy_Eps()/2)) {
          AoA_inc = (1.0/dCL_dAlpha)*(Target_CL - TotalCoeff.CL);
        }
      }
    }

    /* --- If the iteration limit between AoA updates is met, so update AoA --- */

    else if ((curr_iter - Iter_Update_AoA) == config->GetUpdate_AoA_Iter_Limit()) {
      Iter_Update_AoA = curr_iter;
      fixed_cl_conv = false;
      if (fabs(TotalCoeff.CL-Target_CL) > (config->GetCauchy_Eps()/2)) {
        AoA_inc = (1.0/dCL_dAlpha)*(Target_CL - TotalCoeff.CL);
      }
    }

    /* --- If the total iteration limit is reached, start finite differencing --- */

    if (curr_iter == config->GetnInner_Iter() - Iter_dCL_dAlpha){
      if (Iter_dCL_dAlpha == 0){
        End_AoA_FD = true;
      }
      Iter_Update_AoA = curr_iter;
      Start_AoA_FD = true;
      fixed_cl_conv = false;
      AoA_inc = 0.001;
    }
  }

  /* --- If Finite Difference Mode has ended, end simulation --- */

  if (End_AoA_FD){
    //fixed_cl_conv = true;
    return true;
  }

  /* --- If starting Finite Difference Mode --- */

  if (Start_AoA_FD){

    /* --- Disable history writing --- */

    config->SetHistory_Wrt_Freq(2, 0);

    /* --- End Finite Difference Mode if iteration limit is reached, so simualtion is converged --- */

    End_AoA_FD = ((curr_iter - Iter_Update_AoA - 2) == Iter_dCL_dAlpha ||
      curr_iter == config->GetnInner_Iter()- 2 );

    if (convergence && (curr_iter - Iter_Update_AoA) > config->GetStartConv_Iter())
      End_AoA_FD = true;

    /* --- If Finite Difference mode is ending, reset AoA and calculate Coefficient Gradients --- */

    if (End_AoA_FD){
      SetCoefficient_Gradients(config);
      config->SetAoA(AoA_Prev);
    }
  }

  return fixed_cl_conv;

}

void CEulerSolver::SetCoefficient_Gradients(CConfig *config) const{

  const su2double AoA = config->GetAoA();

  if (AoA == AoA_Prev) return;

  /*--- Calculate gradients of coefficients w.r.t. CL ---*/

  const su2double dCL = TotalCoeff.CL - Total_CL_Prev;
  const su2double dCL_dAlpha_ = dCL / (AoA - AoA_Prev);
  const su2double dCD_dCL_ = (TotalCoeff.CD-Total_CD_Prev) / dCL;
  const su2double dCMx_dCL_ = (TotalCoeff.CMx-Total_CMx_Prev) / dCL;
  const su2double dCMy_dCL_ = (TotalCoeff.CMy-Total_CMy_Prev) / dCL;
  const su2double dCMz_dCL_ = (TotalCoeff.CMz-Total_CMz_Prev) / dCL;

  /*--- Set the value of the  dOF/dCL in the config file ---*/

  config->SetdCD_dCL(dCD_dCL_);
  config->SetdCMx_dCL(dCMx_dCL_);
  config->SetdCMy_dCL(dCMy_dCL_);
  config->SetdCMz_dCL(dCMz_dCL_);
  config->SetdCL_dAlpha(dCL_dAlpha_);
}

void CEulerSolver::UpdateCustomBoundaryConditions(CGeometry **geometry_container, CConfig *config){

  unsigned short nMGlevel;
  unsigned long iMarker;

  // TODO: Update the fluid boundary conditions for MG
  nMGlevel = config->GetnMGLevels();
  if (nMGlevel > 1) {
    for (iMarker=0; iMarker < nMarker; iMarker++) {
      bool isCustomizable = config->GetMarker_All_PyCustom(iMarker);
      bool isInlet = (config->GetMarker_All_KindBC(iMarker) == INLET_FLOW);
      if (isCustomizable && isInlet)
        SU2_MPI::Error("Custom inlet BCs are not currently compatible with multigrid.", CURRENT_FUNCTION);
    }
  }
}

void CEulerSolver::Evaluate_ObjFunc(const CConfig *config, CSolver**) {

  unsigned short iMarker_Monitoring, Kind_ObjFunc;
  su2double Weight_ObjFunc;

  Total_ComboObj = EvaluateCommonObjFunc(*config);

  /*--- Loop over all monitored markers, add to the 'combo' objective ---*/

  if (config->GetFixed_CL_Mode()) {
    for (iMarker_Monitoring = 0; iMarker_Monitoring < config->GetnMarker_Monitoring(); iMarker_Monitoring++) {

      Weight_ObjFunc = config->GetWeight_ObjFunc(iMarker_Monitoring);
      Kind_ObjFunc = config->GetKind_ObjFunc(iMarker_Monitoring);

      switch(Kind_ObjFunc) {
        case DRAG_COEFFICIENT:
          Total_ComboObj -= Weight_ObjFunc*config->GetdCD_dCL()*(SurfaceCoeff.CL[iMarker_Monitoring]);
          break;
        case MOMENT_X_COEFFICIENT:
          Total_ComboObj -= Weight_ObjFunc*config->GetdCMx_dCL()*(SurfaceCoeff.CL[iMarker_Monitoring]);
          break;
        case MOMENT_Y_COEFFICIENT:
          Total_ComboObj -= Weight_ObjFunc*config->GetdCMy_dCL()*(SurfaceCoeff.CL[iMarker_Monitoring]);
          break;
        case MOMENT_Z_COEFFICIENT:
          Total_ComboObj -= Weight_ObjFunc*config->GetdCMz_dCL()*(SurfaceCoeff.CL[iMarker_Monitoring]);
          break;
        default:
          break;
      }
    }
  }

  /*--- The following are not per-surface, and so to avoid that they are
   double-counted when multiple surfaces are specified, they have been
   placed outside of the loop above. In addition, multi-objective mode is
   also disabled for these objective functions (error thrown at start). ---*/

  Weight_ObjFunc = config->GetWeight_ObjFunc(0);
  Kind_ObjFunc   = config->GetKind_ObjFunc(0);

  switch(Kind_ObjFunc) {
    case NEARFIELD_PRESSURE:
      Total_ComboObj+=Weight_ObjFunc*Total_CNearFieldOF;
      break;
    case SURFACE_MACH:
      Total_ComboObj+=Weight_ObjFunc*config->GetSurface_Mach(0);
      break;
    default:
      break;
  }
}

void CEulerSolver::BC_Far_Field(CGeometry *geometry, CSolver **solver_container, CNumerics *conv_numerics,
                                CNumerics *visc_numerics, CConfig *config, unsigned short val_marker) {

  unsigned short iDim;
  unsigned long iVertex, iPoint, Point_Normal;

  su2double *GridVel;
  su2double Area, UnitNormal[MAXNDIM] = {0.0};
  su2double Density, Pressure, Energy,  Velocity[MAXNDIM] = {0.0};
  su2double Density_Bound, Pressure_Bound, Vel_Bound[MAXNDIM] = {0.0};
  su2double Density_Infty, Pressure_Infty, Vel_Infty[MAXNDIM] = {0.0};
  su2double SoundSpeed, Entropy, Velocity2, Vn;
  su2double SoundSpeed_Bound, Entropy_Bound, Vel2_Bound, Vn_Bound;
  su2double SoundSpeed_Infty, Entropy_Infty, Vel2_Infty, Vn_Infty, Qn_Infty;
  su2double RiemannPlus, RiemannMinus;
  su2double *V_infty, *V_domain;

  su2double Gas_Constant     = config->GetGas_ConstantND();

  bool implicit       = config->GetKind_TimeIntScheme() == EULER_IMPLICIT;
  bool viscous        = config->GetViscous();
  bool tkeNeeded = config->GetKind_Turb_Model() == TURB_MODEL::SST;

  auto *Normal = new su2double[nDim];

  /*--- Loop over all the vertices on this boundary marker ---*/

  SU2_OMP_FOR_DYN(OMP_MIN_SIZE)
  for (iVertex = 0; iVertex < geometry->nVertex[val_marker]; iVertex++) {
    iPoint = geometry->vertex[val_marker][iVertex]->GetNode();

    /*--- Allocate the value at the infinity ---*/
    V_infty = GetCharacPrimVar(val_marker, iVertex);

    /*--- Check if the node belongs to the domain (i.e, not a halo node) ---*/

    if (geometry->nodes->GetDomain(iPoint)) {

      /*--- Index of the closest interior node ---*/

      Point_Normal = geometry->vertex[val_marker][iVertex]->GetNormal_Neighbor();

      /*--- Normal vector for this vertex (negate for outward convention) ---*/

      geometry->vertex[val_marker][iVertex]->GetNormal(Normal);
      for (iDim = 0; iDim < nDim; iDim++) Normal[iDim] = -Normal[iDim];
      conv_numerics->SetNormal(Normal);

      /*--- Retrieve solution at the farfield boundary node ---*/
      V_domain = nodes->GetPrimitive(iPoint);

      /*--- Construct solution state at infinity for compressible flow by
         using Riemann invariants, and then impose a weak boundary condition
         by computing the flux using this new state for U. See CFD texts by
         Hirsch or Blazek for more detail. Adapted from an original
         implementation in the Stanford University multi-block (SUmb) solver
         in the routine bcFarfield.f90 written by Edwin van der Weide,
         last modified 06-12-2005. First, compute the unit normal at the
         boundary nodes. ---*/

      Area = GeometryToolbox::Norm(nDim, Normal);
      for (iDim = 0; iDim < nDim; iDim++)
        UnitNormal[iDim] = Normal[iDim]/Area;

      /*--- Store primitive variables (density, velocities, velocity squared,
         energy, pressure, and sound speed) at the boundary node, and set some
         other quantities for clarity. Project the current flow velocity vector
         at this boundary node into the local normal direction, i.e. compute
         v_bound.n.  ---*/

      Density_Bound = V_domain[nDim+2];
      Vel2_Bound = 0.0; Vn_Bound = 0.0;
      for (iDim = 0; iDim < nDim; iDim++) {
        Vel_Bound[iDim] = V_domain[iDim+1];
        Vel2_Bound     += Vel_Bound[iDim]*Vel_Bound[iDim];
        Vn_Bound       += Vel_Bound[iDim]*UnitNormal[iDim];
      }
      Pressure_Bound   = nodes->GetPressure(iPoint);
      SoundSpeed_Bound = sqrt(Gamma*Pressure_Bound/Density_Bound);
      Entropy_Bound    = pow(Density_Bound, Gamma)/Pressure_Bound;

      /*--- Store the primitive variable state for the freestream. Project
         the freestream velocity vector into the local normal direction,
         i.e. compute v_infty.n. ---*/

      Density_Infty = GetDensity_Inf();
      Vel2_Infty = 0.0; Vn_Infty = 0.0;
      for (iDim = 0; iDim < nDim; iDim++) {
        Vel_Infty[iDim] = GetVelocity_Inf(iDim);
        Vel2_Infty     += Vel_Infty[iDim]*Vel_Infty[iDim];
        Vn_Infty       += Vel_Infty[iDim]*UnitNormal[iDim];
      }
      Pressure_Infty   = GetPressure_Inf();
      SoundSpeed_Infty = sqrt(Gamma*Pressure_Infty/Density_Infty);
      Entropy_Infty    = pow(Density_Infty, Gamma)/Pressure_Infty;

      /*--- Adjust the normal freestream velocity for grid movement ---*/

      Qn_Infty = Vn_Infty;
      if (dynamic_grid) {
        GridVel = geometry->nodes->GetGridVel(iPoint);
        for (iDim = 0; iDim < nDim; iDim++)
          Qn_Infty -= GridVel[iDim]*UnitNormal[iDim];
      }

      /*--- Compute acoustic Riemann invariants: R = u.n +/- 2c/(gamma-1).
         These correspond with the eigenvalues (u+c) and (u-c), respectively,
         which represent the acoustic waves. Positive characteristics are
         incoming, and a physical boundary condition is imposed (freestream
         state). This occurs when either (u.n+c) > 0 or (u.n-c) > 0. Negative
         characteristics are leaving the domain, and numerical boundary
         conditions are required by extrapolating from the interior state
         using the Riemann invariants. This occurs when (u.n+c) < 0 or
         (u.n-c) < 0. Note that grid movement is taken into account when
         checking the sign of the eigenvalue. ---*/

      /*--- Check whether (u.n+c) is greater or less than zero ---*/

      if (Qn_Infty > -SoundSpeed_Infty) {
        /*--- Subsonic inflow or outflow ---*/
        RiemannPlus = Vn_Bound + 2.0*SoundSpeed_Bound/Gamma_Minus_One;
      } else {
        /*--- Supersonic inflow ---*/
        RiemannPlus = Vn_Infty + 2.0*SoundSpeed_Infty/Gamma_Minus_One;
      }

      /*--- Check whether (u.n-c) is greater or less than zero ---*/

      if (Qn_Infty > SoundSpeed_Infty) {
        /*--- Supersonic outflow ---*/
        RiemannMinus = Vn_Bound - 2.0*SoundSpeed_Bound/Gamma_Minus_One;
      } else {
        /*--- Subsonic outflow ---*/
        RiemannMinus = Vn_Infty - 2.0*SoundSpeed_Infty/Gamma_Minus_One;
      }

      /*--- Compute a new value for the local normal velocity and speed of
         sound from the Riemann invariants. ---*/

      Vn = 0.5 * (RiemannPlus + RiemannMinus);
      SoundSpeed = 0.25 * (RiemannPlus - RiemannMinus)*Gamma_Minus_One;

      /*--- Construct the primitive variable state at the boundary for
         computing the flux for the weak boundary condition. The values
         that we choose to construct the solution (boundary or freestream)
         depend on whether we are at an inflow or outflow. At an outflow, we
         choose boundary information (at most one characteristic is incoming),
         while at an inflow, we choose infinity values (at most one
         characteristic is outgoing). ---*/

      if (Qn_Infty > 0.0)   {
        /*--- Outflow conditions ---*/
        for (iDim = 0; iDim < nDim; iDim++)
          Velocity[iDim] = Vel_Bound[iDim] + (Vn-Vn_Bound)*UnitNormal[iDim];
        Entropy = Entropy_Bound;
      } else  {
        /*--- Inflow conditions ---*/
        for (iDim = 0; iDim < nDim; iDim++)
          Velocity[iDim] = Vel_Infty[iDim] + (Vn-Vn_Infty)*UnitNormal[iDim];
        Entropy = Entropy_Infty;
      }

      /*--- Recompute the primitive variables. ---*/

      Density = pow(Entropy*SoundSpeed*SoundSpeed/Gamma,1.0/Gamma_Minus_One);
      Velocity2 = 0.0;
      for (iDim = 0; iDim < nDim; iDim++) {
        Velocity2 += Velocity[iDim]*Velocity[iDim];
      }
      Pressure = Density*SoundSpeed*SoundSpeed/Gamma;
      Energy   = Pressure/(Gamma_Minus_One*Density) + 0.5*Velocity2;
      if (tkeNeeded) Energy += GetTke_Inf();

      /*--- Store new primitive state for computing the flux. ---*/

      V_infty[0] = Pressure/(Gas_Constant*Density);
      for (iDim = 0; iDim < nDim; iDim++)
        V_infty[iDim+1] = Velocity[iDim];
      V_infty[nDim+1] = Pressure;
      V_infty[nDim+2] = Density;
      V_infty[nDim+3] = Energy + Pressure/Density;



      /*--- Set various quantities in the numerics class ---*/

      conv_numerics->SetPrimitive(V_domain, V_infty);

      if (dynamic_grid) {
        conv_numerics->SetGridVel(geometry->nodes->GetGridVel(iPoint),
                                  geometry->nodes->GetGridVel(iPoint));
      }

      /*--- Compute the convective residual using an upwind scheme ---*/

      auto residual = conv_numerics->ComputeResidual(config);

      /*--- Update residual value ---*/

      LinSysRes.AddBlock(iPoint, residual);

      /*--- Convective Jacobian contribution for implicit integration ---*/

      if (implicit)
        Jacobian.AddBlock2Diag(iPoint, residual.jacobian_i);

      /*--- Viscous residual contribution ---*/

      if (viscous) {

        /*--- Set laminar and eddy viscosity at the infinity ---*/

        V_infty[nDim+5] = nodes->GetLaminarViscosity(iPoint);
        V_infty[nDim+6] = nodes->GetEddyViscosity(iPoint);

        /*--- Set the normal vector and the coordinates ---*/

        visc_numerics->SetNormal(Normal);
        su2double Coord_Reflected[MAXNDIM];
        GeometryToolbox::PointPointReflect(nDim, geometry->nodes->GetCoord(Point_Normal),
                                                 geometry->nodes->GetCoord(iPoint), Coord_Reflected);
        visc_numerics->SetCoord(geometry->nodes->GetCoord(iPoint), Coord_Reflected);

        /*--- Primitive variables, and gradient ---*/

        visc_numerics->SetPrimitive(V_domain, V_infty);
        visc_numerics->SetPrimVarGradient(nodes->GetGradient_Primitive(iPoint),
                                          nodes->GetGradient_Primitive(iPoint));

        /*--- Turbulent kinetic energy ---*/

        if (config->GetKind_Turb_Model() == TURB_MODEL::SST)
          visc_numerics->SetTurbKineticEnergy(solver_container[TURB_SOL]->GetNodes()->GetSolution(iPoint,0),
                                              solver_container[TURB_SOL]->GetNodes()->GetSolution(iPoint,0));

        /*--- Compute and update viscous residual ---*/

        auto residual = visc_numerics->ComputeResidual(config);
        LinSysRes.SubtractBlock(iPoint, residual);

        /*--- Viscous Jacobian contribution for implicit integration ---*/

        if (implicit)
          Jacobian.SubtractBlock2Diag(iPoint, residual.jacobian_i);

      }

    }
  }
  END_SU2_OMP_FOR

  /*--- Free locally allocated memory ---*/
  delete [] Normal;

}

void CEulerSolver::BC_Riemann(CGeometry *geometry, CSolver **solver_container,
                              CNumerics *conv_numerics, CNumerics *visc_numerics,
                              CConfig *config, unsigned short val_marker) {

  const string Marker_Tag = config->GetMarker_All_TagBound(val_marker);
  const bool viscous      = config->GetViscous(),
             implicit     = (config->GetKind_TimeIntScheme() == EULER_IMPLICIT),
             gravity      = config->GetGravityForce(),
             tkeNeeded    = (config->GetKind_Turb_Model() == TURB_MODEL::SST);

  su2double **P_Tensor = new su2double*[nVar],
            **invP_Tensor = new su2double*[nVar];
  for (auto iVar = 0u; iVar < nVar; iVar++){
    P_Tensor[iVar] = new su2double[nVar];
    invP_Tensor[iVar] = new su2double[nVar];
  }

  /*--- Loop over all the vertices on this boundary marker ---*/

  SU2_OMP_FOR_DYN(OMP_MIN_SIZE)
  for (auto iVertex = 0u; iVertex < geometry->nVertex[val_marker]; iVertex++) {

    auto iPoint = geometry->vertex[val_marker][iVertex]->GetNode();

    /*--- Check if the node belongs to the domain (i.e., not a halo node) ---*/
    if (geometry->nodes->GetDomain(iPoint)) {

      /*--- Index of the closest interior node ---*/
      const auto Point_Normal = geometry->vertex[val_marker][iVertex]->GetNormal_Neighbor();

      /*--- Normal vector for this vertex (negate for outward convention) ---*/
      su2double Normal[MAXNDIM] = {0};
      geometry->vertex[val_marker][iVertex]->GetNormal(Normal);
      for (auto iDim = 0u; iDim < nDim; iDim++) Normal[iDim] = -Normal[iDim];
      conv_numerics->SetNormal(Normal);

      const auto Area = GeometryToolbox::Norm(nDim, Normal);

      su2double UnitNormal[MAXNDIM] = {0};
      for (auto iDim = 0u; iDim < nDim; iDim++) UnitNormal[iDim] = Normal[iDim]/Area;

      /*--- Retrieve solution at this boundary node ---*/
      const auto V_domain = nodes->GetPrimitive(iPoint);

      /*--- Compute the internal state u_i ---*/
      su2double Velocity_i[MAXNDIM]={0};
      for (auto iDim=0u; iDim < nDim; iDim++)
        Velocity_i[iDim] = nodes->GetVelocity(iPoint,iDim);
      
      const auto Velocity2_i = GeometryToolbox::SquaredNorm(nDim, Velocity_i);  

      const auto Density_i = nodes->GetDensity(iPoint);

      const auto Energy_i = nodes->GetEnergy(iPoint);
      const su2double StaticEnergy_i = Energy_i - 0.5*Velocity2_i;

      GetFluidModel()->SetTDState_rhoe(Density_i, StaticEnergy_i);

      const auto Pressure_i = GetFluidModel()->GetPressure();
      const su2double Enthalpy_i = Energy_i + Pressure_i/Density_i;

      const auto SoundSpeed_i = GetFluidModel()->GetSoundSpeed();

      const su2double Kappa_i = GetFluidModel()->GetdPde_rho() / Density_i;
      const su2double Chi_i = GetFluidModel()->GetdPdrho_e() - Kappa_i * StaticEnergy_i;

      /*--- Build the external state u_e from boundary data and internal node ---*/
      su2double T_static{0}, P_static{0}, Pressure_e{0}, Density_static{0}, Enthalpy_e{0}, Energy_e{0}, Entropy_e{0},
                T_Total{0},  P_Total{0},  Density_e{0}, StaticEnthalpy_e{0}, StaticEnergy_e{0};

      su2double Velocity2_e{0}, NormalVelocity{0}, TangVelocity{0}, VelMag_e{0};
      su2double Velocity_e[MAXNDIM] = {0}; 
      const su2double * Flow_Dir, * Mach;
      switch(config->GetKind_Data_Riemann(Marker_Tag))
      {
      case TOTAL_CONDITIONS_PT:

        /*--- Retrieve the specified total conditions for this boundary. ---*/
        if (gravity) P_Total = config->GetRiemann_Var1(Marker_Tag) - geometry->nodes->GetCoord(iPoint, nDim-1)*STANDARD_GRAVITY;/// check in which case is true (only freesurface?)
        else P_Total  = config->GetRiemann_Var1(Marker_Tag);
        T_Total  = config->GetRiemann_Var2(Marker_Tag);
        Flow_Dir = config->GetRiemann_FlowDir(Marker_Tag);

        /*--- Non-dim. the inputs if necessary. ---*/
        P_Total /= config->GetPressure_Ref();
        T_Total /= config->GetTemperature_Ref();

        /* --- Computes the total state --- */
        GetFluidModel()->SetTDState_PT(P_Total, T_Total);
        Enthalpy_e = GetFluidModel()->GetStaticEnergy()+ GetFluidModel()->GetPressure()/GetFluidModel()->GetDensity();
        Entropy_e = GetFluidModel()->GetEntropy();

        /* --- Compute the boundary state u_e --- */
        Velocity2_e = Velocity2_i;
        if (nDim == 2){
          NormalVelocity= -sqrt(Velocity2_e)*Flow_Dir[0];
          TangVelocity= -sqrt(Velocity2_e)*Flow_Dir[1];
          Velocity_e[0]= UnitNormal[0]*NormalVelocity - UnitNormal[1]*TangVelocity;
          Velocity_e[1]= UnitNormal[1]*NormalVelocity + UnitNormal[0]*TangVelocity;
        }else{
          for (auto iDim = 0u; iDim < nDim; iDim++)
            Velocity_e[iDim] = sqrt(Velocity2_e)*Flow_Dir[iDim];
        }
        StaticEnthalpy_e = Enthalpy_e - 0.5 * Velocity2_e;
        GetFluidModel()->SetTDState_hs(StaticEnthalpy_e, Entropy_e);
        Density_e = GetFluidModel()->GetDensity();
        StaticEnergy_e = GetFluidModel()->GetStaticEnergy();
        Energy_e = StaticEnergy_e + 0.5 * Velocity2_e;
        if (tkeNeeded) Energy_e += GetTke_Inf();
        break;

      case STATIC_SUPERSONIC_INFLOW_PT:

        /*--- Retrieve the specified total conditions for this boundary. ---*/
        if (gravity) P_static = config->GetRiemann_Var1(Marker_Tag) - geometry->nodes->GetCoord(iPoint, nDim-1)*STANDARD_GRAVITY;/// check in which case is true (only freesurface?)
        else P_static  = config->GetRiemann_Var1(Marker_Tag);
        T_static  = config->GetRiemann_Var2(Marker_Tag);
        Mach = config->GetRiemann_FlowDir(Marker_Tag);

        /*--- Non-dim. the inputs if necessary. ---*/
        P_static /= config->GetPressure_Ref();
        T_static /= config->GetTemperature_Ref();

        /* --- Computes the total state --- */
        GetFluidModel()->SetTDState_PT(P_static, T_static);

        /* --- Compute the boundary state u_e --- */
        for (auto iDim = 0u; iDim < nDim; iDim++) 
          Velocity_e[iDim] = Mach[iDim]*GetFluidModel()->GetSoundSpeed();

        Velocity2_e = GeometryToolbox::SquaredNorm(nDim, Velocity_e);  
        Density_e = GetFluidModel()->GetDensity();
        StaticEnergy_e = GetFluidModel()->GetStaticEnergy();
        Energy_e = StaticEnergy_e + 0.5 * Velocity2_e;
        if (tkeNeeded) Energy_e += GetTke_Inf();
        break;

      case STATIC_SUPERSONIC_INFLOW_PD:

        /*--- Retrieve the specified total conditions for this boundary. ---*/

        if (gravity) P_static = config->GetRiemann_Var1(Marker_Tag) - geometry->nodes->GetCoord(iPoint, nDim-1)*STANDARD_GRAVITY;/// check in which case is true (only freesurface?)
        else P_static  = config->GetRiemann_Var1(Marker_Tag);
        Density_static  = config->GetRiemann_Var2(Marker_Tag);
        Mach = config->GetRiemann_FlowDir(Marker_Tag);

        /*--- Non-dim. the inputs if necessary. ---*/
        P_static /= config->GetPressure_Ref();
        Density_static /= config->GetDensity_Ref();

        /* --- Computes the total state --- */
        GetFluidModel()->SetTDState_Prho(P_static, Density_static);

        /* --- Compute the boundary state u_e --- */
        for (auto iDim = 0u; iDim < nDim; iDim++)
          Velocity_e[iDim] = Mach[iDim]*GetFluidModel()->GetSoundSpeed();

        Velocity2_e = GeometryToolbox::SquaredNorm(nDim, Velocity_e);  
        Density_e = GetFluidModel()->GetDensity();
        StaticEnergy_e = GetFluidModel()->GetStaticEnergy();
        Energy_e = StaticEnergy_e + 0.5 * Velocity2_e;
        if (tkeNeeded) Energy_e += GetTke_Inf();
        break;

      case DENSITY_VELOCITY:

        /*--- Retrieve the specified density and velocity magnitude ---*/
        Density_e  = config->GetRiemann_Var1(Marker_Tag);
        VelMag_e   = config->GetRiemann_Var2(Marker_Tag);
        Flow_Dir = config->GetRiemann_FlowDir(Marker_Tag);

        /*--- Non-dim. the inputs if necessary. ---*/
        Density_e /= config->GetDensity_Ref();
        VelMag_e /= config->GetVelocity_Ref();

        for (auto iDim = 0u; iDim < nDim; iDim++)
          Velocity_e[iDim] = VelMag_e*Flow_Dir[iDim];
        Energy_e = Energy_i;
        break;

      case STATIC_PRESSURE:

        /*--- Retrieve the static pressure for this boundary. ---*/
        Pressure_e = config->GetRiemann_Var1(Marker_Tag);
        Pressure_e /= config->GetPressure_Ref();
        Density_e = Density_i;

        /* --- Compute the boundary state u_e --- */
        GetFluidModel()->SetTDState_Prho(Pressure_e, Density_e);
        for (auto iDim = 0u; iDim < nDim; iDim++) 
          Velocity_e[iDim] = Velocity_i[iDim];

        Velocity2_e = GeometryToolbox::SquaredNorm(nDim, Velocity_e);  
        Energy_e = GetFluidModel()->GetStaticEnergy() + 0.5*Velocity2_e;
        break;

      default:
        SU2_MPI::Error("Invalid Riemann input!", CURRENT_FUNCTION);
        break;
      }

      /*--- Compute P (matrix of right eigenvectors) ---*/
      conv_numerics->GetPMatrix(&Density_i, Velocity_i, &SoundSpeed_i, &Enthalpy_i, &Chi_i, &Kappa_i, UnitNormal, P_Tensor);

      /*--- Compute inverse P (matrix of left eigenvectors)---*/
      conv_numerics->GetPMatrix_inv(invP_Tensor, &Density_i, Velocity_i, &SoundSpeed_i, &Chi_i, &Kappa_i, UnitNormal);

      /*--- eigenvalues contribution due to grid motion ---*/
      su2double ProjVelocity_i = GeometryToolbox::DotProduct(nDim, Velocity_i, UnitNormal);
      if (dynamic_grid) {
        const auto gridVel = geometry->nodes->GetGridVel(iPoint);
        const su2double ProjGridVel = GeometryToolbox::DotProduct(nDim, gridVel, UnitNormal);
        ProjVelocity_i -= ProjGridVel;
      }

      /*--- Flow eigenvalues, boundary state u_e and u_i ---*/
      su2double Lambda_i[MAXNVAR] = {0}, u_e[MAXNVAR] = {0}, u_i[MAXNVAR]={0}, u_b[MAXNVAR]={0}, 
                dw[MAXNVAR]={0};
      u_e[0] = Density_e;
      u_i[0] = Density_i;
      for (auto iDim = 0u; iDim < nDim; iDim++) {
        Lambda_i[iDim] = ProjVelocity_i;
        u_e[iDim+1] = Velocity_e[iDim]*Density_e;
        u_i[iDim+1] = Velocity_i[iDim]*Density_i;
      }
      Lambda_i[nVar-2] = ProjVelocity_i + SoundSpeed_i;
      Lambda_i[nVar-1] = ProjVelocity_i - SoundSpeed_i;
      u_e[nVar-1] = Energy_e*Density_e;
      u_i[nVar-1] = Energy_i*Density_i;

      /*--- Compute the characteristic jumps ---*/
      for (auto iVar = 0u; iVar < nVar; iVar++){
        dw[iVar] = 0;
        for (auto jVar = 0u; jVar < nVar; jVar++)
          dw[iVar] += invP_Tensor[iVar][jVar] * (u_e[jVar] - u_i[jVar]);
      }

      /*--- Compute the boundary state u_b using characteristics ---*/
      for (auto iVar = 0u; iVar < nVar; iVar++) {
        u_b[iVar] = u_i[iVar];
        for (auto jVar = 0u; jVar < nVar; jVar++) {
          if (Lambda_i[jVar] < 0)
            u_b[iVar] += P_Tensor[iVar][jVar]*dw[jVar];
        }
      }

      /*--- Compute the thermodynamic state in u_b ---*/
      su2double Velocity_b[MAXNDIM] = {0};
      const auto Density_b = u_b[0];
      for (auto iDim = 0u; iDim < nDim; iDim++)
        Velocity_b[iDim] = u_b[iDim+1]/Density_b;
      const auto Velocity2_b = GeometryToolbox::SquaredNorm(nDim, Velocity_b);

      const su2double Energy_b = u_b[nVar-1]/Density_b;
      const su2double StaticEnergy_b = Energy_b - 0.5*Velocity2_b;
      GetFluidModel()->SetTDState_rhoe(Density_b, StaticEnergy_b);

      /*--- Store number of Newton iterations at BC ---*/
      if(config->GetKind_FluidModel() == DATADRIVEN_FLUID)
        nodes->SetNewtonSolverIterations(iPoint, GetFluidModel()->GetnIter_Newton());

      const auto Pressure_b = GetFluidModel()->GetPressure();
      const auto Temperature_b = GetFluidModel()->GetTemperature();
      const su2double Enthalpy_b = Energy_b + Pressure_b/Density_b;
      const su2double Kappa_b = GetFluidModel()->GetdPde_rho() / Density_b;
      const su2double Chi_b = GetFluidModel()->GetdPdrho_e() - Kappa_b * StaticEnergy_b;

      /*--- Compute the residuals ---*/
      su2double Residual[MAXNVAR] = {0};
      conv_numerics->GetInviscidProjFlux(&Density_b, Velocity_b, &Pressure_b, &Enthalpy_b, Normal, Residual);

      /*--- Residual contribution due to grid motion ---*/
      if (dynamic_grid) {
        const auto gridVel = geometry->nodes->GetGridVel(iPoint);
        const auto projVelocity = GeometryToolbox::DotProduct(nDim, gridVel, Normal);
        for (auto iVar = 0u; iVar < nVar; iVar++)
          Residual[iVar] -= projVelocity *u_b[iVar];
      }

      /*--- Update residual value ---*/
      LinSysRes.AddBlock(iPoint, Residual);

      if (implicit) {
        su2double **Jacobian_b = new su2double*[nVar], 
                  **Jacobian_i = new su2double*[nVar];
        su2double **DubDu = new su2double*[nVar];
        for (auto iVar = 0u; iVar < nVar; iVar++){
          Jacobian_b[iVar] = new su2double[nVar];
          Jacobian_i[iVar] = new su2double[nVar];
          /*--- Initialize DubDu to unit matrix---*/
          DubDu[iVar] = new su2double[nVar];
          for (auto jVar=0u; jVar < nVar; jVar++)
            DubDu[iVar][jVar] = 0;

          DubDu[iVar][iVar]=1;
        }

        /*--- Compute DubDu -= RNL---*/
        for (auto iVar=0u; iVar<nVar; iVar++){
          for (auto jVar=0u; jVar<nVar; jVar++){
            for (auto kVar=0u; kVar<nVar; kVar++){
              if (Lambda_i[kVar]<0)
                DubDu[iVar][jVar] -= P_Tensor[iVar][kVar] * invP_Tensor[kVar][jVar];
            }
          }
        }

        /*--- Compute flux Jacobian in state b ---*/
        conv_numerics->GetInviscidProjJac(Velocity_b, &Enthalpy_b, &Chi_b, &Kappa_b, Normal, 1.0, Jacobian_b);

        /*--- Jacobian contribution due to grid motion ---*/
        if (dynamic_grid){
          const auto gridVel = geometry->nodes->GetGridVel(iPoint);
          const auto projVelocity = GeometryToolbox::DotProduct(nDim, gridVel, Normal);
          for (auto iVar = 0u; iVar < nVar; iVar++) 
            Jacobian_b[iVar][iVar] -= projVelocity;
        }

        /*--- initiate Jacobian_i to zero matrix ---*/
        for (auto iVar=0u; iVar<nVar; iVar++) {
          for (auto jVar=0u; jVar<nVar; jVar++) {
            Jacobian_i[iVar][jVar] = 0.0;
            /*--- Compute numerical flux Jacobian at node i ---*/
            for (auto kVar=0u; kVar<nVar; kVar++)
              Jacobian_i[iVar][jVar] += Jacobian_b[iVar][kVar] * DubDu[kVar][jVar];
          }
        }

        /*--- Jacobian contribution for implicit integration ---*/
        Jacobian.AddBlock2Diag(iPoint, Jacobian_i);

        for (auto iVar = 0u; iVar < nVar; iVar++) {
          delete [] Jacobian_b[iVar];
          delete [] DubDu[iVar];
          delete [] Jacobian_i[iVar];
        }
        delete [] Jacobian_b;
        delete [] DubDu;
        delete [] Jacobian_i;
      }

      /*--- Viscous contribution ---*/

      if (viscous) {

        /*--- Primitive variables, using the derived quantities ---*/
        auto V_boundary= GetCharacPrimVar(val_marker, iVertex);
        V_boundary[prim_idx.Temperature()] = Temperature_b;
        for (auto iDim = 0u; iDim < nDim; iDim++)
          V_boundary[prim_idx.Velocity() + iDim] = Velocity_b[iDim];
        V_boundary[prim_idx.Pressure()] = Pressure_b;
        V_boundary[prim_idx.Density()] = Density_b;
        V_boundary[prim_idx.Enthalpy()] = Enthalpy_b;

        /*--- Set laminar and eddy viscosity at the infinity ---*/

        V_boundary[prim_idx.LaminarViscosity()] = GetFluidModel()->GetLaminarViscosity();
        V_boundary[prim_idx.EddyViscosity()] = nodes->GetEddyViscosity(iPoint);
        V_boundary[prim_idx.ThermalConductivity()] = GetFluidModel()->GetThermalConductivity();
        V_boundary[prim_idx.CpTotal()] = GetFluidModel()->GetCp();

        /*--- Set the normal vector and the coordinates ---*/

        visc_numerics->SetNormal(Normal);
        su2double Coord_Reflected[MAXNDIM];
        GeometryToolbox::PointPointReflect(nDim, geometry->nodes->GetCoord(Point_Normal),
                                                 geometry->nodes->GetCoord(iPoint), Coord_Reflected);
        visc_numerics->SetCoord(geometry->nodes->GetCoord(iPoint), Coord_Reflected);

        /*--- Primitive variables, and gradient ---*/

        visc_numerics->SetPrimitive(V_domain, V_boundary);
        visc_numerics->SetPrimVarGradient(nodes->GetGradient_Primitive(iPoint), nodes->GetGradient_Primitive(iPoint));

        /*--- Secondary variables ---*/
        
        auto S_domain = nodes->GetSecondary(iPoint);

        /*--- Compute secondary thermodynamic properties (partial derivatives...) ---*/
        su2double S_boundary[8];
        S_boundary[0]= GetFluidModel()->GetdPdrho_e();
        S_boundary[1]= GetFluidModel()->GetdPde_rho();

        S_boundary[2]= GetFluidModel()->GetdTdrho_e();
        S_boundary[3]= GetFluidModel()->GetdTde_rho();

        /*--- Compute secondary thermo-physical properties (partial derivatives...) ---*/

        S_boundary[4]= GetFluidModel()->Getdmudrho_T();
        S_boundary[5]= GetFluidModel()->GetdmudT_rho();

        S_boundary[6]= GetFluidModel()->Getdktdrho_T();
        S_boundary[7]= GetFluidModel()->GetdktdT_rho();

        visc_numerics->SetSecondary(S_domain, S_boundary);

        /*--- Turbulent kinetic energy ---*/

        if (config->GetKind_Turb_Model() == TURB_MODEL::SST)
          visc_numerics->SetTurbKineticEnergy(solver_container[TURB_SOL]->GetNodes()->GetSolution(iPoint,0),
                                              solver_container[TURB_SOL]->GetNodes()->GetSolution(iPoint,0));

        /*--- Compute and update residual ---*/
        auto residual = visc_numerics->ComputeResidual(config);
        LinSysRes.SubtractBlock(iPoint, residual);

        /*--- Jacobian contribution for implicit integration ---*/
        if (implicit)
          Jacobian.SubtractBlock2Diag(iPoint, residual.jacobian_i);

      }
      /*--- Store number of Newton iterations at BC ---*/
      if(config->GetKind_FluidModel() == DATADRIVEN_FLUID)
        nodes->SetNewtonSolverIterations(iPoint, GetFluidModel()->GetnIter_Newton());

    }
  }
  END_SU2_OMP_FOR

  for(auto iVar=0u; iVar<nVar; iVar++) {
    delete [] P_Tensor[iVar];
    delete [] invP_Tensor[iVar];
  }
  delete[] P_Tensor;
  delete[] invP_Tensor;
}


void CEulerSolver::BC_TurboRiemann(CGeometry *geometry, CSolver **solver_container,
                                   CNumerics *conv_numerics, CNumerics *visc_numerics,
                                   CConfig *config, unsigned short val_marker) {

  unsigned short iDim, iVar, jVar, kVar, iSpan;
  unsigned long iPoint, Point_Normal, oldVertex, iVertex;
  const su2double *Flow_Dir;
  su2double P_Total, T_Total;
  su2double *Velocity_b, Velocity2_b, Enthalpy_b, Energy_b, StaticEnergy_b, Density_b, Kappa_b, Chi_b, Pressure_b, Temperature_b;
  su2double *Velocity_e, Velocity2_e, Enthalpy_e, Entropy_e, Energy_e = 0.0, StaticEnthalpy_e, StaticEnergy_e, Density_e = 0.0, Pressure_e;
  su2double *Velocity_i, Velocity2_i, Enthalpy_i, Energy_i, StaticEnergy_i, Density_i, Kappa_i, Chi_i, Pressure_i, SoundSpeed_i;
  su2double ProjVelocity_i;
  su2double **P_Tensor, **invP_Tensor, *Lambda_i, **Jacobian_b, **Jacobian_i, **DubDu, *dw, *u_e, *u_i, *u_b;
  su2double *gridVel, *Residual;
  su2double *V_boundary, *V_domain, *S_boundary, *S_domain;
  su2double AverageEnthalpy, AverageEntropy;
  unsigned short  iZone  = config->GetiZone();
  bool implicit = (config->GetKind_TimeIntScheme() == EULER_IMPLICIT);
  string Marker_Tag = config->GetMarker_All_TagBound(val_marker);
  unsigned short nSpanWiseSections = geometry->GetnSpanWiseSections(config->GetMarker_All_TurbomachineryFlag(val_marker));
  bool viscous = config->GetViscous();
  bool gravity = (config->GetGravityForce());
  bool tkeNeeded = (config->GetKind_Turb_Model() == TURB_MODEL::SST);

  su2double *Normal, *turboNormal, *UnitNormal, *FlowDirMix, FlowDirMixMag, *turboVelocity;
  Normal = new su2double[nDim];
  turboNormal = new su2double[nDim];
  UnitNormal = new su2double[nDim];

  Velocity_i = new su2double[nDim];
  Velocity_b = new su2double[nDim];
  Velocity_e = new su2double[nDim];
  turboVelocity = new su2double[nDim];
  FlowDirMix = new su2double[nDim];
  Lambda_i = new su2double[nVar];
  u_i = new su2double[nVar];
  u_e = new su2double[nVar];
  u_b = new su2double[nVar];
  dw = new su2double[nVar];

  Residual = new su2double[nVar];

  S_boundary = new su2double[8];

  P_Tensor = new su2double*[nVar];
  invP_Tensor = new su2double*[nVar];
  Jacobian_i = new su2double*[nVar];
  for (iVar = 0; iVar < nVar; iVar++)
  {
    P_Tensor[iVar] = new su2double[nVar];
    invP_Tensor[iVar] = new su2double[nVar];
    Jacobian_i[iVar] = new su2double[nVar];
  }

  /*--- Loop over all the vertices on this boundary marker ---*/
  for (iSpan= 0; iSpan < nSpanWiseSections; iSpan++){

    SU2_OMP_FOR_DYN(OMP_MIN_SIZE)
    for (iVertex = 0; iVertex < geometry->GetnVertexSpan(val_marker,iSpan); iVertex++) {

      /*--- using the other vertex information for retrieving some information ---*/
      oldVertex = geometry->turbovertex[val_marker][iSpan][iVertex]->GetOldVertex();
      V_boundary= GetCharacPrimVar(val_marker, oldVertex);

      /*--- Index of the closest interior node ---*/
      Point_Normal = geometry->vertex[val_marker][oldVertex]->GetNormal_Neighbor();

      /*--- Normal vector for this vertex (negate for outward convention),
       *    this normal is scaled with the area of the face of the element  ---*/
      geometry->vertex[val_marker][oldVertex]->GetNormal(Normal);
      for (iDim = 0; iDim < nDim; iDim++) Normal[iDim] = -Normal[iDim];
      conv_numerics->SetNormal(Normal);

      /*--- find the node related to the vertex ---*/
      iPoint = geometry->turbovertex[val_marker][iSpan][iVertex]->GetNode();
      if (geometry->nodes->GetDomain(iPoint)){

        /*--- Normalize Normal vector for this vertex (already for outward convention) ---*/
        geometry->turbovertex[val_marker][iSpan][iVertex]->GetNormal(UnitNormal);
        geometry->turbovertex[val_marker][iSpan][iVertex]->GetTurboNormal(turboNormal);

        /*--- Retrieve solution at this boundary node ---*/
        V_domain = nodes->GetPrimitive(iPoint);

        /* --- Compute the internal state u_i --- */
        Velocity2_i = 0;
        for (iDim=0; iDim < nDim; iDim++)
        {
          Velocity_i[iDim] = nodes->GetVelocity(iPoint,iDim);
          Velocity2_i += Velocity_i[iDim]*Velocity_i[iDim];
        }

        Density_i = nodes->GetDensity(iPoint);

        Energy_i = nodes->GetEnergy(iPoint);
        StaticEnergy_i = Energy_i - 0.5*Velocity2_i;

        GetFluidModel()->SetTDState_rhoe(Density_i, StaticEnergy_i);

        Pressure_i = GetFluidModel()->GetPressure();
        Enthalpy_i = Energy_i + Pressure_i/Density_i;

        SoundSpeed_i = GetFluidModel()->GetSoundSpeed();

        Kappa_i = GetFluidModel()->GetdPde_rho() / Density_i;
        Chi_i = GetFluidModel()->GetdPdrho_e() - Kappa_i * StaticEnergy_i;

        ProjVelocity_i = 0.0;
        for (iDim = 0; iDim < nDim; iDim++)
          ProjVelocity_i += Velocity_i[iDim]*UnitNormal[iDim];

        /*--- Build the external state u_e from boundary data and internal node ---*/

        switch(config->GetKind_Data_Riemann(Marker_Tag))
        {
          //TODO(turbo), generilize for 3D case
          //TODO(turbo), generilize for Inlet and Outlet in for backflow treatment
          //TODO(turbo), implement not uniform inlet and radial equilibrium for the outlet
          case TOTAL_CONDITIONS_PT:

            /*--- Retrieve the specified total conditions for this boundary. ---*/
            if (gravity) P_Total = config->GetRiemann_Var1(Marker_Tag) - geometry->nodes->GetCoord(iPoint, nDim-1)*STANDARD_GRAVITY;/// check in which case is true (only freesurface?)
            else P_Total  = config->GetRiemann_Var1(Marker_Tag);
            T_Total  = config->GetRiemann_Var2(Marker_Tag);
            Flow_Dir = config->GetRiemann_FlowDir(Marker_Tag);

            /*--- Non-dim. the inputs if necessary. ---*/
            P_Total /= config->GetPressure_Ref();
            T_Total /= config->GetTemperature_Ref();

            /* --- Computes the total state --- */
            GetFluidModel()->SetTDState_PT(P_Total, T_Total);
            Enthalpy_e = GetFluidModel()->GetStaticEnergy()+ GetFluidModel()->GetPressure()/GetFluidModel()->GetDensity();
            Entropy_e = GetFluidModel()->GetEntropy();

            /* --- Compute the boundary state u_e --- */
            Velocity2_e = Velocity2_i;
            for (iDim = 0; iDim < nDim; iDim++)
              turboVelocity[iDim] = sqrt(Velocity2_e)*Flow_Dir[iDim];
            ComputeBackVelocity(turboVelocity,turboNormal, Velocity_e, config->GetMarker_All_TurbomachineryFlag(val_marker),config->GetKind_TurboMachinery(iZone));
            StaticEnthalpy_e = Enthalpy_e - 0.5 * Velocity2_e;
            GetFluidModel()->SetTDState_hs(StaticEnthalpy_e, Entropy_e);
            Density_e = GetFluidModel()->GetDensity();
            StaticEnergy_e = GetFluidModel()->GetStaticEnergy();
            Energy_e = StaticEnergy_e + 0.5 * Velocity2_e;
            if (tkeNeeded) Energy_e += GetTke_Inf();
            break;

          case MIXING_IN:

            /* --- compute total averaged quantities ---*/
            GetFluidModel()->SetTDState_Prho(ExtAveragePressure[val_marker][iSpan], ExtAverageDensity[val_marker][iSpan]);
            AverageEnthalpy = GetFluidModel()->GetStaticEnergy() + ExtAveragePressure[val_marker][iSpan]/ExtAverageDensity[val_marker][iSpan];
            AverageEntropy  = GetFluidModel()->GetEntropy();

            FlowDirMixMag = 0;
            for (iDim = 0; iDim < nDim; iDim++)
              FlowDirMixMag += ExtAverageTurboVelocity[val_marker][iSpan][iDim]*ExtAverageTurboVelocity[val_marker][iSpan][iDim];
            for (iDim = 0; iDim < nDim; iDim++){
              FlowDirMix[iDim] = ExtAverageTurboVelocity[val_marker][iSpan][iDim]/sqrt(FlowDirMixMag);
            }


            /* --- Computes the total state --- */
            Enthalpy_e = AverageEnthalpy;
            Entropy_e = AverageEntropy;

            /* --- Compute the boundary state u_e --- */
            Velocity2_e = Velocity2_i;
            for (iDim = 0; iDim < nDim; iDim++){
              turboVelocity[iDim] = sqrt(Velocity2_e)*FlowDirMix[iDim];

            }
            ComputeBackVelocity(turboVelocity,turboNormal, Velocity_e, config->GetMarker_All_TurbomachineryFlag(val_marker),config->GetKind_TurboMachinery(iZone));

            StaticEnthalpy_e = Enthalpy_e - 0.5 * Velocity2_e;
            GetFluidModel()->SetTDState_hs(StaticEnthalpy_e, Entropy_e);
            Density_e = GetFluidModel()->GetDensity();
            StaticEnergy_e = GetFluidModel()->GetStaticEnergy();
            Energy_e = StaticEnergy_e + 0.5 * Velocity2_e;
            // if (tkeNeeded) Energy_e += GetTke_Inf();
            break;


          case MIXING_OUT:

            /*--- Retrieve the static pressure for this boundary. ---*/
            Pressure_e = ExtAveragePressure[val_marker][iSpan];
            Density_e = Density_i;

            /* --- Compute the boundary state u_e --- */
            GetFluidModel()->SetTDState_Prho(Pressure_e, Density_e);
            Velocity2_e = 0.0;
            for (iDim = 0; iDim < nDim; iDim++) {
              Velocity_e[iDim] = Velocity_i[iDim];
              Velocity2_e += Velocity_e[iDim]*Velocity_e[iDim];
            }
            Energy_e = GetFluidModel()->GetStaticEnergy() + 0.5*Velocity2_e;
            break;

          case STATIC_PRESSURE:

            /*--- Retrieve the static pressure for this boundary. ---*/
            Pressure_e = config->GetRiemann_Var1(Marker_Tag);
            Pressure_e /= config->GetPressure_Ref();
            Density_e = Density_i;

            /* --- Compute the boundary state u_e --- */
            GetFluidModel()->SetTDState_Prho(Pressure_e, Density_e);
            Velocity2_e = 0.0;
            for (iDim = 0; iDim < nDim; iDim++) {
              Velocity_e[iDim] = Velocity_i[iDim];
              Velocity2_e += Velocity_e[iDim]*Velocity_e[iDim];
            }
            Energy_e = GetFluidModel()->GetStaticEnergy() + 0.5*Velocity2_e;
            break;


          case RADIAL_EQUILIBRIUM:

            /*--- Retrieve the static pressure for this boundary. ---*/
            Pressure_e = RadialEquilibriumPressure[val_marker][iSpan];
            Density_e = Density_i;

            /* --- Compute the boundary state u_e --- */
            GetFluidModel()->SetTDState_Prho(Pressure_e, Density_e);
            Velocity2_e = 0.0;
            for (iDim = 0; iDim < nDim; iDim++) {
              Velocity_e[iDim] = Velocity_i[iDim];
              Velocity2_e += Velocity_e[iDim]*Velocity_e[iDim];
            }
            Energy_e = GetFluidModel()->GetStaticEnergy() + 0.5*Velocity2_e;
            break;

          default:
            SU2_MPI::Error("Invalid Riemann input!", CURRENT_FUNCTION);
            break;
        }

        /*--- Compute P (matrix of right eigenvectors) ---*/
        conv_numerics->GetPMatrix(&Density_i, Velocity_i, &SoundSpeed_i, &Enthalpy_i, &Chi_i, &Kappa_i, UnitNormal, P_Tensor);

        /*--- Compute inverse P (matrix of left eigenvectors)---*/
        conv_numerics->GetPMatrix_inv(invP_Tensor, &Density_i, Velocity_i, &SoundSpeed_i, &Chi_i, &Kappa_i, UnitNormal);

        /*--- eigenvalues contribution due to grid motion ---*/
        if (dynamic_grid){
          gridVel = geometry->nodes->GetGridVel(iPoint);

          su2double ProjGridVel = 0.0;
          for (iDim = 0; iDim < nDim; iDim++)
            ProjGridVel   += gridVel[iDim]*UnitNormal[iDim];
          ProjVelocity_i -= ProjGridVel;
        }

        /*--- Flow eigenvalues ---*/
        for (iDim = 0; iDim < nDim; iDim++)
          Lambda_i[iDim] = ProjVelocity_i;
        Lambda_i[nVar-2] = ProjVelocity_i + SoundSpeed_i;
        Lambda_i[nVar-1] = ProjVelocity_i - SoundSpeed_i;

        /* --- Compute the boundary state u_e --- */
        u_e[0] = Density_e;
        for (iDim = 0; iDim < nDim; iDim++)
          u_e[iDim+1] = Velocity_e[iDim]*Density_e;
        u_e[nVar-1] = Energy_e*Density_e;

        /* --- Compute the boundary state u_i --- */
        u_i[0] = Density_i;
        for (iDim = 0; iDim < nDim; iDim++)
          u_i[iDim+1] = Velocity_i[iDim]*Density_i;
        u_i[nVar-1] = Energy_i*Density_i;

        /*--- Compute the characteristic jumps ---*/
        for (iVar = 0; iVar < nVar; iVar++)
        {
          dw[iVar] = 0;
          for (jVar = 0; jVar < nVar; jVar++)
            dw[iVar] += invP_Tensor[iVar][jVar] * (u_e[jVar] - u_i[jVar]);

        }

        /*--- Compute the boundary state u_b using characteristics ---*/
        for (iVar = 0; iVar < nVar; iVar++)
        {
          u_b[iVar] = u_i[iVar];

          for (jVar = 0; jVar < nVar; jVar++)
          {
            if (Lambda_i[jVar] < 0)
            {
              u_b[iVar] += P_Tensor[iVar][jVar]*dw[jVar];

            }
          }
        }


        /*--- Compute the thermodynamic state in u_b ---*/
        Density_b = u_b[0];
        Velocity2_b = 0;
        for (iDim = 0; iDim < nDim; iDim++)
        {
          Velocity_b[iDim] = u_b[iDim+1]/Density_b;
          Velocity2_b += Velocity_b[iDim]*Velocity_b[iDim];
        }
        Energy_b = u_b[nVar-1]/Density_b;
        StaticEnergy_b = Energy_b - 0.5*Velocity2_b;
        GetFluidModel()->SetTDState_rhoe(Density_b, StaticEnergy_b);
        Pressure_b = GetFluidModel()->GetPressure();
        Temperature_b = GetFluidModel()->GetTemperature();
        Enthalpy_b = Energy_b + Pressure_b/Density_b;
        Kappa_b = GetFluidModel()->GetdPde_rho() / Density_b;
        Chi_b = GetFluidModel()->GetdPdrho_e() - Kappa_b * StaticEnergy_b;

        /*--- Compute the residuals ---*/
        conv_numerics->GetInviscidProjFlux(&Density_b, Velocity_b, &Pressure_b, &Enthalpy_b, Normal, Residual);

        /*--- Residual contribution due to grid motion ---*/
        if (dynamic_grid) {
          gridVel = geometry->nodes->GetGridVel(iPoint);
          su2double projVelocity = 0.0;

          for (iDim = 0; iDim < nDim; iDim++)
            projVelocity +=  gridVel[iDim]*Normal[iDim];
          for (iVar = 0; iVar < nVar; iVar++)
            Residual[iVar] -= projVelocity *(u_b[iVar]);
        }

        if (implicit) {

          Jacobian_b = new su2double*[nVar];
          DubDu = new su2double*[nVar];
          for (iVar = 0; iVar < nVar; iVar++)
          {
            Jacobian_b[iVar] = new su2double[nVar];
            DubDu[iVar] = new su2double[nVar];
          }

          /*--- Initialize DubDu to unit matrix---*/

          for (iVar = 0; iVar < nVar; iVar++)
          {
            for (jVar = 0; jVar < nVar; jVar++)
              DubDu[iVar][jVar]= 0;

            DubDu[iVar][iVar]= 1;
          }

          /*--- Compute DubDu -= RNL---*/
          for (iVar=0; iVar<nVar; iVar++)
          {
            for (jVar=0; jVar<nVar; jVar++)
            {
              for (kVar=0; kVar<nVar; kVar++)
              {
                if (Lambda_i[kVar]<0)
                  DubDu[iVar][jVar] -= P_Tensor[iVar][kVar] * invP_Tensor[kVar][jVar];
              }
            }
          }

          /*--- Compute flux Jacobian in state b ---*/
          conv_numerics->GetInviscidProjJac(Velocity_b, &Enthalpy_b, &Chi_b, &Kappa_b, Normal, 1.0, Jacobian_b);

          /*--- Jacobian contribution due to grid motion ---*/
          if (dynamic_grid)
          {
            gridVel = geometry->nodes->GetGridVel(iPoint);
            su2double projVelocity = 0.0;
            for (iDim = 0; iDim < nDim; iDim++)
              projVelocity +=  gridVel[iDim]*Normal[iDim];
            for (iVar = 0; iVar < nVar; iVar++){
              Residual[iVar] -= projVelocity *(u_b[iVar]);
              Jacobian_b[iVar][iVar] -= projVelocity;
            }

          }

          /*--- initiate Jacobian_i to zero matrix ---*/
          for (iVar=0; iVar<nVar; iVar++)
            for (jVar=0; jVar<nVar; jVar++)
              Jacobian_i[iVar][jVar] = 0.0;

          /*--- Compute numerical flux Jacobian at node i ---*/
          for (iVar=0; iVar<nVar; iVar++) {
            for (jVar=0; jVar<nVar; jVar++) {
              for (kVar=0; kVar<nVar; kVar++) {
                Jacobian_i[iVar][jVar] += Jacobian_b[iVar][kVar] * DubDu[kVar][jVar];
              }
            }
          }

          for (iVar = 0; iVar < nVar; iVar++) {
            delete [] Jacobian_b[iVar];
            delete [] DubDu[iVar];
          }
          delete [] Jacobian_b;
          delete [] DubDu;
        }

        /*--- Update residual value ---*/
        LinSysRes.AddBlock(iPoint, Residual);

        /*--- Jacobian contribution for implicit integration ---*/
        if (implicit)
          Jacobian.AddBlock2Diag(iPoint, Jacobian_i);

        /*--- Viscous contribution ---*/

        if (viscous) {

          /*--- Primitive variables, using the derived quantities ---*/

          V_boundary[0] = Temperature_b;
          for (iDim = 0; iDim < nDim; iDim++)
            V_boundary[iDim+1] = Velocity_b[iDim];
          V_boundary[nDim+1] = Pressure_b;
          V_boundary[nDim+2] = Density_b;
          V_boundary[nDim+3] = Enthalpy_b;

          /*--- Set laminar and eddy viscosity at the infinity ---*/

          V_boundary[nDim+5] = GetFluidModel()->GetLaminarViscosity();
          V_boundary[nDim+6] = nodes->GetEddyViscosity(iPoint);
          V_boundary[nDim+7] = GetFluidModel()->GetThermalConductivity();
          V_boundary[nDim+8] = GetFluidModel()->GetCp();

          /*--- Set the normal vector and the coordinates ---*/

          visc_numerics->SetNormal(Normal);
          su2double Coord_Reflected[MAXNDIM];
          GeometryToolbox::PointPointReflect(nDim, geometry->nodes->GetCoord(Point_Normal),
                                                   geometry->nodes->GetCoord(iPoint), Coord_Reflected);
          visc_numerics->SetCoord(geometry->nodes->GetCoord(iPoint), Coord_Reflected);

          /*--- Primitive variables, and gradient ---*/

          visc_numerics->SetPrimitive(V_domain, V_boundary);
          visc_numerics->SetPrimVarGradient(nodes->GetGradient_Primitive(iPoint), nodes->GetGradient_Primitive(iPoint));

          /*--- Secondary variables ---*/

          S_domain = nodes->GetSecondary(iPoint);

          /*--- Compute secondary thermodynamic properties (partial derivatives...) ---*/

          S_boundary[0]= GetFluidModel()->GetdPdrho_e();
          S_boundary[1]= GetFluidModel()->GetdPde_rho();

          S_boundary[2]= GetFluidModel()->GetdTdrho_e();
          S_boundary[3]= GetFluidModel()->GetdTde_rho();

          /*--- Compute secondary thermo-physical properties (partial derivatives...) ---*/

          S_boundary[4]= GetFluidModel()->Getdmudrho_T();
          S_boundary[5]= GetFluidModel()->GetdmudT_rho();

          S_boundary[6]= GetFluidModel()->Getdktdrho_T();
          S_boundary[7]= GetFluidModel()->GetdktdT_rho();

          visc_numerics->SetSecondary(S_domain, S_boundary);

          /*--- Turbulent kinetic energy ---*/

          if (config->GetKind_Turb_Model() == TURB_MODEL::SST)
            visc_numerics->SetTurbKineticEnergy(solver_container[TURB_SOL]->GetNodes()->GetSolution(iPoint,0),
                                                solver_container[TURB_SOL]->GetNodes()->GetSolution(iPoint,0));

          /*--- Compute and update residual ---*/

          auto residual = visc_numerics->ComputeResidual(config);
          LinSysRes.SubtractBlock(iPoint, residual);

          /*--- Jacobian contribution for implicit integration ---*/

          if (implicit)
            Jacobian.SubtractBlock2Diag(iPoint, residual.jacobian_i);

        }
      }
    }
    END_SU2_OMP_FOR
  }

  /*--- Free locally allocated memory ---*/
  delete [] Normal;
  delete [] UnitNormal;
  delete [] turboNormal;
  delete [] turboVelocity;
  delete [] Velocity_e;
  delete [] Velocity_b;
  delete [] Velocity_i;
  delete [] FlowDirMix;

  delete [] S_boundary;
  delete [] Lambda_i;
  delete [] u_i;
  delete [] u_e;
  delete [] u_b;
  delete [] dw;

  delete [] Residual;

  for (iVar = 0; iVar < nVar; iVar++)
  {
    delete [] P_Tensor[iVar];
    delete [] invP_Tensor[iVar];
    delete [] Jacobian_i[iVar];
  }
  delete [] P_Tensor;
  delete [] invP_Tensor;
  delete [] Jacobian_i;

}

void CEulerSolver::PreprocessBC_Giles(CGeometry *geometry, CConfig *config, CNumerics *conv_numerics, unsigned short marker_flag) {
  /* Implementation of Fuorier Transformations for non-regfelcting BC will come soon */
  su2double cj_inf,cj_out1, cj_out2, Density_i, Pressure_i, *turboNormal, *turboVelocity, *Velocity_i, AverageSoundSpeed;
  su2double *deltaprim, *cj, TwoPiThetaFreq_Pitch, pitch, theta, deltaTheta;
  unsigned short iMarker, iSpan, iMarkerTP, iDim;
  unsigned long  iPoint, kend_max, k, iVertex;
  long freq;
  unsigned short  iZone     = config->GetiZone();
  unsigned short nSpanWiseSections = geometry->GetnSpanWiseSections(marker_flag);
  turboNormal   = new su2double[nDim];
  turboVelocity = new su2double[nDim];
  Velocity_i    = new su2double[nDim];
  deltaprim     = new su2double[nVar];
  cj            = new su2double[nVar];
  complex<su2double> I, expArg;
  static complex<su2double> cktemp_inf, cktemp_out1, cktemp_out2;
  I = complex<su2double>(0.0,1.0);

  kend_max = geometry->GetnFreqSpanMax(marker_flag);
  for (iSpan= 0; iSpan < nSpanWiseSections ; iSpan++){
    for(k=0; k < 2*kend_max+1; k++){
      freq = k - kend_max;
      SU2_OMP_MASTER
      {
        cktemp_inf = complex<su2double>(0.0,0.0);
        cktemp_out1 = complex<su2double>(0.0,0.0);
        cktemp_out2 = complex<su2double>(0.0,0.0);
      } END_SU2_OMP_MASTER
      for (iMarker = 0; iMarker < config->GetnMarker_All(); iMarker++){
        for (iMarkerTP=1; iMarkerTP < config->GetnMarker_Turbomachinery()+1; iMarkerTP++){
          if (config->GetMarker_All_Turbomachinery(iMarker) == iMarkerTP){
            if (config->GetMarker_All_TurbomachineryFlag(iMarker) == marker_flag){
              complex<su2double> cktemp_inf_local{0.,0.},cktemp_out1_local{0.,0.}, cktemp_out2_local{0.,0.};
              SU2_OMP_FOR_DYN(roundUpDiv(geometry->GetnVertexSpan(iMarker,iSpan), 2*omp_get_max_threads()))
              for (iVertex = 0; iVertex < geometry->GetnVertexSpan(iMarker,iSpan); iVertex++) {

                /*--- find the node related to the vertex ---*/
                iPoint = geometry->turbovertex[iMarker][iSpan][iVertex]->GetNode();

                geometry->turbovertex[iMarker][iSpan][iVertex]->GetTurboNormal(turboNormal);
                /*--- Compute the internal state _i ---*/

                Pressure_i = nodes->GetPressure(iPoint);
                Density_i = nodes->GetDensity(iPoint);
                for (iDim = 0; iDim < nDim; iDim++)
                {
                  Velocity_i[iDim] = nodes->GetVelocity(iPoint,iDim);
                }

                ComputeTurboVelocity(Velocity_i, turboNormal, turboVelocity, marker_flag, config->GetKind_TurboMachinery(iZone));

                if(nDim ==2){
                  deltaprim[0] = Density_i - AverageDensity[iMarker][iSpan];
                  deltaprim[1] = turboVelocity[0] - AverageTurboVelocity[iMarker][iSpan][0];
                  deltaprim[2] = turboVelocity[1] - AverageTurboVelocity[iMarker][iSpan][1];
                  deltaprim[3] = Pressure_i - AveragePressure[iMarker][iSpan];
                }
                else{
                  //Here 3d
                  deltaprim[0] = Density_i - AverageDensity[iMarker][iSpan];
                  deltaprim[1] = turboVelocity[0] - AverageTurboVelocity[iMarker][iSpan][0];
                  deltaprim[2] = turboVelocity[1] - AverageTurboVelocity[iMarker][iSpan][1];
                  deltaprim[3] = turboVelocity[2] - AverageTurboVelocity[iMarker][iSpan][2]; //New char
                  deltaprim[4] = Pressure_i - AveragePressure[iMarker][iSpan];
                }

                GetFluidModel()->SetTDState_Prho(AveragePressure[iMarker][iSpan], AverageDensity[iMarker][iSpan]);
                AverageSoundSpeed = GetFluidModel()->GetSoundSpeed();
                conv_numerics->GetCharJump(AverageSoundSpeed, AverageDensity[iMarker][iSpan], deltaprim, cj);

                /*-----this is only valid 2D ----*/
                if(nDim ==2){
                  cj_out1 = cj[1];
                  cj_out2 = cj[2];
                  cj_inf  = cj[3];
                }
                else{
                  //Here 3D
                  cj_out1 = cj[1];
                  cj_out2 = cj[3];
                  cj_inf  = cj[4];
                }
                pitch      = geometry->GetMaxAngularCoord(iMarker, iSpan) - geometry->GetMinAngularCoord(iMarker,iSpan);
                theta      = geometry->turbovertex[iMarker][iSpan][iVertex]->GetRelAngularCoord();
                deltaTheta = geometry->turbovertex[iMarker][iSpan][iVertex]->GetDeltaAngularCoord();
                TwoPiThetaFreq_Pitch = 2*PI_NUMBER*freq*theta/pitch;

                expArg = complex<su2double>(cos(TwoPiThetaFreq_Pitch)) - I*complex<su2double>(sin(TwoPiThetaFreq_Pitch));
                if (freq != 0){
                  cktemp_out1_local +=  cj_out1*expArg*deltaTheta/pitch;
                  cktemp_out2_local +=  cj_out2*expArg*deltaTheta/pitch;
                  cktemp_inf_local  +=  cj_inf*expArg*deltaTheta/pitch;
                }
                else{
                  cktemp_inf_local += complex<su2double>(0.0,0.0);
                  cktemp_out1_local += complex<su2double>(0.0,0.0);
                  cktemp_out2_local += complex<su2double>(0.0,0.0);
                }
              }
              END_SU2_OMP_FOR
              SU2_OMP_CRITICAL
              {
                cktemp_inf += cktemp_inf_local;
                cktemp_out1 += cktemp_out1_local;
                cktemp_out2 += cktemp_out2_local;
              } END_SU2_OMP_CRITICAL
            }
          }
        }
      }

      BEGIN_SU2_OMP_SAFE_GLOBAL_ACCESS
      {
#ifdef HAVE_MPI
        su2double MyRe_inf = cktemp_inf.real(); su2double Re_inf = 0.0;
        su2double MyIm_inf = cktemp_inf.imag(); su2double Im_inf = 0.0;
        cktemp_inf = complex<su2double>(0.0,0.0);

        su2double MyRe_out1 = cktemp_out1.real(); su2double Re_out1 = 0.0;
        su2double MyIm_out1 = cktemp_out1.imag(); su2double Im_out1 = 0.0;
        cktemp_out1 = complex<su2double>(0.0,0.0);

        su2double MyRe_out2 = cktemp_out2.real(); su2double Re_out2 = 0.0;
        su2double MyIm_out2 = cktemp_out2.imag(); su2double Im_out2 = 0.0;
        cktemp_out2 = complex<su2double>(0.0,0.0);


        SU2_MPI::Allreduce(&MyRe_inf, &Re_inf, 1, MPI_DOUBLE, MPI_SUM, SU2_MPI::GetComm());
        SU2_MPI::Allreduce(&MyIm_inf, &Im_inf, 1, MPI_DOUBLE, MPI_SUM, SU2_MPI::GetComm());
        SU2_MPI::Allreduce(&MyRe_out1, &Re_out1, 1, MPI_DOUBLE, MPI_SUM, SU2_MPI::GetComm());
        SU2_MPI::Allreduce(&MyIm_out1, &Im_out1, 1, MPI_DOUBLE, MPI_SUM, SU2_MPI::GetComm());
        SU2_MPI::Allreduce(&MyRe_out2, &Re_out2, 1, MPI_DOUBLE, MPI_SUM, SU2_MPI::GetComm());
        SU2_MPI::Allreduce(&MyIm_out2, &Im_out2, 1, MPI_DOUBLE, MPI_SUM, SU2_MPI::GetComm());

        cktemp_inf = complex<su2double>(Re_inf,Im_inf);
        cktemp_out1 = complex<su2double>(Re_out1,Im_out1);
        cktemp_out2 = complex<su2double>(Re_out2,Im_out2);
#endif

        for (iMarker = 0; iMarker < config->GetnMarker_All(); iMarker++){
          for (iMarkerTP=1; iMarkerTP < config->GetnMarker_Turbomachinery()+1; iMarkerTP++){
            if (config->GetMarker_All_Turbomachinery(iMarker) == iMarkerTP){
              if (config->GetMarker_All_TurbomachineryFlag(iMarker) == marker_flag){
                /*-----this is only valid 2D ----*/
                if (marker_flag == INFLOW){
                  CkInflow[iMarker][iSpan][k]= cktemp_inf;
                }else{
                  CkOutflow1[iMarker][iSpan][k]=cktemp_out1;
                  CkOutflow2[iMarker][iSpan][k]=cktemp_out2;
                }
              }
            }
          }
        }
      } END_SU2_OMP_SAFE_GLOBAL_ACCESS
    }
  }

  delete [] turboVelocity;
  delete [] turboNormal;
  delete [] Velocity_i;
  delete [] deltaprim;
  delete [] cj;

}

void CEulerSolver::BC_Giles(CGeometry *geometry, CSolver **solver_container, CNumerics *conv_numerics,
                            CNumerics *visc_numerics, CConfig *config, unsigned short val_marker) {

  unsigned short iDim, iVar, jVar, iSpan;
  unsigned long  iPoint, Point_Normal, oldVertex, k, kend, kend_max, iVertex;
  su2double  *UnitNormal, *turboVelocity, *turboNormal;

  su2double *Velocity_b, Velocity2_b, Enthalpy_b, Energy_b, Density_b, Pressure_b, Temperature_b;
  su2double *Velocity_i, Velocity2_i, Energy_i, StaticEnergy_i, Density_i, Pressure_i;
  su2double Pressure_e;
  su2double *V_boundary, *V_domain, *S_boundary, *S_domain;
  unsigned short  iZone     = config->GetiZone();
  bool implicit             = (config->GetKind_TimeIntScheme() == EULER_IMPLICIT);
  string Marker_Tag         = config->GetMarker_All_TagBound(val_marker);
  bool viscous              = config->GetViscous();
  unsigned short nSpanWiseSections = geometry->GetnSpanWiseSections(config->GetMarker_All_TurbomachineryFlag(val_marker));
  su2double relfacAvgCfg       = config->GetGiles_RelaxFactorAverage(Marker_Tag);
  su2double relfacFouCfg       = config->GetGiles_RelaxFactorFourier(Marker_Tag);
  su2double *Normal;
  su2double TwoPiThetaFreq_Pitch, pitch,theta;
  const su2double *SpanWiseValues = nullptr, *FlowDir;
  su2double spanPercent, extrarelfacAvg = 0.0, deltaSpan = 0.0, relfacAvg, relfacFou, coeffrelfacAvg = 0.0;
  unsigned short Turbo_Flag;

  Normal                = new su2double[nDim];
  turboNormal           = new su2double[nDim];
  UnitNormal            = new su2double[nDim];
  turboVelocity         = new su2double[nDim];
  Velocity_i            = new su2double[nDim];
  Velocity_b            = new su2double[nDim];


  su2double AverageSoundSpeed, *AverageTurboMach, AverageEntropy, AverageEnthalpy;
  AverageTurboMach = new su2double[nDim];
  S_boundary       = new su2double[8];

  su2double  AvgMach , *cj, GilesBeta, *delta_c, **R_Matrix, *deltaprim, **R_c_inv,**R_c, alphaIn_BC, gammaIn_BC = 0,
      P_Total, T_Total, Enthalpy_BC, Entropy_BC, *R, *c_avg,*dcjs, Beta_inf2, c2js_Re, c3js_Re, cOutjs_Re, avgVel2 =0.0;

  long freq;

  delta_c       = new su2double[nVar];
  deltaprim     = new su2double[nVar];
  cj            = new su2double[nVar];
  R_Matrix      = new su2double*[nVar];
  R_c           = new su2double*[nVar-1];
  R_c_inv       = new su2double*[nVar-1];
  R             = new su2double[nVar-1];
  c_avg         = new su2double[nVar];
  dcjs          = new su2double[nVar];

  for (iVar = 0; iVar < nVar; iVar++)
  {
    R_Matrix[iVar] = new su2double[nVar];
    c_avg[iVar]    =  0.0;
    dcjs[iVar]     =  0.0;
  }
  for (iVar = 0; iVar < nVar-1; iVar++)
  {
    R_c[iVar] = new su2double[nVar-1];
    R_c_inv[iVar] = new su2double[nVar-1];
  }


  complex<su2double> I, c2ks, c2js, c3ks, c3js, cOutks, cOutjs, Beta_inf;
  I = complex<su2double>(0.0,1.0);

  /*--- Compute coeff for under relaxation of Avg and Fourier Coefficient for hub and shroud---*/
  if (nDim == 3){
    extrarelfacAvg  = config->GetExtraRelFacGiles(0);
    spanPercent     = config->GetExtraRelFacGiles(1);
    Turbo_Flag      = config->GetMarker_All_TurbomachineryFlag(val_marker);
    SpanWiseValues  = geometry->GetSpanWiseValue(Turbo_Flag);
    deltaSpan       = SpanWiseValues[nSpanWiseSections-1]*spanPercent;
    coeffrelfacAvg  = (relfacAvgCfg - extrarelfacAvg)/deltaSpan;
  }

  for (iSpan= 0; iSpan < nSpanWiseSections ; iSpan++){
    /*--- Compute under relaxation for the Hub and Shroud Avg and Fourier Coefficient---*/
    if(nDim == 3){
      if(SpanWiseValues[iSpan] <= SpanWiseValues[0] + deltaSpan){
        relfacAvg = extrarelfacAvg + coeffrelfacAvg*(SpanWiseValues[iSpan] - SpanWiseValues[0]);
        relfacFou = 0.0;
      }
      else if(SpanWiseValues[iSpan] >= SpanWiseValues[nSpanWiseSections -1] - deltaSpan){
        relfacAvg = extrarelfacAvg - coeffrelfacAvg*(SpanWiseValues[iSpan] - SpanWiseValues[nSpanWiseSections -1]);
        relfacFou = 0.0;
      }
      else{
        relfacAvg = relfacAvgCfg;
        relfacFou = relfacFouCfg;
      }
    }
    else{
      {
        relfacAvg = relfacAvgCfg;
        relfacFou = relfacFouCfg;
      }
    }

    GetFluidModel()->SetTDState_Prho(AveragePressure[val_marker][iSpan], AverageDensity[val_marker][iSpan]);
    AverageSoundSpeed = GetFluidModel()->GetSoundSpeed();
    AverageTurboMach[0] = AverageTurboVelocity[val_marker][iSpan][0]/AverageSoundSpeed;
    AverageTurboMach[1] = AverageTurboVelocity[val_marker][iSpan][1]/AverageSoundSpeed;

    if(dynamic_grid){
      AverageTurboMach[1] -= geometry->GetAverageTangGridVel(val_marker,iSpan)/AverageSoundSpeed;
    }

    AvgMach = AverageTurboMach[0]*AverageTurboMach[0] + AverageTurboMach[1]*AverageTurboMach[1];

    kend     = geometry->GetnFreqSpan(val_marker, iSpan);
    kend_max = geometry->GetnFreqSpanMax(config->GetMarker_All_TurbomachineryFlag(val_marker));
    conv_numerics->GetRMatrix(AverageSoundSpeed, AverageDensity[val_marker][iSpan], R_Matrix);

    switch(config->GetKind_Data_Giles(Marker_Tag)){

    case TOTAL_CONDITIONS_PT:

      /*--- Retrieve the specified total conditions for this inlet. ---*/
      P_Total  = config->GetGiles_Var1(Marker_Tag);
      T_Total  = config->GetGiles_Var2(Marker_Tag);
      FlowDir = config->GetGiles_FlowDir(Marker_Tag);
      alphaIn_BC = atan(FlowDir[1]/FlowDir[0]);

      gammaIn_BC = 0;
      if (nDim == 3){
        gammaIn_BC = FlowDir[2]; //atan(FlowDir[2]/FlowDir[0]);
      }

      /*--- Non-dim. the inputs---*/
      P_Total /= config->GetPressure_Ref();
      T_Total /= config->GetTemperature_Ref();

      /* --- Computes the total state --- */
      GetFluidModel()->SetTDState_PT(P_Total, T_Total);
      Enthalpy_BC = GetFluidModel()->GetStaticEnergy()+ GetFluidModel()->GetPressure()/GetFluidModel()->GetDensity();
      Entropy_BC = GetFluidModel()->GetEntropy();


      /* --- Computes the inverse matrix R_c --- */
      conv_numerics->ComputeResJacobianGiles(GetFluidModel(), AveragePressure[val_marker][iSpan], AverageDensity[val_marker][iSpan],
                                             AverageTurboVelocity[val_marker][iSpan], alphaIn_BC, gammaIn_BC, R_c, R_c_inv);

      GetFluidModel()->SetTDState_Prho(AveragePressure[val_marker][iSpan], AverageDensity[val_marker][iSpan]);
      AverageEnthalpy = GetFluidModel()->GetStaticEnergy() + AveragePressure[val_marker][iSpan]/AverageDensity[val_marker][iSpan];
      AverageEntropy  = GetFluidModel()->GetEntropy();

      avgVel2 = 0.0;
      for (iDim = 0; iDim < nDim; iDim++) avgVel2 += AverageVelocity[val_marker][iSpan][iDim]*AverageVelocity[val_marker][iSpan][iDim];
      if (nDim == 2){
        R[0] = -(AverageEntropy - Entropy_BC);
        R[1] = -(AverageTurboVelocity[val_marker][iSpan][1] - tan(alphaIn_BC)*AverageTurboVelocity[val_marker][iSpan][0]);
        R[2] = -(AverageEnthalpy + 0.5*avgVel2 - Enthalpy_BC);
      }

      else{
        R[0] = -(AverageEntropy - Entropy_BC);
        R[1] = -(AverageTurboVelocity[val_marker][iSpan][1] - tan(alphaIn_BC)*AverageTurboVelocity[val_marker][iSpan][0]);
        R[2] = -(AverageTurboVelocity[val_marker][iSpan][2] - tan(gammaIn_BC)*AverageTurboVelocity[val_marker][iSpan][0]);
        R[3] = -(AverageEnthalpy + 0.5*avgVel2 - Enthalpy_BC);

      }
      /* --- Compute the avg component  c_avg = R_c^-1 * R --- */
      for (iVar = 0; iVar < nVar-1; iVar++){
        c_avg[iVar] = 0.0;
        for (jVar = 0; jVar < nVar-1; jVar++){
          c_avg[iVar] += R_c_inv[iVar][jVar]*R[jVar];
        }
      }
      break;

    case TOTAL_CONDITIONS_PT_1D:

      /*--- Retrieve the specified total conditions for this inlet. ---*/
      P_Total  = config->GetGiles_Var1(Marker_Tag);
      T_Total  = config->GetGiles_Var2(Marker_Tag);
      FlowDir = config->GetGiles_FlowDir(Marker_Tag);
      alphaIn_BC = atan(FlowDir[1]/FlowDir[0]);

      gammaIn_BC = 0;
      if (nDim == 3){
        // Review definition of angle
        gammaIn_BC = FlowDir[2]; //atan(FlowDir[2]/FlowDir[0]);
      }

      /*--- Non-dim. the inputs---*/
      P_Total /= config->GetPressure_Ref();
      T_Total /= config->GetTemperature_Ref();

      /* --- Computes the total state --- */
      GetFluidModel()->SetTDState_PT(P_Total, T_Total);
      Enthalpy_BC = GetFluidModel()->GetStaticEnergy()+ GetFluidModel()->GetPressure()/GetFluidModel()->GetDensity();
      Entropy_BC = GetFluidModel()->GetEntropy();


      /* --- Computes the inverse matrix R_c --- */
      conv_numerics->ComputeResJacobianGiles(GetFluidModel(), AveragePressure[val_marker][iSpan], AverageDensity[val_marker][iSpan],
                                             AverageTurboVelocity[val_marker][iSpan], alphaIn_BC, gammaIn_BC, R_c, R_c_inv);

      GetFluidModel()->SetTDState_Prho(AveragePressure[val_marker][nSpanWiseSections], AverageDensity[val_marker][nSpanWiseSections]);
      AverageEnthalpy = GetFluidModel()->GetStaticEnergy() + AveragePressure[val_marker][nSpanWiseSections]/AverageDensity[val_marker][nSpanWiseSections];
      AverageEntropy  = GetFluidModel()->GetEntropy();


      avgVel2 = 0.0;
      for (iDim = 0; iDim < nDim; iDim++) avgVel2 += AverageVelocity[val_marker][iSpan][iDim]*AverageVelocity[val_marker][iSpan][iDim];
      if (nDim == 2){
        R[0] = -(AverageEntropy - Entropy_BC);
        R[1] = -(AverageTurboVelocity[val_marker][nSpanWiseSections][1] - tan(alphaIn_BC)*AverageTurboVelocity[val_marker][nSpanWiseSections][0]);
        R[2] = -(AverageEnthalpy + 0.5*avgVel2 - Enthalpy_BC);
      }

      else{
        R[0] = -(AverageEntropy - Entropy_BC);
        R[1] = -(AverageTurboVelocity[val_marker][nSpanWiseSections][1] - tan(alphaIn_BC)*AverageTurboVelocity[val_marker][nSpanWiseSections][0]);
        R[2] = -(AverageTurboVelocity[val_marker][nSpanWiseSections][2] - tan(gammaIn_BC)*AverageTurboVelocity[val_marker][nSpanWiseSections][0]);
        R[3] = -(AverageEnthalpy + 0.5*avgVel2 - Enthalpy_BC);

      }
      /* --- Compute the avg component  c_avg = R_c^-1 * R --- */
      for (iVar = 0; iVar < nVar-1; iVar++){
        c_avg[iVar] = 0.0;
        for (jVar = 0; jVar < nVar-1; jVar++){
          c_avg[iVar] += R_c_inv[iVar][jVar]*R[jVar];
        }
      }
      break;

    case MIXING_IN: case MIXING_OUT:

      /* --- Compute average jump of primitive at the mixing-plane interface--- */
      deltaprim[0] = ExtAverageDensity[val_marker][iSpan] - AverageDensity[val_marker][iSpan];
      deltaprim[1] = ExtAverageTurboVelocity[val_marker][iSpan][0] - AverageTurboVelocity[val_marker][iSpan][0];
      deltaprim[2] = ExtAverageTurboVelocity[val_marker][iSpan][1] - AverageTurboVelocity[val_marker][iSpan][1];
      if (nDim == 2){
        deltaprim[3] = ExtAveragePressure[val_marker][iSpan] - AveragePressure[val_marker][iSpan];
      }
      else
      {
        deltaprim[3] = ExtAverageTurboVelocity[val_marker][iSpan][2] - AverageTurboVelocity[val_marker][iSpan][2];
        deltaprim[4] = ExtAveragePressure[val_marker][iSpan] - AveragePressure[val_marker][iSpan];
      }


      /* --- Compute average jump of charachteristic variable at the mixing-plane interface--- */
      GetFluidModel()->SetTDState_Prho(AveragePressure[val_marker][iSpan], AverageDensity[val_marker][iSpan]);
      AverageSoundSpeed = GetFluidModel()->GetSoundSpeed();
      conv_numerics->GetCharJump(AverageSoundSpeed, AverageDensity[val_marker][iSpan], deltaprim, c_avg);
      break;

    case MIXING_IN_1D: case MIXING_OUT_1D:

      /* --- Compute average jump of primitive at the mixing-plane interface--- */
      deltaprim[0] = ExtAverageDensity[val_marker][nSpanWiseSections] - AverageDensity[val_marker][nSpanWiseSections];
      deltaprim[1] = ExtAverageTurboVelocity[val_marker][nSpanWiseSections][0] - AverageTurboVelocity[val_marker][nSpanWiseSections][0];
      deltaprim[2] = ExtAverageTurboVelocity[val_marker][nSpanWiseSections][1] - AverageTurboVelocity[val_marker][nSpanWiseSections][1];
      if (nDim == 2){
        deltaprim[3] = ExtAveragePressure[val_marker][nSpanWiseSections] - AveragePressure[val_marker][nSpanWiseSections];
      }
      else
      {
        deltaprim[3] = ExtAverageTurboVelocity[val_marker][nSpanWiseSections][2] - AverageTurboVelocity[val_marker][nSpanWiseSections][2];
        deltaprim[4] = ExtAveragePressure[val_marker][nSpanWiseSections] - AveragePressure[val_marker][nSpanWiseSections];
      }

      /* --- Compute average jump of charachteristic variable at the mixing-plane interface--- */
      GetFluidModel()->SetTDState_Prho(AveragePressure[val_marker][nSpanWiseSections], AverageDensity[val_marker][nSpanWiseSections]);
      AverageSoundSpeed = GetFluidModel()->GetSoundSpeed();
      conv_numerics->GetCharJump(AverageSoundSpeed, AverageDensity[val_marker][nSpanWiseSections], deltaprim, c_avg);
      break;


    case STATIC_PRESSURE:
      Pressure_e = config->GetGiles_Var1(Marker_Tag);
      Pressure_e /= config->GetPressure_Ref();

      /* --- Compute avg characteristic jump  --- */
      if (nDim == 2){
        c_avg[3] = -2.0*(AveragePressure[val_marker][iSpan]-Pressure_e);
      }
      else
      {
        c_avg[4] = -2.0*(AveragePressure[val_marker][iSpan]-Pressure_e);
      }
      break;

    case STATIC_PRESSURE_1D:
      Pressure_e = config->GetGiles_Var1(Marker_Tag);
      Pressure_e /= config->GetPressure_Ref();

      /* --- Compute avg characteristic jump  --- */
      if (nDim == 2){
        c_avg[3] = -2.0*(AveragePressure[val_marker][nSpanWiseSections]-Pressure_e);
      }
      else
      {
        c_avg[4] = -2.0*(AveragePressure[val_marker][nSpanWiseSections]-Pressure_e);
      }
      break;

    case RADIAL_EQUILIBRIUM:
      Pressure_e = RadialEquilibriumPressure[val_marker][iSpan];

      /* --- Compute avg characteristic jump  --- */
      c_avg[4] = -2.0*(AveragePressure[val_marker][iSpan]-Pressure_e);

      break;

    }

    /*--- Loop over all the vertices on this boundary marker ---*/

    SU2_OMP_FOR_DYN(OMP_MIN_SIZE)
    for (iVertex = 0; iVertex < geometry->GetnVertexSpan(val_marker,iSpan); iVertex++) {

      /*--- using the other vertex information for retrieving some information ---*/
      oldVertex = geometry->turbovertex[val_marker][iSpan][iVertex]->GetOldVertex();
      V_boundary= GetCharacPrimVar(val_marker, oldVertex);

      /*--- Index of the closest interior node ---*/
      Point_Normal = geometry->vertex[val_marker][oldVertex]->GetNormal_Neighbor();

      /*--- Normal vector for this vertex (negate for outward convention),
       *    this normal is scaled with the area of the face of the element  ---*/
      geometry->vertex[val_marker][oldVertex]->GetNormal(Normal);
      for (iDim = 0; iDim < nDim; iDim++) Normal[iDim] = -Normal[iDim];
      conv_numerics->SetNormal(Normal);

      /*--- find the node related to the vertex ---*/
      iPoint = geometry->turbovertex[val_marker][iSpan][iVertex]->GetNode();

      /*--- Normalize Normal vector for this vertex (already for outward convention) ---*/
      geometry->turbovertex[val_marker][iSpan][iVertex]->GetNormal(UnitNormal);
      geometry->turbovertex[val_marker][iSpan][iVertex]->GetTurboNormal(turboNormal);

      /*--- Retrieve solution at this boundary node ---*/
      V_domain = nodes->GetPrimitive(iPoint);

      /*--- Retrieve domain Secondary variables ---*/
      S_domain = nodes->GetSecondary(iPoint);


      /*--- Compute the internal state u_i ---*/
      Velocity2_i = 0;
      for (iDim = 0; iDim < nDim; iDim++)
      {
        Velocity_i[iDim] = nodes->GetVelocity(iPoint,iDim);
        Velocity2_i += Velocity_i[iDim]*Velocity_i[iDim];
      }


      Density_i = nodes->GetDensity(iPoint);

      Energy_i = nodes->GetEnergy(iPoint);
      StaticEnergy_i = Energy_i - 0.5*Velocity2_i;

      GetFluidModel()->SetTDState_rhoe(Density_i, StaticEnergy_i);

      Pressure_i = GetFluidModel()->GetPressure();

      ComputeTurboVelocity(Velocity_i, turboNormal, turboVelocity, config->GetMarker_All_TurbomachineryFlag(val_marker),config->GetKind_TurboMachinery(iZone));
      if (nDim == 2){
        deltaprim[0] = Density_i - AverageDensity[val_marker][iSpan];
        deltaprim[1] = turboVelocity[0] - AverageTurboVelocity[val_marker][iSpan][0];
        deltaprim[2] = turboVelocity[1] - AverageTurboVelocity[val_marker][iSpan][1];
        deltaprim[3] = Pressure_i - AveragePressure[val_marker][iSpan];
      }
      else{
        deltaprim[0] = Density_i - AverageDensity[val_marker][iSpan];
        deltaprim[1] = turboVelocity[0] - AverageTurboVelocity[val_marker][iSpan][0];
        deltaprim[2] = turboVelocity[1] - AverageTurboVelocity[val_marker][iSpan][1];
        deltaprim[3] = turboVelocity[2] - AverageTurboVelocity[val_marker][iSpan][2];
        deltaprim[4] = Pressure_i - AveragePressure[val_marker][iSpan];
      }

      GetFluidModel()->SetTDState_Prho(AveragePressure[val_marker][iSpan], AverageDensity[val_marker][iSpan]);
      AverageSoundSpeed = GetFluidModel()->GetSoundSpeed();
      conv_numerics->GetCharJump(AverageSoundSpeed, AverageDensity[val_marker][iSpan], deltaprim, cj);


      pitch      = geometry->GetMaxAngularCoord(val_marker, iSpan) - geometry->GetMinAngularCoord(val_marker,iSpan);
      theta      = geometry->turbovertex[val_marker][iSpan][iVertex]->GetRelAngularCoord();

      switch(config->GetKind_Data_Giles(Marker_Tag))
      {

      //Done, generilize for 3D case
      //TODO(turbo), generilize for Inlet and Outlet in for backflow treatment

      case TOTAL_CONDITIONS_PT: case MIXING_IN:case TOTAL_CONDITIONS_PT_1D: case MIXING_IN_1D:
        if(config->GetSpatialFourier()){
          if (AvgMach <= 1.0){
            Beta_inf= I*complex<su2double>(sqrt(1.0 - AvgMach));
            c2js = complex<su2double>(0.0,0.0);
            c3js = complex<su2double>(0.0,0.0);
            for(k=0; k < 2*kend_max+1; k++){
              freq = k - kend_max;
              if(freq >= (long)(-kend) && freq <= (long)(kend) && AverageTurboMach[0] > config->GetAverageMachLimit()){
                TwoPiThetaFreq_Pitch = 2*PI_NUMBER*freq*theta/pitch;

                c2ks = -CkInflow[val_marker][iSpan][k]*complex<su2double>(Beta_inf + AverageTurboMach[1])/complex<su2double>( 1.0 + AverageTurboMach[0]);
                c3ks =  CkInflow[val_marker][iSpan][k]*complex<su2double>(Beta_inf + AverageTurboMach[1])/complex<su2double>( 1.0 + AverageTurboMach[0]);
                c3ks *= complex<su2double>(Beta_inf + AverageTurboMach[1])/complex<su2double>( 1.0 + AverageTurboMach[0]);
                c2js += c2ks*(complex<su2double>(cos(TwoPiThetaFreq_Pitch))+I*complex<su2double>(sin(TwoPiThetaFreq_Pitch)));
                c3js += c3ks*(complex<su2double>(cos(TwoPiThetaFreq_Pitch))+I*complex<su2double>(sin(TwoPiThetaFreq_Pitch)));
              }
              else{
                c2js += complex<su2double>(0.0,0.0);
                c3js += complex<su2double>(0.0,0.0);
              }
            }
            c2js_Re = c2js.real();
            c3js_Re = c3js.real();

            if (nDim == 2){
              dcjs[0] = 0.0     - cj[0];
              dcjs[1] = c2js_Re - cj[1];
              dcjs[2] = c3js_Re - cj[2];
            }else{
              dcjs[0] = 0.0     - cj[0];
              dcjs[1] = c2js_Re - cj[1];
              dcjs[2] = 0.0     - cj[2];
              dcjs[3] = c3js_Re - cj[3];
            }

          }else{
            if (AverageTurboVelocity[val_marker][iSpan][1] >= 0.0){
              Beta_inf2= -sqrt(AvgMach - 1.0);
            }else{
              Beta_inf2= sqrt(AvgMach-1.0);
            }
            if (nDim == 2){
              c2js_Re = -cj[3]*(Beta_inf2 + AverageTurboMach[1])/( 1.0 + AverageTurboMach[0]);
              c3js_Re = cj[3]*(Beta_inf2 + AverageTurboMach[1])/( 1.0 + AverageTurboMach[0]);
              c3js_Re *= (Beta_inf2 + AverageTurboMach[1])/( 1.0 + AverageTurboMach[0]);
            }else{
              c2js_Re = -cj[4]*(Beta_inf2 + AverageTurboMach[1])/( 1.0 + AverageTurboMach[0]);
              c3js_Re = cj[4]*(Beta_inf2 + AverageTurboMach[1])/( 1.0 + AverageTurboMach[0]);
              c3js_Re *= (Beta_inf2 + AverageTurboMach[1])/( 1.0 + AverageTurboMach[0]);
            }


            if (nDim == 2){
              dcjs[0] = 0.0     - cj[0];
              dcjs[1] = c2js_Re - cj[1];
              dcjs[2] = c3js_Re - cj[2];
            }else{
              dcjs[0] = 0.0     - cj[0];
              dcjs[1] = c2js_Re - cj[1];
              dcjs[2] = 0.0     - cj[2];
              dcjs[3] = c3js_Re - cj[3];
            }
          }
        }
        else{
          if (nDim == 2){
            dcjs[0] = 0.0;
            dcjs[1] = 0.0;
            dcjs[2] = 0.0;
          }else{
            dcjs[0] = 0.0;
            dcjs[1] = 0.0;
            dcjs[2] = 0.0;
            dcjs[3] = 0.0;
          }
        }
        /* --- Impose Inlet BC Reflecting--- */
        delta_c[0] = relfacAvg*c_avg[0] + relfacFou*dcjs[0];
        delta_c[1] = relfacAvg*c_avg[1] + relfacFou*dcjs[1];
        delta_c[2] = relfacAvg*c_avg[2] + relfacFou*dcjs[2];
        if (nDim == 2){
          delta_c[3] = cj[3];
        }else{
          delta_c[3] = relfacAvg*c_avg[3] + relfacFou*dcjs[3];
          delta_c[4] = cj[4];
        }
        break;


      case STATIC_PRESSURE:case STATIC_PRESSURE_1D:case MIXING_OUT:case RADIAL_EQUILIBRIUM:case MIXING_OUT_1D:

        /* --- implementation of Giles BC---*/
        if(config->GetSpatialFourier()){
          if (AvgMach > 1.0){
            /* --- supersonic Giles implementation ---*/
            if (AverageTurboVelocity[val_marker][iSpan][1] >= 0.0){
              GilesBeta= -sqrt(AvgMach - 1.0);

            }else{
              GilesBeta= sqrt(AvgMach - 1.0);
            }
            if(nDim == 2){
              cOutjs_Re= (2.0 * AverageTurboMach[0])/(GilesBeta - AverageTurboMach[1])*cj[1] - (GilesBeta + AverageTurboMach[1])/(GilesBeta - AverageTurboMach[1])*cj[2];
            }
            else{
              cOutjs_Re= (2.0 * AverageTurboMach[0])/(GilesBeta - AverageTurboMach[1])*cj[1] - (GilesBeta + AverageTurboMach[1])/(GilesBeta - AverageTurboMach[1])*cj[3];
            }
            if (nDim == 2){
              dcjs[3] = cOutjs_Re - cj[3];
            }
            else{
              dcjs[4] = cOutjs_Re - cj[4];
            }
          }else{

            /* --- subsonic Giles implementation ---*/
            Beta_inf= I*complex<su2double>(sqrt(1.0  - AvgMach));
            cOutjs  = complex<su2double>(0.0,0.0);
            for(k=0; k < 2*kend_max+1; k++){
              freq = k - kend_max;
              if(freq >= (long)(-kend) && freq <= (long)(kend) && AverageTurboMach[0] > config->GetAverageMachLimit()){
                TwoPiThetaFreq_Pitch = 2*PI_NUMBER*freq*theta/pitch;
                cOutks  = complex<su2double>(2.0 * AverageTurboMach[0])/complex<su2double>(Beta_inf - AverageTurboMach[1])*CkOutflow1[val_marker][iSpan][k];
                cOutks -= complex<su2double>(Beta_inf + AverageTurboMach[1])/complex<su2double>(Beta_inf - AverageTurboMach[1])*CkOutflow2[val_marker][iSpan][k];

                cOutjs += cOutks*(complex<su2double>(cos(TwoPiThetaFreq_Pitch)) + I*complex<su2double>(sin(TwoPiThetaFreq_Pitch)));
              }
              else{
                cOutjs +=complex<su2double>(0.0,0.0);
              }
            }
            cOutjs_Re = cOutjs.real();

            if (nDim == 2){
              dcjs[3] = cOutjs_Re - cj[3];
            }
            else{
              dcjs[4] = cOutjs_Re - cj[4];
            }
          }
        }
        else{
          if (nDim == 2){
            dcjs[3] = 0.0;
          }
          else{
            dcjs[4] = 0.0;
          }
        }
        /* --- Impose Outlet BC Non-Reflecting  --- */
        delta_c[0] = cj[0];
        delta_c[1] = cj[1];
        delta_c[2] = cj[2];
        if (nDim == 2){
          delta_c[3] = relfacAvg*c_avg[3] + relfacFou*dcjs[3];
        }
        else{
          delta_c[3] = cj[3];
          delta_c[4] = relfacAvg*c_avg[4] + relfacFou*dcjs[4];
        }


        /*--- Automatically impose supersonic autoflow ---*/
        if (abs(AverageTurboMach[0]) > 1.0000){
          delta_c[0] = 0.0;
          delta_c[1] = 0.0;
          delta_c[2] = 0.0;
          delta_c[2] = 0.0;
          if (nDim == 3)delta_c[4] = 0.0;
        }

        break;

      default:
        SU2_MPI::Error("Invalid Giles input!", CURRENT_FUNCTION);
        break;
      }

      /*--- Compute primitive jump from characteristic variables  ---*/
      for (iVar = 0; iVar < nVar; iVar++)
      {
        deltaprim[iVar]=0.0;
        for (jVar = 0; jVar < nVar; jVar++)
        {
          deltaprim[iVar] +=  R_Matrix[iVar][jVar]*delta_c[jVar];
        }
      }

      /*--- retrieve boundary variables ---*/
      Density_b = AverageDensity[val_marker][iSpan] + deltaprim[0];
      turboVelocity[0] = AverageTurboVelocity[val_marker][iSpan][0] + deltaprim[1];
      turboVelocity[1] = AverageTurboVelocity[val_marker][iSpan][1] + deltaprim[2];
      if(nDim == 2){
        Pressure_b = AveragePressure[val_marker][iSpan] + deltaprim[3];
      }
      else{
        turboVelocity[2] = AverageTurboVelocity[val_marker][iSpan][2] + deltaprim[3];
        Pressure_b = AveragePressure[val_marker][iSpan] + deltaprim[4];
      }


      ComputeBackVelocity(turboVelocity, turboNormal, Velocity_b, config->GetMarker_All_TurbomachineryFlag(val_marker), config->GetKind_TurboMachinery(iZone));
      Velocity2_b = 0.0;
      for (iDim = 0; iDim < nDim; iDim++) {
        Velocity2_b+= Velocity_b[iDim]*Velocity_b[iDim];
      }

      if(Pressure_b <= 0.0 || Density_b <= 0.0 ){
        Pressure_b = Pressure_i;
        Density_b = Density_i;
        Velocity2_b = 0.0;
        for (iDim = 0; iDim < nDim; iDim++) {
          Velocity_b[iDim] = Velocity_i[iDim];
          Velocity2_b+= Velocity_b[iDim]*Velocity_b[iDim];
        }
      }

      GetFluidModel()->SetTDState_Prho(Pressure_b, Density_b);
      Energy_b = GetFluidModel()->GetStaticEnergy() + 0.5*Velocity2_b;
      Temperature_b= GetFluidModel()->GetTemperature();
      Enthalpy_b = Energy_b + Pressure_b/Density_b;

      /*--- Primitive variables, using the derived quantities ---*/
      V_boundary[0] = Temperature_b;
      for (iDim = 0; iDim < nDim; iDim++)
        V_boundary[iDim+1] = Velocity_b[iDim];
      V_boundary[nDim+1] = Pressure_b;
      V_boundary[nDim+2] = Density_b;
      V_boundary[nDim+3] = Enthalpy_b;

      S_boundary[0]= GetFluidModel()->GetdPdrho_e();
      S_boundary[1]= GetFluidModel()->GetdPde_rho();



      /*--- Set various quantities in the solver class ---*/

      conv_numerics->SetPrimitive(V_domain, V_boundary);
      conv_numerics->SetSecondary(S_domain, S_boundary);


      if (dynamic_grid)
        conv_numerics->SetGridVel(geometry->nodes->GetGridVel(iPoint), geometry->nodes->GetGridVel(iPoint));

      /*--- Compute the residual using an upwind scheme ---*/

      auto residual = conv_numerics->ComputeResidual(config);

      /*--- Update residual value ---*/
      LinSysRes.AddBlock(iPoint, residual);

      /*--- Jacobian contribution for implicit integration ---*/
      if (implicit)
        Jacobian.AddBlock2Diag(iPoint, residual.jacobian_i);

      /*--- Viscous contribution ---*/

      if (viscous) {

        /*--- Set laminar and eddy viscosity at the infinity ---*/

        V_boundary[nDim+5] = GetFluidModel()->GetLaminarViscosity();
        V_boundary[nDim+6] = nodes->GetEddyViscosity(iPoint);
        V_boundary[nDim+7] = GetFluidModel()->GetThermalConductivity();
        V_boundary[nDim+8] = GetFluidModel()->GetCp();

        /*--- Set the normal vector and the coordinates ---*/

        visc_numerics->SetNormal(Normal);
        su2double Coord_Reflected[MAXNDIM];
        GeometryToolbox::PointPointReflect(nDim, geometry->nodes->GetCoord(Point_Normal),
                                                 geometry->nodes->GetCoord(iPoint), Coord_Reflected);
        visc_numerics->SetCoord(geometry->nodes->GetCoord(iPoint), Coord_Reflected);

        /*--- Primitive variables, and gradient ---*/

        visc_numerics->SetPrimitive(V_domain, V_boundary);
        visc_numerics->SetPrimVarGradient(nodes->GetGradient_Primitive(iPoint), nodes->GetGradient_Primitive(iPoint));


        /*--- Compute secondary thermodynamic properties (partial derivatives...) ---*/

        S_boundary[0]= GetFluidModel()->GetdPdrho_e();
        S_boundary[1]= GetFluidModel()->GetdPde_rho();

        S_boundary[2]= GetFluidModel()->GetdTdrho_e();
        S_boundary[3]= GetFluidModel()->GetdTde_rho();

        /*--- Compute secondary thermo-physical properties (partial derivatives...) ---*/

        S_boundary[4]= GetFluidModel()->Getdmudrho_T();
        S_boundary[5]= GetFluidModel()->GetdmudT_rho();

        S_boundary[6]= GetFluidModel()->Getdktdrho_T();
        S_boundary[7]= GetFluidModel()->GetdktdT_rho();

        visc_numerics->SetSecondary(S_domain, S_boundary);

        /*--- Turbulent kinetic energy ---*/

        if (config->GetKind_Turb_Model() == TURB_MODEL::SST)
          visc_numerics->SetTurbKineticEnergy(solver_container[TURB_SOL]->GetNodes()->GetSolution(iPoint,0),
                                              solver_container[TURB_SOL]->GetNodes()->GetSolution(iPoint,0));

        /*--- Compute and update residual ---*/

        auto residual = visc_numerics->ComputeResidual(config);
        LinSysRes.SubtractBlock(iPoint, residual);

        /*--- Jacobian contribution for implicit integration ---*/

        if (implicit)
          Jacobian.SubtractBlock2Diag(iPoint, residual.jacobian_i);

      }
      /*--- Store number of Newton iterations at BC ---*/
      if(config->GetKind_FluidModel() == DATADRIVEN_FLUID)
        nodes->SetNewtonSolverIterations(iPoint, GetFluidModel()->GetnIter_Newton());

    }
    END_SU2_OMP_FOR
  }

  /*--- Free locally allocated memory ---*/
  delete [] Normal;

  delete [] Velocity_b;
  delete [] Velocity_i;

  delete [] S_boundary;
  delete [] delta_c;
  delete [] deltaprim;
  delete [] cj;
  for (iVar = 0; iVar < nVar; iVar++)
  {
    delete [] R_Matrix[iVar];
  }
  for (iVar = 0; iVar < nVar-1; iVar++)
  {
    delete [] R_c_inv[iVar];
    delete [] R_c[iVar];
  }
  delete [] R_Matrix;
  delete [] R_c;
  delete [] R_c_inv;
  delete [] R;
  delete [] c_avg;
  delete [] dcjs;

  delete [] AverageTurboMach;
  delete [] UnitNormal;
  delete [] turboNormal;
  delete [] turboVelocity;
}

void CEulerSolver::BC_Inlet(CGeometry *geometry, CSolver **solver_container,
                            CNumerics *conv_numerics, CNumerics *visc_numerics,
                            CConfig *config, unsigned short val_marker) {
  unsigned short iDim;
  unsigned long iVertex, iPoint;
  su2double P_Total, T_Total, Velocity[MAXNDIM], Velocity2, H_Total, Temperature, Riemann,
  Pressure, Density, Energy, Flow_Dir[MAXNDIM], Mach2, SoundSpeed2, SoundSpeed_Total2, Vel_Mag,
  alpha, aa, bb, cc, dd, Area, UnitNormal[MAXNDIM], Normal[MAXNDIM];
  su2double *V_inlet, *V_domain;

  const bool implicit = (config->GetKind_TimeIntScheme() == EULER_IMPLICIT);
  const su2double Two_Gamma_M1 = 2.0 / Gamma_Minus_One;
  const su2double Gas_Constant = config->GetGas_ConstantND();
  const auto Kind_Inlet = config->GetKind_Inlet();
  const auto Marker_Tag = config->GetMarker_All_TagBound(val_marker);
  const bool tkeNeeded = (config->GetKind_Turb_Model() == TURB_MODEL::SST);

  /*--- Loop over all the vertices on this boundary marker ---*/

  SU2_OMP_FOR_DYN(OMP_MIN_SIZE)
  for (iVertex = 0; iVertex < geometry->nVertex[val_marker]; iVertex++) {

    /*--- Allocate the value at the inlet ---*/

    V_inlet = GetCharacPrimVar(val_marker, iVertex);

    iPoint = geometry->vertex[val_marker][iVertex]->GetNode();

    /*--- Check if the node belongs to the domain (i.e., not a halo node) ---*/

    if (geometry->nodes->GetDomain(iPoint)) {

      /*--- Normal vector for this vertex (negate for outward convention) ---*/

      geometry->vertex[val_marker][iVertex]->GetNormal(Normal);
      for (iDim = 0; iDim < nDim; iDim++) Normal[iDim] = -Normal[iDim];
      conv_numerics->SetNormal(Normal);

      Area = GeometryToolbox::Norm(nDim, Normal);
      for (iDim = 0; iDim < nDim; iDim++)
        UnitNormal[iDim] = Normal[iDim]/Area;

      /*--- Retrieve solution at this boundary node ---*/

      V_domain = nodes->GetPrimitive(iPoint);

      /*--- Build the fictitious intlet state based on characteristics ---*/


      /*--- Subsonic inflow: there is one outgoing characteristic (u-c),
         therefore we can specify all but one state variable at the inlet.
         The outgoing Riemann invariant provides the final piece of info.
         Adapted from an original implementation in the Stanford University
         multi-block (SUmb) solver in the routine bcSubsonicInflow.f90
         written by Edwin van der Weide, last modified 04-20-2009. ---*/

      switch (Kind_Inlet) {

        /*--- Total properties have been specified at the inlet. ---*/

        case INLET_TYPE::TOTAL_CONDITIONS: {

          /*--- Retrieve the specified total conditions for this inlet. ---*/

          P_Total  = Inlet_Ptotal[val_marker][iVertex];
          T_Total  = Inlet_Ttotal[val_marker][iVertex];
          const su2double* dir = Inlet_FlowDir[val_marker][iVertex];
          const su2double mag = GeometryToolbox::Norm(nDim, dir);
          for (iDim = 0; iDim < nDim; iDim++) {
            Flow_Dir[iDim] = dir[iDim] / mag;
          }

          /*--- Non-dim. the inputs if necessary. ---*/

          P_Total /= config->GetPressure_Ref();
          T_Total /= config->GetTemperature_Ref();

          /*--- Store primitives and set some variables for clarity. ---*/

          Density = V_domain[nDim+2];
          Velocity2 = 0.0;
          for (iDim = 0; iDim < nDim; iDim++) {
            Velocity[iDim] = V_domain[iDim+1];
            Velocity2 += Velocity[iDim]*Velocity[iDim];
          }
          Energy      = V_domain[nDim+3] - V_domain[nDim+1]/V_domain[nDim+2];
          Pressure    = V_domain[nDim+1];
          H_Total     = (Gamma*Gas_Constant/Gamma_Minus_One)*T_Total;
          SoundSpeed2 = Gamma*Pressure/Density;

          /*--- Compute the acoustic Riemann invariant that is extrapolated
             from the domain interior. ---*/

          Riemann   = 2.0*sqrt(SoundSpeed2)/Gamma_Minus_One;
          for (iDim = 0; iDim < nDim; iDim++)
            Riemann += Velocity[iDim]*UnitNormal[iDim];

          /*--- Total speed of sound ---*/

          SoundSpeed_Total2 = Gamma_Minus_One*(H_Total - (Energy + Pressure/Density)+0.5*Velocity2) + SoundSpeed2;

          /*--- Dot product of normal and flow direction. This should
             be negative due to outward facing boundary normal convention. ---*/

          alpha = 0.0;
          for (iDim = 0; iDim < nDim; iDim++)
            alpha += UnitNormal[iDim]*Flow_Dir[iDim];

          /*--- Coefficients in the quadratic equation for the velocity ---*/

          aa =  1.0 + 0.5*Gamma_Minus_One*alpha*alpha;
          bb = -1.0*Gamma_Minus_One*alpha*Riemann;
          cc =  0.5*Gamma_Minus_One*Riemann*Riemann
              -2.0*SoundSpeed_Total2/Gamma_Minus_One;

          /*--- Solve quadratic equation for velocity magnitude. Value must
             be positive, so the choice of root is clear. ---*/

          dd = bb*bb - 4.0*aa*cc;
          dd = sqrt(max(0.0, dd));
          Vel_Mag   = (-bb + dd)/(2.0*aa);
          Vel_Mag   = max(0.0, Vel_Mag);
          Velocity2 = Vel_Mag*Vel_Mag;

          /*--- Compute speed of sound from total speed of sound eqn. ---*/

          SoundSpeed2 = SoundSpeed_Total2 - 0.5*Gamma_Minus_One*Velocity2;

          /*--- Mach squared (cut between 0-1), use to adapt velocity ---*/

          Mach2 = Velocity2/SoundSpeed2;
          Mach2 = min(1.0, Mach2);
          Velocity2   = Mach2*SoundSpeed2;
          Vel_Mag     = sqrt(Velocity2);
          SoundSpeed2 = SoundSpeed_Total2 - 0.5*Gamma_Minus_One*Velocity2;

          /*--- Compute new velocity vector at the inlet ---*/

          for (iDim = 0; iDim < nDim; iDim++)
            Velocity[iDim] = Vel_Mag*Flow_Dir[iDim];

          /*--- Static temperature from the speed of sound relation ---*/

          Temperature = SoundSpeed2/(Gamma*Gas_Constant);

          /*--- Static pressure using isentropic relation at a point ---*/

          Pressure = P_Total*pow((Temperature/T_Total), Gamma/Gamma_Minus_One);

          /*--- Density at the inlet from the gas law ---*/

          Density = Pressure/(Gas_Constant*Temperature);

          /*--- Using pressure, density, & velocity, compute the energy ---*/

          Energy = Pressure/(Density*Gamma_Minus_One) + 0.5*Velocity2;
          if (tkeNeeded) Energy += GetTke_Inf();

          /*--- Primitive variables, using the derived quantities ---*/

          V_inlet[0] = Temperature;
          for (iDim = 0; iDim < nDim; iDim++)
            V_inlet[iDim+1] = Velocity[iDim];
          V_inlet[nDim+1] = Pressure;
          V_inlet[nDim+2] = Density;
          V_inlet[nDim+3] = Energy + Pressure/Density;

          break;
        }
        /*--- Mass flow has been specified at the inlet. ---*/

        case INLET_TYPE::MASS_FLOW: {

          /*--- Retrieve the specified mass flow for the inlet. ---*/

          Density  = Inlet_Ttotal[val_marker][iVertex];
          Vel_Mag  = Inlet_Ptotal[val_marker][iVertex];
          const su2double* dir = Inlet_FlowDir[val_marker][iVertex];
          const su2double mag = GeometryToolbox::Norm(nDim, dir);
          for (iDim = 0; iDim < nDim; iDim++) {
            Flow_Dir[iDim] = dir[iDim] / mag;
          }

          /*--- Non-dim. the inputs if necessary. ---*/

          Density /= config->GetDensity_Ref();
          Vel_Mag /= config->GetVelocity_Ref();

          /*--- Get primitives from current inlet state. ---*/

          for (iDim = 0; iDim < nDim; iDim++)
            Velocity[iDim] = nodes->GetVelocity(iPoint,iDim);
          Pressure    = nodes->GetPressure(iPoint);
          SoundSpeed2 = Gamma*Pressure/V_domain[nDim+2];

          /*--- Compute the acoustic Riemann invariant that is extrapolated
             from the domain interior. ---*/

          Riemann = Two_Gamma_M1*sqrt(SoundSpeed2);
          for (iDim = 0; iDim < nDim; iDim++)
            Riemann += Velocity[iDim]*UnitNormal[iDim];

          /*--- Speed of sound squared for fictitious inlet state ---*/

          SoundSpeed2 = Riemann;
          for (iDim = 0; iDim < nDim; iDim++)
            SoundSpeed2 -= Vel_Mag*Flow_Dir[iDim]*UnitNormal[iDim];

          SoundSpeed2 = max(0.0,0.5*Gamma_Minus_One*SoundSpeed2);
          SoundSpeed2 = SoundSpeed2*SoundSpeed2;

          /*--- Pressure for the fictitious inlet state ---*/

          Pressure = SoundSpeed2*Density/Gamma;

          /*--- Energy for the fictitious inlet state ---*/

          Energy = Pressure/(Density*Gamma_Minus_One) + 0.5*Vel_Mag*Vel_Mag;
          if (tkeNeeded) Energy += GetTke_Inf();

          /*--- Primitive variables, using the derived quantities ---*/

          V_inlet[0] = Pressure / ( Gas_Constant * Density);
          for (iDim = 0; iDim < nDim; iDim++)
            V_inlet[iDim+1] = Vel_Mag*Flow_Dir[iDim];
          V_inlet[nDim+1] = Pressure;
          V_inlet[nDim+2] = Density;
          V_inlet[nDim+3] = Energy + Pressure/Density;

          break;
        }
        default:
          SU2_MPI::Error("Unsupported INLET_TYPE.", CURRENT_FUNCTION);
          break;
      }

      /*--- Set various quantities in the solver class ---*/

      conv_numerics->SetPrimitive(V_domain, V_inlet);

      if (dynamic_grid)
        conv_numerics->SetGridVel(geometry->nodes->GetGridVel(iPoint), geometry->nodes->GetGridVel(iPoint));

      /*--- Compute the residual using an upwind scheme ---*/

      auto residual = conv_numerics->ComputeResidual(config);

      /*--- Update residual value ---*/

      LinSysRes.AddBlock(iPoint, residual);

      /*--- Jacobian contribution for implicit integration ---*/

      if (implicit)
        Jacobian.AddBlock2Diag(iPoint, residual.jacobian_i);

//      /*--- Viscous contribution, commented out because serious convergence problems ---*/
//
//      if (viscous) {
//
//        /*--- Set laminar and eddy viscosity at the infinity ---*/
//
//        V_inlet[nDim+5] = nodes->GetLaminarViscosity(iPoint);
//        V_inlet[nDim+6] = nodes->GetEddyViscosity(iPoint);
//
//        /*--- Set the normal vector and the coordinates ---*/
//
//        visc_numerics->SetNormal(Normal);
//        su2double Coord_Reflected[MAXNDIM];
//        GeometryToolbox::PointPointReflect(nDim, geometry->nodes->GetCoord(Point_Normal),
//                                                 geometry->nodes->GetCoord(iPoint), Coord_Reflected);
//        visc_numerics->SetCoord(geometry->nodes->GetCoord(iPoint), Coord_Reflected);
//
//        /*--- Primitive variables, and gradient ---*/
//
//        visc_numerics->SetPrimitive(V_domain, V_inlet);
//        visc_numerics->SetPrimVarGradient(nodes->GetGradient_Primitive(iPoint), nodes->GetGradient_Primitive(iPoint));
//
//        /*--- Turbulent kinetic energy ---*/
//
//        if (config->GetKind_Turb_Model() == TURB_MODEL::SST)
//          visc_numerics->SetTurbKineticEnergy(solver_container[TURB_SOL]->GetNodes()->GetSolution(iPoint,0),
//                                              solver_container[TURB_SOL]->GetNodes()->GetSolution(iPoint,0));
//
//        /*--- Compute and update residual ---*/
//
//        auto residual = visc_numerics->ComputeResidual(config);
//        LinSysRes.SubtractBlock(iPoint, residual);
//
//        /*--- Jacobian contribution for implicit integration ---*/
//
//        if (implicit)
//          Jacobian.SubtractBlock2Diag(iPoint, residual.jacobian_i);
//
//      }

    }
  }
  END_SU2_OMP_FOR

}

void CEulerSolver::BC_Outlet(CGeometry *geometry, CSolver **solver_container,
                             CNumerics *conv_numerics, CNumerics *visc_numerics,
                             CConfig *config, unsigned short val_marker) {
  unsigned short iVar, iDim;
  unsigned long iVertex, iPoint;
  su2double Pressure, P_Exit, Velocity[3],
  Velocity2, Entropy, Density, Energy, Riemann, Vn, SoundSpeed, Mach_Exit, Vn_Exit,
  Area, UnitNormal[3];
  su2double *V_outlet, *V_domain;

  bool implicit           = (config->GetKind_TimeIntScheme() == EULER_IMPLICIT);
  su2double Gas_Constant     = config->GetGas_ConstantND();
  string Marker_Tag       = config->GetMarker_All_TagBound(val_marker);
  bool gravity = (config->GetGravityForce());
  bool tkeNeeded = (config->GetKind_Turb_Model() == TURB_MODEL::SST);

  auto *Normal = new su2double[nDim];

  /*--- Loop over all the vertices on this boundary marker ---*/

  SU2_OMP_FOR_DYN(OMP_MIN_SIZE)
  for (iVertex = 0; iVertex < geometry->nVertex[val_marker]; iVertex++) {

    /*--- Allocate the value at the outlet ---*/
    V_outlet = GetCharacPrimVar(val_marker, iVertex);

    iPoint = geometry->vertex[val_marker][iVertex]->GetNode();

    /*--- Check if the node belongs to the domain (i.e., not a halo node) ---*/
    if (geometry->nodes->GetDomain(iPoint)) {

      /*--- Normal vector for this vertex (negate for outward convention) ---*/
      geometry->vertex[val_marker][iVertex]->GetNormal(Normal);
      for (iDim = 0; iDim < nDim; iDim++) Normal[iDim] = -Normal[iDim];
      conv_numerics->SetNormal(Normal);

      Area = GeometryToolbox::Norm(nDim, Normal);
      for (iDim = 0; iDim < nDim; iDim++)
        UnitNormal[iDim] = Normal[iDim]/Area;

      /*--- Current solution at this boundary node ---*/
      V_domain = nodes->GetPrimitive(iPoint);

      /*--- Build the fictitious inlet state based on characteristics ---*/

      /*--- Retrieve the specified back pressure for this outlet. ---*/
      if (gravity) P_Exit = config->GetOutlet_Pressure(Marker_Tag) - geometry->nodes->GetCoord(iPoint, nDim-1)*STANDARD_GRAVITY;
      else P_Exit = config->GetOutlet_Pressure(Marker_Tag);

      /*--- Non-dim. the inputs if necessary. ---*/
      P_Exit = P_Exit/config->GetPressure_Ref();

      /*--- Check whether the flow is supersonic at the exit. The type
         of boundary update depends on this. ---*/
      Density = V_domain[nDim+2];
      Velocity2 = 0.0; Vn = 0.0;
      for (iDim = 0; iDim < nDim; iDim++) {
        Velocity[iDim] = V_domain[iDim+1];
        Velocity2 += Velocity[iDim]*Velocity[iDim];
        Vn += Velocity[iDim]*UnitNormal[iDim];
      }
      Pressure   = V_domain[nDim+1];
      SoundSpeed = sqrt(Gamma*Pressure/Density);
      Mach_Exit  = sqrt(Velocity2)/SoundSpeed;

      if (Mach_Exit >= 1.0) {

        /*--- Supersonic exit flow: there are no incoming characteristics,
           so no boundary condition is necessary. Set outlet state to current
           state so that upwinding handles the direction of propagation. ---*/
        for (iVar = 0; iVar < nPrimVar; iVar++) V_outlet[iVar] = V_domain[iVar];

      } else {

        /*--- Subsonic exit flow: there is one incoming characteristic,
           therefore one variable can be specified (back pressure) and is used
           to update the conservative variables. Compute the entropy and the
           acoustic Riemann variable. These invariants, as well as the
           tangential velocity components, are extrapolated. Adapted from an
           original implementation in the Stanford University multi-block
           (SUmb) solver in the routine bcSubsonicOutflow.f90 by Edwin van
           der Weide, last modified 09-10-2007. ---*/

        Entropy = Pressure*pow(1.0/Density, Gamma);
        Riemann = Vn + 2.0*SoundSpeed/Gamma_Minus_One;

        /*--- Compute the new fictious state at the outlet ---*/
        Density    = pow(P_Exit/Entropy,1.0/Gamma);
        Pressure   = P_Exit;
        SoundSpeed = sqrt(Gamma*P_Exit/Density);
        Vn_Exit    = Riemann - 2.0*SoundSpeed/Gamma_Minus_One;
        Velocity2  = 0.0;
        for (iDim = 0; iDim < nDim; iDim++) {
          Velocity[iDim] = Velocity[iDim] + (Vn_Exit-Vn)*UnitNormal[iDim];
          Velocity2 += Velocity[iDim]*Velocity[iDim];
        }
        Energy = P_Exit/(Density*Gamma_Minus_One) + 0.5*Velocity2;
        if (tkeNeeded) Energy += GetTke_Inf();

        /*--- Conservative variables, using the derived quantities ---*/
        V_outlet[0] = Pressure / ( Gas_Constant * Density);
        for (iDim = 0; iDim < nDim; iDim++)
          V_outlet[iDim+1] = Velocity[iDim];
        V_outlet[nDim+1] = Pressure;
        V_outlet[nDim+2] = Density;
        V_outlet[nDim+3] = Energy + Pressure/Density;

      }

      /*--- Set various quantities in the solver class ---*/
      conv_numerics->SetPrimitive(V_domain, V_outlet);

      if (dynamic_grid)
        conv_numerics->SetGridVel(geometry->nodes->GetGridVel(iPoint), geometry->nodes->GetGridVel(iPoint));

      /*--- Compute the residual using an upwind scheme ---*/

      auto residual = conv_numerics->ComputeResidual(config);

      /*--- Add Residuals and Jacobians ---*/

      LinSysRes.AddBlock(iPoint, residual);
      if (implicit)
        Jacobian.AddBlock2Diag(iPoint, residual.jacobian_i);

//      /*--- Viscous contribution, commented out because serious convergence problems  ---*/
//
//      if (viscous) {
//
//        /*--- Set laminar and eddy viscosity at the infinity ---*/
//
//        V_outlet[nDim+5] = nodes->GetLaminarViscosity(iPoint);
//        V_outlet[nDim+6] = nodes->GetEddyViscosity(iPoint);
//
//        /*--- Set the normal vector and the coordinates ---*/
//
//        visc_numerics->SetNormal(Normal);
//        su2double Coord_Reflected[MAXNDIM];
//        GeometryToolbox::PointPointReflect(nDim, geometry->nodes->GetCoord(Point_Normal),
//                                                 geometry->nodes->GetCoord(iPoint), Coord_Reflected);
//        visc_numerics->SetCoord(geometry->nodes->GetCoord(iPoint), Coord_Reflected);
//
//        /*--- Primitive variables, and gradient ---*/
//
//        visc_numerics->SetPrimitive(V_domain, V_outlet);
//        visc_numerics->SetPrimVarGradient(nodes->GetGradient_Primitive(iPoint), nodes->GetGradient_Primitive(iPoint));
//
//        /*--- Turbulent kinetic energy ---*/
//
//        if (config->GetKind_Turb_Model() == TURB_MODEL::SST)
//          visc_numerics->SetTurbKineticEnergy(solver_container[TURB_SOL]->GetNodes()->GetSolution(iPoint,0),
//                                              solver_container[TURB_SOL]->GetNodes()->GetSolution(iPoint,0));
//
//        /*--- Compute and update residual ---*/
//
//        auto residual = visc_numerics->ComputeResidual(config);
//        LinSysRes.SubtractBlock(iPoint, residual);
//
//        /*--- Jacobian contribution for implicit integration ---*/
//
//        if (implicit)
//         Jacobian.SubtractBlock2Diag(iPoint, residual.acobian_i);
//
//      }

    }
  }
  END_SU2_OMP_FOR

  /*--- Free locally allocated memory ---*/
  delete [] Normal;

}

void CEulerSolver::BC_Supersonic_Inlet(CGeometry *geometry, CSolver **solver_container,
                                       CNumerics *conv_numerics, CNumerics *visc_numerics,
                                       CConfig *config, unsigned short val_marker) {
  const su2double Gas_Constant = config->GetGas_ConstantND();
  const bool implicit = (config->GetKind_TimeIntScheme() == EULER_IMPLICIT);
  const auto Marker_Tag = config->GetMarker_All_TagBound(val_marker);
  const bool tkeNeeded = (config->GetKind_Turb_Model() == TURB_MODEL::SST);

  /*--- Supersonic inlet flow: there are no outgoing characteristics,
   so all flow variables can be imposed at the inlet.
   First, retrieve the specified values for the primitive variables. ---*/

  const su2double Temperature = config->GetInlet_Temperature(Marker_Tag) / config->GetTemperature_Ref();
  const su2double Pressure = config->GetInlet_Pressure(Marker_Tag) / config->GetPressure_Ref();
  const auto* Vel = config->GetInlet_Velocity(Marker_Tag);

  su2double Velocity[MAXNDIM] = {0.0};
  for (unsigned short iDim = 0; iDim < nDim; iDim++)
    Velocity[iDim] = Vel[iDim] / config->GetVelocity_Ref();

  /*--- Density at the inlet from the gas law ---*/

  const su2double Density = Pressure / (Gas_Constant * Temperature);

  /*--- Compute the energy from the specified state ---*/

  const su2double Velocity2 = GeometryToolbox::SquaredNorm(int(MAXNDIM), Velocity);
  su2double Energy = Pressure / (Density * Gamma_Minus_One) + 0.5 * Velocity2;
  if (tkeNeeded) Energy += GetTke_Inf();

  /*--- Loop over all the vertices on this boundary marker ---*/

  SU2_OMP_FOR_DYN(OMP_MIN_SIZE)
  for (auto iVertex = 0ul; iVertex < geometry->nVertex[val_marker]; iVertex++) {
    const auto iPoint = geometry->vertex[val_marker][iVertex]->GetNode();

    if (!geometry->nodes->GetDomain(iPoint)) continue;

    /*--- Allocate the value at the inlet ---*/

    auto* V_inlet = GetCharacPrimVar(val_marker, iVertex);

    /*--- Primitive variables, using the derived quantities ---*/

    V_inlet[prim_idx.Temperature()] = Temperature;
    V_inlet[prim_idx.Pressure()] = Pressure;
    V_inlet[prim_idx.Density()] = Density;
    V_inlet[prim_idx.Enthalpy()] = Energy + Pressure / Density;
    for (unsigned short iDim = 0; iDim < nDim; iDim++)
      V_inlet[iDim+prim_idx.Velocity()] = Velocity[iDim];

    /*--- Current solution at this boundary node ---*/

    auto* V_domain = nodes->GetPrimitive(iPoint);

    /*--- Normal vector for this vertex (negate for outward convention) ---*/

    su2double Normal[MAXNDIM] = {0.0};
    geometry->vertex[val_marker][iVertex]->GetNormal(Normal);
    for (unsigned short iDim = 0; iDim < nDim; iDim++) Normal[iDim] = -Normal[iDim];

    /*--- Set various quantities in the solver class ---*/

    conv_numerics->SetNormal(Normal);
    conv_numerics->SetPrimitive(V_domain, V_inlet);

    if (dynamic_grid)
      conv_numerics->SetGridVel(geometry->nodes->GetGridVel(iPoint),
                                geometry->nodes->GetGridVel(iPoint));

    /*--- Compute the residual using an upwind scheme ---*/

    auto residual = conv_numerics->ComputeResidual(config);

    LinSysRes.AddBlock(iPoint, residual);

    /*--- Jacobian contribution for implicit integration ---*/

    if (implicit)
      Jacobian.AddBlock2Diag(iPoint, residual.jacobian_i);

    /*--- Viscous contribution, omited to improve convergence. ---*/

  }
  END_SU2_OMP_FOR

}

void CEulerSolver::BC_Supersonic_Outlet(CGeometry *geometry, CSolver **solver_container,
                                        CNumerics *conv_numerics, CNumerics *visc_numerics,
                                        CConfig *config, unsigned short val_marker) {
  unsigned short iDim;
  unsigned long iVertex, iPoint;
  su2double *V_outlet, *V_domain;

  bool implicit = (config->GetKind_TimeIntScheme() == EULER_IMPLICIT);
  string Marker_Tag = config->GetMarker_All_TagBound(val_marker);

  auto *Normal = new su2double[nDim];

  /*--- Supersonic outlet flow: there are no ingoing characteristics,
   so all flow variables can should be interpolated from the domain. ---*/

  /*--- Loop over all the vertices on this boundary marker ---*/

  SU2_OMP_FOR_DYN(OMP_MIN_SIZE)
  for (iVertex = 0; iVertex < geometry->nVertex[val_marker]; iVertex++) {

    iPoint = geometry->vertex[val_marker][iVertex]->GetNode();

    /*--- Check if the node belongs to the domain (i.e, not a halo node) ---*/

    if (geometry->nodes->GetDomain(iPoint)) {

      /*--- Current solution at this boundary node ---*/

      V_domain = nodes->GetPrimitive(iPoint);

      /*--- Allocate the value at the outlet ---*/

      V_outlet = GetCharacPrimVar(val_marker, iVertex);

      /*--- Primitive variables, using the derived quantities ---*/

      V_outlet[0] = V_domain[0];
      for (iDim = 0; iDim < nDim; iDim++)
        V_outlet[iDim+1] = V_domain[iDim+1];
      V_outlet[nDim+1] = V_domain[nDim+1];
      V_outlet[nDim+2] = V_domain[nDim+2];
      V_outlet[nDim+3] = V_domain[nDim+3];

      /*--- Current solution at this boundary node ---*/

      V_domain = nodes->GetPrimitive(iPoint);

      /*--- Normal vector for this vertex (negate for outward convention) ---*/

      geometry->vertex[val_marker][iVertex]->GetNormal(Normal);
      for (iDim = 0; iDim < nDim; iDim++) Normal[iDim] = -Normal[iDim];

      /*--- Set various quantities in the solver class ---*/

      conv_numerics->SetNormal(Normal);
      conv_numerics->SetPrimitive(V_domain, V_outlet);

      if (dynamic_grid)
        conv_numerics->SetGridVel(geometry->nodes->GetGridVel(iPoint),
                                  geometry->nodes->GetGridVel(iPoint));

      /*--- Compute the residual using an upwind scheme ---*/

      auto residual = conv_numerics->ComputeResidual(config);

      LinSysRes.AddBlock(iPoint, residual);

      /*--- Jacobian contribution for implicit integration ---*/

      if (implicit)
        Jacobian.AddBlock2Diag(iPoint, residual.jacobian_i);

//      /*--- Viscous contribution, commented out because serious convergence problems ---*/
//
//      if (viscous) {
//
//        /*--- Set laminar and eddy viscosity at the infinity ---*/
//
//        V_outlet[nDim+5] = nodes->GetLaminarViscosity(iPoint);
//        V_outlet[nDim+6] = nodes->GetEddyViscosity(iPoint);
//
//        /*--- Set the normal vector and the coordinates ---*/
//
//        visc_numerics->SetNormal(Normal);
//        su2double Coord_Reflected[MAXNDIM];
//        GeometryToolbox::PointPointReflect(nDim, geometry->nodes->GetCoord(Point_Normal),
//                                                 geometry->nodes->GetCoord(iPoint), Coord_Reflected);
//        visc_numerics->SetCoord(geometry->nodes->GetCoord(iPoint), Coord_Reflected);
//
//        /*--- Primitive variables, and gradient ---*/
//
//        visc_numerics->SetPrimitive(V_domain, V_outlet);
//        visc_numerics->SetPrimVarGradient(nodes->GetGradient_Primitive(iPoint), nodes->GetGradient_Primitive(iPoint));
//
//        /*--- Turbulent kinetic energy ---*/
//
//        if (config->GetKind_Turb_Model() == TURB_MODEL::SST)
//          visc_numerics->SetTurbKineticEnergy(solver_container[TURB_SOL]->GetNodes()->GetSolution(iPoint,0),
//                                              solver_container[TURB_SOL]->GetNodes()->GetSolution(iPoint,0));
//
//        /*--- Compute and update residual ---*/
//
//        auto residual = visc_numerics->ComputeResidual(config);
//        LinSysRes.SubtractBlock(iPoint, residual);
//
//        /*--- Jacobian contribution for implicit integration ---*/
//
//        if (implicit)
//          Jacobian.SubtractBlock2Diag(iPoint, residual.jacobian_i);
//      }

    }
  }
  END_SU2_OMP_FOR

  /*--- Free locally allocated memory ---*/

  delete [] Normal;

}

void CEulerSolver::BC_Engine_Inflow(CGeometry *geometry, CSolver **solver_container, CNumerics *conv_numerics, CNumerics *visc_numerics, CConfig *config, unsigned short val_marker) {

  unsigned short iDim;
  unsigned long iVertex, iPoint;
  su2double Pressure, Inflow_Pressure = 0.0, Velocity[3], Velocity2, Entropy, Target_Inflow_MassFlow = 0.0, Target_Inflow_Mach = 0.0, Density, Energy,
  Riemann, Area, UnitNormal[3], Vn, SoundSpeed, Vn_Exit, Inflow_Pressure_inc, Inflow_Pressure_old, Inflow_Mach_old, Inflow_MassFlow_old;
  su2double *V_inflow, *V_domain;

  su2double DampingFactor = config->GetDamp_Engine_Inflow();
  bool implicit = (config->GetKind_TimeIntScheme() == EULER_IMPLICIT);
  unsigned short Kind_Engine_Inflow = config->GetKind_Engine_Inflow();
  su2double Gas_Constant = config->GetGas_ConstantND();
  string Marker_Tag = config->GetMarker_All_TagBound(val_marker);
  bool tkeNeeded = (config->GetKind_Turb_Model() == TURB_MODEL::SST);
  su2double Baseline_Press = 0.75 * config->GetPressure_FreeStreamND();
  bool Engine_HalfModel = config->GetEngine_HalfModel();

  auto *Normal = new su2double[nDim];


  if (Kind_Engine_Inflow == FAN_FACE_MACH) {

    /*--- Retrieve the specified target fan face mach at the nacelle. ---*/

    Target_Inflow_Mach = config->GetEngineInflow_Target(Marker_Tag);

    /*--- Retrieve the old fan face pressure and mach number in the nacelle (this has been computed in a preprocessing). ---*/

    Inflow_Pressure_old = config->GetInflow_Pressure(Marker_Tag);  // Note that has been computed by the code (non-dimensional).
    Inflow_Mach_old = config->GetInflow_Mach(Marker_Tag);

    /*--- Compute the pressure increment (note that increasing pressure decreases flow speed) ---*/

    Inflow_Pressure_inc = - (1.0 - (Inflow_Mach_old/Target_Inflow_Mach)) * Baseline_Press;

    /*--- Estimate the new fan face pressure ---*/

    Inflow_Pressure = (1.0 - DampingFactor)*Inflow_Pressure_old + DampingFactor * (Inflow_Pressure_old + Inflow_Pressure_inc);

  }

  if (Kind_Engine_Inflow == FAN_FACE_MDOT) {

    /*--- Retrieve the specified target mass flow (non-dimensional) at the nacelle. ---*/

    Target_Inflow_MassFlow = config->GetEngineInflow_Target(Marker_Tag) / (config->GetDensity_Ref() * config->GetVelocity_Ref());

    if (config->GetSystemMeasurements() == US) Target_Inflow_MassFlow /= 32.174;

    if (Engine_HalfModel) Target_Inflow_MassFlow /= 2.0;

    /*--- Retrieve the old fan face pressure and mach number in the nacelle (this has been computed in a preprocessing). ---*/

    Inflow_Pressure_old = config->GetInflow_Pressure(Marker_Tag);  // Note that has been computed by the code (non-dimensional).
    Inflow_MassFlow_old = config->GetInflow_MassFlow(Marker_Tag);  // same here... it is a non dimensional value

    /*--- Compute the pressure increment (note that increasing pressure decreases flow speed) ---*/

    Inflow_Pressure_inc = - (1.0 - (Inflow_MassFlow_old/Target_Inflow_MassFlow)) * Baseline_Press;

    /*--- Estimate the new fan face pressure ---*/

    Inflow_Pressure = (1.0 - DampingFactor)*Inflow_Pressure_old + DampingFactor * (Inflow_Pressure_old + Inflow_Pressure_inc);

  }

  /*--- No iterative scheme if we provide the static pressure ---*/

  if (Kind_Engine_Inflow == FAN_FACE_PRESSURE) {

    /*--- Retrieve the specified pressure (non-dimensional) at the nacelle. ---*/

    Inflow_Pressure = config->GetEngineInflow_Target(Marker_Tag) / config->GetPressure_Ref();

  }


  /*--- Loop over all the vertices on this boundary marker ---*/

  SU2_OMP_FOR_DYN(OMP_MIN_SIZE)
  for (iVertex = 0; iVertex < geometry->nVertex[val_marker]; iVertex++) {

    /*--- Allocate the value at the outlet ---*/

    V_inflow = GetCharacPrimVar(val_marker, iVertex);

    iPoint = geometry->vertex[val_marker][iVertex]->GetNode();

    /*--- Check if the node belongs to the domain (i.e, not a halo node) ---*/

    if (geometry->nodes->GetDomain(iPoint)) {

      /*--- Normal vector for this vertex (negate for outward convention) ---*/

      geometry->vertex[val_marker][iVertex]->GetNormal(Normal);
      for (iDim = 0; iDim < nDim; iDim++) Normal[iDim] = -Normal[iDim];

      Area = GeometryToolbox::Norm(nDim, Normal);
      for (iDim = 0; iDim < nDim; iDim++)
        UnitNormal[iDim] = Normal[iDim]/Area;

      /*--- Current solution at this boundary node ---*/

      V_domain = nodes->GetPrimitive(iPoint);

      /*--- Subsonic nacelle inflow: there is one incoming characteristic,
       therefore one variable can be specified (back pressure) and is used
       to update the conservative variables.

       Compute the entropy and the acoustic variable. These
       riemann invariants, as well as the tangential velocity components,
       are extrapolated. ---*/

      Density = V_domain[nDim+2];
      Velocity2 = 0.0; Vn = 0.0;
      for (iDim = 0; iDim < nDim; iDim++) {
        Velocity[iDim] = V_domain[iDim+1];
        Velocity2 += Velocity[iDim]*Velocity[iDim];
        Vn += Velocity[iDim]*UnitNormal[iDim];
      }
      Pressure   = V_domain[nDim+1];
      SoundSpeed = sqrt(Gamma*Pressure/Density);
      Entropy = Pressure*pow(1.0/Density, Gamma);
      Riemann = Vn + 2.0*SoundSpeed/Gamma_Minus_One;

      /*--- Compute the new fictious state at the outlet ---*/

      Density    = pow(Inflow_Pressure/Entropy,1.0/Gamma);
      Pressure   = Inflow_Pressure;
      SoundSpeed = sqrt(Gamma*Inflow_Pressure/Density);
      Vn_Exit    = Riemann - 2.0*SoundSpeed/Gamma_Minus_One;
      Velocity2  = 0.0;
      for (iDim = 0; iDim < nDim; iDim++) {
        Velocity[iDim] = Velocity[iDim] + (Vn_Exit-Vn)*UnitNormal[iDim];
        Velocity2 += Velocity[iDim]*Velocity[iDim];
      }

      Energy = Inflow_Pressure/(Density*Gamma_Minus_One) + 0.5*Velocity2;
      if (tkeNeeded) Energy += GetTke_Inf();

      /*--- Conservative variables, using the derived quantities ---*/

      V_inflow[0] = Pressure / ( Gas_Constant * Density);
      for (iDim = 0; iDim < nDim; iDim++)
        V_inflow[iDim+1] = Velocity[iDim];
      V_inflow[nDim+1] = Pressure;
      V_inflow[nDim+2] = Density;
      V_inflow[nDim+3] = Energy + Pressure/Density;
      V_inflow[nDim+4] = SoundSpeed;

      /*--- Set various quantities in the solver class ---*/

      conv_numerics->SetNormal(Normal);
      conv_numerics->SetPrimitive(V_domain, V_inflow);

      /*--- Set grid movement ---*/

      if (dynamic_grid)
        conv_numerics->SetGridVel(geometry->nodes->GetGridVel(iPoint), geometry->nodes->GetGridVel(iPoint));

      /*--- Compute the residual using an upwind scheme ---*/

      auto residual = conv_numerics->ComputeResidual(config);

      LinSysRes.AddBlock(iPoint, residual);

      /*--- Jacobian contribution for implicit integration ---*/

      if (implicit)
        Jacobian.AddBlock2Diag(iPoint, residual.jacobian_i);

//      /*--- Viscous contribution, commented out because serious convergence problems ---*/
//
//      if (viscous) {
//
//        /*--- Set laminar and eddy viscosity at the infinity ---*/
//
//        V_inflow[nDim+5] = nodes->GetLaminarViscosity(iPoint);
//        V_inflow[nDim+6] = nodes->GetEddyViscosity(iPoint);
//
//        /*--- Set the normal vector and the coordinates ---*/
//
//        visc_numerics->SetNormal(Normal);
//        su2double Coord_Reflected[MAXNDIM];
//        GeometryToolbox::PointPointReflect(nDim, geometry->nodes->GetCoord(Point_Normal),
//                                                 geometry->nodes->GetCoord(iPoint), Coord_Reflected);
//        visc_numerics->SetCoord(geometry->nodes->GetCoord(iPoint), Coord_Reflected);
//
//        /*--- Primitive variables, and gradient ---*/
//
//        visc_numerics->SetPrimitive(V_domain, V_inflow);
//        visc_numerics->SetPrimVarGradient(nodes->GetGradient_Primitive(iPoint), nodes->GetGradient_Primitive(iPoint));
//
//        /*--- Turbulent kinetic energy ---*/
//
//        if (config->GetKind_Turb_Model() == TURB_MODEL::SST)
//          visc_numerics->SetTurbKineticEnergy(solver_container[TURB_SOL]->GetNodes()->GetSolution(iPoint,0),
//                                              solver_container[TURB_SOL]->GetNodes()->GetSolution(iPoint,0));
//
//        /*--- Compute and update residual ---*/
//
//        auto residual = visc_numerics->ComputeResidual(config);
//        LinSysRes.SubtractBlock(iPoint, residual);
//
//        /*--- Jacobian contribution for implicit integration ---*/
//
//        if (implicit)
//          Jacobian.SubtractBlock2Diag(iPoint, residual.jacobian_i);
//
//      }

    }
  }
  END_SU2_OMP_FOR

  delete [] Normal;

}

void CEulerSolver::BC_Engine_Exhaust(CGeometry *geometry, CSolver **solver_container, CNumerics *conv_numerics, CNumerics *visc_numerics, CConfig *config, unsigned short val_marker) {

  unsigned short iDim;
  unsigned long iVertex, iPoint;
  su2double Exhaust_Pressure, Exhaust_Temperature, Velocity[3], Velocity2, H_Exhaust, Temperature, Riemann, Area, UnitNormal[3], Pressure, Density, Energy, Mach2, SoundSpeed2, SoundSpeed_Exhaust2, Vel_Mag, alpha, aa, bb, cc, dd, Flow_Dir[3];
  su2double *V_exhaust, *V_domain, Target_Exhaust_Pressure, Exhaust_Pressure_old, Exhaust_Pressure_inc;

  su2double Gas_Constant = config->GetGas_ConstantND();
  bool implicit = (config->GetKind_TimeIntScheme() == EULER_IMPLICIT);
  string Marker_Tag = config->GetMarker_All_TagBound(val_marker);
  bool tkeNeeded = (config->GetKind_Turb_Model() == TURB_MODEL::SST);
  su2double DampingFactor = config->GetDamp_Engine_Exhaust();
  su2double Baseline_Press = 0.75 * config->GetPressure_FreeStreamND();

  auto *Normal = new su2double[nDim];

  /*--- Retrieve the specified exhaust pressure in the engine (non-dimensional). ---*/

  Target_Exhaust_Pressure = config->GetExhaust_Pressure_Target(Marker_Tag) / config->GetPressure_Ref();

  /*--- Retrieve the old exhaust pressure in the engine exhaust (this has been computed in a preprocessing). ---*/

  Exhaust_Pressure_old = config->GetExhaust_Pressure(Marker_Tag);

  /*--- Compute the Pressure increment ---*/

  Exhaust_Pressure_inc = (1.0 - (Exhaust_Pressure_old/Target_Exhaust_Pressure)) * Baseline_Press;

  /*--- Estimate the new exhaust pressure ---*/

  Exhaust_Pressure = (1.0 - DampingFactor) * Exhaust_Pressure_old + DampingFactor * (Exhaust_Pressure_old + Exhaust_Pressure_inc);

  /*--- The temperature is given (no iteration is required) ---*/

  Exhaust_Temperature  = config->GetExhaust_Temperature_Target(Marker_Tag);
  Exhaust_Temperature /= config->GetTemperature_Ref();

  /*--- The pressure is given (no iteration is required) ---*/

  Exhaust_Pressure  = config->GetExhaust_Pressure_Target(Marker_Tag);
  Exhaust_Pressure /= config->GetPressure_Ref();

  /*--- Loop over all the vertices on this boundary marker ---*/

  SU2_OMP_FOR_DYN(OMP_MIN_SIZE)
  for (iVertex = 0; iVertex < geometry->nVertex[val_marker]; iVertex++) {

    /*--- Allocate the value at the exhaust ---*/

    V_exhaust = GetCharacPrimVar(val_marker, iVertex);

    iPoint = geometry->vertex[val_marker][iVertex]->GetNode();

    /*--- Check if the node belongs to the domain (i.e, not a halo node) ---*/

    if (geometry->nodes->GetDomain(iPoint)) {

      /*--- Normal vector for this vertex (negate for outward convention) ---*/

      geometry->vertex[val_marker][iVertex]->GetNormal(Normal);
      for (iDim = 0; iDim < nDim; iDim++) Normal[iDim] = -Normal[iDim];

      Area = GeometryToolbox::Norm(nDim, Normal);
      for (iDim = 0; iDim < nDim; iDim++)
        UnitNormal[iDim] = Normal[iDim]/Area;

      /*--- Current solution at this boundary node ---*/

      V_domain = nodes->GetPrimitive(iPoint);

      /*--- Subsonic inflow: there is one outgoing characteristic (u-c),
       therefore we can specify all but one state variable at the inlet.
       The outgoing Riemann invariant provides the final piece of info. ---*/

      /*--- Store primitives and set some variables for clarity. ---*/

      Density = V_domain[nDim+2];
      Velocity2 = 0.0;
      for (iDim = 0; iDim < nDim; iDim++) {
        Velocity[iDim] = V_domain[iDim+1];
        Velocity2 += Velocity[iDim]*Velocity[iDim];
      }
      Energy      = V_domain[nDim+3] - V_domain[nDim+1]/V_domain[nDim+2];
      Pressure    = V_domain[nDim+1];
      H_Exhaust   = (Gamma*Gas_Constant/Gamma_Minus_One)*Exhaust_Temperature;
      SoundSpeed2 = Gamma*Pressure/Density;

      /*--- Compute the acoustic Riemann invariant that is extrapolated
       from the domain interior. ---*/

      Riemann   = 2.0*sqrt(SoundSpeed2)/Gamma_Minus_One;
      for (iDim = 0; iDim < nDim; iDim++)
        Riemann += Velocity[iDim]*UnitNormal[iDim];

      /*--- Total speed of sound ---*/

      SoundSpeed_Exhaust2 = Gamma_Minus_One*(H_Exhaust - (Energy + Pressure/Density)+0.5*Velocity2) + SoundSpeed2;

      /*--- The flow direction is defined by the surface normal ---*/

      for (iDim = 0; iDim < nDim; iDim++)
        Flow_Dir[iDim] = -UnitNormal[iDim];

      /*--- Dot product of normal and flow direction. This should
       be negative due to outward facing boundary normal convention. ---*/

      alpha = 0.0;
      for (iDim = 0; iDim < nDim; iDim++)
        alpha += UnitNormal[iDim]*Flow_Dir[iDim];

      /*--- Coefficients in the quadratic equation for the velocity ---*/

      aa =  1.0 + 0.5*Gamma_Minus_One*alpha*alpha;
      bb = -1.0*Gamma_Minus_One*alpha*Riemann;
      cc =  0.5*Gamma_Minus_One*Riemann*Riemann - 2.0*SoundSpeed_Exhaust2/Gamma_Minus_One;

      /*--- Solve quadratic equation for velocity magnitude. Value must
       be positive, so the choice of root is clear. ---*/

      dd      = bb*bb - 4.0*aa*cc;
      dd      = sqrt(max(0.0, dd));
      Vel_Mag = (-bb + dd)/(2.0*aa);

      if (Vel_Mag >= 0.0) {

        Velocity2 = Vel_Mag*Vel_Mag;

        /*--- Compute speed of sound from total speed of sound eqn. ---*/

        SoundSpeed2 = SoundSpeed_Exhaust2 - 0.5*Gamma_Minus_One*Velocity2;
        Mach2       = Velocity2/SoundSpeed2;
        Velocity2   = Mach2*SoundSpeed2;
        Vel_Mag     = sqrt(Velocity2);
        SoundSpeed2 = SoundSpeed_Exhaust2 - 0.5*Gamma_Minus_One*Velocity2;

        /*--- Compute new velocity vector at the inlet ---*/

        for (iDim = 0; iDim < nDim; iDim++)
          Velocity[iDim] = Vel_Mag*Flow_Dir[iDim];

        /*--- Static temperature from the speed of sound relation ---*/

        Temperature = SoundSpeed2/(Gamma*Gas_Constant);

        /*--- Static pressure using isentropic relation at a point ---*/

        Pressure = Exhaust_Pressure*pow((Temperature/Exhaust_Temperature), Gamma/Gamma_Minus_One);

        /*--- Density at the exhaust from the gas law ---*/

        Density = Pressure/(Gas_Constant*Temperature);

        /*--- Using pressure, density, & velocity, compute the energy ---*/

        Energy = Pressure/(Density*Gamma_Minus_One) + 0.5*Velocity2;
        if (tkeNeeded) Energy += GetTke_Inf();

        /*--- Primitive variables, using the derived quantities ---*/

        V_exhaust[0] = Temperature;
        for (iDim = 0; iDim < nDim; iDim++)
          V_exhaust[iDim+1] = Velocity[iDim];
        V_exhaust[nDim+1] = Pressure;
        V_exhaust[nDim+2] = Density;
        V_exhaust[nDim+3] = Energy + Pressure/Density;
        V_exhaust[nDim+4] = sqrt(SoundSpeed2);

      }
      /*--- The flow goes in the wrong direction ---*/

      else {

        V_exhaust[0] = V_domain[0];
        for (iDim = 0; iDim < nDim; iDim++)
          V_exhaust[iDim+1] = V_domain[iDim+1];
        V_exhaust[nDim+1] = V_domain[nDim+1];
        V_exhaust[nDim+2] = V_domain[nDim+2];
        V_exhaust[nDim+3] = V_domain[nDim+3];
        V_exhaust[nDim+4] = V_domain[nDim+4];

      }

      /*--- Set various quantities in the solver class ---*/

      conv_numerics->SetNormal(Normal);
      conv_numerics->SetPrimitive(V_domain, V_exhaust);

      /*--- Set grid movement ---*/

      if (dynamic_grid)
        conv_numerics->SetGridVel(geometry->nodes->GetGridVel(iPoint), geometry->nodes->GetGridVel(iPoint));

      /*--- Compute the residual using an upwind scheme ---*/

      auto residual = conv_numerics->ComputeResidual(config);

      LinSysRes.AddBlock(iPoint, residual);

      /*--- Jacobian contribution for implicit integration ---*/

      if (implicit)
        Jacobian.AddBlock2Diag(iPoint, residual.jacobian_i);

//      /*--- Viscous contribution, commented out because serious convergence problems ---*/
//
//      if (viscous) {
//
//        /*--- Set laminar and eddy viscosity at the infinity ---*/
//
//        V_exhaust[nDim+5] = nodes->GetLaminarViscosity(iPoint);
//        V_exhaust[nDim+6] = nodes->GetEddyViscosity(iPoint);
//
//        /*--- Set the normal vector and the coordinates ---*/
//
//        visc_numerics->SetNormal(Normal);
//        su2double Coord_Reflected[MAXNDIM];
//        GeometryToolbox::PointPointReflect(nDim, geometry->nodes->GetCoord(Point_Normal),
//                                                 geometry->nodes->GetCoord(iPoint), Coord_Reflected);
//        visc_numerics->SetCoord(geometry->nodes->GetCoord(iPoint), Coord_Reflected);
//
//        /*--- Primitive variables, and gradient ---*/
//
//        visc_numerics->SetPrimitive(V_domain, V_exhaust);
//        visc_numerics->SetPrimVarGradient(nodes->GetGradient_Primitive(iPoint), nodes->GetGradient_Primitive(iPoint));
//
//        /*--- Turbulent kinetic energy ---*/
//
//        if (config->GetKind_Turb_Model() == TURB_MODEL::SST)
//          visc_numerics->SetTurbKineticEnergy(solver_container[TURB_SOL]->GetNodes()->GetSolution(iPoint,0),
//                                              solver_container[TURB_SOL]->GetNodes()->GetSolution(iPoint,0));
//
//        /*--- Compute and update residual ---*/
//
//        auto residual = visc_numerics->ComputeResidual(config)
//        LinSysRes.SubtractBlock(iPoint, residual);
//
//        /*--- Jacobian contribution for implicit integration ---*/
//
//        if (implicit)
//          Jacobian.SubtractBlock2Diag(iPoint, residual.jacobian_i);
//
//      }

    }
  }
  END_SU2_OMP_FOR

  delete [] Normal;

}

void CEulerSolver::BC_ActDisk_Inlet(CGeometry *geometry, CSolver **solver_container, CNumerics *conv_numerics, CNumerics *visc_numerics,
                                    CConfig *config, unsigned short val_marker) {

  unsigned short Kind_ActDisk = config->GetKind_ActDisk();

  if (Kind_ActDisk == VARIABLE_LOAD || Kind_ActDisk == BLADE_ELEMENT) {
    BC_ActDisk_VariableLoad(geometry, solver_container, conv_numerics, visc_numerics, config, val_marker, true);
  }
  else{
    BC_ActDisk(geometry, solver_container, conv_numerics, visc_numerics, config, val_marker, true);
  }

}

void CEulerSolver::BC_ActDisk_Outlet(CGeometry *geometry, CSolver **solver_container, CNumerics *conv_numerics, CNumerics *visc_numerics,
                                     CConfig *config, unsigned short val_marker) {

  unsigned short Kind_ActDisk = config->GetKind_ActDisk();

  if (Kind_ActDisk == VARIABLE_LOAD || Kind_ActDisk == BLADE_ELEMENT) {
    BC_ActDisk_VariableLoad(geometry, solver_container, conv_numerics, visc_numerics, config, val_marker, false);
  }
  else{
    BC_ActDisk(geometry, solver_container, conv_numerics, visc_numerics, config, val_marker, false);
  }

}

void CEulerSolver::BC_ActDisk(CGeometry *geometry, CSolver **solver_container, CNumerics *conv_numerics, CNumerics *visc_numerics,
                              CConfig *config, unsigned short val_marker, bool val_inlet_surface) {

  unsigned short iDim;
  unsigned long iVertex, iPoint, GlobalIndex_donor, GlobalIndex;
  su2double Pressure, Velocity[3], Target_Press_Jump, Target_Temp_Jump,
  Velocity2, Entropy, Density, Energy, Riemann, Vn, SoundSpeed, Vn_Inlet, Mach_Outlet,
  Area, UnitNormal[3], *V_outlet, *V_domain, *V_inlet, P_Total, T_Total, H_Total, Temperature,
  Mach2, SoundSpeed2, SoundSpeed_Total2, Vel_Mag, alpha, aa, bb, cc, dd;
  su2double Factor, P_static, T_static, SoS_outlet, Rho_outlet, Rho_inlet;
  su2double Vel_normal_inlet[3], Vel_tangent_inlet[3], Vel_inlet[3];
  su2double Vel_normal_outlet[3], Vel_tangent_outlet[3], Vel_outlet[3];
  su2double Vel_normal_inlet_, Vel_tangent_inlet_, Vel_inlet_;
  su2double Vel_normal_outlet_, Vel_outlet_;

  su2double Pressure_out, Density_out, SoundSpeed_out, Velocity2_out,
  Mach_out, Pressure_in, Density_in, SoundSpeed_in, Velocity2_in,
  Mach_in, PressureAdj, TemperatureAdj;

  bool implicit           = (config->GetKind_TimeIntScheme() == EULER_IMPLICIT);
  su2double Gas_Constant  = config->GetGas_ConstantND();
  bool tkeNeeded          = (config->GetKind_Turb_Model() == TURB_MODEL::SST);
  bool ratio              = (config->GetActDisk_Jump() == RATIO);
  su2double SecondaryFlow = config->GetSecondaryFlow_ActDisk();

  auto *Normal = new su2double[nDim];
  auto *Flow_Dir = new su2double[nDim];

  /*--- Loop over all the vertices on this boundary marker ---*/

  SU2_OMP_FOR_DYN(OMP_MIN_SIZE)
  for (iVertex = 0; iVertex < geometry->nVertex[val_marker]; iVertex++) {

    iPoint = geometry->vertex[val_marker][iVertex]->GetNode();
    GlobalIndex = geometry->nodes->GetGlobalIndex(iPoint);
    GlobalIndex_donor = GetDonorGlobalIndex(val_marker, iVertex);

    /*--- Check if the node belongs to the domain (i.e., not a halo node) ---*/

    if ((geometry->nodes->GetDomain(iPoint)) &&
        (GlobalIndex != GlobalIndex_donor)) {

      /*--- Normal vector for this vertex (negative for outward convention) ---*/

      geometry->vertex[val_marker][iVertex]->GetNormal(Normal);
      for (iDim = 0; iDim < nDim; iDim++) Normal[iDim] = -Normal[iDim];
      conv_numerics->SetNormal(Normal);

      Area = GeometryToolbox::Norm(nDim, Normal);
      for (iDim = 0; iDim < nDim; iDim++)
        UnitNormal[iDim] = Normal[iDim]/Area;

      /*--- Current solution at this boundary node and jumps values ---*/

      V_domain = nodes->GetPrimitive(iPoint);
      Target_Press_Jump = ActDisk_DeltaP[val_marker][iVertex];
      Target_Temp_Jump = ActDisk_DeltaT[val_marker][iVertex];

      if (val_inlet_surface) {
        V_inlet  = nodes->GetPrimitive(iPoint);
        V_outlet = DonorPrimVar[val_marker][iVertex];

        Pressure_out    = V_outlet[nDim+1];
        Density_out     = V_outlet[nDim+2];
        SoundSpeed_out  = sqrt(Gamma*Pressure_out/Density_out);

        Pressure_in    = V_inlet[nDim+1];
        Density_in     = V_inlet[nDim+2];
        SoundSpeed_in  = sqrt(Gamma*Pressure_in/Density_in);

        Velocity2_out = 0.0; Velocity2_in = 0.0;
        for (iDim = 0; iDim < nDim; iDim++) {
          Velocity2_out += V_outlet[iDim+1]*V_outlet[iDim+1];
          Velocity2_in  += V_inlet[iDim+1]*V_inlet[iDim+1];
        }

        PressureAdj = 1.0; TemperatureAdj = 1.0;
        if ((Velocity2_out > 0.0) && (Velocity2_in > 0.0)) {

          Mach_out = sqrt(Velocity2_out)/SoundSpeed_out;
          Mach_in  = sqrt(Velocity2_in)/SoundSpeed_in;

          PressureAdj    = pow( 1.0 + Mach_out * Mach_out * 0.5 * (Gamma - 1.0), Gamma / (Gamma - 1.0)) /
          pow( 1.0 + Mach_in * Mach_in * 0.5 * (Gamma - 1.0), Gamma / (Gamma - 1.0));
          TemperatureAdj = (1.0 + Mach_out * Mach_out * 0.5 * (Gamma - 1.0)) /
          (1.0 + Mach_in * Mach_in * 0.5 * (Gamma - 1.0));

        }

        if (ratio) {
          P_static = V_outlet[nDim+1] / (Target_Press_Jump/PressureAdj);
          T_static = V_outlet[0] / (Target_Temp_Jump/TemperatureAdj);
        }
        else { P_static = V_outlet[nDim+1] - Target_Press_Jump; T_static = V_outlet[0] - Target_Temp_Jump; }
      }
      else {
        V_outlet = nodes->GetPrimitive(iPoint);
        V_inlet  = DonorPrimVar[val_marker][iVertex];

        Pressure_out    = V_outlet[nDim+1];
        Density_out     = V_outlet[nDim+2];
        SoundSpeed_out  = sqrt(Gamma*Pressure_out/Density_out);

        Pressure_in    = V_inlet[nDim+1];
        Density_in     = V_inlet[nDim+2];
        SoundSpeed_in  = sqrt(Gamma*Pressure_in/Density_in);

        Velocity2_out = 0.0; Velocity2_in = 0.0;
        for (iDim = 0; iDim < nDim; iDim++) {
          Velocity2_out += V_outlet[iDim+1]*V_outlet[iDim+1];
          Velocity2_in  += V_inlet[iDim+1]*V_inlet[iDim+1];
        }

        PressureAdj = 1.0; TemperatureAdj = 1.0;
        if ((Velocity2_out > 0.0) && (Velocity2_in > 0.0)) {

          Mach_out = sqrt(Velocity2_out)/SoundSpeed_out;
          Mach_in  = sqrt(Velocity2_in)/SoundSpeed_in;

          PressureAdj    = pow( 1.0 + Mach_out * Mach_out * 0.5 * (Gamma - 1.0), Gamma / (Gamma - 1.0)) /
          pow( 1.0 + Mach_in * Mach_in * 0.5 * (Gamma - 1.0), Gamma / (Gamma - 1.0));
          TemperatureAdj = (1.0 + Mach_out * Mach_out * 0.5 * (Gamma - 1.0)) /
          (1.0 + Mach_in * Mach_in * 0.5 * (Gamma - 1.0));
        }

        if (ratio) {
          P_static = V_inlet[nDim+1] * (Target_Press_Jump/PressureAdj);
          T_static = V_inlet[0] * (Target_Temp_Jump/TemperatureAdj);
        }
        else       { P_static = V_inlet[nDim+1] + Target_Press_Jump; T_static = V_inlet[0] + Target_Temp_Jump; }
      }

      /*--- Subsonic inlet ---*/

      if (val_inlet_surface) {

        /*--- Build the fictitious intlet state based on characteristics.
         Retrieve the specified back pressure for this inlet ---*/

        Density = V_domain[nDim+2];
        Velocity2 = 0.0; Vn = 0.0;
        for (iDim = 0; iDim < nDim; iDim++) {
          Velocity[iDim] = V_domain[iDim+1];
          Velocity2 += Velocity[iDim]*Velocity[iDim];
          Vn += Velocity[iDim]*UnitNormal[iDim];
        }
        Pressure   = V_domain[nDim+1];
        SoundSpeed = sqrt(Gamma*Pressure/Density);

        Entropy = Pressure*pow(1.0/Density, Gamma);
        Riemann = Vn + 2.0*SoundSpeed/Gamma_Minus_One;

        /*--- Compute the new fictious state at the outlet ---*/

        Pressure   = P_static;
        Density    = pow(Pressure/Entropy,1.0/Gamma);
        SoundSpeed = sqrt(Gamma*Pressure/Density);
        Vn_Inlet    = Riemann - 2.0*SoundSpeed/Gamma_Minus_One;

        Velocity2  = 0.0;
        for (iDim = 0; iDim < nDim; iDim++) {
          Velocity[iDim] = Velocity[iDim] + (Vn_Inlet-Vn)*UnitNormal[iDim];
          Velocity2 += Velocity[iDim]*Velocity[iDim];
        }
        Energy = Pressure/(Density*Gamma_Minus_One) + 0.5*Velocity2;
        if (tkeNeeded) Energy += GetTke_Inf();

        /*--- Conservative variables, using the derived quantities ---*/

        V_inlet[0] = Pressure / ( Gas_Constant * Density);
        for (iDim = 0; iDim < nDim; iDim++)
          V_inlet[iDim+1] = Velocity[iDim];
        V_inlet[nDim+1] = Pressure;
        V_inlet[nDim+2] = Density;
        V_inlet[nDim+3] = Energy + Pressure/Density;
        V_inlet[nDim+4] = SoundSpeed;
        conv_numerics->SetPrimitive(V_domain, V_inlet);

      }

      /*--- Subsonic outlet ---*/

      else {

        GetFluidModel()->SetTDState_PT(P_static, T_static);
        SoS_outlet = GetFluidModel()->GetSoundSpeed();
        Rho_outlet = GetFluidModel()->GetDensity();

        /*--- We use the velocity and the density from the flow inlet
         to evaluate flow direction and mass flow ---*/

        Rho_inlet = V_inlet[nDim+2];
        for (iDim = 0; iDim < nDim; iDim++)
          Vel_inlet[iDim] = V_inlet[iDim+1];

        Vel_normal_inlet_ = 0.0; Vel_inlet_ = 0.0;
        for (iDim = 0; iDim < nDim; iDim++) {
          Vel_normal_inlet[iDim] = -Vel_inlet[iDim]*UnitNormal[iDim];
          Vel_normal_inlet_ += Vel_normal_inlet[iDim]*Vel_normal_inlet[iDim];
          Vel_inlet_+= Vel_inlet[iDim]*Vel_inlet[iDim];
        }
        Vel_inlet_ = sqrt(Vel_inlet_);
        Vel_normal_inlet_ = sqrt(Vel_normal_inlet_);

        Vel_tangent_inlet_ = 0.0;
        for (iDim = 0; iDim < nDim; iDim++) {
          Vel_tangent_inlet[iDim] = Vel_inlet[iDim] - Vel_normal_inlet[iDim];
          Vel_tangent_inlet_ += Vel_tangent_inlet[iDim]*Vel_tangent_inlet[iDim];
        }
        Vel_tangent_inlet_ = sqrt(Vel_tangent_inlet_);

        /*--- Mass flow conservation (normal direction) and
         no jump in the tangential velocity ---*/

        Vel_normal_outlet_ = (1.0-SecondaryFlow/100.0)*(Rho_inlet*Vel_normal_inlet_)/Rho_outlet;

        Vel_outlet_ = 0.0;
        for (iDim = 0; iDim < nDim; iDim++) {
          Vel_normal_outlet[iDim] = -Vel_normal_outlet_*UnitNormal[iDim];
          Vel_tangent_outlet[iDim] = Vel_tangent_inlet[iDim];
          Vel_outlet[iDim] = Vel_normal_outlet[iDim] + Vel_tangent_outlet[iDim];
          Vel_outlet_ += Vel_outlet[iDim]*Vel_outlet[iDim];
        }
        Vel_outlet_ = sqrt(Vel_outlet_);

        Mach_Outlet = min(Vel_outlet_/SoS_outlet, 1.0);

        /*--- Reevaluate the Total Pressure and Total Temperature using the
         Fan Face Mach number and the static values from the jum condition ---*/

        Factor = 1.0 + 0.5*Mach_Outlet*Mach_Outlet*Gamma_Minus_One;
        P_Total = P_static * pow(Factor, Gamma/Gamma_Minus_One);
        T_Total = T_static * Factor;

        /*--- Flow direction using the velocity direction at the outlet  ---*/

        if (Vel_outlet_ != 0.0) {
          for (iDim = 0; iDim < nDim; iDim++) Flow_Dir[iDim] = Vel_outlet[iDim]/Vel_outlet_;
        }
        else {
          for (iDim = 0; iDim < nDim; iDim++) Flow_Dir[iDim] = 0.0;
        }

        /*--- Store primitives and set some variables for clarity. ---*/

        Density = V_domain[nDim+2];
        Velocity2 = 0.0;
        for (iDim = 0; iDim < nDim; iDim++) {
          Velocity[iDim] = V_domain[iDim+1];
          Velocity2 += Velocity[iDim]*Velocity[iDim];
        }
        Energy      = V_domain[nDim+3] - V_domain[nDim+1]/V_domain[nDim+2];
        Pressure    = V_domain[nDim+1];
        H_Total     = (Gamma*Gas_Constant/Gamma_Minus_One)*T_Total;
        SoundSpeed2 = Gamma*Pressure/Density;

        /*--- Compute the acoustic Riemann invariant that is extrapolated
         from the domain interior. ---*/

        Riemann   = 2.0*sqrt(SoundSpeed2)/Gamma_Minus_One;
        for (iDim = 0; iDim < nDim; iDim++)
          Riemann += Velocity[iDim]*UnitNormal[iDim];

        /*--- Total speed of sound ---*/

        SoundSpeed_Total2 = Gamma_Minus_One*(H_Total - (Energy + Pressure/Density)+0.5*Velocity2) + SoundSpeed2;

        /*--- Dot product of normal and flow direction. This should
         be negative due to outward facing boundary normal convention. ---*/

        alpha = 0.0;
        for (iDim = 0; iDim < nDim; iDim++)
          alpha += UnitNormal[iDim]*Flow_Dir[iDim];

        /*--- Coefficients in the quadratic equation for the velocity ---*/

        aa =  1.0 + 0.5*Gamma_Minus_One*alpha*alpha;
        bb = -1.0*Gamma_Minus_One*alpha*Riemann;
        cc =  0.5*Gamma_Minus_One*Riemann*Riemann - 2.0*SoundSpeed_Total2/Gamma_Minus_One;

        /*--- Solve quadratic equation for velocity magnitude. Value must
         be positive, so the choice of root is clear. ---*/

        dd = bb*bb - 4.0*aa*cc;
        dd = sqrt(max(0.0, dd));
        Vel_Mag   = (-bb + dd)/(2.0*aa);
        Vel_Mag   = max(0.0, Vel_Mag);
        Velocity2 = Vel_Mag*Vel_Mag;

        /*--- Compute speed of sound from total speed of sound eqn. ---*/

        SoundSpeed2 = SoundSpeed_Total2 - 0.5*Gamma_Minus_One*Velocity2;

        /*--- Mach squared (cut between 0-1), use to adapt velocity ---*/

        Mach2 = min(1.0, Velocity2/SoundSpeed2);
        Velocity2   = Mach2*SoundSpeed2;
        Vel_Mag     = sqrt(Velocity2);
        SoundSpeed2 = SoundSpeed_Total2 - 0.5*Gamma_Minus_One*Velocity2;

        /*--- Compute new velocity vector at the exit ---*/

        for (iDim = 0; iDim < nDim; iDim++)
          Velocity[iDim] = Vel_Mag*Flow_Dir[iDim];

        /*--- Static temperature from the speed of sound relation ---*/

        Temperature = SoundSpeed2/(Gamma*Gas_Constant);

        /*--- Static pressure using isentropic relation at a point ---*/

        Pressure = P_Total*pow((Temperature/T_Total), Gamma/Gamma_Minus_One);

        /*--- Density at the inlet from the gas law ---*/

        Density = Pressure/(Gas_Constant*Temperature);

        /*--- Using pressure, density, & velocity, compute the energy ---*/

        Energy = Pressure/(Density*Gamma_Minus_One) + 0.5*Velocity2;
        if (tkeNeeded) Energy += GetTke_Inf();

        /*--- Primitive variables, using the derived quantities ---*/

        V_outlet[0] = Temperature;
        for (iDim = 0; iDim < nDim; iDim++)
          V_outlet[iDim+1] = Velocity[iDim];
        V_outlet[nDim+1] = Pressure;
        V_outlet[nDim+2] = Density;
        V_outlet[nDim+3] = Energy + Pressure/Density;
        V_outlet[nDim+4] = sqrt(SoundSpeed2);
        conv_numerics->SetPrimitive(V_domain, V_outlet);

      }

      /*--- Grid Movement ---*/

      if (dynamic_grid)
        conv_numerics->SetGridVel(geometry->nodes->GetGridVel(iPoint), geometry->nodes->GetGridVel(iPoint));

      /*--- Compute the residual using an upwind scheme ---*/

      auto residual = conv_numerics->ComputeResidual(config);

      /*--- Update residual value ---*/

      LinSysRes.AddBlock(iPoint, residual);

      /*--- Jacobian contribution for implicit integration ---*/

      if (implicit) Jacobian.AddBlock2Diag(iPoint, residual.jacobian_i);

//      /*--- Viscous contribution, commented out because serious convergence problems ---*/
//
//      if (viscous) {
//
//        /*--- Set laminar and eddy viscosity at the infinity ---*/
//
//        if (val_inlet_surface) {
//          V_inlet[nDim+5] = nodes->GetLaminarViscosity(iPoint);
//          V_inlet[nDim+6] = nodes->GetEddyViscosity(iPoint);
//        }
//        else {
//          V_outlet[nDim+5] = nodes->GetLaminarViscosity(iPoint);
//          V_outlet[nDim+6] = nodes->GetEddyViscosity(iPoint);
//        }
//
//        /*--- Set the normal vector and the coordinates ---*/
//
//        visc_numerics->SetNormal(Normal);
//        su2double Coord_Reflected[MAXNDIM];
//        GeometryToolbox::PointPointReflect(nDim, geometry->nodes->GetCoord(Point_Normal),
//                                                 geometry->nodes->GetCoord(iPoint), Coord_Reflected);
//        visc_numerics->SetCoord(geometry->nodes->GetCoord(iPoint), Coord_Reflected);
//
//        /*--- Primitive variables, and gradient ---*/
//
//        if (val_inlet_surface) visc_numerics->SetPrimitive(V_domain, V_inlet);
//        else visc_numerics->SetPrimitive(V_domain, V_outlet);
//
//        visc_numerics->SetPrimVarGradient(nodes->GetGradient_Primitive(iPoint), nodes->GetGradient_Primitive(iPoint));
//
//        /*--- Turbulent kinetic energy ---*/
//
//        if (config->GetKind_Turb_Model() == TURB_MODEL::SST)
//          visc_numerics->SetTurbKineticEnergy(solver_container[TURB_SOL]->GetNodes()->GetSolution(iPoint,0),
//                                              solver_container[TURB_SOL]->GetNodes()->GetSolution(iPoint,0));
//
//        /*--- Compute and update residual ---*/
//
//        auto residual = visc_numerics->ComputeResidual(config);
//        LinSysRes.SubtractBlock(iPoint, residual);
//
//        /*--- Jacobian contribution for implicit integration ---*/
//
//        if (implicit) Jacobian.SubtractBlock2Diag(iPoint, residual.jacobian_i);
//
//      }

    }

  }
  END_SU2_OMP_FOR

  /*--- Free locally allocated memory ---*/

  delete [] Normal;
  delete [] Flow_Dir;

}

void CEulerSolver::BC_ActDisk_VariableLoad(CGeometry *geometry, CSolver **solver_container, CNumerics *conv_numerics, CNumerics *visc_numerics,
                              CConfig *config, unsigned short val_marker, bool val_inlet_surface) {

  /*!
   * \function BC_ActDisk_VariableLoad
   * \brief Actuator disk model with variable load along disk radius.
   * \author: E. Saetta, L. Russo, R. Tognaccini (GitHub references EttoreSaetta, lorenzorusso07, rtogna).
   * Theoretical and Applied Aerodynamics Research Group (TAARG), University of Naples Federico II.
   * First release date : July 1st 2020
   * modified on:
   *
   * Force coefficients distribution given in an input file. Actuator disk data initialized in function SetActDisk_BCThrust.
   * Entropy, acoustic Riemann invariant R+ and  tangential velocity extrapolated  from upstream flow;
   * acoustic Riemann invariant R- is extrapolated from downstream.
   * Hovering condition simulation not available yet: freestream velocity must be different than zero.
   */

  unsigned short iDim;
  unsigned long iVertex, iPoint, GlobalIndex_donor, GlobalIndex;
  su2double Pressure, Velocity[MAXNDIM],
  Velocity2, Entropy, Density, Energy, Riemann, Vn, SoundSpeed, Vn_Inlet,
  Area, UnitNormal[MAXNDIM] = {0.0}, *V_outlet, *V_domain, *V_inlet;

  su2double Pressure_out, Density_out,
  Pressure_in, Density_in;

  su2double Prop_Axis[MAXNDIM];
  su2double Fa, Fx, Fy, Fz;
  su2double u_in, v_in, w_in, u_out, v_out, w_out, uJ, vJ, wJ;
  su2double Temperature_out, H_in, H_out;
  su2double FQ, Q_out, Density_Disk;
  su2double SoSextr, Vnextr[MAXNDIM], Vnextr_, RiemannExtr, QdMnorm[MAXNDIM], QdMnorm2, appo2, SoS_out;
  su2double Normal[MAXNDIM];

  const bool implicit = (config->GetKind_TimeIntScheme() == EULER_IMPLICIT);
  const auto Gas_Constant = config->GetGas_ConstantND();
  const bool tkeNeeded = (config->GetKind_Turb_Model() == TURB_MODEL::SST);

  unsigned short Kind_ActDisk = config->GetKind_ActDisk();

  /*--- Get the actuator disk center and axis coordinates for the current marker. ---*/
  for (iDim = 0; iDim < nDim; iDim++){
    Prop_Axis[iDim] = ActDisk_Axis(val_marker, iDim);
  }

  /*--- Loop over all the vertices on this boundary marker. ---*/
  SU2_OMP_FOR_DYN(OMP_MIN_SIZE)
  for (iVertex = 0; iVertex < geometry->nVertex[val_marker]; iVertex++) {

    iPoint = geometry->vertex[val_marker][iVertex]->GetNode();
    GlobalIndex = geometry->nodes->GetGlobalIndex(iPoint);
    GlobalIndex_donor = GetDonorGlobalIndex(val_marker, iVertex);

    /*--- Check if the node belongs to the domain (i.e., not a halo node) ---*/

    if ((geometry->nodes->GetDomain(iPoint)) &&
       (GlobalIndex != GlobalIndex_donor)) {

      /*--- Normal vector for this vertex (negative for outward convention) ---*/

      geometry->vertex[val_marker][iVertex]->GetNormal(Normal);
      for (iDim = 0; iDim < nDim; iDim++) Normal[iDim] = -Normal[iDim];
      conv_numerics->SetNormal(Normal);

      Area = GeometryToolbox::Norm(nDim, Normal);
      for (iDim = 0; iDim < nDim; iDim++)
            UnitNormal[iDim] = Normal[iDim]/Area;

      /*--- Current solution at this boundary node. ---*/

      V_domain = nodes->GetPrimitive(iPoint);

      /*--- Get the values of Fa (axial force per unit area), Fx, Fy and Fz (x, y and z components of the tangential and
            radial forces per unit area resultant). ---*/
      if (Kind_ActDisk == BLADE_ELEMENT) {
        Fa = ActDisk_Fa_BEM[val_marker][iVertex];
        Fx = ActDisk_Fx_BEM[val_marker][iVertex];
        Fy = ActDisk_Fy_BEM[val_marker][iVertex];
        Fz = ActDisk_Fz_BEM[val_marker][iVertex];
      } else { /*--- default (Kind_ActDisk == VARIABLE_LOAD) ---*/
        Fa = ActDisk_Fa[val_marker][iVertex];
        Fx = ActDisk_Fx[val_marker][iVertex];
        Fy = ActDisk_Fy[val_marker][iVertex];
        Fz = ActDisk_Fz[val_marker][iVertex];
      }

      /*--- Get the primitive variables and the extrapolated variables. ---*/
      if (val_inlet_surface){
        V_inlet = nodes->GetPrimitive(iPoint);
        V_outlet = DonorPrimVar[val_marker][iVertex];}
      else{
        V_outlet = nodes->GetPrimitive(iPoint);
        V_inlet = DonorPrimVar[val_marker][iVertex];}

      /*--- u, v and w are the three momentum components. ---*/
      Pressure_out    = V_outlet[nDim+1];
      Density_out     = V_outlet[nDim+2];
      u_out = V_outlet[1]*V_outlet[nDim+2];
      v_out = V_outlet[2]*V_outlet[nDim+2];
      w_out = V_outlet[3]*V_outlet[nDim+2];

      Pressure_in    = V_inlet[nDim+1];
      Density_in     = V_inlet[nDim+2];
      u_in = V_inlet[1]*Density_in;
      v_in = V_inlet[2]*Density_in;
      w_in = V_inlet[3]*Density_in;
      H_in = V_inlet[nDim+3]*Density_in;

      /*--- Density on the disk is computed as an everage value between the inlet and outlet values. ---*/
      Density_Disk = 0.5*(Density_in + Density_out);

      /*--- Computation of the normal momentum flowing through the disk. ---*/
      Q_out = 0.5*((u_in + u_out)*Prop_Axis[0] + (v_in + v_out)*Prop_Axis[1] + (w_in + w_out)*Prop_Axis[2]);

      FQ = Q_out/Density_Disk;

      /*--- Computation of the momentum jumps due to the tnagential and radial forces per unit area. ---*/
      if (FQ < EPS){
        uJ = 0.0;
        vJ = 0.0;
        wJ = 0.0;}
      else{
        uJ = Fx/FQ;
        vJ = Fy/FQ;
        wJ = Fz/FQ;}

      if (val_inlet_surface) {
        /*--- Build the fictitious intlet state based on characteristics.
              Retrieve the specified back pressure for this inlet ---*/

        Density = V_domain[nDim+2];
        Velocity2 = 0.0; Vn = 0.0;
        for (iDim = 0; iDim < nDim; iDim++) {
          Velocity[iDim] = V_domain[iDim+1];
          Velocity2 += Velocity[iDim]*Velocity[iDim];
          Vn += Velocity[iDim]*UnitNormal[iDim];
        }
        Pressure   = V_domain[nDim+1];
        SoundSpeed = sqrt(Gamma*Pressure/Density);

        Entropy = Pressure*pow(1.0/Density, Gamma);
        Riemann = Vn + 2.0*SoundSpeed/Gamma_Minus_One;

        /*--- Compute the new fictious state at the outlet ---*/

        Pressure   = Pressure_out - Fa;
        Density    = pow(Pressure/Entropy,1.0/Gamma);
        SoundSpeed = sqrt(Gamma*Pressure/Density);
        Vn_Inlet    = Riemann - 2.0*SoundSpeed/Gamma_Minus_One;

        Velocity2  = 0.0;
        for (iDim = 0; iDim < nDim; iDim++) {
          Velocity[iDim] = Velocity[iDim] + (Vn_Inlet-Vn)*UnitNormal[iDim];
          Velocity2 += Velocity[iDim]*Velocity[iDim];
        }
        Energy = Pressure/(Density*Gamma_Minus_One) + 0.5*Velocity2;
        if (tkeNeeded) Energy += GetTke_Inf();

        /*--- Conservative variables, using the derived quantities ---*/

        V_inlet[0] = Pressure / ( Gas_Constant * Density);
        for (iDim = 0; iDim < nDim; iDim++) V_inlet[iDim+1] = Velocity[iDim];
        V_inlet[nDim+1] = Pressure;
        V_inlet[nDim+2] = Density;
        V_inlet[nDim+3] = Energy + Pressure/Density;
        V_inlet[nDim+4] = SoundSpeed;
        conv_numerics->SetPrimitive(V_domain, V_inlet);
      }
      else {
        /*--- Acoustic Riemann invariant extrapolation form the interior domain. ---*/
        SoSextr = V_domain[nDim+4];

        Vnextr_ = 0.0;
        for (iDim = 0; iDim < nDim; iDim++){
          Vnextr[iDim] = V_domain[iDim+1]*Prop_Axis[iDim];
          Vnextr_ += Vnextr[iDim]*Vnextr[iDim];
        }
        Vnextr_ = sqrt(max(0.0,Vnextr_));
        RiemannExtr = Vnextr_ - ((2*SoSextr)/(Gamma_Minus_One));

        /*--- Assigning the momentum in tangential direction jump and the pressure jump. ---*/
        Velocity[0] = u_in + uJ;
        Velocity[1] = v_in + vJ;
        Velocity[2] = w_in + wJ;
        Pressure_out = Pressure_in + Fa;

        /*--- Computation of the momentum normal to the disk plane. ---*/
        QdMnorm[0] = u_in*Prop_Axis[0];
        QdMnorm[1] = v_in*Prop_Axis[1];
        QdMnorm[2] = w_in*Prop_Axis[2];

        QdMnorm2 = 0.0;
        for (iDim = 0; iDim < nDim; iDim++) QdMnorm2 += QdMnorm[iDim]*QdMnorm[iDim];

        /*--- Resolving the second grade equation for the density. ---*/
        appo2 = -((2*sqrt(QdMnorm2)*RiemannExtr)+((4*Gamma*Pressure_out)/(pow(Gamma_Minus_One,2))));
        Density_out = (-appo2+sqrt(max(0.0,pow(appo2,2)-4*QdMnorm2*pow(RiemannExtr,2))))/(2*pow(RiemannExtr,2));

        Velocity2 = 0;
        for (iDim = 0; iDim < nDim; iDim++) Velocity2 += (Velocity[iDim]*Velocity[iDim]);

        /*--- Computation of the enthalpy, total energy, temperature and speed of sound. ---*/
        H_out = H_in/Density_in + Fa/Density_out;
        Energy = H_out - Pressure_out/Density_out;
        if (tkeNeeded) Energy += GetTke_Inf();
        Temperature_out = (Energy-0.5*Velocity2/(pow(Density_out,2)))*(Gamma_Minus_One/Gas_Constant);

        SoS_out = sqrt(Gamma*Gas_Constant*Temperature_out);

        /*--- Set the primitive variables. ---*/
        V_outlet[0] = Temperature_out;
        for (iDim = 0; iDim < nDim; iDim++)
          V_outlet[iDim+1] = Velocity[iDim]/Density_out;
        V_outlet[nDim+1] = Pressure_out;
        V_outlet[nDim+2] = Density_out;
        V_outlet[nDim+3] = H_out;
        V_outlet[nDim+4] = SoS_out;
        conv_numerics->SetPrimitive(V_domain, V_outlet);
      }

      /*--- Grid Movement (NOT TESTED!)---*/

      if (dynamic_grid)
        conv_numerics->SetGridVel(geometry->nodes->GetGridVel(iPoint), geometry->nodes->GetGridVel(iPoint));

      /*--- Compute the residual using an upwind scheme ---*/

      auto residual = conv_numerics->ComputeResidual(config);

      /*--- Update residual value ---*/

      LinSysRes.AddBlock(iPoint, residual);

      /*--- Jacobian contribution for implicit integration ---*/

      if (implicit) Jacobian.AddBlock2Diag(iPoint, residual.jacobian_i);
    }
  }
  END_SU2_OMP_FOR
}

void CEulerSolver::PrintVerificationError(const CConfig *config) const {

  if ((rank != MASTER_NODE) || (MGLevel != MESH_0)) return;

  if (config && !config->GetDiscrete_Adjoint()) {

    cout.precision(5);
    cout.setf(ios::scientific, ios::floatfield);

    cout << endl   << "------------------------ Global Error Analysis --------------------------" << endl;

    cout << setw(20) << "RMS Error  [Rho]: " << setw(12) << VerificationSolution->GetError_RMS(0) << "     | ";
    cout << setw(20) << "Max Error  [Rho]: " << setw(12) << VerificationSolution->GetError_Max(0);
    cout << endl;

    cout << setw(20) << "RMS Error [RhoU]: " << setw(12) << VerificationSolution->GetError_RMS(1) << "     | ";
    cout << setw(20) << "Max Error [RhoU]: " << setw(12) << VerificationSolution->GetError_Max(1);
    cout << endl;

    cout << setw(20) << "RMS Error [RhoV]: " << setw(12) << VerificationSolution->GetError_RMS(2) << "     | ";
    cout << setw(20) << "Max Error [RhoV]: " << setw(12) << VerificationSolution->GetError_Max(2);
    cout << endl;

    if (nDim == 3) {
      cout << setw(20) << "RMS Error [RhoW]: " << setw(12) << VerificationSolution->GetError_RMS(3) << "     | ";
      cout << setw(20) << "Max Error [RhoW]: " << setw(12) << VerificationSolution->GetError_Max(3);
      cout << endl;
    }

    cout << setw(20) << "RMS Error [RhoE]: " << setw(12) << VerificationSolution->GetError_RMS(nDim+1) << "     | ";
    cout << setw(20) << "Max Error [RhoE]: " << setw(12) << VerificationSolution->GetError_Max(nDim+1);
    cout << endl;

    cout << "-------------------------------------------------------------------------" << endl << endl;
    cout.unsetf(ios_base::floatfield);
  }
}

void CEulerSolver::SetFreeStream_Solution(const CConfig *config) {
  SU2_OMP_FOR_STAT(omp_chunk_size)
  for (auto iPoint = 0u; iPoint < nPoint; iPoint++) {
    nodes->SetSolution(iPoint,0, Density_Inf);
    for (auto iDim = 0u; iDim < nDim; iDim++) {
      nodes->SetSolution(iPoint,iDim+1, Density_Inf*Velocity_Inf[iDim]);
    }
    nodes->SetSolution(iPoint,nVar-1, Density_Inf*Energy_Inf);
  }
  END_SU2_OMP_FOR
}

void CEulerSolver::SetFreeStream_TurboSolution(CConfig *config) {

  const su2double Alpha            = config->GetAoA()*PI_NUMBER/180.0;
  const auto Mach             = config->GetMach();

  su2double turboVelocity[MAXNDIM] = {0}, cartVelocity[MAXNDIM] = {0};

  auto turboNormal = config->GetFreeStreamTurboNormal();

  GetFluidModel()->SetTDState_Prho(Pressure_Inf, Density_Inf);
  const auto SoundSpeed = GetFluidModel()->GetSoundSpeed();

  /*--- Compute the Free Stream velocity, using the Mach number ---*/
  turboVelocity[0] = cos(Alpha)*Mach*SoundSpeed;
  turboVelocity[1] = sin(Alpha)*Mach*SoundSpeed;

  const auto iZone  =  config->GetiZone();
  ComputeBackVelocity(turboVelocity, turboNormal, cartVelocity, INFLOW, config->GetKind_TurboMachinery(iZone));

  for (auto iPoint = 0u; iPoint < nPoint; iPoint++) {
    nodes->SetSolution(iPoint,0, Density_Inf);
    for (auto iDim = 0u; iDim < nDim; iDim++) {
      nodes->SetSolution(iPoint,iDim+1, Density_Inf*cartVelocity[iDim]);
    }
    nodes->SetSolution(iPoint,nVar-1, Density_Inf*Energy_Inf);

    nodes->SetPrimVar(iPoint, GetFluidModel());
    nodes->SetSecondaryVar(iPoint, GetFluidModel());
  }
}

void CEulerSolver::PreprocessAverage(CSolver **solver, CGeometry *geometry, CConfig *config, unsigned short marker_flag) {

  const auto nSpanWiseSections = config->GetnSpanWiseSections();
  const auto iZone = config->GetiZone();
  
  for (auto iSpan= 0u; iSpan < nSpanWiseSections; iSpan++){
    su2double TotalAreaVelocity[MAXNDIM]={0.0}, 
              TotalAreaPressure{0},
              TotalAreaDensity{0};
    for (auto iMarker = 0u; iMarker < config->GetnMarker_All(); iMarker++){
      for (auto iMarkerTP=1; iMarkerTP < config->GetnMarker_Turbomachinery()+1; iMarkerTP++){
        if (config->GetMarker_All_Turbomachinery(iMarker) == iMarkerTP){
          if (config->GetMarker_All_TurbomachineryFlag(iMarker) == marker_flag){

            /*--- Retrieve Old Solution ---*/

            /*--- Loop over the vertices to sum all the quantities pithc-wise ---*/
            for (auto iVertex = 0u; iVertex < geometry->GetnVertexSpan(iMarker,iSpan); iVertex++) {
              auto iPoint = geometry->turbovertex[iMarker][iSpan][iVertex]->GetNode();
              if (geometry->nodes->GetDomain(iPoint)){
                /*--- Compute the integral fluxes for the boundaries ---*/

                auto Pressure = nodes->GetPressure(iPoint);
                auto Density = nodes->GetDensity(iPoint);

                su2double UnitNormal[MAXNDIM]={0},
                          TurboNormal[MAXNDIM]={0},
                          TurboVelocity[MAXNDIM],
                          Area;
                /*--- Normal vector for this vertex (negate for outward convention) ---*/
                geometry->turbovertex[iMarker][iSpan][iVertex]->GetNormal(UnitNormal);
                geometry->turbovertex[iMarker][iSpan][iVertex]->GetTurboNormal(TurboNormal);
                Area = geometry->turbovertex[iMarker][iSpan][iVertex]->GetArea();

                su2double Velocity[MAXNDIM]={0};
                for (auto iDim=0u; iDim<nDim;iDim++) Velocity[iDim] = nodes->GetVelocity(iPoint, iDim);

                ComputeTurboVelocity(Velocity, TurboNormal , TurboVelocity, marker_flag, config->GetKind_TurboMachinery(iZone));

                /*--- Compute different integral quantities for the boundary of interest ---*/

                TotalAreaPressure += Area*Pressure;
                TotalAreaDensity  += Area*Density;
                for (auto iDim = 0u; iDim < nDim; iDim++)
                  TotalAreaVelocity[iDim] += Area*Velocity[iDim];
              }
            }
          }
        }
      } // iMarkerTP
    } // iMarker

#ifdef HAVE_MPI

    /*--- Add information using all the nodes ---*/

    su2double MyTotalAreaDensity = TotalAreaDensity;
    su2double MyTotalAreaPressure  = TotalAreaPressure;

    SU2_MPI::Allreduce(&MyTotalAreaDensity, &TotalAreaDensity, 1, MPI_DOUBLE, MPI_SUM, SU2_MPI::GetComm());
    SU2_MPI::Allreduce(&MyTotalAreaPressure, &TotalAreaPressure, 1, MPI_DOUBLE, MPI_SUM, SU2_MPI::GetComm());

    auto* MyTotalAreaVelocity = new su2double[nDim];

    for (auto iDim = 0u; iDim < nDim; iDim++) {
      MyTotalAreaVelocity[iDim] = TotalAreaVelocity[iDim];
    }

    SU2_MPI::Allreduce(MyTotalAreaVelocity, TotalAreaVelocity, nDim, MPI_DOUBLE, MPI_SUM, SU2_MPI::GetComm());

    delete [] MyTotalAreaVelocity;

#endif

    /*--- initialize spanwise average quantities ---*/


    for (auto iMarker = 0u; iMarker < config->GetnMarker_All(); iMarker++){
      for (auto iMarkerTP=1; iMarkerTP < config->GetnMarker_Turbomachinery()+1; iMarkerTP++){
        if (config->GetMarker_All_Turbomachinery(iMarker) == iMarkerTP){
          if (config->GetMarker_All_TurbomachineryFlag(iMarker) == marker_flag){

            auto TotalArea           = geometry->GetSpanArea(iMarker,iSpan);
            auto AverageTurboNormal  = geometry->GetAverageTurboNormal(iMarker,iSpan);

            /*--- Compute the averaged value for the boundary of interest for the span of interest ---*/

            AverageDensity[iMarker][iSpan]           = TotalAreaDensity / TotalArea;
            AveragePressure[iMarker][iSpan]          = TotalAreaPressure / TotalArea;
            for (auto iDim = 0u; iDim < nDim; iDim++)
              AverageVelocity[iMarker][iSpan][iDim]  = TotalAreaVelocity[iDim] / TotalArea;

            /* --- compute static averaged quantities ---*/
            ComputeTurboVelocity(AverageVelocity[iMarker][iSpan], AverageTurboNormal , AverageTurboVelocity[iMarker][iSpan], marker_flag, config->GetKind_TurboMachinery(iZone));

            OldAverageDensity[iMarker][iSpan]               = AverageDensity[iMarker][iSpan];
            OldAveragePressure[iMarker][iSpan]              = AveragePressure[iMarker][iSpan];
            for(auto iDim = 0u; iDim < nDim;iDim++)
              OldAverageTurboVelocity[iMarker][iSpan][iDim] = AverageTurboVelocity[iMarker][iSpan][iDim];

          }
        }
      } // iMarkerTP
    } // iMarker
  } // iSpan

  /*--- initialize 1D average quantities ---*/

  for (auto iMarker = 0u; iMarker < config->GetnMarker_All(); iMarker++){
    for (auto iMarkerTP=1; iMarkerTP < config->GetnMarker_Turbomachinery()+1; iMarkerTP++){
      if (config->GetMarker_All_Turbomachinery(iMarker) == iMarkerTP){
        if (config->GetMarker_All_TurbomachineryFlag(iMarker) == marker_flag){

          auto AverageTurboNormal  = geometry->GetAverageTurboNormal(iMarker,nSpanWiseSections);

          /*--- Compute the averaged value for the boundary of interest for the span of interest ---*/

          AverageDensity[iMarker][nSpanWiseSections]          = AverageDensity[iMarker][nSpanWiseSections/2];
          AveragePressure[iMarker][nSpanWiseSections]         = AveragePressure[iMarker][nSpanWiseSections/2];
          for (auto iDim = 0u; iDim < nDim; iDim++)
            AverageVelocity[iMarker][nSpanWiseSections][iDim] = AverageVelocity[iMarker][nSpanWiseSections/2][iDim];

          /* --- compute static averaged quantities ---*/
          ComputeTurboVelocity(AverageVelocity[iMarker][nSpanWiseSections], AverageTurboNormal , AverageTurboVelocity[iMarker][nSpanWiseSections], marker_flag, config->GetKind_TurboMachinery(iZone));

          OldAverageDensity[iMarker][nSpanWiseSections]               = AverageDensity[iMarker][nSpanWiseSections];
          OldAveragePressure[iMarker][nSpanWiseSections]              = AveragePressure[iMarker][nSpanWiseSections];
          for(auto iDim = 0u; iDim < nDim;iDim++)
            OldAverageTurboVelocity[iMarker][nSpanWiseSections][iDim] = AverageTurboVelocity[iMarker][nSpanWiseSections][iDim];

        }
      }
    } // iMarkerTP
  } // iMarker
}


void CEulerSolver::TurboAverageProcess(CSolver **solver, CGeometry *geometry, CConfig *config, unsigned short marker_flag) {

  const auto average_process = config->GetKind_AverageProcess();
  const auto performance_average_process = config->GetKind_PerformanceAverageProcess();
  const auto iZone     = config->GetiZone();
  const bool turbulent = (config->GetKind_Turb_Model() != TURB_MODEL::NONE);
  const bool spalart_allmaras = (config->GetKind_Turb_Model() == TURB_MODEL::SA);
  const bool menter_sst       = (config->GetKind_Turb_Model() == TURB_MODEL::SST);
  const auto nSpanWiseSections = config->GetnSpanWiseSections();

  for (auto iSpan= 0; iSpan < nSpanWiseSections + 1; iSpan++){
    su2double TotalDensity{0}, TotalPressure{0}, TotalNu{0}, TotalOmega{0}, TotalKine{0}, TotalVelocity[MAXNDIM],
              TotalAreaDensity{0}, TotalAreaPressure{0}, TotalAreaNu{0}, TotalAreaOmega{0}, TotalAreaKine{0}, TotalAreaVelocity[MAXNDIM],
              TotalMassDensity{0}, TotalMassPressure{0}, TotalMassNu{0}, TotalMassOmega{0}, TotalMassKine{0}, TotalMassVelocity[MAXNDIM];

    su2double TotalFluxes[MAXNVAR];
    /*--- Forces initialization for contenitors ---*/
    for (auto iVar=0u;iVar<nVar;iVar++)
      TotalFluxes[iVar]= 0.0;
    for (auto iDim=0u; iDim<nDim; iDim++) {
      TotalVelocity[iDim]     = 0.0;
      TotalAreaVelocity[iDim] = 0.0;
      TotalMassVelocity[iDim] = 0.0;
    }

    auto UpdateTotalQuantities = [&](const size_t iMarker, const size_t iSpan, const size_t iVertex){
      /*--- Increment integral quantities for averaging ---*/

      const auto iPoint = geometry->turbovertex[iMarker][iSpan][iVertex]->GetNode();

      /*--- Retrieve local quantities ---*/
      const auto Pressure = nodes->GetPressure(iPoint);
      const auto Density  = nodes->GetDensity(iPoint);
      const auto Enthalpy = nodes->GetEnthalpy(iPoint);

      su2double Velocity[MAXNDIM] = {0}, UnitNormal[MAXNDIM] = {0}, TurboNormal[MAXNDIM] = {0}, TurboVelocity[MAXNDIM] = {0};
      geometry->turbovertex[iMarker][iSpan][iVertex]->GetNormal(UnitNormal);
      geometry->turbovertex[iMarker][iSpan][iVertex]->GetTurboNormal(TurboNormal);
      const auto Area = geometry->turbovertex[iMarker][iSpan][iVertex]->GetArea();

      for (auto iDim=0u; iDim < nDim; iDim++) Velocity[iDim] = nodes->GetVelocity(iPoint, iDim);

      ComputeTurboVelocity(Velocity, TurboNormal , TurboVelocity, marker_flag, config->GetKind_TurboMachinery(iZone));

      /*--- Compute different integral quantities for the boundary of interest ---*/
      TotalDensity          += Density;
      TotalPressure         += Pressure;

      TotalAreaPressure         += Area*Pressure;
      TotalAreaDensity          += Area*Density;

      TotalMassPressure         += Area*(Density*TurboVelocity[0] )*Pressure;
      TotalMassDensity          += Area*(Density*TurboVelocity[0] )*Density;

      for (auto iDim = 0u; iDim < nDim; iDim++) {
        TotalVelocity[iDim] += Velocity[iDim];
        TotalAreaVelocity[iDim] += Area*Velocity[iDim];
        TotalMassVelocity[iDim] += Area*(Density*TurboVelocity[0] )*Velocity[iDim];
      }
        
      TotalFluxes[0]      += Area*(Density*TurboVelocity[0]);
      TotalFluxes[1]      += Area*(Density*TurboVelocity[0]*TurboVelocity[0] + Pressure);
      for (auto iDim = 2; iDim < nDim+1; iDim++)
        TotalFluxes[iDim] += Area*(Density*TurboVelocity[0]*TurboVelocity[iDim -1]);
      TotalFluxes[nDim+1] += Area*(Density*TurboVelocity[0]*Enthalpy);

      /*--- Compute turbulent integral quantities for the boundary of interest ---*/

      if(turbulent){
        su2double Kine{0}, Omega{0}, Nu{0};
        if(menter_sst){
          Kine = solver[TURB_SOL]->GetNodes()->GetSolution(iPoint,0);
          Omega = solver[TURB_SOL]->GetNodes()->GetSolution(iPoint,1);
        }
        if(spalart_allmaras){
          Nu = solver[TURB_SOL]->GetNodes()->GetSolution(iPoint,0);
        }

        TotalKine   += Kine;
        TotalOmega  += Omega;
        TotalNu     += Nu;

        TotalAreaKine    += Area*Kine;
        TotalAreaOmega   += Area*Omega;
        TotalAreaNu      += Area*Nu;

        TotalMassKine    += Area*(Density*TurboVelocity[0] )*Kine;
        TotalMassOmega   += Area*(Density*TurboVelocity[0] )*Omega;
        TotalMassNu      += Area*(Density*TurboVelocity[0] )*Nu;
      }
    };

    for (auto iMarker = 0u; iMarker < config->GetnMarker_All(); iMarker++){
      for (auto iMarkerTP=1; iMarkerTP < config->GetnMarker_Turbomachinery()+1; iMarkerTP++){
        if (config->GetMarker_All_Turbomachinery(iMarker) == iMarkerTP){
          if (config->GetMarker_All_TurbomachineryFlag(iMarker) == marker_flag){

            /*--- Loop over the vertices to sum all the quantities pitch-wise ---*/
            if(iSpan < nSpanWiseSections){
              for (auto iVertex = 0ul; iVertex < geometry->GetnVertexSpan(iMarker,iSpan); iVertex++) {
                UpdateTotalQuantities(iMarker, iSpan, iVertex);
              }
            } else {
              for (auto jSpan= 0u; jSpan < nSpanWiseSections; jSpan++){
                for (auto iVertex = 0ul; iVertex < geometry->GetnVertexSpan(iMarker,jSpan); iVertex++) {
                  UpdateTotalQuantities(iMarker, jSpan, iVertex);
                }
              }
            } 

          } // marker_flag match
        } // iMarkerTP match
      } // iMarkerTP
    } // iMarker

#ifdef HAVE_MPI

    /*--- Add information using all the nodes ---*/

    auto Allreduce = [](su2double x) {
      su2double tmp = x; x = 0.0;
      SU2_MPI::Allreduce(&tmp, &x, 1, MPI_DOUBLE, MPI_SUM, SU2_MPI::GetComm());
      return x;
    };

    TotalDensity = Allreduce(TotalDensity);
    TotalPressure = Allreduce(TotalPressure);
    TotalAreaDensity = Allreduce(TotalAreaDensity);
    TotalAreaPressure = Allreduce(TotalAreaPressure);
    TotalMassDensity = Allreduce(TotalMassDensity);
    TotalMassPressure = Allreduce(TotalMassPressure);

    TotalNu = Allreduce(TotalNu);
    TotalKine = Allreduce(TotalKine);
    TotalOmega = Allreduce(TotalOmega);
    TotalAreaNu = Allreduce(TotalAreaNu);
    TotalAreaKine = Allreduce(TotalAreaKine);
    TotalAreaOmega = Allreduce(TotalAreaOmega);

    TotalMassNu = Allreduce(TotalMassNu);
    TotalMassKine = Allreduce(TotalMassKine);
    TotalMassOmega = Allreduce(TotalMassOmega);

    auto* buffer = new su2double[max(nVar,nDim)];

    auto Allreduce_inplace = [buffer](int size, su2double* x) {
      SU2_MPI::Allreduce(x, buffer, size, MPI_DOUBLE, MPI_SUM, SU2_MPI::GetComm());
      for(int i=0; i<size; ++i) x[i] = buffer[i];
    };

    Allreduce_inplace(nVar, TotalFluxes);
    Allreduce_inplace(nDim, TotalVelocity);
    Allreduce_inplace(nDim, TotalAreaVelocity);
    Allreduce_inplace(nDim, TotalMassVelocity);

    delete [] buffer;

#endif

    /*--- Compute pitch-wise averaged quantities ---*/
    for (auto iMarker = 0u; iMarker < config->GetnMarker_All(); iMarker++){
      for (auto iMarkerTP=1; iMarkerTP < config->GetnMarker_Turbomachinery()+1; iMarkerTP++){
        if (config->GetMarker_All_Turbomachinery(iMarker) == iMarkerTP){
          if (config->GetMarker_All_TurbomachineryFlag(iMarker) == marker_flag){

            const auto TotalArea           = geometry->GetSpanArea(iMarker,iSpan);
            const auto AverageTurboNormal  = geometry->GetAverageTurboNormal(iMarker,iSpan);
            const auto nVert               = geometry->GetnTotVertexSpan(iMarker,iSpan);

            /*--- compute normal Mach number as a check for massflow average and mixedout average ---*/
            GetFluidModel()->SetTDState_Prho(TotalAreaPressure/TotalArea, TotalAreaDensity / TotalArea);
            const su2double soundSpeed = GetFluidModel()->GetSoundSpeed(),
                      MachTest   = TotalFluxes[0]/(TotalAreaDensity*soundSpeed);

            /*--- Compute the averaged value for the boundary of interest for the span of interest ---*/

            const bool belowMachLimit = (abs(MachTest)< config->GetAverageMachLimit());
            su2double avgDensity{0}, avgPressure{0}, avgKine{0}, avgOmega{0}, avgNu{0},
                      avgVelocity[MAXNDIM] = {0};
            for (auto iVar = 0u; iVar<nVar; iVar++){
              AverageFlux[iMarker][iSpan][iVar]   = TotalFluxes[iVar]/TotalArea;
              SpanTotalFlux[iMarker][iSpan][iVar] = TotalFluxes[iVar];
            }

            switch (average_process)
            {
            case ALGEBRAIC:
              /*--- compute algebraic average ---*/
              avgDensity        = TotalDensity / nVert;
              avgPressure       = TotalPressure / nVert;
              for (auto iDim = 0u; iDim < nDim; iDim++) avgVelocity[iDim] = TotalVelocity[iDim] / nVert;
              if (turbulent) {
                avgKine           = TotalKine/nVert;
                avgOmega          = TotalOmega/nVert;
                avgNu             = TotalNu/nVert;
              }
              break;
            case AREA:
            /*--- compute area average ---*/
              avgDensity     = TotalAreaDensity / TotalArea;
              avgPressure    = TotalAreaPressure / TotalArea;
              for (auto iDim = 0u; iDim < nDim; iDim++) avgVelocity[iDim] = TotalAreaVelocity[iDim] / TotalArea;
              if (turbulent) {
                avgKine = TotalAreaKine / TotalArea;
                avgOmega = TotalAreaOmega / TotalArea;
                avgNu = TotalAreaNu / TotalArea;
              }
              break;
            case MASSFLUX:
            /*--- compute mass-flux average ---*/
              if (belowMachLimit) {
                avgDensity = TotalAreaDensity / TotalArea;
                avgPressure = TotalAreaPressure / TotalArea;
                for (auto iDim = 0u; iDim < nDim; iDim++)  avgVelocity[iDim] = TotalAreaVelocity[iDim] / TotalArea;
                if (turbulent) {
                  avgKine = TotalAreaKine / TotalArea;
                  avgOmega = TotalAreaOmega / TotalArea;
                  avgNu = TotalAreaNu / TotalArea;
                }
              } else {
                avgDensity = TotalMassDensity / TotalFluxes[0];
                avgPressure = TotalMassPressure / TotalFluxes[0];
                for (auto iDim = 0u; iDim < nDim; iDim++)  avgVelocity[iDim] = TotalMassVelocity[iDim] / TotalFluxes[0];
                if (turbulent) {
                  avgKine = TotalMassKine / TotalFluxes[0];
                  avgOmega = TotalMassOmega / TotalFluxes[0];
                  avgNu = TotalMassNu / TotalFluxes[0];
                }
              }
              break;
            case MIXEDOUT:
              /*--- compute mixed-out average ---*/
              avgDensity = TotalAreaDensity / TotalArea;
              avgPressure = TotalAreaPressure / TotalArea;
              if (belowMachLimit) {
                for (auto iDim = 0u; iDim < nDim; iDim++)
                  avgVelocity[iDim] = TotalAreaVelocity[iDim] / TotalArea;
                if (turbulent) {
                  avgKine = TotalAreaKine / TotalArea;
                  avgOmega = TotalAreaOmega / TotalArea;
                  avgNu = TotalAreaNu / TotalArea;
                }
              }else {
                auto val_init_pressure = OldAveragePressure[iMarker][iSpan];
                MixedOut_Average (config, val_init_pressure, AverageFlux[iMarker][iSpan], AverageTurboNormal, avgPressure, avgDensity);
                avgVelocity[0]         = ( AverageFlux[iMarker][iSpan][1] - avgPressure) / AverageFlux[iMarker][iSpan][0];
                for (auto iDim = 2; iDim < nDim +1;iDim++)
                  avgVelocity[iDim-1]  = AverageFlux[iMarker][iSpan][iDim] / AverageFlux[iMarker][iSpan][0];

                if (isnan(avgDensity) || isnan(avgPressure) || avgPressure < 0.0 || avgDensity < 0.0 ){
                  val_init_pressure = TotalAreaPressure / TotalArea;
                  MixedOut_Average (config, val_init_pressure, AverageFlux[iMarker][iSpan], AverageTurboNormal, avgPressure, avgDensity);
                  avgVelocity[0]          = ( AverageFlux[iMarker][iSpan][1] - avgPressure) / AverageFlux[iMarker][iSpan][0];
                  for (auto iDim = 2; iDim < nDim +1;iDim++)
                    avgVelocity[iDim-1]   = AverageFlux[iMarker][iSpan][iDim] / AverageFlux[iMarker][iSpan][0];
                }
                if (turbulent) {
                  avgKine       = TotalMassKine / TotalFluxes[0];
                  avgOmega      = TotalMassOmega / TotalFluxes[0];
                  avgNu         = TotalMassNu / TotalFluxes[0];
                }
              }
              break;
            default:
              SU2_MPI::Error(" Invalid AVERAGE PROCESS input!", CURRENT_FUNCTION);
              break;
            }

            AverageDensity[iMarker][iSpan] = avgDensity;
            AveragePressure[iMarker][iSpan] = avgPressure;
            if ((average_process == MIXEDOUT) && !belowMachLimit) {
              for (auto iDim = 0u; iDim < nDim; iDim++) AverageTurboVelocity[iMarker][iSpan][iDim] = avgVelocity[iDim];
            } else {
              ComputeTurboVelocity(avgVelocity, AverageTurboNormal , AverageTurboVelocity[iMarker][iSpan], marker_flag, config->GetKind_TurboMachinery(iZone));
            }
            if (turbulent) {
              AverageKine[iMarker][iSpan] = avgKine;
              AverageOmega[iMarker][iSpan] = avgOmega;
              AverageNu[iMarker][iSpan] = avgNu;
            }

            /* --- check if averaged quantities are correct otherwise reset the old quantities ---*/
            const bool nanSolution = (isnan(AverageDensity[iMarker][iSpan]) || isnan(AveragePressure[iMarker][iSpan]));
            const bool negSolution = (AverageDensity[iMarker][iSpan] < 0.0 || AveragePressure[iMarker][iSpan] < 0.0);
            if (nanSolution || negSolution){
              if (nanSolution)
                cout<<"nan in mixing process routine for iSpan: " << iSpan<< " in marker " << config->GetMarker_All_TagBound(iMarker)<< endl;
              else
                cout << " negative density or pressure in mixing process routine for iSpan: " << iSpan<< " in marker " << config->GetMarker_All_TagBound(iMarker)<< endl;
              AverageDensity[iMarker][iSpan]               = OldAverageDensity[iMarker][iSpan];
              AveragePressure[iMarker][iSpan]              = OldAveragePressure[iMarker][iSpan];
              for(auto iDim = 0u; iDim < nDim;iDim++)
                AverageTurboVelocity[iMarker][iSpan][iDim] = OldAverageTurboVelocity[iMarker][iSpan][iDim];
            } else {
              /* --- update old average solution ---*/
              OldAverageDensity[iMarker][iSpan]               = AverageDensity[iMarker][iSpan];
              OldAveragePressure[iMarker][iSpan]              = AveragePressure[iMarker][iSpan];
              for(auto iDim = 0u; iDim < nDim;iDim++)
                OldAverageTurboVelocity[iMarker][iSpan][iDim] = AverageTurboVelocity[iMarker][iSpan][iDim];
            }

            /*--- to avoid back flow ---*/
            if (AverageTurboVelocity[iMarker][iSpan][0] < 0.0){
              AverageTurboVelocity[iMarker][iSpan][0]       = soundSpeed*config->GetAverageMachLimit();
            }

            /*--- compute cartesian average Velocity ---*/
            ComputeBackVelocity(AverageTurboVelocity[iMarker][iSpan], AverageTurboNormal , AverageVelocity[iMarker][iSpan], marker_flag, config->GetKind_TurboMachinery(iZone));

            /*--- Store averaged performance value for the selected average method ---*/
            if (marker_flag == INFLOW) {
              DensityIn[iMarkerTP - 1][iSpan] = AverageDensity[iMarker][iSpan];
              PressureIn[iMarkerTP - 1][iSpan]  = AveragePressure[iMarker][iSpan];
              KineIn[iMarkerTP - 1][iSpan]      = AverageKine[iMarker][iSpan];
              OmegaIn[iMarkerTP - 1][iSpan]     = AverageOmega[iMarker][iSpan];
              NuIn[iMarkerTP - 1][iSpan]        = AverageNu[iMarker][iSpan];
            } else {
              DensityOut[iMarkerTP - 1][iSpan]  = AverageDensity[iMarker][iSpan];
              PressureOut[iMarkerTP - 1][iSpan] = AveragePressure[iMarker][iSpan];
              KineOut[iMarkerTP - 1][iSpan]     = AverageKine[iMarker][iSpan];
              OmegaOut[iMarkerTP - 1][iSpan]    = AverageOmega[iMarker][iSpan];
              NuOut[iMarkerTP - 1][iSpan]       = AverageNu[iMarker][iSpan];
            }
            
            auto TurboVel = (marker_flag == INFLOW) ? TurboVelocityIn[iMarkerTP - 1][iSpan] : TurboVelocityOut[iMarkerTP - 1][iSpan];

            if (performance_average_process == MIXEDOUT) {
              for (auto iDim = 0u; iDim < nDim; iDim++) TurboVel[iDim] = avgVelocity[iDim];
            } else {
              ComputeTurboVelocity(avgVelocity, AverageTurboNormal , TurboVel, marker_flag, config->GetKind_TurboMachinery(iZone));
            }
          }
        }
      } // iMarkerTP
    } // iMarker
  } // iSpan

  /*--- Compute Outlet Static Pressure if Radial equilibrium is imposed ---*/

  for (auto iMarker = 0u; iMarker < config->GetnMarker_All(); iMarker++){
    for (auto iMarkerTP=1; iMarkerTP < config->GetnMarker_Turbomachinery()+1; iMarkerTP++){
      if (config->GetMarker_All_Turbomachinery(iMarker) == iMarkerTP){
        if (config->GetMarker_All_TurbomachineryFlag(iMarker) == marker_flag){
          auto Marker_Tag         = config->GetMarker_All_TagBound(iMarker);
          if(config->GetBoolGiles() || config->GetBoolRiemann()){
            if(config->GetBoolRiemann()){
              if(config->GetKind_Data_Riemann(Marker_Tag) == RADIAL_EQUILIBRIUM){
                RadialEquilibriumPressure[iMarker][nSpanWiseSections/2] = config->GetRiemann_Var1(Marker_Tag)/config->GetPressure_Ref();
              }
            } else {
              if(config->GetKind_Data_Giles(Marker_Tag) == RADIAL_EQUILIBRIUM){
                RadialEquilibriumPressure[iMarker][nSpanWiseSections/2] = config->GetGiles_Var1(Marker_Tag)/config->GetPressure_Ref();
              }
            } 
            for (auto iSpan= nSpanWiseSections/2; iSpan < nSpanWiseSections-1; iSpan++){
              const auto Radius2    = geometry->GetTurboRadius(iMarker,iSpan+1);
              const auto Radius1    = geometry->GetTurboRadius(iMarker,iSpan);
              const su2double Vt2        = AverageTurboVelocity[iMarker][iSpan +1][1]*AverageTurboVelocity[iMarker][iSpan +1][1];
              RadialEquilibriumPressure[iMarker][iSpan +1] =  RadialEquilibriumPressure[iMarker][iSpan] + AverageDensity[iMarker][iSpan +1]*Vt2/Radius2*(Radius2 - Radius1);
            }
            for (auto iSpan= nSpanWiseSections/2; iSpan > 0; iSpan--){
              const su2double Radius2    = geometry->GetTurboRadius(iMarker,iSpan);
              su2double Radius1    = geometry->GetTurboRadius(iMarker,iSpan-1);
              const su2double Vt2        = AverageTurboVelocity[iMarker][iSpan -1][1]*AverageTurboVelocity[iMarker][iSpan - 1][1];
              Radius1    = (Radius1 > EPS)? Radius1 : Radius2;
              RadialEquilibriumPressure[iMarker][iSpan -1] =  RadialEquilibriumPressure[iMarker][iSpan] - AverageDensity[iMarker][iSpan -1]*Vt2/Radius1*(Radius2 - Radius1);
            }
          } // Giles or Riemann
        } // marker_flag
      } // iMarkerTP
    } // iMarker is iMarkerTP
  } // iMarker
}

void CEulerSolver::MixedOut_Average(CConfig *config, su2double val_init_pressure, const su2double *val_Averaged_Flux,
                                     const su2double *val_normal, su2double& pressure_mix, su2double& density_mix) {

  const auto relax_factor = config->GetMixedout_Coeff(0);
  const auto toll = config->GetMixedout_Coeff(1);
  unsigned short maxiter = SU2_TYPE::Int(config->GetMixedout_Coeff(2));

  pressure_mix = val_init_pressure;

  /*--- Newton-Raphson's method with central difference formula ---*/
  unsigned short iter{0};
  while ( iter <= maxiter ) {

    const su2double density_mix = val_Averaged_Flux[0]*val_Averaged_Flux[0]/(val_Averaged_Flux[1] - pressure_mix);
    GetFluidModel()->SetTDState_Prho(pressure_mix, density_mix);
    const su2double enthalpy_mix = GetFluidModel()->GetStaticEnergy() + (pressure_mix)/(density_mix);

    GetFluidModel()->ComputeDerivativeNRBC_Prho(pressure_mix, density_mix);
    const su2double dhdP   = GetFluidModel()->GetdhdP_rho();
    const su2double dhdrho = GetFluidModel()->Getdhdrho_P();

    su2double vel[MAXNDIM] = {0};
    vel[0]  = (val_Averaged_Flux[1] - pressure_mix) / val_Averaged_Flux[0];
    for (auto iDim = 1u; iDim < nDim; iDim++) 
      vel[iDim]  = val_Averaged_Flux[iDim+1] / val_Averaged_Flux[0];
    

    const su2double velsq = GeometryToolbox::DotProduct(nDim, vel, vel);

    const su2double f = val_Averaged_Flux[nDim+1] - val_Averaged_Flux[0]*(enthalpy_mix + velsq/2);
    const su2double df = -val_Averaged_Flux[0]*(dhdP - 1/density_mix) - dhdrho*density_mix*density_mix/val_Averaged_Flux[0];
    const su2double dx = -f/df;
    const su2double resdl = dx/val_init_pressure;
    pressure_mix += relax_factor*dx;

    iter += 1;
    if ( abs(resdl) <= toll ) {
      break;
    }

  }
  density_mix = val_Averaged_Flux[0]*val_Averaged_Flux[0]/(val_Averaged_Flux[1] - pressure_mix);

}

void CEulerSolver::GatherInOutAverageValues(CConfig *config, CGeometry *geometry){

  unsigned short iMarker, iMarkerTP;
  unsigned short iSpan;
  int markerTP;
  su2double     densityIn, pressureIn, normalVelocityIn, tangVelocityIn, radialVelocityIn;
  su2double     densityOut, pressureOut, normalVelocityOut, tangVelocityOut, radialVelocityOut;
  su2double     kineIn, omegaIn, nuIn, kineOut, omegaOut, nuOut;
  //TODO (turbo) implement interpolation so that Inflow and Outflow spanwise section can be different

  const auto nSpanWiseSections = config->GetnSpanWiseSections();

  for (iSpan= 0; iSpan < nSpanWiseSections + 1 ; iSpan++) {

#ifdef HAVE_MPI
    unsigned short i, n1, n2, n1t,n2t;
    su2double *TurbPerfIn= nullptr,*TurbPerfOut= nullptr;
    su2double *TotTurbPerfIn = nullptr,*TotTurbPerfOut = nullptr;
    int *TotMarkerTP = nullptr;

    n1          = 8;
    n2          = 8;
    n1t         = n1*size;
    n2t         = n2*size;
    TurbPerfIn  = new su2double[n1];
    TurbPerfOut = new su2double[n2];

    for (i=0;i<n1;i++)
      TurbPerfIn[i]    = -1.0;
    for (i=0;i<n2;i++)
      TurbPerfOut[i]   = -1.0;
#endif

    densityIn            = -1.0;
    pressureIn           = -1.0;
    normalVelocityIn     = -1.0;
    tangVelocityIn       = -1.0;
    radialVelocityIn     = -1.0;
    densityOut           = -1.0;
    pressureOut          = -1.0;
    normalVelocityOut    = -1.0;
    tangVelocityOut      = -1.0;
    radialVelocityOut    = -1.0;
    kineIn               = -1.0;
    omegaIn              = -1.0;
    nuIn                 = -1.0;
    kineOut              = -1.0;
    omegaOut             = -1.0;
    nuOut                = -1.0;

    markerTP             = -1;

    for (iMarker = 0; iMarker < config->GetnMarker_All(); iMarker++){
      for (iMarkerTP = 1; iMarkerTP < config->GetnMarker_Turbomachinery()+1; iMarkerTP++){
        if (config->GetMarker_All_Turbomachinery(iMarker) == iMarkerTP){
          if (config->GetMarker_All_TurbomachineryFlag(iMarker) == INFLOW){
            markerTP            = iMarkerTP;
            densityIn           = DensityIn[iMarkerTP -1][iSpan];
            pressureIn          = PressureIn[iMarkerTP -1][iSpan];
            normalVelocityIn    = TurboVelocityIn[iMarkerTP -1][iSpan][0];
            tangVelocityIn      = TurboVelocityIn[iMarkerTP -1][iSpan][1];
            if (nDim ==3){
              radialVelocityIn  = TurboVelocityIn[iMarkerTP -1][iSpan][2];
            }
            kineIn              = KineIn[iMarkerTP -1][iSpan];
            omegaIn             = OmegaIn[iMarkerTP -1][iSpan];
            nuIn                = NuIn[iMarkerTP -1][iSpan];

#ifdef HAVE_MPI
            TurbPerfIn[0]  = densityIn;
            TurbPerfIn[1]  = pressureIn;
            TurbPerfIn[2]  = normalVelocityIn;
            TurbPerfIn[3]  = tangVelocityIn;
            TurbPerfIn[4]  = radialVelocityIn;
            TurbPerfIn[5]  = kineIn;
            TurbPerfIn[6]  = omegaIn;
            TurbPerfIn[7]  = nuIn;
#endif
          }

          /*--- retrieve outlet information ---*/
          if (config->GetMarker_All_TurbomachineryFlag(iMarker) == OUTFLOW){
            densityOut           = DensityOut[iMarkerTP -1][iSpan];
            pressureOut          = PressureOut[iMarkerTP -1][iSpan];
            normalVelocityOut    = TurboVelocityOut[iMarkerTP -1][iSpan][0];
            tangVelocityOut      = TurboVelocityOut[iMarkerTP -1][iSpan][1];
            if (nDim ==3){
              radialVelocityOut  = TurboVelocityOut[iMarkerTP -1][iSpan][2];
            }
            kineOut              = KineOut[iMarkerTP -1][iSpan];
            omegaOut             = OmegaOut[iMarkerTP -1][iSpan];
            nuOut                = NuOut[iMarkerTP -1][iSpan];

#ifdef HAVE_MPI
            TurbPerfOut[0]  = densityOut;
            TurbPerfOut[1]  = pressureOut;
            TurbPerfOut[2]  = normalVelocityOut;
            TurbPerfOut[3]  = tangVelocityOut;
            TurbPerfOut[4]  = radialVelocityOut;
            TurbPerfOut[5]  = kineOut;
            TurbPerfOut[6]  = omegaOut;
            TurbPerfOut[7]  = nuOut;
#endif
          }
        }
      }
    }

#ifdef HAVE_MPI
    if (rank == MASTER_NODE){
      TotTurbPerfIn       = new su2double[n1t];
      TotTurbPerfOut      = new su2double[n2t];
      for (i=0;i<n1t;i++)
        TotTurbPerfIn[i]  = -1.0;
      for (i=0;i<n2t;i++)
        TotTurbPerfOut[i] = -1.0;
      TotMarkerTP = new int[size];
      for(int i=0; i<size; i++){
        TotMarkerTP[i]    = -1;
      }
    }
    SU2_MPI::Gather(TurbPerfIn, n1, MPI_DOUBLE, TotTurbPerfIn, n1, MPI_DOUBLE, MASTER_NODE, SU2_MPI::GetComm());
    SU2_MPI::Gather(TurbPerfOut, n2, MPI_DOUBLE,TotTurbPerfOut, n2, MPI_DOUBLE, MASTER_NODE, SU2_MPI::GetComm());
    SU2_MPI::Gather(&markerTP, 1, MPI_INT,TotMarkerTP, 1, MPI_INT, MASTER_NODE, SU2_MPI::GetComm());
    if (rank == MASTER_NODE){
      delete [] TurbPerfIn, delete [] TurbPerfOut;
    }

    if (rank == MASTER_NODE){
      for (int i=0;i<size;i++){
        if(TotTurbPerfIn[n1*i] > 0.0){
          densityIn        = TotTurbPerfIn[n1*i];
          pressureIn       = TotTurbPerfIn[n1*i+1];
          normalVelocityIn = TotTurbPerfIn[n1*i+2];
          tangVelocityIn   = TotTurbPerfIn[n1*i+3];
          radialVelocityIn = TotTurbPerfIn[n1*i+4];
          kineIn           = TotTurbPerfIn[n1*i+5];
          omegaIn          = TotTurbPerfIn[n1*i+6];
          nuIn             = TotTurbPerfIn[n1*i+7];
          markerTP         = TotMarkerTP[i];
        }

        if(TotTurbPerfOut[n2*i] > 0.0){
          densityOut        = TotTurbPerfOut[n1*i];
          pressureOut       = TotTurbPerfOut[n1*i+1];
          normalVelocityOut = TotTurbPerfOut[n1*i+2];
          tangVelocityOut   = TotTurbPerfOut[n1*i+3];
          radialVelocityOut = TotTurbPerfOut[n1*i+4];
          kineOut           = TotTurbPerfOut[n1*i+5];
          omegaOut          = TotTurbPerfOut[n1*i+6];
          nuOut             = TotTurbPerfOut[n1*i+7];
        }
      }

      delete [] TotTurbPerfIn, delete [] TotTurbPerfOut; delete [] TotMarkerTP;
    }

#endif

    if (rank == MASTER_NODE && markerTP > -1){
      /*----Quantities needed for computing the turbomachinery performance -----*/
      DensityIn[markerTP -1][iSpan]              = densityIn;
      PressureIn[markerTP -1][iSpan]             = pressureIn;
      TurboVelocityIn[markerTP -1][iSpan][0]     = normalVelocityIn;
      TurboVelocityIn[markerTP -1][iSpan][1]     = tangVelocityIn;
      if (nDim == 3)
        TurboVelocityIn[markerTP -1][iSpan][2]   = radialVelocityIn;
      KineIn[markerTP -1][iSpan]                 = kineIn;
      OmegaIn[markerTP -1][iSpan]                = omegaIn;
      NuIn[markerTP -1][iSpan]                   = nuIn;

      DensityOut[markerTP -1][iSpan]             = densityOut;
      PressureOut[markerTP -1][iSpan]            = pressureOut;
      TurboVelocityOut[markerTP -1][iSpan][0]    = normalVelocityOut;
      TurboVelocityOut[markerTP -1][iSpan][1]    = tangVelocityOut;
      if (nDim == 3)
        TurboVelocityOut[markerTP -1][iSpan][2]  = radialVelocityOut;
      KineOut[markerTP -1][iSpan]                = kineOut;
      OmegaOut[markerTP -1][iSpan]               = omegaOut;
      NuOut[markerTP -1][iSpan]                  = nuOut;
    }
  }
}<|MERGE_RESOLUTION|>--- conflicted
+++ resolved
@@ -2035,11 +2035,8 @@
   const bool gravity          = (config->GetGravityForce() == YES);
   const bool harmonic_balance = (config->GetTime_Marching() == TIME_MARCHING::HARMONIC_BALANCE);
   const bool body_force       = config->GetBody_Force();
-<<<<<<< HEAD
   const bool BFM              = config->GetBFM();
-=======
   const bool vorticity_confinement = config->GetVorticityConfinement();
->>>>>>> 6fcfd681
   const bool ideal_gas        = (config->GetKind_FluidModel() == STANDARD_AIR) ||
                                 (config->GetKind_FluidModel() == IDEAL_GAS);
   const bool rans             = (config->GetKind_Turb_Model() != TURB_MODEL::NONE);
