--- conflicted
+++ resolved
@@ -2,11 +2,7 @@
  * \file CMeshSolver.cpp
  * \brief Main subroutines to solve moving meshes using a pseudo-linear elastic approach.
  * \author Ruben Sanchez
-<<<<<<< HEAD
- * \version 7.0.5 "Blackbird"
-=======
  * \version 7.0.6 "Blackbird"
->>>>>>> 0e3fad69
  *
  * SU2 Project Website: https://su2code.github.io
  *
@@ -183,31 +179,6 @@
 
 void CMeshSolver::SetMinMaxVolume(CGeometry *geometry, CConfig *config, bool updated) {
 
-<<<<<<< HEAD
-  /*--- Shared reduction variables. ---*/
-
-  unsigned long ElemCounter = 0;
-  su2double MaxVolume = -1E22, MinVolume = 1E22;
-
-  SU2_OMP_PARALLEL
-  {
-    /*--- Local min/max, final reduction outside loop. ---*/
-    su2double maxVol = -1E22, minVol = 1E22;
-
-    /*--- Loop over the elements in the domain. ---*/
-
-    SU2_OMP(for schedule(dynamic,omp_chunk_size) reduction(+:ElemCounter) nowait)
-    for (unsigned long iElem = 0; iElem < nElement; iElem++) {
-
-      int thread = omp_get_thread_num();
-
-      int EL_KIND;
-      unsigned short iNode, nNodes, iDim;
-
-      GetElemKindAndNumNodes(geometry->elem[iElem]->GetVTK_Type(), EL_KIND, nNodes);
-
-      CElement* fea_elem = element_container[FEA_TERM][EL_KIND + thread*MAX_FE_KINDS];
-=======
   /*--- This routine is for post processing, it does not need to be recorded. ---*/
   const bool wasActive = AD::BeginPassive();
 
@@ -238,25 +209,9 @@
 
     /*--- For the number of nodes, we get the coordinates from
      *    the connectivity matrix and the geometry structure. ---*/
->>>>>>> 0e3fad69
-
-      /*--- For the number of nodes, we get the coordinates from
-       *    the connectivity matrix and the geometry structure. ---*/
-
-<<<<<<< HEAD
-      for (iNode = 0; iNode < nNodes; iNode++) {
-
-        auto indexNode = geometry->elem[iElem]->GetNode(iNode);
-
-        /*--- Compute the volume with the reference or current coordinates. ---*/
-        for (iDim = 0; iDim < nDim; iDim++) {
-          su2double val_Coord = nodes->GetMesh_Coord(indexNode,iDim);
-          if (updated)
-            val_Coord += nodes->GetSolution(indexNode,iDim);
-
-          fea_elem->SetRef_Coord(iNode, iDim, val_Coord);
-        }
-=======
+
+    for (iNode = 0; iNode < nNodes; iNode++) {
+
       auto indexNode = geometry->elem[iElem]->GetNode(iNode);
 
       /*--- Compute the volume with the reference or current coordinates. ---*/
@@ -266,56 +221,9 @@
           val_Coord += nodes->GetSolution(indexNode,iDim);
 
         fea_elem->SetRef_Coord(iNode, iDim, val_Coord);
->>>>>>> 0e3fad69
-      }
-
-<<<<<<< HEAD
-      /*--- Compute the volume of the element (or the area in 2D cases ). ---*/
-
-      su2double ElemVolume;
-      if (nDim == 2) ElemVolume = fea_elem->ComputeArea();
-      else           ElemVolume = fea_elem->ComputeVolume();
-
-      maxVol = max(maxVol, ElemVolume);
-      minVol = min(minVol, ElemVolume);
-
-      if (updated) element[iElem].SetCurr_Volume(ElemVolume);
-      else element[iElem].SetRef_Volume(ElemVolume);
-
-      /*--- Count distorted elements. ---*/
-      if (ElemVolume <= 0.0) ElemCounter++;
-    }
-    SU2_OMP_CRITICAL
-    {
-      MaxVolume = max(MaxVolume, maxVol);
-      MinVolume = min(MinVolume, minVol);
-    }
-    SU2_OMP_BARRIER
-
-    SU2_OMP_MASTER
-    {
-      unsigned long ElemCounter_Local = ElemCounter;
-      su2double MaxVolume_Local = MaxVolume;
-      su2double MinVolume_Local = MinVolume;
-      SU2_MPI::Allreduce(&ElemCounter_Local, &ElemCounter, 1, MPI_UNSIGNED_LONG, MPI_SUM, MPI_COMM_WORLD);
-      SU2_MPI::Allreduce(&MaxVolume_Local, &MaxVolume, 1, MPI_DOUBLE, MPI_MAX, MPI_COMM_WORLD);
-      SU2_MPI::Allreduce(&MinVolume_Local, &MinVolume, 1, MPI_DOUBLE, MPI_MIN, MPI_COMM_WORLD);
-    }
-    SU2_OMP_BARRIER
-
-    /*--- Volume from  0 to 1 ---*/
-
-    SU2_OMP_FOR_STAT(omp_chunk_size)
-    for (unsigned long iElem = 0; iElem < nElement; iElem++) {
-      if (updated) {
-        su2double ElemVolume = element[iElem].GetCurr_Volume()/MaxVolume;
-        element[iElem].SetCurr_Volume(ElemVolume);
-      }
-      else {
-        su2double ElemVolume = element[iElem].GetRef_Volume()/MaxVolume;
-        element[iElem].SetRef_Volume(ElemVolume);
-      }
-=======
+      }
+    }
+
     /*--- Compute the volume of the element (or the area in 2D cases ). ---*/
 
     su2double ElemVolume;
@@ -359,17 +267,11 @@
     else {
       su2double ElemVolume = element[iElem].GetRef_Volume()/MaxVolume;
       element[iElem].SetRef_Volume(ElemVolume);
->>>>>>> 0e3fad69
-    }
-
-<<<<<<< HEAD
-  } // end SU2_OMP_PARALLEL
-
-  /*--- Store the maximum and minimum volume. ---*/
-=======
+    }
+  }
+
   /*--- Store the maximum and minimum volume. ---*/
   SU2_OMP_MASTER {
->>>>>>> 0e3fad69
   if (updated) {
     MaxVolume_Curr = MaxVolume;
     MinVolume_Curr = MinVolume;
@@ -585,18 +487,6 @@
 
   /*--- Compute the stiffness matrix, no point recording because we clear the residual. ---*/
 
-<<<<<<< HEAD
-  const bool ActiveTape = AD::TapeActive();
-  AD::StopRecording();
-
-  Compute_StiffMatrix(geometry[MESH_0], numerics, config);
-
-  if (ActiveTape) AD::StartRecording();
-
-  /*--- Clear residual (loses AD info), we do not want an incremental solution. ---*/
-  SU2_OMP_PARALLEL
-  {
-=======
   const bool wasActive = AD::BeginPassive();
 
   Compute_StiffMatrix(geometry[MESH_0], numerics, config);
@@ -605,7 +495,6 @@
 
   /*--- Clear residual (loses AD info), we do not want an incremental solution. ---*/
   SU2_OMP_PARALLEL {
->>>>>>> 0e3fad69
     LinSysRes.SetValZero();
   }
 
@@ -624,15 +513,6 @@
   /*--- Update the dual grid. ---*/
   UpdateDualGrid(geometry[MESH_0], config);
 
-<<<<<<< HEAD
-  /*--- Check for failed deformation (negative volumes). ---*/
-  /*--- This is not recorded as it does not influence the solution. ---*/
-  AD::StopRecording();
-  SetMinMaxVolume(geometry[MESH_0], config, true);
-  if (ActiveTape) AD::StartRecording();
-
-=======
->>>>>>> 0e3fad69
   /*--- The Grid Velocity is only computed if the problem is time domain ---*/
   if (time_domain) ComputeGridVelocity(geometry[MESH_0], config);
 
@@ -651,11 +531,7 @@
   /*--- Update the grid coordinates using the solution of the linear system ---*/
 
   /*--- LinSysSol contains the absolute x, y, z displacements. ---*/
-<<<<<<< HEAD
-  SU2_OMP_PARALLEL_(for schedule(static,omp_chunk_size))
-=======
   SU2_OMP_FOR_STAT(omp_chunk_size)
->>>>>>> 0e3fad69
   for (unsigned long iPoint = 0; iPoint < nPointDomain; iPoint++){
     for (unsigned short iDim = 0; iDim < nDim; iDim++) {
       /*--- Retrieve the displacement from the solution of the linear system ---*/
@@ -695,11 +571,7 @@
   /*--- Compute the velocity of each node in the domain of the current rank
    (halo nodes are not computed as the grid velocity is later communicated). ---*/
 
-<<<<<<< HEAD
-  SU2_OMP_PARALLEL_(for schedule(static,omp_chunk_size))
-=======
   SU2_OMP_FOR_STAT(omp_chunk_size)
->>>>>>> 0e3fad69
   for (unsigned long iPoint = 0; iPoint < nPointDomain; iPoint++) {
 
     /*--- Coordinates of the current point at n+1, n, & n-1 time levels. ---*/
@@ -922,7 +794,6 @@
   /*--- Store the boundary displacements at the Bound_Disp variable. ---*/
 
   for (unsigned short iMarker = 0; iMarker < config->GetnMarker_All(); iMarker++) {
-<<<<<<< HEAD
 
     if ((config->GetMarker_All_Deform_Mesh(iMarker) == YES) ||
         (config->GetMarker_All_Moving(iMarker) == YES)) {
@@ -932,17 +803,6 @@
         /*--- Get node index. ---*/
         auto iNode = geometry[MESH_0]->vertex[iMarker][iVertex]->GetNode();
 
-=======
-
-    if ((config->GetMarker_All_Deform_Mesh(iMarker) == YES) ||
-        (config->GetMarker_All_Moving(iMarker) == YES)) {
-
-      for (unsigned long iVertex = 0; iVertex < geometry[MESH_0]->nVertex[iMarker]; iVertex++) {
-
-        /*--- Get node index. ---*/
-        auto iNode = geometry[MESH_0]->vertex[iMarker][iVertex]->GetNode();
-
->>>>>>> 0e3fad69
         /*--- Set boundary solution. ---*/
         nodes->SetBound_Disp(iNode, nodes->GetSolution(iNode));
       }
@@ -981,19 +841,11 @@
     int Unst_RestartIter;
     if (config->GetRestart()) Unst_RestartIter = SU2_TYPE::Int(config->GetRestart_Iter()) - iStep;
     else Unst_RestartIter = SU2_TYPE::Int(config->GetUnst_AdjointIter()) - SU2_TYPE::Int(config->GetTimeIter())-iStep-1;
-<<<<<<< HEAD
 
     if (Unst_RestartIter < 0) {
 
       if (rank == MASTER_NODE) cout << "Requested mesh restart filename is negative. Setting known solution" << endl;
 
-=======
-
-    if (Unst_RestartIter < 0) {
-
-      if (rank == MASTER_NODE) cout << "Requested mesh restart filename is negative. Setting known solution" << endl;
-
->>>>>>> 0e3fad69
       /*--- Set loaded solution into correct previous time containers. ---*/
       if(iStep==1) nodes->Set_Solution_time_n();
       else nodes->Set_Solution_time_n1();
@@ -1024,7 +876,6 @@
 
           /*--- We need to store this point's data, so jump to the correct
            offset in the buffer of data from the restart file and load it. ---*/
-<<<<<<< HEAD
 
           auto index = counter*Restart_Vars[1];
 
@@ -1032,15 +883,6 @@
             su2double curr_coord = Restart_Data[index+iDim];
             su2double displ = curr_coord - nodes->GetMesh_Coord(iPoint_Local,iDim);
 
-=======
-
-          auto index = counter*Restart_Vars[1];
-
-          for (unsigned short iDim = 0; iDim < nDim; iDim++) {
-            su2double curr_coord = Restart_Data[index+iDim];
-            su2double displ = curr_coord - nodes->GetMesh_Coord(iPoint_Local,iDim);
-
->>>>>>> 0e3fad69
             if(iStep==1)
               nodes->Set_Solution_time_n(iPoint_Local, iDim, displ);
             else
@@ -1455,7 +1297,6 @@
 
       config->SetMarkerMotion_Origin(Center, jMarker);
     }
-<<<<<<< HEAD
   }
 
   /*--- Set the moment computation center to the new location after
@@ -1548,11 +1389,27 @@
     }
   }
 
-=======
+  /*--- When updating the origins it is assumed that all markers have the
+        same translational velocity, because we use the last VarCoord set ---*/
+
+  /*--- Set the mesh motion center to the new location after
+   incrementing the position with the translation. This new
+   location will be used for subsequent mesh motion for the given marker.---*/
+
+  for (jMarker=0; jMarker < config->GetnMarker_Moving(); jMarker++) {
+
+    /*-- Check if we want to update the motion origin for the given marker ---*/
+
+    if (config->GetMoveMotion_Origin(jMarker) == YES) {
+      for (iDim = 0; iDim < 3; iDim++)
+        Center[iDim] += VarCoord[iDim];
+
+      config->SetMarkerMotion_Origin(Center, jMarker);
+    }
   }
 
   /*--- Set the moment computation center to the new location after
-   incrementing the position with the plunging. ---*/
+   incrementing the position with the translation. ---*/
 
   for (jMarker=0; jMarker < config->GetnMarker_Monitoring(); jMarker++) {
     Center[0] = config->GetRefOriginMoment_X(jMarker) + VarCoord[0];
@@ -1562,114 +1419,4 @@
     config->SetRefOriginMoment_Y(jMarker, Center[1]);
     config->SetRefOriginMoment_Z(jMarker, Center[2]);
   }
-}
-
-void CMeshSolver::Surface_Translating(CGeometry *geometry, CConfig *config, unsigned long iter) {
-
-  su2double deltaT, time_new, time_old;
-  su2double Center[3] = {0.0}, VarCoord[3] = {0.0};
-  su2double VarCoordAbs[3] = {0.0};
-  su2double xDot[3] = {0.0};
-  unsigned short iMarker, jMarker;
-  unsigned long iPoint, iVertex;
-  string Marker_Tag, Moving_Tag;
-  unsigned short iDim;
-
-  /*--- Retrieve values from the config file ---*/
-
-  deltaT = config->GetDelta_UnstTimeND();
-
-  /*--- Compute delta time based on physical time step ---*/
-
-  time_new = iter*deltaT;
-  if (iter == 0) time_old = time_new;
-  else time_old = (iter-1)*deltaT;
-
-  /*--- Store displacement of each node on the translating surface ---*/
-  /*--- Loop over markers and find the particular marker(s) (surface) to translate ---*/
-
-  for (iMarker = 0; iMarker < config->GetnMarker_All(); iMarker++) {
-    if (config->GetMarker_All_Moving(iMarker) != YES) continue;
-
-    Marker_Tag = config->GetMarker_All_TagBound(iMarker);
-
-    for (jMarker = 0; jMarker < config->GetnMarker_Moving(); jMarker++) {
-
-      Moving_Tag = config->GetMarker_Moving_TagBound(jMarker);
-
-      if ((Marker_Tag != Moving_Tag) || (config->GetKind_SurfaceMovement(jMarker) != DEFORMING)) {
-        continue;
-      }
-
-      for (iDim = 0; iDim < 3; iDim++) {
-        xDot[iDim]   = config->GetMarkerTranslationRate(jMarker, iDim);
-        Center[iDim] = config->GetMarkerMotion_Origin(jMarker, iDim);
-      }
-
-      /*--- Print some information to the console. Be verbose at the first
-       iteration only (mostly for debugging purposes). ---*/
-      // Note that the MASTER_NODE might not contain all the markers being moved.
-
-      if (rank == MASTER_NODE) {
-        cout << " Storing translating displacement for marker: ";
-        cout << Marker_Tag << "." << endl;
-        if (iter == 0) {
-          cout << " Translational velocity: (" << xDot[0]*config->GetVelocity_Ref() << ", " << xDot[1]*config->GetVelocity_Ref();
-          cout << ", " << xDot[2]*config->GetVelocity_Ref();
-          if (config->GetSystemMeasurements() == SI) cout << ") m/s." << endl;
-          else cout << ") ft/s." << endl;
-        }
-      }
-
-      /*--- Compute delta change in the position in the x, y, & z directions. ---*/
-
-      VarCoord[0] = xDot[0]*(time_new-time_old);
-      VarCoord[1] = xDot[1]*(time_new-time_old);
-      VarCoord[2] = xDot[2]*(time_new-time_old);
-
-      for (iVertex = 0; iVertex < geometry->nVertex[iMarker]; iVertex++) {
-
-        /*--- Set node displacement for volume deformation ---*/
-
-        iPoint = geometry->vertex[iMarker][iVertex]->GetNode();
-
-        for (iDim = 0; iDim < nDim; iDim++)
-          VarCoordAbs[iDim] = nodes->GetBound_Disp(iPoint, iDim) + VarCoord[iDim];
-
-        nodes->SetBound_Disp(iPoint, VarCoordAbs);
-      }
-    }
-  }
-
->>>>>>> 0e3fad69
-  /*--- When updating the origins it is assumed that all markers have the
-        same translational velocity, because we use the last VarCoord set ---*/
-
-  /*--- Set the mesh motion center to the new location after
-   incrementing the position with the translation. This new
-   location will be used for subsequent mesh motion for the given marker.---*/
-
-  for (jMarker=0; jMarker < config->GetnMarker_Moving(); jMarker++) {
-
-    /*-- Check if we want to update the motion origin for the given marker ---*/
-
-    if (config->GetMoveMotion_Origin(jMarker) == YES) {
-      for (iDim = 0; iDim < 3; iDim++)
-        Center[iDim] += VarCoord[iDim];
-
-      config->SetMarkerMotion_Origin(Center, jMarker);
-    }
-  }
-
-  /*--- Set the moment computation center to the new location after
-   incrementing the position with the translation. ---*/
-
-  for (jMarker=0; jMarker < config->GetnMarker_Monitoring(); jMarker++) {
-    Center[0] = config->GetRefOriginMoment_X(jMarker) + VarCoord[0];
-    Center[1] = config->GetRefOriginMoment_Y(jMarker) + VarCoord[1];
-    Center[2] = config->GetRefOriginMoment_Z(jMarker) + VarCoord[2];
-    config->SetRefOriginMoment_X(jMarker, Center[0]);
-    config->SetRefOriginMoment_Y(jMarker, Center[1]);
-    config->SetRefOriginMoment_Z(jMarker, Center[2]);
-  }
 }