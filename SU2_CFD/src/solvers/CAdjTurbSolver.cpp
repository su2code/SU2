--- conflicted
+++ resolved
@@ -158,13 +158,8 @@
 
   /*--- MPI solution ---*/
 
-<<<<<<< HEAD
-  InitiateComms(geometry, config, ENUM_MPI_QUANTITIES::SOLUTION);
-  CompleteComms(geometry, config, ENUM_MPI_QUANTITIES::SOLUTION);
-=======
   InitiateComms(geometry, config, MPI_QUANTITIES::SOLUTION);
   CompleteComms(geometry, config, MPI_QUANTITIES::SOLUTION);
->>>>>>> 83cac12a
 
 }
 
@@ -516,13 +511,8 @@
 
   /*--- MPI solution ---*/
 
-<<<<<<< HEAD
-  InitiateComms(geometry, config, ENUM_MPI_QUANTITIES::SOLUTION);
-  CompleteComms(geometry, config, ENUM_MPI_QUANTITIES::SOLUTION);
-=======
   InitiateComms(geometry, config, MPI_QUANTITIES::SOLUTION);
   CompleteComms(geometry, config, MPI_QUANTITIES::SOLUTION);
->>>>>>> 83cac12a
 
   /*--- Compute the root mean square residual ---*/
 
