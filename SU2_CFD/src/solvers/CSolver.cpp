--- conflicted
+++ resolved
@@ -1374,7 +1374,6 @@
       COUNT_PER_POINT  = nDim*base_nodes->GetnAuxVar();
       MPI_TYPE         = COMM_TYPE_DOUBLE;
       break;
-<<<<<<< HEAD
     case MASS_FLUX:
       COUNT_PER_POINT  = 1;
       MPI_TYPE         = COMM_TYPE_DOUBLE;
@@ -1383,10 +1382,7 @@
       COUNT_PER_POINT  = 1;
       MPI_TYPE         = COMM_TYPE_DOUBLE;
       break;
-        case MESH_DISPLACEMENTS:
-=======
     case MPI_QUANTITIES::MESH_DISPLACEMENTS:
->>>>>>> fa22c880
       COUNT_PER_POINT  = nDim;
       MPI_TYPE         = COMM_TYPE_DOUBLE;
       break;
