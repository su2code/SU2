/*!
 * \file CSolver.cpp
 * \brief Main subroutines for CSolver class.
 * \author F. Palacios, T. Economon
 * \version 8.0.1 "Harrier"
 *
 * SU2 Project Website: https://su2code.github.io
 *
 * The SU2 Project is maintained by the SU2 Foundation
 * (http://su2foundation.org)
 *
 * Copyright 2012-2024, SU2 Contributors (cf. AUTHORS.md)
 *
 * SU2 is free software; you can redistribute it and/or
 * modify it under the terms of the GNU Lesser General Public
 * License as published by the Free Software Foundation; either
 * version 2.1 of the License, or (at your option) any later version.
 *
 * SU2 is distributed in the hope that it will be useful,
 * but WITHOUT ANY WARRANTY; without even the implied warranty of
 * MERCHANTABILITY or FITNESS FOR A PARTICULAR PURPOSE. See the GNU
 * Lesser General Public License for more details.
 *
 * You should have received a copy of the GNU Lesser General Public
 * License along with SU2. If not, see <http://www.gnu.org/licenses/>.
 */


#include "../../include/solvers/CSolver.hpp"
#include "../../include/gradients/computeGradientsGreenGauss.hpp"
#include "../../include/gradients/computeGradientsLeastSquares.hpp"
#include "../../include/limiters/computeLimiters.hpp"
#include "../../../Common/include/toolboxes/MMS/CIncTGVSolution.hpp"
#include "../../../Common/include/toolboxes/MMS/CInviscidVortexSolution.hpp"
#include "../../../Common/include/toolboxes/MMS/CMMSIncEulerSolution.hpp"
#include "../../../Common/include/toolboxes/MMS/CMMSIncNSSolution.hpp"
#include "../../../Common/include/toolboxes/MMS/CMMSNSTwoHalfCirclesSolution.hpp"
#include "../../../Common/include/toolboxes/MMS/CMMSNSTwoHalfSpheresSolution.hpp"
#include "../../../Common/include/toolboxes/MMS/CMMSNSUnitQuadSolution.hpp"
#include "../../../Common/include/toolboxes/MMS/CMMSNSUnitQuadSolutionWallBC.hpp"
#include "../../../Common/include/toolboxes/MMS/CNSUnitQuadSolution.hpp"
#include "../../../Common/include/toolboxes/MMS/CRinglebSolution.hpp"
#include "../../../Common/include/toolboxes/MMS/CTGVSolution.hpp"
#include "../../../Common/include/toolboxes/MMS/CUserDefinedSolution.hpp"
#include "../../../Common/include/toolboxes/printing_toolbox.hpp"
#include "../../../Common/include/toolboxes/C1DInterpolation.hpp"
#include "../../../Common/include/toolboxes/geometry_toolbox.hpp"
#include "../../../Common/include/toolboxes/CLinearPartitioner.hpp"
#include "../../../Common/include/adt/CADTPointsOnlyClass.hpp"
#include "../../include/CMarkerProfileReaderFVM.hpp"


CSolver::CSolver(LINEAR_SOLVER_MODE linear_solver_mode) : System(linear_solver_mode) {

  rank = SU2_MPI::GetRank();
  size = SU2_MPI::GetSize();

  adjoint = false;

  /*--- Set the multigrid level to the finest grid. This can be
        overwritten in the constructors of the derived classes. ---*/
  MGLevel = MESH_0;

  /*--- Array initialization ---*/

  OutputHeadingNames = nullptr;
  Residual           = nullptr;
  Residual_i         = nullptr;
  Residual_j         = nullptr;
  Solution           = nullptr;
  Solution_i         = nullptr;
  Solution_j         = nullptr;
  Vector             = nullptr;
  Vector_i           = nullptr;
  Vector_j           = nullptr;
  Res_Conv           = nullptr;
  Res_Visc           = nullptr;
  Res_Sour           = nullptr;
  Res_Conv_i         = nullptr;
  Res_Visc_i         = nullptr;
  Res_Conv_j         = nullptr;
  Res_Visc_j         = nullptr;
  Jacobian_i         = nullptr;
  Jacobian_j         = nullptr;
  Jacobian_ii        = nullptr;
  Jacobian_ij        = nullptr;
  Jacobian_ji        = nullptr;
  Jacobian_jj        = nullptr;
  base_nodes         = nullptr;
  nOutputVariables   = 0;
  ResLinSolver       = 0.0;

  /*--- Variable initialization to avoid valgrid warnings when not used. ---*/

  IterLinSolver = 0;

  /*--- Initialize pointer for any verification solution. ---*/
  VerificationSolution  = nullptr;

  /*--- Flags for the periodic BC communications. ---*/

  rotate_periodic   = false;
  implicit_periodic = false;

  /*--- Containers to store the markers. ---*/
  nMarker = 0;

  /*--- Flags for the dynamic grid (rigid movement or unsteady deformation). ---*/
  dynamic_grid = false;

  /*--- Auxiliary data needed for CFL adaption. ---*/

  Old_Func = 0;
  New_Func = 0;
  NonLinRes_Counter = 0;

  nPrimVarGrad = 0;
  nPrimVar     = 0;

}

CSolver::~CSolver() {

  unsigned short iVar;

  /*--- Public variables, may be accessible outside ---*/

  delete [] OutputHeadingNames;

  /*--- Private ---*/

  delete [] Residual;
  delete [] Residual_i;
  delete [] Residual_j;
  delete [] Solution;
  delete [] Solution_i;
  delete [] Solution_j;
  delete [] Vector;
  delete [] Vector_i;
  delete [] Vector_j;
  delete [] Res_Conv;
  delete [] Res_Visc;
  delete [] Res_Sour;
  delete [] Res_Conv_i;
  delete [] Res_Conv_j;
  delete [] Res_Visc_i;
  delete [] Res_Visc_j;

  if (Jacobian_i != nullptr) {
    for (iVar = 0; iVar < nVar; iVar++)
      delete [] Jacobian_i[iVar];
    delete [] Jacobian_i;
  }

  if (Jacobian_j != nullptr) {
    for (iVar = 0; iVar < nVar; iVar++)
      delete [] Jacobian_j[iVar];
    delete [] Jacobian_j;
  }

  if (Jacobian_ii != nullptr) {
    for (iVar = 0; iVar < nVar; iVar++)
      delete [] Jacobian_ii[iVar];
    delete [] Jacobian_ii;
  }

  if (Jacobian_ij != nullptr) {
    for (iVar = 0; iVar < nVar; iVar++)
      delete [] Jacobian_ij[iVar];
    delete [] Jacobian_ij;
  }

  if (Jacobian_ji != nullptr) {
    for (iVar = 0; iVar < nVar; iVar++)
      delete [] Jacobian_ji[iVar];
    delete [] Jacobian_ji;
  }

  if (Jacobian_jj != nullptr) {
    for (iVar = 0; iVar < nVar; iVar++)
      delete [] Jacobian_jj[iVar];
    delete [] Jacobian_jj;
  }

  Restart_Vars = decltype(Restart_Vars){};
  Restart_Data = decltype(Restart_Data){};

  delete VerificationSolution;
}

void CSolver::GetPeriodicCommCountAndType(const CConfig* config,
                                          unsigned short commType,
                                          unsigned short &COUNT_PER_POINT,
                                          unsigned short &MPI_TYPE,
                                          unsigned short &ICOUNT,
                                          unsigned short &JCOUNT) const {
  switch (commType) {
    case PERIODIC_VOLUME:
      COUNT_PER_POINT  = 1;
      MPI_TYPE         = COMM_TYPE_DOUBLE;
      break;
    case PERIODIC_NEIGHBORS:
      COUNT_PER_POINT  = 1;
      MPI_TYPE         = COMM_TYPE_UNSIGNED_SHORT;
      break;
    case PERIODIC_RESIDUAL:
      COUNT_PER_POINT  = nVar + nVar*nVar + 1;
      MPI_TYPE         = COMM_TYPE_DOUBLE;
      break;
    case PERIODIC_IMPLICIT:
      COUNT_PER_POINT  = nVar;
      MPI_TYPE         = COMM_TYPE_DOUBLE;
      break;
    case PERIODIC_LAPLACIAN:
      COUNT_PER_POINT  = nVar;
      MPI_TYPE         = COMM_TYPE_DOUBLE;
      break;
    case PERIODIC_MAX_EIG:
      COUNT_PER_POINT  = 1;
      MPI_TYPE         = COMM_TYPE_DOUBLE;
      break;
    case PERIODIC_SENSOR:
      COUNT_PER_POINT  = 2;
      MPI_TYPE         = COMM_TYPE_DOUBLE;
      break;
    case PERIODIC_SOL_GG:
    case PERIODIC_SOL_GG_R:
      COUNT_PER_POINT  = nVar*nDim;
      MPI_TYPE         = COMM_TYPE_DOUBLE;
      ICOUNT           = nVar;
      JCOUNT           = nDim;
      break;
    case PERIODIC_PRIM_GG:
    case PERIODIC_PRIM_GG_R:
      COUNT_PER_POINT  = nPrimVarGrad*nDim;
      MPI_TYPE         = COMM_TYPE_DOUBLE;
      ICOUNT           = nPrimVarGrad;
      JCOUNT           = nDim;
      break;
    case PERIODIC_SOL_LS:
    case PERIODIC_SOL_ULS:
    case PERIODIC_SOL_LS_R:
    case PERIODIC_SOL_ULS_R:
      COUNT_PER_POINT  = nDim*nDim + nVar*nDim;
      MPI_TYPE         = COMM_TYPE_DOUBLE;
      ICOUNT           = nVar;
      JCOUNT           = nDim;
      break;
    case PERIODIC_PRIM_LS:
    case PERIODIC_PRIM_ULS:
    case PERIODIC_PRIM_LS_R:
    case PERIODIC_PRIM_ULS_R:
      COUNT_PER_POINT  = nDim*nDim + nPrimVarGrad*nDim;
      MPI_TYPE         = COMM_TYPE_DOUBLE;
      ICOUNT           = nPrimVarGrad;
      JCOUNT           = nDim;
      break;
    case PERIODIC_LIM_PRIM_1:
      COUNT_PER_POINT  = nPrimVarGrad*2;
      MPI_TYPE         = COMM_TYPE_DOUBLE;
      ICOUNT           = nPrimVarGrad;
      break;
    case PERIODIC_LIM_PRIM_2:
      COUNT_PER_POINT  = nPrimVarGrad;
      MPI_TYPE         = COMM_TYPE_DOUBLE;
      ICOUNT           = nPrimVarGrad;
      break;
    case PERIODIC_LIM_SOL_1:
      COUNT_PER_POINT  = nVar*2;
      MPI_TYPE         = COMM_TYPE_DOUBLE;
      ICOUNT           = nVar;
      break;
    case PERIODIC_LIM_SOL_2:
      COUNT_PER_POINT  = nVar;
      MPI_TYPE         = COMM_TYPE_DOUBLE;
      ICOUNT           = nVar;
      break;
    default:
      SU2_MPI::Error("Unrecognized quantity for periodic communication.",
                     CURRENT_FUNCTION);
      break;
  }
}

namespace PeriodicCommHelpers {
  CVectorOfMatrix& selectGradient(CVariable* nodes, unsigned short commType) {
    switch(commType) {
      case PERIODIC_PRIM_GG:
      case PERIODIC_PRIM_LS:
      case PERIODIC_PRIM_ULS:
        return nodes->GetGradient_Primitive();
        break;
      case PERIODIC_SOL_GG:
      case PERIODIC_SOL_LS:
      case PERIODIC_SOL_ULS:
        return nodes->GetGradient();
        break;
      default:
        return nodes->GetGradient_Reconstruction();
        break;
    }
  }

  const su2activematrix& selectField(CVariable* nodes, unsigned short commType) {
    switch(commType) {
      case PERIODIC_PRIM_GG:
      case PERIODIC_PRIM_LS:
      case PERIODIC_PRIM_ULS:
      case PERIODIC_PRIM_GG_R:
      case PERIODIC_PRIM_LS_R:
      case PERIODIC_PRIM_ULS_R:
      case PERIODIC_LIM_PRIM_1:
      case PERIODIC_LIM_PRIM_2:
        return nodes->GetPrimitive();
        break;
      default:
        return nodes->GetSolution();
        break;
    }
  }

  su2activematrix& selectLimiter(CVariable* nodes, unsigned short commType) {
    switch(commType) {
      case PERIODIC_LIM_PRIM_1:
      case PERIODIC_LIM_PRIM_2:
        return nodes->GetLimiter_Primitive();
        break;
      default:
        return nodes->GetLimiter();
        break;
    }
  }
}

void CSolver::InitiatePeriodicComms(CGeometry *geometry,
                                    const CConfig *config,
                                    unsigned short val_periodic_index,
                                    unsigned short commType) {

  /*--- Check for dummy communication. ---*/

  if (commType == PERIODIC_NONE) return;

  if (rotate_periodic && config->GetNEMOProblem()) {
    SU2_MPI::Error("The NEMO solvers do not support rotational periodicity yet.", CURRENT_FUNCTION);
  }

  /*--- Local variables ---*/

  bool boundary_i, boundary_j;
  bool weighted = true;

  unsigned short iVar, jVar, iDim;
  unsigned short nNeighbor       = 0;
  unsigned short COUNT_PER_POINT = 0;
  unsigned short MPI_TYPE        = 0;
  unsigned short ICOUNT          = nVar;
  unsigned short JCOUNT          = nVar;

  int iMessage, iSend, nSend;

  unsigned long iPoint, msg_offset, buf_offset, iPeriodic;

  auto *Diff      = new su2double[nVar];
  auto *Und_Lapl  = new su2double[nVar];
  auto *Sol_Min   = new su2double[nPrimVarGrad];
  auto *Sol_Max   = new su2double[nPrimVarGrad];
  auto *rotPrim_i = new su2double[nPrimVar];
  auto *rotPrim_j = new su2double[nPrimVar];

  su2double Sensor_i = 0.0, Sensor_j = 0.0, Pressure_i, Pressure_j;
  const su2double *Coord_i, *Coord_j;
  su2double r11, r12, r13, r22, r23_a, r23_b, r33, weight;
  const su2double *center, *angles, *trans;
  su2double rotMatrix2D[2][2] = {{1.0,0.0},{0.0,1.0}};
  su2double rotMatrix3D[3][3] = {{1.0,0.0,0.0},{0.0,1.0,0.0},{0.0,0.0,1.0}};
  su2double rotCoord_i[3] = {0.0}, rotCoord_j[3] = {0.0};
  su2double translation[3] = {0.0}, distance[3] = {0.0};
  const su2double zeros[3] = {0.0};
  su2activematrix Cvector;

  auto Rotate = [&](const su2double* origin, const su2double* direction, su2double* rotated) {
    if(nDim==2) GeometryToolbox::Rotate(rotMatrix2D, origin, direction, rotated);
    else GeometryToolbox::Rotate(rotMatrix3D, origin, direction, rotated);
  };

  string Marker_Tag;

  /*--- Set the size of the data packet and type depending on quantity. ---*/

  GetPeriodicCommCountAndType(config, commType, COUNT_PER_POINT, MPI_TYPE, ICOUNT, JCOUNT);

  /*--- Allocate buffers for matrices that need rotation. ---*/

  su2activematrix jacBlock(ICOUNT,JCOUNT);
  su2activematrix rotBlock(ICOUNT,JCOUNT);

  /*--- Check to make sure we have created a large enough buffer
   for these comms during preprocessing. It will be reallocated whenever
   we find a larger count per point than currently exists. After the
   first cycle of comms, this should be inactive. ---*/

  geometry->AllocatePeriodicComms(COUNT_PER_POINT);

  /*--- Set some local pointers to make access simpler. ---*/

  su2double *bufDSend = geometry->bufD_PeriodicSend;

  unsigned short *bufSSend = geometry->bufS_PeriodicSend;

  /*--- Handle the different types of gradient and limiter. ---*/

  auto& gradient = PeriodicCommHelpers::selectGradient(base_nodes, commType);
  auto& limiter = PeriodicCommHelpers::selectLimiter(base_nodes, commType);
  auto& field = PeriodicCommHelpers::selectField(base_nodes, commType);

  /*--- Load the specified quantity from the solver into the generic
   communication buffer in the geometry class. ---*/

  if (geometry->nPeriodicSend > 0) {

    /*--- Post all non-blocking recvs first before sends. ---*/

    geometry->PostPeriodicRecvs(geometry, config, MPI_TYPE, COUNT_PER_POINT);

    for (iMessage = 0; iMessage < geometry->nPeriodicSend; iMessage++) {

      /*--- Get the offset in the buffer for the start of this message. ---*/

      msg_offset = geometry->nPoint_PeriodicSend[iMessage];

      /*--- Get the number of periodic points we need to
       communicate on the current periodic marker. ---*/

      nSend = (geometry->nPoint_PeriodicSend[iMessage+1] -
               geometry->nPoint_PeriodicSend[iMessage]);

      SU2_OMP_FOR_STAT(OMP_MIN_SIZE)
      for (iSend = 0; iSend < nSend; iSend++) {

        /*--- Get the local index for this communicated data. We need
         both the node and periodic face index (for rotations). ---*/

        iPoint    = geometry->Local_Point_PeriodicSend[msg_offset  + iSend];
        iPeriodic = geometry->Local_Marker_PeriodicSend[msg_offset + iSend];

        /*--- Retrieve the supplied periodic information. ---*/

        Marker_Tag = config->GetMarker_All_TagBound(iPeriodic);
        center     = config->GetPeriodicRotCenter(Marker_Tag);
        angles     = config->GetPeriodicRotAngles(Marker_Tag);
        trans      = config->GetPeriodicTranslation(Marker_Tag);

        /*--- Store (center+trans) as it is constant and will be added. ---*/

        translation[0] = center[0] + trans[0];
        translation[1] = center[1] + trans[1];
        translation[2] = center[2] + trans[2];

        /*--- Store angles separately for clarity. Compute sines/cosines. ---*/

        su2double Theta = angles[0];
        su2double Phi = angles[1];
        su2double Psi = angles[2];

        /*--- Compute the rotation matrix. Note that the implicit
         ordering is rotation about the x-axis, y-axis, then z-axis. ---*/

        if (nDim==2) {
          GeometryToolbox::RotationMatrix(Psi, rotMatrix2D);
        } else {
          GeometryToolbox::RotationMatrix(Theta, Phi, Psi, rotMatrix3D);
        }

        /*--- Compute the offset in the recv buffer for this point. ---*/

        buf_offset = (msg_offset + iSend)*COUNT_PER_POINT;

        /*--- Load the send buffers depending on the particular value
         that has been requested for communication. ---*/

        switch (commType) {

          case PERIODIC_VOLUME:

            /*--- Load the volume of the current periodic CV so that
             we can accumulate the total control volume size on all
             periodic faces. ---*/

            bufDSend[buf_offset] = geometry->nodes->GetVolume(iPoint) +
            geometry->nodes->GetPeriodicVolume(iPoint);

            break;

          case PERIODIC_NEIGHBORS:

            nNeighbor = 0;
            for (auto jPoint : geometry->nodes->GetPoints(iPoint)) {

              /*--- Check if this neighbor lies on the periodic face so
               that we avoid double counting neighbors on both sides. If
               not, increment the count of neighbors for the donor. ---*/

              if (!geometry->nodes->GetPeriodicBoundary(jPoint))
                nNeighbor++;
            }

            /*--- Store the number of neighbors in bufffer. ---*/

            bufSSend[buf_offset] = nNeighbor;

            break;

          case PERIODIC_RESIDUAL:

            /*--- Communicate the residual from our partial control
             volume to the other side of the periodic face. ---*/

            for (iVar = 0; iVar < nVar; iVar++) {
              bufDSend[buf_offset+iVar] = LinSysRes(iPoint, iVar);
            }

            /*--- Rotate the momentum components of the residual array. ---*/

            if (rotate_periodic) {
              Rotate(zeros, &LinSysRes(iPoint,1), &bufDSend[buf_offset+1]);
            }
            buf_offset += nVar;

            /*--- Load the time step for the current point. ---*/

            bufDSend[buf_offset] = base_nodes->GetDelta_Time(iPoint);
            buf_offset++;

            /*--- For implicit calculations, we will communicate the
             contributions to the Jacobian block diagonal, i.e., the
             impact of the point upon itself, J_ii. ---*/

            if (implicit_periodic) {

              for (iVar = 0; iVar < nVar; iVar++) {
                for (jVar = 0; jVar < nVar; jVar++) {
                  jacBlock[iVar][jVar] = Jacobian.GetBlock(iPoint, iPoint, iVar, jVar);
                }
              }

              /*--- Rotate the momentum columns of the Jacobian. ---*/

              if (rotate_periodic) {
                for (iVar = 0; iVar < nVar; iVar++) {
                  if (nDim == 2) {
                    jacBlock[1][iVar] = (rotMatrix2D[0][0]*Jacobian.GetBlock(iPoint, iPoint, 1, iVar) +
                                         rotMatrix2D[0][1]*Jacobian.GetBlock(iPoint, iPoint, 2, iVar));
                    jacBlock[2][iVar] = (rotMatrix2D[1][0]*Jacobian.GetBlock(iPoint, iPoint, 1, iVar) +
                                         rotMatrix2D[1][1]*Jacobian.GetBlock(iPoint, iPoint, 2, iVar));
                  } else {

                    jacBlock[1][iVar] = (rotMatrix3D[0][0]*Jacobian.GetBlock(iPoint, iPoint, 1, iVar) +
                                         rotMatrix3D[0][1]*Jacobian.GetBlock(iPoint, iPoint, 2, iVar) +
                                         rotMatrix3D[0][2]*Jacobian.GetBlock(iPoint, iPoint, 3, iVar));
                    jacBlock[2][iVar] = (rotMatrix3D[1][0]*Jacobian.GetBlock(iPoint, iPoint, 1, iVar) +
                                         rotMatrix3D[1][1]*Jacobian.GetBlock(iPoint, iPoint, 2, iVar) +
                                         rotMatrix3D[1][2]*Jacobian.GetBlock(iPoint, iPoint, 3, iVar));
                    jacBlock[3][iVar] = (rotMatrix3D[2][0]*Jacobian.GetBlock(iPoint, iPoint, 1, iVar) +
                                         rotMatrix3D[2][1]*Jacobian.GetBlock(iPoint, iPoint, 2, iVar) +
                                         rotMatrix3D[2][2]*Jacobian.GetBlock(iPoint, iPoint, 3, iVar));
                  }
                }
              }

              /*--- Load the Jacobian terms into the buffer for sending. ---*/

              for (iVar = 0; iVar < nVar; iVar++) {
                for (jVar = 0; jVar < nVar; jVar++) {
                  bufDSend[buf_offset] = jacBlock[iVar][jVar];
                  buf_offset++;
                }
              }
            }

            break;

          case PERIODIC_IMPLICIT:

            /*--- Communicate the solution from our master set of periodic
             nodes (from the linear solver perspective) to the passive
             periodic nodes on the matching face. This is done at the
             end of the iteration to synchronize the solution after the
             linear solve. ---*/

            for (iVar = 0; iVar < nVar; iVar++) {
              bufDSend[buf_offset+iVar] = base_nodes->GetSolution(iPoint, iVar);
            }

            /*--- Rotate the momentum components of the solution array. ---*/

            if (rotate_periodic) {
              Rotate(zeros, &base_nodes->GetSolution(iPoint)[1], &bufDSend[buf_offset+1]);
            }

            break;

          case PERIODIC_LAPLACIAN:

            /*--- For JST, the undivided Laplacian must be computed
             consistently by using the complete control volume info
             from both sides of the periodic face. ---*/

            for (iVar = 0; iVar < nVar; iVar++)
              Und_Lapl[iVar] = 0.0;

            for (auto jPoint : geometry->nodes->GetPoints(iPoint)) {

              /*--- Avoid periodic boundary points so that we do not
               duplicate edges on both sides of the periodic BC. ---*/

              if (!geometry->nodes->GetPeriodicBoundary(jPoint)) {

                /*--- Solution differences ---*/

                for (iVar = 0; iVar < nVar; iVar++)
                Diff[iVar] = (base_nodes->GetSolution(iPoint, iVar) -
                              base_nodes->GetSolution(jPoint,iVar));

                /*--- Correction for compressible flows (use enthalpy) ---*/

                if (!(config->GetKind_Regime() == ENUM_REGIME::INCOMPRESSIBLE)) {
                  Pressure_i   = base_nodes->GetPressure(iPoint);
                  Pressure_j   = base_nodes->GetPressure(jPoint);
                  Diff[nVar-1] = ((base_nodes->GetSolution(iPoint,nVar-1) + Pressure_i) -
                                  (base_nodes->GetSolution(jPoint,nVar-1) + Pressure_j));
                }

                boundary_i = geometry->nodes->GetPhysicalBoundary(iPoint);
                boundary_j = geometry->nodes->GetPhysicalBoundary(jPoint);

                /*--- Both points inside the domain, or both in the boundary ---*/
                /*--- iPoint inside the domain, jPoint on the boundary ---*/

                if (!boundary_i || boundary_j) {
                  if (geometry->nodes->GetDomain(iPoint)){
                    for (iVar = 0; iVar< nVar; iVar++)
                    Und_Lapl[iVar] -= Diff[iVar];
                  }
                }
              }
            }

            /*--- Store the components to be communicated in the buffer. ---*/

            for (iVar = 0; iVar < nVar; iVar++)
              bufDSend[buf_offset+iVar] = Und_Lapl[iVar];

            /*--- Rotate the momentum components of the Laplacian. ---*/

            if (rotate_periodic) {
              Rotate(zeros, &Und_Lapl[1], &bufDSend[buf_offset+1]);
            }

            break;

          case PERIODIC_MAX_EIG:

            /*--- Simple summation of eig calc on both periodic faces. ---*/

            bufDSend[buf_offset] = base_nodes->GetLambda(iPoint);

            break;

          case PERIODIC_SENSOR:

            /*--- For the centered schemes, the sensor must be computed
             consistently using info from the entire control volume
             on both sides of the periodic face. ---*/

            Sensor_i = 0.0; Sensor_j = 0.0;
            for (auto jPoint : geometry->nodes->GetPoints(iPoint)) {

              /*--- Avoid halos and boundary points so that we don't
               duplicate edges on both sides of the periodic BC. ---*/

              if (!geometry->nodes->GetPeriodicBoundary(jPoint)) {

                /*--- Use density instead of pressure for incomp. flows. ---*/

                if ((config->GetKind_Regime() == ENUM_REGIME::INCOMPRESSIBLE)) {
                  Pressure_i = base_nodes->GetDensity(iPoint);
                  Pressure_j = base_nodes->GetDensity(jPoint);
                } else {
                  Pressure_i = base_nodes->GetPressure(iPoint);
                  Pressure_j = base_nodes->GetPressure(jPoint);
                }

                boundary_i = geometry->nodes->GetPhysicalBoundary(iPoint);
                boundary_j = geometry->nodes->GetPhysicalBoundary(jPoint);

                /*--- Both points inside domain, or both on boundary ---*/
                /*--- iPoint inside the domain, jPoint on the boundary ---*/

                if (!boundary_i || boundary_j) {
                  if (geometry->nodes->GetDomain(iPoint)) {
                    Sensor_i += (Pressure_j - Pressure_i);
                    Sensor_j += (Pressure_i + Pressure_j);
                  }
                }

              }
            }

            /*--- Store the sensor increments to buffer. After summing
             all contributions, these will be divided. ---*/

            bufDSend[buf_offset] = Sensor_i;
            buf_offset++;
            bufDSend[buf_offset] = Sensor_j;

            break;

          case PERIODIC_SOL_GG:
          case PERIODIC_SOL_GG_R:
          case PERIODIC_PRIM_GG:
          case PERIODIC_PRIM_GG_R:

            /*--- Access and rotate the partial G-G gradient. These will be
             summed on both sides of the periodic faces before dividing
             by the volume to complete the Green-Gauss gradient calc. ---*/

            for (iVar = 0; iVar < ICOUNT; iVar++) {
              for (iDim = 0; iDim < nDim; iDim++) {
                jacBlock[iVar][iDim] = gradient(iPoint, iVar, iDim);
              }
            }

            /*--- Rotate the gradients in x,y,z space for all variables. ---*/

            for (iVar = 0; iVar < ICOUNT; iVar++) {
              Rotate(zeros, jacBlock[iVar], rotBlock[iVar]);
            }

            /*--- Rotate the vector components of the solution. ---*/

            if (rotate_periodic) {
              for (iDim = 0; iDim < nDim; iDim++) {
                su2double d_diDim[3] = {0.0};
                for (iVar = 1; iVar < 1+nDim; ++iVar) {
                  d_diDim[iVar-1] = rotBlock(iVar, iDim);
                }
                su2double rotated[3] = {0.0};
                Rotate(zeros, d_diDim, rotated);
                for (iVar = 1; iVar < 1+nDim; ++iVar) {
                  rotBlock(iVar, iDim) = rotated[iVar-1];
                }
              }
            }

            /*--- Store the partial gradient in the buffer. ---*/

            for (iVar = 0; iVar < ICOUNT; iVar++) {
              for (iDim = 0; iDim < nDim; iDim++) {
                bufDSend[buf_offset+iVar*nDim+iDim] = rotBlock[iVar][iDim];
              }
            }

            break;

          case PERIODIC_SOL_LS: case PERIODIC_SOL_ULS:
          case PERIODIC_SOL_LS_R: case PERIODIC_SOL_ULS_R:
          case PERIODIC_PRIM_LS: case PERIODIC_PRIM_ULS:
          case PERIODIC_PRIM_LS_R: case PERIODIC_PRIM_ULS_R:

            /*--- For L-S gradient calculations with rotational periodicity,
             we will need to rotate the x,y,z components. To make the process
             easier, we choose to rotate the initial periodic point and their
             neighbor points into their location on the donor marker before
             computing the terms that we need to communicate. ---*/

            /*--- Set a flag for unweighted or weighted least-squares. ---*/

            switch(commType) {
              case PERIODIC_SOL_ULS:
              case PERIODIC_SOL_ULS_R:
              case PERIODIC_PRIM_ULS:
              case PERIODIC_PRIM_ULS_R:
                weighted = false;
                break;
              default:
                weighted = true;
                break;
            }

            /*--- Get coordinates for the current point. ---*/

            Coord_i = geometry->nodes->GetCoord(iPoint);

            /*--- Get the position vector from rotation center to point. ---*/

            GeometryToolbox::Distance(nDim, Coord_i, center, distance);

            /*--- Compute transformed point coordinates. ---*/

            Rotate(translation, distance, rotCoord_i);

            /*--- Get conservative solution and rotate if necessary. ---*/

            for (iVar = 0; iVar < ICOUNT; iVar++)
              rotPrim_i[iVar] = field(iPoint, iVar);

            if (rotate_periodic) {
              Rotate(zeros, &field(iPoint,1), &rotPrim_i[1]);
            }

            /*--- Inizialization of variables ---*/

            Cvector.resize(ICOUNT,nDim) = su2double(0.0);

            r11 = 0.0;   r12 = 0.0;   r22 = 0.0;
            r13 = 0.0; r23_a = 0.0; r23_b = 0.0;  r33 = 0.0;

            for (auto jPoint : geometry->nodes->GetPoints(iPoint)) {

              /*--- Avoid periodic boundary points so that we do not
               duplicate edges on both sides of the periodic BC. ---*/

              if (!geometry->nodes->GetPeriodicBoundary(jPoint)) {

                /*--- Get coordinates for the neighbor point. ---*/

                Coord_j = geometry->nodes->GetCoord(jPoint);

                /*--- Get the position vector from rotation center. ---*/

                GeometryToolbox::Distance(nDim, Coord_j, center, distance);

                /*--- Compute transformed point coordinates. ---*/

                Rotate(translation, distance, rotCoord_j);

                /*--- Get conservative solution and rotate if necessary. ---*/

                for (iVar = 0; iVar < ICOUNT; iVar++)
                  rotPrim_j[iVar] = field(jPoint,iVar);

                if (rotate_periodic) {
                  Rotate(zeros, &field(jPoint,1), &rotPrim_j[1]);
                }

                if (weighted) {
                  weight = GeometryToolbox::SquaredDistance(nDim, rotCoord_j, rotCoord_i);
                } else {
                  weight = 1.0;
                }

                /*--- Sumations for entries of upper triangular matrix R ---*/

                if (weight != 0.0) {

                  r11 += ((rotCoord_j[0]-rotCoord_i[0])*
                          (rotCoord_j[0]-rotCoord_i[0])/weight);
                  r12 += ((rotCoord_j[0]-rotCoord_i[0])*
                          (rotCoord_j[1]-rotCoord_i[1])/weight);
                  r22 += ((rotCoord_j[1]-rotCoord_i[1])*
                          (rotCoord_j[1]-rotCoord_i[1])/weight);

                  if (nDim == 3) {
                    r13   += ((rotCoord_j[0]-rotCoord_i[0])*
                              (rotCoord_j[2]-rotCoord_i[2])/weight);
                    r23_a += ((rotCoord_j[1]-rotCoord_i[1])*
                              (rotCoord_j[2]-rotCoord_i[2])/weight);
                    r23_b += ((rotCoord_j[0]-rotCoord_i[0])*
                              (rotCoord_j[2]-rotCoord_i[2])/weight);
                    r33   += ((rotCoord_j[2]-rotCoord_i[2])*
                              (rotCoord_j[2]-rotCoord_i[2])/weight);
                  }

                  /*--- Entries of c:= transpose(A)*b ---*/

                  for (iVar = 0; iVar < ICOUNT; iVar++)
                  for (iDim = 0; iDim < nDim; iDim++)
                  Cvector(iVar,iDim) += ((rotCoord_j[iDim]-rotCoord_i[iDim])*
                                          (rotPrim_j[iVar]-rotPrim_i[iVar])/weight);

                }
              }
            }

            /*--- We store and communicate the increments for the matching
             upper triangular matrix (weights) and the r.h.s. vector.
             These will be accumulated before completing the L-S gradient
             calculation for each periodic point. ---*/

            if (nDim == 2) {
              bufDSend[buf_offset] = r11;   buf_offset++;
              bufDSend[buf_offset] = r12;   buf_offset++;
              bufDSend[buf_offset] = 0.0;   buf_offset++;
              bufDSend[buf_offset] = r22;   buf_offset++;
            }
            if (nDim == 3) {
              bufDSend[buf_offset] = r11;   buf_offset++;
              bufDSend[buf_offset] = r12;   buf_offset++;
              bufDSend[buf_offset] = r13;   buf_offset++;

              bufDSend[buf_offset] = 0.0;   buf_offset++;
              bufDSend[buf_offset] = r22;   buf_offset++;
              bufDSend[buf_offset] = r23_a; buf_offset++;

              bufDSend[buf_offset] = 0.0;   buf_offset++;
              bufDSend[buf_offset] = r23_b; buf_offset++;
              bufDSend[buf_offset] = r33;   buf_offset++;
            }

            for (iVar = 0; iVar < ICOUNT; iVar++) {
              for (iDim = 0; iDim < nDim; iDim++) {
                bufDSend[buf_offset] = Cvector(iVar,iDim);
                buf_offset++;
              }
            }

            break;

          case PERIODIC_LIM_PRIM_1:
          case PERIODIC_LIM_SOL_1:

            /*--- The first phase of the periodic limiter calculation
             ensures that the proper min and max of the solution are found
             among all nodes adjacent to periodic faces. ---*/

            /*--- We send the min and max over "our" neighbours. ---*/

            for (iVar = 0; iVar < ICOUNT; iVar++) {
              Sol_Min[iVar] = base_nodes->GetSolution_Min()(iPoint, iVar);
              Sol_Max[iVar] = base_nodes->GetSolution_Max()(iPoint, iVar);
            }

            for (auto jPoint : geometry->nodes->GetPoints(iPoint)) {
              for (iVar = 0; iVar < ICOUNT; iVar++) {
                Sol_Min[iVar] = min(Sol_Min[iVar], field(jPoint, iVar));
                Sol_Max[iVar] = max(Sol_Max[iVar], field(jPoint, iVar));
              }
            }

            for (iVar = 0; iVar < ICOUNT; iVar++) {
              bufDSend[buf_offset+iVar]        = Sol_Min[iVar];
              bufDSend[buf_offset+ICOUNT+iVar] = Sol_Max[iVar];
            }

            /*--- Rotate the momentum components of the min/max. ---*/

            if (rotate_periodic) {
              Rotate(zeros, &Sol_Min[1], &bufDSend[buf_offset+1]);
              Rotate(zeros, &Sol_Max[1], &bufDSend[buf_offset+ICOUNT+1]);
            }

            break;

          case PERIODIC_LIM_PRIM_2:
          case PERIODIC_LIM_SOL_2:

            /*--- The second phase of the periodic limiter calculation
             ensures that the correct minimum value of the limiter is
             found for a node on a periodic face and stores it. ---*/

            for (iVar = 0; iVar < ICOUNT; iVar++) {
              bufDSend[buf_offset+iVar] = limiter(iPoint, iVar);
            }

            if (rotate_periodic) {
              Rotate(zeros, &limiter(iPoint,1), &bufDSend[buf_offset+1]);
            }

            break;

          default:
            SU2_MPI::Error("Unrecognized quantity for periodic communication.",
                           CURRENT_FUNCTION);
            break;
        }
      }
      END_SU2_OMP_FOR

      /*--- Launch the point-to-point MPI send for this message. ---*/

      geometry->PostPeriodicSends(geometry, config, MPI_TYPE, COUNT_PER_POINT, iMessage);

    }
  }

  delete [] Diff;
  delete [] Und_Lapl;
  delete [] Sol_Min;
  delete [] Sol_Max;
  delete [] rotPrim_i;
  delete [] rotPrim_j;

}

void CSolver::CompletePeriodicComms(CGeometry *geometry,
                                    const CConfig *config,
                                    unsigned short val_periodic_index,
                                    unsigned short commType) {

  /*--- Check for dummy communication. ---*/

  if (commType == PERIODIC_NONE) return;

  /*--- Set the size of the data packet and type depending on quantity. ---*/

  unsigned short COUNT_PER_POINT = 0, MPI_TYPE = 0, ICOUNT = 0, JCOUNT = 0;
  GetPeriodicCommCountAndType(config, commType, COUNT_PER_POINT, MPI_TYPE, ICOUNT, JCOUNT);

  /*--- Local variables ---*/

  unsigned short nPeriodic = config->GetnMarker_Periodic();
  unsigned short iDim, jDim, iVar, jVar, iPeriodic, nNeighbor;

  unsigned long iPoint, iRecv, nRecv, msg_offset, buf_offset, total_index;

  int source, iMessage, jRecv;

  /*--- Status is global so all threads can see the result of Waitany. ---*/
  static SU2_MPI::Status status;

  auto *Diff = new su2double[nVar];

  su2double Time_Step, Volume;

  su2double **Jacobian_i = nullptr;
  if ((commType == PERIODIC_RESIDUAL) && implicit_periodic) {
    Jacobian_i = new su2double* [nVar];
    for (iVar = 0; iVar < nVar; iVar++)
      Jacobian_i[iVar] = new su2double [nVar];
  }

  /*--- Set some local pointers to make access simpler. ---*/

  const su2double *bufDRecv = geometry->bufD_PeriodicRecv;

  const unsigned short *bufSRecv = geometry->bufS_PeriodicRecv;

  /*--- Handle the different types of gradient and limiter. ---*/

  auto& gradient = PeriodicCommHelpers::selectGradient(base_nodes, commType);
  auto& limiter = PeriodicCommHelpers::selectLimiter(base_nodes, commType);

  /*--- Store the data that was communicated into the appropriate
   location within the local class data structures. ---*/

  if (geometry->nPeriodicRecv > 0) {

    for (iMessage = 0; iMessage < geometry->nPeriodicRecv; iMessage++) {

      /*--- For efficiency, recv the messages dynamically based on
       the order they arrive. ---*/

#ifdef HAVE_MPI
      /*--- Once we have recv'd a message, get the source rank. ---*/
      int ind;
      SU2_OMP_SAFE_GLOBAL_ACCESS(SU2_MPI::Waitany(geometry->nPeriodicRecv, geometry->req_PeriodicRecv, &ind, &status);)
      source = status.MPI_SOURCE;
#else
      /*--- For serial calculations, we know the rank. ---*/
      source = rank;
      SU2_OMP_BARRIER
#endif

      /*--- We know the offsets based on the source rank. ---*/

      jRecv = geometry->PeriodicRecv2Neighbor[source];

      /*--- Get the offset in the buffer for the start of this message. ---*/

      msg_offset = geometry->nPoint_PeriodicRecv[jRecv];

      /*--- Get the number of packets to be received in this message. ---*/

      nRecv = (geometry->nPoint_PeriodicRecv[jRecv+1] -
               geometry->nPoint_PeriodicRecv[jRecv]);

      SU2_OMP_FOR_STAT(OMP_MIN_SIZE)
      for (iRecv = 0; iRecv < nRecv; iRecv++) {

        /*--- Get the local index for this communicated data. ---*/

        iPoint    = geometry->Local_Point_PeriodicRecv[msg_offset  + iRecv];
        iPeriodic = geometry->Local_Marker_PeriodicRecv[msg_offset + iRecv];

        /*--- While all periodic face data was accumulated, we only store
         the values for the current pair of periodic faces. This is slightly
         inefficient when we have multiple pairs of periodic faces, but
         it simplifies the communications. ---*/

        if ((iPeriodic == val_periodic_index) ||
            (iPeriodic == val_periodic_index + nPeriodic/2)) {

          /*--- Compute the offset in the recv buffer for this point. ---*/

          buf_offset = (msg_offset + iRecv)*COUNT_PER_POINT;

          /*--- Store the data correctly depending on the quantity. ---*/

          switch (commType) {

            case PERIODIC_VOLUME:

              /*--- The periodic points need to keep track of their
               total volume spread across the periodic faces. ---*/

              Volume = (bufDRecv[buf_offset] +
                        geometry->nodes->GetPeriodicVolume(iPoint));
              geometry->nodes->SetPeriodicVolume(iPoint, Volume);

              break;

            case PERIODIC_NEIGHBORS:

              /*--- Store the extra neighbors on the periodic face. ---*/

              nNeighbor = (geometry->nodes->GetnNeighbor(iPoint) +
                           bufSRecv[buf_offset]);
              geometry->nodes->SetnNeighbor(iPoint, nNeighbor);

              break;

            case PERIODIC_RESIDUAL:

              /*--- Add contributions to total residual. ---*/

              LinSysRes.AddBlock(iPoint, &bufDRecv[buf_offset]);
              buf_offset += nVar;

              /*--- Check the computed time step against the donor
               value and keep the minimum in order to be conservative. ---*/

              Time_Step = base_nodes->GetDelta_Time(iPoint);
              if (bufDRecv[buf_offset] < Time_Step)
                base_nodes->SetDelta_Time(iPoint,bufDRecv[buf_offset]);
              buf_offset++;

              /*--- For implicit integration, we choose the first
               periodic face of each pair to be the master/owner of
               the solution for the linear system while fixing the
               solution at the matching face during the solve. Here,
               we remove the Jacobian and residual contributions from
               the passive face such that it does not participate in
               the linear solve. ---*/

              if (implicit_periodic) {

                for (iVar = 0; iVar < nVar; iVar++) {
                  for (jVar = 0; jVar < nVar; jVar++) {
                    Jacobian_i[iVar][jVar] = bufDRecv[buf_offset];
                    buf_offset++;
                  }
                }

                Jacobian.AddBlock2Diag(iPoint, Jacobian_i);

                if (iPeriodic == val_periodic_index + nPeriodic/2) {
                  for (iVar = 0; iVar < nVar; iVar++) {
                    LinSysRes(iPoint, iVar) = 0.0;
                    total_index = iPoint*nVar+iVar;
                    Jacobian.DeleteValsRowi(total_index);
                  }
                }

              }

              break;

            case PERIODIC_IMPLICIT:

              /*--- For implicit integration, we choose the first
               periodic face of each pair to be the master/owner of
               the solution for the linear system while fixing the
               solution at the matching face during the solve. Here,
               we are updating the solution at the passive nodes
               using the new solution from the master. ---*/

              if ((implicit_periodic) &&
                  (iPeriodic == val_periodic_index + nPeriodic/2)) {

                /*--- Directly set the solution on the passive periodic
                 face that is provided from the master. ---*/

                for (iVar = 0; iVar < nVar; iVar++) {
                  base_nodes->SetSolution(iPoint, iVar, bufDRecv[buf_offset]);
                  base_nodes->SetSolution_Old(iPoint, iVar, bufDRecv[buf_offset]);
                  buf_offset++;
                }

              }

              break;

            case PERIODIC_LAPLACIAN:

              /*--- Adjust the undivided Laplacian. The accumulation was
               with a subtraction before communicating, so now just add. ---*/

              for (iVar = 0; iVar < nVar; iVar++)
                base_nodes->AddUnd_Lapl(iPoint, iVar, bufDRecv[buf_offset+iVar]);

              break;

            case PERIODIC_MAX_EIG:

              /*--- Simple accumulation of the max eig on periodic faces. ---*/

              base_nodes->AddLambda(iPoint,bufDRecv[buf_offset]);

              break;

            case PERIODIC_SENSOR:

              /*--- Simple accumulation of the sensors on periodic faces. ---*/

              iPoint_UndLapl[iPoint] += bufDRecv[buf_offset]; buf_offset++;
              jPoint_UndLapl[iPoint] += bufDRecv[buf_offset];

              break;

            case PERIODIC_SOL_GG:
            case PERIODIC_SOL_GG_R:
            case PERIODIC_PRIM_GG:
            case PERIODIC_PRIM_GG_R:

              /*--- For G-G, we accumulate partial gradients then compute
               the final value using the entire volume of the periodic cell. ---*/

              for (iVar = 0; iVar < ICOUNT; iVar++)
                for (iDim = 0; iDim < nDim; iDim++)
                  gradient(iPoint, iVar, iDim) += bufDRecv[buf_offset+iVar*nDim+iDim];

              break;

            case PERIODIC_SOL_LS: case PERIODIC_SOL_ULS:
            case PERIODIC_SOL_LS_R: case PERIODIC_SOL_ULS_R:
            case PERIODIC_PRIM_LS: case PERIODIC_PRIM_ULS:
            case PERIODIC_PRIM_LS_R: case PERIODIC_PRIM_ULS_R:

              /*--- For L-S, we build the upper triangular matrix and the
               r.h.s. vector by accumulating from all periodic partial
               control volumes. ---*/

              for (iDim = 0; iDim < nDim; iDim++) {
                for (jDim = 0; jDim < nDim; jDim++) {
                  base_nodes->AddRmatrix(iPoint, iDim,jDim,bufDRecv[buf_offset]);
                  buf_offset++;
                }
              }
              for (iVar = 0; iVar < ICOUNT; iVar++) {
                for (iDim = 0; iDim < nDim; iDim++) {
                  gradient(iPoint, iVar, iDim) += bufDRecv[buf_offset];
                  buf_offset++;
                }
              }

              break;

            case PERIODIC_LIM_PRIM_1:
            case PERIODIC_LIM_SOL_1:

              /*--- Update solution min/max with min/max between "us" and
               the periodic match plus its neighbors, computation will need to
               be concluded on "our" side to account for "our" neighbors. ---*/

              for (iVar = 0; iVar < ICOUNT; iVar++) {

                /*--- Solution minimum. ---*/

                su2double Solution_Min = min(base_nodes->GetSolution_Min()(iPoint, iVar),
                                             bufDRecv[buf_offset+iVar]);
                base_nodes->GetSolution_Min()(iPoint, iVar) = Solution_Min;

                /*--- Solution maximum. ---*/

                su2double Solution_Max = max(base_nodes->GetSolution_Max()(iPoint, iVar),
                                             bufDRecv[buf_offset+ICOUNT+iVar]);
                base_nodes->GetSolution_Max()(iPoint, iVar) = Solution_Max;
              }

              break;

            case PERIODIC_LIM_PRIM_2:
            case PERIODIC_LIM_SOL_2:

              /*--- Check the min values found on the matching periodic
               faces for the limiter, and store the proper min value. ---*/

              for (iVar = 0; iVar < ICOUNT; iVar++)
                limiter(iPoint, iVar) = min(limiter(iPoint, iVar), bufDRecv[buf_offset+iVar]);

              break;

            default:

              SU2_MPI::Error("Unrecognized quantity for periodic communication.",
                             CURRENT_FUNCTION);
              break;

          }
        }
      }
      END_SU2_OMP_FOR
    }

    /*--- Verify that all non-blocking point-to-point sends have finished.
     Note that this should be satisfied, as we have received all of the
     data in the loop above at this point. ---*/

#ifdef HAVE_MPI
    SU2_OMP_SAFE_GLOBAL_ACCESS(SU2_MPI::Waitall(geometry->nPeriodicSend, geometry->req_PeriodicSend, MPI_STATUS_IGNORE);)
#endif
  }

  delete [] Diff;

  if (Jacobian_i)
    for (iVar = 0; iVar < nVar; iVar++)
      delete [] Jacobian_i[iVar];
  delete [] Jacobian_i;

}

void CSolver::GetCommCountAndType(const CConfig* config,
<<<<<<< HEAD
                                  ENUM_MPI_QUANTITIES commType,
                                  unsigned short &COUNT_PER_POINT,
                                  unsigned short &MPI_TYPE) const {
  switch (commType) {
    case ENUM_MPI_QUANTITIES::SOLUTION:
    case ENUM_MPI_QUANTITIES::SOLUTION_OLD:
    case ENUM_MPI_QUANTITIES::UNDIVIDED_LAPLACIAN:
    case ENUM_MPI_QUANTITIES::SOLUTION_LIMITER:
      COUNT_PER_POINT  = nVar;
      MPI_TYPE         = COMM_TYPE_DOUBLE;
      break;
    case ENUM_MPI_QUANTITIES::MAX_EIGENVALUE:
    case ENUM_MPI_QUANTITIES::SENSOR:
      COUNT_PER_POINT  = 1;
      MPI_TYPE         = COMM_TYPE_DOUBLE;
      break;
    case ENUM_MPI_QUANTITIES::SOLUTION_GRADIENT:
    case ENUM_MPI_QUANTITIES::SOLUTION_GRAD_REC:
      COUNT_PER_POINT  = nVar*nDim;
      MPI_TYPE         = COMM_TYPE_DOUBLE;
      break;
    case ENUM_MPI_QUANTITIES::PRIMITIVE_GRADIENT:
    case ENUM_MPI_QUANTITIES::PRIMITIVE_GRAD_REC:
      COUNT_PER_POINT  = nPrimVarGrad*nDim;
      MPI_TYPE         = COMM_TYPE_DOUBLE;
      break;
    case ENUM_MPI_QUANTITIES::PRIMITIVE_LIMITER:
      COUNT_PER_POINT  = nPrimVarGrad;
      MPI_TYPE         = COMM_TYPE_DOUBLE;
      break;
    case ENUM_MPI_QUANTITIES::SOLUTION_EDDY:
      COUNT_PER_POINT  = nVar+1;
      MPI_TYPE         = COMM_TYPE_DOUBLE;
      break;
    case ENUM_MPI_QUANTITIES::SOLUTION_FEA:
=======
                                  MPI_QUANTITIES commType,
                                  unsigned short &COUNT_PER_POINT,
                                  unsigned short &MPI_TYPE) const {
  switch (commType) {
    case MPI_QUANTITIES::SOLUTION:
    case MPI_QUANTITIES::SOLUTION_OLD:
    case MPI_QUANTITIES::UNDIVIDED_LAPLACIAN:
    case MPI_QUANTITIES::SOLUTION_LIMITER:
      COUNT_PER_POINT  = nVar;
      MPI_TYPE         = COMM_TYPE_DOUBLE;
      break;
    case MPI_QUANTITIES::MAX_EIGENVALUE:
    case MPI_QUANTITIES::SENSOR:
      COUNT_PER_POINT  = 1;
      MPI_TYPE         = COMM_TYPE_DOUBLE;
      break;
    case MPI_QUANTITIES::SOLUTION_GRADIENT:
    case MPI_QUANTITIES::SOLUTION_GRAD_REC:
      COUNT_PER_POINT  = nVar*nDim;
      MPI_TYPE         = COMM_TYPE_DOUBLE;
      break;
    case MPI_QUANTITIES::PRIMITIVE_GRADIENT:
    case MPI_QUANTITIES::PRIMITIVE_GRAD_REC:
      COUNT_PER_POINT  = nPrimVarGrad*nDim;
      MPI_TYPE         = COMM_TYPE_DOUBLE;
      break;
    case MPI_QUANTITIES::PRIMITIVE_LIMITER:
      COUNT_PER_POINT  = nPrimVarGrad;
      MPI_TYPE         = COMM_TYPE_DOUBLE;
      break;
    case MPI_QUANTITIES::SOLUTION_EDDY:
      COUNT_PER_POINT  = nVar+1;
      MPI_TYPE         = COMM_TYPE_DOUBLE;
      break;
    case MPI_QUANTITIES::SOLUTION_FEA:
>>>>>>> 83cac12a
      if (config->GetTime_Domain())
        COUNT_PER_POINT  = nVar*3;
      else
        COUNT_PER_POINT  = nVar;
      MPI_TYPE         = COMM_TYPE_DOUBLE;
      break;
<<<<<<< HEAD
    case ENUM_MPI_QUANTITIES::AUXVAR_GRADIENT:
      COUNT_PER_POINT  = nDim*base_nodes->GetnAuxVar();
      MPI_TYPE         = COMM_TYPE_DOUBLE;
      break;
    case ENUM_MPI_QUANTITIES::MESH_DISPLACEMENTS:
      COUNT_PER_POINT  = nDim;
      MPI_TYPE         = COMM_TYPE_DOUBLE;
      break;
    case ENUM_MPI_QUANTITIES::SOLUTION_TIME_N:
      COUNT_PER_POINT  = nVar;
      MPI_TYPE         = COMM_TYPE_DOUBLE;
      break;
    case ENUM_MPI_QUANTITIES::SOLUTION_TIME_N1:
=======
    case MPI_QUANTITIES::AUXVAR_GRADIENT:
      COUNT_PER_POINT  = nDim*base_nodes->GetnAuxVar();
      MPI_TYPE         = COMM_TYPE_DOUBLE;
      break;
    case MPI_QUANTITIES::MESH_DISPLACEMENTS:
      COUNT_PER_POINT  = nDim;
      MPI_TYPE         = COMM_TYPE_DOUBLE;
      break;
    case MPI_QUANTITIES::SOLUTION_TIME_N:
      COUNT_PER_POINT  = nVar;
      MPI_TYPE         = COMM_TYPE_DOUBLE;
      break;
    case MPI_QUANTITIES::SOLUTION_TIME_N1:
>>>>>>> 83cac12a
      COUNT_PER_POINT  = nVar;
      MPI_TYPE         = COMM_TYPE_DOUBLE;
      break;
    default:
      SU2_MPI::Error("Unrecognized quantity for point-to-point MPI comms.",
                     CURRENT_FUNCTION);
      break;
  }
}

namespace CommHelpers {
<<<<<<< HEAD
  CVectorOfMatrix& selectGradient(CVariable* nodes, ENUM_MPI_QUANTITIES commType) {
    switch(commType) {
      case ENUM_MPI_QUANTITIES::SOLUTION_GRAD_REC: return nodes->GetGradient_Reconstruction();
      case ENUM_MPI_QUANTITIES::PRIMITIVE_GRADIENT: return nodes->GetGradient_Primitive();
      case ENUM_MPI_QUANTITIES::PRIMITIVE_GRAD_REC: return nodes->GetGradient_Reconstruction();
      case ENUM_MPI_QUANTITIES::AUXVAR_GRADIENT: return nodes->GetAuxVarGradient();
=======
  CVectorOfMatrix& selectGradient(CVariable* nodes, MPI_QUANTITIES commType) {
    switch(commType) {
      case MPI_QUANTITIES::SOLUTION_GRAD_REC: return nodes->GetGradient_Reconstruction();
      case MPI_QUANTITIES::PRIMITIVE_GRADIENT: return nodes->GetGradient_Primitive();
      case MPI_QUANTITIES::PRIMITIVE_GRAD_REC: return nodes->GetGradient_Reconstruction();
      case MPI_QUANTITIES::AUXVAR_GRADIENT: return nodes->GetAuxVarGradient();
>>>>>>> 83cac12a
      default: return nodes->GetGradient();
    }
  }

<<<<<<< HEAD
  su2activematrix& selectLimiter(CVariable* nodes, ENUM_MPI_QUANTITIES commType) {
    if (commType == ENUM_MPI_QUANTITIES::PRIMITIVE_LIMITER) return nodes->GetLimiter_Primitive();
=======
  su2activematrix& selectLimiter(CVariable* nodes, MPI_QUANTITIES commType) {
    if (commType == MPI_QUANTITIES::PRIMITIVE_LIMITER) return nodes->GetLimiter_Primitive();
>>>>>>> 83cac12a
    return nodes->GetLimiter();
  }
}

void CSolver::InitiateComms(CGeometry *geometry,
                            const CConfig *config,
<<<<<<< HEAD
                            ENUM_MPI_QUANTITIES commType) {
=======
                            MPI_QUANTITIES commType) {
>>>>>>> 83cac12a

  /*--- Local variables ---*/

  unsigned short iVar, iDim;
  unsigned short COUNT_PER_POINT = 0;
  unsigned short MPI_TYPE        = 0;

  unsigned long iPoint, msg_offset, buf_offset;

  int iMessage, iSend, nSend;

  /*--- Set the size of the data packet and type depending on quantity. ---*/

  GetCommCountAndType(config, commType, COUNT_PER_POINT, MPI_TYPE);

  /*--- Check to make sure we have created a large enough buffer
   for these comms during preprocessing. This is only for the su2double
   buffer. It will be reallocated whenever we find a larger count
   per point. After the first cycle of comms, this should be inactive. ---*/

  geometry->AllocateP2PComms(COUNT_PER_POINT);

  /*--- Set some local pointers to make access simpler. ---*/

  su2double *bufDSend = geometry->bufD_P2PSend;

  /*--- Handle the different types of gradient and limiter. ---*/

  const auto nVarGrad = COUNT_PER_POINT / nDim;
  auto& gradient = CommHelpers::selectGradient(base_nodes, commType);
  auto& limiter = CommHelpers::selectLimiter(base_nodes, commType);

  /*--- Load the specified quantity from the solver into the generic
   communication buffer in the geometry class. ---*/

  if (geometry->nP2PSend > 0) {

    /*--- Post all non-blocking recvs first before sends. ---*/

    geometry->PostP2PRecvs(geometry, config, MPI_TYPE, COUNT_PER_POINT, false);

    for (iMessage = 0; iMessage < geometry->nP2PSend; iMessage++) {

      /*--- Get the offset in the buffer for the start of this message. ---*/

      msg_offset = geometry->nPoint_P2PSend[iMessage];

      /*--- Total count can include multiple pieces of data per element. ---*/

      nSend = (geometry->nPoint_P2PSend[iMessage+1] -
               geometry->nPoint_P2PSend[iMessage]);

      SU2_OMP_FOR_STAT(OMP_MIN_SIZE)
      for (iSend = 0; iSend < nSend; iSend++) {

        /*--- Get the local index for this communicated data. ---*/

        iPoint = geometry->Local_Point_P2PSend[msg_offset + iSend];

        /*--- Compute the offset in the recv buffer for this point. ---*/

        buf_offset = (msg_offset + iSend)*COUNT_PER_POINT;

        switch (commType) {
<<<<<<< HEAD
          case ENUM_MPI_QUANTITIES::SOLUTION:
            for (iVar = 0; iVar < nVar; iVar++)
              bufDSend[buf_offset+iVar] = base_nodes->GetSolution(iPoint, iVar);
            break;
          case ENUM_MPI_QUANTITIES::SOLUTION_OLD:
            for (iVar = 0; iVar < nVar; iVar++)
              bufDSend[buf_offset+iVar] = base_nodes->GetSolution_Old(iPoint, iVar);
            break;
          case ENUM_MPI_QUANTITIES::SOLUTION_EDDY:
=======
          case MPI_QUANTITIES::SOLUTION:
            for (iVar = 0; iVar < nVar; iVar++)
              bufDSend[buf_offset+iVar] = base_nodes->GetSolution(iPoint, iVar);
            break;
          case MPI_QUANTITIES::SOLUTION_OLD:
            for (iVar = 0; iVar < nVar; iVar++)
              bufDSend[buf_offset+iVar] = base_nodes->GetSolution_Old(iPoint, iVar);
            break;
          case MPI_QUANTITIES::SOLUTION_EDDY:
>>>>>>> 83cac12a
            for (iVar = 0; iVar < nVar; iVar++)
              bufDSend[buf_offset+iVar] = base_nodes->GetSolution(iPoint, iVar);
            bufDSend[buf_offset+nVar]   = base_nodes->GetmuT(iPoint);
            break;
<<<<<<< HEAD
          case ENUM_MPI_QUANTITIES::UNDIVIDED_LAPLACIAN:
            for (iVar = 0; iVar < nVar; iVar++)
              bufDSend[buf_offset+iVar] = base_nodes->GetUndivided_Laplacian(iPoint, iVar);
            break;
          case ENUM_MPI_QUANTITIES::SOLUTION_LIMITER:
          case ENUM_MPI_QUANTITIES::PRIMITIVE_LIMITER:
            for (iVar = 0; iVar < COUNT_PER_POINT; iVar++)
              bufDSend[buf_offset+iVar] = limiter(iPoint, iVar);
            break;
          case ENUM_MPI_QUANTITIES::MAX_EIGENVALUE:
            bufDSend[buf_offset] = base_nodes->GetLambda(iPoint);
            break;
          case ENUM_MPI_QUANTITIES::SENSOR:
            bufDSend[buf_offset] = base_nodes->GetSensor(iPoint);
            break;
          case ENUM_MPI_QUANTITIES::SOLUTION_GRADIENT:
          case ENUM_MPI_QUANTITIES::PRIMITIVE_GRADIENT:
          case ENUM_MPI_QUANTITIES::SOLUTION_GRAD_REC:
          case ENUM_MPI_QUANTITIES::PRIMITIVE_GRAD_REC:
          case ENUM_MPI_QUANTITIES::AUXVAR_GRADIENT:
=======
          case MPI_QUANTITIES::UNDIVIDED_LAPLACIAN:
            for (iVar = 0; iVar < nVar; iVar++)
              bufDSend[buf_offset+iVar] = base_nodes->GetUndivided_Laplacian(iPoint, iVar);
            break;
          case MPI_QUANTITIES::SOLUTION_LIMITER:
          case MPI_QUANTITIES::PRIMITIVE_LIMITER:
            for (iVar = 0; iVar < COUNT_PER_POINT; iVar++)
              bufDSend[buf_offset+iVar] = limiter(iPoint, iVar);
            break;
          case MPI_QUANTITIES::MAX_EIGENVALUE:
            bufDSend[buf_offset] = base_nodes->GetLambda(iPoint);
            break;
          case MPI_QUANTITIES::SENSOR:
            bufDSend[buf_offset] = base_nodes->GetSensor(iPoint);
            break;
          case MPI_QUANTITIES::SOLUTION_GRADIENT:
          case MPI_QUANTITIES::PRIMITIVE_GRADIENT:
          case MPI_QUANTITIES::SOLUTION_GRAD_REC:
          case MPI_QUANTITIES::PRIMITIVE_GRAD_REC:
          case MPI_QUANTITIES::AUXVAR_GRADIENT:
>>>>>>> 83cac12a
            for (iVar = 0; iVar < nVarGrad; iVar++)
              for (iDim = 0; iDim < nDim; iDim++)
                bufDSend[buf_offset+iVar*nDim+iDim] = gradient(iPoint, iVar, iDim);
            break;
<<<<<<< HEAD
          case ENUM_MPI_QUANTITIES::SOLUTION_FEA:
=======
          case MPI_QUANTITIES::SOLUTION_FEA:
>>>>>>> 83cac12a
            for (iVar = 0; iVar < nVar; iVar++) {
              bufDSend[buf_offset+iVar] = base_nodes->GetSolution(iPoint, iVar);
              if (config->GetTime_Domain()) {
                bufDSend[buf_offset+nVar+iVar]   = base_nodes->GetSolution_Vel(iPoint, iVar);
                bufDSend[buf_offset+nVar*2+iVar] = base_nodes->GetSolution_Accel(iPoint, iVar);
              }
            }
            break;
<<<<<<< HEAD
          case ENUM_MPI_QUANTITIES::MESH_DISPLACEMENTS:
            for (iDim = 0; iDim < nDim; iDim++)
              bufDSend[buf_offset+iDim] = base_nodes->GetBound_Disp(iPoint, iDim);
            break;
          case ENUM_MPI_QUANTITIES::SOLUTION_TIME_N:
            for (iVar = 0; iVar < nVar; iVar++)
              bufDSend[buf_offset+iVar] = base_nodes->GetSolution_time_n(iPoint, iVar);
            break;
          case ENUM_MPI_QUANTITIES::SOLUTION_TIME_N1:
=======
          case MPI_QUANTITIES::MESH_DISPLACEMENTS:
            for (iDim = 0; iDim < nDim; iDim++)
              bufDSend[buf_offset+iDim] = base_nodes->GetBound_Disp(iPoint, iDim);
            break;
          case MPI_QUANTITIES::SOLUTION_TIME_N:
            for (iVar = 0; iVar < nVar; iVar++)
              bufDSend[buf_offset+iVar] = base_nodes->GetSolution_time_n(iPoint, iVar);
            break;
          case MPI_QUANTITIES::SOLUTION_TIME_N1:
>>>>>>> 83cac12a
            for (iVar = 0; iVar < nVar; iVar++)
              bufDSend[buf_offset+iVar] = base_nodes->GetSolution_time_n1(iPoint, iVar);
            break;
          default:
            SU2_MPI::Error("Unrecognized quantity for point-to-point MPI comms.",
                           CURRENT_FUNCTION);
            break;
        }
      }
      END_SU2_OMP_FOR

      /*--- Launch the point-to-point MPI send for this message. ---*/

      geometry->PostP2PSends(geometry, config, MPI_TYPE, COUNT_PER_POINT, iMessage, false);

    }
  }

}

void CSolver::CompleteComms(CGeometry *geometry,
                            const CConfig *config,
<<<<<<< HEAD
                            ENUM_MPI_QUANTITIES commType) {
=======
                            MPI_QUANTITIES commType) {
>>>>>>> 83cac12a

  /*--- Local variables ---*/

  unsigned short iDim, iVar;
  unsigned long iPoint, iRecv, nRecv, msg_offset, buf_offset;
  unsigned short COUNT_PER_POINT = 0;
  unsigned short MPI_TYPE = 0;

  int ind, source, iMessage, jRecv;

  /*--- Global status so all threads can see the result of Waitany. ---*/
  static SU2_MPI::Status status;

  /*--- Set the size of the data packet and type depending on quantity. ---*/

  GetCommCountAndType(config, commType, COUNT_PER_POINT, MPI_TYPE);

  /*--- Set some local pointers to make access simpler. ---*/

  const su2double *bufDRecv = geometry->bufD_P2PRecv;

  /*--- Handle the different types of gradient and limiter. ---*/

  const auto nVarGrad = COUNT_PER_POINT / nDim;
  auto& gradient = CommHelpers::selectGradient(base_nodes, commType);
  auto& limiter = CommHelpers::selectLimiter(base_nodes, commType);

  /*--- Store the data that was communicated into the appropriate
   location within the local class data structures. ---*/

  if (geometry->nP2PRecv > 0) {

    for (iMessage = 0; iMessage < geometry->nP2PRecv; iMessage++) {

      /*--- For efficiency, recv the messages dynamically based on
       the order they arrive. ---*/

      SU2_OMP_SAFE_GLOBAL_ACCESS(SU2_MPI::Waitany(geometry->nP2PRecv, geometry->req_P2PRecv, &ind, &status);)

      /*--- Once we have recv'd a message, get the source rank. ---*/

      source = status.MPI_SOURCE;

      /*--- We know the offsets based on the source rank. ---*/

      jRecv = geometry->P2PRecv2Neighbor[source];

      /*--- Get the offset in the buffer for the start of this message. ---*/

      msg_offset = geometry->nPoint_P2PRecv[jRecv];

      /*--- Get the number of packets to be received in this message. ---*/

      nRecv = (geometry->nPoint_P2PRecv[jRecv+1] -
               geometry->nPoint_P2PRecv[jRecv]);

      SU2_OMP_FOR_STAT(OMP_MIN_SIZE)
      for (iRecv = 0; iRecv < nRecv; iRecv++) {

        /*--- Get the local index for this communicated data. ---*/

        iPoint = geometry->Local_Point_P2PRecv[msg_offset + iRecv];

        /*--- Compute the offset in the recv buffer for this point. ---*/

        buf_offset = (msg_offset + iRecv)*COUNT_PER_POINT;

        /*--- Store the data correctly depending on the quantity. ---*/

        switch (commType) {
<<<<<<< HEAD
          case ENUM_MPI_QUANTITIES::SOLUTION:
            for (iVar = 0; iVar < nVar; iVar++)
              base_nodes->SetSolution(iPoint, iVar, bufDRecv[buf_offset+iVar]);
            break;
          case ENUM_MPI_QUANTITIES::SOLUTION_OLD:
            for (iVar = 0; iVar < nVar; iVar++)
              base_nodes->SetSolution_Old(iPoint, iVar, bufDRecv[buf_offset+iVar]);
            break;
          case ENUM_MPI_QUANTITIES::SOLUTION_EDDY:
=======
          case MPI_QUANTITIES::SOLUTION:
            for (iVar = 0; iVar < nVar; iVar++)
              base_nodes->SetSolution(iPoint, iVar, bufDRecv[buf_offset+iVar]);
            break;
          case MPI_QUANTITIES::SOLUTION_OLD:
            for (iVar = 0; iVar < nVar; iVar++)
              base_nodes->SetSolution_Old(iPoint, iVar, bufDRecv[buf_offset+iVar]);
            break;
          case MPI_QUANTITIES::SOLUTION_EDDY:
>>>>>>> 83cac12a
            for (iVar = 0; iVar < nVar; iVar++)
              base_nodes->SetSolution(iPoint, iVar, bufDRecv[buf_offset+iVar]);
            base_nodes->SetmuT(iPoint,bufDRecv[buf_offset+nVar]);
            break;
<<<<<<< HEAD
          case ENUM_MPI_QUANTITIES::UNDIVIDED_LAPLACIAN:
            for (iVar = 0; iVar < nVar; iVar++)
              base_nodes->SetUnd_Lapl(iPoint, iVar, bufDRecv[buf_offset+iVar]);
            break;
          case ENUM_MPI_QUANTITIES::SOLUTION_LIMITER:
          case ENUM_MPI_QUANTITIES::PRIMITIVE_LIMITER:
            for (iVar = 0; iVar < COUNT_PER_POINT; iVar++)
              limiter(iPoint,iVar) = bufDRecv[buf_offset+iVar];
            break;
          case ENUM_MPI_QUANTITIES::MAX_EIGENVALUE:
            base_nodes->SetLambda(iPoint,bufDRecv[buf_offset]);
            break;
          case ENUM_MPI_QUANTITIES::SENSOR:
            base_nodes->SetSensor(iPoint,bufDRecv[buf_offset]);
            break;
          case ENUM_MPI_QUANTITIES::SOLUTION_GRADIENT:
          case ENUM_MPI_QUANTITIES::PRIMITIVE_GRADIENT:
          case ENUM_MPI_QUANTITIES::SOLUTION_GRAD_REC:
          case ENUM_MPI_QUANTITIES::PRIMITIVE_GRAD_REC:
          case ENUM_MPI_QUANTITIES::AUXVAR_GRADIENT:
=======
          case MPI_QUANTITIES::UNDIVIDED_LAPLACIAN:
            for (iVar = 0; iVar < nVar; iVar++)
              base_nodes->SetUnd_Lapl(iPoint, iVar, bufDRecv[buf_offset+iVar]);
            break;
          case MPI_QUANTITIES::SOLUTION_LIMITER:
          case MPI_QUANTITIES::PRIMITIVE_LIMITER:
            for (iVar = 0; iVar < COUNT_PER_POINT; iVar++)
              limiter(iPoint,iVar) = bufDRecv[buf_offset+iVar];
            break;
          case MPI_QUANTITIES::MAX_EIGENVALUE:
            base_nodes->SetLambda(iPoint,bufDRecv[buf_offset]);
            break;
          case MPI_QUANTITIES::SENSOR:
            base_nodes->SetSensor(iPoint,bufDRecv[buf_offset]);
            break;
          case MPI_QUANTITIES::SOLUTION_GRADIENT:
          case MPI_QUANTITIES::PRIMITIVE_GRADIENT:
          case MPI_QUANTITIES::SOLUTION_GRAD_REC:
          case MPI_QUANTITIES::PRIMITIVE_GRAD_REC:
          case MPI_QUANTITIES::AUXVAR_GRADIENT:
>>>>>>> 83cac12a
            for (iVar = 0; iVar < nVarGrad; iVar++)
              for (iDim = 0; iDim < nDim; iDim++)
                gradient(iPoint,iVar,iDim) = bufDRecv[buf_offset+iVar*nDim+iDim];
            break;
<<<<<<< HEAD
          case ENUM_MPI_QUANTITIES::SOLUTION_FEA:
=======
          case MPI_QUANTITIES::SOLUTION_FEA:
>>>>>>> 83cac12a
            for (iVar = 0; iVar < nVar; iVar++) {
              base_nodes->SetSolution(iPoint, iVar, bufDRecv[buf_offset+iVar]);
              if (config->GetTime_Domain()) {
                base_nodes->SetSolution_Vel(iPoint, iVar, bufDRecv[buf_offset+nVar+iVar]);
                base_nodes->SetSolution_Accel(iPoint, iVar, bufDRecv[buf_offset+nVar*2+iVar]);
              }
            }
            break;
<<<<<<< HEAD
          case ENUM_MPI_QUANTITIES::MESH_DISPLACEMENTS:
            for (iDim = 0; iDim < nDim; iDim++)
              base_nodes->SetBound_Disp(iPoint, iDim, bufDRecv[buf_offset+iDim]);
            break;
          case ENUM_MPI_QUANTITIES::SOLUTION_TIME_N:
            for (iVar = 0; iVar < nVar; iVar++)
              base_nodes->Set_Solution_time_n(iPoint, iVar, bufDRecv[buf_offset+iVar]);
            break;
          case ENUM_MPI_QUANTITIES::SOLUTION_TIME_N1:
=======
          case MPI_QUANTITIES::MESH_DISPLACEMENTS:
            for (iDim = 0; iDim < nDim; iDim++)
              base_nodes->SetBound_Disp(iPoint, iDim, bufDRecv[buf_offset+iDim]);
            break;
          case MPI_QUANTITIES::SOLUTION_TIME_N:
            for (iVar = 0; iVar < nVar; iVar++)
              base_nodes->Set_Solution_time_n(iPoint, iVar, bufDRecv[buf_offset+iVar]);
            break;
          case MPI_QUANTITIES::SOLUTION_TIME_N1:
>>>>>>> 83cac12a
            for (iVar = 0; iVar < nVar; iVar++)
              base_nodes->Set_Solution_time_n1(iPoint, iVar, bufDRecv[buf_offset+iVar]);
            break;
          default:
            SU2_MPI::Error("Unrecognized quantity for point-to-point MPI comms.",
                           CURRENT_FUNCTION);
            break;
        }
      }
      END_SU2_OMP_FOR
    }

    /*--- Verify that all non-blocking point-to-point sends have finished.
     Note that this should be satisfied, as we have received all of the
     data in the loop above at this point. ---*/

#ifdef HAVE_MPI
    SU2_OMP_SAFE_GLOBAL_ACCESS(SU2_MPI::Waitall(geometry->nP2PSend, geometry->req_P2PSend, MPI_STATUS_IGNORE);)
#endif
  }

}

void CSolver::ResetCFLAdapt() {
  NonLinRes_Series.clear();
  Old_Func = 0;
  New_Func = 0;
  NonLinRes_Counter = 0;
}


void CSolver::AdaptCFLNumber(CGeometry **geometry,
                             CSolver   ***solver_container,
                             CConfig   *config) {

  /* Adapt the CFL number on all multigrid levels using an
   exponential progression with under-relaxation approach. */

  vector<su2double> MGFactor(config->GetnMGLevels()+1,1.0);
  const su2double CFLFactorDecrease = config->GetCFL_AdaptParam(0);
  const su2double CFLFactorIncrease = config->GetCFL_AdaptParam(1);
  const su2double CFLMin            = config->GetCFL_AdaptParam(2);
  const su2double CFLMax            = config->GetCFL_AdaptParam(3);
  const su2double acceptableLinTol  = config->GetCFL_AdaptParam(4);
  const bool fullComms              = (config->GetComm_Level() == COMM_FULL);

  /* Number of iterations considered to check for stagnation. */
  const auto Res_Count = min(100ul, config->GetnInner_Iter()-1);

  static bool reduceCFL, resetCFL, canIncrease;

  for (unsigned short iMesh = 0; iMesh <= config->GetnMGLevels(); iMesh++) {

    /* Store the mean flow, and turbulence solvers more clearly. */

    CSolver *solverFlow = solver_container[iMesh][FLOW_SOL];
    CSolver *solverTurb = solver_container[iMesh][TURB_SOL];

    /* Compute the reduction factor for CFLs on the coarse levels. */

    if (iMesh == MESH_0) {
      MGFactor[iMesh] = 1.0;
    } else {
      const su2double CFLRatio = config->GetCFL(iMesh)/config->GetCFL(iMesh-1);
      MGFactor[iMesh] = MGFactor[iMesh-1]*CFLRatio;
    }

    /* Check whether we achieved the requested reduction in the linear
     solver residual within the specified number of linear iterations. */

    su2double linResTurb = 0.0;
    if ((iMesh == MESH_0) && solverTurb) linResTurb = solverTurb->GetResLinSolver();

    /* Max linear residual between flow and turbulence. */
    const su2double linRes = max(solverFlow->GetResLinSolver(), linResTurb);

    /* Tolerance limited to an acceptable value. */
    const su2double linTol = max(acceptableLinTol, config->GetLinear_Solver_Error());

    /* Check that we are meeting our nonlinear residual reduction target
     over time so that we do not get stuck in limit cycles, this is done
     on the fine grid and applied to all others. */

    BEGIN_SU2_OMP_SAFE_GLOBAL_ACCESS
    { /* Only the master thread updates the shared variables. */

    /* Check if we should decrease or if we can increase, the 20% is to avoid flip-flopping. */
    resetCFL = linRes > 0.99;
    reduceCFL = linRes > 1.2*linTol;
    canIncrease = linRes < linTol;

    if ((iMesh == MESH_0) && (Res_Count > 0)) {
      Old_Func = New_Func;
      if (NonLinRes_Series.empty()) NonLinRes_Series.resize(Res_Count,0.0);

      /* Sum the RMS residuals for all equations. */

      New_Func = 0.0;
      for (unsigned short iVar = 0; iVar < solverFlow->GetnVar(); iVar++) {
        New_Func += log10(solverFlow->GetRes_RMS(iVar));
      }
      if ((iMesh == MESH_0) && solverTurb) {
        for (unsigned short iVar = 0; iVar < solverTurb->GetnVar(); iVar++) {
          New_Func += log10(solverTurb->GetRes_RMS(iVar));
        }
      }

      /* Compute the difference in the nonlinear residuals between the
       current and previous iterations, taking care with very low initial
       residuals (due to initialization). */

      if ((config->GetInnerIter() == 1) && (New_Func - Old_Func > 10)) {
        Old_Func = New_Func;
      }
      NonLinRes_Series[NonLinRes_Counter] = New_Func - Old_Func;

      /* Increment the counter, if we hit the max size, then start over. */

      NonLinRes_Counter++;
      if (NonLinRes_Counter == Res_Count) NonLinRes_Counter = 0;

      /* Detect flip-flop convergence to reduce CFL and large increases
       to reset to minimum value, in that case clear the history. */

      if (config->GetInnerIter() >= Res_Count) {
        unsigned long signChanges = 0;
        su2double totalChange = 0.0;
        auto prev = NonLinRes_Series.front();
        for (const auto& val : NonLinRes_Series) {
          totalChange += val;
          signChanges += (prev > 0) ^ (val > 0);
          prev = val;
        }
        reduceCFL |= (signChanges > Res_Count/4) && (totalChange > -0.5);

        if (totalChange > 2.0) { // orders of magnitude
          resetCFL = true;
          NonLinRes_Counter = 0;
          for (auto& val : NonLinRes_Series) val = 0.0;
        }
      }
    }
    } /* End safe global access, now all threads update the CFL number. */
    END_SU2_OMP_SAFE_GLOBAL_ACCESS

    /* Loop over all points on this grid and apply CFL adaption. */

    su2double myCFLMin = 1e30, myCFLMax = 0.0, myCFLSum = 0.0;

    SU2_OMP_MASTER
    if ((iMesh == MESH_0) && fullComms) {
      Min_CFL_Local = 1e30;
      Max_CFL_Local = 0.0;
      Avg_CFL_Local = 0.0;
    }
    END_SU2_OMP_MASTER

    SU2_OMP_FOR_STAT(roundUpDiv(geometry[iMesh]->GetnPointDomain(),omp_get_max_threads()))
    for (unsigned long iPoint = 0; iPoint < geometry[iMesh]->GetnPointDomain(); iPoint++) {

      /* Get the current local flow CFL number at this point. */

      su2double CFL = solverFlow->GetNodes()->GetLocalCFL(iPoint);

      /* Get the current under-relaxation parameters that were computed
       during the previous nonlinear update. If we have a turbulence model,
       take the minimum under-relaxation parameter between the mean flow
       and turbulence systems. */

      su2double underRelaxationFlow = solverFlow->GetNodes()->GetUnderRelaxation(iPoint);
      su2double underRelaxationTurb = 1.0;
      if ((iMesh == MESH_0) && solverTurb)
        underRelaxationTurb = solverTurb->GetNodes()->GetUnderRelaxation(iPoint);
      const su2double underRelaxation = min(underRelaxationFlow,underRelaxationTurb);

      /* If we apply a small under-relaxation parameter for stability,
       then we should reduce the CFL before the next iteration. If we
       are able to add the entire nonlinear update (under-relaxation = 1)
       then we schedule an increase the CFL number for the next iteration. */

      su2double CFLFactor = 1.0;
      if (underRelaxation < 0.1 || reduceCFL) {
        CFLFactor = CFLFactorDecrease;
      } else if ((underRelaxation >= 0.1 && underRelaxation < 1.0) || !canIncrease) {
        CFLFactor = 1.0;
      } else {
        CFLFactor = CFLFactorIncrease;
      }

      /* Check if we are hitting the min or max and adjust. */

      if (CFL*CFLFactor <= CFLMin) {
        CFL       = CFLMin;
        CFLFactor = MGFactor[iMesh];
      } else if (CFL*CFLFactor >= CFLMax) {
        CFL       = CFLMax;
        CFLFactor = MGFactor[iMesh];
      }

      /* If we detect a stalled nonlinear residual, then force the CFL
       for all points to the minimum temporarily to restart the ramp. */

      if (resetCFL) {
        CFL       = CFLMin;
        CFLFactor = MGFactor[iMesh];
      }

      /* Apply the adjustment to the CFL and store local values. */

      CFL *= CFLFactor;
      solverFlow->GetNodes()->SetLocalCFL(iPoint, CFL);
      if ((iMesh == MESH_0) && solverTurb) {
        solverTurb->GetNodes()->SetLocalCFL(iPoint, CFL);
      }

      /* Store min and max CFL for reporting on the fine grid. */

      if ((iMesh == MESH_0) && fullComms) {
        myCFLMin = min(CFL,myCFLMin);
        myCFLMax = max(CFL,myCFLMax);
        myCFLSum += CFL;
      }

    }
    END_SU2_OMP_FOR

    /* Reduce the min/max/avg local CFL numbers. */

    if ((iMesh == MESH_0) && fullComms) {
      SU2_OMP_CRITICAL
      { /* OpenMP reduction. */
        Min_CFL_Local = min(Min_CFL_Local,myCFLMin);
        Max_CFL_Local = max(Max_CFL_Local,myCFLMax);
        Avg_CFL_Local += myCFLSum;
      }
      END_SU2_OMP_CRITICAL

      BEGIN_SU2_OMP_SAFE_GLOBAL_ACCESS
      { /* MPI reduction. */
        myCFLMin = Min_CFL_Local; myCFLMax = Max_CFL_Local; myCFLSum = Avg_CFL_Local;
        SU2_MPI::Allreduce(&myCFLMin, &Min_CFL_Local, 1, MPI_DOUBLE, MPI_MIN, SU2_MPI::GetComm());
        SU2_MPI::Allreduce(&myCFLMax, &Max_CFL_Local, 1, MPI_DOUBLE, MPI_MAX, SU2_MPI::GetComm());
        SU2_MPI::Allreduce(&myCFLSum, &Avg_CFL_Local, 1, MPI_DOUBLE, MPI_SUM, SU2_MPI::GetComm());
        Avg_CFL_Local /= su2double(geometry[iMesh]->GetGlobal_nPointDomain());
      }
      END_SU2_OMP_SAFE_GLOBAL_ACCESS
    }

  }

}

void CSolver::SetResidual_RMS(const CGeometry *geometry, const CConfig *config) {

  if (geometry->GetMGLevel() != MESH_0) return;

  BEGIN_SU2_OMP_SAFE_GLOBAL_ACCESS {

  /*--- Set the L2 Norm residual in all the processors. ---*/

  vector<su2double> rbuf_res(nVar);
  unsigned long Global_nPointDomain = 0;

  if (config->GetComm_Level() == COMM_FULL) {

    SU2_MPI::Allreduce(Residual_RMS.data(), rbuf_res.data(), nVar, MPI_DOUBLE, MPI_SUM, SU2_MPI::GetComm());
    Global_nPointDomain = geometry->GetGlobal_nPointDomain();
  }
  else {
    /*--- Reduced MPI comms have been requested. Use a local residual only. ---*/

    for (unsigned short iVar = 0; iVar < nVar; iVar++) rbuf_res[iVar] = Residual_RMS[iVar];
    Global_nPointDomain = geometry->GetnPointDomain();
  }

  for (unsigned short iVar = 0; iVar < nVar; iVar++) {

    if (std::isnan(SU2_TYPE::GetValue(rbuf_res[iVar]))) {
      SU2_MPI::Error("SU2 has diverged (NaN detected).", CURRENT_FUNCTION);
    }

    Residual_RMS[iVar] = max(EPS*EPS, sqrt(rbuf_res[iVar]/Global_nPointDomain));

    if (log10(GetRes_RMS(iVar)) > 20.0) {
      SU2_MPI::Error("SU2 has diverged (Residual > 10^20 detected).", CURRENT_FUNCTION);
    }
  }

  /*--- Set the Maximum residual in all the processors. ---*/

  if (config->GetComm_Level() == COMM_FULL) {

    const unsigned long nProcessor = size;

    su2activematrix rbuf_residual(nProcessor,nVar);
    su2matrix<unsigned long> rbuf_point(nProcessor,nVar);
    su2activematrix rbuf_coord(nProcessor*nVar, nDim);

    SU2_MPI::Allgather(Residual_Max.data(), nVar, MPI_DOUBLE, rbuf_residual.data(), nVar, MPI_DOUBLE, SU2_MPI::GetComm());
    SU2_MPI::Allgather(Point_Max.data(), nVar, MPI_UNSIGNED_LONG, rbuf_point.data(), nVar, MPI_UNSIGNED_LONG, SU2_MPI::GetComm());
    SU2_MPI::Allgather(Point_Max_Coord.data(), nVar*nDim, MPI_DOUBLE, rbuf_coord.data(), nVar*nDim, MPI_DOUBLE, SU2_MPI::GetComm());

    for (unsigned short iVar = 0; iVar < nVar; iVar++) {
      for (auto iProcessor = 0ul; iProcessor < nProcessor; iProcessor++) {
        AddRes_Max(iVar, rbuf_residual(iProcessor,iVar), rbuf_point(iProcessor,iVar), rbuf_coord[iProcessor*nVar+iVar]);
      }
    }
  }

  }
  END_SU2_OMP_SAFE_GLOBAL_ACCESS
}

void CSolver::SetResidual_BGS(const CGeometry *geometry, const CConfig *config) {

  if (geometry->GetMGLevel() != MESH_0) return;

  BEGIN_SU2_OMP_SAFE_GLOBAL_ACCESS {

  /*--- Set the L2 Norm residual in all the processors. ---*/

  vector<su2double> rbuf_res(nVar);

  SU2_MPI::Allreduce(Residual_BGS.data(), rbuf_res.data(), nVar, MPI_DOUBLE, MPI_SUM, SU2_MPI::GetComm());
  const auto Global_nPointDomain = geometry->GetGlobal_nPointDomain();

  for (unsigned short iVar = 0; iVar < nVar; iVar++) {
    Residual_BGS[iVar] = max(EPS*EPS, sqrt(rbuf_res[iVar]/Global_nPointDomain));
  }

  if (config->GetComm_Level() == COMM_FULL) {

    /*--- Set the Maximum residual in all the processors. ---*/

    const unsigned long nProcessor = size;

    su2activematrix rbuf_residual(nProcessor,nVar);
    su2matrix<unsigned long> rbuf_point(nProcessor,nVar);
    su2activematrix rbuf_coord(nProcessor*nVar, nDim);

    SU2_MPI::Allgather(Residual_Max_BGS.data(), nVar, MPI_DOUBLE, rbuf_residual.data(), nVar, MPI_DOUBLE, SU2_MPI::GetComm());
    SU2_MPI::Allgather(Point_Max_BGS.data(), nVar, MPI_UNSIGNED_LONG, rbuf_point.data(), nVar, MPI_UNSIGNED_LONG, SU2_MPI::GetComm());
    SU2_MPI::Allgather(Point_Max_Coord_BGS.data(), nVar*nDim, MPI_DOUBLE, rbuf_coord.data(), nVar*nDim, MPI_DOUBLE, SU2_MPI::GetComm());

    for (unsigned short iVar = 0; iVar < nVar; iVar++) {
      for (auto iProcessor = 0ul; iProcessor < nProcessor; iProcessor++) {
        AddRes_Max_BGS(iVar, rbuf_residual(iProcessor,iVar), rbuf_point(iProcessor,iVar), rbuf_coord[iProcessor*nVar+iVar]);
      }
    }
  }

  }
  END_SU2_OMP_SAFE_GLOBAL_ACCESS
}

void CSolver::SetRotatingFrame_GCL(CGeometry *geometry, const CConfig *config) {

  /*--- Loop interior points ---*/

  SU2_OMP_FOR_STAT(roundUpDiv(nPointDomain,2*omp_get_max_threads()))
  for (auto iPoint = 0ul; iPoint < nPointDomain; ++iPoint) {

    const su2double* GridVel_i = geometry->nodes->GetGridVel(iPoint);
    const su2double* Solution_i = base_nodes->GetSolution(iPoint);

    for (auto iNeigh = 0u; iNeigh < geometry->nodes->GetnPoint(iPoint); iNeigh++) {

      const auto iEdge = geometry->nodes->GetEdge(iPoint, iNeigh);
      const su2double* Normal = geometry->edges->GetNormal(iEdge);

      const auto jPoint = geometry->nodes->GetPoint(iPoint, iNeigh);
      const su2double* GridVel_j = geometry->nodes->GetGridVel(jPoint);

      /*--- Determine whether to consider the normal outward or inward. ---*/
      su2double dir = (iPoint < jPoint)? 0.5 : -0.5;

      su2double Flux = 0.0;
      for (auto iDim = 0u; iDim < nDim; iDim++)
        Flux += dir*(GridVel_i[iDim]+GridVel_j[iDim])*Normal[iDim];

      for (auto iVar = 0u; iVar < nVar; iVar++)
        LinSysRes(iPoint,iVar) += Flux * Solution_i[iVar];
    }
  }
  END_SU2_OMP_FOR

  /*--- Loop boundary edges ---*/

  for (auto iMarker = 0u; iMarker < geometry->GetnMarker(); iMarker++) {
    if ((config->GetMarker_All_KindBC(iMarker) != INTERNAL_BOUNDARY) &&
        (config->GetMarker_All_KindBC(iMarker) != NEARFIELD_BOUNDARY) &&
        (config->GetMarker_All_KindBC(iMarker) != PERIODIC_BOUNDARY)) {

      SU2_OMP_FOR_STAT(OMP_MIN_SIZE)
      for (auto iVertex = 0u; iVertex < geometry->GetnVertex(iMarker); iVertex++) {

        const auto iPoint = geometry->vertex[iMarker][iVertex]->GetNode();

        /*--- Grid Velocity at each edge point ---*/

        const su2double* GridVel = geometry->nodes->GetGridVel(iPoint);

        /*--- Summed normal components ---*/

        const su2double* Normal = geometry->vertex[iMarker][iVertex]->GetNormal();

        su2double Flux = GeometryToolbox::DotProduct(nDim, Normal, GridVel);

        for (auto iVar = 0u; iVar < nVar; iVar++)
          LinSysRes(iPoint,iVar) -= Flux * base_nodes->GetSolution(iPoint,iVar);
      }
      END_SU2_OMP_FOR
    }
  }

}

void CSolver::SetAuxVar_Gradient_GG(CGeometry *geometry, const CConfig *config) {

  const auto& solution = base_nodes->GetAuxVar();
  auto& gradient = base_nodes->GetAuxVarGradient();

<<<<<<< HEAD
  computeGradientsGreenGauss(this, ENUM_MPI_QUANTITIES::AUXVAR_GRADIENT, PERIODIC_NONE, *geometry,
                             *config, solution, 0, base_nodes->GetnAuxVar(), gradient, -1);
=======
  computeGradientsGreenGauss(this, MPI_QUANTITIES::AUXVAR_GRADIENT, PERIODIC_NONE, *geometry,
                             *config, solution, 0, base_nodes->GetnAuxVar(), gradient);
>>>>>>> 83cac12a
}

void CSolver::SetAuxVar_Gradient_LS(CGeometry *geometry, const CConfig *config) {

  bool weighted = true;
  const auto& solution = base_nodes->GetAuxVar();
  auto& gradient = base_nodes->GetAuxVarGradient();
  auto& rmatrix  = base_nodes->GetRmatrix();

<<<<<<< HEAD
  computeGradientsLeastSquares(this, ENUM_MPI_QUANTITIES::AUXVAR_GRADIENT, PERIODIC_NONE, *geometry, *config,
                               weighted, solution, 0, base_nodes->GetnAuxVar(), gradient, rmatrix, -1);
=======
  computeGradientsLeastSquares(this, MPI_QUANTITIES::AUXVAR_GRADIENT, PERIODIC_NONE, *geometry, *config,
                               weighted, solution, 0, base_nodes->GetnAuxVar(), gradient, rmatrix);
>>>>>>> 83cac12a
}

void CSolver::SetSolution_Gradient_GG(CGeometry *geometry, const CConfig *config, int idx_vel, bool reconstruction) {

  const auto& solution = base_nodes->GetSolution();
  auto& gradient = reconstruction? base_nodes->GetGradient_Reconstruction() : base_nodes->GetGradient();
<<<<<<< HEAD
  const auto comm = reconstruction? ENUM_MPI_QUANTITIES::SOLUTION_GRAD_REC : ENUM_MPI_QUANTITIES::SOLUTION_GRADIENT;
=======
  const auto comm = reconstruction? MPI_QUANTITIES::SOLUTION_GRAD_REC : MPI_QUANTITIES::SOLUTION_GRADIENT;
>>>>>>> 83cac12a
  const auto commPer = reconstruction? PERIODIC_SOL_GG_R : PERIODIC_SOL_GG;
  computeGradientsGreenGauss(this, comm, commPer, *geometry, *config, solution, 0, nVar, gradient, idx_vel);
}

void CSolver::SetSolution_Gradient_LS(CGeometry *geometry, const CConfig *config, int idx_vel, bool reconstruction) {

  /*--- Set a flag for unweighted or weighted least-squares. ---*/
  bool weighted;
  PERIODIC_QUANTITIES commPer;

  if (reconstruction) {
    weighted = (config->GetKind_Gradient_Method_Recon() == WEIGHTED_LEAST_SQUARES);
    commPer = weighted? PERIODIC_SOL_LS_R : PERIODIC_SOL_ULS_R;
  }
  else {
    weighted = (config->GetKind_Gradient_Method() == WEIGHTED_LEAST_SQUARES);
    commPer = weighted? PERIODIC_SOL_LS : PERIODIC_SOL_ULS;
  }

  const auto& solution = base_nodes->GetSolution();
  auto& rmatrix = base_nodes->GetRmatrix();
  auto& gradient = reconstruction? base_nodes->GetGradient_Reconstruction() : base_nodes->GetGradient();
<<<<<<< HEAD
  const auto comm = reconstruction? ENUM_MPI_QUANTITIES::SOLUTION_GRAD_REC : ENUM_MPI_QUANTITIES::SOLUTION_GRADIENT;
=======
  const auto comm = reconstruction? MPI_QUANTITIES::SOLUTION_GRAD_REC : MPI_QUANTITIES::SOLUTION_GRADIENT;
>>>>>>> 83cac12a

  computeGradientsLeastSquares(this, comm, commPer, *geometry, *config, weighted, solution, 0, nVar, gradient, rmatrix, idx_vel);
}

void CSolver::SetUndivided_Laplacian(CGeometry *geometry, const CConfig *config) {

  /*--- Loop domain points. ---*/

  SU2_OMP_FOR_DYN(256)
  for (unsigned long iPoint = 0; iPoint < nPointDomain; ++iPoint) {

    const bool boundary_i = geometry->nodes->GetPhysicalBoundary(iPoint);

    /*--- Initialize. ---*/
    for (unsigned short iVar = 0; iVar < nVar; iVar++)
      base_nodes->SetUnd_Lapl(iPoint, iVar, 0.0);

    /*--- Loop over the neighbors of point i. ---*/
    for (auto jPoint : geometry->nodes->GetPoints(iPoint)) {

      bool boundary_j = geometry->nodes->GetPhysicalBoundary(jPoint);

      /*--- If iPoint is boundary it only takes contributions from other boundary points. ---*/
      if (boundary_i && !boundary_j) continue;

      /*--- Add solution differences, with correction for compressible flows which use the enthalpy. ---*/

      for (unsigned short iVar = 0; iVar < nVar; iVar++) {
        su2double delta = base_nodes->GetSolution(jPoint,iVar)-base_nodes->GetSolution(iPoint,iVar);
        base_nodes->AddUnd_Lapl(iPoint, iVar, delta);
      }
    }
  }
  END_SU2_OMP_FOR

  /*--- Correct the Laplacian across any periodic boundaries. ---*/

  for (unsigned short iPeriodic = 1; iPeriodic <= config->GetnMarker_Periodic()/2; iPeriodic++) {
    InitiatePeriodicComms(geometry, config, iPeriodic, PERIODIC_LAPLACIAN);
    CompletePeriodicComms(geometry, config, iPeriodic, PERIODIC_LAPLACIAN);
  }

  /*--- MPI parallelization ---*/

<<<<<<< HEAD
  InitiateComms(geometry, config, ENUM_MPI_QUANTITIES::UNDIVIDED_LAPLACIAN);
  CompleteComms(geometry, config, ENUM_MPI_QUANTITIES::UNDIVIDED_LAPLACIAN);
=======
  InitiateComms(geometry, config, MPI_QUANTITIES::UNDIVIDED_LAPLACIAN);
  CompleteComms(geometry, config, MPI_QUANTITIES::UNDIVIDED_LAPLACIAN);
>>>>>>> 83cac12a

}

void CSolver::Add_External_To_Solution() {
  for (unsigned long iPoint = 0; iPoint < nPoint; iPoint++) {
    base_nodes->AddSolution(iPoint, base_nodes->Get_External(iPoint));
  }

  base_nodes->Add_ExternalExtra_To_SolutionExtra();
}

void CSolver::Add_Solution_To_External() {
  for (unsigned long iPoint = 0; iPoint < nPoint; iPoint++) {
    base_nodes->Add_External(iPoint, base_nodes->GetSolution(iPoint));
  }

  base_nodes->Set_ExternalExtra_To_SolutionExtra();
}

void CSolver::Update_Cross_Term(CConfig *config, su2passivematrix &cross_term) {

  /*--- This method is for discrete adjoint solvers and it is used in multi-physics
   *    contexts, "cross_term" is the old value, the new one is in "Solution".
   *    We update "cross_term" and the sum of all cross terms (in "External")
   *    with a fraction of the difference between new and old.
   *    When "alpha" is 1, i.e. no relaxation, we effectively subtract the old
   *    value and add the new one to the total ("External"). ---*/

  vector<su2double> solution(nVar);
  passivedouble alpha = SU2_TYPE::GetValue(config->GetAitkenStatRelax());

  for (unsigned long iPoint = 0; iPoint < nPoint; iPoint++) {
    for (unsigned short iVar = 0; iVar < nVar; iVar++) {
      passivedouble
      new_val = SU2_TYPE::GetValue(base_nodes->GetSolution(iPoint,iVar)),
      delta = alpha * (new_val - cross_term(iPoint,iVar));
      /*--- Update cross term. ---*/
      cross_term(iPoint,iVar) += delta;
      solution[iVar] = delta;
    }
    /*--- Update the sum of all cross-terms. ---*/
    base_nodes->Add_External(iPoint, solution.data());
  }
}

void CSolver::SetGridVel_Gradient(CGeometry *geometry, const CConfig *config) const {

  /// TODO: No comms needed for this gradient? The Rmatrix should be allocated somewhere.

  const auto& gridVel = geometry->nodes->GetGridVel();
  auto& gridVelGrad = geometry->nodes->GetGridVel_Grad();
  auto rmatrix = CVectorOfMatrix(nPoint,nDim,nDim);
<<<<<<< HEAD
  // nijso TODO: this contains only the grid velocities, so index is 0? check!
  computeGradientsLeastSquares(nullptr, ENUM_MPI_QUANTITIES::GRID_VELOCITY, PERIODIC_NONE, *geometry, *config,
                               true, gridVel, 0, nDim, gridVelGrad, rmatrix, 0);
=======

  computeGradientsLeastSquares(nullptr, MPI_QUANTITIES::GRID_VELOCITY, PERIODIC_NONE, *geometry, *config,
                               true, gridVel, 0, nDim, gridVelGrad, rmatrix);
>>>>>>> 83cac12a
}

void CSolver::SetSolution_Limiter(CGeometry *geometry, const CConfig *config) {

  const auto kindLimiter = config->GetKind_SlopeLimit();
  const auto& solution = base_nodes->GetSolution();
  const auto& gradient = base_nodes->GetGradient_Reconstruction();
  auto& solMin = base_nodes->GetSolution_Min();
  auto& solMax = base_nodes->GetSolution_Max();
  auto& limiter = base_nodes->GetLimiter();

<<<<<<< HEAD
  computeLimiters(kindLimiter, this, ENUM_MPI_QUANTITIES::SOLUTION_LIMITER, PERIODIC_LIM_SOL_1, PERIODIC_LIM_SOL_2,
=======
  computeLimiters(kindLimiter, this, MPI_QUANTITIES::SOLUTION_LIMITER, PERIODIC_LIM_SOL_1, PERIODIC_LIM_SOL_2,
>>>>>>> 83cac12a
                  *geometry, *config, 0, nVar, solution, gradient, solMin, solMax, limiter);
}

void CSolver::Gauss_Elimination(su2double** A, su2double* rhs, unsigned short nVar) {

  short iVar, jVar, kVar;
  su2double weight, aux;

  if (nVar == 1)
    rhs[0] /= A[0][0];
  else {

    /*--- Transform system in Upper Matrix ---*/

    for (iVar = 1; iVar < (short)nVar; iVar++) {
      for (jVar = 0; jVar < iVar; jVar++) {
        weight = A[iVar][jVar]/A[jVar][jVar];
        for (kVar = jVar; kVar < (short)nVar; kVar++)
          A[iVar][kVar] -= weight*A[jVar][kVar];
        rhs[iVar] -= weight*rhs[jVar];
      }
    }

    /*--- Backwards substitution ---*/

    rhs[nVar-1] = rhs[nVar-1]/A[nVar-1][nVar-1];
    for (iVar = (short)nVar-2; iVar >= 0; iVar--) {
      aux = 0;
      for (jVar = iVar+1; jVar < (short)nVar; jVar++)
        aux += A[iVar][jVar]*rhs[jVar];
      rhs[iVar] = (rhs[iVar]-aux)/A[iVar][iVar];
      if (iVar == 0) break;
    }
  }

}

void CSolver::Aeroelastic(CSurfaceMovement *surface_movement, CGeometry *geometry, CConfig *config, unsigned long TimeIter) {

  /*--- Variables used for Aeroelastic case ---*/

  su2double Cl, Cd, Cn, Ct, Cm, Cn_rot;
  su2double Alpha = config->GetAoA()*PI_NUMBER/180.0;
  vector<su2double> structural_solution(4,0.0); //contains solution(displacements and rates) of typical section wing model.

  unsigned short iMarker, iMarker_Monitoring, Monitoring;
  string Marker_Tag, Monitoring_Tag;

  /*--- Loop over markers and find the ones being monitored. ---*/

  for (iMarker = 0; iMarker < config->GetnMarker_All(); iMarker++) {
    Monitoring = config->GetMarker_All_Monitoring(iMarker);
    if (Monitoring == YES) {

      /*--- Find the particular marker being monitored and get the forces acting on it. ---*/

      for (iMarker_Monitoring = 0; iMarker_Monitoring < config->GetnMarker_Monitoring(); iMarker_Monitoring++) {
        Monitoring_Tag = config->GetMarker_Monitoring_TagBound(iMarker_Monitoring);
        Marker_Tag = config->GetMarker_All_TagBound(iMarker);
        if (Marker_Tag == Monitoring_Tag) {

          Cl = GetSurface_CL(iMarker_Monitoring);
          Cd = GetSurface_CD(iMarker_Monitoring);

          /*--- For typical section wing model want the force normal to the airfoil (in the direction of the spring) ---*/
          Cn = Cl*cos(Alpha) + Cd*sin(Alpha);
          Ct = -Cl*sin(Alpha) + Cd*cos(Alpha);

          Cm = GetSurface_CMz(iMarker_Monitoring);

          /*--- Calculate forces for the Typical Section Wing Model taking into account rotation ---*/

          /*--- Note that the calculation of the forces and the subsequent displacements ...
           is only correct for the airfoil that starts at the 0 degree position ---*/

          if (config->GetKind_GridMovement() == AEROELASTIC_RIGID_MOTION) {
            su2double Omega, dt, psi;
            dt = config->GetDelta_UnstTimeND();
            Omega  = (config->GetRotation_Rate(2)/config->GetOmega_Ref());
            psi = Omega*(dt*TimeIter);

            /*--- Correct for the airfoil starting position (This is hardcoded in here) ---*/
            if (Monitoring_Tag == "Airfoil1") {
              psi = psi + 0.0;
            }
            else if (Monitoring_Tag == "Airfoil2") {
              psi = psi + 2.0/3.0*PI_NUMBER;
            }
            else if (Monitoring_Tag == "Airfoil3") {
              psi = psi + 4.0/3.0*PI_NUMBER;
            }
            else
              cout << "WARNING: There is a marker that we are monitoring that doesn't match the values hardcoded above!" << endl;

            cout << Monitoring_Tag << " position " << psi*180.0/PI_NUMBER << " degrees. " << endl;

            Cn_rot = Cn*cos(psi) - Ct*sin(psi); //Note the signs are different for accounting for the AOA.
            Cn = Cn_rot;
          }

          /*--- Solve the aeroelastic equations for the particular marker(surface) ---*/

          SolveTypicalSectionWingModel(geometry, Cn, Cm, config, iMarker_Monitoring, structural_solution);

          break;
        }
      }

      /*--- Compute the new surface node locations ---*/
      surface_movement->AeroelasticDeform(geometry, config, TimeIter, iMarker, iMarker_Monitoring, structural_solution);

    }

  }

}

void CSolver::SetUpTypicalSectionWingModel(vector<vector<su2double> >& Phi, vector<su2double>& omega, CConfig *config) {

  /*--- Retrieve values from the config file ---*/
  su2double w_h = config->GetAeroelastic_Frequency_Plunge();
  su2double w_a = config->GetAeroelastic_Frequency_Pitch();
  su2double x_a = config->GetAeroelastic_CG_Location();
  su2double r_a = sqrt(config->GetAeroelastic_Radius_Gyration_Squared());
  su2double w = w_h/w_a;

  // Mass Matrix
  vector<vector<su2double> > M(2,vector<su2double>(2,0.0));
  M[0][0] = 1;
  M[0][1] = x_a;
  M[1][0] = x_a;
  M[1][1] = r_a*r_a;

  // Stiffness Matrix
  //  vector<vector<su2double> > K(2,vector<su2double>(2,0.0));
  //  K[0][0] = (w_h/w_a)*(w_h/w_a);
  //  K[0][1] = 0.0;
  //  K[1][0] = 0.0;
  //  K[1][1] = r_a*r_a;

  /* Eigenvector and Eigenvalue Matrices of the Generalized EigenValue Problem. */

  vector<vector<su2double> > Omega2(2,vector<su2double>(2,0.0));
  su2double aux; // auxiliary variable
  aux = sqrt(pow(r_a,2)*pow(w,4) - 2*pow(r_a,2)*pow(w,2) + pow(r_a,2) + 4*pow(x_a,2)*pow(w,2));
  Phi[0][0] = (r_a * (r_a - r_a*pow(w,2) + aux)) / (2*x_a*pow(w, 2));
  Phi[0][1] = (r_a * (r_a - r_a*pow(w,2) - aux)) / (2*x_a*pow(w, 2));
  Phi[1][0] = 1.0;
  Phi[1][1] = 1.0;

  Omega2[0][0] = (r_a * (r_a + r_a*pow(w,2) - aux)) / (2*(pow(r_a, 2) - pow(x_a, 2)));
  Omega2[0][1] = 0;
  Omega2[1][0] = 0;
  Omega2[1][1] = (r_a * (r_a + r_a*pow(w,2) + aux)) / (2*(pow(r_a, 2) - pow(x_a, 2)));

  /* Nondimesionalize the Eigenvectors such that Phi'*M*Phi = I and PHI'*K*PHI = Omega */
  // Phi'*M*Phi = D
  // D^(-1/2)*Phi'*M*Phi*D^(-1/2) = D^(-1/2)*D^(1/2)*D^(1/2)*D^(-1/2) = I,  D^(-1/2) = inv(sqrt(D))
  // Phi = Phi*D^(-1/2)

  vector<vector<su2double> > Aux(2,vector<su2double>(2,0.0));
  vector<vector<su2double> > D(2,vector<su2double>(2,0.0));
  // Aux = M*Phi
  for (int i=0; i<2; i++) {
    for (int j=0; j<2; j++) {
      Aux[i][j] = 0;
      for (int k=0; k<2; k++) {
        Aux[i][j] += M[i][k]*Phi[k][j];
      }
    }
  }

  // D = Phi'*Aux
  for (int i=0; i<2; i++) {
    for (int j=0; j<2; j++) {
      D[i][j] = 0;
      for (int k=0; k<2; k++) {
        D[i][j] += Phi[k][i]*Aux[k][j]; //PHI transpose
      }
    }
  }

  //Modify the first column
  Phi[0][0] = Phi[0][0] * 1/sqrt(D[0][0]);
  Phi[1][0] = Phi[1][0] * 1/sqrt(D[0][0]);
  //Modify the second column
  Phi[0][1] = Phi[0][1] * 1/sqrt(D[1][1]);
  Phi[1][1] = Phi[1][1] * 1/sqrt(D[1][1]);

  // Sqrt of the eigenvalues (frequency of vibration of the modes)
  omega[0] = sqrt(Omega2[0][0]);
  omega[1] = sqrt(Omega2[1][1]);

}

void CSolver::SolveTypicalSectionWingModel(CGeometry *geometry, su2double Cl, su2double Cm, CConfig *config, unsigned short iMarker, vector<su2double>& displacements) {

  /*--- The aeroelastic model solved in this routine is the typical section wing model
   The details of the implementation are similar to those found in J.J. Alonso
   "Fully-Implicit Time-Marching Aeroelastic Solutions" 1994. ---*/

  /*--- Retrieve values from the config file ---*/
  su2double w_alpha = config->GetAeroelastic_Frequency_Pitch();
  su2double vf      = config->GetAeroelastic_Flutter_Speed_Index();
  su2double b       = config->GetLength_Reynolds()/2.0; // airfoil semichord, Reynolds length is by defaul 1.0
  su2double dt      = config->GetDelta_UnstTimeND();
  dt = dt*w_alpha; //Non-dimensionalize the structural time.

  /*--- Structural Equation damping ---*/
  vector<su2double> xi(2,0.0);

  /*--- Eigenvectors and Eigenvalues of the Generalized EigenValue Problem. ---*/
  vector<vector<su2double> > Phi(2,vector<su2double>(2,0.0));   // generalized eigenvectors.
  vector<su2double> w(2,0.0);        // sqrt of the generalized eigenvalues (frequency of vibration of the modes).
  SetUpTypicalSectionWingModel(Phi, w, config);

  /*--- Solving the Decoupled Aeroelastic Problem with second order time discretization Eq (9) ---*/

  /*--- Solution variables description. //x[j][i], j-entry, i-equation. // Time (n+1)->np1, n->n, (n-1)->n1 ---*/
  vector<vector<su2double> > x_np1(2,vector<su2double>(2,0.0));

  /*--- Values from previous movement of spring at true time step n+1
   We use this values because we are solving for delta changes not absolute changes ---*/
  vector<vector<su2double> > x_np1_old = config->GetAeroelastic_np1(iMarker);

  /*--- Values at previous timesteps. ---*/
  vector<vector<su2double> > x_n = config->GetAeroelastic_n(iMarker);
  vector<vector<su2double> > x_n1 = config->GetAeroelastic_n1(iMarker);

  /*--- Set up of variables used to solve the structural problem. ---*/
  vector<su2double> f_tilde(2,0.0);
  vector<vector<su2double> > A_inv(2,vector<su2double>(2,0.0));
  su2double detA;
  su2double s1, s2;
  vector<su2double> rhs(2,0.0); //right hand side
  vector<su2double> eta(2,0.0);
  vector<su2double> eta_dot(2,0.0);

  /*--- Forcing Term ---*/
  su2double cons = vf*vf/PI_NUMBER;
  vector<su2double> f(2,0.0);
  f[0] = cons*(-Cl);
  f[1] = cons*(2*-Cm);

  //f_tilde = Phi'*f
  for (int i=0; i<2; i++) {
    f_tilde[i] = 0;
    for (int k=0; k<2; k++) {
      f_tilde[i] += Phi[k][i]*f[k]; //PHI transpose
    }
  }

  /*--- solve each decoupled equation (The inverse of the 2x2 matrix is provided) ---*/
  for (int i=0; i<2; i++) {
    /* Matrix Inverse */
    detA = 9.0/(4.0*dt*dt) + 3*w[i]*xi[i]/(dt) + w[i]*w[i];
    A_inv[0][0] = 1/detA * (3/(2.0*dt) + 2*xi[i]*w[i]);
    A_inv[0][1] = 1/detA * 1;
    A_inv[1][0] = 1/detA * -w[i]*w[i];
    A_inv[1][1] = 1/detA * 3/(2.0*dt);

    /* Source Terms from previous iterations */
    s1 = (-4*x_n[0][i] + x_n1[0][i])/(2.0*dt);
    s2 = (-4*x_n[1][i] + x_n1[1][i])/(2.0*dt);

    /* Problem Right Hand Side */
    rhs[0] = -s1;
    rhs[1] = f_tilde[i]-s2;

    /* Solve the equations */
    x_np1[0][i] = A_inv[0][0]*rhs[0] + A_inv[0][1]*rhs[1];
    x_np1[1][i] = A_inv[1][0]*rhs[0] + A_inv[1][1]*rhs[1];

    eta[i] = x_np1[0][i]-x_np1_old[0][i];  // For displacements, the change(deltas) is used.
    eta_dot[i] = x_np1[1][i]; // For velocities, absolute values are used.
  }

  /*--- Transform back from the generalized coordinates to get the actual displacements in plunge and pitch  q = Phi*eta ---*/
  vector<su2double> q(2,0.0);
  vector<su2double> q_dot(2,0.0);
  for (int i=0; i<2; i++) {
    q[i] = 0;
    q_dot[i] = 0;
    for (int k=0; k<2; k++) {
      q[i] += Phi[i][k]*eta[k];
      q_dot[i] += Phi[i][k]*eta_dot[k];
    }
  }

  su2double dh = b*q[0];
  su2double dalpha = q[1];

  su2double h_dot = w_alpha*b*q_dot[0];  //The w_a brings it back to actual time.
  su2double alpha_dot = w_alpha*q_dot[1];

  /*--- Set the solution of the structural equations ---*/
  displacements[0] = dh;
  displacements[1] = dalpha;
  displacements[2] = h_dot;
  displacements[3] = alpha_dot;

  /*--- Calculate the total plunge and total pitch displacements for the unsteady step by summing the displacement at each sudo time step ---*/
  su2double pitch, plunge;
  pitch = config->GetAeroelastic_pitch(iMarker);
  plunge = config->GetAeroelastic_plunge(iMarker);

  config->SetAeroelastic_pitch(iMarker , pitch+dalpha);
  config->SetAeroelastic_plunge(iMarker , plunge+dh/b);

  /*--- Set the Aeroelastic solution at time n+1. This gets update every sudo time step
   and after convering the sudo time step the solution at n+1 get moved to the solution at n
   in SetDualTime_Solver method ---*/

  config->SetAeroelastic_np1(iMarker, x_np1);

}

void CSolver::Restart_OldGeometry(CGeometry *geometry, CConfig *config) const {

  BEGIN_SU2_OMP_SAFE_GLOBAL_ACCESS {

  /*--- This function is intended for dual time simulations ---*/

  int Unst_RestartIter;
  ifstream restart_file_n;

  string filename = config->GetSolution_FileName();
  string filename_n;

  /*--- Auxiliary vector for storing the coordinates ---*/
  su2double Coord[3] = {0.0};

  /*--- Variables for reading the restart files ---*/
  string text_line;
  long iPoint_Local;
  unsigned long iPoint_Global_Local = 0, iPoint_Global = 0;

  /*--- First, we load the restart file for time n ---*/

  /*-------------------------------------------------------------------------------------------*/

  /*--- Modify file name for an unsteady restart ---*/
  if (config->GetRestart()) Unst_RestartIter = SU2_TYPE::Int(config->GetRestart_Iter())-1;
  else Unst_RestartIter = SU2_TYPE::Int(config->GetUnst_AdjointIter())-1;
  filename_n = config->GetFilename(filename, ".csv", Unst_RestartIter);

  /*--- Open the restart file, throw an error if this fails. ---*/

  restart_file_n.open(filename_n.data(), ios::in);
  if (restart_file_n.fail()) {
    SU2_MPI::Error(string("There is no flow restart file ") + filename_n, CURRENT_FUNCTION);
  }

  /*--- First, set all indices to a negative value by default, and Global n indices to 0 ---*/
  iPoint_Global_Local = 0; iPoint_Global = 0;

  /*--- Read all lines in the restart file ---*/
  /*--- The first line is the header ---*/

  getline (restart_file_n, text_line);

  for (iPoint_Global = 0; iPoint_Global < geometry->GetGlobal_nPointDomain(); iPoint_Global++ ) {

    getline (restart_file_n, text_line);

    vector<string> point_line = PrintingToolbox::split(text_line, ',');

    /*--- Retrieve local index. If this node from the restart file lives
     on the current processor, we will load and instantiate the vars. ---*/

    iPoint_Local = geometry->GetGlobal_to_Local_Point(iPoint_Global);

    if (iPoint_Local > -1) {

      Coord[0] = PrintingToolbox::stod(point_line[1]);
      Coord[1] = PrintingToolbox::stod(point_line[2]);
      if (nDim == 3){
        Coord[2] = PrintingToolbox::stod(point_line[3]);
      }
      geometry->nodes->SetCoord_n(iPoint_Local, Coord);

      iPoint_Global_Local++;
    }
  }

  /*--- Detect a wrong solution file ---*/

  if (iPoint_Global_Local < geometry->GetnPointDomain()) {
    SU2_MPI::Error(string("The solution file ") + filename + string(" doesn't match with the mesh file!\n") +
                   string("It could be empty lines at the end of the file."), CURRENT_FUNCTION);
  }

  /*--- Close the restart file ---*/

  restart_file_n.close();

  /*-------------------------------------------------------------------------------------------*/
  /*-------------------------------------------------------------------------------------------*/

  /*--- Now, we load the restart file for time n-1, if the simulation is 2nd Order ---*/

  if (config->GetTime_Marching() == TIME_MARCHING::DT_STEPPING_2ND) {

    ifstream restart_file_n1;
    string filename_n1;

    /*--- Modify file name for an unsteady restart ---*/
    if (config->GetRestart()) Unst_RestartIter = SU2_TYPE::Int(config->GetRestart_Iter())-2;
    else Unst_RestartIter = SU2_TYPE::Int(config->GetUnst_AdjointIter())-2;
    filename_n1 = config->GetFilename(filename, ".csv", Unst_RestartIter);

    /*--- Open the restart file, throw an error if this fails. ---*/

    restart_file_n1.open(filename_n1.data(), ios::in);
    if (restart_file_n1.fail()) {
        SU2_MPI::Error(string("There is no flow restart file ") + filename_n1, CURRENT_FUNCTION);

    }

    /*--- First, set all indices to a negative value by default, and Global n indices to 0 ---*/
    iPoint_Global_Local = 0; iPoint_Global = 0;

    /*--- Read all lines in the restart file ---*/
    /*--- The first line is the header ---*/

    getline (restart_file_n1, text_line);

    for (iPoint_Global = 0; iPoint_Global < geometry->GetGlobal_nPointDomain(); iPoint_Global++ ) {

      getline (restart_file_n1, text_line);

      vector<string> point_line = PrintingToolbox::split(text_line, ',');

      /*--- Retrieve local index. If this node from the restart file lives
       on the current processor, we will load and instantiate the vars. ---*/

      iPoint_Local = geometry->GetGlobal_to_Local_Point(iPoint_Global);

      if (iPoint_Local > -1) {

        Coord[0] = PrintingToolbox::stod(point_line[1]);
        Coord[1] = PrintingToolbox::stod(point_line[2]);
        if (nDim == 3){
          Coord[2] = PrintingToolbox::stod(point_line[3]);
        }

        geometry->nodes->SetCoord_n1(iPoint_Local, Coord);

        iPoint_Global_Local++;
      }

    }

    /*--- Detect a wrong solution file ---*/

    if (iPoint_Global_Local < geometry->GetnPointDomain()) {
      SU2_MPI::Error(string("The solution file ") + filename + string(" doesn't match with the mesh file!\n") +
                     string("It could be empty lines at the end of the file."), CURRENT_FUNCTION);
    }

    /*--- Close the restart file ---*/

    restart_file_n1.close();

  }

  }
  END_SU2_OMP_SAFE_GLOBAL_ACCESS

  /*--- It's necessary to communicate this information ---*/

<<<<<<< HEAD
  geometry->InitiateComms(geometry, config, ENUM_MPI_QUANTITIES::COORDINATES_OLD);
  geometry->CompleteComms(geometry, config, ENUM_MPI_QUANTITIES::COORDINATES_OLD);
=======
  geometry->InitiateComms(geometry, config, MPI_QUANTITIES::COORDINATES_OLD);
  geometry->CompleteComms(geometry, config, MPI_QUANTITIES::COORDINATES_OLD);
>>>>>>> 83cac12a

}

void CSolver::Read_SU2_Restart_ASCII(CGeometry *geometry, const CConfig *config, string val_filename) {

  ifstream restart_file;
  string text_line, Tag;
  unsigned short iVar;
  long iPoint_Local = 0; unsigned long iPoint_Global = 0;
  int counter = 0;
  fields.clear();

  Restart_Vars.resize(5);

  string error_string = "Note: ASCII restart files must be in CSV format since v7.0.\n"
                        "Check https://su2code.github.io/docs/Guide-to-v7 for more information.";

  /*--- First, check that this is not a binary restart file. ---*/

  char fname[100];
  val_filename += ".csv";
  strcpy(fname, val_filename.c_str());
  int magic_number;

#ifndef HAVE_MPI

  /*--- Serial binary input. ---*/

  FILE *fhw;
  fhw = fopen(fname,"rb");
  size_t ret;

  /*--- Error check for opening the file. ---*/

  if (!fhw) {
    SU2_MPI::Error(string("Unable to open SU2 restart file ") + fname, CURRENT_FUNCTION);
  }

  /*--- Attempt to read the first int, which should be our magic number. ---*/

  ret = fread(&magic_number, sizeof(int), 1, fhw);
  if (ret != 1) {
    SU2_MPI::Error("Error reading restart file.", CURRENT_FUNCTION);
  }

  /*--- Check that this is an SU2 binary file. SU2 binary files
   have the hex representation of "SU2" as the first int in the file. ---*/

  if (magic_number == 535532) {
    SU2_MPI::Error(string("File ") + string(fname) + string(" is a binary SU2 restart file, expected ASCII.\n") +
                   string("SU2 reads/writes binary restart files by default.\n") +
                   string("Note that backward compatibility for ASCII restart files is\n") +
                   string("possible with the READ_BINARY_RESTART option."), CURRENT_FUNCTION);
  }

  fclose(fhw);

#else

  /*--- Parallel binary input using MPI I/O. ---*/

  MPI_File fhw;
  int ierr;

  /*--- All ranks open the file using MPI. ---*/

  ierr = MPI_File_open(SU2_MPI::GetComm(), fname, MPI_MODE_RDONLY, MPI_INFO_NULL, &fhw);

  /*--- Error check opening the file. ---*/

  if (ierr) {
    SU2_MPI::Error(string("SU2 ASCII restart file ") + string(fname) + string(" not found.\n") + error_string,
                   CURRENT_FUNCTION);
  }

  /*--- Have the master attempt to read the magic number. ---*/

  if (rank == MASTER_NODE)
    MPI_File_read(fhw, &magic_number, 1, MPI_INT, MPI_STATUS_IGNORE);

  /*--- Broadcast the number of variables to all procs and store clearly. ---*/

  SU2_MPI::Bcast(&magic_number, 1, MPI_INT, MASTER_NODE, SU2_MPI::GetComm());

  /*--- Check that this is an SU2 binary file. SU2 binary files
   have the hex representation of "SU2" as the first int in the file. ---*/

  if (magic_number == 535532) {
    SU2_MPI::Error(string("File ") + string(fname) + string(" is a binary SU2 restart file, expected ASCII.\n") +
                   string("SU2 reads/writes binary restart files by default.\n") +
                   string("Note that backward compatibility for ASCII restart files is\n") +
                   string("possible with the READ_BINARY_RESTART option."), CURRENT_FUNCTION);
  }

  MPI_File_close(&fhw);

#endif

  /*--- Open the restart file ---*/

  restart_file.open(val_filename.data(), ios::in);

  /*--- In case there is no restart file ---*/

  if (restart_file.fail()) {
    SU2_MPI::Error(string("SU2 ASCII restart file ") + string(fname) + string(" not found.\n") + error_string,
                   CURRENT_FUNCTION);
  }

  /*--- Identify the number of fields (and names) in the restart file ---*/

  getline (restart_file, text_line);

  char delimiter = ',';
  fields = PrintingToolbox::split(text_line, delimiter);

  if (fields.size() <= 1) {
    SU2_MPI::Error(string("Restart file does not seem to be a CSV file.\n") + error_string, CURRENT_FUNCTION);
  }

  for (unsigned short iField = 0; iField < fields.size(); iField++){
    PrintingToolbox::trim(fields[iField]);
  }

  /*--- Set the number of variables, one per field in the
   restart file (without including the PointID) ---*/

  Restart_Vars[1] = (int)fields.size() - 1;

  /*--- Allocate memory for the restart data. ---*/

  Restart_Data.resize(Restart_Vars[1]*geometry->GetnPointDomain());

  /*--- Read all lines in the restart file and extract data. ---*/

  for (iPoint_Global = 0; iPoint_Global < geometry->GetGlobal_nPointDomain(); iPoint_Global++) {

    if (!getline (restart_file, text_line)) break;

    /*--- Retrieve local index. If this node from the restart file lives
     on the current processor, we will load and instantiate the vars. ---*/

    iPoint_Local = geometry->GetGlobal_to_Local_Point(iPoint_Global);

    if (iPoint_Local > -1) {

      vector<string> point_line = PrintingToolbox::split(text_line, delimiter);

      /*--- Store the solution (starting with node coordinates) --*/

      for (iVar = 0; iVar < Restart_Vars[1]; iVar++)
        Restart_Data[counter*Restart_Vars[1] + iVar] = SU2_TYPE::GetValue(PrintingToolbox::stod(point_line[iVar+1]));

      /*--- Increment our local point counter. ---*/

      counter++;

    }
  }

  if (iPoint_Global != geometry->GetGlobal_nPointDomain())
    SU2_MPI::Error("The solution file does not match the mesh, currently only binary files can be interpolated.",
                   CURRENT_FUNCTION);

}

void CSolver::Read_SU2_Restart_Binary(CGeometry *geometry, const CConfig *config, string val_filename) {

  char str_buf[CGNS_STRING_SIZE], fname[100];
  val_filename += ".dat";
  strcpy(fname, val_filename.c_str());
  const int nRestart_Vars = 5;
  Restart_Vars.resize(nRestart_Vars);
  fields.clear();

#ifndef HAVE_MPI

  /*--- Serial binary input. ---*/

  FILE *fhw;
  fhw = fopen(fname,"rb");
  size_t ret;

  /*--- Error check for opening the file. ---*/

  if (!fhw) {
    SU2_MPI::Error(string("Unable to open SU2 restart file ") + string(fname), CURRENT_FUNCTION);
  }

  /*--- First, read the number of variables and points. ---*/

  ret = fread(Restart_Vars.data(), sizeof(int), nRestart_Vars, fhw);
  if (ret != (unsigned long)nRestart_Vars) {
    SU2_MPI::Error("Error reading restart file.", CURRENT_FUNCTION);
  }

  /*--- Check that this is an SU2 binary file. SU2 binary files
   have the hex representation of "SU2" as the first int in the file. ---*/

  if (Restart_Vars[0] != 535532) {
    SU2_MPI::Error(string("File ") + string(fname) + string(" is not a binary SU2 restart file.\n") +
                   string("SU2 reads/writes binary restart files by default.\n") +
                   string("Note that backward compatibility for ASCII restart files is\n") +
                   string("possible with the READ_BINARY_RESTART option."), CURRENT_FUNCTION);
  }

  /*--- Store the number of fields and points to be read for clarity. ---*/

  const unsigned long nFields = Restart_Vars[1];
  const unsigned long nPointFile = Restart_Vars[2];

  /*--- Read the variable names from the file. Note that we are adopting a
   fixed length of 33 for the string length to match with CGNS. This is
   needed for when we read the strings later. We pad the beginning of the
   variable string vector with the Point_ID tag that wasn't written. ---*/

  fields.push_back("Point_ID");
  for (auto iVar = 0u; iVar < nFields; iVar++) {
    ret = fread(str_buf, sizeof(char), CGNS_STRING_SIZE, fhw);
    if (ret != (unsigned long)CGNS_STRING_SIZE) {
      SU2_MPI::Error("Error reading restart file.", CURRENT_FUNCTION);
    }
    fields.push_back(str_buf);
  }

  /*--- For now, create a temp 1D buffer to read the data from file. ---*/

  Restart_Data.resize(nFields*nPointFile);

  /*--- Read in the data for the restart at all local points. ---*/

  ret = fread(Restart_Data.data(), sizeof(passivedouble), nFields*nPointFile, fhw);
  if (ret != nFields*nPointFile) {
    SU2_MPI::Error("Error reading restart file.", CURRENT_FUNCTION);
  }

  /*--- Close the file. ---*/

  fclose(fhw);

#else

  /*--- Parallel binary input using MPI I/O. ---*/

  MPI_File fhw;
  SU2_MPI::Status status;
  MPI_Datatype etype, filetype;
  MPI_Offset disp;

  /*--- All ranks open the file using MPI. ---*/

  int ierr = MPI_File_open(SU2_MPI::GetComm(), fname, MPI_MODE_RDONLY, MPI_INFO_NULL, &fhw);

  if (ierr) SU2_MPI::Error(string("Unable to open SU2 restart file ") + string(fname), CURRENT_FUNCTION);

  /*--- First, read the number of variables and points (i.e., cols and rows),
   which we will need in order to read the file later. Also, read the
   variable string names here. Only the master rank reads the header. ---*/

  if (rank == MASTER_NODE)
    MPI_File_read(fhw, Restart_Vars.data(), nRestart_Vars, MPI_INT, MPI_STATUS_IGNORE);

  /*--- Broadcast the number of variables to all procs and store clearly. ---*/

  SU2_MPI::Bcast(Restart_Vars.data(), nRestart_Vars, MPI_INT, MASTER_NODE, SU2_MPI::GetComm());

  /*--- Check that this is an SU2 binary file. SU2 binary files
   have the hex representation of "SU2" as the first int in the file. ---*/

  if (Restart_Vars[0] != 535532) {
    SU2_MPI::Error(string("File ") + string(fname) + string(" is not a binary SU2 restart file.\n") +
                   string("SU2 reads/writes binary restart files by default.\n") +
                   string("Note that backward compatibility for ASCII restart files is\n") +
                   string("possible with the READ_BINARY_RESTART option."), CURRENT_FUNCTION);
  }

  /*--- Store the number of fields and points to be read for clarity. ---*/

  const unsigned long nFields = Restart_Vars[1];
  const unsigned long nPointFile = Restart_Vars[2];

  /*--- Read the variable names from the file. Note that we are adopting a
   fixed length of 33 for the string length to match with CGNS. This is
   needed for when we read the strings later. ---*/

  char *mpi_str_buf = new char[nFields*CGNS_STRING_SIZE];
  if (rank == MASTER_NODE) {
    disp = nRestart_Vars*sizeof(int);
    MPI_File_read_at(fhw, disp, mpi_str_buf, nFields*CGNS_STRING_SIZE,
                     MPI_CHAR, MPI_STATUS_IGNORE);
  }

  /*--- Broadcast the string names of the variables. ---*/

  SU2_MPI::Bcast(mpi_str_buf, nFields*CGNS_STRING_SIZE, MPI_CHAR,
                 MASTER_NODE, SU2_MPI::GetComm());

  /*--- Now parse the string names and load into the config class in case
   we need them for writing visualization files (SU2_SOL). ---*/

  fields.emplace_back("Point_ID");
  for (auto iVar = 0u; iVar < nFields; iVar++) {
    const auto index = iVar*CGNS_STRING_SIZE;
    string field_buf("\"");
    for (int iChar = 0; iChar < CGNS_STRING_SIZE; iChar++) {
      str_buf[iChar] = mpi_str_buf[index + iChar];
    }
    field_buf.append(str_buf);
    field_buf.append("\"");
    fields.emplace_back(field_buf.c_str());
  }

  /*--- Free string buffer memory. ---*/

  delete [] mpi_str_buf;

  /*--- We're writing only su2doubles in the data portion of the file. ---*/

  etype = MPI_DOUBLE;

  /*--- We need to ignore the 4 ints describing the nVar_Restart and nPoints,
   along with the string names of the variables. ---*/

  disp = nRestart_Vars*sizeof(int) + CGNS_STRING_SIZE*nFields*sizeof(char);

  /*--- Define a derived datatype for this rank's set of non-contiguous data
   that will be placed in the restart. Here, we are collecting each one of the
   points which are distributed throughout the file in blocks of nVar_Restart data. ---*/

  int nBlock;
  int *blocklen = nullptr;
  MPI_Aint *displace = nullptr;

  if (nPointFile == geometry->GetGlobal_nPointDomain() ||
      config->GetKind_SU2() == SU2_COMPONENT::SU2_SOL) {
    /*--- No interpolation, each rank reads the indices it needs. ---*/
    nBlock = geometry->GetnPointDomain();

    blocklen = new int[nBlock];
    displace = new MPI_Aint[nBlock];
    int counter = 0;
    for (auto iPoint_Global = 0ul; iPoint_Global < geometry->GetGlobal_nPointDomain(); ++iPoint_Global) {
      if (geometry->GetGlobal_to_Local_Point(iPoint_Global) > -1) {
        blocklen[counter] = nFields;
        displace[counter] = iPoint_Global*nFields*sizeof(passivedouble);
        counter++;
      }
    }
  }
  else {
    /*--- Interpolation required, read large blocks of data. ---*/
    nBlock = 1;

    blocklen = new int[nBlock];
    displace = new MPI_Aint[nBlock];

    const auto partitioner = CLinearPartitioner(nPointFile,0);

    blocklen[0] = nFields*partitioner.GetSizeOnRank(rank);
    displace[0] = nFields*partitioner.GetFirstIndexOnRank(rank)*sizeof(passivedouble);;
  }

  MPI_Type_create_hindexed(nBlock, blocklen, displace, MPI_DOUBLE, &filetype);
  MPI_Type_commit(&filetype);

  /*--- Set the view for the MPI file write, i.e., describe the location in
   the file that this rank "sees" for writing its piece of the restart file. ---*/

  MPI_File_set_view(fhw, disp, etype, filetype, (char*)"native", MPI_INFO_NULL);

  /*--- For now, create a temp 1D buffer to read the data from file. ---*/

  const int bufSize = nBlock*blocklen[0];
  Restart_Data.resize(bufSize);

  /*--- Collective call for all ranks to read from their view simultaneously. ---*/

  MPI_File_read_all(fhw, Restart_Data.data(), bufSize, MPI_DOUBLE, &status);

  /*--- All ranks close the file after writing. ---*/

  MPI_File_close(&fhw);

  /*--- Free the derived datatype and release temp memory. ---*/

  MPI_Type_free(&filetype);

  delete [] blocklen;
  delete [] displace;

#endif

  if (nPointFile != geometry->GetGlobal_nPointDomain() &&
      config->GetKind_SU2() != SU2_COMPONENT::SU2_SOL) {
    InterpolateRestartData(geometry, config);
  }
}

void CSolver::InterpolateRestartData(const CGeometry *geometry, const CConfig *config) {

  if (geometry->GetGlobal_nPointDomain() == 0) return;

  if (size != SINGLE_NODE && size % 2)
    SU2_MPI::Error("Number of ranks must be multiple of 2.", CURRENT_FUNCTION);

  if (config->GetFEMSolver())
    SU2_MPI::Error("Cannot interpolate the restart file for FEM problems.", CURRENT_FUNCTION);

  /* Challenges:
   *  - Do not use too much memory by gathering the restart data in all ranks.
   *  - Do not repeat too many computations in all ranks.
   * Solution?:
   *  - Build a local ADT for the domain points (not the restart points).
   *  - Find the closest target point for each donor, which does not match all targets.
   *  - "Diffuse" the data to neighbor points.
   *  Complexity is approx. Nlt + (Nlt + Nd) log(Nlt) where Nlt is the LOCAL number
   *  of target points and Nd the TOTAL number of donors. */

  const unsigned long nFields = Restart_Vars[1];
  const unsigned long nPointFile = Restart_Vars[2];
  const auto t0 = SU2_MPI::Wtime();
  auto nRecurse = 0;

  if (rank == MASTER_NODE) {
    cout << "\nThe number of points in the restart file (" << nPointFile << ") does not match "
            "the mesh (" << geometry->GetGlobal_nPointDomain() << ").\n"
            "A recursive nearest neighbor interpolation will be performed." << endl;
  }

  su2activematrix localVars(nPointDomain, nFields);
  localVars = su2double(0.0);
  {
  su2vector<uint8_t> isMapped(nPoint);
  isMapped = false;

  /*--- ADT of local target points. ---*/
  {
  const auto& coord = geometry->nodes->GetCoord();
  vector<unsigned long> index(nPointDomain);
  iota(index.begin(), index.end(), 0ul);

  CADTPointsOnlyClass adt(nDim, nPointDomain, coord.data(), index.data(), false);
  vector<unsigned long>().swap(index);

  /*--- Copy local donor restart data, which will circulate over all ranks. ---*/

  const auto partitioner = CLinearPartitioner(nPointFile,0);

  unsigned long nPointDonorMax = 0;
  for (int i=0; i<size; ++i)
    nPointDonorMax = max(nPointDonorMax, partitioner.GetSizeOnRank(i));

  su2activematrix sendBuf(nPointDonorMax, nFields);

  for (auto iPoint = 0ul; iPoint < nPointDonorMax; ++iPoint) {
    const auto iPointDonor = min(iPoint,partitioner.GetSizeOnRank(rank)-1ul);
    for (auto iVar = 0ul; iVar < nFields; ++iVar)
      sendBuf(iPoint,iVar) = Restart_Data[iPointDonor*nFields+iVar];
  }

  Restart_Data = decltype(Restart_Data){};

  /*--- Make room to receive donor data from other ranks, and to map it to target points. ---*/

  su2activematrix donorVars(nPointDonorMax, nFields);
  vector<su2double> donorDist(nPointDomain, 1e12);

  /*--- Circle over all ranks. ---*/

  const int dst = (rank+1) % size; // send to next
  const int src = (rank-1+size) % size; // receive from prev.
  const int count = sendBuf.size();

  for (int iStep = 0; iStep < size; ++iStep) {

    swap(sendBuf, donorVars);

    if (iStep) {
      /*--- Odd ranks send and then receive, and vice versa. ---*/
      if (rank%2) SU2_MPI::Send(sendBuf.data(), count, MPI_DOUBLE, dst, 0, SU2_MPI::GetComm());
      else SU2_MPI::Recv(donorVars.data(), count, MPI_DOUBLE, src, 0, SU2_MPI::GetComm(), MPI_STATUS_IGNORE);

      if (rank%2==0) SU2_MPI::Send(sendBuf.data(), count, MPI_DOUBLE, dst, 0, SU2_MPI::GetComm());
      else SU2_MPI::Recv(donorVars.data(), count, MPI_DOUBLE, src, 0, SU2_MPI::GetComm(), MPI_STATUS_IGNORE);
    }

    /*--- Find the closest target for each donor. ---*/

    vector<su2double> targetDist(donorVars.rows());
    vector<unsigned long> iTarget(donorVars.rows());

    SU2_OMP_PARALLEL_(for schedule(dynamic,4*OMP_MIN_SIZE))
    for (auto iDonor = 0ul; iDonor < donorVars.rows(); ++iDonor) {
      int r=0;
      adt.DetermineNearestNode(donorVars[iDonor], targetDist[iDonor], iTarget[iDonor], r);
    }
    END_SU2_OMP_PARALLEL

    /*--- Keep the closest donor for each target (this is separate for OpenMP). ---*/

    for (auto iDonor = 0ul; iDonor < donorVars.rows(); ++iDonor) {
      const auto iPoint = iTarget[iDonor];
      const auto dist = targetDist[iDonor];

      if (dist < donorDist[iPoint]) {
        donorDist[iPoint] = dist;
        isMapped[iPoint] = true;
        for (auto iVar = 0ul; iVar < donorVars.cols(); ++iVar)
          localVars(iPoint,iVar) = donorVars(iDonor,iVar);
      }
    }
  }
  } // everything goes out of scope except "localVars" and "isMapped"

  /*--- Recursively diffuse the nearest neighbor data. ---*/

  auto nDonor = isMapped;
  bool done = false;

  SU2_OMP_PARALLEL
  while (!done) {
    SU2_OMP_FOR_DYN(roundUpDiv(nPointDomain,2*omp_get_num_threads()))
    for (auto iPoint = 0ul; iPoint < nPointDomain; ++iPoint) {
      /*--- Do not change points that are already interpolated. ---*/
      if (isMapped[iPoint]) continue;

      /*--- Boundaries to boundaries and domain to domain. ---*/
      const bool boundary_i = geometry->nodes->GetSolidBoundary(iPoint);

      for (const auto jPoint : geometry->nodes->GetPoints(iPoint)) {
        if (!isMapped[jPoint]) continue;
        if (boundary_i != geometry->nodes->GetSolidBoundary(jPoint)) continue;

        nDonor[iPoint]++;

        for (auto iVar = 0ul; iVar < localVars.cols(); ++iVar)
          localVars(iPoint,iVar) += localVars(jPoint,iVar);
      }

      if (nDonor[iPoint] > 0) {
        for (auto iVar = 0ul; iVar < localVars.cols(); ++iVar)
          localVars(iPoint,iVar) /= nDonor[iPoint];
        nDonor[iPoint] = true;
      }
    }
    END_SU2_OMP_FOR

    /*--- Repeat while all points are not mapped. ---*/

    SU2_OMP_MASTER {
      done = true;
      ++nRecurse;
    }
    END_SU2_OMP_MASTER

    bool myDone = true;

    SU2_OMP_FOR_STAT(16*OMP_MIN_SIZE)
    for (auto iPoint = 0ul; iPoint < nPointDomain; ++iPoint) {
      isMapped[iPoint] = nDonor[iPoint];
      myDone &= nDonor[iPoint];
    }
    END_SU2_OMP_FOR

    SU2_OMP_ATOMIC
    done &= myDone;

    SU2_OMP_BARRIER
  }
  END_SU2_OMP_PARALLEL

  } // everything goes out of scope except "localVars"

  /*--- Move to Restart_Data in ascending order of global index, which is how a matching restart would have been read. ---*/

  Restart_Data.resize(nPointDomain*nFields);
  Restart_Vars[2] = nPointDomain;

  int counter = 0;
  for (auto iPoint_Global = 0ul; iPoint_Global < geometry->GetGlobal_nPointDomain(); ++iPoint_Global) {
    const auto iPoint = geometry->GetGlobal_to_Local_Point(iPoint_Global);
    if (iPoint >= 0) {
      for (auto iVar = 0ul; iVar < nFields; ++iVar)
        Restart_Data[counter*nFields+iVar] = SU2_TYPE::GetValue(localVars(iPoint,iVar));
      counter++;
    }
  }

  if (rank == MASTER_NODE) {
    cout << "Number of recursions: " << nRecurse << ".\n"
            "Elapsed time: " << SU2_MPI::Wtime()-t0 << "s.\n" << endl;
  }
}

void CSolver::Read_SU2_Restart_Metadata(CGeometry *geometry, CConfig *config, bool adjoint, const string& val_filename) const {

  su2double AoA_ = config->GetAoA();
  su2double AoS_ = config->GetAoS();
  su2double BCThrust_ = config->GetInitial_BCThrust();
  su2double dCD_dCL_ = config->GetdCD_dCL();
  su2double dCMx_dCL_ = config->GetdCMx_dCL();
  su2double dCMy_dCL_ = config->GetdCMy_dCL();
  su2double dCMz_dCL_ = config->GetdCMz_dCL();
  su2double SPPressureDrop_ = config->GetStreamwise_Periodic_PressureDrop();
  string::size_type position;
  unsigned long InnerIter_ = 0;
  ifstream restart_file;

  /*--- Carry on with ASCII metadata reading. ---*/

  restart_file.open(val_filename.data(), ios::in);
  if (restart_file.fail()) {
    if (rank == MASTER_NODE) {
      cout << " Warning: There is no restart file (" << val_filename.data() << ")."<< endl;
      cout << " Computation will continue without updating metadata parameters." << endl;
    }
  }
  else {

    string text_line;

    /*--- Space for extra info (if any) ---*/

    while (getline (restart_file, text_line)) {

      /*--- External iteration ---*/

      position = text_line.find ("ITER=",0);
      if (position != string::npos) {
        // TODO: 'ITER=' has 5 chars, not 9!
        text_line.erase (0,9); InnerIter_ = atoi(text_line.c_str());
      }

      /*--- Angle of attack ---*/

      position = text_line.find ("AOA=",0);
      if (position != string::npos) {
        text_line.erase (0,4); AoA_ = atof(text_line.c_str());
      }

      /*--- Sideslip angle ---*/

      position = text_line.find ("SIDESLIP_ANGLE=",0);
      if (position != string::npos) {
        text_line.erase (0,15); AoS_ = atof(text_line.c_str());
      }

      /*--- BCThrust angle ---*/

      position = text_line.find ("INITIAL_BCTHRUST=",0);
      if (position != string::npos) {
        text_line.erase (0,17); BCThrust_ = atof(text_line.c_str());
      }

      /*--- dCD_dCL coefficient ---*/

      position = text_line.find ("DCD_DCL_VALUE=",0);
      if (position != string::npos) {
        text_line.erase (0,14); dCD_dCL_ = atof(text_line.c_str());
      }

      /*--- dCMx_dCL coefficient ---*/

      position = text_line.find ("DCMX_DCL_VALUE=",0);
      if (position != string::npos) {
        text_line.erase (0,15); dCMx_dCL_ = atof(text_line.c_str());
      }

      /*--- dCMy_dCL coefficient ---*/

      position = text_line.find ("DCMY_DCL_VALUE=",0);
      if (position != string::npos) {
        text_line.erase (0,15); dCMy_dCL_ = atof(text_line.c_str());
      }

      /*--- dCMz_dCL coefficient ---*/

      position = text_line.find ("DCMZ_DCL_VALUE=",0);
      if (position != string::npos) {
        text_line.erase (0,15); dCMz_dCL_ = atof(text_line.c_str());
      }

      /*--- Streamwise periodic pressure drop for prescribed massflow cases. ---*/

      position = text_line.find ("STREAMWISE_PERIODIC_PRESSURE_DROP=",0);
      if (position != string::npos) {
        // Erase the name from the line, 'STREAMWISE_PERIODIC_PRESSURE_DROP=' has 34 chars.
        text_line.erase (0,34); SPPressureDrop_ = atof(text_line.c_str());
      }

    }

    /*--- Close the restart meta file. ---*/

    restart_file.close();

  }


  /*--- Load the metadata. ---*/

  /*--- Angle of attack ---*/

  if (!config->GetDiscard_InFiles()) {
    if ((config->GetAoA() != AoA_) && (rank == MASTER_NODE)) {
      cout.precision(6);
      cout <<"WARNING: AoA in the solution file (" << AoA_ << " deg.) +" << endl;
      cout << "         AoA offset in mesh file (" << config->GetAoA_Offset() << " deg.) = " << AoA_ + config->GetAoA_Offset() << " deg." << endl;
    }
    config->SetAoA(AoA_ + config->GetAoA_Offset());
  }

  else {
    if ((config->GetAoA() != AoA_) && (rank == MASTER_NODE))
      cout <<"WARNING: Discarding the AoA in the solution file." << endl;
  }

  /*--- Sideslip angle ---*/

  if (!config->GetDiscard_InFiles()) {
    if ((config->GetAoS() != AoS_) && (rank == MASTER_NODE)) {
      cout.precision(6);
      cout <<"WARNING: AoS in the solution file (" << AoS_ << " deg.) +" << endl;
      cout << "         AoS offset in mesh file (" << config->GetAoS_Offset() << " deg.) = " << AoS_ + config->GetAoS_Offset() << " deg." << endl;
    }
    config->SetAoS(AoS_ + config->GetAoS_Offset());
  }
  else {
    if ((config->GetAoS() != AoS_) && (rank == MASTER_NODE))
      cout <<"WARNING: Discarding the AoS in the solution file." << endl;
  }

  /*--- BCThrust ---*/

  if (!config->GetDiscard_InFiles()) {
    if ((config->GetInitial_BCThrust() != BCThrust_) && (rank == MASTER_NODE))
      cout <<"WARNING: SU2 will use the initial BC Thrust provided in the solution file: " << BCThrust_ << " lbs." << endl;
    config->SetInitial_BCThrust(BCThrust_);
  }
  else {
    if ((config->GetInitial_BCThrust() != BCThrust_) && (rank == MASTER_NODE))
      cout <<"WARNING: Discarding the BC Thrust in the solution file." << endl;
  }


  if (!config->GetDiscard_InFiles()) {

    if ((config->GetdCD_dCL() != dCD_dCL_) && (rank == MASTER_NODE))
      cout <<"WARNING: SU2 will use the dCD/dCL provided in the direct solution file: " << dCD_dCL_ << "." << endl;
    config->SetdCD_dCL(dCD_dCL_);

    if ((config->GetdCMx_dCL() != dCMx_dCL_) && (rank == MASTER_NODE))
      cout <<"WARNING: SU2 will use the dCMx/dCL provided in the direct solution file: " << dCMx_dCL_ << "." << endl;
    config->SetdCMx_dCL(dCMx_dCL_);

    if ((config->GetdCMy_dCL() != dCMy_dCL_) && (rank == MASTER_NODE))
      cout <<"WARNING: SU2 will use the dCMy/dCL provided in the direct solution file: " << dCMy_dCL_ << "." << endl;
    config->SetdCMy_dCL(dCMy_dCL_);

    if ((config->GetdCMz_dCL() != dCMz_dCL_) && (rank == MASTER_NODE))
      cout <<"WARNING: SU2 will use the dCMz/dCL provided in the direct solution file: " << dCMz_dCL_ << "." << endl;
    config->SetdCMz_dCL(dCMz_dCL_);

  }

  else {

    if ((config->GetdCD_dCL() != dCD_dCL_) && (rank == MASTER_NODE))
      cout <<"WARNING: Discarding the dCD/dCL in the direct solution file." << endl;

    if ((config->GetdCMx_dCL() != dCMx_dCL_) && (rank == MASTER_NODE))
      cout <<"WARNING: Discarding the dCMx/dCL in the direct solution file." << endl;

    if ((config->GetdCMy_dCL() != dCMy_dCL_) && (rank == MASTER_NODE))
      cout <<"WARNING: Discarding the dCMy/dCL in the direct solution file." << endl;

    if ((config->GetdCMz_dCL() != dCMz_dCL_) && (rank == MASTER_NODE))
      cout <<"WARNING: Discarding the dCMz/dCL in the direct solution file." << endl;

  }

  if (!config->GetDiscard_InFiles()) {
    if ((config->GetStreamwise_Periodic_PressureDrop() != SPPressureDrop_) && (rank == MASTER_NODE))
      cout <<"WARNING: SU2 will use the STREAMWISE_PERIODIC_PRESSURE_DROP provided in the direct solution file: " << std::setprecision(16) << SPPressureDrop_ << endl;
    config->SetStreamwise_Periodic_PressureDrop(SPPressureDrop_);
  }
  else {
    if ((config->GetStreamwise_Periodic_PressureDrop() != SPPressureDrop_) && (rank == MASTER_NODE))
      cout <<"WARNING: Discarding the STREAMWISE_PERIODIC_PRESSURE_DROP in the direct solution file." << endl;
  }

  /*--- External iteration ---*/

  if ((!config->GetDiscard_InFiles()) && (!adjoint || (adjoint && config->GetRestart())))
    config->SetExtIter_OffSet(InnerIter_);

}

void CSolver::LoadInletProfile(CGeometry **geometry,
                               CSolver ***solver,
                               CConfig *config,
                               int val_iter,
                               unsigned short val_kind_solver,
                               unsigned short val_kind_marker) const {

  /*-- First, set the solver and marker kind for the particular problem at
   hand. Note that, in the future, these routines can be used for any solver
   and potentially any marker type (beyond inlets). ---*/

  const auto KIND_SOLVER = val_kind_solver;
  const auto KIND_MARKER = val_kind_marker;

  const bool time_stepping = (config->GetTime_Marching() == TIME_MARCHING::DT_STEPPING_1ST) ||
                             (config->GetTime_Marching() == TIME_MARCHING::DT_STEPPING_2ND) ||
                             (config->GetTime_Marching() == TIME_MARCHING::TIME_STEPPING);

  const auto iZone = config->GetiZone();
  const auto nZone = config->GetnZone();

  auto profile_filename = config->GetInlet_FileName();

  const auto turbulence = config->GetKind_Turb_Model() != TURB_MODEL::NONE;
  const unsigned short nVar_Turb = turbulence ? solver[MESH_0][TURB_SOL]->GetnVar() : 0;

  const auto species = config->GetKind_Species_Model() != SPECIES_MODEL::NONE;
  const unsigned short nVar_Species = species ? solver[MESH_0][SPECIES_SOL]->GetnVar() : 0;

  /*--- names of the columns in the profile ---*/
  vector<string> columnNames;
  vector<string> columnValues;

  /*--- Count the number of columns that we have for this flow case,
   excluding the coordinates. Here, we have 2 entries for the total
   conditions or mass flow, another nDim for the direction vector, and
   finally entries for the number of turbulence variables. This is only
   necessary in case we are writing a template profile file or for Inlet
   Interpolation purposes. ---*/

  const unsigned short nCol_InletFile = 2 + nDim + nVar_Turb + nVar_Species;

  /*--- for incompressible flow, we can switch the energy equation off ---*/
  /*--- for now, we write the temperature even if we are not using it ---*/
  /*--- because a number of routines depend on the presence of the temperature field ---*/
  //if (config->GetEnergy_Equation() ==false)
  //nCol_InletFile = nCol_InletFile -1;

  /*--- Multizone problems require the number of the zone to be appended. ---*/

  if (nZone > 1)
    profile_filename = config->GetMultizone_FileName(profile_filename, iZone, ".dat");

  /*--- Modify file name for an unsteady restart ---*/

  if (time_stepping)
    profile_filename = config->GetUnsteady_FileName(profile_filename, val_iter, ".dat");


  // create vector of column names
  for (unsigned short iMarker = 0; iMarker < config->GetnMarker_All(); iMarker++) {

    /*--- Skip if this is the wrong type of marker. ---*/
    if (config->GetMarker_All_KindBC(iMarker) != KIND_MARKER) continue;

    string Marker_Tag = config->GetMarker_All_TagBound(iMarker);
    su2double p_total   = config->GetInlet_Ptotal(Marker_Tag);
    su2double t_total   = config->GetInlet_Ttotal(Marker_Tag);
    auto flow_dir = config->GetInlet_FlowDir(Marker_Tag);
    std::stringstream columnName,columnValue;

    columnValue << setprecision(15);
    columnValue << std::scientific;

    columnValue << t_total << "\t" << p_total <<"\t";
    for (unsigned short iDim = 0; iDim < nDim; iDim++) {
      columnValue << flow_dir[iDim] <<"\t";
    }

    columnName << "# COORD-X  " << setw(24) << "COORD-Y    " << setw(24);
    if(nDim==3) columnName << "COORD-Z    " << setw(24);

    if (config->GetKind_Regime()==ENUM_REGIME::COMPRESSIBLE){
      switch (config->GetKind_Inlet()) {
        /*--- compressible conditions ---*/
        case INLET_TYPE::TOTAL_CONDITIONS:
          columnName << "TEMPERATURE" << setw(24) << "PRESSURE   " << setw(24);
          break;
        case INLET_TYPE::MASS_FLOW:
          columnName << "DENSITY    " << setw(24) << "VELOCITY   " << setw(24);
          break;
        default:
          SU2_MPI::Error("Unsupported INLET_TYPE.", CURRENT_FUNCTION);
          break;        }
    } else {
      switch (config->GetKind_Inc_Inlet(Marker_Tag)) {
        /*--- incompressible conditions ---*/
        case INLET_TYPE::VELOCITY_INLET:
          columnName << "TEMPERATURE" << setw(24) << "VELOCITY   " << setw(24);
          break;
        case INLET_TYPE::PRESSURE_INLET:
          columnName << "TEMPERATURE" << setw(24) << "PRESSURE   " << setw(24);
          break;
        default:
          SU2_MPI::Error("Unsupported INC_INLET_TYPE.", CURRENT_FUNCTION);
          break;
      }
    }

    columnName << "NORMAL-X   " << setw(24) << "NORMAL-Y   " << setw(24);
    if(nDim==3)  columnName << "NORMAL-Z   " << setw(24);

    switch (TurbModelFamily(config->GetKind_Turb_Model())) {
      case TURB_FAMILY::NONE: break;
      case TURB_FAMILY::SA:
        /*--- 1-equation turbulence model: SA ---*/
        columnName << "NU_TILDE   " << setw(24);
        columnValue << config->GetNuFactor_FreeStream() * config->GetViscosity_FreeStream() / config->GetDensity_FreeStream() <<"\t";
        break;
      case TURB_FAMILY::KW:
        /*--- 2-equation turbulence model (SST) ---*/
        columnName << "TKE        " << setw(24) << "DISSIPATION" << setw(24);
        columnValue << config->GetTke_FreeStream() << "\t" << config->GetOmega_FreeStream() <<"\t";
        break;
    }

    switch (config->GetKind_Species_Model()) {
      case SPECIES_MODEL::NONE: break;
      case SPECIES_MODEL::SPECIES_TRANSPORT:
        for (unsigned short iVar = 0; iVar < nVar_Species; iVar++) {
          columnName << "SPECIES_" + std::to_string(iVar) + "  " << setw(24);
          columnValue << config->GetInlet_SpeciesVal(Marker_Tag)[iVar] << "\t";
        }
        break;
      case SPECIES_MODEL::FLAMELET:
        /*--- 2-equation flamelet model ---*/
        columnName << "PROGRESSVAR" << setw(24) << "ENTHALPYTOT" << setw(24);
        columnValue << config->GetInlet_SpeciesVal(Marker_Tag)[0] << "\t" <<  config->GetInlet_SpeciesVal(Marker_Tag)[1]<<"\t";
        /*--- auxiliary species transport equations ---*/
        for (unsigned short iReactant = 0; iReactant < config->GetNUserScalars(); iReactant++) {
          columnName << config->GetUserScalarName(iReactant) << setw(24);
          columnValue << config->GetInlet_SpeciesVal(Marker_Tag)[config->GetNControlVars() + iReactant] << "\t";
        }
        break;
    }

    columnNames.push_back(columnName.str());
    columnValues.push_back(columnValue.str());

  }


  /*--- Read the profile data from an ASCII file. ---*/

  CMarkerProfileReaderFVM profileReader(geometry[MESH_0], config, profile_filename, KIND_MARKER, nCol_InletFile, columnNames,columnValues);

  /*--- Load data from the restart into correct containers. ---*/

  unsigned long Marker_Counter = 0;
  unsigned short local_failure = 0;

  const su2double tolerance = config->GetInlet_Profile_Matching_Tolerance();

  for (auto iMarker = 0ul; iMarker < config->GetnMarker_All(); iMarker++) {

    /*--- Skip if this is the wrong type of marker. ---*/

    if (config->GetMarker_All_KindBC(iMarker) != KIND_MARKER) continue;

    /*--- Get tag in order to identify the correct inlet data. ---*/

    const auto Marker_Tag = config->GetMarker_All_TagBound(iMarker);

    for (auto jMarker = 0ul; jMarker < profileReader.GetNumberOfProfiles(); jMarker++) {

      /*--- If we have not found the matching marker string, continue to next marker. ---*/

      if (profileReader.GetTagForProfile(jMarker) != Marker_Tag) continue;

      /*--- Increment our counter for marker matches. ---*/

      Marker_Counter++;

      /*--- Get data for this profile. ---*/

      const vector<passivedouble>& Inlet_Data = profileReader.GetDataForProfile(jMarker);
      const auto nColumns = profileReader.GetNumberOfColumnsInProfile(jMarker);
      vector<su2double> Inlet_Data_Interpolated ((nCol_InletFile+nDim)*geometry[MESH_0]->nVertex[iMarker]);

      /*--- Define Inlet Values vectors before and after interpolation (if needed) ---*/
      vector<su2double> Inlet_Values(nCol_InletFile+nDim);
      vector<su2double> Inlet_Interpolated(nColumns);

      const auto nRows = profileReader.GetNumberOfRowsInProfile(jMarker);

      /*--- Pointer to call Set and Evaluate functions. ---*/
      vector<C1DInterpolation*> interpolator(nColumns,nullptr);
      string interpolation_function, interpolation_type;

      /*--- Define the reference for interpolation. ---*/
      unsigned short radius_index=0;
      vector<su2double> InletRadii = profileReader.GetColumnForProfile(jMarker, radius_index);
      vector<su2double> Interpolation_Column (nRows);

      bool Interpolate = true;

      switch(config->GetKindInletInterpolationFunction()){

        case (INLET_SPANWISE_INTERP::NONE):
          Interpolate = false;
          break;

        case (INLET_SPANWISE_INTERP::AKIMA_1D):
          for (auto iCol=0ul; iCol < nColumns; iCol++){
            Interpolation_Column = profileReader.GetColumnForProfile(jMarker, iCol);
            interpolator[iCol] = new CAkimaInterpolation(InletRadii,Interpolation_Column);
          }
          interpolation_function = "AKIMA";
          break;

        case (INLET_SPANWISE_INTERP::LINEAR_1D):
          for (auto iCol=0ul; iCol < nColumns; iCol++){
            Interpolation_Column = profileReader.GetColumnForProfile(jMarker, iCol);
            interpolator[iCol] = new CLinearInterpolation(InletRadii,Interpolation_Column);
          }
          interpolation_function = "LINEAR";
          break;

        case (INLET_SPANWISE_INTERP::CUBIC_1D):
          for (auto iCol=0ul; iCol < nColumns; iCol++){
            Interpolation_Column = profileReader.GetColumnForProfile(jMarker, iCol);
            interpolator[iCol] = new CCubicSpline(InletRadii,Interpolation_Column);
          }
          interpolation_function = "CUBIC";
          break;

        default:
          SU2_MPI::Error("Unknown type of interpolation function for inlets.\n",CURRENT_FUNCTION);
          break;
      }

      if (Interpolate){
        switch(config->GetKindInletInterpolationType()){
          case(INLET_INTERP_TYPE::VR_VTHETA):
            interpolation_type="VR_VTHETA";
            break;
          case(INLET_INTERP_TYPE::ALPHA_PHI):
            interpolation_type="ALPHA_PHI";
            break;
        }
        cout<<"Inlet Interpolation being done using "<<interpolation_function
            <<" function and type "<<interpolation_type<<" for "<< Marker_Tag<<endl;
        if(nDim == 3)
          cout<<"Ensure the flow direction is in z direction"<<endl;
        else if (nDim == 2)
          cout<<"Ensure the flow direction is in x direction"<<endl;
      }
      else {
        cout<<"No Inlet Interpolation being used"<<endl;
      }

      /*--- Loop through the nodes on this marker. ---*/

      for (auto iVertex = 0ul; iVertex < geometry[MESH_0]->nVertex[iMarker]; iVertex++) {

        const auto iPoint = geometry[MESH_0]->vertex[iMarker][iVertex]->GetNode();
        const auto Coord = geometry[MESH_0]->nodes->GetCoord(iPoint);

        if (!Interpolate) {

          su2double min_dist = 1e16;

          /*--- Find the distance to the closest point in our inlet profile data. ---*/

          for (auto iRow = 0ul; iRow < nRows; iRow++) {

            /*--- Get the coords for this data point. ---*/

            const auto index = iRow*nColumns;

            const auto dist = GeometryToolbox::Distance(nDim, Coord, &Inlet_Data[index]);

            /*--- Check is this is the closest point and store data if so. ---*/

            if (dist < min_dist) {
              min_dist = dist;
              for (auto iVar = 0ul; iVar < nColumns; iVar++)
                Inlet_Values[iVar] = Inlet_Data[index+iVar];
            }

          }

          /*--- If the diff is less than the tolerance, match the two.
          We could modify this to simply use the nearest neighbor, or
          eventually add something more elaborate here for interpolation. ---*/

          if (min_dist < tolerance) {

            solver[MESH_0][KIND_SOLVER]->SetInletAtVertex(Inlet_Values.data(), iMarker, iVertex);

          } else {

            unsigned long GlobalIndex = geometry[MESH_0]->nodes->GetGlobalIndex(iPoint);
            cout << "WARNING: Did not find a match between the points in the inlet file\n";
            cout << "and point " << GlobalIndex;
            cout << std::scientific;
            cout << " at location: [" << Coord[0] << ", " << Coord[1];
            if (nDim==3) cout << ", " << Coord[2];
            cout << "]\n";
            cout << "Distance to closest point: " << min_dist << "\n";
            cout << "Current tolerance:         " << tolerance << "\n\n";
            cout << "You can increase the tolerance for point matching by changing the value\n";
            cout << "of the option INLET_MATCHING_TOLERANCE in your *.cfg file." << endl;
            local_failure++;
            break;
          }

        }
        else { // Interpolate

          /* --- Calculating the radius and angle of the vertex ---*/
          /* --- Flow should be in z direction for 3D cases ---*/
          /* --- Or in x direction for 2D cases ---*/
          const su2double Interp_Radius = sqrt(pow(Coord[0],2)+ pow(Coord[1],2));
          const su2double Theta = atan2(Coord[1],Coord[0]);

          /* --- Evaluating and saving the final spline data ---*/
          for (auto iVar=0ul; iVar < nColumns; iVar++){

            /*---Evaluate spline will get the respective value of the Data set (column) specified
            for that interpolator[iVar], cycling through all columns to get all the
            data for that vertex ---*/
            Inlet_Interpolated[iVar]=interpolator[iVar]->EvaluateSpline(Interp_Radius);
            if (Interp_Radius < InletRadii.front() || Interp_Radius > InletRadii.back()) {
              cout << "WARNING: Did not find a match between the radius in the inlet file " ;
              cout << std::scientific;
              cout << "at location: [" << Coord[0] << ", " << Coord[1];
              if (nDim == 3) {cout << ", " << Coord[2];}
              cout << "]";
              cout << " with Radius: "<< Interp_Radius << endl;
              cout << "You can add a row for Radius: " << Interp_Radius <<" in the inlet file ";
              cout << "to eliminate this issue or give proper data" << endl;
              local_failure++;
              break;
            }
          }

          /*--- Correcting for Interpolation Type ---*/

          Inlet_Values = CorrectedInletValues(Inlet_Interpolated, Theta, nDim, Coord,
                                              nVar_Turb, config->GetKindInletInterpolationType());

          solver[MESH_0][KIND_SOLVER]->SetInletAtVertex(Inlet_Values.data(), iMarker, iVertex);

          for (unsigned short iVar=0; iVar < (nCol_InletFile+nDim); iVar++)
            Inlet_Data_Interpolated[iVertex*(nCol_InletFile+nDim)+iVar] = Inlet_Values[iVar];

        }

      } // end iVertex loop

      if (config->GetPrintInlet_InterpolatedData()) {
        PrintInletInterpolatedData(Inlet_Data_Interpolated, profileReader.GetTagForProfile(jMarker),
                                   geometry[MESH_0]->nVertex[iMarker], nDim, nCol_InletFile+nDim);
      }

      for (auto& interp : interpolator) delete interp;

    } // end jMarker loop

    if (local_failure > 0) break;

  } // end iMarker loop

  unsigned short global_failure;
  SU2_MPI::Allreduce(&local_failure, &global_failure, 1, MPI_UNSIGNED_SHORT, MPI_SUM, SU2_MPI::GetComm());

  if (global_failure > 0) {
    SU2_MPI::Error("Prescribed inlet data does not match markers within tolerance.", CURRENT_FUNCTION);
  }

  /*--- Copy the inlet data down to the coarse levels if multigrid is active.
   Here, we use a face area-averaging to restrict the values. ---*/

  for (auto iMesh = 1u; iMesh <= config->GetnMGLevels(); iMesh++) {
    for (auto iMarker = 0u; iMarker < config->GetnMarker_All(); iMarker++) {
      if (config->GetMarker_All_KindBC(iMarker) == KIND_MARKER) {

        const auto Marker_Tag = config->GetMarker_All_TagBound(iMarker);

        /* Check the number of columns and allocate temp array. */

        unsigned short nColumns = 0;
        for (auto jMarker = 0ul; jMarker < profileReader.GetNumberOfProfiles(); jMarker++) {
          if (profileReader.GetTagForProfile(jMarker) == Marker_Tag) {
            nColumns = profileReader.GetNumberOfColumnsInProfile(jMarker);
            break;
          }
        }
        vector<su2double> Inlet_Values(nColumns);
        vector<su2double> Inlet_Fine(nColumns);

        /*--- Loop through the nodes on this marker. ---*/

        for (auto iVertex = 0ul; iVertex < geometry[iMesh]->nVertex[iMarker]; iVertex++) {

          /*--- Get the coarse mesh point and compute the boundary area. ---*/

          const auto iPoint = geometry[iMesh]->vertex[iMarker][iVertex]->GetNode();
          const auto Normal = geometry[iMesh]->vertex[iMarker][iVertex]->GetNormal();
          const su2double Area_Parent = GeometryToolbox::Norm(nDim, Normal);

          /*--- Reset the values for the coarse point. ---*/

          for (auto& v : Inlet_Values) v = 0.0;

          /*-- Loop through the children and extract the inlet values
           from those nodes that lie on the boundary as well as their
           boundary area. We build a face area-averaged value for the
           coarse point values from the fine grid points. Note that
           children from the interior volume will not be included in
           the averaging. ---*/

          for (auto iChildren = 0u; iChildren < geometry[iMesh]->nodes->GetnChildren_CV(iPoint); iChildren++) {
            const auto Point_Fine = geometry[iMesh]->nodes->GetChildren_CV(iPoint, iChildren);

            auto Area_Children = solver[iMesh-1][KIND_SOLVER]->GetInletAtVertex(Inlet_Fine.data(), Point_Fine, KIND_MARKER,
                                                                                Marker_Tag, geometry[iMesh-1], config);
            for (auto iVar = 0u; iVar < nColumns; iVar++)
              Inlet_Values[iVar] += Inlet_Fine[iVar]*Area_Children/Area_Parent;
          }

          /*--- Set the boundary area-averaged inlet values for the coarse point. ---*/

          solver[iMesh][KIND_SOLVER]->SetInletAtVertex(Inlet_Values.data(), iMarker, iVertex);

        }
      }
    }
  }

}


void CSolver::ComputeVertexTractions(CGeometry *geometry, const CConfig *config){

  const bool viscous_flow = config->GetViscous();
  const su2double Pressure_Inf = config->GetPressure_FreeStreamND();

  for (auto iMarker = 0u; iMarker < config->GetnMarker_All(); iMarker++) {

    /*--- If this is defined as a wall ---*/
    if (!config->GetSolid_Wall(iMarker)) continue;

    // Loop over the vertices
    for (auto iVertex = 0ul; iVertex < geometry->nVertex[iMarker]; iVertex++) {

      // Recover the point index
      const auto iPoint = geometry->vertex[iMarker][iVertex]->GetNode();

      su2double auxForce[3] = {0.0};

      // Check if the node belongs to the domain (i.e, not a halo node).
      if (geometry->nodes->GetDomain(iPoint)) {

        // Get the normal at the vertex: this normal goes inside the fluid domain.
        const su2double* Normal = geometry->vertex[iMarker][iVertex]->GetNormal();

        // Retrieve the values of pressure
        const su2double Pn = base_nodes->GetPressure(iPoint);

        // Calculate tn in the fluid nodes for the inviscid term --> Units of force (non-dimensional).
        for (unsigned short iDim = 0; iDim < nDim; iDim++)
          auxForce[iDim] = -(Pn-Pressure_Inf)*Normal[iDim];

        // Calculate tn in the fluid nodes for the viscous term
        if (viscous_flow) {
          const su2double Viscosity = base_nodes->GetLaminarViscosity(iPoint);
          su2double Tau[3][3];
          CNumerics::ComputeStressTensor(nDim, Tau, base_nodes->GetVelocityGradient(iPoint), Viscosity);
          for (unsigned short iDim = 0; iDim < nDim; iDim++) {
            auxForce[iDim] += GeometryToolbox::DotProduct(nDim, Tau[iDim], Normal);
          }
        }
      }

      // Redimensionalize the forces (Lref is 1, thus only Pref is needed).
      for (unsigned short iDim = 0; iDim < nDim; iDim++) {
        VertexTraction[iMarker][iVertex][iDim] = config->GetPressure_Ref() * auxForce[iDim];
      }
    }
  }

}

void CSolver::RegisterVertexTractions(CGeometry *geometry, const CConfig *config){

  unsigned short iMarker, iDim;
  unsigned long iVertex, iPoint;

  /*--- Loop over all the markers ---*/
  for (iMarker = 0; iMarker < config->GetnMarker_All(); iMarker++) {

    /*--- If this is defined as a wall ---*/
    if (!config->GetSolid_Wall(iMarker)) continue;

    /*--- Loop over the vertices ---*/
    SU2_OMP_FOR_STAT(OMP_MIN_SIZE)
    for (iVertex = 0; iVertex < geometry->nVertex[iMarker]; iVertex++) {

      /*--- Recover the point index ---*/
      iPoint = geometry->vertex[iMarker][iVertex]->GetNode();

      /*--- Check if the node belongs to the domain (i.e, not a halo node) ---*/
      if (!geometry->nodes->GetDomain(iPoint)) continue;

      /*--- Register the vertex traction as output ---*/
      for (iDim = 0; iDim < nDim; iDim++) {
        AD::RegisterOutput(VertexTraction[iMarker][iVertex][iDim]);
      }
    }
    END_SU2_OMP_FOR
  }

}

void CSolver::SetVertexTractionsAdjoint(CGeometry *geometry, const CConfig *config){

  unsigned short iMarker, iDim;
  unsigned long iVertex, iPoint;
  int index;

  /*--- Loop over all the markers ---*/
  for (iMarker = 0; iMarker < config->GetnMarker_All(); iMarker++) {

    /*--- If this is defined as a wall ---*/
    if (!config->GetSolid_Wall(iMarker)) continue;

    /*--- Loop over the vertices ---*/
    SU2_OMP_FOR_STAT(OMP_MIN_SIZE)
    for (iVertex = 0; iVertex < geometry->nVertex[iMarker]; iVertex++) {

      /*--- Recover the point index ---*/
      iPoint = geometry->vertex[iMarker][iVertex]->GetNode();

      /*--- Check if the node belongs to the domain (i.e, not a halo node) ---*/
      if (!geometry->nodes->GetDomain(iPoint)) continue;

      /*--- Set the adjoint of the vertex traction from the value received ---*/
      for (iDim = 0; iDim < nDim; iDim++) {
        AD::SetIndex(index, VertexTraction[iMarker][iVertex][iDim]);
        AD::SetDerivative(index, SU2_TYPE::GetValue(VertexTractionAdjoint[iMarker][iVertex][iDim]));
      }
    }
    END_SU2_OMP_FOR
  }

}


void CSolver::SetVerificationSolution(unsigned short nDim,
                                      unsigned short nVar,
                                      CConfig        *config) {

  /*--- Determine the verification solution to be set and
        allocate memory for the corresponding class. ---*/
  switch( config->GetVerification_Solution() ) {

    case VERIFICATION_SOLUTION::NONE:
      VerificationSolution = nullptr; break;
    case VERIFICATION_SOLUTION::INVISCID_VORTEX:
      VerificationSolution = new CInviscidVortexSolution(nDim, nVar, MGLevel, config); break;
    case VERIFICATION_SOLUTION::RINGLEB:
      VerificationSolution = new CRinglebSolution(nDim, nVar, MGLevel, config); break;
    case VERIFICATION_SOLUTION::NS_UNIT_QUAD:
      VerificationSolution = new CNSUnitQuadSolution(nDim, nVar, MGLevel, config); break;
    case VERIFICATION_SOLUTION::TAYLOR_GREEN_VORTEX:
      VerificationSolution = new CTGVSolution(nDim, nVar, MGLevel, config); break;
    case VERIFICATION_SOLUTION::INC_TAYLOR_GREEN_VORTEX:
      VerificationSolution = new CIncTGVSolution(nDim, nVar, MGLevel, config); break;
    case VERIFICATION_SOLUTION::MMS_NS_UNIT_QUAD:
      VerificationSolution = new CMMSNSUnitQuadSolution(nDim, nVar, MGLevel, config); break;
    case VERIFICATION_SOLUTION::MMS_NS_UNIT_QUAD_WALL_BC:
      VerificationSolution = new CMMSNSUnitQuadSolutionWallBC(nDim, nVar, MGLevel, config); break;
    case VERIFICATION_SOLUTION::MMS_NS_TWO_HALF_CIRCLES:
      VerificationSolution = new CMMSNSTwoHalfCirclesSolution(nDim, nVar, MGLevel, config); break;
    case VERIFICATION_SOLUTION::MMS_NS_TWO_HALF_SPHERES:
      VerificationSolution = new CMMSNSTwoHalfSpheresSolution(nDim, nVar, MGLevel, config); break;
    case VERIFICATION_SOLUTION::MMS_INC_EULER:
      VerificationSolution = new CMMSIncEulerSolution(nDim, nVar, MGLevel, config); break;
    case VERIFICATION_SOLUTION::MMS_INC_NS:
      VerificationSolution = new CMMSIncNSSolution(nDim, nVar, MGLevel, config); break;
    case VERIFICATION_SOLUTION::USER_DEFINED_SOLUTION:
      VerificationSolution = new CUserDefinedSolution(nDim, nVar, MGLevel, config); break;
  }
}

void CSolver::ComputeResidual_Multizone(const CGeometry *geometry, const CConfig *config){

  SU2_OMP_PARALLEL {

  /*--- Set Residuals to zero ---*/
  SU2_OMP_MASTER
  for (unsigned short iVar = 0; iVar < nVar; iVar++){
    Residual_BGS[iVar] = 0.0;
    Residual_Max_BGS[iVar] = 0.0;
  }
  END_SU2_OMP_MASTER

  vector<su2double> resMax(nVar,0.0), resRMS(nVar,0.0);
  vector<const su2double*> coordMax(nVar,nullptr);
  vector<unsigned long> idxMax(nVar,0);

  /*--- Set the residuals and BGSSolution_k to solution for next multizone outer iteration. ---*/
  SU2_OMP_FOR_STAT(roundUpDiv(nPoint,2*omp_get_num_threads()))
  for (unsigned long iPoint = 0; iPoint < nPoint; iPoint++) {
    const su2double domain = (iPoint < nPointDomain);
    for (unsigned short iVar = 0; iVar < nVar; iVar++) {
      const su2double Res = (base_nodes->Get_BGSSolution(iPoint,iVar) - base_nodes->Get_BGSSolution_k(iPoint,iVar))*domain;

      /*--- Update residual information for current thread. ---*/
      resRMS[iVar] += Res*Res;
      if (fabs(Res) > resMax[iVar]) {
        resMax[iVar] = fabs(Res);
        idxMax[iVar] = iPoint;
        coordMax[iVar] = geometry->nodes->GetCoord(iPoint);
      }
    }
  }
  END_SU2_OMP_FOR

  /*--- Reduce residual information over all threads in this rank. ---*/
  SU2_OMP_CRITICAL
  for (unsigned short iVar = 0; iVar < nVar; iVar++) {
    Residual_BGS[iVar] += resRMS[iVar];
    AddRes_Max_BGS(iVar, resMax[iVar], geometry->nodes->GetGlobalIndex(idxMax[iVar]), coordMax[iVar]);
  }
  END_SU2_OMP_CRITICAL
  SU2_OMP_BARRIER

  SetResidual_BGS(geometry, config);

  }
  END_SU2_OMP_PARALLEL
}

void CSolver::BasicLoadRestart(CGeometry *geometry, const CConfig *config, const string& filename, unsigned long skipVars) {

  /*--- Read and store the restart metadata. ---*/

//  Read_SU2_Restart_Metadata(geometry[MESH_0], config, true, filename);

  /*--- Read the restart data from either an ASCII or binary SU2 file. ---*/

  if (config->GetRead_Binary_Restart()) {
    Read_SU2_Restart_Binary(geometry, config, filename);
  } else {
    Read_SU2_Restart_ASCII(geometry, config, filename);
  }

  /*--- Load data from the restart into correct containers. ---*/

  unsigned long iPoint_Global_Local = 0;

  for (auto iPoint_Global = 0ul; iPoint_Global < geometry->GetGlobal_nPointDomain(); iPoint_Global++ ) {

    /*--- Retrieve local index. If this node from the restart file lives
     on the current processor, we will load and instantiate the vars. ---*/

    const auto iPoint_Local = geometry->GetGlobal_to_Local_Point(iPoint_Global);

    if (iPoint_Local > -1) {

      /*--- We need to store this point's data, so jump to the correct
       offset in the buffer of data from the restart file and load it. ---*/

      const auto index = iPoint_Global_Local*Restart_Vars[1] + skipVars;

      for (auto iVar = 0u; iVar < nVar; iVar++) {
        base_nodes->SetSolution(iPoint_Local, iVar, Restart_Data[index+iVar]);
      }

      iPoint_Global_Local++;
    }

  }

  /*--- Delete the class memory that is used to load the restart. ---*/

  Restart_Vars = decltype(Restart_Vars){};
  Restart_Data = decltype(Restart_Data){};

  /*--- Detect a wrong solution file ---*/

  if (iPoint_Global_Local != nPointDomain) {
    SU2_MPI::Error(string("The solution file ") + filename + string(" doesn't match with the mesh file!\n") +
                   string("It could be empty lines at the end of the file."), CURRENT_FUNCTION);
  }
}

void CSolver::SavelibROM(CGeometry *geometry, CConfig *config, bool converged) {

#if defined(HAVE_LIBROM) && !defined(CODI_FORWARD_TYPE) && !defined(CODI_REVERSE_TYPE)
  const bool unsteady            = config->GetTime_Domain();
  const string filename          = config->GetlibROMbase_FileName();
  const unsigned long TimeIter   = config->GetTimeIter();
  const unsigned long nTimeIter  = config->GetnTime_Iter();
  const int maxBasisDim          = config->GetMax_BasisDim();
  const int save_freq            = config->GetRom_SaveFreq();
  int dim = int(nPointDomain * nVar);
  bool incremental = false;

  if (!u_basis_generator) {

    /*--- Define SVD basis generator ---*/
    auto timesteps = static_cast<int>(nTimeIter - TimeIter);
    CAROM::Options svd_options = CAROM::Options(dim, timesteps, -1,
                                                false, true).setMaxBasisDimension(int(maxBasisDim));

    if (config->GetKind_PODBasis() == POD_KIND::STATIC) {
      if (rank == MASTER_NODE) std::cout << "Creating static basis generator." << std::endl;

      if (unsteady) {
        if (rank == MASTER_NODE) std::cout << "Incremental basis generator recommended for unsteady simulations." << std::endl;
      }
    }
    else {
      if (rank == MASTER_NODE) std::cout << "Creating incremental basis generator." << std::endl;

      svd_options.setIncrementalSVD(1.0e-3, config->GetDelta_UnstTime(),
                                    1.0e-2, config->GetDelta_UnstTime()*nTimeIter, true).setDebugMode(false);
      incremental = true;
    }

    u_basis_generator.reset(new CAROM::BasisGenerator(
      svd_options, incremental,
      filename));

    // Save mesh ordering
    std::ofstream f;
    f.open(filename + "_mesh_" + to_string(rank) + ".csv");
      for (unsigned long iPoint = 0; iPoint < nPointDomain; iPoint++) {
        unsigned long globalPoint = geometry->nodes->GetGlobalIndex(iPoint);
        auto Coord = geometry->nodes->GetCoord(iPoint);

        for (unsigned long iDim; iDim < nDim; iDim++) {
          f << Coord[iDim] << ", ";
        }
        f << globalPoint << "\n";
      }
    f.close();
  }

  if (unsteady && (TimeIter % save_freq == 0)) {
    // give solution and time steps to libROM:
    su2double dt = config->GetDelta_UnstTime();
    su2double t =  config->GetCurrent_UnstTime();
    u_basis_generator->takeSample(const_cast<su2double*>(base_nodes->GetSolution().data()), t, dt);
  }

  /*--- End collection of data and save POD ---*/

  if (converged) {

    if (!unsteady) {
       // dt is different for each node, so just use a placeholder dt
       su2double dt = base_nodes->GetDelta_Time(0);
       su2double t = dt*TimeIter;
       u_basis_generator->takeSample(const_cast<su2double*>(base_nodes->GetSolution().data()), t, dt);
    }

    if (config->GetKind_PODBasis() == POD_KIND::STATIC) {
      u_basis_generator->writeSnapshot();
    }

    if (rank == MASTER_NODE) std::cout << "Computing SVD" << std::endl;
    int rom_dim = u_basis_generator->getSpatialBasis()->numColumns();

    if (rank == MASTER_NODE) std::cout << "Basis dimension: " << rom_dim << std::endl;
    u_basis_generator->endSamples();

    if (rank == MASTER_NODE) std::cout << "ROM Sampling ended" << std::endl;
  }

#else
  SU2_MPI::Error("SU2 was not compiled with libROM support.", CURRENT_FUNCTION);
#endif

}<|MERGE_RESOLUTION|>--- conflicted
+++ resolved
@@ -1322,43 +1322,6 @@
 }
 
 void CSolver::GetCommCountAndType(const CConfig* config,
-<<<<<<< HEAD
-                                  ENUM_MPI_QUANTITIES commType,
-                                  unsigned short &COUNT_PER_POINT,
-                                  unsigned short &MPI_TYPE) const {
-  switch (commType) {
-    case ENUM_MPI_QUANTITIES::SOLUTION:
-    case ENUM_MPI_QUANTITIES::SOLUTION_OLD:
-    case ENUM_MPI_QUANTITIES::UNDIVIDED_LAPLACIAN:
-    case ENUM_MPI_QUANTITIES::SOLUTION_LIMITER:
-      COUNT_PER_POINT  = nVar;
-      MPI_TYPE         = COMM_TYPE_DOUBLE;
-      break;
-    case ENUM_MPI_QUANTITIES::MAX_EIGENVALUE:
-    case ENUM_MPI_QUANTITIES::SENSOR:
-      COUNT_PER_POINT  = 1;
-      MPI_TYPE         = COMM_TYPE_DOUBLE;
-      break;
-    case ENUM_MPI_QUANTITIES::SOLUTION_GRADIENT:
-    case ENUM_MPI_QUANTITIES::SOLUTION_GRAD_REC:
-      COUNT_PER_POINT  = nVar*nDim;
-      MPI_TYPE         = COMM_TYPE_DOUBLE;
-      break;
-    case ENUM_MPI_QUANTITIES::PRIMITIVE_GRADIENT:
-    case ENUM_MPI_QUANTITIES::PRIMITIVE_GRAD_REC:
-      COUNT_PER_POINT  = nPrimVarGrad*nDim;
-      MPI_TYPE         = COMM_TYPE_DOUBLE;
-      break;
-    case ENUM_MPI_QUANTITIES::PRIMITIVE_LIMITER:
-      COUNT_PER_POINT  = nPrimVarGrad;
-      MPI_TYPE         = COMM_TYPE_DOUBLE;
-      break;
-    case ENUM_MPI_QUANTITIES::SOLUTION_EDDY:
-      COUNT_PER_POINT  = nVar+1;
-      MPI_TYPE         = COMM_TYPE_DOUBLE;
-      break;
-    case ENUM_MPI_QUANTITIES::SOLUTION_FEA:
-=======
                                   MPI_QUANTITIES commType,
                                   unsigned short &COUNT_PER_POINT,
                                   unsigned short &MPI_TYPE) const {
@@ -1394,28 +1357,12 @@
       MPI_TYPE         = COMM_TYPE_DOUBLE;
       break;
     case MPI_QUANTITIES::SOLUTION_FEA:
->>>>>>> 83cac12a
       if (config->GetTime_Domain())
         COUNT_PER_POINT  = nVar*3;
       else
         COUNT_PER_POINT  = nVar;
       MPI_TYPE         = COMM_TYPE_DOUBLE;
       break;
-<<<<<<< HEAD
-    case ENUM_MPI_QUANTITIES::AUXVAR_GRADIENT:
-      COUNT_PER_POINT  = nDim*base_nodes->GetnAuxVar();
-      MPI_TYPE         = COMM_TYPE_DOUBLE;
-      break;
-    case ENUM_MPI_QUANTITIES::MESH_DISPLACEMENTS:
-      COUNT_PER_POINT  = nDim;
-      MPI_TYPE         = COMM_TYPE_DOUBLE;
-      break;
-    case ENUM_MPI_QUANTITIES::SOLUTION_TIME_N:
-      COUNT_PER_POINT  = nVar;
-      MPI_TYPE         = COMM_TYPE_DOUBLE;
-      break;
-    case ENUM_MPI_QUANTITIES::SOLUTION_TIME_N1:
-=======
     case MPI_QUANTITIES::AUXVAR_GRADIENT:
       COUNT_PER_POINT  = nDim*base_nodes->GetnAuxVar();
       MPI_TYPE         = COMM_TYPE_DOUBLE;
@@ -1429,7 +1376,6 @@
       MPI_TYPE         = COMM_TYPE_DOUBLE;
       break;
     case MPI_QUANTITIES::SOLUTION_TIME_N1:
->>>>>>> 83cac12a
       COUNT_PER_POINT  = nVar;
       MPI_TYPE         = COMM_TYPE_DOUBLE;
       break;
@@ -1441,43 +1387,25 @@
 }
 
 namespace CommHelpers {
-<<<<<<< HEAD
-  CVectorOfMatrix& selectGradient(CVariable* nodes, ENUM_MPI_QUANTITIES commType) {
-    switch(commType) {
-      case ENUM_MPI_QUANTITIES::SOLUTION_GRAD_REC: return nodes->GetGradient_Reconstruction();
-      case ENUM_MPI_QUANTITIES::PRIMITIVE_GRADIENT: return nodes->GetGradient_Primitive();
-      case ENUM_MPI_QUANTITIES::PRIMITIVE_GRAD_REC: return nodes->GetGradient_Reconstruction();
-      case ENUM_MPI_QUANTITIES::AUXVAR_GRADIENT: return nodes->GetAuxVarGradient();
-=======
   CVectorOfMatrix& selectGradient(CVariable* nodes, MPI_QUANTITIES commType) {
     switch(commType) {
       case MPI_QUANTITIES::SOLUTION_GRAD_REC: return nodes->GetGradient_Reconstruction();
       case MPI_QUANTITIES::PRIMITIVE_GRADIENT: return nodes->GetGradient_Primitive();
       case MPI_QUANTITIES::PRIMITIVE_GRAD_REC: return nodes->GetGradient_Reconstruction();
       case MPI_QUANTITIES::AUXVAR_GRADIENT: return nodes->GetAuxVarGradient();
->>>>>>> 83cac12a
       default: return nodes->GetGradient();
     }
   }
 
-<<<<<<< HEAD
-  su2activematrix& selectLimiter(CVariable* nodes, ENUM_MPI_QUANTITIES commType) {
-    if (commType == ENUM_MPI_QUANTITIES::PRIMITIVE_LIMITER) return nodes->GetLimiter_Primitive();
-=======
   su2activematrix& selectLimiter(CVariable* nodes, MPI_QUANTITIES commType) {
     if (commType == MPI_QUANTITIES::PRIMITIVE_LIMITER) return nodes->GetLimiter_Primitive();
->>>>>>> 83cac12a
     return nodes->GetLimiter();
   }
 }
 
 void CSolver::InitiateComms(CGeometry *geometry,
                             const CConfig *config,
-<<<<<<< HEAD
-                            ENUM_MPI_QUANTITIES commType) {
-=======
                             MPI_QUANTITIES commType) {
->>>>>>> 83cac12a
 
   /*--- Local variables ---*/
 
@@ -1542,17 +1470,6 @@
         buf_offset = (msg_offset + iSend)*COUNT_PER_POINT;
 
         switch (commType) {
-<<<<<<< HEAD
-          case ENUM_MPI_QUANTITIES::SOLUTION:
-            for (iVar = 0; iVar < nVar; iVar++)
-              bufDSend[buf_offset+iVar] = base_nodes->GetSolution(iPoint, iVar);
-            break;
-          case ENUM_MPI_QUANTITIES::SOLUTION_OLD:
-            for (iVar = 0; iVar < nVar; iVar++)
-              bufDSend[buf_offset+iVar] = base_nodes->GetSolution_Old(iPoint, iVar);
-            break;
-          case ENUM_MPI_QUANTITIES::SOLUTION_EDDY:
-=======
           case MPI_QUANTITIES::SOLUTION:
             for (iVar = 0; iVar < nVar; iVar++)
               bufDSend[buf_offset+iVar] = base_nodes->GetSolution(iPoint, iVar);
@@ -1562,33 +1479,10 @@
               bufDSend[buf_offset+iVar] = base_nodes->GetSolution_Old(iPoint, iVar);
             break;
           case MPI_QUANTITIES::SOLUTION_EDDY:
->>>>>>> 83cac12a
             for (iVar = 0; iVar < nVar; iVar++)
               bufDSend[buf_offset+iVar] = base_nodes->GetSolution(iPoint, iVar);
             bufDSend[buf_offset+nVar]   = base_nodes->GetmuT(iPoint);
             break;
-<<<<<<< HEAD
-          case ENUM_MPI_QUANTITIES::UNDIVIDED_LAPLACIAN:
-            for (iVar = 0; iVar < nVar; iVar++)
-              bufDSend[buf_offset+iVar] = base_nodes->GetUndivided_Laplacian(iPoint, iVar);
-            break;
-          case ENUM_MPI_QUANTITIES::SOLUTION_LIMITER:
-          case ENUM_MPI_QUANTITIES::PRIMITIVE_LIMITER:
-            for (iVar = 0; iVar < COUNT_PER_POINT; iVar++)
-              bufDSend[buf_offset+iVar] = limiter(iPoint, iVar);
-            break;
-          case ENUM_MPI_QUANTITIES::MAX_EIGENVALUE:
-            bufDSend[buf_offset] = base_nodes->GetLambda(iPoint);
-            break;
-          case ENUM_MPI_QUANTITIES::SENSOR:
-            bufDSend[buf_offset] = base_nodes->GetSensor(iPoint);
-            break;
-          case ENUM_MPI_QUANTITIES::SOLUTION_GRADIENT:
-          case ENUM_MPI_QUANTITIES::PRIMITIVE_GRADIENT:
-          case ENUM_MPI_QUANTITIES::SOLUTION_GRAD_REC:
-          case ENUM_MPI_QUANTITIES::PRIMITIVE_GRAD_REC:
-          case ENUM_MPI_QUANTITIES::AUXVAR_GRADIENT:
-=======
           case MPI_QUANTITIES::UNDIVIDED_LAPLACIAN:
             for (iVar = 0; iVar < nVar; iVar++)
               bufDSend[buf_offset+iVar] = base_nodes->GetUndivided_Laplacian(iPoint, iVar);
@@ -1609,16 +1503,11 @@
           case MPI_QUANTITIES::SOLUTION_GRAD_REC:
           case MPI_QUANTITIES::PRIMITIVE_GRAD_REC:
           case MPI_QUANTITIES::AUXVAR_GRADIENT:
->>>>>>> 83cac12a
             for (iVar = 0; iVar < nVarGrad; iVar++)
               for (iDim = 0; iDim < nDim; iDim++)
                 bufDSend[buf_offset+iVar*nDim+iDim] = gradient(iPoint, iVar, iDim);
             break;
-<<<<<<< HEAD
-          case ENUM_MPI_QUANTITIES::SOLUTION_FEA:
-=======
           case MPI_QUANTITIES::SOLUTION_FEA:
->>>>>>> 83cac12a
             for (iVar = 0; iVar < nVar; iVar++) {
               bufDSend[buf_offset+iVar] = base_nodes->GetSolution(iPoint, iVar);
               if (config->GetTime_Domain()) {
@@ -1627,17 +1516,6 @@
               }
             }
             break;
-<<<<<<< HEAD
-          case ENUM_MPI_QUANTITIES::MESH_DISPLACEMENTS:
-            for (iDim = 0; iDim < nDim; iDim++)
-              bufDSend[buf_offset+iDim] = base_nodes->GetBound_Disp(iPoint, iDim);
-            break;
-          case ENUM_MPI_QUANTITIES::SOLUTION_TIME_N:
-            for (iVar = 0; iVar < nVar; iVar++)
-              bufDSend[buf_offset+iVar] = base_nodes->GetSolution_time_n(iPoint, iVar);
-            break;
-          case ENUM_MPI_QUANTITIES::SOLUTION_TIME_N1:
-=======
           case MPI_QUANTITIES::MESH_DISPLACEMENTS:
             for (iDim = 0; iDim < nDim; iDim++)
               bufDSend[buf_offset+iDim] = base_nodes->GetBound_Disp(iPoint, iDim);
@@ -1647,7 +1525,6 @@
               bufDSend[buf_offset+iVar] = base_nodes->GetSolution_time_n(iPoint, iVar);
             break;
           case MPI_QUANTITIES::SOLUTION_TIME_N1:
->>>>>>> 83cac12a
             for (iVar = 0; iVar < nVar; iVar++)
               bufDSend[buf_offset+iVar] = base_nodes->GetSolution_time_n1(iPoint, iVar);
             break;
@@ -1670,11 +1547,7 @@
 
 void CSolver::CompleteComms(CGeometry *geometry,
                             const CConfig *config,
-<<<<<<< HEAD
-                            ENUM_MPI_QUANTITIES commType) {
-=======
                             MPI_QUANTITIES commType) {
->>>>>>> 83cac12a
 
   /*--- Local variables ---*/
 
@@ -1745,17 +1618,6 @@
         /*--- Store the data correctly depending on the quantity. ---*/
 
         switch (commType) {
-<<<<<<< HEAD
-          case ENUM_MPI_QUANTITIES::SOLUTION:
-            for (iVar = 0; iVar < nVar; iVar++)
-              base_nodes->SetSolution(iPoint, iVar, bufDRecv[buf_offset+iVar]);
-            break;
-          case ENUM_MPI_QUANTITIES::SOLUTION_OLD:
-            for (iVar = 0; iVar < nVar; iVar++)
-              base_nodes->SetSolution_Old(iPoint, iVar, bufDRecv[buf_offset+iVar]);
-            break;
-          case ENUM_MPI_QUANTITIES::SOLUTION_EDDY:
-=======
           case MPI_QUANTITIES::SOLUTION:
             for (iVar = 0; iVar < nVar; iVar++)
               base_nodes->SetSolution(iPoint, iVar, bufDRecv[buf_offset+iVar]);
@@ -1765,33 +1627,10 @@
               base_nodes->SetSolution_Old(iPoint, iVar, bufDRecv[buf_offset+iVar]);
             break;
           case MPI_QUANTITIES::SOLUTION_EDDY:
->>>>>>> 83cac12a
             for (iVar = 0; iVar < nVar; iVar++)
               base_nodes->SetSolution(iPoint, iVar, bufDRecv[buf_offset+iVar]);
             base_nodes->SetmuT(iPoint,bufDRecv[buf_offset+nVar]);
             break;
-<<<<<<< HEAD
-          case ENUM_MPI_QUANTITIES::UNDIVIDED_LAPLACIAN:
-            for (iVar = 0; iVar < nVar; iVar++)
-              base_nodes->SetUnd_Lapl(iPoint, iVar, bufDRecv[buf_offset+iVar]);
-            break;
-          case ENUM_MPI_QUANTITIES::SOLUTION_LIMITER:
-          case ENUM_MPI_QUANTITIES::PRIMITIVE_LIMITER:
-            for (iVar = 0; iVar < COUNT_PER_POINT; iVar++)
-              limiter(iPoint,iVar) = bufDRecv[buf_offset+iVar];
-            break;
-          case ENUM_MPI_QUANTITIES::MAX_EIGENVALUE:
-            base_nodes->SetLambda(iPoint,bufDRecv[buf_offset]);
-            break;
-          case ENUM_MPI_QUANTITIES::SENSOR:
-            base_nodes->SetSensor(iPoint,bufDRecv[buf_offset]);
-            break;
-          case ENUM_MPI_QUANTITIES::SOLUTION_GRADIENT:
-          case ENUM_MPI_QUANTITIES::PRIMITIVE_GRADIENT:
-          case ENUM_MPI_QUANTITIES::SOLUTION_GRAD_REC:
-          case ENUM_MPI_QUANTITIES::PRIMITIVE_GRAD_REC:
-          case ENUM_MPI_QUANTITIES::AUXVAR_GRADIENT:
-=======
           case MPI_QUANTITIES::UNDIVIDED_LAPLACIAN:
             for (iVar = 0; iVar < nVar; iVar++)
               base_nodes->SetUnd_Lapl(iPoint, iVar, bufDRecv[buf_offset+iVar]);
@@ -1812,16 +1651,11 @@
           case MPI_QUANTITIES::SOLUTION_GRAD_REC:
           case MPI_QUANTITIES::PRIMITIVE_GRAD_REC:
           case MPI_QUANTITIES::AUXVAR_GRADIENT:
->>>>>>> 83cac12a
             for (iVar = 0; iVar < nVarGrad; iVar++)
               for (iDim = 0; iDim < nDim; iDim++)
                 gradient(iPoint,iVar,iDim) = bufDRecv[buf_offset+iVar*nDim+iDim];
             break;
-<<<<<<< HEAD
-          case ENUM_MPI_QUANTITIES::SOLUTION_FEA:
-=======
           case MPI_QUANTITIES::SOLUTION_FEA:
->>>>>>> 83cac12a
             for (iVar = 0; iVar < nVar; iVar++) {
               base_nodes->SetSolution(iPoint, iVar, bufDRecv[buf_offset+iVar]);
               if (config->GetTime_Domain()) {
@@ -1830,17 +1664,6 @@
               }
             }
             break;
-<<<<<<< HEAD
-          case ENUM_MPI_QUANTITIES::MESH_DISPLACEMENTS:
-            for (iDim = 0; iDim < nDim; iDim++)
-              base_nodes->SetBound_Disp(iPoint, iDim, bufDRecv[buf_offset+iDim]);
-            break;
-          case ENUM_MPI_QUANTITIES::SOLUTION_TIME_N:
-            for (iVar = 0; iVar < nVar; iVar++)
-              base_nodes->Set_Solution_time_n(iPoint, iVar, bufDRecv[buf_offset+iVar]);
-            break;
-          case ENUM_MPI_QUANTITIES::SOLUTION_TIME_N1:
-=======
           case MPI_QUANTITIES::MESH_DISPLACEMENTS:
             for (iDim = 0; iDim < nDim; iDim++)
               base_nodes->SetBound_Disp(iPoint, iDim, bufDRecv[buf_offset+iDim]);
@@ -1850,7 +1673,6 @@
               base_nodes->Set_Solution_time_n(iPoint, iVar, bufDRecv[buf_offset+iVar]);
             break;
           case MPI_QUANTITIES::SOLUTION_TIME_N1:
->>>>>>> 83cac12a
             for (iVar = 0; iVar < nVar; iVar++)
               base_nodes->Set_Solution_time_n1(iPoint, iVar, bufDRecv[buf_offset+iVar]);
             break;
@@ -2273,13 +2095,8 @@
   const auto& solution = base_nodes->GetAuxVar();
   auto& gradient = base_nodes->GetAuxVarGradient();
 
-<<<<<<< HEAD
-  computeGradientsGreenGauss(this, ENUM_MPI_QUANTITIES::AUXVAR_GRADIENT, PERIODIC_NONE, *geometry,
-                             *config, solution, 0, base_nodes->GetnAuxVar(), gradient, -1);
-=======
   computeGradientsGreenGauss(this, MPI_QUANTITIES::AUXVAR_GRADIENT, PERIODIC_NONE, *geometry,
                              *config, solution, 0, base_nodes->GetnAuxVar(), gradient);
->>>>>>> 83cac12a
 }
 
 void CSolver::SetAuxVar_Gradient_LS(CGeometry *geometry, const CConfig *config) {
@@ -2289,24 +2106,15 @@
   auto& gradient = base_nodes->GetAuxVarGradient();
   auto& rmatrix  = base_nodes->GetRmatrix();
 
-<<<<<<< HEAD
-  computeGradientsLeastSquares(this, ENUM_MPI_QUANTITIES::AUXVAR_GRADIENT, PERIODIC_NONE, *geometry, *config,
-                               weighted, solution, 0, base_nodes->GetnAuxVar(), gradient, rmatrix, -1);
-=======
   computeGradientsLeastSquares(this, MPI_QUANTITIES::AUXVAR_GRADIENT, PERIODIC_NONE, *geometry, *config,
                                weighted, solution, 0, base_nodes->GetnAuxVar(), gradient, rmatrix);
->>>>>>> 83cac12a
 }
 
 void CSolver::SetSolution_Gradient_GG(CGeometry *geometry, const CConfig *config, int idx_vel, bool reconstruction) {
 
   const auto& solution = base_nodes->GetSolution();
   auto& gradient = reconstruction? base_nodes->GetGradient_Reconstruction() : base_nodes->GetGradient();
-<<<<<<< HEAD
-  const auto comm = reconstruction? ENUM_MPI_QUANTITIES::SOLUTION_GRAD_REC : ENUM_MPI_QUANTITIES::SOLUTION_GRADIENT;
-=======
   const auto comm = reconstruction? MPI_QUANTITIES::SOLUTION_GRAD_REC : MPI_QUANTITIES::SOLUTION_GRADIENT;
->>>>>>> 83cac12a
   const auto commPer = reconstruction? PERIODIC_SOL_GG_R : PERIODIC_SOL_GG;
   computeGradientsGreenGauss(this, comm, commPer, *geometry, *config, solution, 0, nVar, gradient, idx_vel);
 }
@@ -2329,11 +2137,7 @@
   const auto& solution = base_nodes->GetSolution();
   auto& rmatrix = base_nodes->GetRmatrix();
   auto& gradient = reconstruction? base_nodes->GetGradient_Reconstruction() : base_nodes->GetGradient();
-<<<<<<< HEAD
-  const auto comm = reconstruction? ENUM_MPI_QUANTITIES::SOLUTION_GRAD_REC : ENUM_MPI_QUANTITIES::SOLUTION_GRADIENT;
-=======
   const auto comm = reconstruction? MPI_QUANTITIES::SOLUTION_GRAD_REC : MPI_QUANTITIES::SOLUTION_GRADIENT;
->>>>>>> 83cac12a
 
   computeGradientsLeastSquares(this, comm, commPer, *geometry, *config, weighted, solution, 0, nVar, gradient, rmatrix, idx_vel);
 }
@@ -2378,13 +2182,8 @@
 
   /*--- MPI parallelization ---*/
 
-<<<<<<< HEAD
-  InitiateComms(geometry, config, ENUM_MPI_QUANTITIES::UNDIVIDED_LAPLACIAN);
-  CompleteComms(geometry, config, ENUM_MPI_QUANTITIES::UNDIVIDED_LAPLACIAN);
-=======
   InitiateComms(geometry, config, MPI_QUANTITIES::UNDIVIDED_LAPLACIAN);
   CompleteComms(geometry, config, MPI_QUANTITIES::UNDIVIDED_LAPLACIAN);
->>>>>>> 83cac12a
 
 }
 
@@ -2437,15 +2236,9 @@
   const auto& gridVel = geometry->nodes->GetGridVel();
   auto& gridVelGrad = geometry->nodes->GetGridVel_Grad();
   auto rmatrix = CVectorOfMatrix(nPoint,nDim,nDim);
-<<<<<<< HEAD
-  // nijso TODO: this contains only the grid velocities, so index is 0? check!
-  computeGradientsLeastSquares(nullptr, ENUM_MPI_QUANTITIES::GRID_VELOCITY, PERIODIC_NONE, *geometry, *config,
-                               true, gridVel, 0, nDim, gridVelGrad, rmatrix, 0);
-=======
 
   computeGradientsLeastSquares(nullptr, MPI_QUANTITIES::GRID_VELOCITY, PERIODIC_NONE, *geometry, *config,
                                true, gridVel, 0, nDim, gridVelGrad, rmatrix);
->>>>>>> 83cac12a
 }
 
 void CSolver::SetSolution_Limiter(CGeometry *geometry, const CConfig *config) {
@@ -2457,11 +2250,7 @@
   auto& solMax = base_nodes->GetSolution_Max();
   auto& limiter = base_nodes->GetLimiter();
 
-<<<<<<< HEAD
-  computeLimiters(kindLimiter, this, ENUM_MPI_QUANTITIES::SOLUTION_LIMITER, PERIODIC_LIM_SOL_1, PERIODIC_LIM_SOL_2,
-=======
   computeLimiters(kindLimiter, this, MPI_QUANTITIES::SOLUTION_LIMITER, PERIODIC_LIM_SOL_1, PERIODIC_LIM_SOL_2,
->>>>>>> 83cac12a
                   *geometry, *config, 0, nVar, solution, gradient, solMin, solMax, limiter);
 }
 
@@ -2933,13 +2722,8 @@
 
   /*--- It's necessary to communicate this information ---*/
 
-<<<<<<< HEAD
-  geometry->InitiateComms(geometry, config, ENUM_MPI_QUANTITIES::COORDINATES_OLD);
-  geometry->CompleteComms(geometry, config, ENUM_MPI_QUANTITIES::COORDINATES_OLD);
-=======
   geometry->InitiateComms(geometry, config, MPI_QUANTITIES::COORDINATES_OLD);
   geometry->CompleteComms(geometry, config, MPI_QUANTITIES::COORDINATES_OLD);
->>>>>>> 83cac12a
 
 }
 
