--- conflicted
+++ resolved
@@ -109,16 +109,6 @@
     constants[10] = 10.0; // production limiter constant
     if (sstParsedOptions.prodLim) constants[10] = config->GetProdLimConst();
   }
-<<<<<<< HEAD
-  
-  /*--- Initialize lower and upper limits---*/
-  lowerlimit[0] = 1.0e-10;
-  upperlimit[0] = 1.0e10;
-
-  lowerlimit[1] = 1.0e-4;
-  upperlimit[1] = 1.0e15;
-=======
->>>>>>> 66ed495f
 
   /*--- Far-field flow state quantities and initialization. ---*/
   su2double rhoInf, *VelInf, muLamInf, Intensity, viscRatio, muT_Inf;
@@ -146,13 +136,6 @@
   Solution_Inf[0] = kine_Inf;
   Solution_Inf[1] = omega_Inf;
 
-<<<<<<< HEAD
-  if (sstParsedOptions.llt) {
-    lowerlimit[0] = kine_Inf * config->GetLowerLimitTKE();
-    lowerlimit[1] = omega_Inf * config->GetLowerLimitDissipation();
-  }
-
-=======
   /*--- Constants to use for lower limit of turbulence variable. ---*/
   su2double Ck = config->GetKFactor_LowerLimit();
   su2double Cw = config->GetOmegaFactor_LowerLimit();
@@ -169,7 +152,6 @@
   upperlimit[0] = 1.0e10;
   upperlimit[1] = 1.0e15;
 
->>>>>>> 66ed495f
   /*--- Eddy viscosity, initialized without stress limiter at the infinity ---*/
   muT_Inf = rhoInf*kine_Inf/omega_Inf;
 
