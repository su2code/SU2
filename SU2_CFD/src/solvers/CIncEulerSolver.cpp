--- conflicted
+++ resolved
@@ -56,13 +56,9 @@
   bool time_stepping = config->GetTime_Marching() == TIME_MARCHING::TIME_STEPPING;
   bool adjoint = (config->GetContinuous_Adjoint()) || (config->GetDiscrete_Adjoint());
   const bool centered = config->GetKind_ConvNumScheme_Flow() == SPACE_CENTERED;
-<<<<<<< HEAD
   const bool energy_multicomponent =
-      (((config->GetKind_FluidModel() == FLUID_MIXTURE) || (config->GetKind_FluidModel() == FLUID_CANTERA)) &&
-       config->GetEnergy_Equation());
-=======
-  const bool energy_multicomponent = config->GetKind_FluidModel() == FLUID_MIXTURE && config->GetEnergy_Equation();
->>>>>>> d66fcebc
+      (config->GetKind_FluidModel() == FLUID_MIXTURE || config->GetKind_FluidModel() == FLUID_CANTERA) &&
+      config->GetEnergy_Equation();
 
   /* A grid is defined as dynamic if there's rigid grid movement or grid deformation AND the problem is time domain */
   dynamic_grid = config->GetDynamic_Grid();
@@ -2293,13 +2289,9 @@
 
   const bool implicit = config->GetKind_TimeIntScheme() == EULER_IMPLICIT;
   const bool viscous = config->GetViscous();
-<<<<<<< HEAD
   const bool energy_multicomponent =
-      (((config->GetKind_FluidModel() == FLUID_MIXTURE) || (config->GetKind_FluidModel() == FLUID_CANTERA)) &&
-       (config->GetEnergy_Equation()));
-=======
-  const bool energy_multicomponent = config->GetKind_FluidModel() == FLUID_MIXTURE && config->GetEnergy_Equation();
->>>>>>> d66fcebc
+      (config->GetKind_FluidModel() == FLUID_MIXTURE || config->GetKind_FluidModel() == FLUID_CANTERA) &&
+      config->GetEnergy_Equation();
 
   su2double Normal[MAXNDIM] = {0.0};
 
@@ -2443,13 +2435,9 @@
 
   const bool implicit = (config->GetKind_TimeIntScheme() == EULER_IMPLICIT);
   const bool viscous = config->GetViscous();
-<<<<<<< HEAD
   const bool energy_multicomponent =
-      (((config->GetKind_FluidModel() == FLUID_MIXTURE) || (config->GetKind_FluidModel() == FLUID_CANTERA)) &&
-       (config->GetEnergy_Equation()));
-=======
-  const bool energy_multicomponent = config->GetKind_FluidModel() == FLUID_MIXTURE && config->GetEnergy_Equation();
->>>>>>> d66fcebc
+      (config->GetKind_FluidModel() == FLUID_MIXTURE || config->GetKind_FluidModel() == FLUID_CANTERA) &&
+      config->GetEnergy_Equation();
 
   string Marker_Tag = config->GetMarker_All_TagBound(val_marker);
 
@@ -2710,13 +2698,9 @@
 
   const bool implicit = (config->GetKind_TimeIntScheme() == EULER_IMPLICIT);
   const bool viscous = config->GetViscous();
-<<<<<<< HEAD
   const bool energy_multicomponent =
-      (((config->GetKind_FluidModel() == FLUID_MIXTURE) || (config->GetKind_FluidModel() == FLUID_CANTERA)) &&
-       (config->GetEnergy_Equation()));
-=======
-  const bool energy_multicomponent = config->GetKind_FluidModel() == FLUID_MIXTURE && config->GetEnergy_Equation();
->>>>>>> d66fcebc
+      (config->GetKind_FluidModel() == FLUID_MIXTURE || config->GetKind_FluidModel() == FLUID_CANTERA) &&
+      config->GetEnergy_Equation();
   string Marker_Tag  = config->GetMarker_All_TagBound(val_marker);
 
   su2double Normal[MAXNDIM] = {0.0};
