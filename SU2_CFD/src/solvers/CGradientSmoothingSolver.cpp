--- conflicted
+++ resolved
@@ -287,13 +287,8 @@
     /*--- Matrix vector product with the Laplace-Beltrami stiffness matrix. ---*/
     if (config->GetSmoothOnSurface()) {
 
-<<<<<<< HEAD
-      CSysMatrixComms::Initiate(helperVecIn, geometry, config, ENUM_MPI_QUANTITIES::SOLUTION_MATRIX);
-      CSysMatrixComms::Complete(helperVecIn, geometry, config, ENUM_MPI_QUANTITIES::SOLUTION_MATRIX);
-=======
       CSysMatrixComms::Initiate(helperVecIn, geometry, config, MPI_QUANTITIES::SOLUTION_MATRIX);
       CSysMatrixComms::Complete(helperVecIn, geometry, config, MPI_QUANTITIES::SOLUTION_MATRIX);
->>>>>>> 83cac12a
 
       mat_vec(helperVecIn, helperVecAux);
 
@@ -311,13 +306,8 @@
       grid_movement->SetVolume_Deformation(geometry, config, false, true, true);
       CGradientSmoothingSolverDetails::ReadVectorToGeometry<su2matvecscalar>(geometry, helperVecIn);
 
-<<<<<<< HEAD
-      CSysMatrixComms::Initiate(helperVecIn, geometry, config, ENUM_MPI_QUANTITIES::SOLUTION_MATRIX);
-      CSysMatrixComms::Complete(helperVecIn, geometry, config, ENUM_MPI_QUANTITIES::SOLUTION_MATRIX);
-=======
       CSysMatrixComms::Initiate(helperVecIn, geometry, config, MPI_QUANTITIES::SOLUTION_MATRIX);
       CSysMatrixComms::Complete(helperVecIn, geometry, config, MPI_QUANTITIES::SOLUTION_MATRIX);
->>>>>>> 83cac12a
 
       mat_vec(helperVecIn, helperVecAux);
 
