--- conflicted
+++ resolved
@@ -518,17 +518,7 @@
   /*--- Set shared residual variables to 0 and declare
    *    local ones for current thread to work on. ---*/
 
-<<<<<<< HEAD
-  SU2_OMP_MASTER
-  for (unsigned short iVar = 0; iVar < nVar; iVar++) {
-    SetRes_RMS(iVar, 0.0);
-    SetRes_Max(iVar, 0.0, 0);
-  }
-  END_SU2_OMP_MASTER
-  SU2_OMP_BARRIER
-=======
   SetResToZero();
->>>>>>> b7f6d4f5
 
   su2double resMax[MAXNVAR] = {0.0}, resRMS[MAXNVAR] = {0.0};
   const su2double* coordMax[MAXNVAR] = {nullptr};
