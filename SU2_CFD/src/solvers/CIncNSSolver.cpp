/*!
 * \file CIncNSSolver.cpp
 * \brief Main subroutines for solving Navier-Stokes incompressible flow.
 * \author F. Palacios, T. Economon
 * \version 7.1.1 "Blackbird"
 *
 * SU2 Project Website: https://su2code.github.io
 *
 * The SU2 Project is maintained by the SU2 Foundation
 * (http://su2foundation.org)
 *
 * Copyright 2012-2021, SU2 Contributors (cf. AUTHORS.md)
 *
 * SU2 is free software; you can redistribute it and/or
 * modify it under the terms of the GNU Lesser General Public
 * License as published by the Free Software Foundation; either
 * version 2.1 of the License, or (at your option) any later version.
 *
 * SU2 is distributed in the hope that it will be useful,
 * but WITHOUT ANY WARRANTY; without even the implied warranty of
 * MERCHANTABILITY or FITNESS FOR A PARTICULAR PURPOSE. See the GNU
 * Lesser General Public License for more details.
 *
 * You should have received a copy of the GNU Lesser General Public
 * License along with SU2. If not, see <http://www.gnu.org/licenses/>.
 */

#include "../../include/solvers/CIncNSSolver.hpp"
#include "../../include/variables/CIncNSVariable.hpp"
#include "../../../Common/include/toolboxes/printing_toolbox.hpp"
#include "../../include/solvers/CFVMFlowSolverBase.inl"

/*--- Explicit instantiation of the parent class of CIncEulerSolver,
 *    to spread the compilation over two cpp files. ---*/
template class CFVMFlowSolverBase<CIncEulerVariable, ENUM_REGIME::INCOMPRESSIBLE>;


CIncNSSolver::CIncNSSolver(CGeometry *geometry, CConfig *config, unsigned short iMesh) :
  CIncEulerSolver(geometry, config, iMesh, true) {

  /*--- Read farfield conditions from config ---*/

  Viscosity_Inf   = config->GetViscosity_FreeStreamND();
  Tke_Inf         = config->GetTke_FreeStreamND();

  /*--- Initialize the secondary values for direct derivative approximations ---*/

  switch (config->GetDirectDiff()) {
    case D_VISCOSITY:
      SU2_TYPE::SetDerivative(Viscosity_Inf, 1.0);
      break;
    default:
      break;
  }
}

void CIncNSSolver::Preprocessing(CGeometry *geometry, CSolver **solver_container, CConfig *config, unsigned short iMesh,
                                 unsigned short iRKStep, unsigned short RunTime_EqSystem, bool Output) {

  const auto InnerIter = config->GetInnerIter();
  const bool muscl = config->GetMUSCL_Flow() && (iMesh == MESH_0);
  const bool center = (config->GetKind_ConvNumScheme_Flow() == SPACE_CENTERED);
  const bool limiter = (config->GetKind_SlopeLimit_Flow() != NO_LIMITER) && (InnerIter <= config->GetLimiterIter());
  const bool van_albada = (config->GetKind_SlopeLimit_Flow() == VAN_ALBADA_EDGE);
  const bool wall_functions = config->GetWall_Functions();

  /*--- Common preprocessing steps (implemented by CEulerSolver) ---*/

  CommonPreprocessing(geometry, solver_container, config, iMesh, iRKStep, RunTime_EqSystem, Output);

  /*--- Compute gradient for MUSCL reconstruction ---*/

  if (config->GetReconstructionGradientRequired() && muscl && !center) {
    switch (config->GetKind_Gradient_Method_Recon()) {
      case GREEN_GAUSS:
        SetPrimitive_Gradient_GG(geometry, config, true); break;
      case LEAST_SQUARES:
      case WEIGHTED_LEAST_SQUARES:
        SetPrimitive_Gradient_LS(geometry, config, true); break;
      default: break;
    }
  }

  /*--- Compute gradient of the primitive variables ---*/

  if (config->GetKind_Gradient_Method() == GREEN_GAUSS) {
    SetPrimitive_Gradient_GG(geometry, config);
  }
  else if (config->GetKind_Gradient_Method() == WEIGHTED_LEAST_SQUARES) {
    SetPrimitive_Gradient_LS(geometry, config);
  }

  /*--- Compute the limiters ---*/

  if (muscl && !center && limiter && !van_albada && !Output) {
    SetPrimitive_Limiter(geometry, config);
  }

  ComputeVorticityAndStrainMag<1>(*config, iMesh);

  /*--- Compute the TauWall from the wall functions ---*/

  if (wall_functions) {
    SU2_OMP_MASTER
    SetTauWall_WF(geometry, solver_container, config);
    END_SU2_OMP_MASTER
    // nijso: we have to set this as well??
    // seteddyviscfirstpoint
    SU2_OMP_BARRIER
  }

  /*--- Compute recovered pressure and temperature for streamwise periodic flow ---*/
  if (config->GetKind_Streamwise_Periodic() != ENUM_STREAMWISE_PERIODIC::NONE)
    Compute_Streamwise_Periodic_Recovered_Values(config, geometry, iMesh);
}

void CIncNSSolver::GetStreamwise_Periodic_Properties(const CGeometry *geometry,
                                                     CConfig *config,
                                                     const unsigned short iMesh) {

  /*---------------------------------------------------------------------------------------------*/
  // 1. Evaluate massflow, area avg density & Temperature and Area at streamwise periodic outlet.
  // 2. Update delta_p is target massflow is chosen.
  // 3. Loop Heatflux markers and integrate heat across the boundary. Only if energy equation is on.
  /*---------------------------------------------------------------------------------------------*/

  /*-------------------------------------------------------------------------------------------------*/
  /*--- 1. Evaluate Massflow [kg/s], area-averaged density [kg/m^3] and Area [m^2] at the         ---*/
  /*---    (there can be only one) streamwise periodic outlet/donor marker. Massflow is obviously ---*/
  /*---    needed for prescribed massflow but also for the additional source and heatflux         ---*/
  /*---    boundary terms of the energy equation. Area and the avg-density are used for the       ---*/
  /*---    Pressure-Drop update in case of a prescribed massflow.                                 ---*/
  /*-------------------------------------------------------------------------------------------------*/

  const auto nZone = geometry->GetnZone();
  const auto InnerIter = config->GetInnerIter();
  const auto OuterIter = config->GetOuterIter();

  su2double Area_Local            = 0.0,
            MassFlow_Local        = 0.0,
            Average_Density_Local = 0.0,
            Temperature_Local     = 0.0;

  for (auto iMarker = 0; iMarker < config->GetnMarker_All(); iMarker++) {

    /*--- Only "outlet"/donor periodic marker. GetnMarker_Periodic counts from 1: First all the inlet marker from
          the periodic marker pairs and then the all the outlets. I.e. in order to get the outlet of the first pair
          we need to divide the number of periodic markers by 2 and add 1 (because count starts at 1). ---*/
    if (config->GetMarker_All_KindBC(iMarker) == PERIODIC_BOUNDARY &&
        config->GetMarker_All_PerBound(iMarker) == (config->GetnMarker_Periodic()/2 + 1)) {

      for (auto iVertex = 0ul; iVertex < geometry->nVertex[iMarker]; iVertex++) {

        auto iPoint = geometry->vertex[iMarker][iVertex]->GetNode();

        if (geometry->nodes->GetDomain(iPoint)) {

          /*--- A = dot_prod(n_A*n_A), with n_A beeing the area-normal. ---*/

          const auto AreaNormal = geometry->vertex[iMarker][iVertex]->GetNormal();

          const su2double FaceArea = GeometryToolbox::Norm(nDim, AreaNormal);

          /*--- m_dot = dot_prod(n*v) * A * rho, with n beeing unit normal. ---*/
          MassFlow_Local += nodes->GetProjVel(iPoint, AreaNormal) * nodes->GetDensity(iPoint);

          Area_Local += FaceArea;

          Average_Density_Local += FaceArea * nodes->GetDensity(iPoint);

          /*--- Due to periodicity, temperatures are equal one the inlet(1) and outlet(2) ---*/
          Temperature_Local += FaceArea * nodes->GetTemperature(iPoint);

        } // if domain
      } // loop vertices
    } // loop periodic boundaries
  } // loop MarkerAll

  // MPI Communication: Sum Area, Sum rho*A & T*A and divide by AreaGlobbal, sum massflow
  su2double Area_Global(0), Average_Density_Global(0), MassFlow_Global(0), Temperature_Global(0);
  SU2_MPI::Allreduce(&Area_Local,            &Area_Global,            1, MPI_DOUBLE, MPI_SUM, SU2_MPI::GetComm());
  SU2_MPI::Allreduce(&Average_Density_Local, &Average_Density_Global, 1, MPI_DOUBLE, MPI_SUM, SU2_MPI::GetComm());
  SU2_MPI::Allreduce(&MassFlow_Local,        &MassFlow_Global,        1, MPI_DOUBLE, MPI_SUM, SU2_MPI::GetComm());
  SU2_MPI::Allreduce(&Temperature_Local,     &Temperature_Global,     1, MPI_DOUBLE, MPI_SUM, SU2_MPI::GetComm());

  Average_Density_Global /= Area_Global;
  Temperature_Global /= Area_Global;

  /*--- Set solver variables ---*/
  SPvals.Streamwise_Periodic_MassFlow = MassFlow_Global;
  SPvals.Streamwise_Periodic_InletTemperature = Temperature_Global;

  /*--- As deltaP changes with prescribed massflow the const config value should only be used once. ---*/
  if((nZone==1 && InnerIter==0) ||
     (nZone>1  && OuterIter==0 && InnerIter==0)) {
    SPvals.Streamwise_Periodic_PressureDrop = config->GetStreamwise_Periodic_PressureDrop() / config->GetPressure_Ref();
  }

  if (config->GetKind_Streamwise_Periodic() == ENUM_STREAMWISE_PERIODIC::MASSFLOW) {
    /*------------------------------------------------------------------------------------------------*/
    /*--- 2. Update the Pressure Drop [Pa] for the Momentum source term if Massflow is prescribed. ---*/
    /*---    The Pressure drop is iteratively adapted to result in the prescribed Target-Massflow. ---*/
    /*------------------------------------------------------------------------------------------------*/

    /*--- Load/define all necessary variables ---*/
    const su2double TargetMassFlow = config->GetStreamwise_Periodic_TargetMassFlow() / (config->GetDensity_Ref() * config->GetVelocity_Ref());
    const su2double damping_factor = config->GetInc_Outlet_Damping();
    su2double Pressure_Drop_new, ddP;

    /*--- Compute update to Delta p based on massflow-difference ---*/
    ddP = 0.5 / ( Average_Density_Global * pow(Area_Global, 2)) * (pow(TargetMassFlow, 2) - pow(MassFlow_Global, 2));

    /*--- Store updated pressure difference ---*/
    Pressure_Drop_new = SPvals.Streamwise_Periodic_PressureDrop + damping_factor*ddP;
    /*--- During restarts, this routine GetStreamwise_Periodic_Properties can get called multiple times
          (e.g. 4x for INC_RANS restart). Each time, the pressure drop gets updated. For INC_RANS restarts
          it gets called 2x before the restart files are read such that the current massflow is
          Area*inital-velocity which can be way off!
          With this there is still a slight inconsitency wrt to a non-restarted simulation: The restarted "zero-th"
          iteration does not get a pressure-update but the continuing simulation would have an update here. This can be
          fully neglected if the pressure drop is converged. And for all other cases it should be minor difference at
          best ---*/
    if((nZone==1 && InnerIter>0) ||
       (nZone>1  && OuterIter>0)) {
      SPvals.Streamwise_Periodic_PressureDrop = Pressure_Drop_new;
    }

  } // if massflow


  if (config->GetEnergy_Equation()) {
    /*---------------------------------------------------------------------------------------------*/
    /*--- 3. Compute the integrated Heatflow [W] for the energy equation source term, heatflux  ---*/
    /*---    boundary term and recovered Temperature. The computation is not completely clear.  ---*/
    /*---    Here the Heatflux from all Bounary markers in the config-file is used.             ---*/
    /*---------------------------------------------------------------------------------------------*/

    su2double HeatFlow_Local = 0.0, HeatFlow_Global = 0.0;

    /*--- Loop over all heatflux Markers ---*/
    for (auto iMarker = 0; iMarker < config->GetnMarker_All(); iMarker++) {

      if (config->GetMarker_All_KindBC(iMarker) == HEAT_FLUX) {

        /*--- Identify the boundary by string name and retrive heatflux from config ---*/
        const auto Marker_StringTag = config->GetMarker_All_TagBound(iMarker);
        const su2double Wall_HeatFlux = config->GetWall_HeatFlux(Marker_StringTag);

        for (auto iVertex = 0ul; iVertex < geometry->nVertex[iMarker]; iVertex++) {

          auto iPoint = geometry->vertex[iMarker][iVertex]->GetNode();

          if (!geometry->nodes->GetDomain(iPoint)) continue;

          const auto AreaNormal = geometry->vertex[iMarker][iVertex]->GetNormal();

          const su2double FaceArea = GeometryToolbox::Norm(nDim, AreaNormal);

          HeatFlow_Local += FaceArea * (-1.0) * Wall_HeatFlux/config->GetHeat_Flux_Ref();;
        } // loop Vertices
      } // loop Heatflux marker
    } // loop AllMarker

    /*--- MPI Communication sum up integrated Heatflux from all processes ---*/
    SU2_MPI::Allreduce(&HeatFlow_Local, &HeatFlow_Global, 1, MPI_DOUBLE, MPI_SUM, SU2_MPI::GetComm());

    /*--- Set the solver variable Integrated Heatflux ---*/
    SPvals.Streamwise_Periodic_IntegratedHeatFlow = HeatFlow_Global;
  } // if energy
}


void CIncNSSolver::Compute_Streamwise_Periodic_Recovered_Values(CConfig *config, const CGeometry *geometry,
                                                                const unsigned short iMesh) {

  const bool energy = (config->GetEnergy_Equation() && config->GetStreamwise_Periodic_Temperature());
  const auto InnerIter = config->GetInnerIter();

  /*--- Reference node on inlet periodic marker to compute relative distance along periodic translation vector. ---*/
  const auto ReferenceNode = geometry->GetStreamwise_Periodic_RefNode();

  /*--- Compute square of the distance between the 2 periodic surfaces. ---*/
  const su2double norm2_translation = GeometryToolbox::SquaredNorm(nDim, config->GetPeriodic_Translation(0));

  /*--- Compute recoverd pressure and temperature for all points ---*/
  SU2_OMP_FOR_STAT(omp_chunk_size)
  for (auto iPoint = 0ul; iPoint < nPoint; iPoint++) {

    /*--- First, compute helping terms based on relative distance (0,l) between periodic markers ---*/
    su2double dot_product = 0.0;
    for (unsigned short iDim = 0; iDim < nDim; iDim++)
      dot_product += fabs( (geometry->nodes->GetCoord(iPoint,iDim) - ReferenceNode[iDim]) * config->GetPeriodic_Translation(0)[iDim]);

    /*--- Second, substract/add correction from reduced pressure/temperature to get recoverd pressure/temperature ---*/
    const su2double Pressure_Recovered = nodes->GetPressure(iPoint) - SPvals.Streamwise_Periodic_PressureDrop /
                                         norm2_translation * dot_product;
    nodes->SetStreamwise_Periodic_RecoveredPressure(iPoint, Pressure_Recovered);

    /*--- InnerIter > 0 as otherwise MassFlow in the denominator would be zero ---*/
    if (energy && InnerIter > 0) {
      su2double Temperature_Recovered = nodes->GetTemperature(iPoint);
      Temperature_Recovered += SPvals.Streamwise_Periodic_IntegratedHeatFlow /
                              (SPvals.Streamwise_Periodic_MassFlow * nodes->GetSpecificHeatCp(iPoint) * norm2_translation) * dot_product;
      nodes->SetStreamwise_Periodic_RecoveredTemperature(iPoint, Temperature_Recovered);
    }
  } // for iPoint
  END_SU2_OMP_FOR

  /*--- Compute the integrated Heatflux Q into the domain, and massflow over periodic markers ---*/
  SU2_OMP_MASTER
  GetStreamwise_Periodic_Properties(geometry, config, iMesh);
  END_SU2_OMP_MASTER
  SU2_OMP_BARRIER
}

void CIncNSSolver::Viscous_Residual(unsigned long iEdge, CGeometry *geometry, CSolver **solver_container,
                                    CNumerics *numerics, CConfig *config) {

  Viscous_Residual_impl(iEdge, geometry, solver_container, numerics, config);
}

unsigned long CIncNSSolver::SetPrimitive_Variables(CSolver **solver_container, const CConfig *config) {

  unsigned long iPoint, nonPhysicalPoints = 0;
  su2double eddy_visc = 0.0, turb_ke = 0.0, DES_LengthScale = 0.0;
  unsigned short turb_model = config->GetKind_Turb_Model();

  bool tkeNeeded = ((turb_model == SST) || (turb_model == SST_SUST));

  SU2_OMP_FOR_STAT(omp_chunk_size)
  for (iPoint = 0; iPoint < nPoint; iPoint++) {

    /*--- Retrieve the value of the kinetic energy (if needed) ---*/

    if (turb_model != NONE && solver_container[TURB_SOL] != nullptr) {
      eddy_visc = solver_container[TURB_SOL]->GetNodes()->GetmuT(iPoint);
      if (tkeNeeded) turb_ke = solver_container[TURB_SOL]->GetNodes()->GetSolution(iPoint,0);

      if (config->GetKind_HybridRANSLES() != NO_HYBRIDRANSLES){
        DES_LengthScale = solver_container[TURB_SOL]->GetNodes()->GetDES_LengthScale(iPoint);
      }
    }

    /*--- Incompressible flow, primitive variables --- */

    bool physical = static_cast<CIncNSVariable*>(nodes)->SetPrimVar(iPoint,eddy_visc, turb_ke, GetFluidModel());

    /* Check for non-realizable states for reporting. */

    if (!physical) nonPhysicalPoints++;

    /*--- Set the DES length scale ---*/

    nodes->SetDES_LengthScale(iPoint,DES_LengthScale);

  }
  END_SU2_OMP_FOR

  return nonPhysicalPoints;

}

void CIncNSSolver::BC_Wall_Generic(const CGeometry *geometry, const CConfig *config,
                                   unsigned short val_marker, unsigned short kind_boundary) {

  const bool implicit = (config->GetKind_TimeIntScheme() == EULER_IMPLICIT);
  const bool energy = config->GetEnergy_Equation();

  /*--- Variables for streamwise periodicity ---*/
  const bool streamwise_periodic = (config->GetKind_Streamwise_Periodic() != ENUM_STREAMWISE_PERIODIC::NONE);
  const bool streamwise_periodic_temperature = config->GetStreamwise_Periodic_Temperature();
  su2double Cp, thermal_conductivity, dot_product, scalar_factor;


  /*--- Identify the boundary by string name ---*/

  const auto Marker_Tag = config->GetMarker_All_TagBound(val_marker);

  /*--- Get the specified wall heat flux or temperature from config ---*/

  su2double Wall_HeatFlux = 0.0, Twall = 0.0;

  if (kind_boundary == HEAT_FLUX)
    Wall_HeatFlux = config->GetWall_HeatFlux(Marker_Tag)/config->GetHeat_Flux_Ref();
  else if (kind_boundary == ISOTHERMAL)
    Twall = config->GetIsothermal_Temperature(Marker_Tag)/config->GetTemperature_Ref();
  else
    SU2_MPI::Error("Unknown type of boundary condition", CURRENT_FUNCTION);

  /*--- Get wall function treatment from config. ---*/

  //const auto Wall_Function = config->GetWallFunction_Treatment(Marker_Tag);
  // nijso: we do not have a special treatment yet for heated walls
  // the wall function model is written for heat flux, we have to implement isothermal wall conditions
  //if (Wall_Function != WALL_FUNCTIONS::NONE)
  //  SU2_MPI::Error("Wall function treament not implemented yet", CURRENT_FUNCTION);

  /*--- Loop over all of the vertices on this boundary marker ---*/

  SU2_OMP_FOR_DYN(OMP_MIN_SIZE)
  for (auto iVertex = 0ul; iVertex < geometry->nVertex[val_marker]; iVertex++) {
    const auto iPoint = geometry->vertex[val_marker][iVertex]->GetNode();

    /*--- Check if the node belongs to the domain (i.e, not a halo node) ---*/

    if (!geometry->nodes->GetDomain(iPoint)) continue;

    /*--- Compute dual-grid area and boundary normal ---*/

    const auto Normal = geometry->vertex[val_marker][iVertex]->GetNormal();

    const su2double Area = GeometryToolbox::Norm(nDim, Normal);

    /*--- Impose the value of the velocity as a strong boundary
     condition (Dirichlet). Fix the velocity and remove any
     contribution to the residual at this node. ---*/

    if (dynamic_grid) {
      nodes->SetVelocity_Old(iPoint, geometry->nodes->GetGridVel(iPoint));
    } else {
      su2double zero[MAXNDIM] = {0.0};
      nodes->SetVelocity_Old(iPoint, zero);
    }

    for (unsigned short iDim = 0; iDim < nDim; iDim++)
      LinSysRes(iPoint, iDim+1) = 0.0;
    nodes->SetVel_ResTruncError_Zero(iPoint);

    /*--- Enforce the no-slip boundary condition in a strong way by
     modifying the velocity-rows of the Jacobian (1 on the diagonal). ---*/

    if (implicit) {
      for (unsigned short iVar = 1; iVar <= nDim; iVar++)
        Jacobian.DeleteValsRowi(iPoint*nVar+iVar);
    }

    if (!energy) continue;

    if (kind_boundary == HEAT_FLUX) {

      /*--- Apply a weak boundary condition for the energy equation.
      Compute the residual due to the prescribed heat flux. ---*/

      LinSysRes(iPoint, nDim+1) -= Wall_HeatFlux*Area;

      /*--- With streamwise periodic flow and heatflux walls an additional term is introduced in the boundary formulation ---*/
      if (streamwise_periodic && streamwise_periodic_temperature) {

        Cp = nodes->GetSpecificHeatCp(iPoint);
        thermal_conductivity = nodes->GetThermalConductivity(iPoint);

        /*--- Scalar factor of the residual contribution ---*/
        const su2double norm2_translation = GeometryToolbox::SquaredNorm(nDim, config->GetPeriodic_Translation(0));
        scalar_factor = SPvals.Streamwise_Periodic_IntegratedHeatFlow*thermal_conductivity / (SPvals.Streamwise_Periodic_MassFlow * Cp * norm2_translation);

        /*--- Dot product ---*/
        dot_product = GeometryToolbox::DotProduct(nDim, config->GetPeriodic_Translation(0), Normal);

        LinSysRes(iPoint, nDim+1) += scalar_factor*dot_product;
      } // if streamwise_periodic
    }
    else { // ISOTHERMAL

      const auto Point_Normal = geometry->vertex[val_marker][iVertex]->GetNormal_Neighbor();

      /*--- Get coordinates of i & nearest normal and compute distance ---*/

      const auto Coord_i = geometry->nodes->GetCoord(iPoint);
      const auto Coord_j = geometry->nodes->GetCoord(Point_Normal);
      su2double Edge_Vector[MAXNDIM];
      GeometryToolbox::Distance(nDim, Coord_j, Coord_i, Edge_Vector);
      su2double dist_ij_2 = GeometryToolbox::SquaredNorm(nDim, Edge_Vector);
      su2double dist_ij = sqrt(dist_ij_2);

      /*--- Compute the normal gradient in temperature using Twall ---*/

      su2double dTdn = -(nodes->GetTemperature(Point_Normal) - Twall)/dist_ij;

      /*--- Get thermal conductivity ---*/

      su2double thermal_conductivity = nodes->GetThermalConductivity(iPoint);

      /*--- Apply a weak boundary condition for the energy equation.
      Compute the residual due to the prescribed heat flux. ---*/

      LinSysRes(iPoint, nDim+1) -= thermal_conductivity*dTdn*Area;

      /*--- Jacobian contribution for temperature equation. ---*/

      if (implicit) {
        su2double proj_vector_ij = 0.0;
        if (dist_ij_2 > 0.0)
          proj_vector_ij = GeometryToolbox::DotProduct(nDim, Edge_Vector, Normal) / dist_ij_2;
        Jacobian.AddVal2Diag(iPoint, nDim+1, thermal_conductivity*proj_vector_ij);
      }
    }
  }
  END_SU2_OMP_FOR
}

void CIncNSSolver::BC_HeatFlux_Wall(CGeometry *geometry, CSolver**, CNumerics*,
                                    CNumerics*, CConfig *config, unsigned short val_marker) {

  BC_Wall_Generic(geometry, config, val_marker, HEAT_FLUX);
}

void CIncNSSolver::BC_Isothermal_Wall(CGeometry *geometry, CSolver**, CNumerics*,
                                    CNumerics*, CConfig *config, unsigned short val_marker) {

  BC_Wall_Generic(geometry, config, val_marker, ISOTHERMAL);
}

void CIncNSSolver::BC_ConjugateHeat_Interface(CGeometry *geometry, CSolver **solver_container, CNumerics *conv_numerics,
                                              CConfig *config, unsigned short val_marker) {

  const su2double Temperature_Ref = config->GetTemperature_Ref();
  const bool implicit = (config->GetKind_TimeIntScheme() == EULER_IMPLICIT);
  const bool energy = config->GetEnergy_Equation();

  /*--- Identify the boundary ---*/

  const auto Marker_Tag = config->GetMarker_All_TagBound(val_marker);

  /*--- Retrieve the specified wall function treatment.---*/

  if (config->GetWallFunction_Treatment(Marker_Tag) != WALL_FUNCTIONS::NONE) {
    SU2_MPI::Error("Wall function treament not implemented yet", CURRENT_FUNCTION);
  }

  /*--- Loop over boundary points ---*/

  SU2_OMP_FOR_DYN(OMP_MIN_SIZE)
  for (auto iVertex = 0ul; iVertex < geometry->nVertex[val_marker]; iVertex++) {

    auto iPoint = geometry->vertex[val_marker][iVertex]->GetNode();

    if (!geometry->nodes->GetDomain(iPoint)) continue;

    /*--- Impose the value of the velocity as a strong boundary
     condition (Dirichlet). Fix the velocity and remove any
     contribution to the residual at this node. ---*/

    if (dynamic_grid) {
      nodes->SetVelocity_Old(iPoint, geometry->nodes->GetGridVel(iPoint));
    } else {
      su2double zero[MAXNDIM] = {0.0};
      nodes->SetVelocity_Old(iPoint, zero);
    }

    for (unsigned short iDim = 0; iDim < nDim; iDim++)
      LinSysRes(iPoint, iDim+1) = 0.0;
    nodes->SetVel_ResTruncError_Zero(iPoint);

    /*--- Enforce the no-slip boundary condition in a strong way by
     modifying the velocity-rows of the Jacobian (1 on the diagonal). ---*/

    if (implicit) {
      for (unsigned short iVar = 1; iVar <= nDim; iVar++)
        Jacobian.DeleteValsRowi(iPoint*nVar+iVar);
      if (energy) Jacobian.DeleteValsRowi(iPoint*nVar+nDim+1);
    }

    if (!energy) continue;

    su2double Tconjugate = GetConjugateHeatVariable(val_marker, iVertex, 0) / Temperature_Ref;
    su2double Twall = 0.0;

    if ((config->GetKind_CHT_Coupling() == CHT_COUPLING::AVERAGED_TEMPERATURE_NEUMANN_HEATFLUX) ||
        (config->GetKind_CHT_Coupling() == CHT_COUPLING::AVERAGED_TEMPERATURE_ROBIN_HEATFLUX)) {

      /*--- Compute closest normal neighbor ---*/

      const auto Point_Normal = geometry->vertex[val_marker][iVertex]->GetNormal_Neighbor();

      /*--- Get coordinates of i & nearest normal and compute distance ---*/

      const auto Coord_i = geometry->nodes->GetCoord(iPoint);
      const auto Coord_j = geometry->nodes->GetCoord(Point_Normal);
      su2double dist_ij = GeometryToolbox::Distance(nDim, Coord_j, Coord_i);

      /*--- Compute wall temperature from both temperatures ---*/

      su2double thermal_conductivity = nodes->GetThermalConductivity(iPoint);
      su2double There = nodes->GetTemperature(Point_Normal);
      su2double HF_FactorHere = thermal_conductivity*config->GetViscosity_Ref()/dist_ij;
      su2double HF_FactorConjugate = GetConjugateHeatVariable(val_marker, iVertex, 2);

      Twall = (There*HF_FactorHere + Tconjugate*HF_FactorConjugate)/(HF_FactorHere + HF_FactorConjugate);
    }
    else if ((config->GetKind_CHT_Coupling() == CHT_COUPLING::DIRECT_TEMPERATURE_NEUMANN_HEATFLUX) ||
             (config->GetKind_CHT_Coupling() == CHT_COUPLING::DIRECT_TEMPERATURE_ROBIN_HEATFLUX)) {

      /*--- (Directly) Set wall temperature to conjugate temperature. ---*/

      Twall = Tconjugate;
    }
    else {
      SU2_MPI::Error("Unknown CHT coupling method.", CURRENT_FUNCTION);
    }

    /*--- Strong imposition of the temperature on the fluid zone. ---*/

    LinSysRes(iPoint, nDim+1) = 0.0;
    nodes->SetSolution_Old(iPoint, nDim+1, Twall);
    nodes->SetEnergy_ResTruncError_Zero(iPoint);
  }
  END_SU2_OMP_FOR
}

void CIncNSSolver::SetTauWall_WF(CGeometry *geometry, CSolver **solver_container, const CConfig *config) {
  /*---
   The wall function implemented herein is based on Nichols and Nelson AIAAJ v32 n6 2004.
   At this moment, the wall function is only available for adiabatic flows.
   ---*/

  unsigned long notConvergedCounter = 0;  /*--- counts the number of wall cells that are not converged ---*/
  unsigned long smallYPlusCounter = 0;    /*--- counts the number of wall cells where y+ < 5 ---*/

  const su2double Gas_Constant = config->GetGas_ConstantND();
  const su2double Cp = (Gamma / Gamma_Minus_One) * Gas_Constant;
<<<<<<< HEAD
  const unsigned short max_iter =config->GetwallModelMaxIter();  /*--- maximum number of iterations for the Newton Solver---*/
  const su2double tol = 1e-12;                                   /*--- convergence criterium for the Newton solver, note that 1e-10 is too large ---*/
  const su2double relax = config->GetwallModelRelFac();          /*--- relaxation factor for the Newton solver ---*/
  const su2double minYPlus = config->GetwallModelMinYPlus();
=======
  constexpr unsigned short max_iter =200; /*--- maximum number of iterations for the Newton Solver---*/
  const su2double tol = 1e-12;            /*--- convergence criterium for the Newton solver, note that 1e-10 is too large ---*/
  const su2double relax = 0.5;            /*--- relaxation factor for the Newton solver ---*/
>>>>>>> 7ab705cb

  /*--- Compute the recovery factor 
   * use Molecular (Laminar) Prandtl number (see Nichols & Nelson, nomenclature ) ---*/

  const su2double Recovery = pow(config->GetPrandtl_Lam(), (1.0/3.0));

  /*--- Typical constants from boundary layer theory ---*/

  const su2double kappa = config->GetwallModelKappa();
  const su2double B = config->GetwallModelB();

  for (auto iMarker = 0u; iMarker < config->GetnMarker_All(); iMarker++) {

    if (!config->GetViscous_Wall(iMarker)) continue;

    /*--- Identify the boundary by string name ---*/

    const auto Marker_Tag = config->GetMarker_All_TagBound(iMarker);

    /*--- Jump to another BC if it is not wall function ---*/

    if (config->GetWallFunction_Treatment(Marker_Tag) != WALL_FUNCTIONS::STANDARD_FUNCTION) continue;

    /*--- Get the specified wall heat flux from config ---*/
    // note that we can get the heat flux from the temperature gradient
    //su2double q_w = 0.0;

    /*--- get the heat flux; when BC is the temperature, we compute it later ---*/
    //if (config->GetMarker_All_KindBC(iMarker) == HEAT_FLUX)
    //  q_w = config->GetWall_HeatFlux(Marker_Tag);

    /*--- Loop over all of the vertices on this boundary marker ---*/

    SU2_OMP_FOR_DYN(OMP_MIN_SIZE)
    for (auto iVertex = 0u; iVertex < geometry->nVertex[iMarker]; iVertex++) {

      const auto iPoint = geometry->vertex[iMarker][iVertex]->GetNode();
      const auto Point_Normal = geometry->vertex[iMarker][iVertex]->GetNormal_Neighbor();

      /*--- Check if the node belongs to the domain (i.e, not a halo node)
        and the neighbor is not part of the physical boundary ---*/

      if (!geometry->nodes->GetDomain(iPoint)) continue;

      /*--- Get coordinates of the current vertex and nearest normal point ---*/

      const auto Coord = geometry->nodes->GetCoord(iPoint);
      const auto Coord_Normal = geometry->nodes->GetCoord(Point_Normal);

      /*--- Compute dual-grid area and boundary normal ---*/

      const auto Normal = geometry->vertex[iMarker][iVertex]->GetNormal();

      su2double Area = GeometryToolbox::Norm(nDim, Normal);

      su2double UnitNormal[MAXNDIM] = {0.0};
      for (auto iDim = 0u; iDim < nDim; iDim++)
        UnitNormal[iDim] = -Normal[iDim]/Area;

      /*--- Get the velocity, pressure, and temperature at the nearest
       (normal) interior point. ---*/

      su2double Vel[MAXNDIM] = {0.0};
      for (auto iDim = 0u; iDim < nDim; iDim++)
        Vel[iDim] = nodes->GetVelocity(Point_Normal,iDim);

      /*--- Compute the wall-parallel velocity at first point off the wall ---*/

      su2double VelNormal = GeometryToolbox::DotProduct(int(MAXNDIM), Vel, UnitNormal);

      su2double VelTang[MAXNDIM] = {0.0};
      for (auto iDim = 0u; iDim < nDim; iDim++)
        VelTang[iDim] = Vel[iDim] - VelNormal*UnitNormal[iDim];

      su2double VelTangMod = GeometryToolbox::Norm(int(MAXNDIM), VelTang);

      /*--- Compute normal distance of the interior point from the wall ---*/

      su2double WallDist[MAXNDIM] = {0.0};
      GeometryToolbox::Distance(nDim, Coord, Coord_Normal, WallDist);

      su2double WallDistMod = GeometryToolbox::Norm(int(MAXNDIM), WallDist);

<<<<<<< HEAD
      su2double T_Wall = nodes->GetTemperature(iPoint);
      su2double Conductivity_Wall = nodes->GetThermalConductivity(iPoint);

      /*--- if a wall temperature was given, we compute the local heat flux using k*dT/dn ---*/

      su2double q_w = 0.0;

=======
      /*--- Compute the wall temperature using the Crocco-Buseman equation.
       * In incompressible flows, we can assume that there is no velocity-related
       * temperature change Prandtl: T+ = Pr*y+ ---*/
      su2double T_Wall = nodes->GetTemperature(iPoint);
>>>>>>> 7ab705cb

      if (config->GetMarker_All_KindBC(iMarker) == ISOTHERMAL) {
        //su2double T_w = config->GetIsothermal_Temperature(Marker_Tag);
        su2double T_n = nodes->GetTemperature(Point_Normal);
        q_w = Conductivity_Wall * (T_Wall - T_n) / WallDistMod;
        cout << "wall heat flux = " << q_w << endl;
      }  
      else if (config->GetMarker_All_KindBC(iMarker) == HEAT_FLUX) {
        su2double T_n = nodes->GetTemperature(Point_Normal);
        q_w = Conductivity_Wall * (T_Wall - T_n) / WallDistMod;
        cout << "estimated wall heat flux = " << q_w << endl;
        q_w = config->GetWall_HeatFlux(Marker_Tag);  
        cout << "wall heat flux = " << q_w << endl;
      }
    

      /*--- incompressible formulation ---*/
      su2double Density_Wall = nodes->GetDensity(iPoint);
      su2double Lam_Visc_Normal = nodes->GetLaminarViscosity(Point_Normal);

      /*--- Compute the shear stress at the wall in the regular fashion
      by using the stress tensor on the surface ---*/

      su2double tau[MAXNDIM][MAXNDIM] = {{0.0}};
      su2double Lam_Visc_Wall = nodes->GetLaminarViscosity(iPoint);
      su2double Eddy_Visc_Wall = nodes->GetEddyViscosity(iPoint);
      // do we need the total viscosity for the stress tensor?
      //su2double total_viscosity = (Lam_Visc_Wall + Eddy_Visc_Wall);
      CNumerics::ComputeStressTensor(nDim, tau, nodes->GetGradient_Primitive(iPoint)+1, Lam_Visc_Wall);

      su2double TauTangent[MAXNDIM] = {0.0};
      GeometryToolbox::TangentProjection(nDim, tau, UnitNormal, TauTangent);

      su2double WallShearStress = GeometryToolbox::Norm(int(MAXNDIM), TauTangent);

      /*--- Calculate the quantities from boundary layer theory and
       iteratively solve for a new wall shear stress. Use the current wall
       shear stress as a starting guess for the wall function. ---*/

<<<<<<< HEAD
      unsigned long counter = 0; su2double diff = 1.0;
      U_Tau = max(1.0e-6,sqrt(WallShearStress/Density_Wall));
      Y_Plus = 0.99*minYPlus; // clipping value
=======
      unsigned long counter = 0;
      su2double diff = 1.0;
      su2double U_Tau = max(1.0e-6,sqrt(WallShearStress/Density_Wall));
      su2double Y_Plus = 5.0; // clipping value
>>>>>>> 7ab705cb

      su2double Y_Plus_Start = Density_Wall * U_Tau * WallDistMod / Lam_Visc_Wall;

      /*--- Automatic switch off when y+ < 5.0 according to Nichols & Nelson (2004) ---*/

<<<<<<< HEAD
      if (Y_Plus_Start < minYPlus) {
=======
      if (Y_Plus_Start < Y_Plus) {
>>>>>>> 7ab705cb
        /*--- impose a minimum y+ for stability reasons---*/
        smallYPlusCounter++;
      }
      else {
        while (fabs(diff) > tol) {

          /*--- Friction velocity and u+ ---*/

          su2double U_Plus = VelTangMod/U_Tau;

          /*--- Gamma, Beta, Q, and Phi, defined by Nichols & Nelson (2004) page 1110 ---*/

          su2double Gam  = Recovery*U_Tau*U_Tau/(2.0*Cp*T_Wall);
          /*--- nijso: heated wall needs validation testcase! ---*/
          su2double Beta = q_w*Lam_Visc_Wall/(Density_Wall*T_Wall*Conductivity_Wall*U_Tau); // TODO: nonzero heatflux needs validation case
          su2double Q    = sqrt(Beta*Beta + 4.0*Gam);
          su2double Phi  = asin(-1.0*Beta/Q);

          /*--- Y+ defined by White & Christoph (compressibility and heat transfer) negative value for (2.0*Gam*U_Plus - Beta)/Q ---*/

          su2double Y_Plus_White = exp((kappa/sqrt(Gam))*(asin((2.0*Gam*U_Plus - Beta)/Q) - Phi))*exp(-1.0*kappa*B);

          /*--- Spalding's universal form for the BL velocity with the
           outer velocity form of White & Christoph above. ---*/

          su2double kUp = kappa*U_Plus;
          Y_Plus = U_Plus + Y_Plus_White - (exp(-1.0*kappa*B)* (1.0 + kUp + 0.5*kUp*kUp + kUp*kUp*kUp/6.0));

          su2double dypw_dyp = 2.0*Y_Plus_White*(kappa*sqrt(Gam)/Q)*sqrt(1.0 - pow(2.0*Gam*U_Plus - Beta,2.0)/(Q*Q));

          Eddy_Visc_Wall = Lam_Visc_Wall*(1.0 + dypw_dyp - kappa*exp(-1.0*kappa*B)*
                                           (1.0 + kappa*U_Plus + kappa*kappa*U_Plus*U_Plus/2.0)
                                           - Lam_Visc_Normal/Lam_Visc_Wall);
          Eddy_Visc_Wall = max(1.0e-6, Eddy_Visc_Wall);

          /* --- Define function for Newton method to zero --- */

          diff = (Density_Wall * U_Tau * WallDistMod / Lam_Visc_Wall) - Y_Plus;

          /* --- Gradient of function defined above --- */

          su2double grad_diff = Density_Wall * WallDistMod / Lam_Visc_Wall + VelTangMod / (U_Tau * U_Tau) +
                    kappa /(U_Tau * sqrt(Gam)) * asin(U_Plus * sqrt(Gam)) * Y_Plus_White -
                    exp(-1.0 * B * kappa) * (0.5 * pow(VelTangMod * kappa / U_Tau, 3) +
                    pow(VelTangMod * kappa / U_Tau, 2) + VelTangMod * kappa / U_Tau) / U_Tau;

          /* --- Newton Step --- */

          U_Tau = U_Tau - relax*(diff / grad_diff);

          counter++;
          if (counter > max_iter) {
            notConvergedCounter++;
            // use some safe values for convergence
            Y_Plus = 30.0;
            Eddy_Visc_Wall = 1.0;
            U_Tau = 1.0;
            break;
          }
        }
      }

      /*--- Calculate an updated value for the wall shear stress
       using the y+ value, the definition of y+, and the definition of
       the friction velocity. ---*/

      YPlus[iMarker][iVertex] = Y_Plus;
      EddyViscWall[iMarker][iVertex] = Eddy_Visc_Wall;
      UTau[iMarker][iVertex] = U_Tau;

      su2double Tau_Wall = (1.0/Density_Wall)*pow(Y_Plus*Lam_Visc_Wall/WallDistMod,2.0);

      // nijso: skinfriction for wall functions gives opposite sign?

      // done in CFVMFlowSolverBase.inl
      //for (auto iDim = 0u; iDim < nDim; iDim++)
      //  CSkinFriction[iMarker](iVertex,iDim) = (Tau_Wall/WallShearStress)*TauTangent[iDim] / DynamicPressureRef;

      nodes->SetTauWall(iPoint, Tau_Wall);

    }
    END_SU2_OMP_FOR
  }

  if (config->GetComm_Level() == COMM_FULL) {
    static unsigned long globalCounter1, globalCounter2;

<<<<<<< HEAD
=======
    ompMasterAssignBarrier(globalCounter1,0, globalCounter2,0);

    SU2_OMP_ATOMIC
    globalCounter1 += notConvergedCounter;

    SU2_OMP_ATOMIC
    globalCounter2 += smallYPlusCounter;

    SU2_OMP_BARRIER
    SU2_OMP_MASTER {
      SU2_MPI::Allreduce(&globalCounter1, &notConvergedCounter, 1, MPI_UNSIGNED_LONG, MPI_SUM, SU2_MPI::GetComm());
      SU2_MPI::Allreduce(&globalCounter2, &smallYPlusCounter, 1, MPI_UNSIGNED_LONG, MPI_SUM, SU2_MPI::GetComm());

      if (rank == MASTER_NODE) {
        if (notConvergedCounter)
          cout << "Warning: Computation of wall coefficients (y+) did not converge in "
               << notConvergedCounter << " points." << endl;

        if (smallYPlusCounter)
          cout << "Warning: y+ < 5.0 in " << smallYPlusCounter
               << " points, for which the wall model is not active." << endl;
      }
    }
    END_SU2_OMP_MASTER
  }

>>>>>>> 7ab705cb
}<|MERGE_RESOLUTION|>--- conflicted
+++ resolved
@@ -618,16 +618,10 @@
 
   const su2double Gas_Constant = config->GetGas_ConstantND();
   const su2double Cp = (Gamma / Gamma_Minus_One) * Gas_Constant;
-<<<<<<< HEAD
   const unsigned short max_iter =config->GetwallModelMaxIter();  /*--- maximum number of iterations for the Newton Solver---*/
   const su2double tol = 1e-12;                                   /*--- convergence criterium for the Newton solver, note that 1e-10 is too large ---*/
   const su2double relax = config->GetwallModelRelFac();          /*--- relaxation factor for the Newton solver ---*/
   const su2double minYPlus = config->GetwallModelMinYPlus();
-=======
-  constexpr unsigned short max_iter =200; /*--- maximum number of iterations for the Newton Solver---*/
-  const su2double tol = 1e-12;            /*--- convergence criterium for the Newton solver, note that 1e-10 is too large ---*/
-  const su2double relax = 0.5;            /*--- relaxation factor for the Newton solver ---*/
->>>>>>> 7ab705cb
 
   /*--- Compute the recovery factor 
    * use Molecular (Laminar) Prandtl number (see Nichols & Nelson, nomenclature ) ---*/
@@ -711,20 +705,16 @@
 
       su2double WallDistMod = GeometryToolbox::Norm(int(MAXNDIM), WallDist);
 
-<<<<<<< HEAD
-      su2double T_Wall = nodes->GetTemperature(iPoint);
-      su2double Conductivity_Wall = nodes->GetThermalConductivity(iPoint);
-
-      /*--- if a wall temperature was given, we compute the local heat flux using k*dT/dn ---*/
-
-      su2double q_w = 0.0;
-
-=======
       /*--- Compute the wall temperature using the Crocco-Buseman equation.
        * In incompressible flows, we can assume that there is no velocity-related
        * temperature change Prandtl: T+ = Pr*y+ ---*/
       su2double T_Wall = nodes->GetTemperature(iPoint);
->>>>>>> 7ab705cb
+      su2double Conductivity_Wall = nodes->GetThermalConductivity(iPoint);
+
+      /*--- if a wall temperature was given, we compute the local heat flux using k*dT/dn ---*/
+
+      su2double q_w = 0.0;
+
 
       if (config->GetMarker_All_KindBC(iMarker) == ISOTHERMAL) {
         //su2double T_w = config->GetIsothermal_Temperature(Marker_Tag);
@@ -764,86 +754,74 @@
        iteratively solve for a new wall shear stress. Use the current wall
        shear stress as a starting guess for the wall function. ---*/
 
-<<<<<<< HEAD
-      unsigned long counter = 0; su2double diff = 1.0;
-      U_Tau = max(1.0e-6,sqrt(WallShearStress/Density_Wall));
-      Y_Plus = 0.99*minYPlus; // clipping value
-=======
       unsigned long counter = 0;
       su2double diff = 1.0;
       su2double U_Tau = max(1.0e-6,sqrt(WallShearStress/Density_Wall));
       su2double Y_Plus = 5.0; // clipping value
->>>>>>> 7ab705cb
 
       su2double Y_Plus_Start = Density_Wall * U_Tau * WallDistMod / Lam_Visc_Wall;
 
       /*--- Automatic switch off when y+ < 5.0 according to Nichols & Nelson (2004) ---*/
 
-<<<<<<< HEAD
-      if (Y_Plus_Start < minYPlus) {
-=======
-      if (Y_Plus_Start < Y_Plus) {
->>>>>>> 7ab705cb
-        /*--- impose a minimum y+ for stability reasons---*/
+      if (Y_Plus_Start < config->GetwallModelMinYPlus()) {
         smallYPlusCounter++;
       }
-      else {
-        while (fabs(diff) > tol) {
-
-          /*--- Friction velocity and u+ ---*/
-
-          su2double U_Plus = VelTangMod/U_Tau;
-
-          /*--- Gamma, Beta, Q, and Phi, defined by Nichols & Nelson (2004) page 1110 ---*/
-
-          su2double Gam  = Recovery*U_Tau*U_Tau/(2.0*Cp*T_Wall);
-          /*--- nijso: heated wall needs validation testcase! ---*/
-          su2double Beta = q_w*Lam_Visc_Wall/(Density_Wall*T_Wall*Conductivity_Wall*U_Tau); // TODO: nonzero heatflux needs validation case
-          su2double Q    = sqrt(Beta*Beta + 4.0*Gam);
-          su2double Phi  = asin(-1.0*Beta/Q);
-
-          /*--- Y+ defined by White & Christoph (compressibility and heat transfer) negative value for (2.0*Gam*U_Plus - Beta)/Q ---*/
-
-          su2double Y_Plus_White = exp((kappa/sqrt(Gam))*(asin((2.0*Gam*U_Plus - Beta)/Q) - Phi))*exp(-1.0*kappa*B);
-
-          /*--- Spalding's universal form for the BL velocity with the
-           outer velocity form of White & Christoph above. ---*/
-
-          su2double kUp = kappa*U_Plus;
-          Y_Plus = U_Plus + Y_Plus_White - (exp(-1.0*kappa*B)* (1.0 + kUp + 0.5*kUp*kUp + kUp*kUp*kUp/6.0));
-
-          su2double dypw_dyp = 2.0*Y_Plus_White*(kappa*sqrt(Gam)/Q)*sqrt(1.0 - pow(2.0*Gam*U_Plus - Beta,2.0)/(Q*Q));
-
-          Eddy_Visc_Wall = Lam_Visc_Wall*(1.0 + dypw_dyp - kappa*exp(-1.0*kappa*B)*
-                                           (1.0 + kappa*U_Plus + kappa*kappa*U_Plus*U_Plus/2.0)
-                                           - Lam_Visc_Normal/Lam_Visc_Wall);
-          Eddy_Visc_Wall = max(1.0e-6, Eddy_Visc_Wall);
-
-          /* --- Define function for Newton method to zero --- */
-
-          diff = (Density_Wall * U_Tau * WallDistMod / Lam_Visc_Wall) - Y_Plus;
-
-          /* --- Gradient of function defined above --- */
-
-          su2double grad_diff = Density_Wall * WallDistMod / Lam_Visc_Wall + VelTangMod / (U_Tau * U_Tau) +
-                    kappa /(U_Tau * sqrt(Gam)) * asin(U_Plus * sqrt(Gam)) * Y_Plus_White -
-                    exp(-1.0 * B * kappa) * (0.5 * pow(VelTangMod * kappa / U_Tau, 3) +
-                    pow(VelTangMod * kappa / U_Tau, 2) + VelTangMod * kappa / U_Tau) / U_Tau;
-
-          /* --- Newton Step --- */
-
-          U_Tau = U_Tau - relax*(diff / grad_diff);
-
-          counter++;
-          if (counter > max_iter) {
-            notConvergedCounter++;
-            // use some safe values for convergence
-            Y_Plus = 30.0;
-            Eddy_Visc_Wall = 1.0;
-            U_Tau = 1.0;
-            break;
-          }
+      else while (fabs(diff) > tol) {
+
+        /*--- Friction velocity and u+ ---*/
+
+        su2double U_Plus = VelTangMod/U_Tau;
+
+        /*--- Gamma, Beta, Q, and Phi, defined by Nichols & Nelson (2004) page 1110 ---*/
+
+        su2double Gam  = Recovery*U_Tau*U_Tau/(2.0*Cp*T_Wall);
+        /*--- nijso: heated wall needs validation testcase! ---*/
+        su2double Beta = q_w*Lam_Visc_Wall/(Density_Wall*T_Wall*Conductivity_Wall*U_Tau); // TODO: nonzero heatflux needs validation case
+        su2double Q    = sqrt(Beta*Beta + 4.0*Gam);
+        su2double Phi  = asin(-1.0*Beta/Q);
+
+        /*--- Y+ defined by White & Christoph (compressibility and heat transfer) negative value for (2.0*Gam*U_Plus - Beta)/Q ---*/
+
+        su2double Y_Plus_White = exp((kappa/sqrt(Gam))*(asin((2.0*Gam*U_Plus - Beta)/Q) - Phi))*exp(-1.0*kappa*B);
+
+        /*--- Spalding's universal form for the BL velocity with the
+         outer velocity form of White & Christoph above. ---*/
+
+        su2double kUp = kappa*U_Plus;
+        Y_Plus = U_Plus + Y_Plus_White - (exp(-1.0*kappa*B)* (1.0 + kUp + 0.5*kUp*kUp + kUp*kUp*kUp/6.0));
+
+        su2double dypw_dyp = 2.0*Y_Plus_White*(kappa*sqrt(Gam)/Q)*sqrt(1.0 - pow(2.0*Gam*U_Plus - Beta,2.0)/(Q*Q));
+
+        Eddy_Visc_Wall = Lam_Visc_Wall*(1.0 + dypw_dyp - kappa*exp(-1.0*kappa*B)*
+                                         (1.0 + kappa*U_Plus + kappa*kappa*U_Plus*U_Plus/2.0)
+                                         - Lam_Visc_Normal/Lam_Visc_Wall);
+        Eddy_Visc_Wall = max(1.0e-6, Eddy_Visc_Wall);
+
+        /* --- Define function for Newton method to zero --- */
+
+        diff = (Density_Wall * U_Tau * WallDistMod / Lam_Visc_Wall) - Y_Plus;
+
+        /* --- Gradient of function defined above --- */
+
+        su2double grad_diff = Density_Wall * WallDistMod / Lam_Visc_Wall + VelTangMod / (U_Tau * U_Tau) +
+                  kappa /(U_Tau * sqrt(Gam)) * asin(U_Plus * sqrt(Gam)) * Y_Plus_White -
+                  exp(-1.0 * B * kappa) * (0.5 * pow(VelTangMod * kappa / U_Tau, 3) +
+                  pow(VelTangMod * kappa / U_Tau, 2) + VelTangMod * kappa / U_Tau) / U_Tau;
+
+        /* --- Newton Step --- */
+
+        U_Tau = U_Tau - relax*(diff / grad_diff);
+
+        counter++;
+        if (counter > max_iter) {
+          notConvergedCounter++;
+          // use some safe values for convergence
+          Y_Plus = 30.0;
+          Eddy_Visc_Wall = 1.0;
+          U_Tau = 1.0;
+          break;
         }
+        
       }
 
       /*--- Calculate an updated value for the wall shear stress
@@ -871,8 +849,6 @@
   if (config->GetComm_Level() == COMM_FULL) {
     static unsigned long globalCounter1, globalCounter2;
 
-<<<<<<< HEAD
-=======
     ompMasterAssignBarrier(globalCounter1,0, globalCounter2,0);
 
     SU2_OMP_ATOMIC
@@ -899,5 +875,4 @@
     END_SU2_OMP_MASTER
   }
 
->>>>>>> 7ab705cb
 }