--- conflicted
+++ resolved
@@ -70,9 +70,8 @@
   const bool limiter = (config->GetKind_SlopeLimit_Flow() != LIMITER::NONE) && (InnerIter <= config->GetLimiterIter());
   const bool van_albada = (config->GetKind_SlopeLimit_Flow() == LIMITER::VAN_ALBADA_EDGE);
   const bool wall_functions = config->GetWall_Functions();
-<<<<<<< HEAD
-  const bool energy_multicomponent = (config->GetEnergy_Equation()) && (config->GetKind_FluidModel() == FLUID_MIXTURE ||
-                                                                        config->GetKind_FluidModel() == FLUID_CANTERA);
+  const bool energy_multicomponent = config->GetEnergy_Equation() && (config->GetKind_FluidModel() == FLUID_MIXTURE ||
+                                                                      config->GetKind_FluidModel() == FLUID_CANTERA);
   const bool combustion = config->GetCombustion();
 
   /*--- Setting temperature, enthalpy and themorchemical properties for ignition in reacting flows. ---*/
@@ -120,9 +119,6 @@
       END_SU2_OMP_FOR
     }
   }
-=======
-  const bool energy_multicomponent = config->GetEnergy_Equation() && config->GetKind_FluidModel() == FLUID_MIXTURE;
->>>>>>> d66fcebc
 
   /*--- Common preprocessing steps (implemented by CEulerSolver) ---*/
 
@@ -353,13 +349,9 @@
 
 void CIncNSSolver::Viscous_Residual(unsigned long iEdge, CGeometry *geometry, CSolver **solver_container,
                                     CNumerics *numerics, CConfig *config) {
-<<<<<<< HEAD
   const bool energy_multicomponent =
-      (((config->GetKind_FluidModel() == FLUID_MIXTURE) || (config->GetKind_FluidModel() == FLUID_CANTERA)) &&
-       (config->GetEnergy_Equation()));
-=======
-  const bool energy_multicomponent = config->GetKind_FluidModel() == FLUID_MIXTURE && config->GetEnergy_Equation();
->>>>>>> d66fcebc
+      (config->GetKind_FluidModel() == FLUID_MIXTURE || config->GetKind_FluidModel() == FLUID_CANTERA) &&
+      config->GetEnergy_Equation();
 
   /*--- Contribution to heat flux due to enthalpy diffusion for multicomponent and reacting flows ---*/
   if (energy_multicomponent) {
