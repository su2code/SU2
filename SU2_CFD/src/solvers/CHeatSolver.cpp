--- conflicted
+++ resolved
@@ -152,13 +152,8 @@
 
   /*--- MPI solution ---*/
 
-<<<<<<< HEAD
-  InitiateComms(geometry, config, ENUM_MPI_QUANTITIES::SOLUTION);
-  CompleteComms(geometry, config, ENUM_MPI_QUANTITIES::SOLUTION);
-=======
   InitiateComms(geometry, config, MPI_QUANTITIES::SOLUTION);
   CompleteComms(geometry, config, MPI_QUANTITIES::SOLUTION);
->>>>>>> 83cac12a
 
   /*--- Store the initial CFL number for all grid points. ---*/
 
@@ -251,13 +246,8 @@
    on the fine level in order to have all necessary quantities updated,
    especially if this is a turbulent simulation (eddy viscosity). ---*/
 
-<<<<<<< HEAD
-  solver[MESH_0][HEAT_SOL]->InitiateComms(geometry[MESH_0], config, ENUM_MPI_QUANTITIES::SOLUTION);
-  solver[MESH_0][HEAT_SOL]->CompleteComms(geometry[MESH_0], config, ENUM_MPI_QUANTITIES::SOLUTION);
-=======
   solver[MESH_0][HEAT_SOL]->InitiateComms(geometry[MESH_0], config, MPI_QUANTITIES::SOLUTION);
   solver[MESH_0][HEAT_SOL]->CompleteComms(geometry[MESH_0], config, MPI_QUANTITIES::SOLUTION);
->>>>>>> 83cac12a
 
   solver[MESH_0][HEAT_SOL]->Preprocessing(geometry[MESH_0], solver[MESH_0], config, MESH_0, NO_RK_ITER, RUNTIME_HEAT_SYS, false);
 
@@ -266,13 +256,8 @@
   for (auto iMesh = 1u; iMesh <= config->GetnMGLevels(); iMesh++) {
     MultigridRestriction(*geometry[iMesh - 1], solver[iMesh - 1][HEAT_SOL]->GetNodes()->GetSolution(),
                          *geometry[iMesh], solver[iMesh][HEAT_SOL]->GetNodes()->GetSolution());
-<<<<<<< HEAD
-    solver[iMesh][HEAT_SOL]->InitiateComms(geometry[iMesh], config, ENUM_MPI_QUANTITIES::SOLUTION);
-    solver[iMesh][HEAT_SOL]->CompleteComms(geometry[iMesh], config, ENUM_MPI_QUANTITIES::SOLUTION);
-=======
     solver[iMesh][HEAT_SOL]->InitiateComms(geometry[iMesh], config, MPI_QUANTITIES::SOLUTION);
     solver[iMesh][HEAT_SOL]->CompleteComms(geometry[iMesh], config, MPI_QUANTITIES::SOLUTION);
->>>>>>> 83cac12a
 
     solver[iMesh][HEAT_SOL]->Preprocessing(geometry[iMesh], solver[iMesh], config, iMesh, NO_RK_ITER, RUNTIME_HEAT_SYS, false);
   }
@@ -949,13 +934,8 @@
     for (auto iMesh = 1u; iMesh <= config->GetnMGLevels(); iMesh++) {
       MultigridRestriction(*geometry[iMesh - 1], solver_container[iMesh - 1][HEAT_SOL]->GetNodes()->GetSolution(),
                            *geometry[iMesh], solver_container[iMesh][HEAT_SOL]->GetNodes()->GetSolution());
-<<<<<<< HEAD
-      solver_container[iMesh][HEAT_SOL]->InitiateComms(geometry[iMesh], config, ENUM_MPI_QUANTITIES::SOLUTION);
-      solver_container[iMesh][HEAT_SOL]->CompleteComms(geometry[iMesh], config, ENUM_MPI_QUANTITIES::SOLUTION);
-=======
       solver_container[iMesh][HEAT_SOL]->InitiateComms(geometry[iMesh], config, MPI_QUANTITIES::SOLUTION);
       solver_container[iMesh][HEAT_SOL]->CompleteComms(geometry[iMesh], config, MPI_QUANTITIES::SOLUTION);
->>>>>>> 83cac12a
     }
   }
 
