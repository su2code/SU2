/*!
 * \file CSpeciesSolver.cpp
 * \brief Main subroutines of CSpeciesSolver class
 * \author T. Kattmann
 * \version 8.2.0 "Harrier"
 *
 * SU2 Project Website: https://su2code.github.io
 *
 * The SU2 Project is maintained by the SU2 Foundation
 * (http://su2foundation.org)
 *
 * Copyright 2012-2025, SU2 Contributors (cf. AUTHORS.md)
 *
 * SU2 is free software; you can redistribute it and/or
 * modify it under the terms of the GNU Lesser General Public
 * License as published by the Free Software Foundation; either
 * version 2.1 of the License, or (at your option) any later version.
 *
 * SU2 is distributed in the hope that it will be useful,
 * but WITHOUT ANY WARRANTY; without even the implied warranty of
 * MERCHANTABILITY or FITNESS FOR A PARTICULAR PURPOSE. See the GNU
 * Lesser General Public License for more details.
 *
 * You should have received a copy of the GNU Lesser General Public
 * License along with SU2. If not, see <http://www.gnu.org/licenses/>.
 */

#include "../../include/solvers/CSpeciesSolver.hpp"

#include "../../../Common/include/parallelization/omp_structure.hpp"
#include "../../../Common/include/toolboxes/geometry_toolbox.hpp"
#include "../../include/solvers/CScalarSolver.inl"

/*--- Explicit instantiation of the parent class of CSpeciesSolver. ---*/
template class CScalarSolver<CSpeciesVariable>;

CSpeciesSolver::CSpeciesSolver(CGeometry* geometry, CConfig* config, unsigned short iMesh)
    : CScalarSolver<CSpeciesVariable>(geometry, config, true) {

  /*--- Dimension of the problem. ---*/

  nVar = config->GetnSpecies();

  if (config->GetCombustion()) flamelet_config_options = config->GetFlameletParsedOptions();

  Initialize(geometry, config, iMesh, nVar);

  /*--- Initialize the solution to the far-field state everywhere. ---*/

  nodes = new CSpeciesVariable(Solution_Inf, nPoint, nDim, nVar, config);
  SetBaseClassPointerToNodes();

  /*--- Initialize the mass diffusivity. Nondimensionalization done in the flow solver. ---*/
  SU2_OMP_FOR_STAT(omp_chunk_size)
  for (unsigned long iPoint = 0; iPoint < nPoint; iPoint++) {
    for (auto iVar = 0u; iVar <= nVar; iVar++) {
      const auto MassDiffusivity = config->GetDiffusivity_ConstantND();
      nodes->SetDiffusivity(iPoint, MassDiffusivity, iVar);
    }
  }
  END_SU2_OMP_FOR

  /*--- MPI solution ---*/

  InitiateComms(geometry, config, MPI_QUANTITIES::SOLUTION);
  CompleteComms(geometry, config, MPI_QUANTITIES::SOLUTION);

  SlidingState.resize(nMarker);
  SlidingStateNodes.resize(nMarker);

  for (unsigned long iMarker = 0; iMarker < nMarker; iMarker++) {
    if (config->GetMarker_All_KindBC(iMarker) == FLUID_INTERFACE) {
      SlidingState[iMarker].resize(nVertex[iMarker], nPrimVar+1) = nullptr;
      SlidingStateNodes[iMarker].resize(nVertex[iMarker],0);
    }
  }

  /*--- Store the initial CFL number for all grid points. ---*/

  const su2double CFL = config->GetCFL(MGLevel) * config->GetCFLRedCoeff_Species();
  SU2_OMP_FOR_STAT(omp_chunk_size)
  for (auto iPoint = 0u; iPoint < nPoint; iPoint++) {
    nodes->SetLocalCFL(iPoint, CFL);
  }
  END_SU2_OMP_FOR
  Min_CFL_Local = CFL;
  Max_CFL_Local = CFL;
  Avg_CFL_Local = CFL;

  /*--- Add the solver name. ---*/
  SolverName = "SPECIES";
}


void CSpeciesSolver::Initialize(CGeometry* geometry, CConfig* config, unsigned short iMesh, unsigned short nVar) {
  /*--- Store if an implicit scheme is used, for use during periodic boundary conditions. ---*/
  SetImplicitPeriodic(config->GetKind_TimeIntScheme_Species() == EULER_IMPLICIT);

  nPrimVar = nVar;

  if (nVar > MAXNVAR)
    SU2_MPI::Error("Increase static array size MAXNVAR for CSpeciesVariable and proceed.", CURRENT_FUNCTION);

  nPoint = geometry->GetnPoint();
  nPointDomain = geometry->GetnPointDomain();

  /*--- Initialize nVarGrad for deallocation ---*/

  nVarGrad = nVar;

  /*--- Define geometry constants in the solver structure ---*/

  nDim = geometry->GetnDim();

  if (iMesh == MESH_0 || config->GetMGCycle() == FULLMG_CYCLE) {

    /*--- Define some auxiliary vector related with the residual ---*/

    Residual_RMS.resize(nVar, 0.0);
    Residual_Max.resize(nVar, 0.0);
    Point_Max.resize(nVar, 0);
    Point_Max_Coord.resize(nVar, nDim) = su2double(0.0);

    /*--- Initialize the BGS residuals in multizone problems. ---*/
    if (config->GetMultizone_Problem()) {
      Residual_BGS.resize(nVar, 0.0);
      Residual_Max_BGS.resize(nVar, 0.0);
      Point_Max_BGS.resize(nVar, 0);
      Point_Max_Coord_BGS.resize(nVar, nDim) = su2double(0.0);
    }

    /*--- Initialization of the structure of the whole Jacobian ---*/

    if (rank == MASTER_NODE) cout << "Initialize Jacobian structure (species transport model)." << endl;
    Jacobian.Initialize(nPoint, nPointDomain, nVar, nVar, true, geometry, config, ReducerStrategy);
    LinSysSol.Initialize(nPoint, nPointDomain, nVar, 0.0);
    LinSysRes.Initialize(nPoint, nPointDomain, nVar, 0.0);
    System.SetxIsZero(true);

    if (ReducerStrategy) EdgeFluxes.Initialize(geometry->GetnEdge(), geometry->GetnEdge(), nVar, nullptr);
  }

  /*--- Initialize lower and upper limits---*/

  if (config->GetSpecies_Clipping()) {
    for (auto iVar = 0u; iVar < nVar; iVar++) {
      lowerlimit[iVar] = config->GetSpecies_Clipping_Min(iVar);
      upperlimit[iVar] = config->GetSpecies_Clipping_Max(iVar);
    }
  } else {
    for (auto iVar = 0u; iVar < nVar; iVar++) {
      lowerlimit[iVar] = -1.0e15;
      upperlimit[iVar] = 1.0e15;
    }
  }

  /*--- Scalar variable state at the far-field. ---*/

  for (auto iVar = 0u; iVar < nVar; iVar++) {
    Solution_Inf[iVar] = config->GetSpecies_Init()[iVar];
  }

  /*--- Set the column number for species in inlet-files.
   * e.g. Coords(nDim), Temp(1), VelMag(1), Normal(nDim), Turb(1 or 2), Species(arbitrary) ---*/
  Inlet_Position = nDim + 2 + nDim + config->GetnTurbVar();

  /*-- Allocation of inlet-values. Will be filled either by an inlet file,
   * or uniformly by a uniform boundary condition. ---*/

  Inlet_SpeciesVars.resize(nMarker);
  for (unsigned long iMarker = 0; iMarker < nMarker; iMarker++) {
    Inlet_SpeciesVars[iMarker].resize(nVertex[iMarker], nVar);
    for (unsigned long iVertex = 0; iVertex < nVertex[iMarker]; ++iVertex) {
      for (unsigned short iVar = 0; iVar < nVar; iVar++) {
        Inlet_SpeciesVars[iMarker](iVertex, iVar) = Solution_Inf[iVar];
      }
    }
  }
}


void CSpeciesSolver::LoadRestart(CGeometry** geometry, CSolver*** solver, CConfig* config, int val_iter,
                                 bool val_update_geo) {
  /*--- Restart the solution from file information ---*/
  const string restart_filename = config->GetFilename(config->GetSolution_FileName(), "", val_iter);

  /*--- To make this routine safe to call in parallel most of it can only be executed by one thread. ---*/
  BEGIN_SU2_OMP_SAFE_GLOBAL_ACCESS {
    /*--- Read the restart data from either an ASCII or binary SU2 file. ---*/

    if (config->GetRead_Binary_Restart()) {
      Read_SU2_Restart_Binary(geometry[MESH_0], config, restart_filename);
    } else {
      Read_SU2_Restart_ASCII(geometry[MESH_0], config, restart_filename);
    }

    /*--- Skip flow variables and turbulence variables. ---*/

    unsigned short skipVars = nDim + solver[MESH_0][FLOW_SOL]->GetnVar() + config->GetnTurbVar();

    /*--- Adjust the number of solution variables in the incompressible
     restart. We always carry a space in nVar for the energy equation in the
     mean flow solver, but we only write it to the restart if it is active.
     Therefore, we must reduce skipVars here if energy is inactive so that
     the turbulent variables are read correctly. ---*/

    const bool incompressible = (config->GetKind_Regime() == ENUM_REGIME::INCOMPRESSIBLE);
    const bool energy = config->GetEnergy_Equation();
    const bool flamelet = (config->GetKind_FluidModel() == FLUID_FLAMELET);
    const bool weakly_coupled_heat = config->GetWeakly_Coupled_Heat();

    /*--- for the flamelet model, the temperature is saved to file, but the energy equation is off ---*/

   if (incompressible && ((!energy) && (!weakly_coupled_heat) && (!flamelet))) skipVars--;

    /*--- Load data from the restart into correct containers. ---*/

    unsigned long counter = 0;
    for (auto iPoint_Global = 0ul; iPoint_Global < geometry[MESH_0]->GetGlobal_nPointDomain(); iPoint_Global++) {
      /*--- Retrieve local index. If this node from the restart file lives
       on the current processor, we will load and instantiate the vars. ---*/

      const auto iPoint_Local = geometry[MESH_0]->GetGlobal_to_Local_Point(iPoint_Global);

      if (iPoint_Local > -1) {
        /*--- We need to store this point's data, so jump to the correct
         offset in the buffer of data from the restart file and load it. ---*/

        const auto index = counter * Restart_Vars[1] + skipVars;
        for (auto iVar = 0u; iVar < nVar; iVar++)
          nodes->SetSolution(iPoint_Local, iVar, Restart_Data[index + iVar]);

        /*--- Increment the overall counter for how many points have been loaded. ---*/
        counter++;
      }
    }

    /*--- Detect a wrong solution file ---*/

    if (counter != nPointDomain) {
      SU2_MPI::Error(string("The solution file ") + restart_filename + string(" doesn't match with the mesh file!\n") +
                         string("It could be empty lines at the end of the file."),
                     CURRENT_FUNCTION);
    }

  }  // end safe global access, pre and postprocessing are thread-safe.
  END_SU2_OMP_SAFE_GLOBAL_ACCESS

  /*--- MPI solution and compute the eddy viscosity ---*/

  solver[MESH_0][SPECIES_SOL]->InitiateComms(geometry[MESH_0], config, MPI_QUANTITIES::SOLUTION);
  solver[MESH_0][SPECIES_SOL]->CompleteComms(geometry[MESH_0], config, MPI_QUANTITIES::SOLUTION);

  // Flow-Pre computes/sets mixture properties
  solver[MESH_0][FLOW_SOL]->Preprocessing(geometry[MESH_0], solver[MESH_0], config, MESH_0, NO_RK_ITER,
                                          RUNTIME_FLOW_SYS, false);
  // Update eddy-visc which needs correct mixture density and mixture lam-visc. Note that after this, another Flow-Pre
  // at the start of the Iteration sets the updated eddy-visc into the Flow-Solvers Primitives.
  if (config->GetKind_Turb_Model() != TURB_MODEL::NONE)
    solver[MESH_0][TURB_SOL]->Postprocessing(geometry[MESH_0], solver[MESH_0], config, MESH_0);
  // For feature_multicomp this Scalar-Pre only computes the laminar contribution to mass diffusivity
  solver[MESH_0][SPECIES_SOL]->Preprocessing(geometry[MESH_0], solver[MESH_0], config, MESH_0, NO_RK_ITER,
                                             RUNTIME_SPECIES_SYS, false);

  /*--- Interpolate the solution down to the coarse multigrid levels ---*/

  for (auto iMesh = 1u; iMesh <= config->GetnMGLevels(); iMesh++) {
    MultigridRestriction(*geometry[iMesh - 1], solver[iMesh - 1][SPECIES_SOL]->GetNodes()->GetSolution(),
                         *geometry[iMesh], solver[iMesh][SPECIES_SOL]->GetNodes()->GetSolution());
    solver[iMesh][SPECIES_SOL]->InitiateComms(geometry[iMesh], config, MPI_QUANTITIES::SOLUTION);
    solver[iMesh][SPECIES_SOL]->CompleteComms(geometry[iMesh], config, MPI_QUANTITIES::SOLUTION);

    solver[iMesh][FLOW_SOL]->Preprocessing(geometry[iMesh], solver[iMesh], config, iMesh, NO_RK_ITER, RUNTIME_FLOW_SYS,
                                           false);

    if (config->GetKind_Turb_Model() != TURB_MODEL::NONE)
      solver[iMesh][TURB_SOL]->Postprocessing(geometry[MESH_0], solver[MESH_0], config, MESH_0);

    solver[iMesh][SPECIES_SOL]->Preprocessing(geometry[MESH_0], solver[MESH_0], config, MESH_0, NO_RK_ITER,
                                              RUNTIME_SPECIES_SYS, false);
  }

  /*--- Go back to single threaded execution. ---*/
  BEGIN_SU2_OMP_SAFE_GLOBAL_ACCESS {
    /*--- Delete the class memory that is used to load the restart. ---*/

    Restart_Vars = decltype(Restart_Vars){};
    Restart_Data = decltype(Restart_Data){};
  }
  END_SU2_OMP_SAFE_GLOBAL_ACCESS
}

void CSpeciesSolver::Preprocessing(CGeometry* geometry, CSolver** solver_container, CConfig* config,
                                   unsigned short iMesh, unsigned short iRKStep, unsigned short RunTime_EqSystem,
                                   bool Output) {
  unsigned long spark_iter_start, spark_duration;
  bool ignition = false;
  su2double temperature;
  const bool implicit = (config->GetKind_TimeIntScheme_Species() == EULER_IMPLICIT);

  /*--- Retrieve spark ignition parameters for spark-type ignition. ---*/
  if (flamelet_config_options.ignition_method == FLAMELET_INIT_TYPE::SPARK) {
    auto spark_init = flamelet_config_options.spark_init;
    spark_iter_start = ceil(spark_init[4]);
    spark_duration = ceil(spark_init[5]);
    unsigned long iter = config->GetMultizone_Problem() ? config->GetOuterIter() : config->GetInnerIter();
    ignition = ((iter >= spark_iter_start) && (iter <= (spark_iter_start + spark_duration)));
  }
  SU2_OMP_SAFE_GLOBAL_ACCESS(config->SetGlobalParam(config->GetKind_Solver(), RunTime_EqSystem);)

  /*--- Set the laminar mass Diffusivity for the species solver. ---*/
  SU2_OMP_FOR_STAT(omp_chunk_size)
  for (auto iPoint = 0u; iPoint < nPoint; iPoint++) {
    if (ignition) {
      /*--- Apply source terms within spark radius. ---*/
      su2double dist_from_center = 0, spark_radius = flamelet_config_options.spark_init[3];
      dist_from_center =
          GeometryToolbox::SquaredDistance(nDim, geometry->nodes->GetCoord(iPoint), flamelet_config_options.spark_init.data());
      if (dist_from_center < pow(spark_radius, 2)) {
        temperature = config->GetSpark_Temperature();
      } else {
        temperature = solver_container[FLOW_SOL]->GetNodes()->GetTemperature(iPoint);
      }
    } else {
      temperature = solver_container[FLOW_SOL]->GetNodes()->GetTemperature(iPoint);
    }
    const su2double* scalar = solver_container[SPECIES_SOL]->GetNodes()->GetSolution(iPoint);
    solver_container[FLOW_SOL]->GetFluidModel()->SetMassDiffusivityModel(config);
    solver_container[FLOW_SOL]->GetFluidModel()->SetTDState_T(temperature, scalar);
    if (config->GetCombustion() == true) {
      const su2double heat_release = solver_container[FLOW_SOL]->GetFluidModel()->GetHeatRelease();
      nodes->SetHeatRelease(iPoint, heat_release);
    }
    for (auto iVar = 0u; iVar <= nVar; iVar++) {
      const su2double mass_diffusivity = solver_container[FLOW_SOL]->GetFluidModel()->GetMassDiffusivity(iVar);
      nodes->SetDiffusivity(iPoint, mass_diffusivity, iVar);
      if (config->GetCombustion() == true) {
        /*--- Retrieve delta time step  ---*/
        su2double delta_time = solver_container[FLOW_SOL]->GetNodes()->GetDelta_Time(iPoint);
        /*--- call function integrate chemical source term ---*/
        solver_container[FLOW_SOL]->GetFluidModel()->ComputeChemicalSourceTerm(delta_time, scalar);
        const su2double chemical_source_term=solver_container[FLOW_SOL]->GetFluidModel()->GetChemicalSourceTerm(iVar);
        nodes->SetChemicalSourceTerm(iPoint, chemical_source_term, iVar);
        if (implicit) {
          const su2double grad_chemical_source_term =
              solver_container[FLOW_SOL]->GetFluidModel()->GetGradChemicalSourceTerm(iVar);
          nodes->SetGradChemicalSourceTerm(iPoint, grad_chemical_source_term, iVar);
        }
      }
    }

  }  // iPoint
  END_SU2_OMP_FOR

  /*--- Clear Residual and Jacobian. Upwind second order reconstruction and gradients ---*/
  CommonPreprocessing(geometry, config, Output);
}

void CSpeciesSolver::Viscous_Residual(const unsigned long iEdge, const CGeometry* geometry, CSolver** solver_container,
                                      CNumerics* numerics, const CConfig* config) {
  /*--- Define an object to set solver specific numerics contribution. ---*/
  auto SolverSpecificNumerics = [&](unsigned long iPoint, unsigned long jPoint) {
    /*--- Mass diffusivity coefficients. ---*/

    numerics->SetDiffusionCoeff(nodes->GetDiffusivity(iPoint), nodes->GetDiffusivity(jPoint));
  };

  /*--- Now instantiate the generic implementation with the functor above. ---*/

  Viscous_Residual_impl(SolverSpecificNumerics, iEdge, geometry, solver_container, numerics, config);
}

void CSpeciesSolver::BC_Inlet(CGeometry* geometry, CSolver** solver_container, CNumerics* conv_numerics,
                              CNumerics* visc_numerics, CConfig* config, unsigned short val_marker) {

  const bool implicit = (config->GetKind_TimeIntScheme() == EULER_IMPLICIT);
  string Marker_Tag = config->GetMarker_All_TagBound(val_marker);

  /*--- Loop over all the vertices on this boundary marker ---*/
  SU2_OMP_FOR_STAT(OMP_MIN_SIZE)
  for (auto iVertex = 0u; iVertex < geometry->nVertex[val_marker]; iVertex++) {
    auto iPoint = geometry->vertex[val_marker][iVertex]->GetNode();

    /*--- Check if the node belongs to the domain (i.e., not a halo node) ---*/

    if (!geometry->nodes->GetDomain(iPoint)) continue;

    if (config->GetMarker_StrongBC(Marker_Tag)==true) {
      nodes->SetSolution_Old(iPoint, Inlet_SpeciesVars[val_marker][iVertex]);

      LinSysRes.SetBlock_Zero(iPoint);

      /*--- Includes 1 in the diagonal ---*/
      for (auto iVar = 0u; iVar < nVar; iVar++) {
        auto total_index = iPoint * nVar + iVar;
        Jacobian.DeleteValsRowi(total_index);
      }
    } else {  // weak BC
      /*--- Normal vector for this vertex (negate for outward convention) ---*/

      su2double Normal[MAXNDIM] = {0.0};
      for (auto iDim = 0u; iDim < nDim; iDim++) Normal[iDim] = -geometry->vertex[val_marker][iVertex]->GetNormal(iDim);
      conv_numerics->SetNormal(Normal);

      /*--- Allocate the value at the inlet ---*/

      auto V_inlet = solver_container[FLOW_SOL]->GetCharacPrimVar(val_marker, iVertex);

      /*--- Retrieve solution at the farfield boundary node ---*/

      auto V_domain = solver_container[FLOW_SOL]->GetNodes()->GetPrimitive(iPoint);

      /*--- Set various quantities in the solver class ---*/

      conv_numerics->SetPrimitive(V_domain, V_inlet);

      /*--- Set the species variable state at the inlet. ---*/

      conv_numerics->SetScalarVar(nodes->GetSolution(iPoint), Inlet_SpeciesVars[val_marker][iVertex]);

      /*--- Set various other quantities in the solver class ---*/

      if (dynamic_grid)
        conv_numerics->SetGridVel(geometry->nodes->GetGridVel(iPoint), geometry->nodes->GetGridVel(iPoint));

      if (conv_numerics->GetBoundedScalar()) {
        const su2double* velocity = &V_inlet[prim_idx.Velocity()];
        const su2double density = solver_container[FLOW_SOL]->GetNodes()->GetDensity(iPoint);
        conv_numerics->SetMassFlux(BoundedScalarBCFlux(iPoint, implicit, density, velocity, Normal));
      }

      /*--- Compute the residual using an upwind scheme ---*/

      auto residual = conv_numerics->ComputeResidual(config);
      LinSysRes.AddBlock(iPoint, residual);

      /*--- Jacobian contribution for implicit integration ---*/

      if (implicit) Jacobian.AddBlock2Diag(iPoint, residual.jacobian_i);

      // Unfinished viscous contribution removed before right after d8a0da9a00. Further testing required.

    }
  }
  END_SU2_OMP_FOR
}

void CSpeciesSolver::SetInletAtVertex(const su2double *val_inlet,
                                      unsigned short iMarker,
                                      unsigned long iVertex) {

  for (unsigned short iVar = 0; iVar < nVar; iVar++)
    Inlet_SpeciesVars[iMarker][iVertex][iVar] = val_inlet[Inlet_Position+iVar];

}

su2double CSpeciesSolver::GetInletAtVertex(unsigned short iMarker, unsigned long iVertex,
                                           const CGeometry* geometry, su2double* val_inlet) const {
  for (unsigned short iVar = 0; iVar < nVar; iVar++)
    val_inlet[Inlet_Position + iVar] = Inlet_SpeciesVars[iMarker][iVertex][iVar];

  /*--- Compute boundary face area for this vertex. ---*/

  su2double Normal[MAXNDIM] = {0.0};
  geometry->vertex[iMarker][iVertex]->GetNormal(Normal);
  return GeometryToolbox::Norm(nDim, Normal);
}

void CSpeciesSolver::SetUniformInlet(const CConfig* config, unsigned short iMarker) {
  /*--- Find BC string to the numeric-identifier. ---*/
  if (config->GetMarker_All_KindBC(iMarker) == INLET_FLOW) {
    const string Marker_Tag = config->GetMarker_All_TagBound(iMarker);
    for (unsigned long iVertex = 0; iVertex < nVertex[iMarker]; iVertex++) {
      for (unsigned short iVar = 0; iVar < nVar; iVar++) {
        Inlet_SpeciesVars[iMarker][iVertex][iVar] = config->GetInlet_SpeciesVal(Marker_Tag)[iVar];
      }
    }
  }
}

void CSpeciesSolver::BC_Outlet(CGeometry* geometry, CSolver** solver_container, CNumerics* conv_numerics,
                               CNumerics* visc_numerics, CConfig* config, unsigned short val_marker) {

  const bool implicit = (config->GetKind_TimeIntScheme() == EULER_IMPLICIT);

  /*--- Loop over all the vertices on this boundary marker ---*/

  SU2_OMP_FOR_STAT(OMP_MIN_SIZE)
  for (auto iVertex = 0u; iVertex < geometry->nVertex[val_marker]; iVertex++) {
    /*--- Strong zero flux Neumann boundary condition at the outlet ---*/
    const auto iPoint = geometry->vertex[val_marker][iVertex]->GetNode();

    /*--- Check if the node belongs to the domain (i.e., not a halo node) ---*/

    if (!geometry->nodes->GetDomain(iPoint)) continue;

    /*--- Identify the boundary by string name ---*/
    string Marker_Tag = config->GetMarker_All_TagBound(val_marker);

    if (config->GetMarker_StrongBC(Marker_Tag)==true) {
      /*--- Allocate the value at the outlet ---*/
      auto Point_Normal = geometry->vertex[val_marker][iVertex]->GetNormal_Neighbor();

      nodes->SetSolution_Old(iPoint, nodes->GetSolution(Point_Normal));

      LinSysRes.SetBlock_Zero(iPoint);

      /*--- Includes 1 on the diagonal ---*/
      for (auto iVar = 0u; iVar < nVar; iVar++) {
        auto total_index = iPoint * nVar + iVar;
        Jacobian.DeleteValsRowi(total_index);
      }
    } else {  // weak BC

      /*--- Allocate the value at the outlet ---*/
      auto V_outlet = solver_container[FLOW_SOL]->GetCharacPrimVar(val_marker, iVertex);

      /*--- Retrieve solution at the farfield boundary node ---*/

      auto V_domain = solver_container[FLOW_SOL]->GetNodes()->GetPrimitive(iPoint);

      /*--- Set various quantities in the solver class ---*/

      conv_numerics->SetPrimitive(V_domain, V_outlet);

      /*--- Set the species variables. Here we use a Neumann BC such
      that the species variable is copied from the interior of the
      domain to the outlet before computing the residual. ---*/

      conv_numerics->SetScalarVar(nodes->GetSolution(iPoint), nodes->GetSolution(iPoint));

      /*--- Set Normal (negate for outward convention) ---*/

      su2double Normal[MAXNDIM] = {0.0};
      for (auto iDim = 0u; iDim < nDim; iDim++) Normal[iDim] = -geometry->vertex[val_marker][iVertex]->GetNormal(iDim);
      conv_numerics->SetNormal(Normal);

      if (dynamic_grid)
        conv_numerics->SetGridVel(geometry->nodes->GetGridVel(iPoint), geometry->nodes->GetGridVel(iPoint));

      if (conv_numerics->GetBoundedScalar()) {
        const su2double* velocity = &V_outlet[prim_idx.Velocity()];
        const su2double density = solver_container[FLOW_SOL]->GetNodes()->GetDensity(iPoint);
        conv_numerics->SetMassFlux(BoundedScalarBCFlux(iPoint, implicit, density, velocity, Normal));
      }

      /*--- Compute the residual using an upwind scheme ---*/
      auto residual = conv_numerics->ComputeResidual(config);
      LinSysRes.AddBlock(iPoint, residual);

      /*--- Jacobian contribution for implicit integration ---*/
      if (implicit) Jacobian.AddBlock2Diag(iPoint, residual.jacobian_i);

      // Unfinished viscous contribution removed before right after d8a0da9a00. Further testing required.

    }
  }
  END_SU2_OMP_FOR
}

void CSpeciesSolver::Source_Residual(CGeometry *geometry, CSolver **solver_container, CNumerics **numerics_container,
                                      CConfig *config, unsigned short iMesh) {

  const bool implicit = (config->GetKind_TimeIntScheme() == EULER_IMPLICIT);
  const bool axisymmetric = config->GetAxisymmetric();
  const bool combustion =config->GetCombustion();

  if (axisymmetric) {
    CNumerics *numerics  = numerics_container[SOURCE_FIRST_TERM  + omp_get_thread_num()*MAX_TERMS];

    SU2_OMP_FOR_DYN(omp_chunk_size)
    for (auto iPoint = 0u; iPoint < nPointDomain; iPoint++) {
      /*--- Set primitive variables w/o reconstruction ---*/

      numerics->SetPrimitive(solver_container[FLOW_SOL]->GetNodes()->GetPrimitive(iPoint), nullptr);

      /*--- Set scalar variables w/o reconstruction ---*/

      numerics->SetScalarVar(nodes->GetSolution(iPoint), nullptr);

      numerics->SetDiffusionCoeff(nodes->GetDiffusivity(iPoint), nullptr);

      /*--- Set volume of the dual cell. ---*/

      numerics->SetVolume(geometry->nodes->GetVolume(iPoint));

      /*--- Update scalar sources in the fluidmodel ---*/

      /*--- Axisymmetry source term for the scalar equation. ---*/
      /*--- Set y coordinate ---*/

      numerics->SetCoord(geometry->nodes->GetCoord(iPoint), nullptr);

      /*--- Set gradients ---*/

      numerics->SetScalarVarGradient(nodes->GetGradient(iPoint), nullptr);

      auto residual = numerics->ComputeResidual(config);

      /*--- Add Residual ---*/

      LinSysRes.SubtractBlock(iPoint, residual);

      /*--- Implicit part ---*/

      if (implicit) Jacobian.SubtractBlock2Diag(iPoint, residual.jacobian_i);

    }
    END_SU2_OMP_FOR
  }
<<<<<<< HEAD
  if (combustion) {
    CNumerics* numerics = numerics_container[SOURCE_SECOND_TERM + omp_get_thread_num() * MAX_TERMS];

    SU2_OMP_FOR_DYN(omp_chunk_size)
    for (auto iPoint = 0u; iPoint < nPointDomain; iPoint++) {
      /*--- Set Chemical Source Term  ---*/

      numerics->SetChemicalSourceTerm(nodes->GetChemicalSourceTerm(iPoint), nullptr);
      if (implicit) {
        numerics->SetGradChemicalSourceTerm(nodes->GetGradChemicalSourceTerm(iPoint), nullptr);
        numerics->SetDensity(solver_container[FLOW_SOL]->GetNodes()->GetDensity(iPoint),
                             solver_container[FLOW_SOL]->GetNodes()->GetDensity(iPoint));
      }

      /*--- Set volume of the dual cell. ---*/

      numerics->SetVolume(geometry->nodes->GetVolume(iPoint));

      /*--- Update scalar sources in the fluidmodel ---*/

      auto residual = numerics->ComputeResidual(config);

      /*--- Add Residual ---*/

      LinSysRes.SubtractBlock(iPoint, residual);

      /*--- Implicit part ---*/

      if (implicit) Jacobian.SubtractBlock2Diag(iPoint, residual.jacobian_i);
    }
    END_SU2_OMP_FOR
  }
=======

  /*--- Custom user defined source term (from the python wrapper) ---*/
  if (config->GetPyCustomSource()) {
    CustomSourceResidual(geometry, solver_container, numerics_container, config, iMesh);
  }

>>>>>>> 7a6ddfcc
}<|MERGE_RESOLUTION|>--- conflicted
+++ resolved
@@ -608,7 +608,12 @@
     }
     END_SU2_OMP_FOR
   }
-<<<<<<< HEAD
+
+  /*--- Custom user defined source term (from the python wrapper) ---*/
+  if (config->GetPyCustomSource()) {
+    CustomSourceResidual(geometry, solver_container, numerics_container, config, iMesh);
+  }
+  
   if (combustion) {
     CNumerics* numerics = numerics_container[SOURCE_SECOND_TERM + omp_get_thread_num() * MAX_TERMS];
 
@@ -641,12 +646,4 @@
     }
     END_SU2_OMP_FOR
   }
-=======
-
-  /*--- Custom user defined source term (from the python wrapper) ---*/
-  if (config->GetPyCustomSource()) {
-    CustomSourceResidual(geometry, solver_container, numerics_container, config, iMesh);
-  }
-
->>>>>>> 7a6ddfcc
 }