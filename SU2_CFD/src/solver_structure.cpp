/*!
 * \file solver_structure.cpp
 * \brief Main subrotuines for solving direct, adjoint and linearized problems.
 * \author F. Palacios, T. Economon
 * \version 5.0.0 "Raven"
 *
 * SU2 Original Developers: Dr. Francisco D. Palacios.
 *                          Dr. Thomas D. Economon.
 *
 * SU2 Developers: Prof. Juan J. Alonso's group at Stanford University.
 *                 Prof. Piero Colonna's group at Delft University of Technology.
 *                 Prof. Nicolas R. Gauger's group at Kaiserslautern University of Technology.
 *                 Prof. Alberto Guardone's group at Polytechnic University of Milan.
 *                 Prof. Rafael Palacios' group at Imperial College London.
 *                 Prof. Edwin van der Weide's group at the University of Twente.
 *                 Prof. Vincent Terrapon's group at the University of Liege.
 *
 * Copyright (C) 2012-2017 SU2, the open-source CFD code.
 *
 * SU2 is free software; you can redistribute it and/or
 * modify it under the terms of the GNU Lesser General Public
 * License as published by the Free Software Foundation; either
 * version 2.1 of the License, or (at your option) any later version.
 *
 * SU2 is distributed in the hope that it will be useful,
 * but WITHOUT ANY WARRANTY; without even the implied warranty of
 * MERCHANTABILITY or FITNESS FOR A PARTICULAR PURPOSE. See the GNU
 * Lesser General Public License for more details.
 *
 * You should have received a copy of the GNU Lesser General Public
 * License along with SU2. If not, see <http://www.gnu.org/licenses/>.
 */

#include "../include/solver_structure.hpp"

CSolver::CSolver(void) {

<<<<<<< HEAD
  /*--- Initialization of the number of linear iterations. This is to avoid
        a warning from Valgrind when no linear iteations are used. ---*/
  IterLinSolver = 0;
=======
  rank = SU2_MPI::GetRank();
  size = SU2_MPI::GetSize();
>>>>>>> d2dd50c1
  
  /*--- Array initialization ---*/
  
  OutputHeadingNames = NULL;
  Residual_RMS       = NULL;
  Residual_Max       = NULL;
  Residual_BGS       = NULL;
  Residual_Max_BGS   = NULL;
  Residual           = NULL;
  Residual_i         = NULL;
  Residual_j         = NULL;
  Point_Max          = NULL;
  Point_Max_Coord    = NULL;
  Point_Max_BGS      = NULL;
  Point_Max_Coord_BGS = NULL;
  Solution           = NULL;
  Solution_i         = NULL;
  Solution_j         = NULL;
  Vector             = NULL;
  Vector_i           = NULL;
  Vector_j           = NULL;
  Res_Conv           = NULL;
  Res_Visc           = NULL;
  Res_Sour           = NULL;
  Res_Conv_i         = NULL;
  Res_Visc_i         = NULL;
  Res_Conv_j         = NULL;
  Res_Visc_j         = NULL;
  Jacobian_i         = NULL;
  Jacobian_j         = NULL;
  Jacobian_ii        = NULL;
  Jacobian_ij        = NULL;
  Jacobian_ji        = NULL;
  Jacobian_jj        = NULL;
  Smatrix            = NULL;
  Cvector            = NULL;
  Restart_Vars       = NULL;
  Restart_Data       = NULL;
  node               = NULL;
  nOutputVariables   = 0;
  
}

CSolver::~CSolver(void) {

  unsigned short iVar, iDim;
  unsigned long iPoint;
  
  /*--- Public variables, may be accessible outside ---*/

  if ( OutputHeadingNames != NULL) {
    delete [] OutputHeadingNames;
  }

  if (node != NULL) {
    for (iPoint = 0; iPoint < nPoint; iPoint++) {
      delete node[iPoint];
    }
    delete [] node;
  }

  /*--- Private ---*/

  if (Residual_RMS != NULL) delete [] Residual_RMS;
  if (Residual_Max != NULL) delete [] Residual_Max;
  if (Residual != NULL) delete [] Residual;
  if (Residual_i != NULL) delete [] Residual_i;
  if (Residual_j != NULL) delete [] Residual_j;
  if (Point_Max != NULL) delete [] Point_Max;

  if (Residual_BGS != NULL) delete [] Residual_BGS;
  if (Residual_Max_BGS != NULL) delete [] Residual_Max_BGS;
  if (Point_Max_BGS != NULL) delete [] Point_Max_BGS;

  if (Point_Max_Coord != NULL) {
    for (iVar = 0; iVar < nVar; iVar++) {
      delete [] Point_Max_Coord[iVar];
    }
    delete [] Point_Max_Coord;
  }

  if (Point_Max_Coord_BGS != NULL) {
    for (iVar = 0; iVar < nVar; iVar++) {
      delete [] Point_Max_Coord_BGS[iVar];
    }
    delete [] Point_Max_Coord_BGS;
  }

  if (Solution != NULL) delete [] Solution;
  if (Solution_i != NULL) delete [] Solution_i;
  if (Solution_j != NULL) delete [] Solution_j;
  if (Vector != NULL) delete [] Vector;
  if (Vector_i != NULL) delete [] Vector_i;
  if (Vector_j != NULL) delete [] Vector_j;
  if (Res_Conv != NULL) delete [] Res_Conv;
  if (Res_Visc != NULL) delete [] Res_Visc;
  if (Res_Sour != NULL) delete [] Res_Sour;
  if (Res_Conv_i != NULL) delete [] Res_Conv_i;
  if (Res_Visc_i != NULL) delete [] Res_Visc_i;
  if (Res_Visc_j != NULL) delete [] Res_Visc_j;


  if (Jacobian_i != NULL) {
    for (iVar = 0; iVar < nVar; iVar++)
      delete [] Jacobian_i[iVar];
    delete [] Jacobian_i;
  }

  if (Jacobian_j != NULL) {
    for (iVar = 0; iVar < nVar; iVar++)
      delete [] Jacobian_j[iVar];
    delete [] Jacobian_j;
  }

  if (Jacobian_ii != NULL) {
    for (iVar = 0; iVar < nVar; iVar++)
      delete [] Jacobian_ii[iVar];
    delete [] Jacobian_ii;
  }

  if (Jacobian_ij != NULL) {
    for (iVar = 0; iVar < nVar; iVar++)
      delete [] Jacobian_ij[iVar];
    delete [] Jacobian_ij;
  }

  if (Jacobian_ji != NULL) {
    for (iVar = 0; iVar < nVar; iVar++)
      delete [] Jacobian_ji[iVar];
    delete [] Jacobian_ji;
  }

  if (Jacobian_jj != NULL) {
    for (iVar = 0; iVar < nVar; iVar++)
      delete [] Jacobian_jj[iVar];
    delete [] Jacobian_jj;
  }

  if (Smatrix != NULL) {
    for (iDim = 0; iDim < nDim; iDim++)
      delete [] Smatrix[iDim];
    delete [] Smatrix;
  }

  if (Cvector != NULL) {
    for (iVar = 0; iVar < nVarGrad; iVar++)
      delete [] Cvector[iVar];
    delete [] Cvector;
  }

  if (Restart_Vars != NULL) delete [] Restart_Vars;
  if (Restart_Data != NULL) delete [] Restart_Data;

}

void CSolver::SetResidual_RMS(CGeometry *geometry, CConfig *config) {
  unsigned short iVar;
  
#ifndef HAVE_MPI
  
  for (iVar = 0; iVar < nVar; iVar++) {
    
    if (GetRes_RMS(iVar) != GetRes_RMS(iVar)) {
        SU2_MPI::Error("SU2 has diverged. (NaN detected)", CURRENT_FUNCTION);
    }

    SetRes_RMS(iVar, max(EPS*EPS, sqrt(GetRes_RMS(iVar)/geometry->GetnPoint())));
    
  }
  
#else
  
  int nProcessor = size, iProcessor;

  su2double *sbuf_residual, *rbuf_residual, *sbuf_coord, *rbuf_coord, *Coord;
  unsigned long *sbuf_point, *rbuf_point, Local_nPointDomain, Global_nPointDomain;
  unsigned short iDim;
  
  /*--- Set the L2 Norm residual in all the processors ---*/
  
  sbuf_residual  = new su2double[nVar]; for (iVar = 0; iVar < nVar; iVar++) sbuf_residual[iVar] = 0.0;
  rbuf_residual  = new su2double[nVar]; for (iVar = 0; iVar < nVar; iVar++) rbuf_residual[iVar] = 0.0;
  
  for (iVar = 0; iVar < nVar; iVar++) sbuf_residual[iVar] = GetRes_RMS(iVar);
  Local_nPointDomain = geometry->GetnPointDomain();
  
  
  SU2_MPI::Allreduce(sbuf_residual, rbuf_residual, nVar, MPI_DOUBLE, MPI_SUM, MPI_COMM_WORLD);
  SU2_MPI::Allreduce(&Local_nPointDomain, &Global_nPointDomain, 1, MPI_UNSIGNED_LONG, MPI_SUM, MPI_COMM_WORLD);
  
  
  for (iVar = 0; iVar < nVar; iVar++) {
    
    if (rbuf_residual[iVar] != rbuf_residual[iVar]) {
      SU2_MPI::Error("SU2 has diverged. (NaN detected)", CURRENT_FUNCTION);
    }
    
    SetRes_RMS(iVar, max(EPS*EPS, sqrt(rbuf_residual[iVar]/Global_nPointDomain)));
    
  }
  
  delete [] sbuf_residual;
  delete [] rbuf_residual;
  
  /*--- Set the Maximum residual in all the processors ---*/
  sbuf_residual = new su2double [nVar]; for (iVar = 0; iVar < nVar; iVar++) sbuf_residual[iVar] = 0.0;
  sbuf_point = new unsigned long [nVar]; for (iVar = 0; iVar < nVar; iVar++) sbuf_point[iVar] = 0;
  sbuf_coord = new su2double[nVar*nDim]; for (iVar = 0; iVar < nVar*nDim; iVar++) sbuf_coord[iVar] = 0.0;
  
  rbuf_residual = new su2double [nProcessor*nVar]; for (iVar = 0; iVar < nProcessor*nVar; iVar++) rbuf_residual[iVar] = 0.0;
  rbuf_point = new unsigned long [nProcessor*nVar]; for (iVar = 0; iVar < nProcessor*nVar; iVar++) rbuf_point[iVar] = 0;
  rbuf_coord = new su2double[nProcessor*nVar*nDim]; for (iVar = 0; iVar < nProcessor*nVar*nDim; iVar++) rbuf_coord[iVar] = 0.0;

  for (iVar = 0; iVar < nVar; iVar++) {
    sbuf_residual[iVar] = GetRes_Max(iVar);
    sbuf_point[iVar] = GetPoint_Max(iVar);
    Coord = GetPoint_Max_Coord(iVar);
    for (iDim = 0; iDim < nDim; iDim++)
      sbuf_coord[iVar*nDim+iDim] = Coord[iDim];
  }
  
  SU2_MPI::Allgather(sbuf_residual, nVar, MPI_DOUBLE, rbuf_residual, nVar, MPI_DOUBLE, MPI_COMM_WORLD);
  SU2_MPI::Allgather(sbuf_point, nVar, MPI_UNSIGNED_LONG, rbuf_point, nVar, MPI_UNSIGNED_LONG, MPI_COMM_WORLD);
  SU2_MPI::Allgather(sbuf_coord, nVar*nDim, MPI_DOUBLE, rbuf_coord, nVar*nDim, MPI_DOUBLE, MPI_COMM_WORLD);

  for (iVar = 0; iVar < nVar; iVar++) {
    for (iProcessor = 0; iProcessor < nProcessor; iProcessor++) {
      AddRes_Max(iVar, rbuf_residual[iProcessor*nVar+iVar], rbuf_point[iProcessor*nVar+iVar], &rbuf_coord[iProcessor*nVar*nDim+iVar*nDim]);
    }
  }
  
  delete [] sbuf_residual;
  delete [] rbuf_residual;
  
  delete [] sbuf_point;
  delete [] rbuf_point;
  
  delete [] sbuf_coord;
  delete [] rbuf_coord;
  
#endif
  
}

void CSolver::SetResidual_BGS(CGeometry *geometry, CConfig *config) {
  unsigned short iVar;

#ifndef HAVE_MPI

  for (iVar = 0; iVar < nVar; iVar++) {

    if (GetRes_BGS(iVar) != GetRes_BGS(iVar)) {
      SU2_MPI::Error("SU2 has diverged.", CURRENT_FUNCTION);
    }

    SetRes_BGS(iVar, max(EPS*EPS, sqrt(GetRes_BGS(iVar)/geometry->GetnPoint())));

  }

#else

  int nProcessor = size, iProcessor;

  su2double *sbuf_residual, *rbuf_residual, *sbuf_coord, *rbuf_coord, *Coord;
  unsigned long *sbuf_point, *rbuf_point, Local_nPointDomain, Global_nPointDomain;
  unsigned short iDim;

  /*--- Set the L2 Norm residual in all the processors ---*/

  sbuf_residual  = new su2double[nVar]; for (iVar = 0; iVar < nVar; iVar++) sbuf_residual[iVar] = 0.0;
  rbuf_residual  = new su2double[nVar]; for (iVar = 0; iVar < nVar; iVar++) rbuf_residual[iVar] = 0.0;

  for (iVar = 0; iVar < nVar; iVar++) sbuf_residual[iVar] = GetRes_BGS(iVar);
  Local_nPointDomain = geometry->GetnPointDomain();


  SU2_MPI::Allreduce(sbuf_residual, rbuf_residual, nVar, MPI_DOUBLE, MPI_SUM, MPI_COMM_WORLD);
  SU2_MPI::Allreduce(&Local_nPointDomain, &Global_nPointDomain, 1, MPI_UNSIGNED_LONG, MPI_SUM, MPI_COMM_WORLD);


  for (iVar = 0; iVar < nVar; iVar++) {

    if (rbuf_residual[iVar] != rbuf_residual[iVar]) {

      SU2_MPI::Error("SU2 has diverged (NaN detected)", CURRENT_FUNCTION);

    }

    SetRes_BGS(iVar, max(EPS*EPS, sqrt(rbuf_residual[iVar]/Global_nPointDomain)));

  }

  delete [] sbuf_residual;
  delete [] rbuf_residual;

  /*--- Set the Maximum residual in all the processors ---*/
  sbuf_residual = new su2double [nVar]; for (iVar = 0; iVar < nVar; iVar++) sbuf_residual[iVar] = 0.0;
  sbuf_point = new unsigned long [nVar]; for (iVar = 0; iVar < nVar; iVar++) sbuf_point[iVar] = 0;
  sbuf_coord = new su2double[nVar*nDim]; for (iVar = 0; iVar < nVar*nDim; iVar++) sbuf_coord[iVar] = 0.0;

  rbuf_residual = new su2double [nProcessor*nVar]; for (iVar = 0; iVar < nProcessor*nVar; iVar++) rbuf_residual[iVar] = 0.0;
  rbuf_point = new unsigned long [nProcessor*nVar]; for (iVar = 0; iVar < nProcessor*nVar; iVar++) rbuf_point[iVar] = 0;
  rbuf_coord = new su2double[nProcessor*nVar*nDim]; for (iVar = 0; iVar < nProcessor*nVar*nDim; iVar++) rbuf_coord[iVar] = 0.0;

  for (iVar = 0; iVar < nVar; iVar++) {
    sbuf_residual[iVar] = GetRes_Max_BGS(iVar);
    sbuf_point[iVar] = GetPoint_Max_BGS(iVar);
    Coord = GetPoint_Max_Coord_BGS(iVar);
    for (iDim = 0; iDim < nDim; iDim++)
      sbuf_coord[iVar*nDim+iDim] = Coord[iDim];
  }

  SU2_MPI::Allgather(sbuf_residual, nVar, MPI_DOUBLE, rbuf_residual, nVar, MPI_DOUBLE, MPI_COMM_WORLD);
  SU2_MPI::Allgather(sbuf_point, nVar, MPI_UNSIGNED_LONG, rbuf_point, nVar, MPI_UNSIGNED_LONG, MPI_COMM_WORLD);
  SU2_MPI::Allgather(sbuf_coord, nVar*nDim, MPI_DOUBLE, rbuf_coord, nVar*nDim, MPI_DOUBLE, MPI_COMM_WORLD);

  for (iVar = 0; iVar < nVar; iVar++) {
    for (iProcessor = 0; iProcessor < nProcessor; iProcessor++) {
      AddRes_Max_BGS(iVar, rbuf_residual[iProcessor*nVar+iVar], rbuf_point[iProcessor*nVar+iVar], &rbuf_coord[iProcessor*nVar*nDim+iVar*nDim]);
    }
  }

  delete [] sbuf_residual;
  delete [] rbuf_residual;

  delete [] sbuf_point;
  delete [] rbuf_point;

  delete [] sbuf_coord;
  delete [] rbuf_coord;

#endif

}

void CSolver::SetGrid_Movement_Residual (CGeometry *geometry, CConfig *config) {
  
  unsigned short iDim, nDim = geometry->GetnDim(), iVar, nVar = GetnVar(), iMarker;
  unsigned long iVertex, iEdge;
  su2double ProjGridVel, *Normal;
  
  /*--- Loop interior edges ---*/
   
  for (iEdge = 0; iEdge < geometry->GetnEdge(); iEdge++) {
    
    const unsigned long iPoint = geometry->edge[iEdge]->GetNode(0);
    const unsigned long jPoint = geometry->edge[iEdge]->GetNode(1);
    
    /*--- Solution at each edge point ---*/
    
    su2double *Solution_i = node[iPoint]->GetSolution();
    su2double *Solution_j = node[jPoint]->GetSolution();
    
    for (iVar = 0; iVar < nVar; iVar++)
      Solution[iVar] = 0.5* (Solution_i[iVar] + Solution_j[iVar]);
    
    /*--- Grid Velocity at each edge point ---*/
    
    su2double *GridVel_i = geometry->node[iPoint]->GetGridVel();
    su2double *GridVel_j = geometry->node[jPoint]->GetGridVel();
    for (iDim = 0; iDim < nDim; iDim++)
      Vector[iDim] = 0.5* (GridVel_i[iDim] + GridVel_j[iDim]);
    
    Normal = geometry->edge[iEdge]->GetNormal();
    
    ProjGridVel = 0.0;
    for (iDim = 0; iDim < nDim; iDim++)
      ProjGridVel += Vector[iDim]*Normal[iDim];
    
    for (iVar = 0; iVar < nVar; iVar++)
      Residual[iVar] = ProjGridVel*Solution[iVar];
    
    LinSysRes.SubtractBlock(iPoint, Residual);
    LinSysRes.AddBlock(jPoint, Residual);
    
  }
  
  /*--- Loop boundary edges ---*/
  
  for (iMarker = 0; iMarker < geometry->GetnMarker(); iMarker++) {
    if (config->GetMarker_All_KindBC(iMarker) != INTERNAL_BOUNDARY)
    for (iVertex = 0; iVertex < geometry->GetnVertex(iMarker); iVertex++) {
      const unsigned long Point = geometry->vertex[iMarker][iVertex]->GetNode();
      
      /*--- Solution at each edge point ---*/
      
      su2double *Solution = node[Point]->GetSolution();
      
      /*--- Grid Velocity at each edge point ---*/
      
      su2double *GridVel = geometry->node[Point]->GetGridVel();
      
      /*--- Summed normal components ---*/
      
      Normal = geometry->vertex[iMarker][iVertex]->GetNormal();
      
      ProjGridVel = 0.0;
      for (iDim = 0; iDim < nDim; iDim++)
        ProjGridVel -= GridVel[iDim]*Normal[iDim];
      
      for (iVar = 0; iVar < nVar; iVar++)
        Residual[iVar] = ProjGridVel*Solution[iVar];
      
      LinSysRes.AddBlock(Point, Residual);
    }
  }
  
}

void CSolver::SetAuxVar_Gradient_GG(CGeometry *geometry, CConfig *config) {
  
  unsigned long Point = 0, iPoint = 0, jPoint = 0, iEdge, iVertex;
  unsigned short nDim = geometry->GetnDim(), iDim, iMarker;
  
  su2double AuxVar_Vertex, AuxVar_i, AuxVar_j, AuxVar_Average;
  su2double *Gradient, DualArea, Partial_Res, Grad_Val, *Normal;
  
  for (iPoint = 0; iPoint < geometry->GetnPoint(); iPoint++)
    node[iPoint]->SetAuxVarGradientZero();    // Set Gradient to Zero
  
  /*--- Loop interior edges ---*/
  
  for (iEdge = 0; iEdge < geometry->GetnEdge(); iEdge++) {
    iPoint = geometry->edge[iEdge]->GetNode(0);
    jPoint = geometry->edge[iEdge]->GetNode(1);
    
    AuxVar_i = node[iPoint]->GetAuxVar();
    AuxVar_j = node[jPoint]->GetAuxVar();
    
    Normal = geometry->edge[iEdge]->GetNormal();
    AuxVar_Average =  0.5 * ( AuxVar_i + AuxVar_j);
    for (iDim = 0; iDim < nDim; iDim++) {
      Partial_Res = AuxVar_Average*Normal[iDim];
      node[iPoint]->AddAuxVarGradient(iDim, Partial_Res);
      node[jPoint]->SubtractAuxVarGradient(iDim, Partial_Res);
    }
  }
  
  /*--- Loop boundary edges ---*/
  
  for (iMarker = 0; iMarker < geometry->GetnMarker(); iMarker++)
    if (config->GetMarker_All_KindBC(iMarker) != INTERNAL_BOUNDARY)
    for (iVertex = 0; iVertex < geometry->GetnVertex(iMarker); iVertex++) {
      Point = geometry->vertex[iMarker][iVertex]->GetNode();
      AuxVar_Vertex = node[Point]->GetAuxVar();
      Normal = geometry->vertex[iMarker][iVertex]->GetNormal();
      for (iDim = 0; iDim < nDim; iDim++) {
        Partial_Res = AuxVar_Vertex*Normal[iDim];
        node[Point]->SubtractAuxVarGradient(iDim, Partial_Res);
      }
    }
  
  for (iPoint=0; iPoint<geometry->GetnPoint(); iPoint++)
    for (iDim = 0; iDim < nDim; iDim++) {
      Gradient = node[iPoint]->GetAuxVarGradient();
      DualArea = geometry->node[iPoint]->GetVolume();
      Grad_Val = Gradient[iDim]/(DualArea+EPS);
      node[iPoint]->SetAuxVarGradient(iDim, Grad_Val);
    }
   
}

void CSolver::SetAuxVar_Gradient_LS(CGeometry *geometry, CConfig *config) {
  
  unsigned short iDim, jDim, iNeigh;
  unsigned short nDim = geometry->GetnDim();
  unsigned long iPoint, jPoint;
  su2double *Coord_i, *Coord_j, AuxVar_i, AuxVar_j, weight, r11, r12, r13, r22, r23, r23_a,
  r23_b, r33, z11, z12, z13, z22, z23, z33, detR2, product;
  bool singular = false;
  
  su2double *Cvector = new su2double [nDim];
  
  /*--- Loop over points of the grid ---*/
  
  for (iPoint = 0; iPoint < geometry->GetnPoint(); iPoint++) {
    
    Coord_i = geometry->node[iPoint]->GetCoord();
    AuxVar_i = node[iPoint]->GetAuxVar();
    
    /*--- Inizialization of variables ---*/
    for (iDim = 0; iDim < nDim; iDim++)
      Cvector[iDim] = 0.0;
    
    r11 = 0.0; r12 = 0.0; r13 = 0.0; r22 = 0.0;
    r23 = 0.0; r23_a = 0.0; r23_b = 0.0; r33 = 0.0;
    
    for (iNeigh = 0; iNeigh < geometry->node[iPoint]->GetnPoint(); iNeigh++) {
      jPoint = geometry->node[iPoint]->GetPoint(iNeigh);
      Coord_j = geometry->node[jPoint]->GetCoord();
      AuxVar_j = node[jPoint]->GetAuxVar();
      
      weight = 0.0;
      for (iDim = 0; iDim < nDim; iDim++)
        weight += (Coord_j[iDim]-Coord_i[iDim])*(Coord_j[iDim]-Coord_i[iDim]);
      
      /*--- Sumations for entries of upper triangular matrix R ---*/
      
      if (fabs(weight) > EPS) {
        r11 += (Coord_j[0]-Coord_i[0])*(Coord_j[0]-Coord_i[0])/weight;
        r12 += (Coord_j[0]-Coord_i[0])*(Coord_j[1]-Coord_i[1])/weight;
        r22 += (Coord_j[1]-Coord_i[1])*(Coord_j[1]-Coord_i[1])/weight;
        if (nDim == 3) {
          r13 += (Coord_j[0]-Coord_i[0])*(Coord_j[2]-Coord_i[2])/weight;
          r23_a += (Coord_j[1]-Coord_i[1])*(Coord_j[2]-Coord_i[2])/weight;
          r23_b += (Coord_j[0]-Coord_i[0])*(Coord_j[2]-Coord_i[2])/weight;
          r33 += (Coord_j[2]-Coord_i[2])*(Coord_j[2]-Coord_i[2])/weight;
        }
        
        /*--- Entries of c:= transpose(A)*b ---*/
        
        for (iDim = 0; iDim < nDim; iDim++)
          Cvector[iDim] += (Coord_j[iDim]-Coord_i[iDim])*(AuxVar_j-AuxVar_i)/(weight);
      }
      
    }
    
    /*--- Entries of upper triangular matrix R ---*/
    
    if (fabs(r11) < EPS) r11 = EPS;
    r11 = sqrt(r11);
    r12 = r12/r11;
    r22 = sqrt(r22-r12*r12);
    if (fabs(r22) < EPS) r22 = EPS;
    if (nDim == 3) {
      r13 = r13/r11;
      r23 = r23_a/(r22) - r23_b*r12/(r11*r22);
      r33 = sqrt(r33-r23*r23-r13*r13);
    }
    
    /*--- Compute determinant ---*/
    
    if (nDim == 2) detR2 = (r11*r22)*(r11*r22);
    else detR2 = (r11*r22*r33)*(r11*r22*r33);
    
    /*--- Detect singular matrices ---*/
    
    if (fabs(detR2) < EPS) singular = true;
    
    /*--- S matrix := inv(R)*traspose(inv(R)) ---*/
    
    if (singular) {
      for (iDim = 0; iDim < nDim; iDim++)
        for (jDim = 0; jDim < nDim; jDim++)
          Smatrix[iDim][jDim] = 0.0;
    }
    else {
      if (nDim == 2) {
        Smatrix[0][0] = (r12*r12+r22*r22)/detR2;
        Smatrix[0][1] = -r11*r12/detR2;
        Smatrix[1][0] = Smatrix[0][1];
        Smatrix[1][1] = r11*r11/detR2;
      }
      else {
        z11 = r22*r33; z12 = -r12*r33; z13 = r12*r23-r13*r22;
        z22 = r11*r33; z23 = -r11*r23; z33 = r11*r22;
        Smatrix[0][0] = (z11*z11+z12*z12+z13*z13)/detR2;
        Smatrix[0][1] = (z12*z22+z13*z23)/detR2;
        Smatrix[0][2] = (z13*z33)/detR2;
        Smatrix[1][0] = Smatrix[0][1];
        Smatrix[1][1] = (z22*z22+z23*z23)/detR2;
        Smatrix[1][2] = (z23*z33)/detR2;
        Smatrix[2][0] = Smatrix[0][2];
        Smatrix[2][1] = Smatrix[1][2];
        Smatrix[2][2] = (z33*z33)/detR2;
      }
    }
    
    /*--- Computation of the gradient: S*c ---*/
    
    for (iDim = 0; iDim < nDim; iDim++) {
      product = 0.0;
      for (jDim = 0; jDim < nDim; jDim++)
        product += Smatrix[iDim][jDim]*Cvector[jDim];
      if (geometry->node[iPoint]->GetDomain())
        node[iPoint]->SetAuxVarGradient(iDim, product);
    }
  }
  
  delete [] Cvector;
  
}

void CSolver::SetSolution_Gradient_GG(CGeometry *geometry, CConfig *config) {
  unsigned long Point = 0, iPoint = 0, jPoint = 0, iEdge, iVertex;
  unsigned short iVar, iDim, iMarker;
  su2double *Solution_Vertex, *Solution_i, *Solution_j, Solution_Average, **Gradient, DualArea,
  Partial_Res, Grad_Val, *Normal;
  
  /*--- Set Gradient to Zero ---*/
  for (iPoint = 0; iPoint < geometry->GetnPointDomain(); iPoint++)
    node[iPoint]->SetGradientZero();
  
  /*--- Loop interior edges ---*/
  for (iEdge = 0; iEdge < geometry->GetnEdge(); iEdge++) {
    iPoint = geometry->edge[iEdge]->GetNode(0);
    jPoint = geometry->edge[iEdge]->GetNode(1);
    
    Solution_i = node[iPoint]->GetSolution();
    Solution_j = node[jPoint]->GetSolution();
    Normal = geometry->edge[iEdge]->GetNormal();
    for (iVar = 0; iVar< nVar; iVar++) {
      Solution_Average =  0.5 * (Solution_i[iVar] + Solution_j[iVar]);
      for (iDim = 0; iDim < nDim; iDim++) {
        Partial_Res = Solution_Average*Normal[iDim];
        if (geometry->node[iPoint]->GetDomain())
          node[iPoint]->AddGradient(iVar, iDim, Partial_Res);
        if (geometry->node[jPoint]->GetDomain())
          node[jPoint]->SubtractGradient(iVar, iDim, Partial_Res);
      }
    }
  }
  
  /*--- Loop boundary edges ---*/
  for (iMarker = 0; iMarker < geometry->GetnMarker(); iMarker++) {
    if (config->GetMarker_All_KindBC(iMarker) != INTERNAL_BOUNDARY)
    for (iVertex = 0; iVertex < geometry->GetnVertex(iMarker); iVertex++) {
      Point = geometry->vertex[iMarker][iVertex]->GetNode();
      Solution_Vertex = node[Point]->GetSolution();
      Normal = geometry->vertex[iMarker][iVertex]->GetNormal();
      for (iVar = 0; iVar < nVar; iVar++)
        for (iDim = 0; iDim < nDim; iDim++) {
          Partial_Res = Solution_Vertex[iVar]*Normal[iDim];
          if (geometry->node[Point]->GetDomain())
            node[Point]->SubtractGradient(iVar, iDim, Partial_Res);
        }
    }
  }
  
  /*--- Compute gradient ---*/
  for (iPoint = 0; iPoint < geometry->GetnPointDomain(); iPoint++)
    for (iVar = 0; iVar < nVar; iVar++)
      for (iDim = 0; iDim < nDim; iDim++) {
        Gradient = node[iPoint]->GetGradient();
        DualArea = geometry->node[iPoint]->GetVolume();
        Grad_Val = Gradient[iVar][iDim] / (DualArea+EPS);
        node[iPoint]->SetGradient(iVar, iDim, Grad_Val);
      }
  
  /*--- Gradient MPI ---*/
  Set_MPI_Solution_Gradient(geometry, config);
  
}

void CSolver::SetSolution_Gradient_LS(CGeometry *geometry, CConfig *config) {
  
  unsigned short iDim, jDim, iVar, iNeigh;
  unsigned long iPoint, jPoint;
  su2double *Coord_i, *Coord_j, *Solution_i, *Solution_j,
  r11, r12, r13, r22, r23, r23_a, r23_b, r33, weight, detR2, z11, z12, z13,
  z22, z23, z33, product;
  bool singular = false;
  
  su2double **Cvector = new su2double* [nVar];
  for (iVar = 0; iVar < nVar; iVar++)
    Cvector[iVar] = new su2double [nDim];
  
  /*--- Loop over points of the grid ---*/
  
  for (iPoint = 0; iPoint < geometry->GetnPointDomain(); iPoint++) {
    
    /*--- Set the value of the singular ---*/
    singular = false;
    
    /*--- Get coordinates ---*/
    
    Coord_i = geometry->node[iPoint]->GetCoord();
    
    /*--- Get consevative solution ---*/
    
    Solution_i = node[iPoint]->GetSolution();
    
    /*--- Inizialization of variables ---*/
    
    for (iVar = 0; iVar < nVar; iVar++)
      for (iDim = 0; iDim < nDim; iDim++)
        Cvector[iVar][iDim] = 0.0;
    
    r11 = 0.0; r12 = 0.0; r13 = 0.0; r22 = 0.0;
    r23 = 0.0; r23_a = 0.0; r23_b = 0.0; r33 = 0.0;

    AD::StartPreacc();
    AD::SetPreaccIn(Solution_i, nVar);
    AD::SetPreaccIn(Coord_i, nDim);

    for (iNeigh = 0; iNeigh < geometry->node[iPoint]->GetnPoint(); iNeigh++) {
      jPoint = geometry->node[iPoint]->GetPoint(iNeigh);
      Coord_j = geometry->node[jPoint]->GetCoord();
      
      Solution_j = node[jPoint]->GetSolution();

      AD::SetPreaccIn(Coord_j, nDim);
      AD::SetPreaccIn(Solution_j, nVar);

      weight = 0.0;
      for (iDim = 0; iDim < nDim; iDim++)
        weight += (Coord_j[iDim]-Coord_i[iDim])*(Coord_j[iDim]-Coord_i[iDim]);
      
      /*--- Sumations for entries of upper triangular matrix R ---*/
      
      if (weight != 0.0) {
        
        r11 += (Coord_j[0]-Coord_i[0])*(Coord_j[0]-Coord_i[0])/weight;
        r12 += (Coord_j[0]-Coord_i[0])*(Coord_j[1]-Coord_i[1])/weight;
        r22 += (Coord_j[1]-Coord_i[1])*(Coord_j[1]-Coord_i[1])/weight;
        if (nDim == 3) {
          r13   += (Coord_j[0]-Coord_i[0])*(Coord_j[2]-Coord_i[2])/weight;
          r23_a += (Coord_j[1]-Coord_i[1])*(Coord_j[2]-Coord_i[2])/weight;
          r23_b += (Coord_j[0]-Coord_i[0])*(Coord_j[2]-Coord_i[2])/weight;
          r33   += (Coord_j[2]-Coord_i[2])*(Coord_j[2]-Coord_i[2])/weight;
        }
        
        /*--- Entries of c:= transpose(A)*b ---*/
        
        for (iVar = 0; iVar < nVar; iVar++)
          for (iDim = 0; iDim < nDim; iDim++)
            Cvector[iVar][iDim] += (Coord_j[iDim]-Coord_i[iDim])*(Solution_j[iVar]-Solution_i[iVar])/weight;
      }
      
    }
    
    /*--- Entries of upper triangular matrix R ---*/
    
    if (r11 >= 0.0) r11 = sqrt(r11); else r11 = 0.0;
    if (r11 != 0.0) r12 = r12/r11; else r12 = 0.0;
    if (r22-r12*r12 >= 0.0) r22 = sqrt(r22-r12*r12); else r22 = 0.0;
    
    if (nDim == 3) {
      if (r11 != 0.0) r13 = r13/r11; else r13 = 0.0;
      if ((r22 != 0.0) && (r11*r22 != 0.0)) r23 = r23_a/r22 - r23_b*r12/(r11*r22); else r23 = 0.0;
      if (r33-r23*r23-r13*r13 >= 0.0) r33 = sqrt(r33-r23*r23-r13*r13); else r33 = 0.0;
    }
    
    /*--- Compute determinant ---*/
    
    if (nDim == 2) detR2 = (r11*r22)*(r11*r22);
    else detR2 = (r11*r22*r33)*(r11*r22*r33);
    
    /*--- Detect singular matrices ---*/
    
    if (abs(detR2) <= EPS) { detR2 = 1.0; singular = true; }
    
    /*--- S matrix := inv(R)*traspose(inv(R)) ---*/
    
    if (singular) {
      for (iDim = 0; iDim < nDim; iDim++)
        for (jDim = 0; jDim < nDim; jDim++)
          Smatrix[iDim][jDim] = 0.0;
    }
    else {
      if (nDim == 2) {
        Smatrix[0][0] = (r12*r12+r22*r22)/detR2;
        Smatrix[0][1] = -r11*r12/detR2;
        Smatrix[1][0] = Smatrix[0][1];
        Smatrix[1][1] = r11*r11/detR2;
      }
      else {
        z11 = r22*r33; z12 = -r12*r33; z13 = r12*r23-r13*r22;
        z22 = r11*r33; z23 = -r11*r23; z33 = r11*r22;
        Smatrix[0][0] = (z11*z11+z12*z12+z13*z13)/detR2;
        Smatrix[0][1] = (z12*z22+z13*z23)/detR2;
        Smatrix[0][2] = (z13*z33)/detR2;
        Smatrix[1][0] = Smatrix[0][1];
        Smatrix[1][1] = (z22*z22+z23*z23)/detR2;
        Smatrix[1][2] = (z23*z33)/detR2;
        Smatrix[2][0] = Smatrix[0][2];
        Smatrix[2][1] = Smatrix[1][2];
        Smatrix[2][2] = (z33*z33)/detR2;
      }
    }
    
    /*--- Computation of the gradient: S*c ---*/
    
    for (iVar = 0; iVar < nVar; iVar++) {
      for (iDim = 0; iDim < nDim; iDim++) {
        product = 0.0;
        for (jDim = 0; jDim < nDim; jDim++)
          product += Smatrix[iDim][jDim]*Cvector[iVar][jDim];
        node[iPoint]->SetGradient(iVar, iDim, product);
      }
    }

    AD::SetPreaccOut(node[iPoint]->GetGradient(), nVar, nDim);
    AD::EndPreacc();
  }
  
  /*--- Deallocate memory ---*/
  
  for (iVar = 0; iVar < nVar; iVar++)
    delete [] Cvector[iVar];
  delete [] Cvector;
  
  /*--- Gradient MPI ---*/
  
  Set_MPI_Solution_Gradient(geometry, config);
  
}

void CSolver::SetGridVel_Gradient(CGeometry *geometry, CConfig *config) {
  unsigned short iDim, jDim, iVar, iNeigh;
  unsigned long iPoint, jPoint;
  su2double *Coord_i, *Coord_j, *Solution_i, *Solution_j, Smatrix[3][3],
  r11, r12, r13, r22, r23, r23_a, r23_b, r33, weight, detR2, z11, z12, z13,
  z22, z23, z33, product;
  su2double **Cvector;
  
  /*--- Note that all nVar entries in this routine have been changed to nDim ---*/
  Cvector = new su2double* [nDim];
  for (iVar = 0; iVar < nDim; iVar++)
    Cvector[iVar] = new su2double [nDim];
  
  /*--- Loop over points of the grid ---*/
  for (iPoint = 0; iPoint < geometry->GetnPointDomain(); iPoint++) {
    
    Coord_i = geometry->node[iPoint]->GetCoord();
    Solution_i = geometry->node[iPoint]->GetGridVel();
    
    /*--- Inizialization of variables ---*/
    for (iVar = 0; iVar < nDim; iVar++)
      for (iDim = 0; iDim < nDim; iDim++)
        Cvector[iVar][iDim] = 0.0;
    r11 = 0.0; r12 = 0.0; r13 = 0.0; r22 = 0.0; r23 = 0.0; r23_a = 0.0; r23_b = 0.0; r33 = 0.0;
    
    for (iNeigh = 0; iNeigh < geometry->node[iPoint]->GetnPoint(); iNeigh++) {
      jPoint = geometry->node[iPoint]->GetPoint(iNeigh);
      Coord_j = geometry->node[jPoint]->GetCoord();
      Solution_j = geometry->node[jPoint]->GetGridVel();
      
      weight = 0.0;
      for (iDim = 0; iDim < nDim; iDim++)
        weight += (Coord_j[iDim]-Coord_i[iDim])*(Coord_j[iDim]-Coord_i[iDim]);
      
      /*--- Sumations for entries of upper triangular matrix R ---*/
      r11 += (Coord_j[0]-Coord_i[0])*(Coord_j[0]-Coord_i[0])/(weight);
      r12 += (Coord_j[0]-Coord_i[0])*(Coord_j[1]-Coord_i[1])/(weight);
      r22 += (Coord_j[1]-Coord_i[1])*(Coord_j[1]-Coord_i[1])/(weight);
      if (nDim == 3) {
        r13 += (Coord_j[0]-Coord_i[0])*(Coord_j[2]-Coord_i[2])/(weight);
        r23_a += (Coord_j[1]-Coord_i[1])*(Coord_j[2]-Coord_i[2])/(weight);
        r23_b += (Coord_j[0]-Coord_i[0])*(Coord_j[2]-Coord_i[2])/(weight);
        r33 += (Coord_j[2]-Coord_i[2])*(Coord_j[2]-Coord_i[2])/(weight);
      }
      
      /*--- Entries of c:= transpose(A)*b ---*/
      for (iVar = 0; iVar < nDim; iVar++)
        for (iDim = 0; iDim < nDim; iDim++)
          Cvector[iVar][iDim] += (Coord_j[iDim]-Coord_i[iDim])*(Solution_j[iVar]-Solution_i[iVar])/(weight);
    }
    
    /*--- Entries of upper triangular matrix R ---*/
    r11 = sqrt(r11);
    r12 = r12/(r11);
    r22 = sqrt(r22-r12*r12);
    if (nDim == 3) {
      r13 = r13/(r11);
      r23 = r23_a/(r22) - r23_b*r12/(r11*r22);
      r33 = sqrt(r33-r23*r23-r13*r13);
    }
    /*--- S matrix := inv(R)*traspose(inv(R)) ---*/
    if (nDim == 2) {
      detR2 = (r11*r22)*(r11*r22);
      Smatrix[0][0] = (r12*r12+r22*r22)/(detR2);
      Smatrix[0][1] = -r11*r12/(detR2);
      Smatrix[1][0] = Smatrix[0][1];
      Smatrix[1][1] = r11*r11/(detR2);
    }
    else {
      detR2 = (r11*r22*r33)*(r11*r22*r33);
      z11 = r22*r33;
      z12 = -r12*r33;
      z13 = r12*r23-r13*r22;
      z22 = r11*r33;
      z23 = -r11*r23;
      z33 = r11*r22;
      Smatrix[0][0] = (z11*z11+z12*z12+z13*z13)/(detR2);
      Smatrix[0][1] = (z12*z22+z13*z23)/(detR2);
      Smatrix[0][2] = (z13*z33)/(detR2);
      Smatrix[1][0] = Smatrix[0][1];
      Smatrix[1][1] = (z22*z22+z23*z23)/(detR2);
      Smatrix[1][2] = (z23*z33)/(detR2);
      Smatrix[2][0] = Smatrix[0][2];
      Smatrix[2][1] = Smatrix[1][2];
      Smatrix[2][2] = (z33*z33)/(detR2);
    }
    /*--- Computation of the gradient: S*c ---*/
    for (iVar = 0; iVar < nDim; iVar++) {
      for (iDim = 0; iDim < nDim; iDim++) {
        product = 0.0;
        for (jDim = 0; jDim < nDim; jDim++)
          product += Smatrix[iDim][jDim]*Cvector[iVar][jDim];
        geometry->node[iPoint]->SetGridVel_Grad(iVar, iDim, product);
      }
    }
  }
  
  /*--- Deallocate memory ---*/
  for (iVar = 0; iVar < nDim; iVar++)
    delete [] Cvector[iVar];
  delete [] Cvector;
  
  /*--- Gradient MPI ---*/
  // TO DO!!!
  //Set_MPI_Solution_Gradient(geometry, config);
  
}

void CSolver::SetAuxVar_Surface_Gradient(CGeometry *geometry, CConfig *config) {
  
  unsigned short iDim, jDim, iNeigh, iMarker, Boundary;
  unsigned short nDim = geometry->GetnDim();
  unsigned long iPoint, jPoint, iVertex;
  su2double *Coord_i, *Coord_j, AuxVar_i, AuxVar_j;
  su2double **Smatrix, *Cvector;
  
  Smatrix = new su2double* [nDim];
  Cvector = new su2double [nDim];
  for (iDim = 0; iDim < nDim; iDim++)
    Smatrix[iDim] = new su2double [nDim];
  
  
  /*--- Loop over boundary markers to select those for Euler or NS walls ---*/
  for (iMarker = 0; iMarker < config->GetnMarker_All(); iMarker++) {
    Boundary = config->GetMarker_All_KindBC(iMarker);
    switch (Boundary) {
      case EULER_WALL:
      case HEAT_FLUX:
      case ISOTHERMAL:
        
        /*--- Loop over points on the surface (Least-Squares approximation) ---*/
        for (iVertex = 0; iVertex < geometry->nVertex[iMarker]; iVertex++) {
          iPoint = geometry->vertex[iMarker][iVertex]->GetNode();
          if (geometry->node[iPoint]->GetDomain()) {
            Coord_i = geometry->node[iPoint]->GetCoord();
            AuxVar_i = node[iPoint]->GetAuxVar();
            
            /*--- Inizialization of variables ---*/
            for (iDim = 0; iDim < nDim; iDim++)
              Cvector[iDim] = 0.0;
            su2double r11 = 0.0, r12 = 0.0, r13 = 0.0, r22 = 0.0, r23 = 0.0, r23_a = 0.0, r23_b = 0.0, r33 = 0.0;
            
            for (iNeigh = 0; iNeigh < geometry->node[iPoint]->GetnPoint(); iNeigh++) {
              jPoint = geometry->node[iPoint]->GetPoint(iNeigh);
              Coord_j = geometry->node[jPoint]->GetCoord();
              AuxVar_j = node[jPoint]->GetAuxVar();
              
              su2double weight = 0;
              for (iDim = 0; iDim < nDim; iDim++)
                weight += (Coord_j[iDim]-Coord_i[iDim])*(Coord_j[iDim]-Coord_i[iDim]);
              
              /*--- Sumations for entries of upper triangular matrix R ---*/
              r11 += (Coord_j[0]-Coord_i[0])*(Coord_j[0]-Coord_i[0])/weight;
              r12 += (Coord_j[0]-Coord_i[0])*(Coord_j[1]-Coord_i[1])/weight;
              r22 += (Coord_j[1]-Coord_i[1])*(Coord_j[1]-Coord_i[1])/weight;
              if (nDim == 3) {
                r13 += (Coord_j[0]-Coord_i[0])*(Coord_j[2]-Coord_i[2])/weight;
                r23_a += (Coord_j[1]-Coord_i[1])*(Coord_j[2]-Coord_i[2])/weight;
                r23_b += (Coord_j[0]-Coord_i[0])*(Coord_j[2]-Coord_i[2])/weight;
                r33 += (Coord_j[2]-Coord_i[2])*(Coord_j[2]-Coord_i[2])/weight;
              }
              
              /*--- Entries of c:= transpose(A)*b ---*/
              for (iDim = 0; iDim < nDim; iDim++)
                Cvector[iDim] += (Coord_j[iDim]-Coord_i[iDim])*(AuxVar_j-AuxVar_i)/weight;
            }
            
            /*--- Entries of upper triangular matrix R ---*/
            r11 = sqrt(r11);
            r12 = r12/r11;
            r22 = sqrt(r22-r12*r12);
            if (nDim == 3) {
              r13 = r13/r11;
              r23 = r23_a/r22 - r23_b*r12/(r11*r22);
              r33 = sqrt(r33-r23*r23-r13*r13);
            }
            /*--- S matrix := inv(R)*traspose(inv(R)) ---*/
            if (nDim == 2) {
              su2double detR2 = (r11*r22)*(r11*r22);
              Smatrix[0][0] = (r12*r12+r22*r22)/detR2;
              Smatrix[0][1] = -r11*r12/detR2;
              Smatrix[1][0] = Smatrix[0][1];
              Smatrix[1][1] = r11*r11/detR2;
            }
            else {
              su2double detR2 = (r11*r22*r33)*(r11*r22*r33);
              su2double z11, z12, z13, z22, z23, z33; // aux vars
              z11 = r22*r33;
              z12 = -r12*r33;
              z13 = r12*r23-r13*r22;
              z22 = r11*r33;
              z23 = -r11*r23;
              z33 = r11*r22;
              Smatrix[0][0] = (z11*z11+z12*z12+z13*z13)/detR2;
              Smatrix[0][1] = (z12*z22+z13*z23)/detR2;
              Smatrix[0][2] = (z13*z33)/detR2;
              Smatrix[1][0] = Smatrix[0][1];
              Smatrix[1][1] = (z22*z22+z23*z23)/detR2;
              Smatrix[1][2] = (z23*z33)/detR2;
              Smatrix[2][0] = Smatrix[0][2];
              Smatrix[2][1] = Smatrix[1][2];
              Smatrix[2][2] = (z33*z33)/detR2;
            }
            /*--- Computation of the gradient: S*c ---*/
            su2double product;
            for (iDim = 0; iDim < nDim; iDim++) {
              product = 0.0;
              for (jDim = 0; jDim < nDim; jDim++)
                product += Smatrix[iDim][jDim]*Cvector[jDim];
              node[iPoint]->SetAuxVarGradient(iDim, product);
            }
          }
        } /*--- End of loop over surface points ---*/
        break;
      default:
        break;
    }
  }
  
  /*--- Memory deallocation ---*/
  for (iDim = 0; iDim < nDim; iDim++)
    delete [] Smatrix[iDim];
  delete [] Cvector;
  delete [] Smatrix;
}

void CSolver::SetSolution_Limiter(CGeometry *geometry, CConfig *config) {
  
  unsigned long iEdge, iPoint, jPoint;
  unsigned short iVar, iDim;
  su2double **Gradient_i, **Gradient_j, *Coord_i, *Coord_j,
  *Solution, *Solution_i, *Solution_j, *LocalMinSolution, *LocalMaxSolution,
  *GlobalMinSolution, *GlobalMaxSolution,
  dave, LimK, eps1, eps2, dm, dp, du, ds, y, limiter, SharpEdge_Distance;
  
  dave = config->GetRefElemLength();
  LimK = config->GetVenkat_LimiterCoeff();
  
  if (config->GetKind_SlopeLimit() == NO_LIMITER) {
    
    for (iPoint = 0; iPoint < geometry->GetnPoint(); iPoint++) {
      for (iVar = 0; iVar < nVar; iVar++) {
        node[iPoint]->SetLimiter(iVar, 1.0);
      }
    }
    
  }
  
  else {
    
    /*--- Initialize solution max and solution min and the limiter in the entire domain --*/
    
    for (iPoint = 0; iPoint < geometry->GetnPoint(); iPoint++) {
      for (iVar = 0; iVar < nVar; iVar++) {
        node[iPoint]->SetSolution_Max(iVar, -EPS);
        node[iPoint]->SetSolution_Min(iVar, EPS);
        node[iPoint]->SetLimiter(iVar, 2.0);
      }
    }
    
    /*--- Establish bounds for Spekreijse monotonicity by finding max & min values of neighbor variables --*/
    
    for (iEdge = 0; iEdge < geometry->GetnEdge(); iEdge++) {
      
      /*--- Point identification, Normal vector and area ---*/
      
      iPoint = geometry->edge[iEdge]->GetNode(0);
      jPoint = geometry->edge[iEdge]->GetNode(1);
      
      /*--- Get the conserved variables ---*/
      
      Solution_i = node[iPoint]->GetSolution();
      Solution_j = node[jPoint]->GetSolution();
      
      /*--- Compute the maximum, and minimum values for nodes i & j ---*/
      
      for (iVar = 0; iVar < nVar; iVar++) {
        du = (Solution_j[iVar] - Solution_i[iVar]);
        node[iPoint]->SetSolution_Min(iVar, min(node[iPoint]->GetSolution_Min(iVar), du));
        node[iPoint]->SetSolution_Max(iVar, max(node[iPoint]->GetSolution_Max(iVar), du));
        node[jPoint]->SetSolution_Min(iVar, min(node[jPoint]->GetSolution_Min(iVar), -du));
        node[jPoint]->SetSolution_Max(iVar, max(node[jPoint]->GetSolution_Max(iVar), -du));
      }
      
    }
    
  }
  
  /*--- Barth-Jespersen limiter with Venkatakrishnan modification ---*/
  
  if (config->GetKind_SlopeLimit_Flow() == BARTH_JESPERSEN) {
    
    for (iEdge = 0; iEdge < geometry->GetnEdge(); iEdge++) {
      
      iPoint     = geometry->edge[iEdge]->GetNode(0);
      jPoint     = geometry->edge[iEdge]->GetNode(1);
      Gradient_i = node[iPoint]->GetGradient();
      Gradient_j = node[jPoint]->GetGradient();
      Coord_i    = geometry->node[iPoint]->GetCoord();
      Coord_j    = geometry->node[jPoint]->GetCoord();
      
      AD::StartPreacc();
      AD::SetPreaccIn(Gradient_i, nVar, nDim);
      AD::SetPreaccIn(Gradient_j, nVar, nDim);
      AD::SetPreaccIn(Coord_i, nDim); AD::SetPreaccIn(Coord_j, nDim);

      for (iVar = 0; iVar < nVar; iVar++) {
        
        AD::SetPreaccIn(node[iPoint]->GetSolution_Max(iVar));
        AD::SetPreaccIn(node[iPoint]->GetSolution_Min(iVar));
        AD::SetPreaccIn(node[jPoint]->GetSolution_Max(iVar));
        AD::SetPreaccIn(node[jPoint]->GetSolution_Min(iVar));

        /*--- Calculate the interface left gradient, delta- (dm) ---*/
        
        dm = 0.0;
        for (iDim = 0; iDim < nDim; iDim++)
          dm += 0.5*(Coord_j[iDim]-Coord_i[iDim])*Gradient_i[iVar][iDim];
        
        if (dm == 0.0) { limiter = 2.0; }
        else {
          if ( dm > 0.0 ) dp = node[iPoint]->GetSolution_Max(iVar);
          else dp = node[iPoint]->GetSolution_Min(iVar);
          limiter = dp/dm;
        }
        
        if (limiter < node[iPoint]->GetLimiter(iVar)) {
          node[iPoint]->SetLimiter(iVar, limiter);
          AD::SetPreaccOut(node[iPoint]->GetLimiter()[iVar]);
        }
        
        /*--- Calculate the interface right gradient, delta+ (dp) ---*/
        
        dm = 0.0;
        for (iDim = 0; iDim < nDim; iDim++)
          dm += 0.5*(Coord_i[iDim]-Coord_j[iDim])*Gradient_j[iVar][iDim];
        
        if (dm == 0.0) { limiter = 2.0; }
        else {
          if ( dm > 0.0 ) dp = node[jPoint]->GetSolution_Max(iVar);
          else dp = node[jPoint]->GetSolution_Min(iVar);
          limiter = dp/dm;
        }
        
        if (limiter < node[jPoint]->GetLimiter(iVar)) {
          node[jPoint]->SetLimiter(iVar, limiter);
          AD::SetPreaccOut(node[jPoint]->GetLimiter()[iVar]);
        }

      }
      
      AD::EndPreacc();
      
    }


    for (iPoint = 0; iPoint < geometry->GetnPoint(); iPoint++) {
      for (iVar = 0; iVar < nVar; iVar++) {
        y =  node[iPoint]->GetLimiter(iVar);
        limiter = (y*y + 2.0*y) / (y*y + y + 2.0);
        node[iPoint]->SetLimiter(iVar, limiter);
      }
    }
    
  }

  /*--- Venkatakrishnan limiter ---*/
  
  if ((config->GetKind_SlopeLimit() == VENKATAKRISHNAN) || (config->GetKind_SlopeLimit_Flow() == VENKATAKRISHNAN_WANG)) {
    
    /*--- Allocate memory for the max and min solution value --*/
    
    LocalMinSolution = new su2double [nVar]; GlobalMinSolution = new su2double [nVar];
    LocalMaxSolution = new su2double [nVar]; GlobalMaxSolution = new su2double [nVar];
    
    /*--- Compute the max value and min value of the solution ---*/
    
    Solution = node[iPoint]->GetSolution();
    for (iVar = 0; iVar < nVar; iVar++) {
      LocalMinSolution[iVar] = Solution[iVar];
      LocalMaxSolution[iVar] = Solution[iVar];
    }
    
    for (iPoint = 0; iPoint < geometry->GetnPoint(); iPoint++) {
      
      /*--- Get the solution variables ---*/
      
      Solution = node[iPoint]->GetSolution();
      
      for (iVar = 0; iVar < nVar; iVar++) {
        LocalMinSolution[iVar] = min (LocalMinSolution[iVar], Solution[iVar]);
        LocalMaxSolution[iVar] = max (LocalMaxSolution[iVar], Solution[iVar]);
      }
      
    }
    
#ifdef HAVE_MPI
    SU2_MPI::Allreduce(LocalMinSolution, GlobalMinSolution, nVar, MPI_DOUBLE, MPI_MIN, MPI_COMM_WORLD);
    SU2_MPI::Allreduce(LocalMaxSolution, GlobalMaxSolution, nVar, MPI_DOUBLE, MPI_MAX, MPI_COMM_WORLD);
#else
    for (iVar = 0; iVar < nVar; iVar++) {
      GlobalMinSolution[iVar] = LocalMinSolution[iVar];
      GlobalMaxSolution[iVar] = LocalMaxSolution[iVar];
    }
#endif
    
    for (iEdge = 0; iEdge < geometry->GetnEdge(); iEdge++) {
      
      iPoint     = geometry->edge[iEdge]->GetNode(0);
      jPoint     = geometry->edge[iEdge]->GetNode(1);
      Gradient_i = node[iPoint]->GetGradient();
      Gradient_j = node[jPoint]->GetGradient();
      Coord_i    = geometry->node[iPoint]->GetCoord();
      Coord_j    = geometry->node[jPoint]->GetCoord();
      
      AD::StartPreacc();
      AD::SetPreaccIn(Gradient_i, nVar, nDim);
      AD::SetPreaccIn(Gradient_j, nVar, nDim);
      AD::SetPreaccIn(Coord_i, nDim); AD::SetPreaccIn(Coord_j, nDim);

      for (iVar = 0; iVar < nVar; iVar++) {
        
        if (config->GetKind_SlopeLimit_Flow() == VENKATAKRISHNAN_WANG) {
          eps1 = LimK * (GlobalMaxSolution[iVar] - GlobalMinSolution[iVar]);
          eps2 = eps1*eps1;
        }
        else {
          eps1 = LimK*dave;
          eps2 = eps1*eps1*eps1;
        }
        
        AD::SetPreaccIn(node[iPoint]->GetSolution_Max(iVar));
        AD::SetPreaccIn(node[iPoint]->GetSolution_Min(iVar));
        AD::SetPreaccIn(node[jPoint]->GetSolution_Max(iVar));
        AD::SetPreaccIn(node[jPoint]->GetSolution_Min(iVar));

        /*--- Calculate the interface left gradient, delta- (dm) ---*/
        
        dm = 0.0;
        for (iDim = 0; iDim < nDim; iDim++)
          dm += 0.5*(Coord_j[iDim]-Coord_i[iDim])*Gradient_i[iVar][iDim];
        
        /*--- Calculate the interface right gradient, delta+ (dp) ---*/
        
        if ( dm > 0.0 ) dp = node[iPoint]->GetSolution_Max(iVar);
        else dp = node[iPoint]->GetSolution_Min(iVar);
        
        limiter = ( dp*dp + 2.0*dp*dm + eps2 )/( dp*dp + dp*dm + 2.0*dm*dm + eps2);
        
        if (limiter < node[iPoint]->GetLimiter(iVar)) {
          node[iPoint]->SetLimiter(iVar, limiter);
          AD::SetPreaccOut(node[iPoint]->GetLimiter()[iVar]);
        }
        
        /*-- Repeat for point j on the edge ---*/
        
        dm = 0.0;
        for (iDim = 0; iDim < nDim; iDim++)
          dm += 0.5*(Coord_i[iDim]-Coord_j[iDim])*Gradient_j[iVar][iDim];
        
        if ( dm > 0.0 ) dp = node[jPoint]->GetSolution_Max(iVar);
        else dp = node[jPoint]->GetSolution_Min(iVar);
        
        limiter = ( dp*dp + 2.0*dp*dm + eps2 )/( dp*dp + dp*dm + 2.0*dm*dm + eps2);
        
        if (limiter < node[jPoint]->GetLimiter(iVar)) {
          node[jPoint]->SetLimiter(iVar, limiter);
          AD::SetPreaccOut(node[jPoint]->GetLimiter()[iVar]);
        }
      }
      
      AD::EndPreacc();

    }
    
    delete [] LocalMinSolution; delete [] GlobalMinSolution;
    delete [] LocalMaxSolution; delete [] GlobalMaxSolution;

  }
  
  /*--- Sharp edges limiter ---*/
  
  if (config->GetKind_SlopeLimit() == SHARP_EDGES) {
    
    /*-- Get limiter parameters from the configuration file ---*/
    
    dave = config->GetRefElemLength();
    LimK = config->GetVenkat_LimiterCoeff();
    eps1 = LimK*dave;
    eps2 = eps1*eps1*eps1;
    
    for (iEdge = 0; iEdge < geometry->GetnEdge(); iEdge++) {
      
      iPoint     = geometry->edge[iEdge]->GetNode(0);
      jPoint     = geometry->edge[iEdge]->GetNode(1);
      Gradient_i = node[iPoint]->GetGradient();
      Gradient_j = node[jPoint]->GetGradient();
      Coord_i    = geometry->node[iPoint]->GetCoord();
      Coord_j    = geometry->node[jPoint]->GetCoord();
      
      for (iVar = 0; iVar < nVar; iVar++) {
        
        /*--- Calculate the interface left gradient, delta- (dm) ---*/
        
        dm = 0.0;
        for (iDim = 0; iDim < nDim; iDim++)
          dm += 0.5*(Coord_j[iDim]-Coord_i[iDim])*Gradient_i[iVar][iDim];
        
        /*--- Calculate the interface right gradient, delta+ (dp) ---*/
        
        if ( dm > 0.0 ) dp = node[iPoint]->GetSolution_Max(iVar);
        else dp = node[iPoint]->GetSolution_Min(iVar);
        
        /*--- Compute the distance to a sharp edge ---*/
        
        SharpEdge_Distance = (geometry->node[iPoint]->GetSharpEdge_Distance() - config->GetAdjSharp_LimiterCoeff()*eps1);
        ds = 0.0;
        if (SharpEdge_Distance < -eps1) ds = 0.0;
        if (fabs(SharpEdge_Distance) <= eps1) ds = 0.5*(1.0+(SharpEdge_Distance/eps1)+(1.0/PI_NUMBER)*sin(PI_NUMBER*SharpEdge_Distance/eps1));
        if (SharpEdge_Distance > eps1) ds = 1.0;
        
        limiter = ds * ( dp*dp + 2.0*dp*dm + eps2 )/( dp*dp + dp*dm + 2.0*dm*dm + eps2);
        
        if (limiter < node[iPoint]->GetLimiter(iVar))
          node[iPoint]->SetLimiter(iVar, limiter);
        
        /*-- Repeat for point j on the edge ---*/
        
        dm = 0.0;
        for (iDim = 0; iDim < nDim; iDim++)
          dm += 0.5*(Coord_i[iDim]-Coord_j[iDim])*Gradient_j[iVar][iDim];
        
        if ( dm > 0.0 ) dp = node[jPoint]->GetSolution_Max(iVar);
        else dp = node[jPoint]->GetSolution_Min(iVar);
        
        /*--- Compute the distance to a sharp edge ---*/
        
        SharpEdge_Distance = (geometry->node[jPoint]->GetSharpEdge_Distance() - config->GetAdjSharp_LimiterCoeff()*eps1);
        ds = 0.0;
        if (SharpEdge_Distance < -eps1) ds = 0.0;
        if (fabs(SharpEdge_Distance) <= eps1) ds = 0.5*(1.0+(SharpEdge_Distance/eps1)+(1.0/PI_NUMBER)*sin(PI_NUMBER*SharpEdge_Distance/eps1));
        if (SharpEdge_Distance > eps1) ds = 1.0;
        
        limiter = ds * ( dp*dp + 2.0*dp*dm + eps2 )/( dp*dp + dp*dm + 2.0*dm*dm + eps2);
        
        if (limiter < node[jPoint]->GetLimiter(iVar))
          node[jPoint]->SetLimiter(iVar, limiter);
        
      }
    }
  }
  
  /*--- Sharp edges limiter ---*/
  
  if (config->GetKind_SlopeLimit() == WALL_DISTANCE) {
    
    /*-- Get limiter parameters from the configuration file ---*/
    
    dave = config->GetRefElemLength();
    LimK = config->GetVenkat_LimiterCoeff();
    eps1 = LimK*dave;
    eps2 = eps1*eps1*eps1;
    
    for (iEdge = 0; iEdge < geometry->GetnEdge(); iEdge++) {
      
      iPoint     = geometry->edge[iEdge]->GetNode(0);
      jPoint     = geometry->edge[iEdge]->GetNode(1);
      Gradient_i = node[iPoint]->GetGradient();
      Gradient_j = node[jPoint]->GetGradient();
      Coord_i    = geometry->node[iPoint]->GetCoord();
      Coord_j    = geometry->node[jPoint]->GetCoord();
      
      for (iVar = 0; iVar < nVar; iVar++) {
        
        /*--- Calculate the interface left gradient, delta- (dm) ---*/
        
        dm = 0.0;
        for (iDim = 0; iDim < nDim; iDim++)
          dm += 0.5*(Coord_j[iDim]-Coord_i[iDim])*Gradient_i[iVar][iDim];
        
        /*--- Calculate the interface right gradient, delta+ (dp) ---*/
        
        if ( dm > 0.0 ) dp = node[iPoint]->GetSolution_Max(iVar);
        else dp = node[iPoint]->GetSolution_Min(iVar);
        
        /*--- Compute the distance to a sharp edge ---*/
        
        SharpEdge_Distance = (geometry->node[iPoint]->GetWall_Distance() - config->GetAdjSharp_LimiterCoeff()*eps1);
        ds = 0.0;
        if (SharpEdge_Distance < -eps1) ds = 0.0;
        if (fabs(SharpEdge_Distance) <= eps1) ds = 0.5*(1.0+(SharpEdge_Distance/eps1)+(1.0/PI_NUMBER)*sin(PI_NUMBER*SharpEdge_Distance/eps1));
        if (SharpEdge_Distance > eps1) ds = 1.0;
        
        limiter = ds * ( dp*dp + 2.0*dp*dm + eps2 )/( dp*dp + dp*dm + 2.0*dm*dm + eps2);
        
        if (limiter < node[iPoint]->GetLimiter(iVar))
          node[iPoint]->SetLimiter(iVar, limiter);
        
        /*-- Repeat for point j on the edge ---*/
        
        dm = 0.0;
        for (iDim = 0; iDim < nDim; iDim++)
          dm += 0.5*(Coord_i[iDim]-Coord_j[iDim])*Gradient_j[iVar][iDim];
        
        if ( dm > 0.0 ) dp = node[jPoint]->GetSolution_Max(iVar);
        else dp = node[jPoint]->GetSolution_Min(iVar);
        
        /*--- Compute the distance to a sharp edge ---*/
        
        SharpEdge_Distance = (geometry->node[jPoint]->GetWall_Distance() - config->GetAdjSharp_LimiterCoeff()*eps1);
        ds = 0.0;
        if (SharpEdge_Distance < -eps1) ds = 0.0;
        if (fabs(SharpEdge_Distance) <= eps1) ds = 0.5*(1.0+(SharpEdge_Distance/eps1)+(1.0/PI_NUMBER)*sin(PI_NUMBER*SharpEdge_Distance/eps1));
        if (SharpEdge_Distance > eps1) ds = 1.0;
        
        limiter = ds * ( dp*dp + 2.0*dp*dm + eps2 )/( dp*dp + dp*dm + 2.0*dm*dm + eps2);
        
        if (limiter < node[jPoint]->GetLimiter(iVar))
          node[jPoint]->SetLimiter(iVar, limiter);
        
      }
    }
  }

  
  /*--- Limiter MPI ---*/
  
  Set_MPI_Solution_Limiter(geometry, config);
  
}

void CSolver::SetPressureLaplacian(CGeometry *geometry, CConfig *config, su2double *PressureLaplacian) {
  
  unsigned long Point = 0, iPoint = 0, jPoint = 0, iEdge, iVertex;
  unsigned short iMarker, iVar;
  su2double DualArea, Partial_Res, *Normal;
  su2double **UxVar_Gradient, **UyVar_Gradient;
  
  UxVar_Gradient = new su2double* [geometry->GetnPoint()];
  UyVar_Gradient = new su2double* [geometry->GetnPoint()];
  for (iPoint = 0; iPoint < geometry->GetnPoint(); iPoint++) {
    UxVar_Gradient[iPoint] = new su2double [2];
    UyVar_Gradient[iPoint] = new su2double [2];
  }
  
  for (iPoint = 0; iPoint < geometry->GetnPoint(); iPoint++)
    for (iVar = 0; iVar < 2; iVar++) {
      UxVar_Gradient[iPoint][iVar] = 0.0;
      UyVar_Gradient[iPoint][iVar] = 0.0;
    }
  
  /*---  Loop interior edges ---*/
  
  for (iEdge = 0; iEdge < geometry->GetnEdge(); iEdge++) {
    iPoint = geometry->edge[iEdge]->GetNode(0);
    jPoint = geometry->edge[iEdge]->GetNode(1);
    Normal = geometry->edge[iEdge]->GetNormal();
    
    Partial_Res =  0.5 * ( node[iPoint]->GetSolution(1) + node[jPoint]->GetSolution(1)) * Normal[0];
    UxVar_Gradient[iPoint][0] += Partial_Res;
    UxVar_Gradient[jPoint][0] -= Partial_Res;
    
    Partial_Res =  0.5 * ( node[iPoint]->GetSolution(1) + node[jPoint]->GetSolution(1)) * Normal[1];
    UxVar_Gradient[iPoint][1] += Partial_Res;
    UxVar_Gradient[jPoint][1] -= Partial_Res;
    
    Partial_Res =  0.5 * ( node[iPoint]->GetSolution(2) + node[jPoint]->GetSolution(2)) * Normal[0];
    UyVar_Gradient[iPoint][0] += Partial_Res;
    UyVar_Gradient[jPoint][0] -= Partial_Res;
    
    Partial_Res =  0.5 * ( node[iPoint]->GetSolution(2) + node[jPoint]->GetSolution(2)) * Normal[1];
    UyVar_Gradient[iPoint][1] += Partial_Res;
    UyVar_Gradient[jPoint][1] -= Partial_Res;
    
  }
  
  /*---  Loop boundary edges ---*/
  
  for (iMarker = 0; iMarker < geometry->GetnMarker(); iMarker++)
    if (config->GetMarker_All_KindBC(iMarker) != INTERNAL_BOUNDARY)
    for (iVertex = 0; iVertex < geometry->GetnVertex(iMarker); iVertex++) {
      Point = geometry->vertex[iMarker][iVertex]->GetNode();
      Normal = geometry->vertex[iMarker][iVertex]->GetNormal();
      
      Partial_Res =  node[Point]->GetSolution(1) * Normal[0];
      UxVar_Gradient[Point][0] -= Partial_Res;
      
      Partial_Res =  node[Point]->GetSolution(1) * Normal[1];
      UxVar_Gradient[Point][1] -= Partial_Res;
      
      Partial_Res =  node[Point]->GetSolution(2) * Normal[0];
      UyVar_Gradient[Point][0] -= Partial_Res;
      
      Partial_Res =  node[Point]->GetSolution(2) * Normal[1];
      UyVar_Gradient[Point][1] -= Partial_Res;
    }
  
  for (iPoint = 0; iPoint < geometry->GetnPoint(); iPoint++) {
    DualArea = geometry->node[iPoint]->GetVolume();
    PressureLaplacian[iPoint] = (UxVar_Gradient[iPoint][0]*UxVar_Gradient[iPoint][0] + UyVar_Gradient[iPoint][1]*UyVar_Gradient[iPoint][1] +
                                 UxVar_Gradient[iPoint][1]*UyVar_Gradient[iPoint][0] + UxVar_Gradient[iPoint][0]*UyVar_Gradient[iPoint][1])/DualArea ;
    
  }
  
  for (iPoint = 0; iPoint < geometry->GetnPoint(); iPoint++) {
    delete[] UxVar_Gradient[iPoint];
    delete[] UyVar_Gradient[iPoint];
  }
  
  delete[] UxVar_Gradient;
  delete[] UyVar_Gradient;
  
}

void CSolver::Gauss_Elimination(su2double** A, su2double* rhs, unsigned short nVar) {
  
  short iVar, jVar, kVar;
  su2double weight, aux;
  
  if (nVar == 1)
    rhs[0] /= A[0][0];
  else {
    
    /*--- Transform system in Upper Matrix ---*/
    
    for (iVar = 1; iVar < (short)nVar; iVar++) {
      for (jVar = 0; jVar < iVar; jVar++) {
        weight = A[iVar][jVar]/A[jVar][jVar];
        for (kVar = jVar; kVar < (short)nVar; kVar++)
          A[iVar][kVar] -= weight*A[jVar][kVar];
        rhs[iVar] -= weight*rhs[jVar];
      }
    }
    
    /*--- Backwards substitution ---*/
    
    rhs[nVar-1] = rhs[nVar-1]/A[nVar-1][nVar-1];
    for (iVar = (short)nVar-2; iVar >= 0; iVar--) {
      aux = 0;
      for (jVar = iVar+1; jVar < (short)nVar; jVar++)
        aux += A[iVar][jVar]*rhs[jVar];
      rhs[iVar] = (rhs[iVar]-aux)/A[iVar][iVar];
      if (iVar == 0) break;
    }
  }
  
}

void CSolver::Aeroelastic(CSurfaceMovement *surface_movement, CGeometry *geometry, CConfig *config, unsigned long ExtIter) {
  
  /*--- Variables used for Aeroelastic case ---*/
  
  su2double Cl, Cd, Cn, Ct, Cm, Cn_rot;
  su2double Alpha = config->GetAoA()*PI_NUMBER/180.0;
  vector<su2double> structural_solution(4,0.0); //contains solution(displacements and rates) of typical section wing model.
  
  unsigned short iMarker, iMarker_Monitoring, Monitoring;
  string Marker_Tag, Monitoring_Tag;
  
  /*--- Loop over markers and find the ones being monitored. ---*/
  
  for (iMarker = 0; iMarker < config->GetnMarker_All(); iMarker++) {
    Monitoring = config->GetMarker_All_Monitoring(iMarker);
    if (Monitoring == YES) {
      
      /*--- Find the particular marker being monitored and get the forces acting on it. ---*/
      
      for (iMarker_Monitoring = 0; iMarker_Monitoring < config->GetnMarker_Monitoring(); iMarker_Monitoring++) {
        Monitoring_Tag = config->GetMarker_Monitoring_TagBound(iMarker_Monitoring);
        Marker_Tag = config->GetMarker_All_TagBound(iMarker);
        if (Marker_Tag == Monitoring_Tag) {
          
          Cl = GetSurface_CL(iMarker_Monitoring);
          Cd = GetSurface_CD(iMarker_Monitoring);
          
          /*--- For typical section wing model want the force normal to the airfoil (in the direction of the spring) ---*/
          Cn = Cl*cos(Alpha) + Cd*sin(Alpha);
          Ct = -Cl*sin(Alpha) + Cd*cos(Alpha);
          
          Cm = GetSurface_CMz(iMarker_Monitoring);
          
          /*--- Calculate forces for the Typical Section Wing Model taking into account rotation ---*/
          
          /*--- Note that the calculation of the forces and the subsequent displacements ...
           is only correct for the airfoil that starts at the 0 degree position ---*/
          
          if (config->GetKind_GridMovement(ZONE_0) == AEROELASTIC_RIGID_MOTION) {
            su2double Omega, dt, psi;
            dt = config->GetDelta_UnstTimeND();
            Omega  = (config->GetRotation_Rate_Z(ZONE_0)/config->GetOmega_Ref());
            psi = Omega*(dt*ExtIter);
            
            /*--- Correct for the airfoil starting position (This is hardcoded in here) ---*/
            if (Monitoring_Tag == "Airfoil1") {
              psi = psi + 0.0;
            }
            else if (Monitoring_Tag == "Airfoil2") {
              psi = psi + 2.0/3.0*PI_NUMBER;
            }
            else if (Monitoring_Tag == "Airfoil3") {
              psi = psi + 4.0/3.0*PI_NUMBER;
            }
            else
              cout << "WARNING: There is a marker that we are monitoring that doesn't match the values hardcoded above!" << endl;
            
            cout << Monitoring_Tag << " position " << psi*180.0/PI_NUMBER << " degrees. " << endl;
            
            Cn_rot = Cn*cos(psi) - Ct*sin(psi); //Note the signs are different for accounting for the AOA.
            Cn = Cn_rot;
          }
          
          /*--- Solve the aeroelastic equations for the particular marker(surface) ---*/
          
          SolveTypicalSectionWingModel(geometry, Cn, Cm, config, iMarker_Monitoring, structural_solution);
          
          break;
        }
      }
      
      /*--- Compute the new surface node locations ---*/
      surface_movement->AeroelasticDeform(geometry, config, ExtIter, iMarker, iMarker_Monitoring, structural_solution);
      
    }
    
  }
  
}

void CSolver::SetUpTypicalSectionWingModel(vector<vector<su2double> >& Phi, vector<su2double>& omega, CConfig *config) {
  
  /*--- Retrieve values from the config file ---*/
  su2double w_h = config->GetAeroelastic_Frequency_Plunge();
  su2double w_a = config->GetAeroelastic_Frequency_Pitch();
  su2double x_a = config->GetAeroelastic_CG_Location();
  su2double r_a = sqrt(config->GetAeroelastic_Radius_Gyration_Squared());
  su2double w = w_h/w_a;
  
  // Mass Matrix
  vector<vector<su2double> > M(2,vector<su2double>(2,0.0));
  M[0][0] = 1;
  M[0][1] = x_a;
  M[1][0] = x_a;
  M[1][1] = r_a*r_a;
  
  // Stiffness Matrix
  //  vector<vector<su2double> > K(2,vector<su2double>(2,0.0));
  //  K[0][0] = (w_h/w_a)*(w_h/w_a);
  //  K[0][1] = 0.0;
  //  K[1][0] = 0.0;
  //  K[1][1] = r_a*r_a;
  
  /* Eigenvector and Eigenvalue Matrices of the Generalized EigenValue Problem. */
  
  vector<vector<su2double> > Omega2(2,vector<su2double>(2,0.0));
  su2double aux; // auxiliary variable
  aux = sqrt(pow(r_a,2)*pow(w,4) - 2*pow(r_a,2)*pow(w,2) + pow(r_a,2) + 4*pow(x_a,2)*pow(w,2));
  Phi[0][0] = (r_a * (r_a - r_a*pow(w,2) + aux)) / (2*x_a*pow(w, 2));
  Phi[0][1] = (r_a * (r_a - r_a*pow(w,2) - aux)) / (2*x_a*pow(w, 2));
  Phi[1][0] = 1.0;
  Phi[1][1] = 1.0;
  
  Omega2[0][0] = (r_a * (r_a + r_a*pow(w,2) - aux)) / (2*(pow(r_a, 2) - pow(x_a, 2)));
  Omega2[0][1] = 0;
  Omega2[1][0] = 0;
  Omega2[1][1] = (r_a * (r_a + r_a*pow(w,2) + aux)) / (2*(pow(r_a, 2) - pow(x_a, 2)));
  
  /* Nondimesionalize the Eigenvectors such that Phi'*M*Phi = I and PHI'*K*PHI = Omega */
  // Phi'*M*Phi = D
  // D^(-1/2)*Phi'*M*Phi*D^(-1/2) = D^(-1/2)*D^(1/2)*D^(1/2)*D^(-1/2) = I,  D^(-1/2) = inv(sqrt(D))
  // Phi = Phi*D^(-1/2)
  
  vector<vector<su2double> > Aux(2,vector<su2double>(2,0.0));
  vector<vector<su2double> > D(2,vector<su2double>(2,0.0));
  // Aux = M*Phi
  for (int i=0; i<2; i++) {
    for (int j=0; j<2; j++) {
      Aux[i][j] = 0;
      for (int k=0; k<2; k++) {
        Aux[i][j] += M[i][k]*Phi[k][j];
      }
    }
  }
  
  // D = Phi'*Aux
  for (int i=0; i<2; i++) {
    for (int j=0; j<2; j++) {
      D[i][j] = 0;
      for (int k=0; k<2; k++) {
        D[i][j] += Phi[k][i]*Aux[k][j]; //PHI transpose
      }
    }
  }
  
  //Modify the first column
  Phi[0][0] = Phi[0][0] * 1/sqrt(D[0][0]);
  Phi[1][0] = Phi[1][0] * 1/sqrt(D[0][0]);
  //Modify the second column
  Phi[0][1] = Phi[0][1] * 1/sqrt(D[1][1]);
  Phi[1][1] = Phi[1][1] * 1/sqrt(D[1][1]);
  
  // Sqrt of the eigenvalues (frequency of vibration of the modes)
  omega[0] = sqrt(Omega2[0][0]);
  omega[1] = sqrt(Omega2[1][1]);
  
}

void CSolver::SolveTypicalSectionWingModel(CGeometry *geometry, su2double Cl, su2double Cm, CConfig *config, unsigned short iMarker, vector<su2double>& displacements) {
  
  /*--- The aeroelastic model solved in this routine is the typical section wing model
   The details of the implementation are similar to those found in J.J. Alonso 
   "Fully-Implicit Time-Marching Aeroelastic Solutions" 1994. ---*/
  
  /*--- Retrieve values from the config file ---*/
  su2double w_alpha = config->GetAeroelastic_Frequency_Pitch();
  su2double vf      = config->GetAeroelastic_Flutter_Speed_Index();
  su2double b       = config->GetLength_Reynolds()/2.0; // airfoil semichord, Reynolds length is by defaul 1.0
  su2double dt      = config->GetDelta_UnstTimeND();
  dt = dt*w_alpha; //Non-dimensionalize the structural time.
  
  /*--- Structural Equation damping ---*/
  vector<su2double> xi(2,0.0);
  
  /*--- Eigenvectors and Eigenvalues of the Generalized EigenValue Problem. ---*/
  vector<vector<su2double> > Phi(2,vector<su2double>(2,0.0));   // generalized eigenvectors.
  vector<su2double> w(2,0.0);        // sqrt of the generalized eigenvalues (frequency of vibration of the modes).
  SetUpTypicalSectionWingModel(Phi, w, config);
  
  /*--- Solving the Decoupled Aeroelastic Problem with second order time discretization Eq (9) ---*/
  
  /*--- Solution variables description. //x[j][i], j-entry, i-equation. // Time (n+1)->np1, n->n, (n-1)->n1 ---*/
  vector<vector<su2double> > x_np1(2,vector<su2double>(2,0.0));
  
  /*--- Values from previous movement of spring at true time step n+1
   We use this values because we are solving for delta changes not absolute changes ---*/
  vector<vector<su2double> > x_np1_old = config->GetAeroelastic_np1(iMarker);
  
  /*--- Values at previous timesteps. ---*/
  vector<vector<su2double> > x_n = config->GetAeroelastic_n(iMarker);
  vector<vector<su2double> > x_n1 = config->GetAeroelastic_n1(iMarker);
  
  /*--- Set up of variables used to solve the structural problem. ---*/
  vector<su2double> f_tilde(2,0.0);
  vector<vector<su2double> > A_inv(2,vector<su2double>(2,0.0));
  su2double detA;
  su2double s1, s2;
  vector<su2double> rhs(2,0.0); //right hand side
  vector<su2double> eta(2,0.0);
  vector<su2double> eta_dot(2,0.0);
  
  /*--- Forcing Term ---*/
  su2double cons = vf*vf/PI_NUMBER;
  vector<su2double> f(2,0.0);
  f[0] = cons*(-Cl);
  f[1] = cons*(2*-Cm);
  
  //f_tilde = Phi'*f
  for (int i=0; i<2; i++) {
    f_tilde[i] = 0;
    for (int k=0; k<2; k++) {
      f_tilde[i] += Phi[k][i]*f[k]; //PHI transpose
    }
  }
  
  /*--- solve each decoupled equation (The inverse of the 2x2 matrix is provided) ---*/
  for (int i=0; i<2; i++) {
    /* Matrix Inverse */
    detA = 9.0/(4.0*dt*dt) + 3*w[i]*xi[i]/(dt) + w[i]*w[i];
    A_inv[0][0] = 1/detA * (3/(2.0*dt) + 2*xi[i]*w[i]);
    A_inv[0][1] = 1/detA * 1;
    A_inv[1][0] = 1/detA * -w[i]*w[i];
    A_inv[1][1] = 1/detA * 3/(2.0*dt);
    
    /* Source Terms from previous iterations */
    s1 = (-4*x_n[0][i] + x_n1[0][i])/(2.0*dt);
    s2 = (-4*x_n[1][i] + x_n1[1][i])/(2.0*dt);
    
    /* Problem Right Hand Side */
    rhs[0] = -s1;
    rhs[1] = f_tilde[i]-s2;
    
    /* Solve the equations */
    x_np1[0][i] = A_inv[0][0]*rhs[0] + A_inv[0][1]*rhs[1];
    x_np1[1][i] = A_inv[1][0]*rhs[0] + A_inv[1][1]*rhs[1];
    
    eta[i] = x_np1[0][i]-x_np1_old[0][i];  // For displacements, the change(deltas) is used.
    eta_dot[i] = x_np1[1][i]; // For velocities, absolute values are used.
  }
  
  /*--- Transform back from the generalized coordinates to get the actual displacements in plunge and pitch  q = Phi*eta ---*/
  vector<su2double> q(2,0.0);
  vector<su2double> q_dot(2,0.0);
  for (int i=0; i<2; i++) {
    q[i] = 0;
    q_dot[i] = 0;
    for (int k=0; k<2; k++) {
      q[i] += Phi[i][k]*eta[k];
      q_dot[i] += Phi[i][k]*eta_dot[k];
    }
  }
  
  su2double dh = b*q[0];
  su2double dalpha = q[1];
  
  su2double h_dot = w_alpha*b*q_dot[0];  //The w_a brings it back to actual time.
  su2double alpha_dot = w_alpha*q_dot[1];
  
  /*--- Set the solution of the structural equations ---*/
  displacements[0] = dh;
  displacements[1] = dalpha;
  displacements[2] = h_dot;
  displacements[3] = alpha_dot;
  
  /*--- Calculate the total plunge and total pitch displacements for the unsteady step by summing the displacement at each sudo time step ---*/
  su2double pitch, plunge;
  pitch = config->GetAeroelastic_pitch(iMarker);
  plunge = config->GetAeroelastic_plunge(iMarker);
  
  config->SetAeroelastic_pitch(iMarker , pitch+dalpha);
  config->SetAeroelastic_plunge(iMarker , plunge+dh/b);
  
  /*--- Set the Aeroelastic solution at time n+1. This gets update every sudo time step
   and after convering the sudo time step the solution at n+1 get moved to the solution at n
   in SetDualTime_Solver method ---*/
  
  config->SetAeroelastic_np1(iMarker, x_np1);
  
}

void CSolver::Restart_OldGeometry(CGeometry *geometry, CConfig *config) {

  /*--- This function is intended for dual time simulations ---*/

  unsigned long index;

  int Unst_RestartIter;
  ifstream restart_file_n;
  unsigned short iZone = config->GetiZone();
  unsigned short nZone = geometry->GetnZone();
  string filename = config->GetSolution_FlowFileName();
  string filename_n;

  /*--- Auxiliary vector for storing the coordinates ---*/
  su2double *Coord;
  Coord = new su2double[nDim];

  /*--- Variables for reading the restart files ---*/
  string text_line;
  long iPoint_Local;
  unsigned long iPoint_Global_Local = 0, iPoint_Global = 0;
  unsigned short rbuf_NotMatching, sbuf_NotMatching;

  /*--- Multizone problems require the number of the zone to be appended. ---*/

  if (nZone > 1)
    filename = config->GetMultizone_FileName(filename, iZone);

  /*--- First, we load the restart file for time n ---*/

  /*-------------------------------------------------------------------------------------------*/

  /*--- Modify file name for an unsteady restart ---*/
  Unst_RestartIter = SU2_TYPE::Int(config->GetUnst_RestartIter())-1;
  filename_n = config->GetUnsteady_FileName(filename, Unst_RestartIter);

  /*--- Open the restart file, throw an error if this fails. ---*/

  restart_file_n.open(filename_n.data(), ios::in);
  if (restart_file_n.fail()) {
    SU2_MPI::Error(string("There is no flow restart file ") + filename_n, CURRENT_FUNCTION);
  }

  /*--- First, set all indices to a negative value by default, and Global n indices to 0 ---*/
  iPoint_Global_Local = 0, iPoint_Global = 0;

  /*--- Read all lines in the restart file ---*/
  /*--- The first line is the header ---*/

  getline (restart_file_n, text_line);

  for (iPoint_Global = 0; iPoint_Global < geometry->GetGlobal_nPointDomain(); iPoint_Global++ ) {
    
    getline (restart_file_n, text_line);
    
    istringstream point_line(text_line);

    /*--- Retrieve local index. If this node from the restart file lives
     on the current processor, we will load and instantiate the vars. ---*/

    iPoint_Local = geometry->GetGlobal_to_Local_Point(iPoint_Global);

    if (iPoint_Local > -1) {

      if (nDim == 2) point_line >> index >> Coord[0] >> Coord[1];
      if (nDim == 3) point_line >> index >> Coord[0] >> Coord[1] >> Coord[2];

      geometry->node[iPoint_Local]->SetCoord_n(Coord);

      iPoint_Global_Local++;
    }
  }

  /*--- Detect a wrong solution file ---*/

  rbuf_NotMatching = 0, sbuf_NotMatching = 0;

  if (iPoint_Global_Local < geometry->GetnPointDomain()) { sbuf_NotMatching = 1; }

#ifndef HAVE_MPI
  rbuf_NotMatching = sbuf_NotMatching;
#else
  SU2_MPI::Allreduce(&sbuf_NotMatching, &rbuf_NotMatching, 1, MPI_UNSIGNED_SHORT, MPI_SUM, MPI_COMM_WORLD);
#endif
  if (rbuf_NotMatching != 0) {
    SU2_MPI::Error(string("The solution file ") + filename + string(" doesn't match with the mesh file!\n") +
                   string("It could be empty lines at the end of the file."), CURRENT_FUNCTION);
  }

  /*--- Close the restart file ---*/

  restart_file_n.close();

  /*-------------------------------------------------------------------------------------------*/
  /*-------------------------------------------------------------------------------------------*/

  /*--- Now, we load the restart file for time n-1, if the simulation is 2nd Order ---*/

  if (config->GetUnsteady_Simulation() == DT_STEPPING_2ND) {

    ifstream restart_file_n1;
    string filename_n1;

    /*--- Modify file name for an unsteady restart ---*/
    Unst_RestartIter = SU2_TYPE::Int(config->GetUnst_RestartIter())-2;
    filename_n1 = config->GetUnsteady_FileName(filename, Unst_RestartIter);

    /*--- Open the restart file, throw an error if this fails. ---*/

    restart_file_n.open(filename_n1.data(), ios::in);
    if (restart_file_n.fail()) {
        SU2_MPI::Error(string("There is no flow restart file ") + filename_n1, CURRENT_FUNCTION);

    }

    /*--- First, set all indices to a negative value by default, and Global n indices to 0 ---*/
    iPoint_Global_Local = 0, iPoint_Global = 0;

    /*--- Read all lines in the restart file ---*/
    /*--- The first line is the header ---*/

    getline (restart_file_n, text_line);

    for (iPoint_Global = 0; iPoint_Global < geometry->GetGlobal_nPointDomain(); iPoint_Global++ ) {
      
      getline (restart_file_n, text_line);
      
      istringstream point_line(text_line);

      /*--- Retrieve local index. If this node from the restart file lives
       on the current processor, we will load and instantiate the vars. ---*/

      iPoint_Local = geometry->GetGlobal_to_Local_Point(iPoint_Global);

      if (iPoint_Local > -1) {

        if (nDim == 2) point_line >> index >> Coord[0] >> Coord[1];
        if (nDim == 3) point_line >> index >> Coord[0] >> Coord[1] >> Coord[2];

        geometry->node[iPoint_Local]->SetCoord_n1(Coord);

        iPoint_Global_Local++;
      }

    }

    /*--- Detect a wrong solution file ---*/

    rbuf_NotMatching = 0, sbuf_NotMatching = 0;

    if (iPoint_Global_Local < geometry->GetnPointDomain()) { sbuf_NotMatching = 1; }

#ifndef HAVE_MPI
    rbuf_NotMatching = sbuf_NotMatching;
#else
    SU2_MPI::Allreduce(&sbuf_NotMatching, &rbuf_NotMatching, 1, MPI_UNSIGNED_SHORT, MPI_SUM, MPI_COMM_WORLD);
#endif
    if (rbuf_NotMatching != 0) {
      SU2_MPI::Error(string("The solution file ") + filename + string(" doesn't match with the mesh file!\n") +
                     string("It could be empty lines at the end of the file."), CURRENT_FUNCTION);
    }

    /*--- Close the restart file ---*/

    restart_file_n1.close();

  }

  /*--- It's necessary to communicate this information ---*/

  geometry->Set_MPI_OldCoord(config);
  
  delete [] Coord;

}

void CSolver::Read_SU2_Restart_ASCII(CGeometry *geometry, CConfig *config, string val_filename) {

  ifstream restart_file;
  string text_line, Tag;
  unsigned short iVar;
  long index, iPoint_Local = 0; unsigned long iPoint_Global = 0;
  int counter = 0;
  config->fields.clear();

  Restart_Vars = new int[5];

  /*--- First, check that this is not a binary restart file. ---*/

  char fname[100];
  strcpy(fname, val_filename.c_str());
  int magic_number;

#ifndef HAVE_MPI

  /*--- Serial binary input. ---*/

  FILE *fhw;
  fhw = fopen(fname,"rb");
  size_t ret;

  /*--- Error check for opening the file. ---*/

  if (!fhw) {
    SU2_MPI::Error(string("Unable to open SU2 restart file ") + fname, CURRENT_FUNCTION);
  }

  /*--- Attempt to read the first int, which should be our magic number. ---*/

  ret = fread(&magic_number, sizeof(int), 1, fhw);
  if (ret != 1) {
    SU2_MPI::Error("Error reading restart file.", CURRENT_FUNCTION);
  }

  /*--- Check that this is an SU2 binary file. SU2 binary files
   have the hex representation of "SU2" as the first int in the file. ---*/

  if (magic_number == 535532) {
    SU2_MPI::Error(string("File ") + string(fname) + string(" is a binary SU2 restart file, expected ASCII.\n") +
                   string("SU2 reads/writes binary restart files by default.\n") +
                   string("Note that backward compatibility for ASCII restart files is\n") +
                   string("possible with the WRT_BINARY_RESTART / READ_BINARY_RESTART options."), CURRENT_FUNCTION);
  }

  fclose(fhw);

#else

  /*--- Parallel binary input using MPI I/O. ---*/

  MPI_File fhw;
  int ierr;

  /*--- All ranks open the file using MPI. ---*/

  ierr = MPI_File_open(MPI_COMM_WORLD, fname, MPI_MODE_RDONLY, MPI_INFO_NULL, &fhw);

  /*--- Error check opening the file. ---*/

  if (ierr) {
    SU2_MPI::Error(string("Unable to open SU2 restart file ") + string(fname), CURRENT_FUNCTION);
  }

  /*--- Have the master attempt to read the magic number. ---*/

  if (rank == MASTER_NODE)
    MPI_File_read(fhw, &magic_number, 1, MPI_INT, MPI_STATUS_IGNORE);

  /*--- Broadcast the number of variables to all procs and store clearly. ---*/

  SU2_MPI::Bcast(&magic_number, 1, MPI_INT, MASTER_NODE, MPI_COMM_WORLD);

  /*--- Check that this is an SU2 binary file. SU2 binary files
   have the hex representation of "SU2" as the first int in the file. ---*/

  if (magic_number == 535532) {
    SU2_MPI::Error(string("File ") + string(fname) + string(" is a binary SU2 restart file, expected ASCII.\n") +
                   string("SU2 reads/writes binary restart files by default.\n") +
                   string("Note that backward compatibility for ASCII restart files is\n") +
                   string("possible with the WRT_BINARY_RESTART / READ_BINARY_RESTART options."), CURRENT_FUNCTION);
  }

  MPI_File_close(&fhw);

#endif

  /*--- Open the restart file ---*/

  restart_file.open(val_filename.data(), ios::in);

  /*--- In case there is no restart file ---*/

  if (restart_file.fail()) {
    SU2_MPI::Error(string("SU2 ASCII solution file  ") + string(fname) + string(" not found."), CURRENT_FUNCTION);
  }

  /*--- Identify the number of fields (and names) in the restart file ---*/

  getline (restart_file, text_line);
  stringstream ss(text_line);
  while (ss >> Tag) {
    config->fields.push_back(Tag);
    if (ss.peek() == ',') ss.ignore();
  }

  /*--- Set the number of variables, one per field in the
   restart file (without including the PointID) ---*/

  Restart_Vars[1] = (int)config->fields.size() - 1;

  /*--- Allocate memory for the restart data. ---*/

  Restart_Data = new passivedouble[Restart_Vars[1]*geometry->GetnPointDomain()];

  /*--- Read all lines in the restart file and extract data. ---*/

  for (iPoint_Global = 0; iPoint_Global < geometry->GetGlobal_nPointDomain(); iPoint_Global++ ) {

    getline (restart_file, text_line);

    istringstream point_line(text_line);

    /*--- Retrieve local index. If this node from the restart file lives
     on the current processor, we will load and instantiate the vars. ---*/

    iPoint_Local = geometry->GetGlobal_to_Local_Point(iPoint_Global);

    if (iPoint_Local > -1) {

      /*--- The PointID is not stored --*/

      point_line >> index;

      /*--- Store the solution (starting with node coordinates) --*/

      for (iVar = 0; iVar < Restart_Vars[1]; iVar++)
        point_line >> Restart_Data[counter*Restart_Vars[1] + iVar];

      /*--- Increment our local point counter. ---*/

      counter++;

    }
  }

}

void CSolver::Read_SU2_Restart_Binary(CGeometry *geometry, CConfig *config, string val_filename) {

  char str_buf[CGNS_STRING_SIZE], fname[100];
  unsigned short iVar;
  strcpy(fname, val_filename.c_str());
  int nRestart_Vars = 5, nFields;
  Restart_Vars = new int[5];
  config->fields.clear();

#ifndef HAVE_MPI

  /*--- Serial binary input. ---*/

  FILE *fhw;
  fhw = fopen(fname,"rb");
  size_t ret;

  /*--- Error check for opening the file. ---*/

  if (!fhw) {
    SU2_MPI::Error(string("Unable to open SU2 restart file ") + string(fname), CURRENT_FUNCTION);
  }

  /*--- First, read the number of variables and points. ---*/

  ret = fread(Restart_Vars, sizeof(int), nRestart_Vars, fhw);
  if (ret != (unsigned long)nRestart_Vars) {
    SU2_MPI::Error("Error reading restart file.", CURRENT_FUNCTION);
  }

  /*--- Check that this is an SU2 binary file. SU2 binary files
   have the hex representation of "SU2" as the first int in the file. ---*/

  if (Restart_Vars[0] != 535532) {
    SU2_MPI::Error(string("File ") + string(fname) + string(" is not a binary SU2 restart file.\n") +
                   string("SU2 reads/writes binary restart files by default.\n") +
                   string("Note that backward compatibility for ASCII restart files is\n") +
                   string("possible with the WRT_BINARY_RESTART / READ_BINARY_RESTART options."), CURRENT_FUNCTION);
  }

  /*--- Store the number of fields to be read for clarity. ---*/

  nFields = Restart_Vars[1];

  /*--- Read the variable names from the file. Note that we are adopting a
   fixed length of 33 for the string length to match with CGNS. This is
   needed for when we read the strings later. We pad the beginning of the
   variable string vector with the Point_ID tag that wasn't written. ---*/

  config->fields.push_back("Point_ID");
  for (iVar = 0; iVar < nFields; iVar++) {
    ret = fread(str_buf, sizeof(char), CGNS_STRING_SIZE, fhw);
    if (ret != (unsigned long)CGNS_STRING_SIZE) {
      SU2_MPI::Error("Error reading restart file.", CURRENT_FUNCTION);
    }
    config->fields.push_back(str_buf);
  }

  /*--- For now, create a temp 1D buffer to read the data from file. ---*/

  Restart_Data = new passivedouble[nFields*geometry->GetnPointDomain()];

  /*--- Read in the data for the restart at all local points. ---*/

  ret = fread(Restart_Data, sizeof(passivedouble), nFields*geometry->GetnPointDomain(), fhw);
  if (ret != (unsigned long)nFields*geometry->GetnPointDomain()) {
    SU2_MPI::Error("Error reading restart file.", CURRENT_FUNCTION);
  }

  /*--- Close the file. ---*/

  fclose(fhw);

#else

  /*--- Parallel binary input using MPI I/O. ---*/

  MPI_File fhw;
  SU2_MPI::Status status;
  MPI_Datatype etype, filetype;
  MPI_Offset disp;
  unsigned long iPoint_Global, index, iChar;
  string field_buf;

  int ierr;

  /*--- All ranks open the file using MPI. ---*/

  ierr = MPI_File_open(MPI_COMM_WORLD, fname, MPI_MODE_RDONLY, MPI_INFO_NULL, &fhw);

  /*--- Error check opening the file. ---*/

  if (ierr) {
    SU2_MPI::Error(string("Unable to open SU2 restart file ") + string(fname), CURRENT_FUNCTION);
  }

  /*--- First, read the number of variables and points (i.e., cols and rows),
   which we will need in order to read the file later. Also, read the
   variable string names here. Only the master rank reads the header. ---*/

  if (rank == MASTER_NODE)
    MPI_File_read(fhw, Restart_Vars, nRestart_Vars, MPI_INT, MPI_STATUS_IGNORE);

  /*--- Broadcast the number of variables to all procs and store clearly. ---*/

  SU2_MPI::Bcast(Restart_Vars, nRestart_Vars, MPI_INT, MASTER_NODE, MPI_COMM_WORLD);

  /*--- Check that this is an SU2 binary file. SU2 binary files
   have the hex representation of "SU2" as the first int in the file. ---*/

  if (Restart_Vars[0] != 535532) {
    SU2_MPI::Error(string("File ") + string(fname) + string(" is not a binary SU2 restart file.\n") +
                   string("SU2 reads/writes binary restart files by default.\n") +
                   string("Note that backward compatibility for ASCII restart files is\n") +
                   string("possible with the WRT_BINARY_RESTART / READ_BINARY_RESTART options."), CURRENT_FUNCTION);
  }

  /*--- Store the number of fields to be read for clarity. ---*/

  nFields = Restart_Vars[1];

  /*--- Read the variable names from the file. Note that we are adopting a
   fixed length of 33 for the string length to match with CGNS. This is
   needed for when we read the strings later. ---*/

  char *mpi_str_buf = new char[nFields*CGNS_STRING_SIZE];
  if (rank == MASTER_NODE) {
    disp = nRestart_Vars*sizeof(int);
    MPI_File_read_at(fhw, disp, mpi_str_buf, nFields*CGNS_STRING_SIZE,
                     MPI_CHAR, MPI_STATUS_IGNORE);
  }

  /*--- Broadcast the string names of the variables. ---*/

  SU2_MPI::Bcast(mpi_str_buf, nFields*CGNS_STRING_SIZE, MPI_CHAR,
                 MASTER_NODE, MPI_COMM_WORLD);

  /*--- Now parse the string names and load into the config class in case
   we need them for writing visualization files (SU2_SOL). ---*/

  config->fields.push_back("Point_ID");
  for (iVar = 0; iVar < nFields; iVar++) {
    index = iVar*CGNS_STRING_SIZE;
    field_buf.append("\"");
    for (iChar = 0; iChar < CGNS_STRING_SIZE; iChar++) {
      str_buf[iChar] = mpi_str_buf[index + iChar];
    }
    field_buf.append(str_buf);
    field_buf.append("\"");
    config->fields.push_back(field_buf.c_str());
    field_buf.clear();
  }

  /*--- Free string buffer memory. ---*/

  delete [] mpi_str_buf;

  /*--- We're writing only su2doubles in the data portion of the file. ---*/

  etype = MPI_DOUBLE;

  /*--- We need to ignore the 4 ints describing the nVar_Restart and nPoints,
   along with the string names of the variables. ---*/

  disp = nRestart_Vars*sizeof(int) + CGNS_STRING_SIZE*nFields*sizeof(char);

  /*--- Define a derived datatype for this rank's set of non-contiguous data
   that will be placed in the restart. Here, we are collecting each one of the
   points which are distributed throughout the file in blocks of nVar_Restart data. ---*/

  int *blocklen = new int[geometry->GetnPointDomain()];
  int *displace = new int[geometry->GetnPointDomain()];
  int counter = 0;
  for (iPoint_Global = 0; iPoint_Global < geometry->GetGlobal_nPointDomain(); iPoint_Global++ ) {
    if (geometry->GetGlobal_to_Local_Point(iPoint_Global) > -1) {
      blocklen[counter] = nFields;
      displace[counter] = iPoint_Global*nFields;
      counter++;
    }
  }
  MPI_Type_indexed(geometry->GetnPointDomain(), blocklen, displace, MPI_DOUBLE, &filetype);
  MPI_Type_commit(&filetype);

  /*--- Set the view for the MPI file write, i.e., describe the location in
   the file that this rank "sees" for writing its piece of the restart file. ---*/

  MPI_File_set_view(fhw, disp, etype, filetype, (char*)"native", MPI_INFO_NULL);

  /*--- For now, create a temp 1D buffer to read the data from file. ---*/

  Restart_Data = new passivedouble[nFields*geometry->GetnPointDomain()];

  /*--- Collective call for all ranks to read from their view simultaneously. ---*/

  MPI_File_read_all(fhw, Restart_Data, nFields*geometry->GetnPointDomain(), MPI_DOUBLE, &status);

  /*--- All ranks close the file after writing. ---*/

  MPI_File_close(&fhw);

  /*--- Free the derived datatype and release temp memory. ---*/

  MPI_Type_free(&filetype);

  delete [] blocklen;
  delete [] displace;
  
#endif
  
}

void CSolver::Read_SU2_Restart_Metadata(CGeometry *geometry, CConfig *config, bool adjoint_run, string val_filename) {

	su2double AoA_ = config->GetAoA();
	su2double AoS_ = config->GetAoS();
	su2double BCThrust_ = config->GetInitial_BCThrust();
	su2double dCD_dCL_ = config->GetdCD_dCL();
 su2double dCMx_dCL_ = config->GetdCMx_dCL();
 su2double dCMy_dCL_ = config->GetdCMy_dCL();
 su2double dCMz_dCL_ = config->GetdCMz_dCL();
  string::size_type position;
	unsigned long ExtIter_ = 0;
	ifstream restart_file;
	bool adjoint = (config->GetContinuous_Adjoint()) || (config->GetDiscrete_Adjoint());

	if (config->GetRead_Binary_Restart()) {

		char fname[100];
		strcpy(fname, val_filename.c_str());
		int nVar_Buf = 5;
		int var_buf[5];
		int Restart_Iter = 0;
		passivedouble Restart_Meta_Passive[8] = {0.0,0.0,0.0,0.0,0.0,0.0,0.0,0.0};
		su2double Restart_Meta[8] = {0.0,0.0,0.0,0.0,0.0,0.0,0.0,0.0};

#ifndef HAVE_MPI

		/*--- Serial binary input. ---*/

		FILE *fhw;
		fhw = fopen(fname,"rb");
    size_t ret;

		/*--- Error check for opening the file. ---*/

		if (!fhw) {
      SU2_MPI::Error(string("Unable to open restart file ") + string(fname), CURRENT_FUNCTION);
		}

		/*--- First, read the number of variables and points. ---*/

		ret = fread(var_buf, sizeof(int), nVar_Buf, fhw);
    if (ret != (unsigned long)nVar_Buf) {
      SU2_MPI::Error("Error reading restart file.", CURRENT_FUNCTION);
    }

    /*--- Check that this is an SU2 binary file. SU2 binary files
     have the hex representation of "SU2" as the first int in the file. ---*/

    if (var_buf[0] != 535532) {
      SU2_MPI::Error(string("File ") + string(fname) + string(" is not a binary SU2 restart file.\n") +
                     string("SU2 reads/writes binary restart files by default.\n") +
                     string("Note that backward compatibility for ASCII restart files is\n") +
                     string("possible with the WRT_BINARY_RESTART / READ_BINARY_RESTART options."), CURRENT_FUNCTION);
    }

    /*--- Compute (negative) displacements and grab the metadata. ---*/

		fseek(fhw,-(sizeof(int) + 8*sizeof(passivedouble)), SEEK_END);

		/*--- Read the external iteration. ---*/

		ret = fread(&Restart_Iter, sizeof(int), 1, fhw);
    if (ret != 1) {
      SU2_MPI::Error("Error reading restart file.", CURRENT_FUNCTION);
    }

		/*--- Read the metadata. ---*/

		ret = fread(Restart_Meta_Passive, sizeof(passivedouble), 8, fhw);
    if (ret != 8) {
      SU2_MPI::Error("Error reading restart file.", CURRENT_FUNCTION);
    }

    for (unsigned short iVar = 0; iVar < 8; iVar++)
      Restart_Meta[iVar] = Restart_Meta_Passive[iVar];

		/*--- Close the file. ---*/

		fclose(fhw);

#else

		/*--- Parallel binary input using MPI I/O. ---*/

		MPI_File fhw;
		MPI_Offset disp;
    int ierr;

		/*--- All ranks open the file using MPI. ---*/

		ierr = MPI_File_open(MPI_COMM_WORLD, fname, MPI_MODE_RDONLY, MPI_INFO_NULL, &fhw);

		/*--- Error check opening the file. ---*/

		if (ierr) {
      SU2_MPI::Error(string("Unable to open SU2 restart file ") + string(fname), CURRENT_FUNCTION);
		}

		/*--- First, read the number of variables and points (i.e., cols and rows),
     which we will need in order to read the file later. Also, read the
     variable string names here. Only the master rank reads the header. ---*/

		if (rank == MASTER_NODE)
			MPI_File_read(fhw, var_buf, nVar_Buf, MPI_INT, MPI_STATUS_IGNORE);

		/*--- Broadcast the number of variables to all procs and store clearly. ---*/

		SU2_MPI::Bcast(var_buf, nVar_Buf, MPI_INT, MASTER_NODE, MPI_COMM_WORLD);

    /*--- Check that this is an SU2 binary file. SU2 binary files
     have the hex representation of "SU2" as the first int in the file. ---*/

    if (var_buf[0] != 535532) {
      SU2_MPI::Error(string("File ") + string(fname) + string(" is not a binary SU2 restart file.\n") +
                     string("SU2 reads/writes binary restart files by default.\n") +
                     string("Note that backward compatibility for ASCII restart files is\n") +
                     string("possible with the WRT_BINARY_RESTART / READ_BINARY_RESTART options."), CURRENT_FUNCTION);
    }

    /*--- Access the metadata. ---*/

		if (rank == MASTER_NODE) {

      /*--- External iteration. ---*/

      disp = (nVar_Buf*sizeof(int) + var_buf[1]*CGNS_STRING_SIZE*sizeof(char) +
              var_buf[1]*var_buf[2]*sizeof(passivedouble));
      MPI_File_read_at(fhw, disp, &Restart_Iter, 1, MPI_INT, MPI_STATUS_IGNORE);

			/*--- Additional doubles for AoA, AoS, etc. ---*/

      disp = (nVar_Buf*sizeof(int) + var_buf[1]*CGNS_STRING_SIZE*sizeof(char) +
              var_buf[1]*var_buf[2]*sizeof(passivedouble) + 1*sizeof(int));
      MPI_File_read_at(fhw, disp, Restart_Meta_Passive, 8, MPI_DOUBLE, MPI_STATUS_IGNORE);

		}

		/*--- Communicate metadata. ---*/

		SU2_MPI::Bcast(&Restart_Iter, 1, MPI_INT, MASTER_NODE, MPI_COMM_WORLD);

		/*--- Copy to a su2double structure (because of the SU2_MPI::Bcast
              doesn't work with passive data)---*/

		for (unsigned short iVar = 0; iVar < 8; iVar++)
			Restart_Meta[iVar] = Restart_Meta_Passive[iVar];

		SU2_MPI::Bcast(Restart_Meta, 8, MPI_DOUBLE, MASTER_NODE, MPI_COMM_WORLD);

		/*--- All ranks close the file after writing. ---*/

		MPI_File_close(&fhw);

#endif

		/*--- Store intermediate vals from file I/O in correct variables. ---*/

		ExtIter_  = Restart_Iter;
		AoA_      = Restart_Meta[0];
		AoS_      = Restart_Meta[1];
		BCThrust_ = Restart_Meta[2];
		dCD_dCL_  = Restart_Meta[3];
  dCMx_dCL_  = Restart_Meta[4];
  dCMy_dCL_  = Restart_Meta[5];
  dCMz_dCL_  = Restart_Meta[6];

	} else {

    /*--- First, check that this is not a binary restart file. ---*/

    char fname[100];
    strcpy(fname, val_filename.c_str());
    int magic_number;

#ifndef HAVE_MPI

    /*--- Serial binary input. ---*/

    FILE *fhw;
    fhw = fopen(fname,"rb");
    size_t ret;

    /*--- Error check for opening the file. ---*/

    if (!fhw) {
      SU2_MPI::Error(string("Unable to open SU2 restart file ") + string(fname), CURRENT_FUNCTION);
    }

    /*--- Attempt to read the first int, which should be our magic number. ---*/

    ret = fread(&magic_number, sizeof(int), 1, fhw);
    if (ret != 1) {
      SU2_MPI::Error("Error reading restart file.", CURRENT_FUNCTION);
    }

    /*--- Check that this is an SU2 binary file. SU2 binary files
     have the hex representation of "SU2" as the first int in the file. ---*/

    if (magic_number == 535532) {
      SU2_MPI::Error(string("File ") + string(fname) + string(" is a binary SU2 restart file, expected ASCII.\n") +
                     string("SU2 reads/writes binary restart files by default.\n") +
                     string("Note that backward compatibility for ASCII restart files is\n") +
                     string("possible with the WRT_BINARY_RESTART / READ_BINARY_RESTART options."), CURRENT_FUNCTION);
    }

    fclose(fhw);

#else

    /*--- Parallel binary input using MPI I/O. ---*/

    MPI_File fhw;
    int ierr;

    /*--- All ranks open the file using MPI. ---*/

    ierr = MPI_File_open(MPI_COMM_WORLD, fname, MPI_MODE_RDONLY, MPI_INFO_NULL, &fhw);

    /*--- Error check opening the file. ---*/

    if (ierr) {
      SU2_MPI::Error(string("Unable to open SU2 restart file ") + string(fname), CURRENT_FUNCTION);
    }

    /*--- Have the master attempt to read the magic number. ---*/

    if (rank == MASTER_NODE)
      MPI_File_read(fhw, &magic_number, 1, MPI_INT, MPI_STATUS_IGNORE);

    /*--- Broadcast the number of variables to all procs and store clearly. ---*/

    SU2_MPI::Bcast(&magic_number, 1, MPI_INT, MASTER_NODE, MPI_COMM_WORLD);

    /*--- Check that this is an SU2 binary file. SU2 binary files
     have the hex representation of "SU2" as the first int in the file. ---*/

    if (magic_number == 535532) {
      SU2_MPI::Error(string("File ") + string(fname) + string(" is a binary SU2 restart file, expected ASCII.\n") +
                     string("SU2 reads/writes binary restart files by default.\n") +
                     string("Note that backward compatibility for ASCII restart files is\n") +
                     string("possible with the WRT_BINARY_RESTART / READ_BINARY_RESTART options."), CURRENT_FUNCTION);
    }
    
    MPI_File_close(&fhw);
    
#endif

    /*--- Carry on with ASCII metadata reading. ---*/

		restart_file.open(val_filename.data(), ios::in);
		if (restart_file.fail()) {
			if (rank == MASTER_NODE) {
				cout << " Warning: There is no restart file (" << val_filename.data() << ")."<< endl;
				cout << " Computation will continue without updating metadata parameters." << endl;
			}
		} else {

			unsigned long iPoint_Global = 0;
			string text_line;

			/*--- The first line is the header (General description) ---*/

			getline (restart_file, text_line);

			/*--- Space for the solution ---*/

			for (iPoint_Global = 0; iPoint_Global < geometry->GetGlobal_nPointDomain(); iPoint_Global++ ) {

				getline (restart_file, text_line);

			}

			/*--- Space for extra info (if any) ---*/

			while (getline (restart_file, text_line)) {

				/*--- External iteration ---*/

				position = text_line.find ("EXT_ITER=",0);
				if (position != string::npos) {
					text_line.erase (0,9); ExtIter_ = atoi(text_line.c_str());
				}

				/*--- Angle of attack ---*/

				position = text_line.find ("AOA=",0);
				if (position != string::npos) {
					text_line.erase (0,4); AoA_ = atof(text_line.c_str());
				}

				/*--- Sideslip angle ---*/

				position = text_line.find ("SIDESLIP_ANGLE=",0);
				if (position != string::npos) {
					text_line.erase (0,15); AoS_ = atof(text_line.c_str());
				}

				/*--- BCThrust angle ---*/

				position = text_line.find ("INITIAL_BCTHRUST=",0);
				if (position != string::npos) {
					text_line.erase (0,17); BCThrust_ = atof(text_line.c_str());
				}

				if (adjoint_run) {

					if (config->GetEval_dOF_dCX() == true) {

						/*--- dCD_dCL coefficient ---*/

       position = text_line.find ("DCD_DCL_VALUE=",0);
       if (position != string::npos) {
         text_line.erase (0,14); dCD_dCL_ = atof(text_line.c_str());
       }
       
       /*--- dCMx_dCL coefficient ---*/
       
       position = text_line.find ("DCMX_DCL_VALUE=",0);
       if (position != string::npos) {
         text_line.erase (0,15); dCMx_dCL_ = atof(text_line.c_str());
       }
       
       /*--- dCMy_dCL coefficient ---*/
       
       position = text_line.find ("DCMY_DCL_VALUE=",0);
       if (position != string::npos) {
         text_line.erase (0,15); dCMy_dCL_ = atof(text_line.c_str());
       }
       
       /*--- dCMz_dCL coefficient ---*/
       
       position = text_line.find ("DCMZ_DCL_VALUE=",0);
       if (position != string::npos) {
         text_line.erase (0,15); dCMz_dCL_ = atof(text_line.c_str());
       }
       
					}

				}

			}


			/*--- Close the restart meta file. ---*/

			restart_file.close();

		}
	}

	/*--- Load the metadata. ---*/

	/*--- Only from the direct problem ---*/

	if (!adjoint_run) {

		/*--- Angle of attack ---*/

		if (config->GetDiscard_InFiles() == false) {
			if ((config->GetAoA() != AoA_) &&  (rank == MASTER_NODE)) {
				cout << fixed <<"WARNING: AoA in the solution file (" << AoA_ << " deg.) +" << endl;
				cout << "         AoA offset in mesh file (" << config->GetAoA_Offset() << " deg.) = " << AoA_ + config->GetAoA_Offset() << " deg." << endl;
			}
			config->SetAoA(AoA_ + config->GetAoA_Offset());
		}
		else {
			if ((config->GetAoA() != AoA_) &&  (rank == MASTER_NODE))
				cout <<"WARNING: Discarding the AoA in the solution file." << endl;
		}

		/*--- Sideslip angle ---*/

		if (config->GetDiscard_InFiles() == false) {
			if ((config->GetAoS() != AoS_) &&  (rank == MASTER_NODE)) {
				cout << fixed <<"WARNING: AoS in the solution file (" << AoS_ << " deg.) +" << endl;
				cout << "         AoS offset in mesh file (" << config->GetAoS_Offset() << " deg.) = " << AoS_ + config->GetAoS_Offset() << " deg." << endl;
			}
			config->SetAoS(AoS_ + config->GetAoS_Offset());
		}
		else {
			if ((config->GetAoS() != AoS_) &&  (rank == MASTER_NODE))
				cout <<"WARNING: Discarding the AoS in the solution file." << endl;
		}

		/*--- BCThrust angle ---*/

		if (config->GetDiscard_InFiles() == false) {
			if ((config->GetInitial_BCThrust() != BCThrust_) &&  (rank == MASTER_NODE))
				cout <<"WARNING: SU2 will use the initial BC Thrust provided in the solution file: " << BCThrust_ << " lbs." << endl;
			config->SetInitial_BCThrust(BCThrust_);
		}
		else {
			if ((config->GetInitial_BCThrust() != BCThrust_) &&  (rank == MASTER_NODE))
				cout <<"WARNING: Discarding the BC Thrust in the solution file." << endl;
		}


		/*--- The adjoint problem needs this information from the direct solution ---*/

		if (adjoint) {

			if (config->GetEval_dOF_dCX() == false) {

				if (config->GetDiscard_InFiles() == false) {

      if ((config->GetdCD_dCL() != dCD_dCL_) &&  (rank == MASTER_NODE))
        cout <<"WARNING: SU2 will use the dCD/dCL provided in the direct solution file: " << dCD_dCL_ << "." << endl;
      config->SetdCD_dCL(dCD_dCL_);
      
      if ((config->GetdCMx_dCL() != dCMx_dCL_) &&  (rank == MASTER_NODE))
        cout <<"WARNING: SU2 will use the dCMx/dCL provided in the direct solution file: " << dCMx_dCL_ << "." << endl;
      config->SetdCMx_dCL(dCMx_dCL_);
      
      if ((config->GetdCMy_dCL() != dCMy_dCL_) &&  (rank == MASTER_NODE))
        cout <<"WARNING: SU2 will use the dCMy/dCL provided in the direct solution file: " << dCMy_dCL_ << "." << endl;
      config->SetdCMy_dCL(dCMy_dCL_);
      
      if ((config->GetdCMz_dCL() != dCMz_dCL_) &&  (rank == MASTER_NODE))
        cout <<"WARNING: SU2 will use the dCMz/dCL provided in the direct solution file: " << dCMz_dCL_ << "." << endl;
      config->SetdCMz_dCL(dCMz_dCL_);

				}
				else {
      
      if ((config->GetdCD_dCL() != dCD_dCL_) &&  (rank == MASTER_NODE))
        cout <<"WARNING: Discarding the dCD/dCL in the direct solution file." << endl;
      
      if ((config->GetdCMx_dCL() != dCMx_dCL_) &&  (rank == MASTER_NODE))
        cout <<"WARNING: Discarding the dCMx/dCL in the direct solution file." << endl;
      
      if ((config->GetdCMy_dCL() != dCMy_dCL_) &&  (rank == MASTER_NODE))
        cout <<"WARNING: Discarding the dCMy/dCL in the direct solution file." << endl;
      
      if ((config->GetdCMz_dCL() != dCMz_dCL_) &&  (rank == MASTER_NODE))
        cout <<"WARNING: Discarding the dCMz/dCL in the direct solution file." << endl;
      
    }

			}

		}

	}

	/*--- Only from the adjoint restart file ---*/

	else {

		/*--- The adjoint problem needs this information from the adjoint solution file ---*/

		if (config->GetEval_dOF_dCX() == true) {

			/*--- If it is a restart it will use the value that was stored in the adjoint solution file  ---*/

			if (config->GetRestart()) {

     /*--- dCD_dCL coefficient ---*/
     
     if ((config->GetdCD_dCL() != dCD_dCL_) &&  (rank == MASTER_NODE))
       cout <<"WARNING: SU2 will use the dCD/dCL provided in\nthe adjoint solution file: " << dCD_dCL_ << " ." << endl;
     config->SetdCD_dCL(dCD_dCL_);
     
     /*--- dCMx_dCL coefficient ---*/
     
     if ((config->GetdCMx_dCL() != dCMx_dCL_) &&  (rank == MASTER_NODE))
       cout <<"WARNING: SU2 will use the dCMx/dCL provided in\nthe adjoint solution file: " << dCMx_dCL_ << " ." << endl;
     config->SetdCMx_dCL(dCMx_dCL_);
     
     /*--- dCMy_dCL coefficient ---*/
     
     if ((config->GetdCMy_dCL() != dCMy_dCL_) &&  (rank == MASTER_NODE))
       cout <<"WARNING: SU2 will use the dCMy/dCL provided in\nthe adjoint solution file: " << dCMy_dCL_ << " ." << endl;
     config->SetdCMy_dCL(dCMy_dCL_);
     
     /*--- dCMz_dCL coefficient ---*/
     
     if ((config->GetdCMz_dCL() != dCMz_dCL_) &&  (rank == MASTER_NODE))
       cout <<"WARNING: SU2 will use the dCMz/dCL provided in\nthe adjoint solution file: " << dCMz_dCL_ << " ." << endl;
     config->SetdCMz_dCL(dCMz_dCL_);
     
			}


		}

	}

	/*--- External iteration ---*/

  if ((config->GetDiscard_InFiles() == false) && (!adjoint || (adjoint && config->GetRestart())))
    config->SetExtIter_OffSet(ExtIter_);

}

CBaselineSolver::CBaselineSolver(void) : CSolver() { }

CBaselineSolver::CBaselineSolver(CGeometry *geometry, CConfig *config) {

  unsigned long iPoint;
  unsigned short iVar;
  
  nPoint = geometry->GetnPoint();

  /*--- Define geometry constants in the solver structure ---*/

  nDim = geometry->GetnDim();

  /*--- Routines to access the number of variables and string names. ---*/

  SetOutputVariables(geometry, config);

  /*--- Initialize a zero solution and instantiate the CVariable class. ---*/

  Solution = new su2double[nVar];
  for (iVar = 0; iVar < nVar; iVar++) {
    Solution[iVar] = 0.0;
  }

  node = new CVariable*[geometry->GetnPoint()];
  for (iPoint = 0; iPoint < geometry->GetnPoint(); iPoint++) {
    node[iPoint] = new CBaselineVariable(Solution, nVar, config);
  }
  
}

CBaselineSolver::CBaselineSolver(CGeometry *geometry, CConfig *config, unsigned short nVar, vector<string> field_names) {

  unsigned long iPoint;
  unsigned short iVar;
  
  nPoint = geometry->GetnPoint();

  config->fields = field_names;

  Solution = new su2double[nVar];

  for (iVar = 0; iVar < nVar; iVar++) {
    Solution[iVar] = 0.0;
  }

  /*--- Define geometry constants in the solver structure ---*/

  nDim = geometry->GetnDim();

  /*--- Allocate the node variables ---*/

  node = new CVariable*[geometry->GetnPoint()];

  for (iPoint = 0; iPoint < geometry->GetnPoint(); iPoint++) {

    node[iPoint] = new CBaselineVariable(Solution, nVar, config);

  }

}

void CBaselineSolver::SetOutputVariables(CGeometry *geometry, CConfig *config) {

  /*--- Open the ASCII restart file and extract the nVar and field names. ---*/

  string Tag, text_line, AdjExt, UnstExt;
  unsigned long iExtIter = config->GetExtIter();
  bool fem = (config->GetKind_Solver() == FEM_ELASTICITY);

  unsigned short iZone = config->GetiZone();
  unsigned short nZone = geometry->GetnZone();

  ifstream restart_file;
  string filename;

  /*--- Retrieve filename from config ---*/

  if (config->GetContinuous_Adjoint() || config->GetDiscrete_Adjoint()) {
    filename = config->GetSolution_AdjFileName();
    filename = config->GetObjFunc_Extension(filename);
  } else if (fem) {
    filename = config->GetSolution_FEMFileName();
  } else {
    filename = config->GetSolution_FlowFileName();
  }

  /*--- Multizone problems require the number of the zone to be appended. ---*/

  if (nZone > 1  || config->GetUnsteady_Simulation() == HARMONIC_BALANCE)
    filename = config->GetMultizone_FileName(filename, iZone);

  /*--- Unsteady problems require an iteration number to be appended. ---*/
  if (config->GetWrt_Unsteady()) {
    filename = config->GetUnsteady_FileName(filename, SU2_TYPE::Int(iExtIter));
  } else if (config->GetWrt_Dynamic()) {
    filename = config->GetUnsteady_FileName(filename, SU2_TYPE::Int(iExtIter));
  }

  /*--- Read only the number of variables in the restart file. ---*/

  if (config->GetRead_Binary_Restart()) {

    char fname[100];
    strcpy(fname, filename.c_str());
    int nVar_Buf = 5;
    int var_buf[5];

#ifndef HAVE_MPI

    /*--- Serial binary input. ---*/

    FILE *fhw;
    fhw = fopen(fname,"rb");
    size_t ret;

    /*--- Error check for opening the file. ---*/

    if (!fhw) {
      SU2_MPI::Error(string("Unable to open SU2 restart file ") + string(fname), CURRENT_FUNCTION);
    }
    
    /*--- First, read the number of variables and points. ---*/

    ret = fread(var_buf, sizeof(int), nVar_Buf, fhw);
    if (ret != (unsigned long)nVar_Buf) {
      SU2_MPI::Error("Error reading restart file.", CURRENT_FUNCTION);
    }

    /*--- Check that this is an SU2 binary file. SU2 binary files
     have the hex representation of "SU2" as the first int in the file. ---*/

    if (var_buf[0] != 535532) {
      SU2_MPI::Error(string("File ") + string(fname) + string(" is not a binary SU2 restart file.\n") +
                     string("SU2 reads/writes binary restart files by default.\n") +
                     string("Note that backward compatibility for ASCII restart files is\n") +
                     string("possible with the WRT_BINARY_RESTART / READ_BINARY_RESTART options."), CURRENT_FUNCTION);
    }
    
    /*--- Close the file. ---*/

    fclose(fhw);

#else

    /*--- Parallel binary input using MPI I/O. ---*/

    MPI_File fhw;
    int ierr;
    
    /*--- All ranks open the file using MPI. ---*/

    ierr = MPI_File_open(MPI_COMM_WORLD, fname, MPI_MODE_RDONLY, MPI_INFO_NULL, &fhw);

    /*--- Error check opening the file. ---*/

    if (ierr) {
      SU2_MPI::Error(string("Unable to open SU2 restart file ") + string(fname), CURRENT_FUNCTION);
    }

    /*--- First, read the number of variables and points (i.e., cols and rows),
     which we will need in order to read the file later. Also, read the
     variable string names here. Only the master rank reads the header. ---*/

    if (rank == MASTER_NODE) {
      MPI_File_read(fhw, var_buf, nVar_Buf, MPI_INT, MPI_STATUS_IGNORE);
    }

    /*--- Broadcast the number of variables to all procs and store more clearly. ---*/

    SU2_MPI::Bcast(var_buf, nVar_Buf, MPI_INT, MASTER_NODE, MPI_COMM_WORLD);

    /*--- Check that this is an SU2 binary file. SU2 binary files
     have the hex representation of "SU2" as the first int in the file. ---*/

    if (var_buf[0] != 535532) {
      SU2_MPI::Error(string("File ") + string(fname) + string(" is not a binary SU2 restart file.\n") +
                     string("SU2 reads/writes binary restart files by default.\n") +
                     string("Note that backward compatibility for ASCII restart files is\n") +
                     string("possible with the WRT_BINARY_RESTART / READ_BINARY_RESTART options."), CURRENT_FUNCTION);
    }

    /*--- All ranks close the file after writing. ---*/
    
    MPI_File_close(&fhw);

#endif

    /*--- Set the number of variables, one per field in the
     restart file (without including the PointID) ---*/

    nVar = var_buf[1];

  } else {

    /*--- First, check that this is not a binary restart file. ---*/

    char fname[100];
    strcpy(fname, filename.c_str());
    int magic_number;

#ifndef HAVE_MPI

    /*--- Serial binary input. ---*/

    FILE *fhw;
    fhw = fopen(fname,"rb");
    size_t ret;

    /*--- Error check for opening the file. ---*/

    if (!fhw) {
      SU2_MPI::Error(string("Unable to open SU2 restart file ") + string(fname), CURRENT_FUNCTION);
    }

    /*--- Attempt to read the first int, which should be our magic number. ---*/

    ret = fread(&magic_number, sizeof(int), 1, fhw);
    if (ret != 1) {
      SU2_MPI::Error("Error reading restart file.", CURRENT_FUNCTION);
    }

    /*--- Check that this is an SU2 binary file. SU2 binary files
     have the hex representation of "SU2" as the first int in the file. ---*/

    if (magic_number == 535532) {
      SU2_MPI::Error(string("File ") + string(fname) + string(" is a binary SU2 restart file, expected ASCII.\n") +
                     string("SU2 reads/writes binary restart files by default.\n") +
                     string("Note that backward compatibility for ASCII restart files is\n") +
                     string("possible with the WRT_BINARY_RESTART / READ_BINARY_RESTART options."), CURRENT_FUNCTION);
    }

    fclose(fhw);

#else

    /*--- Parallel binary input using MPI I/O. ---*/

    MPI_File fhw;
    int ierr;

    /*--- All ranks open the file using MPI. ---*/

    ierr = MPI_File_open(MPI_COMM_WORLD, fname, MPI_MODE_RDONLY, MPI_INFO_NULL, &fhw);

    /*--- Error check opening the file. ---*/

    if (ierr) {
      SU2_MPI::Error(string("Unable to open SU2 restart file ") + string(fname), CURRENT_FUNCTION);
    }

    /*--- Have the master attempt to read the magic number. ---*/

    if (rank == MASTER_NODE)
      MPI_File_read(fhw, &magic_number, 1, MPI_INT, MPI_STATUS_IGNORE);

    /*--- Broadcast the number of variables to all procs and store clearly. ---*/

    SU2_MPI::Bcast(&magic_number, 1, MPI_INT, MASTER_NODE, MPI_COMM_WORLD);

    /*--- Check that this is an SU2 binary file. SU2 binary files
     have the hex representation of "SU2" as the first int in the file. ---*/

    if (magic_number == 535532) {
      SU2_MPI::Error(string("File ") + string(fname) + string(" is a binary SU2 restart file, expected ASCII.\n") +
                     string("SU2 reads/writes binary restart files by default.\n") +
                     string("Note that backward compatibility for ASCII restart files is\n") +
                     string("possible with the WRT_BINARY_RESTART / READ_BINARY_RESTART options."), CURRENT_FUNCTION);
    }
    
    MPI_File_close(&fhw);
    
#endif

    /*--- Open the restart file ---*/

    restart_file.open(filename.data(), ios::in);

    /*--- In case there is no restart file ---*/

    if (restart_file.fail()) {
      SU2_MPI::Error(string("SU2 solution file ") + filename + string(" not found"), CURRENT_FUNCTION);
    }
    
    /*--- Identify the number of fields (and names) in the restart file ---*/

    getline (restart_file, text_line);

    stringstream ss(text_line);
    while (ss >> Tag) {
      config->fields.push_back(Tag);
      if (ss.peek() == ',') ss.ignore();
    }

    /*--- Close the file (the solution date is read later). ---*/
    
    restart_file.close();

    /*--- Set the number of variables, one per field in the
     restart file (without including the PointID) ---*/

    nVar = config->fields.size() - 1;

    /*--- Clear the fields vector since we'll read it again. ---*/

    config->fields.clear();

  }

}

void CBaselineSolver::Set_MPI_Solution(CGeometry *geometry, CConfig *config) {
  unsigned short iVar, iMarker, iPeriodic_Index, MarkerS, MarkerR, GridVel_Index;
  unsigned long iVertex, iPoint, nVertexS, nVertexR, nBufferS_Vector, nBufferR_Vector;
  su2double rotMatrix[3][3], *transl, *angles, theta, cosTheta, sinTheta, phi, cosPhi, sinPhi, psi, cosPsi, sinPsi, *Buffer_Receive_U = NULL, *Buffer_Send_U = NULL, *Solution = NULL;
  
  Solution = new su2double[nVar];

  GridVel_Index = 2*nDim;

  if (config->GetKind_Turb_Model() == SA) { GridVel_Index += 1; }
  else if (config->GetKind_Turb_Model() == SST) { GridVel_Index += 2; }
  if (config->GetKind_Regime() != INCOMPRESSIBLE) { GridVel_Index += 1; }
  
#ifdef HAVE_MPI
  int send_to, receive_from;
  SU2_MPI::Status status;
#endif
  
  for (iMarker = 0; iMarker < config->GetnMarker_All(); iMarker++) {
    
    if ((config->GetMarker_All_KindBC(iMarker) == SEND_RECEIVE) &&
        (config->GetMarker_All_SendRecv(iMarker) > 0)) {
      
      MarkerS = iMarker;  MarkerR = iMarker+1;
      
#ifdef HAVE_MPI

      send_to = config->GetMarker_All_SendRecv(MarkerS)-1;
      receive_from = abs(config->GetMarker_All_SendRecv(MarkerR))-1;
      
#endif

      nVertexS = geometry->nVertex[MarkerS];  nVertexR = geometry->nVertex[MarkerR];
      nBufferS_Vector = nVertexS*nVar;        nBufferR_Vector = nVertexR*nVar;
      
      /*--- Allocate Receive and send buffers  ---*/
      
      Buffer_Receive_U = new su2double [nBufferR_Vector];
      Buffer_Send_U = new su2double[nBufferS_Vector];
      
      /*--- Copy the solution that should be sended ---*/
      
      for (iVertex = 0; iVertex < nVertexS; iVertex++) {
        iPoint = geometry->vertex[MarkerS][iVertex]->GetNode();
        for (iVar = 0; iVar < nVar; iVar++)
          Buffer_Send_U[iVar*nVertexS+iVertex] = node[iPoint]->GetSolution(iVar);
      }
      
#ifdef HAVE_MPI
      
      /*--- Send/Receive information using Sendrecv ---*/
      
      SU2_MPI::Sendrecv(Buffer_Send_U, nBufferS_Vector, MPI_DOUBLE, send_to, 0,
                   Buffer_Receive_U, nBufferR_Vector, MPI_DOUBLE, receive_from, 0, MPI_COMM_WORLD, &status);
      
#else
      
      /*--- Receive information without MPI ---*/
      
      for (iVertex = 0; iVertex < nVertexR; iVertex++) {
        for (iVar = 0; iVar < nVar; iVar++)
          Buffer_Receive_U[iVar*nVertexR+iVertex] = Buffer_Send_U[iVar*nVertexR+iVertex];
      }
      
#endif
      
      /*--- Deallocate send buffer ---*/
      
      delete [] Buffer_Send_U;
      
      /*--- Do the coordinate transformation ---*/
      
      for (iVertex = 0; iVertex < nVertexR; iVertex++) {
        
        /*--- Find point and its type of transformation ---*/
        
        iPoint = geometry->vertex[MarkerR][iVertex]->GetNode();
        iPeriodic_Index = geometry->vertex[MarkerR][iVertex]->GetRotation_Type();
        
        /*--- Retrieve the supplied periodic information. ---*/
        
        transl = config->GetPeriodicTranslate(iPeriodic_Index);
        angles = config->GetPeriodicRotation(iPeriodic_Index);
        
        /*--- Store angles separately for clarity. ---*/
        
        theta    = angles[0];   phi    = angles[1];     psi    = angles[2];
        cosTheta = cos(theta);  cosPhi = cos(phi);      cosPsi = cos(psi);
        sinTheta = sin(theta);  sinPhi = sin(phi);      sinPsi = sin(psi);
        
        /*--- Compute the rotation matrix. Note that the implicit
         ordering is rotation about the x-axis, y-axis,
         then z-axis. Note that this is the transpose of the matrix
         used during the preprocessing stage. ---*/
        
        rotMatrix[0][0] = cosPhi*cosPsi;    rotMatrix[1][0] = sinTheta*sinPhi*cosPsi - cosTheta*sinPsi;     rotMatrix[2][0] = cosTheta*sinPhi*cosPsi + sinTheta*sinPsi;
        rotMatrix[0][1] = cosPhi*sinPsi;    rotMatrix[1][1] = sinTheta*sinPhi*sinPsi + cosTheta*cosPsi;     rotMatrix[2][1] = cosTheta*sinPhi*sinPsi - sinTheta*cosPsi;
        rotMatrix[0][2] = -sinPhi;          rotMatrix[1][2] = sinTheta*cosPhi;                              rotMatrix[2][2] = cosTheta*cosPhi;
        
        /*--- Copy conserved variables before performing transformation. ---*/
        
        for (iVar = 0; iVar < nVar; iVar++)
          Solution[iVar] = Buffer_Receive_U[iVar*nVertexR+iVertex];
        
        /*--- Rotate the spatial coordinates & momentum. ---*/
        
        if (nDim == 2) {
          
          /*--- Coords ---*/
          
          Solution[0] = (rotMatrix[0][0]*Buffer_Receive_U[0*nVertexR+iVertex] +
                         rotMatrix[0][1]*Buffer_Receive_U[1*nVertexR+iVertex] - transl[0]);
          Solution[1] = (rotMatrix[1][0]*Buffer_Receive_U[0*nVertexR+iVertex] +
                         rotMatrix[1][1]*Buffer_Receive_U[1*nVertexR+iVertex] - transl[1]);
          /*--- Momentum ---*/
          
          Solution[nDim+1] = (rotMatrix[0][0]*Buffer_Receive_U[(nDim+1)*nVertexR+iVertex] +
                              rotMatrix[0][1]*Buffer_Receive_U[(nDim+2)*nVertexR+iVertex]);
          Solution[nDim+2] = (rotMatrix[1][0]*Buffer_Receive_U[(nDim+1)*nVertexR+iVertex] +
                              rotMatrix[1][1]*Buffer_Receive_U[(nDim+2)*nVertexR+iVertex]);

          if (config->GetGrid_Movement()) {
            Solution[GridVel_Index + 1] = (rotMatrix[0][0]*Buffer_Receive_U[(GridVel_Index+1)*nVertexR+iVertex] +
                                           rotMatrix[0][1]*Buffer_Receive_U[(GridVel_Index+2)*nVertexR+iVertex]);
            Solution[GridVel_Index + 2] = (rotMatrix[1][0]*Buffer_Receive_U[(GridVel_Index+1)*nVertexR+iVertex] +
                                           rotMatrix[1][1]*Buffer_Receive_U[(GridVel_Index+2)*nVertexR+iVertex]);
          }
        } else {
          
          /*--- Coords ---*/
          
          Solution[0] = (rotMatrix[0][0]*Buffer_Receive_U[0*nVertexR+iVertex] +
                         rotMatrix[0][1]*Buffer_Receive_U[1*nVertexR+iVertex] +
                         rotMatrix[0][2]*Buffer_Receive_U[2*nVertexR+iVertex] - transl[0]);
          Solution[1] = (rotMatrix[1][0]*Buffer_Receive_U[0*nVertexR+iVertex] +
                         rotMatrix[1][1]*Buffer_Receive_U[1*nVertexR+iVertex] +
                         rotMatrix[1][2]*Buffer_Receive_U[2*nVertexR+iVertex] - transl[1]);
          Solution[2] = (rotMatrix[2][0]*Buffer_Receive_U[0*nVertexR+iVertex] +
                         rotMatrix[2][1]*Buffer_Receive_U[1*nVertexR+iVertex] +
                         rotMatrix[2][2]*Buffer_Receive_U[2*nVertexR+iVertex] - transl[2]);
          
          /*--- Momentum ---*/
          
          Solution[nDim+1] = (rotMatrix[0][0]*Buffer_Receive_U[(nDim+1)*nVertexR+iVertex] +
                              rotMatrix[0][1]*Buffer_Receive_U[(nDim+2)*nVertexR+iVertex] +
                              rotMatrix[0][2]*Buffer_Receive_U[(nDim+3)*nVertexR+iVertex]);
          Solution[nDim+2] = (rotMatrix[1][0]*Buffer_Receive_U[(nDim+1)*nVertexR+iVertex] +
                              rotMatrix[1][1]*Buffer_Receive_U[(nDim+2)*nVertexR+iVertex] +
                              rotMatrix[1][2]*Buffer_Receive_U[(nDim+3)*nVertexR+iVertex]);
          Solution[nDim+3] = (rotMatrix[2][0]*Buffer_Receive_U[(nDim+1)*nVertexR+iVertex] +
                              rotMatrix[2][1]*Buffer_Receive_U[(nDim+2)*nVertexR+iVertex] +
                              rotMatrix[2][2]*Buffer_Receive_U[(nDim+3)*nVertexR+iVertex]);

          if (config->GetGrid_Movement()) {
            Solution[GridVel_Index+1] = (rotMatrix[0][0]*Buffer_Receive_U[(GridVel_Index+1)*nVertexR+iVertex] +
                                         rotMatrix[0][1]*Buffer_Receive_U[(GridVel_Index+2)*nVertexR+iVertex] +
                                         rotMatrix[0][2]*Buffer_Receive_U[(GridVel_Index+3)*nVertexR+iVertex]);
            Solution[GridVel_Index+2] = (rotMatrix[1][0]*Buffer_Receive_U[(GridVel_Index+1)*nVertexR+iVertex] +
                                         rotMatrix[1][1]*Buffer_Receive_U[(GridVel_Index+2)*nVertexR+iVertex] +
                                         rotMatrix[1][2]*Buffer_Receive_U[(GridVel_Index+3)*nVertexR+iVertex]);
            Solution[GridVel_Index+3] = (rotMatrix[2][0]*Buffer_Receive_U[(GridVel_Index+1)*nVertexR+iVertex] +
                                         rotMatrix[2][1]*Buffer_Receive_U[(GridVel_Index+2)*nVertexR+iVertex] +
                                         rotMatrix[2][2]*Buffer_Receive_U[(GridVel_Index+3)*nVertexR+iVertex]);
          }
        }
        
        /*--- Copy transformed conserved variables back into buffer. ---*/
        
        for (iVar = 0; iVar < nVar; iVar++)
          node[iPoint]->SetSolution(iVar, Solution[iVar]);
        
      }
      
      /*--- Deallocate receive buffer ---*/
      
      delete [] Buffer_Receive_U;
      
    }
    
  }
  
  delete [] Solution;
  
}

void CBaselineSolver::LoadRestart(CGeometry **geometry, CSolver ***solver, CConfig *config, int val_iter, bool val_update_geo) {

  /*--- Restart the solution from file information ---*/

  string filename;
  unsigned long index;
  string UnstExt, text_line, AdjExt;
  ifstream solution_file;
  unsigned short iDim, iVar;
  unsigned long iExtIter = config->GetExtIter();
  bool fem = (config->GetKind_Solver() == FEM_ELASTICITY);
  bool adjoint = ( config->GetContinuous_Adjoint() || config->GetDiscrete_Adjoint() ); 
  unsigned short iZone = config->GetiZone();
  unsigned short nZone = config->GetnZone();
  bool grid_movement  = config->GetGrid_Movement();
  bool steady_restart = config->GetSteadyRestart();
  unsigned short turb_model = config->GetKind_Turb_Model();

  su2double *Coord = new su2double [nDim];
  for (iDim = 0; iDim < nDim; iDim++)
    Coord[iDim] = 0.0;

  /*--- Skip coordinates ---*/

  unsigned short skipVars = geometry[iZone]->GetnDim();

  /*--- Retrieve filename from config ---*/

  if (adjoint) {
    filename = config->GetSolution_AdjFileName();
    filename = config->GetObjFunc_Extension(filename);
  } else if (fem) {
    filename = config->GetSolution_FEMFileName();
  } else {
    filename = config->GetSolution_FlowFileName();
  }

  /*--- Multizone problems require the number of the zone to be appended. ---*/

  if (nZone > 1 )
    filename = config->GetMultizone_FileName(filename, iZone);

  /*--- Unsteady problems require an iteration number to be appended. ---*/

  if (config->GetWrt_Unsteady() || config->GetUnsteady_Simulation() != HARMONIC_BALANCE) {
    filename = config->GetUnsteady_FileName(filename, SU2_TYPE::Int(iExtIter));
  } else if (config->GetWrt_Dynamic()) {
    filename = config->GetUnsteady_FileName(filename, SU2_TYPE::Int(iExtIter));
  }

  /*--- Output the file name to the console. ---*/

  if (rank == MASTER_NODE)
    cout << "Reading and storing the solution from " << filename
    << "." << endl;

  /*--- Read the restart data from either an ASCII or binary SU2 file. ---*/

  if (config->GetRead_Binary_Restart()) {
    Read_SU2_Restart_Binary(geometry[iZone], config, filename);
  } else {
    Read_SU2_Restart_ASCII(geometry[iZone], config, filename);
  }

  int counter = 0;
  long iPoint_Local = 0; unsigned long iPoint_Global = 0;

  /*--- Load data from the restart into correct containers. ---*/

  for (iPoint_Global = 0; iPoint_Global < geometry[iZone]->GetGlobal_nPointDomain(); iPoint_Global++ ) {

    /*--- Retrieve local index. If this node from the restart file lives
     on the current processor, we will load and instantiate the vars. ---*/

    iPoint_Local = geometry[iZone]->GetGlobal_to_Local_Point(iPoint_Global);

    if (iPoint_Local > -1) {
      
      /*--- We need to store this point's data, so jump to the correct
       offset in the buffer of data from the restart file and load it. ---*/

      index = counter*Restart_Vars[1];
      for (iVar = 0; iVar < nVar; iVar++) Solution[iVar] = Restart_Data[index+iVar];
      node[iPoint_Local]->SetSolution(Solution);
     
      /*--- For dynamic meshes, read in and store the
       grid coordinates and grid velocities for each node. ---*/
      
      if (grid_movement && val_update_geo) {

        /*--- First, remove any variables for the turbulence model that
         appear in the restart file before the grid velocities. ---*/

        if (turb_model == SA || turb_model == SA_NEG) {
          index++;
        } else if (turb_model == SST) {
          index+=2;
        }
        
        /*--- Read in the next 2 or 3 variables which are the grid velocities ---*/
        /*--- If we are restarting the solution from a previously computed static calculation (no grid movement) ---*/
        /*--- the grid velocities are set to 0. This is useful for FSI computations ---*/
        
        su2double GridVel[3] = {0.0,0.0,0.0};
        if (!steady_restart) {

          /*--- Rewind the index to retrieve the Coords. ---*/
          index = counter*Restart_Vars[1];
          for (iDim = 0; iDim < nDim; iDim++) { Coord[iDim] = Restart_Data[index+iDim]; }

          /*--- Move the index forward to get the grid velocities. ---*/
          index = counter*Restart_Vars[1] + skipVars + nVar;
          for (iDim = 0; iDim < nDim; iDim++) { GridVel[iDim] = Restart_Data[index+iDim]; }
        }

        for (iDim = 0; iDim < nDim; iDim++) {
          geometry[iZone]->node[iPoint_Local]->SetCoord(iDim, Coord[iDim]);
          geometry[iZone]->node[iPoint_Local]->SetGridVel(iDim, GridVel[iDim]);
        }
      }

      /*--- Increment the overall counter for how many points have been loaded. ---*/
      counter++;
    }
    
  }

  /*--- MPI solution ---*/
  
  Set_MPI_Solution(geometry[iZone], config);
  
  /*--- Update the geometry for flows on dynamic meshes ---*/
  
  if (grid_movement && val_update_geo) {
    
    /*--- Communicate the new coordinates and grid velocities at the halos ---*/
    
    geometry[iZone]->Set_MPI_Coord(config);
    geometry[iZone]->Set_MPI_GridVel(config);

  }
  
  delete [] Coord;

  /*--- Delete the class memory that is used to load the restart. ---*/

  if (Restart_Vars != NULL) delete [] Restart_Vars;
  if (Restart_Data != NULL) delete [] Restart_Data;
  Restart_Vars = NULL; Restart_Data = NULL;

}

void CBaselineSolver::LoadRestart_FSI(CGeometry *geometry, CSolver ***solver, CConfig *config, int val_iter) {

  /*--- Restart the solution from file information ---*/
  string filename;
  unsigned long index;
  string UnstExt, text_line, AdjExt;
  ifstream solution_file;
  unsigned short iVar;
  unsigned long iExtIter = config->GetExtIter();
  bool fem = (config->GetKind_Solver() == FEM_ELASTICITY);
  bool adjoint = (config->GetContinuous_Adjoint() || config->GetDiscrete_Adjoint());
  unsigned short iZone = config->GetiZone();
  unsigned short nZone = geometry->GetnZone();

  /*--- Retrieve filename from config ---*/
  if (adjoint) {
    filename = config->GetSolution_AdjFileName();
    filename = config->GetObjFunc_Extension(filename);
  } else if (fem) {
    filename = config->GetSolution_FEMFileName();
  } else {
    filename = config->GetSolution_FlowFileName();
  }

  /*--- Multizone problems require the number of the zone to be appended. ---*/

  if (nZone > 1)
    filename = config->GetMultizone_FileName(filename, iZone);

  /*--- Unsteady problems require an iteration number to be appended. ---*/
  if (config->GetWrt_Unsteady() || config->GetUnsteady_Simulation() != HARMONIC_BALANCE) {
    filename = config->GetUnsteady_FileName(filename, SU2_TYPE::Int(iExtIter));
  } else if (config->GetWrt_Dynamic()) {
    filename = config->GetUnsteady_FileName(filename, SU2_TYPE::Int(iExtIter));
  }

  /*--- Output the file name to the console. ---*/

  if (rank == MASTER_NODE)
    cout << "Reading and storing the solution from " << filename
    << "." << endl;

  /*--- Read the restart data from either an ASCII or binary SU2 file. ---*/

  if (config->GetRead_Binary_Restart()) {
    Read_SU2_Restart_Binary(geometry, config, filename);
  } else {
    Read_SU2_Restart_ASCII(geometry, config, filename);
  }

  unsigned short nVar_Local = Restart_Vars[1];
  su2double *Solution_Local = new su2double[nVar_Local];

  int counter = 0;
  long iPoint_Local = 0; unsigned long iPoint_Global = 0;

  /*--- Load data from the restart into correct containers. ---*/
  
  for (iPoint_Global = 0; iPoint_Global < geometry->GetGlobal_nPointDomain(); iPoint_Global++ ) {

    /*--- Retrieve local index. If this node from the restart file lives
     on the current processor, we will load and instantiate the vars. ---*/

    iPoint_Local = geometry->GetGlobal_to_Local_Point(iPoint_Global);

    if (iPoint_Local > -1) {

      /*--- We need to store this point's data, so jump to the correct
       offset in the buffer of data from the restart file and load it. ---*/

      index = counter*Restart_Vars[1];
      for (iVar = 0; iVar < nVar_Local; iVar++) Solution[iVar] = Restart_Data[index+iVar];
      node[iPoint_Local]->SetSolution(Solution);

      /*--- Increment the overall counter for how many points have been loaded. ---*/

      counter++;

    }

  }

  delete [] Solution_Local;

}

CBaselineSolver::~CBaselineSolver(void) { }

CBaselineSolver_FEM::CBaselineSolver_FEM(void) : CSolver() { }

CBaselineSolver_FEM::CBaselineSolver_FEM(CGeometry *geometry, CConfig *config) {

  /*--- Define geometry constants in the solver structure ---*/

  nDim = geometry->GetnDim();

  /*--- Create an object of the class CMeshFEM_DG and retrieve the necessary
   geometrical information for the FEM DG solver. If necessary, it is
   possible to increase nMatchingFacesWithHaloElem a bit, such that
   the computation of the external faces may be more efficient when
   using multiple threads. ---*/

  CMeshFEM_DG *DGGeometry = dynamic_cast<CMeshFEM_DG *>(geometry);

  nVolElemTot   = DGGeometry->GetNVolElemTot();
  nVolElemOwned = DGGeometry->GetNVolElemOwned();
  volElem       = DGGeometry->GetVolElem();

  /*--- Routines to access the number of variables and string names. ---*/

  SetOutputVariables(geometry, config);

  /*--- Determine the total number of DOFs stored on this rank and allocate the memory
   to store the conservative variables. ---*/
  nDOFsLocOwned = 0;
  for(unsigned long i=0; i<nVolElemOwned; ++i) nDOFsLocOwned += volElem[i].nDOFsSol;

  nDOFsLocTot = nDOFsLocOwned;
  for(unsigned long i=nVolElemOwned; i<nVolElemTot; ++i) nDOFsLocTot += volElem[i].nDOFsSol;

  VecSolDOFs.resize(nVar*nDOFsLocTot);

  /*--- Determine the global number of DOFs. ---*/
#ifdef HAVE_MPI
  SU2_MPI::Allreduce(&nDOFsLocOwned, &nDOFsGlobal, 1, MPI_UNSIGNED_LONG, MPI_SUM, MPI_COMM_WORLD);
#else
  nDOFsGlobal = nDOFsLocOwned;
#endif

  /*--- Store the number of DOFs in the geometry class in case of restart. ---*/
  geometry->SetnPointDomain(nDOFsLocOwned);
  geometry->SetGlobal_nPointDomain(nDOFsGlobal);

  /*--- Initialize the solution to zero. ---*/

  unsigned long ii = 0;
  for(unsigned long i=0; i<nDOFsLocTot; ++i) {
    for(unsigned short j=0; j<nVar; ++j, ++ii) {
      VecSolDOFs[ii] = 0.0;
    }
  }

}

void CBaselineSolver_FEM::SetOutputVariables(CGeometry *geometry, CConfig *config) {

  /*--- Open the ASCII restart file and extract the nVar and field names. ---*/

  int rank = MASTER_NODE;
#ifdef HAVE_MPI
  MPI_Comm_rank(MPI_COMM_WORLD, &rank);
#endif

  string Tag, text_line, AdjExt, UnstExt;
  unsigned long iExtIter = config->GetExtIter();

  ifstream restart_file;
  string filename;

  /*--- Retrieve filename from config ---*/

  filename = config->GetSolution_FlowFileName();

  /*--- Unsteady problems require an iteration number to be appended. ---*/

  if (config->GetWrt_Unsteady()) {
    filename = config->GetUnsteady_FileName(filename, SU2_TYPE::Int(iExtIter));
  }

  /*--- Read only the number of variables in the restart file. ---*/

  if (config->GetRead_Binary_Restart()) {

    char fname[100];
    strcpy(fname, filename.c_str());
    int nVar_Buf = 5;
    int var_buf[5];

#ifndef HAVE_MPI

    /*--- Serial binary input. ---*/

    FILE *fhw;
    fhw = fopen(fname,"rb");

    /*--- Error check for opening the file. ---*/

    if (!fhw) {
      cout << endl << "Error: unable to open SU2 restart file " << fname << "." << endl;
      exit(EXIT_FAILURE);
    }

    /*--- First, read the number of variables and points. ---*/

    fread(var_buf, sizeof(int), nVar_Buf, fhw);

    /*--- Check that this is an SU2 binary file. SU2 binary files
     have the hex representation of "SU2" as the first int in the file. ---*/

    if (var_buf[0] != 535532) {
      cout << endl << endl << "Error: file " << fname << " is not a binary SU2 restart file." << endl;
      cout << " SU2 reads/writes binary restart files by default." << endl;
      cout << " Note that backward compatibility for ASCII restart files is" << endl;
      cout << " possible with the WRT_BINARY_RESTART / READ_BINARY_RESTART options." << endl << endl;
      exit(EXIT_FAILURE);
    }

    /*--- Close the file. ---*/

    fclose(fhw);

#else

    /*--- Parallel binary input using MPI I/O. ---*/

    MPI_File fhw;
    int rank = MASTER_NODE, ierr;
    MPI_Comm_rank(MPI_COMM_WORLD, &rank);

    /*--- All ranks open the file using MPI. ---*/

    ierr = MPI_File_open(MPI_COMM_WORLD, fname, MPI_MODE_RDONLY, MPI_INFO_NULL, &fhw);

    /*--- Error check opening the file. ---*/

    if (ierr) {
      if (rank == MASTER_NODE)
        cout << endl << "Error: unable to open SU2 restart file " << fname << "." << endl;
      MPI_Barrier(MPI_COMM_WORLD);
      MPI_Abort(MPI_COMM_WORLD,1);
      MPI_Finalize();
    }

    /*--- First, read the number of variables and points (i.e., cols and rows),
     which we will need in order to read the file later. Also, read the
     variable string names here. Only the master rank reads the header. ---*/

    if (rank == MASTER_NODE) {
      MPI_File_read(fhw, var_buf, nVar_Buf, MPI_INT, MPI_STATUS_IGNORE);
    }

    /*--- Broadcast the number of variables to all procs and store more clearly. ---*/

    SU2_MPI::Bcast(var_buf, nVar_Buf, MPI_INT, MASTER_NODE, MPI_COMM_WORLD);

    /*--- Check that this is an SU2 binary file. SU2 binary files
     have the hex representation of "SU2" as the first int in the file. ---*/

    if (var_buf[0] != 535532) {
      cout << endl << endl << "Error: file " << fname << " is not a binary SU2 restart file." << endl;
      cout << " SU2 reads/writes binary restart files by default." << endl;
      cout << " Note that backward compatibility for ASCII restart files is" << endl;
      cout << " possible with the WRT_BINARY_RESTART / READ_BINARY_RESTART options." << endl << endl;
      exit(EXIT_FAILURE);
    }

    /*--- All ranks close the file after writing. ---*/

    MPI_File_close(&fhw);

#endif

    /*--- Set the number of variables, one per field in the
     restart file (without including the PointID) ---*/

    nVar = var_buf[1];

  } else {

    /*--- First, check that this is not a binary restart file. ---*/

    char fname[100];
    strcpy(fname, filename.c_str());
    int magic_number;

#ifndef HAVE_MPI

    /*--- Serial binary input. ---*/

    FILE *fhw;
    fhw = fopen(fname,"rb");

    /*--- Error check for opening the file. ---*/

    if (!fhw) {
      cout << endl << "Error: unable to open SU2 restart file " << fname << "." << endl;
      exit(EXIT_FAILURE);
    }

    /*--- Attempt to read the first int, which should be our magic number. ---*/

    fread(&magic_number, sizeof(int), 1, fhw);

    /*--- Check that this is an SU2 binary file. SU2 binary files
     have the hex representation of "SU2" as the first int in the file. ---*/

    if (magic_number == 535532) {
      cout << endl << endl << "Error: file " << fname << " is a binary SU2 restart file, expected ASCII." << endl;
      cout << " SU2 reads/writes binary restart files by default." << endl;
      cout << " Note that backward compatibility for ASCII restart files is" << endl;
      cout << " possible with the WRT_BINARY_RESTART / READ_BINARY_RESTART options." << endl << endl;
      exit(EXIT_FAILURE);
    }

    fclose(fhw);

#else

    /*--- Parallel binary input using MPI I/O. ---*/

    MPI_File fhw;
    int ierr;
    MPI_Comm_rank(MPI_COMM_WORLD, &rank);

    /*--- All ranks open the file using MPI. ---*/

    ierr = MPI_File_open(MPI_COMM_WORLD, fname, MPI_MODE_RDONLY, MPI_INFO_NULL, &fhw);

    /*--- Error check opening the file. ---*/

    if (ierr) {
      if (rank == MASTER_NODE)
        cout << endl << "Error: unable to open SU2 restart file " << fname << "." << endl;
      MPI_Barrier(MPI_COMM_WORLD);
      MPI_Abort(MPI_COMM_WORLD,1);
      MPI_Finalize();
    }

    /*--- Have the master attempt to read the magic number. ---*/

    if (rank == MASTER_NODE)
      MPI_File_read(fhw, &magic_number, 1, MPI_INT, MPI_STATUS_IGNORE);

    /*--- Broadcast the number of variables to all procs and store clearly. ---*/

    SU2_MPI::Bcast(&magic_number, 1, MPI_INT, MASTER_NODE, MPI_COMM_WORLD);

    /*--- Check that this is an SU2 binary file. SU2 binary files
     have the hex representation of "SU2" as the first int in the file. ---*/

    if (magic_number == 535532) {
      if (rank == MASTER_NODE) {
        cout << endl << endl << "Error: file " << fname << " is a binary SU2 restart file, expected ASCII." << endl;
        cout << " SU2 reads/writes binary restart files by default." << endl;
        cout << " Note that backward compatibility for ASCII restart files is" << endl;
        cout << " possible with the WRT_BINARY_RESTART / READ_BINARY_RESTART options." << endl << endl;
      }
      MPI_Barrier(MPI_COMM_WORLD);
      MPI_Abort(MPI_COMM_WORLD,1);
      MPI_Finalize();
    }
    
    MPI_File_close(&fhw);
    
#endif

    /*--- Open the restart file ---*/

    restart_file.open(filename.data(), ios::in);

    /*--- In case there is no restart file ---*/

    if (restart_file.fail()) {
      if (rank == MASTER_NODE)
        cout << "SU2 solution file " << filename << " not found." << endl;

#ifndef HAVE_MPI
      exit(EXIT_FAILURE);
#else
      MPI_Barrier(MPI_COMM_WORLD);
      MPI_Abort(MPI_COMM_WORLD,1);
      MPI_Finalize();
#endif
    }

    /*--- Identify the number of fields (and names) in the restart file ---*/

    getline (restart_file, text_line);

    stringstream ss(text_line);
    while (ss >> Tag) {
      config->fields.push_back(Tag);
      if (ss.peek() == ',') ss.ignore();
    }

    /*--- Close the file (the solution date is read later). ---*/

    restart_file.close();

    /*--- Set the number of variables, one per field in the
     restart file (without including the PointID) ---*/

    nVar = config->fields.size() - 1;

    /*--- Clear the fields vector since we'll read it again. ---*/

    config->fields.clear();

  }

}

void CBaselineSolver_FEM::LoadRestart(CGeometry **geometry, CSolver ***solver, CConfig *config, int val_iter, bool val_update_geo) {

  /*--- Restart the solution from file information ---*/
  unsigned short iVar;
  unsigned long index;

  string UnstExt, text_line;
  ifstream restart_file;

  string restart_filename = config->GetSolution_FlowFileName();

  if (config->GetWrt_Unsteady()) {
    restart_filename = config->GetUnsteady_FileName(restart_filename, SU2_TYPE::Int(val_iter));
  }

  int rank = MASTER_NODE;
#ifdef HAVE_MPI
  MPI_Comm_rank(MPI_COMM_WORLD, &rank);
#endif

  int counter = 0;
  long iPoint_Local = 0; unsigned long iPoint_Global = 0;
  unsigned short rbuf_NotMatching = 0;
  unsigned long nDOF_Read = 0;

  /*--- Read the restart data from either an ASCII or binary SU2 file. ---*/

  if (config->GetRead_Binary_Restart()) {
    Read_SU2_Restart_Binary(geometry[MESH_0], config, restart_filename);
  } else {
    Read_SU2_Restart_ASCII(geometry[MESH_0], config, restart_filename);
  }

  /*--- Load data from the restart into correct containers. ---*/

  counter = 0;
  for (iPoint_Global = 0; iPoint_Global < geometry[MESH_0]->GetGlobal_nPointDomain(); iPoint_Global++) {

    /*--- Retrieve local index. If this node from the restart file lives
     on the current processor, we will load and instantiate the vars. ---*/

    iPoint_Local = geometry[MESH_0]->GetGlobal_to_Local_Point(iPoint_Global);

    if (iPoint_Local > -1) {

      /*--- We need to store this point's data, so jump to the correct
       offset in the buffer of data from the restart file and load it. ---*/

      index = counter*Restart_Vars[1];
      for (iVar = 0; iVar < nVar; iVar++) {
        VecSolDOFs[nVar*iPoint_Local+iVar] = Restart_Data[index+iVar];
      }
      /*--- Update the local counter nDOF_Read. ---*/
      ++nDOF_Read;

      /*--- Increment the overall counter for how many points have been loaded. ---*/
      counter++;
    }

  }

  /*--- Detect a wrong solution file ---*/
  if(nDOF_Read < nDOFsLocOwned) rbuf_NotMatching = 1;

#ifdef HAVE_MPI
  unsigned short sbuf_NotMatching = rbuf_NotMatching;
  SU2_MPI::Allreduce(&sbuf_NotMatching, &rbuf_NotMatching, 1, MPI_UNSIGNED_SHORT, MPI_MAX, MPI_COMM_WORLD);
#endif

  if (rbuf_NotMatching != 0) {
    if (rank == MASTER_NODE) {
      cout << endl << "The solution file " << restart_filename.data() << " doesn't match with the mesh file!" << endl;
      cout << "It could be empty lines at the end of the file." << endl << endl;
    }
#ifndef HAVE_MPI
    exit(EXIT_FAILURE);
#else
    MPI_Barrier(MPI_COMM_WORLD);
    MPI_Abort(MPI_COMM_WORLD,1);
    MPI_Finalize();
#endif
  }

  /*--- Delete the class memory that is used to load the restart. ---*/

  if (Restart_Vars != NULL) delete [] Restart_Vars;
  if (Restart_Data != NULL) delete [] Restart_Data;
  Restart_Vars = NULL; Restart_Data = NULL;

}

CBaselineSolver_FEM::~CBaselineSolver_FEM(void) { }<|MERGE_RESOLUTION|>--- conflicted
+++ resolved
@@ -35,14 +35,8 @@
 
 CSolver::CSolver(void) {
 
-<<<<<<< HEAD
-  /*--- Initialization of the number of linear iterations. This is to avoid
-        a warning from Valgrind when no linear iteations are used. ---*/
-  IterLinSolver = 0;
-=======
   rank = SU2_MPI::GetRank();
   size = SU2_MPI::GetSize();
->>>>>>> d2dd50c1
   
   /*--- Array initialization ---*/
   
@@ -2965,7 +2959,7 @@
 
 void CBaselineSolver::SetOutputVariables(CGeometry *geometry, CConfig *config) {
 
-  /*--- Open the ASCII restart file and extract the nVar and field names. ---*/
+  /*--- Open the restart file and extract the nVar and field names. ---*/
 
   string Tag, text_line, AdjExt, UnstExt;
   unsigned long iExtIter = config->GetExtIter();
@@ -3695,12 +3689,7 @@
 
 void CBaselineSolver_FEM::SetOutputVariables(CGeometry *geometry, CConfig *config) {
 
-  /*--- Open the ASCII restart file and extract the nVar and field names. ---*/
-
-  int rank = MASTER_NODE;
-#ifdef HAVE_MPI
-  MPI_Comm_rank(MPI_COMM_WORLD, &rank);
-#endif
+  /*--- Open the restart file and extract the nVar and field names. ---*/
 
   string Tag, text_line, AdjExt, UnstExt;
   unsigned long iExtIter = config->GetExtIter();
@@ -3722,8 +3711,6 @@
 
   if (config->GetRead_Binary_Restart()) {
 
-    char fname[100];
-    strcpy(fname, filename.c_str());
     int nVar_Buf = 5;
     int var_buf[5];
 
@@ -3732,14 +3719,13 @@
     /*--- Serial binary input. ---*/
 
     FILE *fhw;
-    fhw = fopen(fname,"rb");
+    fhw = fopen(filename.c_str(),"rb");
 
     /*--- Error check for opening the file. ---*/
 
-    if (!fhw) {
-      cout << endl << "Error: unable to open SU2 restart file " << fname << "." << endl;
-      exit(EXIT_FAILURE);
-    }
+    if (!fhw)
+      SU2_MPI::Error(string("Unable to open SU2 restart file ") + filename,
+                     CURRENT_FUNCTION);
 
     /*--- First, read the number of variables and points. ---*/
 
@@ -3748,13 +3734,11 @@
     /*--- Check that this is an SU2 binary file. SU2 binary files
      have the hex representation of "SU2" as the first int in the file. ---*/
 
-    if (var_buf[0] != 535532) {
-      cout << endl << endl << "Error: file " << fname << " is not a binary SU2 restart file." << endl;
-      cout << " SU2 reads/writes binary restart files by default." << endl;
-      cout << " Note that backward compatibility for ASCII restart files is" << endl;
-      cout << " possible with the WRT_BINARY_RESTART / READ_BINARY_RESTART options." << endl << endl;
-      exit(EXIT_FAILURE);
-    }
+    if (var_buf[0] != 535532)
+      SU2_MPI::Error(string("File ") + filename + string(" is not a binary SU2 restart file.\n") +
+                     string("SU2 reads/writes binary restart files by default.\n") +
+                     string("Note that backward compatibility for ASCII restart files is\n") +
+                     string("possible with the WRT_BINARY_RESTART / READ_BINARY_RESTART options."), CURRENT_FUNCTION);
 
     /*--- Close the file. ---*/
 
@@ -3765,30 +3749,24 @@
     /*--- Parallel binary input using MPI I/O. ---*/
 
     MPI_File fhw;
-    int rank = MASTER_NODE, ierr;
-    MPI_Comm_rank(MPI_COMM_WORLD, &rank);
+    int ierr;
 
     /*--- All ranks open the file using MPI. ---*/
 
-    ierr = MPI_File_open(MPI_COMM_WORLD, fname, MPI_MODE_RDONLY, MPI_INFO_NULL, &fhw);
+    ierr = MPI_File_open(MPI_COMM_WORLD, filename.c_str(), MPI_MODE_RDONLY, MPI_INFO_NULL, &fhw);
 
     /*--- Error check opening the file. ---*/
 
-    if (ierr) {
-      if (rank == MASTER_NODE)
-        cout << endl << "Error: unable to open SU2 restart file " << fname << "." << endl;
-      MPI_Barrier(MPI_COMM_WORLD);
-      MPI_Abort(MPI_COMM_WORLD,1);
-      MPI_Finalize();
-    }
+    if (ierr)
+      SU2_MPI::Error(string("Unable to open SU2 restart file ") + filename,
+                     CURRENT_FUNCTION);
 
     /*--- First, read the number of variables and points (i.e., cols and rows),
      which we will need in order to read the file later. Also, read the
      variable string names here. Only the master rank reads the header. ---*/
 
-    if (rank == MASTER_NODE) {
+    if (rank == MASTER_NODE)
       MPI_File_read(fhw, var_buf, nVar_Buf, MPI_INT, MPI_STATUS_IGNORE);
-    }
 
     /*--- Broadcast the number of variables to all procs and store more clearly. ---*/
 
@@ -3797,13 +3775,11 @@
     /*--- Check that this is an SU2 binary file. SU2 binary files
      have the hex representation of "SU2" as the first int in the file. ---*/
 
-    if (var_buf[0] != 535532) {
-      cout << endl << endl << "Error: file " << fname << " is not a binary SU2 restart file." << endl;
-      cout << " SU2 reads/writes binary restart files by default." << endl;
-      cout << " Note that backward compatibility for ASCII restart files is" << endl;
-      cout << " possible with the WRT_BINARY_RESTART / READ_BINARY_RESTART options." << endl << endl;
-      exit(EXIT_FAILURE);
-    }
+    if (var_buf[0] != 535532)
+      SU2_MPI::Error(string("File ") + filename + string(" is not a binary SU2 restart file.\n") +
+                     string("SU2 reads/writes binary restart files by default.\n") +
+                     string("Note that backward compatibility for ASCII restart files is\n") +
+                     string("possible with the WRT_BINARY_RESTART / READ_BINARY_RESTART options."), CURRENT_FUNCTION);
 
     /*--- All ranks close the file after writing. ---*/
 
@@ -3820,8 +3796,6 @@
 
     /*--- First, check that this is not a binary restart file. ---*/
 
-    char fname[100];
-    strcpy(fname, filename.c_str());
     int magic_number;
 
 #ifndef HAVE_MPI
@@ -3829,14 +3803,13 @@
     /*--- Serial binary input. ---*/
 
     FILE *fhw;
-    fhw = fopen(fname,"rb");
+    fhw = fopen(filename.c_str(), "rb");
 
     /*--- Error check for opening the file. ---*/
 
-    if (!fhw) {
-      cout << endl << "Error: unable to open SU2 restart file " << fname << "." << endl;
-      exit(EXIT_FAILURE);
-    }
+    if (!fhw)
+      SU2_MPI::Error(string("Unable to open SU2 restart file ") + filename,
+                     CURRENT_FUNCTION);
 
     /*--- Attempt to read the first int, which should be our magic number. ---*/
 
@@ -3845,14 +3818,11 @@
     /*--- Check that this is an SU2 binary file. SU2 binary files
      have the hex representation of "SU2" as the first int in the file. ---*/
 
-    if (magic_number == 535532) {
-      cout << endl << endl << "Error: file " << fname << " is a binary SU2 restart file, expected ASCII." << endl;
-      cout << " SU2 reads/writes binary restart files by default." << endl;
-      cout << " Note that backward compatibility for ASCII restart files is" << endl;
-      cout << " possible with the WRT_BINARY_RESTART / READ_BINARY_RESTART options." << endl << endl;
-      exit(EXIT_FAILURE);
-    }
-
+    if (magic_number == 535532)
+      SU2_MPI::Error(string("File ") + filename + string(" is a binary SU2 restart file, expected ASCII.\n") +
+                     string("SU2 reads/writes binary restart files by default.\n") +
+                     string("Note that backward compatibility for ASCII restart files is\n") +
+                     string("possible with the WRT_BINARY_RESTART / READ_BINARY_RESTART options."), CURRENT_FUNCTION);
     fclose(fhw);
 
 #else
@@ -3861,21 +3831,16 @@
 
     MPI_File fhw;
     int ierr;
-    MPI_Comm_rank(MPI_COMM_WORLD, &rank);
 
     /*--- All ranks open the file using MPI. ---*/
 
-    ierr = MPI_File_open(MPI_COMM_WORLD, fname, MPI_MODE_RDONLY, MPI_INFO_NULL, &fhw);
+    ierr = MPI_File_open(MPI_COMM_WORLD, filename.c_str(), MPI_MODE_RDONLY, MPI_INFO_NULL, &fhw);
 
     /*--- Error check opening the file. ---*/
 
-    if (ierr) {
-      if (rank == MASTER_NODE)
-        cout << endl << "Error: unable to open SU2 restart file " << fname << "." << endl;
-      MPI_Barrier(MPI_COMM_WORLD);
-      MPI_Abort(MPI_COMM_WORLD,1);
-      MPI_Finalize();
-    }
+    if (ierr)
+      SU2_MPI::Error(string("Unable to open SU2 restart file ") + filename,
+                     CURRENT_FUNCTION);
 
     /*--- Have the master attempt to read the magic number. ---*/
 
@@ -3889,18 +3854,12 @@
     /*--- Check that this is an SU2 binary file. SU2 binary files
      have the hex representation of "SU2" as the first int in the file. ---*/
 
-    if (magic_number == 535532) {
-      if (rank == MASTER_NODE) {
-        cout << endl << endl << "Error: file " << fname << " is a binary SU2 restart file, expected ASCII." << endl;
-        cout << " SU2 reads/writes binary restart files by default." << endl;
-        cout << " Note that backward compatibility for ASCII restart files is" << endl;
-        cout << " possible with the WRT_BINARY_RESTART / READ_BINARY_RESTART options." << endl << endl;
-      }
-      MPI_Barrier(MPI_COMM_WORLD);
-      MPI_Abort(MPI_COMM_WORLD,1);
-      MPI_Finalize();
-    }
-    
+    if (magic_number == 535532)
+      SU2_MPI::Error(string("File ") + filename + string(" is a binary SU2 restart file, expected ASCII.\n") +
+                     string("SU2 reads/writes binary restart files by default.\n") +
+                     string("Note that backward compatibility for ASCII restart files is\n") +
+                     string("possible with the WRT_BINARY_RESTART / READ_BINARY_RESTART options."), CURRENT_FUNCTION);
+
     MPI_File_close(&fhw);
     
 #endif
@@ -3911,18 +3870,8 @@
 
     /*--- In case there is no restart file ---*/
 
-    if (restart_file.fail()) {
-      if (rank == MASTER_NODE)
-        cout << "SU2 solution file " << filename << " not found." << endl;
-
-#ifndef HAVE_MPI
-      exit(EXIT_FAILURE);
-#else
-      MPI_Barrier(MPI_COMM_WORLD);
-      MPI_Abort(MPI_COMM_WORLD,1);
-      MPI_Finalize();
-#endif
-    }
+    if (restart_file.fail())
+      SU2_MPI::Error(string("SU2 solution file ") + filename + string(" not found"), CURRENT_FUNCTION);
 
     /*--- Identify the number of fields (and names) in the restart file ---*/
 
@@ -3965,11 +3914,6 @@
   if (config->GetWrt_Unsteady()) {
     restart_filename = config->GetUnsteady_FileName(restart_filename, SU2_TYPE::Int(val_iter));
   }
-
-  int rank = MASTER_NODE;
-#ifdef HAVE_MPI
-  MPI_Comm_rank(MPI_COMM_WORLD, &rank);
-#endif
 
   int counter = 0;
   long iPoint_Local = 0; unsigned long iPoint_Global = 0;
@@ -4020,19 +3964,11 @@
   SU2_MPI::Allreduce(&sbuf_NotMatching, &rbuf_NotMatching, 1, MPI_UNSIGNED_SHORT, MPI_MAX, MPI_COMM_WORLD);
 #endif
 
-  if (rbuf_NotMatching != 0) {
-    if (rank == MASTER_NODE) {
-      cout << endl << "The solution file " << restart_filename.data() << " doesn't match with the mesh file!" << endl;
-      cout << "It could be empty lines at the end of the file." << endl << endl;
-    }
-#ifndef HAVE_MPI
-    exit(EXIT_FAILURE);
-#else
-    MPI_Barrier(MPI_COMM_WORLD);
-    MPI_Abort(MPI_COMM_WORLD,1);
-    MPI_Finalize();
-#endif
-  }
+  if (rbuf_NotMatching != 0)
+    SU2_MPI::Error(string("The solution file ") + restart_filename +
+                   string(" doesn't match with the mesh file!\n") +
+                   string("It could be empty lines at the end of the file."),
+                   CURRENT_FUNCTION);
 
   /*--- Delete the class memory that is used to load the restart. ---*/
 
