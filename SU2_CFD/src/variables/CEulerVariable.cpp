--- conflicted
+++ resolved
@@ -2,11 +2,7 @@
  * \file CEulerVariable.cpp
  * \brief Definition of the solution fields.
  * \author F. Palacios, T. Economon
-<<<<<<< HEAD
- * \version 7.0.5 "Blackbird"
-=======
  * \version 7.0.6 "Blackbird"
->>>>>>> 0e3fad69
  *
  * SU2 Project Website: https://su2code.github.io
  *
