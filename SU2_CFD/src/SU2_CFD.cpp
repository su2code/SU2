/*!
 * \file SU2_CFD.cpp
 * \brief Main file of the SU2 Computational Fluid Dynamics code
 * \author F. Palacios, T. Economon
<<<<<<< HEAD
 * \version 7.0.5 "Blackbird"
=======
 * \version 7.0.6 "Blackbird"
>>>>>>> 0e3fad69
 *
 * SU2 Project Website: https://su2code.github.io
 *
 * The SU2 Project is maintained by the SU2 Foundation
 * (http://su2foundation.org)
 *
 * Copyright 2012-2020, SU2 Contributors (cf. AUTHORS.md)
 *
 * SU2 is free software; you can redistribute it and/or
 * modify it under the terms of the GNU Lesser General Public
 * License as published by the Free Software Foundation; either
 * version 2.1 of the License, or (at your option) any later version.
 *
 * SU2 is distributed in the hope that it will be useful,
 * but WITHOUT ANY WARRANTY; without even the implied warranty of
 * MERCHANTABILITY or FITNESS FOR A PARTICULAR PURPOSE. See the GNU
 * Lesser General Public License for more details.
 *
 * You should have received a copy of the GNU Lesser General Public
 * License along with SU2. If not, see <http://www.gnu.org/licenses/>.
 */

#include "../include/SU2_CFD.hpp"

/* LIBXSMM include files, if supported. */
#ifdef HAVE_LIBXSMM
#include "libxsmm.h"
#endif

/* Include file, needed for the runtime NaN catching. */
//#include <fenv.h>

using namespace std;

int main(int argc, char *argv[]) {

  char config_file_name[MAX_STRING_SIZE];
  bool dry_run = false;
  int num_threads = omp_get_max_threads();
  bool use_thread_mult = false;
  std::string filename = "default.cfg";

  /*--- Command line parsing ---*/

<<<<<<< HEAD
  CLI::App app{"SU2 v7.0.5 \"Blackbird\", The Open-Source CFD Code"};
=======
  CLI::App app{"SU2 v7.0.6 \"Blackbird\", The Open-Source CFD Code"};
>>>>>>> 0e3fad69
  app.add_flag("-d,--dryrun", dry_run, "Enable dry run mode.\n"
                                       "Only execute preprocessing steps using a dummy geometry.");
  app.add_option("-t,--threads", num_threads, "Number of OpenMP threads per MPI rank.");
  app.add_flag("--thread_multiple", use_thread_mult, "Request MPI_THREAD_MULTIPLE thread support.");
  app.add_option("configfile", filename, "A config file.")->check(CLI::ExistingFile);

  CLI11_PARSE(app, argc, argv)

  omp_set_num_threads(num_threads);

  /*--- MPI initialization, and buffer setting ---*/

#ifdef HAVE_MPI
  int  buffsize;
  char *buffptr;
#ifdef HAVE_OMP
<<<<<<< HEAD
  int provided;
  if (use_thread_mult)
    SU2_MPI::Init_thread(&argc, &argv, MPI_THREAD_MULTIPLE, &provided);
  else
    SU2_MPI::Init_thread(&argc, &argv, MPI_THREAD_FUNNELED, &provided);
=======
  int required = use_thread_mult? MPI_THREAD_MULTIPLE : MPI_THREAD_FUNNELED;
  int provided;
  SU2_MPI::Init_thread(&argc, &argv, required, &provided);
>>>>>>> 0e3fad69
#else
  SU2_MPI::Init(&argc, &argv);
#endif
  SU2_MPI::Buffer_attach( malloc(BUFSIZE), BUFSIZE );
  SU2_Comm MPICommunicator(MPI_COMM_WORLD);
#else
  SU2_Comm MPICommunicator(0);
#endif

  /*--- Uncomment the following line if runtime NaN catching is desired. ---*/
  // feenableexcept(FE_INVALID | FE_OVERFLOW);

  /*--- Initialize libxsmm, if supported. ---*/
#ifdef HAVE_LIBXSMM
  libxsmm_init();
#endif

  /*--- Create a pointer to the main SU2 Driver ---*/

  CDriver* driver = nullptr;

  /*--- Load in the number of zones and spatial dimensions in the mesh file (If no config
   file is specified, default.cfg is used) ---*/
  strcpy(config_file_name, filename.c_str());

  /*--- Read the name and format of the input mesh file to get from the mesh
   file the number of zones and dimensions from the numerical grid (required
   for variables allocation). ---*/

  CConfig* config = new CConfig(config_file_name, SU2_CFD);
  unsigned short nZone = config->GetnZone();
  bool turbo = config->GetBoolTurbomachinery();

  /*--- First, given the basic information about the number of zones and the
   solver types from the config, instantiate the appropriate driver for the problem
   and perform all the preprocessing. ---*/

  bool disc_adj = config->GetDiscrete_Adjoint();
  bool multizone = config->GetMultizone_Problem();
  bool harmonic_balance = (config->GetTime_Marching() == HARMONIC_BALANCE);

  if (dry_run) {

    /*--- Dry Run. ---*/
    driver = new CDummyDriver(config_file_name, nZone, MPICommunicator);

  }
  else if ((!multizone && !harmonic_balance && !turbo) || (turbo && disc_adj)) {

    /*--- Generic single zone problem: instantiate the single zone driver class. ---*/
    if (nZone != 1 )
      SU2_MPI::Error("The required solver doesn't support multizone simulations", CURRENT_FUNCTION);

    if (disc_adj) {
      driver = new CDiscAdjSinglezoneDriver(config_file_name, nZone, MPICommunicator);
    }
    else {
      driver = new CSinglezoneDriver(config_file_name, nZone, MPICommunicator);
    }

  }
  else if (multizone && !turbo) {

    /*--- Generic multizone problems. ---*/
    if (disc_adj) {
      driver = new CDiscAdjMultizoneDriver(config_file_name, nZone, MPICommunicator);
    }
    else {
      driver = new CMultizoneDriver(config_file_name, nZone, MPICommunicator);
    }

  }
  else if (harmonic_balance) {

    /*--- Harmonic balance problem: instantiate the Harmonic Balance driver class. ---*/
    driver = new CHBDriver(config_file_name, nZone, MPICommunicator);

  }
  else if (turbo) {

    /*--- Turbomachinery problem. ---*/
    driver = new CTurbomachineryDriver(config_file_name, nZone, MPICommunicator);

  }
  else {

    /*--- Instantiate the class for external aerodynamics by default. ---*/
    driver = new CFluidDriver(config_file_name, nZone, MPICommunicator);

  }

  delete config;
  config = nullptr;

  /*--- Launch the main external loop of the solver. ---*/

  driver->StartSolver();

  /*--- Postprocess all the containers, close history file, exit SU2. ---*/

  driver->Postprocessing();

  delete driver;
  driver = nullptr;

  /*---Finalize libxsmm, if supported. ---*/
#ifdef HAVE_LIBXSMM
  libxsmm_finalize();
#endif

  /*--- Finalize MPI parallelization. ---*/
#ifdef HAVE_MPI
  SU2_MPI::Buffer_detach(&buffptr, &buffsize);
  free(buffptr);
  SU2_MPI::Finalize();
#endif

  return EXIT_SUCCESS;

}<|MERGE_RESOLUTION|>--- conflicted
+++ resolved
@@ -2,11 +2,7 @@
  * \file SU2_CFD.cpp
  * \brief Main file of the SU2 Computational Fluid Dynamics code
  * \author F. Palacios, T. Economon
-<<<<<<< HEAD
- * \version 7.0.5 "Blackbird"
-=======
  * \version 7.0.6 "Blackbird"
->>>>>>> 0e3fad69
  *
  * SU2 Project Website: https://su2code.github.io
  *
@@ -51,11 +47,7 @@
 
   /*--- Command line parsing ---*/
 
-<<<<<<< HEAD
-  CLI::App app{"SU2 v7.0.5 \"Blackbird\", The Open-Source CFD Code"};
-=======
   CLI::App app{"SU2 v7.0.6 \"Blackbird\", The Open-Source CFD Code"};
->>>>>>> 0e3fad69
   app.add_flag("-d,--dryrun", dry_run, "Enable dry run mode.\n"
                                        "Only execute preprocessing steps using a dummy geometry.");
   app.add_option("-t,--threads", num_threads, "Number of OpenMP threads per MPI rank.");
@@ -72,17 +64,9 @@
   int  buffsize;
   char *buffptr;
 #ifdef HAVE_OMP
-<<<<<<< HEAD
-  int provided;
-  if (use_thread_mult)
-    SU2_MPI::Init_thread(&argc, &argv, MPI_THREAD_MULTIPLE, &provided);
-  else
-    SU2_MPI::Init_thread(&argc, &argv, MPI_THREAD_FUNNELED, &provided);
-=======
   int required = use_thread_mult? MPI_THREAD_MULTIPLE : MPI_THREAD_FUNNELED;
   int provided;
   SU2_MPI::Init_thread(&argc, &argv, required, &provided);
->>>>>>> 0e3fad69
 #else
   SU2_MPI::Init(&argc, &argv);
 #endif
