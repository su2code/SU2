/*!
 * \file SU2_CFD.cpp
 * \brief Main file of the SU2 Computational Fluid Dynamics code
 * \author F. Palacios, T. Economon
 * \version 4.3.0 "Cardinal"
 *
 * SU2 Lead Developers: Dr. Francisco Palacios (Francisco.D.Palacios@boeing.com).
 *                      Dr. Thomas D. Economon (economon@stanford.edu).
 *
 * SU2 Developers: Prof. Juan J. Alonso's group at Stanford University.
 *                 Prof. Piero Colonna's group at Delft University of Technology.
 *                 Prof. Nicolas R. Gauger's group at Kaiserslautern University of Technology.
 *                 Prof. Alberto Guardone's group at Polytechnic University of Milan.
 *                 Prof. Rafael Palacios' group at Imperial College London.
 *                 Prof. Edwin van der Weide's group at the University of Twente.
 *                 Prof. Vincent Terrapon's group at the University of Liege.
 *
 * Copyright (C) 2012-2016 SU2, the open-source CFD code.
 *
 * SU2 is free software; you can redistribute it and/or
 * modify it under the terms of the GNU Lesser General Public
 * License as published by the Free Software Foundation; either
 * version 2.1 of the License, or (at your option) any later version.
 *
 * SU2 is distributed in the hope that it will be useful,
 * but WITHOUT ANY WARRANTY; without even the implied warranty of
 * MERCHANTABILITY or FITNESS FOR A PARTICULAR PURPOSE. See the GNU
 * Lesser General Public License for more details.
 *
 * You should have received a copy of the GNU Lesser General Public
 * License along with SU2. If not, see <http://www.gnu.org/licenses/>.
 */

#include "../include/SU2_CFD.hpp"

using namespace std;

int main(int argc, char *argv[]) {
  
  unsigned short nZone, nDim;
  char config_file_name[MAX_STRING_SIZE];
  bool fsi;
  
  /*--- MPI initialization, and buffer setting ---*/
  
#ifdef HAVE_MPI
  int  buffsize;
  char *buffptr;
  SU2_MPI::Init(&argc, &argv);
  MPI_Buffer_attach( malloc(BUFSIZE), BUFSIZE );
  SU2_Comm MPICommunicator(MPI_COMM_WORLD);
#else
  SU2_Comm MPICommunicator(0);
#endif
  
  /*--- Create a pointer to the main SU2 Driver ---*/
  
  CDriver *driver = NULL;

  /*--- Load in the number of zones and spatial dimensions in the mesh file (If no config
   file is specified, default.cfg is used) ---*/

  if (argc == 2) { strcpy(config_file_name, argv[1]); }
  else { strcpy(config_file_name, "default.cfg"); }

  /*--- Read the name and format of the input mesh file to get from the mesh
   file the number of zones and dimensions from the numerical grid (required
   for variables allocation)  ---*/

  CConfig *config = NULL;
  config = new CConfig(config_file_name, SU2_CFD);

  nZone = CConfig::GetnZone(config->GetMesh_FileName(), config->GetMesh_FileFormat(), config);
  nDim  = CConfig::GetnDim(config->GetMesh_FileName(), config->GetMesh_FileFormat());
  fsi = config->GetFSI_Simulation();

  /*--- First, given the basic information about the number of zones and the
   solver types from the config, instantiate the appropriate driver for the problem
   and perform all the preprocessing. ---*/

  if ( (config->GetKind_Solver() == FEM_ELASTICITY || config->GetKind_Solver() == POISSON_EQUATION || config->GetKind_Solver() == WAVE_EQUATION || config->GetKind_Solver() == HEAT_EQUATION) ) {

    /*--- Single zone problem: instantiate the single zone driver class. ---*/
    
    if(nZone > 1 ) {
      cout << "The required solver doesn't support multizone simulations" << endl; 
      exit(EXIT_FAILURE);
    }
    
    driver = new CGeneralDriver(config_file_name, nZone, nDim);

<<<<<<< HEAD
    driver = new CSingleZoneDriver(config_file_name, nZone, nDim, MPICommunicator);

  } else if (config->GetUnsteady_Simulation() == TIME_SPECTRAL) {
=======
  } else if (config->GetUnsteady_Simulation() == HARMONIC_BALANCE) {
>>>>>>> 3b025809

    /*--- Use the Harmonic Balance driver. ---*/

<<<<<<< HEAD
    driver = new CSpectralDriver(config_file_name, nZone, nDim, MPICommunicator);
=======
    driver = new CHBDriver(config_file_name, nZone, nDim);
>>>>>>> 3b025809

  } else if ((nZone == 2) && fsi) {

    /*--- FSI problem: instantiate the FSI driver class. ---*/

    driver = new CFSIDriver(config_file_name, nZone, nDim, MPICommunicator);

  } else {

    /*--- Multi-zone problem: instantiate the multi-zone driver class by default
    or a specialized driver class for a particular multi-physics problem. ---*/

<<<<<<< HEAD
    driver = new CMultiZoneDriver(config_file_name, nZone, nDim, MPICommunicator);

    /*--- Future multi-zone drivers instatiated here. ---*/
=======
    driver = new CFluidDriver(config_file_name, nZone, nDim);
>>>>>>> 3b025809

  }

  delete config;
  config = NULL;

  /*--- Launch the main external loop of the solver ---*/
  
  driver->StartSolver();

  /*--- Postprocess all the containers, close history file, exit SU2 ---*/
  
  driver->Postprocessing();

  if (driver != NULL) delete driver;
  driver = NULL;

  /*--- Finalize MPI parallelization ---*/

#ifdef HAVE_MPI
  MPI_Buffer_detach(&buffptr, &buffsize);
  free(buffptr);
  MPI_Finalize();
#endif
  
  return EXIT_SUCCESS;
  
}<|MERGE_RESOLUTION|>--- conflicted
+++ resolved
@@ -87,23 +87,13 @@
       exit(EXIT_FAILURE);
     }
     
-    driver = new CGeneralDriver(config_file_name, nZone, nDim);
+    driver = new CGeneralDriver(config_file_name, nZone, nDim, MPICommunicator);
 
-<<<<<<< HEAD
-    driver = new CSingleZoneDriver(config_file_name, nZone, nDim, MPICommunicator);
-
-  } else if (config->GetUnsteady_Simulation() == TIME_SPECTRAL) {
-=======
   } else if (config->GetUnsteady_Simulation() == HARMONIC_BALANCE) {
->>>>>>> 3b025809
 
     /*--- Use the Harmonic Balance driver. ---*/
 
-<<<<<<< HEAD
-    driver = new CSpectralDriver(config_file_name, nZone, nDim, MPICommunicator);
-=======
-    driver = new CHBDriver(config_file_name, nZone, nDim);
->>>>>>> 3b025809
+    driver = new CHBDriver(config_file_name, nZone, nDim, MPICommunicator);
 
   } else if ((nZone == 2) && fsi) {
 
@@ -116,13 +106,7 @@
     /*--- Multi-zone problem: instantiate the multi-zone driver class by default
     or a specialized driver class for a particular multi-physics problem. ---*/
 
-<<<<<<< HEAD
-    driver = new CMultiZoneDriver(config_file_name, nZone, nDim, MPICommunicator);
-
-    /*--- Future multi-zone drivers instatiated here. ---*/
-=======
-    driver = new CFluidDriver(config_file_name, nZone, nDim);
->>>>>>> 3b025809
+    driver = new CFluidDriver(config_file_name, nZone, nDim, MPICommunicator);
 
   }
 
