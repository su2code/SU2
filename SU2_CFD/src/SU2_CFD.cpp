/*!
 * \file SU2_CFD.cpp
 * \brief Main file of the SU2 Computational Fluid Dynamics code
 * \author F. Palacios, T. Economon
 * \version 7.1.1 "Blackbird"
 *
 * SU2 Project Website: https://su2code.github.io
 *
 * The SU2 Project is maintained by the SU2 Foundation
 * (http://su2foundation.org)
 *
 * Copyright 2012-2021, SU2 Contributors (cf. AUTHORS.md)
 *
 * SU2 is free software; you can redistribute it and/or
 * modify it under the terms of the GNU Lesser General Public
 * License as published by the Free Software Foundation; either
 * version 2.1 of the License, or (at your option) any later version.
 *
 * SU2 is distributed in the hope that it will be useful,
 * but WITHOUT ANY WARRANTY; without even the implied warranty of
 * MERCHANTABILITY or FITNESS FOR A PARTICULAR PURPOSE. See the GNU
 * Lesser General Public License for more details.
 *
 * You should have received a copy of the GNU Lesser General Public
 * License along with SU2. If not, see <http://www.gnu.org/licenses/>.
 */

#include "../include/SU2_CFD.hpp"

/* LIBXSMM include files, if supported. */
#ifdef HAVE_LIBXSMM
#include "libxsmm.h"
#endif

/* Include file, needed for the runtime NaN catching. You also have to include feenableexcept(...) below. */
//#include <fenv.h>

using namespace std;

int main(int argc, char *argv[]) {

  char config_file_name[MAX_STRING_SIZE];
  bool dry_run = false;
  int num_threads = omp_get_max_threads();
  bool use_thread_mult = false;
  std::string filename = "default.cfg";

  /*--- Command line parsing ---*/

  CLI::App app{"SU2 v7.1.1 \"Blackbird\", The Open-Source CFD Code"};
  app.add_flag("-d,--dryrun", dry_run, "Enable dry run mode.\n"
                                       "Only execute preprocessing steps using a dummy geometry.");
  app.add_option("-t,--threads", num_threads, "Number of OpenMP threads per MPI rank.");
  app.add_flag("--thread_multiple", use_thread_mult, "Request MPI_THREAD_MULTIPLE thread support.");
  app.add_option("configfile", filename, "A config file.")->check(CLI::ExistingFile);

  CLI11_PARSE(app, argc, argv)

  /*--- OpenMP initialization ---*/

  omp_initialize();

  omp_set_num_threads(num_threads);

  /*--- MPI initialization, and buffer setting ---*/

#if defined(HAVE_OMP) && defined(HAVE_MPI)
  int required = use_thread_mult? MPI_THREAD_MULTIPLE : MPI_THREAD_FUNNELED;
  int provided;
  SU2_MPI::Init_thread(&argc, &argv, required, &provided);
#else
  SU2_MPI::Init(&argc, &argv);
#endif
  SU2_MPI::Comm MPICommunicator = SU2_MPI::GetComm();

  /*--- AD initialization ---*/
#ifdef HAVE_OPDI
  AD::getGlobalTape().initialize();
#endif

  /*--- Uncomment the following line if runtime NaN catching is desired. ---*/
  // feenableexcept(FE_INVALID | FE_OVERFLOW | FE_DIVBYZERO );

  /*--- Initialize libxsmm, if supported. ---*/
#ifdef HAVE_LIBXSMM
  libxsmm_init();
#endif

  /*--- Create a pointer to the main SU2 Driver ---*/

  CDriver* driver = nullptr;

  /*--- Load in the number of zones and spatial dimensions in the mesh file (If no config
   file is specified, default.cfg is used) ---*/
  strcpy(config_file_name, filename.c_str());

  /*--- Read the name and format of the input mesh file to get from the mesh
   file the number of zones and dimensions from the numerical grid (required
   for variables allocation). ---*/

  const CConfig config(config_file_name, SU2_COMPONENT::SU2_CFD);
  const unsigned short nZone = config.GetnZone();
  const bool turbo = config.GetBoolTurbomachinery();

  /*--- First, given the basic information about the number of zones and the
   solver types from the config, instantiate the appropriate driver for the problem
   and perform all the preprocessing. ---*/

<<<<<<< HEAD
  bool disc_adj = config->GetDiscrete_Adjoint();
  bool multizone = config->GetMultizone_Problem();
  bool harmonic_balance = (config->GetTime_Marching() == HARMONIC_BALANCE);
  bool oneshot = (config->GetOneShot() && disc_adj);
=======
  const bool disc_adj = config.GetDiscrete_Adjoint();
  const bool multizone = config.GetMultizone_Problem();
  const bool harmonic_balance = (config.GetTime_Marching() == TIME_MARCHING::HARMONIC_BALANCE);
>>>>>>> cf4677b4

  if (dry_run) {

    /*--- Dry Run. ---*/
    driver = new CDummyDriver(config_file_name, nZone, MPICommunicator);

  }
  else if ((!multizone && !harmonic_balance && !turbo) || (turbo && disc_adj)) {

    /*--- Generic single zone problem: instantiate the single zone driver class. ---*/
    if (nZone != 1)
      SU2_MPI::Error("The required solver doesn't support multizone simulations", CURRENT_FUNCTION);

    if (oneshot) {
      driver = new COneShotSinglezoneDriver(config_file_name, nZone, MPICommunicator);
    } else if (disc_adj) {
      driver = new CDiscAdjSinglezoneDriver(config_file_name, nZone, MPICommunicator);
    }
    else {
      driver = new CSinglezoneDriver(config_file_name, nZone, MPICommunicator);
    }

  }
  else if (multizone && !turbo) {

    /*--- Generic multizone problems. ---*/
    if (disc_adj) {
      driver = new CDiscAdjMultizoneDriver(config_file_name, nZone, MPICommunicator);
    }
    else {
      driver = new CMultizoneDriver(config_file_name, nZone, MPICommunicator);
    }

  }
  else if (harmonic_balance) {

    /*--- Harmonic balance problem: instantiate the Harmonic Balance driver class. ---*/
    driver = new CHBDriver(config_file_name, nZone, MPICommunicator);

  }
  else if (turbo) {

    /*--- Turbomachinery problem. ---*/
    driver = new CTurbomachineryDriver(config_file_name, nZone, MPICommunicator);

  } /*--- These are all the possible cases ---*/

  /*--- Launch the main external loop of the solver. ---*/

  driver->StartSolver();

  /*--- Postprocess all the containers, close history file, exit SU2. ---*/

  driver->Postprocessing();

  delete driver;

  /*---Finalize libxsmm, if supported. ---*/
#ifdef HAVE_LIBXSMM
  libxsmm_finalize();
#endif

  /*--- Finalize AD, if necessary. ---*/
#ifdef HAVE_OPDI
  AD::getGlobalTape().finalize();
#endif

  /*--- Finalize MPI parallelization. ---*/
  SU2_MPI::Finalize();

  /*--- Finalize OpenMP. ---*/
  omp_finalize();

  return EXIT_SUCCESS;

}<|MERGE_RESOLUTION|>--- conflicted
+++ resolved
@@ -106,16 +106,10 @@
    solver types from the config, instantiate the appropriate driver for the problem
    and perform all the preprocessing. ---*/
 
-<<<<<<< HEAD
-  bool disc_adj = config->GetDiscrete_Adjoint();
-  bool multizone = config->GetMultizone_Problem();
-  bool harmonic_balance = (config->GetTime_Marching() == HARMONIC_BALANCE);
-  bool oneshot = (config->GetOneShot() && disc_adj);
-=======
   const bool disc_adj = config.GetDiscrete_Adjoint();
   const bool multizone = config.GetMultizone_Problem();
   const bool harmonic_balance = (config.GetTime_Marching() == TIME_MARCHING::HARMONIC_BALANCE);
->>>>>>> cf4677b4
+  const bool oneshot = (config->GetOneShot() && disc_adj);
 
   if (dry_run) {
 
