--- conflicted
+++ resolved
@@ -231,7 +231,69 @@
 
 CConstantPrandtlRANS::~CConstantPrandtlRANS(void) { }
 
-<<<<<<< HEAD
+CPolynomialConductivity::CPolynomialConductivity(void) : CConductivityModel() {
+  nPolyCoeffs = 0;
+  b           = NULL;
+}
+
+CPolynomialConductivity::CPolynomialConductivity(unsigned short val_nCoeffs, su2double* val_b) : CConductivityModel() {
+  
+  /*--- Attributes initialization ---*/
+  
+  nPolyCoeffs = val_nCoeffs;
+  b = new su2double[nPolyCoeffs];
+  
+  for (unsigned short iVar = 0; iVar < nPolyCoeffs; iVar++)
+    b[iVar] = val_b[iVar];
+  
+}
+
+CPolynomialConductivity::~CPolynomialConductivity(void) {
+  if (b != NULL) delete [] b;
+}
+
+void CPolynomialConductivity::SetConductivity(su2double T, su2double rho, su2double mu_lam, su2double mu_turb, su2double cp) {
+  
+  /*--- Evaluate the new Kt from the coefficients and temperature. ---*/
+  
+  Kt = b[0];
+  for (unsigned short iVar = 1; iVar < nPolyCoeffs; iVar++)
+    Kt += b[iVar]*pow(T,iVar);
+  
+}
+
+CPolynomialConductivityRANS::CPolynomialConductivityRANS(unsigned short val_nCoeffs, su2double* val_b, su2double pr_turb) : CConductivityModel() {
+  
+  /*--- Attributes initialization ---*/
+  
+  nPolyCoeffs = val_nCoeffs;
+  b = new su2double[nPolyCoeffs];
+  
+  for (unsigned short iVar = 0; iVar < nPolyCoeffs; iVar++)
+    b[iVar] = val_b[iVar];
+  
+  Prandtl_Turb = pr_turb;
+  
+}
+
+CPolynomialConductivityRANS::~CPolynomialConductivityRANS(void) {
+  if (b != NULL) delete [] b;
+}
+
+void CPolynomialConductivityRANS::SetConductivity(su2double T, su2double rho, su2double mu_lam, su2double mu_turb, su2double cp) {
+  
+  /*--- Evaluate the new Kt from the coefficients and temperature. ---*/
+  
+  Kt = b[0];
+  for (unsigned short iVar = 1; iVar < nPolyCoeffs; iVar++)
+    Kt += b[iVar]*pow(T,iVar);
+  
+  /*--- Add a component due to turbulence to compute effective conductivity. ---*/
+  
+  Kt += cp*mu_turb/Prandtl_Turb;
+  
+}
+
 /*-----------------------------------------------------*/
 /*---------- Species Mass Diffusivity Models ----------*/
 /*-----------------------------------------------------*/
@@ -290,68 +352,4 @@
   
 }
 
-CConstantSchmidtRANS::~CConstantSchmidtRANS(void) { }
-=======
-CPolynomialConductivity::CPolynomialConductivity(void) : CConductivityModel() {
-  nPolyCoeffs = 0;
-  b           = NULL;
-}
-
-CPolynomialConductivity::CPolynomialConductivity(unsigned short val_nCoeffs, su2double* val_b) : CConductivityModel() {
-  
-  /*--- Attributes initialization ---*/
-  
-  nPolyCoeffs = val_nCoeffs;
-  b = new su2double[nPolyCoeffs];
-  
-  for (unsigned short iVar = 0; iVar < nPolyCoeffs; iVar++)
-    b[iVar] = val_b[iVar];
-  
-}
-
-CPolynomialConductivity::~CPolynomialConductivity(void) {
-  if (b != NULL) delete [] b;
-}
-
-void CPolynomialConductivity::SetConductivity(su2double T, su2double rho, su2double mu_lam, su2double mu_turb, su2double cp) {
-  
-  /*--- Evaluate the new Kt from the coefficients and temperature. ---*/
-  
-  Kt = b[0];
-  for (unsigned short iVar = 1; iVar < nPolyCoeffs; iVar++)
-    Kt += b[iVar]*pow(T,iVar);
-  
-}
-
-CPolynomialConductivityRANS::CPolynomialConductivityRANS(unsigned short val_nCoeffs, su2double* val_b, su2double pr_turb) : CConductivityModel() {
-  
-  /*--- Attributes initialization ---*/
-  
-  nPolyCoeffs = val_nCoeffs;
-  b = new su2double[nPolyCoeffs];
-  
-  for (unsigned short iVar = 0; iVar < nPolyCoeffs; iVar++)
-    b[iVar] = val_b[iVar];
-  
-  Prandtl_Turb = pr_turb;
-  
-}
-
-CPolynomialConductivityRANS::~CPolynomialConductivityRANS(void) {
-  if (b != NULL) delete [] b;
-}
-
-void CPolynomialConductivityRANS::SetConductivity(su2double T, su2double rho, su2double mu_lam, su2double mu_turb, su2double cp) {
-  
-  /*--- Evaluate the new Kt from the coefficients and temperature. ---*/
-  
-  Kt = b[0];
-  for (unsigned short iVar = 1; iVar < nPolyCoeffs; iVar++)
-    Kt += b[iVar]*pow(T,iVar);
-  
-  /*--- Add a component due to turbulence to compute effective conductivity. ---*/
-  
-  Kt += cp*mu_turb/Prandtl_Turb;
-  
-}
->>>>>>> 27f3875c
+CConstantSchmidtRANS::~CConstantSchmidtRANS(void) { }