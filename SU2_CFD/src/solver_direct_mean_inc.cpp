/*!
 * \file solution_direct_mean_inc.cpp
 * \brief Main subroutines for solving incompressible flow (Euler, Navier-Stokes, etc.).
 * \author F. Palacios, T. Economon
 * \version 6.1.0 "Falcon"
 *
 * The current SU2 release has been coordinated by the
 * SU2 International Developers Society <www.su2devsociety.org>
 * with selected contributions from the open-source community.
 *
 * The main research teams contributing to the current release are:
 *  - Prof. Juan J. Alonso's group at Stanford University.
 *  - Prof. Piero Colonna's group at Delft University of Technology.
 *  - Prof. Nicolas R. Gauger's group at Kaiserslautern University of Technology.
 *  - Prof. Alberto Guardone's group at Polytechnic University of Milan.
 *  - Prof. Rafael Palacios' group at Imperial College London.
 *  - Prof. Vincent Terrapon's group at the University of Liege.
 *  - Prof. Edwin van der Weide's group at the University of Twente.
 *  - Lab. of New Concepts in Aeronautics at Tech. Institute of Aeronautics.
 *
 * Copyright 2012-2018, Francisco D. Palacios, Thomas D. Economon,
 *                      Tim Albring, and the SU2 contributors.
 *
 * SU2 is free software; you can redistribute it and/or
 * modify it under the terms of the GNU Lesser General Public
 * License as published by the Free Software Foundation; either
 * version 2.1 of the License, or (at your option) any later version.
 *
 * SU2 is distributed in the hope that it will be useful,
 * but WITHOUT ANY WARRANTY; without even the implied warranty of
 * MERCHANTABILITY or FITNESS FOR A PARTICULAR PURPOSE. See the GNU
 * Lesser General Public License for more details.
 *
 * You should have received a copy of the GNU Lesser General Public
 * License along with SU2. If not, see <http://www.gnu.org/licenses/>.
 */

#include "../include/solver_structure.hpp"

CIncEulerSolver::CIncEulerSolver(void) : CSolver() {
  /*--- Basic array initialization ---*/

  CD_Inv  = NULL; CL_Inv  = NULL; CSF_Inv = NULL;  CEff_Inv = NULL;
  CMx_Inv = NULL; CMy_Inv = NULL; CMz_Inv = NULL;
  CFx_Inv = NULL; CFy_Inv = NULL; CFz_Inv = NULL;
  CoPx_Inv = NULL; CoPy_Inv = NULL; CoPz_Inv = NULL;

  CD_Mnt  = NULL; CL_Mnt  = NULL; CSF_Mnt = NULL;  CEff_Mnt = NULL;
  CMx_Mnt = NULL; CMy_Mnt = NULL; CMz_Mnt = NULL;
  CFx_Mnt = NULL; CFy_Mnt = NULL; CFz_Mnt = NULL;
  CoPx_Mnt = NULL; CoPy_Mnt = NULL; CoPz_Mnt = NULL;

  CPressure = NULL; CPressureTarget = NULL; HeatFlux = NULL; HeatFluxTarget = NULL; YPlus = NULL;
  ForceInviscid = NULL; MomentInviscid = NULL;
  ForceMomentum = NULL; MomentMomentum = NULL;

  /*--- Surface based array initialization ---*/

  Surface_CL_Inv  = NULL; Surface_CD_Inv  = NULL; Surface_CSF_Inv = NULL; Surface_CEff_Inv = NULL;
  Surface_CFx_Inv = NULL; Surface_CFy_Inv = NULL; Surface_CFz_Inv = NULL;
  Surface_CMx_Inv = NULL; Surface_CMy_Inv = NULL; Surface_CMz_Inv = NULL;

  Surface_CL_Mnt  = NULL; Surface_CD_Mnt  = NULL; Surface_CSF_Mnt = NULL; Surface_CEff_Mnt = NULL;
  Surface_CFx_Mnt = NULL; Surface_CFy_Mnt = NULL; Surface_CFz_Mnt = NULL;
  Surface_CMx_Mnt = NULL; Surface_CMy_Mnt = NULL; Surface_CMz_Mnt = NULL;

  Surface_CL  = NULL; Surface_CD  = NULL; Surface_CSF = NULL; Surface_CEff = NULL;
  Surface_CFx = NULL; Surface_CFy = NULL; Surface_CFz = NULL;
  Surface_CMx = NULL; Surface_CMy = NULL; Surface_CMz = NULL;
  
  /*--- Rotorcraft simulation array initialization ---*/
  
  CMerit_Inv = NULL;  CT_Inv = NULL;  CQ_Inv = NULL;
  
  /*--- Numerical methods array initialization ---*/
  
  iPoint_UndLapl = NULL;
  jPoint_UndLapl = NULL;
  Primitive = NULL; Primitive_i = NULL; Primitive_j = NULL;
  CharacPrimVar = NULL;
  Smatrix = NULL; Cvector = NULL;
  Preconditioner = NULL;

  /*--- Fixed CL mode initialization (cauchy criteria) ---*/
  
  Cauchy_Value = 0;
  Cauchy_Func = 0;
  Old_Func = 0;
  New_Func = 0;
  Cauchy_Counter = 0;
  Cauchy_Serie = NULL;
  
  FluidModel = NULL;
 
}

CIncEulerSolver::CIncEulerSolver(CGeometry *geometry, CConfig *config, unsigned short iMesh) : CSolver() {
  
  unsigned long iPoint, iVertex;
  unsigned short iVar, iDim, iMarker, nLineLets;
  ifstream restart_file;
  unsigned short nZone = geometry->GetnZone();
  bool restart   = (config->GetRestart() || config->GetRestart_Flow());
  string filename = config->GetSolution_FlowFileName();
  int Unst_RestartIter;
  unsigned short iZone = config->GetiZone();
  bool dual_time = ((config->GetUnsteady_Simulation() == DT_STEPPING_1ST) ||
                    (config->GetUnsteady_Simulation() == DT_STEPPING_2ND));
  bool time_stepping = config->GetUnsteady_Simulation() == TIME_STEPPING;
  bool adjoint = (config->GetContinuous_Adjoint()) || (config->GetDiscrete_Adjoint());
  bool fsi     = config->GetFSI_Simulation();
  bool multizone = config->GetMultizone_Problem();
  string filename_ = config->GetSolution_FlowFileName();

  unsigned short direct_diff = config->GetDirectDiff();

  /*--- Check for a restart file to evaluate if there is a change in the angle of attack
   before computing all the non-dimesional quantities. ---*/

  if (!(!restart || (iMesh != MESH_0) || nZone > 1)) {

    /*--- Multizone problems require the number of the zone to be appended. ---*/

    if (nZone > 1) filename_ = config->GetMultizone_FileName(filename_, iZone);

    /*--- Modify file name for a dual-time unsteady restart ---*/

    if (dual_time) {
      if (adjoint) Unst_RestartIter = SU2_TYPE::Int(config->GetUnst_AdjointIter())-1;
      else if (config->GetUnsteady_Simulation() == DT_STEPPING_1ST)
        Unst_RestartIter = SU2_TYPE::Int(config->GetUnst_RestartIter())-1;
      else Unst_RestartIter = SU2_TYPE::Int(config->GetUnst_RestartIter())-2;
      filename_ = config->GetUnsteady_FileName(filename_, Unst_RestartIter);
    }

    /*--- Modify file name for a time stepping unsteady restart ---*/

    if (time_stepping) {
      if (adjoint) Unst_RestartIter = SU2_TYPE::Int(config->GetUnst_AdjointIter())-1;
      else Unst_RestartIter = SU2_TYPE::Int(config->GetUnst_RestartIter())-1;
      filename_ = config->GetUnsteady_FileName(filename_, Unst_RestartIter);
    }

    /*--- Read and store the restart metadata. ---*/

    Read_SU2_Restart_Metadata(geometry, config, false, filename_);
    
  }

  /*--- Basic array initialization ---*/

  CD_Inv  = NULL; CL_Inv  = NULL; CSF_Inv = NULL;  CEff_Inv = NULL;
  CMx_Inv = NULL; CMy_Inv = NULL; CMz_Inv = NULL;
  CFx_Inv = NULL; CFy_Inv = NULL; CFz_Inv = NULL;
  CoPx_Inv = NULL; CoPy_Inv = NULL; CoPz_Inv = NULL;

  CD_Mnt  = NULL; CL_Mnt  = NULL; CSF_Mnt = NULL; CEff_Mnt = NULL;
  CMx_Mnt = NULL; CMy_Mnt = NULL; CMz_Mnt = NULL;
  CFx_Mnt = NULL; CFy_Mnt = NULL; CFz_Mnt = NULL;
  CoPx_Mnt= NULL;   CoPy_Mnt= NULL;   CoPz_Mnt= NULL;

  CPressure = NULL; CPressureTarget = NULL; HeatFlux = NULL; HeatFluxTarget = NULL; YPlus = NULL;
  ForceInviscid = NULL; MomentInviscid = NULL;
  ForceMomentum = NULL;  MomentMomentum = NULL;

  /*--- Surface based array initialization ---*/

  Surface_CL_Inv  = NULL; Surface_CD_Inv  = NULL; Surface_CSF_Inv = NULL; Surface_CEff_Inv = NULL;
  Surface_CFx_Inv = NULL; Surface_CFy_Inv = NULL; Surface_CFz_Inv = NULL;
  Surface_CMx_Inv = NULL; Surface_CMy_Inv = NULL; Surface_CMz_Inv = NULL;

  Surface_CL_Mnt  = NULL; Surface_CD_Mnt  = NULL; Surface_CSF_Mnt = NULL; Surface_CEff_Mnt= NULL;
  Surface_CFx_Mnt = NULL; Surface_CFy_Mnt = NULL; Surface_CFz_Mnt = NULL;
  Surface_CMx_Mnt = NULL; Surface_CMy_Mnt = NULL; Surface_CMz_Mnt = NULL;

  Surface_CL  = NULL; Surface_CD  = NULL; Surface_CSF = NULL; Surface_CEff = NULL;
  Surface_CMx = NULL; Surface_CMy = NULL; Surface_CMz = NULL;

  /*--- Rotorcraft simulation array initialization ---*/

  CMerit_Inv = NULL;  CT_Inv = NULL;  CQ_Inv = NULL;

  /*--- Numerical methods array initialization ---*/
  
  iPoint_UndLapl = NULL;
  jPoint_UndLapl = NULL;
  Primitive = NULL; Primitive_i = NULL; Primitive_j = NULL;
  CharacPrimVar = NULL;
  Smatrix = NULL; Cvector = NULL;
  Preconditioner = NULL;

  /*--- Fixed CL mode initialization (cauchy criteria) ---*/

  Cauchy_Value = 0;
  Cauchy_Func = 0;
  Old_Func = 0;
  New_Func = 0;
  Cauchy_Counter = 0;
  Cauchy_Serie = NULL;
  
  /*--- Fluid model pointer initialization ---*/

  FluidModel = NULL;

  /*--- Set the gamma value ---*/
  
  Gamma = config->GetGamma();
  Gamma_Minus_One = Gamma - 1.0;
  
  /*--- Define geometry constants in the solver structure.
   * Incompressible flow, primitive variables (P, vx, vy, vz, T, rho, beta, lamMu, EddyMu, Kt_eff, Cp, Cv) ---*/
  
  nDim = geometry->GetnDim();
  
  nVar = nDim+2; nPrimVar = nDim+9; nPrimVarGrad = nDim+4;

  /*--- Initialize nVarGrad for deallocation ---*/
  
  nVarGrad = nPrimVarGrad;
  
  nMarker      = config->GetnMarker_All();
  nPoint       = geometry->GetnPoint();
  nPointDomain = geometry->GetnPointDomain();
 
  /*--- Store the number of vertices on each marker for deallocation later ---*/

  nVertex = new unsigned long[nMarker];
  for (iMarker = 0; iMarker < nMarker; iMarker++) 
    nVertex[iMarker] = geometry->nVertex[iMarker];
 
  /*--- Perform the non-dimensionalization for the flow equations using the
   specified reference values. ---*/
  
  SetNondimensionalization(config, iMesh);
  
  /*--- Allocate the node variables ---*/
  
  node = new CVariable*[nPoint];
  
  /*--- Define some auxiliary vectors related to the residual ---*/
  
  Residual      = new su2double[nVar]; for (iVar = 0; iVar < nVar; iVar++) Residual[iVar]     = 0.0;
  Residual_RMS  = new su2double[nVar]; for (iVar = 0; iVar < nVar; iVar++) Residual_RMS[iVar] = 0.0;
  Residual_Max  = new su2double[nVar]; for (iVar = 0; iVar < nVar; iVar++) Residual_Max[iVar] = 0.0;
  Res_Conv      = new su2double[nVar]; for (iVar = 0; iVar < nVar; iVar++) Res_Conv[iVar]     = 0.0;
  Res_Visc      = new su2double[nVar]; for (iVar = 0; iVar < nVar; iVar++) Res_Visc[iVar]     = 0.0;
  Res_Sour      = new su2double[nVar]; for (iVar = 0; iVar < nVar; iVar++) Res_Sour[iVar]     = 0.0;
  
  /*--- Define some structures for locating max residuals ---*/
  
  Point_Max = new unsigned long[nVar];
  for (iVar = 0; iVar < nVar; iVar++) Point_Max[iVar] = 0;
  
  Point_Max_Coord = new su2double*[nVar];
  for (iVar = 0; iVar < nVar; iVar++) {
    Point_Max_Coord[iVar] = new su2double[nDim];
    for (iDim = 0; iDim < nDim; iDim++) Point_Max_Coord[iVar][iDim] = 0.0;
  }
  
  /*--- Define some auxiliary vectors related to the solution ---*/
  
  Solution   = new su2double[nVar]; for (iVar = 0; iVar < nVar; iVar++) Solution[iVar]   = 0.0;
  Solution_i = new su2double[nVar]; for (iVar = 0; iVar < nVar; iVar++) Solution_i[iVar] = 0.0;
  Solution_j = new su2double[nVar]; for (iVar = 0; iVar < nVar; iVar++) Solution_j[iVar] = 0.0;
  
  /*--- Define some auxiliary vectors related to the geometry ---*/
  
  Vector   = new su2double[nDim]; for (iDim = 0; iDim < nDim; iDim++) Vector[iDim]   = 0.0;
  Vector_i = new su2double[nDim]; for (iDim = 0; iDim < nDim; iDim++) Vector_i[iDim] = 0.0;
  Vector_j = new su2double[nDim]; for (iDim = 0; iDim < nDim; iDim++) Vector_j[iDim] = 0.0;
  
  /*--- Define some auxiliary vectors related to the primitive solution ---*/
  
  Primitive   = new su2double[nPrimVar]; for (iVar = 0; iVar < nPrimVar; iVar++) Primitive[iVar]   = 0.0;
  Primitive_i = new su2double[nPrimVar]; for (iVar = 0; iVar < nPrimVar; iVar++) Primitive_i[iVar] = 0.0;
  Primitive_j = new su2double[nPrimVar]; for (iVar = 0; iVar < nPrimVar; iVar++) Primitive_j[iVar] = 0.0;
  
  /*--- Define some auxiliary vectors related to the undivided lapalacian ---*/
  
  if (config->GetKind_ConvNumScheme_Flow() == SPACE_CENTERED) {
    iPoint_UndLapl = new su2double [nPoint];
    jPoint_UndLapl = new su2double [nPoint];
  }

  Preconditioner = new su2double* [nVar];
  for (iVar = 0; iVar < nVar; iVar ++)
    Preconditioner[iVar] = new su2double[nVar];

  /*--- Initialize the solution and right-hand side vectors for storing
   the residuals and updating the solution (always needed even for
   explicit schemes). ---*/
  
  LinSysSol.Initialize(nPoint, nPointDomain, nVar, 0.0);
  LinSysRes.Initialize(nPoint, nPointDomain, nVar, 0.0);
  
  /*--- Jacobians and vector structures for implicit computations ---*/
  
  if (config->GetKind_TimeIntScheme_Flow() == EULER_IMPLICIT) {
    
    Jacobian_i = new su2double* [nVar];
    Jacobian_j = new su2double* [nVar];
    for (iVar = 0; iVar < nVar; iVar++) {
      Jacobian_i[iVar] = new su2double [nVar];
      Jacobian_j[iVar] = new su2double [nVar];
    }
    
    if (rank == MASTER_NODE) cout << "Initialize Jacobian structure (Euler). MG level: " << iMesh <<"." << endl;
    Jacobian.Initialize(nPoint, nPointDomain, nVar, nVar, true, geometry, config);
    
    if ((config->GetKind_Linear_Solver_Prec() == LINELET) ||
        (config->GetKind_Linear_Solver() == SMOOTHER_LINELET)) {
      nLineLets = Jacobian.BuildLineletPreconditioner(geometry, config);
      if (rank == MASTER_NODE) cout << "Compute linelet structure. " << nLineLets << " elements in each line (average)." << endl;
    }
    
  }
  
  else {
    if (rank == MASTER_NODE) cout << "Explicit scheme. No Jacobian structure (Euler). MG level: " << iMesh <<"." << endl;
  }
  
  /*--- Define some auxiliary vectors for computing flow variable
   gradients by least squares, S matrix := inv(R)*traspose(inv(R)),
   c vector := transpose(WA)*(Wb) ---*/
  
  if (config->GetKind_Gradient_Method() == WEIGHTED_LEAST_SQUARES) {
    
    Smatrix = new su2double* [nDim];
    for (iDim = 0; iDim < nDim; iDim++)
      Smatrix[iDim] = new su2double [nDim];
    
    Cvector = new su2double* [nPrimVarGrad];
    for (iVar = 0; iVar < nPrimVarGrad; iVar++)
      Cvector[iVar] = new su2double [nDim];
    
  }

  /*--- Store the value of the characteristic primitive variables at the boundaries ---*/

  CharacPrimVar = new su2double** [nMarker];
  for (iMarker = 0; iMarker < nMarker; iMarker++) {
    CharacPrimVar[iMarker] = new su2double* [geometry->nVertex[iMarker]];
    for (iVertex = 0; iVertex < geometry->nVertex[iMarker]; iVertex++) {
      CharacPrimVar[iMarker][iVertex] = new su2double [nPrimVar];
      for (iVar = 0; iVar < nPrimVar; iVar++) {
        CharacPrimVar[iMarker][iVertex][iVar] = 0.0;
      }
    }
  }
  
  /*--- Force definition and coefficient arrays for all of the markers ---*/
  
  CPressure = new su2double* [nMarker];
  CPressureTarget = new su2double* [nMarker];
  for (iMarker = 0; iMarker < nMarker; iMarker++) {
    CPressure[iMarker] = new su2double [geometry->nVertex[iMarker]];
    CPressureTarget[iMarker] = new su2double [geometry->nVertex[iMarker]];
    for (iVertex = 0; iVertex < geometry->nVertex[iMarker]; iVertex++) {
      CPressure[iMarker][iVertex] = 0.0;
      CPressureTarget[iMarker][iVertex] = 0.0;
    }
  }
  
  /*--- Store the value of the Total Pressure at the inlet BC ---*/
  
  Inlet_Ttotal = new su2double* [nMarker];
  for (iMarker = 0; iMarker < nMarker; iMarker++) {
    Inlet_Ttotal[iMarker] = new su2double [geometry->nVertex[iMarker]];
    for (iVertex = 0; iVertex < geometry->nVertex[iMarker]; iVertex++) {
      Inlet_Ttotal[iMarker][iVertex] = 0;
    }
  }
  
  /*--- Store the value of the Total Temperature at the inlet BC ---*/
  
  Inlet_Ptotal = new su2double* [nMarker];
  for (iMarker = 0; iMarker < nMarker; iMarker++) {
    Inlet_Ptotal[iMarker] = new su2double [geometry->nVertex[iMarker]];
    for (iVertex = 0; iVertex < geometry->nVertex[iMarker]; iVertex++) {
      Inlet_Ptotal[iMarker][iVertex] = 0;
    }
  }
  
  /*--- Store the value of the Flow direction at the inlet BC ---*/
  
  Inlet_FlowDir = new su2double** [nMarker];
  for (iMarker = 0; iMarker < nMarker; iMarker++) {
    Inlet_FlowDir[iMarker] = new su2double* [geometry->nVertex[iMarker]];
    for (iVertex = 0; iVertex < geometry->nVertex[iMarker]; iVertex++) {
      Inlet_FlowDir[iMarker][iVertex] = new su2double [nDim];
      for (iDim = 0; iDim < nDim; iDim++) {
        Inlet_FlowDir[iMarker][iVertex][iDim] = 0;
      }
    }
  }
  
  /*--- Non-dimensional coefficients ---*/

  ForceInviscid  = new su2double[nDim];
  MomentInviscid = new su2double[3];
  CD_Inv         = new su2double[nMarker];
  CL_Inv         = new su2double[nMarker];
  CSF_Inv        = new su2double[nMarker];
  CMx_Inv        = new su2double[nMarker];
  CMy_Inv        = new su2double[nMarker];
  CMz_Inv        = new su2double[nMarker];
  CEff_Inv       = new su2double[nMarker];
  CFx_Inv        = new su2double[nMarker];
  CFy_Inv        = new su2double[nMarker];
  CFz_Inv        = new su2double[nMarker];
  CoPx_Inv       = new su2double[nMarker];
  CoPy_Inv       = new su2double[nMarker];
  CoPz_Inv       = new su2double[nMarker];

  ForceMomentum  = new su2double[nDim];
  MomentMomentum = new su2double[3];
  CD_Mnt         = new su2double[nMarker];
  CL_Mnt         = new su2double[nMarker];
  CSF_Mnt        = new su2double[nMarker];
  CMx_Mnt        = new su2double[nMarker];
  CMy_Mnt        = new su2double[nMarker];
  CMz_Mnt        = new su2double[nMarker];
  CEff_Mnt       = new su2double[nMarker];
  CFx_Mnt        = new su2double[nMarker];
  CFy_Mnt        = new su2double[nMarker];
  CFz_Mnt        = new su2double[nMarker];
  CoPx_Mnt       = new su2double[nMarker];
  CoPy_Mnt       = new su2double[nMarker];
  CoPz_Mnt       = new su2double[nMarker];

  Surface_CL_Inv   = new su2double[config->GetnMarker_Monitoring()];
  Surface_CD_Inv   = new su2double[config->GetnMarker_Monitoring()];
  Surface_CSF_Inv  = new su2double[config->GetnMarker_Monitoring()];
  Surface_CEff_Inv = new su2double[config->GetnMarker_Monitoring()];
  Surface_CFx_Inv  = new su2double[config->GetnMarker_Monitoring()];
  Surface_CFy_Inv  = new su2double[config->GetnMarker_Monitoring()];
  Surface_CFz_Inv  = new su2double[config->GetnMarker_Monitoring()];
  Surface_CMx_Inv  = new su2double[config->GetnMarker_Monitoring()];
  Surface_CMy_Inv  = new su2double[config->GetnMarker_Monitoring()];
  Surface_CMz_Inv  = new su2double[config->GetnMarker_Monitoring()];

  Surface_CL_Mnt   = new su2double[config->GetnMarker_Monitoring()];
  Surface_CD_Mnt   = new su2double[config->GetnMarker_Monitoring()];
  Surface_CSF_Mnt  = new su2double[config->GetnMarker_Monitoring()];
  Surface_CEff_Mnt = new su2double[config->GetnMarker_Monitoring()];
  Surface_CFx_Mnt  = new su2double[config->GetnMarker_Monitoring()];
  Surface_CFy_Mnt  = new su2double[config->GetnMarker_Monitoring()];
  Surface_CFz_Mnt  = new su2double[config->GetnMarker_Monitoring()];
  Surface_CMx_Mnt  = new su2double[config->GetnMarker_Monitoring()];
  Surface_CMy_Mnt  = new su2double[config->GetnMarker_Monitoring()];
  Surface_CMz_Mnt  = new su2double[config->GetnMarker_Monitoring()];

  Surface_CL   = new su2double[config->GetnMarker_Monitoring()];
  Surface_CD   = new su2double[config->GetnMarker_Monitoring()];
  Surface_CSF  = new su2double[config->GetnMarker_Monitoring()];
  Surface_CEff = new su2double[config->GetnMarker_Monitoring()];
  Surface_CFx  = new su2double[config->GetnMarker_Monitoring()];
  Surface_CFy  = new su2double[config->GetnMarker_Monitoring()];
  Surface_CFz  = new su2double[config->GetnMarker_Monitoring()];
  Surface_CMx  = new su2double[config->GetnMarker_Monitoring()];
  Surface_CMy  = new su2double[config->GetnMarker_Monitoring()];
  Surface_CMz  = new su2double[config->GetnMarker_Monitoring()];

  /*--- Rotorcraft coefficients ---*/

  CT_Inv           = new su2double[nMarker];
  CQ_Inv           = new su2double[nMarker];
  CMerit_Inv       = new su2double[nMarker];

  CT_Mnt           = new su2double[nMarker];
  CQ_Mnt           = new su2double[nMarker];
  CMerit_Mnt       = new su2double[nMarker];

  /*--- Init total coefficients ---*/

  Total_CD       = 0.0;    Total_CL           = 0.0;    Total_CSF            = 0.0;
  Total_CMx      = 0.0;    Total_CMy          = 0.0;    Total_CMz            = 0.0;
  Total_CoPx     = 0.0;    Total_CoPy         = 0.0;    Total_CoPz           = 0.0;
  Total_CEff     = 0.0;
  Total_CFx      = 0.0;    Total_CFy          = 0.0;    Total_CFz            = 0.0;
  Total_CT       = 0.0;    Total_CQ           = 0.0;    Total_CMerit         = 0.0;
  Total_MaxHeat  = 0.0;    Total_Heat         = 0.0;    Total_ComboObj       = 0.0;
  Total_CpDiff   = 0.0;    Total_HeatFluxDiff = 0.0;    Total_Custom_ObjFunc = 0.0;
  AoA_Prev       = 0.0;
  Total_CL_Prev  = 0.0;    Total_CD_Prev      = 0.0;
  Total_CMx_Prev = 0.0;    Total_CMy_Prev     = 0.0;     Total_CMz_Prev      = 0.0;

  /*--- Read farfield conditions ---*/

  Density_Inf     = config->GetDensity_FreeStreamND();
  Pressure_Inf    = config->GetPressure_FreeStreamND();
  Velocity_Inf    = config->GetVelocity_FreeStreamND();
  Temperature_Inf = config->GetTemperature_FreeStreamND();

  /*--- Initialize the secondary values for direct derivative approxiations ---*/
  
  switch(direct_diff){
    case NO_DERIVATIVE:
      /*--- Default ---*/
      break;
    case D_DENSITY:
      SU2_TYPE::SetDerivative(Density_Inf, 1.0);
      break;
    case D_PRESSURE:
      SU2_TYPE::SetDerivative(Pressure_Inf, 1.0);
      break;
    case D_TEMPERATURE:
      SU2_TYPE::SetDerivative(Temperature_Inf, 1.0);
      break;
    case D_MACH: case D_AOA:
    case D_SIDESLIP: case D_REYNOLDS:
    case D_TURB2LAM: case D_DESIGN:
      /*--- Already done in postprocessing of config ---*/
      break;
    default:
      break;
  }
  
  /*--- Initialize the cauchy critera array for fixed CL mode ---*/

  if (config->GetFixed_CL_Mode())
    Cauchy_Serie = new su2double [config->GetCauchy_Elems()+1];

  /*--- Initialize the solution to the far-field state everywhere. ---*/

  for (iPoint = 0; iPoint < nPoint; iPoint++)
    node[iPoint] = new CIncEulerVariable(Pressure_Inf, Velocity_Inf, Temperature_Inf, nDim, nVar, config);

  /*--- Initialize the BGS residuals in FSI problems. ---*/
  if (fsi || multizone){
    Residual_BGS      = new su2double[nVar];         for (iVar = 0; iVar < nVar; iVar++) Residual_RMS[iVar]  = 0.0;
    Residual_Max_BGS  = new su2double[nVar];         for (iVar = 0; iVar < nVar; iVar++) Residual_Max_BGS[iVar]  = 0.0;

    /*--- Define some structures for locating max residuals ---*/

    Point_Max_BGS       = new unsigned long[nVar];  for (iVar = 0; iVar < nVar; iVar++) Point_Max_BGS[iVar]  = 0;
    Point_Max_Coord_BGS = new su2double*[nVar];
    for (iVar = 0; iVar < nVar; iVar++) {
      Point_Max_Coord_BGS[iVar] = new su2double[nDim];
      for (iDim = 0; iDim < nDim; iDim++) Point_Max_Coord_BGS[iVar][iDim] = 0.0;
    }
  }

  /*--- Define solver parameters needed for execution of destructor ---*/

  if (config->GetKind_ConvNumScheme_Flow() == SPACE_CENTERED ) space_centered = true;
  else space_centered = false;

  if (config->GetKind_TimeIntScheme_Flow() == EULER_IMPLICIT) euler_implicit = true;
  else euler_implicit = false;

  if (config->GetKind_Gradient_Method() == WEIGHTED_LEAST_SQUARES) least_squares = true;
  else least_squares = false;

  /*--- Perform the MPI communication of the solution ---*/

  Set_MPI_Solution(geometry, config);

}

CIncEulerSolver::~CIncEulerSolver(void) {

  unsigned short iMarker, iVar;
  unsigned long iVertex;

  /*--- Array deallocation ---*/

  if (CD_Inv  != NULL)  delete [] CD_Inv;
  if (CL_Inv  != NULL)  delete [] CL_Inv;
  if (CSF_Inv != NULL)  delete [] CSF_Inv;
  if (CMx_Inv != NULL)  delete [] CMx_Inv;
  if (CMy_Inv != NULL)  delete [] CMy_Inv;
  if (CMz_Inv != NULL)  delete [] CMz_Inv;
  if (CFx_Inv != NULL)  delete [] CFx_Inv;
  if (CFy_Inv != NULL)  delete [] CFy_Inv;
  if (CFz_Inv != NULL)  delete [] CFz_Inv;
  if (CoPx_Inv != NULL) delete [] CoPx_Inv;
  if (CoPy_Inv != NULL) delete [] CoPy_Inv;
  if (CoPz_Inv != NULL) delete [] CoPz_Inv;

  if (Surface_CL_Inv   != NULL) delete [] Surface_CL_Inv;
  if (Surface_CD_Inv   != NULL) delete [] Surface_CD_Inv;
  if (Surface_CSF_Inv  != NULL) delete [] Surface_CSF_Inv;
  if (Surface_CEff_Inv != NULL) delete [] Surface_CEff_Inv;
  if (Surface_CFx_Inv  != NULL) delete [] Surface_CFx_Inv;
  if (Surface_CFy_Inv  != NULL) delete [] Surface_CFy_Inv;
  if (Surface_CFz_Inv  != NULL) delete [] Surface_CFz_Inv;
  if (Surface_CMx_Inv  != NULL) delete [] Surface_CMx_Inv;
  if (Surface_CMy_Inv  != NULL) delete [] Surface_CMy_Inv;
  if (Surface_CMz_Inv  != NULL) delete [] Surface_CMz_Inv;

  if (CD_Mnt  != NULL)  delete [] CD_Mnt;
  if (CL_Mnt  != NULL)  delete [] CL_Mnt;
  if (CSF_Mnt != NULL)  delete [] CSF_Mnt;
  if (CMx_Mnt != NULL)  delete [] CMx_Mnt;
  if (CMy_Mnt != NULL)  delete [] CMy_Mnt;
  if (CMz_Mnt != NULL)  delete [] CMz_Mnt;
  if (CFx_Mnt != NULL)  delete [] CFx_Mnt;
  if (CFy_Mnt != NULL)  delete [] CFy_Mnt;
  if (CFz_Mnt != NULL)  delete [] CFz_Mnt;
  if (CoPx_Mnt != NULL) delete [] CoPx_Mnt;
  if (CoPy_Mnt != NULL) delete [] CoPy_Mnt;
  if (CoPz_Mnt != NULL) delete [] CoPz_Mnt;

  if (Surface_CL_Mnt   != NULL) delete [] Surface_CL_Mnt;
  if (Surface_CD_Mnt   != NULL) delete [] Surface_CD_Mnt;
  if (Surface_CSF_Mnt  != NULL) delete [] Surface_CSF_Mnt;
  if (Surface_CEff_Mnt != NULL) delete [] Surface_CEff_Mnt;
  if (Surface_CFx_Mnt  != NULL) delete [] Surface_CFx_Mnt;
  if (Surface_CFy_Mnt  != NULL) delete [] Surface_CFy_Mnt;
  if (Surface_CFz_Mnt  != NULL) delete [] Surface_CFz_Mnt;
  if (Surface_CMx_Mnt  != NULL) delete [] Surface_CMx_Mnt;
  if (Surface_CMy_Mnt  != NULL) delete [] Surface_CMy_Mnt;
  if (Surface_CMz_Mnt  != NULL) delete [] Surface_CMz_Mnt;

  if (Surface_CL   != NULL) delete [] Surface_CL;
  if (Surface_CD   != NULL) delete [] Surface_CD;
  if (Surface_CSF  != NULL) delete [] Surface_CSF;
  if (Surface_CEff != NULL) delete [] Surface_CEff;
  if (Surface_CFx  != NULL) delete [] Surface_CFx;
  if (Surface_CFy  != NULL) delete [] Surface_CFy;
  if (Surface_CFz  != NULL) delete [] Surface_CFz;
  if (Surface_CMx  != NULL) delete [] Surface_CMx;
  if (Surface_CMy  != NULL) delete [] Surface_CMy;
  if (Surface_CMz  != NULL) delete [] Surface_CMz;
  
  if (CEff_Inv   != NULL) delete [] CEff_Inv;
  if (CMerit_Inv != NULL) delete [] CMerit_Inv;
  if (CT_Inv     != NULL) delete [] CT_Inv;
  if (CQ_Inv     != NULL) delete [] CQ_Inv;

  if (CEff_Mnt   != NULL) delete [] CEff_Mnt;
  if (CMerit_Mnt != NULL) delete [] CMerit_Mnt;
  if (CT_Mnt     != NULL) delete [] CT_Mnt;
  if (CQ_Mnt     != NULL) delete [] CQ_Mnt;

  if (ForceInviscid  != NULL) delete [] ForceInviscid;
  if (MomentInviscid != NULL) delete [] MomentInviscid;
  if (ForceMomentum  != NULL) delete [] ForceMomentum;
  if (MomentMomentum != NULL) delete [] MomentMomentum;

  if (iPoint_UndLapl != NULL) delete [] iPoint_UndLapl;
  if (jPoint_UndLapl != NULL) delete [] jPoint_UndLapl;

  if (Primitive   != NULL) delete [] Primitive;
  if (Primitive_i != NULL) delete [] Primitive_i;
  if (Primitive_j != NULL) delete [] Primitive_j;

  if (Preconditioner != NULL) {
    for (iVar = 0; iVar < nVar; iVar ++)
      delete [] Preconditioner[iVar];
    delete [] Preconditioner;
  }

  if (CPressure != NULL) {
    for (iMarker = 0; iMarker < nMarker; iMarker++)
      delete [] CPressure[iMarker];
    delete [] CPressure;
  }
  
  if (CPressureTarget != NULL) {
    for (iMarker = 0; iMarker < nMarker; iMarker++)
      delete [] CPressureTarget[iMarker];
    delete [] CPressureTarget;
  }

  if (CharacPrimVar != NULL) {
    for (iMarker = 0; iMarker < nMarker; iMarker++) {
      for (iVertex = 0; iVertex<nVertex[iMarker]; iVertex++)
        delete [] CharacPrimVar[iMarker][iVertex];
      delete [] CharacPrimVar[iMarker];
    }
    delete [] CharacPrimVar;
  }

  if (Inlet_Ttotal != NULL) {
    for (iMarker = 0; iMarker < nMarker; iMarker++)
      if (Inlet_Ttotal[iMarker] != NULL)
        delete [] Inlet_Ttotal[iMarker];
    delete [] Inlet_Ttotal;
  }
  
  if (Inlet_Ptotal != NULL) {
    for (iMarker = 0; iMarker < nMarker; iMarker++)
      if (Inlet_Ptotal[iMarker] != NULL)
        delete [] Inlet_Ptotal[iMarker];
    delete [] Inlet_Ptotal;
  }
  
  if (Inlet_FlowDir != NULL) {
    for (iMarker = 0; iMarker < nMarker; iMarker++) {
      if (Inlet_FlowDir[iMarker] != NULL) {
        for (iVertex = 0; iVertex < nVertex[iMarker]; iVertex++)
          delete [] Inlet_FlowDir[iMarker][iVertex];
        delete [] Inlet_FlowDir[iMarker];
      }
    }
    delete [] Inlet_FlowDir;
  }
  
  if (nVertex!=NULL) delete [] nVertex;

  if (HeatFlux != NULL) {
    for (iMarker = 0; iMarker < nMarker; iMarker++) {
      delete [] HeatFlux[iMarker];
    }
    delete [] HeatFlux;
  }
  
  if (HeatFluxTarget != NULL) {
    for (iMarker = 0; iMarker < nMarker; iMarker++) {
      delete [] HeatFluxTarget[iMarker];
    }
    delete [] HeatFluxTarget;
  }
  
  if (YPlus != NULL) {
    for (iMarker = 0; iMarker < nMarker; iMarker++) {
      delete [] YPlus[iMarker];
    }
    delete [] YPlus;
  }
  
  if (Cauchy_Serie != NULL) delete [] Cauchy_Serie;
  
  if (FluidModel != NULL) delete FluidModel;
}

void CIncEulerSolver::Set_MPI_Solution(CGeometry *geometry, CConfig *config) {
  
  unsigned short iVar, iMarker, iPeriodic_Index, MarkerS, MarkerR;
  unsigned long iVertex, iPoint, nVertexS, nVertexR, nBufferS_Vector, nBufferR_Vector;
  su2double rotMatrix[3][3], *angles, theta, cosTheta, sinTheta,
  phi, cosPhi, sinPhi, psi, cosPsi, sinPsi,
  *Buffer_Receive_U = NULL, *Buffer_Send_U = NULL;
  
#ifdef HAVE_MPI
  int send_to, receive_from;
  SU2_MPI::Status status;
#endif
  
  for (iMarker = 0; iMarker < nMarker; iMarker++) {
    
    if ((config->GetMarker_All_KindBC(iMarker) == SEND_RECEIVE) &&
        (config->GetMarker_All_SendRecv(iMarker) > 0)) {
      
      MarkerS = iMarker;  MarkerR = iMarker+1;
      
#ifdef HAVE_MPI
      send_to = config->GetMarker_All_SendRecv(MarkerS)-1;
      receive_from = abs(config->GetMarker_All_SendRecv(MarkerR))-1;
#endif
      
      nVertexS = geometry->nVertex[MarkerS];  nVertexR = geometry->nVertex[MarkerR];
      nBufferS_Vector = nVertexS*nVar;        nBufferR_Vector = nVertexR*nVar;
      
      /*--- Allocate Receive and send buffers  ---*/
      
      Buffer_Receive_U = new su2double [nBufferR_Vector];
      Buffer_Send_U    = new su2double[nBufferS_Vector];
      
      /*--- Copy the solution that should be sended ---*/
      
      for (iVertex = 0; iVertex < nVertexS; iVertex++) {
        iPoint = geometry->vertex[MarkerS][iVertex]->GetNode();
        for (iVar = 0; iVar < nVar; iVar++)
          Buffer_Send_U[iVar*nVertexS+iVertex] = node[iPoint]->GetSolution(iVar);
      }
      
#ifdef HAVE_MPI
      /*--- Send/Receive information using Sendrecv ---*/
      
      SU2_MPI::Sendrecv(Buffer_Send_U, nBufferS_Vector, MPI_DOUBLE, send_to, 0,
                        Buffer_Receive_U, nBufferR_Vector, MPI_DOUBLE, receive_from, 0, MPI_COMM_WORLD, &status);
      
#else
      
      /*--- Receive information without MPI ---*/
      
      for (iVertex = 0; iVertex < nVertexR; iVertex++) {
        for (iVar = 0; iVar < nVar; iVar++)
          Buffer_Receive_U[iVar*nVertexR+iVertex] = Buffer_Send_U[iVar*nVertexR+iVertex];
      }
      
#endif
      
      /*--- Deallocate send buffer ---*/
      delete [] Buffer_Send_U;
      
      /*--- Do the coordinate transformation ---*/
      for (iVertex = 0; iVertex < nVertexR; iVertex++) {
        
        /*--- Find point and its type of transformation ---*/
        iPoint = geometry->vertex[MarkerR][iVertex]->GetNode();
        iPeriodic_Index = geometry->vertex[MarkerR][iVertex]->GetRotation_Type();
        
        /*--- Retrieve the supplied periodic information. ---*/
        angles = config->GetPeriodicRotation(iPeriodic_Index);
        
        /*--- Store angles separately for clarity. ---*/
        theta    = angles[0];   phi    = angles[1];     psi    = angles[2];
        cosTheta = cos(theta);  cosPhi = cos(phi);      cosPsi = cos(psi);
        sinTheta = sin(theta);  sinPhi = sin(phi);      sinPsi = sin(psi);
        
        /*--- Compute the rotation matrix. Note that the implicit
         ordering is rotation about the x-axis, y-axis,
         then z-axis. Note that this is the transpose of the matrix
         used during the preprocessing stage. ---*/
        rotMatrix[0][0] = cosPhi*cosPsi;    rotMatrix[1][0] = sinTheta*sinPhi*cosPsi - cosTheta*sinPsi;     rotMatrix[2][0] = cosTheta*sinPhi*cosPsi + sinTheta*sinPsi;
        rotMatrix[0][1] = cosPhi*sinPsi;    rotMatrix[1][1] = sinTheta*sinPhi*sinPsi + cosTheta*cosPsi;     rotMatrix[2][1] = cosTheta*sinPhi*sinPsi - sinTheta*cosPsi;
        rotMatrix[0][2] = -sinPhi;          rotMatrix[1][2] = sinTheta*cosPhi;                              rotMatrix[2][2] = cosTheta*cosPhi;
        
        /*--- Copy conserved variables before performing transformation. ---*/
        for (iVar = 0; iVar < nVar; iVar++)
          Solution[iVar] = Buffer_Receive_U[iVar*nVertexR+iVertex];
        
        /*--- Rotate the momentum components. ---*/
        if (nDim == 2) {
          Solution[1] = rotMatrix[0][0]*Buffer_Receive_U[1*nVertexR+iVertex] +
          rotMatrix[0][1]*Buffer_Receive_U[2*nVertexR+iVertex];
          Solution[2] = rotMatrix[1][0]*Buffer_Receive_U[1*nVertexR+iVertex] +
          rotMatrix[1][1]*Buffer_Receive_U[2*nVertexR+iVertex];
        }
        else {
          Solution[1] = rotMatrix[0][0]*Buffer_Receive_U[1*nVertexR+iVertex] +
          rotMatrix[0][1]*Buffer_Receive_U[2*nVertexR+iVertex] +
          rotMatrix[0][2]*Buffer_Receive_U[3*nVertexR+iVertex];
          Solution[2] = rotMatrix[1][0]*Buffer_Receive_U[1*nVertexR+iVertex] +
          rotMatrix[1][1]*Buffer_Receive_U[2*nVertexR+iVertex] +
          rotMatrix[1][2]*Buffer_Receive_U[3*nVertexR+iVertex];
          Solution[3] = rotMatrix[2][0]*Buffer_Receive_U[1*nVertexR+iVertex] +
          rotMatrix[2][1]*Buffer_Receive_U[2*nVertexR+iVertex] +
          rotMatrix[2][2]*Buffer_Receive_U[3*nVertexR+iVertex];
        }
        
        /*--- Copy transformed conserved variables back into buffer. ---*/
        for (iVar = 0; iVar < nVar; iVar++)
          node[iPoint]->SetSolution(iVar, Solution[iVar]);
        
      }
      
      /*--- Deallocate receive buffer ---*/
      delete [] Buffer_Receive_U;
      
    }
    
  }
  
}

void CIncEulerSolver::Set_MPI_Solution_Old(CGeometry *geometry, CConfig *config) {
  unsigned short iVar, iMarker, iPeriodic_Index, MarkerS, MarkerR;
  unsigned long iVertex, iPoint, nVertexS, nVertexR, nBufferS_Vector, nBufferR_Vector;
  su2double rotMatrix[3][3], *angles, theta, cosTheta, sinTheta, phi, cosPhi, sinPhi, psi, cosPsi, sinPsi,
  *Buffer_Receive_U = NULL, *Buffer_Send_U = NULL;
  
#ifdef HAVE_MPI
  int send_to, receive_from;
  SU2_MPI::Status status;
#endif
  
  for (iMarker = 0; iMarker < nMarker; iMarker++) {
    
    if ((config->GetMarker_All_KindBC(iMarker) == SEND_RECEIVE) &&
        (config->GetMarker_All_SendRecv(iMarker) > 0)) {
      
      MarkerS = iMarker;  MarkerR = iMarker+1;
      
#ifdef HAVE_MPI
      send_to = config->GetMarker_All_SendRecv(MarkerS)-1;
      receive_from = abs(config->GetMarker_All_SendRecv(MarkerR))-1;
#endif
      
      nVertexS = geometry->nVertex[MarkerS];  nVertexR = geometry->nVertex[MarkerR];
      nBufferS_Vector = nVertexS*nVar;        nBufferR_Vector = nVertexR*nVar;
      
      /*--- Allocate Receive and send buffers  ---*/
      Buffer_Receive_U = new su2double [nBufferR_Vector];
      Buffer_Send_U = new su2double[nBufferS_Vector];
      
      /*--- Copy the solution old that should be sended ---*/
      for (iVertex = 0; iVertex < nVertexS; iVertex++) {
        iPoint = geometry->vertex[MarkerS][iVertex]->GetNode();
        for (iVar = 0; iVar < nVar; iVar++)
          Buffer_Send_U[iVar*nVertexS+iVertex] = node[iPoint]->GetSolution_Old(iVar);
      }
      
#ifdef HAVE_MPI
      
      /*--- Send/Receive information using Sendrecv ---*/
      SU2_MPI::Sendrecv(Buffer_Send_U, nBufferS_Vector, MPI_DOUBLE, send_to, 0,
                        Buffer_Receive_U, nBufferR_Vector, MPI_DOUBLE, receive_from, 0, MPI_COMM_WORLD, &status);
      
#else
      
      /*--- Receive information without MPI ---*/
      for (iVertex = 0; iVertex < nVertexR; iVertex++) {
        for (iVar = 0; iVar < nVar; iVar++)
          Buffer_Receive_U[iVar*nVertexR+iVertex] = Buffer_Send_U[iVar*nVertexR+iVertex];
      }
      
#endif
      
      /*--- Deallocate send buffer ---*/
      delete [] Buffer_Send_U;
      
      /*--- Do the coordinate transformation ---*/
      for (iVertex = 0; iVertex < nVertexR; iVertex++) {
        
        /*--- Find point and its type of transformation ---*/
        iPoint = geometry->vertex[MarkerR][iVertex]->GetNode();
        iPeriodic_Index = geometry->vertex[MarkerR][iVertex]->GetRotation_Type();
        
        /*--- Retrieve the supplied periodic information. ---*/
        angles = config->GetPeriodicRotation(iPeriodic_Index);
        
        /*--- Store angles separately for clarity. ---*/
        theta    = angles[0];   phi    = angles[1];     psi    = angles[2];
        cosTheta = cos(theta);  cosPhi = cos(phi);      cosPsi = cos(psi);
        sinTheta = sin(theta);  sinPhi = sin(phi);      sinPsi = sin(psi);
        
        /*--- Compute the rotation matrix. Note that the implicit
         ordering is rotation about the x-axis, y-axis,
         then z-axis. Note that this is the transpose of the matrix
         used during the preprocessing stage. ---*/
        rotMatrix[0][0] = cosPhi*cosPsi;    rotMatrix[1][0] = sinTheta*sinPhi*cosPsi - cosTheta*sinPsi;     rotMatrix[2][0] = cosTheta*sinPhi*cosPsi + sinTheta*sinPsi;
        rotMatrix[0][1] = cosPhi*sinPsi;    rotMatrix[1][1] = sinTheta*sinPhi*sinPsi + cosTheta*cosPsi;     rotMatrix[2][1] = cosTheta*sinPhi*sinPsi - sinTheta*cosPsi;
        rotMatrix[0][2] = -sinPhi;          rotMatrix[1][2] = sinTheta*cosPhi;                              rotMatrix[2][2] = cosTheta*cosPhi;
        
        /*--- Copy conserved variables before performing transformation. ---*/
        for (iVar = 0; iVar < nVar; iVar++)
          Solution[iVar] = Buffer_Receive_U[iVar*nVertexR+iVertex];
        
        /*--- Rotate the momentum components. ---*/
        if (nDim == 2) {
          Solution[1] = rotMatrix[0][0]*Buffer_Receive_U[1*nVertexR+iVertex] +
          rotMatrix[0][1]*Buffer_Receive_U[2*nVertexR+iVertex];
          Solution[2] = rotMatrix[1][0]*Buffer_Receive_U[1*nVertexR+iVertex] +
          rotMatrix[1][1]*Buffer_Receive_U[2*nVertexR+iVertex];
        }
        else {
          Solution[1] = rotMatrix[0][0]*Buffer_Receive_U[1*nVertexR+iVertex] +
          rotMatrix[0][1]*Buffer_Receive_U[2*nVertexR+iVertex] +
          rotMatrix[0][2]*Buffer_Receive_U[3*nVertexR+iVertex];
          Solution[2] = rotMatrix[1][0]*Buffer_Receive_U[1*nVertexR+iVertex] +
          rotMatrix[1][1]*Buffer_Receive_U[2*nVertexR+iVertex] +
          rotMatrix[1][2]*Buffer_Receive_U[3*nVertexR+iVertex];
          Solution[3] = rotMatrix[2][0]*Buffer_Receive_U[1*nVertexR+iVertex] +
          rotMatrix[2][1]*Buffer_Receive_U[2*nVertexR+iVertex] +
          rotMatrix[2][2]*Buffer_Receive_U[3*nVertexR+iVertex];
        }
        
        /*--- Copy transformed conserved variables back into buffer. ---*/
        for (iVar = 0; iVar < nVar; iVar++)
          node[iPoint]->SetSolution_Old(iVar, Solution[iVar]);
        
      }
      
      /*--- Deallocate receive buffer ---*/
      delete [] Buffer_Receive_U;
      
    }
    
  }
}

void CIncEulerSolver::Set_MPI_Undivided_Laplacian(CGeometry *geometry, CConfig *config) {
  unsigned short iVar, iMarker, iPeriodic_Index, MarkerS, MarkerR;
  unsigned long iVertex, iPoint, nVertexS, nVertexR, nBufferS_Vector, nBufferR_Vector;
  su2double rotMatrix[3][3], *angles, theta, cosTheta, sinTheta, phi, cosPhi, sinPhi, psi, cosPsi, sinPsi,
  *Buffer_Receive_Undivided_Laplacian = NULL, *Buffer_Send_Undivided_Laplacian = NULL;
  
#ifdef HAVE_MPI
  int send_to, receive_from;
  SU2_MPI::Status status;
#endif
  
  for (iMarker = 0; iMarker < nMarker; iMarker++) {
    
    if ((config->GetMarker_All_KindBC(iMarker) == SEND_RECEIVE) &&
        (config->GetMarker_All_SendRecv(iMarker) > 0)) {
      
      MarkerS = iMarker;  MarkerR = iMarker+1;
      
#ifdef HAVE_MPI
      send_to = config->GetMarker_All_SendRecv(MarkerS)-1;
      receive_from = abs(config->GetMarker_All_SendRecv(MarkerR))-1;
#endif
      
      nVertexS = geometry->nVertex[MarkerS];  nVertexR = geometry->nVertex[MarkerR];
      nBufferS_Vector = nVertexS*nVar;        nBufferR_Vector = nVertexR*nVar;
      
      /*--- Allocate Receive and send buffers  ---*/
      Buffer_Receive_Undivided_Laplacian = new su2double [nBufferR_Vector];
      Buffer_Send_Undivided_Laplacian = new su2double[nBufferS_Vector];
      
      /*--- Copy the solution old that should be sended ---*/
      for (iVertex = 0; iVertex < nVertexS; iVertex++) {
        iPoint = geometry->vertex[MarkerS][iVertex]->GetNode();
        for (iVar = 0; iVar < nVar; iVar++)
          Buffer_Send_Undivided_Laplacian[iVar*nVertexS+iVertex] = node[iPoint]->GetUndivided_Laplacian(iVar);
      }
      
#ifdef HAVE_MPI
      
      /*--- Send/Receive information using Sendrecv ---*/
      SU2_MPI::Sendrecv(Buffer_Send_Undivided_Laplacian, nBufferS_Vector, MPI_DOUBLE, send_to, 0,
                        Buffer_Receive_Undivided_Laplacian, nBufferR_Vector, MPI_DOUBLE, receive_from, 0, MPI_COMM_WORLD, &status);
      
#else
      
      /*--- Receive information without MPI ---*/
      for (iVertex = 0; iVertex < nVertexR; iVertex++) {
        for (iVar = 0; iVar < nVar; iVar++)
          Buffer_Receive_Undivided_Laplacian[iVar*nVertexR+iVertex] = Buffer_Send_Undivided_Laplacian[iVar*nVertexR+iVertex];
      }
      
#endif
      
      /*--- Deallocate send buffer ---*/
      delete [] Buffer_Send_Undivided_Laplacian;
      
      /*--- Do the coordinate transformation ---*/
      for (iVertex = 0; iVertex < nVertexR; iVertex++) {
        
        /*--- Find point and its type of transformation ---*/
        iPoint = geometry->vertex[MarkerR][iVertex]->GetNode();
        iPeriodic_Index = geometry->vertex[MarkerR][iVertex]->GetRotation_Type();
        
        /*--- Retrieve the supplied periodic information. ---*/
        angles = config->GetPeriodicRotation(iPeriodic_Index);
        
        /*--- Store angles separately for clarity. ---*/
        theta    = angles[0];   phi    = angles[1];     psi    = angles[2];
        cosTheta = cos(theta);  cosPhi = cos(phi);      cosPsi = cos(psi);
        sinTheta = sin(theta);  sinPhi = sin(phi);      sinPsi = sin(psi);
        
        /*--- Compute the rotation matrix. Note that the implicit
         ordering is rotation about the x-axis, y-axis,
         then z-axis. Note that this is the transpose of the matrix
         used during the preprocessing stage. ---*/
        rotMatrix[0][0] = cosPhi*cosPsi;    rotMatrix[1][0] = sinTheta*sinPhi*cosPsi - cosTheta*sinPsi;     rotMatrix[2][0] = cosTheta*sinPhi*cosPsi + sinTheta*sinPsi;
        rotMatrix[0][1] = cosPhi*sinPsi;    rotMatrix[1][1] = sinTheta*sinPhi*sinPsi + cosTheta*cosPsi;     rotMatrix[2][1] = cosTheta*sinPhi*sinPsi - sinTheta*cosPsi;
        rotMatrix[0][2] = -sinPhi;          rotMatrix[1][2] = sinTheta*cosPhi;                              rotMatrix[2][2] = cosTheta*cosPhi;
        
        /*--- Copy conserved variables before performing transformation. ---*/
        for (iVar = 0; iVar < nVar; iVar++)
          Solution[iVar] = Buffer_Receive_Undivided_Laplacian[iVar*nVertexR+iVertex];
        
        /*--- Rotate the momentum components. ---*/
        if (nDim == 2) {
          Solution[1] = rotMatrix[0][0]*Buffer_Receive_Undivided_Laplacian[1*nVertexR+iVertex] +
          rotMatrix[0][1]*Buffer_Receive_Undivided_Laplacian[2*nVertexR+iVertex];
          Solution[2] = rotMatrix[1][0]*Buffer_Receive_Undivided_Laplacian[1*nVertexR+iVertex] +
          rotMatrix[1][1]*Buffer_Receive_Undivided_Laplacian[2*nVertexR+iVertex];
        }
        else {
          Solution[1] = rotMatrix[0][0]*Buffer_Receive_Undivided_Laplacian[1*nVertexR+iVertex] +
          rotMatrix[0][1]*Buffer_Receive_Undivided_Laplacian[2*nVertexR+iVertex] +
          rotMatrix[0][2]*Buffer_Receive_Undivided_Laplacian[3*nVertexR+iVertex];
          Solution[2] = rotMatrix[1][0]*Buffer_Receive_Undivided_Laplacian[1*nVertexR+iVertex] +
          rotMatrix[1][1]*Buffer_Receive_Undivided_Laplacian[2*nVertexR+iVertex] +
          rotMatrix[1][2]*Buffer_Receive_Undivided_Laplacian[3*nVertexR+iVertex];
          Solution[3] = rotMatrix[2][0]*Buffer_Receive_Undivided_Laplacian[1*nVertexR+iVertex] +
          rotMatrix[2][1]*Buffer_Receive_Undivided_Laplacian[2*nVertexR+iVertex] +
          rotMatrix[2][2]*Buffer_Receive_Undivided_Laplacian[3*nVertexR+iVertex];
        }
        
        /*--- Copy transformed conserved variables back into buffer. ---*/
        for (iVar = 0; iVar < nVar; iVar++)
          node[iPoint]->SetUndivided_Laplacian(iVar, Solution[iVar]);
        
      }
      
      /*--- Deallocate receive buffer ---*/
      delete [] Buffer_Receive_Undivided_Laplacian;
      
    }
    
  }
  
}

void CIncEulerSolver::Set_MPI_MaxEigenvalue(CGeometry *geometry, CConfig *config) {
  unsigned short iMarker, MarkerS, MarkerR, *Buffer_Receive_Neighbor = NULL, *Buffer_Send_Neighbor = NULL;
  unsigned long iVertex, iPoint, nVertexS, nVertexR, nBufferS_Vector, nBufferR_Vector;
  su2double *Buffer_Receive_Lambda = NULL, *Buffer_Send_Lambda = NULL;
  
#ifdef HAVE_MPI
  int send_to, receive_from;
  SU2_MPI::Status status;
#endif
  
  for (iMarker = 0; iMarker < nMarker; iMarker++) {
    
    if ((config->GetMarker_All_KindBC(iMarker) == SEND_RECEIVE) &&
        (config->GetMarker_All_SendRecv(iMarker) > 0)) {
      
      MarkerS = iMarker;  MarkerR = iMarker+1;
      
#ifdef HAVE_MPI
      send_to = config->GetMarker_All_SendRecv(MarkerS)-1;
      receive_from = abs(config->GetMarker_All_SendRecv(MarkerR))-1;
#endif
      
      nVertexS = geometry->nVertex[MarkerS];  nVertexR = geometry->nVertex[MarkerR];
      nBufferS_Vector = nVertexS;        nBufferR_Vector = nVertexR;
      
      /*--- Allocate Receive and send buffers  ---*/
      Buffer_Receive_Lambda = new su2double [nBufferR_Vector];
      Buffer_Send_Lambda = new su2double[nBufferS_Vector];
      Buffer_Receive_Neighbor = new unsigned short [nBufferR_Vector];
      Buffer_Send_Neighbor = new unsigned short[nBufferS_Vector];
      
      /*--- Copy the solution old that should be sended ---*/
      for (iVertex = 0; iVertex < nVertexS; iVertex++) {
        iPoint = geometry->vertex[MarkerS][iVertex]->GetNode();
        Buffer_Send_Lambda[iVertex] = node[iPoint]->GetLambda();
        Buffer_Send_Neighbor[iVertex] = geometry->node[iPoint]->GetnPoint();
      }
      
#ifdef HAVE_MPI
      
      /*--- Send/Receive information using Sendrecv ---*/
      SU2_MPI::Sendrecv(Buffer_Send_Lambda, nBufferS_Vector, MPI_DOUBLE, send_to, 0,
                        Buffer_Receive_Lambda, nBufferR_Vector, MPI_DOUBLE, receive_from, 0, MPI_COMM_WORLD, &status);
      SU2_MPI::Sendrecv(Buffer_Send_Neighbor, nBufferS_Vector, MPI_UNSIGNED_SHORT, send_to, 1,
                        Buffer_Receive_Neighbor, nBufferR_Vector, MPI_UNSIGNED_SHORT, receive_from, 1, MPI_COMM_WORLD, &status);
      
#else
      
      /*--- Receive information without MPI ---*/
      for (iVertex = 0; iVertex < nVertexR; iVertex++) {
        Buffer_Receive_Lambda[iVertex] = Buffer_Send_Lambda[iVertex];
        Buffer_Receive_Neighbor[iVertex] = Buffer_Send_Neighbor[iVertex];
      }
      
#endif
      
      /*--- Deallocate send buffer ---*/
      delete [] Buffer_Send_Lambda;
      delete [] Buffer_Send_Neighbor;
      
      /*--- Do the coordinate transformation ---*/
      for (iVertex = 0; iVertex < nVertexR; iVertex++) {
        
        /*--- Find point and its type of transformation ---*/
        iPoint = geometry->vertex[MarkerR][iVertex]->GetNode();
        node[iPoint]->SetLambda(Buffer_Receive_Lambda[iVertex]);
        geometry->node[iPoint]->SetnNeighbor(Buffer_Receive_Neighbor[iVertex]);
        
      }
      
      /*--- Deallocate receive buffer ---*/
      delete [] Buffer_Receive_Lambda;
      delete [] Buffer_Receive_Neighbor;
      
    }
    
  }
}

void CIncEulerSolver::Set_MPI_Sensor(CGeometry *geometry, CConfig *config) {
  unsigned short iMarker, MarkerS, MarkerR;
  unsigned long iVertex, iPoint, nVertexS, nVertexR, nBufferS_Vector, nBufferR_Vector;
  su2double *Buffer_Receive_Lambda = NULL, *Buffer_Send_Lambda = NULL;
  
#ifdef HAVE_MPI
  int send_to, receive_from;
  SU2_MPI::Status status;
#endif
  
  for (iMarker = 0; iMarker < nMarker; iMarker++) {
    
    if ((config->GetMarker_All_KindBC(iMarker) == SEND_RECEIVE) &&
        (config->GetMarker_All_SendRecv(iMarker) > 0)) {
      
      MarkerS = iMarker;  MarkerR = iMarker+1;
      
#ifdef HAVE_MPI
      send_to = config->GetMarker_All_SendRecv(MarkerS)-1;
      receive_from = abs(config->GetMarker_All_SendRecv(MarkerR))-1;
#endif
      
      nVertexS = geometry->nVertex[MarkerS];  nVertexR = geometry->nVertex[MarkerR];
      nBufferS_Vector = nVertexS;        nBufferR_Vector = nVertexR;
      
      /*--- Allocate Receive and send buffers  ---*/
      Buffer_Receive_Lambda = new su2double [nBufferR_Vector];
      Buffer_Send_Lambda = new su2double[nBufferS_Vector];
      
      /*--- Copy the solution old that should be sended ---*/
      for (iVertex = 0; iVertex < nVertexS; iVertex++) {
        iPoint = geometry->vertex[MarkerS][iVertex]->GetNode();
        Buffer_Send_Lambda[iVertex] = node[iPoint]->GetSensor();
      }
      
#ifdef HAVE_MPI
      
      /*--- Send/Receive information using Sendrecv ---*/
      SU2_MPI::Sendrecv(Buffer_Send_Lambda, nBufferS_Vector, MPI_DOUBLE, send_to, 0,
                        Buffer_Receive_Lambda, nBufferR_Vector, MPI_DOUBLE, receive_from, 0, MPI_COMM_WORLD, &status);
      
#else
      
      /*--- Receive information without MPI ---*/
      for (iVertex = 0; iVertex < nVertexR; iVertex++) {
        Buffer_Receive_Lambda[iVertex] = Buffer_Send_Lambda[iVertex];
      }
      
#endif
      
      /*--- Deallocate send buffer ---*/
      delete [] Buffer_Send_Lambda;
      
      /*--- Do the coordinate transformation ---*/
      for (iVertex = 0; iVertex < nVertexR; iVertex++) {
        
        /*--- Find point and its type of transformation ---*/
        iPoint = geometry->vertex[MarkerR][iVertex]->GetNode();
        node[iPoint]->SetSensor(Buffer_Receive_Lambda[iVertex]);
        
      }
      
      /*--- Deallocate receive buffer ---*/
      delete [] Buffer_Receive_Lambda;
      
    }
    
  }
}

void CIncEulerSolver::Set_MPI_Solution_Gradient(CGeometry *geometry, CConfig *config) {
  unsigned short iVar, iDim, iMarker, iPeriodic_Index, MarkerS, MarkerR;
  unsigned long iVertex, iPoint, nVertexS, nVertexR, nBufferS_Vector, nBufferR_Vector;
  su2double rotMatrix[3][3], *angles, theta, cosTheta, sinTheta, phi, cosPhi, sinPhi, psi, cosPsi, sinPsi,
  *Buffer_Receive_Gradient = NULL, *Buffer_Send_Gradient = NULL;
  
  su2double **Gradient = new su2double* [nVar];
  for (iVar = 0; iVar < nVar; iVar++)
    Gradient[iVar] = new su2double[nDim];
  
#ifdef HAVE_MPI
  int send_to, receive_from;
  SU2_MPI::Status status;
#endif
  
  for (iMarker = 0; iMarker < nMarker; iMarker++) {
    
    if ((config->GetMarker_All_KindBC(iMarker) == SEND_RECEIVE) &&
        (config->GetMarker_All_SendRecv(iMarker) > 0)) {
      
      MarkerS = iMarker;  MarkerR = iMarker+1;
      
#ifdef HAVE_MPI
      send_to = config->GetMarker_All_SendRecv(MarkerS)-1;
      receive_from = abs(config->GetMarker_All_SendRecv(MarkerR))-1;
#endif
      
      nVertexS = geometry->nVertex[MarkerS];  nVertexR = geometry->nVertex[MarkerR];
      nBufferS_Vector = nVertexS*nVar*nDim;        nBufferR_Vector = nVertexR*nVar*nDim;
      
      /*--- Allocate Receive and send buffers  ---*/
      Buffer_Receive_Gradient = new su2double [nBufferR_Vector];
      Buffer_Send_Gradient = new su2double[nBufferS_Vector];
      
      /*--- Copy the solution old that should be sended ---*/
      for (iVertex = 0; iVertex < nVertexS; iVertex++) {
        iPoint = geometry->vertex[MarkerS][iVertex]->GetNode();
        for (iVar = 0; iVar < nVar; iVar++)
          for (iDim = 0; iDim < nDim; iDim++)
            Buffer_Send_Gradient[iDim*nVar*nVertexS+iVar*nVertexS+iVertex] = node[iPoint]->GetGradient(iVar, iDim);
      }
      
#ifdef HAVE_MPI
      
      /*--- Send/Receive information using Sendrecv ---*/
      SU2_MPI::Sendrecv(Buffer_Send_Gradient, nBufferS_Vector, MPI_DOUBLE, send_to, 0,
                        Buffer_Receive_Gradient, nBufferR_Vector, MPI_DOUBLE, receive_from, 0, MPI_COMM_WORLD, &status);
      
#else
      
      /*--- Receive information without MPI ---*/
      for (iVertex = 0; iVertex < nVertexR; iVertex++) {
        for (iVar = 0; iVar < nVar; iVar++)
          for (iDim = 0; iDim < nDim; iDim++)
            Buffer_Receive_Gradient[iDim*nVar*nVertexR+iVar*nVertexR+iVertex] = Buffer_Send_Gradient[iDim*nVar*nVertexR+iVar*nVertexR+iVertex];
      }
      
#endif
      
      /*--- Deallocate send buffer ---*/
      delete [] Buffer_Send_Gradient;
      
      /*--- Do the coordinate transformation ---*/
      for (iVertex = 0; iVertex < nVertexR; iVertex++) {
        
        /*--- Find point and its type of transformation ---*/
        iPoint = geometry->vertex[MarkerR][iVertex]->GetNode();
        iPeriodic_Index = geometry->vertex[MarkerR][iVertex]->GetRotation_Type();
        
        /*--- Retrieve the supplied periodic information. ---*/
        angles = config->GetPeriodicRotation(iPeriodic_Index);
        
        /*--- Store angles separately for clarity. ---*/
        theta    = angles[0];   phi    = angles[1];     psi    = angles[2];
        cosTheta = cos(theta);  cosPhi = cos(phi);      cosPsi = cos(psi);
        sinTheta = sin(theta);  sinPhi = sin(phi);      sinPsi = sin(psi);
        
        /*--- Compute the rotation matrix. Note that the implicit
         ordering is rotation about the x-axis, y-axis,
         then z-axis. Note that this is the transpose of the matrix
         used during the preprocessing stage. ---*/
        rotMatrix[0][0] = cosPhi*cosPsi;    rotMatrix[1][0] = sinTheta*sinPhi*cosPsi - cosTheta*sinPsi;     rotMatrix[2][0] = cosTheta*sinPhi*cosPsi + sinTheta*sinPsi;
        rotMatrix[0][1] = cosPhi*sinPsi;    rotMatrix[1][1] = sinTheta*sinPhi*sinPsi + cosTheta*cosPsi;     rotMatrix[2][1] = cosTheta*sinPhi*sinPsi - sinTheta*cosPsi;
        rotMatrix[0][2] = -sinPhi;          rotMatrix[1][2] = sinTheta*cosPhi;                              rotMatrix[2][2] = cosTheta*cosPhi;
        
        /*--- Copy conserved variables before performing transformation. ---*/
        for (iVar = 0; iVar < nVar; iVar++)
          for (iDim = 0; iDim < nDim; iDim++)
            Gradient[iVar][iDim] = Buffer_Receive_Gradient[iDim*nVar*nVertexR+iVar*nVertexR+iVertex];
        
        /*--- Need to rotate the gradients for all conserved variables. ---*/
        for (iVar = 0; iVar < nVar; iVar++) {
          if (nDim == 2) {
            Gradient[iVar][0] = rotMatrix[0][0]*Buffer_Receive_Gradient[0*nVar*nVertexR+iVar*nVertexR+iVertex] + rotMatrix[0][1]*Buffer_Receive_Gradient[1*nVar*nVertexR+iVar*nVertexR+iVertex];
            Gradient[iVar][1] = rotMatrix[1][0]*Buffer_Receive_Gradient[0*nVar*nVertexR+iVar*nVertexR+iVertex] + rotMatrix[1][1]*Buffer_Receive_Gradient[1*nVar*nVertexR+iVar*nVertexR+iVertex];
          }
          else {
            Gradient[iVar][0] = rotMatrix[0][0]*Buffer_Receive_Gradient[0*nVar*nVertexR+iVar*nVertexR+iVertex] + rotMatrix[0][1]*Buffer_Receive_Gradient[1*nVar*nVertexR+iVar*nVertexR+iVertex] + rotMatrix[0][2]*Buffer_Receive_Gradient[2*nVar*nVertexR+iVar*nVertexR+iVertex];
            Gradient[iVar][1] = rotMatrix[1][0]*Buffer_Receive_Gradient[0*nVar*nVertexR+iVar*nVertexR+iVertex] + rotMatrix[1][1]*Buffer_Receive_Gradient[1*nVar*nVertexR+iVar*nVertexR+iVertex] + rotMatrix[1][2]*Buffer_Receive_Gradient[2*nVar*nVertexR+iVar*nVertexR+iVertex];
            Gradient[iVar][2] = rotMatrix[2][0]*Buffer_Receive_Gradient[0*nVar*nVertexR+iVar*nVertexR+iVertex] + rotMatrix[2][1]*Buffer_Receive_Gradient[1*nVar*nVertexR+iVar*nVertexR+iVertex] + rotMatrix[2][2]*Buffer_Receive_Gradient[2*nVar*nVertexR+iVar*nVertexR+iVertex];
          }
        }
        
        /*--- Store the received information ---*/
        for (iVar = 0; iVar < nVar; iVar++)
          for (iDim = 0; iDim < nDim; iDim++)
            node[iPoint]->SetGradient(iVar, iDim, Gradient[iVar][iDim]);
        
      }
      
      /*--- Deallocate receive buffer ---*/
      delete [] Buffer_Receive_Gradient;
      
    }
    
  }
  
  for (iVar = 0; iVar < nVar; iVar++)
    delete [] Gradient[iVar];
  delete [] Gradient;
  
}

void CIncEulerSolver::Set_MPI_Solution_Limiter(CGeometry *geometry, CConfig *config) {
  unsigned short iVar, iMarker, iPeriodic_Index, MarkerS, MarkerR;
  unsigned long iVertex, iPoint, nVertexS, nVertexR, nBufferS_Vector, nBufferR_Vector;
  su2double rotMatrix[3][3], *angles, theta, cosTheta, sinTheta, phi, cosPhi, sinPhi, psi, cosPsi, sinPsi,
  *Buffer_Receive_Limit = NULL, *Buffer_Send_Limit = NULL;
  
  su2double *Limiter = new su2double [nVar];
  
#ifdef HAVE_MPI
  int send_to, receive_from;
  SU2_MPI::Status status;
#endif
  
  for (iMarker = 0; iMarker < nMarker; iMarker++) {
    
    if ((config->GetMarker_All_KindBC(iMarker) == SEND_RECEIVE) &&
        (config->GetMarker_All_SendRecv(iMarker) > 0)) {
      
      MarkerS = iMarker;  MarkerR = iMarker+1;
      
#ifdef HAVE_MPI
      send_to = config->GetMarker_All_SendRecv(MarkerS)-1;
      receive_from = abs(config->GetMarker_All_SendRecv(MarkerR))-1;
#endif
      
      nVertexS = geometry->nVertex[MarkerS];  nVertexR = geometry->nVertex[MarkerR];
      nBufferS_Vector = nVertexS*nVar;        nBufferR_Vector = nVertexR*nVar;
      
      /*--- Allocate Receive and send buffers  ---*/
      Buffer_Receive_Limit = new su2double [nBufferR_Vector];
      Buffer_Send_Limit = new su2double[nBufferS_Vector];
      
      /*--- Copy the solution old that should be sended ---*/
      for (iVertex = 0; iVertex < nVertexS; iVertex++) {
        iPoint = geometry->vertex[MarkerS][iVertex]->GetNode();
        for (iVar = 0; iVar < nVar; iVar++)
          Buffer_Send_Limit[iVar*nVertexS+iVertex] = node[iPoint]->GetLimiter(iVar);
      }
      
#ifdef HAVE_MPI
      
      /*--- Send/Receive information using Sendrecv ---*/
      SU2_MPI::Sendrecv(Buffer_Send_Limit, nBufferS_Vector, MPI_DOUBLE, send_to, 0,
                        Buffer_Receive_Limit, nBufferR_Vector, MPI_DOUBLE, receive_from, 0, MPI_COMM_WORLD, &status);
      
#else
      
      /*--- Receive information without MPI ---*/
      for (iVertex = 0; iVertex < nVertexR; iVertex++) {
        for (iVar = 0; iVar < nVar; iVar++)
          Buffer_Receive_Limit[iVar*nVertexR+iVertex] = Buffer_Send_Limit[iVar*nVertexR+iVertex];
      }
      
#endif
      
      /*--- Deallocate send buffer ---*/
      delete [] Buffer_Send_Limit;
      
      /*--- Do the coordinate transformation ---*/
      for (iVertex = 0; iVertex < nVertexR; iVertex++) {
        
        /*--- Find point and its type of transformation ---*/
        iPoint = geometry->vertex[MarkerR][iVertex]->GetNode();
        iPeriodic_Index = geometry->vertex[MarkerR][iVertex]->GetRotation_Type();
        
        /*--- Retrieve the supplied periodic information. ---*/
        angles = config->GetPeriodicRotation(iPeriodic_Index);
        
        /*--- Store angles separately for clarity. ---*/
        theta    = angles[0];   phi    = angles[1];     psi    = angles[2];
        cosTheta = cos(theta);  cosPhi = cos(phi);      cosPsi = cos(psi);
        sinTheta = sin(theta);  sinPhi = sin(phi);      sinPsi = sin(psi);
        
        /*--- Compute the rotation matrix. Note that the implicit
         ordering is rotation about the x-axis, y-axis,
         then z-axis. Note that this is the transpose of the matrix
         used during the preprocessing stage. ---*/
        rotMatrix[0][0] = cosPhi*cosPsi;    rotMatrix[1][0] = sinTheta*sinPhi*cosPsi - cosTheta*sinPsi;     rotMatrix[2][0] = cosTheta*sinPhi*cosPsi + sinTheta*sinPsi;
        rotMatrix[0][1] = cosPhi*sinPsi;    rotMatrix[1][1] = sinTheta*sinPhi*sinPsi + cosTheta*cosPsi;     rotMatrix[2][1] = cosTheta*sinPhi*sinPsi - sinTheta*cosPsi;
        rotMatrix[0][2] = -sinPhi;          rotMatrix[1][2] = sinTheta*cosPhi;                              rotMatrix[2][2] = cosTheta*cosPhi;
        
        /*--- Copy conserved variables before performing transformation. ---*/
        for (iVar = 0; iVar < nVar; iVar++)
          Limiter[iVar] = Buffer_Receive_Limit[iVar*nVertexR+iVertex];
        
        /*--- Rotate the momentum components. ---*/
        if (nDim == 2) {
          Limiter[1] = rotMatrix[0][0]*Buffer_Receive_Limit[1*nVertexR+iVertex] +
          rotMatrix[0][1]*Buffer_Receive_Limit[2*nVertexR+iVertex];
          Limiter[2] = rotMatrix[1][0]*Buffer_Receive_Limit[1*nVertexR+iVertex] +
          rotMatrix[1][1]*Buffer_Receive_Limit[2*nVertexR+iVertex];
        }
        else {
          Limiter[1] = rotMatrix[0][0]*Buffer_Receive_Limit[1*nVertexR+iVertex] +
          rotMatrix[0][1]*Buffer_Receive_Limit[2*nVertexR+iVertex] +
          rotMatrix[0][2]*Buffer_Receive_Limit[3*nVertexR+iVertex];
          Limiter[2] = rotMatrix[1][0]*Buffer_Receive_Limit[1*nVertexR+iVertex] +
          rotMatrix[1][1]*Buffer_Receive_Limit[2*nVertexR+iVertex] +
          rotMatrix[1][2]*Buffer_Receive_Limit[3*nVertexR+iVertex];
          Limiter[3] = rotMatrix[2][0]*Buffer_Receive_Limit[1*nVertexR+iVertex] +
          rotMatrix[2][1]*Buffer_Receive_Limit[2*nVertexR+iVertex] +
          rotMatrix[2][2]*Buffer_Receive_Limit[3*nVertexR+iVertex];
        }
        
        /*--- Copy transformed conserved variables back into buffer. ---*/
        for (iVar = 0; iVar < nVar; iVar++)
          node[iPoint]->SetLimiter(iVar, Limiter[iVar]);
        
      }
      
      /*--- Deallocate receive buffer ---*/
      delete [] Buffer_Receive_Limit;
      
    }
    
  }
  
  delete [] Limiter;
  
}

void CIncEulerSolver::Set_MPI_Primitive_Gradient(CGeometry *geometry, CConfig *config) {
  unsigned short iVar, iDim, iMarker, iPeriodic_Index, MarkerS, MarkerR;
  unsigned long iVertex, iPoint, nVertexS, nVertexR, nBufferS_Vector, nBufferR_Vector;
  su2double rotMatrix[3][3], *angles, theta, cosTheta, sinTheta, phi, cosPhi, sinPhi, psi, cosPsi, sinPsi,
  *Buffer_Receive_Gradient = NULL, *Buffer_Send_Gradient = NULL;
  
  su2double **Gradient = new su2double* [nPrimVarGrad];
  for (iVar = 0; iVar < nPrimVarGrad; iVar++)
    Gradient[iVar] = new su2double[nDim];
  
#ifdef HAVE_MPI
  int send_to, receive_from;
  SU2_MPI::Status status;
#endif
  
  for (iMarker = 0; iMarker < nMarker; iMarker++) {
    
    if ((config->GetMarker_All_KindBC(iMarker) == SEND_RECEIVE) &&
        (config->GetMarker_All_SendRecv(iMarker) > 0)) {
      
      MarkerS = iMarker;  MarkerR = iMarker+1;
      
#ifdef HAVE_MPI
      send_to = config->GetMarker_All_SendRecv(MarkerS)-1;
      receive_from = abs(config->GetMarker_All_SendRecv(MarkerR))-1;
#endif
      
      nVertexS = geometry->nVertex[MarkerS];  nVertexR = geometry->nVertex[MarkerR];
      nBufferS_Vector = nVertexS*nPrimVarGrad*nDim;        nBufferR_Vector = nVertexR*nPrimVarGrad*nDim;
      
      /*--- Allocate Receive and send buffers  ---*/
      Buffer_Receive_Gradient = new su2double [nBufferR_Vector];
      Buffer_Send_Gradient = new su2double[nBufferS_Vector];
      
      /*--- Copy the solution old that should be sended ---*/
      for (iVertex = 0; iVertex < nVertexS; iVertex++) {
        iPoint = geometry->vertex[MarkerS][iVertex]->GetNode();
        for (iVar = 0; iVar < nPrimVarGrad; iVar++)
          for (iDim = 0; iDim < nDim; iDim++)
            Buffer_Send_Gradient[iDim*nPrimVarGrad*nVertexS+iVar*nVertexS+iVertex] = node[iPoint]->GetGradient_Primitive(iVar, iDim);
      }
      
#ifdef HAVE_MPI
      
      /*--- Send/Receive information using Sendrecv ---*/
      SU2_MPI::Sendrecv(Buffer_Send_Gradient, nBufferS_Vector, MPI_DOUBLE, send_to, 0,
                        Buffer_Receive_Gradient, nBufferR_Vector, MPI_DOUBLE, receive_from, 0, MPI_COMM_WORLD, &status);
      
#else
      
      /*--- Receive information without MPI ---*/
      for (iVertex = 0; iVertex < nVertexR; iVertex++) {
        for (iVar = 0; iVar < nPrimVarGrad; iVar++)
          for (iDim = 0; iDim < nDim; iDim++)
            Buffer_Receive_Gradient[iDim*nPrimVarGrad*nVertexR+iVar*nVertexR+iVertex] = Buffer_Send_Gradient[iDim*nPrimVarGrad*nVertexR+iVar*nVertexR+iVertex];
      }
      
#endif
      
      /*--- Deallocate send buffer ---*/
      delete [] Buffer_Send_Gradient;
      
      /*--- Do the coordinate transformation ---*/
      for (iVertex = 0; iVertex < nVertexR; iVertex++) {
        
        /*--- Find point and its type of transformation ---*/
        iPoint = geometry->vertex[MarkerR][iVertex]->GetNode();
        iPeriodic_Index = geometry->vertex[MarkerR][iVertex]->GetRotation_Type();
        
        /*--- Retrieve the supplied periodic information. ---*/
        angles = config->GetPeriodicRotation(iPeriodic_Index);
        
        /*--- Store angles separately for clarity. ---*/
        theta    = angles[0];   phi    = angles[1];     psi    = angles[2];
        cosTheta = cos(theta);  cosPhi = cos(phi);      cosPsi = cos(psi);
        sinTheta = sin(theta);  sinPhi = sin(phi);      sinPsi = sin(psi);
        
        /*--- Compute the rotation matrix. Note that the implicit
         ordering is rotation about the x-axis, y-axis,
         then z-axis. Note that this is the transpose of the matrix
         used during the preprocessing stage. ---*/
        rotMatrix[0][0] = cosPhi*cosPsi;    rotMatrix[1][0] = sinTheta*sinPhi*cosPsi - cosTheta*sinPsi;     rotMatrix[2][0] = cosTheta*sinPhi*cosPsi + sinTheta*sinPsi;
        rotMatrix[0][1] = cosPhi*sinPsi;    rotMatrix[1][1] = sinTheta*sinPhi*sinPsi + cosTheta*cosPsi;     rotMatrix[2][1] = cosTheta*sinPhi*sinPsi - sinTheta*cosPsi;
        rotMatrix[0][2] = -sinPhi;          rotMatrix[1][2] = sinTheta*cosPhi;                              rotMatrix[2][2] = cosTheta*cosPhi;
        
        /*--- Copy conserved variables before performing transformation. ---*/
        for (iVar = 0; iVar < nPrimVarGrad; iVar++)
          for (iDim = 0; iDim < nDim; iDim++)
            Gradient[iVar][iDim] = Buffer_Receive_Gradient[iDim*nPrimVarGrad*nVertexR+iVar*nVertexR+iVertex];
        
        /*--- Need to rotate the gradients for all conserved variables. ---*/
        for (iVar = 0; iVar < nPrimVarGrad; iVar++) {
          if (nDim == 2) {
            Gradient[iVar][0] = rotMatrix[0][0]*Buffer_Receive_Gradient[0*nPrimVarGrad*nVertexR+iVar*nVertexR+iVertex] + rotMatrix[0][1]*Buffer_Receive_Gradient[1*nPrimVarGrad*nVertexR+iVar*nVertexR+iVertex];
            Gradient[iVar][1] = rotMatrix[1][0]*Buffer_Receive_Gradient[0*nPrimVarGrad*nVertexR+iVar*nVertexR+iVertex] + rotMatrix[1][1]*Buffer_Receive_Gradient[1*nPrimVarGrad*nVertexR+iVar*nVertexR+iVertex];
          }
          else {
            Gradient[iVar][0] = rotMatrix[0][0]*Buffer_Receive_Gradient[0*nPrimVarGrad*nVertexR+iVar*nVertexR+iVertex] + rotMatrix[0][1]*Buffer_Receive_Gradient[1*nPrimVarGrad*nVertexR+iVar*nVertexR+iVertex] + rotMatrix[0][2]*Buffer_Receive_Gradient[2*nPrimVarGrad*nVertexR+iVar*nVertexR+iVertex];
            Gradient[iVar][1] = rotMatrix[1][0]*Buffer_Receive_Gradient[0*nPrimVarGrad*nVertexR+iVar*nVertexR+iVertex] + rotMatrix[1][1]*Buffer_Receive_Gradient[1*nPrimVarGrad*nVertexR+iVar*nVertexR+iVertex] + rotMatrix[1][2]*Buffer_Receive_Gradient[2*nPrimVarGrad*nVertexR+iVar*nVertexR+iVertex];
            Gradient[iVar][2] = rotMatrix[2][0]*Buffer_Receive_Gradient[0*nPrimVarGrad*nVertexR+iVar*nVertexR+iVertex] + rotMatrix[2][1]*Buffer_Receive_Gradient[1*nPrimVarGrad*nVertexR+iVar*nVertexR+iVertex] + rotMatrix[2][2]*Buffer_Receive_Gradient[2*nPrimVarGrad*nVertexR+iVar*nVertexR+iVertex];
          }
        }
        
        /*--- Store the received information ---*/
        for (iVar = 0; iVar < nPrimVarGrad; iVar++)
          for (iDim = 0; iDim < nDim; iDim++)
            node[iPoint]->SetGradient_Primitive(iVar, iDim, Gradient[iVar][iDim]);
        
      }
      
      /*--- Deallocate receive buffer ---*/
      delete [] Buffer_Receive_Gradient;
      
    }
    
  }
  
  for (iVar = 0; iVar < nPrimVarGrad; iVar++)
    delete [] Gradient[iVar];
  delete [] Gradient;
  
}

void CIncEulerSolver::Set_MPI_Primitive_Limiter(CGeometry *geometry, CConfig *config) {
  unsigned short iVar, iMarker, iPeriodic_Index, MarkerS, MarkerR;
  unsigned long iVertex, iPoint, nVertexS, nVertexR, nBufferS_Vector, nBufferR_Vector;
  su2double rotMatrix[3][3], *angles, theta, cosTheta, sinTheta, phi, cosPhi, sinPhi, psi, cosPsi, sinPsi,
  *Buffer_Receive_Limit = NULL, *Buffer_Send_Limit = NULL;
  
  su2double *Limiter = new su2double [nPrimVarGrad];
  
#ifdef HAVE_MPI
  int send_to, receive_from;
  SU2_MPI::Status status;
#endif
  
  for (iMarker = 0; iMarker < nMarker; iMarker++) {
    
    if ((config->GetMarker_All_KindBC(iMarker) == SEND_RECEIVE) &&
        (config->GetMarker_All_SendRecv(iMarker) > 0)) {
      
      MarkerS = iMarker;  MarkerR = iMarker+1;
      
#ifdef HAVE_MPI
      send_to = config->GetMarker_All_SendRecv(MarkerS)-1;
      receive_from = abs(config->GetMarker_All_SendRecv(MarkerR))-1;
#endif
      
      nVertexS = geometry->nVertex[MarkerS];  nVertexR = geometry->nVertex[MarkerR];
      nBufferS_Vector = nVertexS*nPrimVarGrad;        nBufferR_Vector = nVertexR*nPrimVarGrad;
      
      /*--- Allocate Receive and send buffers  ---*/
      Buffer_Receive_Limit = new su2double [nBufferR_Vector];
      Buffer_Send_Limit = new su2double[nBufferS_Vector];
      
      /*--- Copy the solution old that should be sended ---*/
      for (iVertex = 0; iVertex < nVertexS; iVertex++) {
        iPoint = geometry->vertex[MarkerS][iVertex]->GetNode();
        for (iVar = 0; iVar < nPrimVarGrad; iVar++)
          Buffer_Send_Limit[iVar*nVertexS+iVertex] = node[iPoint]->GetLimiter_Primitive(iVar);
      }
      
#ifdef HAVE_MPI
      
      /*--- Send/Receive information using Sendrecv ---*/
      SU2_MPI::Sendrecv(Buffer_Send_Limit, nBufferS_Vector, MPI_DOUBLE, send_to, 0,
                        Buffer_Receive_Limit, nBufferR_Vector, MPI_DOUBLE, receive_from, 0, MPI_COMM_WORLD, &status);
      
#else
      
      /*--- Receive information without MPI ---*/
      for (iVertex = 0; iVertex < nVertexR; iVertex++) {
        for (iVar = 0; iVar < nPrimVarGrad; iVar++)
          Buffer_Receive_Limit[iVar*nVertexR+iVertex] = Buffer_Send_Limit[iVar*nVertexR+iVertex];
      }
      
#endif
      
      /*--- Deallocate send buffer ---*/
      delete [] Buffer_Send_Limit;
      
      /*--- Do the coordinate transformation ---*/
      for (iVertex = 0; iVertex < nVertexR; iVertex++) {
        
        /*--- Find point and its type of transformation ---*/
        iPoint = geometry->vertex[MarkerR][iVertex]->GetNode();
        iPeriodic_Index = geometry->vertex[MarkerR][iVertex]->GetRotation_Type();
        
        /*--- Retrieve the supplied periodic information. ---*/
        angles = config->GetPeriodicRotation(iPeriodic_Index);
        
        /*--- Store angles separately for clarity. ---*/
        theta    = angles[0];   phi    = angles[1];     psi    = angles[2];
        cosTheta = cos(theta);  cosPhi = cos(phi);      cosPsi = cos(psi);
        sinTheta = sin(theta);  sinPhi = sin(phi);      sinPsi = sin(psi);
        
        /*--- Compute the rotation matrix. Note that the implicit
         ordering is rotation about the x-axis, y-axis,
         then z-axis. Note that this is the transpose of the matrix
         used during the preprocessing stage. ---*/
        rotMatrix[0][0] = cosPhi*cosPsi;    rotMatrix[1][0] = sinTheta*sinPhi*cosPsi - cosTheta*sinPsi;     rotMatrix[2][0] = cosTheta*sinPhi*cosPsi + sinTheta*sinPsi;
        rotMatrix[0][1] = cosPhi*sinPsi;    rotMatrix[1][1] = sinTheta*sinPhi*sinPsi + cosTheta*cosPsi;     rotMatrix[2][1] = cosTheta*sinPhi*sinPsi - sinTheta*cosPsi;
        rotMatrix[0][2] = -sinPhi;          rotMatrix[1][2] = sinTheta*cosPhi;                              rotMatrix[2][2] = cosTheta*cosPhi;
        
        /*--- Copy conserved variables before performing transformation. ---*/
        for (iVar = 0; iVar < nPrimVarGrad; iVar++)
          Limiter[iVar] = Buffer_Receive_Limit[iVar*nVertexR+iVertex];
        
        /*--- Rotate the momentum components. ---*/
        if (nDim == 2) {
          Limiter[1] = rotMatrix[0][0]*Buffer_Receive_Limit[1*nVertexR+iVertex] +
          rotMatrix[0][1]*Buffer_Receive_Limit[2*nVertexR+iVertex];
          Limiter[2] = rotMatrix[1][0]*Buffer_Receive_Limit[1*nVertexR+iVertex] +
          rotMatrix[1][1]*Buffer_Receive_Limit[2*nVertexR+iVertex];
        }
        else {
          Limiter[1] = rotMatrix[0][0]*Buffer_Receive_Limit[1*nVertexR+iVertex] +
          rotMatrix[0][1]*Buffer_Receive_Limit[2*nVertexR+iVertex] +
          rotMatrix[0][2]*Buffer_Receive_Limit[3*nVertexR+iVertex];
          Limiter[2] = rotMatrix[1][0]*Buffer_Receive_Limit[1*nVertexR+iVertex] +
          rotMatrix[1][1]*Buffer_Receive_Limit[2*nVertexR+iVertex] +
          rotMatrix[1][2]*Buffer_Receive_Limit[3*nVertexR+iVertex];
          Limiter[3] = rotMatrix[2][0]*Buffer_Receive_Limit[1*nVertexR+iVertex] +
          rotMatrix[2][1]*Buffer_Receive_Limit[2*nVertexR+iVertex] +
          rotMatrix[2][2]*Buffer_Receive_Limit[3*nVertexR+iVertex];
        }
        
        /*--- Copy transformed conserved variables back into buffer. ---*/
        for (iVar = 0; iVar < nPrimVarGrad; iVar++)
          node[iPoint]->SetLimiter_Primitive(iVar, Limiter[iVar]);
        
      }
      
      /*--- Deallocate receive buffer ---*/
      delete [] Buffer_Receive_Limit;
      
    }
    
  }
  
  delete [] Limiter;
  
}

void CIncEulerSolver::SetNondimensionalization(CConfig *config, unsigned short iMesh) {
  
  su2double Temperature_FreeStream = 0.0,  ModVel_FreeStream = 0.0,Energy_FreeStream = 0.0,
  ModVel_FreeStreamND = 0.0, Omega_FreeStream = 0.0, Omega_FreeStreamND = 0.0, Viscosity_FreeStream = 0.0,
  Density_FreeStream = 0.0, Pressure_FreeStream = 0.0, Pressure_Thermodynamic = 0.0, Tke_FreeStream = 0.0,
  Length_Ref = 0.0, Density_Ref = 0.0, Pressure_Ref = 0.0, Temperature_Ref = 0.0, Velocity_Ref = 0.0, Time_Ref = 0.0,
  Gas_Constant_Ref = 0.0, Omega_Ref = 0.0, Force_Ref = 0.0, Viscosity_Ref = 0.0, Conductivity_Ref = 0.0, Heat_Flux_Ref = 0.0, Energy_Ref= 0.0, Pressure_FreeStreamND = 0.0, Pressure_ThermodynamicND = 0.0, Density_FreeStreamND = 0.0,
  Temperature_FreeStreamND = 0.0, Gas_ConstantND = 0.0, Specific_Heat_CpND = 0.0, Specific_Heat_CvND = 0.0, Thermal_Expansion_CoeffND = 0.0,
  Velocity_FreeStreamND[3] = {0.0, 0.0, 0.0}, Viscosity_FreeStreamND = 0.0,
  Tke_FreeStreamND = 0.0, Energy_FreeStreamND = 0.0,
  Total_UnstTimeND = 0.0, Delta_UnstTimeND = 0.0;
  
  unsigned short iDim;
  
  /*--- Local variables ---*/
  
  su2double Mach     = config->GetMach();
  su2double Reynolds = config->GetReynolds();
  
  bool unsteady      = (config->GetUnsteady_Simulation() != NO);
  bool viscous       = config->GetViscous();
  bool grid_movement = config->GetGrid_Movement();
  bool turbulent     = ((config->GetKind_Solver() == RANS) ||
                        (config->GetKind_Solver() == DISC_ADJ_RANS));
  bool tkeNeeded     = ((turbulent) && (config->GetKind_Turb_Model() == SST));
  bool energy        = config->GetEnergy_Equation();
  bool boussinesq    = (config->GetKind_DensityModel() == BOUSSINESQ);

  /*--- Compute dimensional free-stream values. ---*/

  Density_FreeStream     = config->GetInc_Density_Init();     config->SetDensity_FreeStream(Density_FreeStream);
  Temperature_FreeStream = config->GetInc_Temperature_Init(); config->SetTemperature_FreeStream(Temperature_FreeStream);
  Pressure_FreeStream    = 0.0; config->SetPressure_FreeStream(Pressure_FreeStream);

  ModVel_FreeStream   = 0.0;
  for (iDim = 0; iDim < nDim; iDim++) {
    ModVel_FreeStream += config->GetInc_Velocity_Init()[iDim]*config->GetInc_Velocity_Init()[iDim];
    config->SetVelocity_FreeStream(config->GetInc_Velocity_Init()[iDim],iDim);
  }
  ModVel_FreeStream = sqrt(ModVel_FreeStream); config->SetModVel_FreeStream(ModVel_FreeStream);

  /*--- Depending on the density model chosen, select a fluid model. ---*/

  switch (config->GetKind_FluidModel()) {

    case CONSTANT_DENSITY:

      FluidModel = new CConstantDensity(Density_FreeStream, config->GetSpecific_Heat_Cp());
      FluidModel->SetTDState_T(Temperature_FreeStream);
      break;

    case INC_IDEAL_GAS:

      config->SetGas_Constant(UNIVERSAL_GAS_CONSTANT/(config->GetMolecular_Weight()/1000.0));
      Pressure_Thermodynamic = Density_FreeStream*Temperature_FreeStream*config->GetGas_Constant();
      FluidModel = new CIncIdealGas(config->GetSpecific_Heat_Cp(), config->GetGas_Constant(), Pressure_Thermodynamic);
      FluidModel->SetTDState_T(Temperature_FreeStream);
      Pressure_Thermodynamic = FluidModel->GetPressure();
      config->SetPressure_Thermodynamic(Pressure_Thermodynamic);
      break;

    default:

      SU2_MPI::Error("Fluid model not implemented for incompressible solver.", CURRENT_FUNCTION);
      break;
  }

  if (viscous) {

    /*--- The dimensional viscosity is needed to determine the free-stream conditions.
      To accomplish this, simply set the non-dimensional coefficients to the
      dimensional ones. This will be overruled later.---*/

    config->SetMu_RefND(config->GetMu_Ref());
    config->SetMu_Temperature_RefND(config->GetMu_Temperature_Ref());
    config->SetMu_SND(config->GetMu_S());
    config->SetMu_ConstantND(config->GetMu_Constant());

    /*--- Use the fluid model to compute the dimensional viscosity/conductivity. ---*/

    FluidModel->SetLaminarViscosityModel(config);
    Viscosity_FreeStream = FluidModel->GetLaminarViscosity();
    config->SetViscosity_FreeStream(Viscosity_FreeStream);

    Reynolds = Density_FreeStream*ModVel_FreeStream/Viscosity_FreeStream; config->SetReynolds(Reynolds);

    /*--- Turbulence kinetic energy ---*/

    Tke_FreeStream  = 3.0/2.0*(ModVel_FreeStream*ModVel_FreeStream*config->GetTurbulenceIntensity_FreeStream()*config->GetTurbulenceIntensity_FreeStream());

  }

  /*--- The non-dim. scheme for incompressible flows uses the following ref. values:
     Reference length      = 1 m (fixed by default, grid in meters)
     Reference density     = liquid density or freestream (input)
     Reference velocity    = liquid velocity or freestream (input)
     Reference temperature = liquid temperature or freestream (input)
     Reference pressure    = Reference density * Reference velocity * Reference velocity
     Reference viscosity   = Reference Density * Reference velocity * Reference length
     This is the same non-dim. scheme as in the compressible solver.
     Note that the Re and Re Length are not used as part of initialization. ---*/

  if (config->GetRef_Inc_NonDim() == DIMENSIONAL) {
    Density_Ref     = 1.0;
    Velocity_Ref    = 1.0;
    Temperature_Ref = 1.0;
    Pressure_Ref    = 1.0;
  }
  else if (config->GetRef_Inc_NonDim() == INITIAL_VALUES) {
    Density_Ref     = Density_FreeStream;
    Velocity_Ref    = ModVel_FreeStream;
    Temperature_Ref = Temperature_FreeStream;
    Pressure_Ref    = Density_Ref*Velocity_Ref*Velocity_Ref;
  } 
  else if (config->GetRef_Inc_NonDim() == REFERENCE_VALUES) {
    Density_Ref     = config->GetInc_Density_Ref();
    Velocity_Ref    = config->GetInc_Velocity_Ref();
    Temperature_Ref = config->GetInc_Temperature_Ref();
    Pressure_Ref    = Density_Ref*Velocity_Ref*Velocity_Ref;
  }
  config->SetDensity_Ref(Density_Ref);
  config->SetVelocity_Ref(Velocity_Ref);
  config->SetTemperature_Ref(Temperature_Ref);
  config->SetPressure_Ref(Pressure_Ref);

  /*--- More derived reference values ---*/
  
  Length_Ref       = 1.0;                                                config->SetLength_Ref(Length_Ref);
  Time_Ref         = Length_Ref/Velocity_Ref;                            config->SetTime_Ref(Time_Ref);
  Omega_Ref        = Velocity_Ref/Length_Ref;                            config->SetOmega_Ref(Omega_Ref);
  Force_Ref        = Velocity_Ref*Velocity_Ref/Length_Ref;               config->SetForce_Ref(Force_Ref);
  Heat_Flux_Ref    = Density_Ref*Velocity_Ref*Velocity_Ref*Velocity_Ref; config->SetHeat_Flux_Ref(Heat_Flux_Ref);
  Gas_Constant_Ref = Velocity_Ref*Velocity_Ref/Temperature_Ref;          config->SetGas_Constant_Ref(Gas_Constant_Ref);
  Viscosity_Ref    = Density_Ref*Velocity_Ref*Length_Ref;                config->SetViscosity_Ref(Viscosity_Ref);
  Conductivity_Ref = Viscosity_Ref*Gas_Constant_Ref;                     config->SetConductivity_Ref(Conductivity_Ref);

  /*--- Get the freestream energy. Only useful if energy equation is active. ---*/

  Energy_FreeStream = FluidModel->GetStaticEnergy() + 0.5*ModVel_FreeStream*ModVel_FreeStream;
  config->SetEnergy_FreeStream(Energy_FreeStream);
  if (tkeNeeded) { Energy_FreeStream += Tke_FreeStream; }; config->SetEnergy_FreeStream(Energy_FreeStream);

  /*--- Compute Mach number ---*/

  if (config->GetKind_FluidModel() == CONSTANT_DENSITY) {
    Mach = ModVel_FreeStream / sqrt(config->GetBulk_Modulus()/Density_FreeStream);
  } else {
    Mach = 0.0;
  }
  config->SetMach(Mach);

  /*--- Divide by reference values, to compute the non-dimensional free-stream values ---*/
  
  Pressure_FreeStreamND = Pressure_FreeStream/config->GetPressure_Ref(); config->SetPressure_FreeStreamND(Pressure_FreeStreamND);
  Pressure_ThermodynamicND = Pressure_Thermodynamic/config->GetPressure_Ref(); config->SetPressure_ThermodynamicND(Pressure_ThermodynamicND);
  Density_FreeStreamND  = Density_FreeStream/config->GetDensity_Ref();   config->SetDensity_FreeStreamND(Density_FreeStreamND);
  
  for (iDim = 0; iDim < nDim; iDim++) {
    Velocity_FreeStreamND[iDim] = config->GetVelocity_FreeStream()[iDim]/Velocity_Ref; config->SetVelocity_FreeStreamND(Velocity_FreeStreamND[iDim], iDim);
  }

  Temperature_FreeStreamND = Temperature_FreeStream/config->GetTemperature_Ref(); config->SetTemperature_FreeStreamND(Temperature_FreeStreamND);
  Gas_ConstantND      = config->GetGas_Constant()/Gas_Constant_Ref;    config->SetGas_ConstantND(Gas_ConstantND);
  Specific_Heat_CpND  = config->GetSpecific_Heat_Cp()/Gas_Constant_Ref; config->SetSpecific_Heat_CpND(Specific_Heat_CpND);
  
  /*--- We assume that Cp = Cv for our incompressible fluids. ---*/
  Specific_Heat_CvND  = config->GetSpecific_Heat_Cp()/Gas_Constant_Ref; config->SetSpecific_Heat_CvND(Specific_Heat_CvND);
  
  Thermal_Expansion_CoeffND = config->GetThermal_Expansion_Coeff()*config->GetTemperature_Ref(); config->SetThermal_Expansion_CoeffND(Thermal_Expansion_CoeffND);

  ModVel_FreeStreamND = 0.0;
  for (iDim = 0; iDim < nDim; iDim++) ModVel_FreeStreamND += Velocity_FreeStreamND[iDim]*Velocity_FreeStreamND[iDim];
  ModVel_FreeStreamND    = sqrt(ModVel_FreeStreamND); config->SetModVel_FreeStreamND(ModVel_FreeStreamND);
  
  Viscosity_FreeStreamND = Viscosity_FreeStream / Viscosity_Ref;   config->SetViscosity_FreeStreamND(Viscosity_FreeStreamND);
  
  Tke_FreeStream  = 3.0/2.0*(ModVel_FreeStream*ModVel_FreeStream*config->GetTurbulenceIntensity_FreeStream()*config->GetTurbulenceIntensity_FreeStream());
  config->SetTke_FreeStream(Tke_FreeStream);
  
  Tke_FreeStreamND  = 3.0/2.0*(ModVel_FreeStreamND*ModVel_FreeStreamND*config->GetTurbulenceIntensity_FreeStream()*config->GetTurbulenceIntensity_FreeStream());
  config->SetTke_FreeStreamND(Tke_FreeStreamND);
  
  Omega_FreeStream = Density_FreeStream*Tke_FreeStream/(Viscosity_FreeStream*config->GetTurb2LamViscRatio_FreeStream());
  config->SetOmega_FreeStream(Omega_FreeStream);
  
  Omega_FreeStreamND = Density_FreeStreamND*Tke_FreeStreamND/(Viscosity_FreeStreamND*config->GetTurb2LamViscRatio_FreeStream());
  config->SetOmega_FreeStreamND(Omega_FreeStreamND);
 
  /*--- Delete the original (dimensional) FluidModel object. No fluid is used for inscompressible cases. ---*/
  
  delete FluidModel;

  switch (config->GetKind_FluidModel()) {
      
    case CONSTANT_DENSITY:
      FluidModel = new CConstantDensity(Density_FreeStreamND, Specific_Heat_CpND);
      FluidModel->SetTDState_T(Temperature_FreeStreamND);
      break;

    case INC_IDEAL_GAS:
      FluidModel = new CIncIdealGas(Specific_Heat_CpND, Gas_ConstantND, Pressure_ThermodynamicND);
      FluidModel->SetTDState_T(Temperature_FreeStreamND);
      break;
      
  }
  
  Energy_FreeStreamND = FluidModel->GetStaticEnergy() + 0.5*ModVel_FreeStreamND*ModVel_FreeStreamND;
  
  if (viscous) {
    
    /*--- Constant viscosity model ---*/

    config->SetMu_ConstantND(config->GetMu_Constant()/Viscosity_Ref);
    
    /*--- Sutherland's model ---*/    
    config->SetMu_RefND(config->GetMu_Ref()/Viscosity_Ref);
    config->SetMu_SND(config->GetMu_S()/config->GetTemperature_Ref());
    config->SetMu_Temperature_RefND(config->GetMu_Temperature_Ref()/config->GetTemperature_Ref());
    
    /*--- Constant thermal conductivity model ---*/

    config->SetKt_ConstantND(config->GetKt_Constant()/Conductivity_Ref);
    
    /*--- Set up the transport property models. ---*/

    FluidModel->SetLaminarViscosityModel(config);
    FluidModel->SetThermalConductivityModel(config);
    
  }

  if (tkeNeeded) { Energy_FreeStreamND += Tke_FreeStreamND; };  config->SetEnergy_FreeStreamND(Energy_FreeStreamND);
  
  Energy_Ref = Energy_FreeStream/Energy_FreeStreamND; config->SetEnergy_Ref(Energy_Ref);
  
  Total_UnstTimeND = config->GetTotal_UnstTime() / Time_Ref;    config->SetTotal_UnstTimeND(Total_UnstTimeND);
  Delta_UnstTimeND = config->GetDelta_UnstTime() / Time_Ref;    config->SetDelta_UnstTimeND(Delta_UnstTimeND);
  
  /*--- Write output to the console if this is the master node and first domain ---*/
  
  if ((rank == MASTER_NODE) && (iMesh == MESH_0)) {
    
    cout.precision(6);

    if (config->GetRef_Inc_NonDim() == DIMENSIONAL) {
      cout << "Incompressible flow: rho_ref, vel_ref, temp_ref, p_ref" << endl;
      cout << "are set to 1.0 in order to perform a dimensional calculation." << endl;
      if (grid_movement) cout << "Force coefficients computed using MACH_MOTION." << endl;
      else cout << "Force coefficients computed using initial values." << endl;
    }
    else if (config->GetRef_Inc_NonDim() == INITIAL_VALUES) {
      cout << "Incompressible flow: rho_ref, vel_ref, and temp_ref" << endl;
      cout << "are based on the initial values, p_ref = rho_ref*vel_ref^2." << endl;
      if (grid_movement) cout << "Force coefficients computed using MACH_MOTION." << endl;
      else cout << "Force coefficients computed using initial values." << endl;
    } 
    else if (config->GetRef_Inc_NonDim() == REFERENCE_VALUES) {
      cout << "Incompressible flow: rho_ref, vel_ref, and temp_ref" << endl;
      cout << "are user-provided reference values, p_ref = rho_ref*vel_ref^2." << endl;
      if (grid_movement) cout << "Force coefficients computed using MACH_MOTION." << endl;
      else cout << "Force coefficients computed using reference values." << endl;
    }
    cout << "The reference area for force coeffs. is " << config->GetRefArea() << " m^2." << endl;
    cout << "The reference length for force coeffs. is " << config->GetRefLength() << " m." << endl;

    cout << "The pressure is decomposed into thermodynamic and dynamic components." << endl;
    cout << "The initial value of the dynamic pressure is 0." << endl;

    cout << "Mach number: "<< config->GetMach();
    if (config->GetKind_FluidModel() == CONSTANT_DENSITY) {
      cout << ", computed using the Bulk modulus." << endl;
    } else {
      cout << ", computed using fluid speed of sound." << endl;
    }

    cout << "For external flows, the initial state is imposed at the far-field." << endl;
    cout << "Angle of attack (deg): "<< config->GetAoA() << ", computed using the initial velocity." << endl;
    cout << "Side slip angle (deg): "<< config->GetAoS() << ", computed using the initial velocity." << endl;

    if (viscous) { 
      cout << "Reynolds number per meter: " << config->GetReynolds() << ", computed using initial values."<< endl;
      cout << "Reynolds number is a byproduct of inputs only (not used internally)." << endl;
    }
    cout << "SI units only. The grid should be dimensional (meters)." << endl;
    
    switch (config->GetKind_DensityModel()) {
      
      case CONSTANT:
        if (energy) cout << "Energy equation is active and decoupled." << endl;
        else cout << "No energy equation." << endl;
        break;

      case BOUSSINESQ:
        if (energy) cout << "Energy equation is active and coupled through Boussinesq approx." << endl;
        break;

      case VARIABLE:
        if (energy) cout << "Energy equation is active and coupled for variable density." << endl;
        break;

    }

    cout <<"-- Input conditions:"<< endl;
    
    switch (config->GetKind_FluidModel()) {
      
      case CONSTANT_DENSITY:
        cout << "Fluid Model: CONSTANT_DENSITY "<< endl;
        if (energy) {
          cout << "Specific heat at constant pressure (Cp): " << config->GetSpecific_Heat_Cp() << " N.m/kg.K." << endl;
        }
        if (boussinesq) cout << "Thermal expansion coefficient: " << config->GetThermal_Expansion_Coeff() << " K^-1." << endl;
        cout << "Thermodynamic pressure not required." << endl;
        break;
        
      case INC_IDEAL_GAS:
        cout << "Fluid Model: INC_IDEAL_GAS "<< endl;
        cout << "Variable density incompressible flow using ideal gas law." << endl;
        cout << "Density is a function of temperature (constant thermodynamic pressure)." << endl;
        cout << "Specific heat at constant pressure (Cp): " << config->GetSpecific_Heat_Cp() << " N.m/kg.K." << endl;
        cout << "Molecular weight : "<< config->GetMolecular_Weight() << " g/mol" << endl;
        cout << "Specific gas constant: " << config->GetGas_Constant() << " N.m/kg.K." << endl;
        cout << "Thermodynamic pressure: " << config->GetPressure_Thermodynamic();
        if (config->GetSystemMeasurements() == SI) cout << " Pa." << endl;
        else if (config->GetSystemMeasurements() == US) cout << " psf." << endl;
        break;
      
    }
    if (viscous) {
      switch (config->GetKind_ViscosityModel()) {

        case CONSTANT_VISCOSITY:
          cout << "Viscosity Model: CONSTANT_VISCOSITY  "<< endl;
          cout << "Constant Laminar Viscosity: " << config->GetMu_Constant();
          if (config->GetSystemMeasurements() == SI) cout << " N.s/m^2." << endl;
          else if (config->GetSystemMeasurements() == US) cout << " lbf.s/ft^2." << endl;
          cout << "Laminar Viscosity (non-dim): " << config->GetMu_ConstantND()<< endl;
          break;

        case SUTHERLAND:
          cout << "Viscosity Model: SUTHERLAND "<< endl;
          cout << "Ref. Laminar Viscosity: " << config->GetMu_Ref();
          if (config->GetSystemMeasurements() == SI) cout << " N.s/m^2." << endl;
          else if (config->GetSystemMeasurements() == US) cout << " lbf.s/ft^2." << endl;
          cout << "Ref. Temperature: " << config->GetMu_Temperature_Ref();
          if (config->GetSystemMeasurements() == SI) cout << " K." << endl;
          else if (config->GetSystemMeasurements() == US) cout << " R." << endl;
          cout << "Sutherland Constant: "<< config->GetMu_S();
          if (config->GetSystemMeasurements() == SI) cout << " K." << endl;
          else if (config->GetSystemMeasurements() == US) cout << " R." << endl;
          cout << "Laminar Viscosity (non-dim): " << config->GetMu_ConstantND()<< endl;
          cout << "Ref. Temperature (non-dim): " << config->GetMu_Temperature_RefND()<< endl;
          cout << "Sutherland constant (non-dim): "<< config->GetMu_SND()<< endl;
          break;

      }

      if (energy) {
        switch (config->GetKind_ConductivityModel()) {

          case CONSTANT_PRANDTL:
            cout << "Conductivity Model: CONSTANT_PRANDTL  "<< endl;
            cout << "Prandtl (Laminar): " << config->GetPrandtl_Lam()<< endl;
            cout << "Prandtl (Turbulent): " << config->GetPrandtl_Turb()<< endl;
            break;

          case CONSTANT_CONDUCTIVITY:
            cout << "Conductivity Model: CONSTANT_CONDUCTIVITY "<< endl;
            cout << "Molecular Conductivity: " << config->GetKt_Constant()<< " W/m^2.K." << endl;
            cout << "Molecular Conductivity (non-dim): " << config->GetKt_ConstantND()<< endl;
            break;

        }
      }

    }
    
    if (config->GetKind_FluidModel() == CONSTANT_DENSITY) {
      cout << "Bulk modulus: " << config->GetBulk_Modulus();
      if (config->GetSystemMeasurements() == SI) cout << " Pa." << endl;
      else if (config->GetSystemMeasurements() == US) cout << " psf." << endl;
    }

    cout << "Initial dynamic pressure: " << config->GetPressure_FreeStream();
    if (config->GetSystemMeasurements() == SI) cout << " Pa." << endl;
    else if (config->GetSystemMeasurements() == US) cout << " psf." << endl;
    
    cout << "Initial total pressure: " << config->GetPressure_FreeStream() + 0.5*config->GetDensity_FreeStream()*config->GetModVel_FreeStream()*config->GetModVel_FreeStream();
    if (config->GetSystemMeasurements() == SI) cout << " Pa." << endl;
    else if (config->GetSystemMeasurements() == US) cout << " psf." << endl;

    if (energy) {
      cout << "Initial temperature: " << config->GetTemperature_FreeStream();
      if (config->GetSystemMeasurements() == SI) cout << " K." << endl;
      else if (config->GetSystemMeasurements() == US) cout << " R." << endl;
    }

    cout << "Initial density: " << config->GetDensity_FreeStream();
    if (config->GetSystemMeasurements() == SI) cout << " kg/m^3." << endl;
    else if (config->GetSystemMeasurements() == US) cout << " slug/ft^3." << endl;
    
    if (nDim == 2) {
      cout << "Initial velocity: (" << config->GetVelocity_FreeStream()[0] << ", ";
      cout << config->GetVelocity_FreeStream()[1] << ")";
    }
    if (nDim == 3) {
      cout << "Initial velocity: (" << config->GetVelocity_FreeStream()[0] << ", ";
      cout << config->GetVelocity_FreeStream()[1] << ", " << config->GetVelocity_FreeStream()[2] << ")";
    }
    if (config->GetSystemMeasurements() == SI) cout << " m/s. ";
    else if (config->GetSystemMeasurements() == US) cout << " ft/s. ";
    
    cout << "Magnitude: "  << config->GetModVel_FreeStream();
    if (config->GetSystemMeasurements() == SI) cout << " m/s." << endl;
    else if (config->GetSystemMeasurements() == US) cout << " ft/s." << endl;

    if (viscous) {
      cout << "Initial laminar viscosity: " << config->GetViscosity_FreeStream();
      if (config->GetSystemMeasurements() == SI) cout << " N.s/m^2." << endl;
      else if (config->GetSystemMeasurements() == US) cout << " lbf.s/ft^2." << endl;
      if (turbulent) {
        cout << "Initial turb. kinetic energy per unit mass: " << config->GetTke_FreeStream();
        if (config->GetSystemMeasurements() == SI) cout << " m^2/s^2." << endl;
        else if (config->GetSystemMeasurements() == US) cout << " ft^2/s^2." << endl;
        cout << "Initial specific dissipation: " << config->GetOmega_FreeStream();
        if (config->GetSystemMeasurements() == SI) cout << " 1/s." << endl;
        else if (config->GetSystemMeasurements() == US) cout << " 1/s." << endl;
      }
    }
    
    if (unsteady) { cout << "Total time: " << config->GetTotal_UnstTime() << " s. Time step: " << config->GetDelta_UnstTime() << " s." << endl; }
    
    /*--- Print out reference values. ---*/
    
    cout <<"-- Reference values:"<< endl;

    if (config->GetKind_FluidModel() != CONSTANT_DENSITY) {
      cout << "Reference specific gas constant: " << config->GetGas_Constant_Ref();
      if (config->GetSystemMeasurements() == SI) cout << " N.m/kg.K." << endl;
      else if (config->GetSystemMeasurements() == US) cout << " lbf.ft/slug.R." << endl;
    } else {
      if (energy) {
        cout << "Reference specific heat: " << config->GetGas_Constant_Ref();
        if (config->GetSystemMeasurements() == SI) cout << " N.m/kg.K." << endl;
        else if (config->GetSystemMeasurements() == US) cout << " lbf.ft/slug.R." << endl;
      }
    }

    cout << "Reference pressure: " << config->GetPressure_Ref();
    if (config->GetSystemMeasurements() == SI) cout << " Pa." << endl;
    else if (config->GetSystemMeasurements() == US) cout << " psf." << endl;
    
    if (energy) {
      cout << "Reference temperature: " << config->GetTemperature_Ref();
      if (config->GetSystemMeasurements() == SI) cout << " K." << endl;
      else if (config->GetSystemMeasurements() == US) cout << " R." << endl;
    }

    cout << "Reference density: " << config->GetDensity_Ref();
    if (config->GetSystemMeasurements() == SI) cout << " kg/m^3." << endl;
    else if (config->GetSystemMeasurements() == US) cout << " slug/ft^3." << endl;
    
    cout << "Reference velocity: " << config->GetVelocity_Ref();
    if (config->GetSystemMeasurements() == SI) cout << " m/s." << endl;
    else if (config->GetSystemMeasurements() == US) cout << " ft/s." << endl;

    cout << "Reference length: " << config->GetLength_Ref();
    if (config->GetSystemMeasurements() == SI) cout << " m." << endl;
    else if (config->GetSystemMeasurements() == US) cout << " in." << endl;

    if (viscous) {
      cout << "Reference viscosity: " << config->GetViscosity_Ref();
      if (config->GetSystemMeasurements() == SI) cout << " N.s/m^2." << endl;
      else if (config->GetSystemMeasurements() == US) cout << " lbf.s/ft^2." << endl;
    }
    
    if (unsteady) cout << "Reference time: " << config->GetTime_Ref() <<" s." << endl;
    
    /*--- Print out resulting non-dim values here. ---*/
    
    cout << "-- Resulting non-dimensional state:" << endl;
    cout << "Mach number (non-dim): " << config->GetMach() << endl;
    if (viscous) {
      cout << "Reynolds number (per m): " << config->GetReynolds() << endl;
    }
    
    if (config->GetKind_FluidModel() != CONSTANT_DENSITY) {
      cout << "Specific gas constant (non-dim): " << config->GetGas_ConstantND() << endl;
      cout << "Initial thermodynamic pressure (non-dim): " << config->GetPressure_ThermodynamicND() << endl;
    } else {
      if (energy) {
        cout << "Specific heat at constant pressure (non-dim): " << config->GetSpecific_Heat_CpND() << endl;
        if (boussinesq) cout << "Thermal expansion coefficient (non-dim.): " << config->GetThermal_Expansion_CoeffND() << " K^-1." << endl;
      }
    }
    
    if (energy) cout << "Initial temperature (non-dim): " << config->GetTemperature_FreeStreamND() << endl;
    cout << "Initial pressure (non-dim): " << config->GetPressure_FreeStreamND() << endl;
    cout << "Initial density (non-dim): " << config->GetDensity_FreeStreamND() << endl;
    
    if (nDim == 2) {
      cout << "Initial velocity (non-dim): (" << config->GetVelocity_FreeStreamND()[0] << ", ";
      cout << config->GetVelocity_FreeStreamND()[1] << "). ";
    } else {
      cout << "Initial velocity (non-dim): (" << config->GetVelocity_FreeStreamND()[0] << ", ";
      cout << config->GetVelocity_FreeStreamND()[1] << ", " << config->GetVelocity_FreeStreamND()[2] << "). ";
    }
    cout << "Magnitude: "   << config->GetModVel_FreeStreamND() << endl;
    
    if (viscous) {
      cout << "Initial viscosity (non-dim): " << config->GetViscosity_FreeStreamND() << endl;
      if (turbulent) {
        cout << "Initial turb. kinetic energy (non-dim): " << config->GetTke_FreeStreamND() << endl;
        cout << "Initial specific dissipation (non-dim): " << config->GetOmega_FreeStreamND() << endl;
      }
    }
    
    if (unsteady) {
      cout << "Total time (non-dim): " << config->GetTotal_UnstTimeND() << endl;
      cout << "Time step (non-dim): " << config->GetDelta_UnstTimeND() << endl;
    }
    
    cout << endl;
    
  }
  
}

void CIncEulerSolver::SetInitialCondition(CGeometry **geometry, CSolver ***solver_container, CConfig *config, unsigned long ExtIter) {
  
  unsigned long iPoint, Point_Fine;
  unsigned short iMesh, iChildren, iVar;
  su2double Area_Children, Area_Parent, *Solution_Fine, *Solution;
    
  bool restart   = (config->GetRestart() || config->GetRestart_Flow());
  bool rans      = ((config->GetKind_Solver() == RANS) ||
                    (config->GetKind_Solver() == ADJ_RANS) ||
                    (config->GetKind_Solver() == DISC_ADJ_RANS));
  bool dual_time = ((config->GetUnsteady_Simulation() == DT_STEPPING_1ST) ||
                    (config->GetUnsteady_Simulation() == DT_STEPPING_2ND));
  
  /*--- If restart solution, then interpolate the flow solution to
   all the multigrid levels, this is important with the dual time strategy ---*/
  
  if (restart && (ExtIter == 0)) {
    
    Solution = new su2double[nVar];
    for (iMesh = 1; iMesh <= config->GetnMGLevels(); iMesh++) {
      for (iPoint = 0; iPoint < geometry[iMesh]->GetnPoint(); iPoint++) {
        Area_Parent = geometry[iMesh]->node[iPoint]->GetVolume();
        for (iVar = 0; iVar < nVar; iVar++) Solution[iVar] = 0.0;
        for (iChildren = 0; iChildren < geometry[iMesh]->node[iPoint]->GetnChildren_CV(); iChildren++) {
          Point_Fine = geometry[iMesh]->node[iPoint]->GetChildren_CV(iChildren);
          Area_Children = geometry[iMesh-1]->node[Point_Fine]->GetVolume();
          Solution_Fine = solver_container[iMesh-1][FLOW_SOL]->node[Point_Fine]->GetSolution();
          for (iVar = 0; iVar < nVar; iVar++) {
            Solution[iVar] += Solution_Fine[iVar]*Area_Children/Area_Parent;
          }
        }
        solver_container[iMesh][FLOW_SOL]->node[iPoint]->SetSolution(Solution);
      }
      solver_container[iMesh][FLOW_SOL]->Set_MPI_Solution(geometry[iMesh], config);
    }
    delete [] Solution;
    
    /*--- Interpolate the turblence variable also, if needed ---*/
    
    if (rans) {
      
      unsigned short nVar_Turb = solver_container[MESH_0][TURB_SOL]->GetnVar();
      Solution = new su2double[nVar_Turb];
      for (iMesh = 1; iMesh <= config->GetnMGLevels(); iMesh++) {
        for (iPoint = 0; iPoint < geometry[iMesh]->GetnPoint(); iPoint++) {
          Area_Parent = geometry[iMesh]->node[iPoint]->GetVolume();
          for (iVar = 0; iVar < nVar_Turb; iVar++) Solution[iVar] = 0.0;
          for (iChildren = 0; iChildren < geometry[iMesh]->node[iPoint]->GetnChildren_CV(); iChildren++) {
            Point_Fine = geometry[iMesh]->node[iPoint]->GetChildren_CV(iChildren);
            Area_Children = geometry[iMesh-1]->node[Point_Fine]->GetVolume();
            Solution_Fine = solver_container[iMesh-1][TURB_SOL]->node[Point_Fine]->GetSolution();
            for (iVar = 0; iVar < nVar_Turb; iVar++) {
              Solution[iVar] += Solution_Fine[iVar]*Area_Children/Area_Parent;
            }
          }
          solver_container[iMesh][TURB_SOL]->node[iPoint]->SetSolution(Solution);
        }
        solver_container[iMesh][TURB_SOL]->Set_MPI_Solution(geometry[iMesh], config);
        solver_container[iMesh][TURB_SOL]->Postprocessing(geometry[iMesh], solver_container[iMesh], config, iMesh);
      }
      delete [] Solution;
    }
    
  }
  
  /*--- The value of the solution for the first iteration of the dual time ---*/
  
  if (dual_time && (ExtIter == 0 || (restart && (long)ExtIter == config->GetUnst_RestartIter()))) {
    
    /*--- Push back the initial condition to previous solution containers
     for a 1st-order restart or when simply intitializing to freestream. ---*/
    
    for (iMesh = 0; iMesh <= config->GetnMGLevels(); iMesh++) {
      for (iPoint = 0; iPoint < geometry[iMesh]->GetnPoint(); iPoint++) {
        solver_container[iMesh][FLOW_SOL]->node[iPoint]->Set_Solution_time_n();
        solver_container[iMesh][FLOW_SOL]->node[iPoint]->Set_Solution_time_n1();
        if (rans) {
          solver_container[iMesh][TURB_SOL]->node[iPoint]->Set_Solution_time_n();
          solver_container[iMesh][TURB_SOL]->node[iPoint]->Set_Solution_time_n1();
        }
      }
    }
    
    if ((restart && (long)ExtIter == config->GetUnst_RestartIter()) &&
        (config->GetUnsteady_Simulation() == DT_STEPPING_2ND)) {
      
      /*--- Load an additional restart file for a 2nd-order restart ---*/
      
      solver_container[MESH_0][FLOW_SOL]->LoadRestart(geometry, solver_container, config, SU2_TYPE::Int(config->GetUnst_RestartIter()-1), true);
      
      /*--- Load an additional restart file for the turbulence model ---*/
      if (rans)
        solver_container[MESH_0][TURB_SOL]->LoadRestart(geometry, solver_container, config, SU2_TYPE::Int(config->GetUnst_RestartIter()-1), false);
      
      /*--- Push back this new solution to time level N. ---*/
      
      for (iMesh = 0; iMesh <= config->GetnMGLevels(); iMesh++) {
        for (iPoint = 0; iPoint < geometry[iMesh]->GetnPoint(); iPoint++) {
          solver_container[iMesh][FLOW_SOL]->node[iPoint]->Set_Solution_time_n();
          if (rans) {
            solver_container[iMesh][TURB_SOL]->node[iPoint]->Set_Solution_time_n();
          }
        }
      }
    }
  }
}

void CIncEulerSolver::Preprocessing(CGeometry *geometry, CSolver **solver_container, CConfig *config, unsigned short iMesh, unsigned short iRKStep, unsigned short RunTime_EqSystem, bool Output) {
  
  unsigned long ErrorCounter = 0;

  unsigned long ExtIter = config->GetExtIter();
  bool cont_adjoint     = config->GetContinuous_Adjoint();
  bool disc_adjoint     = config->GetDiscrete_Adjoint();
  bool implicit         = (config->GetKind_TimeIntScheme_Flow() == EULER_IMPLICIT);
  bool muscl            = (config->GetMUSCL_Flow() || (cont_adjoint && config->GetKind_ConvNumScheme_AdjFlow() == ROE));
  bool limiter          = ((config->GetKind_SlopeLimit_Flow() != NO_LIMITER) && (ExtIter <= config->GetLimiterIter()) && !(disc_adjoint && config->GetFrozen_Limiter_Disc()));
  bool center           = ((config->GetKind_ConvNumScheme_Flow() == SPACE_CENTERED) || (cont_adjoint && config->GetKind_ConvNumScheme_AdjFlow() == SPACE_CENTERED));
  bool center_jst       = center && (config->GetKind_Centered_Flow() == JST);
  bool fixed_cl         = config->GetFixed_CL_Mode();
  bool van_albada       = config->GetKind_SlopeLimit_Flow() == VAN_ALBADA_EDGE;
  bool outlet           = ((config->GetnMarker_Outlet() != 0));

  /*--- Update the angle of attack at the far-field for fixed CL calculations (only direct problem). ---*/
  
  if ((fixed_cl) && (!disc_adjoint) && (!cont_adjoint)) { SetFarfield_AoA(geometry, solver_container, config, iMesh, Output); }

  /*--- Set the primitive variables ---*/
  
  ErrorCounter = SetPrimitive_Variables(solver_container, config, Output);
  
  /*--- Upwind second order reconstruction ---*/
  
  if ((muscl && !center) && (iMesh == MESH_0) && !Output) {
    
    /*--- Gradient computation ---*/
    
    if (config->GetKind_Gradient_Method() == GREEN_GAUSS) {
      SetPrimitive_Gradient_GG(geometry, config);
    }
    if (config->GetKind_Gradient_Method() == WEIGHTED_LEAST_SQUARES) {
      SetPrimitive_Gradient_LS(geometry, config);
    }
    
    /*--- Limiter computation ---*/
    
    if ((limiter) && (iMesh == MESH_0) && !Output && !van_albada) {
      SetPrimitive_Limiter(geometry, config);
    }
    
  }
  
  /*--- Artificial dissipation ---*/
  
  if (center && !Output) {
    SetMax_Eigenvalue(geometry, config);
    if ((center_jst) && (iMesh == MESH_0)) {
      SetCentered_Dissipation_Sensor(geometry, config);
      SetUndivided_Laplacian(geometry, config);
    }
  }
  
  /*--- Update the beta value based on the maximum velocity. ---*/

  SetBeta_Parameter(geometry, solver_container, config, iMesh);
  
  /*--- Compute properties needed for mass flow BCs. ---*/
  
  if (outlet) GetOutlet_Properties(geometry, config, iMesh, Output);

  /*--- Initialize the Jacobian matrices ---*/
  
  if (implicit && !disc_adjoint) Jacobian.SetValZero();

  /*--- Error message ---*/
  
  if (config->GetConsole_Output_Verb() == VERB_HIGH) {
#ifdef HAVE_MPI
    unsigned long MyErrorCounter = ErrorCounter; ErrorCounter = 0;
    SU2_MPI::Allreduce(&MyErrorCounter, &ErrorCounter, 1, MPI_UNSIGNED_LONG, MPI_SUM, MPI_COMM_WORLD);
#endif
    if (iMesh == MESH_0) config->SetNonphysical_Points(ErrorCounter);
  }
  
}

void CIncEulerSolver::Postprocessing(CGeometry *geometry, CSolver **solver_container, CConfig *config,
                                  unsigned short iMesh) { }

unsigned long CIncEulerSolver::SetPrimitive_Variables(CSolver **solver_container, CConfig *config, bool Output) {
  
  unsigned long iPoint, ErrorCounter = 0;
  bool physical = true;
  
  for (iPoint = 0; iPoint < nPoint; iPoint ++) {
    
    /*--- Initialize the non-physical points vector ---*/
    
    node[iPoint]->SetNon_Physical(false);
    
    /*--- Incompressible flow, primitive variables ---*/
    
    physical = node[iPoint]->SetPrimVar(FluidModel);

    /*--- Record any non-physical points. ---*/

    if (!physical) { node[iPoint]->SetNon_Physical(true); ErrorCounter++; }
    
    /*--- Initialize the convective, source and viscous residual vector ---*/
    
    if (!Output) LinSysRes.SetBlock_Zero(iPoint);
    
  }

  return ErrorCounter;
}

void CIncEulerSolver::SetTime_Step(CGeometry *geometry, CSolver **solver_container, CConfig *config,
                                unsigned short iMesh, unsigned long Iteration) {
  
  su2double *Normal, Area, Vol, Mean_SoundSpeed = 0.0, Mean_ProjVel = 0.0,
  Mean_BetaInc2, Lambda, Local_Delta_Time,
  Global_Delta_Time = 1E6, Global_Delta_UnstTimeND, ProjVel, ProjVel_i, ProjVel_j;
  
  unsigned long iEdge, iVertex, iPoint, jPoint;
  unsigned short iDim, iMarker;
  
  bool implicit      = (config->GetKind_TimeIntScheme_Flow() == EULER_IMPLICIT);
  bool grid_movement = config->GetGrid_Movement();
  bool time_steping  = config->GetUnsteady_Simulation() == TIME_STEPPING;
  bool dual_time     = ((config->GetUnsteady_Simulation() == DT_STEPPING_1ST) ||
                    (config->GetUnsteady_Simulation() == DT_STEPPING_2ND));
  
  Min_Delta_Time = 1.E6; Max_Delta_Time = 0.0;

  /*--- Set maximum inviscid eigenvalue to zero, and compute sound speed ---*/
  
  for (iPoint = 0; iPoint < nPointDomain; iPoint++)
    node[iPoint]->SetMax_Lambda_Inv(0.0);
  
  /*--- Loop interior edges ---*/
  
  for (iEdge = 0; iEdge < geometry->GetnEdge(); iEdge++) {
    
    /*--- Point identification, Normal vector and area ---*/
    
    iPoint = geometry->edge[iEdge]->GetNode(0);
    jPoint = geometry->edge[iEdge]->GetNode(1);
    
    Normal = geometry->edge[iEdge]->GetNormal();
    
    Area = 0.0;
    for (iDim = 0; iDim < nDim; iDim++) Area += Normal[iDim]*Normal[iDim];
    Area = sqrt(Area);
    
    /*--- Mean Values ---*/

    Mean_ProjVel    = 0.5 * (node[iPoint]->GetProjVel(Normal) + node[jPoint]->GetProjVel(Normal));
    Mean_BetaInc2   = 0.5 * (node[iPoint]->GetBetaInc2()      + node[jPoint]->GetBetaInc2());
    Mean_SoundSpeed = sqrt(Mean_BetaInc2*Area*Area);

    /*--- Adjustment for grid movement ---*/
    
    if (grid_movement) {
      su2double *GridVel_i = geometry->node[iPoint]->GetGridVel();
      su2double *GridVel_j = geometry->node[jPoint]->GetGridVel();
      ProjVel_i = 0.0; ProjVel_j = 0.0;
      for (iDim = 0; iDim < nDim; iDim++) {
        ProjVel_i += GridVel_i[iDim]*Normal[iDim];
        ProjVel_j += GridVel_j[iDim]*Normal[iDim];
      }
      Mean_ProjVel -= 0.5 * (ProjVel_i + ProjVel_j);
    }
    
    /*--- Inviscid contribution ---*/
    
    Lambda = fabs(Mean_ProjVel) + Mean_SoundSpeed;
    if (geometry->node[iPoint]->GetDomain()) node[iPoint]->AddMax_Lambda_Inv(Lambda);
    if (geometry->node[jPoint]->GetDomain()) node[jPoint]->AddMax_Lambda_Inv(Lambda);
    
  }
  
  /*--- Loop boundary edges ---*/
  
  for (iMarker = 0; iMarker < geometry->GetnMarker(); iMarker++) {
    for (iVertex = 0; iVertex < geometry->GetnVertex(iMarker); iVertex++) {
      
      /*--- Point identification, Normal vector and area ---*/
      
      iPoint = geometry->vertex[iMarker][iVertex]->GetNode();
      Normal = geometry->vertex[iMarker][iVertex]->GetNormal();
      
      Area = 0.0;
      for (iDim = 0; iDim < nDim; iDim++) Area += Normal[iDim]*Normal[iDim];
      Area = sqrt(Area);
      
      /*--- Mean Values ---*/

      Mean_ProjVel    = node[iPoint]->GetProjVel(Normal);
      Mean_BetaInc2   = node[iPoint]->GetBetaInc2();
      Mean_SoundSpeed = sqrt(Mean_BetaInc2*Area*Area);

      /*--- Adjustment for grid movement ---*/
      
      if (grid_movement) {
        su2double *GridVel = geometry->node[iPoint]->GetGridVel();
        ProjVel = 0.0;
        for (iDim = 0; iDim < nDim; iDim++)
          ProjVel += GridVel[iDim]*Normal[iDim];
        Mean_ProjVel -= ProjVel;
      }
      
      /*--- Inviscid contribution ---*/
      
      Lambda = fabs(Mean_ProjVel) + Mean_SoundSpeed;
      if (geometry->node[iPoint]->GetDomain()) {
        node[iPoint]->AddMax_Lambda_Inv(Lambda);
      }
      
    }
  }
  
  /*--- Local time-stepping: each element uses their own speed for steady state 
   simulations or for pseudo time steps in a dual time simulation. ---*/
  
  for (iPoint = 0; iPoint < nPointDomain; iPoint++) {
    
    Vol = geometry->node[iPoint]->GetVolume();
    
    if (Vol != 0.0) {
      Local_Delta_Time  = config->GetCFL(iMesh)*Vol / node[iPoint]->GetMax_Lambda_Inv();
      Global_Delta_Time = min(Global_Delta_Time, Local_Delta_Time);
      Min_Delta_Time    = min(Min_Delta_Time, Local_Delta_Time);
      Max_Delta_Time    = max(Max_Delta_Time, Local_Delta_Time);
      if (Local_Delta_Time > config->GetMax_DeltaTime())
        Local_Delta_Time = config->GetMax_DeltaTime();
      node[iPoint]->SetDelta_Time(Local_Delta_Time);
    }
    else {
      node[iPoint]->SetDelta_Time(0.0);
    }
    
  }
  
  /*--- Compute the max and the min dt (in parallel) ---*/
  
  if (config->GetConsole_Output_Verb() == VERB_HIGH) {
#ifdef HAVE_MPI
    su2double rbuf_time, sbuf_time;
    sbuf_time = Min_Delta_Time;
    SU2_MPI::Reduce(&sbuf_time, &rbuf_time, 1, MPI_DOUBLE, MPI_MIN, MASTER_NODE, MPI_COMM_WORLD);
    SU2_MPI::Bcast(&rbuf_time, 1, MPI_DOUBLE, MASTER_NODE, MPI_COMM_WORLD);
    Min_Delta_Time = rbuf_time;
    
    sbuf_time = Max_Delta_Time;
    SU2_MPI::Reduce(&sbuf_time, &rbuf_time, 1, MPI_DOUBLE, MPI_MAX, MASTER_NODE, MPI_COMM_WORLD);
    SU2_MPI::Bcast(&rbuf_time, 1, MPI_DOUBLE, MASTER_NODE, MPI_COMM_WORLD);
    Max_Delta_Time = rbuf_time;
#endif
  }
  
  /*--- For time-accurate simulations use the minimum delta time of the whole mesh (global) ---*/
  
  if (time_steping) {
#ifdef HAVE_MPI
    su2double rbuf_time, sbuf_time;
    sbuf_time = Global_Delta_Time;
    SU2_MPI::Reduce(&sbuf_time, &rbuf_time, 1, MPI_DOUBLE, MPI_MIN, MASTER_NODE, MPI_COMM_WORLD);
    SU2_MPI::Bcast(&rbuf_time, 1, MPI_DOUBLE, MASTER_NODE, MPI_COMM_WORLD);
    Global_Delta_Time = rbuf_time;
#endif
    for (iPoint = 0; iPoint < nPointDomain; iPoint++){
      
      /*--- Sets the regular CFL equal to the unsteady CFL ---*/
      
      config->SetCFL(iMesh,config->GetUnst_CFL());
      
      /*--- If the unsteady CFL is set to zero, it uses the defined unsteady time step, otherwise
       it computes the time step based on the unsteady CFL ---*/
      
      if (config->GetCFL(iMesh) == 0.0){
        node[iPoint]->SetDelta_Time(config->GetDelta_UnstTime());
      } else {
        node[iPoint]->SetDelta_Time(Global_Delta_Time);
      }
    }
  }
  
  /*--- Recompute the unsteady time step for the dual time strategy
   if the unsteady CFL is diferent from 0 ---*/
  
  if ((dual_time) && (Iteration == 0) && (config->GetUnst_CFL() != 0.0) && (iMesh == MESH_0)) {
    Global_Delta_UnstTimeND = config->GetUnst_CFL()*Global_Delta_Time/config->GetCFL(iMesh);
    
#ifdef HAVE_MPI
    su2double rbuf_time, sbuf_time;
    sbuf_time = Global_Delta_UnstTimeND;
    SU2_MPI::Reduce(&sbuf_time, &rbuf_time, 1, MPI_DOUBLE, MPI_MIN, MASTER_NODE, MPI_COMM_WORLD);
    SU2_MPI::Bcast(&rbuf_time, 1, MPI_DOUBLE, MASTER_NODE, MPI_COMM_WORLD);
    Global_Delta_UnstTimeND = rbuf_time;
#endif
    config->SetDelta_UnstTimeND(Global_Delta_UnstTimeND);
  }
  
  /*--- The pseudo local time (explicit integration) cannot be greater than the physical time ---*/
  
  if (dual_time)
    for (iPoint = 0; iPoint < nPointDomain; iPoint++) {
      if (!implicit) {
        Local_Delta_Time = min((2.0/3.0)*config->GetDelta_UnstTimeND(), node[iPoint]->GetDelta_Time());
        node[iPoint]->SetDelta_Time(Local_Delta_Time);
      }
    }
  
}

void CIncEulerSolver::Centered_Residual(CGeometry *geometry, CSolver **solver_container, CNumerics *numerics,
                                     CConfig *config, unsigned short iMesh, unsigned short iRKStep) {
  
  unsigned long iEdge, iPoint, jPoint;
  
  bool implicit      = (config->GetKind_TimeIntScheme_Flow() == EULER_IMPLICIT);
  bool jst_scheme  = ((config->GetKind_Centered_Flow() == JST) && (iMesh == MESH_0));
  bool grid_movement = config->GetGrid_Movement();
  
  for (iEdge = 0; iEdge < geometry->GetnEdge(); iEdge++) {
    
    /*--- Points in edge, set normal vectors, and number of neighbors ---*/
    
    iPoint = geometry->edge[iEdge]->GetNode(0); jPoint = geometry->edge[iEdge]->GetNode(1);
    numerics->SetNormal(geometry->edge[iEdge]->GetNormal());
    numerics->SetNeighbor(geometry->node[iPoint]->GetnNeighbor(), geometry->node[jPoint]->GetnNeighbor());
    
    /*--- Set primitive variables w/o reconstruction ---*/
    
    numerics->SetPrimitive(node[iPoint]->GetPrimitive(), node[jPoint]->GetPrimitive());
    
    /*--- Set the largest convective eigenvalue ---*/
    
    numerics->SetLambda(node[iPoint]->GetLambda(), node[jPoint]->GetLambda());
    
    /*--- Set undivided laplacian and pressure-based sensor ---*/
    
    if (jst_scheme) {
      numerics->SetUndivided_Laplacian(node[iPoint]->GetUndivided_Laplacian(), node[jPoint]->GetUndivided_Laplacian());
      numerics->SetSensor(node[iPoint]->GetSensor(), node[jPoint]->GetSensor());
    }
    
    /*--- Grid movement ---*/
    
    if (grid_movement) {
      numerics->SetGridVel(geometry->node[iPoint]->GetGridVel(), geometry->node[jPoint]->GetGridVel());
    }
    
    /*--- Compute residuals, and Jacobians ---*/

    numerics->ComputeResidual(Res_Conv, Jacobian_i, Jacobian_j, config);
    
    /*--- Update convective and artificial dissipation residuals ---*/

    LinSysRes.AddBlock(iPoint, Res_Conv);
    LinSysRes.SubtractBlock(jPoint, Res_Conv);
    
    /*--- Store implicit contributions from the residual calculation. ---*/
    
    if (implicit) {
      Jacobian.AddBlock(iPoint, iPoint, Jacobian_i);
      Jacobian.AddBlock(iPoint, jPoint, Jacobian_j);
      Jacobian.SubtractBlock(jPoint, iPoint, Jacobian_i);
      Jacobian.SubtractBlock(jPoint, jPoint, Jacobian_j);
    }
  }
  
}

void CIncEulerSolver::Upwind_Residual(CGeometry *geometry, CSolver **solver_container, CNumerics *numerics,
                                   CConfig *config, unsigned short iMesh) {
  
  su2double **Gradient_i, **Gradient_j, Project_Grad_i, Project_Grad_j,
  *V_i, *V_j, *S_i, *S_j, *Limiter_i = NULL, *Limiter_j = NULL, Non_Physical = 1.0;
  
  unsigned long iEdge, iPoint, jPoint, counter_local = 0, counter_global = 0;
  unsigned short iDim, iVar;
  
  unsigned long ExtIter = config->GetExtIter();
  bool implicit         = (config->GetKind_TimeIntScheme_Flow() == EULER_IMPLICIT);
  bool muscl            = (config->GetMUSCL_Flow() && (iMesh == MESH_0));
  bool disc_adjoint     = config->GetDiscrete_Adjoint();
  bool limiter          = ((config->GetKind_SlopeLimit_Flow() != NO_LIMITER) && (ExtIter <= config->GetLimiterIter()) && !(disc_adjoint && config->GetFrozen_Limiter_Disc()));
  bool grid_movement    = config->GetGrid_Movement();
  bool van_albada       = config->GetKind_SlopeLimit_Flow() == VAN_ALBADA_EDGE;

  /*--- Loop over all the edges ---*/
  
  for (iEdge = 0; iEdge < geometry->GetnEdge(); iEdge++) {
    
    /*--- Points in edge and normal vectors ---*/
    
    iPoint = geometry->edge[iEdge]->GetNode(0); jPoint = geometry->edge[iEdge]->GetNode(1);
    numerics->SetNormal(geometry->edge[iEdge]->GetNormal());
    
    /*--- Grid movement ---*/
    
    if (grid_movement)
      numerics->SetGridVel(geometry->node[iPoint]->GetGridVel(), geometry->node[jPoint]->GetGridVel());
    
    /*--- Get primitive variables ---*/
    
    V_i = node[iPoint]->GetPrimitive(); V_j = node[jPoint]->GetPrimitive();
    S_i = node[iPoint]->GetSecondary(); S_j = node[jPoint]->GetSecondary();

    /*--- High order reconstruction using MUSCL strategy ---*/
    
    if (muscl) {
      
      for (iDim = 0; iDim < nDim; iDim++) {
        Vector_i[iDim] = 0.5*(geometry->node[jPoint]->GetCoord(iDim) - geometry->node[iPoint]->GetCoord(iDim));
        Vector_j[iDim] = 0.5*(geometry->node[iPoint]->GetCoord(iDim) - geometry->node[jPoint]->GetCoord(iDim));
      }
      
      Gradient_i = node[iPoint]->GetGradient_Primitive();
      Gradient_j = node[jPoint]->GetGradient_Primitive();
      if (limiter) {
        Limiter_i = node[iPoint]->GetLimiter_Primitive();
        Limiter_j = node[jPoint]->GetLimiter_Primitive();
      }
      
      for (iVar = 0; iVar < nPrimVarGrad; iVar++) {
        Project_Grad_i = 0.0; Project_Grad_j = 0.0;
        Non_Physical = node[iPoint]->GetNon_Physical()*node[jPoint]->GetNon_Physical();
        for (iDim = 0; iDim < nDim; iDim++) {
          Project_Grad_i += Vector_i[iDim]*Gradient_i[iVar][iDim]*Non_Physical;
          Project_Grad_j += Vector_j[iDim]*Gradient_j[iVar][iDim]*Non_Physical;
        }
        if (limiter) {
          if (van_albada){
            Limiter_i[iVar] = (V_j[iVar]-V_i[iVar])*(2.0*Project_Grad_i + V_j[iVar]-V_i[iVar])/(4*Project_Grad_i*Project_Grad_i+(V_j[iVar]-V_i[iVar])*(V_j[iVar]-V_i[iVar])+EPS);
            Limiter_j[iVar] = (V_j[iVar]-V_i[iVar])*(-2.0*Project_Grad_j + V_j[iVar]-V_i[iVar])/(4*Project_Grad_j*Project_Grad_j+(V_j[iVar]-V_i[iVar])*(V_j[iVar]-V_i[iVar])+EPS);
          }
          Primitive_i[iVar] = V_i[iVar] + Limiter_i[iVar]*Project_Grad_i;
          Primitive_j[iVar] = V_j[iVar] + Limiter_j[iVar]*Project_Grad_j;
        }
        else {
          Primitive_i[iVar] = V_i[iVar] + Project_Grad_i;
          Primitive_j[iVar] = V_j[iVar] + Project_Grad_j;
        }
      }

      for (iVar = nPrimVarGrad; iVar < nPrimVar; iVar++) {
        Primitive_i[iVar] = V_i[iVar];
        Primitive_j[iVar] = V_j[iVar];
      }

      numerics->SetPrimitive(Primitive_i, Primitive_j);
      
    } else {
      
      /*--- Set conservative variables without reconstruction ---*/
      
      numerics->SetPrimitive(V_i, V_j);
      numerics->SetSecondary(S_i, S_j);
      
    }
    
    /*--- Compute the residual ---*/
    
    numerics->ComputeResidual(Res_Conv, Jacobian_i, Jacobian_j, config);

    /*--- Update residual value ---*/
    
    LinSysRes.AddBlock(iPoint, Res_Conv);
    LinSysRes.SubtractBlock(jPoint, Res_Conv);
    
    /*--- Set implicit Jacobians ---*/
    
    if (implicit) {
      Jacobian.AddBlock(iPoint, iPoint, Jacobian_i);
      Jacobian.AddBlock(iPoint, jPoint, Jacobian_j);
      Jacobian.SubtractBlock(jPoint, iPoint, Jacobian_i);
      Jacobian.SubtractBlock(jPoint, jPoint, Jacobian_j);
    }
  }
  
  /*--- Warning message about non-physical reconstructions. ---*/
  
  if (config->GetConsole_Output_Verb() == VERB_HIGH) {
#ifdef HAVE_MPI
    SU2_MPI::Reduce(&counter_local, &counter_global, 1, MPI_UNSIGNED_LONG, MPI_SUM, MASTER_NODE, MPI_COMM_WORLD);
#else
    counter_global = counter_local;
#endif
    if (iMesh == MESH_0) config->SetNonphysical_Reconstr(counter_global);
  }
  
}

void CIncEulerSolver::Source_Residual(CGeometry *geometry, CSolver **solver_container, CNumerics *numerics, CNumerics *second_numerics, CConfig *config, unsigned short iMesh) {
  
  unsigned short iVar;
  unsigned long iPoint;
  
  bool implicit       = (config->GetKind_TimeIntScheme_Flow() == EULER_IMPLICIT);
  bool rotating_frame = config->GetRotating_Frame();
  bool axisymmetric   = config->GetAxisymmetric();
  bool body_force     = config->GetBody_Force();
  bool boussinesq     = (config->GetKind_DensityModel() == BOUSSINESQ);
  bool viscous        = config->GetViscous();


  /*--- Initialize the source residual to zero ---*/

  for (iVar = 0; iVar < nVar; iVar++) Residual[iVar] = 0.0;

  if (body_force) {

    /*--- Loop over all points ---*/

    for (iPoint = 0; iPoint < nPointDomain; iPoint++) {

      /*--- Load the conservative variables ---*/

      numerics->SetConservative(node[iPoint]->GetSolution(),
                                node[iPoint]->GetSolution());

      /*--- Set incompressible density  ---*/
      
      numerics->SetDensity(node[iPoint]->GetDensity(),
                           node[iPoint]->GetDensity());

      /*--- Load the volume of the dual mesh cell ---*/

      numerics->SetVolume(geometry->node[iPoint]->GetVolume());

      /*--- Compute the rotating frame source residual ---*/

      numerics->ComputeResidual(Residual, config);

      /*--- Add the source residual to the total ---*/
      
      LinSysRes.AddBlock(iPoint, Residual);
      
    }
  }

  if (boussinesq) {

    /*--- Loop over all points ---*/

    for (iPoint = 0; iPoint < nPointDomain; iPoint++) {

      /*--- Load the conservative variables ---*/

      numerics->SetConservative(node[iPoint]->GetSolution(),
                                node[iPoint]->GetSolution());

      /*--- Set incompressible density  ---*/
      
      numerics->SetDensity(node[iPoint]->GetDensity(),
                           node[iPoint]->GetDensity());

      /*--- Load the volume of the dual mesh cell ---*/

      numerics->SetVolume(geometry->node[iPoint]->GetVolume());

      /*--- Compute the rotating frame source residual ---*/

      numerics->ComputeResidual(Residual, config);

      /*--- Add the source residual to the total ---*/
      
      LinSysRes.AddBlock(iPoint, Residual);
      
    }
  }

  if (rotating_frame) {
    
    /*--- Loop over all points ---*/
    
    for (iPoint = 0; iPoint < nPointDomain; iPoint++) {
      
      /*--- Load the conservative variables ---*/
      
      numerics->SetConservative(node[iPoint]->GetSolution(),
                                node[iPoint]->GetSolution());
      
      /*--- Load the volume of the dual mesh cell ---*/
      
      numerics->SetVolume(geometry->node[iPoint]->GetVolume());
      
      /*--- Compute the rotating frame source residual ---*/
      
      numerics->ComputeResidual(Residual, Jacobian_i, config);
      
      /*--- Add the source residual to the total ---*/
      
      LinSysRes.AddBlock(iPoint, Residual);
      
      /*--- Add the implicit Jacobian contribution ---*/
      
      if (implicit) Jacobian.AddBlock(iPoint, iPoint, Jacobian_i);
      
    }
  }
  
  if (axisymmetric) {
    
    /*--- Zero out Jacobian structure ---*/

    if (implicit) {
      for (iVar = 0; iVar < nVar; iVar ++)
        for (unsigned short jVar = 0; jVar < nVar; jVar ++)
          Jacobian_i[iVar][jVar] = 0.0;
    }

    /*--- For viscous problems, we need an additional gradient. ---*/

    if (viscous) {

      su2double AuxVar, Total_Viscosity, yCoord, yVelocity;

      for (iPoint = 0; iPoint < nPoint; iPoint++) {

        yCoord          = geometry->node[iPoint]->GetCoord(1);
        yVelocity       = node[iPoint]->GetVelocity(1);
        Total_Viscosity = (node[iPoint]->GetLaminarViscosity() +
                           node[iPoint]->GetEddyViscosity());

        if (yCoord > EPS) {
          AuxVar = Total_Viscosity*yVelocity/yCoord;
        } else {
          AuxVar = 0.0;
        }

        /*--- Set the auxilairy variable for this node. ---*/

        node[iPoint]->SetAuxVar(AuxVar);

      }

      /*--- Compute the auxiliary variable gradient with GG or WLS. ---*/

      if (config->GetKind_Gradient_Method() == GREEN_GAUSS) {
        SetAuxVar_Gradient_GG(geometry, config);
      }
      if (config->GetKind_Gradient_Method() == WEIGHTED_LEAST_SQUARES) {
        SetAuxVar_Gradient_LS(geometry, config);
      }
      
    }
    
    /*--- loop over points ---*/
    
    for (iPoint = 0; iPoint < nPointDomain; iPoint++) {
      
      /*--- Conservative variables w/o reconstruction ---*/

      numerics->SetPrimitive(node[iPoint]->GetPrimitive(), NULL);

      /*--- Set incompressible density  ---*/
      
      numerics->SetDensity(node[iPoint]->GetDensity(),
                           node[iPoint]->GetDensity());

      /*--- Set control volume ---*/
      
      numerics->SetVolume(geometry->node[iPoint]->GetVolume());
      
      /*--- Set y coordinate ---*/
      
      numerics->SetCoord(geometry->node[iPoint]->GetCoord(),
                         geometry->node[iPoint]->GetCoord());

      /*--- If viscous, we need gradients for extra terms. ---*/

      if (viscous) {

        /*--- Gradient of the primitive variables ---*/

        numerics->SetPrimVarGradient(node[iPoint]->GetGradient_Primitive(), NULL);

        /*--- Load the aux variable gradient that we already computed. ---*/

        numerics->SetAuxVarGrad(node[iPoint]->GetAuxVarGradient(), NULL);
        
      }

      /*--- Compute Source term Residual ---*/
      
      numerics->ComputeResidual(Residual, Jacobian_i, config);
      
      /*--- Add Residual ---*/
      
      LinSysRes.AddBlock(iPoint, Residual);
      
      /*--- Implicit part ---*/
      
      if (implicit) Jacobian.AddBlock(iPoint, iPoint, Jacobian_i);
      
    }
  }
  
}

void CIncEulerSolver::Source_Template(CGeometry *geometry, CSolver **solver_container, CNumerics *numerics,
                                   CConfig *config, unsigned short iMesh) {
  
  /* This method should be used to call any new source terms for a particular problem*/
  /* This method calls the new child class in CNumerics, where the new source term should be implemented.  */
  
  /* Next we describe how to get access to some important quanties for this method */
  /* Access to all points in the current geometric mesh by saying: nPointDomain */
  /* Get the vector of conservative variables at some point iPoint = node[iPoint]->GetSolution() */
  /* Get the volume (or area in 2D) associated with iPoint = node[iPoint]->GetVolume() */
  /* Get the vector of geometric coordinates of point iPoint = node[iPoint]->GetCoord() */
  
}

void CIncEulerSolver::SetMax_Eigenvalue(CGeometry *geometry, CConfig *config) {
  
  su2double *Normal, Area, Mean_SoundSpeed = 0.0, Mean_ProjVel = 0.0,
  Mean_BetaInc2, Lambda, ProjVel, ProjVel_i, ProjVel_j, *GridVel, *GridVel_i, *GridVel_j;
  
  unsigned long iEdge, iVertex, iPoint, jPoint;
  unsigned short iDim, iMarker;

  bool grid_movement = config->GetGrid_Movement();

  /*--- Set maximum inviscid eigenvalue to zero, and compute sound speed ---*/
  
  for (iPoint = 0; iPoint < nPointDomain; iPoint++) {
    node[iPoint]->SetLambda(0.0);
  }
  
  /*--- Loop interior edges ---*/
  
  for (iEdge = 0; iEdge < geometry->GetnEdge(); iEdge++) {
    
    /*--- Point identification, Normal vector and area ---*/
    
    iPoint = geometry->edge[iEdge]->GetNode(0);
    jPoint = geometry->edge[iEdge]->GetNode(1);
    
    Normal = geometry->edge[iEdge]->GetNormal();
    Area = 0.0;
    for (iDim = 0; iDim < nDim; iDim++) Area += Normal[iDim]*Normal[iDim];
    Area = sqrt(Area);
    
    /*--- Mean Values ---*/

    Mean_ProjVel    = 0.5 * (node[iPoint]->GetProjVel(Normal) + node[jPoint]->GetProjVel(Normal));
    Mean_BetaInc2   = 0.5 * (node[iPoint]->GetBetaInc2()      + node[jPoint]->GetBetaInc2());
    Mean_SoundSpeed = sqrt(Mean_BetaInc2*Area*Area);

    /*--- Adjustment for grid movement ---*/
    
    if (grid_movement) {
      GridVel_i = geometry->node[iPoint]->GetGridVel();
      GridVel_j = geometry->node[jPoint]->GetGridVel();
      ProjVel_i = 0.0; ProjVel_j =0.0;
      for (iDim = 0; iDim < nDim; iDim++) {
        ProjVel_i += GridVel_i[iDim]*Normal[iDim];
        ProjVel_j += GridVel_j[iDim]*Normal[iDim];
      }
      Mean_ProjVel -= 0.5 * (ProjVel_i + ProjVel_j);
    }
    
    /*--- Inviscid contribution ---*/
    
    Lambda = fabs(Mean_ProjVel) + Mean_SoundSpeed;
    if (geometry->node[iPoint]->GetDomain()) node[iPoint]->AddLambda(Lambda);
    if (geometry->node[jPoint]->GetDomain()) node[jPoint]->AddLambda(Lambda);
    
  }
  
  /*--- Loop boundary edges ---*/
  
  for (iMarker = 0; iMarker < geometry->GetnMarker(); iMarker++) {
    for (iVertex = 0; iVertex < geometry->GetnVertex(iMarker); iVertex++) {
      
      /*--- Point identification, Normal vector and area ---*/
      
      iPoint = geometry->vertex[iMarker][iVertex]->GetNode();
      Normal = geometry->vertex[iMarker][iVertex]->GetNormal();
      Area = 0.0;
      for (iDim = 0; iDim < nDim; iDim++) Area += Normal[iDim]*Normal[iDim];
      Area = sqrt(Area);
      
      /*--- Mean Values ---*/
      
      Mean_ProjVel    = node[iPoint]->GetProjVel(Normal);
      Mean_BetaInc2   = node[iPoint]->GetBetaInc2();
      Mean_SoundSpeed = sqrt(Mean_BetaInc2*Area*Area);
      
      /*--- Adjustment for grid movement ---*/
      
      if (grid_movement) {
        GridVel = geometry->node[iPoint]->GetGridVel();
        ProjVel = 0.0;
        for (iDim = 0; iDim < nDim; iDim++)
          ProjVel += GridVel[iDim]*Normal[iDim];
        Mean_ProjVel -= ProjVel;
      }
      
      /*--- Inviscid contribution ---*/
      
      Lambda = fabs(Mean_ProjVel) + Mean_SoundSpeed;
      if (geometry->node[iPoint]->GetDomain()) {
        node[iPoint]->AddLambda(Lambda);
      }
      
    }
  }
  
  /*--- MPI parallelization ---*/
  
  Set_MPI_MaxEigenvalue(geometry, config);
  
}

void CIncEulerSolver::SetUndivided_Laplacian(CGeometry *geometry, CConfig *config) {
  
  unsigned long iPoint, jPoint, iEdge;
  su2double *Diff;
  unsigned short iVar;
  bool boundary_i, boundary_j;
  
  Diff = new su2double[nVar];
  
  for (iPoint = 0; iPoint < nPointDomain; iPoint++)
    node[iPoint]->SetUnd_LaplZero();
  
  for (iEdge = 0; iEdge < geometry->GetnEdge(); iEdge++) {
    
    iPoint = geometry->edge[iEdge]->GetNode(0);
    jPoint = geometry->edge[iEdge]->GetNode(1);
    
    /*--- Solution differences ---*/
    
    for (iVar = 0; iVar < nVar; iVar++)
      Diff[iVar] = node[iPoint]->GetSolution(iVar) - node[jPoint]->GetSolution(iVar);
    
    boundary_i = geometry->node[iPoint]->GetPhysicalBoundary();
    boundary_j = geometry->node[jPoint]->GetPhysicalBoundary();
    
    /*--- Both points inside the domain, or both in the boundary ---*/
    
    if ((!boundary_i && !boundary_j) || (boundary_i && boundary_j)) {
      if (geometry->node[iPoint]->GetDomain()) node[iPoint]->SubtractUnd_Lapl(Diff);
      if (geometry->node[jPoint]->GetDomain()) node[jPoint]->AddUnd_Lapl(Diff);
    }
    
    /*--- iPoint inside the domain, jPoint on the boundary ---*/
    
    if (!boundary_i && boundary_j)
      if (geometry->node[iPoint]->GetDomain()) node[iPoint]->SubtractUnd_Lapl(Diff);
    
    /*--- jPoint inside the domain, iPoint on the boundary ---*/
    
    if (boundary_i && !boundary_j)
      if (geometry->node[jPoint]->GetDomain()) node[jPoint]->AddUnd_Lapl(Diff);
    
  }
  
  /*--- MPI parallelization ---*/
  
  Set_MPI_Undivided_Laplacian(geometry, config);
  
  delete [] Diff;
  
}

void CIncEulerSolver::SetCentered_Dissipation_Sensor(CGeometry *geometry, CConfig *config) {
  
  unsigned long iEdge, iPoint, jPoint;
  su2double Pressure_i = 0.0, Pressure_j = 0.0;
  bool boundary_i, boundary_j;
  
  /*--- Reset variables to store the undivided pressure ---*/
  
  for (iPoint = 0; iPoint < nPointDomain; iPoint++) {
    iPoint_UndLapl[iPoint] = 0.0;
    jPoint_UndLapl[iPoint] = 0.0;
  }
  
  /*--- Evaluate the pressure sensor ---*/
  
  for (iEdge = 0; iEdge < geometry->GetnEdge(); iEdge++) {
    
    iPoint = geometry->edge[iEdge]->GetNode(0);
    jPoint = geometry->edge[iEdge]->GetNode(1);
    
    /*--- Get the pressure, or density for incompressible solvers ---*/

    Pressure_i = node[iPoint]->GetDensity();
    Pressure_j = node[jPoint]->GetDensity();

    boundary_i = geometry->node[iPoint]->GetPhysicalBoundary();
    boundary_j = geometry->node[jPoint]->GetPhysicalBoundary();
    
    /*--- Both points inside the domain, or both on the boundary ---*/
    
    if ((!boundary_i && !boundary_j) || (boundary_i && boundary_j)) {
      
      if (geometry->node[iPoint]->GetDomain()) {
        iPoint_UndLapl[iPoint] += (Pressure_j - Pressure_i);
        jPoint_UndLapl[iPoint] += (Pressure_i + Pressure_j);
      }
      
      if (geometry->node[jPoint]->GetDomain()) {
        iPoint_UndLapl[jPoint] += (Pressure_i - Pressure_j);
        jPoint_UndLapl[jPoint] += (Pressure_i + Pressure_j);
      }
      
    }
    
    /*--- iPoint inside the domain, jPoint on the boundary ---*/
    
    if (!boundary_i && boundary_j)
      if (geometry->node[iPoint]->GetDomain()) {
        iPoint_UndLapl[iPoint] += (Pressure_j - Pressure_i);
        jPoint_UndLapl[iPoint] += (Pressure_i + Pressure_j);
      }
    
    /*--- jPoint inside the domain, iPoint on the boundary ---*/
    
    if (boundary_i && !boundary_j)
      if (geometry->node[jPoint]->GetDomain()) {
        iPoint_UndLapl[jPoint] += (Pressure_i - Pressure_j);
        jPoint_UndLapl[jPoint] += (Pressure_i + Pressure_j);
      }
    
  }
  
  /*--- Set pressure switch for each point ---*/
  
  for (iPoint = 0; iPoint < nPointDomain; iPoint++)
    node[iPoint]->SetSensor(fabs(iPoint_UndLapl[iPoint]) / jPoint_UndLapl[iPoint]);
  
  /*--- MPI parallelization ---*/
  
  Set_MPI_Sensor(geometry, config);
  
}

void CIncEulerSolver::Pressure_Forces(CGeometry *geometry, CConfig *config) {

  unsigned long iVertex, iPoint;
  unsigned short iDim, iMarker, Boundary, Monitoring, iMarker_Monitoring;
  su2double Pressure = 0.0, *Normal = NULL, MomentDist[3] = {0.0,0.0,0.0}, *Coord,
  factor, RefVel2 = 0.0, RefDensity = 0.0, RefPressure,
  Force[3] = {0.0,0.0,0.0};
  su2double MomentX_Force[3] = {0.0,0.0,0.0}, MomentY_Force[3] = {0.0,0.0,0.0}, MomentZ_Force[3] = {0.0,0.0,0.0};
  su2double AxiFactor;

  bool axisymmetric = config->GetAxisymmetric();

  string Marker_Tag, Monitoring_Tag;

#ifdef HAVE_MPI
  su2double MyAllBound_CD_Inv, MyAllBound_CL_Inv, MyAllBound_CSF_Inv, MyAllBound_CMx_Inv, MyAllBound_CMy_Inv, MyAllBound_CMz_Inv, MyAllBound_CoPx_Inv, MyAllBound_CoPy_Inv, MyAllBound_CoPz_Inv, MyAllBound_CFx_Inv, MyAllBound_CFy_Inv, MyAllBound_CFz_Inv, MyAllBound_CT_Inv, MyAllBound_CQ_Inv, *MySurface_CL_Inv = NULL, *MySurface_CD_Inv = NULL, *MySurface_CSF_Inv = NULL, *MySurface_CEff_Inv = NULL, *MySurface_CFx_Inv = NULL, *MySurface_CFy_Inv = NULL, *MySurface_CFz_Inv = NULL, *MySurface_CMx_Inv = NULL, *MySurface_CMy_Inv = NULL, *MySurface_CMz_Inv = NULL;
#endif

  su2double Alpha     = config->GetAoA()*PI_NUMBER/180.0;
  su2double Beta      = config->GetAoS()*PI_NUMBER/180.0;
  su2double RefArea   = config->GetRefArea();
  su2double RefLength = config->GetRefLength();

  su2double *Origin = NULL;
  if (config->GetnMarker_Monitoring() != 0){
    Origin = config->GetRefOriginMoment(0);
  }

  /*--- Evaluate reference values for non-dimensionalization.
   For dimensional or non-dim based on initial values, use
   the far-field state (inf). For a custom non-dim based
   on user-provided reference values, use the ref values
   to compute the forces. ---*/

  if ((config->GetRef_Inc_NonDim() == DIMENSIONAL) || 
      (config->GetRef_Inc_NonDim() == INITIAL_VALUES)) {
    RefDensity  = Density_Inf;
    RefVel2 = 0.0;
    for (iDim = 0; iDim < nDim; iDim++)
      RefVel2  += Velocity_Inf[iDim]*Velocity_Inf[iDim];
  }
  else if (config->GetRef_Inc_NonDim() == REFERENCE_VALUES) {
    RefDensity = config->GetInc_Density_Ref();
    RefVel2    = config->GetInc_Velocity_Ref()*config->GetInc_Velocity_Ref();
  }

  /*--- Reference pressure is always the far-field value. ---*/

  RefPressure = Pressure_Inf;

  /*--- Compute factor for force coefficients. ---*/

  factor = 1.0 / (0.5*RefDensity*RefArea*RefVel2);

  /*-- Variables initialization ---*/

  Total_CD   = 0.0; Total_CL  = 0.0; Total_CSF = 0.0; Total_CEff = 0.0;
  Total_CMx  = 0.0; Total_CMy = 0.0; Total_CMz = 0.0;
  Total_CoPx = 0.0; Total_CoPy = 0.0;  Total_CoPz = 0.0;
  Total_CFx  = 0.0; Total_CFy = 0.0; Total_CFz = 0.0;
  Total_CT   = 0.0; Total_CQ  = 0.0; Total_CMerit = 0.0;
  Total_Heat = 0.0; Total_MaxHeat = 0.0;

  AllBound_CD_Inv   = 0.0; AllBound_CL_Inv  = 0.0;  AllBound_CSF_Inv    = 0.0;
  AllBound_CMx_Inv  = 0.0; AllBound_CMy_Inv = 0.0;  AllBound_CMz_Inv    = 0.0;
  AllBound_CoPx_Inv = 0.0; AllBound_CoPy_Inv = 0.0; AllBound_CoPz_Inv = 0.0;
  AllBound_CFx_Inv  = 0.0; AllBound_CFy_Inv = 0.0;  AllBound_CFz_Inv    = 0.0;
  AllBound_CT_Inv   = 0.0; AllBound_CQ_Inv  = 0.0;  AllBound_CMerit_Inv = 0.0;
  AllBound_CEff_Inv = 0.0;

  for (iMarker_Monitoring = 0; iMarker_Monitoring < config->GetnMarker_Monitoring(); iMarker_Monitoring++) {
    Surface_CL_Inv[iMarker_Monitoring]  = 0.0; Surface_CD_Inv[iMarker_Monitoring]   = 0.0;
    Surface_CSF_Inv[iMarker_Monitoring] = 0.0; Surface_CEff_Inv[iMarker_Monitoring] = 0.0;
    Surface_CFx_Inv[iMarker_Monitoring] = 0.0; Surface_CFy_Inv[iMarker_Monitoring]  = 0.0;
    Surface_CFz_Inv[iMarker_Monitoring] = 0.0; Surface_CMx_Inv[iMarker_Monitoring]  = 0.0;
    Surface_CMy_Inv[iMarker_Monitoring] = 0.0; Surface_CMz_Inv[iMarker_Monitoring]  = 0.0;
    
    Surface_CL[iMarker_Monitoring]  = 0.0; Surface_CD[iMarker_Monitoring]   = 0.0;
    Surface_CSF[iMarker_Monitoring] = 0.0; Surface_CEff[iMarker_Monitoring] = 0.0;
    Surface_CFx[iMarker_Monitoring] = 0.0; Surface_CFy[iMarker_Monitoring]  = 0.0;
    Surface_CFz[iMarker_Monitoring] = 0.0; Surface_CMx[iMarker_Monitoring]  = 0.0;
    Surface_CMy[iMarker_Monitoring] = 0.0; Surface_CMz[iMarker_Monitoring]  = 0.0;
  }

  /*--- Loop over the Euler and Navier-Stokes markers ---*/

  for (iMarker = 0; iMarker < nMarker; iMarker++) {

    Boundary   = config->GetMarker_All_KindBC(iMarker);
    Monitoring = config->GetMarker_All_Monitoring(iMarker);

    /*--- Obtain the origin for the moment computation for a particular marker ---*/

    if (Monitoring == YES) {
      for (iMarker_Monitoring = 0; iMarker_Monitoring < config->GetnMarker_Monitoring(); iMarker_Monitoring++) {
        Monitoring_Tag = config->GetMarker_Monitoring_TagBound(iMarker_Monitoring);
        Marker_Tag = config->GetMarker_All_TagBound(iMarker);
        if (Marker_Tag == Monitoring_Tag)
          Origin = config->GetRefOriginMoment(iMarker_Monitoring);
      }
    }

    if ((Boundary == EULER_WALL) || (Boundary == HEAT_FLUX) ||
        (Boundary == ISOTHERMAL) || (Boundary == NEARFIELD_BOUNDARY) ||
        (Boundary == INLET_FLOW) || (Boundary == OUTLET_FLOW) ||
        (Boundary == ACTDISK_INLET) || (Boundary == ACTDISK_OUTLET)||
        (Boundary == ENGINE_INFLOW) || (Boundary == ENGINE_EXHAUST)) {

      /*--- Forces initialization at each Marker ---*/

      CD_Inv[iMarker]   = 0.0; CL_Inv[iMarker]  = 0.0;  CSF_Inv[iMarker]    = 0.0;
      CMx_Inv[iMarker]  = 0.0; CMy_Inv[iMarker] = 0.0;  CMz_Inv[iMarker]    = 0.0;
      CoPx_Inv[iMarker] = 0.0; CoPy_Inv[iMarker] = 0.0; CoPz_Inv[iMarker] = 0.0;
      CFx_Inv[iMarker]  = 0.0; CFy_Inv[iMarker] = 0.0;  CFz_Inv[iMarker]    = 0.0;
      CT_Inv[iMarker]   = 0.0; CQ_Inv[iMarker]  = 0.0;  CMerit_Inv[iMarker] = 0.0;
      CEff_Inv[iMarker] = 0.0;

      for (iDim = 0; iDim < nDim; iDim++) ForceInviscid[iDim] = 0.0;
      MomentInviscid[0] = 0.0; MomentInviscid[1] = 0.0; MomentInviscid[2] = 0.0;
      MomentX_Force[0] = 0.0; MomentX_Force[1] = 0.0; MomentX_Force[2] = 0.0;
      MomentY_Force[0] = 0.0; MomentY_Force[1] = 0.0; MomentY_Force[2] = 0.0;
      MomentZ_Force[0] = 0.0; MomentZ_Force[1] = 0.0; MomentZ_Force[2] = 0.0;

      /*--- Loop over the vertices to compute the forces ---*/

      for (iVertex = 0; iVertex < geometry->GetnVertex(iMarker); iVertex++) {

        iPoint = geometry->vertex[iMarker][iVertex]->GetNode();

        Pressure = node[iPoint]->GetPressure();

        CPressure[iMarker][iVertex] = (Pressure - RefPressure)*factor*RefArea;

        /*--- Note that the pressure coefficient is computed at the
         halo cells (for visualization purposes), but not the forces ---*/

        if ( (geometry->node[iPoint]->GetDomain()) && (Monitoring == YES) ) {

          Normal = geometry->vertex[iMarker][iVertex]->GetNormal();
          Coord = geometry->node[iPoint]->GetCoord();

          for (iDim = 0; iDim < nDim; iDim++) {
            MomentDist[iDim] = Coord[iDim] - Origin[iDim];
          }

          /*--- Axisymmetric simulations ---*/

          if (axisymmetric) AxiFactor = 2.0*PI_NUMBER*geometry->node[iPoint]->GetCoord(1);
          else AxiFactor = 1.0;

          /*--- Force computation, note the minus sign due to the
           orientation of the normal (outward) ---*/

          for (iDim = 0; iDim < nDim; iDim++) {
            Force[iDim] = -(Pressure - Pressure_Inf) * Normal[iDim] * factor * AxiFactor;
            ForceInviscid[iDim] += Force[iDim];
          }

          /*--- Moment with respect to the reference axis ---*/

          if (nDim == 3) {
            MomentInviscid[0] += (Force[2]*MomentDist[1]-Force[1]*MomentDist[2])/RefLength;
            MomentX_Force[1]  += (-Force[1]*Coord[2]);
            MomentX_Force[2]  += (Force[2]*Coord[1]);

            MomentInviscid[1] += (Force[0]*MomentDist[2]-Force[2]*MomentDist[0])/RefLength;
            MomentY_Force[2]  += (-Force[2]*Coord[0]);
            MomentY_Force[0]  += (Force[0]*Coord[2]);
          }
          MomentInviscid[2] += (Force[1]*MomentDist[0]-Force[0]*MomentDist[1])/RefLength;
          MomentZ_Force[0]  += (-Force[0]*Coord[1]);
          MomentZ_Force[1]  += (Force[1]*Coord[0]);
        }

      }

      /*--- Project forces and store the non-dimensional coefficients ---*/

      if (Monitoring == YES) {

        if (Boundary != NEARFIELD_BOUNDARY) {
          if (nDim == 2) {
            CD_Inv[iMarker]  =  ForceInviscid[0]*cos(Alpha) + ForceInviscid[1]*sin(Alpha);
            CL_Inv[iMarker]  = -ForceInviscid[0]*sin(Alpha) + ForceInviscid[1]*cos(Alpha);
            CEff_Inv[iMarker]   = CL_Inv[iMarker] / (CD_Inv[iMarker]+EPS);
            CMz_Inv[iMarker]    = MomentInviscid[2];
            CoPx_Inv[iMarker]   = MomentZ_Force[1];
            CoPy_Inv[iMarker]   = -MomentZ_Force[0];
            CFx_Inv[iMarker]    = ForceInviscid[0];
            CFy_Inv[iMarker]    = ForceInviscid[1];
            CT_Inv[iMarker]     = -CFx_Inv[iMarker];
            CQ_Inv[iMarker]     = -CMz_Inv[iMarker];
            CMerit_Inv[iMarker] = CT_Inv[iMarker] / (CQ_Inv[iMarker] + EPS);
          }
          if (nDim == 3) {
            CD_Inv[iMarker]      =  ForceInviscid[0]*cos(Alpha)*cos(Beta) + ForceInviscid[1]*sin(Beta) + ForceInviscid[2]*sin(Alpha)*cos(Beta);
            CL_Inv[iMarker]      = -ForceInviscid[0]*sin(Alpha) + ForceInviscid[2]*cos(Alpha);
            CSF_Inv[iMarker] = -ForceInviscid[0]*sin(Beta)*cos(Alpha) + ForceInviscid[1]*cos(Beta) - ForceInviscid[2]*sin(Beta)*sin(Alpha);
            CEff_Inv[iMarker]       = CL_Inv[iMarker] / (CD_Inv[iMarker] + EPS);
            CMx_Inv[iMarker]        = MomentInviscid[0];
            CMy_Inv[iMarker]        = MomentInviscid[1];
            CMz_Inv[iMarker]        = MomentInviscid[2];
            CoPx_Inv[iMarker]    = -MomentY_Force[0];
            CoPz_Inv[iMarker]    = MomentY_Force[2];
            CFx_Inv[iMarker]        = ForceInviscid[0];
            CFy_Inv[iMarker]        = ForceInviscid[1];
            CFz_Inv[iMarker]        = ForceInviscid[2];
            CT_Inv[iMarker]         = -CFz_Inv[iMarker];
            CQ_Inv[iMarker]         = -CMz_Inv[iMarker];
            CMerit_Inv[iMarker]     = CT_Inv[iMarker] / (CQ_Inv[iMarker] + EPS);
          }

          AllBound_CD_Inv     += CD_Inv[iMarker];
          AllBound_CL_Inv     += CL_Inv[iMarker];
          AllBound_CSF_Inv    += CSF_Inv[iMarker];
          AllBound_CEff_Inv    = AllBound_CL_Inv / (AllBound_CD_Inv + EPS);
          AllBound_CMx_Inv    += CMx_Inv[iMarker];
          AllBound_CMy_Inv    += CMy_Inv[iMarker];
          AllBound_CMz_Inv    += CMz_Inv[iMarker];
          AllBound_CoPx_Inv   += CoPx_Inv[iMarker];
          AllBound_CoPy_Inv   += CoPy_Inv[iMarker];
          AllBound_CoPz_Inv   += CoPz_Inv[iMarker];
          AllBound_CFx_Inv    += CFx_Inv[iMarker];
          AllBound_CFy_Inv    += CFy_Inv[iMarker];
          AllBound_CFz_Inv    += CFz_Inv[iMarker];
          AllBound_CT_Inv     += CT_Inv[iMarker];
          AllBound_CQ_Inv     += CQ_Inv[iMarker];
          AllBound_CMerit_Inv  = AllBound_CT_Inv / (AllBound_CQ_Inv + EPS);

          /*--- Compute the coefficients per surface ---*/

          for (iMarker_Monitoring = 0; iMarker_Monitoring < config->GetnMarker_Monitoring(); iMarker_Monitoring++) {
            Monitoring_Tag = config->GetMarker_Monitoring_TagBound(iMarker_Monitoring);
            Marker_Tag = config->GetMarker_All_TagBound(iMarker);
            if (Marker_Tag == Monitoring_Tag) {
              Surface_CL_Inv[iMarker_Monitoring]   += CL_Inv[iMarker];
              Surface_CD_Inv[iMarker_Monitoring]   += CD_Inv[iMarker];
              Surface_CSF_Inv[iMarker_Monitoring]  += CSF_Inv[iMarker];
              Surface_CEff_Inv[iMarker_Monitoring]  = CL_Inv[iMarker] / (CD_Inv[iMarker] + EPS);
              Surface_CFx_Inv[iMarker_Monitoring]  += CFx_Inv[iMarker];
              Surface_CFy_Inv[iMarker_Monitoring]  += CFy_Inv[iMarker];
              Surface_CFz_Inv[iMarker_Monitoring]  += CFz_Inv[iMarker];
              Surface_CMx_Inv[iMarker_Monitoring]  += CMx_Inv[iMarker];
              Surface_CMy_Inv[iMarker_Monitoring]  += CMy_Inv[iMarker];
              Surface_CMz_Inv[iMarker_Monitoring]  += CMz_Inv[iMarker];
            }
          }

        }

      }

    }
  }

#ifdef HAVE_MPI

  /*--- Add AllBound information using all the nodes ---*/

  MyAllBound_CD_Inv        = AllBound_CD_Inv;        AllBound_CD_Inv = 0.0;
  MyAllBound_CL_Inv        = AllBound_CL_Inv;        AllBound_CL_Inv = 0.0;
  MyAllBound_CSF_Inv   = AllBound_CSF_Inv;   AllBound_CSF_Inv = 0.0;
  AllBound_CEff_Inv = 0.0;
  MyAllBound_CMx_Inv          = AllBound_CMx_Inv;          AllBound_CMx_Inv = 0.0;
  MyAllBound_CMy_Inv          = AllBound_CMy_Inv;          AllBound_CMy_Inv = 0.0;
  MyAllBound_CMz_Inv          = AllBound_CMz_Inv;          AllBound_CMz_Inv = 0.0;
  MyAllBound_CoPx_Inv          = AllBound_CoPx_Inv;          AllBound_CoPx_Inv = 0.0;
  MyAllBound_CoPy_Inv          = AllBound_CoPy_Inv;          AllBound_CoPy_Inv = 0.0;
  MyAllBound_CoPz_Inv          = AllBound_CoPz_Inv;          AllBound_CoPz_Inv = 0.0;
  MyAllBound_CFx_Inv          = AllBound_CFx_Inv;          AllBound_CFx_Inv = 0.0;
  MyAllBound_CFy_Inv          = AllBound_CFy_Inv;          AllBound_CFy_Inv = 0.0;
  MyAllBound_CFz_Inv          = AllBound_CFz_Inv;          AllBound_CFz_Inv = 0.0;
  MyAllBound_CT_Inv           = AllBound_CT_Inv;           AllBound_CT_Inv = 0.0;
  MyAllBound_CQ_Inv           = AllBound_CQ_Inv;           AllBound_CQ_Inv = 0.0;
  AllBound_CMerit_Inv = 0.0;

  SU2_MPI::Allreduce(&MyAllBound_CD_Inv, &AllBound_CD_Inv, 1, MPI_DOUBLE, MPI_SUM, MPI_COMM_WORLD);
  SU2_MPI::Allreduce(&MyAllBound_CL_Inv, &AllBound_CL_Inv, 1, MPI_DOUBLE, MPI_SUM, MPI_COMM_WORLD);
  SU2_MPI::Allreduce(&MyAllBound_CSF_Inv, &AllBound_CSF_Inv, 1, MPI_DOUBLE, MPI_SUM, MPI_COMM_WORLD);
  AllBound_CEff_Inv = AllBound_CL_Inv / (AllBound_CD_Inv + EPS);
  SU2_MPI::Allreduce(&MyAllBound_CMx_Inv, &AllBound_CMx_Inv, 1, MPI_DOUBLE, MPI_SUM, MPI_COMM_WORLD);
  SU2_MPI::Allreduce(&MyAllBound_CMy_Inv, &AllBound_CMy_Inv, 1, MPI_DOUBLE, MPI_SUM, MPI_COMM_WORLD);
  SU2_MPI::Allreduce(&MyAllBound_CMz_Inv, &AllBound_CMz_Inv, 1, MPI_DOUBLE, MPI_SUM, MPI_COMM_WORLD);
  SU2_MPI::Allreduce(&MyAllBound_CoPx_Inv, &AllBound_CoPx_Inv, 1, MPI_DOUBLE, MPI_SUM, MPI_COMM_WORLD);
  SU2_MPI::Allreduce(&MyAllBound_CoPy_Inv, &AllBound_CoPy_Inv, 1, MPI_DOUBLE, MPI_SUM, MPI_COMM_WORLD);
  SU2_MPI::Allreduce(&MyAllBound_CoPz_Inv, &AllBound_CoPz_Inv, 1, MPI_DOUBLE, MPI_SUM, MPI_COMM_WORLD);
  SU2_MPI::Allreduce(&MyAllBound_CFx_Inv, &AllBound_CFx_Inv, 1, MPI_DOUBLE, MPI_SUM, MPI_COMM_WORLD);
  SU2_MPI::Allreduce(&MyAllBound_CFy_Inv, &AllBound_CFy_Inv, 1, MPI_DOUBLE, MPI_SUM, MPI_COMM_WORLD);
  SU2_MPI::Allreduce(&MyAllBound_CFz_Inv, &AllBound_CFz_Inv, 1, MPI_DOUBLE, MPI_SUM, MPI_COMM_WORLD);
  SU2_MPI::Allreduce(&MyAllBound_CT_Inv, &AllBound_CT_Inv, 1, MPI_DOUBLE, MPI_SUM, MPI_COMM_WORLD);
  SU2_MPI::Allreduce(&MyAllBound_CQ_Inv, &AllBound_CQ_Inv, 1, MPI_DOUBLE, MPI_SUM, MPI_COMM_WORLD);
  AllBound_CMerit_Inv = AllBound_CT_Inv / (AllBound_CQ_Inv + EPS);

  /*--- Add the forces on the surfaces using all the nodes ---*/

  MySurface_CL_Inv      = new su2double[config->GetnMarker_Monitoring()];
  MySurface_CD_Inv      = new su2double[config->GetnMarker_Monitoring()];
  MySurface_CSF_Inv = new su2double[config->GetnMarker_Monitoring()];
  MySurface_CEff_Inv       = new su2double[config->GetnMarker_Monitoring()];
  MySurface_CFx_Inv        = new su2double[config->GetnMarker_Monitoring()];
  MySurface_CFy_Inv        = new su2double[config->GetnMarker_Monitoring()];
  MySurface_CFz_Inv        = new su2double[config->GetnMarker_Monitoring()];
  MySurface_CMx_Inv        = new su2double[config->GetnMarker_Monitoring()];
  MySurface_CMy_Inv        = new su2double[config->GetnMarker_Monitoring()];
  MySurface_CMz_Inv        = new su2double[config->GetnMarker_Monitoring()];

  for (iMarker_Monitoring = 0; iMarker_Monitoring < config->GetnMarker_Monitoring(); iMarker_Monitoring++) {
    MySurface_CL_Inv[iMarker_Monitoring]      = Surface_CL_Inv[iMarker_Monitoring];
    MySurface_CD_Inv[iMarker_Monitoring]      = Surface_CD_Inv[iMarker_Monitoring];
    MySurface_CSF_Inv[iMarker_Monitoring] = Surface_CSF_Inv[iMarker_Monitoring];
    MySurface_CEff_Inv[iMarker_Monitoring]       = Surface_CEff_Inv[iMarker_Monitoring];
    MySurface_CFx_Inv[iMarker_Monitoring]        = Surface_CFx_Inv[iMarker_Monitoring];
    MySurface_CFy_Inv[iMarker_Monitoring]        = Surface_CFy_Inv[iMarker_Monitoring];
    MySurface_CFz_Inv[iMarker_Monitoring]        = Surface_CFz_Inv[iMarker_Monitoring];
    MySurface_CMx_Inv[iMarker_Monitoring]        = Surface_CMx_Inv[iMarker_Monitoring];
    MySurface_CMy_Inv[iMarker_Monitoring]        = Surface_CMy_Inv[iMarker_Monitoring];
    MySurface_CMz_Inv[iMarker_Monitoring]        = Surface_CMz_Inv[iMarker_Monitoring];

    Surface_CL_Inv[iMarker_Monitoring]      = 0.0;
    Surface_CD_Inv[iMarker_Monitoring]      = 0.0;
    Surface_CSF_Inv[iMarker_Monitoring] = 0.0;
    Surface_CEff_Inv[iMarker_Monitoring]       = 0.0;
    Surface_CFx_Inv[iMarker_Monitoring]        = 0.0;
    Surface_CFy_Inv[iMarker_Monitoring]        = 0.0;
    Surface_CFz_Inv[iMarker_Monitoring]        = 0.0;
    Surface_CMx_Inv[iMarker_Monitoring]        = 0.0;
    Surface_CMy_Inv[iMarker_Monitoring]        = 0.0;
    Surface_CMz_Inv[iMarker_Monitoring]        = 0.0;
  }

  SU2_MPI::Allreduce(MySurface_CL_Inv, Surface_CL_Inv, config->GetnMarker_Monitoring(), MPI_DOUBLE, MPI_SUM, MPI_COMM_WORLD);
  SU2_MPI::Allreduce(MySurface_CD_Inv, Surface_CD_Inv, config->GetnMarker_Monitoring(), MPI_DOUBLE, MPI_SUM, MPI_COMM_WORLD);
  SU2_MPI::Allreduce(MySurface_CSF_Inv, Surface_CSF_Inv, config->GetnMarker_Monitoring(), MPI_DOUBLE, MPI_SUM, MPI_COMM_WORLD);
  for (iMarker_Monitoring = 0; iMarker_Monitoring < config->GetnMarker_Monitoring(); iMarker_Monitoring++)
    Surface_CEff_Inv[iMarker_Monitoring] = Surface_CL_Inv[iMarker_Monitoring] / (Surface_CD_Inv[iMarker_Monitoring] + EPS);
  SU2_MPI::Allreduce(MySurface_CFx_Inv, Surface_CFx_Inv, config->GetnMarker_Monitoring(), MPI_DOUBLE, MPI_SUM, MPI_COMM_WORLD);
  SU2_MPI::Allreduce(MySurface_CFy_Inv, Surface_CFy_Inv, config->GetnMarker_Monitoring(), MPI_DOUBLE, MPI_SUM, MPI_COMM_WORLD);
  SU2_MPI::Allreduce(MySurface_CFz_Inv, Surface_CFz_Inv, config->GetnMarker_Monitoring(), MPI_DOUBLE, MPI_SUM, MPI_COMM_WORLD);
  SU2_MPI::Allreduce(MySurface_CMx_Inv, Surface_CMx_Inv, config->GetnMarker_Monitoring(), MPI_DOUBLE, MPI_SUM, MPI_COMM_WORLD);
  SU2_MPI::Allreduce(MySurface_CMy_Inv, Surface_CMy_Inv, config->GetnMarker_Monitoring(), MPI_DOUBLE, MPI_SUM, MPI_COMM_WORLD);
  SU2_MPI::Allreduce(MySurface_CMz_Inv, Surface_CMz_Inv, config->GetnMarker_Monitoring(), MPI_DOUBLE, MPI_SUM, MPI_COMM_WORLD);

  delete [] MySurface_CL_Inv; delete [] MySurface_CD_Inv; delete [] MySurface_CSF_Inv;
  delete [] MySurface_CEff_Inv;  delete [] MySurface_CFx_Inv;   delete [] MySurface_CFy_Inv;
  delete [] MySurface_CFz_Inv;   delete [] MySurface_CMx_Inv;   delete [] MySurface_CMy_Inv;
  delete [] MySurface_CMz_Inv;

#endif

  /*--- Update the total coefficients (note that all the nodes have the same value) ---*/

  Total_CD            = AllBound_CD_Inv;
  Total_CL            = AllBound_CL_Inv;
  Total_CSF           = AllBound_CSF_Inv;
  Total_CEff          = Total_CL / (Total_CD + EPS);
  Total_CMx           = AllBound_CMx_Inv;
  Total_CMy           = AllBound_CMy_Inv;
  Total_CMz           = AllBound_CMz_Inv;
  Total_CoPx          = AllBound_CoPx_Inv;
  Total_CoPy          = AllBound_CoPy_Inv;
  Total_CoPz          = AllBound_CoPz_Inv;
  Total_CFx           = AllBound_CFx_Inv;
  Total_CFy           = AllBound_CFy_Inv;
  Total_CFz           = AllBound_CFz_Inv;
  Total_CT            = AllBound_CT_Inv;
  Total_CQ            = AllBound_CQ_Inv;
  Total_CMerit        = Total_CT / (Total_CQ + EPS);

  /*--- Update the total coefficients per surface (note that all the nodes have the same value)---*/

  for (iMarker_Monitoring = 0; iMarker_Monitoring < config->GetnMarker_Monitoring(); iMarker_Monitoring++) {
    Surface_CL[iMarker_Monitoring]      = Surface_CL_Inv[iMarker_Monitoring];
    Surface_CD[iMarker_Monitoring]      = Surface_CD_Inv[iMarker_Monitoring];
    Surface_CSF[iMarker_Monitoring] = Surface_CSF_Inv[iMarker_Monitoring];
    Surface_CEff[iMarker_Monitoring]       = Surface_CL_Inv[iMarker_Monitoring] / (Surface_CD_Inv[iMarker_Monitoring] + EPS);
    Surface_CFx[iMarker_Monitoring]        = Surface_CFx_Inv[iMarker_Monitoring];
    Surface_CFy[iMarker_Monitoring]        = Surface_CFy_Inv[iMarker_Monitoring];
    Surface_CFz[iMarker_Monitoring]        = Surface_CFz_Inv[iMarker_Monitoring];
    Surface_CMx[iMarker_Monitoring]        = Surface_CMx_Inv[iMarker_Monitoring];
    Surface_CMy[iMarker_Monitoring]        = Surface_CMy_Inv[iMarker_Monitoring];
    Surface_CMz[iMarker_Monitoring]        = Surface_CMz_Inv[iMarker_Monitoring];
  }

}

void CIncEulerSolver::Momentum_Forces(CGeometry *geometry, CConfig *config) {

  unsigned long iVertex, iPoint;
  unsigned short iDim, iMarker, Boundary, Monitoring, iMarker_Monitoring;
  su2double *Normal = NULL, MomentDist[3] = {0.0,0.0,0.0}, *Coord, Area,
  factor, RefVel2 = 0.0, RefDensity = 0.0,
  Force[3] = {0.0,0.0,0.0}, Velocity[3], MassFlow, Density;
  string Marker_Tag, Monitoring_Tag;
  su2double MomentX_Force[3] = {0.0,0.0,0.0}, MomentY_Force[3] = {0.0,0.0,0.0}, MomentZ_Force[3] = {0.0,0.0,0.0};
  su2double AxiFactor;

#ifdef HAVE_MPI
  su2double MyAllBound_CD_Mnt, MyAllBound_CL_Mnt, MyAllBound_CSF_Mnt,
  MyAllBound_CMx_Mnt, MyAllBound_CMy_Mnt, MyAllBound_CMz_Mnt,
  MyAllBound_CoPx_Mnt, MyAllBound_CoPy_Mnt, MyAllBound_CoPz_Mnt,
  MyAllBound_CFx_Mnt, MyAllBound_CFy_Mnt, MyAllBound_CFz_Mnt, MyAllBound_CT_Mnt,
  MyAllBound_CQ_Mnt,
  *MySurface_CL_Mnt = NULL, *MySurface_CD_Mnt = NULL, *MySurface_CSF_Mnt = NULL,
  *MySurface_CEff_Mnt = NULL, *MySurface_CFx_Mnt = NULL, *MySurface_CFy_Mnt = NULL,
  *MySurface_CFz_Mnt = NULL,
  *MySurface_CMx_Mnt = NULL, *MySurface_CMy_Mnt = NULL,  *MySurface_CMz_Mnt = NULL;
#endif

  su2double Alpha     = config->GetAoA()*PI_NUMBER/180.0;
  su2double Beta      = config->GetAoS()*PI_NUMBER/180.0;
  su2double RefArea   = config->GetRefArea();
  su2double RefLength = config->GetRefLength();
  su2double *Origin = NULL;
  if (config->GetnMarker_Monitoring() != 0){
    Origin = config->GetRefOriginMoment(0);
  }
  bool axisymmetric          = config->GetAxisymmetric();

  /*--- Evaluate reference values for non-dimensionalization.
   For dimensional or non-dim based on initial values, use
   the far-field state (inf). For a custom non-dim based
   on user-provided reference values, use the ref values
   to compute the forces. ---*/

  if ((config->GetRef_Inc_NonDim() == DIMENSIONAL) || 
      (config->GetRef_Inc_NonDim() == INITIAL_VALUES)) {
    RefDensity  = Density_Inf;
    RefVel2 = 0.0;
    for (iDim = 0; iDim < nDim; iDim++)
      RefVel2  += Velocity_Inf[iDim]*Velocity_Inf[iDim];
  }
  else if (config->GetRef_Inc_NonDim() == REFERENCE_VALUES) {
    RefDensity = config->GetInc_Density_Ref();
    RefVel2    = config->GetInc_Velocity_Ref()*config->GetInc_Velocity_Ref();
  }

  /*--- Compute factor for force coefficients. ---*/

  factor = 1.0 / (0.5*RefDensity*RefArea*RefVel2);

  /*-- Variables initialization ---*/

  AllBound_CD_Mnt = 0.0;        AllBound_CL_Mnt = 0.0; AllBound_CSF_Mnt = 0.0;
  AllBound_CMx_Mnt = 0.0;          AllBound_CMy_Mnt = 0.0;   AllBound_CMz_Mnt = 0.0;
  AllBound_CoPx_Mnt = 0.0;          AllBound_CoPy_Mnt = 0.0;   AllBound_CoPz_Mnt = 0.0;
  AllBound_CFx_Mnt = 0.0;          AllBound_CFy_Mnt = 0.0;   AllBound_CFz_Mnt = 0.0;
  AllBound_CT_Mnt = 0.0;           AllBound_CQ_Mnt = 0.0;    AllBound_CMerit_Mnt = 0.0;
  AllBound_CEff_Mnt = 0.0;

  for (iMarker_Monitoring = 0; iMarker_Monitoring < config->GetnMarker_Monitoring(); iMarker_Monitoring++) {
    Surface_CL_Mnt[iMarker_Monitoring]      = 0.0; Surface_CD_Mnt[iMarker_Monitoring]      = 0.0;
    Surface_CSF_Mnt[iMarker_Monitoring] = 0.0; Surface_CEff_Mnt[iMarker_Monitoring]       = 0.0;
    Surface_CFx_Mnt[iMarker_Monitoring]        = 0.0; Surface_CFy_Mnt[iMarker_Monitoring]        = 0.0;
    Surface_CFz_Mnt[iMarker_Monitoring]        = 0.0;
    Surface_CMx_Mnt[iMarker_Monitoring]        = 0.0; Surface_CMy_Mnt[iMarker_Monitoring]        = 0.0; Surface_CMz_Mnt[iMarker_Monitoring]        = 0.0;
  }

  /*--- Loop over the Inlet / Outlet Markers  ---*/

  for (iMarker = 0; iMarker < nMarker; iMarker++) {

    Boundary   = config->GetMarker_All_KindBC(iMarker);
    Monitoring = config->GetMarker_All_Monitoring(iMarker);

    /*--- Obtain the origin for the moment computation for a particular marker ---*/

    if (Monitoring == YES) {
      for (iMarker_Monitoring = 0; iMarker_Monitoring < config->GetnMarker_Monitoring(); iMarker_Monitoring++) {
        Monitoring_Tag = config->GetMarker_Monitoring_TagBound(iMarker_Monitoring);
        Marker_Tag = config->GetMarker_All_TagBound(iMarker);
        if (Marker_Tag == Monitoring_Tag)
          Origin = config->GetRefOriginMoment(iMarker_Monitoring);
      }
    }

    if ((Boundary == INLET_FLOW) || (Boundary == OUTLET_FLOW) ||
        (Boundary == ACTDISK_INLET) || (Boundary == ACTDISK_OUTLET)||
        (Boundary == ENGINE_INFLOW) || (Boundary == ENGINE_EXHAUST)) {

      /*--- Forces initialization at each Marker ---*/

      CD_Mnt[iMarker] = 0.0;        CL_Mnt[iMarker] = 0.0; CSF_Mnt[iMarker] = 0.0;
      CMx_Mnt[iMarker] = 0.0;          CMy_Mnt[iMarker] = 0.0;   CMz_Mnt[iMarker] = 0.0;
      CFx_Mnt[iMarker] = 0.0;          CFy_Mnt[iMarker] = 0.0;   CFz_Mnt[iMarker] = 0.0;
      CoPx_Mnt[iMarker] = 0.0;         CoPy_Mnt[iMarker] = 0.0;  CoPz_Mnt[iMarker] = 0.0;
      CT_Mnt[iMarker] = 0.0;           CQ_Mnt[iMarker] = 0.0;    CMerit_Mnt[iMarker] = 0.0;
      CEff_Mnt[iMarker] = 0.0;

      for (iDim = 0; iDim < nDim; iDim++) ForceMomentum[iDim] = 0.0;
      MomentMomentum[0] = 0.0; MomentMomentum[1] = 0.0; MomentMomentum[2] = 0.0;
      MomentX_Force[0] = 0.0; MomentX_Force[1] = 0.0; MomentX_Force[2] = 0.0;
      MomentY_Force[0] = 0.0; MomentY_Force[1] = 0.0; MomentY_Force[2] = 0.0;
      MomentZ_Force[0] = 0.0; MomentZ_Force[1] = 0.0; MomentZ_Force[2] = 0.0;

      /*--- Loop over the vertices to compute the forces ---*/

      for (iVertex = 0; iVertex < geometry->GetnVertex(iMarker); iVertex++) {

        iPoint = geometry->vertex[iMarker][iVertex]->GetNode();

        /*--- Note that the pressure coefficient is computed at the
         halo cells (for visualization purposes), but not the forces ---*/

        if ( (geometry->node[iPoint]->GetDomain()) && (Monitoring == YES) ) {

          Normal = geometry->vertex[iMarker][iVertex]->GetNormal();
          Coord = geometry->node[iPoint]->GetCoord();
          Density   = node[iPoint]->GetDensity();

          Area = 0.0;
          for (iDim = 0; iDim < nDim; iDim++)
            Area += Normal[iDim]*Normal[iDim];
          Area = sqrt(Area);

          MassFlow = 0.0;
          for (iDim = 0; iDim < nDim; iDim++) {
            Velocity[iDim]   = node[iPoint]->GetVelocity(iDim);
            MomentDist[iDim] = Coord[iDim] - Origin[iDim];
            MassFlow -= Normal[iDim]*Velocity[iDim]*Density;
          }

          /*--- Axisymmetric simulations ---*/

          if (axisymmetric) AxiFactor = 2.0*PI_NUMBER*geometry->node[iPoint]->GetCoord(1);
          else AxiFactor = 1.0;

          /*--- Force computation, note the minus sign due to the
           orientation of the normal (outward) ---*/

          for (iDim = 0; iDim < nDim; iDim++) {
            Force[iDim] = MassFlow * Velocity[iDim] * factor * AxiFactor;
            ForceMomentum[iDim] += Force[iDim];
          }

          /*--- Moment with respect to the reference axis ---*/

          if (iDim == 3) {
            MomentMomentum[0] += (Force[2]*MomentDist[1]-Force[1]*MomentDist[2])/RefLength;
            MomentX_Force[1]  += (-Force[1]*Coord[2]);
            MomentX_Force[2]  += (Force[2]*Coord[1]);

            MomentMomentum[1] += (Force[0]*MomentDist[2]-Force[2]*MomentDist[0])/RefLength;
            MomentY_Force[2]  += (-Force[2]*Coord[0]);
            MomentY_Force[0]  += (Force[0]*Coord[2]);
          }
          MomentMomentum[2] += (Force[1]*MomentDist[0]-Force[0]*MomentDist[1])/RefLength;
          MomentZ_Force[0]  += (-Force[0]*Coord[1]);
          MomentZ_Force[1]  += (Force[1]*Coord[0]);

        }

      }

      /*--- Project forces and store the non-dimensional coefficients ---*/

      if (Monitoring == YES) {

        if (nDim == 2) {
          CD_Mnt[iMarker]  =  ForceMomentum[0]*cos(Alpha) + ForceMomentum[1]*sin(Alpha);
          CL_Mnt[iMarker]  = -ForceMomentum[0]*sin(Alpha) + ForceMomentum[1]*cos(Alpha);
          CEff_Mnt[iMarker]   = CL_Mnt[iMarker] / (CD_Mnt[iMarker]+EPS);
          CMz_Mnt[iMarker]    = MomentInviscid[2];
          CFx_Mnt[iMarker]    = ForceMomentum[0];
          CFy_Mnt[iMarker]    = ForceMomentum[1];
          CoPx_Mnt[iMarker]   = MomentZ_Force[1];
          CoPy_Mnt[iMarker]   = -MomentZ_Force[0];
          CT_Mnt[iMarker]     = -CFx_Mnt[iMarker];
          CQ_Mnt[iMarker]     = -CMz_Mnt[iMarker];
          CMerit_Mnt[iMarker] = CT_Mnt[iMarker] / (CQ_Mnt[iMarker] + EPS);
        }
        if (nDim == 3) {
          CD_Mnt[iMarker]      =  ForceMomentum[0]*cos(Alpha)*cos(Beta) + ForceMomentum[1]*sin(Beta) + ForceMomentum[2]*sin(Alpha)*cos(Beta);
          CL_Mnt[iMarker]      = -ForceMomentum[0]*sin(Alpha) + ForceMomentum[2]*cos(Alpha);
          CSF_Mnt[iMarker] = -ForceMomentum[0]*sin(Beta)*cos(Alpha) + ForceMomentum[1]*cos(Beta) - ForceMomentum[2]*sin(Beta)*sin(Alpha);
          CEff_Mnt[iMarker]       = CL_Mnt[iMarker] / (CD_Mnt[iMarker] + EPS);
          CMx_Mnt[iMarker]        = MomentInviscid[0];
          CMy_Mnt[iMarker]        = MomentInviscid[1];
          CMz_Mnt[iMarker]        = MomentInviscid[2];
          CFx_Mnt[iMarker]        = ForceMomentum[0];
          CFy_Mnt[iMarker]        = ForceMomentum[1];
          CFz_Mnt[iMarker]        = ForceMomentum[2];
          CoPx_Mnt[iMarker]       = -MomentY_Force[0];
          CoPz_Mnt[iMarker]       =  MomentY_Force[2];
          CT_Mnt[iMarker]         = -CFz_Mnt[iMarker];
          CQ_Mnt[iMarker]         = -CMz_Mnt[iMarker];
          CMerit_Mnt[iMarker]     = CT_Mnt[iMarker] / (CQ_Mnt[iMarker] + EPS);
        }

        AllBound_CD_Mnt        += CD_Mnt[iMarker];
        AllBound_CL_Mnt        += CL_Mnt[iMarker];
        AllBound_CSF_Mnt   += CSF_Mnt[iMarker];
        AllBound_CEff_Mnt          = AllBound_CL_Mnt / (AllBound_CD_Mnt + EPS);
        AllBound_CMx_Mnt          += CMx_Mnt[iMarker];
        AllBound_CMy_Mnt          += CMy_Mnt[iMarker];
        AllBound_CMz_Mnt          += CMz_Mnt[iMarker];
        AllBound_CFx_Mnt          += CFx_Mnt[iMarker];
        AllBound_CFy_Mnt          += CFy_Mnt[iMarker];
        AllBound_CFz_Mnt          += CFz_Mnt[iMarker];
        AllBound_CoPx_Mnt         += CoPx_Mnt[iMarker];
        AllBound_CoPy_Mnt         += CoPy_Mnt[iMarker];
        AllBound_CoPz_Mnt         += CoPz_Mnt[iMarker];
        AllBound_CT_Mnt           += CT_Mnt[iMarker];
        AllBound_CQ_Mnt           += CQ_Mnt[iMarker];
        AllBound_CMerit_Mnt        += AllBound_CT_Mnt / (AllBound_CQ_Mnt + EPS);

        /*--- Compute the coefficients per surface ---*/

        for (iMarker_Monitoring = 0; iMarker_Monitoring < config->GetnMarker_Monitoring(); iMarker_Monitoring++) {
          Monitoring_Tag = config->GetMarker_Monitoring_TagBound(iMarker_Monitoring);
          Marker_Tag = config->GetMarker_All_TagBound(iMarker);
          if (Marker_Tag == Monitoring_Tag) {
            Surface_CL_Mnt[iMarker_Monitoring]      += CL_Mnt[iMarker];
            Surface_CD_Mnt[iMarker_Monitoring]      += CD_Mnt[iMarker];
            Surface_CSF_Mnt[iMarker_Monitoring] += CSF_Mnt[iMarker];
            Surface_CEff_Mnt[iMarker_Monitoring]        = CL_Mnt[iMarker] / (CD_Mnt[iMarker] + EPS);
            Surface_CFx_Mnt[iMarker_Monitoring]        += CFx_Mnt[iMarker];
            Surface_CFy_Mnt[iMarker_Monitoring]        += CFy_Mnt[iMarker];
            Surface_CFz_Mnt[iMarker_Monitoring]        += CFz_Mnt[iMarker];
            Surface_CMx_Mnt[iMarker_Monitoring]        += CMx_Mnt[iMarker];
            Surface_CMy_Mnt[iMarker_Monitoring]        += CMy_Mnt[iMarker];
            Surface_CMz_Mnt[iMarker_Monitoring]        += CMz_Mnt[iMarker];
          }
        }

      }


    }
  }

#ifdef HAVE_MPI

  /*--- Add AllBound information using all the nodes ---*/

  MyAllBound_CD_Mnt        = AllBound_CD_Mnt;        AllBound_CD_Mnt = 0.0;
  MyAllBound_CL_Mnt        = AllBound_CL_Mnt;        AllBound_CL_Mnt = 0.0;
  MyAllBound_CSF_Mnt   = AllBound_CSF_Mnt;   AllBound_CSF_Mnt = 0.0;
  AllBound_CEff_Mnt = 0.0;
  MyAllBound_CMx_Mnt          = AllBound_CMx_Mnt;          AllBound_CMx_Mnt = 0.0;
  MyAllBound_CMy_Mnt          = AllBound_CMy_Mnt;          AllBound_CMy_Mnt = 0.0;
  MyAllBound_CMz_Mnt          = AllBound_CMz_Mnt;          AllBound_CMz_Mnt = 0.0;
  MyAllBound_CFx_Mnt          = AllBound_CFx_Mnt;          AllBound_CFx_Mnt = 0.0;
  MyAllBound_CFy_Mnt          = AllBound_CFy_Mnt;          AllBound_CFy_Mnt = 0.0;
  MyAllBound_CFz_Mnt          = AllBound_CFz_Mnt;          AllBound_CFz_Mnt = 0.0;
  MyAllBound_CoPx_Mnt         = AllBound_CoPx_Mnt;         AllBound_CoPx_Mnt = 0.0;
  MyAllBound_CoPy_Mnt         = AllBound_CoPy_Mnt;         AllBound_CoPy_Mnt = 0.0;
  MyAllBound_CoPz_Mnt         = AllBound_CoPz_Mnt;         AllBound_CoPz_Mnt = 0.0;
  MyAllBound_CT_Mnt           = AllBound_CT_Mnt;           AllBound_CT_Mnt = 0.0;
  MyAllBound_CQ_Mnt           = AllBound_CQ_Mnt;           AllBound_CQ_Mnt = 0.0;
  AllBound_CMerit_Mnt = 0.0;

  SU2_MPI::Allreduce(&MyAllBound_CD_Mnt, &AllBound_CD_Mnt, 1, MPI_DOUBLE, MPI_SUM, MPI_COMM_WORLD);
  SU2_MPI::Allreduce(&MyAllBound_CL_Mnt, &AllBound_CL_Mnt, 1, MPI_DOUBLE, MPI_SUM, MPI_COMM_WORLD);
  SU2_MPI::Allreduce(&MyAllBound_CSF_Mnt, &AllBound_CSF_Mnt, 1, MPI_DOUBLE, MPI_SUM, MPI_COMM_WORLD);
  AllBound_CEff_Mnt = AllBound_CL_Mnt / (AllBound_CD_Mnt + EPS);
  SU2_MPI::Allreduce(&MyAllBound_CMx_Mnt, &AllBound_CMx_Mnt, 1, MPI_DOUBLE, MPI_SUM, MPI_COMM_WORLD);
  SU2_MPI::Allreduce(&MyAllBound_CMy_Mnt, &AllBound_CMy_Mnt, 1, MPI_DOUBLE, MPI_SUM, MPI_COMM_WORLD);
  SU2_MPI::Allreduce(&MyAllBound_CMz_Mnt, &AllBound_CMz_Mnt, 1, MPI_DOUBLE, MPI_SUM, MPI_COMM_WORLD);
  SU2_MPI::Allreduce(&MyAllBound_CFx_Mnt, &AllBound_CFx_Mnt, 1, MPI_DOUBLE, MPI_SUM, MPI_COMM_WORLD);
  SU2_MPI::Allreduce(&MyAllBound_CFy_Mnt, &AllBound_CFy_Mnt, 1, MPI_DOUBLE, MPI_SUM, MPI_COMM_WORLD);
  SU2_MPI::Allreduce(&MyAllBound_CFz_Mnt, &AllBound_CFz_Mnt, 1, MPI_DOUBLE, MPI_SUM, MPI_COMM_WORLD);
  SU2_MPI::Allreduce(&MyAllBound_CoPx_Mnt, &AllBound_CoPx_Mnt, 1, MPI_DOUBLE, MPI_SUM, MPI_COMM_WORLD);
  SU2_MPI::Allreduce(&MyAllBound_CoPy_Mnt, &AllBound_CoPy_Mnt, 1, MPI_DOUBLE, MPI_SUM, MPI_COMM_WORLD);
  SU2_MPI::Allreduce(&MyAllBound_CoPz_Mnt, &AllBound_CoPz_Mnt, 1, MPI_DOUBLE, MPI_SUM, MPI_COMM_WORLD);
  SU2_MPI::Allreduce(&MyAllBound_CT_Mnt, &AllBound_CT_Mnt, 1, MPI_DOUBLE, MPI_SUM, MPI_COMM_WORLD);
  SU2_MPI::Allreduce(&MyAllBound_CQ_Mnt, &AllBound_CQ_Mnt, 1, MPI_DOUBLE, MPI_SUM, MPI_COMM_WORLD);
  AllBound_CMerit_Mnt = AllBound_CT_Mnt / (AllBound_CQ_Mnt + EPS);

  /*--- Add the forces on the surfaces using all the nodes ---*/

  MySurface_CL_Mnt      = new su2double[config->GetnMarker_Monitoring()];
  MySurface_CD_Mnt      = new su2double[config->GetnMarker_Monitoring()];
  MySurface_CSF_Mnt = new su2double[config->GetnMarker_Monitoring()];
  MySurface_CEff_Mnt       = new su2double[config->GetnMarker_Monitoring()];
  MySurface_CFx_Mnt        = new su2double[config->GetnMarker_Monitoring()];
  MySurface_CFy_Mnt        = new su2double[config->GetnMarker_Monitoring()];
  MySurface_CFz_Mnt        = new su2double[config->GetnMarker_Monitoring()];
  MySurface_CMx_Mnt        = new su2double[config->GetnMarker_Monitoring()];
  MySurface_CMy_Mnt        = new su2double[config->GetnMarker_Monitoring()];
  MySurface_CMz_Mnt        = new su2double[config->GetnMarker_Monitoring()];

  for (iMarker_Monitoring = 0; iMarker_Monitoring < config->GetnMarker_Monitoring(); iMarker_Monitoring++) {
    MySurface_CL_Mnt[iMarker_Monitoring]      = Surface_CL_Mnt[iMarker_Monitoring];
    MySurface_CD_Mnt[iMarker_Monitoring]      = Surface_CD_Mnt[iMarker_Monitoring];
    MySurface_CSF_Mnt[iMarker_Monitoring] = Surface_CSF_Mnt[iMarker_Monitoring];
    MySurface_CEff_Mnt[iMarker_Monitoring]       = Surface_CEff_Mnt[iMarker_Monitoring];
    MySurface_CFx_Mnt[iMarker_Monitoring]        = Surface_CFx_Mnt[iMarker_Monitoring];
    MySurface_CFy_Mnt[iMarker_Monitoring]        = Surface_CFy_Mnt[iMarker_Monitoring];
    MySurface_CFz_Mnt[iMarker_Monitoring]        = Surface_CFz_Mnt[iMarker_Monitoring];
    MySurface_CMx_Mnt[iMarker_Monitoring]        = Surface_CMx_Mnt[iMarker_Monitoring];
    MySurface_CMy_Mnt[iMarker_Monitoring]        = Surface_CMy_Mnt[iMarker_Monitoring];
    MySurface_CMz_Mnt[iMarker_Monitoring]        = Surface_CMz_Mnt[iMarker_Monitoring];

    Surface_CL_Mnt[iMarker_Monitoring]      = 0.0;
    Surface_CD_Mnt[iMarker_Monitoring]      = 0.0;
    Surface_CSF_Mnt[iMarker_Monitoring] = 0.0;
    Surface_CEff_Mnt[iMarker_Monitoring]       = 0.0;
    Surface_CFx_Mnt[iMarker_Monitoring]        = 0.0;
    Surface_CFy_Mnt[iMarker_Monitoring]        = 0.0;
    Surface_CFz_Mnt[iMarker_Monitoring]        = 0.0;
    Surface_CMx_Mnt[iMarker_Monitoring]        = 0.0;
    Surface_CMy_Mnt[iMarker_Monitoring]        = 0.0;
    Surface_CMz_Mnt[iMarker_Monitoring]        = 0.0;
  }

  SU2_MPI::Allreduce(MySurface_CL_Mnt, Surface_CL_Mnt, config->GetnMarker_Monitoring(), MPI_DOUBLE, MPI_SUM, MPI_COMM_WORLD);
  SU2_MPI::Allreduce(MySurface_CD_Mnt, Surface_CD_Mnt, config->GetnMarker_Monitoring(), MPI_DOUBLE, MPI_SUM, MPI_COMM_WORLD);
  SU2_MPI::Allreduce(MySurface_CSF_Mnt, Surface_CSF_Mnt, config->GetnMarker_Monitoring(), MPI_DOUBLE, MPI_SUM, MPI_COMM_WORLD);
  for (iMarker_Monitoring = 0; iMarker_Monitoring < config->GetnMarker_Monitoring(); iMarker_Monitoring++)
    Surface_CEff_Mnt[iMarker_Monitoring] = Surface_CL_Mnt[iMarker_Monitoring] / (Surface_CD_Mnt[iMarker_Monitoring] + EPS);
  SU2_MPI::Allreduce(MySurface_CFx_Mnt, Surface_CFx_Mnt, config->GetnMarker_Monitoring(), MPI_DOUBLE, MPI_SUM, MPI_COMM_WORLD);
  SU2_MPI::Allreduce(MySurface_CFy_Mnt, Surface_CFy_Mnt, config->GetnMarker_Monitoring(), MPI_DOUBLE, MPI_SUM, MPI_COMM_WORLD);
  SU2_MPI::Allreduce(MySurface_CFz_Mnt, Surface_CFz_Mnt, config->GetnMarker_Monitoring(), MPI_DOUBLE, MPI_SUM, MPI_COMM_WORLD);
  SU2_MPI::Allreduce(MySurface_CMx_Mnt, Surface_CMx_Mnt, config->GetnMarker_Monitoring(), MPI_DOUBLE, MPI_SUM, MPI_COMM_WORLD);
  SU2_MPI::Allreduce(MySurface_CMy_Mnt, Surface_CMy_Mnt, config->GetnMarker_Monitoring(), MPI_DOUBLE, MPI_SUM, MPI_COMM_WORLD);
  SU2_MPI::Allreduce(MySurface_CMz_Mnt, Surface_CMz_Mnt, config->GetnMarker_Monitoring(), MPI_DOUBLE, MPI_SUM, MPI_COMM_WORLD);

  delete [] MySurface_CL_Mnt; delete [] MySurface_CD_Mnt; delete [] MySurface_CSF_Mnt;
  delete [] MySurface_CEff_Mnt;  delete [] MySurface_CFx_Mnt;   delete [] MySurface_CFy_Mnt;
  delete [] MySurface_CFz_Mnt;
  delete [] MySurface_CMx_Mnt;   delete [] MySurface_CMy_Mnt;  delete [] MySurface_CMz_Mnt;

#endif

  /*--- Update the total coefficients (note that all the nodes have the same value) ---*/

  Total_CD            += AllBound_CD_Mnt;
  Total_CL            += AllBound_CL_Mnt;
  Total_CSF           += AllBound_CSF_Mnt;
  Total_CEff          = Total_CL / (Total_CD + EPS);
  Total_CMx           += AllBound_CMx_Mnt;
  Total_CMy           += AllBound_CMy_Mnt;
  Total_CMz           += AllBound_CMz_Mnt;
  Total_CFx           += AllBound_CFx_Mnt;
  Total_CFy           += AllBound_CFy_Mnt;
  Total_CFz           += AllBound_CFz_Mnt;
  Total_CoPx          += AllBound_CoPx_Mnt;
  Total_CoPy          += AllBound_CoPy_Mnt;
  Total_CoPz          += AllBound_CoPz_Mnt;
  Total_CT            += AllBound_CT_Mnt;
  Total_CQ            += AllBound_CQ_Mnt;
  Total_CMerit        = Total_CT / (Total_CQ + EPS);

  /*--- Update the total coefficients per surface (note that all the nodes have the same value)---*/

  for (iMarker_Monitoring = 0; iMarker_Monitoring < config->GetnMarker_Monitoring(); iMarker_Monitoring++) {
    Surface_CL[iMarker_Monitoring]   += Surface_CL_Mnt[iMarker_Monitoring];
    Surface_CD[iMarker_Monitoring]   += Surface_CD_Mnt[iMarker_Monitoring];
    Surface_CSF[iMarker_Monitoring]  += Surface_CSF_Mnt[iMarker_Monitoring];
    Surface_CEff[iMarker_Monitoring] += Surface_CL_Mnt[iMarker_Monitoring] / (Surface_CD_Mnt[iMarker_Monitoring] + EPS);
    Surface_CFx[iMarker_Monitoring]  += Surface_CFx_Mnt[iMarker_Monitoring];
    Surface_CFy[iMarker_Monitoring]  += Surface_CFy_Mnt[iMarker_Monitoring];
    Surface_CFz[iMarker_Monitoring]  += Surface_CFz_Mnt[iMarker_Monitoring];
    Surface_CMx[iMarker_Monitoring]  += Surface_CMx_Mnt[iMarker_Monitoring];
    Surface_CMy[iMarker_Monitoring]  += Surface_CMy_Mnt[iMarker_Monitoring];
    Surface_CMz[iMarker_Monitoring]  += Surface_CMz_Mnt[iMarker_Monitoring];
  }

}

void CIncEulerSolver::ExplicitRK_Iteration(CGeometry *geometry, CSolver **solver_container,
                                        CConfig *config, unsigned short iRKStep) {
  
  su2double *Residual, *Res_TruncError, Vol, Delta, Res;
  unsigned short iVar, jVar;
  unsigned long iPoint;
  
  su2double RK_AlphaCoeff = config->Get_Alpha_RKStep(iRKStep);
  bool adjoint = config->GetContinuous_Adjoint();
  
  for (iVar = 0; iVar < nVar; iVar++) {
    SetRes_RMS(iVar, 0.0);
    SetRes_Max(iVar, 0.0, 0);
  }
  
  /*--- Update the solution ---*/
  
  for (iPoint = 0; iPoint < nPointDomain; iPoint++) {
    Vol = geometry->node[iPoint]->GetVolume();
    Delta = node[iPoint]->GetDelta_Time() / Vol;

    Res_TruncError = node[iPoint]->GetResTruncError();
    Residual = LinSysRes.GetBlock(iPoint);

    if (!adjoint) {
      SetPreconditioner(config, iPoint);
      for (iVar = 0; iVar < nVar; iVar ++ ) {
        Res = 0.0;
        for (jVar = 0; jVar < nVar; jVar ++ )
          Res += Preconditioner[iVar][jVar]*(Residual[jVar] + Res_TruncError[jVar]);
        node[iPoint]->AddSolution(iVar, -Res*Delta*RK_AlphaCoeff);
        AddRes_RMS(iVar, Res*Res);
        AddRes_Max(iVar, fabs(Res), geometry->node[iPoint]->GetGlobalIndex(), geometry->node[iPoint]->GetCoord());
      }
    }
  }
  
  /*--- MPI solution ---*/
  
  Set_MPI_Solution(geometry, config);
  
  /*--- Compute the root mean square residual ---*/
  
  SetResidual_RMS(geometry, config);
  
}

void CIncEulerSolver::ExplicitEuler_Iteration(CGeometry *geometry, CSolver **solver_container, CConfig *config) {
  
  su2double *local_Residual, *local_Res_TruncError, Vol, Delta, Res;
  unsigned short iVar, jVar;
  unsigned long iPoint;
  
  bool adjoint = config->GetContinuous_Adjoint();
  
  for (iVar = 0; iVar < nVar; iVar++) {
    SetRes_RMS(iVar, 0.0);
    SetRes_Max(iVar, 0.0, 0);
  }
  
  /*--- Update the solution ---*/
  
  for (iPoint = 0; iPoint < nPointDomain; iPoint++) {
    Vol = geometry->node[iPoint]->GetVolume();
    Delta = node[iPoint]->GetDelta_Time() / Vol;
    
    local_Res_TruncError = node[iPoint]->GetResTruncError();
    local_Residual = LinSysRes.GetBlock(iPoint);


    if (!adjoint) {
      SetPreconditioner(config, iPoint);
      for (iVar = 0; iVar < nVar; iVar ++ ) {
        Res = 0.0;
        for (jVar = 0; jVar < nVar; jVar ++ )
          Res += Preconditioner[iVar][jVar]*(local_Residual[jVar] + local_Res_TruncError[jVar]);
        node[iPoint]->AddSolution(iVar, -Res*Delta);
        AddRes_RMS(iVar, Res*Res);
        AddRes_Max(iVar, fabs(Res), geometry->node[iPoint]->GetGlobalIndex(), geometry->node[iPoint]->GetCoord());
      }
    }
  }
  
  /*--- MPI solution ---*/
  
  Set_MPI_Solution(geometry, config);
  
  /*--- Compute the root mean square residual ---*/
  
  SetResidual_RMS(geometry, config);
  
}

void CIncEulerSolver::ImplicitEuler_Iteration(CGeometry *geometry, CSolver **solver_container, CConfig *config) {
  
  unsigned short iVar, jVar;
  unsigned long iPoint, total_index, IterLinSol = 0;
  su2double Delta, *local_Res_TruncError, Vol;
  
  bool adjoint = config->GetContinuous_Adjoint();
  
  /*--- Set maximum residual to zero ---*/
  
  for (iVar = 0; iVar < nVar; iVar++) {
    SetRes_RMS(iVar, 0.0);
    SetRes_Max(iVar, 0.0, 0);
  }
  
  /*--- Build implicit system ---*/
  
  for (iPoint = 0; iPoint < nPointDomain; iPoint++) {
    
    /*--- Read the residual ---*/
    
    local_Res_TruncError = node[iPoint]->GetResTruncError();
    
    /*--- Read the volume ---*/
    
    Vol = geometry->node[iPoint]->GetVolume();
    
    /*--- Apply the preconditioner and add to the diagonal. ---*/
    
    if (node[iPoint]->GetDelta_Time() != 0.0) {
      Delta = Vol / node[iPoint]->GetDelta_Time();
      SetPreconditioner(config, iPoint);
      for (iVar = 0; iVar < nVar; iVar ++ ) {
        for (jVar = 0; jVar < nVar; jVar ++ ) {
          Preconditioner[iVar][jVar] = Delta*Preconditioner[iVar][jVar];
        }
      }
      Jacobian.AddBlock(iPoint, iPoint, Preconditioner);
    } else {
      Jacobian.SetVal2Diag(iPoint, 1.0);
      for (iVar = 0; iVar < nVar; iVar++) {
        total_index = iPoint*nVar + iVar;
        LinSysRes[total_index] = 0.0;
        local_Res_TruncError[iVar] = 0.0;
      }
    }

    /*--- Right hand side of the system (-Residual) and initial guess (x = 0) ---*/
    
    for (iVar = 0; iVar < nVar; iVar++) {
      total_index = iPoint*nVar + iVar;
      LinSysRes[total_index] = - (LinSysRes[total_index] + local_Res_TruncError[iVar]);
      LinSysSol[total_index] = 0.0;
      AddRes_RMS(iVar, LinSysRes[total_index]*LinSysRes[total_index]);
      AddRes_Max(iVar, fabs(LinSysRes[total_index]), geometry->node[iPoint]->GetGlobalIndex(), geometry->node[iPoint]->GetCoord());
    }
    
  }
  
  /*--- Initialize residual and solution at the ghost points ---*/
  
  for (iPoint = nPointDomain; iPoint < nPoint; iPoint++) {
    for (iVar = 0; iVar < nVar; iVar++) {
      total_index = iPoint*nVar + iVar;
      LinSysRes[total_index] = 0.0;
      LinSysSol[total_index] = 0.0;
    }
  }
  
  /*--- Solve or smooth the linear system ---*/
  
  CSysSolve system;
  IterLinSol = system.Solve(Jacobian, LinSysRes, LinSysSol, geometry, config);
  
  /*--- The the number of iterations of the linear solver ---*/
  
  SetIterLinSolver(IterLinSol);
  
  /*--- Update solution (system written in terms of increments) ---*/
  
  if (!adjoint) {
    for (iPoint = 0; iPoint < nPointDomain; iPoint++) {
      for (iVar = 0; iVar < nVar; iVar++) {
        node[iPoint]->AddSolution(iVar, config->GetRelaxation_Factor_Flow()*LinSysSol[iPoint*nVar+iVar]);
      }
    }
  }
  
  /*--- MPI solution ---*/
  
  Set_MPI_Solution(geometry, config);
  
  /*--- Compute the root mean square residual ---*/
  
  SetResidual_RMS(geometry, config);
  
}

void CIncEulerSolver::SetPrimitive_Gradient_GG(CGeometry *geometry, CConfig *config) {
  unsigned long iPoint, jPoint, iEdge, iVertex;
  unsigned short iDim, iVar, iMarker;
  su2double *PrimVar_Vertex, *PrimVar_i, *PrimVar_j, PrimVar_Average,
  Partial_Gradient, Partial_Res, *Normal;
  
  /*--- Incompressible flow, primitive variables nDim+4, (P, vx, vy, vz, T, rho, beta) ---*/
  
  PrimVar_Vertex = new su2double [nPrimVarGrad];
  PrimVar_i = new su2double [nPrimVarGrad];
  PrimVar_j = new su2double [nPrimVarGrad];
  
  /*--- Set Gradient_Primitive to zero ---*/
  for (iPoint = 0; iPoint < nPointDomain; iPoint++)
    node[iPoint]->SetGradient_PrimitiveZero(nPrimVarGrad);
  
  /*--- Loop interior edges ---*/
  for (iEdge = 0; iEdge < geometry->GetnEdge(); iEdge++) {
    iPoint = geometry->edge[iEdge]->GetNode(0);
    jPoint = geometry->edge[iEdge]->GetNode(1);
    
    for (iVar = 0; iVar < nPrimVarGrad; iVar++) {
      PrimVar_i[iVar] = node[iPoint]->GetPrimitive(iVar);
      PrimVar_j[iVar] = node[jPoint]->GetPrimitive(iVar);
    }
    
    Normal = geometry->edge[iEdge]->GetNormal();
    for (iVar = 0; iVar < nPrimVarGrad; iVar++) {
      PrimVar_Average =  0.5 * ( PrimVar_i[iVar] + PrimVar_j[iVar] );
      for (iDim = 0; iDim < nDim; iDim++) {
        Partial_Res = PrimVar_Average*Normal[iDim];
        if (geometry->node[iPoint]->GetDomain())
          node[iPoint]->AddGradient_Primitive(iVar, iDim, Partial_Res);
        if (geometry->node[jPoint]->GetDomain())
          node[jPoint]->SubtractGradient_Primitive(iVar, iDim, Partial_Res);
      }
    }
  }
  
  /*--- Loop boundary edges ---*/
  for (iMarker = 0; iMarker < geometry->GetnMarker(); iMarker++) {
    if (config->GetMarker_All_KindBC(iMarker) != INTERNAL_BOUNDARY &&
        config->GetMarker_All_KindBC(iMarker) != PERIODIC_BOUNDARY)
    for (iVertex = 0; iVertex < geometry->GetnVertex(iMarker); iVertex++) {
      iPoint = geometry->vertex[iMarker][iVertex]->GetNode();
      if (geometry->node[iPoint]->GetDomain()) {
        
        for (iVar = 0; iVar < nPrimVarGrad; iVar++)
          PrimVar_Vertex[iVar] = node[iPoint]->GetPrimitive(iVar);
        
        Normal = geometry->vertex[iMarker][iVertex]->GetNormal();
        for (iVar = 0; iVar < nPrimVarGrad; iVar++)
          for (iDim = 0; iDim < nDim; iDim++) {
            Partial_Res = PrimVar_Vertex[iVar]*Normal[iDim];
            node[iPoint]->SubtractGradient_Primitive(iVar, iDim, Partial_Res);
          }
      }
    }
  }
  
  /*--- Update gradient value ---*/
  for (iPoint = 0; iPoint < nPointDomain; iPoint++) {
    for (iVar = 0; iVar < nPrimVarGrad; iVar++) {
      for (iDim = 0; iDim < nDim; iDim++) {
        Partial_Gradient = node[iPoint]->GetGradient_Primitive(iVar, iDim) / (geometry->node[iPoint]->GetVolume());
        node[iPoint]->SetGradient_Primitive(iVar, iDim, Partial_Gradient);
      }
    }
  }
  
  delete [] PrimVar_Vertex;
  delete [] PrimVar_i;
  delete [] PrimVar_j;
  
  Set_MPI_Primitive_Gradient(geometry, config);
  
}

void CIncEulerSolver::SetPrimitive_Gradient_LS(CGeometry *geometry, CConfig *config) {
  
  unsigned short iVar, iDim, jDim, iNeigh;
  unsigned long iPoint, jPoint;
  su2double *PrimVar_i, *PrimVar_j, *Coord_i, *Coord_j, r11, r12, r13, r22, r23, r23_a,
  r23_b, r33, weight, product, z11, z12, z13, z22, z23, z33, detR2;
  bool singular;
  
  /*--- Incompressible flow, primitive variables nDim+4, (P, vx, vy, vz, T, rho, beta) ---*/
  
  /*--- Loop over points of the grid ---*/
  
  for (iPoint = 0; iPoint < nPointDomain; iPoint++) {
    
    /*--- Set the value of the singular ---*/
    singular = false;
    
    /*--- Get coordinates ---*/
    
    Coord_i = geometry->node[iPoint]->GetCoord();
    
    /*--- Get primitives from CVariable ---*/
    
    PrimVar_i = node[iPoint]->GetPrimitive();
    
    /*--- Inizialization of variables ---*/
    
    for (iVar = 0; iVar < nPrimVarGrad; iVar++)
      for (iDim = 0; iDim < nDim; iDim++)
        Cvector[iVar][iDim] = 0.0;
    
    r11 = 0.0; r12 = 0.0;   r13 = 0.0;    r22 = 0.0;
    r23 = 0.0; r23_a = 0.0; r23_b = 0.0;  r33 = 0.0;
    
    AD::StartPreacc();
    AD::SetPreaccIn(PrimVar_i, nPrimVarGrad);
    AD::SetPreaccIn(Coord_i, nDim);
    
    for (iNeigh = 0; iNeigh < geometry->node[iPoint]->GetnPoint(); iNeigh++) {
      jPoint = geometry->node[iPoint]->GetPoint(iNeigh);
      Coord_j = geometry->node[jPoint]->GetCoord();
      
      PrimVar_j = node[jPoint]->GetPrimitive();
      
      AD::SetPreaccIn(Coord_j, nDim);
      AD::SetPreaccIn(PrimVar_j, nPrimVarGrad);

      weight = 0.0;
      for (iDim = 0; iDim < nDim; iDim++)
        weight += (Coord_j[iDim]-Coord_i[iDim])*(Coord_j[iDim]-Coord_i[iDim]);
      
      /*--- Sumations for entries of upper triangular matrix R ---*/
      
      if (weight != 0.0) {
        
        r11 += (Coord_j[0]-Coord_i[0])*(Coord_j[0]-Coord_i[0])/weight;
        r12 += (Coord_j[0]-Coord_i[0])*(Coord_j[1]-Coord_i[1])/weight;
        r22 += (Coord_j[1]-Coord_i[1])*(Coord_j[1]-Coord_i[1])/weight;
        
        if (nDim == 3) {
          r13 += (Coord_j[0]-Coord_i[0])*(Coord_j[2]-Coord_i[2])/weight;
          r23_a += (Coord_j[1]-Coord_i[1])*(Coord_j[2]-Coord_i[2])/weight;
          r23_b += (Coord_j[0]-Coord_i[0])*(Coord_j[2]-Coord_i[2])/weight;
          r33 += (Coord_j[2]-Coord_i[2])*(Coord_j[2]-Coord_i[2])/weight;
        }
        
        /*--- Entries of c:= transpose(A)*b ---*/
        
        for (iVar = 0; iVar < nPrimVarGrad; iVar++)
          for (iDim = 0; iDim < nDim; iDim++)
            Cvector[iVar][iDim] += (Coord_j[iDim]-Coord_i[iDim])*(PrimVar_j[iVar]-PrimVar_i[iVar])/weight;
        
      }
      
    }
    
    /*--- Entries of upper triangular matrix R ---*/
    
    if (r11 >= 0.0) r11 = sqrt(r11); else r11 = 0.0;
    if (r11 != 0.0) r12 = r12/r11; else r12 = 0.0;
    if (r22-r12*r12 >= 0.0) r22 = sqrt(r22-r12*r12); else r22 = 0.0;
    
    if (nDim == 3) {
      if (r11 != 0.0) r13 = r13/r11; else r13 = 0.0;
      if ((r22 != 0.0) && (r11*r22 != 0.0)) r23 = r23_a/r22 - r23_b*r12/(r11*r22); else r23 = 0.0;
      if (r33-r23*r23-r13*r13 >= 0.0) r33 = sqrt(r33-r23*r23-r13*r13); else r33 = 0.0;
    }
    
    /*--- Compute determinant ---*/
    
    if (nDim == 2) detR2 = (r11*r22)*(r11*r22);
    else detR2 = (r11*r22*r33)*(r11*r22*r33);
    
    /*--- Detect singular matrices ---*/
    
    if (abs(detR2) <= EPS) { detR2 = 1.0; singular = true; }
    
    /*--- S matrix := inv(R)*traspose(inv(R)) ---*/
    
    if (singular) {
      for (iDim = 0; iDim < nDim; iDim++)
        for (jDim = 0; jDim < nDim; jDim++)
          Smatrix[iDim][jDim] = 0.0;
    }
    else {
      if (nDim == 2) {
        Smatrix[0][0] = (r12*r12+r22*r22)/detR2;
        Smatrix[0][1] = -r11*r12/detR2;
        Smatrix[1][0] = Smatrix[0][1];
        Smatrix[1][1] = r11*r11/detR2;
      }
      else {
        z11 = r22*r33; z12 = -r12*r33; z13 = r12*r23-r13*r22;
        z22 = r11*r33; z23 = -r11*r23; z33 = r11*r22;
        Smatrix[0][0] = (z11*z11+z12*z12+z13*z13)/detR2;
        Smatrix[0][1] = (z12*z22+z13*z23)/detR2;
        Smatrix[0][2] = (z13*z33)/detR2;
        Smatrix[1][0] = Smatrix[0][1];
        Smatrix[1][1] = (z22*z22+z23*z23)/detR2;
        Smatrix[1][2] = (z23*z33)/detR2;
        Smatrix[2][0] = Smatrix[0][2];
        Smatrix[2][1] = Smatrix[1][2];
        Smatrix[2][2] = (z33*z33)/detR2;
      }
    }
    
    /*--- Computation of the gradient: S*c ---*/
    for (iVar = 0; iVar < nPrimVarGrad; iVar++) {
      for (iDim = 0; iDim < nDim; iDim++) {
        product = 0.0;
        for (jDim = 0; jDim < nDim; jDim++) {
          product += Smatrix[iDim][jDim]*Cvector[iVar][jDim];
        }
        
        node[iPoint]->SetGradient_Primitive(iVar, iDim, product);
      }
    }
    
    AD::SetPreaccOut(node[iPoint]->GetGradient_Primitive(), nPrimVarGrad, nDim);
    AD::EndPreacc();
  }
  
  Set_MPI_Primitive_Gradient(geometry, config);
  
}

void CIncEulerSolver::SetPrimitive_Limiter(CGeometry *geometry, CConfig *config) {
  
  unsigned long iEdge, iPoint, jPoint;
  unsigned short iVar, iDim;
  su2double **Gradient_i, **Gradient_j, *Coord_i, *Coord_j,
  *Primitive, *Primitive_i, *Primitive_j, *LocalMinPrimitive, *LocalMaxPrimitive,
  *GlobalMinPrimitive, *GlobalMaxPrimitive,
  dave, LimK, eps2, eps1, dm, dp, du, y, limiter;
  
  dave = config->GetRefElemLength();
  LimK = config->GetVenkat_LimiterCoeff();

  if (config->GetKind_SlopeLimit_Flow() == NO_LIMITER) {
   
    for (iPoint = 0; iPoint < geometry->GetnPoint(); iPoint++) {
      for (iVar = 0; iVar < nPrimVarGrad; iVar++) {
        node[iPoint]->SetLimiter_Primitive(iVar, 1.0);
      }
    }
    
  }
  
  else {
    
    /*--- Initialize solution max and solution min and the limiter in the entire domain --*/
    
    for (iPoint = 0; iPoint < geometry->GetnPoint(); iPoint++) {
      for (iVar = 0; iVar < nPrimVarGrad; iVar++) {
        node[iPoint]->SetSolution_Max(iVar, -EPS);
        node[iPoint]->SetSolution_Min(iVar, EPS);
        node[iPoint]->SetLimiter_Primitive(iVar, 2.0);
      }
    }
    
    /*--- Establish bounds for Spekreijse monotonicity by finding max & min values of neighbor variables --*/
    
    for (iEdge = 0; iEdge < geometry->GetnEdge(); iEdge++) {
      
      /*--- Point identification, Normal vector and area ---*/
      
      iPoint = geometry->edge[iEdge]->GetNode(0);
      jPoint = geometry->edge[iEdge]->GetNode(1);
      
      /*--- Get the primitive variables ---*/
      
      Primitive_i = node[iPoint]->GetPrimitive();
      Primitive_j = node[jPoint]->GetPrimitive();
      
      /*--- Compute the maximum, and minimum values for nodes i & j ---*/
      
      for (iVar = 0; iVar < nPrimVarGrad; iVar++) {
        du = (Primitive_j[iVar] - Primitive_i[iVar]);
        node[iPoint]->SetSolution_Min(iVar, min(node[iPoint]->GetSolution_Min(iVar), du));
        node[iPoint]->SetSolution_Max(iVar, max(node[iPoint]->GetSolution_Max(iVar), du));
        node[jPoint]->SetSolution_Min(iVar, min(node[jPoint]->GetSolution_Min(iVar), -du));
        node[jPoint]->SetSolution_Max(iVar, max(node[jPoint]->GetSolution_Max(iVar), -du));
      }
      
    }
    
  }
  
  
  /*--- Barth-Jespersen limiter with Venkatakrishnan modification ---*/
  
  if (config->GetKind_SlopeLimit_Flow() == BARTH_JESPERSEN) {
    
    for (iEdge = 0; iEdge < geometry->GetnEdge(); iEdge++) {
      
      iPoint     = geometry->edge[iEdge]->GetNode(0);
      jPoint     = geometry->edge[iEdge]->GetNode(1);
      Gradient_i = node[iPoint]->GetGradient_Primitive();
      Gradient_j = node[jPoint]->GetGradient_Primitive();
      Coord_i    = geometry->node[iPoint]->GetCoord();
      Coord_j    = geometry->node[jPoint]->GetCoord();
      
      AD::StartPreacc();
      AD::SetPreaccIn(Gradient_i, nPrimVarGrad, nDim);
      AD::SetPreaccIn(Gradient_j, nPrimVarGrad, nDim);
      AD::SetPreaccIn(Coord_i, nDim); AD::SetPreaccIn(Coord_j, nDim);

      for (iVar = 0; iVar < nPrimVarGrad; iVar++) {
        
        AD::SetPreaccIn(node[iPoint]->GetSolution_Max(iVar));
        AD::SetPreaccIn(node[iPoint]->GetSolution_Min(iVar));
        AD::SetPreaccIn(node[jPoint]->GetSolution_Max(iVar));
        AD::SetPreaccIn(node[jPoint]->GetSolution_Min(iVar));

        /*--- Calculate the interface left gradient, delta- (dm) ---*/
        
        dm = 0.0;
        for (iDim = 0; iDim < nDim; iDim++)
          dm += 0.5*(Coord_j[iDim]-Coord_i[iDim])*Gradient_i[iVar][iDim];
        
        if (dm == 0.0) { limiter = 2.0; }
        else {
          if ( dm > 0.0 ) dp = node[iPoint]->GetSolution_Max(iVar);
          else dp = node[iPoint]->GetSolution_Min(iVar);
          limiter = dp/dm;
        }
        
        if (limiter < node[iPoint]->GetLimiter_Primitive(iVar)) {
          node[iPoint]->SetLimiter_Primitive(iVar, limiter);
          AD::SetPreaccOut(node[iPoint]->GetLimiter_Primitive()[iVar]);
        }
        
        /*--- Calculate the interface right gradient, delta+ (dp) ---*/
        
        dm = 0.0;
        for (iDim = 0; iDim < nDim; iDim++)
          dm += 0.5*(Coord_i[iDim]-Coord_j[iDim])*Gradient_j[iVar][iDim];
        
        if (dm == 0.0) { limiter = 2.0; }
        else {
          if ( dm > 0.0 ) dp = node[jPoint]->GetSolution_Max(iVar);
          else dp = node[jPoint]->GetSolution_Min(iVar);
          limiter = dp/dm;
        }
        
        if (limiter < node[jPoint]->GetLimiter_Primitive(iVar)) {
          node[jPoint]->SetLimiter_Primitive(iVar, limiter);
          AD::SetPreaccOut(node[jPoint]->GetLimiter_Primitive()[iVar]);
        }
        
      }
      
      AD::EndPreacc();
      
    }
    
    for (iPoint = 0; iPoint < geometry->GetnPoint(); iPoint++) {
      for (iVar = 0; iVar < nPrimVarGrad; iVar++) {
        y =  node[iPoint]->GetLimiter_Primitive(iVar);
        limiter = (y*y + 2.0*y) / (y*y + y + 2.0);
        node[iPoint]->SetLimiter_Primitive(iVar, limiter);
      }
    }
    
  }
  
  /*--- Venkatakrishnan limiter ---*/
  
  if ((config->GetKind_SlopeLimit_Flow() == VENKATAKRISHNAN) ||
      (config->GetKind_SlopeLimit_Flow() == VENKATAKRISHNAN_WANG)) {
    
    /*--- Allocate memory for the max and min primitive value --*/
    
    LocalMinPrimitive = new su2double [nPrimVarGrad]; GlobalMinPrimitive = new su2double [nPrimVarGrad];
    LocalMaxPrimitive = new su2double [nPrimVarGrad]; GlobalMaxPrimitive = new su2double [nPrimVarGrad];
    
    /*--- Compute the max value and min value of the solution ---*/
    
    Primitive = node[0]->GetPrimitive();
    for (iVar = 0; iVar < nPrimVarGrad; iVar++) {
      LocalMinPrimitive[iVar] = Primitive[iVar];
      LocalMaxPrimitive[iVar] = Primitive[iVar];
    }
    
    for (iPoint = 0; iPoint < geometry->GetnPoint(); iPoint++) {
      
      /*--- Get the primitive variables ---*/
      
      Primitive = node[iPoint]->GetPrimitive();

      for (iVar = 0; iVar < nPrimVarGrad; iVar++) {
        LocalMinPrimitive[iVar] = min (LocalMinPrimitive[iVar], Primitive[iVar]);
        LocalMaxPrimitive[iVar] = max (LocalMaxPrimitive[iVar], Primitive[iVar]);
      }
      
    }

#ifdef HAVE_MPI
    SU2_MPI::Allreduce(LocalMinPrimitive, GlobalMinPrimitive, nPrimVarGrad, MPI_DOUBLE, MPI_MIN, MPI_COMM_WORLD);
    SU2_MPI::Allreduce(LocalMaxPrimitive, GlobalMaxPrimitive, nPrimVarGrad, MPI_DOUBLE, MPI_MAX, MPI_COMM_WORLD);
#else
    for (iVar = 0; iVar < nPrimVarGrad; iVar++) {
      GlobalMinPrimitive[iVar] = LocalMinPrimitive[iVar];
      GlobalMaxPrimitive[iVar] = LocalMaxPrimitive[iVar];
    }
#endif
    
    for (iEdge = 0; iEdge < geometry->GetnEdge(); iEdge++) {
      
      iPoint     = geometry->edge[iEdge]->GetNode(0);
      jPoint     = geometry->edge[iEdge]->GetNode(1);
      Gradient_i = node[iPoint]->GetGradient_Primitive();
      Gradient_j = node[jPoint]->GetGradient_Primitive();
      Coord_i    = geometry->node[iPoint]->GetCoord();
      Coord_j    = geometry->node[jPoint]->GetCoord();

      AD::StartPreacc();
      AD::SetPreaccIn(Gradient_i, nPrimVarGrad, nDim);
      AD::SetPreaccIn(Gradient_j, nPrimVarGrad, nDim);
      AD::SetPreaccIn(Coord_i, nDim); AD::SetPreaccIn(Coord_j, nDim);

      for (iVar = 0; iVar < nPrimVarGrad; iVar++) {
        
        if (config->GetKind_SlopeLimit_Flow() == VENKATAKRISHNAN_WANG) {
          eps1 = LimK * (GlobalMaxPrimitive[iVar] - GlobalMinPrimitive[iVar]);
          eps2 = eps1*eps1;
        }
        else {
          eps1 = LimK*dave;
          eps2 = eps1*eps1*eps1;
        }
        
        AD::SetPreaccIn(node[iPoint]->GetSolution_Max(iVar));
        AD::SetPreaccIn(node[iPoint]->GetSolution_Min(iVar));
        AD::SetPreaccIn(node[jPoint]->GetSolution_Max(iVar));
        AD::SetPreaccIn(node[jPoint]->GetSolution_Min(iVar));

        /*--- Calculate the interface left gradient, delta- (dm) ---*/
        
        dm = 0.0;
        for (iDim = 0; iDim < nDim; iDim++)
          dm += 0.5*(Coord_j[iDim]-Coord_i[iDim])*Gradient_i[iVar][iDim];
        
        /*--- Calculate the interface right gradient, delta+ (dp) ---*/
        
        if ( dm > 0.0 ) dp = node[iPoint]->GetSolution_Max(iVar);
        else dp = node[iPoint]->GetSolution_Min(iVar);
        
        limiter = ( dp*dp + 2.0*dp*dm + eps2 )/( dp*dp + dp*dm + 2.0*dm*dm + eps2);
        
        if (limiter < node[iPoint]->GetLimiter_Primitive(iVar)){
          node[iPoint]->SetLimiter_Primitive(iVar, limiter);
          AD::SetPreaccOut(node[iPoint]->GetLimiter_Primitive()[iVar]);
        }
        
        /*-- Repeat for point j on the edge ---*/
        
        dm = 0.0;
        for (iDim = 0; iDim < nDim; iDim++)
          dm += 0.5*(Coord_i[iDim]-Coord_j[iDim])*Gradient_j[iVar][iDim];
        
        if ( dm > 0.0 ) dp = node[jPoint]->GetSolution_Max(iVar);
        else dp = node[jPoint]->GetSolution_Min(iVar);
        
        limiter = ( dp*dp + 2.0*dp*dm + eps2 )/( dp*dp + dp*dm + 2.0*dm*dm + eps2);
        
        if (limiter < node[jPoint]->GetLimiter_Primitive(iVar)){
          node[jPoint]->SetLimiter_Primitive(iVar, limiter);
          AD::SetPreaccOut(node[jPoint]->GetLimiter_Primitive()[iVar]);
        }
        
      }

      AD::EndPreacc();
      
    }
    
    delete [] LocalMinPrimitive; delete [] GlobalMinPrimitive;
    delete [] LocalMaxPrimitive; delete [] GlobalMaxPrimitive;

  }
  
  /*--- Limiter MPI ---*/
  
  Set_MPI_Primitive_Limiter(geometry, config);
  
}

void CIncEulerSolver::SetFarfield_AoA(CGeometry *geometry, CSolver **solver_container,
                                   CConfig *config, unsigned short iMesh, bool Output) {
  
  su2double Target_CL = 0.0, AoA = 0.0, Vel_Infty[3] = {0.0,0.0,0.0},
  AoA_inc = 0.0, Vel_Infty_Mag, Old_AoA;
  
  unsigned short iDim;
  
  unsigned long Iter_Fixed_CL = config->GetIter_Fixed_CL();
  unsigned long Update_Alpha = config->GetUpdate_Alpha();
  
  unsigned long ExtIter       = config->GetExtIter();
  bool write_heads = ((ExtIter % Iter_Fixed_CL == 0) && (ExtIter != 0));
  su2double Beta                 = config->GetAoS()*PI_NUMBER/180.0;
  su2double dCL_dAlpha           = config->GetdCL_dAlpha()*180.0/PI_NUMBER;
  bool Update_AoA             = false;
  
  if (ExtIter == 0) AoA_Counter = 0;
  
  /*--- Only the fine mesh level should check the convergence criteria ---*/
  
  if ((iMesh == MESH_0) && Output) {
    
    /*--- Initialize the update flag to false ---*/
    
    Update_AoA = false;
    
    /*--- Reevaluate Angle of Attack at a fixed number of iterations ---*/
    
    if ((ExtIter % Iter_Fixed_CL == 0) && (ExtIter != 0)) {
      AoA_Counter++;
      if ((AoA_Counter <= Update_Alpha)) Update_AoA = true;
      Update_AoA = true;
    }
    
    /*--- Store the update boolean for use on other mesh levels in the MG ---*/
    
    config->SetUpdate_AoA(Update_AoA);
    
  } else {
    Update_AoA = config->GetUpdate_AoA();
  }
  
  if (Update_AoA && Output) {
    
    /*--- Retrieve the specified target CL value. ---*/
    
    Target_CL = config->GetTarget_CL();
    
    /*--- Retrieve the old AoA (radians) ---*/
    
    AoA_old = config->GetAoA()*PI_NUMBER/180.0;
    
    /*--- Estimate the increment in AoA based on dCL_dAlpha (radians) ---*/
    
    AoA_inc = (1.0/dCL_dAlpha)*(Target_CL - Total_CL);
    
    /*--- Compute a new value for AoA on the fine mesh only (radians)---*/
    
    if (iMesh == MESH_0) AoA = AoA_old + AoA_inc;
    else { AoA = config->GetAoA()*PI_NUMBER/180.0; }
    
    /*--- Only the fine mesh stores the updated values for AoA in config ---*/
    
    if (iMesh == MESH_0) {
      config->SetAoA(AoA*180.0/PI_NUMBER);
    }
    
    /*--- Update the freestream velocity vector at the farfield ---*/
    
    for (iDim = 0; iDim < nDim; iDim++)
      Vel_Infty[iDim] = GetVelocity_Inf(iDim);
    
    /*--- Compute the magnitude of the free stream velocity ---*/
    
    Vel_Infty_Mag = 0;
    for (iDim = 0; iDim < nDim; iDim++)
      Vel_Infty_Mag += Vel_Infty[iDim]*Vel_Infty[iDim];
    Vel_Infty_Mag = sqrt(Vel_Infty_Mag);
    
    /*--- Compute the new freestream velocity with the updated AoA ---*/
    
    if (nDim == 2) {
      Vel_Infty[0] = cos(AoA)*Vel_Infty_Mag;
      Vel_Infty[1] = sin(AoA)*Vel_Infty_Mag;
    }
    if (nDim == 3) {
      Vel_Infty[0] = cos(AoA)*cos(Beta)*Vel_Infty_Mag;
      Vel_Infty[1] = sin(Beta)*Vel_Infty_Mag;
      Vel_Infty[2] = sin(AoA)*cos(Beta)*Vel_Infty_Mag;
    }
    
    /*--- Store the new freestream velocity vector for the next iteration ---*/
    
    for (iDim = 0; iDim < nDim; iDim++) {
      Velocity_Inf[iDim] = Vel_Infty[iDim];
    }
    
    /*--- Only the fine mesh stores the updated values for velocity in config ---*/
    
    if (iMesh == MESH_0) {
      for (iDim = 0; iDim < nDim; iDim++)
        config->SetVelocity_FreeStreamND(Vel_Infty[iDim], iDim);
    }
    
    /*--- Output some information to the console with the headers ---*/
    
    if ((rank == MASTER_NODE) && (iMesh == MESH_0) && write_heads && !config->GetDiscrete_Adjoint()) {
      Old_AoA = config->GetAoA() - AoA_inc*(180.0/PI_NUMBER);
      
      cout.precision(7);
      cout.setf(ios::fixed, ios::floatfield);
      cout << endl << "----------------------------- Fixed CL Mode -----------------------------" << endl;
      cout << "CL: " << Total_CL;
      cout << " (target: " << config->GetTarget_CL() <<")." << endl;
      cout.precision(4);
      cout << "Previous AoA: " << Old_AoA << " deg";
      cout << ", new AoA: " << config->GetAoA() << " deg." << endl;

      cout << "-------------------------------------------------------------------------" << endl << endl;
    }
    
  }
  
}

void CIncEulerSolver::SetInletAtVertex(su2double *val_inlet,
                                       unsigned short iMarker,
                                       unsigned long iVertex) {
  
  /*--- Alias positions within inlet file for readability ---*/
  
  unsigned short T_position       = nDim;
  unsigned short P_position       = nDim+1;
  unsigned short FlowDir_position = nDim+2;
  
  /*--- Check that the norm of the flow unit vector is actually 1 ---*/
  
  su2double norm = 0.0;
  for (unsigned short iDim = 0; iDim < nDim; iDim++) {
    norm += pow(val_inlet[FlowDir_position + iDim], 2);
  }
  norm = sqrt(norm);
  
  /*--- The tolerance here needs to be loose.  When adding a very
   * small number (1e-10 or smaller) to a number close to 1.0, floating
   * point roundoff errors can occur. ---*/
  
  if (abs(norm - 1.0) > 1e-6) {
    ostringstream error_msg;
    error_msg << "ERROR: Found these values in columns ";
    error_msg << FlowDir_position << " - ";
    error_msg << FlowDir_position + nDim - 1 << endl;
    error_msg << std::scientific;
    error_msg << "  [" << val_inlet[FlowDir_position];
    error_msg << ", " << val_inlet[FlowDir_position + 1];
    if (nDim == 3) error_msg << ", " << val_inlet[FlowDir_position + 2];
    error_msg << "]" << endl;
    error_msg << "  These values should be components of a unit vector for direction," << endl;
    error_msg << "  but their magnitude is: " << norm << endl;
    SU2_MPI::Error(error_msg.str(), CURRENT_FUNCTION);
  }
  
  /*--- Store the values in our inlet data structures. ---*/
  
  Inlet_Ttotal[iMarker][iVertex] = val_inlet[T_position];
  Inlet_Ptotal[iMarker][iVertex] = val_inlet[P_position];
  for (unsigned short iDim = 0; iDim < nDim; iDim++) {
    Inlet_FlowDir[iMarker][iVertex][iDim] =  val_inlet[FlowDir_position + iDim];
  }
  
}

su2double CIncEulerSolver::GetInletAtVertex(su2double *val_inlet,
                                            unsigned long val_inlet_point,
                                            unsigned short val_kind_marker,
                                            string val_marker,
                                            CGeometry *geometry,
                                            CConfig *config) {
  
  /*--- Local variables ---*/
  
  unsigned short iMarker, iDim;
  unsigned long iPoint, iVertex;
  su2double Area = 0.0;
  su2double Normal[3] = {0.0,0.0,0.0};
  
  /*--- Alias positions within inlet file for readability ---*/
  
    unsigned short T_position       = nDim;
    unsigned short P_position       = nDim+1;
    unsigned short FlowDir_position = nDim+2;
  
  if (val_kind_marker == INLET_FLOW) {
    
    for (iMarker = 0; iMarker < config->GetnMarker_All(); iMarker++) {
      if ((config->GetMarker_All_KindBC(iMarker) == INLET_FLOW) &&
          (config->GetMarker_All_TagBound(iMarker) == val_marker)) {
        
        for (iVertex = 0; iVertex < nVertex[iMarker]; iVertex++){
          
          iPoint = geometry->vertex[iMarker][iVertex]->GetNode();
          
          if (iPoint == val_inlet_point) {
            
            /*-- Compute boundary face area for this vertex. ---*/
            
            geometry->vertex[iMarker][iVertex]->GetNormal(Normal);
            Area = 0.0;
            for (iDim = 0; iDim < nDim; iDim++) Area += Normal[iDim]*Normal[iDim];
            Area = sqrt(Area);
            
            /*--- Access and store the inlet variables for this vertex. ---*/
            
            val_inlet[T_position] = Inlet_Ttotal[iMarker][iVertex];
            val_inlet[P_position] = Inlet_Ptotal[iMarker][iVertex];
            for (iDim = 0; iDim < nDim; iDim++) {
              val_inlet[FlowDir_position + iDim] = Inlet_FlowDir[iMarker][iVertex][iDim];
            }
            
            /*--- Exit once we find the point. ---*/
            
            return Area;
            
          }
        }
      }
    }
  }
  
  /*--- If we don't find a match, then the child point is not on the
   current inlet boundary marker. Return zero area so this point does
   not contribute to the restriction operator and continue. ---*/
  
  return Area;
  
}

void CIncEulerSolver::SetUniformInlet(CConfig* config, unsigned short iMarker) {
  
  if (config->GetMarker_All_KindBC(iMarker) == INLET_FLOW) {
    
    string Marker_Tag   = config->GetMarker_All_TagBound(iMarker);
    su2double p_total   = config->GetInlet_Ptotal(Marker_Tag);
    su2double t_total   = config->GetInlet_Ttotal(Marker_Tag);
    su2double* flow_dir = config->GetInlet_FlowDir(Marker_Tag);
    
    for(unsigned long iVertex=0; iVertex < nVertex[iMarker]; iVertex++){
      Inlet_Ttotal[iMarker][iVertex] = t_total;
      Inlet_Ptotal[iMarker][iVertex] = p_total;
      for (unsigned short iDim = 0; iDim < nDim; iDim++)
        Inlet_FlowDir[iMarker][iVertex][iDim] = flow_dir[iDim];
    }
    
  } else {
    
    /*--- For now, non-inlets just get set to zero. In the future, we
     can do more customization for other boundary types here. ---*/
    
    for(unsigned long iVertex=0; iVertex < nVertex[iMarker]; iVertex++){
      Inlet_Ttotal[iMarker][iVertex] = 0.0;
      Inlet_Ptotal[iMarker][iVertex] = 0.0;
      for (unsigned short iDim = 0; iDim < nDim; iDim++)
        Inlet_FlowDir[iMarker][iVertex][iDim] = 0.0;
    }
  }
  
}

void CIncEulerSolver::Evaluate_ObjFunc(CConfig *config) {

  unsigned short iMarker_Monitoring, Kind_ObjFunc;
  su2double Weight_ObjFunc;

  Total_ComboObj = 0.0;
  
  /*--- Loop over all monitored markers, add to the 'combo' objective ---*/

  for (iMarker_Monitoring = 0; iMarker_Monitoring < config->GetnMarker_Monitoring(); iMarker_Monitoring++) {

    Weight_ObjFunc = config->GetWeight_ObjFunc(iMarker_Monitoring);
    Kind_ObjFunc = config->GetKind_ObjFunc(iMarker_Monitoring);
   
    switch(Kind_ObjFunc) {
      case DRAG_COEFFICIENT:
        Total_ComboObj+=Weight_ObjFunc*(Surface_CD[iMarker_Monitoring]);
        if (config->GetFixed_CL_Mode()) Total_ComboObj -= Weight_ObjFunc*config->GetdCD_dCL()*(Surface_CL[iMarker_Monitoring]);
        if (config->GetFixed_CM_Mode()) Total_ComboObj -= Weight_ObjFunc*config->GetdCD_dCMy()*(Surface_CMy[iMarker_Monitoring]);
        break;
      case LIFT_COEFFICIENT:
        Total_ComboObj+=Weight_ObjFunc*(Surface_CL[iMarker_Monitoring]);
        break;
      case SIDEFORCE_COEFFICIENT:
        Total_ComboObj+=Weight_ObjFunc*(Surface_CSF[iMarker_Monitoring]);
        break;
      case EFFICIENCY:
        Total_ComboObj+=Weight_ObjFunc*(Surface_CEff[iMarker_Monitoring]);
        break;
      case MOMENT_X_COEFFICIENT:
        Total_ComboObj+=Weight_ObjFunc*(Surface_CMx[iMarker_Monitoring]);
        if (config->GetFixed_CL_Mode()) Total_ComboObj -= Weight_ObjFunc*config->GetdCMx_dCL()*(Surface_CL[iMarker_Monitoring]);
        break;
      case MOMENT_Y_COEFFICIENT:
        Total_ComboObj+=Weight_ObjFunc*(Surface_CMy[iMarker_Monitoring]);
        if (config->GetFixed_CL_Mode()) Total_ComboObj -= Weight_ObjFunc*config->GetdCMy_dCL()*(Surface_CL[iMarker_Monitoring]);
        break;
      case MOMENT_Z_COEFFICIENT:
        Total_ComboObj+=Weight_ObjFunc*(Surface_CMz[iMarker_Monitoring]);
        if (config->GetFixed_CL_Mode()) Total_ComboObj -= Weight_ObjFunc*config->GetdCMz_dCL()*(Surface_CL[iMarker_Monitoring]);
        break;
      case FORCE_X_COEFFICIENT:
        Total_ComboObj+=Weight_ObjFunc*Surface_CFx[iMarker_Monitoring];
        break;
      case FORCE_Y_COEFFICIENT:
        Total_ComboObj+=Weight_ObjFunc*Surface_CFy[iMarker_Monitoring];
        break;
      case FORCE_Z_COEFFICIENT:
        Total_ComboObj+=Weight_ObjFunc*Surface_CFz[iMarker_Monitoring];
        break;
      case TOTAL_HEATFLUX:
        Total_ComboObj+=Weight_ObjFunc*Surface_HF_Visc[iMarker_Monitoring];
        break;
      case MAXIMUM_HEATFLUX:
        Total_ComboObj+=Weight_ObjFunc*Surface_MaxHF_Visc[iMarker_Monitoring];
        break;
      default:
        break;

    }
  }
  
  /*--- The following are not per-surface, and so to avoid that they are
   double-counted when multiple surfaces are specified, they have been
   placed outside of the loop above. In addition, multi-objective mode is
   also disabled for these objective functions (error thrown at start). ---*/
  
  Weight_ObjFunc = config->GetWeight_ObjFunc(0);
  Kind_ObjFunc   = config->GetKind_ObjFunc(0);
  
  switch(Kind_ObjFunc) {
    case INVERSE_DESIGN_PRESSURE:
      Total_ComboObj+=Weight_ObjFunc*Total_CpDiff;
      break;
    case INVERSE_DESIGN_HEATFLUX:
      Total_ComboObj+=Weight_ObjFunc*Total_HeatFluxDiff;
      break;
    case THRUST_COEFFICIENT:
      Total_ComboObj+=Weight_ObjFunc*Total_CT;
      break;
    case TORQUE_COEFFICIENT:
      Total_ComboObj+=Weight_ObjFunc*Total_CQ;
      break;
    case FIGURE_OF_MERIT:
      Total_ComboObj+=Weight_ObjFunc*Total_CMerit;
      break;
    case SURFACE_TOTAL_PRESSURE:
      Total_ComboObj+=Weight_ObjFunc*config->GetSurface_TotalPressure(0);
      break;
    case SURFACE_STATIC_PRESSURE:
      Total_ComboObj+=Weight_ObjFunc*config->GetSurface_Pressure(0);
      break;
    case SURFACE_MASSFLOW:
      Total_ComboObj+=Weight_ObjFunc*config->GetSurface_MassFlow(0);
      break;
    case SURFACE_UNIFORMITY:
      Total_ComboObj+=Weight_ObjFunc*config->GetSurface_Uniformity(0);
      break;
    case SURFACE_SECONDARY:
      Total_ComboObj+=Weight_ObjFunc*config->GetSurface_SecondaryStrength(0);
      break;
    case SURFACE_MOM_DISTORTION:
      Total_ComboObj+=Weight_ObjFunc*config->GetSurface_MomentumDistortion(0);
      break;
    case SURFACE_SECOND_OVER_UNIFORM:
      Total_ComboObj+=Weight_ObjFunc*config->GetSurface_SecondOverUniform(0);
      break;
    case SURFACE_PRESSURE_DROP:
      Total_ComboObj+=Weight_ObjFunc*config->GetSurface_PressureDrop(0);
      break;
    case CUSTOM_OBJFUNC:
      Total_ComboObj+=Weight_ObjFunc*Total_Custom_ObjFunc;
      break;
    default:
      break;
  }
  
}

void CIncEulerSolver::SetBeta_Parameter(CGeometry *geometry, CSolver **solver_container,
                                   CConfig *config, unsigned short iMesh) {
  
  su2double epsilon2  = config->GetBeta_Factor();
  su2double epsilon2_default = 4.1;
  su2double maxVel2 = 0.0;
  su2double Beta = 1.0;

  unsigned long iPoint;

  /*--- For now, only the finest mesh level stores the Beta for all levels. ---*/
  
  if (iMesh == MESH_0) {
    
    for (iPoint = 0; iPoint < nPoint; iPoint++) {
      
      /*--- Store the local maximum of the squared velocity in the field. ---*/
      
      if (node[iPoint]->GetVelocity2() > maxVel2)
        maxVel2 = node[iPoint]->GetVelocity2();
      
    }
    
    /*--- Communicate the max globally to give a conservative estimate. ---*/
    
#ifdef HAVE_MPI
    su2double myMaxVel2 = maxVel2; maxVel2 = 0.0;
    SU2_MPI::Allreduce(&myMaxVel2, &maxVel2, 1, MPI_DOUBLE, MPI_MAX, MPI_COMM_WORLD);
#endif
    
    Beta = max(1e-10,maxVel2);
    config->SetMax_Vel2(Beta);
    
  }

  /*--- Allow an override if user supplies a large epsilon^2. ---*/

  epsilon2 = max(epsilon2_default,epsilon2);

  for (iPoint = 0; iPoint < nPoint; iPoint++)
    node[iPoint]->SetBetaInc2(epsilon2*config->GetMax_Vel2());

}

void CIncEulerSolver::SetPreconditioner(CConfig *config, unsigned long iPoint) {

  unsigned short iDim, jDim;

  su2double  BetaInc2, Density, dRhodT, Temperature, oneOverCp, Cp;
  su2double  Velocity[3] = {0.0,0.0,0.0};

  bool variable_density = (config->GetKind_DensityModel() == VARIABLE);
  bool implicit         = (config->GetKind_TimeIntScheme_Flow() == EULER_IMPLICIT);
  bool energy           = config->GetEnergy_Equation();

  /*--- Access the primitive variables at this node. ---*/

  Density     = node[iPoint]->GetDensity();
  BetaInc2    = node[iPoint]->GetBetaInc2();
  Cp          = node[iPoint]->GetSpecificHeatCp();
  oneOverCp   = 1.0/Cp;
  Temperature = node[iPoint]->GetTemperature();

  for (iDim = 0; iDim < nDim; iDim++)
    Velocity[iDim] = node[iPoint]->GetVelocity(iDim);

  /*--- We need the derivative of the equation of state to build the
   preconditioning matrix. For now, the only option is the ideal gas
   law, but in the future, dRhodT should be in the fluid model. ---*/

  if (variable_density) {
    dRhodT = -Density/Temperature;
  } else {
    dRhodT = 0.0;
  }

  /*--- Calculating the inverse of the preconditioning matrix
   that multiplies the time derivative during time integration. ---*/

  if (implicit) {

    /*--- For implicit calculations, we multiply the preconditioner
     by the cell volume over the time step and add to the Jac diagonal. ---*/

    Preconditioner[0][0] = 1.0/BetaInc2;
    for (iDim = 0; iDim < nDim; iDim++)
      Preconditioner[iDim+1][0] = Velocity[iDim]/BetaInc2;

    if (energy) Preconditioner[nDim+1][0] = Cp*Temperature/BetaInc2;
    else        Preconditioner[nDim+1][0] = 0.0;

    for (jDim = 0; jDim < nDim; jDim++) {
      Preconditioner[0][jDim+1] = 0.0;
      for (iDim = 0; iDim < nDim; iDim++) {
        if (iDim == jDim) Preconditioner[iDim+1][jDim+1] = Density;
        else Preconditioner[iDim+1][jDim+1] = 0.0;
      }
      Preconditioner[nDim+1][jDim+1] = 0.0;
    }

    Preconditioner[0][nDim+1] = dRhodT;
    for (iDim = 0; iDim < nDim; iDim++)
      Preconditioner[iDim+1][nDim+1] = Velocity[iDim]*dRhodT;

    if (energy) Preconditioner[nDim+1][nDim+1] = Cp*(dRhodT*Temperature + Density);
    else        Preconditioner[nDim+1][nDim+1] = 1.0;

  } else {

    /*--- For explicit calculations, we move the residual to the
     right-hand side and pre-multiply by the preconditioner inverse.
     Therefore, we build inv(Precon) here and multiply by the residual
     later in the R-K and Euler Explicit time integration schemes. ---*/

    Preconditioner[0][0] = Temperature*BetaInc2*dRhodT/Density + BetaInc2;
    for (iDim = 0; iDim < nDim; iDim ++)
      Preconditioner[iDim+1][0] = -1.0*Velocity[iDim]/Density;

    if (energy) Preconditioner[nDim+1][0] = -1.0*Temperature/Density;
    else        Preconditioner[nDim+1][0] = 0.0;


    for (jDim = 0; jDim < nDim; jDim++) {
      Preconditioner[0][jDim+1] = 0.0;
      for (iDim = 0; iDim < nDim; iDim++) {
        if (iDim == jDim) Preconditioner[iDim+1][jDim+1] = 1.0/Density;
        else Preconditioner[iDim+1][jDim+1] = 0.0;
      }
      Preconditioner[nDim+1][jDim+1] = 0.0;
    }

    Preconditioner[0][nDim+1] = -1.0*BetaInc2*dRhodT*oneOverCp/Density;
    for (iDim = 0; iDim < nDim; iDim ++)
      Preconditioner[iDim+1][nDim+1] = 0.0;

    if (energy) Preconditioner[nDim+1][nDim+1] = oneOverCp/Density;
    else        Preconditioner[nDim+1][nDim+1] = 0.0;
    
  }
  
}

void CIncEulerSolver::BC_Euler_Wall(CGeometry *geometry, CSolver **solver_container,
                                 CNumerics *numerics, CConfig *config, unsigned short val_marker) {
  
  unsigned short iDim, iVar, jVar;
  unsigned long iPoint, iVertex;

  su2double Density = 0.0, Pressure = 0.0, *Normal = NULL, Area, *NormalArea, turb_ke;
  
  bool implicit = (config->GetKind_TimeIntScheme_Flow() == EULER_IMPLICIT);
  bool tkeNeeded = (((config->GetKind_Solver() == RANS ) ||
                     (config->GetKind_Solver() == DISC_ADJ_RANS)) &&
                    (config->GetKind_Turb_Model() == SST));
  
  Normal     = new su2double[nDim];
  NormalArea = new su2double[nDim];

  /*--- Loop over all the vertices on this boundary marker ---*/
  
  for (iVertex = 0; iVertex < geometry->nVertex[val_marker]; iVertex++) {
    iPoint = geometry->vertex[val_marker][iVertex]->GetNode();
    
    /*--- Check if the node belongs to the domain (i.e, not a halo node) ---*/
    
    if (geometry->node[iPoint]->GetDomain()) {
      
      /*--- Normal vector for this vertex (negative for outward convention) ---*/
      
      geometry->vertex[val_marker][iVertex]->GetNormal(Normal);
      
      Area = 0.0;
      for (iDim = 0; iDim < nDim; iDim++) Area += Normal[iDim]*Normal[iDim];
      Area = sqrt (Area);
      
      for (iDim = 0; iDim < nDim; iDim++) {
        NormalArea[iDim] = -Normal[iDim];
      }

      /*--- Compute the residual ---*/

      Pressure = node[iPoint]->GetPressure();
      Density  = node[iPoint]->GetDensity();

      Residual[0] = 0.0;
      for (iDim = 0; iDim < nDim; iDim++)
        Residual[iDim+1] = Pressure*NormalArea[iDim];
      Residual[nDim+1] = 0.0;

      /*--- Add the Reynolds stress tensor contribution ---*/

      if (tkeNeeded) {
        turb_ke = solver_container[TURB_SOL]->node[iPoint]->GetSolution(0);
        for (iDim = 0; iDim < nDim; iDim++)
          Residual[iDim+1] += (2.0/3.0)*Density*turb_ke*NormalArea[iDim];
      }

      /*--- Add value to the residual ---*/

      LinSysRes.AddBlock(iPoint, Residual);
      
      /*--- Form Jacobians for implicit computations ---*/
      
      if (implicit) {
        
        /*--- Initialize Jacobian ---*/
        
        for (iVar = 0; iVar < nVar; iVar++) {
          for (jVar = 0; jVar < nVar; jVar++)
            Jacobian_i[iVar][jVar] = 0.0;
        }
        
        for (iDim = 0; iDim < nDim; iDim++)
          Jacobian_i[iDim+1][0] = -Normal[iDim];
        Jacobian.AddBlock(iPoint, iPoint, Jacobian_i);

      }
    }
  }
  
  delete [] Normal;
  delete [] NormalArea;
  
}

void CIncEulerSolver::BC_Far_Field(CGeometry *geometry, CSolver **solver_container, CNumerics *conv_numerics,
                                CNumerics *visc_numerics, CConfig *config, unsigned short val_marker) {
  
  unsigned short iDim;
  unsigned long iVertex, iPoint, Point_Normal;
  
  su2double *V_infty, *V_domain;
  
  bool implicit      = config->GetKind_TimeIntScheme_Flow() == EULER_IMPLICIT;
  bool grid_movement = config->GetGrid_Movement();
  bool viscous       = config->GetViscous();
  
  su2double *Normal = new su2double[nDim];

  /*--- Loop over all the vertices on this boundary marker ---*/
  
  for (iVertex = 0; iVertex < geometry->nVertex[val_marker]; iVertex++) {
    iPoint = geometry->vertex[val_marker][iVertex]->GetNode();

    /*--- Allocate the value at the infinity ---*/

    V_infty = GetCharacPrimVar(val_marker, iVertex);
    
    /*--- Check if the node belongs to the domain (i.e, not a halo node) ---*/
    
    if (geometry->node[iPoint]->GetDomain()) {
      
      /*--- Index of the closest interior node ---*/
      
      Point_Normal = geometry->vertex[val_marker][iVertex]->GetNormal_Neighbor();
      
      /*--- Normal vector for this vertex (negate for outward convention) ---*/
      
      geometry->vertex[val_marker][iVertex]->GetNormal(Normal);
      for (iDim = 0; iDim < nDim; iDim++) Normal[iDim] = -Normal[iDim];
      conv_numerics->SetNormal(Normal);
      
      /*--- Retrieve solution at the farfield boundary node ---*/
      
      V_domain = node[iPoint]->GetPrimitive();

      /*--- Recompute and store the velocity in the primitive variable vector. ---*/

      for (iDim = 0; iDim < nDim; iDim++)
        V_infty[iDim+1] = GetVelocity_Inf(iDim);

      /*--- Far-field pressure set to static pressure (0.0). ---*/

      V_infty[0] = GetPressure_Inf();

      /*--- Dirichlet condition for temperature at far-field (if energy is active). ---*/

      V_infty[nDim+1] = GetTemperature_Inf();

      /*--- Store the density.  ---*/

      V_infty[nDim+2] = GetDensity_Inf();

      /*--- Beta coefficient stored at the node ---*/

      V_infty[nDim+3] = node[iPoint]->GetBetaInc2();

      /*--- Cp is needed for Temperature equation. ---*/

      V_infty[nDim+7] = node[iPoint]->GetSpecificHeatCp();

      /*--- Set various quantities in the numerics class ---*/
      
      conv_numerics->SetPrimitive(V_domain, V_infty);
      
      if (grid_movement)
        conv_numerics->SetGridVel(geometry->node[iPoint]->GetGridVel(),
                                  geometry->node[iPoint]->GetGridVel());
      
      /*--- Compute the convective residual using an upwind scheme ---*/
      
      conv_numerics->ComputeResidual(Residual, Jacobian_i, Jacobian_j, config);
      
      /*--- Update residual value ---*/

      LinSysRes.AddBlock(iPoint, Residual);
      
      /*--- Convective Jacobian contribution for implicit integration ---*/
      
      if (implicit)
        Jacobian.AddBlock(iPoint, iPoint, Jacobian_i);
      
      /*--- Viscous residual contribution ---*/
      
      if (viscous) {
        
        /*--- Set transport properties at infinity. ---*/

        V_infty[nDim+4] = node[iPoint]->GetLaminarViscosity();
        V_infty[nDim+5] = node[iPoint]->GetEddyViscosity();
        V_infty[nDim+6] = node[iPoint]->GetThermalConductivity();

        /*--- Set the normal vector and the coordinates ---*/
        
        visc_numerics->SetNormal(Normal);
        visc_numerics->SetCoord(geometry->node[iPoint]->GetCoord(),
                                geometry->node[Point_Normal]->GetCoord());
        
        /*--- Primitive variables, and gradient ---*/
        
        visc_numerics->SetPrimitive(V_domain, V_infty);
        visc_numerics->SetPrimVarGradient(node[iPoint]->GetGradient_Primitive(),
                                          node[iPoint]->GetGradient_Primitive());
        
        /*--- Turbulent kinetic energy ---*/
        
        if (config->GetKind_Turb_Model() == SST)
          visc_numerics->SetTurbKineticEnergy(solver_container[TURB_SOL]->node[iPoint]->GetSolution(0),
                                              solver_container[TURB_SOL]->node[iPoint]->GetSolution(0));
        
        /*--- Compute and update viscous residual ---*/

        visc_numerics->ComputeResidual(Residual, Jacobian_i, Jacobian_j, config);
        LinSysRes.SubtractBlock(iPoint, Residual);
        
        /*--- Viscous Jacobian contribution for implicit integration ---*/
        
        if (implicit)
          Jacobian.SubtractBlock(iPoint, iPoint, Jacobian_i);
        
      }
      
    }
  }
  
  /*--- Free locally allocated memory ---*/
  
  delete [] Normal;
  
}

void CIncEulerSolver::BC_Inlet(CGeometry *geometry, CSolver **solver_container,
                            CNumerics *conv_numerics, CNumerics *visc_numerics, CConfig *config, unsigned short val_marker) {
  unsigned short iDim;
  unsigned long iVertex, iPoint;
  unsigned long Point_Normal;
  su2double *Flow_Dir, Flow_Dir_Mag, Vel_Mag, Area, P_total, P_domain, Vn;
  su2double *V_inlet, *V_domain;
  su2double UnitFlowDir[3] = {0.0,0.0,0.0};
  su2double dV[3] = {0.0,0.0,0.0};
  su2double Damping = config->GetInc_Inlet_Damping();

  bool implicit      = (config->GetKind_TimeIntScheme_Flow() == EULER_IMPLICIT);
  bool grid_movement = config->GetGrid_Movement();
  bool viscous       = config->GetViscous();

  string Marker_Tag  = config->GetMarker_All_TagBound(val_marker);

  unsigned short Kind_Inlet = config->GetKind_Inc_Inlet(Marker_Tag);

  su2double *Normal = new su2double[nDim];

  /*--- Loop over all the vertices on this boundary marker ---*/
  
  for (iVertex = 0; iVertex < geometry->nVertex[val_marker]; iVertex++) {
    
    /*--- Allocate the value at the inlet ---*/
    
    V_inlet = GetCharacPrimVar(val_marker, iVertex);
    
    iPoint = geometry->vertex[val_marker][iVertex]->GetNode();
    
    /*--- Check if the node belongs to the domain (i.e., not a halo node) ---*/
    
    if (geometry->node[iPoint]->GetDomain()) {

      /*--- Index of the closest interior node ---*/

      Point_Normal = geometry->vertex[val_marker][iVertex]->GetNormal_Neighbor();
      
      /*--- Normal vector for this vertex (negate for outward convention) ---*/
      
      geometry->vertex[val_marker][iVertex]->GetNormal(Normal);
      for (iDim = 0; iDim < nDim; iDim++) Normal[iDim] = -Normal[iDim];
      conv_numerics->SetNormal(Normal);
      
      Area = 0.0;
      for (iDim = 0; iDim < nDim; iDim++) Area += Normal[iDim]*Normal[iDim];
      Area = sqrt (Area);
    
      /*--- Both types of inlets may use the prescribed flow direction.
       Ensure that the flow direction is a unit vector. ---*/
      
      Flow_Dir = Inlet_FlowDir[val_marker][iVertex];
      Flow_Dir_Mag = 0.0;
      for (iDim = 0; iDim < nDim; iDim++)
        Flow_Dir_Mag += Flow_Dir[iDim]*Flow_Dir[iDim];
      Flow_Dir_Mag = sqrt(Flow_Dir_Mag);
      
      /*--- Store the unit flow direction vector. ---*/
      
      for (iDim = 0; iDim < nDim; iDim++)
        UnitFlowDir[iDim] = Flow_Dir[iDim]/Flow_Dir_Mag;

      /*--- Retrieve solution at this boundary node. ---*/
      
      V_domain = node[iPoint]->GetPrimitive();

      /*--- Neumann condition for dynamic pressure ---*/
      
      V_inlet[0] = node[iPoint]->GetPressure();
      
      /*--- The velocity is either prescribed or computed from total pressure. ---*/

      switch (Kind_Inlet) {
          
          /*--- Velocity and temperature (if required) been specified at the inlet. ---*/
          
        case VELOCITY_INLET:
          
          /*--- Retrieve the specified velocity and temperature for the inlet. ---*/
          
          Vel_Mag  = Inlet_Ptotal[val_marker][iVertex]/config->GetVelocity_Ref();
          
          /*--- Store the velocity in the primitive variable vector. ---*/
          
          for (iDim = 0; iDim < nDim; iDim++)
            V_inlet[iDim+1] = Vel_Mag*UnitFlowDir[iDim];
          
          break;
          
          /*--- Stagnation pressure has been specified at the inlet. ---*/
          
        case PRESSURE_INLET:
          
          /*--- Retrieve the specified total pressure for the inlet. ---*/
          
          P_total = Inlet_Ptotal[val_marker][iVertex]/config->GetPressure_Ref();
          
          /*--- Store the current static pressure for clarity. ---*/
          
          P_domain = node[iPoint]->GetPressure();
          
          /*--- Check for back flow through the inlet. ---*/
          
          Vn = 0.0;
          for (iDim = 0; iDim < nDim; iDim++) {
            Vn += V_domain[iDim+1]*(-1.0*Normal[iDim]/Area);
          }
          
          /*--- If the local static pressure is larger than the specified
           total pressure or the velocity is directed upstream, we have a
           back flow situation. The specified total pressure should be used
           as a static pressure condition and the velocity from the domain
           is used for the BC. ---*/
          
          if ((P_domain > P_total) || (Vn < 0.0)) {
            
            /*--- Back flow: use the prescribed P_total as static pressure. ---*/
            
            V_inlet[0] = Inlet_Ptotal[val_marker][iVertex]/config->GetPressure_Ref();
            
            /*--- Neumann condition for velocity. ---*/
            
            for (iDim = 0; iDim < nDim; iDim++)
              V_inlet[iDim+1] = V_domain[iDim+1];
            
          } else {
            
            /*--- Update the velocity magnitude using the total pressure. ---*/
            
            Vel_Mag = sqrt((P_total - P_domain)/(0.5*node[iPoint]->GetDensity()));
            
            /*--- If requested, use the local boundary normal (negative),
             instead of the prescribed flow direction in the config. ---*/
            
            if (config->GetInc_Inlet_UseNormal()) {
              for (iDim = 0; iDim < nDim; iDim++)
                UnitFlowDir[iDim] = -Normal[iDim]/Area;
            }
            
            /*--- Compute the delta change in velocity in each direction. ---*/
            
            for (iDim = 0; iDim < nDim; iDim++)
              dV[iDim] = Vel_Mag*UnitFlowDir[iDim] - V_domain[iDim+1];
            
            /*--- Update the velocity in the primitive variable vector.
             Note we use damping here to improve stability/convergence. ---*/
            
            for (iDim = 0; iDim < nDim; iDim++)
              V_inlet[iDim+1] = V_domain[iDim+1] + Damping*dV[iDim];
            
          }
          
          break;
          
      }

      /*--- Dirichlet condition for temperature (if energy is active) ---*/
      
      V_inlet[nDim+1] = Inlet_Ttotal[val_marker][iVertex]/config->GetTemperature_Ref();

      /*--- Access density at the node. This is either constant by
        construction, or will be set fixed implicitly by the temperature
        and equation of state. ---*/

      V_inlet[nDim+2] = node[iPoint]->GetDensity();

      /*--- Beta coefficient from the config file ---*/

      V_inlet[nDim+3] = node[iPoint]->GetBetaInc2();

      /*--- Cp is needed for Temperature equation. ---*/

      V_inlet[nDim+7] = node[iPoint]->GetSpecificHeatCp();

      /*--- Set various quantities in the solver class ---*/
      
      conv_numerics->SetPrimitive(V_domain, V_inlet);
      
      if (grid_movement)
        conv_numerics->SetGridVel(geometry->node[iPoint]->GetGridVel(),
                                  geometry->node[iPoint]->GetGridVel());
      
      /*--- Compute the residual using an upwind scheme ---*/
      
      conv_numerics->ComputeResidual(Residual, Jacobian_i, Jacobian_j, config);
      
      /*--- Update residual value ---*/
      
      LinSysRes.AddBlock(iPoint, Residual);
      
      /*--- Jacobian contribution for implicit integration ---*/
      
      if (implicit)
        Jacobian.AddBlock(iPoint, iPoint, Jacobian_i);

      /*--- Viscous contribution, commented out because serious convergence problems ---*/

      if (viscous) {
        
        /*--- Set transport properties at the inlet ---*/
        
        V_inlet[nDim+4] = node[iPoint]->GetLaminarViscosity();
        V_inlet[nDim+5] = node[iPoint]->GetEddyViscosity();
        V_inlet[nDim+6] = node[iPoint]->GetThermalConductivity();

        /*--- Set the normal vector and the coordinates ---*/
        
        visc_numerics->SetNormal(Normal);
        visc_numerics->SetCoord(geometry->node[iPoint]->GetCoord(),
                                geometry->node[Point_Normal]->GetCoord());
        
        /*--- Primitive variables, and gradient ---*/
        
        visc_numerics->SetPrimitive(V_domain, V_inlet);
        visc_numerics->SetPrimVarGradient(node[iPoint]->GetGradient_Primitive(),
                                          node[iPoint]->GetGradient_Primitive());
        
        /*--- Turbulent kinetic energy ---*/
        
        if (config->GetKind_Turb_Model() == SST)
          visc_numerics->SetTurbKineticEnergy(solver_container[TURB_SOL]->node[iPoint]->GetSolution(0),
                                              solver_container[TURB_SOL]->node[iPoint]->GetSolution(0));
        
        /*--- Compute and update residual ---*/
        
        visc_numerics->ComputeResidual(Residual, Jacobian_i, Jacobian_j, config);
        
        LinSysRes.SubtractBlock(iPoint, Residual);
        
        /*--- Jacobian contribution for implicit integration ---*/
        
        if (implicit)
          Jacobian.SubtractBlock(iPoint, iPoint, Jacobian_i);
        
      }

    }
  }
  
  /*--- Free locally allocated memory ---*/
  
  delete [] Normal;
  
}

void CIncEulerSolver::BC_Outlet(CGeometry *geometry, CSolver **solver_container,
                             CNumerics *conv_numerics, CNumerics *visc_numerics, CConfig *config, unsigned short val_marker) {
  unsigned short iDim;
  unsigned long iVertex, iPoint, Point_Normal;
  su2double Area;
  su2double *V_outlet, *V_domain, P_Outlet = 0.0, P_domain;
  su2double mDot_Target, mDot_Old, dP, Density_Avg, Area_Outlet;
  su2double Damping = config->GetInc_Outlet_Damping();

  bool implicit      = (config->GetKind_TimeIntScheme_Flow() == EULER_IMPLICIT);
  bool grid_movement = config->GetGrid_Movement();
  bool viscous       = config->GetViscous();
  string Marker_Tag  = config->GetMarker_All_TagBound(val_marker);

  su2double *Normal = new su2double[nDim];
  
  unsigned short Kind_Outlet = config->GetKind_Inc_Outlet(Marker_Tag);
  
  /*--- Loop over all the vertices on this boundary marker ---*/
  
  for (iVertex = 0; iVertex < geometry->nVertex[val_marker]; iVertex++) {
    
    /*--- Allocate the value at the outlet ---*/
    
    V_outlet = GetCharacPrimVar(val_marker, iVertex);
    
    iPoint = geometry->vertex[val_marker][iVertex]->GetNode();
    
    /*--- Check if the node belongs to the domain (i.e., not a halo node) ---*/
    
    if (geometry->node[iPoint]->GetDomain()) {
      
      /*--- Index of the closest interior node ---*/
      
      Point_Normal = geometry->vertex[val_marker][iVertex]->GetNormal_Neighbor();
      
      /*--- Normal vector for this vertex (negate for outward convention) ---*/
      
      geometry->vertex[val_marker][iVertex]->GetNormal(Normal);
      for (iDim = 0; iDim < nDim; iDim++) Normal[iDim] = -Normal[iDim];
      conv_numerics->SetNormal(Normal);
      
      Area = 0.0;
      for (iDim = 0; iDim < nDim; iDim++) Area += Normal[iDim]*Normal[iDim];
      Area = sqrt (Area);
       
      /*--- Current solution at this boundary node ---*/
      
      V_domain = node[iPoint]->GetPrimitive();
      
      /*--- Store the current static pressure for clarity. ---*/
      
      P_domain = node[iPoint]->GetPressure();
      
      /*--- Compute a boundary value for the pressure depending on whether
       we are prescribing a back pressure or a mass flow target. ---*/
      
      switch (Kind_Outlet) {
          
          /*--- Velocity and temperature (if required) been specified at the inlet. ---*/
          
        case PRESSURE_OUTLET:
          
          /*--- Retrieve the specified back pressure for this outlet. ---*/
          
          P_Outlet = config->GetOutlet_Pressure(Marker_Tag)/config->GetPressure_Ref();
          
          /*--- The pressure is prescribed at the outlet. ---*/
          
          V_outlet[0] = P_Outlet;
          
          /*--- Neumann condition for the velocity. ---*/
          
          for (iDim = 0; iDim < nDim; iDim++) {
            V_outlet[iDim+1] = node[iPoint]->GetPrimitive(iDim+1);
          }
          
          break;
          
          /*--- A mass flow target has been specified for the outlet. ---*/
          
        case MASS_FLOW_OUTLET:
          
          /*--- Retrieve the specified target mass flow at the outlet. ---*/
          
          mDot_Target = config->GetOutlet_Pressure(Marker_Tag)/(config->GetDensity_Ref() * config->GetVelocity_Ref());

          /*--- Retrieve the old mass flow, density, and area of the outlet,
           which has been computed in a preprocessing step. These values
           were stored in non-dim. form in the config container. ---*/
          
          mDot_Old    = config->GetOutlet_MassFlow(Marker_Tag);
          Density_Avg = config->GetOutlet_Density(Marker_Tag);
          Area_Outlet = config->GetOutlet_Area(Marker_Tag);

          /*--- Compute the pressure increment based on the difference
           between the current and target mass flow. Note that increasing
           pressure decreases flow speed. ---*/
          
          dP = 0.5*Density_Avg*(mDot_Old*mDot_Old - mDot_Target*mDot_Target)/((Density_Avg*Area_Outlet)*(Density_Avg*Area_Outlet));
          
          /*--- Update the new outlet pressure. Note that we use damping
           here to improve stability/convergence. ---*/
          
          P_Outlet = P_domain + Damping*dP;

          /*--- The pressure is prescribed at the outlet. ---*/
          
          V_outlet[0] = P_Outlet;
          
          /*--- Neumann condition for the velocity ---*/
          
          for (iDim = 0; iDim < nDim; iDim++) {
            V_outlet[iDim+1] = node[iPoint]->GetPrimitive(iDim+1);
          }
          
          break;
          
      }
      
      /*--- Neumann condition for the temperature. ---*/

      V_outlet[nDim+1] = node[iPoint]->GetTemperature();

      /*--- Access density at the interior node. This is either constant by
        construction, or will be set fixed implicitly by the temperature
        and equation of state. ---*/
      
      V_outlet[nDim+2] = node[iPoint]->GetDensity();

      /*--- Beta coefficient from the config file ---*/
      
      V_outlet[nDim+3] = node[iPoint]->GetBetaInc2();

      /*--- Cp is needed for Temperature equation. ---*/

      V_outlet[nDim+7] = node[iPoint]->GetSpecificHeatCp();

      /*--- Set various quantities in the solver class ---*/

      conv_numerics->SetPrimitive(V_domain, V_outlet);
      
      if (grid_movement)
        conv_numerics->SetGridVel(geometry->node[iPoint]->GetGridVel(),
                                  geometry->node[iPoint]->GetGridVel());
      
      /*--- Compute the residual using an upwind scheme ---*/
      
      conv_numerics->ComputeResidual(Residual, Jacobian_i, Jacobian_j, config);
      
      /*--- Update residual value ---*/
      
      LinSysRes.AddBlock(iPoint, Residual);
      
      /*--- Jacobian contribution for implicit integration ---*/
      
      if (implicit) {
        Jacobian.AddBlock(iPoint, iPoint, Jacobian_i);
      }
      
      /*--- Viscous contribution, commented out because serious convergence problems ---*/

      if (viscous) {

        /*--- Set transport properties at the outlet. ---*/

        V_outlet[nDim+4] = node[iPoint]->GetLaminarViscosity();
        V_outlet[nDim+5] = node[iPoint]->GetEddyViscosity();
        V_outlet[nDim+6] = node[iPoint]->GetThermalConductivity();

        /*--- Set the normal vector and the coordinates ---*/
        
        visc_numerics->SetNormal(Normal);
        visc_numerics->SetCoord(geometry->node[iPoint]->GetCoord(),
                                geometry->node[Point_Normal]->GetCoord());
        
        /*--- Primitive variables, and gradient ---*/
        
        visc_numerics->SetPrimitive(V_domain, V_outlet);
        visc_numerics->SetPrimVarGradient(node[iPoint]->GetGradient_Primitive(),
                                          node[iPoint]->GetGradient_Primitive());
        
        /*--- Turbulent kinetic energy ---*/
        
        if (config->GetKind_Turb_Model() == SST)
          visc_numerics->SetTurbKineticEnergy(solver_container[TURB_SOL]->node[iPoint]->GetSolution(0),
                                              solver_container[TURB_SOL]->node[iPoint]->GetSolution(0));
        
        /*--- Compute and update residual ---*/
        
        visc_numerics->ComputeResidual(Residual, Jacobian_i, Jacobian_j, config);
        
        LinSysRes.SubtractBlock(iPoint, Residual);
        
        /*--- Jacobian contribution for implicit integration ---*/
        if (implicit)
          Jacobian.SubtractBlock(iPoint, iPoint, Jacobian_i);
        
      }

    }
  }
  
  /*--- Free locally allocated memory ---*/
  delete [] Normal;
  
}

void CIncEulerSolver::BC_Sym_Plane(CGeometry *geometry, CSolver **solver_container, CNumerics *conv_numerics, CNumerics *visc_numerics,
                                CConfig *config, unsigned short val_marker) {
  
  /*--- Call the Euler wall residual method. ---*/
  
  BC_Euler_Wall(geometry, solver_container, conv_numerics, config, val_marker);
  
}

void CIncEulerSolver::BC_Custom(CGeometry *geometry, CSolver **solver_container, CNumerics *numerics, CConfig *config, unsigned short val_marker) { }

void CIncEulerSolver::SetResidual_DualTime(CGeometry *geometry, CSolver **solver_container, CConfig *config,
                                        unsigned short iRKStep, unsigned short iMesh, unsigned short RunTime_EqSystem) {
  
  /*--- Local variables ---*/
  
  unsigned short iVar, jVar, iMarker, iDim;
  unsigned long iPoint, jPoint, iEdge, iVertex;
  
  su2double Density, Cp;
  su2double *V_time_nM1, *V_time_n, *V_time_nP1;
  su2double U_time_nM1[5], U_time_n[5], U_time_nP1[5];
  su2double Volume_nM1, Volume_nP1, TimeStep;
  su2double *Normal = NULL, *GridVel_i = NULL, *GridVel_j = NULL, Residual_GCL;
  
  bool implicit         = (config->GetKind_TimeIntScheme_Flow() == EULER_IMPLICIT);
  bool grid_movement    = config->GetGrid_Movement();

  /*--- Store the physical time step ---*/
  
  TimeStep = config->GetDelta_UnstTimeND();
  
  /*--- Compute the dual time-stepping source term for static meshes ---*/
  
  if (!grid_movement) {
    
    /*--- Loop over all nodes (excluding halos) ---*/
    
    for (iPoint = 0; iPoint < nPointDomain; iPoint++) {
      
      /*--- Initialize the Residual / Jacobian container to zero. ---*/
      
      for (iVar = 0; iVar < nVar; iVar++) {
        Residual[iVar] = 0.0;
        if (implicit) {
        for (jVar = 0; jVar < nVar; jVar++)
          Jacobian_i[iVar][jVar] = 0.0;
        }
      }
      
      /*--- Retrieve the solution at time levels n-1, n, and n+1. Note that
       we are currently iterating on U^n+1 and that U^n & U^n-1 are fixed,
       previous solutions that are stored in memory. These are actually
       the primitive values, but we will convert to conservatives. ---*/
      
      V_time_nM1 = node[iPoint]->GetSolution_time_n1();
      V_time_n   = node[iPoint]->GetSolution_time_n();
      V_time_nP1 = node[iPoint]->GetSolution();
      
      /*--- Access the density and Cp at this node (constant for now). ---*/
      
      Density     = node[iPoint]->GetDensity();
      Cp          = node[iPoint]->GetSpecificHeatCp();
      
      /*--- Compute the conservative variable vector for all time levels. ---*/
      
      U_time_nM1[0] = Density;
      U_time_n[0]   = Density;
      U_time_nP1[0] = Density;
      
      for (iDim = 0; iDim < nDim; iDim++) {
        U_time_nM1[iDim+1] = Density*V_time_nM1[iDim+1];
        U_time_n[iDim+1]   = Density*V_time_n[iDim+1];
        U_time_nP1[iDim+1] = Density*V_time_nP1[iDim+1];
      }
      
      U_time_nM1[nDim+1] = Density*Cp*V_time_nM1[nDim+1];
      U_time_n[nDim+1]   = Density*Cp*V_time_n[nDim+1];
      U_time_nP1[nDim+1] = Density*Cp*V_time_nP1[nDim+1];
      
      /*--- CV volume at time n+1. As we are on a static mesh, the volume
       of the CV will remained fixed for all time steps. ---*/
      
      Volume_nP1 = geometry->node[iPoint]->GetVolume();
      
      /*--- Compute the dual time-stepping source term based on the chosen
       time discretization scheme (1st- or 2nd-order). Note that for an
       incompressible problem, the pressure equation does not have a
       contribution, as the time derivative should always be zero. ---*/
      
      for (iVar = 0; iVar < nVar; iVar++) {
        if (config->GetUnsteady_Simulation() == DT_STEPPING_1ST)
          Residual[iVar] = (U_time_nP1[iVar] - U_time_n[iVar])*Volume_nP1 / TimeStep;
        if (config->GetUnsteady_Simulation() == DT_STEPPING_2ND)
          Residual[iVar] = ( 3.0*U_time_nP1[iVar] - 4.0*U_time_n[iVar]
                            +1.0*U_time_nM1[iVar])*Volume_nP1 / (2.0*TimeStep);
      }
      
      /*--- Store the residual and compute the Jacobian contribution due
       to the dual time source term. ---*/
      
      LinSysRes.AddBlock(iPoint, Residual);
      if (implicit) {
        for (iVar = 1; iVar < nVar; iVar++) {
          if (config->GetUnsteady_Simulation() == DT_STEPPING_1ST)
            Jacobian_i[iVar][iVar] = Volume_nP1 / TimeStep;
          if (config->GetUnsteady_Simulation() == DT_STEPPING_2ND)
            Jacobian_i[iVar][iVar] = (Volume_nP1*3.0)/(2.0*TimeStep);
        }
        for (iDim = 0; iDim < nDim; iDim++)
          Jacobian_i[iDim+1][iDim+1] = Density*Jacobian_i[iDim+1][iDim+1];
        Jacobian_i[nDim+1][nDim+1] = Density*Cp*Jacobian_i[nDim+1][nDim+1];

        Jacobian.AddBlock(iPoint, iPoint, Jacobian_i);
      }
    }
    
  }
  
  else {
    
    /*--- For unsteady flows on dynamic meshes (rigidly transforming or
     dynamically deforming), the Geometric Conservation Law (GCL) should be
     satisfied in conjunction with the ALE formulation of the governing
     equations. The GCL prevents accuracy issues caused by grid motion, i.e.
     a uniform free-stream should be preserved through a moving grid. First,
     we will loop over the edges and boundaries to compute the GCL component
     of the dual time source term that depends on grid velocities. ---*/
    
    for (iEdge = 0; iEdge < geometry->GetnEdge(); iEdge++) {
      
      /*--- Initialize the Residual / Jacobian container to zero. ---*/
      
      for (iVar = 0; iVar < nVar; iVar++) Residual[iVar] = 0.0;
      
      /*--- Get indices for nodes i & j plus the face normal ---*/
      
      iPoint = geometry->edge[iEdge]->GetNode(0);
      jPoint = geometry->edge[iEdge]->GetNode(1);
      Normal = geometry->edge[iEdge]->GetNormal();
      
      /*--- Grid velocities stored at nodes i & j ---*/
      
      GridVel_i = geometry->node[iPoint]->GetGridVel();
      GridVel_j = geometry->node[jPoint]->GetGridVel();
      
      /*--- Compute the GCL term by averaging the grid velocities at the
       edge mid-point and dotting with the face normal. ---*/
      
      Residual_GCL = 0.0;
      for (iDim = 0; iDim < nDim; iDim++)
        Residual_GCL += 0.5*(GridVel_i[iDim]+GridVel_j[iDim])*Normal[iDim];
      
      /*--- Compute the GCL component of the source term for node i ---*/
      
      V_time_n = node[iPoint]->GetSolution_time_n();
      
      /*--- Access the density and Cp at this node (constant for now). ---*/
      
      Density     = node[iPoint]->GetDensity();
      Cp          = node[iPoint]->GetSpecificHeatCp();
      
      /*--- Compute the conservative variable vector for all time levels. ---*/
      
      U_time_n[0] = Density;
      for (iDim = 0; iDim < nDim; iDim++) {
        U_time_n[iDim+1] = Density*V_time_n[iDim+1];
      }
      U_time_n[nDim+1] = Density*Cp*V_time_n[nDim+1];
      
      for (iVar = 1; iVar < nVar; iVar++)
        Residual[iVar] = U_time_n[iVar]*Residual_GCL;
      LinSysRes.AddBlock(iPoint, Residual);
      
      /*--- Compute the GCL component of the source term for node j ---*/
      
      V_time_n = node[jPoint]->GetSolution_time_n();
      
      U_time_n[0] = Density;
      for (iDim = 0; iDim < nDim; iDim++) {
        U_time_n[iDim+1] = Density*V_time_n[iDim+1];
      }
      U_time_n[nDim+1] = Density*Cp*V_time_n[nDim+1];
      
      for (iVar = 1; iVar < nVar; iVar++)
        Residual[iVar] = U_time_n[iVar]*Residual_GCL;
      LinSysRes.SubtractBlock(jPoint, Residual);
      
    }
    
    /*---  Loop over the boundary edges ---*/
    
    for (iMarker = 0; iMarker < geometry->GetnMarker(); iMarker++) {
      for (iVertex = 0; iVertex < geometry->GetnVertex(iMarker); iVertex++) {
        
        /*--- Initialize the Residual / Jacobian container to zero. ---*/
        
        for (iVar = 0; iVar < nVar; iVar++) Residual[iVar] = 0.0;
        
        /*--- Get the index for node i plus the boundary face normal ---*/
        
        iPoint = geometry->vertex[iMarker][iVertex]->GetNode();
        Normal = geometry->vertex[iMarker][iVertex]->GetNormal();
        
        /*--- Grid velocities stored at boundary node i ---*/
        
        GridVel_i = geometry->node[iPoint]->GetGridVel();
        
        /*--- Compute the GCL term by dotting the grid velocity with the face
         normal. The normal is negated to match the boundary convention. ---*/
        
        Residual_GCL = 0.0;
        for (iDim = 0; iDim < nDim; iDim++)
          Residual_GCL -= 0.5*(GridVel_i[iDim]+GridVel_i[iDim])*Normal[iDim];
        
        /*--- Compute the GCL component of the source term for node i ---*/
        
        V_time_n = node[iPoint]->GetSolution_time_n();
        
        /*--- Access the density and Cp at this node (constant for now). ---*/
        
        Density     = node[iPoint]->GetDensity();
        Cp          = node[iPoint]->GetSpecificHeatCp();
        
        U_time_n[0] = Density;
        for (iDim = 0; iDim < nDim; iDim++) {
          U_time_n[iDim+1] = Density*V_time_n[iDim+1];
        }
        U_time_n[nDim+1] = Density*Cp*V_time_n[nDim+1];
        
        for (iVar = 0; iVar < nVar; iVar++)
          Residual[iVar] = U_time_n[iVar]*Residual_GCL;
        LinSysRes.AddBlock(iPoint, Residual);
        
      }
    }
    
    /*--- Loop over all nodes (excluding halos) to compute the remainder
     of the dual time-stepping source term. ---*/
    
    for (iPoint = 0; iPoint < nPointDomain; iPoint++) {
      
      /*--- Initialize the Residual / Jacobian container to zero. ---*/
      
      for (iVar = 0; iVar < nVar; iVar++) {
        Residual[iVar] = 0.0;
        if (implicit) {
          for (jVar = 0; jVar < nVar; jVar++)
            Jacobian_i[iVar][jVar] = 0.0;
        }
      }
      
      /*--- Retrieve the solution at time levels n-1, n, and n+1. Note that
       we are currently iterating on U^n+1 and that U^n & U^n-1 are fixed,
       previous solutions that are stored in memory. ---*/
      
      V_time_nM1 = node[iPoint]->GetSolution_time_n1();
      V_time_n   = node[iPoint]->GetSolution_time_n();
      V_time_nP1 = node[iPoint]->GetSolution();
      
      /*--- Access the density and Cp at this node (constant for now). ---*/
      
      Density     = node[iPoint]->GetDensity();
      Cp          = node[iPoint]->GetSpecificHeatCp();
      
      /*--- Compute the conservative variable vector for all time levels. ---*/
      
      U_time_nM1[0] = Density;
      U_time_n[0]   = Density;
      U_time_nP1[0] = Density;
      
      for (iDim = 0; iDim < nDim; iDim++) {
        U_time_nM1[iDim+1] = Density*V_time_nM1[iDim+1];
        U_time_n[iDim+1]   = Density*V_time_n[iDim+1];
        U_time_nP1[iDim+1] = Density*V_time_nP1[iDim+1];
      }
      
      U_time_nM1[nDim+1] = Density*Cp*V_time_nM1[nDim+1];
      U_time_n[nDim+1]   = Density*Cp*V_time_n[nDim+1];
      U_time_nP1[nDim+1] = Density*Cp*V_time_nP1[nDim+1];
      
      /*--- CV volume at time n-1 and n+1. In the case of dynamically deforming
       grids, the volumes will change. On rigidly transforming grids, the
       volumes will remain constant. ---*/
      
      Volume_nM1 = geometry->node[iPoint]->GetVolume_nM1();
      Volume_nP1 = geometry->node[iPoint]->GetVolume();
      
      /*--- Compute the dual time-stepping source residual. Due to the
       introduction of the GCL term above, the remainder of the source residual
       due to the time discretization has a new form.---*/
      
      for (iVar = 0; iVar < nVar; iVar++) {
        if (config->GetUnsteady_Simulation() == DT_STEPPING_1ST)
          Residual[iVar] = (U_time_nP1[iVar] - U_time_n[iVar])*(Volume_nP1/TimeStep);
        if (config->GetUnsteady_Simulation() == DT_STEPPING_2ND)
          Residual[iVar] = (U_time_nP1[iVar] - U_time_n[iVar])*(3.0*Volume_nP1/(2.0*TimeStep))
          + (U_time_nM1[iVar] - U_time_n[iVar])*(Volume_nM1/(2.0*TimeStep));
      }
      
      /*--- Store the residual and compute the Jacobian contribution due
       to the dual time source term. ---*/
      
      LinSysRes.AddBlock(iPoint, Residual);
      if (implicit) {
        for (iVar = 1; iVar < nVar; iVar++) {
          if (config->GetUnsteady_Simulation() == DT_STEPPING_1ST)
            Jacobian_i[iVar][iVar] = Volume_nP1/TimeStep;
          if (config->GetUnsteady_Simulation() == DT_STEPPING_2ND)
            Jacobian_i[iVar][iVar] = (3.0*Volume_nP1)/(2.0*TimeStep);
        }
        for (iDim = 0; iDim < nDim; iDim++)
          Jacobian_i[iDim+1][iDim+1] = Density*Jacobian_i[iDim+1][iDim+1];
        Jacobian_i[nDim+1][nDim+1] = Density*Cp*Jacobian_i[nDim+1][nDim+1];
        
        Jacobian.AddBlock(iPoint, iPoint, Jacobian_i);
      }
    }
  }
  
}

<<<<<<< HEAD
void CIncEulerSolver::GetOutlet_Properties(CGeometry *geometry, CConfig *config, unsigned short iMesh, bool Output) {
  
  unsigned short iDim, iMarker;
  unsigned long iVertex, iPoint;
  su2double *V_outlet = NULL, Pressure, Temperature, Velocity[3], MassFlow,
  Velocity2, Density, Area, Vel_Infty2, AxiFactor;
  unsigned short iMarker_Outlet, nMarker_Outlet;
  string Inlet_TagBound, Outlet_TagBound;
  
  bool axisymmetric = config->GetAxisymmetric();

  bool write_heads = ((((config->GetExtIter() % (config->GetWrt_Con_Freq()*40)) == 0)
                       && (config->GetExtIter()!= 0))
                      || (config->GetExtIter() == 1));
  
  /*--- Get the number of outlet markers and check for any mass flow BCs. ---*/
  
  nMarker_Outlet = config->GetnMarker_Outlet();
  bool Evaluate_BC = false;
  for (iMarker_Outlet = 0; iMarker_Outlet < nMarker_Outlet; iMarker_Outlet++) {
    Outlet_TagBound = config->GetMarker_Outlet_TagBound(iMarker_Outlet);
    if (config->GetKind_Inc_Outlet(Outlet_TagBound) == MASS_FLOW_OUTLET)
      Evaluate_BC = true;
  }
  
  /*--- If we have a massflow outlet BC, then we need to compute and
   communicate the total massflow, density, and area through each outlet
   boundary, so that it can be used in the iterative procedure to update
   the back pressure until we converge to the desired mass flow. This
   routine is called only once per iteration as a preprocessing and the
   values for all outlets are store and retrieved later in the BC_Outlet
   routines. ---*/
  
  if (Evaluate_BC) {
    
    su2double *Outlet_MassFlow = new su2double[config->GetnMarker_All()];
    su2double *Outlet_Density  = new su2double[config->GetnMarker_All()];
    su2double *Outlet_Area     = new su2double[config->GetnMarker_All()];
    
    /*--- Comute MassFlow, average temp, press, etc. ---*/
    
    for (iMarker = 0; iMarker < config->GetnMarker_All(); iMarker++) {
      
      Outlet_MassFlow[iMarker] = 0.0;
      Outlet_Density[iMarker]  = 0.0;
      Outlet_Area[iMarker]     = 0.0;
      
      if ((config->GetMarker_All_KindBC(iMarker) == OUTLET_FLOW) ) {
        
        for (iVertex = 0; iVertex < geometry->nVertex[iMarker]; iVertex++) {
          
          iPoint = geometry->vertex[iMarker][iVertex]->GetNode();
          
          if (geometry->node[iPoint]->GetDomain()) {
            
            V_outlet = node[iPoint]->GetPrimitive();
            
            geometry->vertex[iMarker][iVertex]->GetNormal(Vector);
            
            if (axisymmetric) {
              if (geometry->node[iPoint]->GetCoord(1) != 0.0)
                AxiFactor = 2.0*PI_NUMBER*geometry->node[iPoint]->GetCoord(1);
              else
                AxiFactor = 1.0;
            } else {
              AxiFactor = 1.0;
            }
            
            Temperature  = V_outlet[nDim+1];
            Pressure     = V_outlet[0];
            Density      = V_outlet[nDim+2];
            
            Velocity2 = 0.0; Area = 0.0; MassFlow = 0.0; Vel_Infty2 = 0.0;
            
            for (iDim = 0; iDim < nDim; iDim++) {
              Area += (Vector[iDim] * AxiFactor) * (Vector[iDim] * AxiFactor);
              Velocity[iDim] = V_outlet[iDim+1];
              Velocity2 += Velocity[iDim] * Velocity[iDim];
              MassFlow += Vector[iDim] * AxiFactor * Density * Velocity[iDim];
            }
            Area = sqrt (Area);
            
            Outlet_MassFlow[iMarker] += MassFlow;
            Outlet_Density[iMarker]  += Density*Area;
            Outlet_Area[iMarker]     += Area;
            
          }
        }
      }
    }
    
    /*--- Copy to the appropriate structure ---*/
    
    su2double *Outlet_MassFlow_Local = new su2double[nMarker_Outlet];
    su2double *Outlet_Density_Local  = new su2double[nMarker_Outlet];
    su2double *Outlet_Area_Local     = new su2double[nMarker_Outlet];
    
    su2double *Outlet_MassFlow_Total = new su2double[nMarker_Outlet];
    su2double *Outlet_Density_Total  = new su2double[nMarker_Outlet];
    su2double *Outlet_Area_Total     = new su2double[nMarker_Outlet];
    
    for (iMarker_Outlet = 0; iMarker_Outlet < nMarker_Outlet; iMarker_Outlet++) {
      Outlet_MassFlow_Local[iMarker_Outlet] = 0.0;
      Outlet_Density_Local[iMarker_Outlet]  = 0.0;
      Outlet_Area_Local[iMarker_Outlet]     = 0.0;
      
      Outlet_MassFlow_Total[iMarker_Outlet] = 0.0;
      Outlet_Density_Total[iMarker_Outlet]  = 0.0;
      Outlet_Area_Total[iMarker_Outlet]     = 0.0;
    }
    
    /*--- Copy the values to the local array for MPI ---*/
    
    for (iMarker = 0; iMarker < config->GetnMarker_All(); iMarker++) {
      if ((config->GetMarker_All_KindBC(iMarker) == OUTLET_FLOW)) {
        for (iMarker_Outlet = 0; iMarker_Outlet < nMarker_Outlet; iMarker_Outlet++) {
          Outlet_TagBound = config->GetMarker_Outlet_TagBound(iMarker_Outlet);
          if (config->GetMarker_All_TagBound(iMarker) == Outlet_TagBound) {
            Outlet_MassFlow_Local[iMarker_Outlet] += Outlet_MassFlow[iMarker];
            Outlet_Density_Local[iMarker_Outlet]  += Outlet_Density[iMarker];
            Outlet_Area_Local[iMarker_Outlet]     += Outlet_Area[iMarker];
          }
        }
      }
    }
    
    /*--- All the ranks to compute the total value ---*/
    
#ifdef HAVE_MPI
    
    SU2_MPI::Allreduce(Outlet_MassFlow_Local, Outlet_MassFlow_Total, nMarker_Outlet, MPI_DOUBLE, MPI_SUM, MPI_COMM_WORLD);
    SU2_MPI::Allreduce(Outlet_Density_Local, Outlet_Density_Total, nMarker_Outlet, MPI_DOUBLE, MPI_SUM, MPI_COMM_WORLD);
    SU2_MPI::Allreduce(Outlet_Area_Local, Outlet_Area_Total, nMarker_Outlet, MPI_DOUBLE, MPI_SUM, MPI_COMM_WORLD);
    
#else
    
    for (iMarker_Outlet = 0; iMarker_Outlet < nMarker_Outlet; iMarker_Outlet++) {
      Outlet_MassFlow_Total[iMarker_Outlet] = Outlet_MassFlow_Local[iMarker_Outlet];
      Outlet_Density_Total[iMarker_Outlet]  = Outlet_Density_Local[iMarker_Outlet];
      Outlet_Area_Total[iMarker_Outlet]     = Outlet_Area_Local[iMarker_Outlet];
    }
    
#endif
    
    for (iMarker_Outlet = 0; iMarker_Outlet < nMarker_Outlet; iMarker_Outlet++) {
      if (Outlet_Area_Total[iMarker_Outlet] != 0.0) {
        Outlet_Density_Total[iMarker_Outlet] /= Outlet_Area_Total[iMarker_Outlet];
      }
      else {
        Outlet_Density_Total[iMarker_Outlet] = 0.0;
      }
      
      if (iMesh == MESH_0) {
        config->SetOutlet_MassFlow(iMarker_Outlet, Outlet_MassFlow_Total[iMarker_Outlet]);
        config->SetOutlet_Density(iMarker_Outlet, Outlet_Density_Total[iMarker_Outlet]);
        config->SetOutlet_Area(iMarker_Outlet, Outlet_Area_Total[iMarker_Outlet]);
      }
    }
    
    /*--- Screen output using the values already stored in the config container ---*/
    
    if ((rank == MASTER_NODE) && (iMesh == MESH_0) ) {
      
      cout.precision(5);
      cout.setf(ios::fixed, ios::floatfield);
      
      if (write_heads && Output && !config->GetDiscrete_Adjoint()) {
        cout << endl   << "---------------------------- Outlet properties --------------------------" << endl;
      }
      
      for (iMarker_Outlet = 0; iMarker_Outlet < nMarker_Outlet; iMarker_Outlet++) {
        Outlet_TagBound = config->GetMarker_Outlet_TagBound(iMarker_Outlet);
        if (write_heads && Output && !config->GetDiscrete_Adjoint()) {
          
          /*--- Geometry defintion ---*/
          
          cout <<"Outlet surface: " << Outlet_TagBound << "." << endl;
          
          if ((nDim ==3) || axisymmetric) {
            cout <<"Area (m^2): " << config->GetOutlet_Area(Outlet_TagBound) << endl;
          }
          if (nDim == 2) {
            cout <<"Length (m): " << config->GetOutlet_Area(Outlet_TagBound) << "." << endl;
          }
          
          cout << setprecision(5) << "Outlet Avg. Density (kg/m^3): " <<  config->GetOutlet_Density(Outlet_TagBound) * config->GetDensity_Ref() << endl;
          su2double Outlet_mDot = fabs(config->GetOutlet_MassFlow(Outlet_TagBound)) * config->GetDensity_Ref() * config->GetVelocity_Ref();
          cout << "Outlet mass flow (kg/s): "; cout << setprecision(5) << Outlet_mDot;
          
        }
      }
      
      if (write_heads && Output && !config->GetDiscrete_Adjoint()) {cout << endl;
        cout << "-------------------------------------------------------------------------" << endl << endl;
      }
      
      cout.unsetf(ios_base::floatfield);
      
    }
    
    delete [] Outlet_MassFlow_Local;
    delete [] Outlet_Density_Local;
    delete [] Outlet_Area_Local;
    
    delete [] Outlet_MassFlow_Total;
    delete [] Outlet_Density_Total;
    delete [] Outlet_Area_Total;
    
    delete [] Outlet_MassFlow;
    delete [] Outlet_Density;
    delete [] Outlet_Area;
    
  }
  
}

void CIncEulerSolver::ComputeResidual_BGS(CGeometry *geometry, CConfig *config){
=======
void CIncEulerSolver::ComputeResidual_Multizone(CGeometry *geometry, CConfig *config){
>>>>>>> 84b84f65

  unsigned short iVar;
  unsigned long iPoint;
  su2double residual;

  /*--- Set Residuals to zero ---*/

  for (iVar = 0; iVar < nVar; iVar++){
      SetRes_BGS(iVar,0.0);
      SetRes_Max_BGS(iVar,0.0,0);
  }

  /*--- Set the residuals ---*/
  for (iPoint = 0; iPoint < nPointDomain; iPoint++){
      for (iVar = 0; iVar < nVar; iVar++){
          residual = node[iPoint]->GetSolution(iVar) - node[iPoint]->Get_BGSSolution_k(iVar);
          AddRes_BGS(iVar,residual*residual);
          AddRes_Max_BGS(iVar,fabs(residual),geometry->node[iPoint]->GetGlobalIndex(),geometry->node[iPoint]->GetCoord());
      }
  }

  SetResidual_BGS(geometry, config);

}


void CIncEulerSolver::UpdateSolution_BGS(CGeometry *geometry, CConfig *config){

  unsigned long iPoint;

  /*--- To nPoint: The solution must be communicated beforehand ---*/
  for (iPoint = 0; iPoint < nPoint; iPoint++){

    node[iPoint]->Set_BGSSolution_k();

  }

}

void CIncEulerSolver::LoadRestart(CGeometry **geometry, CSolver ***solver, CConfig *config, int val_iter, bool val_update_geo) {
  
  /*--- Restart the solution from file information ---*/
  unsigned short iDim, iVar, iMesh, iMeshFine;
  unsigned long iPoint, index, iChildren, Point_Fine;
  unsigned short turb_model = config->GetKind_Turb_Model();
  su2double Area_Children, Area_Parent, *Coord, *Solution_Fine;
  bool grid_movement  = config->GetGrid_Movement();
  bool static_fsi = ((config->GetUnsteady_Simulation() == STEADY) &&
                     (config->GetFSI_Simulation()));
  bool dual_time = ((config->GetUnsteady_Simulation() == DT_STEPPING_1ST) ||
                    (config->GetUnsteady_Simulation() == DT_STEPPING_2ND));
  bool steady_restart = config->GetSteadyRestart();
  bool time_stepping = config->GetUnsteady_Simulation() == TIME_STEPPING;
  string UnstExt, text_line;
  ifstream restart_file;
  
  unsigned short iZone = config->GetiZone();
  unsigned short nZone = config->GetnZone();

  string restart_filename = config->GetSolution_FlowFileName();

  Coord = new su2double [nDim];
  for (iDim = 0; iDim < nDim; iDim++)
    Coord[iDim] = 0.0;
  
  int counter = 0;
  long iPoint_Local = 0; unsigned long iPoint_Global = 0;
  unsigned long iPoint_Global_Local = 0;
  unsigned short rbuf_NotMatching = 0, sbuf_NotMatching = 0;

  /*--- Skip coordinates ---*/

  unsigned short skipVars = geometry[MESH_0]->GetnDim();
  
  /*--- Adjust the number of solution variables in the restart. We always
   carry a space in nVar for the energy equation in the solver, but we only
   write it to the restart if it is active. Therefore, we must reduce nVar
   here if energy is inactive so that the restart is read correctly. ---*/
  
  bool energy               = config->GetEnergy_Equation();
  bool weakly_coupled_heat  = config->GetWeakly_Coupled_Heat();
  
  unsigned short nVar_Restart = nVar;
  if ((!energy) && (!weakly_coupled_heat)) nVar_Restart--;
  Solution[nVar-1] = GetTemperature_Inf();
  
  /*--- Multizone problems require the number of the zone to be appended. ---*/

  if (nZone > 1)
  restart_filename = config->GetMultizone_FileName(restart_filename, iZone);

  /*--- Modify file name for an unsteady restart ---*/
  
  if (dual_time || time_stepping)
    restart_filename = config->GetUnsteady_FileName(restart_filename, val_iter);

  /*--- Read the restart data from either an ASCII or binary SU2 file. ---*/

  if (config->GetRead_Binary_Restart()) {
    Read_SU2_Restart_Binary(geometry[MESH_0], config, restart_filename);
  } else {
    Read_SU2_Restart_ASCII(geometry[MESH_0], config, restart_filename);
  }

  /*--- Load data from the restart into correct containers. ---*/

  counter = 0;
  for (iPoint_Global = 0; iPoint_Global < geometry[MESH_0]->GetGlobal_nPointDomain(); iPoint_Global++ ) {

    /*--- Retrieve local index. If this node from the restart file lives
     on the current processor, we will load and instantiate the vars. ---*/

    iPoint_Local = geometry[MESH_0]->GetGlobal_to_Local_Point(iPoint_Global);

    if (iPoint_Local > -1) {

      /*--- We need to store this point's data, so jump to the correct
       offset in the buffer of data from the restart file and load it. ---*/

      index = counter*Restart_Vars[1] + skipVars;
      for (iVar = 0; iVar < nVar_Restart; iVar++) Solution[iVar] = Restart_Data[index+iVar];
      node[iPoint_Local]->SetSolution(Solution);
      iPoint_Global_Local++;

      /*--- For dynamic meshes, read in and store the
       grid coordinates and grid velocities for each node. ---*/

      if (grid_movement && val_update_geo) {

        /*--- First, remove any variables for the turbulence model that
         appear in the restart file before the grid velocities. ---*/

        if (turb_model == SA || turb_model == SA_NEG) {
          index++;
        } else if (turb_model == SST) {
          index+=2;
        }

        /*--- Read in the next 2 or 3 variables which are the grid velocities ---*/
        /*--- If we are restarting the solution from a previously computed static calculation (no grid movement) ---*/
        /*--- the grid velocities are set to 0. This is useful for FSI computations ---*/

        su2double GridVel[3] = {0.0,0.0,0.0};
        if (!steady_restart) {

          /*--- Rewind the index to retrieve the Coords. ---*/
          index = counter*Restart_Vars[1];
          for (iDim = 0; iDim < nDim; iDim++) { Coord[iDim] = Restart_Data[index+iDim]; }

          /*--- Move the index forward to get the grid velocities. ---*/
          index = counter*Restart_Vars[1] + skipVars + nVar_Restart;
          for (iDim = 0; iDim < nDim; iDim++) { GridVel[iDim] = Restart_Data[index+iDim]; }
        }

        for (iDim = 0; iDim < nDim; iDim++) {
          geometry[MESH_0]->node[iPoint_Local]->SetCoord(iDim, Coord[iDim]);
          geometry[MESH_0]->node[iPoint_Local]->SetGridVel(iDim, GridVel[iDim]);
        }
      }
      

      /*--- For static FSI problems, grid_movement is 0 but we need to read in and store the
       grid coordinates for each node (but not the grid velocities, as there are none). ---*/

      if (static_fsi && val_update_geo) {
       /*--- Rewind the index to retrieve the Coords. ---*/
        index = counter*Restart_Vars[1];
        for (iDim = 0; iDim < nDim; iDim++) { Coord[iDim] = Restart_Data[index+iDim];}

        for (iDim = 0; iDim < nDim; iDim++) {
          geometry[MESH_0]->node[iPoint_Local]->SetCoord(iDim, Coord[iDim]);
        }
      }

      /*--- Increment the overall counter for how many points have been loaded. ---*/
      counter++;
      
    }
  }

  /*--- Detect a wrong solution file ---*/

  if (iPoint_Global_Local < nPointDomain) { sbuf_NotMatching = 1; }

#ifndef HAVE_MPI
  rbuf_NotMatching = sbuf_NotMatching;
#else
  SU2_MPI::Allreduce(&sbuf_NotMatching, &rbuf_NotMatching, 1, MPI_UNSIGNED_SHORT, MPI_SUM, MPI_COMM_WORLD);
#endif
  if (rbuf_NotMatching != 0) {
    SU2_MPI::Error(string("The solution file ") + restart_filename + string(" doesn't match with the mesh file!\n") +
                   string("It could be empty lines at the end of the file."), CURRENT_FUNCTION);
  }
  
  /*--- Communicate the loaded solution on the fine grid before we transfer
   it down to the coarse levels. We alo call the preprocessing routine
   on the fine level in order to have all necessary quantities updated,
   especially if this is a turbulent simulation (eddy viscosity). ---*/
  
  solver[MESH_0][FLOW_SOL]->Set_MPI_Solution(geometry[MESH_0], config);
  solver[MESH_0][FLOW_SOL]->Preprocessing(geometry[MESH_0], solver[MESH_0], config, MESH_0, NO_RK_ITER, RUNTIME_FLOW_SYS, false);

  /*--- Interpolate the solution down to the coarse multigrid levels ---*/
  
  for (iMesh = 1; iMesh <= config->GetnMGLevels(); iMesh++) {
    for (iPoint = 0; iPoint < geometry[iMesh]->GetnPoint(); iPoint++) {
      Area_Parent = geometry[iMesh]->node[iPoint]->GetVolume();
      for (iVar = 0; iVar < nVar; iVar++) Solution[iVar] = 0.0;
      for (iChildren = 0; iChildren < geometry[iMesh]->node[iPoint]->GetnChildren_CV(); iChildren++) {
        Point_Fine = geometry[iMesh]->node[iPoint]->GetChildren_CV(iChildren);
        Area_Children = geometry[iMesh-1]->node[Point_Fine]->GetVolume();
        Solution_Fine = solver[iMesh-1][FLOW_SOL]->node[Point_Fine]->GetSolution();
        for (iVar = 0; iVar < nVar; iVar++) {
          Solution[iVar] += Solution_Fine[iVar]*Area_Children/Area_Parent;
        }
      }
      solver[iMesh][FLOW_SOL]->node[iPoint]->SetSolution(Solution);
    }
    solver[iMesh][FLOW_SOL]->Set_MPI_Solution(geometry[iMesh], config);
    solver[iMesh][FLOW_SOL]->Preprocessing(geometry[iMesh], solver[iMesh], config, iMesh, NO_RK_ITER, RUNTIME_FLOW_SYS, false);

  }
  
  /*--- Update the geometry for flows on dynamic meshes ---*/
  
  if (grid_movement && val_update_geo) {
    
    /*--- Communicate the new coordinates and grid velocities at the halos ---*/
    
    geometry[MESH_0]->Set_MPI_Coord(config);
    geometry[MESH_0]->Set_MPI_GridVel(config);
    
    /*--- Recompute the edges and  dual mesh control volumes in the
     domain and on the boundaries. ---*/
    
    geometry[MESH_0]->SetCoord_CG();
    geometry[MESH_0]->SetControlVolume(config, UPDATE);
    geometry[MESH_0]->SetBoundControlVolume(config, UPDATE);
    
    /*--- Update the multigrid structure after setting up the finest grid,
     including computing the grid velocities on the coarser levels. ---*/
    
    for (iMesh = 1; iMesh <= config->GetnMGLevels(); iMesh++) {
      iMeshFine = iMesh-1;
      geometry[iMesh]->SetControlVolume(config, geometry[iMeshFine], UPDATE);
      geometry[iMesh]->SetBoundControlVolume(config, geometry[iMeshFine],UPDATE);
      geometry[iMesh]->SetCoord(geometry[iMeshFine]);
      geometry[iMesh]->SetRestricted_GridVelocity(geometry[iMeshFine], config);
    }
  }
  
  /*--- Update the geometry for flows on static FSI problems with moving meshes ---*/
  
  if (static_fsi && val_update_geo) {
    
    /*--- Communicate the new coordinates and grid velocities at the halos ---*/
    
    geometry[MESH_0]->Set_MPI_Coord(config);
    
    /*--- Recompute the edges and  dual mesh control volumes in the
     domain and on the boundaries. ---*/
    
    geometry[MESH_0]->SetCoord_CG();
    geometry[MESH_0]->SetControlVolume(config, UPDATE);
    geometry[MESH_0]->SetBoundControlVolume(config, UPDATE);
    geometry[MESH_0]->SetMaxLength(config);
    
    /*--- Update the multigrid structure after setting up the finest grid,
     including computing the grid velocities on the coarser levels. ---*/
    
    for (iMesh = 1; iMesh <= config->GetnMGLevels(); iMesh++) {
      iMeshFine = iMesh-1;
      geometry[iMesh]->SetControlVolume(config, geometry[iMeshFine], UPDATE);
      geometry[iMesh]->SetBoundControlVolume(config, geometry[iMeshFine],UPDATE);
      geometry[iMesh]->SetCoord(geometry[iMeshFine]);
      geometry[iMesh]->SetMaxLength(config);
    }
  }
  
  /*--- Update the old geometry (coordinates n and n-1) in dual time-stepping strategy ---*/
  if (dual_time && grid_movement)
    Restart_OldGeometry(geometry[MESH_0], config);

  delete [] Coord;

  /*--- Delete the class memory that is used to load the restart. ---*/

  if (Restart_Vars != NULL) delete [] Restart_Vars;
  if (Restart_Data != NULL) delete [] Restart_Data;
  Restart_Vars = NULL; Restart_Data = NULL;
  
}

void CIncEulerSolver::SetFreeStream_Solution(CConfig *config){

  unsigned long iPoint;
  unsigned short iDim;

  for (iPoint = 0; iPoint < nPoint; iPoint++){
    node[iPoint]->SetSolution(0, Pressure_Inf);
    for (iDim = 0; iDim < nDim; iDim++){
      node[iPoint]->SetSolution(iDim+1, Velocity_Inf[iDim]);
    }
    node[iPoint]->SetSolution(nDim+1, Temperature_Inf);
  }
}

CIncNSSolver::CIncNSSolver(void) : CIncEulerSolver() {
  
  /*--- Basic array initialization ---*/
  
  CD_Visc = NULL; CL_Visc = NULL; CSF_Visc = NULL; CEff_Visc = NULL;
  CMx_Visc = NULL;   CMy_Visc = NULL;   CMz_Visc = NULL;
  CFx_Visc = NULL;   CFy_Visc = NULL;   CFz_Visc = NULL;
  CoPx_Visc = NULL;   CoPy_Visc = NULL;   CoPz_Visc = NULL;

  ForceViscous = NULL; MomentViscous = NULL; CSkinFriction = NULL;
  
  /*--- Surface based array initialization ---*/
  
  Surface_CL_Visc = NULL; Surface_CD_Visc = NULL; Surface_CSF_Visc = NULL; Surface_CEff_Visc = NULL;
  Surface_CFx_Visc = NULL;   Surface_CFy_Visc = NULL;   Surface_CFz_Visc = NULL;
  Surface_CMx_Visc = NULL;   Surface_CMy_Visc = NULL;   Surface_CMz_Visc = NULL;
  Surface_HF_Visc = NULL; Surface_MaxHF_Visc = NULL;

  /*--- Rotorcraft simulation array initialization ---*/
  
  CMerit_Visc = NULL; CT_Visc = NULL; CQ_Visc = NULL;
  
}

CIncNSSolver::CIncNSSolver(CGeometry *geometry, CConfig *config, unsigned short iMesh) : CIncEulerSolver() {
  
  unsigned long iPoint, iVertex;
  unsigned short iVar, iDim, iMarker, nLineLets;
  ifstream restart_file;
  unsigned short nZone = geometry->GetnZone();
  bool restart   = (config->GetRestart() || config->GetRestart_Flow());
  int Unst_RestartIter;
  unsigned short iZone = config->GetiZone();
  bool dual_time = ((config->GetUnsteady_Simulation() == DT_STEPPING_1ST) ||
                    (config->GetUnsteady_Simulation() == DT_STEPPING_2ND));
  bool time_stepping = config->GetUnsteady_Simulation() == TIME_STEPPING;
  bool adjoint = (config->GetContinuous_Adjoint()) || (config->GetDiscrete_Adjoint());
  string filename_ = config->GetSolution_FlowFileName();
  bool fsi     = config->GetFSI_Simulation();
  bool multizone = config->GetMultizone_Problem();

  unsigned short direct_diff = config->GetDirectDiff();

  /*--- Check for a restart file to evaluate if there is a change in the angle of attack
   before computing all the non-dimesional quantities. ---*/

  if (!(!restart || (iMesh != MESH_0) || nZone > 1)) {

    /*--- Multizone problems require the number of the zone to be appended. ---*/

    if (nZone > 1) filename_ = config->GetMultizone_FileName(filename_, iZone);

    /*--- Modify file name for a dual-time unsteady restart ---*/

    if (dual_time) {
      if (adjoint) Unst_RestartIter = SU2_TYPE::Int(config->GetUnst_AdjointIter())-1;
      else if (config->GetUnsteady_Simulation() == DT_STEPPING_1ST)
        Unst_RestartIter = SU2_TYPE::Int(config->GetUnst_RestartIter())-1;
      else Unst_RestartIter = SU2_TYPE::Int(config->GetUnst_RestartIter())-2;
      filename_ = config->GetUnsteady_FileName(filename_, Unst_RestartIter);
    }

    /*--- Modify file name for a time stepping unsteady restart ---*/

    if (time_stepping) {
      if (adjoint) Unst_RestartIter = SU2_TYPE::Int(config->GetUnst_AdjointIter())-1;
      else Unst_RestartIter = SU2_TYPE::Int(config->GetUnst_RestartIter())-1;
      filename_ = config->GetUnsteady_FileName(filename_, Unst_RestartIter);
    }

    /*--- Read and store the restart metadata. ---*/

    Read_SU2_Restart_Metadata(geometry, config, false, filename_);
    
  }

  /*--- Array initialization ---*/
  
  CD_Visc = NULL; CL_Visc = NULL; CSF_Visc = NULL; CEff_Visc = NULL;
  CMx_Visc = NULL;   CMy_Visc = NULL;   CMz_Visc = NULL;
  CFx_Visc = NULL;   CFy_Visc = NULL;   CFz_Visc = NULL;
  CoPx_Visc = NULL;   CoPy_Visc = NULL;   CoPz_Visc = NULL;

  Surface_CL_Visc = NULL; Surface_CD_Visc = NULL; Surface_CSF_Visc = NULL; Surface_CEff_Visc = NULL;
  Surface_CFx_Visc = NULL;   Surface_CFy_Visc = NULL;   Surface_CFz_Visc = NULL;
  Surface_CMx_Visc = NULL;   Surface_CMy_Visc = NULL;   Surface_CMz_Visc = NULL;
  Surface_HF_Visc = NULL; Surface_MaxHF_Visc = NULL;

  CMerit_Visc = NULL;      CT_Visc = NULL;      CQ_Visc = NULL;
  MaxHF_Visc = NULL; ForceViscous = NULL; MomentViscous = NULL;
  CSkinFriction = NULL;    Cauchy_Serie = NULL; HF_Visc = NULL;
  
  /*--- Set the gamma value ---*/
  
  Gamma = config->GetGamma();
  Gamma_Minus_One = Gamma - 1.0;
  
  /*--- Define geometry constants in the solver structure
   * Incompressible flow, primitive variables (P, vx, vy, vz, T, rho, beta, lamMu, EddyMu, Kt_eff, Cp, Cv) --- */

  nDim = geometry->GetnDim();
  
  nVar = nDim+2; nPrimVar = nDim+9; nPrimVarGrad = nDim+4;
  
  /*--- Initialize nVarGrad for deallocation ---*/
  
  nVarGrad = nPrimVarGrad;
  
  nMarker      = config->GetnMarker_All();
  nPoint       = geometry->GetnPoint();
  nPointDomain = geometry->GetnPointDomain();
 
  /*--- Store the number of vertices on each marker for deallocation later ---*/

  nVertex = new unsigned long[nMarker];
  for (iMarker = 0; iMarker < nMarker; iMarker++)
    nVertex[iMarker] = geometry->nVertex[iMarker];
 
  /*--- Fluid model intialization. ---*/

  FluidModel = NULL;

  /*--- Perform the non-dimensionalization for the flow equations using the
   specified reference values. ---*/
  
  SetNondimensionalization(config, iMesh);
  
  /*--- Allocate the node variables ---*/
  node = new CVariable*[nPoint];
  
  /*--- Define some auxiliar vector related with the residual ---*/
  
  Residual      = new su2double[nVar]; for (iVar = 0; iVar < nVar; iVar++) Residual[iVar]      = 0.0;
  Residual_RMS  = new su2double[nVar]; for (iVar = 0; iVar < nVar; iVar++) Residual_RMS[iVar]  = 0.0;
  Residual_Max  = new su2double[nVar]; for (iVar = 0; iVar < nVar; iVar++) Residual_Max[iVar]  = 0.0;
  Res_Conv      = new su2double[nVar]; for (iVar = 0; iVar < nVar; iVar++) Res_Conv[iVar]      = 0.0;
  Res_Visc      = new su2double[nVar]; for (iVar = 0; iVar < nVar; iVar++) Res_Visc[iVar]      = 0.0;
  Res_Sour      = new su2double[nVar]; for (iVar = 0; iVar < nVar; iVar++) Res_Sour[iVar]      = 0.0;
  
  /*--- Define some structures for locating max residuals ---*/
  
  Point_Max     = new unsigned long[nVar];  for (iVar = 0; iVar < nVar; iVar++) Point_Max[iVar]     = 0;
  Point_Max_Coord = new su2double*[nVar];
  for (iVar = 0; iVar < nVar; iVar++) {
    Point_Max_Coord[iVar] = new su2double[nDim];
    for (iDim = 0; iDim < nDim; iDim++) Point_Max_Coord[iVar][iDim] = 0.0;
  }
  
  /*--- Define some auxiliary vectors related to the solution ---*/
  
  Solution   = new su2double[nVar]; for (iVar = 0; iVar < nVar; iVar++) Solution[iVar]   = 0.0;
  Solution_i = new su2double[nVar]; for (iVar = 0; iVar < nVar; iVar++) Solution_i[iVar] = 0.0;
  Solution_j = new su2double[nVar]; for (iVar = 0; iVar < nVar; iVar++) Solution_j[iVar] = 0.0;
  
  /*--- Define some auxiliary vectors related to the geometry ---*/
  
  Vector   = new su2double[nDim]; for (iDim = 0; iDim < nDim; iDim++) Vector[iDim]   = 0.0;
  Vector_i = new su2double[nDim]; for (iDim = 0; iDim < nDim; iDim++) Vector_i[iDim] = 0.0;
  Vector_j = new su2double[nDim]; for (iDim = 0; iDim < nDim; iDim++) Vector_j[iDim] = 0.0;
  
  /*--- Define some auxiliary vectors related to the primitive solution ---*/
  
  Primitive   = new su2double[nPrimVar]; for (iVar = 0; iVar < nPrimVar; iVar++) Primitive[iVar]   = 0.0;
  Primitive_i = new su2double[nPrimVar]; for (iVar = 0; iVar < nPrimVar; iVar++) Primitive_i[iVar] = 0.0;
  Primitive_j = new su2double[nPrimVar]; for (iVar = 0; iVar < nPrimVar; iVar++) Primitive_j[iVar] = 0.0;
  
  /*--- Define some auxiliar vector related with the undivided lapalacian computation ---*/
  
  if (config->GetKind_ConvNumScheme_Flow() == SPACE_CENTERED) {
    iPoint_UndLapl = new su2double [nPoint];
    jPoint_UndLapl = new su2double [nPoint];
  }

  Preconditioner = new su2double* [nVar];
  for (iVar = 0; iVar < nVar; iVar ++)
    Preconditioner[iVar] = new su2double[nVar];

  /*--- Initialize the solution and right hand side vectors for storing
   the residuals and updating the solution (always needed even for
   explicit schemes). ---*/
  
  LinSysSol.Initialize(nPoint, nPointDomain, nVar, 0.0);
  LinSysRes.Initialize(nPoint, nPointDomain, nVar, 0.0);
  
  /*--- Jacobians and vector structures for implicit computations ---*/
  
  if (config->GetKind_TimeIntScheme_Flow() == EULER_IMPLICIT) {
    
    Jacobian_i = new su2double* [nVar];
    Jacobian_j = new su2double* [nVar];
    for (iVar = 0; iVar < nVar; iVar++) {
      Jacobian_i[iVar] = new su2double [nVar];
      Jacobian_j[iVar] = new su2double [nVar];
    }
    
    if (rank == MASTER_NODE) cout << "Initialize Jacobian structure (Navier-Stokes). MG level: " << iMesh <<"." << endl;
    Jacobian.Initialize(nPoint, nPointDomain, nVar, nVar, true, geometry, config);
    
    if ((config->GetKind_Linear_Solver_Prec() == LINELET) ||
        (config->GetKind_Linear_Solver() == SMOOTHER_LINELET)) {
      nLineLets = Jacobian.BuildLineletPreconditioner(geometry, config);
      if (rank == MASTER_NODE) cout << "Compute linelet structure. " << nLineLets << " elements in each line (average)." << endl;
    }
    
  }
  
  else {
    if (rank == MASTER_NODE)
      cout << "Explicit scheme. No Jacobian structure (Navier-Stokes). MG level: " << iMesh <<"." << endl;
  }
  
  /*--- Define some auxiliary vectors for computing flow variable
   gradients by least squares, S matrix := inv(R)*traspose(inv(R)),
   c vector := transpose(WA)*(Wb) ---*/
  
  if (config->GetKind_Gradient_Method() == WEIGHTED_LEAST_SQUARES) {
    
    Smatrix = new su2double* [nDim];
    for (iDim = 0; iDim < nDim; iDim++)
      Smatrix[iDim] = new su2double [nDim];
    
    Cvector = new su2double* [nPrimVarGrad];
    for (iVar = 0; iVar < nPrimVarGrad; iVar++)
      Cvector[iVar] = new su2double [nDim];
  }
  
  /*--- Store the value of the characteristic primitive variables at the boundaries ---*/
  
  CharacPrimVar = new su2double** [nMarker];
  for (iMarker = 0; iMarker < nMarker; iMarker++) {
    CharacPrimVar[iMarker] = new su2double* [geometry->nVertex[iMarker]];
    for (iVertex = 0; iVertex < geometry->nVertex[iMarker]; iVertex++) {
      CharacPrimVar[iMarker][iVertex] = new su2double [nPrimVar];
      for (iVar = 0; iVar < nPrimVar; iVar++) {
        CharacPrimVar[iMarker][iVertex][iVar] = 0.0;
      }
    }
  }

  /*--- Store the values of the temperature and the heat flux density at the boundaries,
   used for coupling with a solid donor cell ---*/
  unsigned short nHeatConjugateVar = 4;

  HeatConjugateVar = new su2double** [nMarker];
  for (iMarker = 0; iMarker < nMarker; iMarker++) {
    HeatConjugateVar[iMarker] = new su2double* [geometry->nVertex[iMarker]];
    for (iVertex = 0; iVertex < geometry->nVertex[iMarker]; iVertex++) {

      HeatConjugateVar[iMarker][iVertex] = new su2double [nHeatConjugateVar];
      for (iVar = 1; iVar < nHeatConjugateVar ; iVar++) {
        HeatConjugateVar[iMarker][iVertex][iVar] = 0.0;
      }
      HeatConjugateVar[iMarker][iVertex][0] = config->GetTemperature_FreeStreamND();
    }
  }
  
  /*--- Inviscid force definition and coefficient in all the markers ---*/
  
  CPressure = new su2double* [nMarker];
  CPressureTarget = new su2double* [nMarker];
  for (iMarker = 0; iMarker < nMarker; iMarker++) {
    CPressure[iMarker] = new su2double [geometry->nVertex[iMarker]];
    CPressureTarget[iMarker] = new su2double [geometry->nVertex[iMarker]];
    for (iVertex = 0; iVertex < geometry->nVertex[iMarker]; iVertex++) {
      CPressure[iMarker][iVertex] = 0.0;
      CPressureTarget[iMarker][iVertex] = 0.0;
    }
  }
  
  /*--- Heat flux in all the markers ---*/
  
  HeatFlux = new su2double* [nMarker];
  HeatFluxTarget = new su2double* [nMarker];
  for (iMarker = 0; iMarker < nMarker; iMarker++) {
    HeatFlux[iMarker] = new su2double [geometry->nVertex[iMarker]];
    HeatFluxTarget[iMarker] = new su2double [geometry->nVertex[iMarker]];
    for (iVertex = 0; iVertex < geometry->nVertex[iMarker]; iVertex++) {
      HeatFlux[iMarker][iVertex] = 0.0;
      HeatFluxTarget[iMarker][iVertex] = 0.0;
    }
  }
  
  /*--- Y plus in all the markers ---*/
  
  YPlus = new su2double* [nMarker];
  for (iMarker = 0; iMarker < nMarker; iMarker++) {
    YPlus[iMarker] = new su2double [geometry->nVertex[iMarker]];
    for (iVertex = 0; iVertex < geometry->nVertex[iMarker]; iVertex++) {
      YPlus[iMarker][iVertex] = 0.0;
    }
  }
  
  /*--- Skin friction in all the markers ---*/
  
  CSkinFriction = new su2double** [nMarker];
  for (iMarker = 0; iMarker < nMarker; iMarker++) {
    CSkinFriction[iMarker] = new su2double*[nDim];
    for (iDim = 0; iDim < nDim; iDim++) {
      CSkinFriction[iMarker][iDim] = new su2double[geometry->nVertex[iMarker]];
      for (iVertex = 0; iVertex < geometry->nVertex[iMarker]; iVertex++) {
        CSkinFriction[iMarker][iDim][iVertex] = 0.0;
      }
    }
  }
  
  /*--- Store the value of the Total Pressure at the inlet BC ---*/
  
  Inlet_Ttotal = new su2double* [nMarker];
  for (iMarker = 0; iMarker < nMarker; iMarker++) {
    Inlet_Ttotal[iMarker] = new su2double [geometry->nVertex[iMarker]];
    for (iVertex = 0; iVertex < geometry->nVertex[iMarker]; iVertex++) {
      Inlet_Ttotal[iMarker][iVertex] = 0;
    }
  }
  
  /*--- Store the value of the Total Temperature at the inlet BC ---*/
  
  Inlet_Ptotal = new su2double* [nMarker];
  for (iMarker = 0; iMarker < nMarker; iMarker++) {
    Inlet_Ptotal[iMarker] = new su2double [geometry->nVertex[iMarker]];
    for (iVertex = 0; iVertex < geometry->nVertex[iMarker]; iVertex++) {
      Inlet_Ptotal[iMarker][iVertex] = 0;
    }
  }
  
  /*--- Store the value of the Flow direction at the inlet BC ---*/
  
  Inlet_FlowDir = new su2double** [nMarker];
  for (iMarker = 0; iMarker < nMarker; iMarker++) {
    Inlet_FlowDir[iMarker] = new su2double* [geometry->nVertex[iMarker]];
    for (iVertex = 0; iVertex < geometry->nVertex[iMarker]; iVertex++) {
      Inlet_FlowDir[iMarker][iVertex] = new su2double [nDim];
      for (iDim = 0; iDim < nDim; iDim++) {
        Inlet_FlowDir[iMarker][iVertex][iDim] = 0;
      }
    }
  }
  
  /*--- Non dimensional coefficients ---*/
  
  ForceInviscid  = new su2double[3];
  MomentInviscid = new su2double[3];
  CD_Inv      = new su2double[nMarker];
  CL_Inv      = new su2double[nMarker];
  CSF_Inv = new su2double[nMarker];
  CMx_Inv        = new su2double[nMarker];
  CMy_Inv        = new su2double[nMarker];
  CMz_Inv        = new su2double[nMarker];
  CEff_Inv       = new su2double[nMarker];
  CFx_Inv        = new su2double[nMarker];
  CFy_Inv        = new su2double[nMarker];
  CFz_Inv        = new su2double[nMarker];
  CoPx_Inv        = new su2double[nMarker];
  CoPy_Inv        = new su2double[nMarker];
  CoPz_Inv        = new su2double[nMarker];

  ForceMomentum  = new su2double[3];
  MomentMomentum = new su2double[3];
  CD_Mnt      = new su2double[nMarker];
  CL_Mnt      = new su2double[nMarker];
  CSF_Mnt = new su2double[nMarker];
  CMx_Mnt        = new su2double[nMarker];
  CMy_Mnt        = new su2double[nMarker];
  CMz_Mnt        = new su2double[nMarker];
  CEff_Mnt       = new su2double[nMarker];
  CFx_Mnt        = new su2double[nMarker];
  CFy_Mnt        = new su2double[nMarker];
  CFz_Mnt        = new su2double[nMarker];
  CoPx_Mnt        = new su2double[nMarker];
  CoPy_Mnt        = new su2double[nMarker];
  CoPz_Mnt        = new su2double[nMarker];

  ForceViscous     = new su2double[3];
  MomentViscous    = new su2double[3];
  CD_Visc       = new su2double[nMarker];
  CL_Visc       = new su2double[nMarker];
  CSF_Visc  = new su2double[nMarker];
  CMx_Visc         = new su2double[nMarker];
  CMy_Visc         = new su2double[nMarker];
  CMz_Visc         = new su2double[nMarker];
  CEff_Visc        = new su2double[nMarker];
  CFx_Visc         = new su2double[nMarker];
  CFy_Visc         = new su2double[nMarker];
  CFz_Visc         = new su2double[nMarker];
  CoPx_Visc         = new su2double[nMarker];
  CoPy_Visc         = new su2double[nMarker];
  CoPz_Visc         = new su2double[nMarker];

  Surface_CL_Inv      = new su2double[config->GetnMarker_Monitoring()];
  Surface_CD_Inv      = new su2double[config->GetnMarker_Monitoring()];
  Surface_CSF_Inv = new su2double[config->GetnMarker_Monitoring()];
  Surface_CEff_Inv       = new su2double[config->GetnMarker_Monitoring()];
  Surface_CFx_Inv        = new su2double[config->GetnMarker_Monitoring()];
  Surface_CFy_Inv        = new su2double[config->GetnMarker_Monitoring()];
  Surface_CFz_Inv        = new su2double[config->GetnMarker_Monitoring()];
  Surface_CMx_Inv        = new su2double[config->GetnMarker_Monitoring()];
  Surface_CMy_Inv        = new su2double[config->GetnMarker_Monitoring()];
  Surface_CMz_Inv        = new su2double[config->GetnMarker_Monitoring()];

  Surface_CL_Mnt      = new su2double[config->GetnMarker_Monitoring()];
  Surface_CD_Mnt      = new su2double[config->GetnMarker_Monitoring()];
  Surface_CSF_Mnt = new su2double[config->GetnMarker_Monitoring()];
  Surface_CEff_Mnt       = new su2double[config->GetnMarker_Monitoring()];
  Surface_CFx_Mnt        = new su2double[config->GetnMarker_Monitoring()];
  Surface_CFy_Mnt        = new su2double[config->GetnMarker_Monitoring()];
  Surface_CFz_Mnt        = new su2double[config->GetnMarker_Monitoring()];
  Surface_CMx_Mnt        = new su2double[config->GetnMarker_Monitoring()];
  Surface_CMy_Mnt        = new su2double[config->GetnMarker_Monitoring()];
  Surface_CMz_Mnt        = new su2double[config->GetnMarker_Monitoring()];

  Surface_CL          = new su2double[config->GetnMarker_Monitoring()];
  Surface_CD          = new su2double[config->GetnMarker_Monitoring()];
  Surface_CSF     = new su2double[config->GetnMarker_Monitoring()];
  Surface_CEff           = new su2double[config->GetnMarker_Monitoring()];
  Surface_CFx            = new su2double[config->GetnMarker_Monitoring()];
  Surface_CFy            = new su2double[config->GetnMarker_Monitoring()];
  Surface_CFz            = new su2double[config->GetnMarker_Monitoring()];
  Surface_CMx            = new su2double[config->GetnMarker_Monitoring()];
  Surface_CMy            = new su2double[config->GetnMarker_Monitoring()];
  Surface_CMz            = new su2double[config->GetnMarker_Monitoring()];

  Surface_CL_Visc      = new su2double[config->GetnMarker_Monitoring()];
  Surface_CD_Visc      = new su2double[config->GetnMarker_Monitoring()];
  Surface_CSF_Visc = new su2double[config->GetnMarker_Monitoring()];
  Surface_CEff_Visc       = new su2double[config->GetnMarker_Monitoring()];
  Surface_CFx_Visc        = new su2double[config->GetnMarker_Monitoring()];
  Surface_CFy_Visc        = new su2double[config->GetnMarker_Monitoring()];
  Surface_CFz_Visc        = new su2double[config->GetnMarker_Monitoring()];
  Surface_CMx_Visc        = new su2double[config->GetnMarker_Monitoring()];
  Surface_CMy_Visc        = new su2double[config->GetnMarker_Monitoring()];
  Surface_CMz_Visc        = new su2double[config->GetnMarker_Monitoring()];
  Surface_HF_Visc         = new su2double[config->GetnMarker_Monitoring()];
  Surface_MaxHF_Visc      = new su2double[config->GetnMarker_Monitoring()];
  
  /*--- Rotorcraft coefficients ---*/

  CT_Inv           = new su2double[nMarker];
  CQ_Inv           = new su2double[nMarker];
  CMerit_Inv       = new su2double[nMarker];

  CT_Mnt           = new su2double[nMarker];
  CQ_Mnt           = new su2double[nMarker];
  CMerit_Mnt       = new su2double[nMarker];

  CMerit_Visc      = new su2double[nMarker];
  CT_Visc          = new su2double[nMarker];
  CQ_Visc          = new su2double[nMarker];
  
  /*--- Heat based coefficients ---*/

  HF_Visc    = new su2double[nMarker];
  MaxHF_Visc = new su2double[nMarker];

  /*--- Init total coefficients ---*/

  Total_CD       = 0.0;  Total_CL           = 0.0;  Total_CSF            = 0.0;
  Total_CMx      = 0.0;  Total_CMy          = 0.0;  Total_CMz            = 0.0;
  Total_CoPx     = 0.0;  Total_CoPy         = 0.0;  Total_CoPz           = 0.0;
  Total_CEff     = 0.0;
  Total_CFx      = 0.0;  Total_CFy          = 0.0;  Total_CFz            = 0.0;
  Total_CT       = 0.0;  Total_CQ           = 0.0;  Total_CMerit         = 0.0;
  Total_MaxHeat  = 0.0;  Total_Heat         = 0.0;  Total_ComboObj       = 0.0;
  Total_CpDiff   = 0.0;  Total_HeatFluxDiff = 0.0;  Total_Custom_ObjFunc = 0.0;
  AoA_Prev       = 0.0;
  Total_CL_Prev  = 0.0;  Total_CD_Prev      = 0.0;
  Total_CMx_Prev = 0.0;  Total_CMy_Prev     = 0.0;  Total_CMz_Prev       = 0.0;

  /*--- Coefficients for fixed lift mode. ---*/
  
  AoA_Prev = 0.0;
  Total_CL_Prev = 0.0; Total_CD_Prev = 0.0;
  Total_CMx_Prev = 0.0; Total_CMy_Prev = 0.0; Total_CMz_Prev = 0.0;

  /*--- Read farfield conditions from config ---*/
  
  Density_Inf     = config->GetDensity_FreeStreamND();
  Pressure_Inf    = config->GetPressure_FreeStreamND();
  Temperature_Inf = config->GetTemperature_FreeStreamND();
  Velocity_Inf    = config->GetVelocity_FreeStreamND();
  Viscosity_Inf   = config->GetViscosity_FreeStreamND();
  Tke_Inf         = config->GetTke_FreeStreamND();
  
  /*--- Initialize the secondary values for direct derivative approxiations ---*/
  
  switch(direct_diff){
    case NO_DERIVATIVE:
      break;
    case D_DENSITY:
      SU2_TYPE::SetDerivative(Density_Inf, 1.0);
      break;
    case D_PRESSURE:
      SU2_TYPE::SetDerivative(Pressure_Inf, 1.0);
      break;
    case D_TEMPERATURE:
      SU2_TYPE::SetDerivative(Temperature_Inf, 1.0);
      break;
    case D_VISCOSITY:
      SU2_TYPE::SetDerivative(Viscosity_Inf, 1.0);
      break;
    case D_MACH: case D_AOA:
    case D_SIDESLIP: case D_REYNOLDS:
    case D_TURB2LAM: case D_DESIGN:
      /*--- Already done in postprocessing of config ---*/
      break;
    default:
      break;
  }

  /*--- Initialize the cauchy critera array for fixed CL mode ---*/

  if (config->GetFixed_CL_Mode())
    Cauchy_Serie = new su2double [config->GetCauchy_Elems()+1];

  /*--- Initialize the solution to the far-field state everywhere. ---*/

  for (iPoint = 0; iPoint < nPoint; iPoint++)
    node[iPoint] = new CIncNSVariable(Pressure_Inf, Velocity_Inf, Temperature_Inf, nDim, nVar, config);

  /*--- Initialize the BGS residuals in FSI problems. ---*/
  if (config->GetMultizone_Residual()){
    Residual_BGS      = new su2double[nVar];         for (iVar = 0; iVar < nVar; iVar++) Residual_RMS[iVar]  = 0.0;
    Residual_Max_BGS  = new su2double[nVar];         for (iVar = 0; iVar < nVar; iVar++) Residual_Max_BGS[iVar]  = 0.0;

    /*--- Define some structures for locating max residuals ---*/

    Point_Max_BGS       = new unsigned long[nVar];  for (iVar = 0; iVar < nVar; iVar++) Point_Max_BGS[iVar]  = 0;
    Point_Max_Coord_BGS = new su2double*[nVar];
    for (iVar = 0; iVar < nVar; iVar++) {
      Point_Max_Coord_BGS[iVar] = new su2double[nDim];
      for (iDim = 0; iDim < nDim; iDim++) Point_Max_Coord_BGS[iVar][iDim] = 0.0;
    }
  }

  /*--- Define solver parameters needed for execution of destructor ---*/

  if (config->GetKind_ConvNumScheme_Flow() == SPACE_CENTERED) space_centered = true;
  else space_centered = false;

  if (config->GetKind_TimeIntScheme_Flow() == EULER_IMPLICIT) euler_implicit = true;
  else euler_implicit = false;

  if (config->GetKind_Gradient_Method() == WEIGHTED_LEAST_SQUARES) least_squares = true;
  else least_squares = false;

  /*--- Perform the MPI communication of the solution ---*/

  Set_MPI_Solution(geometry, config);

}

CIncNSSolver::~CIncNSSolver(void) {

  unsigned short iMarker, iDim;

  unsigned long iVertex;

  if (CD_Visc != NULL)       delete [] CD_Visc;
  if (CL_Visc != NULL)       delete [] CL_Visc;
  if (CSF_Visc != NULL)  delete [] CSF_Visc;
  if (CMx_Visc != NULL)         delete [] CMx_Visc;
  if (CMy_Visc != NULL)         delete [] CMy_Visc;
  if (CMz_Visc != NULL)         delete [] CMz_Visc;
  if (CoPx_Visc != NULL)        delete [] CoPx_Visc;
  if (CoPy_Visc != NULL)        delete [] CoPy_Visc;
  if (CoPz_Visc != NULL)        delete [] CoPz_Visc;
  if (CFx_Visc != NULL)         delete [] CFx_Visc;
  if (CFy_Visc != NULL)         delete [] CFy_Visc;
  if (CFz_Visc != NULL)         delete [] CFz_Visc;
  if (CEff_Visc != NULL)        delete [] CEff_Visc;
  if (CMerit_Visc != NULL)      delete [] CMerit_Visc;
  if (CT_Visc != NULL)          delete [] CT_Visc;
  if (CQ_Visc != NULL)          delete [] CQ_Visc;
  if (HF_Visc != NULL)        delete [] HF_Visc;
  if (MaxHF_Visc != NULL) delete [] MaxHF_Visc;
  if (ForceViscous != NULL)     delete [] ForceViscous;
  if (MomentViscous != NULL)    delete [] MomentViscous;

  if (Surface_CL_Visc != NULL)      delete [] Surface_CL_Visc;
  if (Surface_CD_Visc != NULL)      delete [] Surface_CD_Visc;
  if (Surface_CSF_Visc != NULL) delete [] Surface_CSF_Visc;
  if (Surface_CEff_Visc != NULL)       delete [] Surface_CEff_Visc;
  if (Surface_CFx_Visc != NULL)        delete [] Surface_CFx_Visc;
  if (Surface_CFy_Visc != NULL)        delete [] Surface_CFy_Visc;
  if (Surface_CFz_Visc != NULL)        delete [] Surface_CFz_Visc;
  if (Surface_CMx_Visc != NULL)        delete [] Surface_CMx_Visc;
  if (Surface_CMy_Visc != NULL)        delete [] Surface_CMy_Visc;
  if (Surface_CMz_Visc != NULL)        delete [] Surface_CMz_Visc;
  if (Surface_HF_Visc != NULL)      delete [] Surface_HF_Visc;
  if (Surface_MaxHF_Visc != NULL)   delete [] Surface_MaxHF_Visc;

  if (Cauchy_Serie != NULL) delete [] Cauchy_Serie;
  
  if (CSkinFriction != NULL) {
    for (iMarker = 0; iMarker < nMarker; iMarker++) {
      for (iDim = 0; iDim < nDim; iDim++) {
        delete [] CSkinFriction[iMarker][iDim];
      }
      delete [] CSkinFriction[iMarker];
    }
    delete [] CSkinFriction;
  }
  
  if (HeatConjugateVar != NULL) {
    for (iMarker = 0; iMarker < nMarker; iMarker++) {
      for (iVertex = 0; iVertex < nVertex[iMarker]; iVertex++) {
        delete [] HeatConjugateVar[iMarker][iVertex];
      }
      delete [] HeatConjugateVar[iMarker];
    }
    delete [] HeatConjugateVar;
  }
  
}

void CIncNSSolver::Preprocessing(CGeometry *geometry, CSolver **solver_container, CConfig *config, unsigned short iMesh, unsigned short iRKStep, unsigned short RunTime_EqSystem, bool Output) {
  
  unsigned long iPoint, ErrorCounter = 0;
  su2double StrainMag = 0.0, Omega = 0.0, *Vorticity;
  
  unsigned long ExtIter     = config->GetExtIter();
  bool cont_adjoint         = config->GetContinuous_Adjoint();
  bool disc_adjoint         = config->GetDiscrete_Adjoint();
  bool implicit             = (config->GetKind_TimeIntScheme_Flow() == EULER_IMPLICIT);
  bool center               = ((config->GetKind_ConvNumScheme_Flow() == SPACE_CENTERED) || (cont_adjoint && config->GetKind_ConvNumScheme_AdjFlow() == SPACE_CENTERED));
  bool center_jst           = center && config->GetKind_Centered_Flow() == JST;
  bool limiter_flow         = ((config->GetKind_SlopeLimit_Flow() != NO_LIMITER) && (ExtIter <= config->GetLimiterIter()) && !(disc_adjoint && config->GetFrozen_Limiter_Disc()));
  bool limiter_turb         = ((config->GetKind_SlopeLimit_Turb() != NO_LIMITER) && (ExtIter <= config->GetLimiterIter()) && !(disc_adjoint && config->GetFrozen_Limiter_Disc()));
  bool limiter_adjflow      = (cont_adjoint && (config->GetKind_SlopeLimit_AdjFlow() != NO_LIMITER) && (ExtIter <= config->GetLimiterIter()));
  bool fixed_cl             = config->GetFixed_CL_Mode();
  bool van_albada           = config->GetKind_SlopeLimit_Flow() == VAN_ALBADA_EDGE;
  bool outlet               = ((config->GetnMarker_Outlet() != 0));

  /*--- Update the angle of attack at the far-field for fixed CL calculations (only direct problem). ---*/
  
  if ((fixed_cl) && (!disc_adjoint) && (!cont_adjoint)) { SetFarfield_AoA(geometry, solver_container, config, iMesh, Output); }
  
  /*--- Set the primitive variables ---*/
  
  ErrorCounter = SetPrimitive_Variables(solver_container, config, Output);
  
  /*--- Artificial dissipation ---*/
  
  if (center && !Output) {
    SetMax_Eigenvalue(geometry, config);
    if ((center_jst) && (iMesh == MESH_0)) {
      SetCentered_Dissipation_Sensor(geometry, config);
      SetUndivided_Laplacian(geometry, config);
    }
  }
  
  /*--- Compute gradient of the primitive variables ---*/
  
  if (config->GetKind_Gradient_Method() == GREEN_GAUSS) {
    SetPrimitive_Gradient_GG(geometry, config);
  }
  if (config->GetKind_Gradient_Method() == WEIGHTED_LEAST_SQUARES) {
    SetPrimitive_Gradient_LS(geometry, config);
  }

  /*--- Compute the limiter in case we need it in the turbulence model
   or to limit the viscous terms (check this logic with JST and 2nd order turbulence model) ---*/

  if ((iMesh == MESH_0) && (limiter_flow || limiter_turb || limiter_adjflow)
      && !Output && !van_albada) { SetPrimitive_Limiter(geometry, config); }
  
  /*--- Update the beta value based on the maximum velocity / viscosity. ---*/

  SetBeta_Parameter(geometry, solver_container, config, iMesh);

  /*--- Compute properties needed for mass flow BCs. ---*/
  
  if (outlet) GetOutlet_Properties(geometry, config, iMesh, Output);
  
  /*--- Evaluate the vorticity and strain rate magnitude ---*/
  
  StrainMag_Max = 0.0; Omega_Max = 0.0;
  for (iPoint = 0; iPoint < nPoint; iPoint++) {
    
    solver_container[FLOW_SOL]->node[iPoint]->SetVorticity();
    solver_container[FLOW_SOL]->node[iPoint]->SetStrainMag();
    
    StrainMag = solver_container[FLOW_SOL]->node[iPoint]->GetStrainMag();
    Vorticity = solver_container[FLOW_SOL]->node[iPoint]->GetVorticity();
    Omega = sqrt(Vorticity[0]*Vorticity[0]+ Vorticity[1]*Vorticity[1]+ Vorticity[2]*Vorticity[2]);
    
    StrainMag_Max = max(StrainMag_Max, StrainMag);
    Omega_Max = max(Omega_Max, Omega);
    
  }
  
  /*--- Initialize the Jacobian matrices ---*/
  
  if (implicit && !disc_adjoint) Jacobian.SetValZero();

  /*--- Error message ---*/
  
  if (config->GetConsole_Output_Verb() == VERB_HIGH) {
    
#ifdef HAVE_MPI
    unsigned long MyErrorCounter = ErrorCounter; ErrorCounter = 0;
    su2double MyOmega_Max = Omega_Max; Omega_Max = 0.0;
    su2double MyStrainMag_Max = StrainMag_Max; StrainMag_Max = 0.0;
    
    SU2_MPI::Allreduce(&MyErrorCounter, &ErrorCounter, 1, MPI_UNSIGNED_LONG, MPI_SUM, MPI_COMM_WORLD);
    SU2_MPI::Allreduce(&MyStrainMag_Max, &StrainMag_Max, 1, MPI_DOUBLE, MPI_MAX, MPI_COMM_WORLD);
    SU2_MPI::Allreduce(&MyOmega_Max, &Omega_Max, 1, MPI_DOUBLE, MPI_MAX, MPI_COMM_WORLD);
#endif

    if (iMesh == MESH_0) {
      config->SetNonphysical_Points(ErrorCounter);
      solver_container[FLOW_SOL]->SetStrainMag_Max(StrainMag_Max);
      solver_container[FLOW_SOL]->SetOmega_Max(Omega_Max);
    }
    
  }
  
}

unsigned long CIncNSSolver::SetPrimitive_Variables(CSolver **solver_container, CConfig *config, bool Output) {
  
  unsigned long iPoint, ErrorCounter = 0;
  su2double eddy_visc = 0.0, turb_ke = 0.0, DES_LengthScale = 0.0;
  unsigned short turb_model = config->GetKind_Turb_Model();
  bool physical = true;
  
  bool tkeNeeded = (turb_model == SST);
  
  for (iPoint = 0; iPoint < nPoint; iPoint++) {
    
    /*--- Retrieve the value of the kinetic energy (if needed) ---*/
    
    if (turb_model != NONE) {
      eddy_visc = solver_container[TURB_SOL]->node[iPoint]->GetmuT();
      if (tkeNeeded) turb_ke = solver_container[TURB_SOL]->node[iPoint]->GetSolution(0);
      
      if (config->GetKind_HybridRANSLES() != NO_HYBRIDRANSLES){
        DES_LengthScale = solver_container[TURB_SOL]->node[iPoint]->GetDES_LengthScale();
      }
    }
    
    /*--- Initialize the non-physical points vector ---*/
    
    node[iPoint]->SetNon_Physical(false);
    
    /*--- Incompressible flow, primitive variables --- */

    physical = node[iPoint]->SetPrimVar(eddy_visc, turb_ke, FluidModel);
    
    /*--- Record any non-physical points. ---*/

    if (!physical) { node[iPoint]->SetNon_Physical(true); ErrorCounter++; }

    /*--- Set the DES length scale ---*/
    
    node[iPoint]->SetDES_LengthScale(DES_LengthScale);    
    
    /*--- Initialize the convective, source and viscous residual vector ---*/
    
    if (!Output) LinSysRes.SetBlock_Zero(iPoint);
    
  }

  return ErrorCounter;

}

void CIncNSSolver::SetTime_Step(CGeometry *geometry, CSolver **solver_container, CConfig *config, unsigned short iMesh, unsigned long Iteration) {
  
  su2double Mean_BetaInc2, *Normal, Area, Vol, Mean_SoundSpeed = 0.0, Mean_ProjVel = 0.0, Lambda, Local_Delta_Time, Local_Delta_Time_Visc,
  Global_Delta_Time = 1E6, Mean_LaminarVisc = 0.0, Mean_EddyVisc = 0.0, Mean_Density = 0.0, Mean_Thermal_Conductivity = 0.0, Mean_Cv = 0.0, Lambda_1, Lambda_2, K_v = 0.25, Global_Delta_UnstTimeND;
  unsigned long iEdge, iVertex, iPoint = 0, jPoint = 0;
  unsigned short iDim, iMarker;
  su2double ProjVel, ProjVel_i, ProjVel_j;
  
  bool implicit = (config->GetKind_TimeIntScheme_Flow() == EULER_IMPLICIT);
  bool grid_movement = config->GetGrid_Movement();
  bool dual_time = ((config->GetUnsteady_Simulation() == DT_STEPPING_1ST) ||
                    (config->GetUnsteady_Simulation() == DT_STEPPING_2ND));
  bool energy = config->GetEnergy_Equation();

  Min_Delta_Time = 1.E6; Max_Delta_Time = 0.0;
  
  /*--- Set maximum inviscid eigenvalue to zero, and compute sound speed and viscosity ---*/
  
  for (iPoint = 0; iPoint < nPointDomain; iPoint++) {
    node[iPoint]->SetMax_Lambda_Inv(0.0);
    node[iPoint]->SetMax_Lambda_Visc(0.0);
  }
  
  /*--- Loop interior edges ---*/
  
  for (iEdge = 0; iEdge < geometry->GetnEdge(); iEdge++) {
    
    /*--- Point identification, Normal vector and area ---*/
    
    iPoint = geometry->edge[iEdge]->GetNode(0);
    jPoint = geometry->edge[iEdge]->GetNode(1);
    
    Normal = geometry->edge[iEdge]->GetNormal();
    Area = 0; for (iDim = 0; iDim < nDim; iDim++) Area += Normal[iDim]*Normal[iDim]; Area = sqrt(Area);
    
    /*--- Mean Values ---*/
    
    Mean_ProjVel    = 0.5 * (node[iPoint]->GetProjVel(Normal) + node[jPoint]->GetProjVel(Normal));
    Mean_BetaInc2   = 0.5 * (node[iPoint]->GetBetaInc2()      + node[jPoint]->GetBetaInc2());
    Mean_Density    = 0.5 * (node[iPoint]->GetDensity()       + node[jPoint]->GetDensity());
    Mean_SoundSpeed = sqrt(Mean_BetaInc2*Area*Area);
    
    /*--- Adjustment for grid movement ---*/
    
    if (grid_movement) {
      su2double *GridVel_i = geometry->node[iPoint]->GetGridVel();
      su2double *GridVel_j = geometry->node[jPoint]->GetGridVel();
      ProjVel_i = 0.0; ProjVel_j =0.0;
      for (iDim = 0; iDim < nDim; iDim++) {
        ProjVel_i += GridVel_i[iDim]*Normal[iDim];
        ProjVel_j += GridVel_j[iDim]*Normal[iDim];
      }
      Mean_ProjVel -= 0.5 * (ProjVel_i + ProjVel_j);
    }
    
    /*--- Inviscid contribution ---*/
    
    Lambda = fabs(Mean_ProjVel) + Mean_SoundSpeed;
    if (geometry->node[iPoint]->GetDomain()) node[iPoint]->AddMax_Lambda_Inv(Lambda);
    if (geometry->node[jPoint]->GetDomain()) node[jPoint]->AddMax_Lambda_Inv(Lambda);
    
    /*--- Viscous contribution ---*/
    
    Mean_LaminarVisc          = 0.5*(node[iPoint]->GetLaminarViscosity()    + node[jPoint]->GetLaminarViscosity());
    Mean_EddyVisc             = 0.5*(node[iPoint]->GetEddyViscosity()       + node[jPoint]->GetEddyViscosity());
    Mean_Density              = 0.5*(node[iPoint]->GetDensity()             + node[jPoint]->GetDensity());
    Mean_Thermal_Conductivity = 0.5*(node[iPoint]->GetThermalConductivity() + node[jPoint]->GetThermalConductivity());
    Mean_Cv                   = 0.5*(node[iPoint]->GetSpecificHeatCv()      + node[jPoint]->GetSpecificHeatCv());

    Lambda_1 = (4.0/3.0)*(Mean_LaminarVisc + Mean_EddyVisc);
    Lambda_2 = 0.0;
    if (energy) Lambda_2 = (1.0/Mean_Cv)*Mean_Thermal_Conductivity;
    Lambda = (Lambda_1 + Lambda_2)*Area*Area/Mean_Density;
    
    if (geometry->node[iPoint]->GetDomain()) node[iPoint]->AddMax_Lambda_Visc(Lambda);
    if (geometry->node[jPoint]->GetDomain()) node[jPoint]->AddMax_Lambda_Visc(Lambda);
    
  }
  
  /*--- Loop boundary edges ---*/
  
  for (iMarker = 0; iMarker < geometry->GetnMarker(); iMarker++) {
    for (iVertex = 0; iVertex < geometry->GetnVertex(iMarker); iVertex++) {
      
      /*--- Point identification, Normal vector and area ---*/
      
      iPoint = geometry->vertex[iMarker][iVertex]->GetNode();
      Normal = geometry->vertex[iMarker][iVertex]->GetNormal();
      Area = 0.0; for (iDim = 0; iDim < nDim; iDim++) Area += Normal[iDim]*Normal[iDim]; Area = sqrt(Area);
      
      /*--- Mean Values ---*/
      
      Mean_ProjVel    = node[iPoint]->GetProjVel(Normal);
      Mean_BetaInc2   = node[iPoint]->GetBetaInc2();
      Mean_Density    = node[iPoint]->GetDensity();
      Mean_SoundSpeed = sqrt(Mean_BetaInc2*Area*Area);

      /*--- Adjustment for grid movement ---*/
      
      if (grid_movement) {
        su2double *GridVel = geometry->node[iPoint]->GetGridVel();
        ProjVel = 0.0;
        for (iDim = 0; iDim < nDim; iDim++)
          ProjVel += GridVel[iDim]*Normal[iDim];
        Mean_ProjVel -= ProjVel;
      }
      
      /*--- Inviscid contribution ---*/
      
      Lambda = fabs(Mean_ProjVel) + Mean_SoundSpeed;
      if (geometry->node[iPoint]->GetDomain()) {
        node[iPoint]->AddMax_Lambda_Inv(Lambda);
      }
      
      /*--- Viscous contribution ---*/

      Mean_LaminarVisc          = node[iPoint]->GetLaminarViscosity();
      Mean_EddyVisc             = node[iPoint]->GetEddyViscosity();
      Mean_Density              = node[iPoint]->GetDensity();
      Mean_Thermal_Conductivity = node[iPoint]->GetThermalConductivity();
      Mean_Cv                   = node[iPoint]->GetSpecificHeatCv();

      Lambda_1 = (4.0/3.0)*(Mean_LaminarVisc + Mean_EddyVisc);
      Lambda_2 = 0.0;
      if (energy) Lambda_2 = (1.0/Mean_Cv)*Mean_Thermal_Conductivity;
      Lambda = (Lambda_1 + Lambda_2)*Area*Area/Mean_Density;
      
      if (geometry->node[iPoint]->GetDomain()) node[iPoint]->AddMax_Lambda_Visc(Lambda);
      
    }
  }
  
  /*--- Each element uses their own speed, steady state simulation ---*/
  
  for (iPoint = 0; iPoint < nPointDomain; iPoint++) {
    
    Vol = geometry->node[iPoint]->GetVolume();
    
    if (Vol != 0.0) {
      Local_Delta_Time = config->GetCFL(iMesh)*Vol / node[iPoint]->GetMax_Lambda_Inv();
      Local_Delta_Time_Visc = config->GetCFL(iMesh)*K_v*Vol*Vol/ node[iPoint]->GetMax_Lambda_Visc();
      Local_Delta_Time = min(Local_Delta_Time, Local_Delta_Time_Visc);
      Global_Delta_Time = min(Global_Delta_Time, Local_Delta_Time);
      Min_Delta_Time = min(Min_Delta_Time, Local_Delta_Time);
      Max_Delta_Time = max(Max_Delta_Time, Local_Delta_Time);
      if (Local_Delta_Time > config->GetMax_DeltaTime())
        Local_Delta_Time = config->GetMax_DeltaTime();
      node[iPoint]->SetDelta_Time(Local_Delta_Time);
    }
    else {
      node[iPoint]->SetDelta_Time(0.0);
    }
    
  }
  
  /*--- Compute the max and the min dt (in parallel) ---*/
  if (config->GetConsole_Output_Verb() == VERB_HIGH) {
#ifdef HAVE_MPI
    su2double rbuf_time, sbuf_time;
    sbuf_time = Min_Delta_Time;
    SU2_MPI::Reduce(&sbuf_time, &rbuf_time, 1, MPI_DOUBLE, MPI_MIN, MASTER_NODE, MPI_COMM_WORLD);
    SU2_MPI::Bcast(&rbuf_time, 1, MPI_DOUBLE, MASTER_NODE, MPI_COMM_WORLD);
    Min_Delta_Time = rbuf_time;
    
    sbuf_time = Max_Delta_Time;
    SU2_MPI::Reduce(&sbuf_time, &rbuf_time, 1, MPI_DOUBLE, MPI_MAX, MASTER_NODE, MPI_COMM_WORLD);
    SU2_MPI::Bcast(&rbuf_time, 1, MPI_DOUBLE, MASTER_NODE, MPI_COMM_WORLD);
    Max_Delta_Time = rbuf_time;
#endif
  }
  
  /*--- For exact time solution use the minimum delta time of the whole mesh ---*/
  if (config->GetUnsteady_Simulation() == TIME_STEPPING) {
#ifdef HAVE_MPI
    su2double rbuf_time, sbuf_time;
    sbuf_time = Global_Delta_Time;
    SU2_MPI::Reduce(&sbuf_time, &rbuf_time, 1, MPI_DOUBLE, MPI_MIN, MASTER_NODE, MPI_COMM_WORLD);
    SU2_MPI::Bcast(&rbuf_time, 1, MPI_DOUBLE, MASTER_NODE, MPI_COMM_WORLD);
    Global_Delta_Time = rbuf_time;
#endif
    for (iPoint = 0; iPoint < nPointDomain; iPoint++)
      node[iPoint]->SetDelta_Time(Global_Delta_Time);
  }
  
  /*--- Recompute the unsteady time step for the dual time strategy
   if the unsteady CFL is diferent from 0 ---*/
  if ((dual_time) && (Iteration == 0) && (config->GetUnst_CFL() != 0.0) && (iMesh == MESH_0)) {
    Global_Delta_UnstTimeND = config->GetUnst_CFL()*Global_Delta_Time/config->GetCFL(iMesh);
    
#ifdef HAVE_MPI
    su2double rbuf_time, sbuf_time;
    sbuf_time = Global_Delta_UnstTimeND;
    SU2_MPI::Reduce(&sbuf_time, &rbuf_time, 1, MPI_DOUBLE, MPI_MIN, MASTER_NODE, MPI_COMM_WORLD);
    SU2_MPI::Bcast(&rbuf_time, 1, MPI_DOUBLE, MASTER_NODE, MPI_COMM_WORLD);
    Global_Delta_UnstTimeND = rbuf_time;
#endif
    config->SetDelta_UnstTimeND(Global_Delta_UnstTimeND);
  }
  
  /*--- The pseudo local time (explicit integration) cannot be greater than the physical time ---*/
  if (dual_time)
    for (iPoint = 0; iPoint < nPointDomain; iPoint++) {
      if (!implicit) {
        Local_Delta_Time = min((2.0/3.0)*config->GetDelta_UnstTimeND(), node[iPoint]->GetDelta_Time());
        node[iPoint]->SetDelta_Time(Local_Delta_Time);
      }
    }
  
}

void CIncNSSolver::Viscous_Residual(CGeometry *geometry, CSolver **solver_container, CNumerics *numerics,
                                 CConfig *config, unsigned short iMesh, unsigned short iRKStep) {
  
  unsigned long iPoint, jPoint, iEdge;
  
  bool implicit = (config->GetKind_TimeIntScheme_Flow() == EULER_IMPLICIT);
  
  for (iEdge = 0; iEdge < geometry->GetnEdge(); iEdge++) {
    
    /*--- Points, coordinates and normal vector in edge ---*/
    
    iPoint = geometry->edge[iEdge]->GetNode(0);
    jPoint = geometry->edge[iEdge]->GetNode(1);
    numerics->SetCoord(geometry->node[iPoint]->GetCoord(),
                       geometry->node[jPoint]->GetCoord());
    numerics->SetNormal(geometry->edge[iEdge]->GetNormal());
    
    /*--- Primitive and secondary variables ---*/
    
    numerics->SetPrimitive(node[iPoint]->GetPrimitive(),
                           node[jPoint]->GetPrimitive());
    numerics->SetSecondary(node[iPoint]->GetSecondary(),
                           node[jPoint]->GetSecondary());
    
    /*--- Gradient and limiters ---*/
    
    numerics->SetPrimVarGradient(node[iPoint]->GetGradient_Primitive(),
                                 node[jPoint]->GetGradient_Primitive());
    
    /*--- Turbulent kinetic energy ---*/
    
    if (config->GetKind_Turb_Model() == SST)
      numerics->SetTurbKineticEnergy(solver_container[TURB_SOL]->node[iPoint]->GetSolution(0),
                                     solver_container[TURB_SOL]->node[jPoint]->GetSolution(0));
    
    /*--- Compute and update residual ---*/
    
    numerics->ComputeResidual(Res_Visc, Jacobian_i, Jacobian_j, config);

    LinSysRes.SubtractBlock(iPoint, Res_Visc);
    LinSysRes.AddBlock(jPoint, Res_Visc);
    
    /*--- Implicit part ---*/
    
    if (implicit) {
      Jacobian.SubtractBlock(iPoint, iPoint, Jacobian_i);
      Jacobian.SubtractBlock(iPoint, jPoint, Jacobian_j);
      Jacobian.AddBlock(jPoint, iPoint, Jacobian_i);
      Jacobian.AddBlock(jPoint, jPoint, Jacobian_j);
    }
    
  }
  
}

void CIncNSSolver::Friction_Forces(CGeometry *geometry, CConfig *config) {

  unsigned long iVertex, iPoint, iPointNormal;
  unsigned short Boundary, Monitoring, iMarker, iMarker_Monitoring, iDim, jDim;
  su2double Viscosity = 0.0, div_vel, *Normal, MomentDist[3] = {0.0, 0.0, 0.0}, WallDist[3] = {0.0, 0.0, 0.0},
  *Coord, *Coord_Normal, Area, WallShearStress, TauNormal, factor, RefVel2 = 0.0,
  RefDensity = 0.0, Density = 0.0, WallDistMod, FrictionVel, UnitNormal[3] = {0.0, 0.0, 0.0}, TauElem[3] = {0.0, 0.0, 0.0}, TauTangent[3] = {0.0, 0.0, 0.0},
  Tau[3][3] = {{0.0, 0.0, 0.0},{0.0, 0.0, 0.0},{0.0, 0.0, 0.0}}, Force[3] = {0.0, 0.0, 0.0},
  Grad_Vel[3][3] = {{0.0, 0.0, 0.0},{0.0, 0.0, 0.0},{0.0, 0.0, 0.0}},
  delta[3][3] = {{1.0, 0.0, 0.0},{0.0,1.0,0.0},{0.0,0.0,1.0}},
  Grad_Temp[3] = {0.0, 0.0, 0.0}, GradTemperature, thermal_conductivity, MaxNorm = 8.0;
  su2double MomentX_Force[3] = {0.0,0.0,0.0}, MomentY_Force[3] = {0.0,0.0,0.0}, MomentZ_Force[3] = {0.0,0.0,0.0};
  su2double AxiFactor;

#ifdef HAVE_MPI
  su2double MyAllBound_CD_Visc, MyAllBound_CL_Visc, MyAllBound_CSF_Visc, MyAllBound_CMx_Visc, MyAllBound_CMy_Visc, MyAllBound_CMz_Visc, MyAllBound_CoPx_Visc, MyAllBound_CoPy_Visc, MyAllBound_CoPz_Visc, MyAllBound_CFx_Visc, MyAllBound_CFy_Visc, MyAllBound_CFz_Visc, MyAllBound_CT_Visc, MyAllBound_CQ_Visc, MyAllBound_HF_Visc, MyAllBound_MaxHF_Visc, *MySurface_CL_Visc = NULL, *MySurface_CD_Visc = NULL, *MySurface_CSF_Visc = NULL, *MySurface_CEff_Visc = NULL, *MySurface_CFx_Visc = NULL, *MySurface_CFy_Visc = NULL, *MySurface_CFz_Visc = NULL, *MySurface_CMx_Visc = NULL, *MySurface_CMy_Visc = NULL, *MySurface_CMz_Visc = NULL, *MySurface_HF_Visc = NULL, *MySurface_MaxHF_Visc = NULL;
#endif

  string Marker_Tag, Monitoring_Tag;

  su2double Alpha     = config->GetAoA()*PI_NUMBER/180.0;
  su2double Beta      = config->GetAoS()*PI_NUMBER/180.0;
  su2double RefArea   = config->GetRefArea();
  su2double RefLength = config->GetRefLength();
  su2double *Origin = NULL;

  if (config->GetnMarker_Monitoring() != 0) { Origin = config->GetRefOriginMoment(0); }

  bool axisymmetric = config->GetAxisymmetric();
  bool energy       = config->GetEnergy_Equation();

  /*--- Evaluate reference values for non-dimensionalization.
   For dimensional or non-dim based on initial values, use
   the far-field state (inf). For a custom non-dim based
   on user-provided reference values, use the ref values
   to compute the forces. ---*/

  if ((config->GetRef_Inc_NonDim() == DIMENSIONAL) || 
      (config->GetRef_Inc_NonDim() == INITIAL_VALUES)) {
    RefDensity  = Density_Inf;
    RefVel2 = 0.0;
    for (iDim = 0; iDim < nDim; iDim++)
      RefVel2  += Velocity_Inf[iDim]*Velocity_Inf[iDim];
  }
  else if (config->GetRef_Inc_NonDim() == REFERENCE_VALUES) {
    RefDensity = config->GetInc_Density_Ref();
    RefVel2    = config->GetInc_Velocity_Ref()*config->GetInc_Velocity_Ref();
  }

  /*--- Compute factor for force coefficients. ---*/

  factor = 1.0 / (0.5*RefDensity*RefArea*RefVel2);

  /*--- Variables initialization ---*/

  AllBound_CD_Visc = 0.0;    AllBound_CL_Visc = 0.0;       AllBound_CSF_Visc = 0.0;
  AllBound_CMx_Visc = 0.0;      AllBound_CMy_Visc = 0.0;         AllBound_CMz_Visc = 0.0;
  AllBound_CFx_Visc = 0.0;      AllBound_CFy_Visc = 0.0;         AllBound_CFz_Visc = 0.0;
  AllBound_CoPx_Visc = 0.0;      AllBound_CoPy_Visc = 0.0;         AllBound_CoPz_Visc = 0.0;
  AllBound_CT_Visc = 0.0;       AllBound_CQ_Visc = 0.0;          AllBound_CMerit_Visc = 0.0;
  AllBound_HF_Visc = 0.0; AllBound_MaxHF_Visc = 0.0; AllBound_CEff_Visc = 0.0;

  for (iMarker_Monitoring = 0; iMarker_Monitoring < config->GetnMarker_Monitoring(); iMarker_Monitoring++) {
    Surface_CL_Visc[iMarker_Monitoring]      = 0.0; Surface_CD_Visc[iMarker_Monitoring]      = 0.0;
    Surface_CSF_Visc[iMarker_Monitoring] = 0.0; Surface_CEff_Visc[iMarker_Monitoring]       = 0.0;
    Surface_CFx_Visc[iMarker_Monitoring]        = 0.0; Surface_CFy_Visc[iMarker_Monitoring]        = 0.0;
    Surface_CFz_Visc[iMarker_Monitoring]        = 0.0; Surface_CMx_Visc[iMarker_Monitoring]        = 0.0;
    Surface_CMy_Visc[iMarker_Monitoring]        = 0.0; Surface_CMz_Visc[iMarker_Monitoring]        = 0.0;
    Surface_HF_Visc[iMarker_Monitoring]              = 0.0; Surface_MaxHF_Visc[iMarker_Monitoring]           = 0.0;
  }

  /*--- Loop over the Navier-Stokes markers ---*/

  for (iMarker = 0; iMarker < nMarker; iMarker++) {

    Boundary = config->GetMarker_All_KindBC(iMarker);
    Monitoring = config->GetMarker_All_Monitoring(iMarker);

    /*--- Obtain the origin for the moment computation for a particular marker ---*/

    if (Monitoring == YES) {
      for (iMarker_Monitoring = 0; iMarker_Monitoring < config->GetnMarker_Monitoring(); iMarker_Monitoring++) {
        Monitoring_Tag = config->GetMarker_Monitoring_TagBound(iMarker_Monitoring);
        Marker_Tag = config->GetMarker_All_TagBound(iMarker);
        if (Marker_Tag == Monitoring_Tag)
          Origin = config->GetRefOriginMoment(iMarker_Monitoring);
      }
    }

    if ((Boundary == HEAT_FLUX) || (Boundary == ISOTHERMAL)) {

      /*--- Forces initialization at each Marker ---*/

      CD_Visc[iMarker] = 0.0; CL_Visc[iMarker] = 0.0;       CSF_Visc[iMarker] = 0.0;
      CMx_Visc[iMarker] = 0.0;   CMy_Visc[iMarker] = 0.0;         CMz_Visc[iMarker] = 0.0;
      CFx_Visc[iMarker] = 0.0;   CFy_Visc[iMarker] = 0.0;         CFz_Visc[iMarker] = 0.0;
      CoPx_Visc[iMarker] = 0.0;  CoPy_Visc[iMarker] = 0.0;       CoPz_Visc[iMarker] = 0.0;
      CT_Visc[iMarker] = 0.0;    CQ_Visc[iMarker] = 0.0;          CMerit_Visc[iMarker] = 0.0;
      HF_Visc[iMarker] = 0.0;  MaxHF_Visc[iMarker] = 0.0; CEff_Visc[iMarker] = 0.0;

      for (iDim = 0; iDim < nDim; iDim++) ForceViscous[iDim] = 0.0;
      MomentViscous[0] = 0.0; MomentViscous[1] = 0.0; MomentViscous[2] = 0.0;
      MomentX_Force[0] = 0.0; MomentX_Force[1] = 0.0; MomentX_Force[2] = 0.0;
      MomentY_Force[0] = 0.0; MomentY_Force[1] = 0.0; MomentY_Force[2] = 0.0;
      MomentZ_Force[0] = 0.0; MomentZ_Force[1] = 0.0; MomentZ_Force[2] = 0.0;

      /*--- Loop over the vertices to compute the forces ---*/

      for (iVertex = 0; iVertex < geometry->nVertex[iMarker]; iVertex++) {

        iPoint = geometry->vertex[iMarker][iVertex]->GetNode();
        iPointNormal = geometry->vertex[iMarker][iVertex]->GetNormal_Neighbor();

        Coord = geometry->node[iPoint]->GetCoord();
        Coord_Normal = geometry->node[iPointNormal]->GetCoord();

        Normal = geometry->vertex[iMarker][iVertex]->GetNormal();

        for (iDim = 0; iDim < nDim; iDim++) {
          for (jDim = 0 ; jDim < nDim; jDim++) {
            Grad_Vel[iDim][jDim] = node[iPoint]->GetGradient_Primitive(iDim+1, jDim);
          }
          Grad_Temp[iDim] = node[iPoint]->GetGradient_Primitive(nDim+1, iDim);
        }

        Viscosity = node[iPoint]->GetLaminarViscosity();
        Density = node[iPoint]->GetDensity();

        Area = 0.0; for (iDim = 0; iDim < nDim; iDim++) Area += Normal[iDim]*Normal[iDim]; Area = sqrt(Area);
        for (iDim = 0; iDim < nDim; iDim++) {
          UnitNormal[iDim] = Normal[iDim]/Area;
        }

        /*--- Evaluate Tau ---*/

        div_vel = 0.0; for (iDim = 0; iDim < nDim; iDim++) div_vel += Grad_Vel[iDim][iDim];

        for (iDim = 0; iDim < nDim; iDim++) {
          for (jDim = 0 ; jDim < nDim; jDim++) {
            Tau[iDim][jDim] = Viscosity*(Grad_Vel[jDim][iDim] + Grad_Vel[iDim][jDim]) - TWO3*Viscosity*div_vel*delta[iDim][jDim];
          }
        }

        /*--- Project Tau in each surface element ---*/

        for (iDim = 0; iDim < nDim; iDim++) {
          TauElem[iDim] = 0.0;
          for (jDim = 0; jDim < nDim; jDim++) {
            TauElem[iDim] += Tau[iDim][jDim]*UnitNormal[jDim];
          }
        }

        /*--- Compute wall shear stress (using the stress tensor). Compute wall skin friction coefficient, and heat flux on the wall ---*/

        TauNormal = 0.0;
        for (iDim = 0; iDim < nDim; iDim++)
          TauNormal += TauElem[iDim] * UnitNormal[iDim];

        WallShearStress = 0.0;
        for (iDim = 0; iDim < nDim; iDim++) {
          TauTangent[iDim] = TauElem[iDim] - TauNormal * UnitNormal[iDim];
          CSkinFriction[iMarker][iDim][iVertex] = TauTangent[iDim] / (0.5*RefDensity*RefVel2);
          WallShearStress += TauTangent[iDim] * TauTangent[iDim];
        }
        WallShearStress = sqrt(WallShearStress);

        for (iDim = 0; iDim < nDim; iDim++) WallDist[iDim] = (Coord[iDim] - Coord_Normal[iDim]);
        WallDistMod = 0.0; for (iDim = 0; iDim < nDim; iDim++) WallDistMod += WallDist[iDim]*WallDist[iDim]; WallDistMod = sqrt(WallDistMod);

        /*--- Compute y+ and non-dimensional velocity ---*/

        FrictionVel = sqrt(fabs(WallShearStress)/Density);
        YPlus[iMarker][iVertex] = WallDistMod*FrictionVel/(Viscosity/Density);

        /*--- Compute total and maximum heat flux on the wall ---*/

        GradTemperature = 0.0;
        if (energy) {
        for (iDim = 0; iDim < nDim; iDim++)
          GradTemperature -= Grad_Temp[iDim]*UnitNormal[iDim];
        }
        
        thermal_conductivity       = node[iPoint]->GetThermalConductivity();
        HeatFlux[iMarker][iVertex] = -thermal_conductivity*GradTemperature;
        HF_Visc[iMarker]          += HeatFlux[iMarker][iVertex]*Area;
        MaxHF_Visc[iMarker]       += pow(HeatFlux[iMarker][iVertex], MaxNorm);

        /*--- Note that y+, and heat are computed at the
         halo cells (for visualization purposes), but not the forces ---*/

        if ((geometry->node[iPoint]->GetDomain()) && (Monitoring == YES)) {

          /*--- Axisymmetric simulations ---*/

          if (axisymmetric) AxiFactor = 2.0*PI_NUMBER*geometry->node[iPoint]->GetCoord(1);
          else AxiFactor = 1.0;

          /*--- Force computation ---*/

          for (iDim = 0; iDim < nDim; iDim++) {
            Force[iDim] = TauElem[iDim] * Area * factor * AxiFactor;
            ForceViscous[iDim] += Force[iDim];
            MomentDist[iDim] = Coord[iDim] - Origin[iDim];
          }

          /*--- Moment with respect to the reference axis ---*/

          if (iDim == 3) {
            MomentViscous[0] += (Force[2]*MomentDist[1] - Force[1]*MomentDist[2])/RefLength;
            MomentX_Force[1] += (-Force[1]*Coord[2]);
            MomentX_Force[2] += (Force[2]*Coord[1]);

            MomentViscous[1] += (Force[0]*MomentDist[2] - Force[2]*MomentDist[0])/RefLength;
            MomentY_Force[2] += (-Force[2]*Coord[0]);
            MomentY_Force[0] += (Force[0]*Coord[2]);
          }
          MomentViscous[2] += (Force[1]*MomentDist[0] - Force[0]*MomentDist[1])/RefLength;
          MomentZ_Force[0] += (-Force[0]*Coord[1]);
          MomentZ_Force[1] += (Force[1]*Coord[0]);
          
        }

      }

      /*--- Project forces and store the non-dimensional coefficients ---*/

      if (Monitoring == YES) {
        if (nDim == 2) {
          CD_Visc[iMarker]       =  ForceViscous[0]*cos(Alpha) + ForceViscous[1]*sin(Alpha);
          CL_Visc[iMarker]       = -ForceViscous[0]*sin(Alpha) + ForceViscous[1]*cos(Alpha);
          CEff_Visc[iMarker]        = CL_Visc[iMarker] / (CD_Visc[iMarker]+EPS);
          CMz_Visc[iMarker]         = MomentViscous[2];
          CFx_Visc[iMarker]         = ForceViscous[0];
          CFy_Visc[iMarker]         = ForceViscous[1];
          CoPx_Visc[iMarker]        = MomentZ_Force[1];
          CoPy_Visc[iMarker]        = -MomentZ_Force[0];
          CT_Visc[iMarker]          = -CFx_Visc[iMarker];
          CQ_Visc[iMarker]          = -CMz_Visc[iMarker];
          CMerit_Visc[iMarker]      = CT_Visc[iMarker] / (CQ_Visc[iMarker]+EPS);
          MaxHF_Visc[iMarker] = pow(MaxHF_Visc[iMarker], 1.0/MaxNorm);
        }
        if (nDim == 3) {
          CD_Visc[iMarker]       =  ForceViscous[0]*cos(Alpha)*cos(Beta) + ForceViscous[1]*sin(Beta) + ForceViscous[2]*sin(Alpha)*cos(Beta);
          CL_Visc[iMarker]       = -ForceViscous[0]*sin(Alpha) + ForceViscous[2]*cos(Alpha);
          CSF_Visc[iMarker]  = -ForceViscous[0]*sin(Beta)*cos(Alpha) + ForceViscous[1]*cos(Beta) - ForceViscous[2]*sin(Beta)*sin(Alpha);
          CEff_Visc[iMarker]        = CL_Visc[iMarker]/(CD_Visc[iMarker] + EPS);
          CMx_Visc[iMarker]         = MomentViscous[0];
          CMy_Visc[iMarker]         = MomentViscous[1];
          CMz_Visc[iMarker]         = MomentViscous[2];
          CFx_Visc[iMarker]         = ForceViscous[0];
          CFy_Visc[iMarker]         = ForceViscous[1];
          CFz_Visc[iMarker]         = ForceViscous[2];
          CoPx_Visc[iMarker]        =  -MomentY_Force[0];
          CoPz_Visc[iMarker]        = MomentY_Force[2];
          CT_Visc[iMarker]          = -CFz_Visc[iMarker];
          CQ_Visc[iMarker]          = -CMz_Visc[iMarker];
          CMerit_Visc[iMarker]      = CT_Visc[iMarker] / (CQ_Visc[iMarker] + EPS);
          MaxHF_Visc[iMarker] = pow(MaxHF_Visc[iMarker], 1.0/MaxNorm);
        }

        AllBound_CD_Visc       += CD_Visc[iMarker];
        AllBound_CL_Visc       += CL_Visc[iMarker];
        AllBound_CSF_Visc  += CSF_Visc[iMarker];
        AllBound_CMx_Visc         += CMx_Visc[iMarker];
        AllBound_CMy_Visc         += CMy_Visc[iMarker];
        AllBound_CMz_Visc         += CMz_Visc[iMarker];
        AllBound_CFx_Visc         += CFx_Visc[iMarker];
        AllBound_CFy_Visc         += CFy_Visc[iMarker];
        AllBound_CFz_Visc         += CFz_Visc[iMarker];
        AllBound_CoPx_Visc        += CoPx_Visc[iMarker];
        AllBound_CoPy_Visc        += CoPy_Visc[iMarker];
        AllBound_CoPz_Visc        += CoPz_Visc[iMarker];
        AllBound_CT_Visc          += CT_Visc[iMarker];
        AllBound_CQ_Visc          += CQ_Visc[iMarker];
        AllBound_HF_Visc    += HF_Visc[iMarker];
        AllBound_MaxHF_Visc += pow(MaxHF_Visc[iMarker], MaxNorm);

        /*--- Compute the coefficients per surface ---*/

        for (iMarker_Monitoring = 0; iMarker_Monitoring < config->GetnMarker_Monitoring(); iMarker_Monitoring++) {
          Monitoring_Tag = config->GetMarker_Monitoring_TagBound(iMarker_Monitoring);
          Marker_Tag = config->GetMarker_All_TagBound(iMarker);
          if (Marker_Tag == Monitoring_Tag) {
            Surface_CL_Visc[iMarker_Monitoring]      += CL_Visc[iMarker];
            Surface_CD_Visc[iMarker_Monitoring]      += CD_Visc[iMarker];
            Surface_CSF_Visc[iMarker_Monitoring] += CSF_Visc[iMarker];
            Surface_CEff_Visc[iMarker_Monitoring]       += CEff_Visc[iMarker];
            Surface_CFx_Visc[iMarker_Monitoring]        += CFx_Visc[iMarker];
            Surface_CFy_Visc[iMarker_Monitoring]        += CFy_Visc[iMarker];
            Surface_CFz_Visc[iMarker_Monitoring]        += CFz_Visc[iMarker];
            Surface_CMx_Visc[iMarker_Monitoring]        += CMx_Visc[iMarker];
            Surface_CMy_Visc[iMarker_Monitoring]        += CMy_Visc[iMarker];
            Surface_CMz_Visc[iMarker_Monitoring]        += CMz_Visc[iMarker];
            Surface_HF_Visc[iMarker_Monitoring]         += HF_Visc[iMarker];
            Surface_MaxHF_Visc[iMarker_Monitoring]      += pow(MaxHF_Visc[iMarker],MaxNorm);
          }
        }

      }

    }
  }

  /*--- Update some global coeffients ---*/

  AllBound_CEff_Visc = AllBound_CL_Visc / (AllBound_CD_Visc + EPS);
  AllBound_CMerit_Visc = AllBound_CT_Visc / (AllBound_CQ_Visc + EPS);
  AllBound_MaxHF_Visc = pow(AllBound_MaxHF_Visc, 1.0/MaxNorm);


#ifdef HAVE_MPI

  /*--- Add AllBound information using all the nodes ---*/

  MyAllBound_CD_Visc        = AllBound_CD_Visc;                      AllBound_CD_Visc = 0.0;
  MyAllBound_CL_Visc        = AllBound_CL_Visc;                      AllBound_CL_Visc = 0.0;
  MyAllBound_CSF_Visc   = AllBound_CSF_Visc;                 AllBound_CSF_Visc = 0.0;
  AllBound_CEff_Visc = 0.0;
  MyAllBound_CMx_Visc          = AllBound_CMx_Visc;                        AllBound_CMx_Visc = 0.0;
  MyAllBound_CMy_Visc          = AllBound_CMy_Visc;                        AllBound_CMy_Visc = 0.0;
  MyAllBound_CMz_Visc          = AllBound_CMz_Visc;                        AllBound_CMz_Visc = 0.0;
  MyAllBound_CFx_Visc          = AllBound_CFx_Visc;                        AllBound_CFx_Visc = 0.0;
  MyAllBound_CFy_Visc          = AllBound_CFy_Visc;                        AllBound_CFy_Visc = 0.0;
  MyAllBound_CFz_Visc          = AllBound_CFz_Visc;                        AllBound_CFz_Visc = 0.0;
  MyAllBound_CoPx_Visc          = AllBound_CoPx_Visc;                        AllBound_CoPx_Visc = 0.0;
  MyAllBound_CoPy_Visc          = AllBound_CoPy_Visc;                        AllBound_CoPy_Visc = 0.0;
  MyAllBound_CoPz_Visc          = AllBound_CoPz_Visc;                        AllBound_CoPz_Visc = 0.0;
  MyAllBound_CT_Visc           = AllBound_CT_Visc;                         AllBound_CT_Visc = 0.0;
  MyAllBound_CQ_Visc           = AllBound_CQ_Visc;                         AllBound_CQ_Visc = 0.0;
  AllBound_CMerit_Visc = 0.0;
  MyAllBound_HF_Visc     = AllBound_HF_Visc;                   AllBound_HF_Visc = 0.0;
  MyAllBound_MaxHF_Visc  = pow(AllBound_MaxHF_Visc, MaxNorm);  AllBound_MaxHF_Visc = 0.0;

  SU2_MPI::Allreduce(&MyAllBound_CD_Visc, &AllBound_CD_Visc, 1, MPI_DOUBLE, MPI_SUM, MPI_COMM_WORLD);
  SU2_MPI::Allreduce(&MyAllBound_CL_Visc, &AllBound_CL_Visc, 1, MPI_DOUBLE, MPI_SUM, MPI_COMM_WORLD);
  SU2_MPI::Allreduce(&MyAllBound_CSF_Visc, &AllBound_CSF_Visc, 1, MPI_DOUBLE, MPI_SUM, MPI_COMM_WORLD);
  AllBound_CEff_Visc = AllBound_CL_Visc / (AllBound_CD_Visc + EPS);
  SU2_MPI::Allreduce(&MyAllBound_CMx_Visc, &AllBound_CMx_Visc, 1, MPI_DOUBLE, MPI_SUM, MPI_COMM_WORLD);
  SU2_MPI::Allreduce(&MyAllBound_CMy_Visc, &AllBound_CMy_Visc, 1, MPI_DOUBLE, MPI_SUM, MPI_COMM_WORLD);
  SU2_MPI::Allreduce(&MyAllBound_CMz_Visc, &AllBound_CMz_Visc, 1, MPI_DOUBLE, MPI_SUM, MPI_COMM_WORLD);
  SU2_MPI::Allreduce(&MyAllBound_CFx_Visc, &AllBound_CFx_Visc, 1, MPI_DOUBLE, MPI_SUM, MPI_COMM_WORLD);
  SU2_MPI::Allreduce(&MyAllBound_CFy_Visc, &AllBound_CFy_Visc, 1, MPI_DOUBLE, MPI_SUM, MPI_COMM_WORLD);
  SU2_MPI::Allreduce(&MyAllBound_CFz_Visc, &AllBound_CFz_Visc, 1, MPI_DOUBLE, MPI_SUM, MPI_COMM_WORLD);
  SU2_MPI::Allreduce(&MyAllBound_CoPx_Visc, &AllBound_CoPx_Visc, 1, MPI_DOUBLE, MPI_SUM, MPI_COMM_WORLD);
  SU2_MPI::Allreduce(&MyAllBound_CoPy_Visc, &AllBound_CoPy_Visc, 1, MPI_DOUBLE, MPI_SUM, MPI_COMM_WORLD);
  SU2_MPI::Allreduce(&MyAllBound_CoPz_Visc, &AllBound_CoPz_Visc, 1, MPI_DOUBLE, MPI_SUM, MPI_COMM_WORLD);
  SU2_MPI::Allreduce(&MyAllBound_CT_Visc, &AllBound_CT_Visc, 1, MPI_DOUBLE, MPI_SUM, MPI_COMM_WORLD);
  SU2_MPI::Allreduce(&MyAllBound_CQ_Visc, &AllBound_CQ_Visc, 1, MPI_DOUBLE, MPI_SUM, MPI_COMM_WORLD);
  AllBound_CMerit_Visc = AllBound_CT_Visc / (AllBound_CQ_Visc + EPS);
  SU2_MPI::Allreduce(&MyAllBound_HF_Visc, &AllBound_HF_Visc, 1, MPI_DOUBLE, MPI_SUM, MPI_COMM_WORLD);
  SU2_MPI::Allreduce(&MyAllBound_MaxHF_Visc, &AllBound_MaxHF_Visc, 1, MPI_DOUBLE, MPI_SUM, MPI_COMM_WORLD);
  AllBound_MaxHF_Visc = pow(AllBound_MaxHF_Visc, 1.0/MaxNorm);

  /*--- Add the forces on the surfaces using all the nodes ---*/

  MySurface_CL_Visc      = new su2double[config->GetnMarker_Monitoring()];
  MySurface_CD_Visc      = new su2double[config->GetnMarker_Monitoring()];
  MySurface_CSF_Visc = new su2double[config->GetnMarker_Monitoring()];
  MySurface_CEff_Visc       = new su2double[config->GetnMarker_Monitoring()];
  MySurface_CFx_Visc        = new su2double[config->GetnMarker_Monitoring()];
  MySurface_CFy_Visc        = new su2double[config->GetnMarker_Monitoring()];
  MySurface_CFz_Visc        = new su2double[config->GetnMarker_Monitoring()];
  MySurface_CMx_Visc        = new su2double[config->GetnMarker_Monitoring()];
  MySurface_CMy_Visc        = new su2double[config->GetnMarker_Monitoring()];
  MySurface_CMz_Visc        = new su2double[config->GetnMarker_Monitoring()];
  MySurface_HF_Visc         = new su2double[config->GetnMarker_Monitoring()];
  MySurface_MaxHF_Visc      = new su2double[config->GetnMarker_Monitoring()];

  for (iMarker_Monitoring = 0; iMarker_Monitoring < config->GetnMarker_Monitoring(); iMarker_Monitoring++) {

    MySurface_CL_Visc[iMarker_Monitoring]      = Surface_CL_Visc[iMarker_Monitoring];
    MySurface_CD_Visc[iMarker_Monitoring]      = Surface_CD_Visc[iMarker_Monitoring];
    MySurface_CSF_Visc[iMarker_Monitoring] = Surface_CSF_Visc[iMarker_Monitoring];
    MySurface_CEff_Visc[iMarker_Monitoring]       = Surface_CEff_Visc[iMarker_Monitoring];
    MySurface_CFx_Visc[iMarker_Monitoring]        = Surface_CFx_Visc[iMarker_Monitoring];
    MySurface_CFy_Visc[iMarker_Monitoring]        = Surface_CFy_Visc[iMarker_Monitoring];
    MySurface_CFz_Visc[iMarker_Monitoring]        = Surface_CFz_Visc[iMarker_Monitoring];
    MySurface_CMx_Visc[iMarker_Monitoring]        = Surface_CMx_Visc[iMarker_Monitoring];
    MySurface_CMy_Visc[iMarker_Monitoring]        = Surface_CMy_Visc[iMarker_Monitoring];
    MySurface_CMz_Visc[iMarker_Monitoring]        = Surface_CMz_Visc[iMarker_Monitoring];
    MySurface_HF_Visc[iMarker_Monitoring]         = Surface_HF_Visc[iMarker_Monitoring];
    MySurface_MaxHF_Visc[iMarker_Monitoring]      = Surface_MaxHF_Visc[iMarker_Monitoring];

    Surface_CL_Visc[iMarker_Monitoring]      = 0.0;
    Surface_CD_Visc[iMarker_Monitoring]      = 0.0;
    Surface_CSF_Visc[iMarker_Monitoring] = 0.0;
    Surface_CEff_Visc[iMarker_Monitoring]       = 0.0;
    Surface_CFx_Visc[iMarker_Monitoring]        = 0.0;
    Surface_CFy_Visc[iMarker_Monitoring]        = 0.0;
    Surface_CFz_Visc[iMarker_Monitoring]        = 0.0;
    Surface_CMx_Visc[iMarker_Monitoring]        = 0.0;
    Surface_CMy_Visc[iMarker_Monitoring]        = 0.0;
    Surface_CMz_Visc[iMarker_Monitoring]        = 0.0;
    Surface_HF_Visc[iMarker_Monitoring]         = 0.0;
    Surface_MaxHF_Visc[iMarker_Monitoring]      = 0.0;
  }

  SU2_MPI::Allreduce(MySurface_CL_Visc, Surface_CL_Visc, config->GetnMarker_Monitoring(), MPI_DOUBLE, MPI_SUM, MPI_COMM_WORLD);
  SU2_MPI::Allreduce(MySurface_CD_Visc, Surface_CD_Visc, config->GetnMarker_Monitoring(), MPI_DOUBLE, MPI_SUM, MPI_COMM_WORLD);
  SU2_MPI::Allreduce(MySurface_CSF_Visc, Surface_CSF_Visc, config->GetnMarker_Monitoring(), MPI_DOUBLE, MPI_SUM, MPI_COMM_WORLD);
  for (iMarker_Monitoring = 0; iMarker_Monitoring < config->GetnMarker_Monitoring(); iMarker_Monitoring++)
    Surface_CEff_Visc[iMarker_Monitoring] = Surface_CL_Visc[iMarker_Monitoring] / (Surface_CD_Visc[iMarker_Monitoring] + EPS);
  SU2_MPI::Allreduce(MySurface_CFx_Visc, Surface_CFx_Visc, config->GetnMarker_Monitoring(), MPI_DOUBLE, MPI_SUM, MPI_COMM_WORLD);
  SU2_MPI::Allreduce(MySurface_CFy_Visc, Surface_CFy_Visc, config->GetnMarker_Monitoring(), MPI_DOUBLE, MPI_SUM, MPI_COMM_WORLD);
  SU2_MPI::Allreduce(MySurface_CFz_Visc, Surface_CFz_Visc, config->GetnMarker_Monitoring(), MPI_DOUBLE, MPI_SUM, MPI_COMM_WORLD);
  SU2_MPI::Allreduce(MySurface_CMx_Visc, Surface_CMx_Visc, config->GetnMarker_Monitoring(), MPI_DOUBLE, MPI_SUM, MPI_COMM_WORLD);
  SU2_MPI::Allreduce(MySurface_CMy_Visc, Surface_CMy_Visc, config->GetnMarker_Monitoring(), MPI_DOUBLE, MPI_SUM, MPI_COMM_WORLD);
  SU2_MPI::Allreduce(MySurface_CMz_Visc, Surface_CMz_Visc, config->GetnMarker_Monitoring(), MPI_DOUBLE, MPI_SUM, MPI_COMM_WORLD);
  SU2_MPI::Allreduce(MySurface_HF_Visc, Surface_HF_Visc, config->GetnMarker_Monitoring(), MPI_DOUBLE, MPI_SUM, MPI_COMM_WORLD);
  SU2_MPI::Allreduce(MySurface_MaxHF_Visc, Surface_MaxHF_Visc, config->GetnMarker_Monitoring(), MPI_DOUBLE, MPI_SUM, MPI_COMM_WORLD);

  delete [] MySurface_CL_Visc; delete [] MySurface_CD_Visc; delete [] MySurface_CSF_Visc;
  delete [] MySurface_CEff_Visc;  delete [] MySurface_CFx_Visc;   delete [] MySurface_CFy_Visc;
  delete [] MySurface_CFz_Visc;   delete [] MySurface_CMx_Visc;   delete [] MySurface_CMy_Visc;
  delete [] MySurface_CMz_Visc; delete [] MySurface_HF_Visc; delete [] MySurface_MaxHF_Visc;

#endif

  /*--- Update the total coefficients (note that all the nodes have the same value)---*/

  Total_CD          += AllBound_CD_Visc;
  Total_CL          += AllBound_CL_Visc;
  Total_CSF         += AllBound_CSF_Visc;
  Total_CEff        = Total_CL / (Total_CD + EPS);
  Total_CMx         += AllBound_CMx_Visc;
  Total_CMy         += AllBound_CMy_Visc;
  Total_CMz         += AllBound_CMz_Visc;
  Total_CFx         += AllBound_CFx_Visc;
  Total_CFy         += AllBound_CFy_Visc;
  Total_CFz         += AllBound_CFz_Visc;
  Total_CoPx        += AllBound_CoPx_Visc;
  Total_CoPy        += AllBound_CoPy_Visc;
  Total_CoPz        += AllBound_CoPz_Visc;
  Total_CT          += AllBound_CT_Visc;
  Total_CQ          += AllBound_CQ_Visc;
  Total_CMerit      = AllBound_CT_Visc / (AllBound_CQ_Visc + EPS);
  Total_Heat        = AllBound_HF_Visc;
  Total_MaxHeat     = AllBound_MaxHF_Visc;

  /*--- Update the total coefficients per surface (note that all the nodes have the same value)---*/

  for (iMarker_Monitoring = 0; iMarker_Monitoring < config->GetnMarker_Monitoring(); iMarker_Monitoring++) {
    Surface_CL[iMarker_Monitoring]      += Surface_CL_Visc[iMarker_Monitoring];
    Surface_CD[iMarker_Monitoring]      += Surface_CD_Visc[iMarker_Monitoring];
    Surface_CSF[iMarker_Monitoring] += Surface_CSF_Visc[iMarker_Monitoring];
    Surface_CEff[iMarker_Monitoring]       = Surface_CL[iMarker_Monitoring] / (Surface_CD[iMarker_Monitoring] + EPS);
    Surface_CFx[iMarker_Monitoring]        += Surface_CFx_Visc[iMarker_Monitoring];
    Surface_CFy[iMarker_Monitoring]        += Surface_CFy_Visc[iMarker_Monitoring];
    Surface_CFz[iMarker_Monitoring]        += Surface_CFz_Visc[iMarker_Monitoring];
    Surface_CMx[iMarker_Monitoring]        += Surface_CMx_Visc[iMarker_Monitoring];
    Surface_CMy[iMarker_Monitoring]        += Surface_CMy_Visc[iMarker_Monitoring];
    Surface_CMz[iMarker_Monitoring]        += Surface_CMz_Visc[iMarker_Monitoring];
  }

}

void CIncNSSolver::BC_HeatFlux_Wall(CGeometry *geometry, CSolver **solver_container, CNumerics *conv_numerics, CNumerics *visc_numerics, CConfig *config, unsigned short val_marker) {
  
  unsigned short iDim, iVar, jVar;// Wall_Function;
  unsigned long iVertex, iPoint, total_index;
  
  su2double *GridVel, *Normal, Area, Wall_HeatFlux;

  bool implicit      = (config->GetKind_TimeIntScheme_Flow() == EULER_IMPLICIT);
  bool grid_movement = config->GetGrid_Movement();
  bool energy        = config->GetEnergy_Equation();

  /*--- Identify the boundary by string name ---*/
  
  string Marker_Tag = config->GetMarker_All_TagBound(val_marker);
  
  /*--- Get the specified wall heat flux from config ---*/
  
  Wall_HeatFlux = config->GetWall_HeatFlux(Marker_Tag)/config->GetHeat_Flux_Ref();

//  /*--- Get wall function treatment from config. ---*/
//
//  Wall_Function = config->GetWallFunction_Treatment(Marker_Tag);
//  if (Wall_Function != NO_WALL_FUNCTION) {
//    SU2_MPI::Error("Wall function treament not implemented yet", CURRENT_FUNCTION);
//  }

  /*--- Loop over all of the vertices on this boundary marker ---*/
  
  for (iVertex = 0; iVertex < geometry->nVertex[val_marker]; iVertex++) {
    iPoint = geometry->vertex[val_marker][iVertex]->GetNode();
    
    /*--- Check if the node belongs to the domain (i.e, not a halo node) ---*/
    
    if (geometry->node[iPoint]->GetDomain()) {
      
      /*--- Compute dual-grid area and boundary normal ---*/
      
      Normal = geometry->vertex[val_marker][iVertex]->GetNormal();
      
      Area = 0.0;
      for (iDim = 0; iDim < nDim; iDim++)
        Area += Normal[iDim]*Normal[iDim];
      Area = sqrt (Area);

      /*--- Initialize the convective & viscous residuals to zero ---*/
      
      for (iVar = 0; iVar < nVar; iVar++) {
        Res_Conv[iVar] = 0.0;
        Res_Visc[iVar] = 0.0;
        if (implicit) {
          for (jVar = 0; jVar < nVar; jVar++)
            Jacobian_i[iVar][jVar] = 0.0;
        }
      }

      /*--- Store the corrected velocity at the wall which will
       be zero (v = 0), unless there are moving walls (v = u_wall)---*/
      
      if (grid_movement) {
        GridVel = geometry->node[iPoint]->GetGridVel();
        for (iDim = 0; iDim < nDim; iDim++) Vector[iDim] = GridVel[iDim];
      } else {
        for (iDim = 0; iDim < nDim; iDim++) Vector[iDim] = 0.0;
      }
      
      /*--- Impose the value of the velocity as a strong boundary
       condition (Dirichlet). Fix the velocity and remove any
       contribution to the residual at this node. ---*/
      
      node[iPoint]->SetVelocity_Old(Vector);
      
      for (iDim = 0; iDim < nDim; iDim++)
        LinSysRes.SetBlock_Zero(iPoint, iDim+1);
      node[iPoint]->SetVel_ResTruncError_Zero();
      
      if (energy) {

        /*--- Apply a weak boundary condition for the energy equation.
        Compute the residual due to the prescribed heat flux. ---*/

        Res_Visc[nDim+1] = Wall_HeatFlux*Area;

        /*--- Viscous contribution to the residual at the wall ---*/

        LinSysRes.SubtractBlock(iPoint, Res_Visc);

      }

      /*--- Enforce the no-slip boundary condition in a strong way by
       modifying the velocity-rows of the Jacobian (1 on the diagonal). ---*/
      
      if (implicit) {
        for (iVar = 1; iVar <= nDim; iVar++) {
          total_index = iPoint*nVar+iVar;
          Jacobian.DeleteValsRowi(total_index);
        }
      }
      
    }
  }
}

void CIncNSSolver::BC_Isothermal_Wall(CGeometry *geometry, CSolver **solver_container, CNumerics *conv_numerics, CNumerics *visc_numerics, CConfig *config, unsigned short val_marker) {
  
  unsigned short iDim, iVar, jVar, Wall_Function;
  unsigned long iVertex, iPoint, Point_Normal, total_index;
  
  su2double *GridVel;
  su2double *Normal, *Coord_i, *Coord_j, Area, dist_ij;
  su2double Twall, dTdn;
  su2double thermal_conductivity;

  bool implicit      = (config->GetKind_TimeIntScheme_Flow() == EULER_IMPLICIT);
  bool grid_movement = config->GetGrid_Movement();
  bool energy        = config->GetEnergy_Equation();

  /*--- Identify the boundary by string name ---*/
  
  string Marker_Tag = config->GetMarker_All_TagBound(val_marker);
  
  /*--- Retrieve the specified wall temperature ---*/
  
  Twall = config->GetIsothermal_Temperature(Marker_Tag)/config->GetTemperature_Ref();

  /*--- Get wall function treatment from config. ---*/

  Wall_Function = config->GetWallFunction_Treatment(Marker_Tag);
  if (Wall_Function != NO_WALL_FUNCTION) {
    SU2_MPI::Error("Wall function treatment not implemented yet.", CURRENT_FUNCTION);
  }

  /*--- Loop over all of the vertices on this boundary marker ---*/
  
  for (iVertex = 0; iVertex < geometry->nVertex[val_marker]; iVertex++) {

    iPoint = geometry->vertex[val_marker][iVertex]->GetNode();
    
    /*--- Check if the node belongs to the domain (i.e, not a halo node) ---*/
    
    if (geometry->node[iPoint]->GetDomain()) {
      
      /*--- Initialize the convective & viscous residuals to zero ---*/
      
      for (iVar = 0; iVar < nVar; iVar++) {
        Res_Conv[iVar] = 0.0;
        Res_Visc[iVar] = 0.0;
        if (implicit) {
          for (jVar = 0; jVar < nVar; jVar++)
            Jacobian_i[iVar][jVar] = 0.0;
        }
      }

      /*--- Store the corrected velocity at the wall which will
       be zero (v = 0), unless there are moving walls (v = u_wall)---*/
      
      if (grid_movement) {
        GridVel = geometry->node[iPoint]->GetGridVel();
        for (iDim = 0; iDim < nDim; iDim++) Vector[iDim] = GridVel[iDim];
      } else {
        for (iDim = 0; iDim < nDim; iDim++) Vector[iDim] = 0.0;
      }
      
      /*--- Impose the value of the velocity as a strong boundary
       condition (Dirichlet). Fix the velocity and remove any
       contribution to the residual at this node. ---*/
      
      node[iPoint]->SetVelocity_Old(Vector);
      
      for (iDim = 0; iDim < nDim; iDim++)
        LinSysRes.SetBlock_Zero(iPoint, iDim+1);
      node[iPoint]->SetVel_ResTruncError_Zero();
      
      if (energy) {

        /*--- Compute dual grid area and boundary normal ---*/
        
        Normal = geometry->vertex[val_marker][iVertex]->GetNormal();
        
        Area = 0.0; 
        for (iDim = 0; iDim < nDim; iDim++) 
          Area += Normal[iDim]*Normal[iDim]; 
        Area = sqrt (Area);
        
        /*--- Compute closest normal neighbor ---*/
        
        Point_Normal = geometry->vertex[val_marker][iVertex]->GetNormal_Neighbor();
        
        /*--- Get coordinates of i & nearest normal and compute distance ---*/
        
        Coord_i = geometry->node[iPoint]->GetCoord();
        Coord_j = geometry->node[Point_Normal]->GetCoord();
        dist_ij = 0;
        for (iDim = 0; iDim < nDim; iDim++)
          dist_ij += (Coord_j[iDim]-Coord_i[iDim])*(Coord_j[iDim]-Coord_i[iDim]);
        dist_ij = sqrt(dist_ij);

        /*--- Compute the normal gradient in temperature using Twall ---*/
        
        dTdn = -(node[Point_Normal]->GetTemperature() - Twall)/dist_ij;
        
        /*--- Get thermal conductivity ---*/

        thermal_conductivity = node[iPoint]->GetThermalConductivity();

        /*--- Apply a weak boundary condition for the energy equation.
        Compute the residual due to the prescribed heat flux. ---*/

        Res_Visc[nDim+1] = thermal_conductivity*dTdn*Area;

        /*--- Jacobian contribution for temperature equation. ---*/
    
        if (implicit) {
          su2double Edge_Vector[3];
          su2double dist_ij_2 = 0, proj_vector_ij = 0;
          for (iDim = 0; iDim < nDim; iDim++) {
            Edge_Vector[iDim] = Coord_j[iDim]-Coord_i[iDim];
            dist_ij_2 += Edge_Vector[iDim]*Edge_Vector[iDim];
            proj_vector_ij += Edge_Vector[iDim]*Normal[iDim];
          }
          if (dist_ij_2 == 0.0) proj_vector_ij = 0.0;
          else proj_vector_ij = proj_vector_ij/dist_ij_2;

          Jacobian_i[nDim+1][nDim+1] = -thermal_conductivity*proj_vector_ij;

          Jacobian.SubtractBlock(iPoint, iPoint, Jacobian_i);
        }

        /*--- Viscous contribution to the residual at the wall ---*/
        
        LinSysRes.SubtractBlock(iPoint, Res_Visc);

      }

      /*--- Enforce the no-slip boundary condition in a strong way by
       modifying the velocity-rows of the Jacobian (1 on the diagonal). ---*/
      
      if (implicit) {
        for (iVar = 1; iVar <= nDim; iVar++) {
          total_index = iPoint*nVar+iVar;
          Jacobian.DeleteValsRowi(total_index);
        }
      }
      
    }
  }
}


void CIncNSSolver::BC_ConjugateHeat_Interface(CGeometry *geometry, CSolver **solver_container, CNumerics *conv_numerics, CConfig *config, unsigned short val_marker) {

  unsigned short iVar, jVar, iDim, Wall_Function;
  unsigned long iVertex, iPoint, Point_Normal, total_index;

  su2double *GridVel;
  su2double *Normal, *Coord_i, *Coord_j, Area, dist_ij;
  su2double Tconjugate, dTdn;
  su2double thermal_conductivity;
  su2double Temperature_Ref = config->GetTemperature_Ref();

  bool implicit      = (config->GetKind_TimeIntScheme_Flow() == EULER_IMPLICIT);
  bool grid_movement = config->GetGrid_Movement();
  bool energy        = config->GetEnergy_Equation();

  /*--- Identify the boundary ---*/

  string Marker_Tag = config->GetMarker_All_TagBound(val_marker);

  /*--- Retrieve the specified wall function treatment.---*/

  Wall_Function = config->GetWallFunction_Treatment(Marker_Tag);
  if(Wall_Function != NO_WALL_FUNCTION) {
      SU2_MPI::Error("Wall function treament not implemented yet", CURRENT_FUNCTION);
  }

  /*--- Loop over boundary points ---*/

  for (iVertex = 0; iVertex < geometry->nVertex[val_marker]; iVertex++) {

    iPoint = geometry->vertex[val_marker][iVertex]->GetNode();

    if (geometry->node[iPoint]->GetDomain()) {

      /*--- Initialize the convective & viscous residuals to zero ---*/

      for (iVar = 0; iVar < nVar; iVar++) {
        Res_Conv[iVar] = 0.0;
        Res_Visc[iVar] = 0.0;
        if (implicit) {
          for (jVar = 0; jVar < nVar; jVar++)
            Jacobian_i[iVar][jVar] = 0.0;
        }
      }

      /*--- Store the corrected velocity at the wall which will
       be zero (v = 0), unless there are moving walls (v = u_wall)---*/

      if (grid_movement) {
        GridVel = geometry->node[iPoint]->GetGridVel();
        for (iDim = 0; iDim < nDim; iDim++) Vector[iDim] = GridVel[iDim];
      } else {
        for (iDim = 0; iDim < nDim; iDim++) Vector[iDim] = 0.0;
      }

      /*--- Impose the value of the velocity as a strong boundary
       condition (Dirichlet). Fix the velocity and remove any
       contribution to the residual at this node. ---*/

      node[iPoint]->SetVelocity_Old(Vector);

      for (iDim = 0; iDim < nDim; iDim++)
        LinSysRes.SetBlock_Zero(iPoint, iDim+1);
      node[iPoint]->SetVel_ResTruncError_Zero();

      if (energy) {

        Tconjugate = GetConjugateHeatVariable(val_marker, iVertex, 0)/Temperature_Ref;

//        node[iPoint]->SetSolution_Old(nDim+1, Tconjugate);
//        node[iPoint]->SetEnergy_ResTruncError_Zero();

        Normal = geometry->vertex[val_marker][iVertex]->GetNormal();

        Area = 0.0;
        for (iDim = 0; iDim < nDim; iDim++)
          Area += Normal[iDim]*Normal[iDim];
        Area = sqrt (Area);

        /*--- Compute closest normal neighbor ---*/

        Point_Normal = geometry->vertex[val_marker][iVertex]->GetNormal_Neighbor();

        /*--- Get coordinates of i & nearest normal and compute distance ---*/

        Coord_i = geometry->node[iPoint]->GetCoord();
        Coord_j = geometry->node[Point_Normal]->GetCoord();
        dist_ij = 0;
        for (iDim = 0; iDim < nDim; iDim++)
          dist_ij += (Coord_j[iDim]-Coord_i[iDim])*(Coord_j[iDim]-Coord_i[iDim]);
        dist_ij = sqrt(dist_ij);

        /*--- Compute the normal gradient in temperature using Twall ---*/

        dTdn = -(node[Point_Normal]->GetTemperature() - Tconjugate)/dist_ij;

        /*--- Get thermal conductivity ---*/

        thermal_conductivity = node[iPoint]->GetThermalConductivity();

        /*--- Apply a weak boundary condition for the energy equation.
        Compute the residual due to the prescribed heat flux. ---*/

        Res_Visc[nDim+1] = thermal_conductivity*dTdn*Area;

        /*--- Jacobian contribution for temperature equation. ---*/

        if (implicit) {
          su2double Edge_Vector[3];
          su2double dist_ij_2 = 0, proj_vector_ij = 0;
          for (iDim = 0; iDim < nDim; iDim++) {
            Edge_Vector[iDim] = Coord_j[iDim]-Coord_i[iDim];
            dist_ij_2 += Edge_Vector[iDim]*Edge_Vector[iDim];
            proj_vector_ij += Edge_Vector[iDim]*Normal[iDim];
          }
          if (dist_ij_2 == 0.0) proj_vector_ij = 0.0;
          else proj_vector_ij = proj_vector_ij/dist_ij_2;

          Jacobian_i[nDim+1][nDim+1] = -thermal_conductivity*proj_vector_ij;

          Jacobian.SubtractBlock(iPoint, iPoint, Jacobian_i);
        }

        /*--- Viscous contribution to the residual at the wall ---*/

        LinSysRes.SubtractBlock(iPoint, Res_Visc);

      }

      /*--- Enforce the no-slip boundary condition in a strong way by
       modifying the velocity-rows of the Jacobian (1 on the diagonal). ---*/

      if (implicit) {
        for (iVar = 1; iVar <= nDim; iVar++) {
          total_index = iPoint*nVar+iVar;
          Jacobian.DeleteValsRowi(total_index);
        }
//        if(energy) {
//          total_index = iPoint*nVar+nDim+1;
//          Jacobian.DeleteValsRowi(total_index);
//        }
      }

    }
  }
}<|MERGE_RESOLUTION|>--- conflicted
+++ resolved
@@ -6253,7 +6253,6 @@
   
 }
 
-<<<<<<< HEAD
 void CIncEulerSolver::GetOutlet_Properties(CGeometry *geometry, CConfig *config, unsigned short iMesh, bool Output) {
   
   unsigned short iDim, iMarker;
@@ -6470,10 +6469,7 @@
   
 }
 
-void CIncEulerSolver::ComputeResidual_BGS(CGeometry *geometry, CConfig *config){
-=======
 void CIncEulerSolver::ComputeResidual_Multizone(CGeometry *geometry, CConfig *config){
->>>>>>> 84b84f65
 
   unsigned short iVar;
   unsigned long iPoint;
