--- conflicted
+++ resolved
@@ -3637,19 +3637,13 @@
       for (iDim = 0; iDim < nDim; iDim++)
         Cvector[iVar][iDim] = 0.0;
     
-<<<<<<< HEAD
-=======
     /*--- Clear Rmatrix, which could eventually be computed once
      and stored for static meshes, as well as the prim gradient. ---*/
-    
-    node[iPoint]->SetRmatrixZero();
-    node[iPoint]->SetGradient_PrimitiveZero(nPrimVarGrad);
     
     AD::StartPreacc();
     AD::SetPreaccIn(PrimVar_i, nPrimVarGrad);
     AD::SetPreaccIn(Coord_i, nDim);
     
->>>>>>> 08ee4a70
     for (iNeigh = 0; iNeigh < geometry->node[iPoint]->GetnPoint(); iNeigh++) {
       jPoint = geometry->node[iPoint]->GetPoint(iNeigh);
       Coord_j = geometry->node[jPoint]->GetCoord();
@@ -3688,8 +3682,8 @@
         
       }
     }
-    AD::SetPreaccOut(node[iPoint]->GetRmatrix(), nDim, nDim);
-    AD::SetPreaccOut(node[iPoint]->GetGradient_Primitive(), nPrimVarGrad, nDim);
+    AD::SetPreaccOut(node->GetRmatrix(iPoint), nDim, nDim);
+    AD::SetPreaccOut(node->GetGradient_Primitive(iPoint), nPrimVarGrad, nDim);
     AD::EndPreacc();
   }
   
@@ -6391,35 +6385,6 @@
   
 }
 
-<<<<<<< HEAD
-void CIncEulerSolver::ComputeResidual_Multizone(CGeometry *geometry, CConfig *config){
-
-  unsigned short iVar;
-  unsigned long iPoint;
-  su2double residual;
-
-  /*--- Set Residuals to zero ---*/
-
-  for (iVar = 0; iVar < nVar; iVar++){
-      SetRes_BGS(iVar,0.0);
-      SetRes_Max_BGS(iVar,0.0,0);
-  }
-
-  /*--- Set the residuals ---*/
-  for (iPoint = 0; iPoint < nPointDomain; iPoint++){
-      for (iVar = 0; iVar < nVar; iVar++){
-          residual = snode->GetSolution(iPoint,iVar) - snode->Get_BGSSolution_k(iPoint,iVar);
-          AddRes_BGS(iVar,residual*residual);
-          AddRes_Max_BGS(iVar,fabs(residual),geometry->node[iPoint]->GetGlobalIndex(),geometry->node[iPoint]->GetCoord());
-      }
-  }
-
-  SetResidual_BGS(geometry, config);
-
-}
-
-=======
->>>>>>> 08ee4a70
 void CIncEulerSolver::ComputeVerificationError(CGeometry *geometry,
                                                CConfig   *config) {
 
