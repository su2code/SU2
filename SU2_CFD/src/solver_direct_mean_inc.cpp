--- conflicted
+++ resolved
@@ -8535,71 +8535,11 @@
 
         Tconjugate = GetConjugateHeatVariable(val_marker, iVertex, 0)/Temperature_Ref;
 
-<<<<<<< HEAD
         /*--- Strong imposition of the temperature on the fluid zone. ---*/
-        
+
         LinSysRes.SetBlock_Zero(iPoint, nDim+1);
-        node[iPoint]->SetSolution_Old(nDim+1, Tconjugate);
-        node[iPoint]->SetEnergy_ResTruncError_Zero();
-=======
-//        nodes->SetSolution_Old(iPoint,nDim+1, Tconjugate);
-//        nodes->SetEnergy_ResTruncError_Zero(iPoint);
-
-        Normal = geometry->vertex[val_marker][iVertex]->GetNormal();
-
-        Area = 0.0;
-        for (iDim = 0; iDim < nDim; iDim++)
-          Area += Normal[iDim]*Normal[iDim];
-        Area = sqrt (Area);
-
-        /*--- Compute closest normal neighbor ---*/
-
-        Point_Normal = geometry->vertex[val_marker][iVertex]->GetNormal_Neighbor();
-
-        /*--- Get coordinates of i & nearest normal and compute distance ---*/
-
-        Coord_i = geometry->node[iPoint]->GetCoord();
-        Coord_j = geometry->node[Point_Normal]->GetCoord();
-        dist_ij = 0;
-        for (iDim = 0; iDim < nDim; iDim++)
-          dist_ij += (Coord_j[iDim]-Coord_i[iDim])*(Coord_j[iDim]-Coord_i[iDim]);
-        dist_ij = sqrt(dist_ij);
-
-        /*--- Compute the normal gradient in temperature using Twall ---*/
-
-        dTdn = -(nodes->GetTemperature(Point_Normal) - Tconjugate)/dist_ij;
-
-        /*--- Get thermal conductivity ---*/
-
-        thermal_conductivity = nodes->GetThermalConductivity(iPoint);
-
-        /*--- Apply a weak boundary condition for the energy equation.
-        Compute the residual due to the prescribed heat flux. ---*/
-
-        Res_Visc[nDim+1] = thermal_conductivity*dTdn*Area;
-
-        /*--- Jacobian contribution for temperature equation. ---*/
-
-        if (implicit) {
-          su2double Edge_Vector[3];
-          su2double dist_ij_2 = 0, proj_vector_ij = 0;
-          for (iDim = 0; iDim < nDim; iDim++) {
-            Edge_Vector[iDim] = Coord_j[iDim]-Coord_i[iDim];
-            dist_ij_2 += Edge_Vector[iDim]*Edge_Vector[iDim];
-            proj_vector_ij += Edge_Vector[iDim]*Normal[iDim];
-          }
-          if (dist_ij_2 == 0.0) proj_vector_ij = 0.0;
-          else proj_vector_ij = proj_vector_ij/dist_ij_2;
-
-          Jacobian_i[nDim+1][nDim+1] = -thermal_conductivity*proj_vector_ij;
-
-          Jacobian.SubtractBlock(iPoint, iPoint, Jacobian_i);
-        }
-
-        /*--- Viscous contribution to the residual at the wall ---*/
-
-        LinSysRes.SubtractBlock(iPoint, Res_Visc);
->>>>>>> 88efaa51
+        nodes->SetSolution_Old(iPoint, nDim+1, Tconjugate);
+        nodes->SetEnergy_ResTruncError_Zero(iPoint);
 
       }
 
