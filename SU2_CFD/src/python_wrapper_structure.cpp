/*!
 * \file python_wrapper_structure.cpp
 * \brief Driver subroutines that are used by the Python wrapper. Those routines are usually called from an external Python environment.
 * \author D. Thomas
 * \version 7.1.1 "Blackbird"
 *
 * SU2 Project Website: https://su2code.github.io
 *
 * The SU2 Project is maintained by the SU2 Foundation
 * (http://su2foundation.org)
 *
 * Copyright 2012-2021, SU2 Contributors (cf. AUTHORS.md)
 *
 * SU2 is free software; you can redistribute it and/or
 * modify it under the terms of the GNU Lesser General Public
 * License as published by the Free Software Foundation; either
 * version 2.1 of the License, or (at your option) any later version.
 *
 * SU2 is distributed in the hope that it will be useful,
 * but WITHOUT ANY WARRANTY; without even the implied warranty of
 * MERCHANTABILITY or FITNESS FOR A PARTICULAR PURPOSE. See the GNU
 * Lesser General Public License for more details.
 *
 * You should have received a copy of the GNU Lesser General Public
 * License along with SU2. If not, see <http://www.gnu.org/licenses/>.
 */


#include "../include/drivers/CDriver.hpp"
<<<<<<< HEAD
#include "../include/drivers/CSinglezoneDriver.hpp"
#include "../../Common/include/toolboxes/geometry_toolbox.hpp"
=======
#include "../../../Common/include/toolboxes/geometry_toolbox.hpp"
>>>>>>> 8b43265b

void CDriver::PythonInterface_Preprocessing(CConfig **config, CGeometry ****geometry, CSolver *****solver){

  int rank = MASTER_NODE;
  SU2_MPI::Comm_rank(SU2_MPI::GetComm(), &rank);

  /* --- Initialize boundary conditions customization, this is achieve through the Python wrapper --- */
  for(iZone=0; iZone < nZone; iZone++){

    if (config[iZone]->GetnMarker_PyCustom() > 0){

      if (rank == MASTER_NODE) cout << endl << "----------------- Python Interface Preprocessing ( Zone "<< iZone <<" ) -----------------" << endl;

      if (rank == MASTER_NODE) cout << "Setting customized boundary conditions for zone " << iZone << endl;
      for (iMesh = 0; iMesh <= config[iZone]->GetnMGLevels(); iMesh++) {
        geometry[iZone][INST_0][iMesh]->SetCustomBoundary(config[iZone]);
      }
      geometry[iZone][INST_0][MESH_0]->UpdateCustomBoundaryConditions(geometry[iZone][INST_0], config[iZone]);

      if ((config[iZone]->GetKind_Solver() == EULER) ||
          (config[iZone]->GetKind_Solver() == NAVIER_STOKES) ||
          (config[iZone]->GetKind_Solver() == RANS)) {

        solver[iZone][INST_0][MESH_0][FLOW_SOL]->UpdateCustomBoundaryConditions(geometry[iZone][INST_0], config[iZone]);
      }
    }
  }

}

/////////////////////////////////////////////////////////////////////////////
/* Functions related to the global performance indices (Lift, Drag, ecc..) */
/////////////////////////////////////////////////////////////////////////////

passivedouble CDriver::Get_Drag() const {

  unsigned short val_iZone = ZONE_0;
  unsigned short FinestMesh = config_container[val_iZone]->GetFinestMesh();
  su2double CDrag, factor, val_Drag;

  /*--- Calculate drag force based on drag coefficient ---*/
  factor = solver_container[val_iZone][INST_0][FinestMesh][FLOW_SOL]->GetAeroCoeffsReferenceForce();
  CDrag = solver_container[val_iZone][INST_0][FinestMesh][FLOW_SOL]->GetTotal_CD();

  val_Drag = CDrag*factor;

  return SU2_TYPE::GetValue(val_Drag);
}

passivedouble CDriver::Get_Lift() const {

  unsigned short val_iZone = ZONE_0;
  unsigned short FinestMesh = config_container[val_iZone]->GetFinestMesh();
  su2double CLift, factor, val_Lift;

  /*--- Calculate drag force based on drag coefficient ---*/
  factor = solver_container[val_iZone][INST_0][FinestMesh][FLOW_SOL]->GetAeroCoeffsReferenceForce();
  CLift = solver_container[val_iZone][INST_0][FinestMesh][FLOW_SOL]->GetTotal_CL();

  val_Lift = CLift*factor;

  return SU2_TYPE::GetValue(val_Lift);
}

passivedouble CDriver::Get_Mx() const {

  unsigned short val_iZone = ZONE_0;
  unsigned short FinestMesh = config_container[val_iZone]->GetFinestMesh();
  su2double CMx, RefLengthCoeff, factor, val_Mx;

  RefLengthCoeff = config_container[val_iZone]->GetRefLength();

  /*--- Calculate moment around x-axis based on coefficients ---*/
  factor = solver_container[val_iZone][INST_0][FinestMesh][FLOW_SOL]->GetAeroCoeffsReferenceForce();
  CMx = solver_container[val_iZone][INST_0][FinestMesh][FLOW_SOL]->GetTotal_CMx();

  val_Mx = CMx*factor*RefLengthCoeff;

  return SU2_TYPE::GetValue(val_Mx);
}

passivedouble CDriver::Get_My() const {

  unsigned short val_iZone = ZONE_0;
  unsigned short FinestMesh = config_container[val_iZone]->GetFinestMesh();
  su2double CMy, RefLengthCoeff, factor, val_My;

  RefLengthCoeff = config_container[val_iZone]->GetRefLength();

  /*--- Calculate moment around x-axis based on coefficients ---*/
  factor = solver_container[val_iZone][INST_0][FinestMesh][FLOW_SOL]->GetAeroCoeffsReferenceForce();
  CMy = solver_container[val_iZone][INST_0][FinestMesh][FLOW_SOL]->GetTotal_CMy();

  val_My = CMy*factor*RefLengthCoeff;

  return SU2_TYPE::GetValue(val_My);
}

passivedouble CDriver::Get_Mz() const {

  unsigned short val_iZone = ZONE_0;
  unsigned short FinestMesh = config_container[val_iZone]->GetFinestMesh();
  su2double CMz, RefLengthCoeff, factor, val_Mz;

  RefLengthCoeff = config_container[val_iZone]->GetRefLength();

  /*--- Calculate moment around z-axis based on coefficients ---*/
  factor = solver_container[val_iZone][INST_0][FinestMesh][FLOW_SOL]->GetAeroCoeffsReferenceForce();
  CMz = solver_container[val_iZone][INST_0][FinestMesh][FLOW_SOL]->GetTotal_CMz();

  val_Mz = CMz*factor*RefLengthCoeff;

  return SU2_TYPE::GetValue(val_Mz);
}

passivedouble CDriver::Get_DragCoeff() const {

  unsigned short val_iZone = ZONE_0;
  unsigned short FinestMesh = config_container[val_iZone]->GetFinestMesh();
  su2double CDrag;

  CDrag = solver_container[val_iZone][INST_0][FinestMesh][FLOW_SOL]->GetTotal_CD();

  return SU2_TYPE::GetValue(CDrag);
}

passivedouble CDriver::Get_LiftCoeff() const {

  unsigned short val_iZone = ZONE_0;
  unsigned short FinestMesh = config_container[val_iZone]->GetFinestMesh();
  su2double CLift;

  CLift = solver_container[val_iZone][INST_0][FinestMesh][FLOW_SOL]->GetTotal_CL();

  return SU2_TYPE::GetValue(CLift);
}

/////////////////////////////////////////////////////////////////////////////
/* Functions to obtain information from the geometry/mesh                  */
/////////////////////////////////////////////////////////////////////////////

unsigned long CDriver::GetNumberVertices(unsigned short iMarker) const {

  return geometry_container[ZONE_0][INST_0][MESH_0]->nVertex[iMarker];

}

unsigned long CDriver::GetNumberHaloVertices(unsigned short iMarker) const {

  unsigned long nHaloVertices, iVertex, iPoint;

  nHaloVertices = 0;
  for(iVertex = 0; iVertex < geometry_container[ZONE_0][INST_0][MESH_0]->nVertex[iMarker]; iVertex++){
    iPoint = geometry_container[ZONE_0][INST_0][MESH_0]->vertex[iMarker][iVertex]->GetNode();
    if(!(geometry_container[ZONE_0][INST_0][MESH_0]->nodes->GetDomain(iPoint))) nHaloVertices += 1;
  }

  return nHaloVertices;

}

unsigned long CDriver::GetVertexGlobalIndex(unsigned short iMarker, unsigned long iVertex) const {

  unsigned long iPoint, GlobalIndex;

  iPoint = geometry_container[ZONE_0][INST_0][MESH_0]->vertex[iMarker][iVertex]->GetNode();
  GlobalIndex = geometry_container[ZONE_0][INST_0][MESH_0]->nodes->GetGlobalIndex(iPoint);

  return GlobalIndex;

}

bool CDriver::IsAHaloNode(unsigned short iMarker, unsigned long iVertex) const {

  unsigned long iPoint;

  iPoint = geometry_container[ZONE_0][INST_0][MESH_0]->vertex[iMarker][iVertex]->GetNode();
  if(geometry_container[ZONE_0][INST_0][MESH_0]->nodes->GetDomain(iPoint)) return false;
  else return true;

}

vector<passivedouble> CDriver::GetInitialMeshCoord(unsigned short iMarker, unsigned long iVertex) const {

  vector<su2double> coord(3,0.0);
  vector<passivedouble> coord_passive(3, 0.0);

  auto iPoint = geometry_container[ZONE_0][INST_0][MESH_0]->vertex[iMarker][iVertex]->GetNode();
  for (auto iDim = 0 ; iDim < nDim ; iDim++){
   coord[iDim] = solver_container[ZONE_0][INST_0][MESH_0][MESH_SOL]->GetNodes()->GetMesh_Coord(iPoint,iDim);
  }

  coord_passive[0] = SU2_TYPE::GetValue(coord[0]);
  coord_passive[1] = SU2_TYPE::GetValue(coord[1]);
  coord_passive[2] = SU2_TYPE::GetValue(coord[2]);

  return coord_passive;
}

vector<passivedouble> CDriver::GetVertexNormal(unsigned short iMarker, unsigned long iVertex, bool unitNormal) const {

  su2double *Normal;
  su2double Area;
  vector<su2double> ret_Normal(3, 0.0);
  vector<passivedouble> ret_Normal_passive(3, 0.0);

  Normal = geometry_container[ZONE_0][INST_0][MESH_0]->vertex[iMarker][iVertex]->GetNormal();

  if (!unitNormal) {

    ret_Normal_passive[0] = SU2_TYPE::GetValue(Normal[0]);
    ret_Normal_passive[1] = SU2_TYPE::GetValue(Normal[1]);
    if(nDim>2) ret_Normal_passive[2] = SU2_TYPE::GetValue(Normal[2]);

    return ret_Normal_passive;
  }

  Area = GeometryToolbox::Norm(nDim, Normal);

  ret_Normal[0] = Normal[0]/Area;
  ret_Normal[1] = Normal[1]/Area;
  if(nDim>2) ret_Normal[2] = Normal[2]/Area;

  ret_Normal_passive[0] = SU2_TYPE::GetValue(ret_Normal[0]);
  ret_Normal_passive[1] = SU2_TYPE::GetValue(ret_Normal[1]);
  ret_Normal_passive[2] = SU2_TYPE::GetValue(ret_Normal[2]);

  return ret_Normal_passive;
}

//////////////////////////////////////////////////////////////////////////////////
/* Functions to obtain global parameters from SU2 (time steps, delta t, ecc...) */
//////////////////////////////////////////////////////////////////////////////////

unsigned long CDriver::GetnTimeIter() const {

  return config_container[ZONE_0]->GetnTime_Iter();
}

unsigned long CDriver::GetTime_Iter() const{

  return TimeIter;
}

passivedouble CDriver::GetUnsteady_TimeStep() const {

  return SU2_TYPE::GetValue(config_container[ZONE_0]->GetTime_Step());
}

///////////////////////////////////////////////////////////////////////////////
/* Functions related to CHT solver                                           */
///////////////////////////////////////////////////////////////////////////////

passivedouble CDriver::GetVertexTemperature(unsigned short iMarker, unsigned long iVertex) const {

  unsigned long iPoint;
  su2double vertexWallTemp(0.0);

  bool compressible = (config_container[ZONE_0]->GetKind_Regime() == ENUM_REGIME::COMPRESSIBLE);

  iPoint = geometry_container[ZONE_0][INST_0][MESH_0]->vertex[iMarker][iVertex]->GetNode();

  if(geometry_container[ZONE_0][INST_0][MESH_0]->nodes->GetDomain(iPoint) && compressible){
    vertexWallTemp = solver_container[ZONE_0][INST_0][MESH_0][FLOW_SOL]->GetNodes()->GetTemperature(iPoint);
  }

  return SU2_TYPE::GetValue(vertexWallTemp);

}

void CDriver::SetVertexTemperature(unsigned short iMarker, unsigned long iVertex, passivedouble val_WallTemp){

  geometry_container[ZONE_0][INST_0][MESH_0]->SetCustomBoundaryTemperature(iMarker, iVertex, val_WallTemp);
}

vector<passivedouble> CDriver::GetVertexHeatFluxes(unsigned short iMarker, unsigned long iVertex) const {

  unsigned long iPoint;
  unsigned short iDim;
  su2double Prandtl_Lam  = config_container[ZONE_0]->GetPrandtl_Lam();
  su2double Gas_Constant = config_container[ZONE_0]->GetGas_ConstantND();
  su2double Gamma = config_container[ZONE_0]->GetGamma();
  su2double Gamma_Minus_One = Gamma - 1.0;
  su2double Cp = (Gamma / Gamma_Minus_One) * Gas_Constant;
  su2double laminar_viscosity, thermal_conductivity;
  vector<su2double> GradT (3,0.0);
  vector<su2double> HeatFlux (3,0.0);
  vector<passivedouble> HeatFluxPassive (3,0.0);

  bool compressible = (config_container[ZONE_0]->GetKind_Regime() == ENUM_REGIME::COMPRESSIBLE);

  iPoint = geometry_container[ZONE_0][INST_0][MESH_0]->vertex[iMarker][iVertex]->GetNode();

  if(compressible){
    laminar_viscosity    = solver_container[ZONE_0][INST_0][MESH_0][FLOW_SOL]->GetNodes()->GetLaminarViscosity(iPoint);
    thermal_conductivity = Cp * (laminar_viscosity/Prandtl_Lam);
    for(iDim=0; iDim < nDim; iDim++){
      GradT[iDim] = solver_container[ZONE_0][INST_0][MESH_0][FLOW_SOL]->GetNodes()->GetGradient_Primitive(iPoint, 0, iDim);
      HeatFlux[iDim] = -thermal_conductivity*GradT[iDim];
    }
  }

  HeatFluxPassive[0] = SU2_TYPE::GetValue(HeatFlux[0]);
  HeatFluxPassive[1] = SU2_TYPE::GetValue(HeatFlux[1]);
  HeatFluxPassive[2] = SU2_TYPE::GetValue(HeatFlux[2]);

  return HeatFluxPassive;
}

passivedouble CDriver::GetVertexNormalHeatFlux(unsigned short iMarker, unsigned long iVertex) const{

  unsigned long iPoint;
  unsigned short iDim;
  su2double vertexWallHeatFlux;
  su2double Prandtl_Lam  = config_container[ZONE_0]->GetPrandtl_Lam();
  su2double Gas_Constant = config_container[ZONE_0]->GetGas_ConstantND();
  su2double Gamma = config_container[ZONE_0]->GetGamma();
  su2double Gamma_Minus_One = Gamma - 1.0;
  su2double Cp = (Gamma / Gamma_Minus_One) * Gas_Constant;
  su2double Area;
  su2double laminar_viscosity, thermal_conductivity, dTdn;
  su2double *Normal, GradT[3] = {0.0,0.0,0.0}, UnitNormal[3] = {0.0,0.0,0.0};

  bool compressible = (config_container[ZONE_0]->GetKind_Regime() == ENUM_REGIME::COMPRESSIBLE);

  vertexWallHeatFlux = 0.0;
  dTdn = 0.0;

  iPoint = geometry_container[ZONE_0][INST_0][MESH_0]->vertex[iMarker][iVertex]->GetNode();

  if(geometry_container[ZONE_0][INST_0][MESH_0]->nodes->GetDomain(iPoint) && compressible){
    Normal = geometry_container[ZONE_0][INST_0][MESH_0]->vertex[iMarker][iVertex]->GetNormal();

    Area = GeometryToolbox::Norm(nDim, Normal);

    for (iDim = 0; iDim < nDim; iDim++)
      UnitNormal[iDim] = Normal[iDim]/Area;

    laminar_viscosity    = solver_container[ZONE_0][INST_0][MESH_0][FLOW_SOL]->GetNodes()->GetLaminarViscosity(iPoint);
    thermal_conductivity = Cp * (laminar_viscosity/Prandtl_Lam);
    /*Compute wall heat flux (normal to the wall) based on computed temperature gradient*/
    for(iDim=0; iDim < nDim; iDim++){
      GradT[iDim] = solver_container[ZONE_0][INST_0][MESH_0][FLOW_SOL]->GetNodes()->GetGradient_Primitive(iPoint, 0, iDim);
      dTdn += GradT[iDim]*UnitNormal[iDim];
    }

    vertexWallHeatFlux = -thermal_conductivity*dTdn;
  }

  return SU2_TYPE::GetValue(vertexWallHeatFlux);
}

void CDriver::SetVertexNormalHeatFlux(unsigned short iMarker, unsigned long iVertex, passivedouble val_WallHeatFlux){

  geometry_container[ZONE_0][INST_0][MESH_0]->SetCustomBoundaryHeatFlux(iMarker, iVertex, val_WallHeatFlux);
}

passivedouble CDriver::GetThermalConductivity(unsigned short iMarker, unsigned long iVertex) const {

  unsigned long iPoint;
  su2double Prandtl_Lam  = config_container[ZONE_0]->GetPrandtl_Lam();
  su2double Gas_Constant = config_container[ZONE_0]->GetGas_ConstantND();
  su2double Gamma = config_container[ZONE_0]->GetGamma();
  su2double Gamma_Minus_One = Gamma - 1.0;
  su2double Cp = (Gamma / Gamma_Minus_One) * Gas_Constant;
  su2double laminar_viscosity, thermal_conductivity;

  iPoint = geometry_container[ZONE_0][INST_0][MESH_0]->vertex[iMarker][iVertex]->GetNode();
  laminar_viscosity    = solver_container[ZONE_0][INST_0][MESH_0][FLOW_SOL]->GetNodes()->GetLaminarViscosity(iPoint);
  thermal_conductivity = Cp * (laminar_viscosity/Prandtl_Lam);

  return SU2_TYPE::GetValue(thermal_conductivity);

}

////////////////////////////////////////////////////////////////////////////////
/* Functions related to the management of markers                             */
////////////////////////////////////////////////////////////////////////////////

<<<<<<< HEAD
vector<string> CDriver::GetAllBoundaryMarkersTag() const {
=======
  unsigned short iDim;
  su2double *Normal;
  su2double Area;
  vector<su2double> ret_Normal(3, 0.0);
  vector<passivedouble> ret_Normal_passive(3, 0.0);

  Normal = geometry_container[ZONE_0][INST_0][MESH_0]->vertex[iMarker][iVertex]->GetNormal();
  Area = 0.0;
  for (iDim = 0; iDim < nDim; iDim++)
      Area += Normal[iDim]*Normal[iDim];
  Area = sqrt(Area);

  ret_Normal[0] = Normal[0]/Area;
  ret_Normal[1] = Normal[1]/Area;
  if(nDim>2) ret_Normal[2] = Normal[2]/Area;

  ret_Normal_passive[0] = SU2_TYPE::GetValue(ret_Normal[0]);
  ret_Normal_passive[1] = SU2_TYPE::GetValue(ret_Normal[1]);
  ret_Normal_passive[2] = SU2_TYPE::GetValue(ret_Normal[2]);

  return ret_Normal_passive;


}

vector<passivedouble> CDriver::GetStates(unsigned short iMarker){

  CSolver *solver = solver_container[ZONE_0][INST_0][MESH_0][FLOW_SOL];
  CGeometry *geometry = geometry_container[ZONE_0][INST_0][MESH_0];

  unsigned long nVertex = geometry->GetnVertex(iMarker);
  unsigned short iPoint;
  vector<passivedouble> states(nVertex*7,0.0);

  for (unsigned short iVertex=0; iVertex < nVertex; iVertex++){
    iPoint = geometry->vertex[iMarker][iVertex]->GetNode();
    
    states[7*iVertex]    = SU2_TYPE::GetValue(solver->GetNodes()->GetDensity(iPoint));
    states[7*iVertex+1]  = SU2_TYPE::GetValue(solver->GetNodes()->GetVelocity(iPoint,0));
    states[7*iVertex+2]  = SU2_TYPE::GetValue(solver->GetNodes()->GetVelocity(iPoint,1));
    states[7*iVertex+3]  = SU2_TYPE::GetValue(solver->GetNodes()->GetVelocity(iPoint,2));
    states[7*iVertex+4]  = SU2_TYPE::GetValue(solver->GetNodes()->GetPressure(iPoint));
    states[7*iVertex+5]  = SU2_TYPE::GetValue(solver->GetNodes()->GetSoundSpeed(iPoint));
    states[7*iVertex+6]  = SU2_TYPE::GetValue(solver->GetNodes()->GetTemperature(iPoint));
                                       
  }
  return states;
}

vector<passivedouble> CDriver::GetConservativeStates(unsigned short iMarker) {

  CSolver *solver = solver_container[ZONE_0][INST_0][MESH_0][FLOW_SOL];
  CGeometry *geometry = geometry_container[ZONE_0][INST_0][MESH_0];

  unsigned long nVertex = geometry->GetnVertex(iMarker);
  unsigned short iPoint;
  vector<passivedouble> states(nVertex*5,0.0);

  for (unsigned short iVertex=0; iVertex < nVertex; iVertex++){
      iPoint = geometry->vertex[iMarker][iVertex]->GetNode();

      states[5*iVertex]     = SU2_TYPE::GetValue(solver->GetNodes()->GetSolution(iPoint,0));
      states[5*iVertex + 1] = SU2_TYPE::GetValue(solver->GetNodes()->GetSolution(iPoint,1));
      states[5*iVertex + 2] = SU2_TYPE::GetValue(solver->GetNodes()->GetSolution(iPoint,2));
      states[5*iVertex + 3] = SU2_TYPE::GetValue(solver->GetNodes()->GetSolution(iPoint,3));
      states[5*iVertex + 4] = SU2_TYPE::GetValue(solver->GetNodes()->GetSolution(iPoint,4));
  }

  return states;
}

vector<passivedouble> CDriver::GetAIP(unsigned short iMarker){

  vector<passivedouble> AIP(10,0.0);
  AIP[0] = SU2_TYPE::GetValue(output_container[ZONE_0]->GetHistoryFieldValue("AVG_TOTALPRESS"));
  AIP[1] = SU2_TYPE::GetValue(output_container[ZONE_0]->GetHistoryFieldValue("AVG_TOTALTEMP"));
  AIP[2] = SU2_TYPE::GetValue(output_container[ZONE_0]->GetHistoryFieldValue("AVG_ENTHALPY"));
  AIP[3] = 0.0; //Get Total Entropy
  AIP[4] = SU2_TYPE::GetValue(output_container[ZONE_0]->GetHistoryFieldValue("AVG_PRESS"));
  AIP[5] = SU2_TYPE::GetValue(output_container[ZONE_0]->GetHistoryFieldValue("AVG_MASSFLOW"));
  AIP[6] = SU2_TYPE::GetValue(output_container[ZONE_0]->GetHistoryFieldValue("AVG_MACH"));
  AIP[7] = SU2_TYPE::GetValue(output_container[ZONE_0]->GetHistoryFieldValue("AVG_NORMALVEL"));
  AIP[8] = SU2_TYPE::GetValue(config_container[ZONE_0]->GetRefArea());
  AIP[9] = SU2_TYPE::GetValue(output_container[ZONE_0]->GetHistoryFieldValue("MOMENTUM_DISTORTION"));


  return AIP;
}

vector<passivedouble> CDriver::GetSurfaceCoordinates(unsigned short iMarker) {

  CGeometry *geometry = geometry_container[ZONE_0][INST_0][MESH_0];

  unsigned long nVertex = geometry->GetnVertex(iMarker);
  unsigned long iPoint;
  su2double *Coord;
  vector<passivedouble> coords(nVertex*3,0.0);

  for (unsigned short iVertex=0; iVertex < nVertex; iVertex++) {
      iPoint = geometry->vertex[iMarker][iVertex]->GetNode();
      Coord = geometry->node[iPoint]->GetCoord();

      coords[3*iVertex]     = SU2_TYPE::GetValue(Coord[0]);
      coords[3*iVertex + 1] = SU2_TYPE::GetValue(Coord[1]);
      coords[3*iVertex + 2] = SU2_TYPE::GetValue(Coord[2]);
    }

  return coords;
}

vector<passivedouble> CDriver::GetVolumeCoordinates() {

  CGeometry *geometry = geometry_container[ZONE_0][INST_0][MESH_0];

  unsigned long nPoints = geometry->GetnPointDomain();
  unsigned long iPoint;
  su2double *Coord;
  vector<passivedouble> coords(nPoints*3,0.0);

  for (iPoint = 0; iPoint < nPoints; iPoint++){
      Coord = geometry->node[iPoint]->GetCoord();

      coords[3*iPoint]     = SU2_TYPE::GetValue(Coord[0]);
      coords[3*iPoint + 1] = SU2_TYPE::GetValue(Coord[1]);
      coords[3*iPoint + 2] = SU2_TYPE::GetValue(Coord[2]);
    }

  return coords;
}

vector<passivedouble> CDriver::GetResiduals() {

  CSolver *solver = solver_container[ZONE_0][INST_0][MESH_0][FLOW_SOL];
  CGeometry *geometry = geometry_container[ZONE_0][INST_0][MESH_0];

  unsigned long nPoints = geometry->GetnPointDomain();
  unsigned long iPoint;
  vector<passivedouble> resids(nPoints*5,0.0);

  for (iPoint = 0; iPoint < nPoints; iPoint++) {
      resids[5*iPoint]     = SU2_TYPE::GetValue(solver->LinSysRes(iPoint,0));
      resids[5*iPoint + 1] = SU2_TYPE::GetValue(solver->LinSysRes(iPoint,1));
      resids[5*iPoint + 2] = SU2_TYPE::GetValue(solver->LinSysRes(iPoint,2));
      resids[5*iPoint + 3] = SU2_TYPE::GetValue(solver->LinSysRes(iPoint,3));
      resids[5*iPoint + 4] = SU2_TYPE::GetValue(solver->LinSysRes(iPoint,4));
    }

  return resids;
}

void CDriver::SetAoA(passivedouble alpha) {

    CConfig *config = config_container[ZONE_0];

    su2double velocity_inf[3];
    unsigned short iDim;

    config->SetAoA(alpha);

    for (iDim = 0; iDim < nDim; iDim++) {
        velocity_inf[iDim] = config->GetVelocity_FreeStream()[iDim];
    }

    su2double velocity_inf_mag = GeometryToolbox::Norm(nDim, velocity_inf);

    su2double alpha_rad = alpha * PI_NUMBER/180.0;
    su2double beta_rad = config->GetAoS() * PI_NUMBER/180.0;

    if (nDim == 3) {
        velocity_inf[0] = cos(alpha_rad)*cos(beta_rad)*velocity_inf_mag;
        velocity_inf[1] = sin(beta_rad)*velocity_inf_mag;
        velocity_inf[2] = sin(alpha_rad)*cos(beta_rad)*velocity_inf_mag;
    } else if (nDim == 2) {
        velocity_inf[0] = cos(alpha_rad)*velocity_inf_mag;
        velocity_inf[1] = sin(alpha_rad)*velocity_inf_mag;
    }

    for (iDim = 0; iDim < nDim; iDim++) {
        config->SetVelocity_FreeStreamND(velocity_inf[iDim], iDim);
    }
}

void CDriver::SetAoS(passivedouble beta) {

    CConfig *config = config_container[ZONE_0];

    config->SetAoS(beta);

}

vector<string> CDriver::GetAllBoundaryMarkersTag(){
>>>>>>> 8b43265b

  vector<string> boundariesTagList;
  unsigned short iMarker,nBoundariesMarkers;
  string Marker_Tag;

  nBoundariesMarkers = config_container[ZONE_0]->GetnMarker_All();
  boundariesTagList.resize(nBoundariesMarkers);

  for(iMarker=0; iMarker < nBoundariesMarkers; iMarker++){
    Marker_Tag = config_container[ZONE_0]->GetMarker_All_TagBound(iMarker);
    boundariesTagList[iMarker] = Marker_Tag;
  }

  return boundariesTagList;
}

vector<string> CDriver::GetAllDeformMeshMarkersTag() const {

  vector<string> interfaceBoundariesTagList;
  unsigned short iMarker, nBoundariesMarker;
  string Marker_Tag;

  nBoundariesMarker = config_container[ZONE_0]->GetnMarker_Deform_Mesh();
  interfaceBoundariesTagList.resize(nBoundariesMarker);

  for(iMarker=0; iMarker < nBoundariesMarker; iMarker++){
    Marker_Tag = config_container[ZONE_0]->GetMarker_Deform_Mesh_TagBound(iMarker);
    interfaceBoundariesTagList[iMarker] = Marker_Tag;
  }

  return interfaceBoundariesTagList;
}

vector<string> CDriver::GetAllCHTMarkersTag() const {

  vector<string> CHTBoundariesTagList;
  unsigned short iMarker, nBoundariesMarker;
  string Marker_Tag;

  nBoundariesMarker = config_container[ZONE_0]->GetnMarker_All();

  //The CHT markers can be identified as the markers that are customizable with a BC type HEAT_FLUX or ISOTHERMAL.
  for(iMarker=0; iMarker<nBoundariesMarker; iMarker++){
    if((config_container[ZONE_0]->GetMarker_All_KindBC(iMarker) == HEAT_FLUX || config_container[ZONE_0]->GetMarker_All_KindBC(iMarker) == ISOTHERMAL) && config_container[ZONE_0]->GetMarker_All_PyCustom(iMarker)){
      Marker_Tag = config_container[ZONE_0]->GetMarker_All_TagBound(iMarker);
      CHTBoundariesTagList.push_back(Marker_Tag);
    }
  }

  return CHTBoundariesTagList;
}

vector<string> CDriver::GetAllInletMarkersTag() const {

  vector<string> BoundariesTagList;
  unsigned short iMarker, nBoundariesMarker;
  string Marker_Tag;

  nBoundariesMarker = config_container[ZONE_0]->GetnMarker_All();

  for(iMarker=0; iMarker<nBoundariesMarker; iMarker++){
    bool isCustomizable = config_container[ZONE_0]->GetMarker_All_PyCustom(iMarker);
    bool isInlet = (config_container[ZONE_0]->GetMarker_All_KindBC(iMarker) == INLET_FLOW);
    if(isCustomizable && isInlet) {
      Marker_Tag = config_container[ZONE_0]->GetMarker_All_TagBound(iMarker);
      BoundariesTagList.push_back(Marker_Tag);
    }
  }

  return BoundariesTagList;
}

map<string, int> CDriver::GetAllBoundaryMarkers() const {

  map<string, int>  allBoundariesMap;
  unsigned short iMarker, nBoundaryMarkers;
  string Marker_Tag;

  nBoundaryMarkers = config_container[ZONE_0]->GetnMarker_All();

  for(iMarker=0; iMarker < nBoundaryMarkers; iMarker++){
    Marker_Tag = config_container[ZONE_0]->GetMarker_All_TagBound(iMarker);
    allBoundariesMap[Marker_Tag] = iMarker;
  }

  return allBoundariesMap;
}

map<string, string> CDriver::GetAllBoundaryMarkersType() const {

  map<string, string> allBoundariesTypeMap;
  unsigned short iMarker, KindBC;
  string Marker_Tag, Marker_Type;

  for(iMarker=0; iMarker < config_container[ZONE_0]->GetnMarker_All(); iMarker++){
    Marker_Tag = config_container[ZONE_0]->GetMarker_All_TagBound(iMarker);
    KindBC = config_container[ZONE_0]->GetMarker_All_KindBC(iMarker);
    switch(KindBC){
      case EULER_WALL:
        Marker_Type = "EULER_WALL";
        break;
      case FAR_FIELD:
        Marker_Type = "FARFIELD";
        break;
      case ISOTHERMAL:
        Marker_Type = "ISOTHERMAL";
        break;
      case HEAT_FLUX:
        Marker_Type = "HEATFLUX";
        break;
      case INLET_FLOW:
        Marker_Type = "INLET_FLOW";
        break;
      case OUTLET_FLOW:
        Marker_Type = "OUTLET_FLOW";
        break;
      case SYMMETRY_PLANE:
        Marker_Type = "SYMMETRY";
        break;
      case SEND_RECEIVE:
        Marker_Type = "SEND_RECEIVE";
        break;
      default:
        Marker_Type = "UNKNOWN_TYPE";
    }
    allBoundariesTypeMap[Marker_Tag] = Marker_Type;
  }

  return allBoundariesTypeMap;
}

void CDriver::SetHeatSource_Position(passivedouble alpha, passivedouble pos_x, passivedouble pos_y, passivedouble pos_z){

  CSolver *solver = solver_container[ZONE_0][INST_0][MESH_0][RAD_SOL];

  config_container[ZONE_0]->SetHeatSource_Rot_Z(alpha);
  config_container[ZONE_0]->SetHeatSource_Center(pos_x, pos_y, pos_z);

  solver->SetVolumetricHeatSource(geometry_container[ZONE_0][INST_0][MESH_0], config_container[ZONE_0]);

}

void CDriver::SetInlet_Angle(unsigned short iMarker, passivedouble alpha){

  su2double alpha_rad = alpha * PI_NUMBER/180.0;

  unsigned long iVertex;

  for (iVertex = 0; iVertex < geometry_container[ZONE_0][INST_0][MESH_0]->nVertex[iMarker]; iVertex++){
    solver_container[ZONE_0][INST_0][MESH_0][FLOW_SOL]->SetInlet_FlowDir(iMarker, iVertex, 0, cos(alpha_rad));
    solver_container[ZONE_0][INST_0][MESH_0][FLOW_SOL]->SetInlet_FlowDir(iMarker, iVertex, 1, sin(alpha_rad));
  }

}

/////////////////////////////////////////////////////////////////////////////////////////////////////////////////
/* Functions related to simulation control, high level functions (reset convergence, set initial mesh, ecc...) */
/////////////////////////////////////////////////////////////////////////////////////////////////////////////////

void CDriver::ResetConvergence() {

  for(iZone = 0; iZone < nZone; iZone++) {
    switch (config_container[iZone]->GetKind_Solver()) {

    case EULER: case NAVIER_STOKES: case RANS:
    case INC_EULER: case INC_NAVIER_STOKES: case INC_RANS:
      integration_container[iZone][INST_0][FLOW_SOL]->SetConvergence(false);
      if (config_container[iZone]->GetKind_Solver() == RANS) integration_container[iZone][INST_0][TURB_SOL]->SetConvergence(false);
      if(config_container[iZone]->GetKind_Trans_Model() == LM) integration_container[iZone][INST_0][TRANS_SOL]->SetConvergence(false);
      break;

    case FEM_ELASTICITY:
      integration_container[iZone][INST_0][FEA_SOL]->SetConvergence(false);
      break;

    case ADJ_EULER: case ADJ_NAVIER_STOKES: case ADJ_RANS: case DISC_ADJ_EULER: case DISC_ADJ_NAVIER_STOKES: case DISC_ADJ_RANS:
    case DISC_ADJ_INC_EULER: case DISC_ADJ_INC_NAVIER_STOKES: case DISC_ADJ_INC_RANS:
      integration_container[iZone][INST_0][ADJFLOW_SOL]->SetConvergence(false);
      if( (config_container[iZone]->GetKind_Solver() == ADJ_RANS) || (config_container[iZone]->GetKind_Solver() == DISC_ADJ_RANS) )
        integration_container[iZone][INST_0][ADJTURB_SOL]->SetConvergence(false);
      break;
    }
  }

}

void CSinglezoneDriver::SetInitialMesh() {

  DynamicMeshUpdate(0);

  SU2_OMP_PARALLEL {
    // Overwrite fictious velocities
    for (iMesh = 0u; iMesh <= config_container[ZONE_0]->GetnMGLevels(); iMesh++) {
      SU2_OMP_FOR_STAT(roundUpDiv(geometry_container[ZONE_0][INST_0][iMesh]->GetnPoint(),omp_get_max_threads()))
      for (unsigned long iPoint = 0; iPoint < geometry_container[ZONE_0][INST_0][iMesh]->GetnPoint(); iPoint++) {

        /*--- Overwrite fictitious velocities ---*/
        su2double Grid_Vel[3] = {0.0, 0.0, 0.0};

        /*--- Set the grid velocity for this coarse node. ---*/
        geometry_container[ZONE_0][INST_0][iMesh]->nodes->SetGridVel(iPoint, Grid_Vel);
      }
      END_SU2_OMP_FOR
      /*--- Push back the volume. ---*/
      geometry_container[ZONE_0][INST_0][iMesh]->nodes->SetVolume_n();
      geometry_container[ZONE_0][INST_0][iMesh]->nodes->SetVolume_nM1();
    }
    /*--- Push back the solution so that there is no fictious velocity at the next step. ---*/
    solver_container[ZONE_0][INST_0][MESH_0][MESH_SOL]->GetNodes()->Set_Solution_time_n();
    solver_container[ZONE_0][INST_0][MESH_0][MESH_SOL]->GetNodes()->Set_Solution_time_n1();
  }
  END_SU2_OMP_PARALLEL
}

void CDriver::BoundaryConditionsUpdate(){

  int rank = MASTER_NODE;
  unsigned short iZone;

  SU2_MPI::Comm_rank(SU2_MPI::GetComm(), &rank);

  if(rank == MASTER_NODE) cout << "Updating boundary conditions." << endl;
  for(iZone = 0; iZone < nZone; iZone++){
    geometry_container[iZone][INST_0][MESH_0]->UpdateCustomBoundaryConditions(geometry_container[iZone][INST_0], config_container[iZone]);
  }
}

////////////////////////////////////////////////////////////////////////////////
/* Functions related to finite elements                                       */
////////////////////////////////////////////////////////////////////////////////

void CDriver::SetFEA_Loads(unsigned short iMarker, unsigned long iVertex, passivedouble LoadX,
                       passivedouble LoadY, passivedouble LoadZ) {

  unsigned long iPoint;
  su2double NodalForce[3] = {0.0,0.0,0.0};
  NodalForce[0] = LoadX;
  NodalForce[1] = LoadY;
  NodalForce[2] = LoadZ;

  iPoint = geometry_container[ZONE_0][INST_0][MESH_0]->vertex[iMarker][iVertex]->GetNode();
  solver_container[ZONE_0][INST_0][MESH_0][FEA_SOL]->GetNodes()->Set_FlowTraction(iPoint,NodalForce);

}

vector<passivedouble> CDriver::GetFEA_Displacements(unsigned short iMarker, unsigned long iVertex) const {

  unsigned long iPoint;
  vector<su2double> Displacements(3, 0.0);
  vector<passivedouble> Displacements_passive(3, 0.0);

  iPoint = geometry_container[ZONE_0][INST_0][MESH_0]->vertex[iMarker][iVertex]->GetNode();
  CSolver *solver = solver_container[ZONE_0][INST_0][MESH_0][FEA_SOL];
  CGeometry *geometry = geometry_container[ZONE_0][INST_0][MESH_0];

  Displacements[0] = solver->GetNodes()->GetSolution(iPoint, 0);
  Displacements[1] = solver->GetNodes()->GetSolution(iPoint, 1);
  if (geometry->GetnDim() == 3)
    Displacements[2] = solver->GetNodes()->GetSolution(iPoint, 2);
  else
    Displacements[2] = 0.0;

  Displacements_passive[0] = SU2_TYPE::GetValue(Displacements[0]);
  Displacements_passive[1] = SU2_TYPE::GetValue(Displacements[1]);
  Displacements_passive[2] = SU2_TYPE::GetValue(Displacements[2]);

  return Displacements_passive;
}


vector<passivedouble> CDriver::GetFEA_Velocity(unsigned short iMarker, unsigned long iVertex) const {

  unsigned long iPoint;
  vector<su2double> Velocity(3, 0.0);
  vector<passivedouble> Velocity_passive(3,0.0);

  iPoint = geometry_container[ZONE_0][INST_0][MESH_0]->vertex[iMarker][iVertex]->GetNode();
  CSolver *solver = solver_container[ZONE_0][INST_0][MESH_0][FEA_SOL];
  CGeometry *geometry = geometry_container[ZONE_0][INST_0][MESH_0];

  if (config_container[ZONE_0]->GetDynamic_Analysis() == DYNAMIC){
    Velocity[0] = solver->GetNodes()->GetSolution_Vel(iPoint, 0);
    Velocity[1] = solver->GetNodes()->GetSolution_Vel(iPoint, 1);
    if (geometry->GetnDim() == 3)
      Velocity[2] = solver->GetNodes()->GetSolution_Vel(iPoint, 2);
    else
      Velocity[2] = 0.0;
  }

  Velocity_passive[0] = SU2_TYPE::GetValue(Velocity[0]);
  Velocity_passive[1] = SU2_TYPE::GetValue(Velocity[1]);
  Velocity_passive[2] = SU2_TYPE::GetValue(Velocity[2]);

  return Velocity_passive;
}

vector<passivedouble> CDriver::GetFEA_Velocity_n(unsigned short iMarker, unsigned long iVertex) const {

  unsigned long iPoint;
  vector<su2double> Velocity_n(3, 0.0);
  vector<passivedouble> Velocity_n_passive(3, 0.0);

  iPoint = geometry_container[ZONE_0][INST_0][MESH_0]->vertex[iMarker][iVertex]->GetNode();
  CSolver *solver = solver_container[ZONE_0][INST_0][MESH_0][FEA_SOL];
  CGeometry *geometry = geometry_container[ZONE_0][INST_0][MESH_0];

  if (config_container[ZONE_0]->GetDynamic_Analysis() == DYNAMIC){
    Velocity_n[0] = solver->GetNodes()->GetSolution_Vel_time_n(iPoint, 0);
    Velocity_n[1] = solver->GetNodes()->GetSolution_Vel_time_n(iPoint, 1);
    if (geometry->GetnDim() == 3)
      Velocity_n[2] = solver->GetNodes()->GetSolution_Vel_time_n(iPoint, 2);
    else
      Velocity_n[2] = 0.0;
  }

  Velocity_n_passive[0] = SU2_TYPE::GetValue(Velocity_n[0]);
  Velocity_n_passive[1] = SU2_TYPE::GetValue(Velocity_n[1]);
  Velocity_n_passive[2] = SU2_TYPE::GetValue(Velocity_n[2]);

  return Velocity_n_passive;

}

////////////////////////////////////////////////////////////////////////////////
/* Functions related to adjoint simulations                                   */
////////////////////////////////////////////////////////////////////////////////

vector<passivedouble> CDriver::GetMeshDisp_Sensitivity(unsigned short iMarker, unsigned long iVertex) const {

  unsigned long iPoint;
  vector<su2double> Disp_Sens(3, 0.0);
  vector<passivedouble> Disp_Sens_passive(3, 0.0);

  iPoint = geometry_container[ZONE_0][INST_0][MESH_0]->vertex[iMarker][iVertex]->GetNode();
  CSolver *solver =  solver_container[ZONE_0][INST_0][MESH_0][ADJMESH_SOL];
  CGeometry *geometry = geometry_container[ZONE_0][INST_0][MESH_0];

  Disp_Sens[0] = solver->GetNodes()->GetBoundDisp_Sens(iPoint, 0);
  Disp_Sens[1] = solver->GetNodes()->GetBoundDisp_Sens(iPoint, 1);
  if (geometry->GetnDim() == 3)
    Disp_Sens[2] = solver->GetNodes()->GetBoundDisp_Sens(iPoint, 2);
  else
    Disp_Sens[2] = 0.0;

  Disp_Sens_passive[0] = SU2_TYPE::GetValue(Disp_Sens[0]);
  Disp_Sens_passive[1] = SU2_TYPE::GetValue(Disp_Sens[1]);
  Disp_Sens_passive[2] = SU2_TYPE::GetValue(Disp_Sens[2]);

  return Disp_Sens_passive;

}

vector<passivedouble> CDriver::GetFlowLoad_Sensitivity(unsigned short iMarker, unsigned long iVertex) const {

  unsigned long iPoint;
  vector<su2double> FlowLoad_Sens(3, 0.0);
  vector<passivedouble> FlowLoad_Sens_passive(3, 0.0);

  iPoint = geometry_container[ZONE_0][INST_0][MESH_0]->vertex[iMarker][iVertex]->GetNode();
  CSolver *solver = solver_container[ZONE_0][INST_0][MESH_0][ADJFEA_SOL];
  CGeometry *geometry = geometry_container[ZONE_0][INST_0][MESH_0];

  FlowLoad_Sens[0] = solver->GetNodes()->GetFlowTractionSensitivity(iPoint, 0);
  FlowLoad_Sens[1] = solver->GetNodes()->GetFlowTractionSensitivity(iPoint, 1);
  if (geometry->GetnDim() == 3)
    FlowLoad_Sens[2] = solver->GetNodes()->GetFlowTractionSensitivity(iPoint, 2);
  else
    FlowLoad_Sens[2] = 0.0;

  FlowLoad_Sens_passive[0] = SU2_TYPE::GetValue(FlowLoad_Sens[0]);
  FlowLoad_Sens_passive[1] = SU2_TYPE::GetValue(FlowLoad_Sens[1]);
  FlowLoad_Sens_passive[2] = SU2_TYPE::GetValue(FlowLoad_Sens[2]);

  return FlowLoad_Sens_passive;

}

void CDriver::SetFlowLoad_Adjoint(unsigned short iMarker, unsigned long iVertex, passivedouble val_AdjointX,
                                  passivedouble val_AdjointY, passivedouble val_AdjointZ) {

  CSolver *solver = solver_container[ZONE_0][INST_0][MESH_0][FLOW_SOL];
  CGeometry *geometry = geometry_container[ZONE_0][INST_0][MESH_0];

  solver->StoreVertexTractionsAdjoint(iMarker, iVertex, 0, val_AdjointX);
  solver->StoreVertexTractionsAdjoint(iMarker, iVertex, 1, val_AdjointY);
  if (geometry->GetnDim() == 3)
    solver->StoreVertexTractionsAdjoint(iMarker, iVertex, 2, val_AdjointZ);

}

void CDriver::SetSourceTerm_DispAdjoint(unsigned short iMarker, unsigned long iVertex, passivedouble val_AdjointX,
                                        passivedouble val_AdjointY, passivedouble val_AdjointZ) {

  unsigned long iPoint;

  CSolver *solver = solver_container[ZONE_0][INST_0][MESH_0][ADJFEA_SOL];
  CGeometry *geometry = geometry_container[ZONE_0][INST_0][MESH_0];
  iPoint = geometry_container[ZONE_0][INST_0][MESH_0]->vertex[iMarker][iVertex]->GetNode();

  solver->GetNodes()->SetSourceTerm_DispAdjoint(iPoint, 0, val_AdjointX);
  solver->GetNodes()->SetSourceTerm_DispAdjoint(iPoint, 1, val_AdjointY);
  if (geometry->GetnDim() == 3)
    solver->GetNodes()->SetSourceTerm_DispAdjoint(iPoint, 2, val_AdjointZ);

}

void CDriver::SetSourceTerm_VelAdjoint(unsigned short iMarker, unsigned long iVertex, passivedouble val_AdjointX,
                                        passivedouble val_AdjointY, passivedouble val_AdjointZ) {

  CSolver *solver = solver_container[ZONE_0][INST_0][MESH_0][ADJFEA_SOL];
  CGeometry *geometry = geometry_container[ZONE_0][INST_0][MESH_0];
  const auto iPoint = geometry_container[ZONE_0][INST_0][MESH_0]->vertex[iMarker][iVertex]->GetNode();

  solver->GetNodes()->SetSourceTerm_VelAdjoint(iPoint, 0, val_AdjointX);
  solver->GetNodes()->SetSourceTerm_VelAdjoint(iPoint, 1, val_AdjointY);
  if (geometry->GetnDim() == 3)
    solver->GetNodes()->SetSourceTerm_VelAdjoint(iPoint, 2, val_AdjointZ);

}

////////////////////////////////////////////////////////////////////////////////
/* Functions related to mesh deformation */
////////////////////////////////////////////////////////////////////////////////

void CDriver::SetMeshDisplacement(unsigned short iMarker, unsigned long iVertex, passivedouble DispX, passivedouble DispY, passivedouble DispZ) {

  unsigned long iPoint;
  su2double MeshDispl[3] =  {0.0,0.0,0.0};

  MeshDispl[0] = DispX;
  MeshDispl[1] = DispY;
  MeshDispl[2] = DispZ;

  iPoint = geometry_container[ZONE_0][INST_0][MESH_0]->vertex[iMarker][iVertex]->GetNode();

  solver_container[ZONE_0][INST_0][MESH_0][MESH_SOL]->GetNodes()->SetBound_Disp(iPoint,MeshDispl);

}

void CDriver::CommunicateMeshDisplacement(void) {

  solver_container[ZONE_0][INST_0][MESH_0][MESH_SOL]->InitiateComms(geometry_container[ZONE_0][INST_0][MESH_0],
                                                                    config_container[ZONE_0], MESH_DISPLACEMENTS);
  solver_container[ZONE_0][INST_0][MESH_0][MESH_SOL]->CompleteComms(geometry_container[ZONE_0][INST_0][MESH_0],
                                                                    config_container[ZONE_0], MESH_DISPLACEMENTS);

}

////////////////////////////////////////////////////////////////////////////////
/* Functions related to flow loads */
////////////////////////////////////////////////////////////////////////////////

vector<passivedouble> CDriver::GetFlowLoad(unsigned short iMarker, unsigned long iVertex) const {

  vector<su2double> FlowLoad(3, 0.0);
  vector<passivedouble> FlowLoad_passive(3, 0.0);

  CSolver *solver = solver_container[ZONE_0][INST_0][MESH_0][FLOW_SOL];
  CGeometry *geometry = geometry_container[ZONE_0][INST_0][MESH_0];

  if (config_container[ZONE_0]->GetSolid_Wall(iMarker)) {
    FlowLoad[0] = solver->GetVertexTractions(iMarker, iVertex, 0);
    FlowLoad[1] = solver->GetVertexTractions(iMarker, iVertex, 1);
    if (geometry->GetnDim() == 3)
      FlowLoad[2] = solver->GetVertexTractions(iMarker, iVertex, 2);
    else
      FlowLoad[2] = 0.0;
  }

  FlowLoad_passive[0] = SU2_TYPE::GetValue(FlowLoad[0]);
  FlowLoad_passive[1] = SU2_TYPE::GetValue(FlowLoad[1]);
  FlowLoad_passive[2] = SU2_TYPE::GetValue(FlowLoad[2]);

  return FlowLoad_passive;

}<|MERGE_RESOLUTION|>--- conflicted
+++ resolved
@@ -27,12 +27,8 @@
 
 
 #include "../include/drivers/CDriver.hpp"
-<<<<<<< HEAD
 #include "../include/drivers/CSinglezoneDriver.hpp"
 #include "../../Common/include/toolboxes/geometry_toolbox.hpp"
-=======
-#include "../../../Common/include/toolboxes/geometry_toolbox.hpp"
->>>>>>> 8b43265b
 
 void CDriver::PythonInterface_Preprocessing(CConfig **config, CGeometry ****geometry, CSolver *****solver){
 
@@ -263,184 +259,52 @@
   return ret_Normal_passive;
 }
 
-//////////////////////////////////////////////////////////////////////////////////
-/* Functions to obtain global parameters from SU2 (time steps, delta t, ecc...) */
-//////////////////////////////////////////////////////////////////////////////////
-
-unsigned long CDriver::GetnTimeIter() const {
-
-  return config_container[ZONE_0]->GetnTime_Iter();
-}
-
-unsigned long CDriver::GetTime_Iter() const{
-
-  return TimeIter;
-}
-
-passivedouble CDriver::GetUnsteady_TimeStep() const {
-
-  return SU2_TYPE::GetValue(config_container[ZONE_0]->GetTime_Step());
+vector<passivedouble> CDriver::GetSurfaceCoordinates(unsigned short iMarker) {
+
+  CGeometry *geometry = geometry_container[ZONE_0][INST_0][MESH_0];
+
+  unsigned long nVertex = geometry->GetnVertex(iMarker);
+  unsigned long iPoint;
+  su2double *Coord;
+  vector<passivedouble> coords(nVertex*3,0.0);
+
+  for (unsigned short iVertex = 0; iVertex < nVertex; iVertex++) {
+      iPoint = geometry->vertex[iMarker][iVertex]->GetNode();
+      Coord = geometry->node[iPoint]->GetCoord();
+
+      coords[3*iVertex]     = SU2_TYPE::GetValue(Coord[0]);
+      coords[3*iVertex + 1] = SU2_TYPE::GetValue(Coord[1]);
+      coords[3*iVertex + 2] = SU2_TYPE::GetValue(Coord[2]);
+    }
+
+  return coords;
+}
+
+vector<passivedouble> CDriver::GetVolumeCoordinates() {
+
+  CGeometry *geometry = geometry_container[ZONE_0][INST_0][MESH_0];
+
+  unsigned long nPoints = geometry->GetnPointDomain();
+  unsigned long iPoint;
+  su2double *Coord;
+  vector<passivedouble> coords(nPoints*3,0.0);
+
+  for (iPoint = 0; iPoint < nPoints; iPoint++){
+      Coord = geometry->node[iPoint]->GetCoord();
+
+      coords[3*iPoint]     = SU2_TYPE::GetValue(Coord[0]);
+      coords[3*iPoint + 1] = SU2_TYPE::GetValue(Coord[1]);
+      coords[3*iPoint + 2] = SU2_TYPE::GetValue(Coord[2]);
+    }
+
+  return coords;
 }
 
 ///////////////////////////////////////////////////////////////////////////////
-/* Functions related to CHT solver                                           */
+/* Functions related to flow states                                          */
 ///////////////////////////////////////////////////////////////////////////////
 
-passivedouble CDriver::GetVertexTemperature(unsigned short iMarker, unsigned long iVertex) const {
-
-  unsigned long iPoint;
-  su2double vertexWallTemp(0.0);
-
-  bool compressible = (config_container[ZONE_0]->GetKind_Regime() == ENUM_REGIME::COMPRESSIBLE);
-
-  iPoint = geometry_container[ZONE_0][INST_0][MESH_0]->vertex[iMarker][iVertex]->GetNode();
-
-  if(geometry_container[ZONE_0][INST_0][MESH_0]->nodes->GetDomain(iPoint) && compressible){
-    vertexWallTemp = solver_container[ZONE_0][INST_0][MESH_0][FLOW_SOL]->GetNodes()->GetTemperature(iPoint);
-  }
-
-  return SU2_TYPE::GetValue(vertexWallTemp);
-
-}
-
-void CDriver::SetVertexTemperature(unsigned short iMarker, unsigned long iVertex, passivedouble val_WallTemp){
-
-  geometry_container[ZONE_0][INST_0][MESH_0]->SetCustomBoundaryTemperature(iMarker, iVertex, val_WallTemp);
-}
-
-vector<passivedouble> CDriver::GetVertexHeatFluxes(unsigned short iMarker, unsigned long iVertex) const {
-
-  unsigned long iPoint;
-  unsigned short iDim;
-  su2double Prandtl_Lam  = config_container[ZONE_0]->GetPrandtl_Lam();
-  su2double Gas_Constant = config_container[ZONE_0]->GetGas_ConstantND();
-  su2double Gamma = config_container[ZONE_0]->GetGamma();
-  su2double Gamma_Minus_One = Gamma - 1.0;
-  su2double Cp = (Gamma / Gamma_Minus_One) * Gas_Constant;
-  su2double laminar_viscosity, thermal_conductivity;
-  vector<su2double> GradT (3,0.0);
-  vector<su2double> HeatFlux (3,0.0);
-  vector<passivedouble> HeatFluxPassive (3,0.0);
-
-  bool compressible = (config_container[ZONE_0]->GetKind_Regime() == ENUM_REGIME::COMPRESSIBLE);
-
-  iPoint = geometry_container[ZONE_0][INST_0][MESH_0]->vertex[iMarker][iVertex]->GetNode();
-
-  if(compressible){
-    laminar_viscosity    = solver_container[ZONE_0][INST_0][MESH_0][FLOW_SOL]->GetNodes()->GetLaminarViscosity(iPoint);
-    thermal_conductivity = Cp * (laminar_viscosity/Prandtl_Lam);
-    for(iDim=0; iDim < nDim; iDim++){
-      GradT[iDim] = solver_container[ZONE_0][INST_0][MESH_0][FLOW_SOL]->GetNodes()->GetGradient_Primitive(iPoint, 0, iDim);
-      HeatFlux[iDim] = -thermal_conductivity*GradT[iDim];
-    }
-  }
-
-  HeatFluxPassive[0] = SU2_TYPE::GetValue(HeatFlux[0]);
-  HeatFluxPassive[1] = SU2_TYPE::GetValue(HeatFlux[1]);
-  HeatFluxPassive[2] = SU2_TYPE::GetValue(HeatFlux[2]);
-
-  return HeatFluxPassive;
-}
-
-passivedouble CDriver::GetVertexNormalHeatFlux(unsigned short iMarker, unsigned long iVertex) const{
-
-  unsigned long iPoint;
-  unsigned short iDim;
-  su2double vertexWallHeatFlux;
-  su2double Prandtl_Lam  = config_container[ZONE_0]->GetPrandtl_Lam();
-  su2double Gas_Constant = config_container[ZONE_0]->GetGas_ConstantND();
-  su2double Gamma = config_container[ZONE_0]->GetGamma();
-  su2double Gamma_Minus_One = Gamma - 1.0;
-  su2double Cp = (Gamma / Gamma_Minus_One) * Gas_Constant;
-  su2double Area;
-  su2double laminar_viscosity, thermal_conductivity, dTdn;
-  su2double *Normal, GradT[3] = {0.0,0.0,0.0}, UnitNormal[3] = {0.0,0.0,0.0};
-
-  bool compressible = (config_container[ZONE_0]->GetKind_Regime() == ENUM_REGIME::COMPRESSIBLE);
-
-  vertexWallHeatFlux = 0.0;
-  dTdn = 0.0;
-
-  iPoint = geometry_container[ZONE_0][INST_0][MESH_0]->vertex[iMarker][iVertex]->GetNode();
-
-  if(geometry_container[ZONE_0][INST_0][MESH_0]->nodes->GetDomain(iPoint) && compressible){
-    Normal = geometry_container[ZONE_0][INST_0][MESH_0]->vertex[iMarker][iVertex]->GetNormal();
-
-    Area = GeometryToolbox::Norm(nDim, Normal);
-
-    for (iDim = 0; iDim < nDim; iDim++)
-      UnitNormal[iDim] = Normal[iDim]/Area;
-
-    laminar_viscosity    = solver_container[ZONE_0][INST_0][MESH_0][FLOW_SOL]->GetNodes()->GetLaminarViscosity(iPoint);
-    thermal_conductivity = Cp * (laminar_viscosity/Prandtl_Lam);
-    /*Compute wall heat flux (normal to the wall) based on computed temperature gradient*/
-    for(iDim=0; iDim < nDim; iDim++){
-      GradT[iDim] = solver_container[ZONE_0][INST_0][MESH_0][FLOW_SOL]->GetNodes()->GetGradient_Primitive(iPoint, 0, iDim);
-      dTdn += GradT[iDim]*UnitNormal[iDim];
-    }
-
-    vertexWallHeatFlux = -thermal_conductivity*dTdn;
-  }
-
-  return SU2_TYPE::GetValue(vertexWallHeatFlux);
-}
-
-void CDriver::SetVertexNormalHeatFlux(unsigned short iMarker, unsigned long iVertex, passivedouble val_WallHeatFlux){
-
-  geometry_container[ZONE_0][INST_0][MESH_0]->SetCustomBoundaryHeatFlux(iMarker, iVertex, val_WallHeatFlux);
-}
-
-passivedouble CDriver::GetThermalConductivity(unsigned short iMarker, unsigned long iVertex) const {
-
-  unsigned long iPoint;
-  su2double Prandtl_Lam  = config_container[ZONE_0]->GetPrandtl_Lam();
-  su2double Gas_Constant = config_container[ZONE_0]->GetGas_ConstantND();
-  su2double Gamma = config_container[ZONE_0]->GetGamma();
-  su2double Gamma_Minus_One = Gamma - 1.0;
-  su2double Cp = (Gamma / Gamma_Minus_One) * Gas_Constant;
-  su2double laminar_viscosity, thermal_conductivity;
-
-  iPoint = geometry_container[ZONE_0][INST_0][MESH_0]->vertex[iMarker][iVertex]->GetNode();
-  laminar_viscosity    = solver_container[ZONE_0][INST_0][MESH_0][FLOW_SOL]->GetNodes()->GetLaminarViscosity(iPoint);
-  thermal_conductivity = Cp * (laminar_viscosity/Prandtl_Lam);
-
-  return SU2_TYPE::GetValue(thermal_conductivity);
-
-}
-
-////////////////////////////////////////////////////////////////////////////////
-/* Functions related to the management of markers                             */
-////////////////////////////////////////////////////////////////////////////////
-
-<<<<<<< HEAD
-vector<string> CDriver::GetAllBoundaryMarkersTag() const {
-=======
-  unsigned short iDim;
-  su2double *Normal;
-  su2double Area;
-  vector<su2double> ret_Normal(3, 0.0);
-  vector<passivedouble> ret_Normal_passive(3, 0.0);
-
-  Normal = geometry_container[ZONE_0][INST_0][MESH_0]->vertex[iMarker][iVertex]->GetNormal();
-  Area = 0.0;
-  for (iDim = 0; iDim < nDim; iDim++)
-      Area += Normal[iDim]*Normal[iDim];
-  Area = sqrt(Area);
-
-  ret_Normal[0] = Normal[0]/Area;
-  ret_Normal[1] = Normal[1]/Area;
-  if(nDim>2) ret_Normal[2] = Normal[2]/Area;
-
-  ret_Normal_passive[0] = SU2_TYPE::GetValue(ret_Normal[0]);
-  ret_Normal_passive[1] = SU2_TYPE::GetValue(ret_Normal[1]);
-  ret_Normal_passive[2] = SU2_TYPE::GetValue(ret_Normal[2]);
-
-  return ret_Normal_passive;
-
-
-}
-
-vector<passivedouble> CDriver::GetStates(unsigned short iMarker){
+vector<passivedouble> CDriver::GetStates(unsigned short iMarker) {
 
   CSolver *solver = solver_container[ZONE_0][INST_0][MESH_0][FLOW_SOL];
   CGeometry *geometry = geometry_container[ZONE_0][INST_0][MESH_0];
@@ -449,17 +313,17 @@
   unsigned short iPoint;
   vector<passivedouble> states(nVertex*7,0.0);
 
-  for (unsigned short iVertex=0; iVertex < nVertex; iVertex++){
+  for (unsigned short iVertex = 0; iVertex < nVertex; iVertex++){
     iPoint = geometry->vertex[iMarker][iVertex]->GetNode();
-    
-    states[7*iVertex]    = SU2_TYPE::GetValue(solver->GetNodes()->GetDensity(iPoint));
-    states[7*iVertex+1]  = SU2_TYPE::GetValue(solver->GetNodes()->GetVelocity(iPoint,0));
-    states[7*iVertex+2]  = SU2_TYPE::GetValue(solver->GetNodes()->GetVelocity(iPoint,1));
-    states[7*iVertex+3]  = SU2_TYPE::GetValue(solver->GetNodes()->GetVelocity(iPoint,2));
-    states[7*iVertex+4]  = SU2_TYPE::GetValue(solver->GetNodes()->GetPressure(iPoint));
-    states[7*iVertex+5]  = SU2_TYPE::GetValue(solver->GetNodes()->GetSoundSpeed(iPoint));
-    states[7*iVertex+6]  = SU2_TYPE::GetValue(solver->GetNodes()->GetTemperature(iPoint));
-                                       
+
+    states[7*iVertex]     = SU2_TYPE::GetValue(solver->GetNodes()->GetDensity(iPoint));
+    states[7*iVertex + 1] = SU2_TYPE::GetValue(solver->GetNodes()->GetVelocity(iPoint,0));
+    states[7*iVertex + 2] = SU2_TYPE::GetValue(solver->GetNodes()->GetVelocity(iPoint,1));
+    states[7*iVertex + 3] = SU2_TYPE::GetValue(solver->GetNodes()->GetVelocity(iPoint,2));
+    states[7*iVertex + 4] = SU2_TYPE::GetValue(solver->GetNodes()->GetPressure(iPoint));
+    states[7*iVertex + 5] = SU2_TYPE::GetValue(solver->GetNodes()->GetSoundSpeed(iPoint));
+    states[7*iVertex + 6] = SU2_TYPE::GetValue(solver->GetNodes()->GetTemperature(iPoint));
+
   }
   return states;
 }
@@ -473,7 +337,7 @@
   unsigned short iPoint;
   vector<passivedouble> states(nVertex*5,0.0);
 
-  for (unsigned short iVertex=0; iVertex < nVertex; iVertex++){
+  for (unsigned short iVertex = 0; iVertex < nVertex; iVertex++) {
       iPoint = geometry->vertex[iMarker][iVertex]->GetNode();
 
       states[5*iVertex]     = SU2_TYPE::GetValue(solver->GetNodes()->GetSolution(iPoint,0));
@@ -486,7 +350,27 @@
   return states;
 }
 
-vector<passivedouble> CDriver::GetAIP(unsigned short iMarker){
+vector<passivedouble> CDriver::GetResiduals() {
+
+  CSolver *solver = solver_container[ZONE_0][INST_0][MESH_0][FLOW_SOL];
+  CGeometry *geometry = geometry_container[ZONE_0][INST_0][MESH_0];
+
+  unsigned long nPoints = geometry->GetnPointDomain();
+  unsigned long iPoint;
+  vector<passivedouble> resids(nPoints*5,0.0);
+
+  for (iPoint = 0; iPoint < nPoints; iPoint++) {
+      resids[5*iPoint]     = SU2_TYPE::GetValue(solver->LinSysRes(iPoint,0));
+      resids[5*iPoint + 1] = SU2_TYPE::GetValue(solver->LinSysRes(iPoint,1));
+      resids[5*iPoint + 2] = SU2_TYPE::GetValue(solver->LinSysRes(iPoint,2));
+      resids[5*iPoint + 3] = SU2_TYPE::GetValue(solver->LinSysRes(iPoint,3));
+      resids[5*iPoint + 4] = SU2_TYPE::GetValue(solver->LinSysRes(iPoint,4));
+    }
+
+  return resids;
+}
+
+vector<passivedouble> CDriver::GetAIP(unsigned short iMarker) {
 
   vector<passivedouble> AIP(10,0.0);
   AIP[0] = SU2_TYPE::GetValue(output_container[ZONE_0]->GetHistoryFieldValue("AVG_TOTALPRESS"));
@@ -500,70 +384,12 @@
   AIP[8] = SU2_TYPE::GetValue(config_container[ZONE_0]->GetRefArea());
   AIP[9] = SU2_TYPE::GetValue(output_container[ZONE_0]->GetHistoryFieldValue("MOMENTUM_DISTORTION"));
 
-
   return AIP;
 }
 
-vector<passivedouble> CDriver::GetSurfaceCoordinates(unsigned short iMarker) {
-
-  CGeometry *geometry = geometry_container[ZONE_0][INST_0][MESH_0];
-
-  unsigned long nVertex = geometry->GetnVertex(iMarker);
-  unsigned long iPoint;
-  su2double *Coord;
-  vector<passivedouble> coords(nVertex*3,0.0);
-
-  for (unsigned short iVertex=0; iVertex < nVertex; iVertex++) {
-      iPoint = geometry->vertex[iMarker][iVertex]->GetNode();
-      Coord = geometry->node[iPoint]->GetCoord();
-
-      coords[3*iVertex]     = SU2_TYPE::GetValue(Coord[0]);
-      coords[3*iVertex + 1] = SU2_TYPE::GetValue(Coord[1]);
-      coords[3*iVertex + 2] = SU2_TYPE::GetValue(Coord[2]);
-    }
-
-  return coords;
-}
-
-vector<passivedouble> CDriver::GetVolumeCoordinates() {
-
-  CGeometry *geometry = geometry_container[ZONE_0][INST_0][MESH_0];
-
-  unsigned long nPoints = geometry->GetnPointDomain();
-  unsigned long iPoint;
-  su2double *Coord;
-  vector<passivedouble> coords(nPoints*3,0.0);
-
-  for (iPoint = 0; iPoint < nPoints; iPoint++){
-      Coord = geometry->node[iPoint]->GetCoord();
-
-      coords[3*iPoint]     = SU2_TYPE::GetValue(Coord[0]);
-      coords[3*iPoint + 1] = SU2_TYPE::GetValue(Coord[1]);
-      coords[3*iPoint + 2] = SU2_TYPE::GetValue(Coord[2]);
-    }
-
-  return coords;
-}
-
-vector<passivedouble> CDriver::GetResiduals() {
-
-  CSolver *solver = solver_container[ZONE_0][INST_0][MESH_0][FLOW_SOL];
-  CGeometry *geometry = geometry_container[ZONE_0][INST_0][MESH_0];
-
-  unsigned long nPoints = geometry->GetnPointDomain();
-  unsigned long iPoint;
-  vector<passivedouble> resids(nPoints*5,0.0);
-
-  for (iPoint = 0; iPoint < nPoints; iPoint++) {
-      resids[5*iPoint]     = SU2_TYPE::GetValue(solver->LinSysRes(iPoint,0));
-      resids[5*iPoint + 1] = SU2_TYPE::GetValue(solver->LinSysRes(iPoint,1));
-      resids[5*iPoint + 2] = SU2_TYPE::GetValue(solver->LinSysRes(iPoint,2));
-      resids[5*iPoint + 3] = SU2_TYPE::GetValue(solver->LinSysRes(iPoint,3));
-      resids[5*iPoint + 4] = SU2_TYPE::GetValue(solver->LinSysRes(iPoint,4));
-    }
-
-  return resids;
-}
+/////////////////////////////////////////////////////////////////////////////////
+/* Functions related to aircraft trim                                          */
+/////////////////////////////////////////////////////////////////////////////////
 
 void CDriver::SetAoA(passivedouble alpha) {
 
@@ -605,8 +431,156 @@
 
 }
 
-vector<string> CDriver::GetAllBoundaryMarkersTag(){
->>>>>>> 8b43265b
+//////////////////////////////////////////////////////////////////////////////////
+/* Functions to obtain global parameters from SU2 (time steps, delta t, etc...) */
+//////////////////////////////////////////////////////////////////////////////////
+
+unsigned long CDriver::GetnTimeIter() const {
+
+  return config_container[ZONE_0]->GetnTime_Iter();
+}
+
+unsigned long CDriver::GetTime_Iter() const{
+
+  return TimeIter;
+}
+
+passivedouble CDriver::GetUnsteady_TimeStep() const {
+
+  return SU2_TYPE::GetValue(config_container[ZONE_0]->GetTime_Step());
+}
+
+///////////////////////////////////////////////////////////////////////////////
+/* Functions related to CHT solver                                           */
+///////////////////////////////////////////////////////////////////////////////
+
+passivedouble CDriver::GetVertexTemperature(unsigned short iMarker, unsigned long iVertex) const {
+
+  unsigned long iPoint;
+  su2double vertexWallTemp(0.0);
+
+  bool compressible = (config_container[ZONE_0]->GetKind_Regime() == ENUM_REGIME::COMPRESSIBLE);
+
+  iPoint = geometry_container[ZONE_0][INST_0][MESH_0]->vertex[iMarker][iVertex]->GetNode();
+
+  if(geometry_container[ZONE_0][INST_0][MESH_0]->nodes->GetDomain(iPoint) && compressible){
+    vertexWallTemp = solver_container[ZONE_0][INST_0][MESH_0][FLOW_SOL]->GetNodes()->GetTemperature(iPoint);
+  }
+
+  return SU2_TYPE::GetValue(vertexWallTemp);
+
+}
+
+void CDriver::SetVertexTemperature(unsigned short iMarker, unsigned long iVertex, passivedouble val_WallTemp){
+
+  geometry_container[ZONE_0][INST_0][MESH_0]->SetCustomBoundaryTemperature(iMarker, iVertex, val_WallTemp);
+}
+
+vector<passivedouble> CDriver::GetVertexHeatFluxes(unsigned short iMarker, unsigned long iVertex) const {
+
+  unsigned long iPoint;
+  unsigned short iDim;
+  su2double Prandtl_Lam  = config_container[ZONE_0]->GetPrandtl_Lam();
+  su2double Gas_Constant = config_container[ZONE_0]->GetGas_ConstantND();
+  su2double Gamma = config_container[ZONE_0]->GetGamma();
+  su2double Gamma_Minus_One = Gamma - 1.0;
+  su2double Cp = (Gamma / Gamma_Minus_One) * Gas_Constant;
+  su2double laminar_viscosity, thermal_conductivity;
+  vector<su2double> GradT (3,0.0);
+  vector<su2double> HeatFlux (3,0.0);
+  vector<passivedouble> HeatFluxPassive (3,0.0);
+
+  bool compressible = (config_container[ZONE_0]->GetKind_Regime() == ENUM_REGIME::COMPRESSIBLE);
+
+  iPoint = geometry_container[ZONE_0][INST_0][MESH_0]->vertex[iMarker][iVertex]->GetNode();
+
+  if(compressible){
+    laminar_viscosity    = solver_container[ZONE_0][INST_0][MESH_0][FLOW_SOL]->GetNodes()->GetLaminarViscosity(iPoint);
+    thermal_conductivity = Cp * (laminar_viscosity/Prandtl_Lam);
+    for(iDim=0; iDim < nDim; iDim++){
+      GradT[iDim] = solver_container[ZONE_0][INST_0][MESH_0][FLOW_SOL]->GetNodes()->GetGradient_Primitive(iPoint, 0, iDim);
+      HeatFlux[iDim] = -thermal_conductivity*GradT[iDim];
+    }
+  }
+
+  HeatFluxPassive[0] = SU2_TYPE::GetValue(HeatFlux[0]);
+  HeatFluxPassive[1] = SU2_TYPE::GetValue(HeatFlux[1]);
+  HeatFluxPassive[2] = SU2_TYPE::GetValue(HeatFlux[2]);
+
+  return HeatFluxPassive;
+}
+
+passivedouble CDriver::GetVertexNormalHeatFlux(unsigned short iMarker, unsigned long iVertex) const{
+
+  unsigned long iPoint;
+  unsigned short iDim;
+  su2double vertexWallHeatFlux;
+  su2double Prandtl_Lam  = config_container[ZONE_0]->GetPrandtl_Lam();
+  su2double Gas_Constant = config_container[ZONE_0]->GetGas_ConstantND();
+  su2double Gamma = config_container[ZONE_0]->GetGamma();
+  su2double Gamma_Minus_One = Gamma - 1.0;
+  su2double Cp = (Gamma / Gamma_Minus_One) * Gas_Constant;
+  su2double Area;
+  su2double laminar_viscosity, thermal_conductivity, dTdn;
+  su2double *Normal, GradT[3] = {0.0,0.0,0.0}, UnitNormal[3] = {0.0,0.0,0.0};
+
+  bool compressible = (config_container[ZONE_0]->GetKind_Regime() == ENUM_REGIME::COMPRESSIBLE);
+
+  vertexWallHeatFlux = 0.0;
+  dTdn = 0.0;
+
+  iPoint = geometry_container[ZONE_0][INST_0][MESH_0]->vertex[iMarker][iVertex]->GetNode();
+
+  if(geometry_container[ZONE_0][INST_0][MESH_0]->nodes->GetDomain(iPoint) && compressible){
+    Normal = geometry_container[ZONE_0][INST_0][MESH_0]->vertex[iMarker][iVertex]->GetNormal();
+
+    Area = GeometryToolbox::Norm(nDim, Normal);
+
+    for (iDim = 0; iDim < nDim; iDim++)
+      UnitNormal[iDim] = Normal[iDim]/Area;
+
+    laminar_viscosity    = solver_container[ZONE_0][INST_0][MESH_0][FLOW_SOL]->GetNodes()->GetLaminarViscosity(iPoint);
+    thermal_conductivity = Cp * (laminar_viscosity/Prandtl_Lam);
+    /*Compute wall heat flux (normal to the wall) based on computed temperature gradient*/
+    for(iDim=0; iDim < nDim; iDim++){
+      GradT[iDim] = solver_container[ZONE_0][INST_0][MESH_0][FLOW_SOL]->GetNodes()->GetGradient_Primitive(iPoint, 0, iDim);
+      dTdn += GradT[iDim]*UnitNormal[iDim];
+    }
+
+    vertexWallHeatFlux = -thermal_conductivity*dTdn;
+  }
+
+  return SU2_TYPE::GetValue(vertexWallHeatFlux);
+}
+
+void CDriver::SetVertexNormalHeatFlux(unsigned short iMarker, unsigned long iVertex, passivedouble val_WallHeatFlux){
+
+  geometry_container[ZONE_0][INST_0][MESH_0]->SetCustomBoundaryHeatFlux(iMarker, iVertex, val_WallHeatFlux);
+}
+
+passivedouble CDriver::GetThermalConductivity(unsigned short iMarker, unsigned long iVertex) const {
+
+  unsigned long iPoint;
+  su2double Prandtl_Lam  = config_container[ZONE_0]->GetPrandtl_Lam();
+  su2double Gas_Constant = config_container[ZONE_0]->GetGas_ConstantND();
+  su2double Gamma = config_container[ZONE_0]->GetGamma();
+  su2double Gamma_Minus_One = Gamma - 1.0;
+  su2double Cp = (Gamma / Gamma_Minus_One) * Gas_Constant;
+  su2double laminar_viscosity, thermal_conductivity;
+
+  iPoint = geometry_container[ZONE_0][INST_0][MESH_0]->vertex[iMarker][iVertex]->GetNode();
+  laminar_viscosity    = solver_container[ZONE_0][INST_0][MESH_0][FLOW_SOL]->GetNodes()->GetLaminarViscosity(iPoint);
+  thermal_conductivity = Cp * (laminar_viscosity/Prandtl_Lam);
+
+  return SU2_TYPE::GetValue(thermal_conductivity);
+
+}
+
+////////////////////////////////////////////////////////////////////////////////
+/* Functions related to the management of markers                             */
+////////////////////////////////////////////////////////////////////////////////
+
+vector<string> CDriver::GetAllBoundaryMarkersTag() const {
 
   vector<string> boundariesTagList;
   unsigned short iMarker,nBoundariesMarkers;
