/*!
 * \file solver_direct_elasticity.cpp
 * \brief Main subroutines for solving direct FEM elasticity problems.
 * \author R. Sanchez
 * \version 6.2.0 "Falcon"
 *
 * The current SU2 release has been coordinated by the
 * SU2 International Developers Society <www.su2devsociety.org>
 * with selected contributions from the open-source community.
 *
 * The main research teams contributing to the current release are:
 *  - Prof. Juan J. Alonso's group at Stanford University.
 *  - Prof. Piero Colonna's group at Delft University of Technology.
 *  - Prof. Nicolas R. Gauger's group at Kaiserslautern University of Technology.
 *  - Prof. Alberto Guardone's group at Polytechnic University of Milan.
 *  - Prof. Rafael Palacios' group at Imperial College London.
 *  - Prof. Vincent Terrapon's group at the University of Liege.
 *  - Prof. Edwin van der Weide's group at the University of Twente.
 *  - Lab. of New Concepts in Aeronautics at Tech. Institute of Aeronautics.
 *
 * Copyright 2012-2019, Francisco D. Palacios, Thomas D. Economon,
 *                      Tim Albring, and the SU2 contributors.
 *
 * SU2 is free software; you can redistribute it and/or
 * modify it under the terms of the GNU Lesser General Public
 * License as published by the Free Software Foundation; either
 * version 2.1 of the License, or (at your option) any later version.
 *
 * SU2 is distributed in the hope that it will be useful,
 * but WITHOUT ANY WARRANTY; without even the implied warranty of
 * MERCHANTABILITY or FITNESS FOR A PARTICULAR PURPOSE. See the GNU
 * Lesser General Public License for more details.
 *
 * You should have received a copy of the GNU Lesser General Public
 * License along with SU2. If not, see <http://www.gnu.org/licenses/>.
 */

#include "../include/solver_structure.hpp"
#include "../include/variables/CFEAFSIBoundVariable.hpp"
#include "../include/variables/CFEABoundVariable.hpp"
#include "../include/variables/CFEAVariable.hpp"
#include <algorithm>

CFEASolver::CFEASolver(bool mesh_deform_mode) : CSolver(mesh_deform_mode) {
  
  nElement = 0;
  nDim = 0;
  nMarker = 0;
  
  nFEA_Terms = 1;
  
  nPoint = 0;
  nPointDomain = 0;
  
  Total_CFEA = 0.0;
  WAitken_Dyn = 0.0;
  WAitken_Dyn_tn1 = 0.0;
  loadIncrement = 1.0;
  
  element_container = NULL;
  unsigned short iTerm;  
  element_container = new CElement** [MAX_TERMS]();
  for (iTerm = 0; iTerm < MAX_TERMS; iTerm++)
    element_container[iTerm] = new CElement* [MAX_FE_KINDS]();
  
  node = NULL;
  
  element_properties = NULL;
  elProperties = NULL;
  
  GradN_X = NULL;
  GradN_x = NULL;
  
  Jacobian_c_ij = NULL;
  Jacobian_s_ij = NULL;
  
  MassMatrix_ij = NULL;
  
  mZeros_Aux = NULL;
  mId_Aux = NULL;
  
  Res_Stress_i = NULL;
  Res_Ext_Surf = NULL;
  Res_Time_Cont = NULL;
  Res_FSI_Cont = NULL;
  
  Res_Dead_Load = NULL;
  
  nodeReactions = NULL;
  
  solutionPredictor = NULL;
  
  SolRest = NULL;
  
  normalVertex = NULL;
  stressTensor = NULL;
  
  Solution_Interm = NULL;
  
  iElem_iDe   = NULL;
  
  topol_filter_applied = false;
  
  element_based = false;
}

CFEASolver::CFEASolver(CGeometry *geometry, CConfig *config) : CSolver() {
  
  unsigned long iPoint;
  unsigned short iVar, jVar, iDim, jDim;
  unsigned short iTerm, iKind;

  bool dynamic = (config->GetTime_Domain());              // Dynamic simulations.
  bool nonlinear_analysis = (config->GetGeometricConditions() == LARGE_DEFORMATIONS);  // Nonlinear analysis.
  bool gen_alpha = (config->GetKind_TimeIntScheme_FEA() == GENERALIZED_ALPHA);  // Generalized alpha method requires residual at previous time step.
  
  bool de_effects = config->GetDE_Effects();                      // Test whether we consider dielectric elastomers
  
  bool body_forces = config->GetDeadLoad();  // Body forces (dead loads).
  
  element_based = false;          // A priori we don't have an element-based input file (most of the applications will be like this)
  topol_filter_applied = false;
  
  nElement      = geometry->GetnElem();
  nDim          = geometry->GetnDim();
  nMarker       = geometry->GetnMarker();
  
  nPoint        = geometry->GetnPoint();
  nPointDomain  = geometry->GetnPointDomain();
  
  /*--- Number of different terms for FEA ---*/
  nFEA_Terms = 1;
  if (de_effects) nFEA_Terms++;       // The DE term is DE_TERM = 1
  
  /*--- Here is where we assign the kind of each element ---*/
  
  /*--- First level: different possible terms of the equations ---*/
  element_container = new CElement** [MAX_TERMS]();
  for (iTerm = 0; iTerm < MAX_TERMS; iTerm++)
    element_container[iTerm] = new CElement* [MAX_FE_KINDS]();
  
  
  if (nDim == 2) {

    /*--- Basic terms ---*/
    element_container[FEA_TERM][EL_TRIA] = new CTRIA1(nDim, config);
    element_container[FEA_TERM][EL_QUAD] = new CQUAD4(nDim, config);

    if (de_effects){
      element_container[DE_TERM][EL_TRIA] = new CTRIA1(nDim, config);
      element_container[DE_TERM][EL_QUAD] = new CQUAD4(nDim, config);
    }

  }
  else if (nDim == 3) {

    element_container[FEA_TERM][EL_TETRA] = new CTETRA1(nDim, config);
    element_container[FEA_TERM][EL_HEXA]  = new CHEXA8 (nDim, config);
    element_container[FEA_TERM][EL_PYRAM] = new CPYRAM5(nDim, config);
    element_container[FEA_TERM][EL_PRISM] = new CPRISM6(nDim, config);

    if (de_effects){
      element_container[DE_TERM][EL_TETRA] = new CTETRA1(nDim, config);
      element_container[DE_TERM][EL_HEXA]  = new CHEXA8 (nDim, config);
      element_container[DE_TERM][EL_PYRAM] = new CPYRAM5(nDim, config);
      element_container[DE_TERM][EL_PRISM] = new CPRISM6(nDim, config);
    }

  }
  
  node = new CVariable*[nPoint];
  
  /*--- Set element properties ---*/
  elProperties = new unsigned long[4];
  for (iVar = 0; iVar < 4; iVar++)
    elProperties[iVar] = 0;
  Set_ElementProperties(geometry, config);
  
  GradN_X = new su2double [nDim];
  GradN_x = new su2double [nDim];
  
  Total_CFEA        = 0.0;
  WAitken_Dyn       = 0.0;
  WAitken_Dyn_tn1   = 0.0;
  loadIncrement     = 0.0;
  
  SetFSI_ConvValue(0,0.0);
  SetFSI_ConvValue(1,0.0);
  
  nVar = nDim;
  
  /*--- Define some auxiliary vectors related to the residual ---*/
  
  Residual = new su2double[nVar];          for (iVar = 0; iVar < nVar; iVar++) Residual[iVar]      = 0.0;
  Residual_RMS = new su2double[nVar];      for (iVar = 0; iVar < nVar; iVar++) Residual_RMS[iVar]  = 0.0;
  Residual_Max = new su2double[nVar];      for (iVar = 0; iVar < nVar; iVar++) Residual_Max[iVar]  = 0.0;
  Point_Max = new unsigned long[nVar];  for (iVar = 0; iVar < nVar; iVar++) Point_Max[iVar]     = 0;
  Point_Max_Coord = new su2double*[nVar];
  for (iVar = 0; iVar < nVar; iVar++) {
    Point_Max_Coord[iVar] = new su2double[nDim];
    for (iDim = 0; iDim < nDim; iDim++) Point_Max_Coord[iVar][iDim] = 0.0;
  }
  
  /*--- Residual i and residual j for the Matrix-Vector Product for the Mass Residual ---*/
  if (dynamic){
    Residual_i = new su2double[nVar];        for (iVar = 0; iVar < nVar; iVar++) Residual_i[iVar]    = 0.0;
    Residual_j = new su2double[nVar];        for (iVar = 0; iVar < nVar; iVar++) Residual_j[iVar]    = 0.0;
  }
  
  /*--- Define some auxiliary vectors related to the solution ---*/
  
  Solution   = new su2double[nVar]; for (iVar = 0; iVar < nVar; iVar++) Solution[iVar] = 0.0;
  
  Solution_Interm = NULL;
  if (gen_alpha) {
    Solution_Interm = new su2double[nVar];
    for (iVar = 0; iVar < nVar; iVar++) Solution_Interm[iVar] = 0.0;
  }
  
  nodeReactions = new su2double[nVar];  for (iVar = 0; iVar < nVar; iVar++) nodeReactions[iVar]   = 0.0;
  
  /*--- The length of the solution vector depends on whether the problem is static or dynamic ---*/
  
  unsigned short nSolVar;
  string text_line, filename;
  ifstream restart_file;

  if (dynamic) nSolVar = 3 * nVar;
  else nSolVar = nVar;
  
  SolRest = new su2double[nSolVar];

  /*--- Initialize from zero everywhere. ---*/
  long iVertex;
  bool isVertex, isInterface;

  for (iVar = 0; iVar < nSolVar; iVar++) SolRest[iVar] = 0.0;
  for (iPoint = 0; iPoint < nPoint; iPoint++) {
    isVertex = false;
    isInterface = false;
    for (unsigned short iMarker = 0; iMarker < config->GetnMarker_All(); iMarker++) {
      iVertex = geometry->node[iPoint]->GetVertex(iMarker);
      if (iVertex != -1){
        isVertex = true;
        if (config->GetMarker_All_Fluid_Load(iMarker) == YES) {isInterface = true;}
        break;
      }
    }
    if (isVertex && isInterface)       node[iPoint] = new CFEAFSIBoundVariable(SolRest, nDim, nVar, config);
    else if (isVertex && !isInterface) node[iPoint] = new CFEABoundVariable(SolRest, nDim, nVar, config);
    else                               node[iPoint] = new CFEAVariable(SolRest, nDim, nVar, config);
  }
  
  bool reference_geometry = config->GetRefGeom();
  if (reference_geometry) Set_ReferenceGeometry(geometry, config);
  
  bool prestretch_fem = config->GetPrestretch();
  if (prestretch_fem) Set_Prestretch(geometry, config);  
  
  /*--- Term ij of the Jacobian ---*/
  
  Jacobian_ij = new su2double*[nVar];
  for (iVar = 0; iVar < nVar; iVar++) {
    Jacobian_ij[iVar] = new su2double [nVar];
    for (jVar = 0; jVar < nVar; jVar++) {
      Jacobian_ij[iVar][jVar] = 0.0;
    }
  }
  
  /*--- Term ij of the Mass Matrix (only if dynamic analysis) ---*/
  MassMatrix_ij = NULL;
  if (dynamic) {
    MassMatrix_ij = new su2double*[nVar];
    for (iVar = 0; iVar < nVar; iVar++) {
      MassMatrix_ij[iVar] = new su2double [nVar];
      for (jVar = 0; jVar < nVar; jVar++) {
        MassMatrix_ij[iVar][jVar] = 0.0;
      }
    }
  }
  
  Jacobian_c_ij = NULL;
  Jacobian_s_ij = NULL;
  if (nonlinear_analysis) {
    
    /*--- Term ij of the Jacobian (constitutive contribution) ---*/
    
    Jacobian_c_ij = new su2double*[nVar];
    for (iVar = 0; iVar < nVar; iVar++) {
      Jacobian_c_ij[iVar] = new su2double [nVar];
      for (jVar = 0; jVar < nVar; jVar++) {
        Jacobian_c_ij[iVar][jVar] = 0.0;
      }
    }
    
    /*--- Term ij of the Jacobian (stress contribution) ---*/
    
    Jacobian_s_ij = new su2double*[nVar];
    for (iVar = 0; iVar < nVar; iVar++) {
      Jacobian_s_ij[iVar] = new su2double [nVar];
      for (jVar = 0; jVar < nVar; jVar++) {
        Jacobian_s_ij[iVar][jVar] = 0.0;
      }
    }
    
  }
  
  /*--- Stress contribution to the node i ---*/
  Res_Stress_i = new su2double[nVar];
  
  /*--- Contribution of the external surface forces to the residual (auxiliary vector) ---*/
  Res_Ext_Surf = new su2double[nVar];
  
  /*--- Contribution of the body forces to the residual (auxiliary vector) ---*/
  Res_Dead_Load = NULL;
  if (body_forces) {
    Res_Dead_Load = new su2double[nVar];
  }
  
  /*--- Contribution of the fluid tractions to the residual (auxiliary vector) ---*/
  Res_FSI_Cont = new su2double[nVar];
  
  /*--- Time integration contribution to the residual ---*/
  Res_Time_Cont = NULL;
  if (dynamic) {
    Res_Time_Cont = new su2double [nVar];
  }
  
  /*--- Matrices to impose clamped boundary conditions ---*/
  
  mZeros_Aux = new su2double *[nDim];
  for(iDim = 0; iDim < nDim; iDim++)
    mZeros_Aux[iDim] = new su2double[nDim];
  
  mId_Aux = new su2double *[nDim];
  for(iDim = 0; iDim < nDim; iDim++)
    mId_Aux[iDim] = new su2double[nDim];
  
  for(iDim = 0; iDim < nDim; iDim++) {
    for (jDim = 0; jDim < nDim; jDim++) {
      mZeros_Aux[iDim][jDim] = 0.0;
      mId_Aux[iDim][jDim] = 0.0;
    }
    mId_Aux[iDim][iDim] = 1.0;
  }
  
  
  /*--- Initialization of matrix structures ---*/
  if (rank == MASTER_NODE) cout << "Initialize Jacobian structure (Non-Linear Elasticity)." << endl;
  
  Jacobian.Initialize(nPoint, nPointDomain, nVar, nVar, false, geometry, config);
  
  if (dynamic) {
    MassMatrix.Initialize(nPoint, nPointDomain, nVar, nVar, false, geometry, config);
    TimeRes_Aux.Initialize(nPoint, nPointDomain, nVar, 0.0);
    TimeRes.Initialize(nPoint, nPointDomain, nVar, 0.0);
  }
  
  /*--- Initialization of linear solver structures ---*/
  LinSysSol.Initialize(nPoint, nPointDomain, nVar, 0.0);
  LinSysRes.Initialize(nPoint, nPointDomain, nVar, 0.0);
  
  LinSysAux.Initialize(nPoint, nPointDomain, nVar, 0.0);
  
  LinSysReact.Initialize(nPoint, nPointDomain, nVar, 0.0);
  
  /*--- Initialize the auxiliary vector and matrix for the computation of the nodal Reactions ---*/
  
  normalVertex = new su2double [nDim];
  
  stressTensor = new su2double* [nDim];
  for (iVar = 0; iVar < nVar; iVar++) {
    stressTensor[iVar] = new su2double [nDim];
  }
  
  /*---- Initialize the auxiliary vector for the solution predictor ---*/
  
  solutionPredictor = new su2double [nVar];
  
  iElem_iDe = NULL;

  /*--- Initialize the value of the total objective function ---*/
   Total_OFRefGeom = 0.0;
   Total_OFRefNode = 0.0;
   Total_OFVolFrac = 0.0;

   /*--- Initialize the value of the global objective function ---*/
   Global_OFRefGeom = 0.0;
   Global_OFRefNode = 0.0;

   /*--- Initialize the value of the total gradient for the forward mode ---*/
   Total_ForwardGradient = 0.0;

   if (config->GetDirectDiff() == D_YOUNG ||
       config->GetDirectDiff() == D_POISSON ||
       config->GetDirectDiff() == D_RHO ||
       config->GetDirectDiff() == D_RHO_DL ||
       config->GetDirectDiff() == D_EFIELD ||
       config->GetDirectDiff() == D_MACH ||
       config->GetDirectDiff() == D_PRESSURE){

     /*--- Header of the temporary output file ---*/
     ofstream myfile_res;

     if (config->GetDirectDiff() == D_YOUNG) myfile_res.open ("Output_Direct_Diff_E.txt");
     if (config->GetDirectDiff() == D_POISSON) myfile_res.open ("Output_Direct_Diff_Nu.txt");
     if (config->GetDirectDiff() == D_RHO) myfile_res.open ("Output_Direct_Diff_Rho.txt");
     if (config->GetDirectDiff() == D_RHO_DL) myfile_res.open ("Output_Direct_Diff_Rho_DL.txt");
     if (config->GetDirectDiff() == D_EFIELD) myfile_res.open ("Output_Direct_Diff_EField.txt");

     if (config->GetDirectDiff() == D_MACH) myfile_res.open ("Output_Direct_Diff_Mach.txt");
     if (config->GetDirectDiff() == D_PRESSURE) myfile_res.open ("Output_Direct_Diff_Pressure.txt");

     myfile_res << "Objective Function " << "\t";

     if (dynamic) myfile_res << "O. Function Averaged " << "\t";

     myfile_res << "Sensitivity Local" << "\t";

     myfile_res << "Sensitivity Averaged" << "\t";

     myfile_res << endl;

     myfile_res.close();

   }

  /*--- Initialize the BGS residuals in FSI problems. ---*/
  if (config->GetMultizone_Residual()){

    FSI_Residual      = 0.0;
    RelaxCoeff        = 1.0;
    ForceCoeff        = 1.0;

    Residual_BGS      = new su2double[nVar];         for (iVar = 0; iVar < nVar; iVar++) Residual_BGS[iVar]  = 1.0;
    Residual_Max_BGS  = new su2double[nVar];         for (iVar = 0; iVar < nVar; iVar++) Residual_Max_BGS[iVar]  = 1.0;

    /*--- Define some structures for locating max residuals ---*/

    Point_Max_BGS       = new unsigned long[nVar];  for (iVar = 0; iVar < nVar; iVar++) Point_Max_BGS[iVar]  = 0;
    Point_Max_Coord_BGS = new su2double*[nVar];
    for (iVar = 0; iVar < nVar; iVar++) {
      Point_Max_Coord_BGS[iVar] = new su2double[nDim];
      for (iDim = 0; iDim < nDim; iDim++) Point_Max_Coord_BGS[iVar][iDim] = 0.0;
    }
  }
  else{
    ForceCoeff        = 1.0;
  }

  /*--- Penalty value - to maintain constant the stiffness in optimization problems - TODO: this has to be improved ---*/
  PenaltyValue = 0.0;

  /*--- Perform the MPI communication of the solution ---*/
  
  InitiateComms(geometry, config, SOLUTION_FEA);
  CompleteComms(geometry, config, SOLUTION_FEA);
  
  /*--- If dynamic, we also need to communicate the old solution ---*/
  
  if(dynamic) {
    InitiateComms(geometry, config, SOLUTION_FEA_OLD);
    CompleteComms(geometry, config, SOLUTION_FEA_OLD);
  }
  
  /*--- Add the solver name (max 8 characters) ---*/
  SolverName = "FEA";
}

CFEASolver::~CFEASolver(void) {
  
  unsigned short iVar, jVar;
  unsigned long iElem;
  
  if (element_container != NULL) {
    for (iVar = 0; iVar < MAX_TERMS; iVar++) {
      for (jVar = 0; jVar < MAX_FE_KINDS; jVar++) {
        if (element_container[iVar][jVar] != NULL) delete element_container[iVar][jVar];
      }
      delete [] element_container[iVar];
    }
    delete [] element_container;
  }
  
  if (element_properties != NULL){
    for (iElem = 0; iElem < nElement; iElem++)
      if (element_properties[iElem] != NULL) delete element_properties[iElem];
    delete [] element_properties;
  }
  
  for (iVar = 0; iVar < nVar; iVar++) {
    if (Jacobian_s_ij!= NULL) delete [] Jacobian_s_ij[iVar];
    if (Jacobian_c_ij != NULL) delete [] Jacobian_c_ij[iVar];
    if (mZeros_Aux != NULL) delete [] mZeros_Aux[iVar];
    if (mId_Aux != NULL) delete [] mId_Aux[iVar];
    if (stressTensor!= NULL) delete [] stressTensor[iVar];
  }
  
  if (Jacobian_s_ij != NULL) delete [] Jacobian_s_ij;
  if (Jacobian_c_ij != NULL) delete [] Jacobian_c_ij;
  delete [] Res_Stress_i;
  delete [] Res_Ext_Surf;
  if (Res_Time_Cont != NULL) delete[] Res_Time_Cont;
  if (Res_Dead_Load != NULL) delete[] Res_Dead_Load;
  delete [] SolRest;
  delete [] GradN_X;
  delete [] GradN_x;
  
  if (mZeros_Aux != NULL) delete [] mZeros_Aux;
  if (mId_Aux != NULL) delete [] mId_Aux;
  
  delete [] nodeReactions;
  
  delete [] normalVertex;
  if (stressTensor != NULL) delete [] stressTensor;
  
  if (solutionPredictor != NULL) delete [] solutionPredictor;
  
  if (solutionPredictor != NULL) delete [] solutionPredictor;
  
  if (iElem_iDe != NULL) delete [] iElem_iDe;
  
  delete [] elProperties;
  
<<<<<<< HEAD
=======
  if (Res_FSI_Cont != NULL) delete [] Res_FSI_Cont;
  
>>>>>>> 7294aa3f
}

void CFEASolver::Set_ElementProperties(CGeometry *geometry, CConfig *config) {

  unsigned long iElem;
  unsigned long index;

  unsigned short iZone = config->GetiZone();
  unsigned short nZone = geometry->GetnZone();
  
  bool topology_mode = config->GetTopology_Optimization();

  string filename;
  ifstream properties_file;

  element_properties = new CProperty*[nElement];

  /*--- Restart the solution from file information ---*/

  filename = config->GetFEA_FileName();

  /*--- If multizone, append zone name ---*/
  if (nZone > 1)
    filename = config->GetMultizone_FileName(filename, iZone, ".dat");

  if (rank == MASTER_NODE) cout << "Filename: " << filename << "." << endl;

  properties_file.open(filename.data(), ios::in);

  /*--- In case there is no file, all elements get the same property (0) ---*/

  if (properties_file.fail()) {
    if (rank == MASTER_NODE){
      cout << "There is no element-based properties file." << endl;
      cout << "The structural domain has uniform properties." << endl;
      
      if (topology_mode)
        SU2_MPI::Error("Topology mode requires an element-based properties file.",CURRENT_FUNCTION);
    }

    for (iElem = 0; iElem < nElement; iElem++){
      element_properties[iElem] = new CElementProperty(0, 0, 0, 0);
    }

    element_based = false;

  }
  else{

    element_based = true;

    /*--- In case this is a parallel simulation, we need to perform the
       Global2Local index transformation first. ---*/

    long *Global2Local = new long[geometry->GetGlobal_nElemDomain()];

    /*--- First, set all indices to a negative value by default ---*/

    for (iElem = 0; iElem < geometry->GetGlobal_nElemDomain(); iElem++)
      Global2Local[iElem] = -1;

    /*--- Now fill array with the transform values only for the points in the rank (including halos) ---*/

    for (iElem = 0; iElem < nElement; iElem++)
      Global2Local[geometry->elem[iElem]->GetGlobalIndex()] = iElem;

    /*--- Read all lines in the restart file ---*/

    long iElem_Local;
    unsigned long iElem_Global_Local = 0, iElem_Global = 0; string text_line;
    unsigned short rbuf_NotMatching = 0, sbuf_NotMatching = 0;

    /*--- The first line is the header ---*/

    getline (properties_file, text_line);

    for (iElem_Global = 0; iElem_Global < geometry->GetGlobal_nElemDomain(); iElem_Global++ ) {

      getline (properties_file, text_line);

      istringstream point_line(text_line);

      /*--- Retrieve local index. If this element from the restart file lives
         only on a different processor, the value of iPoint_Local will be -1.
         Otherwise, the local index for this node on the current processor
         will be returned and used to instantiate the vars. ---*/

      iElem_Local = Global2Local[iElem_Global];

      if (iElem_Local >= 0) {

        if (config->GetDE_Effects())
          point_line >> index >> elProperties[0] >> elProperties[1] >> elProperties[2] >> elProperties[3];
        else
          point_line >> index >> elProperties[0] >> elProperties[1] >> elProperties[2] >> elProperties[3];

        element_properties[iElem_Local] = new CElementProperty(elProperties[0],
                                                         elProperties[1],
                                                         elProperties[2],
                                                         elProperties[3]);

        /*--- For backwards compatibility we only read a fifth column in topology mode ---*/
        if (topology_mode) {
          su2double elDensity;
          point_line >> elDensity;
          element_properties[iElem_Local]->SetDesignDensity(elDensity);
        }

        iElem_Global_Local++;
      }

    }

    /*--- Detect a wrong solution file ---*/

    if (iElem_Global_Local < nElement) { sbuf_NotMatching = 1; }

#ifndef HAVE_MPI
    rbuf_NotMatching = sbuf_NotMatching;
#else
    SU2_MPI::Allreduce(&sbuf_NotMatching, &rbuf_NotMatching, 1, MPI_UNSIGNED_SHORT, MPI_SUM, MPI_COMM_WORLD);
#endif
    if (rbuf_NotMatching != 0) {
      SU2_MPI::Error(string("The properties file ") + filename + string(" doesn't match with the mesh file!\n")  + 
                     string("It could be empty lines at the end of the file."), CURRENT_FUNCTION);
    }

    /*--- Close the restart file ---*/

    properties_file.close();

    /*--- Free memory needed for the transformation ---*/

    delete [] Global2Local;


  }


}


void CFEASolver::Set_Prestretch(CGeometry *geometry, CConfig *config) {
  
  unsigned long iPoint;
  unsigned long index;
  
  unsigned short iVar;
  unsigned short iZone = config->GetiZone();
  unsigned short nZone = geometry->GetnZone();
  
  string filename;
  ifstream prestretch_file;
  
  
  /*--- Restart the solution from file information ---*/
  
  filename = config->GetPrestretch_FEMFileName();
  
  /*--- If multizone, append zone name ---*/
  if (nZone > 1)
    filename = config->GetMultizone_FileName(filename, iZone, ".dat");
  
  if (rank == MASTER_NODE) cout << "Filename: " << filename << "." << endl;
  
  prestretch_file.open(filename.data(), ios::in);
  
  /*--- In case there is no file ---*/
  
  if (prestretch_file.fail()) {
    SU2_MPI::Error(string("There is no FEM prestretch reference file ") + filename, CURRENT_FUNCTION);
  }
  /*--- In case this is a parallel simulation, we need to perform the
   Global2Local index transformation first. ---*/
  
  map<unsigned long,unsigned long> Global2Local;
  map<unsigned long,unsigned long>::const_iterator MI;
  
  /*--- Now fill array with the transform values only for local points ---*/
  
  for (iPoint = 0; iPoint < nPointDomain; iPoint++)
    Global2Local[geometry->node[iPoint]->GetGlobalIndex()] = iPoint;
  
  /*--- Read all lines in the restart file ---*/
  
  long iPoint_Local;
  unsigned long iPoint_Global_Local = 0, iPoint_Global = 0; string text_line;
  unsigned short rbuf_NotMatching = 0, sbuf_NotMatching = 0;
  
  /*--- The first line is the header ---*/
  
  getline (prestretch_file, text_line);
  
  while (getline (prestretch_file, text_line)) {
    istringstream point_line(text_line);
    
    /*--- Retrieve local index. If this node from the restart file lives
     on the current processor, we will load and instantiate the vars. ---*/
    
    MI = Global2Local.find(iPoint_Global);
    if (MI != Global2Local.end()) {
    
      iPoint_Local = Global2Local[iPoint_Global];
      
      if (nDim == 2) point_line >> Solution[0] >> Solution[1] >> index;
      if (nDim == 3) point_line >> Solution[0] >> Solution[1] >> Solution[2] >> index;
      
      for (iVar = 0; iVar < nVar; iVar++) node[iPoint_Local]->SetPrestretch(iVar, Solution[iVar]);
      
      iPoint_Global_Local++;
    }
    iPoint_Global++;
  }
  
  /*--- Detect a wrong solution file ---*/
  
  if (iPoint_Global_Local < nPointDomain) { sbuf_NotMatching = 1; }
  
#ifndef HAVE_MPI
  rbuf_NotMatching = sbuf_NotMatching;
#else
  SU2_MPI::Allreduce(&sbuf_NotMatching, &rbuf_NotMatching, 1, MPI_UNSIGNED_SHORT, MPI_SUM, MPI_COMM_WORLD);
#endif
  if (rbuf_NotMatching != 0) {
      SU2_MPI::Error(string("The solution file ") + filename + string(" doesn't match with the mesh file!\n") +
                     string("It could be empty lines at the end of the file."), CURRENT_FUNCTION);
  }
  
  /*--- Close the restart file ---*/
  
  prestretch_file.close();
  
  /*--- We need to communicate here the prestretched geometry for the halo nodes. ---*/
  /*--- We avoid creating a new function as this may be reformatted.              ---*/

  unsigned short iMarker, MarkerS, MarkerR;
  unsigned long iVertex, nVertexS, nVertexR, nBufferS_Vector, nBufferR_Vector;
  su2double *Buffer_Receive_U = NULL, *Buffer_Send_U = NULL;

#ifdef HAVE_MPI
  int send_to, receive_from;
  SU2_MPI::Status status;
#endif

  for (iMarker = 0; iMarker < nMarker; iMarker++) {

    if ((config->GetMarker_All_KindBC(iMarker) == SEND_RECEIVE) &&
        (config->GetMarker_All_SendRecv(iMarker) > 0)) {

      MarkerS = iMarker;  MarkerR = iMarker+1;

#ifdef HAVE_MPI
      send_to = config->GetMarker_All_SendRecv(MarkerS)-1;
      receive_from = abs(config->GetMarker_All_SendRecv(MarkerR))-1;
#endif

      nVertexS = geometry->nVertex[MarkerS];  nVertexR = geometry->nVertex[MarkerR];
      nBufferS_Vector = nVertexS*nVar;        nBufferR_Vector = nVertexR*nVar;

      /*--- Allocate Receive and send buffers  ---*/
      Buffer_Receive_U = new su2double [nBufferR_Vector];
      Buffer_Send_U = new su2double[nBufferS_Vector];

      /*--- Copy the solution that should be sent ---*/
      for (iVertex = 0; iVertex < nVertexS; iVertex++) {
        iPoint = geometry->vertex[MarkerS][iVertex]->GetNode();
        for (iVar = 0; iVar < nVar; iVar++)
          Buffer_Send_U[iVar*nVertexS+iVertex] = node[iPoint]->GetPrestretch(iVar);
      }

#ifdef HAVE_MPI

      /*--- Send/Receive information using Sendrecv ---*/
      SU2_MPI::Sendrecv(Buffer_Send_U, nBufferS_Vector, MPI_DOUBLE, send_to, 0,
                        Buffer_Receive_U, nBufferR_Vector, MPI_DOUBLE, receive_from, 0, MPI_COMM_WORLD, &status);

#else

      /*--- Receive information without MPI ---*/
      for (iVertex = 0; iVertex < nVertexR; iVertex++) {
        for (iVar = 0; iVar < nVar; iVar++)
          Buffer_Receive_U[iVar*nVertexR+iVertex] = Buffer_Send_U[iVar*nVertexR+iVertex];
      }

#endif

      /*--- Deallocate send buffer ---*/
      delete [] Buffer_Send_U;

      /*--- Do the coordinate transformation ---*/
      for (iVertex = 0; iVertex < nVertexR; iVertex++) {

        /*--- Find point and its type of transformation ---*/
        iPoint = geometry->vertex[MarkerR][iVertex]->GetNode();

        /*--- Copy solution variables. ---*/
        for (iVar = 0; iVar < nVar; iVar++)
          SolRest[iVar] = Buffer_Receive_U[iVar*nVertexR+iVertex];

        /*--- Store received values back into the variable. ---*/
        for (iVar = 0; iVar < nVar; iVar++)
          node[iPoint]->SetPrestretch(iVar, SolRest[iVar]);

      }

      /*--- Deallocate receive buffer ---*/
      delete [] Buffer_Receive_U;

    }

  }


}

void CFEASolver::Set_ReferenceGeometry(CGeometry *geometry, CConfig *config) {

  unsigned long iPoint;
  unsigned long index;

  unsigned short iVar;
  unsigned short iZone = config->GetiZone();
  unsigned short nZone = geometry->GetnZone();
  unsigned short file_format = config->GetRefGeom_FileFormat();

  string filename;
  su2double dull_val;
  ifstream reference_file;


  /*--- Restart the solution from file information ---*/

  filename = config->GetRefGeom_FEMFileName();

  /*--- If multizone, append zone name ---*/
  if (nZone > 1)
    filename = config->GetMultizone_FileName(filename, iZone, ".dat");

  reference_file.open(filename.data(), ios::in);

  /*--- In case there is no file ---*/

  if (reference_file.fail()) {
    SU2_MPI::Error( "There is no FEM reference geometry file!!", CURRENT_FUNCTION);
  }

  if (rank == MASTER_NODE) cout << "Filename: " << filename << " and format " << file_format << "." << endl;

  /*--- In case this is a parallel simulation, we need to perform the
   Global2Local index transformation first. ---*/

  long *Global2Local = new long[geometry->GetGlobal_nPointDomain()];

  /*--- First, set all indices to a negative value by default ---*/

  for (iPoint = 0; iPoint < geometry->GetGlobal_nPointDomain(); iPoint++)
    Global2Local[iPoint] = -1;

  /*--- Now fill array with the transform values only for local points ---*/

  for (iPoint = 0; iPoint < nPointDomain; iPoint++)
    Global2Local[geometry->node[iPoint]->GetGlobalIndex()] = iPoint;

  /*--- Read all lines in the restart file ---*/

  long iPoint_Local;
  unsigned long iPoint_Global_Local = 0, iPoint_Global = 0; string text_line;
  unsigned short rbuf_NotMatching = 0, sbuf_NotMatching = 0;

  /*--- The first line is the header ---*/

  getline (reference_file, text_line);

  while (getline (reference_file, text_line)) {
    istringstream point_line(text_line);

    /*--- Retrieve local index. If this node from the restart file lives
       on a different processor, the value of iPoint_Local will be -1.
       Otherwise, the local index for this node on the current processor
       will be returned and used to instantiate the vars. ---*/

    iPoint_Local = Global2Local[iPoint_Global];

    if (iPoint_Local >= 0) {

      if (nDim == 2) point_line >> index >> dull_val >> dull_val >> Solution[0] >> Solution[1];
      if (nDim == 3) point_line >> index >> dull_val >> dull_val >> dull_val >> Solution[0] >> Solution[1] >> Solution[2];

      for (iVar = 0; iVar < nVar; iVar++) node[iPoint_Local]->SetReference_Geometry(iVar, Solution[iVar]);

      iPoint_Global_Local++;
    }
    iPoint_Global++;
  }

  /*--- Detect a wrong solution file ---*/

  if (iPoint_Global_Local < nPointDomain) { sbuf_NotMatching = 1; }

#ifndef HAVE_MPI
  rbuf_NotMatching = sbuf_NotMatching;
#else
  SU2_MPI::Allreduce(&sbuf_NotMatching, &rbuf_NotMatching, 1, MPI_UNSIGNED_SHORT, MPI_SUM, MPI_COMM_WORLD);
#endif
  
  if (rbuf_NotMatching != 0) {
    SU2_MPI::Error(string("The solution file ") + filename + string(" doesn't match with the mesh file!\n")  + 
                   string("It could be empty lines at the end of the file."), CURRENT_FUNCTION);
  }

  /*--- I don't think we need to communicate ---*/

  /*--- Close the restart file ---*/

  reference_file.close();

  /*--- Free memory needed for the transformation ---*/

  delete [] Global2Local;

}



void CFEASolver::Preprocessing(CGeometry *geometry, CSolver **solver_container, CConfig *config, CNumerics **numerics, unsigned short iMesh, unsigned long Iteration, unsigned short RunTime_EqSystem, bool Output) {
  
  
  unsigned long iPoint;
  bool initial_calc = (config->GetTimeIter() == 0) && (config->GetInnerIter() == 0);                  // Checks if it is the first calculation.
  bool first_iter = (config->GetInnerIter() == 0);                          // Checks if it is the first iteration
<<<<<<< HEAD
  bool dynamic = (config->GetDynamic_Analysis() == DYNAMIC);              // Dynamic simulations.
=======
  bool dynamic = (config->GetTime_Domain());              // Dynamic simulations.
>>>>>>> 7294aa3f
  bool linear_analysis = (config->GetGeometricConditions() == SMALL_DEFORMATIONS);  // Linear analysis.
  bool nonlinear_analysis = (config->GetGeometricConditions() == LARGE_DEFORMATIONS);  // Nonlinear analysis.
  bool newton_raphson = (config->GetKind_SpaceIteScheme_FEA() == NEWTON_RAPHSON);    // Newton-Raphson method
  bool restart = config->GetRestart();                        // Restart analysis
  bool initial_calc_restart = (SU2_TYPE::Int(config->GetTimeIter()) ==SU2_TYPE::Int(config->GetRestart_Iter())); // Initial calculation for restart
  
  bool disc_adj_fem = (config->GetKind_Solver() == DISC_ADJ_FEM);     // Discrete adjoint FEM solver
  
  bool incremental_load = config->GetIncrementalLoad();               // If an incremental load is applied
  
  bool body_forces = config->GetDeadLoad();                     // Body forces (dead loads).
  
  bool fsi = (config->GetnMarker_Fluid_Load() > 0);
  bool consistent_interpolation = (!config->GetConservativeInterpolation() ||
                                  (config->GetKindInterpolation() == WEIGHTED_AVERAGE));
  
  bool topology_mode = config->GetTopology_Optimization();  // Density-based topology optimization
  
  
  /*--- Set vector entries to zero ---*/
  for (iPoint = 0; iPoint < geometry->GetnPoint(); iPoint ++) {
    LinSysAux.SetBlock_Zero(iPoint);
    LinSysRes.SetBlock_Zero(iPoint);
    LinSysSol.SetBlock_Zero(iPoint);
  }
  
  /*--- Set matrix entries to zero ---*/
  
  /*
   * If the problem is linear, we only need one Jacobian matrix in the problem, because
   * it is going to be constant along the calculations. Therefore, we only initialize
   * the Jacobian matrix once, at the beginning of the simulation.
   *
   * We don't need first_iter, because there is only one iteration per time step in linear analysis.
   * For dynamic problems we also need to recompute the Jacobian as that is where the RHS is computed
   * as a residual (and we need that for AD).
   */
  if ((initial_calc && linear_analysis)||
      (restart && initial_calc_restart && linear_analysis) ||
      (dynamic && disc_adj_fem) ||
      (dynamic && linear_analysis)) {
    Jacobian.SetValZero();
  }
  
  /*
   * For topology optimization we apply a filter on the design density field to avoid
   * numerical issues (checkerboards), ensure mesh independence, and impose a length scale.
   * This has to be done before computing the mass matrix and the dead load terms.
   * This filter, and the volume fraction objective function, require the element volumes,
   * so we ask "geometry" to compute them.
   * This only needs to be done for the undeformed (initial) shape.
   */
  if (topology_mode && (!topol_filter_applied || disc_adj_fem)) {
    geometry->SetElemVolume(config);
    FilterElementDensities(geometry,config);
    topol_filter_applied = true;
  }
  
  /*
   * If the problem is dynamic, we need a mass matrix, which will be constant along the calculation
   * both for linear and nonlinear analysis. Only initialized once, at the first time step.
   *
   * The same with the integration constants, as for now we consider the time step to be constant.
   *
   * We need first_iter, because in nonlinear problems there are more than one subiterations in the first time step.
   */
  if ((dynamic && initial_calc && first_iter) ||
      (dynamic && restart && initial_calc_restart && first_iter) ||
      (dynamic && disc_adj_fem)) {
    MassMatrix.SetValZero();
    Compute_IntegrationConstants(config);
    Compute_MassMatrix(geometry, numerics, config);
  }
  
  /*
   * If body forces are taken into account, we need to compute the term that goes into the residual,
   * which will be constant along the calculation both for linear and nonlinear analysis.
   *
   * Only initialized once, at the first iteration or the beginning of the calculation after a restart.
   *
   * We need first_iter, because in nonlinear problems there are more than one subiterations in the first time step.
   */
  
  if ((body_forces && initial_calc && first_iter) ||
      (body_forces && restart && initial_calc_restart && first_iter)) {
    // If the load is incremental, we have to reset the variable to avoid adding up over the increments
    if (incremental_load) {
      for (iPoint = 0; iPoint < nPoint; iPoint++) node[iPoint]->Clear_BodyForces_Res();
    }
    // Compute the dead load term
    Compute_DeadLoad(geometry, numerics, config);
  }
  
  /*
   * If the problem is nonlinear, we need to initialize the Jacobian and the stiffness matrix at least at the beginning
   * of each time step. If the solution method is Newton Rapshon, we initialize it also at the beginning of each
   * iteration.
   */
  
  if ((nonlinear_analysis) && ((newton_raphson) || (first_iter)))  {
    Jacobian.SetValZero();
    //    StiffMatrix.SetValZero();
  }
  
  /*
   * Some external forces may be considered constant over the time step.
   */
  if (first_iter)  {
    for (iPoint = 0; iPoint < nPoint; iPoint++) node[iPoint]->Clear_SurfaceLoad_Res();
  }
  
  /*
   * If we apply nonlinear forces, we need to clear the residual on each iteration
   */
  unsigned short iMarker;
  unsigned long iVertex;
  
  for (iMarker = 0; iMarker < config->GetnMarker_All(); iMarker++){
    switch (config->GetMarker_All_KindBC(iMarker)) {
      case LOAD_BOUNDARY:
        /*--- Only if the load is nonzero - reduces computational cost ---*/
        if(config->GetLoad_Value(config->GetMarker_All_TagBound(iMarker)) != 0 ) {
          /*--- For all the vertices in the marker iMarker ---*/
          for (iVertex = 0; iVertex < geometry->nVertex[iMarker]; iVertex++) {
            /*--- Retrieve the point ID ---*/
            iPoint = geometry->vertex[iMarker][iVertex]->GetNode();
            /*--- Clear the residual of the node, to avoid adding on previous values ---*/
            node[iPoint]->Clear_SurfaceLoad_Res();
          }
        }
        break;
      case DAMPER_BOUNDARY:
        /*--- For all the vertices in the marker iMarker ---*/
        for (iVertex = 0; iVertex < geometry->nVertex[iMarker]; iVertex++) {
          /*--- Retrieve the point ID ---*/
          iPoint = geometry->vertex[iMarker][iVertex]->GetNode();
          /*--- Clear the residual of the node, to avoid adding on previous values ---*/
          node[iPoint]->Clear_SurfaceLoad_Res();
        }
        break;
    }
  }
  
  /*
   * FSI loads (computed upstream) need to be integrated if a nonconservative interpolation scheme is in use
   */
  if (fsi && first_iter && consistent_interpolation) Integrate_FSI_Loads(geometry,config);

}

void CFEASolver::SetTime_Step(CGeometry *geometry, CSolver **solver_container, CConfig *config, unsigned short iMesh, unsigned long Iteration) { }

void CFEASolver::SetInitialCondition(CGeometry **geometry, CSolver ***solver_container, CConfig *config, unsigned long TimeIter) {
  
  unsigned long iPoint, nPoint;
  bool incremental_load = config->GetIncrementalLoad();              // If an incremental load is applied
  
  nPoint = geometry[MESH_0]->GetnPoint();
  
  /*--- We store the current solution as "Solution Old", for the case that we need to retrieve it ---*/
  
  if (incremental_load) {
    for (iPoint = 0; iPoint < nPoint; iPoint++) node[iPoint]->Set_OldSolution();
  }
  
  
}

void CFEASolver::ResetInitialCondition(CGeometry **geometry, CSolver ***solver_container, CConfig *config, unsigned long TimeIter) {
  
  unsigned long iPoint, nPoint;
  bool incremental_load = config->GetIncrementalLoad();              // If an incremental load is applied
  
  nPoint = geometry[MESH_0]->GetnPoint();
  
  /*--- We store the current solution as "Solution Old", for the case that we need to retrieve it ---*/
  
  if (incremental_load) {
    for (iPoint = 0; iPoint < nPoint; iPoint++) node[iPoint]->Set_Solution();
  }
  
}

void CFEASolver::Compute_StiffMatrix(CGeometry *geometry, CNumerics **numerics, CConfig *config) {
  
  unsigned long iElem, iVar, jVar;
  unsigned short iNode, iDim, nNodes = 0;
  unsigned long indexNode[8]={0,0,0,0,0,0,0,0};
  su2double val_Coord, val_Sol;
  int EL_KIND = 0;
  
  su2double *Kab = NULL, *Ta  = NULL;
  unsigned short NelNodes, jNode;
  
  bool topology_mode = config->GetTopology_Optimization();
  su2double simp_exponent = config->GetSIMP_Exponent();
  su2double simp_minstiff = config->GetSIMP_MinStiffness();
  
  /*--- Loops over all the elements ---*/
  
  for (iElem = 0; iElem < geometry->GetnElem(); iElem++) {
    
    if (geometry->elem[iElem]->GetVTK_Type() == TRIANGLE)      {nNodes = 3; EL_KIND = EL_TRIA;}
    if (geometry->elem[iElem]->GetVTK_Type() == QUADRILATERAL) {nNodes = 4; EL_KIND = EL_QUAD;}
    if (geometry->elem[iElem]->GetVTK_Type() == TETRAHEDRON)   {nNodes = 4; EL_KIND = EL_TETRA;}
    if (geometry->elem[iElem]->GetVTK_Type() == PYRAMID)       {nNodes = 5; EL_KIND = EL_PYRAM;}
    if (geometry->elem[iElem]->GetVTK_Type() == PRISM)         {nNodes = 6; EL_KIND = EL_PRISM;}
    if (geometry->elem[iElem]->GetVTK_Type() == HEXAHEDRON)    {nNodes = 8; EL_KIND = EL_HEXA;}
    
    /*--- For the number of nodes, we get the coordinates from the connectivity matrix ---*/
    
    for (iNode = 0; iNode < nNodes; iNode++) {
      
      indexNode[iNode] = geometry->elem[iElem]->GetNode(iNode);
      
      for (iDim = 0; iDim < nDim; iDim++) {
        val_Coord = Get_ValCoord(geometry, indexNode[iNode], iDim);
        val_Sol = node[indexNode[iNode]]->GetSolution(iDim) + val_Coord;
        element_container[FEA_TERM][EL_KIND]->SetRef_Coord(val_Coord, iNode, iDim);
        element_container[FEA_TERM][EL_KIND]->SetCurr_Coord(val_Sol, iNode, iDim);
      }
    }
    
    /*--- In topology mode determine the penalty to apply to the stiffness ---*/
    su2double simp_penalty = 1.0;
    if (topology_mode) {
      simp_penalty = simp_minstiff+(1.0-simp_minstiff)*pow(element_properties[iElem]->GetPhysicalDensity(),simp_exponent);
    }
    
    /*--- Set the properties of the element ---*/
    element_container[FEA_TERM][EL_KIND]->Set_ElProperties(element_properties[iElem]);
    
    /*--- Compute the components of the jacobian and the stress term ---*/
    if (element_based){
      numerics[element_properties[iElem]->GetMat_Mod()]->Compute_Tangent_Matrix(element_container[FEA_TERM][EL_KIND], config);
    }
    else{
      numerics[FEA_TERM]->Compute_Tangent_Matrix(element_container[FEA_TERM][EL_KIND], config);
    }
    
    NelNodes = element_container[FEA_TERM][EL_KIND]->GetnNodes();
    
    for (iNode = 0; iNode < NelNodes; iNode++) {
      
      Ta = element_container[FEA_TERM][EL_KIND]->Get_Kt_a(iNode);
      for (iVar = 0; iVar < nVar; iVar++) Res_Stress_i[iVar] = simp_penalty*Ta[iVar];
      
      LinSysRes.SubtractBlock(indexNode[iNode], Res_Stress_i);
      
      for (jNode = 0; jNode < NelNodes; jNode++) {
        
        Kab = element_container[FEA_TERM][EL_KIND]->Get_Kab(iNode, jNode);
        
        for (iVar = 0; iVar < nVar; iVar++) {
          for (jVar = 0; jVar < nVar; jVar++) {
            Jacobian_ij[iVar][jVar] = simp_penalty*Kab[iVar*nVar+jVar];
          }
        }
    
        Jacobian.AddBlock(indexNode[iNode], indexNode[jNode], Jacobian_ij);
      }
      
    }
    
  }
  
  
}

void CFEASolver::Compute_StiffMatrix_NodalStressRes(CGeometry *geometry, CNumerics **numerics, CConfig *config) {
  
  unsigned long iElem, iVar, jVar;
  unsigned short iNode, iDim, nNodes = 0;
  unsigned long indexNode[8]={0,0,0,0,0,0,0,0};
  su2double val_Coord, val_Sol, val_Ref = 0.0;
  int EL_KIND = 0;
  
  bool prestretch_fem = config->GetPrestretch();
  
  su2double Ks_ab;
  su2double *Kab = NULL;
  su2double *Ta = NULL;
  
  su2double *Ta_DE = NULL;
  su2double Ks_ab_DE = 0.0;
  
  unsigned short NelNodes, jNode;
  
  bool de_effects = config->GetDE_Effects();

  bool topology_mode = config->GetTopology_Optimization();
  su2double simp_exponent = config->GetSIMP_Exponent();
  su2double simp_minstiff = config->GetSIMP_MinStiffness();
  
  /*--- Loops over all the elements ---*/
  
  for (iElem = 0; iElem < geometry->GetnElem(); iElem++) {
    
    if (geometry->elem[iElem]->GetVTK_Type() == TRIANGLE)      {nNodes = 3; EL_KIND = EL_TRIA;}
    if (geometry->elem[iElem]->GetVTK_Type() == QUADRILATERAL) {nNodes = 4; EL_KIND = EL_QUAD;}
    if (geometry->elem[iElem]->GetVTK_Type() == TETRAHEDRON)   {nNodes = 4; EL_KIND = EL_TETRA;}
    if (geometry->elem[iElem]->GetVTK_Type() == PYRAMID)       {nNodes = 5; EL_KIND = EL_PYRAM;}
    if (geometry->elem[iElem]->GetVTK_Type() == PRISM)         {nNodes = 6; EL_KIND = EL_PRISM;}
    if (geometry->elem[iElem]->GetVTK_Type() == HEXAHEDRON)    {nNodes = 8; EL_KIND = EL_HEXA;}
    
    /*--- For the number of nodes, we get the coordinates from the connectivity matrix ---*/
    
    for (iNode = 0; iNode < nNodes; iNode++) {
      indexNode[iNode] = geometry->elem[iElem]->GetNode(iNode);
      for (iDim = 0; iDim < nDim; iDim++) {
        val_Coord = Get_ValCoord(geometry, indexNode[iNode], iDim);
        val_Sol = node[indexNode[iNode]]->GetSolution(iDim) + val_Coord;

        /*--- Set current coordinate ---*/
        element_container[FEA_TERM][EL_KIND]->SetCurr_Coord(val_Sol, iNode, iDim);
        if (de_effects) element_container[DE_TERM][EL_KIND]->SetCurr_Coord(val_Sol, iNode, iDim);

        /*--- Set reference coordinate ---*/
        if (prestretch_fem) {
          val_Ref = node[indexNode[iNode]]->GetPrestretch(iDim);
          element_container[FEA_TERM][EL_KIND]->SetRef_Coord(val_Ref, iNode, iDim);
          if (de_effects) element_container[DE_TERM][EL_KIND]->SetRef_Coord(val_Ref, iNode, iDim);
        }
        else {
          element_container[FEA_TERM][EL_KIND]->SetRef_Coord(val_Coord, iNode, iDim);
          if (de_effects) element_container[DE_TERM][EL_KIND]->SetRef_Coord(val_Coord, iNode, iDim);
        }
      }
    }
    
    /*--- In topology mode determine the penalty to apply to the stiffness ---*/
    su2double simp_penalty = 1.0;
    if (topology_mode) {
      simp_penalty = simp_minstiff+(1.0-simp_minstiff)*pow(element_properties[iElem]->GetPhysicalDensity(),simp_exponent);
    }
    
    /*--- Set the properties of the element ---*/
    element_container[FEA_TERM][EL_KIND]->Set_ElProperties(element_properties[iElem]);
    if (de_effects) element_container[DE_TERM][EL_KIND]->Set_ElProperties(element_properties[iElem]);
    
    /*--- Compute the components of the Jacobian and the stress term for the material ---*/
    if (element_based){
      numerics[element_properties[iElem]->GetMat_Mod()]->Compute_Tangent_Matrix(element_container[FEA_TERM][EL_KIND], config);
    }
    else{
      numerics[FEA_TERM]->Compute_Tangent_Matrix(element_container[FEA_TERM][EL_KIND], config);
    }
    
    /*--- Compute the electric component of the Jacobian and the stress term ---*/
    if (de_effects) numerics[DE_TERM]->Compute_Tangent_Matrix(element_container[DE_TERM][EL_KIND], config);
    
    NelNodes = element_container[FEA_TERM][EL_KIND]->GetnNodes();
    
    for (iNode = 0; iNode < NelNodes; iNode++) {
      
      Ta = element_container[FEA_TERM][EL_KIND]->Get_Kt_a(iNode);
      for (iVar = 0; iVar < nVar; iVar++) Res_Stress_i[iVar] = simp_penalty*Ta[iVar];
      
      /*--- Check if this is my node or not ---*/
      LinSysRes.SubtractBlock(indexNode[iNode], Res_Stress_i);
      
      /*--- Retrieve the electric contribution to the Residual ---*/
      if (de_effects){
        Ta_DE = element_container[DE_TERM][EL_KIND]->Get_Kt_a(iNode);
        for (iVar = 0; iVar < nVar; iVar++) Res_Stress_i[iVar] = simp_penalty*Ta_DE[iVar];
        LinSysRes.SubtractBlock(indexNode[iNode], Res_Stress_i);
        
      }
      
      for (jNode = 0; jNode < NelNodes; jNode++) {
        
        /*--- Retrieve the values of the FEA term ---*/
        Kab = element_container[FEA_TERM][EL_KIND]->Get_Kab(iNode, jNode);
        Ks_ab = element_container[FEA_TERM][EL_KIND]->Get_Ks_ab(iNode,jNode);
        
        for (iVar = 0; iVar < nVar; iVar++) {
          Jacobian_s_ij[iVar][iVar] = simp_penalty*Ks_ab;
          for (jVar = 0; jVar < nVar; jVar++) {
            Jacobian_c_ij[iVar][jVar] = simp_penalty*Kab[iVar*nVar+jVar];
          }
        }
        
        Jacobian.AddBlock(indexNode[iNode], indexNode[jNode], Jacobian_c_ij);
        Jacobian.AddBlock(indexNode[iNode], indexNode[jNode], Jacobian_s_ij);
        
        /*--- Retrieve the electric contribution to the Jacobian ---*/
        if (de_effects){
          //          Kab_DE = element_container[DE_TERM][EL_KIND]->Get_Kab(iNode, jNode);
          Ks_ab_DE = element_container[DE_TERM][EL_KIND]->Get_Ks_ab(iNode,jNode);
          
          for (iVar = 0; iVar < nVar; iVar++){
            Jacobian_s_ij[iVar][iVar] = simp_penalty*Ks_ab_DE;
          }
          
          Jacobian.AddBlock(indexNode[iNode], indexNode[jNode], Jacobian_s_ij);
        }
        
      }
      
    }
    
  }
  
}

void CFEASolver::Compute_MassMatrix(CGeometry *geometry, CNumerics **numerics, CConfig *config) {
  
  unsigned long iElem, iVar;
  unsigned short iNode, iDim, nNodes = 0;
  unsigned long indexNode[8]={0,0,0,0,0,0,0,0};
  su2double val_Coord;
  int EL_KIND = 0;
  
  su2double Mab;
  unsigned short NelNodes, jNode;
  
  bool topology_mode = config->GetTopology_Optimization();
  su2double simp_minstiff = config->GetSIMP_MinStiffness();
  
  /*--- Loops over all the elements ---*/
  
  for (iElem = 0; iElem < geometry->GetnElem(); iElem++) {
    
    if (geometry->elem[iElem]->GetVTK_Type() == TRIANGLE)     {nNodes = 3; EL_KIND = EL_TRIA;}
    if (geometry->elem[iElem]->GetVTK_Type() == QUADRILATERAL){nNodes = 4; EL_KIND = EL_QUAD;}
    if (geometry->elem[iElem]->GetVTK_Type() == TETRAHEDRON)  {nNodes = 4; EL_KIND = EL_TETRA;}
    if (geometry->elem[iElem]->GetVTK_Type() == PYRAMID)      {nNodes = 5; EL_KIND = EL_PYRAM;}
    if (geometry->elem[iElem]->GetVTK_Type() == PRISM)        {nNodes = 6; EL_KIND = EL_PRISM;}
    if (geometry->elem[iElem]->GetVTK_Type() == HEXAHEDRON)   {nNodes = 8; EL_KIND = EL_HEXA;}
    
    /*--- For the number of nodes, we get the coordinates from the connectivity matrix ---*/
    
    for (iNode = 0; iNode < nNodes; iNode++) {
      indexNode[iNode] = geometry->elem[iElem]->GetNode(iNode);
      for (iDim = 0; iDim < nDim; iDim++) {
        val_Coord = Get_ValCoord(geometry, indexNode[iNode], iDim);
        element_container[FEA_TERM][EL_KIND]->SetRef_Coord(val_Coord, iNode, iDim);
      }
    }
    
    /*--- In topology mode determine the penalty to apply to the mass, linear function of the physical density ---*/
    su2double simp_penalty = 1.0;
    if (topology_mode) {
      simp_penalty = simp_minstiff+(1.0-simp_minstiff)*element_properties[iElem]->GetPhysicalDensity();
    }
    
    /*--- Set the properties of the element ---*/
    element_container[FEA_TERM][EL_KIND]->Set_ElProperties(element_properties[iElem]);
    
    numerics[FEA_TERM]->Compute_Mass_Matrix(element_container[FEA_TERM][EL_KIND], config);
    
    NelNodes = element_container[FEA_TERM][EL_KIND]->GetnNodes();

    for (iNode = 0; iNode < NelNodes; iNode++) {
      
      for (jNode = 0; jNode < NelNodes; jNode++) {
        
        Mab = element_container[FEA_TERM][EL_KIND]->Get_Mab(iNode, jNode);
        
        for (iVar = 0; iVar < nVar; iVar++) {
          MassMatrix_ij[iVar][iVar] = simp_penalty*Mab;
        }
        
        MassMatrix.AddBlock(indexNode[iNode], indexNode[jNode], MassMatrix_ij);
        
      }
      
    }
    
  }
  
}

void CFEASolver::Compute_MassRes(CGeometry *geometry, CNumerics **numerics, CConfig *config) {

  unsigned long iElem, iVar, iPoint;
  unsigned short iNode, iDim, nNodes = 0;
  unsigned long indexNode[8]={0,0,0,0,0,0,0,0};
  su2double val_Coord;
  int EL_KIND = 0;

  su2double Mab;
  unsigned short NelNodes, jNode;
  
  bool topology_mode = config->GetTopology_Optimization();
  su2double simp_minstiff = config->GetSIMP_MinStiffness();

  /*--- Set vector entries to zero ---*/
  for (iPoint = 0; iPoint < geometry->GetnPoint(); iPoint ++) {
    TimeRes.SetBlock_Zero(iPoint);
  }

  /*--- Loops over all the elements ---*/

  for (iElem = 0; iElem < geometry->GetnElem(); iElem++) {

    if (geometry->elem[iElem]->GetVTK_Type() == TRIANGLE)     {nNodes = 3; EL_KIND = EL_TRIA;}
    if (geometry->elem[iElem]->GetVTK_Type() == QUADRILATERAL){nNodes = 4; EL_KIND = EL_QUAD;}
    if (geometry->elem[iElem]->GetVTK_Type() == TETRAHEDRON)  {nNodes = 4; EL_KIND = EL_TETRA;}
    if (geometry->elem[iElem]->GetVTK_Type() == PYRAMID)      {nNodes = 5; EL_KIND = EL_PYRAM;}
    if (geometry->elem[iElem]->GetVTK_Type() == PRISM)        {nNodes = 6; EL_KIND = EL_PRISM;}
    if (geometry->elem[iElem]->GetVTK_Type() == HEXAHEDRON)   {nNodes = 8; EL_KIND = EL_HEXA;}

    /*--- For the number of nodes, we get the coordinates from the connectivity matrix ---*/

    for (iNode = 0; iNode < nNodes; iNode++) {
      indexNode[iNode] = geometry->elem[iElem]->GetNode(iNode);
      for (iDim = 0; iDim < nDim; iDim++) {
        val_Coord = Get_ValCoord(geometry, indexNode[iNode], iDim);
        element_container[FEA_TERM][EL_KIND]->SetRef_Coord(val_Coord, iNode, iDim);
      }
    }

    /*--- In topology mode determine the penalty to apply to the mass, linear function of the physical density ---*/
    su2double simp_penalty = 1.0;
    if (topology_mode) {
      simp_penalty = simp_minstiff+(1.0-simp_minstiff)*element_properties[iElem]->GetPhysicalDensity();
    }

    /*--- Set the properties of the element ---*/
    element_container[FEA_TERM][EL_KIND]->Set_ElProperties(element_properties[iElem]);

    numerics[FEA_TERM]->Compute_Mass_Matrix(element_container[FEA_TERM][EL_KIND], config);

    NelNodes = element_container[FEA_TERM][EL_KIND]->GetnNodes();

    for (iNode = 0; iNode < NelNodes; iNode++) {

      for (jNode = 0; jNode < NelNodes; jNode++) {

        Mab = element_container[FEA_TERM][EL_KIND]->Get_Mab(iNode, jNode);

        for (iVar = 0; iVar < nVar; iVar++) {
          Residual_i[iVar] = simp_penalty * Mab * TimeRes_Aux.GetBlock(indexNode[iNode],iVar);
          Residual_j[iVar] = simp_penalty * Mab * TimeRes_Aux.GetBlock(indexNode[jNode],iVar);
        }

        TimeRes.AddBlock(indexNode[iNode],Residual_i);
        TimeRes.AddBlock(indexNode[jNode],Residual_j);

      }

    }

  }

}

void CFEASolver::Compute_NodalStressRes(CGeometry *geometry, CNumerics **numerics, CConfig *config) {
  
  
  unsigned long iElem, iVar;
  unsigned short iNode, iDim, nNodes = 0;
  unsigned long indexNode[8]={0,0,0,0,0,0,0,0};
  su2double val_Coord, val_Sol, val_Ref = 0.0;
  int EL_KIND = 0;
  
  bool prestretch_fem = config->GetPrestretch();
  
  su2double *Ta = NULL;
  unsigned short NelNodes;
  
  bool topology_mode = config->GetTopology_Optimization();
  su2double simp_exponent = config->GetSIMP_Exponent();
  su2double simp_minstiff = config->GetSIMP_MinStiffness();
  
  /*--- Loops over all the elements ---*/
  
  for (iElem = 0; iElem < geometry->GetnElem(); iElem++) {
    
    if (geometry->elem[iElem]->GetVTK_Type() == TRIANGLE)     {nNodes = 3; EL_KIND = EL_TRIA;}
    if (geometry->elem[iElem]->GetVTK_Type() == QUADRILATERAL){nNodes = 4; EL_KIND = EL_QUAD;}
    if (geometry->elem[iElem]->GetVTK_Type() == TETRAHEDRON)  {nNodes = 4; EL_KIND = EL_TETRA;}
    if (geometry->elem[iElem]->GetVTK_Type() == PYRAMID)      {nNodes = 5; EL_KIND = EL_PYRAM;}
    if (geometry->elem[iElem]->GetVTK_Type() == PRISM)        {nNodes = 6; EL_KIND = EL_PRISM;}
    if (geometry->elem[iElem]->GetVTK_Type() == HEXAHEDRON)   {nNodes = 8; EL_KIND = EL_HEXA;}
    
    /*--- For the number of nodes, we get the coordinates from the connectivity matrix ---*/
    
    for (iNode = 0; iNode < nNodes; iNode++) {
      indexNode[iNode] = geometry->elem[iElem]->GetNode(iNode);
      for (iDim = 0; iDim < nDim; iDim++) {
        val_Coord = Get_ValCoord(geometry, indexNode[iNode], iDim);
        val_Sol = node[indexNode[iNode]]->GetSolution(iDim) + val_Coord;
        element_container[FEA_TERM][EL_KIND]->SetCurr_Coord(val_Sol, iNode, iDim);
        if (prestretch_fem) {
          val_Ref = node[indexNode[iNode]]->GetPrestretch(iDim);
          element_container[FEA_TERM][EL_KIND]->SetRef_Coord(val_Ref, iNode, iDim);
        }
        else {
          element_container[FEA_TERM][EL_KIND]->SetRef_Coord(val_Coord, iNode, iDim);
        }
      }
    }
    
    /*--- In topology mode determine the penalty to apply to the stiffness ---*/
    su2double simp_penalty = 1.0;
    if (topology_mode) {
      simp_penalty = simp_minstiff+(1.0-simp_minstiff)*pow(element_properties[iElem]->GetPhysicalDensity(),simp_exponent);
    }
    
    /*--- Set the properties of the element ---*/
    element_container[FEA_TERM][EL_KIND]->Set_ElProperties(element_properties[iElem]);
    
    /*--- Compute the components of the jacobian and the stress term ---*/
    if (element_based){
      numerics[element_properties[iElem]->GetMat_Mod()]->Compute_NodalStress_Term(element_container[FEA_TERM][EL_KIND], config);
    }
    else{
      numerics[FEA_TERM]->Compute_NodalStress_Term(element_container[FEA_TERM][EL_KIND], config);
    }
    
    NelNodes = element_container[FEA_TERM][EL_KIND]->GetnNodes();
    
    for (iNode = 0; iNode < NelNodes; iNode++) {
      
      Ta = element_container[FEA_TERM][EL_KIND]->Get_Kt_a(iNode);
      for (iVar = 0; iVar < nVar; iVar++) Res_Stress_i[iVar] = simp_penalty*Ta[iVar];
      
      LinSysRes.SubtractBlock(indexNode[iNode], Res_Stress_i);
      
    }
    
  }

}

void CFEASolver::Compute_NodalStress(CGeometry *geometry, CNumerics **numerics, CConfig *config) {
  
  unsigned long iPoint, iElem, iVar;
  unsigned short iNode, iDim, iStress;
  unsigned short nNodes = 0, nStress;
  unsigned long indexNode[8]={0,0,0,0,0,0,0,0};
  su2double val_Coord, val_Sol, val_Ref = 0.0;
  int EL_KIND = 0;
  
  bool prestretch_fem = config->GetPrestretch();
  
  bool dynamic = (config->GetTime_Domain());
  
  bool topology_mode = config->GetTopology_Optimization();
  su2double simp_exponent = config->GetSIMP_Exponent();
  
  if (nDim == 2) nStress = 3;
  else nStress = 6;
  
  su2double *Ta = NULL;
  
  unsigned short NelNodes;
  
  /*--- Restart stress to avoid adding results from previous time steps ---*/
  
  for (iPoint = 0; iPoint < nPointDomain; iPoint++) {
    for (iStress = 0; iStress < nStress; iStress++) {
      node[iPoint]->SetStress_FEM(iStress, 0.0);
    }
  }
  
  /*--- Loops over all the elements ---*/
  
  for (iElem = 0; iElem < geometry->GetnElem(); iElem++) {
    
    if (geometry->elem[iElem]->GetVTK_Type() == TRIANGLE)     {nNodes = 3; EL_KIND = EL_TRIA;}
    if (geometry->elem[iElem]->GetVTK_Type() == QUADRILATERAL){nNodes = 4; EL_KIND = EL_QUAD;}
    if (geometry->elem[iElem]->GetVTK_Type() == TETRAHEDRON)  {nNodes = 4; EL_KIND = EL_TETRA;}
    if (geometry->elem[iElem]->GetVTK_Type() == PYRAMID)      {nNodes = 5; EL_KIND = EL_PYRAM;}
    if (geometry->elem[iElem]->GetVTK_Type() == PRISM)        {nNodes = 6; EL_KIND = EL_PRISM;}
    if (geometry->elem[iElem]->GetVTK_Type() == HEXAHEDRON)   {nNodes = 8; EL_KIND = EL_HEXA;}
    
    /*--- For the number of nodes, we get the coordinates from the connectivity matrix ---*/
    
    for (iNode = 0; iNode < nNodes; iNode++) {
      indexNode[iNode] = geometry->elem[iElem]->GetNode(iNode);
      //      for (iDim = 0; iDim < nDim; iDim++) {
      //        val_Coord = geometry->node[indexNode[iNode]]->GetCoord(iDim);
      //        val_Sol = node[indexNode[iNode]]->GetSolution(iDim) + val_Coord;
      //        element_container[FEA_TERM][EL_KIND]->SetRef_Coord(val_Coord, iNode, iDim);
      //        element_container[FEA_TERM][EL_KIND]->SetCurr_Coord(val_Sol, iNode, iDim);
      //      }
      for (iDim = 0; iDim < nDim; iDim++) {
        val_Coord = Get_ValCoord(geometry, indexNode[iNode], iDim);
        val_Sol = node[indexNode[iNode]]->GetSolution(iDim) + val_Coord;
        element_container[FEA_TERM][EL_KIND]->SetCurr_Coord(val_Sol, iNode, iDim);
        if (prestretch_fem) {
          val_Ref = node[indexNode[iNode]]->GetPrestretch(iDim);
          element_container[FEA_TERM][EL_KIND]->SetRef_Coord(val_Ref, iNode, iDim);
        }
        else {
          element_container[FEA_TERM][EL_KIND]->SetRef_Coord(val_Coord, iNode, iDim);
        }
      }
    }
    
    /*--- Correct the stresses and reactions for topology optimization densities. ---*/
    su2double simp_penalty = 1.0;
    if (topology_mode) {
      simp_penalty = pow(element_properties[iElem]->GetPhysicalDensity(),simp_exponent);
    }
    
    /*--- Set the properties of the element ---*/
    element_container[FEA_TERM][EL_KIND]->Set_ElProperties(element_properties[iElem]);
    
    /*--- Compute the components of the jacobian and the stress term ---*/
    if (element_based){
      numerics[element_properties[iElem]->GetMat_Mod()]->Compute_Averaged_NodalStress(element_container[FEA_TERM][EL_KIND], config);
    }
    else{
      numerics[FEA_TERM]->Compute_Averaged_NodalStress(element_container[FEA_TERM][EL_KIND], config);
    }
    
    NelNodes = element_container[FEA_TERM][EL_KIND]->GetnNodes();
    
    for (iNode = 0; iNode < NelNodes; iNode++) {
      
      /*--- This only works if the problem is nonlinear ---*/
      Ta = element_container[FEA_TERM][EL_KIND]->Get_Kt_a(iNode);
      for (iVar = 0; iVar < nVar; iVar++) Res_Stress_i[iVar] = simp_penalty*Ta[iVar];
      
      LinSysReact.AddBlock(indexNode[iNode], Res_Stress_i);
      
      for (iStress = 0; iStress < nStress; iStress++) {
        node[indexNode[iNode]]->AddStress_FEM(iStress, simp_penalty *
                                              (element_container[FEA_TERM][EL_KIND]->Get_NodalStress(iNode, iStress) /
                                               geometry->node[indexNode[iNode]]->GetnElem()) );
      }
      
    }
    
  }
  
  su2double *Stress;
  su2double VonMises_Stress, MaxVonMises_Stress = 0.0;
  su2double Sxx,Syy,Szz,Sxy,Sxz,Syz,S1,S2;
  
  /*--- For the number of nodes in the mesh ---*/
  for (iPoint = 0; iPoint < nPointDomain; iPoint++) {
    
    /*--- Get the stresses, added up from all the elements that connect to the node ---*/
    
    Stress  = node[iPoint]->GetStress_FEM();
    
    /*--- Compute the stress averaged from all the elements connecting to the node and the Von Mises stress ---*/
    
    if (nDim == 2) {
      
      Sxx=Stress[0];
      Syy=Stress[1];
      Sxy=Stress[2];
      
      S1=(Sxx+Syy)/2+sqrt(((Sxx-Syy)/2)*((Sxx-Syy)/2)+Sxy*Sxy);
      S2=(Sxx+Syy)/2-sqrt(((Sxx-Syy)/2)*((Sxx-Syy)/2)+Sxy*Sxy);
      
      VonMises_Stress = sqrt(S1*S1+S2*S2-2*S1*S2);
      
    }
    else {
      
      Sxx = Stress[0];
      Syy = Stress[1];
      Szz = Stress[3];
      
      Sxy = Stress[2];
      Sxz = Stress[4];
      Syz = Stress[5];
      
      VonMises_Stress = sqrt(0.5*(   pow(Sxx - Syy, 2.0)
                                  + pow(Syy - Szz, 2.0)
                                  + pow(Szz - Sxx, 2.0)
                                  + 6.0*(Sxy*Sxy+Sxz*Sxz+Syz*Syz)
                                  ));
      
    }
    
    node[iPoint]->SetVonMises_Stress(VonMises_Stress);
    
    /*--- Compute the maximum value of the Von Mises Stress ---*/
    
    MaxVonMises_Stress = max(MaxVonMises_Stress, VonMises_Stress);
    
  }
  
#ifdef HAVE_MPI
  
  /*--- Compute MaxVonMises_Stress using all the nodes ---*/
  
  su2double MyMaxVonMises_Stress = MaxVonMises_Stress; MaxVonMises_Stress = 0.0;
  SU2_MPI::Allreduce(&MyMaxVonMises_Stress, &MaxVonMises_Stress, 1, MPI_DOUBLE, MPI_MAX, MPI_COMM_WORLD);
  
#endif
  
  /*--- Set the value of the MaxVonMises_Stress as the CFEA coeffient ---*/
  
  Total_CFEA = MaxVonMises_Stress;
  
  
  bool outputReactions = false;
  
  if (outputReactions) {
    
    ofstream myfile;
    myfile.open ("Reactions.txt");
    
    unsigned short iMarker;
    unsigned long iVertex;
    su2double val_Reaction;
    
    if (!dynamic) {
      /*--- Loop over all the markers  ---*/
      for (iMarker = 0; iMarker < config->GetnMarker_All(); iMarker++)
        switch (config->GetMarker_All_KindBC(iMarker)) {
            
            /*--- If it corresponds to a clamped boundary  ---*/
            
          case CLAMPED_BOUNDARY:
            
            myfile << "MARKER " << iMarker << ":" << endl;
            
            /*--- Loop over all the vertices  ---*/
            for (iVertex = 0; iVertex < geometry->nVertex[iMarker]; iVertex++) {
              
              /*--- Get node index ---*/
              iPoint = geometry->vertex[iMarker][iVertex]->GetNode();
              
              myfile << "Node " << iPoint << "." << " \t ";
              
              for (iDim = 0; iDim < nDim; iDim++) {
                /*--- Retrieve coordinate ---*/
                val_Coord = geometry->node[iPoint]->GetCoord(iDim);
                myfile << "X" << iDim + 1 << ": " << val_Coord << " \t " ;
              }
              
              for (iVar = 0; iVar < nVar; iVar++) {
                /*--- Retrieve reaction ---*/
                val_Reaction = LinSysReact.GetBlock(iPoint, iVar);
                myfile << "F" << iVar + 1 << ": " << val_Reaction << " \t " ;
              }
              
              myfile << endl;
            }
            myfile << endl;
            break;
        }
    }
    else if (dynamic) {
      
      switch (config->GetKind_TimeIntScheme_FEA()) {
        case (CD_EXPLICIT):
          cout << "NOT IMPLEMENTED YET" << endl;
          break;
        case (NEWMARK_IMPLICIT):
          
          /*--- Loop over all points, and set aux vector TimeRes_Aux = a0*U+a2*U'+a3*U'' ---*/
          for (iPoint = 0; iPoint < geometry->GetnPoint(); iPoint++) {
            for (iVar = 0; iVar < nVar; iVar++) {
              Residual[iVar] =   a_dt[0]*node[iPoint]->GetSolution_time_n(iVar)        //a0*U(t)
              - a_dt[0]*node[iPoint]->GetSolution(iVar)           //a0*U(t+dt)(k-1)
              + a_dt[2]*node[iPoint]->GetSolution_Vel_time_n(iVar)    //a2*U'(t)
              + a_dt[3]*node[iPoint]->GetSolution_Accel_time_n(iVar);  //a3*U''(t)
            }
            TimeRes_Aux.SetBlock(iPoint, Residual);
          }

          /*--- Once computed, compute M*TimeRes_Aux ---*/
          MassMatrix.MatrixVectorProduct(TimeRes_Aux,TimeRes,geometry,config);
          
          /*--- Loop over all the markers  ---*/
          for (iMarker = 0; iMarker < config->GetnMarker_All(); iMarker++)
            switch (config->GetMarker_All_KindBC(iMarker)) {
                
                /*--- If it corresponds to a clamped boundary  ---*/
                
              case CLAMPED_BOUNDARY:
                
                myfile << "MARKER " << iMarker << ":" << endl;
                
                /*--- Loop over all the vertices  ---*/
                for (iVertex = 0; iVertex < geometry->nVertex[iMarker]; iVertex++) {
                  
                  /*--- Get node index ---*/
                  iPoint = geometry->vertex[iMarker][iVertex]->GetNode();
                  
                  myfile << "Node " << iPoint << "." << " \t ";
                  
                  for (iDim = 0; iDim < nDim; iDim++) {
                    /*--- Retrieve coordinate ---*/
                    val_Coord = geometry->node[iPoint]->GetCoord(iDim);
                    myfile << "X" << iDim + 1 << ": " << val_Coord << " \t " ;
                  }
                  
                  for (iVar = 0; iVar < nVar; iVar++) {
                    /*--- Retrieve the time contribution ---*/
                    Res_Time_Cont[iVar] = TimeRes.GetBlock(iPoint, iVar);
                    /*--- Retrieve reaction ---*/
                    val_Reaction = LinSysReact.GetBlock(iPoint, iVar) + Res_Time_Cont[iVar];
                    myfile << "F" << iVar + 1 << ": " << val_Reaction << " \t " ;
                  }
                  
                  myfile << endl;
                }
                myfile << endl;
                break;
            }
          
          
          break;
        case (GENERALIZED_ALPHA):
          cout << "NOT IMPLEMENTED YET" << endl;
          break;
      }
      
    }
    
    
    
    myfile.close();
    
  }
  
}

void CFEASolver::Compute_DeadLoad(CGeometry *geometry, CNumerics **numerics, CConfig *config) {
  
  unsigned long iElem, iVar;
  unsigned short iNode, iDim, nNodes = 0;
  unsigned long indexNode[8]={0,0,0,0,0,0,0,0};
  su2double val_Coord;
  int EL_KIND = 0;
  
  su2double *Dead_Load = NULL;
  unsigned short NelNodes;
  
  /*--- Loops over all the elements ---*/
  
  for (iElem = 0; iElem < geometry->GetnElem(); iElem++) {
    
    if (geometry->elem[iElem]->GetVTK_Type() == TRIANGLE)     {nNodes = 3; EL_KIND = EL_TRIA;}
    if (geometry->elem[iElem]->GetVTK_Type() == QUADRILATERAL){nNodes = 4; EL_KIND = EL_QUAD;}
    if (geometry->elem[iElem]->GetVTK_Type() == TETRAHEDRON)  {nNodes = 4; EL_KIND = EL_TETRA;}
    if (geometry->elem[iElem]->GetVTK_Type() == PYRAMID)      {nNodes = 5; EL_KIND = EL_PYRAM;}
    if (geometry->elem[iElem]->GetVTK_Type() == PRISM)        {nNodes = 6; EL_KIND = EL_PRISM;}
    if (geometry->elem[iElem]->GetVTK_Type() == HEXAHEDRON)   {nNodes = 8; EL_KIND = EL_HEXA;}
    
    /*--- For the number of nodes, we get the coordinates from the connectivity matrix ---*/
    
    for (iNode = 0; iNode < nNodes; iNode++) {
      indexNode[iNode] = geometry->elem[iElem]->GetNode(iNode);
      for (iDim = 0; iDim < nDim; iDim++) {
        val_Coord = Get_ValCoord(geometry, indexNode[iNode], iDim);
        element_container[FEA_TERM][EL_KIND]->SetRef_Coord(val_Coord, iNode, iDim);
      }
    }
    
    /*--- Penalize the dead load, do it by default to avoid unecessary "ifs", since it
          goes to the RHS there is no need to have a minimum value for stability ---*/
    su2double simp_penalty = element_properties[iElem]->GetPhysicalDensity();
    
    /*--- Set the properties of the element ---*/
    element_container[FEA_TERM][EL_KIND]->Set_ElProperties(element_properties[iElem]);
    
    numerics[FEA_TERM]->Compute_Dead_Load(element_container[FEA_TERM][EL_KIND], config);
    
    NelNodes = element_container[FEA_TERM][EL_KIND]->GetnNodes();
    
    for (iNode = 0; iNode < NelNodes; iNode++) {
      
      Dead_Load = element_container[FEA_TERM][EL_KIND]->Get_FDL_a(iNode);
      for (iVar = 0; iVar < nVar; iVar++) Res_Dead_Load[iVar] = simp_penalty*Dead_Load[iVar];
      
      node[indexNode[iNode]]->Add_BodyForces_Res(Res_Dead_Load);
      
    }
    
  }
  
  
}

void CFEASolver::Initialize_SystemMatrix(CGeometry *geometry, CSolver **solver_container, CConfig *config) {
  
}

void CFEASolver::Compute_IntegrationConstants(CConfig *config) {
  
  su2double Delta_t= config->GetDelta_DynTime();
  
  su2double gamma = config->GetNewmark_gamma(), beta = config->GetNewmark_beta();
  
  switch (config->GetKind_TimeIntScheme_FEA()) {
    case (CD_EXPLICIT):
      cout << "NOT IMPLEMENTED YET" << endl;
      break;
    case (NEWMARK_IMPLICIT):
      
      /*--- Integration constants for Newmark scheme ---*/
      
      a_dt[0]= 1 / (beta*pow(Delta_t,2.0));
      a_dt[1]= gamma / (beta*Delta_t);
      a_dt[2]= 1 / (beta*Delta_t);
      a_dt[3]= 1 /(2*beta) - 1;
      a_dt[4]= gamma/beta - 1;
      a_dt[5]= (Delta_t/2) * (gamma/beta - 2);
      a_dt[6]= Delta_t * (1-gamma);
      a_dt[7]= gamma * Delta_t;
      a_dt[8]= 0.0;
      
      break;
      
    case (GENERALIZED_ALPHA):
      
      /*--- Integration constants for Generalized Alpha ---*/
      /*--- Needs to be updated if accounting for structural damping ---*/
      
      //      su2double beta = config->Get_Int_Coeffs(0);
      //      //  su2double gamma =  config->Get_Int_Coeffs(1);
      //      su2double alpha_f = config->Get_Int_Coeffs(2), alpha_m =  config->Get_Int_Coeffs(3);
      //
      //      a_dt[0]= (1 / (beta*pow(Delta_t,2.0))) * ((1 - alpha_m) / (1 - alpha_f)) ;
      //      a_dt[1]= 0.0 ;
      //      a_dt[2]= (1 - alpha_m) / (beta*Delta_t);
      //      a_dt[3]= ((1 - 2*beta)*(1-alpha_m) / (2*beta)) - alpha_m;
      //      a_dt[4]= 0.0;
      //      a_dt[5]= 0.0;
      //      a_dt[6]= Delta_t * (1-delta);
      //      a_dt[7]= delta * Delta_t;
      //      a_dt[8]= (1 - alpha_m) / (beta*pow(Delta_t,2.0));
      
      break;
  }
  
  
}


void CFEASolver::BC_Clamped(CGeometry *geometry, CNumerics *numerics, CConfig *config, unsigned short val_marker) {
  
  unsigned long iPoint, iVertex;
  
  bool dynamic = (config->GetTime_Domain());

  Solution[0] = 0.0;
  Solution[1] = 0.0;
  if (nDim==3) Solution[2] = 0.0;

  for (iVertex = 0; iVertex < geometry->nVertex[val_marker]; iVertex++) {

    /*--- Get node index ---*/
    iPoint = geometry->vertex[val_marker][iVertex]->GetNode();
    
    /*--- Set and enforce solution at current and previous time-step ---*/
    node[iPoint]->SetSolution(Solution);

    if (dynamic) {
      node[iPoint]->SetSolution_Vel(Solution);
      node[iPoint]->SetSolution_Accel(Solution);
      node[iPoint]->Set_Solution_time_n(Solution);
      node[iPoint]->SetSolution_Vel_time_n(Solution);
      node[iPoint]->SetSolution_Accel_time_n(Solution);
    }

    /*--- Set and enforce 0 solution for mesh deformation ---*/
    node[iPoint]->SetBound_Disp(Solution);

    LinSysSol.SetBlock(iPoint, Solution);
    LinSysReact.SetBlock(iPoint, Solution);
    Jacobian.EnforceSolutionAtNode(iPoint, Solution, LinSysRes);

  }

}

void CFEASolver::BC_Clamped_Post(CGeometry *geometry, CNumerics *numerics, CConfig *config, unsigned short val_marker) {
  
  unsigned long iPoint, iVertex;
  bool dynamic = (config->GetTime_Domain());
  
  for (iVertex = 0; iVertex < geometry->nVertex[val_marker]; iVertex++) {
    
    /*--- Get node index ---*/
    
    iPoint = geometry->vertex[val_marker][iVertex]->GetNode();
    
    if (nDim == 2) {
      Solution[0] = 0.0;  Solution[1] = 0.0;
    }
    else {
      Solution[0] = 0.0;  Solution[1] = 0.0;  Solution[2] = 0.0;
    }
    
    node[iPoint]->SetSolution(Solution);
    
    if (dynamic) {
      node[iPoint]->SetSolution_Vel(Solution);
      node[iPoint]->SetSolution_Accel(Solution);
    }
    
  }
  
}

void CFEASolver::BC_DispDir(CGeometry *geometry, CNumerics *numerics, CConfig *config, unsigned short val_marker) {

  unsigned short iDim;
  unsigned long iNode, iVertex;
  su2double DispDirVal = config->GetDisp_Dir_Value(config->GetMarker_All_TagBound(val_marker));
  su2double DispDirMult = config->GetDisp_Dir_Multiplier(config->GetMarker_All_TagBound(val_marker));
  su2double *Disp_Dir_Local= config->GetDisp_Dir(config->GetMarker_All_TagBound(val_marker));
  su2double Disp_Dir_Unit[3] = {0.0, 0.0, 0.0}, Disp_Dir[3] = {0.0, 0.0, 0.0};
  su2double Disp_Dir_Mod = 0.0;

  for (iDim = 0; iDim < nDim; iDim++)
    Disp_Dir_Mod += Disp_Dir_Local[iDim]*Disp_Dir_Local[iDim];

  Disp_Dir_Mod = sqrt(Disp_Dir_Mod);

  for (iDim = 0; iDim < nDim; iDim++)
    Disp_Dir_Unit[iDim] = Disp_Dir_Local[iDim] / Disp_Dir_Mod;

  su2double TotalDisp;

  su2double CurrentTime=config->GetCurrent_DynTime();
  su2double ModAmpl = 1.0;

  bool Ramp_Load = config->GetRamp_Load();
  su2double Ramp_Time = config->GetRamp_Time();
  su2double Transfer_Time = 0.0;

  if (Ramp_Load){
    if (Ramp_Time == 0.0)
      ModAmpl = 1.0;
    else
      Transfer_Time = CurrentTime / Ramp_Time;

    switch (config->GetDynamic_LoadTransfer()) {
    case INSTANTANEOUS:
      ModAmpl = 1.0;
      break;
    case POL_ORDER_1:
      ModAmpl = Transfer_Time;
      break;
    case POL_ORDER_3:
      ModAmpl = -2.0 * pow(Transfer_Time,3.0) + 3.0 * pow(Transfer_Time,2.0);
      break;
    case POL_ORDER_5:
      ModAmpl = 6.0 * pow(Transfer_Time, 5.0) - 15.0 * pow(Transfer_Time, 4.0) + 10 * pow(Transfer_Time, 3.0);
      break;
    case SIGMOID_10:
      ModAmpl = (1 / (1+exp(-1.0 * 10.0 * (Transfer_Time - 0.5)) ) );
      break;
    case SIGMOID_20:
      ModAmpl = (1 / (1+exp(-1.0 * 20.0 * (Transfer_Time - 0.5)) ) );
      break;
    }
    ModAmpl = max(ModAmpl,0.0);
    ModAmpl = min(ModAmpl,1.0);
  }
  else{
    ModAmpl = 1.0;
  }

  TotalDisp = ModAmpl * DispDirVal * DispDirMult;

  for (iDim = 0; iDim < nDim; iDim++)
    Disp_Dir[iDim] = TotalDisp * Disp_Dir_Unit[iDim];

  for (iVertex = 0; iVertex < geometry->nVertex[val_marker]; iVertex++) {

    /*--- Get node index ---*/
    iNode = geometry->vertex[val_marker][iVertex]->GetNode();

    /*--- Set and enforce solution ---*/
    LinSysSol.SetBlock(iNode, Disp_Dir);
    Jacobian.EnforceSolutionAtNode(iNode, Disp_Dir, LinSysRes);
  }

}

void CFEASolver::Postprocessing(CGeometry *geometry, CSolver **solver_container, CConfig *config,  CNumerics **numerics,
                                           unsigned short iMesh) {
  
  unsigned short iVar;
  unsigned long iPoint, total_index;
  
  bool first_iter = (config->GetInnerIter() == 0);
  bool nonlinear_analysis = (config->GetGeometricConditions() == LARGE_DEFORMATIONS);    // Nonlinear analysis.
  bool disc_adj_fem = (config->GetKind_Solver() == DISC_ADJ_FEM);
  
  su2double solNorm = 0.0, solNorm_recv = 0.0;
  
  if (disc_adj_fem) {

    if (nonlinear_analysis) {

      /*--- For nonlinear discrete adjoint, we have 3 convergence criteria ---*/

      /*--- UTOL = norm(Delta_U(k)): ABSOLUTE, norm of the incremental displacements ------------*/
      /*--- RTOL = norm(Residual(k): ABSOLUTE, norm of the residual (T-F) -----------------------*/
      /*--- ETOL = Delta_U(k) * Residual(k): ABSOLUTE, norm of the product disp * res -----------*/

      Conv_Check[0] = LinSysSol.norm();               // Norm of the delta-solution vector
      Conv_Check[1] = LinSysRes.norm();               // Norm of the residual
      Conv_Check[2] = dotProd(LinSysSol, LinSysRes);  // Position for the energy tolerance

      /*--- MPI solution ---*/
      
      InitiateComms(geometry, config, SOLUTION_FEA);
      CompleteComms(geometry, config, SOLUTION_FEA);
    }
    else {
      /*--- If the problem is linear, the only check we do is the RMS of the displacements ---*/
      /*---  Compute the residual Ax-f ---*/
#ifndef CODI_REVERSE_TYPE
      Jacobian.ComputeResidual(LinSysSol, LinSysRes, LinSysAux);
#else
      /*---  We need temporaries to interface with the matrix ---*/
      {
        CSysVector<passivedouble> sol, res;
        sol.PassiveCopy(LinSysSol);
        res.PassiveCopy(LinSysRes);
        CSysVector<passivedouble> aux(res);
        Jacobian.ComputeResidual(sol, res, aux);
        LinSysAux.PassiveCopy(aux);
      }
#endif

      /*--- Set maximum residual to zero ---*/

      for (iVar = 0; iVar < nVar; iVar++) {
        SetRes_RMS(iVar, 0.0);
        SetRes_Max(iVar, 0.0, 0);
      }

      /*--- Compute the residual ---*/

      for (iPoint = 0; iPoint < geometry->GetnPoint(); iPoint++) {
        for (iVar = 0; iVar < nVar; iVar++) {
          total_index = iPoint*nVar+iVar;
          AddRes_RMS(iVar, LinSysAux[total_index]*LinSysAux[total_index]);
          AddRes_Max(iVar, fabs(LinSysAux[total_index]), geometry->node[iPoint]->GetGlobalIndex(), geometry->node[iPoint]->GetCoord());
        }
      }

      /*--- MPI solution ---*/

      InitiateComms(geometry, config, SOLUTION_FEA);
      CompleteComms(geometry, config, SOLUTION_FEA);
      
      /*--- Compute the root mean square residual ---*/

      SetResidual_RMS(geometry, config);

    }

  }
  else {
    if (nonlinear_analysis){


      /*--- MPI solution ---*/

      InitiateComms(geometry, config, SOLUTION_FEA);
      CompleteComms(geometry, config, SOLUTION_FEA);
      
    } else {

      /*--- If the problem is linear, the only check we do is the RMS of the displacements ---*/

      /*---  Compute the residual Ax-f ---*/
#ifndef CODI_REVERSE_TYPE
      Jacobian.ComputeResidual(LinSysSol, LinSysRes, LinSysAux);
#else
      /*---  We need temporaries to interface with the matrix ---*/
      {
        CSysVector<passivedouble> sol, res;
        sol.PassiveCopy(LinSysSol);
        res.PassiveCopy(LinSysRes);
        CSysVector<passivedouble> aux(res);
        Jacobian.ComputeResidual(sol, res, aux);
        LinSysAux.PassiveCopy(aux);
      }
#endif

      /*--- Set maximum residual to zero ---*/

      for (iVar = 0; iVar < nVar; iVar++) {
        SetRes_RMS(iVar, 0.0);
        SetRes_Max(iVar, 0.0, 0);
      }

      /*--- Compute the residual ---*/

      for (iPoint = 0; iPoint < geometry->GetnPoint(); iPoint++) {
        for (iVar = 0; iVar < nVar; iVar++) {
          total_index = iPoint*nVar+iVar;
          AddRes_RMS(iVar, LinSysAux[total_index]*LinSysAux[total_index]);
          AddRes_Max(iVar, fabs(LinSysAux[total_index]), geometry->node[iPoint]->GetGlobalIndex(), geometry->node[iPoint]->GetCoord());
        }
      }

      /*--- MPI solution ---*/
      
      InitiateComms(geometry, config, SOLUTION_FEA);
      CompleteComms(geometry, config, SOLUTION_FEA);
      
      /*--- Compute the root mean square residual ---*/

      SetResidual_RMS(geometry, config);
    }
    
  }
  
}

void CFEASolver::BC_Normal_Displacement(CGeometry *geometry, CNumerics *numerics, CConfig *config, unsigned short val_marker) { }

void CFEASolver::BC_Normal_Load(CGeometry *geometry, CNumerics *numerics, CConfig *config, unsigned short val_marker) {
  
  /*--- Retrieve the normal pressure and the application conditions for the considered boundary ---*/
  
  su2double NormalLoad = config->GetLoad_Value(config->GetMarker_All_TagBound(val_marker));
  su2double TotalLoad = 0.0;
  
  su2double CurrentTime=config->GetCurrent_DynTime();
  su2double ModAmpl = 1.0;
  
  su2double Ramp_Time = config->GetRamp_Time();

  ModAmpl = Compute_LoadCoefficient(CurrentTime, Ramp_Time, config);

  TotalLoad = ModAmpl * NormalLoad;
  
  /*--- Do only if there is a load applied.
   *--- This reduces the computational cost for cases in which we want boundaries with no load.
   */
  
  if (TotalLoad != 0.0) {
    
    unsigned long iElem;
    unsigned short nNodes = 0;
    su2double Length_Elem_ref = 0.0,  Area_Elem_ref = 0.0;
    su2double Length_Elem_curr = 0.0, Area_Elem_curr = 0.0;
    unsigned long indexNode[4]   = {0,0,0,0};
    unsigned long indexVertex[4] = {0,0,0,0};
    su2double nodeCoord_ref[4][3], nodeCoord_curr[4][3];
    su2double *nodal_normal, nodal_normal_unit[3];
    su2double normal_ref_unit[3], normal_curr_unit[3];
    su2double Norm, dot_Prod;
    su2double val_Coord, val_Sol;
    unsigned short iNode, iDim;
    unsigned long iVertex, iPoint;
    su2double a_ref[3], b_ref[3], AC_ref[3], BD_ref[3];
    su2double a_curr[3], b_curr[3], AC_curr[3], BD_curr[3];
    
    /*--- Determine whether the load conditions are applied in the reference or in the current configuration ---*/
    
    bool linear_analysis = (config->GetGeometricConditions() == SMALL_DEFORMATIONS);  // Linear analysis.
    bool nonlinear_analysis = (config->GetGeometricConditions() == LARGE_DEFORMATIONS); // Nonlinear analysis.
    
    for (iNode = 0; iNode < 4; iNode++) {
      for (iDim = 0; iDim < 3; iDim++) {
        nodeCoord_ref[iNode][iDim]  = 0.0;
        nodeCoord_curr[iNode][iDim] = 0.0;
      }
    }
    
    for (iElem = 0; iElem < geometry->GetnElem_Bound(val_marker); iElem++) {
      
      /*--- Identify the kind of boundary element ---*/
      if (geometry->bound[val_marker][iElem]->GetVTK_Type() == LINE)           nNodes = 2;
      if (geometry->bound[val_marker][iElem]->GetVTK_Type() == TRIANGLE)       nNodes = 3;
      if (geometry->bound[val_marker][iElem]->GetVTK_Type() == QUADRILATERAL)  nNodes = 4;
      
      /*--- Retrieve the boundary reference and current coordinates ---*/
      for (iNode = 0; iNode < nNodes; iNode++) {
        indexNode[iNode] = geometry->bound[val_marker][iElem]->GetNode(iNode);
        for (iDim = 0; iDim < nDim; iDim++) {
          val_Coord = Get_ValCoord(geometry, indexNode[iNode], iDim);
          val_Sol = node[indexNode[iNode]]->GetSolution(iDim) + val_Coord;
          /*--- Assign values to the container ---*/
          nodeCoord_ref[iNode][iDim]  = val_Coord;
          nodeCoord_curr[iNode][iDim] = val_Sol;
        }
      }
      
      /*--- We need the indices of the vertices, which are "Dual Grid Info" ---*/
      for (iVertex = 0; iVertex < geometry->nVertex[val_marker]; iVertex++) {
        iPoint = geometry->vertex[val_marker][iVertex]->GetNode();
        for (iNode = 0; iNode < nNodes; iNode++) {
          if (iPoint == indexNode[iNode]) indexVertex[iNode] = iVertex;
        }
      }
      
      /*--- Retrieve the reference normal for one of the points. They go INSIDE the structural domain. ---*/
      nodal_normal = geometry->vertex[val_marker][indexVertex[0]]->GetNormal();
      Norm = 0.0;
      for (iDim = 0; iDim < nDim; iDim++) {
        Norm += nodal_normal[iDim]*nodal_normal[iDim];
      }
      Norm = sqrt(Norm);
      for (iDim = 0; iDim < nDim; iDim++) {
        nodal_normal_unit[iDim] = nodal_normal[iDim] / Norm;
      }
      
      /*--- Compute area (3D), and length of the surfaces (2D), and the unitary normal vector in current configuration ---*/
      
      if (nDim == 2) {
        
        /*-- Compute the vector a in reference and current configurations ---*/
        for (iDim = 0; iDim < nDim; iDim++) {
          a_ref[iDim]  = nodeCoord_ref[0][iDim] -nodeCoord_ref[1][iDim];
          a_curr[iDim] = nodeCoord_curr[0][iDim]-nodeCoord_curr[1][iDim];
        }
        
        /*-- Compute the length of the boundary element in reference and current configurations ---*/
        Length_Elem_curr = sqrt(a_curr[0]*a_curr[0]+a_curr[1]*a_curr[1]);
        Length_Elem_ref  = sqrt(a_ref[0]*a_ref[0]+a_ref[1]*a_ref[1]);
        
        /*-- Compute the length of the boundary element in reference and current configurations ---*/
        normal_ref_unit[0] =   a_ref[1] /Length_Elem_ref;
        normal_ref_unit[1] = -(a_ref[0])/Length_Elem_ref;
        
        normal_curr_unit[0] =   a_curr[1] /Length_Elem_curr;
        normal_curr_unit[1] = -(a_curr[0])/Length_Elem_curr;
        
        /*-- Dot product to check the element orientation in the reference configuration ---*/
        dot_Prod = 0.0;
        for (iDim = 0; iDim < nDim; iDim++) {
          dot_Prod += normal_ref_unit[iDim] * nodal_normal_unit[iDim];
        }
        
        /*--- If dot_Prod > 0, the normal goes inside the structural domain. ---*/
        /*--- If dot_Prod < 0, the normal goes outside the structural domain. ---*/
        /*--- We adopt the criteria of the normal going inside the domain, so if dot_Prod < 1, we change the orientation. ---*/
        if (dot_Prod < 0) {
          for (iDim = 0; iDim < nDim; iDim++) {
            normal_ref_unit[iDim]  = -1.0*normal_ref_unit[iDim];
            normal_curr_unit[iDim] = -1.0*normal_curr_unit[iDim];
          }
        }
        
        if (linear_analysis) {
          Residual[0] = (1.0/2.0) * TotalLoad * Length_Elem_ref * normal_ref_unit[0];
          Residual[1] = (1.0/2.0) * TotalLoad * Length_Elem_ref * normal_ref_unit[1];
          
          node[indexNode[0]]->Add_SurfaceLoad_Res(Residual);
          node[indexNode[1]]->Add_SurfaceLoad_Res(Residual);
        }
        else if (nonlinear_analysis) {
          Residual[0] = (1.0/2.0) * TotalLoad * Length_Elem_curr * normal_curr_unit[0];
          Residual[1] = (1.0/2.0) * TotalLoad * Length_Elem_curr * normal_curr_unit[1];
          
          node[indexNode[0]]->Add_SurfaceLoad_Res(Residual);
          node[indexNode[1]]->Add_SurfaceLoad_Res(Residual);
        }
        
      }
      
      if (nDim == 3) {
        
        if (geometry->bound[val_marker][iElem]->GetVTK_Type() == TRIANGLE) {
          
          for (iDim = 0; iDim < nDim; iDim++) {
            a_ref[iDim] = nodeCoord_ref[1][iDim]-nodeCoord_ref[0][iDim];
            b_ref[iDim] = nodeCoord_ref[2][iDim]-nodeCoord_ref[0][iDim];
            
            a_curr[iDim] = nodeCoord_curr[1][iDim]-nodeCoord_curr[0][iDim];
            b_curr[iDim] = nodeCoord_curr[2][iDim]-nodeCoord_curr[0][iDim];
          }
          
          su2double Ni=0, Nj=0, Nk=0;
          
          /*--- Reference configuration ---*/
          Ni = a_ref[1]*b_ref[2] - a_ref[2]*b_ref[1];
          Nj = a_ref[2]*b_ref[0] - a_ref[0]*b_ref[2];
          Nk = a_ref[0]*b_ref[1] - a_ref[1]*b_ref[0];
          
          Area_Elem_ref = 0.5*sqrt(Ni*Ni+Nj*Nj+Nk*Nk);
          
          normal_ref_unit[0] = Ni / Area_Elem_ref;
          normal_ref_unit[1] = Nj / Area_Elem_ref;
          normal_ref_unit[2] = Nk / Area_Elem_ref;
          
          /*--- Current configuration ---*/
          Ni = a_curr[1]*b_curr[2] - a_curr[2]*b_curr[1];
          Nj = a_curr[2]*b_curr[0] - a_curr[0]*b_curr[2];
          Nk = a_curr[0]*b_curr[1] - a_curr[1]*b_curr[0];
          
          Area_Elem_curr = 0.5*sqrt(Ni*Ni+Nj*Nj+Nk*Nk);
          
          normal_curr_unit[0] = Ni / Area_Elem_curr;
          normal_curr_unit[1] = Nj / Area_Elem_curr;
          normal_curr_unit[2] = Nk / Area_Elem_curr;
          
          /*-- Dot product to check the element orientation in the reference configuration ---*/
          dot_Prod = 0.0;
          for (iDim = 0; iDim < nDim; iDim++) {
            dot_Prod += normal_ref_unit[iDim] * nodal_normal_unit[iDim];
          }
          
          /*--- If dot_Prod > 0, the normal goes inside the structural domain. ---*/
          /*--- If dot_Prod < 0, the normal goes outside the structural domain. ---*/
          /*--- We adopt the criteria of the normal going inside the domain, so if dot_Prod < 1, we change the orientation. ---*/
          if (dot_Prod < 0) {
            for (iDim = 0; iDim < nDim; iDim++) {
              normal_ref_unit[iDim]  = -1.0*normal_ref_unit[iDim];
              normal_curr_unit[iDim] = -1.0*normal_curr_unit[iDim];
            }
          }
          
          if (linear_analysis) {
            Residual[0] = (1.0/3.0) * TotalLoad * Area_Elem_ref * normal_ref_unit[0];
            Residual[1] = (1.0/3.0) * TotalLoad * Area_Elem_ref * normal_ref_unit[1];
            Residual[2] = (1.0/3.0) * TotalLoad * Area_Elem_ref * normal_ref_unit[2];
            
            node[indexNode[0]]->Add_SurfaceLoad_Res(Residual);
            node[indexNode[1]]->Add_SurfaceLoad_Res(Residual);
            node[indexNode[2]]->Add_SurfaceLoad_Res(Residual);
          }
          else if (nonlinear_analysis) {
            Residual[0] = (1.0/3.0) * TotalLoad * Area_Elem_curr * normal_curr_unit[0];
            Residual[1] = (1.0/3.0) * TotalLoad * Area_Elem_curr * normal_curr_unit[1];
            Residual[2] = (1.0/3.0) * TotalLoad * Area_Elem_curr * normal_curr_unit[2];
            
            node[indexNode[0]]->Add_SurfaceLoad_Res(Residual);
            node[indexNode[1]]->Add_SurfaceLoad_Res(Residual);
            node[indexNode[2]]->Add_SurfaceLoad_Res(Residual);
          }
          
        }
        
        else if (geometry->bound[val_marker][iElem]->GetVTK_Type() == QUADRILATERAL) {
          
          for (iDim = 0; iDim < nDim; iDim++) {
            AC_ref[iDim] = nodeCoord_ref[2][iDim]-nodeCoord_ref[0][iDim];
            BD_ref[iDim] = nodeCoord_ref[3][iDim]-nodeCoord_ref[1][iDim];
            
            AC_curr[iDim] = nodeCoord_curr[2][iDim]-nodeCoord_curr[0][iDim];
            BD_curr[iDim] = nodeCoord_curr[3][iDim]-nodeCoord_curr[1][iDim];
          }
          
          su2double Ni=0, Nj=0, Nk=0;
          
          /*--- Reference configuration ---*/
          Ni=AC_ref[1]*BD_ref[2]-AC_ref[2]*BD_ref[1];
          Nj=-AC_ref[0]*BD_ref[2]+AC_ref[2]*BD_ref[0];
          Nk=AC_ref[0]*BD_ref[1]-AC_ref[1]*BD_ref[0];
          
          Area_Elem_ref = 0.5*sqrt(Ni*Ni+Nj*Nj+Nk*Nk);
          
          normal_ref_unit[0] = Ni / Area_Elem_ref;
          normal_ref_unit[1] = Nj / Area_Elem_ref;
          normal_ref_unit[2] = Nk / Area_Elem_ref;
          
          /*--- Current configuration ---*/
          Ni=AC_curr[1]*BD_curr[2]-AC_curr[2]*BD_curr[1];
          Nj=-AC_curr[0]*BD_curr[2]+AC_curr[2]*BD_curr[0];
          Nk=AC_curr[0]*BD_curr[1]-AC_curr[1]*BD_curr[0];
          
          Area_Elem_curr = 0.5*sqrt(Ni*Ni+Nj*Nj+Nk*Nk);
          
          normal_curr_unit[0] = Ni / Area_Elem_curr;
          normal_curr_unit[1] = Nj / Area_Elem_curr;
          normal_curr_unit[2] = Nk / Area_Elem_curr;
          
          /*-- Dot product to check the element orientation in the reference configuration ---*/
          dot_Prod = 0.0;
          for (iDim = 0; iDim < nDim; iDim++) {
            dot_Prod += normal_ref_unit[iDim] * nodal_normal_unit[iDim];
          }
          
          /*--- If dot_Prod > 0, the normal goes inside the structural domain. ---*/
          /*--- If dot_Prod < 0, the normal goes outside the structural domain. ---*/
          /*--- We adopt the criteria of the normal going inside the domain, so if dot_Prod < 1, we change the orientation. ---*/
          if (dot_Prod < 0) {
            for (iDim = 0; iDim < nDim; iDim++) {
              normal_ref_unit[iDim]  = -1.0*normal_ref_unit[iDim];
              normal_curr_unit[iDim] = -1.0*normal_curr_unit[iDim];
            }
          }
          
          if (linear_analysis) {
            Residual[0] = (1.0/4.0) * TotalLoad * Area_Elem_ref * normal_ref_unit[0];
            Residual[1] = (1.0/4.0) * TotalLoad * Area_Elem_ref * normal_ref_unit[1];
            Residual[2] = (1.0/4.0) * TotalLoad * Area_Elem_ref * normal_ref_unit[2];
            
            node[indexNode[0]]->Add_SurfaceLoad_Res(Residual);
            node[indexNode[1]]->Add_SurfaceLoad_Res(Residual);
            node[indexNode[2]]->Add_SurfaceLoad_Res(Residual);
            node[indexNode[3]]->Add_SurfaceLoad_Res(Residual);
          }
          else if (nonlinear_analysis) {
            Residual[0] = (1.0/4.0) * TotalLoad * Area_Elem_curr * normal_curr_unit[0];
            Residual[1] = (1.0/4.0) * TotalLoad * Area_Elem_curr * normal_curr_unit[1];
            Residual[2] = (1.0/4.0) * TotalLoad * Area_Elem_curr * normal_curr_unit[2];
            
            node[indexNode[0]]->Add_SurfaceLoad_Res(Residual);
            node[indexNode[1]]->Add_SurfaceLoad_Res(Residual);
            node[indexNode[2]]->Add_SurfaceLoad_Res(Residual);
            node[indexNode[3]]->Add_SurfaceLoad_Res(Residual);
          }
          
        }
        
      }
      
      
    }
    
  }
  
}

void CFEASolver::BC_Dir_Load(CGeometry *geometry, CNumerics *numerics, CConfig *config, unsigned short val_marker) {
  
  su2double a[3], b[3], AC[3], BD[3];
  unsigned long iElem, Point_0 = 0, Point_1 = 0, Point_2 = 0, Point_3=0;
  su2double *Coord_0 = NULL, *Coord_1= NULL, *Coord_2= NULL, *Coord_3= NULL;
  su2double Length_Elem = 0.0, Area_Elem = 0.0;
  unsigned short iDim;
  
  su2double LoadDirVal = config->GetLoad_Dir_Value(config->GetMarker_All_TagBound(val_marker));
  su2double LoadDirMult = config->GetLoad_Dir_Multiplier(config->GetMarker_All_TagBound(val_marker));
  su2double *Load_Dir_Local= config->GetLoad_Dir(config->GetMarker_All_TagBound(val_marker));
  
  su2double TotalLoad;
  
  su2double CurrentTime=config->GetCurrent_DynTime();
  su2double Ramp_Time = config->GetRamp_Time();

  su2double ModAmpl = 1.0;
  
  ModAmpl = Compute_LoadCoefficient(CurrentTime, Ramp_Time, config);

  TotalLoad = ModAmpl * LoadDirVal * LoadDirMult;
  
  /*--- Compute the norm of the vector that was passed in the config file ---*/
  su2double Norm = 1.0;
  if (nDim==2) Norm=sqrt(Load_Dir_Local[0]*Load_Dir_Local[0]+Load_Dir_Local[1]*Load_Dir_Local[1]);
  if (nDim==3) Norm=sqrt(Load_Dir_Local[0]*Load_Dir_Local[0]+Load_Dir_Local[1]*Load_Dir_Local[1]+Load_Dir_Local[2]*Load_Dir_Local[2]);
  
  for (iElem = 0; iElem < geometry->GetnElem_Bound(val_marker); iElem++) {
    
    Point_0 = geometry->bound[val_marker][iElem]->GetNode(0);     Coord_0 = geometry->node[Point_0]->GetCoord();
    Point_1 = geometry->bound[val_marker][iElem]->GetNode(1);     Coord_1 = geometry->node[Point_1]->GetCoord();
    if (nDim == 3) {
      
      Point_2 = geometry->bound[val_marker][iElem]->GetNode(2);  Coord_2 = geometry->node[Point_2]->GetCoord();
      if (geometry->bound[val_marker][iElem]->GetVTK_Type() == QUADRILATERAL) {
        Point_3 = geometry->bound[val_marker][iElem]->GetNode(3);  Coord_3 = geometry->node[Point_3]->GetCoord();
      }
      
    }
    
    /*--- Compute area (3D), and length of the surfaces (2D) ---*/
    
    if (nDim == 2) {
      
      for (iDim = 0; iDim < nDim; iDim++) a[iDim] = Coord_0[iDim]-Coord_1[iDim];
      
      Length_Elem = sqrt(a[0]*a[0]+a[1]*a[1]);
      
    }
    
    if (nDim == 3) {
      
      if (geometry->bound[val_marker][iElem]->GetVTK_Type() == TRIANGLE) {
        
        for (iDim = 0; iDim < nDim; iDim++) {
          a[iDim] = Coord_1[iDim]-Coord_0[iDim];
          b[iDim] = Coord_2[iDim]-Coord_0[iDim];
        }
        
        su2double Ni=0 , Nj=0, Nk=0;
        
        Ni=a[1]*b[2]-a[2]*b[1];
        Nj=-a[0]*b[2]+a[2]*b[0];
        Nk=a[0]*b[1]-a[1]*b[0];
        
        Area_Elem = 0.5*sqrt(Ni*Ni+Nj*Nj+Nk*Nk);
        
      }
      
      else if (geometry->bound[val_marker][iElem]->GetVTK_Type() == QUADRILATERAL) {
        
        for (iDim = 0; iDim < nDim; iDim++) {
          AC[iDim] = Coord_2[iDim]-Coord_0[iDim];
          BD[iDim] = Coord_3[iDim]-Coord_1[iDim];
        }
        
        su2double Ni=0 , Nj=0, Nk=0;
        
        Ni=AC[1]*BD[2]-AC[2]*BD[1];
        Nj=-AC[0]*BD[2]+AC[2]*BD[0];
        Nk=AC[0]*BD[1]-AC[1]*BD[0];
        
        Area_Elem = 0.5*sqrt(Ni*Ni+Nj*Nj+Nk*Nk);
        
      }
    }
    
    if (nDim == 2) {
      
      Residual[0] = (1.0/2.0)*Length_Elem*TotalLoad*Load_Dir_Local[0]/Norm;
      Residual[1] = (1.0/2.0)*Length_Elem*TotalLoad*Load_Dir_Local[1]/Norm;
      
      node[Point_0]->Add_SurfaceLoad_Res(Residual);
      node[Point_1]->Add_SurfaceLoad_Res(Residual);
      
    }
    
    else {
      if (geometry->bound[val_marker][iElem]->GetVTK_Type() == TRIANGLE) {
        
        Residual[0] = (1.0/3.0)*Area_Elem*TotalLoad*Load_Dir_Local[0]/Norm;
        Residual[1] = (1.0/3.0)*Area_Elem*TotalLoad*Load_Dir_Local[1]/Norm;
        Residual[2] = (1.0/3.0)*Area_Elem*TotalLoad*Load_Dir_Local[2]/Norm;
        
        node[Point_0]->Add_SurfaceLoad_Res(Residual);
        node[Point_1]->Add_SurfaceLoad_Res(Residual);
        node[Point_2]->Add_SurfaceLoad_Res(Residual);
        
      }
      else if (geometry->bound[val_marker][iElem]->GetVTK_Type() == QUADRILATERAL) {
        
        Residual[0] = (1.0/4.0)*Area_Elem*TotalLoad*Load_Dir_Local[0]/Norm;
        Residual[1] = (1.0/4.0)*Area_Elem*TotalLoad*Load_Dir_Local[1]/Norm;
        Residual[2] = (1.0/4.0)*Area_Elem*TotalLoad*Load_Dir_Local[2]/Norm;
        
        node[Point_0]->Add_SurfaceLoad_Res(Residual);
        node[Point_1]->Add_SurfaceLoad_Res(Residual);
        node[Point_2]->Add_SurfaceLoad_Res(Residual);
        node[Point_3]->Add_SurfaceLoad_Res(Residual);
        
      }
      
    }
    
  }
  
}

void CFEASolver::BC_Sine_Load(CGeometry *geometry, CNumerics *numerics, CConfig *config, unsigned short val_marker) { }

void CFEASolver::BC_Damper(CGeometry *geometry, CNumerics *numerics, CConfig *config, unsigned short val_marker) {

  unsigned short iVar;
  su2double dampValue, dampC;
  su2double dampConstant = config->GetDamper_Constant(config->GetMarker_All_TagBound(val_marker));
  unsigned long nVertex = geometry->GetnVertex(val_marker);

  /*--- The damping is distributed evenly over all the nodes in the marker ---*/
  dampC = dampConstant / (nVertex + EPS);

  unsigned long Point_0, Point_1, Point_2, Point_3;
  unsigned long iElem;

  for (iElem = 0; iElem < geometry->GetnElem_Bound(val_marker); iElem++) {

    Point_0 = geometry->bound[val_marker][iElem]->GetNode(0);
    Point_1 = geometry->bound[val_marker][iElem]->GetNode(1);

    for (iVar = 0; iVar < nVar; iVar++){

        dampValue = - 1.0 * dampC * node[Point_0]->GetSolution_Vel(iVar);
        node[Point_0]->Set_SurfaceLoad_Res(iVar, dampValue);

        dampValue = - 1.0 * dampC * node[Point_1]->GetSolution_Vel(iVar);
        node[Point_1]->Set_SurfaceLoad_Res(iVar, dampValue);
    }

    if (nDim == 3) {

      Point_2 = geometry->bound[val_marker][iElem]->GetNode(2);

      for (iVar = 0; iVar < nVar; iVar++){
          dampValue = - 1.0 * dampC * node[Point_2]->GetSolution_Vel(iVar);
          node[Point_2]->Set_SurfaceLoad_Res(iVar, dampValue);
      }

      if (geometry->bound[val_marker][iElem]->GetVTK_Type() == QUADRILATERAL) {
        Point_3 = geometry->bound[val_marker][iElem]->GetNode(3);
        for (iVar = 0; iVar < nVar; iVar++){
            dampValue = - 1.0 * dampC * node[Point_3]->GetSolution_Vel(iVar);
            node[Point_3]->Set_SurfaceLoad_Res(iVar, dampValue);
        }
      }

    }

  }


}

void CFEASolver::BC_Deforming(CGeometry *geometry, CNumerics *numerics, CConfig *config, unsigned short val_marker){

  unsigned short iDim;
  unsigned long iNode, iVertex;
  for (iVertex = 0; iVertex < geometry->nVertex[val_marker]; iVertex++) {

    /*--- Get node index ---*/

    iNode = geometry->vertex[val_marker][iVertex]->GetNode();

    /*--- Retrieve the boundary displacement ---*/
    for (iDim = 0; iDim < nDim; iDim++) Solution[iDim] = node[iNode]->GetBound_Disp(iDim);

    /*--- Set and enforce solution ---*/
    LinSysSol.SetBlock(iNode, Solution);
    Jacobian.EnforceSolutionAtNode(iNode, Solution, LinSysRes);

  }

}

void CFEASolver::Integrate_FSI_Loads(CGeometry *geometry, CConfig *config) {

  unsigned short iDim, iNode, nNode;
  unsigned long iPoint, iElem, nElem;

  unsigned short iMarkerInt, nMarkerInt = config->GetMarker_n_ZoneInterface()/2,
                 iMarker, nMarker = config->GetnMarker_All();

  /*--- Temporary storage to store the forces on the element faces ---*/
  vector<su2double> forces;

  /*--- Loop through the FSI interface pairs ---*/
  /*--- 1st pass to compute forces ---*/
  for (iMarkerInt = 1; iMarkerInt <= nMarkerInt; ++iMarkerInt) {
    /*--- Find the marker index associated with the pair ---*/
    for (iMarker = 0; iMarker < nMarker; ++iMarker)
      if (config->GetMarker_All_ZoneInterface(iMarker) == iMarkerInt)
        break;
    /*--- The current mpi rank may not have this marker ---*/
    if (iMarker == nMarker) continue;

    nElem = geometry->GetnElem_Bound(iMarker);

    for (iElem = 0; iElem < nElem; ++iElem) {
      /*--- Define the boundary element ---*/
      unsigned long nodes[4];
      su2double coords[4][3];
      bool quad = geometry->bound[iMarker][iElem]->GetVTK_Type() == QUADRILATERAL;
      nNode = quad? 4 : nDim;
      
      for (iNode = 0; iNode < nNode; ++iNode) {
        nodes[iNode] = geometry->bound[iMarker][iElem]->GetNode(iNode);
        for (iDim = 0; iDim < nDim; ++iDim)
          coords[iNode][iDim] = geometry->node[nodes[iNode]]->GetCoord(iDim)+
                                node[nodes[iNode]]->GetSolution(iDim);
      }

      /*--- Compute the area ---*/
      su2double area = 0.0;

      if (nDim == 2)
        area = (coords[0][0]-coords[1][0])*(coords[0][0]-coords[1][0])+
               (coords[0][1]-coords[1][1])*(coords[0][1]-coords[1][1]);

      if (nDim == 3) {
        su2double a[3], b[3], Ni, Nj, Nk;

        if (!quad) { // sides of the triangle
          for (iDim = 0; iDim < 3; iDim++) {
            a[iDim] = coords[1][iDim]-coords[0][iDim];
            b[iDim] = coords[2][iDim]-coords[0][iDim];
          }
        }
        else { // diagonals of the quadrilateral
          for (iDim = 0; iDim < 3; iDim++) {
            a[iDim] = coords[2][iDim]-coords[0][iDim];
            b[iDim] = coords[3][iDim]-coords[1][iDim];
          }
        }
        /*--- Area = 0.5*||a x b|| ---*/
        Ni = a[1]*b[2]-a[2]*b[1];
        Nj =-a[0]*b[2]+a[2]*b[0];
        Nk = a[0]*b[1]-a[1]*b[0];

        area = 0.25*(Ni*Ni+Nj*Nj+Nk*Nk);
      }
      area = sqrt(area);

      /*--- Integrate ---*/
      passivedouble weight = 1.0/nNode;
      su2double force[3] = {0.0, 0.0, 0.0};

      for (iNode = 0; iNode < nNode; ++iNode)
        for (iDim = 0; iDim < nDim; ++iDim)
          force[iDim] += weight*area*node[nodes[iNode]]->Get_FlowTraction(iDim);

      for (iDim = 0; iDim < nDim; ++iDim) forces.push_back(force[iDim]);
    }
  }

  /*--- 2nd pass to set values. This is to account for overlap in the markers. ---*/
  /*--- By putting the integrated values back into the nodes no changes have to be made elsewhere. ---*/
  for (iPoint = 0; iPoint < geometry->GetnPoint(); ++iPoint)
    node[iPoint]->Clear_FlowTraction();
  
  vector<su2double>::iterator force_it = forces.begin();
  
  for (iMarkerInt = 1; iMarkerInt <= nMarkerInt; ++iMarkerInt) {
    /*--- Find the marker index associated with the pair ---*/
    for (iMarker = 0; iMarker < nMarker; ++iMarker)
      if (config->GetMarker_All_ZoneInterface(iMarker) == iMarkerInt)
        break;
    /*--- The current mpi rank may not have this marker ---*/
    if (iMarker == nMarker) continue;

    nElem = geometry->GetnElem_Bound(iMarker);

    for (iElem = 0; iElem < nElem; ++iElem) {
      bool quad = geometry->bound[iMarker][iElem]->GetVTK_Type() == QUADRILATERAL;
      nNode = quad? 4 : nDim;
      passivedouble weight = 1.0/nNode;

      su2double force[3];
      for (iDim = 0; iDim < nDim; ++iDim) force[iDim] = *(force_it++)*weight;

      for (iNode = 0; iNode < nNode; ++iNode) {
        iPoint = geometry->bound[iMarker][iElem]->GetNode(iNode);
        node[iPoint]->Add_FlowTraction(force);
      }
    }
  }

#ifdef HAVE_MPI
  /*--- Perform a global reduction, every rank will get the nodal values of all halo elements ---*/
  /*--- This should be cheaper than the "normal" way, since very few points are both halo and interface ---*/
  vector<unsigned long> halo_point_loc, halo_point_glb;
  vector<su2double> halo_force;

  for (iMarkerInt = 1; iMarkerInt <= nMarkerInt; ++iMarkerInt) {
    /*--- Find the marker index associated with the pair ---*/
    for (iMarker = 0; iMarker < nMarker; ++iMarker)
      if (config->GetMarker_All_ZoneInterface(iMarker) == iMarkerInt)
        break;
    /*--- The current mpi rank may not have this marker ---*/
    if (iMarker == nMarker) continue;

    nElem = geometry->GetnElem_Bound(iMarker);

    for (iElem = 0; iElem < nElem; ++iElem) {
      bool quad = geometry->bound[iMarker][iElem]->GetVTK_Type() == QUADRILATERAL;
      nNode = quad? 4 : nDim;

      /*--- If this is an halo element we share the nodal forces ---*/
      for (iNode = 0; iNode < nNode; ++iNode)
        if (!geometry->node[geometry->bound[iMarker][iElem]->GetNode(iNode)]->GetDomain())
          break;

      if (iNode < nNode) {
        for (iNode = 0; iNode < nNode; ++iNode) {
          iPoint = geometry->bound[iMarker][iElem]->GetNode(iNode);
          /*--- local is for when later we update the values in this rank ---*/
          halo_point_loc.push_back(iPoint);
          halo_point_glb.push_back(geometry->node[iPoint]->GetGlobalIndex());
          for (iDim = 0; iDim < nDim; ++iDim)
            halo_force.push_back(node[iPoint]->Get_FlowTraction(iDim));
        }
      }
    }
  }
  /*--- Determine the size of the arrays we need ---*/
  unsigned long nHaloLoc = halo_point_loc.size();
  unsigned long nHaloMax;
  MPI_Allreduce(&nHaloLoc,&nHaloMax,1,MPI_UNSIGNED_LONG,MPI_MAX,MPI_COMM_WORLD);

  /*--- Shared arrays, all the: number of halo points; halo point global indices; respective forces ---*/
  unsigned long *halo_point_num = new unsigned long[size];
  unsigned long *halo_point_all = new unsigned long[size*nHaloMax];
  su2double *halo_force_all = new su2double[size*nHaloMax*nDim];
  
  /*--- If necessary put dummy values in halo_point_glb to get a valid pointer ---*/
  if (halo_point_glb.empty()) halo_point_glb.resize(1);
  /*--- Pad halo_force to avoid (observed) issues in the adjoint when nHaloLoc!=nHaloMax ---*/
  while (halo_force.size() < nHaloMax*nDim) halo_force.push_back(0.0);
  
  MPI_Allgather(&nHaloLoc,1,MPI_UNSIGNED_LONG,halo_point_num,1,MPI_UNSIGNED_LONG,MPI_COMM_WORLD);
  MPI_Allgather(&halo_point_glb[0],nHaloLoc,MPI_UNSIGNED_LONG,halo_point_all,nHaloMax,MPI_UNSIGNED_LONG,MPI_COMM_WORLD);
  SU2_MPI::Allgather(&halo_force[0],nHaloMax*nDim,MPI_DOUBLE,halo_force_all,nHaloMax*nDim,MPI_DOUBLE,MPI_COMM_WORLD);

  /*--- Find shared points with other ranks and update our values ---*/
  for (int proc = 0; proc < size; ++proc)
  if (proc != rank) {
    unsigned long offset = proc*nHaloMax;
    for (iPoint = 0; iPoint < halo_point_num[proc]; ++iPoint) {
      unsigned long iPoint_glb = halo_point_all[offset+iPoint];
      ptrdiff_t pos = find(halo_point_glb.begin(),halo_point_glb.end(),iPoint_glb)-halo_point_glb.begin();
      if (pos < long(halo_point_glb.size())) {
        unsigned long iPoint_loc = halo_point_loc[pos];
        node[iPoint_loc]->Add_FlowTraction(&halo_force_all[(offset+iPoint)*nDim]);
      }
    }
  }

  delete [] halo_point_num;
  delete [] halo_point_all;
  delete [] halo_force_all;
#endif
}

su2double CFEASolver::Compute_LoadCoefficient(su2double CurrentTime, su2double RampTime, CConfig *config){

  su2double LoadCoeff = 1.0;

  bool Ramp_Load = config->GetRamp_Load();
  bool Sine_Load = config->GetSine_Load();
  bool Ramp_And_Release = config->GetRampAndRelease_Load();

  su2double SineAmp = 0.0, SineFreq = 0.0, SinePhase = 0.0;

  su2double TransferTime = 1.0;

  bool restart = config->GetRestart(); // Restart analysis
  bool fsi = (config->GetnMarker_Fluid_Load() > 0);  // FSI simulation.
  bool stat_fsi = !config->GetTime_Domain();

  /*--- This offset introduces the ramp load in dynamic cases starting from the restart point. ---*/
  bool offset = (restart && fsi && (!stat_fsi));
  su2double DeltaT = config->GetDelta_DynTime();
  su2double OffsetTime = 0.0;
  OffsetTime = DeltaT * (config->GetRestart_Iter()-1);

  /*--- Polynomial functions from https://en.wikipedia.org/wiki/Smoothstep ---*/

  if ((Ramp_Load) && (RampTime > 0.0)){

    TransferTime = CurrentTime / RampTime;

    if (offset) TransferTime = (CurrentTime - OffsetTime) / RampTime;

    switch (config->GetDynamic_LoadTransfer()) {
    case INSTANTANEOUS:
      LoadCoeff = 1.0;
      break;
    case POL_ORDER_1:
      LoadCoeff = TransferTime;
      break;
    case POL_ORDER_3:
      LoadCoeff = -2.0 * pow(TransferTime,3.0) + 3.0 * pow(TransferTime,2.0);
      break;
    case POL_ORDER_5:
      LoadCoeff = 6.0 * pow(TransferTime, 5.0) - 15.0 * pow(TransferTime, 4.0) + 10 * pow(TransferTime, 3.0);
      break;
    case SIGMOID_10:
      LoadCoeff = (1 / (1+exp(-1.0 * 10.0 * (TransferTime - 0.5)) ) );
      break;
    case SIGMOID_20:
      LoadCoeff = (1 / (1+exp(-1.0 * 20.0 * (TransferTime - 0.5)) ) );
      break;
    }

    if (TransferTime > 1.0) LoadCoeff = 1.0;

    LoadCoeff = max(LoadCoeff,0.0);
    LoadCoeff = min(LoadCoeff,1.0);

  }
  else if (Sine_Load){

      /*--- Retrieve amplitude, frequency (Hz) and phase (rad) ---*/
      SineAmp   = config->GetLoad_Sine()[0];
      SineFreq  = config->GetLoad_Sine()[1];
      SinePhase = config->GetLoad_Sine()[2];

      LoadCoeff = SineAmp * sin(2*PI_NUMBER*SineFreq*CurrentTime + SinePhase);
  }

  /*--- Add possibility to release the load after the ramp---*/
  if ((Ramp_And_Release) && (CurrentTime >  RampTime)){
    LoadCoeff = 0.0;
  }

  /*--- Store the force coefficient ---*/

  SetForceCoeff(LoadCoeff);

  return LoadCoeff;


}

void CFEASolver::ImplicitEuler_Iteration(CGeometry *geometry, CSolver **solver_container, CConfig *config) { }

void CFEASolver::ImplicitNewmark_Iteration(CGeometry *geometry, CSolver **solver_container, CConfig *config) {
  
  unsigned long iPoint, jPoint;
  unsigned short iVar, jVar;
  
  bool first_iter = (config->GetInnerIter() == 0);
<<<<<<< HEAD
  bool dynamic = (config->GetDynamic_Analysis() == DYNAMIC);              // Dynamic simulations.
=======
  bool dynamic = (config->GetTime_Domain());              // Dynamic simulations.
>>>>>>> 7294aa3f
  bool linear_analysis = (config->GetGeometricConditions() == SMALL_DEFORMATIONS);  // Linear analysis.
  bool nonlinear_analysis = (config->GetGeometricConditions() == LARGE_DEFORMATIONS);  // Nonlinear analysis.
  bool newton_raphson = (config->GetKind_SpaceIteScheme_FEA() == NEWTON_RAPHSON);    // Newton-Raphson method
  
  bool body_forces = config->GetDeadLoad();                      // Body forces (dead loads).
  
  bool incremental_load = config->GetIncrementalLoad();
  
  if (!dynamic) {
    
    for (iPoint = 0; iPoint < nPointDomain; iPoint++) {
      /*--- Add the external contribution to the residual    ---*/
      /*--- (the terms that are constant over the time step) ---*/
      if (incremental_load) {
        for (iVar = 0; iVar < nVar; iVar++) {
          Res_Ext_Surf[iVar] = loadIncrement * node[iPoint]->Get_SurfaceLoad_Res(iVar);
        }
      }
      else {
        for (iVar = 0; iVar < nVar; iVar++) {
          Res_Ext_Surf[iVar] = node[iPoint]->Get_SurfaceLoad_Res(iVar);
        }
        //Res_Ext_Surf = node[iPoint]->Get_SurfaceLoad_Res();
      }
      
      LinSysRes.AddBlock(iPoint, Res_Ext_Surf);
      
      /*--- Add the contribution to the residual due to body forces ---*/
      
      if (body_forces) {
        if (incremental_load) {
          for (iVar = 0; iVar < nVar; iVar++) {
            Res_Dead_Load[iVar] = loadIncrement * node[iPoint]->Get_BodyForces_Res(iVar);
          }
        }
        else {
          for (iVar = 0; iVar < nVar; iVar++) {
            Res_Dead_Load[iVar] = node[iPoint]->Get_BodyForces_Res(iVar);
          }
        }
        
        LinSysRes.AddBlock(iPoint, Res_Dead_Load);
      }

      /*---  Add the contribution to the residual due to flow loads (FSI contribution) ---*/
      if (incremental_load){
        for (iVar = 0; iVar < nVar; iVar++){
          Res_FSI_Cont[iVar] = loadIncrement * node[iPoint]->Get_FlowTraction(iVar);
        }
      }
      else {
        for (iVar = 0; iVar < nVar; iVar++){
          Res_FSI_Cont[iVar] = node[iPoint]->Get_FlowTraction(iVar);
        }
      }
      LinSysRes.AddBlock(iPoint, Res_FSI_Cont);
    }
    
  }
  
  if (dynamic) {
    
    /*--- Add the mass matrix contribution to the Jacobian ---*/
    
    /*
     * If the problem is nonlinear, we need to add the Mass Matrix contribution to the Jacobian at the beginning
     * of each time step. If the solution method is Newton Rapshon, we repeat this step at the beginning of each
     * iteration, as the Jacobian is recomputed
     *
     * If the problem is linear, we add the Mass Matrix contribution to the Jacobian everytime because for
     * correct differentiation the Jacobian is recomputed every time step.
     *
     */
    if ((nonlinear_analysis && (newton_raphson || first_iter)) || linear_analysis) {
      for (iPoint = 0; iPoint < nPoint; iPoint++) {
        for (jPoint = 0; jPoint < nPoint; jPoint++) {
          for(iVar = 0; iVar < nVar; iVar++) {
            for (jVar = 0; jVar < nVar; jVar++) {
              Jacobian_ij[iVar][jVar] = a_dt[0] * MassMatrix.GetBlock(iPoint, jPoint, iVar, jVar);
            }
          }
          Jacobian.AddBlock(iPoint, jPoint, Jacobian_ij);
        }
      }
    }
    
    
    /*--- Loop over all points, and set aux vector TimeRes_Aux = a0*U+a2*U'+a3*U'' ---*/

    for (iPoint = 0; iPoint < nPoint; iPoint++) {
      for (iVar = 0; iVar < nVar; iVar++) {
        Residual[iVar] =   a_dt[0]*node[iPoint]->GetSolution_time_n(iVar)        //a0*U(t)
        - a_dt[0]*node[iPoint]->GetSolution(iVar)           //a0*U(t+dt)(k-1)
        + a_dt[2]*node[iPoint]->GetSolution_Vel_time_n(iVar)    //a2*U'(t)
        + a_dt[3]*node[iPoint]->GetSolution_Accel_time_n(iVar);  //a3*U''(t)
      }
      TimeRes_Aux.SetBlock(iPoint, Residual);
    }
    
    /*--- Once computed, compute M*TimeRes_Aux ---*/
    MassMatrix.MatrixVectorProduct(TimeRes_Aux,TimeRes,geometry,config);
    /*--- Add the components of M*TimeRes_Aux to the residual R(t+dt) ---*/
    for (iPoint = 0; iPoint < nPoint; iPoint++) {
      
      /*--- Dynamic contribution ---*/
      for (iVar = 0; iVar < nVar; iVar++) {
        Res_Time_Cont[iVar] = TimeRes.GetBlock(iPoint, iVar);
      }
      //Res_Time_Cont = TimeRes.GetBlock(iPoint);
      LinSysRes.AddBlock(iPoint, Res_Time_Cont);
      
      /*--- External surface load contribution ---*/
      if (incremental_load) {
        for (iVar = 0; iVar < nVar; iVar++) {
          Res_Ext_Surf[iVar] = loadIncrement * node[iPoint]->Get_SurfaceLoad_Res(iVar);
        }
      }
      else {
        for (iVar = 0; iVar < nVar; iVar++) {
          Res_Ext_Surf[iVar] = node[iPoint]->Get_SurfaceLoad_Res(iVar);
        }
        //Res_Ext_Surf = node[iPoint]->Get_SurfaceLoad_Res();
      }
      LinSysRes.AddBlock(iPoint, Res_Ext_Surf);
      
      
      /*--- Body forces contribution (dead load) ---*/
      
      if (body_forces) {
        if (incremental_load) {
          for (iVar = 0; iVar < nVar; iVar++) {
            Res_Dead_Load[iVar] = loadIncrement * node[iPoint]->Get_BodyForces_Res(iVar);
          }
        }
        else {
          for (iVar = 0; iVar < nVar; iVar++) {
            Res_Dead_Load[iVar] = node[iPoint]->Get_BodyForces_Res(iVar);
          }
        }
        
        LinSysRes.AddBlock(iPoint, Res_Dead_Load);
      }
      
      /*--- FSI contribution (flow loads) ---*/
      if (incremental_load) {
        for (iVar = 0; iVar < nVar; iVar++) {
          Res_FSI_Cont[iVar] = loadIncrement * node[iPoint]->Get_FlowTraction(iVar);
        }
      }
      else {
        for (iVar = 0; iVar < nVar; iVar++) {
          Res_FSI_Cont[iVar] = node[iPoint]->Get_FlowTraction(iVar);
        }
      }
      LinSysRes.AddBlock(iPoint, Res_FSI_Cont);
    }
  }
  
  
}

void CFEASolver::ImplicitNewmark_Update(CGeometry *geometry, CSolver **solver_container, CConfig *config) {
  
  unsigned short iVar;
  unsigned long iPoint;
  
  bool dynamic = (config->GetTime_Domain());          // Dynamic simulations.
  
  /*--- Update solution ---*/
  
  for (iPoint = 0; iPoint < nPointDomain; iPoint++) {
    
    for (iVar = 0; iVar < nVar; iVar++) {
      
      /*--- Displacements component of the solution ---*/
       
      node[iPoint]->Add_DeltaSolution(iVar, LinSysSol[iPoint*nVar+iVar]);
      
    }
    
  }
  
  if (dynamic) {
    
    for (iPoint = 0; iPoint < nPointDomain; iPoint++) {
      
      for (iVar = 0; iVar < nVar; iVar++) {
        
        /*--- Acceleration component of the solution ---*/
        /*--- U''(t+dt) = a0*(U(t+dt)-U(t))+a2*(U'(t))+a3*(U''(t)) ---*/
        
        Solution[iVar]=a_dt[0]*(node[iPoint]->GetSolution(iVar) -
                                node[iPoint]->GetSolution_time_n(iVar)) -
        a_dt[2]* node[iPoint]->GetSolution_Vel_time_n(iVar) -
        a_dt[3]* node[iPoint]->GetSolution_Accel_time_n(iVar);
      }
      
      /*--- Set the acceleration in the node structure ---*/
      
      node[iPoint]->SetSolution_Accel(Solution);
      
      for (iVar = 0; iVar < nVar; iVar++) {
        
        /*--- Velocity component of the solution ---*/
        /*--- U'(t+dt) = U'(t)+ a6*(U''(t)) + a7*(U''(t+dt)) ---*/
        
        Solution[iVar]=node[iPoint]->GetSolution_Vel_time_n(iVar)+
        a_dt[6]* node[iPoint]->GetSolution_Accel_time_n(iVar) +
        a_dt[7]* node[iPoint]->GetSolution_Accel(iVar);
        
      }
      
      /*--- Set the velocity in the node structure ---*/
      
      node[iPoint]->SetSolution_Vel(Solution);
      
    }
    
  }
  
  /*--- Perform the MPI communication of the solution ---*/
  
  InitiateComms(geometry, config, SOLUTION_FEA);
  CompleteComms(geometry, config, SOLUTION_FEA);
  
}

void CFEASolver::ImplicitNewmark_Relaxation(CGeometry *geometry, CSolver **solver_container, CConfig *config) {
  
  unsigned short iVar;
  unsigned long iPoint;
  su2double *valSolutionPred;
  bool dynamic = (config->GetTime_Domain());
  
  /*--- Update solution and set it to be the solution after applying relaxation---*/
  
  for (iPoint=0; iPoint < nPointDomain; iPoint++) {
    
    valSolutionPred = node[iPoint]->GetSolution_Pred();
    
    node[iPoint]->SetSolution(valSolutionPred);
  }
  
  if (dynamic){
    
    /*--- Compute velocities and accelerations ---*/
    
    for (iPoint = 0; iPoint < nPointDomain; iPoint++) {

      for (iVar = 0; iVar < nVar; iVar++) {

        /*--- Acceleration component of the solution ---*/
        /*--- U''(t+dt) = a0*(U(t+dt)-U(t))+a2*(U'(t))+a3*(U''(t)) ---*/

        Solution[iVar]=a_dt[0]*(node[iPoint]->GetSolution(iVar) -
            node[iPoint]->GetSolution_time_n(iVar)) -
            a_dt[2]* node[iPoint]->GetSolution_Vel_time_n(iVar) -
            a_dt[3]* node[iPoint]->GetSolution_Accel_time_n(iVar);
      }

      /*--- Set the acceleration in the node structure ---*/

      node[iPoint]->SetSolution_Accel(Solution);

      for (iVar = 0; iVar < nVar; iVar++) {

        /*--- Velocity component of the solution ---*/
        /*--- U'(t+dt) = U'(t)+ a6*(U''(t)) + a7*(U''(t+dt)) ---*/

        Solution[iVar]=node[iPoint]->GetSolution_Vel_time_n(iVar)+
            a_dt[6]* node[iPoint]->GetSolution_Accel_time_n(iVar) +
            a_dt[7]* node[iPoint]->GetSolution_Accel(iVar);

      }

      /*--- Set the velocity in the node structure ---*/

      node[iPoint]->SetSolution_Vel(Solution);

    }
  
  }
  
  /*--- Perform the MPI communication of the solution ---*/
  
  InitiateComms(geometry, config, SOLUTION_FEA);
  CompleteComms(geometry, config, SOLUTION_FEA);
  
  /*--- After the solution has been communicated, set the 'old' predicted solution as the solution ---*/
  /*--- Loop over n points (as we have already communicated everything ---*/
  
  for (iPoint = 0; iPoint < nPoint; iPoint++) {
    for (iVar = 0; iVar < nVar; iVar++) {
      node[iPoint]->SetSolution_Pred_Old(iVar,node[iPoint]->GetSolution(iVar));
    }
  }
  
  
}


void CFEASolver::GeneralizedAlpha_Iteration(CGeometry *geometry, CSolver **solver_container, CConfig *config) {
  
  unsigned long iPoint, jPoint;
  unsigned short iVar, jVar;
  
  bool first_iter = (config->GetInnerIter() == 0);
<<<<<<< HEAD
  bool dynamic = (config->GetDynamic_Analysis() == DYNAMIC);              // Dynamic simulations.
=======
  bool dynamic = (config->GetTime_Domain());              // Dynamic simulations.
>>>>>>> 7294aa3f
  bool linear_analysis = (config->GetGeometricConditions() == SMALL_DEFORMATIONS);  // Linear analysis.
  bool nonlinear_analysis = (config->GetGeometricConditions() == LARGE_DEFORMATIONS);  // Nonlinear analysis.
  bool newton_raphson = (config->GetKind_SpaceIteScheme_FEA() == NEWTON_RAPHSON);    // Newton-Raphson method
  
  bool body_forces = config->GetDeadLoad();                      // Body forces (dead loads).
  
  su2double alpha_f = config->Get_Int_Coeffs(2);
  
  bool incremental_load = config->GetIncrementalLoad();
  
  if (!dynamic) {
    
    for (iPoint = 0; iPoint < nPointDomain; iPoint++) {
      /*--- Add the external contribution to the residual    ---*/
      /*--- (the terms that are constant over the time step) ---*/
      if (incremental_load) {
        for (iVar = 0; iVar < nVar; iVar++) {
          Res_Ext_Surf[iVar] = loadIncrement * node[iPoint]->Get_SurfaceLoad_Res(iVar);
        }
      }
      else {
        for (iVar = 0; iVar < nVar; iVar++) {
          Res_Ext_Surf[iVar] = node[iPoint]->Get_SurfaceLoad_Res(iVar);
        }
        //Res_Ext_Surf = node[iPoint]->Get_SurfaceLoad_Res();
      }
      
      LinSysRes.AddBlock(iPoint, Res_Ext_Surf);
      
      /*--- Add the contribution to the residual due to body forces ---*/
      
      if (body_forces) {
        if (incremental_load) {
          for (iVar = 0; iVar < nVar; iVar++) {
            Res_Dead_Load[iVar] = loadIncrement * node[iPoint]->Get_BodyForces_Res(iVar);
          }
        }
        else {
          for (iVar = 0; iVar < nVar; iVar++) {
            Res_Dead_Load[iVar] = node[iPoint]->Get_BodyForces_Res(iVar);
          }
        }
        
        LinSysRes.AddBlock(iPoint, Res_Dead_Load);
      }
      
    }
    
  }
  
  if (dynamic) {
    
    /*--- Add the mass matrix contribution to the Jacobian ---*/
    
    /*
     * If the problem is nonlinear, we need to add the Mass Matrix contribution to the Jacobian at the beginning
     * of each time step. If the solution method is Newton Rapshon, we repeat this step at the beginning of each
     * iteration, as the Jacobian is recomputed
     *
     * If the problem is linear, we add the Mass Matrix contribution to the Jacobian everytime because for
     * correct differentiation the Jacobian is recomputed every time step.
     *
     */
    if ((nonlinear_analysis && (newton_raphson || first_iter)) || linear_analysis) {
      for (iPoint = 0; iPoint < nPoint; iPoint++) {
        for (jPoint = 0; jPoint < nPoint; jPoint++) {
          for(iVar = 0; iVar < nVar; iVar++) {
            for (jVar = 0; jVar < nVar; jVar++) {
              Jacobian_ij[iVar][jVar] = a_dt[0] * MassMatrix.GetBlock(iPoint, jPoint, iVar, jVar);
            }
          }
          Jacobian.AddBlock(iPoint, jPoint, Jacobian_ij);
        }
      }
    }
    
    
    /*--- Loop over all points, and set aux vector TimeRes_Aux = a0*U+a2*U'+a3*U'' ---*/
    
    for (iPoint = 0; iPoint < nPoint; iPoint++) {
      for (iVar = 0; iVar < nVar; iVar++) {
        Residual[iVar] =   a_dt[0]*node[iPoint]->GetSolution_time_n(iVar)        //a0*U(t)
        - a_dt[0]*node[iPoint]->GetSolution(iVar)           //a0*U(t+dt)(k-1)
        + a_dt[2]*node[iPoint]->GetSolution_Vel_time_n(iVar)    //a2*U'(t)
        + a_dt[3]*node[iPoint]->GetSolution_Accel_time_n(iVar);  //a3*U''(t)
      }
      TimeRes_Aux.SetBlock(iPoint, Residual);
    }

    /*--- Once computed, compute M*TimeRes_Aux ---*/
    MassMatrix.MatrixVectorProduct(TimeRes_Aux,TimeRes,geometry,config);
    /*--- Add the components of M*TimeRes_Aux to the residual R(t+dt) ---*/
    for (iPoint = 0; iPoint < nPoint; iPoint++) {
      /*--- Dynamic contribution ---*/
      //Res_Time_Cont = TimeRes.GetBlock(iPoint);
      for (iVar = 0; iVar < nVar; iVar++) {
        Res_Time_Cont[iVar] = TimeRes.GetBlock(iPoint, iVar);
      }
      LinSysRes.AddBlock(iPoint, Res_Time_Cont);
      /*--- External surface load contribution ---*/
      if (incremental_load) {
        for (iVar = 0; iVar < nVar; iVar++) {
          Res_Ext_Surf[iVar] = loadIncrement * ( (1 - alpha_f) * node[iPoint]->Get_SurfaceLoad_Res(iVar) +
                                                alpha_f  * node[iPoint]->Get_SurfaceLoad_Res_n(iVar) );
        }
      }
      else {
        for (iVar = 0; iVar < nVar; iVar++) {
          Res_Ext_Surf[iVar] = (1 - alpha_f) * node[iPoint]->Get_SurfaceLoad_Res(iVar) +
          alpha_f  * node[iPoint]->Get_SurfaceLoad_Res_n(iVar);
        }
      }
      LinSysRes.AddBlock(iPoint, Res_Ext_Surf);
      
      /*--- Add the contribution to the residual due to body forces.
       *--- It is constant over time, so it's not necessary to distribute it. ---*/
      
      if (body_forces) {
        if (incremental_load) {
          for (iVar = 0; iVar < nVar; iVar++) {
            Res_Dead_Load[iVar] = loadIncrement * node[iPoint]->Get_BodyForces_Res(iVar);
          }
        }
        else {
          for (iVar = 0; iVar < nVar; iVar++) {
            Res_Dead_Load[iVar] = node[iPoint]->Get_BodyForces_Res(iVar);
          }
        }
        
        LinSysRes.AddBlock(iPoint, Res_Dead_Load);
      }
      
      /*--- Add FSI contribution ---*/
      if (incremental_load) {
        for (iVar = 0; iVar < nVar; iVar++) {
          Res_FSI_Cont[iVar] = loadIncrement * ( (1 - alpha_f) * node[iPoint]->Get_FlowTraction(iVar) +
                                                 alpha_f  * node[iPoint]->Get_FlowTraction_n(iVar) );
        }
      }
      else {
        for (iVar = 0; iVar < nVar; iVar++) {
          Res_FSI_Cont[iVar] = (1 - alpha_f) * node[iPoint]->Get_FlowTraction(iVar) +
              alpha_f  * node[iPoint]->Get_FlowTraction_n(iVar);
        }
      }
      LinSysRes.AddBlock(iPoint, Res_FSI_Cont);
    }
  }
  
}

void CFEASolver::GeneralizedAlpha_UpdateDisp(CGeometry *geometry, CSolver **solver_container, CConfig *config) {
  
  unsigned short iVar;
  unsigned long iPoint;
  
  /*--- Update solution ---*/
  
  for (iPoint = 0; iPoint < nPointDomain; iPoint++) {
    
    for (iVar = 0; iVar < nVar; iVar++) {
      
      /*--- Displacements component of the solution ---*/
      
      node[iPoint]->Add_DeltaSolution(iVar, LinSysSol[iPoint*nVar+iVar]);
      
    }
    
  }
  
  /*--- Perform the MPI communication of the solution, displacements only ---*/
  
  InitiateComms(geometry, config, SOLUTION_DISPONLY);
  CompleteComms(geometry, config, SOLUTION_DISPONLY);
  
}

void CFEASolver::GeneralizedAlpha_UpdateSolution(CGeometry *geometry, CSolver **solver_container, CConfig *config) {
  
  unsigned short iVar;
  unsigned long iPoint;
  
  su2double alpha_f = config->Get_Int_Coeffs(2), alpha_m =  config->Get_Int_Coeffs(3);
  
  /*--- Compute solution at t_n+1, and update velocities and accelerations ---*/
  
  for (iPoint = 0; iPoint < nPointDomain; iPoint++) {

    for (iVar = 0; iVar < nVar; iVar++) {
      
      /*--- Compute the solution from the previous time step and the solution computed at t+1-alpha_f ---*/
      /*--- U(t+dt) = 1/alpha_f*(U(t+1-alpha_f)-alpha_f*U(t)) ---*/
      
      Solution[iVar]=(1 / (1 - alpha_f))*(node[iPoint]->GetSolution(iVar) -
                                          alpha_f * node[iPoint]->GetSolution_time_n(iVar));
      

    }
    
    /*--- Set the solution in the node structure ---*/
    
    node[iPoint]->SetSolution(Solution);
    
    for (iVar = 0; iVar < nVar; iVar++) {
      
      /*--- Acceleration component of the solution ---*/
      /*--- U''(t+dt-alpha_m) = a8*(U(t+dt)-U(t))+a2*(U'(t))+a3*(U''(t)) ---*/
      
      Solution_Interm[iVar]=a_dt[8]*( node[iPoint]->GetSolution(iVar) -
                                     node[iPoint]->GetSolution_time_n(iVar)) -
      a_dt[2]* node[iPoint]->GetSolution_Vel_time_n(iVar) -
      a_dt[3]* node[iPoint]->GetSolution_Accel_time_n(iVar);
      
      /*--- Compute the solution from the previous time step and the solution computed at t+1-alpha_f ---*/
      /*--- U''(t+dt) = 1/alpha_m*(U''(t+1-alpha_m)-alpha_m*U''(t)) ---*/
      
      Solution[iVar]=(1 / (1 - alpha_m))*(Solution_Interm[iVar] - alpha_m * node[iPoint]->GetSolution_Accel_time_n(iVar));
    }
    
    /*--- Set the acceleration in the node structure ---*/
    
    node[iPoint]->SetSolution_Accel(Solution);
    
    for (iVar = 0; iVar < nVar; iVar++) {
      
      /*--- Velocity component of the solution ---*/
      /*--- U'(t+dt) = U'(t)+ a6*(U''(t)) + a7*(U''(t+dt)) ---*/
      
      Solution[iVar]=node[iPoint]->GetSolution_Vel_time_n(iVar)+
      a_dt[6]* node[iPoint]->GetSolution_Accel_time_n(iVar) +
      a_dt[7]* node[iPoint]->GetSolution_Accel(iVar);
      
    }
    
    /*--- Set the velocity in the node structure ---*/
    
    node[iPoint]->SetSolution_Vel(Solution);
    
  }
  
  /*--- Perform the MPI communication of the solution ---*/
  
  InitiateComms(geometry, config, SOLUTION_FEA);
  CompleteComms(geometry, config, SOLUTION_FEA);
  
}

void CFEASolver::GeneralizedAlpha_UpdateLoads(CGeometry *geometry, CSolver **solver_container, CConfig *config) {
  
  unsigned long iPoint;
  
  /*--- Set the load conditions of the time step n+1 as the load conditions for time step n ---*/
  for (iPoint = 0; iPoint < nPointDomain; iPoint++) {
    node[iPoint]->Set_SurfaceLoad_Res_n();
    node[iPoint]->Set_FlowTraction_n();
  }
  
}

void CFEASolver::Solve_System(CGeometry *geometry, CConfig *config) {
  
  unsigned long iPoint, total_index;
  unsigned short iVar;
  
  /*--- Initialize residual and solution at the ghost points ---*/
  
  for (iPoint = nPointDomain; iPoint < nPoint; iPoint++) {
    
    for (iVar = 0; iVar < nVar; iVar++) {
      total_index = iPoint*nVar + iVar;
      LinSysRes[total_index] = 0.0;
      LinSysSol[total_index] = 0.0;
    }
    
  }
  
  IterLinSol = System.Solve(Jacobian, LinSysRes, LinSysSol, geometry, config);
  
  /*--- The the number of iterations of the linear solver ---*/
  
  SetIterLinSolver(IterLinSol);

  /*--- Store the value of the residual. ---*/

  valResidual = System.GetResidual();
  
}


void CFEASolver::PredictStruct_Displacement(CGeometry **fea_geometry,
                                                       CConfig *fea_config, CSolver ***fea_solution) {
  
  unsigned short predOrder = fea_config->GetPredictorOrder();
  su2double Delta_t = fea_config->GetDelta_DynTime();
  unsigned long iPoint, iDim;
  su2double *solDisp, *solVel, *solVel_tn, *valPred;
  
  //To nPointDomain: we need to communicate the predicted solution after setting it
  for (iPoint=0; iPoint < nPointDomain; iPoint++) {
    if (predOrder==0) fea_solution[MESH_0][FEA_SOL]->node[iPoint]->SetSolution_Pred();
    else if (predOrder==1) {
      
      solDisp = fea_solution[MESH_0][FEA_SOL]->node[iPoint]->GetSolution();
      solVel = fea_solution[MESH_0][FEA_SOL]->node[iPoint]->GetSolution_Vel();
      valPred = fea_solution[MESH_0][FEA_SOL]->node[iPoint]->GetSolution_Pred();
      
      for (iDim=0; iDim < nDim; iDim++) {
        valPred[iDim] = solDisp[iDim] + Delta_t*solVel[iDim];
      }
      
    }
    else if (predOrder==2) {
      
      solDisp = fea_solution[MESH_0][FEA_SOL]->node[iPoint]->GetSolution();
      solVel = fea_solution[MESH_0][FEA_SOL]->node[iPoint]->GetSolution_Vel();
      solVel_tn = fea_solution[MESH_0][FEA_SOL]->node[iPoint]->GetSolution_Vel_time_n();
      valPred = fea_solution[MESH_0][FEA_SOL]->node[iPoint]->GetSolution_Pred();
      
      for (iDim=0; iDim < nDim; iDim++) {
        valPred[iDim] = solDisp[iDim] + 0.5*Delta_t*(3*solVel[iDim]-solVel_tn[iDim]);
      }
      
    }
    else {
      cout<< "Higher order predictor not implemented. Solving with order 0." << endl;
      fea_solution[MESH_0][FEA_SOL]->node[iPoint]->SetSolution_Pred();
    }
  }
  
}

void CFEASolver::ComputeAitken_Coefficient(CGeometry **fea_geometry, CConfig *fea_config,
                                                      CSolver ***fea_solution, unsigned long iOuterIter) {
  
  unsigned long iPoint, iDim;
  su2double rbuf_numAitk = 0, sbuf_numAitk = 0;
  su2double rbuf_denAitk = 0, sbuf_denAitk = 0;
  
  su2double *dispPred, *dispCalc, *dispPred_Old, *dispCalc_Old;
  su2double deltaU[3] = {0.0, 0.0, 0.0}, deltaU_p1[3] = {0.0, 0.0, 0.0};
  su2double delta_deltaU[3] = {0.0, 0.0, 0.0};
  su2double WAitkDyn_tn1, WAitkDyn_Max, WAitkDyn_Min, WAitkDyn;
  
  unsigned short RelaxMethod_FSI = fea_config->GetRelaxation_Method_FSI();
  
  
  /*--- Only when there is movement, and a dynamic coefficient is requested, it makes sense to compute the Aitken's coefficient ---*/
  
    
    if (RelaxMethod_FSI == NO_RELAXATION) {
      
      if (rank == MASTER_NODE) {
        
        SetWAitken_Dyn(1.0);
        
      }
      
    }
    else if (RelaxMethod_FSI == FIXED_PARAMETER) {
      
      if (rank == MASTER_NODE) {
        
        SetWAitken_Dyn(fea_config->GetAitkenStatRelax());
        
      }
      
    }
    else if (RelaxMethod_FSI == AITKEN_DYNAMIC) {
      
      if (iOuterIter == 0) {
        
        WAitkDyn_tn1 = GetWAitken_Dyn_tn1();
        WAitkDyn_Max = fea_config->GetAitkenDynMaxInit();
        WAitkDyn_Min = fea_config->GetAitkenDynMinInit();
        
        WAitkDyn = min(WAitkDyn_tn1, WAitkDyn_Max);
        WAitkDyn = max(WAitkDyn, WAitkDyn_Min);
        
        SetWAitken_Dyn(WAitkDyn);
        
      }
      else {
        // To nPointDomain; we need to communicate the values
        for (iPoint = 0; iPoint < nPointDomain; iPoint++) {
          
          dispPred = fea_solution[MESH_0][FEA_SOL]->node[iPoint]->GetSolution_Pred();
          dispPred_Old = fea_solution[MESH_0][FEA_SOL]->node[iPoint]->GetSolution_Pred_Old();
          dispCalc = fea_solution[MESH_0][FEA_SOL]->node[iPoint]->GetSolution();
          dispCalc_Old = fea_solution[MESH_0][FEA_SOL]->node[iPoint]->GetSolution_Old();
          
          for (iDim = 0; iDim < nDim; iDim++) {
            
            /*--- Compute the deltaU and deltaU_n+1 ---*/
            deltaU[iDim] = dispCalc_Old[iDim] - dispPred_Old[iDim];
            deltaU_p1[iDim] = dispCalc[iDim] - dispPred[iDim];
            
            /*--- Compute the difference ---*/
            delta_deltaU[iDim] = deltaU_p1[iDim] - deltaU[iDim];
            
            /*--- Add numerator and denominator ---*/
            sbuf_numAitk += deltaU[iDim] * delta_deltaU[iDim];
            sbuf_denAitk += delta_deltaU[iDim] * delta_deltaU[iDim];
            
          }
          
        }
        
#ifdef HAVE_MPI
        SU2_MPI::Allreduce(&sbuf_numAitk, &rbuf_numAitk, 1, MPI_DOUBLE, MPI_SUM, MPI_COMM_WORLD);
        SU2_MPI::Allreduce(&sbuf_denAitk, &rbuf_denAitk, 1, MPI_DOUBLE, MPI_SUM, MPI_COMM_WORLD);
#else
        rbuf_numAitk = sbuf_numAitk;
        rbuf_denAitk = sbuf_denAitk;
#endif
        
        WAitkDyn = GetWAitken_Dyn();
        
        if (rbuf_denAitk > 1E-15) {
          WAitkDyn = - 1.0 * WAitkDyn * rbuf_numAitk / rbuf_denAitk ;
        }
        
        WAitkDyn = max(WAitkDyn, 0.1);
        WAitkDyn = min(WAitkDyn, 1.0);
        
        SetWAitken_Dyn(WAitkDyn);
        
      }
      
    }
    else {
      if (rank == MASTER_NODE) cout << "No relaxation method used. " << endl;
    }
    
}

void CFEASolver::SetAitken_Relaxation(CGeometry **fea_geometry,
                                                 CConfig *fea_config, CSolver ***fea_solution) {
  
  unsigned long iPoint, iDim;
  unsigned short RelaxMethod_FSI;
  su2double *dispPred, *dispCalc;
  su2double WAitken;
  
  RelaxMethod_FSI = fea_config->GetRelaxation_Method_FSI();
  
  /*--- Only when there is movement it makes sense to update the solutions... ---*/
    
    if (RelaxMethod_FSI == NO_RELAXATION) {
      WAitken = 1.0;
    }
    else if (RelaxMethod_FSI == FIXED_PARAMETER) {
      WAitken = fea_config->GetAitkenStatRelax();
    }
    else if (RelaxMethod_FSI == AITKEN_DYNAMIC) {
      WAitken = GetWAitken_Dyn();
    }
    else {
      WAitken = 1.0;
    }
    
    // To nPointDomain; we need to communicate the solutions (predicted, old and old predicted) after this routine
    for (iPoint=0; iPoint < nPointDomain; iPoint++) {
      
      /*--- Retrieve pointers to the predicted and calculated solutions ---*/
      dispPred = fea_solution[MESH_0][FEA_SOL]->node[iPoint]->GetSolution_Pred();
      dispCalc = fea_solution[MESH_0][FEA_SOL]->node[iPoint]->GetSolution();
      
      /*--- Set predicted solution as the old predicted solution ---*/
      fea_solution[MESH_0][FEA_SOL]->node[iPoint]->SetSolution_Pred_Old();
      
      /*--- Set calculated solution as the old solution (needed for dynamic Aitken relaxation) ---*/
      fea_solution[MESH_0][FEA_SOL]->node[iPoint]->SetSolution_Old(dispCalc);
      
      /*--- Apply the Aitken relaxation ---*/
      for (iDim=0; iDim < nDim; iDim++) {
        dispPred[iDim] = (1.0 - WAitken)*dispPred[iDim] + WAitken*dispCalc[iDim];
      }
      
    }
    
  
}

void CFEASolver::Update_StructSolution(CGeometry **fea_geometry,
                                                  CConfig *fea_config, CSolver ***fea_solution) {
  
  unsigned long iPoint;
  su2double *valSolutionPred;
  
  for (iPoint=0; iPoint < nPointDomain; iPoint++) {
    
    valSolutionPred = fea_solution[MESH_0][FEA_SOL]->node[iPoint]->GetSolution_Pred();
    
    fea_solution[MESH_0][FEA_SOL]->node[iPoint]->SetSolution(valSolutionPred);
    
  }
  
  /*--- Perform the MPI communication of the solution, displacements only ---*/
  
  InitiateComms(fea_geometry[MESH_0], fea_config, SOLUTION_DISPONLY);
  CompleteComms(fea_geometry[MESH_0], fea_config, SOLUTION_DISPONLY);
  
}


void CFEASolver::Compute_OFRefGeom(CGeometry *geometry, CSolver **solver_container, CConfig *config){

  unsigned short iVar;
  unsigned long iPoint;
  unsigned long nTotalPoint = 1;

  bool dynamic = (config->GetTime_Domain());

  unsigned long TimeIter = config->GetTimeIter();

  su2double reference_geometry = 0.0, current_solution = 0.0;

  bool fsi = (config->GetnMarker_Fluid_Load() > 0);

  su2double objective_function = 0.0, objective_function_reduce = 0.0;
  su2double weight_OF = 1.0;

  su2double objective_function_averaged = 0.0;

#ifdef HAVE_MPI
    SU2_MPI::Allreduce(&nPointDomain,  &nTotalPoint,  1, MPI_UNSIGNED_LONG, MPI_SUM, MPI_COMM_WORLD);
#else
    nTotalPoint        = nPointDomain;
#endif

  weight_OF = config->GetRefGeom_Penalty() / nTotalPoint;

  for (iPoint = 0; iPoint < nPointDomain; iPoint++){

    for (iVar = 0; iVar < nVar; iVar++){

      /*--- Retrieve the value of the reference geometry ---*/
      reference_geometry = node[iPoint]->GetReference_Geometry(iVar);

      /*--- Retrieve the value of the current solution ---*/
      current_solution = node[iPoint]->GetSolution(iVar);

      /*--- The objective function is the sum of the difference between solution and difference, squared ---*/
      objective_function += weight_OF * (current_solution - reference_geometry)*(current_solution - reference_geometry);
    }

  }

#ifdef HAVE_MPI
    SU2_MPI::Allreduce(&objective_function,  &objective_function_reduce,  1, MPI_DOUBLE, MPI_SUM, MPI_COMM_WORLD);
#else
    objective_function_reduce        = objective_function;
#endif

  Total_OFRefGeom = objective_function_reduce + PenaltyValue;

  Global_OFRefGeom += Total_OFRefGeom;
  objective_function_averaged = Global_OFRefGeom / (TimeIter + 1.0 + EPS);

  bool direct_diff = ((config->GetDirectDiff() == D_YOUNG) ||
                      (config->GetDirectDiff() == D_POISSON) ||
                      (config->GetDirectDiff() == D_RHO) ||
                      (config->GetDirectDiff() == D_RHO_DL) ||
                      (config->GetDirectDiff() == D_EFIELD) ||
                      (config->GetDirectDiff() == D_MACH) ||
                      (config->GetDirectDiff() == D_PRESSURE));

  if ((direct_diff) && (rank == MASTER_NODE)){

    ofstream myfile_res;

    if (config->GetDirectDiff() == D_YOUNG) myfile_res.open ("Output_Direct_Diff_E.txt", ios::app);
    if (config->GetDirectDiff() == D_POISSON) myfile_res.open ("Output_Direct_Diff_Nu.txt", ios::app);
    if (config->GetDirectDiff() == D_RHO) myfile_res.open ("Output_Direct_Diff_Rho.txt", ios::app);
    if (config->GetDirectDiff() == D_RHO_DL) myfile_res.open ("Output_Direct_Diff_Rho_DL.txt", ios::app);
    if (config->GetDirectDiff() == D_EFIELD) myfile_res.open ("Output_Direct_Diff_EField.txt", ios::app);

    if (config->GetDirectDiff() == D_MACH) myfile_res.open ("Output_Direct_Diff_Mach.txt");
    if (config->GetDirectDiff() == D_PRESSURE) myfile_res.open ("Output_Direct_Diff_Pressure.txt");

    myfile_res.precision(15);

    myfile_res << scientific << Total_OFRefGeom << "\t";

    if (dynamic) myfile_res << scientific << objective_function_averaged << "\t";

    su2double local_forward_gradient = 0.0;
    su2double averaged_gradient = 0.0;

    local_forward_gradient = SU2_TYPE::GetDerivative(Total_OFRefGeom);

    if (fsi) {
      Total_ForwardGradient = local_forward_gradient;
      averaged_gradient     = Total_ForwardGradient / (TimeIter + 1.0);
    }
    else {
      Total_ForwardGradient += local_forward_gradient;
      averaged_gradient      = Total_ForwardGradient / (TimeIter + 1.0);
    }

    myfile_res << scientific << local_forward_gradient << "\t";

    myfile_res << scientific << averaged_gradient << "\t";

    myfile_res << endl;

    myfile_res.close();

    if (config->GetDirectDiff() == D_YOUNG)   cout << "Objective function: " << Total_OFRefGeom << ". Global derivative of the Young Modulus: " << Total_ForwardGradient << "." << endl;
    if (config->GetDirectDiff() == D_POISSON) cout << "Objective function: " << Total_OFRefGeom << ". Global derivative of the Poisson's ratio: " << Total_ForwardGradient << "." << endl;
    if (config->GetDirectDiff() == D_RHO)     cout << "Objective function: " << Total_OFRefGeom << ". Global derivative of the structural density: " << Total_ForwardGradient << "." << endl;
    if (config->GetDirectDiff() == D_RHO_DL)  cout << "Objective function: " << Total_OFRefGeom << ". Global derivative of the dead weight: " << Total_ForwardGradient << "." << endl;
    if (config->GetDirectDiff() == D_EFIELD)  cout << "Objective function: " << Total_OFRefGeom << ". Global derivative of the electric field: " << Total_ForwardGradient << "." << endl;
    if (config->GetDirectDiff() == D_MACH)    cout << "Objective function: " << Total_OFRefGeom << ". Global derivative of the Mach number: " << Total_ForwardGradient << "." << endl;
    if (config->GetDirectDiff() == D_PRESSURE) cout << "Objective function: " << Total_OFRefGeom << ". Global derivative of the freestream Pressure: " << Total_ForwardGradient << "." << endl;
  }
  else
  {

      // TODO: Temporary output file for the objective function. Will be integrated in the output once is refurbished.
   if (rank == MASTER_NODE){
      cout << "Objective function: " << Total_OFRefGeom << "." << endl;
      ofstream myfile_res;
      myfile_res.open ("of_refgeom.dat");
      myfile_res.precision(15);
      if (dynamic) myfile_res << scientific << objective_function_averaged << endl;
      else myfile_res << scientific << Total_OFRefGeom << endl;
      myfile_res.close();
      if (fsi){
          ofstream myfile_his;
          myfile_his.open ("history_refgeom.dat",ios::app);
          myfile_his.precision(15);
          myfile_his << scientific << Total_OFRefGeom << endl;
          myfile_his.close();
      }
    }

  }

}

void CFEASolver::Compute_OFRefNode(CGeometry *geometry, CSolver **solver_container, CConfig *config){

  unsigned short iVar;
  unsigned long iPoint;

  bool dynamic = (config->GetTime_Domain());

  unsigned long TimeIter = config->GetTimeIter();

  su2double reference_geometry = 0.0, current_solution = 0.0;

  bool fsi = (config->GetnMarker_Fluid_Load() > 0);

  su2double objective_function = 0.0, objective_function_reduce = 0.0;
  su2double distance_sq = 0.0 ;
  su2double weight_OF = 1.0;

  su2double objective_function_averaged = 0.0;

  /*--- TEMPORARY, for application in dynamic TestCase ---*/
  su2double difX = 0.0, difX_reduce = 0.0;
  su2double difY = 0.0, difY_reduce = 0.0;

  weight_OF = config->GetRefNode_Penalty();

  for (iPoint = 0; iPoint < nPointDomain; iPoint++){

    if (geometry->node[iPoint]->GetGlobalIndex() == config->GetRefNode_ID() ){

      for (iVar = 0; iVar < nVar; iVar++){

        /*--- Retrieve the value of the reference geometry ---*/
        reference_geometry = config->GetRefNode_Displacement(iVar);

        /*--- Retrieve the value of the current solution ---*/
        current_solution = node[iPoint]->GetSolution(iVar);

        /*--- The objective function is the sum of the difference between solution and difference, squared ---*/
        distance_sq +=  (current_solution - reference_geometry)*(current_solution - reference_geometry);
      }

      objective_function = weight_OF * sqrt(distance_sq);

      difX = node[iPoint]->GetSolution(0) - config->GetRefNode_Displacement(0);
      difY = node[iPoint]->GetSolution(1) - config->GetRefNode_Displacement(1);

    }

  }

#ifdef HAVE_MPI
    SU2_MPI::Allreduce(&objective_function,  &objective_function_reduce,  1, MPI_DOUBLE, MPI_SUM, MPI_COMM_WORLD);
    SU2_MPI::Allreduce(&difX,  &difX_reduce,  1, MPI_DOUBLE, MPI_SUM, MPI_COMM_WORLD);
    SU2_MPI::Allreduce(&difY,  &difY_reduce,  1, MPI_DOUBLE, MPI_SUM, MPI_COMM_WORLD);
#else
    objective_function_reduce        = objective_function;
    difX_reduce                      = difX;
    difY_reduce                      = difY;
#endif

  Total_OFRefNode = objective_function_reduce + PenaltyValue;

  Global_OFRefNode += Total_OFRefNode;
  objective_function_averaged = Global_OFRefNode / (TimeIter + 1.0 + EPS);

  bool direct_diff = ((config->GetDirectDiff() == D_YOUNG) ||
                      (config->GetDirectDiff() == D_POISSON) ||
                      (config->GetDirectDiff() == D_RHO) ||
                      (config->GetDirectDiff() == D_RHO_DL) ||
                      (config->GetDirectDiff() == D_EFIELD) ||
                      (config->GetDirectDiff() == D_MACH) ||
                      (config->GetDirectDiff() == D_PRESSURE));

  if ((direct_diff) && (rank == MASTER_NODE)){

    ofstream myfile_res;

    if (config->GetDirectDiff() == D_YOUNG) myfile_res.open ("Output_Direct_Diff_E.txt", ios::app);
    if (config->GetDirectDiff() == D_POISSON) myfile_res.open ("Output_Direct_Diff_Nu.txt", ios::app);
    if (config->GetDirectDiff() == D_RHO) myfile_res.open ("Output_Direct_Diff_Rho.txt", ios::app);
    if (config->GetDirectDiff() == D_RHO_DL) myfile_res.open ("Output_Direct_Diff_Rho_DL.txt", ios::app);
    if (config->GetDirectDiff() == D_EFIELD) myfile_res.open ("Output_Direct_Diff_EField.txt", ios::app);

    if (config->GetDirectDiff() == D_MACH) myfile_res.open ("Output_Direct_Diff_Mach.txt");
    if (config->GetDirectDiff() == D_PRESSURE) myfile_res.open ("Output_Direct_Diff_Pressure.txt");

    myfile_res.precision(15);

    myfile_res << scientific << Total_OFRefNode << "\t";

    if (dynamic) myfile_res << scientific << objective_function_averaged << "\t";

    su2double local_forward_gradient = 0.0;
    su2double averaged_gradient = 0.0;

    local_forward_gradient = SU2_TYPE::GetDerivative(Total_OFRefNode);

    if (fsi) {
      Total_ForwardGradient = local_forward_gradient;
      averaged_gradient     = Total_ForwardGradient / (TimeIter + 1.0);
    }
    else {
      Total_ForwardGradient += local_forward_gradient;
      averaged_gradient      = Total_ForwardGradient / (TimeIter + 1.0);
    }

    myfile_res << scientific << local_forward_gradient << "\t";

    myfile_res << scientific << averaged_gradient << "\t";

    myfile_res << scientific << difX_reduce << "\t";
    myfile_res << scientific << difY_reduce << "\t";

    myfile_res << endl;

    myfile_res.close();

    if (config->GetDirectDiff() == D_YOUNG)   cout << "Objective function: " << Total_OFRefNode << ". Global derivative of the Young Modulus: " << Total_ForwardGradient << "." << endl;
    if (config->GetDirectDiff() == D_POISSON) cout << "Objective function: " << Total_OFRefNode << ". Global derivative of the Poisson's ratio: " << Total_ForwardGradient << "." << endl;
    if (config->GetDirectDiff() == D_RHO)     cout << "Objective function: " << Total_OFRefNode << ". Global derivative of the structural density: " << Total_ForwardGradient << "." << endl;
    if (config->GetDirectDiff() == D_RHO_DL)  cout << "Objective function: " << Total_OFRefNode << ". Global derivative of the dead weight: " << Total_ForwardGradient << "." << endl;
    if (config->GetDirectDiff() == D_EFIELD)  cout << "Objective function: " << Total_OFRefNode << ". Global derivative of the electric field: " << Total_ForwardGradient << "." << endl;
    if (config->GetDirectDiff() == D_MACH)    cout << "Objective function: " << Total_OFRefNode << ". Global derivative of the Mach number: " << Total_ForwardGradient << "." << endl;
    if (config->GetDirectDiff() == D_PRESSURE) cout << "Objective function: " << Total_OFRefNode << ". Global derivative of the freestream Pressure: " << Total_ForwardGradient << "." << endl;
  }
  else
  {

    // TODO: Temporary output file for the objective function. Will be integrated in the output once is refurbished.
    if (rank == MASTER_NODE){
      cout << "Objective function: " << Total_OFRefNode << "." << endl;
      ofstream myfile_res;
      myfile_res.open ("of_refnode.dat");
      myfile_res.precision(15);
      if (dynamic) myfile_res << scientific << objective_function_averaged << endl;
      else myfile_res << scientific << Total_OFRefNode << endl;
      myfile_res.close();

      ofstream myfile_his;
      myfile_his.open ("history_refnode.dat",ios::app);
      myfile_his.precision(15);
      myfile_his << TimeIter << "\t";
      myfile_his << scientific << Total_OFRefNode << "\t";
      myfile_his << scientific << objective_function_averaged << "\t";
      myfile_his << scientific << difX_reduce << "\t";
      myfile_his << scientific << difY_reduce << endl;
      myfile_his.close();

    }

  }


}

void CFEASolver::Compute_OFVolFrac(CGeometry *geometry, CSolver **solver_container, CConfig *config)
{
  /*--- Perform a volume average of the physical density of the elements for topology optimization ---*/

  unsigned long iElem, nElem = geometry->GetnElem();
  su2double total_volume = 0.0, integral = 0.0, discreteness = 0.0;

  for (iElem=0; iElem<nElem; ++iElem) {
    /*--- count only elements that belong to the partition ---*/
    if ( geometry->node[geometry->elem[iElem]->GetNode(0)]->GetDomain() ){
      su2double volume = geometry->elem[iElem]->GetVolume();
      su2double rho = element_properties[iElem]->GetPhysicalDensity();
      total_volume += volume;
      integral += volume*rho;
      discreteness += volume*4.0*rho*(1.0-rho);
    }
  }
  
#ifdef HAVE_MPI
  {
    su2double tmp;
    SU2_MPI::Allreduce(&total_volume,&tmp,1,MPI_DOUBLE,MPI_SUM,MPI_COMM_WORLD);
    total_volume = tmp;
    SU2_MPI::Allreduce(&integral,&tmp,1,MPI_DOUBLE,MPI_SUM,MPI_COMM_WORLD);
    integral = tmp;
    SU2_MPI::Allreduce(&discreteness,&tmp,1,MPI_DOUBLE,MPI_SUM,MPI_COMM_WORLD);
    discreteness = tmp;
  }
#endif

  if (config->GetKind_ObjFunc() == TOPOL_DISCRETENESS)
    Total_OFVolFrac = discreteness/total_volume;
  else
    Total_OFVolFrac = integral/total_volume;

  // TODO: Temporary output file for the objective function. Will be integrated in the output once is refurbished.
  if (rank == MASTER_NODE){
    cout << "Objective function: " << Total_OFVolFrac << "." << endl;

    ofstream myfile_res;
    if (config->GetKind_ObjFunc() == TOPOL_DISCRETENESS)
      myfile_res.open ("of_topdisc.dat");
    else
      myfile_res.open ("of_volfrac.dat");

    myfile_res.precision(15);
    myfile_res << scientific << Total_OFVolFrac << endl;
    myfile_res.close();
  }
}

void CFEASolver::Compute_OFCompliance(CGeometry *geometry, CSolver **solver_container, CConfig *config)
{
  unsigned long iPoint;
  unsigned short iVar;
  su2double nodalForce[3];

  /*--- Types of loads to consider ---*/
  bool fsi = config->GetFSI_Simulation();
  bool body_forces = config->GetDeadLoad();

  /*--- If the loads are being applied incrementaly ---*/
  bool incremental_load = config->GetIncrementalLoad();

  /*--- Computation (compliance = sum(f dot u) ) ---*/
  /*--- Cannot be computed as u^T K u as the problem may not be linear ---*/

  Total_OFCompliance = 0.0;

  for (iPoint = 0; iPoint < nPointDomain; iPoint++) {

    /*--- Initialize with loads speficied through config ---*/
    for (iVar = 0; iVar < nVar; iVar++)
      nodalForce[iVar] = node[iPoint]->Get_SurfaceLoad_Res(iVar);

    /*--- Add contributions due to body forces ---*/
    if (body_forces)
      for (iVar = 0; iVar < nVar; iVar++)
        nodalForce[iVar] += node[iPoint]->Get_BodyForces_Res(iVar);

    /*--- Add contributions due to fluid loads---*/
    if (fsi)
      for (iVar = 0; iVar < nVar; iVar++)
        nodalForce[iVar] += node[iPoint]->Get_FlowTraction(iVar);

    /*--- Correct for incremental loading ---*/
    if (incremental_load)
      for (iVar = 0; iVar < nVar; iVar++)
        nodalForce[iVar] *= loadIncrement;

    /*--- Add work contribution from this node ---*/
    for (iVar = 0; iVar < nVar; iVar++)
      Total_OFCompliance += nodalForce[iVar]*node[iPoint]->GetSolution(iVar);
  }

#ifdef HAVE_MPI
  su2double tmp;
  SU2_MPI::Allreduce(&Total_OFCompliance,&tmp,1,MPI_DOUBLE,MPI_SUM,MPI_COMM_WORLD);
  Total_OFCompliance = tmp;
#endif

  // TODO: Temporary output file for the objective function. Will be integrated in the output once refurbished.
  if (rank == MASTER_NODE) {
    cout << "Objective function: " << Total_OFCompliance << "." << endl;

    ofstream file;
    file.open("of_topcomp.dat");
    file.precision(15);
    file << scientific << Total_OFCompliance << endl;
    file.close();
  }
}

void CFEASolver::Stiffness_Penalty(CGeometry *geometry, CSolver **solver, CNumerics **numerics, CConfig *config){

  unsigned long iElem;
  unsigned short iNode, iDim, nNodes = 0;

  unsigned long indexNode[8]={0,0,0,0,0,0,0,0};
  su2double val_Coord, val_Sol;
  int EL_KIND = 0;

  su2double elementVolume, dvValue, ratio;
  su2double weightedValue = 0.0;
  su2double weightedValue_reduce = 0.0;
  su2double totalVolume = 0.0;
  su2double totalVolume_reduce = 0.0;

  /*--- Loops over the elements in the domain ---*/

  for (iElem = 0; iElem < geometry->GetnElem(); iElem++) {

    if (geometry->elem[iElem]->GetVTK_Type() == TRIANGLE)     {nNodes = 3; EL_KIND = EL_TRIA;}
    if (geometry->elem[iElem]->GetVTK_Type() == QUADRILATERAL){nNodes = 4; EL_KIND = EL_QUAD;}
    if (geometry->elem[iElem]->GetVTK_Type() == TETRAHEDRON)  {nNodes = 4; EL_KIND = EL_TETRA;}
    if (geometry->elem[iElem]->GetVTK_Type() == PYRAMID)      {nNodes = 5; EL_KIND = EL_PYRAM;}
    if (geometry->elem[iElem]->GetVTK_Type() == PRISM)        {nNodes = 6; EL_KIND = EL_PRISM;}
    if (geometry->elem[iElem]->GetVTK_Type() == HEXAHEDRON)   {nNodes = 8; EL_KIND = EL_HEXA;}

    /*--- For the number of nodes, we get the coordinates from the connectivity matrix ---*/
    for (iNode = 0; iNode < nNodes; iNode++) {
        indexNode[iNode] = geometry->elem[iElem]->GetNode(iNode);
        for (iDim = 0; iDim < nDim; iDim++) {
            val_Coord = Get_ValCoord(geometry, indexNode[iNode], iDim);
            val_Sol = node[indexNode[iNode]]->GetSolution(iDim) + val_Coord;
            element_container[FEA_TERM][EL_KIND]->SetRef_Coord(val_Coord, iNode, iDim);
            element_container[FEA_TERM][EL_KIND]->SetCurr_Coord(val_Sol, iNode, iDim);
        }
    }

    // Avoid double-counting elements:
    // Only add the value if the first node is in the domain
    if (geometry->node[indexNode[0]]->GetDomain()){

        // Compute the area/volume of the element
        if (nDim == 2)
        	elementVolume = element_container[FEA_TERM][EL_KIND]->ComputeArea();
        else
        	elementVolume = element_container[FEA_TERM][EL_KIND]->ComputeVolume();

        // Compute the total volume
        totalVolume += elementVolume;

        // Retrieve the value of the design variable
        dvValue = numerics[FEA_TERM]->Get_DV_Val(element_properties[iElem]->GetDV());

        // Add the weighted sum of the value of the design variable
        weightedValue += dvValue * elementVolume;

    }

  }

// Reduce value across processors for parallelization

#ifdef HAVE_MPI
    SU2_MPI::Allreduce(&weightedValue,  &weightedValue_reduce,  1, MPI_DOUBLE, MPI_SUM, MPI_COMM_WORLD);
    SU2_MPI::Allreduce(&totalVolume,  &totalVolume_reduce,  1, MPI_DOUBLE, MPI_SUM, MPI_COMM_WORLD);
#else
    weightedValue_reduce        = weightedValue;
    totalVolume_reduce          = totalVolume;
#endif

    ratio = 1.0 - weightedValue_reduce/totalVolume_reduce;

    PenaltyValue = config->GetTotalDV_Penalty() * ratio * ratio;



}

void CFEASolver::LoadRestart(CGeometry **geometry, CSolver ***solver, CConfig *config, int val_iter, bool val_update_geo) {

  unsigned short iVar, nSolVar;
  unsigned long index;

  string filename;

  bool dynamic = (config->GetTime_Domain());
  bool fluid_structure = (config->GetnMarker_Fluid_Load() > 0);
  bool discrete_adjoint = config->GetDiscrete_Adjoint();

  if (dynamic) nSolVar = 3 * nVar;
  else nSolVar = nVar;

  su2double *Sol = new su2double[nSolVar];

  /*--- Skip coordinates ---*/

  unsigned short skipVars = geometry[MESH_0]->GetnDim();

  /*--- Restart the solution from file information ---*/

  filename = config->GetFilename(config->GetSolution_FileName(), ".dat", val_iter);

  /*--- Read all lines in the restart file ---*/

  int counter = 0;
  long iPoint_Local; unsigned long iPoint_Global = 0; unsigned long iPoint_Global_Local = 0;
  unsigned short rbuf_NotMatching = 0, sbuf_NotMatching = 0;

  /*--- Read the restart data from either an ASCII or binary SU2 file. ---*/

  if (config->GetRead_Binary_Restart()) {
    Read_SU2_Restart_Binary(geometry[MESH_0], config, filename);
  } else {
    Read_SU2_Restart_ASCII(geometry[MESH_0], config, filename);
  }

  /*--- Load data from the restart into correct containers. ---*/

  counter = 0;
  for (iPoint_Global = 0; iPoint_Global < geometry[MESH_0]->GetGlobal_nPointDomain(); iPoint_Global++ ) {

    /*--- Retrieve local index. If this node from the restart file lives
     on the current processor, we will load and instantiate the vars. ---*/

    iPoint_Local = geometry[MESH_0]->GetGlobal_to_Local_Point(iPoint_Global);

    if (iPoint_Local > -1) {

      /*--- We need to store this point's data, so jump to the correct
       offset in the buffer of data from the restart file and load it. ---*/

      index = counter*Restart_Vars[1] + skipVars;
      for (iVar = 0; iVar < nSolVar; iVar++) Sol[iVar] = Restart_Data[index+iVar];

      for (iVar = 0; iVar < nVar; iVar++) {
        node[iPoint_Local]->SetSolution(iVar, Sol[iVar]);
        if (dynamic) {
          node[iPoint_Local]->Set_Solution_time_n(iVar, Sol[iVar]);
          node[iPoint_Local]->SetSolution_Vel(iVar, Sol[iVar+nVar]);
          node[iPoint_Local]->SetSolution_Vel_time_n(iVar, Sol[iVar+nVar]);
          node[iPoint_Local]->SetSolution_Accel(iVar, Sol[iVar+2*nVar]);
          node[iPoint_Local]->SetSolution_Accel_time_n(iVar, Sol[iVar+2*nVar]);
        }
        if (fluid_structure) {
          node[iPoint_Local]->SetSolution_Pred(iVar, Sol[iVar]);
          node[iPoint_Local]->SetSolution_Pred_Old(iVar, Sol[iVar]);
        }
        if (fluid_structure && discrete_adjoint){
          node[iPoint_Local]->SetSolution_Old(iVar, Sol[iVar]);
        }
      }
      iPoint_Global_Local++;

      /*--- Increment the overall counter for how many points have been loaded. ---*/
      counter++;
    }
    
  }

  /*--- Detect a wrong solution file ---*/

  if (iPoint_Global_Local < nPointDomain) { sbuf_NotMatching = 1; }
#ifndef HAVE_MPI
  rbuf_NotMatching = sbuf_NotMatching;
#else
  SU2_MPI::Allreduce(&sbuf_NotMatching, &rbuf_NotMatching, 1, MPI_UNSIGNED_SHORT, MPI_SUM, MPI_COMM_WORLD);
#endif
  if (rbuf_NotMatching != 0) {
    SU2_MPI::Error(string("The solution file ") + filename + string(" doesn't match with the mesh file!\n") +
                   string("It could be empty lines at the end of the file."), CURRENT_FUNCTION);
  }

  /*--- MPI. If dynamic, we also need to communicate the old solution ---*/
  
  solver[MESH_0][FEA_SOL]->InitiateComms(geometry[MESH_0], config, SOLUTION_FEA);
  solver[MESH_0][FEA_SOL]->CompleteComms(geometry[MESH_0], config, SOLUTION_FEA);
  
  if (dynamic) {
    solver[MESH_0][FEA_SOL]->InitiateComms(geometry[MESH_0], config, SOLUTION_FEA_OLD);
    solver[MESH_0][FEA_SOL]->CompleteComms(geometry[MESH_0], config, SOLUTION_FEA_OLD);
  }
  if (fluid_structure && !dynamic){
      solver[MESH_0][FEA_SOL]->InitiateComms(geometry[MESH_0], config, SOLUTION_PRED);
      solver[MESH_0][FEA_SOL]->CompleteComms(geometry[MESH_0], config, SOLUTION_PRED);
        
      solver[MESH_0][FEA_SOL]->InitiateComms(geometry[MESH_0], config, SOLUTION_PRED_OLD);
      solver[MESH_0][FEA_SOL]->CompleteComms(geometry[MESH_0], config, SOLUTION_PRED_OLD);
  }

  delete [] Sol;

  /*--- Delete the class memory that is used to load the restart. ---*/

  if (Restart_Vars != NULL) delete [] Restart_Vars;
  if (Restart_Data != NULL) delete [] Restart_Data;
  Restart_Vars = NULL; Restart_Data = NULL;
  
}

void CFEASolver::RegisterVariables(CGeometry *geometry, CConfig *config, bool reset)
{
  /*--- Register the element density to get the derivatives required for
  material-based topology optimization, this is done here because element_properties
  is a member of CFEASolver only. ---*/
  if (!config->GetTopology_Optimization()) return;

  for (unsigned long iElem = 0; iElem < geometry->GetnElem(); iElem++)
    element_properties[iElem]->RegisterDensity();
}

void CFEASolver::ExtractAdjoint_Variables(CGeometry *geometry, CConfig *config)
{
  /*--- Extract and output derivatives for topology optimization, this is done
  here because element_properties is a member of CFEASolver only and the output
  structure only supports nodal values (these are elemental). ---*/
  if (!config->GetTopology_Optimization()) return;
    
  unsigned long iElem,
                nElem = geometry->GetnElem(),
                nElemDomain = geometry->GetGlobal_nElemDomain();

  /*--- Allocate and initialize an array onto which the derivatives of every partition
  will be reduced, this is to output results in the correct order, it is not a very
  memory efficient solution... single precision is enough for output. ---*/
  float *send_buf = new float[nElemDomain], *rec_buf = NULL;
  for(iElem=0; iElem<nElemDomain; ++iElem) send_buf[iElem] = 0.0;
    
  for(iElem=0; iElem<nElem; ++iElem) {
    unsigned long iElem_global = geometry->elem[iElem]->GetGlobalIndex();
    send_buf[iElem_global] = SU2_TYPE::GetValue(element_properties[iElem]->GetAdjointDensity());
  }

#ifdef HAVE_MPI
  if (rank == MASTER_NODE) rec_buf = new float[nElemDomain];
  /*--- Need to use this version of Reduce instead of the wrapped one because we use float ---*/
  MPI_Reduce(send_buf,rec_buf,nElemDomain,MPI_FLOAT,MPI_SUM,MASTER_NODE,MPI_COMM_WORLD);
#else
  rec_buf = send_buf;
#endif

  /*--- The master writes the file ---*/
  if (rank == MASTER_NODE) {
    string filename = config->GetTopology_Optim_FileName();
    ofstream file;
    file.open(filename.c_str());
    for(iElem=0; iElem<nElemDomain; ++iElem) file << rec_buf[iElem] << endl;
    file.close();
  }
  
  delete [] send_buf;
#ifdef HAVE_MPI
  if (rank == MASTER_NODE) delete [] rec_buf;
#endif

}

void CFEASolver::FilterElementDensities(CGeometry *geometry, CConfig *config)
{
  /*--- Apply a filter to the design densities of the elements to generate the
  physical densities which are the ones used to penalize their stiffness. ---*/

  unsigned short type, search_lim;
  su2double param, radius;

  vector<pair<unsigned short,su2double> > kernels;
  vector<su2double> filter_radius;
  for (unsigned short iKernel=0; iKernel<config->GetTopology_Optim_Num_Kernels(); ++iKernel)
  {
    config->GetTopology_Optim_Kernel(iKernel,type,param,radius);
    kernels.push_back(make_pair(type,param));
    filter_radius.push_back(radius);
  }
  search_lim = config->GetTopology_Search_Limit();

  unsigned long iElem, nElem = geometry->GetnElem();

  su2double *design_rho = new su2double [nElem],
            *physical_rho = new su2double [nElem];

  /*--- "Rectify" the input ---*/
  for (iElem=0; iElem<nElem; ++iElem) {
    su2double rho = element_properties[iElem]->GetDesignDensity();
    if      (rho > 1.0) design_rho[iElem] = 1.0;
    else if (rho < 0.0) design_rho[iElem] = 0.0;
    else                design_rho[iElem] = rho;
  }

  geometry->FilterValuesAtElementCG(filter_radius, kernels, search_lim, design_rho, physical_rho);

  /*--- Apply projection ---*/
  config->GetTopology_Optim_Projection(type,param);
  switch (type) {
    case NO_PROJECTION: break;
    case HEAVISIDE_UP:
      for (iElem=0; iElem<nElem; ++iElem)
        physical_rho[iElem] = 1.0-exp(-param*physical_rho[iElem])+physical_rho[iElem]*exp(-param);
      break;
    case HEAVISIDE_DOWN:
      for (iElem=0; iElem<nElem; ++iElem)
        physical_rho[iElem] = exp(-param*(1.0-physical_rho[iElem]))-(1.0-physical_rho[iElem])*exp(-param);
      break;
    default:
      SU2_MPI::Error("Unknown type of projection function",CURRENT_FUNCTION);
  }

  /*--- If input was out of bounds use the bound instead of the filtered
   value, useful to enforce solid or void regions (e.g. a skin). ---*/
  for (iElem=0; iElem<nElem; ++iElem) {
    su2double rho = element_properties[iElem]->GetDesignDensity();
    if      (rho > 1.0) element_properties[iElem]->SetPhysicalDensity(1.0);
    else if (rho < 0.0) element_properties[iElem]->SetPhysicalDensity(0.0);
    else element_properties[iElem]->SetPhysicalDensity(physical_rho[iElem]);
  }

  delete [] design_rho;
  delete [] physical_rho;
}<|MERGE_RESOLUTION|>--- conflicted
+++ resolved
@@ -516,17 +516,12 @@
   
   if (solutionPredictor != NULL) delete [] solutionPredictor;
   
-  if (solutionPredictor != NULL) delete [] solutionPredictor;
-  
   if (iElem_iDe != NULL) delete [] iElem_iDe;
   
   delete [] elProperties;
   
-<<<<<<< HEAD
-=======
   if (Res_FSI_Cont != NULL) delete [] Res_FSI_Cont;
   
->>>>>>> 7294aa3f
 }
 
 void CFEASolver::Set_ElementProperties(CGeometry *geometry, CConfig *config) {
@@ -957,11 +952,7 @@
   unsigned long iPoint;
   bool initial_calc = (config->GetTimeIter() == 0) && (config->GetInnerIter() == 0);                  // Checks if it is the first calculation.
   bool first_iter = (config->GetInnerIter() == 0);                          // Checks if it is the first iteration
-<<<<<<< HEAD
-  bool dynamic = (config->GetDynamic_Analysis() == DYNAMIC);              // Dynamic simulations.
-=======
   bool dynamic = (config->GetTime_Domain());              // Dynamic simulations.
->>>>>>> 7294aa3f
   bool linear_analysis = (config->GetGeometricConditions() == SMALL_DEFORMATIONS);  // Linear analysis.
   bool nonlinear_analysis = (config->GetGeometricConditions() == LARGE_DEFORMATIONS);  // Nonlinear analysis.
   bool newton_raphson = (config->GetKind_SpaceIteScheme_FEA() == NEWTON_RAPHSON);    // Newton-Raphson method
@@ -3053,11 +3044,7 @@
   unsigned short iVar, jVar;
   
   bool first_iter = (config->GetInnerIter() == 0);
-<<<<<<< HEAD
-  bool dynamic = (config->GetDynamic_Analysis() == DYNAMIC);              // Dynamic simulations.
-=======
   bool dynamic = (config->GetTime_Domain());              // Dynamic simulations.
->>>>>>> 7294aa3f
   bool linear_analysis = (config->GetGeometricConditions() == SMALL_DEFORMATIONS);  // Linear analysis.
   bool nonlinear_analysis = (config->GetGeometricConditions() == LARGE_DEFORMATIONS);  // Nonlinear analysis.
   bool newton_raphson = (config->GetKind_SpaceIteScheme_FEA() == NEWTON_RAPHSON);    // Newton-Raphson method
@@ -3365,11 +3352,7 @@
   unsigned short iVar, jVar;
   
   bool first_iter = (config->GetInnerIter() == 0);
-<<<<<<< HEAD
-  bool dynamic = (config->GetDynamic_Analysis() == DYNAMIC);              // Dynamic simulations.
-=======
   bool dynamic = (config->GetTime_Domain());              // Dynamic simulations.
->>>>>>> 7294aa3f
   bool linear_analysis = (config->GetGeometricConditions() == SMALL_DEFORMATIONS);  // Linear analysis.
   bool nonlinear_analysis = (config->GetGeometricConditions() == LARGE_DEFORMATIONS);  // Nonlinear analysis.
   bool newton_raphson = (config->GetKind_SpaceIteScheme_FEA() == NEWTON_RAPHSON);    // Newton-Raphson method
