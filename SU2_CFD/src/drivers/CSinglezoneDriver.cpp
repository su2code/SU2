--- conflicted
+++ resolved
@@ -144,7 +144,12 @@
                                                                             solver_container[ZONE_0][INST_0],
                                                                             config_container[ZONE_0], TimeIter);
   }
-<<<<<<< HEAD
+  else if (config_container[ZONE_0]->GetHeatProblem()) {
+    /*--- Set the initial condition for HEAT equation ---------------------------------------------*/
+    solver_container[ZONE_0][INST_0][MESH_0][HEAT_SOL]->SetInitialCondition(geometry_container[ZONE_0][INST_0],
+                                                                            solver_container[ZONE_0][INST_0],
+                                                                            config_container[ZONE_0], TimeIter);
+  }
   
   /*---- Initialize ROM specific variables. ----*/
   if (config_container[ZONE_0]->GetReduced_Model()) {
@@ -157,13 +162,6 @@
       solver_container[ZONE_0][INST_0][MESH_0][FLOW_SOL]->SetROM_Variables(geometry_container[ZONE_0][INST_0][0],
                                                          config_container[ZONE_0]);
     }
-=======
-  else if (config_container[ZONE_0]->GetHeatProblem()) {
-    /*--- Set the initial condition for HEAT equation ---------------------------------------------*/
-    solver_container[ZONE_0][INST_0][MESH_0][HEAT_SOL]->SetInitialCondition(geometry_container[ZONE_0][INST_0],
-                                                                            solver_container[ZONE_0][INST_0],
-                                                                            config_container[ZONE_0], TimeIter);
->>>>>>> 4f85841f
   }
 
   SU2_MPI::Barrier(SU2_MPI::GetComm());
