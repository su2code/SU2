/*!
 * \file CDriver.cpp
 * \brief The main subroutines for driving single or multi-zone problems.
 * \author T. Economon, H. Kline, R. Sanchez, F. Palacios
 * \version 7.4.0 "Blackbird"
 *
 * SU2 Project Website: https://su2code.github.io
 *
 * The SU2 Project is maintained by the SU2 Foundation
 * (http://su2foundation.org)
 *
 * Copyright 2012-2022, SU2 Contributors (cf. AUTHORS.md)
 *
 * SU2 is free software; you can redistribute it and/or
 * modify it under the terms of the GNU Lesser General Public
 * License as published by the Free Software Foundation; either
 * version 2.1 of the License, or (at your option) any later version.
 *
 * SU2 is distributed in the hope that it will be useful,
 * but WITHOUT ANY WARRANTY; without even the implied warranty of
 * MERCHANTABILITY or FITNESS FOR A PARTICULAR PURPOSE. See the GNU
 * Lesser General Public License for more details.
 *
 * You should have received a copy of the GNU Lesser General Public
 * License along with SU2. If not, see <http://www.gnu.org/licenses/>.
 */

#include "../../include/drivers/CDriver.hpp"

#include <cassert>

#include "../../../Common/include/geometry/CDummyGeometry.hpp"
#include "../../../Common/include/geometry/CMultiGridGeometry.hpp"
#include "../../../Common/include/geometry/CPhysicalGeometry.hpp"
#include "../../../Common/include/interface_interpolation/CInterpolator.hpp"
#include "../../../Common/include/interface_interpolation/CInterpolatorFactory.hpp"
#include "../../include/integration/CIntegrationFactory.hpp"
#include "../../include/interfaces/cfd/CConservativeVarsInterface.hpp"
#include "../../include/interfaces/cfd/CMixingPlaneInterface.hpp"
#include "../../include/interfaces/cfd/CSlidingInterface.hpp"
#include "../../include/interfaces/cht/CConjugateHeatInterface.hpp"
#include "../../include/interfaces/fsi/CDiscAdjFlowTractionInterface.hpp"
<<<<<<< HEAD
#include "../../include/interfaces/fsi/CDisplacementsInterface.hpp"
#include "../../include/iteration/CIterationFactory.hpp"
#include "../../include/numerics/NEMO/NEMO_diffusion.hpp"
#include "../../include/numerics/NEMO/NEMO_sources.hpp"
=======

#include "../../include/variables/CEulerVariable.hpp"
#include "../../include/variables/CIncEulerVariable.hpp"
#include "../../include/variables/CNEMOEulerVariable.hpp"

#include "../../include/numerics/template.hpp"
#include "../../include/numerics/radiation.hpp"
#include "../../include/numerics/heat.hpp"
#include "../../include/numerics/flow/convection/roe.hpp"
#include "../../include/numerics/flow/convection/fds.hpp"
#include "../../include/numerics/flow/convection/fvs.hpp"
#include "../../include/numerics/flow/convection/cusp.hpp"
#include "../../include/numerics/flow/convection/hllc.hpp"
#include "../../include/numerics/flow/convection/ausm_slau.hpp"
#include "../../include/numerics/flow/convection/centered.hpp"
#include "../../include/numerics/flow/flow_diffusion.hpp"
#include "../../include/numerics/flow/flow_sources.hpp"
#include "../../include/numerics/NEMO/convection/roe.hpp"
#include "../../include/numerics/NEMO/convection/lax.hpp"
>>>>>>> fc1b39ec
#include "../../include/numerics/NEMO/convection/ausm.hpp"
#include "../../include/numerics/NEMO/convection/ausmplusup2.hpp"
#include "../../include/numerics/NEMO/convection/ausmpwplus.hpp"
#include "../../include/numerics/NEMO/convection/lax.hpp"
#include "../../include/numerics/NEMO/convection/msw.hpp"
#include "../../include/numerics/NEMO/convection/roe.hpp"
#include "../../include/numerics/continuous_adjoint/adj_convection.hpp"
#include "../../include/numerics/continuous_adjoint/adj_diffusion.hpp"
#include "../../include/numerics/continuous_adjoint/adj_sources.hpp"
#include "../../include/numerics/elasticity/CFEAElasticity.hpp"
#include "../../include/numerics/elasticity/CFEALinearElasticity.hpp"
#include "../../include/numerics/elasticity/CFEANonlinearElasticity.hpp"
#include "../../include/numerics/elasticity/nonlinear_models.hpp"
#include "../../include/numerics/flow/convection/ausm_slau.hpp"
#include "../../include/numerics/flow/convection/centered.hpp"
#include "../../include/numerics/flow/convection/cusp.hpp"
#include "../../include/numerics/flow/convection/fds.hpp"
#include "../../include/numerics/flow/convection/fvs.hpp"
#include "../../include/numerics/flow/convection/hllc.hpp"
#include "../../include/numerics/flow/convection/roe.hpp"
#include "../../include/numerics/flow/flow_diffusion.hpp"
#include "../../include/numerics/flow/flow_sources.hpp"
#include "../../include/numerics/heat.hpp"
#include "../../include/numerics/radiation.hpp"
#include "../../include/numerics/scalar/scalar_convection.hpp"
#include "../../include/numerics/scalar/scalar_diffusion.hpp"
<<<<<<< HEAD
=======
#include "../../include/numerics/scalar/scalar_sources.hpp"
#include "../../include/numerics/turbulent/turb_convection.hpp"
#include "../../include/numerics/turbulent/turb_diffusion.hpp"
#include "../../include/numerics/turbulent/turb_sources.hpp"
#include "../../include/numerics/turbulent/transition/trans_convection.hpp"
#include "../../include/numerics/turbulent/transition/trans_diffusion.hpp"
#include "../../include/numerics/turbulent/transition/trans_sources.hpp"
>>>>>>> fc1b39ec
#include "../../include/numerics/species/species_convection.hpp"
#include "../../include/numerics/species/species_diffusion.hpp"
#include "../../include/numerics/species/species_sources.hpp"
#include "../../include/numerics/template.hpp"
#include "../../include/numerics/transition.hpp"
#include "../../include/numerics/turbulent/turb_convection.hpp"
#include "../../include/numerics/turbulent/turb_diffusion.hpp"
#include "../../include/numerics/turbulent/turb_sources.hpp"
#include "../../include/output/COutputFactory.hpp"
#include "../../include/output/COutputLegacy.hpp"
#include "../../include/solvers/CFEM_DG_EulerSolver.hpp"
#include "../../include/variables/CEulerVariable.hpp"
#include "../../include/variables/CIncEulerVariable.hpp"
#include "../../include/variables/CNEMOEulerVariable.hpp"

#ifdef VTUNEPROF
#include <ittnotify.h>
#endif

CDriver::CDriver(char* confFile, unsigned short val_nZone, SU2_Comm MPICommunicator, bool dummy_geo) :
CDriverBase(confFile, val_nZone, MPICommunicator), StopCalc(false), fsi(false), fem_solver(false), dry_run(dummy_geo) {

  /*--- Initialize MeDiPack (must also be here to initialize it from Python). ---*/
#ifdef HAVE_MPI
#if defined(CODI_REVERSE_TYPE) || defined(CODI_FORWARD_TYPE)
  SU2_MPI::Init_AMPI();
#endif
#endif

  SU2_MPI::SetComm(MPICommunicator);

  rank = SU2_MPI::GetRank();
  size = SU2_MPI::GetSize();

  /*--- Start timer to track preprocessing for benchmarking. ---*/

  StartTime = SU2_MPI::Wtime();

  /*--- Initialize containers with null. --- */

  SetContainers_Null();

  /*--- Preprocessing of the config files. ---*/

  Input_Preprocessing(config_container, driver_config);

  /*--- Retrieve dimension from mesh file. ---*/

  nDim = CConfig::GetnDim(config_container[ZONE_0]->GetMesh_FileName(), config_container[ZONE_0]->GetMesh_FileFormat());

  /*--- Output preprocessing. ---*/

  Output_Preprocessing(config_container, driver_config, output_container, driver_output);

  for (iZone = 0; iZone < nZone; iZone++) {
    /*--- Read the number of instances for each zone. ---*/

    nInst[iZone] = config_container[iZone]->GetnTimeInstances();

    geometry_container[iZone] = new CGeometry**[nInst[iZone]]();
    iteration_container[iZone] = new CIteration*[nInst[iZone]]();
    solver_container[iZone] = new CSolver***[nInst[iZone]]();
    integration_container[iZone] = new CIntegration**[nInst[iZone]]();
    numerics_container[iZone] = new CNumerics****[nInst[iZone]]();
    grid_movement[iZone] = new CVolumetricMovement*[nInst[iZone]]();

    /*--- Allocate transfer and interpolation container. --- */

    interface_container[iZone] = new CInterface*[nZone]();
    interpolator_container[iZone].resize(nZone);

    for (iInst = 0; iInst < nInst[iZone]; iInst++) {
      config_container[iZone]->SetiInst(iInst);

      /*--- Preprocessing of the geometry for all zones. In this routine, the edge-based data
       structure is constructed, i.e. node and cell neighbors are identified and linked, face
       areas and volumes of the dual mesh cells are computed, and the multi-grid levels are
       created using an agglomeration procedure. ---*/

      Geometrical_Preprocessing(config_container[iZone], geometry_container[iZone][iInst], dry_run);
    }
  }

  /*--- Read free form deformation design variables data. --- */

  if (main_config->GetnFFDBox() != 0) {
    ReadFFDInfo(main_geometry, main_config, FFDBox[ZONE_0], main_config->GetMesh_FileName());
  }

  /*--- Before we proceed with the zone loop we have to compute the wall distances.
   * This computation depends on all zones at once. ---*/

  if (rank == MASTER_NODE) cout << "Computing wall distances." << endl;

  CGeometry::ComputeWallDistance(config_container, geometry_container);

  for (iZone = 0; iZone < nZone; iZone++) {
    for (iInst = 0; iInst < nInst[iZone]; iInst++) {
      /*--- Definition of the solver class: solver_container[#ZONES][#INSTANCES][#MG_GRIDS][#EQ_SYSTEMS].
       The solver classes are specific to a particular set of governing equations,
       and they contain the subroutines with instructions for computing each spatial
       term of the PDE, i.e. loops over the edges to compute convective and viscous
       fluxes, loops over the nodes to compute source terms, and routines for
       imposing various boundary condition type for the PDE. ---*/

      Solver_Preprocessing(config_container[iZone], geometry_container[iZone][iInst], solver_container[iZone][iInst]);

      /*--- Definition of the numerical method class:
       numerics_container[#ZONES][#INSTANCES][#MG_GRIDS][#EQ_SYSTEMS][#EQ_TERMS].
       The numerics class contains the implementation of the numerical methods for
       evaluating convective or viscous fluxes between any two nodes in the edge-based
       data structure (centered, upwind, galerkin), as well as any source terms
       (piecewise constant reconstruction) evaluated in each dual mesh volume. ---*/

      Numerics_Preprocessing(config_container[iZone], geometry_container[iZone][iInst], solver_container[iZone][iInst],
                             numerics_container[iZone][iInst]);

      /*--- Definition of the integration class: integration_container[#ZONES][#INSTANCES][#EQ_SYSTEMS].
       The integration class orchestrates the execution of the spatial integration
       subroutines contained in the solver class (including multi-grid) for computing
       the residual at each node, R(U) and then integrates the equations to a
       steady state or time-accurately. ---*/

      Integration_Preprocessing(config_container[iZone], solver_container[iZone][iInst][MESH_0],
                                integration_container[iZone][iInst]);

      /*--- Instantiate the type of physics iteration to be executed within each zone. For
       example, one can execute the same physics across multiple zones (mixing plane),
       different physics in different zones (fluid-structure interaction), or couple multiple
       systems tightly within a single zone by creating a new iteration class (e.g., RANS). ---*/

      Iteration_Preprocessing(config_container[iZone], iteration_container[iZone][iInst]);

      /*--- Dynamic mesh processing. ---*/

<<<<<<< HEAD
      DynamicMesh_Preprocessing(config_container[iZone], geometry_container[iZone][iInst],
                                solver_container[iZone][iInst], iteration_container[iZone][iInst],
                                grid_movement[iZone][iInst], surface_movement[iZone]);
=======
      DynamicMesh_Preprocessing(config_container[iZone], geometry_container[iZone][iInst], solver_container[iZone][iInst],
                                iteration_container[iZone][iInst], grid_movement[iZone][iInst], surface_movement[iZone]);

      /*--- Static mesh processing.  ---*/
>>>>>>> fc1b39ec

      /*--- Static mesh processing. ---*/

      StaticMesh_Preprocessing(config_container[iZone], geometry_container[iZone][iInst]);
    }
  }

  /*--- Compute the wall distance again to correctly compute the derivatives if we are running direct diff mode. --- */
  if (driver_config->GetDirectDiff() == D_DESIGN) {
    CGeometry::ComputeWallDistance(config_container, geometry_container);
  }

  /*--- Definition of the interface and transfer conditions between different zones. ---*/

  if (nZone > 1) {
    if (rank == MASTER_NODE)
      cout << endl << "------------------- Multi-zone Interface Preprocessing -------------------" << endl;

    Interface_Preprocessing(config_container, solver_container, geometry_container, interface_types,
                            interface_container, interpolator_container);
  }

  if (fsi) {
    for (iZone = 0; iZone < nZone; iZone++) {
      for (iInst = 0; iInst < nInst[iZone]; iInst++) {
        Solver_Restart(solver_container[iZone][iInst], geometry_container[iZone][iInst], config_container[iZone], true);
      }
    }
  }

  if (config_container[ZONE_0]->GetBoolTurbomachinery()) {
    if (rank == MASTER_NODE)
      cout << endl << "---------------------- Turbomachinery Preprocessing ---------------------" << endl;

    Turbomachinery_Preprocessing(config_container, geometry_container, solver_container, interface_container);
  }

  PythonInterface_Preprocessing(config_container, geometry_container, solver_container);

  /*--- Preprocessing time is reported now, but not included in the next compute portion. ---*/

  StopTime = SU2_MPI::Wtime();

  /*--- Compute/print the total time for performance benchmarking. ---*/

  UsedTime = StopTime - StartTime;
  UsedTimePreproc = UsedTime;
  UsedTimeCompute = 0.0;
  UsedTimeOutput = 0.0;
  IterCount = 0;
  OutputCount = 0;
  MDOFs = 0.0;
  MDOFsDomain = 0.0;
  Mpoints = 0.0;
  MpointsDomain = 0.0;
  for (iZone = 0; iZone < nZone; iZone++) {
    Mpoints += geometry_container[iZone][INST_0][MESH_0]->GetGlobal_nPoint() / (1.0e6);
    MpointsDomain += geometry_container[iZone][INST_0][MESH_0]->GetGlobal_nPointDomain() / (1.0e6);
    MDOFs += DOFsPerPoint * geometry_container[iZone][INST_0][MESH_0]->GetGlobal_nPoint() / (1.0e6);
    MDOFsDomain += DOFsPerPoint * geometry_container[iZone][INST_0][MESH_0]->GetGlobal_nPointDomain() / (1.0e6);
  }

  /*--- Reset timer for compute/output performance benchmarking. ---*/

  StopTime = SU2_MPI::Wtime();

  /*--- Compute/print the total time for performance benchmarking. ---*/

  UsedTime = StopTime - StartTime;
  UsedTimePreproc = UsedTime;

  /*--- Reset timer for compute performance benchmarking. ---*/

  StartTime = SU2_MPI::Wtime();
}

void CDriver::SetContainers_Null() {
  /*--- Create pointers to all the classes that may be used throughout the SU2_CFD code. In general,
   the pointers are instantiated down a hierarchy over all zones, multi-grid levels, equation sets,
   and equation terms as described in the comments below. ---*/

  ConvHist_file = nullptr;
  iteration_container = nullptr;
  output_container = nullptr;
  integration_container = nullptr;
  geometry_container = nullptr;
  solver_container = nullptr;
  numerics_container = nullptr;
  config_container = nullptr;
  surface_movement = nullptr;
  grid_movement = nullptr;
  FFDBox = nullptr;
  interface_container = nullptr;
  interface_types = nullptr;
  nInst = nullptr;

  /*--- Definition and of the containers for all possible zones. ---*/

  iteration_container = new CIteration**[nZone]();
  solver_container = new CSolver****[nZone]();
  integration_container = new CIntegration***[nZone]();
  numerics_container = new CNumerics*****[nZone]();
  config_container = new CConfig*[nZone]();
  geometry_container = new CGeometry***[nZone]();
  surface_movement = new CSurfaceMovement*[nZone]();
  grid_movement = new CVolumetricMovement**[nZone]();
  FFDBox = new CFreeFormDefBox**[nZone]();
  interpolator_container.resize(nZone);
  interface_container = new CInterface**[nZone]();
  interface_types = new unsigned short*[nZone]();
  output_container = new COutput*[nZone]();
  nInst = new unsigned short[nZone]();
  driver_config = nullptr;
  driver_output = nullptr;

  for (iZone = 0; iZone < nZone; iZone++) {
    interface_types[iZone] = new unsigned short[nZone];
    nInst[iZone] = 1;
    FFDBox[iZone] = new CFreeFormDefBox*[MAX_NUMBER_FFD];
  }

  strcpy(runtime_file_name, "runtime.dat");
}

void CDriver::Postprocessing() {
  const bool wrt_perf = config_container[ZONE_0]->GetWrt_Performance();
  const bool discrete_adjoint = config_container[ZONE_0]->GetDiscrete_Adjoint();

  /*--- Output some information to the console. ---*/

  if (rank == MASTER_NODE) {
    /*--- Print out the number of non-physical points and reconstructions. ---*/

    if (config_container[ZONE_0]->GetNonphysical_Points() > 0)
      cout << "Warning: there are " << config_container[ZONE_0]->GetNonphysical_Points()
           << " non-physical points in the solution." << endl;
    if (config_container[ZONE_0]->GetNonphysical_Reconstr() > 0)
      cout << "Warning: " << config_container[ZONE_0]->GetNonphysical_Reconstr()
           << " reconstructed states for upwinding are non-physical." << endl;
  }

  if (rank == MASTER_NODE)
    cout << endl << "------------------------- Solver Postprocessing -------------------------" << endl;

  for (iZone = 0; iZone < nZone; iZone++) {
    for (iInst = 0; iInst < nInst[iZone]; iInst++) {
      Numerics_Postprocessing(numerics_container[iZone], solver_container[iZone][iInst],
                              geometry_container[iZone][iInst], config_container[iZone], iInst);
    }
    delete[] numerics_container[iZone];
  }
  delete[] numerics_container;
  if (rank == MASTER_NODE) cout << "Deleted CNumerics container." << endl;

  for (iZone = 0; iZone < nZone; iZone++) {
    for (iInst = 0; iInst < nInst[iZone]; iInst++) {
      Integration_Postprocessing(integration_container[iZone], geometry_container[iZone][iInst],
                                 config_container[iZone], iInst);
    }
    delete[] integration_container[iZone];
  }
  delete[] integration_container;
  if (rank == MASTER_NODE) cout << "Deleted CIntegration container." << endl;

  for (iZone = 0; iZone < nZone; iZone++) {
    for (iInst = 0; iInst < nInst[iZone]; iInst++) {
      Solver_Postprocessing(solver_container[iZone], geometry_container[iZone][iInst], config_container[iZone], iInst);
    }
    delete[] solver_container[iZone];
  }
  delete[] solver_container;
  if (rank == MASTER_NODE) cout << "Deleted CSolver container." << endl;

  for (iZone = 0; iZone < nZone; iZone++) {
    for (iInst = 0; iInst < nInst[iZone]; iInst++) delete iteration_container[iZone][iInst];
    delete[] iteration_container[iZone];
  }
  delete[] iteration_container;
  if (rank == MASTER_NODE) cout << "Deleted CIteration container." << endl;

  if (interface_container != nullptr) {
    for (iZone = 0; iZone < nZone; iZone++) {
      if (interface_container[iZone] != nullptr) {
        for (unsigned short jZone = 0; jZone < nZone; jZone++) delete interface_container[iZone][jZone];
        delete[] interface_container[iZone];
      }
    }
    delete[] interface_container;
    if (rank == MASTER_NODE) cout << "Deleted CInterface container." << endl;
  }

  if (interface_types != nullptr) {
    for (iZone = 0; iZone < nZone; iZone++) delete[] interface_types[iZone];
    delete[] interface_types;
  }

  for (iZone = 0; iZone < nZone; iZone++) {
    if (geometry_container[iZone] != nullptr) {
      for (iInst = 0; iInst < nInst[iZone]; iInst++) {
        for (unsigned short iMGlevel = 0; iMGlevel < config_container[iZone]->GetnMGLevels() + 1; iMGlevel++)
          delete geometry_container[iZone][iInst][iMGlevel];
        delete[] geometry_container[iZone][iInst];
      }
      delete[] geometry_container[iZone];
    }
  }
  delete[] geometry_container;
  if (rank == MASTER_NODE) cout << "Deleted CGeometry container." << endl;

  for (iZone = 0; iZone < nZone; iZone++) {
    delete[] FFDBox[iZone];
  }
  delete[] FFDBox;
  if (rank == MASTER_NODE) cout << "Deleted CFreeFormDefBox class." << endl;

  for (iZone = 0; iZone < nZone; iZone++) {
    delete surface_movement[iZone];
  }
  delete[] surface_movement;
  if (rank == MASTER_NODE) cout << "Deleted CSurfaceMovement class." << endl;

  for (iZone = 0; iZone < nZone; iZone++) {
    for (iInst = 0; iInst < nInst[iZone]; iInst++) delete grid_movement[iZone][iInst];
    delete[] grid_movement[iZone];
  }
  delete[] grid_movement;
  if (rank == MASTER_NODE) cout << "Deleted CVolumetricMovement class." << endl;

  /*--- Output profiling information. ---*/

  config_container[ZONE_0]->SetProfilingCSV();
  config_container[ZONE_0]->GEMMProfilingCSV();

  /*--- Deallocate config container. ---*/

  if (config_container != nullptr) {
    for (iZone = 0; iZone < nZone; iZone++) delete config_container[iZone];
    delete[] config_container;
  }
  delete driver_config;
  if (rank == MASTER_NODE) cout << "Deleted CConfig container." << endl;

  delete[] nInst;
  if (rank == MASTER_NODE) cout << "Deleted nInst container." << endl;

  /*--- Deallocate output container. ---*/

  if (output_container != nullptr) {
    for (iZone = 0; iZone < nZone; iZone++) delete output_container[iZone];
    delete[] output_container;
  }

  delete driver_output;

  if (rank == MASTER_NODE) cout << "Deleted COutput class." << endl;

  if (rank == MASTER_NODE) cout << "-------------------------------------------------------------------------" << endl;

  /*--- Stop the timer and output the final performance summary. ---*/

  StopTime = SU2_MPI::Wtime();

  UsedTime = StopTime - StartTime;
  UsedTimeCompute += UsedTime;

  if ((rank == MASTER_NODE) && (wrt_perf)) {
    su2double TotalTime = UsedTimePreproc + UsedTimeCompute + UsedTimeOutput;
    cout.precision(6);
    cout << endl << endl << "-------------------------- Performance Summary --------------------------" << endl;
    cout << "Simulation totals:" << endl;
    cout << setw(25) << "Wall-clock time (hrs):" << setw(12) << (TotalTime) / (60.0 * 60.0) << " | ";
    cout << setw(20) << "Core-hrs:" << setw(12) << size * TotalTime / (60.0 * 60.0) << endl;
    cout << setw(25) << "Cores:" << setw(12) << size << " | ";
    cout << setw(20) << "DOFs/point:" << setw(12) << DOFsPerPoint << endl;
    cout << setw(25) << "Points/core:" << setw(12) << 1.0e6 * MpointsDomain / size << " | ";
    cout << setw(20) << "Ghost points/core:" << setw(12) << 1.0e6 * (Mpoints - MpointsDomain) / size << endl;
    cout << setw(25) << "Ghost/Owned Point Ratio:" << setw(12) << (Mpoints - MpointsDomain) / MpointsDomain << " | "
         << endl;
    cout << endl;
    cout << "Preprocessing phase:" << endl;
    cout << setw(25) << "Preproc. Time (s):" << setw(12) << UsedTimePreproc << " | ";
    cout << setw(20) << "Preproc. Time (%):" << setw(12) << ((UsedTimePreproc * 100.0) / (TotalTime)) << endl;
    cout << endl;
    cout << "Compute phase:" << endl;
    cout << setw(25) << "Compute Time (s):" << setw(12) << UsedTimeCompute << " | ";
    cout << setw(20) << "Compute Time (%):" << setw(12) << ((UsedTimeCompute * 100.0) / (TotalTime)) << endl;
    cout << setw(25) << "Iteration count:" << setw(12) << IterCount << " | ";
    if (IterCount != 0) {
      cout << setw(20) << "Avg. s/iter:" << setw(12) << UsedTimeCompute / IterCount << endl;
      cout << setw(25) << "Core-s/iter/Mpoints:" << setw(12) << size * UsedTimeCompute / IterCount / Mpoints << " | ";
      cout << setw(20) << "Mpoints/s:" << setw(12) << Mpoints * IterCount / UsedTimeCompute << endl;
    } else
      cout << endl;
    cout << endl;
    cout << "Output phase:" << endl;
    cout << setw(25) << "Output Time (s):" << setw(12) << UsedTimeOutput << " | ";
    cout << setw(20) << "Output Time (%):" << setw(12) << ((UsedTimeOutput * 100.0) / (TotalTime)) << endl;
    cout << setw(25) << "Output count:" << setw(12) << OutputCount << " | ";
    if (OutputCount != 0) {
      cout << setw(20) << "Avg. s/output:" << setw(12) << UsedTimeOutput / OutputCount << endl;
      if (BandwidthSum > 0) {
        cout << setw(25) << "Restart Aggr. BW (MB/s):" << setw(12) << BandwidthSum / OutputCount << " | ";
        cout << setw(20) << "MB/s/core:" << setw(12) << BandwidthSum / OutputCount / size << endl;
      }
    } else
      cout << endl;
    cout << "-------------------------------------------------------------------------" << endl;
    cout << endl;
  }

  /*--- Exit the solver cleanly. ---*/

  if (rank == MASTER_NODE) {
    if (discrete_adjoint) {
      cout << endl << "----------------------- Exit Success (SU2_CFD_AD) -----------------------" << endl << endl;
    } else {
      cout << endl << "------------------------- Exit Success (SU2_CFD) ------------------------" << endl << endl;
    }
  }
}

void CDriver::Input_Preprocessing(CConfig**& config, CConfig*& driver_config) {
  char zone_file_name[MAX_STRING_SIZE];

  /*--- Initialize the configuration of the driver. ---*/

  driver_config = new CConfig(config_file_name, SU2_COMPONENT::SU2_CFD, false);

  for (iZone = 0; iZone < nZone; iZone++) {
    if (rank == MASTER_NODE) {
      cout << endl << "Parsing config file for zone " << iZone << endl;
    }
    /*--- Definition of the configuration option class for all zones. In this
     constructor, the input configuration file is parsed and all options are
     read and stored. ---*/

    if (driver_config->GetnConfigFiles() > 0) {
      strcpy(zone_file_name, driver_config->GetConfigFilename(iZone).c_str());
      config[iZone] = new CConfig(driver_config, zone_file_name, SU2_COMPONENT::SU2_CFD, iZone, nZone, true);
    } else {
      config[iZone] = new CConfig(driver_config, config_file_name, SU2_COMPONENT::SU2_CFD, iZone, nZone, true);
    }

    /*--- Set the MPI communicator ---*/

    config[iZone]->SetMPICommunicator(SU2_MPI::GetComm());
  }

  /*--- Set the multi-zone part of the problem. ---*/

  if (driver_config->GetMultizone_Problem()) {
    for (iZone = 0; iZone < nZone; iZone++) {
      /*--- Set the interface markers for multi-zone. ---*/

      config_container[iZone]->SetMultizone(driver_config, config_container);
    }
  }

  /*--- Keep a reference to the main (ZONE 0) config. ---*/

  main_config = config_container[ZONE_0];

  /*--- Determine if the FEM solver is used, which decides the type of
   *    geometry classes that are instantiated. Only adapted for single-zone problems. ---*/

  fem_solver = config_container[ZONE_0]->GetFEMSolver();

  fsi = config_container[ZONE_0]->GetFSI_Simulation();
}

void CDriver::Geometrical_Preprocessing(CConfig* config, CGeometry**& geometry, bool dummy) {
  if (!dummy) {
    if (rank == MASTER_NODE)
      cout << endl
           << "------------------- Geometry Preprocessing ( Zone " << config->GetiZone() << " ) -------------------"
           << endl;

    if (fem_solver) {
      switch (config->GetKind_FEM_Flow()) {
        case DG: {
          Geometrical_Preprocessing_DGFEM(config, geometry);
          break;
        }
      }
    } else {
      Geometrical_Preprocessing_FVM(config, geometry);
    }
  } else {
    if (rank == MASTER_NODE)
      cout << endl << "-------------------------- Using Dummy Geometry -------------------------" << endl;

    unsigned short iMGlevel;

    geometry = new CGeometry*[config->GetnMGLevels() + 1]();

    if (!fem_solver) {
      for (iMGlevel = 0; iMGlevel <= config->GetnMGLevels(); iMGlevel++) {
        geometry[iMGlevel] = new CDummyGeometry(config);
      }
    } else {
      geometry[MESH_0] = new CDummyMeshFEM_DG(config);
    }

    nDim = geometry[MESH_0]->GetnDim();
  }

  /*--- Computation of positive surface area in the z-plane which is used for
   the calculation of force coefficient (non-dimensionalization). ---*/

  geometry[MESH_0]->SetPositive_ZArea(config);

  /*--- Set the actuator disk boundary conditions, if necessary. ---*/

  for (iMesh = 0; iMesh <= config->GetnMGLevels(); iMesh++) {
    geometry[iMesh]->MatchActuator_Disk(config);
  }

  /*--- If we have any periodic markers in this calculation, we must
   match the periodic points found on both sides of the periodic BC.
   Note that the current implementation requires a 1-to-1 matching of
   periodic points on the pair of periodic faces after the translation
   or rotation is taken into account. ---*/

  if ((config->GetnMarker_Periodic() != 0) && !fem_solver) {
    for (iMesh = 0; iMesh <= config->GetnMGLevels(); iMesh++) {
      /*--- Note that we loop over pairs of periodic markers individually
       so that repeated nodes on adjacent periodic faces are properly
       accounted for in multiple places. ---*/

      for (unsigned short iPeriodic = 1; iPeriodic <= config->GetnMarker_Periodic() / 2; iPeriodic++) {
        geometry[iMesh]->MatchPeriodic(config, iPeriodic);
      }

      /*--- For stream-wise periodic flow, find a unique reference node on the dedicated inlet marker. ---*/

      if (config->GetKind_Streamwise_Periodic() != ENUM_STREAMWISE_PERIODIC::NONE)
        geometry[iMesh]->FindUniqueNode_PeriodicBound(config);

      /*--- Initialize the communication framework for the periodic BCs. ---*/

      geometry[iMesh]->PreprocessPeriodicComms(geometry[iMesh], config);
    }
  }

  /*--- If activated by the compile directive, perform a partition analysis. ---*/
#if PARTITION
  if (!dummy) {
    if (fem_solver) {
      Partition_Analysis_FEM(geometry[MESH_0], config);
    } else {
      Partition_Analysis(geometry[MESH_0], config);
    }
  }
#endif

  /*--- Check if Euler & Symmetry markers are straight/plane. This information
   is used in the Euler & Symmetry boundary routines. ---*/

  if ((config_container[iZone]->GetnMarker_Euler() != 0 || config_container[iZone]->GetnMarker_SymWall() != 0) &&
      !fem_solver) {
    if (rank == MASTER_NODE) cout << "Checking if Euler & Symmetry markers are straight/plane:" << endl;

    for (iMesh = 0; iMesh <= config_container[iZone]->GetnMGLevels(); iMesh++)
      geometry_container[iZone][iInst][iMesh]->ComputeSurf_Straightness(config_container[iZone], (iMesh == MESH_0));
  }

  /*--- Keep a reference to the main (ZONE_0, INST_0, MESH_0) geometry. ---*/

  main_geometry = geometry_container[ZONE_0][INST_0][MESH_0];
}

void CDriver::Geometrical_Preprocessing_FVM(CConfig* config, CGeometry**& geometry) {
  unsigned short iZone = config->GetiZone(), iMGlevel;
  unsigned short requestedMGlevels = config->GetnMGLevels();
  const bool fea = config->GetStructuralProblem();

  /*--- Definition of the geometry class to store the primal grid in the partitioning process.
   *    All ranks process the grid and call ParMETIS for partitioning. ---*/

  CGeometry* geometry_aux = new CPhysicalGeometry(config, iZone, nZone);

  /*--- Set the dimension. --- */

  nDim = geometry_aux->GetnDim();

  /*--- Color the initial grid and set the send-receive domains (ParMETIS). ---*/

  geometry_aux->SetColorGrid_Parallel(config);

  /*--- Allocate the memory of the current domain, and divide the grid
   between the ranks. ---*/

  geometry = new CGeometry*[config->GetnMGLevels() + 1]();

  /*--- Build the grid data structures using the ParMETIS coloring. ---*/

  geometry[MESH_0] = new CPhysicalGeometry(geometry_aux, config);

  /*--- Deallocate the memory of geometry_aux and solver_aux. ---*/

  delete geometry_aux;

  /*--- Add the Send/Receive boundaries. ---*/

  geometry[MESH_0]->SetSendReceive(config);

  /*--- Add the Send/Receive boundaries. ---*/

  geometry[MESH_0]->SetBoundaries(config);

  /*--- Compute elements surrounding points, points surrounding points. ---*/

  if (rank == MASTER_NODE) cout << "Setting point connectivity." << endl;
  geometry[MESH_0]->SetPoint_Connectivity();

  /*--- Renumbering points using Reverse Cuthill McKee ordering. ---*/

  if (rank == MASTER_NODE) cout << "Renumbering points (Reverse Cuthill McKee Ordering)." << endl;
  geometry[MESH_0]->SetRCM_Ordering(config);

  /*--- recompute elements surrounding points, points surrounding points. ---*/

  if (rank == MASTER_NODE) cout << "Recomputing point connectivity." << endl;
  geometry[MESH_0]->SetPoint_Connectivity();

  /*--- Compute elements surrounding elements. ---*/

  if (rank == MASTER_NODE) cout << "Setting element connectivity." << endl;
  geometry[MESH_0]->SetElement_Connectivity();

  /*--- Check the orientation before computing geometrical quantities. ---*/

  geometry[MESH_0]->SetBoundVolume();
  if (config->GetReorientElements()) {
    if (rank == MASTER_NODE) cout << "Checking the numerical grid orientation." << endl;
    geometry[MESH_0]->Check_IntElem_Orientation(config);
    geometry[MESH_0]->Check_BoundElem_Orientation(config);
  }

  /*--- Create the edge structure. ---*/

  if (rank == MASTER_NODE) cout << "Identifying edges and vertices." << endl;
  geometry[MESH_0]->SetEdges();
  geometry[MESH_0]->SetVertex(config);

  /*--- Create the control volume structures. ---*/

  if (rank == MASTER_NODE) cout << "Setting the control volume structure." << endl;
  SU2_OMP_PARALLEL {
    geometry[MESH_0]->SetControlVolume(config, ALLOCATE);
    geometry[MESH_0]->SetBoundControlVolume(config, ALLOCATE);
  }
  END_SU2_OMP_PARALLEL

  /*--- Visualize a dual control volume if requested. ---*/

  if ((config->GetVisualize_CV() >= 0) &&
      (config->GetVisualize_CV() < (long)geometry[MESH_0]->GetGlobal_nPointDomain()))
    geometry[MESH_0]->VisualizeControlVolume(config);

  /*--- Identify closest normal neighbor. ---*/

  if (rank == MASTER_NODE) cout << "Searching for the closest normal neighbors to the surfaces." << endl;
  geometry[MESH_0]->FindNormal_Neighbor(config);

  /*--- Store the global to local mapping. ---*/

  if (rank == MASTER_NODE) cout << "Storing a mapping from global to local point index." << endl;
  geometry[MESH_0]->SetGlobal_to_Local_Point();

  /*--- Compute the surface curvature. ---*/

  if (!fea) {
    if (rank == MASTER_NODE) cout << "Compute the surface curvature." << endl;
    geometry[MESH_0]->ComputeSurf_Curvature(config);
  }

  /*--- Compute the global surface areas for all markers. ---*/

  geometry[MESH_0]->ComputeSurfaceAreaCfgFile(config);

  /*--- Check for periodicity and disable MG if necessary. ---*/

  if (rank == MASTER_NODE) cout << "Checking for periodicity." << endl;
  geometry[MESH_0]->Check_Periodicity(config);

  /*--- Compute mesh quality statistics on the fine grid. ---*/

  if (!fea) {
    if (rank == MASTER_NODE) cout << "Computing mesh quality statistics for the dual control volumes." << endl;
    geometry[MESH_0]->ComputeMeshQualityStatistics(config);
  }

  geometry[MESH_0]->SetMGLevel(MESH_0);
  if ((config->GetnMGLevels() != 0) && (rank == MASTER_NODE)) cout << "Setting the multi-grid structure." << endl;

  /*--- Loop over all the new grid. ---*/

  for (iMGlevel = 1; iMGlevel <= config->GetnMGLevels(); iMGlevel++) {
    /*--- Create main agglomeration structure. ---*/

    geometry[iMGlevel] = new CMultiGridGeometry(geometry[iMGlevel - 1], config, iMGlevel);

    /*--- Compute points surrounding points. ---*/

    geometry[iMGlevel]->SetPoint_Connectivity(geometry[iMGlevel - 1]);

    /*--- Create the edge structure. ---*/

    geometry[iMGlevel]->SetEdges();
    geometry[iMGlevel]->SetVertex(geometry[iMGlevel - 1], config);

    /*--- Create the control volume structures. ---*/

    geometry[iMGlevel]->SetControlVolume(geometry[iMGlevel - 1], ALLOCATE);
    geometry[iMGlevel]->SetBoundControlVolume(geometry[iMGlevel - 1], ALLOCATE);
    geometry[iMGlevel]->SetCoord(geometry[iMGlevel - 1]);

    /*--- Find closest neighbor to a surface point. ---*/

    geometry[iMGlevel]->FindNormal_Neighbor(config);

    /*--- Store our multi-grid index. ---*/

    geometry[iMGlevel]->SetMGLevel(iMGlevel);

    /*--- Protect against the situation that we were not able to complete
     the agglomeration for this level, i.e., there weren't enough points.
     We need to check if we changed the total number of levels and delete
     the incomplete CMultiGridGeometry object. ---*/

    if (config->GetnMGLevels() != requestedMGlevels) {
      delete geometry[iMGlevel];
      geometry[iMGlevel] = nullptr;
      break;
    }
  }

  if (config->GetWrt_MultiGrid()) geometry[MESH_0]->ColorMGLevels(config->GetnMGLevels(), geometry);

  /*--- For unsteady simulations, initialize the grid volumes
   and coordinates for previous solutions. Loop over all zones/grids ---*/

  if ((config->GetTime_Marching() != TIME_MARCHING::STEADY) && config->GetDynamic_Grid()) {
    for (iMGlevel = 0; iMGlevel <= config->GetnMGLevels(); iMGlevel++) {
      /*--- Update cell volume ---*/
      geometry[iMGlevel]->nodes->SetVolume_n();
      geometry[iMGlevel]->nodes->SetVolume_nM1();

      if (config->GetGrid_Movement()) {
        /*--- Update point coordinates ---*/
        geometry[iMGlevel]->nodes->SetCoord_n();
        geometry[iMGlevel]->nodes->SetCoord_n1();
      }
    }
  }

  /*--- Create the data structure for MPI point-to-point communications. ---*/

  for (iMGlevel = 0; iMGlevel <= config->GetnMGLevels(); iMGlevel++)
    geometry[iMGlevel]->PreprocessP2PComms(geometry[iMGlevel], config);

  /*--- Perform a few preprocessing routines and communications. ---*/

  for (iMGlevel = 0; iMGlevel <= config->GetnMGLevels(); iMGlevel++) {
    /*--- Compute the max length. ---*/

    if (!fea) {
      if ((rank == MASTER_NODE) && (iMGlevel == MESH_0)) cout << "Finding max control volume width." << endl;
      geometry[iMGlevel]->SetMaxLength(config);
    }

    /*--- Communicate the number of neighbors. This is needed for
     some centered schemes and for multi-grid in parallel. ---*/

    if ((rank == MASTER_NODE) && (size > SINGLE_NODE) && (iMGlevel == MESH_0))
      cout << "Communicating number of neighbors." << endl;
    geometry[iMGlevel]->InitiateComms(geometry[iMGlevel], config, NEIGHBORS);
    geometry[iMGlevel]->CompleteComms(geometry[iMGlevel], config, NEIGHBORS);
  }
}

void CDriver::Geometrical_Preprocessing_DGFEM(CConfig* config, CGeometry**& geometry) {
  /*--- Definition of the geometry class to store the primal grid in the partitioning process. ---*/
  /*--- All ranks process the grid and call ParMETIS for partitioning. ---*/

  CGeometry* geometry_aux = new CPhysicalGeometry(config, iZone, nZone);

  /*--- Set the dimension. --- */

  nDim = geometry_aux->GetnDim();

  /*--- For the FEM solver with time-accurate local time-stepping, use
   a dummy solver class to retrieve the initial flow state. ---*/

  CSolver* solver_aux = new CFEM_DG_EulerSolver(config, nDim, MESH_0);

  /*--- Color the initial grid and set the send-receive domains (ParMETIS). ---*/

  geometry_aux->SetColorFEMGrid_Parallel(config);

  /*--- Allocate the memory of the current domain, and divide the grid
   between the ranks. ---*/

  geometry = new CGeometry*[config->GetnMGLevels() + 1]();

  geometry[MESH_0] = new CMeshFEM_DG(geometry_aux, config);

  /*--- Deallocate the memory of geometry_aux and solver_aux. ---*/

  delete geometry_aux;
  delete solver_aux;

  /*--- Add the Send/Receive boundaries. ---*/

  geometry[MESH_0]->SetSendReceive(config);

  /*--- Add the Send/Receive boundaries. ---*/

  geometry[MESH_0]->SetBoundaries(config);

  /*--- Carry out a dynamic cast to CMeshFEM_DG, such that it is not needed to
   define all virtual functions in the base class CGeometry. ---*/

  CMeshFEM_DG* DGMesh = dynamic_cast<CMeshFEM_DG*>(geometry[MESH_0]);

  /*--- Determine the standard elements for the volume elements. ---*/

  if (rank == MASTER_NODE) cout << "Creating standard volume elements." << endl;
  DGMesh->CreateStandardVolumeElements(config);

  /*--- Create the face information needed to compute the contour integral
   for the elements in the Discontinuous Galerkin formulation. ---*/

  if (rank == MASTER_NODE) cout << "Creating face information." << endl;
  DGMesh->CreateFaces(config);

  /*--- Compute the metric terms of the volume elements. ---*/

  if (rank == MASTER_NODE) cout << "Computing metric terms volume elements." << endl;
  DGMesh->MetricTermsVolumeElements(config);

  /*--- Compute the metric terms of the surface elements. ---*/

  if (rank == MASTER_NODE) cout << "Computing metric terms surface elements." << endl;
  DGMesh->MetricTermsSurfaceElements(config);

  /*--- Compute a length scale of the volume elements. ---*/

  if (rank == MASTER_NODE) cout << "Computing length scale volume elements." << endl;
  DGMesh->LengthScaleVolumeElements();

  /*--- Compute the coordinates of the integration points. ---*/

  if (rank == MASTER_NODE) cout << "Computing coordinates of the integration points." << endl;
  DGMesh->CoordinatesIntegrationPoints();

  /*--- Compute the coordinates of the location of the solution DOFs. This is different
   from the grid points when a different polynomial degree is used to represent the
   geometry and solution. ---*/

  if (rank == MASTER_NODE) cout << "Computing coordinates of the solution DOFs." << endl;
  DGMesh->CoordinatesSolDOFs();

  /*--- Perform the preprocessing tasks when wall functions are used. ---*/

  if (rank == MASTER_NODE) cout << "Preprocessing for the wall functions. " << endl;
  DGMesh->WallFunctionPreprocessing(config);

  /*--- Store the global to local mapping. ---*/

  if (rank == MASTER_NODE) cout << "Storing a mapping from global to local DOF index." << endl;
  geometry[MESH_0]->SetGlobal_to_Local_Point();

  /*--- Loop to create the coarser grid levels. ---*/

  for (unsigned short iMGlevel = 1; iMGlevel <= config->GetnMGLevels(); iMGlevel++) {
    SU2_MPI::Error("Geometrical_Preprocessing_DGFEM: Coarse grid levels not implemented yet.", CURRENT_FUNCTION);
  }
}

void CDriver::Solver_Preprocessing(CConfig* config, CGeometry** geometry, CSolver***& solver) {
  MAIN_SOLVER kindSolver = config->GetKind_Solver();

  if (rank == MASTER_NODE)
    cout << endl
         << "-------------------- Solver Preprocessing ( Zone " << config->GetiZone() << " ) --------------------"
         << endl;

  solver = new CSolver**[config->GetnMGLevels() + 1]();

  for (iMesh = 0; iMesh <= config->GetnMGLevels(); iMesh++) {
    solver[iMesh] = CSolverFactory::CreateSolverContainer(kindSolver, config, geometry[iMesh], iMesh);
  }

  /*--- Count the number of DOFs per solution point. ---*/

  DOFsPerPoint = 0;

  for (unsigned int iSol = 0; iSol < MAX_SOLS; iSol++)
    if (solver[MESH_0][iSol]) DOFsPerPoint += solver[MESH_0][iSol]->GetnVar();

  /*--- Restart solvers, for FSI the geometry cannot be updated because the interpolation classes
   should always use the undeformed mesh (otherwise the results would not be repeatable). ---*/

  if (!fsi) Solver_Restart(solver, geometry, config, true);

  /*--- Set up any necessary inlet profiles. ---*/

  Inlet_Preprocessing(solver, geometry, config);
}

void CDriver::Inlet_Preprocessing(CSolver*** solver, CGeometry** geometry, CConfig* config) const {
  /*--- Adjust iteration number for unsteady restarts. ---*/

  const bool adjoint = config->GetDiscrete_Adjoint() || config->GetContinuous_Adjoint();

  int val_iter = 0;

  if (config->GetTime_Domain()) {
    val_iter = adjoint ? config->GetUnst_AdjointIter() : config->GetRestart_Iter();
    val_iter -= 1;
    if (!adjoint && config->GetTime_Marching() == TIME_MARCHING::DT_STEPPING_2ND) val_iter -= 1;
    if (!adjoint && !config->GetRestart()) val_iter = 0;
  }

  /*--- Load inlet profile files for any of the active solver containers.
   Note that these routines fill the fine grid data structures for the markers
   and restrict values down to all coarser MG levels. ---*/

  if (config->GetInlet_Profile_From_File()) {
    /*--- Use LoadInletProfile() routines for the particular solver. ---*/

    if (rank == MASTER_NODE) {
      cout << endl;
      cout << "Reading inlet profile from file: ";
      cout << config->GetInlet_FileName() << endl;
    }

    if (solver[MESH_0][FLOW_SOL]) {
      solver[MESH_0][FLOW_SOL]->LoadInletProfile(geometry, solver, config, val_iter, FLOW_SOL, INLET_FLOW);
    }
    if (solver[MESH_0][TURB_SOL]) {
      solver[MESH_0][TURB_SOL]->LoadInletProfile(geometry, solver, config, val_iter, TURB_SOL, INLET_FLOW);
    }
    if (solver[MESH_0][SPECIES_SOL]) {
      solver[MESH_0][SPECIES_SOL]->LoadInletProfile(geometry, solver, config, val_iter, SPECIES_SOL, INLET_FLOW);
    }

    /*--- Exit if profiles were requested for a solver that is not available. ---*/

    if (!config->GetFluidProblem()) {
      SU2_MPI::Error(string("Inlet profile specification via file (C++) has not been \n") +
                         string("implemented yet for this solver.\n") +
                         string("Please set SPECIFIED_INLET_PROFILE= NO and try again."),
                     CURRENT_FUNCTION);
    }

  /*--- Uniform inlets or python-customized inlets. ---*/
  } else {
    /* --- Initialize quantities for inlet boundary
<<<<<<< HEAD
     * This routine does not check if the Python wrapper is being used to
     * set custom boundary conditions. This is intentional, as the
     * default values for Python custom BCs are initialized with the default
     * values specified in the config (avoiding non physical values). --- */
=======
     * This routine does not check if the python wrapper is being used to
     * set custom boundary conditions.  This is intentional; the
     * default values for python custom BCs are initialized with the default
     * values specified in the config (avoiding non physical values) --- */
>>>>>>> fc1b39ec

    for (unsigned short iMesh = 0; iMesh <= config->GetnMGLevels(); iMesh++) {
      for (unsigned short iMarker = 0; iMarker < config->GetnMarker_All(); iMarker++) {
        if (solver[iMesh][FLOW_SOL]) solver[iMesh][FLOW_SOL]->SetUniformInlet(config, iMarker);
        if (solver[iMesh][TURB_SOL]) solver[iMesh][TURB_SOL]->SetUniformInlet(config, iMarker);
        if (solver[iMesh][TRANS_SOL]) solver[iMesh][TRANS_SOL]->SetUniformInlet(config, iMarker);
        if (solver[iMesh][SPECIES_SOL]) solver[iMesh][SPECIES_SOL]->SetUniformInlet(config, iMarker);
      }
    }
  }
}

void CDriver::Solver_Restart(CSolver*** solver, CGeometry** geometry, CConfig* config, bool update_geo) {
  /*--- Check for restarts and use the LoadRestart() routines. ---*/

  const bool restart = config->GetRestart();
  const bool restart_flow = config->GetRestart_Flow();

  /*--- Adjust iteration number for unsteady restarts. ---*/

  int val_iter = 0;

  const bool adjoint = (config->GetDiscrete_Adjoint() || config->GetContinuous_Adjoint());
  const bool time_domain = config->GetTime_Domain();
  const bool dt_step_2nd = (config->GetTime_Marching() == TIME_MARCHING::DT_STEPPING_2ND) &&
                           !config->GetStructuralProblem() && !config->GetFEMSolver() && !adjoint && time_domain;

  if (time_domain) {
    if (adjoint)
      val_iter = config->GetUnst_AdjointIter() - 1;
    else
      val_iter = config->GetRestart_Iter() - 1 - dt_step_2nd;
  }

  /*--- Restart direct solvers. ---*/

  if (restart || restart_flow) {
    for (auto iSol = 0u; iSol < MAX_SOLS; ++iSol) {
      auto sol = solver[MESH_0][iSol];
      if (sol && !sol->GetAdjoint()) {
        /*--- Note that the mesh solver always loads the most recent file (and not -2). ---*/
        SU2_OMP_PARALLEL_(if (sol->GetHasHybridParallel()))
        sol->LoadRestart(geometry, solver, config, val_iter + (iSol == MESH_SOL && dt_step_2nd), update_geo);
        END_SU2_OMP_PARALLEL
      }
    }
  }

  /*--- Restart adjoint solvers. ---*/

  if (restart) {
    if ((config->GetKind_Solver() == MAIN_SOLVER::TEMPLATE_SOLVER) ||
        (config->GetKind_Solver() == MAIN_SOLVER::ADJ_RANS && !config->GetFrozen_Visc_Cont())) {
      SU2_MPI::Error(
          "A restart capability has not been implemented yet for this solver.\n"
          "Please set RESTART_SOL= NO and try again.",
          CURRENT_FUNCTION);
    }

    for (auto iSol = 0u; iSol < MAX_SOLS; ++iSol) {
      auto sol = solver[MESH_0][iSol];
      if (sol && sol->GetAdjoint()) sol->LoadRestart(geometry, solver, config, val_iter, update_geo);
    }
  }
}

void CDriver::Solver_Postprocessing(CSolver**** solver, CGeometry** geometry, CConfig* config,
                                    unsigned short val_iInst) {
  for (int iMGlevel = 0; iMGlevel <= config->GetnMGLevels(); iMGlevel++) {
    for (unsigned int iSol = 0; iSol < MAX_SOLS; iSol++) {
      delete solver[val_iInst][iMGlevel][iSol];
    }
    delete[] solver[val_iInst][iMGlevel];
  }
  delete[] solver[val_iInst];

  CSolverFactory::ClearSolverMeta();
}

void CDriver::Integration_Preprocessing(CConfig* config, CSolver** solver, CIntegration**& integration) const {
  if (rank == MASTER_NODE)
    cout << endl
         << "----------------- Integration Preprocessing ( Zone " << config->GetiZone() << " ) ------------------"
         << endl;

  MAIN_SOLVER kindMainSolver = config->GetKind_Solver();

  integration = CIntegrationFactory::CreateIntegrationContainer(kindMainSolver, solver);
}

void CDriver::Integration_Postprocessing(CIntegration*** integration, CGeometry** geometry, CConfig* config,
                                         unsigned short val_iInst) {
  for (unsigned int iSol = 0; iSol < MAX_SOLS; iSol++) {
    delete integration[val_iInst][iSol];
  }

  delete[] integration[val_iInst];
}

template <class Indices>
void CDriver::InstantiateTurbulentNumerics(unsigned short nVar_Turb, int offset, const CConfig* config,
                                           const CSolver* turb_solver, CNumerics****& numerics) const {
  const int conv_term = CONV_TERM + offset;
  const int visc_term = VISC_TERM + offset;

  const int source_first_term = SOURCE_FIRST_TERM + offset;
  const int source_second_term = SOURCE_SECOND_TERM + offset;

  const int conv_bound_term = CONV_BOUND_TERM + offset;
  const int visc_bound_term = VISC_BOUND_TERM + offset;

<<<<<<< HEAD
  bool spalart_allmaras, neg_spalart_allmaras, e_spalart_allmaras, comp_spalart_allmaras, e_comp_spalart_allmaras,
      menter_sst;
  spalart_allmaras = neg_spalart_allmaras = e_spalart_allmaras = comp_spalart_allmaras = e_comp_spalart_allmaras =
      menter_sst = false;

  /*--- Assign turbulence model booleans. ---*/
=======
  /*--- Assign turbulence model booleans ---*/
>>>>>>> fc1b39ec

  bool spalart_allmaras = false, menter_sst = false;

  switch (config->GetKind_Turb_Model()) {
    case TURB_MODEL::NONE:
      SU2_MPI::Error("No turbulence model selected.", CURRENT_FUNCTION);
      break;
    case TURB_MODEL::SA:
      spalart_allmaras = true;
      break;
<<<<<<< HEAD
    case TURB_MODEL::SA_NEG:
      neg_spalart_allmaras = true;
      break;
    case TURB_MODEL::SA_E:
      e_spalart_allmaras = true;
      break;
    case TURB_MODEL::SA_COMP:
      comp_spalart_allmaras = true;
      break;
    case TURB_MODEL::SA_E_COMP:
      e_comp_spalart_allmaras = true;
      break;
    case TURB_MODEL::SST:
      menter_sst = true;
      break;
    case TURB_MODEL::SST_SUST:
      menter_sst = true;
      break;
=======
    case TURB_MODEL::SST:
      menter_sst = true;
      break;
>>>>>>> fc1b39ec
  }

  /*--- If the Menter SST model is used, store the constants of the model and determine the
   free stream values of the turbulent kinetic energy and dissipation rate. ---*/

  const su2double* constants = nullptr;
  su2double kine_Inf = 0.0, omega_Inf = 0.0;

  if (menter_sst) {
    constants = turb_solver->GetConstants();
    kine_Inf = turb_solver->GetTke_Inf();
    omega_Inf = turb_solver->GetOmega_Inf();
  }

  /*--- Definition of the convective scheme for each equation and mesh level. ---*/

  switch (config->GetKind_ConvNumScheme_Turb()) {
    case NO_CONVECTIVE:
      SU2_MPI::Error("Config file is missing the CONV_NUM_METHOD_TURB option.", CURRENT_FUNCTION);
      break;
    case SPACE_UPWIND:
      for (auto iMGlevel = 0u; iMGlevel <= config->GetnMGLevels(); iMGlevel++) {
<<<<<<< HEAD
        if (spalart_allmaras || neg_spalart_allmaras || e_spalart_allmaras || comp_spalart_allmaras ||
            e_comp_spalart_allmaras) {
          numerics[iMGlevel][TURB_SOL][conv_term] = new CUpwSca_TurbSA<Indices>(nDim, nVar_Turb, config);
        } else if (menter_sst)
=======
        if (spalart_allmaras) {
          numerics[iMGlevel][TURB_SOL][conv_term] = new CUpwSca_TurbSA<Indices>(nDim, nVar_Turb, config);
        }
        else if (menter_sst)
>>>>>>> fc1b39ec
          numerics[iMGlevel][TURB_SOL][conv_term] = new CUpwSca_TurbSST<Indices>(nDim, nVar_Turb, config);
      }
      break;
    default:
      SU2_MPI::Error("Invalid convective scheme for the turbulence equations.", CURRENT_FUNCTION);
      break;
  }

  /*--- Definition of the viscous scheme for each equation and mesh level. ---*/

  for (auto iMGlevel = 0u; iMGlevel <= config->GetnMGLevels(); iMGlevel++) {
<<<<<<< HEAD
    if (spalart_allmaras || e_spalart_allmaras || comp_spalart_allmaras || e_comp_spalart_allmaras) {
      numerics[iMGlevel][TURB_SOL][visc_term] = new CAvgGrad_TurbSA<Indices>(nDim, nVar_Turb, true, config);
    } else if (neg_spalart_allmaras)
      numerics[iMGlevel][TURB_SOL][visc_term] = new CAvgGrad_TurbSA_Neg<Indices>(nDim, nVar_Turb, true, config);
=======
    if (spalart_allmaras) {
      if (config->GetSAParsedOptions().version == SA_OPTIONS::NEG) {
        numerics[iMGlevel][TURB_SOL][visc_term] = new CAvgGrad_TurbSA_Neg<Indices>(nDim, nVar_Turb, true, config);
      } else {
        numerics[iMGlevel][TURB_SOL][visc_term] = new CAvgGrad_TurbSA<Indices>(nDim, nVar_Turb, true, config);
      }
    }
>>>>>>> fc1b39ec
    else if (menter_sst)
      numerics[iMGlevel][TURB_SOL][visc_term] = new CAvgGrad_TurbSST<Indices>(nDim, nVar_Turb, constants, true, config);
  }

  /*--- Definition of the source term integration scheme for each equation and mesh level. ---*/

  for (auto iMGlevel = 0u; iMGlevel <= config->GetnMGLevels(); iMGlevel++) {
    auto& turb_source_first_term = numerics[iMGlevel][TURB_SOL][source_first_term];

    if (spalart_allmaras)
      turb_source_first_term = SAFactory<Indices>(nDim, config);
    else if (menter_sst)
      turb_source_first_term =
          new CSourcePieceWise_TurbSST<Indices>(nDim, nVar_Turb, constants, kine_Inf, omega_Inf, config);

    numerics[iMGlevel][TURB_SOL][source_second_term] = new CSourceNothing(nDim, nVar_Turb, config);
  }

  /*--- Definition of the boundary condition method. ---*/

  for (auto iMGlevel = 0u; iMGlevel <= config->GetnMGLevels(); iMGlevel++) {
<<<<<<< HEAD
    if (spalart_allmaras || e_spalart_allmaras || comp_spalart_allmaras || e_comp_spalart_allmaras) {
      numerics[iMGlevel][TURB_SOL][conv_bound_term] = new CUpwSca_TurbSA<Indices>(nDim, nVar_Turb, config);
      numerics[iMGlevel][TURB_SOL][visc_bound_term] = new CAvgGrad_TurbSA<Indices>(nDim, nVar_Turb, false, config);
    } else if (neg_spalart_allmaras) {
      numerics[iMGlevel][TURB_SOL][conv_bound_term] = new CUpwSca_TurbSA<Indices>(nDim, nVar_Turb, config);
      numerics[iMGlevel][TURB_SOL][visc_bound_term] = new CAvgGrad_TurbSA_Neg<Indices>(nDim, nVar_Turb, false, config);
    } else if (menter_sst) {
=======
    if (spalart_allmaras) {
      numerics[iMGlevel][TURB_SOL][conv_bound_term] = new CUpwSca_TurbSA<Indices>(nDim, nVar_Turb, config);

      if (config->GetSAParsedOptions().version == SA_OPTIONS::NEG) {
        numerics[iMGlevel][TURB_SOL][visc_bound_term] = new CAvgGrad_TurbSA_Neg<Indices>(nDim, nVar_Turb, false, config);
      } else {
        numerics[iMGlevel][TURB_SOL][visc_bound_term] = new CAvgGrad_TurbSA<Indices>(nDim, nVar_Turb, false, config);
      }
    }
    else if (menter_sst) {
>>>>>>> fc1b39ec
      numerics[iMGlevel][TURB_SOL][conv_bound_term] = new CUpwSca_TurbSST<Indices>(nDim, nVar_Turb, config);
      numerics[iMGlevel][TURB_SOL][visc_bound_term] =
          new CAvgGrad_TurbSST<Indices>(nDim, nVar_Turb, constants, false, config);
    }
  }
}

/*--- Explicit instantiation of the template above, needed because it is defined in a cpp file, instead of hpp. ---*/

template void CDriver::InstantiateTurbulentNumerics<CEulerVariable::CIndices<unsigned short>>(unsigned short, int,
                                                                                              const CConfig*,
                                                                                              const CSolver*,
                                                                                              CNumerics****&) const;

template void CDriver::InstantiateTurbulentNumerics<CIncEulerVariable::CIndices<unsigned short>>(unsigned short, int,
                                                                                                 const CConfig*,
                                                                                                 const CSolver*,
                                                                                                 CNumerics****&) const;

template void CDriver::InstantiateTurbulentNumerics<CNEMOEulerVariable::CIndices<unsigned short>>(unsigned short, int,
                                                                                                  const CConfig*,
                                                                                                  const CSolver*,
                                                                                                  CNumerics****&) const;

template <class Indices>
<<<<<<< HEAD
void CDriver::InstantiateSpeciesNumerics(unsigned short nVar_Species, int offset, const CConfig* config,
                                         const CSolver* species_solver, CNumerics****& numerics) const {
=======
void CDriver::InstantiateTransitionNumerics(unsigned short nVar_Trans, int offset, const CConfig *config,
                                           const CSolver* trans_solver, CNumerics ****&numerics) const {
  const int conv_term = CONV_TERM + offset;
  const int visc_term = VISC_TERM + offset;

  const int source_first_term = SOURCE_FIRST_TERM + offset;
  const int source_second_term = SOURCE_SECOND_TERM + offset;

  const int conv_bound_term = CONV_BOUND_TERM + offset;
  const int visc_bound_term = VISC_BOUND_TERM + offset;

  const bool LM = config->GetKind_Trans_Model() == TURB_TRANS_MODEL::LM;

  /*--- Definition of the convective scheme for each equation and mesh level ---*/

  switch (config->GetKind_ConvNumScheme_Turb()) {
    case NONE:
      SU2_MPI::Error("Config file is missing the CONV_NUM_METHOD_TURB option.", CURRENT_FUNCTION);
      break;
    case SPACE_UPWIND :
      for (auto iMGlevel = 0u; iMGlevel <= config->GetnMGLevels(); iMGlevel++) {
        if (LM) numerics[iMGlevel][TRANS_SOL][conv_term] = new CUpwSca_TransLM<Indices>(nDim, nVar_Trans, config);
      }
      break;
    default:
      SU2_MPI::Error("Invalid convective scheme for the transition equations.", CURRENT_FUNCTION);
      break;
  }

  /*--- Definition of the viscous scheme for each equation and mesh level ---*/

  for (auto iMGlevel = 0u; iMGlevel <= config->GetnMGLevels(); iMGlevel++) {
    if (LM) numerics[iMGlevel][TRANS_SOL][visc_term] = new CAvgGrad_TransLM<Indices>(nDim, nVar_Trans, true, config);
  }

  /*--- Definition of the source term integration scheme for each equation and mesh level ---*/

  for (auto iMGlevel = 0u; iMGlevel <= config->GetnMGLevels(); iMGlevel++) {
    auto& trans_source_first_term = numerics[iMGlevel][TRANS_SOL][source_first_term];

    if (LM) trans_source_first_term = new CSourcePieceWise_TransLM<Indices>(nDim, nVar_Trans, config);

    numerics[iMGlevel][TRANS_SOL][source_second_term] = new CSourceNothing(nDim, nVar_Trans, config);
  }

  /*--- Definition of the boundary condition method ---*/

  for (auto iMGlevel = 0u; iMGlevel <= config->GetnMGLevels(); iMGlevel++) {
    if (LM) {
      numerics[iMGlevel][TRANS_SOL][conv_bound_term] = new CUpwSca_TransLM<Indices>(nDim, nVar_Trans, config);
      numerics[iMGlevel][TRANS_SOL][visc_bound_term] = new CAvgGrad_TransLM<Indices>(nDim, nVar_Trans, false, config);
    }
  }
}
/*--- Explicit instantiation of the template above, needed because it is defined in a cpp file, instead of hpp. ---*/
template void CDriver::InstantiateTransitionNumerics<CEulerVariable::CIndices<unsigned short>>(
    unsigned short, int, const CConfig*, const CSolver*, CNumerics****&) const;

template void CDriver::InstantiateTransitionNumerics<CIncEulerVariable::CIndices<unsigned short>>(
    unsigned short, int, const CConfig*, const CSolver*, CNumerics****&) const;

template void CDriver::InstantiateTransitionNumerics<CNEMOEulerVariable::CIndices<unsigned short>>(
    unsigned short, int, const CConfig*, const CSolver*, CNumerics****&) const;

template <class Indices>
void CDriver::InstantiateSpeciesNumerics(unsigned short nVar_Species, int offset, const CConfig *config,
                                         const CSolver* species_solver, CNumerics ****&numerics) const {
>>>>>>> fc1b39ec
  const int conv_term = CONV_TERM + offset;
  const int visc_term = VISC_TERM + offset;

  const int source_first_term = SOURCE_FIRST_TERM + offset;
  const int source_second_term = SOURCE_SECOND_TERM + offset;

  const int conv_bound_term = CONV_BOUND_TERM + offset;
  const int visc_bound_term = VISC_BOUND_TERM + offset;

  /*--- Definition of the convective scheme for each equation and mesh level, as well as for boundary conditions. ---*/

  switch (config->GetKind_ConvNumScheme_Species()) {
    case NONE:
      break;
    case SPACE_UPWIND:
      for (auto iMGlevel = 0; iMGlevel <= config->GetnMGLevels(); iMGlevel++) {
        numerics[iMGlevel][SPECIES_SOL][conv_term] = new CUpwSca_Species<Indices>(nDim, nVar_Species, config);
        numerics[iMGlevel][SPECIES_SOL][conv_bound_term] = new CUpwSca_Species<Indices>(nDim, nVar_Species, config);
      }
      break;
    default:
      SU2_MPI::Error("Invalid convective scheme for the species transport equations. Use SCALAR_UPWIND.",
                     CURRENT_FUNCTION);
      break;
  }

  /*--- Definition of the viscous scheme for each equation and mesh level. ---*/

  for (auto iMGlevel = 0u; iMGlevel <= config->GetnMGLevels(); iMGlevel++) {
    numerics[iMGlevel][SPECIES_SOL][visc_term] = new CAvgGrad_Species<Indices>(nDim, nVar_Species, true, config);
    numerics[iMGlevel][SPECIES_SOL][visc_bound_term] = new CAvgGrad_Species<Indices>(nDim, nVar_Species, false, config);
  }

  /*--- Definition of the source term integration scheme for each equation and mesh level. ---*/

  for (auto iMGlevel = 0u; iMGlevel <= config->GetnMGLevels(); iMGlevel++) {
    if (config->GetAxisymmetric() == YES) {
      numerics[iMGlevel][SPECIES_SOL][source_first_term] =
          new CSourceAxisymmetric_Species<Indices>(nDim, nVar_Species, config);
    } else {
      numerics[iMGlevel][SPECIES_SOL][source_first_term] = new CSourceNothing(nDim, nVar_Species, config);
    }
    numerics[iMGlevel][SPECIES_SOL][source_second_term] = new CSourceNothing(nDim, nVar_Species, config);
  }
}

/*--- Explicit instantiation of the template above, needed because it is defined in a cpp file, instead of hpp. ---*/

template void CDriver::InstantiateSpeciesNumerics<CEulerVariable::CIndices<unsigned short>>(unsigned short, int,
                                                                                            const CConfig*,
                                                                                            const CSolver*,
                                                                                            CNumerics****&) const;

template void CDriver::InstantiateSpeciesNumerics<CIncEulerVariable::CIndices<unsigned short>>(unsigned short, int,
                                                                                               const CConfig*,
                                                                                               const CSolver*,
                                                                                               CNumerics****&) const;

template void CDriver::InstantiateSpeciesNumerics<CNEMOEulerVariable::CIndices<unsigned short>>(unsigned short, int,
                                                                                                const CConfig*,
                                                                                                const CSolver*,
                                                                                                CNumerics****&) const;

void CDriver::Numerics_Preprocessing(CConfig* config, CGeometry** geometry, CSolver*** solver,
                                     CNumerics****& numerics) const {
  if (rank == MASTER_NODE)
    cout << endl
         << "------------------- Numerics Preprocessing ( Zone " << config->GetiZone() << " ) -------------------"
         << endl;

  unsigned short iMGlevel, iSol,
      nVar_Template = 0, nVar_Flow = 0, nVar_NEMO = 0, nPrimVar_NEMO = 0, nPrimVarGrad_NEMO = 0, nVar_Trans = 0,
      nVar_Turb = 0, nVar_Species = 0, nVar_Adj_Flow = 0, nVar_Adj_Turb = 0, nVar_FEM = 0, nVar_Rad = 0, nVar_Heat = 0;

  numerics = new CNumerics***[config->GetnMGLevels() + 1]();

  bool compressible = false;
  bool incompressible = false;
  bool ideal_gas = (config->GetKind_FluidModel() == STANDARD_AIR) || (config->GetKind_FluidModel() == IDEAL_GAS);
  bool roe_low_dissipation = (config->GetKind_RoeLowDiss() != NO_ROELOWDISS);

  /*--- Initialize some useful booleans. ---*/

  bool euler, ns, NEMO_euler, NEMO_ns, turbulent, adj_euler, adj_ns, adj_turb, fem_euler, fem_ns;
  bool fem, heat, transition, template_solver;

  euler = ns = NEMO_euler = NEMO_ns = turbulent = adj_euler = adj_ns = adj_turb = fem_euler = fem_ns = false;
  fem = heat = transition = template_solver = false;
  bool species = false;

  /*--- Assign booleans. ---*/

  switch (config->GetKind_Solver()) {
    case MAIN_SOLVER::TEMPLATE_SOLVER:
      template_solver = true;
      break;

    case MAIN_SOLVER::EULER:
    case MAIN_SOLVER::DISC_ADJ_EULER:
      euler = compressible = true;
      break;

    case MAIN_SOLVER::NAVIER_STOKES:
    case MAIN_SOLVER::DISC_ADJ_NAVIER_STOKES:
      ns = compressible = true;
      species = (config->GetKind_Species_Model() != SPECIES_MODEL::NONE);
      break;

    case MAIN_SOLVER::NEMO_EULER:
      NEMO_euler = compressible = true;
      break;

    case MAIN_SOLVER::NEMO_NAVIER_STOKES:
      NEMO_ns = compressible = true;
      break;

    case MAIN_SOLVER::RANS:
    case MAIN_SOLVER::DISC_ADJ_RANS:
      ns = compressible = turbulent = true;
      transition = (config->GetKind_Trans_Model() == TURB_TRANS_MODEL::LM);
      species = config->GetKind_Species_Model() != SPECIES_MODEL::NONE;
      break;

    case MAIN_SOLVER::INC_EULER:
    case MAIN_SOLVER::DISC_ADJ_INC_EULER:
      euler = incompressible = true;
      break;

    case MAIN_SOLVER::INC_NAVIER_STOKES:
    case MAIN_SOLVER::DISC_ADJ_INC_NAVIER_STOKES:
      ns = incompressible = true;
      heat = config->GetWeakly_Coupled_Heat();
      species = (config->GetKind_Species_Model() != SPECIES_MODEL::NONE);
      break;

    case MAIN_SOLVER::INC_RANS:
    case MAIN_SOLVER::DISC_ADJ_INC_RANS:
      ns = incompressible = turbulent = true;
      heat = config->GetWeakly_Coupled_Heat();
      transition = (config->GetKind_Trans_Model() == TURB_TRANS_MODEL::LM);
      species = (config->GetKind_Species_Model() != SPECIES_MODEL::NONE);
      break;

    case MAIN_SOLVER::FEM_EULER:
    case MAIN_SOLVER::DISC_ADJ_FEM_EULER:
      fem_euler = compressible = true;
      break;

    case MAIN_SOLVER::FEM_NAVIER_STOKES:
    case MAIN_SOLVER::DISC_ADJ_FEM_NS:
      fem_ns = compressible = true;
      break;

    case MAIN_SOLVER::FEM_RANS:
    case MAIN_SOLVER::DISC_ADJ_FEM_RANS:
      fem_ns = compressible = true;
      break;

    case MAIN_SOLVER::FEM_LES:
      fem_ns = compressible = true;
      break;

    case MAIN_SOLVER::HEAT_EQUATION:
    case MAIN_SOLVER::DISC_ADJ_HEAT:
      heat = true;
      break;

    case MAIN_SOLVER::FEM_ELASTICITY:
    case MAIN_SOLVER::DISC_ADJ_FEM:
      fem = true;
      break;

    case MAIN_SOLVER::ADJ_EULER:
      adj_euler = euler = compressible = true;
      break;

    case MAIN_SOLVER::ADJ_NAVIER_STOKES:
      adj_ns = ns = compressible = true;
      turbulent = (config->GetKind_Turb_Model() != TURB_MODEL::NONE);
      break;

    case MAIN_SOLVER::ADJ_RANS:
      adj_ns = ns = compressible = turbulent = true;
      adj_turb = !config->GetFrozen_Visc_Cont();
      break;

    default:
      break;
  }

  /*--- Number of variables for the template. ---*/

  if (template_solver) nVar_Flow = solver[MESH_0][FLOW_SOL]->GetnVar();

  /*--- Number of variables for direct problem. ---*/

  if (euler) nVar_Flow = solver[MESH_0][FLOW_SOL]->GetnVar();
  if (ns) nVar_Flow = solver[MESH_0][FLOW_SOL]->GetnVar();
  if (NEMO_euler) nVar_NEMO = solver[MESH_0][FLOW_SOL]->GetnVar();
  if (NEMO_ns) nVar_NEMO = solver[MESH_0][FLOW_SOL]->GetnVar();
  if (turbulent) nVar_Turb = solver[MESH_0][TURB_SOL]->GetnVar();
  if (transition) nVar_Trans = solver[MESH_0][TRANS_SOL]->GetnVar();
  if (species) nVar_Species = solver[MESH_0][SPECIES_SOL]->GetnVar();

  if (fem_euler) nVar_Flow = solver[MESH_0][FLOW_SOL]->GetnVar();
  if (fem_ns) nVar_Flow = solver[MESH_0][FLOW_SOL]->GetnVar();

  if (fem) nVar_FEM = solver[MESH_0][FEA_SOL]->GetnVar();
  if (heat) nVar_Heat = solver[MESH_0][HEAT_SOL]->GetnVar();

  if (config->AddRadiation()) nVar_Rad = solver[MESH_0][RAD_SOL]->GetnVar();

  /*--- Number of variables for adjoint problem. ---*/

  if (adj_euler) nVar_Adj_Flow = solver[MESH_0][ADJFLOW_SOL]->GetnVar();
  if (adj_ns) nVar_Adj_Flow = solver[MESH_0][ADJFLOW_SOL]->GetnVar();
  if (adj_turb) nVar_Adj_Turb = solver[MESH_0][ADJTURB_SOL]->GetnVar();

  /*--- Additional Variables required for NEMO solver. ---*/

  if (NEMO_euler || NEMO_ns) nPrimVar_NEMO = solver[MESH_0][FLOW_SOL]->GetnPrimVar();
  if (NEMO_euler || NEMO_ns) nPrimVarGrad_NEMO = solver[MESH_0][FLOW_SOL]->GetnPrimVarGrad();

  /*--- Definition of the Class for the numerical method:
   numerics_container[INSTANCE_LEVEL][MESH_LEVEL][EQUATION][EQ_TERM] ---*/

  for (iMGlevel = 0; iMGlevel <= config->GetnMGLevels(); iMGlevel++) {
    numerics[iMGlevel] = new CNumerics**[MAX_SOLS];
    for (iSol = 0; iSol < MAX_SOLS; iSol++)
      numerics[iMGlevel][iSol] = new CNumerics*[MAX_TERMS * omp_get_max_threads()]();
  }

  /*--- Instantiate one numerics object per thread for each required term. ---*/

  for (int thread = 0; thread < omp_get_max_threads(); ++thread) {
    const int offset = thread * MAX_TERMS;

    const int conv_term = CONV_TERM + offset;
    const int visc_term = VISC_TERM + offset;

    const int source_first_term = SOURCE_FIRST_TERM + offset;
    const int source_second_term = SOURCE_SECOND_TERM + offset;

    const int conv_bound_term = CONV_BOUND_TERM + offset;
    const int visc_bound_term = VISC_BOUND_TERM + offset;

    const int fea_term = FEA_TERM + offset;

    /*--- Solver definition for the template problem. ---*/
    if (template_solver) {
      /*--- Definition of the convective scheme for each equation and mesh level. ---*/

      switch (config->GetKind_ConvNumScheme_Template()) {
        case SPACE_CENTERED:
        case SPACE_UPWIND:
          for (iMGlevel = 0; iMGlevel <= config->GetnMGLevels(); iMGlevel++)
            numerics[iMGlevel][TEMPLATE_SOL][conv_term] = new CConvective_Template(nDim, nVar_Template, config);
          break;
        default:
          SU2_MPI::Error("Convective scheme not implemented (template_solver).", CURRENT_FUNCTION);
          break;
      }

      /*--- Definition of the viscous scheme for each equation and mesh level. ---*/

      for (iMGlevel = 0; iMGlevel <= config->GetnMGLevels(); iMGlevel++)
        numerics[iMGlevel][TEMPLATE_SOL][visc_term] = new CViscous_Template(nDim, nVar_Template, config);

      /*--- Definition of the source term integration scheme for each equation and mesh level. ---*/

      for (iMGlevel = 0; iMGlevel <= config->GetnMGLevels(); iMGlevel++)
        numerics[iMGlevel][TEMPLATE_SOL][source_first_term] = new CSource_Template(nDim, nVar_Template, config);

      /*--- Definition of the boundary condition method. ---*/

      for (iMGlevel = 0; iMGlevel <= config->GetnMGLevels(); iMGlevel++) {
        numerics[iMGlevel][TEMPLATE_SOL][conv_bound_term] = new CConvective_Template(nDim, nVar_Template, config);
      }
    }

    /*--- Solver definition for the Potential, Euler, Navier-Stokes problems. ---*/

    if ((euler) || (ns)) {
      /*--- Definition of the convective scheme for each equation and mesh level. ---*/

      switch (config->GetKind_ConvNumScheme_Flow()) {
        case NO_CONVECTIVE:
          SU2_MPI::Error("Config file is missing the CONV_NUM_METHOD_FLOW option.", CURRENT_FUNCTION);
          break;

        case SPACE_CENTERED:
          /*--- "conv_term" is not instantiated as all compressible centered schemes are vectorized. ---*/
          if (compressible) {

            /*--- Definition of the boundary condition method. ---*/

<<<<<<< HEAD
            for (iMGlevel = 0; iMGlevel <= config->GetnMGLevels(); iMGlevel++)
              numerics[iMGlevel][FLOW_SOL][conv_bound_term] = new CUpwRoe_Flow(nDim, nVar_Flow, config, false);
=======
        }
        if (incompressible) {
          /*--- Incompressible flow, use preconditioning method ---*/
          switch (config->GetKind_Centered_Flow()) {
            case CENTERED::LAX : numerics[MESH_0][FLOW_SOL][conv_term] = new CCentLaxInc_Flow(nDim, nVar_Flow, config); break;
            case CENTERED::JST : numerics[MESH_0][FLOW_SOL][conv_term] = new CCentJSTInc_Flow(nDim, nVar_Flow, config); break;
            default:
              SU2_MPI::Error("Invalid centered scheme or not implemented.\n Currently, only JST and LAX-FRIEDRICH are available for incompressible flows.", CURRENT_FUNCTION);
              break;
>>>>>>> fc1b39ec
          }
          /*--- Incompressible flow, use preconditioning method. ---*/
          if (incompressible) {
            switch (config->GetKind_Centered_Flow()) {
              case LAX:
                numerics[MESH_0][FLOW_SOL][conv_term] = new CCentLaxInc_Flow(nDim, nVar_Flow, config);
                break;
              case JST:
                numerics[MESH_0][FLOW_SOL][conv_term] = new CCentJSTInc_Flow(nDim, nVar_Flow, config);
                break;
              default:
                SU2_MPI::Error(
                    "Invalid centered scheme or not implemented.\n Currently, only JST and LAX-FRIEDRICH are available "
                    "for incompressible flows.",
                    CURRENT_FUNCTION);
                break;
            }
            for (iMGlevel = 1; iMGlevel <= config->GetnMGLevels(); iMGlevel++)
              numerics[iMGlevel][FLOW_SOL][conv_term] = new CCentLaxInc_Flow(nDim, nVar_Flow, config);

            /*--- Definition of the boundary condition method. ---*/

<<<<<<< HEAD
            for (iMGlevel = 0; iMGlevel <= config->GetnMGLevels(); iMGlevel++)
              numerics[iMGlevel][FLOW_SOL][conv_bound_term] = new CUpwFDSInc_Flow(nDim, nVar_Flow, config);
          }
          break;
        case SPACE_UPWIND:
          /*--- Compressible flow. ---*/
          if (compressible) {
            switch (config->GetKind_Upwind_Flow()) {
              case ROE:
                if (ideal_gas) {
                  for (iMGlevel = 0; iMGlevel <= config->GetnMGLevels(); iMGlevel++) {
                    numerics[iMGlevel][FLOW_SOL][conv_term] =
                        new CUpwRoe_Flow(nDim, nVar_Flow, config, roe_low_dissipation);
                    numerics[iMGlevel][FLOW_SOL][conv_bound_term] = new CUpwRoe_Flow(nDim, nVar_Flow, config, false);
                  }
                } else {
                  for (iMGlevel = 0; iMGlevel <= config->GetnMGLevels(); iMGlevel++) {
                    numerics[iMGlevel][FLOW_SOL][conv_term] = new CUpwGeneralRoe_Flow(nDim, nVar_Flow, config);
                    numerics[iMGlevel][FLOW_SOL][conv_bound_term] = new CUpwGeneralRoe_Flow(nDim, nVar_Flow, config);
                  }
                }
                break;
=======
        }
        break;
      case SPACE_UPWIND :
        if (compressible) {
          /*--- Compressible flow ---*/
          switch (config->GetKind_Upwind_Flow()) {
            case UPWIND::ROE:
              if (ideal_gas) {
>>>>>>> fc1b39ec

              case AUSM:
                for (iMGlevel = 0; iMGlevel <= config->GetnMGLevels(); iMGlevel++) {
                  numerics[iMGlevel][FLOW_SOL][conv_term] = new CUpwAUSM_Flow(nDim, nVar_Flow, config);
                  numerics[iMGlevel][FLOW_SOL][conv_bound_term] = new CUpwAUSM_Flow(nDim, nVar_Flow, config);
                }
                break;

              case AUSMPLUSUP:
                for (iMGlevel = 0; iMGlevel <= config->GetnMGLevels(); iMGlevel++) {
                  numerics[iMGlevel][FLOW_SOL][conv_term] = new CUpwAUSMPLUSUP_Flow(nDim, nVar_Flow, config);
                  numerics[iMGlevel][FLOW_SOL][conv_bound_term] = new CUpwAUSMPLUSUP_Flow(nDim, nVar_Flow, config);
                }
                break;

<<<<<<< HEAD
              case AUSMPLUSUP2:
                for (iMGlevel = 0; iMGlevel <= config->GetnMGLevels(); iMGlevel++) {
                  numerics[iMGlevel][FLOW_SOL][conv_term] = new CUpwAUSMPLUSUP2_Flow(nDim, nVar_Flow, config);
                  numerics[iMGlevel][FLOW_SOL][conv_bound_term] = new CUpwAUSMPLUSUP2_Flow(nDim, nVar_Flow, config);
                }
                break;

              case TURKEL:
                for (iMGlevel = 0; iMGlevel <= config->GetnMGLevels(); iMGlevel++) {
                  numerics[iMGlevel][FLOW_SOL][conv_term] = new CUpwTurkel_Flow(nDim, nVar_Flow, config);
                  numerics[iMGlevel][FLOW_SOL][conv_bound_term] = new CUpwTurkel_Flow(nDim, nVar_Flow, config);
                }
                break;

              case L2ROE:
                for (iMGlevel = 0; iMGlevel <= config->GetnMGLevels(); iMGlevel++) {
                  numerics[iMGlevel][FLOW_SOL][conv_term] = new CUpwL2Roe_Flow(nDim, nVar_Flow, config);
                  numerics[iMGlevel][FLOW_SOL][conv_bound_term] = new CUpwL2Roe_Flow(nDim, nVar_Flow, config);
                }
                break;
              case LMROE:
                for (iMGlevel = 0; iMGlevel <= config->GetnMGLevels(); iMGlevel++) {
                  numerics[iMGlevel][FLOW_SOL][conv_term] = new CUpwLMRoe_Flow(nDim, nVar_Flow, config);
                  numerics[iMGlevel][FLOW_SOL][conv_bound_term] = new CUpwLMRoe_Flow(nDim, nVar_Flow, config);
                }
                break;

              case SLAU:
                for (iMGlevel = 0; iMGlevel <= config->GetnMGLevels(); iMGlevel++) {
                  numerics[iMGlevel][FLOW_SOL][conv_term] =
                      new CUpwSLAU_Flow(nDim, nVar_Flow, config, roe_low_dissipation);
                  numerics[iMGlevel][FLOW_SOL][conv_bound_term] = new CUpwSLAU_Flow(nDim, nVar_Flow, config, false);
                }
                break;

              case SLAU2:
                for (iMGlevel = 0; iMGlevel <= config->GetnMGLevels(); iMGlevel++) {
                  numerics[iMGlevel][FLOW_SOL][conv_term] =
                      new CUpwSLAU2_Flow(nDim, nVar_Flow, config, roe_low_dissipation);
                  numerics[iMGlevel][FLOW_SOL][conv_bound_term] = new CUpwSLAU2_Flow(nDim, nVar_Flow, config, false);
                }
                break;

              case HLLC:
                if (ideal_gas) {
                  for (iMGlevel = 0; iMGlevel <= config->GetnMGLevels(); iMGlevel++) {
                    numerics[iMGlevel][FLOW_SOL][conv_term] = new CUpwHLLC_Flow(nDim, nVar_Flow, config);
                    numerics[iMGlevel][FLOW_SOL][conv_bound_term] = new CUpwHLLC_Flow(nDim, nVar_Flow, config);
                  }
                } else {
                  for (iMGlevel = 0; iMGlevel <= config->GetnMGLevels(); iMGlevel++) {
                    numerics[iMGlevel][FLOW_SOL][conv_term] = new CUpwGeneralHLLC_Flow(nDim, nVar_Flow, config);
                    numerics[iMGlevel][FLOW_SOL][conv_bound_term] = new CUpwGeneralHLLC_Flow(nDim, nVar_Flow, config);
                  }
                }
                break;

              case MSW:
=======
            case UPWIND::AUSM:
              for (iMGlevel = 0; iMGlevel <= config->GetnMGLevels(); iMGlevel++) {
                numerics[iMGlevel][FLOW_SOL][conv_term] = new CUpwAUSM_Flow(nDim, nVar_Flow, config);
                numerics[iMGlevel][FLOW_SOL][conv_bound_term] = new CUpwAUSM_Flow(nDim, nVar_Flow, config);
              }
              break;

            case UPWIND::AUSMPLUSUP:
              for (iMGlevel = 0; iMGlevel <= config->GetnMGLevels(); iMGlevel++) {
                numerics[iMGlevel][FLOW_SOL][conv_term] = new CUpwAUSMPLUSUP_Flow(nDim, nVar_Flow, config);
                numerics[iMGlevel][FLOW_SOL][conv_bound_term] = new CUpwAUSMPLUSUP_Flow(nDim, nVar_Flow, config);
              }
              break;

            case UPWIND::AUSMPLUSUP2:
              for (iMGlevel = 0; iMGlevel <= config->GetnMGLevels(); iMGlevel++) {
                numerics[iMGlevel][FLOW_SOL][conv_term] = new CUpwAUSMPLUSUP2_Flow(nDim, nVar_Flow, config);
                numerics[iMGlevel][FLOW_SOL][conv_bound_term] = new CUpwAUSMPLUSUP2_Flow(nDim, nVar_Flow, config);
              }
              break;

            case UPWIND::TURKEL:
              for (iMGlevel = 0; iMGlevel <= config->GetnMGLevels(); iMGlevel++) {
                numerics[iMGlevel][FLOW_SOL][conv_term] = new CUpwTurkel_Flow(nDim, nVar_Flow, config);
                numerics[iMGlevel][FLOW_SOL][conv_bound_term] = new CUpwTurkel_Flow(nDim, nVar_Flow, config);
              }
              break;

            case UPWIND::L2ROE:
              for (iMGlevel = 0; iMGlevel <= config->GetnMGLevels(); iMGlevel++) {
                numerics[iMGlevel][FLOW_SOL][conv_term] = new CUpwL2Roe_Flow(nDim, nVar_Flow, config);
                numerics[iMGlevel][FLOW_SOL][conv_bound_term] = new CUpwL2Roe_Flow(nDim, nVar_Flow, config);
              }
              break;
            case UPWIND::LMROE:
              for (iMGlevel = 0; iMGlevel <= config->GetnMGLevels(); iMGlevel++) {
                numerics[iMGlevel][FLOW_SOL][conv_term] = new CUpwLMRoe_Flow(nDim, nVar_Flow, config);
                numerics[iMGlevel][FLOW_SOL][conv_bound_term] = new CUpwLMRoe_Flow(nDim, nVar_Flow, config);
              }
              break;

            case UPWIND::SLAU:
              for (iMGlevel = 0; iMGlevel <= config->GetnMGLevels(); iMGlevel++) {
                numerics[iMGlevel][FLOW_SOL][conv_term] = new CUpwSLAU_Flow(nDim, nVar_Flow, config, roe_low_dissipation);
                numerics[iMGlevel][FLOW_SOL][conv_bound_term] = new CUpwSLAU_Flow(nDim, nVar_Flow, config, false);
              }
              break;

            case UPWIND::SLAU2:
              for (iMGlevel = 0; iMGlevel <= config->GetnMGLevels(); iMGlevel++) {
                numerics[iMGlevel][FLOW_SOL][conv_term] = new CUpwSLAU2_Flow(nDim, nVar_Flow, config, roe_low_dissipation);
                numerics[iMGlevel][FLOW_SOL][conv_bound_term] = new CUpwSLAU2_Flow(nDim, nVar_Flow, config, false);
              }
              break;

            case UPWIND::HLLC:
              if (ideal_gas) {
>>>>>>> fc1b39ec
                for (iMGlevel = 0; iMGlevel <= config->GetnMGLevels(); iMGlevel++) {
                  numerics[iMGlevel][FLOW_SOL][conv_term] = new CUpwMSW_Flow(nDim, nVar_Flow, config);
                  numerics[iMGlevel][FLOW_SOL][conv_bound_term] = new CUpwMSW_Flow(nDim, nVar_Flow, config);
                }
                break;

              case CUSP:
                for (iMGlevel = 0; iMGlevel <= config->GetnMGLevels(); iMGlevel++) {
                  numerics[iMGlevel][FLOW_SOL][conv_term] = new CUpwCUSP_Flow(nDim, nVar_Flow, config);
                  numerics[iMGlevel][FLOW_SOL][conv_bound_term] = new CUpwCUSP_Flow(nDim, nVar_Flow, config);
                }
                break;

<<<<<<< HEAD
              default:
                SU2_MPI::Error("Invalid upwind scheme or not implemented.", CURRENT_FUNCTION);
                break;
            }
          }
          /*--- Incompressible flow, use artificial compressibility method. ---*/
          if (incompressible) {
            switch (config->GetKind_Upwind_Flow()) {
              case FDS:
                for (iMGlevel = 0; iMGlevel <= config->GetnMGLevels(); iMGlevel++) {
                  numerics[iMGlevel][FLOW_SOL][conv_term] = new CUpwFDSInc_Flow(nDim, nVar_Flow, config);
                  numerics[iMGlevel][FLOW_SOL][conv_bound_term] = new CUpwFDSInc_Flow(nDim, nVar_Flow, config);
                }
                break;
              default:
                SU2_MPI::Error(
                    "Invalid upwind scheme or not implemented.\n Currently, only FDS is available for incompressible "
                    "flows.",
                    CURRENT_FUNCTION);
                break;
            }
          }
          break;

        default:
          SU2_MPI::Error("Invalid convective scheme for the Euler / Navier-Stokes equations.", CURRENT_FUNCTION);
          break;
      }
=======
            case UPWIND::MSW:
              for (iMGlevel = 0; iMGlevel <= config->GetnMGLevels(); iMGlevel++) {
                numerics[iMGlevel][FLOW_SOL][conv_term] = new CUpwMSW_Flow(nDim, nVar_Flow, config);
                numerics[iMGlevel][FLOW_SOL][conv_bound_term] = new CUpwMSW_Flow(nDim, nVar_Flow, config);
              }
              break;

            case UPWIND::CUSP:
              for (iMGlevel = 0; iMGlevel <= config->GetnMGLevels(); iMGlevel++) {
                numerics[iMGlevel][FLOW_SOL][conv_term] = new CUpwCUSP_Flow(nDim, nVar_Flow, config);
                numerics[iMGlevel][FLOW_SOL][conv_bound_term] = new CUpwCUSP_Flow(nDim, nVar_Flow, config);
              }
              break;
>>>>>>> fc1b39ec

      /*--- Definition of the viscous scheme for each equation and mesh level. ---*/

<<<<<<< HEAD
      if (compressible) {
        /*--- Compressible flow ideal gas. ---*/
        if (ideal_gas) {
          numerics[MESH_0][FLOW_SOL][visc_term] = new CAvgGrad_Flow(nDim, nVar_Flow, true, config);
          for (iMGlevel = 1; iMGlevel <= config->GetnMGLevels(); iMGlevel++)
            numerics[iMGlevel][FLOW_SOL][visc_term] = new CAvgGrad_Flow(nDim, nVar_Flow, false, config);
=======
        }
        if (incompressible) {
          /*--- Incompressible flow, use artificial compressibility method ---*/
          switch (config->GetKind_Upwind_Flow()) {
            case UPWIND::FDS:
              for (iMGlevel = 0; iMGlevel <= config->GetnMGLevels(); iMGlevel++) {
                numerics[iMGlevel][FLOW_SOL][conv_term] = new CUpwFDSInc_Flow(nDim, nVar_Flow, config);
                numerics[iMGlevel][FLOW_SOL][conv_bound_term] = new CUpwFDSInc_Flow(nDim, nVar_Flow, config);
              }
              break;
            default:
              SU2_MPI::Error("Invalid upwind scheme or not implemented.\n Currently, only FDS is available for incompressible flows.", CURRENT_FUNCTION);
              break;
          }
        }
        break;
>>>>>>> fc1b39ec

          /*--- Definition of the boundary condition method. ---*/

          for (iMGlevel = 0; iMGlevel <= config->GetnMGLevels(); iMGlevel++)
            numerics[iMGlevel][FLOW_SOL][visc_bound_term] = new CAvgGrad_Flow(nDim, nVar_Flow, false, config);

        /*--- Compressible flow real gas. ---*/
        } else {
          numerics[MESH_0][FLOW_SOL][visc_term] = new CGeneralAvgGrad_Flow(nDim, nVar_Flow, true, config);
          for (iMGlevel = 1; iMGlevel <= config->GetnMGLevels(); iMGlevel++)
            numerics[iMGlevel][FLOW_SOL][visc_term] = new CGeneralAvgGrad_Flow(nDim, nVar_Flow, false, config);

          /*--- Definition of the boundary condition method. ---*/

          for (iMGlevel = 0; iMGlevel <= config->GetnMGLevels(); iMGlevel++)
            numerics[iMGlevel][FLOW_SOL][visc_bound_term] = new CGeneralAvgGrad_Flow(nDim, nVar_Flow, false, config);
        }
      }
      if (incompressible) {
        /*--- Incompressible flow, use preconditioning method. ---*/

        numerics[MESH_0][FLOW_SOL][visc_term] = new CAvgGradInc_Flow(nDim, nVar_Flow, true, config);
        for (iMGlevel = 1; iMGlevel <= config->GetnMGLevels(); iMGlevel++)
          numerics[iMGlevel][FLOW_SOL][visc_term] = new CAvgGradInc_Flow(nDim, nVar_Flow, false, config);

        /*--- Definition of the boundary condition method. ---*/

        for (iMGlevel = 0; iMGlevel <= config->GetnMGLevels(); iMGlevel++)
          numerics[iMGlevel][FLOW_SOL][visc_bound_term] = new CAvgGradInc_Flow(nDim, nVar_Flow, false, config);
      }

      /*--- Definition of the source term integration scheme for each equation and mesh level. ---*/

      for (iMGlevel = 0; iMGlevel <= config->GetnMGLevels(); iMGlevel++) {
        if (config->GetBody_Force() == YES) {
          if (incompressible)
            numerics[iMGlevel][FLOW_SOL][source_first_term] = new CSourceIncBodyForce(nDim, nVar_Flow, config);
          else
            numerics[iMGlevel][FLOW_SOL][source_first_term] = new CSourceBodyForce(nDim, nVar_Flow, config);
        } else if (incompressible && (config->GetKind_Streamwise_Periodic() != ENUM_STREAMWISE_PERIODIC::NONE)) {
          numerics[iMGlevel][FLOW_SOL][source_first_term] = new CSourceIncStreamwise_Periodic(nDim, nVar_Flow, config);
        } else if (incompressible && (config->GetKind_DensityModel() == INC_DENSITYMODEL::BOUSSINESQ)) {
          numerics[iMGlevel][FLOW_SOL][source_first_term] = new CSourceBoussinesq(nDim, nVar_Flow, config);
        } else if (config->GetRotating_Frame() == YES) {
          if (incompressible)
            numerics[iMGlevel][FLOW_SOL][source_first_term] = new CSourceIncRotatingFrame_Flow(nDim, nVar_Flow, config);
          else
            numerics[iMGlevel][FLOW_SOL][source_first_term] = new CSourceRotatingFrame_Flow(nDim, nVar_Flow, config);
        } else if (config->GetAxisymmetric() == YES) {
          if (incompressible)
            numerics[iMGlevel][FLOW_SOL][source_first_term] = new CSourceIncAxisymmetric_Flow(nDim, nVar_Flow, config);
          else if (ideal_gas)
            numerics[iMGlevel][FLOW_SOL][source_first_term] = new CSourceAxisymmetric_Flow(nDim, nVar_Flow, config);
          else
            numerics[iMGlevel][FLOW_SOL][source_first_term] =
                new CSourceGeneralAxisymmetric_Flow(nDim, nVar_Flow, config);
        } else if (config->GetGravityForce() == YES) {
          numerics[iMGlevel][FLOW_SOL][source_first_term] = new CSourceGravity(nDim, nVar_Flow, config);
        } else if (config->GetWind_Gust() == YES) {
          numerics[iMGlevel][FLOW_SOL][source_first_term] = new CSourceWindGust(nDim, nVar_Flow, config);
        } else {
          numerics[iMGlevel][FLOW_SOL][source_first_term] = new CSourceNothing(nDim, nVar_Flow, config);
        }

        /*--- At the moment it is necessary to have the RHT equation in order to have a volumetric heat source. ---*/
        if (config->AddRadiation())
          numerics[iMGlevel][FLOW_SOL][source_second_term] = new CSourceRadiation(nDim, nVar_Flow, config);
        else if ((incompressible && (config->GetKind_Streamwise_Periodic() != ENUM_STREAMWISE_PERIODIC::NONE)) &&
                 (config->GetEnergy_Equation() && !config->GetStreamwise_Periodic_Temperature()))
          numerics[iMGlevel][FLOW_SOL][source_second_term] =
              new CSourceIncStreamwisePeriodic_Outlet(nDim, nVar_Flow, config);
        else
          numerics[iMGlevel][FLOW_SOL][source_second_term] = new CSourceNothing(nDim, nVar_Flow, config);
      }
    }

    /*--- Solver definition for the Potential, Euler, and Navier-Stokes NEMO problems. ---*/

    if (NEMO_euler || NEMO_ns) {
      /*--- Definition of the convective scheme for each equation and mesh level. ---*/

      switch (config->GetKind_ConvNumScheme_Flow()) {
        case NO_CONVECTIVE:
          SU2_MPI::Error("Config file is missing the CONV_NUM_METHOD_FLOW option.", CURRENT_FUNCTION);
          break;

        case SPACE_CENTERED:
          /*--- Compressible flow ---*/
<<<<<<< HEAD
          if (compressible) {
            switch (config->GetKind_Centered_Flow()) {
              case LAX:
                numerics[MESH_0][FLOW_SOL][conv_term] =
                    new CCentLax_NEMO(nDim, nVar_NEMO, nPrimVar_NEMO, nPrimVarGrad_NEMO, config);
                break;
              default:
                SU2_MPI::Error("Invalid centered scheme or not implemented.", CURRENT_FUNCTION);
                break;
            }
=======
          switch (config->GetKind_Centered_Flow()) {
            case CENTERED::LAX : numerics[MESH_0][FLOW_SOL][conv_term] = new CCentLax_NEMO(nDim, nVar_NEMO, nPrimVar_NEMO, nPrimVarGrad_NEMO, config); break;
            default:
            SU2_MPI::Error("Invalid centered scheme or not implemented.", CURRENT_FUNCTION);
            break;
          }
>>>>>>> fc1b39ec

            for (iMGlevel = 1; iMGlevel <= config->GetnMGLevels(); iMGlevel++)
              numerics[iMGlevel][FLOW_SOL][conv_term] =
                  new CCentLax_NEMO(nDim, nVar_NEMO, nPrimVar_NEMO, nPrimVarGrad_NEMO, config);

<<<<<<< HEAD
            /*--- Definition of the boundary condition method. ---*/

            for (iMGlevel = 0; iMGlevel <= config->GetnMGLevels(); iMGlevel++)
              numerics[iMGlevel][FLOW_SOL][conv_bound_term] =
                  new CUpwRoe_NEMO(nDim, nVar_NEMO, nPrimVar_NEMO, nPrimVarGrad_NEMO, config);
          }
          break;
        case SPACE_UPWIND:
          /*--- Compressible flow. ---*/
          if (compressible) {
            switch (config->GetKind_Upwind_Flow()) {
              case ROE:
                for (iMGlevel = 0; iMGlevel <= config->GetnMGLevels(); iMGlevel++) {
                  numerics[iMGlevel][FLOW_SOL][conv_term] =
                      new CUpwRoe_NEMO(nDim, nVar_NEMO, nPrimVar_NEMO, nPrimVarGrad_NEMO, config);
                  numerics[iMGlevel][FLOW_SOL][conv_bound_term] =
                      new CUpwRoe_NEMO(nDim, nVar_NEMO, nPrimVar_NEMO, nPrimVarGrad_NEMO, config);
                }
                break;

              case AUSM:
                for (iMGlevel = 0; iMGlevel <= config->GetnMGLevels(); iMGlevel++) {
                  numerics[iMGlevel][FLOW_SOL][conv_term] =
                      new CUpwAUSM_NEMO(nDim, nVar_NEMO, nPrimVar_NEMO, nPrimVarGrad_NEMO, config);
                  numerics[iMGlevel][FLOW_SOL][conv_bound_term] =
                      new CUpwAUSM_NEMO(nDim, nVar_NEMO, nPrimVar_NEMO, nPrimVarGrad_NEMO, config);
                }
                break;

              case AUSMPLUSUP2:
                for (iMGlevel = 0; iMGlevel <= config->GetnMGLevels(); iMGlevel++) {
                  numerics[iMGlevel][FLOW_SOL][conv_term] =
                      new CUpwAUSMPLUSUP2_NEMO(nDim, nVar_NEMO, nPrimVar_NEMO, nPrimVarGrad_NEMO, config);
                  numerics[iMGlevel][FLOW_SOL][conv_bound_term] =
                      new CUpwAUSMPLUSUP2_NEMO(nDim, nVar_NEMO, nPrimVar_NEMO, nPrimVarGrad_NEMO, config);
                }
                break;

              case MSW:
                for (iMGlevel = 0; iMGlevel <= config->GetnMGLevels(); iMGlevel++) {
                  numerics[iMGlevel][FLOW_SOL][conv_term] =
                      new CUpwMSW_NEMO(nDim, nVar_NEMO, nPrimVar_NEMO, nPrimVarGrad_NEMO, config);
                  numerics[iMGlevel][FLOW_SOL][conv_bound_term] =
                      new CUpwMSW_NEMO(nDim, nVar_NEMO, nPrimVar_NEMO, nPrimVarGrad_NEMO, config);
                }
                break;
=======
          /*--- Definition of the boundary condition method ---*/
          for (iMGlevel = 0; iMGlevel <= config->GetnMGLevels(); iMGlevel++)
            numerics[iMGlevel][FLOW_SOL][conv_bound_term] = new CUpwRoe_NEMO(nDim, nVar_NEMO, nPrimVar_NEMO, nPrimVarGrad_NEMO, config);
        }
        break;
      case SPACE_UPWIND :
        if (compressible) {
          /*--- Compressible flow ---*/
          switch (config->GetKind_Upwind_Flow()) {
            case UPWIND::ROE:
              for (iMGlevel = 0; iMGlevel <= config->GetnMGLevels(); iMGlevel++) {
                numerics[iMGlevel][FLOW_SOL][conv_term] = new CUpwRoe_NEMO(nDim, nVar_NEMO, nPrimVar_NEMO, nPrimVarGrad_NEMO, config);
                numerics[iMGlevel][FLOW_SOL][conv_bound_term] = new CUpwRoe_NEMO(nDim, nVar_NEMO, nPrimVar_NEMO, nPrimVarGrad_NEMO, config);
              }
              break;

            case UPWIND::AUSM:
              for (iMGlevel = 0; iMGlevel <= config->GetnMGLevels(); iMGlevel++) {
                numerics[iMGlevel][FLOW_SOL][conv_term] = new CUpwAUSM_NEMO(nDim, nVar_NEMO, nPrimVar_NEMO, nPrimVarGrad_NEMO, config);
                numerics[iMGlevel][FLOW_SOL][conv_bound_term] = new CUpwAUSM_NEMO(nDim, nVar_NEMO, nPrimVar_NEMO, nPrimVarGrad_NEMO, config);
              }
              break;

            case UPWIND::AUSMPLUSUP2:
              for (iMGlevel = 0; iMGlevel <= config->GetnMGLevels(); iMGlevel++) {
                numerics[iMGlevel][FLOW_SOL][conv_term] = new CUpwAUSMPLUSUP2_NEMO(nDim, nVar_NEMO, nPrimVar_NEMO, nPrimVarGrad_NEMO, config);
                numerics[iMGlevel][FLOW_SOL][conv_bound_term] = new CUpwAUSMPLUSUP2_NEMO(nDim, nVar_NEMO, nPrimVar_NEMO, nPrimVarGrad_NEMO, config);
              }
              break;

            case UPWIND::MSW:
              for (iMGlevel = 0; iMGlevel <= config->GetnMGLevels(); iMGlevel++) {
                numerics[iMGlevel][FLOW_SOL][conv_term] = new CUpwMSW_NEMO(nDim, nVar_NEMO, nPrimVar_NEMO, nPrimVarGrad_NEMO, config);
                numerics[iMGlevel][FLOW_SOL][conv_bound_term] = new CUpwMSW_NEMO(nDim, nVar_NEMO, nPrimVar_NEMO, nPrimVarGrad_NEMO, config);
              }
              break;

            case UPWIND::AUSMPWPLUS:
              for (iMGlevel = 0; iMGlevel <= config->GetnMGLevels(); iMGlevel++) {
                numerics[iMGlevel][FLOW_SOL][conv_term] = new CUpwAUSMPWplus_NEMO(nDim, nVar_NEMO, nPrimVar_NEMO, nPrimVarGrad_NEMO, config);
                numerics[iMGlevel][FLOW_SOL][conv_bound_term] = new CUpwAUSMPWplus_NEMO(nDim, nVar_NEMO, nPrimVar_NEMO, nPrimVarGrad_NEMO, config);
              }
              break;
>>>>>>> fc1b39ec

              case AUSMPWPLUS:
                for (iMGlevel = 0; iMGlevel <= config->GetnMGLevels(); iMGlevel++) {
                  numerics[iMGlevel][FLOW_SOL][conv_term] =
                      new CUpwAUSMPWplus_NEMO(nDim, nVar_NEMO, nPrimVar_NEMO, nPrimVarGrad_NEMO, config);
                  numerics[iMGlevel][FLOW_SOL][conv_bound_term] =
                      new CUpwAUSMPWplus_NEMO(nDim, nVar_NEMO, nPrimVar_NEMO, nPrimVarGrad_NEMO, config);
                }
                break;

              default:
                SU2_MPI::Error("Invalid upwind scheme or not implemented.", CURRENT_FUNCTION);
                break;
            }
          }
          break;

        default:
          SU2_MPI::Error("Invalid convective scheme for the NEMO Euler / Navier-Stokes equations.", CURRENT_FUNCTION);
          break;
      }

      /*--- Definition of the viscous scheme for each equation and mesh level. ---*/

      if (compressible) {
        numerics[MESH_0][FLOW_SOL][visc_term] =
            new CAvgGradCorrected_NEMO(nDim, nVar_NEMO, nPrimVar_NEMO, nPrimVarGrad_NEMO, config);
        for (iMGlevel = 1; iMGlevel <= config->GetnMGLevels(); iMGlevel++)
          numerics[iMGlevel][FLOW_SOL][visc_term] =
              new CAvgGrad_NEMO(nDim, nVar_NEMO, nPrimVar_NEMO, nPrimVarGrad_NEMO, config);

        /*--- Definition of the boundary condition method. ---*/

        for (iMGlevel = 0; iMGlevel <= config->GetnMGLevels(); iMGlevel++)
          numerics[iMGlevel][FLOW_SOL][visc_bound_term] =
              new CAvgGrad_NEMO(nDim, nVar_NEMO, nPrimVar_NEMO, nPrimVarGrad_NEMO, config);
      }

      /*--- Definition of the source term integration scheme for each equation and mesh level. ---*/

      for (iMGlevel = 0; iMGlevel <= config->GetnMGLevels(); iMGlevel++) {
        numerics[iMGlevel][FLOW_SOL][source_first_term] =
            new CSource_NEMO(nDim, nVar_NEMO, nPrimVar_NEMO, nPrimVarGrad_NEMO, config);
        numerics[iMGlevel][FLOW_SOL][source_second_term] = new CSourceNothing(nDim, nVar_NEMO, config);
      }
    }

    /*--- Riemann solver definition for the Euler, Navier-Stokes problems for the FEM discretization. ---*/

<<<<<<< HEAD
    if ((fem_euler) || (fem_ns)) {
      switch (config->GetRiemann_Solver_FEM()) {
        case ROE:
        case LAX_FRIEDRICH:
          /* Hard coded optimized implementation is used in the DG solver. No need to allocate the
=======
    switch (config->GetRiemann_Solver_FEM()) {
      case UPWIND::ROE:
      case UPWIND::LAX_FRIEDRICH:
        /* Hard coded optimized implementation is used in the DG solver. No need to allocate the
>>>>>>> fc1b39ec
           corresponding entry in numerics. */
          break;

<<<<<<< HEAD
        case AUSM:
          for (iMGlevel = 0; iMGlevel <= config->GetnMGLevels(); iMGlevel++) {
            numerics[iMGlevel][FLOW_SOL][conv_term] = new CUpwAUSM_Flow(nDim, nVar_Flow, config);
            numerics[iMGlevel][FLOW_SOL][conv_bound_term] = new CUpwAUSM_Flow(nDim, nVar_Flow, config);
          }
          break;

        case TURKEL:
          for (iMGlevel = 0; iMGlevel <= config->GetnMGLevels(); iMGlevel++) {
            numerics[iMGlevel][FLOW_SOL][conv_term] = new CUpwTurkel_Flow(nDim, nVar_Flow, config);
            numerics[iMGlevel][FLOW_SOL][conv_bound_term] = new CUpwTurkel_Flow(nDim, nVar_Flow, config);
          }
          break;

        case HLLC:
=======
      case UPWIND::AUSM:
        for (iMGlevel = 0; iMGlevel <= config->GetnMGLevels(); iMGlevel++) {
          numerics[iMGlevel][FLOW_SOL][conv_term] = new CUpwAUSM_Flow(nDim, nVar_Flow, config);
          numerics[iMGlevel][FLOW_SOL][conv_bound_term] = new CUpwAUSM_Flow(nDim, nVar_Flow, config);
        }
        break;

      case UPWIND::TURKEL:
        for (iMGlevel = 0; iMGlevel <= config->GetnMGLevels(); iMGlevel++) {
          numerics[iMGlevel][FLOW_SOL][conv_term] = new CUpwTurkel_Flow(nDim, nVar_Flow, config);
          numerics[iMGlevel][FLOW_SOL][conv_bound_term] = new CUpwTurkel_Flow(nDim, nVar_Flow, config);
        }
        break;

      case UPWIND::HLLC:
>>>>>>> fc1b39ec
          for (iMGlevel = 0; iMGlevel <= config->GetnMGLevels(); iMGlevel++) {
            numerics[iMGlevel][FLOW_SOL][conv_term] = new CUpwHLLC_Flow(nDim, nVar_Flow, config);
            numerics[iMGlevel][FLOW_SOL][conv_bound_term] = new CUpwHLLC_Flow(nDim, nVar_Flow, config);
          }
          break;

<<<<<<< HEAD
        case MSW:
          for (iMGlevel = 0; iMGlevel <= config->GetnMGLevels(); iMGlevel++) {
            numerics[iMGlevel][FLOW_SOL][conv_term] = new CUpwMSW_Flow(nDim, nVar_Flow, config);
            numerics[iMGlevel][FLOW_SOL][conv_bound_term] = new CUpwMSW_Flow(nDim, nVar_Flow, config);
          }
          break;

        case CUSP:
          for (iMGlevel = 0; iMGlevel <= config->GetnMGLevels(); iMGlevel++) {
            numerics[iMGlevel][FLOW_SOL][conv_term] = new CUpwCUSP_Flow(nDim, nVar_Flow, config);
            numerics[iMGlevel][FLOW_SOL][conv_bound_term] = new CUpwCUSP_Flow(nDim, nVar_Flow, config);
          }
          break;
=======
      case UPWIND::MSW:
        for (iMGlevel = 0; iMGlevel <= config->GetnMGLevels(); iMGlevel++) {
          numerics[iMGlevel][FLOW_SOL][conv_term] = new CUpwMSW_Flow(nDim, nVar_Flow, config);
          numerics[iMGlevel][FLOW_SOL][conv_bound_term] = new CUpwMSW_Flow(nDim, nVar_Flow, config);
        }
        break;

      case UPWIND::CUSP:
        for (iMGlevel = 0; iMGlevel <= config->GetnMGLevels(); iMGlevel++) {
          numerics[iMGlevel][FLOW_SOL][conv_term] = new CUpwCUSP_Flow(nDim, nVar_Flow, config);
          numerics[iMGlevel][FLOW_SOL][conv_bound_term] = new CUpwCUSP_Flow(nDim, nVar_Flow, config);
        }
        break;
>>>>>>> fc1b39ec

        default:
          SU2_MPI::Error("Riemann solver not implemented.", CURRENT_FUNCTION);
          break;
      }
    }

    /*--- Solver definition for the turbulent model problem. ---*/

    if (turbulent) {
      if (incompressible)
        InstantiateTurbulentNumerics<CIncEulerVariable::CIndices<unsigned short>>(nVar_Turb, offset, config,
                                                                                  solver[MESH_0][TURB_SOL], numerics);
<<<<<<< HEAD
      else if (NEMO_ns)
        InstantiateTurbulentNumerics<CNEMOEulerVariable::CIndices<unsigned short>>(nVar_Turb, offset, config,
                                                                                   solver[MESH_0][TURB_SOL], numerics);
      else
        InstantiateTurbulentNumerics<CEulerVariable::CIndices<unsigned short>>(nVar_Turb, offset, config,
                                                                               solver[MESH_0][TURB_SOL], numerics);
    }

    /*--- Solver definition for the transition model problem. ---*/

    if (transition) {

      /*--- Definition of the convective scheme for each equation and mesh level. ---*/
=======
    else
      InstantiateTurbulentNumerics<CEulerVariable::CIndices<unsigned short> >(nVar_Turb, offset, config,
                                                                              solver[MESH_0][TURB_SOL], numerics);
  }

  /*--- Solver definition for the transition model problem ---*/
  if (transition) {
    if (incompressible)
      InstantiateTransitionNumerics<CIncEulerVariable::CIndices<unsigned short> >(nVar_Trans, offset, config,
                                                                                 solver[MESH_0][TRANS_SOL], numerics);
    else if (NEMO_ns)
      InstantiateTransitionNumerics<CNEMOEulerVariable::CIndices<unsigned short> >(nVar_Trans, offset, config,
                                                                                  solver[MESH_0][TRANS_SOL], numerics);
    else
      InstantiateTransitionNumerics<CEulerVariable::CIndices<unsigned short> >(nVar_Trans, offset, config,
                                                                              solver[MESH_0][TRANS_SOL], numerics);
  }
>>>>>>> fc1b39ec

      switch (config->GetKind_ConvNumScheme_Turb()) {
        case NO_UPWIND:
          SU2_MPI::Error("Config file is missing the CONV_NUM_METHOD_TURB option.", CURRENT_FUNCTION);
          break;
        case SPACE_UPWIND:
          for (iMGlevel = 0; iMGlevel <= config->GetnMGLevels(); iMGlevel++) {
            numerics[iMGlevel][TRANS_SOL][conv_term] = new CUpwSca_TransLM(nDim, nVar_Trans, config);
          }
          break;
        default:
          SU2_MPI::Error("Invalid convective scheme for the transition equations.", CURRENT_FUNCTION);
          break;
      }

      /*--- Definition of the viscous scheme for each equation and mesh level. ---*/

      for (iMGlevel = 0; iMGlevel <= config->GetnMGLevels(); iMGlevel++) {
        numerics[iMGlevel][TRANS_SOL][visc_term] = new CAvgGradCorrected_TransLM(nDim, nVar_Trans, config);
      }

      /*--- Definition of the source term integration scheme for each equation and mesh level. ---*/

      for (iMGlevel = 0; iMGlevel <= config->GetnMGLevels(); iMGlevel++) {
        numerics[iMGlevel][TRANS_SOL][source_first_term] = new CSourcePieceWise_TransLM(nDim, nVar_Trans, config);
        numerics[iMGlevel][TRANS_SOL][source_second_term] = new CSourceNothing(nDim, nVar_Trans, config);
      }

      /*--- Definition of the boundary condition method. ---*/

      for (iMGlevel = 0; iMGlevel <= config->GetnMGLevels(); iMGlevel++) {
        numerics[iMGlevel][TRANS_SOL][conv_bound_term] = new CUpwLin_TransLM(nDim, nVar_Trans, config);
      }
    }

    /*--- Solver definition for the species transport problem. ---*/

    if (species) {
      if (incompressible)
        InstantiateSpeciesNumerics<CIncEulerVariable::CIndices<unsigned short>>(nVar_Species, offset, config,
                                                                                solver[MESH_0][SPECIES_SOL], numerics);
      else if (compressible)
        InstantiateSpeciesNumerics<CEulerVariable::CIndices<unsigned short>>(nVar_Species, offset, config,
                                                                             solver[MESH_0][SPECIES_SOL], numerics);
      else
        SU2_MPI::Error("Species transport only available for standard compressible and incompressible flow.",
                       CURRENT_FUNCTION);
    }

    /*--- Solver definition of the finite volume heat solver.  ---*/

    if (heat) {
      /*--- Definition of the viscous scheme for each equation and mesh level. ---*/

      for (iMGlevel = 0; iMGlevel <= config->GetnMGLevels(); iMGlevel++) {
        numerics[iMGlevel][HEAT_SOL][visc_term] = new CAvgGrad_Heat(nDim, nVar_Heat, config, true);
        numerics[iMGlevel][HEAT_SOL][visc_bound_term] = new CAvgGrad_Heat(nDim, nVar_Heat, config, false);

        switch (config->GetKind_ConvNumScheme_Heat()) {
          case SPACE_UPWIND:
            numerics[iMGlevel][HEAT_SOL][conv_term] = new CUpwSca_Heat(nDim, nVar_Heat, config);
            numerics[iMGlevel][HEAT_SOL][conv_bound_term] = new CUpwSca_Heat(nDim, nVar_Heat, config);
            break;

          case SPACE_CENTERED:
            numerics[iMGlevel][HEAT_SOL][conv_term] = new CCentSca_Heat(nDim, nVar_Heat, config);
            numerics[iMGlevel][HEAT_SOL][conv_bound_term] = new CUpwSca_Heat(nDim, nVar_Heat, config);
            break;

          default:
            SU2_MPI::Error("Invalid convective scheme for the heat transfer equations.", CURRENT_FUNCTION);
            break;
        }
      }
    }

    /*--- Solver definition for the radiation model problem. ---*/

    if (config->AddRadiation()) {
      /*--- Definition of the viscous scheme for each equation and mesh level. ---*/

      numerics[MESH_0][RAD_SOL][VISC_TERM] = new CAvgGradCorrected_P1(nDim, nVar_Rad, config);

      /*--- Definition of the source term integration scheme for each equation and mesh level. ---*/

      numerics[MESH_0][RAD_SOL][SOURCE_FIRST_TERM] = new CSourceP1(nDim, nVar_Rad, config);

      /*--- Definition of the boundary condition method. ---*/

<<<<<<< HEAD
      numerics[MESH_0][RAD_SOL][VISC_BOUND_TERM] = new CAvgGradCorrected_P1(nDim, nVar_Rad, config);
    }
=======
          switch (config->GetKind_Centered_AdjFlow()) {
            case CENTERED::LAX : numerics[MESH_0][ADJFLOW_SOL][conv_term] = new CCentLax_AdjFlow(nDim, nVar_Adj_Flow, config); break;
            case CENTERED::JST : numerics[MESH_0][ADJFLOW_SOL][conv_term] = new CCentJST_AdjFlow(nDim, nVar_Adj_Flow, config); break;
            default:
              SU2_MPI::Error("Centered scheme not implemented.", CURRENT_FUNCTION);
              break;
          }
>>>>>>> fc1b39ec

    /*--- Solver definition for the flow adjoint problem. ---*/

    if (adj_euler || adj_ns) {
      if (incompressible)
        SU2_MPI::Error("Convective schemes not implemented for incompressible continuous adjoint.", CURRENT_FUNCTION);

      /*--- Definition of the convective scheme for each equation and mesh level. ---*/

      switch (config->GetKind_ConvNumScheme_AdjFlow()) {
        case NO_CONVECTIVE:
          SU2_MPI::Error("Config file is missing the CONV_NUM_METHOD_ADJFLOW option.", CURRENT_FUNCTION);
          break;

        case SPACE_CENTERED:

          /*--- Compressible flow. ---*/
          if (compressible) {

            switch (config->GetKind_Centered_AdjFlow()) {
              case LAX:
                numerics[MESH_0][ADJFLOW_SOL][conv_term] = new CCentLax_AdjFlow(nDim, nVar_Adj_Flow, config);
                break;
              case JST:
                numerics[MESH_0][ADJFLOW_SOL][conv_term] = new CCentJST_AdjFlow(nDim, nVar_Adj_Flow, config);
                break;
              default:
                SU2_MPI::Error("Centered scheme not implemented.", CURRENT_FUNCTION);
                break;
            }

            for (iMGlevel = 1; iMGlevel <= config->GetnMGLevels(); iMGlevel++)
              numerics[iMGlevel][ADJFLOW_SOL][conv_term] = new CCentLax_AdjFlow(nDim, nVar_Adj_Flow, config);

<<<<<<< HEAD
            for (iMGlevel = 0; iMGlevel <= config->GetnMGLevels(); iMGlevel++)
              numerics[iMGlevel][ADJFLOW_SOL][conv_bound_term] = new CUpwRoe_AdjFlow(nDim, nVar_Adj_Flow, config);
=======
          switch (config->GetKind_Upwind_AdjFlow()) {
            case UPWIND::ROE:
              for (iMGlevel = 0; iMGlevel <= config->GetnMGLevels(); iMGlevel++) {
                numerics[iMGlevel][ADJFLOW_SOL][conv_term] = new CUpwRoe_AdjFlow(nDim, nVar_Adj_Flow, config);
                numerics[iMGlevel][ADJFLOW_SOL][conv_bound_term] = new CUpwRoe_AdjFlow(nDim, nVar_Adj_Flow, config);
              }
              break;
            default:
              SU2_MPI::Error("Upwind scheme not implemented.", CURRENT_FUNCTION);
              break;
>>>>>>> fc1b39ec
          }
          break;

        case SPACE_UPWIND:

          /*--- Compressible flow. ---*/
          if (compressible) {

            switch (config->GetKind_Upwind_AdjFlow()) {
              case ROE:
                for (iMGlevel = 0; iMGlevel <= config->GetnMGLevels(); iMGlevel++) {
                  numerics[iMGlevel][ADJFLOW_SOL][conv_term] = new CUpwRoe_AdjFlow(nDim, nVar_Adj_Flow, config);
                  numerics[iMGlevel][ADJFLOW_SOL][conv_bound_term] = new CUpwRoe_AdjFlow(nDim, nVar_Adj_Flow, config);
                }
                break;
              default:
                SU2_MPI::Error("Upwind scheme not implemented.", CURRENT_FUNCTION);
                break;
            }
          }
          break;

        default:
          SU2_MPI::Error("Invalid convective scheme for the continuous adjoint Euler / Navier-Stokes equations.",
                         CURRENT_FUNCTION);
          break;
      }

      /*--- Definition of the viscous scheme for each equation and mesh level. ---*/

      /*--- Compressible flow. ---*/
      if (compressible) {

        numerics[MESH_0][ADJFLOW_SOL][visc_term] = new CAvgGradCorrected_AdjFlow(nDim, nVar_Adj_Flow, config);
        numerics[MESH_0][ADJFLOW_SOL][visc_bound_term] = new CAvgGrad_AdjFlow(nDim, nVar_Adj_Flow, config);

        for (iMGlevel = 1; iMGlevel <= config->GetnMGLevels(); iMGlevel++) {
          numerics[iMGlevel][ADJFLOW_SOL][visc_term] = new CAvgGrad_AdjFlow(nDim, nVar_Adj_Flow, config);
          numerics[iMGlevel][ADJFLOW_SOL][visc_bound_term] = new CAvgGrad_AdjFlow(nDim, nVar_Adj_Flow, config);
        }
      }

      /*--- Definition of the source term integration scheme for each equation and mesh level. ---*/

      for (iMGlevel = 0; iMGlevel <= config->GetnMGLevels(); iMGlevel++) {
        /*--- Note that RANS is incompatible with Axisymmetric or Rotational (Fix it!) ---*/

        if (compressible) {
          if (adj_ns) {
            numerics[iMGlevel][ADJFLOW_SOL][source_first_term] =
                new CSourceViscous_AdjFlow(nDim, nVar_Adj_Flow, config);

            if (config->GetRotating_Frame() == YES)
              numerics[iMGlevel][ADJFLOW_SOL][source_second_term] =
                  new CSourceRotatingFrame_AdjFlow(nDim, nVar_Adj_Flow, config);
            else
              numerics[iMGlevel][ADJFLOW_SOL][source_second_term] =
                  new CSourceConservative_AdjFlow(nDim, nVar_Adj_Flow, config);

          }

          else {
            if (config->GetRotating_Frame() == YES)
              numerics[iMGlevel][ADJFLOW_SOL][source_first_term] =
                  new CSourceRotatingFrame_AdjFlow(nDim, nVar_Adj_Flow, config);
            else if (config->GetAxisymmetric() == YES)
              numerics[iMGlevel][ADJFLOW_SOL][source_first_term] =
                  new CSourceAxisymmetric_AdjFlow(nDim, nVar_Adj_Flow, config);
            else
              numerics[iMGlevel][ADJFLOW_SOL][source_first_term] = new CSourceNothing(nDim, nVar_Adj_Flow, config);

            numerics[iMGlevel][ADJFLOW_SOL][source_second_term] = new CSourceNothing(nDim, nVar_Adj_Flow, config);
          }
        }
      }
    }

    /*--- Solver definition for the turbulent adjoint problem. ---*/

    if (adj_turb) {
      if (config->GetKind_Turb_Model() != TURB_MODEL::SA)
        SU2_MPI::Error("Only the SA turbulence model can be used with the continuous adjoint solver.",
                       CURRENT_FUNCTION);

      /*--- Definition of the convective scheme for each equation and mesh level. ---*/

      switch (config->GetKind_ConvNumScheme_AdjTurb()) {
        case NO_CONVECTIVE:
          SU2_MPI::Error("Config file is missing the CONV_NUM_METHOD_ADJTURB option.", CURRENT_FUNCTION);
          break;
        case SPACE_UPWIND:
          for (iMGlevel = 0; iMGlevel <= config->GetnMGLevels(); iMGlevel++)
            numerics[iMGlevel][ADJTURB_SOL][conv_term] = new CUpwSca_AdjTurb(nDim, nVar_Adj_Turb, config);
          break;
        default:
          SU2_MPI::Error("Convective scheme not implemented (adjoint turbulence).", CURRENT_FUNCTION);
          break;
      }

      /*--- Definition of the viscous scheme for each equation and mesh level. ---*/

      for (iMGlevel = 0; iMGlevel <= config->GetnMGLevels(); iMGlevel++)
        numerics[iMGlevel][ADJTURB_SOL][visc_term] = new CAvgGradCorrected_AdjTurb(nDim, nVar_Adj_Turb, config);

      /*--- Definition of the source term integration scheme for each equation and mesh level. ---*/

      for (iMGlevel = 0; iMGlevel <= config->GetnMGLevels(); iMGlevel++) {
        numerics[iMGlevel][ADJTURB_SOL][source_first_term] = new CSourcePieceWise_AdjTurb(nDim, nVar_Adj_Turb, config);
        numerics[iMGlevel][ADJTURB_SOL][source_second_term] =
            new CSourceConservative_AdjTurb(nDim, nVar_Adj_Turb, config);
      }

      /*--- Definition of the boundary condition method. ---*/

      for (iMGlevel = 0; iMGlevel <= config->GetnMGLevels(); iMGlevel++)
        numerics[iMGlevel][ADJTURB_SOL][conv_bound_term] = new CUpwLin_AdjTurb(nDim, nVar_Adj_Turb, config);
    }

    /*--- Numerics definition for FEM-like problems. ---*/

    if (fem) {
      /*--- Initialize the container for FEA_TERM. This will be the only one for most of the cases. ---*/

      switch (config->GetGeometricConditions()) {
        case STRUCT_DEFORMATION::SMALL:
          switch (config->GetMaterialModel()) {
            case STRUCT_MODEL::LINEAR_ELASTIC:
              numerics[MESH_0][FEA_SOL][fea_term] = new CFEALinearElasticity(nDim, nVar_FEM, config);
              break;
            default:
              SU2_MPI::Error("Material model does not correspond to geometric conditions.", CURRENT_FUNCTION);
              break;
          }
          break;
        case STRUCT_DEFORMATION::LARGE:
          switch (config->GetMaterialModel()) {
            case STRUCT_MODEL::LINEAR_ELASTIC:
              SU2_MPI::Error("Material model does not correspond to geometric conditions.", CURRENT_FUNCTION);
              break;
            case STRUCT_MODEL::NEO_HOOKEAN:
              if (config->GetMaterialCompressibility() == STRUCT_COMPRESS::COMPRESSIBLE) {
                numerics[MESH_0][FEA_SOL][fea_term] = new CFEM_NeoHookean_Comp(nDim, nVar_FEM, config);
              } else {
                SU2_MPI::Error("Material model not implemented.", CURRENT_FUNCTION);
              }
              break;
            case STRUCT_MODEL::KNOWLES:
              if (config->GetMaterialCompressibility() == STRUCT_COMPRESS::NEARLY_INCOMP) {
                numerics[MESH_0][FEA_SOL][fea_term] = new CFEM_Knowles_NearInc(nDim, nVar_FEM, config);
              } else {
                SU2_MPI::Error("Material model not implemented.", CURRENT_FUNCTION);
              }
              break;
            case STRUCT_MODEL::IDEAL_DE:
              if (config->GetMaterialCompressibility() == STRUCT_COMPRESS::NEARLY_INCOMP) {
                numerics[MESH_0][FEA_SOL][fea_term] = new CFEM_IdealDE(nDim, nVar_FEM, config);
              } else {
                SU2_MPI::Error("Material model not implemented.", CURRENT_FUNCTION);
              }
              break;
          }
          break;
      }

      /*--- The following definitions only make sense if we have a non-linear solution. ---*/

      if (config->GetGeometricConditions() == STRUCT_DEFORMATION::LARGE) {
        /*--- This allocates a container for electromechanical effects. ---*/

        bool de_effects = config->GetDE_Effects();
        if (de_effects)
          numerics[MESH_0][FEA_SOL][DE_TERM + offset] = new CFEM_DielectricElastomer(nDim, nVar_FEM, config);

        ifstream properties_file;

        string filename = config->GetFEA_FileName();
        if (nZone > 1) filename = config->GetMultizone_FileName(filename, iZone, ".dat");

        properties_file.open(filename.data(), ios::in);

        /*--- In case there is a properties file, containers are allocated for a number of material models. ---*/

        if (!(properties_file.fail())) {
          numerics[MESH_0][FEA_SOL][MAT_NHCOMP + offset] = new CFEM_NeoHookean_Comp(nDim, nVar_FEM, config);
          numerics[MESH_0][FEA_SOL][MAT_IDEALDE + offset] = new CFEM_IdealDE(nDim, nVar_FEM, config);
          numerics[MESH_0][FEA_SOL][MAT_KNOWLES + offset] = new CFEM_Knowles_NearInc(nDim, nVar_FEM, config);
        }
      }
    }

    /*--- Instantiate the numerics for the mesh solver. ---*/

    if (config->GetDeform_Mesh())
      numerics[MESH_0][MESH_SOL][fea_term] = new CFEAMeshElasticity(nDim, nDim, geometry[MESH_0]->GetnElem(), config);

  }  // end "per-thread" allocation loop
}

void CDriver::Numerics_Postprocessing(CNumerics***** numerics, CSolver***, CGeometry**, CConfig* config,
                                      unsigned short val_iInst) {
  for (unsigned short iMGlevel = 0; iMGlevel <= config->GetnMGLevels(); iMGlevel++) {
    for (unsigned int iSol = 0; iSol < MAX_SOLS; iSol++) {
      for (unsigned int iTerm = 0; iTerm < MAX_TERMS * omp_get_max_threads(); iTerm++) {
        delete numerics[val_iInst][iMGlevel][iSol][iTerm];
      }
      delete[] numerics[val_iInst][iMGlevel][iSol];
    }
    delete[] numerics[val_iInst][iMGlevel];
  }
  delete[] numerics[val_iInst];
}

void CDriver::Iteration_Preprocessing(CConfig* config, CIteration*& iteration) const {
  if (rank == MASTER_NODE)
    cout << endl
         << "------------------- Iteration Preprocessing ( Zone " << config->GetiZone() << " ) ------------------"
         << endl;

  iteration = CIterationFactory::CreateIteration(config->GetKind_Solver(), config);
}

void CDriver::DynamicMesh_Preprocessing(CConfig* config, CGeometry** geometry, CSolver*** solver, CIteration* iteration,
                                        CVolumetricMovement*& grid_movement,
                                        CSurfaceMovement*& surface_movement) const {
  /*--- Instantiate the geometry movement classes for the solution of unsteady
   flows on dynamic meshes, including rigid mesh transformations, dynamically
   deforming meshes, and preprocessing of harmonic balance. ---*/

  if (!fem_solver && (config->GetGrid_Movement() || (config->GetDirectDiff() == D_DESIGN))) {
    if (rank == MASTER_NODE) cout << "Setting dynamic mesh structure for zone " << iZone + 1 << "." << endl;
    grid_movement = new CVolumetricMovement(geometry[MESH_0], config);

    surface_movement = new CSurfaceMovement();
    surface_movement->CopyBoundary(geometry[MESH_0], config);
    if (config->GetTime_Marching() == TIME_MARCHING::HARMONIC_BALANCE) {
      if (rank == MASTER_NODE) cout << endl << "Instance " << iInst + 1 << ":" << endl;
      iteration->SetGrid_Movement(geometry, surface_movement, grid_movement, solver, config, 0, iInst);
    }
  }

  if (config->GetDirectDiff() == D_DESIGN) {
    if (rank == MASTER_NODE) cout << "Setting surface/volume derivatives." << endl;

    /*--- Set surface derivatives (i.e. derivative of surface mesh nodes with respect to the design variables). ---*/

    surface_movement->SetSurface_Derivative(geometry[MESH_0], config);

    /*--- Call the volume deformation routine with derivative mode enabled.
     This computes the derivative of the volume mesh with respect to the surface nodes. ---*/

    grid_movement->SetVolume_Deformation(geometry[MESH_0], config, true, true);

    /*--- Update the multi-grid structure to propagate the derivative information to the coarser levels. ---*/

    CGeometry::UpdateGeometry(geometry, config);
  }
}

void CDriver::Interface_Preprocessing(CConfig** config, CSolver***** solver, CGeometry**** geometry,
                                      unsigned short** interface_types, CInterface*** interface,
                                      vector<vector<unique_ptr<CInterpolator>>>& interpolation) {
  /*--- Setup interpolation and transfer for all possible donor/target pairs. ---*/

  for (auto target = 0u; target < nZone; target++) {
    for (auto donor = 0u; donor < nZone; donor++) {
      /*--- Aliases to make code less verbose. ---*/

      auto& interface_type = interface_types[donor][target];

      if (donor == target) {
        interface_type = ZONES_ARE_EQUAL;
        continue;
      }
      interface_type = NO_TRANSFER;

      /*--- If there is a common interface setup the interpolation and transfer. ---*/

      if (!CInterpolator::CheckZonesInterface(config[donor], config[target])) {
        interface_type = NO_COMMON_INTERFACE;
      } else {
        /*--- Begin the creation of the communication pattern among zones. ---*/

        if (rank == MASTER_NODE) cout << "From zone " << donor << " to zone " << target << ":" << endl;

        /*--- Setup the interpolation. ---*/

        interpolation[donor][target] = unique_ptr<CInterpolator>(CInterpolatorFactory::CreateInterpolator(
            geometry, config, interpolation[target][donor].get(), donor, target));

        /*--- The type of variables transferred depends on the donor/target physics. ---*/

        const bool heat_target = config[target]->GetHeatProblem();
        const bool fluid_target = config[target]->GetFluidProblem();
        const bool structural_target = config[target]->GetStructuralProblem();

        const bool heat_donor = config[donor]->GetHeatProblem();
        const bool fluid_donor = config[donor]->GetFluidProblem();
        const bool structural_donor = config[donor]->GetStructuralProblem();

        /*--- Initialize the appropriate transfer strategy. ---*/

        if (rank == MASTER_NODE) cout << " Transferring ";

        if (fluid_donor && structural_target) {
          interface_type = FLOW_TRACTION;
          auto nConst = 2;
          bool conservative = config[target]->GetConservativeInterpolation();
          if (!config[ZONE_0]->GetDiscrete_Adjoint()) {
            interface[donor][target] = new CFlowTractionInterface(nDim, nConst, config[donor], conservative);
          } else {
            interface[donor][target] = new CDiscAdjFlowTractionInterface(nDim, nConst, config[donor], conservative);
          }
          if (rank == MASTER_NODE) cout << "fluid " << (conservative ? "forces." : "tractions.") << endl;
        } else if (structural_donor && (fluid_target || heat_target)) {
          if (solver_container[target][INST_0][MESH_0][MESH_SOL] == nullptr) {
            SU2_MPI::Error(
                "Mesh deformation was not correctly specified for the fluid/heat zone.\n"
                "Use DEFORM_MESH=YES, and setup MARKER_DEFORM_MESH=(...)",
                CURRENT_FUNCTION);
          }
          interface_type = BOUNDARY_DISPLACEMENTS;
          if (!config[donor]->GetTime_Domain())
            interface[donor][target] = new CDisplacementsInterface(nDim, 0);
          else
            interface[donor][target] = new CDisplacementsInterface(2 * nDim, 0);
          if (rank == MASTER_NODE) cout << "boundary displacements from the structural solver." << endl;
        } else if (fluid_donor && fluid_target) {
          interface_type = SLIDING_INTERFACE;
          auto nVar = solver[donor][INST_0][MESH_0][FLOW_SOL]->GetnPrimVar();
          interface[donor][target] = new CSlidingInterface(nVar, 0);
          if (rank == MASTER_NODE) cout << "sliding interface." << endl;
        } else if (heat_donor || heat_target) {
          if (heat_donor && heat_target)
            SU2_MPI::Error("Conjugate heat transfer between solids is not implemented.", CURRENT_FUNCTION);

          const auto fluidZone = heat_target ? donor : target;

          if (config[fluidZone]->GetEnergy_Equation() ||
              (config[fluidZone]->GetKind_Regime() == ENUM_REGIME::COMPRESSIBLE))
            interface_type = heat_target ? CONJUGATE_HEAT_FS : CONJUGATE_HEAT_SF;
          else if (config[fluidZone]->GetWeakly_Coupled_Heat())
            interface_type = heat_target ? CONJUGATE_HEAT_WEAKLY_FS : CONJUGATE_HEAT_WEAKLY_SF;
          else
            interface_type = NO_TRANSFER;

          if (interface_type != NO_TRANSFER) {
            auto nVar = 4;
            interface[donor][target] = new CConjugateHeatInterface(nVar, 0);
            if (rank == MASTER_NODE) cout << "conjugate heat variables." << endl;
          } else {
            if (rank == MASTER_NODE) cout << "NO heat variables." << endl;
          }
        } else {
          if (solver[donor][INST_0][MESH_0][FLOW_SOL] == nullptr)
            SU2_MPI::Error("Could not determine the number of variables for transfer.", CURRENT_FUNCTION);

          auto nVar = solver[donor][INST_0][MESH_0][FLOW_SOL]->GetnVar();
          interface_type = CONSERVATIVE_VARIABLES;
          interface[donor][target] = new CConservativeVarsInterface(nVar, 0);
          if (rank == MASTER_NODE) cout << "generic conservative variables." << endl;
        }
      }

      /*--- Mixing plane for turbo machinery applications. ---*/

      if (config[donor]->GetBoolMixingPlaneInterface()) {
        interface_type = MIXING_PLANE;
        auto nVar = solver[donor][INST_0][MESH_0][FLOW_SOL]->GetnVar();
        interface[donor][target] = new CMixingPlaneInterface(nVar, 0);
        if (rank == MASTER_NODE) {
          cout << "Set mixing-plane interface from donor zone " << donor << " to target zone " << target << "." << endl;
        }
      }
    }
  }
}

void CDriver::StaticMesh_Preprocessing(const CConfig* config, CGeometry** geometry) {
  unsigned short iMGlevel, iMGfine, Kind_Grid_Movement;

  unsigned short iZone = config->GetiZone();

  Kind_Grid_Movement = config->GetKind_GridMovement();

  if (!fem_solver) {
    switch (Kind_Grid_Movement) {
      case ROTATING_FRAME:

        /*--- Steadily rotating frame: set the grid velocities just once
         before the first iteration flow solver. ---*/

        if (rank == MASTER_NODE) {
          cout << endl << " Setting rotating frame grid velocities";
          cout << " for zone " << iZone << "." << endl;
        }

        /*--- Set the grid velocities on all multi-grid levels for a steadily
         rotating reference frame. ---*/

        for (iMGlevel = 0; iMGlevel <= config_container[ZONE_0]->GetnMGLevels(); iMGlevel++) {
          geometry[iMGlevel]->SetRotationalVelocity(config, true);
          geometry[iMGlevel]->SetShroudVelocity(config);
        }

        break;

      case STEADY_TRANSLATION:

        /*--- Set the translational velocity and hold the grid fixed during
         the calculation (similar to rotating frame, but there is no extra
         source term for translation). ---*/

        if (rank == MASTER_NODE) cout << endl << " Setting translational grid velocities." << endl;

        /*--- Set the translational velocity on all grid levels. ---*/

        for (iMGlevel = 0; iMGlevel <= config_container[ZONE_0]->GetnMGLevels(); iMGlevel++)
          geometry_container[iZone][INST_0][iMGlevel]->SetTranslationalVelocity(config, true);

        break;

      default:
        break;
    }

    if (config->GetnMarker_Moving() > 0) {
      /*--- Fixed wall velocities: set the grid velocities only one time
       before the first iteration flow solver. ---*/

      if (rank == MASTER_NODE) cout << endl << " Setting the moving wall velocities." << endl;

      geometry[MESH_0]->SetWallVelocity(config, true);

      /*--- Update the grid velocities on the coarser multi-grid levels after
       setting the moving wall velocities for the finest mesh. ---*/

      for (iMGlevel = 1; iMGlevel <= config->GetnMGLevels(); iMGlevel++) {
        iMGfine = iMGlevel - 1;
        geometry[iMGlevel]->SetRestricted_GridVelocity(geometry[iMGfine]);
      }
    }
  } else {
    /*--- Carry out a dynamic cast to CMeshFEM_DG, such that it is not needed to
     define all virtual functions in the base class CGeometry. ---*/

    CMeshFEM_DG* DGMesh = dynamic_cast<CMeshFEM_DG*>(geometry[MESH_0]);

    /*--- Initialize the static mesh movement, if necessary. ---*/

    const unsigned short Kind_Grid_Movement = config->GetKind_GridMovement();
    const bool initStaticMovement =
        (config->GetGrid_Movement() && (Kind_Grid_Movement == MOVING_WALL || Kind_Grid_Movement == ROTATING_FRAME ||
                                        Kind_Grid_Movement == STEADY_TRANSLATION));

    if (initStaticMovement) {
      if (rank == MASTER_NODE) cout << "Initialize Static Mesh Movement" << endl;
      DGMesh->InitStaticMeshMovement(config, Kind_Grid_Movement, iZone);
    }
  }
}

void CDriver::Output_Preprocessing(CConfig** config, CConfig* driver_config, COutput**& output,
                                   COutput*& driver_output) {
  /*--- Definition of the output class (one for each zone). The output class
   manages the writing of all restart, volume solution, surface solution,
   surface comma-separated value, and convergence history files (both in serial
   and in parallel). ---*/

  for (iZone = 0; iZone < nZone; iZone++) {
    if (rank == MASTER_NODE)
      cout << endl << "-------------------- Output Preprocessing ( Zone " << iZone << " ) --------------------" << endl;

    MAIN_SOLVER kindSolver = config[iZone]->GetKind_Solver();

    output[iZone] = COutputFactory::CreateOutput(kindSolver, config[iZone], nDim);

    /*--- If dry-run is used, do not open/overwrite history file. ---*/

    output[iZone]->PreprocessHistoryOutput(config[iZone], !dry_run);

    output[iZone]->PreprocessVolumeOutput(config[iZone]);
  }

  if (driver_config->GetMultizone_Problem()) {
    if (rank == MASTER_NODE)
      cout << endl << "------------------- Output Preprocessing ( multi-zone ) ------------------" << endl;

    driver_output = COutputFactory::CreateMultizoneOutput(driver_config, config, nDim);

    driver_output->PreprocessMultizoneHistoryOutput(output, config, driver_config, !dry_run);
  }

  /*--- Check for an unsteady restart. Update ExtIter if necessary. ---*/

  if (config_container[ZONE_0]->GetTime_Domain() && config_container[ZONE_0]->GetRestart())
    TimeIter = config_container[ZONE_0]->GetRestart_Iter();
}

void CDriver::Turbomachinery_Preprocessing(CConfig** config, CGeometry**** geometry, CSolver***** solver,
                                           CInterface*** interface) {
  unsigned short donorZone, targetZone, nMarkerInt, iMarkerInt;
  unsigned short nSpanMax = 0;
  bool restart = (config[ZONE_0]->GetRestart() || config[ZONE_0]->GetRestart_Flow());
  mixingplane = config[ZONE_0]->GetBoolMixingPlaneInterface();
  bool discrete_adjoint = config[ZONE_0]->GetDiscrete_Adjoint();
  su2double areaIn, areaOut, nBlades, flowAngleIn, flowAngleOut;

  /*--- Create turbo vertex structure. ---*/

  if (rank == MASTER_NODE) cout << endl << "Initialize Turbo Vertex Structure." << endl;
  for (iZone = 0; iZone < nZone; iZone++) {
    if (config[iZone]->GetBoolTurbomachinery()) {
      geometry[iZone][INST_0][MESH_0]->ComputeNSpan(config[iZone], iZone, INFLOW, true);
      geometry[iZone][INST_0][MESH_0]->ComputeNSpan(config[iZone], iZone, OUTFLOW, true);
      if (rank == MASTER_NODE)
        cout << "Number of span-wise sections in Zone " << iZone << ": " << config[iZone]->GetnSpanWiseSections() << "."
             << endl;
      if (config[iZone]->GetnSpanWiseSections() > nSpanMax) {
        nSpanMax = config[iZone]->GetnSpanWiseSections();
      }

      config[ZONE_0]->SetnSpan_iZones(config[iZone]->GetnSpanWiseSections(), iZone);

      geometry[iZone][INST_0][MESH_0]->SetTurboVertex(config[iZone], iZone, INFLOW, true);
      geometry[iZone][INST_0][MESH_0]->SetTurboVertex(config[iZone], iZone, OUTFLOW, true);
    }
  }

  /*--- Set maximum number of Span among all zones. ---*/

  for (iZone = 0; iZone < nZone; iZone++) {
    if (config[iZone]->GetBoolTurbomachinery()) {
      config[iZone]->SetnSpanMaxAllZones(nSpanMax);
    }
  }
  if (rank == MASTER_NODE) cout << "Max number of span-wise sections among all zones: " << nSpanMax << "." << endl;

  if (rank == MASTER_NODE) cout << "Initialize solver containers for average and performance quantities." << endl;
  for (iZone = 0; iZone < nZone; iZone++) {
    solver[iZone][INST_0][MESH_0][FLOW_SOL]->InitTurboContainers(geometry[iZone][INST_0][MESH_0], config[iZone]);
  }

  // TODO(turbo) make it general for turbo HB
  if (rank == MASTER_NODE) cout << "Compute inflow and outflow average geometric quantities." << endl;
  for (iZone = 0; iZone < nZone; iZone++) {
    geometry[iZone][INST_0][MESH_0]->SetAvgTurboValue(config[iZone], iZone, INFLOW, true);
    geometry[iZone][INST_0][MESH_0]->SetAvgTurboValue(config[iZone], iZone, OUTFLOW, true);
    geometry[iZone][INST_0][MESH_0]->GatherInOutAverageValues(config[iZone], true);
  }

  if (mixingplane) {
    if (rank == MASTER_NODE) cout << "Set span-wise sections between zones on Mixing-Plane interface." << endl;
    for (donorZone = 0; donorZone < nZone; donorZone++) {
      for (targetZone = 0; targetZone < nZone; targetZone++) {
        if (targetZone != donorZone) {
          interface[donorZone][targetZone]->SetSpanWiseLevels(config[donorZone], config[targetZone]);
        }
      }
    }
  }

  if (rank == MASTER_NODE) cout << "Transfer average geometric quantities to zone 0." << endl;
  for (iZone = 1; iZone < nZone; iZone++) {
    interface[iZone][ZONE_0]->GatherAverageTurboGeoValues(geometry[iZone][INST_0][MESH_0],
                                                          geometry[ZONE_0][INST_0][MESH_0], iZone);
  }

  /*--- Transfer number of blade to ZONE_0 to correctly compute turbo performance---*/
  for (iZone = 1; iZone < nZone; iZone++) {
    nBlades = config[iZone]->GetnBlades(iZone);
    config[ZONE_0]->SetnBlades(iZone, nBlades);
  }

  if (rank == MASTER_NODE) {
    for (iZone = 0; iZone < nZone; iZone++) {
      areaIn = geometry[iZone][INST_0][MESH_0]->GetSpanAreaIn(iZone, config[iZone]->GetnSpanWiseSections());
      areaOut = geometry[iZone][INST_0][MESH_0]->GetSpanAreaOut(iZone, config[iZone]->GetnSpanWiseSections());
      nBlades = config[iZone]->GetnBlades(iZone);
      cout << "Inlet area for Row " << iZone + 1 << ": " << areaIn * 10000.0 << " cm^2." << endl;
      cout << "Oulet area for Row " << iZone + 1 << ": " << areaOut * 10000.0 << " cm^2." << endl;
      cout << "Recomputed number of blades for Row " << iZone + 1 << ": " << nBlades << "." << endl;
    }
  }

  if (mixingplane) {
    if (rank == MASTER_NODE) cout << "Preprocessing of the Mixing-Plane Interface." << endl;
    for (donorZone = 0; donorZone < nZone; donorZone++) {
      nMarkerInt = config_container[donorZone]->GetnMarker_MixingPlaneInterface() / 2;
      for (iMarkerInt = 1; iMarkerInt <= nMarkerInt; iMarkerInt++) {
        for (targetZone = 0; targetZone < nZone; targetZone++) {
          if (targetZone != donorZone) {
            interface[donorZone][targetZone]->PreprocessAverage(geometry[donorZone][INST_0][MESH_0],
                                                                geometry[targetZone][INST_0][MESH_0], config[donorZone],
                                                                config[targetZone], iMarkerInt);
          }
        }
      }
    }
  }

  if (!restart && !discrete_adjoint) {
    if (rank == MASTER_NODE) cout << "Initialize turbomachinery solution quantities." << endl;
    for (iZone = 0; iZone < nZone; iZone++) {
      solver[iZone][INST_0][MESH_0][FLOW_SOL]->SetFreeStream_TurboSolution(config[iZone]);
    }
  }

  if (rank == MASTER_NODE) cout << "Initialize inflow and outflow average solution quantities." << endl;
  for (iZone = 0; iZone < nZone; iZone++) {
    solver[iZone][INST_0][MESH_0][FLOW_SOL]->PreprocessAverage(solver[iZone][INST_0][MESH_0],
                                                               geometry[iZone][INST_0][MESH_0], config[iZone], INFLOW);
    solver[iZone][INST_0][MESH_0][FLOW_SOL]->PreprocessAverage(solver[iZone][INST_0][MESH_0],
                                                               geometry[iZone][INST_0][MESH_0], config[iZone], OUTFLOW);
    solver[iZone][INST_0][MESH_0][FLOW_SOL]->TurboAverageProcess(
        solver[iZone][INST_0][MESH_0], geometry[iZone][INST_0][MESH_0], config[iZone], INFLOW);
    solver[iZone][INST_0][MESH_0][FLOW_SOL]->TurboAverageProcess(
        solver[iZone][INST_0][MESH_0], geometry[iZone][INST_0][MESH_0], config[iZone], OUTFLOW);
    solver[iZone][INST_0][MESH_0][FLOW_SOL]->GatherInOutAverageValues(config[iZone], geometry[iZone][INST_0][MESH_0]);
    if (rank == MASTER_NODE) {
      flowAngleIn =
          solver[iZone][INST_0][MESH_0][FLOW_SOL]->GetTurboVelocityIn(iZone, config[iZone]->GetnSpanWiseSections())[1];
      flowAngleIn /=
          solver[iZone][INST_0][MESH_0][FLOW_SOL]->GetTurboVelocityIn(iZone, config[iZone]->GetnSpanWiseSections())[0];
      flowAngleIn = atan(flowAngleIn) * 180.0 / PI_NUMBER;
      cout << "Inlet flow angle for Row " << iZone + 1 << ": " << flowAngleIn << "°." << endl;
      flowAngleOut =
          solver[iZone][INST_0][MESH_0][FLOW_SOL]->GetTurboVelocityOut(iZone, config[iZone]->GetnSpanWiseSections())[1];
      flowAngleOut /=
          solver[iZone][INST_0][MESH_0][FLOW_SOL]->GetTurboVelocityOut(iZone, config[iZone]->GetnSpanWiseSections())[0];
      flowAngleOut = atan(flowAngleOut) * 180.0 / PI_NUMBER;
      cout << "Outlet flow angle for Row " << iZone + 1 << ": " << flowAngleOut << "°." << endl;
    }
  }
}

CDriver::~CDriver(void) {}

void CDriver::Print_DirectResidual(RECORDING kind_recording) {
  if (!(rank == MASTER_NODE && kind_recording == RECORDING::SOLUTION_VARIABLES)) return;

  const bool multizone = config_container[ZONE_0]->GetMultizone_Problem();

  /*--- Helper lambda func to return length [iVar][iZone] string. ---*/
  auto iVar_iZone2string = [&](unsigned short ivar, unsigned short izone) {
    if (multizone)
      return "[" + std::to_string(ivar) + "][" + std::to_string(izone) + "]";
    else
      return "[" + std::to_string(ivar) + "]";
  };

  /*--- Print residuals in the first iteration. ---*/

  const unsigned short fieldWidth = 15;
  PrintingToolbox::CTablePrinter RMSTable(&std::cout);
  RMSTable.SetPrecision(config_container[ZONE_0]->GetOutput_Precision());

  /*--- The CTablePrinter requires two sweeps:
   *--- 0. Add the colum names (addVals=0=false) plus CTablePrinter.PrintHeader()
   *--- 1. Add the RMS-residual values (addVals=1=true) plus CTablePrinter.PrintFooter() ---*/

  for (int addVals = 0; addVals < 2; addVals++) {
    for (unsigned short iZone = 0; iZone < nZone; iZone++) {
      auto solvers = solver_container[iZone][INST_0][MESH_0];
      auto configs = config_container[iZone];

      /*--- Note: the FEM-Flow solvers are available for disc. adjoint runs only for SingleZone. ---*/

      if (configs->GetFluidProblem() || configs->GetFEMSolver()) {
        for (unsigned short iVar = 0; iVar < solvers[FLOW_SOL]->GetnVar(); iVar++) {
          if (!addVals) {
            RMSTable.AddColumn("rms_Flow" + iVar_iZone2string(iVar, iZone), fieldWidth);
          } else {
            RMSTable << log10(solvers[FLOW_SOL]->GetRes_RMS(iVar));
          }
        }

        if (configs->GetKind_Turb_Model() != TURB_MODEL::NONE && !configs->GetFrozen_Visc_Disc()) {
          for (unsigned short iVar = 0; iVar < solvers[TURB_SOL]->GetnVar(); iVar++) {
            if (!addVals) {
              RMSTable.AddColumn("rms_Turb" + iVar_iZone2string(iVar, iZone), fieldWidth);
            } else {
              RMSTable << log10(solvers[TURB_SOL]->GetRes_RMS(iVar));
            }
          }
        }

        if (configs->GetKind_Species_Model() != SPECIES_MODEL::NONE) {
          for (unsigned short iVar = 0; iVar < solvers[SPECIES_SOL]->GetnVar(); iVar++) {
            if (!addVals) {
              RMSTable.AddColumn("rms_Spec" + iVar_iZone2string(iVar, iZone), fieldWidth);
            } else {
              RMSTable << log10(solvers[SPECIES_SOL]->GetRes_RMS(iVar));
            }
          }
        }

        if (!multizone && configs->GetWeakly_Coupled_Heat()) {
          if (!addVals) {
            RMSTable.AddColumn("rms_Heat" + iVar_iZone2string(0, iZone), fieldWidth);
          } else {
            RMSTable << log10(solvers[HEAT_SOL]->GetRes_RMS(0));
          }
        }

        if (configs->AddRadiation()) {
          if (!addVals) {
            RMSTable.AddColumn("rms_Rad" + iVar_iZone2string(0, iZone), fieldWidth);
          } else {
            RMSTable << log10(solvers[RAD_SOL]->GetRes_RMS(0));
          }
        }

      } else if (configs->GetStructuralProblem()) {
        if (configs->GetGeometricConditions() == STRUCT_DEFORMATION::LARGE) {
          if (!addVals) {
            RMSTable.AddColumn("UTOL-A", fieldWidth);
            RMSTable.AddColumn("RTOL-A", fieldWidth);
            RMSTable.AddColumn("ETOL-A", fieldWidth);
          } else {
            RMSTable << log10(solvers[FEA_SOL]->GetRes_FEM(0)) << log10(solvers[FEA_SOL]->GetRes_FEM(1))
                     << log10(solvers[FEA_SOL]->GetRes_FEM(2));
          }
        } else {
          if (!addVals) {
            RMSTable.AddColumn("log10[RMS Ux]", fieldWidth);
            RMSTable.AddColumn("log10[RMS Uy]", fieldWidth);
            if (nDim == 3) RMSTable.AddColumn("log10[RMS Uz]", fieldWidth);
          } else {
            RMSTable << log10(solvers[FEA_SOL]->GetRes_FEM(0)) << log10(solvers[FEA_SOL]->GetRes_FEM(1));
            if (nDim == 3) RMSTable << log10(solvers[FEA_SOL]->GetRes_FEM(2));
          }
        }

      } else if (configs->GetHeatProblem()) {
        if (!addVals) {
          RMSTable.AddColumn("rms_Heat" + iVar_iZone2string(0, iZone), fieldWidth);
        } else {
          RMSTable << log10(solvers[HEAT_SOL]->GetRes_RMS(0));
        }
      } else {
        SU2_MPI::Error("Invalid KindSolver for CDiscAdj-MultiZone/SingleZone-Driver.", CURRENT_FUNCTION);
      }
    }  // loop iZone

    if (!addVals) {
      RMSTable.PrintHeader();
    } else {
      RMSTable.PrintFooter();
    }
  }

  cout << "\n-------------------------------------------------------------------------\n" << endl;
}

CFluidDriver::CFluidDriver(char* confFile, unsigned short val_nZone, SU2_Comm MPICommunicator)
    : CDriver(confFile, val_nZone, MPICommunicator, false) {
  Max_Iter = config_container[ZONE_0]->GetnInner_Iter();
}

CFluidDriver::~CFluidDriver(void) {}

void CFluidDriver::StartSolver() {
#ifdef VTUNEPROF
  __itt_resume();
#endif

  /*--- Main external loop of the solver. Within this loop, each iteration. ---*/

  if (rank == MASTER_NODE) {
    cout << endl << "------------------------------ Begin Solver -----------------------------" << endl;
  }

  unsigned long Iter = 0;
  while (Iter < Max_Iter) {
    /*--- Perform some external iteration preprocessing. ---*/

    Preprocess(Iter);

    /*--- Perform a dynamic mesh update if required. ---*/
    /*--- For the Disc.Adj. of a case with (rigidly) moving grid, the appropriate
     mesh coordinates are read from the restart files. ---*/

    if (!fem_solver &&
        !(config_container[ZONE_0]->GetGrid_Movement() && config_container[ZONE_0]->GetDiscrete_Adjoint())) {
      DynamicMeshUpdate(Iter);
    }

    /*--- Run a single iteration of the problem (fluid, elasticity, heat, ...). ---*/

    Run();

    /*--- Update the solution for dual time stepping strategy ---*/

    Update();

    /*--- Terminate the simulation if only the Jacobian must be computed. ---*/

    if (config_container[ZONE_0]->GetJacobian_Spatial_Discretization_Only()) break;

    /*--- Monitor the computations after each iteration. ---*/

    Monitor(Iter);

    /*--- Output the solution in files. ---*/

    Output(Iter);

    /*--- If the convergence criteria has been met, terminate the simulation. ---*/

    if (StopCalc) break;

    Iter++;
  }
#ifdef VTUNEPROF
  __itt_pause();
#endif
}

void CFluidDriver::Preprocess(unsigned long Iter) {
  /*--- Set the value of the external iteration and physical time. ---*/

  for (iZone = 0; iZone < nZone; iZone++) {
    config_container[iZone]->SetInnerIter(Iter);
    if (config_container[iZone]->GetTime_Marching() != TIME_MARCHING::STEADY) {
      config_container[iZone]->SetPhysicalTime(static_cast<su2double>(Iter) *
                                               config_container[iZone]->GetDelta_UnstTimeND());
    } else {
      config_container[iZone]->SetPhysicalTime(0.0);
    }
  }

  /*--- Set the initial condition for EULER/Navier-Stokes/RANS and for a non-FSI simulation. ---*/

  if (!fsi) {
    for (iZone = 0; iZone < nZone; iZone++) {
      if (config_container[iZone]->GetFluidProblem()) {
        for (iInst = 0; iInst < nInst[iZone]; iInst++) {
          solver_container[iZone][iInst][MESH_0][FLOW_SOL]->SetInitialCondition(
              geometry_container[iZone][INST_0], solver_container[iZone][iInst], config_container[iZone], Iter);
        }
      }
    }
  }
}

void CFluidDriver::Run() {
  unsigned short iZone, jZone, checkConvergence;
  unsigned long IntIter, nIntIter;
  bool unsteady;

  /*--- Run a single iteration of a multi-zone problem by looping over all
   zones and executing the iterations. Note that data transfers between zones
   and other intermediate procedures may be required. ---*/

  unsteady = (config_container[MESH_0]->GetTime_Marching() == TIME_MARCHING::DT_STEPPING_1ST) ||
             (config_container[MESH_0]->GetTime_Marching() == TIME_MARCHING::DT_STEPPING_2ND);

  /*--- Zone preprocessing. ---*/

  for (iZone = 0; iZone < nZone; iZone++)
    iteration_container[iZone][INST_0]->Preprocess(output_container[iZone], integration_container, geometry_container,
                                                   solver_container, numerics_container, config_container,
                                                   surface_movement, grid_movement, FFDBox, iZone, INST_0);

  /*--- Updating zone interface communication patterns, needed only for unsteady simulation. For steady
   problems this is done once in the interpolator_container constructor at the beginning of the computation. ---*/

  if (unsteady) {
    for (iZone = 0; iZone < nZone; iZone++) {
      for (jZone = 0; jZone < nZone; jZone++)
        if (jZone != iZone && interpolator_container[iZone][jZone] != nullptr)
          interpolator_container[iZone][jZone]->SetTransferCoeff(config_container);
    }
  }

  /*--- Begin Unsteady pseudo-time stepping internal loop, if not unsteady it does only one step. --*/

  if (unsteady)
    nIntIter = config_container[MESH_0]->GetnInner_Iter();
  else
    nIntIter = 1;

  for (IntIter = 0; IntIter < nIntIter; IntIter++) {
    /*--- At each pseudo time-step updates transfer data. ---*/

    for (iZone = 0; iZone < nZone; iZone++)
      for (jZone = 0; jZone < nZone; jZone++)
        if (jZone != iZone && interface_container[iZone][jZone] != nullptr) Transfer_Data(iZone, jZone);

    /*--- For each zone runs one single iteration. ---*/

    for (iZone = 0; iZone < nZone; iZone++) {
      config_container[iZone]->SetInnerIter(IntIter);
      iteration_container[iZone][INST_0]->Iterate(output_container[iZone], integration_container, geometry_container,
                                                  solver_container, numerics_container, config_container,
                                                  surface_movement, grid_movement, FFDBox, iZone, INST_0);
    }

    /*--- Check convergence in each zone. --*/

    checkConvergence = 0;
    for (iZone = 0; iZone < nZone; iZone++)
      checkConvergence += (int)integration_container[iZone][INST_0][FLOW_SOL]->GetConvergence();

    /*--- If convergence was reached in every zone. --*/

    if (checkConvergence == nZone) break;
  }
}

void CFluidDriver::Transfer_Data(unsigned short donorZone, unsigned short targetZone) {
<<<<<<< HEAD
  interface_container[donorZone][targetZone]->BroadcastData(
      *interpolator_container[donorZone][targetZone].get(), solver_container[donorZone][INST_0][MESH_0][FLOW_SOL],
      solver_container[targetZone][INST_0][MESH_0][FLOW_SOL], geometry_container[donorZone][INST_0][MESH_0],
      geometry_container[targetZone][INST_0][MESH_0], config_container[donorZone], config_container[targetZone]);

  if (config_container[targetZone]->GetKind_Solver() == MAIN_SOLVER::RANS) {
    interface_container[donorZone][targetZone]->BroadcastData(
        *interpolator_container[donorZone][targetZone].get(), solver_container[donorZone][INST_0][MESH_0][TURB_SOL],
        solver_container[targetZone][INST_0][MESH_0][TURB_SOL], geometry_container[donorZone][INST_0][MESH_0],
        geometry_container[targetZone][INST_0][MESH_0], config_container[donorZone], config_container[targetZone]);
=======

  auto BroadcastData = [&](unsigned int solIdx) {
    interface_container[donorZone][targetZone]->BroadcastData(*interpolator_container[donorZone][targetZone].get(),
      solver_container[donorZone][INST_0][MESH_0][solIdx], solver_container[targetZone][INST_0][MESH_0][solIdx],
      geometry_container[donorZone][INST_0][MESH_0], geometry_container[targetZone][INST_0][MESH_0],
      config_container[donorZone], config_container[targetZone]);
  };
  BroadcastData(FLOW_SOL);

  if (config_container[targetZone]->GetKind_Solver() == MAIN_SOLVER::RANS) {
    BroadcastData(TURB_SOL);
  }
  if (config_container[targetZone]->GetKind_Species_Model() != SPECIES_MODEL::NONE) {
    BroadcastData(SPECIES_SOL);
>>>>>>> fc1b39ec
  }
}

void CFluidDriver::Update() {
  for (iZone = 0; iZone < nZone; iZone++)
    iteration_container[iZone][INST_0]->Update(output_container[iZone], integration_container, geometry_container,
                                               solver_container, numerics_container, config_container, surface_movement,
                                               grid_movement, FFDBox, iZone, INST_0);
}

void CFluidDriver::DynamicMeshUpdate(unsigned long TimeIter) {
  bool harmonic_balance;

  for (iZone = 0; iZone < nZone; iZone++) {
    harmonic_balance = (config_container[iZone]->GetTime_Marching() == TIME_MARCHING::HARMONIC_BALANCE);
    /*--- Dynamic mesh update. ---*/

    if ((config_container[iZone]->GetGrid_Movement()) && (!harmonic_balance)) {
      iteration_container[iZone][INST_0]->SetGrid_Movement(
          geometry_container[iZone][INST_0], surface_movement[iZone], grid_movement[iZone][INST_0],
          solver_container[iZone][INST_0], config_container[iZone], 0, TimeIter);
    }
  }
}

bool CFluidDriver::Monitor(unsigned long ExtIter) {
  /*--- Synchronization point after a single solver iteration. Compute the
   wall clock time required. ---*/

  StopTime = SU2_MPI::Wtime();

  IterCount++;
  UsedTime = (StopTime - StartTime) + UsedTimeCompute;

  /*--- Check if there is any change in the runtime parameters. ---*/

  CConfig* runtime = nullptr;
  strcpy(runtime_file_name, "runtime.dat");
  runtime = new CConfig(runtime_file_name, config_container[ZONE_0]);
  runtime->SetTimeIter(ExtIter);
  delete runtime;

  /*--- Check whether the current simulation has reached the specified
   convergence criteria, and set StopCalc to true, if so. ---*/

  switch (config_container[ZONE_0]->GetKind_Solver()) {
    case MAIN_SOLVER::EULER:
    case MAIN_SOLVER::NAVIER_STOKES:
    case MAIN_SOLVER::RANS:
    case MAIN_SOLVER::NEMO_EULER:
    case MAIN_SOLVER::NEMO_NAVIER_STOKES:
      StopCalc = integration_container[ZONE_0][INST_0][FLOW_SOL]->GetConvergence();
      break;
    case MAIN_SOLVER::HEAT_EQUATION:
      StopCalc = integration_container[ZONE_0][INST_0][HEAT_SOL]->GetConvergence();
      break;
    case MAIN_SOLVER::FEM_ELASTICITY:
      StopCalc = integration_container[ZONE_0][INST_0][FEA_SOL]->GetConvergence();
      break;
    case MAIN_SOLVER::ADJ_EULER:
    case MAIN_SOLVER::ADJ_NAVIER_STOKES:
    case MAIN_SOLVER::ADJ_RANS:
    case MAIN_SOLVER::DISC_ADJ_EULER:
    case MAIN_SOLVER::DISC_ADJ_NAVIER_STOKES:
    case MAIN_SOLVER::DISC_ADJ_RANS:
    case MAIN_SOLVER::DISC_ADJ_INC_EULER:
    case MAIN_SOLVER::DISC_ADJ_INC_NAVIER_STOKES:
    case MAIN_SOLVER::DISC_ADJ_INC_RANS:
    case MAIN_SOLVER::DISC_ADJ_FEM_EULER:
    case MAIN_SOLVER::DISC_ADJ_FEM_NS:
    case MAIN_SOLVER::DISC_ADJ_FEM_RANS:
      StopCalc = integration_container[ZONE_0][INST_0][ADJFLOW_SOL]->GetConvergence();
      break;
    default:
      break;
  }

  /*--- Set StopCalc to true if max. number of iterations has been reached. ---*/

  StopCalc = StopCalc || (ExtIter == Max_Iter - 1);

  return StopCalc;
}

void CFluidDriver::Output(unsigned long InnerIter) {
  for (iZone = 0; iZone < nZone; iZone++) {
    const auto inst = config_container[iZone]->GetiInst();

    for (iInst = 0; iInst < nInst[iZone]; ++iInst) {
      config_container[iZone]->SetiInst(iInst);
      output_container[iZone]->SetResult_Files(geometry_container[iZone][iInst][MESH_0], config_container[iZone],
                                               solver_container[iZone][iInst][MESH_0], InnerIter, StopCalc);
    }
    config_container[iZone]->SetiInst(inst);
  }
}

CTurbomachineryDriver::CTurbomachineryDriver(char* confFile, unsigned short val_nZone, SU2_Comm MPICommunicator)
    : CFluidDriver(confFile, val_nZone, MPICommunicator) {
  output_legacy = COutputFactory::CreateLegacyOutput(config_container[ZONE_0]);

  /*--- LEGACY OUTPUT (going to be removed soon) --- */

  /*--- Open the convergence history file. ---*/

  ConvHist_file = nullptr;
  ConvHist_file = new ofstream*[nZone];
  for (iZone = 0; iZone < nZone; iZone++) {
    ConvHist_file[iZone] = nullptr;
    if (rank == MASTER_NODE) {
      ConvHist_file[iZone] = new ofstream[nInst[iZone]];
      for (iInst = 0; iInst < nInst[iZone]; iInst++) {
        output_legacy->SetConvHistory_Header(&ConvHist_file[iZone][iInst], config_container[iZone], iZone, iInst);
      }
    }
  }

  if (nZone > 1) {
    Max_Iter = config_container[ZONE_0]->GetnOuter_Iter();
  }
}

CTurbomachineryDriver::~CTurbomachineryDriver(void) {
  if (rank == MASTER_NODE) {
    /*--- Close the convergence history file. ---*/

    for (iZone = 0; iZone < nZone; iZone++) {
      for (iInst = 0; iInst < 1; iInst++) {
        ConvHist_file[iZone][iInst].close();
      }
      delete[] ConvHist_file[iZone];
    }
    delete[] ConvHist_file;
  }
}

void CTurbomachineryDriver::Run() {
  /*--- Run a single iteration of a multi-zone problem by looping over all zones and executing the
   iterations. Note that data transfers between zones and other intermediate procedures may be required. ---*/

  for (iZone = 0; iZone < nZone; iZone++) {
    iteration_container[iZone][INST_0]->Preprocess(output_container[iZone], integration_container, geometry_container,
                                                   solver_container, numerics_container, config_container,
                                                   surface_movement, grid_movement, FFDBox, iZone, INST_0);
  }

  /* --- Update the mixing-plane interface. ---*/

  for (iZone = 0; iZone < nZone; iZone++) {
    if (mixingplane) SetMixingPlane(iZone);
  }

  for (iZone = 0; iZone < nZone; iZone++) {
    iteration_container[iZone][INST_0]->Iterate(output_container[iZone], integration_container, geometry_container,
                                                solver_container, numerics_container, config_container,
                                                surface_movement, grid_movement, FFDBox, iZone, INST_0);
  }

  for (iZone = 0; iZone < nZone; iZone++) {
    iteration_container[iZone][INST_0]->Postprocess(output_container[iZone], integration_container, geometry_container,
                                                    solver_container, numerics_container, config_container,
                                                    surface_movement, grid_movement, FFDBox, iZone, INST_0);
  }

  if (rank == MASTER_NODE) {
    SetTurboPerformance(ZONE_0);
  }
}

void CTurbomachineryDriver::SetMixingPlane(unsigned short donorZone) {
  unsigned short targetZone, nMarkerInt, iMarkerInt;
  nMarkerInt = config_container[donorZone]->GetnMarker_MixingPlaneInterface() / 2;

  /*--- Transfer the average value from the donorZone to the targetZone. ---*/

  for (iMarkerInt = 1; iMarkerInt <= nMarkerInt; iMarkerInt++) {
    for (targetZone = 0; targetZone < nZone; targetZone++) {
      if (targetZone != donorZone) {
        interface_container[donorZone][targetZone]->AllgatherAverage(
            solver_container[donorZone][INST_0][MESH_0][FLOW_SOL],
            solver_container[targetZone][INST_0][MESH_0][FLOW_SOL], geometry_container[donorZone][INST_0][MESH_0],
            geometry_container[targetZone][INST_0][MESH_0], config_container[donorZone], config_container[targetZone],
            iMarkerInt);
      }
    }
  }
}

void CTurbomachineryDriver::SetTurboPerformance(unsigned short targetZone) {
  unsigned short donorZone;
  // IMPORTANT this approach of multi-zone performances rely upon the fact that turbomachinery markers follow the
  // natural (stator-rotor) development of the real machine.
  /*--- Transfer local turbo performance quantities for each blade from all donorZones to the targetZone (ZONE_0). ---*/

  for (donorZone = 1; donorZone < nZone; donorZone++) {
    interface_container[donorZone][targetZone]->GatherAverageValues(
        solver_container[donorZone][INST_0][MESH_0][FLOW_SOL], solver_container[targetZone][INST_0][MESH_0][FLOW_SOL],
        donorZone);
  }

  /* --- Compute turbo performance for each stage and the global machine. ---*/

  output_legacy->ComputeTurboPerformance(solver_container[targetZone][INST_0][MESH_0][FLOW_SOL],
                                         geometry_container[targetZone][INST_0][MESH_0], config_container[targetZone]);
}

bool CTurbomachineryDriver::Monitor(unsigned long ExtIter) {
  su2double rot_z_ini, rot_z_final, rot_z;
  su2double outPres_ini, outPres_final, outPres;
  unsigned long rampFreq, finalRamp_Iter;
  unsigned short iMarker, KindBC, KindBCOption;
  string Marker_Tag;

  bool print;

  /*--- Synchronization point after a single solver iteration. Compute the wall clock time required. ---*/

  StopTime = SU2_MPI::Wtime();

  IterCount++;
  UsedTime = (StopTime - StartTime);

  /*--- Check if there is any change in the runtime parameters. ---*/

  CConfig* runtime = nullptr;
  strcpy(runtime_file_name, "runtime.dat");
  runtime = new CConfig(runtime_file_name, config_container[ZONE_0]);
  runtime->SetInnerIter(ExtIter);
  delete runtime;

  /*--- Update the convergence history file (serial and parallel computations). ---*/

  for (iZone = 0; iZone < nZone; iZone++) {
    for (iInst = 0; iInst < nInst[iZone]; iInst++)
      output_legacy->SetConvHistory_Body(&ConvHist_file[iZone][iInst], geometry_container, solver_container,
                                         config_container, integration_container, false, UsedTime, iZone, iInst);
  }

  /*--- ROTATING FRAME Ramp: Compute the updated rotational velocity. ---*/

  if (config_container[ZONE_0]->GetGrid_Movement() && config_container[ZONE_0]->GetRampRotatingFrame()) {
    rampFreq = SU2_TYPE::Int(config_container[ZONE_0]->GetRampRotatingFrame_Coeff(1));
    finalRamp_Iter = SU2_TYPE::Int(config_container[ZONE_0]->GetRampRotatingFrame_Coeff(2));
    rot_z_ini = config_container[ZONE_0]->GetRampRotatingFrame_Coeff(0);
    print = false;
    if (ExtIter % rampFreq == 0 && ExtIter <= finalRamp_Iter) {
      for (iZone = 0; iZone < nZone; iZone++) {
        rot_z_final = config_container[iZone]->GetFinalRotation_Rate_Z();
        if (abs(rot_z_final) > 0.0) {
          rot_z = rot_z_ini + ExtIter * (rot_z_final - rot_z_ini) / finalRamp_Iter;
          config_container[iZone]->SetRotation_Rate(2, rot_z);
          if (rank == MASTER_NODE && print && ExtIter > 0) {
            cout << endl << " Updated rotating frame grid velocities";
            cout << " for zone " << iZone << "." << endl;
          }
          geometry_container[iZone][INST_0][MESH_0]->SetRotationalVelocity(config_container[iZone], print);
          geometry_container[iZone][INST_0][MESH_0]->SetShroudVelocity(config_container[iZone]);
        }
      }

      for (iZone = 0; iZone < nZone; iZone++) {
        geometry_container[iZone][INST_0][MESH_0]->SetAvgTurboValue(config_container[iZone], iZone, INFLOW, false);
        geometry_container[iZone][INST_0][MESH_0]->SetAvgTurboValue(config_container[iZone], iZone, OUTFLOW, false);
        geometry_container[iZone][INST_0][MESH_0]->GatherInOutAverageValues(config_container[iZone], false);
      }

      for (iZone = 1; iZone < nZone; iZone++) {
        interface_container[iZone][ZONE_0]->GatherAverageTurboGeoValues(
            geometry_container[iZone][INST_0][MESH_0], geometry_container[ZONE_0][INST_0][MESH_0], iZone);
      }
    }
  }

  /*--- Outlet Pressure Ramp: Compute the updated rotational velocity. ---*/

  if (config_container[ZONE_0]->GetRampOutletPressure()) {
    rampFreq = SU2_TYPE::Int(config_container[ZONE_0]->GetRampOutletPressure_Coeff(1));
    finalRamp_Iter = SU2_TYPE::Int(config_container[ZONE_0]->GetRampOutletPressure_Coeff(2));
    outPres_ini = config_container[ZONE_0]->GetRampOutletPressure_Coeff(0);
    outPres_final = config_container[ZONE_0]->GetFinalOutletPressure();

    if (ExtIter % rampFreq == 0 && ExtIter <= finalRamp_Iter) {
      outPres = outPres_ini + ExtIter * (outPres_final - outPres_ini) / finalRamp_Iter;
      if (rank == MASTER_NODE) config_container[ZONE_0]->SetMonitotOutletPressure(outPres);

      for (iZone = 0; iZone < nZone; iZone++) {
        for (iMarker = 0; iMarker < config_container[iZone]->GetnMarker_All(); iMarker++) {
          KindBC = config_container[iZone]->GetMarker_All_KindBC(iMarker);
          switch (KindBC) {
            case RIEMANN_BOUNDARY:
              Marker_Tag = config_container[iZone]->GetMarker_All_TagBound(iMarker);
              KindBCOption = config_container[iZone]->GetKind_Data_Riemann(Marker_Tag);
              if (KindBCOption == STATIC_PRESSURE || KindBCOption == RADIAL_EQUILIBRIUM) {
                SU2_MPI::Error("Outlet pressure ramp only implemented for NRBC", CURRENT_FUNCTION);
              }
              break;
            case GILES_BOUNDARY:
              Marker_Tag = config_container[iZone]->GetMarker_All_TagBound(iMarker);
              KindBCOption = config_container[iZone]->GetKind_Data_Giles(Marker_Tag);
              if (KindBCOption == STATIC_PRESSURE || KindBCOption == STATIC_PRESSURE_1D ||
                  KindBCOption == RADIAL_EQUILIBRIUM) {
                config_container[iZone]->SetGiles_Var1(outPres, Marker_Tag);
              }
              break;
          }
        }
      }
    }
  }

  /*--- If current simulation has reached the specified convergence criteria, then set StopCalc to true. ---*/

  switch (config_container[ZONE_0]->GetKind_Solver()) {
    case MAIN_SOLVER::EULER:
    case MAIN_SOLVER::NAVIER_STOKES:
    case MAIN_SOLVER::RANS:
    case MAIN_SOLVER::INC_EULER:
    case MAIN_SOLVER::INC_NAVIER_STOKES:
    case MAIN_SOLVER::INC_RANS:
    case MAIN_SOLVER::NEMO_EULER:
    case MAIN_SOLVER::NEMO_NAVIER_STOKES:
      StopCalc = integration_container[ZONE_0][INST_0][FLOW_SOL]->GetConvergence();
      break;
    case MAIN_SOLVER::DISC_ADJ_EULER:
    case MAIN_SOLVER::DISC_ADJ_NAVIER_STOKES:
    case MAIN_SOLVER::DISC_ADJ_RANS:
    case MAIN_SOLVER::DISC_ADJ_INC_EULER:
    case MAIN_SOLVER::DISC_ADJ_INC_NAVIER_STOKES:
    case MAIN_SOLVER::DISC_ADJ_INC_RANS:
    case MAIN_SOLVER::DISC_ADJ_FEM_EULER:
    case MAIN_SOLVER::DISC_ADJ_FEM_NS:
    case MAIN_SOLVER::DISC_ADJ_FEM_RANS:
      StopCalc = integration_container[ZONE_0][INST_0][ADJFLOW_SOL]->GetConvergence();
      break;
    default:
      break;
  }

  /*--- Set StopCalc to true if max. number of iterations has been reached. ---*/

  StopCalc = StopCalc || (ExtIter == Max_Iter - 1);

  return StopCalc;
}

CHBDriver::CHBDriver(char* confFile, unsigned short val_nZone, SU2_Comm MPICommunicator)
    : CFluidDriver(confFile, val_nZone, MPICommunicator) {
  unsigned short kInst;

  nInstHB = nInst[ZONE_0];

  D = nullptr;

  /*--- Allocate dynamic memory for the Harmonic Balance operator. ---*/

  D = new su2double*[nInstHB];
  for (kInst = 0; kInst < nInstHB; kInst++) D[kInst] = new su2double[nInstHB];

  output_legacy = COutputFactory::CreateLegacyOutput(config_container[ZONE_0]);

  /*--- Open the convergence history file. ---*/

  ConvHist_file = nullptr;
  ConvHist_file = new ofstream*[nZone];
  for (iZone = 0; iZone < nZone; iZone++) {
    ConvHist_file[iZone] = nullptr;
    if (rank == MASTER_NODE) {
      ConvHist_file[iZone] = new ofstream[nInst[iZone]];
      for (iInst = 0; iInst < nInst[iZone]; iInst++) {
        output_legacy->SetConvHistory_Header(&ConvHist_file[iZone][iInst], config_container[iZone], iZone, iInst);
      }
    }
  }
}

CHBDriver::~CHBDriver(void) {
  unsigned short kInst;

  /*--- Delete dynamic memory for the Harmonic Balance operator. ---*/

  for (kInst = 0; kInst < nInstHB; kInst++) delete[] D[kInst];
  delete[] D;

  if (rank == MASTER_NODE) {
    /*--- Close the convergence history file. ---*/

    for (iZone = 0; iZone < nZone; iZone++) {
      for (iInst = 0; iInst < nInstHB; iInst++) {
        ConvHist_file[iZone][iInst].close();
      }
      delete[] ConvHist_file[iZone];
    }
    delete[] ConvHist_file;
  }
}

void CHBDriver::Run() {
  /*--- Run a single iteration of a Harmonic Balance problem. Preprocess all zones before beginning the iteration. ---*/

  for (iInst = 0; iInst < nInstHB; iInst++) {
    iteration_container[ZONE_0][iInst]->Preprocess(output_container[ZONE_0], integration_container, geometry_container,
                                                   solver_container, numerics_container, config_container,
                                                   surface_movement, grid_movement, FFDBox, ZONE_0, iInst);
  }

  for (iInst = 0; iInst < nInstHB; iInst++) {
    iteration_container[ZONE_0][iInst]->Iterate(output_container[ZONE_0], integration_container, geometry_container,
                                                solver_container, numerics_container, config_container,
                                                surface_movement, grid_movement, FFDBox, ZONE_0, iInst);
  }

  /*--- Update the convergence history file (serial and parallel computations). ---*/

  for (iZone = 0; iZone < nZone; iZone++) {
    for (iInst = 0; iInst < nInst[iZone]; iInst++)
      output_legacy->SetConvHistory_Body(&ConvHist_file[iZone][iInst], geometry_container, solver_container,
                                         config_container, integration_container, false, UsedTime, iZone, iInst);
  }
}

void CHBDriver::Update() {
  for (iInst = 0; iInst < nInstHB; iInst++) {
    /*--- Compute the harmonic balance terms across all zones. ---*/

    SetHarmonicBalance(iInst);
  }

  /*--- Precondition the harmonic balance source terms. ---*/

  if (config_container[ZONE_0]->GetHB_Precondition() == YES) {
    StabilizeHarmonicBalance();
  }

  for (iInst = 0; iInst < nInstHB; iInst++) {
    /*--- Update the harmonic balance terms across all zones. ---*/

    iteration_container[ZONE_0][iInst]->Update(output_container[ZONE_0], integration_container, geometry_container,
                                               solver_container, numerics_container, config_container, surface_movement,
                                               grid_movement, FFDBox, ZONE_0, iInst);
  }
}

void CHBDriver::ResetConvergence() {
  for (iInst = 0; iInst < nZone; iInst++) {
    switch (config_container[ZONE_0]->GetKind_Solver()) {
      case MAIN_SOLVER::EULER:
      case MAIN_SOLVER::NAVIER_STOKES:
      case MAIN_SOLVER::RANS:
        integration_container[ZONE_0][iInst][FLOW_SOL]->SetConvergence(false);
        if (config_container[ZONE_0]->GetKind_Solver() == MAIN_SOLVER::RANS)
          integration_container[ZONE_0][iInst][TURB_SOL]->SetConvergence(false);
        if (config_container[ZONE_0]->GetKind_Trans_Model() == TURB_TRANS_MODEL::LM)
          integration_container[ZONE_0][iInst][TRANS_SOL]->SetConvergence(false);
        break;

      case MAIN_SOLVER::FEM_ELASTICITY:
        integration_container[ZONE_0][iInst][FEA_SOL]->SetConvergence(false);
        break;

      case MAIN_SOLVER::ADJ_EULER:
      case MAIN_SOLVER::ADJ_NAVIER_STOKES:
      case MAIN_SOLVER::ADJ_RANS:
      case MAIN_SOLVER::DISC_ADJ_EULER:
      case MAIN_SOLVER::DISC_ADJ_NAVIER_STOKES:
      case MAIN_SOLVER::DISC_ADJ_RANS:
        integration_container[ZONE_0][iInst][ADJFLOW_SOL]->SetConvergence(false);
        if ((config_container[ZONE_0]->GetKind_Solver() == MAIN_SOLVER::ADJ_RANS) ||
            (config_container[ZONE_0]->GetKind_Solver() == MAIN_SOLVER::DISC_ADJ_RANS))
          integration_container[ZONE_0][iInst][ADJTURB_SOL]->SetConvergence(false);
        break;

      default:
        SU2_MPI::Error("Harmonic Balance has not been set up for this solver.", CURRENT_FUNCTION);
    }
  }
}

void CHBDriver::SetHarmonicBalance(unsigned short iInst) {
  unsigned short iVar, jInst, iMGlevel;
  unsigned short nVar = solver_container[ZONE_0][INST_0][MESH_0][FLOW_SOL]->GetnVar();
  unsigned long iPoint;
  bool implicit = (config_container[ZONE_0]->GetKind_TimeIntScheme_Flow() == EULER_IMPLICIT);
  bool adjoint = (config_container[ZONE_0]->GetContinuous_Adjoint());
  if (adjoint) {
    implicit = (config_container[ZONE_0]->GetKind_TimeIntScheme_AdjFlow() == EULER_IMPLICIT);
  }

  unsigned long InnerIter = config_container[ZONE_0]->GetInnerIter();

  /*--- Retrieve values from the config file. ---*/

  su2double* U = new su2double[nVar];
  su2double* U_old = new su2double[nVar];
  su2double* Psi = new su2double[nVar];
  su2double* Psi_old = new su2double[nVar];
  su2double* Source = new su2double[nVar];
  su2double deltaU, deltaPsi;

  /*--- Compute period of oscillation. ---*/

  su2double period = config_container[ZONE_0]->GetHarmonicBalance_Period();

  /*--- Non-dimensionalize the input period, if necessary.  ---*/

  period /= config_container[ZONE_0]->GetTime_Ref();

  if (InnerIter == 0) ComputeHB_Operator();

  /*--- Compute various source terms for explicit direct, implicit direct, and adjoint problems. ---*/
  /*--- Loop over all grid levels. ---*/

  for (iMGlevel = 0; iMGlevel <= config_container[ZONE_0]->GetnMGLevels(); iMGlevel++) {
    /*--- Loop over each node in the volume mesh. ---*/

    for (iPoint = 0; iPoint < geometry_container[ZONE_0][iInst][iMGlevel]->GetnPoint(); iPoint++) {
      for (iVar = 0; iVar < nVar; iVar++) {
        Source[iVar] = 0.0;
      }

      /*--- Step across the columns. ---*/

      for (jInst = 0; jInst < nInstHB; jInst++) {
        /*--- Retrieve solution at this node in current zone. ---*/

        for (iVar = 0; iVar < nVar; iVar++) {
          if (!adjoint) {
            U[iVar] = solver_container[ZONE_0][jInst][iMGlevel][FLOW_SOL]->GetNodes()->GetSolution(iPoint, iVar);
            Source[iVar] += U[iVar] * D[iInst][jInst];

            if (implicit) {
              U_old[iVar] =
                  solver_container[ZONE_0][jInst][iMGlevel][FLOW_SOL]->GetNodes()->GetSolution_Old(iPoint, iVar);
              deltaU = U[iVar] - U_old[iVar];
              Source[iVar] += deltaU * D[iInst][jInst];
            }
          }

          else {
            Psi[iVar] = solver_container[ZONE_0][jInst][iMGlevel][ADJFLOW_SOL]->GetNodes()->GetSolution(iPoint, iVar);
            Source[iVar] += Psi[iVar] * D[jInst][iInst];

            if (implicit) {
              Psi_old[iVar] =
                  solver_container[ZONE_0][jInst][iMGlevel][ADJFLOW_SOL]->GetNodes()->GetSolution_Old(iPoint, iVar);
              deltaPsi = Psi[iVar] - Psi_old[iVar];
              Source[iVar] += deltaPsi * D[jInst][iInst];
            }
          }
        }

        /*--- Store sources for current row. ---*/

        for (iVar = 0; iVar < nVar; iVar++) {
          if (!adjoint) {
            solver_container[ZONE_0][iInst][iMGlevel][FLOW_SOL]->GetNodes()->SetHarmonicBalance_Source(iPoint, iVar,
                                                                                                       Source[iVar]);
          } else {
            solver_container[ZONE_0][iInst][iMGlevel][ADJFLOW_SOL]->GetNodes()->SetHarmonicBalance_Source(iPoint, iVar,
                                                                                                          Source[iVar]);
          }
        }
      }
    }
  }

  /*--- Source term for a turbulence model. ---*/

  if (config_container[ZONE_0]->GetKind_Solver() == MAIN_SOLVER::RANS) {
    /*--- Extra variables needed if we have a turbulence model. ---*/

    unsigned short nVar_Turb = solver_container[ZONE_0][INST_0][MESH_0][TURB_SOL]->GetnVar();
    su2double* U_Turb = new su2double[nVar_Turb];
    su2double* Source_Turb = new su2double[nVar_Turb];

    /*--- Loop over only the finest mesh level (turbulence is always solved
     on the original grid only). ---*/

    for (iPoint = 0; iPoint < geometry_container[ZONE_0][INST_0][MESH_0]->GetnPoint(); iPoint++) {
      for (iVar = 0; iVar < nVar_Turb; iVar++) Source_Turb[iVar] = 0.0;
      for (jInst = 0; jInst < nInstHB; jInst++) {
        /*--- Retrieve solution at this node in current zone. ---*/

        for (iVar = 0; iVar < nVar_Turb; iVar++) {
          U_Turb[iVar] = solver_container[ZONE_0][jInst][MESH_0][TURB_SOL]->GetNodes()->GetSolution(iPoint, iVar);
          Source_Turb[iVar] += U_Turb[iVar] * D[iInst][jInst];
        }
      }

      /*--- Store sources for current iZone. ---*/

      for (iVar = 0; iVar < nVar_Turb; iVar++)
        solver_container[ZONE_0][iInst][MESH_0][TURB_SOL]->GetNodes()->SetHarmonicBalance_Source(iPoint, iVar,
                                                                                                 Source_Turb[iVar]);
    }

    delete[] U_Turb;
    delete[] Source_Turb;
  }

  delete[] Source;
  delete[] U;
  delete[] U_old;
  delete[] Psi;
  delete[] Psi_old;
}

void CHBDriver::StabilizeHarmonicBalance() {
  unsigned short i, j, k, iVar, iInst, jInst, iMGlevel;
  unsigned short nVar = solver_container[ZONE_0][INST_0][MESH_0][FLOW_SOL]->GetnVar();
  unsigned long iPoint;
  bool adjoint = (config_container[ZONE_0]->GetContinuous_Adjoint());

  /*--- Retrieve values from the config file. ---*/

  su2double* Source = new su2double[nInstHB];
  su2double* Source_old = new su2double[nInstHB];
  su2double Delta;

  su2double** Pinv = new su2double*[nInstHB];
  su2double** P = new su2double*[nInstHB];
  for (iInst = 0; iInst < nInstHB; iInst++) {
    Pinv[iInst] = new su2double[nInstHB];
    P[iInst] = new su2double[nInstHB];
  }

  /*--- Loop over all grid levels. ---*/
  for (iMGlevel = 0; iMGlevel <= config_container[ZONE_0]->GetnMGLevels(); iMGlevel++) {
    /*--- Loop over each node in the volume mesh. ---*/
    for (iPoint = 0; iPoint < geometry_container[ZONE_0][INST_0][iMGlevel]->GetnPoint(); iPoint++) {
      /*--- Get time step for current node. ---*/

      Delta = solver_container[ZONE_0][INST_0][iMGlevel][FLOW_SOL]->GetNodes()->GetDelta_Time(iPoint);

      /*--- Setup stabilization matrix for this node. ---*/

      for (iInst = 0; iInst < nInstHB; iInst++) {
        for (jInst = 0; jInst < nInstHB; jInst++) {
          if (jInst == iInst) {
            Pinv[iInst][jInst] = 1.0 + Delta * D[iInst][jInst];
          } else {
            Pinv[iInst][jInst] = Delta * D[iInst][jInst];
          }
        }
      }

      /*--- Invert stabilization matrix Pinv with Gauss elimination. ---*/

      /*--- A temporary matrix to hold the inverse, dynamically allocated. ---*/
      su2double** temp = new su2double*[nInstHB];
      for (i = 0; i < nInstHB; i++) {
        temp[i] = new su2double[2 * nInstHB];
      }

      /*--- Copy the desired matrix into the temporary matrix. ---*/
      for (i = 0; i < nInstHB; i++) {
        for (j = 0; j < nInstHB; j++) {
          temp[i][j] = Pinv[i][j];
          temp[i][nInstHB + j] = 0;
        }
        temp[i][nInstHB + i] = 1;
      }

      su2double max_val;
      unsigned short max_idx;

      /*--- Pivot each column such that the largest number possible divides the other rows. ---*/

      for (k = 0; k < nInstHB - 1; k++) {
        max_idx = k;
        max_val = abs(temp[k][k]);

        /*--- Find the largest value (pivot) in the column. ---*/

        for (j = k; j < nInstHB; j++) {
          if (abs(temp[j][k]) > max_val) {
            max_idx = j;
            max_val = abs(temp[j][k]);
          }
        }

        /*--- Move the row with the highest value up. ---*/

        for (j = 0; j < (nInstHB * 2); j++) {
          su2double d = temp[k][j];
          temp[k][j] = temp[max_idx][j];
          temp[max_idx][j] = d;
        }

        /*--- Subtract the moved row from all other rows. ---*/

        for (i = k + 1; i < nInstHB; i++) {
          su2double c = temp[i][k] / temp[k][k];
          for (j = 0; j < (nInstHB * 2); j++) {
            temp[i][j] = temp[i][j] - temp[k][j] * c;
          }
        }
      }

      /*--- Back-substitution. ---*/

      for (k = nInstHB - 1; k > 0; k--) {
        if (temp[k][k] != su2double(0.0)) {
          for (int i = k - 1; i > -1; i--) {
            su2double c = temp[i][k] / temp[k][k];
            for (j = 0; j < (nInstHB * 2); j++) {
              temp[i][j] = temp[i][j] - temp[k][j] * c;
            }
          }
        }
      }

      /*--- Normalize the inverse. ---*/

      for (i = 0; i < nInstHB; i++) {
        su2double c = temp[i][i];
        for (j = 0; j < nInstHB; j++) {
          temp[i][j + nInstHB] = temp[i][j + nInstHB] / c;
        }
      }

      /*--- Copy the inverse back to the main program flow. ---*/

      for (i = 0; i < nInstHB; i++) {
        for (j = 0; j < nInstHB; j++) {
          P[i][j] = temp[i][j + nInstHB];
        }
      }

      /*--- Delete dynamic template. ---*/

      for (iInst = 0; iInst < nInstHB; iInst++) {
        delete[] temp[iInst];
      }
      delete[] temp;

      /*--- Loop through variables to precondition. ---*/

      for (iVar = 0; iVar < nVar; iVar++) {

        /*--- Get current source terms (not yet preconditioned) and zero source array to prepare preconditioning. ---*/

        for (iInst = 0; iInst < nInstHB; iInst++) {
          Source_old[iInst] =
              solver_container[ZONE_0][iInst][iMGlevel][FLOW_SOL]->GetNodes()->GetHarmonicBalance_Source(iPoint, iVar);
          Source[iInst] = 0;
        }

        /*--- Step through columns. ---*/

        for (iInst = 0; iInst < nInstHB; iInst++) {
          for (jInst = 0; jInst < nInstHB; jInst++) {
            Source[iInst] += P[iInst][jInst] * Source_old[jInst];
          }

          /*--- Store updated source terms for current node. ---*/

          if (!adjoint) {
            solver_container[ZONE_0][iInst][iMGlevel][FLOW_SOL]->GetNodes()->SetHarmonicBalance_Source(iPoint, iVar,
                                                                                                       Source[iInst]);
          } else {
            solver_container[ZONE_0][iInst][iMGlevel][ADJFLOW_SOL]->GetNodes()->SetHarmonicBalance_Source(
                iPoint, iVar, Source[iInst]);
          }
        }
      }
    }
  }

  /*--- Deallocate dynamic memory ---*/
  for (iInst = 0; iInst < nInstHB; iInst++) {
    delete[] P[iInst];
    delete[] Pinv[iInst];
  }
  delete[] P;
  delete[] Pinv;
  delete[] Source;
  delete[] Source_old;
}

void CHBDriver::ComputeHB_Operator() {
  const complex<su2double> J(0.0, 1.0);
  unsigned short i, j, k, iInst;

  su2double* Omega_HB = new su2double[nInstHB];
  complex<su2double>** E = new complex<su2double>*[nInstHB];
  complex<su2double>** Einv = new complex<su2double>*[nInstHB];
  complex<su2double>** DD = new complex<su2double>*[nInstHB];
  for (iInst = 0; iInst < nInstHB; iInst++) {
    E[iInst] = new complex<su2double>[nInstHB];
    Einv[iInst] = new complex<su2double>[nInstHB];
    DD[iInst] = new complex<su2double>[nInstHB];
  }

  /*--- Get simulation period from config file. ---*/

  su2double Period = config_container[ZONE_0]->GetHarmonicBalance_Period();

  /*--- Non-dimensionalize the input period, if necessary. ---*/

  Period /= config_container[ZONE_0]->GetTime_Ref();

  /*--- Build the array containing the selected frequencies to solve. ---*/

  for (iInst = 0; iInst < nInstHB; iInst++) {
    Omega_HB[iInst] = config_container[ZONE_0]->GetOmega_HB()[iInst];
    Omega_HB[iInst] /= config_container[ZONE_0]->GetOmega_Ref();  // TODO: check
  }

  /*--- Build the diagonal matrix of the frequencies DD. ---*/

  for (i = 0; i < nInstHB; i++) {
    for (k = 0; k < nInstHB; k++) {
      if (k == i) {
        DD[i][k] = J * Omega_HB[k];
      }
    }
  }

  /*--- Build the harmonic balance inverse matrix. ---*/

  for (i = 0; i < nInstHB; i++) {
    for (k = 0; k < nInstHB; k++) {
      Einv[i][k] = complex<su2double>(cos(Omega_HB[k] * (i * Period / nInstHB))) +
                   J * complex<su2double>(sin(Omega_HB[k] * (i * Period / nInstHB)));
    }
  }

  /*--- Invert inverse harmonic balance Einv with Gauss elimination. ---*/

  /*-- A temporary matrix to hold the inverse, dynamically allocated. ---*/

  complex<su2double>** temp = new complex<su2double>*[nInstHB];
  for (i = 0; i < nInstHB; i++) {
    temp[i] = new complex<su2double>[2 * nInstHB];
  }

  /*--- Copy the desired matrix into the temporary matrix ---*/

  for (i = 0; i < nInstHB; i++) {
    for (j = 0; j < nInstHB; j++) {
      temp[i][j] = Einv[i][j];
      temp[i][nInstHB + j] = 0;
    }
    temp[i][nInstHB + i] = 1;
  }

  su2double max_val;
  unsigned short max_idx;

  /*--- Pivot each column such that the largest number possible divides the other rows. ååå---*/

  for (k = 0; k < nInstHB - 1; k++) {
    max_idx = k;
    max_val = abs(temp[k][k]);

    /*--- Find the largest value (pivot) in the column. ---*/

    for (j = k; j < nInstHB; j++) {
      if (abs(temp[j][k]) > max_val) {
        max_idx = j;
        max_val = abs(temp[j][k]);
      }
    }

    /*--- Move the row with the highest value up. ---*/

    for (j = 0; j < (nInstHB * 2); j++) {
      complex<su2double> d = temp[k][j];
      temp[k][j] = temp[max_idx][j];
      temp[max_idx][j] = d;
    }

    /*--- Subtract the moved row from all other rows.---*/

    for (i = k + 1; i < nInstHB; i++) {
      complex<su2double> c = temp[i][k] / temp[k][k];
      for (j = 0; j < (nInstHB * 2); j++) {
        temp[i][j] = temp[i][j] - temp[k][j] * c;
      }
    }
  }

  /*--- Back-substitution. ---*/

  for (k = nInstHB - 1; k > 0; k--) {
    if (temp[k][k] != complex<su2double>(0.0)) {
      for (int i = k - 1; i > -1; i--) {
        complex<su2double> c = temp[i][k] / temp[k][k];
        for (j = 0; j < (nInstHB * 2); j++) {
          temp[i][j] = temp[i][j] - temp[k][j] * c;
        }
      }
    }
  }

  /*--- Normalize the inverse. ---*/

  for (i = 0; i < nInstHB; i++) {
    complex<su2double> c = temp[i][i];
    for (j = 0; j < nInstHB; j++) {
      temp[i][j + nInstHB] = temp[i][j + nInstHB] / c;
    }
  }

  /*--- Copy the inverse back to the main program flow.---*/

  for (i = 0; i < nInstHB; i++) {
    for (j = 0; j < nInstHB; j++) {
      E[i][j] = temp[i][j + nInstHB];
    }
  }

  /*--- Delete dynamic template. ---*/

  for (i = 0; i < nInstHB; i++) {
    delete[] temp[i];
  }
  delete[] temp;

  /*--- Temporary matrix for performing product. ---*/

  complex<su2double>** Temp = new complex<su2double>*[nInstHB];

  /*--- Temporary complex HB operator. ---*/

  complex<su2double>** Dcpx = new complex<su2double>*[nInstHB];

  for (iInst = 0; iInst < nInstHB; iInst++) {
    Temp[iInst] = new complex<su2double>[nInstHB];
    Dcpx[iInst] = new complex<su2double>[nInstHB];
  }

  /*--- Calculation of the HB operator matrix. ---*/

  for (int row = 0; row < nInstHB; row++) {
    for (int col = 0; col < nInstHB; col++) {
      for (int inner = 0; inner < nInstHB; inner++) {
        Temp[row][col] += Einv[row][inner] * DD[inner][col];
      }
    }
  }

  unsigned short row, col, inner;

  for (row = 0; row < nInstHB; row++) {
    for (col = 0; col < nInstHB; col++) {
      for (inner = 0; inner < nInstHB; inner++) {
        Dcpx[row][col] += Temp[row][inner] * E[inner][col];
      }
    }
  }

  /*--- Take just the real part of the HB operator matrix. ---*/

  for (i = 0; i < nInstHB; i++) {
    for (k = 0; k < nInstHB; k++) {
      D[i][k] = real(Dcpx[i][k]);
    }
  }

  /*--- Deallocate dynamic memory. ---*/

  for (iInst = 0; iInst < nInstHB; iInst++) {
    delete[] E[iInst];
    delete[] Einv[iInst];
    delete[] DD[iInst];
    delete[] Temp[iInst];
    delete[] Dcpx[iInst];
  }
  delete[] E;
  delete[] Einv;
  delete[] DD;
  delete[] Temp;
  delete[] Dcpx;
  delete[] Omega_HB;
}<|MERGE_RESOLUTION|>--- conflicted
+++ resolved
@@ -40,32 +40,6 @@
 #include "../../include/interfaces/cfd/CSlidingInterface.hpp"
 #include "../../include/interfaces/cht/CConjugateHeatInterface.hpp"
 #include "../../include/interfaces/fsi/CDiscAdjFlowTractionInterface.hpp"
-<<<<<<< HEAD
-#include "../../include/interfaces/fsi/CDisplacementsInterface.hpp"
-#include "../../include/iteration/CIterationFactory.hpp"
-#include "../../include/numerics/NEMO/NEMO_diffusion.hpp"
-#include "../../include/numerics/NEMO/NEMO_sources.hpp"
-=======
-
-#include "../../include/variables/CEulerVariable.hpp"
-#include "../../include/variables/CIncEulerVariable.hpp"
-#include "../../include/variables/CNEMOEulerVariable.hpp"
-
-#include "../../include/numerics/template.hpp"
-#include "../../include/numerics/radiation.hpp"
-#include "../../include/numerics/heat.hpp"
-#include "../../include/numerics/flow/convection/roe.hpp"
-#include "../../include/numerics/flow/convection/fds.hpp"
-#include "../../include/numerics/flow/convection/fvs.hpp"
-#include "../../include/numerics/flow/convection/cusp.hpp"
-#include "../../include/numerics/flow/convection/hllc.hpp"
-#include "../../include/numerics/flow/convection/ausm_slau.hpp"
-#include "../../include/numerics/flow/convection/centered.hpp"
-#include "../../include/numerics/flow/flow_diffusion.hpp"
-#include "../../include/numerics/flow/flow_sources.hpp"
-#include "../../include/numerics/NEMO/convection/roe.hpp"
-#include "../../include/numerics/NEMO/convection/lax.hpp"
->>>>>>> fc1b39ec
 #include "../../include/numerics/NEMO/convection/ausm.hpp"
 #include "../../include/numerics/NEMO/convection/ausmplusup2.hpp"
 #include "../../include/numerics/NEMO/convection/ausmpwplus.hpp"
@@ -92,21 +66,15 @@
 #include "../../include/numerics/radiation.hpp"
 #include "../../include/numerics/scalar/scalar_convection.hpp"
 #include "../../include/numerics/scalar/scalar_diffusion.hpp"
-<<<<<<< HEAD
-=======
 #include "../../include/numerics/scalar/scalar_sources.hpp"
-#include "../../include/numerics/turbulent/turb_convection.hpp"
-#include "../../include/numerics/turbulent/turb_diffusion.hpp"
-#include "../../include/numerics/turbulent/turb_sources.hpp"
-#include "../../include/numerics/turbulent/transition/trans_convection.hpp"
-#include "../../include/numerics/turbulent/transition/trans_diffusion.hpp"
-#include "../../include/numerics/turbulent/transition/trans_sources.hpp"
->>>>>>> fc1b39ec
 #include "../../include/numerics/species/species_convection.hpp"
 #include "../../include/numerics/species/species_diffusion.hpp"
 #include "../../include/numerics/species/species_sources.hpp"
 #include "../../include/numerics/template.hpp"
 #include "../../include/numerics/transition.hpp"
+#include "../../include/numerics/turbulent/transition/trans_convection.hpp"
+#include "../../include/numerics/turbulent/transition/trans_diffusion.hpp"
+#include "../../include/numerics/turbulent/transition/trans_sources.hpp"
 #include "../../include/numerics/turbulent/turb_convection.hpp"
 #include "../../include/numerics/turbulent/turb_diffusion.hpp"
 #include "../../include/numerics/turbulent/turb_sources.hpp"
@@ -237,16 +205,9 @@
 
       /*--- Dynamic mesh processing. ---*/
 
-<<<<<<< HEAD
       DynamicMesh_Preprocessing(config_container[iZone], geometry_container[iZone][iInst],
                                 solver_container[iZone][iInst], iteration_container[iZone][iInst],
                                 grid_movement[iZone][iInst], surface_movement[iZone]);
-=======
-      DynamicMesh_Preprocessing(config_container[iZone], geometry_container[iZone][iInst], solver_container[iZone][iInst],
-                                iteration_container[iZone][iInst], grid_movement[iZone][iInst], surface_movement[iZone]);
-
-      /*--- Static mesh processing.  ---*/
->>>>>>> fc1b39ec
 
       /*--- Static mesh processing. ---*/
 
@@ -1107,18 +1068,11 @@
 
   /*--- Uniform inlets or python-customized inlets. ---*/
   } else {
-    /* --- Initialize quantities for inlet boundary
-<<<<<<< HEAD
-     * This routine does not check if the Python wrapper is being used to
-     * set custom boundary conditions. This is intentional, as the
-     * default values for Python custom BCs are initialized with the default
-     * values specified in the config (avoiding non physical values). --- */
-=======
-     * This routine does not check if the python wrapper is being used to
-     * set custom boundary conditions.  This is intentional; the
-     * default values for python custom BCs are initialized with the default
-     * values specified in the config (avoiding non physical values) --- */
->>>>>>> fc1b39ec
+    /* --- Initialize quantities for inlet boundary.
+     This routine does not check if the Python wrapper is being used to
+     set custom boundary conditions. This is intentional, as the
+     default values for Python custom BCs are initialized with the default
+     values specified in the config (avoiding non physical values). --- */
 
     for (unsigned short iMesh = 0; iMesh <= config->GetnMGLevels(); iMesh++) {
       for (unsigned short iMarker = 0; iMarker < config->GetnMarker_All(); iMarker++) {
@@ -1230,16 +1184,7 @@
   const int conv_bound_term = CONV_BOUND_TERM + offset;
   const int visc_bound_term = VISC_BOUND_TERM + offset;
 
-<<<<<<< HEAD
-  bool spalart_allmaras, neg_spalart_allmaras, e_spalart_allmaras, comp_spalart_allmaras, e_comp_spalart_allmaras,
-      menter_sst;
-  spalart_allmaras = neg_spalart_allmaras = e_spalart_allmaras = comp_spalart_allmaras = e_comp_spalart_allmaras =
-      menter_sst = false;
-
-  /*--- Assign turbulence model booleans. ---*/
-=======
   /*--- Assign turbulence model booleans ---*/
->>>>>>> fc1b39ec
 
   bool spalart_allmaras = false, menter_sst = false;
 
@@ -1250,30 +1195,9 @@
     case TURB_MODEL::SA:
       spalart_allmaras = true;
       break;
-<<<<<<< HEAD
-    case TURB_MODEL::SA_NEG:
-      neg_spalart_allmaras = true;
-      break;
-    case TURB_MODEL::SA_E:
-      e_spalart_allmaras = true;
-      break;
-    case TURB_MODEL::SA_COMP:
-      comp_spalart_allmaras = true;
-      break;
-    case TURB_MODEL::SA_E_COMP:
-      e_comp_spalart_allmaras = true;
-      break;
     case TURB_MODEL::SST:
       menter_sst = true;
       break;
-    case TURB_MODEL::SST_SUST:
-      menter_sst = true;
-      break;
-=======
-    case TURB_MODEL::SST:
-      menter_sst = true;
-      break;
->>>>>>> fc1b39ec
   }
 
   /*--- If the Menter SST model is used, store the constants of the model and determine the
@@ -1296,18 +1220,11 @@
       break;
     case SPACE_UPWIND:
       for (auto iMGlevel = 0u; iMGlevel <= config->GetnMGLevels(); iMGlevel++) {
-<<<<<<< HEAD
-        if (spalart_allmaras || neg_spalart_allmaras || e_spalart_allmaras || comp_spalart_allmaras ||
-            e_comp_spalart_allmaras) {
-          numerics[iMGlevel][TURB_SOL][conv_term] = new CUpwSca_TurbSA<Indices>(nDim, nVar_Turb, config);
-        } else if (menter_sst)
-=======
         if (spalart_allmaras) {
           numerics[iMGlevel][TURB_SOL][conv_term] = new CUpwSca_TurbSA<Indices>(nDim, nVar_Turb, config);
+        } else if (menter_sst) {
+          numerics[iMGlevel][TURB_SOL][conv_term] = new CUpwSca_TurbSST<Indices>(nDim, nVar_Turb, config);
         }
-        else if (menter_sst)
->>>>>>> fc1b39ec
-          numerics[iMGlevel][TURB_SOL][conv_term] = new CUpwSca_TurbSST<Indices>(nDim, nVar_Turb, config);
       }
       break;
     default:
@@ -1318,22 +1235,15 @@
   /*--- Definition of the viscous scheme for each equation and mesh level. ---*/
 
   for (auto iMGlevel = 0u; iMGlevel <= config->GetnMGLevels(); iMGlevel++) {
-<<<<<<< HEAD
-    if (spalart_allmaras || e_spalart_allmaras || comp_spalart_allmaras || e_comp_spalart_allmaras) {
-      numerics[iMGlevel][TURB_SOL][visc_term] = new CAvgGrad_TurbSA<Indices>(nDim, nVar_Turb, true, config);
-    } else if (neg_spalart_allmaras)
-      numerics[iMGlevel][TURB_SOL][visc_term] = new CAvgGrad_TurbSA_Neg<Indices>(nDim, nVar_Turb, true, config);
-=======
     if (spalart_allmaras) {
       if (config->GetSAParsedOptions().version == SA_OPTIONS::NEG) {
         numerics[iMGlevel][TURB_SOL][visc_term] = new CAvgGrad_TurbSA_Neg<Indices>(nDim, nVar_Turb, true, config);
       } else {
         numerics[iMGlevel][TURB_SOL][visc_term] = new CAvgGrad_TurbSA<Indices>(nDim, nVar_Turb, true, config);
       }
-    }
->>>>>>> fc1b39ec
-    else if (menter_sst)
+    } else if (menter_sst) {
       numerics[iMGlevel][TURB_SOL][visc_term] = new CAvgGrad_TurbSST<Indices>(nDim, nVar_Turb, constants, true, config);
+    }
   }
 
   /*--- Definition of the source term integration scheme for each equation and mesh level. ---*/
@@ -1341,38 +1251,28 @@
   for (auto iMGlevel = 0u; iMGlevel <= config->GetnMGLevels(); iMGlevel++) {
     auto& turb_source_first_term = numerics[iMGlevel][TURB_SOL][source_first_term];
 
-    if (spalart_allmaras)
+    if (spalart_allmaras) {
       turb_source_first_term = SAFactory<Indices>(nDim, config);
-    else if (menter_sst)
+    } else if (menter_sst) {
       turb_source_first_term =
           new CSourcePieceWise_TurbSST<Indices>(nDim, nVar_Turb, constants, kine_Inf, omega_Inf, config);
-
+    }
     numerics[iMGlevel][TURB_SOL][source_second_term] = new CSourceNothing(nDim, nVar_Turb, config);
   }
 
   /*--- Definition of the boundary condition method. ---*/
 
   for (auto iMGlevel = 0u; iMGlevel <= config->GetnMGLevels(); iMGlevel++) {
-<<<<<<< HEAD
-    if (spalart_allmaras || e_spalart_allmaras || comp_spalart_allmaras || e_comp_spalart_allmaras) {
-      numerics[iMGlevel][TURB_SOL][conv_bound_term] = new CUpwSca_TurbSA<Indices>(nDim, nVar_Turb, config);
-      numerics[iMGlevel][TURB_SOL][visc_bound_term] = new CAvgGrad_TurbSA<Indices>(nDim, nVar_Turb, false, config);
-    } else if (neg_spalart_allmaras) {
-      numerics[iMGlevel][TURB_SOL][conv_bound_term] = new CUpwSca_TurbSA<Indices>(nDim, nVar_Turb, config);
-      numerics[iMGlevel][TURB_SOL][visc_bound_term] = new CAvgGrad_TurbSA_Neg<Indices>(nDim, nVar_Turb, false, config);
-    } else if (menter_sst) {
-=======
     if (spalart_allmaras) {
       numerics[iMGlevel][TURB_SOL][conv_bound_term] = new CUpwSca_TurbSA<Indices>(nDim, nVar_Turb, config);
 
       if (config->GetSAParsedOptions().version == SA_OPTIONS::NEG) {
-        numerics[iMGlevel][TURB_SOL][visc_bound_term] = new CAvgGrad_TurbSA_Neg<Indices>(nDim, nVar_Turb, false, config);
+        numerics[iMGlevel][TURB_SOL][visc_bound_term] =
+            new CAvgGrad_TurbSA_Neg<Indices>(nDim, nVar_Turb, false, config);
       } else {
         numerics[iMGlevel][TURB_SOL][visc_bound_term] = new CAvgGrad_TurbSA<Indices>(nDim, nVar_Turb, false, config);
       }
-    }
-    else if (menter_sst) {
->>>>>>> fc1b39ec
+    } else if (menter_sst) {
       numerics[iMGlevel][TURB_SOL][conv_bound_term] = new CUpwSca_TurbSST<Indices>(nDim, nVar_Turb, config);
       numerics[iMGlevel][TURB_SOL][visc_bound_term] =
           new CAvgGrad_TurbSST<Indices>(nDim, nVar_Turb, constants, false, config);
@@ -1398,10 +1298,6 @@
                                                                                                   CNumerics****&) const;
 
 template <class Indices>
-<<<<<<< HEAD
-void CDriver::InstantiateSpeciesNumerics(unsigned short nVar_Species, int offset, const CConfig* config,
-                                         const CSolver* species_solver, CNumerics****& numerics) const {
-=======
 void CDriver::InstantiateTransitionNumerics(unsigned short nVar_Trans, int offset, const CConfig *config,
                                            const CSolver* trans_solver, CNumerics ****&numerics) const {
   const int conv_term = CONV_TERM + offset;
@@ -1415,7 +1311,7 @@
 
   const bool LM = config->GetKind_Trans_Model() == TURB_TRANS_MODEL::LM;
 
-  /*--- Definition of the convective scheme for each equation and mesh level ---*/
+  /*--- Definition of the convective scheme for each equation and mesh level. ---*/
 
   switch (config->GetKind_ConvNumScheme_Turb()) {
     case NONE:
@@ -1431,13 +1327,13 @@
       break;
   }
 
-  /*--- Definition of the viscous scheme for each equation and mesh level ---*/
+  /*--- Definition of the viscous scheme for each equation and mesh level. ---*/
 
   for (auto iMGlevel = 0u; iMGlevel <= config->GetnMGLevels(); iMGlevel++) {
     if (LM) numerics[iMGlevel][TRANS_SOL][visc_term] = new CAvgGrad_TransLM<Indices>(nDim, nVar_Trans, true, config);
   }
 
-  /*--- Definition of the source term integration scheme for each equation and mesh level ---*/
+  /*--- Definition of the source term integration scheme for each equation and mesh level. ---*/
 
   for (auto iMGlevel = 0u; iMGlevel <= config->GetnMGLevels(); iMGlevel++) {
     auto& trans_source_first_term = numerics[iMGlevel][TRANS_SOL][source_first_term];
@@ -1447,7 +1343,7 @@
     numerics[iMGlevel][TRANS_SOL][source_second_term] = new CSourceNothing(nDim, nVar_Trans, config);
   }
 
-  /*--- Definition of the boundary condition method ---*/
+  /*--- Definition of the boundary condition method. ---*/
 
   for (auto iMGlevel = 0u; iMGlevel <= config->GetnMGLevels(); iMGlevel++) {
     if (LM) {
@@ -1469,7 +1365,6 @@
 template <class Indices>
 void CDriver::InstantiateSpeciesNumerics(unsigned short nVar_Species, int offset, const CConfig *config,
                                          const CSolver* species_solver, CNumerics ****&numerics) const {
->>>>>>> fc1b39ec
   const int conv_term = CONV_TERM + offset;
   const int visc_term = VISC_TERM + offset;
 
@@ -1694,7 +1589,7 @@
   if (NEMO_euler || NEMO_ns) nPrimVarGrad_NEMO = solver[MESH_0][FLOW_SOL]->GetnPrimVarGrad();
 
   /*--- Definition of the Class for the numerical method:
-   numerics_container[INSTANCE_LEVEL][MESH_LEVEL][EQUATION][EQ_TERM] ---*/
+    numerics_container[INSTANCE_LEVEL][MESH_LEVEL][EQUATION][EQ_TERM] ---*/
 
   for (iMGlevel = 0; iMGlevel <= config->GetnMGLevels(); iMGlevel++) {
     numerics[iMGlevel] = new CNumerics**[MAX_SOLS];
@@ -1750,8 +1645,7 @@
       }
     }
 
-    /*--- Solver definition for the Potential, Euler, Navier-Stokes problems. ---*/
-
+    /*--- Solver definition for the Potential, Euler, Navier-Stokes problems ---*/
     if ((euler) || (ns)) {
       /*--- Definition of the convective scheme for each equation and mesh level. ---*/
 
@@ -1761,33 +1655,22 @@
           break;
 
         case SPACE_CENTERED:
-          /*--- "conv_term" is not instantiated as all compressible centered schemes are vectorized. ---*/
           if (compressible) {
+            /*--- "conv_term" is not instantiated as all compressible centered schemes are vectorized. ---*/
 
             /*--- Definition of the boundary condition method. ---*/
 
-<<<<<<< HEAD
             for (iMGlevel = 0; iMGlevel <= config->GetnMGLevels(); iMGlevel++)
               numerics[iMGlevel][FLOW_SOL][conv_bound_term] = new CUpwRoe_Flow(nDim, nVar_Flow, config, false);
-=======
-        }
-        if (incompressible) {
-          /*--- Incompressible flow, use preconditioning method ---*/
-          switch (config->GetKind_Centered_Flow()) {
-            case CENTERED::LAX : numerics[MESH_0][FLOW_SOL][conv_term] = new CCentLaxInc_Flow(nDim, nVar_Flow, config); break;
-            case CENTERED::JST : numerics[MESH_0][FLOW_SOL][conv_term] = new CCentJSTInc_Flow(nDim, nVar_Flow, config); break;
-            default:
-              SU2_MPI::Error("Invalid centered scheme or not implemented.\n Currently, only JST and LAX-FRIEDRICH are available for incompressible flows.", CURRENT_FUNCTION);
-              break;
->>>>>>> fc1b39ec
           }
-          /*--- Incompressible flow, use preconditioning method. ---*/
           if (incompressible) {
+            /*--- Incompressible flow, use preconditioning method. ---*/
+
             switch (config->GetKind_Centered_Flow()) {
-              case LAX:
+              case CENTERED::LAX:
                 numerics[MESH_0][FLOW_SOL][conv_term] = new CCentLaxInc_Flow(nDim, nVar_Flow, config);
                 break;
-              case JST:
+              case CENTERED::JST:
                 numerics[MESH_0][FLOW_SOL][conv_term] = new CCentJSTInc_Flow(nDim, nVar_Flow, config);
                 break;
               default:
@@ -1802,16 +1685,16 @@
 
             /*--- Definition of the boundary condition method. ---*/
 
-<<<<<<< HEAD
             for (iMGlevel = 0; iMGlevel <= config->GetnMGLevels(); iMGlevel++)
               numerics[iMGlevel][FLOW_SOL][conv_bound_term] = new CUpwFDSInc_Flow(nDim, nVar_Flow, config);
           }
           break;
         case SPACE_UPWIND:
-          /*--- Compressible flow. ---*/
           if (compressible) {
+            /*--- Compressible flow. ---*/
+
             switch (config->GetKind_Upwind_Flow()) {
-              case ROE:
+              case UPWIND::ROE:
                 if (ideal_gas) {
                   for (iMGlevel = 0; iMGlevel <= config->GetnMGLevels(); iMGlevel++) {
                     numerics[iMGlevel][FLOW_SOL][conv_term] =
@@ -1825,60 +1708,49 @@
                   }
                 }
                 break;
-=======
-        }
-        break;
-      case SPACE_UPWIND :
-        if (compressible) {
-          /*--- Compressible flow ---*/
-          switch (config->GetKind_Upwind_Flow()) {
-            case UPWIND::ROE:
-              if (ideal_gas) {
->>>>>>> fc1b39ec
-
-              case AUSM:
+
+              case UPWIND::AUSM:
                 for (iMGlevel = 0; iMGlevel <= config->GetnMGLevels(); iMGlevel++) {
                   numerics[iMGlevel][FLOW_SOL][conv_term] = new CUpwAUSM_Flow(nDim, nVar_Flow, config);
                   numerics[iMGlevel][FLOW_SOL][conv_bound_term] = new CUpwAUSM_Flow(nDim, nVar_Flow, config);
                 }
                 break;
 
-              case AUSMPLUSUP:
+              case UPWIND::AUSMPLUSUP:
                 for (iMGlevel = 0; iMGlevel <= config->GetnMGLevels(); iMGlevel++) {
                   numerics[iMGlevel][FLOW_SOL][conv_term] = new CUpwAUSMPLUSUP_Flow(nDim, nVar_Flow, config);
                   numerics[iMGlevel][FLOW_SOL][conv_bound_term] = new CUpwAUSMPLUSUP_Flow(nDim, nVar_Flow, config);
                 }
                 break;
 
-<<<<<<< HEAD
-              case AUSMPLUSUP2:
+              case UPWIND::AUSMPLUSUP2:
                 for (iMGlevel = 0; iMGlevel <= config->GetnMGLevels(); iMGlevel++) {
                   numerics[iMGlevel][FLOW_SOL][conv_term] = new CUpwAUSMPLUSUP2_Flow(nDim, nVar_Flow, config);
                   numerics[iMGlevel][FLOW_SOL][conv_bound_term] = new CUpwAUSMPLUSUP2_Flow(nDim, nVar_Flow, config);
                 }
                 break;
 
-              case TURKEL:
+              case UPWIND::TURKEL:
                 for (iMGlevel = 0; iMGlevel <= config->GetnMGLevels(); iMGlevel++) {
                   numerics[iMGlevel][FLOW_SOL][conv_term] = new CUpwTurkel_Flow(nDim, nVar_Flow, config);
                   numerics[iMGlevel][FLOW_SOL][conv_bound_term] = new CUpwTurkel_Flow(nDim, nVar_Flow, config);
                 }
                 break;
 
-              case L2ROE:
+              case UPWIND::L2ROE:
                 for (iMGlevel = 0; iMGlevel <= config->GetnMGLevels(); iMGlevel++) {
                   numerics[iMGlevel][FLOW_SOL][conv_term] = new CUpwL2Roe_Flow(nDim, nVar_Flow, config);
                   numerics[iMGlevel][FLOW_SOL][conv_bound_term] = new CUpwL2Roe_Flow(nDim, nVar_Flow, config);
                 }
                 break;
-              case LMROE:
+              case UPWIND::LMROE:
                 for (iMGlevel = 0; iMGlevel <= config->GetnMGLevels(); iMGlevel++) {
                   numerics[iMGlevel][FLOW_SOL][conv_term] = new CUpwLMRoe_Flow(nDim, nVar_Flow, config);
                   numerics[iMGlevel][FLOW_SOL][conv_bound_term] = new CUpwLMRoe_Flow(nDim, nVar_Flow, config);
                 }
                 break;
 
-              case SLAU:
+              case UPWIND::SLAU:
                 for (iMGlevel = 0; iMGlevel <= config->GetnMGLevels(); iMGlevel++) {
                   numerics[iMGlevel][FLOW_SOL][conv_term] =
                       new CUpwSLAU_Flow(nDim, nVar_Flow, config, roe_low_dissipation);
@@ -1886,7 +1758,7 @@
                 }
                 break;
 
-              case SLAU2:
+              case UPWIND::SLAU2:
                 for (iMGlevel = 0; iMGlevel <= config->GetnMGLevels(); iMGlevel++) {
                   numerics[iMGlevel][FLOW_SOL][conv_term] =
                       new CUpwSLAU2_Flow(nDim, nVar_Flow, config, roe_low_dissipation);
@@ -1894,7 +1766,7 @@
                 }
                 break;
 
-              case HLLC:
+              case UPWIND::HLLC:
                 if (ideal_gas) {
                   for (iMGlevel = 0; iMGlevel <= config->GetnMGLevels(); iMGlevel++) {
                     numerics[iMGlevel][FLOW_SOL][conv_term] = new CUpwHLLC_Flow(nDim, nVar_Flow, config);
@@ -1908,89 +1780,30 @@
                 }
                 break;
 
-              case MSW:
-=======
-            case UPWIND::AUSM:
-              for (iMGlevel = 0; iMGlevel <= config->GetnMGLevels(); iMGlevel++) {
-                numerics[iMGlevel][FLOW_SOL][conv_term] = new CUpwAUSM_Flow(nDim, nVar_Flow, config);
-                numerics[iMGlevel][FLOW_SOL][conv_bound_term] = new CUpwAUSM_Flow(nDim, nVar_Flow, config);
-              }
-              break;
-
-            case UPWIND::AUSMPLUSUP:
-              for (iMGlevel = 0; iMGlevel <= config->GetnMGLevels(); iMGlevel++) {
-                numerics[iMGlevel][FLOW_SOL][conv_term] = new CUpwAUSMPLUSUP_Flow(nDim, nVar_Flow, config);
-                numerics[iMGlevel][FLOW_SOL][conv_bound_term] = new CUpwAUSMPLUSUP_Flow(nDim, nVar_Flow, config);
-              }
-              break;
-
-            case UPWIND::AUSMPLUSUP2:
-              for (iMGlevel = 0; iMGlevel <= config->GetnMGLevels(); iMGlevel++) {
-                numerics[iMGlevel][FLOW_SOL][conv_term] = new CUpwAUSMPLUSUP2_Flow(nDim, nVar_Flow, config);
-                numerics[iMGlevel][FLOW_SOL][conv_bound_term] = new CUpwAUSMPLUSUP2_Flow(nDim, nVar_Flow, config);
-              }
-              break;
-
-            case UPWIND::TURKEL:
-              for (iMGlevel = 0; iMGlevel <= config->GetnMGLevels(); iMGlevel++) {
-                numerics[iMGlevel][FLOW_SOL][conv_term] = new CUpwTurkel_Flow(nDim, nVar_Flow, config);
-                numerics[iMGlevel][FLOW_SOL][conv_bound_term] = new CUpwTurkel_Flow(nDim, nVar_Flow, config);
-              }
-              break;
-
-            case UPWIND::L2ROE:
-              for (iMGlevel = 0; iMGlevel <= config->GetnMGLevels(); iMGlevel++) {
-                numerics[iMGlevel][FLOW_SOL][conv_term] = new CUpwL2Roe_Flow(nDim, nVar_Flow, config);
-                numerics[iMGlevel][FLOW_SOL][conv_bound_term] = new CUpwL2Roe_Flow(nDim, nVar_Flow, config);
-              }
-              break;
-            case UPWIND::LMROE:
-              for (iMGlevel = 0; iMGlevel <= config->GetnMGLevels(); iMGlevel++) {
-                numerics[iMGlevel][FLOW_SOL][conv_term] = new CUpwLMRoe_Flow(nDim, nVar_Flow, config);
-                numerics[iMGlevel][FLOW_SOL][conv_bound_term] = new CUpwLMRoe_Flow(nDim, nVar_Flow, config);
-              }
-              break;
-
-            case UPWIND::SLAU:
-              for (iMGlevel = 0; iMGlevel <= config->GetnMGLevels(); iMGlevel++) {
-                numerics[iMGlevel][FLOW_SOL][conv_term] = new CUpwSLAU_Flow(nDim, nVar_Flow, config, roe_low_dissipation);
-                numerics[iMGlevel][FLOW_SOL][conv_bound_term] = new CUpwSLAU_Flow(nDim, nVar_Flow, config, false);
-              }
-              break;
-
-            case UPWIND::SLAU2:
-              for (iMGlevel = 0; iMGlevel <= config->GetnMGLevels(); iMGlevel++) {
-                numerics[iMGlevel][FLOW_SOL][conv_term] = new CUpwSLAU2_Flow(nDim, nVar_Flow, config, roe_low_dissipation);
-                numerics[iMGlevel][FLOW_SOL][conv_bound_term] = new CUpwSLAU2_Flow(nDim, nVar_Flow, config, false);
-              }
-              break;
-
-            case UPWIND::HLLC:
-              if (ideal_gas) {
->>>>>>> fc1b39ec
+              case UPWIND::MSW:
                 for (iMGlevel = 0; iMGlevel <= config->GetnMGLevels(); iMGlevel++) {
                   numerics[iMGlevel][FLOW_SOL][conv_term] = new CUpwMSW_Flow(nDim, nVar_Flow, config);
                   numerics[iMGlevel][FLOW_SOL][conv_bound_term] = new CUpwMSW_Flow(nDim, nVar_Flow, config);
                 }
                 break;
 
-              case CUSP:
+              case UPWIND::CUSP:
                 for (iMGlevel = 0; iMGlevel <= config->GetnMGLevels(); iMGlevel++) {
                   numerics[iMGlevel][FLOW_SOL][conv_term] = new CUpwCUSP_Flow(nDim, nVar_Flow, config);
                   numerics[iMGlevel][FLOW_SOL][conv_bound_term] = new CUpwCUSP_Flow(nDim, nVar_Flow, config);
                 }
                 break;
 
-<<<<<<< HEAD
               default:
                 SU2_MPI::Error("Invalid upwind scheme or not implemented.", CURRENT_FUNCTION);
                 break;
             }
           }
-          /*--- Incompressible flow, use artificial compressibility method. ---*/
           if (incompressible) {
+            /*--- Incompressible flow, use artificial compressibility method. ---*/
+
             switch (config->GetKind_Upwind_Flow()) {
-              case FDS:
+              case UPWIND::FDS:
                 for (iMGlevel = 0; iMGlevel <= config->GetnMGLevels(); iMGlevel++) {
                   numerics[iMGlevel][FLOW_SOL][conv_term] = new CUpwFDSInc_Flow(nDim, nVar_Flow, config);
                   numerics[iMGlevel][FLOW_SOL][conv_bound_term] = new CUpwFDSInc_Flow(nDim, nVar_Flow, config);
@@ -2010,57 +1823,24 @@
           SU2_MPI::Error("Invalid convective scheme for the Euler / Navier-Stokes equations.", CURRENT_FUNCTION);
           break;
       }
-=======
-            case UPWIND::MSW:
-              for (iMGlevel = 0; iMGlevel <= config->GetnMGLevels(); iMGlevel++) {
-                numerics[iMGlevel][FLOW_SOL][conv_term] = new CUpwMSW_Flow(nDim, nVar_Flow, config);
-                numerics[iMGlevel][FLOW_SOL][conv_bound_term] = new CUpwMSW_Flow(nDim, nVar_Flow, config);
-              }
-              break;
-
-            case UPWIND::CUSP:
-              for (iMGlevel = 0; iMGlevel <= config->GetnMGLevels(); iMGlevel++) {
-                numerics[iMGlevel][FLOW_SOL][conv_term] = new CUpwCUSP_Flow(nDim, nVar_Flow, config);
-                numerics[iMGlevel][FLOW_SOL][conv_bound_term] = new CUpwCUSP_Flow(nDim, nVar_Flow, config);
-              }
-              break;
->>>>>>> fc1b39ec
 
       /*--- Definition of the viscous scheme for each equation and mesh level. ---*/
-
-<<<<<<< HEAD
       if (compressible) {
-        /*--- Compressible flow ideal gas. ---*/
         if (ideal_gas) {
+          /*--- Compressible flow ideal gas. ---*/
+
           numerics[MESH_0][FLOW_SOL][visc_term] = new CAvgGrad_Flow(nDim, nVar_Flow, true, config);
           for (iMGlevel = 1; iMGlevel <= config->GetnMGLevels(); iMGlevel++)
             numerics[iMGlevel][FLOW_SOL][visc_term] = new CAvgGrad_Flow(nDim, nVar_Flow, false, config);
-=======
-        }
-        if (incompressible) {
-          /*--- Incompressible flow, use artificial compressibility method ---*/
-          switch (config->GetKind_Upwind_Flow()) {
-            case UPWIND::FDS:
-              for (iMGlevel = 0; iMGlevel <= config->GetnMGLevels(); iMGlevel++) {
-                numerics[iMGlevel][FLOW_SOL][conv_term] = new CUpwFDSInc_Flow(nDim, nVar_Flow, config);
-                numerics[iMGlevel][FLOW_SOL][conv_bound_term] = new CUpwFDSInc_Flow(nDim, nVar_Flow, config);
-              }
-              break;
-            default:
-              SU2_MPI::Error("Invalid upwind scheme or not implemented.\n Currently, only FDS is available for incompressible flows.", CURRENT_FUNCTION);
-              break;
-          }
-        }
-        break;
->>>>>>> fc1b39ec
 
           /*--- Definition of the boundary condition method. ---*/
 
           for (iMGlevel = 0; iMGlevel <= config->GetnMGLevels(); iMGlevel++)
             numerics[iMGlevel][FLOW_SOL][visc_bound_term] = new CAvgGrad_Flow(nDim, nVar_Flow, false, config);
 
-        /*--- Compressible flow real gas. ---*/
         } else {
+          /*--- Compressible flow real gas. ---*/
+
           numerics[MESH_0][FLOW_SOL][visc_term] = new CGeneralAvgGrad_Flow(nDim, nVar_Flow, true, config);
           for (iMGlevel = 1; iMGlevel <= config->GetnMGLevels(); iMGlevel++)
             numerics[iMGlevel][FLOW_SOL][visc_term] = new CGeneralAvgGrad_Flow(nDim, nVar_Flow, false, config);
@@ -2140,11 +1920,10 @@
           break;
 
         case SPACE_CENTERED:
-          /*--- Compressible flow ---*/
-<<<<<<< HEAD
           if (compressible) {
+            /*--- Compressible flow ---*/
             switch (config->GetKind_Centered_Flow()) {
-              case LAX:
+              case CENTERED::LAX:
                 numerics[MESH_0][FLOW_SOL][conv_term] =
                     new CCentLax_NEMO(nDim, nVar_NEMO, nPrimVar_NEMO, nPrimVarGrad_NEMO, config);
                 break;
@@ -2152,20 +1931,11 @@
                 SU2_MPI::Error("Invalid centered scheme or not implemented.", CURRENT_FUNCTION);
                 break;
             }
-=======
-          switch (config->GetKind_Centered_Flow()) {
-            case CENTERED::LAX : numerics[MESH_0][FLOW_SOL][conv_term] = new CCentLax_NEMO(nDim, nVar_NEMO, nPrimVar_NEMO, nPrimVarGrad_NEMO, config); break;
-            default:
-            SU2_MPI::Error("Invalid centered scheme or not implemented.", CURRENT_FUNCTION);
-            break;
-          }
->>>>>>> fc1b39ec
 
             for (iMGlevel = 1; iMGlevel <= config->GetnMGLevels(); iMGlevel++)
               numerics[iMGlevel][FLOW_SOL][conv_term] =
                   new CCentLax_NEMO(nDim, nVar_NEMO, nPrimVar_NEMO, nPrimVarGrad_NEMO, config);
 
-<<<<<<< HEAD
             /*--- Definition of the boundary condition method. ---*/
 
             for (iMGlevel = 0; iMGlevel <= config->GetnMGLevels(); iMGlevel++)
@@ -2174,10 +1944,11 @@
           }
           break;
         case SPACE_UPWIND:
-          /*--- Compressible flow. ---*/
           if (compressible) {
+            /*--- Compressible flow. ---*/
+
             switch (config->GetKind_Upwind_Flow()) {
-              case ROE:
+              case UPWIND::ROE:
                 for (iMGlevel = 0; iMGlevel <= config->GetnMGLevels(); iMGlevel++) {
                   numerics[iMGlevel][FLOW_SOL][conv_term] =
                       new CUpwRoe_NEMO(nDim, nVar_NEMO, nPrimVar_NEMO, nPrimVarGrad_NEMO, config);
@@ -2186,7 +1957,7 @@
                 }
                 break;
 
-              case AUSM:
+              case UPWIND::AUSM:
                 for (iMGlevel = 0; iMGlevel <= config->GetnMGLevels(); iMGlevel++) {
                   numerics[iMGlevel][FLOW_SOL][conv_term] =
                       new CUpwAUSM_NEMO(nDim, nVar_NEMO, nPrimVar_NEMO, nPrimVarGrad_NEMO, config);
@@ -2195,7 +1966,7 @@
                 }
                 break;
 
-              case AUSMPLUSUP2:
+              case UPWIND::AUSMPLUSUP2:
                 for (iMGlevel = 0; iMGlevel <= config->GetnMGLevels(); iMGlevel++) {
                   numerics[iMGlevel][FLOW_SOL][conv_term] =
                       new CUpwAUSMPLUSUP2_NEMO(nDim, nVar_NEMO, nPrimVar_NEMO, nPrimVarGrad_NEMO, config);
@@ -2204,7 +1975,7 @@
                 }
                 break;
 
-              case MSW:
+              case UPWIND::MSW:
                 for (iMGlevel = 0; iMGlevel <= config->GetnMGLevels(); iMGlevel++) {
                   numerics[iMGlevel][FLOW_SOL][conv_term] =
                       new CUpwMSW_NEMO(nDim, nVar_NEMO, nPrimVar_NEMO, nPrimVarGrad_NEMO, config);
@@ -2212,53 +1983,8 @@
                       new CUpwMSW_NEMO(nDim, nVar_NEMO, nPrimVar_NEMO, nPrimVarGrad_NEMO, config);
                 }
                 break;
-=======
-          /*--- Definition of the boundary condition method ---*/
-          for (iMGlevel = 0; iMGlevel <= config->GetnMGLevels(); iMGlevel++)
-            numerics[iMGlevel][FLOW_SOL][conv_bound_term] = new CUpwRoe_NEMO(nDim, nVar_NEMO, nPrimVar_NEMO, nPrimVarGrad_NEMO, config);
-        }
-        break;
-      case SPACE_UPWIND :
-        if (compressible) {
-          /*--- Compressible flow ---*/
-          switch (config->GetKind_Upwind_Flow()) {
-            case UPWIND::ROE:
-              for (iMGlevel = 0; iMGlevel <= config->GetnMGLevels(); iMGlevel++) {
-                numerics[iMGlevel][FLOW_SOL][conv_term] = new CUpwRoe_NEMO(nDim, nVar_NEMO, nPrimVar_NEMO, nPrimVarGrad_NEMO, config);
-                numerics[iMGlevel][FLOW_SOL][conv_bound_term] = new CUpwRoe_NEMO(nDim, nVar_NEMO, nPrimVar_NEMO, nPrimVarGrad_NEMO, config);
-              }
-              break;
-
-            case UPWIND::AUSM:
-              for (iMGlevel = 0; iMGlevel <= config->GetnMGLevels(); iMGlevel++) {
-                numerics[iMGlevel][FLOW_SOL][conv_term] = new CUpwAUSM_NEMO(nDim, nVar_NEMO, nPrimVar_NEMO, nPrimVarGrad_NEMO, config);
-                numerics[iMGlevel][FLOW_SOL][conv_bound_term] = new CUpwAUSM_NEMO(nDim, nVar_NEMO, nPrimVar_NEMO, nPrimVarGrad_NEMO, config);
-              }
-              break;
-
-            case UPWIND::AUSMPLUSUP2:
-              for (iMGlevel = 0; iMGlevel <= config->GetnMGLevels(); iMGlevel++) {
-                numerics[iMGlevel][FLOW_SOL][conv_term] = new CUpwAUSMPLUSUP2_NEMO(nDim, nVar_NEMO, nPrimVar_NEMO, nPrimVarGrad_NEMO, config);
-                numerics[iMGlevel][FLOW_SOL][conv_bound_term] = new CUpwAUSMPLUSUP2_NEMO(nDim, nVar_NEMO, nPrimVar_NEMO, nPrimVarGrad_NEMO, config);
-              }
-              break;
-
-            case UPWIND::MSW:
-              for (iMGlevel = 0; iMGlevel <= config->GetnMGLevels(); iMGlevel++) {
-                numerics[iMGlevel][FLOW_SOL][conv_term] = new CUpwMSW_NEMO(nDim, nVar_NEMO, nPrimVar_NEMO, nPrimVarGrad_NEMO, config);
-                numerics[iMGlevel][FLOW_SOL][conv_bound_term] = new CUpwMSW_NEMO(nDim, nVar_NEMO, nPrimVar_NEMO, nPrimVarGrad_NEMO, config);
-              }
-              break;
-
-            case UPWIND::AUSMPWPLUS:
-              for (iMGlevel = 0; iMGlevel <= config->GetnMGLevels(); iMGlevel++) {
-                numerics[iMGlevel][FLOW_SOL][conv_term] = new CUpwAUSMPWplus_NEMO(nDim, nVar_NEMO, nPrimVar_NEMO, nPrimVarGrad_NEMO, config);
-                numerics[iMGlevel][FLOW_SOL][conv_bound_term] = new CUpwAUSMPWplus_NEMO(nDim, nVar_NEMO, nPrimVar_NEMO, nPrimVarGrad_NEMO, config);
-              }
-              break;
->>>>>>> fc1b39ec
-
-              case AUSMPWPLUS:
+
+              case UPWIND::AUSMPWPLUS:
                 for (iMGlevel = 0; iMGlevel <= config->GetnMGLevels(); iMGlevel++) {
                   numerics[iMGlevel][FLOW_SOL][conv_term] =
                       new CUpwAUSMPWplus_NEMO(nDim, nVar_NEMO, nPrimVar_NEMO, nPrimVarGrad_NEMO, config);
@@ -2306,89 +2032,48 @@
 
     /*--- Riemann solver definition for the Euler, Navier-Stokes problems for the FEM discretization. ---*/
 
-<<<<<<< HEAD
     if ((fem_euler) || (fem_ns)) {
       switch (config->GetRiemann_Solver_FEM()) {
-        case ROE:
-        case LAX_FRIEDRICH:
+        case UPWIND::ROE:
+        case UPWIND::LAX_FRIEDRICH:
           /* Hard coded optimized implementation is used in the DG solver. No need to allocate the
-=======
-    switch (config->GetRiemann_Solver_FEM()) {
-      case UPWIND::ROE:
-      case UPWIND::LAX_FRIEDRICH:
-        /* Hard coded optimized implementation is used in the DG solver. No need to allocate the
->>>>>>> fc1b39ec
-           corresponding entry in numerics. */
+             corresponding entry in numerics. */
           break;
 
-<<<<<<< HEAD
-        case AUSM:
+        case UPWIND::AUSM:
           for (iMGlevel = 0; iMGlevel <= config->GetnMGLevels(); iMGlevel++) {
             numerics[iMGlevel][FLOW_SOL][conv_term] = new CUpwAUSM_Flow(nDim, nVar_Flow, config);
             numerics[iMGlevel][FLOW_SOL][conv_bound_term] = new CUpwAUSM_Flow(nDim, nVar_Flow, config);
           }
           break;
 
-        case TURKEL:
+        case UPWIND::TURKEL:
           for (iMGlevel = 0; iMGlevel <= config->GetnMGLevels(); iMGlevel++) {
             numerics[iMGlevel][FLOW_SOL][conv_term] = new CUpwTurkel_Flow(nDim, nVar_Flow, config);
             numerics[iMGlevel][FLOW_SOL][conv_bound_term] = new CUpwTurkel_Flow(nDim, nVar_Flow, config);
           }
           break;
 
-        case HLLC:
-=======
-      case UPWIND::AUSM:
-        for (iMGlevel = 0; iMGlevel <= config->GetnMGLevels(); iMGlevel++) {
-          numerics[iMGlevel][FLOW_SOL][conv_term] = new CUpwAUSM_Flow(nDim, nVar_Flow, config);
-          numerics[iMGlevel][FLOW_SOL][conv_bound_term] = new CUpwAUSM_Flow(nDim, nVar_Flow, config);
-        }
-        break;
-
-      case UPWIND::TURKEL:
-        for (iMGlevel = 0; iMGlevel <= config->GetnMGLevels(); iMGlevel++) {
-          numerics[iMGlevel][FLOW_SOL][conv_term] = new CUpwTurkel_Flow(nDim, nVar_Flow, config);
-          numerics[iMGlevel][FLOW_SOL][conv_bound_term] = new CUpwTurkel_Flow(nDim, nVar_Flow, config);
-        }
-        break;
-
-      case UPWIND::HLLC:
->>>>>>> fc1b39ec
+        case UPWIND::HLLC:
           for (iMGlevel = 0; iMGlevel <= config->GetnMGLevels(); iMGlevel++) {
             numerics[iMGlevel][FLOW_SOL][conv_term] = new CUpwHLLC_Flow(nDim, nVar_Flow, config);
             numerics[iMGlevel][FLOW_SOL][conv_bound_term] = new CUpwHLLC_Flow(nDim, nVar_Flow, config);
           }
           break;
 
-<<<<<<< HEAD
-        case MSW:
+        case UPWIND::MSW:
           for (iMGlevel = 0; iMGlevel <= config->GetnMGLevels(); iMGlevel++) {
             numerics[iMGlevel][FLOW_SOL][conv_term] = new CUpwMSW_Flow(nDim, nVar_Flow, config);
             numerics[iMGlevel][FLOW_SOL][conv_bound_term] = new CUpwMSW_Flow(nDim, nVar_Flow, config);
           }
           break;
 
-        case CUSP:
+        case UPWIND::CUSP:
           for (iMGlevel = 0; iMGlevel <= config->GetnMGLevels(); iMGlevel++) {
             numerics[iMGlevel][FLOW_SOL][conv_term] = new CUpwCUSP_Flow(nDim, nVar_Flow, config);
             numerics[iMGlevel][FLOW_SOL][conv_bound_term] = new CUpwCUSP_Flow(nDim, nVar_Flow, config);
           }
           break;
-=======
-      case UPWIND::MSW:
-        for (iMGlevel = 0; iMGlevel <= config->GetnMGLevels(); iMGlevel++) {
-          numerics[iMGlevel][FLOW_SOL][conv_term] = new CUpwMSW_Flow(nDim, nVar_Flow, config);
-          numerics[iMGlevel][FLOW_SOL][conv_bound_term] = new CUpwMSW_Flow(nDim, nVar_Flow, config);
-        }
-        break;
-
-      case UPWIND::CUSP:
-        for (iMGlevel = 0; iMGlevel <= config->GetnMGLevels(); iMGlevel++) {
-          numerics[iMGlevel][FLOW_SOL][conv_term] = new CUpwCUSP_Flow(nDim, nVar_Flow, config);
-          numerics[iMGlevel][FLOW_SOL][conv_bound_term] = new CUpwCUSP_Flow(nDim, nVar_Flow, config);
-        }
-        break;
->>>>>>> fc1b39ec
 
         default:
           SU2_MPI::Error("Riemann solver not implemented.", CURRENT_FUNCTION);
@@ -2402,7 +2087,6 @@
       if (incompressible)
         InstantiateTurbulentNumerics<CIncEulerVariable::CIndices<unsigned short>>(nVar_Turb, offset, config,
                                                                                   solver[MESH_0][TURB_SOL], numerics);
-<<<<<<< HEAD
       else if (NEMO_ns)
         InstantiateTurbulentNumerics<CNEMOEulerVariable::CIndices<unsigned short>>(nVar_Turb, offset, config,
                                                                                    solver[MESH_0][TURB_SOL], numerics);
@@ -2414,59 +2098,15 @@
     /*--- Solver definition for the transition model problem. ---*/
 
     if (transition) {
-
-      /*--- Definition of the convective scheme for each equation and mesh level. ---*/
-=======
-    else
-      InstantiateTurbulentNumerics<CEulerVariable::CIndices<unsigned short> >(nVar_Turb, offset, config,
-                                                                              solver[MESH_0][TURB_SOL], numerics);
-  }
-
-  /*--- Solver definition for the transition model problem ---*/
-  if (transition) {
-    if (incompressible)
-      InstantiateTransitionNumerics<CIncEulerVariable::CIndices<unsigned short> >(nVar_Trans, offset, config,
-                                                                                 solver[MESH_0][TRANS_SOL], numerics);
-    else if (NEMO_ns)
-      InstantiateTransitionNumerics<CNEMOEulerVariable::CIndices<unsigned short> >(nVar_Trans, offset, config,
-                                                                                  solver[MESH_0][TRANS_SOL], numerics);
-    else
-      InstantiateTransitionNumerics<CEulerVariable::CIndices<unsigned short> >(nVar_Trans, offset, config,
-                                                                              solver[MESH_0][TRANS_SOL], numerics);
-  }
->>>>>>> fc1b39ec
-
-      switch (config->GetKind_ConvNumScheme_Turb()) {
-        case NO_UPWIND:
-          SU2_MPI::Error("Config file is missing the CONV_NUM_METHOD_TURB option.", CURRENT_FUNCTION);
-          break;
-        case SPACE_UPWIND:
-          for (iMGlevel = 0; iMGlevel <= config->GetnMGLevels(); iMGlevel++) {
-            numerics[iMGlevel][TRANS_SOL][conv_term] = new CUpwSca_TransLM(nDim, nVar_Trans, config);
-          }
-          break;
-        default:
-          SU2_MPI::Error("Invalid convective scheme for the transition equations.", CURRENT_FUNCTION);
-          break;
-      }
-
-      /*--- Definition of the viscous scheme for each equation and mesh level. ---*/
-
-      for (iMGlevel = 0; iMGlevel <= config->GetnMGLevels(); iMGlevel++) {
-        numerics[iMGlevel][TRANS_SOL][visc_term] = new CAvgGradCorrected_TransLM(nDim, nVar_Trans, config);
-      }
-
-      /*--- Definition of the source term integration scheme for each equation and mesh level. ---*/
-
-      for (iMGlevel = 0; iMGlevel <= config->GetnMGLevels(); iMGlevel++) {
-        numerics[iMGlevel][TRANS_SOL][source_first_term] = new CSourcePieceWise_TransLM(nDim, nVar_Trans, config);
-        numerics[iMGlevel][TRANS_SOL][source_second_term] = new CSourceNothing(nDim, nVar_Trans, config);
-      }
-
-      /*--- Definition of the boundary condition method. ---*/
-
-      for (iMGlevel = 0; iMGlevel <= config->GetnMGLevels(); iMGlevel++) {
-        numerics[iMGlevel][TRANS_SOL][conv_bound_term] = new CUpwLin_TransLM(nDim, nVar_Trans, config);
+      if (incompressible) {
+        InstantiateTransitionNumerics<CIncEulerVariable::CIndices<unsigned short>>(nVar_Trans, offset, config,
+                                                                                   solver[MESH_0][TRANS_SOL], numerics);
+      } else if (NEMO_ns) {
+        InstantiateTransitionNumerics<CNEMOEulerVariable::CIndices<unsigned short>>(
+            nVar_Trans, offset, config, solver[MESH_0][TRANS_SOL], numerics);
+      } else {
+        InstantiateTransitionNumerics<CEulerVariable::CIndices<unsigned short>>(nVar_Trans, offset, config,
+                                                                                solver[MESH_0][TRANS_SOL], numerics);
       }
     }
 
@@ -2524,18 +2164,8 @@
 
       /*--- Definition of the boundary condition method. ---*/
 
-<<<<<<< HEAD
       numerics[MESH_0][RAD_SOL][VISC_BOUND_TERM] = new CAvgGradCorrected_P1(nDim, nVar_Rad, config);
     }
-=======
-          switch (config->GetKind_Centered_AdjFlow()) {
-            case CENTERED::LAX : numerics[MESH_0][ADJFLOW_SOL][conv_term] = new CCentLax_AdjFlow(nDim, nVar_Adj_Flow, config); break;
-            case CENTERED::JST : numerics[MESH_0][ADJFLOW_SOL][conv_term] = new CCentJST_AdjFlow(nDim, nVar_Adj_Flow, config); break;
-            default:
-              SU2_MPI::Error("Centered scheme not implemented.", CURRENT_FUNCTION);
-              break;
-          }
->>>>>>> fc1b39ec
 
     /*--- Solver definition for the flow adjoint problem. ---*/
 
@@ -2552,14 +2182,14 @@
 
         case SPACE_CENTERED:
 
-          /*--- Compressible flow. ---*/
           if (compressible) {
+            /*--- Compressible flow. ---*/
 
             switch (config->GetKind_Centered_AdjFlow()) {
-              case LAX:
+              case CENTERED::LAX:
                 numerics[MESH_0][ADJFLOW_SOL][conv_term] = new CCentLax_AdjFlow(nDim, nVar_Adj_Flow, config);
                 break;
-              case JST:
+              case CENTERED::JST:
                 numerics[MESH_0][ADJFLOW_SOL][conv_term] = new CCentJST_AdjFlow(nDim, nVar_Adj_Flow, config);
                 break;
               default:
@@ -2570,31 +2200,18 @@
             for (iMGlevel = 1; iMGlevel <= config->GetnMGLevels(); iMGlevel++)
               numerics[iMGlevel][ADJFLOW_SOL][conv_term] = new CCentLax_AdjFlow(nDim, nVar_Adj_Flow, config);
 
-<<<<<<< HEAD
             for (iMGlevel = 0; iMGlevel <= config->GetnMGLevels(); iMGlevel++)
               numerics[iMGlevel][ADJFLOW_SOL][conv_bound_term] = new CUpwRoe_AdjFlow(nDim, nVar_Adj_Flow, config);
-=======
-          switch (config->GetKind_Upwind_AdjFlow()) {
-            case UPWIND::ROE:
-              for (iMGlevel = 0; iMGlevel <= config->GetnMGLevels(); iMGlevel++) {
-                numerics[iMGlevel][ADJFLOW_SOL][conv_term] = new CUpwRoe_AdjFlow(nDim, nVar_Adj_Flow, config);
-                numerics[iMGlevel][ADJFLOW_SOL][conv_bound_term] = new CUpwRoe_AdjFlow(nDim, nVar_Adj_Flow, config);
-              }
-              break;
-            default:
-              SU2_MPI::Error("Upwind scheme not implemented.", CURRENT_FUNCTION);
-              break;
->>>>>>> fc1b39ec
           }
           break;
 
         case SPACE_UPWIND:
 
-          /*--- Compressible flow. ---*/
           if (compressible) {
+            /*--- Compressible flow. ---*/
 
             switch (config->GetKind_Upwind_AdjFlow()) {
-              case ROE:
+              case UPWIND::ROE:
                 for (iMGlevel = 0; iMGlevel <= config->GetnMGLevels(); iMGlevel++) {
                   numerics[iMGlevel][ADJFLOW_SOL][conv_term] = new CUpwRoe_AdjFlow(nDim, nVar_Adj_Flow, config);
                   numerics[iMGlevel][ADJFLOW_SOL][conv_bound_term] = new CUpwRoe_AdjFlow(nDim, nVar_Adj_Flow, config);
@@ -2615,8 +2232,8 @@
 
       /*--- Definition of the viscous scheme for each equation and mesh level. ---*/
 
-      /*--- Compressible flow. ---*/
       if (compressible) {
+        /*--- Compressible flow. ---*/
 
         numerics[MESH_0][ADJFLOW_SOL][visc_term] = new CAvgGradCorrected_AdjFlow(nDim, nVar_Adj_Flow, config);
         numerics[MESH_0][ADJFLOW_SOL][visc_bound_term] = new CAvgGrad_AdjFlow(nDim, nVar_Adj_Flow, config);
@@ -2663,7 +2280,6 @@
     }
 
     /*--- Solver definition for the turbulent adjoint problem. ---*/
-
     if (adj_turb) {
       if (config->GetKind_Turb_Model() != TURB_MODEL::SA)
         SU2_MPI::Error("Only the SA turbulence model can be used with the continuous adjoint solver.",
@@ -2707,7 +2323,6 @@
 
     if (fem) {
       /*--- Initialize the container for FEA_TERM. This will be the only one for most of the cases. ---*/
-
       switch (config->GetGeometricConditions()) {
         case STRUCT_DEFORMATION::SMALL:
           switch (config->GetMaterialModel()) {
@@ -3496,24 +3111,11 @@
 }
 
 void CFluidDriver::Transfer_Data(unsigned short donorZone, unsigned short targetZone) {
-<<<<<<< HEAD
-  interface_container[donorZone][targetZone]->BroadcastData(
-      *interpolator_container[donorZone][targetZone].get(), solver_container[donorZone][INST_0][MESH_0][FLOW_SOL],
-      solver_container[targetZone][INST_0][MESH_0][FLOW_SOL], geometry_container[donorZone][INST_0][MESH_0],
-      geometry_container[targetZone][INST_0][MESH_0], config_container[donorZone], config_container[targetZone]);
-
-  if (config_container[targetZone]->GetKind_Solver() == MAIN_SOLVER::RANS) {
+  auto BroadcastData = [&](unsigned int solIdx) {
     interface_container[donorZone][targetZone]->BroadcastData(
-        *interpolator_container[donorZone][targetZone].get(), solver_container[donorZone][INST_0][MESH_0][TURB_SOL],
-        solver_container[targetZone][INST_0][MESH_0][TURB_SOL], geometry_container[donorZone][INST_0][MESH_0],
+        *interpolator_container[donorZone][targetZone].get(), solver_container[donorZone][INST_0][MESH_0][solIdx],
+        solver_container[targetZone][INST_0][MESH_0][solIdx], geometry_container[donorZone][INST_0][MESH_0],
         geometry_container[targetZone][INST_0][MESH_0], config_container[donorZone], config_container[targetZone]);
-=======
-
-  auto BroadcastData = [&](unsigned int solIdx) {
-    interface_container[donorZone][targetZone]->BroadcastData(*interpolator_container[donorZone][targetZone].get(),
-      solver_container[donorZone][INST_0][MESH_0][solIdx], solver_container[targetZone][INST_0][MESH_0][solIdx],
-      geometry_container[donorZone][INST_0][MESH_0], geometry_container[targetZone][INST_0][MESH_0],
-      config_container[donorZone], config_container[targetZone]);
   };
   BroadcastData(FLOW_SOL);
 
@@ -3522,7 +3124,6 @@
   }
   if (config_container[targetZone]->GetKind_Species_Model() != SPECIES_MODEL::NONE) {
     BroadcastData(SPECIES_SOL);
->>>>>>> fc1b39ec
   }
 }
 
