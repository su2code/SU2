/*!
 * \file driver_structure.cpp
 * \brief The main subroutines for driving single or multi-zone problems.
 * \author T. Economon, H. Kline, R. Sanchez, F. Palacios
 * \version 6.2.0 "Falcon"
 *
 * The current SU2 release has been coordinated by the
 * SU2 International Developers Society <www.su2devsociety.org>
 * with selected contributions from the open-source community.
 *
 * The main research teams contributing to the current release are:
 *  - Prof. Juan J. Alonso's group at Stanford University.
 *  - Prof. Piero Colonna's group at Delft University of Technology.
 *  - Prof. Nicolas R. Gauger's group at Kaiserslautern University of Technology.
 *  - Prof. Alberto Guardone's group at Polytechnic University of Milan.
 *  - Prof. Rafael Palacios' group at Imperial College London.
 *  - Prof. Vincent Terrapon's group at the University of Liege.
 *  - Prof. Edwin van der Weide's group at the University of Twente.
 *  - Lab. of New Concepts in Aeronautics at Tech. Institute of Aeronautics.
 *
 * Copyright 2012-2019, Francisco D. Palacios, Thomas D. Economon,
 *                      Tim Albring, and the SU2 contributors.
 *
 * SU2 is free software; you can redistribute it and/or
 * modify it under the terms of the GNU Lesser General Public
 * License as published by the Free Software Foundation; either
 * version 2.1 of the License, or (at your option) any later version.
 *
 * SU2 is distributed in the hope that it will be useful,
 * but WITHOUT ANY WARRANTY; without even the implied warranty of
 * MERCHANTABILITY or FITNESS FOR A PARTICULAR PURPOSE. See the GNU
 * Lesser General Public License for more details.
 *
 * You should have received a copy of the GNU Lesser General Public
 * License along with SU2. If not, see <http://www.gnu.org/licenses/>.
 */

#include "../../include/drivers/CDriver.hpp"
#include "../../include/definition_structure.hpp"
#include <cassert>

#ifdef VTUNEPROF
#include <ittnotify.h>
#endif

CDriver::CDriver(char* confFile,
                 unsigned short val_nZone,
                 SU2_Comm MPICommunicator, bool dummy_geo):config_file_name(confFile), StartTime(0.0), StopTime(0.0), UsedTime(0.0), 
                 ExtIter(0), nZone(val_nZone), StopCalc(false), fsi(false), fem_solver(false), dummy_geometry(dummy_geo) {

  /*--- Initialize Medipack (must also be here so it is initialized from python) ---*/
#ifdef HAVE_MPI
  #if defined(CODI_REVERSE_TYPE) || defined(CODI_FORWARD_TYPE)
    SU2_MPI::Init_AMPI();
  #endif
#endif

  /*--- Initialize Medipack (must also be here so it is initialized from python) ---*/
#ifdef HAVE_MPI
  #if defined(CODI_REVERSE_TYPE) || defined(CODI_FORWARD_TYPE)
    SU2_MPI::Init_AMPI();
  #endif
#endif

  unsigned short jZone;

  SU2_MPI::SetComm(MPICommunicator);

  rank = SU2_MPI::GetRank();
  size = SU2_MPI::GetSize();

  /*--- Start timer to track preprocessing for benchmarking. ---*/
  
#ifndef HAVE_MPI
  StartTime = su2double(clock())/su2double(CLOCKS_PER_SEC);
#else
  StartTime = MPI_Wtime();
#endif
  
  /*--- Initialize containers with null --- */
  
  SetContainers_Null();
  
  /*--- Preprocessing of the config files. In this routine, the config file is read
   and it is determined whether a problem is single physics or multiphysics. . ---*/
  
  Input_Preprocessing(config_container, driver_config);
  
  for (iZone = 0; iZone < nZone; iZone++) {
    
    /*--- Read the number of instances for each zone ---*/
    
    nInst[iZone] = config_container[iZone]->GetnTimeInstances();
    
    geometry_container[iZone]    = new CGeometry**    [nInst[iZone]];
    iteration_container[iZone]   = new CIteration*    [nInst[iZone]];
    solver_container[iZone]      = new CSolver***     [nInst[iZone]];
    integration_container[iZone] = new CIntegration** [nInst[iZone]];
    numerics_container[iZone]    = new CNumerics****  [nInst[iZone]]; 
    grid_movement[iZone]         = new CVolumetricMovement* [nInst[iZone]];
    
    /*--- Allocate transfer and interpolation container --- */
    
    transfer_container[iZone]     = new CTransfer*[nZone];
    interpolator_container[iZone] = new CInterpolator*[nZone];
    
    for (jZone = 0; jZone < nZone; jZone++){
      transfer_container[iZone][jZone]             = NULL;
      interpolator_container[iZone][jZone]         = NULL;
    }
    
    for (iInst = 0; iInst < nInst[iZone]; iInst++){
      
      config_container[iZone]->SetiInst(iInst);
      
      geometry_container[iZone][iInst]    = NULL;
      iteration_container[iZone][iInst]   = NULL;
      solver_container[iZone][iInst]      = NULL;
      integration_container[iZone][iInst] = NULL;
      grid_movement[iZone][iInst]         = NULL;
      
      /*--- Preprocessing of the geometry for all zones. In this routine, the edge-
       based data structure is constructed, i.e. node and cell neighbors are
       identified and linked, face areas and volumes of the dual mesh cells are
       computed, and the multigrid levels are created using an agglomeration procedure. ---*/
      
      Geometrical_Preprocessing(config_container[iZone], geometry_container[iZone][iInst], dummy_geometry);  
      
      /*--- Definition of the solver class: solver_container[#ZONES][#INSTANCES][#MG_GRIDS][#EQ_SYSTEMS].
       The solver classes are specific to a particular set of governing equations,
       and they contain the subroutines with instructions for computing each spatial
       term of the PDE, i.e. loops over the edges to compute convective and viscous
       fluxes, loops over the nodes to compute source terms, and routines for
       imposing various boundary condition type for the PDE. ---*/
      
      Solver_Preprocessing(config_container[iZone], geometry_container[iZone][iInst], solver_container[iZone][iInst]);
      
      /*--- Definition of the numerical method class:
       numerics_container[#ZONES][#INSTANCES][#MG_GRIDS][#EQ_SYSTEMS][#EQ_TERMS].
       The numerics class contains the implementation of the numerical methods for
       evaluating convective or viscous fluxes between any two nodes in the edge-based
       data structure (centered, upwind, galerkin), as well as any source terms
       (piecewise constant reconstruction) evaluated in each dual mesh volume. ---*/
      
      Numerics_Preprocessing(config_container[iZone], geometry_container[iZone][iInst],
                             solver_container[iZone][iInst], numerics_container[iZone][iInst]);
      
      /*--- Definition of the integration class: integration_container[#ZONES][#INSTANCES][#EQ_SYSTEMS].
       The integration class orchestrates the execution of the spatial integration
       subroutines contained in the solver class (including multigrid) for computing
       the residual at each node, R(U) and then integrates the equations to a
       steady state or time-accurately. ---*/
      
      Integration_Preprocessing(config_container[iZone], integration_container[iZone][iInst]);   
      
      /*--- Instantiate the type of physics iteration to be executed within each zone. For
       example, one can execute the same physics across multiple zones (mixing plane),
       different physics in different zones (fluid-structure interaction), or couple multiple
       systems tightly within a single zone by creating a new iteration class (e.g., RANS). ---*/
      
      Iteration_Preprocessing(config_container[iZone], iteration_container[iZone][iInst]);      
      
      /*--- Dynamic mesh processing.  ---*/
      
      DynamicMesh_Preprocessing(config_container[iZone], geometry_container[iZone][iInst], solver_container[iZone][iInst], 
                                 iteration_container[iZone][iInst], grid_movement[iZone][iInst], surface_movement[iZone]);
      /*--- Static mesh processing.  ---*/
      
      StaticMesh_Preprocessing(config_container[iZone], geometry_container[iZone][iInst], surface_movement[iZone]);
      
    }

  }

  /*--- Definition of the interface and transfer conditions between different zones.
   *--- The transfer container is defined for zones paired one to one.
   *--- This only works for a multizone FSI problem (nZone > 1).
   *--- Also, at the moment this capability is limited to two zones (nZone < 3).
   *--- This will change in the future. ---*/

  if ( nZone > 1 ) {
    if (rank == MASTER_NODE)
      cout << endl <<"------------------- Multizone Interface Preprocessing -------------------" << endl;
    
    Interface_Preprocessing(config_container, solver_container, geometry_container,
                            transfer_types, transfer_container, interpolator_container);
  }
  
  if(fsi && (config_container[ZONE_0]->GetRestart() || config_container[ZONE_0]->GetDiscrete_Adjoint())){
    if (rank == MASTER_NODE)cout << endl <<"Restarting Fluid and Structural Solvers." << endl;

    for (iZone = 0; iZone < nZone; iZone++) {
    	for (iInst = 0; iInst < nInst[iZone]; iInst++){
        Solver_Restart(solver_container[iZone][iInst], geometry_container[iZone][iInst],
                       config_container[iZone], true);
    	}
    }
  }
  
  if (config_container[ZONE_0]->GetBoolTurbomachinery()){
    if (rank == MASTER_NODE)cout << endl <<"---------------------- Turbomachinery Preprocessing ---------------------" << endl;
    Turbomachinery_Preprocessing(config_container, geometry_container, solver_container, transfer_container);
  }
  
  
  PythonInterface_Preprocessing(config_container, geometry_container, solver_container);

  /*--- Output preprocessing --- */
  
  Output_Preprocessing(config_container, output);

  /*--- Open the FSI convergence history file ---*/

  if (fsi){
      if (rank == MASTER_NODE) cout << endl <<"Opening FSI history file." << endl;
      unsigned short ZONE_FLOW = 0, ZONE_STRUCT = 1;
      output->SpecialOutput_FSI(&FSIHist_file, geometry_container, solver_container,
                                config_container, integration_container, 0,
                                ZONE_FLOW, ZONE_STRUCT, true);
  }

  /*--- Preprocessing time is reported now, but not included in the next compute portion. ---*/
  
#ifndef HAVE_MPI
  StopTime = su2double(clock())/su2double(CLOCKS_PER_SEC);
#else
  StopTime = MPI_Wtime();
#endif
  
  /*--- Compute/print the total time for performance benchmarking. ---*/
  
  UsedTime = StopTime-StartTime;
  UsedTimePreproc    = UsedTime;
  UsedTimeCompute    = 0.0;
  UsedTimeOutput     = 0.0;
  IterCount          = 0;
  OutputCount        = 0;
  MDOFs              = 0.0;
  MDOFsDomain        = 0.0;
  Mpoints            = 0.0;
  MpointsDomain      = 0.0;
  for (iZone = 0; iZone < nZone; iZone++) {
    Mpoints       +=(su2double)geometry_container[iZone][INST_0][MESH_0]->GetGlobal_nPoint()/(1.0e6);
    MpointsDomain +=(su2double)geometry_container[iZone][INST_0][MESH_0]->GetGlobal_nPointDomain()/(1.0e6);
    MDOFs         += (su2double)DOFsPerPoint*(su2double)geometry_container[iZone][INST_0][MESH_0]->GetGlobal_nPoint()/(1.0e6);
    MDOFsDomain   += (su2double)DOFsPerPoint*(su2double)geometry_container[iZone][INST_0][MESH_0]->GetGlobal_nPointDomain()/(1.0e6);
  }

  /*--- Reset timer for compute/output performance benchmarking. ---*/
#ifndef HAVE_MPI
  StopTime = su2double(clock())/su2double(CLOCKS_PER_SEC);
#else
  StopTime = MPI_Wtime();
#endif

  /*--- Compute/print the total time for performance benchmarking. ---*/

  UsedTime = StopTime-StartTime;
  UsedTimePreproc = UsedTime;

  /*--- Reset timer for compute performance benchmarking. ---*/
#ifndef HAVE_MPI
  StartTime = su2double(clock())/su2double(CLOCKS_PER_SEC);
#else
  StartTime = MPI_Wtime();
#endif

}

void CDriver::SetContainers_Null(){
  
  /*--- Create pointers to all of the classes that may be used throughout
   the SU2_CFD code. In general, the pointers are instantiated down a
   hierarchy over all zones, multigrid levels, equation sets, and equation
   terms as described in the comments below. ---*/

  ConvHist_file                  = NULL;
  iteration_container            = NULL;
  output                         = NULL;
  integration_container          = NULL;
  geometry_container             = NULL;
  solver_container               = NULL;
  numerics_container             = NULL;
  config_container               = NULL;
  surface_movement               = NULL;
  grid_movement                  = NULL;
  FFDBox                         = NULL;
  interpolator_container         = NULL;
  transfer_container             = NULL;
  transfer_types                 = NULL;
  nInst                          = NULL;


  /*--- Definition and of the containers for all possible zones. ---*/

  iteration_container            = new CIteration**[nZone];
  solver_container               = new CSolver****[nZone];
  integration_container          = new CIntegration***[nZone];
  numerics_container             = new CNumerics*****[nZone];
  config_container               = new CConfig*[nZone];
  geometry_container             = new CGeometry***[nZone];
  surface_movement               = new CSurfaceMovement*[nZone];
  grid_movement                  = new CVolumetricMovement**[nZone];
  FFDBox                         = new CFreeFormDefBox**[nZone];
  interpolator_container         = new CInterpolator**[nZone];
  transfer_container             = new CTransfer**[nZone];
  transfer_types                 = new unsigned short*[nZone];
  nInst                          = new unsigned short[nZone];
  driver_config                  = NULL;


  for (iZone = 0; iZone < nZone; iZone++) {
    solver_container[iZone]               = NULL;
    integration_container[iZone]          = NULL;
    numerics_container[iZone]             = NULL;
    config_container[iZone]               = NULL;
    geometry_container[iZone]             = NULL;
    surface_movement[iZone]               = NULL;
    grid_movement[iZone]                  = NULL;
    FFDBox[iZone]                         = NULL;
    interpolator_container[iZone]         = NULL;
    transfer_container[iZone]             = NULL;
    transfer_types[iZone]                 = new unsigned short[nZone];
    nInst[iZone]                          = 1;
  }

}


void CDriver::Postprocessing() {

  bool isBinary = config_container[ZONE_0]->GetWrt_Binary_Restart();
  bool wrt_perf = config_container[ZONE_0]->GetWrt_Performance();
  
    /*--- Output some information to the console. ---*/

  if (rank == MASTER_NODE) {

    /*--- Print out the number of non-physical points and reconstructions ---*/

    if (config_container[ZONE_0]->GetNonphysical_Points() > 0)
      cout << "Warning: there are " << config_container[ZONE_0]->GetNonphysical_Points() << " non-physical points in the solution." << endl;
    if (config_container[ZONE_0]->GetNonphysical_Reconstr() > 0)
      cout << "Warning: " << config_container[ZONE_0]->GetNonphysical_Reconstr() << " reconstructed states for upwinding are non-physical." << endl;

    /*--- Close the convergence history file. ---*/
    for (iZone = 0; iZone < nZone; iZone++) {
      for (iInst = 0; iInst < nInst[iZone]; iInst++) {
        ConvHist_file[iZone][iInst].close();
      }
      delete [] ConvHist_file[iZone];
    }

  }
  delete [] ConvHist_file;

  if (rank == MASTER_NODE)
    cout << endl <<"------------------------- Solver Postprocessing -------------------------" << endl;

  for (iZone = 0; iZone < nZone; iZone++) {
    for (iInst = 0; iInst < nInst[iZone]; iInst++){
      Numerics_Postprocessing(numerics_container[iZone], solver_container[iZone][iInst],
          geometry_container[iZone][iInst], config_container[iZone], iInst);
    }
    delete [] numerics_container[iZone];
  }
  delete [] numerics_container;
  if (rank == MASTER_NODE) cout << "Deleted CNumerics container." << endl;
  
  for (iZone = 0; iZone < nZone; iZone++) {
    for (iInst = 0; iInst < nInst[iZone]; iInst++){
      Integration_Postprocessing(integration_container[iZone],
          geometry_container[iZone][iInst],
          config_container[iZone],
          iInst);
    }
    delete [] integration_container[iZone];
  }
  delete [] integration_container;
  if (rank == MASTER_NODE) cout << "Deleted CIntegration container." << endl;
  
  for (iZone = 0; iZone < nZone; iZone++) {
    for (iInst = 0; iInst < nInst[iZone]; iInst++){
      Solver_Postprocessing(solver_container[iZone],
          geometry_container[iZone][iInst],
          config_container[iZone],
          iInst);
    }
    delete [] solver_container[iZone];
  }
  delete [] solver_container;
  if (rank == MASTER_NODE) cout << "Deleted CSolver container." << endl;
  
  for (iZone = 0; iZone < nZone; iZone++) {
	for (iInst = 0; iInst < nInst[iZone]; iInst++)
    delete iteration_container[iZone][iInst];
    delete [] iteration_container[iZone];
  }
  delete [] iteration_container;
  if (rank == MASTER_NODE) cout << "Deleted CIteration container." << endl;

  if (interpolator_container != NULL) {
    for (iZone = 0; iZone < nZone; iZone++) {
      if (interpolator_container[iZone] != NULL) {
        for (unsigned short jZone = 0; jZone < nZone; jZone++)
        if (interpolator_container[iZone][jZone] != NULL)
        delete interpolator_container[iZone][jZone];
        delete [] interpolator_container[iZone];
      }
    }
    delete [] interpolator_container;
    if (rank == MASTER_NODE) cout << "Deleted CInterpolator container." << endl;
  }
  
  if (transfer_container != NULL) {
    for (iZone = 0; iZone < nZone; iZone++) {
      if (transfer_container[iZone] != NULL) {
        for (unsigned short jZone = 0; jZone < nZone; jZone++)
          if (transfer_container[iZone][jZone] != NULL)
            delete transfer_container[iZone][jZone];
        delete [] transfer_container[iZone];
      }
    }
    delete [] transfer_container;
    if (rank == MASTER_NODE) cout << "Deleted CTransfer container." << endl;
  }
  
  if (transfer_types != NULL) {
    for (iZone = 0; iZone < nZone; iZone++) {
      if (transfer_types[iZone] != NULL)
      delete [] transfer_types[iZone];
    }
    delete [] transfer_types;
  }
  
  for (iZone = 0; iZone < nZone; iZone++) {
    if (geometry_container[iZone] != NULL) {
      for (iInst = 0; iInst < nInst[iZone]; iInst++){
        for (unsigned short iMGlevel = 0; iMGlevel < config_container[iZone]->GetnMGLevels()+1; iMGlevel++) {
          if (geometry_container[iZone][iInst][iMGlevel] != NULL) delete geometry_container[iZone][iInst][iMGlevel];
        }
        if (geometry_container[iZone][iInst] != NULL) delete [] geometry_container[iZone][iInst];
      }
      delete [] geometry_container[iZone];
    }
  }
  delete [] geometry_container;
  if (rank == MASTER_NODE) cout << "Deleted CGeometry container." << endl;

  for (iZone = 0; iZone < nZone; iZone++) {
    delete [] FFDBox[iZone];
  }
  delete [] FFDBox;
  if (rank == MASTER_NODE) cout << "Deleted CFreeFormDefBox class." << endl;

  for (iZone = 0; iZone < nZone; iZone++) {
    delete surface_movement[iZone];
  }
  delete [] surface_movement;
  if (rank == MASTER_NODE) cout << "Deleted CSurfaceMovement class." << endl;

  for (iZone = 0; iZone < nZone; iZone++) {
    for (iInst = 0; iInst < nInst[iZone]; iInst++){
      if (grid_movement[iZone][iInst] != NULL) delete grid_movement[iZone][iInst];
    }
    if (grid_movement[iZone] != NULL) delete [] grid_movement[iZone];
  }
  delete [] grid_movement;
  if (rank == MASTER_NODE) cout << "Deleted CVolumetricMovement class." << endl;

  /*--- Output profiling information ---*/
  // Note that for now this is called only by a single thread, but all
  // necessary variables have been made thread private for safety (tick/tock)!!

  config_container[ZONE_0]->SetProfilingCSV();
  config_container[ZONE_0]->GEMMProfilingCSV();

  /*--- Deallocate config container ---*/
  if (config_container!= NULL) {
    for (iZone = 0; iZone < nZone; iZone++) {
      if (config_container[iZone] != NULL) {
        delete config_container[iZone];
      }
    }
    delete [] config_container;
  }
  if (driver_config != NULL) delete driver_config;
  if (rank == MASTER_NODE) cout << "Deleted CConfig container." << endl;

  if (nInst != NULL) delete [] nInst;
  if (rank == MASTER_NODE) cout << "Deleted nInst container." << endl;
  
  /*--- Deallocate output container ---*/
  if (output!= NULL) delete output;
  if (rank == MASTER_NODE) cout << "Deleted COutput class." << endl;

  if (rank == MASTER_NODE) cout << "-------------------------------------------------------------------------" << endl;


  /*--- Stop the timer and output the final performance summary. ---*/
  
#ifndef HAVE_MPI
  StopTime = su2double(clock())/su2double(CLOCKS_PER_SEC);
#else
  StopTime = MPI_Wtime();
#endif
  UsedTime = StopTime-StartTime;
  UsedTimeCompute += UsedTime;
  
  if ((rank == MASTER_NODE) && (wrt_perf)) {
    su2double TotalTime = UsedTimePreproc + UsedTimeCompute + UsedTimeOutput;
    cout.precision(6);
    cout << endl << endl <<"-------------------------- Performance Summary --------------------------" << endl;
    cout << "Simulation totals:" << endl;
    cout << setw(25) << "Cores:" << setw(12) << size << " | ";
    cout << setw(20) << "DOFs/point:" << setw(12) << (su2double)DOFsPerPoint << endl;
    cout << setw(25) << "Points/core:" << setw(12) << 1.0e6*MpointsDomain/(su2double)size << " | ";
    cout << setw(20) << "Ghost points/core:" << setw(12) << 1.0e6*(Mpoints-MpointsDomain)/(su2double)size << endl;
    cout << setw(25) << "Wall-clock time (hrs):" << setw(12) << (TotalTime)/(60.0*60.0) << " | ";
    cout << setw(20) << "Core-hrs:" << setw(12) << (su2double)size*(TotalTime)/(60.0*60.0) << endl;
    cout << endl;
    cout << "Preprocessing phase:" << endl;
    cout << setw(25) << "Preproc. Time (s):"  << setw(12)<< UsedTimePreproc << " | ";
    cout << setw(20) << "Preproc. Time (%):" << setw(12)<< ((UsedTimePreproc * 100.0) / (TotalTime)) << endl;
    cout << endl;
    cout << "Compute phase:" << endl;
    cout << setw(25) << "Compute Time (s):"  << setw(12)<< UsedTimeCompute << " | ";
    cout << setw(20) << "Compute Time (%):" << setw(12)<< ((UsedTimeCompute * 100.0) / (TotalTime)) << endl;
    cout << setw(25) << "Iteration count:"  << setw(12)<< IterCount << " | ";
    if (IterCount != 0) {
      cout << setw(20) << "Avg. s/iter:" << setw(12)<< UsedTimeCompute/(su2double)IterCount << endl;
      cout << setw(25) << "Core-s/iter/Mpoints:" << setw(12)<< (su2double)size*UsedTimeCompute/(su2double)IterCount/Mpoints << " | ";
      cout << setw(20) << "Mpoints/s:" << setw(12)<< Mpoints*(su2double)IterCount/UsedTimeCompute << endl;
    } else cout << endl;
    cout << endl;
    cout << "Output phase:" << endl;
    cout << setw(25) << "Output Time (s):"  << setw(12)<< UsedTimeOutput << " | ";
    cout << setw(20) << "Output Time (%):" << setw(12)<< ((UsedTimeOutput * 100.0) / (TotalTime)) << endl;
    cout << setw(25) << "Output count:" << setw(12)<< OutputCount << " | ";
    if (OutputCount != 0) {
      cout << setw(20)<< "Avg. s/output:" << setw(12)<< UsedTimeOutput/(su2double)OutputCount << endl;
      if (isBinary) {
        cout << setw(25)<< "Restart Aggr. BW (MB/s):" << setw(12)<< BandwidthSum/(su2double)OutputCount << " | ";
        cout << setw(20)<< "MB/s/core:" << setw(12)<< BandwidthSum/(su2double)OutputCount/(su2double)size << endl;
      }
    } else cout << endl;
    cout << "-------------------------------------------------------------------------" << endl;
    cout << endl;
  }

  /*--- Exit the solver cleanly ---*/

  if (rank == MASTER_NODE)
    cout << endl <<"------------------------- Exit Success (SU2_CFD) ------------------------" << endl << endl;

}


void CDriver::Input_Preprocessing(CConfig **&config, CConfig *&driver_config) {

  char zone_file_name[MAX_STRING_SIZE];
  
  /*--- Initialize the configuration of the driver ---*/

  driver_config = new CConfig(config_file_name, SU2_CFD, nZone, false);  
  
  for (iZone = 0; iZone < nZone; iZone++) {
    
    if (rank == MASTER_NODE){
      cout  << endl << "Parsing config file for zone " << iZone << endl;
    }
    /*--- Definition of the configuration option class for all zones. In this
     constructor, the input configuration file is parsed and all options are
     read and stored. ---*/
    
    if (driver_config->GetnConfigFiles() > 0){
      
      strcpy(zone_file_name, driver_config->GetConfigFilename(iZone).c_str());
      config[iZone] = new CConfig(driver_config, zone_file_name, SU2_CFD, iZone, nZone, true);
    }
    else{
      config[iZone] = new CConfig(driver_config, config_file_name, SU2_CFD, iZone, nZone, true);
    }
    
    /*--- Set the MPI communicator ---*/
    
    config[iZone]->SetMPICommunicator(SU2_MPI::GetComm());
  }
  
  
  /*--- Set the multizone part of the problem. ---*/
  if (driver_config->GetMultizone_Problem()){
    for (iZone = 0; iZone < nZone; iZone++) {
      /*--- Set the interface markers for multizone ---*/
      config_container[iZone]->SetMultizone(driver_config, config_container);
    }
  }
  
  /*--- Determine whether or not the FEM solver is used, which decides the
 type of geometry classes that are instantiated. Only adapted for single-zone problems ---*/

  fem_solver = ((config_container[ZONE_0]->GetKind_Solver() == FEM_EULER)          ||
                (config_container[ZONE_0]->GetKind_Solver() == FEM_NAVIER_STOKES)  ||
                (config_container[ZONE_0]->GetKind_Solver() == FEM_RANS)           ||
                (config_container[ZONE_0]->GetKind_Solver() == FEM_LES)            ||
                (config_container[ZONE_0]->GetKind_Solver() == DISC_ADJ_FEM_EULER) ||
                (config_container[ZONE_0]->GetKind_Solver() == DISC_ADJ_FEM_NS)    ||
                (config_container[ZONE_0]->GetKind_Solver() == DISC_ADJ_FEM_RANS));

  fsi = config_container[ZONE_0]->GetFSI_Simulation();
}

void CDriver::Geometrical_Preprocessing(CConfig* config, CGeometry **&geometry, bool dummy){

  if (!dummy){
    if (rank == MASTER_NODE)
      cout << endl <<"------------------- Geometry Preprocessing ( Zone " << config->GetiZone() <<" ) -------------------" << endl;
    
    if( fem_solver ) {
      switch( config->GetKind_FEM_Flow() ) {
        case DG: {
            Geometrical_Preprocessing_DGFEM(config, geometry);
            break;
          }
      }
    }
    else {
      Geometrical_Preprocessing_FVM(config, geometry);
    }
  } else {
    if (rank == MASTER_NODE)
      cout << endl <<"-------------------------- Using Dummy Geometry -------------------------" << endl;
    
    unsigned short iMGlevel;
    
    geometry = new CGeometry*[config->GetnMGLevels()+1];
    
    if (!fem_solver){
      for (iMGlevel = 0; iMGlevel <= config->GetnMGLevels(); iMGlevel++) {
        geometry[iMGlevel] = new CDummyGeometry(config);
      }
    } else {
      geometry[ZONE_0] = new CDummyMeshFEM_DG(config);
    }
    
    nDim = geometry[ZONE_0]->GetnDim();
  }

  /*--- Computation of wall distances for turbulence modeling ---*/
  
  if ((config->GetKind_Solver() == RANS) ||
      (config->GetKind_Solver() == INC_RANS) ||
      (config->GetKind_Solver() == ADJ_RANS) ||
      (config->GetKind_Solver() == DISC_ADJ_INC_RANS) ||
      (config->GetKind_Solver() == DISC_ADJ_RANS) ||
      (config->GetKind_Solver() == FEM_RANS) ||
      (config->GetKind_Solver() == FEM_LES) ) {
    
    if (rank == MASTER_NODE)
      cout << "Computing wall distances." << endl;
    
    geometry[MESH_0]->ComputeWall_Distance(config);
  }
  
  /*--- Computation of positive surface area in the z-plane which is used for
     the calculation of force coefficient (non-dimensionalization). ---*/
  
  geometry[MESH_0]->SetPositive_ZArea(config);
  
  /*--- Set the near-field, interface and actuator disk boundary conditions, if necessary. ---*/
  
  for (iMesh = 0; iMesh <= config->GetnMGLevels(); iMesh++) {
    geometry[iMesh]->MatchNearField(config);
    geometry[iMesh]->MatchActuator_Disk(config);
  }
  
  /*--- If we have any periodic markers in this calculation, we must
       match the periodic points found on both sides of the periodic BC.
       Note that the current implementation requires a 1-to-1 matching of
       periodic points on the pair of periodic faces after the translation
       or rotation is taken into account. ---*/
  
  if ((config->GetnMarker_Periodic() != 0) && !fem_solver) {
    for (iMesh = 0; iMesh <= config->GetnMGLevels(); iMesh++) {
      
      /*--- Note that we loop over pairs of periodic markers individually
           so that repeated nodes on adjacent periodic faces are properly
           accounted for in multiple places. ---*/
      
      for (unsigned short iPeriodic = 1; iPeriodic <= config->GetnMarker_Periodic()/2; iPeriodic++) {
        geometry[iMesh]->MatchPeriodic(config, iPeriodic);
      }
      
      /*--- Initialize the communication framework for the periodic BCs. ---*/
      geometry[iMesh]->PreprocessPeriodicComms(geometry[iMesh], config);
      
    }
  }
  
  /*--- If activated by the compile directive, perform a partition analysis. ---*/
#if PARTITION
  if( fem_solver ) Partition_Analysis_FEM(geometry[MESH_0], config);
  else Partition_Analysis(geometry[MESH_0], config);
#endif
  
}

void CDriver::Geometrical_Preprocessing_FVM(CConfig *config, CGeometry **&geometry) {
  
  unsigned short iZone = config->GetiZone(), iMGlevel;
  unsigned short requestedMGlevels = config->GetnMGLevels();
  unsigned long iPoint;
  bool fea = false;
  
  /*--- Definition of the geometry class to store the primal grid in the
     partitioning process. ---*/
  
  CGeometry *geometry_aux = NULL;
  
  /*--- All ranks process the grid and call ParMETIS for partitioning ---*/
  
  geometry_aux = new CPhysicalGeometry(config, iZone, nZone);
  
  /*--- Set the dimension --- */
  
  nDim = geometry_aux->GetnDim();
  
  /*--- Color the initial grid and set the send-receive domains (ParMETIS) ---*/

  geometry_aux->SetColorGrid_Parallel(config);
  
  /*--- Allocate the memory of the current domain, and divide the grid
     between the ranks. ---*/
  
  geometry = NULL;
  geometry = new CGeometry *[config->GetnMGLevels()+1];
  
  /*--- Build the grid data structures using the ParMETIS coloring. ---*/

  geometry[MESH_0] = new CPhysicalGeometry(geometry_aux, config);
  
  /*--- Deallocate the memory of geometry_aux and solver_aux ---*/
  
  delete geometry_aux;
  
  /*--- Add the Send/Receive boundaries ---*/
  geometry[MESH_0]->SetSendReceive(config);
  
  /*--- Add the Send/Receive boundaries ---*/
  geometry[MESH_0]->SetBoundaries(config);
  
  fea = ((config->GetKind_Solver() == FEM_ELASTICITY) ||
         (config->GetKind_Solver() == DISC_ADJ_FEM));
  
  /*--- Compute elements surrounding points, points surrounding points ---*/
  
  if (rank == MASTER_NODE) cout << "Setting point connectivity." << endl;
  geometry[MESH_0]->SetPoint_Connectivity();
  
  /*--- Renumbering points using Reverse Cuthill McKee ordering ---*/
  
  if (rank == MASTER_NODE) cout << "Renumbering points (Reverse Cuthill McKee Ordering)." << endl;
  geometry[MESH_0]->SetRCM_Ordering(config);
  
  /*--- recompute elements surrounding points, points surrounding points ---*/
  
  if (rank == MASTER_NODE) cout << "Recomputing point connectivity." << endl;
  geometry[MESH_0]->SetPoint_Connectivity();
  
  /*--- Compute elements surrounding elements ---*/
  
  if (rank == MASTER_NODE) cout << "Setting element connectivity." << endl;
  geometry[MESH_0]->SetElement_Connectivity();
  
  /*--- Check the orientation before computing geometrical quantities ---*/
  
  geometry[MESH_0]->SetBoundVolume();
  if (config->GetReorientElements()) {
    if (rank == MASTER_NODE) cout << "Checking the numerical grid orientation." << endl;
    geometry[MESH_0]->Check_IntElem_Orientation(config);
    geometry[MESH_0]->Check_BoundElem_Orientation(config);
  }
  
  /*--- Create the edge structure ---*/
  
  if (rank == MASTER_NODE) cout << "Identifying edges and vertices." << endl;
  geometry[MESH_0]->SetEdges();
  geometry[MESH_0]->SetVertex(config);
  
  /*--- Compute cell center of gravity ---*/
  
  if ((rank == MASTER_NODE) && (!fea)) cout << "Computing centers of gravity." << endl;
  geometry[MESH_0]->SetCoord_CG();
  
  /*--- Create the control volume structures ---*/
  
  if ((rank == MASTER_NODE) && (!fea)) cout << "Setting the control volume structure." << endl;
  geometry[MESH_0]->SetControlVolume(config, ALLOCATE);
  geometry[MESH_0]->SetBoundControlVolume(config, ALLOCATE);
  
  /*--- Visualize a dual control volume if requested ---*/
  
  if ((config->GetVisualize_CV() >= 0) &&
      (config->GetVisualize_CV() < (long)geometry[MESH_0]->GetnPointDomain()))
    geometry[MESH_0]->VisualizeControlVolume(config, UPDATE);
  
  /*--- Identify closest normal neighbor ---*/
  
  if (rank == MASTER_NODE) cout << "Searching for the closest normal neighbors to the surfaces." << endl;
  geometry[MESH_0]->FindNormal_Neighbor(config);
  
  /*--- Store the global to local mapping. ---*/
  
  if (rank == MASTER_NODE) cout << "Storing a mapping from global to local point index." << endl;
  geometry[MESH_0]->SetGlobal_to_Local_Point();
  
  /*--- Compute the surface curvature ---*/
  
  if ((rank == MASTER_NODE) && (!fea)) cout << "Compute the surface curvature." << endl;
  geometry[MESH_0]->ComputeSurf_Curvature(config);
  
  /*--- Check for periodicity and disable MG if necessary. ---*/
  
  if (rank == MASTER_NODE) cout << "Checking for periodicity." << endl;
  geometry[MESH_0]->Check_Periodicity(config);
  
  geometry[MESH_0]->SetMGLevel(MESH_0);
  if ((config->GetnMGLevels() != 0) && (rank == MASTER_NODE))
    cout << "Setting the multigrid structure." << endl;
  
  /*--- Loop over all the new grid ---*/
  
  for (iMGlevel = 1; iMGlevel <= config->GetnMGLevels(); iMGlevel++) {
    
    /*--- Create main agglomeration structure ---*/
    
    geometry[iMGlevel] = new CMultiGridGeometry(geometry, config, iMGlevel);
    
    /*--- Compute points surrounding points. ---*/
    
    geometry[iMGlevel]->SetPoint_Connectivity(geometry[iMGlevel-1]);
    
    /*--- Create the edge structure ---*/
    
    geometry[iMGlevel]->SetEdges();
    geometry[iMGlevel]->SetVertex(geometry[iMGlevel-1], config);
    
    /*--- Create the control volume structures ---*/
    
    geometry[iMGlevel]->SetControlVolume(config, geometry[iMGlevel-1], ALLOCATE);
    geometry[iMGlevel]->SetBoundControlVolume(config, geometry[iMGlevel-1], ALLOCATE);
    geometry[iMGlevel]->SetCoord(geometry[iMGlevel-1]);
    
    /*--- Find closest neighbor to a surface point ---*/
    
    geometry[iMGlevel]->FindNormal_Neighbor(config);
    
    /*--- Store our multigrid index. ---*/
    
    geometry[iMGlevel]->SetMGLevel(iMGlevel);
    
    /*--- Protect against the situation that we were not able to complete
       the agglomeration for this level, i.e., there weren't enough points.
       We need to check if we changed the total number of levels and delete
       the incomplete CMultiGridGeometry object. ---*/
    
    if (config->GetnMGLevels() != requestedMGlevels) {
      delete geometry[iMGlevel];
      break;
    }
    
  }
  
  /*--- For unsteady simulations, initialize the grid volumes
   and coordinates for previous solutions. Loop over all zones/grids ---*/
  
  if (config->GetUnsteady_Simulation() && config->GetGrid_Movement()) {
    for (iMGlevel = 0; iMGlevel <= config->GetnMGLevels(); iMGlevel++) {
      for (iPoint = 0; iPoint < geometry[iMGlevel]->GetnPoint(); iPoint++) {
        
        /*--- Update cell volume ---*/
        
        geometry[iMGlevel]->node[iPoint]->SetVolume_n();
        geometry[iMGlevel]->node[iPoint]->SetVolume_nM1();
        
        /*--- Update point coordinates ---*/
        geometry[iMGlevel]->node[iPoint]->SetCoord_n();
        geometry[iMGlevel]->node[iPoint]->SetCoord_n1();
        
      }
    }
  }
  
  
  /*--- Create the data structure for MPI point-to-point communications. ---*/
  
  for (iMGlevel = 0; iMGlevel <= config->GetnMGLevels(); iMGlevel++)
    geometry[iMGlevel]->PreprocessP2PComms(geometry[iMGlevel], config);
  
  
  /*--- Perform a few preprocessing routines and communications. ---*/
  
  for (iMGlevel = 0; iMGlevel <= config->GetnMGLevels(); iMGlevel++) {
    
    /*--- Compute the max length. ---*/
    
    if ((rank == MASTER_NODE) && (!fea) && (iMGlevel == MESH_0)) cout << "Finding max control volume width." << endl;
    geometry[iMGlevel]->SetMaxLength(config);
    
    /*--- Communicate the number of neighbors. This is needed for
         some centered schemes and for multigrid in parallel. ---*/
    
    if ((rank == MASTER_NODE) && (size > SINGLE_NODE) && (!fea) && (iMGlevel == MESH_0)) cout << "Communicating number of neighbors." << endl;
    geometry[iMGlevel]->InitiateComms(geometry[iMGlevel], config, NEIGHBORS);
    geometry[iMGlevel]->CompleteComms(geometry[iMGlevel], config, NEIGHBORS);
  }
  
}

void CDriver::Geometrical_Preprocessing_DGFEM(CConfig* config, CGeometry **&geometry) {

  /*--- Definition of the geometry class to store the primal grid in the
     partitioning process. ---*/
  
  CGeometry *geometry_aux = NULL;
  
  /*--- All ranks process the grid and call ParMETIS for partitioning ---*/
  
  geometry_aux = new CPhysicalGeometry(config, iZone, nZone);
  
  /*--- Set the dimension --- */
  
  nDim = geometry_aux->GetnDim();  
  
  /*--- For the FEM solver with time-accurate local time-stepping, use
       a dummy solver class to retrieve the initial flow state. ---*/
  
  CSolver *solver_aux = NULL;
  solver_aux = new CFEM_DG_EulerSolver(config, nDim, MESH_0);
  
  /*--- Color the initial grid and set the send-receive domains (ParMETIS) ---*/
  
  geometry_aux->SetColorFEMGrid_Parallel(config);
  
  /*--- Allocate the memory of the current domain, and divide the grid
     between the ranks. ---*/
  
  geometry = NULL;
  geometry = new CGeometry *[config->GetnMGLevels()+1];
  
  geometry[MESH_0] = new CMeshFEM_DG(geometry_aux, config);
  
  /*--- Deallocate the memory of geometry_aux and solver_aux ---*/
  
  delete geometry_aux;
  if (solver_aux != NULL) delete solver_aux;
  
  /*--- Add the Send/Receive boundaries ---*/
  geometry[MESH_0]->SetSendReceive(config);
  
  /*--- Add the Send/Receive boundaries ---*/
  geometry[MESH_0]->SetBoundaries(config);
  
  /*--- Carry out a dynamic cast to CMeshFEM_DG, such that it is not needed to
       define all virtual functions in the base class CGeometry. ---*/
  CMeshFEM_DG *DGMesh = dynamic_cast<CMeshFEM_DG *>(geometry[MESH_0]);
  
  /*--- Determine the standard elements for the volume elements. ---*/
  if (rank == MASTER_NODE) cout << "Creating standard volume elements." << endl;
  DGMesh->CreateStandardVolumeElements(config);
  
  /*--- Create the face information needed to compute the contour integral
       for the elements in the Discontinuous Galerkin formulation. ---*/
  if (rank == MASTER_NODE) cout << "Creating face information." << endl;
  DGMesh->CreateFaces(config);
  
  /*--- Compute the metric terms of the volume elements. ---*/
  if (rank == MASTER_NODE) cout << "Computing metric terms volume elements." << endl;
  DGMesh->MetricTermsVolumeElements(config);
  
  /*--- Compute the metric terms of the surface elements. ---*/
  if (rank == MASTER_NODE) cout << "Computing metric terms surface elements." << endl;
  DGMesh->MetricTermsSurfaceElements(config);
  
  /*--- Compute a length scale of the volume elements. ---*/
  if (rank == MASTER_NODE) cout << "Computing length scale volume elements." << endl;
  DGMesh->LengthScaleVolumeElements();
  
  /*--- Compute the coordinates of the integration points. ---*/
  if (rank == MASTER_NODE) cout << "Computing coordinates of the integration points." << endl;
  DGMesh->CoordinatesIntegrationPoints();
  
  /*--- Compute the coordinates of the location of the solution DOFs. This is different
            from the grid points when a different polynomial degree is used to represent the
            geometry and solution. ---*/
  if (rank == MASTER_NODE) cout << "Computing coordinates of the solution DOFs." << endl;
  DGMesh->CoordinatesSolDOFs();
  
  /*--- Perform the preprocessing tasks when wall functions are used. ---*/
  if (rank == MASTER_NODE) cout << "Preprocessing for the wall functions. " << endl;
  DGMesh->WallFunctionPreprocessing(config);
  
  /*--- Store the global to local mapping. ---*/
  if (rank == MASTER_NODE) cout << "Storing a mapping from global to local DOF index." << endl;
  geometry[MESH_0]->SetGlobal_to_Local_Point();
  
  
  /*--- Loop to create the coarser grid levels. ---*/
  
  for(unsigned short iMGlevel=1; iMGlevel<=config->GetnMGLevels(); iMGlevel++) {
    
    SU2_MPI::Error("Geometrical_Preprocessing_DGFEM: Coarse grid levels not implemented yet.",
                   CURRENT_FUNCTION);
  }
    
}

void CDriver::Solver_Preprocessing(CConfig* config, CGeometry** geometry, CSolver ***&solver) {
  
  unsigned short iSol;
  
  if (rank == MASTER_NODE)
    cout << endl <<"------------------ Solver Preprocessing ( Zone " << config->GetiZone() <<" ) ------------------" << endl;

  solver = new CSolver**[config->GetnMGLevels()+1];
  
  for (iMesh = 0; iMesh <= config->GetnMGLevels(); iMesh++)
    solver[iMesh] = NULL;
  
  for (iMesh = 0; iMesh <= config->GetnMGLevels(); iMesh++) {
    solver[iMesh] = new CSolver* [MAX_SOLS];
    for (iSol = 0; iSol < MAX_SOLS; iSol++)
      solver[iMesh][iSol] = NULL;
  }
  
  unsigned short iMGlevel;
  bool euler, ns, turbulent,
      fem_euler, fem_ns, fem_turbulent, fem_transition,
      adj_euler, adj_ns, adj_turb,
      heat_fvm,
      fem, disc_adj_fem,
      spalart_allmaras, neg_spalart_allmaras, menter_sst, transition,
      template_solver, disc_adj, disc_adj_turb, disc_adj_heat,
      fem_dg_flow, fem_dg_shock_persson,
      e_spalart_allmaras, comp_spalart_allmaras, e_comp_spalart_allmaras;
  
  /*--- Count the number of DOFs per solution point. ---*/
  
  DOFsPerPoint = 0;
  
  /*--- Initialize some useful booleans ---*/
  
  euler            = false;  ns              = false;  turbulent     = false;
  fem_euler        = false;  fem_ns          = false;  fem_turbulent = false;
  adj_euler        = false;  adj_ns          = false;  adj_turb      = false;
  spalart_allmaras = false;  menter_sst      = false;  disc_adj_turb = false;
  neg_spalart_allmaras = false;
  disc_adj         = false;
  fem              = false;  disc_adj_fem     = false;
  heat_fvm         = false;  disc_adj_heat    = false;
  transition       = false;  fem_transition   = false;
  template_solver  = false;
  fem_dg_flow      = false;  fem_dg_shock_persson = false;
  e_spalart_allmaras = false; comp_spalart_allmaras = false; e_comp_spalart_allmaras = false;
  
  bool compressible   = false;
  bool incompressible = false;
  
  /*--- Assign booleans ---*/
  
  switch (config->GetKind_Solver()) {
    case TEMPLATE_SOLVER: template_solver = true; break;
    case EULER : euler = true; compressible = true; break;
    case NAVIER_STOKES: ns = true; compressible = true; heat_fvm = config->GetWeakly_Coupled_Heat(); break;
    case RANS : ns = true; turbulent = true; compressible = true; if (config->GetKind_Trans_Model() == LM) transition = true; heat_fvm = config->GetWeakly_Coupled_Heat(); break;
    case INC_EULER : euler = true; incompressible = true; break;
    case INC_NAVIER_STOKES: ns = true; incompressible = true; heat_fvm = config->GetWeakly_Coupled_Heat(); break;
    case INC_RANS : ns = true; turbulent = true; incompressible = true; if (config->GetKind_Trans_Model() == LM) transition = true; heat_fvm = config->GetWeakly_Coupled_Heat(); break;
    case FEM_EULER : fem_euler = true; compressible = true; break;
    case FEM_NAVIER_STOKES: fem_ns = true; compressible = true; break;
    case FEM_RANS : fem_ns = true; fem_turbulent = true; compressible = true; if(config->GetKind_Trans_Model() == LM) fem_transition = true; break;
    case FEM_LES : fem_ns = true; compressible = true; break;
    case HEAT_EQUATION_FVM: heat_fvm = true; break;
    case FEM_ELASTICITY: fem = true; break;
    case ADJ_EULER : euler = true; adj_euler = true; compressible = true; break;
    case ADJ_NAVIER_STOKES : ns = true; turbulent = (config->GetKind_Turb_Model() != NONE); compressible = true; adj_ns = true; break;
    case ADJ_RANS : ns = true; turbulent = true; adj_ns = true; compressible = true; adj_turb = (!config->GetFrozen_Visc_Cont()); break;
    case DISC_ADJ_EULER: euler = true; disc_adj = true; compressible = true; break;
    case DISC_ADJ_NAVIER_STOKES: ns = true; disc_adj = true; compressible = true; heat_fvm = config->GetWeakly_Coupled_Heat(); break;
    case DISC_ADJ_RANS: ns = true; turbulent = true; disc_adj = true; compressible = true; disc_adj_turb = (!config->GetFrozen_Visc_Disc()); heat_fvm = config->GetWeakly_Coupled_Heat(); break;
    case DISC_ADJ_INC_EULER: euler = true; disc_adj = true; incompressible = true; break;
    case DISC_ADJ_INC_NAVIER_STOKES: ns = true; disc_adj = true; incompressible = true; heat_fvm = config->GetWeakly_Coupled_Heat(); break;
    case DISC_ADJ_INC_RANS: ns = true; turbulent = true; disc_adj = true; incompressible = true; disc_adj_turb = (!config->GetFrozen_Visc_Disc()); heat_fvm = config->GetWeakly_Coupled_Heat(); break;
    case DISC_ADJ_FEM_EULER: fem_euler = true; disc_adj = true; compressible = true; break;
    case DISC_ADJ_FEM_NS: fem_ns = true; disc_adj = true; compressible = true; break;
    case DISC_ADJ_FEM_RANS: fem_ns = true; fem_turbulent = true; disc_adj = true; compressible = true; if(config->GetKind_Trans_Model() == LM) fem_transition = true; break;
    case DISC_ADJ_FEM: fem = true; disc_adj_fem = true; compressible = true; break;
    case DISC_ADJ_HEAT: heat_fvm = true; disc_adj_heat = true; break;
  }
  
  /*--- Determine the kind of FEM solver used for the flow. ---*/
  
  switch( config->GetKind_FEM_Flow() ) {
    case DG: fem_dg_flow = true; break;
  }
  
  /*--- Determine the kind of shock capturing method for FEM DG solver. ---*/
  
  switch( config->GetKind_FEM_DG_Shock() ) {
    case PERSSON: fem_dg_shock_persson = true; break;
  }
  
  /*--- Assign turbulence model booleans ---*/
  
  if (turbulent || fem_turbulent)
    switch (config->GetKind_Turb_Model()) {
      case SA:        spalart_allmaras = true;        break;
      case SA_NEG:    neg_spalart_allmaras = true;    break;
      case SA_E:      e_spalart_allmaras = true;      break;
      case SA_COMP:   comp_spalart_allmaras = true;   break;
      case SA_E_COMP: e_comp_spalart_allmaras = true; break;
      case SST:       menter_sst = true;              break;
      case SST_SUST:  menter_sst = true;              break;
      default: SU2_MPI::Error("Specified turbulence model unavailable or none selected", CURRENT_FUNCTION); break;
    }
  
  /*--- Definition of the Class for the solution: solver[DOMAIN][INSTANCE][MESH_LEVEL][EQUATION]. Note that euler, ns
   and potential are incompatible, they use the same position in sol container ---*/
  
  for (iMGlevel = 0; iMGlevel <= config->GetnMGLevels(); iMGlevel++) {
    
    /*--- Allocate solution for a template problem ---*/
    
    if (template_solver) {
      solver[iMGlevel][TEMPLATE_SOL] = new CTemplateSolver(geometry[iMGlevel], config);
      if (iMGlevel == MESH_0) DOFsPerPoint += solver[iMGlevel][TEMPLATE_SOL]->GetnVar();
    }
    
    /*--- Allocate solution for direct problem, and run the preprocessing and postprocessing ---*/
    
    if (euler) {
      if (compressible) {
        solver[iMGlevel][FLOW_SOL] = new CEulerSolver(geometry[iMGlevel], config, iMGlevel);
        solver[iMGlevel][FLOW_SOL]->Preprocessing(geometry[iMGlevel], solver[iMGlevel], config, iMGlevel, NO_RK_ITER, RUNTIME_FLOW_SYS, false);
      }
      if (incompressible) {
        solver[iMGlevel][FLOW_SOL] = new CIncEulerSolver(geometry[iMGlevel], config, iMGlevel);
        solver[iMGlevel][FLOW_SOL]->Preprocessing(geometry[iMGlevel], solver[iMGlevel], config, iMGlevel, NO_RK_ITER, RUNTIME_FLOW_SYS, false);
      }
      if (iMGlevel == MESH_0) DOFsPerPoint += solver[iMGlevel][FLOW_SOL]->GetnVar();
    }
    if (ns) {
      if (compressible) {
        solver[iMGlevel][FLOW_SOL] = new CNSSolver(geometry[iMGlevel], config, iMGlevel);
      }
      if (incompressible) {
        solver[iMGlevel][FLOW_SOL] = new CIncNSSolver(geometry[iMGlevel], config, iMGlevel);
      }
      if (iMGlevel == MESH_0) DOFsPerPoint += solver[iMGlevel][FLOW_SOL]->GetnVar();
    }
    if (turbulent) {
      if (spalart_allmaras || e_spalart_allmaras || comp_spalart_allmaras || e_comp_spalart_allmaras || neg_spalart_allmaras) {
        solver[iMGlevel][TURB_SOL] = new CTurbSASolver(geometry[iMGlevel], config, iMGlevel, solver[iMGlevel][FLOW_SOL]->GetFluidModel() );
        solver[iMGlevel][FLOW_SOL]->Preprocessing(geometry[iMGlevel], solver[iMGlevel], config, iMGlevel, NO_RK_ITER, RUNTIME_FLOW_SYS, false);
        solver[iMGlevel][TURB_SOL]->Postprocessing(geometry[iMGlevel], solver[iMGlevel], config, iMGlevel);
      }
      else if (menter_sst) {
        solver[iMGlevel][TURB_SOL] = new CTurbSSTSolver(geometry[iMGlevel], config, iMGlevel);
        solver[iMGlevel][FLOW_SOL]->Preprocessing(geometry[iMGlevel], solver[iMGlevel], config, iMGlevel, NO_RK_ITER, RUNTIME_FLOW_SYS, false);
        solver[iMGlevel][TURB_SOL]->Postprocessing(geometry[iMGlevel], solver[iMGlevel], config, iMGlevel);
        solver[iMGlevel][FLOW_SOL]->Preprocessing(geometry[iMGlevel], solver[iMGlevel], config, iMGlevel, NO_RK_ITER, RUNTIME_FLOW_SYS, false);
      }
      if (iMGlevel == MESH_0) DOFsPerPoint += solver[iMGlevel][TURB_SOL]->GetnVar();
      if (transition) {
        solver[iMGlevel][TRANS_SOL] = new CTransLMSolver(geometry[iMGlevel], config, iMGlevel);
        if (iMGlevel == MESH_0) DOFsPerPoint += solver[iMGlevel][TRANS_SOL]->GetnVar();
      }
    }
    if (fem_euler) {
      if( fem_dg_flow ) {
        if( fem_dg_shock_persson ) {
          solver[iMGlevel][FLOW_SOL] = new CFEM_DG_NSSolver(geometry[iMGlevel], config, iMGlevel);
        }
        else {
          solver[iMGlevel][FLOW_SOL] = new CFEM_DG_EulerSolver(geometry[iMGlevel], config, iMGlevel);
        }
      }
    }
    if (fem_ns) {
      if( fem_dg_flow )
        solver[iMGlevel][FLOW_SOL] = new CFEM_DG_NSSolver(geometry[iMGlevel], config, iMGlevel);
    }
    if (fem_turbulent) {
      SU2_MPI::Error("Finite element turbulence model not yet implemented.", CURRENT_FUNCTION);
      
      if(fem_transition)
        SU2_MPI::Error("Finite element transition model not yet implemented.", CURRENT_FUNCTION);
    }
    if (heat_fvm) {
      solver[iMGlevel][HEAT_SOL] = new CHeatSolverFVM(geometry[iMGlevel], config, iMGlevel);
      if (iMGlevel == MESH_0) DOFsPerPoint += solver[iMGlevel][HEAT_SOL]->GetnVar();
    }
    if (fem) {
      solver[iMGlevel][FEA_SOL] = new CFEASolver(geometry[iMGlevel], config);
      if (iMGlevel == MESH_0) DOFsPerPoint += solver[iMGlevel][FEA_SOL]->GetnVar();
    }
    
    /*--- Allocate solution for adjoint problem ---*/
    
    if (adj_euler) {
      if (compressible) {
        solver[iMGlevel][ADJFLOW_SOL] = new CAdjEulerSolver(geometry[iMGlevel], config, iMGlevel);
      }
      if (incompressible) {
        SU2_MPI::Error("Continuous adjoint for the incompressible solver is not currently available.", CURRENT_FUNCTION);
      }
      if (iMGlevel == MESH_0) DOFsPerPoint += solver[iMGlevel][ADJFLOW_SOL]->GetnVar();
    }
    if (adj_ns) {
      if (compressible) {
        solver[iMGlevel][ADJFLOW_SOL] = new CAdjNSSolver(geometry[iMGlevel], config, iMGlevel);
      }
      if (incompressible) {
        SU2_MPI::Error("Continuous adjoint for the incompressible solver is not currently available.", CURRENT_FUNCTION);
      }
      if (iMGlevel == MESH_0) DOFsPerPoint += solver[iMGlevel][ADJFLOW_SOL]->GetnVar();
    }
    if (adj_turb) {
      solver[iMGlevel][ADJTURB_SOL] = new CAdjTurbSolver(geometry[iMGlevel], config, iMGlevel);
      if (iMGlevel == MESH_0) DOFsPerPoint += solver[iMGlevel][ADJTURB_SOL]->GetnVar();
    }
    
    if (disc_adj) {
      solver[iMGlevel][ADJFLOW_SOL] = new CDiscAdjSolver(geometry[iMGlevel], config, solver[iMGlevel][FLOW_SOL], RUNTIME_FLOW_SYS, iMGlevel);
      if (iMGlevel == MESH_0) DOFsPerPoint += solver[iMGlevel][ADJFLOW_SOL]->GetnVar();
      if (disc_adj_turb) {
        solver[iMGlevel][ADJTURB_SOL] = new CDiscAdjSolver(geometry[iMGlevel], config, solver[iMGlevel][TURB_SOL], RUNTIME_TURB_SYS, iMGlevel);
        if (iMGlevel == MESH_0) DOFsPerPoint += solver[iMGlevel][ADJTURB_SOL]->GetnVar();
      }
      if (heat_fvm) {
        solver[iMGlevel][ADJHEAT_SOL] = new CDiscAdjSolver(geometry[iMGlevel], config, solver[iMGlevel][HEAT_SOL], RUNTIME_HEAT_SYS, iMGlevel);
        if (iMGlevel == MESH_0) DOFsPerPoint += solver[iMGlevel][ADJHEAT_SOL]->GetnVar();
      }
    }
    
    if (disc_adj_fem) {
      solver[iMGlevel][ADJFEA_SOL] = new CDiscAdjFEASolver(geometry[iMGlevel], config, solver[iMGlevel][FEA_SOL], RUNTIME_FEA_SYS, iMGlevel);
      if (iMGlevel == MESH_0) DOFsPerPoint += solver[iMGlevel][ADJFEA_SOL]->GetnVar();
    }
    
    if (disc_adj_heat) {
      solver[iMGlevel][ADJHEAT_SOL] = new CDiscAdjSolver(geometry[iMGlevel], config, solver[iMGlevel][HEAT_SOL], RUNTIME_HEAT_SYS, iMGlevel);
      if (iMGlevel == MESH_0) DOFsPerPoint += solver[iMGlevel][ADJHEAT_SOL]->GetnVar();
    }
  }
<<<<<<< HEAD

=======
  
  /*--- Preprocess the mesh solver for dynamic meshes. ---*/
  /*--- This needs to be done before solver restart so the old coordinates are stored. ---*/
  if (config->GetDeform_Mesh()){
    solver[MESH_0][MESH_SOL] = new CMeshSolver(geometry[MESH_0], config);

    if (config->GetDiscrete_Adjoint())
      solver[MESH_0][ADJMESH_SOL] = new CDiscAdjMeshSolver(geometry[MESH_0], config, solver[MESH_0][MESH_SOL]);

  }
>>>>>>> d781ddc8

  /*--- Check for restarts and use the LoadRestart() routines. ---*/
  
  bool update_geo = true;
  if (config->GetFSI_Simulation()) update_geo = false;
  
  Solver_Restart(solver, geometry, config, update_geo);
  
  /*--- Set up any necessary inlet profiles ---*/
  
  Inlet_Preprocessing(solver, geometry, config);
  
}

void CDriver::Inlet_Preprocessing(CSolver ***solver, CGeometry **geometry,
                                  CConfig *config) {

  bool euler, ns, turbulent,
  adj_euler, adj_ns, adj_turb,
  heat,
  fem,
  template_solver, disc_adj, disc_adj_fem, disc_adj_turb;
  int val_iter = 0;
  unsigned short iMesh;

  /*--- Initialize some useful booleans ---*/

  euler            = false;  ns              = false;  turbulent = false;
  adj_euler        = false;  adj_ns          = false;  adj_turb  = false;
  disc_adj         = false;
  fem              = false;  disc_adj_fem     = false;
  heat             = false;  disc_adj_turb    = false;
  template_solver  = false;

  /*--- Adjust iteration number for unsteady restarts. ---*/

  bool dual_time = ((config->GetUnsteady_Simulation() == DT_STEPPING_1ST) ||
                    (config->GetUnsteady_Simulation() == DT_STEPPING_2ND));
  bool time_stepping = config->GetUnsteady_Simulation() == TIME_STEPPING;
  bool adjoint = (config->GetDiscrete_Adjoint() || config->GetContinuous_Adjoint());

  if (dual_time) {
    if (adjoint) val_iter = SU2_TYPE::Int(config->GetUnst_AdjointIter())-1;
    else if (config->GetUnsteady_Simulation() == DT_STEPPING_1ST)
      val_iter = SU2_TYPE::Int(config->GetUnst_RestartIter())-1;
    else val_iter = SU2_TYPE::Int(config->GetUnst_RestartIter())-2;
  }

  if (time_stepping) {
    if (adjoint) val_iter = SU2_TYPE::Int(config->GetUnst_AdjointIter())-1;
    else val_iter = SU2_TYPE::Int(config->GetUnst_RestartIter())-1;
  }

  /*--- Assign booleans ---*/

  switch (config->GetKind_Solver()) {
    case TEMPLATE_SOLVER: template_solver = true; break;
    case EULER : case INC_EULER: euler = true; break;
    case NAVIER_STOKES: case INC_NAVIER_STOKES: ns = true; break;
    case RANS : case INC_RANS: ns = true; turbulent = true; break;
    case HEAT_EQUATION_FVM: heat = true; break;
    case FEM_ELASTICITY: fem = true; break;
    case ADJ_EULER : euler = true; adj_euler = true; break;
    case ADJ_NAVIER_STOKES : ns = true; turbulent = (config->GetKind_Turb_Model() != NONE); adj_ns = true; break;
    case ADJ_RANS : ns = true; turbulent = true; adj_ns = true; adj_turb = (!config->GetFrozen_Visc_Cont()); break;
    case DISC_ADJ_EULER: case DISC_ADJ_INC_EULER: euler = true; disc_adj = true; break;
    case DISC_ADJ_NAVIER_STOKES: case DISC_ADJ_INC_NAVIER_STOKES: ns = true; disc_adj = true; break;
    case DISC_ADJ_RANS: case DISC_ADJ_INC_RANS: ns = true; turbulent = true; disc_adj = true; disc_adj_turb = (!config->GetFrozen_Visc_Disc()); break;
    case DISC_ADJ_FEM: fem = true; disc_adj_fem = true; break;
  }


  /*--- Load inlet profile files for any of the active solver containers. 
   Note that these routines fill the fine grid data structures for the markers
   and restrict values down to all coarser MG levels. ---*/

  if (config->GetInlet_Profile_From_File()) {

    /*--- Use LoadInletProfile() routines for the particular solver. ---*/

    if (rank == MASTER_NODE) {
      cout << endl;
      cout << "Reading inlet profile from file: ";
      cout << config->GetInlet_FileName() << endl;
    }

    bool no_profile = false;

    if (euler || ns || adj_euler || adj_ns || disc_adj) {
      solver[MESH_0][FLOW_SOL]->LoadInletProfile(geometry, solver, config, val_iter, FLOW_SOL, INLET_FLOW);
    }
    if (turbulent || adj_turb || disc_adj_turb) {
      solver[MESH_0][TURB_SOL]->LoadInletProfile(geometry, solver, config, val_iter, TURB_SOL, INLET_FLOW);
    }

    if (template_solver) {
      no_profile = true;
    }
    if (heat) {
      no_profile = true;
    }
    if (fem) {
      no_profile = true;
    }
    if (disc_adj_fem) {
      no_profile = true;
    }

    /*--- Exit if profiles were requested for a solver that is not available. ---*/

    if (no_profile) {
      SU2_MPI::Error(string("Inlet profile specification via file (C++) has not been \n") +
                     string("implemented yet for this solver.\n") +
                     string("Please set SPECIFIED_INLET_PROFILE= NO and try again."), CURRENT_FUNCTION);
    }

  } else {

    /*--- Uniform inlets or python-customized inlets ---*/

    /* --- Initialize quantities for inlet boundary
     * This routine does not check if they python wrapper is being used to
     * set custom boundary conditions.  This is intentional; the
     * default values for python custom BCs are initialized with the default
     * values specified in the config (avoiding non physical values) --- */

    for (iMesh = 0; iMesh <= config->GetnMGLevels(); iMesh++) {
      for(unsigned short iMarker=0; iMarker < config->GetnMarker_All(); iMarker++) {
        if (euler || ns || adj_euler || adj_ns || disc_adj)
          solver[iMesh][FLOW_SOL]->SetUniformInlet(config, iMarker);
        if (turbulent)
          solver[iMesh][TURB_SOL]->SetUniformInlet(config, iMarker);
      }
    }
    
  }
  
}

void CDriver::Solver_Restart(CSolver ***solver, CGeometry **geometry,
                             CConfig *config, bool update_geo) {

  bool euler, ns, turbulent,
  adj_euler, adj_ns, adj_turb,
  heat_fvm, fem, fem_euler, fem_ns, fem_dg_flow,
  template_solver, disc_adj, disc_adj_fem, disc_adj_turb, disc_adj_heat;
  int val_iter = 0;

  /*--- Initialize some useful booleans ---*/

  euler            = false;  ns           = false;  turbulent   = false;
  adj_euler        = false;  adj_ns       = false;  adj_turb    = false;
  fem_euler        = false;  fem_ns       = false;  fem_dg_flow = false;
  disc_adj         = false;
  fem              = false;  disc_adj_fem     = false;
  disc_adj_turb    = false;
  heat_fvm         = false;  disc_adj_heat    = false;
  template_solver  = false;

  /*--- Check for restarts and use the LoadRestart() routines. ---*/

  bool restart      = config->GetRestart();
  bool restart_flow = config->GetRestart_Flow();
  bool no_restart   = false;

  /*--- Adjust iteration number for unsteady restarts. ---*/

  bool dual_time = ((config->GetUnsteady_Simulation() == DT_STEPPING_1ST) ||
                    (config->GetUnsteady_Simulation() == DT_STEPPING_2ND));
  bool time_stepping = config->GetUnsteady_Simulation() == TIME_STEPPING;
  bool adjoint = (config->GetDiscrete_Adjoint() || config->GetContinuous_Adjoint());
  bool dynamic = (config->GetDynamic_Analysis() == DYNAMIC); // Dynamic simulation (FSI).

  if (dual_time) {
    if (adjoint) val_iter = SU2_TYPE::Int(config->GetUnst_AdjointIter())-1;
    else if (config->GetUnsteady_Simulation() == DT_STEPPING_1ST)
      val_iter = SU2_TYPE::Int(config->GetUnst_RestartIter())-1;
    else val_iter = SU2_TYPE::Int(config->GetUnst_RestartIter())-2;
  }

  if (time_stepping) {
    if (adjoint) val_iter = SU2_TYPE::Int(config->GetUnst_AdjointIter())-1;
    else val_iter = SU2_TYPE::Int(config->GetUnst_RestartIter())-1;
  }

  /*--- Assign booleans ---*/

  switch (config->GetKind_Solver()) {
    case TEMPLATE_SOLVER: template_solver = true; break;
    case EULER : case INC_EULER: euler = true; break;
    case NAVIER_STOKES: case INC_NAVIER_STOKES: ns = true; heat_fvm = config->GetWeakly_Coupled_Heat(); break;
    case RANS : case INC_RANS: ns = true; turbulent = true; heat_fvm = config->GetWeakly_Coupled_Heat(); break;
    case FEM_EULER : fem_euler = true; break;
    case FEM_NAVIER_STOKES: fem_ns = true; break;
    case FEM_RANS : fem_ns = true; break;
    case FEM_LES : fem_ns = true; break;
    case HEAT_EQUATION_FVM: heat_fvm = true; break;
    case FEM_ELASTICITY: fem = true; break;
    case ADJ_EULER : euler = true; adj_euler = true; break;
    case ADJ_NAVIER_STOKES : ns = true; turbulent = (config->GetKind_Turb_Model() != NONE); adj_ns = true; break;
    case ADJ_RANS : ns = true; turbulent = true; adj_ns = true; adj_turb = (!config->GetFrozen_Visc_Cont()); break;
    case DISC_ADJ_EULER: case DISC_ADJ_INC_EULER: euler = true; disc_adj = true; break;
    case DISC_ADJ_NAVIER_STOKES: case DISC_ADJ_INC_NAVIER_STOKES: ns = true; disc_adj = true; heat_fvm = config->GetWeakly_Coupled_Heat(); break;
    case DISC_ADJ_RANS: case DISC_ADJ_INC_RANS: ns = true; turbulent = true; disc_adj = true; disc_adj_turb = (!config->GetFrozen_Visc_Disc()); heat_fvm = config->GetWeakly_Coupled_Heat(); break;
    case DISC_ADJ_FEM_EULER: fem_euler = true; disc_adj = true; break;
    case DISC_ADJ_FEM_NS: fem_ns = true; disc_adj = true; break;
    case DISC_ADJ_FEM_RANS: fem_ns = true; turbulent = true; disc_adj = true; disc_adj_turb = (!config->GetFrozen_Visc_Disc()); break;
    case DISC_ADJ_FEM: fem = true; disc_adj_fem = true; break;
    case DISC_ADJ_HEAT: heat_fvm = true; disc_adj_heat = true; break;

  }

  /*--- Determine the kind of FEM solver used for the flow. ---*/

  switch( config->GetKind_FEM_Flow() ) {
    case DG: fem_dg_flow = true; break;
  }

  /*--- Load restarts for any of the active solver containers. Note that
   these restart routines fill the fine grid and interpolate to all MG levels. ---*/

  if (restart || restart_flow) {
    if (euler || ns) {
      solver[MESH_0][FLOW_SOL]->LoadRestart(geometry, solver, config, val_iter, update_geo);
    }
    if (turbulent) {
      solver[MESH_0][TURB_SOL]->LoadRestart(geometry, solver, config, val_iter, update_geo);
    }
    if (fem) {
      if (dynamic) val_iter = SU2_TYPE::Int(config->GetDyn_RestartIter())-1;
      solver[MESH_0][FEA_SOL]->LoadRestart(geometry, solver, config, val_iter, update_geo);
    }
    if (fem_euler || fem_ns) {
      if (fem_dg_flow)
        solver[MESH_0][FLOW_SOL]->LoadRestart(geometry, solver, config, val_iter, update_geo);
    }
    if (heat_fvm) {
      solver[MESH_0][HEAT_SOL]->LoadRestart(geometry, solver, config, val_iter, update_geo);
    }
  }

  if (restart) {
    if (template_solver) {
      no_restart = true;
    }
    if (heat_fvm) {
      solver[MESH_0][HEAT_SOL]->LoadRestart(geometry, solver, config, val_iter, update_geo);
    }
    if (adj_euler || adj_ns) {
      solver[MESH_0][ADJFLOW_SOL]->LoadRestart(geometry, solver, config, val_iter, update_geo);
    }
    if (adj_turb) {
      no_restart = true;
    }
    if (disc_adj) {
      solver[MESH_0][ADJFLOW_SOL]->LoadRestart(geometry, solver, config, val_iter, update_geo);
      if (disc_adj_turb)
        solver[MESH_0][ADJTURB_SOL]->LoadRestart(geometry, solver, config, val_iter, update_geo);
      if (disc_adj_heat)
        solver[MESH_0][ADJHEAT_SOL]->LoadRestart(geometry, solver, config, val_iter, update_geo);
    }
    if (disc_adj_fem) {
        if (dynamic) val_iter = SU2_TYPE::Int(config->GetDyn_RestartIter())-1;
        solver[MESH_0][ADJFEA_SOL]->LoadRestart(geometry, solver, config, val_iter, update_geo);
    }
    if (disc_adj_heat) {
      solver[MESH_0][ADJHEAT_SOL]->LoadRestart(geometry, solver, config, val_iter, update_geo);
    }
  }

  if ((restart || restart_flow) && config->GetDeform_Mesh() && update_geo){
    /*--- Always restart with the last state ---*/
    val_iter = SU2_TYPE::Int(config->GetUnst_RestartIter())-1;
    solver[MESH_0][MESH_SOL]->LoadRestart(geometry, solver, config, val_iter, update_geo);
  }

  /*--- Exit if a restart was requested for a solver that is not available. ---*/

  if (no_restart) {
    SU2_MPI::Error(string("A restart capability has not been implemented yet for this solver.\n") +
                   string("Please set RESTART_SOL= NO and try again."), CURRENT_FUNCTION);
  }

  /*--- Think about calls to pre / post-processing here, plus realizability checks. ---*/
  

}

void CDriver::Solver_Postprocessing(CSolver ****solver, CGeometry **geometry,
                                    CConfig *config, unsigned short val_iInst) {
  unsigned short iMGlevel;
  bool euler, ns, turbulent,
  adj_euler, adj_ns, adj_turb,
  heat_fvm, fem,
  spalart_allmaras, neg_spalart_allmaras, menter_sst, transition,
  template_solver, disc_adj, disc_adj_turb, disc_adj_fem, disc_adj_heat,
  e_spalart_allmaras, comp_spalart_allmaras, e_comp_spalart_allmaras;

  /*--- Initialize some useful booleans ---*/
  
  euler            = false;  ns              = false;  turbulent = false;
  adj_euler        = false;  adj_ns          = false;  adj_turb  = false;
  spalart_allmaras = false;  menter_sst      = false;  disc_adj_turb = false;
  neg_spalart_allmaras = false;
  disc_adj        = false;
  fem              = false;  disc_adj_fem    = false;
  heat_fvm        = false;   disc_adj_heat   = false;
  transition       = false;
  template_solver  = false;
  e_spalart_allmaras = false; comp_spalart_allmaras = false; e_comp_spalart_allmaras = false;

  /*--- Assign booleans ---*/
  
  switch (config->GetKind_Solver()) {
    case TEMPLATE_SOLVER: template_solver = true; break;
    case EULER : case INC_EULER: euler = true; break;
    case NAVIER_STOKES: case INC_NAVIER_STOKES: ns = true; heat_fvm = config->GetWeakly_Coupled_Heat(); break;
    case RANS : case INC_RANS: ns = true; turbulent = true; if (config->GetKind_Trans_Model() == LM) transition = true; heat_fvm = config->GetWeakly_Coupled_Heat(); break;
    case FEM_EULER : euler = true; break;
    case FEM_NAVIER_STOKES:
    case FEM_LES: ns = true; break;
    case FEM_RANS: ns = true; turbulent = true; if (config->GetKind_Trans_Model() == LM) transition = true; break;
    case HEAT_EQUATION_FVM: heat_fvm = true; break;
    case FEM_ELASTICITY: fem = true; break;
    case ADJ_EULER : euler = true; adj_euler = true; break;
    case ADJ_NAVIER_STOKES : ns = true; turbulent = (config->GetKind_Turb_Model() != NONE); adj_ns = true; break;
    case ADJ_RANS : ns = true; turbulent = true; adj_ns = true; adj_turb = (!config->GetFrozen_Visc_Cont()); break;
    case DISC_ADJ_EULER: case DISC_ADJ_INC_EULER: euler = true; disc_adj = true; break;
    case DISC_ADJ_NAVIER_STOKES: case DISC_ADJ_INC_NAVIER_STOKES: ns = true; disc_adj = true; heat_fvm = config->GetWeakly_Coupled_Heat(); break;
    case DISC_ADJ_RANS: case DISC_ADJ_INC_RANS: ns = true; turbulent = true; disc_adj = true; disc_adj_turb = (!config->GetFrozen_Visc_Disc()); heat_fvm = config->GetWeakly_Coupled_Heat(); break;
    case DISC_ADJ_FEM_EULER: euler = true; disc_adj = true; break;
    case DISC_ADJ_FEM_NS: ns = true; disc_adj = true; break;
    case DISC_ADJ_FEM_RANS: ns = true; turbulent = true; disc_adj = true; disc_adj_turb = (!config->GetFrozen_Visc_Disc()); break;
    case DISC_ADJ_FEM: fem = true; disc_adj_fem = true; break;
    case DISC_ADJ_HEAT: heat_fvm = true; disc_adj_heat = true; break;
  }
  
  /*--- Assign turbulence model booleans ---*/
  
  if (turbulent)
    switch (config->GetKind_Turb_Model()) {
    case SA:        spalart_allmaras = true;        break;
    case SA_NEG:    neg_spalart_allmaras = true;    break;
    case SA_E:      e_spalart_allmaras = true;      break;
    case SA_COMP:   comp_spalart_allmaras = true;   break;
    case SA_E_COMP: e_comp_spalart_allmaras = true; break;
    case SST:       menter_sst = true;              break;
    case SST_SUST:  menter_sst = true;              break;
    default: SU2_MPI::Error("Specified turbulence model unavailable or none selected", CURRENT_FUNCTION); break;
    }
  
  /*--- Definition of the Class for the solution: solver_container[DOMAIN][MESH_LEVEL][EQUATION]. Note that euler, ns
   and potential are incompatible, they use the same position in sol container ---*/
  
  for (iMGlevel = 0; iMGlevel <= config->GetnMGLevels(); iMGlevel++) {
    
    /*--- DeAllocate solution for a template problem ---*/
    
    if (template_solver) {
      delete solver[val_iInst][iMGlevel][TEMPLATE_SOL];
    }

    /*--- DeAllocate solution for adjoint problem ---*/
    
    if (adj_euler || adj_ns || disc_adj) {
      delete solver[val_iInst][iMGlevel][ADJFLOW_SOL];
      if (disc_adj_turb || adj_turb) {
        delete solver[val_iInst][iMGlevel][ADJTURB_SOL];
      }
      if (heat_fvm) {
        delete solver[val_iInst][iMGlevel][ADJHEAT_SOL];
      }
    }

    if (disc_adj_heat) {
      delete solver[val_iInst][iMGlevel][ADJHEAT_SOL];
    }

    /*--- DeAllocate solution for direct problem ---*/
    
    if (euler || ns) {
      delete solver[val_iInst][iMGlevel][FLOW_SOL];
    }

    if (turbulent) {
      if (spalart_allmaras || neg_spalart_allmaras || menter_sst || e_spalart_allmaras || comp_spalart_allmaras || e_comp_spalart_allmaras) {
        delete solver[val_iInst][iMGlevel][TURB_SOL];
      }
      if (transition) {
        delete solver[val_iInst][iMGlevel][TRANS_SOL];
      }
    }
    if (heat_fvm) {
      delete solver[val_iInst][iMGlevel][HEAT_SOL];
    }
    if (fem) {
      delete solver[val_iInst][iMGlevel][FEA_SOL];
    }
    if (disc_adj_fem) {
      delete solver[val_iInst][iMGlevel][ADJFEA_SOL];
    }
    
    delete [] solver[val_iInst][iMGlevel];
  }
  
  delete [] solver[val_iInst];

}

void CDriver::Integration_Preprocessing(CConfig *config, CIntegration **&integration) {

  unsigned short iSol;
  
  if (rank == MASTER_NODE)
    cout << endl <<"----------------- Integration Preprocessing ( Zone " << config->GetiZone() <<" ) ------------------" << endl;
  
  integration = new CIntegration* [MAX_SOLS];
  for (iSol = 0; iSol < MAX_SOLS; iSol++)
    integration[iSol] = NULL;
  
  bool euler, adj_euler, ns, adj_ns, turbulent, adj_turb, fem,
      fem_euler, fem_ns, fem_turbulent,
      heat_fvm, template_solver, transition, disc_adj, disc_adj_fem, disc_adj_heat;

  /*--- Initialize some useful booleans ---*/
  euler            = false; adj_euler        = false;
  ns               = false; adj_ns           = false;
  turbulent        = false; adj_turb         = false;
  disc_adj         = false;
  fem_euler        = false;
  fem_ns           = false;
  fem_turbulent    = false;
  heat_fvm         = false; disc_adj_heat    = false;
  fem 			       = false; disc_adj_fem     = false;
  transition       = false;
  template_solver  = false;

  /*--- Assign booleans ---*/
  switch (config->GetKind_Solver()) {
    case TEMPLATE_SOLVER: template_solver = true; break;
    case EULER : case INC_EULER: euler = true; break;
    case NAVIER_STOKES: case INC_NAVIER_STOKES: ns = true;  heat_fvm = config->GetWeakly_Coupled_Heat(); break;
    case RANS : case INC_RANS: ns = true; turbulent = true; if (config->GetKind_Trans_Model() == LM) transition = true; heat_fvm = config->GetWeakly_Coupled_Heat(); break;
    case FEM_EULER : fem_euler = true; break;
    case FEM_NAVIER_STOKES: fem_ns = true; break;
    case FEM_RANS : fem_ns = true; fem_turbulent = true; break;
    case FEM_LES :  fem_ns = true; break;
    case HEAT_EQUATION_FVM: heat_fvm = true; break;
    case FEM_ELASTICITY: fem = true; break;
    case ADJ_EULER : euler = true; adj_euler = true; break;
    case ADJ_NAVIER_STOKES : ns = true; turbulent = (config->GetKind_Turb_Model() != NONE); adj_ns = true; break;
    case ADJ_RANS : ns = true; turbulent = true; adj_ns = true; adj_turb = (!config->GetFrozen_Visc_Cont()); break;
    case DISC_ADJ_EULER : case DISC_ADJ_INC_EULER: euler = true; disc_adj = true; break;
    case DISC_ADJ_FEM_EULER: fem_euler = true; disc_adj = true; break;
    case DISC_ADJ_FEM_NS: fem_ns = true; disc_adj = true; break;
    case DISC_ADJ_FEM_RANS: fem_ns = true; fem_turbulent = true; disc_adj = true; break;
    case DISC_ADJ_NAVIER_STOKES: case DISC_ADJ_INC_NAVIER_STOKES: ns = true; disc_adj = true; heat_fvm = config->GetWeakly_Coupled_Heat(); break;
    case DISC_ADJ_RANS : case DISC_ADJ_INC_RANS: ns = true; turbulent = true; disc_adj = true; heat_fvm = config->GetWeakly_Coupled_Heat(); break;
    case DISC_ADJ_FEM: fem = true; disc_adj_fem = true; break;
    case DISC_ADJ_HEAT: heat_fvm = true; disc_adj_heat = true; break;
  }

  /*--- Allocate solution for a template problem ---*/
  if (template_solver) integration[TEMPLATE_SOL] = new CSingleGridIntegration(config);

  /*--- Allocate solution for direct problem ---*/
  if (euler) integration[FLOW_SOL] = new CMultiGridIntegration(config);
  if (ns) integration[FLOW_SOL] = new CMultiGridIntegration(config);
  if (turbulent) integration[TURB_SOL] = new CSingleGridIntegration(config);
  if (transition) integration[TRANS_SOL] = new CSingleGridIntegration(config);
  if (heat_fvm) integration[HEAT_SOL] = new CSingleGridIntegration(config);
  if (fem) integration[FEA_SOL] = new CStructuralIntegration(config);

  /*--- Allocate integration container for finite element flow solver. ---*/

  if (fem_euler) integration[FLOW_SOL] = new CFEM_DG_Integration(config);
  if (fem_ns)    integration[FLOW_SOL] = new CFEM_DG_Integration(config);
  //if (fem_turbulent) integration[FEM_TURB_SOL] = new CSingleGridIntegration(config);

  if (fem_turbulent)
    SU2_MPI::Error("No turbulent FEM solver yet", CURRENT_FUNCTION);

  /*--- Allocate solution for adjoint problem ---*/
  if (adj_euler) integration[ADJFLOW_SOL] = new CMultiGridIntegration(config);
  if (adj_ns) integration[ADJFLOW_SOL] = new CMultiGridIntegration(config);
  if (adj_turb) integration[ADJTURB_SOL] = new CSingleGridIntegration(config);

  if (disc_adj) integration[ADJFLOW_SOL] = new CIntegration(config);
  if (disc_adj_fem) integration[ADJFEA_SOL] = new CIntegration(config);
  if (disc_adj_heat) integration[ADJHEAT_SOL] = new CIntegration(config);

}

void CDriver::Integration_Postprocessing(CIntegration ***integration, CGeometry **geometry, CConfig *config, unsigned short val_iInst) {
  bool euler, adj_euler, ns, adj_ns, turbulent, adj_turb, fem,
      fem_euler, fem_ns, fem_turbulent,
      heat_fvm, template_solver, transition, disc_adj, disc_adj_fem, disc_adj_heat;

  /*--- Initialize some useful booleans ---*/
  euler            = false; adj_euler        = false;
  ns               = false; adj_ns           = false;
  turbulent        = false; adj_turb         = false;
  disc_adj         = false;
  fem_euler        = false;
  fem_ns           = false;
  fem_turbulent    = false;
  heat_fvm         = false; disc_adj_heat    = false;
  fem              = false; disc_adj_fem     = false;
  transition       = false;
  template_solver  = false;

  /*--- Assign booleans ---*/
  switch (config->GetKind_Solver()) {
    case TEMPLATE_SOLVER: template_solver = true; break;
    case EULER : case INC_EULER: euler = true; break;
    case NAVIER_STOKES: case INC_NAVIER_STOKES: ns = true; heat_fvm = config->GetWeakly_Coupled_Heat(); break;
    case RANS : case INC_RANS: ns = true; turbulent = true; if (config->GetKind_Trans_Model() == LM) transition = true; heat_fvm = config->GetWeakly_Coupled_Heat(); break;
    case FEM_EULER : fem_euler = true; break;
    case FEM_NAVIER_STOKES: fem_ns = true; break;
    case FEM_RANS : fem_ns = true; fem_turbulent = true; break;
    case FEM_LES :  fem_ns = true; break;
    case HEAT_EQUATION_FVM: heat_fvm = true; break;
    case FEM_ELASTICITY: fem = true; break;
    case ADJ_EULER : euler = true; adj_euler = true; break;
    case ADJ_NAVIER_STOKES : ns = true; turbulent = (config->GetKind_Turb_Model() != NONE); adj_ns = true; break;
    case ADJ_RANS : ns = true; turbulent = true; adj_ns = true; adj_turb = (!config->GetFrozen_Visc_Cont()); break;
    case DISC_ADJ_EULER : case DISC_ADJ_INC_EULER: euler = true; disc_adj = true; break;
    case DISC_ADJ_NAVIER_STOKES: case DISC_ADJ_INC_NAVIER_STOKES: ns = true; disc_adj = true; heat_fvm = config->GetWeakly_Coupled_Heat(); break;
    case DISC_ADJ_RANS : case DISC_ADJ_INC_RANS: ns = true; turbulent = true; disc_adj = true; heat_fvm = config->GetWeakly_Coupled_Heat(); break;
    case DISC_ADJ_FEM_EULER: fem_euler = true; disc_adj = true; break;
    case DISC_ADJ_FEM_NS: fem_ns = true; disc_adj = true; break;
    case DISC_ADJ_FEM_RANS: fem_ns = true; fem_turbulent = true; disc_adj = true; break;
    case DISC_ADJ_FEM: fem = true; disc_adj_fem = true; break;
    case DISC_ADJ_HEAT: heat_fvm = true; disc_adj_heat = true; break;
  }

  /*--- DeAllocate solution for a template problem ---*/
  if (template_solver) integration[val_iInst][TEMPLATE_SOL] = new CSingleGridIntegration(config);

  /*--- DeAllocate solution for direct problem ---*/
  if (euler || ns) delete integration[val_iInst][FLOW_SOL];
  if (turbulent) delete integration[val_iInst][TURB_SOL];
  if (transition) delete integration[val_iInst][TRANS_SOL];
  if (heat_fvm) delete integration[val_iInst][HEAT_SOL];
  if (fem) delete integration[val_iInst][FEA_SOL];
  if (disc_adj_fem) delete integration[val_iInst][ADJFEA_SOL];
  if (disc_adj_heat) delete integration[val_iInst][ADJHEAT_SOL];

  /*--- DeAllocate solution for adjoint problem ---*/
  if (adj_euler || adj_ns || disc_adj) delete integration[val_iInst][ADJFLOW_SOL];
  if (adj_turb) delete integration[val_iInst][ADJTURB_SOL];

  /*--- DeAllocate integration container for finite element flow solver. ---*/
  if (fem_euler || fem_ns) delete integration[val_iInst][FLOW_SOL];
  //if (fem_turbulent)     delete integration_container[val_iInst][FEM_TURB_SOL];

  if (fem_turbulent)
    SU2_MPI::Error("No turbulent FEM solver yet", CURRENT_FUNCTION);

  delete [] integration[val_iInst];
}

void CDriver::Numerics_Preprocessing(CConfig *config, CGeometry **geometry, CSolver ***solver, CNumerics ****&numerics) {
  
  if (rank == MASTER_NODE)
    cout << endl <<"------------------- Numerics Preprocessing ( Zone " << config->GetiZone() <<" ) -------------------" << endl;

  unsigned short iMGlevel, iSol,
      
  nVar_Template         = 0,
  nVar_Flow             = 0,
  nVar_Trans            = 0,
  nVar_Turb             = 0,
  nVar_Adj_Flow         = 0,
  nVar_Adj_Turb         = 0,
  nVar_FEM              = 0,
  nVar_Heat             = 0;
  
  numerics = new CNumerics***[config->GetnMGLevels()+1];
  
  su2double *constants = NULL;
  su2double kine_Inf = 0.0, omega_Inf = 0.0;
  
  bool
  euler, adj_euler,
  ns, adj_ns,
  turbulent, adj_turb,
  fem_euler, fem_ns, fem_turbulent,
  spalart_allmaras, neg_spalart_allmaras, menter_sst,
  fem,
  heat_fvm,
  transition,
  template_solver;
  bool e_spalart_allmaras, comp_spalart_allmaras, e_comp_spalart_allmaras;
  
  bool compressible = false;
  bool incompressible = false;
  bool ideal_gas = (config->GetKind_FluidModel() == STANDARD_AIR || config->GetKind_FluidModel() == IDEAL_GAS );
  bool roe_low_dissipation = config->GetKind_RoeLowDiss() != NO_ROELOWDISS;
  
  /*--- Initialize some useful booleans ---*/
  euler            = false; ns     = false; turbulent     = false;
  fem_euler        = false; fem_ns = false; fem_turbulent = false;
  adj_euler        = false;   adj_ns           = false;   adj_turb         = false;
  heat_fvm         = false;
  fem              = false;
  spalart_allmaras = false; neg_spalart_allmaras = false;	menter_sst       = false;
  transition       = false;
  template_solver  = false;
  e_spalart_allmaras = false; comp_spalart_allmaras = false; e_comp_spalart_allmaras = false;
  
  /*--- Assign booleans ---*/
  switch (config->GetKind_Solver()) {
    case TEMPLATE_SOLVER: template_solver = true; break;
    case EULER : case DISC_ADJ_EULER: compressible = true; euler = true; break;
    case NAVIER_STOKES: case DISC_ADJ_NAVIER_STOKES:compressible = true; ns = true;  break;
    case RANS : case DISC_ADJ_RANS:  ns = true; compressible = true; turbulent = true; if (config->GetKind_Trans_Model() == LM) transition = true; break;
    case INC_EULER : case DISC_ADJ_INC_EULER: incompressible =true; euler = true; break;
    case INC_NAVIER_STOKES: case DISC_ADJ_INC_NAVIER_STOKES:incompressible =true; ns = true;  heat_fvm = config->GetWeakly_Coupled_Heat(); break;
    case INC_RANS : case DISC_ADJ_INC_RANS: incompressible =true; ns = true; turbulent = true; heat_fvm = config->GetWeakly_Coupled_Heat(); if (config->GetKind_Trans_Model() == LM) transition = true; break;
    case FEM_EULER : case DISC_ADJ_FEM_EULER : compressible =true; fem_euler = true; break;
    case FEM_NAVIER_STOKES: case DISC_ADJ_FEM_NS : compressible =true; fem_ns = true; break;
    case FEM_RANS : case DISC_ADJ_FEM_RANS : compressible =true; fem_ns = true; fem_turbulent = true; break;
    case FEM_LES :  compressible =true; fem_ns = true; break;
    case HEAT_EQUATION_FVM: heat_fvm = true; break;
    case FEM_ELASTICITY: case DISC_ADJ_FEM: fem = true; break;
    case ADJ_EULER : compressible =true; euler = true; adj_euler = true; break;
    case ADJ_NAVIER_STOKES : compressible =true; ns = true; turbulent = (config->GetKind_Turb_Model() != NONE); adj_ns = true; break;
    case ADJ_RANS : compressible =true; ns = true; turbulent = true; adj_ns = true; adj_turb = (!config->GetFrozen_Visc_Cont()); break;
  }
  
  /*--- Assign turbulence model booleans ---*/

  if (turbulent || fem_turbulent)
    switch (config->GetKind_Turb_Model()) {
      case SA:        spalart_allmaras = true;        break;
      case SA_NEG:    neg_spalart_allmaras = true;    break;
      case SA_E:      e_spalart_allmaras = true;      break;
      case SA_COMP:   comp_spalart_allmaras = true;   break;
      case SA_E_COMP: e_comp_spalart_allmaras = true; break;
      case SST:       menter_sst = true;              break;
      case SST_SUST:  menter_sst = true;              break;
      default: SU2_MPI::Error("Specified turbulence model unavailable or none selected", CURRENT_FUNCTION); break;
    }

  /*--- If the Menter SST model is used, store the constants of the model and determine the
        free stream values of the turbulent kinetic energy and dissipation rate. ---*/

  if (menter_sst) {
    constants = solver[MESH_0][TURB_SOL]->GetConstants();
    kine_Inf  = solver[MESH_0][TURB_SOL]->GetTke_Inf();
    omega_Inf = solver[MESH_0][TURB_SOL]->GetOmega_Inf();
  }
  
  /*--- Number of variables for the template ---*/
  
  if (template_solver) nVar_Flow = solver[MESH_0][FLOW_SOL]->GetnVar();
  
  /*--- Number of variables for direct problem ---*/

  if (euler)        nVar_Flow = solver[MESH_0][FLOW_SOL]->GetnVar();
  if (ns)           nVar_Flow = solver[MESH_0][FLOW_SOL]->GetnVar();
  if (turbulent)    nVar_Turb = solver[MESH_0][TURB_SOL]->GetnVar();
  if (transition)   nVar_Trans = solver[MESH_0][TRANS_SOL]->GetnVar();

  if (fem_euler)        nVar_Flow = solver[MESH_0][FLOW_SOL]->GetnVar();
  if (fem_ns)           nVar_Flow = solver[MESH_0][FLOW_SOL]->GetnVar();
  //if (fem_turbulent)    nVar_Turb = solver_container[MESH_0][FEM_TURB_SOL]->GetnVar();
  
  if (fem)          nVar_FEM = solver[MESH_0][FEA_SOL]->GetnVar();
  if (heat_fvm)     nVar_Heat = solver[MESH_0][HEAT_SOL]->GetnVar();

  /*--- Number of variables for adjoint problem ---*/
  
  if (adj_euler)        nVar_Adj_Flow = solver[MESH_0][ADJFLOW_SOL]->GetnVar();
  if (adj_ns)           nVar_Adj_Flow = solver[MESH_0][ADJFLOW_SOL]->GetnVar();
  if (adj_turb)         nVar_Adj_Turb = solver[MESH_0][ADJTURB_SOL]->GetnVar();
  
  /*--- Definition of the Class for the numerical method: numerics_container[INSTANCE_LEVEL][MESH_LEVEL][EQUATION][EQ_TERM] ---*/
  if (fem){
    for (iMGlevel = 0; iMGlevel <= config->GetnMGLevels(); iMGlevel++) {
      numerics[iMGlevel] = new CNumerics** [MAX_SOLS];
      for (iSol = 0; iSol < MAX_SOLS; iSol++)
        numerics[iMGlevel][iSol] = new CNumerics* [MAX_TERMS_FEA];
    }
  }
  else{
    for (iMGlevel = 0; iMGlevel <= config->GetnMGLevels(); iMGlevel++) {
      numerics[iMGlevel] = new CNumerics** [MAX_SOLS];
      for (iSol = 0; iSol < MAX_SOLS; iSol++)
        numerics[iMGlevel][iSol] = new CNumerics* [MAX_TERMS];
    }
  }
  
  /*--- Solver definition for the template problem ---*/
  if (template_solver) {
    
    /*--- Definition of the convective scheme for each equation and mesh level ---*/
    switch (config->GetKind_ConvNumScheme_Template()) {
      case SPACE_CENTERED : case SPACE_UPWIND :
        for (iMGlevel = 0; iMGlevel <= config->GetnMGLevels(); iMGlevel++)
          numerics[iMGlevel][TEMPLATE_SOL][CONV_TERM] = new CConvective_Template(nDim, nVar_Template, config);
        break;
      default : SU2_MPI::Error("Convective scheme not implemented (template_solver).", CURRENT_FUNCTION); break;
    }
    
    /*--- Definition of the viscous scheme for each equation and mesh level ---*/
    for (iMGlevel = 0; iMGlevel <= config->GetnMGLevels(); iMGlevel++)
      numerics[iMGlevel][TEMPLATE_SOL][VISC_TERM] = new CViscous_Template(nDim, nVar_Template, config);
    
    /*--- Definition of the source term integration scheme for each equation and mesh level ---*/
    for (iMGlevel = 0; iMGlevel <= config->GetnMGLevels(); iMGlevel++)
      numerics[iMGlevel][TEMPLATE_SOL][SOURCE_FIRST_TERM] = new CSource_Template(nDim, nVar_Template, config);
    
    /*--- Definition of the boundary condition method ---*/
    for (iMGlevel = 0; iMGlevel <= config->GetnMGLevels(); iMGlevel++) {
      numerics[iMGlevel][TEMPLATE_SOL][CONV_BOUND_TERM] = new CConvective_Template(nDim, nVar_Template, config);
    }
    
  }
  
  /*--- Solver definition for the Potential, Euler, Navier-Stokes problems ---*/
  if ((euler) || (ns)) {
    
    /*--- Definition of the convective scheme for each equation and mesh level ---*/
    switch (config->GetKind_ConvNumScheme_Flow()) {
      case NO_CONVECTIVE :
        SU2_MPI::Error("No convective scheme.", CURRENT_FUNCTION);
        break;
        
      case SPACE_CENTERED :
        if (compressible) {
          /*--- Compressible flow ---*/
          switch (config->GetKind_Centered_Flow()) {
            case NO_CENTERED : cout << "No centered scheme." << endl; break;
            case LAX : numerics[MESH_0][FLOW_SOL][CONV_TERM] = new CCentLax_Flow(nDim, nVar_Flow, config); break;
            case JST : numerics[MESH_0][FLOW_SOL][CONV_TERM] = new CCentJST_Flow(nDim, nVar_Flow, config); break;
            case JST_KE : numerics[MESH_0][FLOW_SOL][CONV_TERM] = new CCentJST_KE_Flow(nDim, nVar_Flow, config); break;
            default : SU2_MPI::Error("Centered scheme not implemented.", CURRENT_FUNCTION); break;
          }
          
          for (iMGlevel = 1; iMGlevel <= config->GetnMGLevels(); iMGlevel++)
            numerics[iMGlevel][FLOW_SOL][CONV_TERM] = new CCentLax_Flow(nDim, nVar_Flow, config);
          
          /*--- Definition of the boundary condition method ---*/
          for (iMGlevel = 0; iMGlevel <= config->GetnMGLevels(); iMGlevel++)
            numerics[iMGlevel][FLOW_SOL][CONV_BOUND_TERM] = new CUpwRoe_Flow(nDim, nVar_Flow, config, false);
          
        }
        if (incompressible) {
          /*--- Incompressible flow, use preconditioning method ---*/
          switch (config->GetKind_Centered_Flow()) {
            case NO_CENTERED : cout << "No centered scheme." << endl; break;
            case LAX : numerics[MESH_0][FLOW_SOL][CONV_TERM] = new CCentLaxInc_Flow(nDim, nVar_Flow, config); break;
            case JST : numerics[MESH_0][FLOW_SOL][CONV_TERM] = new CCentJSTInc_Flow(nDim, nVar_Flow, config); break;
            default : SU2_MPI::Error("Centered scheme not implemented.\n Currently, only JST and LAX-FRIEDRICH are available for incompressible flows.", CURRENT_FUNCTION); break;
          }
          for (iMGlevel = 1; iMGlevel <= config->GetnMGLevels(); iMGlevel++)
            numerics[iMGlevel][FLOW_SOL][CONV_TERM] = new CCentLaxInc_Flow(nDim, nVar_Flow, config);
          
          /*--- Definition of the boundary condition method ---*/
          for (iMGlevel = 0; iMGlevel <= config->GetnMGLevels(); iMGlevel++)
            numerics[iMGlevel][FLOW_SOL][CONV_BOUND_TERM] = new CUpwFDSInc_Flow(nDim, nVar_Flow, config);
          
        }
        break;
      case SPACE_UPWIND :
        if (compressible) {
          /*--- Compressible flow ---*/
          switch (config->GetKind_Upwind_Flow()) {
            case NO_UPWIND : cout << "No upwind scheme." << endl; break;
            case ROE:
              if (ideal_gas) {
                
                for (iMGlevel = 0; iMGlevel <= config->GetnMGLevels(); iMGlevel++) {
                  numerics[iMGlevel][FLOW_SOL][CONV_TERM] = new CUpwRoe_Flow(nDim, nVar_Flow, config, roe_low_dissipation);
                  numerics[iMGlevel][FLOW_SOL][CONV_BOUND_TERM] = new CUpwRoe_Flow(nDim, nVar_Flow, config, false);
                }
              } else {
                
                for (iMGlevel = 0; iMGlevel <= config->GetnMGLevels(); iMGlevel++) {
                  numerics[iMGlevel][FLOW_SOL][CONV_TERM] = new CUpwGeneralRoe_Flow(nDim, nVar_Flow, config);
                  numerics[iMGlevel][FLOW_SOL][CONV_BOUND_TERM] = new CUpwGeneralRoe_Flow(nDim, nVar_Flow, config);
                }
              }
              break;
              
            case AUSM:
              for (iMGlevel = 0; iMGlevel <= config->GetnMGLevels(); iMGlevel++) {
                numerics[iMGlevel][FLOW_SOL][CONV_TERM] = new CUpwAUSM_Flow(nDim, nVar_Flow, config);
                numerics[iMGlevel][FLOW_SOL][CONV_BOUND_TERM] = new CUpwAUSM_Flow(nDim, nVar_Flow, config);
              }
              break;

	          case AUSMPLUSUP:
              for (iMGlevel = 0; iMGlevel <= config->GetnMGLevels(); iMGlevel++) {
                numerics[iMGlevel][FLOW_SOL][CONV_TERM] = new CUpwAUSMPLUSUP_Flow(nDim, nVar_Flow, config);
                numerics[iMGlevel][FLOW_SOL][CONV_BOUND_TERM] = new CUpwAUSMPLUSUP_Flow(nDim, nVar_Flow, config);
              }
              break;

            case AUSMPLUSUP2:
              for (iMGlevel = 0; iMGlevel <= config->GetnMGLevels(); iMGlevel++) {
                numerics[iMGlevel][FLOW_SOL][CONV_TERM] = new CUpwAUSMPLUSUP2_Flow(nDim, nVar_Flow, config);
                numerics[iMGlevel][FLOW_SOL][CONV_BOUND_TERM] = new CUpwAUSMPLUSUP2_Flow(nDim, nVar_Flow, config);
              }
              break;
              
            case TURKEL:
              for (iMGlevel = 0; iMGlevel <= config->GetnMGLevels(); iMGlevel++) {
                numerics[iMGlevel][FLOW_SOL][CONV_TERM] = new CUpwTurkel_Flow(nDim, nVar_Flow, config);
                numerics[iMGlevel][FLOW_SOL][CONV_BOUND_TERM] = new CUpwTurkel_Flow(nDim, nVar_Flow, config);
              }
              break;
                  
            case L2ROE:
              for (iMGlevel = 0; iMGlevel <= config->GetnMGLevels(); iMGlevel++) {
                numerics[iMGlevel][FLOW_SOL][CONV_TERM] = new CUpwL2Roe_Flow(nDim, nVar_Flow, config);
                numerics[iMGlevel][FLOW_SOL][CONV_BOUND_TERM] = new CUpwL2Roe_Flow(nDim, nVar_Flow, config);
              }
              break;
            case LMROE:
              for (iMGlevel = 0; iMGlevel <= config->GetnMGLevels(); iMGlevel++) {
                numerics[iMGlevel][FLOW_SOL][CONV_TERM] = new CUpwLMRoe_Flow(nDim, nVar_Flow, config);
                numerics[iMGlevel][FLOW_SOL][CONV_BOUND_TERM] = new CUpwLMRoe_Flow(nDim, nVar_Flow, config);
              }
              break;

            case SLAU:
              for (iMGlevel = 0; iMGlevel <= config->GetnMGLevels(); iMGlevel++) {
                numerics[iMGlevel][FLOW_SOL][CONV_TERM] = new CUpwSLAU_Flow(nDim, nVar_Flow, config, roe_low_dissipation);
                numerics[iMGlevel][FLOW_SOL][CONV_BOUND_TERM] = new CUpwSLAU_Flow(nDim, nVar_Flow, config, false);
              }
              break;
              
            case SLAU2:
              for (iMGlevel = 0; iMGlevel <= config->GetnMGLevels(); iMGlevel++) {
                numerics[iMGlevel][FLOW_SOL][CONV_TERM] = new CUpwSLAU2_Flow(nDim, nVar_Flow, config, roe_low_dissipation);
                numerics[iMGlevel][FLOW_SOL][CONV_BOUND_TERM] = new CUpwSLAU2_Flow(nDim, nVar_Flow, config, false);
              }
              break;
              
            case HLLC:
              if (ideal_gas) {
                for (iMGlevel = 0; iMGlevel <= config->GetnMGLevels(); iMGlevel++) {
                  numerics[iMGlevel][FLOW_SOL][CONV_TERM] = new CUpwHLLC_Flow(nDim, nVar_Flow, config);
                  numerics[iMGlevel][FLOW_SOL][CONV_BOUND_TERM] = new CUpwHLLC_Flow(nDim, nVar_Flow, config);
                }
              }
              else {
                for (iMGlevel = 0; iMGlevel <= config->GetnMGLevels(); iMGlevel++) {
                  numerics[iMGlevel][FLOW_SOL][CONV_TERM] = new CUpwGeneralHLLC_Flow(nDim, nVar_Flow, config);
                  numerics[iMGlevel][FLOW_SOL][CONV_BOUND_TERM] = new CUpwGeneralHLLC_Flow(nDim, nVar_Flow, config);
                }
              }
              break;
              
            case MSW:
              for (iMGlevel = 0; iMGlevel <= config->GetnMGLevels(); iMGlevel++) {
                numerics[iMGlevel][FLOW_SOL][CONV_TERM] = new CUpwMSW_Flow(nDim, nVar_Flow, config);
                numerics[iMGlevel][FLOW_SOL][CONV_BOUND_TERM] = new CUpwMSW_Flow(nDim, nVar_Flow, config);
              }
              break;
              
            case CUSP:
              for (iMGlevel = 0; iMGlevel <= config->GetnMGLevels(); iMGlevel++) {
                numerics[iMGlevel][FLOW_SOL][CONV_TERM] = new CUpwCUSP_Flow(nDim, nVar_Flow, config);
                numerics[iMGlevel][FLOW_SOL][CONV_BOUND_TERM] = new CUpwCUSP_Flow(nDim, nVar_Flow, config);
              }
              break;
              
            default : SU2_MPI::Error("Upwind scheme not implemented.", CURRENT_FUNCTION); break;
          }
          
        }
        if (incompressible) {
          /*--- Incompressible flow, use artificial compressibility method ---*/
          switch (config->GetKind_Upwind_Flow()) {
            case NO_UPWIND : cout << "No upwind scheme." << endl; break;
            case FDS:
              for (iMGlevel = 0; iMGlevel <= config->GetnMGLevels(); iMGlevel++) {
                numerics[iMGlevel][FLOW_SOL][CONV_TERM] = new CUpwFDSInc_Flow(nDim, nVar_Flow, config);
                numerics[iMGlevel][FLOW_SOL][CONV_BOUND_TERM] = new CUpwFDSInc_Flow(nDim, nVar_Flow, config);
              }
              break;
            default : SU2_MPI::Error("Upwind scheme not implemented.\n Currently, only FDS is available for incompressible flows.", CURRENT_FUNCTION); break;
          }
        }
        break;
        
      default :
        SU2_MPI::Error("Convective scheme not implemented (Euler and Navier-Stokes).", CURRENT_FUNCTION);
        break;
    }
    
    /*--- Definition of the viscous scheme for each equation and mesh level ---*/
    if (compressible) {
      if (ideal_gas) {
        
        /*--- Compressible flow Ideal gas ---*/
        numerics[MESH_0][FLOW_SOL][VISC_TERM] = new CAvgGrad_Flow(nDim, nVar_Flow, true, config);
        for (iMGlevel = 1; iMGlevel <= config->GetnMGLevels(); iMGlevel++)
          numerics[iMGlevel][FLOW_SOL][VISC_TERM] = new CAvgGrad_Flow(nDim, nVar_Flow, false, config);
        
        /*--- Definition of the boundary condition method ---*/
        for (iMGlevel = 0; iMGlevel <= config->GetnMGLevels(); iMGlevel++)
          numerics[iMGlevel][FLOW_SOL][VISC_BOUND_TERM] = new CAvgGrad_Flow(nDim, nVar_Flow, false, config);
        
      } else {
        
        /*--- Compressible flow Realgas ---*/
        numerics[MESH_0][FLOW_SOL][VISC_TERM] = new CGeneralAvgGrad_Flow(nDim, nVar_Flow, true, config);
        for (iMGlevel = 1; iMGlevel <= config->GetnMGLevels(); iMGlevel++)
          numerics[iMGlevel][FLOW_SOL][VISC_TERM] = new CGeneralAvgGrad_Flow(nDim, nVar_Flow, false, config);
        
        /*--- Definition of the boundary condition method ---*/
        for (iMGlevel = 0; iMGlevel <= config->GetnMGLevels(); iMGlevel++)
          numerics[iMGlevel][FLOW_SOL][VISC_BOUND_TERM] = new CGeneralAvgGrad_Flow(nDim, nVar_Flow, false, config);
        
      }
    }
    if (incompressible) {
      /*--- Incompressible flow, use preconditioning method ---*/
      numerics[MESH_0][FLOW_SOL][VISC_TERM] = new CAvgGradInc_Flow(nDim, nVar_Flow, true, config);
      for (iMGlevel = 1; iMGlevel <= config->GetnMGLevels(); iMGlevel++)
        numerics[iMGlevel][FLOW_SOL][VISC_TERM] = new CAvgGradInc_Flow(nDim, nVar_Flow, false, config);
      
      /*--- Definition of the boundary condition method ---*/
      for (iMGlevel = 0; iMGlevel <= config->GetnMGLevels(); iMGlevel++)
        numerics[iMGlevel][FLOW_SOL][VISC_BOUND_TERM] = new CAvgGradInc_Flow(nDim, nVar_Flow, false, config);
    }
    
    /*--- Definition of the source term integration scheme for each equation and mesh level ---*/
    for (iMGlevel = 0; iMGlevel <= config->GetnMGLevels(); iMGlevel++) {
      
      if (config->GetBody_Force() == YES)
        if (incompressible) numerics[iMGlevel][FLOW_SOL][SOURCE_FIRST_TERM] = new CSourceIncBodyForce(nDim, nVar_Flow, config);
        else numerics[iMGlevel][FLOW_SOL][SOURCE_FIRST_TERM] = new CSourceBodyForce(nDim, nVar_Flow, config);
      else if (incompressible && (config->GetKind_DensityModel() == BOUSSINESQ))
        numerics[iMGlevel][FLOW_SOL][SOURCE_FIRST_TERM] = new CSourceBoussinesq(nDim, nVar_Flow, config);
      else if (config->GetRotating_Frame() == YES)
        numerics[iMGlevel][FLOW_SOL][SOURCE_FIRST_TERM] = new CSourceRotatingFrame_Flow(nDim, nVar_Flow, config);
      else if (config->GetAxisymmetric() == YES)
        if (incompressible) numerics[iMGlevel][FLOW_SOL][SOURCE_FIRST_TERM] = new CSourceIncAxisymmetric_Flow(nDim, nVar_Flow, config);
      else numerics[iMGlevel][FLOW_SOL][SOURCE_FIRST_TERM] = new CSourceAxisymmetric_Flow(nDim, nVar_Flow, config);
      else if (config->GetGravityForce() == YES)
        numerics[iMGlevel][FLOW_SOL][SOURCE_FIRST_TERM] = new CSourceGravity(nDim, nVar_Flow, config);
      else if (config->GetWind_Gust() == YES)
        numerics[iMGlevel][FLOW_SOL][SOURCE_FIRST_TERM] = new CSourceWindGust(nDim, nVar_Flow, config);
      else
        numerics[iMGlevel][FLOW_SOL][SOURCE_FIRST_TERM] = new CSourceNothing(nDim, nVar_Flow, config);
      
      numerics[iMGlevel][FLOW_SOL][SOURCE_SECOND_TERM] = new CSourceNothing(nDim, nVar_Flow, config);
    }
    
  }

  /*--- Riemann solver definition for the Euler, Navier-Stokes problems for the FEM discretization. ---*/
  if ((fem_euler) || (fem_ns)) {

    switch (config->GetRiemann_Solver_FEM()) {
      case NO_UPWIND : cout << "Riemann solver disabled." << endl; break;
      case ROE:
      case LAX_FRIEDRICH:
        /* Hard coded optimized implementation is used in the DG solver. No need to allocate the
           corresponding entry in numerics. */
        break;

      case AUSM:
        for (iMGlevel = 0; iMGlevel <= config->GetnMGLevels(); iMGlevel++) {
          numerics[iMGlevel][FLOW_SOL][CONV_TERM] = new CUpwAUSM_Flow(nDim, nVar_Flow, config);
          numerics[iMGlevel][FLOW_SOL][CONV_BOUND_TERM] = new CUpwAUSM_Flow(nDim, nVar_Flow, config);
        }
        break;

      case TURKEL:
        for (iMGlevel = 0; iMGlevel <= config->GetnMGLevels(); iMGlevel++) {
          numerics[iMGlevel][FLOW_SOL][CONV_TERM] = new CUpwTurkel_Flow(nDim, nVar_Flow, config);
          numerics[iMGlevel][FLOW_SOL][CONV_BOUND_TERM] = new CUpwTurkel_Flow(nDim, nVar_Flow, config);
        }
        break;

      case HLLC:
          for (iMGlevel = 0; iMGlevel <= config->GetnMGLevels(); iMGlevel++) {
            numerics[iMGlevel][FLOW_SOL][CONV_TERM] = new CUpwHLLC_Flow(nDim, nVar_Flow, config);
            numerics[iMGlevel][FLOW_SOL][CONV_BOUND_TERM] = new CUpwHLLC_Flow(nDim, nVar_Flow, config);
          }
        break;

      case MSW:
        for (iMGlevel = 0; iMGlevel <= config->GetnMGLevels(); iMGlevel++) {
          numerics[iMGlevel][FLOW_SOL][CONV_TERM] = new CUpwMSW_Flow(nDim, nVar_Flow, config);
          numerics[iMGlevel][FLOW_SOL][CONV_BOUND_TERM] = new CUpwMSW_Flow(nDim, nVar_Flow, config);
        }
        break;

      case CUSP:
        for (iMGlevel = 0; iMGlevel <= config->GetnMGLevels(); iMGlevel++) {
          numerics[iMGlevel][FLOW_SOL][CONV_TERM] = new CUpwCUSP_Flow(nDim, nVar_Flow, config);
          numerics[iMGlevel][FLOW_SOL][CONV_BOUND_TERM] = new CUpwCUSP_Flow(nDim, nVar_Flow, config);
        }
        break;

      default :
        SU2_MPI::Error("Riemann solver not implemented.", CURRENT_FUNCTION);
    }

  }

  /*--- Solver definition for the turbulent model problem ---*/
  
  if (turbulent) {
    
    /*--- Definition of the convective scheme for each equation and mesh level ---*/
    
    switch (config->GetKind_ConvNumScheme_Turb()) {
      case NONE :
        break;
      case SPACE_UPWIND :
        for (iMGlevel = 0; iMGlevel <= config->GetnMGLevels(); iMGlevel++) {
          if (spalart_allmaras || neg_spalart_allmaras || e_spalart_allmaras || comp_spalart_allmaras || e_comp_spalart_allmaras ) {
            numerics[iMGlevel][TURB_SOL][CONV_TERM] = new CUpwSca_TurbSA(nDim, nVar_Turb, config);
          }
          else if (menter_sst) numerics[iMGlevel][TURB_SOL][CONV_TERM] = new CUpwSca_TurbSST(nDim, nVar_Turb, config);
        }
        break;
      default :
        SU2_MPI::Error("Convective scheme not implemented (turbulent).", CURRENT_FUNCTION);
        break;
    }
    
    /*--- Definition of the viscous scheme for each equation and mesh level ---*/
    
    for (iMGlevel = 0; iMGlevel <= config->GetnMGLevels(); iMGlevel++) {
      if (spalart_allmaras || e_spalart_allmaras || comp_spalart_allmaras || e_comp_spalart_allmaras){
        numerics[iMGlevel][TURB_SOL][VISC_TERM] = new CAvgGrad_TurbSA(nDim, nVar_Turb, true, config);
      }
      else if (neg_spalart_allmaras) numerics[iMGlevel][TURB_SOL][VISC_TERM] = new CAvgGrad_TurbSA_Neg(nDim, nVar_Turb, true, config);
      else if (menter_sst) numerics[iMGlevel][TURB_SOL][VISC_TERM] = new CAvgGrad_TurbSST(nDim, nVar_Turb, constants, true, config);
    }
    
    /*--- Definition of the source term integration scheme for each equation and mesh level ---*/
    
    for (iMGlevel = 0; iMGlevel <= config->GetnMGLevels(); iMGlevel++) {
      if (spalart_allmaras) numerics[iMGlevel][TURB_SOL][SOURCE_FIRST_TERM] = new CSourcePieceWise_TurbSA(nDim, nVar_Turb, config);
      else if (e_spalart_allmaras) numerics[iMGlevel][TURB_SOL][SOURCE_FIRST_TERM] = new CSourcePieceWise_TurbSA_E(nDim, nVar_Turb, config);
      else if (comp_spalart_allmaras) numerics[iMGlevel][TURB_SOL][SOURCE_FIRST_TERM] = new CSourcePieceWise_TurbSA_COMP(nDim, nVar_Turb, config);
      else if (e_comp_spalart_allmaras) numerics[iMGlevel][TURB_SOL][SOURCE_FIRST_TERM] = new CSourcePieceWise_TurbSA_E_COMP(nDim, nVar_Turb, config);
      else if (neg_spalart_allmaras) numerics[iMGlevel][TURB_SOL][SOURCE_FIRST_TERM] = new CSourcePieceWise_TurbSA_Neg(nDim, nVar_Turb, config);
      else if (menter_sst) numerics[iMGlevel][TURB_SOL][SOURCE_FIRST_TERM] = new CSourcePieceWise_TurbSST(nDim, nVar_Turb, constants, kine_Inf, omega_Inf, config);
      numerics[iMGlevel][TURB_SOL][SOURCE_SECOND_TERM] = new CSourceNothing(nDim, nVar_Turb, config);
    }
    
    /*--- Definition of the boundary condition method ---*/
    
    for (iMGlevel = 0; iMGlevel <= config->GetnMGLevels(); iMGlevel++) {
      if (spalart_allmaras || e_spalart_allmaras || comp_spalart_allmaras || e_comp_spalart_allmaras) {
        numerics[iMGlevel][TURB_SOL][CONV_BOUND_TERM] = new CUpwSca_TurbSA(nDim, nVar_Turb, config);
        numerics[iMGlevel][TURB_SOL][VISC_BOUND_TERM] = new CAvgGrad_TurbSA(nDim, nVar_Turb, false, config);
      }
      else if (neg_spalart_allmaras) {
        numerics[iMGlevel][TURB_SOL][CONV_BOUND_TERM] = new CUpwSca_TurbSA(nDim, nVar_Turb, config);
        numerics[iMGlevel][TURB_SOL][VISC_BOUND_TERM] = new CAvgGrad_TurbSA_Neg(nDim, nVar_Turb, false, config);
      }
      else if (menter_sst) {
        numerics[iMGlevel][TURB_SOL][CONV_BOUND_TERM] = new CUpwSca_TurbSST(nDim, nVar_Turb, config);
        numerics[iMGlevel][TURB_SOL][VISC_BOUND_TERM] = new CAvgGrad_TurbSST(nDim, nVar_Turb, constants, false, config);
      }
    }
  }
  
  /*--- Solver definition for the transition model problem ---*/
  if (transition) {
    
    /*--- Definition of the convective scheme for each equation and mesh level ---*/
    switch (config->GetKind_ConvNumScheme_Turb()) {
      case NONE :
        break;
      case SPACE_UPWIND :
        for (iMGlevel = 0; iMGlevel <= config->GetnMGLevels(); iMGlevel++) {
          numerics[iMGlevel][TRANS_SOL][CONV_TERM] = new CUpwSca_TransLM(nDim, nVar_Trans, config);
        }
        break;
      default :
        SU2_MPI::Error("Convective scheme not implemented (transition).", CURRENT_FUNCTION);
        break;
    }
    
    /*--- Definition of the viscous scheme for each equation and mesh level ---*/
    for (iMGlevel = 0; iMGlevel <= config->GetnMGLevels(); iMGlevel++) {
      numerics[iMGlevel][TRANS_SOL][VISC_TERM] = new CAvgGradCorrected_TransLM(nDim, nVar_Trans, config);
    }
    
    /*--- Definition of the source term integration scheme for each equation and mesh level ---*/
    for (iMGlevel = 0; iMGlevel <= config->GetnMGLevels(); iMGlevel++) {
      numerics[iMGlevel][TRANS_SOL][SOURCE_FIRST_TERM] = new CSourcePieceWise_TransLM(nDim, nVar_Trans, config);
      numerics[iMGlevel][TRANS_SOL][SOURCE_SECOND_TERM] = new CSourceNothing(nDim, nVar_Trans, config);
    }
    
    /*--- Definition of the boundary condition method ---*/
    for (iMGlevel = 0; iMGlevel <= config->GetnMGLevels(); iMGlevel++) {
      numerics[iMGlevel][TRANS_SOL][CONV_BOUND_TERM] = new CUpwLin_TransLM(nDim, nVar_Trans, config);
    }
  }
  
  /*--- Solver definition of the finite volume heat solver  ---*/
  if (heat_fvm) {

    /*--- Definition of the viscous scheme for each equation and mesh level ---*/
    for (iMGlevel = 0; iMGlevel <= config->GetnMGLevels(); iMGlevel++) {

      numerics[iMGlevel][HEAT_SOL][VISC_TERM] = new CAvgGradCorrected_Heat(nDim, nVar_Heat, config);
      numerics[iMGlevel][HEAT_SOL][VISC_BOUND_TERM] = new CAvgGrad_Heat(nDim, nVar_Heat, config);

      switch (config->GetKind_ConvNumScheme_Heat()) {

        case SPACE_UPWIND :
          numerics[iMGlevel][HEAT_SOL][CONV_TERM] = new CUpwSca_Heat(nDim, nVar_Heat, config);
          numerics[iMGlevel][HEAT_SOL][CONV_BOUND_TERM] = new CUpwSca_Heat(nDim, nVar_Heat, config);
          break;

        case SPACE_CENTERED :
          numerics[iMGlevel][HEAT_SOL][CONV_TERM] = new CCentSca_Heat(nDim, nVar_Heat, config);
          numerics[iMGlevel][HEAT_SOL][CONV_BOUND_TERM] = new CUpwSca_Heat(nDim, nVar_Heat, config);
        break;

        default :
          cout << "Convective scheme not implemented (heat)." << endl; exit(EXIT_FAILURE);
        break;
      }
    }
  }
  
  /*--- Solver definition for the flow adjoint problem ---*/
  
  if (adj_euler || adj_ns) {
    
    /*--- Definition of the convective scheme for each equation and mesh level ---*/
    
    switch (config->GetKind_ConvNumScheme_AdjFlow()) {
      case NO_CONVECTIVE :
        SU2_MPI::Error("No convective scheme.", CURRENT_FUNCTION);
        break;
        
      case SPACE_CENTERED :
        
        if (compressible) {
          
          /*--- Compressible flow ---*/
          
          switch (config->GetKind_Centered_AdjFlow()) {
            case NO_CENTERED : cout << "No centered scheme." << endl; break;
            case LAX : numerics[MESH_0][ADJFLOW_SOL][CONV_TERM] = new CCentLax_AdjFlow(nDim, nVar_Adj_Flow, config); break;
            case JST : numerics[MESH_0][ADJFLOW_SOL][CONV_TERM] = new CCentJST_AdjFlow(nDim, nVar_Adj_Flow, config); break;
            default : SU2_MPI::Error("Centered scheme not implemented.", CURRENT_FUNCTION); break;
          }
          
          for (iMGlevel = 1; iMGlevel <= config->GetnMGLevels(); iMGlevel++)
            numerics[iMGlevel][ADJFLOW_SOL][CONV_TERM] = new CCentLax_AdjFlow(nDim, nVar_Adj_Flow, config);
          
          for (iMGlevel = 0; iMGlevel <= config->GetnMGLevels(); iMGlevel++)
            numerics[iMGlevel][ADJFLOW_SOL][CONV_BOUND_TERM] = new CUpwRoe_AdjFlow(nDim, nVar_Adj_Flow, config);
          
        }
        
        if (incompressible) {

          SU2_MPI::Error("Schemes not implemented for incompressible continuous adjoint.", CURRENT_FUNCTION);

        }
        
        break;
        
      case SPACE_UPWIND :
        
        if (compressible) {
          
          /*--- Compressible flow ---*/
          
          switch (config->GetKind_Upwind_AdjFlow()) {
            case NO_UPWIND : cout << "No upwind scheme." << endl; break;
            case ROE:
              for (iMGlevel = 0; iMGlevel <= config->GetnMGLevels(); iMGlevel++) {
                numerics[iMGlevel][ADJFLOW_SOL][CONV_TERM] = new CUpwRoe_AdjFlow(nDim, nVar_Adj_Flow, config);
                numerics[iMGlevel][ADJFLOW_SOL][CONV_BOUND_TERM] = new CUpwRoe_AdjFlow(nDim, nVar_Adj_Flow, config);
              }
              break;
            default : SU2_MPI::Error("Upwind scheme not implemented.", CURRENT_FUNCTION); break;
          }
        }
        
        if (incompressible) {
          
          SU2_MPI::Error("Schemes not implemented for incompressible continuous adjoint.", CURRENT_FUNCTION);

        }
        
        break;
        
      default :
        SU2_MPI::Error("Convective scheme not implemented (adj_euler and adj_ns).", CURRENT_FUNCTION);
        break;
    }
    
    /*--- Definition of the viscous scheme for each equation and mesh level ---*/
    
    if (compressible) {
      
      /*--- Compressible flow ---*/
      
      numerics[MESH_0][ADJFLOW_SOL][VISC_TERM] = new CAvgGradCorrected_AdjFlow(nDim, nVar_Adj_Flow, config);
      numerics[MESH_0][ADJFLOW_SOL][VISC_BOUND_TERM] = new CAvgGrad_AdjFlow(nDim, nVar_Adj_Flow, config);
      
      for (iMGlevel = 1; iMGlevel <= config->GetnMGLevels(); iMGlevel++) {
        numerics[iMGlevel][ADJFLOW_SOL][VISC_TERM] = new CAvgGrad_AdjFlow(nDim, nVar_Adj_Flow, config);
        numerics[iMGlevel][ADJFLOW_SOL][VISC_BOUND_TERM] = new CAvgGrad_AdjFlow(nDim, nVar_Adj_Flow, config);
      }
      
    }
    
    if (incompressible) {
      
      SU2_MPI::Error("Schemes not implemented for incompressible continuous adjoint.", CURRENT_FUNCTION);

    }
    
    /*--- Definition of the source term integration scheme for each equation and mesh level ---*/
    
    for (iMGlevel = 0; iMGlevel <= config->GetnMGLevels(); iMGlevel++) {
      
      /*--- Note that RANS is incompatible with Axisymmetric or Rotational (Fix it!) ---*/
      
      if (compressible) {
        
        if (adj_ns) {
          
          numerics[iMGlevel][ADJFLOW_SOL][SOURCE_FIRST_TERM] = new CSourceViscous_AdjFlow(nDim, nVar_Adj_Flow, config);
          
          if (config->GetRotating_Frame() == YES)
            numerics[iMGlevel][ADJFLOW_SOL][SOURCE_SECOND_TERM] = new CSourceRotatingFrame_AdjFlow(nDim, nVar_Adj_Flow, config);
          else
            numerics[iMGlevel][ADJFLOW_SOL][SOURCE_SECOND_TERM] = new CSourceConservative_AdjFlow(nDim, nVar_Adj_Flow, config);
          
        }
        
        else {
          
          if (config->GetRotating_Frame() == YES)
            numerics[iMGlevel][ADJFLOW_SOL][SOURCE_FIRST_TERM] = new CSourceRotatingFrame_AdjFlow(nDim, nVar_Adj_Flow, config);
          else if (config->GetAxisymmetric() == YES)
            numerics[iMGlevel][ADJFLOW_SOL][SOURCE_FIRST_TERM] = new CSourceAxisymmetric_AdjFlow(nDim, nVar_Adj_Flow, config);
          else
            numerics[iMGlevel][ADJFLOW_SOL][SOURCE_FIRST_TERM] = new CSourceNothing(nDim, nVar_Adj_Flow, config);
          
          numerics[iMGlevel][ADJFLOW_SOL][SOURCE_SECOND_TERM] = new CSourceNothing(nDim, nVar_Adj_Flow, config);
          
        }
        
      }
      
      if (incompressible) {
        
        SU2_MPI::Error("Schemes not implemented for incompressible continuous adjoint.", CURRENT_FUNCTION);

      }
      
    }
    
  }
  
  /*--- Solver definition for the turbulent adjoint problem ---*/
  if (adj_turb) {
    /*--- Definition of the convective scheme for each equation and mesh level ---*/
    switch (config->GetKind_ConvNumScheme_AdjTurb()) {
      case NONE :
        break;
      case SPACE_UPWIND :
        for (iMGlevel = 0; iMGlevel <= config->GetnMGLevels(); iMGlevel++)
          if (spalart_allmaras) {
            numerics[iMGlevel][ADJTURB_SOL][CONV_TERM] = new CUpwSca_AdjTurb(nDim, nVar_Adj_Turb, config);
          }
          else if (neg_spalart_allmaras) {SU2_MPI::Error("Adjoint Neg SA turbulence model not implemented.", CURRENT_FUNCTION);}
          else if (menter_sst) {SU2_MPI::Error("Adjoint SST turbulence model not implemented.", CURRENT_FUNCTION);}
          else if (e_spalart_allmaras) {SU2_MPI::Error("Adjoint Edward's SA turbulence model not implemented.", CURRENT_FUNCTION);}
          else if (comp_spalart_allmaras) {SU2_MPI::Error("Adjoint CC SA turbulence model not implemented.", CURRENT_FUNCTION);}
          else if (e_comp_spalart_allmaras) {SU2_MPI::Error("Adjoint CC Edward's SA turbulence model not implemented.", CURRENT_FUNCTION);}
        break;
      default :
        SU2_MPI::Error("Convective scheme not implemented (adj_turb).", CURRENT_FUNCTION);
        break;
    }
    
    /*--- Definition of the viscous scheme for each equation and mesh level ---*/
    for (iMGlevel = 0; iMGlevel <= config->GetnMGLevels(); iMGlevel++) {
      if (spalart_allmaras) {
        numerics[iMGlevel][ADJTURB_SOL][VISC_TERM] = new CAvgGradCorrected_AdjTurb(nDim, nVar_Adj_Turb, config);
      }

      else if (neg_spalart_allmaras) {SU2_MPI::Error("Adjoint Neg SA turbulence model not implemented.", CURRENT_FUNCTION);}
      else if (menter_sst) {SU2_MPI::Error("Adjoint SST turbulence model not implemented.", CURRENT_FUNCTION);}
      else if (e_spalart_allmaras) {SU2_MPI::Error("Adjoint Edward's SA turbulence model not implemented.", CURRENT_FUNCTION);}
      else if (comp_spalart_allmaras) {SU2_MPI::Error("Adjoint CC SA turbulence model not implemented.", CURRENT_FUNCTION);}
      else if (e_comp_spalart_allmaras) {SU2_MPI::Error("Adjoint CC Edward's SA turbulence model not implemented.", CURRENT_FUNCTION);}
    }
    
    /*--- Definition of the source term integration scheme for each equation and mesh level ---*/
    for (iMGlevel = 0; iMGlevel <= config->GetnMGLevels(); iMGlevel++) {
      if (spalart_allmaras) {
        numerics[iMGlevel][ADJTURB_SOL][SOURCE_FIRST_TERM] = new CSourcePieceWise_AdjTurb(nDim, nVar_Adj_Turb, config);
        numerics[iMGlevel][ADJTURB_SOL][SOURCE_SECOND_TERM] = new CSourceConservative_AdjTurb(nDim, nVar_Adj_Turb, config);
      }
      else if (neg_spalart_allmaras) {SU2_MPI::Error("Adjoint Neg SA turbulence model not implemented.", CURRENT_FUNCTION);}
      else if (menter_sst) {SU2_MPI::Error("Adjoint SST turbulence model not implemented.", CURRENT_FUNCTION);}
      else if (e_spalart_allmaras) {SU2_MPI::Error("Adjoint Edward's SA turbulence model not implemented.", CURRENT_FUNCTION);}
      else if (comp_spalart_allmaras) {SU2_MPI::Error("Adjoint CC SA turbulence model not implemented.", CURRENT_FUNCTION);}
      else if (e_comp_spalart_allmaras) {SU2_MPI::Error("Adjoint CC Edward's SA turbulence model not implemented.", CURRENT_FUNCTION);}
    }
    
    /*--- Definition of the boundary condition method ---*/
    for (iMGlevel = 0; iMGlevel <= config->GetnMGLevels(); iMGlevel++) {
      if (spalart_allmaras) numerics[iMGlevel][ADJTURB_SOL][CONV_BOUND_TERM] = new CUpwLin_AdjTurb(nDim, nVar_Adj_Turb, config);
      else if (neg_spalart_allmaras) {SU2_MPI::Error("Adjoint Neg SA turbulence model not implemented.", CURRENT_FUNCTION);}
      else if (menter_sst) {SU2_MPI::Error("Adjoint SST turbulence model not implemented.", CURRENT_FUNCTION);}
      else if (e_spalart_allmaras) {SU2_MPI::Error("Adjoint Edward's SA turbulence model not implemented.", CURRENT_FUNCTION);}
      else if (comp_spalart_allmaras) {SU2_MPI::Error("Adjoint CC SA turbulence model not implemented.", CURRENT_FUNCTION);}
      else if (e_comp_spalart_allmaras) {SU2_MPI::Error("Adjoint CC Edward's SA turbulence model not implemented.", CURRENT_FUNCTION);}
    }
    
  }

  /*--- Solver definition for the FEM problem ---*/
  if (fem) {

  /*--- Initialize the container for FEA_TERM. This will be the only one for most of the cases ---*/
  switch (config->GetGeometricConditions()) {
      case SMALL_DEFORMATIONS :
        switch (config->GetMaterialModel()) {
          case LINEAR_ELASTIC: numerics[MESH_0][FEA_SOL][FEA_TERM] = new CFEALinearElasticity(nDim, nVar_FEM, config); break;
          case NEO_HOOKEAN : SU2_MPI::Error("Material model does not correspond to geometric conditions.", CURRENT_FUNCTION); break;
          default: SU2_MPI::Error("Material model not implemented.", CURRENT_FUNCTION); break;
        }
        break;
      case LARGE_DEFORMATIONS :
        switch (config->GetMaterialModel()) {
          case LINEAR_ELASTIC: SU2_MPI::Error("Material model does not correspond to geometric conditions.", CURRENT_FUNCTION); break;
          case NEO_HOOKEAN :
            switch (config->GetMaterialCompressibility()) {
              case COMPRESSIBLE_MAT : numerics[MESH_0][FEA_SOL][FEA_TERM] = new CFEM_NeoHookean_Comp(nDim, nVar_FEM, config); break;
              default: SU2_MPI::Error("Material model not implemented.", CURRENT_FUNCTION); break;
            }
            break;
          case KNOWLES:
            switch (config->GetMaterialCompressibility()) {
              case NEARLY_INCOMPRESSIBLE_MAT : numerics[MESH_0][FEA_SOL][FEA_TERM] = new CFEM_Knowles_NearInc(nDim, nVar_FEM, config); break;
              default:  SU2_MPI::Error("Material model not implemented.", CURRENT_FUNCTION); break;
            }
            break;
          case IDEAL_DE:
            switch (config->GetMaterialCompressibility()) {
              case NEARLY_INCOMPRESSIBLE_MAT : numerics[MESH_0][FEA_SOL][FEA_TERM] = new CFEM_IdealDE(nDim, nVar_FEM, config); break;
              default:  SU2_MPI::Error("Material model not implemented.", CURRENT_FUNCTION); break;
            }
            break;
          default:  SU2_MPI::Error("Material model not implemented.", CURRENT_FUNCTION); break;
        }
        break;
      default:  SU2_MPI::Error("Solver not implemented.", CURRENT_FUNCTION);  break;
    }

  /*--- The following definitions only make sense if we have a non-linear solution ---*/
  if (config->GetGeometricConditions() == LARGE_DEFORMATIONS){

      /*--- This allocates a container for electromechanical effects ---*/

      bool de_effects = config->GetDE_Effects();
      if (de_effects) numerics[MESH_0][FEA_SOL][DE_TERM] = new CFEM_DielectricElastomer(nDim, nVar_FEM, config);

      string filename;
      ifstream properties_file;

      filename = config->GetFEA_FileName();
      if (nZone > 1)
        filename = config->GetMultizone_FileName(filename, iZone);

      properties_file.open(filename.data(), ios::in);

      /*--- In case there is a properties file, containers are allocated for a number of material models ---*/

      if (!(properties_file.fail())) {

          numerics[MESH_0][FEA_SOL][MAT_NHCOMP]  = new CFEM_NeoHookean_Comp(nDim, nVar_FEM, config);
          numerics[MESH_0][FEA_SOL][MAT_IDEALDE] = new CFEM_IdealDE(nDim, nVar_FEM, config);
          numerics[MESH_0][FEA_SOL][MAT_KNOWLES] = new CFEM_Knowles_NearInc(nDim, nVar_FEM, config);

          properties_file.close();
      }
  }

  }


  /*--- We initialize the numerics for the mesh solver ---*/
  if (config->GetDeform_Mesh())
    numerics[MESH_0][MESH_SOL][FEA_TERM] = new CFEAMeshElasticity(nDim, nDim, geometry[MESH_0]->GetnElem(), config);

}

void CDriver::Numerics_Postprocessing(CNumerics *****numerics,
                                      CSolver ***solver, CGeometry **geometry,
                                      CConfig *config, unsigned short val_iInst) {
  
  unsigned short iMGlevel, iSol;
  
  
  bool
  euler, adj_euler,
  ns, adj_ns,
  fem_euler, fem_ns, fem_turbulent,
  turbulent, adj_turb,
  spalart_allmaras, neg_spalart_allmaras, menter_sst,
  fem,
  heat_fvm,
  transition,
  template_solver;

  bool e_spalart_allmaras, comp_spalart_allmaras, e_comp_spalart_allmaras;

  bool compressible = false;
  bool incompressible = false;
  
  /*--- Initialize some useful booleans ---*/
  euler            = false; ns     = false; turbulent     = false;
  fem_euler        = false; fem_ns = false; fem_turbulent = false;
  adj_euler        = false;   adj_ns           = false;   adj_turb         = false;
  fem        = false;
  spalart_allmaras = false;   neg_spalart_allmaras = false; menter_sst       = false;
  transition       = false;   heat_fvm         = false;
  template_solver  = false;
    
  e_spalart_allmaras = false; comp_spalart_allmaras = false; e_comp_spalart_allmaras = false;

  /*--- Assign booleans ---*/
  switch (config->GetKind_Solver()) {
    case TEMPLATE_SOLVER: template_solver = true; break;
    case EULER : case DISC_ADJ_EULER: compressible = true; euler = true;  heat_fvm = config->GetWeakly_Coupled_Heat(); break;
    case NAVIER_STOKES: case DISC_ADJ_NAVIER_STOKES:compressible = true; ns = true;  heat_fvm = config->GetWeakly_Coupled_Heat(); break;
    case RANS : case DISC_ADJ_RANS:  ns = true; compressible = true; turbulent = true; if (config->GetKind_Trans_Model() == LM) transition = true; break;
    case INC_EULER : case DISC_ADJ_INC_EULER: incompressible =true; euler = true;  heat_fvm = config->GetWeakly_Coupled_Heat(); break;
    case INC_NAVIER_STOKES: case DISC_ADJ_INC_NAVIER_STOKES:incompressible =true; ns = true;  heat_fvm = config->GetWeakly_Coupled_Heat(); break;
    case INC_RANS : case DISC_ADJ_INC_RANS: incompressible =true; ns = true; turbulent = true; if (config->GetKind_Trans_Model() == LM) transition = true; break;
    case FEM_EULER : case DISC_ADJ_FEM_EULER : fem_euler = true; break;
    case FEM_NAVIER_STOKES: case DISC_ADJ_FEM_NS : fem_ns = true; break;
    case FEM_RANS : case DISC_ADJ_FEM_RANS : fem_ns = true; fem_turbulent = true; break;
    case FEM_LES :  fem_ns = true; break;
    case HEAT_EQUATION_FVM: heat_fvm = true; break;
    case FEM_ELASTICITY: case DISC_ADJ_FEM: fem = true; break;
    case ADJ_EULER : euler = true; adj_euler = true; break;
    case ADJ_NAVIER_STOKES : ns = true; turbulent = (config->GetKind_Turb_Model() != NONE); adj_ns = true; break;
    case ADJ_RANS : ns = true; turbulent = true; adj_ns = true; adj_turb = (!config->GetFrozen_Visc_Cont()); break;
  }
  
  /*--- Assign turbulence model booleans ---*/

  if (turbulent || fem_turbulent)
    switch (config->GetKind_Turb_Model()) {
      case SA:        spalart_allmaras = true;        break;
      case SA_NEG:    neg_spalart_allmaras = true;    break;
      case SA_COMP:   comp_spalart_allmaras = true;   break;
      case SA_E:      e_spalart_allmaras = true;      break;
      case SA_E_COMP: e_comp_spalart_allmaras = true; break;
      case SST:       menter_sst = true;              break;
      case SST_SUST:  menter_sst = true;              break;
      default: SU2_MPI::Error("Specified turbulence model unavailable or none selected", CURRENT_FUNCTION); break;
    }
  
  /*--- Solver definition for the template problem ---*/
  if (template_solver) {
    
    /*--- Definition of the convective scheme for each equation and mesh level ---*/
    switch (config->GetKind_ConvNumScheme_Template()) {
      case SPACE_CENTERED : case SPACE_UPWIND :
        for (iMGlevel = 0; iMGlevel <= config->GetnMGLevels(); iMGlevel++)
          delete numerics[val_iInst][iMGlevel][TEMPLATE_SOL][CONV_TERM];
        break;
    }
    
    for (iMGlevel = 0; iMGlevel <= config->GetnMGLevels(); iMGlevel++) {
      /*--- Definition of the viscous scheme for each equation and mesh level ---*/
      delete numerics[val_iInst][iMGlevel][TEMPLATE_SOL][VISC_TERM];
      /*--- Definition of the source term integration scheme for each equation and mesh level ---*/
      delete numerics[val_iInst][iMGlevel][TEMPLATE_SOL][SOURCE_FIRST_TERM];
      /*--- Definition of the boundary condition method ---*/
      delete numerics[val_iInst][iMGlevel][TEMPLATE_SOL][CONV_BOUND_TERM];
    }
    
  }
  
  /*--- Solver definition for the Potential, Euler, Navier-Stokes problems ---*/
  if ((euler) || (ns)) {
    
    /*--- Definition of the convective scheme for each equation and mesh level ---*/
    switch (config->GetKind_ConvNumScheme_Flow()) {
        
      case SPACE_CENTERED :
        if (compressible) {
          
          /*--- Compressible flow ---*/
          switch (config->GetKind_Centered_Flow()) {
            case LAX : case JST :  case JST_KE : delete numerics[val_iInst][MESH_0][FLOW_SOL][CONV_TERM]; break;
          }
          for (iMGlevel = 1; iMGlevel <= config->GetnMGLevels(); iMGlevel++)
            delete numerics[val_iInst][iMGlevel][FLOW_SOL][CONV_TERM];
          
          /*--- Definition of the boundary condition method ---*/
          for (iMGlevel = 0; iMGlevel <= config->GetnMGLevels(); iMGlevel++)
            delete numerics[val_iInst][iMGlevel][FLOW_SOL][CONV_BOUND_TERM];
          
        }
        if (incompressible) {
          /*--- Incompressible flow, use preconditioning method ---*/
          switch (config->GetKind_Centered_Flow()) {
            case LAX : case JST : delete numerics[val_iInst][MESH_0][FLOW_SOL][CONV_TERM]; break;
          }
          for (iMGlevel = 1; iMGlevel <= config->GetnMGLevels(); iMGlevel++)
            delete numerics[val_iInst][iMGlevel][FLOW_SOL][CONV_TERM];
          
          /*--- Definition of the boundary condition method ---*/
          for (iMGlevel = 0; iMGlevel <= config->GetnMGLevels(); iMGlevel++)
            delete numerics[val_iInst][iMGlevel][FLOW_SOL][CONV_BOUND_TERM];
          
        }
        break;
      case SPACE_UPWIND :
        
        if (compressible) {
          /*--- Compressible flow ---*/
          switch (config->GetKind_Upwind_Flow()) {
            case ROE: case AUSM : case TURKEL: case HLLC: case MSW:  case CUSP: case L2ROE: case LMROE: case SLAU: case SLAU2: case AUSMPLUSUP:
              for (iMGlevel = 0; iMGlevel <= config->GetnMGLevels(); iMGlevel++) {
                delete numerics[val_iInst][iMGlevel][FLOW_SOL][CONV_TERM];
                delete numerics[val_iInst][iMGlevel][FLOW_SOL][CONV_BOUND_TERM];
              }
              
              break;
          }
          
        }
        if (incompressible) {
          /*--- Incompressible flow, use preconditioning method ---*/
          switch (config->GetKind_Upwind_Flow()) {
            case FDS:
              for (iMGlevel = 0; iMGlevel <= config->GetnMGLevels(); iMGlevel++) {
                delete numerics[val_iInst][iMGlevel][FLOW_SOL][CONV_TERM];
                delete numerics[val_iInst][iMGlevel][FLOW_SOL][CONV_BOUND_TERM];
              }
              break;
          }
        }
        
        break;
    }
    
    /*--- Definition of the viscous scheme for each equation and mesh level ---*/
    if (compressible||incompressible) {
      /*--- Compressible flow Ideal gas ---*/
      delete numerics[val_iInst][MESH_0][FLOW_SOL][VISC_TERM];
      for (iMGlevel = 1; iMGlevel <= config->GetnMGLevels(); iMGlevel++)
        delete numerics[val_iInst][iMGlevel][FLOW_SOL][VISC_TERM];
      
      /*--- Definition of the boundary condition method ---*/
      for (iMGlevel = 0; iMGlevel <= config->GetnMGLevels(); iMGlevel++)
        delete numerics[val_iInst][iMGlevel][FLOW_SOL][VISC_BOUND_TERM];
      
    }
    
    /*--- Definition of the source term integration scheme for each equation and mesh level ---*/
    for (iMGlevel = 0; iMGlevel <= config->GetnMGLevels(); iMGlevel++) {
      delete numerics[val_iInst][iMGlevel][FLOW_SOL][SOURCE_FIRST_TERM];
      delete numerics[val_iInst][iMGlevel][FLOW_SOL][SOURCE_SECOND_TERM];
    }
    
  }

  /*--- DG-FEM solver definition for Euler, Navier-Stokes problems ---*/

  if ((fem_euler) || (fem_ns)) {

    /*--- Definition of the convective scheme for each equation and mesh level ---*/
    switch (config->GetRiemann_Solver_FEM()) {
      case AUSM: case TURKEL: case HLLC: case MSW: /* Note that not all need to be deleted. */

        for (iMGlevel = 0; iMGlevel <= config->GetnMGLevels(); iMGlevel++) {
          delete numerics[val_iInst][iMGlevel][FLOW_SOL][CONV_TERM];
          delete numerics[val_iInst][iMGlevel][FLOW_SOL][CONV_BOUND_TERM];
        }
        break;
    }
  }

  /*--- Solver definition for the turbulent model problem ---*/
  
  if (turbulent) {
    
    /*--- Definition of the convective scheme for each equation and mesh level ---*/
    
    switch (config->GetKind_ConvNumScheme_Turb()) {
      case SPACE_UPWIND :
        for (iMGlevel = 0; iMGlevel <= config->GetnMGLevels(); iMGlevel++) {
          if (spalart_allmaras || neg_spalart_allmaras ||menter_sst|| comp_spalart_allmaras || e_spalart_allmaras || e_comp_spalart_allmaras)
            delete numerics[val_iInst][iMGlevel][TURB_SOL][CONV_TERM];
        }
        break;
    }
    
    /*--- Definition of the viscous scheme for each equation and mesh level ---*/
    
      if (spalart_allmaras || neg_spalart_allmaras ||menter_sst|| comp_spalart_allmaras || e_spalart_allmaras || e_comp_spalart_allmaras){
        for (iMGlevel = 0; iMGlevel <= config->GetnMGLevels(); iMGlevel++) {
          delete numerics[val_iInst][iMGlevel][TURB_SOL][VISC_TERM];
          delete numerics[val_iInst][iMGlevel][TURB_SOL][SOURCE_FIRST_TERM];
          delete numerics[val_iInst][iMGlevel][TURB_SOL][SOURCE_SECOND_TERM];
          /*--- Definition of the boundary condition method ---*/
          delete numerics[val_iInst][iMGlevel][TURB_SOL][CONV_BOUND_TERM];
          delete numerics[val_iInst][iMGlevel][TURB_SOL][VISC_BOUND_TERM];

      }
    }
    
  }
  
  /*--- Solver definition for the transition model problem ---*/
  if (transition) {
    
    /*--- Definition of the convective scheme for each equation and mesh level ---*/
    switch (config->GetKind_ConvNumScheme_Turb()) {
      case SPACE_UPWIND :
        for (iMGlevel = 0; iMGlevel <= config->GetnMGLevels(); iMGlevel++) {
          delete numerics[val_iInst][iMGlevel][TRANS_SOL][CONV_TERM];
        }
        break;
    }
    
    for (iMGlevel = 0; iMGlevel <= config->GetnMGLevels(); iMGlevel++) {
      /*--- Definition of the viscous scheme for each equation and mesh level ---*/
      delete numerics[val_iInst][iMGlevel][TRANS_SOL][VISC_TERM];
      /*--- Definition of the source term integration scheme for each equation and mesh level ---*/
      delete numerics[val_iInst][iMGlevel][TRANS_SOL][SOURCE_FIRST_TERM];
      delete numerics[val_iInst][iMGlevel][TRANS_SOL][SOURCE_SECOND_TERM];
      /*--- Definition of the boundary condition method ---*/
      delete numerics[val_iInst][iMGlevel][TRANS_SOL][CONV_BOUND_TERM];
    }
  }

  if (heat_fvm) {

    /*--- Definition of the viscous scheme for each equation and mesh level ---*/
    for (iMGlevel = 0; iMGlevel <= config->GetnMGLevels(); iMGlevel++) {

      delete numerics[val_iInst][iMGlevel][HEAT_SOL][VISC_TERM];
      delete numerics[val_iInst][iMGlevel][HEAT_SOL][VISC_BOUND_TERM];

      switch (config->GetKind_ConvNumScheme_Heat()) {
        case SPACE_UPWIND :

          delete numerics[val_iInst][iMGlevel][HEAT_SOL][CONV_TERM];
          delete numerics[val_iInst][iMGlevel][HEAT_SOL][CONV_BOUND_TERM];
          break;

        case SPACE_CENTERED :

          delete numerics[val_iInst][iMGlevel][HEAT_SOL][CONV_TERM];
          delete numerics[val_iInst][iMGlevel][HEAT_SOL][CONV_BOUND_TERM];
        break;
      }
    }
  }
  
  /*--- Solver definition for the flow adjoint problem ---*/
  
  if (adj_euler || adj_ns ) {
    
    /*--- Definition of the convective scheme for each equation and mesh level ---*/
    
    switch (config->GetKind_ConvNumScheme_AdjFlow()) {
      case SPACE_CENTERED :
        
        if (compressible) {
          
          /*--- Compressible flow ---*/
          
          switch (config->GetKind_Centered_AdjFlow()) {
            case LAX : case JST:
              delete numerics[val_iInst][MESH_0][ADJFLOW_SOL][CONV_TERM];
              break;
          }
          
          for (iMGlevel = 1; iMGlevel <= config->GetnMGLevels(); iMGlevel++)
            delete numerics[val_iInst][iMGlevel][ADJFLOW_SOL][CONV_TERM];
          
          for (iMGlevel = 0; iMGlevel <= config->GetnMGLevels(); iMGlevel++)
            delete numerics[val_iInst][iMGlevel][ADJFLOW_SOL][CONV_BOUND_TERM];
          
        }
        
        if (incompressible) {
          
          /*--- Incompressible flow, use artificial compressibility method ---*/
          
          switch (config->GetKind_Centered_AdjFlow()) {
            case LAX : case JST:
              delete numerics[val_iInst][MESH_0][ADJFLOW_SOL][CONV_TERM]; break;
          }
          
          for (iMGlevel = 1; iMGlevel <= config->GetnMGLevels(); iMGlevel++)
            delete numerics[val_iInst][iMGlevel][ADJFLOW_SOL][CONV_TERM];
          
          for (iMGlevel = 0; iMGlevel <= config->GetnMGLevels(); iMGlevel++)
            delete numerics[val_iInst][iMGlevel][ADJFLOW_SOL][CONV_BOUND_TERM];
          
        }
        
        break;
        
      case SPACE_UPWIND :
        
        if (compressible || incompressible) {
          
          /*--- Compressible flow ---*/
          
          switch (config->GetKind_Upwind_AdjFlow()) {
            case ROE:
              for (iMGlevel = 0; iMGlevel <= config->GetnMGLevels(); iMGlevel++) {
                delete numerics[val_iInst][iMGlevel][ADJFLOW_SOL][CONV_TERM];
                delete numerics[val_iInst][iMGlevel][ADJFLOW_SOL][CONV_BOUND_TERM];
              }
              break;
          }
        }
        
        break;
    }
    
    /*--- Definition of the viscous scheme for each equation and mesh level ---*/
    
    if (compressible || incompressible) {
      
      /*--- Compressible flow ---*/
      for (iMGlevel = 0; iMGlevel <= config->GetnMGLevels(); iMGlevel++) {
        delete numerics[val_iInst][iMGlevel][ADJFLOW_SOL][VISC_TERM];
        delete numerics[val_iInst][iMGlevel][ADJFLOW_SOL][VISC_BOUND_TERM];
      }
    }
    
    /*--- Definition of the source term integration scheme for each equation and mesh level ---*/
    
    for (iMGlevel = 0; iMGlevel <= config->GetnMGLevels(); iMGlevel++) {
      
      
      if (compressible || incompressible) {
        
        delete numerics[val_iInst][iMGlevel][ADJFLOW_SOL][SOURCE_FIRST_TERM];
        delete numerics[val_iInst][iMGlevel][ADJFLOW_SOL][SOURCE_SECOND_TERM];
        
      }
    }
    
  }
  
  
  /*--- Solver definition for the turbulent adjoint problem ---*/
  if (adj_turb) {
    /*--- Definition of the convective scheme for each equation and mesh level ---*/
    switch (config->GetKind_ConvNumScheme_AdjTurb()) {
        
      case SPACE_UPWIND :
        for (iMGlevel = 0; iMGlevel <= config->GetnMGLevels(); iMGlevel++)
          if (spalart_allmaras) {
            delete numerics[val_iInst][iMGlevel][ADJTURB_SOL][CONV_TERM];
          }
        break;
    }
    
    
    for (iMGlevel = 0; iMGlevel <= config->GetnMGLevels(); iMGlevel++) {
      if (spalart_allmaras) {
        /*--- Definition of the viscous scheme for each equation and mesh level ---*/
        delete numerics[val_iInst][iMGlevel][ADJTURB_SOL][VISC_TERM];
        /*--- Definition of the source term integration scheme for each equation and mesh level ---*/
        delete numerics[val_iInst][iMGlevel][ADJTURB_SOL][SOURCE_FIRST_TERM];
        delete numerics[val_iInst][iMGlevel][ADJTURB_SOL][SOURCE_SECOND_TERM];
        /*--- Definition of the boundary condition method ---*/
        delete numerics[val_iInst][iMGlevel][ADJTURB_SOL][CONV_BOUND_TERM];
      }
    }
  }
  
  /*--- Solver definition for the FEA problem ---*/
  if (fem) {
    
    /*--- Definition of the viscous scheme for each equation and mesh level ---*/
    delete numerics[val_iInst][MESH_0][FEA_SOL][FEA_TERM];
    
  }
  
  /*--- Definition of the Class for the numerical method: numerics_container[INST_LEVEL][MESH_LEVEL][EQUATION][EQ_TERM] ---*/
  for (iMGlevel = 0; iMGlevel <= config->GetnMGLevels(); iMGlevel++) {
    for (iSol = 0; iSol < MAX_SOLS; iSol++) {
      delete [] numerics[val_iInst][iMGlevel][iSol];
    }
    delete[] numerics[val_iInst][iMGlevel];
  }
  
  delete[] numerics[val_iInst];

}

void CDriver::Iteration_Preprocessing(CConfig* config, CIteration *&iteration) {
  
  if (rank == MASTER_NODE)
    cout << endl <<"------------------- Iteration Preprocessing ( Zone " << config->GetiZone() <<" ) ------------------" << endl;
  
  /*--- Loop over all zones and instantiate the physics iteration. ---*/
  
  switch (config->GetKind_Solver()) {
    
    case EULER: case NAVIER_STOKES: case RANS:
    case INC_EULER: case INC_NAVIER_STOKES: case INC_RANS:
      if(config->GetBoolTurbomachinery()){
        if (rank == MASTER_NODE)
          cout << "Euler/Navier-Stokes/RANS turbomachinery fluid iteration." << endl;
        iteration = new CTurboIteration(config);
        
      }
      else{
        if (rank == MASTER_NODE)
          cout << "Euler/Navier-Stokes/RANS fluid iteration." << endl;
        iteration = new CFluidIteration(config);
      }
      break;
      
    case FEM_EULER: case FEM_NAVIER_STOKES: case FEM_RANS: case FEM_LES:
      if (rank == MASTER_NODE)
        cout << "Finite element Euler/Navier-Stokes/RANS/LES flow iteration." << endl;
      iteration = new CFEMFluidIteration(config);
      break;
      
    case HEAT_EQUATION_FVM:
      if (rank == MASTER_NODE)
        cout << "Heat iteration (finite volume method)." << endl;
      iteration = new CHeatIteration(config);
      break;
      
    case FEM_ELASTICITY:
      if (rank == MASTER_NODE)
        cout << "FEM iteration." << endl;
      iteration = new CFEAIteration(config);
      break;
      
    case ADJ_EULER: case ADJ_NAVIER_STOKES: case ADJ_RANS:
      if (rank == MASTER_NODE)
        cout << "Adjoint Euler/Navier-Stokes/RANS fluid iteration." << endl;
      iteration = new CAdjFluidIteration(config);
      break;
      
    case DISC_ADJ_EULER: case DISC_ADJ_NAVIER_STOKES: case DISC_ADJ_RANS:
    case DISC_ADJ_INC_EULER: case DISC_ADJ_INC_NAVIER_STOKES: case DISC_ADJ_INC_RANS:      
      if (rank == MASTER_NODE)
        cout << "Discrete adjoint Euler/Navier-Stokes/RANS fluid iteration." << endl;
      iteration = new CDiscAdjFluidIteration(config);
      break;
      
    case DISC_ADJ_FEM_EULER : case DISC_ADJ_FEM_NS : case DISC_ADJ_FEM_RANS :
      if (rank == MASTER_NODE)
        cout << "Discrete adjoint finite element Euler/Navier-Stokes/RANS fluid iteration." << endl;
      iteration = new CDiscAdjFluidIteration(config);
      break;
      
    case DISC_ADJ_FEM:
      if (rank == MASTER_NODE)
        cout << "Discrete adjoint FEM structural iteration." << endl;
      iteration = new CDiscAdjFEAIteration(config);
      break;
      
    case DISC_ADJ_HEAT:
      if (rank == MASTER_NODE)
        cout << "Discrete adjoint heat iteration." << endl;
      iteration = new CDiscAdjHeatIteration(config);
      break;
  }
}

void CDriver::DynamicMesh_Preprocessing(CConfig *config, CGeometry **geometry, CSolver ***solver, CIteration* iteration,
                                        CVolumetricMovement *&grid_movement, CSurfaceMovement *&surface_movement){
  
  /*--- Instantiate the geometry movement classes for the solution of unsteady
   flows on dynamic meshes, including rigid mesh transformations, dynamically
   deforming meshes, and preprocessing of harmonic balance. ---*/

  if (!fem_solver && (config->GetGrid_Movement() ||
                      (config->GetDirectDiff() == D_DESIGN)) && !config->GetSurface_Movement(FLUID_STRUCTURE_STATIC)) {
    if (rank == MASTER_NODE)
      cout << "Setting dynamic mesh structure for zone "<< iZone + 1<<"." << endl;
    grid_movement = new CVolumetricMovement(geometry[MESH_0], config);
    
    surface_movement = new CSurfaceMovement();
    surface_movement->CopyBoundary(geometry[MESH_0], config);
    if (config->GetUnsteady_Simulation() == HARMONIC_BALANCE){
      if (rank == MASTER_NODE) cout << endl <<  "Instance "<< iInst + 1 <<":" << endl;
      iteration->SetGrid_Movement(geometry, surface_movement, grid_movement,  solver, config, 0, iInst);
    }
  }
  
  if (config->GetDirectDiff() == D_DESIGN) {
    if (rank == MASTER_NODE)
      cout << "Setting surface/volume derivatives." << endl;
    
    /*--- Set the surface derivatives, i.e. the derivative of the surface mesh nodes with respect to the design variables ---*/
    
    surface_movement->SetSurface_Derivative(geometry[MESH_0],config);
    
    /*--- Call the volume deformation routine with derivative mode enabled.
       This computes the derivative of the volume mesh with respect to the surface nodes ---*/
    
    
    grid_movement->SetVolume_Deformation(geometry[MESH_0],config, true, true);
    
    /*--- Update the multi-grid structure to propagate the derivative information to the coarser levels ---*/
    
    geometry[MESH_0]->UpdateGeometry(geometry,config);
    
    /*--- Set the derivative of the wall-distance with respect to the surface nodes ---*/
    
    if ( (config->GetKind_Solver() == RANS) ||
         (config->GetKind_Solver() == ADJ_RANS) ||
         (config->GetKind_Solver() == DISC_ADJ_RANS) ||
         (config->GetKind_Solver() == INC_RANS) ||
         (config->GetKind_Solver() == DISC_ADJ_INC_RANS))
      geometry[MESH_0]->ComputeWall_Distance(config);
  }
  
  
  if (config->GetSurface_Movement(FLUID_STRUCTURE_STATIC)){
    if (rank == MASTER_NODE)
      cout << "Setting moving mesh structure for FSI problems." << endl;
    /*--- Instantiate the container for the grid movement structure ---*/
    grid_movement = new CElasticityMovement(geometry[MESH_0], config);
  }
  
}

void CDriver::Interface_Preprocessing(CConfig **config, CSolver***** solver, CGeometry**** geometry,
                                      unsigned short** transfer_types, CTransfer ***&transfer, CInterpolator ***&interpolation) {

  unsigned short donorZone, targetZone;
  unsigned short nVar, nVarTransfer;

  unsigned short nMarkerTarget, iMarkerTarget, nMarkerDonor, iMarkerDonor;

  /*--- Initialize some useful booleans ---*/
  bool fluid_donor, structural_donor, heat_donor;
  bool fluid_target, structural_target, heat_target;

  bool discrete_adjoint = config[ZONE_0]->GetDiscrete_Adjoint();

  int markDonor, markTarget, Donor_check, Target_check, iMarkerInt, nMarkerInt;

#ifdef HAVE_MPI
  int *Buffer_Recv_mark = NULL, iRank, nProcessor = size;

  if (rank == MASTER_NODE)
    Buffer_Recv_mark = new int[nProcessor];
#endif

  /*--- Coupling between zones ---*/
  // There's a limit here, the interface boundary must connect only 2 zones

  /*--- Loops over all target and donor zones to find which ones are connected through an interface boundary (fsi or sliding mesh) ---*/
  for (targetZone = 0; targetZone < nZone; targetZone++) {

    for (donorZone = 0; donorZone < nZone; donorZone++) {

      transfer_types[donorZone][targetZone] = NO_TRANSFER;

      if ( donorZone == targetZone ) {
        transfer_types[donorZone][targetZone] = ZONES_ARE_EQUAL;
        // We're processing the same zone, so skip the following
        continue;
      }

      nMarkerInt = (int) ( config[donorZone]->GetMarker_n_ZoneInterface() / 2 );

      /*--- Loops on Interface markers to find if the 2 zones are sharing the boundary and to determine donor and target marker tag ---*/
      for (iMarkerInt = 1; iMarkerInt <= nMarkerInt; iMarkerInt++) {

        markDonor  = -1;
        markTarget = -1;

        /*--- On the donor side ---*/
        nMarkerDonor = config[donorZone]->GetnMarker_All();

        for (iMarkerDonor = 0; iMarkerDonor < nMarkerDonor; iMarkerDonor++) {

          /*--- If the tag GetMarker_All_ZoneInterface(iMarker) equals the index we are looping at ---*/
          if ( config[donorZone]->GetMarker_All_ZoneInterface(iMarkerDonor) == iMarkerInt ) {
            /*--- We have identified the identifier for the interface marker ---*/
            markDonor = iMarkerDonor;

            break;
          }
        }

        /*--- On the target side ---*/
        nMarkerTarget = config[targetZone]->GetnMarker_All();

      for (iMarkerTarget = 0; iMarkerTarget < nMarkerTarget; iMarkerTarget++) {

          /*--- If the tag GetMarker_All_ZoneInterface(iMarker) equals the index we are looping at ---*/
        if ( config[targetZone]->GetMarker_All_ZoneInterface(iMarkerTarget) == iMarkerInt ) {
            /*--- We have identified the identifier for the interface marker ---*/
            markTarget = iMarkerTarget;

            break;
        } 
        }

#ifdef HAVE_MPI

      Donor_check  = -1;
      Target_check = -1;

        /*--- We gather a vector in MASTER_NODE that determines if the boundary is not on the processor because of the partition or because the zone does not include it ---*/

        SU2_MPI::Gather(&markDonor , 1, MPI_INT, Buffer_Recv_mark, 1, MPI_INT, MASTER_NODE, MPI_COMM_WORLD);

      if (rank == MASTER_NODE) {
        for (iRank = 0; iRank < nProcessor; iRank++) {
          if( Buffer_Recv_mark[iRank] != -1 ) {
              Donor_check = Buffer_Recv_mark[iRank];

              break;
            }
          }
        }

        SU2_MPI::Bcast(&Donor_check , 1, MPI_INT, MASTER_NODE, MPI_COMM_WORLD);

        SU2_MPI::Gather(&markTarget, 1, MPI_INT, Buffer_Recv_mark, 1, MPI_INT, MASTER_NODE, MPI_COMM_WORLD);

      if (rank == MASTER_NODE){
        for (iRank = 0; iRank < nProcessor; iRank++){
          if( Buffer_Recv_mark[iRank] != -1 ){
              Target_check = Buffer_Recv_mark[iRank];

              break;
            }
          }
        }

        SU2_MPI::Bcast(&Target_check, 1, MPI_INT, MASTER_NODE, MPI_COMM_WORLD);

#else
      Donor_check  = markDonor;
      Target_check = markTarget;  
#endif

      /* --- Check ifzones are actually sharing the interface boundary, if not skip ---*/        
      if(Target_check == -1 || Donor_check == -1) {
        transfer_types[donorZone][targetZone] = NO_COMMON_INTERFACE;
        continue;
      }

        /*--- Set some boolean to properly allocate data structure later ---*/
      fluid_target      = false; 
      structural_target = false;

      fluid_donor       = false; 
      structural_donor  = false;

      heat_donor        = false;
      heat_target       = false;

      switch ( config[targetZone]->GetKind_Solver() ) {

        case EULER : case NAVIER_STOKES: case RANS: 
        case INC_EULER : case INC_NAVIER_STOKES: case INC_RANS: 
        case DISC_ADJ_INC_EULER: case DISC_ADJ_INC_NAVIER_STOKES: case DISC_ADJ_INC_RANS:          
        case DISC_ADJ_EULER: case DISC_ADJ_NAVIER_STOKES: case DISC_ADJ_RANS:
          fluid_target  = true;   
          break;

        case FEM_ELASTICITY: case DISC_ADJ_FEM:
          structural_target = true;   
          break;

        case HEAT_EQUATION_FVM: case DISC_ADJ_HEAT:
          heat_target = true;
          break;
      }

      switch ( config[donorZone]->GetKind_Solver() ) {

        case EULER : case NAVIER_STOKES: case RANS: 
        case INC_EULER : case INC_NAVIER_STOKES: case INC_RANS: 
        case DISC_ADJ_INC_EULER: case DISC_ADJ_INC_NAVIER_STOKES: case DISC_ADJ_INC_RANS:          
        case DISC_ADJ_EULER: case DISC_ADJ_NAVIER_STOKES: case DISC_ADJ_RANS:
          fluid_donor  = true;
          break;

        case FEM_ELASTICITY: case DISC_ADJ_FEM:
          structural_donor = true;
          break;

        case HEAT_EQUATION_FVM : case DISC_ADJ_HEAT:
          heat_donor = true;
          break;
      }

      /*--- Begin the creation of the communication pattern among zones ---*/

      /*--- Retrieve the number of conservative variables (for problems not involving structural analysis ---*/
      if (fluid_donor && fluid_target)
        nVar = solver[donorZone][INST_0][MESH_0][FLOW_SOL]->GetnVar();
      else
        /*--- If at least one of the components is structural ---*/
        nVar = nDim;

      if (rank == MASTER_NODE) cout << "From zone " << donorZone << " to zone " << targetZone << ": ";

        /*--- Match Zones ---*/
      if (rank == MASTER_NODE) cout << "Setting coupling ";

          bool conservative_interp = config[donorZone]->GetConservativeInterpolation();
          
          /*--- Conditions for conservative interpolation are not met, we cannot fallback on the consistent approach
                because CTransfer_FlowTraction relies on the information in config to be correct. ---*/
          if ( conservative_interp && targetZone == 0 && structural_target )
            SU2_MPI::Error("Conservative interpolation assumes the structural model mesh is evaluated second, somehow this has not happened.",CURRENT_FUNCTION);
        
        switch (config[donorZone]->GetKindInterpolation()) {

          case NEAREST_NEIGHBOR:
            if ( conservative_interp && targetZone > 0 && structural_target ) {
              interpolation[donorZone][targetZone] = new CMirror(geometry, config, donorZone, targetZone);
              if (rank == MASTER_NODE) cout << "using a mirror approach: matching coefficients from opposite mesh." << endl;
            }
            else {
            interpolation[donorZone][targetZone] = new CNearestNeighbor(geometry, config, donorZone, targetZone);
            if (rank == MASTER_NODE) cout << "using a nearest-neighbor approach." << endl;
            }
            break;

          case ISOPARAMETRIC:
            if ( conservative_interp && targetZone > 0 && structural_target ) {
              interpolation[donorZone][targetZone] = new CMirror(geometry, config, donorZone, targetZone);
              if (rank == MASTER_NODE) cout << "using a mirror approach: matching coefficients from opposite mesh." << endl;
            }
            else {
            interpolation[donorZone][targetZone] = new CIsoparametric(geometry, config, donorZone, targetZone);
            if (rank == MASTER_NODE) cout << "using an isoparametric approach." << endl;
            }
            break;

        case WEIGHTED_AVERAGE:
          interpolation[donorZone][targetZone] = new CSlidingMesh(geometry, config, donorZone, targetZone);
          if (rank == MASTER_NODE) cout << "using an sliding mesh approach." << endl;

          break;
            
          case RADIAL_BASIS_FUNCTION:
            if ( conservative_interp && targetZone > 0 && structural_target ) {
                interpolation[donorZone][targetZone] = new CMirror(geometry, config, donorZone, targetZone);
                if (rank == MASTER_NODE) cout << "using a mirror approach: matching coefficients from opposite mesh." << endl;
              }
              else {
                interpolation[donorZone][targetZone] = new CRadialBasisFunction(geometry, config, donorZone, targetZone);
                if (rank == MASTER_NODE) cout << "using a radial basis function approach." << endl;
              }
            break;
            }

        /*--- Initialize the appropriate transfer strategy ---*/
      if (rank == MASTER_NODE) cout << "Transferring ";

      if (fluid_donor && structural_target && (!discrete_adjoint)) {
        transfer_types[donorZone][targetZone] = FLOW_TRACTION;
        nVarTransfer = 2;
        transfer[donorZone][targetZone] = new CTransfer_FlowTraction(nVar, nVarTransfer, config[donorZone]);
        if (rank == MASTER_NODE) cout << "flow tractions. "<< endl;
      }
      else if (structural_donor && fluid_target && (!discrete_adjoint)) {
        /*--- If we are using the new mesh solver, we transfer the total boundary displacements (not incremental) --*/
        if (solver_container[targetZone][INST_0][MESH_0][MESH_SOL] != NULL){
          transfer_types[donorZone][targetZone] = BOUNDARY_DISPLACEMENTS;
          nVarTransfer = 0;
          transfer[donorZone][targetZone] = new CTransfer_BoundaryDisplacements(nVar, nVarTransfer, config[donorZone]);
          if (rank == MASTER_NODE) cout << "boundary displacements from the structural solver. "<< endl;
        }
        /*--- We keep the legacy method temporarily until FSI-adjoint has been adapted ---*/
        else{
          transfer_types[donorZone][targetZone] = STRUCTURAL_DISPLACEMENTS_LEGACY;
        nVarTransfer = 0;
        transfer[donorZone][targetZone] = new CTransfer_StructuralDisplacements(nVar, nVarTransfer, config[donorZone]);
        if (rank == MASTER_NODE) cout << "structural displacements. "<< endl;
        }
      }
      else if (fluid_donor && structural_target && discrete_adjoint) {
        transfer_types[donorZone][targetZone] = FLOW_TRACTION;
        nVarTransfer = 2;
        transfer[donorZone][targetZone] = new CTransfer_FlowTraction_DiscAdj(nVar, nVarTransfer, config[donorZone]);

        if (rank == MASTER_NODE) cout << "flow tractions. "<< endl;
      }
      else if (structural_donor && fluid_target && discrete_adjoint){
        transfer_types[donorZone][targetZone] = STRUCTURAL_DISPLACEMENTS_DISC_ADJ;
        nVarTransfer = 0;
        transfer[donorZone][targetZone] = new CTransfer_StructuralDisplacements_DiscAdj(nVar, nVarTransfer, config[donorZone]);
        if (rank == MASTER_NODE) cout << "structural displacements. "<< endl;
      }
      else if (fluid_donor && fluid_target) {
        transfer_types[donorZone][targetZone] = SLIDING_INTERFACE;
        nVarTransfer = 0;
        nVar = solver[donorZone][INST_0][MESH_0][FLOW_SOL]->GetnPrimVar();
        transfer[donorZone][targetZone] = new CTransfer_SlidingInterface(nVar, nVarTransfer, config[donorZone]);
        if (rank == MASTER_NODE) cout << "sliding interface. " << endl;
      }
      else if (fluid_donor && heat_target) {
        nVarTransfer = 0;
        nVar = 4;
        if(config[donorZone]->GetEnergy_Equation())
          transfer_types[donorZone][targetZone] = CONJUGATE_HEAT_FS;
        else if (config[donorZone]->GetWeakly_Coupled_Heat())
          transfer_types[donorZone][targetZone] = CONJUGATE_HEAT_WEAKLY_FS;
        else { }
        transfer[donorZone][targetZone] = new CTransfer_ConjugateHeatVars(nVar, nVarTransfer, config[donorZone]);
        if (rank == MASTER_NODE) cout << "conjugate heat variables. " << endl;
      }
      else if (heat_donor && fluid_target) {
        nVarTransfer = 0;
        nVar = 4;
        if(config[targetZone]->GetEnergy_Equation())
          transfer_types[donorZone][targetZone] = CONJUGATE_HEAT_SF;
        else if (config[targetZone]->GetWeakly_Coupled_Heat())
          transfer_types[donorZone][targetZone] = CONJUGATE_HEAT_WEAKLY_SF;
        else { }
        transfer[donorZone][targetZone] = new CTransfer_ConjugateHeatVars(nVar, nVarTransfer, config[donorZone]);
        if (rank == MASTER_NODE) cout << "conjugate heat variables. " << endl;
      }
      else if (heat_donor && heat_target) {
        SU2_MPI::Error("Conjugate heat transfer between solids not implemented yet.", CURRENT_FUNCTION);
      }
      else {
        transfer_types[donorZone][targetZone] = CONSERVATIVE_VARIABLES;
        nVarTransfer = 0;
        transfer[donorZone][targetZone] = new CTransfer_ConservativeVars(nVar, nVarTransfer, config[donorZone]);
        if (rank == MASTER_NODE) cout << "generic conservative variables. " << endl;  
      }

      break;

      }

      if (config[donorZone]->GetBoolMixingPlaneInterface()){
        transfer_types[donorZone][targetZone] = MIXING_PLANE;
      	nVarTransfer = 0;
      	nVar = solver[donorZone][INST_0][MESH_0][FLOW_SOL]->GetnVar();
      	transfer[donorZone][targetZone] = new CTransfer_MixingPlaneInterface(nVar, nVarTransfer, config[donorZone], config[targetZone]);
        if (rank == MASTER_NODE) cout << "Set mixing-plane interface from donor zone "<< donorZone << " to target zone " << targetZone <<"."<<endl;
      }

    }

  }

#ifdef HAVE_MPI
  if (rank == MASTER_NODE) 
  delete [] Buffer_Recv_mark;
#endif

}

void CDriver::StaticMesh_Preprocessing(CConfig *config, CGeometry** geometry, CSurfaceMovement* surface_movement){
  
  unsigned short iMGlevel, iMGfine;
  unsigned short Kind_Grid_Movement;
  
  unsigned short iZone = config->GetiZone();
  
  Kind_Grid_Movement = config->GetKind_GridMovement();
  
  if (!fem_solver) {
    
    switch (Kind_Grid_Movement) {
      
      case ROTATING_FRAME:
        
        /*--- Steadily rotating frame: set the grid velocities just once
         before the first iteration flow solver. ---*/
        
        if (rank == MASTER_NODE) {
          cout << endl << " Setting rotating frame grid velocities";
          cout << " for zone " << iZone << "." << endl;
        }
        
        /*--- Set the grid velocities on all multigrid levels for a steadily
           rotating reference frame. ---*/
        
        for (iMGlevel = 0; iMGlevel <= config_container[ZONE_0]->GetnMGLevels(); iMGlevel++){
          geometry[iMGlevel]->SetRotationalVelocity(config, iZone, true);
          geometry[iMGlevel]->SetShroudVelocity(config);
        }
        
        break;
        
      case STEADY_TRANSLATION:
        
        /*--- Set the translational velocity and hold the grid fixed during
         the calculation (similar to rotating frame, but there is no extra
         source term for translation). ---*/
        
        if (rank == MASTER_NODE)
          cout << endl << " Setting translational grid velocities." << endl;
        
        /*--- Set the translational velocity on all grid levels. ---*/
        
        for (iMGlevel = 0; iMGlevel <= config_container[ZONE_0]->GetnMGLevels(); iMGlevel++)
          geometry_container[iZone][INST_0][iMGlevel]->SetTranslationalVelocity(config, iZone, true);
        
        break;
        
      default:
        break;
    }
    
    if ((config->GetnMarker_Moving() > 0) && !config->GetSurface_Movement(FLUID_STRUCTURE_STATIC)) {
      
      /*--- Fixed wall velocities: set the grid velocities only one time
       before the first iteration flow solver. ---*/
      if (rank == MASTER_NODE)
        cout << endl << " Setting the moving wall velocities." << endl;
      
      assert(surface_movement != NULL && "A surface_movement was not instantiated.");
      surface_movement->Moving_Walls(geometry[MESH_0], config, iZone, 0);
      
      /*--- Update the grid velocities on the coarser multigrid levels after
        setting the moving wall velocities for the finest mesh. ---*/
      for (iMGlevel = 1; iMGlevel <= config->GetnMGLevels(); iMGlevel++){
        iMGfine = iMGlevel-1;        
        geometry[iMGlevel]->SetRestricted_GridVelocity(geometry[iMGfine], config);
      }
    }
  } else {
    
    /*--- Carry out a dynamic cast to CMeshFEM_DG, such that it is not needed to
         define all virtual functions in the base class CGeometry. ---*/
    CMeshFEM_DG *DGMesh = dynamic_cast<CMeshFEM_DG *>(geometry[MESH_0]);
    
    /*--- Initialize the static mesh movement, if necessary. ---*/
    const unsigned short Kind_Grid_Movement = config->GetKind_GridMovement();
    const bool initStaticMovement = (config->GetGrid_Movement() &&
                                     (Kind_Grid_Movement == MOVING_WALL    ||
                                      Kind_Grid_Movement == ROTATING_FRAME ||
                                      Kind_Grid_Movement == STEADY_TRANSLATION));
    
    if(initStaticMovement){
      if (rank == MASTER_NODE) cout << "Initialize Static Mesh Movement" << endl;
      DGMesh->InitStaticMeshMovement(config, Kind_Grid_Movement, iZone);
    }
  }
  
}


void CDriver::Turbomachinery_Preprocessing(CConfig** config, CGeometry**** geometry, CSolver***** solver, CTransfer*** transfer){

  unsigned short donorZone,targetZone, nMarkerInt, iMarkerInt;
  unsigned short nSpanMax = 0;
  bool restart   = (config[ZONE_0]->GetRestart() || config[ZONE_0]->GetRestart_Flow());
  mixingplane = config[ZONE_0]->GetBoolMixingPlaneInterface();
  bool discrete_adjoint = config[ZONE_0]->GetDiscrete_Adjoint();
  su2double areaIn, areaOut, nBlades, flowAngleIn, flowAngleOut;

  /*--- Create turbovertex structure ---*/
  if (rank == MASTER_NODE) cout<<endl<<"Initialize Turbo Vertex Structure." << endl;
  for (iZone = 0; iZone < nZone; iZone++) {
    if (config[iZone]->GetBoolTurbomachinery()){
      geometry[iZone][INST_0][MESH_0]->ComputeNSpan(config[iZone], iZone, INFLOW, true);
      geometry[iZone][INST_0][MESH_0]->ComputeNSpan(config[iZone], iZone, OUTFLOW, true);
      if (rank == MASTER_NODE) cout <<"Number of span-wise sections in Zone "<< iZone<<": "<< config[iZone]->GetnSpanWiseSections() <<"."<< endl;
      if (config[iZone]->GetnSpanWiseSections() > nSpanMax){
        nSpanMax = config[iZone]->GetnSpanWiseSections();
      }

      config[ZONE_0]->SetnSpan_iZones(config[iZone]->GetnSpanWiseSections(), iZone);

      geometry[iZone][INST_0][MESH_0]->SetTurboVertex(config[iZone], iZone, INFLOW, true);
      geometry[iZone][INST_0][MESH_0]->SetTurboVertex(config[iZone], iZone, OUTFLOW, true);
    }
  }

  /*--- Set maximum number of Span among all zones ---*/
  for (iZone = 0; iZone < nZone; iZone++) {
    if (config[iZone]->GetBoolTurbomachinery()){
      config[iZone]->SetnSpanMaxAllZones(nSpanMax);
    }
  }
  if (rank == MASTER_NODE) cout<<"Max number of span-wise sections among all zones: "<< nSpanMax<<"."<< endl;


  if (rank == MASTER_NODE) cout<<"Initialize solver containers for average and performance quantities." << endl;
  for (iZone = 0; iZone < nZone; iZone++) {
    solver[iZone][INST_0][MESH_0][FLOW_SOL]->InitTurboContainers(geometry[iZone][INST_0][MESH_0],config[iZone]);
  }

//TODO(turbo) make it general for turbo HB
  if (rank == MASTER_NODE) cout<<"Compute inflow and outflow average geometric quantities." << endl;
  for (iZone = 0; iZone < nZone; iZone++) {
    geometry[iZone][INST_0][MESH_0]->SetAvgTurboValue(config[iZone], iZone, INFLOW, true);
    geometry[iZone][INST_0][MESH_0]->SetAvgTurboValue(config[iZone],iZone, OUTFLOW, true);
    geometry[iZone][INST_0][MESH_0]->GatherInOutAverageValues(config[iZone], true);
  }


  if(mixingplane){
    if (rank == MASTER_NODE) cout << "Set span-wise sections between zones on Mixing-Plane interface." << endl;
    for (donorZone = 0; donorZone < nZone; donorZone++) {
      for (targetZone = 0; targetZone < nZone; targetZone++) {
        if (targetZone != donorZone){
          transfer[donorZone][targetZone]->SetSpanWiseLevels(config[donorZone], config[targetZone]);
        }
      }
    }
  }

  if (rank == MASTER_NODE) cout << "Transfer average geometric quantities to zone 0." << endl;
  for (iZone = 1; iZone < nZone; iZone++) {
    transfer[iZone][ZONE_0]->GatherAverageTurboGeoValues(geometry[iZone][INST_0][MESH_0],geometry[ZONE_0][INST_0][MESH_0], iZone);
  }

  /*--- Transfer number of blade to ZONE_0 to correctly compute turbo performance---*/
  for (iZone = 1; iZone < nZone; iZone++) {
    nBlades = config[iZone]->GetnBlades(iZone);
    config[ZONE_0]->SetnBlades(iZone, nBlades);
  }

  if (rank == MASTER_NODE){
    for (iZone = 0; iZone < nZone; iZone++) {
    areaIn  = geometry[iZone][INST_0][MESH_0]->GetSpanAreaIn(iZone, config[iZone]->GetnSpanWiseSections());
    areaOut = geometry[iZone][INST_0][MESH_0]->GetSpanAreaOut(iZone, config[iZone]->GetnSpanWiseSections());
    nBlades = config[iZone]->GetnBlades(iZone);
    cout << "Inlet area for Row "<< iZone + 1<< ": " << areaIn*10000.0 <<" cm^2."  <<endl;
    cout << "Oulet area for Row "<< iZone + 1<< ": " << areaOut*10000.0 <<" cm^2."  <<endl;
    cout << "Recomputed number of blades for Row "<< iZone + 1 << ": " << nBlades<<"."  <<endl;
    }
  }


  if(mixingplane){
    if (rank == MASTER_NODE) cout<<"Preprocessing of the Mixing-Plane Interface." << endl;
    for (donorZone = 0; donorZone < nZone; donorZone++) {
      nMarkerInt     = config_container[donorZone]->GetnMarker_MixingPlaneInterface()/2;
      for (iMarkerInt = 1; iMarkerInt <= nMarkerInt; iMarkerInt++){
        for (targetZone = 0; targetZone < nZone; targetZone++) {
          if (targetZone != donorZone){
            transfer[donorZone][targetZone]->Preprocessing_InterfaceAverage(geometry[donorZone][INST_0][MESH_0], geometry[targetZone][INST_0][MESH_0],
                config[donorZone], config[targetZone],
                iMarkerInt);
          }
        }
      }
    }
  }

  if(!restart && !discrete_adjoint){
    if (rank == MASTER_NODE) cout<<"Initialize turbomachinery solution quantities." << endl;
    for(iZone = 0; iZone < nZone; iZone++) {
      solver[iZone][INST_0][MESH_0][FLOW_SOL]->SetFreeStream_TurboSolution(config[iZone]);
    }
  }

  if (rank == MASTER_NODE) cout<<"Initialize inflow and outflow average solution quantities." << endl;
  for(iZone = 0; iZone < nZone; iZone++) {
    solver[iZone][INST_0][MESH_0][FLOW_SOL]->PreprocessAverage(solver[iZone][INST_0][MESH_0], geometry[iZone][INST_0][MESH_0],config[iZone],INFLOW);
    solver[iZone][INST_0][MESH_0][FLOW_SOL]->PreprocessAverage(solver[iZone][INST_0][MESH_0], geometry[iZone][INST_0][MESH_0],config[iZone],OUTFLOW);
    solver[iZone][INST_0][MESH_0][FLOW_SOL]->TurboAverageProcess(solver[iZone][INST_0][MESH_0], geometry[iZone][INST_0][MESH_0],config[iZone],INFLOW);
    solver[iZone][INST_0][MESH_0][FLOW_SOL]->TurboAverageProcess(solver[iZone][INST_0][MESH_0], geometry[iZone][INST_0][MESH_0],config[iZone],OUTFLOW);
    solver[iZone][INST_0][MESH_0][FLOW_SOL]->GatherInOutAverageValues(config[iZone], geometry[iZone][INST_0][MESH_0]);
    if (rank == MASTER_NODE){
      flowAngleIn = solver[iZone][INST_0][MESH_0][FLOW_SOL]->GetTurboVelocityIn(iZone, config[iZone]->GetnSpanWiseSections())[1];
      flowAngleIn /= solver[iZone][INST_0][MESH_0][FLOW_SOL]->GetTurboVelocityIn(iZone, config[iZone]->GetnSpanWiseSections())[0];
      flowAngleIn = atan(flowAngleIn)*180.0/PI_NUMBER;
      cout << "Inlet flow angle for Row "<< iZone + 1<< ": "<< flowAngleIn <<"°."  <<endl;
      flowAngleOut = solver[iZone][INST_0][MESH_0][FLOW_SOL]->GetTurboVelocityOut(iZone, config[iZone]->GetnSpanWiseSections())[1];
      flowAngleOut /= solver[iZone][INST_0][MESH_0][FLOW_SOL]->GetTurboVelocityOut(iZone, config[iZone]->GetnSpanWiseSections())[0];
      flowAngleOut = atan(flowAngleOut)*180.0/PI_NUMBER;
      cout << "Outlet flow angle for Row "<< iZone + 1<< ": "<< flowAngleOut <<"°."  <<endl;

    }
  }

}


void CDriver::Output_Preprocessing(CConfig **config, COutput *&output){
  
  /*--- Definition of the output class (one for all zones). The output class
   manages the writing of all restart, volume solution, surface solution,
   surface comma-separated value, and convergence history files (both in serial
   and in parallel). ---*/

  output = new COutput(config[ZONE_0]);

  /*--- Open the convergence history file ---*/
  ConvHist_file = NULL;
  ConvHist_file = new ofstream*[nZone];
  for (iZone = 0; iZone < nZone; iZone++) {
    ConvHist_file[iZone] = NULL;
    if (rank == MASTER_NODE){
      ConvHist_file[iZone] = new ofstream[nInst[iZone]];
      for (iInst = 0; iInst < nInst[iZone]; iInst++) {
        output->SetConvHistory_Header(&ConvHist_file[iZone][iInst], config[iZone], iZone, iInst);
        config[iZone]->SetHistFile(&ConvHist_file[iZone][INST_0]);
      }
    }
  }
  /*--- Check for an unsteady restart. Update ExtIter if necessary. ---*/
  if (config[ZONE_0]->GetWrt_Unsteady() && config[ZONE_0]->GetRestart())
    ExtIter = config[ZONE_0]->GetUnst_RestartIter();

  /*--- Check for a dynamic restart (structural analysis). Update ExtIter if necessary. ---*/
  if (config[ZONE_0]->GetKind_Solver() == FEM_ELASTICITY
      && config[ZONE_0]->GetWrt_Dynamic() && config[ZONE_0]->GetRestart())
    ExtIter = config[ZONE_0]->GetDyn_RestartIter();
  
  
}
void CDriver::StartSolver(){

#ifdef VTUNEPROF
  __itt_resume();
#endif

  /*--- Main external loop of the solver. Within this loop, each iteration ---*/

  if (rank == MASTER_NODE)
    cout << endl <<"------------------------------ Begin Solver -----------------------------" << endl;

  while ( ExtIter < config_container[ZONE_0]->GetnExtIter() ) {

    /*--- Perform some external iteration preprocessing. ---*/

    PreprocessExtIter(ExtIter);

    /*--- Perform a dynamic mesh update if required. ---*/

      if (!fem_solver) {
        DynamicMeshUpdate(ExtIter);
      }

    /*--- Run a single iteration of the problem (fluid, elasticity, heat, ...). ---*/

    Run();

    /*--- Update the solution for dual time stepping strategy ---*/

    Update();

    /*--- Terminate the simulation if only the Jacobian must be computed. ---*/
    if (config_container[ZONE_0]->GetJacobian_Spatial_Discretization_Only()) break;

    /*--- Monitor the computations after each iteration. ---*/

    Monitor(ExtIter);

    /*--- Output the solution in files. ---*/

    Output(ExtIter);

    /*--- If the convergence criteria has been met, terminate the simulation. ---*/

    if (StopCalc) break;

    ExtIter++;

  }
#ifdef VTUNEPROF
  __itt_pause();
#endif
}

void CDriver::PreprocessExtIter(unsigned long ExtIter) {

  /*--- Set the value of the external iteration and physical time. ---*/

  for (iZone = 0; iZone < nZone; iZone++) {
    config_container[iZone]->SetExtIter(ExtIter);
  
    if (config_container[iZone]->GetUnsteady_Simulation())
      config_container[iZone]->SetPhysicalTime(static_cast<su2double>(ExtIter)*config_container[iZone]->GetDelta_UnstTimeND());
    else
      config_container[iZone]->SetPhysicalTime(0.0);
  
  }
  

  /*--- Read the target pressure ---*/

  if (config_container[ZONE_0]->GetInvDesign_Cp() == YES)
    output->SetCp_InverseDesign(solver_container[ZONE_0][INST_0][MESH_0][FLOW_SOL],
        geometry_container[ZONE_0][INST_0][MESH_0], config_container[ZONE_0], ExtIter);

  /*--- Read the target heat flux ---*/

  if (config_container[ZONE_0]->GetInvDesign_HeatFlux() == YES)
    output->SetHeatFlux_InverseDesign(solver_container[ZONE_0][INST_0][MESH_0][FLOW_SOL],
        geometry_container[ZONE_0][INST_0][MESH_0], config_container[ZONE_0], ExtIter);

  /*--- Set the initial condition for EULER/N-S/RANS and for a non FSI simulation ---*/

  if(!fsi) {
    for (iZone = 0; iZone < nZone; iZone++) {
      if ((config_container[iZone]->GetKind_Solver() ==  EULER) ||
          (config_container[iZone]->GetKind_Solver() ==  NAVIER_STOKES) ||
          (config_container[iZone]->GetKind_Solver() ==  RANS) ||
          (config_container[iZone]->GetKind_Solver() ==  INC_EULER) ||
          (config_container[iZone]->GetKind_Solver() ==  INC_NAVIER_STOKES) ||
          (config_container[iZone]->GetKind_Solver() ==  INC_RANS)) {
        for (iInst = 0; iInst < nInst[iZone]; iInst++)
          solver_container[iZone][iInst][MESH_0][FLOW_SOL]->SetInitialCondition(geometry_container[iZone][INST_0], solver_container[iZone][iInst], config_container[iZone], ExtIter);
      }
    }
  }

}

bool CDriver::Monitor(unsigned long ExtIter) {

  /*--- Synchronization point after a single solver iteration. Compute the
   wall clock time required. ---*/

#ifndef HAVE_MPI
  StopTime = su2double(clock())/su2double(CLOCKS_PER_SEC);
#else
  StopTime = MPI_Wtime();
#endif
  IterCount++;
  UsedTime = (StopTime - StartTime) + UsedTimeCompute;
  
  
  /*--- Check if there is any change in the runtime parameters ---*/
  
  CConfig *runtime = NULL;
  strcpy(runtime_file_name, "runtime.dat");
  runtime = new CConfig(runtime_file_name, config_container[ZONE_0]);
  runtime->SetExtIter(ExtIter);
  delete runtime;
  
  /*--- Update the convergence history file (serial and parallel computations). ---*/
  
  if (!fsi) {
    for (iZone = 0; iZone < nZone; iZone++) {
      for (iInst = 0; iInst < nInst[iZone]; iInst++)
        output->SetConvHistory_Body(&ConvHist_file[iZone][iInst], geometry_container, solver_container,
            config_container, integration_container, false, UsedTime, iZone, iInst);
    }
  }

  /*--- Evaluate the new CFL number (adaptive). ---*/
  if (config_container[ZONE_0]->GetCFL_Adapt() == YES) {
    for (iZone = 0; iZone < nZone; iZone++){
      if (!(config_container[iZone]->GetMultizone_Problem())) // This needs to be changed everywhere in the code, in a future PR
        output->SetCFL_Number(solver_container, config_container, iZone);
    }
  }

  /*--- Check whether the current simulation has reached the specified
   convergence criteria, and set StopCalc to true, if so. ---*/
  
  switch (config_container[ZONE_0]->GetKind_Solver()) {
    case EULER: case NAVIER_STOKES: case RANS:
    case INC_EULER: case INC_NAVIER_STOKES: case INC_RANS:      
      StopCalc = integration_container[ZONE_0][INST_0][FLOW_SOL]->GetConvergence(); break;
    case HEAT_EQUATION_FVM:
      StopCalc = integration_container[ZONE_0][INST_0][HEAT_SOL]->GetConvergence(); break;
    case FEM_ELASTICITY:
      StopCalc = integration_container[ZONE_0][INST_0][FEA_SOL]->GetConvergence(); break;
    case ADJ_EULER: case ADJ_NAVIER_STOKES: case ADJ_RANS:
    case DISC_ADJ_EULER: case DISC_ADJ_NAVIER_STOKES: case DISC_ADJ_RANS:
    case DISC_ADJ_INC_EULER: case DISC_ADJ_INC_NAVIER_STOKES: case DISC_ADJ_INC_RANS:      
    case DISC_ADJ_FEM_EULER: case DISC_ADJ_FEM_NS: case DISC_ADJ_FEM_RANS:
      StopCalc = integration_container[ZONE_0][INST_0][ADJFLOW_SOL]->GetConvergence(); break;
  }
  
  return StopCalc;
  
}

void CDriver::Output(unsigned long ExtIter) {
  
  unsigned long nExtIter = config_container[ZONE_0]->GetnExtIter();
  bool output_files = false;
  
  /*--- Determine whether a solution needs to be written
   after the current iteration ---*/
  
  if (
      
      /*--- General if statements to print output statements ---*/
      
      (ExtIter+1 >= nExtIter) || (StopCalc) ||
      
      /*--- Fixed CL problem ---*/
      
      ((config_container[ZONE_0]->GetFixed_CL_Mode()) &&
       (config_container[ZONE_0]->GetnExtIter()-config_container[ZONE_0]->GetIter_dCL_dAlpha() - 1 == ExtIter)) ||
      
      /*--- Steady problems ---*/
      
      ((ExtIter % config_container[ZONE_0]->GetWrt_Sol_Freq() == 0) && (ExtIter != 0) &&
       ((config_container[ZONE_0]->GetUnsteady_Simulation() == STEADY) ||
        (config_container[ZONE_0]->GetUnsteady_Simulation() == HARMONIC_BALANCE) ||
        (config_container[ZONE_0]->GetUnsteady_Simulation() == ROTATIONAL_FRAME))) ||
      
      /*--- Unsteady problems ---*/
      
      (((config_container[ZONE_0]->GetUnsteady_Simulation() == DT_STEPPING_1ST) ||
        (config_container[ZONE_0]->GetUnsteady_Simulation() == TIME_STEPPING)) &&
       ((ExtIter == 0) || (ExtIter % config_container[ZONE_0]->GetWrt_Sol_Freq_DualTime() == 0))) ||
      
      ((config_container[ZONE_0]->GetUnsteady_Simulation() == DT_STEPPING_2ND) && (!fsi) &&
       ((ExtIter == 0) || ((ExtIter % config_container[ZONE_0]->GetWrt_Sol_Freq_DualTime() == 0) ||
                           ((ExtIter-1) % config_container[ZONE_0]->GetWrt_Sol_Freq_DualTime() == 0)))) ||
      
      ((config_container[ZONE_0]->GetUnsteady_Simulation() == DT_STEPPING_2ND) && (fsi) &&
       ((ExtIter == 0) || ((ExtIter % config_container[ZONE_0]->GetWrt_Sol_Freq_DualTime() == 0)))) ||
      
      ((config_container[ZONE_0]->GetDynamic_Analysis() == DYNAMIC) &&
       ((ExtIter == 0) || (ExtIter % config_container[ZONE_0]->GetWrt_Sol_Freq_DualTime() == 0))) ||
      
      /*--- No inlet profile file found. Print template. ---*/
      
      (config_container[ZONE_0]->GetWrt_InletFile())
      
      ) {
    
    output_files = true;
    
  }
  
  /*--- Determine whether a solution doesn't need to be written
   after the current iteration ---*/
  
  if (config_container[ZONE_0]->GetFixed_CL_Mode()) {
    if (config_container[ZONE_0]->GetnExtIter()-config_container[ZONE_0]->GetIter_dCL_dAlpha() - 1 < ExtIter) output_files = false;
    if (config_container[ZONE_0]->GetnExtIter() - 1 == ExtIter) output_files = true;
  }
  
  /*--- write the solution ---*/
  
  if (output_files) {
    
    /*--- Time the output for performance benchmarking. ---*/
#ifndef HAVE_MPI
    StopTime = su2double(clock())/su2double(CLOCKS_PER_SEC);
#else
    StopTime = MPI_Wtime();
#endif
    UsedTimeCompute += StopTime-StartTime;
#ifndef HAVE_MPI
    StartTime = su2double(clock())/su2double(CLOCKS_PER_SEC);
#else
    StartTime = MPI_Wtime();
#endif
    
    /*--- Add a statement about the type of solver exit. ---*/
    
    if (((ExtIter+1 >= nExtIter) || StopCalc) && (rank == MASTER_NODE)) {
      cout << endl << "----------------------------- Solver Exit -------------------------------";
      if (StopCalc) cout << endl << "Convergence criteria satisfied." << endl;
      else cout << endl << "Maximum number of external iterations reached (EXT_ITER)." << endl;
      cout << "-------------------------------------------------------------------------" << endl;
    }

    if (rank == MASTER_NODE) cout << endl << "-------------------------- File Output Summary --------------------------";
    
    /*--- Execute the routine for writing restart, volume solution,
     surface solution, and surface comma-separated value files. ---*/
    
    output->SetResult_Files_Parallel(solver_container, geometry_container, config_container, ExtIter, nZone);
    
    
    if (rank == MASTER_NODE) cout << "-------------------------------------------------------------------------" << endl << endl;
    
    /*--- Store output time and restart the timer for the compute phase. ---*/
#ifndef HAVE_MPI
    StopTime = su2double(clock())/su2double(CLOCKS_PER_SEC);
#else
    StopTime = MPI_Wtime();
#endif
    UsedTimeOutput += StopTime-StartTime;
    OutputCount++;
    BandwidthSum = config_container[ZONE_0]->GetRestart_Bandwidth_Agg();
#ifndef HAVE_MPI
    StartTime = su2double(clock())/su2double(CLOCKS_PER_SEC);
#else
    StartTime = MPI_Wtime();
#endif
    
  }

  /*--- Export Surface Solution File for Unsteady Simulations ---*/
  /*--- When calculate mean/fluctuation option will be available, delete the following part ---*/
  if ((config_container[ZONE_0]->GetUnsteady_Simulation() == DT_STEPPING_2ND) && (ExtIter % config_container[ZONE_0]->GetWrt_Surf_Freq_DualTime() == 0) && config_container[ZONE_0]->GetWrt_Csv_Sol()) {
      output->SetSurfaceCSV_Flow(config_container[ZONE_0], geometry_container[ZONE_0][INST_0][MESH_0], solver_container[ZONE_0][INST_0][MESH_0][FLOW_SOL], ExtIter, ZONE_0, INST_0);}

}

CDriver::~CDriver(void) {}

CFluidDriver::CFluidDriver(char* confFile, unsigned short val_nZone, SU2_Comm MPICommunicator) : CDriver(confFile, val_nZone, MPICommunicator, false) { }

CFluidDriver::~CFluidDriver(void) { }

void CFluidDriver::Run() {

  unsigned short iZone, jZone, checkConvergence;
  unsigned long IntIter, nIntIter;
  bool unsteady;

  /*--- Run a single iteration of a multi-zone problem by looping over all
   zones and executing the iterations. Note that data transers between zones
   and other intermediate procedures may be required. ---*/

  unsteady = (config_container[MESH_0]->GetUnsteady_Simulation() == DT_STEPPING_1ST) || (config_container[MESH_0]->GetUnsteady_Simulation() == DT_STEPPING_2ND);

  /*--- Zone preprocessing ---*/

  for (iZone = 0; iZone < nZone; iZone++)
    iteration_container[iZone][INST_0]->Preprocess(output, integration_container, geometry_container, solver_container, numerics_container, config_container, surface_movement, grid_movement, FFDBox, iZone, INST_0);

  /*--- Updating zone interface communication patterns,
   needed only for unsteady simulation since for steady problems
   this is done once in the interpolator_container constructor 
   at the beginning of the computation ---*/

  if ( unsteady ) {
    for (iZone = 0; iZone < nZone; iZone++) {   
      for (jZone = 0; jZone < nZone; jZone++)
        if(jZone != iZone && interpolator_container[iZone][jZone] != NULL)
        interpolator_container[iZone][jZone]->Set_TransferCoeff(config_container);
    }
  }

  /*--- Begin Unsteady pseudo-time stepping internal loop, if not unsteady it does only one step --*/

  if (unsteady) 
    nIntIter = config_container[MESH_0]->GetUnst_nIntIter();
  else
    nIntIter = 1;

  for (IntIter = 0; IntIter < nIntIter; IntIter++) {

    /*--- At each pseudo time-step updates transfer data ---*/
    for (iZone = 0; iZone < nZone; iZone++)   
      for (jZone = 0; jZone < nZone; jZone++)
        if(jZone != iZone && transfer_container[iZone][jZone] != NULL)
          Transfer_Data(iZone, jZone);

    /*--- For each zone runs one single iteration ---*/

    for (iZone = 0; iZone < nZone; iZone++) {
      config_container[iZone]->SetIntIter(IntIter);
      iteration_container[iZone][INST_0]->Iterate(output, integration_container, geometry_container, solver_container, numerics_container, config_container, surface_movement, grid_movement, FFDBox, iZone, INST_0);
    }

    /*--- Check convergence in each zone --*/

    checkConvergence = 0;
    for (iZone = 0; iZone < nZone; iZone++)
    checkConvergence += (int) integration_container[iZone][INST_0][FLOW_SOL]->GetConvergence();

    /*--- If convergence was reached in every zone --*/

  if (checkConvergence == nZone) break;
  }

}

void CFluidDriver::Transfer_Data(unsigned short donorZone, unsigned short targetZone) {

  transfer_container[donorZone][targetZone]->Broadcast_InterfaceData(solver_container[donorZone][INST_0][MESH_0][FLOW_SOL],solver_container[targetZone][INST_0][MESH_0][FLOW_SOL],
      geometry_container[donorZone][INST_0][MESH_0],geometry_container[targetZone][INST_0][MESH_0],
      config_container[donorZone], config_container[targetZone]);
  if (config_container[targetZone]->GetKind_Solver() == RANS)
    transfer_container[donorZone][targetZone]->Broadcast_InterfaceData(solver_container[donorZone][INST_0][MESH_0][TURB_SOL],solver_container[targetZone][INST_0][MESH_0][TURB_SOL],
        geometry_container[donorZone][INST_0][MESH_0],geometry_container[targetZone][INST_0][MESH_0],
        config_container[donorZone], config_container[targetZone]);

}

void CFluidDriver::Update() {

  for(iZone = 0; iZone < nZone; iZone++)
    iteration_container[iZone][INST_0]->Update(output, integration_container, geometry_container,
         solver_container, numerics_container, config_container,
         surface_movement, grid_movement, FFDBox, iZone, INST_0);
}

void CFluidDriver::DynamicMeshUpdate(unsigned long ExtIter) {

  bool harmonic_balance;

  for (iZone = 0; iZone < nZone; iZone++) {
   harmonic_balance = (config_container[iZone]->GetUnsteady_Simulation() == HARMONIC_BALANCE);
    /*--- Dynamic mesh update ---*/
    if ((config_container[iZone]->GetGrid_Movement()) && (!harmonic_balance)) {
      iteration_container[iZone][INST_0]->SetGrid_Movement(geometry_container[iZone][INST_0], surface_movement[iZone], grid_movement[iZone][INST_0], solver_container[iZone][INST_0], config_container[iZone], 0, ExtIter );
    }
  }

}

CTurbomachineryDriver::CTurbomachineryDriver(char* confFile, unsigned short val_nZone,
                                             SU2_Comm MPICommunicator):
                                             CFluidDriver(confFile, val_nZone, MPICommunicator) { }

CTurbomachineryDriver::~CTurbomachineryDriver(void) { }

void CTurbomachineryDriver::Run() {

  /*--- Run a single iteration of a multi-zone problem by looping over all
   zones and executing the iterations. Note that data transers between zones
   and other intermediate procedures may be required. ---*/

  for (iZone = 0; iZone < nZone; iZone++) {
    iteration_container[iZone][INST_0]->Preprocess(output, integration_container, geometry_container,
                                           solver_container, numerics_container, config_container,
                                           surface_movement, grid_movement, FFDBox, iZone, INST_0);
  }

  /* --- Update the mixing-plane interface ---*/
  for (iZone = 0; iZone < nZone; iZone++) {
    if(mixingplane)SetMixingPlane(iZone);
  }

  for (iZone = 0; iZone < nZone; iZone++) {
    iteration_container[iZone][INST_0]->Iterate(output, integration_container, geometry_container,
                                        solver_container, numerics_container, config_container,
                                        surface_movement, grid_movement, FFDBox, iZone, INST_0);
  }

  for (iZone = 0; iZone < nZone; iZone++) {
    iteration_container[iZone][INST_0]->Postprocess(output, integration_container, geometry_container,
                                      solver_container, numerics_container, config_container,
                                      surface_movement, grid_movement, FFDBox, iZone, INST_0);
  }

  if (rank == MASTER_NODE){
    SetTurboPerformance(ZONE_0);
  }


}

void CTurbomachineryDriver::SetMixingPlane(unsigned short donorZone){

  unsigned short targetZone, nMarkerInt, iMarkerInt ;
  nMarkerInt     = config_container[donorZone]->GetnMarker_MixingPlaneInterface()/2;

  /* --- transfer the average value from the donorZone to the targetZone*/
  for (iMarkerInt = 1; iMarkerInt <= nMarkerInt; iMarkerInt++){
    for (targetZone = 0; targetZone < nZone; targetZone++) {
      if (targetZone != donorZone){
        transfer_container[donorZone][targetZone]->Allgather_InterfaceAverage(solver_container[donorZone][INST_0][MESH_0][FLOW_SOL],solver_container[targetZone][INST_0][MESH_0][FLOW_SOL],
            geometry_container[donorZone][INST_0][MESH_0],geometry_container[targetZone][INST_0][MESH_0],
            config_container[donorZone], config_container[targetZone], iMarkerInt );
      }
    }
  }
}

void CTurbomachineryDriver::SetTurboPerformance(unsigned short targetZone){

  unsigned short donorZone;
  //IMPORTANT this approach of multi-zone performances rely upon the fact that turbomachinery markers follow the natural (stator-rotor) development of the real machine.
  /* --- transfer the local turboperfomance quantities (for each blade)  from all the donorZones to the targetZone (ZONE_0) ---*/
  for (donorZone = 1; donorZone < nZone; donorZone++) {
    transfer_container[donorZone][targetZone]->GatherAverageValues(solver_container[donorZone][INST_0][MESH_0][FLOW_SOL],solver_container[targetZone][INST_0][MESH_0][FLOW_SOL], donorZone);
  }

  /* --- compute turboperformance for each stage and the global machine ---*/

  output->ComputeTurboPerformance(solver_container[targetZone][INST_0][MESH_0][FLOW_SOL], geometry_container[targetZone][INST_0][MESH_0], config_container[targetZone]);

}


bool CTurbomachineryDriver::Monitor(unsigned long ExtIter) {

  su2double CFL;
  su2double rot_z_ini, rot_z_final ,rot_z;
  su2double outPres_ini, outPres_final, outPres;
  unsigned long rampFreq, finalRamp_Iter;
  unsigned short iMarker, KindBC, KindBCOption;
  string Marker_Tag;

  bool print;

  /*--- Synchronization point after a single solver iteration. Compute the
   wall clock time required. ---*/

#ifndef HAVE_MPI
  StopTime = su2double(clock())/su2double(CLOCKS_PER_SEC);
#else
  StopTime = MPI_Wtime();
#endif
  IterCount++;
  UsedTime = (StopTime - StartTime);


  /*--- Check if there is any change in the runtime parameters ---*/
  CConfig *runtime = NULL;
  strcpy(runtime_file_name, "runtime.dat");
  runtime = new CConfig(runtime_file_name, config_container[ZONE_0]);
  runtime->SetExtIter(ExtIter);
  delete runtime;

  /*--- Update the convergence history file (serial and parallel computations). ---*/

  for (iZone = 0; iZone < nZone; iZone++) {
    for (iInst = 0; iInst < nInst[iZone]; iInst++)
      output->SetConvHistory_Body(&ConvHist_file[iZone][iInst], geometry_container, solver_container,
          config_container, integration_container, false, UsedTime, iZone, iInst);
  }


  /*--- Evaluate the new CFL number (adaptive). ---*/
  if (config_container[ZONE_0]->GetCFL_Adapt() == YES) {
    if(mixingplane){
      CFL = 0;
      for (iZone = 0; iZone < nZone; iZone++){
        output->SetCFL_Number(solver_container, config_container, iZone);
        CFL += config_container[iZone]->GetCFL(MESH_0);
      }
      /*--- For fluid-multizone the new CFL number is the same for all the zones and it is equal to the zones' minimum value. ---*/
      for (iZone = 0; iZone < nZone; iZone++){
        config_container[iZone]->SetCFL(MESH_0, CFL/nZone);
      }
    }
    else{
      output->SetCFL_Number(solver_container, config_container, ZONE_0);
    }
  }


  /*--- ROTATING FRAME Ramp: Compute the updated rotational velocity. ---*/
  if (config_container[ZONE_0]->GetGrid_Movement() && config_container[ZONE_0]->GetRampRotatingFrame()) {
    rampFreq       = SU2_TYPE::Int(config_container[ZONE_0]->GetRampRotatingFrame_Coeff(1));
    finalRamp_Iter = SU2_TYPE::Int(config_container[ZONE_0]->GetRampRotatingFrame_Coeff(2));
    rot_z_ini = config_container[ZONE_0]->GetRampRotatingFrame_Coeff(0);
    print = false;
    if(ExtIter % rampFreq == 0 &&  ExtIter <= finalRamp_Iter){

      for (iZone = 0; iZone < nZone; iZone++) {
        rot_z_final = config_container[iZone]->GetFinalRotation_Rate_Z();
        if(abs(rot_z_final) > 0.0){
          rot_z = rot_z_ini + ExtIter*( rot_z_final - rot_z_ini)/finalRamp_Iter;
          config_container[iZone]->SetRotation_Rate(2, rot_z);
          if(rank == MASTER_NODE && print && ExtIter > 0) {
            cout << endl << " Updated rotating frame grid velocities";
            cout << " for zone " << iZone << "." << endl;
          }
          geometry_container[iZone][INST_0][MESH_0]->SetRotationalVelocity(config_container[iZone], iZone, print);
          geometry_container[iZone][INST_0][MESH_0]->SetShroudVelocity(config_container[iZone]);
        }
      }

      for (iZone = 0; iZone < nZone; iZone++) {
        geometry_container[iZone][INST_0][MESH_0]->SetAvgTurboValue(config_container[iZone], iZone, INFLOW, false);
        geometry_container[iZone][INST_0][MESH_0]->SetAvgTurboValue(config_container[iZone],iZone, OUTFLOW, false);
        geometry_container[iZone][INST_0][MESH_0]->GatherInOutAverageValues(config_container[iZone], false);

      }

      for (iZone = 1; iZone < nZone; iZone++) {
        transfer_container[iZone][ZONE_0]->GatherAverageTurboGeoValues(geometry_container[iZone][INST_0][MESH_0],geometry_container[ZONE_0][INST_0][MESH_0], iZone);
      }

    }
  }


  /*--- Outlet Pressure Ramp: Compute the updated rotational velocity. ---*/
  if (config_container[ZONE_0]->GetRampOutletPressure()) {
    rampFreq       = SU2_TYPE::Int(config_container[ZONE_0]->GetRampOutletPressure_Coeff(1));
    finalRamp_Iter = SU2_TYPE::Int(config_container[ZONE_0]->GetRampOutletPressure_Coeff(2));
    outPres_ini    = config_container[ZONE_0]->GetRampOutletPressure_Coeff(0);
    outPres_final  = config_container[ZONE_0]->GetFinalOutletPressure();

    if(ExtIter % rampFreq == 0 &&  ExtIter <= finalRamp_Iter){
      outPres = outPres_ini + ExtIter*(outPres_final - outPres_ini)/finalRamp_Iter;
      if(rank == MASTER_NODE) config_container[ZONE_0]->SetMonitotOutletPressure(outPres);

      for (iZone = 0; iZone < nZone; iZone++) {
        for (iMarker = 0; iMarker < config_container[iZone]->GetnMarker_All(); iMarker++) {
          KindBC = config_container[iZone]->GetMarker_All_KindBC(iMarker);
          switch (KindBC) {
          case RIEMANN_BOUNDARY:
            Marker_Tag         = config_container[iZone]->GetMarker_All_TagBound(iMarker);
            KindBCOption       = config_container[iZone]->GetKind_Data_Riemann(Marker_Tag);
            if(KindBCOption == STATIC_PRESSURE || KindBCOption == RADIAL_EQUILIBRIUM ){
              SU2_MPI::Error("Outlet pressure ramp only implemented for NRBC", CURRENT_FUNCTION);
            }
            break;
          case GILES_BOUNDARY:
            Marker_Tag         = config_container[iZone]->GetMarker_All_TagBound(iMarker);
            KindBCOption       = config_container[iZone]->GetKind_Data_Giles(Marker_Tag);
            if(KindBCOption == STATIC_PRESSURE || KindBCOption == STATIC_PRESSURE_1D || KindBCOption == RADIAL_EQUILIBRIUM ){
              config_container[iZone]->SetGiles_Var1(outPres, Marker_Tag);
            }
            break;
          }
        }
      }
    }
  }


  /*--- Check whether the current simulation has reached the specified
   convergence criteria, and set StopCalc to true, if so. ---*/

  switch (config_container[ZONE_0]->GetKind_Solver()) {
  case EULER: case NAVIER_STOKES: case RANS:
  case INC_EULER: case INC_NAVIER_STOKES: case INC_RANS:
    StopCalc = integration_container[ZONE_0][INST_0][FLOW_SOL]->GetConvergence(); break;
  case DISC_ADJ_EULER: case DISC_ADJ_NAVIER_STOKES: case DISC_ADJ_RANS:
  case DISC_ADJ_INC_EULER: case DISC_ADJ_INC_NAVIER_STOKES: case DISC_ADJ_INC_RANS:
  case DISC_ADJ_FEM_EULER: case DISC_ADJ_FEM_NS: case DISC_ADJ_FEM_RANS:
    StopCalc = integration_container[ZONE_0][INST_0][ADJFLOW_SOL]->GetConvergence(); break;
  }

  return StopCalc;

}

CHBDriver::CHBDriver(char* confFile,
    unsigned short val_nZone,
    SU2_Comm MPICommunicator) : CDriver(confFile,
        val_nZone,
        MPICommunicator,
        false) {
  unsigned short kInst;

  nInstHB = nInst[ZONE_0];

  D = NULL;
  /*--- allocate dynamic memory for the Harmonic Balance operator ---*/
  D = new su2double*[nInstHB]; for (kInst = 0; kInst < nInstHB; kInst++) D[kInst] = new su2double[nInstHB];

}

CHBDriver::~CHBDriver(void) {

  unsigned short kInst;

  /*--- delete dynamic memory for the Harmonic Balance operator ---*/
  for (kInst = 0; kInst < nInstHB; kInst++) if (D[kInst] != NULL) delete [] D[kInst];
  if (D[kInst] != NULL) delete [] D;

}

void CHBDriver::Run() {

  /*--- Run a single iteration of a Harmonic Balance problem. Preprocess all
   all zones before beginning the iteration. ---*/

  for (iInst = 0; iInst < nInstHB; iInst++)
    iteration_container[ZONE_0][iInst]->Preprocess(output, integration_container, geometry_container,
        solver_container, numerics_container, config_container,
        surface_movement, grid_movement, FFDBox, ZONE_0, iInst);

  for (iInst = 0; iInst < nInstHB; iInst++)
    iteration_container[ZONE_0][iInst]->Iterate(output, integration_container, geometry_container,
        solver_container, numerics_container, config_container,
        surface_movement, grid_movement, FFDBox, ZONE_0, iInst);

}

void CHBDriver::Update() {

  for (iInst = 0; iInst < nInstHB; iInst++) {
    /*--- Compute the harmonic balance terms across all zones ---*/
    SetHarmonicBalance(iInst);

  }

  /*--- Precondition the harmonic balance source terms ---*/
  if (config_container[ZONE_0]->GetHB_Precondition() == YES) {
    StabilizeHarmonicBalance();

  }

  for (iInst = 0; iInst < nInstHB; iInst++) {

    /*--- Update the harmonic balance terms across all zones ---*/
    iteration_container[ZONE_0][iInst]->Update(output, integration_container, geometry_container,
        solver_container, numerics_container, config_container,
        surface_movement, grid_movement, FFDBox, ZONE_0, iInst);

  }

}

void CHBDriver::ResetConvergence() {

  for(iInst = 0; iInst < nZone; iInst++) {
    switch (config_container[ZONE_0]->GetKind_Solver()) {

    case EULER: case NAVIER_STOKES: case RANS:
      integration_container[ZONE_0][iInst][FLOW_SOL]->SetConvergence(false);
      if (config_container[ZONE_0]->GetKind_Solver() == RANS) integration_container[ZONE_0][iInst][TURB_SOL]->SetConvergence(false);
      if(config_container[ZONE_0]->GetKind_Trans_Model() == LM) integration_container[ZONE_0][iInst][TRANS_SOL]->SetConvergence(false);
      break;

    case FEM_ELASTICITY:
      integration_container[ZONE_0][iInst][FEA_SOL]->SetConvergence(false);
      break;

    case ADJ_EULER: case ADJ_NAVIER_STOKES: case ADJ_RANS: case DISC_ADJ_EULER: case DISC_ADJ_NAVIER_STOKES: case DISC_ADJ_RANS:
      integration_container[ZONE_0][iInst][ADJFLOW_SOL]->SetConvergence(false);
      if( (config_container[ZONE_0]->GetKind_Solver() == ADJ_RANS) || (config_container[ZONE_0]->GetKind_Solver() == DISC_ADJ_RANS) )
        integration_container[ZONE_0][iInst][ADJTURB_SOL]->SetConvergence(false);
      break;
    }
  }

}

void CHBDriver::SetHarmonicBalance(unsigned short iInst) {

  unsigned short iVar, jInst, iMGlevel;
  unsigned short nVar = solver_container[ZONE_0][INST_0][MESH_0][FLOW_SOL]->GetnVar();
  unsigned long iPoint;
  bool implicit = (config_container[ZONE_0]->GetKind_TimeIntScheme_Flow() == EULER_IMPLICIT);
  bool adjoint = (config_container[ZONE_0]->GetContinuous_Adjoint());
  if (adjoint) {
    implicit = (config_container[ZONE_0]->GetKind_TimeIntScheme_AdjFlow() == EULER_IMPLICIT);
  }

  unsigned long ExtIter = config_container[ZONE_0]->GetExtIter();

  /*--- Retrieve values from the config file ---*/
  su2double *U = new su2double[nVar];
  su2double *U_old = new su2double[nVar];
  su2double *Psi = new su2double[nVar];
  su2double *Psi_old = new su2double[nVar];
  su2double *Source = new su2double[nVar];
  su2double deltaU, deltaPsi;

  /*--- Compute period of oscillation ---*/
  su2double period = config_container[ZONE_0]->GetHarmonicBalance_Period();

  /*--- Non-dimensionalize the input period, if necessary.  */
  period /= config_container[ZONE_0]->GetTime_Ref();

  if (ExtIter == 0)
    ComputeHB_Operator();

  /*--- Compute various source terms for explicit direct, implicit direct, and adjoint problems ---*/
  /*--- Loop over all grid levels ---*/
  for (iMGlevel = 0; iMGlevel <= config_container[ZONE_0]->GetnMGLevels(); iMGlevel++) {

    /*--- Loop over each node in the volume mesh ---*/
    for (iPoint = 0; iPoint < geometry_container[ZONE_0][iInst][iMGlevel]->GetnPoint(); iPoint++) {

      for (iVar = 0; iVar < nVar; iVar++) {
        Source[iVar] = 0.0;
      }

      /*--- Step across the columns ---*/
      for (jInst = 0; jInst < nInstHB; jInst++) {

        /*--- Retrieve solution at this node in current zone ---*/
        for (iVar = 0; iVar < nVar; iVar++) {

          if (!adjoint) {
            U[iVar] = solver_container[ZONE_0][jInst][iMGlevel][FLOW_SOL]->node[iPoint]->GetSolution(iVar);
            Source[iVar] += U[iVar]*D[iInst][jInst];

            if (implicit) {
              U_old[iVar] = solver_container[ZONE_0][jInst][iMGlevel][FLOW_SOL]->node[iPoint]->GetSolution_Old(iVar);
              deltaU = U[iVar] - U_old[iVar];
              Source[iVar] += deltaU*D[iInst][jInst];
            }

          }

          else {
            Psi[iVar] = solver_container[ZONE_0][jInst][iMGlevel][ADJFLOW_SOL]->node[iPoint]->GetSolution(iVar);
            Source[iVar] += Psi[iVar]*D[jInst][iInst];

            if (implicit) {
              Psi_old[iVar] = solver_container[ZONE_0][jInst][iMGlevel][ADJFLOW_SOL]->node[iPoint]->GetSolution_Old(iVar);
              deltaPsi = Psi[iVar] - Psi_old[iVar];
              Source[iVar] += deltaPsi*D[jInst][iInst];
            }
          }
        }

        /*--- Store sources for current row ---*/
        for (iVar = 0; iVar < nVar; iVar++) {
          if (!adjoint) {
            solver_container[ZONE_0][iInst][iMGlevel][FLOW_SOL]->node[iPoint]->SetHarmonicBalance_Source(iVar, Source[iVar]);
          }
          else {
            solver_container[ZONE_0][iInst][iMGlevel][ADJFLOW_SOL]->node[iPoint]->SetHarmonicBalance_Source(iVar, Source[iVar]);
          }
        }

      }
    }
  }

  /*--- Source term for a turbulence model ---*/
  if (config_container[ZONE_0]->GetKind_Solver() == RANS) {

    /*--- Extra variables needed if we have a turbulence model. ---*/
    unsigned short nVar_Turb = solver_container[ZONE_0][INST_0][MESH_0][TURB_SOL]->GetnVar();
    su2double *U_Turb = new su2double[nVar_Turb];
    su2double *Source_Turb = new su2double[nVar_Turb];

    /*--- Loop over only the finest mesh level (turbulence is always solved
     on the original grid only). ---*/
    for (iPoint = 0; iPoint < geometry_container[ZONE_0][INST_0][MESH_0]->GetnPoint(); iPoint++) {
      for (iVar = 0; iVar < nVar_Turb; iVar++) Source_Turb[iVar] = 0.0;
      for (jInst = 0; jInst < nInstHB; jInst++) {

        /*--- Retrieve solution at this node in current zone ---*/
        for (iVar = 0; iVar < nVar_Turb; iVar++) {
          U_Turb[iVar] = solver_container[ZONE_0][jInst][MESH_0][TURB_SOL]->node[iPoint]->GetSolution(iVar);
          Source_Turb[iVar] += U_Turb[iVar]*D[iInst][jInst];
        }
      }

      /*--- Store sources for current iZone ---*/
      for (iVar = 0; iVar < nVar_Turb; iVar++)
        solver_container[ZONE_0][iInst][MESH_0][TURB_SOL]->node[iPoint]->SetHarmonicBalance_Source(iVar, Source_Turb[iVar]);
    }

    delete [] U_Turb;
    delete [] Source_Turb;
  }

  delete [] Source;
  delete [] U;
  delete [] U_old;
  delete [] Psi;
  delete [] Psi_old;

}

void CHBDriver::StabilizeHarmonicBalance() {

  unsigned short i, j, k, iVar, iInst, jInst, iMGlevel;
  unsigned short nVar = solver_container[ZONE_0][INST_0][MESH_0][FLOW_SOL]->GetnVar();
  unsigned long iPoint;
  bool adjoint = (config_container[ZONE_0]->GetContinuous_Adjoint());

  /*--- Retrieve values from the config file ---*/
  su2double *Source     = new su2double[nInstHB];
  su2double *Source_old = new su2double[nInstHB];
  su2double Delta;

  su2double **Pinv     = new su2double*[nInstHB];
  su2double **P        = new su2double*[nInstHB];
  for (iInst = 0; iInst < nInstHB; iInst++) {
    Pinv[iInst]       = new su2double[nInstHB];
    P[iInst]          = new su2double[nInstHB];
  }

  /*--- Loop over all grid levels ---*/
  for (iMGlevel = 0; iMGlevel <= config_container[ZONE_0]->GetnMGLevels(); iMGlevel++) {

    /*--- Loop over each node in the volume mesh ---*/
    for (iPoint = 0; iPoint < geometry_container[ZONE_0][INST_0][iMGlevel]->GetnPoint(); iPoint++) {

      /*--- Get time step for current node ---*/
      Delta = solver_container[ZONE_0][INST_0][iMGlevel][FLOW_SOL]->node[iPoint]->GetDelta_Time();

      /*--- Setup stabilization matrix for this node ---*/
      for (iInst = 0; iInst < nInstHB; iInst++) {
        for (jInst = 0; jInst < nInstHB; jInst++) {
          if (jInst == iInst ) {
            Pinv[iInst][jInst] = 1.0 + Delta*D[iInst][jInst];
          }
          else {
            Pinv[iInst][jInst] = Delta*D[iInst][jInst];
          }
        }
      }

      /*--- Invert stabilization matrix Pinv with Gauss elimination---*/

      /*--  A temporary matrix to hold the inverse, dynamically allocated ---*/
      su2double **temp = new su2double*[nInstHB];
      for (i = 0; i < nInstHB; i++) {
        temp[i] = new su2double[2 * nInstHB];
      }

      /*---  Copy the desired matrix into the temporary matrix ---*/
      for (i = 0; i < nInstHB; i++) {
        for (j = 0; j < nInstHB; j++) {
          temp[i][j] = Pinv[i][j];
          temp[i][nInstHB + j] = 0;
        }
        temp[i][nInstHB + i] = 1;
      }

      su2double max_val;
      unsigned short max_idx;

      /*---  Pivot each column such that the largest number possible divides the other rows  ---*/
      for (k = 0; k < nInstHB - 1; k++) {
        max_idx = k;
        max_val = abs(temp[k][k]);
        /*---  Find the largest value (pivot) in the column  ---*/
        for (j = k; j < nInstHB; j++) {
          if (abs(temp[j][k]) > max_val) {
            max_idx = j;
            max_val = abs(temp[j][k]);
          }
        }

        /*---  Move the row with the highest value up  ---*/
        for (j = 0; j < (nInstHB * 2); j++) {
          su2double d = temp[k][j];
          temp[k][j] = temp[max_idx][j];
          temp[max_idx][j] = d;
        }
        /*---  Subtract the moved row from all other rows ---*/
        for (i = k + 1; i < nInstHB; i++) {
          su2double c = temp[i][k] / temp[k][k];
          for (j = 0; j < (nInstHB * 2); j++) {
            temp[i][j] = temp[i][j] - temp[k][j] * c;
          }
        }
      }

      /*---  Back-substitution  ---*/
      for (k = nInstHB - 1; k > 0; k--) {
        if (temp[k][k] != su2double(0.0)) {
          for (int i = k - 1; i > -1; i--) {
            su2double c = temp[i][k] / temp[k][k];
            for (j = 0; j < (nInstHB * 2); j++) {
              temp[i][j] = temp[i][j] - temp[k][j] * c;
            }
          }
        }
      }

      /*---  Normalize the inverse  ---*/
      for (i = 0; i < nInstHB; i++) {
        su2double c = temp[i][i];
        for (j = 0; j < nInstHB; j++) {
          temp[i][j + nInstHB] = temp[i][j + nInstHB] / c;
        }
      }

      /*---  Copy the inverse back to the main program flow ---*/
      for (i = 0; i < nInstHB; i++) {
        for (j = 0; j < nInstHB; j++) {
          P[i][j] = temp[i][j + nInstHB];
        }
      }

      /*---  Delete dynamic template  ---*/
      for (iInst = 0; iInst < nInstHB; iInst++) {
        delete[] temp[iInst];
      }
      delete[] temp;

      /*--- Loop through variables to precondition ---*/
      for (iVar = 0; iVar < nVar; iVar++) {

        /*--- Get current source terms (not yet preconditioned) and zero source array to prepare preconditioning ---*/
        for (iInst = 0; iInst < nInstHB; iInst++) {
          Source_old[iInst] = solver_container[ZONE_0][iInst][iMGlevel][FLOW_SOL]->node[iPoint]->GetHarmonicBalance_Source(iVar);
          Source[iInst] = 0;
        }

        /*--- Step through columns ---*/
        for (iInst = 0; iInst < nInstHB; iInst++) {
          for (jInst = 0; jInst < nInstHB; jInst++) {
            Source[iInst] += P[iInst][jInst]*Source_old[jInst];
          }

          /*--- Store updated source terms for current node ---*/
          if (!adjoint) {
            solver_container[ZONE_0][iInst][iMGlevel][FLOW_SOL]->node[iPoint]->SetHarmonicBalance_Source(iVar, Source[iInst]);
          }
          else {
            solver_container[ZONE_0][iInst][iMGlevel][ADJFLOW_SOL]->node[iPoint]->SetHarmonicBalance_Source(iVar, Source[iInst]);
          }
        }

      }
    }
  }

  /*--- Deallocate dynamic memory ---*/
  for (iInst = 0; iInst < nInstHB; iInst++){
    delete [] P[iInst];
    delete [] Pinv[iInst];
  }
  delete [] P;
  delete [] Pinv;
  delete [] Source;
  delete [] Source_old;

}

void CHBDriver::ComputeHB_Operator() {

  const   complex<su2double> J(0.0,1.0);
  unsigned short i, j, k, iInst;

  su2double *Omega_HB       = new su2double[nInstHB];
  complex<su2double> **E    = new complex<su2double>*[nInstHB];
  complex<su2double> **Einv = new complex<su2double>*[nInstHB];
  complex<su2double> **DD   = new complex<su2double>*[nInstHB];
  for (iInst = 0; iInst < nInstHB; iInst++) {
    E[iInst]    = new complex<su2double>[nInstHB];
    Einv[iInst] = new complex<su2double>[nInstHB];
    DD[iInst]   = new complex<su2double>[nInstHB];
  }

  /*--- Get simualation period from config file ---*/
  su2double Period = config_container[ZONE_0]->GetHarmonicBalance_Period();

  /*--- Non-dimensionalize the input period, if necessary.      */
  Period /= config_container[ZONE_0]->GetTime_Ref();

  /*--- Build the array containing the selected frequencies to solve ---*/
  for (iInst = 0; iInst < nInstHB; iInst++) {
    Omega_HB[iInst]  = config_container[ZONE_0]->GetOmega_HB()[iInst];
    Omega_HB[iInst] /= config_container[ZONE_0]->GetOmega_Ref(); //TODO: check
  }

  /*--- Build the diagonal matrix of the frequencies DD ---*/
  for (i = 0; i < nInstHB; i++) {
    for (k = 0; k < nInstHB; k++) {
      if (k == i ) {
        DD[i][k] = J*Omega_HB[k];
      }
    }
  }


  /*--- Build the harmonic balance inverse matrix ---*/
  for (i = 0; i < nInstHB; i++) {
    for (k = 0; k < nInstHB; k++) {
      Einv[i][k] = complex<su2double>(cos(Omega_HB[k]*(i*Period/nInstHB))) + J*complex<su2double>(sin(Omega_HB[k]*(i*Period/nInstHB)));
    }
  }

  /*---  Invert inverse harmonic balance Einv with Gauss elimination ---*/

  /*--  A temporary matrix to hold the inverse, dynamically allocated ---*/
  complex<su2double> **temp = new complex<su2double>*[nInstHB];
  for (i = 0; i < nInstHB; i++) {
    temp[i] = new complex<su2double>[2 * nInstHB];
  }

  /*---  Copy the desired matrix into the temporary matrix ---*/
  for (i = 0; i < nInstHB; i++) {
    for (j = 0; j < nInstHB; j++) {
      temp[i][j] = Einv[i][j];
      temp[i][nInstHB + j] = 0;
    }
    temp[i][nInstHB + i] = 1;
  }

  su2double max_val;
  unsigned short max_idx;

  /*---  Pivot each column such that the largest number possible divides the other rows  ---*/
  for (k = 0; k < nInstHB - 1; k++) {
    max_idx = k;
    max_val = abs(temp[k][k]);
    /*---  Find the largest value (pivot) in the column  ---*/
    for (j = k; j < nInstHB; j++) {
      if (abs(temp[j][k]) > max_val) {
        max_idx = j;
        max_val = abs(temp[j][k]);
      }
    }
    /*---  Move the row with the highest value up  ---*/
    for (j = 0; j < (nInstHB * 2); j++) {
      complex<su2double> d = temp[k][j];
      temp[k][j] = temp[max_idx][j];
      temp[max_idx][j] = d;
    }
    /*---  Subtract the moved row from all other rows ---*/
    for (i = k + 1; i < nInstHB; i++) {
      complex<su2double> c = temp[i][k] / temp[k][k];
      for (j = 0; j < (nInstHB * 2); j++) {
        temp[i][j] = temp[i][j] - temp[k][j] * c;
      }
    }
  }
  /*---  Back-substitution  ---*/
  for (k = nInstHB - 1; k > 0; k--) {
    if (temp[k][k] != complex<su2double>(0.0)) {
      for (int i = k - 1; i > -1; i--) {
        complex<su2double> c = temp[i][k] / temp[k][k];
        for (j = 0; j < (nInstHB * 2); j++) {
          temp[i][j] = temp[i][j] - temp[k][j] * c;
        }
      }
    }
  }
  /*---  Normalize the inverse  ---*/
  for (i = 0; i < nInstHB; i++) {
    complex<su2double> c = temp[i][i];
    for (j = 0; j < nInstHB; j++) {
      temp[i][j + nInstHB] = temp[i][j + nInstHB] / c;
    }
  }
  /*---  Copy the inverse back to the main program flow ---*/
  for (i = 0; i < nInstHB; i++) {
    for (j = 0; j < nInstHB; j++) {
      E[i][j] = temp[i][j + nInstHB];
    }
  }
  /*---  Delete dynamic template  ---*/
  for (i = 0; i < nInstHB; i++) {
    delete[] temp[i];
  }
  delete[] temp;


  /*---  Temporary matrix for performing product  ---*/
  complex<su2double> **Temp    = new complex<su2double>*[nInstHB];

  /*---  Temporary complex HB operator  ---*/
  complex<su2double> **Dcpx    = new complex<su2double>*[nInstHB];

  for (iInst = 0; iInst < nInstHB; iInst++){
    Temp[iInst]    = new complex<su2double>[nInstHB];
    Dcpx[iInst]   = new complex<su2double>[nInstHB];
  }


  /*---  Calculation of the HB operator matrix ---*/
  for (int row = 0; row < nInstHB; row++) {
    for (int col = 0; col < nInstHB; col++) {
      for (int inner = 0; inner < nInstHB; inner++) {
        Temp[row][col] += Einv[row][inner] * DD[inner][col];
      }
    }
  }

  unsigned short row, col, inner;

  for (row = 0; row < nInstHB; row++) {
    for (col = 0; col < nInstHB; col++) {
      for (inner = 0; inner < nInstHB; inner++) {
        Dcpx[row][col] += Temp[row][inner] * E[inner][col];
      }
    }
  }

  /*---  Take just the real part of the HB operator matrix ---*/
  for (i = 0; i < nInstHB; i++) {
    for (k = 0; k < nInstHB; k++) {
      D[i][k] = real(Dcpx[i][k]);
    }
  }

  /*--- Deallocate dynamic memory ---*/
  for (iInst = 0; iInst < nInstHB; iInst++){
    delete [] E[iInst];
    delete [] Einv[iInst];
    delete [] DD[iInst];
    delete [] Temp[iInst];
    delete [] Dcpx[iInst];
  }
  delete [] E;
  delete [] Einv;
  delete [] DD;
  delete [] Temp;
  delete [] Dcpx;
  delete [] Omega_HB;

}

CFSIDriver::CFSIDriver(char* confFile,
                       unsigned short val_nZone,
                       SU2_Comm MPICommunicator) : CDriver(confFile,
                                                           val_nZone,
                                                           MPICommunicator,
                                                           false) {
  unsigned short iVar;
  unsigned short nVar_Flow = 0, nVar_Struct = 0;

  unsigned short iZone;
  for (iZone = 0; iZone < nZone; iZone++){
    switch (config_container[iZone]->GetKind_Solver()) {
       case RANS: case EULER: case NAVIER_STOKES:
      case INC_RANS: case INC_EULER: case INC_NAVIER_STOKES:   
         nVar_Flow = solver_container[iZone][INST_0][MESH_0][FLOW_SOL]->GetnVar();
         flow_criteria = config_container[iZone]->GetMinLogResidual_BGS_F();
         flow_criteria_rel = config_container[iZone]->GetOrderMagResidual_BGS_F();
         break;
       case FEM_ELASTICITY:
         nVar_Struct = solver_container[iZone][INST_0][MESH_0][FEA_SOL]->GetnVar();
         structure_criteria    = config_container[iZone]->GetMinLogResidual_BGS_S();
         structure_criteria_rel = config_container[iZone]->GetOrderMagResidual_BGS_S();
         break;
    }
  }

  init_res_flow   = new su2double[nVar_Flow];
  init_res_struct = new su2double[nVar_Struct];

  residual_flow   = new su2double[nVar_Flow];
  residual_struct = new su2double[nVar_Struct];

  residual_flow_rel   = new su2double[nVar_Flow];
  residual_struct_rel = new su2double[nVar_Struct];

  for (iVar = 0; iVar < nVar_Flow; iVar++){
    init_res_flow[iVar] = 0.0;
    residual_flow[iVar] = 0.0;
    residual_flow_rel[iVar] = 0.0;
  }
  for (iVar = 0; iVar < nVar_Struct; iVar++){
    init_res_struct[iVar] = 0.0;
    residual_struct[iVar] = 0.0;
    residual_struct_rel[iVar] = 0.0;
  }

}

CFSIDriver::~CFSIDriver(void) {

  delete [] init_res_flow;
  delete [] init_res_struct;
  delete [] residual_flow;
  delete [] residual_struct;
  delete [] residual_flow_rel;
  delete [] residual_struct_rel;

}

void CFSIDriver::Run() {

  /*--- As of now, we are coding it for just 2 zones. ---*/
  /*--- This will become more general, but we need to modify the configuration for that ---*/
  unsigned short ZONE_FLOW = 0, ZONE_STRUCT = 1;
  unsigned short iZone;

  /*--- Boolean to determine if we are running a static or dynamic case ---*/
  bool stat_fsi = ((config_container[ZONE_FLOW]->GetUnsteady_Simulation() == STEADY) && (config_container[ZONE_STRUCT]->GetDynamic_Analysis() == STATIC));
  bool dyn_fsi = (((config_container[ZONE_FLOW]->GetUnsteady_Simulation() == DT_STEPPING_1ST) || (config_container[ZONE_FLOW]->GetUnsteady_Simulation() == DT_STEPPING_2ND))
                   && (config_container[ZONE_STRUCT]->GetDynamic_Analysis() == DYNAMIC));

  unsigned long IntIter = 0; for (iZone = 0; iZone < nZone; iZone++) config_container[iZone]->SetIntIter(IntIter);
  unsigned long OuterIter = 0; for (iZone = 0; iZone < nZone; iZone++) config_container[iZone]->SetOuterIter(OuterIter);
  unsigned long nOuterIter = config_container[ZONE_FLOW]->GetnIterFSI();
  unsigned long nIntIter;

  bool Convergence = false;

  bool StopCalc_Flow = false;

  /*--- Be careful with whether or not we load the coords and grid velocity
   from the restart files... this needs to be standardized for the different
   solvers, in particular with FSI. ---*/

  /*-----------------------------------------------------------------*/
  /*---------------- Predict structural displacements ---------------*/
  /*-----------------------------------------------------------------*/

  Predict_Displacements(ZONE_STRUCT, ZONE_FLOW);

  while (OuterIter < nOuterIter) {

    /*-----------------------------------------------------------------*/
    /*------------------- Transfer Displacements ----------------------*/
    /*-----------------------------------------------------------------*/
  if(transfer_container[ZONE_STRUCT][ZONE_FLOW] != NULL)
      Transfer_Displacements(ZONE_STRUCT, ZONE_FLOW);

    /*-----------------------------------------------------------------*/
    /*--------------------- Mesh deformation --------------------------*/
    /*-----------------------------------------------------------------*/

  iteration_container[ZONE_FLOW][INST_0]->SetGrid_Movement(geometry_container[ZONE_FLOW][INST_0], 
                                                           surface_movement[ZONE_FLOW], grid_movement[ZONE_FLOW][INST_0],
                                                           solver_container[ZONE_FLOW][INST_0], config_container[ZONE_FLOW], 0, ExtIter );

    /*-----------------------------------------------------------------*/
    /*-------------------- Fluid subiteration -------------------------*/
    /*-----------------------------------------------------------------*/

  iteration_container[ZONE_FLOW][INST_0]->Preprocess(output, integration_container, geometry_container,
      solver_container, numerics_container, config_container,
      surface_movement, grid_movement, FFDBox, ZONE_FLOW, INST_0);

  if ( stat_fsi ) {

    /*--- For steady-state flow simulations, we need to loop over ExtIter for the number of time steps ---*/
    /*--- However, ExtIter is the number of FSI iterations, so nIntIter is used in this case ---*/

    nIntIter = config_container[ZONE_FLOW]->GetUnst_nIntIter();

    for (IntIter = 0; IntIter < nIntIter; IntIter++){

      /*--- Set ExtIter to iExtIter_FLOW; this is a trick to loop on the steady-state flow solver ---*/
      config_container[ZONE_FLOW]->SetExtIter(IntIter);

      iteration_container[ZONE_FLOW][INST_0]->Iterate(output, integration_container, geometry_container,
          solver_container, numerics_container, config_container,
          surface_movement, grid_movement, FFDBox, ZONE_FLOW, INST_0);

      /*--- Write the convergence history for the fluid (only screen output) ---*/

      output->SetConvHistory_Body(&ConvHist_file[ZONE_0][INST_0], geometry_container, solver_container, config_container, integration_container, false, 0.0, ZONE_FLOW, INST_0);

      /*--- If the convergence criteria is met for the flow, break the loop ---*/
      StopCalc_Flow = integration_container[ZONE_FLOW][INST_0][FLOW_SOL]->GetConvergence();
      if (StopCalc_Flow) break;

    }

  }
  else if ( dyn_fsi ) {

    /*--- For unsteady flow simulations, we need to loop over nIntIter for the number of time steps ---*/

    nIntIter = config_container[ZONE_FLOW]->GetUnst_nIntIter();

    for (IntIter = 0; IntIter < nIntIter; IntIter++){

      config_container[ZONE_FLOW]->SetIntIter(IntIter);

      iteration_container[ZONE_FLOW][INST_0]->Iterate(output, integration_container, geometry_container, solver_container, numerics_container, config_container, surface_movement, grid_movement, FFDBox, ZONE_FLOW, INST_0);

      /*--- If convergence was reached in every zone --*/

      if (integration_container[ZONE_FLOW][INST_0][FLOW_SOL]->GetConvergence() == 1) break;
    }

    /*--- Write the convergence history for the fluid (only screen output) ---*/

     output->SetConvHistory_Body(NULL, geometry_container, solver_container, config_container, integration_container, true, 0.0, ZONE_FLOW, INST_0);

  } else {

    SU2_MPI::Error( "The definition of Fluid and Structural solvers is inconsistent for FSI applications ", CURRENT_FUNCTION);
    
  }

  /*--- Set the fluid convergence to false (to make sure FSI subiterations converge) ---*/

  integration_container[ZONE_FLOW][INST_0][FLOW_SOL]->SetConvergence(false);

  /*-----------------------------------------------------------------*/
  /*------------------- Set FEA loads from fluid --------------------*/
  /*-----------------------------------------------------------------*/
  if(transfer_container[ZONE_FLOW][ZONE_STRUCT] != NULL)
      Transfer_Tractions(ZONE_FLOW, ZONE_STRUCT);

    /*-----------------------------------------------------------------*/
    /*------------------ Structural subiteration ----------------------*/
    /*-----------------------------------------------------------------*/

  iteration_container[ZONE_STRUCT][INST_0]->Iterate(output, integration_container, geometry_container,
                                  solver_container, numerics_container, config_container,
                                  surface_movement, grid_movement, FFDBox, ZONE_STRUCT, INST_0);

    /*--- Write the convergence history for the structure (only screen output) ---*/

    output->SetConvHistory_Body(NULL, geometry_container, solver_container, config_container, integration_container, false, 0.0, ZONE_STRUCT, INST_0);

    /*--- Set the fluid convergence to false (to make sure FSI subiterations converge) ---*/

    integration_container[ZONE_STRUCT][INST_0][FEA_SOL]->SetConvergence(false);

    /*-----------------------------------------------------------------*/
    /*----------------- Displacements relaxation ----------------------*/
    /*-----------------------------------------------------------------*/

    Relaxation_Displacements(ZONE_STRUCT, ZONE_FLOW, OuterIter);

    /*-----------------------------------------------------------------*/
    /*-------------------- Check convergence --------------------------*/
    /*-----------------------------------------------------------------*/

    Convergence = BGSConvergence(OuterIter, ZONE_FLOW, ZONE_STRUCT);

    /*-----------------------------------------------------------------*/
    /*-------------------- Output FSI history -------------------------*/
    /*-----------------------------------------------------------------*/

    output->SpecialOutput_FSI(&FSIHist_file, geometry_container, solver_container,
                              config_container, integration_container, 0,
                              ZONE_FLOW, ZONE_STRUCT, false);

    if (Convergence) break;

    /*-----------------------------------------------------------------*/
    /*--------------------- Update OuterIter ---------------------------*/
    /*-----------------------------------------------------------------*/

    OuterIter++; for (iZone = 0; iZone < nZone; iZone++) config_container[iZone]->SetOuterIter(OuterIter);

  }

}

void CFSIDriver::Predict_Displacements(unsigned short donorZone, unsigned short targetZone) {

  solver_container[donorZone][INST_0][MESH_0][FEA_SOL]->PredictStruct_Displacement(geometry_container[donorZone][INST_0], config_container[donorZone],
      solver_container[donorZone][INST_0]);

  /*--- For parallel simulations we need to communicate the predicted solution before updating the fluid mesh ---*/
  
  solver_container[donorZone][INST_0][MESH_0][FEA_SOL]->InitiateComms(geometry_container[donorZone][INST_0][MESH_0], config_container[donorZone], SOLUTION_PRED);
  solver_container[donorZone][INST_0][MESH_0][FEA_SOL]->CompleteComms(geometry_container[donorZone][INST_0][MESH_0], config_container[donorZone], SOLUTION_PRED);

}

void CFSIDriver::Predict_Tractions(unsigned short donorZone, unsigned short targetZone) {

}

void CFSIDriver::Transfer_Displacements(unsigned short donorZone, unsigned short targetZone) {

  transfer_container[donorZone][targetZone]->Broadcast_InterfaceData(solver_container[donorZone][INST_0][MESH_0][FEA_SOL],solver_container[targetZone][INST_0][MESH_0][FLOW_SOL],
                                                                     geometry_container[donorZone][INST_0][MESH_0],geometry_container[targetZone][INST_0][MESH_0],
                                                                     config_container[donorZone], config_container[targetZone]);

}

void CFSIDriver::Transfer_Tractions(unsigned short donorZone, unsigned short targetZone) {


  transfer_container[donorZone][targetZone]->Broadcast_InterfaceData(solver_container[donorZone][INST_0][MESH_0][FLOW_SOL],solver_container[targetZone][INST_0][MESH_0][FEA_SOL],
                                                                     geometry_container[donorZone][INST_0][MESH_0],geometry_container[targetZone][INST_0][MESH_0],
                                                                     config_container[donorZone], config_container[targetZone]);

}

void CFSIDriver::Relaxation_Displacements(unsigned short donorZone, unsigned short targetZone, unsigned long OuterIter) {

  /*-------------------- Aitken's relaxation ------------------------*/

  /*------------------- Compute the coefficient ---------------------*/

  solver_container[donorZone][INST_0][MESH_0][FEA_SOL]->ComputeAitken_Coefficient(geometry_container[donorZone][INST_0], config_container[donorZone],
      solver_container[donorZone][INST_0], OuterIter);

  /*----------------- Set the relaxation parameter ------------------*/

  solver_container[donorZone][INST_0][MESH_0][FEA_SOL]->SetAitken_Relaxation(geometry_container[donorZone][INST_0], config_container[donorZone],
      solver_container[donorZone][INST_0]);

  /*----------------- Communicate the predicted solution and the old one ------------------*/
  
  solver_container[donorZone][INST_0][MESH_0][FEA_SOL]->InitiateComms(geometry_container[donorZone][INST_0][MESH_0], config_container[donorZone], SOLUTION_PRED_OLD);
  solver_container[donorZone][INST_0][MESH_0][FEA_SOL]->CompleteComms(geometry_container[donorZone][INST_0][MESH_0], config_container[donorZone], SOLUTION_PRED_OLD);


}

void CFSIDriver::Relaxation_Tractions(unsigned short donorZone, unsigned short targetZone, unsigned long OuterIter) {

}

bool CFSIDriver::BGSConvergence(unsigned long IntIter, unsigned short ZONE_FLOW, unsigned short ZONE_STRUCT) {


  int rank = MASTER_NODE;
#ifdef HAVE_MPI
  int size;
  MPI_Comm_rank(MPI_COMM_WORLD, &rank);
  MPI_Comm_size(MPI_COMM_WORLD, &size);
#endif

  unsigned short iMarker;
  unsigned short nVar_Flow = solver_container[ZONE_FLOW][INST_0][MESH_0][FLOW_SOL]->GetnVar(),
                 nVar_Struct = solver_container[ZONE_STRUCT][INST_0][MESH_0][FEA_SOL]->GetnVar();
  unsigned short iRes;

//  bool flow_converged_absolute = false,
//        flow_converged_relative = false,
//        struct_converged_absolute = false,
//        struct_converged_relative = false;

  bool Convergence = false;

  /*--- Apply BC's to the structural adjoint - otherwise, clamped nodes have too values that make no sense... ---*/
  for (iMarker = 0; iMarker < config_container[ZONE_STRUCT]->GetnMarker_All(); iMarker++){
  switch (config_container[ZONE_STRUCT]->GetMarker_All_KindBC(iMarker)) {
    case CLAMPED_BOUNDARY:
    solver_container[ZONE_STRUCT][INST_0][MESH_0][FEA_SOL]->BC_Clamped_Post(geometry_container[ZONE_STRUCT][INST_0][MESH_0],
        numerics_container[ZONE_STRUCT][INST_0][MESH_0][FEA_SOL][FEA_TERM],config_container[ZONE_STRUCT], iMarker);
    break;
  }
  }

  /*--- Compute the residual for the flow and structural zones ---*/

  /*--- Flow ---*/

  solver_container[ZONE_FLOW][INST_0][MESH_0][FLOW_SOL]->ComputeResidual_Multizone(geometry_container[ZONE_FLOW][INST_0][MESH_0],
                                                                        config_container[ZONE_FLOW]);

  /*--- Structure ---*/

  solver_container[ZONE_STRUCT][INST_0][MESH_0][FEA_SOL]->ComputeResidual_Multizone(geometry_container[ZONE_STRUCT][INST_0][MESH_0],
                                                                         config_container[ZONE_STRUCT]);


  /*--- Retrieve residuals ---*/

  /*--- Flow residuals ---*/

  for (iRes = 0; iRes < nVar_Flow; iRes++){
    residual_flow[iRes] = log10(solver_container[ZONE_FLOW][INST_0][MESH_0][FLOW_SOL]->GetRes_BGS(iRes));
    if (IntIter == 0) init_res_flow[iRes] = residual_flow[iRes];
    residual_flow_rel[iRes] = fabs(residual_flow[iRes] - init_res_flow[iRes]);
  }

  /*--- Structure residuals ---*/

  for (iRes = 0; iRes < nVar_Struct; iRes++){
    residual_struct[iRes] = log10(solver_container[ZONE_STRUCT][INST_0][MESH_0][FEA_SOL]->GetRes_BGS(iRes));
    if (IntIter == 0) init_res_struct[iRes] = residual_struct[iRes];
    residual_struct_rel[iRes] = fabs(residual_struct[iRes] - init_res_struct[iRes]);
  }

  /*--- Check convergence ---*/
//  flow_converged_absolute = ((residual_flow[0] < flow_criteria) && (residual_flow[nVar_Flow-1] < flow_criteria));
//  flow_converged_relative = ((residual_flow_rel[0] > flow_criteria_rel) && (residual_flow_rel[nVar_Flow-1] > flow_criteria_rel));
//
//  struct_converged_absolute = ((residual_struct[0] < structure_criteria) && (residual_struct[nVar_Flow-1] < structure_criteria));
//  struct_converged_relative = ((residual_struct_rel[0] > structure_criteria_rel) && (residual_struct_rel[nVar_Flow-1] > structure_criteria_rel));

//  Convergence = ((flow_converged_absolute && struct_converged_absolute) ||
//                 (flow_converged_absolute && struct_converged_relative) ||
//                 (flow_converged_relative && struct_converged_relative) ||
//                 (flow_converged_relative && struct_converged_absolute));

  if (rank == MASTER_NODE){

    cout << endl << "-------------------------------------------------------------------------" << endl;
    cout << endl;
    cout << "Convergence summary for BGS iteration ";
    cout << IntIter << endl;
    cout << endl;
    /*--- TODO: This is a workaround until the TestCases.py script incorporates new classes for nested loops. ---*/
    cout << "Iter[ID]" << "    BGSRes[Rho]" << "   BGSRes[RhoE]" << "     BGSRes[Ux]" << "     BGSRes[Uy]" << endl;
    cout.precision(6); cout.setf(ios::fixed, ios::floatfield);
    cout.width(8); cout << IntIter*1000;
    cout.width(15); cout << residual_flow[0];
    cout.width(15); cout << residual_flow[nVar_Flow-1];
    cout.width(15); cout << residual_struct[0];
    cout.width(15); cout << residual_struct[1];
    cout << endl;

  }

  integration_container[ZONE_STRUCT][INST_0][FEA_SOL]->Convergence_Monitoring_FSI(geometry_container[ZONE_STRUCT][INST_0][MESH_0], config_container[ZONE_STRUCT], solver_container[ZONE_STRUCT][INST_0][MESH_0][FEA_SOL], IntIter);

  Convergence = integration_container[ZONE_STRUCT][INST_0][FEA_SOL]->GetConvergence_FSI();


  /*--- Flow ---*/

  solver_container[ZONE_FLOW][INST_0][MESH_0][FLOW_SOL]->UpdateSolution_BGS(geometry_container[ZONE_FLOW][INST_0][MESH_0],
                                                                       config_container[ZONE_FLOW]);

  /*--- Structure ---*/

  solver_container[ZONE_STRUCT][INST_0][MESH_0][FEA_SOL]->UpdateSolution_BGS(geometry_container[ZONE_STRUCT][INST_0][MESH_0],
                                                                       config_container[ZONE_STRUCT]);

  if (rank == MASTER_NODE) cout.setf(ios::scientific, ios::floatfield);

  return Convergence;

}

void CFSIDriver::Update() {

  /*--- As of now, we are coding it for just 2 zones. ---*/
  /*--- This will become more general, but we need to modify the configuration for that ---*/
  unsigned short ZONE_FLOW = 0, ZONE_STRUCT = 1;

  ExtIter = config_container[ZONE_FLOW]->GetExtIter();

  /*-----------------------------------------------------------------*/
  /*--------------------- Enforce continuity ------------------------*/
  /*-----------------------------------------------------------------*/

  /*--- Enforces that the geometry of the flow corresponds to the converged, relaxed solution ---*/

  /*-------------------- Transfer the displacements --------------------*/

  Transfer_Displacements(ZONE_STRUCT, ZONE_FLOW);

  /*-------------------- Set the grid movement -------------------------*/

  
  iteration_container[ZONE_FLOW][INST_0]->SetGrid_Movement(geometry_container[ZONE_FLOW][INST_0], 
                                                           surface_movement[ZONE_FLOW], grid_movement[ZONE_FLOW][INST_0],
                                                           solver_container[ZONE_FLOW][INST_0], config_container[ZONE_FLOW], 0, ExtIter );

  /*--- TODO: Temporary output of objective function for Flow OFs. Needs to be integrated into the refurbished output ---*/


  if (rank == MASTER_NODE){

  /*--- Choose the filename of the objective function ---*/

    ofstream myfile_res;
    bool of_output = false;
    su2double objective_function = 0.0;

    switch (config_container[ZONE_FLOW]->GetKind_ObjFunc()) {
      case DRAG_COEFFICIENT:
        myfile_res.open("of_drag.opt");
        objective_function = solver_container[ZONE_FLOW][INST_0][MESH_0][FLOW_SOL]->GetTotal_CD();
        of_output = true;
        break;
      case LIFT_COEFFICIENT:
        myfile_res.open("of_lift.opt");
        objective_function = solver_container[ZONE_FLOW][INST_0][MESH_0][FLOW_SOL]->GetTotal_CL();
        of_output = true;
      break;
      case EFFICIENCY:
        myfile_res.open("of_efficiency.opt");
        objective_function = solver_container[ZONE_FLOW][INST_0][MESH_0][FLOW_SOL]->GetTotal_CEff();
        of_output = true;
        break;
      default:
        of_output = false;
        break;
    }

    if (of_output){

        myfile_res.precision(15);
        myfile_res << scientific << objective_function << endl;
        myfile_res.close();

    }

  }

  /*-----------------------------------------------------------------*/
  /*-------------------- Update fluid solver ------------------------*/
  /*-----------------------------------------------------------------*/

  iteration_container[ZONE_FLOW][INST_0]->Update(output, integration_container, geometry_container,
                       solver_container, numerics_container, config_container,
                       surface_movement, grid_movement, FFDBox, ZONE_FLOW, INST_0);

  /*-----------------------------------------------------------------*/
  /*----------------- Update structural solver ----------------------*/
  /*-----------------------------------------------------------------*/

  iteration_container[ZONE_STRUCT][INST_0]->Update(output, integration_container, geometry_container,
                         solver_container, numerics_container, config_container,
                         surface_movement, grid_movement, FFDBox, ZONE_STRUCT, INST_0);


  /*-----------------------------------------------------------------*/
  /*--------------- Update convergence parameter --------------------*/
  /*-----------------------------------------------------------------*/
  integration_container[ZONE_STRUCT][INST_0][FEA_SOL]->SetConvergence_FSI(false);


}

void CFSIDriver::DynamicMeshUpdate(unsigned long ExtIter){

}

CDiscAdjFSIDriver::CDiscAdjFSIDriver(char* confFile,
                                     unsigned short val_nZone,
                                     SU2_Comm MPICommunicator) : CDriver(confFile,
                                                                         val_nZone,
                                                                         MPICommunicator,
                                                                         false) {

  unsigned short iVar;
  unsigned short nVar_Flow = 0, nVar_Struct = 0;
  RecordingState = 0;
  CurrentRecording = 0;

  switch (config_container[ZONE_0]->GetKind_ObjFunc()){
  case DRAG_COEFFICIENT:
  case LIFT_COEFFICIENT:
  case SIDEFORCE_COEFFICIENT:
  case EFFICIENCY:
  case MOMENT_X_COEFFICIENT:
  case MOMENT_Y_COEFFICIENT:
  case MOMENT_Z_COEFFICIENT:
  case EQUIVALENT_AREA:
    Kind_Objective_Function = FLOW_OBJECTIVE_FUNCTION;
    break;
  case REFERENCE_GEOMETRY:
  case REFERENCE_NODE:
  case VOLUME_FRACTION:
  case TOPOL_DISCRETENESS:
  case TOPOL_COMPLIANCE:
    Kind_Objective_Function = FEM_OBJECTIVE_FUNCTION;
    break;
  default:
    Kind_Objective_Function = NO_OBJECTIVE_FUNCTION;
    break;
  }

  direct_iteration = new CIteration*[nZone];

  unsigned short iZone;
  for (iZone = 0; iZone < nZone; iZone++){
    switch (config_container[iZone]->GetKind_Solver()) {
      case DISC_ADJ_INC_RANS: case DISC_ADJ_INC_EULER: case DISC_ADJ_INC_NAVIER_STOKES:      
       case DISC_ADJ_RANS: case DISC_ADJ_EULER: case DISC_ADJ_NAVIER_STOKES:
         direct_iteration[iZone] = new CFluidIteration(config_container[iZone]);
         nVar_Flow = solver_container[iZone][INST_0][MESH_0][ADJFLOW_SOL]->GetnVar();
         flow_criteria = config_container[iZone]->GetMinLogResidual_BGS_F();
         flow_criteria_rel = config_container[iZone]->GetOrderMagResidual_BGS_F();
         break;
       case DISC_ADJ_FEM:
         direct_iteration[iZone] = new CFEAIteration(config_container[iZone]);
         nVar_Struct = solver_container[iZone][INST_0][MESH_0][ADJFEA_SOL]->GetnVar();
         structure_criteria    = config_container[iZone]->GetMinLogResidual_BGS_S();
         structure_criteria_rel = config_container[iZone]->GetOrderMagResidual_BGS_S();
         break;
    }
  }

  init_res_flow   = new su2double[nVar_Flow];
  init_res_struct = new su2double[nVar_Struct];

  residual_flow   = new su2double[nVar_Flow];
  residual_struct = new su2double[nVar_Struct];

  residual_flow_rel   = new su2double[nVar_Flow];
  residual_struct_rel = new su2double[nVar_Struct];

  for (iVar = 0; iVar < nVar_Flow; iVar++){
    init_res_flow[iVar] = 0.0;
    residual_flow[iVar] = 0.0;
    residual_flow_rel[iVar] = 0.0;
  }
  for (iVar = 0; iVar < nVar_Struct; iVar++){
    init_res_struct[iVar] = 0.0;
    residual_struct[iVar] = 0.0;
    residual_struct_rel[iVar] = 0.0;
  }


  bool write_history = true;

  /*--- Header of the temporary output file ---*/
  if ((write_history) && (rank == MASTER_NODE)){
    ofstream myfile_res;
    myfile_res.open ("history_adjoint_FSI.csv");

    myfile_res << "BGS_Iter\t";

    for (iVar = 0; iVar < nVar_Flow; iVar++){
      myfile_res << "ResFlow[" << iVar << "]\t";
    }

    for (iVar = 0; iVar < nVar_Struct; iVar++){
      myfile_res << "ResFEA[" << iVar << "]\t";
    }


    bool de_effects = config_container[ZONE_0]->GetDE_Effects();
    for (iVar = 0; iVar < config_container[ZONE_0]->GetnElasticityMod(); iVar++)
        myfile_res << "Sens_E_" << iVar << "\t";

    for (iVar = 0; iVar < config_container[ZONE_0]->GetnPoissonRatio(); iVar++)
      myfile_res << "Sens_Nu_" << iVar << "\t";

    if (de_effects){
        for (iVar = 0; iVar < config_container[ZONE_0]->GetnElectric_Field(); iVar++)
          myfile_res << "Sens_EField_" << iVar << "\t";
    }

    myfile_res << endl;

    myfile_res.close();
  }

  // TEST: for implementation of python framework in standalone structural problems
  if ((config_container[ZONE_1]->GetDV_FEA() != NODV_FEA) && (rank == MASTER_NODE)){

    /*--- Header of the temporary output file ---*/
    ofstream myfile_res;

    switch (config_container[ZONE_1]->GetDV_FEA()) {
      case YOUNG_MODULUS:
        myfile_res.open("grad_young.opt");
        break;
      case POISSON_RATIO:
        myfile_res.open("grad_poisson.opt");
        break;
      case DENSITY_VAL:
      case DEAD_WEIGHT:
        myfile_res.open("grad_density.opt");
        break;
      case ELECTRIC_FIELD:
        myfile_res.open("grad_efield.opt");
        break;
      default:
        myfile_res.open("grad.opt");
        break;
    }

    unsigned short iDV;
    unsigned short nDV = solver_container[ZONE_1][INST_0][MESH_0][ADJFEA_SOL]->GetnDVFEA();

    myfile_res << "INDEX" << "\t" << "GRAD" << endl;

    myfile_res.precision(15);

    for (iDV = 0; iDV < nDV; iDV++){
      myfile_res << iDV;
      myfile_res << "\t";
      myfile_res << scientific << solver_container[ZONE_1][INST_0][MESH_0][ADJFEA_SOL]->GetGlobal_Sens_DVFEA(iDV);
      myfile_res << endl;
    }

    myfile_res.close();
  }

  /*--- TODO: This is a workaround until the TestCases.py script incorporates new classes for nested loops. ---*/
  config_container[ZONE_0]->SetnExtIter(1);
  config_container[ZONE_1]->SetnExtIter(1);

}

CDiscAdjFSIDriver::~CDiscAdjFSIDriver(void) {

  delete [] direct_iteration;
  delete [] init_res_flow;
  delete [] init_res_struct;
  delete [] residual_flow;
  delete [] residual_struct;
  delete [] residual_flow_rel;
  delete [] residual_struct_rel;

}

void CDiscAdjFSIDriver::Update(){

}

void CDiscAdjFSIDriver::DynamicMeshUpdate(unsigned long ExtIter){

}

void CDiscAdjFSIDriver::Run( ) {

  /*--- As of now, we are coding it for just 2 zones. ---*/
  /*--- This will become more general, but we need to modify the configuration for that ---*/
  unsigned short ZONE_FLOW = 0, ZONE_STRUCT = 1;
  unsigned short iZone;
  bool BGS_Converged = false;

  unsigned long IntIter = 0; for (iZone = 0; iZone < nZone; iZone++) config_container[iZone]->SetIntIter(IntIter);
  unsigned long iOuterIter = 0; for (iZone = 0; iZone < nZone; iZone++) config_container[iZone]->SetOuterIter(iOuterIter);
  unsigned long nOuterIter = config_container[ZONE_FLOW]->GetnIterFSI();

  ofstream myfile_struc, myfile_flow, myfile_geo;

  Preprocess(ZONE_FLOW, ZONE_STRUCT, ALL_VARIABLES);


  for (iOuterIter = 0; iOuterIter < nOuterIter && !BGS_Converged; iOuterIter++){

    if (rank == MASTER_NODE){
      cout << endl << "                    ****** BGS ITERATION ";
      cout << iOuterIter;
      cout << " ******" << endl;
    }

    for (iZone = 0; iZone < nZone; iZone++) config_container[iZone]->SetOuterIter(iOuterIter);
    
    /*--- Start with structural terms if OF is based on displacements ---*/

    if (Kind_Objective_Function == FEM_OBJECTIVE_FUNCTION)
      Iterate_Block(ZONE_FLOW, ZONE_STRUCT, FEA_DISP_VARS);

    /*--- Iterate fluid (including cross term) ---*/

    Iterate_Block(ZONE_FLOW, ZONE_STRUCT, FLOW_CONS_VARS);

    /*--- Compute mesh (it is a cross term dF / dMv ) ---*/

    Iterate_Block(ZONE_FLOW, ZONE_STRUCT, MESH_COORDS);

    /*--- Compute mesh cross term (dM / dSv) ---*/

    Iterate_Block(ZONE_FLOW, ZONE_STRUCT, FEM_CROSS_TERM_GEOMETRY);
    
    /*--- End with structural terms if OF is based on fluid variables ---*/
    
    if (Kind_Objective_Function == FLOW_OBJECTIVE_FUNCTION)
      Iterate_Block(ZONE_FLOW, ZONE_STRUCT, FEA_DISP_VARS);

    /*--- Check convergence of the BGS method ---*/
    BGS_Converged = BGSConvergence(iOuterIter, ZONE_FLOW, ZONE_STRUCT);
  }


  Postprocess(ZONE_FLOW, ZONE_STRUCT);

}


void CDiscAdjFSIDriver::Preprocess(unsigned short ZONE_FLOW,
                  unsigned short ZONE_STRUCT,
                  unsigned short kind_recording){

  unsigned long IntIter = 0, iPoint;
  config_container[ZONE_0]->SetIntIter(IntIter);
  unsigned short ExtIter = config_container[ZONE_FLOW]->GetExtIter();

  bool dual_time_1st = (config_container[ZONE_FLOW]->GetUnsteady_Simulation() == DT_STEPPING_1ST);
  bool dual_time_2nd = (config_container[ZONE_FLOW]->GetUnsteady_Simulation() == DT_STEPPING_2ND);
  bool turbulent = (config_container[ZONE_FLOW]->GetKind_Solver() == DISC_ADJ_RANS) ||
                   (config_container[ZONE_FLOW]->GetKind_Solver() == DISC_ADJ_INC_RANS);
  bool dual_time = (dual_time_1st || dual_time_2nd);
  unsigned short iMesh;
  int Direct_Iter_Flow;
  bool update_geo = false;

  /*----------------------------------------------------------------------------*/
  /*------------------------------ FLOW SOLUTION -------------------------------*/
  /*----------------------------------------------------------------------------*/

  /*--- For the unsteady adjoint, load direct solutions from restart files. ---*/

  if (config_container[ZONE_FLOW]->GetUnsteady_Simulation()) {

    Direct_Iter_Flow = SU2_TYPE::Int(config_container[ZONE_FLOW]->GetUnst_AdjointIter()) - SU2_TYPE::Int(ExtIter) - 2;

    /*--- For dual-time stepping we want to load the already converged solution at timestep n ---*/

    if (dual_time) {
      Direct_Iter_Flow += 1;
    }

    if (ExtIter == 0){

      if (dual_time_2nd) {

        /*--- Load solution at timestep n-2 ---*/

        iteration_container[ZONE_FLOW][INST_0]->LoadUnsteady_Solution(geometry_container, solver_container,config_container, ZONE_FLOW, INST_0, Direct_Iter_Flow-2);

        /*--- Push solution back to correct array ---*/

        for (iMesh=0; iMesh<=config_container[ZONE_FLOW]->GetnMGLevels();iMesh++) {
          for(iPoint=0; iPoint<geometry_container[ZONE_FLOW][INST_0][iMesh]->GetnPoint();iPoint++) {
            solver_container[ZONE_FLOW][INST_0][iMesh][FLOW_SOL]->node[iPoint]->Set_Solution_time_n();
            solver_container[ZONE_FLOW][INST_0][iMesh][FLOW_SOL]->node[iPoint]->Set_Solution_time_n1();
            if (turbulent) {
              solver_container[ZONE_FLOW][INST_0][iMesh][TURB_SOL]->node[iPoint]->Set_Solution_time_n();
              solver_container[ZONE_FLOW][INST_0][iMesh][TURB_SOL]->node[iPoint]->Set_Solution_time_n1();
            }
          }
        }
      }
      if (dual_time) {

        /*--- Load solution at timestep n-1 ---*/

        iteration_container[ZONE_FLOW][INST_0]->LoadUnsteady_Solution(geometry_container, solver_container,config_container, ZONE_FLOW, INST_0, Direct_Iter_Flow-1);

        /*--- Push solution back to correct array ---*/

        for (iMesh=0; iMesh<=config_container[ZONE_FLOW]->GetnMGLevels();iMesh++) {
          for(iPoint=0; iPoint<geometry_container[ZONE_FLOW][INST_0][iMesh]->GetnPoint();iPoint++) {
            solver_container[ZONE_FLOW][INST_0][iMesh][FLOW_SOL]->node[iPoint]->Set_Solution_time_n();
            if (turbulent) {
              solver_container[ZONE_FLOW][INST_0][iMesh][TURB_SOL]->node[iPoint]->Set_Solution_time_n();
            }
          }
        }
      }

      /*--- Load solution timestep n ---*/

      iteration_container[ZONE_FLOW][INST_0]->LoadUnsteady_Solution(geometry_container, solver_container,config_container, ZONE_FLOW, INST_0, Direct_Iter_Flow);

    }


    if ((ExtIter > 0) && dual_time){

      /*--- Load solution timestep n - 2 ---*/

      iteration_container[ZONE_FLOW][INST_0]->LoadUnsteady_Solution(geometry_container, solver_container,config_container, ZONE_FLOW, INST_0, Direct_Iter_Flow - 2);

      /*--- Temporarily store the loaded solution in the Solution_Old array ---*/

      for (iMesh=0; iMesh<=config_container[ZONE_FLOW]->GetnMGLevels();iMesh++) {
        for(iPoint=0; iPoint<geometry_container[ZONE_FLOW][INST_0][iMesh]->GetnPoint();iPoint++) {
           solver_container[ZONE_FLOW][INST_0][iMesh][FLOW_SOL]->node[iPoint]->Set_OldSolution();
           if (turbulent){
             solver_container[ZONE_FLOW][INST_0][iMesh][TURB_SOL]->node[iPoint]->Set_OldSolution();
           }
        }
      }

      /*--- Set Solution at timestep n to solution at n-1 ---*/

      for (iMesh=0; iMesh<=config_container[ZONE_FLOW]->GetnMGLevels();iMesh++) {
        for(iPoint=0; iPoint<geometry_container[ZONE_FLOW][INST_0][iMesh]->GetnPoint();iPoint++) {
          solver_container[ZONE_FLOW][INST_0][iMesh][FLOW_SOL]->node[iPoint]->SetSolution(solver_container[ZONE_FLOW][INST_0][iMesh][FLOW_SOL]->node[iPoint]->GetSolution_time_n());
          if (turbulent) {
            solver_container[ZONE_FLOW][INST_0][iMesh][TURB_SOL]->node[iPoint]->SetSolution(solver_container[ZONE_FLOW][INST_0][iMesh][TURB_SOL]->node[iPoint]->GetSolution_time_n());
          }
        }
      }
      if (dual_time_1st){
      /*--- Set Solution at timestep n-1 to the previously loaded solution ---*/
        for (iMesh=0; iMesh<=config_container[ZONE_FLOW]->GetnMGLevels();iMesh++) {
          for(iPoint=0; iPoint<geometry_container[ZONE_FLOW][INST_0][iMesh]->GetnPoint();iPoint++) {
            solver_container[ZONE_FLOW][INST_0][iMesh][FLOW_SOL]->node[iPoint]->Set_Solution_time_n(solver_container[ZONE_FLOW][INST_0][iMesh][FLOW_SOL]->node[iPoint]->GetSolution_time_n1());
            if (turbulent) {
              solver_container[ZONE_FLOW][INST_0][iMesh][TURB_SOL]->node[iPoint]->Set_Solution_time_n(solver_container[ZONE_FLOW][INST_0][iMesh][TURB_SOL]->node[iPoint]->GetSolution_time_n1());
            }
          }
        }
      }
      if (dual_time_2nd){
        /*--- Set Solution at timestep n-1 to solution at n-2 ---*/
        for (iMesh=0; iMesh<=config_container[ZONE_FLOW]->GetnMGLevels();iMesh++) {
          for(iPoint=0; iPoint<geometry_container[ZONE_FLOW][INST_0][iMesh]->GetnPoint();iPoint++) {
            solver_container[ZONE_FLOW][INST_0][iMesh][FLOW_SOL]->node[iPoint]->Set_Solution_time_n(solver_container[ZONE_FLOW][INST_0][iMesh][FLOW_SOL]->node[iPoint]->GetSolution_time_n1());
            if (turbulent) {
              solver_container[ZONE_FLOW][INST_0][iMesh][TURB_SOL]->node[iPoint]->Set_Solution_time_n(solver_container[ZONE_FLOW][INST_0][iMesh][TURB_SOL]->node[iPoint]->GetSolution_time_n1());
            }
          }
        }
        /*--- Set Solution at timestep n-2 to the previously loaded solution ---*/
        for (iMesh=0; iMesh<=config_container[ZONE_FLOW]->GetnMGLevels();iMesh++) {
          for(iPoint=0; iPoint<geometry_container[ZONE_FLOW][INST_0][iMesh]->GetnPoint();iPoint++) {
            solver_container[ZONE_FLOW][INST_0][iMesh][FLOW_SOL]->node[iPoint]->Set_Solution_time_n1(solver_container[ZONE_FLOW][INST_0][iMesh][FLOW_SOL]->node[iPoint]->GetSolution_Old());
            if (turbulent) {
              solver_container[ZONE_FLOW][INST_0][iMesh][TURB_SOL]->node[iPoint]->Set_Solution_time_n1(solver_container[ZONE_FLOW][INST_0][iMesh][TURB_SOL]->node[iPoint]->GetSolution_Old());
            }
          }
        }
      }
    }
  }
  else{

    /*--- Load the restart (we need to use the routine in order to get the GEOMETRY, otherwise it's restarted from the base mesh ---*/

    solver_container[ZONE_FLOW][INST_0][MESH_0][FLOW_SOL]->LoadRestart(geometry_container[ZONE_FLOW][INST_0], solver_container[ZONE_FLOW][INST_0], config_container[ZONE_FLOW], 0, true);

  if (ExtIter == 0 || dual_time) {

    for (iMesh=0; iMesh<=config_container[ZONE_FLOW]->GetnMGLevels();iMesh++) {
      for (iPoint = 0; iPoint < geometry_container[ZONE_FLOW][INST_0][iMesh]->GetnPoint(); iPoint++) {
        solver_container[ZONE_FLOW][INST_0][iMesh][ADJFLOW_SOL]->node[iPoint]->SetSolution_Direct(solver_container[ZONE_FLOW][INST_0][iMesh][FLOW_SOL]->node[iPoint]->GetSolution());
      }
    }
    if (turbulent && !config_container[ZONE_FLOW]->GetFrozen_Visc_Disc()) {
      for (iPoint = 0; iPoint < geometry_container[ZONE_FLOW][INST_0][MESH_0]->GetnPoint(); iPoint++) {
        solver_container[ZONE_FLOW][INST_0][MESH_0][ADJTURB_SOL]->node[iPoint]->SetSolution_Direct(solver_container[ZONE_FLOW][INST_0][MESH_0][TURB_SOL]->node[iPoint]->GetSolution());
      }
    }
  }

    /*--- Store geometry of the converged solution also in the adjoint solver in order to be able to reset it later ---*/

    for (iPoint = 0; iPoint < geometry_container[ZONE_FLOW][INST_0][MESH_0]->GetnPoint(); iPoint++){
      solver_container[ZONE_FLOW][INST_0][MESH_0][ADJFLOW_SOL]->node[iPoint]->SetGeometry_Direct(geometry_container[ZONE_FLOW][INST_0][MESH_0]->node[iPoint]->GetCoord());
    }

  }

  /*----------------------------------------------------------------------------*/
  /*-------------------------- STRUCTURAL SOLUTION -----------------------------*/
  /*----------------------------------------------------------------------------*/

  IntIter = 0;
  config_container[ZONE_STRUCT]->SetIntIter(IntIter);
  ExtIter = config_container[ZONE_STRUCT]->GetExtIter();
  bool dynamic = (config_container[ZONE_STRUCT]->GetDynamic_Analysis() == DYNAMIC);

  int Direct_Iter_FEA;

  /*--- For the dynamic adjoint, load direct solutions from restart files. ---*/

  if (dynamic) {

    Direct_Iter_FEA = SU2_TYPE::Int(config_container[ZONE_STRUCT]->GetUnst_AdjointIter()) - SU2_TYPE::Int(ExtIter) - 1;

    /*--- We want to load the already converged solution at timesteps n and n-1 ---*/

    /*--- Load solution at timestep n-1 ---*/

    iteration_container[ZONE_STRUCT][INST_0]->LoadDynamic_Solution(geometry_container, solver_container,config_container, ZONE_STRUCT, INST_0, Direct_Iter_FEA-1);

    /*--- Push solution back to correct array ---*/

    for(iPoint=0; iPoint<geometry_container[ZONE_STRUCT][INST_0][MESH_0]->GetnPoint();iPoint++){
      solver_container[ZONE_STRUCT][INST_0][MESH_0][FEA_SOL]->node[iPoint]->Set_Solution_time_n();
    }

    /*--- Push solution back to correct array ---*/

    for(iPoint=0; iPoint<geometry_container[ZONE_STRUCT][INST_0][MESH_0]->GetnPoint();iPoint++){
      solver_container[ZONE_STRUCT][INST_0][MESH_0][FEA_SOL]->node[iPoint]->SetSolution_Accel_time_n();
    }

    /*--- Push solution back to correct array ---*/

    for(iPoint=0; iPoint<geometry_container[ZONE_STRUCT][INST_0][MESH_0]->GetnPoint();iPoint++){
      solver_container[ZONE_STRUCT][INST_0][MESH_0][FEA_SOL]->node[iPoint]->SetSolution_Vel_time_n();
    }

    /*--- Load solution timestep n ---*/

    iteration_container[ZONE_STRUCT][INST_0]->LoadDynamic_Solution(geometry_container, solver_container,config_container, ZONE_STRUCT, INST_0, Direct_Iter_FEA);

    /*--- Store FEA solution also in the adjoint solver in order to be able to reset it later ---*/

    for (iPoint = 0; iPoint < geometry_container[ZONE_STRUCT][INST_0][MESH_0]->GetnPoint(); iPoint++){
      solver_container[ZONE_STRUCT][INST_0][MESH_0][ADJFEA_SOL]->node[iPoint]->SetSolution_Direct(solver_container[ZONE_STRUCT][INST_0][MESH_0][FEA_SOL]->node[iPoint]->GetSolution());
    }

    for (iPoint = 0; iPoint < geometry_container[ZONE_STRUCT][INST_0][MESH_0]->GetnPoint(); iPoint++){
      solver_container[ZONE_STRUCT][INST_0][MESH_0][ADJFEA_SOL]->node[iPoint]->SetSolution_Accel_Direct(solver_container[ZONE_STRUCT][INST_0][MESH_0][FEA_SOL]->node[iPoint]->GetSolution_Accel());
    }

    for (iPoint = 0; iPoint < geometry_container[ZONE_STRUCT][INST_0][MESH_0]->GetnPoint(); iPoint++){
      solver_container[ZONE_STRUCT][INST_0][MESH_0][ADJFEA_SOL]->node[iPoint]->SetSolution_Vel_Direct(solver_container[ZONE_STRUCT][INST_0][MESH_0][FEA_SOL]->node[iPoint]->GetSolution_Vel());
    }

  }
  else {

    solver_container[ZONE_STRUCT][INST_0][MESH_0][FEA_SOL]->LoadRestart(geometry_container[ZONE_STRUCT][INST_0], solver_container[ZONE_STRUCT][INST_0], config_container[ZONE_STRUCT], 0, update_geo);

    /*--- Store FEA solution also in the adjoint solver in order to be able to reset it later ---*/

    for (iPoint = 0; iPoint < geometry_container[ZONE_STRUCT][INST_0][MESH_0]->GetnPoint(); iPoint++){
      solver_container[ZONE_STRUCT][INST_0][MESH_0][ADJFEA_SOL]->node[iPoint]->SetSolution_Direct(solver_container[ZONE_STRUCT][INST_0][MESH_0][FEA_SOL]->node[iPoint]->GetSolution());
    }

  }

  /*----------------------------------------------------------------------------*/
  /*--------------------- ADJOINT SOLVER PREPROCESSING -------------------------*/
  /*----------------------------------------------------------------------------*/

  solver_container[ZONE_FLOW][INST_0][MESH_0][ADJFLOW_SOL]->Preprocessing(geometry_container[ZONE_FLOW][INST_0][MESH_0], solver_container[ZONE_FLOW][INST_0][MESH_0],  config_container[ZONE_FLOW] , MESH_0, 0, RUNTIME_ADJFLOW_SYS, false);

  if (turbulent){
    solver_container[ZONE_FLOW][INST_0][MESH_0][ADJTURB_SOL]->Preprocessing(geometry_container[ZONE_FLOW][INST_0][MESH_0], solver_container[ZONE_FLOW][INST_0][MESH_0],  config_container[ZONE_FLOW] , MESH_0, 0, RUNTIME_ADJTURB_SYS, false);
  }

  solver_container[ZONE_STRUCT][INST_0][MESH_0][ADJFEA_SOL]->Preprocessing(geometry_container[ZONE_STRUCT][INST_0][MESH_0], solver_container[ZONE_STRUCT][INST_0][MESH_0],  config_container[ZONE_STRUCT] , MESH_0, 0, RUNTIME_ADJFEA_SYS, false);



}

void CDiscAdjFSIDriver::PrintDirect_Residuals(unsigned short ZONE_FLOW,
                                                          unsigned short ZONE_STRUCT,
                                                          unsigned short kind_recording){

  unsigned short ExtIter = config_container[ZONE_FLOW]->GetExtIter();
  bool turbulent = (config_container[ZONE_FLOW]->GetKind_Solver() == DISC_ADJ_RANS) ||
                   (config_container[ZONE_FLOW]->GetKind_Solver() == DISC_ADJ_INC_RANS);
  bool nonlinear_analysis = (config_container[ZONE_STRUCT]->GetGeometricConditions() == LARGE_DEFORMATIONS);   // Nonlinear analysis.
  bool unsteady = config_container[ZONE_FLOW]->GetUnsteady_Simulation() != NONE;
  bool dynamic = (config_container[ZONE_STRUCT]->GetDynamic_Analysis() == DYNAMIC);

  su2double val_OFunction = 0.0;
  string kind_OFunction;

  cout.precision(6);
  cout.setf(ios::scientific, ios::floatfield);

  if ((kind_recording == FLOW_CONS_VARS) || (kind_recording == MESH_COORDS)) {

    /*--- Print residuals in the first iteration ---*/

    if (rank == MASTER_NODE && ((ExtIter == 0) || unsteady )){
      cout << "log10[RMS Density]: "<< log10(solver_container[ZONE_FLOW][INST_0][MESH_0][FLOW_SOL]->GetRes_RMS(0))
                     <<", Drag: " <<solver_container[ZONE_FLOW][INST_0][MESH_0][FLOW_SOL]->GetTotal_CD()
                     <<", Lift: " << solver_container[ZONE_FLOW][INST_0][MESH_0][FLOW_SOL]->GetTotal_CL() << "." << endl;

      if (turbulent){
        cout << "log10[RMS k]: " << log10(solver_container[ZONE_FLOW][INST_0][MESH_0][TURB_SOL]->GetRes_RMS(0)) << endl;
      }
      if (Kind_Objective_Function == FLOW_OBJECTIVE_FUNCTION){
        switch (config_container[ZONE_FLOW]->GetKind_ObjFunc()){
        case DRAG_COEFFICIENT:
          kind_OFunction = "(Drag coefficient): ";
          val_OFunction = solver_container[ZONE_FLOW][INST_0][MESH_0][FLOW_SOL]->GetTotal_CD();
          break;
        case LIFT_COEFFICIENT:
          kind_OFunction = "(Lift coefficient): ";
          val_OFunction = solver_container[ZONE_FLOW][INST_0][MESH_0][FLOW_SOL]->GetTotal_CL();
          break;
        case SIDEFORCE_COEFFICIENT:
          kind_OFunction = "(Sideforce coefficient): ";
          val_OFunction = solver_container[ZONE_FLOW][INST_0][MESH_0][FLOW_SOL]->GetTotal_CSF();
          break;
        case EFFICIENCY:
          kind_OFunction = "(Efficiency): ";
          val_OFunction = solver_container[ZONE_FLOW][INST_0][MESH_0][FLOW_SOL]->GetTotal_CEff();
          break;
        case MOMENT_X_COEFFICIENT:
          kind_OFunction = "(Moment X coefficient): ";
          val_OFunction = solver_container[ZONE_FLOW][INST_0][MESH_0][FLOW_SOL]->GetTotal_CMx();
          break;
        case MOMENT_Y_COEFFICIENT:
          kind_OFunction = "(Moment Y coefficient): ";
          val_OFunction = solver_container[ZONE_FLOW][INST_0][MESH_0][FLOW_SOL]->GetTotal_CMy();
          break;
        case MOMENT_Z_COEFFICIENT:
          kind_OFunction = "(Moment Z coefficient): ";
          val_OFunction = solver_container[ZONE_FLOW][INST_0][MESH_0][FLOW_SOL]->GetTotal_CMz();
          break;
        case EQUIVALENT_AREA:
          kind_OFunction = "(Equivalent area): ";
          val_OFunction = solver_container[ZONE_FLOW][INST_0][MESH_0][FLOW_SOL]->GetTotal_CEquivArea();
          break;
        default:
          val_OFunction = 0.0;  // If the objective function is computed in a different physical problem
          break;
        }
        cout << "Objective function " << kind_OFunction << val_OFunction << endl;
      }
    }

  }

  if ((kind_recording == FEA_DISP_VARS) || (kind_recording == FLOW_CROSS_TERM) || (kind_recording == GEOMETRY_CROSS_TERM)) {

    if (rank == MASTER_NODE && ((ExtIter == 0) || dynamic )){
      if (nonlinear_analysis){
        cout << "UTOL-A: "   << log10(solver_container[ZONE_STRUCT][INST_0][MESH_0][FEA_SOL]->GetRes_FEM(0))
             << ", RTOL-A: " << log10(solver_container[ZONE_STRUCT][INST_0][MESH_0][FEA_SOL]->GetRes_FEM(1))
             << ", ETOL-A: " << log10(solver_container[ZONE_STRUCT][INST_0][MESH_0][FEA_SOL]->GetRes_FEM(2)) << "." << endl;
      }
      else{
        if (solver_container[ZONE_STRUCT][INST_0][MESH_0][FEA_SOL]->GetnVar() == 2){
          cout << "log10[RMS Ux]: "   << log10(solver_container[ZONE_STRUCT][INST_0][MESH_0][FEA_SOL]->GetRes_RMS(0))
               << ", log10[RMS Uy]: " << log10(solver_container[ZONE_STRUCT][INST_0][MESH_0][FEA_SOL]->GetRes_RMS(1)) << "." << endl;

        }
        else{
          cout << "log10[RMS Ux]: "   << log10(solver_container[ZONE_STRUCT][INST_0][MESH_0][FEA_SOL]->GetRes_RMS(0))
               << ", log10[RMS Uy]: " << log10(solver_container[ZONE_STRUCT][INST_0][MESH_0][FEA_SOL]->GetRes_RMS(1))
               << ", log10[RMS Uz]: " << log10(solver_container[ZONE_STRUCT][INST_0][MESH_0][FEA_SOL]->GetRes_RMS(2))<< "." << endl;
        }

      }
      if (Kind_Objective_Function == FEM_OBJECTIVE_FUNCTION){
        switch (config_container[ZONE_STRUCT]->GetKind_ObjFunc()){
        case REFERENCE_GEOMETRY:
          kind_OFunction = "(Reference Geometry): ";
          val_OFunction = solver_container[ZONE_STRUCT][INST_0][MESH_0][FEA_SOL]->GetTotal_OFRefGeom();
          break;
        case REFERENCE_NODE:
          kind_OFunction = "(Reference Node): ";
          val_OFunction = solver_container[ZONE_STRUCT][INST_0][MESH_0][FEA_SOL]->GetTotal_OFRefNode();
          break;
        case VOLUME_FRACTION:
          kind_OFunction = "(Volume Fraction): ";
          val_OFunction = solver_container[ZONE_STRUCT][INST_0][MESH_0][FEA_SOL]->GetTotal_OFVolFrac();
          break;
        case TOPOL_DISCRETENESS:
          kind_OFunction = "(Topology discreteness): ";
          val_OFunction = solver_container[ZONE_STRUCT][INST_0][MESH_0][FEA_SOL]->GetTotal_OFVolFrac();
          break;
        case TOPOL_COMPLIANCE:
          kind_OFunction = "(Topology compliance): ";
          val_OFunction = solver_container[ZONE_STRUCT][INST_0][MESH_0][FEA_SOL]->GetTotal_OFCompliance();
          break;
        default:
          val_OFunction = 0.0;  // If the objective function is computed in a different physical problem
          break;
        }
        cout << "Objective function " << kind_OFunction << val_OFunction << endl;
      }
    }

  }

}

void CDiscAdjFSIDriver::Iterate_Direct(unsigned short ZONE_FLOW, unsigned short ZONE_STRUCT, unsigned short kind_recording){

  if ((kind_recording == FLOW_CONS_VARS) ||
      (kind_recording == MESH_COORDS)) {

    Fluid_Iteration_Direct(ZONE_FLOW, ZONE_STRUCT);


  }

  if ((kind_recording == FEA_DISP_VARS) ||
      (kind_recording == FLOW_CROSS_TERM) ||
      (kind_recording == GEOMETRY_CROSS_TERM)) {

    Structural_Iteration_Direct(ZONE_FLOW, ZONE_STRUCT);

  }


  if (kind_recording == FEM_CROSS_TERM_GEOMETRY) {

    Mesh_Deformation_Direct(ZONE_FLOW, ZONE_STRUCT);

  }


}

void CDiscAdjFSIDriver::Fluid_Iteration_Direct(unsigned short ZONE_FLOW, unsigned short ZONE_STRUCT) {

  bool turbulent = (config_container[ZONE_FLOW]->GetKind_Solver() == DISC_ADJ_RANS) ||
                   (config_container[ZONE_FLOW]->GetKind_Solver() == DISC_ADJ_INC_RANS);
  bool frozen_visc = config_container[ZONE_FLOW]->GetFrozen_Visc_Disc();

  /*-----------------------------------------------------------------*/
  /*------------------- Set Dependency on Geometry ------------------*/
  /*-----------------------------------------------------------------*/

  geometry_container[ZONE_FLOW][INST_0][MESH_0]->UpdateGeometry(geometry_container[ZONE_FLOW][INST_0], config_container[ZONE_FLOW]);

  solver_container[ZONE_FLOW][INST_0][MESH_0][FLOW_SOL]->InitiateComms(geometry_container[ZONE_FLOW][INST_0][MESH_0], config_container[ZONE_FLOW], SOLUTION);
  solver_container[ZONE_FLOW][INST_0][MESH_0][FLOW_SOL]->CompleteComms(geometry_container[ZONE_FLOW][INST_0][MESH_0], config_container[ZONE_FLOW], SOLUTION);
  
  solver_container[ZONE_FLOW][INST_0][MESH_0][FLOW_SOL]->Preprocessing(geometry_container[ZONE_FLOW][INST_0][MESH_0],solver_container[ZONE_FLOW][INST_0][MESH_0], config_container[ZONE_FLOW], MESH_0, NO_RK_ITER, RUNTIME_FLOW_SYS, true);

  if (turbulent && !frozen_visc) {
    solver_container[ZONE_FLOW][INST_0][MESH_0][TURB_SOL]->Postprocessing(geometry_container[ZONE_FLOW][INST_0][MESH_0], solver_container[ZONE_FLOW][INST_0][MESH_0], config_container[ZONE_FLOW], MESH_0);
    
    solver_container[ZONE_FLOW][INST_0][MESH_0][TURB_SOL]->InitiateComms(geometry_container[ZONE_FLOW][INST_0][MESH_0], config_container[ZONE_FLOW], SOLUTION_EDDY);
    solver_container[ZONE_FLOW][INST_0][MESH_0][TURB_SOL]->CompleteComms(geometry_container[ZONE_FLOW][INST_0][MESH_0], config_container[ZONE_FLOW], SOLUTION_EDDY);

  }

  /*-----------------------------------------------------------------*/
  /*----------------- Iterate the flow solver -----------------------*/
  /*---- Sets all the cross dependencies for the flow variables -----*/
  /*-----------------------------------------------------------------*/

  config_container[ZONE_FLOW]->SetIntIter(0);

  direct_iteration[ZONE_FLOW]->Iterate(output, integration_container, geometry_container,
      solver_container, numerics_container, config_container,
      surface_movement, grid_movement, FFDBox, ZONE_FLOW, INST_0);

  /*-----------------------------------------------------------------*/
  /*--------------------- Set MPI Solution --------------------------*/
  /*-----------------------------------------------------------------*/

  solver_container[ZONE_FLOW][INST_0][MESH_0][FLOW_SOL]->InitiateComms(geometry_container[ZONE_FLOW][INST_0][MESH_0], config_container[ZONE_FLOW], SOLUTION);
  solver_container[ZONE_FLOW][INST_0][MESH_0][FLOW_SOL]->CompleteComms(geometry_container[ZONE_FLOW][INST_0][MESH_0], config_container[ZONE_FLOW], SOLUTION);

}

void CDiscAdjFSIDriver::Structural_Iteration_Direct(unsigned short ZONE_FLOW, unsigned short ZONE_STRUCT) {

  bool turbulent = (config_container[ZONE_FLOW]->GetKind_Solver() == DISC_ADJ_RANS) ||
                   (config_container[ZONE_FLOW]->GetKind_Solver() == DISC_ADJ_INC_RANS);
  bool frozen_visc = config_container[ZONE_FLOW]->GetFrozen_Visc_Disc();

  /*-----------------------------------------------------------------*/
  /*---------- Set Dependencies on Geometry and Flow ----------------*/
  /*-----------------------------------------------------------------*/

  solver_container[ZONE_STRUCT][INST_0][MESH_0][FEA_SOL]->InitiateComms(geometry_container[ZONE_STRUCT][INST_0][MESH_0], config_container[ZONE_STRUCT], SOLUTION_FEA);
  solver_container[ZONE_STRUCT][INST_0][MESH_0][FEA_SOL]->CompleteComms(geometry_container[ZONE_STRUCT][INST_0][MESH_0], config_container[ZONE_STRUCT], SOLUTION_FEA);

  geometry_container[ZONE_FLOW][INST_0][MESH_0]->UpdateGeometry(geometry_container[ZONE_FLOW][INST_0], config_container[ZONE_FLOW]);

  solver_container[ZONE_FLOW][INST_0][MESH_0][FLOW_SOL]->InitiateComms(geometry_container[ZONE_FLOW][INST_0][MESH_0], config_container[ZONE_FLOW], SOLUTION);
  solver_container[ZONE_FLOW][INST_0][MESH_0][FLOW_SOL]->CompleteComms(geometry_container[ZONE_FLOW][INST_0][MESH_0], config_container[ZONE_FLOW], SOLUTION);

  solver_container[ZONE_FLOW][INST_0][MESH_0][FLOW_SOL]->Preprocessing(geometry_container[ZONE_FLOW][INST_0][MESH_0],solver_container[ZONE_FLOW][INST_0][MESH_0], config_container[ZONE_FLOW], MESH_0, NO_RK_ITER, RUNTIME_FLOW_SYS, true);

  if (turbulent && !frozen_visc) {
    solver_container[ZONE_FLOW][INST_0][MESH_0][TURB_SOL]->Postprocessing(geometry_container[ZONE_FLOW][INST_0][MESH_0], solver_container[ZONE_FLOW][INST_0][MESH_0], config_container[ZONE_FLOW], MESH_0);
    
    solver_container[ZONE_FLOW][INST_0][MESH_0][TURB_SOL]->InitiateComms(geometry_container[ZONE_FLOW][INST_0][MESH_0], config_container[ZONE_FLOW], SOLUTION_EDDY);
    solver_container[ZONE_FLOW][INST_0][MESH_0][TURB_SOL]->CompleteComms(geometry_container[ZONE_FLOW][INST_0][MESH_0], config_container[ZONE_FLOW], SOLUTION_EDDY);

  }
  
  /*-----------------------------------------------------------------*/
  /*-------------------- Transfer Tractions -------------------------*/
  /*-----------------------------------------------------------------*/

  Transfer_Tractions(ZONE_FLOW, ZONE_STRUCT);

  /*-----------------------------------------------------------------*/
  /*--------------- Iterate the structural solver -------------------*/
  /*-----------------------------------------------------------------*/

  direct_iteration[ZONE_STRUCT]->Iterate(output, integration_container, geometry_container,
                                        solver_container, numerics_container, config_container,
                                        surface_movement, grid_movement, FFDBox, ZONE_STRUCT, INST_0);

  /*-----------------------------------------------------------------*/
  /*--------------------- Set MPI Solution --------------------------*/
  /*-----------------------------------------------------------------*/

  solver_container[ZONE_STRUCT][INST_0][MESH_0][FEA_SOL]->InitiateComms(geometry_container[ZONE_STRUCT][INST_0][MESH_0], config_container[ZONE_STRUCT], SOLUTION_FEA);
  solver_container[ZONE_STRUCT][INST_0][MESH_0][FEA_SOL]->CompleteComms(geometry_container[ZONE_STRUCT][INST_0][MESH_0], config_container[ZONE_STRUCT], SOLUTION_FEA);

}

void CDiscAdjFSIDriver::Mesh_Deformation_Direct(unsigned short ZONE_FLOW, unsigned short ZONE_STRUCT) {

  unsigned long ExtIter = config_container[ZONE_STRUCT]->GetExtIter();

  /*-----------------------------------------------------------------*/
  /*--------------------- Set MPI Solution --------------------------*/
  /*-----------------------------------------------------------------*/

  geometry_container[ZONE_FLOW][INST_0][MESH_0]->UpdateGeometry(geometry_container[ZONE_FLOW][INST_0], config_container[ZONE_FLOW]);

  solver_container[ZONE_FLOW][INST_0][MESH_0][FLOW_SOL]->InitiateComms(geometry_container[ZONE_FLOW][INST_0][MESH_0], config_container[ZONE_FLOW], SOLUTION);
  solver_container[ZONE_FLOW][INST_0][MESH_0][FLOW_SOL]->CompleteComms(geometry_container[ZONE_FLOW][INST_0][MESH_0], config_container[ZONE_FLOW], SOLUTION);

  solver_container[ZONE_FLOW][INST_0][MESH_0][FLOW_SOL]->Preprocessing(geometry_container[ZONE_FLOW][INST_0][MESH_0],solver_container[ZONE_FLOW][INST_0][MESH_0], config_container[ZONE_FLOW], MESH_0, NO_RK_ITER, RUNTIME_FLOW_SYS, true);

  solver_container[ZONE_STRUCT][INST_0][MESH_0][FEA_SOL]->InitiateComms(geometry_container[ZONE_STRUCT][INST_0][MESH_0], config_container[ZONE_STRUCT], SOLUTION_FEA);
  solver_container[ZONE_STRUCT][INST_0][MESH_0][FEA_SOL]->CompleteComms(geometry_container[ZONE_STRUCT][INST_0][MESH_0], config_container[ZONE_STRUCT], SOLUTION_FEA);

  /*-----------------------------------------------------------------*/
  /*------------------- Transfer Displacements ----------------------*/
  /*-----------------------------------------------------------------*/

  Transfer_Displacements(ZONE_STRUCT, ZONE_FLOW);

  /*-----------------------------------------------------------------*/
  /*------------------- Set the Grid movement -----------------------*/
  /*---- No longer done in the preprocess of the flow iteration -----*/
  /*---- as the flag Grid_Movement is set to false in this case -----*/
  /*-----------------------------------------------------------------*/

  direct_iteration[ZONE_FLOW]->SetGrid_Movement(geometry_container[ZONE_FLOW][INST_0], 
                                                               surface_movement[ZONE_FLOW], grid_movement[ZONE_FLOW][INST_0],
                                                               solver_container[ZONE_FLOW][INST_0], config_container[ZONE_FLOW], 0, ExtIter );

  geometry_container[ZONE_FLOW][INST_0][MESH_0]->UpdateGeometry(geometry_container[ZONE_FLOW][INST_0], config_container[ZONE_FLOW]);

  solver_container[ZONE_STRUCT][INST_0][MESH_0][FEA_SOL]->InitiateComms(geometry_container[ZONE_STRUCT][INST_0][MESH_0], config_container[ZONE_STRUCT], SOLUTION_FEA);
  solver_container[ZONE_STRUCT][INST_0][MESH_0][FEA_SOL]->CompleteComms(geometry_container[ZONE_STRUCT][INST_0][MESH_0], config_container[ZONE_STRUCT], SOLUTION_FEA);

}

void CDiscAdjFSIDriver::SetRecording(unsigned short ZONE_FLOW,
                                              unsigned short ZONE_STRUCT,
                                              unsigned short kind_recording){

  unsigned long IntIter = config_container[ZONE_0]->GetIntIter();
  bool unsteady = (config_container[ZONE_FLOW]->GetUnsteady_Simulation() != NONE);
  bool dynamic = (config_container[ZONE_STRUCT]->GetDynamic_Analysis() == DYNAMIC);

  string kind_DirectIteration = " ";
  string kind_AdjointIteration = " ";

  if (unsteady || dynamic){
    SU2_MPI::Error("DYNAMIC ADJOINT SOLVER NOT IMPLEMENTED FOR FSI APPLICATIONS", CURRENT_FUNCTION);
  }


  if (rank == MASTER_NODE){
    cout << endl;
    switch (kind_recording){
    case FLOW_CONS_VARS:
      kind_AdjointIteration = "Flow iteration: flow input -> flow output";
      kind_DirectIteration = "flow ";
      break;
    case MESH_COORDS:
      kind_AdjointIteration = "Geometry cross term from flow: geometry input -> flow output";
      kind_DirectIteration = "flow ";
      break;
    case FEA_DISP_VARS:
      kind_AdjointIteration = "Structural iteration: structural input -> structural output";
      kind_DirectIteration = "structural ";
      break;
    case FLOW_CROSS_TERM:
      kind_AdjointIteration = "Flow cross term: flow input -> structural output";
      kind_DirectIteration = "structural ";
      break;
    case GEOMETRY_CROSS_TERM:
      kind_AdjointIteration = "Geometry cross term from structure: geometry input -> structural output";
      kind_DirectIteration = "structural ";
      break;
    case FEM_CROSS_TERM_GEOMETRY:
      kind_AdjointIteration = "Structural cross term from geometry: structural input -> geometry output";
      kind_DirectIteration = "mesh deformation ";
      break;
    }
    cout << kind_AdjointIteration << endl;
    cout << "Direct " << kind_DirectIteration << "iteration to store computational graph." << endl;
    switch (kind_recording){
    case FLOW_CONS_VARS: case MESH_COORDS:
    case FEA_DISP_VARS: case FLOW_CROSS_TERM: case GEOMETRY_CROSS_TERM:
      cout << "Compute residuals to check the convergence of the direct problem." << endl; break;
    case FEM_CROSS_TERM_GEOMETRY:
      cout << "Deform the grid using the converged solution of the direct problem." << endl; break;
    }
  }


  AD::Reset();

  if (CurrentRecording != kind_recording && (CurrentRecording != NONE) ){

    /*--- Clear indices ---*/

    PrepareRecording(ZONE_FLOW, ZONE_STRUCT, ALL_VARIABLES);

    /*--- Clear indices of coupling variables ---*/

    SetDependencies(ZONE_FLOW, ZONE_STRUCT, ALL_VARIABLES);

    /*--- Run one iteration while tape is passive - this clears all indices ---*/
    Iterate_Direct(ZONE_FLOW, ZONE_STRUCT, kind_recording);

  }

  /*--- Prepare for recording ---*/

  PrepareRecording(ZONE_FLOW, ZONE_STRUCT, kind_recording);

  /*--- Start the recording of all operations ---*/

  AD::StartRecording();

  /*--- Register input variables ---*/

  RegisterInput(ZONE_FLOW, ZONE_STRUCT, kind_recording);

  /*--- Set dependencies for flow, geometry and structural solvers ---*/

  SetDependencies(ZONE_FLOW, ZONE_STRUCT, kind_recording);

  /*--- Run a direct iteration ---*/
  Iterate_Direct(ZONE_FLOW, ZONE_STRUCT, kind_recording);

  /*--- Register objective function and output variables ---*/

  RegisterOutput(ZONE_FLOW, ZONE_STRUCT, kind_recording);

  /*--- Stop the recording ---*/
  AD::StopRecording();

  /*--- Set the recording status ---*/

  CurrentRecording = kind_recording;

  /* --- Reset the number of the internal iterations---*/

  config_container[ZONE_0]->SetIntIter(IntIter);


}

void CDiscAdjFSIDriver::PrepareRecording(unsigned short ZONE_FLOW,
                                                   unsigned short ZONE_STRUCT,
                                                   unsigned short kind_recording){

  unsigned short iMesh;
  bool turbulent = (config_container[ZONE_FLOW]->GetKind_Solver() == DISC_ADJ_RANS) ||
                   (config_container[ZONE_FLOW]->GetKind_Solver() == DISC_ADJ_INC_RANS);

  /*--- Set fluid variables to direct solver values ---*/
  for (iMesh = 0; iMesh <= config_container[ZONE_FLOW]->GetnMGLevels(); iMesh++){
    solver_container[ZONE_FLOW][INST_0][iMesh][ADJFLOW_SOL]->SetRecording(geometry_container[ZONE_FLOW][INST_0][MESH_0], config_container[ZONE_FLOW]);
  }
  if (turbulent){
    solver_container[ZONE_FLOW][INST_0][MESH_0][ADJTURB_SOL]->SetRecording(geometry_container[ZONE_FLOW][INST_0][MESH_0], config_container[ZONE_FLOW]);
  }

  /*--- Set geometry to the converged values ---*/

  solver_container[ZONE_FLOW][INST_0][MESH_0][ADJFLOW_SOL]->SetMesh_Recording(geometry_container[ZONE_FLOW][INST_0], grid_movement[ZONE_FLOW][INST_0], config_container[ZONE_FLOW]);

  /*--- Set structural variables to direct solver values ---*/

  solver_container[ZONE_STRUCT][INST_0][MESH_0][ADJFEA_SOL]->SetRecording(geometry_container[ZONE_STRUCT][INST_0][MESH_0], config_container[ZONE_STRUCT]);

}

void CDiscAdjFSIDriver::RegisterInput(unsigned short ZONE_FLOW,
                                               unsigned short ZONE_STRUCT,
                                               unsigned short kind_recording){
  
  /*--- Register flow variables ---*/
  if (kind_recording == FLOW_CONS_VARS) {
    iteration_container[ZONE_FLOW][INST_0]->RegisterInput(solver_container, geometry_container, config_container, ZONE_FLOW, INST_0, kind_recording);
  }

  /*--- Register geometry variables ---*/
  if (kind_recording == MESH_COORDS) {
    iteration_container[ZONE_FLOW][INST_0]->RegisterInput(solver_container, geometry_container, config_container, ZONE_FLOW, INST_0, kind_recording);
  }
  
  /*--- Register structural variables ---*/
  if (kind_recording == FEM_CROSS_TERM_GEOMETRY) {
    iteration_container[ZONE_STRUCT][INST_0]->RegisterInput(solver_container, geometry_container, config_container, ZONE_STRUCT, INST_0, kind_recording);
  }

  /*--- Register all variables ---*/
  if (kind_recording == FEA_DISP_VARS) {
    iteration_container[ZONE_STRUCT][INST_0]->RegisterInput(solver_container, geometry_container, config_container, ZONE_STRUCT, INST_0, FEA_DISP_VARS);
    iteration_container[ZONE_FLOW][INST_0]->RegisterInput(solver_container, geometry_container, config_container, ZONE_FLOW, INST_0, FLOW_CROSS_TERM);
    iteration_container[ZONE_FLOW][INST_0]->RegisterInput(solver_container, geometry_container, config_container, ZONE_FLOW, INST_0, GEOMETRY_CROSS_TERM);
  }

}

void CDiscAdjFSIDriver::SetDependencies(unsigned short ZONE_FLOW,
                                                  unsigned short ZONE_STRUCT,
                                                  unsigned short kind_recording){

  /*--- Add dependencies for geometrical and turbulent variables ---*/

  iteration_container[ZONE_FLOW][INST_0]->SetDependencies(solver_container, geometry_container, numerics_container, config_container, ZONE_FLOW, INST_0, kind_recording);

  /*--- Add dependencies for E, Nu, Rho, and Rho_DL variables ---*/

  iteration_container[ZONE_STRUCT][INST_0]->SetDependencies(solver_container, geometry_container, numerics_container, config_container, ZONE_STRUCT, INST_0, kind_recording);


}

void CDiscAdjFSIDriver::RegisterOutput(unsigned short ZONE_FLOW,
                                                 unsigned short ZONE_STRUCT,
                                                 unsigned short kind_recording){

  bool turbulent = (config_container[ZONE_FLOW]->GetKind_Solver() == DISC_ADJ_RANS) ||
                   (config_container[ZONE_FLOW]->GetKind_Solver() == DISC_ADJ_INC_RANS);
  bool frozen_visc = config_container[ZONE_FLOW]->GetFrozen_Visc_Disc();


  /*--- Register a flow-type objective function and the conservative variables of the flow as output of the iteration. ---*/
  if ((kind_recording == FLOW_CONS_VARS) ||
      (kind_recording == MESH_COORDS)) {
    solver_container[ZONE_FLOW][INST_0][MESH_0][ADJFLOW_SOL]->RegisterObj_Func(config_container[ZONE_FLOW]);

    solver_container[ZONE_FLOW][INST_0][MESH_0][ADJFLOW_SOL]->RegisterOutput(geometry_container[ZONE_FLOW][INST_0][MESH_0],config_container[ZONE_FLOW]);

    if (turbulent && !frozen_visc) {
      solver_container[ZONE_FLOW][INST_0][MESH_0][ADJTURB_SOL]->RegisterOutput(geometry_container[ZONE_FLOW][INST_0][MESH_0],config_container[ZONE_FLOW]);
    }
  }


  /*--- Register a structural-type objective function and the displacements of the structure as output of the iteration. ---*/
  if (kind_recording == FEA_DISP_VARS) {
    solver_container[ZONE_STRUCT][INST_0][MESH_0][ADJFEA_SOL]->RegisterObj_Func(config_container[ZONE_STRUCT]);

    solver_container[ZONE_STRUCT][INST_0][MESH_0][ADJFEA_SOL]->RegisterOutput(geometry_container[ZONE_STRUCT][INST_0][MESH_0],config_container[ZONE_STRUCT]);
  }


  /*--- The FEM_CROSS_TERM_GEOMETRY evaluates the mesh routines, they do not throw any dependency on the objective function. ---*/
  /*--- Register the displacements of the fluid nodes as output of the iteration. ---*/
  if (kind_recording == FEM_CROSS_TERM_GEOMETRY) {
    geometry_container[ZONE_FLOW][INST_0][MESH_0]->RegisterOutput_Coordinates(config_container[ZONE_FLOW]);
  }

}


void CDiscAdjFSIDriver::Iterate_Block(unsigned short ZONE_FLOW,
                                                unsigned short ZONE_STRUCT,
                                                unsigned short kind_recording){

  unsigned long IntIter=0, nIntIter = 1;
  bool dual_time_1st = (config_container[ZONE_0]->GetUnsteady_Simulation() == DT_STEPPING_1ST);
  bool dual_time_2nd = (config_container[ZONE_0]->GetUnsteady_Simulation() == DT_STEPPING_2ND);
  bool dual_time = (dual_time_1st || dual_time_2nd);
  bool dynamic = (config_container[ZONE_STRUCT]->GetDynamic_Analysis() == DYNAMIC);

  bool adjoint_convergence = false;

  /*--- Record one direct iteration with kind_recording as input ---*/

  SetRecording(ZONE_FLOW, ZONE_STRUCT, kind_recording);

  /*--- Print the residuals of the direct subiteration ---*/

  PrintDirect_Residuals(ZONE_FLOW, ZONE_STRUCT, kind_recording);

  /*--- Run the iteration ---*/

  switch (kind_recording){
  case FLOW_CONS_VARS:
    nIntIter = config_container[ZONE_FLOW]->GetUnst_nIntIter();
    break;
  case FEA_DISP_VARS:
    nIntIter = config_container[ZONE_STRUCT]->GetDyn_nIntIter();
    break;
  case MESH_COORDS:
  case FEM_CROSS_TERM_GEOMETRY:
  case FLOW_CROSS_TERM:
  case GEOMETRY_CROSS_TERM:
    nIntIter = 1;
    break;
  }

  for (unsigned short iZone = 0; iZone < config_container[ZONE_FLOW]->GetnZone(); iZone++)
    config_container[iZone]->SetIntIter(IntIter);

  for(IntIter = 0; IntIter < nIntIter; IntIter++){

    /*--- Set the internal iteration ---*/

    for (unsigned short iZone = 0; iZone < config_container[ZONE_FLOW]->GetnZone(); iZone++)
      config_container[iZone]->SetIntIter(IntIter);

    /*--- Set the adjoint values of the flow and objective function ---*/

    InitializeAdjoint(ZONE_FLOW, ZONE_STRUCT, kind_recording);

    /*--- Run the adjoint computation ---*/

    AD::ComputeAdjoint();

    /*--- Extract the adjoints of the input variables and store them for the next iteration ---*/

    ExtractAdjoint(ZONE_FLOW, ZONE_STRUCT, kind_recording);

    /*--- Clear all adjoints to re-use the stored computational graph in the next iteration ---*/
    AD::ClearAdjoints();

    /*--- Check the convergence of the adjoint block ---*/

    adjoint_convergence = CheckConvergence(IntIter, ZONE_FLOW, ZONE_STRUCT, kind_recording);

    /*--- Write the convergence history (only screen output) ---*/

    ConvergenceHistory(IntIter, nIntIter, ZONE_FLOW, ZONE_STRUCT, kind_recording);

    /*--- Break the loop if converged ---*/

    if (adjoint_convergence) break;


  }

  if (dual_time){
    integration_container[ZONE_FLOW][INST_0][ADJFLOW_SOL]->SetConvergence(false);
  }
  if (dynamic){
    integration_container[ZONE_FLOW][INST_0][ADJFLOW_SOL]->SetConvergence(false);
  }

}


void CDiscAdjFSIDriver::InitializeAdjoint(unsigned short ZONE_FLOW,
                                                     unsigned short ZONE_STRUCT,
                                                     unsigned short kind_recording){

  bool turbulent = (config_container[ZONE_FLOW]->GetKind_Solver() == DISC_ADJ_RANS) ||
                   (config_container[ZONE_FLOW]->GetKind_Solver() == DISC_ADJ_INC_RANS);
  bool frozen_visc = config_container[ZONE_FLOW]->GetFrozen_Visc_Disc();

  /*--- Seed a fluid-type objective function and initialize the adjoints of fluid conservative variables. ---*/
  if ((kind_recording == FLOW_CONS_VARS) ||
      (kind_recording == MESH_COORDS)) {
    solver_container[ZONE_FLOW][INST_0][MESH_0][ADJFLOW_SOL]->SetAdj_ObjFunc(geometry_container[ZONE_FLOW][INST_0][MESH_0],
                                                                             config_container[ZONE_FLOW]);

    solver_container[ZONE_FLOW][INST_0][MESH_0][ADJFLOW_SOL]->SetAdjoint_Output(geometry_container[ZONE_FLOW][INST_0][MESH_0],
                                                                                config_container[ZONE_FLOW]);
    if (turbulent && !frozen_visc) {
      solver_container[ZONE_FLOW][INST_0][MESH_0][ADJTURB_SOL]->SetAdjoint_Output(geometry_container[ZONE_FLOW][INST_0][MESH_0],
                                                                                  config_container[ZONE_FLOW]);
    }
  }

  /*--- Seed a structural-type objective function and initialize the adjoints of structural displacements. ---*/
  if (kind_recording == FEA_DISP_VARS) {
    solver_container[ZONE_STRUCT][INST_0][MESH_0][ADJFEA_SOL]->SetAdj_ObjFunc(geometry_container[ZONE_STRUCT][INST_0][MESH_0],
                                                                              config_container[ZONE_STRUCT]);
    
    solver_container[ZONE_STRUCT][INST_0][MESH_0][ADJFEA_SOL]->SetAdjoint_Output(geometry_container[ZONE_STRUCT][INST_0][MESH_0],
                                                                                 config_container[ZONE_STRUCT]);
  }

  /*--- Initialize the adjoints of fluid grid nodes. ---*/
  if (kind_recording == FEM_CROSS_TERM_GEOMETRY) {
    solver_container[ZONE_FLOW][INST_0][MESH_0][ADJFLOW_SOL]->SetAdjoint_OutputMesh(geometry_container[ZONE_FLOW][INST_0][MESH_0],
                                                                                    config_container[ZONE_FLOW]);
  }
}

void CDiscAdjFSIDriver::ExtractAdjoint(unsigned short ZONE_FLOW,
                                                  unsigned short ZONE_STRUCT,
                                                  unsigned short kind_recording){

  bool turbulent = (config_container[ZONE_FLOW]->GetKind_Solver() == DISC_ADJ_RANS) ||
                   (config_container[ZONE_FLOW]->GetKind_Solver() == DISC_ADJ_INC_RANS);
  bool frozen_visc = config_container[ZONE_FLOW]->GetFrozen_Visc_Disc();

  /*--- Extract the adjoint of the fluid conservative variables ---*/

  if (kind_recording == FLOW_CONS_VARS) {

    /*--- Extract the adjoints of the conservative input variables and store them for the next iteration ---*/

    solver_container[ZONE_FLOW][INST_0][MESH_0][ADJFLOW_SOL]->ExtractAdjoint_Solution(geometry_container[ZONE_FLOW][INST_0][MESH_0],
                                                      config_container[ZONE_FLOW]);

    solver_container[ZONE_FLOW][INST_0][MESH_0][ADJFLOW_SOL]->ExtractAdjoint_Variables(geometry_container[ZONE_FLOW][INST_0][MESH_0],
                                                      config_container[ZONE_FLOW]);

    if (turbulent && !frozen_visc) {
      solver_container[ZONE_FLOW][INST_0][MESH_0][ADJTURB_SOL]->ExtractAdjoint_Solution(geometry_container[ZONE_FLOW][INST_0][MESH_0],
                                                        config_container[ZONE_FLOW]);
    }

  }

  /*--- Extract the adjoint of the mesh coordinates ---*/

  if (kind_recording == MESH_COORDS) {

    /*--- Extract the adjoints of the flow geometry and store them for the next iteration ---*/

    solver_container[ZONE_FLOW][INST_0][MESH_0][ADJFLOW_SOL]->ExtractAdjoint_CrossTerm_Geometry_Flow(geometry_container[ZONE_FLOW][INST_0][MESH_0],
                                                      config_container[ZONE_FLOW]);

  }

  /*--- Extract the adjoint of the structural displacements ---*/

  if (kind_recording == FEA_DISP_VARS) {

    /*--- Extract the adjoints of the conservative input variables and store them for the next iteration ---*/

    solver_container[ZONE_STRUCT][INST_0][MESH_0][ADJFEA_SOL]->ExtractAdjoint_Solution(geometry_container[ZONE_STRUCT][INST_0][MESH_0],
                                                                               config_container[ZONE_STRUCT]);

    solver_container[ZONE_STRUCT][INST_0][MESH_0][ADJFEA_SOL]->ExtractAdjoint_Variables(geometry_container[ZONE_STRUCT][INST_0][MESH_0],
                                                                                config_container[ZONE_STRUCT]);

    solver_container[ZONE_FLOW][INST_0][MESH_0][ADJFLOW_SOL]->ExtractAdjoint_CrossTerm(geometry_container[ZONE_FLOW][INST_0][MESH_0],
                                                      config_container[ZONE_FLOW]);

    if (turbulent && !frozen_visc)
      solver_container[ZONE_FLOW][INST_0][MESH_0][ADJTURB_SOL]->ExtractAdjoint_CrossTerm(geometry_container[ZONE_FLOW][INST_0][MESH_0],
                                                                                         config_container[ZONE_FLOW]);

    solver_container[ZONE_FLOW][INST_0][MESH_0][ADJFLOW_SOL]->ExtractAdjoint_CrossTerm_Geometry(geometry_container[ZONE_FLOW][INST_0][MESH_0],
                                                                                                config_container[ZONE_FLOW]);
  }


  if (kind_recording == FEM_CROSS_TERM_GEOMETRY) {

    /*--- Extract the adjoints of the displacements (input variables) and store them for the next iteration ---*/

    solver_container[ZONE_STRUCT][INST_0][MESH_0][ADJFEA_SOL]->ExtractAdjoint_CrossTerm_Geometry(geometry_container[ZONE_STRUCT][INST_0][MESH_0],
                                                                                config_container[ZONE_STRUCT]);
  }

}


bool CDiscAdjFSIDriver::CheckConvergence(unsigned long IntIter,
                                                   unsigned short ZONE_FLOW,
                                                   unsigned short ZONE_STRUCT,
                                                   unsigned short kind_recording){

  bool flow_convergence    = false,
        struct_convergence  = false;

  bool adjoint_convergence = false;

  su2double residual_1, residual_2;

  if (kind_recording == FLOW_CONS_VARS) {

      /*--- Set the convergence criteria (only residual possible as of now) ---*/

      residual_1 = log10(solver_container[ZONE_FLOW][INST_0][MESH_0][ADJFLOW_SOL]->GetRes_RMS(0));
      residual_2 = log10(solver_container[ZONE_FLOW][INST_0][MESH_0][ADJFLOW_SOL]->GetRes_RMS(1));

      flow_convergence = ((residual_1 < config_container[ZONE_FLOW]->GetMinLogResidual()) &&
                          (residual_2 < config_container[ZONE_FLOW]->GetMinLogResidual()));

  }

  if (kind_recording == FEA_DISP_VARS) {

    /*--- Set the convergence criteria (only residual possible as of now) ---*/

    residual_1 = log10(solver_container[ZONE_STRUCT][INST_0][MESH_0][ADJFEA_SOL]->GetRes_RMS(0));
    residual_2 = log10(solver_container[ZONE_STRUCT][INST_0][MESH_0][ADJFEA_SOL]->GetRes_RMS(1));

    // Temporary, until function is added
    struct_convergence = ((residual_1 < config_container[ZONE_STRUCT]->GetResidual_FEM_UTOL()) &&
                          (residual_2 < config_container[ZONE_STRUCT]->GetResidual_FEM_UTOL()));

  }

  switch (kind_recording){
  case FLOW_CONS_VARS:      adjoint_convergence = flow_convergence; break;
  case MESH_COORDS:  adjoint_convergence = true; break;
  case FEA_DISP_VARS:       adjoint_convergence = struct_convergence; break;
  case FLOW_CROSS_TERM:     adjoint_convergence = true; break;
  case FEM_CROSS_TERM_GEOMETRY:      adjoint_convergence = true; break;
  case GEOMETRY_CROSS_TERM: adjoint_convergence = true; break;
  default:                  adjoint_convergence = false; break;
  }

  /*--- Apply the same convergence criteria to all the processors ---*/

#ifdef HAVE_MPI

  unsigned short *sbuf_conv = NULL, *rbuf_conv = NULL;
  sbuf_conv = new unsigned short[1]; sbuf_conv[0] = 0;
  rbuf_conv = new unsigned short[1]; rbuf_conv[0] = 0;

  /*--- Convergence criteria ---*/

  sbuf_conv[0] = adjoint_convergence;
  SU2_MPI::Reduce(sbuf_conv, rbuf_conv, 1, MPI_UNSIGNED_SHORT, MPI_SUM, MASTER_NODE, MPI_COMM_WORLD);

  /*-- Compute global convergence criteria in the master node --*/

  sbuf_conv[0] = 0;
  if (rank == MASTER_NODE) {
    if (rbuf_conv[0] == size) sbuf_conv[0] = 1;
    else sbuf_conv[0] = 0;
  }

  SU2_MPI::Bcast(sbuf_conv, 1, MPI_UNSIGNED_SHORT, MASTER_NODE, MPI_COMM_WORLD);

  if (sbuf_conv[0] == 1) { adjoint_convergence = true;}
  else { adjoint_convergence = false;}

  delete [] sbuf_conv;
  delete [] rbuf_conv;

#endif

  return adjoint_convergence;

}

void CDiscAdjFSIDriver::ConvergenceHistory(unsigned long IntIter,
                                                      unsigned long nIntIter,
                                                      unsigned short ZONE_FLOW,
                                                      unsigned short ZONE_STRUCT,
                                                      unsigned short kind_recording){

  unsigned long BGS_Iter = config_container[ZONE_FLOW]->GetOuterIter();


  ofstream ConvHist_file;
  if (rank == MASTER_NODE)
    output->SetConvHistory_Header(&ConvHist_file, config_container[ZONE_0], ZONE_0, INST_0);


  if (kind_recording == FLOW_CONS_VARS) {

    if (rank == MASTER_NODE){
      if (IntIter == 0){
        cout << endl;
        cout << " IntIter" << "    BGSIter" << "   Res[Psi_Rho]" << "     Res[Psi_E]" << endl;
      }

      if (IntIter % config_container[ZONE_FLOW]->GetWrt_Con_Freq() == 0){
        /*--- Output the flow convergence ---*/
        /*--- This is temporary as it requires several changes in the output structure ---*/
        cout.width(8);     cout << IntIter;
        cout.width(11);    cout << BGS_Iter + 1;
        cout.precision(6); cout.setf(ios::fixed, ios::floatfield);
        cout.width(15);    cout << log10(solver_container[ZONE_FLOW][INST_0][MESH_0][ADJFLOW_SOL]->GetRes_RMS(0));
        cout.width(15);    cout << log10(solver_container[ZONE_FLOW][INST_0][MESH_0][ADJFLOW_SOL]->GetRes_RMS(1));
        cout << endl;
      }

    }
  }

  if (kind_recording == FEA_DISP_VARS) {

    /*--- Set the convergence criteria (only residual possible) ---*/
    output->SetConvHistory_Body(NULL, geometry_container, solver_container, config_container, integration_container, true, 0.0, ZONE_STRUCT, INST_0);

  }


}


bool CDiscAdjFSIDriver::BGSConvergence(unsigned long IntIter,
                                                 unsigned short ZONE_FLOW,
                                                 unsigned short ZONE_STRUCT){

  unsigned short iMarker;
  unsigned short nVar_Flow = solver_container[ZONE_FLOW][INST_0][MESH_0][ADJFLOW_SOL]->GetnVar(),
                   nVar_Struct = solver_container[ZONE_STRUCT][INST_0][MESH_0][ADJFEA_SOL]->GetnVar();
  unsigned short iRes;

  bool flow_converged_absolute = false,
        flow_converged_relative = false,
        struct_converged_absolute = false,
        struct_converged_relative = false;

  bool Convergence = false;

  /*--- Apply BC's to the structural adjoint - otherwise, clamped nodes have too values that make no sense... ---*/
  for (iMarker = 0; iMarker < config_container[ZONE_STRUCT]->GetnMarker_All(); iMarker++)
  switch (config_container[ZONE_STRUCT]->GetMarker_All_KindBC(iMarker)) {
    case CLAMPED_BOUNDARY:
    solver_container[ZONE_STRUCT][INST_0][MESH_0][ADJFEA_SOL]->BC_Clamped_Post(geometry_container[ZONE_STRUCT][INST_0][MESH_0],
        numerics_container[ZONE_STRUCT][INST_0][MESH_0][FEA_SOL][FEA_TERM], config_container[ZONE_STRUCT], iMarker);
    break;
  }

  /*--- Compute the residual for the flow and structural zones ---*/

  /*--- Flow ---*/

  solver_container[ZONE_FLOW][INST_0][MESH_0][ADJFLOW_SOL]->ComputeResidual_Multizone(geometry_container[ZONE_FLOW][INST_0][MESH_0],
                                                                        config_container[ZONE_FLOW]);

  /*--- Structure ---*/

  solver_container[ZONE_STRUCT][INST_0][MESH_0][ADJFEA_SOL]->ComputeResidual_Multizone(geometry_container[ZONE_STRUCT][INST_0][MESH_0],
                                                                         config_container[ZONE_STRUCT]);


  /*--- Retrieve residuals ---*/

  /*--- Flow residuals ---*/

  for (iRes = 0; iRes < nVar_Flow; iRes++){
    residual_flow[iRes] = log10(solver_container[ZONE_FLOW][INST_0][MESH_0][ADJFLOW_SOL]->GetRes_BGS(iRes));
    if (IntIter == 0) init_res_flow[iRes] = residual_flow[iRes];
    residual_flow_rel[iRes] = fabs(residual_flow[iRes] - init_res_flow[iRes]);
  }

  /*--- Structure residuals ---*/

  for (iRes = 0; iRes < nVar_Struct; iRes++){
    residual_struct[iRes] = log10(solver_container[ZONE_STRUCT][INST_0][MESH_0][ADJFEA_SOL]->GetRes_BGS(iRes));
    if (IntIter == 0) init_res_struct[iRes] = residual_struct[iRes];
    residual_struct_rel[iRes] = fabs(residual_struct[iRes] - init_res_struct[iRes]);
  }

  /*--- Check convergence ---*/
  flow_converged_absolute = ((residual_flow[0] < flow_criteria) && (residual_flow[nVar_Flow-1] < flow_criteria));
  flow_converged_relative = ((residual_flow_rel[0] > flow_criteria_rel) && (residual_flow_rel[nVar_Flow-1] > flow_criteria_rel));

  struct_converged_absolute = ((residual_struct[0] < structure_criteria) && (residual_struct[nVar_Flow-1] < structure_criteria));
  struct_converged_relative = ((residual_struct_rel[0] > structure_criteria_rel) && (residual_struct_rel[nVar_Flow-1] > structure_criteria_rel));

  Convergence = ((flow_converged_absolute && struct_converged_absolute) ||
                 (flow_converged_absolute && struct_converged_relative) ||
                 (flow_converged_relative && struct_converged_relative) ||
                 (flow_converged_relative && struct_converged_absolute));

  if (rank == MASTER_NODE){

    cout << endl << "-------------------------------------------------------------------------" << endl;
    cout << endl;
    cout << "Convergence summary for BGS iteration ";
    cout << IntIter << endl;
    cout << endl;
    /*--- TODO: This is a workaround until the TestCases.py script incorporates new classes for nested loops. ---*/
    cout << "Iter[ID]" << "  BGSRes[Psi_Rho]" << "  BGSRes[Psi_E]" << "  BGSRes[Psi_Ux]" << "  BGSRes[Psi_Uy]" << endl;
    cout.precision(6); cout.setf(ios::fixed, ios::floatfield);
    cout.width(8); cout << IntIter*1000;
    cout.width(17); cout << residual_flow[0];
    cout.width(15); cout << residual_flow[nVar_Flow-1];
    cout.width(16); cout << residual_struct[0];
    cout.width(16); cout << residual_struct[1];
    cout << endl;
    cout << endl;
    cout << "-------------------------------------------------------------------------" << endl;


    bool write_history = true;
    unsigned short iVar;

    /*--- Header of the temporary output file ---*/
    if ((write_history) && (rank == MASTER_NODE)){
      ofstream myfile_res;
      bool de_effects = config_container[ZONE_STRUCT]->GetDE_Effects();

      myfile_res.open ("history_adjoint_FSI.csv", ios::app);

      myfile_res << IntIter << "\t";

      myfile_res.precision(15);

      for (iVar = 0; iVar < nVar_Flow; iVar++){
        myfile_res << fixed << residual_flow[iVar] << "\t";
      }

      for (iVar = 0; iVar < nVar_Struct; iVar++){
        myfile_res << fixed << residual_struct[iVar] << "\t";
      }

      for (iVar = 0; iVar < config_container[ZONE_STRUCT]->GetnElasticityMod(); iVar++)
         myfile_res << scientific << solver_container[ZONE_STRUCT][INST_0][MESH_0][ADJFEA_SOL]->GetGlobal_Sens_E(iVar) << "\t";
      for (iVar = 0; iVar < config_container[ZONE_STRUCT]->GetnPoissonRatio(); iVar++)
         myfile_res << scientific << solver_container[ZONE_STRUCT][INST_0][MESH_0][ADJFEA_SOL]->GetGlobal_Sens_Nu(iVar) << "\t";
      if (de_effects){
        for (iVar = 0; iVar < config_container[ZONE_STRUCT]->GetnElectric_Field(); iVar++)
          myfile_res << scientific << solver_container[ZONE_STRUCT][INST_0][MESH_0][ADJFEA_SOL]->GetGlobal_Sens_EField(0) << "\t";
      }

      myfile_res << endl;

      myfile_res.close();
    }

    // TEST: for implementation of python framework in coupled FSI problems
    if ((config_container[ZONE_1]->GetDV_FEA() != NODV_FEA) && (rank == MASTER_NODE)){

      /*--- Header of the temporary output file ---*/
      ofstream myfile_res;

      switch (config_container[ZONE_1]->GetDV_FEA()) {
        case YOUNG_MODULUS:
          myfile_res.open("grad_young.opt");
          break;
        case POISSON_RATIO:
          myfile_res.open("grad_poisson.opt");
          break;
        case DENSITY_VAL:
        case DEAD_WEIGHT:
          myfile_res.open("grad_density.opt");
          break;
        case ELECTRIC_FIELD:
          myfile_res.open("grad_efield.opt");
          break;
        default:
          myfile_res.open("grad.opt");
          break;
      }

      unsigned short iDV;
      unsigned short nDV = solver_container[ZONE_1][INST_0][MESH_0][ADJFEA_SOL]->GetnDVFEA();

      myfile_res << "INDEX" << "\t" << "GRAD" << endl;

      myfile_res.precision(15);

      for (iDV = 0; iDV < nDV; iDV++){
        myfile_res << iDV;
        myfile_res << "\t";
        myfile_res << scientific << solver_container[ZONE_1][INST_0][MESH_0][ADJFEA_SOL]->GetGlobal_Sens_DVFEA(iDV);
        myfile_res << endl;
      }

      myfile_res.close();
    }


  }

  /*--- Apply the same convergence criteria to all the processors ---*/

#ifdef HAVE_MPI

  unsigned short *sbuf_conv = NULL, *rbuf_conv = NULL;
  sbuf_conv = new unsigned short[1]; sbuf_conv[0] = 0;
  rbuf_conv = new unsigned short[1]; rbuf_conv[0] = 0;

  /*--- Convergence criteria ---*/

  sbuf_conv[0] = Convergence;
  SU2_MPI::Reduce(sbuf_conv, rbuf_conv, 1, MPI_UNSIGNED_SHORT, MPI_SUM, MASTER_NODE, MPI_COMM_WORLD);

  /*-- Compute global convergence criteria in the master node --*/

  sbuf_conv[0] = 0;
  if (rank == MASTER_NODE) {
    if (rbuf_conv[0] == size) sbuf_conv[0] = 1;
    else sbuf_conv[0] = 0;
  }

  SU2_MPI::Bcast(sbuf_conv, 1, MPI_UNSIGNED_SHORT, MASTER_NODE, MPI_COMM_WORLD);

  if (sbuf_conv[0] == 1) { Convergence = true;}
  else { Convergence = false;}

  delete [] sbuf_conv;
  delete [] rbuf_conv;

#endif

  /*--- Update the solution for the flow and structural zones ---*/

  /*--- Flow ---*/

  solver_container[ZONE_FLOW][INST_0][MESH_0][ADJFLOW_SOL]->UpdateSolution_BGS(geometry_container[ZONE_FLOW][INST_0][MESH_0],
                                                                       config_container[ZONE_FLOW]);

  /*--- Structure ---*/

  solver_container[ZONE_STRUCT][INST_0][MESH_0][ADJFEA_SOL]->UpdateSolution_BGS(geometry_container[ZONE_STRUCT][INST_0][MESH_0],
                                                                       config_container[ZONE_STRUCT]);

  return Convergence;
}

void CDiscAdjFSIDriver::Postprocess(unsigned short ZONE_FLOW,
                                             unsigned short ZONE_STRUCT) {

  unsigned short iMarker;

  /*--- Apply BC's to the structural adjoint after the solution has converged (to avoid unphysical values in clamped nodes) ---*/
  for (iMarker = 0; iMarker < config_container[ZONE_STRUCT]->GetnMarker_All(); iMarker++)
  switch (config_container[ZONE_STRUCT]->GetMarker_All_KindBC(iMarker)) {
    case CLAMPED_BOUNDARY:
    solver_container[ZONE_STRUCT][INST_0][MESH_0][ADJFEA_SOL]->BC_Clamped_Post(geometry_container[ZONE_STRUCT][INST_0][MESH_0],
        numerics_container[ZONE_STRUCT][INST_0][MESH_0][FEA_SOL][FEA_TERM], config_container[ZONE_STRUCT], iMarker);
    break;
  }


}

void CDiscAdjFSIDriver::Transfer_Displacements(unsigned short donorZone, unsigned short targetZone) {


  transfer_container[donorZone][targetZone]->Broadcast_InterfaceData(solver_container[donorZone][INST_0][MESH_0][FEA_SOL],solver_container[targetZone][INST_0][MESH_0][FLOW_SOL],
                                                                     geometry_container[donorZone][INST_0][MESH_0],geometry_container[targetZone][INST_0][MESH_0],
                                                                     config_container[donorZone], config_container[targetZone]);

}

void CDiscAdjFSIDriver::Transfer_Tractions(unsigned short donorZone, unsigned short targetZone) {

  transfer_container[donorZone][targetZone]->Broadcast_InterfaceData(solver_container[donorZone][INST_0][MESH_0][FEA_SOL],solver_container[targetZone][INST_0][MESH_0][FLOW_SOL],
                                                                     geometry_container[donorZone][INST_0][MESH_0],geometry_container[targetZone][INST_0][MESH_0],
                                                                     config_container[donorZone], config_container[targetZone]);
}<|MERGE_RESOLUTION|>--- conflicted
+++ resolved
@@ -47,13 +47,6 @@
                  unsigned short val_nZone,
                  SU2_Comm MPICommunicator, bool dummy_geo):config_file_name(confFile), StartTime(0.0), StopTime(0.0), UsedTime(0.0), 
                  ExtIter(0), nZone(val_nZone), StopCalc(false), fsi(false), fem_solver(false), dummy_geometry(dummy_geo) {
-
-  /*--- Initialize Medipack (must also be here so it is initialized from python) ---*/
-#ifdef HAVE_MPI
-  #if defined(CODI_REVERSE_TYPE) || defined(CODI_FORWARD_TYPE)
-    SU2_MPI::Init_AMPI();
-  #endif
-#endif
 
   /*--- Initialize Medipack (must also be here so it is initialized from python) ---*/
 #ifdef HAVE_MPI
@@ -240,10 +233,8 @@
   Mpoints            = 0.0;
   MpointsDomain      = 0.0;
   for (iZone = 0; iZone < nZone; iZone++) {
-    Mpoints       +=(su2double)geometry_container[iZone][INST_0][MESH_0]->GetGlobal_nPoint()/(1.0e6);
-    MpointsDomain +=(su2double)geometry_container[iZone][INST_0][MESH_0]->GetGlobal_nPointDomain()/(1.0e6);
-    MDOFs         += (su2double)DOFsPerPoint*(su2double)geometry_container[iZone][INST_0][MESH_0]->GetGlobal_nPoint()/(1.0e6);
-    MDOFsDomain   += (su2double)DOFsPerPoint*(su2double)geometry_container[iZone][INST_0][MESH_0]->GetGlobal_nPointDomain()/(1.0e6);
+    MDOFs       += (su2double)DOFsPerPoint*(su2double)geometry_container[iZone][INST_0][MESH_0]->GetGlobal_nPoint()/(1.0e6);
+    MDOFsDomain += (su2double)DOFsPerPoint*(su2double)geometry_container[iZone][INST_0][MESH_0]->GetGlobal_nPointDomain()/(1.0e6);
   }
 
   /*--- Reset timer for compute/output performance benchmarking. ---*/
@@ -514,8 +505,8 @@
     cout << "Simulation totals:" << endl;
     cout << setw(25) << "Cores:" << setw(12) << size << " | ";
     cout << setw(20) << "DOFs/point:" << setw(12) << (su2double)DOFsPerPoint << endl;
-    cout << setw(25) << "Points/core:" << setw(12) << 1.0e6*MpointsDomain/(su2double)size << " | ";
-    cout << setw(20) << "Ghost points/core:" << setw(12) << 1.0e6*(Mpoints-MpointsDomain)/(su2double)size << endl;
+    cout << setw(25) << "DOFs/core:" << setw(12) << 1.0e6*MDOFsDomain/(su2double)size << " | ";
+    cout << setw(20) << "Ghost DOFs/core:" << setw(12) << 1.0e6*(MDOFs-MDOFsDomain)/(su2double)size << endl;
     cout << setw(25) << "Wall-clock time (hrs):" << setw(12) << (TotalTime)/(60.0*60.0) << " | ";
     cout << setw(20) << "Core-hrs:" << setw(12) << (su2double)size*(TotalTime)/(60.0*60.0) << endl;
     cout << endl;
@@ -529,8 +520,8 @@
     cout << setw(25) << "Iteration count:"  << setw(12)<< IterCount << " | ";
     if (IterCount != 0) {
       cout << setw(20) << "Avg. s/iter:" << setw(12)<< UsedTimeCompute/(su2double)IterCount << endl;
-      cout << setw(25) << "Core-s/iter/Mpoints:" << setw(12)<< (su2double)size*UsedTimeCompute/(su2double)IterCount/Mpoints << " | ";
-      cout << setw(20) << "Mpoints/s:" << setw(12)<< Mpoints*(su2double)IterCount/UsedTimeCompute << endl;
+      cout << setw(25) << "Core-s/iter/MDOFs:" << setw(12)<< (su2double)size*UsedTimeCompute/(su2double)IterCount/MDOFsDomain << " | ";
+      cout << setw(20) << "MDOFs/s:" << setw(12)<< MDOFsDomain*(su2double)IterCount/UsedTimeCompute << endl;
     } else cout << endl;
     cout << endl;
     cout << "Output phase:" << endl;
@@ -749,6 +740,8 @@
   /*--- Add the Send/Receive boundaries ---*/
   geometry[MESH_0]->SetBoundaries(config);
   
+  
+  
   fea = ((config->GetKind_Solver() == FEM_ELASTICITY) ||
          (config->GetKind_Solver() == DISC_ADJ_FEM));
   
@@ -870,6 +863,8 @@
     }
     
   }
+  
+  
   
   /*--- For unsteady simulations, initialize the grid volumes
    and coordinates for previous solutions. Loop over all zones/grids ---*/
@@ -1253,10 +1248,7 @@
       if (iMGlevel == MESH_0) DOFsPerPoint += solver[iMGlevel][ADJHEAT_SOL]->GetnVar();
     }
   }
-<<<<<<< HEAD
-
-=======
-  
+
   /*--- Preprocess the mesh solver for dynamic meshes. ---*/
   /*--- This needs to be done before solver restart so the old coordinates are stored. ---*/
   if (config->GetDeform_Mesh()){
@@ -1266,7 +1258,6 @@
       solver[MESH_0][ADJMESH_SOL] = new CDiscAdjMeshSolver(geometry[MESH_0], config, solver[MESH_0][MESH_SOL]);
 
   }
->>>>>>> d781ddc8
 
   /*--- Check for restarts and use the LoadRestart() routines. ---*/
   
