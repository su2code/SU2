/*!
 * \file driver_structure.cpp
 * \brief The main subroutines for driving single or multi-zone problems.
 * \author T. Economon, H. Kline, R. Sanchez, F. Palacios
 * \version 6.2.0 "Falcon"
 *
 * The current SU2 release has been coordinated by the
 * SU2 International Developers Society <www.su2devsociety.org>
 * with selected contributions from the open-source community.
 *
 * The main research teams contributing to the current release are:
 *  - Prof. Juan J. Alonso's group at Stanford University.
 *  - Prof. Piero Colonna's group at Delft University of Technology.
 *  - Prof. Nicolas R. Gauger's group at Kaiserslautern University of Technology.
 *  - Prof. Alberto Guardone's group at Polytechnic University of Milan.
 *  - Prof. Rafael Palacios' group at Imperial College London.
 *  - Prof. Vincent Terrapon's group at the University of Liege.
 *  - Prof. Edwin van der Weide's group at the University of Twente.
 *  - Lab. of New Concepts in Aeronautics at Tech. Institute of Aeronautics.
 *
 * Copyright 2012-2019, Francisco D. Palacios, Thomas D. Economon,
 *                      Tim Albring, and the SU2 contributors.
 *
 * SU2 is free software; you can redistribute it and/or
 * modify it under the terms of the GNU Lesser General Public
 * License as published by the Free Software Foundation; either
 * version 2.1 of the License, or (at your option) any later version.
 *
 * SU2 is distributed in the hope that it will be useful,
 * but WITHOUT ANY WARRANTY; without even the implied warranty of
 * MERCHANTABILITY or FITNESS FOR A PARTICULAR PURPOSE. See the GNU
 * Lesser General Public License for more details.
 *
 * You should have received a copy of the GNU Lesser General Public
 * License along with SU2. If not, see <http://www.gnu.org/licenses/>.
 */

#include "../include/drivers/CDriver.hpp"
#include "../include/definition_structure.hpp"

#ifdef VTUNEPROF
#include <ittnotify.h>
#endif

CDriver::CDriver(char* confFile,
                 unsigned short val_nZone,
                 SU2_Comm MPICommunicator, bool dummy_geo):config_file_name(confFile), StartTime(0.0), StopTime(0.0), UsedTime(0.0), 
  ExtIter(0), nZone(val_nZone), StopCalc(false), fsi(false), fem_solver(false), dummy_geometry(dummy_geo) {

  unsigned short jZone;

  SU2_MPI::SetComm(MPICommunicator);

  rank = SU2_MPI::GetRank();
  size = SU2_MPI::GetSize();

  /*--- Start timer to track preprocessing for benchmarking. ---*/
  
#ifndef HAVE_MPI
  StartTime = su2double(clock())/su2double(CLOCKS_PER_SEC);
#else
  StartTime = MPI_Wtime();
#endif
  
  /*--- Initialize containers with null --- */
  
  SetContainers_Null();
  
  /*--- Preprocessing of the config files. In this routine, the config file is read
   and it is determined whether a problem is single physics or multiphysics. . ---*/
  
  Input_Preprocessing(config_container, driver_config);
  
  for (iZone = 0; iZone < nZone; iZone++) {
    
    /*--- Read the number of instances for each zone ---*/
    
    nInst[iZone] = config_container[iZone]->GetnTimeInstances();
    
    geometry_container[iZone]    = new CGeometry**    [nInst[iZone]];
    iteration_container[iZone]   = new CIteration*    [nInst[iZone]];
    solver_container[iZone]      = new CSolver***     [nInst[iZone]];
    integration_container[iZone] = new CIntegration** [nInst[iZone]];
    numerics_container[iZone]    = new CNumerics****  [nInst[iZone]]; 
    grid_movement[iZone]         = new CVolumetricMovement* [nInst[iZone]];
    
    /*--- Allocate transfer and interpolation container --- */
    
    transfer_container[iZone]     = new CTransfer*[nZone];
    interpolator_container[iZone] = new CInterpolator*[nZone];
    
    for (jZone = 0; jZone < nZone; jZone++){
      transfer_container[iZone][jZone]             = NULL;
      interpolator_container[iZone][jZone]         = NULL;
    }
    
    for (iInst = 0; iInst < nInst[iZone]; iInst++){
      
      config_container[iZone]->SetiInst(iInst);
      
      geometry_container[iZone][iInst]    = NULL;
      iteration_container[iZone][iInst]   = NULL;
      solver_container[iZone][iInst]      = NULL;
      integration_container[iZone][iInst] = NULL;
      grid_movement[iZone][iInst]         = NULL;
      
      /*--- Preprocessing of the geometry for all zones. In this routine, the edge-
       based data structure is constructed, i.e. node and cell neighbors are
       identified and linked, face areas and volumes of the dual mesh cells are
       computed, and the multigrid levels are created using an agglomeration procedure. ---*/
      
      Geometrical_Preprocessing(config_container[iZone], geometry_container[iZone][iInst]);  
      
      /*--- Definition of the solver class: solver_container[#ZONES][#INSTANCES][#MG_GRIDS][#EQ_SYSTEMS].
       The solver classes are specific to a particular set of governing equations,
       and they contain the subroutines with instructions for computing each spatial
       term of the PDE, i.e. loops over the edges to compute convective and viscous
       fluxes, loops over the nodes to compute source terms, and routines for
       imposing various boundary condition type for the PDE. ---*/
      
      Solver_Preprocessing(config_container[iZone], geometry_container[iZone][iInst], solver_container[iZone][iInst]);
      
      /*--- Definition of the numerical method class:
       numerics_container[#ZONES][#INSTANCES][#MG_GRIDS][#EQ_SYSTEMS][#EQ_TERMS].
       The numerics class contains the implementation of the numerical methods for
       evaluating convective or viscous fluxes between any two nodes in the edge-based
       data structure (centered, upwind, galerkin), as well as any source terms
       (piecewise constant reconstruction) evaluated in each dual mesh volume. ---*/
      
      Numerics_Preprocessing(config_container[iZone], solver_container[iZone][iInst], numerics_container[iZone][iInst]);
      
      /*--- Definition of the integration class: integration_container[#ZONES][#INSTANCES][#EQ_SYSTEMS].
       The integration class orchestrates the execution of the spatial integration
       subroutines contained in the solver class (including multigrid) for computing
       the residual at each node, R(U) and then integrates the equations to a
       steady state or time-accurately. ---*/
      
      Integration_Preprocessing(config_container[iZone], integration_container[iZone][iInst]);   
      
      /*--- Instantiate the type of physics iteration to be executed within each zone. For
       example, one can execute the same physics across multiple zones (mixing plane),
       different physics in different zones (fluid-structure interaction), or couple multiple
       systems tightly within a single zone by creating a new iteration class (e.g., RANS). ---*/
      
      Iteration_Preprocessing(config_container[iZone], iteration_container[iZone][iInst]);      
      
      /*--- Dynamic mesh processing.  ---*/
      
      DynamicMesh_Preprocessing(config_container[iZone], geometry_container[iZone][iInst], solver_container[iZone][iInst], 
                                 iteration_container[iZone][iInst], grid_movement[iZone][iInst], surface_movement[iZone]);
      /*--- Static mesh processing.  ---*/
      
      StaticMesh_Preprocessing(config_container[iZone], geometry_container[iZone][iInst], surface_movement[iZone]);
      
    }

  }

  /*--- Definition of the interface and transfer conditions between different zones.
   *--- The transfer container is defined for zones paired one to one.
   *--- This only works for a multizone FSI problem (nZone > 1).
   *--- Also, at the moment this capability is limited to two zones (nZone < 3).
   *--- This will change in the future. ---*/

  if ( nZone > 1 ) {
    if (rank == MASTER_NODE)
      cout << endl <<"------------------- Multizone Interface Preprocessing -------------------" << endl;
    
    Interface_Preprocessing(config_container, solver_container, geometry_container,
                            transfer_types, transfer_container, interpolator_container);
  }
  
  if(fsi && (config_container[ZONE_0]->GetRestart() || config_container[ZONE_0]->GetDiscrete_Adjoint())){
    if (rank == MASTER_NODE)cout << endl <<"Restarting Fluid and Structural Solvers." << endl;

    for (iZone = 0; iZone < nZone; iZone++) {
    	for (iInst = 0; iInst < nInst[iZone]; iInst++){
        Solver_Restart(solver_container[iZone][iInst], geometry_container[iZone][iInst],
                       config_container[iZone], true);
    	}
    }
  }
  
  if (config_container[ZONE_0]->GetBoolTurbomachinery()){
    if (rank == MASTER_NODE)cout << endl <<"---------------------- Turbomachinery Preprocessing ---------------------" << endl;
    Turbomachinery_Preprocessing(config_container, geometry_container, solver_container, transfer_container);
  }
  
  
  if (rank == MASTER_NODE) cout << endl << "---------------------- Python Interface Preprocessing ---------------------" << endl;
  PythonInterface_Preprocessing(config_container, geometry_container, solver_container);

  /*--- Output preprocessing --- */
  
  Output_Preprocessing(config_container, output);

  /*--- Open the FSI convergence history file ---*/

  if (fsi){
      if (rank == MASTER_NODE) cout << endl <<"Opening FSI history file." << endl;
      unsigned short ZONE_FLOW = 0, ZONE_STRUCT = 1;
      output->SpecialOutput_FSI(&FSIHist_file, geometry_container, solver_container,
                                config_container, integration_container, 0,
                                ZONE_FLOW, ZONE_STRUCT, true);
  }

  /*--- Preprocessing time is reported now, but not included in the next compute portion. ---*/
  
#ifndef HAVE_MPI
  StopTime = su2double(clock())/su2double(CLOCKS_PER_SEC);
#else
  StopTime = MPI_Wtime();
#endif
  
  /*--- Compute/print the total time for performance benchmarking. ---*/
  
  UsedTime = StopTime-StartTime;
  UsedTimePreproc    = UsedTime;
  UsedTimeCompute    = 0.0;
  UsedTimeOutput     = 0.0;
  IterCount          = 0;
  OutputCount        = 0;
  MDOFs              = 0.0;
  MDOFsDomain        = 0.0;
  for (iZone = 0; iZone < nZone; iZone++) {
    MDOFs       += (su2double)DOFsPerPoint*(su2double)geometry_container[iZone][INST_0][MESH_0]->GetGlobal_nPoint()/(1.0e6);
    MDOFsDomain += (su2double)DOFsPerPoint*(su2double)geometry_container[iZone][INST_0][MESH_0]->GetGlobal_nPointDomain()/(1.0e6);
  }

  /*--- Reset timer for compute/output performance benchmarking. ---*/
#ifndef HAVE_MPI
  StopTime = su2double(clock())/su2double(CLOCKS_PER_SEC);
#else
  StopTime = MPI_Wtime();
#endif

  /*--- Compute/print the total time for performance benchmarking. ---*/

  UsedTime = StopTime-StartTime;
  UsedTimePreproc = UsedTime;

  /*--- Reset timer for compute performance benchmarking. ---*/
#ifndef HAVE_MPI
  StartTime = su2double(clock())/su2double(CLOCKS_PER_SEC);
#else
  StartTime = MPI_Wtime();
#endif

}

void CDriver::SetContainers_Null(){
  
  /*--- Create pointers to all of the classes that may be used throughout
   the SU2_CFD code. In general, the pointers are instantiated down a
   hierarchy over all zones, multigrid levels, equation sets, and equation
   terms as described in the comments below. ---*/

  ConvHist_file                  = NULL;
  iteration_container            = NULL;
  output                         = NULL;
  integration_container          = NULL;
  geometry_container             = NULL;
  solver_container               = NULL;
  numerics_container             = NULL;
  config_container               = NULL;
  surface_movement               = NULL;
  grid_movement                  = NULL;
  FFDBox                         = NULL;
  interpolator_container         = NULL;
  transfer_container             = NULL;
  transfer_types                 = NULL;
  nInst                          = NULL;


  /*--- Definition and of the containers for all possible zones. ---*/

  iteration_container            = new CIteration**[nZone];
  solver_container               = new CSolver****[nZone];
  integration_container          = new CIntegration***[nZone];
  numerics_container             = new CNumerics*****[nZone];
  config_container               = new CConfig*[nZone];
  geometry_container             = new CGeometry***[nZone];
  surface_movement               = new CSurfaceMovement*[nZone];
  grid_movement                  = new CVolumetricMovement**[nZone];
  FFDBox                         = new CFreeFormDefBox**[nZone];
  interpolator_container         = new CInterpolator**[nZone];
  transfer_container             = new CTransfer**[nZone];
  transfer_types                 = new unsigned short*[nZone];
  nInst                          = new unsigned short[nZone];
  driver_config                  = NULL;


  for (iZone = 0; iZone < nZone; iZone++) {
    solver_container[iZone]               = NULL;
    integration_container[iZone]          = NULL;
    numerics_container[iZone]             = NULL;
    config_container[iZone]               = NULL;
    geometry_container[iZone]             = NULL;
    surface_movement[iZone]               = NULL;
    grid_movement[iZone]                  = NULL;
    FFDBox[iZone]                         = NULL;
    interpolator_container[iZone]         = NULL;
    transfer_container[iZone]             = NULL;
    transfer_types[iZone]                 = new unsigned short[nZone];
    nInst[iZone]                          = 1;
  }

}


void CDriver::Postprocessing() {

  bool isBinary = config_container[ZONE_0]->GetWrt_Binary_Restart();
  bool wrt_perf = config_container[ZONE_0]->GetWrt_Performance();
  
    /*--- Output some information to the console. ---*/

  if (rank == MASTER_NODE) {

    /*--- Print out the number of non-physical points and reconstructions ---*/

    if (config_container[ZONE_0]->GetNonphysical_Points() > 0)
      cout << "Warning: there are " << config_container[ZONE_0]->GetNonphysical_Points() << " non-physical points in the solution." << endl;
    if (config_container[ZONE_0]->GetNonphysical_Reconstr() > 0)
      cout << "Warning: " << config_container[ZONE_0]->GetNonphysical_Reconstr() << " reconstructed states for upwinding are non-physical." << endl;

    /*--- Close the convergence history file. ---*/
    for (iZone = 0; iZone < nZone; iZone++) {
      for (iInst = 0; iInst < nInst[iZone]; iInst++) {
        ConvHist_file[iZone][iInst].close();
      }
      delete [] ConvHist_file[iZone];
    }

  }
  delete [] ConvHist_file;

  if (rank == MASTER_NODE)
    cout << endl <<"------------------------- Solver Postprocessing -------------------------" << endl;

  for (iZone = 0; iZone < nZone; iZone++) {
    for (iInst = 0; iInst < nInst[iZone]; iInst++){
      Numerics_Postprocessing(numerics_container[iZone], solver_container[iZone][iInst],
          geometry_container[iZone][iInst], config_container[iZone], iInst);
    }
    delete [] numerics_container[iZone];
  }
  delete [] numerics_container;
  if (rank == MASTER_NODE) cout << "Deleted CNumerics container." << endl;
  
  for (iZone = 0; iZone < nZone; iZone++) {
    for (iInst = 0; iInst < nInst[iZone]; iInst++){
      Integration_Postprocessing(integration_container[iZone],
          geometry_container[iZone][iInst],
          config_container[iZone],
          iInst);
    }
    delete [] integration_container[iZone];
  }
  delete [] integration_container;
  if (rank == MASTER_NODE) cout << "Deleted CIntegration container." << endl;
  
  for (iZone = 0; iZone < nZone; iZone++) {
    for (iInst = 0; iInst < nInst[iZone]; iInst++){
      Solver_Postprocessing(solver_container[iZone],
          geometry_container[iZone][iInst],
          config_container[iZone],
          iInst);
    }
    delete [] solver_container[iZone];
  }
  delete [] solver_container;
  if (rank == MASTER_NODE) cout << "Deleted CSolver container." << endl;
  
  for (iZone = 0; iZone < nZone; iZone++) {
	for (iInst = 0; iInst < nInst[iZone]; iInst++)
    delete iteration_container[iZone][iInst];
    delete [] iteration_container[iZone];
  }
  delete [] iteration_container;
  if (rank == MASTER_NODE) cout << "Deleted CIteration container." << endl;

  if (interpolator_container != NULL) {
    for (iZone = 0; iZone < nZone; iZone++) {
      if (interpolator_container[iZone] != NULL) {
        for (unsigned short jZone = 0; jZone < nZone; jZone++)
        if (interpolator_container[iZone][jZone] != NULL)
        delete interpolator_container[iZone][jZone];
        delete [] interpolator_container[iZone];
      }
    }
    delete [] interpolator_container;
    if (rank == MASTER_NODE) cout << "Deleted CInterpolator container." << endl;
  }
  
  if (transfer_container != NULL) {
    for (iZone = 0; iZone < nZone; iZone++) {
      if (transfer_container[iZone] != NULL) {
        for (unsigned short jZone = 0; jZone < nZone; jZone++)
          if (transfer_container[iZone][jZone] != NULL)
            delete transfer_container[iZone][jZone];
        delete [] transfer_container[iZone];
      }
    }
    delete [] transfer_container;
    if (rank == MASTER_NODE) cout << "Deleted CTransfer container." << endl;
  }
  
  if (transfer_types != NULL) {
    for (iZone = 0; iZone < nZone; iZone++) {
      if (transfer_types[iZone] != NULL)
      delete [] transfer_types[iZone];
    }
    delete [] transfer_types;
  }
  
  for (iZone = 0; iZone < nZone; iZone++) {
    if (geometry_container[iZone] != NULL) {
      for (iInst = 0; iInst < nInst[iZone]; iInst++){
        for (unsigned short iMGlevel = 0; iMGlevel < config_container[iZone]->GetnMGLevels()+1; iMGlevel++) {
          if (geometry_container[iZone][iInst][iMGlevel] != NULL) delete geometry_container[iZone][iInst][iMGlevel];
        }
        if (geometry_container[iZone][iInst] != NULL) delete [] geometry_container[iZone][iInst];
      }
      delete [] geometry_container[iZone];
    }
  }
  delete [] geometry_container;
  if (rank == MASTER_NODE) cout << "Deleted CGeometry container." << endl;

  for (iZone = 0; iZone < nZone; iZone++) {
    delete [] FFDBox[iZone];
  }
  delete [] FFDBox;
  if (rank == MASTER_NODE) cout << "Deleted CFreeFormDefBox class." << endl;

  for (iZone = 0; iZone < nZone; iZone++) {
    delete surface_movement[iZone];
  }
  delete [] surface_movement;
  if (rank == MASTER_NODE) cout << "Deleted CSurfaceMovement class." << endl;

  for (iZone = 0; iZone < nZone; iZone++) {
    for (iInst = 0; iInst < nInst[iZone]; iInst++){
      if (grid_movement[iZone][iInst] != NULL) delete grid_movement[iZone][iInst];
    }
    if (grid_movement[iZone] != NULL) delete [] grid_movement[iZone];
  }
  delete [] grid_movement;
  if (rank == MASTER_NODE) cout << "Deleted CVolumetricMovement class." << endl;

  /*--- Output profiling information ---*/
  // Note that for now this is called only by a single thread, but all
  // necessary variables have been made thread private for safety (tick/tock)!!

  config_container[ZONE_0]->SetProfilingCSV();
  config_container[ZONE_0]->GEMMProfilingCSV();

  /*--- Deallocate config container ---*/
  if (config_container!= NULL) {
    for (iZone = 0; iZone < nZone; iZone++) {
      if (config_container[iZone] != NULL) {
        delete config_container[iZone];
      }
    }
    delete [] config_container;
  }
  if (driver_config != NULL) delete driver_config;
  if (rank == MASTER_NODE) cout << "Deleted CConfig container." << endl;

  if (nInst != NULL) delete [] nInst;
  if (rank == MASTER_NODE) cout << "Deleted nInst container." << endl;
  
  /*--- Deallocate output container ---*/
  if (output!= NULL) delete output;
  if (rank == MASTER_NODE) cout << "Deleted COutput class." << endl;

  if (rank == MASTER_NODE) cout << "-------------------------------------------------------------------------" << endl;


  /*--- Stop the timer and output the final performance summary. ---*/
  
#ifndef HAVE_MPI
  StopTime = su2double(clock())/su2double(CLOCKS_PER_SEC);
#else
  StopTime = MPI_Wtime();
#endif
  UsedTime = StopTime-StartTime;
  UsedTimeCompute += UsedTime;
  
  if ((rank == MASTER_NODE) && (wrt_perf)) {
    su2double TotalTime = UsedTimePreproc + UsedTimeCompute + UsedTimeOutput;
    cout.precision(6);
    cout << endl << endl <<"-------------------------- Performance Summary --------------------------" << endl;
    cout << "Simulation totals:" << endl;
    cout << setw(25) << "Cores:" << setw(12) << size << " | ";
    cout << setw(20) << "DOFs/point:" << setw(12) << (su2double)DOFsPerPoint << endl;
    cout << setw(25) << "DOFs/core:" << setw(12) << 1.0e6*MDOFsDomain/(su2double)size << " | ";
    cout << setw(20) << "Ghost DOFs/core:" << setw(12) << 1.0e6*(MDOFs-MDOFsDomain)/(su2double)size << endl;
    cout << setw(25) << "Wall-clock time (hrs):" << setw(12) << (TotalTime)/(60.0*60.0) << " | ";
    cout << setw(20) << "Core-hrs:" << setw(12) << (su2double)size*(TotalTime)/(60.0*60.0) << endl;
    cout << endl;
    cout << "Preprocessing phase:" << endl;
    cout << setw(25) << "Preproc. Time (s):"  << setw(12)<< UsedTimePreproc << " | ";
    cout << setw(20) << "Preproc. Time (%):" << setw(12)<< ((UsedTimePreproc * 100.0) / (TotalTime)) << endl;
    cout << endl;
    cout << "Compute phase:" << endl;
    cout << setw(25) << "Compute Time (s):"  << setw(12)<< UsedTimeCompute << " | ";
    cout << setw(20) << "Compute Time (%):" << setw(12)<< ((UsedTimeCompute * 100.0) / (TotalTime)) << endl;
    cout << setw(25) << "Iteration count:"  << setw(12)<< IterCount << " | ";
    if (IterCount != 0) {
      cout << setw(20) << "Avg. s/iter:" << setw(12)<< UsedTimeCompute/(su2double)IterCount << endl;
      cout << setw(25) << "Core-s/iter/MDOFs:" << setw(12)<< (su2double)size*UsedTimeCompute/(su2double)IterCount/MDOFsDomain << " | ";
      cout << setw(20) << "MDOFs/s:" << setw(12)<< MDOFsDomain*(su2double)IterCount/UsedTimeCompute << endl;
    } else cout << endl;
    cout << endl;
    cout << "Output phase:" << endl;
    cout << setw(25) << "Output Time (s):"  << setw(12)<< UsedTimeOutput << " | ";
    cout << setw(20) << "Output Time (%):" << setw(12)<< ((UsedTimeOutput * 100.0) / (TotalTime)) << endl;
    cout << setw(25) << "Output count:" << setw(12)<< OutputCount << " | ";
    if (OutputCount != 0) {
      cout << setw(20)<< "Avg. s/output:" << setw(12)<< UsedTimeOutput/(su2double)OutputCount << endl;
      if (isBinary) {
        cout << setw(25)<< "Restart Aggr. BW (MB/s):" << setw(12)<< BandwidthSum/(su2double)OutputCount << " | ";
        cout << setw(20)<< "MB/s/core:" << setw(12)<< BandwidthSum/(su2double)OutputCount/(su2double)size << endl;
      }
    } else cout << endl;
    cout << "-------------------------------------------------------------------------" << endl;
    cout << endl;
  }

  /*--- Exit the solver cleanly ---*/

  if (rank == MASTER_NODE)
    cout << endl <<"------------------------- Exit Success (SU2_CFD) ------------------------" << endl << endl;

}


void CDriver::Input_Preprocessing(CConfig **&config, CConfig *&driver_config) {

  char zone_file_name[MAX_STRING_SIZE];
  
  /*--- Initialize the configuration of the driver ---*/

  driver_config = new CConfig(config_file_name, SU2_CFD, nZone, false);  
  
  for (iZone = 0; iZone < nZone; iZone++) {
    
    if (rank == MASTER_NODE){
      cout  << endl << "Parsing config file for zone " << iZone << endl;
    }
    /*--- Definition of the configuration option class for all zones. In this
     constructor, the input configuration file is parsed and all options are
     read and stored. ---*/
    
    if (driver_config->GetnConfigFiles() > 0){
      
      strcpy(zone_file_name, driver_config->GetConfigFilename(iZone).c_str());
      config[iZone] = new CConfig(driver_config, zone_file_name, SU2_CFD, iZone, nZone, true);
    }
    else{
      config[iZone] = new CConfig(driver_config, config_file_name, SU2_CFD, iZone, nZone, true);
    }
    
    /*--- Set the MPI communicator ---*/
    
    config[iZone]->SetMPICommunicator(SU2_MPI::GetComm());
  }
  
  
  /*--- Set the multizone part of the problem. ---*/
  if (driver_config->GetMultizone_Problem()){
    for (iZone = 0; iZone < nZone; iZone++) {
      /*--- Set the interface markers for multizone ---*/
      config_container[iZone]->SetMultizone(driver_config, config_container);
    }
  }
  
  /*--- Determine whether or not the FEM solver is used, which decides the
 type of geometry classes that are instantiated. Only adapted for single-zone problems ---*/

  fem_solver = ((config_container[ZONE_0]->GetKind_Solver() == FEM_EULER)          ||
                (config_container[ZONE_0]->GetKind_Solver() == FEM_NAVIER_STOKES)  ||
                (config_container[ZONE_0]->GetKind_Solver() == FEM_RANS)           ||
                (config_container[ZONE_0]->GetKind_Solver() == FEM_LES)            ||
                (config_container[ZONE_0]->GetKind_Solver() == DISC_ADJ_FEM_EULER) ||
                (config_container[ZONE_0]->GetKind_Solver() == DISC_ADJ_FEM_NS)    ||
                (config_container[ZONE_0]->GetKind_Solver() == DISC_ADJ_FEM_RANS));

<<<<<<< HEAD
  fsi = config_container[ZONE_0]->GetFSI_Simulation();
=======
  fsi = config_container[ZONE_0]->GetFSI_Simulation(); 
>>>>>>> 7543db80
}

void CDriver::Geometrical_Preprocessing(CConfig* config, CGeometry **&geometry, bool dummy){

  if (!dummy){
    if (rank == MASTER_NODE)
      cout << endl <<"------------------------- Geometry Preprocessing ------------------------" << endl;
    
    if( fem_solver ) {
      switch( config->GetKind_FEM_Flow() ) {
        case DG: {
            Geometrical_Preprocessing_DGFEM(config, geometry);
            break;
          }
      }
    }
    else {
      Geometrical_Preprocessing_FVM(config, geometry);
    }
  } else {
    if (rank == MASTER_NODE)
      cout << endl <<"-------------------------- Using Dummy Geometry -------------------------" << endl;
    
    unsigned short iMGlevel;
    
    geometry = new CGeometry*[config->GetnMGLevels()+1];
    
    if (!fem_solver){
      for (iMGlevel = 0; iMGlevel <= config->GetnMGLevels(); iMGlevel++) {
        geometry[iMGlevel] = new CDummyGeometry(config);
      }
    } else {
      geometry[ZONE_0] = new CDummyMeshFEM_DG(config);
    }
    
    nDim = geometry[ZONE_0]->GetnDim();
  }

  /*--- Computation of wall distances for turbulence modeling ---*/
  
  if ((config->GetKind_Solver() == RANS) ||
      (config->GetKind_Solver() == ADJ_RANS) ||
      (config->GetKind_Solver() == DISC_ADJ_RANS) ||
      (config->GetKind_Solver() == FEM_RANS) ||
      (config->GetKind_Solver() == FEM_LES) ) {
    
    if (rank == MASTER_NODE)
      cout << "Computing wall distances." << endl;
    
    geometry[MESH_0]->ComputeWall_Distance(config);
  }
  
  /*--- Computation of positive surface area in the z-plane which is used for
     the calculation of force coefficient (non-dimensionalization). ---*/
  
  geometry[MESH_0]->SetPositive_ZArea(config);
  
  /*--- Set the near-field, interface and actuator disk boundary conditions, if necessary. ---*/
  
  for (iMesh = 0; iMesh <= config->GetnMGLevels(); iMesh++) {
    geometry[iMesh]->MatchNearField(config);
    geometry[iMesh]->MatchActuator_Disk(config);
  }
  
  /*--- If we have any periodic markers in this calculation, we must
       match the periodic points found on both sides of the periodic BC.
       Note that the current implementation requires a 1-to-1 matching of
       periodic points on the pair of periodic faces after the translation
       or rotation is taken into account. ---*/
  
  if ((config->GetnMarker_Periodic() != 0) && !fem_solver) {
    for (iMesh = 0; iMesh <= config->GetnMGLevels(); iMesh++) {
      
      /*--- Note that we loop over pairs of periodic markers individually
           so that repeated nodes on adjacent periodic faces are properly
           accounted for in multiple places. ---*/
      
      for (unsigned short iPeriodic = 1; iPeriodic <= config->GetnMarker_Periodic()/2; iPeriodic++) {
        geometry[iMesh]->MatchPeriodic(config, iPeriodic);
      }
      
      /*--- Initialize the communication framework for the periodic BCs. ---*/
      geometry[iMesh]->PreprocessPeriodicComms(geometry[iMesh], config);
      
    }
  }
  
  /*--- If activated by the compile directive, perform a partition analysis. ---*/
#if PARTITION
  if( fem_solver ) Partition_Analysis_FEM(geometry[MESH_0], config);
  else Partition_Analysis(geometry[MESH_0], config);
#endif
  
}

void CDriver::Geometrical_Preprocessing_FVM(CConfig *config, CGeometry **&geometry) {
  
  unsigned short iZone = config->GetiZone(), iMGlevel;
  unsigned short requestedMGlevels = config->GetnMGLevels();
  unsigned long iPoint;
  bool fea = false;
  
  /*--- Definition of the geometry class to store the primal grid in the
     partitioning process. ---*/
  
  CGeometry *geometry_aux = NULL;
  
  /*--- All ranks process the grid and call ParMETIS for partitioning ---*/
  
  geometry_aux = new CPhysicalGeometry(config, iZone, nZone);
  
  /*--- Set the dimension --- */
  
  nDim = geometry_aux->GetnDim();
  
  /*--- Color the initial grid and set the send-receive domains (ParMETIS) ---*/
  
  geometry_aux->SetColorGrid_Parallel(config);
  
  /*--- Allocate the memory of the current domain, and divide the grid
     between the ranks. ---*/
  
  geometry = NULL;
  geometry = new CGeometry *[config->GetnMGLevels()+1];
  
  /*--- Build the grid data structures using the ParMETIS coloring. ---*/
  
  geometry[MESH_0] = new CPhysicalGeometry(geometry_aux, config);
  
  /*--- Deallocate the memory of geometry_aux and solver_aux ---*/
  
  delete geometry_aux;
  
  /*--- Add the Send/Receive boundaries ---*/
  geometry[MESH_0]->SetSendReceive(config);
  
  /*--- Add the Send/Receive boundaries ---*/
  geometry[MESH_0]->SetBoundaries(config);
  
  
  
  fea = ((config->GetKind_Solver() == FEM_ELASTICITY) ||
         (config->GetKind_Solver() == DISC_ADJ_FEM));
  
  /*--- Compute elements surrounding points, points surrounding points ---*/
  
  if (rank == MASTER_NODE) cout << "Setting point connectivity." << endl;
  geometry[MESH_0]->SetPoint_Connectivity();
  
  /*--- Renumbering points using Reverse Cuthill McKee ordering ---*/
  
  if (rank == MASTER_NODE) cout << "Renumbering points (Reverse Cuthill McKee Ordering)." << endl;
  geometry[MESH_0]->SetRCM_Ordering(config);
  
  /*--- recompute elements surrounding points, points surrounding points ---*/
  
  if (rank == MASTER_NODE) cout << "Recomputing point connectivity." << endl;
  geometry[MESH_0]->SetPoint_Connectivity();
  
  /*--- Compute elements surrounding elements ---*/
  
  if (rank == MASTER_NODE) cout << "Setting element connectivity." << endl;
  geometry[MESH_0]->SetElement_Connectivity();
  
  /*--- Check the orientation before computing geometrical quantities ---*/
  
  geometry[MESH_0]->SetBoundVolume();
  if (config->GetReorientElements()) {
    if (rank == MASTER_NODE) cout << "Checking the numerical grid orientation." << endl;
    geometry[MESH_0]->Check_IntElem_Orientation(config);
    geometry[MESH_0]->Check_BoundElem_Orientation(config);
  }
  
  /*--- Create the edge structure ---*/
  
  if (rank == MASTER_NODE) cout << "Identifying edges and vertices." << endl;
  geometry[MESH_0]->SetEdges();
  geometry[MESH_0]->SetVertex(config);
  
  /*--- Compute cell center of gravity ---*/
  
  if ((rank == MASTER_NODE) && (!fea)) cout << "Computing centers of gravity." << endl;
  geometry[MESH_0]->SetCoord_CG();
  
  /*--- Create the control volume structures ---*/
  
  if ((rank == MASTER_NODE) && (!fea)) cout << "Setting the control volume structure." << endl;
  geometry[MESH_0]->SetControlVolume(config, ALLOCATE);
  geometry[MESH_0]->SetBoundControlVolume(config, ALLOCATE);
  
  /*--- Visualize a dual control volume if requested ---*/
  
  if ((config->GetVisualize_CV() >= 0) &&
      (config->GetVisualize_CV() < (long)geometry[MESH_0]->GetnPointDomain()))
    geometry[MESH_0]->VisualizeControlVolume(config, UPDATE);
  
  /*--- Identify closest normal neighbor ---*/
  
  if (rank == MASTER_NODE) cout << "Searching for the closest normal neighbors to the surfaces." << endl;
  geometry[MESH_0]->FindNormal_Neighbor(config);
  
  /*--- Store the global to local mapping. ---*/
  
  if (rank == MASTER_NODE) cout << "Storing a mapping from global to local point index." << endl;
  geometry[MESH_0]->SetGlobal_to_Local_Point();
  
  /*--- Compute the surface curvature ---*/
  
  if ((rank == MASTER_NODE) && (!fea)) cout << "Compute the surface curvature." << endl;
  geometry[MESH_0]->ComputeSurf_Curvature(config);
  
  /*--- Check for periodicity and disable MG if necessary. ---*/
  
  if (rank == MASTER_NODE) cout << "Checking for periodicity." << endl;
  geometry[MESH_0]->Check_Periodicity(config);
  
  geometry[MESH_0]->SetMGLevel(MESH_0);
  if ((config->GetnMGLevels() != 0) && (rank == MASTER_NODE))
    cout << "Setting the multigrid structure." << endl;
  
  /*--- Loop over all the new grid ---*/
  
  for (iMGlevel = 1; iMGlevel <= config->GetnMGLevels(); iMGlevel++) {
    
    /*--- Create main agglomeration structure ---*/
    
    geometry[iMGlevel] = new CMultiGridGeometry(geometry, config, iMGlevel);
    
    /*--- Compute points surrounding points. ---*/
    
    geometry[iMGlevel]->SetPoint_Connectivity(geometry[iMGlevel-1]);
    
    /*--- Create the edge structure ---*/
    
    geometry[iMGlevel]->SetEdges();
    geometry[iMGlevel]->SetVertex(geometry[iMGlevel-1], config);
    
    /*--- Create the control volume structures ---*/
    
    geometry[iMGlevel]->SetControlVolume(config, geometry[iMGlevel-1], ALLOCATE);
    geometry[iMGlevel]->SetBoundControlVolume(config, geometry[iMGlevel-1], ALLOCATE);
    geometry[iMGlevel]->SetCoord(geometry[iMGlevel-1]);
    
    /*--- Find closest neighbor to a surface point ---*/
    
    geometry[iMGlevel]->FindNormal_Neighbor(config);
    
    /*--- Store our multigrid index. ---*/
    
    geometry[iMGlevel]->SetMGLevel(iMGlevel);
    
    /*--- Protect against the situation that we were not able to complete
       the agglomeration for this level, i.e., there weren't enough points.
       We need to check if we changed the total number of levels and delete
       the incomplete CMultiGridGeometry object. ---*/
    
    if (config->GetnMGLevels() != requestedMGlevels) {
      delete geometry[iMGlevel];
      break;
    }
    
  }
  
  
  
  /*--- For unsteady simulations, initialize the grid volumes
   and coordinates for previous solutions. Loop over all zones/grids ---*/
  
  if (config->GetUnsteady_Simulation() && config->GetGrid_Movement()) {
    for (iMGlevel = 0; iMGlevel <= config->GetnMGLevels(); iMGlevel++) {
      for (iPoint = 0; iPoint < geometry[iMGlevel]->GetnPoint(); iPoint++) {
        
        /*--- Update cell volume ---*/
        
        geometry[iMGlevel]->node[iPoint]->SetVolume_n();
        geometry[iMGlevel]->node[iPoint]->SetVolume_nM1();
        
        /*--- Update point coordinates ---*/
        geometry[iMGlevel]->node[iPoint]->SetCoord_n();
        geometry[iMGlevel]->node[iPoint]->SetCoord_n1();
        
      }
    }
  }
  
  
  /*--- Create the data structure for MPI point-to-point communications. ---*/
  
  for (iMGlevel = 0; iMGlevel <= config->GetnMGLevels(); iMGlevel++)
    geometry[iMGlevel]->PreprocessP2PComms(geometry[iMGlevel], config);
  
  
  /*--- Perform a few preprocessing routines and communications. ---*/
  
  for (iMGlevel = 0; iMGlevel <= config->GetnMGLevels(); iMGlevel++) {
    
    /*--- Compute the max length. ---*/
    
    if ((rank == MASTER_NODE) && (!fea) && (iMGlevel == MESH_0)) cout << "Finding max control volume width." << endl;
    geometry[iMGlevel]->SetMaxLength(config);
    
    /*--- Communicate the number of neighbors. This is needed for
         some centered schemes and for multigrid in parallel. ---*/
    
    if ((rank == MASTER_NODE) && (size > SINGLE_NODE) && (!fea) && (iMGlevel == MESH_0)) cout << "Communicating number of neighbors." << endl;
    geometry[iMGlevel]->InitiateComms(geometry[iMGlevel], config, NEIGHBORS);
    geometry[iMGlevel]->CompleteComms(geometry[iMGlevel], config, NEIGHBORS);
  }
  
}

void CDriver::Geometrical_Preprocessing_DGFEM(CConfig* config, CGeometry **&geometry) {

  /*--- Definition of the geometry class to store the primal grid in the
     partitioning process. ---*/
  
  CGeometry *geometry_aux = NULL;
  
  /*--- All ranks process the grid and call ParMETIS for partitioning ---*/
  
  geometry_aux = new CPhysicalGeometry(config, iZone, nZone);
  
  /*--- Set the dimension --- */
  
  nDim = geometry_aux->GetnDim();  
  
  /*--- For the FEM solver with time-accurate local time-stepping, use
       a dummy solver class to retrieve the initial flow state. ---*/
  
  CSolver *solver_aux = NULL;
  solver_aux = new CFEM_DG_EulerSolver(config, nDim, MESH_0);
  
  /*--- Color the initial grid and set the send-receive domains (ParMETIS) ---*/
  
  geometry_aux->SetColorFEMGrid_Parallel(config);
  
  /*--- Allocate the memory of the current domain, and divide the grid
     between the ranks. ---*/
  
  geometry = NULL;
  geometry = new CGeometry *[config->GetnMGLevels()+1];
  
  geometry[MESH_0] = new CMeshFEM_DG(geometry_aux, config);
  
  /*--- Deallocate the memory of geometry_aux and solver_aux ---*/
  
  delete geometry_aux;
  if (solver_aux != NULL) delete solver_aux;
  
  /*--- Add the Send/Receive boundaries ---*/
  geometry[MESH_0]->SetSendReceive(config);
  
  /*--- Add the Send/Receive boundaries ---*/
  geometry[MESH_0]->SetBoundaries(config);
  
  /*--- Carry out a dynamic cast to CMeshFEM_DG, such that it is not needed to
       define all virtual functions in the base class CGeometry. ---*/
  CMeshFEM_DG *DGMesh = dynamic_cast<CMeshFEM_DG *>(geometry[MESH_0]);
  
  /*--- Determine the standard elements for the volume elements. ---*/
  if (rank == MASTER_NODE) cout << "Creating standard volume elements." << endl;
  DGMesh->CreateStandardVolumeElements(config);
  
  /*--- Create the face information needed to compute the contour integral
       for the elements in the Discontinuous Galerkin formulation. ---*/
  if (rank == MASTER_NODE) cout << "Creating face information." << endl;
  DGMesh->CreateFaces(config);
  
  /*--- Compute the metric terms of the volume elements. ---*/
  if (rank == MASTER_NODE) cout << "Computing metric terms volume elements." << endl;
  DGMesh->MetricTermsVolumeElements(config);
  
  /*--- Compute the metric terms of the surface elements. ---*/
  if (rank == MASTER_NODE) cout << "Computing metric terms surface elements." << endl;
  DGMesh->MetricTermsSurfaceElements(config);
  
  /*--- Compute a length scale of the volume elements. ---*/
  if (rank == MASTER_NODE) cout << "Computing length scale volume elements." << endl;
  DGMesh->LengthScaleVolumeElements();
  
  /*--- Compute the coordinates of the integration points. ---*/
  if (rank == MASTER_NODE) cout << "Computing coordinates of the integration points." << endl;
  DGMesh->CoordinatesIntegrationPoints();
  
  /*--- Compute the coordinates of the location of the solution DOFs. This is different
            from the grid points when a different polynomial degree is used to represent the
            geometry and solution. ---*/
  if (rank == MASTER_NODE) cout << "Computing coordinates of the solution DOFs." << endl;
  DGMesh->CoordinatesSolDOFs();
  
  /*--- Perform the preprocessing tasks when wall functions are used. ---*/
  if (rank == MASTER_NODE) cout << "Preprocessing for the wall functions. " << endl;
  DGMesh->WallFunctionPreprocessing(config);
  
  /*--- Store the global to local mapping. ---*/
  if (rank == MASTER_NODE) cout << "Storing a mapping from global to local DOF index." << endl;
  geometry[MESH_0]->SetGlobal_to_Local_Point();
  
  
  /*--- Loop to create the coarser grid levels. ---*/
  
  for(unsigned short iMGlevel=1; iMGlevel<=config->GetnMGLevels(); iMGlevel++) {
    
    SU2_MPI::Error("Geometrical_Preprocessing_DGFEM: Coarse grid levels not implemented yet.",
                   CURRENT_FUNCTION);
  }
    
}

void CDriver::Solver_Preprocessing(CConfig* config, CGeometry** geometry, CSolver ***&solver) {
  
  unsigned short iSol;
  
  
  if (rank == MASTER_NODE)
    cout << endl <<"------------------------- Solver Preprocessing --------------------------" << endl;
  
  solver = new CSolver**[config->GetnMGLevels()+1];
  
  for (iMesh = 0; iMesh <= config->GetnMGLevels(); iMesh++)
    solver[iMesh] = NULL;
  
  for (iMesh = 0; iMesh <= config->GetnMGLevels(); iMesh++) {
    solver[iMesh] = new CSolver* [MAX_SOLS];
    for (iSol = 0; iSol < MAX_SOLS; iSol++)
      solver[iMesh][iSol] = NULL;
  }
  
  unsigned short iMGlevel;
  bool euler, ns, turbulent,
      fem_euler, fem_ns, fem_turbulent, fem_transition,
      adj_euler, adj_ns, adj_turb,
      heat_fvm,
      fem, disc_adj_fem,
      spalart_allmaras, neg_spalart_allmaras, menter_sst, transition,
      template_solver, disc_adj, disc_adj_turb, disc_adj_heat,
      fem_dg_flow, fem_dg_shock_persson,
      e_spalart_allmaras, comp_spalart_allmaras, e_comp_spalart_allmaras;
  
  /*--- Count the number of DOFs per solution point. ---*/
  
  DOFsPerPoint = 0;
  
  /*--- Initialize some useful booleans ---*/
  
  euler            = false;  ns              = false;  turbulent     = false;
  fem_euler        = false;  fem_ns          = false;  fem_turbulent = false;
  adj_euler        = false;  adj_ns          = false;  adj_turb      = false;
  spalart_allmaras = false;  menter_sst      = false;  disc_adj_turb = false;
  neg_spalart_allmaras = false;
  disc_adj         = false;
  fem              = false;  disc_adj_fem     = false;
  heat_fvm         = false;  disc_adj_heat    = false;
  transition       = false;  fem_transition   = false;
  template_solver  = false;
  fem_dg_flow      = false;  fem_dg_shock_persson = false;
  e_spalart_allmaras = false; comp_spalart_allmaras = false; e_comp_spalart_allmaras = false;
  
  bool compressible   = (config->GetKind_Regime() == COMPRESSIBLE);
  bool incompressible = (config->GetKind_Regime() == INCOMPRESSIBLE);
  
  /*--- Assign booleans ---*/
  
  switch (config->GetKind_Solver()) {
    case TEMPLATE_SOLVER: template_solver = true; break;
    case EULER : euler = true; break;
    case NAVIER_STOKES: ns = true; heat_fvm = config->GetWeakly_Coupled_Heat(); break;
    case RANS : ns = true; turbulent = true; if (config->GetKind_Trans_Model() == LM) transition = true; heat_fvm = config->GetWeakly_Coupled_Heat(); break;
    case FEM_EULER : fem_euler = true; break;
    case FEM_NAVIER_STOKES: fem_ns = true; break;
    case FEM_RANS : fem_ns = true; fem_turbulent = true; if(config->GetKind_Trans_Model() == LM) fem_transition = true; break;
    case FEM_LES : fem_ns = true; break;
    case HEAT_EQUATION_FVM: heat_fvm = true; break;
    case FEM_ELASTICITY: fem = true; break;
    case ADJ_EULER : euler = true; adj_euler = true; break;
    case ADJ_NAVIER_STOKES : ns = true; turbulent = (config->GetKind_Turb_Model() != NONE); adj_ns = true; break;
    case ADJ_RANS : ns = true; turbulent = true; adj_ns = true; adj_turb = (!config->GetFrozen_Visc_Cont()); break;
    case DISC_ADJ_EULER: euler = true; disc_adj = true; break;
    case DISC_ADJ_NAVIER_STOKES: ns = true; disc_adj = true; heat_fvm = config->GetWeakly_Coupled_Heat(); break;
    case DISC_ADJ_RANS: ns = true; turbulent = true; disc_adj = true; disc_adj_turb = (!config->GetFrozen_Visc_Disc()); heat_fvm = config->GetWeakly_Coupled_Heat(); break;
    case DISC_ADJ_FEM_EULER: fem_euler = true; disc_adj = true; break;
    case DISC_ADJ_FEM_NS: fem_ns = true; disc_adj = true; break;
    case DISC_ADJ_FEM_RANS: fem_ns = true; fem_turbulent = true; disc_adj = true; if(config->GetKind_Trans_Model() == LM) fem_transition = true; break;
    case DISC_ADJ_FEM: fem = true; disc_adj_fem = true; break;
    case DISC_ADJ_HEAT: heat_fvm = true; disc_adj_heat = true; break;
  }
  
  /*--- Determine the kind of FEM solver used for the flow. ---*/
  
  switch( config->GetKind_FEM_Flow() ) {
    case DG: fem_dg_flow = true; break;
  }
  
  /*--- Determine the kind of shock capturing method for FEM DG solver. ---*/
  
  switch( config->GetKind_FEM_DG_Shock() ) {
    case PERSSON: fem_dg_shock_persson = true; break;
  }
  
  /*--- Assign turbulence model booleans ---*/
  
  if (turbulent || fem_turbulent)
    switch (config->GetKind_Turb_Model()) {
      case SA:     spalart_allmaras = true;     break;
      case SA_NEG: neg_spalart_allmaras = true; break;
      case SST:    menter_sst = true;           break;
      case SA_E:   e_spalart_allmaras = true;   break;
      case SA_COMP: comp_spalart_allmaras = true; break;
      case SA_E_COMP: e_comp_spalart_allmaras = true; break;
      default: SU2_MPI::Error("Specified turbulence model unavailable or none selected", CURRENT_FUNCTION); break;
    }
  
  /*--- Definition of the Class for the solution: solver[DOMAIN][INSTANCE][MESH_LEVEL][EQUATION]. Note that euler, ns
   and potential are incompatible, they use the same position in sol container ---*/
  
  for (iMGlevel = 0; iMGlevel <= config->GetnMGLevels(); iMGlevel++) {
    
    /*--- Allocate solution for a template problem ---*/
    
    if (template_solver) {
      solver[iMGlevel][TEMPLATE_SOL] = new CTemplateSolver(geometry[iMGlevel], config);
      if (iMGlevel == MESH_0) DOFsPerPoint += solver[iMGlevel][TEMPLATE_SOL]->GetnVar();
    }
    
    /*--- Allocate solution for direct problem, and run the preprocessing and postprocessing ---*/
    
    if (euler) {
      if (compressible) {
        solver[iMGlevel][FLOW_SOL] = new CEulerSolver(geometry[iMGlevel], config, iMGlevel);
        solver[iMGlevel][FLOW_SOL]->Preprocessing(geometry[iMGlevel], solver[iMGlevel], config, iMGlevel, NO_RK_ITER, RUNTIME_FLOW_SYS, false);
      }
      if (incompressible) {
        solver[iMGlevel][FLOW_SOL] = new CIncEulerSolver(geometry[iMGlevel], config, iMGlevel);
        solver[iMGlevel][FLOW_SOL]->Preprocessing(geometry[iMGlevel], solver[iMGlevel], config, iMGlevel, NO_RK_ITER, RUNTIME_FLOW_SYS, false);
      }
      if (iMGlevel == MESH_0) DOFsPerPoint += solver[iMGlevel][FLOW_SOL]->GetnVar();
    }
    if (ns) {
      if (compressible) {
        solver[iMGlevel][FLOW_SOL] = new CNSSolver(geometry[iMGlevel], config, iMGlevel);
      }
      if (incompressible) {
        solver[iMGlevel][FLOW_SOL] = new CIncNSSolver(geometry[iMGlevel], config, iMGlevel);
      }
      if (iMGlevel == MESH_0) DOFsPerPoint += solver[iMGlevel][FLOW_SOL]->GetnVar();
    }
    if (turbulent) {
      if (spalart_allmaras || e_spalart_allmaras || comp_spalart_allmaras || e_comp_spalart_allmaras || neg_spalart_allmaras) {
        solver[iMGlevel][TURB_SOL] = new CTurbSASolver(geometry[iMGlevel], config, iMGlevel, solver[iMGlevel][FLOW_SOL]->GetFluidModel() );
        solver[iMGlevel][FLOW_SOL]->Preprocessing(geometry[iMGlevel], solver[iMGlevel], config, iMGlevel, NO_RK_ITER, RUNTIME_FLOW_SYS, false);
        solver[iMGlevel][TURB_SOL]->Postprocessing(geometry[iMGlevel], solver[iMGlevel], config, iMGlevel);
      }
      else if (menter_sst) {
        solver[iMGlevel][TURB_SOL] = new CTurbSSTSolver(geometry[iMGlevel], config, iMGlevel);
        solver[iMGlevel][FLOW_SOL]->Preprocessing(geometry[iMGlevel], solver[iMGlevel], config, iMGlevel, NO_RK_ITER, RUNTIME_FLOW_SYS, false);
        solver[iMGlevel][TURB_SOL]->Postprocessing(geometry[iMGlevel], solver[iMGlevel], config, iMGlevel);
        solver[iMGlevel][FLOW_SOL]->Preprocessing(geometry[iMGlevel], solver[iMGlevel], config, iMGlevel, NO_RK_ITER, RUNTIME_FLOW_SYS, false);
      }
      if (iMGlevel == MESH_0) DOFsPerPoint += solver[iMGlevel][TURB_SOL]->GetnVar();
      if (transition) {
        solver[iMGlevel][TRANS_SOL] = new CTransLMSolver(geometry[iMGlevel], config, iMGlevel);
        if (iMGlevel == MESH_0) DOFsPerPoint += solver[iMGlevel][TRANS_SOL]->GetnVar();
      }
    }
    if (fem_euler) {
      if( fem_dg_flow ) {
        if( fem_dg_shock_persson ) {
          solver[iMGlevel][FLOW_SOL] = new CFEM_DG_NSSolver(geometry[iMGlevel], config, iMGlevel);
        }
        else {
          solver[iMGlevel][FLOW_SOL] = new CFEM_DG_EulerSolver(geometry[iMGlevel], config, iMGlevel);
        }
      }
    }
    if (fem_ns) {
      if( fem_dg_flow )
        solver[iMGlevel][FLOW_SOL] = new CFEM_DG_NSSolver(geometry[iMGlevel], config, iMGlevel);
    }
    if (fem_turbulent) {
      SU2_MPI::Error("Finite element turbulence model not yet implemented.", CURRENT_FUNCTION);
      
      if(fem_transition)
        SU2_MPI::Error("Finite element transition model not yet implemented.", CURRENT_FUNCTION);
    }
    if (heat_fvm) {
      solver[iMGlevel][HEAT_SOL] = new CHeatSolverFVM(geometry[iMGlevel], config, iMGlevel);
      if (iMGlevel == MESH_0) DOFsPerPoint += solver[iMGlevel][HEAT_SOL]->GetnVar();
    }
    if (fem) {
      solver[iMGlevel][FEA_SOL] = new CFEASolver(geometry[iMGlevel], config);
      if (iMGlevel == MESH_0) DOFsPerPoint += solver[iMGlevel][FEA_SOL]->GetnVar();
    }
    
    /*--- Allocate solution for adjoint problem ---*/
    
    if (adj_euler) {
      if (compressible) {
        solver[iMGlevel][ADJFLOW_SOL] = new CAdjEulerSolver(geometry[iMGlevel], config, iMGlevel);
      }
      if (incompressible) {
        SU2_MPI::Error("Continuous adjoint for the incompressible solver is not currently available.", CURRENT_FUNCTION);
      }
      if (iMGlevel == MESH_0) DOFsPerPoint += solver[iMGlevel][ADJFLOW_SOL]->GetnVar();
    }
    if (adj_ns) {
      if (compressible) {
        solver[iMGlevel][ADJFLOW_SOL] = new CAdjNSSolver(geometry[iMGlevel], config, iMGlevel);
      }
      if (incompressible) {
        SU2_MPI::Error("Continuous adjoint for the incompressible solver is not currently available.", CURRENT_FUNCTION);
      }
      if (iMGlevel == MESH_0) DOFsPerPoint += solver[iMGlevel][ADJFLOW_SOL]->GetnVar();
    }
    if (adj_turb) {
      solver[iMGlevel][ADJTURB_SOL] = new CAdjTurbSolver(geometry[iMGlevel], config, iMGlevel);
      if (iMGlevel == MESH_0) DOFsPerPoint += solver[iMGlevel][ADJTURB_SOL]->GetnVar();
    }
    
    if (disc_adj) {
      solver[iMGlevel][ADJFLOW_SOL] = new CDiscAdjSolver(geometry[iMGlevel], config, solver[iMGlevel][FLOW_SOL], RUNTIME_FLOW_SYS, iMGlevel);
      if (iMGlevel == MESH_0) DOFsPerPoint += solver[iMGlevel][ADJFLOW_SOL]->GetnVar();
      if (disc_adj_turb) {
        solver[iMGlevel][ADJTURB_SOL] = new CDiscAdjSolver(geometry[iMGlevel], config, solver[iMGlevel][TURB_SOL], RUNTIME_TURB_SYS, iMGlevel);
        if (iMGlevel == MESH_0) DOFsPerPoint += solver[iMGlevel][ADJTURB_SOL]->GetnVar();
      }
      if (heat_fvm) {
        solver[iMGlevel][ADJHEAT_SOL] = new CDiscAdjSolver(geometry[iMGlevel], config, solver[iMGlevel][HEAT_SOL], RUNTIME_HEAT_SYS, iMGlevel);
        if (iMGlevel == MESH_0) DOFsPerPoint += solver[iMGlevel][ADJHEAT_SOL]->GetnVar();
      }
    }
    
    if (disc_adj_fem) {
      solver[iMGlevel][ADJFEA_SOL] = new CDiscAdjFEASolver(geometry[iMGlevel], config, solver[iMGlevel][FEA_SOL], RUNTIME_FEA_SYS, iMGlevel);
      if (iMGlevel == MESH_0) DOFsPerPoint += solver[iMGlevel][ADJFEA_SOL]->GetnVar();
    }
    
    if (disc_adj_heat) {
      solver[iMGlevel][ADJHEAT_SOL] = new CDiscAdjSolver(geometry[iMGlevel], config, solver[iMGlevel][HEAT_SOL], RUNTIME_HEAT_SYS, iMGlevel);
      if (iMGlevel == MESH_0) DOFsPerPoint += solver[iMGlevel][ADJHEAT_SOL]->GetnVar();
    }
  }
  
  
  /*--- Check for restarts and use the LoadRestart() routines. ---*/
  
  bool update_geo = true;
  if (config->GetFSI_Simulation()) update_geo = false;
  
  Solver_Restart(solver, geometry, config, update_geo);
  
  /*--- Set up any necessary inlet profiles ---*/
  
  Inlet_Preprocessing(solver, geometry, config);
  
}


void CDriver::Inlet_Preprocessing(CSolver ***solver, CGeometry **geometry,
                                  CConfig *config) {

  bool euler, ns, turbulent,
  adj_euler, adj_ns, adj_turb,
  heat,
  fem,
  template_solver, disc_adj, disc_adj_fem, disc_adj_turb;
  int val_iter = 0;
  unsigned short iMesh;

  /*--- Initialize some useful booleans ---*/

  euler            = false;  ns              = false;  turbulent = false;
  adj_euler        = false;  adj_ns          = false;  adj_turb  = false;
  disc_adj         = false;
  fem              = false;  disc_adj_fem     = false;
  heat             = false;  disc_adj_turb    = false;
  template_solver  = false;

  /*--- Adjust iteration number for unsteady restarts. ---*/

  bool dual_time = ((config->GetUnsteady_Simulation() == DT_STEPPING_1ST) ||
                    (config->GetUnsteady_Simulation() == DT_STEPPING_2ND));
  bool time_stepping = config->GetUnsteady_Simulation() == TIME_STEPPING;
  bool adjoint = (config->GetDiscrete_Adjoint() || config->GetContinuous_Adjoint());

  if (dual_time) {
    if (adjoint) val_iter = SU2_TYPE::Int(config->GetUnst_AdjointIter())-1;
    else if (config->GetUnsteady_Simulation() == DT_STEPPING_1ST)
      val_iter = SU2_TYPE::Int(config->GetUnst_RestartIter())-1;
    else val_iter = SU2_TYPE::Int(config->GetUnst_RestartIter())-2;
  }

  if (time_stepping) {
    if (adjoint) val_iter = SU2_TYPE::Int(config->GetUnst_AdjointIter())-1;
    else val_iter = SU2_TYPE::Int(config->GetUnst_RestartIter())-1;
  }

  /*--- Assign booleans ---*/

  switch (config->GetKind_Solver()) {
    case TEMPLATE_SOLVER: template_solver = true; break;
    case EULER : euler = true; break;
    case NAVIER_STOKES: ns = true; break;
    case RANS : ns = true; turbulent = true; break;
    case HEAT_EQUATION_FVM: heat = true; break;
    case FEM_ELASTICITY: fem = true; break;
    case ADJ_EULER : euler = true; adj_euler = true; break;
    case ADJ_NAVIER_STOKES : ns = true; turbulent = (config->GetKind_Turb_Model() != NONE); adj_ns = true; break;
    case ADJ_RANS : ns = true; turbulent = true; adj_ns = true; adj_turb = (!config->GetFrozen_Visc_Cont()); break;
    case DISC_ADJ_EULER: euler = true; disc_adj = true; break;
    case DISC_ADJ_NAVIER_STOKES: ns = true; disc_adj = true; break;
    case DISC_ADJ_RANS: ns = true; turbulent = true; disc_adj = true; disc_adj_turb = (!config->GetFrozen_Visc_Disc()); break;
    case DISC_ADJ_FEM: fem = true; disc_adj_fem = true; break;
  }


  /*--- Load inlet profile files for any of the active solver containers. 
   Note that these routines fill the fine grid data structures for the markers
   and restrict values down to all coarser MG levels. ---*/

  if (config->GetInlet_Profile_From_File()) {

    /*--- Use LoadInletProfile() routines for the particular solver. ---*/

    if (rank == MASTER_NODE) {
      cout << endl;
      cout << "Reading inlet profile from file: ";
      cout << config->GetInlet_FileName() << endl;
    }

    bool no_profile = false;

    if (euler || ns || adj_euler || adj_ns || disc_adj) {
      solver[MESH_0][FLOW_SOL]->LoadInletProfile(geometry, solver, config, val_iter, FLOW_SOL, INLET_FLOW);
    }
    if (turbulent || adj_turb || disc_adj_turb) {
      solver[MESH_0][TURB_SOL]->LoadInletProfile(geometry, solver, config, val_iter, TURB_SOL, INLET_FLOW);
    }

    if (template_solver) {
      no_profile = true;
    }
    if (heat) {
      no_profile = true;
    }
    if (fem) {
      no_profile = true;
    }
    if (disc_adj_fem) {
      no_profile = true;
    }

    /*--- Exit if profiles were requested for a solver that is not available. ---*/

    if (no_profile) {
      SU2_MPI::Error(string("Inlet profile specification via file (C++) has not been \n") +
                     string("implemented yet for this solver.\n") +
                     string("Please set SPECIFIED_INLET_PROFILE= NO and try again."), CURRENT_FUNCTION);
    }

  } else {

    /*--- Uniform inlets or python-customized inlets ---*/

    /* --- Initialize quantities for inlet boundary
     * This routine does not check if they python wrapper is being used to
     * set custom boundary conditions.  This is intentional; the
     * default values for python custom BCs are initialized with the default
     * values specified in the config (avoiding non physical values) --- */

    for (iMesh = 0; iMesh <= config->GetnMGLevels(); iMesh++) {
      for(unsigned short iMarker=0; iMarker < config->GetnMarker_All(); iMarker++) {
        if (euler || ns || adj_euler || adj_ns || disc_adj)
          solver[iMesh][FLOW_SOL]->SetUniformInlet(config, iMarker);
        if (turbulent)
          solver[iMesh][TURB_SOL]->SetUniformInlet(config, iMarker);
      }
    }
    
  }
  
}

void CDriver::Solver_Restart(CSolver ***solver, CGeometry **geometry,
                             CConfig *config, bool update_geo) {

  bool euler, ns, turbulent,
  adj_euler, adj_ns, adj_turb,
  heat_fvm, fem, fem_euler, fem_ns, fem_dg_flow,
  template_solver, disc_adj, disc_adj_fem, disc_adj_turb, disc_adj_heat;
  int val_iter = 0;

  /*--- Initialize some useful booleans ---*/

  euler            = false;  ns           = false;  turbulent   = false;
  adj_euler        = false;  adj_ns       = false;  adj_turb    = false;
  fem_euler        = false;  fem_ns       = false;  fem_dg_flow = false;
  disc_adj         = false;
  fem              = false;  disc_adj_fem     = false;
  disc_adj_turb    = false;
  heat_fvm         = false;  disc_adj_heat    = false;
  template_solver  = false;

  /*--- Check for restarts and use the LoadRestart() routines. ---*/

  bool restart      = config->GetRestart();
  bool restart_flow = config->GetRestart_Flow();
  bool no_restart   = false;

  /*--- Adjust iteration number for unsteady restarts. ---*/

  bool dual_time = ((config->GetUnsteady_Simulation() == DT_STEPPING_1ST) ||
                    (config->GetUnsteady_Simulation() == DT_STEPPING_2ND));
  bool time_stepping = config->GetUnsteady_Simulation() == TIME_STEPPING;
  bool adjoint = (config->GetDiscrete_Adjoint() || config->GetContinuous_Adjoint());
  bool dynamic = (config->GetDynamic_Analysis() == DYNAMIC); // Dynamic simulation (FSI).

  if (dual_time) {
    if (adjoint) val_iter = SU2_TYPE::Int(config->GetUnst_AdjointIter())-1;
    else if (config->GetUnsteady_Simulation() == DT_STEPPING_1ST)
      val_iter = SU2_TYPE::Int(config->GetUnst_RestartIter())-1;
    else val_iter = SU2_TYPE::Int(config->GetUnst_RestartIter())-2;
  }

  if (time_stepping) {
    if (adjoint) val_iter = SU2_TYPE::Int(config->GetUnst_AdjointIter())-1;
    else val_iter = SU2_TYPE::Int(config->GetUnst_RestartIter())-1;
  }

  /*--- Assign booleans ---*/

  switch (config->GetKind_Solver()) {
    case TEMPLATE_SOLVER: template_solver = true; break;
    case EULER : euler = true; break;
    case NAVIER_STOKES: ns = true; heat_fvm = config->GetWeakly_Coupled_Heat(); break;
    case RANS : ns = true; turbulent = true; heat_fvm = config->GetWeakly_Coupled_Heat(); break;
    case FEM_EULER : fem_euler = true; break;
    case FEM_NAVIER_STOKES: fem_ns = true; break;
    case FEM_RANS : fem_ns = true; break;
    case FEM_LES : fem_ns = true; break;
    case HEAT_EQUATION_FVM: heat_fvm = true; break;
    case FEM_ELASTICITY: fem = true; break;
    case ADJ_EULER : euler = true; adj_euler = true; break;
    case ADJ_NAVIER_STOKES : ns = true; turbulent = (config->GetKind_Turb_Model() != NONE); adj_ns = true; break;
    case ADJ_RANS : ns = true; turbulent = true; adj_ns = true; adj_turb = (!config->GetFrozen_Visc_Cont()); break;
    case DISC_ADJ_EULER: euler = true; disc_adj = true; break;
    case DISC_ADJ_NAVIER_STOKES: ns = true; disc_adj = true; heat_fvm = config->GetWeakly_Coupled_Heat(); break;
    case DISC_ADJ_RANS: ns = true; turbulent = true; disc_adj = true; disc_adj_turb = (!config->GetFrozen_Visc_Disc()); heat_fvm = config->GetWeakly_Coupled_Heat(); break;
    case DISC_ADJ_FEM_EULER: fem_euler = true; disc_adj = true; break;
    case DISC_ADJ_FEM_NS: fem_ns = true; disc_adj = true; break;
    case DISC_ADJ_FEM_RANS: fem_ns = true; turbulent = true; disc_adj = true; disc_adj_turb = (!config->GetFrozen_Visc_Disc()); break;
    case DISC_ADJ_FEM: fem = true; disc_adj_fem = true; break;
    case DISC_ADJ_HEAT: heat_fvm = true; disc_adj_heat = true; break;

  }

  /*--- Determine the kind of FEM solver used for the flow. ---*/

  switch( config->GetKind_FEM_Flow() ) {
    case DG: fem_dg_flow = true; break;
  }

  /*--- Load restarts for any of the active solver containers. Note that
   these restart routines fill the fine grid and interpolate to all MG levels. ---*/

  if (restart || restart_flow) {
    if (euler || ns) {
      solver[MESH_0][FLOW_SOL]->LoadRestart(geometry, solver, config, val_iter, update_geo);
    }
    if (turbulent) {
      solver[MESH_0][TURB_SOL]->LoadRestart(geometry, solver, config, val_iter, update_geo);
    }
    if (fem) {
      if (dynamic) val_iter = SU2_TYPE::Int(config->GetDyn_RestartIter())-1;
      solver[MESH_0][FEA_SOL]->LoadRestart(geometry, solver, config, val_iter, update_geo);
    }
    if (fem_euler || fem_ns) {
      if (fem_dg_flow)
        solver[MESH_0][FLOW_SOL]->LoadRestart(geometry, solver, config, val_iter, update_geo);
    }
    if (heat_fvm) {
      solver[MESH_0][HEAT_SOL]->LoadRestart(geometry, solver, config, val_iter, update_geo);
    }
  }

  if (restart) {
    if (template_solver) {
      no_restart = true;
    }
    if (heat_fvm) {
      solver[MESH_0][HEAT_SOL]->LoadRestart(geometry, solver, config, val_iter, update_geo);
    }
    if (adj_euler || adj_ns) {
      solver[MESH_0][ADJFLOW_SOL]->LoadRestart(geometry, solver, config, val_iter, update_geo);
    }
    if (adj_turb) {
      no_restart = true;
    }
    if (disc_adj) {
      solver[MESH_0][ADJFLOW_SOL]->LoadRestart(geometry, solver, config, val_iter, update_geo);
      if (disc_adj_turb)
        solver[MESH_0][ADJTURB_SOL]->LoadRestart(geometry, solver, config, val_iter, update_geo);
      if (disc_adj_heat)
        solver[MESH_0][ADJHEAT_SOL]->LoadRestart(geometry, solver, config, val_iter, update_geo);
    }
    if (disc_adj_fem) {
        if (dynamic) val_iter = SU2_TYPE::Int(config->GetDyn_RestartIter())-1;
        solver[MESH_0][ADJFEA_SOL]->LoadRestart(geometry, solver, config, val_iter, update_geo);
    }
    if (disc_adj_heat) {
      solver[MESH_0][ADJHEAT_SOL]->LoadRestart(geometry, solver, config, val_iter, update_geo);
    }
  }

  /*--- Exit if a restart was requested for a solver that is not available. ---*/

  if (no_restart) {
    SU2_MPI::Error(string("A restart capability has not been implemented yet for this solver.\n") +
                   string("Please set RESTART_SOL= NO and try again."), CURRENT_FUNCTION);
  }

  /*--- Think about calls to pre / post-processing here, plus realizability checks. ---*/
  

}

void CDriver::Solver_Postprocessing(CSolver ****solver, CGeometry **geometry,
                                    CConfig *config, unsigned short val_iInst) {
  unsigned short iMGlevel;
  bool euler, ns, turbulent,
  adj_euler, adj_ns, adj_turb,
  heat_fvm, fem,
  spalart_allmaras, neg_spalart_allmaras, menter_sst, transition,
  template_solver, disc_adj, disc_adj_turb, disc_adj_fem, disc_adj_heat,
  e_spalart_allmaras, comp_spalart_allmaras, e_comp_spalart_allmaras;

  /*--- Initialize some useful booleans ---*/
  
  euler            = false;  ns              = false;  turbulent = false;
  adj_euler        = false;  adj_ns          = false;  adj_turb  = false;
  spalart_allmaras = false;  menter_sst      = false;  disc_adj_turb = false;
  neg_spalart_allmaras = false;
  disc_adj        = false;
  fem              = false;  disc_adj_fem    = false;
  heat_fvm        = false;   disc_adj_heat   = false;
  transition       = false;
  template_solver  = false;
  e_spalart_allmaras = false; comp_spalart_allmaras = false; e_comp_spalart_allmaras = false;

  /*--- Assign booleans ---*/
  
  switch (config->GetKind_Solver()) {
    case TEMPLATE_SOLVER: template_solver = true; break;
    case EULER : euler = true; break;
    case NAVIER_STOKES: ns = true; heat_fvm = config->GetWeakly_Coupled_Heat(); break;
    case RANS : ns = true; turbulent = true; if (config->GetKind_Trans_Model() == LM) transition = true; heat_fvm = config->GetWeakly_Coupled_Heat(); break;
    case FEM_EULER : euler = true; break;
    case FEM_NAVIER_STOKES:
    case FEM_LES: ns = true; break;
    case FEM_RANS: ns = true; turbulent = true; if (config->GetKind_Trans_Model() == LM) transition = true; break;
    case HEAT_EQUATION_FVM: heat_fvm = true; break;
    case FEM_ELASTICITY: fem = true; break;
    case ADJ_EULER : euler = true; adj_euler = true; break;
    case ADJ_NAVIER_STOKES : ns = true; turbulent = (config->GetKind_Turb_Model() != NONE); adj_ns = true; break;
    case ADJ_RANS : ns = true; turbulent = true; adj_ns = true; adj_turb = (!config->GetFrozen_Visc_Cont()); break;
    case DISC_ADJ_EULER: euler = true; disc_adj = true; break;
    case DISC_ADJ_NAVIER_STOKES: ns = true; disc_adj = true; heat_fvm = config->GetWeakly_Coupled_Heat(); break;
    case DISC_ADJ_RANS: ns = true; turbulent = true; disc_adj = true; disc_adj_turb = (!config->GetFrozen_Visc_Disc()); heat_fvm = config->GetWeakly_Coupled_Heat(); break;
    case DISC_ADJ_FEM_EULER: euler = true; disc_adj = true; break;
    case DISC_ADJ_FEM_NS: ns = true; disc_adj = true; break;
    case DISC_ADJ_FEM_RANS: ns = true; turbulent = true; disc_adj = true; disc_adj_turb = (!config->GetFrozen_Visc_Disc()); break;
    case DISC_ADJ_FEM: fem = true; disc_adj_fem = true; break;
    case DISC_ADJ_HEAT: heat_fvm = true; disc_adj_heat = true; break;
  }
  
  /*--- Assign turbulence model booleans ---*/
  
  if (turbulent)
    switch (config->GetKind_Turb_Model()) {
    case SA:     spalart_allmaras = true;     break;
    case SA_NEG: neg_spalart_allmaras = true; break;
    case SST:    menter_sst = true;           break;
    case SA_E: e_spalart_allmaras = true; break;
    case SA_COMP: comp_spalart_allmaras = true; break;
    case SA_E_COMP: e_comp_spalart_allmaras = true; break;
    }
  
  /*--- Definition of the Class for the solution: solver_container[DOMAIN][MESH_LEVEL][EQUATION]. Note that euler, ns
   and potential are incompatible, they use the same position in sol container ---*/
  
  for (iMGlevel = 0; iMGlevel <= config->GetnMGLevels(); iMGlevel++) {
    
    /*--- DeAllocate solution for a template problem ---*/
    
    if (template_solver) {
      delete solver[val_iInst][iMGlevel][TEMPLATE_SOL];
    }

    /*--- DeAllocate solution for adjoint problem ---*/
    
    if (adj_euler || adj_ns || disc_adj) {
      delete solver[val_iInst][iMGlevel][ADJFLOW_SOL];
      if (disc_adj_turb || adj_turb) {
        delete solver[val_iInst][iMGlevel][ADJTURB_SOL];
      }
      if (heat_fvm) {
        delete solver[val_iInst][iMGlevel][ADJHEAT_SOL];
      }
    }

    if (disc_adj_heat) {
      delete solver[val_iInst][iMGlevel][ADJHEAT_SOL];
    }

    /*--- DeAllocate solution for direct problem ---*/
    
    if (euler || ns) {
      delete solver[val_iInst][iMGlevel][FLOW_SOL];
    }

    if (turbulent) {
      if (spalart_allmaras || neg_spalart_allmaras || menter_sst || e_spalart_allmaras || comp_spalart_allmaras || e_comp_spalart_allmaras) {
        delete solver[val_iInst][iMGlevel][TURB_SOL];
      }
      if (transition) {
        delete solver[val_iInst][iMGlevel][TRANS_SOL];
      }
    }
    if (heat_fvm) {
      delete solver[val_iInst][iMGlevel][HEAT_SOL];
    }
    if (fem) {
      delete solver[val_iInst][iMGlevel][FEA_SOL];
    }
    if (disc_adj_fem) {
      delete solver[val_iInst][iMGlevel][ADJFEA_SOL];
    }
    
    delete [] solver[val_iInst][iMGlevel];
  }
  
  delete [] solver[val_iInst];

}

void CDriver::Integration_Preprocessing(CConfig *config, CIntegration **&integration) {

  unsigned short iSol;
  
  if (rank == MASTER_NODE)
    cout << endl <<"----------------- Integration and Numerics Preprocessing ----------------" << endl;
  
  integration = new CIntegration* [MAX_SOLS];
  for (iSol = 0; iSol < MAX_SOLS; iSol++)
    integration[iSol] = NULL;
  
  bool euler, adj_euler, ns, adj_ns, turbulent, adj_turb, fem,
      fem_euler, fem_ns, fem_turbulent,
      heat_fvm, template_solver, transition, disc_adj, disc_adj_fem, disc_adj_heat;

  /*--- Initialize some useful booleans ---*/
  euler            = false; adj_euler        = false;
  ns               = false; adj_ns           = false;
  turbulent        = false; adj_turb         = false;
  disc_adj         = false;
  fem_euler        = false;
  fem_ns           = false;
  fem_turbulent    = false;
  heat_fvm         = false; disc_adj_heat    = false;
  fem 			       = false; disc_adj_fem     = false;
  transition       = false;
  template_solver  = false;

  /*--- Assign booleans ---*/
  switch (config->GetKind_Solver()) {
    case TEMPLATE_SOLVER: template_solver = true; break;
    case EULER : euler = true; break;
    case NAVIER_STOKES: ns = true;  heat_fvm = config->GetWeakly_Coupled_Heat(); break;
    case RANS : ns = true; turbulent = true; if (config->GetKind_Trans_Model() == LM) transition = true; heat_fvm = config->GetWeakly_Coupled_Heat(); break;
    case FEM_EULER : fem_euler = true; break;
    case FEM_NAVIER_STOKES: fem_ns = true; break;
    case FEM_RANS : fem_ns = true; fem_turbulent = true; break;
    case FEM_LES :  fem_ns = true; break;
    case HEAT_EQUATION_FVM: heat_fvm = true; break;
    case FEM_ELASTICITY: fem = true; break;
    case ADJ_EULER : euler = true; adj_euler = true; break;
    case ADJ_NAVIER_STOKES : ns = true; turbulent = (config->GetKind_Turb_Model() != NONE); adj_ns = true; break;
    case ADJ_RANS : ns = true; turbulent = true; adj_ns = true; adj_turb = (!config->GetFrozen_Visc_Cont()); break;
    case DISC_ADJ_EULER : euler = true; disc_adj = true; break;
    case DISC_ADJ_FEM_EULER: fem_euler = true; disc_adj = true; break;
    case DISC_ADJ_FEM_NS: fem_ns = true; disc_adj = true; break;
    case DISC_ADJ_FEM_RANS: fem_ns = true; fem_turbulent = true; disc_adj = true; break;
    case DISC_ADJ_NAVIER_STOKES: ns = true; disc_adj = true; heat_fvm = config->GetWeakly_Coupled_Heat(); break;
    case DISC_ADJ_RANS : ns = true; turbulent = true; disc_adj = true; heat_fvm = config->GetWeakly_Coupled_Heat(); break;
    case DISC_ADJ_FEM: fem = true; disc_adj_fem = true; break;
    case DISC_ADJ_HEAT: heat_fvm = true; disc_adj_heat = true; break;
  }

  /*--- Allocate solution for a template problem ---*/
  if (template_solver) integration[TEMPLATE_SOL] = new CSingleGridIntegration(config);

  /*--- Allocate solution for direct problem ---*/
  if (euler) integration[FLOW_SOL] = new CMultiGridIntegration(config);
  if (ns) integration[FLOW_SOL] = new CMultiGridIntegration(config);
  if (turbulent) integration[TURB_SOL] = new CSingleGridIntegration(config);
  if (transition) integration[TRANS_SOL] = new CSingleGridIntegration(config);
  if (heat_fvm) integration[HEAT_SOL] = new CSingleGridIntegration(config);
  if (fem) integration[FEA_SOL] = new CStructuralIntegration(config);

  /*--- Allocate integration container for finite element flow solver. ---*/

  if (fem_euler) integration[FLOW_SOL] = new CFEM_DG_Integration(config);
  if (fem_ns)    integration[FLOW_SOL] = new CFEM_DG_Integration(config);
  //if (fem_turbulent) integration[FEM_TURB_SOL] = new CSingleGridIntegration(config);

  if (fem_turbulent)
    SU2_MPI::Error("No turbulent FEM solver yet", CURRENT_FUNCTION);

  /*--- Allocate solution for adjoint problem ---*/
  if (adj_euler) integration[ADJFLOW_SOL] = new CMultiGridIntegration(config);
  if (adj_ns) integration[ADJFLOW_SOL] = new CMultiGridIntegration(config);
  if (adj_turb) integration[ADJTURB_SOL] = new CSingleGridIntegration(config);

  if (disc_adj) integration[ADJFLOW_SOL] = new CIntegration(config);
  if (disc_adj_fem) integration[ADJFEA_SOL] = new CIntegration(config);
  if (disc_adj_heat) integration[ADJHEAT_SOL] = new CIntegration(config);

}

void CDriver::Integration_Postprocessing(CIntegration ***integration, CGeometry **geometry, CConfig *config, unsigned short val_iInst) {
  bool euler, adj_euler, ns, adj_ns, turbulent, adj_turb, fem,
      fem_euler, fem_ns, fem_turbulent,
      heat_fvm, template_solver, transition, disc_adj, disc_adj_fem, disc_adj_heat;

  /*--- Initialize some useful booleans ---*/
  euler            = false; adj_euler        = false;
  ns               = false; adj_ns           = false;
  turbulent        = false; adj_turb         = false;
  disc_adj         = false;
  fem_euler        = false;
  fem_ns           = false;
  fem_turbulent    = false;
  heat_fvm         = false; disc_adj_heat    = false;
  fem              = false; disc_adj_fem     = false;
  transition       = false;
  template_solver  = false;

  /*--- Assign booleans ---*/
  switch (config->GetKind_Solver()) {
    case TEMPLATE_SOLVER: template_solver = true; break;
    case EULER : euler = true; break;
    case NAVIER_STOKES: ns = true; heat_fvm = config->GetWeakly_Coupled_Heat(); break;
    case RANS : ns = true; turbulent = true; if (config->GetKind_Trans_Model() == LM) transition = true; heat_fvm = config->GetWeakly_Coupled_Heat(); break;
    case FEM_EULER : fem_euler = true; break;
    case FEM_NAVIER_STOKES: fem_ns = true; break;
    case FEM_RANS : fem_ns = true; fem_turbulent = true; break;
    case FEM_LES :  fem_ns = true; break;
    case HEAT_EQUATION_FVM: heat_fvm = true; break;
    case FEM_ELASTICITY: fem = true; break;
    case ADJ_EULER : euler = true; adj_euler = true; break;
    case ADJ_NAVIER_STOKES : ns = true; turbulent = (config->GetKind_Turb_Model() != NONE); adj_ns = true; break;
    case ADJ_RANS : ns = true; turbulent = true; adj_ns = true; adj_turb = (!config->GetFrozen_Visc_Cont()); break;
    case DISC_ADJ_EULER : euler = true; disc_adj = true; break;
    case DISC_ADJ_NAVIER_STOKES: ns = true; disc_adj = true; heat_fvm = config->GetWeakly_Coupled_Heat(); break;
    case DISC_ADJ_RANS : ns = true; turbulent = true; disc_adj = true; heat_fvm = config->GetWeakly_Coupled_Heat(); break;
    case DISC_ADJ_FEM_EULER: fem_euler = true; disc_adj = true; break;
    case DISC_ADJ_FEM_NS: fem_ns = true; disc_adj = true; break;
    case DISC_ADJ_FEM_RANS: fem_ns = true; fem_turbulent = true; disc_adj = true; break;
    case DISC_ADJ_FEM: fem = true; disc_adj_fem = true; break;
    case DISC_ADJ_HEAT: heat_fvm = true; disc_adj_heat = true; break;
  }

  /*--- DeAllocate solution for a template problem ---*/
  if (template_solver) integration[val_iInst][TEMPLATE_SOL] = new CSingleGridIntegration(config);

  /*--- DeAllocate solution for direct problem ---*/
  if (euler || ns) delete integration[val_iInst][FLOW_SOL];
  if (turbulent) delete integration[val_iInst][TURB_SOL];
  if (transition) delete integration[val_iInst][TRANS_SOL];
  if (heat_fvm) delete integration[val_iInst][HEAT_SOL];
  if (fem) delete integration[val_iInst][FEA_SOL];
  if (disc_adj_fem) delete integration[val_iInst][ADJFEA_SOL];
  if (disc_adj_heat) delete integration[val_iInst][ADJHEAT_SOL];

  /*--- DeAllocate solution for adjoint problem ---*/
  if (adj_euler || adj_ns || disc_adj) delete integration[val_iInst][ADJFLOW_SOL];
  if (adj_turb) delete integration[val_iInst][ADJTURB_SOL];

  /*--- DeAllocate integration container for finite element flow solver. ---*/
  if (fem_euler || fem_ns) delete integration[val_iInst][FLOW_SOL];
  //if (fem_turbulent)     delete integration_container[val_iInst][FEM_TURB_SOL];

  if (fem_turbulent)
    SU2_MPI::Error("No turbulent FEM solver yet", CURRENT_FUNCTION);

  delete [] integration[val_iInst];
}

void CDriver::Numerics_Preprocessing(CConfig *config, CSolver ***solver, CNumerics ****&numerics) {

  unsigned short iMGlevel, iSol,
      
  nVar_Template         = 0,
  nVar_Flow             = 0,
  nVar_Trans            = 0,
  nVar_Turb             = 0,
  nVar_Adj_Flow         = 0,
  nVar_Adj_Turb         = 0,
  nVar_FEM              = 0,
  nVar_Heat             = 0;
  
  numerics = new CNumerics***[config->GetnMGLevels()+1];
  
  su2double *constants = NULL;
  
  bool
  euler, adj_euler,
  ns, adj_ns,
  turbulent, adj_turb,
  fem_euler, fem_ns, fem_turbulent,
  spalart_allmaras, neg_spalart_allmaras, menter_sst,
  fem,
  heat_fvm,
  transition,
  template_solver;
  bool e_spalart_allmaras, comp_spalart_allmaras, e_comp_spalart_allmaras;
  
  bool compressible = (config->GetKind_Regime() == COMPRESSIBLE);
  bool incompressible = (config->GetKind_Regime() == INCOMPRESSIBLE);
  bool ideal_gas = (config->GetKind_FluidModel() == STANDARD_AIR || config->GetKind_FluidModel() == IDEAL_GAS );
  bool roe_low_dissipation = config->GetKind_RoeLowDiss() != NO_ROELOWDISS;
  
  /*--- Initialize some useful booleans ---*/
  euler            = false; ns     = false; turbulent     = false;
  fem_euler        = false; fem_ns = false; fem_turbulent = false;
  adj_euler        = false;   adj_ns           = false;   adj_turb         = false;
  heat_fvm         = false;
  fem              = false;
  spalart_allmaras = false; neg_spalart_allmaras = false;	menter_sst       = false;
  transition       = false;
  template_solver  = false;
  e_spalart_allmaras = false; comp_spalart_allmaras = false; e_comp_spalart_allmaras = false;
  
  /*--- Assign booleans ---*/
  switch (config->GetKind_Solver()) {
    case TEMPLATE_SOLVER: template_solver = true; break;
    case EULER : case DISC_ADJ_EULER: euler = true; break;
    case NAVIER_STOKES: case DISC_ADJ_NAVIER_STOKES: ns = true; heat_fvm = config->GetWeakly_Coupled_Heat(); break;
    case RANS : case DISC_ADJ_RANS:  ns = true; turbulent = true; if (config->GetKind_Trans_Model() == LM) transition = true; heat_fvm = config->GetWeakly_Coupled_Heat(); break;
    case FEM_EULER : case DISC_ADJ_FEM_EULER : fem_euler = true; break;
    case FEM_NAVIER_STOKES: case DISC_ADJ_FEM_NS : fem_ns = true; break;
    case FEM_RANS : case DISC_ADJ_FEM_RANS : fem_ns = true; fem_turbulent = true; break;
    case FEM_LES :  fem_ns = true; break;
    case HEAT_EQUATION_FVM: heat_fvm = true; break;
    case FEM_ELASTICITY: case DISC_ADJ_FEM: fem = true; break;
    case ADJ_EULER : euler = true; adj_euler = true; break;
    case ADJ_NAVIER_STOKES : ns = true; turbulent = (config->GetKind_Turb_Model() != NONE); adj_ns = true; break;
    case ADJ_RANS : ns = true; turbulent = true; adj_ns = true; adj_turb = (!config->GetFrozen_Visc_Cont()); break;
  }
  
  /*--- Assign turbulence model booleans ---*/

  if (turbulent || fem_turbulent)
    switch (config->GetKind_Turb_Model()) {
      case SA:     spalart_allmaras = true;     break;
      case SA_NEG: neg_spalart_allmaras = true; break;
      case SA_E:   e_spalart_allmaras = true; break;
      case SA_COMP:   comp_spalart_allmaras = true; break;
      case SA_E_COMP:   e_comp_spalart_allmaras = true; break;
      case SST:    menter_sst = true; constants = solver[MESH_0][TURB_SOL]->GetConstants(); break;
      default: SU2_MPI::Error("Specified turbulence model unavailable or none selected", CURRENT_FUNCTION); break;
    }
  
  /*--- Number of variables for the template ---*/
  
  if (template_solver) nVar_Flow = solver[MESH_0][FLOW_SOL]->GetnVar();
  
  /*--- Number of variables for direct problem ---*/

  if (euler)        nVar_Flow = solver[MESH_0][FLOW_SOL]->GetnVar();
  if (ns)           nVar_Flow = solver[MESH_0][FLOW_SOL]->GetnVar();
  if (turbulent)    nVar_Turb = solver[MESH_0][TURB_SOL]->GetnVar();
  if (transition)   nVar_Trans = solver[MESH_0][TRANS_SOL]->GetnVar();

  if (fem_euler)        nVar_Flow = solver[MESH_0][FLOW_SOL]->GetnVar();
  if (fem_ns)           nVar_Flow = solver[MESH_0][FLOW_SOL]->GetnVar();
  //if (fem_turbulent)    nVar_Turb = solver_container[MESH_0][FEM_TURB_SOL]->GetnVar();
  
  if (fem)          nVar_FEM = solver[MESH_0][FEA_SOL]->GetnVar();
  if (heat_fvm)     nVar_Heat = solver[MESH_0][HEAT_SOL]->GetnVar();

  /*--- Number of variables for adjoint problem ---*/
  
  if (adj_euler)        nVar_Adj_Flow = solver[MESH_0][ADJFLOW_SOL]->GetnVar();
  if (adj_ns)           nVar_Adj_Flow = solver[MESH_0][ADJFLOW_SOL]->GetnVar();
  if (adj_turb)         nVar_Adj_Turb = solver[MESH_0][ADJTURB_SOL]->GetnVar();
  
  /*--- Definition of the Class for the numerical method: numerics_container[INSTANCE_LEVEL][MESH_LEVEL][EQUATION][EQ_TERM] ---*/
  if (fem){
    for (iMGlevel = 0; iMGlevel <= config->GetnMGLevels(); iMGlevel++) {
      numerics[iMGlevel] = new CNumerics** [MAX_SOLS];
      for (iSol = 0; iSol < MAX_SOLS; iSol++)
        numerics[iMGlevel][iSol] = new CNumerics* [MAX_TERMS_FEA];
    }
  }
  else{
    for (iMGlevel = 0; iMGlevel <= config->GetnMGLevels(); iMGlevel++) {
      numerics[iMGlevel] = new CNumerics** [MAX_SOLS];
      for (iSol = 0; iSol < MAX_SOLS; iSol++)
        numerics[iMGlevel][iSol] = new CNumerics* [MAX_TERMS];
    }
  }
  
  /*--- Solver definition for the template problem ---*/
  if (template_solver) {
    
    /*--- Definition of the convective scheme for each equation and mesh level ---*/
    switch (config->GetKind_ConvNumScheme_Template()) {
      case SPACE_CENTERED : case SPACE_UPWIND :
        for (iMGlevel = 0; iMGlevel <= config->GetnMGLevels(); iMGlevel++)
          numerics[iMGlevel][TEMPLATE_SOL][CONV_TERM] = new CConvective_Template(nDim, nVar_Template, config);
        break;
      default : SU2_MPI::Error("Convective scheme not implemented (template_solver).", CURRENT_FUNCTION); break;
    }
    
    /*--- Definition of the viscous scheme for each equation and mesh level ---*/
    for (iMGlevel = 0; iMGlevel <= config->GetnMGLevels(); iMGlevel++)
      numerics[iMGlevel][TEMPLATE_SOL][VISC_TERM] = new CViscous_Template(nDim, nVar_Template, config);
    
    /*--- Definition of the source term integration scheme for each equation and mesh level ---*/
    for (iMGlevel = 0; iMGlevel <= config->GetnMGLevels(); iMGlevel++)
      numerics[iMGlevel][TEMPLATE_SOL][SOURCE_FIRST_TERM] = new CSource_Template(nDim, nVar_Template, config);
    
    /*--- Definition of the boundary condition method ---*/
    for (iMGlevel = 0; iMGlevel <= config->GetnMGLevels(); iMGlevel++) {
      numerics[iMGlevel][TEMPLATE_SOL][CONV_BOUND_TERM] = new CConvective_Template(nDim, nVar_Template, config);
    }
    
  }
  
  /*--- Solver definition for the Potential, Euler, Navier-Stokes problems ---*/
  if ((euler) || (ns)) {
    
    /*--- Definition of the convective scheme for each equation and mesh level ---*/
    switch (config->GetKind_ConvNumScheme_Flow()) {
      case NO_CONVECTIVE :
        SU2_MPI::Error("No convective scheme.", CURRENT_FUNCTION);
        break;
        
      case SPACE_CENTERED :
        if (compressible) {
          /*--- Compressible flow ---*/
          switch (config->GetKind_Centered_Flow()) {
            case NO_CENTERED : cout << "No centered scheme." << endl; break;
            case LAX : numerics[MESH_0][FLOW_SOL][CONV_TERM] = new CCentLax_Flow(nDim, nVar_Flow, config); break;
            case JST : numerics[MESH_0][FLOW_SOL][CONV_TERM] = new CCentJST_Flow(nDim, nVar_Flow, config); break;
            case JST_KE : numerics[MESH_0][FLOW_SOL][CONV_TERM] = new CCentJST_KE_Flow(nDim, nVar_Flow, config); break;
            default : SU2_MPI::Error("Centered scheme not implemented.", CURRENT_FUNCTION); break;
          }
          
          for (iMGlevel = 1; iMGlevel <= config->GetnMGLevels(); iMGlevel++)
            numerics[iMGlevel][FLOW_SOL][CONV_TERM] = new CCentLax_Flow(nDim, nVar_Flow, config);
          
          /*--- Definition of the boundary condition method ---*/
          for (iMGlevel = 0; iMGlevel <= config->GetnMGLevels(); iMGlevel++)
            numerics[iMGlevel][FLOW_SOL][CONV_BOUND_TERM] = new CUpwRoe_Flow(nDim, nVar_Flow, config, false);
          
        }
        if (incompressible) {
          /*--- Incompressible flow, use preconditioning method ---*/
          switch (config->GetKind_Centered_Flow()) {
            case NO_CENTERED : cout << "No centered scheme." << endl; break;
            case LAX : numerics[MESH_0][FLOW_SOL][CONV_TERM] = new CCentLaxInc_Flow(nDim, nVar_Flow, config); break;
            case JST : numerics[MESH_0][FLOW_SOL][CONV_TERM] = new CCentJSTInc_Flow(nDim, nVar_Flow, config); break;
            default : SU2_MPI::Error("Centered scheme not implemented.\n Currently, only JST and LAX-FRIEDRICH are available for incompressible flows.", CURRENT_FUNCTION); break;
          }
          for (iMGlevel = 1; iMGlevel <= config->GetnMGLevels(); iMGlevel++)
            numerics[iMGlevel][FLOW_SOL][CONV_TERM] = new CCentLaxInc_Flow(nDim, nVar_Flow, config);
          
          /*--- Definition of the boundary condition method ---*/
          for (iMGlevel = 0; iMGlevel <= config->GetnMGLevels(); iMGlevel++)
            numerics[iMGlevel][FLOW_SOL][CONV_BOUND_TERM] = new CUpwFDSInc_Flow(nDim, nVar_Flow, config);
          
        }
        break;
      case SPACE_UPWIND :
        if (compressible) {
          /*--- Compressible flow ---*/
          switch (config->GetKind_Upwind_Flow()) {
            case NO_UPWIND : cout << "No upwind scheme." << endl; break;
            case ROE:
              if (ideal_gas) {
                
                for (iMGlevel = 0; iMGlevel <= config->GetnMGLevels(); iMGlevel++) {
                  numerics[iMGlevel][FLOW_SOL][CONV_TERM] = new CUpwRoe_Flow(nDim, nVar_Flow, config, roe_low_dissipation);
                  numerics[iMGlevel][FLOW_SOL][CONV_BOUND_TERM] = new CUpwRoe_Flow(nDim, nVar_Flow, config, false);
                }
              } else {
                
                for (iMGlevel = 0; iMGlevel <= config->GetnMGLevels(); iMGlevel++) {
                  numerics[iMGlevel][FLOW_SOL][CONV_TERM] = new CUpwGeneralRoe_Flow(nDim, nVar_Flow, config);
                  numerics[iMGlevel][FLOW_SOL][CONV_BOUND_TERM] = new CUpwGeneralRoe_Flow(nDim, nVar_Flow, config);
                }
              }
              break;
              
            case AUSM:
              for (iMGlevel = 0; iMGlevel <= config->GetnMGLevels(); iMGlevel++) {
                numerics[iMGlevel][FLOW_SOL][CONV_TERM] = new CUpwAUSM_Flow(nDim, nVar_Flow, config);
                numerics[iMGlevel][FLOW_SOL][CONV_BOUND_TERM] = new CUpwAUSM_Flow(nDim, nVar_Flow, config);
              }
              break;

	          case AUSMPLUSUP:
              for (iMGlevel = 0; iMGlevel <= config->GetnMGLevels(); iMGlevel++) {
                numerics[iMGlevel][FLOW_SOL][CONV_TERM] = new CUpwAUSMPLUSUP_Flow(nDim, nVar_Flow, config);
                numerics[iMGlevel][FLOW_SOL][CONV_BOUND_TERM] = new CUpwAUSMPLUSUP_Flow(nDim, nVar_Flow, config);
              }
              break;

            case AUSMPLUSUP2:
              for (iMGlevel = 0; iMGlevel <= config->GetnMGLevels(); iMGlevel++) {
                numerics[iMGlevel][FLOW_SOL][CONV_TERM] = new CUpwAUSMPLUSUP2_Flow(nDim, nVar_Flow, config);
                numerics[iMGlevel][FLOW_SOL][CONV_BOUND_TERM] = new CUpwAUSMPLUSUP2_Flow(nDim, nVar_Flow, config);
              }
              break;
              
            case TURKEL:
              for (iMGlevel = 0; iMGlevel <= config->GetnMGLevels(); iMGlevel++) {
                numerics[iMGlevel][FLOW_SOL][CONV_TERM] = new CUpwTurkel_Flow(nDim, nVar_Flow, config);
                numerics[iMGlevel][FLOW_SOL][CONV_BOUND_TERM] = new CUpwTurkel_Flow(nDim, nVar_Flow, config);
              }
              break;
                  
            case L2ROE:
              for (iMGlevel = 0; iMGlevel <= config->GetnMGLevels(); iMGlevel++) {
                numerics[iMGlevel][FLOW_SOL][CONV_TERM] = new CUpwL2Roe_Flow(nDim, nVar_Flow, config);
                numerics[iMGlevel][FLOW_SOL][CONV_BOUND_TERM] = new CUpwL2Roe_Flow(nDim, nVar_Flow, config);
              }
              break;
            case LMROE:
              for (iMGlevel = 0; iMGlevel <= config->GetnMGLevels(); iMGlevel++) {
                numerics[iMGlevel][FLOW_SOL][CONV_TERM] = new CUpwLMRoe_Flow(nDim, nVar_Flow, config);
                numerics[iMGlevel][FLOW_SOL][CONV_BOUND_TERM] = new CUpwLMRoe_Flow(nDim, nVar_Flow, config);
              }
              break;

            case SLAU:
              for (iMGlevel = 0; iMGlevel <= config->GetnMGLevels(); iMGlevel++) {
                numerics[iMGlevel][FLOW_SOL][CONV_TERM] = new CUpwSLAU_Flow(nDim, nVar_Flow, config, roe_low_dissipation);
                numerics[iMGlevel][FLOW_SOL][CONV_BOUND_TERM] = new CUpwSLAU_Flow(nDim, nVar_Flow, config, false);
              }
              break;
              
            case SLAU2:
              for (iMGlevel = 0; iMGlevel <= config->GetnMGLevels(); iMGlevel++) {
                numerics[iMGlevel][FLOW_SOL][CONV_TERM] = new CUpwSLAU2_Flow(nDim, nVar_Flow, config, roe_low_dissipation);
                numerics[iMGlevel][FLOW_SOL][CONV_BOUND_TERM] = new CUpwSLAU2_Flow(nDim, nVar_Flow, config, false);
              }
              break;
              
            case HLLC:
              if (ideal_gas) {
                for (iMGlevel = 0; iMGlevel <= config->GetnMGLevels(); iMGlevel++) {
                  numerics[iMGlevel][FLOW_SOL][CONV_TERM] = new CUpwHLLC_Flow(nDim, nVar_Flow, config);
                  numerics[iMGlevel][FLOW_SOL][CONV_BOUND_TERM] = new CUpwHLLC_Flow(nDim, nVar_Flow, config);
                }
              }
              else {
                for (iMGlevel = 0; iMGlevel <= config->GetnMGLevels(); iMGlevel++) {
                  numerics[iMGlevel][FLOW_SOL][CONV_TERM] = new CUpwGeneralHLLC_Flow(nDim, nVar_Flow, config);
                  numerics[iMGlevel][FLOW_SOL][CONV_BOUND_TERM] = new CUpwGeneralHLLC_Flow(nDim, nVar_Flow, config);
                }
              }
              break;
              
            case MSW:
              for (iMGlevel = 0; iMGlevel <= config->GetnMGLevels(); iMGlevel++) {
                numerics[iMGlevel][FLOW_SOL][CONV_TERM] = new CUpwMSW_Flow(nDim, nVar_Flow, config);
                numerics[iMGlevel][FLOW_SOL][CONV_BOUND_TERM] = new CUpwMSW_Flow(nDim, nVar_Flow, config);
              }
              break;
              
            case CUSP:
              for (iMGlevel = 0; iMGlevel <= config->GetnMGLevels(); iMGlevel++) {
                numerics[iMGlevel][FLOW_SOL][CONV_TERM] = new CUpwCUSP_Flow(nDim, nVar_Flow, config);
                numerics[iMGlevel][FLOW_SOL][CONV_BOUND_TERM] = new CUpwCUSP_Flow(nDim, nVar_Flow, config);
              }
              break;
              
            default : SU2_MPI::Error("Upwind scheme not implemented.", CURRENT_FUNCTION); break;
          }
          
        }
        if (incompressible) {
          /*--- Incompressible flow, use artificial compressibility method ---*/
          switch (config->GetKind_Upwind_Flow()) {
            case NO_UPWIND : cout << "No upwind scheme." << endl; break;
            case FDS:
              for (iMGlevel = 0; iMGlevel <= config->GetnMGLevels(); iMGlevel++) {
                numerics[iMGlevel][FLOW_SOL][CONV_TERM] = new CUpwFDSInc_Flow(nDim, nVar_Flow, config);
                numerics[iMGlevel][FLOW_SOL][CONV_BOUND_TERM] = new CUpwFDSInc_Flow(nDim, nVar_Flow, config);
              }
              break;
            default : SU2_MPI::Error("Upwind scheme not implemented.\n Currently, only FDS is available for incompressible flows.", CURRENT_FUNCTION); break;
          }
        }
        break;
        
      default :
        SU2_MPI::Error("Convective scheme not implemented (Euler and Navier-Stokes).", CURRENT_FUNCTION);
        break;
    }
    
    /*--- Definition of the viscous scheme for each equation and mesh level ---*/
    if (compressible) {
      if (ideal_gas) {
        
        /*--- Compressible flow Ideal gas ---*/
        numerics[MESH_0][FLOW_SOL][VISC_TERM] = new CAvgGrad_Flow(nDim, nVar_Flow, true, config);
        for (iMGlevel = 1; iMGlevel <= config->GetnMGLevels(); iMGlevel++)
          numerics[iMGlevel][FLOW_SOL][VISC_TERM] = new CAvgGrad_Flow(nDim, nVar_Flow, false, config);
        
        /*--- Definition of the boundary condition method ---*/
        for (iMGlevel = 0; iMGlevel <= config->GetnMGLevels(); iMGlevel++)
          numerics[iMGlevel][FLOW_SOL][VISC_BOUND_TERM] = new CAvgGrad_Flow(nDim, nVar_Flow, false, config);
        
      } else {
        
        /*--- Compressible flow Realgas ---*/
        numerics[MESH_0][FLOW_SOL][VISC_TERM] = new CGeneralAvgGrad_Flow(nDim, nVar_Flow, true, config);
        for (iMGlevel = 1; iMGlevel <= config->GetnMGLevels(); iMGlevel++)
          numerics[iMGlevel][FLOW_SOL][VISC_TERM] = new CGeneralAvgGrad_Flow(nDim, nVar_Flow, false, config);
        
        /*--- Definition of the boundary condition method ---*/
        for (iMGlevel = 0; iMGlevel <= config->GetnMGLevels(); iMGlevel++)
          numerics[iMGlevel][FLOW_SOL][VISC_BOUND_TERM] = new CGeneralAvgGrad_Flow(nDim, nVar_Flow, false, config);
        
      }
    }
    if (incompressible) {
      /*--- Incompressible flow, use preconditioning method ---*/
      numerics[MESH_0][FLOW_SOL][VISC_TERM] = new CAvgGradInc_Flow(nDim, nVar_Flow, true, config);
      for (iMGlevel = 1; iMGlevel <= config->GetnMGLevels(); iMGlevel++)
        numerics[iMGlevel][FLOW_SOL][VISC_TERM] = new CAvgGradInc_Flow(nDim, nVar_Flow, false, config);
      
      /*--- Definition of the boundary condition method ---*/
      for (iMGlevel = 0; iMGlevel <= config->GetnMGLevels(); iMGlevel++)
        numerics[iMGlevel][FLOW_SOL][VISC_BOUND_TERM] = new CAvgGradInc_Flow(nDim, nVar_Flow, false, config);
    }
    
    /*--- Definition of the source term integration scheme for each equation and mesh level ---*/
    for (iMGlevel = 0; iMGlevel <= config->GetnMGLevels(); iMGlevel++) {
      
      if (config->GetBody_Force() == YES)
        if (incompressible) numerics[iMGlevel][FLOW_SOL][SOURCE_FIRST_TERM] = new CSourceIncBodyForce(nDim, nVar_Flow, config);
        else numerics[iMGlevel][FLOW_SOL][SOURCE_FIRST_TERM] = new CSourceBodyForce(nDim, nVar_Flow, config);
      else if (incompressible && (config->GetKind_DensityModel() == BOUSSINESQ))
        numerics[iMGlevel][FLOW_SOL][SOURCE_FIRST_TERM] = new CSourceBoussinesq(nDim, nVar_Flow, config);
      else if (config->GetRotating_Frame() == YES)
        numerics[iMGlevel][FLOW_SOL][SOURCE_FIRST_TERM] = new CSourceRotatingFrame_Flow(nDim, nVar_Flow, config);
      else if (config->GetAxisymmetric() == YES)
        if (incompressible) numerics[iMGlevel][FLOW_SOL][SOURCE_FIRST_TERM] = new CSourceIncAxisymmetric_Flow(nDim, nVar_Flow, config);
      else numerics[iMGlevel][FLOW_SOL][SOURCE_FIRST_TERM] = new CSourceAxisymmetric_Flow(nDim, nVar_Flow, config);
      else if (config->GetGravityForce() == YES)
        numerics[iMGlevel][FLOW_SOL][SOURCE_FIRST_TERM] = new CSourceGravity(nDim, nVar_Flow, config);
      else if (config->GetWind_Gust() == YES)
        numerics[iMGlevel][FLOW_SOL][SOURCE_FIRST_TERM] = new CSourceWindGust(nDim, nVar_Flow, config);
      else
        numerics[iMGlevel][FLOW_SOL][SOURCE_FIRST_TERM] = new CSourceNothing(nDim, nVar_Flow, config);
      
      numerics[iMGlevel][FLOW_SOL][SOURCE_SECOND_TERM] = new CSourceNothing(nDim, nVar_Flow, config);
    }
    
  }

  /*--- Riemann solver definition for the Euler, Navier-Stokes problems for the FEM discretization. ---*/
  if ((fem_euler) || (fem_ns)) {

    switch (config->GetRiemann_Solver_FEM()) {
      case NO_UPWIND : cout << "Riemann solver disabled." << endl; break;
      case ROE:
      case LAX_FRIEDRICH:
        /* Hard coded optimized implementation is used in the DG solver. No need to allocate the
           corresponding entry in numerics. */
        break;

      case AUSM:
        for (iMGlevel = 0; iMGlevel <= config->GetnMGLevels(); iMGlevel++) {
          numerics[iMGlevel][FLOW_SOL][CONV_TERM] = new CUpwAUSM_Flow(nDim, nVar_Flow, config);
          numerics[iMGlevel][FLOW_SOL][CONV_BOUND_TERM] = new CUpwAUSM_Flow(nDim, nVar_Flow, config);
        }
        break;

      case TURKEL:
        for (iMGlevel = 0; iMGlevel <= config->GetnMGLevels(); iMGlevel++) {
          numerics[iMGlevel][FLOW_SOL][CONV_TERM] = new CUpwTurkel_Flow(nDim, nVar_Flow, config);
          numerics[iMGlevel][FLOW_SOL][CONV_BOUND_TERM] = new CUpwTurkel_Flow(nDim, nVar_Flow, config);
        }
        break;

      case HLLC:
          for (iMGlevel = 0; iMGlevel <= config->GetnMGLevels(); iMGlevel++) {
            numerics[iMGlevel][FLOW_SOL][CONV_TERM] = new CUpwHLLC_Flow(nDim, nVar_Flow, config);
            numerics[iMGlevel][FLOW_SOL][CONV_BOUND_TERM] = new CUpwHLLC_Flow(nDim, nVar_Flow, config);
          }
        break;

      case MSW:
        for (iMGlevel = 0; iMGlevel <= config->GetnMGLevels(); iMGlevel++) {
          numerics[iMGlevel][FLOW_SOL][CONV_TERM] = new CUpwMSW_Flow(nDim, nVar_Flow, config);
          numerics[iMGlevel][FLOW_SOL][CONV_BOUND_TERM] = new CUpwMSW_Flow(nDim, nVar_Flow, config);
        }
        break;

      case CUSP:
        for (iMGlevel = 0; iMGlevel <= config->GetnMGLevels(); iMGlevel++) {
          numerics[iMGlevel][FLOW_SOL][CONV_TERM] = new CUpwCUSP_Flow(nDim, nVar_Flow, config);
          numerics[iMGlevel][FLOW_SOL][CONV_BOUND_TERM] = new CUpwCUSP_Flow(nDim, nVar_Flow, config);
        }
        break;

      default :
        SU2_MPI::Error("Riemann solver not implemented.", CURRENT_FUNCTION);
    }

  }

  /*--- Solver definition for the turbulent model problem ---*/
  
  if (turbulent) {
    
    /*--- Definition of the convective scheme for each equation and mesh level ---*/
    
    switch (config->GetKind_ConvNumScheme_Turb()) {
      case NONE :
        break;
      case SPACE_UPWIND :
        for (iMGlevel = 0; iMGlevel <= config->GetnMGLevels(); iMGlevel++) {
          if (spalart_allmaras || neg_spalart_allmaras || e_spalart_allmaras || comp_spalart_allmaras || e_comp_spalart_allmaras ) {
            numerics[iMGlevel][TURB_SOL][CONV_TERM] = new CUpwSca_TurbSA(nDim, nVar_Turb, config);
          }
          else if (menter_sst) numerics[iMGlevel][TURB_SOL][CONV_TERM] = new CUpwSca_TurbSST(nDim, nVar_Turb, config);
        }
        break;
      default :
        SU2_MPI::Error("Convective scheme not implemented (turbulent).", CURRENT_FUNCTION);
        break;
    }
    
    /*--- Definition of the viscous scheme for each equation and mesh level ---*/
    
    for (iMGlevel = 0; iMGlevel <= config->GetnMGLevels(); iMGlevel++) {
      if (spalart_allmaras || e_spalart_allmaras || comp_spalart_allmaras || e_comp_spalart_allmaras){
        numerics[iMGlevel][TURB_SOL][VISC_TERM] = new CAvgGrad_TurbSA(nDim, nVar_Turb, true, config);
      }
      else if (neg_spalart_allmaras) numerics[iMGlevel][TURB_SOL][VISC_TERM] = new CAvgGrad_TurbSA_Neg(nDim, nVar_Turb, true, config);
      else if (menter_sst) numerics[iMGlevel][TURB_SOL][VISC_TERM] = new CAvgGrad_TurbSST(nDim, nVar_Turb, constants, true, config);
    }
    
    /*--- Definition of the source term integration scheme for each equation and mesh level ---*/
    
    for (iMGlevel = 0; iMGlevel <= config->GetnMGLevels(); iMGlevel++) {
      if (spalart_allmaras) numerics[iMGlevel][TURB_SOL][SOURCE_FIRST_TERM] = new CSourcePieceWise_TurbSA(nDim, nVar_Turb, config);
      else if (e_spalart_allmaras) numerics[iMGlevel][TURB_SOL][SOURCE_FIRST_TERM] = new CSourcePieceWise_TurbSA_E(nDim, nVar_Turb, config);
      else if (comp_spalart_allmaras) numerics[iMGlevel][TURB_SOL][SOURCE_FIRST_TERM] = new CSourcePieceWise_TurbSA_COMP(nDim, nVar_Turb, config);
      else if (e_comp_spalart_allmaras) numerics[iMGlevel][TURB_SOL][SOURCE_FIRST_TERM] = new CSourcePieceWise_TurbSA_E_COMP(nDim, nVar_Turb, config);
      else if (neg_spalart_allmaras) numerics[iMGlevel][TURB_SOL][SOURCE_FIRST_TERM] = new CSourcePieceWise_TurbSA_Neg(nDim, nVar_Turb, config);
      else if (menter_sst) numerics[iMGlevel][TURB_SOL][SOURCE_FIRST_TERM] = new CSourcePieceWise_TurbSST(nDim, nVar_Turb, constants, config);
      numerics[iMGlevel][TURB_SOL][SOURCE_SECOND_TERM] = new CSourceNothing(nDim, nVar_Turb, config);
    }
    
    /*--- Definition of the boundary condition method ---*/
    
    for (iMGlevel = 0; iMGlevel <= config->GetnMGLevels(); iMGlevel++) {
      if (spalart_allmaras || e_spalart_allmaras || comp_spalart_allmaras || e_comp_spalart_allmaras) {
        numerics[iMGlevel][TURB_SOL][CONV_BOUND_TERM] = new CUpwSca_TurbSA(nDim, nVar_Turb, config);
        numerics[iMGlevel][TURB_SOL][VISC_BOUND_TERM] = new CAvgGrad_TurbSA(nDim, nVar_Turb, false, config);
      }
      else if (neg_spalart_allmaras) {
        numerics[iMGlevel][TURB_SOL][CONV_BOUND_TERM] = new CUpwSca_TurbSA(nDim, nVar_Turb, config);
        numerics[iMGlevel][TURB_SOL][VISC_BOUND_TERM] = new CAvgGrad_TurbSA_Neg(nDim, nVar_Turb, false, config);
      }
      else if (menter_sst) {
        numerics[iMGlevel][TURB_SOL][CONV_BOUND_TERM] = new CUpwSca_TurbSST(nDim, nVar_Turb, config);
        numerics[iMGlevel][TURB_SOL][VISC_BOUND_TERM] = new CAvgGrad_TurbSST(nDim, nVar_Turb, constants, false, config);
      }
    }
  }
  
  /*--- Solver definition for the transition model problem ---*/
  if (transition) {
    
    /*--- Definition of the convective scheme for each equation and mesh level ---*/
    switch (config->GetKind_ConvNumScheme_Turb()) {
      case NONE :
        break;
      case SPACE_UPWIND :
        for (iMGlevel = 0; iMGlevel <= config->GetnMGLevels(); iMGlevel++) {
          numerics[iMGlevel][TRANS_SOL][CONV_TERM] = new CUpwSca_TransLM(nDim, nVar_Trans, config);
        }
        break;
      default :
        SU2_MPI::Error("Convective scheme not implemented (transition).", CURRENT_FUNCTION);
        break;
    }
    
    /*--- Definition of the viscous scheme for each equation and mesh level ---*/
    for (iMGlevel = 0; iMGlevel <= config->GetnMGLevels(); iMGlevel++) {
      numerics[iMGlevel][TRANS_SOL][VISC_TERM] = new CAvgGradCorrected_TransLM(nDim, nVar_Trans, config);
    }
    
    /*--- Definition of the source term integration scheme for each equation and mesh level ---*/
    for (iMGlevel = 0; iMGlevel <= config->GetnMGLevels(); iMGlevel++) {
      numerics[iMGlevel][TRANS_SOL][SOURCE_FIRST_TERM] = new CSourcePieceWise_TransLM(nDim, nVar_Trans, config);
      numerics[iMGlevel][TRANS_SOL][SOURCE_SECOND_TERM] = new CSourceNothing(nDim, nVar_Trans, config);
    }
    
    /*--- Definition of the boundary condition method ---*/
    for (iMGlevel = 0; iMGlevel <= config->GetnMGLevels(); iMGlevel++) {
      numerics[iMGlevel][TRANS_SOL][CONV_BOUND_TERM] = new CUpwLin_TransLM(nDim, nVar_Trans, config);
    }
  }
  
  /*--- Solver definition of the finite volume heat solver  ---*/
  if (heat_fvm) {

    /*--- Definition of the viscous scheme for each equation and mesh level ---*/
    for (iMGlevel = 0; iMGlevel <= config->GetnMGLevels(); iMGlevel++) {

      numerics[iMGlevel][HEAT_SOL][VISC_TERM] = new CAvgGradCorrected_Heat(nDim, nVar_Heat, config);
      numerics[iMGlevel][HEAT_SOL][VISC_BOUND_TERM] = new CAvgGrad_Heat(nDim, nVar_Heat, config);

      switch (config->GetKind_ConvNumScheme_Heat()) {

        case SPACE_UPWIND :
          numerics[iMGlevel][HEAT_SOL][CONV_TERM] = new CUpwSca_Heat(nDim, nVar_Heat, config);
          numerics[iMGlevel][HEAT_SOL][CONV_BOUND_TERM] = new CUpwSca_Heat(nDim, nVar_Heat, config);
          break;

        case SPACE_CENTERED :
          numerics[iMGlevel][HEAT_SOL][CONV_TERM] = new CCentSca_Heat(nDim, nVar_Heat, config);
          numerics[iMGlevel][HEAT_SOL][CONV_BOUND_TERM] = new CUpwSca_Heat(nDim, nVar_Heat, config);
        break;

        default :
          cout << "Convective scheme not implemented (heat)." << endl; exit(EXIT_FAILURE);
        break;
      }
    }
  }
  
  /*--- Solver definition for the flow adjoint problem ---*/
  
  if (adj_euler || adj_ns) {
    
    /*--- Definition of the convective scheme for each equation and mesh level ---*/
    
    switch (config->GetKind_ConvNumScheme_AdjFlow()) {
      case NO_CONVECTIVE :
        SU2_MPI::Error("No convective scheme.", CURRENT_FUNCTION);
        break;
        
      case SPACE_CENTERED :
        
        if (compressible) {
          
          /*--- Compressible flow ---*/
          
          switch (config->GetKind_Centered_AdjFlow()) {
            case NO_CENTERED : cout << "No centered scheme." << endl; break;
            case LAX : numerics[MESH_0][ADJFLOW_SOL][CONV_TERM] = new CCentLax_AdjFlow(nDim, nVar_Adj_Flow, config); break;
            case JST : numerics[MESH_0][ADJFLOW_SOL][CONV_TERM] = new CCentJST_AdjFlow(nDim, nVar_Adj_Flow, config); break;
            default : SU2_MPI::Error("Centered scheme not implemented.", CURRENT_FUNCTION); break;
          }
          
          for (iMGlevel = 1; iMGlevel <= config->GetnMGLevels(); iMGlevel++)
            numerics[iMGlevel][ADJFLOW_SOL][CONV_TERM] = new CCentLax_AdjFlow(nDim, nVar_Adj_Flow, config);
          
          for (iMGlevel = 0; iMGlevel <= config->GetnMGLevels(); iMGlevel++)
            numerics[iMGlevel][ADJFLOW_SOL][CONV_BOUND_TERM] = new CUpwRoe_AdjFlow(nDim, nVar_Adj_Flow, config);
          
        }
        
        if (incompressible) {

          SU2_MPI::Error("Schemes not implemented for incompressible continuous adjoint.", CURRENT_FUNCTION);

        }
        
        break;
        
      case SPACE_UPWIND :
        
        if (compressible) {
          
          /*--- Compressible flow ---*/
          
          switch (config->GetKind_Upwind_AdjFlow()) {
            case NO_UPWIND : cout << "No upwind scheme." << endl; break;
            case ROE:
              for (iMGlevel = 0; iMGlevel <= config->GetnMGLevels(); iMGlevel++) {
                numerics[iMGlevel][ADJFLOW_SOL][CONV_TERM] = new CUpwRoe_AdjFlow(nDim, nVar_Adj_Flow, config);
                numerics[iMGlevel][ADJFLOW_SOL][CONV_BOUND_TERM] = new CUpwRoe_AdjFlow(nDim, nVar_Adj_Flow, config);
              }
              break;
            default : SU2_MPI::Error("Upwind scheme not implemented.", CURRENT_FUNCTION); break;
          }
        }
        
        if (incompressible) {
          
          SU2_MPI::Error("Schemes not implemented for incompressible continuous adjoint.", CURRENT_FUNCTION);

        }
        
        break;
        
      default :
        SU2_MPI::Error("Convective scheme not implemented (adj_euler and adj_ns).", CURRENT_FUNCTION);
        break;
    }
    
    /*--- Definition of the viscous scheme for each equation and mesh level ---*/
    
    if (compressible) {
      
      /*--- Compressible flow ---*/
      
      numerics[MESH_0][ADJFLOW_SOL][VISC_TERM] = new CAvgGradCorrected_AdjFlow(nDim, nVar_Adj_Flow, config);
      numerics[MESH_0][ADJFLOW_SOL][VISC_BOUND_TERM] = new CAvgGrad_AdjFlow(nDim, nVar_Adj_Flow, config);
      
      for (iMGlevel = 1; iMGlevel <= config->GetnMGLevels(); iMGlevel++) {
        numerics[iMGlevel][ADJFLOW_SOL][VISC_TERM] = new CAvgGrad_AdjFlow(nDim, nVar_Adj_Flow, config);
        numerics[iMGlevel][ADJFLOW_SOL][VISC_BOUND_TERM] = new CAvgGrad_AdjFlow(nDim, nVar_Adj_Flow, config);
      }
      
    }
    
    if (incompressible) {
      
      SU2_MPI::Error("Schemes not implemented for incompressible continuous adjoint.", CURRENT_FUNCTION);

    }
    
    /*--- Definition of the source term integration scheme for each equation and mesh level ---*/
    
    for (iMGlevel = 0; iMGlevel <= config->GetnMGLevels(); iMGlevel++) {
      
      /*--- Note that RANS is incompatible with Axisymmetric or Rotational (Fix it!) ---*/
      
      if (compressible) {
        
        if (adj_ns) {
          
          numerics[iMGlevel][ADJFLOW_SOL][SOURCE_FIRST_TERM] = new CSourceViscous_AdjFlow(nDim, nVar_Adj_Flow, config);
          
          if (config->GetRotating_Frame() == YES)
            numerics[iMGlevel][ADJFLOW_SOL][SOURCE_SECOND_TERM] = new CSourceRotatingFrame_AdjFlow(nDim, nVar_Adj_Flow, config);
          else
            numerics[iMGlevel][ADJFLOW_SOL][SOURCE_SECOND_TERM] = new CSourceConservative_AdjFlow(nDim, nVar_Adj_Flow, config);
          
        }
        
        else {
          
          if (config->GetRotating_Frame() == YES)
            numerics[iMGlevel][ADJFLOW_SOL][SOURCE_FIRST_TERM] = new CSourceRotatingFrame_AdjFlow(nDim, nVar_Adj_Flow, config);
          else if (config->GetAxisymmetric() == YES)
            numerics[iMGlevel][ADJFLOW_SOL][SOURCE_FIRST_TERM] = new CSourceAxisymmetric_AdjFlow(nDim, nVar_Adj_Flow, config);
          else
            numerics[iMGlevel][ADJFLOW_SOL][SOURCE_FIRST_TERM] = new CSourceNothing(nDim, nVar_Adj_Flow, config);
          
          numerics[iMGlevel][ADJFLOW_SOL][SOURCE_SECOND_TERM] = new CSourceNothing(nDim, nVar_Adj_Flow, config);
          
        }
        
      }
      
      if (incompressible) {
        
        SU2_MPI::Error("Schemes not implemented for incompressible continuous adjoint.", CURRENT_FUNCTION);

      }
      
    }
    
  }
  
  /*--- Solver definition for the turbulent adjoint problem ---*/
  if (adj_turb) {
    /*--- Definition of the convective scheme for each equation and mesh level ---*/
    switch (config->GetKind_ConvNumScheme_AdjTurb()) {
      case NONE :
        break;
      case SPACE_UPWIND :
        for (iMGlevel = 0; iMGlevel <= config->GetnMGLevels(); iMGlevel++)
          if (spalart_allmaras) {
            numerics[iMGlevel][ADJTURB_SOL][CONV_TERM] = new CUpwSca_AdjTurb(nDim, nVar_Adj_Turb, config);
          }
          else if (neg_spalart_allmaras) {SU2_MPI::Error("Adjoint Neg SA turbulence model not implemented.", CURRENT_FUNCTION);}
          else if (menter_sst) {SU2_MPI::Error("Adjoint SST turbulence model not implemented.", CURRENT_FUNCTION);}
          else if (e_spalart_allmaras) {SU2_MPI::Error("Adjoint Edward's SA turbulence model not implemented.", CURRENT_FUNCTION);}
          else if (comp_spalart_allmaras) {SU2_MPI::Error("Adjoint CC SA turbulence model not implemented.", CURRENT_FUNCTION);}
          else if (e_comp_spalart_allmaras) {SU2_MPI::Error("Adjoint CC Edward's SA turbulence model not implemented.", CURRENT_FUNCTION);}
        break;
      default :
        SU2_MPI::Error("Convective scheme not implemented (adj_turb).", CURRENT_FUNCTION);
        break;
    }
    
    /*--- Definition of the viscous scheme for each equation and mesh level ---*/
    for (iMGlevel = 0; iMGlevel <= config->GetnMGLevels(); iMGlevel++) {
      if (spalart_allmaras) {
        numerics[iMGlevel][ADJTURB_SOL][VISC_TERM] = new CAvgGradCorrected_AdjTurb(nDim, nVar_Adj_Turb, config);
      }

      else if (neg_spalart_allmaras) {SU2_MPI::Error("Adjoint Neg SA turbulence model not implemented.", CURRENT_FUNCTION);}
      else if (menter_sst) {SU2_MPI::Error("Adjoint SST turbulence model not implemented.", CURRENT_FUNCTION);}
      else if (e_spalart_allmaras) {SU2_MPI::Error("Adjoint Edward's SA turbulence model not implemented.", CURRENT_FUNCTION);}
      else if (comp_spalart_allmaras) {SU2_MPI::Error("Adjoint CC SA turbulence model not implemented.", CURRENT_FUNCTION);}
      else if (e_comp_spalart_allmaras) {SU2_MPI::Error("Adjoint CC Edward's SA turbulence model not implemented.", CURRENT_FUNCTION);}
    }
    
    /*--- Definition of the source term integration scheme for each equation and mesh level ---*/
    for (iMGlevel = 0; iMGlevel <= config->GetnMGLevels(); iMGlevel++) {
      if (spalart_allmaras) {
        numerics[iMGlevel][ADJTURB_SOL][SOURCE_FIRST_TERM] = new CSourcePieceWise_AdjTurb(nDim, nVar_Adj_Turb, config);
        numerics[iMGlevel][ADJTURB_SOL][SOURCE_SECOND_TERM] = new CSourceConservative_AdjTurb(nDim, nVar_Adj_Turb, config);
      }
      else if (neg_spalart_allmaras) {SU2_MPI::Error("Adjoint Neg SA turbulence model not implemented.", CURRENT_FUNCTION);}
      else if (menter_sst) {SU2_MPI::Error("Adjoint SST turbulence model not implemented.", CURRENT_FUNCTION);}
      else if (e_spalart_allmaras) {SU2_MPI::Error("Adjoint Edward's SA turbulence model not implemented.", CURRENT_FUNCTION);}
      else if (comp_spalart_allmaras) {SU2_MPI::Error("Adjoint CC SA turbulence model not implemented.", CURRENT_FUNCTION);}
      else if (e_comp_spalart_allmaras) {SU2_MPI::Error("Adjoint CC Edward's SA turbulence model not implemented.", CURRENT_FUNCTION);}
    }
    
    /*--- Definition of the boundary condition method ---*/
    for (iMGlevel = 0; iMGlevel <= config->GetnMGLevels(); iMGlevel++) {
      if (spalart_allmaras) numerics[iMGlevel][ADJTURB_SOL][CONV_BOUND_TERM] = new CUpwLin_AdjTurb(nDim, nVar_Adj_Turb, config);
      else if (neg_spalart_allmaras) {SU2_MPI::Error("Adjoint Neg SA turbulence model not implemented.", CURRENT_FUNCTION);}
      else if (menter_sst) {SU2_MPI::Error("Adjoint SST turbulence model not implemented.", CURRENT_FUNCTION);}
      else if (e_spalart_allmaras) {SU2_MPI::Error("Adjoint Edward's SA turbulence model not implemented.", CURRENT_FUNCTION);}
      else if (comp_spalart_allmaras) {SU2_MPI::Error("Adjoint CC SA turbulence model not implemented.", CURRENT_FUNCTION);}
      else if (e_comp_spalart_allmaras) {SU2_MPI::Error("Adjoint CC Edward's SA turbulence model not implemented.", CURRENT_FUNCTION);}
    }
    
  }

  /*--- Solver definition for the FEM problem ---*/
  if (fem) {

  /*--- Initialize the container for FEA_TERM. This will be the only one for most of the cases ---*/
  switch (config->GetGeometricConditions()) {
      case SMALL_DEFORMATIONS :
        switch (config->GetMaterialModel()) {
          case LINEAR_ELASTIC: numerics[MESH_0][FEA_SOL][FEA_TERM] = new CFEALinearElasticity(nDim, nVar_FEM, config); break;
          case NEO_HOOKEAN : SU2_MPI::Error("Material model does not correspond to geometric conditions.", CURRENT_FUNCTION); break;
          default: SU2_MPI::Error("Material model not implemented.", CURRENT_FUNCTION); break;
        }
        break;
      case LARGE_DEFORMATIONS :
        switch (config->GetMaterialModel()) {
          case LINEAR_ELASTIC: SU2_MPI::Error("Material model does not correspond to geometric conditions.", CURRENT_FUNCTION); break;
          case NEO_HOOKEAN :
            switch (config->GetMaterialCompressibility()) {
              case COMPRESSIBLE_MAT : numerics[MESH_0][FEA_SOL][FEA_TERM] = new CFEM_NeoHookean_Comp(nDim, nVar_FEM, config); break;
              default: SU2_MPI::Error("Material model not implemented.", CURRENT_FUNCTION); break;
            }
            break;
          case KNOWLES:
            switch (config->GetMaterialCompressibility()) {
              case NEARLY_INCOMPRESSIBLE_MAT : numerics[MESH_0][FEA_SOL][FEA_TERM] = new CFEM_Knowles_NearInc(nDim, nVar_FEM, config); break;
              default:  SU2_MPI::Error("Material model not implemented.", CURRENT_FUNCTION); break;
            }
            break;
          case IDEAL_DE:
            switch (config->GetMaterialCompressibility()) {
              case NEARLY_INCOMPRESSIBLE_MAT : numerics[MESH_0][FEA_SOL][FEA_TERM] = new CFEM_IdealDE(nDim, nVar_FEM, config); break;
              default:  SU2_MPI::Error("Material model not implemented.", CURRENT_FUNCTION); break;
            }
            break;
          default:  SU2_MPI::Error("Material model not implemented.", CURRENT_FUNCTION); break;
        }
        break;
      default:  SU2_MPI::Error("Solver not implemented.", CURRENT_FUNCTION);  break;
    }

  /*--- The following definitions only make sense if we have a non-linear solution ---*/
  if (config->GetGeometricConditions() == LARGE_DEFORMATIONS){

      /*--- This allocates a container for electromechanical effects ---*/

      bool de_effects = config->GetDE_Effects();
      if (de_effects) numerics[MESH_0][FEA_SOL][DE_TERM] = new CFEM_DielectricElastomer(nDim, nVar_FEM, config);

      string filename;
      ifstream properties_file;

      filename = config->GetFEA_FileName();
      if (nZone > 1)
        filename = config->GetMultizone_FileName(filename, iZone);

      properties_file.open(filename.data(), ios::in);

      /*--- In case there is a properties file, containers are allocated for a number of material models ---*/

      if (!(properties_file.fail())) {

          numerics[MESH_0][FEA_SOL][MAT_NHCOMP]  = new CFEM_NeoHookean_Comp(nDim, nVar_FEM, config);
          numerics[MESH_0][FEA_SOL][MAT_IDEALDE] = new CFEM_IdealDE(nDim, nVar_FEM, config);
          numerics[MESH_0][FEA_SOL][MAT_KNOWLES] = new CFEM_Knowles_NearInc(nDim, nVar_FEM, config);

          properties_file.close();
      }
  }

  }

}

void CDriver::Numerics_Postprocessing(CNumerics *****numerics,
                                      CSolver ***solver, CGeometry **geometry,
                                      CConfig *config, unsigned short val_iInst) {
  
  unsigned short iMGlevel, iSol;
  
  
  bool
  euler, adj_euler,
  ns, adj_ns,
  fem_euler, fem_ns, fem_turbulent,
  turbulent, adj_turb,
  spalart_allmaras, neg_spalart_allmaras, menter_sst,
  fem,
  heat_fvm,
  transition,
  template_solver;

  bool e_spalart_allmaras, comp_spalart_allmaras, e_comp_spalart_allmaras;

  bool compressible = (config->GetKind_Regime() == COMPRESSIBLE);
  bool incompressible = (config->GetKind_Regime() == INCOMPRESSIBLE);
  
  /*--- Initialize some useful booleans ---*/
  euler            = false; ns     = false; turbulent     = false;
  fem_euler        = false; fem_ns = false; fem_turbulent = false;
  adj_euler        = false;   adj_ns           = false;   adj_turb         = false;
  fem        = false;
  spalart_allmaras = false;   neg_spalart_allmaras = false; menter_sst       = false;
  transition       = false;   heat_fvm         = false;
  template_solver  = false;
    
  e_spalart_allmaras = false; comp_spalart_allmaras = false; e_comp_spalart_allmaras = false;

  /*--- Assign booleans ---*/
  switch (config->GetKind_Solver()) {
    case TEMPLATE_SOLVER: template_solver = true; break;
    case EULER : case DISC_ADJ_EULER: euler = true;  heat_fvm = config->GetWeakly_Coupled_Heat(); break;
    case NAVIER_STOKES: case DISC_ADJ_NAVIER_STOKES: ns = true;  heat_fvm = config->GetWeakly_Coupled_Heat(); break;
    case RANS : case DISC_ADJ_RANS:  ns = true; turbulent = true; if (config->GetKind_Trans_Model() == LM) transition = true; break;
    case FEM_EULER : case DISC_ADJ_FEM_EULER : fem_euler = true; break;
    case FEM_NAVIER_STOKES: case DISC_ADJ_FEM_NS : fem_ns = true; break;
    case FEM_RANS : case DISC_ADJ_FEM_RANS : fem_ns = true; fem_turbulent = true; break;
    case FEM_LES :  fem_ns = true; break;
    case HEAT_EQUATION_FVM: heat_fvm = true; break;
    case FEM_ELASTICITY: case DISC_ADJ_FEM: fem = true; break;
    case ADJ_EULER : euler = true; adj_euler = true; break;
    case ADJ_NAVIER_STOKES : ns = true; turbulent = (config->GetKind_Turb_Model() != NONE); adj_ns = true; break;
    case ADJ_RANS : ns = true; turbulent = true; adj_ns = true; adj_turb = (!config->GetFrozen_Visc_Cont()); break;
  }
  
  /*--- Assign turbulence model booleans ---*/

  if (turbulent || fem_turbulent)
    switch (config->GetKind_Turb_Model()) {
      case SA:     spalart_allmaras = true;     break;
      case SA_NEG: neg_spalart_allmaras = true; break;
      case SST:    menter_sst = true;  break;
      case SA_COMP: comp_spalart_allmaras = true; break;
      case SA_E: e_spalart_allmaras = true; break;
      case SA_E_COMP: e_comp_spalart_allmaras = true; break;

    }
  
  /*--- Solver definition for the template problem ---*/
  if (template_solver) {
    
    /*--- Definition of the convective scheme for each equation and mesh level ---*/
    switch (config->GetKind_ConvNumScheme_Template()) {
      case SPACE_CENTERED : case SPACE_UPWIND :
        for (iMGlevel = 0; iMGlevel <= config->GetnMGLevels(); iMGlevel++)
          delete numerics[val_iInst][iMGlevel][TEMPLATE_SOL][CONV_TERM];
        break;
    }
    
    for (iMGlevel = 0; iMGlevel <= config->GetnMGLevels(); iMGlevel++) {
      /*--- Definition of the viscous scheme for each equation and mesh level ---*/
      delete numerics[val_iInst][iMGlevel][TEMPLATE_SOL][VISC_TERM];
      /*--- Definition of the source term integration scheme for each equation and mesh level ---*/
      delete numerics[val_iInst][iMGlevel][TEMPLATE_SOL][SOURCE_FIRST_TERM];
      /*--- Definition of the boundary condition method ---*/
      delete numerics[val_iInst][iMGlevel][TEMPLATE_SOL][CONV_BOUND_TERM];
    }
    
  }
  
  /*--- Solver definition for the Potential, Euler, Navier-Stokes problems ---*/
  if ((euler) || (ns)) {
    
    /*--- Definition of the convective scheme for each equation and mesh level ---*/
    switch (config->GetKind_ConvNumScheme_Flow()) {
        
      case SPACE_CENTERED :
        if (compressible) {
          
          /*--- Compressible flow ---*/
          switch (config->GetKind_Centered_Flow()) {
            case LAX : case JST :  case JST_KE : delete numerics[val_iInst][MESH_0][FLOW_SOL][CONV_TERM]; break;
          }
          for (iMGlevel = 1; iMGlevel <= config->GetnMGLevels(); iMGlevel++)
            delete numerics[val_iInst][iMGlevel][FLOW_SOL][CONV_TERM];
          
          /*--- Definition of the boundary condition method ---*/
          for (iMGlevel = 0; iMGlevel <= config->GetnMGLevels(); iMGlevel++)
            delete numerics[val_iInst][iMGlevel][FLOW_SOL][CONV_BOUND_TERM];
          
        }
        if (incompressible) {
          /*--- Incompressible flow, use preconditioning method ---*/
          switch (config->GetKind_Centered_Flow()) {
            case LAX : case JST : delete numerics[val_iInst][MESH_0][FLOW_SOL][CONV_TERM]; break;
          }
          for (iMGlevel = 1; iMGlevel <= config->GetnMGLevels(); iMGlevel++)
            delete numerics[val_iInst][iMGlevel][FLOW_SOL][CONV_TERM];
          
          /*--- Definition of the boundary condition method ---*/
          for (iMGlevel = 0; iMGlevel <= config->GetnMGLevels(); iMGlevel++)
            delete numerics[val_iInst][iMGlevel][FLOW_SOL][CONV_BOUND_TERM];
          
        }
        break;
      case SPACE_UPWIND :
        
        if (compressible) {
          /*--- Compressible flow ---*/
          switch (config->GetKind_Upwind_Flow()) {
            case ROE: case AUSM : case TURKEL: case HLLC: case MSW:  case CUSP: case L2ROE: case LMROE: case SLAU: case SLAU2: case AUSMPLUSUP:
              for (iMGlevel = 0; iMGlevel <= config->GetnMGLevels(); iMGlevel++) {
                delete numerics[val_iInst][iMGlevel][FLOW_SOL][CONV_TERM];
                delete numerics[val_iInst][iMGlevel][FLOW_SOL][CONV_BOUND_TERM];
              }
              
              break;
          }
          
        }
        if (incompressible) {
          /*--- Incompressible flow, use preconditioning method ---*/
          switch (config->GetKind_Upwind_Flow()) {
            case FDS:
              for (iMGlevel = 0; iMGlevel <= config->GetnMGLevels(); iMGlevel++) {
                delete numerics[val_iInst][iMGlevel][FLOW_SOL][CONV_TERM];
                delete numerics[val_iInst][iMGlevel][FLOW_SOL][CONV_BOUND_TERM];
              }
              break;
          }
        }
        
        break;
    }
    
    /*--- Definition of the viscous scheme for each equation and mesh level ---*/
    if (compressible||incompressible) {
      /*--- Compressible flow Ideal gas ---*/
      delete numerics[val_iInst][MESH_0][FLOW_SOL][VISC_TERM];
      for (iMGlevel = 1; iMGlevel <= config->GetnMGLevels(); iMGlevel++)
        delete numerics[val_iInst][iMGlevel][FLOW_SOL][VISC_TERM];
      
      /*--- Definition of the boundary condition method ---*/
      for (iMGlevel = 0; iMGlevel <= config->GetnMGLevels(); iMGlevel++)
        delete numerics[val_iInst][iMGlevel][FLOW_SOL][VISC_BOUND_TERM];
      
    }
    
    /*--- Definition of the source term integration scheme for each equation and mesh level ---*/
    for (iMGlevel = 0; iMGlevel <= config->GetnMGLevels(); iMGlevel++) {
      delete numerics[val_iInst][iMGlevel][FLOW_SOL][SOURCE_FIRST_TERM];
      delete numerics[val_iInst][iMGlevel][FLOW_SOL][SOURCE_SECOND_TERM];
    }
    
  }

  /*--- DG-FEM solver definition for Euler, Navier-Stokes problems ---*/

  if ((fem_euler) || (fem_ns)) {

    /*--- Definition of the convective scheme for each equation and mesh level ---*/
    switch (config->GetRiemann_Solver_FEM()) {
      case AUSM: case TURKEL: case HLLC: case MSW: /* Note that not all need to be deleted. */

        for (iMGlevel = 0; iMGlevel <= config->GetnMGLevels(); iMGlevel++) {
          delete numerics[val_iInst][iMGlevel][FLOW_SOL][CONV_TERM];
          delete numerics[val_iInst][iMGlevel][FLOW_SOL][CONV_BOUND_TERM];
        }
        break;
    }
  }

  /*--- Solver definition for the turbulent model problem ---*/
  
  if (turbulent) {
    
    /*--- Definition of the convective scheme for each equation and mesh level ---*/
    
    switch (config->GetKind_ConvNumScheme_Turb()) {
      case SPACE_UPWIND :
        for (iMGlevel = 0; iMGlevel <= config->GetnMGLevels(); iMGlevel++) {
          if (spalart_allmaras || neg_spalart_allmaras ||menter_sst|| comp_spalart_allmaras || e_spalart_allmaras || e_comp_spalart_allmaras)
            delete numerics[val_iInst][iMGlevel][TURB_SOL][CONV_TERM];
        }
        break;
    }
    
    /*--- Definition of the viscous scheme for each equation and mesh level ---*/
    
      if (spalart_allmaras || neg_spalart_allmaras ||menter_sst|| comp_spalart_allmaras || e_spalart_allmaras || e_comp_spalart_allmaras){
        for (iMGlevel = 0; iMGlevel <= config->GetnMGLevels(); iMGlevel++) {
          delete numerics[val_iInst][iMGlevel][TURB_SOL][VISC_TERM];
          delete numerics[val_iInst][iMGlevel][TURB_SOL][SOURCE_FIRST_TERM];
          delete numerics[val_iInst][iMGlevel][TURB_SOL][SOURCE_SECOND_TERM];
          /*--- Definition of the boundary condition method ---*/
          delete numerics[val_iInst][iMGlevel][TURB_SOL][CONV_BOUND_TERM];
          delete numerics[val_iInst][iMGlevel][TURB_SOL][VISC_BOUND_TERM];

      }
    }
    
  }
  
  /*--- Solver definition for the transition model problem ---*/
  if (transition) {
    
    /*--- Definition of the convective scheme for each equation and mesh level ---*/
    switch (config->GetKind_ConvNumScheme_Turb()) {
      case SPACE_UPWIND :
        for (iMGlevel = 0; iMGlevel <= config->GetnMGLevels(); iMGlevel++) {
          delete numerics[val_iInst][iMGlevel][TRANS_SOL][CONV_TERM];
        }
        break;
    }
    
    for (iMGlevel = 0; iMGlevel <= config->GetnMGLevels(); iMGlevel++) {
      /*--- Definition of the viscous scheme for each equation and mesh level ---*/
      delete numerics[val_iInst][iMGlevel][TRANS_SOL][VISC_TERM];
      /*--- Definition of the source term integration scheme for each equation and mesh level ---*/
      delete numerics[val_iInst][iMGlevel][TRANS_SOL][SOURCE_FIRST_TERM];
      delete numerics[val_iInst][iMGlevel][TRANS_SOL][SOURCE_SECOND_TERM];
      /*--- Definition of the boundary condition method ---*/
      delete numerics[val_iInst][iMGlevel][TRANS_SOL][CONV_BOUND_TERM];
    }
  }

  if (heat_fvm) {

    /*--- Definition of the viscous scheme for each equation and mesh level ---*/
    for (iMGlevel = 0; iMGlevel <= config->GetnMGLevels(); iMGlevel++) {

      delete numerics[val_iInst][iMGlevel][HEAT_SOL][VISC_TERM];
      delete numerics[val_iInst][iMGlevel][HEAT_SOL][VISC_BOUND_TERM];

      switch (config->GetKind_ConvNumScheme_Heat()) {
        case SPACE_UPWIND :

          delete numerics[val_iInst][iMGlevel][HEAT_SOL][CONV_TERM];
          delete numerics[val_iInst][iMGlevel][HEAT_SOL][CONV_BOUND_TERM];
          break;

        case SPACE_CENTERED :

          delete numerics[val_iInst][iMGlevel][HEAT_SOL][CONV_TERM];
          delete numerics[val_iInst][iMGlevel][HEAT_SOL][CONV_BOUND_TERM];
        break;
      }
    }
  }
  
  /*--- Solver definition for the flow adjoint problem ---*/
  
  if (adj_euler || adj_ns ) {
    
    /*--- Definition of the convective scheme for each equation and mesh level ---*/
    
    switch (config->GetKind_ConvNumScheme_AdjFlow()) {
      case SPACE_CENTERED :
        
        if (compressible) {
          
          /*--- Compressible flow ---*/
          
          switch (config->GetKind_Centered_AdjFlow()) {
            case LAX : case JST:
              delete numerics[val_iInst][MESH_0][ADJFLOW_SOL][CONV_TERM];
              break;
          }
          
          for (iMGlevel = 1; iMGlevel <= config->GetnMGLevels(); iMGlevel++)
            delete numerics[val_iInst][iMGlevel][ADJFLOW_SOL][CONV_TERM];
          
          for (iMGlevel = 0; iMGlevel <= config->GetnMGLevels(); iMGlevel++)
            delete numerics[val_iInst][iMGlevel][ADJFLOW_SOL][CONV_BOUND_TERM];
          
        }
        
        if (incompressible) {
          
          /*--- Incompressible flow, use artificial compressibility method ---*/
          
          switch (config->GetKind_Centered_AdjFlow()) {
            case LAX : case JST:
              delete numerics[val_iInst][MESH_0][ADJFLOW_SOL][CONV_TERM]; break;
          }
          
          for (iMGlevel = 1; iMGlevel <= config->GetnMGLevels(); iMGlevel++)
            delete numerics[val_iInst][iMGlevel][ADJFLOW_SOL][CONV_TERM];
          
          for (iMGlevel = 0; iMGlevel <= config->GetnMGLevels(); iMGlevel++)
            delete numerics[val_iInst][iMGlevel][ADJFLOW_SOL][CONV_BOUND_TERM];
          
        }
        
        break;
        
      case SPACE_UPWIND :
        
        if (compressible || incompressible) {
          
          /*--- Compressible flow ---*/
          
          switch (config->GetKind_Upwind_AdjFlow()) {
            case ROE:
              for (iMGlevel = 0; iMGlevel <= config->GetnMGLevels(); iMGlevel++) {
                delete numerics[val_iInst][iMGlevel][ADJFLOW_SOL][CONV_TERM];
                delete numerics[val_iInst][iMGlevel][ADJFLOW_SOL][CONV_BOUND_TERM];
              }
              break;
          }
        }
        
        break;
    }
    
    /*--- Definition of the viscous scheme for each equation and mesh level ---*/
    
    if (compressible || incompressible) {
      
      /*--- Compressible flow ---*/
      for (iMGlevel = 0; iMGlevel <= config->GetnMGLevels(); iMGlevel++) {
        delete numerics[val_iInst][iMGlevel][ADJFLOW_SOL][VISC_TERM];
        delete numerics[val_iInst][iMGlevel][ADJFLOW_SOL][VISC_BOUND_TERM];
      }
    }
    
    /*--- Definition of the source term integration scheme for each equation and mesh level ---*/
    
    for (iMGlevel = 0; iMGlevel <= config->GetnMGLevels(); iMGlevel++) {
      
      
      if (compressible || incompressible) {
        
        delete numerics[val_iInst][iMGlevel][ADJFLOW_SOL][SOURCE_FIRST_TERM];
        delete numerics[val_iInst][iMGlevel][ADJFLOW_SOL][SOURCE_SECOND_TERM];
        
      }
    }
    
  }
  
  
  /*--- Solver definition for the turbulent adjoint problem ---*/
  if (adj_turb) {
    /*--- Definition of the convective scheme for each equation and mesh level ---*/
    switch (config->GetKind_ConvNumScheme_AdjTurb()) {
        
      case SPACE_UPWIND :
        for (iMGlevel = 0; iMGlevel <= config->GetnMGLevels(); iMGlevel++)
          if (spalart_allmaras) {
            delete numerics[val_iInst][iMGlevel][ADJTURB_SOL][CONV_TERM];
          }
        break;
    }
    
    
    for (iMGlevel = 0; iMGlevel <= config->GetnMGLevels(); iMGlevel++) {
      if (spalart_allmaras) {
        /*--- Definition of the viscous scheme for each equation and mesh level ---*/
        delete numerics[val_iInst][iMGlevel][ADJTURB_SOL][VISC_TERM];
        /*--- Definition of the source term integration scheme for each equation and mesh level ---*/
        delete numerics[val_iInst][iMGlevel][ADJTURB_SOL][SOURCE_FIRST_TERM];
        delete numerics[val_iInst][iMGlevel][ADJTURB_SOL][SOURCE_SECOND_TERM];
        /*--- Definition of the boundary condition method ---*/
        delete numerics[val_iInst][iMGlevel][ADJTURB_SOL][CONV_BOUND_TERM];
      }
    }
  }
  
  /*--- Solver definition for the FEA problem ---*/
  if (fem) {
    
    /*--- Definition of the viscous scheme for each equation and mesh level ---*/
    delete numerics[val_iInst][MESH_0][FEA_SOL][FEA_TERM];
    
  }
  
  /*--- Definition of the Class for the numerical method: numerics_container[INST_LEVEL][MESH_LEVEL][EQUATION][EQ_TERM] ---*/
  for (iMGlevel = 0; iMGlevel <= config->GetnMGLevels(); iMGlevel++) {
    for (iSol = 0; iSol < MAX_SOLS; iSol++) {
      delete [] numerics[val_iInst][iMGlevel][iSol];
    }
    delete[] numerics[val_iInst][iMGlevel];
  }
  
  delete[] numerics[val_iInst];

}

void CDriver::Iteration_Preprocessing(CConfig* config, CIteration *&iteration) {
  
  if (rank == MASTER_NODE) {
    cout << endl <<"------------------------ Iteration Preprocessing ------------------------" << endl;
  }
  
  /*--- Loop over all zones and instantiate the physics iteration. ---*/
  
  switch (config->GetKind_Solver()) {
    
    case EULER: case NAVIER_STOKES: case RANS:
      
      if(config->GetBoolTurbomachinery()){
        if (rank == MASTER_NODE)
          cout << ": Euler/Navier-Stokes/RANS turbomachinery fluid iteration." << endl;
        iteration = new CTurboIteration(config);
        
      }
      else{
        if (rank == MASTER_NODE)
          cout << ": Euler/Navier-Stokes/RANS fluid iteration." << endl;
        iteration = new CFluidIteration(config);
      }
      break;
      
    case FEM_EULER: case FEM_NAVIER_STOKES: case FEM_RANS: case FEM_LES:
      if (rank == MASTER_NODE)
        cout << ": finite element Euler/Navier-Stokes/RANS/LES flow iteration." << endl;
      iteration = new CFEMFluidIteration(config);
      break;
      
    case HEAT_EQUATION_FVM:
      if (rank == MASTER_NODE)
        cout << ": heat iteration (finite volume method)." << endl;
      iteration = new CHeatIteration(config);
      break;
      
    case FEM_ELASTICITY:
      if (rank == MASTER_NODE)
        cout << ": FEM iteration." << endl;
      iteration = new CFEAIteration(config);
      break;
      
    case ADJ_EULER: case ADJ_NAVIER_STOKES: case ADJ_RANS:
      if (rank == MASTER_NODE)
        cout << ": adjoint Euler/Navier-Stokes/RANS fluid iteration." << endl;
      iteration = new CAdjFluidIteration(config);
      break;
      
    case DISC_ADJ_EULER: case DISC_ADJ_NAVIER_STOKES: case DISC_ADJ_RANS:
      if (rank == MASTER_NODE)
        cout << ": discrete adjoint Euler/Navier-Stokes/RANS fluid iteration." << endl;
      iteration = new CDiscAdjFluidIteration(config);
      break;
      
    case DISC_ADJ_FEM_EULER : case DISC_ADJ_FEM_NS : case DISC_ADJ_FEM_RANS :
      if (rank == MASTER_NODE)
        cout << ": discrete adjoint finite element Euler/Navier-Stokes/RANS fluid iteration." << endl;
      iteration = new CDiscAdjFluidIteration(config);
      break;
      
    case DISC_ADJ_FEM:
      if (rank == MASTER_NODE)
        cout << ": discrete adjoint FEM structural iteration." << endl;
      iteration = new CDiscAdjFEAIteration(config);
      break;
      
    case DISC_ADJ_HEAT:
      if (rank == MASTER_NODE)
        cout << ": discrete adjoint heat iteration." << endl;
      iteration = new CDiscAdjHeatIteration(config);
      break;
  }
}

void CDriver::DynamicMesh_Preprocessing(CConfig *config, CGeometry **geometry, CSolver ***solver, CIteration* iteration,
                                        CVolumetricMovement *&grid_movement, CSurfaceMovement *&surface_movement){
  
  /*--- Instantiate the geometry movement classes for the solution of unsteady
   flows on dynamic meshes, including rigid mesh transformations, dynamically
   deforming meshes, and preprocessing of harmonic balance. ---*/

  if (!fem_solver && (config->GetGrid_Movement() ||
                      (config->GetDirectDiff() == D_DESIGN)) && !config->GetSurface_Movement(FLUID_STRUCTURE_STATIC)) {
    if (rank == MASTER_NODE)
      cout << "Setting dynamic mesh structure for zone "<< iZone + 1<<"." << endl;
    grid_movement = new CVolumetricMovement(geometry[MESH_0], config);
    
    surface_movement = new CSurfaceMovement();
    surface_movement->CopyBoundary(geometry[MESH_0], config);
    if (config->GetUnsteady_Simulation() == HARMONIC_BALANCE){
      if (rank == MASTER_NODE) cout << endl <<  "Instance "<< iInst + 1 <<":" << endl;
      iteration->SetGrid_Movement(geometry, surface_movement, grid_movement,  solver, config, 0, 0);
    }
  }
  
  if (config->GetDirectDiff() == D_DESIGN) {
    if (rank == MASTER_NODE)
      cout << "Setting surface/volume derivatives." << endl;
    
    /*--- Set the surface derivatives, i.e. the derivative of the surface mesh nodes with respect to the design variables ---*/
    
    surface_movement->SetSurface_Derivative(geometry[MESH_0],config);
    
    /*--- Call the volume deformation routine with derivative mode enabled.
       This computes the derivative of the volume mesh with respect to the surface nodes ---*/
    
    
    grid_movement->SetVolume_Deformation(geometry[MESH_0],config, true, true);
    
    /*--- Update the multi-grid structure to propagate the derivative information to the coarser levels ---*/
    
    geometry[MESH_0]->UpdateGeometry(geometry,config);
    
    /*--- Set the derivative of the wall-distance with respect to the surface nodes ---*/
    
    if ( (config->GetKind_Solver() == RANS) ||
         (config->GetKind_Solver() == ADJ_RANS) ||
         (config->GetKind_Solver() == DISC_ADJ_RANS))
      geometry[MESH_0]->ComputeWall_Distance(config);
  }
  
  
  if (config->GetSurface_Movement(FLUID_STRUCTURE_STATIC)){
    if (rank == MASTER_NODE)
      cout << "Setting moving mesh structure for FSI problems." << endl;
    /*--- Instantiate the container for the grid movement structure ---*/
    grid_movement = new CElasticityMovement(geometry[MESH_0], config);
  }
  
}

void CDriver::Interface_Preprocessing(CConfig **config, CSolver***** solver, CGeometry**** geometry,
                                      unsigned short** transfer_types, CTransfer ***&transfer, CInterpolator ***&interpolation) {

  unsigned short donorZone, targetZone;
  unsigned short nVar, nVarTransfer;

  unsigned short nMarkerTarget, iMarkerTarget, nMarkerDonor, iMarkerDonor;

  /*--- Initialize some useful booleans ---*/
  bool fluid_donor, structural_donor, heat_donor;
  bool fluid_target, structural_target, heat_target;

  bool discrete_adjoint = config[ZONE_0]->GetDiscrete_Adjoint();

  int markDonor, markTarget, Donor_check, Target_check, iMarkerInt, nMarkerInt;

#ifdef HAVE_MPI
  int *Buffer_Recv_mark = NULL, iRank, nProcessor = size;

  if (rank == MASTER_NODE)
    Buffer_Recv_mark = new int[nProcessor];
#endif

  /*--- Coupling between zones ---*/
  // There's a limit here, the interface boundary must connect only 2 zones

  /*--- Loops over all target and donor zones to find which ones are connected through an interface boundary (fsi or sliding mesh) ---*/
  for (targetZone = 0; targetZone < nZone; targetZone++) {

    for (donorZone = 0; donorZone < nZone; donorZone++) {

      transfer_types[donorZone][targetZone] = NO_TRANSFER;

      if ( donorZone == targetZone ) {
        transfer_types[donorZone][targetZone] = ZONES_ARE_EQUAL;
        // We're processing the same zone, so skip the following
        continue;
      }

      nMarkerInt = (int) ( config[donorZone]->GetMarker_n_ZoneInterface() / 2 );

      /*--- Loops on Interface markers to find if the 2 zones are sharing the boundary and to determine donor and target marker tag ---*/
      for (iMarkerInt = 1; iMarkerInt <= nMarkerInt; iMarkerInt++) {

        markDonor  = -1;
        markTarget = -1;

        /*--- On the donor side ---*/
        nMarkerDonor = config[donorZone]->GetnMarker_All();

        for (iMarkerDonor = 0; iMarkerDonor < nMarkerDonor; iMarkerDonor++) {

          /*--- If the tag GetMarker_All_ZoneInterface(iMarker) equals the index we are looping at ---*/
          if ( config[donorZone]->GetMarker_All_ZoneInterface(iMarkerDonor) == iMarkerInt ) {
            /*--- We have identified the identifier for the interface marker ---*/
            markDonor = iMarkerDonor;

            break;
          }
        }

        /*--- On the target side ---*/
        nMarkerTarget = config[targetZone]->GetnMarker_All();

      for (iMarkerTarget = 0; iMarkerTarget < nMarkerTarget; iMarkerTarget++) {

          /*--- If the tag GetMarker_All_ZoneInterface(iMarker) equals the index we are looping at ---*/
        if ( config[targetZone]->GetMarker_All_ZoneInterface(iMarkerTarget) == iMarkerInt ) {
            /*--- We have identified the identifier for the interface marker ---*/
            markTarget = iMarkerTarget;

            break;
        } 
        }

#ifdef HAVE_MPI

      Donor_check  = -1;
      Target_check = -1;

        /*--- We gather a vector in MASTER_NODE that determines if the boundary is not on the processor because of the partition or because the zone does not include it ---*/

        SU2_MPI::Gather(&markDonor , 1, MPI_INT, Buffer_Recv_mark, 1, MPI_INT, MASTER_NODE, MPI_COMM_WORLD);

      if (rank == MASTER_NODE) {
        for (iRank = 0; iRank < nProcessor; iRank++) {
          if( Buffer_Recv_mark[iRank] != -1 ) {
              Donor_check = Buffer_Recv_mark[iRank];

              break;
            }
          }
        }

        SU2_MPI::Bcast(&Donor_check , 1, MPI_INT, MASTER_NODE, MPI_COMM_WORLD);

        SU2_MPI::Gather(&markTarget, 1, MPI_INT, Buffer_Recv_mark, 1, MPI_INT, MASTER_NODE, MPI_COMM_WORLD);

      if (rank == MASTER_NODE){
        for (iRank = 0; iRank < nProcessor; iRank++){
          if( Buffer_Recv_mark[iRank] != -1 ){
              Target_check = Buffer_Recv_mark[iRank];

              break;
            }
          }
        }

        SU2_MPI::Bcast(&Target_check, 1, MPI_INT, MASTER_NODE, MPI_COMM_WORLD);

#else
      Donor_check  = markDonor;
      Target_check = markTarget;  
#endif

      /* --- Check ifzones are actually sharing the interface boundary, if not skip ---*/        
      if(Target_check == -1 || Donor_check == -1) {
        transfer_types[donorZone][targetZone] = NO_COMMON_INTERFACE;
        continue;
      }

        /*--- Set some boolean to properly allocate data structure later ---*/
      fluid_target      = false; 
      structural_target = false;

      fluid_donor       = false; 
      structural_donor  = false;

      heat_donor        = false;
      heat_target       = false;

      switch ( config[targetZone]->GetKind_Solver() ) {

        case EULER : case NAVIER_STOKES: case RANS: 
        case DISC_ADJ_EULER: case DISC_ADJ_NAVIER_STOKES: case DISC_ADJ_RANS:
          fluid_target  = true;   
          break;

        case FEM_ELASTICITY: case DISC_ADJ_FEM:
          structural_target = true;   
          break;

        case HEAT_EQUATION_FVM: case DISC_ADJ_HEAT:
          heat_target = true;
          break;
      }

      switch ( config[donorZone]->GetKind_Solver() ) {

        case EULER : case NAVIER_STOKES: case RANS:
        case DISC_ADJ_EULER: case DISC_ADJ_NAVIER_STOKES: case DISC_ADJ_RANS:
          fluid_donor  = true;
          break;

        case FEM_ELASTICITY: case DISC_ADJ_FEM:
          structural_donor = true;
          break;

        case HEAT_EQUATION_FVM : case DISC_ADJ_HEAT:
          heat_donor = true;
          break;
      }

      /*--- Begin the creation of the communication pattern among zones ---*/

      /*--- Retrieve the number of conservative variables (for problems not involving structural analysis ---*/
      if (fluid_donor && fluid_target)
        nVar = solver[donorZone][INST_0][MESH_0][FLOW_SOL]->GetnVar();
      else
        /*--- If at least one of the components is structural ---*/
        nVar = nDim;

      if (rank == MASTER_NODE) cout << "From zone " << donorZone << " to zone " << targetZone << ": ";

        /*--- Match Zones ---*/
      if (rank == MASTER_NODE) cout << "Setting coupling ";

          bool conservative_interp = config[donorZone]->GetConservativeInterpolation();
          
          /*--- Conditions for conservative interpolation are not met, we cannot fallback on the consistent approach
                because CTransfer_FlowTraction relies on the information in config to be correct. ---*/
          if ( conservative_interp && targetZone == 0 && structural_target )
            SU2_MPI::Error("Conservative interpolation assumes the structural model mesh is evaluated second, somehow this has not happened.",CURRENT_FUNCTION);
        
        switch (config[donorZone]->GetKindInterpolation()) {

          case NEAREST_NEIGHBOR:
            if ( conservative_interp && targetZone > 0 && structural_target ) {
              interpolation[donorZone][targetZone] = new CMirror(geometry, config, donorZone, targetZone);
              if (rank == MASTER_NODE) cout << "using a mirror approach: matching coefficients from opposite mesh." << endl;
            }
            else {
            interpolation[donorZone][targetZone] = new CNearestNeighbor(geometry, config, donorZone, targetZone);
            if (rank == MASTER_NODE) cout << "using a nearest-neighbor approach." << endl;
            }
            break;

          case ISOPARAMETRIC:
            if ( conservative_interp && targetZone > 0 && structural_target ) {
              interpolation[donorZone][targetZone] = new CMirror(geometry, config, donorZone, targetZone);
              if (rank == MASTER_NODE) cout << "using a mirror approach: matching coefficients from opposite mesh." << endl;
            }
            else {
            interpolation[donorZone][targetZone] = new CIsoparametric(geometry, config, donorZone, targetZone);
            if (rank == MASTER_NODE) cout << "using an isoparametric approach." << endl;
            }
            break;

        case WEIGHTED_AVERAGE:
          interpolation[donorZone][targetZone] = new CSlidingMesh(geometry, config, donorZone, targetZone);
          if (rank == MASTER_NODE) cout << "using an sliding mesh approach." << endl;

          break;
            
          case RADIAL_BASIS_FUNCTION:
            if ( conservative_interp && targetZone > 0 && structural_target ) {
                interpolation[donorZone][targetZone] = new CMirror(geometry, config, donorZone, targetZone);
                if (rank == MASTER_NODE) cout << "using a mirror approach: matching coefficients from opposite mesh." << endl;
              }
              else {
                interpolation[donorZone][targetZone] = new CRadialBasisFunction(geometry, config, donorZone, targetZone);
                if (rank == MASTER_NODE) cout << "using a radial basis function approach." << endl;
              }
            break;
            }

        /*--- Initialize the appropriate transfer strategy ---*/
      if (rank == MASTER_NODE) cout << "Transferring ";

      if (fluid_donor && structural_target && (!discrete_adjoint)) {
        transfer_types[donorZone][targetZone] = FLOW_TRACTION;
        nVarTransfer = 2;
        transfer[donorZone][targetZone] = new CTransfer_FlowTraction(nVar, nVarTransfer, config[donorZone]);
        if (rank == MASTER_NODE) cout << "flow tractions. "<< endl;
      }
      else if (structural_donor && fluid_target && (!discrete_adjoint)) {
        transfer_types[donorZone][targetZone] = STRUCTURAL_DISPLACEMENTS;
        nVarTransfer = 0;
        transfer[donorZone][targetZone] = new CTransfer_StructuralDisplacements(nVar, nVarTransfer, config[donorZone]);
        if (rank == MASTER_NODE) cout << "structural displacements. "<< endl;
      }
      else if (fluid_donor && structural_target && discrete_adjoint) {
        transfer_types[donorZone][targetZone] = FLOW_TRACTION;
        nVarTransfer = 2;
        transfer[donorZone][targetZone] = new CTransfer_FlowTraction_DiscAdj(nVar, nVarTransfer, config[donorZone]);

        if (rank == MASTER_NODE) cout << "flow tractions. "<< endl;
      }
      else if (structural_donor && fluid_target && discrete_adjoint){
        transfer_types[donorZone][targetZone] = STRUCTURAL_DISPLACEMENTS_DISC_ADJ;
        nVarTransfer = 0;
        transfer[donorZone][targetZone] = new CTransfer_StructuralDisplacements_DiscAdj(nVar, nVarTransfer, config[donorZone]);
        if (rank == MASTER_NODE) cout << "structural displacements. "<< endl;
      }
      else if (fluid_donor && fluid_target) {
        transfer_types[donorZone][targetZone] = SLIDING_INTERFACE;
        nVarTransfer = 0;
        nVar = solver[donorZone][INST_0][MESH_0][FLOW_SOL]->GetnPrimVar();
        transfer[donorZone][targetZone] = new CTransfer_SlidingInterface(nVar, nVarTransfer, config[donorZone]);
        if (rank == MASTER_NODE) cout << "sliding interface. " << endl;
      }
      else if (fluid_donor && heat_target) {
        nVarTransfer = 0;
        nVar = 4;
        if(config[donorZone]->GetEnergy_Equation())
          transfer_types[donorZone][targetZone] = CONJUGATE_HEAT_FS;
        else if (config[donorZone]->GetWeakly_Coupled_Heat())
          transfer_types[donorZone][targetZone] = CONJUGATE_HEAT_WEAKLY_FS;
        else { }
        transfer[donorZone][targetZone] = new CTransfer_ConjugateHeatVars(nVar, nVarTransfer, config[donorZone]);
        if (rank == MASTER_NODE) cout << "conjugate heat variables. " << endl;
      }
      else if (heat_donor && fluid_target) {
        nVarTransfer = 0;
        nVar = 4;
        if(config[targetZone]->GetEnergy_Equation())
          transfer_types[donorZone][targetZone] = CONJUGATE_HEAT_SF;
        else if (config[targetZone]->GetWeakly_Coupled_Heat())
          transfer_types[donorZone][targetZone] = CONJUGATE_HEAT_WEAKLY_SF;
        else { }
        transfer[donorZone][targetZone] = new CTransfer_ConjugateHeatVars(nVar, nVarTransfer, config[donorZone]);
        if (rank == MASTER_NODE) cout << "conjugate heat variables. " << endl;
      }
      else if (heat_donor && heat_target) {
        SU2_MPI::Error("Conjugate heat transfer between solids not implemented yet.", CURRENT_FUNCTION);
      }
      else {
        transfer_types[donorZone][targetZone] = CONSERVATIVE_VARIABLES;
        nVarTransfer = 0;
        transfer[donorZone][targetZone] = new CTransfer_ConservativeVars(nVar, nVarTransfer, config[donorZone]);
        if (rank == MASTER_NODE) cout << "generic conservative variables. " << endl;  
      }

      break;

      }

      if (config[donorZone]->GetBoolMixingPlaneInterface()){
        transfer_types[donorZone][targetZone] = MIXING_PLANE;
      	nVarTransfer = 0;
      	nVar = solver[donorZone][INST_0][MESH_0][FLOW_SOL]->GetnVar();
      	transfer[donorZone][targetZone] = new CTransfer_MixingPlaneInterface(nVar, nVarTransfer, config[donorZone], config[targetZone]);
        if (rank == MASTER_NODE) cout << "Set mixing-plane interface from donor zone "<< donorZone << " to target zone " << targetZone <<"."<<endl;
      }

    }

  }

#ifdef HAVE_MPI
  if (rank == MASTER_NODE) 
  delete [] Buffer_Recv_mark;
#endif

}

void CDriver::StaticMesh_Preprocessing(CConfig *config, CGeometry** geometry, CSurfaceMovement* surface_movement){
  
  unsigned short iMGlevel, iMGfine;
  unsigned short Kind_Grid_Movement;
  
  unsigned short iZone = config->GetiZone();
  
  Kind_Grid_Movement = config->GetKind_GridMovement();
  
  if (!fem_solver) {
    
    switch (Kind_Grid_Movement) {
      
      case ROTATING_FRAME:
        
        /*--- Steadily rotating frame: set the grid velocities just once
         before the first iteration flow solver. ---*/
        
        if (rank == MASTER_NODE) {
          cout << endl << " Setting rotating frame grid velocities";
          cout << " for zone " << iZone << "." << endl;
        }
        
        /*--- Set the grid velocities on all multigrid levels for a steadily
           rotating reference frame. ---*/
        
        for (iMGlevel = 0; iMGlevel <= config_container[ZONE_0]->GetnMGLevels(); iMGlevel++){
          geometry[iMGlevel]->SetRotationalVelocity(config, iZone, true);
          geometry[iMGlevel]->SetShroudVelocity(config);
        }
        
        break;
        
      case STEADY_TRANSLATION:
        
        /*--- Set the translational velocity and hold the grid fixed during
         the calculation (similar to rotating frame, but there is no extra
         source term for translation). ---*/
        
        if (rank == MASTER_NODE)
          cout << endl << " Setting translational grid velocities." << endl;
        
        /*--- Set the translational velocity on all grid levels. ---*/
        
        for (iMGlevel = 0; iMGlevel <= config_container[ZONE_0]->GetnMGLevels(); iMGlevel++)
          geometry_container[iZone][INST_0][iMGlevel]->SetTranslationalVelocity(config, iZone, true);
        
        
        
        break;
        
      default:
        break;
    }
    
    if (config->GetnMarker_Moving() > 0){
      
      /*--- Fixed wall velocities: set the grid velocities only one time
       before the first iteration flow solver. ---*/
      if (rank == MASTER_NODE)
        cout << endl << " Setting the moving wall velocities." << endl;
      
      surface_movement->Moving_Walls(geometry[MESH_0], config, iZone, 0);
      
      /*--- Update the grid velocities on the coarser multigrid levels after
        setting the moving wall velocities for the finest mesh. ---*/
      for (iMGlevel = 1; iMGlevel <= config->GetnMGLevels(); iMGlevel++){
        iMGfine = iMGlevel-1;        
        geometry[iMGlevel]->SetRestricted_GridVelocity(geometry[iMGfine], config);
      }
    }
  } else {
    
    /*--- Carry out a dynamic cast to CMeshFEM_DG, such that it is not needed to
         define all virtual functions in the base class CGeometry. ---*/
    CMeshFEM_DG *DGMesh = dynamic_cast<CMeshFEM_DG *>(geometry[MESH_0]);
    
    /*--- Initialize the static mesh movement, if necessary. ---*/
    const unsigned short Kind_Grid_Movement = config->GetKind_GridMovement();
    const bool initStaticMovement = (config->GetGrid_Movement() &&
                                     (Kind_Grid_Movement == MOVING_WALL    ||
                                      Kind_Grid_Movement == ROTATING_FRAME ||
                                      Kind_Grid_Movement == STEADY_TRANSLATION));
    
    if(initStaticMovement){
      if (rank == MASTER_NODE) cout << "Initialize Static Mesh Movement" << endl;
      DGMesh->InitStaticMeshMovement(config, Kind_Grid_Movement, iZone);
    }
  }
  
}


void CDriver::Turbomachinery_Preprocessing(CConfig** config, CGeometry**** geometry, CSolver***** solver, CTransfer*** transfer){

  unsigned short donorZone,targetZone, nMarkerInt, iMarkerInt;
  unsigned short nSpanMax = 0;
  bool restart   = (config[ZONE_0]->GetRestart() || config[ZONE_0]->GetRestart_Flow());
  mixingplane = config[ZONE_0]->GetBoolMixingPlaneInterface();
  bool discrete_adjoint = config[ZONE_0]->GetDiscrete_Adjoint();
  su2double areaIn, areaOut, nBlades, flowAngleIn, flowAngleOut;

  /*--- Create turbovertex structure ---*/
  if (rank == MASTER_NODE) cout<<endl<<"Initialize Turbo Vertex Structure." << endl;
  for (iZone = 0; iZone < nZone; iZone++) {
    if (config[iZone]->GetBoolTurbomachinery()){
      geometry[iZone][INST_0][MESH_0]->ComputeNSpan(config[iZone], iZone, INFLOW, true);
      geometry[iZone][INST_0][MESH_0]->ComputeNSpan(config[iZone], iZone, OUTFLOW, true);
      if (rank == MASTER_NODE) cout <<"Number of span-wise sections in Zone "<< iZone<<": "<< config[iZone]->GetnSpanWiseSections() <<"."<< endl;
      if (config[iZone]->GetnSpanWiseSections() > nSpanMax){
        nSpanMax = config[iZone]->GetnSpanWiseSections();
      }

      config[ZONE_0]->SetnSpan_iZones(config[iZone]->GetnSpanWiseSections(), iZone);

      geometry[iZone][INST_0][MESH_0]->SetTurboVertex(config[iZone], iZone, INFLOW, true);
      geometry[iZone][INST_0][MESH_0]->SetTurboVertex(config[iZone], iZone, OUTFLOW, true);
    }
  }

  /*--- Set maximum number of Span among all zones ---*/
  for (iZone = 0; iZone < nZone; iZone++) {
    if (config[iZone]->GetBoolTurbomachinery()){
      config[iZone]->SetnSpanMaxAllZones(nSpanMax);
    }
  }
  if (rank == MASTER_NODE) cout<<"Max number of span-wise sections among all zones: "<< nSpanMax<<"."<< endl;


  if (rank == MASTER_NODE) cout<<"Initialize solver containers for average and performance quantities." << endl;
  for (iZone = 0; iZone < nZone; iZone++) {
    solver[iZone][INST_0][MESH_0][FLOW_SOL]->InitTurboContainers(geometry[iZone][INST_0][MESH_0],config[iZone]);
  }

//TODO(turbo) make it general for turbo HB
  if (rank == MASTER_NODE) cout<<"Compute inflow and outflow average geometric quantities." << endl;
  for (iZone = 0; iZone < nZone; iZone++) {
    geometry[iZone][INST_0][MESH_0]->SetAvgTurboValue(config[iZone], iZone, INFLOW, true);
    geometry[iZone][INST_0][MESH_0]->SetAvgTurboValue(config[iZone],iZone, OUTFLOW, true);
    geometry[iZone][INST_0][MESH_0]->GatherInOutAverageValues(config[iZone], true);
  }


  if(mixingplane){
    if (rank == MASTER_NODE) cout << "Set span-wise sections between zones on Mixing-Plane interface." << endl;
    for (donorZone = 0; donorZone < nZone; donorZone++) {
      for (targetZone = 0; targetZone < nZone; targetZone++) {
        if (targetZone != donorZone){
          transfer[donorZone][targetZone]->SetSpanWiseLevels(config[donorZone], config[targetZone]);
        }
      }
    }
  }

  if (rank == MASTER_NODE) cout << "Transfer average geometric quantities to zone 0." << endl;
  for (iZone = 1; iZone < nZone; iZone++) {
    transfer[iZone][ZONE_0]->GatherAverageTurboGeoValues(geometry[iZone][INST_0][MESH_0],geometry[ZONE_0][INST_0][MESH_0], iZone);
  }

  /*--- Transfer number of blade to ZONE_0 to correctly compute turbo performance---*/
  for (iZone = 1; iZone < nZone; iZone++) {
    nBlades = config[iZone]->GetnBlades(iZone);
    config[ZONE_0]->SetnBlades(iZone, nBlades);
  }

  if (rank == MASTER_NODE){
    for (iZone = 0; iZone < nZone; iZone++) {
    areaIn  = geometry[iZone][INST_0][MESH_0]->GetSpanAreaIn(iZone, config[iZone]->GetnSpanWiseSections());
    areaOut = geometry[iZone][INST_0][MESH_0]->GetSpanAreaOut(iZone, config[iZone]->GetnSpanWiseSections());
    nBlades = config[iZone]->GetnBlades(iZone);
    cout << "Inlet area for Row "<< iZone + 1<< ": " << areaIn*10000.0 <<" cm^2."  <<endl;
    cout << "Oulet area for Row "<< iZone + 1<< ": " << areaOut*10000.0 <<" cm^2."  <<endl;
    cout << "Recomputed number of blades for Row "<< iZone + 1 << ": " << nBlades<<"."  <<endl;
    }
  }


  if(mixingplane){
    if (rank == MASTER_NODE) cout<<"Preprocessing of the Mixing-Plane Interface." << endl;
    for (donorZone = 0; donorZone < nZone; donorZone++) {
      nMarkerInt     = config_container[donorZone]->GetnMarker_MixingPlaneInterface()/2;
      for (iMarkerInt = 1; iMarkerInt <= nMarkerInt; iMarkerInt++){
        for (targetZone = 0; targetZone < nZone; targetZone++) {
          if (targetZone != donorZone){
            transfer[donorZone][targetZone]->Preprocessing_InterfaceAverage(geometry[donorZone][INST_0][MESH_0], geometry[targetZone][INST_0][MESH_0],
                config[donorZone], config[targetZone],
                iMarkerInt);
          }
        }
      }
    }
  }

  if(!restart && !discrete_adjoint){
    if (rank == MASTER_NODE) cout<<"Initialize turbomachinery solution quantities." << endl;
    for(iZone = 0; iZone < nZone; iZone++) {
      solver[iZone][INST_0][MESH_0][FLOW_SOL]->SetFreeStream_TurboSolution(config[iZone]);
    }
  }

  if (rank == MASTER_NODE) cout<<"Initialize inflow and outflow average solution quantities." << endl;
  for(iZone = 0; iZone < nZone; iZone++) {
    solver[iZone][INST_0][MESH_0][FLOW_SOL]->PreprocessAverage(solver[iZone][INST_0][MESH_0], geometry[iZone][INST_0][MESH_0],config[iZone],INFLOW);
    solver[iZone][INST_0][MESH_0][FLOW_SOL]->PreprocessAverage(solver[iZone][INST_0][MESH_0], geometry[iZone][INST_0][MESH_0],config[iZone],OUTFLOW);
    solver[iZone][INST_0][MESH_0][FLOW_SOL]->TurboAverageProcess(solver[iZone][INST_0][MESH_0], geometry[iZone][INST_0][MESH_0],config[iZone],INFLOW);
    solver[iZone][INST_0][MESH_0][FLOW_SOL]->TurboAverageProcess(solver[iZone][INST_0][MESH_0], geometry[iZone][INST_0][MESH_0],config[iZone],OUTFLOW);
    solver[iZone][INST_0][MESH_0][FLOW_SOL]->GatherInOutAverageValues(config[iZone], geometry[iZone][INST_0][MESH_0]);
    if (rank == MASTER_NODE){
      flowAngleIn = solver[iZone][INST_0][MESH_0][FLOW_SOL]->GetTurboVelocityIn(iZone, config[iZone]->GetnSpanWiseSections())[1];
      flowAngleIn /= solver[iZone][INST_0][MESH_0][FLOW_SOL]->GetTurboVelocityIn(iZone, config[iZone]->GetnSpanWiseSections())[0];
      flowAngleIn = atan(flowAngleIn)*180.0/PI_NUMBER;
      cout << "Inlet flow angle for Row "<< iZone + 1<< ": "<< flowAngleIn <<"°."  <<endl;
      flowAngleOut = solver[iZone][INST_0][MESH_0][FLOW_SOL]->GetTurboVelocityOut(iZone, config[iZone]->GetnSpanWiseSections())[1];
      flowAngleOut /= solver[iZone][INST_0][MESH_0][FLOW_SOL]->GetTurboVelocityOut(iZone, config[iZone]->GetnSpanWiseSections())[0];
      flowAngleOut = atan(flowAngleOut)*180.0/PI_NUMBER;
      cout << "Outlet flow angle for Row "<< iZone + 1<< ": "<< flowAngleOut <<"°."  <<endl;

    }
  }

}


void CDriver::Output_Preprocessing(CConfig **config, COutput *&output){
  
  /*--- Definition of the output class (one for all zones). The output class
   manages the writing of all restart, volume solution, surface solution,
   surface comma-separated value, and convergence history files (both in serial
   and in parallel). ---*/

  output = new COutput(config[ZONE_0]);

  /*--- Open the convergence history file ---*/
  ConvHist_file = NULL;
  ConvHist_file = new ofstream*[nZone];
  for (iZone = 0; iZone < nZone; iZone++) {
    ConvHist_file[iZone] = NULL;
    if (rank == MASTER_NODE){
      ConvHist_file[iZone] = new ofstream[nInst[iZone]];
      for (iInst = 0; iInst < nInst[iZone]; iInst++) {
        output->SetConvHistory_Header(&ConvHist_file[iZone][iInst], config[iZone], iZone, iInst);
        config[iZone]->SetHistFile(&ConvHist_file[iZone][INST_0]);
      }
    }
  }
  /*--- Check for an unsteady restart. Update ExtIter if necessary. ---*/
  if (config[ZONE_0]->GetWrt_Unsteady() && config[ZONE_0]->GetRestart())
    ExtIter = config[ZONE_0]->GetUnst_RestartIter();

  /*--- Check for a dynamic restart (structural analysis). Update ExtIter if necessary. ---*/
  if (config[ZONE_0]->GetKind_Solver() == FEM_ELASTICITY
      && config[ZONE_0]->GetWrt_Dynamic() && config[ZONE_0]->GetRestart())
    ExtIter = config[ZONE_0]->GetDyn_RestartIter();
  
  
}
void CDriver::StartSolver(){

#ifdef VTUNEPROF
  __itt_resume();
#endif

  /*--- Main external loop of the solver. Within this loop, each iteration ---*/

  if (rank == MASTER_NODE)
    cout << endl <<"------------------------------ Begin Solver -----------------------------" << endl;

  while ( ExtIter < config_container[ZONE_0]->GetnExtIter() ) {

    /*--- Perform some external iteration preprocessing. ---*/

    PreprocessExtIter(ExtIter);

    /*--- Perform a dynamic mesh update if required. ---*/

      if (!fem_solver) {
        DynamicMeshUpdate(ExtIter);
      }

    /*--- Run a single iteration of the problem (fluid, elasticity, heat, ...). ---*/

    Run();

    /*--- Update the solution for dual time stepping strategy ---*/

    Update();

    /*--- Terminate the simulation if only the Jacobian must be computed. ---*/
    if (config_container[ZONE_0]->GetJacobian_Spatial_Discretization_Only()) break;

    /*--- Monitor the computations after each iteration. ---*/

    Monitor(ExtIter);

    /*--- Output the solution in files. ---*/

    Output(ExtIter);

    /*--- If the convergence criteria has been met, terminate the simulation. ---*/

    if (StopCalc) break;

    ExtIter++;

  }
#ifdef VTUNEPROF
  __itt_pause();
#endif
}

void CDriver::PreprocessExtIter(unsigned long ExtIter) {

  /*--- Set the value of the external iteration and physical time. ---*/

  for (iZone = 0; iZone < nZone; iZone++) {
    config_container[iZone]->SetExtIter(ExtIter);
  
    if (config_container[iZone]->GetUnsteady_Simulation())
      config_container[iZone]->SetPhysicalTime(static_cast<su2double>(ExtIter)*config_container[iZone]->GetDelta_UnstTimeND());
    else
      config_container[iZone]->SetPhysicalTime(0.0);
  
  }
  

  /*--- Read the target pressure ---*/

  if (config_container[ZONE_0]->GetInvDesign_Cp() == YES)
    output->SetCp_InverseDesign(solver_container[ZONE_0][INST_0][MESH_0][FLOW_SOL],
        geometry_container[ZONE_0][INST_0][MESH_0], config_container[ZONE_0], ExtIter);

  /*--- Read the target heat flux ---*/

  if (config_container[ZONE_0]->GetInvDesign_HeatFlux() == YES)
    output->SetHeatFlux_InverseDesign(solver_container[ZONE_0][INST_0][MESH_0][FLOW_SOL],
        geometry_container[ZONE_0][INST_0][MESH_0], config_container[ZONE_0], ExtIter);

  /*--- Set the initial condition for EULER/N-S/RANS and for a non FSI simulation ---*/

  if(!fsi) {
    for (iZone = 0; iZone < nZone; iZone++) {
      if ((config_container[iZone]->GetKind_Solver() ==  EULER) ||
          (config_container[iZone]->GetKind_Solver() ==  NAVIER_STOKES) ||
          (config_container[iZone]->GetKind_Solver() ==  RANS) ) {
        for (iInst = 0; iInst < nInst[iZone]; iInst++)
          solver_container[iZone][iInst][MESH_0][FLOW_SOL]->SetInitialCondition(geometry_container[iZone][INST_0], solver_container[iZone][iInst], config_container[iZone], ExtIter);
      }
    }
  }

}

bool CDriver::Monitor(unsigned long ExtIter) {

  /*--- Synchronization point after a single solver iteration. Compute the
   wall clock time required. ---*/

#ifndef HAVE_MPI
  StopTime = su2double(clock())/su2double(CLOCKS_PER_SEC);
#else
  StopTime = MPI_Wtime();
#endif
  IterCount++;
  UsedTime = (StopTime - StartTime) + UsedTimeCompute;
  
  
  /*--- Check if there is any change in the runtime parameters ---*/
  
  CConfig *runtime = NULL;
  strcpy(runtime_file_name, "runtime.dat");
  runtime = new CConfig(runtime_file_name, config_container[ZONE_0]);
  runtime->SetExtIter(ExtIter);
  delete runtime;
  
  /*--- Update the convergence history file (serial and parallel computations). ---*/
  
  if (!fsi) {
    for (iZone = 0; iZone < nZone; iZone++) {
      for (iInst = 0; iInst < nInst[iZone]; iInst++)
        output->SetConvHistory_Body(&ConvHist_file[iZone][iInst], geometry_container, solver_container,
            config_container, integration_container, false, UsedTime, iZone, iInst);
    }
  }

  /*--- Evaluate the new CFL number (adaptive). ---*/
  if (config_container[ZONE_0]->GetCFL_Adapt() == YES) {
    for (iZone = 0; iZone < nZone; iZone++){
      if (!(config_container[iZone]->GetMultizone_Problem())) // This needs to be changed everywhere in the code, in a future PR
        output->SetCFL_Number(solver_container, config_container, iZone);
    }
  }

  /*--- Check whether the current simulation has reached the specified
   convergence criteria, and set StopCalc to true, if so. ---*/
  
  switch (config_container[ZONE_0]->GetKind_Solver()) {
    case EULER: case NAVIER_STOKES: case RANS:
      StopCalc = integration_container[ZONE_0][INST_0][FLOW_SOL]->GetConvergence(); break;
    case HEAT_EQUATION_FVM:
      StopCalc = integration_container[ZONE_0][INST_0][HEAT_SOL]->GetConvergence(); break;
    case FEM_ELASTICITY:
      StopCalc = integration_container[ZONE_0][INST_0][FEA_SOL]->GetConvergence(); break;
    case ADJ_EULER: case ADJ_NAVIER_STOKES: case ADJ_RANS:
    case DISC_ADJ_EULER: case DISC_ADJ_NAVIER_STOKES: case DISC_ADJ_RANS:
    case DISC_ADJ_FEM_EULER: case DISC_ADJ_FEM_NS: case DISC_ADJ_FEM_RANS:
      StopCalc = integration_container[ZONE_0][INST_0][ADJFLOW_SOL]->GetConvergence(); break;
  }
  
  return StopCalc;
  
}

void CDriver::Output(unsigned long ExtIter) {
  
  unsigned long nExtIter = config_container[ZONE_0]->GetnExtIter();
  bool output_files = false;
  
  /*--- Determine whether a solution needs to be written
   after the current iteration ---*/
  
  if (
      
      /*--- General if statements to print output statements ---*/
      
      (ExtIter+1 >= nExtIter) || (StopCalc) ||
      
      /*--- Fixed CL problem ---*/
      
      ((config_container[ZONE_0]->GetFixed_CL_Mode()) &&
       (config_container[ZONE_0]->GetnExtIter()-config_container[ZONE_0]->GetIter_dCL_dAlpha() - 1 == ExtIter)) ||
      
      /*--- Steady problems ---*/
      
      ((ExtIter % config_container[ZONE_0]->GetWrt_Sol_Freq() == 0) && (ExtIter != 0) &&
       ((config_container[ZONE_0]->GetUnsteady_Simulation() == STEADY) ||
        (config_container[ZONE_0]->GetUnsteady_Simulation() == HARMONIC_BALANCE) ||
        (config_container[ZONE_0]->GetUnsteady_Simulation() == ROTATIONAL_FRAME))) ||
      
      /*--- Unsteady problems ---*/
      
      (((config_container[ZONE_0]->GetUnsteady_Simulation() == DT_STEPPING_1ST) ||
        (config_container[ZONE_0]->GetUnsteady_Simulation() == TIME_STEPPING)) &&
       ((ExtIter == 0) || (ExtIter % config_container[ZONE_0]->GetWrt_Sol_Freq_DualTime() == 0))) ||
      
      ((config_container[ZONE_0]->GetUnsteady_Simulation() == DT_STEPPING_2ND) && (!fsi) &&
       ((ExtIter == 0) || ((ExtIter % config_container[ZONE_0]->GetWrt_Sol_Freq_DualTime() == 0) ||
                           ((ExtIter-1) % config_container[ZONE_0]->GetWrt_Sol_Freq_DualTime() == 0)))) ||
      
      ((config_container[ZONE_0]->GetUnsteady_Simulation() == DT_STEPPING_2ND) && (fsi) &&
       ((ExtIter == 0) || ((ExtIter % config_container[ZONE_0]->GetWrt_Sol_Freq_DualTime() == 0)))) ||
      
      ((config_container[ZONE_0]->GetDynamic_Analysis() == DYNAMIC) &&
       ((ExtIter == 0) || (ExtIter % config_container[ZONE_0]->GetWrt_Sol_Freq_DualTime() == 0))) ||
      
      /*--- No inlet profile file found. Print template. ---*/
      
      (config_container[ZONE_0]->GetWrt_InletFile())
      
      ) {
    
    output_files = true;
    
  }
  
  /*--- Determine whether a solution doesn't need to be written
   after the current iteration ---*/
  
  if (config_container[ZONE_0]->GetFixed_CL_Mode()) {
    if (config_container[ZONE_0]->GetnExtIter()-config_container[ZONE_0]->GetIter_dCL_dAlpha() - 1 < ExtIter) output_files = false;
    if (config_container[ZONE_0]->GetnExtIter() - 1 == ExtIter) output_files = true;
  }
  
  /*--- write the solution ---*/
  
  if (output_files) {
    
    /*--- Time the output for performance benchmarking. ---*/
#ifndef HAVE_MPI
    StopTime = su2double(clock())/su2double(CLOCKS_PER_SEC);
#else
    StopTime = MPI_Wtime();
#endif
    UsedTimeCompute += StopTime-StartTime;
#ifndef HAVE_MPI
    StartTime = su2double(clock())/su2double(CLOCKS_PER_SEC);
#else
    StartTime = MPI_Wtime();
#endif
    
    /*--- Add a statement about the type of solver exit. ---*/
    
    if (((ExtIter+1 >= nExtIter) || StopCalc) && (rank == MASTER_NODE)) {
      cout << endl << "----------------------------- Solver Exit -------------------------------";
      if (StopCalc) cout << endl << "Convergence criteria satisfied." << endl;
      else cout << endl << "Maximum number of external iterations reached (EXT_ITER)." << endl;
      cout << "-------------------------------------------------------------------------" << endl;
    }

    if (rank == MASTER_NODE) cout << endl << "-------------------------- File Output Summary --------------------------";
    
    /*--- Execute the routine for writing restart, volume solution,
     surface solution, and surface comma-separated value files. ---*/
    
    output->SetResult_Files_Parallel(solver_container, geometry_container, config_container, ExtIter, nZone);
    
    
    if (rank == MASTER_NODE) cout << "-------------------------------------------------------------------------" << endl << endl;
    
    /*--- Store output time and restart the timer for the compute phase. ---*/
#ifndef HAVE_MPI
    StopTime = su2double(clock())/su2double(CLOCKS_PER_SEC);
#else
    StopTime = MPI_Wtime();
#endif
    UsedTimeOutput += StopTime-StartTime;
    OutputCount++;
    BandwidthSum = config_container[ZONE_0]->GetRestart_Bandwidth_Agg();
#ifndef HAVE_MPI
    StartTime = su2double(clock())/su2double(CLOCKS_PER_SEC);
#else
    StartTime = MPI_Wtime();
#endif
    
  }

  /*--- Export Surface Solution File for Unsteady Simulations ---*/
  /*--- When calculate mean/fluctuation option will be available, delete the following part ---*/
  if ((config_container[ZONE_0]->GetUnsteady_Simulation() == DT_STEPPING_2ND) && (ExtIter % config_container[ZONE_0]->GetWrt_Surf_Freq_DualTime() == 0) && config_container[ZONE_0]->GetWrt_Csv_Sol()) {
      output->SetSurfaceCSV_Flow(config_container[ZONE_0], geometry_container[ZONE_0][INST_0][MESH_0], solver_container[ZONE_0][INST_0][MESH_0][FLOW_SOL], ExtIter, ZONE_0, INST_0);}

}

CDriver::~CDriver(void) {}

CFluidDriver::CFluidDriver(char* confFile, unsigned short val_nZone, SU2_Comm MPICommunicator) : CDriver(confFile, val_nZone, MPICommunicator, false) { }

CFluidDriver::~CFluidDriver(void) { }

void CFluidDriver::Run() {

  unsigned short iZone, jZone, checkConvergence;
  unsigned long IntIter, nIntIter;
  bool unsteady;

  /*--- Run a single iteration of a multi-zone problem by looping over all
   zones and executing the iterations. Note that data transers between zones
   and other intermediate procedures may be required. ---*/

  unsteady = (config_container[MESH_0]->GetUnsteady_Simulation() == DT_STEPPING_1ST) || (config_container[MESH_0]->GetUnsteady_Simulation() == DT_STEPPING_2ND);

  /*--- Zone preprocessing ---*/

  for (iZone = 0; iZone < nZone; iZone++)
    iteration_container[iZone][INST_0]->Preprocess(output, integration_container, geometry_container, solver_container, numerics_container, config_container, surface_movement, grid_movement, FFDBox, iZone, INST_0);

  /*--- Updating zone interface communication patterns,
   needed only for unsteady simulation since for steady problems
   this is done once in the interpolator_container constructor 
   at the beginning of the computation ---*/

  if ( unsteady ) {
    for (iZone = 0; iZone < nZone; iZone++) {   
      for (jZone = 0; jZone < nZone; jZone++)
        if(jZone != iZone && interpolator_container[iZone][jZone] != NULL)
        interpolator_container[iZone][jZone]->Set_TransferCoeff(config_container);
    }
  }

  /*--- Begin Unsteady pseudo-time stepping internal loop, if not unsteady it does only one step --*/

  if (unsteady) 
    nIntIter = config_container[MESH_0]->GetUnst_nIntIter();
  else
    nIntIter = 1;

  for (IntIter = 0; IntIter < nIntIter; IntIter++) {

    /*--- At each pseudo time-step updates transfer data ---*/
    for (iZone = 0; iZone < nZone; iZone++)   
      for (jZone = 0; jZone < nZone; jZone++)
        if(jZone != iZone && transfer_container[iZone][jZone] != NULL)
          Transfer_Data(iZone, jZone);

    /*--- For each zone runs one single iteration ---*/

    for (iZone = 0; iZone < nZone; iZone++) {
      config_container[iZone]->SetIntIter(IntIter);
      iteration_container[iZone][INST_0]->Iterate(output, integration_container, geometry_container, solver_container, numerics_container, config_container, surface_movement, grid_movement, FFDBox, iZone, INST_0);
    }

    /*--- Check convergence in each zone --*/

    checkConvergence = 0;
    for (iZone = 0; iZone < nZone; iZone++)
    checkConvergence += (int) integration_container[iZone][INST_0][FLOW_SOL]->GetConvergence();

    /*--- If convergence was reached in every zone --*/

  if (checkConvergence == nZone) break;
  }

}

void CFluidDriver::Transfer_Data(unsigned short donorZone, unsigned short targetZone) {

  transfer_container[donorZone][targetZone]->Broadcast_InterfaceData(solver_container[donorZone][INST_0][MESH_0][FLOW_SOL],solver_container[targetZone][INST_0][MESH_0][FLOW_SOL],
      geometry_container[donorZone][INST_0][MESH_0],geometry_container[targetZone][INST_0][MESH_0],
      config_container[donorZone], config_container[targetZone]);
  if (config_container[targetZone]->GetKind_Solver() == RANS)
    transfer_container[donorZone][targetZone]->Broadcast_InterfaceData(solver_container[donorZone][INST_0][MESH_0][TURB_SOL],solver_container[targetZone][INST_0][MESH_0][TURB_SOL],
        geometry_container[donorZone][INST_0][MESH_0],geometry_container[targetZone][INST_0][MESH_0],
        config_container[donorZone], config_container[targetZone]);

}

void CFluidDriver::Update() {

  for(iZone = 0; iZone < nZone; iZone++)
    iteration_container[iZone][INST_0]->Update(output, integration_container, geometry_container,
         solver_container, numerics_container, config_container,
         surface_movement, grid_movement, FFDBox, iZone, INST_0);
}

void CFluidDriver::DynamicMeshUpdate(unsigned long ExtIter) {

  bool harmonic_balance;

  for (iZone = 0; iZone < nZone; iZone++) {
   harmonic_balance = (config_container[iZone]->GetUnsteady_Simulation() == HARMONIC_BALANCE);
    /*--- Dynamic mesh update ---*/
    if ((config_container[iZone]->GetGrid_Movement()) && (!harmonic_balance)) {
      iteration_container[iZone][INST_0]->SetGrid_Movement(geometry_container[iZone][INST_0], surface_movement[iZone], grid_movement[iZone][INST_0], solver_container[iZone][INST_0], config_container[iZone], 0, ExtIter );
    }
  }

}

CTurbomachineryDriver::CTurbomachineryDriver(char* confFile, unsigned short val_nZone,
                                             SU2_Comm MPICommunicator):
                                             CFluidDriver(confFile, val_nZone, MPICommunicator) { }

CTurbomachineryDriver::~CTurbomachineryDriver(void) { }

void CTurbomachineryDriver::Run() {

  /*--- Run a single iteration of a multi-zone problem by looping over all
   zones and executing the iterations. Note that data transers between zones
   and other intermediate procedures may be required. ---*/

  for (iZone = 0; iZone < nZone; iZone++) {
    iteration_container[iZone][INST_0]->Preprocess(output, integration_container, geometry_container,
                                           solver_container, numerics_container, config_container,
                                           surface_movement, grid_movement, FFDBox, iZone, INST_0);
  }

  /* --- Update the mixing-plane interface ---*/
  for (iZone = 0; iZone < nZone; iZone++) {
    if(mixingplane)SetMixingPlane(iZone);
  }

  for (iZone = 0; iZone < nZone; iZone++) {
    iteration_container[iZone][INST_0]->Iterate(output, integration_container, geometry_container,
                                        solver_container, numerics_container, config_container,
                                        surface_movement, grid_movement, FFDBox, iZone, INST_0);
  }

  for (iZone = 0; iZone < nZone; iZone++) {
    iteration_container[iZone][INST_0]->Postprocess(output, integration_container, geometry_container,
                                      solver_container, numerics_container, config_container,
                                      surface_movement, grid_movement, FFDBox, iZone, INST_0);
  }

  if (rank == MASTER_NODE){
    SetTurboPerformance(ZONE_0);
  }


}

void CTurbomachineryDriver::SetMixingPlane(unsigned short donorZone){

  unsigned short targetZone, nMarkerInt, iMarkerInt ;
  nMarkerInt     = config_container[donorZone]->GetnMarker_MixingPlaneInterface()/2;

  /* --- transfer the average value from the donorZone to the targetZone*/
  for (iMarkerInt = 1; iMarkerInt <= nMarkerInt; iMarkerInt++){
    for (targetZone = 0; targetZone < nZone; targetZone++) {
      if (targetZone != donorZone){
        transfer_container[donorZone][targetZone]->Allgather_InterfaceAverage(solver_container[donorZone][INST_0][MESH_0][FLOW_SOL],solver_container[targetZone][INST_0][MESH_0][FLOW_SOL],
            geometry_container[donorZone][INST_0][MESH_0],geometry_container[targetZone][INST_0][MESH_0],
            config_container[donorZone], config_container[targetZone], iMarkerInt );
      }
    }
  }
}

void CTurbomachineryDriver::SetTurboPerformance(unsigned short targetZone){

  unsigned short donorZone;
  //IMPORTANT this approach of multi-zone performances rely upon the fact that turbomachinery markers follow the natural (stator-rotor) development of the real machine.
  /* --- transfer the local turboperfomance quantities (for each blade)  from all the donorZones to the targetZone (ZONE_0) ---*/
  for (donorZone = 1; donorZone < nZone; donorZone++) {
    transfer_container[donorZone][targetZone]->GatherAverageValues(solver_container[donorZone][INST_0][MESH_0][FLOW_SOL],solver_container[targetZone][INST_0][MESH_0][FLOW_SOL], donorZone);
  }

  /* --- compute turboperformance for each stage and the global machine ---*/

  output->ComputeTurboPerformance(solver_container[targetZone][INST_0][MESH_0][FLOW_SOL], geometry_container[targetZone][INST_0][MESH_0], config_container[targetZone]);

}


bool CTurbomachineryDriver::Monitor(unsigned long ExtIter) {

  su2double CFL;
  su2double rot_z_ini, rot_z_final ,rot_z;
  su2double outPres_ini, outPres_final, outPres;
  unsigned long rampFreq, finalRamp_Iter;
  unsigned short iMarker, KindBC, KindBCOption;
  string Marker_Tag;

  bool print;

  /*--- Synchronization point after a single solver iteration. Compute the
   wall clock time required. ---*/

#ifndef HAVE_MPI
  StopTime = su2double(clock())/su2double(CLOCKS_PER_SEC);
#else
  StopTime = MPI_Wtime();
#endif
  IterCount++;
  UsedTime = (StopTime - StartTime);


  /*--- Check if there is any change in the runtime parameters ---*/
  CConfig *runtime = NULL;
  strcpy(runtime_file_name, "runtime.dat");
  runtime = new CConfig(runtime_file_name, config_container[ZONE_0]);
  runtime->SetExtIter(ExtIter);
  delete runtime;

  /*--- Update the convergence history file (serial and parallel computations). ---*/

  for (iZone = 0; iZone < nZone; iZone++) {
    for (iInst = 0; iInst < nInst[iZone]; iInst++)
      output->SetConvHistory_Body(&ConvHist_file[iZone][iInst], geometry_container, solver_container,
          config_container, integration_container, false, UsedTime, iZone, iInst);
  }


  /*--- Evaluate the new CFL number (adaptive). ---*/
  if (config_container[ZONE_0]->GetCFL_Adapt() == YES) {
    if(mixingplane){
      CFL = 0;
      for (iZone = 0; iZone < nZone; iZone++){
        output->SetCFL_Number(solver_container, config_container, iZone);
        CFL += config_container[iZone]->GetCFL(MESH_0);
      }
      /*--- For fluid-multizone the new CFL number is the same for all the zones and it is equal to the zones' minimum value. ---*/
      for (iZone = 0; iZone < nZone; iZone++){
        config_container[iZone]->SetCFL(MESH_0, CFL/nZone);
      }
    }
    else{
      output->SetCFL_Number(solver_container, config_container, ZONE_0);
    }
  }


  /*--- ROTATING FRAME Ramp: Compute the updated rotational velocity. ---*/
  if (config_container[ZONE_0]->GetGrid_Movement() && config_container[ZONE_0]->GetRampRotatingFrame()) {
    rampFreq       = SU2_TYPE::Int(config_container[ZONE_0]->GetRampRotatingFrame_Coeff(1));
    finalRamp_Iter = SU2_TYPE::Int(config_container[ZONE_0]->GetRampRotatingFrame_Coeff(2));
    rot_z_ini = config_container[ZONE_0]->GetRampRotatingFrame_Coeff(0);
    print = false;
    if(ExtIter % rampFreq == 0 &&  ExtIter <= finalRamp_Iter){

      for (iZone = 0; iZone < nZone; iZone++) {
        rot_z_final = config_container[iZone]->GetFinalRotation_Rate_Z();
        if(abs(rot_z_final) > 0.0){
          rot_z = rot_z_ini + ExtIter*( rot_z_final - rot_z_ini)/finalRamp_Iter;
          config_container[iZone]->SetRotation_Rate(2, rot_z);
          if(rank == MASTER_NODE && print && ExtIter > 0) {
            cout << endl << " Updated rotating frame grid velocities";
            cout << " for zone " << iZone << "." << endl;
          }
          geometry_container[iZone][INST_0][MESH_0]->SetRotationalVelocity(config_container[iZone], iZone, print);
          geometry_container[iZone][INST_0][MESH_0]->SetShroudVelocity(config_container[iZone]);
        }
      }

      for (iZone = 0; iZone < nZone; iZone++) {
        geometry_container[iZone][INST_0][MESH_0]->SetAvgTurboValue(config_container[iZone], iZone, INFLOW, false);
        geometry_container[iZone][INST_0][MESH_0]->SetAvgTurboValue(config_container[iZone],iZone, OUTFLOW, false);
        geometry_container[iZone][INST_0][MESH_0]->GatherInOutAverageValues(config_container[iZone], false);

      }

      for (iZone = 1; iZone < nZone; iZone++) {
        transfer_container[iZone][ZONE_0]->GatherAverageTurboGeoValues(geometry_container[iZone][INST_0][MESH_0],geometry_container[ZONE_0][INST_0][MESH_0], iZone);
      }

    }
  }


  /*--- Outlet Pressure Ramp: Compute the updated rotational velocity. ---*/
  if (config_container[ZONE_0]->GetRampOutletPressure()) {
    rampFreq       = SU2_TYPE::Int(config_container[ZONE_0]->GetRampOutletPressure_Coeff(1));
    finalRamp_Iter = SU2_TYPE::Int(config_container[ZONE_0]->GetRampOutletPressure_Coeff(2));
    outPres_ini    = config_container[ZONE_0]->GetRampOutletPressure_Coeff(0);
    outPres_final  = config_container[ZONE_0]->GetFinalOutletPressure();

    if(ExtIter % rampFreq == 0 &&  ExtIter <= finalRamp_Iter){
      outPres = outPres_ini + ExtIter*(outPres_final - outPres_ini)/finalRamp_Iter;
      if(rank == MASTER_NODE) config_container[ZONE_0]->SetMonitotOutletPressure(outPres);

      for (iZone = 0; iZone < nZone; iZone++) {
        for (iMarker = 0; iMarker < config_container[iZone]->GetnMarker_All(); iMarker++) {
          KindBC = config_container[iZone]->GetMarker_All_KindBC(iMarker);
          switch (KindBC) {
          case RIEMANN_BOUNDARY:
            Marker_Tag         = config_container[iZone]->GetMarker_All_TagBound(iMarker);
            KindBCOption       = config_container[iZone]->GetKind_Data_Riemann(Marker_Tag);
            if(KindBCOption == STATIC_PRESSURE || KindBCOption == RADIAL_EQUILIBRIUM ){
              SU2_MPI::Error("Outlet pressure ramp only implemented for NRBC", CURRENT_FUNCTION);
            }
            break;
          case GILES_BOUNDARY:
            Marker_Tag         = config_container[iZone]->GetMarker_All_TagBound(iMarker);
            KindBCOption       = config_container[iZone]->GetKind_Data_Giles(Marker_Tag);
            if(KindBCOption == STATIC_PRESSURE || KindBCOption == STATIC_PRESSURE_1D || KindBCOption == RADIAL_EQUILIBRIUM ){
              config_container[iZone]->SetGiles_Var1(outPres, Marker_Tag);
            }
            break;
          }
        }
      }
    }
  }


  /*--- Check whether the current simulation has reached the specified
   convergence criteria, and set StopCalc to true, if so. ---*/

  switch (config_container[ZONE_0]->GetKind_Solver()) {
  case EULER: case NAVIER_STOKES: case RANS:
    StopCalc = integration_container[ZONE_0][INST_0][FLOW_SOL]->GetConvergence(); break;
  case DISC_ADJ_EULER: case DISC_ADJ_NAVIER_STOKES: case DISC_ADJ_RANS:
  case DISC_ADJ_FEM_EULER: case DISC_ADJ_FEM_NS: case DISC_ADJ_FEM_RANS:
    StopCalc = integration_container[ZONE_0][INST_0][ADJFLOW_SOL]->GetConvergence(); break;
  }

  return StopCalc;

}

CHBDriver::CHBDriver(char* confFile,
    unsigned short val_nZone,
    SU2_Comm MPICommunicator) : CDriver(confFile,
        val_nZone,
        MPICommunicator,
        false) {
  unsigned short kInst;

  nInstHB = nInst[ZONE_0];

  D = NULL;
  /*--- allocate dynamic memory for the Harmonic Balance operator ---*/
  D = new su2double*[nInstHB]; for (kInst = 0; kInst < nInstHB; kInst++) D[kInst] = new su2double[nInstHB];

}

CHBDriver::~CHBDriver(void) {

  unsigned short kInst;

  /*--- delete dynamic memory for the Harmonic Balance operator ---*/
  for (kInst = 0; kInst < nInstHB; kInst++) if (D[kInst] != NULL) delete [] D[kInst];
  if (D[kInst] != NULL) delete [] D;

}

void CHBDriver::Run() {

  /*--- Run a single iteration of a Harmonic Balance problem. Preprocess all
   all zones before beginning the iteration. ---*/

  for (iInst = 0; iInst < nInstHB; iInst++)
    iteration_container[ZONE_0][iInst]->Preprocess(output, integration_container, geometry_container,
        solver_container, numerics_container, config_container,
        surface_movement, grid_movement, FFDBox, ZONE_0, iInst);

  for (iInst = 0; iInst < nInstHB; iInst++)
    iteration_container[ZONE_0][iInst]->Iterate(output, integration_container, geometry_container,
        solver_container, numerics_container, config_container,
        surface_movement, grid_movement, FFDBox, ZONE_0, iInst);

}

void CHBDriver::Update() {

  for (iInst = 0; iInst < nInstHB; iInst++) {
    /*--- Compute the harmonic balance terms across all zones ---*/
    SetHarmonicBalance(iInst);

  }

  /*--- Precondition the harmonic balance source terms ---*/
  if (config_container[ZONE_0]->GetHB_Precondition() == YES) {
    StabilizeHarmonicBalance();

  }

  for (iInst = 0; iInst < nInstHB; iInst++) {

    /*--- Update the harmonic balance terms across all zones ---*/
    iteration_container[ZONE_0][iInst]->Update(output, integration_container, geometry_container,
        solver_container, numerics_container, config_container,
        surface_movement, grid_movement, FFDBox, ZONE_0, iInst);

  }

}

void CHBDriver::ResetConvergence() {

  for(iInst = 0; iInst < nZone; iInst++) {
    switch (config_container[ZONE_0]->GetKind_Solver()) {

    case EULER: case NAVIER_STOKES: case RANS:
      integration_container[ZONE_0][iInst][FLOW_SOL]->SetConvergence(false);
      if (config_container[ZONE_0]->GetKind_Solver() == RANS) integration_container[ZONE_0][iInst][TURB_SOL]->SetConvergence(false);
      if(config_container[ZONE_0]->GetKind_Trans_Model() == LM) integration_container[ZONE_0][iInst][TRANS_SOL]->SetConvergence(false);
      break;

    case FEM_ELASTICITY:
      integration_container[ZONE_0][iInst][FEA_SOL]->SetConvergence(false);
      break;

    case ADJ_EULER: case ADJ_NAVIER_STOKES: case ADJ_RANS: case DISC_ADJ_EULER: case DISC_ADJ_NAVIER_STOKES: case DISC_ADJ_RANS:
      integration_container[ZONE_0][iInst][ADJFLOW_SOL]->SetConvergence(false);
      if( (config_container[ZONE_0]->GetKind_Solver() == ADJ_RANS) || (config_container[ZONE_0]->GetKind_Solver() == DISC_ADJ_RANS) )
        integration_container[ZONE_0][iInst][ADJTURB_SOL]->SetConvergence(false);
      break;
    }
  }

}

void CHBDriver::SetHarmonicBalance(unsigned short iInst) {

  unsigned short iVar, jInst, iMGlevel;
  unsigned short nVar = solver_container[ZONE_0][INST_0][MESH_0][FLOW_SOL]->GetnVar();
  unsigned long iPoint;
  bool implicit = (config_container[ZONE_0]->GetKind_TimeIntScheme_Flow() == EULER_IMPLICIT);
  bool adjoint = (config_container[ZONE_0]->GetContinuous_Adjoint());
  if (adjoint) {
    implicit = (config_container[ZONE_0]->GetKind_TimeIntScheme_AdjFlow() == EULER_IMPLICIT);
  }

  unsigned long ExtIter = config_container[ZONE_0]->GetExtIter();

  /*--- Retrieve values from the config file ---*/
  su2double *U = new su2double[nVar];
  su2double *U_old = new su2double[nVar];
  su2double *Psi = new su2double[nVar];
  su2double *Psi_old = new su2double[nVar];
  su2double *Source = new su2double[nVar];
  su2double deltaU, deltaPsi;

  /*--- Compute period of oscillation ---*/
  su2double period = config_container[ZONE_0]->GetHarmonicBalance_Period();

  /*--- Non-dimensionalize the input period, if necessary.  */
  period /= config_container[ZONE_0]->GetTime_Ref();

  if (ExtIter == 0)
    ComputeHB_Operator();

  /*--- Compute various source terms for explicit direct, implicit direct, and adjoint problems ---*/
  /*--- Loop over all grid levels ---*/
  for (iMGlevel = 0; iMGlevel <= config_container[ZONE_0]->GetnMGLevels(); iMGlevel++) {

    /*--- Loop over each node in the volume mesh ---*/
    for (iPoint = 0; iPoint < geometry_container[ZONE_0][iInst][iMGlevel]->GetnPoint(); iPoint++) {

      for (iVar = 0; iVar < nVar; iVar++) {
        Source[iVar] = 0.0;
      }

      /*--- Step across the columns ---*/
      for (jInst = 0; jInst < nInstHB; jInst++) {

        /*--- Retrieve solution at this node in current zone ---*/
        for (iVar = 0; iVar < nVar; iVar++) {

          if (!adjoint) {
            U[iVar] = solver_container[ZONE_0][jInst][iMGlevel][FLOW_SOL]->node[iPoint]->GetSolution(iVar);
            Source[iVar] += U[iVar]*D[iInst][jInst];

            if (implicit) {
              U_old[iVar] = solver_container[ZONE_0][jInst][iMGlevel][FLOW_SOL]->node[iPoint]->GetSolution_Old(iVar);
              deltaU = U[iVar] - U_old[iVar];
              Source[iVar] += deltaU*D[iInst][jInst];
            }

          }

          else {
            Psi[iVar] = solver_container[ZONE_0][jInst][iMGlevel][ADJFLOW_SOL]->node[iPoint]->GetSolution(iVar);
            Source[iVar] += Psi[iVar]*D[jInst][iInst];

            if (implicit) {
              Psi_old[iVar] = solver_container[ZONE_0][jInst][iMGlevel][ADJFLOW_SOL]->node[iPoint]->GetSolution_Old(iVar);
              deltaPsi = Psi[iVar] - Psi_old[iVar];
              Source[iVar] += deltaPsi*D[jInst][iInst];
            }
          }
        }

        /*--- Store sources for current row ---*/
        for (iVar = 0; iVar < nVar; iVar++) {
          if (!adjoint) {
            solver_container[ZONE_0][iInst][iMGlevel][FLOW_SOL]->node[iPoint]->SetHarmonicBalance_Source(iVar, Source[iVar]);
          }
          else {
            solver_container[ZONE_0][iInst][iMGlevel][ADJFLOW_SOL]->node[iPoint]->SetHarmonicBalance_Source(iVar, Source[iVar]);
          }
        }

      }
    }
  }

  /*--- Source term for a turbulence model ---*/
  if (config_container[ZONE_0]->GetKind_Solver() == RANS) {

    /*--- Extra variables needed if we have a turbulence model. ---*/
    unsigned short nVar_Turb = solver_container[ZONE_0][INST_0][MESH_0][TURB_SOL]->GetnVar();
    su2double *U_Turb = new su2double[nVar_Turb];
    su2double *Source_Turb = new su2double[nVar_Turb];

    /*--- Loop over only the finest mesh level (turbulence is always solved
     on the original grid only). ---*/
    for (iPoint = 0; iPoint < geometry_container[ZONE_0][INST_0][MESH_0]->GetnPoint(); iPoint++) {
      for (iVar = 0; iVar < nVar_Turb; iVar++) Source_Turb[iVar] = 0.0;
      for (jInst = 0; jInst < nInstHB; jInst++) {

        /*--- Retrieve solution at this node in current zone ---*/
        for (iVar = 0; iVar < nVar_Turb; iVar++) {
          U_Turb[iVar] = solver_container[ZONE_0][jInst][MESH_0][TURB_SOL]->node[iPoint]->GetSolution(iVar);
          Source_Turb[iVar] += U_Turb[iVar]*D[iInst][jInst];
        }
      }

      /*--- Store sources for current iZone ---*/
      for (iVar = 0; iVar < nVar_Turb; iVar++)
        solver_container[ZONE_0][iInst][MESH_0][TURB_SOL]->node[iPoint]->SetHarmonicBalance_Source(iVar, Source_Turb[iVar]);
    }

    delete [] U_Turb;
    delete [] Source_Turb;
  }

  delete [] Source;
  delete [] U;
  delete [] U_old;
  delete [] Psi;
  delete [] Psi_old;

}

void CHBDriver::StabilizeHarmonicBalance() {

  unsigned short i, j, k, iVar, iInst, jInst, iMGlevel;
  unsigned short nVar = solver_container[ZONE_0][INST_0][MESH_0][FLOW_SOL]->GetnVar();
  unsigned long iPoint;
  bool adjoint = (config_container[ZONE_0]->GetContinuous_Adjoint());

  /*--- Retrieve values from the config file ---*/
  su2double *Source     = new su2double[nInstHB];
  su2double *Source_old = new su2double[nInstHB];
  su2double Delta;

  su2double **Pinv     = new su2double*[nInstHB];
  su2double **P        = new su2double*[nInstHB];
  for (iInst = 0; iInst < nInstHB; iInst++) {
    Pinv[iInst]       = new su2double[nInstHB];
    P[iInst]          = new su2double[nInstHB];
  }

  /*--- Loop over all grid levels ---*/
  for (iMGlevel = 0; iMGlevel <= config_container[ZONE_0]->GetnMGLevels(); iMGlevel++) {

    /*--- Loop over each node in the volume mesh ---*/
    for (iPoint = 0; iPoint < geometry_container[ZONE_0][INST_0][iMGlevel]->GetnPoint(); iPoint++) {

      /*--- Get time step for current node ---*/
      Delta = solver_container[ZONE_0][INST_0][iMGlevel][FLOW_SOL]->node[iPoint]->GetDelta_Time();

      /*--- Setup stabilization matrix for this node ---*/
      for (iInst = 0; iInst < nInstHB; iInst++) {
        for (jInst = 0; jInst < nInstHB; jInst++) {
          if (jInst == iInst ) {
            Pinv[iInst][jInst] = 1.0 + Delta*D[iInst][jInst];
          }
          else {
            Pinv[iInst][jInst] = Delta*D[iInst][jInst];
          }
        }
      }

      /*--- Invert stabilization matrix Pinv with Gauss elimination---*/

      /*--  A temporary matrix to hold the inverse, dynamically allocated ---*/
      su2double **temp = new su2double*[nInstHB];
      for (i = 0; i < nInstHB; i++) {
        temp[i] = new su2double[2 * nInstHB];
      }

      /*---  Copy the desired matrix into the temporary matrix ---*/
      for (i = 0; i < nInstHB; i++) {
        for (j = 0; j < nInstHB; j++) {
          temp[i][j] = Pinv[i][j];
          temp[i][nInstHB + j] = 0;
        }
        temp[i][nInstHB + i] = 1;
      }

      su2double max_val;
      unsigned short max_idx;

      /*---  Pivot each column such that the largest number possible divides the other rows  ---*/
      for (k = 0; k < nInstHB - 1; k++) {
        max_idx = k;
        max_val = abs(temp[k][k]);
        /*---  Find the largest value (pivot) in the column  ---*/
        for (j = k; j < nInstHB; j++) {
          if (abs(temp[j][k]) > max_val) {
            max_idx = j;
            max_val = abs(temp[j][k]);
          }
        }

        /*---  Move the row with the highest value up  ---*/
        for (j = 0; j < (nInstHB * 2); j++) {
          su2double d = temp[k][j];
          temp[k][j] = temp[max_idx][j];
          temp[max_idx][j] = d;
        }
        /*---  Subtract the moved row from all other rows ---*/
        for (i = k + 1; i < nInstHB; i++) {
          su2double c = temp[i][k] / temp[k][k];
          for (j = 0; j < (nInstHB * 2); j++) {
            temp[i][j] = temp[i][j] - temp[k][j] * c;
          }
        }
      }

      /*---  Back-substitution  ---*/
      for (k = nInstHB - 1; k > 0; k--) {
        if (temp[k][k] != su2double(0.0)) {
          for (int i = k - 1; i > -1; i--) {
            su2double c = temp[i][k] / temp[k][k];
            for (j = 0; j < (nInstHB * 2); j++) {
              temp[i][j] = temp[i][j] - temp[k][j] * c;
            }
          }
        }
      }

      /*---  Normalize the inverse  ---*/
      for (i = 0; i < nInstHB; i++) {
        su2double c = temp[i][i];
        for (j = 0; j < nInstHB; j++) {
          temp[i][j + nInstHB] = temp[i][j + nInstHB] / c;
        }
      }

      /*---  Copy the inverse back to the main program flow ---*/
      for (i = 0; i < nInstHB; i++) {
        for (j = 0; j < nInstHB; j++) {
          P[i][j] = temp[i][j + nInstHB];
        }
      }

      /*---  Delete dynamic template  ---*/
      for (iInst = 0; iInst < nInstHB; iInst++) {
        delete[] temp[iInst];
      }
      delete[] temp;

      /*--- Loop through variables to precondition ---*/
      for (iVar = 0; iVar < nVar; iVar++) {

        /*--- Get current source terms (not yet preconditioned) and zero source array to prepare preconditioning ---*/
        for (iInst = 0; iInst < nInstHB; iInst++) {
          Source_old[iInst] = solver_container[ZONE_0][iInst][iMGlevel][FLOW_SOL]->node[iPoint]->GetHarmonicBalance_Source(iVar);
          Source[iInst] = 0;
        }

        /*--- Step through columns ---*/
        for (iInst = 0; iInst < nInstHB; iInst++) {
          for (jInst = 0; jInst < nInstHB; jInst++) {
            Source[iInst] += P[iInst][jInst]*Source_old[jInst];
          }

          /*--- Store updated source terms for current node ---*/
          if (!adjoint) {
            solver_container[ZONE_0][iInst][iMGlevel][FLOW_SOL]->node[iPoint]->SetHarmonicBalance_Source(iVar, Source[iInst]);
          }
          else {
            solver_container[ZONE_0][iInst][iMGlevel][ADJFLOW_SOL]->node[iPoint]->SetHarmonicBalance_Source(iVar, Source[iInst]);
          }
        }

      }
    }
  }

  /*--- Deallocate dynamic memory ---*/
  for (iInst = 0; iInst < nInstHB; iInst++){
    delete [] P[iInst];
    delete [] Pinv[iInst];
  }
  delete [] P;
  delete [] Pinv;
  delete [] Source;
  delete [] Source_old;

}

void CHBDriver::ComputeHB_Operator() {

  const   complex<su2double> J(0.0,1.0);
  unsigned short i, j, k, iInst;

  su2double *Omega_HB       = new su2double[nInstHB];
  complex<su2double> **E    = new complex<su2double>*[nInstHB];
  complex<su2double> **Einv = new complex<su2double>*[nInstHB];
  complex<su2double> **DD   = new complex<su2double>*[nInstHB];
  for (iInst = 0; iInst < nInstHB; iInst++) {
    E[iInst]    = new complex<su2double>[nInstHB];
    Einv[iInst] = new complex<su2double>[nInstHB];
    DD[iInst]   = new complex<su2double>[nInstHB];
  }

  /*--- Get simualation period from config file ---*/
  su2double Period = config_container[ZONE_0]->GetHarmonicBalance_Period();

  /*--- Non-dimensionalize the input period, if necessary.      */
  Period /= config_container[ZONE_0]->GetTime_Ref();

  /*--- Build the array containing the selected frequencies to solve ---*/
  for (iInst = 0; iInst < nInstHB; iInst++) {
    Omega_HB[iInst]  = config_container[ZONE_0]->GetOmega_HB()[iInst];
    Omega_HB[iInst] /= config_container[ZONE_0]->GetOmega_Ref(); //TODO: check
  }

  /*--- Build the diagonal matrix of the frequencies DD ---*/
  for (i = 0; i < nInstHB; i++) {
    for (k = 0; k < nInstHB; k++) {
      if (k == i ) {
        DD[i][k] = J*Omega_HB[k];
      }
    }
  }


  /*--- Build the harmonic balance inverse matrix ---*/
  for (i = 0; i < nInstHB; i++) {
    for (k = 0; k < nInstHB; k++) {
      Einv[i][k] = complex<su2double>(cos(Omega_HB[k]*(i*Period/nInstHB))) + J*complex<su2double>(sin(Omega_HB[k]*(i*Period/nInstHB)));
    }
  }

  /*---  Invert inverse harmonic balance Einv with Gauss elimination ---*/

  /*--  A temporary matrix to hold the inverse, dynamically allocated ---*/
  complex<su2double> **temp = new complex<su2double>*[nInstHB];
  for (i = 0; i < nInstHB; i++) {
    temp[i] = new complex<su2double>[2 * nInstHB];
  }

  /*---  Copy the desired matrix into the temporary matrix ---*/
  for (i = 0; i < nInstHB; i++) {
    for (j = 0; j < nInstHB; j++) {
      temp[i][j] = Einv[i][j];
      temp[i][nInstHB + j] = 0;
    }
    temp[i][nInstHB + i] = 1;
  }

  su2double max_val;
  unsigned short max_idx;

  /*---  Pivot each column such that the largest number possible divides the other rows  ---*/
  for (k = 0; k < nInstHB - 1; k++) {
    max_idx = k;
    max_val = abs(temp[k][k]);
    /*---  Find the largest value (pivot) in the column  ---*/
    for (j = k; j < nInstHB; j++) {
      if (abs(temp[j][k]) > max_val) {
        max_idx = j;
        max_val = abs(temp[j][k]);
      }
    }
    /*---  Move the row with the highest value up  ---*/
    for (j = 0; j < (nInstHB * 2); j++) {
      complex<su2double> d = temp[k][j];
      temp[k][j] = temp[max_idx][j];
      temp[max_idx][j] = d;
    }
    /*---  Subtract the moved row from all other rows ---*/
    for (i = k + 1; i < nInstHB; i++) {
      complex<su2double> c = temp[i][k] / temp[k][k];
      for (j = 0; j < (nInstHB * 2); j++) {
        temp[i][j] = temp[i][j] - temp[k][j] * c;
      }
    }
  }
  /*---  Back-substitution  ---*/
  for (k = nInstHB - 1; k > 0; k--) {
    if (temp[k][k] != complex<su2double>(0.0)) {
      for (int i = k - 1; i > -1; i--) {
        complex<su2double> c = temp[i][k] / temp[k][k];
        for (j = 0; j < (nInstHB * 2); j++) {
          temp[i][j] = temp[i][j] - temp[k][j] * c;
        }
      }
    }
  }
  /*---  Normalize the inverse  ---*/
  for (i = 0; i < nInstHB; i++) {
    complex<su2double> c = temp[i][i];
    for (j = 0; j < nInstHB; j++) {
      temp[i][j + nInstHB] = temp[i][j + nInstHB] / c;
    }
  }
  /*---  Copy the inverse back to the main program flow ---*/
  for (i = 0; i < nInstHB; i++) {
    for (j = 0; j < nInstHB; j++) {
      E[i][j] = temp[i][j + nInstHB];
    }
  }
  /*---  Delete dynamic template  ---*/
  for (i = 0; i < nInstHB; i++) {
    delete[] temp[i];
  }
  delete[] temp;


  /*---  Temporary matrix for performing product  ---*/
  complex<su2double> **Temp    = new complex<su2double>*[nInstHB];

  /*---  Temporary complex HB operator  ---*/
  complex<su2double> **Dcpx    = new complex<su2double>*[nInstHB];

  for (iInst = 0; iInst < nInstHB; iInst++){
    Temp[iInst]    = new complex<su2double>[nInstHB];
    Dcpx[iInst]   = new complex<su2double>[nInstHB];
  }


  /*---  Calculation of the HB operator matrix ---*/
  for (int row = 0; row < nInstHB; row++) {
    for (int col = 0; col < nInstHB; col++) {
      for (int inner = 0; inner < nInstHB; inner++) {
        Temp[row][col] += Einv[row][inner] * DD[inner][col];
      }
    }
  }

  unsigned short row, col, inner;

  for (row = 0; row < nInstHB; row++) {
    for (col = 0; col < nInstHB; col++) {
      for (inner = 0; inner < nInstHB; inner++) {
        Dcpx[row][col] += Temp[row][inner] * E[inner][col];
      }
    }
  }

  /*---  Take just the real part of the HB operator matrix ---*/
  for (i = 0; i < nInstHB; i++) {
    for (k = 0; k < nInstHB; k++) {
      D[i][k] = real(Dcpx[i][k]);
    }
  }

  /*--- Deallocate dynamic memory ---*/
  for (iInst = 0; iInst < nInstHB; iInst++){
    delete [] E[iInst];
    delete [] Einv[iInst];
    delete [] DD[iInst];
    delete [] Temp[iInst];
    delete [] Dcpx[iInst];
  }
  delete [] E;
  delete [] Einv;
  delete [] DD;
  delete [] Temp;
  delete [] Dcpx;
  delete [] Omega_HB;

}

CFSIDriver::CFSIDriver(char* confFile,
                       unsigned short val_nZone,
                       SU2_Comm MPICommunicator) : CDriver(confFile,
                                                           val_nZone,
                                                           MPICommunicator,
                                                           false) {
  unsigned short iVar;
  unsigned short nVar_Flow = 0, nVar_Struct = 0;

  unsigned short iZone;
  for (iZone = 0; iZone < nZone; iZone++){
    switch (config_container[iZone]->GetKind_Solver()) {
       case RANS: case EULER: case NAVIER_STOKES:
         nVar_Flow = solver_container[iZone][INST_0][MESH_0][FLOW_SOL]->GetnVar();
         flow_criteria = config_container[iZone]->GetMinLogResidual_BGS_F();
         flow_criteria_rel = config_container[iZone]->GetOrderMagResidual_BGS_F();
         break;
       case FEM_ELASTICITY:
         nVar_Struct = solver_container[iZone][INST_0][MESH_0][FEA_SOL]->GetnVar();
         structure_criteria    = config_container[iZone]->GetMinLogResidual_BGS_S();
         structure_criteria_rel = config_container[iZone]->GetOrderMagResidual_BGS_S();
         break;
    }
  }

  init_res_flow   = new su2double[nVar_Flow];
  init_res_struct = new su2double[nVar_Struct];

  residual_flow   = new su2double[nVar_Flow];
  residual_struct = new su2double[nVar_Struct];

  residual_flow_rel   = new su2double[nVar_Flow];
  residual_struct_rel = new su2double[nVar_Struct];

  for (iVar = 0; iVar < nVar_Flow; iVar++){
    init_res_flow[iVar] = 0.0;
    residual_flow[iVar] = 0.0;
    residual_flow_rel[iVar] = 0.0;
  }
  for (iVar = 0; iVar < nVar_Struct; iVar++){
    init_res_struct[iVar] = 0.0;
    residual_struct[iVar] = 0.0;
    residual_struct_rel[iVar] = 0.0;
  }

}

CFSIDriver::~CFSIDriver(void) {

  delete [] init_res_flow;
  delete [] init_res_struct;
  delete [] residual_flow;
  delete [] residual_struct;
  delete [] residual_flow_rel;
  delete [] residual_struct_rel;

}

void CFSIDriver::Run() {

  /*--- As of now, we are coding it for just 2 zones. ---*/
  /*--- This will become more general, but we need to modify the configuration for that ---*/
  unsigned short ZONE_FLOW = 0, ZONE_STRUCT = 1;
  unsigned short iZone;

  /*--- Boolean to determine if we are running a static or dynamic case ---*/
  bool stat_fsi = ((config_container[ZONE_FLOW]->GetUnsteady_Simulation() == STEADY) && (config_container[ZONE_STRUCT]->GetDynamic_Analysis() == STATIC));
  bool dyn_fsi = (((config_container[ZONE_FLOW]->GetUnsteady_Simulation() == DT_STEPPING_1ST) || (config_container[ZONE_FLOW]->GetUnsteady_Simulation() == DT_STEPPING_2ND))
                   && (config_container[ZONE_STRUCT]->GetDynamic_Analysis() == DYNAMIC));

  unsigned long IntIter = 0; for (iZone = 0; iZone < nZone; iZone++) config_container[iZone]->SetIntIter(IntIter);
  unsigned long OuterIter = 0; for (iZone = 0; iZone < nZone; iZone++) config_container[iZone]->SetOuterIter(OuterIter);
  unsigned long nOuterIter = config_container[ZONE_FLOW]->GetnIterFSI();
  unsigned long nIntIter;

  bool Convergence = false;

  bool StopCalc_Flow = false;

  /*--- Be careful with whether or not we load the coords and grid velocity
   from the restart files... this needs to be standardized for the different
   solvers, in particular with FSI. ---*/

  /*-----------------------------------------------------------------*/
  /*---------------- Predict structural displacements ---------------*/
  /*-----------------------------------------------------------------*/

  Predict_Displacements(ZONE_STRUCT, ZONE_FLOW);

  while (OuterIter < nOuterIter) {

    /*-----------------------------------------------------------------*/
    /*------------------- Transfer Displacements ----------------------*/
    /*-----------------------------------------------------------------*/
  if(transfer_container[ZONE_STRUCT][ZONE_FLOW] != NULL)
      Transfer_Displacements(ZONE_STRUCT, ZONE_FLOW);

    /*-----------------------------------------------------------------*/
    /*--------------------- Mesh deformation --------------------------*/
    /*-----------------------------------------------------------------*/

  iteration_container[ZONE_FLOW][INST_0]->SetGrid_Movement(geometry_container[ZONE_FLOW][INST_0], 
                                                           surface_movement[ZONE_FLOW], grid_movement[ZONE_FLOW][INST_0],
                                                           solver_container[ZONE_FLOW][INST_0], config_container[ZONE_FLOW], 0, ExtIter );

    /*-----------------------------------------------------------------*/
    /*-------------------- Fluid subiteration -------------------------*/
    /*-----------------------------------------------------------------*/

  iteration_container[ZONE_FLOW][INST_0]->Preprocess(output, integration_container, geometry_container,
      solver_container, numerics_container, config_container,
      surface_movement, grid_movement, FFDBox, ZONE_FLOW, INST_0);

  if ( stat_fsi ) {

    /*--- For steady-state flow simulations, we need to loop over ExtIter for the number of time steps ---*/
    /*--- However, ExtIter is the number of FSI iterations, so nIntIter is used in this case ---*/

    nIntIter = config_container[ZONE_FLOW]->GetUnst_nIntIter();

    for (IntIter = 0; IntIter < nIntIter; IntIter++){

      /*--- Set ExtIter to iExtIter_FLOW; this is a trick to loop on the steady-state flow solver ---*/
      config_container[ZONE_FLOW]->SetExtIter(IntIter);

      iteration_container[ZONE_FLOW][INST_0]->Iterate(output, integration_container, geometry_container,
          solver_container, numerics_container, config_container,
          surface_movement, grid_movement, FFDBox, ZONE_FLOW, INST_0);

      /*--- Write the convergence history for the fluid (only screen output) ---*/

      output->SetConvHistory_Body(&ConvHist_file[ZONE_0][INST_0], geometry_container, solver_container, config_container, integration_container, false, 0.0, ZONE_FLOW, INST_0);

      /*--- If the convergence criteria is met for the flow, break the loop ---*/
      StopCalc_Flow = integration_container[ZONE_FLOW][INST_0][FLOW_SOL]->GetConvergence();
      if (StopCalc_Flow) break;

    }

  }
  else if ( dyn_fsi ) {

    /*--- For unsteady flow simulations, we need to loop over nIntIter for the number of time steps ---*/

    nIntIter = config_container[ZONE_FLOW]->GetUnst_nIntIter();

    for (IntIter = 0; IntIter < nIntIter; IntIter++){

      config_container[ZONE_FLOW]->SetIntIter(IntIter);

      iteration_container[ZONE_FLOW][INST_0]->Iterate(output, integration_container, geometry_container, solver_container, numerics_container, config_container, surface_movement, grid_movement, FFDBox, ZONE_FLOW, INST_0);

      /*--- If convergence was reached in every zone --*/

      if (integration_container[ZONE_FLOW][INST_0][FLOW_SOL]->GetConvergence() == 1) break;
    }

    /*--- Write the convergence history for the fluid (only screen output) ---*/

     output->SetConvHistory_Body(NULL, geometry_container, solver_container, config_container, integration_container, true, 0.0, ZONE_FLOW, INST_0);

  } else {

    SU2_MPI::Error( "The definition of Fluid and Structural solvers is inconsistent for FSI applications ", CURRENT_FUNCTION);
    
  }

  /*--- Set the fluid convergence to false (to make sure FSI subiterations converge) ---*/

  integration_container[ZONE_FLOW][INST_0][FLOW_SOL]->SetConvergence(false);

  /*-----------------------------------------------------------------*/
  /*------------------- Set FEA loads from fluid --------------------*/
  /*-----------------------------------------------------------------*/
  if(transfer_container[ZONE_FLOW][ZONE_STRUCT] != NULL)
      Transfer_Tractions(ZONE_FLOW, ZONE_STRUCT);

    /*-----------------------------------------------------------------*/
    /*------------------ Structural subiteration ----------------------*/
    /*-----------------------------------------------------------------*/

  iteration_container[ZONE_STRUCT][INST_0]->Iterate(output, integration_container, geometry_container,
                                  solver_container, numerics_container, config_container,
                                  surface_movement, grid_movement, FFDBox, ZONE_STRUCT, INST_0);

    /*--- Write the convergence history for the structure (only screen output) ---*/

    output->SetConvHistory_Body(NULL, geometry_container, solver_container, config_container, integration_container, false, 0.0, ZONE_STRUCT, INST_0);

    /*--- Set the fluid convergence to false (to make sure FSI subiterations converge) ---*/

    integration_container[ZONE_STRUCT][INST_0][FEA_SOL]->SetConvergence(false);

    /*-----------------------------------------------------------------*/
    /*----------------- Displacements relaxation ----------------------*/
    /*-----------------------------------------------------------------*/

    Relaxation_Displacements(ZONE_STRUCT, ZONE_FLOW, OuterIter);

    /*-----------------------------------------------------------------*/
    /*-------------------- Check convergence --------------------------*/
    /*-----------------------------------------------------------------*/

    Convergence = BGSConvergence(OuterIter, ZONE_FLOW, ZONE_STRUCT);

    /*-----------------------------------------------------------------*/
    /*-------------------- Output FSI history -------------------------*/
    /*-----------------------------------------------------------------*/

    output->SpecialOutput_FSI(&FSIHist_file, geometry_container, solver_container,
                              config_container, integration_container, 0,
                              ZONE_FLOW, ZONE_STRUCT, false);

    if (Convergence) break;

    /*-----------------------------------------------------------------*/
    /*--------------------- Update OuterIter ---------------------------*/
    /*-----------------------------------------------------------------*/

    OuterIter++; for (iZone = 0; iZone < nZone; iZone++) config_container[iZone]->SetOuterIter(OuterIter);

  }

}

void CFSIDriver::Predict_Displacements(unsigned short donorZone, unsigned short targetZone) {

  solver_container[donorZone][INST_0][MESH_0][FEA_SOL]->PredictStruct_Displacement(geometry_container[donorZone][INST_0], config_container[donorZone],
      solver_container[donorZone][INST_0]);

  /*--- For parallel simulations we need to communicate the predicted solution before updating the fluid mesh ---*/
  
  solver_container[donorZone][INST_0][MESH_0][FEA_SOL]->InitiateComms(geometry_container[donorZone][INST_0][MESH_0], config_container[donorZone], SOLUTION_PRED);
  solver_container[donorZone][INST_0][MESH_0][FEA_SOL]->CompleteComms(geometry_container[donorZone][INST_0][MESH_0], config_container[donorZone], SOLUTION_PRED);

}

void CFSIDriver::Predict_Tractions(unsigned short donorZone, unsigned short targetZone) {

}

void CFSIDriver::Transfer_Displacements(unsigned short donorZone, unsigned short targetZone) {

  transfer_container[donorZone][targetZone]->Broadcast_InterfaceData(solver_container[donorZone][INST_0][MESH_0][FEA_SOL],solver_container[targetZone][INST_0][MESH_0][FLOW_SOL],
                                                                     geometry_container[donorZone][INST_0][MESH_0],geometry_container[targetZone][INST_0][MESH_0],
                                                                     config_container[donorZone], config_container[targetZone]);

}

void CFSIDriver::Transfer_Tractions(unsigned short donorZone, unsigned short targetZone) {


  transfer_container[donorZone][targetZone]->Broadcast_InterfaceData(solver_container[donorZone][INST_0][MESH_0][FLOW_SOL],solver_container[targetZone][INST_0][MESH_0][FEA_SOL],
                                                                     geometry_container[donorZone][INST_0][MESH_0],geometry_container[targetZone][INST_0][MESH_0],
                                                                     config_container[donorZone], config_container[targetZone]);

}

void CFSIDriver::Relaxation_Displacements(unsigned short donorZone, unsigned short targetZone, unsigned long OuterIter) {

  /*-------------------- Aitken's relaxation ------------------------*/

  /*------------------- Compute the coefficient ---------------------*/

  solver_container[donorZone][INST_0][MESH_0][FEA_SOL]->ComputeAitken_Coefficient(geometry_container[donorZone][INST_0], config_container[donorZone],
      solver_container[donorZone][INST_0], OuterIter);

  /*----------------- Set the relaxation parameter ------------------*/

  solver_container[donorZone][INST_0][MESH_0][FEA_SOL]->SetAitken_Relaxation(geometry_container[donorZone][INST_0], config_container[donorZone],
      solver_container[donorZone][INST_0]);

  /*----------------- Communicate the predicted solution and the old one ------------------*/
  
  solver_container[donorZone][INST_0][MESH_0][FEA_SOL]->InitiateComms(geometry_container[donorZone][INST_0][MESH_0], config_container[donorZone], SOLUTION_PRED_OLD);
  solver_container[donorZone][INST_0][MESH_0][FEA_SOL]->CompleteComms(geometry_container[donorZone][INST_0][MESH_0], config_container[donorZone], SOLUTION_PRED_OLD);


}

void CFSIDriver::Relaxation_Tractions(unsigned short donorZone, unsigned short targetZone, unsigned long OuterIter) {

}

bool CFSIDriver::BGSConvergence(unsigned long IntIter, unsigned short ZONE_FLOW, unsigned short ZONE_STRUCT) {


  int rank = MASTER_NODE;
#ifdef HAVE_MPI
  int size;
  MPI_Comm_rank(MPI_COMM_WORLD, &rank);
  MPI_Comm_size(MPI_COMM_WORLD, &size);
#endif

  unsigned short iMarker;
  unsigned short nVar_Flow = solver_container[ZONE_FLOW][INST_0][MESH_0][FLOW_SOL]->GetnVar(),
                 nVar_Struct = solver_container[ZONE_STRUCT][INST_0][MESH_0][FEA_SOL]->GetnVar();
  unsigned short iRes;

//  bool flow_converged_absolute = false,
//        flow_converged_relative = false,
//        struct_converged_absolute = false,
//        struct_converged_relative = false;

  bool Convergence = false;

  /*--- Apply BC's to the structural adjoint - otherwise, clamped nodes have too values that make no sense... ---*/
  for (iMarker = 0; iMarker < config_container[ZONE_STRUCT]->GetnMarker_All(); iMarker++){
  switch (config_container[ZONE_STRUCT]->GetMarker_All_KindBC(iMarker)) {
    case CLAMPED_BOUNDARY:
    solver_container[ZONE_STRUCT][INST_0][MESH_0][FEA_SOL]->BC_Clamped_Post(geometry_container[ZONE_STRUCT][INST_0][MESH_0],
        solver_container[ZONE_STRUCT][INST_0][MESH_0], numerics_container[ZONE_STRUCT][INST_0][MESH_0][FEA_SOL][FEA_TERM],
        config_container[ZONE_STRUCT], iMarker);
    break;
  }
  }

  /*--- Compute the residual for the flow and structural zones ---*/

  /*--- Flow ---*/

  solver_container[ZONE_FLOW][INST_0][MESH_0][FLOW_SOL]->ComputeResidual_Multizone(geometry_container[ZONE_FLOW][INST_0][MESH_0],
                                                                        config_container[ZONE_FLOW]);

  /*--- Structure ---*/

  solver_container[ZONE_STRUCT][INST_0][MESH_0][FEA_SOL]->ComputeResidual_Multizone(geometry_container[ZONE_STRUCT][INST_0][MESH_0],
                                                                         config_container[ZONE_STRUCT]);


  /*--- Retrieve residuals ---*/

  /*--- Flow residuals ---*/

  for (iRes = 0; iRes < nVar_Flow; iRes++){
    residual_flow[iRes] = log10(solver_container[ZONE_FLOW][INST_0][MESH_0][FLOW_SOL]->GetRes_BGS(iRes));
    if (IntIter == 0) init_res_flow[iRes] = residual_flow[iRes];
    residual_flow_rel[iRes] = fabs(residual_flow[iRes] - init_res_flow[iRes]);
  }

  /*--- Structure residuals ---*/

  for (iRes = 0; iRes < nVar_Struct; iRes++){
    residual_struct[iRes] = log10(solver_container[ZONE_STRUCT][INST_0][MESH_0][FEA_SOL]->GetRes_BGS(iRes));
    if (IntIter == 0) init_res_struct[iRes] = residual_struct[iRes];
    residual_struct_rel[iRes] = fabs(residual_struct[iRes] - init_res_struct[iRes]);
  }

  /*--- Check convergence ---*/
//  flow_converged_absolute = ((residual_flow[0] < flow_criteria) && (residual_flow[nVar_Flow-1] < flow_criteria));
//  flow_converged_relative = ((residual_flow_rel[0] > flow_criteria_rel) && (residual_flow_rel[nVar_Flow-1] > flow_criteria_rel));
//
//  struct_converged_absolute = ((residual_struct[0] < structure_criteria) && (residual_struct[nVar_Flow-1] < structure_criteria));
//  struct_converged_relative = ((residual_struct_rel[0] > structure_criteria_rel) && (residual_struct_rel[nVar_Flow-1] > structure_criteria_rel));

//  Convergence = ((flow_converged_absolute && struct_converged_absolute) ||
//                 (flow_converged_absolute && struct_converged_relative) ||
//                 (flow_converged_relative && struct_converged_relative) ||
//                 (flow_converged_relative && struct_converged_absolute));

  if (rank == MASTER_NODE){

    cout << endl << "-------------------------------------------------------------------------" << endl;
    cout << endl;
    cout << "Convergence summary for BGS iteration ";
    cout << IntIter << endl;
    cout << endl;
    /*--- TODO: This is a workaround until the TestCases.py script incorporates new classes for nested loops. ---*/
    cout << "Iter[ID]" << "    BGSRes[Rho]" << "   BGSRes[RhoE]" << "     BGSRes[Ux]" << "     BGSRes[Uy]" << endl;
    cout.precision(6); cout.setf(ios::fixed, ios::floatfield);
    cout.width(8); cout << IntIter*1000;
    cout.width(15); cout << residual_flow[0];
    cout.width(15); cout << residual_flow[nVar_Flow-1];
    cout.width(15); cout << residual_struct[0];
    cout.width(15); cout << residual_struct[1];
    cout << endl;

  }

  integration_container[ZONE_STRUCT][INST_0][FEA_SOL]->Convergence_Monitoring_FSI(geometry_container[ZONE_STRUCT][INST_0][MESH_0], config_container[ZONE_STRUCT], solver_container[ZONE_STRUCT][INST_0][MESH_0][FEA_SOL], IntIter);

  Convergence = integration_container[ZONE_STRUCT][INST_0][FEA_SOL]->GetConvergence_FSI();


  /*--- Flow ---*/

  solver_container[ZONE_FLOW][INST_0][MESH_0][FLOW_SOL]->UpdateSolution_BGS(geometry_container[ZONE_FLOW][INST_0][MESH_0],
                                                                       config_container[ZONE_FLOW]);

  /*--- Structure ---*/

  solver_container[ZONE_STRUCT][INST_0][MESH_0][FEA_SOL]->UpdateSolution_BGS(geometry_container[ZONE_STRUCT][INST_0][MESH_0],
                                                                       config_container[ZONE_STRUCT]);

  if (rank == MASTER_NODE) cout.setf(ios::scientific, ios::floatfield);

  return Convergence;

}

void CFSIDriver::Update() {

  /*--- As of now, we are coding it for just 2 zones. ---*/
  /*--- This will become more general, but we need to modify the configuration for that ---*/
  unsigned short ZONE_FLOW = 0, ZONE_STRUCT = 1;

  ExtIter = config_container[ZONE_FLOW]->GetExtIter();

  /*-----------------------------------------------------------------*/
  /*--------------------- Enforce continuity ------------------------*/
  /*-----------------------------------------------------------------*/

  /*--- Enforces that the geometry of the flow corresponds to the converged, relaxed solution ---*/

  /*-------------------- Transfer the displacements --------------------*/

  Transfer_Displacements(ZONE_STRUCT, ZONE_FLOW);

  /*-------------------- Set the grid movement -------------------------*/

  
  iteration_container[ZONE_FLOW][INST_0]->SetGrid_Movement(geometry_container[ZONE_FLOW][INST_0], 
                                                           surface_movement[ZONE_FLOW], grid_movement[ZONE_FLOW][INST_0],
                                                           solver_container[ZONE_FLOW][INST_0], config_container[ZONE_FLOW], 0, ExtIter );

  /*--- TODO: Temporary output of objective function for Flow OFs. Needs to be integrated into the refurbished output ---*/


  if (rank == MASTER_NODE){

  /*--- Choose the filename of the objective function ---*/

    ofstream myfile_res;
    bool of_output = false;
    su2double objective_function = 0.0;

    switch (config_container[ZONE_FLOW]->GetKind_ObjFunc()) {
      case DRAG_COEFFICIENT:
        myfile_res.open("of_drag.opt");
        objective_function = solver_container[ZONE_FLOW][INST_0][MESH_0][FLOW_SOL]->GetTotal_CD();
        of_output = true;
        break;
      case LIFT_COEFFICIENT:
        myfile_res.open("of_lift.opt");
        objective_function = solver_container[ZONE_FLOW][INST_0][MESH_0][FLOW_SOL]->GetTotal_CL();
        of_output = true;
      break;
      case EFFICIENCY:
        myfile_res.open("of_efficiency.opt");
        objective_function = solver_container[ZONE_FLOW][INST_0][MESH_0][FLOW_SOL]->GetTotal_CEff();
        of_output = true;
        break;
      default:
        of_output = false;
        break;
    }

    if (of_output){

        myfile_res.precision(15);
        myfile_res << scientific << objective_function << endl;
        myfile_res.close();

    }

  }

  /*-----------------------------------------------------------------*/
  /*-------------------- Update fluid solver ------------------------*/
  /*-----------------------------------------------------------------*/

  iteration_container[ZONE_FLOW][INST_0]->Update(output, integration_container, geometry_container,
                       solver_container, numerics_container, config_container,
                       surface_movement, grid_movement, FFDBox, ZONE_FLOW, INST_0);

  /*-----------------------------------------------------------------*/
  /*----------------- Update structural solver ----------------------*/
  /*-----------------------------------------------------------------*/

  iteration_container[ZONE_STRUCT][INST_0]->Update(output, integration_container, geometry_container,
                         solver_container, numerics_container, config_container,
                         surface_movement, grid_movement, FFDBox, ZONE_STRUCT, INST_0);


  /*-----------------------------------------------------------------*/
  /*--------------- Update convergence parameter --------------------*/
  /*-----------------------------------------------------------------*/
  integration_container[ZONE_STRUCT][INST_0][FEA_SOL]->SetConvergence_FSI(false);


}

void CFSIDriver::DynamicMeshUpdate(unsigned long ExtIter){

}

CDiscAdjFSIDriver::CDiscAdjFSIDriver(char* confFile,
                                     unsigned short val_nZone,
                                     SU2_Comm MPICommunicator) : CDriver(confFile,
                                                                         val_nZone,
                                                                         MPICommunicator,
                                                                         false) {

  unsigned short iVar;
  unsigned short nVar_Flow = 0, nVar_Struct = 0;
  RecordingState = 0;
  CurrentRecording = 0;

  switch (config_container[ZONE_0]->GetKind_ObjFunc()){
  case DRAG_COEFFICIENT:
  case LIFT_COEFFICIENT:
  case SIDEFORCE_COEFFICIENT:
  case EFFICIENCY:
  case MOMENT_X_COEFFICIENT:
  case MOMENT_Y_COEFFICIENT:
  case MOMENT_Z_COEFFICIENT:
  case EQUIVALENT_AREA:
    Kind_Objective_Function = FLOW_OBJECTIVE_FUNCTION;
    break;
  case REFERENCE_GEOMETRY:
  case REFERENCE_NODE:
  case VOLUME_FRACTION:
    Kind_Objective_Function = FEM_OBJECTIVE_FUNCTION;
    break;
  default:
    Kind_Objective_Function = NO_OBJECTIVE_FUNCTION;
    break;
  }

  direct_iteration = new CIteration*[nZone];

  unsigned short iZone;
  for (iZone = 0; iZone < nZone; iZone++){
    switch (config_container[iZone]->GetKind_Solver()) {
       case DISC_ADJ_RANS: case DISC_ADJ_EULER: case DISC_ADJ_NAVIER_STOKES:
         direct_iteration[iZone] = new CFluidIteration(config_container[iZone]);
         nVar_Flow = solver_container[iZone][INST_0][MESH_0][ADJFLOW_SOL]->GetnVar();
         flow_criteria = config_container[iZone]->GetMinLogResidual_BGS_F();
         flow_criteria_rel = config_container[iZone]->GetOrderMagResidual_BGS_F();
         break;
       case DISC_ADJ_FEM:
         direct_iteration[iZone] = new CFEAIteration(config_container[iZone]);
         nVar_Struct = solver_container[iZone][INST_0][MESH_0][ADJFEA_SOL]->GetnVar();
         structure_criteria    = config_container[iZone]->GetMinLogResidual_BGS_S();
         structure_criteria_rel = config_container[iZone]->GetOrderMagResidual_BGS_S();
         break;
    }
  }

  init_res_flow   = new su2double[nVar_Flow];
  init_res_struct = new su2double[nVar_Struct];

  residual_flow   = new su2double[nVar_Flow];
  residual_struct = new su2double[nVar_Struct];

  residual_flow_rel   = new su2double[nVar_Flow];
  residual_struct_rel = new su2double[nVar_Struct];

  for (iVar = 0; iVar < nVar_Flow; iVar++){
    init_res_flow[iVar] = 0.0;
    residual_flow[iVar] = 0.0;
    residual_flow_rel[iVar] = 0.0;
  }
  for (iVar = 0; iVar < nVar_Struct; iVar++){
    init_res_struct[iVar] = 0.0;
    residual_struct[iVar] = 0.0;
    residual_struct_rel[iVar] = 0.0;
  }


  bool write_history = true;

  /*--- Header of the temporary output file ---*/
  if ((write_history) && (rank == MASTER_NODE)){
    ofstream myfile_res;
    myfile_res.open ("history_adjoint_FSI.csv");

    myfile_res << "BGS_Iter\t";

    for (iVar = 0; iVar < nVar_Flow; iVar++){
      myfile_res << "ResFlow[" << iVar << "]\t";
    }

    for (iVar = 0; iVar < nVar_Struct; iVar++){
      myfile_res << "ResFEA[" << iVar << "]\t";
    }


    bool de_effects = config_container[ZONE_0]->GetDE_Effects();
    for (iVar = 0; iVar < config_container[ZONE_0]->GetnElasticityMod(); iVar++)
        myfile_res << "Sens_E_" << iVar << "\t";

    for (iVar = 0; iVar < config_container[ZONE_0]->GetnPoissonRatio(); iVar++)
      myfile_res << "Sens_Nu_" << iVar << "\t";

    if (de_effects){
        for (iVar = 0; iVar < config_container[ZONE_0]->GetnElectric_Field(); iVar++)
          myfile_res << "Sens_EField_" << iVar << "\t";
    }

    myfile_res << endl;

    myfile_res.close();
  }

  // TEST: for implementation of python framework in standalone structural problems
  if ((config_container[ZONE_1]->GetDV_FEA() != NODV_FEA) && (rank == MASTER_NODE)){

    /*--- Header of the temporary output file ---*/
    ofstream myfile_res;

    switch (config_container[ZONE_1]->GetDV_FEA()) {
      case YOUNG_MODULUS:
        myfile_res.open("grad_young.opt");
        break;
      case POISSON_RATIO:
        myfile_res.open("grad_poisson.opt");
        break;
      case DENSITY_VAL:
      case DEAD_WEIGHT:
        myfile_res.open("grad_density.opt");
        break;
      case ELECTRIC_FIELD:
        myfile_res.open("grad_efield.opt");
        break;
      default:
        myfile_res.open("grad.opt");
        break;
    }

    unsigned short iDV;
    unsigned short nDV = solver_container[ZONE_1][INST_0][MESH_0][ADJFEA_SOL]->GetnDVFEA();

    myfile_res << "INDEX" << "\t" << "GRAD" << endl;

    myfile_res.precision(15);

    for (iDV = 0; iDV < nDV; iDV++){
      myfile_res << iDV;
      myfile_res << "\t";
      myfile_res << scientific << solver_container[ZONE_1][INST_0][MESH_0][ADJFEA_SOL]->GetGlobal_Sens_DVFEA(iDV);
      myfile_res << endl;
    }

    myfile_res.close();
  }

  /*--- TODO: This is a workaround until the TestCases.py script incorporates new classes for nested loops. ---*/
  config_container[ZONE_0]->SetnExtIter(1);
  config_container[ZONE_1]->SetnExtIter(1);

}

CDiscAdjFSIDriver::~CDiscAdjFSIDriver(void) {

  delete [] direct_iteration;
  delete [] init_res_flow;
  delete [] init_res_struct;
  delete [] residual_flow;
  delete [] residual_struct;
  delete [] residual_flow_rel;
  delete [] residual_struct_rel;

}

void CDiscAdjFSIDriver::Update(){

}

void CDiscAdjFSIDriver::DynamicMeshUpdate(unsigned long ExtIter){

}

void CDiscAdjFSIDriver::Run( ) {

  /*--- As of now, we are coding it for just 2 zones. ---*/
  /*--- This will become more general, but we need to modify the configuration for that ---*/
  unsigned short ZONE_FLOW = 0, ZONE_STRUCT = 1;
  unsigned short iZone;
  bool BGS_Converged = false;

  unsigned long IntIter = 0; for (iZone = 0; iZone < nZone; iZone++) config_container[iZone]->SetIntIter(IntIter);
  unsigned long iOuterIter = 0; for (iZone = 0; iZone < nZone; iZone++) config_container[iZone]->SetOuterIter(iOuterIter);
  unsigned long nOuterIter = config_container[ZONE_FLOW]->GetnIterFSI();

  ofstream myfile_struc, myfile_flow, myfile_geo;

  Preprocess(ZONE_FLOW, ZONE_STRUCT, ALL_VARIABLES);


  for (iOuterIter = 0; iOuterIter < nOuterIter && !BGS_Converged; iOuterIter++){

    if (rank == MASTER_NODE){
      cout << endl << "                    ****** BGS ITERATION ";
      cout << iOuterIter;
      cout << " ******" << endl;
    }

    for (iZone = 0; iZone < nZone; iZone++) config_container[iZone]->SetOuterIter(iOuterIter);
    
    /*--- Start with structural terms if OF is based on displacements ---*/

    if (Kind_Objective_Function == FEM_OBJECTIVE_FUNCTION)
      Iterate_Block(ZONE_FLOW, ZONE_STRUCT, FEA_DISP_VARS);

    /*--- Iterate fluid (including cross term) ---*/

    Iterate_Block(ZONE_FLOW, ZONE_STRUCT, FLOW_CONS_VARS);

    /*--- Compute mesh (it is a cross term dF / dMv ) ---*/

    Iterate_Block(ZONE_FLOW, ZONE_STRUCT, MESH_COORDS);

    /*--- Compute mesh cross term (dM / dSv) ---*/

    Iterate_Block(ZONE_FLOW, ZONE_STRUCT, FEM_CROSS_TERM_GEOMETRY);
    
    /*--- End with structural terms if OF is based on fluid variables ---*/
    
    if (Kind_Objective_Function == FLOW_OBJECTIVE_FUNCTION)
      Iterate_Block(ZONE_FLOW, ZONE_STRUCT, FEA_DISP_VARS);

    /*--- Check convergence of the BGS method ---*/
    BGS_Converged = BGSConvergence(iOuterIter, ZONE_FLOW, ZONE_STRUCT);
  }


  Postprocess(ZONE_FLOW, ZONE_STRUCT);

}


void CDiscAdjFSIDriver::Preprocess(unsigned short ZONE_FLOW,
                  unsigned short ZONE_STRUCT,
                  unsigned short kind_recording){

  unsigned long IntIter = 0, iPoint;
  config_container[ZONE_0]->SetIntIter(IntIter);
  unsigned short ExtIter = config_container[ZONE_FLOW]->GetExtIter();

  bool dual_time_1st = (config_container[ZONE_FLOW]->GetUnsteady_Simulation() == DT_STEPPING_1ST);
  bool dual_time_2nd = (config_container[ZONE_FLOW]->GetUnsteady_Simulation() == DT_STEPPING_2ND);
  bool turbulent = (config_container[ZONE_FLOW]->GetKind_Solver() == DISC_ADJ_RANS);
  bool dual_time = (dual_time_1st || dual_time_2nd);
  unsigned short iMesh;
  int Direct_Iter_Flow;
  bool update_geo = false;

  /*----------------------------------------------------------------------------*/
  /*------------------------------ FLOW SOLUTION -------------------------------*/
  /*----------------------------------------------------------------------------*/

  /*--- For the unsteady adjoint, load direct solutions from restart files. ---*/

  if (config_container[ZONE_FLOW]->GetUnsteady_Simulation()) {

    Direct_Iter_Flow = SU2_TYPE::Int(config_container[ZONE_FLOW]->GetUnst_AdjointIter()) - SU2_TYPE::Int(ExtIter) - 2;

    /*--- For dual-time stepping we want to load the already converged solution at timestep n ---*/

    if (dual_time) {
      Direct_Iter_Flow += 1;
    }

    if (ExtIter == 0){

      if (dual_time_2nd) {

        /*--- Load solution at timestep n-2 ---*/

        iteration_container[ZONE_FLOW][INST_0]->LoadUnsteady_Solution(geometry_container, solver_container,config_container, ZONE_FLOW, INST_0, Direct_Iter_Flow-2);

        /*--- Push solution back to correct array ---*/

        for (iMesh=0; iMesh<=config_container[ZONE_FLOW]->GetnMGLevels();iMesh++) {
          for(iPoint=0; iPoint<geometry_container[ZONE_FLOW][INST_0][iMesh]->GetnPoint();iPoint++) {
            solver_container[ZONE_FLOW][INST_0][iMesh][FLOW_SOL]->node[iPoint]->Set_Solution_time_n();
            solver_container[ZONE_FLOW][INST_0][iMesh][FLOW_SOL]->node[iPoint]->Set_Solution_time_n1();
            if (turbulent) {
              solver_container[ZONE_FLOW][INST_0][iMesh][TURB_SOL]->node[iPoint]->Set_Solution_time_n();
              solver_container[ZONE_FLOW][INST_0][iMesh][TURB_SOL]->node[iPoint]->Set_Solution_time_n1();
            }
          }
        }
      }
      if (dual_time) {

        /*--- Load solution at timestep n-1 ---*/

        iteration_container[ZONE_FLOW][INST_0]->LoadUnsteady_Solution(geometry_container, solver_container,config_container, ZONE_FLOW, INST_0, Direct_Iter_Flow-1);

        /*--- Push solution back to correct array ---*/

        for (iMesh=0; iMesh<=config_container[ZONE_FLOW]->GetnMGLevels();iMesh++) {
          for(iPoint=0; iPoint<geometry_container[ZONE_FLOW][INST_0][iMesh]->GetnPoint();iPoint++) {
            solver_container[ZONE_FLOW][INST_0][iMesh][FLOW_SOL]->node[iPoint]->Set_Solution_time_n();
            if (turbulent) {
              solver_container[ZONE_FLOW][INST_0][iMesh][TURB_SOL]->node[iPoint]->Set_Solution_time_n();
            }
          }
        }
      }

      /*--- Load solution timestep n ---*/

      iteration_container[ZONE_FLOW][INST_0]->LoadUnsteady_Solution(geometry_container, solver_container,config_container, ZONE_FLOW, INST_0, Direct_Iter_Flow);

    }


    if ((ExtIter > 0) && dual_time){

      /*--- Load solution timestep n - 2 ---*/

      iteration_container[ZONE_FLOW][INST_0]->LoadUnsteady_Solution(geometry_container, solver_container,config_container, ZONE_FLOW, INST_0, Direct_Iter_Flow - 2);

      /*--- Temporarily store the loaded solution in the Solution_Old array ---*/

      for (iMesh=0; iMesh<=config_container[ZONE_FLOW]->GetnMGLevels();iMesh++) {
        for(iPoint=0; iPoint<geometry_container[ZONE_FLOW][INST_0][iMesh]->GetnPoint();iPoint++) {
           solver_container[ZONE_FLOW][INST_0][iMesh][FLOW_SOL]->node[iPoint]->Set_OldSolution();
           if (turbulent){
             solver_container[ZONE_FLOW][INST_0][iMesh][TURB_SOL]->node[iPoint]->Set_OldSolution();
           }
        }
      }

      /*--- Set Solution at timestep n to solution at n-1 ---*/

      for (iMesh=0; iMesh<=config_container[ZONE_FLOW]->GetnMGLevels();iMesh++) {
        for(iPoint=0; iPoint<geometry_container[ZONE_FLOW][INST_0][iMesh]->GetnPoint();iPoint++) {
          solver_container[ZONE_FLOW][INST_0][iMesh][FLOW_SOL]->node[iPoint]->SetSolution(solver_container[ZONE_FLOW][INST_0][iMesh][FLOW_SOL]->node[iPoint]->GetSolution_time_n());
          if (turbulent) {
            solver_container[ZONE_FLOW][INST_0][iMesh][TURB_SOL]->node[iPoint]->SetSolution(solver_container[ZONE_FLOW][INST_0][iMesh][TURB_SOL]->node[iPoint]->GetSolution_time_n());
          }
        }
      }
      if (dual_time_1st){
      /*--- Set Solution at timestep n-1 to the previously loaded solution ---*/
        for (iMesh=0; iMesh<=config_container[ZONE_FLOW]->GetnMGLevels();iMesh++) {
          for(iPoint=0; iPoint<geometry_container[ZONE_FLOW][INST_0][iMesh]->GetnPoint();iPoint++) {
            solver_container[ZONE_FLOW][INST_0][iMesh][FLOW_SOL]->node[iPoint]->Set_Solution_time_n(solver_container[ZONE_FLOW][INST_0][iMesh][FLOW_SOL]->node[iPoint]->GetSolution_time_n1());
            if (turbulent) {
              solver_container[ZONE_FLOW][INST_0][iMesh][TURB_SOL]->node[iPoint]->Set_Solution_time_n(solver_container[ZONE_FLOW][INST_0][iMesh][TURB_SOL]->node[iPoint]->GetSolution_time_n1());
            }
          }
        }
      }
      if (dual_time_2nd){
        /*--- Set Solution at timestep n-1 to solution at n-2 ---*/
        for (iMesh=0; iMesh<=config_container[ZONE_FLOW]->GetnMGLevels();iMesh++) {
          for(iPoint=0; iPoint<geometry_container[ZONE_FLOW][INST_0][iMesh]->GetnPoint();iPoint++) {
            solver_container[ZONE_FLOW][INST_0][iMesh][FLOW_SOL]->node[iPoint]->Set_Solution_time_n(solver_container[ZONE_FLOW][INST_0][iMesh][FLOW_SOL]->node[iPoint]->GetSolution_time_n1());
            if (turbulent) {
              solver_container[ZONE_FLOW][INST_0][iMesh][TURB_SOL]->node[iPoint]->Set_Solution_time_n(solver_container[ZONE_FLOW][INST_0][iMesh][TURB_SOL]->node[iPoint]->GetSolution_time_n1());
            }
          }
        }
        /*--- Set Solution at timestep n-2 to the previously loaded solution ---*/
        for (iMesh=0; iMesh<=config_container[ZONE_FLOW]->GetnMGLevels();iMesh++) {
          for(iPoint=0; iPoint<geometry_container[ZONE_FLOW][INST_0][iMesh]->GetnPoint();iPoint++) {
            solver_container[ZONE_FLOW][INST_0][iMesh][FLOW_SOL]->node[iPoint]->Set_Solution_time_n1(solver_container[ZONE_FLOW][INST_0][iMesh][FLOW_SOL]->node[iPoint]->GetSolution_Old());
            if (turbulent) {
              solver_container[ZONE_FLOW][INST_0][iMesh][TURB_SOL]->node[iPoint]->Set_Solution_time_n1(solver_container[ZONE_FLOW][INST_0][iMesh][TURB_SOL]->node[iPoint]->GetSolution_Old());
            }
          }
        }
      }
    }
  }
  else{

    /*--- Load the restart (we need to use the routine in order to get the GEOMETRY, otherwise it's restarted from the base mesh ---*/

    solver_container[ZONE_FLOW][INST_0][MESH_0][FLOW_SOL]->LoadRestart(geometry_container[ZONE_FLOW][INST_0], solver_container[ZONE_FLOW][INST_0], config_container[ZONE_FLOW], 0, true);

  if (ExtIter == 0 || dual_time) {

    for (iMesh=0; iMesh<=config_container[ZONE_FLOW]->GetnMGLevels();iMesh++) {
      for (iPoint = 0; iPoint < geometry_container[ZONE_FLOW][INST_0][iMesh]->GetnPoint(); iPoint++) {
        solver_container[ZONE_FLOW][INST_0][iMesh][ADJFLOW_SOL]->node[iPoint]->SetSolution_Direct(solver_container[ZONE_FLOW][INST_0][iMesh][FLOW_SOL]->node[iPoint]->GetSolution());
      }
    }
    if (turbulent && !config_container[ZONE_FLOW]->GetFrozen_Visc_Disc()) {
      for (iPoint = 0; iPoint < geometry_container[ZONE_FLOW][INST_0][MESH_0]->GetnPoint(); iPoint++) {
        solver_container[ZONE_FLOW][INST_0][MESH_0][ADJTURB_SOL]->node[iPoint]->SetSolution_Direct(solver_container[ZONE_FLOW][INST_0][MESH_0][TURB_SOL]->node[iPoint]->GetSolution());
      }
    }
  }

    /*--- Store geometry of the converged solution also in the adjoint solver in order to be able to reset it later ---*/

    for (iPoint = 0; iPoint < geometry_container[ZONE_FLOW][INST_0][MESH_0]->GetnPoint(); iPoint++){
      solver_container[ZONE_FLOW][INST_0][MESH_0][ADJFLOW_SOL]->node[iPoint]->SetGeometry_Direct(geometry_container[ZONE_FLOW][INST_0][MESH_0]->node[iPoint]->GetCoord());
    }

  }

  /*----------------------------------------------------------------------------*/
  /*-------------------------- STRUCTURAL SOLUTION -----------------------------*/
  /*----------------------------------------------------------------------------*/

  IntIter = 0;
  config_container[ZONE_STRUCT]->SetIntIter(IntIter);
  ExtIter = config_container[ZONE_STRUCT]->GetExtIter();
  bool dynamic = (config_container[ZONE_STRUCT]->GetDynamic_Analysis() == DYNAMIC);

  int Direct_Iter_FEA;

  /*--- For the dynamic adjoint, load direct solutions from restart files. ---*/

  if (dynamic) {

    Direct_Iter_FEA = SU2_TYPE::Int(config_container[ZONE_STRUCT]->GetUnst_AdjointIter()) - SU2_TYPE::Int(ExtIter) - 1;

    /*--- We want to load the already converged solution at timesteps n and n-1 ---*/

    /*--- Load solution at timestep n-1 ---*/

    iteration_container[ZONE_STRUCT][INST_0]->LoadDynamic_Solution(geometry_container, solver_container,config_container, ZONE_STRUCT, INST_0, Direct_Iter_FEA-1);

    /*--- Push solution back to correct array ---*/

    for(iPoint=0; iPoint<geometry_container[ZONE_STRUCT][INST_0][MESH_0]->GetnPoint();iPoint++){
      solver_container[ZONE_STRUCT][INST_0][MESH_0][FEA_SOL]->node[iPoint]->SetSolution_time_n();
    }

    /*--- Push solution back to correct array ---*/

    for(iPoint=0; iPoint<geometry_container[ZONE_STRUCT][INST_0][MESH_0]->GetnPoint();iPoint++){
      solver_container[ZONE_STRUCT][INST_0][MESH_0][FEA_SOL]->node[iPoint]->SetSolution_Accel_time_n();
    }

    /*--- Push solution back to correct array ---*/

    for(iPoint=0; iPoint<geometry_container[ZONE_STRUCT][INST_0][MESH_0]->GetnPoint();iPoint++){
      solver_container[ZONE_STRUCT][INST_0][MESH_0][FEA_SOL]->node[iPoint]->SetSolution_Vel_time_n();
    }

    /*--- Load solution timestep n ---*/

    iteration_container[ZONE_STRUCT][INST_0]->LoadDynamic_Solution(geometry_container, solver_container,config_container, ZONE_STRUCT, INST_0, Direct_Iter_FEA);

    /*--- Store FEA solution also in the adjoint solver in order to be able to reset it later ---*/

    for (iPoint = 0; iPoint < geometry_container[ZONE_STRUCT][INST_0][MESH_0]->GetnPoint(); iPoint++){
      solver_container[ZONE_STRUCT][INST_0][MESH_0][ADJFEA_SOL]->node[iPoint]->SetSolution_Direct(solver_container[ZONE_STRUCT][INST_0][MESH_0][FEA_SOL]->node[iPoint]->GetSolution());
    }

    for (iPoint = 0; iPoint < geometry_container[ZONE_STRUCT][INST_0][MESH_0]->GetnPoint(); iPoint++){
      solver_container[ZONE_STRUCT][INST_0][MESH_0][ADJFEA_SOL]->node[iPoint]->SetSolution_Accel_Direct(solver_container[ZONE_STRUCT][INST_0][MESH_0][FEA_SOL]->node[iPoint]->GetSolution_Accel());
    }

    for (iPoint = 0; iPoint < geometry_container[ZONE_STRUCT][INST_0][MESH_0]->GetnPoint(); iPoint++){
      solver_container[ZONE_STRUCT][INST_0][MESH_0][ADJFEA_SOL]->node[iPoint]->SetSolution_Vel_Direct(solver_container[ZONE_STRUCT][INST_0][MESH_0][FEA_SOL]->node[iPoint]->GetSolution_Vel());
    }

  }
  else {

    solver_container[ZONE_STRUCT][INST_0][MESH_0][FEA_SOL]->LoadRestart(geometry_container[ZONE_STRUCT][INST_0], solver_container[ZONE_STRUCT][INST_0], config_container[ZONE_STRUCT], 0, update_geo);

    /*--- Store FEA solution also in the adjoint solver in order to be able to reset it later ---*/

    for (iPoint = 0; iPoint < geometry_container[ZONE_STRUCT][INST_0][MESH_0]->GetnPoint(); iPoint++){
      solver_container[ZONE_STRUCT][INST_0][MESH_0][ADJFEA_SOL]->node[iPoint]->SetSolution_Direct(solver_container[ZONE_STRUCT][INST_0][MESH_0][FEA_SOL]->node[iPoint]->GetSolution());
    }

  }

  /*----------------------------------------------------------------------------*/
  /*--------------------- ADJOINT SOLVER PREPROCESSING -------------------------*/
  /*----------------------------------------------------------------------------*/

  solver_container[ZONE_FLOW][INST_0][MESH_0][ADJFLOW_SOL]->Preprocessing(geometry_container[ZONE_FLOW][INST_0][MESH_0], solver_container[ZONE_FLOW][INST_0][MESH_0],  config_container[ZONE_FLOW] , MESH_0, 0, RUNTIME_ADJFLOW_SYS, false);

  if (turbulent){
    solver_container[ZONE_FLOW][INST_0][MESH_0][ADJTURB_SOL]->Preprocessing(geometry_container[ZONE_FLOW][INST_0][MESH_0], solver_container[ZONE_FLOW][INST_0][MESH_0],  config_container[ZONE_FLOW] , MESH_0, 0, RUNTIME_ADJTURB_SYS, false);
  }

  solver_container[ZONE_STRUCT][INST_0][MESH_0][ADJFEA_SOL]->Preprocessing(geometry_container[ZONE_STRUCT][INST_0][MESH_0], solver_container[ZONE_STRUCT][INST_0][MESH_0],  config_container[ZONE_STRUCT] , MESH_0, 0, RUNTIME_ADJFEA_SYS, false);



}

void CDiscAdjFSIDriver::PrintDirect_Residuals(unsigned short ZONE_FLOW,
                                                          unsigned short ZONE_STRUCT,
                                                          unsigned short kind_recording){

  unsigned short ExtIter = config_container[ZONE_FLOW]->GetExtIter();
  bool turbulent = (config_container[ZONE_FLOW]->GetKind_Solver() == DISC_ADJ_RANS);
  bool nonlinear_analysis = (config_container[ZONE_STRUCT]->GetGeometricConditions() == LARGE_DEFORMATIONS);   // Nonlinear analysis.
  bool unsteady = config_container[ZONE_FLOW]->GetUnsteady_Simulation() != NONE;
  bool dynamic = (config_container[ZONE_STRUCT]->GetDynamic_Analysis() == DYNAMIC);

  su2double val_OFunction = 0.0;
  string kind_OFunction;

  cout.precision(6);
  cout.setf(ios::scientific, ios::floatfield);

  if ((kind_recording == FLOW_CONS_VARS) || (kind_recording == MESH_COORDS)) {

    /*--- Print residuals in the first iteration ---*/

    if (rank == MASTER_NODE && ((ExtIter == 0) || unsteady )){
      cout << "log10[RMS Density]: "<< log10(solver_container[ZONE_FLOW][INST_0][MESH_0][FLOW_SOL]->GetRes_RMS(0))
                     <<", Drag: " <<solver_container[ZONE_FLOW][INST_0][MESH_0][FLOW_SOL]->GetTotal_CD()
                     <<", Lift: " << solver_container[ZONE_FLOW][INST_0][MESH_0][FLOW_SOL]->GetTotal_CL() << "." << endl;

      if (turbulent){
        cout << "log10[RMS k]: " << log10(solver_container[ZONE_FLOW][INST_0][MESH_0][TURB_SOL]->GetRes_RMS(0)) << endl;
      }
      if (Kind_Objective_Function == FLOW_OBJECTIVE_FUNCTION){
        switch (config_container[ZONE_FLOW]->GetKind_ObjFunc()){
        case DRAG_COEFFICIENT:
          kind_OFunction = "(Drag coefficient): ";
          val_OFunction = solver_container[ZONE_FLOW][INST_0][MESH_0][FLOW_SOL]->GetTotal_CD();
          break;
        case LIFT_COEFFICIENT:
          kind_OFunction = "(Lift coefficient): ";
          val_OFunction = solver_container[ZONE_FLOW][INST_0][MESH_0][FLOW_SOL]->GetTotal_CL();
          break;
        case SIDEFORCE_COEFFICIENT:
          kind_OFunction = "(Sideforce coefficient): ";
          val_OFunction = solver_container[ZONE_FLOW][INST_0][MESH_0][FLOW_SOL]->GetTotal_CSF();
          break;
        case EFFICIENCY:
          kind_OFunction = "(Efficiency): ";
          val_OFunction = solver_container[ZONE_FLOW][INST_0][MESH_0][FLOW_SOL]->GetTotal_CEff();
          break;
        case MOMENT_X_COEFFICIENT:
          kind_OFunction = "(Moment X coefficient): ";
          val_OFunction = solver_container[ZONE_FLOW][INST_0][MESH_0][FLOW_SOL]->GetTotal_CMx();
          break;
        case MOMENT_Y_COEFFICIENT:
          kind_OFunction = "(Moment Y coefficient): ";
          val_OFunction = solver_container[ZONE_FLOW][INST_0][MESH_0][FLOW_SOL]->GetTotal_CMy();
          break;
        case MOMENT_Z_COEFFICIENT:
          kind_OFunction = "(Moment Z coefficient): ";
          val_OFunction = solver_container[ZONE_FLOW][INST_0][MESH_0][FLOW_SOL]->GetTotal_CMz();
          break;
        case EQUIVALENT_AREA:
          kind_OFunction = "(Equivalent area): ";
          val_OFunction = solver_container[ZONE_FLOW][INST_0][MESH_0][FLOW_SOL]->GetTotal_CEquivArea();
          break;
        default:
          val_OFunction = 0.0;  // If the objective function is computed in a different physical problem
          break;
        }
        cout << "Objective function " << kind_OFunction << val_OFunction << endl;
      }
    }

  }

  if ((kind_recording == FEA_DISP_VARS) || (kind_recording == FLOW_CROSS_TERM) || (kind_recording == GEOMETRY_CROSS_TERM)) {

    if (rank == MASTER_NODE && ((ExtIter == 0) || dynamic )){
      if (nonlinear_analysis){
        cout << "UTOL-A: "   << log10(solver_container[ZONE_STRUCT][INST_0][MESH_0][FEA_SOL]->GetRes_FEM(0))
             << ", RTOL-A: " << log10(solver_container[ZONE_STRUCT][INST_0][MESH_0][FEA_SOL]->GetRes_FEM(1))
             << ", ETOL-A: " << log10(solver_container[ZONE_STRUCT][INST_0][MESH_0][FEA_SOL]->GetRes_FEM(2)) << "." << endl;
      }
      else{
        if (solver_container[ZONE_STRUCT][INST_0][MESH_0][FEA_SOL]->GetnVar() == 2){
          cout << "log10[RMS Ux]: "   << log10(solver_container[ZONE_STRUCT][INST_0][MESH_0][FEA_SOL]->GetRes_RMS(0))
               << ", log10[RMS Uy]: " << log10(solver_container[ZONE_STRUCT][INST_0][MESH_0][FEA_SOL]->GetRes_RMS(1)) << "." << endl;

        }
        else{
          cout << "log10[RMS Ux]: "   << log10(solver_container[ZONE_STRUCT][INST_0][MESH_0][FEA_SOL]->GetRes_RMS(0))
               << ", log10[RMS Uy]: " << log10(solver_container[ZONE_STRUCT][INST_0][MESH_0][FEA_SOL]->GetRes_RMS(1))
               << ", log10[RMS Uz]: " << log10(solver_container[ZONE_STRUCT][INST_0][MESH_0][FEA_SOL]->GetRes_RMS(2))<< "." << endl;
        }

      }
      if (Kind_Objective_Function == FEM_OBJECTIVE_FUNCTION){
        switch (config_container[ZONE_STRUCT]->GetKind_ObjFunc()){
        case REFERENCE_GEOMETRY:
          kind_OFunction = "(Reference Geometry): ";
          val_OFunction = solver_container[ZONE_STRUCT][INST_0][MESH_0][FEA_SOL]->GetTotal_OFRefGeom();
          break;
        case REFERENCE_NODE:
          kind_OFunction = "(Reference Node): ";
          val_OFunction = solver_container[ZONE_STRUCT][INST_0][MESH_0][FEA_SOL]->GetTotal_OFRefNode();
          break;
        case VOLUME_FRACTION:
          kind_OFunction = "(Volume Fraction): ";
          val_OFunction = solver_container[ZONE_STRUCT][INST_0][MESH_0][FEA_SOL]->GetTotal_OFVolFrac();
          break;
        default:
          val_OFunction = 0.0;  // If the objective function is computed in a different physical problem
          break;
        }
        cout << "Objective function " << kind_OFunction << val_OFunction << endl;
      }
    }

  }

}

void CDiscAdjFSIDriver::Iterate_Direct(unsigned short ZONE_FLOW, unsigned short ZONE_STRUCT, unsigned short kind_recording){

  if ((kind_recording == FLOW_CONS_VARS) ||
      (kind_recording == MESH_COORDS)) {

    Fluid_Iteration_Direct(ZONE_FLOW, ZONE_STRUCT);


  }

  if ((kind_recording == FEA_DISP_VARS) ||
      (kind_recording == FLOW_CROSS_TERM) ||
      (kind_recording == GEOMETRY_CROSS_TERM)) {

    Structural_Iteration_Direct(ZONE_FLOW, ZONE_STRUCT);

  }


  if (kind_recording == FEM_CROSS_TERM_GEOMETRY) {

    Mesh_Deformation_Direct(ZONE_FLOW, ZONE_STRUCT);

  }


}

void CDiscAdjFSIDriver::Fluid_Iteration_Direct(unsigned short ZONE_FLOW, unsigned short ZONE_STRUCT) {

  bool turbulent = (config_container[ZONE_FLOW]->GetKind_Solver() == DISC_ADJ_RANS);
  bool frozen_visc = config_container[ZONE_FLOW]->GetFrozen_Visc_Disc();

  /*-----------------------------------------------------------------*/
  /*------------------- Set Dependency on Geometry ------------------*/
  /*-----------------------------------------------------------------*/

  geometry_container[ZONE_FLOW][INST_0][MESH_0]->UpdateGeometry(geometry_container[ZONE_FLOW][INST_0], config_container[ZONE_FLOW]);

  solver_container[ZONE_FLOW][INST_0][MESH_0][FLOW_SOL]->InitiateComms(geometry_container[ZONE_FLOW][INST_0][MESH_0], config_container[ZONE_FLOW], SOLUTION);
  solver_container[ZONE_FLOW][INST_0][MESH_0][FLOW_SOL]->CompleteComms(geometry_container[ZONE_FLOW][INST_0][MESH_0], config_container[ZONE_FLOW], SOLUTION);
  
  solver_container[ZONE_FLOW][INST_0][MESH_0][FLOW_SOL]->Preprocessing(geometry_container[ZONE_FLOW][INST_0][MESH_0],solver_container[ZONE_FLOW][INST_0][MESH_0], config_container[ZONE_FLOW], MESH_0, NO_RK_ITER, RUNTIME_FLOW_SYS, true);

  if (turbulent && !frozen_visc) {
    solver_container[ZONE_FLOW][INST_0][MESH_0][TURB_SOL]->Postprocessing(geometry_container[ZONE_FLOW][INST_0][MESH_0], solver_container[ZONE_FLOW][INST_0][MESH_0], config_container[ZONE_FLOW], MESH_0);
    
    solver_container[ZONE_FLOW][INST_0][MESH_0][TURB_SOL]->InitiateComms(geometry_container[ZONE_FLOW][INST_0][MESH_0], config_container[ZONE_FLOW], SOLUTION_EDDY);
    solver_container[ZONE_FLOW][INST_0][MESH_0][TURB_SOL]->CompleteComms(geometry_container[ZONE_FLOW][INST_0][MESH_0], config_container[ZONE_FLOW], SOLUTION_EDDY);

  }

  /*-----------------------------------------------------------------*/
  /*----------------- Iterate the flow solver -----------------------*/
  /*---- Sets all the cross dependencies for the flow variables -----*/
  /*-----------------------------------------------------------------*/

  config_container[ZONE_FLOW]->SetIntIter(0);

  direct_iteration[ZONE_FLOW]->Iterate(output, integration_container, geometry_container,
      solver_container, numerics_container, config_container,
      surface_movement, grid_movement, FFDBox, ZONE_FLOW, INST_0);

  /*-----------------------------------------------------------------*/
  /*--------------------- Set MPI Solution --------------------------*/
  /*-----------------------------------------------------------------*/

  solver_container[ZONE_FLOW][INST_0][MESH_0][FLOW_SOL]->InitiateComms(geometry_container[ZONE_FLOW][INST_0][MESH_0], config_container[ZONE_FLOW], SOLUTION);
  solver_container[ZONE_FLOW][INST_0][MESH_0][FLOW_SOL]->CompleteComms(geometry_container[ZONE_FLOW][INST_0][MESH_0], config_container[ZONE_FLOW], SOLUTION);

}

void CDiscAdjFSIDriver::Structural_Iteration_Direct(unsigned short ZONE_FLOW, unsigned short ZONE_STRUCT) {

  bool turbulent = (config_container[ZONE_FLOW]->GetKind_Solver() == DISC_ADJ_RANS);
  bool frozen_visc = config_container[ZONE_FLOW]->GetFrozen_Visc_Disc();

  /*-----------------------------------------------------------------*/
  /*---------- Set Dependencies on Geometry and Flow ----------------*/
  /*-----------------------------------------------------------------*/

  solver_container[ZONE_STRUCT][INST_0][MESH_0][FEA_SOL]->InitiateComms(geometry_container[ZONE_STRUCT][INST_0][MESH_0], config_container[ZONE_STRUCT], SOLUTION_FEA);
  solver_container[ZONE_STRUCT][INST_0][MESH_0][FEA_SOL]->CompleteComms(geometry_container[ZONE_STRUCT][INST_0][MESH_0], config_container[ZONE_STRUCT], SOLUTION_FEA);

  geometry_container[ZONE_FLOW][INST_0][MESH_0]->UpdateGeometry(geometry_container[ZONE_FLOW][INST_0], config_container[ZONE_FLOW]);

  solver_container[ZONE_FLOW][INST_0][MESH_0][FLOW_SOL]->InitiateComms(geometry_container[ZONE_FLOW][INST_0][MESH_0], config_container[ZONE_FLOW], SOLUTION);
  solver_container[ZONE_FLOW][INST_0][MESH_0][FLOW_SOL]->CompleteComms(geometry_container[ZONE_FLOW][INST_0][MESH_0], config_container[ZONE_FLOW], SOLUTION);

  solver_container[ZONE_FLOW][INST_0][MESH_0][FLOW_SOL]->Preprocessing(geometry_container[ZONE_FLOW][INST_0][MESH_0],solver_container[ZONE_FLOW][INST_0][MESH_0], config_container[ZONE_FLOW], MESH_0, NO_RK_ITER, RUNTIME_FLOW_SYS, true);

  if (turbulent && !frozen_visc) {
    solver_container[ZONE_FLOW][INST_0][MESH_0][TURB_SOL]->Postprocessing(geometry_container[ZONE_FLOW][INST_0][MESH_0], solver_container[ZONE_FLOW][INST_0][MESH_0], config_container[ZONE_FLOW], MESH_0);
    
    solver_container[ZONE_FLOW][INST_0][MESH_0][TURB_SOL]->InitiateComms(geometry_container[ZONE_FLOW][INST_0][MESH_0], config_container[ZONE_FLOW], SOLUTION_EDDY);
    solver_container[ZONE_FLOW][INST_0][MESH_0][TURB_SOL]->CompleteComms(geometry_container[ZONE_FLOW][INST_0][MESH_0], config_container[ZONE_FLOW], SOLUTION_EDDY);

  }
  
  /*-----------------------------------------------------------------*/
  /*-------------------- Transfer Tractions -------------------------*/
  /*-----------------------------------------------------------------*/

  Transfer_Tractions(ZONE_FLOW, ZONE_STRUCT);

  /*-----------------------------------------------------------------*/
  /*--------------- Iterate the structural solver -------------------*/
  /*-----------------------------------------------------------------*/

  direct_iteration[ZONE_STRUCT]->Iterate(output, integration_container, geometry_container,
                                        solver_container, numerics_container, config_container,
                                        surface_movement, grid_movement, FFDBox, ZONE_STRUCT, INST_0);

  /*-----------------------------------------------------------------*/
  /*--------------------- Set MPI Solution --------------------------*/
  /*-----------------------------------------------------------------*/

  solver_container[ZONE_STRUCT][INST_0][MESH_0][FEA_SOL]->InitiateComms(geometry_container[ZONE_STRUCT][INST_0][MESH_0], config_container[ZONE_STRUCT], SOLUTION_FEA);
  solver_container[ZONE_STRUCT][INST_0][MESH_0][FEA_SOL]->CompleteComms(geometry_container[ZONE_STRUCT][INST_0][MESH_0], config_container[ZONE_STRUCT], SOLUTION_FEA);

}

void CDiscAdjFSIDriver::Mesh_Deformation_Direct(unsigned short ZONE_FLOW, unsigned short ZONE_STRUCT) {

  unsigned long ExtIter = config_container[ZONE_STRUCT]->GetExtIter();

  /*-----------------------------------------------------------------*/
  /*--------------------- Set MPI Solution --------------------------*/
  /*-----------------------------------------------------------------*/

  geometry_container[ZONE_FLOW][INST_0][MESH_0]->UpdateGeometry(geometry_container[ZONE_FLOW][INST_0], config_container[ZONE_FLOW]);

  solver_container[ZONE_FLOW][INST_0][MESH_0][FLOW_SOL]->InitiateComms(geometry_container[ZONE_FLOW][INST_0][MESH_0], config_container[ZONE_FLOW], SOLUTION);
  solver_container[ZONE_FLOW][INST_0][MESH_0][FLOW_SOL]->CompleteComms(geometry_container[ZONE_FLOW][INST_0][MESH_0], config_container[ZONE_FLOW], SOLUTION);

  solver_container[ZONE_FLOW][INST_0][MESH_0][FLOW_SOL]->Preprocessing(geometry_container[ZONE_FLOW][INST_0][MESH_0],solver_container[ZONE_FLOW][INST_0][MESH_0], config_container[ZONE_FLOW], MESH_0, NO_RK_ITER, RUNTIME_FLOW_SYS, true);

  solver_container[ZONE_STRUCT][INST_0][MESH_0][FEA_SOL]->InitiateComms(geometry_container[ZONE_STRUCT][INST_0][MESH_0], config_container[ZONE_STRUCT], SOLUTION_FEA);
  solver_container[ZONE_STRUCT][INST_0][MESH_0][FEA_SOL]->CompleteComms(geometry_container[ZONE_STRUCT][INST_0][MESH_0], config_container[ZONE_STRUCT], SOLUTION_FEA);

  /*-----------------------------------------------------------------*/
  /*------------------- Transfer Displacements ----------------------*/
  /*-----------------------------------------------------------------*/

  Transfer_Displacements(ZONE_STRUCT, ZONE_FLOW);

  /*-----------------------------------------------------------------*/
  /*------------------- Set the Grid movement -----------------------*/
  /*---- No longer done in the preprocess of the flow iteration -----*/
  /*---- as the flag Grid_Movement is set to false in this case -----*/
  /*-----------------------------------------------------------------*/

  direct_iteration[ZONE_FLOW]->SetGrid_Movement(geometry_container[ZONE_FLOW][INST_0], 
                                                               surface_movement[ZONE_FLOW], grid_movement[ZONE_FLOW][INST_0],
                                                               solver_container[ZONE_FLOW][INST_0], config_container[ZONE_FLOW], 0, ExtIter );

  geometry_container[ZONE_FLOW][INST_0][MESH_0]->UpdateGeometry(geometry_container[ZONE_FLOW][INST_0], config_container[ZONE_FLOW]);

  solver_container[ZONE_STRUCT][INST_0][MESH_0][FEA_SOL]->InitiateComms(geometry_container[ZONE_STRUCT][INST_0][MESH_0], config_container[ZONE_STRUCT], SOLUTION_FEA);
  solver_container[ZONE_STRUCT][INST_0][MESH_0][FEA_SOL]->CompleteComms(geometry_container[ZONE_STRUCT][INST_0][MESH_0], config_container[ZONE_STRUCT], SOLUTION_FEA);

}

void CDiscAdjFSIDriver::SetRecording(unsigned short ZONE_FLOW,
                                              unsigned short ZONE_STRUCT,
                                              unsigned short kind_recording){

  unsigned long IntIter = config_container[ZONE_0]->GetIntIter();
  bool unsteady = (config_container[ZONE_FLOW]->GetUnsteady_Simulation() != NONE);
  bool dynamic = (config_container[ZONE_STRUCT]->GetDynamic_Analysis() == DYNAMIC);

  string kind_DirectIteration = " ";
  string kind_AdjointIteration = " ";

  if (unsteady || dynamic){
    SU2_MPI::Error("DYNAMIC ADJOINT SOLVER NOT IMPLEMENTED FOR FSI APPLICATIONS", CURRENT_FUNCTION);
  }


  if (rank == MASTER_NODE){
    cout << endl;
    switch (kind_recording){
    case FLOW_CONS_VARS:
      kind_AdjointIteration = "Flow iteration: flow input -> flow output";
      kind_DirectIteration = "flow ";
      break;
    case MESH_COORDS:
      kind_AdjointIteration = "Geometry cross term from flow: geometry input -> flow output";
      kind_DirectIteration = "flow ";
      break;
    case FEA_DISP_VARS:
      kind_AdjointIteration = "Structural iteration: structural input -> structural output";
      kind_DirectIteration = "structural ";
      break;
    case FLOW_CROSS_TERM:
      kind_AdjointIteration = "Flow cross term: flow input -> structural output";
      kind_DirectIteration = "structural ";
      break;
    case GEOMETRY_CROSS_TERM:
      kind_AdjointIteration = "Geometry cross term from structure: geometry input -> structural output";
      kind_DirectIteration = "structural ";
      break;
    case FEM_CROSS_TERM_GEOMETRY:
      kind_AdjointIteration = "Structural cross term from geometry: structural input -> geometry output";
      kind_DirectIteration = "mesh deformation ";
      break;
    }
    cout << kind_AdjointIteration << endl;
    cout << "Direct " << kind_DirectIteration << "iteration to store computational graph." << endl;
    switch (kind_recording){
    case FLOW_CONS_VARS: case MESH_COORDS:
    case FEA_DISP_VARS: case FLOW_CROSS_TERM: case GEOMETRY_CROSS_TERM:
      cout << "Compute residuals to check the convergence of the direct problem." << endl; break;
    case FEM_CROSS_TERM_GEOMETRY:
      cout << "Deform the grid using the converged solution of the direct problem." << endl; break;
    }
  }


  AD::Reset();

  if (CurrentRecording != kind_recording && (CurrentRecording != NONE) ){

    /*--- Clear indices ---*/

    PrepareRecording(ZONE_FLOW, ZONE_STRUCT, ALL_VARIABLES);

    /*--- Clear indices of coupling variables ---*/

    SetDependencies(ZONE_FLOW, ZONE_STRUCT, ALL_VARIABLES);

    /*--- Run one iteration while tape is passive - this clears all indices ---*/
    Iterate_Direct(ZONE_FLOW, ZONE_STRUCT, kind_recording);

  }

  /*--- Prepare for recording ---*/

  PrepareRecording(ZONE_FLOW, ZONE_STRUCT, kind_recording);

  /*--- Start the recording of all operations ---*/

  AD::StartRecording();

  /*--- Register input variables ---*/

  RegisterInput(ZONE_FLOW, ZONE_STRUCT, kind_recording);

  /*--- Set dependencies for flow, geometry and structural solvers ---*/

  SetDependencies(ZONE_FLOW, ZONE_STRUCT, kind_recording);

  /*--- Run a direct iteration ---*/
  Iterate_Direct(ZONE_FLOW, ZONE_STRUCT, kind_recording);

  /*--- Register objective function and output variables ---*/

  RegisterOutput(ZONE_FLOW, ZONE_STRUCT, kind_recording);

  /*--- Stop the recording ---*/
  AD::StopRecording();

  /*--- Set the recording status ---*/

  CurrentRecording = kind_recording;

  /* --- Reset the number of the internal iterations---*/

  config_container[ZONE_0]->SetIntIter(IntIter);


}

void CDiscAdjFSIDriver::PrepareRecording(unsigned short ZONE_FLOW,
                                                   unsigned short ZONE_STRUCT,
                                                   unsigned short kind_recording){

  unsigned short iMesh;
  bool turbulent = (config_container[ZONE_FLOW]->GetKind_Solver() == DISC_ADJ_RANS);

  /*--- Set fluid variables to direct solver values ---*/
  for (iMesh = 0; iMesh <= config_container[ZONE_FLOW]->GetnMGLevels(); iMesh++){
    solver_container[ZONE_FLOW][INST_0][iMesh][ADJFLOW_SOL]->SetRecording(geometry_container[ZONE_FLOW][INST_0][MESH_0], config_container[ZONE_FLOW]);
  }
  if (turbulent){
    solver_container[ZONE_FLOW][INST_0][MESH_0][ADJTURB_SOL]->SetRecording(geometry_container[ZONE_FLOW][INST_0][MESH_0], config_container[ZONE_FLOW]);
  }

  /*--- Set geometry to the converged values ---*/

  solver_container[ZONE_FLOW][INST_0][MESH_0][ADJFLOW_SOL]->SetMesh_Recording(geometry_container[ZONE_FLOW][INST_0], grid_movement[ZONE_FLOW][INST_0], config_container[ZONE_FLOW]);

  /*--- Set structural variables to direct solver values ---*/

  solver_container[ZONE_STRUCT][INST_0][MESH_0][ADJFEA_SOL]->SetRecording(geometry_container[ZONE_STRUCT][INST_0][MESH_0], config_container[ZONE_STRUCT]);

}

void CDiscAdjFSIDriver::RegisterInput(unsigned short ZONE_FLOW,
                                               unsigned short ZONE_STRUCT,
                                               unsigned short kind_recording){
  
  /*--- Register flow variables ---*/
  if (kind_recording == FLOW_CONS_VARS) {
    iteration_container[ZONE_FLOW][INST_0]->RegisterInput(solver_container, geometry_container, config_container, ZONE_FLOW, INST_0, kind_recording);
  }

  /*--- Register geometry variables ---*/
  if (kind_recording == MESH_COORDS) {
    iteration_container[ZONE_FLOW][INST_0]->RegisterInput(solver_container, geometry_container, config_container, ZONE_FLOW, INST_0, kind_recording);
  }
  
  /*--- Register structural variables ---*/
  if (kind_recording == FEM_CROSS_TERM_GEOMETRY) {
    iteration_container[ZONE_STRUCT][INST_0]->RegisterInput(solver_container, geometry_container, config_container, ZONE_STRUCT, INST_0, kind_recording);
  }

  /*--- Register all variables ---*/
  if (kind_recording == FEA_DISP_VARS) {
    iteration_container[ZONE_STRUCT][INST_0]->RegisterInput(solver_container, geometry_container, config_container, ZONE_STRUCT, INST_0, FEA_DISP_VARS);
    iteration_container[ZONE_FLOW][INST_0]->RegisterInput(solver_container, geometry_container, config_container, ZONE_FLOW, INST_0, FLOW_CROSS_TERM);
    iteration_container[ZONE_FLOW][INST_0]->RegisterInput(solver_container, geometry_container, config_container, ZONE_FLOW, INST_0, GEOMETRY_CROSS_TERM);
  }

}

void CDiscAdjFSIDriver::SetDependencies(unsigned short ZONE_FLOW,
                                                  unsigned short ZONE_STRUCT,
                                                  unsigned short kind_recording){

  /*--- Add dependencies for geometrical and turbulent variables ---*/

  iteration_container[ZONE_FLOW][INST_0]->SetDependencies(solver_container, geometry_container, numerics_container, config_container, ZONE_FLOW, INST_0, kind_recording);

  /*--- Add dependencies for E, Nu, Rho, and Rho_DL variables ---*/

  iteration_container[ZONE_STRUCT][INST_0]->SetDependencies(solver_container, geometry_container, numerics_container, config_container, ZONE_STRUCT, INST_0, kind_recording);


}

void CDiscAdjFSIDriver::RegisterOutput(unsigned short ZONE_FLOW,
                                                 unsigned short ZONE_STRUCT,
                                                 unsigned short kind_recording){

  bool turbulent = (config_container[ZONE_FLOW]->GetKind_Solver() == DISC_ADJ_RANS);
  bool frozen_visc = config_container[ZONE_FLOW]->GetFrozen_Visc_Disc();


  /*--- Register a flow-type objective function and the conservative variables of the flow as output of the iteration. ---*/
  if ((kind_recording == FLOW_CONS_VARS) ||
      (kind_recording == MESH_COORDS)) {
    solver_container[ZONE_FLOW][INST_0][MESH_0][ADJFLOW_SOL]->RegisterObj_Func(config_container[ZONE_FLOW]);

    solver_container[ZONE_FLOW][INST_0][MESH_0][ADJFLOW_SOL]->RegisterOutput(geometry_container[ZONE_FLOW][INST_0][MESH_0],config_container[ZONE_FLOW]);

    if (turbulent && !frozen_visc) {
      solver_container[ZONE_FLOW][INST_0][MESH_0][ADJTURB_SOL]->RegisterOutput(geometry_container[ZONE_FLOW][INST_0][MESH_0],config_container[ZONE_FLOW]);
    }
  }


  /*--- Register a structural-type objective function and the displacements of the structure as output of the iteration. ---*/
  if (kind_recording == FEA_DISP_VARS) {
    solver_container[ZONE_STRUCT][INST_0][MESH_0][ADJFEA_SOL]->RegisterObj_Func(config_container[ZONE_STRUCT]);

    solver_container[ZONE_STRUCT][INST_0][MESH_0][ADJFEA_SOL]->RegisterOutput(geometry_container[ZONE_STRUCT][INST_0][MESH_0],config_container[ZONE_STRUCT]);
  }


  /*--- The FEM_CROSS_TERM_GEOMETRY evaluates the mesh routines, they do not throw any dependency on the objective function. ---*/
  /*--- Register the displacements of the fluid nodes as output of the iteration. ---*/
  if (kind_recording == FEM_CROSS_TERM_GEOMETRY) {
    geometry_container[ZONE_FLOW][INST_0][MESH_0]->RegisterOutput_Coordinates(config_container[ZONE_FLOW]);
  }

}


void CDiscAdjFSIDriver::Iterate_Block(unsigned short ZONE_FLOW,
                                                unsigned short ZONE_STRUCT,
                                                unsigned short kind_recording){

  unsigned long IntIter=0, nIntIter = 1;
  bool dual_time_1st = (config_container[ZONE_0]->GetUnsteady_Simulation() == DT_STEPPING_1ST);
  bool dual_time_2nd = (config_container[ZONE_0]->GetUnsteady_Simulation() == DT_STEPPING_2ND);
  bool dual_time = (dual_time_1st || dual_time_2nd);
  bool dynamic = (config_container[ZONE_STRUCT]->GetDynamic_Analysis() == DYNAMIC);

  bool adjoint_convergence = false;

  /*--- Record one direct iteration with kind_recording as input ---*/

  SetRecording(ZONE_FLOW, ZONE_STRUCT, kind_recording);

  /*--- Print the residuals of the direct subiteration ---*/

  PrintDirect_Residuals(ZONE_FLOW, ZONE_STRUCT, kind_recording);

  /*--- Run the iteration ---*/

  switch (kind_recording){
  case FLOW_CONS_VARS:
    nIntIter = config_container[ZONE_FLOW]->GetUnst_nIntIter();
    break;
  case FEA_DISP_VARS:
    nIntIter = config_container[ZONE_STRUCT]->GetDyn_nIntIter();
    break;
  case MESH_COORDS:
  case FEM_CROSS_TERM_GEOMETRY:
  case FLOW_CROSS_TERM:
  case GEOMETRY_CROSS_TERM:
    nIntIter = 1;
    break;
  }

  for (unsigned short iZone = 0; iZone < config_container[ZONE_FLOW]->GetnZone(); iZone++)
    config_container[iZone]->SetIntIter(IntIter);

  for(IntIter = 0; IntIter < nIntIter; IntIter++){

    /*--- Set the internal iteration ---*/

    for (unsigned short iZone = 0; iZone < config_container[ZONE_FLOW]->GetnZone(); iZone++)
      config_container[iZone]->SetIntIter(IntIter);

    /*--- Set the adjoint values of the flow and objective function ---*/

    InitializeAdjoint(ZONE_FLOW, ZONE_STRUCT, kind_recording);

    /*--- Run the adjoint computation ---*/

    AD::ComputeAdjoint();

    /*--- Extract the adjoints of the input variables and store them for the next iteration ---*/

    ExtractAdjoint(ZONE_FLOW, ZONE_STRUCT, kind_recording);

    /*--- Clear all adjoints to re-use the stored computational graph in the next iteration ---*/
    AD::ClearAdjoints();

    /*--- Check the convergence of the adjoint block ---*/

    adjoint_convergence = CheckConvergence(IntIter, ZONE_FLOW, ZONE_STRUCT, kind_recording);

    /*--- Write the convergence history (only screen output) ---*/

    ConvergenceHistory(IntIter, nIntIter, ZONE_FLOW, ZONE_STRUCT, kind_recording);

    /*--- Break the loop if converged ---*/

    if (adjoint_convergence) break;


  }

  if (dual_time){
    integration_container[ZONE_FLOW][INST_0][ADJFLOW_SOL]->SetConvergence(false);
  }
  if (dynamic){
    integration_container[ZONE_FLOW][INST_0][ADJFLOW_SOL]->SetConvergence(false);
  }

}


void CDiscAdjFSIDriver::InitializeAdjoint(unsigned short ZONE_FLOW,
                                                     unsigned short ZONE_STRUCT,
                                                     unsigned short kind_recording){

  bool turbulent = (config_container[ZONE_FLOW]->GetKind_Solver() == DISC_ADJ_RANS);
  bool frozen_visc = config_container[ZONE_FLOW]->GetFrozen_Visc_Disc();

  /*--- Seed a fluid-type objective function and initialize the adjoints of fluid conservative variables. ---*/
  if ((kind_recording == FLOW_CONS_VARS) ||
      (kind_recording == MESH_COORDS)) {
    solver_container[ZONE_FLOW][INST_0][MESH_0][ADJFLOW_SOL]->SetAdj_ObjFunc(geometry_container[ZONE_FLOW][INST_0][MESH_0],
                                                                             config_container[ZONE_FLOW]);

    solver_container[ZONE_FLOW][INST_0][MESH_0][ADJFLOW_SOL]->SetAdjoint_Output(geometry_container[ZONE_FLOW][INST_0][MESH_0],
                                                                                config_container[ZONE_FLOW]);
    if (turbulent && !frozen_visc) {
      solver_container[ZONE_FLOW][INST_0][MESH_0][ADJTURB_SOL]->SetAdjoint_Output(geometry_container[ZONE_FLOW][INST_0][MESH_0],
                                                                                  config_container[ZONE_FLOW]);
    }
  }

  /*--- Seed a structural-type objective function and initialize the adjoints of structural displacements. ---*/
  if (kind_recording == FEA_DISP_VARS) {
    solver_container[ZONE_STRUCT][INST_0][MESH_0][ADJFEA_SOL]->SetAdj_ObjFunc(geometry_container[ZONE_STRUCT][INST_0][MESH_0],
                                                                              config_container[ZONE_STRUCT]);
    
    solver_container[ZONE_STRUCT][INST_0][MESH_0][ADJFEA_SOL]->SetAdjoint_Output(geometry_container[ZONE_STRUCT][INST_0][MESH_0],
                                                                                 config_container[ZONE_STRUCT]);
  }

  /*--- Initialize the adjoints of fluid grid nodes. ---*/
  if (kind_recording == FEM_CROSS_TERM_GEOMETRY) {
    solver_container[ZONE_FLOW][INST_0][MESH_0][ADJFLOW_SOL]->SetAdjoint_OutputMesh(geometry_container[ZONE_FLOW][INST_0][MESH_0],
                                                                                    config_container[ZONE_FLOW]);
  }
}

void CDiscAdjFSIDriver::ExtractAdjoint(unsigned short ZONE_FLOW,
                                                  unsigned short ZONE_STRUCT,
                                                  unsigned short kind_recording){

  bool turbulent = (config_container[ZONE_FLOW]->GetKind_Solver() == DISC_ADJ_RANS);
  bool frozen_visc = config_container[ZONE_FLOW]->GetFrozen_Visc_Disc();

  /*--- Extract the adjoint of the fluid conservative variables ---*/

  if (kind_recording == FLOW_CONS_VARS) {

    /*--- Extract the adjoints of the conservative input variables and store them for the next iteration ---*/

    solver_container[ZONE_FLOW][INST_0][MESH_0][ADJFLOW_SOL]->ExtractAdjoint_Solution(geometry_container[ZONE_FLOW][INST_0][MESH_0],
                                                      config_container[ZONE_FLOW]);

    solver_container[ZONE_FLOW][INST_0][MESH_0][ADJFLOW_SOL]->ExtractAdjoint_Variables(geometry_container[ZONE_FLOW][INST_0][MESH_0],
                                                      config_container[ZONE_FLOW]);

    if (turbulent && !frozen_visc) {
      solver_container[ZONE_FLOW][INST_0][MESH_0][ADJTURB_SOL]->ExtractAdjoint_Solution(geometry_container[ZONE_FLOW][INST_0][MESH_0],
                                                        config_container[ZONE_FLOW]);
    }

  }

  /*--- Extract the adjoint of the mesh coordinates ---*/

  if (kind_recording == MESH_COORDS) {

    /*--- Extract the adjoints of the flow geometry and store them for the next iteration ---*/

    solver_container[ZONE_FLOW][INST_0][MESH_0][ADJFLOW_SOL]->ExtractAdjoint_CrossTerm_Geometry_Flow(geometry_container[ZONE_FLOW][INST_0][MESH_0],
                                                      config_container[ZONE_FLOW]);

  }

  /*--- Extract the adjoint of the structural displacements ---*/

  if (kind_recording == FEA_DISP_VARS) {

    /*--- Extract the adjoints of the conservative input variables and store them for the next iteration ---*/

    solver_container[ZONE_STRUCT][INST_0][MESH_0][ADJFEA_SOL]->ExtractAdjoint_Solution(geometry_container[ZONE_STRUCT][INST_0][MESH_0],
                                                                               config_container[ZONE_STRUCT]);

    solver_container[ZONE_STRUCT][INST_0][MESH_0][ADJFEA_SOL]->ExtractAdjoint_Variables(geometry_container[ZONE_STRUCT][INST_0][MESH_0],
                                                                                config_container[ZONE_STRUCT]);

    solver_container[ZONE_FLOW][INST_0][MESH_0][ADJFLOW_SOL]->ExtractAdjoint_CrossTerm(geometry_container[ZONE_FLOW][INST_0][MESH_0],
                                                      config_container[ZONE_FLOW]);

    if (turbulent && !frozen_visc)
      solver_container[ZONE_FLOW][INST_0][MESH_0][ADJTURB_SOL]->ExtractAdjoint_CrossTerm(geometry_container[ZONE_FLOW][INST_0][MESH_0],
                                                                                         config_container[ZONE_FLOW]);

    solver_container[ZONE_FLOW][INST_0][MESH_0][ADJFLOW_SOL]->ExtractAdjoint_CrossTerm_Geometry(geometry_container[ZONE_FLOW][INST_0][MESH_0],
                                                                                                config_container[ZONE_FLOW]);
  }


  if (kind_recording == FEM_CROSS_TERM_GEOMETRY) {

    /*--- Extract the adjoints of the displacements (input variables) and store them for the next iteration ---*/

    solver_container[ZONE_STRUCT][INST_0][MESH_0][ADJFEA_SOL]->ExtractAdjoint_CrossTerm_Geometry(geometry_container[ZONE_STRUCT][INST_0][MESH_0],
                                                                                config_container[ZONE_STRUCT]);
  }

}


bool CDiscAdjFSIDriver::CheckConvergence(unsigned long IntIter,
                                                   unsigned short ZONE_FLOW,
                                                   unsigned short ZONE_STRUCT,
                                                   unsigned short kind_recording){

  bool flow_convergence    = false,
        struct_convergence  = false;

  bool adjoint_convergence = false;

  su2double residual_1, residual_2;

  if (kind_recording == FLOW_CONS_VARS) {

      /*--- Set the convergence criteria (only residual possible as of now) ---*/

      residual_1 = log10(solver_container[ZONE_FLOW][INST_0][MESH_0][ADJFLOW_SOL]->GetRes_RMS(0));
      residual_2 = log10(solver_container[ZONE_FLOW][INST_0][MESH_0][ADJFLOW_SOL]->GetRes_RMS(1));

      flow_convergence = ((residual_1 < config_container[ZONE_FLOW]->GetMinLogResidual()) &&
                          (residual_2 < config_container[ZONE_FLOW]->GetMinLogResidual()));

  }

  if (kind_recording == FEA_DISP_VARS) {

    /*--- Set the convergence criteria (only residual possible as of now) ---*/

    residual_1 = log10(solver_container[ZONE_STRUCT][INST_0][MESH_0][ADJFEA_SOL]->GetRes_RMS(0));
    residual_2 = log10(solver_container[ZONE_STRUCT][INST_0][MESH_0][ADJFEA_SOL]->GetRes_RMS(1));

    // Temporary, until function is added
    struct_convergence = ((residual_1 < config_container[ZONE_STRUCT]->GetResidual_FEM_UTOL()) &&
                          (residual_2 < config_container[ZONE_STRUCT]->GetResidual_FEM_UTOL()));

  }

  switch (kind_recording){
  case FLOW_CONS_VARS:      adjoint_convergence = flow_convergence; break;
  case MESH_COORDS:  adjoint_convergence = true; break;
  case FEA_DISP_VARS:       adjoint_convergence = struct_convergence; break;
  case FLOW_CROSS_TERM:     adjoint_convergence = true; break;
  case FEM_CROSS_TERM_GEOMETRY:      adjoint_convergence = true; break;
  case GEOMETRY_CROSS_TERM: adjoint_convergence = true; break;
  default:                  adjoint_convergence = false; break;
  }

  /*--- Apply the same convergence criteria to all the processors ---*/

#ifdef HAVE_MPI

  unsigned short *sbuf_conv = NULL, *rbuf_conv = NULL;
  sbuf_conv = new unsigned short[1]; sbuf_conv[0] = 0;
  rbuf_conv = new unsigned short[1]; rbuf_conv[0] = 0;

  /*--- Convergence criteria ---*/

  sbuf_conv[0] = adjoint_convergence;
  SU2_MPI::Reduce(sbuf_conv, rbuf_conv, 1, MPI_UNSIGNED_SHORT, MPI_SUM, MASTER_NODE, MPI_COMM_WORLD);

  /*-- Compute global convergence criteria in the master node --*/

  sbuf_conv[0] = 0;
  if (rank == MASTER_NODE) {
    if (rbuf_conv[0] == size) sbuf_conv[0] = 1;
    else sbuf_conv[0] = 0;
  }

  SU2_MPI::Bcast(sbuf_conv, 1, MPI_UNSIGNED_SHORT, MASTER_NODE, MPI_COMM_WORLD);

  if (sbuf_conv[0] == 1) { adjoint_convergence = true;}
  else { adjoint_convergence = false;}

  delete [] sbuf_conv;
  delete [] rbuf_conv;

#endif

  return adjoint_convergence;

}

void CDiscAdjFSIDriver::ConvergenceHistory(unsigned long IntIter,
                                                      unsigned long nIntIter,
                                                      unsigned short ZONE_FLOW,
                                                      unsigned short ZONE_STRUCT,
                                                      unsigned short kind_recording){

  unsigned long BGS_Iter = config_container[ZONE_FLOW]->GetOuterIter();


  ofstream ConvHist_file;
  if (rank == MASTER_NODE)
    output->SetConvHistory_Header(&ConvHist_file, config_container[ZONE_0], ZONE_0, INST_0);


  if (kind_recording == FLOW_CONS_VARS) {

    if (rank == MASTER_NODE){
      if (IntIter == 0){
        cout << endl;
        cout << " IntIter" << "    BGSIter" << "   Res[Psi_Rho]" << "     Res[Psi_E]" << endl;
      }

      if (IntIter % config_container[ZONE_FLOW]->GetWrt_Con_Freq() == 0){
        /*--- Output the flow convergence ---*/
        /*--- This is temporary as it requires several changes in the output structure ---*/
        cout.width(8);     cout << IntIter;
        cout.width(11);    cout << BGS_Iter + 1;
        cout.precision(6); cout.setf(ios::fixed, ios::floatfield);
        cout.width(15);    cout << log10(solver_container[ZONE_FLOW][INST_0][MESH_0][ADJFLOW_SOL]->GetRes_RMS(0));
        cout.width(15);    cout << log10(solver_container[ZONE_FLOW][INST_0][MESH_0][ADJFLOW_SOL]->GetRes_RMS(1));
        cout << endl;
      }

    }
  }

  if (kind_recording == FEA_DISP_VARS) {

    /*--- Set the convergence criteria (only residual possible) ---*/
    output->SetConvHistory_Body(NULL, geometry_container, solver_container, config_container, integration_container, true, 0.0, ZONE_STRUCT, INST_0);

  }


}


bool CDiscAdjFSIDriver::BGSConvergence(unsigned long IntIter,
                                                 unsigned short ZONE_FLOW,
                                                 unsigned short ZONE_STRUCT){

  unsigned short iMarker;
  unsigned short nVar_Flow = solver_container[ZONE_FLOW][INST_0][MESH_0][ADJFLOW_SOL]->GetnVar(),
                   nVar_Struct = solver_container[ZONE_STRUCT][INST_0][MESH_0][ADJFEA_SOL]->GetnVar();
  unsigned short iRes;

  bool flow_converged_absolute = false,
        flow_converged_relative = false,
        struct_converged_absolute = false,
        struct_converged_relative = false;

  bool Convergence = false;

  /*--- Apply BC's to the structural adjoint - otherwise, clamped nodes have too values that make no sense... ---*/
  for (iMarker = 0; iMarker < config_container[ZONE_STRUCT]->GetnMarker_All(); iMarker++)
  switch (config_container[ZONE_STRUCT]->GetMarker_All_KindBC(iMarker)) {
    case CLAMPED_BOUNDARY:
    solver_container[ZONE_STRUCT][INST_0][MESH_0][ADJFEA_SOL]->BC_Clamped_Post(geometry_container[ZONE_STRUCT][INST_0][MESH_0],
        solver_container[ZONE_STRUCT][INST_0][MESH_0], numerics_container[ZONE_STRUCT][INST_0][MESH_0][FEA_SOL][FEA_TERM],
        config_container[ZONE_STRUCT], iMarker);
    break;
  }

  /*--- Compute the residual for the flow and structural zones ---*/

  /*--- Flow ---*/

  solver_container[ZONE_FLOW][INST_0][MESH_0][ADJFLOW_SOL]->ComputeResidual_Multizone(geometry_container[ZONE_FLOW][INST_0][MESH_0],
                                                                        config_container[ZONE_FLOW]);

  /*--- Structure ---*/

  solver_container[ZONE_STRUCT][INST_0][MESH_0][ADJFEA_SOL]->ComputeResidual_Multizone(geometry_container[ZONE_STRUCT][INST_0][MESH_0],
                                                                         config_container[ZONE_STRUCT]);


  /*--- Retrieve residuals ---*/

  /*--- Flow residuals ---*/

  for (iRes = 0; iRes < nVar_Flow; iRes++){
    residual_flow[iRes] = log10(solver_container[ZONE_FLOW][INST_0][MESH_0][ADJFLOW_SOL]->GetRes_BGS(iRes));
    if (IntIter == 0) init_res_flow[iRes] = residual_flow[iRes];
    residual_flow_rel[iRes] = fabs(residual_flow[iRes] - init_res_flow[iRes]);
  }

  /*--- Structure residuals ---*/

  for (iRes = 0; iRes < nVar_Struct; iRes++){
    residual_struct[iRes] = log10(solver_container[ZONE_STRUCT][INST_0][MESH_0][ADJFEA_SOL]->GetRes_BGS(iRes));
    if (IntIter == 0) init_res_struct[iRes] = residual_struct[iRes];
    residual_struct_rel[iRes] = fabs(residual_struct[iRes] - init_res_struct[iRes]);
  }

  /*--- Check convergence ---*/
  flow_converged_absolute = ((residual_flow[0] < flow_criteria) && (residual_flow[nVar_Flow-1] < flow_criteria));
  flow_converged_relative = ((residual_flow_rel[0] > flow_criteria_rel) && (residual_flow_rel[nVar_Flow-1] > flow_criteria_rel));

  struct_converged_absolute = ((residual_struct[0] < structure_criteria) && (residual_struct[nVar_Flow-1] < structure_criteria));
  struct_converged_relative = ((residual_struct_rel[0] > structure_criteria_rel) && (residual_struct_rel[nVar_Flow-1] > structure_criteria_rel));

  Convergence = ((flow_converged_absolute && struct_converged_absolute) ||
                 (flow_converged_absolute && struct_converged_relative) ||
                 (flow_converged_relative && struct_converged_relative) ||
                 (flow_converged_relative && struct_converged_absolute));

  if (rank == MASTER_NODE){

    cout << endl << "-------------------------------------------------------------------------" << endl;
    cout << endl;
    cout << "Convergence summary for BGS iteration ";
    cout << IntIter << endl;
    cout << endl;
    /*--- TODO: This is a workaround until the TestCases.py script incorporates new classes for nested loops. ---*/
    cout << "Iter[ID]" << "  BGSRes[Psi_Rho]" << "  BGSRes[Psi_E]" << "  BGSRes[Psi_Ux]" << "  BGSRes[Psi_Uy]" << endl;
    cout.precision(6); cout.setf(ios::fixed, ios::floatfield);
    cout.width(8); cout << IntIter*1000;
    cout.width(17); cout << residual_flow[0];
    cout.width(15); cout << residual_flow[nVar_Flow-1];
    cout.width(16); cout << residual_struct[0];
    cout.width(16); cout << residual_struct[1];
    cout << endl;
    cout << endl;
    cout << "-------------------------------------------------------------------------" << endl;


    bool write_history = true;
    unsigned short iVar;

    /*--- Header of the temporary output file ---*/
    if ((write_history) && (rank == MASTER_NODE)){
      ofstream myfile_res;
      bool de_effects = config_container[ZONE_STRUCT]->GetDE_Effects();

      myfile_res.open ("history_adjoint_FSI.csv", ios::app);

      myfile_res << IntIter << "\t";

      myfile_res.precision(15);

      for (iVar = 0; iVar < nVar_Flow; iVar++){
        myfile_res << fixed << residual_flow[iVar] << "\t";
      }

      for (iVar = 0; iVar < nVar_Struct; iVar++){
        myfile_res << fixed << residual_struct[iVar] << "\t";
      }

      for (iVar = 0; iVar < config_container[ZONE_STRUCT]->GetnElasticityMod(); iVar++)
         myfile_res << scientific << solver_container[ZONE_STRUCT][INST_0][MESH_0][ADJFEA_SOL]->GetGlobal_Sens_E(iVar) << "\t";
      for (iVar = 0; iVar < config_container[ZONE_STRUCT]->GetnPoissonRatio(); iVar++)
         myfile_res << scientific << solver_container[ZONE_STRUCT][INST_0][MESH_0][ADJFEA_SOL]->GetGlobal_Sens_Nu(iVar) << "\t";
      if (de_effects){
        for (iVar = 0; iVar < config_container[ZONE_STRUCT]->GetnElectric_Field(); iVar++)
          myfile_res << scientific << solver_container[ZONE_STRUCT][INST_0][MESH_0][ADJFEA_SOL]->GetGlobal_Sens_EField(0) << "\t";
      }

      myfile_res << endl;

      myfile_res.close();
    }

    // TEST: for implementation of python framework in coupled FSI problems
    if ((config_container[ZONE_1]->GetDV_FEA() != NODV_FEA) && (rank == MASTER_NODE)){

      /*--- Header of the temporary output file ---*/
      ofstream myfile_res;

      switch (config_container[ZONE_1]->GetDV_FEA()) {
        case YOUNG_MODULUS:
          myfile_res.open("grad_young.opt");
          break;
        case POISSON_RATIO:
          myfile_res.open("grad_poisson.opt");
          break;
        case DENSITY_VAL:
        case DEAD_WEIGHT:
          myfile_res.open("grad_density.opt");
          break;
        case ELECTRIC_FIELD:
          myfile_res.open("grad_efield.opt");
          break;
        default:
          myfile_res.open("grad.opt");
          break;
      }

      unsigned short iDV;
      unsigned short nDV = solver_container[ZONE_1][INST_0][MESH_0][ADJFEA_SOL]->GetnDVFEA();

      myfile_res << "INDEX" << "\t" << "GRAD" << endl;

      myfile_res.precision(15);

      for (iDV = 0; iDV < nDV; iDV++){
        myfile_res << iDV;
        myfile_res << "\t";
        myfile_res << scientific << solver_container[ZONE_1][INST_0][MESH_0][ADJFEA_SOL]->GetGlobal_Sens_DVFEA(iDV);
        myfile_res << endl;
      }

      myfile_res.close();
    }


  }

  /*--- Apply the same convergence criteria to all the processors ---*/

#ifdef HAVE_MPI

  unsigned short *sbuf_conv = NULL, *rbuf_conv = NULL;
  sbuf_conv = new unsigned short[1]; sbuf_conv[0] = 0;
  rbuf_conv = new unsigned short[1]; rbuf_conv[0] = 0;

  /*--- Convergence criteria ---*/

  sbuf_conv[0] = Convergence;
  SU2_MPI::Reduce(sbuf_conv, rbuf_conv, 1, MPI_UNSIGNED_SHORT, MPI_SUM, MASTER_NODE, MPI_COMM_WORLD);

  /*-- Compute global convergence criteria in the master node --*/

  sbuf_conv[0] = 0;
  if (rank == MASTER_NODE) {
    if (rbuf_conv[0] == size) sbuf_conv[0] = 1;
    else sbuf_conv[0] = 0;
  }

  SU2_MPI::Bcast(sbuf_conv, 1, MPI_UNSIGNED_SHORT, MASTER_NODE, MPI_COMM_WORLD);

  if (sbuf_conv[0] == 1) { Convergence = true;}
  else { Convergence = false;}

  delete [] sbuf_conv;
  delete [] rbuf_conv;

#endif

  /*--- Update the solution for the flow and structural zones ---*/

  /*--- Flow ---*/

  solver_container[ZONE_FLOW][INST_0][MESH_0][ADJFLOW_SOL]->UpdateSolution_BGS(geometry_container[ZONE_FLOW][INST_0][MESH_0],
                                                                       config_container[ZONE_FLOW]);

  /*--- Structure ---*/

  solver_container[ZONE_STRUCT][INST_0][MESH_0][ADJFEA_SOL]->UpdateSolution_BGS(geometry_container[ZONE_STRUCT][INST_0][MESH_0],
                                                                       config_container[ZONE_STRUCT]);

  return Convergence;
}

void CDiscAdjFSIDriver::Postprocess(unsigned short ZONE_FLOW,
                                             unsigned short ZONE_STRUCT) {

  unsigned short iMarker;

  /*--- Apply BC's to the structural adjoint after the solution has converged (to avoid unphysical values in clamped nodes) ---*/
  for (iMarker = 0; iMarker < config_container[ZONE_STRUCT]->GetnMarker_All(); iMarker++)
  switch (config_container[ZONE_STRUCT]->GetMarker_All_KindBC(iMarker)) {
    case CLAMPED_BOUNDARY:
    solver_container[ZONE_STRUCT][INST_0][MESH_0][ADJFEA_SOL]->BC_Clamped_Post(geometry_container[ZONE_STRUCT][INST_0][MESH_0],
        solver_container[ZONE_STRUCT][INST_0][MESH_0], numerics_container[ZONE_STRUCT][INST_0][MESH_0][FEA_SOL][FEA_TERM],
        config_container[ZONE_STRUCT], iMarker);
    break;
  }


}

void CDiscAdjFSIDriver::Transfer_Displacements(unsigned short donorZone, unsigned short targetZone) {


  transfer_container[donorZone][targetZone]->Broadcast_InterfaceData(solver_container[donorZone][INST_0][MESH_0][FEA_SOL],solver_container[targetZone][INST_0][MESH_0][FLOW_SOL],
                                                                     geometry_container[donorZone][INST_0][MESH_0],geometry_container[targetZone][INST_0][MESH_0],
                                                                     config_container[donorZone], config_container[targetZone]);

}

void CDiscAdjFSIDriver::Transfer_Tractions(unsigned short donorZone, unsigned short targetZone) {

  transfer_container[donorZone][targetZone]->Broadcast_InterfaceData(solver_container[donorZone][INST_0][MESH_0][FEA_SOL],solver_container[targetZone][INST_0][MESH_0][FLOW_SOL],
                                                                     geometry_container[donorZone][INST_0][MESH_0],geometry_container[targetZone][INST_0][MESH_0],
                                                                     config_container[donorZone], config_container[targetZone]);
}


CMultiphysicsZonalDriver::CMultiphysicsZonalDriver(char* confFile,
                                                   unsigned short val_nZone,
                                                   SU2_Comm MPICommunicator) : CDriver(confFile,
                                                                                       val_nZone,
                                                                                       MPICommunicator,
                                                                                       false) { }

CMultiphysicsZonalDriver::~CMultiphysicsZonalDriver(void) { }

void CMultiphysicsZonalDriver::Run() {

  unsigned short iZone, jZone, checkConvergence;
  unsigned long IntIter, nIntIter;
  bool unsteady;

  /*--- Check whether the driver is capable of solving the problem ---*/

  for (iZone = 0; iZone < nZone; iZone++) {
    for (jZone = 0; jZone < nZone; jZone++) {

      if (iZone != jZone) {
        bool not_capable_fsi        = (   (transfer_types[iZone][jZone] == FLOW_TRACTION)
                                      ||  (transfer_types[iZone][jZone] == STRUCTURAL_DISPLACEMENTS)
                                      ||  (transfer_types[iZone][jZone] == STRUCTURAL_DISPLACEMENTS_DISC_ADJ));
        bool not_capable_turbo      = transfer_types[iZone][jZone] == MIXING_PLANE;
        bool not_capable_ConsVar    = transfer_types[iZone][jZone] == CONSERVATIVE_VARIABLES;

        if (not_capable_fsi)
          SU2_MPI::Error("Coupling between fluids and elastic solids not provided. Please use designated FSI driver instead.", CURRENT_FUNCTION);

        if (not_capable_turbo)
          SU2_MPI::Error("Turbo machinery environment not provided. Please use designated turbo machinery driver instead.", CURRENT_FUNCTION);

        if (not_capable_ConsVar)
          SU2_MPI::Error("Exchange of conservative variables not necessarily well defined. Exiting.", CURRENT_FUNCTION);
      }
    }
  }

  /*--- Run a single iteration of a multi-zone problem by looping over all
   zones and executing the iterations. Note that data transers between zones
   and other intermediate procedures may be required. ---*/

  unsteady = (config_container[ZONE_0]->GetUnsteady_Simulation() == DT_STEPPING_1ST) || (config_container[MESH_0]->GetUnsteady_Simulation() == DT_STEPPING_2ND);

  /*--- Zone preprocessing ---*/

  for (iZone = 0; iZone < nZone; iZone++) {
    iteration_container[iZone][INST_0]->Preprocess(output, integration_container, geometry_container, solver_container, numerics_container, config_container, surface_movement, grid_movement, FFDBox, iZone, INST_0);
    config_container[iZone]->SetDelta_UnstTimeND(config_container[ZONE_0]->GetDelta_UnstTimeND());
  }

  /*--- Updating zone interface communication patterns,
   needed only for unsteady simulation since for steady problems
   this is done once in the interpolator_container constructor
   at the beginning of the computation ---*/

  if ( unsteady ) {
    for (iZone = 0; iZone < nZone; iZone++) {
      for (jZone = 0; jZone < nZone; jZone++)
        if(jZone != iZone && interpolator_container[iZone][jZone] != NULL)
        interpolator_container[iZone][jZone]->Set_TransferCoeff(config_container);
    }
  }

  /*--- Begin Unsteady pseudo-time stepping internal loop, if not unsteady it does only one step --*/

  if (unsteady)
    nIntIter = config_container[MESH_0]->GetUnst_nIntIter();
  else
    nIntIter = 1;

  for (IntIter = 0; IntIter < nIntIter; IntIter++) {

    /*--- For each zone runs one single iteration including the data transfers to it ---*/

    for (iZone = 0; iZone < nZone; iZone++) {

      // When running a unsteady simulation, we have to adapt CFL values here.
      if (unsteady && (config_container[ZONE_0]->GetCFL_Adapt() == YES)) {
          output->SetCFL_Number(solver_container, config_container, iZone);
      }

      config_container[iZone]->SetIntIter(IntIter);

      for (jZone = 0; jZone < nZone; jZone++)
        if(jZone != iZone && transfer_container[jZone][iZone] != NULL)
          Transfer_Data(jZone, iZone);

      iteration_container[iZone][INST_0]->Iterate(output, integration_container, geometry_container, solver_container, numerics_container, config_container, surface_movement, grid_movement, FFDBox, iZone, INST_0);
    }

    /*--- Check convergence in each zone --*/

    checkConvergence = 0;
    for (iZone = 0; iZone < nZone; iZone++) {

      if ((config_container[iZone]->GetKind_Solver() == EULER)
          || (config_container[iZone]->GetKind_Solver() == NAVIER_STOKES)
          || (config_container[iZone]->GetKind_Solver() == RANS))
        checkConvergence += (int) integration_container[iZone][INST_0][FLOW_SOL]->GetConvergence();
      else if ((config_container[iZone]->GetKind_Solver() == DISC_ADJ_EULER)
               || (config_container[iZone]->GetKind_Solver() == DISC_ADJ_NAVIER_STOKES)
               || (config_container[iZone]->GetKind_Solver() == DISC_ADJ_RANS))
        checkConvergence += (int) integration_container[iZone][INST_0][ADJFLOW_SOL]->GetConvergence();
      else if ((config_container[iZone]->GetKind_Solver() == HEAT_EQUATION_FVM))
        checkConvergence += (int) integration_container[iZone][INST_0][HEAT_SOL]->GetConvergence();
    }

    /*--- If convergence was reached in every zone --*/

    if (checkConvergence == nZone) break;
  }

}

void CMultiphysicsZonalDriver::Update() {

  for(iZone = 0; iZone < nZone; iZone++)
    iteration_container[iZone][INST_0]->Update(output, integration_container, geometry_container,
         solver_container, numerics_container, config_container,
         surface_movement, grid_movement, FFDBox, iZone, INST_0);
}

void CMultiphysicsZonalDriver::DynamicMeshUpdate(unsigned long ExtIter) {

  bool harmonic_balance;

  for (iZone = 0; iZone < nZone; iZone++) {
   harmonic_balance = (config_container[iZone]->GetUnsteady_Simulation() == HARMONIC_BALANCE);
    /*--- Dynamic mesh update ---*/
    if ((config_container[iZone]->GetGrid_Movement()) && (!harmonic_balance)) {
      
      iteration_container[iZone][INST_0]->SetGrid_Movement(geometry_container[iZone][INST_0], 
                                                           surface_movement[iZone], grid_movement[iZone][INST_0],
                                                           solver_container[iZone][INST_0], config_container[iZone], 0, ExtIter );  
    }
  }

}

void CMultiphysicsZonalDriver::Transfer_Data(unsigned short donorZone, unsigned short targetZone) {

  if (transfer_types[donorZone][targetZone] == SLIDING_INTERFACE) {
    transfer_container[donorZone][targetZone]->Broadcast_InterfaceData(solver_container[donorZone][INST_0][MESH_0][FLOW_SOL],solver_container[targetZone][INST_0][MESH_0][FLOW_SOL],
                                                                       geometry_container[donorZone][INST_0][MESH_0],geometry_container[targetZone][INST_0][MESH_0],
                                                                       config_container[donorZone], config_container[targetZone]);
    if (config_container[targetZone]->GetKind_Solver() == RANS)
      transfer_container[donorZone][targetZone]->Broadcast_InterfaceData(solver_container[donorZone][INST_0][MESH_0][TURB_SOL],solver_container[targetZone][INST_0][MESH_0][TURB_SOL],
                                                                         geometry_container[donorZone][INST_0][MESH_0],geometry_container[targetZone][INST_0][MESH_0],
                                                                         config_container[donorZone], config_container[targetZone]);
  }
  else if (transfer_types[donorZone][targetZone] == CONJUGATE_HEAT_FS) {
    transfer_container[donorZone][targetZone]->Broadcast_InterfaceData(solver_container[donorZone][INST_0][MESH_0][FLOW_SOL],solver_container[targetZone][INST_0][MESH_0][HEAT_SOL],
                                                                       geometry_container[donorZone][INST_0][MESH_0],geometry_container[targetZone][INST_0][MESH_0],
                                                                       config_container[donorZone], config_container[targetZone]);
  }
  else if (transfer_types[donorZone][targetZone] == CONJUGATE_HEAT_WEAKLY_FS) {
    transfer_container[donorZone][targetZone]->Broadcast_InterfaceData(solver_container[donorZone][INST_0][MESH_0][HEAT_SOL],solver_container[targetZone][INST_0][MESH_0][HEAT_SOL],
                                                                       geometry_container[donorZone][INST_0][MESH_0],geometry_container[targetZone][INST_0][MESH_0],
                                                                       config_container[donorZone], config_container[targetZone]);
  }
  else if (transfer_types[donorZone][targetZone] == CONJUGATE_HEAT_SF) {
    transfer_container[donorZone][targetZone]->Broadcast_InterfaceData(solver_container[donorZone][INST_0][MESH_0][HEAT_SOL],solver_container[targetZone][INST_0][MESH_0][FLOW_SOL],
                                                                       geometry_container[donorZone][INST_0][MESH_0],geometry_container[targetZone][INST_0][MESH_0],
                                                                       config_container[donorZone], config_container[targetZone]);
  }
  else if (transfer_types[donorZone][targetZone] == CONJUGATE_HEAT_WEAKLY_SF) {
    transfer_container[donorZone][targetZone]->Broadcast_InterfaceData(solver_container[donorZone][INST_0][MESH_0][HEAT_SOL],solver_container[targetZone][INST_0][MESH_0][HEAT_SOL],
                                                                       geometry_container[donorZone][INST_0][MESH_0],geometry_container[targetZone][INST_0][MESH_0],
                                                                       config_container[donorZone], config_container[targetZone]);
  }
  else if ((transfer_types[donorZone][targetZone] == NO_TRANSFER)
           || (transfer_types[donorZone][targetZone] == ZONES_ARE_EQUAL)
           || (transfer_types[donorZone][targetZone] == NO_COMMON_INTERFACE)) { }
  else {
    cout << "WARNING: One of the intended interface transfer routines is not known to the chosen driver and has not been executed." << endl;
  }

}<|MERGE_RESOLUTION|>--- conflicted
+++ resolved
@@ -588,11 +588,7 @@
                 (config_container[ZONE_0]->GetKind_Solver() == DISC_ADJ_FEM_NS)    ||
                 (config_container[ZONE_0]->GetKind_Solver() == DISC_ADJ_FEM_RANS));
 
-<<<<<<< HEAD
   fsi = config_container[ZONE_0]->GetFSI_Simulation();
-=======
-  fsi = config_container[ZONE_0]->GetFSI_Simulation(); 
->>>>>>> 7543db80
 }
 
 void CDriver::Geometrical_Preprocessing(CConfig* config, CGeometry **&geometry, bool dummy){
