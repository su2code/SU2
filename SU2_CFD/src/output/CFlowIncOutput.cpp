--- conflicted
+++ resolved
@@ -513,9 +513,6 @@
     break;
   }
 
-<<<<<<< HEAD
-  if (gridMovement){
-=======
   // Radiation solver
   if (config->AddRadiation()){
     Node_Rad = solver[RAD_SOL]->GetNodes();
@@ -523,7 +520,6 @@
   }
 
   if (config->GetGrid_Movement()){
->>>>>>> 58bc0dc8
     SetVolumeOutputValue("GRID_VELOCITY-X", iPoint, Node_Geo->GetGridVel()[0]);
     SetVolumeOutputValue("GRID_VELOCITY-Y", iPoint, Node_Geo->GetGridVel()[1]);
     if (nDim == 3)
