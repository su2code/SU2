/*!
 * \file CFlowIncOutput.cpp
 * \brief Main subroutines for incompressible flow output
 * \author R. Sanchez
 * \version 7.5.1 "Blackbird"
 *
 * SU2 Project Website: https://su2code.github.io
 *
 * The SU2 Project is maintained by the SU2 Foundation
 * (http://su2foundation.org)
 *
 * Copyright 2012-2023, SU2 Contributors (cf. AUTHORS.md)
 *
 * SU2 is free software; you can redistribute it and/or
 * modify it under the terms of the GNU Lesser General Public
 * License as published by the Free Software Foundation; either
 * version 2.1 of the License, or (at your option) any later version.
 *
 * SU2 is distributed in the hope that it will be useful,
 * but WITHOUT ANY WARRANTY; without even the implied warranty of
 * MERCHANTABILITY or FITNESS FOR A PARTICULAR PURPOSE. See the GNU
 * Lesser General Public License for more details.
 *
 * You should have received a copy of the GNU Lesser General Public
 * License along with SU2. If not, see <http://www.gnu.org/licenses/>.
 */


#include "../../include/output/CFlowIncOutput.hpp"

#include "../../../Common/include/geometry/CGeometry.hpp"
#include "../../include/solvers/CSolver.hpp"

CFlowIncOutput::CFlowIncOutput(CConfig *config, unsigned short nDim) : CFlowOutput(config, nDim, false) {

  turb_model = config->GetKind_Turb_Model();

  heat = config->GetEnergy_Equation();

  weakly_coupled_heat = config->GetWeakly_Coupled_Heat();

  streamwisePeriodic = (config->GetKind_Streamwise_Periodic() != ENUM_STREAMWISE_PERIODIC::NONE);
  streamwisePeriodic_temperature = config->GetStreamwise_Periodic_Temperature();

  /*--- Set the default history fields if nothing is set in the config file ---*/

  if (nRequestedHistoryFields == 0){
    requestedHistoryFields.emplace_back("ITER");
    requestedHistoryFields.emplace_back("RMS_RES");
    nRequestedHistoryFields = requestedHistoryFields.size();
  }

  if (nRequestedScreenFields == 0){
    if (multiZone) requestedScreenFields.emplace_back("OUTER_ITER");
    requestedScreenFields.emplace_back("INNER_ITER");
    requestedScreenFields.emplace_back("RMS_PRESSURE");
    requestedScreenFields.emplace_back("RMS_VELOCITY-X");
    requestedScreenFields.emplace_back("RMS_VELOCITY-Y");
    nRequestedScreenFields = requestedScreenFields.size();
  }

  if (nRequestedVolumeFields == 0){
    requestedVolumeFields.emplace_back("COORDINATES");
    requestedVolumeFields.emplace_back("SOLUTION");
    requestedVolumeFields.emplace_back("PRIMITIVE");
    nRequestedVolumeFields = requestedVolumeFields.size();
  }

  if (gridMovement) {
    auto notFound = requestedVolumeFields.end();
    if (find(requestedVolumeFields.begin(), notFound, string("GRID_VELOCITY")) == notFound) {
      requestedVolumeFields.emplace_back("GRID_VELOCITY");
      nRequestedVolumeFields ++;
    }
  }

  stringstream ss;
  ss << "Zone " << config->GetiZone() << " (Incomp. Fluid)";
  multiZoneHeaderString = ss.str();

  /*--- Set the volume filename --- */

  volumeFilename = config->GetVolume_FileName();

  /*--- Set the surface filename --- */

  surfaceFilename = config->GetSurfCoeff_FileName();

  /*--- Set the restart filename --- */

  restartFilename = config->GetRestart_FileName();

  /*--- Set the default convergence field --- */

  if (convFields.empty()) convFields.emplace_back("RMS_PRESSURE");

}

void CFlowIncOutput::SetHistoryOutputFields(CConfig *config){

  /// BEGIN_GROUP: RMS_RES, DESCRIPTION: The root-mean-square residuals of the SOLUTION variables.
  /// DESCRIPTION: Root-mean square residual of the pressure.
  AddHistoryOutput("RMS_PRESSURE",   "rms[P]", ScreenOutputFormat::FIXED,   "RMS_RES", "Root-mean square residual of the pressure.", HistoryFieldType::RESIDUAL);
  /// DESCRIPTION: Root-mean square residual of the velocity x-component.
  AddHistoryOutput("RMS_VELOCITY-X", "rms[U]", ScreenOutputFormat::FIXED,   "RMS_RES", "Root-mean square residual of the velocity x-component.", HistoryFieldType::RESIDUAL);
  /// DESCRIPTION: Root-mean square residual of the velocity y-component.
  AddHistoryOutput("RMS_VELOCITY-Y", "rms[V]", ScreenOutputFormat::FIXED,   "RMS_RES", "Root-mean square residual of the velocity y-component.", HistoryFieldType::RESIDUAL);
  /// DESCRIPTION: Root-mean square residual of the velocity z-component.
  if (nDim == 3) AddHistoryOutput("RMS_VELOCITY-Z", "rms[W]", ScreenOutputFormat::FIXED,   "RMS_RES", "Root-mean square residual of the velocity z-component.", HistoryFieldType::RESIDUAL);
  /// DESCRIPTION: Maximum residual of the temperature.
  if (heat || weakly_coupled_heat) AddHistoryOutput("RMS_TEMPERATURE", "rms[T]", ScreenOutputFormat::FIXED, "RMS_RES", "Root-mean square residual of the temperature.", HistoryFieldType::RESIDUAL);

  AddHistoryOutputFields_ScalarRMS_RES(config);

  /// DESCRIPTION: Root-mean square residual of the radiative energy (P1 model).
  if (config->AddRadiation()) AddHistoryOutput("RMS_RAD_ENERGY", "rms[E_Rad]",  ScreenOutputFormat::FIXED, "RMS_RES", "Root-mean square residual of the radiative energy.", HistoryFieldType::RESIDUAL);
  /// END_GROUP

  /// BEGIN_GROUP: MAX_RES, DESCRIPTION: The maximum residuals of the SOLUTION variables.
  /// DESCRIPTION: Maximum residual of the pressure.
  AddHistoryOutput("MAX_PRESSURE",   "max[P]", ScreenOutputFormat::FIXED,   "MAX_RES", "Maximum residual of the pressure.", HistoryFieldType::RESIDUAL);
  /// DESCRIPTION: Maximum residual of the velocity x-component.
  AddHistoryOutput("MAX_VELOCITY-X", "max[U]", ScreenOutputFormat::FIXED,   "MAX_RES", "Maximum residual of the velocity x-component.", HistoryFieldType::RESIDUAL);
  /// DESCRIPTION: Maximum residual of the velocity y-component.
  AddHistoryOutput("MAX_VELOCITY-Y", "max[V]", ScreenOutputFormat::FIXED,   "MAX_RES", "Maximum residual of the velocity y-component.", HistoryFieldType::RESIDUAL);
  /// DESCRIPTION: Maximum residual of the velocity z-component.
  if (nDim == 3)
    AddHistoryOutput("MAX_VELOCITY-Z", "max[W]", ScreenOutputFormat::FIXED,   "MAX_RES", "Maximum residual of the velocity z-component.", HistoryFieldType::RESIDUAL);
  /// DESCRIPTION: Maximum residual of the temperature.
  if (heat || weakly_coupled_heat)
    AddHistoryOutput("MAX_TEMPERATURE", "max[T]", ScreenOutputFormat::FIXED, "MAX_RES", "Root-mean square residual of the temperature.", HistoryFieldType::RESIDUAL);

  AddHistoryOutputFields_ScalarMAX_RES(config);
  /// END_GROUP

  /// BEGIN_GROUP: BGS_RES, DESCRIPTION: The block-gauss seidel residuals of the SOLUTION variables.
  /// DESCRIPTION: Maximum residual of the pressure.
  AddHistoryOutput("BGS_PRESSURE",   "bgs[P]", ScreenOutputFormat::FIXED,   "BGS_RES", "BGS residual of the pressure.", HistoryFieldType::RESIDUAL);
  /// DESCRIPTION: Maximum residual of the velocity x-component.
  AddHistoryOutput("BGS_VELOCITY-X", "bgs[U]", ScreenOutputFormat::FIXED,   "BGS_RES", "BGS residual of the velocity x-component.", HistoryFieldType::RESIDUAL);
  /// DESCRIPTION: Maximum residual of the velocity y-component.
  AddHistoryOutput("BGS_VELOCITY-Y", "bgs[V]", ScreenOutputFormat::FIXED,   "BGS_RES", "BGS residual of the velocity y-component.", HistoryFieldType::RESIDUAL);
  /// DESCRIPTION: Maximum residual of the velocity z-component.
  if (nDim == 3)
    AddHistoryOutput("BGS_VELOCITY-Z", "bgs[W]", ScreenOutputFormat::FIXED,   "BGS_RES", "BGS residual of the velocity z-component.", HistoryFieldType::RESIDUAL);
  /// DESCRIPTION: Maximum residual of the temperature.
  if (heat || weakly_coupled_heat)
    AddHistoryOutput("BGS_TEMPERATURE", "bgs[T]", ScreenOutputFormat::FIXED, "BGS_RES", "BGS residual of the temperature.", HistoryFieldType::RESIDUAL);

  AddHistoryOutputFields_ScalarBGS_RES(config);

  /// DESCRIPTION: Multizone residual of the radiative energy (P1 model).
  if (config->AddRadiation()) AddHistoryOutput("BGS_RAD_ENERGY", "bgs[E_Rad]",  ScreenOutputFormat::FIXED, "BGS_RES", "BGS residual of the radiative energy.", HistoryFieldType::RESIDUAL);
  /// END_GROUP

  /// DESCRIPTION: Angle of attack
  AddHistoryOutput("AOA", "AoA", ScreenOutputFormat::SCIENTIFIC,"AOA", "Angle of attack");
  /// DESCRIPTION: Linear solver iterations
  AddHistoryOutput("LINSOL_ITER", "LinSolIter", ScreenOutputFormat::INTEGER, "LINSOL", "Number of iterations of the linear solver.");
  AddHistoryOutput("LINSOL_RESIDUAL", "LinSolRes", ScreenOutputFormat::FIXED, "LINSOL", "Residual of the linear solver.");
  AddHistoryOutputFieldsScalarLinsol(config);

  AddHistoryOutput("MIN_DELTA_TIME", "Min DT", ScreenOutputFormat::SCIENTIFIC, "CFL_NUMBER", "Current minimum local time step");
  AddHistoryOutput("MAX_DELTA_TIME", "Max DT", ScreenOutputFormat::SCIENTIFIC, "CFL_NUMBER", "Current maximum local time step");

  AddHistoryOutput("MIN_CFL", "Min CFL", ScreenOutputFormat::SCIENTIFIC, "CFL_NUMBER", "Current minimum of the local CFL numbers");
  AddHistoryOutput("MAX_CFL", "Max CFL", ScreenOutputFormat::SCIENTIFIC, "CFL_NUMBER", "Current maximum of the local CFL numbers");
  AddHistoryOutput("AVG_CFL", "Avg CFL", ScreenOutputFormat::SCIENTIFIC, "CFL_NUMBER", "Current average of the local CFL numbers");

  if (config->GetDeform_Mesh()){
    AddHistoryOutput("DEFORM_MIN_VOLUME", "MinVolume", ScreenOutputFormat::SCIENTIFIC, "DEFORM", "Minimum volume in the mesh");
    AddHistoryOutput("DEFORM_MAX_VOLUME", "MaxVolume", ScreenOutputFormat::SCIENTIFIC, "DEFORM", "Maximum volume in the mesh");
    AddHistoryOutput("DEFORM_ITER", "DeformIter", ScreenOutputFormat::INTEGER, "DEFORM", "Linear solver iterations for the mesh deformation");
    AddHistoryOutput("DEFORM_RESIDUAL", "DeformRes", ScreenOutputFormat::FIXED, "DEFORM", "Residual of the linear solver for the mesh deformation");
  }

  if(streamwisePeriodic) {
    AddHistoryOutput("STREAMWISE_MASSFLOW", "SWMassflow", ScreenOutputFormat::FIXED, "STREAMWISE_PERIODIC", "Massflow in streamwise periodic flow");
    AddHistoryOutput("STREAMWISE_DP",       "SWDeltaP",   ScreenOutputFormat::FIXED, "STREAMWISE_PERIODIC", "Pressure drop in streamwise periodic flow");
    AddHistoryOutput("STREAMWISE_HEAT",     "SWHeat",     ScreenOutputFormat::FIXED, "STREAMWISE_PERIODIC", "Integrated heat for streamwise periodic flow");
  }

  AddAnalyzeSurfaceOutput(config);

  AddAerodynamicCoefficients(config);

  if (heat || weakly_coupled_heat) {
    AddHeatCoefficients(config);
    AddHistoryOutput("AVG_TEMPERATURE", "Temp", ScreenOutputFormat::SCIENTIFIC, "HEAT", "Average temperature on all surfaces set with MARKER_MONITORING.", HistoryFieldType::COEFFICIENT);
  }

  AddRotatingFrameCoefficients();

}

void CFlowIncOutput::LoadHistoryData(CConfig *config, CGeometry *geometry, CSolver **solver) {

  CSolver* flow_solver = solver[FLOW_SOL];
  CSolver* heat_solver = solver[HEAT_SOL];
  CSolver* rad_solver  = solver[RAD_SOL];
  CSolver* mesh_solver = solver[MESH_SOL];

  SetHistoryOutputValue("RMS_PRESSURE", log10(flow_solver->GetRes_RMS(0)));
  SetHistoryOutputValue("RMS_VELOCITY-X", log10(flow_solver->GetRes_RMS(1)));
  SetHistoryOutputValue("RMS_VELOCITY-Y", log10(flow_solver->GetRes_RMS(2)));
  if (nDim == 3) SetHistoryOutputValue("RMS_VELOCITY-Z", log10(flow_solver->GetRes_RMS(3)));

  if (config->AddRadiation())
    SetHistoryOutputValue("RMS_RAD_ENERGY", log10(rad_solver->GetRes_RMS(0)));

  SetHistoryOutputValue("MAX_PRESSURE", log10(flow_solver->GetRes_Max(0)));
  SetHistoryOutputValue("MAX_VELOCITY-X", log10(flow_solver->GetRes_Max(1)));
  SetHistoryOutputValue("MAX_VELOCITY-Y", log10(flow_solver->GetRes_Max(2)));
  if (nDim == 3) SetHistoryOutputValue("RMS_VELOCITY-Z", log10(flow_solver->GetRes_Max(3)));

  if (multiZone){
    SetHistoryOutputValue("BGS_PRESSURE", log10(flow_solver->GetRes_BGS(0)));
    SetHistoryOutputValue("BGS_VELOCITY-X", log10(flow_solver->GetRes_BGS(1)));
    SetHistoryOutputValue("BGS_VELOCITY-Y", log10(flow_solver->GetRes_BGS(2)));
    if (nDim == 3) SetHistoryOutputValue("BGS_VELOCITY-Z", log10(flow_solver->GetRes_BGS(3)));
    if (config->AddRadiation())
      SetHistoryOutputValue("BGS_RAD_ENERGY", log10(rad_solver->GetRes_BGS(0)));
  }

  if (weakly_coupled_heat){
    SetHeatCoefficients(config, heat_solver);
    SetHistoryOutputValue("AVG_TEMPERATURE", heat_solver->GetTotal_AvgTemperature());
    SetHistoryOutputValue("RMS_TEMPERATURE", log10(heat_solver->GetRes_RMS(0)));
    SetHistoryOutputValue("MAX_TEMPERATURE", log10(heat_solver->GetRes_Max(0)));
    if (multiZone) SetHistoryOutputValue("BGS_TEMPERATURE", log10(heat_solver->GetRes_BGS(0)));
  }
  if (heat) {
    SetHeatCoefficients(config, flow_solver);
    SetHistoryOutputValue("AVG_TEMPERATURE", flow_solver->GetTotal_AvgTemperature());
    SetHistoryOutputValue("RMS_TEMPERATURE", log10(flow_solver->GetRes_RMS(nDim + 1)));
    SetHistoryOutputValue("MAX_TEMPERATURE", log10(flow_solver->GetRes_Max(nDim + 1)));
    if (multiZone) {
      SetHistoryOutputValue("BGS_TEMPERATURE", log10(flow_solver->GetRes_BGS(nDim + 1)));
    }
  }

  SetHistoryOutputValue("LINSOL_ITER", flow_solver->GetIterLinSolver());
  SetHistoryOutputValue("LINSOL_RESIDUAL", log10(flow_solver->GetResLinSolver()));

  if (config->GetDeform_Mesh()){
    SetHistoryOutputValue("DEFORM_MIN_VOLUME", mesh_solver->GetMinimum_Volume());
    SetHistoryOutputValue("DEFORM_MAX_VOLUME", mesh_solver->GetMaximum_Volume());
    SetHistoryOutputValue("DEFORM_ITER", mesh_solver->GetIterLinSolver());
    SetHistoryOutputValue("DEFORM_RESIDUAL", log10(mesh_solver->GetResLinSolver()));
  }

  SetHistoryOutputValue("MIN_DELTA_TIME", flow_solver->GetMin_Delta_Time());
  SetHistoryOutputValue("MAX_DELTA_TIME", flow_solver->GetMax_Delta_Time());

  SetHistoryOutputValue("MIN_CFL", flow_solver->GetMin_CFL_Local());
  SetHistoryOutputValue("MAX_CFL", flow_solver->GetMax_CFL_Local());
  SetHistoryOutputValue("AVG_CFL", flow_solver->GetAvg_CFL_Local());

  LoadHistoryDataScalar(config, solver);

  if(streamwisePeriodic) {
    SetHistoryOutputValue("STREAMWISE_MASSFLOW", flow_solver->GetStreamwisePeriodicValues().Streamwise_Periodic_MassFlow);
    SetHistoryOutputValue("STREAMWISE_DP", flow_solver->GetStreamwisePeriodicValues().Streamwise_Periodic_PressureDrop);
    SetHistoryOutputValue("STREAMWISE_HEAT", flow_solver->GetStreamwisePeriodicValues().Streamwise_Periodic_IntegratedHeatFlow);
  }

  /*--- Set the analyse surface history values --- */

  SetAnalyzeSurface(solver, geometry, config, false);

  /*--- Set aeroydnamic coefficients --- */

  SetAerodynamicCoefficients(config, flow_solver);

  /*--- Set rotating frame coefficients --- */

  SetRotatingFrameCoefficients(flow_solver);

  /*--- Keep this as last, since it uses the history values that were set. ---*/

  SetCustomOutputs(solver, geometry, config);

  SetCustomAndComboObjectives(FLOW_SOL, config, solver);

}

void CFlowIncOutput::SetVolumeOutputFields(CConfig *config){

  // Grid coordinates
  AddCoordinates();

  // SOLUTION variables
  AddVolumeOutput("PRESSURE",   "Pressure",   "SOLUTION", "Pressure");
  AddVolumeOutput("VELOCITY-X", "Velocity_x", "SOLUTION", "x-component of the velocity vector");
  AddVolumeOutput("VELOCITY-Y", "Velocity_y", "SOLUTION", "y-component of the velocity vector");
  if (nDim == 3)
    AddVolumeOutput("VELOCITY-Z", "Velocity_z", "SOLUTION", "z-component of the velocity vector");
  if (heat || weakly_coupled_heat)
    AddVolumeOutput("TEMPERATURE",  "Temperature","SOLUTION", "Temperature");

  SetVolumeOutputFieldsScalarSolution(config);

  // Radiation variables
  if (config->AddRadiation())
    AddVolumeOutput("P1-RAD", "Radiative_Energy(P1)", "SOLUTION", "Radiative Energy");

  // Grid velocity
  if (gridMovement){
    AddVolumeOutput("GRID_VELOCITY-X", "Grid_Velocity_x", "GRID_VELOCITY", "x-component of the grid velocity vector");
    AddVolumeOutput("GRID_VELOCITY-Y", "Grid_Velocity_y", "GRID_VELOCITY", "y-component of the grid velocity vector");
    if (nDim == 3 )
      AddVolumeOutput("GRID_VELOCITY-Z", "Grid_Velocity_z", "GRID_VELOCITY", "z-component of the grid velocity vector");
  }

  // Primitive variables
  AddVolumeOutput("PRESSURE_COEFF", "Pressure_Coefficient", "PRIMITIVE", "Pressure coefficient");
  AddVolumeOutput("DENSITY",        "Density",              "PRIMITIVE", "Density");

  if (config->GetKind_Solver() == MAIN_SOLVER::INC_RANS || config->GetKind_Solver() == MAIN_SOLVER::INC_NAVIER_STOKES){
    AddVolumeOutput("LAMINAR_VISCOSITY", "Laminar_Viscosity", "PRIMITIVE", "Laminar viscosity");
    AddVolumeOutput("HEAT_CAPACITY", "Heat_Capacity", "PRIMITIVE", "Heat capacity");
    AddVolumeOutput("THERMAL_CONDUCTIVITY", "Thermal_Conductivity", "PRIMITIVE", "Thermal conductivity");

    AddVolumeOutput("SKIN_FRICTION-X", "Skin_Friction_Coefficient_x", "PRIMITIVE", "x-component of the skin friction vector");
    AddVolumeOutput("SKIN_FRICTION-Y", "Skin_Friction_Coefficient_y", "PRIMITIVE", "y-component of the skin friction vector");
    if (nDim == 3)
      AddVolumeOutput("SKIN_FRICTION-Z", "Skin_Friction_Coefficient_z", "PRIMITIVE", "z-component of the skin friction vector");

    AddVolumeOutput("HEAT_FLUX", "Heat_Flux", "PRIMITIVE", "Heat-flux");
    AddVolumeOutput("Y_PLUS", "Y_Plus", "PRIMITIVE", "Non-dim. wall distance (Y-Plus)");

  }

  if (config->GetSAParsedOptions().bc) {
    AddVolumeOutput("INTERMITTENCY", "gamma_BC", "INTERMITTENCY", "Intermittency");
  }

  //Residuals
  AddVolumeOutput("RES_PRESSURE", "Residual_Pressure", "RESIDUAL", "Residual of the pressure");
  AddVolumeOutput("RES_VELOCITY-X", "Residual_Velocity_x", "RESIDUAL", "Residual of the x-velocity component");
  AddVolumeOutput("RES_VELOCITY-Y", "Residual_Velocity_y", "RESIDUAL", "Residual of the y-velocity component");
  if (nDim == 3)
    AddVolumeOutput("RES_VELOCITY-Z", "Residual_Velocity_z", "RESIDUAL", "Residual of the z-velocity component");
  if (config->GetEnergy_Equation())
    AddVolumeOutput("RES_TEMPERATURE", "Residual_Temperature", "RESIDUAL", "Residual of the temperature");

  SetVolumeOutputFieldsScalarResidual(config);

  if (config->GetKind_SlopeLimit_Flow() != LIMITER::NONE && config->GetKind_SlopeLimit_Flow() != LIMITER::VAN_ALBADA_EDGE) {
    AddVolumeOutput("LIMITER_PRESSURE", "Limiter_Pressure", "LIMITER", "Limiter value of the pressure");
    AddVolumeOutput("LIMITER_VELOCITY-X", "Limiter_Velocity_x", "LIMITER", "Limiter value of the x-velocity");
    AddVolumeOutput("LIMITER_VELOCITY-Y", "Limiter_Velocity_y", "LIMITER", "Limiter value of the y-velocity");
    if (nDim == 3)
      AddVolumeOutput("LIMITER_VELOCITY-Z", "Limiter_Velocity_z", "LIMITER", "Limiter value of the z-velocity");
    if (heat || weakly_coupled_heat)
      AddVolumeOutput("LIMITER_TEMPERATURE", "Limiter_Temperature", "LIMITER", "Limiter value of the temperature");
  }

<<<<<<< HEAD
  SetVolumeOutputFieldsScalarLimiter(config);
=======
  SetVolumeOutputFieldsScalarMisc(config);
>>>>>>> bf16c205

  // Streamwise Periodicity
  if(streamwisePeriodic) {
    AddVolumeOutput("RECOVERED_PRESSURE", "Recovered_Pressure", "SOLUTION", "Recovered physical pressure");
    if (heat && streamwisePeriodic_temperature)
      AddVolumeOutput("RECOVERED_TEMPERATURE", "Recovered_Temperature", "SOLUTION", "Recovered physical temperature");
  }

  AddCommonFVMOutputs(config);
}

void CFlowIncOutput::LoadVolumeData(CConfig *config, CGeometry *geometry, CSolver **solver, unsigned long iPoint){

  const auto* Node_Flow = solver[FLOW_SOL]->GetNodes();
  const CVariable* Node_Heat = nullptr;
  const CVariable* Node_Rad = nullptr;
  auto* Node_Geo = geometry->nodes;

  if (weakly_coupled_heat){
    Node_Heat = solver[HEAT_SOL]->GetNodes();
  }

  LoadCoordinates(Node_Geo->GetCoord(iPoint), iPoint);

  SetVolumeOutputValue("PRESSURE",   iPoint, Node_Flow->GetSolution(iPoint, 0));
  SetVolumeOutputValue("VELOCITY-X", iPoint, Node_Flow->GetSolution(iPoint, 1));
  SetVolumeOutputValue("VELOCITY-Y", iPoint, Node_Flow->GetSolution(iPoint, 2));
  if (nDim == 3)
    SetVolumeOutputValue("VELOCITY-Z", iPoint, Node_Flow->GetSolution(iPoint, 3));

  if (heat) SetVolumeOutputValue("TEMPERATURE", iPoint, Node_Flow->GetSolution(iPoint, nDim+1));
  if (weakly_coupled_heat) SetVolumeOutputValue("TEMPERATURE", iPoint, Node_Heat->GetSolution(iPoint, 0));

  // Radiation solver
  if (config->AddRadiation()){
    Node_Rad = solver[RAD_SOL]->GetNodes();
    SetVolumeOutputValue("P1-RAD", iPoint, Node_Rad->GetSolution(iPoint,0));
  }

  if (gridMovement){
    SetVolumeOutputValue("GRID_VELOCITY-X", iPoint, Node_Geo->GetGridVel(iPoint)[0]);
    SetVolumeOutputValue("GRID_VELOCITY-Y", iPoint, Node_Geo->GetGridVel(iPoint)[1]);
    if (nDim == 3)
      SetVolumeOutputValue("GRID_VELOCITY-Z", iPoint, Node_Geo->GetGridVel(iPoint)[2]);
  }

  const su2double factor = solver[FLOW_SOL]->GetReferenceDynamicPressure();
  SetVolumeOutputValue("PRESSURE_COEFF", iPoint, (Node_Flow->GetPressure(iPoint) - solver[FLOW_SOL]->GetPressure_Inf())/factor);
  SetVolumeOutputValue("DENSITY", iPoint, Node_Flow->GetDensity(iPoint));

  if (config->GetKind_Solver() == MAIN_SOLVER::INC_RANS || config->GetKind_Solver() == MAIN_SOLVER::INC_NAVIER_STOKES){
    SetVolumeOutputValue("LAMINAR_VISCOSITY", iPoint, Node_Flow->GetLaminarViscosity(iPoint));
    SetVolumeOutputValue("HEAT_CAPACITY", iPoint, Node_Flow->GetSpecificHeatCp(iPoint));
    SetVolumeOutputValue("THERMAL_CONDUCTIVITY", iPoint, Node_Flow->GetThermalConductivity(iPoint));
  }

  SetVolumeOutputValue("RES_PRESSURE", iPoint, solver[FLOW_SOL]->LinSysRes(iPoint, 0));
  SetVolumeOutputValue("RES_VELOCITY-X", iPoint, solver[FLOW_SOL]->LinSysRes(iPoint, 1));
  SetVolumeOutputValue("RES_VELOCITY-Y", iPoint, solver[FLOW_SOL]->LinSysRes(iPoint, 2));
  if (nDim == 3)
    SetVolumeOutputValue("RES_VELOCITY-Z", iPoint, solver[FLOW_SOL]->LinSysRes(iPoint, 3));
  if (config->GetEnergy_Equation())
    SetVolumeOutputValue("RES_TEMPERATURE", iPoint, solver[FLOW_SOL]->LinSysRes(iPoint, nDim+1));

  if (config->GetKind_SlopeLimit_Flow() != LIMITER::NONE && config->GetKind_SlopeLimit_Flow() != LIMITER::VAN_ALBADA_EDGE) {
    SetVolumeOutputValue("LIMITER_PRESSURE", iPoint, Node_Flow->GetLimiter_Primitive(iPoint, 0));
    SetVolumeOutputValue("LIMITER_VELOCITY-X", iPoint, Node_Flow->GetLimiter_Primitive(iPoint, 1));
    SetVolumeOutputValue("LIMITER_VELOCITY-Y", iPoint, Node_Flow->GetLimiter_Primitive(iPoint, 2));
    if (nDim == 3)
      SetVolumeOutputValue("LIMITER_VELOCITY-Z", iPoint, Node_Flow->GetLimiter_Primitive(iPoint, 3));
    if (heat || weakly_coupled_heat)
      SetVolumeOutputValue("LIMITER_TEMPERATURE", iPoint, Node_Flow->GetLimiter_Primitive(iPoint, nDim+1));
  }

  // All turbulence and species outputs.
  LoadVolumeDataScalar(config, solver, geometry, iPoint);

  // Streamwise Periodicity
  if(streamwisePeriodic) {
    SetVolumeOutputValue("RECOVERED_PRESSURE", iPoint, Node_Flow->GetStreamwise_Periodic_RecoveredPressure(iPoint));
    if (heat && streamwisePeriodic_temperature)
      SetVolumeOutputValue("RECOVERED_TEMPERATURE", iPoint, Node_Flow->GetStreamwise_Periodic_RecoveredTemperature(iPoint));
  }

  LoadCommonFVMOutputs(config, geometry, iPoint);
}

bool CFlowIncOutput::SetInitResiduals(const CConfig *config){

  return (config->GetTime_Marching() != TIME_MARCHING::STEADY && (curInnerIter == 0))||
         (config->GetTime_Marching() == TIME_MARCHING::STEADY && (curInnerIter < 2));

}<|MERGE_RESOLUTION|>--- conflicted
+++ resolved
@@ -356,11 +356,7 @@
       AddVolumeOutput("LIMITER_TEMPERATURE", "Limiter_Temperature", "LIMITER", "Limiter value of the temperature");
   }
 
-<<<<<<< HEAD
-  SetVolumeOutputFieldsScalarLimiter(config);
-=======
   SetVolumeOutputFieldsScalarMisc(config);
->>>>>>> bf16c205
 
   // Streamwise Periodicity
   if(streamwisePeriodic) {
