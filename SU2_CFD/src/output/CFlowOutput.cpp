/*!
 * \file CFlowOutput.cpp
 * \brief Common functions for flow output.
 * \author R. Sanchez
 * \version 7.5.1 "Blackbird"
 *
 * SU2 Project Website: https://su2code.github.io
 *
 * The SU2 Project is maintained by the SU2 Foundation
 * (http://su2foundation.org)
 *
 * Copyright 2012-2023, SU2 Contributors (cf. AUTHORS.md)
 *
 * SU2 is free software; you can redistribute it and/or
 * modify it under the terms of the GNU Lesser General Public
 * License as published by the Free Software Foundation; either
 * version 2.1 of the License, or (at your option) any later version.
 *
 * SU2 is distributed in the hope that it will be useful,
 * but WITHOUT ANY WARRANTY; without even the implied warranty of
 * MERCHANTABILITY or FITNESS FOR A PARTICULAR PURPOSE. See the GNU
 * Lesser General Public License for more details.
 *
 * You should have received a copy of the GNU Lesser General Public
 * License along with SU2. If not, see <http://www.gnu.org/licenses/>.
 */

#include <sstream>
#include <string>

#include "../../include/output/CFlowOutput.hpp"

#include "../../../Common/include/geometry/CGeometry.hpp"
#include "../../../Common/include/toolboxes/geometry_toolbox.hpp"
#include "../../include/solvers/CSolver.hpp"
#include "../../include/variables/CEulerVariable.hpp"
#include "../../include/variables/CIncEulerVariable.hpp"
#include "../../include/variables/CNEMOEulerVariable.hpp"
#include "../../include/fluid/CCoolProp.hpp"

CFlowOutput::CFlowOutput(const CConfig *config, unsigned short nDim, bool fem_output) :
  CFVMOutput(config, nDim, fem_output),
  lastInnerIter(curInnerIter) {
}

// The "AddHistoryOutput(" must not be split over multiple lines to ensure proper python parsing
// clang-format off
void CFlowOutput::AddAnalyzeSurfaceOutput(const CConfig *config){

  /// DESCRIPTION: Average mass flow
  AddHistoryOutput("SURFACE_MASSFLOW",         "Avg_Massflow",              ScreenOutputFormat::SCIENTIFIC, "FLOW_COEFF", "Total average mass flow on all markers set in MARKER_ANALYZE", HistoryFieldType::COEFFICIENT);
  /// DESCRIPTION: Average Mach number
  AddHistoryOutput("SURFACE_MACH",             "Avg_Mach",                  ScreenOutputFormat::SCIENTIFIC, "FLOW_COEFF", "Total average mach number on all markers set in MARKER_ANALYZE", HistoryFieldType::COEFFICIENT);
  /// DESCRIPTION: Average Temperature
  AddHistoryOutput("SURFACE_STATIC_TEMPERATURE","Avg_Temp",                 ScreenOutputFormat::SCIENTIFIC, "FLOW_COEFF", "Total average temperature on all markers set in MARKER_ANALYZE", HistoryFieldType::COEFFICIENT);
  /// DESCRIPTION: Average Pressure
  AddHistoryOutput("SURFACE_STATIC_PRESSURE",  "Avg_Press",                 ScreenOutputFormat::SCIENTIFIC, "FLOW_COEFF", "Total average pressure on all markers set in MARKER_ANALYZE", HistoryFieldType::COEFFICIENT);
  /// DESCRIPTION: Average Density
  AddHistoryOutput("AVG_DENSITY",              "Avg_Density",               ScreenOutputFormat::SCIENTIFIC, "FLOW_COEFF", "Total average density on all markers set in MARKER_ANALYZE", HistoryFieldType::COEFFICIENT);
  /// DESCRIPTION: Average Enthalpy
  AddHistoryOutput("AVG_ENTHALPY",             "Avg_Enthalpy",              ScreenOutputFormat::SCIENTIFIC, "FLOW_COEFF", "Total average enthalpy on all markers set in MARKER_ANALYZE", HistoryFieldType::COEFFICIENT);
  /// DESCRIPTION: Average velocity in normal direction of the surface
  AddHistoryOutput("AVG_NORMALVEL",            "Avg_NormalVel",             ScreenOutputFormat::SCIENTIFIC, "FLOW_COEFF", "Total average normal velocity on all markers set in MARKER_ANALYZE", HistoryFieldType::COEFFICIENT);
  /// DESCRIPTION: Flow uniformity
  AddHistoryOutput("SURFACE_UNIFORMITY",       "Uniformity",                ScreenOutputFormat::SCIENTIFIC, "FLOW_COEFF", "Total flow uniformity on all markers set in MARKER_ANALYZE", HistoryFieldType::COEFFICIENT);
  /// DESCRIPTION: Secondary strength
  AddHistoryOutput("SURFACE_SECONDARY",        "Secondary_Strength",        ScreenOutputFormat::SCIENTIFIC, "FLOW_COEFF", "Total secondary strength on all markers set in MARKER_ANALYZE", HistoryFieldType::COEFFICIENT);
  /// DESCRIPTION: Momentum distortion
  AddHistoryOutput("SURFACE_MOM_DISTORTION",   "Momentum_Distortion",       ScreenOutputFormat::SCIENTIFIC, "FLOW_COEFF", "Total momentum distortion on all markers set in MARKER_ANALYZE", HistoryFieldType::COEFFICIENT);
  /// DESCRIPTION: Secondary over uniformity
  AddHistoryOutput("SURFACE_SECOND_OVER_UNIFORM","Secondary_Over_Uniformity",ScreenOutputFormat::SCIENTIFIC,"FLOW_COEFF", "Total secondary over uniformity on all markers set in MARKER_ANALYZE", HistoryFieldType::COEFFICIENT);
  /// DESCRIPTION: Average total temperature
  AddHistoryOutput("SURFACE_TOTAL_TEMPERATURE","Avg_TotalTemp",             ScreenOutputFormat::SCIENTIFIC, "FLOW_COEFF", "Total average total temperature all markers set in MARKER_ANALYZE", HistoryFieldType::COEFFICIENT);
  /// DESCRIPTION: Average total pressure
  AddHistoryOutput("SURFACE_TOTAL_PRESSURE",   "Avg_TotalPress",            ScreenOutputFormat::SCIENTIFIC, "FLOW_COEFF", "Total average total pressure on all markers set in MARKER_ANALYZE", HistoryFieldType::COEFFICIENT);
  /// DESCRIPTION: Pressure drop
  if (config->GetnMarker_Analyze() >= 2) {
    AddHistoryOutput("SURFACE_PRESSURE_DROP",    "Pressure_Drop",             ScreenOutputFormat::SCIENTIFIC, "FLOW_COEFF", "Total pressure drop on all markers set in MARKER_ANALYZE", HistoryFieldType::COEFFICIENT);
  } else if (rank == MASTER_NODE) {
    cout << "\nWARNING: SURFACE_PRESSURE_DROP can only be computed for at least 2 surfaces (outlet, inlet, ...)\n" << endl;
  }
  if (config->GetKind_Species_Model() != SPECIES_MODEL::NONE) {
    /// DESCRIPTION: Average Species
    for (unsigned short iVar = 0; iVar < config->GetnSpecies(); iVar++) {
      AddHistoryOutput("SURFACE_SPECIES_" + std::to_string(iVar), "Avg_Species_" + std::to_string(iVar), ScreenOutputFormat::FIXED, "SPECIES_COEFF", "Total average species " + std::to_string(iVar) + " on all markers set in MARKER_ANALYZE", HistoryFieldType::COEFFICIENT);
    }
    /// DESCRIPTION: Species Variance
    AddHistoryOutput("SURFACE_SPECIES_VARIANCE", "Species_Variance", ScreenOutputFormat::SCIENTIFIC, "SPECIES_COEFF", "Total species variance, measure for mixing quality. On all markers set in MARKER_ANALYZE", HistoryFieldType::COEFFICIENT);
  }
  /// END_GROUP

  /// BEGIN_GROUP: AERO_COEFF_SURF, DESCRIPTION: Surface values on non-solid markers.
  vector<string> Marker_Analyze;
  for (unsigned short iMarker_Analyze = 0; iMarker_Analyze < config->GetnMarker_Analyze(); iMarker_Analyze++){
    Marker_Analyze.push_back(config->GetMarker_Analyze_TagBound(iMarker_Analyze));
  }

  /// DESCRIPTION: Average mass flow
  AddHistoryOutputPerSurface("SURFACE_MASSFLOW",         "Avg_Massflow",              ScreenOutputFormat::SCIENTIFIC, "FLOW_COEFF_SURF", Marker_Analyze, HistoryFieldType::COEFFICIENT);
  /// DESCRIPTION: Average Mach number
  AddHistoryOutputPerSurface("SURFACE_MACH",             "Avg_Mach",                  ScreenOutputFormat::SCIENTIFIC, "FLOW_COEFF_SURF", Marker_Analyze, HistoryFieldType::COEFFICIENT);
  /// DESCRIPTION: Average Temperature
  AddHistoryOutputPerSurface("SURFACE_STATIC_TEMPERATURE","Avg_Temp",                 ScreenOutputFormat::SCIENTIFIC, "FLOW_COEFF_SURF", Marker_Analyze, HistoryFieldType::COEFFICIENT);
  /// DESCRIPTION: Average Pressure
  AddHistoryOutputPerSurface("SURFACE_STATIC_PRESSURE",  "Avg_Press",                 ScreenOutputFormat::SCIENTIFIC, "FLOW_COEFF_SURF", Marker_Analyze, HistoryFieldType::COEFFICIENT);
  /// DESCRIPTION: Average Density
  AddHistoryOutputPerSurface("AVG_DENSITY",              "Avg_Density",               ScreenOutputFormat::SCIENTIFIC, "FLOW_COEFF_SURF", Marker_Analyze, HistoryFieldType::COEFFICIENT);
  /// DESCRIPTION: Average Enthalpy
  AddHistoryOutputPerSurface("AVG_ENTHALPY",             "Avg_Enthalpy",              ScreenOutputFormat::SCIENTIFIC, "FLOW_COEFF_SURF", Marker_Analyze, HistoryFieldType::COEFFICIENT);
  /// DESCRIPTION: Average velocity in normal direction of the surface
  AddHistoryOutputPerSurface("AVG_NORMALVEL",            "Avg_NormalVel",             ScreenOutputFormat::SCIENTIFIC, "FLOW_COEFF_SURF", Marker_Analyze, HistoryFieldType::COEFFICIENT);
  /// DESCRIPTION: Flow uniformity
  AddHistoryOutputPerSurface("SURFACE_UNIFORMITY",       "Uniformity",                ScreenOutputFormat::SCIENTIFIC, "FLOW_COEFF_SURF", Marker_Analyze, HistoryFieldType::COEFFICIENT);
  /// DESCRIPTION: Secondary strength
  AddHistoryOutputPerSurface("SURFACE_SECONDARY",        "Secondary_Strength",        ScreenOutputFormat::SCIENTIFIC, "FLOW_COEFF_SURF", Marker_Analyze, HistoryFieldType::COEFFICIENT);
  /// DESCRIPTION: Momentum distortion
  AddHistoryOutputPerSurface("SURFACE_MOM_DISTORTION",   "Momentum_Distortion",       ScreenOutputFormat::SCIENTIFIC, "FLOW_COEFF_SURF", Marker_Analyze, HistoryFieldType::COEFFICIENT);
  /// DESCRIPTION: Secondary over uniformity
  AddHistoryOutputPerSurface("SURFACE_SECOND_OVER_UNIFORM","Secondary_Over_Uniformity",ScreenOutputFormat::SCIENTIFIC,"FLOW_COEFF_SURF", Marker_Analyze, HistoryFieldType::COEFFICIENT);
  /// DESCRIPTION: Average total temperature
  AddHistoryOutputPerSurface("SURFACE_TOTAL_TEMPERATURE","Avg_TotalTemp",             ScreenOutputFormat::SCIENTIFIC, "FLOW_COEFF_SURF", Marker_Analyze, HistoryFieldType::COEFFICIENT);
  /// DESCRIPTION: Average total pressure
  AddHistoryOutputPerSurface("SURFACE_TOTAL_PRESSURE",   "Avg_TotalPress",            ScreenOutputFormat::SCIENTIFIC, "FLOW_COEFF_SURF", Marker_Analyze, HistoryFieldType::COEFFICIENT);
  if (config->GetKind_Species_Model() != SPECIES_MODEL::NONE) {
    /// DESCRIPTION: Average Species
    for (unsigned short iVar = 0; iVar < config->GetnSpecies(); iVar++) {
      AddHistoryOutputPerSurface("SURFACE_SPECIES_" + std::to_string(iVar), "Avg_Species_" + std::to_string(iVar), ScreenOutputFormat::FIXED, "SPECIES_COEFF_SURF", Marker_Analyze, HistoryFieldType::COEFFICIENT);
    }
    /// DESCRIPTION: Species Variance
    AddHistoryOutputPerSurface("SURFACE_SPECIES_VARIANCE", "Species_Variance", ScreenOutputFormat::SCIENTIFIC, "SPECIES_COEFF_SURF", Marker_Analyze, HistoryFieldType::COEFFICIENT);
  }
  /// END_GROUP
}
// clang-format on

void CFlowOutput::SetAnalyzeSurface(const CSolver* const*solver, const CGeometry *geometry, CConfig *config, bool output){

  unsigned short iDim, iMarker, iMarker_Analyze;
  unsigned long iVertex, iPoint;
  su2double Mach = 0.0, Pressure, Temperature = 0.0, TotalPressure = 0.0, TotalTemperature = 0.0,
  Enthalpy, Velocity[3] = {0.0}, TangVel[3], Vector[3], Velocity2, MassFlow, Density, Area,
  SoundSpeed, Vn, Vn2, Vtang2, Weight = 1.0;

  const su2double Gas_Constant      = config->GetGas_ConstantND();
  const su2double Gamma             = config->GetGamma();
  const unsigned short nMarker      = config->GetnMarker_All();
  const unsigned short nDim         = geometry->GetnDim();
  const unsigned short Kind_Average = config->GetKind_Average();

  const bool compressible   = config->GetKind_Regime() == ENUM_REGIME::COMPRESSIBLE;
  const bool incompressible = config->GetKind_Regime() == ENUM_REGIME::INCOMPRESSIBLE;
  const bool energy         = config->GetEnergy_Equation();
  const bool streamwisePeriodic = (config->GetKind_Streamwise_Periodic() != ENUM_STREAMWISE_PERIODIC::NONE);
  const bool species        = config->GetKind_Species_Model() != SPECIES_MODEL::NONE;
  const auto nSpecies       = config->GetnSpecies();

  const bool axisymmetric               = config->GetAxisymmetric();
  const unsigned short nMarker_Analyze  = config->GetnMarker_Analyze();

  const auto flow_nodes = solver[FLOW_SOL]->GetNodes();
  const CVariable* species_nodes = species ? solver[SPECIES_SOL]->GetNodes() : nullptr;

  vector<su2double> Surface_MassFlow          (nMarker,0.0);
  vector<su2double> Surface_Mach              (nMarker,0.0);
  vector<su2double> Surface_Temperature       (nMarker,0.0);
  vector<su2double> Surface_Density           (nMarker,0.0);
  vector<su2double> Surface_Enthalpy          (nMarker,0.0);
  vector<su2double> Surface_NormalVelocity    (nMarker,0.0);
  vector<su2double> Surface_StreamVelocity2   (nMarker,0.0);
  vector<su2double> Surface_TransvVelocity2   (nMarker,0.0);
  vector<su2double> Surface_Pressure          (nMarker,0.0);
  vector<su2double> Surface_TotalTemperature  (nMarker,0.0);
  vector<su2double> Surface_TotalPressure     (nMarker,0.0);
  vector<su2double> Surface_VelocityIdeal     (nMarker,0.0);
  vector<su2double> Surface_Area              (nMarker,0.0);
  vector<su2double> Surface_MassFlow_Abs      (nMarker,0.0);
  su2activematrix Surface_Species(nMarker, nSpecies);
  Surface_Species = su2double(0.0);

  su2double  Tot_Surface_MassFlow          = 0.0;
  su2double  Tot_Surface_Mach              = 0.0;
  su2double  Tot_Surface_Temperature       = 0.0;
  su2double  Tot_Surface_Density           = 0.0;
  su2double  Tot_Surface_Enthalpy          = 0.0;
  su2double  Tot_Surface_NormalVelocity    = 0.0;
  su2double  Tot_Surface_StreamVelocity2   = 0.0;
  su2double  Tot_Surface_TransvVelocity2   = 0.0;
  su2double  Tot_Surface_Pressure          = 0.0;
  su2double  Tot_Surface_TotalTemperature  = 0.0;
  su2double  Tot_Surface_TotalPressure     = 0.0;
  su2double  Tot_Momentum_Distortion       = 0.0;
  su2double  Tot_SecondOverUniformity      = 0.0;
  vector<su2double> Tot_Surface_Species(nSpecies,0.0);

  /*--- Compute the numerical fan face Mach number, and the total area of the inflow ---*/

  for (iMarker = 0; iMarker < nMarker; iMarker++) {

    if (config->GetMarker_All_Analyze(iMarker) == YES) {

      for (iVertex = 0; iVertex < geometry->nVertex[iMarker]; iVertex++) {

        iPoint = geometry->vertex[iMarker][iVertex]->GetNode();

        if (geometry->nodes->GetDomain(iPoint)) {

          geometry->vertex[iMarker][iVertex]->GetNormal(Vector);

          const su2double AxiFactor = GetAxiFactor(axisymmetric, *geometry->nodes, iPoint, iMarker);

          Density = flow_nodes->GetDensity(iPoint);
          Velocity2 = 0.0; Area = 0.0; MassFlow = 0.0; Vn = 0.0; Vtang2 = 0.0;

          for (iDim = 0; iDim < nDim; iDim++) {
            Area += (Vector[iDim] * AxiFactor) * (Vector[iDim] * AxiFactor);
            Velocity[iDim] = flow_nodes->GetVelocity(iPoint,iDim);
            Velocity2 += Velocity[iDim] * Velocity[iDim];
            Vn += Velocity[iDim] * Vector[iDim] * AxiFactor;
            MassFlow += Vector[iDim] * AxiFactor * Density * Velocity[iDim];
          }

          Area       = sqrt (Area);
          if (AxiFactor == 0.0) Vn = 0.0; else Vn /= Area;
          Vn2        = Vn * Vn;
          Pressure   = flow_nodes->GetPressure(iPoint);
          /*--- Use recovered pressure here as pressure difference between in and outlet is zero otherwise  ---*/
          if(streamwisePeriodic) Pressure = flow_nodes->GetStreamwise_Periodic_RecoveredPressure(iPoint);
          SoundSpeed = flow_nodes->GetSoundSpeed(iPoint);

          for (iDim = 0; iDim < nDim; iDim++) {
            TangVel[iDim] = Velocity[iDim] - Vn*Vector[iDim]*AxiFactor/Area;
            Vtang2       += TangVel[iDim]*TangVel[iDim];
          }

          if (incompressible){
            if (config->GetKind_DensityModel() == INC_DENSITYMODEL::VARIABLE) {
              Mach = sqrt(flow_nodes->GetVelocity2(iPoint))/
              sqrt(flow_nodes->GetSpecificHeatCp(iPoint)*config->GetPressure_ThermodynamicND()/(flow_nodes->GetSpecificHeatCv(iPoint)*flow_nodes->GetDensity(iPoint)));
            } else {
              Mach = sqrt(flow_nodes->GetVelocity2(iPoint))/
              sqrt(config->GetBulk_Modulus()/(flow_nodes->GetDensity(iPoint)));
            }
            Temperature       = flow_nodes->GetTemperature(iPoint);
            Enthalpy          = flow_nodes->GetSpecificHeatCp(iPoint)*Temperature;
            TotalTemperature  = Temperature + 0.5*Velocity2/flow_nodes->GetSpecificHeatCp(iPoint);
            TotalPressure     = Pressure + 0.5*Density*Velocity2;
          }
          else{
            Mach              = sqrt(Velocity2)/SoundSpeed;
            Temperature       = Pressure / (Gas_Constant * Density);
            Enthalpy          = flow_nodes->GetEnthalpy(iPoint);
            TotalTemperature  = Temperature * (1.0 + Mach * Mach * 0.5 * (Gamma - 1.0));
            TotalPressure     = Pressure * pow( 1.0 + Mach * Mach * 0.5 * (Gamma - 1.0), Gamma / (Gamma - 1.0));
          }

          /*--- Compute the mass Surface_MassFlow ---*/

          Surface_Area[iMarker]             += Area;
          Surface_MassFlow[iMarker]         += MassFlow;
          Surface_MassFlow_Abs[iMarker]     += abs(MassFlow);

          if (Kind_Average == AVERAGE_MASSFLUX) Weight = abs(MassFlow);
          else if (Kind_Average == AVERAGE_AREA) Weight = abs(Area);
          else Weight = 1.0;

          Surface_Mach[iMarker]             += Mach*Weight;
          Surface_Temperature[iMarker]      += Temperature*Weight;
          Surface_Density[iMarker]          += Density*Weight;
          Surface_Enthalpy[iMarker]         += Enthalpy*Weight;
          Surface_NormalVelocity[iMarker]   += Vn*Weight;
          Surface_Pressure[iMarker]         += Pressure*Weight;
          Surface_TotalTemperature[iMarker] += TotalTemperature*Weight;
          Surface_TotalPressure[iMarker]    += TotalPressure*Weight;
          if (species)
            for (unsigned short iVar = 0; iVar < nSpecies; iVar++)
              Surface_Species(iMarker, iVar) += species_nodes->GetSolution(iPoint, iVar)*Weight;

          /*--- For now, always used the area to weight the uniformities. ---*/

          Weight = abs(Area);

          Surface_StreamVelocity2[iMarker]   += Vn2*Weight;
          Surface_TransvVelocity2[iMarker]   += Vtang2*Weight;

        }
      }
    }
  }

  /*--- Copy to the appropriate structure ---*/

  vector<su2double> Surface_MassFlow_Local          (nMarker_Analyze,0.0);
  vector<su2double> Surface_Mach_Local              (nMarker_Analyze,0.0);
  vector<su2double> Surface_Temperature_Local       (nMarker_Analyze,0.0);
  vector<su2double> Surface_Density_Local           (nMarker_Analyze,0.0);
  vector<su2double> Surface_Enthalpy_Local          (nMarker_Analyze,0.0);
  vector<su2double> Surface_NormalVelocity_Local    (nMarker_Analyze,0.0);
  vector<su2double> Surface_StreamVelocity2_Local   (nMarker_Analyze,0.0);
  vector<su2double> Surface_TransvVelocity2_Local   (nMarker_Analyze,0.0);
  vector<su2double> Surface_Pressure_Local          (nMarker_Analyze,0.0);
  vector<su2double> Surface_TotalTemperature_Local  (nMarker_Analyze,0.0);
  vector<su2double> Surface_TotalPressure_Local     (nMarker_Analyze,0.0);
  vector<su2double> Surface_Area_Local              (nMarker_Analyze,0.0);
  vector<su2double> Surface_MassFlow_Abs_Local      (nMarker_Analyze,0.0);
  su2activematrix Surface_Species_Local(nMarker_Analyze,nSpecies);
  Surface_Species_Local = su2double(0.0);

  vector<su2double> Surface_MassFlow_Total          (nMarker_Analyze,0.0);
  vector<su2double> Surface_Mach_Total              (nMarker_Analyze,0.0);
  vector<su2double> Surface_Temperature_Total       (nMarker_Analyze,0.0);
  vector<su2double> Surface_Density_Total           (nMarker_Analyze,0.0);
  vector<su2double> Surface_Enthalpy_Total          (nMarker_Analyze,0.0);
  vector<su2double> Surface_NormalVelocity_Total    (nMarker_Analyze,0.0);
  vector<su2double> Surface_StreamVelocity2_Total   (nMarker_Analyze,0.0);
  vector<su2double> Surface_TransvVelocity2_Total   (nMarker_Analyze,0.0);
  vector<su2double> Surface_Pressure_Total          (nMarker_Analyze,0.0);
  vector<su2double> Surface_TotalTemperature_Total  (nMarker_Analyze,0.0);
  vector<su2double> Surface_TotalPressure_Total     (nMarker_Analyze,0.0);
  vector<su2double> Surface_Area_Total              (nMarker_Analyze,0.0);
  vector<su2double> Surface_MassFlow_Abs_Total      (nMarker_Analyze,0.0);
  su2activematrix Surface_Species_Total(nMarker_Analyze,nSpecies);
  Surface_Species_Total = su2double(0.0);

  vector<su2double> Surface_MomentumDistortion_Total (nMarker_Analyze,0.0);

  /*--- Compute the numerical fan face Mach number, mach number, temperature and the total area ---*/

  for (iMarker = 0; iMarker < nMarker; iMarker++) {

    if (config->GetMarker_All_Analyze(iMarker) == YES)  {

      for (iMarker_Analyze= 0; iMarker_Analyze < nMarker_Analyze; iMarker_Analyze++) {

        /*--- Add the Surface_MassFlow, and Surface_Area to the particular boundary ---*/

        if (config->GetMarker_All_TagBound(iMarker) == config->GetMarker_Analyze_TagBound(iMarker_Analyze)) {
          Surface_MassFlow_Local[iMarker_Analyze]          += Surface_MassFlow[iMarker];
          Surface_Mach_Local[iMarker_Analyze]              += Surface_Mach[iMarker];
          Surface_Temperature_Local[iMarker_Analyze]       += Surface_Temperature[iMarker];
          Surface_Density_Local[iMarker_Analyze]           += Surface_Density[iMarker];
          Surface_Enthalpy_Local[iMarker_Analyze]          += Surface_Enthalpy[iMarker];
          Surface_NormalVelocity_Local[iMarker_Analyze]    += Surface_NormalVelocity[iMarker];
          Surface_StreamVelocity2_Local[iMarker_Analyze]   += Surface_StreamVelocity2[iMarker];
          Surface_TransvVelocity2_Local[iMarker_Analyze]   += Surface_TransvVelocity2[iMarker];
          Surface_Pressure_Local[iMarker_Analyze]          += Surface_Pressure[iMarker];
          Surface_TotalTemperature_Local[iMarker_Analyze]  += Surface_TotalTemperature[iMarker];
          Surface_TotalPressure_Local[iMarker_Analyze]     += Surface_TotalPressure[iMarker];
          Surface_Area_Local[iMarker_Analyze]              += Surface_Area[iMarker];
          Surface_MassFlow_Abs_Local[iMarker_Analyze]      += Surface_MassFlow_Abs[iMarker];
          for (unsigned short iVar = 0; iVar < nSpecies; iVar++)
            Surface_Species_Local(iMarker_Analyze, iVar) += Surface_Species(iMarker, iVar);
        }

      }

    }

  }

  auto Allreduce = [](const vector<su2double>& src, vector<su2double>& dst) {
    SU2_MPI::Allreduce(src.data(), dst.data(), src.size(), MPI_DOUBLE, MPI_SUM, SU2_MPI::GetComm());
  };

  auto Allreduce_su2activematrix = [](const su2activematrix& src, su2activematrix& dst) {
    SU2_MPI::Allreduce(src.data(), dst.data(), src.size(), MPI_DOUBLE, MPI_SUM, SU2_MPI::GetComm());
  };

  Allreduce(Surface_MassFlow_Local, Surface_MassFlow_Total);
  Allreduce(Surface_Mach_Local, Surface_Mach_Total);
  Allreduce(Surface_Temperature_Local, Surface_Temperature_Total);
  Allreduce(Surface_Density_Local, Surface_Density_Total);
  Allreduce(Surface_Enthalpy_Local, Surface_Enthalpy_Total);
  Allreduce(Surface_NormalVelocity_Local, Surface_NormalVelocity_Total);
  Allreduce(Surface_StreamVelocity2_Local, Surface_StreamVelocity2_Total);
  Allreduce(Surface_TransvVelocity2_Local, Surface_TransvVelocity2_Total);
  Allreduce(Surface_Pressure_Local, Surface_Pressure_Total);
  Allreduce(Surface_TotalTemperature_Local, Surface_TotalTemperature_Total);
  Allreduce(Surface_TotalPressure_Local, Surface_TotalPressure_Total);
  Allreduce(Surface_Area_Local, Surface_Area_Total);
  Allreduce(Surface_MassFlow_Abs_Local, Surface_MassFlow_Abs_Total);
  Allreduce_su2activematrix(Surface_Species_Local, Surface_Species_Total);


  /*--- Compute the value of Surface_Area_Total, and Surface_Pressure_Total, and
   set the value in the config structure for future use ---*/

  for (iMarker_Analyze = 0; iMarker_Analyze < nMarker_Analyze; iMarker_Analyze++) {

    if (Kind_Average == AVERAGE_MASSFLUX) Weight = Surface_MassFlow_Abs_Total[iMarker_Analyze];
    else if (Kind_Average == AVERAGE_AREA) Weight = abs(Surface_Area_Total[iMarker_Analyze]);
    else Weight = 1.0;

    if (Weight != 0.0) {
      Surface_Mach_Total[iMarker_Analyze]             /= Weight;
      Surface_Temperature_Total[iMarker_Analyze]      /= Weight;
      Surface_Density_Total[iMarker_Analyze]          /= Weight;
      Surface_Enthalpy_Total[iMarker_Analyze]         /= Weight;
      Surface_NormalVelocity_Total[iMarker_Analyze]   /= Weight;
      Surface_Pressure_Total[iMarker_Analyze]         /= Weight;
      Surface_TotalTemperature_Total[iMarker_Analyze] /= Weight;
      Surface_TotalPressure_Total[iMarker_Analyze]    /= Weight;
      for (unsigned short iVar = 0; iVar < nSpecies; iVar++)
        Surface_Species_Total(iMarker_Analyze, iVar) /= Weight;
    }
    else {
      Surface_Mach_Total[iMarker_Analyze]             = 0.0;
      Surface_Temperature_Total[iMarker_Analyze]      = 0.0;
      Surface_Density_Total[iMarker_Analyze]          = 0.0;
      Surface_Enthalpy_Total[iMarker_Analyze]         = 0.0;
      Surface_NormalVelocity_Total[iMarker_Analyze]   = 0.0;
      Surface_Pressure_Total[iMarker_Analyze]         = 0.0;
      Surface_TotalTemperature_Total[iMarker_Analyze] = 0.0;
      Surface_TotalPressure_Total[iMarker_Analyze]    = 0.0;
      for (unsigned short iVar = 0; iVar < nSpecies; iVar++)
        Surface_Species_Total(iMarker_Analyze, iVar) = 0.0;
    }

    /*--- Compute flow uniformity parameters separately (always area for now). ---*/

    Area = fabs(Surface_Area_Total[iMarker_Analyze]);

    /*--- The definitions for Distortion and Uniformity Parameters are taken as defined by Banko, Andrew J., et al. in section 3.2 of
    https://www.sciencedirect.com/science/article/pii/S0142727X16301412 ------*/

    if (Area != 0.0) {
      Surface_MomentumDistortion_Total[iMarker_Analyze] = Surface_StreamVelocity2_Total[iMarker_Analyze]/(Surface_NormalVelocity_Total[iMarker_Analyze]*Surface_NormalVelocity_Total[iMarker_Analyze]*Area) - 1.0;
      Surface_StreamVelocity2_Total[iMarker_Analyze] /= Area;
      Surface_TransvVelocity2_Total[iMarker_Analyze] /= Area;
    }
    else {
      Surface_MomentumDistortion_Total[iMarker_Analyze] = 0.0;
      Surface_StreamVelocity2_Total[iMarker_Analyze]    = 0.0;
      Surface_TransvVelocity2_Total[iMarker_Analyze]    = 0.0;
    }

  }

  for (iMarker_Analyze = 0; iMarker_Analyze < nMarker_Analyze; iMarker_Analyze++) {

    su2double MassFlow = Surface_MassFlow_Total[iMarker_Analyze] * config->GetDensity_Ref() * config->GetVelocity_Ref();
    if (us_units) MassFlow *= 32.174;
    SetHistoryOutputPerSurfaceValue("SURFACE_MASSFLOW", MassFlow, iMarker_Analyze);
    Tot_Surface_MassFlow += MassFlow;
    config->SetSurface_MassFlow(iMarker_Analyze, MassFlow);

    su2double Mach = Surface_Mach_Total[iMarker_Analyze];
    SetHistoryOutputPerSurfaceValue("SURFACE_MACH", Mach, iMarker_Analyze);
    Tot_Surface_Mach += Mach;
    config->SetSurface_Mach(iMarker_Analyze, Mach);

    su2double Temperature = Surface_Temperature_Total[iMarker_Analyze] * config->GetTemperature_Ref();
    SetHistoryOutputPerSurfaceValue("SURFACE_STATIC_TEMPERATURE", Temperature, iMarker_Analyze);
    Tot_Surface_Temperature += Temperature;
    config->SetSurface_Temperature(iMarker_Analyze, Temperature);

    su2double Pressure = Surface_Pressure_Total[iMarker_Analyze] * config->GetPressure_Ref();
    SetHistoryOutputPerSurfaceValue("SURFACE_STATIC_PRESSURE", Pressure, iMarker_Analyze);
    Tot_Surface_Pressure += Pressure;
    config->SetSurface_Pressure(iMarker_Analyze, Pressure);

    su2double Density = Surface_Density_Total[iMarker_Analyze] * config->GetDensity_Ref();
    SetHistoryOutputPerSurfaceValue("AVG_DENSITY", Density, iMarker_Analyze);
    Tot_Surface_Density += Density;
    config->SetSurface_Density(iMarker_Analyze, Density);

    su2double Enthalpy = Surface_Enthalpy_Total[iMarker_Analyze];
    SetHistoryOutputPerSurfaceValue("AVG_ENTHALPY", Enthalpy, iMarker_Analyze);
    Tot_Surface_Enthalpy += Enthalpy;
    config->SetSurface_Enthalpy(iMarker_Analyze, Enthalpy);

    su2double NormalVelocity = Surface_NormalVelocity_Total[iMarker_Analyze] * config->GetVelocity_Ref();
    SetHistoryOutputPerSurfaceValue("AVG_NORMALVEL", NormalVelocity, iMarker_Analyze);
    Tot_Surface_NormalVelocity += NormalVelocity;
    config->SetSurface_NormalVelocity(iMarker_Analyze, NormalVelocity);

    su2double Uniformity = sqrt(Surface_StreamVelocity2_Total[iMarker_Analyze]) * config->GetVelocity_Ref();
    SetHistoryOutputPerSurfaceValue("SURFACE_UNIFORMITY", Uniformity, iMarker_Analyze);
    Tot_Surface_StreamVelocity2 += Uniformity;
    config->SetSurface_Uniformity(iMarker_Analyze, Uniformity);

    su2double SecondaryStrength = sqrt(Surface_TransvVelocity2_Total[iMarker_Analyze]) * config->GetVelocity_Ref();
    SetHistoryOutputPerSurfaceValue("SURFACE_SECONDARY", SecondaryStrength, iMarker_Analyze);
    Tot_Surface_TransvVelocity2 += SecondaryStrength;
    config->SetSurface_SecondaryStrength(iMarker_Analyze, SecondaryStrength);

    su2double MomentumDistortion = Surface_MomentumDistortion_Total[iMarker_Analyze];
    SetHistoryOutputPerSurfaceValue("SURFACE_MOM_DISTORTION", MomentumDistortion, iMarker_Analyze);
    Tot_Momentum_Distortion += MomentumDistortion;
    config->SetSurface_MomentumDistortion(iMarker_Analyze, MomentumDistortion);

    su2double SecondOverUniform = SecondaryStrength/Uniformity;
    SetHistoryOutputPerSurfaceValue("SURFACE_SECOND_OVER_UNIFORM", SecondOverUniform, iMarker_Analyze);
    Tot_SecondOverUniformity += SecondOverUniform;
    config->SetSurface_SecondOverUniform(iMarker_Analyze, SecondOverUniform);

    su2double TotalTemperature = Surface_TotalTemperature_Total[iMarker_Analyze] * config->GetTemperature_Ref();
    SetHistoryOutputPerSurfaceValue("SURFACE_TOTAL_TEMPERATURE", TotalTemperature, iMarker_Analyze);
    Tot_Surface_TotalTemperature += TotalTemperature;
    config->SetSurface_TotalTemperature(iMarker_Analyze, TotalTemperature);

    su2double TotalPressure = Surface_TotalPressure_Total[iMarker_Analyze] * config->GetPressure_Ref();
    SetHistoryOutputPerSurfaceValue("SURFACE_TOTAL_PRESSURE", TotalPressure, iMarker_Analyze);
    Tot_Surface_TotalPressure += TotalPressure;
    config->SetSurface_TotalPressure(iMarker_Analyze, TotalPressure);

    if (species) {
      for (unsigned short iVar = 0; iVar < nSpecies; iVar++) {
        su2double Species = Surface_Species_Total(iMarker_Analyze, iVar);
        SetHistoryOutputPerSurfaceValue("SURFACE_SPECIES_" + std::to_string(iVar), Species, iMarker_Analyze);
        Tot_Surface_Species[iVar] += Species;
        if (iVar == 0)
          config->SetSurface_Species_0(iMarker_Analyze, Species);
      }
    }
  }

  /*--- Compute the average static pressure drop between two surfaces. Note
   that this assumes we have two surfaces being analyzed and that the outlet
   is first followed by the inlet. This is because we may also want to choose
   outlet values (temperature, uniformity, etc.) for our design problems,
   which require the outlet to be listed first. This is a simple first version
   that could be generalized to a different orders/lists/etc. ---*/

  if (nMarker_Analyze >= 2) {
    su2double PressureDrop = (Surface_Pressure_Total[1] - Surface_Pressure_Total[0]) * config->GetPressure_Ref();
    for (iMarker_Analyze = 0; iMarker_Analyze < nMarker_Analyze; iMarker_Analyze++) {
      config->SetSurface_PressureDrop(iMarker_Analyze, PressureDrop);
    }
    SetHistoryOutputValue("SURFACE_PRESSURE_DROP", PressureDrop);
  }
  SetHistoryOutputValue("SURFACE_MASSFLOW", Tot_Surface_MassFlow);
  SetHistoryOutputValue("SURFACE_MACH", Tot_Surface_Mach);
  SetHistoryOutputValue("SURFACE_STATIC_TEMPERATURE", Tot_Surface_Temperature);
  SetHistoryOutputValue("SURFACE_STATIC_PRESSURE", Tot_Surface_Pressure);
  SetHistoryOutputValue("AVG_DENSITY", Tot_Surface_Density);
  SetHistoryOutputValue("AVG_ENTHALPY", Tot_Surface_Enthalpy);
  SetHistoryOutputValue("AVG_NORMALVEL", Tot_Surface_NormalVelocity);
  SetHistoryOutputValue("SURFACE_UNIFORMITY", Tot_Surface_StreamVelocity2);
  SetHistoryOutputValue("SURFACE_SECONDARY", Tot_Surface_TransvVelocity2);
  SetHistoryOutputValue("SURFACE_MOM_DISTORTION", Tot_Momentum_Distortion);
  SetHistoryOutputValue("SURFACE_SECOND_OVER_UNIFORM", Tot_SecondOverUniformity);
  SetHistoryOutputValue("SURFACE_TOTAL_TEMPERATURE", Tot_Surface_TotalTemperature);
  SetHistoryOutputValue("SURFACE_TOTAL_PRESSURE", Tot_Surface_TotalPressure);
  if (species) {
    for (unsigned short iVar = 0; iVar < nSpecies; iVar++)
      SetHistoryOutputValue("SURFACE_SPECIES_" + std::to_string(iVar), Tot_Surface_Species[iVar]);

    SetAnalyzeSurface_SpeciesVariance(solver, geometry, config, Surface_Species_Total, Surface_MassFlow_Abs_Total,
                                      Surface_Area_Total);
  }

  if ((rank == MASTER_NODE) && !config->GetDiscrete_Adjoint() && output) {

    cout.precision(6);
    cout.setf(ios::scientific, ios::floatfield);
    cout << endl << "Computing surface mean values." << endl << endl;

    for (iMarker_Analyze = 0; iMarker_Analyze < nMarker_Analyze; iMarker_Analyze++) {
      cout << "Surface "<< config->GetMarker_Analyze_TagBound(iMarker_Analyze) << ":" << endl;

      if (nDim == 3) { if (si_units) cout << setw(20) << "Area (m^2): "; else cout << setw(20) << "Area (ft^2): "; }
      else { if (si_units) cout << setw(20) << "Area (m): "; else cout << setw(20) << "Area (ft): "; }

      if (si_units)      cout << setw(15) << fabs(Surface_Area_Total[iMarker_Analyze]);
      else if (us_units) cout << setw(15) << fabs(Surface_Area_Total[iMarker_Analyze])*12.0*12.0;

      cout << endl;

      su2double MassFlow = config->GetSurface_MassFlow(iMarker_Analyze);
      if (si_units)      cout << setw(20) << "Mf (kg/s): " << setw(15) << MassFlow;
      else if (us_units) cout << setw(20) << "Mf (lbs/s): " << setw(15) << MassFlow;

      su2double NormalVelocity = config->GetSurface_NormalVelocity(iMarker_Analyze);
      if (si_units)      cout << setw(20) << "Vn (m/s): " << setw(15) << NormalVelocity;
      else if (us_units) cout << setw(20) << "Vn (ft/s): " << setw(15) << NormalVelocity;

      cout << endl;

      su2double Uniformity = config->GetSurface_Uniformity(iMarker_Analyze);
      if (si_units)      cout << setw(20) << "Uniformity (m/s): " << setw(15) << Uniformity;
      else if (us_units) cout << setw(20) << "Uniformity (ft/s): " << setw(15) << Uniformity;

      su2double SecondaryStrength = config->GetSurface_SecondaryStrength(iMarker_Analyze);
      if (si_units)      cout << setw(20) << "Secondary (m/s): " << setw(15) << SecondaryStrength;
      else if (us_units) cout << setw(20) << "Secondary (ft/s): " << setw(15) << SecondaryStrength;

      cout << endl;

      su2double MomentumDistortion = config->GetSurface_MomentumDistortion(iMarker_Analyze);
      cout << setw(20) << "Mom. Distortion: " << setw(15) << MomentumDistortion;

      su2double SecondOverUniform = config->GetSurface_SecondOverUniform(iMarker_Analyze);
      cout << setw(20) << "Second/Uniform: " << setw(15) << SecondOverUniform;

      cout << endl;

      su2double Pressure = config->GetSurface_Pressure(iMarker_Analyze);
      if (si_units)      cout << setw(20) << "P (Pa): " << setw(15) << Pressure;
      else if (us_units) cout << setw(20) << "P (psf): " << setw(15) << Pressure;

      su2double TotalPressure = config->GetSurface_TotalPressure(iMarker_Analyze);
      if (si_units)      cout << setw(20) << "PT (Pa): " << setw(15) <<TotalPressure;
      else if (us_units) cout << setw(20) << "PT (psf): " << setw(15) <<TotalPressure;

      cout << endl;

      su2double Mach = config->GetSurface_Mach(iMarker_Analyze);
      cout << setw(20) << "Mach: " << setw(15) << Mach;

      su2double Density = config->GetSurface_Density(iMarker_Analyze);
      if (si_units)      cout << setw(20) << "Rho (kg/m^3): " << setw(15) << Density;
      else if (us_units) cout << setw(20) << "Rho (lb/ft^3): " << setw(15) << Density*32.174;

      cout << endl;

      if (compressible || energy) {
        su2double Temperature = config->GetSurface_Temperature(iMarker_Analyze);
        if (si_units)      cout << setw(20) << "T (K): " << setw(15) << Temperature;
        else if (us_units) cout << setw(20) << "T (R): " << setw(15) << Temperature;

        su2double TotalTemperature = config->GetSurface_TotalTemperature(iMarker_Analyze);
        if (si_units)      cout << setw(20) << "TT (K): " << setw(15) << TotalTemperature;
        else if (us_units) cout << setw(20) << "TT (R): " << setw(15) << TotalTemperature;

        cout << endl;
      }

    }
    cout.unsetf(ios_base::floatfield);

  }

  std::cout << std::resetiosflags(std::cout.flags());
}

void CFlowOutput::SetAnalyzeSurface_SpeciesVariance(const CSolver* const*solver, const CGeometry *geometry,
                                                    CConfig *config, const su2activematrix& Surface_Species_Total,
                                                    const vector<su2double>& Surface_MassFlow_Abs_Total,
                                                    const vector<su2double>& Surface_Area_Total) {

  const unsigned short nMarker      = config->GetnMarker_All();
  const unsigned short Kind_Average = config->GetKind_Average();

  const bool species        = config->GetKind_Species_Model() != SPECIES_MODEL::NONE;
  const auto nSpecies       = config->GetnSpecies();

  const bool axisymmetric               = config->GetAxisymmetric();
  const unsigned short nMarker_Analyze  = config->GetnMarker_Analyze();

  const auto flow_nodes = solver[FLOW_SOL]->GetNodes();
  const CVariable* species_nodes = species ? solver[SPECIES_SOL]->GetNodes() : nullptr;

  /*--- Compute Variance of species on the analyze markers. This is done after the rest as the average species value is
   * necessary. The variance is computed for all species together and not for each species alone. ---*/
  vector<su2double> Surface_SpeciesVariance(nMarker,0.0);
  su2double Tot_Surface_SpeciesVariance = 0.0;

  /*--- sum += (Yj_i - mu_Yj)^2 * weight_i with i representing the node and j the species. ---*/
  for (unsigned short iMarker = 0; iMarker < nMarker; iMarker++) {

    if (config->GetMarker_All_Analyze(iMarker) == YES) {

      /*--- Find iMarkerAnalyze to iMarker. As SpeciesAvg is accessed via iMarkerAnalyze. ---*/
      unsigned short iMarker_Analyze_Stored = std::numeric_limits<unsigned short>::max();
      for (unsigned short iMarker_Analyze = 0; iMarker_Analyze < nMarker_Analyze; iMarker_Analyze++)
        if (config->GetMarker_All_TagBound(iMarker) == config->GetMarker_Analyze_TagBound(iMarker_Analyze))
          iMarker_Analyze_Stored = iMarker_Analyze;

      for (unsigned long iVertex = 0; iVertex < geometry->nVertex[iMarker]; iVertex++) {
        const auto iPoint = geometry->vertex[iMarker][iVertex]->GetNode();

        if (geometry->nodes->GetDomain(iPoint)) {

          const su2double AxiFactor = GetAxiFactor(axisymmetric, *geometry->nodes, iPoint, iMarker);

          su2double Vector[3];
          geometry->vertex[iMarker][iVertex]->GetNormal(Vector);
          const su2double Density = flow_nodes->GetDensity(iPoint);
          su2double Area = 0.0;
          su2double MassFlow = 0.0;

          for (unsigned short iDim = 0; iDim < nDim; iDim++) {
            Area += (Vector[iDim] * AxiFactor) * (Vector[iDim] * AxiFactor);
            MassFlow += Vector[iDim] * AxiFactor * Density * flow_nodes->GetVelocity(iPoint,iDim);
          }
          Area= sqrt(Area);

          su2double Weight;
          if (Kind_Average == AVERAGE_MASSFLUX) Weight = abs(MassFlow);
          else if (Kind_Average == AVERAGE_AREA) Weight = abs(Area);
          else Weight = 1.0;

          for (unsigned short iVar = 0; iVar < nSpecies; iVar++)
            Surface_SpeciesVariance[iMarker] += pow(species_nodes->GetSolution(iPoint, iVar) - Surface_Species_Total(iMarker_Analyze_Stored, iVar), 2) * Weight;
        }
      }
    }
  }

  /*--- MPI Communication ---*/
  vector<su2double> Surface_SpeciesVariance_Local(nMarker_Analyze,0.0);
  vector<su2double> Surface_SpeciesVariance_Total(nMarker_Analyze,0.0);

  for (unsigned short iMarker = 0; iMarker < nMarker; iMarker++) {

    if (config->GetMarker_All_Analyze(iMarker) == YES)  {

      for (unsigned short iMarker_Analyze= 0; iMarker_Analyze < nMarker_Analyze; iMarker_Analyze++) {

        /*--- Add the Surface_MassFlow, and Surface_Area to the particular boundary ---*/

        if (config->GetMarker_All_TagBound(iMarker) == config->GetMarker_Analyze_TagBound(iMarker_Analyze)) {
          Surface_SpeciesVariance_Local[iMarker_Analyze] += Surface_SpeciesVariance[iMarker];
        }
      }
    }
  }

  auto Allreduce = [](const vector<su2double>& src, vector<su2double>& dst) {
    SU2_MPI::Allreduce(src.data(), dst.data(), src.size(), MPI_DOUBLE, MPI_SUM, SU2_MPI::GetComm());
  };
  Allreduce(Surface_SpeciesVariance_Local, Surface_SpeciesVariance_Total);

  /*--- Divide quantity by weight. ---*/
  for (unsigned short iMarker_Analyze = 0; iMarker_Analyze < nMarker_Analyze; iMarker_Analyze++) {

    su2double Weight;
    if (Kind_Average == AVERAGE_MASSFLUX) Weight = Surface_MassFlow_Abs_Total[iMarker_Analyze];
    else if (Kind_Average == AVERAGE_AREA) Weight = abs(Surface_Area_Total[iMarker_Analyze]);
    else Weight = 1.0;

    if (Weight != 0.0) {
      Surface_SpeciesVariance_Total[iMarker_Analyze] /= Weight;
    }
    else {
      Surface_SpeciesVariance[iMarker_Analyze] = 0.0;
    }
  }

  /*--- Set values on markers ---*/
  for (unsigned short iMarker_Analyze = 0; iMarker_Analyze < nMarker_Analyze; iMarker_Analyze++) {
    su2double SpeciesVariance = Surface_SpeciesVariance_Total[iMarker_Analyze];
    SetHistoryOutputPerSurfaceValue("SURFACE_SPECIES_VARIANCE", SpeciesVariance, iMarker_Analyze);
    Tot_Surface_SpeciesVariance += SpeciesVariance;
    config->SetSurface_Species_Variance(iMarker_Analyze, Tot_Surface_SpeciesVariance);
  }
  SetHistoryOutputValue("SURFACE_SPECIES_VARIANCE", Tot_Surface_SpeciesVariance);
}

void CFlowOutput::SetCustomOutputs(const CSolver* const* solver, const CGeometry *geometry, const CConfig *config) {

  const bool axisymmetric = config->GetAxisymmetric();
  const auto* flowNodes = su2staticcast_p<const CFlowVariable*>(solver[FLOW_SOL]->GetNodes());

  for (auto& output : customOutputs) {
    if (output.varIndices.empty()) {
      /*--- Setup indices for the symbols in the expression. ---*/

      if (config->GetNEMOProblem()) {
        ConvertVariableSymbolsToIndices(
            CNEMOEulerVariable::template CIndices<unsigned long>(nDim, config->GetnSpecies()), output);
      } else if (config->GetKind_Regime() == ENUM_REGIME::COMPRESSIBLE) {
        ConvertVariableSymbolsToIndices(CEulerVariable::template CIndices<unsigned long>(nDim, 0), output);
      } else if (config->GetKind_Regime() == ENUM_REGIME::INCOMPRESSIBLE) {
        ConvertVariableSymbolsToIndices(CIncEulerVariable::template CIndices<unsigned long>(nDim, 0), output);
      } else {
        SU2_MPI::Error("Unknown flow solver type.", CURRENT_FUNCTION);
      }
      /*--- Convert marker names to their index (if any) in this rank. Or probe locations to nearest points. ---*/

      if (output.type != OperationType::PROBE) {
        output.markerIndices.clear();
        for (const auto& marker : output.markers) {
          for (auto iMarker = 0u; iMarker < config->GetnMarker_All(); ++iMarker) {
            if (config->GetMarker_All_TagBound(iMarker) == marker) {
              output.markerIndices.push_back(iMarker);
              continue;
            }
          }
        }
      } else {
        if (output.markers.size() != nDim) {
          SU2_MPI::Error("Wrong number of coordinates to specify probe " + output.name, CURRENT_FUNCTION);
        }
        su2double coord[3] = {};
        for (auto iDim = 0u; iDim < nDim; ++iDim) coord[iDim] = std::stod(output.markers[iDim]);
        su2double minDist = std::numeric_limits<su2double>::max();
        unsigned long minPoint = 0;
        for (auto iPoint = 0ul; iPoint < geometry->GetnPointDomain(); ++iPoint) {
          const su2double dist = GeometryToolbox::SquaredDistance(nDim, coord, geometry->nodes->GetCoord(iPoint));
          if (dist < minDist) {
            minDist = dist;
            minPoint = iPoint;
          }
        }
        /*--- Decide which rank owns the probe. ---*/
        su2double globMinDist;
        SU2_MPI::Allreduce(&minDist, &globMinDist, 1, MPI_DOUBLE, MPI_MIN, SU2_MPI::GetComm());
        output.iPoint = fabs(minDist - globMinDist) < EPS ? minPoint : CustomOutput::PROBE_NOT_OWNED;
        if (output.iPoint != CustomOutput::PROBE_NOT_OWNED) {
          std::cout << "Probe " << output.name << " is using global point "
                    << geometry->nodes->GetGlobalIndex(output.iPoint)
                    << ", distance from target location is " << sqrt(minDist) << std::endl;
        }
      }
    }

    if (output.type == OperationType::FUNCTION) {
      auto Functor = [&](unsigned long i) {
        /*--- Functions only reference other history outputs. ---*/
        return *output.otherOutputs[i - CustomOutput::NOT_A_VARIABLE];
      };
      SetHistoryOutputValue(output.name, output.eval(Functor));
      continue;
    }

    /*--- Prepares the functor that maps symbol indices to values at a given point
     * (see ConvertVariableSymbolsToIndices). ---*/

    auto MakeFunctor = [&](unsigned long iPoint) {
      /*--- This returns another lambda that captures iPoint by value. ---*/
      return [&, iPoint](unsigned long i) {
        if (i < CustomOutput::NOT_A_VARIABLE) {
          const auto solIdx = i / CustomOutput::MAX_VARS_PER_SOLVER;
          const auto varIdx = i % CustomOutput::MAX_VARS_PER_SOLVER;
          if (solIdx == FLOW_SOL) {
            return flowNodes->GetPrimitive(iPoint, varIdx);
          } else {
            return solver[solIdx]->GetNodes()->GetSolution(iPoint, varIdx);
          }
        } else {
          return *output.otherOutputs[i - CustomOutput::NOT_A_VARIABLE];
        }
      };
    };

    if (output.type == OperationType::PROBE) {
      su2double value = std::numeric_limits<su2double>::max();
      if (output.iPoint != CustomOutput::PROBE_NOT_OWNED) {
        value = output.eval(MakeFunctor(output.iPoint));
      }
      su2double tmp = value;
      SU2_MPI::Allreduce(&tmp, &value, 1, MPI_DOUBLE, MPI_MIN, SU2_MPI::GetComm());
      SetHistoryOutputValue(output.name, value);
      continue;
    }

    /*--- Surface integral of the expression. ---*/

    std::array<su2double, 2> integral = {0.0, 0.0};

    SU2_OMP_PARALLEL {
      std::array<su2double, 2> local_integral = {0.0, 0.0};

      for (const auto iMarker : output.markerIndices) {

        SU2_OMP_FOR_(schedule(static) SU2_NOWAIT)
        for (auto iVertex = 0ul; iVertex < geometry->nVertex[iMarker]; ++iVertex) {
          const auto iPoint = geometry->vertex[iMarker][iVertex]->GetNode();

          if (!geometry->nodes->GetDomain(iPoint)) continue;

          const auto* normal = geometry->vertex[iMarker][iVertex]->GetNormal();

          su2double weight = 1.0;
          if (output.type == OperationType::MASSFLOW_AVG || output.type == OperationType::MASSFLOW_INT) {
            weight = flowNodes->GetDensity(iPoint) * flowNodes->GetProjVel(iPoint, normal);
          } else {
            weight = GeometryToolbox::Norm(nDim, normal);
          }
          weight *= GetAxiFactor(axisymmetric, *geometry->nodes, iPoint, iMarker);
          local_integral[1] += weight;
          local_integral[0] += weight * output.eval(MakeFunctor(iPoint));
        }
        END_SU2_OMP_FOR
      }

      SU2_OMP_CRITICAL {
        integral[0] += local_integral[0];
        integral[1] += local_integral[1];
      }
      END_SU2_OMP_CRITICAL
    }
    END_SU2_OMP_PARALLEL

    const auto local = integral;
    SU2_MPI::Allreduce(local.data(), integral.data(), 2, MPI_DOUBLE, MPI_SUM, SU2_MPI::GetComm());
    if (output.type == OperationType::AREA_AVG || output.type == OperationType::MASSFLOW_AVG) {
      integral[0] /= integral[1];
    }
    SetHistoryOutputValue(output.name, integral[0]);
  }
}

// The "AddHistoryOutput(" must not be split over multiple lines to ensure proper python parsing
// clang-format off
void CFlowOutput::AddHistoryOutputFields_ScalarRMS_RES(const CConfig* config) {
  switch (TurbModelFamily(config->GetKind_Turb_Model())) {
    case TURB_FAMILY::SA:
      /// DESCRIPTION: Root-mean square residual of nu tilde (SA model).
      AddHistoryOutput("RMS_NU_TILDE", "rms[nu]", ScreenOutputFormat::FIXED, "RMS_RES", "Root-mean square residual of nu tilde (SA model).", HistoryFieldType::RESIDUAL);
      break;

    case TURB_FAMILY::KW:
      /// DESCRIPTION: Root-mean square residual of kinetic energy (SST model).
      AddHistoryOutput("RMS_TKE", "rms[k]",  ScreenOutputFormat::FIXED, "RMS_RES", "Root-mean square residual of kinetic energy (SST model).", HistoryFieldType::RESIDUAL);
      /// DESCRIPTION: Root-mean square residual of the dissipation (SST model).
      AddHistoryOutput("RMS_DISSIPATION", "rms[w]",  ScreenOutputFormat::FIXED, "RMS_RES", "Root-mean square residual of dissipation (SST model).", HistoryFieldType::RESIDUAL);
      break;

    case TURB_FAMILY::NONE: break;
  }
  switch (config->GetKind_Trans_Model()) {

    case TURB_TRANS_MODEL::LM:
      /// DESCRIPTION: Root-mean square residual of the intermittency (LM model).
      AddHistoryOutput("RMS_INTERMITTENCY", "rms[LM_1]",  ScreenOutputFormat::FIXED, "RMS_RES", "Root-mean square residual of intermittency (LM model).", HistoryFieldType::RESIDUAL);
      /// DESCRIPTION: Root-mean square residual of the momentum thickness Reynolds number (LM model).
      AddHistoryOutput("RMS_RE_THETA_T", "rms[LM_2]",  ScreenOutputFormat::FIXED, "RMS_RES", "Root-mean square residual of momentum thickness Reynolds number (LM model).", HistoryFieldType::RESIDUAL);
      break;

    case TURB_TRANS_MODEL::NONE: break;
  }

   if (config->GetKind_Species_Model() != SPECIES_MODEL::NONE) {
    for (unsigned short iVar = 0; iVar < config->GetnSpecies(); iVar++) {
      AddHistoryOutput("RMS_SPECIES_" + std::to_string(iVar), "rms[rho*Y_" + std::to_string(iVar)+"]", ScreenOutputFormat::FIXED, "RMS_RES", "Root-mean square residual of transported species.", HistoryFieldType::RESIDUAL);
    }
  }
}

void CFlowOutput::AddHistoryOutputFields_ScalarMAX_RES(const CConfig* config) {
  switch (TurbModelFamily(config->GetKind_Turb_Model())) {
    case TURB_FAMILY::SA:
      /// DESCRIPTION: Maximum residual of nu tilde (SA model).
      AddHistoryOutput("MAX_NU_TILDE", "max[nu]", ScreenOutputFormat::FIXED, "MAX_RES", "Maximum residual of nu tilde (SA model).", HistoryFieldType::RESIDUAL);
      break;

    case TURB_FAMILY::KW:
      /// DESCRIPTION: Maximum residual of kinetic energy (SST model).
      AddHistoryOutput("MAX_TKE", "max[k]",  ScreenOutputFormat::FIXED, "MAX_RES", "Maximum residual of kinetic energy (SST model).", HistoryFieldType::RESIDUAL);
      /// DESCRIPTION: Maximum residual of the dissipation (SST model).
      AddHistoryOutput("MAX_DISSIPATION", "max[w]",  ScreenOutputFormat::FIXED, "MAX_RES", "Maximum residual of dissipation (SST model).", HistoryFieldType::RESIDUAL);
      break;

    case TURB_FAMILY::NONE:
      break;
  }

  switch (config->GetKind_Trans_Model()) {

    case TURB_TRANS_MODEL::LM:
      /// DESCRIPTION: Maximum residual of the intermittency (LM model).
      AddHistoryOutput("MAX_INTERMITTENCY", "max[LM_1]",  ScreenOutputFormat::FIXED, "MAX_RES", "Maximum residual of the intermittency (LM model).", HistoryFieldType::RESIDUAL);
      /// DESCRIPTION: Maximum residual of the momentum thickness Reynolds number (LM model).
      AddHistoryOutput("MAX_RE_THETA_T", "max[LM_2]",  ScreenOutputFormat::FIXED, "MAX_RES", "Maximum residual of the momentum thickness Reynolds number (LM model).", HistoryFieldType::RESIDUAL);
      break;

    case TURB_TRANS_MODEL::NONE:
      break;
  }

  if (config->GetKind_Species_Model() != SPECIES_MODEL::NONE) {
    for (unsigned short iVar = 0; iVar < config->GetnSpecies(); iVar++) {
      AddHistoryOutput("MAX_SPECIES_" + std::to_string(iVar), "max[rho*Y_" + std::to_string(iVar)+"]", ScreenOutputFormat::FIXED, "MAX_RES", "Maximum residual of transported species.", HistoryFieldType::RESIDUAL);
    }
  }
}

void CFlowOutput::AddHistoryOutputFields_ScalarBGS_RES(const CConfig* config) {
  if (!multiZone) return;

  switch (TurbModelFamily(config->GetKind_Turb_Model())) {
    case TURB_FAMILY::SA:
      /// DESCRIPTION: Maximum residual of nu tilde (SA model).
      AddHistoryOutput("BGS_NU_TILDE", "bgs[nu]", ScreenOutputFormat::FIXED, "BGS_RES", "BGS residual of nu tilde (SA model).", HistoryFieldType::RESIDUAL);
      break;

    case TURB_FAMILY::KW:
      /// DESCRIPTION: Maximum residual of kinetic energy (SST model).
      AddHistoryOutput("BGS_TKE", "bgs[k]", ScreenOutputFormat::FIXED, "BGS_RES", "BGS residual of kinetic energy (SST model).", HistoryFieldType::RESIDUAL);
      /// DESCRIPTION: Maximum residual of the dissipation (SST model).
      AddHistoryOutput("BGS_DISSIPATION", "bgs[w]",  ScreenOutputFormat::FIXED, "BGS_RES", "BGS residual of dissipation (SST model).", HistoryFieldType::RESIDUAL);
      break;

    case TURB_FAMILY::NONE: break;
  }

  switch (config->GetKind_Trans_Model()) {
    case TURB_TRANS_MODEL::LM:
      /// DESCRIPTION: Maximum residual of the intermittency (LM model).
      AddHistoryOutput("BGS_INTERMITTENCY", "bgs[LM_1]", ScreenOutputFormat::FIXED, "BGS_RES", "BGS residual of the intermittency (LM model).", HistoryFieldType::RESIDUAL);
      /// DESCRIPTION: Maximum residual of the momentum thickness Reynolds number (LM model).
      AddHistoryOutput("BGS_RE_THETA_T", "bgs[LM_2]",  ScreenOutputFormat::FIXED, "BGS_RES", "BGS residual of the momentum thickness Reynolds number (LM model).", HistoryFieldType::RESIDUAL);
      break;

    case TURB_TRANS_MODEL::NONE: break;
  }

  if (config->GetKind_Species_Model() != SPECIES_MODEL::NONE) {
    for (unsigned short iVar = 0; iVar < config->GetnSpecies(); iVar++) {
      AddHistoryOutput("BGS_SPECIES_" + std::to_string(iVar), "bgs[rho*Y_" + std::to_string(iVar)+"]", ScreenOutputFormat::FIXED, "BGS_RES", "BGS residual of transported species.", HistoryFieldType::RESIDUAL);
    }
  }
}

void CFlowOutput::AddHistoryOutputFields_ScalarLinsol(const CConfig* config) {
  if (config->GetKind_Turb_Model() != TURB_MODEL::NONE) {
    AddHistoryOutput("LINSOL_ITER_TURB", "LinSolIterTurb", ScreenOutputFormat::INTEGER, "LINSOL", "Number of iterations of the linear solver for turbulence solver.");
    AddHistoryOutput("LINSOL_RESIDUAL_TURB", "LinSolResTurb", ScreenOutputFormat::FIXED, "LINSOL", "Residual of the linear solver for turbulence solver.");
  }

  if (config->GetKind_Trans_Model() != TURB_TRANS_MODEL::NONE) {
    AddHistoryOutput("LINSOL_ITER_TRANS", "LinSolIterTrans", ScreenOutputFormat::INTEGER, "LINSOL", "Number of iterations of the linear solver for transition solver.");
    AddHistoryOutput("LINSOL_RESIDUAL_TRANS", "LinSolResTrans", ScreenOutputFormat::FIXED, "LINSOL", "Residual of the linear solver for transition solver.");
  }

  if (config->GetKind_Species_Model() != SPECIES_MODEL::NONE) {
    AddHistoryOutput("LINSOL_ITER_SPECIES", "LinSolIterSpecies", ScreenOutputFormat::INTEGER, "LINSOL", "Number of iterations of the linear solver for species solver.");
    AddHistoryOutput("LINSOL_RESIDUAL_SPECIES", "LinSolResSpecies", ScreenOutputFormat::FIXED, "LINSOL", "Residual of the linear solver for species solver.");
  }
}
// clang-format on

void CFlowOutput::LoadHistoryData_Scalar(const CConfig* config, const CSolver* const* solver) {
  switch (TurbModelFamily(config->GetKind_Turb_Model())) {
    case TURB_FAMILY::SA:
      SetHistoryOutputValue("RMS_NU_TILDE", log10(solver[TURB_SOL]->GetRes_RMS(0)));
      SetHistoryOutputValue("MAX_NU_TILDE", log10(solver[TURB_SOL]->GetRes_Max(0)));
      if (multiZone) {
        SetHistoryOutputValue("BGS_NU_TILDE", log10(solver[TURB_SOL]->GetRes_BGS(0)));
      }
      break;

    case TURB_FAMILY::KW:
      SetHistoryOutputValue("RMS_TKE", log10(solver[TURB_SOL]->GetRes_RMS(0)));
      SetHistoryOutputValue("RMS_DISSIPATION",log10(solver[TURB_SOL]->GetRes_RMS(1)));
      SetHistoryOutputValue("MAX_TKE", log10(solver[TURB_SOL]->GetRes_Max(0)));
      SetHistoryOutputValue("MAX_DISSIPATION", log10(solver[TURB_SOL]->GetRes_Max(1)));
      if (multiZone) {
        SetHistoryOutputValue("BGS_TKE", log10(solver[TURB_SOL]->GetRes_BGS(0)));
        SetHistoryOutputValue("BGS_DISSIPATION", log10(solver[TURB_SOL]->GetRes_BGS(1)));
      }
      break;

    case TURB_FAMILY::NONE: break;
  }

  if (config->GetKind_Turb_Model() != TURB_MODEL::NONE) {
    SetHistoryOutputValue("LINSOL_ITER_TURB", solver[TURB_SOL]->GetIterLinSolver());
    SetHistoryOutputValue("LINSOL_RESIDUAL_TURB", log10(solver[TURB_SOL]->GetResLinSolver()));
  }

  switch (config->GetKind_Trans_Model()) {
    case TURB_TRANS_MODEL::LM:
      SetHistoryOutputValue("RMS_INTERMITTENCY", log10(solver[TRANS_SOL]->GetRes_RMS(0)));
      SetHistoryOutputValue("RMS_RE_THETA_T",log10(solver[TRANS_SOL]->GetRes_RMS(1)));
      SetHistoryOutputValue("MAX_INTERMITTENCY", log10(solver[TRANS_SOL]->GetRes_Max(0)));
      SetHistoryOutputValue("MAX_RE_THETA_T", log10(solver[TRANS_SOL]->GetRes_Max(1)));
      if (multiZone) {
        SetHistoryOutputValue("BGS_INTERMITTENCY", log10(solver[TRANS_SOL]->GetRes_BGS(0)));
        SetHistoryOutputValue("BGS_RE_THETA_T", log10(solver[TRANS_SOL]->GetRes_BGS(1)));
      }
      SetHistoryOutputValue("LINSOL_ITER_TRANS", solver[TRANS_SOL]->GetIterLinSolver());
      SetHistoryOutputValue("LINSOL_RESIDUAL_TRANS", log10(solver[TRANS_SOL]->GetResLinSolver()));
      break;

    case TURB_TRANS_MODEL::NONE: break;
  }

  if (config->GetKind_Species_Model() != SPECIES_MODEL::NONE) {
    for (unsigned short iVar = 0; iVar < config->GetnSpecies(); iVar++) {
      SetHistoryOutputValue("RMS_SPECIES_" + std::to_string(iVar), log10(solver[SPECIES_SOL]->GetRes_RMS(iVar)));
      SetHistoryOutputValue("MAX_SPECIES_" + std::to_string(iVar), log10(solver[SPECIES_SOL]->GetRes_Max(iVar)));
      if (multiZone) {
        SetHistoryOutputValue("BGS_SPECIES_" + std::to_string(iVar), log10(solver[SPECIES_SOL]->GetRes_BGS(iVar)));
      }
    }

    SetHistoryOutputValue("LINSOL_ITER_SPECIES", solver[SPECIES_SOL]->GetIterLinSolver());
    SetHistoryOutputValue("LINSOL_RESIDUAL_SPECIES", log10(solver[SPECIES_SOL]->GetResLinSolver()));
  }
}

void CFlowOutput::SetVolumeOutputFields_ScalarSolution(const CConfig* config){
  switch (TurbModelFamily(config->GetKind_Turb_Model())) {
    case TURB_FAMILY::SA:
      AddVolumeOutput("NU_TILDE", "Nu_Tilde", "SOLUTION", "Spalart-Allmaras variable");
      break;

    case TURB_FAMILY::KW:
      AddVolumeOutput("TKE", "Turb_Kin_Energy", "SOLUTION", "Turbulent kinetic energy");
      AddVolumeOutput("DISSIPATION", "Omega", "SOLUTION", "Rate of dissipation");
      break;

    case TURB_FAMILY::NONE:
      break;
  }

  switch (config->GetKind_Trans_Model()) {
    case TURB_TRANS_MODEL::LM:
      AddVolumeOutput("INTERMITTENCY", "LM_gamma", "SOLUTION", "LM intermittency");
      AddVolumeOutput("RE_THETA_T", "LM_Re_t", "SOLUTION", "LM RE_THETA_T");
      AddVolumeOutput("INTERMITTENCY_SEP", "LM_gamma_sep", "PRIMITIVE", "LM intermittency");
      AddVolumeOutput("INTERMITTENCY_EFF", "LM_gamma_eff", "PRIMITIVE", "LM RE_THETA_T");
      AddVolumeOutput("TURB_INDEX", "Turb_index", "PRIMITIVE", "Turbulence index");
      break;

    case TURB_TRANS_MODEL::NONE:
      break;
  }

  if (config->GetKind_Species_Model() != SPECIES_MODEL::NONE) {
    for (unsigned short iVar = 0; iVar < config->GetnSpecies(); iVar++)
      AddVolumeOutput("SPECIES_" + std::to_string(iVar), "Species_" + std::to_string(iVar), "SOLUTION", "Species_" + std::to_string(iVar) + " mass fraction");
  }
}

void CFlowOutput::SetVolumeOutputFields_ScalarResidual(const CConfig* config) {
  switch (TurbModelFamily(config->GetKind_Turb_Model())){
    case TURB_FAMILY::SA:
      AddVolumeOutput("RES_NU_TILDE", "Residual_Nu_Tilde", "RESIDUAL", "Residual of the Spalart-Allmaras variable");
      break;

    case TURB_FAMILY::KW:
      AddVolumeOutput("RES_TKE", "Residual_TKE", "RESIDUAL", "Residual of turbulent kinetic energy");
      AddVolumeOutput("RES_DISSIPATION", "Residual_Omega", "RESIDUAL", "Residual of the rate of dissipation");
      break;

    case TURB_FAMILY::NONE:
      break;
  }

  switch (config->GetKind_Trans_Model()) {
    case TURB_TRANS_MODEL::LM:
      AddVolumeOutput("RES_INTERMITTENCY", "Residual_LM_intermittency", "RESIDUAL", "Residual of LM intermittency");
      AddVolumeOutput("RES_RE_THETA_T", "Residual_LM_RE_THETA_T", "RESIDUAL", "Residual of LM RE_THETA_T");
      break;

    case TURB_TRANS_MODEL::NONE:
      break;
  }

  if (config->GetKind_Species_Model() != SPECIES_MODEL::NONE) {
    for (unsigned short iVar = 0; iVar < config->GetnSpecies(); iVar++)
      AddVolumeOutput("RES_SPECIES_" + std::to_string(iVar), "Residual_Species_" + std::to_string(iVar), "RESIDUAL", "Residual of the transported species " + std::to_string(iVar));
  }
}

void CFlowOutput::SetVolumeOutputFields_ScalarLimiter(const CConfig* config) {
  if (config->GetKind_SlopeLimit_Turb() != LIMITER::NONE) {
    switch (TurbModelFamily(config->GetKind_Turb_Model())) {
      case TURB_FAMILY::SA:
        AddVolumeOutput("LIMITER_NU_TILDE", "Limiter_Nu_Tilde", "LIMITER", "Limiter value of the Spalart-Allmaras variable");
        break;

      case TURB_FAMILY::KW:
        AddVolumeOutput("LIMITER_TKE", "Limiter_TKE", "LIMITER", "Limiter value of turb. kinetic energy");
        AddVolumeOutput("LIMITER_DISSIPATION", "Limiter_Omega", "LIMITER", "Limiter value of dissipation rate");
        break;

      case TURB_FAMILY::NONE:
        break;
    }
  }

  if (config->GetKind_Species_Model() != SPECIES_MODEL::NONE) {
    if (config->GetKind_SlopeLimit_Species() != LIMITER::NONE) {
      for (unsigned short iVar = 0; iVar < config->GetnSpecies(); iVar++)
        AddVolumeOutput("LIMITER_SPECIES_" + std::to_string(iVar), "Limiter_Species_" + std::to_string(iVar), "LIMITER", "Limiter value of the transported species " + std::to_string(iVar));
    }
  }

  if (config->GetKind_Turb_Model() != TURB_MODEL::NONE) {
    AddVolumeOutput("EDDY_VISCOSITY", "Eddy_Viscosity", "PRIMITIVE", "Turbulent eddy viscosity");
  }

  if (config->GetSAParsedOptions().bc) {
    AddVolumeOutput("INTERMITTENCY", "gamma_BC", "INTERMITTENCY", "Intermittency");
  }

  // Hybrid RANS-LES
  if (config->GetKind_HybridRANSLES() != NO_HYBRIDRANSLES) {
    AddVolumeOutput("DES_LENGTHSCALE", "DES_LengthScale", "DDES", "DES length scale value");
    AddVolumeOutput("WALL_DISTANCE", "Wall_Distance", "DDES", "Wall distance value");
  }

  if (config->GetViscous()) {
    if (nDim == 3) {
      AddVolumeOutput("VORTICITY_X", "Vorticity_x", "VORTEX_IDENTIFICATION", "x-component of the vorticity vector");
      AddVolumeOutput("VORTICITY_Y", "Vorticity_y", "VORTEX_IDENTIFICATION", "y-component of the vorticity vector");
      AddVolumeOutput("VORTICITY_Z", "Vorticity_z", "VORTEX_IDENTIFICATION", "z-component of the vorticity vector");
    } else {
      AddVolumeOutput("VORTICITY", "Vorticity", "VORTEX_IDENTIFICATION", "Value of the vorticity");
    }
    AddVolumeOutput("Q_CRITERION", "Q_Criterion", "VORTEX_IDENTIFICATION", "Value of the Q-Criterion");
  }
}

void CFlowOutput::LoadVolumeData_Scalar(const CConfig* config, const CSolver* const* solver, const CGeometry* geometry,
                                        const unsigned long iPoint) {
  const auto* turb_solver = solver[TURB_SOL];
  const auto* trans_solver = solver[TRANS_SOL];
  const auto* Node_Flow = solver[FLOW_SOL]->GetNodes();
  const auto* Node_Turb = (config->GetKind_Turb_Model() != TURB_MODEL::NONE) ? turb_solver->GetNodes() : nullptr;
  const auto* Node_Trans = (config->GetKind_Trans_Model() != TURB_TRANS_MODEL::NONE) ? trans_solver->GetNodes() : nullptr;
  const auto* Node_Geo = geometry->nodes;

  if (config->GetViscous()) {
    if (nDim == 3){
      SetVolumeOutputValue("VORTICITY_X", iPoint, Node_Flow->GetVorticity(iPoint)[0]);
      SetVolumeOutputValue("VORTICITY_Y", iPoint, Node_Flow->GetVorticity(iPoint)[1]);
      SetVolumeOutputValue("VORTICITY_Z", iPoint, Node_Flow->GetVorticity(iPoint)[2]);
    } else {
      SetVolumeOutputValue("VORTICITY", iPoint, Node_Flow->GetVorticity(iPoint)[2]);
    }
    SetVolumeOutputValue("Q_CRITERION", iPoint, GetQ_Criterion(Node_Flow->GetVelocityGradient(iPoint)));
  }

  const bool limiter = (config->GetKind_SlopeLimit_Turb() != LIMITER::NONE);

  switch (TurbModelFamily(config->GetKind_Turb_Model())) {
    case TURB_FAMILY::SA:
      SetVolumeOutputValue("NU_TILDE", iPoint, Node_Turb->GetSolution(iPoint, 0));
      SetVolumeOutputValue("RES_NU_TILDE", iPoint, turb_solver->LinSysRes(iPoint, 0));
      if (limiter) {
        SetVolumeOutputValue("LIMITER_NU_TILDE", iPoint, Node_Turb->GetLimiter(iPoint, 0));
      }
      break;

    case TURB_FAMILY::KW:
      SetVolumeOutputValue("TKE", iPoint, Node_Turb->GetSolution(iPoint, 0));
      SetVolumeOutputValue("DISSIPATION", iPoint, Node_Turb->GetSolution(iPoint, 1));
      SetVolumeOutputValue("RES_TKE", iPoint, turb_solver->LinSysRes(iPoint, 0));
      SetVolumeOutputValue("RES_DISSIPATION", iPoint, turb_solver->LinSysRes(iPoint, 1));
      if (limiter) {
        SetVolumeOutputValue("LIMITER_TKE", iPoint, Node_Turb->GetLimiter(iPoint, 0));
        SetVolumeOutputValue("LIMITER_DISSIPATION", iPoint, Node_Turb->GetLimiter(iPoint, 1));
      }
      break;

    case TURB_FAMILY::NONE: break;
  }

  /*--- If we got here a turbulence model is being used, therefore there is eddy viscosity. ---*/
  if (config->GetKind_Turb_Model() != TURB_MODEL::NONE) {
    SetVolumeOutputValue("EDDY_VISCOSITY", iPoint, Node_Flow->GetEddyViscosity(iPoint));
  }

  if (config->GetSAParsedOptions().bc) {
    SetVolumeOutputValue("INTERMITTENCY", iPoint, Node_Turb->GetIntermittencyEff(iPoint));
  }

  switch (config->GetKind_Trans_Model()) {
    case TURB_TRANS_MODEL::LM:
      SetVolumeOutputValue("INTERMITTENCY", iPoint, Node_Trans->GetSolution(iPoint, 0));
      SetVolumeOutputValue("RE_THETA_T", iPoint, Node_Trans->GetSolution(iPoint, 1));
      SetVolumeOutputValue("INTERMITTENCY_SEP", iPoint, Node_Trans->GetIntermittencySep(iPoint));
      SetVolumeOutputValue("INTERMITTENCY_EFF", iPoint, Node_Trans->GetIntermittencyEff(iPoint));
      SetVolumeOutputValue("TURB_INDEX", iPoint, Node_Turb->GetTurbIndex(iPoint));
      SetVolumeOutputValue("RES_INTERMITTENCY", iPoint, trans_solver->LinSysRes(iPoint, 0));
      SetVolumeOutputValue("RES_RE_THETA_T", iPoint, trans_solver->LinSysRes(iPoint, 1));
      break;

    case TURB_TRANS_MODEL::NONE: break;
  }

  if (config->GetKind_HybridRANSLES() != NO_HYBRIDRANSLES) {
    SetVolumeOutputValue("DES_LENGTHSCALE", iPoint, Node_Flow->GetDES_LengthScale(iPoint));
    SetVolumeOutputValue("WALL_DISTANCE", iPoint, Node_Geo->GetWall_Distance(iPoint));
  }

  if (config->GetKind_Species_Model() != SPECIES_MODEL::NONE) {
    const auto Node_Species = solver[SPECIES_SOL]->GetNodes();

    for (unsigned short iVar = 0; iVar < config->GetnSpecies(); iVar++) {
      SetVolumeOutputValue("SPECIES_" + std::to_string(iVar), iPoint, Node_Species->GetSolution(iPoint, iVar));
      SetVolumeOutputValue("RES_SPECIES_" + std::to_string(iVar), iPoint, solver[SPECIES_SOL]->LinSysRes(iPoint, iVar));
      if (config->GetKind_SlopeLimit_Species() != LIMITER::NONE)
        SetVolumeOutputValue("LIMITER_SPECIES_" + std::to_string(iVar), iPoint, Node_Species->GetLimiter(iPoint, iVar));
    }
  }
}

void CFlowOutput::LoadSurfaceData(CConfig *config, CGeometry *geometry, CSolver **solver, unsigned long iPoint, unsigned short iMarker, unsigned long iVertex){

  if (!config->GetViscous_Wall(iMarker)) return;

  const auto heat_sol = (config->GetKind_Regime() == ENUM_REGIME::INCOMPRESSIBLE) &&
                         config->GetWeakly_Coupled_Heat() ? HEAT_SOL : FLOW_SOL;

  SetVolumeOutputValue("SKIN_FRICTION-X", iPoint, solver[FLOW_SOL]->GetCSkinFriction(iMarker, iVertex, 0));
  SetVolumeOutputValue("SKIN_FRICTION-Y", iPoint, solver[FLOW_SOL]->GetCSkinFriction(iMarker, iVertex, 1));
  if (nDim == 3)
    SetVolumeOutputValue("SKIN_FRICTION-Z", iPoint, solver[FLOW_SOL]->GetCSkinFriction(iMarker, iVertex, 2));
  SetVolumeOutputValue("HEAT_FLUX", iPoint, solver[heat_sol]->GetHeatFlux(iMarker, iVertex));
  SetVolumeOutputValue("Y_PLUS", iPoint, solver[FLOW_SOL]->GetYPlus(iMarker, iVertex));
}

void CFlowOutput::AddAerodynamicCoefficients(const CConfig* config) {

  /// BEGIN_GROUP: AERO_COEFF, DESCRIPTION: Sum of the aerodynamic coefficients and forces on all surfaces (markers) set with MARKER_MONITORING.
  /// DESCRIPTION: Drag coefficient
  AddHistoryOutput("DRAG",       "CD",   ScreenOutputFormat::FIXED, "AERO_COEFF", "Total drag coefficient on all surfaces set with MARKER_MONITORING", HistoryFieldType::COEFFICIENT);
  /// DESCRIPTION: Lift coefficient
  AddHistoryOutput("LIFT",       "CL",   ScreenOutputFormat::FIXED, "AERO_COEFF", "Total lift coefficient on all surfaces set with MARKER_MONITORING", HistoryFieldType::COEFFICIENT);
  /// DESCRIPTION: Sideforce coefficient
  AddHistoryOutput("SIDEFORCE",  "CSF",  ScreenOutputFormat::FIXED, "AERO_COEFF", "Total sideforce coefficient on all surfaces set with MARKER_MONITORING", HistoryFieldType::COEFFICIENT);
  /// DESCRIPTION: Moment around the x-axis
  AddHistoryOutput("MOMENT_X",   "CMx",  ScreenOutputFormat::FIXED, "AERO_COEFF", "Total momentum x-component on all surfaces set with MARKER_MONITORING", HistoryFieldType::COEFFICIENT);
  /// DESCRIPTION: Moment around the y-axis
  AddHistoryOutput("MOMENT_Y",   "CMy",  ScreenOutputFormat::FIXED, "AERO_COEFF", "Total momentum y-component on all surfaces set with MARKER_MONITORING", HistoryFieldType::COEFFICIENT);
  /// DESCRIPTION: Moment around the z-axis
  AddHistoryOutput("MOMENT_Z",   "CMz",  ScreenOutputFormat::FIXED, "AERO_COEFF", "Total momentum z-component on all surfaces set with MARKER_MONITORING", HistoryFieldType::COEFFICIENT);
  /// DESCRIPTION: Force in x direction
  AddHistoryOutput("FORCE_X",    "CFx",  ScreenOutputFormat::FIXED, "AERO_COEFF", "Total force x-component on all surfaces set with MARKER_MONITORING", HistoryFieldType::COEFFICIENT);
  /// DESCRIPTION: Force in y direction
  AddHistoryOutput("FORCE_Y",    "CFy",  ScreenOutputFormat::FIXED, "AERO_COEFF", "Total force y-component on all surfaces set with MARKER_MONITORING", HistoryFieldType::COEFFICIENT);
  /// DESCRIPTION: Force in z direction
  AddHistoryOutput("FORCE_Z",    "CFz",  ScreenOutputFormat::FIXED, "AERO_COEFF", "Total force z-component on all surfaces set with MARKER_MONITORING", HistoryFieldType::COEFFICIENT);
  /// DESCRIPTION: Lift-to-drag ratio
  AddHistoryOutput("EFFICIENCY", "CEff", ScreenOutputFormat::FIXED, "AERO_COEFF", "Total lift-to-drag ratio on all surfaces set with MARKER_MONITORING", HistoryFieldType::COEFFICIENT);
  /// END_GROUP

  /// BEGIN_GROUP: AERO_COEFF_SURF, DESCRIPTION: Aerodynamic coefficients and forces per surface.
  vector<string> Marker_Monitoring;
  for (unsigned short iMarker_Monitoring = 0; iMarker_Monitoring < config->GetnMarker_Monitoring(); iMarker_Monitoring++){
    Marker_Monitoring.push_back(config->GetMarker_Monitoring_TagBound(iMarker_Monitoring));
  }
  /// DESCRIPTION: Drag coefficient
  AddHistoryOutputPerSurface("DRAG_ON_SURFACE",       "CD",   ScreenOutputFormat::FIXED, "AERO_COEFF_SURF", Marker_Monitoring, HistoryFieldType::COEFFICIENT);
  /// DESCRIPTION: Lift coefficient
  AddHistoryOutputPerSurface("LIFT_ON_SURFACE",       "CL",   ScreenOutputFormat::FIXED, "AERO_COEFF_SURF", Marker_Monitoring, HistoryFieldType::COEFFICIENT);
  /// DESCRIPTION: Sideforce coefficient
  AddHistoryOutputPerSurface("SIDEFORCE_ON_SURFACE",  "CSF",  ScreenOutputFormat::FIXED, "AERO_COEFF_SURF", Marker_Monitoring, HistoryFieldType::COEFFICIENT);
  /// DESCRIPTION: Moment around the x-axis
  AddHistoryOutputPerSurface("MOMENT-X_ON_SURFACE",   "CMx",  ScreenOutputFormat::FIXED, "AERO_COEFF_SURF", Marker_Monitoring, HistoryFieldType::COEFFICIENT);
  /// DESCRIPTION: Moment around the y-axis
  AddHistoryOutputPerSurface("MOMENT-Y_ON_SURFACE",   "CMy",  ScreenOutputFormat::FIXED, "AERO_COEFF_SURF", Marker_Monitoring, HistoryFieldType::COEFFICIENT);
  /// DESCRIPTION: Moment around the z-axis
  AddHistoryOutputPerSurface("MOMENT-Z_ON_SURFACE",   "CMz",  ScreenOutputFormat::FIXED, "AERO_COEFF_SURF", Marker_Monitoring, HistoryFieldType::COEFFICIENT);
  /// DESCRIPTION: Force in x direction
  AddHistoryOutputPerSurface("FORCE-X_ON_SURFACE",    "CFx",  ScreenOutputFormat::FIXED, "AERO_COEFF_SURF", Marker_Monitoring, HistoryFieldType::COEFFICIENT);
  /// DESCRIPTION: Force in y direction
  AddHistoryOutputPerSurface("FORCE-Y_ON_SURFACE",    "CFy",  ScreenOutputFormat::FIXED, "AERO_COEFF_SURF", Marker_Monitoring, HistoryFieldType::COEFFICIENT);
  /// DESCRIPTION: Force in z direction
  AddHistoryOutputPerSurface("FORCE-Z_ON_SURFACE",    "CFz",  ScreenOutputFormat::FIXED, "AERO_COEFF_SURF", Marker_Monitoring, HistoryFieldType::COEFFICIENT);
  /// DESCRIPTION: Lift-to-drag ratio
  AddHistoryOutputPerSurface("EFFICIENCY_ON_SURFACE", "CEff", ScreenOutputFormat::FIXED, "AERO_COEFF_SURF", Marker_Monitoring, HistoryFieldType::COEFFICIENT);
  /// END_GROUP

  /// DESCRIPTION: Angle of attack
  AddHistoryOutput("AOA", "AoA", ScreenOutputFormat::FIXED, "AOA", "Angle of attack");

  AddHistoryOutput("COMBO", "ComboObj", ScreenOutputFormat::SCIENTIFIC, "COMBO", "Combined obj. function value.", HistoryFieldType::COEFFICIENT);
}

void CFlowOutput::SetAerodynamicCoefficients(const CConfig* config, const CSolver* flow_solver){

  SetHistoryOutputValue("DRAG", flow_solver->GetTotal_CD());
  SetHistoryOutputValue("LIFT", flow_solver->GetTotal_CL());
  if (nDim == 3)
    SetHistoryOutputValue("SIDEFORCE", flow_solver->GetTotal_CSF());
  if (nDim == 3){
    SetHistoryOutputValue("MOMENT_X", flow_solver->GetTotal_CMx());
    SetHistoryOutputValue("MOMENT_Y", flow_solver->GetTotal_CMy());
  }
  SetHistoryOutputValue("MOMENT_Z", flow_solver->GetTotal_CMz());
  SetHistoryOutputValue("FORCE_X", flow_solver->GetTotal_CFx());
  SetHistoryOutputValue("FORCE_Y", flow_solver->GetTotal_CFy());
  if (nDim == 3)
    SetHistoryOutputValue("FORCE_Z", flow_solver->GetTotal_CFz());
  SetHistoryOutputValue("EFFICIENCY", flow_solver->GetTotal_CEff());

  for (unsigned short iMarker_Monitoring = 0; iMarker_Monitoring < config->GetnMarker_Monitoring(); iMarker_Monitoring++) {
    SetHistoryOutputPerSurfaceValue("DRAG_ON_SURFACE", flow_solver->GetSurface_CD(iMarker_Monitoring), iMarker_Monitoring);
    SetHistoryOutputPerSurfaceValue("LIFT_ON_SURFACE", flow_solver->GetSurface_CL(iMarker_Monitoring), iMarker_Monitoring);
    if (nDim == 3)
      SetHistoryOutputPerSurfaceValue("SIDEFORCE_ON_SURFACE", flow_solver->GetSurface_CSF(iMarker_Monitoring), iMarker_Monitoring);
    if (nDim == 3){
      SetHistoryOutputPerSurfaceValue("MOMENT-X_ON_SURFACE", flow_solver->GetSurface_CMx(iMarker_Monitoring), iMarker_Monitoring);
      SetHistoryOutputPerSurfaceValue("MOMENT-Y_ON_SURFACE", flow_solver->GetSurface_CMy(iMarker_Monitoring), iMarker_Monitoring);
    }
    SetHistoryOutputPerSurfaceValue("MOMENT-Z_ON_SURFACE", flow_solver->GetSurface_CMz(iMarker_Monitoring), iMarker_Monitoring);
    SetHistoryOutputPerSurfaceValue("FORCE-X_ON_SURFACE", flow_solver->GetSurface_CFx(iMarker_Monitoring), iMarker_Monitoring);
    SetHistoryOutputPerSurfaceValue("FORCE-Y_ON_SURFACE", flow_solver->GetSurface_CFy(iMarker_Monitoring), iMarker_Monitoring);
    if (nDim == 3)
      SetHistoryOutputPerSurfaceValue("FORCE-Z_ON_SURFACE", flow_solver->GetSurface_CFz(iMarker_Monitoring), iMarker_Monitoring);

    SetHistoryOutputPerSurfaceValue("EFFICIENCY_ON_SURFACE", flow_solver->GetSurface_CEff(iMarker_Monitoring), iMarker_Monitoring);
    if (config->GetAeroelastic_Simulation()){
      SetHistoryOutputPerSurfaceValue("PITCH", config->GetAeroelastic_pitch(iMarker_Monitoring), iMarker_Monitoring);
      SetHistoryOutputPerSurfaceValue("PLUNGE", config->GetAeroelastic_plunge(iMarker_Monitoring), iMarker_Monitoring);
    }
  }

  SetHistoryOutputValue("AOA", config->GetAoA());
}

void CFlowOutput::AddHeatCoefficients(const CConfig* config) {

  if (!config->GetViscous()) return;

  /// BEGIN_GROUP: HEAT, DESCRIPTION: Heat coefficients on all surfaces set with MARKER_MONITORING.
  /// DESCRIPTION: Total heatflux
  AddHistoryOutput("TOTAL_HEATFLUX", "HF", ScreenOutputFormat::SCIENTIFIC, "HEAT", "Total heatflux on all surfaces set with MARKER_MONITORING.", HistoryFieldType::COEFFICIENT);
  /// DESCRIPTION: Maximal heatflux
  AddHistoryOutput("MAXIMUM_HEATFLUX", "maxHF", ScreenOutputFormat::SCIENTIFIC, "HEAT", "Maximum heatflux across all surfaces set with MARKER_MONITORING.", HistoryFieldType::COEFFICIENT);

  vector<string> Marker_Monitoring;
  for (auto iMarker = 0u; iMarker < config->GetnMarker_Monitoring(); iMarker++) {
    Marker_Monitoring.push_back(config->GetMarker_Monitoring_TagBound(iMarker));
  }
  /// DESCRIPTION:  Total heatflux
  AddHistoryOutputPerSurface("TOTAL_HEATFLUX_ON_SURFACE", "HF", ScreenOutputFormat::SCIENTIFIC, "HEAT_SURF", Marker_Monitoring, HistoryFieldType::COEFFICIENT);
  /// DESCRIPTION:  Total heatflux
  AddHistoryOutputPerSurface("MAXIMUM_HEATFLUX_ON_SURFACE", "maxHF", ScreenOutputFormat::SCIENTIFIC, "HEAT_SURF", Marker_Monitoring, HistoryFieldType::COEFFICIENT);
  /// END_GROUP
}

void CFlowOutput::SetHeatCoefficients(const CConfig* config, const CSolver* flow_solver) {

  if (!config->GetViscous()) return;

  SetHistoryOutputValue("TOTAL_HEATFLUX", flow_solver->GetTotal_HeatFlux());
  SetHistoryOutputValue("MAXIMUM_HEATFLUX", flow_solver->GetTotal_MaxHeatFlux());

  for (auto iMarker = 0u; iMarker < config->GetnMarker_Monitoring(); iMarker++) {
    SetHistoryOutputPerSurfaceValue("TOTAL_HEATFLUX_ON_SURFACE", flow_solver->GetSurface_HF_Visc(iMarker), iMarker);
    SetHistoryOutputPerSurfaceValue("MAXIMUM_HEATFLUX_ON_SURFACE", flow_solver->GetSurface_MaxHF_Visc(iMarker), iMarker);
  }
}

void CFlowOutput::AddRotatingFrameCoefficients() {
  /// BEGIN_GROUP: ROTATING_FRAME, DESCRIPTION: Coefficients related to a rotating frame of reference.
  /// DESCRIPTION: Merit
  AddHistoryOutput("FIGURE_OF_MERIT", "CMerit", ScreenOutputFormat::SCIENTIFIC, "ROTATING_FRAME", "Thrust over torque", HistoryFieldType::COEFFICIENT);
  /// DESCRIPTION: CT
  AddHistoryOutput("THRUST", "CT", ScreenOutputFormat::SCIENTIFIC, "ROTATING_FRAME", "Thrust coefficient", HistoryFieldType::COEFFICIENT);
  /// DESCRIPTION: CQ
  AddHistoryOutput("TORQUE", "CQ", ScreenOutputFormat::SCIENTIFIC, "ROTATING_FRAME", "Torque coefficient", HistoryFieldType::COEFFICIENT);
  /// END_GROUP
}

void CFlowOutput::SetRotatingFrameCoefficients(const CSolver* flow_solver) {

  SetHistoryOutputValue("THRUST", flow_solver->GetTotal_CT());
  SetHistoryOutputValue("TORQUE", flow_solver->GetTotal_CQ());
  SetHistoryOutputValue("FIGURE_OF_MERIT", flow_solver->GetTotal_CMerit());
}

void CFlowOutput::Add_CpInverseDesignOutput(){

  AddHistoryOutput("INVERSE_DESIGN_PRESSURE", "Cp_Diff", ScreenOutputFormat::FIXED, "CP_DIFF", "Cp difference for inverse design", HistoryFieldType::COEFFICIENT);
}

void CFlowOutput::Set_CpInverseDesign(CSolver *solver, const CGeometry *geometry, const CConfig *config){

  /*--- Prepare to read the surface pressure files (CSV) ---*/

  const auto surfCp_filename = config->GetUnsteady_FileName("TargetCp", curTimeIter, ".dat");

  /*--- Read the surface pressure file, on the first inner iteration. ---*/

  ifstream Surface_file;
  Surface_file.open(surfCp_filename);

  if (!Surface_file.good()) {
    solver->SetTotal_CpDiff(0.0);
    SetHistoryOutputValue("INVERSE_DESIGN_PRESSURE", 0.0);
    return;
  }

  if ((config->GetInnerIter() == 0) || config->GetDiscrete_Adjoint()) {
    string text_line;
    getline(Surface_file, text_line);

    while (getline(Surface_file, text_line)) {
      /*--- remove commas ---*/
      for (auto& c : text_line) if (c == ',') c = ' ';
      stringstream point_line(text_line);

      /*--- parse line ---*/
      unsigned long iPointGlobal;
      su2double XCoord, YCoord, ZCoord=0, Pressure, PressureCoeff;

      point_line >> iPointGlobal >> XCoord >> YCoord;
      if (nDim == 3) point_line >> ZCoord;
      point_line >> Pressure >> PressureCoeff;

      const auto iPoint = geometry->GetGlobal_to_Local_Point(iPointGlobal);

      /*--- If the point is on this rank set the Cp to associated vertices
       *    (one point may be shared by multiple vertices). ---*/
      if (iPoint >= 0) {
        bool set = false;
        for (auto iMarker = 0u; iMarker < geometry->GetnMarker(); ++iMarker) {
          const auto iVertex = geometry->nodes->GetVertex(iPoint, iMarker);

          if (iVertex >= 0) {
            solver->SetCPressureTarget(iMarker, iVertex, PressureCoeff);
            set = true;
          }
        }
        if (!set)
          cout << "WARNING: In file " << surfCp_filename << ", point " << iPointGlobal << " is not a vertex." << endl;
      }
    }
  }

  /*--- Compute the pressure difference. ---*/

  su2double PressDiff = 0.0;

  for (auto iMarker = 0u; iMarker < geometry->GetnMarker(); ++iMarker) {

    const auto Boundary = config->GetMarker_All_KindBC(iMarker);

    if (config->GetSolid_Wall(iMarker) || (Boundary == NEARFIELD_BOUNDARY)) {
      for (auto iVertex = 0ul; iVertex < geometry->GetnVertex(iMarker); iVertex++) {

        const auto iPoint = geometry->vertex[iMarker][iVertex]->GetNode();
        if (!geometry->nodes->GetDomain(iPoint)) continue;

        const auto Cp = solver->GetCPressure(iMarker, iVertex);
        const auto CpTarget = solver->GetCPressureTarget(iMarker, iVertex);

        const auto Normal = geometry->vertex[iMarker][iVertex]->GetNormal();
        const auto Area = GeometryToolbox::Norm(nDim, Normal);

        PressDiff += Area * pow(CpTarget-Cp, 2);
      }
    }
  }
  su2double tmp = PressDiff;
  SU2_MPI::Allreduce(&tmp, &PressDiff, 1, MPI_DOUBLE, MPI_SUM, SU2_MPI::GetComm());

  /*--- Update the total Cp difference coeffient. ---*/

  solver->SetTotal_CpDiff(PressDiff);
  SetHistoryOutputValue("INVERSE_DESIGN_PRESSURE", PressDiff);

}

void CFlowOutput::Add_NearfieldInverseDesignOutput(){

  AddHistoryOutput("EQUIVALENT_AREA", "CEquiv_Area", ScreenOutputFormat::SCIENTIFIC, "EQUIVALENT_AREA", "Equivalent area", HistoryFieldType::COEFFICIENT);
}

void CFlowOutput::Set_NearfieldInverseDesign(CSolver *solver, const CGeometry *geometry, const CConfig *config){

  ofstream EquivArea_file;
  su2double auxXCoord, auxYCoord, auxZCoord, InverseDesign = 0.0, DeltaX,
    Coord_i, Coord_j, jp1Coord, *Coord = nullptr, MeanFunction,
    *Face_Normal = nullptr, auxArea, auxPress, jFunction, jp1Function;
  unsigned long iPoint, auxPoint, auxDomain;
  ofstream NearFieldEA_file; ifstream TargetEA_file;

  const su2double XCoordBegin_OF = config->GetEA_IntLimit(0);
  const su2double XCoordEnd_OF = config->GetEA_IntLimit(1);

  const su2double AoA = -(config->GetAoA()*PI_NUMBER/180.0);
  const su2double EAScaleFactor = config->GetEA_ScaleFactor(); // The EA Obj. Func. should be ~ force based Obj. Func.

  const su2double Mach  = config->GetMach();
  const su2double Gamma = config->GetGamma();
  const su2double Beta = sqrt(Mach*Mach-1.0);
  const su2double R_Plane = fabs(config->GetEA_IntLimit(2));
  const su2double Pressure_Inf = config->GetPressure_FreeStreamND();

  const su2double factor = 4.0*sqrt(2.0*Beta*R_Plane) / (Gamma*Pressure_Inf*Mach*Mach);

  if (rank == MASTER_NODE) cout << "Writing Equivalent Area files." << endl ;

  vector<unsigned long> Buffer_Receive_nVertex;
  if (rank == MASTER_NODE) {
    Buffer_Receive_nVertex.resize(size);
  }

  /*--- Compute the total number of points of the near-field ghost nodes ---*/

  unsigned long nLocalVertex_NearField = 0;
  for (unsigned short iMarker = 0; iMarker < config->GetnMarker_All(); iMarker++)
    if (config->GetMarker_All_KindBC(iMarker) == NEARFIELD_BOUNDARY)
      for (unsigned long iVertex = 0; iVertex < geometry->GetnVertex(iMarker); iVertex++) {
        iPoint = geometry->vertex[iMarker][iVertex]->GetNode();
        Face_Normal = geometry->vertex[iMarker][iVertex]->GetNormal();
        Coord = geometry->nodes->GetCoord(iPoint);

        if (geometry->nodes->GetDomain(iPoint))
          if ((Face_Normal[nDim-1] > 0.0) && (Coord[nDim-1] < 0.0))
            nLocalVertex_NearField ++;
      }

  /*--- Send Near-Field vertex information --*/
  unsigned long MaxLocalVertex_NearField, nVertex_NearField;

  SU2_MPI::Allreduce(&nLocalVertex_NearField, &nVertex_NearField, 1, MPI_UNSIGNED_LONG, MPI_SUM, SU2_MPI::GetComm());
  SU2_MPI::Allreduce(&nLocalVertex_NearField, &MaxLocalVertex_NearField, 1, MPI_UNSIGNED_LONG, MPI_MAX, SU2_MPI::GetComm());
  SU2_MPI::Gather(&nLocalVertex_NearField, 1, MPI_UNSIGNED_LONG, Buffer_Receive_nVertex.data(), 1, MPI_UNSIGNED_LONG, MASTER_NODE, SU2_MPI::GetComm());

  vector<su2double> Buffer_Send_Xcoord          (MaxLocalVertex_NearField, 0.0);
  vector<su2double> Buffer_Send_Ycoord          (MaxLocalVertex_NearField, 0.0);
  vector<su2double> Buffer_Send_Zcoord          (MaxLocalVertex_NearField, 0.0);
  vector<unsigned long> Buffer_Send_IdPoint     (MaxLocalVertex_NearField, 0);
  vector<su2double> Buffer_Send_Pressure        (MaxLocalVertex_NearField, 0.0);
  vector<su2double> Buffer_Send_FaceArea        (MaxLocalVertex_NearField, 0.0);

  vector<su2double> Buffer_Receive_Xcoord;
  vector<su2double> Buffer_Receive_Ycoord;
  vector<su2double> Buffer_Receive_Zcoord;
  vector<unsigned long> Buffer_Receive_IdPoint;
  vector<su2double> Buffer_Receive_Pressure;
  vector<su2double> Buffer_Receive_FaceArea;

  if (rank == MASTER_NODE) {
    Buffer_Receive_Xcoord.resize(size*MaxLocalVertex_NearField);
    Buffer_Receive_Ycoord.resize(size*MaxLocalVertex_NearField);
    Buffer_Receive_Zcoord.resize(size*MaxLocalVertex_NearField);
    Buffer_Receive_IdPoint.resize(size*MaxLocalVertex_NearField);
    Buffer_Receive_Pressure.resize(size*MaxLocalVertex_NearField);
    Buffer_Receive_FaceArea.resize(size*MaxLocalVertex_NearField);
  }

  const auto nBuffer_Xcoord = MaxLocalVertex_NearField;
  const auto nBuffer_Ycoord = MaxLocalVertex_NearField;
  const auto nBuffer_Zcoord = MaxLocalVertex_NearField;
  const auto nBuffer_IdPoint = MaxLocalVertex_NearField;
  const auto nBuffer_Pressure = MaxLocalVertex_NearField;
  const auto nBuffer_FaceArea = MaxLocalVertex_NearField;


  /*--- Copy coordinates, index points, and pressures to the auxiliar vector --*/

  nLocalVertex_NearField = 0;
  for (unsigned short iMarker = 0; iMarker < config->GetnMarker_All(); iMarker++)
    if (config->GetMarker_All_KindBC(iMarker) == NEARFIELD_BOUNDARY)
      for (unsigned long iVertex = 0; iVertex < geometry->GetnVertex(iMarker); iVertex++) {
        iPoint = geometry->vertex[iMarker][iVertex]->GetNode();
        Face_Normal = geometry->vertex[iMarker][iVertex]->GetNormal();
        Coord = geometry->nodes->GetCoord(iPoint);

        if (geometry->nodes->GetDomain(iPoint))
          if ((Face_Normal[nDim-1] > 0.0) && (Coord[nDim-1] < 0.0)) {
            Buffer_Send_IdPoint[nLocalVertex_NearField] = iPoint;
            Buffer_Send_Xcoord[nLocalVertex_NearField] = geometry->nodes->GetCoord(iPoint, 0);
            Buffer_Send_Ycoord[nLocalVertex_NearField] = geometry->nodes->GetCoord(iPoint, 1);
            if (nDim == 3) {
              Buffer_Send_Zcoord[nLocalVertex_NearField] = geometry->nodes->GetCoord(iPoint, 2);
            }
            Buffer_Send_Pressure[nLocalVertex_NearField] = solver->GetNodes()->GetPressure(iPoint);
            Buffer_Send_FaceArea[nLocalVertex_NearField] = fabs(Face_Normal[nDim-1]);
            nLocalVertex_NearField++;
          }
      }

  /*--- Send all the information --*/

  SU2_MPI::Gather(Buffer_Send_Xcoord.data(), nBuffer_Xcoord, MPI_DOUBLE, Buffer_Receive_Xcoord.data(), nBuffer_Xcoord, MPI_DOUBLE, MASTER_NODE, SU2_MPI::GetComm());
  SU2_MPI::Gather(Buffer_Send_Ycoord.data(), nBuffer_Ycoord, MPI_DOUBLE, Buffer_Receive_Ycoord.data(), nBuffer_Ycoord, MPI_DOUBLE, MASTER_NODE, SU2_MPI::GetComm());
  SU2_MPI::Gather(Buffer_Send_Zcoord.data(), nBuffer_Zcoord, MPI_DOUBLE, Buffer_Receive_Zcoord.data(), nBuffer_Zcoord, MPI_DOUBLE, MASTER_NODE, SU2_MPI::GetComm());
  SU2_MPI::Gather(Buffer_Send_IdPoint.data(), nBuffer_IdPoint, MPI_UNSIGNED_LONG, Buffer_Receive_IdPoint.data(), nBuffer_IdPoint, MPI_UNSIGNED_LONG, MASTER_NODE, SU2_MPI::GetComm());
  SU2_MPI::Gather(Buffer_Send_Pressure.data(), nBuffer_Pressure, MPI_DOUBLE, Buffer_Receive_Pressure.data(), nBuffer_Pressure, MPI_DOUBLE, MASTER_NODE, SU2_MPI::GetComm());
  SU2_MPI::Gather(Buffer_Send_FaceArea.data(), nBuffer_FaceArea, MPI_DOUBLE, Buffer_Receive_FaceArea.data(), nBuffer_FaceArea, MPI_DOUBLE, MASTER_NODE, SU2_MPI::GetComm());

  if (rank == MASTER_NODE) {

    vector<su2double> Xcoord(nVertex_NearField);
    vector<su2double> Ycoord(nVertex_NearField);
    vector<su2double> Zcoord(nVertex_NearField);
    vector<short> AzimuthalAngle(nVertex_NearField);
    vector<unsigned long> IdPoint(nVertex_NearField);
    vector<unsigned long> IdDomain(nVertex_NearField);
    vector<su2double> Pressure(nVertex_NearField);
    vector<su2double> FaceArea(nVertex_NearField);
    vector<su2double> EquivArea(nVertex_NearField);
    vector<su2double> TargetArea(nVertex_NearField);
    vector<su2double> NearFieldWeight(nVertex_NearField);
    vector<su2double> Weight(nVertex_NearField);

    nVertex_NearField = 0;
    for (int iProcessor = 0; iProcessor < size; iProcessor++) {
      for (unsigned long iVertex = 0; iVertex < Buffer_Receive_nVertex[iProcessor]; iVertex++) {
        Xcoord[nVertex_NearField] = Buffer_Receive_Xcoord[iProcessor*MaxLocalVertex_NearField+iVertex];
        Ycoord[nVertex_NearField] = Buffer_Receive_Ycoord[iProcessor*MaxLocalVertex_NearField+iVertex];

        if (nDim == 2) {
          AzimuthalAngle[nVertex_NearField] = 0;
        }

        if (nDim == 3) {
          Zcoord[nVertex_NearField] = Buffer_Receive_Zcoord[iProcessor*MaxLocalVertex_NearField+iVertex];

          /*--- Rotate the nearfield cylinder  ---*/

          su2double YcoordRot = Ycoord[nVertex_NearField];
          su2double ZcoordRot = Xcoord[nVertex_NearField]*sin(AoA) + Zcoord[nVertex_NearField]*cos(AoA);

          /*--- Compute the Azimuthal angle ---*/

          su2double AngleDouble = fabs(atan(-YcoordRot/ZcoordRot)*180.0/PI_NUMBER);

          /*--- Fix an azimuthal line due to misalignments of the near-field ---*/

          su2double FixAzimuthalLine = config->GetFixAzimuthalLine();

          if ((AngleDouble >= FixAzimuthalLine - 0.1) && (AngleDouble <= FixAzimuthalLine + 0.1))
            AngleDouble = FixAzimuthalLine - 0.1;

          const auto AngleInt = SU2_TYPE::Short(floor(AngleDouble + 0.5));

          if (AngleInt >= 0) AzimuthalAngle[nVertex_NearField] = AngleInt;
          else AzimuthalAngle[nVertex_NearField] = 180 + AngleInt;
        }

        if (AzimuthalAngle[nVertex_NearField] <= 60) {
          IdPoint[nVertex_NearField] = Buffer_Receive_IdPoint[iProcessor*MaxLocalVertex_NearField+iVertex];
          Pressure[nVertex_NearField] = Buffer_Receive_Pressure[iProcessor*MaxLocalVertex_NearField+iVertex];
          FaceArea[nVertex_NearField] = Buffer_Receive_FaceArea[iProcessor*MaxLocalVertex_NearField+iVertex];
          IdDomain[nVertex_NearField] = iProcessor;
          nVertex_NearField++;
        }
      }
    }


    vector<short> PhiAngleList;
    vector<short>::iterator IterPhiAngleList;

    for (unsigned long iVertex = 0; iVertex < nVertex_NearField; iVertex++)
      PhiAngleList.push_back(AzimuthalAngle[iVertex]);

    sort( PhiAngleList.begin(), PhiAngleList.end());
    IterPhiAngleList = unique( PhiAngleList.begin(), PhiAngleList.end());
    PhiAngleList.resize( IterPhiAngleList - PhiAngleList.begin() );

    /*--- Create vectors and distribute the values among the different PhiAngle queues ---*/

    vector<vector<su2double> > Xcoord_PhiAngle(PhiAngleList.size());
    vector<vector<su2double> > Ycoord_PhiAngle(PhiAngleList.size());
    vector<vector<su2double> > Zcoord_PhiAngle(PhiAngleList.size());
    vector<vector<unsigned long> > IdPoint_PhiAngle(PhiAngleList.size());
    vector<vector<unsigned long> > IdDomain_PhiAngle(PhiAngleList.size());
    vector<vector<su2double> > Pressure_PhiAngle(PhiAngleList.size());
    vector<vector<su2double> > FaceArea_PhiAngle(PhiAngleList.size());
    vector<vector<su2double> > EquivArea_PhiAngle(PhiAngleList.size());
    vector<vector<su2double> > TargetArea_PhiAngle(PhiAngleList.size());
    vector<vector<su2double> > NearFieldWeight_PhiAngle(PhiAngleList.size());
    vector<vector<su2double> > Weight_PhiAngle(PhiAngleList.size());

    /*--- Distribute the values among the different PhiAngles ---*/

    for (unsigned long iVertex = 0; iVertex < nVertex_NearField; iVertex++)
      for (unsigned short iPhiAngle = 0; iPhiAngle < PhiAngleList.size(); iPhiAngle++)
        if (AzimuthalAngle[iVertex] == PhiAngleList[iPhiAngle]) {
          Xcoord_PhiAngle[iPhiAngle].push_back(Xcoord[iVertex]);
          Ycoord_PhiAngle[iPhiAngle].push_back(Ycoord[iVertex]);
          Zcoord_PhiAngle[iPhiAngle].push_back(Zcoord[iVertex]);
          IdPoint_PhiAngle[iPhiAngle].push_back(IdPoint[iVertex]);
          IdDomain_PhiAngle[iPhiAngle].push_back(IdDomain[iVertex]);
          Pressure_PhiAngle[iPhiAngle].push_back(Pressure[iVertex]);
          FaceArea_PhiAngle[iPhiAngle].push_back(FaceArea[iVertex]);
          EquivArea_PhiAngle[iPhiAngle].push_back(EquivArea[iVertex]);
          TargetArea_PhiAngle[iPhiAngle].push_back(TargetArea[iVertex]);
          NearFieldWeight_PhiAngle[iPhiAngle].push_back(NearFieldWeight[iVertex]);
          Weight_PhiAngle[iPhiAngle].push_back(Weight[iVertex]);
        }

    /*--- Order the arrays (x Coordinate, Pressure, Point, and Domain) ---*/

    for (unsigned long iPhiAngle = 0; iPhiAngle < PhiAngleList.size(); iPhiAngle++)
      for (unsigned long iVertex = 0; iVertex < Xcoord_PhiAngle[iPhiAngle].size(); iVertex++)
        for (unsigned long jVertex = 0; jVertex < Xcoord_PhiAngle[iPhiAngle].size() - 1 - iVertex; jVertex++)
          if (Xcoord_PhiAngle[iPhiAngle][jVertex] > Xcoord_PhiAngle[iPhiAngle][jVertex+1]) {
            auxXCoord = Xcoord_PhiAngle[iPhiAngle][jVertex]; Xcoord_PhiAngle[iPhiAngle][jVertex] = Xcoord_PhiAngle[iPhiAngle][jVertex+1]; Xcoord_PhiAngle[iPhiAngle][jVertex+1] = auxXCoord;
            auxYCoord = Ycoord_PhiAngle[iPhiAngle][jVertex]; Ycoord_PhiAngle[iPhiAngle][jVertex] = Ycoord_PhiAngle[iPhiAngle][jVertex+1]; Ycoord_PhiAngle[iPhiAngle][jVertex+1] = auxYCoord;
            auxZCoord = Zcoord_PhiAngle[iPhiAngle][jVertex]; Zcoord_PhiAngle[iPhiAngle][jVertex] = Zcoord_PhiAngle[iPhiAngle][jVertex+1]; Zcoord_PhiAngle[iPhiAngle][jVertex+1] = auxZCoord;
            auxPress = Pressure_PhiAngle[iPhiAngle][jVertex]; Pressure_PhiAngle[iPhiAngle][jVertex] = Pressure_PhiAngle[iPhiAngle][jVertex+1]; Pressure_PhiAngle[iPhiAngle][jVertex+1] = auxPress;
            auxArea = FaceArea_PhiAngle[iPhiAngle][jVertex]; FaceArea_PhiAngle[iPhiAngle][jVertex] = FaceArea_PhiAngle[iPhiAngle][jVertex+1]; FaceArea_PhiAngle[iPhiAngle][jVertex+1] = auxArea;
            auxPoint = IdPoint_PhiAngle[iPhiAngle][jVertex]; IdPoint_PhiAngle[iPhiAngle][jVertex] = IdPoint_PhiAngle[iPhiAngle][jVertex+1]; IdPoint_PhiAngle[iPhiAngle][jVertex+1] = auxPoint;
            auxDomain = IdDomain_PhiAngle[iPhiAngle][jVertex]; IdDomain_PhiAngle[iPhiAngle][jVertex] = IdDomain_PhiAngle[iPhiAngle][jVertex+1]; IdDomain_PhiAngle[iPhiAngle][jVertex+1] = auxDomain;
          }


    /*--- Check that all the azimuth lists have the same size ---*/

    auto nVertex = Xcoord_PhiAngle[0].size();
    for (unsigned long iPhiAngle = 0; iPhiAngle < PhiAngleList.size(); iPhiAngle++) {
      auto nVertex_aux = Xcoord_PhiAngle[iPhiAngle].size();
      if (nVertex_aux != nVertex) cout <<"Be careful! One azimuth list is shorter than the other.\n";
      nVertex = min(nVertex, nVertex_aux);
    }

    /*--- Compute equivalent area distribution at each azimuth angle ---*/

    for (unsigned long iPhiAngle = 0; iPhiAngle < PhiAngleList.size(); iPhiAngle++) {
      EquivArea_PhiAngle[iPhiAngle][0] = 0.0;
      for (unsigned long iVertex = 1; iVertex < EquivArea_PhiAngle[iPhiAngle].size(); iVertex++) {
        EquivArea_PhiAngle[iPhiAngle][iVertex] = 0.0;

        Coord_i = Xcoord_PhiAngle[iPhiAngle][iVertex]*cos(AoA) - Zcoord_PhiAngle[iPhiAngle][iVertex]*sin(AoA);

        for (unsigned long jVertex = 0; jVertex < iVertex-1; jVertex++) {

          Coord_j = Xcoord_PhiAngle[iPhiAngle][jVertex]*cos(AoA) - Zcoord_PhiAngle[iPhiAngle][jVertex]*sin(AoA);
          jp1Coord = Xcoord_PhiAngle[iPhiAngle][jVertex+1]*cos(AoA) - Zcoord_PhiAngle[iPhiAngle][jVertex+1]*sin(AoA);

          jFunction = factor*(Pressure_PhiAngle[iPhiAngle][jVertex] - Pressure_Inf)*sqrt(Coord_i-Coord_j);
          jp1Function = factor*(Pressure_PhiAngle[iPhiAngle][jVertex+1] - Pressure_Inf)*sqrt(Coord_i-jp1Coord);

          DeltaX = (jp1Coord-Coord_j);
          MeanFunction = 0.5*(jp1Function + jFunction);
          EquivArea_PhiAngle[iPhiAngle][iVertex] += DeltaX * MeanFunction;
        }
      }
    }

    /*--- Create a file with the equivalent area distribution at each azimuthal angle ---*/

    NearFieldEA_file.precision(config->GetOutput_Precision());

    NearFieldEA_file.open("Equivalent_Area.dat", ios::out);
    NearFieldEA_file << "TITLE = \"Equivalent Area evaluation at each azimuthal angle\"" << "\n";

    if (config->GetSystemMeasurements() == US)
      NearFieldEA_file << "VARIABLES = \"Height (in) at r="<< R_Plane*12.0 << " in. (cyl. coord. system)\"";
    else
      NearFieldEA_file << "VARIABLES = \"Height (m) at r="<< R_Plane << " m. (cylindrical coordinate system)\"";

    for (unsigned long iPhiAngle = 0; iPhiAngle < PhiAngleList.size(); iPhiAngle++) {
      if (config->GetSystemMeasurements() == US)
        NearFieldEA_file << ", \"Equivalent Area (ft<sup>2</sup>), <greek>F</greek>= " << PhiAngleList[iPhiAngle] << " deg.\"";
      else
        NearFieldEA_file << ", \"Equivalent Area (m<sup>2</sup>), <greek>F</greek>= " << PhiAngleList[iPhiAngle] << " deg.\"";
    }

    NearFieldEA_file << "\n";
    for (unsigned long iVertex = 0; iVertex < EquivArea_PhiAngle[0].size(); iVertex++) {

      su2double XcoordRot = Xcoord_PhiAngle[0][iVertex]*cos(AoA) - Zcoord_PhiAngle[0][iVertex]*sin(AoA);
      su2double XcoordRot_init = Xcoord_PhiAngle[0][0]*cos(AoA) - Zcoord_PhiAngle[0][0]*sin(AoA);

      if (config->GetSystemMeasurements() == US)
        NearFieldEA_file << scientific << (XcoordRot - XcoordRot_init) * 12.0;
      else
        NearFieldEA_file << scientific << (XcoordRot - XcoordRot_init);

      for (unsigned long iPhiAngle = 0; iPhiAngle < PhiAngleList.size(); iPhiAngle++) {
        NearFieldEA_file << scientific << ", " << EquivArea_PhiAngle[iPhiAngle][iVertex];
      }

      NearFieldEA_file << "\n";

    }
    NearFieldEA_file.close();


    /*--- Read target equivalent area from the configuration file,
     this first implementation requires a complete table (same as the original
     EA table). so... no interpolation. ---*/

    vector<vector<su2double> > TargetArea_PhiAngle_Trans;
    TargetEA_file.open("TargetEA.dat", ios::in);

    if (TargetEA_file.fail()) {
      /*--- Set the table to 0 ---*/
      for (unsigned long iPhiAngle = 0; iPhiAngle < PhiAngleList.size(); iPhiAngle++)
        for (unsigned long iVertex = 0; iVertex < TargetArea_PhiAngle[iPhiAngle].size(); iVertex++)
          TargetArea_PhiAngle[iPhiAngle][iVertex] = 0.0;
    }
    else {

      /*--- skip header lines ---*/

      string line;
      getline(TargetEA_file, line);
      getline(TargetEA_file, line);

      while (TargetEA_file) {

        string line;
        getline(TargetEA_file, line);
        istringstream is(line);
        vector<su2double> row;
        unsigned short iter = 0;

        while (is.good()) {
          string token;
          getline(is, token,',');

          istringstream js(token);

          su2double data;
          js >> data;

          /*--- The first element in the table is the coordinate (in or m)---*/

          if (iter != 0) row.push_back(data);
          iter++;

        }
        TargetArea_PhiAngle_Trans.push_back(row);
      }

      for (unsigned long iPhiAngle = 0; iPhiAngle < PhiAngleList.size(); iPhiAngle++)
        for (unsigned long iVertex = 0; iVertex < EquivArea_PhiAngle[iPhiAngle].size(); iVertex++)
          TargetArea_PhiAngle[iPhiAngle][iVertex] = TargetArea_PhiAngle_Trans[iVertex][iPhiAngle];

    }

    /*--- Divide by the number of Phi angles in the nearfield ---*/

    su2double PhiFactor = 1.0/su2double(PhiAngleList.size());

    /*--- Evaluate the objective function ---*/

    InverseDesign = 0;
    for (unsigned long iPhiAngle = 0; iPhiAngle < PhiAngleList.size(); iPhiAngle++)
      for (unsigned long iVertex = 0; iVertex < EquivArea_PhiAngle[iPhiAngle].size(); iVertex++) {
        Weight_PhiAngle[iPhiAngle][iVertex] = 1.0;
        Coord_i = Xcoord_PhiAngle[iPhiAngle][iVertex];

        su2double Difference = EquivArea_PhiAngle[iPhiAngle][iVertex]-TargetArea_PhiAngle[iPhiAngle][iVertex];
        su2double percentage = fabs(Difference)*100/fabs(TargetArea_PhiAngle[iPhiAngle][iVertex]);

        if ((percentage < 0.1) || (Coord_i < XCoordBegin_OF) || (Coord_i > XCoordEnd_OF)) Difference = 0.0;

        InverseDesign += EAScaleFactor*PhiFactor*Weight_PhiAngle[iPhiAngle][iVertex]*Difference*Difference;
      }

    /*--- Evaluate the weight of the nearfield pressure (adjoint input) ---*/

    for (unsigned long iPhiAngle = 0; iPhiAngle < PhiAngleList.size(); iPhiAngle++) {
      for (unsigned long iVertex = 0; iVertex < EquivArea_PhiAngle[iPhiAngle].size(); iVertex++) {
        Coord_i = Xcoord_PhiAngle[iPhiAngle][iVertex];
        NearFieldWeight_PhiAngle[iPhiAngle][iVertex] = 0.0;
        for (unsigned long jVertex = iVertex; jVertex < EquivArea_PhiAngle[iPhiAngle].size(); jVertex++) {
          Coord_j = Xcoord_PhiAngle[iPhiAngle][jVertex];
          Weight_PhiAngle[iPhiAngle][iVertex] = 1.0;

          su2double Difference = EquivArea_PhiAngle[iPhiAngle][jVertex]-TargetArea_PhiAngle[iPhiAngle][jVertex];
          su2double percentage = fabs(Difference)*100/fabs(TargetArea_PhiAngle[iPhiAngle][jVertex]);

          if ((percentage < 0.1) || (Coord_j < XCoordBegin_OF) || (Coord_j > XCoordEnd_OF)) Difference = 0.0;

          NearFieldWeight_PhiAngle[iPhiAngle][iVertex] += EAScaleFactor*PhiFactor*Weight_PhiAngle[iPhiAngle][iVertex]*2.0*Difference*factor*sqrt(Coord_j-Coord_i);
        }
      }
    }

    /*--- Write the Nearfield pressure at each Azimuthal PhiAngle ---*/

    EquivArea_file.precision(config->GetOutput_Precision());

    EquivArea_file.open("nearfield_flow.dat", ios::out);
    EquivArea_file << "TITLE = \"Equivalent Area evaluation at each azimuthal angle\"" << "\n";

    if (config->GetSystemMeasurements() == US)
      EquivArea_file << "VARIABLES = \"Height (in) at r="<< R_Plane*12.0 << " in. (cyl. coord. system)\",\"Equivalent Area (ft<sup>2</sup>)\",\"Target Equivalent Area (ft<sup>2</sup>)\",\"Cp\"" << "\n";
    else
      EquivArea_file << "VARIABLES = \"Height (m) at r="<< R_Plane << " m. (cylindrical coordinate system)\",\"Equivalent Area (m<sup>2</sup>)\",\"Target Equivalent Area (m<sup>2</sup>)\",\"Cp\"" << "\n";

    for (unsigned long iPhiAngle = 0; iPhiAngle < PhiAngleList.size(); iPhiAngle++) {
      EquivArea_file << fixed << "ZONE T= \"<greek>F</greek>=" << PhiAngleList[iPhiAngle] << " deg.\"" << "\n";
      for (unsigned long iVertex = 0; iVertex < Xcoord_PhiAngle[iPhiAngle].size(); iVertex++) {

        su2double XcoordRot = Xcoord_PhiAngle[0][iVertex]*cos(AoA) - Zcoord_PhiAngle[0][iVertex]*sin(AoA);
        su2double XcoordRot_init = Xcoord_PhiAngle[0][0]*cos(AoA) - Zcoord_PhiAngle[0][0]*sin(AoA);

        if (config->GetSystemMeasurements() == US)
          EquivArea_file << scientific << (XcoordRot - XcoordRot_init) * 12.0;
        else
          EquivArea_file << scientific << (XcoordRot - XcoordRot_init);

        EquivArea_file << scientific << ", " << EquivArea_PhiAngle[iPhiAngle][iVertex]
        << ", " << TargetArea_PhiAngle[iPhiAngle][iVertex] << ", " << (Pressure_PhiAngle[iPhiAngle][iVertex]-Pressure_Inf)/Pressure_Inf << "\n";
      }
    }

    EquivArea_file.close();

  }

  /*--- Send the value of the NearField coefficient to all the processors ---*/

  SU2_MPI::Bcast(&InverseDesign, 1, MPI_DOUBLE, MASTER_NODE, SU2_MPI::GetComm());

  /*--- Store the value of the NearField coefficient ---*/

  solver->SetTotal_CEquivArea(InverseDesign);
  SetHistoryOutputValue("EQUIVALENT_AREA", InverseDesign);

}

void CFlowOutput::WriteAdditionalFiles(CConfig *config, CGeometry *geometry, CSolver **solver_container){

  if (config->GetFixed_CL_Mode() ||
      (config->GetKind_Streamwise_Periodic() == ENUM_STREAMWISE_PERIODIC::MASSFLOW)){
    WriteMetaData(config);
  }

  if (config->GetWrt_ForcesBreakdown()){
    WriteForcesBreakdown(config, solver_container[FLOW_SOL]);
  }

}

void CFlowOutput::WriteMetaData(const CConfig *config){

  ofstream meta_file;

  string filename = "flow";

  filename = config->GetFilename(filename, ".meta", curTimeIter);

  /*--- All processors open the file. ---*/

  if (rank == MASTER_NODE) {
    cout << "Writing Flow Meta-Data file: " << filename << endl;

    meta_file.open(filename.c_str(), ios::out);
    meta_file.precision(15);

    if (config->GetTime_Marching() == TIME_MARCHING::DT_STEPPING_1ST || config->GetTime_Marching() == TIME_MARCHING::DT_STEPPING_2ND)
      meta_file <<"ITER= " << curTimeIter + 1 << endl;
    else
      meta_file <<"ITER= " << curInnerIter + config->GetExtIter_OffSet() + 1 << endl;

    if (config->GetFixed_CL_Mode()){
      meta_file <<"AOA= " << config->GetAoA() - config->GetAoA_Offset() << endl;
      meta_file <<"SIDESLIP_ANGLE= " << config->GetAoS() - config->GetAoS_Offset() << endl;
      meta_file <<"DCD_DCL_VALUE= " << config->GetdCD_dCL() << endl;
      if (nDim==3){
        meta_file <<"DCMX_DCL_VALUE= " << config->GetdCMx_dCL() << endl;
        meta_file <<"DCMY_DCL_VALUE= " << config->GetdCMy_dCL() << endl;
      }
      meta_file <<"DCMZ_DCL_VALUE= " << config->GetdCMz_dCL() << endl;
    }
    meta_file <<"INITIAL_BCTHRUST= " << config->GetInitial_BCThrust() << endl;


    if (( config->GetKind_Solver() == MAIN_SOLVER::DISC_ADJ_EULER ||
          config->GetKind_Solver() == MAIN_SOLVER::DISC_ADJ_NAVIER_STOKES ||
          config->GetKind_Solver() == MAIN_SOLVER::DISC_ADJ_RANS )) {
      meta_file << "SENS_AOA=" << GetHistoryFieldValue("SENS_AOA") * PI_NUMBER / 180.0 << endl;
    }

    if(config->GetKind_Streamwise_Periodic() == ENUM_STREAMWISE_PERIODIC::MASSFLOW) {
      meta_file << "STREAMWISE_PERIODIC_PRESSURE_DROP=" << GetHistoryFieldValue("STREAMWISE_DP") << endl;
    }
  }

  meta_file.close();
}

void CFlowOutput::WriteForcesBreakdown(const CConfig* config, const CSolver* flow_solver) const {
  // clang-format off
  if (rank != MASTER_NODE) return;

  const bool compressible = (config->GetKind_Regime() == ENUM_REGIME::COMPRESSIBLE);
  const bool incompressible = (config->GetKind_Regime() == ENUM_REGIME::INCOMPRESSIBLE);
  const bool unsteady = config->GetTime_Domain();
  const bool viscous = config->GetViscous();
  const bool dynamic_grid = config->GetDynamic_Grid();
  const bool gravity = config->GetGravityForce();
  const TURB_MODEL Kind_Turb_Model = config->GetKind_Turb_Model();
  const bool turbulent = Kind_Turb_Model != TURB_MODEL::NONE;
  const TURB_TRANS_MODEL Kind_Trans_Model = config->GetKind_Trans_Model();
  const bool transition = Kind_Trans_Model != TURB_TRANS_MODEL::NONE;
  const bool fixed_cl = config->GetFixed_CL_Mode();
  const auto Kind_Solver = config->GetKind_Solver();
  const auto Ref_NonDim = config->GetRef_NonDim();
  const auto nMonitoring = config->GetnMarker_Monitoring();

  auto fileName = config->GetBreakdown_FileName();
  if (unsteady) {
    const auto lastindex = fileName.find_last_of(".");
    const auto ext = fileName.substr(lastindex, fileName.size());
    fileName = fileName.substr(0, lastindex);
    fileName = config->GetFilename(fileName, ext, curTimeIter);
  }

  /*--- Output the mean flow solution using only the master node ---*/

  cout << "\nWriting the forces breakdown file (" << fileName << ")." << endl;

  vector<su2double> Surface_CL(nMonitoring);
  vector<su2double> Surface_CD(nMonitoring);
  vector<su2double> Surface_CSF(nMonitoring);
  vector<su2double> Surface_CEff(nMonitoring);
  vector<su2double> Surface_CFx(nMonitoring);
  vector<su2double> Surface_CFy(nMonitoring);
  vector<su2double> Surface_CFz(nMonitoring);
  vector<su2double> Surface_CMx(nMonitoring);
  vector<su2double> Surface_CMy(nMonitoring);
  vector<su2double> Surface_CMz(nMonitoring);

  vector<su2double> Surface_CL_Inv(nMonitoring);
  vector<su2double> Surface_CD_Inv(nMonitoring);
  vector<su2double> Surface_CSF_Inv(nMonitoring);
  vector<su2double> Surface_CEff_Inv(nMonitoring);
  vector<su2double> Surface_CFx_Inv(nMonitoring);
  vector<su2double> Surface_CFy_Inv(nMonitoring);
  vector<su2double> Surface_CFz_Inv(nMonitoring);
  vector<su2double> Surface_CMx_Inv(nMonitoring);
  vector<su2double> Surface_CMy_Inv(nMonitoring);
  vector<su2double> Surface_CMz_Inv(nMonitoring);

  vector<su2double> Surface_CL_Visc(nMonitoring);
  vector<su2double> Surface_CD_Visc(nMonitoring);
  vector<su2double> Surface_CSF_Visc(nMonitoring);
  vector<su2double> Surface_CEff_Visc(nMonitoring);
  vector<su2double> Surface_CFx_Visc(nMonitoring);
  vector<su2double> Surface_CFy_Visc(nMonitoring);
  vector<su2double> Surface_CFz_Visc(nMonitoring);
  vector<su2double> Surface_CMx_Visc(nMonitoring);
  vector<su2double> Surface_CMy_Visc(nMonitoring);
  vector<su2double> Surface_CMz_Visc(nMonitoring);

  vector<su2double> Surface_CL_Mnt(nMonitoring);
  vector<su2double> Surface_CD_Mnt(nMonitoring);
  vector<su2double> Surface_CSF_Mnt(nMonitoring);
  vector<su2double> Surface_CEff_Mnt(nMonitoring);
  vector<su2double> Surface_CFx_Mnt(nMonitoring);
  vector<su2double> Surface_CFy_Mnt(nMonitoring);
  vector<su2double> Surface_CFz_Mnt(nMonitoring);
  vector<su2double> Surface_CMx_Mnt(nMonitoring);
  vector<su2double> Surface_CMy_Mnt(nMonitoring);
  vector<su2double> Surface_CMz_Mnt(nMonitoring);

  /*--- Flow solution coefficients ---*/

  const auto Total_CL = flow_solver->GetTotal_CL();
  const auto Total_CD = flow_solver->GetTotal_CD();
  const auto Total_CSF = flow_solver->GetTotal_CSF();
  const auto Total_CEff = flow_solver->GetTotal_CEff();
  const auto Total_CMx = flow_solver->GetTotal_CMx();
  const auto Total_CMy = flow_solver->GetTotal_CMy();
  const auto Total_CMz = flow_solver->GetTotal_CMz();
  const auto Total_CFx = flow_solver->GetTotal_CFx();
  const auto Total_CFy = flow_solver->GetTotal_CFy();
  const auto Total_CFz = flow_solver->GetTotal_CFz();

  su2double Total_CoPx = 0.0, Total_CoPy = 0.0, Total_CoPz = 0.0;
  if (nDim == 2) {
    Total_CoPx = flow_solver->GetTotal_CoPx() / flow_solver->GetTotal_CFy();
    Total_CoPy = flow_solver->GetTotal_CoPy() / flow_solver->GetTotal_CFx();
  } else {
    Total_CoPx = flow_solver->GetTotal_CoPx() / flow_solver->GetTotal_CFz();
    Total_CoPz = flow_solver->GetTotal_CoPz() / flow_solver->GetTotal_CFx();
  }
  if (us_units) {
    Total_CoPx *= 12.0;
    Total_CoPy *= 12.0;
    Total_CoPz *= 12.0;
  }

  /*--- Flow inviscid solution coefficients ---*/

  const auto Inv_CL = flow_solver->GetAllBound_CL_Inv();
  const auto Inv_CD = flow_solver->GetAllBound_CD_Inv();
  const auto Inv_CSF = flow_solver->GetAllBound_CSF_Inv();
  const auto Inv_CEff = flow_solver->GetAllBound_CEff_Inv();
  const auto Inv_CMx = flow_solver->GetAllBound_CMx_Inv();
  const auto Inv_CMy = flow_solver->GetAllBound_CMy_Inv();
  const auto Inv_CMz = flow_solver->GetAllBound_CMz_Inv();
  const auto Inv_CFx = flow_solver->GetAllBound_CFx_Inv();
  const auto Inv_CFy = flow_solver->GetAllBound_CFy_Inv();
  const auto Inv_CFz = flow_solver->GetAllBound_CFz_Inv();

  /*--- Flow viscous solution coefficients ---*/

  const auto Visc_CL = flow_solver->GetAllBound_CL_Visc();
  const auto Visc_CD = flow_solver->GetAllBound_CD_Visc();
  const auto Visc_CSF = flow_solver->GetAllBound_CSF_Visc();
  const auto Visc_CEff = flow_solver->GetAllBound_CEff_Visc();
  const auto Visc_CMx = flow_solver->GetAllBound_CMx_Visc();
  const auto Visc_CMy = flow_solver->GetAllBound_CMy_Visc();
  const auto Visc_CMz = flow_solver->GetAllBound_CMz_Visc();
  const auto Visc_CFx = flow_solver->GetAllBound_CFx_Visc();
  const auto Visc_CFy = flow_solver->GetAllBound_CFy_Visc();
  const auto Visc_CFz = flow_solver->GetAllBound_CFz_Visc();

  /*--- Flow momentum solution coefficients ---*/

  const auto Mnt_CL = flow_solver->GetAllBound_CL_Mnt();
  const auto Mnt_CD = flow_solver->GetAllBound_CD_Mnt();
  const auto Mnt_CSF = flow_solver->GetAllBound_CSF_Mnt();
  const auto Mnt_CEff = flow_solver->GetAllBound_CEff_Mnt();
  const auto Mnt_CMx = flow_solver->GetAllBound_CMx_Mnt();
  const auto Mnt_CMy = flow_solver->GetAllBound_CMy_Mnt();
  const auto Mnt_CMz = flow_solver->GetAllBound_CMz_Mnt();
  const auto Mnt_CFx = flow_solver->GetAllBound_CFx_Mnt();
  const auto Mnt_CFy = flow_solver->GetAllBound_CFy_Mnt();
  const auto Mnt_CFz = flow_solver->GetAllBound_CFz_Mnt();

  /*--- Look over the markers being monitored and get the desired values ---*/

  for (auto iMarker = 0u; iMarker < nMonitoring; iMarker++) {
    Surface_CL[iMarker] = flow_solver->GetSurface_CL(iMarker);
    Surface_CD[iMarker] = flow_solver->GetSurface_CD(iMarker);
    Surface_CSF[iMarker] = flow_solver->GetSurface_CSF(iMarker);
    Surface_CEff[iMarker] = flow_solver->GetSurface_CEff(iMarker);
    Surface_CMx[iMarker] = flow_solver->GetSurface_CMx(iMarker);
    Surface_CMy[iMarker] = flow_solver->GetSurface_CMy(iMarker);
    Surface_CMz[iMarker] = flow_solver->GetSurface_CMz(iMarker);
    Surface_CFx[iMarker] = flow_solver->GetSurface_CFx(iMarker);
    Surface_CFy[iMarker] = flow_solver->GetSurface_CFy(iMarker);
    Surface_CFz[iMarker] = flow_solver->GetSurface_CFz(iMarker);

    Surface_CL_Inv[iMarker] = flow_solver->GetSurface_CL_Inv(iMarker);
    Surface_CD_Inv[iMarker] = flow_solver->GetSurface_CD_Inv(iMarker);
    Surface_CSF_Inv[iMarker] = flow_solver->GetSurface_CSF_Inv(iMarker);
    Surface_CEff_Inv[iMarker] = flow_solver->GetSurface_CEff_Inv(iMarker);
    Surface_CMx_Inv[iMarker] = flow_solver->GetSurface_CMx_Inv(iMarker);
    Surface_CMy_Inv[iMarker] = flow_solver->GetSurface_CMy_Inv(iMarker);
    Surface_CMz_Inv[iMarker] = flow_solver->GetSurface_CMz_Inv(iMarker);
    Surface_CFx_Inv[iMarker] = flow_solver->GetSurface_CFx_Inv(iMarker);
    Surface_CFy_Inv[iMarker] = flow_solver->GetSurface_CFy_Inv(iMarker);
    Surface_CFz_Inv[iMarker] = flow_solver->GetSurface_CFz_Inv(iMarker);
    Surface_CL_Visc[iMarker] = flow_solver->GetSurface_CL_Visc(iMarker);
    Surface_CD_Visc[iMarker] = flow_solver->GetSurface_CD_Visc(iMarker);
    Surface_CSF_Visc[iMarker] = flow_solver->GetSurface_CSF_Visc(iMarker);
    Surface_CEff_Visc[iMarker] = flow_solver->GetSurface_CEff_Visc(iMarker);
    Surface_CMx_Visc[iMarker] = flow_solver->GetSurface_CMx_Visc(iMarker);
    Surface_CMy_Visc[iMarker] = flow_solver->GetSurface_CMy_Visc(iMarker);
    Surface_CMz_Visc[iMarker] = flow_solver->GetSurface_CMz_Visc(iMarker);
    Surface_CFx_Visc[iMarker] = flow_solver->GetSurface_CFx_Visc(iMarker);
    Surface_CFy_Visc[iMarker] = flow_solver->GetSurface_CFy_Visc(iMarker);
    Surface_CFz_Visc[iMarker] = flow_solver->GetSurface_CFz_Visc(iMarker);

    Surface_CL_Mnt[iMarker] = flow_solver->GetSurface_CL_Mnt(iMarker);
    Surface_CD_Mnt[iMarker] = flow_solver->GetSurface_CD_Mnt(iMarker);
    Surface_CSF_Mnt[iMarker] = flow_solver->GetSurface_CSF_Mnt(iMarker);
    Surface_CEff_Mnt[iMarker] = flow_solver->GetSurface_CEff_Mnt(iMarker);
    Surface_CMx_Mnt[iMarker] = flow_solver->GetSurface_CMx_Mnt(iMarker);
    Surface_CMy_Mnt[iMarker] = flow_solver->GetSurface_CMy_Mnt(iMarker);
    Surface_CMz_Mnt[iMarker] = flow_solver->GetSurface_CMz_Mnt(iMarker);
    Surface_CFx_Mnt[iMarker] = flow_solver->GetSurface_CFx_Mnt(iMarker);
    Surface_CFy_Mnt[iMarker] = flow_solver->GetSurface_CFy_Mnt(iMarker);
    Surface_CFz_Mnt[iMarker] = flow_solver->GetSurface_CFz_Mnt(iMarker);
  }

  /*--- Write file name with extension ---*/

  ofstream file;
  file.open(fileName);

  file << "\n-------------------------------------------------------------------------\n";
  file << "|    ___ _   _ ___                                                      |\n";
  file << "|   / __| | | |_  )   Release 7.5.1 \"Blackbird\"                         |\n";
  file << "|   \\__ \\ |_| |/ /                                                      |\n";
  file << "|   |___/\\___//___|   Suite (Computational Fluid Dynamics Code)         |\n";
  file << "|                                                                       |\n";
  // file << "|   Local date and time: " << dt << "                      |\n";
  file << "-------------------------------------------------------------------------\n";
  file << "| SU2 Project Website: https://su2code.github.io                        |\n";
  file << "|                                                                       |\n";
  file << "| The SU2 Project is maintained by the SU2 Foundation                   |\n";
  file << "| (http://su2foundation.org)                                            |\n";
  file << "-------------------------------------------------------------------------\n";
  file << "| Copyright 2012-2023, SU2 Contributors                                 |\n";
  file << "|                                                                       |\n";
  file << "| SU2 is free software; you can redistribute it and/or                  |\n";
  file << "| modify it under the terms of the GNU Lesser General Public            |\n";
  file << "| License as published by the Free Software Foundation; either          |\n";
  file << "| version 2.1 of the License, or (at your option) any later version.    |\n";
  file << "|                                                                       |\n";
  file << "| SU2 is distributed in the hope that it will be useful,                |\n";
  file << "| but WITHOUT ANY WARRANTY; without even the implied warranty of        |\n";
  file << "| MERCHANTABILITY or FITNESS FOR A PARTICULAR PURPOSE. See the GNU      |\n";
  file << "| Lesser General Public License for more details.                       |\n";
  file << "|                                                                       |\n";
  file << "| You should have received a copy of the GNU Lesser General Public      |\n";
  file << "| License along with SU2. If not, see <http://www.gnu.org/licenses/>.   |\n";
  file << "-------------------------------------------------------------------------\n";

  file.precision(6);

  file << "\n\nProblem definition:\n\n";

  switch (Kind_Solver) {
    case MAIN_SOLVER::EULER:
    case MAIN_SOLVER::INC_EULER:
      if (compressible) file << "Compressible Euler equations.\n";
      if (incompressible) file << "Incompressible Euler equations.\n";
      break;
    case MAIN_SOLVER::NAVIER_STOKES:
    case MAIN_SOLVER::INC_NAVIER_STOKES:
      if (compressible) file << "Compressible Laminar Navier-Stokes' equations.\n";
      if (incompressible) file << "Incompressible Laminar Navier-Stokes' equations.\n";
      break;
    case MAIN_SOLVER::RANS:
    case MAIN_SOLVER::INC_RANS:
      if (compressible) file << "Compressible RANS equations.\n";
      if (incompressible) file << "Incompressible RANS equations.\n";
      file << "Turbulence model: ";
      switch (Kind_Turb_Model) {
        case TURB_MODEL::NONE: break;
        case TURB_MODEL::SA:
          /// TODO: add the submodels here
          file << "Spalart Allmaras\n";
          break;
        case TURB_MODEL::SST:
          /// TODO: add the submodels here
          if (config->GetSSTParsedOptions().sust)
            file << "Menter's SST with sustaining terms\n";
          else
            file << "Menter's SST\n";
         break;
      }
      if (transition) {
        file << "Transition model: ";
        switch (Kind_Trans_Model) {
        case TURB_TRANS_MODEL::NONE: break;
        case TURB_TRANS_MODEL::LM:
          file << "Langtry and Menter's transition";
          if (config->GetLMParsedOptions().LM2015) {
            file << " w/ cross-flow corrections (2015)\n";
          } else {
            file << " (2009)\n";
          }
          break;
        }
      }
      break;
    default:
      break;
  }

  /*--- Compressible version of console output ---*/

  if (compressible) {
    file << "Mach number: " << config->GetMach() << ".\n";
    file << "Angle of attack (AoA): " << config->GetAoA() << " deg, and angle of sideslip (AoS): " << config->GetAoS()
         << " deg.\n";
    if (viscous)
      file << "Reynolds number: " << config->GetReynolds() << ".\n";

    if (fixed_cl) {
      file << "Simulation at a cte. CL: " << config->GetTarget_CL() << ".\n";
      file << "Approx. Delta CL / Delta AoA: " << config->GetdCL_dAlpha() << " (1/deg).\n";
      file << "Approx. Delta CD / Delta CL: " << config->GetdCD_dCL() << ".\n";
      if (nDim == 3) {
        file << "Approx. Delta CMx / Delta CL: " << config->GetdCMx_dCL() << ".\n";
        file << "Approx. Delta CMy / Delta CL: " << config->GetdCMy_dCL() << ".\n";
      }
      file << "Approx. Delta CMz / Delta CL: " << config->GetdCMz_dCL() << ".\n";
    }

    if (Ref_NonDim == DIMENSIONAL) {
      file << "Dimensional simulation.\n";
    } else if (Ref_NonDim == FREESTREAM_PRESS_EQ_ONE) {
      file << "Non-Dimensional simulation (P=1.0, Rho=1.0, T=1.0 at the farfield).\n";
    } else if (Ref_NonDim == FREESTREAM_VEL_EQ_MACH) {
      file << "Non-Dimensional simulation (V=Mach, Rho=1.0, T=1.0 at the farfield).\n";
    } else if (Ref_NonDim == FREESTREAM_VEL_EQ_ONE) {
      file << "Non-Dimensional simulation (V=1.0, Rho=1.0, T=1.0 at the farfield).\n";
    }

    if (si_units) {
      file << "The reference area is " << config->GetRefArea() << " m^2.\n";
      file << "The reference length is " << config->GetRefLength() << " m.\n";
    }

    if (us_units) {
      file << "The reference area is " << config->GetRefArea() * 12.0 * 12.0 << " in^2.\n";
      file << "The reference length is " << config->GetRefLength() * 12.0 << " in.\n";
    }
    file << "\n\nProblem definition:\n\n";

    if (viscous) {
      file << "Viscous flow: Computing pressure using the ideal gas law\n";
      file << "based on the free-stream temperature and a density computed\n";
      file << "from the Reynolds number.\n";
    } else {
      file << "Inviscid flow: Computing density based on free-stream\n";
      file << "temperature and pressure using the ideal gas law.\n";
    }

    if (dynamic_grid)
      file << "Force coefficients computed using MACH_MOTION.\n";
    else
      file << "Force coefficients computed using free-stream values.\n";

    file << "-- Input conditions:\n";

    switch (config->GetKind_FluidModel()) {
      case STANDARD_AIR:
        file << "Fluid Model: STANDARD_AIR \n";
        file << "Specific gas constant: " << config->GetGas_Constant();
        if (si_units) file << " N.m/kg.K.\n";
        else file << " lbf.ft/slug.R.\n";
        file << "Specific gas constant (non-dim): " << config->GetGas_ConstantND() << "\n";
        file << "Specific Heat Ratio: 1.4000 \n";
        break;

      case IDEAL_GAS:
        file << "Fluid Model: IDEAL_GAS \n";
        file << "Specific gas constant: " << config->GetGas_Constant() << " N.m/kg.K.\n";
        file << "Specific gas constant (non-dim): " << config->GetGas_ConstantND() << "\n";
        file << "Specific Heat Ratio: " << config->GetGamma() << "\n";
        break;

      case VW_GAS:
        file << "Fluid Model: Van der Waals \n";
        file << "Specific gas constant: " << config->GetGas_Constant() << " N.m/kg.K.\n";
        file << "Specific gas constant (non-dim): " << config->GetGas_ConstantND() << "\n";
        file << "Specific Heat Ratio: " << config->GetGamma() << "\n";
        file << "Critical Pressure:   " << config->GetPressure_Critical() << " Pa.\n";
        file << "Critical Temperature:  " << config->GetTemperature_Critical() << " K.\n";
        file << "Critical Pressure (non-dim):   " << config->GetPressure_Critical() / config->GetPressure_Ref()
             << "\n";
        file << "Critical Temperature (non-dim) :  "
             << config->GetTemperature_Critical() / config->GetTemperature_Ref() << "\n";
        break;

      case PR_GAS:
        file << "Fluid Model: Peng-Robinson \n";
        file << "Specific gas constant: " << config->GetGas_Constant() << " N.m/kg.K.\n";
        file << "Specific gas constant(non-dim): " << config->GetGas_ConstantND() << "\n";
        file << "Specific Heat Ratio: " << config->GetGamma() << "\n";
        file << "Critical Pressure:   " << config->GetPressure_Critical() << " Pa.\n";
        file << "Critical Temperature:  " << config->GetTemperature_Critical() << " K.\n";
        file << "Critical Pressure (non-dim):   " << config->GetPressure_Critical() / config->GetPressure_Ref()
             << "\n";
        file << "Critical Temperature (non-dim) :  "
             << config->GetTemperature_Critical() / config->GetTemperature_Ref() << "\n";
        break;

      case COOLPROP: {
        CCoolProp auxFluidModel(config->GetFluid_Name());
        file << "Fluid Model: CoolProp library \n";
        file << "Specific gas constant: " << auxFluidModel.GetGas_Constant()<< " N.m/kg.K.\n";
        file << "Specific gas constant(non-dim): " << config->GetGas_ConstantND() << "\n";
        file << "Specific Heat Ratio: "<< auxFluidModel.GetGamma() << "\n";
        file << "Critical Pressure:   " << auxFluidModel.GetPressure_Critical() << " Pa.\n";
        file << "Critical Temperature:  " << auxFluidModel.GetTemperature_Critical()<< " K.\n";
        file << "Critical Pressure (non-dim):   " << auxFluidModel.GetPressure_Critical()/ config->GetPressure_Ref()
            << "\n";
        file << "Critical Temperature (non-dim) :  "
            << auxFluidModel.GetTemperature_Critical() / config->GetTemperature_Ref() << "\n";
        } break;
    }

    if (viscous) {
      switch (config->GetKind_ViscosityModel()) {
        case VISCOSITYMODEL::CONSTANT:
          file << "Viscosity Model: CONSTANT_VISCOSITY  \n";
          file << "Laminar Viscosity: " << config->GetMu_Constant();
          if (si_units) file << " N.s/m^2.\n";
          else file << " lbf.s/ft^2.\n";
          file << "Laminar Viscosity (non-dim): " << config->GetMu_ConstantND() << "\n";
          break;

        case VISCOSITYMODEL::COOLPROP:
          file << "Viscosity Model: CoolProp  \n";
          break;

        case VISCOSITYMODEL::SUTHERLAND:
          file << "Viscosity Model: SUTHERLAND \n";
          file << "Ref. Laminar Viscosity: " << config->GetMu_Ref();
          if (si_units) file << " N.s/m^2.\n";
          else file << " lbf.s/ft^2.\n";
          file << "Ref. Temperature: " << config->GetMu_Temperature_Ref();
          if (si_units) file << " K.\n";
          else file << " R.\n";
          file << "Sutherland Constant: " << config->GetMu_S();
          if (si_units) file << " K.\n";
          else file << " R.\n";
          file << "Laminar Viscosity (non-dim): " << config->GetMu_ConstantND() << "\n";
          file << "Ref. Temperature (non-dim): " << config->GetMu_Temperature_RefND() << "\n";
          file << "Sutherland constant (non-dim): " << config->GetMu_SND() << "\n";
          break;

        default:
          break;
      }
      switch (config->GetKind_ConductivityModel()) {
        case CONDUCTIVITYMODEL::CONSTANT_PRANDTL:
          file << "Conductivity Model: CONSTANT_PRANDTL \n";
          file << "Prandtl: " << config->GetPrandtl_Lam() << "\n";
          break;

        case CONDUCTIVITYMODEL::CONSTANT:
          file << "Conductivity Model: CONSTANT \n";
          file << "Molecular Conductivity: " << config->GetThermal_Conductivity_Constant() << " W/m^2.K.\n";
          file << "Molecular Conductivity (non-dim): " << config->GetThermal_Conductivity_ConstantND() << "\n";
          break;
        case CONDUCTIVITYMODEL::COOLPROP:
          file << "Conductivity Model: COOLPROP \n";
          break;
        default:
          break;
      }

      if (turbulent) {
        switch (config->GetKind_ConductivityModel_Turb()) {
          case CONDUCTIVITYMODEL_TURB::CONSTANT_PRANDTL:
            file << "Turbulent Conductivity Model: CONSTANT_PRANDTL \n";
            file << "Turbulent Prandtl: " << config->GetPrandtl_Turb() << "\n";
            break;
          case CONDUCTIVITYMODEL_TURB::NONE:
            file << "Turbulent Conductivity Model: NONE \n";
            file << "No turbulent component in effective thermal conductivity.\n";
            break;
        }
      }
    }

    file << "Free-stream static pressure: " << config->GetPressure_FreeStream();
    if (si_units) file << " Pa.\n";
    else file << " psf.\n";

    file << "Free-stream total pressure: "
         << config->GetPressure_FreeStream() *
                pow(1.0 + config->GetMach() * config->GetMach() * 0.5 * (config->GetGamma() - 1.0),
                    config->GetGamma() / (config->GetGamma() - 1.0));
    if (si_units) file << " Pa.\n";
    else file << " psf.\n";

    file << "Free-stream temperature: " << config->GetTemperature_FreeStream();
    if (si_units) file << " K.\n";
    else file << " R.\n";

    file << "Free-stream total temperature: "
         << config->GetTemperature_FreeStream() *
                (1.0 + config->GetMach() * config->GetMach() * 0.5 * (config->GetGamma() - 1.0));
    if (si_units) file << " K.\n";
    else file << " R.\n";

    file << "Free-stream density: " << config->GetDensity_FreeStream();
    if (si_units) file << " kg/m^3.\n";
    else file << " slug/ft^3.\n";

    file << "Free-stream velocity: (" << config->GetVelocity_FreeStream()[0];
    file << ", " << config->GetVelocity_FreeStream()[1];
    if (nDim == 3) {
      file << ", " << config->GetVelocity_FreeStream()[2];
    }
    if (si_units) file << ") m/s. ";
    else file << ") ft/s. ";

    file << "Magnitude: " << config->GetModVel_FreeStream();
    if (si_units) file << " m/s.\n";
    else file << " ft/s.\n";

    file << "Free-stream total energy per unit mass: " << config->GetEnergy_FreeStream();
    if (si_units) file << " m^2/s^2.\n";
    else file << " ft^2/s^2.\n";

    if (viscous) {
      file << "Free-stream viscosity: " << config->GetViscosity_FreeStream();
      if (si_units) file << " N.s/m^2.\n";
      else file << " lbf.s/ft^2.\n";
      if (turbulent) {
        file << "Free-stream turb. kinetic energy per unit mass: " << config->GetTke_FreeStream();
        if (si_units) file << " m^2/s^2.\n";
        else file << " ft^2/s^2.\n";
        file << "Free-stream specific dissipation: " << config->GetOmega_FreeStream();
        if (si_units) file << " 1/s.\n";
        else file << " 1/s.\n";
      }
    }

    if (unsteady) {
      file << "Total time: " << config->GetTotal_UnstTime() << " s. Time step: " << config->GetDelta_UnstTime()
           << " s.\n";
    }

    /*--- Print out reference values. ---*/

    file << "-- Reference values:\n";

    file << "Reference specific gas constant: " << config->GetGas_Constant_Ref();
    if (si_units) file << " N.m/kg.K.\n";
    else file << " lbf.ft/slug.R.\n";

    file << "Reference pressure: " << config->GetPressure_Ref();
    if (si_units) file << " Pa.\n";
    else file << " psf.\n";

    file << "Reference temperature: " << config->GetTemperature_Ref();
    if (si_units) file << " K.\n";
    else file << " R.\n";

    file << "Reference density: " << config->GetDensity_Ref();
    if (si_units) file << " kg/m^3.\n";
    else file << " slug/ft^3.\n";

    file << "Reference velocity: " << config->GetVelocity_Ref();
    if (si_units) file << " m/s.\n";
    else file << " ft/s.\n";

    file << "Reference energy per unit mass: " << config->GetEnergy_Ref();
    if (si_units) file << " m^2/s^2.\n";
    else file << " ft^2/s^2.\n";

    if (viscous) {
      file << "Reference viscosity: " << config->GetViscosity_Ref();
      if (si_units) file << " N.s/m^2.\n";
      else file << " lbf.s/ft^2.\n";
      file << "Reference conductivity: " << config->GetThermal_Conductivity_Ref();
      if (si_units) file << " W/m^2.K.\n";
      else file << " lbf/ft.s.R.\n";
    }

    if (unsteady) file << "Reference time: " << config->GetTime_Ref() << " s.\n";

    /*--- Print out resulting non-dim values here. ---*/

    file << "-- Resulting non-dimensional state:\n";
    file << "Mach number (non-dim): " << config->GetMach() << "\n";
    if (viscous) {
      file << "Reynolds number (non-dim): " << config->GetReynolds() << ". Re length: " << config->GetLength_Reynolds();
      if (si_units) file << " m.\n";
      else file << " ft.\n";
    }
    if (gravity) {
      file << "Froude number (non-dim): " << config->GetFroude() << "\n";
      file << "Lenght of the baseline wave (non-dim): " << 2.0 * PI_NUMBER * config->GetFroude() * config->GetFroude()
           << "\n";
    }

    file << "Specific gas constant (non-dim): " << config->GetGas_ConstantND() << "\n";
    file << "Free-stream temperature (non-dim): " << config->GetTemperature_FreeStreamND() << "\n";
    file << "Free-stream pressure (non-dim): " << config->GetPressure_FreeStreamND() << "\n";
    file << "Free-stream density (non-dim): " << config->GetDensity_FreeStreamND() << "\n";

    if (nDim == 2) {
      file << "Free-stream velocity (non-dim): (" << config->GetVelocity_FreeStreamND()[0] << ", ";
      file << config->GetVelocity_FreeStreamND()[1] << "). ";
    } else {
      file << "Free-stream velocity (non-dim): (" << config->GetVelocity_FreeStreamND()[0] << ", ";
      file << config->GetVelocity_FreeStreamND()[1] << ", " << config->GetVelocity_FreeStreamND()[2] << "). ";
    }
    file << "Magnitude: " << config->GetModVel_FreeStreamND() << "\n";
    file << "Free-stream total energy per unit mass (non-dim): " << config->GetEnergy_FreeStreamND() << "\n";

    if (viscous) {
      file << "Free-stream viscosity (non-dim): " << config->GetViscosity_FreeStreamND() << "\n";
      if (turbulent) {
        file << "Free-stream turb. kinetic energy (non-dim): " << config->GetTke_FreeStreamND() << "\n";
        file << "Free-stream specific dissipation (non-dim): " << config->GetOmega_FreeStreamND() << "\n";
      }
    }

    if (unsteady) {
      file << "Total time (non-dim): " << config->GetTotal_UnstTimeND() << "\n";
      file << "Time step (non-dim): " << config->GetDelta_UnstTimeND() << "\n";
    }

  } else {

    /*--- Incompressible version of the console output ---*/

    const bool energy = config->GetEnergy_Equation();
    const bool boussinesq = (config->GetKind_DensityModel() == INC_DENSITYMODEL::BOUSSINESQ);

    if (config->GetRef_Inc_NonDim() == DIMENSIONAL) {
      file << "Viscous and Inviscid flow: rho_ref, vel_ref, temp_ref, p_ref\n";
      file << "are set to 1.0 in order to perform a dimensional calculation.\n";
    } else if (config->GetRef_Inc_NonDim() == INITIAL_VALUES) {
      file << "Viscous and Inviscid flow: rho_ref, vel_ref, and temp_ref\n";
      file << "are based on the initial values, p_ref = rho_ref*vel_ref^2.\n";
    } else if (config->GetRef_Inc_NonDim() == REFERENCE_VALUES) {
      file << "Viscous and Inviscid flow: rho_ref, vel_ref, and temp_ref\n";
      file << "are user-provided reference values, p_ref = rho_ref*vel_ref^2.\n";
    }
    if (dynamic_grid)
      file << "Force coefficients computed using MACH_MOTION.\n";
    else
      file << "Force coefficients computed using initial values.\n";

    file << "The reference area for force coeffs. is " << config->GetRefArea() << " m^2.\n";
    file << "The reference length for force coeffs. is " << config->GetRefLength() << " m.\n";

    file << "The pressure is decomposed into thermodynamic and dynamic components.\n";
    file << "The initial value of the dynamic pressure is 0.\n";

    file << "Mach number: " << config->GetMach();
    if (config->GetKind_FluidModel() == CONSTANT_DENSITY) {
      file << ", computed using the Bulk modulus.\n";
    } else {
      file << ", computed using fluid speed of sound.\n";
    }
    file << "For external flows, the initial state is imposed at the far-field.\n";
    file << "Angle of attack (deg): " << config->GetAoA() << ", computed using the initial velocity.\n";
    file << "Side slip angle (deg): " << config->GetAoS() << ", computed using the initial velocity.\n";

    if (viscous) {
      file << "Reynolds number per meter: " << config->GetReynolds() << ", computed using initial values.\n";
      file << "Reynolds number is a byproduct of inputs only (not used internally).\n";
    }
    file << "SI units only. The grid should be dimensional (meters).\n";

    switch (config->GetKind_DensityModel()) {
      case INC_DENSITYMODEL::CONSTANT:
        if (energy)
          file << "Energy equation is active and decoupled.\n";
        else
          file << "No energy equation.\n";
        break;

      case INC_DENSITYMODEL::BOUSSINESQ:
        if (energy) file << "Energy equation is active and coupled through Boussinesq approx.\n";
        break;

      case INC_DENSITYMODEL::VARIABLE:
        if (energy) file << "Energy equation is active and coupled for variable density.\n";
        break;
    }

    file << "-- Input conditions:\n";

    switch (config->GetKind_FluidModel()) {
      case CONSTANT_DENSITY:
        file << "Fluid Model: CONSTANT_DENSITY \n";
        if (energy) {
          file << "Specific heat at constant pressure (Cp): " << config->GetSpecific_Heat_Cp() << " N.m/kg.K.\n";
        }
        if (boussinesq) file << "Thermal expansion coefficient: " << config->GetThermal_Expansion_Coeff() << " K^-1.\n";
        file << "Thermodynamic pressure not required.\n";
        break;

      case INC_IDEAL_GAS:
        file << "Fluid Model: INC_IDEAL_GAS \n";
        file << "Variable density incompressible flow using ideal gas law.\n";
        file << "Density is a function of temperature (constant thermodynamic pressure).\n";
        file << "Specific heat at constant pressure (Cp): " << config->GetSpecific_Heat_Cp() << " N.m/kg.K.\n";
        file << "Molecular weight : " << config->GetMolecular_Weight() << " g/mol\n";
        file << "Specific gas constant: " << config->GetGas_Constant() << " N.m/kg.K.\n";
        file << "Thermodynamic pressure: " << config->GetPressure_Thermodynamic();
        if (si_units) file << " Pa.\n";
        else file << " psf.\n";
        break;

      case FLUID_MIXTURE:
        file << "Fluid Model: FLUID_MIXTURE \n";
        file << "Variable density incompressible flow using ideal gas law.\n";
        file << "Density is a function of temperature (constant thermodynamic pressure).\n";
        file << "Specific heat at constant pressure (Cp): " << config->GetSpecific_Heat_Cp() << " N.m/kg.K.\n";
        file << "Molecular weight : " << config->GetMolecular_Weight() << " g/mol\n";
        file << "Specific gas constant: " << config->GetGas_Constant() << " N.m/kg.K.\n";
        file << "Thermodynamic pressure: " << config->GetPressure_Thermodynamic();
        if (si_units) file << " Pa.\n";
        else file << " psf.\n";
        break;

      case INC_IDEAL_GAS_POLY:
        file << "Fluid Model: INC_IDEAL_GAS_POLY \n";
        file << "Variable density incompressible flow using ideal gas law.\n";
        file << "Density is a function of temperature (constant thermodynamic pressure).\n";
        file << "Molecular weight: " << config->GetMolecular_Weight() << " g/mol.\n";
        file << "Specific gas constant: " << config->GetGas_Constant() << " N.m/kg.K.\n";
        file << "Specific gas constant (non-dim): " << config->GetGas_ConstantND() << "\n";
        file << "Thermodynamic pressure: " << config->GetPressure_Thermodynamic();
        if (si_units) file << " Pa.\n";
        else file << " psf.\n";
        file << "Cp(T) polynomial coefficients: \n  (";
        for (unsigned short iVar = 0; iVar < config->GetnPolyCoeffs(); iVar++) {
          file << config->GetCp_PolyCoeff(iVar);
          if (iVar < config->GetnPolyCoeffs() - 1) file << ", ";
        }
        file << ").\n";
        file << "Cp(T) polynomial coefficients (non-dim.): \n  (";
        for (unsigned short iVar = 0; iVar < config->GetnPolyCoeffs(); iVar++) {
          file << config->GetCp_PolyCoeffND(iVar);
          if (iVar < config->GetnPolyCoeffs() - 1) file << ", ";
        }
        file << ").\n";
        break;
    }
    if (viscous) {
      switch (config->GetKind_ViscosityModel()) {
        case VISCOSITYMODEL::CONSTANT:
          file << "Viscosity Model: CONSTANT_VISCOSITY  \n";
          file << "Constant Laminar Viscosity: " << config->GetMu_Constant();
          if (si_units) file << " N.s/m^2.\n";
          else file << " lbf.s/ft^2.\n";
          file << "Laminar Viscosity (non-dim): " << config->GetMu_ConstantND() << "\n";
          break;

        case VISCOSITYMODEL::COOLPROP:
          file << "Viscosity Model: CoolProp \n";
          break;

        case VISCOSITYMODEL::SUTHERLAND:
          file << "Viscosity Model: SUTHERLAND \n";
          file << "Ref. Laminar Viscosity: " << config->GetMu_Ref();
          if (si_units) file << " N.s/m^2.\n";
          else file << " lbf.s/ft^2.\n";
          file << "Ref. Temperature: " << config->GetMu_Temperature_Ref();
          if (si_units) file << " K.\n";
          else file << " R.\n";
          file << "Sutherland Constant: " << config->GetMu_S();
          if (si_units) file << " K.\n";
          else file << " R.\n";
          file << "Laminar Viscosity (non-dim): " << config->GetMu_ConstantND() << "\n";
          file << "Ref. Temperature (non-dim): " << config->GetMu_Temperature_RefND() << "\n";
          file << "Sutherland constant (non-dim): " << config->GetMu_SND() << "\n";
          break;

        case VISCOSITYMODEL::POLYNOMIAL:
          file << "Viscosity Model: POLYNOMIAL_VISCOSITY  \n";
          file << "Mu(T) polynomial coefficients: \n  (";
          for (unsigned short iVar = 0; iVar < config->GetnPolyCoeffs(); iVar++) {
            file << config->GetMu_PolyCoeff(iVar);
            if (iVar < config->GetnPolyCoeffs() - 1) file << ", ";
          }
          file << ").\n";
          file << "Mu(T) polynomial coefficients (non-dim.): \n  (";
          for (unsigned short iVar = 0; iVar < config->GetnPolyCoeffs(); iVar++) {
            file << config->GetMu_PolyCoeffND(iVar);
            if (iVar < config->GetnPolyCoeffs() - 1) file << ", ";
          }
          file << ").\n";
          break;
      }

      if (energy) {
        switch (config->GetKind_ConductivityModel()) {
          case CONDUCTIVITYMODEL::CONSTANT_PRANDTL:
            file << "Conductivity Model: CONSTANT_PRANDTL  \n";
            file << "Prandtl (Laminar): " << config->GetPrandtl_Lam() << "\n";
            break;

          case CONDUCTIVITYMODEL::CONSTANT:
            file << "Conductivity Model: CONSTANT \n";
            file << "Molecular Conductivity: " << config->GetThermal_Conductivity_Constant() << " W/m^2.K.\n";
            file << "Molecular Conductivity (non-dim): " << config->GetThermal_Conductivity_ConstantND() << "\n";
            break;
          case CONDUCTIVITYMODEL::COOLPROP:
            file << "Conductivity Model: COOLPROP \n";
            break;

          case CONDUCTIVITYMODEL::POLYNOMIAL:
            file << "Viscosity Model: POLYNOMIAL \n";
            file << "Kt(T) polynomial coefficients: \n  (";
            for (unsigned short iVar = 0; iVar < config->GetnPolyCoeffs(); iVar++) {
              file << config->GetKt_PolyCoeff(iVar);
              if (iVar < config->GetnPolyCoeffs() - 1) file << ", ";
            }
            file << ").\n";
            file << "Kt(T) polynomial coefficients (non-dim.): \n  (";
            for (unsigned short iVar = 0; iVar < config->GetnPolyCoeffs(); iVar++) {
              file << config->GetKt_PolyCoeffND(iVar);
              if (iVar < config->GetnPolyCoeffs() - 1) file << ", ";
            }
            file << ").\n";
            break;
        }

        if (turbulent) {
          switch (config->GetKind_ConductivityModel_Turb()) {
            case CONDUCTIVITYMODEL_TURB::CONSTANT_PRANDTL:
              file << "Turbulent Conductivity Model: CONSTANT_PRANDTL  \n";
              file << "Turbulent Prandtl: " << config->GetPrandtl_Turb() << "\n";
              break;
            case CONDUCTIVITYMODEL_TURB::NONE:
              file << "Turbulent Conductivity Model: CONDUCTIVITYMODEL_TURB::NONE \n";
              file << "No turbulent component in effective thermal conductivity.\n";
              break;
          }
        }
      }
    }

    if (config->GetKind_FluidModel() == CONSTANT_DENSITY) {
      file << "Bulk modulus: " << config->GetBulk_Modulus();
      if (si_units) file << " Pa.\n";
      else file << " psf.\n";
    }

    file << "Initial dynamic pressure: " << config->GetPressure_FreeStream();
    if (si_units) file << " Pa.\n";
    else file << " psf.\n";

    file << "Initial total pressure: "
         << config->GetPressure_FreeStream() +
                0.5 * config->GetDensity_FreeStream() * config->GetModVel_FreeStream() * config->GetModVel_FreeStream();
    if (si_units) file << " Pa.\n";
    else file << " psf.\n";

    if (energy) {
      file << "Initial temperature: " << config->GetTemperature_FreeStream();
      if (si_units) file << " K.\n";
      else file << " R.\n";
    }

    file << "Initial density: " << config->GetDensity_FreeStream();
    if (si_units) file << " kg/m^3.\n";
    else file << " slug/ft^3.\n";

    file << "Free-stream velocity: (" << config->GetVelocity_FreeStream()[0];
    file << ", " << config->GetVelocity_FreeStream()[1];
    if (nDim == 3) {
      file << ", " << config->GetVelocity_FreeStream()[2];
    }
    if (si_units) file << ") m/s. ";
    else file << ") ft/s. ";

    file << "Magnitude: " << config->GetModVel_FreeStream();
    if (si_units) file << " m/s.\n";
    else file << " ft/s.\n";

    if (viscous) {
      file << "Initial laminar viscosity: " << config->GetViscosity_FreeStream();
      if (si_units) file << " N.s/m^2.\n";
      else file << " lbf.s/ft^2.\n";
      if (turbulent) {
        file << "Initial turb. kinetic energy per unit mass: " << config->GetTke_FreeStream();
        if (si_units) file << " m^2/s^2.\n";
        else file << " ft^2/s^2.\n";
        file << "Initial specific dissipation: " << config->GetOmega_FreeStream();
        if (si_units) file << " 1/s.\n";
        else file << " 1/s.\n";
      }
    }

    if (unsteady) {
      file << "Total time: " << config->GetTotal_UnstTime() << " s. Time step: " << config->GetDelta_UnstTime()
           << " s.\n";
    }

    /*--- Print out reference values. ---*/

    file << "-- Reference values:\n";

    if (config->GetKind_FluidModel() != CONSTANT_DENSITY) {
      file << "Reference specific gas constant: " << config->GetGas_Constant_Ref();
      if (si_units) file << " N.m/kg.K.\n";
      else file << " lbf.ft/slug.R.\n";
    } else {
      if (energy) {
        file << "Reference specific heat: " << config->GetGas_Constant_Ref();
        if (si_units) file << " N.m/kg.K.\n";
        else file << " lbf.ft/slug.R.\n";
      }
    }

    file << "Reference pressure: " << config->GetPressure_Ref();
    if (si_units) file << " Pa.\n";
    else file << " psf.\n";

    if (energy) {
      file << "Reference temperature: " << config->GetTemperature_Ref();
      if (si_units) file << " K.\n";
      else file << " R.\n";
    }

    file << "Reference density: " << config->GetDensity_Ref();
    if (si_units) file << " kg/m^3.\n";
    else file << " slug/ft^3.\n";

    file << "Reference velocity: " << config->GetVelocity_Ref();
    if (si_units) file << " m/s.\n";
    else file << " ft/s.\n";

    file << "Reference length: " << config->GetLength_Ref();
    if (si_units) file << " m.\n";
    else file << " in.\n";

    if (viscous) {
      file << "Reference viscosity: " << config->GetViscosity_Ref();
      if (si_units) file << " N.s/m^2.\n";
      else file << " lbf.s/ft^2.\n";
    }

    if (unsteady) file << "Reference time: " << config->GetTime_Ref() << " s.\n";

    /*--- Print out resulting non-dim values here. ---*/

    file << "-- Resulting non-dimensional state:\n";
    file << "Mach number (non-dim): " << config->GetMach() << "\n";
    if (viscous) {
      file << "Reynolds number (per m): " << config->GetReynolds() << "\n";
    }

    if (config->GetKind_FluidModel() != CONSTANT_DENSITY) {
      file << "Specific gas constant (non-dim): " << config->GetGas_ConstantND() << "\n";
      file << "Initial thermodynamic pressure (non-dim): " << config->GetPressure_ThermodynamicND() << "\n";
    } else {
      if (energy) {
        file << "Specific heat at constant pressure (non-dim): " << config->GetSpecific_Heat_CpND() << "\n";
        if (boussinesq)
          file << "Thermal expansion coefficient (non-dim.): " << config->GetThermal_Expansion_CoeffND() << " K^-1.\n";
      }
    }

    if (energy) file << "Initial temperature (non-dim): " << config->GetTemperature_FreeStreamND() << "\n";
    file << "Initial pressure (non-dim): " << config->GetPressure_FreeStreamND() << "\n";
    file << "Initial density (non-dim): " << config->GetDensity_FreeStreamND() << "\n";

    file << "Initial velocity (non-dim): (" << config->GetVelocity_FreeStreamND()[0];
    file << ", " << config->GetVelocity_FreeStreamND()[1];
    if (nDim == 3) {
      file << ", " << config->GetVelocity_FreeStreamND()[2];
    }
    file << "). Magnitude: " << config->GetModVel_FreeStreamND() << "\n";

    if (viscous) {
      file << "Initial viscosity (non-dim): " << config->GetViscosity_FreeStreamND() << "\n";
      if (turbulent) {
        file << "Initial turb. kinetic energy (non-dim): " << config->GetTke_FreeStreamND() << "\n";
        file << "Initial specific dissipation (non-dim): " << config->GetOmega_FreeStreamND() << "\n";
      }
    }

    if (unsteady) {
      file << "Total time (non-dim): " << config->GetTotal_UnstTimeND() << "\n";
      file << "Time step (non-dim): " << config->GetDelta_UnstTimeND() << "\n";
    }
  }

  /*--- Begin forces breakdown info. ---*/

  file << fixed;
  file << "\n\nForces breakdown:\n\n";

  if (nDim == 3) {
    su2double m = flow_solver->GetTotal_CFz() / flow_solver->GetTotal_CFx();
    su2double term = (Total_CoPz / m) - Total_CoPx;

    if (term > 0)
      file << "Center of Pressure: X=" << 1 / m << "Z-" << term << ".\n\n";
    else
      file << "Center of Pressure: X=" << 1 / m << "Z+" << fabs(term);
    if (si_units) file << " m.\n\n";
    else file << " in.\n\n";
  } else {
    su2double m = flow_solver->GetTotal_CFy() / flow_solver->GetTotal_CFx();
    su2double term = (Total_CoPy / m) - Total_CoPx;
    if (term > 0)
      file << "Center of Pressure: X=" << 1 / m << "Y-" << term << ".\n\n";
    else
      file << "Center of Pressure: X=" << 1 / m << "Y+" << fabs(term);
    if (si_units) file << " m.\n\n";
    else file << " in.\n\n";
  }

  /*--- Reference area and force factors. ---*/

  const su2double Factor = flow_solver->GetAeroCoeffsReferenceForce();
  const su2double Ref = config->GetDensity_Ref() * pow(config->GetVelocity_Ref(), 2);

  file << "NOTE: Multiply forces by the non-dimensional factor: " << Factor << ", and the reference factor: " << Ref
       << "\nto obtain the dimensional force.\n\n";

  file << "Total CL:    ";
  file.width(11);
  file << Total_CL;
  file << " | Pressure (";
  file.width(5);
  file << SU2_TYPE::Int((Inv_CL * 100.0) / (Total_CL + EPS));
  file << "%): ";
  file.width(11);
  file << Inv_CL;
  file << " | Friction (";
  file.width(5);
  file << SU2_TYPE::Int((Visc_CL * 100.0) / (Total_CL + EPS));
  file << "%): ";
  file.width(11);
  file << Visc_CL;
  file << " | Momentum (";
  file.width(5);
  file << SU2_TYPE::Int((Mnt_CL * 100.0) / (Total_CL + EPS));
  file << "%): ";
  file.width(11);
  file << Mnt_CL << "\n";

  file << "Total CD:    ";
  file.width(11);
  file << Total_CD;
  file << " | Pressure (";
  file.width(5);
  file << SU2_TYPE::Int((Inv_CD * 100.0) / (Total_CD + EPS)) << "%): ";
  file.width(11);
  file << Inv_CD;
  file << " | Friction (";
  file.width(5);
  file << SU2_TYPE::Int((Visc_CD * 100.0) / (Total_CD + EPS)) << "%): ";
  file.width(11);
  file << Visc_CD;
  file << " | Momentum (";
  file.width(5);
  file << SU2_TYPE::Int((Mnt_CD * 100.0) / (Total_CD + EPS)) << "%): ";
  file.width(11);
  file << Mnt_CD << "\n";

  if (nDim == 3) {
    file << "Total CSF:   ";
    file.width(11);
    file << Total_CSF;
    file << " | Pressure (";
    file.width(5);
    file << SU2_TYPE::Int((Inv_CSF * 100.0) / (Total_CSF + EPS));
    file << "%): ";
    file.width(11);
    file << Inv_CSF;
    file << " | Friction (";
    file.width(5);
    file << SU2_TYPE::Int((Visc_CSF * 100.0) / (Total_CSF + EPS));
    file << "%): ";
    file.width(11);
    file << Visc_CSF;
    file << " | Momentum (";
    file.width(5);
    file << SU2_TYPE::Int((Mnt_CSF * 100.0) / (Total_CSF + EPS));
    file << "%): ";
    file.width(11);
    file << Mnt_CSF << "\n";
  }

  file << "Total CL/CD: ";
  file.width(11);
  file << Total_CEff;
  file << " | Pressure (";
  file.width(5);
  file << SU2_TYPE::Int((Inv_CEff * 100.0) / (Total_CEff + EPS));
  file << "%): ";
  file.width(11);
  file << Inv_CEff;
  file << " | Friction (";
  file.width(5);
  file << SU2_TYPE::Int((Visc_CEff * 100.0) / (Total_CEff + EPS));
  file << "%): ";
  file.width(11);
  file << Visc_CEff;
  file << " | Momentum (";
  file.width(5);
  file << SU2_TYPE::Int((Mnt_CEff * 100.0) / (Total_CEff + EPS));
  file << "%): ";
  file.width(11);
  file << Mnt_CEff << "\n";

  if (nDim == 3) {
    file << "Total CMx:   ";
    file.width(11);
    file << Total_CMx;
    file << " | Pressure (";
    file.width(5);
    file << SU2_TYPE::Int((Inv_CMx * 100.0) / (Total_CMx + EPS));
    file << "%): ";
    file.width(11);
    file << Inv_CMx;
    file << " | Friction (";
    file.width(5);
    file << SU2_TYPE::Int((Visc_CMx * 100.0) / (Total_CMx + EPS));
    file << "%): ";
    file.width(11);
    file << Visc_CMx;
    file << " | Momentum (";
    file.width(5);
    file << SU2_TYPE::Int((Mnt_CMx * 100.0) / (Total_CMx + EPS));
    file << "%): ";
    file.width(11);
    file << Mnt_CMx << "\n";

    file << "Total CMy:   ";
    file.width(11);
    file << Total_CMy;
    file << " | Pressure (";
    file.width(5);
    file << SU2_TYPE::Int((Inv_CMy * 100.0) / (Total_CMy + EPS));
    file << "%): ";
    file.width(11);
    file << Inv_CMy;
    file << " | Friction (";
    file.width(5);
    file << SU2_TYPE::Int((Visc_CMy * 100.0) / (Total_CMy + EPS));
    file << "%): ";
    file.width(11);
    file << Visc_CMy;
    file << " | Momentum (";
    file.width(5);
    file << SU2_TYPE::Int((Mnt_CMz * 100.0) / (Total_CMz + EPS));
    file << "%): ";
    file.width(11);
    file << Mnt_CMy << "\n";
  }

  file << "Total CMz:   ";
  file.width(11);
  file << Total_CMz;
  file << " | Pressure (";
  file.width(5);
  file << SU2_TYPE::Int((Inv_CMz * 100.0) / (Total_CMz + EPS));
  file << "%): ";
  file.width(11);
  file << Inv_CMz;
  file << " | Friction (";
  file.width(5);
  file << SU2_TYPE::Int((Visc_CMz * 100.0) / (Total_CMz + EPS));
  file << "%): ";
  file.width(11);
  file << Visc_CMz;
  file << " | Momentum (";
  file.width(5);
  file << SU2_TYPE::Int((Mnt_CMz * 100.0) / (Total_CMz + EPS));
  file << "%): ";
  file.width(11);
  file << Mnt_CMz << "\n";

  file << "Total CFx:   ";
  file.width(11);
  file << Total_CFx;
  file << " | Pressure (";
  file.width(5);
  file << SU2_TYPE::Int((Inv_CFx * 100.0) / (Total_CFx + EPS));
  file << "%): ";
  file.width(11);
  file << Inv_CFx;
  file << " | Friction (";
  file.width(5);
  file << SU2_TYPE::Int((Visc_CFx * 100.0) / (Total_CFx + EPS));
  file << "%): ";
  file.width(11);
  file << Visc_CFx;
  file << " | Momentum (";
  file.width(5);
  file << SU2_TYPE::Int((Mnt_CFx * 100.0) / (Total_CFx + EPS));
  file << "%): ";
  file.width(11);
  file << Mnt_CFx << "\n";

  file << "Total CFy:   ";
  file.width(11);
  file << Total_CFy;
  file << " | Pressure (";
  file.width(5);
  file << SU2_TYPE::Int((Inv_CFy * 100.0) / (Total_CFy + EPS));
  file << "%): ";
  file.width(11);
  file << Inv_CFy;
  file << " | Friction (";
  file.width(5);
  file << SU2_TYPE::Int((Visc_CFy * 100.0) / (Total_CFy + EPS));
  file << "%): ";
  file.width(11);
  file << Visc_CFy;
  file << " | Momentum (";
  file.width(5);
  file << SU2_TYPE::Int((Mnt_CFy * 100.0) / (Total_CFy + EPS));
  file << "%): ";
  file.width(11);
  file << Mnt_CFy << "\n";

  if (nDim == 3) {
    file << "Total CFz:   ";
    file.width(11);
    file << Total_CFz;
    file << " | Pressure (";
    file.width(5);
    file << SU2_TYPE::Int((Inv_CFz * 100.0) / (Total_CFz + EPS));
    file << "%): ";
    file.width(11);
    file << Inv_CFz;
    file << " | Friction (";
    file.width(5);
    file << SU2_TYPE::Int((Visc_CFz * 100.0) / (Total_CFz + EPS));
    file << "%): ";
    file.width(11);
    file << Visc_CFz;
    file << " | Momentum (";
    file.width(5);
    file << SU2_TYPE::Int((Mnt_CFz * 100.0) / (Total_CFz + EPS));
    file << "%): ";
    file.width(11);
    file << Mnt_CFz << "\n";
  }

  file << "\n\n";

  for (auto iMarker = 0u; iMarker < nMonitoring; iMarker++) {
    file << "Surface name: " << config->GetMarker_Monitoring_TagBound(iMarker) << "\n\n";

    file << "Total CL    (";
    file.width(5);
    file << SU2_TYPE::Int((Surface_CL[iMarker] * 100.0) / (Total_CL + EPS));
    file << "%): ";
    file.width(11);
    file << Surface_CL[iMarker];
    file << " | Pressure (";
    file.width(5);
    file << SU2_TYPE::Int((Surface_CL_Inv[iMarker] * 100.0) / (Surface_CL[iMarker] + EPS));
    file << "%): ";
    file.width(11);
    file << Surface_CL_Inv[iMarker];
    file << " | Friction (";
    file.width(5);
    file << SU2_TYPE::Int((Surface_CL_Visc[iMarker] * 100.0) / (Surface_CL[iMarker] + EPS));
    file << "%): ";
    file.width(11);
    file << Surface_CL_Visc[iMarker];
    file << " | Momentum (";
    file.width(5);
    file << SU2_TYPE::Int((Surface_CL_Mnt[iMarker] * 100.0) / (Surface_CL[iMarker] + EPS));
    file << "%): ";
    file.width(11);
    file << Surface_CL_Mnt[iMarker] << "\n";

    file << "Total CD    (";
    file.width(5);
    file << SU2_TYPE::Int((Surface_CD[iMarker] * 100.0) / (Total_CD + EPS));
    file << "%): ";
    file.width(11);
    file << Surface_CD[iMarker];
    file << " | Pressure (";
    file.width(5);
    file << SU2_TYPE::Int((Surface_CD_Inv[iMarker] * 100.0) / (Surface_CD[iMarker] + EPS));
    file << "%): ";
    file.width(11);
    file << Surface_CD_Inv[iMarker];
    file << " | Friction (";
    file.width(5);
    file << SU2_TYPE::Int((Surface_CD_Visc[iMarker] * 100.0) / (Surface_CD[iMarker] + EPS));
    file << "%): ";
    file.width(11);
    file << Surface_CD_Visc[iMarker];
    file << " | Momentum (";
    file.width(5);
    file << SU2_TYPE::Int((Surface_CD_Mnt[iMarker] * 100.0) / (Surface_CD[iMarker] + EPS));
    file << "%): ";
    file.width(11);
    file << Surface_CD_Mnt[iMarker] << "\n";

    if (nDim == 3) {
      file << "Total CSF   (";
      file.width(5);
      file << SU2_TYPE::Int((Surface_CSF[iMarker] * 100.0) / (Total_CSF + EPS));
      file << "%): ";
      file.width(11);
      file << Surface_CSF[iMarker];
      file << " | Pressure (";
      file.width(5);
      file << SU2_TYPE::Int((Surface_CSF_Inv[iMarker] * 100.0) / (Surface_CSF[iMarker] + EPS));
      file << "%): ";
      file.width(11);
      file << Surface_CSF_Inv[iMarker];
      file << " | Friction (";
      file.width(5);
      file << SU2_TYPE::Int((Surface_CSF_Visc[iMarker] * 100.0) / (Surface_CSF[iMarker] + EPS));
      file << "%): ";
      file.width(11);
      file << Surface_CSF_Visc[iMarker];
      file << " | Momentum (";
      file.width(5);
      file << SU2_TYPE::Int((Surface_CSF_Mnt[iMarker] * 100.0) / (Surface_CSF[iMarker] + EPS));
      file << "%): ";
      file.width(11);
      file << Surface_CSF_Mnt[iMarker] << "\n";
    }

    file << "Total CL/CD (";
    file.width(5);
    file << SU2_TYPE::Int((Surface_CEff[iMarker] * 100.0) / (Total_CEff + EPS));
    file << "%): ";
    file.width(11);
    file << Surface_CEff[iMarker];
    file << " | Pressure (";
    file.width(5);
    file << SU2_TYPE::Int((Surface_CEff_Inv[iMarker] * 100.0) / (Surface_CEff[iMarker] + EPS));
    file << "%): ";
    file.width(11);
    file << Surface_CEff_Inv[iMarker];
    file << " | Friction (";
    file.width(5);
    file << SU2_TYPE::Int((Surface_CEff_Visc[iMarker] * 100.0) / (Surface_CEff[iMarker] + EPS));
    file << "%): ";
    file.width(11);
    file << Surface_CEff_Visc[iMarker];
    file << " | Momentum (";
    file.width(5);
    file << SU2_TYPE::Int((Surface_CEff_Mnt[iMarker] * 100.0) / (Surface_CEff[iMarker] + EPS));
    file << "%): ";
    file.width(11);
    file << Surface_CEff_Mnt[iMarker] << "\n";

    if (nDim == 3) {
      file << "Total CMx   (";
      file.width(5);
      file << SU2_TYPE::Int((Surface_CMx[iMarker] * 100.0) / (Total_CMx + EPS));
      file << "%): ";
      file.width(11);
      file << Surface_CMx[iMarker];
      file << " | Pressure (";
      file.width(5);
      file << SU2_TYPE::Int((Surface_CMx_Inv[iMarker] * 100.0) / (Surface_CMx[iMarker] + EPS));
      file << "%): ";
      file.width(11);
      file << Surface_CMx_Inv[iMarker];
      file << " | Friction (";
      file.width(5);
      file << SU2_TYPE::Int((Surface_CMx_Visc[iMarker] * 100.0) / (Surface_CMx[iMarker] + EPS));
      file << "%): ";
      file.width(11);
      file << Surface_CMx_Visc[iMarker];
      file << " | Momentum (";
      file.width(5);
      file << SU2_TYPE::Int((Surface_CMx_Mnt[iMarker] * 100.0) / (Surface_CMx[iMarker] + EPS));
      file << "%): ";
      file.width(11);
      file << Surface_CMx_Mnt[iMarker] << "\n";

      file << "Total CMy   (";
      file.width(5);
      file << SU2_TYPE::Int((Surface_CMy[iMarker] * 100.0) / (Total_CMy + EPS));
      file << "%): ";
      file.width(11);
      file << Surface_CMy[iMarker];
      file << " | Pressure (";
      file.width(5);
      file << SU2_TYPE::Int((Surface_CMy_Inv[iMarker] * 100.0) / (Surface_CMy[iMarker] + EPS));
      file << "%): ";
      file.width(11);
      file << Surface_CMy_Inv[iMarker];
      file << " | Friction (";
      file.width(5);
      file << SU2_TYPE::Int((Surface_CMy_Visc[iMarker] * 100.0) / (Surface_CMy[iMarker] + EPS));
      file << "%): ";
      file.width(11);
      file << Surface_CMy_Visc[iMarker];
      file << " | Momentum (";
      file.width(5);
      file << SU2_TYPE::Int((Surface_CMy_Mnt[iMarker] * 100.0) / (Surface_CMy[iMarker] + EPS));
      file << "%): ";
      file.width(11);
      file << Surface_CMy_Mnt[iMarker] << "\n";
    }

    file << "Total CMz   (";
    file.width(5);
    file << SU2_TYPE::Int((Surface_CMz[iMarker] * 100.0) / (Total_CMz + EPS));
    file << "%): ";
    file.width(11);
    file << Surface_CMz[iMarker];
    file << " | Pressure (";
    file.width(5);
    file << SU2_TYPE::Int((Surface_CMz_Inv[iMarker] * 100.0) / (Surface_CMz[iMarker] + EPS));
    file << "%): ";
    file.width(11);
    file << Surface_CMz_Inv[iMarker];
    file << " | Friction (";
    file.width(5);
    file << SU2_TYPE::Int((Surface_CMz_Visc[iMarker] * 100.0) / (Surface_CMz[iMarker] + EPS));
    file << "%): ";
    file.width(11);
    file << Surface_CMz_Visc[iMarker];
    file << " | Momentum (";
    file.width(5);
    file << SU2_TYPE::Int((Surface_CMz_Mnt[iMarker] * 100.0) / (Surface_CMz[iMarker] + EPS));
    file << "%): ";
    file.width(11);
    file << Surface_CMz_Mnt[iMarker] << "\n";

    file << "Total CFx   (";
    file.width(5);
    file << SU2_TYPE::Int((Surface_CFx[iMarker] * 100.0) / (Total_CFx + EPS));
    file << "%): ";
    file.width(11);
    file << Surface_CFx[iMarker];
    file << " | Pressure (";
    file.width(5);
    file << SU2_TYPE::Int((Surface_CFx_Inv[iMarker] * 100.0) / (Surface_CFx[iMarker] + EPS));
    file << "%): ";
    file.width(11);
    file << Surface_CFx_Inv[iMarker];
    file << " | Friction (";
    file.width(5);
    file << SU2_TYPE::Int((Surface_CFx_Visc[iMarker] * 100.0) / (Surface_CFx[iMarker] + EPS));
    file << "%): ";
    file.width(11);
    file << Surface_CFx_Visc[iMarker];
    file << " | Momentum (";
    file.width(5);
    file << SU2_TYPE::Int((Surface_CFx_Mnt[iMarker] * 100.0) / (Surface_CFx[iMarker] + EPS));
    file << "%): ";
    file.width(11);
    file << Surface_CFx_Mnt[iMarker] << "\n";

    file << "Total CFy   (";
    file.width(5);
    file << SU2_TYPE::Int((Surface_CFy[iMarker] * 100.0) / (Total_CFy + EPS));
    file << "%): ";
    file.width(11);
    file << Surface_CFy[iMarker];
    file << " | Pressure (";
    file.width(5);
    file << SU2_TYPE::Int((Surface_CFy_Inv[iMarker] * 100.0) / (Surface_CFy[iMarker] + EPS));
    file << "%): ";
    file.width(11);
    file << Surface_CFy_Inv[iMarker];
    file << " | Friction (";
    file.width(5);
    file << SU2_TYPE::Int((Surface_CFy_Visc[iMarker] * 100.0) / (Surface_CFy[iMarker] + EPS));
    file << "%): ";
    file.width(11);
    file << Surface_CFy_Visc[iMarker];
    file << " | Momentum (";
    file.width(5);
    file << SU2_TYPE::Int((Surface_CFy_Mnt[iMarker] * 100.0) / (Surface_CFy[iMarker] + EPS));
    file << "%): ";
    file.width(11);
    file << Surface_CFy_Mnt[iMarker] << "\n";

    if (nDim == 3) {
      file << "Total CFz   (";
      file.width(5);
      file << SU2_TYPE::Int((Surface_CFz[iMarker] * 100.0) / (Total_CFz + EPS));
      file << "%): ";
      file.width(11);
      file << Surface_CFz[iMarker];
      file << " | Pressure (";
      file.width(5);
      file << SU2_TYPE::Int((Surface_CFz_Inv[iMarker] * 100.0) / (Surface_CFz[iMarker] + EPS));
      file << "%): ";
      file.width(11);
      file << Surface_CFz_Inv[iMarker];
      file << " | Friction (";
      file.width(5);
      file << SU2_TYPE::Int((Surface_CFz_Visc[iMarker] * 100.0) / (Surface_CFz[iMarker] + EPS));
      file << "%): ";
      file.width(11);
      file << Surface_CFz_Visc[iMarker];
      file << " | Momentum (";
      file.width(5);
      file << SU2_TYPE::Int((Surface_CFz_Mnt[iMarker] * 100.0) / (Surface_CFz[iMarker] + EPS));
      file << "%): ";
      file.width(11);
      file << Surface_CFz_Mnt[iMarker] << "\n";
    }

    file << "\n";
  }
  // clang-format on
}

bool CFlowOutput::WriteVolume_Output(CConfig *config, unsigned long Iter, bool force_writing, unsigned short iFile){

  bool writeRestart = false;
  auto FileFormat = config->GetVolumeOutputFiles();

  if (config->GetTime_Domain()){
    if (((config->GetTime_Marching() == TIME_MARCHING::DT_STEPPING_1ST) || (config->GetTime_Marching() == TIME_MARCHING::TIME_STEPPING)) &&
        ((Iter == 0) || (Iter % config->GetVolumeOutputFrequency(iFile) == 0))){
      return true;
    }

    /* check if we want to write a restart file*/
    if (FileFormat[iFile] == OUTPUT_TYPE::RESTART_ASCII || FileFormat[iFile] == OUTPUT_TYPE::RESTART_BINARY || FileFormat[iFile] == OUTPUT_TYPE::CSV) {
      writeRestart = true;
    }

    /* only write 'double' files for the restart files */
    if ((config->GetTime_Marching() == TIME_MARCHING::DT_STEPPING_2ND) &&
      ((Iter == 0) || (Iter % config->GetVolumeOutputFrequency(iFile) == 0) ||
      (((Iter+1) % config->GetVolumeOutputFrequency(iFile) == 0) && writeRestart==true) || // Restarts need 2 old solutions.
      (((Iter+2) == config->GetnTime_Iter()) && writeRestart==true))){      // The last timestep is written anyway but one needs the step before for restarts.
      return true;
    }
  } else {
    if (config->GetFixed_CL_Mode() && config->GetFinite_Difference_Mode()) return false;
    return ((Iter > 0) && Iter % config->GetVolumeOutputFrequency(iFile) == 0) || force_writing;
  }

  return false || force_writing;
}

void CFlowOutput::SetTimeAveragedFields(){
  AddVolumeOutput("MEAN_DENSITY", "MeanDensity", "TIME_AVERAGE", "Mean density");
  AddVolumeOutput("MEAN_VELOCITY-X", "MeanVelocity_x", "TIME_AVERAGE", "Mean velocity x-component");
  AddVolumeOutput("MEAN_VELOCITY-Y", "MeanVelocity_y", "TIME_AVERAGE", "Mean velocity y-component");
  if (nDim == 3)
    AddVolumeOutput("MEAN_VELOCITY-Z", "MeanVelocity_z", "TIME_AVERAGE", "Mean velocity z-component");

  AddVolumeOutput("MEAN_PRESSURE", "MeanPressure", "TIME_AVERAGE", "Mean pressure");
  AddVolumeOutput("RMS_U",   "RMS[u]", "TIME_AVERAGE", "RMS u");
  AddVolumeOutput("RMS_V",   "RMS[v]", "TIME_AVERAGE", "RMS v");
  AddVolumeOutput("RMS_UV",  "RMS[uv]", "TIME_AVERAGE", "RMS uv");
  AddVolumeOutput("RMS_P",   "RMS[Pressure]",   "TIME_AVERAGE", "RMS Pressure");
  AddVolumeOutput("UUPRIME", "u'u'", "TIME_AVERAGE", "Mean Reynolds-stress component u'u'");
  AddVolumeOutput("VVPRIME", "v'v'", "TIME_AVERAGE", "Mean Reynolds-stress component v'v'");
  AddVolumeOutput("UVPRIME", "u'v'", "TIME_AVERAGE", "Mean Reynolds-stress component u'v'");
  AddVolumeOutput("PPRIME",  "p'p'",   "TIME_AVERAGE", "Mean pressure fluctuation p'p'");
  if (nDim == 3){
    AddVolumeOutput("RMS_W",   "RMS[w]", "TIME_AVERAGE", "RMS u");
    AddVolumeOutput("RMS_UW", "RMS[uw]", "TIME_AVERAGE", "RMS uw");
    AddVolumeOutput("RMS_VW", "RMS[vw]", "TIME_AVERAGE", "RMS vw");
    AddVolumeOutput("WWPRIME", "w'w'", "TIME_AVERAGE", "Mean Reynolds-stress component w'w'");
    AddVolumeOutput("UWPRIME", "w'u'", "TIME_AVERAGE", "Mean Reynolds-stress component w'u'");
    AddVolumeOutput("VWPRIME", "w'v'", "TIME_AVERAGE", "Mean Reynolds-stress component w'v'");
  }
}

void CFlowOutput::LoadTimeAveragedData(unsigned long iPoint, const CVariable *Node_Flow){
  SetAvgVolumeOutputValue("MEAN_DENSITY", iPoint, Node_Flow->GetDensity(iPoint));
  SetAvgVolumeOutputValue("MEAN_VELOCITY-X", iPoint, Node_Flow->GetVelocity(iPoint,0));
  SetAvgVolumeOutputValue("MEAN_VELOCITY-Y", iPoint, Node_Flow->GetVelocity(iPoint,1));
  if (nDim == 3)
    SetAvgVolumeOutputValue("MEAN_VELOCITY-Z", iPoint, Node_Flow->GetVelocity(iPoint,2));

  SetAvgVolumeOutputValue("MEAN_PRESSURE", iPoint, Node_Flow->GetPressure(iPoint));

  SetAvgVolumeOutputValue("RMS_U", iPoint, pow(Node_Flow->GetVelocity(iPoint,0),2));
  SetAvgVolumeOutputValue("RMS_V", iPoint, pow(Node_Flow->GetVelocity(iPoint,1),2));
  SetAvgVolumeOutputValue("RMS_UV", iPoint, Node_Flow->GetVelocity(iPoint,0) * Node_Flow->GetVelocity(iPoint,1));
  SetAvgVolumeOutputValue("RMS_P", iPoint, pow(Node_Flow->GetPressure(iPoint),2));
  if (nDim == 3){
    SetAvgVolumeOutputValue("RMS_W", iPoint, pow(Node_Flow->GetVelocity(iPoint,2),2));
    SetAvgVolumeOutputValue("RMS_VW", iPoint, Node_Flow->GetVelocity(iPoint,2) * Node_Flow->GetVelocity(iPoint,1));
    SetAvgVolumeOutputValue("RMS_UW", iPoint,  Node_Flow->GetVelocity(iPoint,2) * Node_Flow->GetVelocity(iPoint,0));
  }

  const su2double umean  = GetVolumeOutputValue("MEAN_VELOCITY-X", iPoint);
  const su2double uumean = GetVolumeOutputValue("RMS_U", iPoint);
  const su2double vmean  = GetVolumeOutputValue("MEAN_VELOCITY-Y", iPoint);
  const su2double vvmean = GetVolumeOutputValue("RMS_V", iPoint);
  const su2double uvmean = GetVolumeOutputValue("RMS_UV", iPoint);
  const su2double pmean  = GetVolumeOutputValue("MEAN_PRESSURE", iPoint);
  const su2double ppmean = GetVolumeOutputValue("RMS_P", iPoint);

  SetVolumeOutputValue("UUPRIME", iPoint, -(umean*umean - uumean));
  SetVolumeOutputValue("VVPRIME", iPoint, -(vmean*vmean - vvmean));
  SetVolumeOutputValue("UVPRIME", iPoint, -(umean*vmean - uvmean));
  SetVolumeOutputValue("PPRIME",  iPoint, -(pmean*pmean - ppmean));
  if (nDim == 3){
    const su2double wmean  = GetVolumeOutputValue("MEAN_VELOCITY-Z", iPoint);
    const su2double wwmean = GetVolumeOutputValue("RMS_W", iPoint);
    const su2double uwmean = GetVolumeOutputValue("RMS_UW", iPoint);
    const su2double vwmean = GetVolumeOutputValue("RMS_VW", iPoint);
    SetVolumeOutputValue("WWPRIME", iPoint, -(wmean*wmean - wwmean));
    SetVolumeOutputValue("UWPRIME", iPoint, -(umean*wmean - uwmean));
    SetVolumeOutputValue("VWPRIME",  iPoint, -(vmean*wmean - vwmean));
  }
}

void CFlowOutput::SetFixedCLScreenOutput(const CConfig *config){
  PrintingToolbox::CTablePrinter FixedCLSummary(&cout);

  if (fabs(historyOutput_Map["CL_DRIVER_COMMAND"].value) > 1e-16){
    FixedCLSummary.AddColumn("Fixed CL Mode", 40);
    FixedCLSummary.AddColumn("Value", 30);
    FixedCLSummary.SetAlign(PrintingToolbox::CTablePrinter::LEFT);
    FixedCLSummary.PrintHeader();
    FixedCLSummary << "Current CL" << historyOutput_Map["LIFT"].value;
    FixedCLSummary << "Target CL" << config->GetTarget_CL();
    FixedCLSummary << "Previous AOA" << historyOutput_Map["PREV_AOA"].value;
    if (config->GetFinite_Difference_Mode()){
      FixedCLSummary << "Changed AoA by (Finite Difference step)" << historyOutput_Map["CL_DRIVER_COMMAND"].value;
      lastInnerIter = curInnerIter - 1;
    }
    else
      FixedCLSummary << "Changed AoA by" << historyOutput_Map["CL_DRIVER_COMMAND"].value;
    FixedCLSummary.PrintFooter();
    SetScreen_Header(config);
  }

  else if (config->GetFinite_Difference_Mode() && historyOutput_Map["AOA"].value == historyOutput_Map["PREV_AOA"].value){
    FixedCLSummary.AddColumn("Fixed CL Mode (Finite Difference)", 40);
    FixedCLSummary.AddColumn("Value", 30);
    FixedCLSummary.SetAlign(PrintingToolbox::CTablePrinter::LEFT);
    FixedCLSummary.PrintHeader();
    FixedCLSummary << "Delta CL / Delta AoA" << config->GetdCL_dAlpha();
    FixedCLSummary << "Delta CD / Delta CL" << config->GetdCD_dCL();
    if (nDim == 3){
      FixedCLSummary << "Delta CMx / Delta CL" << config->GetdCMx_dCL();
      FixedCLSummary << "Delta CMy / Delta CL" << config->GetdCMy_dCL();
    }
    FixedCLSummary << "Delta CMz / Delta CL" << config->GetdCMz_dCL();
    FixedCLSummary.PrintFooter();
    curInnerIter = lastInnerIter;
    WriteMetaData(config);
    curInnerIter = config->GetInnerIter();
  }
}
<<<<<<< HEAD

=======
>>>>>>> 56ce2ddf
void CFlowOutput::SetInitTurboperformance(CConfig *config) {

  unsigned short iDim, iSpan, iMarker;

  nSpanWiseSections = config->GetnSpanMaxAllZones();
  nMarkerTurboPerf = config->GetnMarker_TurboPerformance();

  TotalStaticEfficiency         = new su2double*[nMarkerTurboPerf];
    TotalTotalEfficiency          = new su2double*[nMarkerTurboPerf];
    KineticEnergyLoss             = new su2double*[nMarkerTurboPerf];
    TRadius                       = new su2double*[nMarkerTurboPerf];
    TotalPressureLoss             = new su2double*[nMarkerTurboPerf];
    MassFlowIn                    = new su2double*[nMarkerTurboPerf];
    MassFlowOut                   = new su2double*[nMarkerTurboPerf];
    FlowAngleIn                   = new su2double*[nMarkerTurboPerf];
    FlowAngleIn_BC                = new su2double*[nMarkerTurboPerf];
    FlowAngleOut                  = new su2double*[nMarkerTurboPerf];
    EulerianWork                  = new su2double*[nMarkerTurboPerf];
    TotalEnthalpyIn               = new su2double*[nMarkerTurboPerf];
    TotalEnthalpyIn_BC            = new su2double*[nMarkerTurboPerf];
    EntropyIn                     = new su2double*[nMarkerTurboPerf];
    EntropyOut                    = new su2double*[nMarkerTurboPerf];
    EntropyIn_BC                  = new su2double*[nMarkerTurboPerf];
    PressureRatio                 = new su2double*[nMarkerTurboPerf];
    TotalTemperatureIn            = new su2double*[nMarkerTurboPerf];
    EnthalpyOut                   = new su2double*[nMarkerTurboPerf];
    MachIn                        = new su2double**[nMarkerTurboPerf];
    MachOut                       = new su2double**[nMarkerTurboPerf];
    VelocityOutIs                 = new su2double*[nMarkerTurboPerf];
    DensityIn                     = new su2double*[nMarkerTurboPerf];
    PressureIn                    = new su2double*[nMarkerTurboPerf];
    TurboVelocityIn               = new su2double**[nMarkerTurboPerf];
    DensityOut                    = new su2double*[nMarkerTurboPerf];
    PressureOut                   = new su2double*[nMarkerTurboPerf];
    TurboVelocityOut              = new su2double**[nMarkerTurboPerf];
    EnthalpyOutIs                 = new su2double*[nMarkerTurboPerf];
    EntropyGen                    = new su2double*[nMarkerTurboPerf];
    AbsFlowAngleIn                = new su2double*[nMarkerTurboPerf];
    TotalEnthalpyOut              = new su2double*[nMarkerTurboPerf];
    TotalEnthalpyOutIs            = new su2double*[nMarkerTurboPerf];
    RothalpyIn                    = new su2double*[nMarkerTurboPerf];
    RothalpyOut                   = new su2double*[nMarkerTurboPerf];
    AbsFlowAngleOut               = new su2double*[nMarkerTurboPerf];
    PressureOut_BC                = new su2double*[nMarkerTurboPerf];
    TemperatureIn                 = new su2double*[nMarkerTurboPerf];
    TemperatureOut                = new su2double*[nMarkerTurboPerf];
    TotalPressureIn               = new su2double*[nMarkerTurboPerf];
    TotalPressureOut              = new su2double*[nMarkerTurboPerf];
    TotalTemperatureOut           = new su2double*[nMarkerTurboPerf];
    EnthalpyIn                    = new su2double*[nMarkerTurboPerf];
    TurbIntensityIn               = new su2double*[nMarkerTurboPerf];
    Turb2LamViscRatioIn           = new su2double*[nMarkerTurboPerf];
    TurbIntensityOut              = new su2double*[nMarkerTurboPerf];
    Turb2LamViscRatioOut          = new su2double*[nMarkerTurboPerf];
    NuFactorIn                    = new su2double*[nMarkerTurboPerf];
    NuFactorOut                   = new su2double*[nMarkerTurboPerf];

  for (iMarker = 0; iMarker < nMarkerTurboPerf; iMarker++){
      TotalStaticEfficiency   [iMarker] = new su2double [nSpanWiseSections + 1];
      TotalTotalEfficiency    [iMarker] = new su2double [nSpanWiseSections + 1];
      KineticEnergyLoss       [iMarker] = new su2double [nSpanWiseSections + 1];
      TRadius                 [iMarker] = new su2double [nSpanWiseSections + 1];
      TotalPressureLoss       [iMarker] = new su2double [nSpanWiseSections + 1];
      MassFlowIn              [iMarker] = new su2double [nSpanWiseSections + 1];
      MassFlowOut             [iMarker] = new su2double [nSpanWiseSections + 1];
      FlowAngleIn             [iMarker] = new su2double [nSpanWiseSections + 1];
      FlowAngleIn_BC          [iMarker] = new su2double [nSpanWiseSections + 1];
      FlowAngleOut            [iMarker] = new su2double [nSpanWiseSections + 1];
      EulerianWork            [iMarker] = new su2double [nSpanWiseSections + 1];
      TotalEnthalpyIn         [iMarker] = new su2double [nSpanWiseSections + 1];
      TotalEnthalpyIn_BC      [iMarker] = new su2double [nSpanWiseSections + 1];
      EntropyIn               [iMarker] = new su2double [nSpanWiseSections + 1];
      EntropyOut              [iMarker] = new su2double [nSpanWiseSections + 1];
      EntropyIn_BC            [iMarker] = new su2double [nSpanWiseSections + 1];
      PressureRatio           [iMarker] = new su2double [nSpanWiseSections + 1];
      TotalTemperatureIn      [iMarker] = new su2double [nSpanWiseSections + 1];
      EnthalpyOut             [iMarker] = new su2double [nSpanWiseSections + 1];
      MachIn                  [iMarker] = new su2double*[nSpanWiseSections + 1];
      MachOut                 [iMarker] = new su2double*[nSpanWiseSections + 1];
      VelocityOutIs           [iMarker] = new su2double [nSpanWiseSections + 1];
      DensityIn               [iMarker] = new su2double [nSpanWiseSections + 1];
      PressureIn              [iMarker] = new su2double [nSpanWiseSections + 1];
      TurboVelocityIn         [iMarker] = new su2double*[nSpanWiseSections + 1];
      DensityOut              [iMarker] = new su2double [nSpanWiseSections + 1];
      PressureOut             [iMarker] = new su2double [nSpanWiseSections + 1];
      TurboVelocityOut        [iMarker] = new su2double*[nSpanWiseSections + 1];
      EnthalpyOutIs           [iMarker] = new su2double [nSpanWiseSections + 1];
      EntropyGen              [iMarker] = new su2double [nSpanWiseSections + 1];
      AbsFlowAngleIn          [iMarker] = new su2double [nSpanWiseSections + 1];
      TotalEnthalpyOut        [iMarker] = new su2double [nSpanWiseSections + 1];
      TotalEnthalpyOutIs      [iMarker] = new su2double [nSpanWiseSections + 1];
      RothalpyIn              [iMarker] = new su2double [nSpanWiseSections + 1];
      RothalpyOut             [iMarker] = new su2double [nSpanWiseSections + 1];
      AbsFlowAngleOut         [iMarker] = new su2double [nSpanWiseSections + 1];
      PressureOut_BC          [iMarker] = new su2double [nSpanWiseSections + 1];
      TemperatureIn           [iMarker] = new su2double [nSpanWiseSections + 1];
      TemperatureOut          [iMarker] = new su2double [nSpanWiseSections + 1];
      TotalPressureIn         [iMarker] = new su2double [nSpanWiseSections + 1];
      TotalPressureOut        [iMarker] = new su2double [nSpanWiseSections + 1];
      TotalTemperatureOut     [iMarker] = new su2double [nSpanWiseSections + 1];
      EnthalpyIn              [iMarker] = new su2double [nSpanWiseSections + 1];
      TurbIntensityIn         [iMarker] = new su2double [nSpanWiseSections + 1];
      Turb2LamViscRatioIn     [iMarker] = new su2double [nSpanWiseSections + 1];
      TurbIntensityOut        [iMarker] = new su2double [nSpanWiseSections + 1];
      Turb2LamViscRatioOut    [iMarker] = new su2double [nSpanWiseSections + 1];
      NuFactorIn              [iMarker] = new su2double [nSpanWiseSections + 1];
      NuFactorOut             [iMarker] = new su2double [nSpanWiseSections + 1];


      for (iSpan = 0; iSpan < nSpanWiseSections + 1; iSpan++){
        TotalStaticEfficiency   [iMarker][iSpan] = 0.0;
        TotalTotalEfficiency    [iMarker][iSpan] = 0.0;
        KineticEnergyLoss       [iMarker][iSpan] = 0.0;
        TRadius                 [iMarker][iSpan] = 0.0;
        TotalPressureLoss       [iMarker][iSpan] = 0.0;
        MassFlowIn              [iMarker][iSpan] = 0.0;
        MassFlowOut             [iMarker][iSpan] = 0.0;
        FlowAngleIn             [iMarker][iSpan] = 0.0;
        FlowAngleIn_BC          [iMarker][iSpan] = config->GetFlowAngleIn_BC();
        FlowAngleOut            [iMarker][iSpan] = 0.0;
        EulerianWork            [iMarker][iSpan] = 0.0;
        TotalEnthalpyIn         [iMarker][iSpan] = 0.0;
        TotalEnthalpyIn_BC      [iMarker][iSpan] = 0.0;
        EntropyIn               [iMarker][iSpan] = 0.0;
        EntropyOut              [iMarker][iSpan] = 0.0;
        EntropyIn_BC            [iMarker][iSpan] = 0.0;
        PressureRatio           [iMarker][iSpan] = 0.0;
        TotalTemperatureIn      [iMarker][iSpan] = 0.0;
        EnthalpyOut             [iMarker][iSpan] = 0.0;


        VelocityOutIs           [iMarker][iSpan] = 0.0;
        DensityIn               [iMarker][iSpan] = 0.0;
        PressureIn              [iMarker][iSpan] = 0.0;

        DensityOut              [iMarker][iSpan] = 0.0;
        PressureOut             [iMarker][iSpan] = 0.0;

        EnthalpyOutIs           [iMarker][iSpan] = 0.0;
        EntropyGen              [iMarker][iSpan] = 0.0;
        AbsFlowAngleIn          [iMarker][iSpan] = 0.0;
        TotalEnthalpyOut        [iMarker][iSpan] = 0.0;
        TotalEnthalpyOutIs      [iMarker][iSpan] = 0.0;
        RothalpyIn              [iMarker][iSpan] = 0.0;
        RothalpyOut             [iMarker][iSpan] = 0.0;
        AbsFlowAngleOut         [iMarker][iSpan] = 0.0;
        PressureOut_BC          [iMarker][iSpan] = config->GetPressureOut_BC();

        TemperatureIn           [iMarker][iSpan] = 0.0;
        TemperatureOut          [iMarker][iSpan] = 0.0;
        TotalPressureIn         [iMarker][iSpan] = 0.0;
        TotalPressureOut        [iMarker][iSpan] = 0.0;
        TotalTemperatureOut     [iMarker][iSpan] = 0.0;
        EnthalpyIn              [iMarker][iSpan] = 0.0;
        TurbIntensityIn         [iMarker][iSpan] = 0.0;
        Turb2LamViscRatioIn     [iMarker][iSpan] = 0.0;
        TurbIntensityOut        [iMarker][iSpan] = 0.0;
        Turb2LamViscRatioOut    [iMarker][iSpan] = 0.0;
        NuFactorIn              [iMarker][iSpan] = 0.0;
        NuFactorOut             [iMarker][iSpan] = 0.0;
        MachIn                  [iMarker][iSpan] = new su2double[4];
        MachOut                 [iMarker][iSpan] = new su2double[4];
        TurboVelocityIn         [iMarker][iSpan] = new su2double[4];
        TurboVelocityOut        [iMarker][iSpan] = new su2double[4];

        for (iDim = 0; iDim < 4; iDim++){
          MachIn           [iMarker][iSpan][iDim]   = 0.0;
          MachOut          [iMarker][iSpan][iDim]   = 0.0;
          TurboVelocityIn  [iMarker][iSpan][iDim]   = 0.0;
          TurboVelocityOut [iMarker][iSpan][iDim]   = 0.0;
        }
      }
    }  
<<<<<<< HEAD
};
=======
}
>>>>>>> 56ce2ddf

void CFlowOutput::ComputeTurboPerformance(CSolver *solver_container, CGeometry *geometry, CConfig *config) {

  CFluidModel *FluidModel;
  unsigned short nDim = geometry->GetnDim();
  unsigned short iMarkerTP, iSpan, iDim, iStage, iBlade;
  unsigned short nMarkerTP = config->GetnMarker_Turbomachinery();
  FluidModel = solver_container->GetFluidModel();
  su2double area, absVel2, soundSpeed, mach, tangVel, tangVel2, *relVel, relVel2;
  su2double relPressureIn, relPressureOut, enthalpyOutIs, relVelOutIs2;
  relVel = new su2double[nDim];
  su2double muLam, kine, omega, nu;
  bool turbulent = ((config->GetKind_Solver() == MAIN_SOLVER::RANS) || (config->GetKind_Solver() == MAIN_SOLVER::DISC_ADJ_RANS));
  bool menter_sst       = (config->GetKind_Turb_Model() == TURB_MODEL::SST);

  unsigned short nBladesRow, nStages;

  nBladesRow = config->GetnMarker_Turbomachinery();
  nStages    = SU2_TYPE::Int(nBladesRow/2);

<<<<<<< HEAD
=======
  if (config[ZONE_0]->GetBoolTurbomachinery()){
  unsigned short iDim, iSpan, iMarker;

  nSpanWiseSections = config->GetnSpanMaxAllZones();
  nMarkerTurboPerf = config->GetnMarker_TurboPerformance();

  su2double **TotalStaticEfficiency = new su2double*[nMarkerTurboPerf],
    **TotalTotalEfficiency          = new su2double*[nMarkerTurboPerf],
    **KineticEnergyLoss             = new su2double*[nMarkerTurboPerf],
    **TRadius                       = new su2double*[nMarkerTurboPerf],
    **TotalPressureLoss             = new su2double*[nMarkerTurboPerf],
    **MassFlowIn                    = new su2double*[nMarkerTurboPerf],
    **MassFlowOut                   = new su2double*[nMarkerTurboPerf],
    **FlowAngleIn                   = new su2double*[nMarkerTurboPerf],
    **FlowAngleIn_BC                = new su2double*[nMarkerTurboPerf],
    **FlowAngleOut                  = new su2double*[nMarkerTurboPerf],
    **EulerianWork                  = new su2double*[nMarkerTurboPerf],
    **TotalEnthalpyIn               = new su2double*[nMarkerTurboPerf],
    **TotalEnthalpyIn_BC            = new su2double*[nMarkerTurboPerf],
    **EntropyIn                     = new su2double*[nMarkerTurboPerf],
    **EntropyOut                    = new su2double*[nMarkerTurboPerf],
    **EntropyIn_BC                  = new su2double*[nMarkerTurboPerf],
    **PressureRatio                 = new su2double*[nMarkerTurboPerf],
    **TotalTemperatureIn            = new su2double*[nMarkerTurboPerf],
    **EnthalpyOut                   = new su2double*[nMarkerTurboPerf],
    ***MachIn                       = new su2double**[nMarkerTurboPerf],
    ***MachOut                      = new su2double**[nMarkerTurboPerf],
    **VelocityOutIs                 = new su2double*[nMarkerTurboPerf],
    **DensityIn                     = new su2double*[nMarkerTurboPerf],
    **PressureIn                    = new su2double*[nMarkerTurboPerf],
    ***TurboVelocityIn              = new su2double**[nMarkerTurboPerf],
    **DensityOut                    = new su2double*[nMarkerTurboPerf],
    **PressureOut                   = new su2double*[nMarkerTurboPerf],
    **TurboVelocityOut              = new su2double**[nMarkerTurboPerf],
    **EnthalpyOutIs                 = new su2double*[nMarkerTurboPerf],
    **EntropyGen                    = new su2double*[nMarkerTurboPerf],
    **AbsFlowAngleIn                = new su2double*[nMarkerTurboPerf],
    **TotalEnthalpyOut              = new su2double*[nMarkerTurboPerf],
    **TotalEnthalpyOutIs            = new su2double*[nMarkerTurboPerf],
    **RothalpyIn                    = new su2double*[nMarkerTurboPerf],
    **RothalpyOut                   = new su2double*[nMarkerTurboPerf],
    **AbsFlowAngleOut               = new su2double*[nMarkerTurboPerf],
    **PressureOut_BC                = new su2double*[nMarkerTurboPerf],
    **TemperatureIn                 = new su2double*[nMarkerTurboPerf],
    **TemperatureOut                = new su2double*[nMarkerTurboPerf],
    **TotalPressureIn               = new su2double*[nMarkerTurboPerf],
    **TotalPressureOut              = new su2double*[nMarkerTurboPerf],
    **TotalTemperatureOut           = new su2double*[nMarkerTurboPerf],
    **EnthalpyIn                    = new su2double*[nMarkerTurboPerf],
    **TurbIntensityIn               = new su2double*[nMarkerTurboPerf],
    **Turb2LamViscRatioIn           = new su2double*[nMarkerTurboPerf],
    **TurbIntensityOut              = new su2double*[nMarkerTurboPerf],
    **Turb2LamViscRatioOut          = new su2double*[nMarkerTurboPerf],
    **NuFactorIn                    = new su2double*[nMarkerTurboPerf],
    **NuFactorOut                   = new su2double*[nMarkerTurboPerf]

  for (iMarker = 0; iMarker < nMarkerTurboPerf; iMarker++){
      TotalStaticEfficiency   [iMarker] = new su2double [nSpanWiseSections + 1];
      TotalTotalEfficiency    [iMarker] = new su2double [nSpanWiseSections + 1];
      KineticEnergyLoss       [iMarker] = new su2double [nSpanWiseSections + 1];
      TRadius                 [iMarker] = new su2double [nSpanWiseSections + 1];
      TotalPressureLoss       [iMarker] = new su2double [nSpanWiseSections + 1];
      MassFlowIn              [iMarker] = new su2double [nSpanWiseSections + 1];
      MassFlowOut             [iMarker] = new su2double [nSpanWiseSections + 1];
      FlowAngleIn             [iMarker] = new su2double [nSpanWiseSections + 1];
      FlowAngleIn_BC          [iMarker] = new su2double [nSpanWiseSections + 1];
      FlowAngleOut            [iMarker] = new su2double [nSpanWiseSections + 1];
      EulerianWork            [iMarker] = new su2double [nSpanWiseSections + 1];
      TotalEnthalpyIn         [iMarker] = new su2double [nSpanWiseSections + 1];
      TotalEnthalpyIn_BC      [iMarker] = new su2double [nSpanWiseSections + 1];
      EntropyIn               [iMarker] = new su2double [nSpanWiseSections + 1];
      EntropyOut              [iMarker] = new su2double [nSpanWiseSections + 1];
      EntropyIn_BC            [iMarker] = new su2double [nSpanWiseSections + 1];
      PressureRatio           [iMarker] = new su2double [nSpanWiseSections + 1];
      TotalTemperatureIn      [iMarker] = new su2double [nSpanWiseSections + 1];
      EnthalpyOut             [iMarker] = new su2double [nSpanWiseSections + 1];
      MachIn                  [iMarker] = new su2double*[nSpanWiseSections + 1];
      MachOut                 [iMarker] = new su2double*[nSpanWiseSections + 1];
      VelocityOutIs           [iMarker] = new su2double [nSpanWiseSections + 1];
      DensityIn               [iMarker] = new su2double [nSpanWiseSections + 1];
      PressureIn              [iMarker] = new su2double [nSpanWiseSections + 1];
      TurboVelocityIn         [iMarker] = new su2double*[nSpanWiseSections + 1];
      DensityOut              [iMarker] = new su2double [nSpanWiseSections + 1];
      PressureOut             [iMarker] = new su2double [nSpanWiseSections + 1];
      TurboVelocityOut        [iMarker] = new su2double*[nSpanWiseSections + 1];
      EnthalpyOutIs           [iMarker] = new su2double [nSpanWiseSections + 1];
      EntropyGen              [iMarker] = new su2double [nSpanWiseSections + 1];
      AbsFlowAngleIn          [iMarker] = new su2double [nSpanWiseSections + 1];
      TotalEnthalpyOut        [iMarker] = new su2double [nSpanWiseSections + 1];
      TotalEnthalpyOutIs      [iMarker] = new su2double [nSpanWiseSections + 1];
      RothalpyIn              [iMarker] = new su2double [nSpanWiseSections + 1];
      RothalpyOut             [iMarker] = new su2double [nSpanWiseSections + 1];
      AbsFlowAngleOut         [iMarker] = new su2double [nSpanWiseSections + 1];
      PressureOut_BC          [iMarker] = new su2double [nSpanWiseSections + 1];
      TemperatureIn           [iMarker] = new su2double [nSpanWiseSections + 1];
      TemperatureOut          [iMarker] = new su2double [nSpanWiseSections + 1];
      TotalPressureIn         [iMarker] = new su2double [nSpanWiseSections + 1];
      TotalPressureOut        [iMarker] = new su2double [nSpanWiseSections + 1];
      TotalTemperatureOut     [iMarker] = new su2double [nSpanWiseSections + 1];
      EnthalpyIn              [iMarker] = new su2double [nSpanWiseSections + 1];
      TurbIntensityIn         [iMarker] = new su2double [nSpanWiseSections + 1];
      Turb2LamViscRatioIn     [iMarker] = new su2double [nSpanWiseSections + 1];
      TurbIntensityOut        [iMarker] = new su2double [nSpanWiseSections + 1];
      Turb2LamViscRatioOut    [iMarker] = new su2double [nSpanWiseSections + 1];
      NuFactorIn              [iMarker] = new su2double [nSpanWiseSections + 1];
      NuFactorOut             [iMarker] = new su2double [nSpanWiseSections + 1];


      for (iSpan = 0; iSpan < nSpanWiseSections + 1; iSpan++){
        TotalStaticEfficiency   [iMarker][iSpan] = 0.0;
        TotalTotalEfficiency    [iMarker][iSpan] = 0.0;
        KineticEnergyLoss       [iMarker][iSpan] = 0.0;
        TRadius                 [iMarker][iSpan] = 0.0;
        TotalPressureLoss       [iMarker][iSpan] = 0.0;
        MassFlowIn              [iMarker][iSpan] = 0.0;
        MassFlowOut             [iMarker][iSpan] = 0.0;
        FlowAngleIn             [iMarker][iSpan] = 0.0;
        FlowAngleIn_BC          [iMarker][iSpan] = config->GetFlowAngleIn_BC();
        FlowAngleOut            [iMarker][iSpan] = 0.0;
        EulerianWork            [iMarker][iSpan] = 0.0;
        TotalEnthalpyIn         [iMarker][iSpan] = 0.0;
        TotalEnthalpyIn_BC      [iMarker][iSpan] = 0.0;
        EntropyIn               [iMarker][iSpan] = 0.0;
        EntropyOut              [iMarker][iSpan] = 0.0;
        EntropyIn_BC            [iMarker][iSpan] = 0.0;
        PressureRatio           [iMarker][iSpan] = 0.0;
        TotalTemperatureIn      [iMarker][iSpan] = 0.0;
        EnthalpyOut             [iMarker][iSpan] = 0.0;


        VelocityOutIs           [iMarker][iSpan] = 0.0;
        DensityIn               [iMarker][iSpan] = 0.0;
        PressureIn              [iMarker][iSpan] = 0.0;

        DensityOut              [iMarker][iSpan] = 0.0;
        PressureOut             [iMarker][iSpan] = 0.0;

        EnthalpyOutIs           [iMarker][iSpan] = 0.0;
        EntropyGen              [iMarker][iSpan] = 0.0;
        AbsFlowAngleIn          [iMarker][iSpan] = 0.0;
        TotalEnthalpyOut        [iMarker][iSpan] = 0.0;
        TotalEnthalpyOutIs      [iMarker][iSpan] = 0.0;
        RothalpyIn              [iMarker][iSpan] = 0.0;
        RothalpyOut             [iMarker][iSpan] = 0.0;
        AbsFlowAngleOut         [iMarker][iSpan] = 0.0;
        PressureOut_BC          [iMarker][iSpan] = config->GetPressureOut_BC();

        TemperatureIn           [iMarker][iSpan] = 0.0;
      TemperatureOut          [iMarker][iSpan] = 0.0;
        TotalPressureIn         [iMarker][iSpan] = 0.0;
        TotalPressureOut        [iMarker][iSpan] = 0.0;
        TotalTemperatureOut     [iMarker][iSpan] = 0.0;
        EnthalpyIn              [iMarker][iSpan] = 0.0;
        TurbIntensityIn         [iMarker][iSpan] = 0.0;
        Turb2LamViscRatioIn     [iMarker][iSpan] = 0.0;
        TurbIntensityOut        [iMarker][iSpan] = 0.0;
        Turb2LamViscRatioOut    [iMarker][iSpan] = 0.0;
        NuFactorIn              [iMarker][iSpan] = 0.0;
        NuFactorOut             [iMarker][iSpan] = 0.0;
        MachIn                  [iMarker][iSpan] = new su2double[4];
        MachOut                 [iMarker][iSpan] = new su2double[4];
        TurboVelocityIn         [iMarker][iSpan] = new su2double[4];
        TurboVelocityOut        [iMarker][iSpan] = new su2double[4];

        for (iDim = 0; iDim < 4; iDim++){
          MachIn           [iMarker][iSpan][iDim]   = 0.0;
          MachOut          [iMarker][iSpan][iDim]   = 0.0;
          TurboVelocityIn  [iMarker][iSpan][iDim]   = 0.0;
          TurboVelocityOut [iMarker][iSpan][iDim]   = 0.0;
        }
      }
    }
  }

>>>>>>> 56ce2ddf

  /*--- Compute BC imposed value for convergence monitoring ---*/
  for(iMarkerTP = 0; iMarkerTP < nMarkerTP; iMarkerTP++ ){
    for(iSpan = 0; iSpan < config->GetnSpan_iZones(iMarkerTP) + 1; iSpan++){
      if(config->GetRampOutletPressure() && config->GetInnerIter() > 0){
        PressureOut_BC[iMarkerTP][iSpan] = config->GetMonitorOutletPressure()/config->GetPressure_Ref();
      }
      FluidModel->SetTDState_PT(config->GetTotalPressureIn_BC(), config->GetTotalTemperatureIn_BC());
      TotalEnthalpyIn_BC[iMarkerTP][iSpan] = FluidModel->GetStaticEnergy()+ FluidModel->GetPressure()/FluidModel->GetDensity();
      EntropyIn_BC[iMarkerTP][iSpan]       = FluidModel->GetEntropy();
    }
  }

  /*--- Compute performance for each blade ---*/
  for(iMarkerTP = 0; iMarkerTP < nMarkerTP; iMarkerTP++ ){
    for(iSpan = 0; iSpan < config->GetnSpan_iZones(iMarkerTP) + 1; iSpan++){


      /*--- INFLOW ---*/
      /*--- Retrieve Inflow primitive quantities ---*/
      DensityIn[iMarkerTP][iSpan]          = solver_container->GetDensityIn(iMarkerTP, iSpan);
      PressureIn[iMarkerTP][iSpan]         = solver_container->GetPressureIn(iMarkerTP, iSpan);

      absVel2 = 0.0;

      for (iDim = 0; iDim < nDim; iDim++){
        TurboVelocityIn[iMarkerTP][iSpan][iDim]    = solver_container->GetTurboVelocityIn(iMarkerTP, iSpan)[iDim];
        absVel2   += TurboVelocityIn[iMarkerTP][iSpan][iDim]*TurboVelocityIn[iMarkerTP][iSpan][iDim];
      }
      TurboVelocityIn[iMarkerTP][iSpan][nDim] = sqrt(absVel2);

      TRadius[iMarkerTP][iSpan]  = geometry->GetTurboRadiusIn(iMarkerTP, iSpan);
      area                       = geometry->GetSpanAreaIn(iMarkerTP, iSpan);

      /*--- Compute static Inflow quantities ---*/
      FluidModel->SetTDState_Prho(PressureIn[iMarkerTP][iSpan], DensityIn[iMarkerTP][iSpan]);
      EntropyIn[iMarkerTP][iSpan]          = FluidModel->GetEntropy();
      MassFlowIn[iMarkerTP][iSpan]         = config->GetnBlades(iMarkerTP)*DensityIn[iMarkerTP][iSpan]*TurboVelocityIn[iMarkerTP][iSpan][0]*area;
      AbsFlowAngleIn[iMarkerTP][iSpan]     = atan(TurboVelocityIn[iMarkerTP][iSpan][1]/TurboVelocityIn[iMarkerTP][iSpan][0]);
      EnthalpyIn[iMarkerTP][iSpan]         = FluidModel->GetStaticEnergy() + PressureIn[iMarkerTP][iSpan]/DensityIn[iMarkerTP][iSpan];
      soundSpeed                           = FluidModel->GetSoundSpeed();


      /*--- Compute Total Inflow quantities ---*/
      TotalEnthalpyIn[iMarkerTP][iSpan]    = EnthalpyIn[iMarkerTP][iSpan] + 0.5*absVel2;
      FluidModel->SetTDState_hs(TotalEnthalpyIn[iMarkerTP][iSpan], EntropyIn[iMarkerTP][iSpan]);
      TotalPressureIn[iMarkerTP][iSpan]    = FluidModel->GetPressure();
      TotalTemperatureIn[iMarkerTP][iSpan] = FluidModel->GetTemperature();

      /*--- Retrieve Inflow relative quantities ---*/
      tangVel = geometry->GetTangGridVelIn(iMarkerTP, iSpan);
      tangVel2 = tangVel*tangVel;

      for (iDim = 0; iDim < nDim; iDim++){
        relVel[iDim] = TurboVelocityIn[iMarkerTP][iSpan][iDim];
      }
      relVel[1] -= tangVel;

      relVel2 = 0.0;
      for (iDim = 0; iDim < nDim; iDim++){
        relVel2 += relVel[iDim]*relVel[iDim];
      }

      /*--- Compute Total relative Inflow quantities ---*/
      RothalpyIn[iMarkerTP][iSpan]  = EnthalpyIn[iMarkerTP][iSpan] + 0.5*relVel2 - 0.5*tangVel2;
      FluidModel->SetTDState_hs(RothalpyIn[iMarkerTP][iSpan], EntropyIn[iMarkerTP][iSpan]);
      relPressureIn   = FluidModel->GetPressure();

      /*--- Compute kinematic relative Inflow quantities ---*/
      FlowAngleIn[iMarkerTP][iSpan]    = atan(relVel[1]/relVel[0]);
      mach          = 0.0;
      for (iDim = 0; iDim < nDim; iDim++){
        MachIn[iMarkerTP][iSpan][iDim] = relVel[iDim]/soundSpeed;
        mach = MachIn[iMarkerTP][iSpan][iDim]*MachIn[iMarkerTP][iSpan][iDim];
      }
      MachIn[iMarkerTP][iSpan][nDim]   = sqrt(mach);

      /*--- Compute Turbulent Inflow quantities ---*/
      if(turbulent){
        FluidModel->SetTDState_Prho(PressureIn[iMarkerTP][iSpan], DensityIn[iMarkerTP][iSpan]);
        muLam  = FluidModel->GetLaminarViscosity();
        if(menter_sst){
          kine   = solver_container->GetKineIn(iMarkerTP, iSpan);
          omega  = solver_container->GetOmegaIn(iMarkerTP, iSpan);
          TurbIntensityIn[iMarkerTP][iSpan]     =  sqrt(2.0/3.0*kine/absVel2);
          Turb2LamViscRatioIn[iMarkerTP][iSpan] = DensityIn[iMarkerTP][iSpan]*kine/(muLam*omega);
//          TurbIntensityIn[iMarkerTP][iSpan]     =  kine;
//          Turb2LamViscRatioIn[iMarkerTP][iSpan] = omega;
        }
        else{
          nu = solver_container->GetNuIn(iMarkerTP, iSpan);
          NuFactorIn[iMarkerTP][iSpan]          = nu*DensityIn[iMarkerTP][iSpan]/muLam;
          if (config->GetSAParsedOptions().bc) {
            NuFactorIn[iMarkerTP][iSpan]        = nu*DensityIn[iMarkerTP][iSpan]/muLam/0.005;
          }
        }
      }

      /*--- OUTFLOW ---*/
      /*--- Retrieve Outflow primitive quantities ---*/
      DensityOut[iMarkerTP][iSpan]         = solver_container->GetDensityOut(iMarkerTP, iSpan);
      PressureOut[iMarkerTP][iSpan]        = solver_container->GetPressureOut(iMarkerTP, iSpan);
      absVel2 = 0.0;

      for (iDim = 0; iDim < nDim; iDim++){
        TurboVelocityOut[iMarkerTP][iSpan][iDim]    = solver_container->GetTurboVelocityOut(iMarkerTP, iSpan)[iDim];
        absVel2   += TurboVelocityOut[iMarkerTP][iSpan][iDim]*TurboVelocityOut[iMarkerTP][iSpan][iDim];
      }
      TurboVelocityOut[iMarkerTP][iSpan][nDim] = sqrt(absVel2);


      for (iDim = 0; iDim < 3; iDim++){
      }
      area   = geometry->GetSpanAreaOut(iMarkerTP, iSpan);


      /*--- Compute all the Outflow quantities ---*/
      FluidModel->SetTDState_Prho(PressureOut[iMarkerTP][iSpan], DensityOut[iMarkerTP][iSpan]);
      EntropyOut[iMarkerTP][iSpan]          = FluidModel->GetEntropy();
      MassFlowOut[iMarkerTP][iSpan]         = config->GetnBlades(iMarkerTP)*DensityOut[iMarkerTP][iSpan]*TurboVelocityOut[iMarkerTP][iSpan][0]*area;
      AbsFlowAngleOut[iMarkerTP][iSpan]     = atan(TurboVelocityOut[iMarkerTP][iSpan][1]/TurboVelocityOut[iMarkerTP][iSpan][0]);
      EnthalpyOut[iMarkerTP][iSpan]         = FluidModel->GetStaticEnergy() + PressureOut[iMarkerTP][iSpan]/DensityOut[iMarkerTP][iSpan];
      soundSpeed                            = FluidModel->GetSoundSpeed();

      /*--- Compute Total Outflow quantities ---*/
      TotalEnthalpyOut[iMarkerTP][iSpan]    = EnthalpyOut[iMarkerTP][iSpan] + 0.5*absVel2;
      FluidModel->SetTDState_hs(TotalEnthalpyOut[iMarkerTP][iSpan], EntropyOut[iMarkerTP][iSpan]);
      TotalPressureOut[iMarkerTP][iSpan]    = FluidModel->GetPressure();
      TotalTemperatureOut[iMarkerTP][iSpan] = FluidModel->GetTemperature();

      /*--- Retrieve relative Outflow  quantities ---*/
      tangVel  = geometry->GetTangGridVelOut(iMarkerTP, iSpan);
      tangVel2 = tangVel*tangVel;

      for (iDim = 0; iDim < nDim; iDim++){
        relVel[iDim] = TurboVelocityOut[iMarkerTP][iSpan][iDim];
      }
      relVel[1] -= tangVel;

      relVel2 = 0.0;
      for (iDim = 0; iDim < nDim; iDim++){
        relVel2 += relVel[iDim]*relVel[iDim];
      }

      /*--- Compute Total relative Outflow quantities ---*/
      RothalpyOut[iMarkerTP][iSpan] = EnthalpyOut[iMarkerTP][iSpan] + 0.5*relVel2 - 0.5*tangVel2;
      FluidModel->SetTDState_hs(RothalpyOut[iMarkerTP][iSpan], EntropyOut[iMarkerTP][iSpan]);
      relPressureOut  = FluidModel->GetPressure();

      /*--- Compute isentropic Outflow quantities ---*/
      FluidModel->SetTDState_Ps(PressureOut[iMarkerTP][iSpan], EntropyIn[iMarkerTP][iSpan]);
      enthalpyOutIs   = FluidModel->GetStaticEnergy() + PressureOut[iMarkerTP][iSpan]/FluidModel->GetDensity();
      relVelOutIs2    = 2*(RothalpyOut[iMarkerTP][iSpan] - enthalpyOutIs) + tangVel2;


      /*--- Compute kinematic relative Outflow quantities ---*/
      FlowAngleOut[iMarkerTP][iSpan] = atan(relVel[1]/relVel[0]);
      mach   = 0.0;
      for (iDim = 0; iDim < nDim; iDim++){
        MachOut[iMarkerTP][iSpan][iDim] = relVel[iDim]/soundSpeed;
        mach = MachOut[iMarkerTP][iSpan][iDim]*MachOut[iMarkerTP][iSpan][iDim];
      }
      MachOut[iMarkerTP][iSpan][nDim]   = sqrt(mach);

      /*--- Compute Turbulent Outflow quantities ---*/
      if(turbulent){
        FluidModel->SetTDState_Prho(PressureOut[iMarkerTP][iSpan], DensityOut[iMarkerTP][iSpan]);
        muLam  = FluidModel->GetLaminarViscosity();
        if(menter_sst){
          kine   = solver_container->GetKineOut(iMarkerTP, iSpan);
          omega  = solver_container->GetOmegaOut(iMarkerTP, iSpan);
          TurbIntensityOut[iMarkerTP][iSpan]     =  sqrt(2.0/3.0*kine/absVel2);
          Turb2LamViscRatioOut[iMarkerTP][iSpan] = DensityOut[iMarkerTP][iSpan]*kine/(muLam*omega);
//          TurbIntensityOut[iMarkerTP][iSpan]     =  kine;
//          Turb2LamViscRatioOut[iMarkerTP][iSpan] = omega;
        }
        else{
          nu = solver_container->GetNuOut(iMarkerTP, iSpan);
          NuFactorOut[iMarkerTP][iSpan]          = nu*DensityOut[iMarkerTP][iSpan]/muLam;
          if (config->GetSAParsedOptions().bc) {
            NuFactorOut[iMarkerTP][iSpan]        = nu*DensityOut[iMarkerTP][iSpan]/muLam/0.005;
          }
        }
      }

      /*--- TURBO-PERFORMANCE---*/
      EntropyGen[iMarkerTP][iSpan]         = (EntropyOut[iMarkerTP][iSpan] - EntropyIn[iMarkerTP][iSpan])/abs(EntropyIn_BC[iMarkerTP][iSpan] + 1);
      EulerianWork[iMarkerTP][iSpan]       = TotalEnthalpyIn[iMarkerTP][iSpan] - TotalEnthalpyOut[iMarkerTP][iSpan];
      TotalPressureLoss[iMarkerTP][iSpan]  = (relPressureIn - relPressureOut)/(relPressureIn - PressureOut[iMarkerTP][iSpan]);
      KineticEnergyLoss[iMarkerTP][iSpan]  = 2*(EnthalpyOut[iMarkerTP][iSpan] - enthalpyOutIs)/relVelOutIs2;
      PressureRatio[iMarkerTP][iSpan]      = TotalPressureOut[iMarkerTP][iSpan]/TotalPressureIn[iMarkerTP][iSpan];
      EnthalpyOutIs[iMarkerTP][iSpan]      = (pow(TotalPressureOut[iMarkerTP][iSpan]/TotalPressureIn[iMarkerTP][iSpan], 0.4/1.4) - 1.0)/(TotalTemperatureOut[iMarkerTP][iSpan]/TotalTemperatureIn[iMarkerTP][iSpan] -1.0);
    }
  }

  if(nBladesRow > 1){
    /*--- Compute performance for each stage ---*/

    EulerianWork[nBladesRow + nStages][nSpanWiseSections]           = 0.0;
    /*---Comnpute performance for each stage---*/
    for(iStage = 0; iStage < nStages; iStage++ ){
      FluidModel->SetTDState_Ps(PressureOut[iStage*2 +1][config->GetnSpan_iZones(iStage*2 +1)], EntropyIn[iStage*2][config->GetnSpan_iZones(iStage*2)]);
      EnthalpyOutIs[nBladesRow + iStage][nSpanWiseSections]         = FluidModel->GetStaticEnergy() + PressureOut[iStage*2 +1][config->GetnSpan_iZones(iStage*2 +1)]/FluidModel->GetDensity();
      FluidModel->SetTDState_Prho(PressureOut[iStage*2 +1][config->GetnSpan_iZones(iStage*2 +1)], DensityOut[iStage*2 +1][config->GetnSpan_iZones(iStage*2 +1)]);
      absVel2 = 0.0;
      for (iDim = 0; iDim<nDim; iDim++)
        absVel2 += TurboVelocityOut[iStage*2 +1][config->GetnSpan_iZones(iStage*2 +1)][iDim]*TurboVelocityOut[iStage*2 +1][config->GetnSpan_iZones(iStage*2 +1)][iDim];
      TotalEnthalpyOutIs[nBladesRow + iStage][nSpanWiseSections]    = EnthalpyOutIs[nBladesRow + iStage][nSpanWiseSections] + 0.5*absVel2;

      TotalTotalEfficiency[nBladesRow + iStage][nSpanWiseSections]  = (TotalEnthalpyIn[iStage*2][config->GetnSpan_iZones(iStage*2)] - TotalEnthalpyOut[iStage*2 + 1][config->GetnSpan_iZones(iStage*2 +1)]);
      TotalTotalEfficiency[nBladesRow + iStage][nSpanWiseSections]  /= (TotalEnthalpyIn[iStage*2][config->GetnSpan_iZones(iStage*2)] - TotalEnthalpyOutIs[nBladesRow + iStage][nSpanWiseSections]);
      TotalStaticEfficiency[nBladesRow + iStage][nSpanWiseSections] = (TotalEnthalpyIn[iStage*2][config->GetnSpan_iZones(iStage*2)] - TotalEnthalpyOut[iStage*2 + 1][config->GetnSpan_iZones(iStage*2+1)]);
      TotalStaticEfficiency[nBladesRow + iStage][nSpanWiseSections] /= (TotalEnthalpyIn[iStage*2][config->GetnSpan_iZones(iStage*2)] - EnthalpyOutIs[nBladesRow + iStage][nSpanWiseSections]);
      PressureRatio[nBladesRow + iStage][nSpanWiseSections]         = (PressureRatio[iStage*2][config->GetnSpan_iZones(iStage*2)]*PressureOut[iStage*2][config->GetnSpan_iZones(iStage*2)]/PressureOut[iStage*2 + 1][config->GetnSpan_iZones(iStage*2+1)]);
      MassFlowIn[nBladesRow + iStage][nSpanWiseSections]            = MassFlowIn[iStage*2][config->GetnSpan_iZones(iStage*2)];
      MassFlowOut[nBladesRow + iStage][nSpanWiseSections]           = MassFlowOut[iStage*2 + 1][config->GetnSpan_iZones(iStage*2+1)];
      EntropyGen[nBladesRow + iStage][nSpanWiseSections]            = EntropyGen[iStage*2 + 1][config->GetnSpan_iZones(iStage*2 +1)] + EntropyGen[iStage*2][config->GetnSpan_iZones(iStage*2)];

    }

    /*---Compute turbo performance for full machine---*/
    FluidModel->SetTDState_Ps(PressureOut[nBladesRow-1][config->GetnSpan_iZones(nBladesRow-1)], EntropyIn[0][config->GetnSpan_iZones(0)]);
    EnthalpyOutIs[nBladesRow + nStages][nSpanWiseSections]          = FluidModel->GetStaticEnergy() + PressureOut[nBladesRow-1][config->GetnSpan_iZones(nBladesRow-1)]/FluidModel->GetDensity();
    FluidModel->SetTDState_Prho(PressureOut[nBladesRow-1][config->GetnSpan_iZones(nBladesRow-1)], DensityOut[nBladesRow-1][config->GetnSpan_iZones(nBladesRow-1)]);
    absVel2 = 0.0;
    for (iDim = 0; iDim<nDim;iDim++) absVel2 += TurboVelocityOut[nBladesRow-1][config->GetnSpan_iZones(nBladesRow-1)][iDim]*TurboVelocityOut[nBladesRow-1][config->GetnSpan_iZones(nBladesRow-1)][iDim];
    TotalEnthalpyOutIs[nBladesRow + nStages][nSpanWiseSections]     = EnthalpyOutIs[nBladesRow + nStages][nSpanWiseSections] + 0.5*absVel2;

    TotalTotalEfficiency[nBladesRow + nStages][nSpanWiseSections]   = (TotalEnthalpyIn[0][config->GetnSpan_iZones(0)] - TotalEnthalpyOut[nBladesRow-1][config->GetnSpan_iZones(nBladesRow-1)]);
    TotalTotalEfficiency[nBladesRow + nStages][nSpanWiseSections]  /= (TotalEnthalpyIn[0][config->GetnSpan_iZones(0)] - TotalEnthalpyOutIs[nBladesRow + nStages][nSpanWiseSections]);
    TotalStaticEfficiency[nBladesRow +nStages][nSpanWiseSections]   = (TotalEnthalpyIn[0][config->GetnSpan_iZones(0)] - TotalEnthalpyOut[nBladesRow-1][config->GetnSpan_iZones(nBladesRow-1)]);
    TotalStaticEfficiency[nBladesRow +nStages][nSpanWiseSections]  /= (TotalEnthalpyIn[0][config->GetnSpan_iZones(0)] - EnthalpyOutIs[nBladesRow + nStages][nSpanWiseSections]);
    PressureRatio[nBladesRow + nStages][nSpanWiseSections]          = PressureRatio[0][config->GetnSpan_iZones(0)]*PressureOut[0][config->GetnSpan_iZones(0)]/PressureOut[nBladesRow-1][config->GetnSpan_iZones(nBladesRow-1)];
    MassFlowIn[nBladesRow + nStages][nSpanWiseSections]             = MassFlowIn[0][config->GetnSpan_iZones(0)];
    MassFlowOut[nBladesRow + nStages][nSpanWiseSections]            = MassFlowOut[nBladesRow-1][config->GetnSpan_iZones(nBladesRow-1)];

    EntropyGen[nBladesRow + nStages][nSpanWiseSections]             = 0.0;
    for(iBlade = 0; iBlade < nBladesRow; iBlade++ ){
      EntropyGen[nBladesRow + nStages][nSpanWiseSections]          += EntropyGen[iBlade][config->GetnSpan_iZones(iBlade)];
    }
  }

  delete [] relVel;
};

void CFlowOutput::SetTurboHistoryOutputFields(CConfig* config){
  unsigned short iMarker_Monitoring;
  for (iMarker_Monitoring = 0; iMarker_Monitoring < config->GetnMarker_TurboPerformance(); iMarker_Monitoring++) {

      stringstream tag;
      tag << iMarker_Monitoring + 1;
      AddHistoryOutput("TotalPressureLoss_" + std::to_string(iMarker_Monitoring),       "TotPressureLoss_" + std::to_string(iMarker_Monitoring),         ScreenOutputFormat::FIXED, "TURBO", "Total pressure loss " + std::to_string(iMarker_Monitoring),        HistoryFieldType::COEFFICIENT);
      AddHistoryOutput("KineticEnergyLoss_" + std::to_string(iMarker_Monitoring),       "KineticEnergyLoss_" + std::to_string(iMarker_Monitoring),       ScreenOutputFormat::FIXED, "TURBO", "Kinetic energy loss " + std::to_string(iMarker_Monitoring),        HistoryFieldType::COEFFICIENT);
      AddHistoryOutput("EntropyGeneration_" + std::to_string(iMarker_Monitoring),       "EntropyGen_" + std::to_string(iMarker_Monitoring),              ScreenOutputFormat::FIXED, "TURBO", "Entropy generation " + std::to_string(iMarker_Monitoring),         HistoryFieldType::COEFFICIENT);
      AddHistoryOutput("EulerianWork_" + std::to_string(iMarker_Monitoring),            "EulerianWork_" + std::to_string(iMarker_Monitoring),            ScreenOutputFormat::FIXED, "TURBO", "Eulerian work " + std::to_string(iMarker_Monitoring),              HistoryFieldType::COEFFICIENT);
      AddHistoryOutput("PressureRatio_" + std::to_string(iMarker_Monitoring),           "PressureRatio_" + std::to_string(iMarker_Monitoring),           ScreenOutputFormat::FIXED, "TURBO", "Pressure ratio " + std::to_string(iMarker_Monitoring),             HistoryFieldType::COEFFICIENT);
      AddHistoryOutput("FlowAngleIn_" + std::to_string(iMarker_Monitoring),             "FlowAngleIn_" + std::to_string(iMarker_Monitoring),             ScreenOutputFormat::FIXED, "TURBO", "Flow angle in " + std::to_string(iMarker_Monitoring),              HistoryFieldType::COEFFICIENT);
      AddHistoryOutput("FlowAngleOut_" + std::to_string(iMarker_Monitoring),            "FlowAngleOut_" + std::to_string(iMarker_Monitoring),            ScreenOutputFormat::FIXED, "TURBO", "Flow angle out " + std::to_string(iMarker_Monitoring),             HistoryFieldType::COEFFICIENT);
      AddHistoryOutput("AbsFlowAngleIn_" + std::to_string(iMarker_Monitoring),          "AbsFlowAngleIn_" + std::to_string(iMarker_Monitoring),          ScreenOutputFormat::FIXED, "TURBO", "Absolute flow angle in " + std::to_string(iMarker_Monitoring),     HistoryFieldType::COEFFICIENT);
      AddHistoryOutput("AbsFlowAngleOut_" + std::to_string(iMarker_Monitoring),         "AbsFlowAngleOut_" + std::to_string(iMarker_Monitoring),         ScreenOutputFormat::FIXED, "TURBO", "Absolute flow angle out " + std::to_string(iMarker_Monitoring),    HistoryFieldType::COEFFICIENT);
      AddHistoryOutput("MassFlowIn_" + std::to_string(iMarker_Monitoring),              "MassFlowIn_" + std::to_string(iMarker_Monitoring),              ScreenOutputFormat::FIXED, "TURBO", "Mass flow in " + std::to_string(iMarker_Monitoring),               HistoryFieldType::COEFFICIENT);
      AddHistoryOutput("MassFlowOut_" + std::to_string(iMarker_Monitoring),             "MassFlowOut_" + std::to_string(iMarker_Monitoring),             ScreenOutputFormat::FIXED, "TURBO", "Mass flow out " + std::to_string(iMarker_Monitoring),              HistoryFieldType::COEFFICIENT);
      AddHistoryOutput("MachIn_" + std::to_string(iMarker_Monitoring),                  "MachIn_" + std::to_string(iMarker_Monitoring),                  ScreenOutputFormat::FIXED, "TURBO", "Mach in " + std::to_string(iMarker_Monitoring),                    HistoryFieldType::COEFFICIENT);
      AddHistoryOutput("MachOut_" + std::to_string(iMarker_Monitoring),                 "MachOut_" + std::to_string(iMarker_Monitoring),                 ScreenOutputFormat::FIXED, "TURBO", "Mach out " + std::to_string(iMarker_Monitoring),                   HistoryFieldType::COEFFICIENT);
      AddHistoryOutput("TotalEfficiency_" + std::to_string(iMarker_Monitoring),         "TotalEfficiency_" + std::to_string(iMarker_Monitoring),         ScreenOutputFormat::FIXED, "TURBO", "Total efficiency " + std::to_string(iMarker_Monitoring),           HistoryFieldType::COEFFICIENT);
      AddHistoryOutput("TotalStaticEfficiency_" + std::to_string(iMarker_Monitoring),   "TotalStaticEfficiency_" + std::to_string(iMarker_Monitoring),   ScreenOutputFormat::FIXED, "TURBO", "Total-to-Static efficiency " + std::to_string(iMarker_Monitoring), HistoryFieldType::COEFFICIENT);

    }
<<<<<<< HEAD

=======
  }
>>>>>>> 56ce2ddf
};<|MERGE_RESOLUTION|>--- conflicted
+++ resolved
@@ -3673,657 +3673,4 @@
     WriteMetaData(config);
     curInnerIter = config->GetInnerIter();
   }
-}
-<<<<<<< HEAD
-
-=======
->>>>>>> 56ce2ddf
-void CFlowOutput::SetInitTurboperformance(CConfig *config) {
-
-  unsigned short iDim, iSpan, iMarker;
-
-  nSpanWiseSections = config->GetnSpanMaxAllZones();
-  nMarkerTurboPerf = config->GetnMarker_TurboPerformance();
-
-  TotalStaticEfficiency         = new su2double*[nMarkerTurboPerf];
-    TotalTotalEfficiency          = new su2double*[nMarkerTurboPerf];
-    KineticEnergyLoss             = new su2double*[nMarkerTurboPerf];
-    TRadius                       = new su2double*[nMarkerTurboPerf];
-    TotalPressureLoss             = new su2double*[nMarkerTurboPerf];
-    MassFlowIn                    = new su2double*[nMarkerTurboPerf];
-    MassFlowOut                   = new su2double*[nMarkerTurboPerf];
-    FlowAngleIn                   = new su2double*[nMarkerTurboPerf];
-    FlowAngleIn_BC                = new su2double*[nMarkerTurboPerf];
-    FlowAngleOut                  = new su2double*[nMarkerTurboPerf];
-    EulerianWork                  = new su2double*[nMarkerTurboPerf];
-    TotalEnthalpyIn               = new su2double*[nMarkerTurboPerf];
-    TotalEnthalpyIn_BC            = new su2double*[nMarkerTurboPerf];
-    EntropyIn                     = new su2double*[nMarkerTurboPerf];
-    EntropyOut                    = new su2double*[nMarkerTurboPerf];
-    EntropyIn_BC                  = new su2double*[nMarkerTurboPerf];
-    PressureRatio                 = new su2double*[nMarkerTurboPerf];
-    TotalTemperatureIn            = new su2double*[nMarkerTurboPerf];
-    EnthalpyOut                   = new su2double*[nMarkerTurboPerf];
-    MachIn                        = new su2double**[nMarkerTurboPerf];
-    MachOut                       = new su2double**[nMarkerTurboPerf];
-    VelocityOutIs                 = new su2double*[nMarkerTurboPerf];
-    DensityIn                     = new su2double*[nMarkerTurboPerf];
-    PressureIn                    = new su2double*[nMarkerTurboPerf];
-    TurboVelocityIn               = new su2double**[nMarkerTurboPerf];
-    DensityOut                    = new su2double*[nMarkerTurboPerf];
-    PressureOut                   = new su2double*[nMarkerTurboPerf];
-    TurboVelocityOut              = new su2double**[nMarkerTurboPerf];
-    EnthalpyOutIs                 = new su2double*[nMarkerTurboPerf];
-    EntropyGen                    = new su2double*[nMarkerTurboPerf];
-    AbsFlowAngleIn                = new su2double*[nMarkerTurboPerf];
-    TotalEnthalpyOut              = new su2double*[nMarkerTurboPerf];
-    TotalEnthalpyOutIs            = new su2double*[nMarkerTurboPerf];
-    RothalpyIn                    = new su2double*[nMarkerTurboPerf];
-    RothalpyOut                   = new su2double*[nMarkerTurboPerf];
-    AbsFlowAngleOut               = new su2double*[nMarkerTurboPerf];
-    PressureOut_BC                = new su2double*[nMarkerTurboPerf];
-    TemperatureIn                 = new su2double*[nMarkerTurboPerf];
-    TemperatureOut                = new su2double*[nMarkerTurboPerf];
-    TotalPressureIn               = new su2double*[nMarkerTurboPerf];
-    TotalPressureOut              = new su2double*[nMarkerTurboPerf];
-    TotalTemperatureOut           = new su2double*[nMarkerTurboPerf];
-    EnthalpyIn                    = new su2double*[nMarkerTurboPerf];
-    TurbIntensityIn               = new su2double*[nMarkerTurboPerf];
-    Turb2LamViscRatioIn           = new su2double*[nMarkerTurboPerf];
-    TurbIntensityOut              = new su2double*[nMarkerTurboPerf];
-    Turb2LamViscRatioOut          = new su2double*[nMarkerTurboPerf];
-    NuFactorIn                    = new su2double*[nMarkerTurboPerf];
-    NuFactorOut                   = new su2double*[nMarkerTurboPerf];
-
-  for (iMarker = 0; iMarker < nMarkerTurboPerf; iMarker++){
-      TotalStaticEfficiency   [iMarker] = new su2double [nSpanWiseSections + 1];
-      TotalTotalEfficiency    [iMarker] = new su2double [nSpanWiseSections + 1];
-      KineticEnergyLoss       [iMarker] = new su2double [nSpanWiseSections + 1];
-      TRadius                 [iMarker] = new su2double [nSpanWiseSections + 1];
-      TotalPressureLoss       [iMarker] = new su2double [nSpanWiseSections + 1];
-      MassFlowIn              [iMarker] = new su2double [nSpanWiseSections + 1];
-      MassFlowOut             [iMarker] = new su2double [nSpanWiseSections + 1];
-      FlowAngleIn             [iMarker] = new su2double [nSpanWiseSections + 1];
-      FlowAngleIn_BC          [iMarker] = new su2double [nSpanWiseSections + 1];
-      FlowAngleOut            [iMarker] = new su2double [nSpanWiseSections + 1];
-      EulerianWork            [iMarker] = new su2double [nSpanWiseSections + 1];
-      TotalEnthalpyIn         [iMarker] = new su2double [nSpanWiseSections + 1];
-      TotalEnthalpyIn_BC      [iMarker] = new su2double [nSpanWiseSections + 1];
-      EntropyIn               [iMarker] = new su2double [nSpanWiseSections + 1];
-      EntropyOut              [iMarker] = new su2double [nSpanWiseSections + 1];
-      EntropyIn_BC            [iMarker] = new su2double [nSpanWiseSections + 1];
-      PressureRatio           [iMarker] = new su2double [nSpanWiseSections + 1];
-      TotalTemperatureIn      [iMarker] = new su2double [nSpanWiseSections + 1];
-      EnthalpyOut             [iMarker] = new su2double [nSpanWiseSections + 1];
-      MachIn                  [iMarker] = new su2double*[nSpanWiseSections + 1];
-      MachOut                 [iMarker] = new su2double*[nSpanWiseSections + 1];
-      VelocityOutIs           [iMarker] = new su2double [nSpanWiseSections + 1];
-      DensityIn               [iMarker] = new su2double [nSpanWiseSections + 1];
-      PressureIn              [iMarker] = new su2double [nSpanWiseSections + 1];
-      TurboVelocityIn         [iMarker] = new su2double*[nSpanWiseSections + 1];
-      DensityOut              [iMarker] = new su2double [nSpanWiseSections + 1];
-      PressureOut             [iMarker] = new su2double [nSpanWiseSections + 1];
-      TurboVelocityOut        [iMarker] = new su2double*[nSpanWiseSections + 1];
-      EnthalpyOutIs           [iMarker] = new su2double [nSpanWiseSections + 1];
-      EntropyGen              [iMarker] = new su2double [nSpanWiseSections + 1];
-      AbsFlowAngleIn          [iMarker] = new su2double [nSpanWiseSections + 1];
-      TotalEnthalpyOut        [iMarker] = new su2double [nSpanWiseSections + 1];
-      TotalEnthalpyOutIs      [iMarker] = new su2double [nSpanWiseSections + 1];
-      RothalpyIn              [iMarker] = new su2double [nSpanWiseSections + 1];
-      RothalpyOut             [iMarker] = new su2double [nSpanWiseSections + 1];
-      AbsFlowAngleOut         [iMarker] = new su2double [nSpanWiseSections + 1];
-      PressureOut_BC          [iMarker] = new su2double [nSpanWiseSections + 1];
-      TemperatureIn           [iMarker] = new su2double [nSpanWiseSections + 1];
-      TemperatureOut          [iMarker] = new su2double [nSpanWiseSections + 1];
-      TotalPressureIn         [iMarker] = new su2double [nSpanWiseSections + 1];
-      TotalPressureOut        [iMarker] = new su2double [nSpanWiseSections + 1];
-      TotalTemperatureOut     [iMarker] = new su2double [nSpanWiseSections + 1];
-      EnthalpyIn              [iMarker] = new su2double [nSpanWiseSections + 1];
-      TurbIntensityIn         [iMarker] = new su2double [nSpanWiseSections + 1];
-      Turb2LamViscRatioIn     [iMarker] = new su2double [nSpanWiseSections + 1];
-      TurbIntensityOut        [iMarker] = new su2double [nSpanWiseSections + 1];
-      Turb2LamViscRatioOut    [iMarker] = new su2double [nSpanWiseSections + 1];
-      NuFactorIn              [iMarker] = new su2double [nSpanWiseSections + 1];
-      NuFactorOut             [iMarker] = new su2double [nSpanWiseSections + 1];
-
-
-      for (iSpan = 0; iSpan < nSpanWiseSections + 1; iSpan++){
-        TotalStaticEfficiency   [iMarker][iSpan] = 0.0;
-        TotalTotalEfficiency    [iMarker][iSpan] = 0.0;
-        KineticEnergyLoss       [iMarker][iSpan] = 0.0;
-        TRadius                 [iMarker][iSpan] = 0.0;
-        TotalPressureLoss       [iMarker][iSpan] = 0.0;
-        MassFlowIn              [iMarker][iSpan] = 0.0;
-        MassFlowOut             [iMarker][iSpan] = 0.0;
-        FlowAngleIn             [iMarker][iSpan] = 0.0;
-        FlowAngleIn_BC          [iMarker][iSpan] = config->GetFlowAngleIn_BC();
-        FlowAngleOut            [iMarker][iSpan] = 0.0;
-        EulerianWork            [iMarker][iSpan] = 0.0;
-        TotalEnthalpyIn         [iMarker][iSpan] = 0.0;
-        TotalEnthalpyIn_BC      [iMarker][iSpan] = 0.0;
-        EntropyIn               [iMarker][iSpan] = 0.0;
-        EntropyOut              [iMarker][iSpan] = 0.0;
-        EntropyIn_BC            [iMarker][iSpan] = 0.0;
-        PressureRatio           [iMarker][iSpan] = 0.0;
-        TotalTemperatureIn      [iMarker][iSpan] = 0.0;
-        EnthalpyOut             [iMarker][iSpan] = 0.0;
-
-
-        VelocityOutIs           [iMarker][iSpan] = 0.0;
-        DensityIn               [iMarker][iSpan] = 0.0;
-        PressureIn              [iMarker][iSpan] = 0.0;
-
-        DensityOut              [iMarker][iSpan] = 0.0;
-        PressureOut             [iMarker][iSpan] = 0.0;
-
-        EnthalpyOutIs           [iMarker][iSpan] = 0.0;
-        EntropyGen              [iMarker][iSpan] = 0.0;
-        AbsFlowAngleIn          [iMarker][iSpan] = 0.0;
-        TotalEnthalpyOut        [iMarker][iSpan] = 0.0;
-        TotalEnthalpyOutIs      [iMarker][iSpan] = 0.0;
-        RothalpyIn              [iMarker][iSpan] = 0.0;
-        RothalpyOut             [iMarker][iSpan] = 0.0;
-        AbsFlowAngleOut         [iMarker][iSpan] = 0.0;
-        PressureOut_BC          [iMarker][iSpan] = config->GetPressureOut_BC();
-
-        TemperatureIn           [iMarker][iSpan] = 0.0;
-        TemperatureOut          [iMarker][iSpan] = 0.0;
-        TotalPressureIn         [iMarker][iSpan] = 0.0;
-        TotalPressureOut        [iMarker][iSpan] = 0.0;
-        TotalTemperatureOut     [iMarker][iSpan] = 0.0;
-        EnthalpyIn              [iMarker][iSpan] = 0.0;
-        TurbIntensityIn         [iMarker][iSpan] = 0.0;
-        Turb2LamViscRatioIn     [iMarker][iSpan] = 0.0;
-        TurbIntensityOut        [iMarker][iSpan] = 0.0;
-        Turb2LamViscRatioOut    [iMarker][iSpan] = 0.0;
-        NuFactorIn              [iMarker][iSpan] = 0.0;
-        NuFactorOut             [iMarker][iSpan] = 0.0;
-        MachIn                  [iMarker][iSpan] = new su2double[4];
-        MachOut                 [iMarker][iSpan] = new su2double[4];
-        TurboVelocityIn         [iMarker][iSpan] = new su2double[4];
-        TurboVelocityOut        [iMarker][iSpan] = new su2double[4];
-
-        for (iDim = 0; iDim < 4; iDim++){
-          MachIn           [iMarker][iSpan][iDim]   = 0.0;
-          MachOut          [iMarker][iSpan][iDim]   = 0.0;
-          TurboVelocityIn  [iMarker][iSpan][iDim]   = 0.0;
-          TurboVelocityOut [iMarker][iSpan][iDim]   = 0.0;
-        }
-      }
-    }  
-<<<<<<< HEAD
-};
-=======
-}
->>>>>>> 56ce2ddf
-
-void CFlowOutput::ComputeTurboPerformance(CSolver *solver_container, CGeometry *geometry, CConfig *config) {
-
-  CFluidModel *FluidModel;
-  unsigned short nDim = geometry->GetnDim();
-  unsigned short iMarkerTP, iSpan, iDim, iStage, iBlade;
-  unsigned short nMarkerTP = config->GetnMarker_Turbomachinery();
-  FluidModel = solver_container->GetFluidModel();
-  su2double area, absVel2, soundSpeed, mach, tangVel, tangVel2, *relVel, relVel2;
-  su2double relPressureIn, relPressureOut, enthalpyOutIs, relVelOutIs2;
-  relVel = new su2double[nDim];
-  su2double muLam, kine, omega, nu;
-  bool turbulent = ((config->GetKind_Solver() == MAIN_SOLVER::RANS) || (config->GetKind_Solver() == MAIN_SOLVER::DISC_ADJ_RANS));
-  bool menter_sst       = (config->GetKind_Turb_Model() == TURB_MODEL::SST);
-
-  unsigned short nBladesRow, nStages;
-
-  nBladesRow = config->GetnMarker_Turbomachinery();
-  nStages    = SU2_TYPE::Int(nBladesRow/2);
-
-<<<<<<< HEAD
-=======
-  if (config[ZONE_0]->GetBoolTurbomachinery()){
-  unsigned short iDim, iSpan, iMarker;
-
-  nSpanWiseSections = config->GetnSpanMaxAllZones();
-  nMarkerTurboPerf = config->GetnMarker_TurboPerformance();
-
-  su2double **TotalStaticEfficiency = new su2double*[nMarkerTurboPerf],
-    **TotalTotalEfficiency          = new su2double*[nMarkerTurboPerf],
-    **KineticEnergyLoss             = new su2double*[nMarkerTurboPerf],
-    **TRadius                       = new su2double*[nMarkerTurboPerf],
-    **TotalPressureLoss             = new su2double*[nMarkerTurboPerf],
-    **MassFlowIn                    = new su2double*[nMarkerTurboPerf],
-    **MassFlowOut                   = new su2double*[nMarkerTurboPerf],
-    **FlowAngleIn                   = new su2double*[nMarkerTurboPerf],
-    **FlowAngleIn_BC                = new su2double*[nMarkerTurboPerf],
-    **FlowAngleOut                  = new su2double*[nMarkerTurboPerf],
-    **EulerianWork                  = new su2double*[nMarkerTurboPerf],
-    **TotalEnthalpyIn               = new su2double*[nMarkerTurboPerf],
-    **TotalEnthalpyIn_BC            = new su2double*[nMarkerTurboPerf],
-    **EntropyIn                     = new su2double*[nMarkerTurboPerf],
-    **EntropyOut                    = new su2double*[nMarkerTurboPerf],
-    **EntropyIn_BC                  = new su2double*[nMarkerTurboPerf],
-    **PressureRatio                 = new su2double*[nMarkerTurboPerf],
-    **TotalTemperatureIn            = new su2double*[nMarkerTurboPerf],
-    **EnthalpyOut                   = new su2double*[nMarkerTurboPerf],
-    ***MachIn                       = new su2double**[nMarkerTurboPerf],
-    ***MachOut                      = new su2double**[nMarkerTurboPerf],
-    **VelocityOutIs                 = new su2double*[nMarkerTurboPerf],
-    **DensityIn                     = new su2double*[nMarkerTurboPerf],
-    **PressureIn                    = new su2double*[nMarkerTurboPerf],
-    ***TurboVelocityIn              = new su2double**[nMarkerTurboPerf],
-    **DensityOut                    = new su2double*[nMarkerTurboPerf],
-    **PressureOut                   = new su2double*[nMarkerTurboPerf],
-    **TurboVelocityOut              = new su2double**[nMarkerTurboPerf],
-    **EnthalpyOutIs                 = new su2double*[nMarkerTurboPerf],
-    **EntropyGen                    = new su2double*[nMarkerTurboPerf],
-    **AbsFlowAngleIn                = new su2double*[nMarkerTurboPerf],
-    **TotalEnthalpyOut              = new su2double*[nMarkerTurboPerf],
-    **TotalEnthalpyOutIs            = new su2double*[nMarkerTurboPerf],
-    **RothalpyIn                    = new su2double*[nMarkerTurboPerf],
-    **RothalpyOut                   = new su2double*[nMarkerTurboPerf],
-    **AbsFlowAngleOut               = new su2double*[nMarkerTurboPerf],
-    **PressureOut_BC                = new su2double*[nMarkerTurboPerf],
-    **TemperatureIn                 = new su2double*[nMarkerTurboPerf],
-    **TemperatureOut                = new su2double*[nMarkerTurboPerf],
-    **TotalPressureIn               = new su2double*[nMarkerTurboPerf],
-    **TotalPressureOut              = new su2double*[nMarkerTurboPerf],
-    **TotalTemperatureOut           = new su2double*[nMarkerTurboPerf],
-    **EnthalpyIn                    = new su2double*[nMarkerTurboPerf],
-    **TurbIntensityIn               = new su2double*[nMarkerTurboPerf],
-    **Turb2LamViscRatioIn           = new su2double*[nMarkerTurboPerf],
-    **TurbIntensityOut              = new su2double*[nMarkerTurboPerf],
-    **Turb2LamViscRatioOut          = new su2double*[nMarkerTurboPerf],
-    **NuFactorIn                    = new su2double*[nMarkerTurboPerf],
-    **NuFactorOut                   = new su2double*[nMarkerTurboPerf]
-
-  for (iMarker = 0; iMarker < nMarkerTurboPerf; iMarker++){
-      TotalStaticEfficiency   [iMarker] = new su2double [nSpanWiseSections + 1];
-      TotalTotalEfficiency    [iMarker] = new su2double [nSpanWiseSections + 1];
-      KineticEnergyLoss       [iMarker] = new su2double [nSpanWiseSections + 1];
-      TRadius                 [iMarker] = new su2double [nSpanWiseSections + 1];
-      TotalPressureLoss       [iMarker] = new su2double [nSpanWiseSections + 1];
-      MassFlowIn              [iMarker] = new su2double [nSpanWiseSections + 1];
-      MassFlowOut             [iMarker] = new su2double [nSpanWiseSections + 1];
-      FlowAngleIn             [iMarker] = new su2double [nSpanWiseSections + 1];
-      FlowAngleIn_BC          [iMarker] = new su2double [nSpanWiseSections + 1];
-      FlowAngleOut            [iMarker] = new su2double [nSpanWiseSections + 1];
-      EulerianWork            [iMarker] = new su2double [nSpanWiseSections + 1];
-      TotalEnthalpyIn         [iMarker] = new su2double [nSpanWiseSections + 1];
-      TotalEnthalpyIn_BC      [iMarker] = new su2double [nSpanWiseSections + 1];
-      EntropyIn               [iMarker] = new su2double [nSpanWiseSections + 1];
-      EntropyOut              [iMarker] = new su2double [nSpanWiseSections + 1];
-      EntropyIn_BC            [iMarker] = new su2double [nSpanWiseSections + 1];
-      PressureRatio           [iMarker] = new su2double [nSpanWiseSections + 1];
-      TotalTemperatureIn      [iMarker] = new su2double [nSpanWiseSections + 1];
-      EnthalpyOut             [iMarker] = new su2double [nSpanWiseSections + 1];
-      MachIn                  [iMarker] = new su2double*[nSpanWiseSections + 1];
-      MachOut                 [iMarker] = new su2double*[nSpanWiseSections + 1];
-      VelocityOutIs           [iMarker] = new su2double [nSpanWiseSections + 1];
-      DensityIn               [iMarker] = new su2double [nSpanWiseSections + 1];
-      PressureIn              [iMarker] = new su2double [nSpanWiseSections + 1];
-      TurboVelocityIn         [iMarker] = new su2double*[nSpanWiseSections + 1];
-      DensityOut              [iMarker] = new su2double [nSpanWiseSections + 1];
-      PressureOut             [iMarker] = new su2double [nSpanWiseSections + 1];
-      TurboVelocityOut        [iMarker] = new su2double*[nSpanWiseSections + 1];
-      EnthalpyOutIs           [iMarker] = new su2double [nSpanWiseSections + 1];
-      EntropyGen              [iMarker] = new su2double [nSpanWiseSections + 1];
-      AbsFlowAngleIn          [iMarker] = new su2double [nSpanWiseSections + 1];
-      TotalEnthalpyOut        [iMarker] = new su2double [nSpanWiseSections + 1];
-      TotalEnthalpyOutIs      [iMarker] = new su2double [nSpanWiseSections + 1];
-      RothalpyIn              [iMarker] = new su2double [nSpanWiseSections + 1];
-      RothalpyOut             [iMarker] = new su2double [nSpanWiseSections + 1];
-      AbsFlowAngleOut         [iMarker] = new su2double [nSpanWiseSections + 1];
-      PressureOut_BC          [iMarker] = new su2double [nSpanWiseSections + 1];
-      TemperatureIn           [iMarker] = new su2double [nSpanWiseSections + 1];
-      TemperatureOut          [iMarker] = new su2double [nSpanWiseSections + 1];
-      TotalPressureIn         [iMarker] = new su2double [nSpanWiseSections + 1];
-      TotalPressureOut        [iMarker] = new su2double [nSpanWiseSections + 1];
-      TotalTemperatureOut     [iMarker] = new su2double [nSpanWiseSections + 1];
-      EnthalpyIn              [iMarker] = new su2double [nSpanWiseSections + 1];
-      TurbIntensityIn         [iMarker] = new su2double [nSpanWiseSections + 1];
-      Turb2LamViscRatioIn     [iMarker] = new su2double [nSpanWiseSections + 1];
-      TurbIntensityOut        [iMarker] = new su2double [nSpanWiseSections + 1];
-      Turb2LamViscRatioOut    [iMarker] = new su2double [nSpanWiseSections + 1];
-      NuFactorIn              [iMarker] = new su2double [nSpanWiseSections + 1];
-      NuFactorOut             [iMarker] = new su2double [nSpanWiseSections + 1];
-
-
-      for (iSpan = 0; iSpan < nSpanWiseSections + 1; iSpan++){
-        TotalStaticEfficiency   [iMarker][iSpan] = 0.0;
-        TotalTotalEfficiency    [iMarker][iSpan] = 0.0;
-        KineticEnergyLoss       [iMarker][iSpan] = 0.0;
-        TRadius                 [iMarker][iSpan] = 0.0;
-        TotalPressureLoss       [iMarker][iSpan] = 0.0;
-        MassFlowIn              [iMarker][iSpan] = 0.0;
-        MassFlowOut             [iMarker][iSpan] = 0.0;
-        FlowAngleIn             [iMarker][iSpan] = 0.0;
-        FlowAngleIn_BC          [iMarker][iSpan] = config->GetFlowAngleIn_BC();
-        FlowAngleOut            [iMarker][iSpan] = 0.0;
-        EulerianWork            [iMarker][iSpan] = 0.0;
-        TotalEnthalpyIn         [iMarker][iSpan] = 0.0;
-        TotalEnthalpyIn_BC      [iMarker][iSpan] = 0.0;
-        EntropyIn               [iMarker][iSpan] = 0.0;
-        EntropyOut              [iMarker][iSpan] = 0.0;
-        EntropyIn_BC            [iMarker][iSpan] = 0.0;
-        PressureRatio           [iMarker][iSpan] = 0.0;
-        TotalTemperatureIn      [iMarker][iSpan] = 0.0;
-        EnthalpyOut             [iMarker][iSpan] = 0.0;
-
-
-        VelocityOutIs           [iMarker][iSpan] = 0.0;
-        DensityIn               [iMarker][iSpan] = 0.0;
-        PressureIn              [iMarker][iSpan] = 0.0;
-
-        DensityOut              [iMarker][iSpan] = 0.0;
-        PressureOut             [iMarker][iSpan] = 0.0;
-
-        EnthalpyOutIs           [iMarker][iSpan] = 0.0;
-        EntropyGen              [iMarker][iSpan] = 0.0;
-        AbsFlowAngleIn          [iMarker][iSpan] = 0.0;
-        TotalEnthalpyOut        [iMarker][iSpan] = 0.0;
-        TotalEnthalpyOutIs      [iMarker][iSpan] = 0.0;
-        RothalpyIn              [iMarker][iSpan] = 0.0;
-        RothalpyOut             [iMarker][iSpan] = 0.0;
-        AbsFlowAngleOut         [iMarker][iSpan] = 0.0;
-        PressureOut_BC          [iMarker][iSpan] = config->GetPressureOut_BC();
-
-        TemperatureIn           [iMarker][iSpan] = 0.0;
-      TemperatureOut          [iMarker][iSpan] = 0.0;
-        TotalPressureIn         [iMarker][iSpan] = 0.0;
-        TotalPressureOut        [iMarker][iSpan] = 0.0;
-        TotalTemperatureOut     [iMarker][iSpan] = 0.0;
-        EnthalpyIn              [iMarker][iSpan] = 0.0;
-        TurbIntensityIn         [iMarker][iSpan] = 0.0;
-        Turb2LamViscRatioIn     [iMarker][iSpan] = 0.0;
-        TurbIntensityOut        [iMarker][iSpan] = 0.0;
-        Turb2LamViscRatioOut    [iMarker][iSpan] = 0.0;
-        NuFactorIn              [iMarker][iSpan] = 0.0;
-        NuFactorOut             [iMarker][iSpan] = 0.0;
-        MachIn                  [iMarker][iSpan] = new su2double[4];
-        MachOut                 [iMarker][iSpan] = new su2double[4];
-        TurboVelocityIn         [iMarker][iSpan] = new su2double[4];
-        TurboVelocityOut        [iMarker][iSpan] = new su2double[4];
-
-        for (iDim = 0; iDim < 4; iDim++){
-          MachIn           [iMarker][iSpan][iDim]   = 0.0;
-          MachOut          [iMarker][iSpan][iDim]   = 0.0;
-          TurboVelocityIn  [iMarker][iSpan][iDim]   = 0.0;
-          TurboVelocityOut [iMarker][iSpan][iDim]   = 0.0;
-        }
-      }
-    }
-  }
-
->>>>>>> 56ce2ddf
-
-  /*--- Compute BC imposed value for convergence monitoring ---*/
-  for(iMarkerTP = 0; iMarkerTP < nMarkerTP; iMarkerTP++ ){
-    for(iSpan = 0; iSpan < config->GetnSpan_iZones(iMarkerTP) + 1; iSpan++){
-      if(config->GetRampOutletPressure() && config->GetInnerIter() > 0){
-        PressureOut_BC[iMarkerTP][iSpan] = config->GetMonitorOutletPressure()/config->GetPressure_Ref();
-      }
-      FluidModel->SetTDState_PT(config->GetTotalPressureIn_BC(), config->GetTotalTemperatureIn_BC());
-      TotalEnthalpyIn_BC[iMarkerTP][iSpan] = FluidModel->GetStaticEnergy()+ FluidModel->GetPressure()/FluidModel->GetDensity();
-      EntropyIn_BC[iMarkerTP][iSpan]       = FluidModel->GetEntropy();
-    }
-  }
-
-  /*--- Compute performance for each blade ---*/
-  for(iMarkerTP = 0; iMarkerTP < nMarkerTP; iMarkerTP++ ){
-    for(iSpan = 0; iSpan < config->GetnSpan_iZones(iMarkerTP) + 1; iSpan++){
-
-
-      /*--- INFLOW ---*/
-      /*--- Retrieve Inflow primitive quantities ---*/
-      DensityIn[iMarkerTP][iSpan]          = solver_container->GetDensityIn(iMarkerTP, iSpan);
-      PressureIn[iMarkerTP][iSpan]         = solver_container->GetPressureIn(iMarkerTP, iSpan);
-
-      absVel2 = 0.0;
-
-      for (iDim = 0; iDim < nDim; iDim++){
-        TurboVelocityIn[iMarkerTP][iSpan][iDim]    = solver_container->GetTurboVelocityIn(iMarkerTP, iSpan)[iDim];
-        absVel2   += TurboVelocityIn[iMarkerTP][iSpan][iDim]*TurboVelocityIn[iMarkerTP][iSpan][iDim];
-      }
-      TurboVelocityIn[iMarkerTP][iSpan][nDim] = sqrt(absVel2);
-
-      TRadius[iMarkerTP][iSpan]  = geometry->GetTurboRadiusIn(iMarkerTP, iSpan);
-      area                       = geometry->GetSpanAreaIn(iMarkerTP, iSpan);
-
-      /*--- Compute static Inflow quantities ---*/
-      FluidModel->SetTDState_Prho(PressureIn[iMarkerTP][iSpan], DensityIn[iMarkerTP][iSpan]);
-      EntropyIn[iMarkerTP][iSpan]          = FluidModel->GetEntropy();
-      MassFlowIn[iMarkerTP][iSpan]         = config->GetnBlades(iMarkerTP)*DensityIn[iMarkerTP][iSpan]*TurboVelocityIn[iMarkerTP][iSpan][0]*area;
-      AbsFlowAngleIn[iMarkerTP][iSpan]     = atan(TurboVelocityIn[iMarkerTP][iSpan][1]/TurboVelocityIn[iMarkerTP][iSpan][0]);
-      EnthalpyIn[iMarkerTP][iSpan]         = FluidModel->GetStaticEnergy() + PressureIn[iMarkerTP][iSpan]/DensityIn[iMarkerTP][iSpan];
-      soundSpeed                           = FluidModel->GetSoundSpeed();
-
-
-      /*--- Compute Total Inflow quantities ---*/
-      TotalEnthalpyIn[iMarkerTP][iSpan]    = EnthalpyIn[iMarkerTP][iSpan] + 0.5*absVel2;
-      FluidModel->SetTDState_hs(TotalEnthalpyIn[iMarkerTP][iSpan], EntropyIn[iMarkerTP][iSpan]);
-      TotalPressureIn[iMarkerTP][iSpan]    = FluidModel->GetPressure();
-      TotalTemperatureIn[iMarkerTP][iSpan] = FluidModel->GetTemperature();
-
-      /*--- Retrieve Inflow relative quantities ---*/
-      tangVel = geometry->GetTangGridVelIn(iMarkerTP, iSpan);
-      tangVel2 = tangVel*tangVel;
-
-      for (iDim = 0; iDim < nDim; iDim++){
-        relVel[iDim] = TurboVelocityIn[iMarkerTP][iSpan][iDim];
-      }
-      relVel[1] -= tangVel;
-
-      relVel2 = 0.0;
-      for (iDim = 0; iDim < nDim; iDim++){
-        relVel2 += relVel[iDim]*relVel[iDim];
-      }
-
-      /*--- Compute Total relative Inflow quantities ---*/
-      RothalpyIn[iMarkerTP][iSpan]  = EnthalpyIn[iMarkerTP][iSpan] + 0.5*relVel2 - 0.5*tangVel2;
-      FluidModel->SetTDState_hs(RothalpyIn[iMarkerTP][iSpan], EntropyIn[iMarkerTP][iSpan]);
-      relPressureIn   = FluidModel->GetPressure();
-
-      /*--- Compute kinematic relative Inflow quantities ---*/
-      FlowAngleIn[iMarkerTP][iSpan]    = atan(relVel[1]/relVel[0]);
-      mach          = 0.0;
-      for (iDim = 0; iDim < nDim; iDim++){
-        MachIn[iMarkerTP][iSpan][iDim] = relVel[iDim]/soundSpeed;
-        mach = MachIn[iMarkerTP][iSpan][iDim]*MachIn[iMarkerTP][iSpan][iDim];
-      }
-      MachIn[iMarkerTP][iSpan][nDim]   = sqrt(mach);
-
-      /*--- Compute Turbulent Inflow quantities ---*/
-      if(turbulent){
-        FluidModel->SetTDState_Prho(PressureIn[iMarkerTP][iSpan], DensityIn[iMarkerTP][iSpan]);
-        muLam  = FluidModel->GetLaminarViscosity();
-        if(menter_sst){
-          kine   = solver_container->GetKineIn(iMarkerTP, iSpan);
-          omega  = solver_container->GetOmegaIn(iMarkerTP, iSpan);
-          TurbIntensityIn[iMarkerTP][iSpan]     =  sqrt(2.0/3.0*kine/absVel2);
-          Turb2LamViscRatioIn[iMarkerTP][iSpan] = DensityIn[iMarkerTP][iSpan]*kine/(muLam*omega);
-//          TurbIntensityIn[iMarkerTP][iSpan]     =  kine;
-//          Turb2LamViscRatioIn[iMarkerTP][iSpan] = omega;
-        }
-        else{
-          nu = solver_container->GetNuIn(iMarkerTP, iSpan);
-          NuFactorIn[iMarkerTP][iSpan]          = nu*DensityIn[iMarkerTP][iSpan]/muLam;
-          if (config->GetSAParsedOptions().bc) {
-            NuFactorIn[iMarkerTP][iSpan]        = nu*DensityIn[iMarkerTP][iSpan]/muLam/0.005;
-          }
-        }
-      }
-
-      /*--- OUTFLOW ---*/
-      /*--- Retrieve Outflow primitive quantities ---*/
-      DensityOut[iMarkerTP][iSpan]         = solver_container->GetDensityOut(iMarkerTP, iSpan);
-      PressureOut[iMarkerTP][iSpan]        = solver_container->GetPressureOut(iMarkerTP, iSpan);
-      absVel2 = 0.0;
-
-      for (iDim = 0; iDim < nDim; iDim++){
-        TurboVelocityOut[iMarkerTP][iSpan][iDim]    = solver_container->GetTurboVelocityOut(iMarkerTP, iSpan)[iDim];
-        absVel2   += TurboVelocityOut[iMarkerTP][iSpan][iDim]*TurboVelocityOut[iMarkerTP][iSpan][iDim];
-      }
-      TurboVelocityOut[iMarkerTP][iSpan][nDim] = sqrt(absVel2);
-
-
-      for (iDim = 0; iDim < 3; iDim++){
-      }
-      area   = geometry->GetSpanAreaOut(iMarkerTP, iSpan);
-
-
-      /*--- Compute all the Outflow quantities ---*/
-      FluidModel->SetTDState_Prho(PressureOut[iMarkerTP][iSpan], DensityOut[iMarkerTP][iSpan]);
-      EntropyOut[iMarkerTP][iSpan]          = FluidModel->GetEntropy();
-      MassFlowOut[iMarkerTP][iSpan]         = config->GetnBlades(iMarkerTP)*DensityOut[iMarkerTP][iSpan]*TurboVelocityOut[iMarkerTP][iSpan][0]*area;
-      AbsFlowAngleOut[iMarkerTP][iSpan]     = atan(TurboVelocityOut[iMarkerTP][iSpan][1]/TurboVelocityOut[iMarkerTP][iSpan][0]);
-      EnthalpyOut[iMarkerTP][iSpan]         = FluidModel->GetStaticEnergy() + PressureOut[iMarkerTP][iSpan]/DensityOut[iMarkerTP][iSpan];
-      soundSpeed                            = FluidModel->GetSoundSpeed();
-
-      /*--- Compute Total Outflow quantities ---*/
-      TotalEnthalpyOut[iMarkerTP][iSpan]    = EnthalpyOut[iMarkerTP][iSpan] + 0.5*absVel2;
-      FluidModel->SetTDState_hs(TotalEnthalpyOut[iMarkerTP][iSpan], EntropyOut[iMarkerTP][iSpan]);
-      TotalPressureOut[iMarkerTP][iSpan]    = FluidModel->GetPressure();
-      TotalTemperatureOut[iMarkerTP][iSpan] = FluidModel->GetTemperature();
-
-      /*--- Retrieve relative Outflow  quantities ---*/
-      tangVel  = geometry->GetTangGridVelOut(iMarkerTP, iSpan);
-      tangVel2 = tangVel*tangVel;
-
-      for (iDim = 0; iDim < nDim; iDim++){
-        relVel[iDim] = TurboVelocityOut[iMarkerTP][iSpan][iDim];
-      }
-      relVel[1] -= tangVel;
-
-      relVel2 = 0.0;
-      for (iDim = 0; iDim < nDim; iDim++){
-        relVel2 += relVel[iDim]*relVel[iDim];
-      }
-
-      /*--- Compute Total relative Outflow quantities ---*/
-      RothalpyOut[iMarkerTP][iSpan] = EnthalpyOut[iMarkerTP][iSpan] + 0.5*relVel2 - 0.5*tangVel2;
-      FluidModel->SetTDState_hs(RothalpyOut[iMarkerTP][iSpan], EntropyOut[iMarkerTP][iSpan]);
-      relPressureOut  = FluidModel->GetPressure();
-
-      /*--- Compute isentropic Outflow quantities ---*/
-      FluidModel->SetTDState_Ps(PressureOut[iMarkerTP][iSpan], EntropyIn[iMarkerTP][iSpan]);
-      enthalpyOutIs   = FluidModel->GetStaticEnergy() + PressureOut[iMarkerTP][iSpan]/FluidModel->GetDensity();
-      relVelOutIs2    = 2*(RothalpyOut[iMarkerTP][iSpan] - enthalpyOutIs) + tangVel2;
-
-
-      /*--- Compute kinematic relative Outflow quantities ---*/
-      FlowAngleOut[iMarkerTP][iSpan] = atan(relVel[1]/relVel[0]);
-      mach   = 0.0;
-      for (iDim = 0; iDim < nDim; iDim++){
-        MachOut[iMarkerTP][iSpan][iDim] = relVel[iDim]/soundSpeed;
-        mach = MachOut[iMarkerTP][iSpan][iDim]*MachOut[iMarkerTP][iSpan][iDim];
-      }
-      MachOut[iMarkerTP][iSpan][nDim]   = sqrt(mach);
-
-      /*--- Compute Turbulent Outflow quantities ---*/
-      if(turbulent){
-        FluidModel->SetTDState_Prho(PressureOut[iMarkerTP][iSpan], DensityOut[iMarkerTP][iSpan]);
-        muLam  = FluidModel->GetLaminarViscosity();
-        if(menter_sst){
-          kine   = solver_container->GetKineOut(iMarkerTP, iSpan);
-          omega  = solver_container->GetOmegaOut(iMarkerTP, iSpan);
-          TurbIntensityOut[iMarkerTP][iSpan]     =  sqrt(2.0/3.0*kine/absVel2);
-          Turb2LamViscRatioOut[iMarkerTP][iSpan] = DensityOut[iMarkerTP][iSpan]*kine/(muLam*omega);
-//          TurbIntensityOut[iMarkerTP][iSpan]     =  kine;
-//          Turb2LamViscRatioOut[iMarkerTP][iSpan] = omega;
-        }
-        else{
-          nu = solver_container->GetNuOut(iMarkerTP, iSpan);
-          NuFactorOut[iMarkerTP][iSpan]          = nu*DensityOut[iMarkerTP][iSpan]/muLam;
-          if (config->GetSAParsedOptions().bc) {
-            NuFactorOut[iMarkerTP][iSpan]        = nu*DensityOut[iMarkerTP][iSpan]/muLam/0.005;
-          }
-        }
-      }
-
-      /*--- TURBO-PERFORMANCE---*/
-      EntropyGen[iMarkerTP][iSpan]         = (EntropyOut[iMarkerTP][iSpan] - EntropyIn[iMarkerTP][iSpan])/abs(EntropyIn_BC[iMarkerTP][iSpan] + 1);
-      EulerianWork[iMarkerTP][iSpan]       = TotalEnthalpyIn[iMarkerTP][iSpan] - TotalEnthalpyOut[iMarkerTP][iSpan];
-      TotalPressureLoss[iMarkerTP][iSpan]  = (relPressureIn - relPressureOut)/(relPressureIn - PressureOut[iMarkerTP][iSpan]);
-      KineticEnergyLoss[iMarkerTP][iSpan]  = 2*(EnthalpyOut[iMarkerTP][iSpan] - enthalpyOutIs)/relVelOutIs2;
-      PressureRatio[iMarkerTP][iSpan]      = TotalPressureOut[iMarkerTP][iSpan]/TotalPressureIn[iMarkerTP][iSpan];
-      EnthalpyOutIs[iMarkerTP][iSpan]      = (pow(TotalPressureOut[iMarkerTP][iSpan]/TotalPressureIn[iMarkerTP][iSpan], 0.4/1.4) - 1.0)/(TotalTemperatureOut[iMarkerTP][iSpan]/TotalTemperatureIn[iMarkerTP][iSpan] -1.0);
-    }
-  }
-
-  if(nBladesRow > 1){
-    /*--- Compute performance for each stage ---*/
-
-    EulerianWork[nBladesRow + nStages][nSpanWiseSections]           = 0.0;
-    /*---Comnpute performance for each stage---*/
-    for(iStage = 0; iStage < nStages; iStage++ ){
-      FluidModel->SetTDState_Ps(PressureOut[iStage*2 +1][config->GetnSpan_iZones(iStage*2 +1)], EntropyIn[iStage*2][config->GetnSpan_iZones(iStage*2)]);
-      EnthalpyOutIs[nBladesRow + iStage][nSpanWiseSections]         = FluidModel->GetStaticEnergy() + PressureOut[iStage*2 +1][config->GetnSpan_iZones(iStage*2 +1)]/FluidModel->GetDensity();
-      FluidModel->SetTDState_Prho(PressureOut[iStage*2 +1][config->GetnSpan_iZones(iStage*2 +1)], DensityOut[iStage*2 +1][config->GetnSpan_iZones(iStage*2 +1)]);
-      absVel2 = 0.0;
-      for (iDim = 0; iDim<nDim; iDim++)
-        absVel2 += TurboVelocityOut[iStage*2 +1][config->GetnSpan_iZones(iStage*2 +1)][iDim]*TurboVelocityOut[iStage*2 +1][config->GetnSpan_iZones(iStage*2 +1)][iDim];
-      TotalEnthalpyOutIs[nBladesRow + iStage][nSpanWiseSections]    = EnthalpyOutIs[nBladesRow + iStage][nSpanWiseSections] + 0.5*absVel2;
-
-      TotalTotalEfficiency[nBladesRow + iStage][nSpanWiseSections]  = (TotalEnthalpyIn[iStage*2][config->GetnSpan_iZones(iStage*2)] - TotalEnthalpyOut[iStage*2 + 1][config->GetnSpan_iZones(iStage*2 +1)]);
-      TotalTotalEfficiency[nBladesRow + iStage][nSpanWiseSections]  /= (TotalEnthalpyIn[iStage*2][config->GetnSpan_iZones(iStage*2)] - TotalEnthalpyOutIs[nBladesRow + iStage][nSpanWiseSections]);
-      TotalStaticEfficiency[nBladesRow + iStage][nSpanWiseSections] = (TotalEnthalpyIn[iStage*2][config->GetnSpan_iZones(iStage*2)] - TotalEnthalpyOut[iStage*2 + 1][config->GetnSpan_iZones(iStage*2+1)]);
-      TotalStaticEfficiency[nBladesRow + iStage][nSpanWiseSections] /= (TotalEnthalpyIn[iStage*2][config->GetnSpan_iZones(iStage*2)] - EnthalpyOutIs[nBladesRow + iStage][nSpanWiseSections]);
-      PressureRatio[nBladesRow + iStage][nSpanWiseSections]         = (PressureRatio[iStage*2][config->GetnSpan_iZones(iStage*2)]*PressureOut[iStage*2][config->GetnSpan_iZones(iStage*2)]/PressureOut[iStage*2 + 1][config->GetnSpan_iZones(iStage*2+1)]);
-      MassFlowIn[nBladesRow + iStage][nSpanWiseSections]            = MassFlowIn[iStage*2][config->GetnSpan_iZones(iStage*2)];
-      MassFlowOut[nBladesRow + iStage][nSpanWiseSections]           = MassFlowOut[iStage*2 + 1][config->GetnSpan_iZones(iStage*2+1)];
-      EntropyGen[nBladesRow + iStage][nSpanWiseSections]            = EntropyGen[iStage*2 + 1][config->GetnSpan_iZones(iStage*2 +1)] + EntropyGen[iStage*2][config->GetnSpan_iZones(iStage*2)];
-
-    }
-
-    /*---Compute turbo performance for full machine---*/
-    FluidModel->SetTDState_Ps(PressureOut[nBladesRow-1][config->GetnSpan_iZones(nBladesRow-1)], EntropyIn[0][config->GetnSpan_iZones(0)]);
-    EnthalpyOutIs[nBladesRow + nStages][nSpanWiseSections]          = FluidModel->GetStaticEnergy() + PressureOut[nBladesRow-1][config->GetnSpan_iZones(nBladesRow-1)]/FluidModel->GetDensity();
-    FluidModel->SetTDState_Prho(PressureOut[nBladesRow-1][config->GetnSpan_iZones(nBladesRow-1)], DensityOut[nBladesRow-1][config->GetnSpan_iZones(nBladesRow-1)]);
-    absVel2 = 0.0;
-    for (iDim = 0; iDim<nDim;iDim++) absVel2 += TurboVelocityOut[nBladesRow-1][config->GetnSpan_iZones(nBladesRow-1)][iDim]*TurboVelocityOut[nBladesRow-1][config->GetnSpan_iZones(nBladesRow-1)][iDim];
-    TotalEnthalpyOutIs[nBladesRow + nStages][nSpanWiseSections]     = EnthalpyOutIs[nBladesRow + nStages][nSpanWiseSections] + 0.5*absVel2;
-
-    TotalTotalEfficiency[nBladesRow + nStages][nSpanWiseSections]   = (TotalEnthalpyIn[0][config->GetnSpan_iZones(0)] - TotalEnthalpyOut[nBladesRow-1][config->GetnSpan_iZones(nBladesRow-1)]);
-    TotalTotalEfficiency[nBladesRow + nStages][nSpanWiseSections]  /= (TotalEnthalpyIn[0][config->GetnSpan_iZones(0)] - TotalEnthalpyOutIs[nBladesRow + nStages][nSpanWiseSections]);
-    TotalStaticEfficiency[nBladesRow +nStages][nSpanWiseSections]   = (TotalEnthalpyIn[0][config->GetnSpan_iZones(0)] - TotalEnthalpyOut[nBladesRow-1][config->GetnSpan_iZones(nBladesRow-1)]);
-    TotalStaticEfficiency[nBladesRow +nStages][nSpanWiseSections]  /= (TotalEnthalpyIn[0][config->GetnSpan_iZones(0)] - EnthalpyOutIs[nBladesRow + nStages][nSpanWiseSections]);
-    PressureRatio[nBladesRow + nStages][nSpanWiseSections]          = PressureRatio[0][config->GetnSpan_iZones(0)]*PressureOut[0][config->GetnSpan_iZones(0)]/PressureOut[nBladesRow-1][config->GetnSpan_iZones(nBladesRow-1)];
-    MassFlowIn[nBladesRow + nStages][nSpanWiseSections]             = MassFlowIn[0][config->GetnSpan_iZones(0)];
-    MassFlowOut[nBladesRow + nStages][nSpanWiseSections]            = MassFlowOut[nBladesRow-1][config->GetnSpan_iZones(nBladesRow-1)];
-
-    EntropyGen[nBladesRow + nStages][nSpanWiseSections]             = 0.0;
-    for(iBlade = 0; iBlade < nBladesRow; iBlade++ ){
-      EntropyGen[nBladesRow + nStages][nSpanWiseSections]          += EntropyGen[iBlade][config->GetnSpan_iZones(iBlade)];
-    }
-  }
-
-  delete [] relVel;
-};
-
-void CFlowOutput::SetTurboHistoryOutputFields(CConfig* config){
-  unsigned short iMarker_Monitoring;
-  for (iMarker_Monitoring = 0; iMarker_Monitoring < config->GetnMarker_TurboPerformance(); iMarker_Monitoring++) {
-
-      stringstream tag;
-      tag << iMarker_Monitoring + 1;
-      AddHistoryOutput("TotalPressureLoss_" + std::to_string(iMarker_Monitoring),       "TotPressureLoss_" + std::to_string(iMarker_Monitoring),         ScreenOutputFormat::FIXED, "TURBO", "Total pressure loss " + std::to_string(iMarker_Monitoring),        HistoryFieldType::COEFFICIENT);
-      AddHistoryOutput("KineticEnergyLoss_" + std::to_string(iMarker_Monitoring),       "KineticEnergyLoss_" + std::to_string(iMarker_Monitoring),       ScreenOutputFormat::FIXED, "TURBO", "Kinetic energy loss " + std::to_string(iMarker_Monitoring),        HistoryFieldType::COEFFICIENT);
-      AddHistoryOutput("EntropyGeneration_" + std::to_string(iMarker_Monitoring),       "EntropyGen_" + std::to_string(iMarker_Monitoring),              ScreenOutputFormat::FIXED, "TURBO", "Entropy generation " + std::to_string(iMarker_Monitoring),         HistoryFieldType::COEFFICIENT);
-      AddHistoryOutput("EulerianWork_" + std::to_string(iMarker_Monitoring),            "EulerianWork_" + std::to_string(iMarker_Monitoring),            ScreenOutputFormat::FIXED, "TURBO", "Eulerian work " + std::to_string(iMarker_Monitoring),              HistoryFieldType::COEFFICIENT);
-      AddHistoryOutput("PressureRatio_" + std::to_string(iMarker_Monitoring),           "PressureRatio_" + std::to_string(iMarker_Monitoring),           ScreenOutputFormat::FIXED, "TURBO", "Pressure ratio " + std::to_string(iMarker_Monitoring),             HistoryFieldType::COEFFICIENT);
-      AddHistoryOutput("FlowAngleIn_" + std::to_string(iMarker_Monitoring),             "FlowAngleIn_" + std::to_string(iMarker_Monitoring),             ScreenOutputFormat::FIXED, "TURBO", "Flow angle in " + std::to_string(iMarker_Monitoring),              HistoryFieldType::COEFFICIENT);
-      AddHistoryOutput("FlowAngleOut_" + std::to_string(iMarker_Monitoring),            "FlowAngleOut_" + std::to_string(iMarker_Monitoring),            ScreenOutputFormat::FIXED, "TURBO", "Flow angle out " + std::to_string(iMarker_Monitoring),             HistoryFieldType::COEFFICIENT);
-      AddHistoryOutput("AbsFlowAngleIn_" + std::to_string(iMarker_Monitoring),          "AbsFlowAngleIn_" + std::to_string(iMarker_Monitoring),          ScreenOutputFormat::FIXED, "TURBO", "Absolute flow angle in " + std::to_string(iMarker_Monitoring),     HistoryFieldType::COEFFICIENT);
-      AddHistoryOutput("AbsFlowAngleOut_" + std::to_string(iMarker_Monitoring),         "AbsFlowAngleOut_" + std::to_string(iMarker_Monitoring),         ScreenOutputFormat::FIXED, "TURBO", "Absolute flow angle out " + std::to_string(iMarker_Monitoring),    HistoryFieldType::COEFFICIENT);
-      AddHistoryOutput("MassFlowIn_" + std::to_string(iMarker_Monitoring),              "MassFlowIn_" + std::to_string(iMarker_Monitoring),              ScreenOutputFormat::FIXED, "TURBO", "Mass flow in " + std::to_string(iMarker_Monitoring),               HistoryFieldType::COEFFICIENT);
-      AddHistoryOutput("MassFlowOut_" + std::to_string(iMarker_Monitoring),             "MassFlowOut_" + std::to_string(iMarker_Monitoring),             ScreenOutputFormat::FIXED, "TURBO", "Mass flow out " + std::to_string(iMarker_Monitoring),              HistoryFieldType::COEFFICIENT);
-      AddHistoryOutput("MachIn_" + std::to_string(iMarker_Monitoring),                  "MachIn_" + std::to_string(iMarker_Monitoring),                  ScreenOutputFormat::FIXED, "TURBO", "Mach in " + std::to_string(iMarker_Monitoring),                    HistoryFieldType::COEFFICIENT);
-      AddHistoryOutput("MachOut_" + std::to_string(iMarker_Monitoring),                 "MachOut_" + std::to_string(iMarker_Monitoring),                 ScreenOutputFormat::FIXED, "TURBO", "Mach out " + std::to_string(iMarker_Monitoring),                   HistoryFieldType::COEFFICIENT);
-      AddHistoryOutput("TotalEfficiency_" + std::to_string(iMarker_Monitoring),         "TotalEfficiency_" + std::to_string(iMarker_Monitoring),         ScreenOutputFormat::FIXED, "TURBO", "Total efficiency " + std::to_string(iMarker_Monitoring),           HistoryFieldType::COEFFICIENT);
-      AddHistoryOutput("TotalStaticEfficiency_" + std::to_string(iMarker_Monitoring),   "TotalStaticEfficiency_" + std::to_string(iMarker_Monitoring),   ScreenOutputFormat::FIXED, "TURBO", "Total-to-Static efficiency " + std::to_string(iMarker_Monitoring), HistoryFieldType::COEFFICIENT);
-
-    }
-<<<<<<< HEAD
-
-=======
-  }
->>>>>>> 56ce2ddf
-};+}