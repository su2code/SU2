/*!
 * \file CFlowOutput.cpp
 * \brief Common functions for flow output.
 * \author R. Sanchez
 * \version 8.2.0 "Harrier"
 *
 * SU2 Project Website: https://su2code.github.io
 *
 * The SU2 Project is maintained by the SU2 Foundation
 * (http://su2foundation.org)
 *
 * Copyright 2012-2025, SU2 Contributors (cf. AUTHORS.md)
 *
 * SU2 is free software; you can redistribute it and/or
 * modify it under the terms of the GNU Lesser General Public
 * License as published by the Free Software Foundation; either
 * version 2.1 of the License, or (at your option) any later version.
 *
 * SU2 is distributed in the hope that it will be useful,
 * but WITHOUT ANY WARRANTY; without even the implied warranty of
 * MERCHANTABILITY or FITNESS FOR A PARTICULAR PURPOSE. See the GNU
 * Lesser General Public License for more details.
 *
 * You should have received a copy of the GNU Lesser General Public
 * License along with SU2. If not, see <http://www.gnu.org/licenses/>.
 */

#include <sstream>
#include <string>
#include <sstream>
#include <iomanip>

#include "../../include/output/CFlowOutput.hpp"

#include "../../../Common/include/geometry/CGeometry.hpp"
#include "../../../Common/include/toolboxes/geometry_toolbox.hpp"
#include "../../include/solvers/CSolver.hpp"
#include "../../include/variables/CPrimitiveIndices.hpp"
#include "../../include/fluid/CCoolProp.hpp"


CFlowOutput::CFlowOutput(const CConfig *config, unsigned short nDim, bool fem_output) :
  CFVMOutput(config, nDim, fem_output),
  lastInnerIter(curInnerIter) {
}

// The "AddHistoryOutput(" must not be split over multiple lines to ensure proper python parsing
// clang-format off
void CFlowOutput::AddAnalyzeSurfaceOutput(const CConfig *config){

  /// DESCRIPTION: Average mass flow
  AddHistoryOutput("SURFACE_MASSFLOW",         "Avg_Massflow",              ScreenOutputFormat::SCIENTIFIC, "FLOW_COEFF", "Total average mass flow on all markers set in MARKER_ANALYZE", HistoryFieldType::COEFFICIENT);
  /// DESCRIPTION: Average Mach number
  AddHistoryOutput("SURFACE_MACH",             "Avg_Mach",                  ScreenOutputFormat::SCIENTIFIC, "FLOW_COEFF", "Total average mach number on all markers set in MARKER_ANALYZE", HistoryFieldType::COEFFICIENT);
  /// DESCRIPTION: Average Temperature
  AddHistoryOutput("SURFACE_STATIC_TEMPERATURE","Avg_Temp",                 ScreenOutputFormat::SCIENTIFIC, "FLOW_COEFF", "Total average temperature on all markers set in MARKER_ANALYZE", HistoryFieldType::COEFFICIENT);
  /// DESCRIPTION: Average Pressure
  AddHistoryOutput("SURFACE_STATIC_PRESSURE",  "Avg_Press",                 ScreenOutputFormat::SCIENTIFIC, "FLOW_COEFF", "Total average pressure on all markers set in MARKER_ANALYZE", HistoryFieldType::COEFFICIENT);
  /// DESCRIPTION: Average Density
  AddHistoryOutput("AVG_DENSITY",              "Avg_Density",               ScreenOutputFormat::SCIENTIFIC, "FLOW_COEFF", "Total average density on all markers set in MARKER_ANALYZE", HistoryFieldType::COEFFICIENT);
  /// DESCRIPTION: Average Enthalpy
  AddHistoryOutput("AVG_ENTHALPY",             "Avg_Enthalpy",              ScreenOutputFormat::SCIENTIFIC, "FLOW_COEFF", "Total average enthalpy on all markers set in MARKER_ANALYZE", HistoryFieldType::COEFFICIENT);
  /// DESCRIPTION: Average velocity in normal direction of the surface
  AddHistoryOutput("AVG_NORMALVEL",            "Avg_NormalVel",             ScreenOutputFormat::SCIENTIFIC, "FLOW_COEFF", "Total average normal velocity on all markers set in MARKER_ANALYZE", HistoryFieldType::COEFFICIENT);
  /// DESCRIPTION: Flow uniformity
  AddHistoryOutput("SURFACE_UNIFORMITY",       "Uniformity",                ScreenOutputFormat::SCIENTIFIC, "FLOW_COEFF", "Total flow uniformity on all markers set in MARKER_ANALYZE", HistoryFieldType::COEFFICIENT);
  /// DESCRIPTION: Secondary strength
  AddHistoryOutput("SURFACE_SECONDARY",        "Secondary_Strength",        ScreenOutputFormat::SCIENTIFIC, "FLOW_COEFF", "Total secondary strength on all markers set in MARKER_ANALYZE", HistoryFieldType::COEFFICIENT);
  /// DESCRIPTION: Momentum distortion
  AddHistoryOutput("SURFACE_MOM_DISTORTION",   "Momentum_Distortion",       ScreenOutputFormat::SCIENTIFIC, "FLOW_COEFF", "Total momentum distortion on all markers set in MARKER_ANALYZE", HistoryFieldType::COEFFICIENT);
  /// DESCRIPTION: Secondary over uniformity
  AddHistoryOutput("SURFACE_SECOND_OVER_UNIFORM","Secondary_Over_Uniformity",ScreenOutputFormat::SCIENTIFIC,"FLOW_COEFF", "Total secondary over uniformity on all markers set in MARKER_ANALYZE", HistoryFieldType::COEFFICIENT);
  /// DESCRIPTION: Average total temperature
  AddHistoryOutput("SURFACE_TOTAL_TEMPERATURE","Avg_TotalTemp",             ScreenOutputFormat::SCIENTIFIC, "FLOW_COEFF", "Total average total temperature all markers set in MARKER_ANALYZE", HistoryFieldType::COEFFICIENT);
  /// DESCRIPTION: Average total pressure
  AddHistoryOutput("SURFACE_TOTAL_PRESSURE",   "Avg_TotalPress",            ScreenOutputFormat::SCIENTIFIC, "FLOW_COEFF", "Total average total pressure on all markers set in MARKER_ANALYZE", HistoryFieldType::COEFFICIENT);
  /// DESCRIPTION: Pressure drop
  if (config->GetnMarker_Analyze() >= 2) {
    AddHistoryOutput("SURFACE_PRESSURE_DROP",    "Pressure_Drop",             ScreenOutputFormat::SCIENTIFIC, "FLOW_COEFF", "Total pressure drop on all markers set in MARKER_ANALYZE", HistoryFieldType::COEFFICIENT);
  } else if (rank == MASTER_NODE) {
    cout << "\nWARNING: SURFACE_PRESSURE_DROP can only be computed for at least 2 surfaces (outlet, inlet, ...)\n" << endl;
  }
  if (config->GetKind_Species_Model() == SPECIES_MODEL::SPECIES_TRANSPORT) {
    /// DESCRIPTION: Average Species
    for (unsigned short iVar = 0; iVar < config->GetnSpecies(); iVar++) {
      if(config->GetKind_FluidModel()==FLUID_CANTERA){
        AddHistoryOutput("SURFACE_SPECIES_" + config->GetChemical_GasComposition(iVar), "Avg_Species_" + config->GetChemical_GasComposition(iVar), ScreenOutputFormat::FIXED, "SPECIES_COEFF", "Total average species " + config->GetChemical_GasComposition(iVar) + " on all markers set in MARKER_ANALYZE", HistoryFieldType::COEFFICIENT);
      }else{
        AddHistoryOutput("SURFACE_SPECIES_" + std::to_string(iVar), "Avg_Species_" + std::to_string(iVar), ScreenOutputFormat::FIXED, "SPECIES_COEFF", "Total average species " + std::to_string(iVar) + " on all markers set in MARKER_ANALYZE", HistoryFieldType::COEFFICIENT);
      }    
    }
    /// DESCRIPTION: Species Variance
    AddHistoryOutput("SURFACE_SPECIES_VARIANCE", "Species_Variance", ScreenOutputFormat::SCIENTIFIC, "SPECIES_COEFF", "Total species variance, measure for mixing quality. On all markers set in MARKER_ANALYZE", HistoryFieldType::COEFFICIENT);
  }
  /// END_GROUP

  /// BEGIN_GROUP: AERO_COEFF_SURF, DESCRIPTION: Surface values on non-solid markers.
  vector<string> Marker_Analyze;
  for (unsigned short iMarker_Analyze = 0; iMarker_Analyze < config->GetnMarker_Analyze(); iMarker_Analyze++){
    Marker_Analyze.push_back(config->GetMarker_Analyze_TagBound(iMarker_Analyze));
  }

  /// DESCRIPTION: Average mass flow
  AddHistoryOutputPerSurface("SURFACE_MASSFLOW",         "Avg_Massflow",              ScreenOutputFormat::SCIENTIFIC, "FLOW_COEFF_SURF", Marker_Analyze, HistoryFieldType::COEFFICIENT);
  /// DESCRIPTION: Average Mach number
  AddHistoryOutputPerSurface("SURFACE_MACH",             "Avg_Mach",                  ScreenOutputFormat::SCIENTIFIC, "FLOW_COEFF_SURF", Marker_Analyze, HistoryFieldType::COEFFICIENT);
  /// DESCRIPTION: Average Temperature
  AddHistoryOutputPerSurface("SURFACE_STATIC_TEMPERATURE","Avg_Temp",                 ScreenOutputFormat::SCIENTIFIC, "FLOW_COEFF_SURF", Marker_Analyze, HistoryFieldType::COEFFICIENT);
  /// DESCRIPTION: Average Pressure
  AddHistoryOutputPerSurface("SURFACE_STATIC_PRESSURE",  "Avg_Press",                 ScreenOutputFormat::SCIENTIFIC, "FLOW_COEFF_SURF", Marker_Analyze, HistoryFieldType::COEFFICIENT);
  /// DESCRIPTION: Average Density
  AddHistoryOutputPerSurface("AVG_DENSITY",              "Avg_Density",               ScreenOutputFormat::SCIENTIFIC, "FLOW_COEFF_SURF", Marker_Analyze, HistoryFieldType::COEFFICIENT);
  /// DESCRIPTION: Average Enthalpy
  AddHistoryOutputPerSurface("AVG_ENTHALPY",             "Avg_Enthalpy",              ScreenOutputFormat::SCIENTIFIC, "FLOW_COEFF_SURF", Marker_Analyze, HistoryFieldType::COEFFICIENT);
  /// DESCRIPTION: Average velocity in normal direction of the surface
  AddHistoryOutputPerSurface("AVG_NORMALVEL",            "Avg_NormalVel",             ScreenOutputFormat::SCIENTIFIC, "FLOW_COEFF_SURF", Marker_Analyze, HistoryFieldType::COEFFICIENT);
  /// DESCRIPTION: Flow uniformity
  AddHistoryOutputPerSurface("SURFACE_UNIFORMITY",       "Uniformity",                ScreenOutputFormat::SCIENTIFIC, "FLOW_COEFF_SURF", Marker_Analyze, HistoryFieldType::COEFFICIENT);
  /// DESCRIPTION: Secondary strength
  AddHistoryOutputPerSurface("SURFACE_SECONDARY",        "Secondary_Strength",        ScreenOutputFormat::SCIENTIFIC, "FLOW_COEFF_SURF", Marker_Analyze, HistoryFieldType::COEFFICIENT);
  /// DESCRIPTION: Momentum distortion
  AddHistoryOutputPerSurface("SURFACE_MOM_DISTORTION",   "Momentum_Distortion",       ScreenOutputFormat::SCIENTIFIC, "FLOW_COEFF_SURF", Marker_Analyze, HistoryFieldType::COEFFICIENT);
  /// DESCRIPTION: Secondary over uniformity
  AddHistoryOutputPerSurface("SURFACE_SECOND_OVER_UNIFORM","Secondary_Over_Uniformity",ScreenOutputFormat::SCIENTIFIC,"FLOW_COEFF_SURF", Marker_Analyze, HistoryFieldType::COEFFICIENT);
  /// DESCRIPTION: Average total temperature
  AddHistoryOutputPerSurface("SURFACE_TOTAL_TEMPERATURE","Avg_TotalTemp",             ScreenOutputFormat::SCIENTIFIC, "FLOW_COEFF_SURF", Marker_Analyze, HistoryFieldType::COEFFICIENT);
  /// DESCRIPTION: Average total pressure
  AddHistoryOutputPerSurface("SURFACE_TOTAL_PRESSURE",   "Avg_TotalPress",            ScreenOutputFormat::SCIENTIFIC, "FLOW_COEFF_SURF", Marker_Analyze, HistoryFieldType::COEFFICIENT);
  if (config->GetKind_Species_Model() == SPECIES_MODEL::SPECIES_TRANSPORT) {
    /// DESCRIPTION: Average Species
    for (unsigned short iVar = 0; iVar < config->GetnSpecies(); iVar++) {
      if(config->GetKind_FluidModel()==FLUID_CANTERA){
        AddHistoryOutputPerSurface("SURFACE_SPECIES_" + config->GetChemical_GasComposition(iVar), "Avg_Species_" + config->GetChemical_GasComposition(iVar), ScreenOutputFormat::FIXED, "SPECIES_COEFF_SURF", Marker_Analyze, HistoryFieldType::COEFFICIENT);
      }else{
        AddHistoryOutputPerSurface("SURFACE_SPECIES_" + std::to_string(iVar), "Avg_Species_" + std::to_string(iVar), ScreenOutputFormat::FIXED, "SPECIES_COEFF_SURF", Marker_Analyze, HistoryFieldType::COEFFICIENT);
      }
    }
    /// DESCRIPTION: Species Variance
    AddHistoryOutputPerSurface("SURFACE_SPECIES_VARIANCE", "Species_Variance", ScreenOutputFormat::SCIENTIFIC, "SPECIES_COEFF_SURF", Marker_Analyze, HistoryFieldType::COEFFICIENT);
  }
}
// clang-format on

void CFlowOutput::SetAnalyzeSurface(const CSolver* const*solver, const CGeometry *geometry, CConfig *config, bool output){

  unsigned short iDim, iMarker, iMarker_Analyze;
  unsigned long iVertex, iPoint;
  su2double Mach = 0.0, Pressure, Temperature = 0.0, TotalPressure = 0.0, TotalTemperature = 0.0,
  Enthalpy, Velocity[3] = {0.0}, TangVel[3], Vector[3], Velocity2, MassFlow, Density, Area,
  SoundSpeed, Vn, Vn2, Vtang2, Weight = 1.0;

  const su2double Gas_Constant      = config->GetGas_ConstantND();
  const su2double Gamma             = config->GetGamma();
  const unsigned short nMarker      = config->GetnMarker_All();
  const unsigned short nDim         = geometry->GetnDim();
  const unsigned short Kind_Average = config->GetKind_Average();

  const bool compressible   = config->GetKind_Regime() == ENUM_REGIME::COMPRESSIBLE;
  const bool incompressible = config->GetKind_Regime() == ENUM_REGIME::INCOMPRESSIBLE;
  const bool energy         = config->GetEnergy_Equation();
<<<<<<< HEAD
  const bool multicomponent =
      ((config->GetKind_FluidModel() == FLUID_MIXTURE) || (config->GetKind_FluidModel() == FLUID_CANTERA));
=======
  const bool multicomponent = config->GetKind_FluidModel() == FLUID_MIXTURE;
>>>>>>> 7a6ddfcc
  const bool streamwisePeriodic = (config->GetKind_Streamwise_Periodic() != ENUM_STREAMWISE_PERIODIC::NONE);
  const bool species        = config->GetKind_Species_Model() == SPECIES_MODEL::SPECIES_TRANSPORT;
  const auto nSpecies       = config->GetnSpecies();

  const bool axisymmetric               = config->GetAxisymmetric();
  const unsigned short nMarker_Analyze  = config->GetnMarker_Analyze();

  const auto flow_nodes = solver[FLOW_SOL]->GetNodes();
  const CVariable* species_nodes = species ? solver[SPECIES_SOL]->GetNodes() : nullptr;

  vector<su2double> Surface_MassFlow          (nMarker,0.0);
  vector<su2double> Surface_Mach              (nMarker,0.0);
  vector<su2double> Surface_Temperature       (nMarker,0.0);
  vector<su2double> Surface_Density           (nMarker,0.0);
  vector<su2double> Surface_Enthalpy          (nMarker,0.0);
  vector<su2double> Surface_NormalVelocity    (nMarker,0.0);
  vector<su2double> Surface_StreamVelocity2   (nMarker,0.0);
  vector<su2double> Surface_TransvVelocity2   (nMarker,0.0);
  vector<su2double> Surface_Pressure          (nMarker,0.0);
  vector<su2double> Surface_TotalTemperature  (nMarker,0.0);
  vector<su2double> Surface_TotalPressure     (nMarker,0.0);
  vector<su2double> Surface_VelocityIdeal     (nMarker,0.0);
  vector<su2double> Surface_Area              (nMarker,0.0);
  vector<su2double> Surface_MassFlow_Abs      (nMarker,0.0);
  su2activematrix Surface_Species(nMarker, nSpecies);
  Surface_Species = su2double(0.0);

  su2double  Tot_Surface_MassFlow          = 0.0;
  su2double  Tot_Surface_Mach              = 0.0;
  su2double  Tot_Surface_Temperature       = 0.0;
  su2double  Tot_Surface_Density           = 0.0;
  su2double  Tot_Surface_Enthalpy          = 0.0;
  su2double  Tot_Surface_NormalVelocity    = 0.0;
  su2double  Tot_Surface_StreamVelocity2   = 0.0;
  su2double  Tot_Surface_TransvVelocity2   = 0.0;
  su2double  Tot_Surface_Pressure          = 0.0;
  su2double  Tot_Surface_TotalTemperature  = 0.0;
  su2double  Tot_Surface_TotalPressure     = 0.0;
  su2double  Tot_Momentum_Distortion       = 0.0;
  su2double  Tot_SecondOverUniformity      = 0.0;
  vector<su2double> Tot_Surface_Species(nSpecies,0.0);

  /*--- Compute the numerical fan face Mach number, and the total area of the inflow ---*/

  for (iMarker = 0; iMarker < nMarker; iMarker++) {

    if (config->GetMarker_All_Analyze(iMarker) == YES) {

      for (iVertex = 0; iVertex < geometry->nVertex[iMarker]; iVertex++) {

        iPoint = geometry->vertex[iMarker][iVertex]->GetNode();

        if (geometry->nodes->GetDomain(iPoint)) {

          geometry->vertex[iMarker][iVertex]->GetNormal(Vector);

          const su2double AxiFactor = GetAxiFactor(axisymmetric, *geometry->nodes, iPoint, iMarker);

          Density = flow_nodes->GetDensity(iPoint);
          Velocity2 = 0.0; Area = 0.0; MassFlow = 0.0; Vn = 0.0; Vtang2 = 0.0;

          for (iDim = 0; iDim < nDim; iDim++) {
            Area += (Vector[iDim] * AxiFactor) * (Vector[iDim] * AxiFactor);
            Velocity[iDim] = flow_nodes->GetVelocity(iPoint,iDim);
            Velocity2 += Velocity[iDim] * Velocity[iDim];
            Vn += Velocity[iDim] * Vector[iDim] * AxiFactor;
            MassFlow += Vector[iDim] * AxiFactor * Density * Velocity[iDim];
          }

          Area       = sqrt (Area);
          if (AxiFactor == 0.0) Vn = 0.0; else Vn /= Area;
          Vn2        = Vn * Vn;
          Pressure   = flow_nodes->GetPressure(iPoint);
          /*--- Use recovered pressure here as pressure difference between in and outlet is zero otherwise  ---*/
          if(streamwisePeriodic) Pressure = flow_nodes->GetStreamwise_Periodic_RecoveredPressure(iPoint);
          SoundSpeed = flow_nodes->GetSoundSpeed(iPoint);

          for (iDim = 0; iDim < nDim; iDim++) {
            TangVel[iDim] = Velocity[iDim] - Vn*Vector[iDim]*AxiFactor/Area;
            Vtang2       += TangVel[iDim]*TangVel[iDim];
          }

          if (incompressible){
            if (config->GetVariable_Density_Model()) {
              Mach = sqrt(flow_nodes->GetVelocity2(iPoint))/
              sqrt(flow_nodes->GetSpecificHeatCp(iPoint)*config->GetPressure_ThermodynamicND()/(flow_nodes->GetSpecificHeatCv(iPoint)*flow_nodes->GetDensity(iPoint)));
            } else {
              Mach = sqrt(flow_nodes->GetVelocity2(iPoint))/
              sqrt(config->GetBulk_Modulus()/(flow_nodes->GetDensity(iPoint)));
            }
            Temperature       = flow_nodes->GetTemperature(iPoint);
            if (energy && multicomponent) {
              Enthalpy = flow_nodes->GetEnthalpy(iPoint);
            } else {
              Enthalpy = flow_nodes->GetSpecificHeatCp(iPoint) * Temperature;
            }
            TotalTemperature  = Temperature + 0.5*Velocity2/flow_nodes->GetSpecificHeatCp(iPoint);
            TotalPressure     = Pressure + 0.5*Density*Velocity2;
          }
          else{
            Mach              = sqrt(Velocity2)/SoundSpeed;
            Temperature       = Pressure / (Gas_Constant * Density);
            Enthalpy          = flow_nodes->GetEnthalpy(iPoint);
            TotalTemperature  = Temperature * (1.0 + Mach * Mach * 0.5 * (Gamma - 1.0));
            TotalPressure     = Pressure * pow( 1.0 + Mach * Mach * 0.5 * (Gamma - 1.0), Gamma / (Gamma - 1.0));
          }

          /*--- Compute the mass Surface_MassFlow ---*/

          Surface_Area[iMarker]             += Area;
          Surface_MassFlow[iMarker]         += MassFlow;
          Surface_MassFlow_Abs[iMarker]     += abs(MassFlow);

          if (Kind_Average == AVERAGE_MASSFLUX) Weight = abs(MassFlow);
          else if (Kind_Average == AVERAGE_AREA) Weight = abs(Area);
          else Weight = 1.0;

          Surface_Mach[iMarker]             += Mach*Weight;
          Surface_Temperature[iMarker]      += Temperature*Weight;
          Surface_Density[iMarker]          += Density*Weight;
          Surface_Enthalpy[iMarker]         += Enthalpy*Weight;
          Surface_NormalVelocity[iMarker]   += Vn*Weight;
          Surface_Pressure[iMarker]         += Pressure*Weight;
          Surface_TotalTemperature[iMarker] += TotalTemperature*Weight;
          Surface_TotalPressure[iMarker]    += TotalPressure*Weight;
          if (species)
            for (unsigned short iVar = 0; iVar < nSpecies; iVar++)
              Surface_Species(iMarker, iVar) += species_nodes->GetSolution(iPoint, iVar)*Weight;

          /*--- For now, always used the area to weight the uniformities. ---*/

          Weight = abs(Area);

          Surface_StreamVelocity2[iMarker]   += Vn2*Weight;
          Surface_TransvVelocity2[iMarker]   += Vtang2*Weight;

        }
      }
    }
  }

  /*--- Copy to the appropriate structure ---*/

  vector<su2double> Surface_MassFlow_Local          (nMarker_Analyze,0.0);
  vector<su2double> Surface_Mach_Local              (nMarker_Analyze,0.0);
  vector<su2double> Surface_Temperature_Local       (nMarker_Analyze,0.0);
  vector<su2double> Surface_Density_Local           (nMarker_Analyze,0.0);
  vector<su2double> Surface_Enthalpy_Local          (nMarker_Analyze,0.0);
  vector<su2double> Surface_NormalVelocity_Local    (nMarker_Analyze,0.0);
  vector<su2double> Surface_StreamVelocity2_Local   (nMarker_Analyze,0.0);
  vector<su2double> Surface_TransvVelocity2_Local   (nMarker_Analyze,0.0);
  vector<su2double> Surface_Pressure_Local          (nMarker_Analyze,0.0);
  vector<su2double> Surface_TotalTemperature_Local  (nMarker_Analyze,0.0);
  vector<su2double> Surface_TotalPressure_Local     (nMarker_Analyze,0.0);
  vector<su2double> Surface_Area_Local              (nMarker_Analyze,0.0);
  vector<su2double> Surface_MassFlow_Abs_Local      (nMarker_Analyze,0.0);
  su2activematrix Surface_Species_Local(nMarker_Analyze,nSpecies);
  Surface_Species_Local = su2double(0.0);

  vector<su2double> Surface_MassFlow_Total          (nMarker_Analyze,0.0);
  vector<su2double> Surface_Mach_Total              (nMarker_Analyze,0.0);
  vector<su2double> Surface_Temperature_Total       (nMarker_Analyze,0.0);
  vector<su2double> Surface_Density_Total           (nMarker_Analyze,0.0);
  vector<su2double> Surface_Enthalpy_Total          (nMarker_Analyze,0.0);
  vector<su2double> Surface_NormalVelocity_Total    (nMarker_Analyze,0.0);
  vector<su2double> Surface_StreamVelocity2_Total   (nMarker_Analyze,0.0);
  vector<su2double> Surface_TransvVelocity2_Total   (nMarker_Analyze,0.0);
  vector<su2double> Surface_Pressure_Total          (nMarker_Analyze,0.0);
  vector<su2double> Surface_TotalTemperature_Total  (nMarker_Analyze,0.0);
  vector<su2double> Surface_TotalPressure_Total     (nMarker_Analyze,0.0);
  vector<su2double> Surface_Area_Total              (nMarker_Analyze,0.0);
  vector<su2double> Surface_MassFlow_Abs_Total      (nMarker_Analyze,0.0);
  su2activematrix Surface_Species_Total(nMarker_Analyze,nSpecies);
  Surface_Species_Total = su2double(0.0);

  vector<su2double> Surface_MomentumDistortion_Total (nMarker_Analyze,0.0);

  /*--- Compute the numerical fan face Mach number, mach number, temperature and the total area ---*/

  for (iMarker = 0; iMarker < nMarker; iMarker++) {

    if (config->GetMarker_All_Analyze(iMarker) == YES)  {

      for (iMarker_Analyze= 0; iMarker_Analyze < nMarker_Analyze; iMarker_Analyze++) {

        /*--- Add the Surface_MassFlow, and Surface_Area to the particular boundary ---*/

        if (config->GetMarker_All_TagBound(iMarker) == config->GetMarker_Analyze_TagBound(iMarker_Analyze)) {
          Surface_MassFlow_Local[iMarker_Analyze]          += Surface_MassFlow[iMarker];
          Surface_Mach_Local[iMarker_Analyze]              += Surface_Mach[iMarker];
          Surface_Temperature_Local[iMarker_Analyze]       += Surface_Temperature[iMarker];
          Surface_Density_Local[iMarker_Analyze]           += Surface_Density[iMarker];
          Surface_Enthalpy_Local[iMarker_Analyze]          += Surface_Enthalpy[iMarker];
          Surface_NormalVelocity_Local[iMarker_Analyze]    += Surface_NormalVelocity[iMarker];
          Surface_StreamVelocity2_Local[iMarker_Analyze]   += Surface_StreamVelocity2[iMarker];
          Surface_TransvVelocity2_Local[iMarker_Analyze]   += Surface_TransvVelocity2[iMarker];
          Surface_Pressure_Local[iMarker_Analyze]          += Surface_Pressure[iMarker];
          Surface_TotalTemperature_Local[iMarker_Analyze]  += Surface_TotalTemperature[iMarker];
          Surface_TotalPressure_Local[iMarker_Analyze]     += Surface_TotalPressure[iMarker];
          Surface_Area_Local[iMarker_Analyze]              += Surface_Area[iMarker];
          Surface_MassFlow_Abs_Local[iMarker_Analyze]      += Surface_MassFlow_Abs[iMarker];
          for (unsigned short iVar = 0; iVar < nSpecies; iVar++)
            Surface_Species_Local(iMarker_Analyze, iVar) += Surface_Species(iMarker, iVar);
        }

      }

    }

  }

  auto Allreduce = [](const vector<su2double>& src, vector<su2double>& dst) {
    SU2_MPI::Allreduce(src.data(), dst.data(), src.size(), MPI_DOUBLE, MPI_SUM, SU2_MPI::GetComm());
  };

  auto Allreduce_su2activematrix = [](const su2activematrix& src, su2activematrix& dst) {
    SU2_MPI::Allreduce(src.data(), dst.data(), src.size(), MPI_DOUBLE, MPI_SUM, SU2_MPI::GetComm());
  };

  Allreduce(Surface_MassFlow_Local, Surface_MassFlow_Total);
  Allreduce(Surface_Mach_Local, Surface_Mach_Total);
  Allreduce(Surface_Temperature_Local, Surface_Temperature_Total);
  Allreduce(Surface_Density_Local, Surface_Density_Total);
  Allreduce(Surface_Enthalpy_Local, Surface_Enthalpy_Total);
  Allreduce(Surface_NormalVelocity_Local, Surface_NormalVelocity_Total);
  Allreduce(Surface_StreamVelocity2_Local, Surface_StreamVelocity2_Total);
  Allreduce(Surface_TransvVelocity2_Local, Surface_TransvVelocity2_Total);
  Allreduce(Surface_Pressure_Local, Surface_Pressure_Total);
  Allreduce(Surface_TotalTemperature_Local, Surface_TotalTemperature_Total);
  Allreduce(Surface_TotalPressure_Local, Surface_TotalPressure_Total);
  Allreduce(Surface_Area_Local, Surface_Area_Total);
  Allreduce(Surface_MassFlow_Abs_Local, Surface_MassFlow_Abs_Total);
  Allreduce_su2activematrix(Surface_Species_Local, Surface_Species_Total);

  /*--- Compute the value of Surface_Area_Total, and Surface_Pressure_Total, and
   set the value in the config structure for future use ---*/

  for (iMarker_Analyze = 0; iMarker_Analyze < nMarker_Analyze; iMarker_Analyze++) {

    if (Kind_Average == AVERAGE_MASSFLUX) Weight = Surface_MassFlow_Abs_Total[iMarker_Analyze];
    else if (Kind_Average == AVERAGE_AREA) Weight = abs(Surface_Area_Total[iMarker_Analyze]);
    else Weight = 1.0;

    if (Weight != 0.0) {
      Surface_Mach_Total[iMarker_Analyze]             /= Weight;
      Surface_Temperature_Total[iMarker_Analyze]      /= Weight;
      Surface_Density_Total[iMarker_Analyze]          /= Weight;
      Surface_Enthalpy_Total[iMarker_Analyze]         /= Weight;
      Surface_NormalVelocity_Total[iMarker_Analyze]   /= Weight;
      Surface_Pressure_Total[iMarker_Analyze]         /= Weight;
      Surface_TotalTemperature_Total[iMarker_Analyze] /= Weight;
      Surface_TotalPressure_Total[iMarker_Analyze]    /= Weight;
      for (unsigned short iVar = 0; iVar < nSpecies; iVar++)
        Surface_Species_Total(iMarker_Analyze, iVar) /= Weight;
    }
    else {
      Surface_Mach_Total[iMarker_Analyze]             = 0.0;
      Surface_Temperature_Total[iMarker_Analyze]      = 0.0;
      Surface_Density_Total[iMarker_Analyze]          = 0.0;
      Surface_Enthalpy_Total[iMarker_Analyze]         = 0.0;
      Surface_NormalVelocity_Total[iMarker_Analyze]   = 0.0;
      Surface_Pressure_Total[iMarker_Analyze]         = 0.0;
      Surface_TotalTemperature_Total[iMarker_Analyze] = 0.0;
      Surface_TotalPressure_Total[iMarker_Analyze]    = 0.0;
      for (unsigned short iVar = 0; iVar < nSpecies; iVar++)
        Surface_Species_Total(iMarker_Analyze, iVar) = 0.0;
    }

    /*--- Compute flow uniformity parameters separately (always area for now). ---*/

    Area = fabs(Surface_Area_Total[iMarker_Analyze]);

    /*--- The definitions for Distortion and Uniformity Parameters are taken as defined by Banko, Andrew J., et al. in section 3.2 of
    https://www.sciencedirect.com/science/article/pii/S0142727X16301412 ------*/

    if (Area != 0.0) {
      Surface_MomentumDistortion_Total[iMarker_Analyze] = Surface_StreamVelocity2_Total[iMarker_Analyze]/(Surface_NormalVelocity_Total[iMarker_Analyze]*Surface_NormalVelocity_Total[iMarker_Analyze]*Area) - 1.0;
      Surface_StreamVelocity2_Total[iMarker_Analyze] /= Area;
      Surface_TransvVelocity2_Total[iMarker_Analyze] /= Area;
    }
    else {
      Surface_MomentumDistortion_Total[iMarker_Analyze] = 0.0;
      Surface_StreamVelocity2_Total[iMarker_Analyze]    = 0.0;
      Surface_TransvVelocity2_Total[iMarker_Analyze]    = 0.0;
    }

  }

  for (iMarker_Analyze = 0; iMarker_Analyze < nMarker_Analyze; iMarker_Analyze++) {

    su2double MassFlow = Surface_MassFlow_Total[iMarker_Analyze] * config->GetDensity_Ref() * config->GetVelocity_Ref();
    if (us_units) MassFlow *= 32.174;
    SetHistoryOutputPerSurfaceValue("SURFACE_MASSFLOW", MassFlow, iMarker_Analyze);
    Tot_Surface_MassFlow += MassFlow;
    config->SetSurface_MassFlow(iMarker_Analyze, MassFlow);

    su2double Mach = Surface_Mach_Total[iMarker_Analyze];
    SetHistoryOutputPerSurfaceValue("SURFACE_MACH", Mach, iMarker_Analyze);
    Tot_Surface_Mach += Mach;
    config->SetSurface_Mach(iMarker_Analyze, Mach);

    su2double Temperature = Surface_Temperature_Total[iMarker_Analyze] * config->GetTemperature_Ref();
    SetHistoryOutputPerSurfaceValue("SURFACE_STATIC_TEMPERATURE", Temperature, iMarker_Analyze);
    Tot_Surface_Temperature += Temperature;
    config->SetSurface_Temperature(iMarker_Analyze, Temperature);

    su2double Pressure = Surface_Pressure_Total[iMarker_Analyze] * config->GetPressure_Ref();
    SetHistoryOutputPerSurfaceValue("SURFACE_STATIC_PRESSURE", Pressure, iMarker_Analyze);
    Tot_Surface_Pressure += Pressure;
    config->SetSurface_Pressure(iMarker_Analyze, Pressure);

    su2double Density = Surface_Density_Total[iMarker_Analyze] * config->GetDensity_Ref();
    SetHistoryOutputPerSurfaceValue("AVG_DENSITY", Density, iMarker_Analyze);
    Tot_Surface_Density += Density;
    config->SetSurface_Density(iMarker_Analyze, Density);

    su2double Enthalpy = Surface_Enthalpy_Total[iMarker_Analyze];
    SetHistoryOutputPerSurfaceValue("AVG_ENTHALPY", Enthalpy, iMarker_Analyze);
    Tot_Surface_Enthalpy += Enthalpy;
    config->SetSurface_Enthalpy(iMarker_Analyze, Enthalpy);

    su2double NormalVelocity = Surface_NormalVelocity_Total[iMarker_Analyze] * config->GetVelocity_Ref();
    SetHistoryOutputPerSurfaceValue("AVG_NORMALVEL", NormalVelocity, iMarker_Analyze);
    Tot_Surface_NormalVelocity += NormalVelocity;
    config->SetSurface_NormalVelocity(iMarker_Analyze, NormalVelocity);

    su2double Uniformity = sqrt(Surface_StreamVelocity2_Total[iMarker_Analyze]) * config->GetVelocity_Ref();
    SetHistoryOutputPerSurfaceValue("SURFACE_UNIFORMITY", Uniformity, iMarker_Analyze);
    Tot_Surface_StreamVelocity2 += Uniformity;
    config->SetSurface_Uniformity(iMarker_Analyze, Uniformity);

    su2double SecondaryStrength = sqrt(Surface_TransvVelocity2_Total[iMarker_Analyze]) * config->GetVelocity_Ref();
    SetHistoryOutputPerSurfaceValue("SURFACE_SECONDARY", SecondaryStrength, iMarker_Analyze);
    Tot_Surface_TransvVelocity2 += SecondaryStrength;
    config->SetSurface_SecondaryStrength(iMarker_Analyze, SecondaryStrength);

    su2double MomentumDistortion = Surface_MomentumDistortion_Total[iMarker_Analyze];
    SetHistoryOutputPerSurfaceValue("SURFACE_MOM_DISTORTION", MomentumDistortion, iMarker_Analyze);
    Tot_Momentum_Distortion += MomentumDistortion;
    config->SetSurface_MomentumDistortion(iMarker_Analyze, MomentumDistortion);

    su2double SecondOverUniform = SecondaryStrength/Uniformity;
    SetHistoryOutputPerSurfaceValue("SURFACE_SECOND_OVER_UNIFORM", SecondOverUniform, iMarker_Analyze);
    Tot_SecondOverUniformity += SecondOverUniform;
    config->SetSurface_SecondOverUniform(iMarker_Analyze, SecondOverUniform);

    su2double TotalTemperature = Surface_TotalTemperature_Total[iMarker_Analyze] * config->GetTemperature_Ref();
    SetHistoryOutputPerSurfaceValue("SURFACE_TOTAL_TEMPERATURE", TotalTemperature, iMarker_Analyze);
    Tot_Surface_TotalTemperature += TotalTemperature;
    config->SetSurface_TotalTemperature(iMarker_Analyze, TotalTemperature);

    su2double TotalPressure = Surface_TotalPressure_Total[iMarker_Analyze] * config->GetPressure_Ref();
    SetHistoryOutputPerSurfaceValue("SURFACE_TOTAL_PRESSURE", TotalPressure, iMarker_Analyze);
    Tot_Surface_TotalPressure += TotalPressure;
    config->SetSurface_TotalPressure(iMarker_Analyze, TotalPressure);

    if (species) {
      for (unsigned short iVar = 0; iVar < nSpecies; iVar++) {
        su2double Species = Surface_Species_Total(iMarker_Analyze, iVar);
        if (config->GetKind_FluidModel() == FLUID_CANTERA) {
          SetHistoryOutputPerSurfaceValue("SURFACE_SPECIES_" + config->GetChemical_GasComposition(iVar), Species,
                                          iMarker_Analyze);
        } else {
          SetHistoryOutputPerSurfaceValue("SURFACE_SPECIES_" + std::to_string(iVar), Species, iMarker_Analyze);
        }
        Tot_Surface_Species[iVar] += Species;
        if (iVar == 0)
          config->SetSurface_Species_0(iMarker_Analyze, Species);
      }
    }
  }

  /*--- Compute the average static pressure drop between two surfaces. Note
   that this assumes we have two surfaces being analyzed and that the outlet
   is first followed by the inlet. This is because we may also want to choose
   outlet values (temperature, uniformity, etc.) for our design problems,
   which require the outlet to be listed first. This is a simple first version
   that could be generalized to a different orders/lists/etc. ---*/

  if (nMarker_Analyze >= 2) {
    su2double PressureDrop = (Surface_Pressure_Total[1] - Surface_Pressure_Total[0]) * config->GetPressure_Ref();
    for (iMarker_Analyze = 0; iMarker_Analyze < nMarker_Analyze; iMarker_Analyze++) {
      config->SetSurface_PressureDrop(iMarker_Analyze, PressureDrop);
    }
    SetHistoryOutputValue("SURFACE_PRESSURE_DROP", PressureDrop);
  }
  SetHistoryOutputValue("SURFACE_MASSFLOW", Tot_Surface_MassFlow);
  SetHistoryOutputValue("SURFACE_MACH", Tot_Surface_Mach);
  SetHistoryOutputValue("SURFACE_STATIC_TEMPERATURE", Tot_Surface_Temperature);
  SetHistoryOutputValue("SURFACE_STATIC_PRESSURE", Tot_Surface_Pressure);
  SetHistoryOutputValue("AVG_DENSITY", Tot_Surface_Density);
  SetHistoryOutputValue("AVG_ENTHALPY", Tot_Surface_Enthalpy);
  SetHistoryOutputValue("AVG_NORMALVEL", Tot_Surface_NormalVelocity);
  SetHistoryOutputValue("SURFACE_UNIFORMITY", Tot_Surface_StreamVelocity2);
  SetHistoryOutputValue("SURFACE_SECONDARY", Tot_Surface_TransvVelocity2);
  SetHistoryOutputValue("SURFACE_MOM_DISTORTION", Tot_Momentum_Distortion);
  SetHistoryOutputValue("SURFACE_SECOND_OVER_UNIFORM", Tot_SecondOverUniformity);
  SetHistoryOutputValue("SURFACE_TOTAL_TEMPERATURE", Tot_Surface_TotalTemperature);
  SetHistoryOutputValue("SURFACE_TOTAL_PRESSURE", Tot_Surface_TotalPressure);
  if (species) {
    for (unsigned short iVar = 0; iVar < nSpecies; iVar++) {
      if (config->GetKind_FluidModel() == FLUID_CANTERA) {
        SetHistoryOutputValue("SURFACE_SPECIES_" + config->GetChemical_GasComposition(iVar), Tot_Surface_Species[iVar]);
      } else {
        SetHistoryOutputValue("SURFACE_SPECIES_" + std::to_string(iVar), Tot_Surface_Species[iVar]);
      }
    }

    SetAnalyzeSurfaceSpeciesVariance(solver, geometry, config, Surface_Species_Total, Surface_MassFlow_Abs_Total,
                                      Surface_Area_Total);
  }

  if ((rank == MASTER_NODE) && !config->GetDiscrete_Adjoint() && output) {

    cout.precision(6);
    cout.setf(ios::scientific, ios::floatfield);
    cout << endl << "Computing surface mean values." << endl << endl;

    for (iMarker_Analyze = 0; iMarker_Analyze < nMarker_Analyze; iMarker_Analyze++) {
      cout << "Surface "<< config->GetMarker_Analyze_TagBound(iMarker_Analyze) << ":" << endl;

      if (nDim == 3) { if (si_units) cout << setw(20) << "Area (m^2): "; else cout << setw(20) << "Area (ft^2): "; }
      else { if (si_units) cout << setw(20) << "Area (m): "; else cout << setw(20) << "Area (ft): "; }

      if (si_units)      cout << setw(15) << fabs(Surface_Area_Total[iMarker_Analyze]);
      else if (us_units) cout << setw(15) << fabs(Surface_Area_Total[iMarker_Analyze])*12.0*12.0;

      cout << endl;

      su2double MassFlow = config->GetSurface_MassFlow(iMarker_Analyze);
      if (si_units)      cout << setw(20) << "Mf (kg/s): " << setw(15) << MassFlow;
      else if (us_units) cout << setw(20) << "Mf (lbs/s): " << setw(15) << MassFlow;

      su2double NormalVelocity = config->GetSurface_NormalVelocity(iMarker_Analyze);
      if (si_units)      cout << setw(20) << "Vn (m/s): " << setw(15) << NormalVelocity;
      else if (us_units) cout << setw(20) << "Vn (ft/s): " << setw(15) << NormalVelocity;

      cout << endl;

      su2double Uniformity = config->GetSurface_Uniformity(iMarker_Analyze);
      if (si_units)      cout << setw(20) << "Uniformity (m/s): " << setw(15) << Uniformity;
      else if (us_units) cout << setw(20) << "Uniformity (ft/s): " << setw(15) << Uniformity;

      su2double SecondaryStrength = config->GetSurface_SecondaryStrength(iMarker_Analyze);
      if (si_units)      cout << setw(20) << "Secondary (m/s): " << setw(15) << SecondaryStrength;
      else if (us_units) cout << setw(20) << "Secondary (ft/s): " << setw(15) << SecondaryStrength;

      cout << endl;

      su2double MomentumDistortion = config->GetSurface_MomentumDistortion(iMarker_Analyze);
      cout << setw(20) << "Mom. Distortion: " << setw(15) << MomentumDistortion;

      su2double SecondOverUniform = config->GetSurface_SecondOverUniform(iMarker_Analyze);
      cout << setw(20) << "Second/Uniform: " << setw(15) << SecondOverUniform;

      cout << endl;

      su2double Pressure = config->GetSurface_Pressure(iMarker_Analyze);
      if (si_units)      cout << setw(20) << "P (Pa): " << setw(15) << Pressure;
      else if (us_units) cout << setw(20) << "P (psf): " << setw(15) << Pressure;

      su2double TotalPressure = config->GetSurface_TotalPressure(iMarker_Analyze);
      if (si_units)      cout << setw(20) << "PT (Pa): " << setw(15) <<TotalPressure;
      else if (us_units) cout << setw(20) << "PT (psf): " << setw(15) <<TotalPressure;

      cout << endl;

      su2double Mach = config->GetSurface_Mach(iMarker_Analyze);
      cout << setw(20) << "Mach: " << setw(15) << Mach;

      su2double Density = config->GetSurface_Density(iMarker_Analyze);
      if (si_units)      cout << setw(20) << "Rho (kg/m^3): " << setw(15) << Density;
      else if (us_units) cout << setw(20) << "Rho (lb/ft^3): " << setw(15) << Density*32.174;

      cout << endl;

      if (compressible || energy) {
        su2double Temperature = config->GetSurface_Temperature(iMarker_Analyze);
        if (si_units)      cout << setw(20) << "T (K): " << setw(15) << Temperature;
        else if (us_units) cout << setw(20) << "T (R): " << setw(15) << Temperature;

        su2double TotalTemperature = config->GetSurface_TotalTemperature(iMarker_Analyze);
        if (si_units)      cout << setw(20) << "TT (K): " << setw(15) << TotalTemperature;
        else if (us_units) cout << setw(20) << "TT (R): " << setw(15) << TotalTemperature;

        cout << endl;
      }

    }
    cout.unsetf(ios_base::floatfield);

  }

  std::cout << std::resetiosflags(std::cout.flags());
}

void CFlowOutput::SetAnalyzeSurfaceSpeciesVariance(const CSolver* const*solver, const CGeometry *geometry,
                                                    CConfig *config, const su2activematrix& Surface_Species_Total,
                                                    const vector<su2double>& Surface_MassFlow_Abs_Total,
                                                    const vector<su2double>& Surface_Area_Total) {

  const unsigned short nMarker      = config->GetnMarker_All();
  const unsigned short Kind_Average = config->GetKind_Average();

  const bool species        = config->GetKind_Species_Model() == SPECIES_MODEL::SPECIES_TRANSPORT;
  const auto nSpecies       = config->GetnSpecies();

  const bool axisymmetric               = config->GetAxisymmetric();
  const unsigned short nMarker_Analyze  = config->GetnMarker_Analyze();

  const auto flow_nodes = solver[FLOW_SOL]->GetNodes();
  const CVariable* species_nodes = species ? solver[SPECIES_SOL]->GetNodes() : nullptr;

  /*--- Compute Variance of species on the analyze markers. This is done after the rest as the average species value is
   * necessary. The variance is computed for all species together and not for each species alone. ---*/
  vector<su2double> Surface_SpeciesVariance(nMarker,0.0);
  su2double Tot_Surface_SpeciesVariance = 0.0;

  /*--- sum += (Yj_i - mu_Yj)^2 * weight_i with i representing the node and j the species. ---*/
  for (unsigned short iMarker = 0; iMarker < nMarker; iMarker++) {

    if (config->GetMarker_All_Analyze(iMarker) == YES) {

      /*--- Find iMarkerAnalyze to iMarker. As SpeciesAvg is accessed via iMarkerAnalyze. ---*/
      unsigned short iMarker_Analyze_Stored = std::numeric_limits<unsigned short>::max();
      for (unsigned short iMarker_Analyze = 0; iMarker_Analyze < nMarker_Analyze; iMarker_Analyze++)
        if (config->GetMarker_All_TagBound(iMarker) == config->GetMarker_Analyze_TagBound(iMarker_Analyze))
          iMarker_Analyze_Stored = iMarker_Analyze;

      for (unsigned long iVertex = 0; iVertex < geometry->nVertex[iMarker]; iVertex++) {
        const auto iPoint = geometry->vertex[iMarker][iVertex]->GetNode();

        if (geometry->nodes->GetDomain(iPoint)) {

          const su2double AxiFactor = GetAxiFactor(axisymmetric, *geometry->nodes, iPoint, iMarker);

          su2double Vector[3];
          geometry->vertex[iMarker][iVertex]->GetNormal(Vector);
          const su2double Density = flow_nodes->GetDensity(iPoint);
          su2double Area = 0.0;
          su2double MassFlow = 0.0;

          for (unsigned short iDim = 0; iDim < nDim; iDim++) {
            Area += (Vector[iDim] * AxiFactor) * (Vector[iDim] * AxiFactor);
            MassFlow += Vector[iDim] * AxiFactor * Density * flow_nodes->GetVelocity(iPoint,iDim);
          }
          Area= sqrt(Area);

          su2double Weight;
          if (Kind_Average == AVERAGE_MASSFLUX) Weight = abs(MassFlow);
          else if (Kind_Average == AVERAGE_AREA) Weight = abs(Area);
          else Weight = 1.0;

          for (unsigned short iVar = 0; iVar < nSpecies; iVar++)
            Surface_SpeciesVariance[iMarker] += pow(species_nodes->GetSolution(iPoint, iVar) - Surface_Species_Total(iMarker_Analyze_Stored, iVar), 2) * Weight;
        }
      }
    }
  }

  /*--- MPI Communication ---*/
  vector<su2double> Surface_SpeciesVariance_Local(nMarker_Analyze,0.0);
  vector<su2double> Surface_SpeciesVariance_Total(nMarker_Analyze,0.0);

  for (unsigned short iMarker = 0; iMarker < nMarker; iMarker++) {

    if (config->GetMarker_All_Analyze(iMarker) == YES)  {

      for (unsigned short iMarker_Analyze= 0; iMarker_Analyze < nMarker_Analyze; iMarker_Analyze++) {

        /*--- Add the Surface_MassFlow, and Surface_Area to the particular boundary ---*/

        if (config->GetMarker_All_TagBound(iMarker) == config->GetMarker_Analyze_TagBound(iMarker_Analyze)) {
          Surface_SpeciesVariance_Local[iMarker_Analyze] += Surface_SpeciesVariance[iMarker];
        }
      }
    }
  }

  auto Allreduce = [](const vector<su2double>& src, vector<su2double>& dst) {
    SU2_MPI::Allreduce(src.data(), dst.data(), src.size(), MPI_DOUBLE, MPI_SUM, SU2_MPI::GetComm());
  };
  Allreduce(Surface_SpeciesVariance_Local, Surface_SpeciesVariance_Total);

  /*--- Divide quantity by weight. ---*/
  for (unsigned short iMarker_Analyze = 0; iMarker_Analyze < nMarker_Analyze; iMarker_Analyze++) {

    su2double Weight;
    if (Kind_Average == AVERAGE_MASSFLUX) Weight = Surface_MassFlow_Abs_Total[iMarker_Analyze];
    else if (Kind_Average == AVERAGE_AREA) Weight = abs(Surface_Area_Total[iMarker_Analyze]);
    else Weight = 1.0;

    if (Weight != 0.0) {
      Surface_SpeciesVariance_Total[iMarker_Analyze] /= Weight;
    }
    else {
      Surface_SpeciesVariance[iMarker_Analyze] = 0.0;
    }
  }

  /*--- Set values on markers ---*/
  for (unsigned short iMarker_Analyze = 0; iMarker_Analyze < nMarker_Analyze; iMarker_Analyze++) {
    su2double SpeciesVariance = Surface_SpeciesVariance_Total[iMarker_Analyze];
    SetHistoryOutputPerSurfaceValue("SURFACE_SPECIES_VARIANCE", SpeciesVariance, iMarker_Analyze);
    config->SetSurface_Species_Variance(iMarker_Analyze, SpeciesVariance);
    Tot_Surface_SpeciesVariance += SpeciesVariance;
  }
  SetHistoryOutputValue("SURFACE_SPECIES_VARIANCE", Tot_Surface_SpeciesVariance);
}

void CFlowOutput::ConvertVariableSymbolsToIndices(const CPrimitiveIndices<unsigned long>& idx, const bool allowSkip,
                                                  CustomOutput& output) const {
  const auto nameToIndex = PrimitiveNameToIndexMap(idx);

  std::stringstream knownVariables;
  for (const auto& items : nameToIndex) {
    knownVariables << items.first + '\n';
  }
  knownVariables << "TURB[0,1,...]\nRAD[0,1,...]\nSPECIES[0,1,...]\nSCALAR[0,1,...]\n";

  auto IndexOfVariable = [](const map<std::string, unsigned long>& nameToIndex, const std::string& var) {
    /*--- Primitives of the flow solver. ---*/
    const auto flowOffset = FLOW_SOL * CustomOutput::MAX_VARS_PER_SOLVER;
    const auto it = nameToIndex.find(var);
    if (it != nameToIndex.end()) return flowOffset + it->second;

    /*--- Index-based (no name) access to variables of other solvers. ---*/
    auto GetIndex = [](const std::string& s, int nameLen) {
      /*--- Extract an int from "name[int]", nameLen is the length of "name". ---*/
      return std::stoi(std::string(s.begin() + nameLen + 1, s.end() - 1));
    };

    if (var.rfind("SPECIES", 0) == 0) return SPECIES_SOL * CustomOutput::MAX_VARS_PER_SOLVER + GetIndex(var, 7);
    if (var.rfind("SCALAR", 0) == 0) return SPECIES_SOL * CustomOutput::MAX_VARS_PER_SOLVER + GetIndex(var, 6);
    if (var.rfind("TURB", 0) == 0) return TURB_SOL * CustomOutput::MAX_VARS_PER_SOLVER + GetIndex(var, 4);
    if (var.rfind("RAD", 0) == 0) return RAD_SOL * CustomOutput::MAX_VARS_PER_SOLVER + GetIndex(var, 3);
    return CustomOutput::NOT_A_VARIABLE;
  };

  output.otherOutputs.clear();
  output.varIndices.clear();
  output.varIndices.reserve(output.varSymbols.size());

  for (const auto& var : output.varSymbols) {
    output.varIndices.push_back(IndexOfVariable(nameToIndex, var));

    if (output.type == OperationType::FUNCTION && output.varIndices.back() != CustomOutput::NOT_A_VARIABLE) {
      SU2_MPI::Error("Custom outputs of type 'Function' cannot reference solver variables.", CURRENT_FUNCTION);
    }
    /*--- Symbol is a valid solver variable. ---*/
    if (output.varIndices.back() < CustomOutput::NOT_A_VARIABLE) continue;

    /*--- An index above NOT_A_VARIABLE is not valid with current solver settings. ---*/
    if (output.varIndices.back() > CustomOutput::NOT_A_VARIABLE) {
      SU2_MPI::Error("Inactive solver variable (" + var + ") used in function " + output.name + "\n"
                      "E.g. this may only be a variable of the compressible solver.", CURRENT_FUNCTION);
    }

    /*--- An index equal to NOT_A_VARIABLE may refer to a history output. ---*/
    output.varIndices.back() += output.otherOutputs.size();
    output.otherOutputs.push_back(GetPtrToHistoryOutput(var));
    if (output.otherOutputs.back() == nullptr) {
      if (!allowSkip) {
        SU2_MPI::Error("Invalid history output or solver variable (" + var + ") used in function " + output.name +
                       "\nValid solvers variables:\n" + knownVariables.str(), CURRENT_FUNCTION);
      } else {
        if (rank == MASTER_NODE) {
          std::cout << "Info: Ignoring function " + output.name + " because it may be used by the primal/adjoint "
                       "solver.\n      If the function is ignored twice it is invalid." << std::endl;
        }
        output.skip = true;
        break;
      }
    }
  }
}

void CFlowOutput::SetCustomOutputs(const CSolver* const* solver, const CGeometry *geometry, const CConfig *config) {

  const bool adjoint = config->GetDiscrete_Adjoint();
  const bool axisymmetric = config->GetAxisymmetric();
  const auto* flowNodes = su2staticcast_p<const CFlowVariable*>(solver[FLOW_SOL]->GetNodes());

  for (auto& output : customOutputs) {
    if (output.skip) continue;

    if (output.varIndices.empty()) {
      const bool allowSkip = adjoint && (output.type == OperationType::FUNCTION);

      /*--- Setup indices for the symbols in the expression. ---*/
      const auto primIdx = CPrimitiveIndices<unsigned long>(config->GetKind_Regime() == ENUM_REGIME::INCOMPRESSIBLE,
          config->GetNEMOProblem(), nDim, config->GetnSpecies());
      ConvertVariableSymbolsToIndices(primIdx, allowSkip, output);
      if (output.skip) continue;

      /*--- Convert marker names to their index (if any) in this rank. Or probe locations to nearest points. ---*/

      if (output.type != OperationType::PROBE) {
        output.markerIndices.clear();
        for (const auto& marker : output.markers) {
          for (auto iMarker = 0u; iMarker < config->GetnMarker_All(); ++iMarker) {
            if (config->GetMarker_All_TagBound(iMarker) == marker) {
              output.markerIndices.push_back(iMarker);
              continue;
            }
          }
        }
      } else {
        if (output.markers.size() != nDim) {
          SU2_MPI::Error("Wrong number of coordinates to specify probe " + output.name, CURRENT_FUNCTION);
        }
        su2double coord[3] = {};
        for (auto iDim = 0u; iDim < nDim; ++iDim) coord[iDim] = std::stod(output.markers[iDim]);
        su2double minDist = std::numeric_limits<su2double>::max();
        unsigned long minPoint = 0;
        for (auto iPoint = 0ul; iPoint < geometry->GetnPointDomain(); ++iPoint) {
          const su2double dist = GeometryToolbox::SquaredDistance(nDim, coord, geometry->nodes->GetCoord(iPoint));
          if (dist < minDist) {
            minDist = dist;
            minPoint = iPoint;
          }
        }
        /*--- Decide which rank owns the probe. ---*/
        su2double globMinDist;
        SU2_MPI::Allreduce(&minDist, &globMinDist, 1, MPI_DOUBLE, MPI_MIN, SU2_MPI::GetComm());
        output.iPoint = fabs(minDist - globMinDist) < EPS ? minPoint : CustomOutput::PROBE_NOT_OWNED;
        if (output.iPoint != CustomOutput::PROBE_NOT_OWNED) {
          std::cout << "Probe " << output.name << " is using global point "
                    << geometry->nodes->GetGlobalIndex(output.iPoint)
                    << ", distance from target location is " << sqrt(minDist) << std::endl;
        }
      }
    }

    if (output.type == OperationType::FUNCTION) {
      auto Functor = [&](unsigned long i) {
        /*--- Functions only reference other history outputs. ---*/
        return *output.otherOutputs[i - CustomOutput::NOT_A_VARIABLE];
      };
      SetHistoryOutputValue(output.name, output.Eval(Functor));
      continue;
    }

    /*--- Prepares the functor that maps symbol indices to values at a given point
     * (see ConvertVariableSymbolsToIndices). ---*/

    auto MakeFunctor = [&](unsigned long iPoint) {
      /*--- This returns another lambda that captures iPoint by value. ---*/
      return [&, iPoint](unsigned long i) {
        if (i < CustomOutput::NOT_A_VARIABLE) {
          const auto solIdx = i / CustomOutput::MAX_VARS_PER_SOLVER;
          const auto varIdx = i % CustomOutput::MAX_VARS_PER_SOLVER;
          if (solIdx == FLOW_SOL) {
            return flowNodes->GetPrimitive(iPoint, varIdx);
          }
          return solver[solIdx]->GetNodes()->GetSolution(iPoint, varIdx);
        } else {
          return *output.otherOutputs[i - CustomOutput::NOT_A_VARIABLE];
        }
      };
    };

    if (output.type == OperationType::PROBE) {
      su2double value = std::numeric_limits<su2double>::max();
      if (output.iPoint != CustomOutput::PROBE_NOT_OWNED) {
        value = output.Eval(MakeFunctor(output.iPoint));
      }
      su2double tmp = value;
      SU2_MPI::Allreduce(&tmp, &value, 1, MPI_DOUBLE, MPI_MIN, SU2_MPI::GetComm());
      SetHistoryOutputValue(output.name, value);
      continue;
    }

    /*--- Surface integral of the expression. ---*/

    std::array<su2double, 2> integral = {0.0, 0.0};

    SU2_OMP_PARALLEL {
      std::array<su2double, 2> local_integral = {0.0, 0.0};

      for (const auto iMarker : output.markerIndices) {

        SU2_OMP_FOR_(schedule(static) SU2_NOWAIT)
        for (auto iVertex = 0ul; iVertex < geometry->nVertex[iMarker]; ++iVertex) {
          const auto iPoint = geometry->vertex[iMarker][iVertex]->GetNode();

          if (!geometry->nodes->GetDomain(iPoint)) continue;

          const auto* normal = geometry->vertex[iMarker][iVertex]->GetNormal();

          su2double weight = 1.0;
          if (output.type == OperationType::MASSFLOW_AVG || output.type == OperationType::MASSFLOW_INT) {
            weight = flowNodes->GetDensity(iPoint) * flowNodes->GetProjVel(iPoint, normal);
          } else {
            weight = GeometryToolbox::Norm(nDim, normal);
          }
          weight *= GetAxiFactor(axisymmetric, *geometry->nodes, iPoint, iMarker);
          local_integral[1] += weight;
          local_integral[0] += weight * output.Eval(MakeFunctor(iPoint));
        }
        END_SU2_OMP_FOR
      }

      SU2_OMP_CRITICAL {
        integral[0] += local_integral[0];
        integral[1] += local_integral[1];
      }
      END_SU2_OMP_CRITICAL
    }
    END_SU2_OMP_PARALLEL

    const auto local = integral;
    SU2_MPI::Allreduce(local.data(), integral.data(), 2, MPI_DOUBLE, MPI_SUM, SU2_MPI::GetComm());
    if (output.type == OperationType::AREA_AVG || output.type == OperationType::MASSFLOW_AVG) {
      integral[0] /= integral[1];
    }
    SetHistoryOutputValue(output.name, integral[0]);
  }
}

// The "AddHistoryOutput(" must not be split over multiple lines to ensure proper python parsing
// clang-format off
void CFlowOutput::AddHistoryOutputFields_ScalarRMS_RES(const CConfig* config) {

  switch (TurbModelFamily(config->GetKind_Turb_Model())) {
    case TURB_FAMILY::SA:
      /// DESCRIPTION: Root-mean square residual of nu tilde (SA model).
      AddHistoryOutput("RMS_NU_TILDE", "rms[nu]", ScreenOutputFormat::FIXED, "RMS_RES", "Root-mean square residual of nu tilde (SA model).", HistoryFieldType::RESIDUAL);
      break;

    case TURB_FAMILY::KW:
      /// DESCRIPTION: Root-mean square residual of kinetic energy (SST model).
      AddHistoryOutput("RMS_TKE", "rms[k]",  ScreenOutputFormat::FIXED, "RMS_RES", "Root-mean square residual of kinetic energy (SST model).", HistoryFieldType::RESIDUAL);
      /// DESCRIPTION: Root-mean square residual of the dissipation (SST model).
      AddHistoryOutput("RMS_DISSIPATION", "rms[w]",  ScreenOutputFormat::FIXED, "RMS_RES", "Root-mean square residual of dissipation (SST model).", HistoryFieldType::RESIDUAL);
      break;

    case TURB_FAMILY::NONE: break;
  }
  switch (config->GetKind_Trans_Model()) {

    case TURB_TRANS_MODEL::LM:
      /// DESCRIPTION: Root-mean square residual of the intermittency (LM model).
      AddHistoryOutput("RMS_INTERMITTENCY", "rms[LM_1]",  ScreenOutputFormat::FIXED, "RMS_RES", "Root-mean square residual of intermittency (LM model).", HistoryFieldType::RESIDUAL);
      /// DESCRIPTION: Root-mean square residual of the momentum thickness Reynolds number (LM model).
      AddHistoryOutput("RMS_RE_THETA_T", "rms[LM_2]",  ScreenOutputFormat::FIXED, "RMS_RES", "Root-mean square residual of momentum thickness Reynolds number (LM model).", HistoryFieldType::RESIDUAL);
      break;

    case TURB_TRANS_MODEL::NONE: break;
  }

  switch (config->GetKind_Species_Model()) {
    case SPECIES_MODEL::SPECIES_TRANSPORT: {
      for (unsigned short iVar = 0; iVar < config->GetnSpecies(); iVar++) {
        if (config->GetKind_FluidModel()==FLUID_CANTERA){
          AddHistoryOutput("RMS_SPECIES_" + config->GetChemical_GasComposition(iVar), "rms[rho*Y_" + config->GetChemical_GasComposition(iVar)+"]", ScreenOutputFormat::FIXED, "RMS_RES", "Root-mean square residual of transported species.", HistoryFieldType::RESIDUAL);
        }else{
          AddHistoryOutput("RMS_SPECIES_" + std::to_string(iVar), "rms[rho*Y_" + std::to_string(iVar)+"]", ScreenOutputFormat::FIXED, "RMS_RES", "Root-mean square residual of transported species.", HistoryFieldType::RESIDUAL);
        }       
      }
      break;
    }
    case SPECIES_MODEL::FLAMELET: {
      const auto& flamelet_config_options = config->GetFlameletParsedOptions();
      /*--- Controlling variable transport. ---*/
      for (auto iCV = 0u; iCV < flamelet_config_options.n_control_vars; iCV++){
        const auto& CV_name = flamelet_config_options.controlling_variable_names[iCV];
        AddHistoryOutput("RMS_"+CV_name, "rms["+CV_name+"]",ScreenOutputFormat::FIXED, "RMS_RES", "Root-mean squared residual of " + CV_name + " controlling variable equation.", HistoryFieldType::RESIDUAL);
      }

      /*--- auxiliary species transport ---*/
      for (auto i_scalar = 0u; i_scalar < flamelet_config_options.n_user_scalars; i_scalar++){
        const auto& scalar_name = flamelet_config_options.user_scalar_names[i_scalar];
        AddHistoryOutput("RMS_"+scalar_name, "rms["+scalar_name+"]", ScreenOutputFormat::FIXED  , "RMS_RES", "Root-mean squared residual of the "+scalar_name+" mass fraction equation." , HistoryFieldType::RESIDUAL);
      }
      break;
    }
    case SPECIES_MODEL::NONE: break;
  }
}

void CFlowOutput::AddHistoryOutputFields_ScalarMAX_RES(const CConfig* config) {

  switch (TurbModelFamily(config->GetKind_Turb_Model())) {
    case TURB_FAMILY::SA:
      /// DESCRIPTION: Maximum residual of nu tilde (SA model).
      AddHistoryOutput("MAX_NU_TILDE", "max[nu]", ScreenOutputFormat::FIXED, "MAX_RES", "Maximum residual of nu tilde (SA model).", HistoryFieldType::RESIDUAL);
      break;

    case TURB_FAMILY::KW:
      /// DESCRIPTION: Maximum residual of kinetic energy (SST model).
      AddHistoryOutput("MAX_TKE", "max[k]",  ScreenOutputFormat::FIXED, "MAX_RES", "Maximum residual of kinetic energy (SST model).", HistoryFieldType::RESIDUAL);
      /// DESCRIPTION: Maximum residual of the dissipation (SST model).
      AddHistoryOutput("MAX_DISSIPATION", "max[w]",  ScreenOutputFormat::FIXED, "MAX_RES", "Maximum residual of dissipation (SST model).", HistoryFieldType::RESIDUAL);
      break;

    case TURB_FAMILY::NONE:
      break;
  }

  switch (config->GetKind_Trans_Model()) {

    case TURB_TRANS_MODEL::LM:
      /// DESCRIPTION: Maximum residual of the intermittency (LM model).
      AddHistoryOutput("MAX_INTERMITTENCY", "max[LM_1]",  ScreenOutputFormat::FIXED, "MAX_RES", "Maximum residual of the intermittency (LM model).", HistoryFieldType::RESIDUAL);
      /// DESCRIPTION: Maximum residual of the momentum thickness Reynolds number (LM model).
      AddHistoryOutput("MAX_RE_THETA_T", "max[LM_2]",  ScreenOutputFormat::FIXED, "MAX_RES", "Maximum residual of the momentum thickness Reynolds number (LM model).", HistoryFieldType::RESIDUAL);
      break;

    case TURB_TRANS_MODEL::NONE:
      break;
  }

  switch (config->GetKind_Species_Model()) {
    case SPECIES_MODEL::SPECIES_TRANSPORT: {
      for (unsigned short iVar = 0; iVar < config->GetnSpecies(); iVar++) {
        if (config->GetKind_FluidModel()==FLUID_CANTERA){
          AddHistoryOutput("MAX_SPECIES_" + config->GetChemical_GasComposition(iVar), "max[rho*Y_" + config->GetChemical_GasComposition(iVar)+"]", ScreenOutputFormat::FIXED, "MAX_RES", "Maximum residual of transported species.", HistoryFieldType::RESIDUAL);
        }else{
          AddHistoryOutput("MAX_SPECIES_" + std::to_string(iVar), "max[rho*Y_" + std::to_string(iVar)+"]", ScreenOutputFormat::FIXED, "MAX_RES", "Maximum residual of transported species.", HistoryFieldType::RESIDUAL);
        }
      }
      break;
    }
    case SPECIES_MODEL::FLAMELET: {
      const auto& flamelet_config_options = config->GetFlameletParsedOptions();
      /*--- Controlling variable transport. ---*/
      for (auto iCV=0u; iCV < flamelet_config_options.n_control_vars; iCV++){
        const auto& cv_name = flamelet_config_options.controlling_variable_names[iCV];
        AddHistoryOutput("MAX_" + cv_name, "max[" + cv_name + "]", ScreenOutputFormat::FIXED, "MAX_RES", "Maximum residual of the " + cv_name + " equation.", HistoryFieldType::RESIDUAL);
      }

      /*--- auxiliary species transport ---*/
      for (auto i_scalar = 0u; i_scalar < flamelet_config_options.n_user_scalars; i_scalar++){
        const auto& scalar_name = flamelet_config_options.user_scalar_names[i_scalar];
        AddHistoryOutput("MAX_" + scalar_name, "max[" + scalar_name + "]", ScreenOutputFormat::FIXED  , "MAX_RES", "Maximum residual of the " + scalar_name + " mass fraction equation." , HistoryFieldType::RESIDUAL);
      }
      break;
    }
    case SPECIES_MODEL::NONE: break;
  }
}

void CFlowOutput::AddHistoryOutputFields_ScalarBGS_RES(const CConfig* config) {
  if (!multiZone) return;

  switch (TurbModelFamily(config->GetKind_Turb_Model())) {
    case TURB_FAMILY::SA:
      /// DESCRIPTION: Maximum residual of nu tilde (SA model).
      AddHistoryOutput("BGS_NU_TILDE", "bgs[nu]", ScreenOutputFormat::FIXED, "BGS_RES", "BGS residual of nu tilde (SA model).", HistoryFieldType::RESIDUAL);
      break;

    case TURB_FAMILY::KW:
      /// DESCRIPTION: Maximum residual of kinetic energy (SST model).
      AddHistoryOutput("BGS_TKE", "bgs[k]", ScreenOutputFormat::FIXED, "BGS_RES", "BGS residual of kinetic energy (SST model).", HistoryFieldType::RESIDUAL);
      /// DESCRIPTION: Maximum residual of the dissipation (SST model).
      AddHistoryOutput("BGS_DISSIPATION", "bgs[w]",  ScreenOutputFormat::FIXED, "BGS_RES", "BGS residual of dissipation (SST model).", HistoryFieldType::RESIDUAL);
      break;

    case TURB_FAMILY::NONE: break;
  }

  switch (config->GetKind_Trans_Model()) {
    case TURB_TRANS_MODEL::LM:
      /// DESCRIPTION: Maximum residual of the intermittency (LM model).
      AddHistoryOutput("BGS_INTERMITTENCY", "bgs[LM_1]", ScreenOutputFormat::FIXED, "BGS_RES", "BGS residual of the intermittency (LM model).", HistoryFieldType::RESIDUAL);
      /// DESCRIPTION: Maximum residual of the momentum thickness Reynolds number (LM model).
      AddHistoryOutput("BGS_RE_THETA_T", "bgs[LM_2]",  ScreenOutputFormat::FIXED, "BGS_RES", "BGS residual of the momentum thickness Reynolds number (LM model).", HistoryFieldType::RESIDUAL);
      break;

    case TURB_TRANS_MODEL::NONE: break;
  }

  switch (config->GetKind_Species_Model()) {
    case SPECIES_MODEL::SPECIES_TRANSPORT: {
      for (unsigned short iVar = 0; iVar < config->GetnSpecies(); iVar++) {
        if (config->GetKind_FluidModel()==FLUID_CANTERA){
          AddHistoryOutput("BGS_SPECIES_" + config->GetChemical_GasComposition(iVar), "bgs[rho*Y_" + config->GetChemical_GasComposition(iVar)+"]", ScreenOutputFormat::FIXED, "BGS_RES", "Maximum residual of transported species.", HistoryFieldType::RESIDUAL);
        }else{
          AddHistoryOutput("BGS_SPECIES_" + std::to_string(iVar), "bgs[rho*Y_" + std::to_string(iVar)+"]", ScreenOutputFormat::FIXED, "BGS_RES", "Maximum residual of transported species.", HistoryFieldType::RESIDUAL);
        }
      }
      break;
    }
    case SPECIES_MODEL::FLAMELET: {
      const auto& flamelet_config_options = config->GetFlameletParsedOptions();
      /*--- Controlling variable transport. ---*/
      for (auto iCV=0u; iCV < flamelet_config_options.n_control_vars; iCV++){
        const auto& cv_name = flamelet_config_options.controlling_variable_names[iCV];
        AddHistoryOutput("BGS_" + cv_name, "bgs[" + cv_name + "]", ScreenOutputFormat::FIXED, "BGS_RES", "BGS residual of the " + cv_name + " controlling variable equation.", HistoryFieldType::RESIDUAL);
      }

      /*--- auxiliary species transport ---*/
      for (auto i_scalar = 0u; i_scalar < flamelet_config_options.n_user_scalars; i_scalar++){
        const auto& scalar_name = flamelet_config_options.user_scalar_names[i_scalar];
        AddHistoryOutput("BGS_"+scalar_name, "bgs["+scalar_name+"]", ScreenOutputFormat::FIXED  , "BGS_RES", "BGS residual of the "+scalar_name+" mass fraction equation." , HistoryFieldType::RESIDUAL);
      }
      break;
    }
    case SPECIES_MODEL::NONE: break;
  }
}

void CFlowOutput::AddHistoryOutputFieldsScalarLinsol(const CConfig* config) {
  if (config->GetKind_Turb_Model() != TURB_MODEL::NONE) {
    AddHistoryOutput("LINSOL_ITER_TURB", "LinSolIterTurb", ScreenOutputFormat::INTEGER, "LINSOL", "Number of iterations of the linear solver for turbulence solver.");
    AddHistoryOutput("LINSOL_RESIDUAL_TURB", "LinSolResTurb", ScreenOutputFormat::FIXED, "LINSOL", "Residual of the linear solver for turbulence solver.");
  }

  if (config->GetKind_Trans_Model() != TURB_TRANS_MODEL::NONE) {
    AddHistoryOutput("LINSOL_ITER_TRANS", "LinSolIterTrans", ScreenOutputFormat::INTEGER, "LINSOL", "Number of iterations of the linear solver for transition solver.");
    AddHistoryOutput("LINSOL_RESIDUAL_TRANS", "LinSolResTrans", ScreenOutputFormat::FIXED, "LINSOL", "Residual of the linear solver for transition solver.");
  }

  switch (config->GetKind_Species_Model()) {
    case SPECIES_MODEL::SPECIES_TRANSPORT: {
      AddHistoryOutput("LINSOL_ITER_SPECIES", "LinSolIterSpecies", ScreenOutputFormat::INTEGER, "LINSOL", "Number of iterations of the linear solver for species solver.");
      AddHistoryOutput("LINSOL_RESIDUAL_SPECIES", "LinSolResSpecies", ScreenOutputFormat::FIXED, "LINSOL", "Residual of the linear solver for species solver.");
      break;
    }
    case SPECIES_MODEL::FLAMELET: {
      AddHistoryOutput("LINSOL_ITER_FLAMELET", "LinSolIterSpecies", ScreenOutputFormat::INTEGER, "LINSOL", "Number of iterations of the linear solver for flamelet solver.");
      AddHistoryOutput("LINSOL_RESIDUAL_FLAMELET", "LinSolResSpecies", ScreenOutputFormat::FIXED, "LINSOL", "Residual of the linear solver for flamelet solver.");
      break;
    }
    case SPECIES_MODEL::NONE: break;
  }
}
// clang-format on

void CFlowOutput::LoadHistoryDataScalar(const CConfig* config, const CSolver* const* solver) {

  switch (TurbModelFamily(config->GetKind_Turb_Model())) {
    case TURB_FAMILY::SA:
      SetHistoryOutputValue("RMS_NU_TILDE", log10(solver[TURB_SOL]->GetRes_RMS(0)));
      SetHistoryOutputValue("MAX_NU_TILDE", log10(solver[TURB_SOL]->GetRes_Max(0)));
      if (multiZone) {
        SetHistoryOutputValue("BGS_NU_TILDE", log10(solver[TURB_SOL]->GetRes_BGS(0)));
      }
      break;

    case TURB_FAMILY::KW:
      SetHistoryOutputValue("RMS_TKE", log10(solver[TURB_SOL]->GetRes_RMS(0)));
      SetHistoryOutputValue("RMS_DISSIPATION",log10(solver[TURB_SOL]->GetRes_RMS(1)));
      SetHistoryOutputValue("MAX_TKE", log10(solver[TURB_SOL]->GetRes_Max(0)));
      SetHistoryOutputValue("MAX_DISSIPATION", log10(solver[TURB_SOL]->GetRes_Max(1)));
      if (multiZone) {
        SetHistoryOutputValue("BGS_TKE", log10(solver[TURB_SOL]->GetRes_BGS(0)));
        SetHistoryOutputValue("BGS_DISSIPATION", log10(solver[TURB_SOL]->GetRes_BGS(1)));
      }
      break;

    case TURB_FAMILY::NONE: break;
  }

  if (config->GetKind_Turb_Model() != TURB_MODEL::NONE) {
    SetHistoryOutputValue("LINSOL_ITER_TURB", solver[TURB_SOL]->GetIterLinSolver());
    SetHistoryOutputValue("LINSOL_RESIDUAL_TURB", log10(solver[TURB_SOL]->GetResLinSolver()));
  }

  switch (config->GetKind_Trans_Model()) {
    case TURB_TRANS_MODEL::LM:
      SetHistoryOutputValue("RMS_INTERMITTENCY", log10(solver[TRANS_SOL]->GetRes_RMS(0)));
      SetHistoryOutputValue("RMS_RE_THETA_T",log10(solver[TRANS_SOL]->GetRes_RMS(1)));
      SetHistoryOutputValue("MAX_INTERMITTENCY", log10(solver[TRANS_SOL]->GetRes_Max(0)));
      SetHistoryOutputValue("MAX_RE_THETA_T", log10(solver[TRANS_SOL]->GetRes_Max(1)));
      if (multiZone) {
        SetHistoryOutputValue("BGS_INTERMITTENCY", log10(solver[TRANS_SOL]->GetRes_BGS(0)));
        SetHistoryOutputValue("BGS_RE_THETA_T", log10(solver[TRANS_SOL]->GetRes_BGS(1)));
      }
      SetHistoryOutputValue("LINSOL_ITER_TRANS", solver[TRANS_SOL]->GetIterLinSolver());
      SetHistoryOutputValue("LINSOL_RESIDUAL_TRANS", log10(solver[TRANS_SOL]->GetResLinSolver()));
      break;

    case TURB_TRANS_MODEL::NONE: break;
  }

  switch(config->GetKind_Species_Model()) {
    case SPECIES_MODEL::SPECIES_TRANSPORT: {
      for (unsigned short iVar = 0; iVar < config->GetnSpecies(); iVar++) {
        if (config->GetKind_FluidModel()==FLUID_CANTERA){
          SetHistoryOutputValue("RMS_SPECIES_" + config->GetChemical_GasComposition(iVar), log10(solver[SPECIES_SOL]->GetRes_RMS(iVar)));
          SetHistoryOutputValue("MAX_SPECIES_" + config->GetChemical_GasComposition(iVar), log10(solver[SPECIES_SOL]->GetRes_Max(iVar)));
          if (multiZone) {
            SetHistoryOutputValue("BGS_SPECIES_" + config->GetChemical_GasComposition(iVar), log10(solver[SPECIES_SOL]->GetRes_BGS(iVar)));
          }
        }else{
          SetHistoryOutputValue("RMS_SPECIES_" + std::to_string(iVar), log10(solver[SPECIES_SOL]->GetRes_RMS(iVar)));
          SetHistoryOutputValue("MAX_SPECIES_" + std::to_string(iVar), log10(solver[SPECIES_SOL]->GetRes_Max(iVar)));
          if (multiZone) {
            SetHistoryOutputValue("BGS_SPECIES_" + std::to_string(iVar), log10(solver[SPECIES_SOL]->GetRes_BGS(iVar)));
          }
        }
      }
      SetHistoryOutputValue("LINSOL_ITER_SPECIES", solver[SPECIES_SOL]->GetIterLinSolver());
      SetHistoryOutputValue("LINSOL_RESIDUAL_SPECIES", log10(solver[SPECIES_SOL]->GetResLinSolver()));
      break;
    }

    case SPECIES_MODEL::FLAMELET: {
      const auto& flamelet_config_options = config->GetFlameletParsedOptions();
      /*--- Controlling variable transport. ---*/
      for (auto iCV=0u; iCV < flamelet_config_options.n_control_vars; iCV++){
        const auto& cv_name = flamelet_config_options.controlling_variable_names[iCV];
        SetHistoryOutputValue("RMS_" + cv_name, log10(solver[SPECIES_SOL]->GetRes_RMS(iCV)));
        SetHistoryOutputValue("MAX_" + cv_name, log10(solver[SPECIES_SOL]->GetRes_Max(iCV)));
        if (multiZone) {
          SetHistoryOutputValue("BGS_" + cv_name, log10(solver[SPECIES_SOL]->GetRes_BGS(iCV)));
        }
      }
      /*--- auxiliary species transport ---*/
      for (unsigned short iReactant=0; iReactant<flamelet_config_options.n_user_scalars; iReactant++){
        const auto& species_name = flamelet_config_options.user_scalar_names[iReactant];
        SetHistoryOutputValue("RMS_" + species_name, log10(solver[SPECIES_SOL]->GetRes_RMS(flamelet_config_options.n_control_vars + iReactant)));
        SetHistoryOutputValue("MAX_" + species_name, log10(solver[SPECIES_SOL]->GetRes_Max(flamelet_config_options.n_control_vars + iReactant)));
        if (multiZone) {
          SetHistoryOutputValue("BGS_" + species_name, log10(solver[SPECIES_SOL]->GetRes_BGS(flamelet_config_options.n_control_vars + iReactant)));
        }
      }

      SetHistoryOutputValue("LINSOL_ITER_FLAMELET", solver[SPECIES_SOL]->GetIterLinSolver());
      SetHistoryOutputValue("LINSOL_RESIDUAL_FLAMELET", log10(solver[SPECIES_SOL]->GetResLinSolver()));
    }
    break;

    case SPECIES_MODEL::NONE: break;
  }
}

void CFlowOutput::SetVolumeOutputFieldsScalarSolution(const CConfig* config){
  /*--- Only place outputs of the "SOLUTION" group here. ---*/

  switch (TurbModelFamily(config->GetKind_Turb_Model())) {
    case TURB_FAMILY::SA:
      AddVolumeOutput("NU_TILDE", "Nu_Tilde", "SOLUTION", "Spalart-Allmaras variable");
      break;

    case TURB_FAMILY::KW:
      AddVolumeOutput("TKE", "Turb_Kin_Energy", "SOLUTION", "Turbulent kinetic energy");
      AddVolumeOutput("DISSIPATION", "Omega", "SOLUTION", "Rate of dissipation");
      break;

    case TURB_FAMILY::NONE:
      break;
  }

  switch (config->GetKind_Trans_Model()) {
    case TURB_TRANS_MODEL::LM:
      AddVolumeOutput("INTERMITTENCY", "LM_gamma", "SOLUTION", "LM intermittency");
      AddVolumeOutput("RE_THETA_T", "LM_Re_t", "SOLUTION", "LM RE_THETA_T");
      break;

    case TURB_TRANS_MODEL::NONE:
      break;
  }

  switch (config->GetKind_Species_Model()) {
    case SPECIES_MODEL::SPECIES_TRANSPORT:
      for (unsigned short iVar = 0; iVar < config->GetnSpecies(); iVar++) {
        if (config->GetKind_FluidModel() == FLUID_CANTERA) {
          AddVolumeOutput("SPECIES_" + config->GetChemical_GasComposition(iVar), "Species_" + config->GetChemical_GasComposition(iVar), "SOLUTION",
                          "Species_" + config->GetChemical_GasComposition(iVar) + " mass fraction");
        } else {
          AddVolumeOutput("SPECIES_" + std::to_string(iVar), "Species_" + std::to_string(iVar), "SOLUTION",
                          "Species_" + std::to_string(iVar) + " mass fraction");
        }
      }
      break;
    case SPECIES_MODEL::FLAMELET: {
        const auto& flamelet_config_options = config->GetFlameletParsedOptions();
        /*--- Controlling variables. ---*/
        for (auto iCV=0u; iCV<flamelet_config_options.n_control_vars; iCV++) {
          const auto& cv_name = flamelet_config_options.controlling_variable_names[iCV];
          AddVolumeOutput(cv_name, cv_name, "SOLUTION", cv_name + " solution.");
        }
        /*--- auxiliary species ---*/
        for (auto iReactant=0u; iReactant<flamelet_config_options.n_user_scalars; iReactant++) {
          const auto& species_name = flamelet_config_options.user_scalar_names[iReactant];
          AddVolumeOutput(species_name, species_name, "SOLUTION", species_name + "Mass fraction solution");
        }
      }
      break;
    case SPECIES_MODEL::NONE:
      break;
  }
}

void CFlowOutput::SetVolumeOutputFieldsScalarResidual(const CConfig* config) {
  /*--- Only place outputs of the "RESIDUAL" group here. ---*/

  switch (TurbModelFamily(config->GetKind_Turb_Model())){
    case TURB_FAMILY::SA:
      AddVolumeOutput("RES_NU_TILDE", "Residual_Nu_Tilde", "RESIDUAL", "Residual of the Spalart-Allmaras variable");
      break;

    case TURB_FAMILY::KW:
      AddVolumeOutput("RES_TKE", "Residual_TKE", "RESIDUAL", "Residual of turbulent kinetic energy");
      AddVolumeOutput("RES_DISSIPATION", "Residual_Omega", "RESIDUAL", "Residual of the rate of dissipation");
      break;

    case TURB_FAMILY::NONE:
      break;
  }

  switch (config->GetKind_Species_Model()) {
    case SPECIES_MODEL::SPECIES_TRANSPORT:
      for (unsigned short iVar = 0; iVar < config->GetnSpecies(); iVar++){
        if (config->GetKind_FluidModel() == FLUID_CANTERA) {
          AddVolumeOutput("RES_SPECIES_" + config->GetChemical_GasComposition(iVar),
                          "Residual_Species_" + config->GetChemical_GasComposition(iVar), "RESIDUAL",
                          "Residual of the transported species " + config->GetChemical_GasComposition(iVar));
        } else {
          AddVolumeOutput("RES_SPECIES_" + std::to_string(iVar), "Residual_Species_" + std::to_string(iVar), "RESIDUAL", "Residual of the transported species " + std::to_string(iVar));
        }
      }
      break;
    case SPECIES_MODEL::FLAMELET: {
      const auto& flamelet_config_options = config->GetFlameletParsedOptions();
      /*--- Residuals for controlling variable transport equations. ---*/
      for (auto iCV=0u; iCV<flamelet_config_options.n_control_vars; iCV++) {
        const auto& cv_name = flamelet_config_options.controlling_variable_names[iCV];
        AddVolumeOutput("RES_"+cv_name, "Residual_"+cv_name, "RESIDUAL", "Residual of " + cv_name + " controlling variable.");
      }
      /*--- residuals for auxiliary species transport equations ---*/
      for (unsigned short iReactant=0; iReactant<flamelet_config_options.n_user_scalars; iReactant++){
        const auto& species_name = flamelet_config_options.user_scalar_names[iReactant];
        AddVolumeOutput("RES_" + species_name, "Residual_" + species_name, "RESIDUAL", "Residual of the " + species_name + " equation");
      }
      }
      break;
    case SPECIES_MODEL::NONE:
      break;
  }

  switch (config->GetKind_Trans_Model()) {
    case TURB_TRANS_MODEL::LM:
      AddVolumeOutput("RES_INTERMITTENCY", "Residual_LM_intermittency", "RESIDUAL", "Residual of LM intermittency");
      AddVolumeOutput("RES_RE_THETA_T", "Residual_LM_RE_THETA_T", "RESIDUAL", "Residual of LM RE_THETA_T");
      break;

    case TURB_TRANS_MODEL::NONE:
      break;
  }
}


void CFlowOutput::SetVolumeOutputFieldsScalarLimiter(const CConfig* config) {
  /*--- Only place outputs of the "SOLUTION" group for species transport here. ---*/


  if (config->GetKind_SlopeLimit_Turb() != LIMITER::NONE) {
    switch (TurbModelFamily(config->GetKind_Turb_Model())) {
      case TURB_FAMILY::SA:
        AddVolumeOutput("LIMITER_NU_TILDE", "Limiter_Nu_Tilde", "LIMITER", "Limiter value of the Spalart-Allmaras variable");
        break;

      case TURB_FAMILY::KW:
        AddVolumeOutput("LIMITER_TKE", "Limiter_TKE", "LIMITER", "Limiter value of turb. kinetic energy");
        AddVolumeOutput("LIMITER_DISSIPATION", "Limiter_Omega", "LIMITER", "Limiter value of dissipation rate");
        break;

      case TURB_FAMILY::NONE:
        break;
    }
  }

  if (config->GetKind_SlopeLimit_Species() != LIMITER::NONE) {
    switch (config->GetKind_Species_Model()) {
      case SPECIES_MODEL::SPECIES_TRANSPORT:
        for (unsigned short iVar = 0; iVar < config->GetnSpecies(); iVar++)
          AddVolumeOutput("LIMITER_SPECIES_" + std::to_string(iVar), "Limiter_Species_" + std::to_string(iVar), "LIMITER", "Limiter value of the transported species " + std::to_string(iVar));
      break;
      case SPECIES_MODEL::FLAMELET: {
        const auto& flamelet_config_options = config->GetFlameletParsedOptions();
        /*--- Limiter for controlling variables transport. ---*/
        for (auto iCV=0u; iCV < flamelet_config_options.n_control_vars; iCV++) {
          const auto& cv_name = flamelet_config_options.controlling_variable_names[iCV];
          AddVolumeOutput("LIMITER_" + cv_name, "Limiter_" + cv_name, "LIMITER", "Limiter of " + cv_name + " controlling variable.");
        }
        /*--- limiter for auxiliary species transport ---*/
        for (unsigned short iReactant=0; iReactant < flamelet_config_options.n_user_scalars; iReactant++) {
          const auto& species_name = flamelet_config_options.user_scalar_names[iReactant];
          AddVolumeOutput("LIMITER_" + species_name, "LIMITER_" + species_name, "LIMITER", "Limiter value for the " + species_name + " equation");
        }
      }
      break;
      default:
        break;
    }
  }
}

void CFlowOutput::SetVolumeOutputFieldsScalarPrimitive(const CConfig* config) {
  /*--- Only place outputs of the "PRIMITIVE" group for scalar transport here. ---*/

  switch (config->GetKind_Species_Model()) {
    case SPECIES_MODEL::SPECIES_TRANSPORT:
      for (unsigned short iVar = 0; iVar < config->GetnSpecies(); iVar++){
        if (config->GetKind_FluidModel() == FLUID_CANTERA) {
          AddVolumeOutput("DIFFUSIVITY_" + config->GetChemical_GasComposition(iVar), "Diffusivity_" + config->GetChemical_GasComposition(iVar), "PRIMITIVE",
                          "Diffusivity of the transported species " + config->GetChemical_GasComposition(iVar));
          if (config->GetCombustion() == true) {
            AddVolumeOutput("CHEMICAL_SOURCE_TERM_" + config->GetChemical_GasComposition(iVar),
                            "Chemical_Source_Term_" + config->GetChemical_GasComposition(iVar), "PRIMITIVE",
                            "Chemical source term of the transported species " + config->GetChemical_GasComposition(iVar));
          }
        } else {
          AddVolumeOutput("DIFFUSIVITY_" + std::to_string(iVar), "Diffusivity_" + std::to_string(iVar), "PRIMITIVE", "Diffusivity of the transported species " + std::to_string(iVar));
        }
      }
      if (config->GetCombustion() == true)
        AddVolumeOutput("HEAT_RELEASE", "Heat_Release", "PRIMITIVE", "Heat release due to combustion");
      break;
    default:
      break;
  }

  switch (config->GetKind_Trans_Model()) {
    case TURB_TRANS_MODEL::LM:
      AddVolumeOutput("INTERMITTENCY_SEP", "LM_gamma_sep", "PRIMITIVE", "LM intermittency");
      AddVolumeOutput("INTERMITTENCY_EFF", "LM_gamma_eff", "PRIMITIVE", "LM RE_THETA_T");
      AddVolumeOutput("TURB_INDEX", "Turb_index", "PRIMITIVE", "Turbulence index");
      break;

    case TURB_TRANS_MODEL::NONE:
      break;
  }

  if (config->GetKind_Turb_Model() != TURB_MODEL::NONE) {
    AddVolumeOutput("EDDY_VISCOSITY", "Eddy_Viscosity", "PRIMITIVE", "Turbulent eddy viscosity");
  }

}

void CFlowOutput::SetVolumeOutputFieldsScalarSource(const CConfig* config) {
  /*--- Only place outputs of the "SOURCE" group for scalar transport here. ---*/

  switch (config->GetKind_Species_Model()) {
    case SPECIES_MODEL::SPECIES_TRANSPORT:
      if (config->GetPyCustomSource()) {
        for (unsigned short iVar = 0; iVar < config->GetnSpecies(); iVar++){
          AddVolumeOutput("SPECIES_UDS_" + std::to_string(iVar), "Species_UDS_" + std::to_string(iVar), "SOURCE", "Species User Defined Source " + std::to_string(iVar));
        }
      }
    break;
    case SPECIES_MODEL::FLAMELET: {
      const auto& flamelet_config_options = config->GetFlameletParsedOptions();
      for (auto iCV=0u; iCV < flamelet_config_options.n_control_vars; iCV++) {
        const auto& cv_source_name = flamelet_config_options.cv_source_names[iCV];
        const auto& cv_name = flamelet_config_options.controlling_variable_names[iCV];
        if (cv_source_name.compare("NULL") != 0)
          AddVolumeOutput("SOURCE_"+cv_name, "Source_" + cv_name, "SOURCE", "Source " + cv_name);
      }
      /*--- no source term for enthalpy ---*/
      /*--- auxiliary species source terms ---*/
      for (auto iReactant=0u; iReactant<flamelet_config_options.n_user_scalars; iReactant++) {
        const auto& species_name = flamelet_config_options.user_scalar_names[iReactant];
        AddVolumeOutput("SOURCE_" + species_name, "Source_" + species_name, "SOURCE", "Source " + species_name);
      }
    }
    break;
    default:
      break;
  }
}


void CFlowOutput::SetVolumeOutputFieldsScalarLookup(const CConfig* config) {
  /*--- Only place outputs of the "LOOKUP" group for scalar transport here. ---*/

  if (config->GetKind_Species_Model() == SPECIES_MODEL::FLAMELET) {
    const auto& flamelet_config_options = config->GetFlameletParsedOptions();
    for (auto i_lookup = 0u; i_lookup < flamelet_config_options.n_lookups; ++i_lookup) {
      string strname1 = "lookup_" + flamelet_config_options.lookup_names[i_lookup];
      AddVolumeOutput(flamelet_config_options.lookup_names[i_lookup], strname1,"LOOKUP", flamelet_config_options.lookup_names[i_lookup]);
    }
    AddVolumeOutput("TABLE_MISSES"       , "Table_misses"       , "LOOKUP", "Lookup table misses");
  }
}

void CFlowOutput::SetVolumeOutputFieldsScalarMisc(const CConfig* config) {
  /*--- Only place outputs of the group for scalar transport here that do not fit in other categories. ---*/

  if (config->GetSAParsedOptions().bc) {
    AddVolumeOutput("INTERMITTENCY", "gamma_BC", "INTERMITTENCY", "Intermittency");
  }

  // Hybrid RANS-LES
  if (config->GetKind_HybridRANSLES() != NO_HYBRIDRANSLES) {
    AddVolumeOutput("DES_LENGTHSCALE", "DES_LengthScale", "DDES", "DES length scale value");
    AddVolumeOutput("WALL_DISTANCE", "Wall_Distance", "DDES", "Wall distance value");
  }

  if (config->GetViscous()) {
    if (nDim == 3) {
      AddVolumeOutput("VORTICITY_X", "Vorticity_x", "VORTEX_IDENTIFICATION", "x-component of the vorticity vector");
      AddVolumeOutput("VORTICITY_Y", "Vorticity_y", "VORTEX_IDENTIFICATION", "y-component of the vorticity vector");
      AddVolumeOutput("VORTICITY_Z", "Vorticity_z", "VORTEX_IDENTIFICATION", "z-component of the vorticity vector");
    } else {
      AddVolumeOutput("VORTICITY", "Vorticity", "VORTEX_IDENTIFICATION", "Value of the vorticity");
    }
    AddVolumeOutput("Q_CRITERION", "Q_Criterion", "VORTEX_IDENTIFICATION", "Value of the Q-Criterion");
  }

  // Timestep info
  AddVolumeOutput("DELTA_TIME", "Delta_Time", "TIMESTEP", "Value of the local timestep for the flow variables");
  AddVolumeOutput("CFL", "CFL", "TIMESTEP", "Value of the local CFL for the flow variables");
  if (config->GetKind_Turb_Model() != TURB_MODEL::NONE)
  {
    AddVolumeOutput("TURB_DELTA_TIME", "Turb_Delta_Time", "TIMESTEP", "Value of the local timestep for the turbulence variables");
    AddVolumeOutput("TURB_CFL", "Turb_CFL", "TIMESTEP", "Value of the local CFL for the turbulence variables");
  }
}

void CFlowOutput::LoadVolumeDataScalar(const CConfig* config, const CSolver* const* solver, const CGeometry* geometry,
                                        const unsigned long iPoint) {
  const auto* turb_solver = solver[TURB_SOL];
  const auto* trans_solver = solver[TRANS_SOL];
  const auto* Node_Flow = solver[FLOW_SOL]->GetNodes();
  const auto* Node_Turb = (config->GetKind_Turb_Model() != TURB_MODEL::NONE) ? turb_solver->GetNodes() : nullptr;
  const auto* Node_Trans = (config->GetKind_Trans_Model() != TURB_TRANS_MODEL::NONE) ? trans_solver->GetNodes() : nullptr;
  const auto* Node_Geo = geometry->nodes;

  SetVolumeOutputValue("DELTA_TIME", iPoint, Node_Flow->GetDelta_Time(iPoint));
  SetVolumeOutputValue("CFL", iPoint, Node_Flow->GetLocalCFL(iPoint));

  if (config->GetViscous()) {
    if (nDim == 3){
      SetVolumeOutputValue("VORTICITY_X", iPoint, Node_Flow->GetVorticity(iPoint)[0]);
      SetVolumeOutputValue("VORTICITY_Y", iPoint, Node_Flow->GetVorticity(iPoint)[1]);
      SetVolumeOutputValue("VORTICITY_Z", iPoint, Node_Flow->GetVorticity(iPoint)[2]);
    } else {
      SetVolumeOutputValue("VORTICITY", iPoint, Node_Flow->GetVorticity(iPoint)[2]);
    }
    SetVolumeOutputValue("Q_CRITERION", iPoint, GetQCriterion(Node_Flow->GetVelocityGradient(iPoint)));
  }

  const bool limiter = (config->GetKind_SlopeLimit_Turb() != LIMITER::NONE);

  switch (TurbModelFamily(config->GetKind_Turb_Model())) {
    case TURB_FAMILY::SA:
      SetVolumeOutputValue("NU_TILDE", iPoint, Node_Turb->GetSolution(iPoint, 0));
      SetVolumeOutputValue("RES_NU_TILDE", iPoint, turb_solver->LinSysRes(iPoint, 0));
      if (limiter) {
        SetVolumeOutputValue("LIMITER_NU_TILDE", iPoint, Node_Turb->GetLimiter(iPoint, 0));
      }
      break;

    case TURB_FAMILY::KW:
      SetVolumeOutputValue("TKE", iPoint, Node_Turb->GetSolution(iPoint, 0));
      SetVolumeOutputValue("DISSIPATION", iPoint, Node_Turb->GetSolution(iPoint, 1));
      SetVolumeOutputValue("RES_TKE", iPoint, turb_solver->LinSysRes(iPoint, 0));
      SetVolumeOutputValue("RES_DISSIPATION", iPoint, turb_solver->LinSysRes(iPoint, 1));
      if (limiter) {
        SetVolumeOutputValue("LIMITER_TKE", iPoint, Node_Turb->GetLimiter(iPoint, 0));
        SetVolumeOutputValue("LIMITER_DISSIPATION", iPoint, Node_Turb->GetLimiter(iPoint, 1));
      }
      break;

    case TURB_FAMILY::NONE: break;
  }

  /*--- If we got here a turbulence model is being used, therefore there is eddy viscosity. ---*/
  if (config->GetKind_Turb_Model() != TURB_MODEL::NONE) {
    SetVolumeOutputValue("EDDY_VISCOSITY", iPoint, Node_Flow->GetEddyViscosity(iPoint));
    SetVolumeOutputValue("TURB_DELTA_TIME", iPoint, Node_Turb->GetDelta_Time(iPoint));
    SetVolumeOutputValue("TURB_CFL", iPoint, Node_Turb->GetLocalCFL(iPoint));
  }

  if (config->GetSAParsedOptions().bc) {
    SetVolumeOutputValue("INTERMITTENCY", iPoint, Node_Turb->GetIntermittencyEff(iPoint));
  }

  switch (config->GetKind_Trans_Model()) {
    case TURB_TRANS_MODEL::LM:
      SetVolumeOutputValue("INTERMITTENCY", iPoint, Node_Trans->GetSolution(iPoint, 0));
      SetVolumeOutputValue("RE_THETA_T", iPoint, Node_Trans->GetSolution(iPoint, 1));
      SetVolumeOutputValue("INTERMITTENCY_SEP", iPoint, Node_Trans->GetIntermittencySep(iPoint));
      SetVolumeOutputValue("INTERMITTENCY_EFF", iPoint, Node_Trans->GetIntermittencyEff(iPoint));
      SetVolumeOutputValue("TURB_INDEX", iPoint, Node_Turb->GetTurbIndex(iPoint));
      SetVolumeOutputValue("RES_INTERMITTENCY", iPoint, trans_solver->LinSysRes(iPoint, 0));
      SetVolumeOutputValue("RES_RE_THETA_T", iPoint, trans_solver->LinSysRes(iPoint, 1));
      break;

    case TURB_TRANS_MODEL::NONE: break;
  }

  if (config->GetKind_HybridRANSLES() != NO_HYBRIDRANSLES) {
    SetVolumeOutputValue("DES_LENGTHSCALE", iPoint, Node_Flow->GetDES_LengthScale(iPoint));
    SetVolumeOutputValue("WALL_DISTANCE", iPoint, Node_Geo->GetWall_Distance(iPoint));
  }

  switch (config->GetKind_Species_Model()) {

    case SPECIES_MODEL::SPECIES_TRANSPORT: {
      const auto Node_Species = solver[SPECIES_SOL]->GetNodes();
<<<<<<< HEAD
      for (unsigned short iVar = 0; iVar < config->GetnSpecies(); iVar++) {
        if (config->GetKind_FluidModel() == FLUID_CANTERA) {
          SetVolumeOutputValue("SPECIES_" + config->GetChemical_GasComposition(iVar), iPoint, Node_Species->GetSolution(iPoint, iVar));
          SetVolumeOutputValue("RES_SPECIES_" + config->GetChemical_GasComposition(iVar), iPoint,
                               solver[SPECIES_SOL]->LinSysRes(iPoint, iVar));
          SetVolumeOutputValue("DIFFUSIVITY_" + config->GetChemical_GasComposition(iVar), iPoint,
                               Node_Species->GetDiffusivity(iPoint, iVar));
          if (config->GetCombustion() == true)
            SetVolumeOutputValue("CHEMICAL_SOURCE_TERM_" + config->GetChemical_GasComposition(iVar), iPoint,
                                 Node_Species->GetChemicalSourceTerm(iPoint, iVar));
          if (config->GetKind_SlopeLimit_Species() != LIMITER::NONE)
            SetVolumeOutputValue("LIMITER_SPECIES_" + config->GetChemical_GasComposition(iVar), iPoint,
                                 Node_Species->GetLimiter(iPoint, iVar));
        } else {
          SetVolumeOutputValue("SPECIES_" + std::to_string(iVar), iPoint, Node_Species->GetSolution(iPoint, iVar));
          SetVolumeOutputValue("RES_SPECIES_" + std::to_string(iVar), iPoint, solver[SPECIES_SOL]->LinSysRes(iPoint, iVar));
          SetVolumeOutputValue("DIFFUSIVITY_" + std::to_string(iVar), iPoint, Node_Species->GetDiffusivity(iPoint, iVar));
          if (config->GetKind_SlopeLimit_Species() != LIMITER::NONE)
            SetVolumeOutputValue("LIMITER_SPECIES_" + std::to_string(iVar), iPoint, Node_Species->GetLimiter(iPoint, iVar));
=======
      for (unsigned long iVar = 0; iVar < config->GetnSpecies(); iVar++) {
        SetVolumeOutputValue("SPECIES_" + std::to_string(iVar), iPoint, Node_Species->GetSolution(iPoint, iVar));
        SetVolumeOutputValue("RES_SPECIES_" + std::to_string(iVar), iPoint, solver[SPECIES_SOL]->LinSysRes(iPoint, iVar));
        SetVolumeOutputValue("DIFFUSIVITY_"+ std::to_string(iVar), iPoint, Node_Species->GetDiffusivity(iPoint,iVar));
        if (config->GetKind_SlopeLimit_Species() != LIMITER::NONE)
          SetVolumeOutputValue("LIMITER_SPECIES_" + std::to_string(iVar), iPoint, Node_Species->GetLimiter(iPoint, iVar));
        if (config->GetPyCustomSource()){
          SetVolumeOutputValue("SPECIES_UDS_" + std::to_string(iVar), iPoint, Node_Species->GetUserDefinedSource()(iPoint, iVar));
>>>>>>> 7a6ddfcc
        }
      }
      if (config->GetCombustion() == true)
        SetVolumeOutputValue("HEAT_RELEASE", iPoint, Node_Species->GetHeatRelease(iPoint));
      break;
    }

    case SPECIES_MODEL::FLAMELET: {
      const auto Node_Species = solver[SPECIES_SOL]->GetNodes();
      const auto& flamelet_config_options = config->GetFlameletParsedOptions();
      /*--- Controlling variables transport equations. ---*/
      for (auto iCV=0u; iCV < flamelet_config_options.n_control_vars; iCV++) {
        const auto& cv_name = flamelet_config_options.controlling_variable_names[iCV];
        SetVolumeOutputValue(cv_name, iPoint, Node_Species->GetSolution(iPoint, iCV));
        SetVolumeOutputValue("RES_" + cv_name, iPoint, solver[SPECIES_SOL]->LinSysRes(iPoint, iCV));
        const auto& source_name = flamelet_config_options.cv_source_names[iCV];
        if (source_name.compare("NULL") != 0)
          SetVolumeOutputValue("SOURCE_" + cv_name, iPoint, Node_Species->GetScalarSources(iPoint)[iCV]);
      }
      /*--- auxiliary species transport equations ---*/
      for (unsigned short i_scalar=0; i_scalar<flamelet_config_options.n_user_scalars; i_scalar++) {
        const auto& scalar_name = flamelet_config_options.user_scalar_names[i_scalar];
        SetVolumeOutputValue(scalar_name, iPoint, Node_Species->GetSolution(iPoint, flamelet_config_options.n_control_vars + i_scalar));
        SetVolumeOutputValue("SOURCE_" + scalar_name, iPoint, Node_Species->GetScalarSources(iPoint)[flamelet_config_options.n_control_vars + i_scalar]);
        SetVolumeOutputValue("RES_" + scalar_name, iPoint, solver[SPECIES_SOL]->LinSysRes(iPoint, flamelet_config_options.n_control_vars + i_scalar));
      }

      if (config->GetKind_SlopeLimit_Species() != LIMITER::NONE) {
        /*--- Limiter for controlling variable transport equations. ---*/
        for (auto iCV=0u; iCV<flamelet_config_options.n_control_vars; iCV++) {
          const auto& cv_name = flamelet_config_options.controlling_variable_names[iCV];
          SetVolumeOutputValue("LIMITER_" + cv_name, iPoint, Node_Species->GetLimiter(iPoint, iCV));
        }
        /*--- limiter for auxiliary species transport equations ---*/
        for (unsigned short i_scalar=0; i_scalar<flamelet_config_options.n_user_scalars; i_scalar++) {
          const auto& scalar_name = flamelet_config_options.user_scalar_names[i_scalar];
          SetVolumeOutputValue("LIMITER_" + scalar_name, iPoint, Node_Species->GetLimiter(iPoint, flamelet_config_options.n_control_vars + i_scalar));
        }
      }

      /*--- variables that we look up from the LUT ---*/
      for (int i_lookup = 0; i_lookup < flamelet_config_options.n_lookups; ++i_lookup) {
        if (flamelet_config_options.lookup_names[i_lookup] !="NULL")
          SetVolumeOutputValue(flamelet_config_options.lookup_names[i_lookup], iPoint, Node_Species->GetScalarLookups(iPoint)[i_lookup]);
      }

      SetVolumeOutputValue("TABLE_MISSES", iPoint, Node_Species->GetTableMisses(iPoint));

    }
    break;
    case SPECIES_MODEL::NONE: break;
  }
}

void CFlowOutput::LoadSurfaceData(CConfig *config, CGeometry *geometry, CSolver **solver, unsigned long iPoint, unsigned short iMarker, unsigned long iVertex){

  if (!config->GetViscous_Wall(iMarker)) return;

  const auto heat_sol = (config->GetKind_Regime() == ENUM_REGIME::INCOMPRESSIBLE) &&
                         config->GetWeakly_Coupled_Heat() ? HEAT_SOL : FLOW_SOL;

  SetVolumeOutputValue("SKIN_FRICTION-X", iPoint, solver[FLOW_SOL]->GetCSkinFriction(iMarker, iVertex, 0));
  SetVolumeOutputValue("SKIN_FRICTION-Y", iPoint, solver[FLOW_SOL]->GetCSkinFriction(iMarker, iVertex, 1));
  if (nDim == 3)
    SetVolumeOutputValue("SKIN_FRICTION-Z", iPoint, solver[FLOW_SOL]->GetCSkinFriction(iMarker, iVertex, 2));
  SetVolumeOutputValue("HEAT_FLUX", iPoint, solver[heat_sol]->GetHeatFlux(iMarker, iVertex));
  SetVolumeOutputValue("Y_PLUS", iPoint, solver[FLOW_SOL]->GetYPlus(iMarker, iVertex));
}

void CFlowOutput::AddAerodynamicCoefficients(const CConfig* config) {

  /// BEGIN_GROUP: AERO_COEFF, DESCRIPTION: Sum of the aerodynamic coefficients and forces on all surfaces (markers) set with MARKER_MONITORING.
  /// DESCRIPTION: Reference force for aerodynamic coefficients
  AddHistoryOutput("REFERENCE_FORCE", "RefForce", ScreenOutputFormat::FIXED, "AERO_COEFF", "Reference force used to compute aerodynamic coefficients", HistoryFieldType::COEFFICIENT);
  /// DESCRIPTION: Drag coefficient
  AddHistoryOutput("DRAG",       "CD",   ScreenOutputFormat::FIXED, "AERO_COEFF", "Total drag coefficient on all surfaces set with MARKER_MONITORING", HistoryFieldType::COEFFICIENT);
  /// DESCRIPTION: Lift coefficient
  AddHistoryOutput("LIFT",       "CL",   ScreenOutputFormat::FIXED, "AERO_COEFF", "Total lift coefficient on all surfaces set with MARKER_MONITORING", HistoryFieldType::COEFFICIENT);
  /// DESCRIPTION: Sideforce coefficient
  AddHistoryOutput("SIDEFORCE",  "CSF",  ScreenOutputFormat::FIXED, "AERO_COEFF", "Total sideforce coefficient on all surfaces set with MARKER_MONITORING", HistoryFieldType::COEFFICIENT);
  /// DESCRIPTION: Moment around the x-axis
  AddHistoryOutput("MOMENT_X",   "CMx",  ScreenOutputFormat::FIXED, "AERO_COEFF", "Total momentum x-component on all surfaces set with MARKER_MONITORING", HistoryFieldType::COEFFICIENT);
  /// DESCRIPTION: Moment around the y-axis
  AddHistoryOutput("MOMENT_Y",   "CMy",  ScreenOutputFormat::FIXED, "AERO_COEFF", "Total momentum y-component on all surfaces set with MARKER_MONITORING", HistoryFieldType::COEFFICIENT);
  /// DESCRIPTION: Moment around the z-axis
  AddHistoryOutput("MOMENT_Z",   "CMz",  ScreenOutputFormat::FIXED, "AERO_COEFF", "Total momentum z-component on all surfaces set with MARKER_MONITORING", HistoryFieldType::COEFFICIENT);
  /// DESCRIPTION: Force in x direction
  AddHistoryOutput("FORCE_X",    "CFx",  ScreenOutputFormat::FIXED, "AERO_COEFF", "Total force x-component on all surfaces set with MARKER_MONITORING", HistoryFieldType::COEFFICIENT);
  /// DESCRIPTION: Force in y direction
  AddHistoryOutput("FORCE_Y",    "CFy",  ScreenOutputFormat::FIXED, "AERO_COEFF", "Total force y-component on all surfaces set with MARKER_MONITORING", HistoryFieldType::COEFFICIENT);
  /// DESCRIPTION: Force in z direction
  AddHistoryOutput("FORCE_Z",    "CFz",  ScreenOutputFormat::FIXED, "AERO_COEFF", "Total force z-component on all surfaces set with MARKER_MONITORING", HistoryFieldType::COEFFICIENT);
  /// DESCRIPTION: Lift-to-drag ratio
  AddHistoryOutput("EFFICIENCY", "CEff", ScreenOutputFormat::FIXED, "AERO_COEFF", "Total lift-to-drag ratio on all surfaces set with MARKER_MONITORING", HistoryFieldType::COEFFICIENT);
  /// END_GROUP

  /// BEGIN_GROUP: AERO_COEFF_SURF, DESCRIPTION: Aerodynamic coefficients and forces per surface.
  vector<string> Marker_Monitoring;
  for (unsigned short iMarker_Monitoring = 0; iMarker_Monitoring < config->GetnMarker_Monitoring(); iMarker_Monitoring++){
    Marker_Monitoring.push_back(config->GetMarker_Monitoring_TagBound(iMarker_Monitoring));
  }
  /// DESCRIPTION: Drag coefficient
  AddHistoryOutputPerSurface("DRAG_ON_SURFACE",       "CD",   ScreenOutputFormat::FIXED, "AERO_COEFF_SURF", Marker_Monitoring, HistoryFieldType::COEFFICIENT);
  /// DESCRIPTION: Lift coefficient
  AddHistoryOutputPerSurface("LIFT_ON_SURFACE",       "CL",   ScreenOutputFormat::FIXED, "AERO_COEFF_SURF", Marker_Monitoring, HistoryFieldType::COEFFICIENT);
  /// DESCRIPTION: Sideforce coefficient
  AddHistoryOutputPerSurface("SIDEFORCE_ON_SURFACE",  "CSF",  ScreenOutputFormat::FIXED, "AERO_COEFF_SURF", Marker_Monitoring, HistoryFieldType::COEFFICIENT);
  /// DESCRIPTION: Moment around the x-axis
  AddHistoryOutputPerSurface("MOMENT-X_ON_SURFACE",   "CMx",  ScreenOutputFormat::FIXED, "AERO_COEFF_SURF", Marker_Monitoring, HistoryFieldType::COEFFICIENT);
  /// DESCRIPTION: Moment around the y-axis
  AddHistoryOutputPerSurface("MOMENT-Y_ON_SURFACE",   "CMy",  ScreenOutputFormat::FIXED, "AERO_COEFF_SURF", Marker_Monitoring, HistoryFieldType::COEFFICIENT);
  /// DESCRIPTION: Moment around the z-axis
  AddHistoryOutputPerSurface("MOMENT-Z_ON_SURFACE",   "CMz",  ScreenOutputFormat::FIXED, "AERO_COEFF_SURF", Marker_Monitoring, HistoryFieldType::COEFFICIENT);
  /// DESCRIPTION: Force in x direction
  AddHistoryOutputPerSurface("FORCE-X_ON_SURFACE",    "CFx",  ScreenOutputFormat::FIXED, "AERO_COEFF_SURF", Marker_Monitoring, HistoryFieldType::COEFFICIENT);
  /// DESCRIPTION: Force in y direction
  AddHistoryOutputPerSurface("FORCE-Y_ON_SURFACE",    "CFy",  ScreenOutputFormat::FIXED, "AERO_COEFF_SURF", Marker_Monitoring, HistoryFieldType::COEFFICIENT);
  /// DESCRIPTION: Force in z direction
  AddHistoryOutputPerSurface("FORCE-Z_ON_SURFACE",    "CFz",  ScreenOutputFormat::FIXED, "AERO_COEFF_SURF", Marker_Monitoring, HistoryFieldType::COEFFICIENT);
  /// DESCRIPTION: Lift-to-drag ratio
  AddHistoryOutputPerSurface("EFFICIENCY_ON_SURFACE", "CEff", ScreenOutputFormat::FIXED, "AERO_COEFF_SURF", Marker_Monitoring, HistoryFieldType::COEFFICIENT);
  /// END_GROUP

  /// DESCRIPTION: Angle of attack
  AddHistoryOutput("AOA", "AoA", ScreenOutputFormat::FIXED, "AOA", "Angle of attack");

  AddHistoryOutput("COMBO", "ComboObj", ScreenOutputFormat::SCIENTIFIC, "COMBO", "Combined obj. function value.", HistoryFieldType::COEFFICIENT);
}

void CFlowOutput::SetAerodynamicCoefficients(const CConfig* config, const CSolver* flow_solver){

  SetHistoryOutputValue("REFERENCE_FORCE", flow_solver->GetAeroCoeffsReferenceForce());
  SetHistoryOutputValue("DRAG", flow_solver->GetTotal_CD());
  SetHistoryOutputValue("LIFT", flow_solver->GetTotal_CL());
  if (nDim == 3)
    SetHistoryOutputValue("SIDEFORCE", flow_solver->GetTotal_CSF());
  if (nDim == 3){
    SetHistoryOutputValue("MOMENT_X", flow_solver->GetTotal_CMx());
    SetHistoryOutputValue("MOMENT_Y", flow_solver->GetTotal_CMy());
  }
  SetHistoryOutputValue("MOMENT_Z", flow_solver->GetTotal_CMz());
  SetHistoryOutputValue("FORCE_X", flow_solver->GetTotal_CFx());
  SetHistoryOutputValue("FORCE_Y", flow_solver->GetTotal_CFy());
  if (nDim == 3)
    SetHistoryOutputValue("FORCE_Z", flow_solver->GetTotal_CFz());
  SetHistoryOutputValue("EFFICIENCY", flow_solver->GetTotal_CEff());

  for (unsigned short iMarker_Monitoring = 0; iMarker_Monitoring < config->GetnMarker_Monitoring(); iMarker_Monitoring++) {
    SetHistoryOutputPerSurfaceValue("DRAG_ON_SURFACE", flow_solver->GetSurface_CD(iMarker_Monitoring), iMarker_Monitoring);
    SetHistoryOutputPerSurfaceValue("LIFT_ON_SURFACE", flow_solver->GetSurface_CL(iMarker_Monitoring), iMarker_Monitoring);
    if (nDim == 3)
      SetHistoryOutputPerSurfaceValue("SIDEFORCE_ON_SURFACE", flow_solver->GetSurface_CSF(iMarker_Monitoring), iMarker_Monitoring);
    if (nDim == 3){
      SetHistoryOutputPerSurfaceValue("MOMENT-X_ON_SURFACE", flow_solver->GetSurface_CMx(iMarker_Monitoring), iMarker_Monitoring);
      SetHistoryOutputPerSurfaceValue("MOMENT-Y_ON_SURFACE", flow_solver->GetSurface_CMy(iMarker_Monitoring), iMarker_Monitoring);
    }
    SetHistoryOutputPerSurfaceValue("MOMENT-Z_ON_SURFACE", flow_solver->GetSurface_CMz(iMarker_Monitoring), iMarker_Monitoring);
    SetHistoryOutputPerSurfaceValue("FORCE-X_ON_SURFACE", flow_solver->GetSurface_CFx(iMarker_Monitoring), iMarker_Monitoring);
    SetHistoryOutputPerSurfaceValue("FORCE-Y_ON_SURFACE", flow_solver->GetSurface_CFy(iMarker_Monitoring), iMarker_Monitoring);
    if (nDim == 3)
      SetHistoryOutputPerSurfaceValue("FORCE-Z_ON_SURFACE", flow_solver->GetSurface_CFz(iMarker_Monitoring), iMarker_Monitoring);

    SetHistoryOutputPerSurfaceValue("EFFICIENCY_ON_SURFACE", flow_solver->GetSurface_CEff(iMarker_Monitoring), iMarker_Monitoring);
    if (config->GetAeroelastic_Simulation()){
      SetHistoryOutputPerSurfaceValue("PITCH", config->GetAeroelastic_pitch(iMarker_Monitoring), iMarker_Monitoring);
      SetHistoryOutputPerSurfaceValue("PLUNGE", config->GetAeroelastic_plunge(iMarker_Monitoring), iMarker_Monitoring);
    }
  }

  SetHistoryOutputValue("AOA", config->GetAoA());
}

void CFlowOutput::AddHeatCoefficients(const CConfig* config) {

  if (!config->GetViscous()) return;

  /// BEGIN_GROUP: HEAT, DESCRIPTION: Heat coefficients on all surfaces set with MARKER_MONITORING.
  /// DESCRIPTION: Total heatflux
  AddHistoryOutput("TOTAL_HEATFLUX", "HF", ScreenOutputFormat::SCIENTIFIC, "HEAT", "Total heatflux on all surfaces set with MARKER_MONITORING.", HistoryFieldType::COEFFICIENT);
  /// DESCRIPTION: Maximal heatflux
  AddHistoryOutput("MAXIMUM_HEATFLUX", "maxHF", ScreenOutputFormat::SCIENTIFIC, "HEAT", "Maximum heatflux across all surfaces set with MARKER_MONITORING.", HistoryFieldType::COEFFICIENT);

  vector<string> Marker_Monitoring;
  Marker_Monitoring.reserve(config->GetnMarker_Monitoring());
for (auto iMarker = 0u; iMarker < config->GetnMarker_Monitoring(); iMarker++) {
    Marker_Monitoring.push_back(config->GetMarker_Monitoring_TagBound(iMarker));
  }
  /// DESCRIPTION:  Total heatflux
  AddHistoryOutputPerSurface("TOTAL_HEATFLUX_ON_SURFACE", "HF", ScreenOutputFormat::SCIENTIFIC, "HEAT_SURF", Marker_Monitoring, HistoryFieldType::COEFFICIENT);
  /// DESCRIPTION:  Total heatflux
  AddHistoryOutputPerSurface("MAXIMUM_HEATFLUX_ON_SURFACE", "maxHF", ScreenOutputFormat::SCIENTIFIC, "HEAT_SURF", Marker_Monitoring, HistoryFieldType::COEFFICIENT);
  /// END_GROUP
}

void CFlowOutput::SetHeatCoefficients(const CConfig* config, const CSolver* flow_solver) {

  if (!config->GetViscous()) return;

  SetHistoryOutputValue("TOTAL_HEATFLUX", flow_solver->GetTotal_HeatFlux());
  SetHistoryOutputValue("MAXIMUM_HEATFLUX", flow_solver->GetTotal_MaxHeatFlux());

  for (auto iMarker = 0u; iMarker < config->GetnMarker_Monitoring(); iMarker++) {
    SetHistoryOutputPerSurfaceValue("TOTAL_HEATFLUX_ON_SURFACE", flow_solver->GetSurface_HF_Visc(iMarker), iMarker);
    SetHistoryOutputPerSurfaceValue("MAXIMUM_HEATFLUX_ON_SURFACE", flow_solver->GetSurface_MaxHF_Visc(iMarker), iMarker);
  }
}

void CFlowOutput::AddRotatingFrameCoefficients() {
  /// BEGIN_GROUP: ROTATING_FRAME, DESCRIPTION: Coefficients related to a rotating frame of reference.
  /// DESCRIPTION: Merit
  AddHistoryOutput("FIGURE_OF_MERIT", "CMerit", ScreenOutputFormat::SCIENTIFIC, "ROTATING_FRAME", "Thrust over torque", HistoryFieldType::COEFFICIENT);
  /// DESCRIPTION: CT
  AddHistoryOutput("THRUST", "CT", ScreenOutputFormat::SCIENTIFIC, "ROTATING_FRAME", "Thrust coefficient", HistoryFieldType::COEFFICIENT);
  /// DESCRIPTION: CQ
  AddHistoryOutput("TORQUE", "CQ", ScreenOutputFormat::SCIENTIFIC, "ROTATING_FRAME", "Torque coefficient", HistoryFieldType::COEFFICIENT);
  /// END_GROUP
}

void CFlowOutput::SetRotatingFrameCoefficients(const CSolver* flow_solver) {

  SetHistoryOutputValue("THRUST", flow_solver->GetTotal_CT());
  SetHistoryOutputValue("TORQUE", flow_solver->GetTotal_CQ());
  SetHistoryOutputValue("FIGURE_OF_MERIT", flow_solver->GetTotal_CMerit());
}

void CFlowOutput::AddCpInverseDesignOutput(){

  AddHistoryOutput("INVERSE_DESIGN_PRESSURE", "Cp_Diff", ScreenOutputFormat::FIXED, "CP_DIFF", "Cp difference for inverse design", HistoryFieldType::COEFFICIENT);
}

void CFlowOutput::SetCpInverseDesign(CSolver *solver, const CGeometry *geometry, const CConfig *config){

  /*--- Prepare to read the surface pressure files (CSV) ---*/

  const auto surfCp_filename = config->GetUnsteady_FileName("TargetCp", curTimeIter, ".dat");

  /*--- Read the surface pressure file, on the first inner iteration. ---*/

  ifstream Surface_file;
  Surface_file.open(surfCp_filename);

  if (!Surface_file.good()) {
    solver->SetTotal_CpDiff(0.0);
    SetHistoryOutputValue("INVERSE_DESIGN_PRESSURE", 0.0);
    return;
  }

  if ((config->GetInnerIter() == 0) || config->GetDiscrete_Adjoint()) {
    string text_line;
    getline(Surface_file, text_line);

    while (getline(Surface_file, text_line)) {
      /*--- remove commas ---*/
      for (auto& c : text_line) if (c == ',') c = ' ';
      stringstream point_line(text_line);

      /*--- parse line ---*/
      unsigned long iPointGlobal;
      su2double XCoord, YCoord, ZCoord=0, Pressure, PressureCoeff;

      point_line >> iPointGlobal >> XCoord >> YCoord;
      if (nDim == 3) point_line >> ZCoord;
      point_line >> Pressure >> PressureCoeff;

      const auto iPoint = geometry->GetGlobal_to_Local_Point(iPointGlobal);

      /*--- If the point is on this rank set the Cp to associated vertices
       *    (one point may be shared by multiple vertices). ---*/
      if (iPoint >= 0) {
        bool set = false;
        for (auto iMarker = 0u; iMarker < geometry->GetnMarker(); ++iMarker) {
          const auto iVertex = geometry->nodes->GetVertex(iPoint, iMarker);

          if (iVertex >= 0) {
            solver->SetCPressureTarget(iMarker, iVertex, PressureCoeff);
            set = true;
          }
        }
        if (!set)
          cout << "WARNING: In file " << surfCp_filename << ", point " << iPointGlobal << " is not a vertex." << endl;
      }
    }
  }

  /*--- Compute the pressure difference. ---*/

  su2double PressDiff = 0.0;

  for (auto iMarker = 0u; iMarker < geometry->GetnMarker(); ++iMarker) {

    const auto Boundary = config->GetMarker_All_KindBC(iMarker);

    if (config->GetSolid_Wall(iMarker) || (Boundary == NEARFIELD_BOUNDARY)) {
      for (auto iVertex = 0ul; iVertex < geometry->GetnVertex(iMarker); iVertex++) {

        const auto iPoint = geometry->vertex[iMarker][iVertex]->GetNode();
        if (!geometry->nodes->GetDomain(iPoint)) continue;

        const auto Cp = solver->GetCPressure(iMarker, iVertex);
        const auto CpTarget = solver->GetCPressureTarget(iMarker, iVertex);

        const auto Normal = geometry->vertex[iMarker][iVertex]->GetNormal();
        const auto Area = GeometryToolbox::Norm(nDim, Normal);

        PressDiff += Area * pow(CpTarget-Cp, 2);
      }
    }
  }
  su2double tmp = PressDiff;
  SU2_MPI::Allreduce(&tmp, &PressDiff, 1, MPI_DOUBLE, MPI_SUM, SU2_MPI::GetComm());

  /*--- Update the total Cp difference coeffient. ---*/

  solver->SetTotal_CpDiff(PressDiff);
  SetHistoryOutputValue("INVERSE_DESIGN_PRESSURE", PressDiff);

}

void CFlowOutput::AddNearfieldInverseDesignOutput(){

  AddHistoryOutput("EQUIVALENT_AREA", "CEquiv_Area", ScreenOutputFormat::SCIENTIFIC, "EQUIVALENT_AREA", "Equivalent area", HistoryFieldType::COEFFICIENT);
}

void CFlowOutput::SetNearfieldInverseDesign(CSolver *solver, const CGeometry *geometry, const CConfig *config){

  ofstream EquivArea_file;
  su2double auxXCoord, auxYCoord, auxZCoord, InverseDesign = 0.0, DeltaX,
    Coord_i, Coord_j, jp1Coord, *Coord = nullptr, MeanFunction,
    *Face_Normal = nullptr, auxArea, auxPress, jFunction, jp1Function;
  unsigned long iPoint, auxPoint, auxDomain;
  ofstream NearFieldEA_file; ifstream TargetEA_file;

  const su2double XCoordBegin_OF = config->GetEA_IntLimit(0);
  const su2double XCoordEnd_OF = config->GetEA_IntLimit(1);

  const su2double AoA = -(config->GetAoA()*PI_NUMBER/180.0);
  const su2double EAScaleFactor = config->GetEA_ScaleFactor(); // The EA Obj. Func. should be ~ force based Obj. Func.

  const su2double Mach  = config->GetMach();
  const su2double Gamma = config->GetGamma();
  const su2double Beta = sqrt(Mach*Mach-1.0);
  const su2double R_Plane = fabs(config->GetEA_IntLimit(2));
  const su2double Pressure_Inf = config->GetPressure_FreeStreamND();

  const su2double factor = 4.0*sqrt(2.0*Beta*R_Plane) / (Gamma*Pressure_Inf*Mach*Mach);

  if (rank == MASTER_NODE) cout << "Writing Equivalent Area files." << endl ;

  vector<unsigned long> Buffer_Receive_nVertex;
  if (rank == MASTER_NODE) {
    Buffer_Receive_nVertex.resize(size);
  }

  /*--- Compute the total number of points of the near-field ghost nodes ---*/

  unsigned long nLocalVertex_NearField = 0;
  for (unsigned short iMarker = 0; iMarker < config->GetnMarker_All(); iMarker++)
    if (config->GetMarker_All_KindBC(iMarker) == NEARFIELD_BOUNDARY)
      for (unsigned long iVertex = 0; iVertex < geometry->GetnVertex(iMarker); iVertex++) {
        iPoint = geometry->vertex[iMarker][iVertex]->GetNode();
        Face_Normal = geometry->vertex[iMarker][iVertex]->GetNormal();
        Coord = geometry->nodes->GetCoord(iPoint);

        if (geometry->nodes->GetDomain(iPoint))
          if ((Face_Normal[nDim-1] > 0.0) && (Coord[nDim-1] < 0.0))
            nLocalVertex_NearField ++;
      }

  /*--- Send Near-Field vertex information --*/
  unsigned long MaxLocalVertex_NearField, nVertex_NearField;

  SU2_MPI::Allreduce(&nLocalVertex_NearField, &nVertex_NearField, 1, MPI_UNSIGNED_LONG, MPI_SUM, SU2_MPI::GetComm());
  SU2_MPI::Allreduce(&nLocalVertex_NearField, &MaxLocalVertex_NearField, 1, MPI_UNSIGNED_LONG, MPI_MAX, SU2_MPI::GetComm());
  SU2_MPI::Gather(&nLocalVertex_NearField, 1, MPI_UNSIGNED_LONG, Buffer_Receive_nVertex.data(), 1, MPI_UNSIGNED_LONG, MASTER_NODE, SU2_MPI::GetComm());

  vector<su2double> Buffer_Send_Xcoord          (MaxLocalVertex_NearField, 0.0);
  vector<su2double> Buffer_Send_Ycoord          (MaxLocalVertex_NearField, 0.0);
  vector<su2double> Buffer_Send_Zcoord          (MaxLocalVertex_NearField, 0.0);
  vector<unsigned long> Buffer_Send_IdPoint     (MaxLocalVertex_NearField, 0);
  vector<su2double> Buffer_Send_Pressure        (MaxLocalVertex_NearField, 0.0);
  vector<su2double> Buffer_Send_FaceArea        (MaxLocalVertex_NearField, 0.0);

  vector<su2double> Buffer_Receive_Xcoord;
  vector<su2double> Buffer_Receive_Ycoord;
  vector<su2double> Buffer_Receive_Zcoord;
  vector<unsigned long> Buffer_Receive_IdPoint;
  vector<su2double> Buffer_Receive_Pressure;
  vector<su2double> Buffer_Receive_FaceArea;

  if (rank == MASTER_NODE) {
    Buffer_Receive_Xcoord.resize(size*MaxLocalVertex_NearField);
    Buffer_Receive_Ycoord.resize(size*MaxLocalVertex_NearField);
    Buffer_Receive_Zcoord.resize(size*MaxLocalVertex_NearField);
    Buffer_Receive_IdPoint.resize(size*MaxLocalVertex_NearField);
    Buffer_Receive_Pressure.resize(size*MaxLocalVertex_NearField);
    Buffer_Receive_FaceArea.resize(size*MaxLocalVertex_NearField);
  }

  const auto nBuffer_Xcoord = MaxLocalVertex_NearField;
  const auto nBuffer_Ycoord = MaxLocalVertex_NearField;
  const auto nBuffer_Zcoord = MaxLocalVertex_NearField;
  const auto nBuffer_IdPoint = MaxLocalVertex_NearField;
  const auto nBuffer_Pressure = MaxLocalVertex_NearField;
  const auto nBuffer_FaceArea = MaxLocalVertex_NearField;


  /*--- Copy coordinates, index points, and pressures to the auxiliar vector --*/

  nLocalVertex_NearField = 0;
  for (unsigned short iMarker = 0; iMarker < config->GetnMarker_All(); iMarker++)
    if (config->GetMarker_All_KindBC(iMarker) == NEARFIELD_BOUNDARY)
      for (unsigned long iVertex = 0; iVertex < geometry->GetnVertex(iMarker); iVertex++) {
        iPoint = geometry->vertex[iMarker][iVertex]->GetNode();
        Face_Normal = geometry->vertex[iMarker][iVertex]->GetNormal();
        Coord = geometry->nodes->GetCoord(iPoint);

        if (geometry->nodes->GetDomain(iPoint))
          if ((Face_Normal[nDim-1] > 0.0) && (Coord[nDim-1] < 0.0)) {
            Buffer_Send_IdPoint[nLocalVertex_NearField] = iPoint;
            Buffer_Send_Xcoord[nLocalVertex_NearField] = geometry->nodes->GetCoord(iPoint, 0);
            Buffer_Send_Ycoord[nLocalVertex_NearField] = geometry->nodes->GetCoord(iPoint, 1);
            if (nDim == 3) {
              Buffer_Send_Zcoord[nLocalVertex_NearField] = geometry->nodes->GetCoord(iPoint, 2);
            }
            Buffer_Send_Pressure[nLocalVertex_NearField] = solver->GetNodes()->GetPressure(iPoint);
            Buffer_Send_FaceArea[nLocalVertex_NearField] = fabs(Face_Normal[nDim-1]);
            nLocalVertex_NearField++;
          }
      }

  /*--- Send all the information --*/

  SU2_MPI::Gather(Buffer_Send_Xcoord.data(), nBuffer_Xcoord, MPI_DOUBLE, Buffer_Receive_Xcoord.data(), nBuffer_Xcoord, MPI_DOUBLE, MASTER_NODE, SU2_MPI::GetComm());
  SU2_MPI::Gather(Buffer_Send_Ycoord.data(), nBuffer_Ycoord, MPI_DOUBLE, Buffer_Receive_Ycoord.data(), nBuffer_Ycoord, MPI_DOUBLE, MASTER_NODE, SU2_MPI::GetComm());
  SU2_MPI::Gather(Buffer_Send_Zcoord.data(), nBuffer_Zcoord, MPI_DOUBLE, Buffer_Receive_Zcoord.data(), nBuffer_Zcoord, MPI_DOUBLE, MASTER_NODE, SU2_MPI::GetComm());
  SU2_MPI::Gather(Buffer_Send_IdPoint.data(), nBuffer_IdPoint, MPI_UNSIGNED_LONG, Buffer_Receive_IdPoint.data(), nBuffer_IdPoint, MPI_UNSIGNED_LONG, MASTER_NODE, SU2_MPI::GetComm());
  SU2_MPI::Gather(Buffer_Send_Pressure.data(), nBuffer_Pressure, MPI_DOUBLE, Buffer_Receive_Pressure.data(), nBuffer_Pressure, MPI_DOUBLE, MASTER_NODE, SU2_MPI::GetComm());
  SU2_MPI::Gather(Buffer_Send_FaceArea.data(), nBuffer_FaceArea, MPI_DOUBLE, Buffer_Receive_FaceArea.data(), nBuffer_FaceArea, MPI_DOUBLE, MASTER_NODE, SU2_MPI::GetComm());

  if (rank == MASTER_NODE) {

    vector<su2double> Xcoord(nVertex_NearField);
    vector<su2double> Ycoord(nVertex_NearField);
    vector<su2double> Zcoord(nVertex_NearField);
    vector<short> AzimuthalAngle(nVertex_NearField);
    vector<unsigned long> IdPoint(nVertex_NearField);
    vector<unsigned long> IdDomain(nVertex_NearField);
    vector<su2double> Pressure(nVertex_NearField);
    vector<su2double> FaceArea(nVertex_NearField);
    vector<su2double> EquivArea(nVertex_NearField);
    vector<su2double> TargetArea(nVertex_NearField);
    vector<su2double> NearFieldWeight(nVertex_NearField);
    vector<su2double> Weight(nVertex_NearField);

    nVertex_NearField = 0;
    for (int iProcessor = 0; iProcessor < size; iProcessor++) {
      for (unsigned long iVertex = 0; iVertex < Buffer_Receive_nVertex[iProcessor]; iVertex++) {
        Xcoord[nVertex_NearField] = Buffer_Receive_Xcoord[iProcessor*MaxLocalVertex_NearField+iVertex];
        Ycoord[nVertex_NearField] = Buffer_Receive_Ycoord[iProcessor*MaxLocalVertex_NearField+iVertex];

        if (nDim == 2) {
          AzimuthalAngle[nVertex_NearField] = 0;
        }

        if (nDim == 3) {
          Zcoord[nVertex_NearField] = Buffer_Receive_Zcoord[iProcessor*MaxLocalVertex_NearField+iVertex];

          /*--- Rotate the nearfield cylinder  ---*/

          su2double YcoordRot = Ycoord[nVertex_NearField];
          su2double ZcoordRot = Xcoord[nVertex_NearField]*sin(AoA) + Zcoord[nVertex_NearField]*cos(AoA);

          /*--- Compute the Azimuthal angle ---*/

          su2double AngleDouble = fabs(atan(-YcoordRot/ZcoordRot)*180.0/PI_NUMBER);

          /*--- Fix an azimuthal line due to misalignments of the near-field ---*/

          su2double FixAzimuthalLine = config->GetFixAzimuthalLine();

          if ((AngleDouble >= FixAzimuthalLine - 0.1) && (AngleDouble <= FixAzimuthalLine + 0.1))
            AngleDouble = FixAzimuthalLine - 0.1;

          const auto AngleInt = SU2_TYPE::Short(floor(AngleDouble + 0.5));

          if (AngleInt >= 0) AzimuthalAngle[nVertex_NearField] = AngleInt;
          else AzimuthalAngle[nVertex_NearField] = 180 + AngleInt;
        }

        if (AzimuthalAngle[nVertex_NearField] <= 60) {
          IdPoint[nVertex_NearField] = Buffer_Receive_IdPoint[iProcessor*MaxLocalVertex_NearField+iVertex];
          Pressure[nVertex_NearField] = Buffer_Receive_Pressure[iProcessor*MaxLocalVertex_NearField+iVertex];
          FaceArea[nVertex_NearField] = Buffer_Receive_FaceArea[iProcessor*MaxLocalVertex_NearField+iVertex];
          IdDomain[nVertex_NearField] = iProcessor;
          nVertex_NearField++;
        }
      }
    }


    vector<short> PhiAngleList;
    vector<short>::iterator IterPhiAngleList;

    for (unsigned long iVertex = 0; iVertex < nVertex_NearField; iVertex++)
      PhiAngleList.push_back(AzimuthalAngle[iVertex]);

    sort( PhiAngleList.begin(), PhiAngleList.end());
    IterPhiAngleList = unique( PhiAngleList.begin(), PhiAngleList.end());
    PhiAngleList.resize( IterPhiAngleList - PhiAngleList.begin() );

    /*--- Create vectors and distribute the values among the different PhiAngle queues ---*/

    vector<vector<su2double> > Xcoord_PhiAngle(PhiAngleList.size());
    vector<vector<su2double> > Ycoord_PhiAngle(PhiAngleList.size());
    vector<vector<su2double> > Zcoord_PhiAngle(PhiAngleList.size());
    vector<vector<unsigned long> > IdPoint_PhiAngle(PhiAngleList.size());
    vector<vector<unsigned long> > IdDomain_PhiAngle(PhiAngleList.size());
    vector<vector<su2double> > Pressure_PhiAngle(PhiAngleList.size());
    vector<vector<su2double> > FaceArea_PhiAngle(PhiAngleList.size());
    vector<vector<su2double> > EquivArea_PhiAngle(PhiAngleList.size());
    vector<vector<su2double> > TargetArea_PhiAngle(PhiAngleList.size());
    vector<vector<su2double> > NearFieldWeight_PhiAngle(PhiAngleList.size());
    vector<vector<su2double> > Weight_PhiAngle(PhiAngleList.size());

    /*--- Distribute the values among the different PhiAngles ---*/

    for (unsigned long iVertex = 0; iVertex < nVertex_NearField; iVertex++)
      for (unsigned short iPhiAngle = 0; iPhiAngle < PhiAngleList.size(); iPhiAngle++)
        if (AzimuthalAngle[iVertex] == PhiAngleList[iPhiAngle]) {
          Xcoord_PhiAngle[iPhiAngle].push_back(Xcoord[iVertex]);
          Ycoord_PhiAngle[iPhiAngle].push_back(Ycoord[iVertex]);
          Zcoord_PhiAngle[iPhiAngle].push_back(Zcoord[iVertex]);
          IdPoint_PhiAngle[iPhiAngle].push_back(IdPoint[iVertex]);
          IdDomain_PhiAngle[iPhiAngle].push_back(IdDomain[iVertex]);
          Pressure_PhiAngle[iPhiAngle].push_back(Pressure[iVertex]);
          FaceArea_PhiAngle[iPhiAngle].push_back(FaceArea[iVertex]);
          EquivArea_PhiAngle[iPhiAngle].push_back(EquivArea[iVertex]);
          TargetArea_PhiAngle[iPhiAngle].push_back(TargetArea[iVertex]);
          NearFieldWeight_PhiAngle[iPhiAngle].push_back(NearFieldWeight[iVertex]);
          Weight_PhiAngle[iPhiAngle].push_back(Weight[iVertex]);
        }

    /*--- Order the arrays (x Coordinate, Pressure, Point, and Domain) ---*/

    for (unsigned long iPhiAngle = 0; iPhiAngle < PhiAngleList.size(); iPhiAngle++)
      for (unsigned long iVertex = 0; iVertex < Xcoord_PhiAngle[iPhiAngle].size(); iVertex++)
        for (unsigned long jVertex = 0; jVertex < Xcoord_PhiAngle[iPhiAngle].size() - 1 - iVertex; jVertex++)
          if (Xcoord_PhiAngle[iPhiAngle][jVertex] > Xcoord_PhiAngle[iPhiAngle][jVertex+1]) {
            auxXCoord = Xcoord_PhiAngle[iPhiAngle][jVertex]; Xcoord_PhiAngle[iPhiAngle][jVertex] = Xcoord_PhiAngle[iPhiAngle][jVertex+1]; Xcoord_PhiAngle[iPhiAngle][jVertex+1] = auxXCoord;
            auxYCoord = Ycoord_PhiAngle[iPhiAngle][jVertex]; Ycoord_PhiAngle[iPhiAngle][jVertex] = Ycoord_PhiAngle[iPhiAngle][jVertex+1]; Ycoord_PhiAngle[iPhiAngle][jVertex+1] = auxYCoord;
            auxZCoord = Zcoord_PhiAngle[iPhiAngle][jVertex]; Zcoord_PhiAngle[iPhiAngle][jVertex] = Zcoord_PhiAngle[iPhiAngle][jVertex+1]; Zcoord_PhiAngle[iPhiAngle][jVertex+1] = auxZCoord;
            auxPress = Pressure_PhiAngle[iPhiAngle][jVertex]; Pressure_PhiAngle[iPhiAngle][jVertex] = Pressure_PhiAngle[iPhiAngle][jVertex+1]; Pressure_PhiAngle[iPhiAngle][jVertex+1] = auxPress;
            auxArea = FaceArea_PhiAngle[iPhiAngle][jVertex]; FaceArea_PhiAngle[iPhiAngle][jVertex] = FaceArea_PhiAngle[iPhiAngle][jVertex+1]; FaceArea_PhiAngle[iPhiAngle][jVertex+1] = auxArea;
            auxPoint = IdPoint_PhiAngle[iPhiAngle][jVertex]; IdPoint_PhiAngle[iPhiAngle][jVertex] = IdPoint_PhiAngle[iPhiAngle][jVertex+1]; IdPoint_PhiAngle[iPhiAngle][jVertex+1] = auxPoint;
            auxDomain = IdDomain_PhiAngle[iPhiAngle][jVertex]; IdDomain_PhiAngle[iPhiAngle][jVertex] = IdDomain_PhiAngle[iPhiAngle][jVertex+1]; IdDomain_PhiAngle[iPhiAngle][jVertex+1] = auxDomain;
          }


    /*--- Check that all the azimuth lists have the same size ---*/

    auto nVertex = Xcoord_PhiAngle[0].size();
    for (unsigned long iPhiAngle = 0; iPhiAngle < PhiAngleList.size(); iPhiAngle++) {
      auto nVertex_aux = Xcoord_PhiAngle[iPhiAngle].size();
      if (nVertex_aux != nVertex) cout <<"Be careful! One azimuth list is shorter than the other.\n";
      nVertex = min(nVertex, nVertex_aux);
    }

    /*--- Compute equivalent area distribution at each azimuth angle ---*/

    for (unsigned long iPhiAngle = 0; iPhiAngle < PhiAngleList.size(); iPhiAngle++) {
      EquivArea_PhiAngle[iPhiAngle][0] = 0.0;
      for (unsigned long iVertex = 1; iVertex < EquivArea_PhiAngle[iPhiAngle].size(); iVertex++) {
        EquivArea_PhiAngle[iPhiAngle][iVertex] = 0.0;

        Coord_i = Xcoord_PhiAngle[iPhiAngle][iVertex]*cos(AoA) - Zcoord_PhiAngle[iPhiAngle][iVertex]*sin(AoA);

        for (unsigned long jVertex = 0; jVertex < iVertex-1; jVertex++) {

          Coord_j = Xcoord_PhiAngle[iPhiAngle][jVertex]*cos(AoA) - Zcoord_PhiAngle[iPhiAngle][jVertex]*sin(AoA);
          jp1Coord = Xcoord_PhiAngle[iPhiAngle][jVertex+1]*cos(AoA) - Zcoord_PhiAngle[iPhiAngle][jVertex+1]*sin(AoA);

          jFunction = factor*(Pressure_PhiAngle[iPhiAngle][jVertex] - Pressure_Inf)*sqrt(Coord_i-Coord_j);
          jp1Function = factor*(Pressure_PhiAngle[iPhiAngle][jVertex+1] - Pressure_Inf)*sqrt(Coord_i-jp1Coord);

          DeltaX = (jp1Coord-Coord_j);
          MeanFunction = 0.5*(jp1Function + jFunction);
          EquivArea_PhiAngle[iPhiAngle][iVertex] += DeltaX * MeanFunction;
        }
      }
    }

    /*--- Create a file with the equivalent area distribution at each azimuthal angle ---*/

    NearFieldEA_file.precision(config->GetOutput_Precision());

    NearFieldEA_file.open("Equivalent_Area.dat", ios::out);
    NearFieldEA_file << "TITLE = \"Equivalent Area evaluation at each azimuthal angle\"" << "\n";

    if (config->GetSystemMeasurements() == US)
      NearFieldEA_file << "VARIABLES = \"Height (in) at r="<< R_Plane*12.0 << " in. (cyl. coord. system)\"";
    else
      NearFieldEA_file << "VARIABLES = \"Height (m) at r="<< R_Plane << " m. (cylindrical coordinate system)\"";

    for (unsigned long iPhiAngle = 0; iPhiAngle < PhiAngleList.size(); iPhiAngle++) {
      if (config->GetSystemMeasurements() == US)
        NearFieldEA_file << ", \"Equivalent Area (ft<sup>2</sup>), <greek>F</greek>= " << PhiAngleList[iPhiAngle] << " deg.\"";
      else
        NearFieldEA_file << ", \"Equivalent Area (m<sup>2</sup>), <greek>F</greek>= " << PhiAngleList[iPhiAngle] << " deg.\"";
    }

    NearFieldEA_file << "\n";
    for (unsigned long iVertex = 0; iVertex < EquivArea_PhiAngle[0].size(); iVertex++) {

      su2double XcoordRot = Xcoord_PhiAngle[0][iVertex]*cos(AoA) - Zcoord_PhiAngle[0][iVertex]*sin(AoA);
      su2double XcoordRot_init = Xcoord_PhiAngle[0][0]*cos(AoA) - Zcoord_PhiAngle[0][0]*sin(AoA);

      if (config->GetSystemMeasurements() == US)
        NearFieldEA_file << scientific << (XcoordRot - XcoordRot_init) * 12.0;
      else
        NearFieldEA_file << scientific << (XcoordRot - XcoordRot_init);

      for (unsigned long iPhiAngle = 0; iPhiAngle < PhiAngleList.size(); iPhiAngle++) {
        NearFieldEA_file << scientific << ", " << EquivArea_PhiAngle[iPhiAngle][iVertex];
      }

      NearFieldEA_file << "\n";

    }
    NearFieldEA_file.close();


    /*--- Read target equivalent area from the configuration file,
     this first implementation requires a complete table (same as the original
     EA table). so... no interpolation. ---*/

    vector<vector<su2double> > TargetArea_PhiAngle_Trans;
    TargetEA_file.open("TargetEA.dat", ios::in);

    if (TargetEA_file.fail()) {
      /*--- Set the table to 0 ---*/
      for (unsigned long iPhiAngle = 0; iPhiAngle < PhiAngleList.size(); iPhiAngle++)
        for (unsigned long iVertex = 0; iVertex < TargetArea_PhiAngle[iPhiAngle].size(); iVertex++)
          TargetArea_PhiAngle[iPhiAngle][iVertex] = 0.0;
    }
    else {

      /*--- skip header lines ---*/

      string line;
      getline(TargetEA_file, line);
      getline(TargetEA_file, line);

      while (TargetEA_file) {

        string line;
        getline(TargetEA_file, line);
        istringstream is(line);
        vector<su2double> row;
        unsigned short iter = 0;

        while (is.good()) {
          string token;
          getline(is, token,',');

          istringstream js(token);

          su2double data;
          js >> data;

          /*--- The first element in the table is the coordinate (in or m)---*/

          if (iter != 0) row.push_back(data);
          iter++;

        }
        TargetArea_PhiAngle_Trans.push_back(row);
      }

      for (unsigned long iPhiAngle = 0; iPhiAngle < PhiAngleList.size(); iPhiAngle++)
        for (unsigned long iVertex = 0; iVertex < EquivArea_PhiAngle[iPhiAngle].size(); iVertex++)
          TargetArea_PhiAngle[iPhiAngle][iVertex] = TargetArea_PhiAngle_Trans[iVertex][iPhiAngle];

    }

    /*--- Divide by the number of Phi angles in the nearfield ---*/

    su2double PhiFactor = 1.0/su2double(PhiAngleList.size());

    /*--- Evaluate the objective function ---*/

    InverseDesign = 0;
    for (unsigned long iPhiAngle = 0; iPhiAngle < PhiAngleList.size(); iPhiAngle++)
      for (unsigned long iVertex = 0; iVertex < EquivArea_PhiAngle[iPhiAngle].size(); iVertex++) {
        Weight_PhiAngle[iPhiAngle][iVertex] = 1.0;
        Coord_i = Xcoord_PhiAngle[iPhiAngle][iVertex];

        su2double Difference = EquivArea_PhiAngle[iPhiAngle][iVertex]-TargetArea_PhiAngle[iPhiAngle][iVertex];
        su2double percentage = fabs(Difference)*100/fabs(TargetArea_PhiAngle[iPhiAngle][iVertex]);

        if ((percentage < 0.1) || (Coord_i < XCoordBegin_OF) || (Coord_i > XCoordEnd_OF)) Difference = 0.0;

        InverseDesign += EAScaleFactor*PhiFactor*Weight_PhiAngle[iPhiAngle][iVertex]*Difference*Difference;
      }

    /*--- Evaluate the weight of the nearfield pressure (adjoint input) ---*/

    for (unsigned long iPhiAngle = 0; iPhiAngle < PhiAngleList.size(); iPhiAngle++) {
      for (unsigned long iVertex = 0; iVertex < EquivArea_PhiAngle[iPhiAngle].size(); iVertex++) {
        Coord_i = Xcoord_PhiAngle[iPhiAngle][iVertex];
        NearFieldWeight_PhiAngle[iPhiAngle][iVertex] = 0.0;
        for (unsigned long jVertex = iVertex; jVertex < EquivArea_PhiAngle[iPhiAngle].size(); jVertex++) {
          Coord_j = Xcoord_PhiAngle[iPhiAngle][jVertex];
          Weight_PhiAngle[iPhiAngle][iVertex] = 1.0;

          su2double Difference = EquivArea_PhiAngle[iPhiAngle][jVertex]-TargetArea_PhiAngle[iPhiAngle][jVertex];
          su2double percentage = fabs(Difference)*100/fabs(TargetArea_PhiAngle[iPhiAngle][jVertex]);

          if ((percentage < 0.1) || (Coord_j < XCoordBegin_OF) || (Coord_j > XCoordEnd_OF)) Difference = 0.0;

          NearFieldWeight_PhiAngle[iPhiAngle][iVertex] += EAScaleFactor*PhiFactor*Weight_PhiAngle[iPhiAngle][iVertex]*2.0*Difference*factor*sqrt(Coord_j-Coord_i);
        }
      }
    }

    /*--- Write the Nearfield pressure at each Azimuthal PhiAngle ---*/

    EquivArea_file.precision(config->GetOutput_Precision());

    EquivArea_file.open("nearfield_flow.dat", ios::out);
    EquivArea_file << "TITLE = \"Equivalent Area evaluation at each azimuthal angle\"" << "\n";

    if (config->GetSystemMeasurements() == US)
      EquivArea_file << "VARIABLES = \"Height (in) at r="<< R_Plane*12.0 << " in. (cyl. coord. system)\",\"Equivalent Area (ft<sup>2</sup>)\",\"Target Equivalent Area (ft<sup>2</sup>)\",\"Cp\"" << "\n";
    else
      EquivArea_file << "VARIABLES = \"Height (m) at r="<< R_Plane << " m. (cylindrical coordinate system)\",\"Equivalent Area (m<sup>2</sup>)\",\"Target Equivalent Area (m<sup>2</sup>)\",\"Cp\"" << "\n";

    for (unsigned long iPhiAngle = 0; iPhiAngle < PhiAngleList.size(); iPhiAngle++) {
      EquivArea_file << fixed << "ZONE T= \"<greek>F</greek>=" << PhiAngleList[iPhiAngle] << " deg.\"" << "\n";
      for (unsigned long iVertex = 0; iVertex < Xcoord_PhiAngle[iPhiAngle].size(); iVertex++) {

        su2double XcoordRot = Xcoord_PhiAngle[0][iVertex]*cos(AoA) - Zcoord_PhiAngle[0][iVertex]*sin(AoA);
        su2double XcoordRot_init = Xcoord_PhiAngle[0][0]*cos(AoA) - Zcoord_PhiAngle[0][0]*sin(AoA);

        if (config->GetSystemMeasurements() == US)
          EquivArea_file << scientific << (XcoordRot - XcoordRot_init) * 12.0;
        else
          EquivArea_file << scientific << (XcoordRot - XcoordRot_init);

        EquivArea_file << scientific << ", " << EquivArea_PhiAngle[iPhiAngle][iVertex]
        << ", " << TargetArea_PhiAngle[iPhiAngle][iVertex] << ", " << (Pressure_PhiAngle[iPhiAngle][iVertex]-Pressure_Inf)/Pressure_Inf << "\n";
      }
    }

    EquivArea_file.close();

  }

  /*--- Send the value of the NearField coefficient to all the processors ---*/

  SU2_MPI::Bcast(&InverseDesign, 1, MPI_DOUBLE, MASTER_NODE, SU2_MPI::GetComm());

  /*--- Store the value of the NearField coefficient ---*/

  solver->SetTotal_CEquivArea(InverseDesign);
  SetHistoryOutputValue("EQUIVALENT_AREA", InverseDesign);

}

void CFlowOutput::WriteAdditionalFiles(CConfig *config, CGeometry *geometry, CSolver **solver_container){

  if (config->GetFixed_CL_Mode() ||
      (config->GetKind_Streamwise_Periodic() == ENUM_STREAMWISE_PERIODIC::MASSFLOW)){
    WriteMetaData(config);
  }

  if (config->GetWrt_ForcesBreakdown()){
    WriteForcesBreakdown(config, solver_container[FLOW_SOL]);
  }

}

void CFlowOutput::WriteMetaData(const CConfig *config){

  ofstream meta_file;

  string filename = "flow";

  filename = config->GetFilename(filename, ".meta", curTimeIter);

  /*--- All processors open the file. ---*/

  if (rank == MASTER_NODE) {
    cout << "Writing Flow Meta-Data file: " << filename << endl;

    meta_file.open(filename.c_str(), ios::out);
    meta_file.precision(15);

    if (config->GetTime_Marching() == TIME_MARCHING::DT_STEPPING_1ST || config->GetTime_Marching() == TIME_MARCHING::DT_STEPPING_2ND)
      meta_file <<"ITER= " << curTimeIter + 1 << endl;
    else
      meta_file <<"ITER= " << curInnerIter + config->GetExtIter_OffSet() + 1 << endl;

    if (config->GetFixed_CL_Mode()){
      meta_file <<"AOA= " << config->GetAoA() - config->GetAoA_Offset() << endl;
      meta_file <<"SIDESLIP_ANGLE= " << config->GetAoS() - config->GetAoS_Offset() << endl;
      meta_file <<"DCD_DCL_VALUE= " << config->GetdCD_dCL() << endl;
      if (nDim==3){
        meta_file <<"DCMX_DCL_VALUE= " << config->GetdCMx_dCL() << endl;
        meta_file <<"DCMY_DCL_VALUE= " << config->GetdCMy_dCL() << endl;
      }
      meta_file <<"DCMZ_DCL_VALUE= " << config->GetdCMz_dCL() << endl;
    }
    meta_file <<"INITIAL_BCTHRUST= " << config->GetInitial_BCThrust() << endl;


    if (( config->GetKind_Solver() == MAIN_SOLVER::DISC_ADJ_EULER ||
          config->GetKind_Solver() == MAIN_SOLVER::DISC_ADJ_NAVIER_STOKES ||
          config->GetKind_Solver() == MAIN_SOLVER::DISC_ADJ_RANS )) {
      meta_file << "SENS_AOA=" << GetHistoryFieldValue("SENS_AOA") * PI_NUMBER / 180.0 << endl;
    }

    if(config->GetKind_Streamwise_Periodic() == ENUM_STREAMWISE_PERIODIC::MASSFLOW) {
      meta_file << "STREAMWISE_PERIODIC_PRESSURE_DROP=" << GetHistoryFieldValue("STREAMWISE_DP") << endl;
    }
  }

  meta_file.close();
}

void CFlowOutput::WriteForcesBreakdown(const CConfig* config, const CSolver* flow_solver) const {
  // clang-format off
  if (rank != MASTER_NODE) return;

  const bool compressible = (config->GetKind_Regime() == ENUM_REGIME::COMPRESSIBLE);
  const bool incompressible = (config->GetKind_Regime() == ENUM_REGIME::INCOMPRESSIBLE);
  const bool unsteady = config->GetTime_Domain();
  const bool viscous = config->GetViscous();
  const bool dynamic_grid = config->GetDynamic_Grid();
  const bool gravity = config->GetGravityForce();
  const TURB_MODEL Kind_Turb_Model = config->GetKind_Turb_Model();
  const bool turbulent = Kind_Turb_Model != TURB_MODEL::NONE;
  const TURB_TRANS_MODEL Kind_Trans_Model = config->GetKind_Trans_Model();
  const bool transition = Kind_Trans_Model != TURB_TRANS_MODEL::NONE;
  const bool fixed_cl = config->GetFixed_CL_Mode();
  const auto Kind_Solver = config->GetKind_Solver();
  const auto Ref_NonDim = config->GetRef_NonDim();
  const auto nMonitoring = config->GetnMarker_Monitoring();

  auto fileName = config->GetBreakdown_FileName();
  if (unsteady) {
    const auto lastindex = fileName.find_last_of('.');
    const auto ext = fileName.substr(lastindex, fileName.size());
    fileName = fileName.substr(0, lastindex);
    fileName = config->GetFilename(fileName, ext, curTimeIter);
  }

  /*--- Output the mean flow solution using only the master node ---*/

  cout << "\nWriting the forces breakdown file (" << fileName << ")." << endl;

  vector<su2double> Surface_CL(nMonitoring);
  vector<su2double> Surface_CD(nMonitoring);
  vector<su2double> Surface_CSF(nMonitoring);
  vector<su2double> Surface_CEff(nMonitoring);
  vector<su2double> Surface_CFx(nMonitoring);
  vector<su2double> Surface_CFy(nMonitoring);
  vector<su2double> Surface_CFz(nMonitoring);
  vector<su2double> Surface_CMx(nMonitoring);
  vector<su2double> Surface_CMy(nMonitoring);
  vector<su2double> Surface_CMz(nMonitoring);

  vector<su2double> Surface_CL_Inv(nMonitoring);
  vector<su2double> Surface_CD_Inv(nMonitoring);
  vector<su2double> Surface_CSF_Inv(nMonitoring);
  vector<su2double> Surface_CEff_Inv(nMonitoring);
  vector<su2double> Surface_CFx_Inv(nMonitoring);
  vector<su2double> Surface_CFy_Inv(nMonitoring);
  vector<su2double> Surface_CFz_Inv(nMonitoring);
  vector<su2double> Surface_CMx_Inv(nMonitoring);
  vector<su2double> Surface_CMy_Inv(nMonitoring);
  vector<su2double> Surface_CMz_Inv(nMonitoring);

  vector<su2double> Surface_CL_Visc(nMonitoring);
  vector<su2double> Surface_CD_Visc(nMonitoring);
  vector<su2double> Surface_CSF_Visc(nMonitoring);
  vector<su2double> Surface_CEff_Visc(nMonitoring);
  vector<su2double> Surface_CFx_Visc(nMonitoring);
  vector<su2double> Surface_CFy_Visc(nMonitoring);
  vector<su2double> Surface_CFz_Visc(nMonitoring);
  vector<su2double> Surface_CMx_Visc(nMonitoring);
  vector<su2double> Surface_CMy_Visc(nMonitoring);
  vector<su2double> Surface_CMz_Visc(nMonitoring);

  vector<su2double> Surface_CL_Mnt(nMonitoring);
  vector<su2double> Surface_CD_Mnt(nMonitoring);
  vector<su2double> Surface_CSF_Mnt(nMonitoring);
  vector<su2double> Surface_CEff_Mnt(nMonitoring);
  vector<su2double> Surface_CFx_Mnt(nMonitoring);
  vector<su2double> Surface_CFy_Mnt(nMonitoring);
  vector<su2double> Surface_CFz_Mnt(nMonitoring);
  vector<su2double> Surface_CMx_Mnt(nMonitoring);
  vector<su2double> Surface_CMy_Mnt(nMonitoring);
  vector<su2double> Surface_CMz_Mnt(nMonitoring);

  /*--- Flow solution coefficients ---*/

  const auto Total_CL = flow_solver->GetTotal_CL();
  const auto Total_CD = flow_solver->GetTotal_CD();
  const auto Total_CSF = flow_solver->GetTotal_CSF();
  const auto Total_CEff = flow_solver->GetTotal_CEff();
  const auto Total_CMx = flow_solver->GetTotal_CMx();
  const auto Total_CMy = flow_solver->GetTotal_CMy();
  const auto Total_CMz = flow_solver->GetTotal_CMz();
  const auto Total_CFx = flow_solver->GetTotal_CFx();
  const auto Total_CFy = flow_solver->GetTotal_CFy();
  const auto Total_CFz = flow_solver->GetTotal_CFz();

  su2double Total_CoPx = 0.0, Total_CoPy = 0.0, Total_CoPz = 0.0;
  if (nDim == 2) {
    Total_CoPx = flow_solver->GetTotal_CoPx() / flow_solver->GetTotal_CFy();
    Total_CoPy = flow_solver->GetTotal_CoPy() / flow_solver->GetTotal_CFx();
  } else {
    Total_CoPx = flow_solver->GetTotal_CoPx() / flow_solver->GetTotal_CFz();
    Total_CoPz = flow_solver->GetTotal_CoPz() / flow_solver->GetTotal_CFx();
  }
  if (us_units) {
    Total_CoPx *= 12.0;
    Total_CoPy *= 12.0;
    Total_CoPz *= 12.0;
  }

  /*--- Flow inviscid solution coefficients ---*/

  const auto Inv_CL = flow_solver->GetAllBound_CL_Inv();
  const auto Inv_CD = flow_solver->GetAllBound_CD_Inv();
  const auto Inv_CSF = flow_solver->GetAllBound_CSF_Inv();
  const auto Inv_CEff = flow_solver->GetAllBound_CEff_Inv();
  const auto Inv_CMx = flow_solver->GetAllBound_CMx_Inv();
  const auto Inv_CMy = flow_solver->GetAllBound_CMy_Inv();
  const auto Inv_CMz = flow_solver->GetAllBound_CMz_Inv();
  const auto Inv_CFx = flow_solver->GetAllBound_CFx_Inv();
  const auto Inv_CFy = flow_solver->GetAllBound_CFy_Inv();
  const auto Inv_CFz = flow_solver->GetAllBound_CFz_Inv();

  /*--- Flow viscous solution coefficients ---*/

  const auto Visc_CL = flow_solver->GetAllBound_CL_Visc();
  const auto Visc_CD = flow_solver->GetAllBound_CD_Visc();
  const auto Visc_CSF = flow_solver->GetAllBound_CSF_Visc();
  const auto Visc_CEff = flow_solver->GetAllBound_CEff_Visc();
  const auto Visc_CMx = flow_solver->GetAllBound_CMx_Visc();
  const auto Visc_CMy = flow_solver->GetAllBound_CMy_Visc();
  const auto Visc_CMz = flow_solver->GetAllBound_CMz_Visc();
  const auto Visc_CFx = flow_solver->GetAllBound_CFx_Visc();
  const auto Visc_CFy = flow_solver->GetAllBound_CFy_Visc();
  const auto Visc_CFz = flow_solver->GetAllBound_CFz_Visc();

  /*--- Flow momentum solution coefficients ---*/

  const auto Mnt_CL = flow_solver->GetAllBound_CL_Mnt();
  const auto Mnt_CD = flow_solver->GetAllBound_CD_Mnt();
  const auto Mnt_CSF = flow_solver->GetAllBound_CSF_Mnt();
  const auto Mnt_CEff = flow_solver->GetAllBound_CEff_Mnt();
  const auto Mnt_CMx = flow_solver->GetAllBound_CMx_Mnt();
  const auto Mnt_CMy = flow_solver->GetAllBound_CMy_Mnt();
  const auto Mnt_CMz = flow_solver->GetAllBound_CMz_Mnt();
  const auto Mnt_CFx = flow_solver->GetAllBound_CFx_Mnt();
  const auto Mnt_CFy = flow_solver->GetAllBound_CFy_Mnt();
  const auto Mnt_CFz = flow_solver->GetAllBound_CFz_Mnt();

  /*--- Look over the markers being monitored and get the desired values ---*/

  for (auto iMarker = 0u; iMarker < nMonitoring; iMarker++) {
    Surface_CL[iMarker] = flow_solver->GetSurface_CL(iMarker);
    Surface_CD[iMarker] = flow_solver->GetSurface_CD(iMarker);
    Surface_CSF[iMarker] = flow_solver->GetSurface_CSF(iMarker);
    Surface_CEff[iMarker] = flow_solver->GetSurface_CEff(iMarker);
    Surface_CMx[iMarker] = flow_solver->GetSurface_CMx(iMarker);
    Surface_CMy[iMarker] = flow_solver->GetSurface_CMy(iMarker);
    Surface_CMz[iMarker] = flow_solver->GetSurface_CMz(iMarker);
    Surface_CFx[iMarker] = flow_solver->GetSurface_CFx(iMarker);
    Surface_CFy[iMarker] = flow_solver->GetSurface_CFy(iMarker);
    Surface_CFz[iMarker] = flow_solver->GetSurface_CFz(iMarker);

    Surface_CL_Inv[iMarker] = flow_solver->GetSurface_CL_Inv(iMarker);
    Surface_CD_Inv[iMarker] = flow_solver->GetSurface_CD_Inv(iMarker);
    Surface_CSF_Inv[iMarker] = flow_solver->GetSurface_CSF_Inv(iMarker);
    Surface_CEff_Inv[iMarker] = flow_solver->GetSurface_CEff_Inv(iMarker);
    Surface_CMx_Inv[iMarker] = flow_solver->GetSurface_CMx_Inv(iMarker);
    Surface_CMy_Inv[iMarker] = flow_solver->GetSurface_CMy_Inv(iMarker);
    Surface_CMz_Inv[iMarker] = flow_solver->GetSurface_CMz_Inv(iMarker);
    Surface_CFx_Inv[iMarker] = flow_solver->GetSurface_CFx_Inv(iMarker);
    Surface_CFy_Inv[iMarker] = flow_solver->GetSurface_CFy_Inv(iMarker);
    Surface_CFz_Inv[iMarker] = flow_solver->GetSurface_CFz_Inv(iMarker);
    Surface_CL_Visc[iMarker] = flow_solver->GetSurface_CL_Visc(iMarker);
    Surface_CD_Visc[iMarker] = flow_solver->GetSurface_CD_Visc(iMarker);
    Surface_CSF_Visc[iMarker] = flow_solver->GetSurface_CSF_Visc(iMarker);
    Surface_CEff_Visc[iMarker] = flow_solver->GetSurface_CEff_Visc(iMarker);
    Surface_CMx_Visc[iMarker] = flow_solver->GetSurface_CMx_Visc(iMarker);
    Surface_CMy_Visc[iMarker] = flow_solver->GetSurface_CMy_Visc(iMarker);
    Surface_CMz_Visc[iMarker] = flow_solver->GetSurface_CMz_Visc(iMarker);
    Surface_CFx_Visc[iMarker] = flow_solver->GetSurface_CFx_Visc(iMarker);
    Surface_CFy_Visc[iMarker] = flow_solver->GetSurface_CFy_Visc(iMarker);
    Surface_CFz_Visc[iMarker] = flow_solver->GetSurface_CFz_Visc(iMarker);

    Surface_CL_Mnt[iMarker] = flow_solver->GetSurface_CL_Mnt(iMarker);
    Surface_CD_Mnt[iMarker] = flow_solver->GetSurface_CD_Mnt(iMarker);
    Surface_CSF_Mnt[iMarker] = flow_solver->GetSurface_CSF_Mnt(iMarker);
    Surface_CEff_Mnt[iMarker] = flow_solver->GetSurface_CEff_Mnt(iMarker);
    Surface_CMx_Mnt[iMarker] = flow_solver->GetSurface_CMx_Mnt(iMarker);
    Surface_CMy_Mnt[iMarker] = flow_solver->GetSurface_CMy_Mnt(iMarker);
    Surface_CMz_Mnt[iMarker] = flow_solver->GetSurface_CMz_Mnt(iMarker);
    Surface_CFx_Mnt[iMarker] = flow_solver->GetSurface_CFx_Mnt(iMarker);
    Surface_CFy_Mnt[iMarker] = flow_solver->GetSurface_CFy_Mnt(iMarker);
    Surface_CFz_Mnt[iMarker] = flow_solver->GetSurface_CFz_Mnt(iMarker);
  }

  /*--- Write file name with extension ---*/

  ofstream file;
  file.open(fileName);

  file << "\n";
  file << "-------------------------------------------------------------------------\n";
  file << "|    ___ _   _ ___                                                      |\n";
  file << "|   / __| | | |_  )   Release 8.2.0 \"Harrier\"                           |\n";
  file << "|   \\__ \\ |_| |/ /                                                      |\n";
  file << "|   |___/\\___//___|   Suite (Computational Fluid Dynamics Code)         |\n";
  file << "|                                                                       |\n";
  file << "-------------------------------------------------------------------------\n";
  file << "| SU2 Project Website: https://su2code.github.io                        |\n";
  file << "|                                                                       |\n";
  file << "| The SU2 Project is maintained by the SU2 Foundation                   |\n";
  file << "| (http://su2foundation.org)                                            |\n";
  file << "-------------------------------------------------------------------------\n";
  file << "| Copyright 2012-2025, SU2 Contributors                                 |\n";
  file << "|                                                                       |\n";
  file << "| SU2 is free software; you can redistribute it and/or                  |\n";
  file << "| modify it under the terms of the GNU Lesser General Public            |\n";
  file << "| License as published by the Free Software Foundation; either          |\n";
  file << "| version 2.1 of the License, or (at your option) any later version.    |\n";
  file << "|                                                                       |\n";
  file << "| SU2 is distributed in the hope that it will be useful,                |\n";
  file << "| but WITHOUT ANY WARRANTY; without even the implied warranty of        |\n";
  file << "| MERCHANTABILITY or FITNESS FOR A PARTICULAR PURPOSE. See the GNU      |\n";
  file << "| Lesser General Public License for more details.                       |\n";
  file << "|                                                                       |\n";
  file << "| You should have received a copy of the GNU Lesser General Public      |\n";
  file << "| License along with SU2. If not, see <http://www.gnu.org/licenses/>.   |\n";
  file << "-------------------------------------------------------------------------\n";

  file.precision(6);

  file << "\n\nProblem definition:\n\n";

  switch (Kind_Solver) {
    case MAIN_SOLVER::EULER:
    case MAIN_SOLVER::INC_EULER:
      if (compressible) file << "Compressible Euler equations.\n";
      if (incompressible) file << "Incompressible Euler equations.\n";
      break;
    case MAIN_SOLVER::NAVIER_STOKES:
    case MAIN_SOLVER::INC_NAVIER_STOKES:
      if (compressible) file << "Compressible Laminar Navier-Stokes' equations.\n";
      if (incompressible) file << "Incompressible Laminar Navier-Stokes' equations.\n";
      break;
    case MAIN_SOLVER::RANS:
    case MAIN_SOLVER::INC_RANS:
      if (compressible) file << "Compressible RANS equations.\n";
      if (incompressible) file << "Incompressible RANS equations.\n";
      file << "Turbulence model: ";
      switch (Kind_Turb_Model) {
        case TURB_MODEL::NONE: break;
        case TURB_MODEL::SA:
          /// TODO: add the submodels here
          file << "Spalart Allmaras\n";
          break;
        case TURB_MODEL::SST:
          /// TODO: add the submodels here
          if (config->GetSSTParsedOptions().sust)
            file << "Menter's SST with sustaining terms\n";
          else
            file << "Menter's SST\n";
         break;
      }
      if (transition) {
        file << "Transition model: ";
        switch (Kind_Trans_Model) {
        case TURB_TRANS_MODEL::NONE: break;
        case TURB_TRANS_MODEL::LM:
          file << "Langtry and Menter's transition";
          if (config->GetLMParsedOptions().LM2015) {
            file << " w/ cross-flow corrections (2015)\n";
          } else {
            file << " (2009)\n";
          }
          break;
        }
      }
      break;
    default:
      break;
  }

  /*--- Compressible version of console output ---*/

  if (compressible) {
    file << "Mach number: " << config->GetMach() << ".\n";
    file << "Angle of attack (AoA): " << config->GetAoA() << " deg, and angle of sideslip (AoS): " << config->GetAoS()
         << " deg.\n";
    if (viscous)
      file << "Reynolds number: " << config->GetReynolds() << ".\n";

    if (fixed_cl) {
      file << "Simulation at a cte. CL: " << config->GetTarget_CL() << ".\n";
      file << "Approx. Delta CL / Delta AoA: " << config->GetdCL_dAlpha() << " (1/deg).\n";
      file << "Approx. Delta CD / Delta CL: " << config->GetdCD_dCL() << ".\n";
      if (nDim == 3) {
        file << "Approx. Delta CMx / Delta CL: " << config->GetdCMx_dCL() << ".\n";
        file << "Approx. Delta CMy / Delta CL: " << config->GetdCMy_dCL() << ".\n";
      }
      file << "Approx. Delta CMz / Delta CL: " << config->GetdCMz_dCL() << ".\n";
    }

    if (Ref_NonDim == DIMENSIONAL) {
      file << "Dimensional simulation.\n";
    } else if (Ref_NonDim == FREESTREAM_PRESS_EQ_ONE) {
      file << "Non-Dimensional simulation (P=1.0, Rho=1.0, T=1.0 at the farfield).\n";
    } else if (Ref_NonDim == FREESTREAM_VEL_EQ_MACH) {
      file << "Non-Dimensional simulation (V=Mach, Rho=1.0, T=1.0 at the farfield).\n";
    } else if (Ref_NonDim == FREESTREAM_VEL_EQ_ONE) {
      file << "Non-Dimensional simulation (V=1.0, Rho=1.0, T=1.0 at the farfield).\n";
    }

    if (si_units) {
      file << "The reference area is " << config->GetRefArea() << " m^2.\n";
      file << "The reference length is " << config->GetRefLength() << " m.\n";
    }

    if (us_units) {
      file << "The reference area is " << config->GetRefArea() * 12.0 * 12.0 << " in^2.\n";
      file << "The reference length is " << config->GetRefLength() * 12.0 << " in.\n";
    }
    file << "\n\nProblem definition:\n\n";

    if (viscous) {
      file << "Viscous flow: Computing pressure using the ideal gas law\n";
      file << "based on the free-stream temperature and a density computed\n";
      file << "from the Reynolds number.\n";
    } else {
      file << "Inviscid flow: Computing density based on free-stream\n";
      file << "temperature and pressure using the ideal gas law.\n";
    }

    if (dynamic_grid)
      file << "Force coefficients computed using MACH_MOTION.\n";
    else
      file << "Force coefficients computed using free-stream values.\n";

    file << "-- Input conditions:\n";

    switch (config->GetKind_FluidModel()) {
      case STANDARD_AIR:
        file << "Fluid Model: STANDARD_AIR \n";
        file << "Specific gas constant: " << config->GetGas_Constant();
        if (si_units) file << " N.m/kg.K.\n";
        else file << " lbf.ft/slug.R.\n";
        file << "Specific gas constant (non-dim): " << config->GetGas_ConstantND() << "\n";
        file << "Specific Heat Ratio: 1.4000 \n";
        break;

      case IDEAL_GAS:
        file << "Fluid Model: IDEAL_GAS \n";
        file << "Specific gas constant: " << config->GetGas_Constant() << " N.m/kg.K.\n";
        file << "Specific gas constant (non-dim): " << config->GetGas_ConstantND() << "\n";
        file << "Specific Heat Ratio: " << config->GetGamma() << "\n";
        break;

      case VW_GAS:
        file << "Fluid Model: Van der Waals \n";
        file << "Specific gas constant: " << config->GetGas_Constant() << " N.m/kg.K.\n";
        file << "Specific gas constant (non-dim): " << config->GetGas_ConstantND() << "\n";
        file << "Specific Heat Ratio: " << config->GetGamma() << "\n";
        file << "Critical Pressure:   " << config->GetPressure_Critical() << " Pa.\n";
        file << "Critical Temperature:  " << config->GetTemperature_Critical() << " K.\n";
        file << "Critical Pressure (non-dim):   " << config->GetPressure_Critical() / config->GetPressure_Ref()
             << "\n";
        file << "Critical Temperature (non-dim) :  "
             << config->GetTemperature_Critical() / config->GetTemperature_Ref() << "\n";
        break;

      case PR_GAS:
        file << "Fluid Model: Peng-Robinson \n";
        file << "Specific gas constant: " << config->GetGas_Constant() << " N.m/kg.K.\n";
        file << "Specific gas constant(non-dim): " << config->GetGas_ConstantND() << "\n";
        file << "Specific Heat Ratio: " << config->GetGamma() << "\n";
        file << "Critical Pressure:   " << config->GetPressure_Critical() << " Pa.\n";
        file << "Critical Temperature:  " << config->GetTemperature_Critical() << " K.\n";
        file << "Critical Pressure (non-dim):   " << config->GetPressure_Critical() / config->GetPressure_Ref()
             << "\n";
        file << "Critical Temperature (non-dim) :  "
             << config->GetTemperature_Critical() / config->GetTemperature_Ref() << "\n";
        break;

     case FLUID_FLAMELET:
        file << "Fluid Model: FLAMELET \n";
        break;

      case COOLPROP: {
        CCoolProp auxFluidModel(config->GetFluid_Name());
        file << "Fluid Model: CoolProp library \n";
        file << "Specific gas constant: " << auxFluidModel.GetGas_Constant()<< " N.m/kg.K.\n";
        file << "Specific gas constant(non-dim): " << config->GetGas_ConstantND() << "\n";
        file << "Specific Heat Ratio: "<< auxFluidModel.GetGamma() << "\n";
        file << "Critical Pressure:   " << auxFluidModel.GetPressure_Critical() << " Pa.\n";
        file << "Critical Temperature:  " << auxFluidModel.GetTemperature_Critical()<< " K.\n";
        file << "Critical Pressure (non-dim):   " << auxFluidModel.GetPressure_Critical()/ config->GetPressure_Ref()
            << "\n";
        file << "Critical Temperature (non-dim) :  "
            << auxFluidModel.GetTemperature_Critical() / config->GetTemperature_Ref() << "\n";
        } break;
    }

    if (viscous) {
      switch (config->GetKind_ViscosityModel()) {
        case VISCOSITYMODEL::CONSTANT:
          file << "Viscosity Model: CONSTANT_VISCOSITY  \n";
          file << "Laminar Viscosity: " << config->GetMu_Constant();
          if (si_units) file << " N.s/m^2.\n";
          else file << " lbf.s/ft^2.\n";
          file << "Laminar Viscosity (non-dim): " << config->GetMu_ConstantND() << "\n";
          break;

        case VISCOSITYMODEL::COOLPROP:
          file << "Viscosity Model: CoolProp  \n";
          break;

        case VISCOSITYMODEL::SUTHERLAND:
          file << "Viscosity Model: SUTHERLAND \n";
          file << "Ref. Laminar Viscosity: " << config->GetMu_Ref();
          if (si_units) file << " N.s/m^2.\n";
          else file << " lbf.s/ft^2.\n";
          file << "Ref. Temperature: " << config->GetMu_Temperature_Ref();
          if (si_units) file << " K.\n";
          else file << " R.\n";
          file << "Sutherland Constant: " << config->GetMu_S();
          if (si_units) file << " K.\n";
          else file << " R.\n";
          file << "Laminar Viscosity (non-dim): " << config->GetMu_ConstantND() << "\n";
          file << "Ref. Temperature (non-dim): " << config->GetMu_Temperature_RefND() << "\n";
          file << "Sutherland constant (non-dim): " << config->GetMu_SND() << "\n";
          break;

        default:
          break;
      }
      switch (config->GetKind_ConductivityModel()) {
        case CONDUCTIVITYMODEL::CONSTANT_PRANDTL:
          file << "Conductivity Model: CONSTANT_PRANDTL \n";
          file << "Prandtl: " << config->GetPrandtl_Lam() << "\n";
          break;

        case CONDUCTIVITYMODEL::CONSTANT:
          file << "Conductivity Model: CONSTANT \n";
          file << "Molecular Conductivity: " << config->GetThermal_Conductivity_Constant() << " W/m^2.K.\n";
          file << "Molecular Conductivity (non-dim): " << config->GetThermal_Conductivity_ConstantND() << "\n";
          break;
        case CONDUCTIVITYMODEL::COOLPROP:
          file << "Conductivity Model: COOLPROP \n";
          break;
        default:
          break;
      }

      if (turbulent) {
        switch (config->GetKind_ConductivityModel_Turb()) {
          case CONDUCTIVITYMODEL_TURB::CONSTANT_PRANDTL:
            file << "Turbulent Conductivity Model: CONSTANT_PRANDTL \n";
            file << "Turbulent Prandtl: " << config->GetPrandtl_Turb() << "\n";
            break;
          case CONDUCTIVITYMODEL_TURB::NONE:
            file << "Turbulent Conductivity Model: NONE \n";
            file << "No turbulent component in effective thermal conductivity.\n";
            break;
        }
      }
    }

    file << "Free-stream static pressure: " << config->GetPressure_FreeStream();
    if (si_units) file << " Pa.\n";
    else file << " psf.\n";

    file << "Free-stream total pressure: "
         << config->GetPressure_FreeStream() *
                pow(1.0 + config->GetMach() * config->GetMach() * 0.5 * (config->GetGamma() - 1.0),
                    config->GetGamma() / (config->GetGamma() - 1.0));
    if (si_units) file << " Pa.\n";
    else file << " psf.\n";

    file << "Free-stream temperature: " << config->GetTemperature_FreeStream();
    if (si_units) file << " K.\n";
    else file << " R.\n";

    file << "Free-stream total temperature: "
         << config->GetTemperature_FreeStream() *
                (1.0 + config->GetMach() * config->GetMach() * 0.5 * (config->GetGamma() - 1.0));
    if (si_units) file << " K.\n";
    else file << " R.\n";

    file << "Free-stream density: " << config->GetDensity_FreeStream();
    if (si_units) file << " kg/m^3.\n";
    else file << " slug/ft^3.\n";

    file << "Free-stream velocity: (" << config->GetVelocity_FreeStream()[0];
    file << ", " << config->GetVelocity_FreeStream()[1];
    if (nDim == 3) {
      file << ", " << config->GetVelocity_FreeStream()[2];
    }
    if (si_units) file << ") m/s. ";
    else file << ") ft/s. ";

    file << "Magnitude: " << config->GetModVel_FreeStream();
    if (si_units) file << " m/s.\n";
    else file << " ft/s.\n";

    file << "Free-stream total energy per unit mass: " << config->GetEnergy_FreeStream();
    if (si_units) file << " m^2/s^2.\n";
    else file << " ft^2/s^2.\n";

    if (viscous) {
      file << "Free-stream viscosity: " << config->GetViscosity_FreeStream();
      if (si_units) file << " N.s/m^2.\n";
      else file << " lbf.s/ft^2.\n";
      if (turbulent) {
        file << "Free-stream turb. kinetic energy per unit mass: " << config->GetTke_FreeStream();
        if (si_units) file << " m^2/s^2.\n";
        else file << " ft^2/s^2.\n";
        file << "Free-stream specific dissipation: " << config->GetOmega_FreeStream();
        if (si_units) file << " 1/s.\n";
        else file << " 1/s.\n";
      }
    }

    if (unsteady) {
      file << "Total time: " << config->GetTotal_UnstTime() << " s. Time step: " << config->GetDelta_UnstTime()
           << " s.\n";
    }

    /*--- Print out reference values. ---*/

    file << "-- Reference values:\n";

    file << "Reference specific gas constant: " << config->GetGas_Constant_Ref();
    if (si_units) file << " N.m/kg.K.\n";
    else file << " lbf.ft/slug.R.\n";

    file << "Reference pressure: " << config->GetPressure_Ref();
    if (si_units) file << " Pa.\n";
    else file << " psf.\n";

    file << "Reference temperature: " << config->GetTemperature_Ref();
    if (si_units) file << " K.\n";
    else file << " R.\n";

    file << "Reference density: " << config->GetDensity_Ref();
    if (si_units) file << " kg/m^3.\n";
    else file << " slug/ft^3.\n";

    file << "Reference velocity: " << config->GetVelocity_Ref();
    if (si_units) file << " m/s.\n";
    else file << " ft/s.\n";

    file << "Reference energy per unit mass: " << config->GetEnergy_Ref();
    if (si_units) file << " m^2/s^2.\n";
    else file << " ft^2/s^2.\n";

    if (viscous) {
      file << "Reference viscosity: " << config->GetViscosity_Ref();
      if (si_units) file << " N.s/m^2.\n";
      else file << " lbf.s/ft^2.\n";
      file << "Reference conductivity: " << config->GetThermal_Conductivity_Ref();
      if (si_units) file << " W/m^2.K.\n";
      else file << " lbf/ft.s.R.\n";
    }

    if (unsteady) file << "Reference time: " << config->GetTime_Ref() << " s.\n";

    /*--- Print out resulting non-dim values here. ---*/

    file << "-- Resulting non-dimensional state:\n";
    file << "Mach number (non-dim): " << config->GetMach() << "\n";
    if (viscous) {
      file << "Reynolds number (non-dim): " << config->GetReynolds() << ". Re length: " << config->GetLength_Reynolds();
      if (si_units) file << " m.\n";
      else file << " ft.\n";
    }
    if (gravity) {
      file << "Froude number (non-dim): " << config->GetFroude() << "\n";
      file << "Lenght of the baseline wave (non-dim): " << 2.0 * PI_NUMBER * config->GetFroude() * config->GetFroude()
           << "\n";
    }

    file << "Specific gas constant (non-dim): " << config->GetGas_ConstantND() << "\n";
    file << "Free-stream temperature (non-dim): " << config->GetTemperature_FreeStreamND() << "\n";
    file << "Free-stream pressure (non-dim): " << config->GetPressure_FreeStreamND() << "\n";
    file << "Free-stream density (non-dim): " << config->GetDensity_FreeStreamND() << "\n";

    if (nDim == 2) {
      file << "Free-stream velocity (non-dim): (" << config->GetVelocity_FreeStreamND()[0] << ", ";
      file << config->GetVelocity_FreeStreamND()[1] << "). ";
    } else {
      file << "Free-stream velocity (non-dim): (" << config->GetVelocity_FreeStreamND()[0] << ", ";
      file << config->GetVelocity_FreeStreamND()[1] << ", " << config->GetVelocity_FreeStreamND()[2] << "). ";
    }
    file << "Magnitude: " << config->GetModVel_FreeStreamND() << "\n";
    file << "Free-stream total energy per unit mass (non-dim): " << config->GetEnergy_FreeStreamND() << "\n";

    if (viscous) {
      file << "Free-stream viscosity (non-dim): " << config->GetViscosity_FreeStreamND() << "\n";
      if (turbulent) {
        file << "Free-stream turb. kinetic energy (non-dim): " << config->GetTke_FreeStreamND() << "\n";
        file << "Free-stream specific dissipation (non-dim): " << config->GetOmega_FreeStreamND() << "\n";
      }
    }

    if (unsteady) {
      file << "Total time (non-dim): " << config->GetTotal_UnstTimeND() << "\n";
      file << "Time step (non-dim): " << config->GetDelta_UnstTimeND() << "\n";
    }

  } else {

    /*--- Incompressible version of the console output ---*/

    const bool energy = config->GetEnergy_Equation();
    const bool boussinesq = (config->GetKind_DensityModel() == INC_DENSITYMODEL::BOUSSINESQ);

    if (config->GetRef_Inc_NonDim() == DIMENSIONAL) {
      file << "Viscous and Inviscid flow: rho_ref, vel_ref, temp_ref, p_ref\n";
      file << "are set to 1.0 in order to perform a dimensional calculation.\n";
    } else if (config->GetRef_Inc_NonDim() == INITIAL_VALUES) {
      file << "Viscous and Inviscid flow: rho_ref, vel_ref, and temp_ref\n";
      file << "are based on the initial values, p_ref = rho_ref*vel_ref^2.\n";
    } else if (config->GetRef_Inc_NonDim() == REFERENCE_VALUES) {
      file << "Viscous and Inviscid flow: rho_ref, vel_ref, and temp_ref\n";
      file << "are user-provided reference values, p_ref = rho_ref*vel_ref^2.\n";
    }
    if (dynamic_grid)
      file << "Force coefficients computed using MACH_MOTION.\n";
    else
      file << "Force coefficients computed using initial values.\n";

    file << "The reference area for force coeffs. is " << config->GetRefArea() << " m^2.\n";
    file << "The reference length for force coeffs. is " << config->GetRefLength() << " m.\n";

    file << "The pressure is decomposed into thermodynamic and dynamic components.\n";
    file << "The initial value of the dynamic pressure is 0.\n";

    file << "Mach number: " << config->GetMach();
    if (config->GetKind_FluidModel() == CONSTANT_DENSITY) {
      file << ", computed using the Bulk modulus.\n";
    } else {
      file << ", computed using fluid speed of sound.\n";
    }
    file << "For external flows, the initial state is imposed at the far-field.\n";
    file << "Angle of attack (deg): " << config->GetAoA() << ", computed using the initial velocity.\n";
    file << "Side slip angle (deg): " << config->GetAoS() << ", computed using the initial velocity.\n";

    if (viscous) {
      file << "Reynolds number per meter: " << config->GetReynolds() << ", computed using initial values.\n";
      file << "Reynolds number is a byproduct of inputs only (not used internally).\n";
    }
    file << "SI units only. The grid should be dimensional (meters).\n";

    switch (config->GetKind_DensityModel()) {
      case INC_DENSITYMODEL::CONSTANT:
        if (energy)
          file << "Energy equation is active and decoupled.\n";
        else
          file << "No energy equation.\n";
        break;

      case INC_DENSITYMODEL::BOUSSINESQ:
        if (energy) file << "Energy equation is active and coupled through Boussinesq approx.\n";
        break;

      case INC_DENSITYMODEL::VARIABLE:
        if (energy) file << "Energy equation is active and coupled for variable density.\n";
        break;

      case INC_DENSITYMODEL::FLAMELET:
        file << "Density is obtained through flamelet manifold.\n";
        break;
    }

    file << "-- Input conditions:\n";

    switch (config->GetKind_FluidModel()) {
      case CONSTANT_DENSITY:
        file << "Fluid Model: CONSTANT_DENSITY \n";
        if (energy) {
          file << "Specific heat at constant pressure (Cp): " << config->GetSpecific_Heat_Cp() << " N.m/kg.K.\n";
        }
        if (boussinesq) file << "Thermal expansion coefficient: " << config->GetThermal_Expansion_Coeff() << " K^-1.\n";
        file << "Thermodynamic pressure not required.\n";
        break;

      case INC_IDEAL_GAS:
        file << "Fluid Model: INC_IDEAL_GAS \n";
        file << "Variable density incompressible flow using ideal gas law.\n";
        file << "Density is a function of temperature (constant thermodynamic pressure).\n";
        file << "Specific heat at constant pressure (Cp): " << config->GetSpecific_Heat_Cp() << " N.m/kg.K.\n";
        file << "Molecular weight : " << config->GetMolecular_Weight() << " g/mol\n";
        file << "Specific gas constant: " << config->GetGas_Constant() << " N.m/kg.K.\n";
        file << "Thermodynamic pressure: " << config->GetPressure_Thermodynamic();
        if (si_units) file << " Pa.\n";
        else file << " psf.\n";
        break;

      case FLUID_MIXTURE:
        file << "Fluid Model: FLUID_MIXTURE \n";
        file << "Variable density incompressible flow using ideal gas law.\n";
        file << "Density is a function of temperature (constant thermodynamic pressure).\n";
        file << "Specific heat at constant pressure (Cp): " << config->GetSpecific_Heat_Cp() << " N.m/kg.K.\n";
        file << "Molecular weight : " << config->GetMolecular_Weight() << " g/mol\n";
        file << "Specific gas constant: " << config->GetGas_Constant() << " N.m/kg.K.\n";
        file << "Thermodynamic pressure: " << config->GetPressure_Thermodynamic();
        if (si_units) file << " Pa.\n";
        else file << " psf.\n";
        break;

      case FLUID_FLAMELET:
        file << "Fluid model: FLUID_FLAMELET \n";
        if (si_units) file << " Pa.\n";
        else file << " psf.\n";
        break;

      case INC_IDEAL_GAS_POLY:
        file << "Fluid Model: INC_IDEAL_GAS_POLY \n";
        file << "Variable density incompressible flow using ideal gas law.\n";
        file << "Density is a function of temperature (constant thermodynamic pressure).\n";
        file << "Molecular weight: " << config->GetMolecular_Weight() << " g/mol.\n";
        file << "Specific gas constant: " << config->GetGas_Constant() << " N.m/kg.K.\n";
        file << "Specific gas constant (non-dim): " << config->GetGas_ConstantND() << "\n";
        file << "Thermodynamic pressure: " << config->GetPressure_Thermodynamic();
        if (si_units) file << " Pa.\n";
        else file << " psf.\n";
        file << "Cp(T) polynomial coefficients: \n  (";
        for (unsigned short iVar = 0; iVar < config->GetnPolyCoeffs(); iVar++) {
          file << config->GetCp_PolyCoeff(iVar);
          if (iVar < config->GetnPolyCoeffs() - 1) file << ", ";
        }
        file << ").\n";
        file << "Cp(T) polynomial coefficients (non-dim.): \n  (";
        for (unsigned short iVar = 0; iVar < config->GetnPolyCoeffs(); iVar++) {
          file << config->GetCp_PolyCoeffND(iVar);
          if (iVar < config->GetnPolyCoeffs() - 1) file << ", ";
        }
        file << ").\n";
        break;
    }
    if (viscous) {
      switch (config->GetKind_ViscosityModel()) {
        case VISCOSITYMODEL::CONSTANT:
          file << "Viscosity Model: CONSTANT_VISCOSITY  \n";
          file << "Constant Laminar Viscosity: " << config->GetMu_Constant();
          if (si_units) file << " N.s/m^2.\n";
          else file << " lbf.s/ft^2.\n";
          file << "Laminar Viscosity (non-dim): " << config->GetMu_ConstantND() << "\n";
          break;

        case VISCOSITYMODEL::FLAMELET:
          file << "Viscosity Model: FLAMELET  \n";
          if (si_units) file << " N.s/m^2.\n";
          else file << " lbf.s/ft^2.\n";
          file << "Laminar Viscosity (non-dim): " << config->GetMu_ConstantND() << "\n";
          break;

        case VISCOSITYMODEL::COOLPROP:
          file << "Viscosity Model: CoolProp \n";
          break;
        
        case VISCOSITYMODEL::CANTERA:
          file << "Viscosity Model: CANTERA  \n";
          if (si_units) file << " N.s/m^2.\n";
          else file << " lbf.s/ft^2.\n";
          file << "Laminar Viscosity (non-dim): " << config->GetMu_ConstantND() << "\n";
          break;

        case VISCOSITYMODEL::SUTHERLAND:
          file << "Viscosity Model: SUTHERLAND \n";
          file << "Ref. Laminar Viscosity: " << config->GetMu_Ref();
          if (si_units) file << " N.s/m^2.\n";
          else file << " lbf.s/ft^2.\n";
          file << "Ref. Temperature: " << config->GetMu_Temperature_Ref();
          if (si_units) file << " K.\n";
          else file << " R.\n";
          file << "Sutherland Constant: " << config->GetMu_S();
          if (si_units) file << " K.\n";
          else file << " R.\n";
          file << "Laminar Viscosity (non-dim): " << config->GetMu_ConstantND() << "\n";
          file << "Ref. Temperature (non-dim): " << config->GetMu_Temperature_RefND() << "\n";
          file << "Sutherland constant (non-dim): " << config->GetMu_SND() << "\n";
          break;

        case VISCOSITYMODEL::POLYNOMIAL:
          file << "Viscosity Model: POLYNOMIAL_VISCOSITY  \n";
          file << "Mu(T) polynomial coefficients: \n  (";
          for (unsigned short iVar = 0; iVar < config->GetnPolyCoeffs(); iVar++) {
            file << config->GetMu_PolyCoeff(iVar);
            if (iVar < config->GetnPolyCoeffs() - 1) file << ", ";
          }
          file << ").\n";
          file << "Mu(T) polynomial coefficients (non-dim.): \n  (";
          for (unsigned short iVar = 0; iVar < config->GetnPolyCoeffs(); iVar++) {
            file << config->GetMu_PolyCoeffND(iVar);
            if (iVar < config->GetnPolyCoeffs() - 1) file << ", ";
          }
          file << ").\n";
          break;
      }

      if (energy) {
        switch (config->GetKind_ConductivityModel()) {
          case CONDUCTIVITYMODEL::CONSTANT_PRANDTL:
            file << "Conductivity Model: CONSTANT_PRANDTL  \n";
            file << "Prandtl (Laminar): " << config->GetPrandtl_Lam() << "\n";
            break;

          case CONDUCTIVITYMODEL::CONSTANT:
            file << "Conductivity Model: CONSTANT \n";
            file << "Molecular Conductivity: " << config->GetThermal_Conductivity_Constant() << " W/m^2.K.\n";
            file << "Molecular Conductivity (non-dim): " << config->GetThermal_Conductivity_ConstantND() << "\n";
            break;
          case CONDUCTIVITYMODEL::COOLPROP:
            file << "Conductivity Model: COOLPROP \n";
            break;

          case CONDUCTIVITYMODEL::FLAMELET:
            file << "Conductivity Model: FLAMELET \n";
            file << "Molecular Conductivity units: "  << " W/m^2.K.\n";
            file << "Molecular Conductivity (non-dim): " << config->GetThermal_Conductivity_ConstantND() << "\n";
            break;
          
          case CONDUCTIVITYMODEL::CANTERA:
            file << "Conductivity Model: CANTERA \n";
            file << "Molecular Conductivity units: "  << " W/m^2.K.\n";
            file << "Molecular Conductivity (non-dim): " << config->GetThermal_Conductivity_ConstantND() << "\n";
            break;

          case CONDUCTIVITYMODEL::POLYNOMIAL:
            file << "Viscosity Model: POLYNOMIAL \n";
            file << "Kt(T) polynomial coefficients: \n  (";
            for (unsigned short iVar = 0; iVar < config->GetnPolyCoeffs(); iVar++) {
              file << config->GetKt_PolyCoeff(iVar);
              if (iVar < config->GetnPolyCoeffs() - 1) file << ", ";
            }
            file << ").\n";
            file << "Kt(T) polynomial coefficients (non-dim.): \n  (";
            for (unsigned short iVar = 0; iVar < config->GetnPolyCoeffs(); iVar++) {
              file << config->GetKt_PolyCoeffND(iVar);
              if (iVar < config->GetnPolyCoeffs() - 1) file << ", ";
            }
            file << ").\n";
            break;
        }

        if (turbulent) {
          switch (config->GetKind_ConductivityModel_Turb()) {
            case CONDUCTIVITYMODEL_TURB::CONSTANT_PRANDTL:
              file << "Turbulent Conductivity Model: CONSTANT_PRANDTL  \n";
              file << "Turbulent Prandtl: " << config->GetPrandtl_Turb() << "\n";
              break;
            case CONDUCTIVITYMODEL_TURB::NONE:
              file << "Turbulent Conductivity Model: CONDUCTIVITYMODEL_TURB::NONE \n";
              file << "No turbulent component in effective thermal conductivity.\n";
              break;
          }
        }
      }
    }

    if (config->GetKind_FluidModel() == CONSTANT_DENSITY) {
      file << "Bulk modulus: " << config->GetBulk_Modulus();
      if (si_units) file << " Pa.\n";
      else file << " psf.\n";
    }

    file << "Initial dynamic pressure: " << config->GetPressure_FreeStream();
    if (si_units) file << " Pa.\n";
    else file << " psf.\n";

    file << "Initial total pressure: "
         << config->GetPressure_FreeStream() +
                0.5 * config->GetDensity_FreeStream() * config->GetModVel_FreeStream() * config->GetModVel_FreeStream();
    if (si_units) file << " Pa.\n";
    else file << " psf.\n";

    if (energy) {
      file << "Initial temperature: " << config->GetTemperature_FreeStream();
      if (si_units) file << " K.\n";
      else file << " R.\n";
    }

    file << "Initial density: " << config->GetDensity_FreeStream();
    if (si_units) file << " kg/m^3.\n";
    else file << " slug/ft^3.\n";

    file << "Free-stream velocity: (" << config->GetVelocity_FreeStream()[0];
    file << ", " << config->GetVelocity_FreeStream()[1];
    if (nDim == 3) {
      file << ", " << config->GetVelocity_FreeStream()[2];
    }
    if (si_units) file << ") m/s. ";
    else file << ") ft/s. ";

    file << "Magnitude: " << config->GetModVel_FreeStream();
    if (si_units) file << " m/s.\n";
    else file << " ft/s.\n";

    if (viscous) {
      file << "Initial laminar viscosity: " << config->GetViscosity_FreeStream();
      if (si_units) file << " N.s/m^2.\n";
      else file << " lbf.s/ft^2.\n";
      if (turbulent) {
        file << "Initial turb. kinetic energy per unit mass: " << config->GetTke_FreeStream();
        if (si_units) file << " m^2/s^2.\n";
        else file << " ft^2/s^2.\n";
        file << "Initial specific dissipation: " << config->GetOmega_FreeStream();
        if (si_units) file << " 1/s.\n";
        else file << " 1/s.\n";
      }
    }

    if (unsteady) {
      file << "Total time: " << config->GetTotal_UnstTime() << " s. Time step: " << config->GetDelta_UnstTime()
           << " s.\n";
    }

    /*--- Print out reference values. ---*/

    file << "-- Reference values:\n";

    if (config->GetKind_FluidModel() != CONSTANT_DENSITY) {
      file << "Reference specific gas constant: " << config->GetGas_Constant_Ref();
      if (si_units) file << " N.m/kg.K.\n";
      else file << " lbf.ft/slug.R.\n";
    } else {
      if (energy) {
        file << "Reference specific heat: " << config->GetGas_Constant_Ref();
        if (si_units) file << " N.m/kg.K.\n";
        else file << " lbf.ft/slug.R.\n";
      }
    }

    file << "Reference pressure: " << config->GetPressure_Ref();
    if (si_units) file << " Pa.\n";
    else file << " psf.\n";

    if (energy) {
      file << "Reference temperature: " << config->GetTemperature_Ref();
      if (si_units) file << " K.\n";
      else file << " R.\n";
    }

    file << "Reference density: " << config->GetDensity_Ref();
    if (si_units) file << " kg/m^3.\n";
    else file << " slug/ft^3.\n";

    file << "Reference velocity: " << config->GetVelocity_Ref();
    if (si_units) file << " m/s.\n";
    else file << " ft/s.\n";

    file << "Reference length: " << config->GetLength_Ref();
    if (si_units) file << " m.\n";
    else file << " in.\n";

    if (viscous) {
      file << "Reference viscosity: " << config->GetViscosity_Ref();
      if (si_units) file << " N.s/m^2.\n";
      else file << " lbf.s/ft^2.\n";
    }

    if (unsteady) file << "Reference time: " << config->GetTime_Ref() << " s.\n";

    /*--- Print out resulting non-dim values here. ---*/

    file << "-- Resulting non-dimensional state:\n";
    file << "Mach number (non-dim): " << config->GetMach() << "\n";
    if (viscous) {
      file << "Reynolds number (per m): " << config->GetReynolds() << "\n";
    }

    if (config->GetKind_FluidModel() != CONSTANT_DENSITY) {
      file << "Specific gas constant (non-dim): " << config->GetGas_ConstantND() << "\n";
      file << "Initial thermodynamic pressure (non-dim): " << config->GetPressure_ThermodynamicND() << "\n";
    } else {
      if (energy) {
        file << "Specific heat at constant pressure (non-dim): " << config->GetSpecific_Heat_CpND() << "\n";
        if (boussinesq)
          file << "Thermal expansion coefficient (non-dim.): " << config->GetThermal_Expansion_CoeffND() << " K^-1.\n";
      }
    }

    if (energy) file << "Initial temperature (non-dim): " << config->GetTemperature_FreeStreamND() << "\n";
    file << "Initial pressure (non-dim): " << config->GetPressure_FreeStreamND() << "\n";
    file << "Initial density (non-dim): " << config->GetDensity_FreeStreamND() << "\n";

    file << "Initial velocity (non-dim): (" << config->GetVelocity_FreeStreamND()[0];
    file << ", " << config->GetVelocity_FreeStreamND()[1];
    if (nDim == 3) {
      file << ", " << config->GetVelocity_FreeStreamND()[2];
    }
    file << "). Magnitude: " << config->GetModVel_FreeStreamND() << "\n";

    if (viscous) {
      file << "Initial viscosity (non-dim): " << config->GetViscosity_FreeStreamND() << "\n";
      if (turbulent) {
        file << "Initial turb. kinetic energy (non-dim): " << config->GetTke_FreeStreamND() << "\n";
        file << "Initial specific dissipation (non-dim): " << config->GetOmega_FreeStreamND() << "\n";
      }
    }

    if (unsteady) {
      file << "Total time (non-dim): " << config->GetTotal_UnstTimeND() << "\n";
      file << "Time step (non-dim): " << config->GetDelta_UnstTimeND() << "\n";
    }
  }

  /*--- Begin forces breakdown info. ---*/

  file << fixed;
  file << "\n\nForces breakdown:\n\n";

  if (nDim == 3) {
    su2double m = flow_solver->GetTotal_CFz() / flow_solver->GetTotal_CFx();
    su2double term = (Total_CoPz / m) - Total_CoPx;

    if (term > 0)
      file << "Center of Pressure: X=" << 1 / m << "Z-" << term << ".\n\n";
    else
      file << "Center of Pressure: X=" << 1 / m << "Z+" << fabs(term);
    if (si_units) file << " m.\n\n";
    else file << " in.\n\n";
  } else {
    su2double m = flow_solver->GetTotal_CFy() / flow_solver->GetTotal_CFx();
    su2double term = (Total_CoPy / m) - Total_CoPx;
    if (term > 0)
      file << "Center of Pressure: X=" << 1 / m << "Y-" << term << ".\n\n";
    else
      file << "Center of Pressure: X=" << 1 / m << "Y+" << fabs(term);
    if (si_units) file << " m.\n\n";
    else file << " in.\n\n";
  }

  /*--- Reference area and force factors. ---*/

  const su2double Factor = flow_solver->GetAeroCoeffsReferenceForce();
  const su2double Ref = config->GetDensity_Ref() * pow(config->GetVelocity_Ref(), 2);

  file << "NOTE: Multiply forces by the non-dimensional factor: " << Factor << ", and the reference factor: " << Ref
       << "\nto obtain the dimensional force.\n\n";

  file << "Total CL:    ";
  file.width(11);
  file << Total_CL;
  file << " | Pressure (";
  file.width(5);
  file << SU2_TYPE::Int((Inv_CL * 100.0) / (Total_CL + EPS));
  file << "%): ";
  file.width(11);
  file << Inv_CL;
  file << " | Friction (";
  file.width(5);
  file << SU2_TYPE::Int((Visc_CL * 100.0) / (Total_CL + EPS));
  file << "%): ";
  file.width(11);
  file << Visc_CL;
  file << " | Momentum (";
  file.width(5);
  file << SU2_TYPE::Int((Mnt_CL * 100.0) / (Total_CL + EPS));
  file << "%): ";
  file.width(11);
  file << Mnt_CL << "\n";

  file << "Total CD:    ";
  file.width(11);
  file << Total_CD;
  file << " | Pressure (";
  file.width(5);
  file << SU2_TYPE::Int((Inv_CD * 100.0) / (Total_CD + EPS)) << "%): ";
  file.width(11);
  file << Inv_CD;
  file << " | Friction (";
  file.width(5);
  file << SU2_TYPE::Int((Visc_CD * 100.0) / (Total_CD + EPS)) << "%): ";
  file.width(11);
  file << Visc_CD;
  file << " | Momentum (";
  file.width(5);
  file << SU2_TYPE::Int((Mnt_CD * 100.0) / (Total_CD + EPS)) << "%): ";
  file.width(11);
  file << Mnt_CD << "\n";

  if (nDim == 3) {
    file << "Total CSF:   ";
    file.width(11);
    file << Total_CSF;
    file << " | Pressure (";
    file.width(5);
    file << SU2_TYPE::Int((Inv_CSF * 100.0) / (Total_CSF + EPS));
    file << "%): ";
    file.width(11);
    file << Inv_CSF;
    file << " | Friction (";
    file.width(5);
    file << SU2_TYPE::Int((Visc_CSF * 100.0) / (Total_CSF + EPS));
    file << "%): ";
    file.width(11);
    file << Visc_CSF;
    file << " | Momentum (";
    file.width(5);
    file << SU2_TYPE::Int((Mnt_CSF * 100.0) / (Total_CSF + EPS));
    file << "%): ";
    file.width(11);
    file << Mnt_CSF << "\n";
  }

  file << "Total CL/CD: ";
  file.width(11);
  file << Total_CEff;
  file << " | Pressure (";
  file.width(5);
  file << SU2_TYPE::Int((Inv_CEff * 100.0) / (Total_CEff + EPS));
  file << "%): ";
  file.width(11);
  file << Inv_CEff;
  file << " | Friction (";
  file.width(5);
  file << SU2_TYPE::Int((Visc_CEff * 100.0) / (Total_CEff + EPS));
  file << "%): ";
  file.width(11);
  file << Visc_CEff;
  file << " | Momentum (";
  file.width(5);
  file << SU2_TYPE::Int((Mnt_CEff * 100.0) / (Total_CEff + EPS));
  file << "%): ";
  file.width(11);
  file << Mnt_CEff << "\n";

  if (nDim == 3) {
    file << "Total CMx:   ";
    file.width(11);
    file << Total_CMx;
    file << " | Pressure (";
    file.width(5);
    file << SU2_TYPE::Int((Inv_CMx * 100.0) / (Total_CMx + EPS));
    file << "%): ";
    file.width(11);
    file << Inv_CMx;
    file << " | Friction (";
    file.width(5);
    file << SU2_TYPE::Int((Visc_CMx * 100.0) / (Total_CMx + EPS));
    file << "%): ";
    file.width(11);
    file << Visc_CMx;
    file << " | Momentum (";
    file.width(5);
    file << SU2_TYPE::Int((Mnt_CMx * 100.0) / (Total_CMx + EPS));
    file << "%): ";
    file.width(11);
    file << Mnt_CMx << "\n";

    file << "Total CMy:   ";
    file.width(11);
    file << Total_CMy;
    file << " | Pressure (";
    file.width(5);
    file << SU2_TYPE::Int((Inv_CMy * 100.0) / (Total_CMy + EPS));
    file << "%): ";
    file.width(11);
    file << Inv_CMy;
    file << " | Friction (";
    file.width(5);
    file << SU2_TYPE::Int((Visc_CMy * 100.0) / (Total_CMy + EPS));
    file << "%): ";
    file.width(11);
    file << Visc_CMy;
    file << " | Momentum (";
    file.width(5);
    file << SU2_TYPE::Int((Mnt_CMz * 100.0) / (Total_CMz + EPS));
    file << "%): ";
    file.width(11);
    file << Mnt_CMy << "\n";
  }

  file << "Total CMz:   ";
  file.width(11);
  file << Total_CMz;
  file << " | Pressure (";
  file.width(5);
  file << SU2_TYPE::Int((Inv_CMz * 100.0) / (Total_CMz + EPS));
  file << "%): ";
  file.width(11);
  file << Inv_CMz;
  file << " | Friction (";
  file.width(5);
  file << SU2_TYPE::Int((Visc_CMz * 100.0) / (Total_CMz + EPS));
  file << "%): ";
  file.width(11);
  file << Visc_CMz;
  file << " | Momentum (";
  file.width(5);
  file << SU2_TYPE::Int((Mnt_CMz * 100.0) / (Total_CMz + EPS));
  file << "%): ";
  file.width(11);
  file << Mnt_CMz << "\n";

  file << "Total CFx:   ";
  file.width(11);
  file << Total_CFx;
  file << " | Pressure (";
  file.width(5);
  file << SU2_TYPE::Int((Inv_CFx * 100.0) / (Total_CFx + EPS));
  file << "%): ";
  file.width(11);
  file << Inv_CFx;
  file << " | Friction (";
  file.width(5);
  file << SU2_TYPE::Int((Visc_CFx * 100.0) / (Total_CFx + EPS));
  file << "%): ";
  file.width(11);
  file << Visc_CFx;
  file << " | Momentum (";
  file.width(5);
  file << SU2_TYPE::Int((Mnt_CFx * 100.0) / (Total_CFx + EPS));
  file << "%): ";
  file.width(11);
  file << Mnt_CFx << "\n";

  file << "Total CFy:   ";
  file.width(11);
  file << Total_CFy;
  file << " | Pressure (";
  file.width(5);
  file << SU2_TYPE::Int((Inv_CFy * 100.0) / (Total_CFy + EPS));
  file << "%): ";
  file.width(11);
  file << Inv_CFy;
  file << " | Friction (";
  file.width(5);
  file << SU2_TYPE::Int((Visc_CFy * 100.0) / (Total_CFy + EPS));
  file << "%): ";
  file.width(11);
  file << Visc_CFy;
  file << " | Momentum (";
  file.width(5);
  file << SU2_TYPE::Int((Mnt_CFy * 100.0) / (Total_CFy + EPS));
  file << "%): ";
  file.width(11);
  file << Mnt_CFy << "\n";

  if (nDim == 3) {
    file << "Total CFz:   ";
    file.width(11);
    file << Total_CFz;
    file << " | Pressure (";
    file.width(5);
    file << SU2_TYPE::Int((Inv_CFz * 100.0) / (Total_CFz + EPS));
    file << "%): ";
    file.width(11);
    file << Inv_CFz;
    file << " | Friction (";
    file.width(5);
    file << SU2_TYPE::Int((Visc_CFz * 100.0) / (Total_CFz + EPS));
    file << "%): ";
    file.width(11);
    file << Visc_CFz;
    file << " | Momentum (";
    file.width(5);
    file << SU2_TYPE::Int((Mnt_CFz * 100.0) / (Total_CFz + EPS));
    file << "%): ";
    file.width(11);
    file << Mnt_CFz << "\n";
  }

  file << "\n\n";

  for (auto iMarker = 0u; iMarker < nMonitoring; iMarker++) {
    file << "Surface name: " << config->GetMarker_Monitoring_TagBound(iMarker) << "\n\n";

    file << "Total CL    (";
    file.width(5);
    file << SU2_TYPE::Int((Surface_CL[iMarker] * 100.0) / (Total_CL + EPS));
    file << "%): ";
    file.width(11);
    file << Surface_CL[iMarker];
    file << " | Pressure (";
    file.width(5);
    file << SU2_TYPE::Int((Surface_CL_Inv[iMarker] * 100.0) / (Surface_CL[iMarker] + EPS));
    file << "%): ";
    file.width(11);
    file << Surface_CL_Inv[iMarker];
    file << " | Friction (";
    file.width(5);
    file << SU2_TYPE::Int((Surface_CL_Visc[iMarker] * 100.0) / (Surface_CL[iMarker] + EPS));
    file << "%): ";
    file.width(11);
    file << Surface_CL_Visc[iMarker];
    file << " | Momentum (";
    file.width(5);
    file << SU2_TYPE::Int((Surface_CL_Mnt[iMarker] * 100.0) / (Surface_CL[iMarker] + EPS));
    file << "%): ";
    file.width(11);
    file << Surface_CL_Mnt[iMarker] << "\n";

    file << "Total CD    (";
    file.width(5);
    file << SU2_TYPE::Int((Surface_CD[iMarker] * 100.0) / (Total_CD + EPS));
    file << "%): ";
    file.width(11);
    file << Surface_CD[iMarker];
    file << " | Pressure (";
    file.width(5);
    file << SU2_TYPE::Int((Surface_CD_Inv[iMarker] * 100.0) / (Surface_CD[iMarker] + EPS));
    file << "%): ";
    file.width(11);
    file << Surface_CD_Inv[iMarker];
    file << " | Friction (";
    file.width(5);
    file << SU2_TYPE::Int((Surface_CD_Visc[iMarker] * 100.0) / (Surface_CD[iMarker] + EPS));
    file << "%): ";
    file.width(11);
    file << Surface_CD_Visc[iMarker];
    file << " | Momentum (";
    file.width(5);
    file << SU2_TYPE::Int((Surface_CD_Mnt[iMarker] * 100.0) / (Surface_CD[iMarker] + EPS));
    file << "%): ";
    file.width(11);
    file << Surface_CD_Mnt[iMarker] << "\n";

    if (nDim == 3) {
      file << "Total CSF   (";
      file.width(5);
      file << SU2_TYPE::Int((Surface_CSF[iMarker] * 100.0) / (Total_CSF + EPS));
      file << "%): ";
      file.width(11);
      file << Surface_CSF[iMarker];
      file << " | Pressure (";
      file.width(5);
      file << SU2_TYPE::Int((Surface_CSF_Inv[iMarker] * 100.0) / (Surface_CSF[iMarker] + EPS));
      file << "%): ";
      file.width(11);
      file << Surface_CSF_Inv[iMarker];
      file << " | Friction (";
      file.width(5);
      file << SU2_TYPE::Int((Surface_CSF_Visc[iMarker] * 100.0) / (Surface_CSF[iMarker] + EPS));
      file << "%): ";
      file.width(11);
      file << Surface_CSF_Visc[iMarker];
      file << " | Momentum (";
      file.width(5);
      file << SU2_TYPE::Int((Surface_CSF_Mnt[iMarker] * 100.0) / (Surface_CSF[iMarker] + EPS));
      file << "%): ";
      file.width(11);
      file << Surface_CSF_Mnt[iMarker] << "\n";
    }

    file << "Total CL/CD (";
    file.width(5);
    file << SU2_TYPE::Int((Surface_CEff[iMarker] * 100.0) / (Total_CEff + EPS));
    file << "%): ";
    file.width(11);
    file << Surface_CEff[iMarker];
    file << " | Pressure (";
    file.width(5);
    file << SU2_TYPE::Int((Surface_CEff_Inv[iMarker] * 100.0) / (Surface_CEff[iMarker] + EPS));
    file << "%): ";
    file.width(11);
    file << Surface_CEff_Inv[iMarker];
    file << " | Friction (";
    file.width(5);
    file << SU2_TYPE::Int((Surface_CEff_Visc[iMarker] * 100.0) / (Surface_CEff[iMarker] + EPS));
    file << "%): ";
    file.width(11);
    file << Surface_CEff_Visc[iMarker];
    file << " | Momentum (";
    file.width(5);
    file << SU2_TYPE::Int((Surface_CEff_Mnt[iMarker] * 100.0) / (Surface_CEff[iMarker] + EPS));
    file << "%): ";
    file.width(11);
    file << Surface_CEff_Mnt[iMarker] << "\n";

    if (nDim == 3) {
      file << "Total CMx   (";
      file.width(5);
      file << SU2_TYPE::Int((Surface_CMx[iMarker] * 100.0) / (Total_CMx + EPS));
      file << "%): ";
      file.width(11);
      file << Surface_CMx[iMarker];
      file << " | Pressure (";
      file.width(5);
      file << SU2_TYPE::Int((Surface_CMx_Inv[iMarker] * 100.0) / (Surface_CMx[iMarker] + EPS));
      file << "%): ";
      file.width(11);
      file << Surface_CMx_Inv[iMarker];
      file << " | Friction (";
      file.width(5);
      file << SU2_TYPE::Int((Surface_CMx_Visc[iMarker] * 100.0) / (Surface_CMx[iMarker] + EPS));
      file << "%): ";
      file.width(11);
      file << Surface_CMx_Visc[iMarker];
      file << " | Momentum (";
      file.width(5);
      file << SU2_TYPE::Int((Surface_CMx_Mnt[iMarker] * 100.0) / (Surface_CMx[iMarker] + EPS));
      file << "%): ";
      file.width(11);
      file << Surface_CMx_Mnt[iMarker] << "\n";

      file << "Total CMy   (";
      file.width(5);
      file << SU2_TYPE::Int((Surface_CMy[iMarker] * 100.0) / (Total_CMy + EPS));
      file << "%): ";
      file.width(11);
      file << Surface_CMy[iMarker];
      file << " | Pressure (";
      file.width(5);
      file << SU2_TYPE::Int((Surface_CMy_Inv[iMarker] * 100.0) / (Surface_CMy[iMarker] + EPS));
      file << "%): ";
      file.width(11);
      file << Surface_CMy_Inv[iMarker];
      file << " | Friction (";
      file.width(5);
      file << SU2_TYPE::Int((Surface_CMy_Visc[iMarker] * 100.0) / (Surface_CMy[iMarker] + EPS));
      file << "%): ";
      file.width(11);
      file << Surface_CMy_Visc[iMarker];
      file << " | Momentum (";
      file.width(5);
      file << SU2_TYPE::Int((Surface_CMy_Mnt[iMarker] * 100.0) / (Surface_CMy[iMarker] + EPS));
      file << "%): ";
      file.width(11);
      file << Surface_CMy_Mnt[iMarker] << "\n";
    }

    file << "Total CMz   (";
    file.width(5);
    file << SU2_TYPE::Int((Surface_CMz[iMarker] * 100.0) / (Total_CMz + EPS));
    file << "%): ";
    file.width(11);
    file << Surface_CMz[iMarker];
    file << " | Pressure (";
    file.width(5);
    file << SU2_TYPE::Int((Surface_CMz_Inv[iMarker] * 100.0) / (Surface_CMz[iMarker] + EPS));
    file << "%): ";
    file.width(11);
    file << Surface_CMz_Inv[iMarker];
    file << " | Friction (";
    file.width(5);
    file << SU2_TYPE::Int((Surface_CMz_Visc[iMarker] * 100.0) / (Surface_CMz[iMarker] + EPS));
    file << "%): ";
    file.width(11);
    file << Surface_CMz_Visc[iMarker];
    file << " | Momentum (";
    file.width(5);
    file << SU2_TYPE::Int((Surface_CMz_Mnt[iMarker] * 100.0) / (Surface_CMz[iMarker] + EPS));
    file << "%): ";
    file.width(11);
    file << Surface_CMz_Mnt[iMarker] << "\n";

    file << "Total CFx   (";
    file.width(5);
    file << SU2_TYPE::Int((Surface_CFx[iMarker] * 100.0) / (Total_CFx + EPS));
    file << "%): ";
    file.width(11);
    file << Surface_CFx[iMarker];
    file << " | Pressure (";
    file.width(5);
    file << SU2_TYPE::Int((Surface_CFx_Inv[iMarker] * 100.0) / (Surface_CFx[iMarker] + EPS));
    file << "%): ";
    file.width(11);
    file << Surface_CFx_Inv[iMarker];
    file << " | Friction (";
    file.width(5);
    file << SU2_TYPE::Int((Surface_CFx_Visc[iMarker] * 100.0) / (Surface_CFx[iMarker] + EPS));
    file << "%): ";
    file.width(11);
    file << Surface_CFx_Visc[iMarker];
    file << " | Momentum (";
    file.width(5);
    file << SU2_TYPE::Int((Surface_CFx_Mnt[iMarker] * 100.0) / (Surface_CFx[iMarker] + EPS));
    file << "%): ";
    file.width(11);
    file << Surface_CFx_Mnt[iMarker] << "\n";

    file << "Total CFy   (";
    file.width(5);
    file << SU2_TYPE::Int((Surface_CFy[iMarker] * 100.0) / (Total_CFy + EPS));
    file << "%): ";
    file.width(11);
    file << Surface_CFy[iMarker];
    file << " | Pressure (";
    file.width(5);
    file << SU2_TYPE::Int((Surface_CFy_Inv[iMarker] * 100.0) / (Surface_CFy[iMarker] + EPS));
    file << "%): ";
    file.width(11);
    file << Surface_CFy_Inv[iMarker];
    file << " | Friction (";
    file.width(5);
    file << SU2_TYPE::Int((Surface_CFy_Visc[iMarker] * 100.0) / (Surface_CFy[iMarker] + EPS));
    file << "%): ";
    file.width(11);
    file << Surface_CFy_Visc[iMarker];
    file << " | Momentum (";
    file.width(5);
    file << SU2_TYPE::Int((Surface_CFy_Mnt[iMarker] * 100.0) / (Surface_CFy[iMarker] + EPS));
    file << "%): ";
    file.width(11);
    file << Surface_CFy_Mnt[iMarker] << "\n";

    if (nDim == 3) {
      file << "Total CFz   (";
      file.width(5);
      file << SU2_TYPE::Int((Surface_CFz[iMarker] * 100.0) / (Total_CFz + EPS));
      file << "%): ";
      file.width(11);
      file << Surface_CFz[iMarker];
      file << " | Pressure (";
      file.width(5);
      file << SU2_TYPE::Int((Surface_CFz_Inv[iMarker] * 100.0) / (Surface_CFz[iMarker] + EPS));
      file << "%): ";
      file.width(11);
      file << Surface_CFz_Inv[iMarker];
      file << " | Friction (";
      file.width(5);
      file << SU2_TYPE::Int((Surface_CFz_Visc[iMarker] * 100.0) / (Surface_CFz[iMarker] + EPS));
      file << "%): ";
      file.width(11);
      file << Surface_CFz_Visc[iMarker];
      file << " | Momentum (";
      file.width(5);
      file << SU2_TYPE::Int((Surface_CFz_Mnt[iMarker] * 100.0) / (Surface_CFz[iMarker] + EPS));
      file << "%): ";
      file.width(11);
      file << Surface_CFz_Mnt[iMarker] << "\n";
    }

    file << "\n";
  }
  // clang-format on
}

bool CFlowOutput::WriteVolumeOutput(CConfig *config, unsigned long Iter, bool force_writing, unsigned short iFile){

  bool writeRestart = false;
  auto FileFormat = config->GetVolumeOutputFiles();

  if (config->GetTime_Domain()){
    if (((config->GetTime_Marching() == TIME_MARCHING::DT_STEPPING_1ST) || (config->GetTime_Marching() == TIME_MARCHING::TIME_STEPPING)) &&
        ((Iter == 0) || (Iter % config->GetVolumeOutputFrequency(iFile) == 0))){
      return true;
    }

    /* check if we want to write a restart file*/
    if (FileFormat[iFile] == OUTPUT_TYPE::RESTART_ASCII || FileFormat[iFile] == OUTPUT_TYPE::RESTART_BINARY || FileFormat[iFile] == OUTPUT_TYPE::CSV) {
      writeRestart = true;
    }

    /* only write 'double' files for the restart files */
    if ((config->GetTime_Marching() == TIME_MARCHING::DT_STEPPING_2ND) &&
      ((Iter == 0) || (Iter % config->GetVolumeOutputFrequency(iFile) == 0) ||
      (((Iter+1) % config->GetVolumeOutputFrequency(iFile) == 0) && writeRestart) || // Restarts need 2 old solutions.
      (((Iter+2) == config->GetnTime_Iter()) && writeRestart))){      // The last timestep is written anyway but one needs the step before for restarts.
      return true;
    }
  } else {
    if (config->GetFixed_CL_Mode() && config->GetFinite_Difference_Mode()) return false;
    return ((Iter > 0) && Iter % config->GetVolumeOutputFrequency(iFile) == 0) || force_writing;
  }

  return force_writing;
}

void CFlowOutput::SetTimeAveragedFields() {
  AddVolumeOutput("MEAN_DENSITY", "MeanDensity", "TIME_AVERAGE", "Mean density");
  AddVolumeOutput("MEAN_VELOCITY-X", "MeanVelocity_x", "TIME_AVERAGE", "Mean velocity x-component");
  AddVolumeOutput("MEAN_VELOCITY-Y", "MeanVelocity_y", "TIME_AVERAGE", "Mean velocity y-component");
  if (nDim == 3)
    AddVolumeOutput("MEAN_VELOCITY-Z", "MeanVelocity_z", "TIME_AVERAGE", "Mean velocity z-component");

  AddVolumeOutput("MEAN_PRESSURE", "MeanPressure", "TIME_AVERAGE", "Mean pressure");
  AddVolumeOutput("RMS_U",   "RMS[u]", "TIME_AVERAGE", "RMS u");
  AddVolumeOutput("RMS_V",   "RMS[v]", "TIME_AVERAGE", "RMS v");
  AddVolumeOutput("RMS_UV",  "RMS[uv]", "TIME_AVERAGE", "RMS uv");
  AddVolumeOutput("RMS_P",   "RMS[Pressure]",   "TIME_AVERAGE", "RMS Pressure");
  AddVolumeOutput("UUPRIME", "u'u'", "TIME_AVERAGE", "Mean Reynolds-stress component u'u'");
  AddVolumeOutput("VVPRIME", "v'v'", "TIME_AVERAGE", "Mean Reynolds-stress component v'v'");
  AddVolumeOutput("UVPRIME", "u'v'", "TIME_AVERAGE", "Mean Reynolds-stress component u'v'");
  AddVolumeOutput("PPRIME",  "p'p'",   "TIME_AVERAGE", "Mean pressure fluctuation p'p'");
  if (nDim == 3){
    AddVolumeOutput("RMS_W",   "RMS[w]", "TIME_AVERAGE", "RMS u");
    AddVolumeOutput("RMS_UW", "RMS[uw]", "TIME_AVERAGE", "RMS uw");
    AddVolumeOutput("RMS_VW", "RMS[vw]", "TIME_AVERAGE", "RMS vw");
    AddVolumeOutput("WWPRIME", "w'w'", "TIME_AVERAGE", "Mean Reynolds-stress component w'w'");
    AddVolumeOutput("UWPRIME", "w'u'", "TIME_AVERAGE", "Mean Reynolds-stress component w'u'");
    AddVolumeOutput("VWPRIME", "w'v'", "TIME_AVERAGE", "Mean Reynolds-stress component w'v'");
  }
}

void CFlowOutput::LoadTimeAveragedData(unsigned long iPoint, const CVariable *Node_Flow){
  SetAvgVolumeOutputValue("MEAN_DENSITY", iPoint, Node_Flow->GetDensity(iPoint));
  SetAvgVolumeOutputValue("MEAN_VELOCITY-X", iPoint, Node_Flow->GetVelocity(iPoint,0));
  SetAvgVolumeOutputValue("MEAN_VELOCITY-Y", iPoint, Node_Flow->GetVelocity(iPoint,1));
  if (nDim == 3)
    SetAvgVolumeOutputValue("MEAN_VELOCITY-Z", iPoint, Node_Flow->GetVelocity(iPoint,2));

  SetAvgVolumeOutputValue("MEAN_PRESSURE", iPoint, Node_Flow->GetPressure(iPoint));

  SetAvgVolumeOutputValue("RMS_U", iPoint, pow(Node_Flow->GetVelocity(iPoint,0),2));
  SetAvgVolumeOutputValue("RMS_V", iPoint, pow(Node_Flow->GetVelocity(iPoint,1),2));
  SetAvgVolumeOutputValue("RMS_UV", iPoint, Node_Flow->GetVelocity(iPoint,0) * Node_Flow->GetVelocity(iPoint,1));
  SetAvgVolumeOutputValue("RMS_P", iPoint, pow(Node_Flow->GetPressure(iPoint),2));
  if (nDim == 3){
    SetAvgVolumeOutputValue("RMS_W", iPoint, pow(Node_Flow->GetVelocity(iPoint,2),2));
    SetAvgVolumeOutputValue("RMS_VW", iPoint, Node_Flow->GetVelocity(iPoint,2) * Node_Flow->GetVelocity(iPoint,1));
    SetAvgVolumeOutputValue("RMS_UW", iPoint,  Node_Flow->GetVelocity(iPoint,2) * Node_Flow->GetVelocity(iPoint,0));
  }

  const su2double umean  = GetVolumeOutputValue("MEAN_VELOCITY-X", iPoint);
  const su2double uumean = GetVolumeOutputValue("RMS_U", iPoint);
  const su2double vmean  = GetVolumeOutputValue("MEAN_VELOCITY-Y", iPoint);
  const su2double vvmean = GetVolumeOutputValue("RMS_V", iPoint);
  const su2double uvmean = GetVolumeOutputValue("RMS_UV", iPoint);
  const su2double pmean  = GetVolumeOutputValue("MEAN_PRESSURE", iPoint);
  const su2double ppmean = GetVolumeOutputValue("RMS_P", iPoint);

  SetVolumeOutputValue("UUPRIME", iPoint, -(umean*umean - uumean));
  SetVolumeOutputValue("VVPRIME", iPoint, -(vmean*vmean - vvmean));
  SetVolumeOutputValue("UVPRIME", iPoint, -(umean*vmean - uvmean));
  SetVolumeOutputValue("PPRIME",  iPoint, -(pmean*pmean - ppmean));
  if (nDim == 3){
    const su2double wmean  = GetVolumeOutputValue("MEAN_VELOCITY-Z", iPoint);
    const su2double wwmean = GetVolumeOutputValue("RMS_W", iPoint);
    const su2double uwmean = GetVolumeOutputValue("RMS_UW", iPoint);
    const su2double vwmean = GetVolumeOutputValue("RMS_VW", iPoint);
    SetVolumeOutputValue("WWPRIME", iPoint, -(wmean*wmean - wwmean));
    SetVolumeOutputValue("UWPRIME", iPoint, -(umean*wmean - uwmean));
    SetVolumeOutputValue("VWPRIME",  iPoint, -(vmean*wmean - vwmean));
  }
}

void CFlowOutput::SetFixedCLScreenOutput(const CConfig *config){
  PrintingToolbox::CTablePrinter FixedCLSummary(&cout);

  if (fabs(historyOutput_Map["CL_DRIVER_COMMAND"].value) > 1e-16){
    FixedCLSummary.AddColumn("Fixed CL Mode", 40);
    FixedCLSummary.AddColumn("Value", 30);
    FixedCLSummary.SetAlign(PrintingToolbox::CTablePrinter::LEFT);
    FixedCLSummary.PrintHeader();
    FixedCLSummary << "Current CL" << historyOutput_Map["LIFT"].value;
    FixedCLSummary << "Target CL" << config->GetTarget_CL();
    FixedCLSummary << "Previous AOA" << historyOutput_Map["PREV_AOA"].value;
    if (config->GetFinite_Difference_Mode()){
      FixedCLSummary << "Changed AoA by (Finite Difference step)" << historyOutput_Map["CL_DRIVER_COMMAND"].value;
      lastInnerIter = curInnerIter - 1;
    }
    else
      FixedCLSummary << "Changed AoA by" << historyOutput_Map["CL_DRIVER_COMMAND"].value;
    FixedCLSummary.PrintFooter();
    SetScreenHeader(config);
  }

  else if (config->GetFinite_Difference_Mode() && historyOutput_Map["AOA"].value == historyOutput_Map["PREV_AOA"].value){
    FixedCLSummary.AddColumn("Fixed CL Mode (Finite Difference)", 40);
    FixedCLSummary.AddColumn("Value", 30);
    FixedCLSummary.SetAlign(PrintingToolbox::CTablePrinter::LEFT);
    FixedCLSummary.PrintHeader();
    FixedCLSummary << "Delta CL / Delta AoA" << config->GetdCL_dAlpha();
    FixedCLSummary << "Delta CD / Delta CL" << config->GetdCD_dCL();
    if (nDim == 3){
      FixedCLSummary << "Delta CMx / Delta CL" << config->GetdCMx_dCL();
      FixedCLSummary << "Delta CMy / Delta CL" << config->GetdCMy_dCL();
    }
    FixedCLSummary << "Delta CMz / Delta CL" << config->GetdCMz_dCL();
    FixedCLSummary.PrintFooter();
    curInnerIter = lastInnerIter;
    WriteMetaData(config);
    curInnerIter = config->GetInnerIter();
  }
}

void CFlowOutput::AddTurboOutput(unsigned short nZone){
//Adds zone turboperformance history variables
  for (unsigned short iZone = 0; iZone <= nZone-1; iZone++) {
    const auto tag = std::to_string(iZone + 1);
    AddHistoryOutput("EntropyIn_" + tag, "EntropyIn_" + tag, ScreenOutputFormat::SCIENTIFIC, "TURBO_PERF", "Total pressure loss " + tag, HistoryFieldType::DEFAULT);
    AddHistoryOutput("EntropyOut_" + tag, "EntropyOut_" + tag, ScreenOutputFormat::SCIENTIFIC, "TURBO_PERF", "Kinetic energy loss " + tag, HistoryFieldType::DEFAULT);
    AddHistoryOutput("TotalEntahalpyIn_" + tag, "TotalEntahalpyIn_" + tag, ScreenOutputFormat::SCIENTIFIC, "TURBO_PERF", "Entropy generation " + tag, HistoryFieldType::DEFAULT);
    AddHistoryOutput("TotalEnthalpyOut_" + tag, "TotalEnthalpyOut_" + tag, ScreenOutputFormat::SCIENTIFIC, "TURBO_PERF", "Eulerian work " + tag, HistoryFieldType::DEFAULT);
    AddHistoryOutput("TotalPressureIn_" + tag, "TotPressureIn_" + tag, ScreenOutputFormat::SCIENTIFIC, "TURBO_PERF", "Pressure ratio " + tag, HistoryFieldType::DEFAULT);
    AddHistoryOutput("TotalPressureOut_" + tag, "TotPressureOut_" + tag, ScreenOutputFormat::SCIENTIFIC, "TURBO_PERF", "Flow angle in " + tag, HistoryFieldType::DEFAULT);
    AddHistoryOutput("PressureIn_" + tag, "PressureIn_" + tag, ScreenOutputFormat::SCIENTIFIC, "TURBO_PERF", "Pressure ratio " + tag, HistoryFieldType::DEFAULT);
    AddHistoryOutput("PressureOut_" + tag, "PressureOut_" + tag, ScreenOutputFormat::SCIENTIFIC, "TURBO_PERF", "Flow angle in " + tag, HistoryFieldType::DEFAULT);
    AddHistoryOutput("TotalTemperatureIn_" + tag, "TotTemperatureIn_" + tag, ScreenOutputFormat::SCIENTIFIC, "TURBO_PERF", "Temperature ratio " + tag, HistoryFieldType::DEFAULT);
    AddHistoryOutput("TotalTemperatureOut_" + tag, "TotTemperatureOut_" + tag, ScreenOutputFormat::SCIENTIFIC, "TURBO_PERF", "Flow angle in " + tag, HistoryFieldType::DEFAULT);
    AddHistoryOutput("TemperatureIn_" + tag, "TemperatureIn_" + tag, ScreenOutputFormat::SCIENTIFIC, "TURBO_PERF", "Temperature ratio " + tag, HistoryFieldType::DEFAULT);
    AddHistoryOutput("TemperatureOut_" + tag, "TemperatureOut_" + tag, ScreenOutputFormat::SCIENTIFIC, "TURBO_PERF", "Flow angle in " + tag, HistoryFieldType::DEFAULT);
    AddHistoryOutput("DensityIn_" + tag, "DensityIn_" + tag, ScreenOutputFormat::SCIENTIFIC, "TURBO_PERF", "Flow angle out " + tag, HistoryFieldType::DEFAULT);
    AddHistoryOutput("DensityOut_" + tag, "DensityOut_" + tag, ScreenOutputFormat::SCIENTIFIC, "TURBO_PERF", "Absolute flow angle in " + tag, HistoryFieldType::DEFAULT);
    AddHistoryOutput("NormalVelocityIn_" + tag, "NormalVelocityIn_" + tag, ScreenOutputFormat::SCIENTIFIC, "TURBO_PERF", "Absolute flow angle out " + tag, HistoryFieldType::DEFAULT);
    AddHistoryOutput("NormalVelocityOut_" + tag, "NormalVelocityOut_" + tag, ScreenOutputFormat::SCIENTIFIC, "TURBO_PERF", "Mass flow in " + tag, HistoryFieldType::DEFAULT);
    AddHistoryOutput("TangentialVelocityIn_" + tag, "TangentialVelocityIn_" + tag, ScreenOutputFormat::SCIENTIFIC, "TURBO_PERF", "Mass flow out " + tag, HistoryFieldType::DEFAULT);
    AddHistoryOutput("TangentialVelocityOut_" + tag, "TangentialVelocityOut_" + tag, ScreenOutputFormat::SCIENTIFIC, "TURBO_PERF", "Mach in " + tag, HistoryFieldType::DEFAULT);
    AddHistoryOutput("MassFlowIn_" + tag, "MassFlowIn_" + tag, ScreenOutputFormat::SCIENTIFIC, "TURBO_PERF", "Mach out " + tag, HistoryFieldType::DEFAULT);
    AddHistoryOutput("MassFlowOut_" + tag, "MassFlowOut_" + tag, ScreenOutputFormat::SCIENTIFIC, "TURBO_PERF", "Total efficiency " + tag, HistoryFieldType::DEFAULT);
    AddHistoryOutput("MachIn_" + tag, "MachIn_" + tag, ScreenOutputFormat::SCIENTIFIC, "TURBO_PERF", "Total-to-Static efficiency " + tag, HistoryFieldType::DEFAULT);
    AddHistoryOutput("MachOut_" + tag, "MachOut_" + tag, ScreenOutputFormat::SCIENTIFIC, "TURBO_PERF", "Total-to-Static efficiency " + tag, HistoryFieldType::DEFAULT);
    AddHistoryOutput("AbsFlowAngleIn_" + tag, "AbsFlowAngleIn_" + tag, ScreenOutputFormat::SCIENTIFIC, "TURBO_PERF", "Absolute flow angle in " + tag, HistoryFieldType::DEFAULT);
    AddHistoryOutput("AbsFlowAngleOut_" + tag, "AbsFlowAngleOut_" + tag, ScreenOutputFormat::SCIENTIFIC, "TURBO_PERF", "Absolute flow angle out " + tag, HistoryFieldType::DEFAULT);
    AddHistoryOutput("KineticEnergyLoss_" + tag, "KELC_" + tag, ScreenOutputFormat::SCIENTIFIC, "TURBO_PERF", "Blade Kinetic Energy Loss Coefficient", HistoryFieldType::DEFAULT);
    AddHistoryOutput("TotPressureLoss_" + tag, "TPLC_" + tag, ScreenOutputFormat::SCIENTIFIC, "TURBO_PERF", "Blade Pressure Loss Coefficient", HistoryFieldType::DEFAULT);
  }
  //Adds turbomachinery machine performance variables
  AddHistoryOutput("EntropyGeneration", "EntropyGen", ScreenOutputFormat::SCIENTIFIC, "TURBO_PERF", "Machine entropy generation", HistoryFieldType::DEFAULT);
  AddHistoryOutput("EulerianWork", "EulerianWork", ScreenOutputFormat::SCIENTIFIC, "TURBO_PERF", "Machine Eulerian work", HistoryFieldType::DEFAULT);
  AddHistoryOutput("TotalStaticEfficiency", "TotStaticEff", ScreenOutputFormat::SCIENTIFIC, "TURBO_PERF", "Machine total-to-static efficiency", HistoryFieldType::DEFAULT);
  AddHistoryOutput("TotalTotalEfficiency", "TotTotEff", ScreenOutputFormat::SCIENTIFIC, "TURBO_PERF", "Machine total-to-total efficiency", HistoryFieldType::DEFAULT);
  AddHistoryOutput("PressureRatioTS", "PRTS", ScreenOutputFormat::SCIENTIFIC, "TURBO_PERF", "Machine total-to-static pressure ratio", HistoryFieldType::DEFAULT);
  AddHistoryOutput("PressureRatioTT", "PRTT", ScreenOutputFormat::SCIENTIFIC, "TURBO_PERF", "Machine total-to-toal pressure ratio", HistoryFieldType::DEFAULT);
  AddHistoryOutput("KineticEnergyLoss_Stage", "KELC_all", ScreenOutputFormat::SCIENTIFIC, "TURBO_PERF", "Machine Kinetic Energy Loss Coefficient", HistoryFieldType::DEFAULT);
  AddHistoryOutput("TotPressureLoss_Stage", "TPLC_all", ScreenOutputFormat::SCIENTIFIC, "TURBO_PERF", "Machine Pressure Loss Coefficient", HistoryFieldType::DEFAULT);
}<|MERGE_RESOLUTION|>--- conflicted
+++ resolved
@@ -158,12 +158,8 @@
   const bool compressible   = config->GetKind_Regime() == ENUM_REGIME::COMPRESSIBLE;
   const bool incompressible = config->GetKind_Regime() == ENUM_REGIME::INCOMPRESSIBLE;
   const bool energy         = config->GetEnergy_Equation();
-<<<<<<< HEAD
   const bool multicomponent =
       ((config->GetKind_FluidModel() == FLUID_MIXTURE) || (config->GetKind_FluidModel() == FLUID_CANTERA));
-=======
-  const bool multicomponent = config->GetKind_FluidModel() == FLUID_MIXTURE;
->>>>>>> 7a6ddfcc
   const bool streamwisePeriodic = (config->GetKind_Streamwise_Periodic() != ENUM_STREAMWISE_PERIODIC::NONE);
   const bool species        = config->GetKind_Species_Model() == SPECIES_MODEL::SPECIES_TRANSPORT;
   const auto nSpecies       = config->GetnSpecies();
@@ -1660,7 +1656,6 @@
 
     case SPECIES_MODEL::SPECIES_TRANSPORT: {
       const auto Node_Species = solver[SPECIES_SOL]->GetNodes();
-<<<<<<< HEAD
       for (unsigned short iVar = 0; iVar < config->GetnSpecies(); iVar++) {
         if (config->GetKind_FluidModel() == FLUID_CANTERA) {
           SetVolumeOutputValue("SPECIES_" + config->GetChemical_GasComposition(iVar), iPoint, Node_Species->GetSolution(iPoint, iVar));
@@ -1680,16 +1675,9 @@
           SetVolumeOutputValue("DIFFUSIVITY_" + std::to_string(iVar), iPoint, Node_Species->GetDiffusivity(iPoint, iVar));
           if (config->GetKind_SlopeLimit_Species() != LIMITER::NONE)
             SetVolumeOutputValue("LIMITER_SPECIES_" + std::to_string(iVar), iPoint, Node_Species->GetLimiter(iPoint, iVar));
-=======
-      for (unsigned long iVar = 0; iVar < config->GetnSpecies(); iVar++) {
-        SetVolumeOutputValue("SPECIES_" + std::to_string(iVar), iPoint, Node_Species->GetSolution(iPoint, iVar));
-        SetVolumeOutputValue("RES_SPECIES_" + std::to_string(iVar), iPoint, solver[SPECIES_SOL]->LinSysRes(iPoint, iVar));
-        SetVolumeOutputValue("DIFFUSIVITY_"+ std::to_string(iVar), iPoint, Node_Species->GetDiffusivity(iPoint,iVar));
-        if (config->GetKind_SlopeLimit_Species() != LIMITER::NONE)
-          SetVolumeOutputValue("LIMITER_SPECIES_" + std::to_string(iVar), iPoint, Node_Species->GetLimiter(iPoint, iVar));
-        if (config->GetPyCustomSource()){
-          SetVolumeOutputValue("SPECIES_UDS_" + std::to_string(iVar), iPoint, Node_Species->GetUserDefinedSource()(iPoint, iVar));
->>>>>>> 7a6ddfcc
+          if (config->GetPyCustomSource()) {
+            SetVolumeOutputValue("SPECIES_UDS_" + std::to_string(iVar), iPoint, Node_Species->GetUserDefinedSource()(iPoint, iVar));
+          }
         }
       }
       if (config->GetCombustion() == true)
