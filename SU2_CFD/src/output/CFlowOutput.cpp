/*!
 * \file CFlowOutput.cpp
 * \brief Common functions for flow output.
 * \author R. Sanchez
 * \version 7.5.1 "Blackbird"
 *
 * SU2 Project Website: https://su2code.github.io
 *
 * The SU2 Project is maintained by the SU2 Foundation
 * (http://su2foundation.org)
 *
 * Copyright 2012-2023, SU2 Contributors (cf. AUTHORS.md)
 *
 * SU2 is free software; you can redistribute it and/or
 * modify it under the terms of the GNU Lesser General Public
 * License as published by the Free Software Foundation; either
 * version 2.1 of the License, or (at your option) any later version.
 *
 * SU2 is distributed in the hope that it will be useful,
 * but WITHOUT ANY WARRANTY; without even the implied warranty of
 * MERCHANTABILITY or FITNESS FOR A PARTICULAR PURPOSE. See the GNU
 * Lesser General Public License for more details.
 *
 * You should have received a copy of the GNU Lesser General Public
 * License along with SU2. If not, see <http://www.gnu.org/licenses/>.
 */

#include <sstream>
#include <string>
#include <sstream>
#include <iomanip>

#include "../../include/output/CFlowOutput.hpp"

#include "../../../Common/include/geometry/CGeometry.hpp"
#include "../../../Common/include/toolboxes/geometry_toolbox.hpp"
#include "../../include/solvers/CSolver.hpp"
#include "../../include/variables/CPrimitiveIndices.hpp"
#include "../../include/fluid/CCoolProp.hpp"

CFlowOutput::CFlowOutput(const CConfig *config, unsigned short nDim, bool fem_output) :
  CFVMOutput(config, nDim, fem_output),
  lastInnerIter(curInnerIter) {
}

// The "AddHistoryOutput(" must not be split over multiple lines to ensure proper python parsing
// clang-format off
void CFlowOutput::AddAnalyzeSurfaceOutput(const CConfig *config){

  /// DESCRIPTION: Average mass flow
  AddHistoryOutput("SURFACE_MASSFLOW",         "Avg_Massflow",              ScreenOutputFormat::SCIENTIFIC, "FLOW_COEFF", "Total average mass flow on all markers set in MARKER_ANALYZE", HistoryFieldType::COEFFICIENT);
  /// DESCRIPTION: Average Mach number
  AddHistoryOutput("SURFACE_MACH",             "Avg_Mach",                  ScreenOutputFormat::SCIENTIFIC, "FLOW_COEFF", "Total average mach number on all markers set in MARKER_ANALYZE", HistoryFieldType::COEFFICIENT);
  /// DESCRIPTION: Average Temperature
  AddHistoryOutput("SURFACE_STATIC_TEMPERATURE","Avg_Temp",                 ScreenOutputFormat::SCIENTIFIC, "FLOW_COEFF", "Total average temperature on all markers set in MARKER_ANALYZE", HistoryFieldType::COEFFICIENT);
  /// DESCRIPTION: Average Pressure
  AddHistoryOutput("SURFACE_STATIC_PRESSURE",  "Avg_Press",                 ScreenOutputFormat::SCIENTIFIC, "FLOW_COEFF", "Total average pressure on all markers set in MARKER_ANALYZE", HistoryFieldType::COEFFICIENT);
  /// DESCRIPTION: Average Density
  AddHistoryOutput("AVG_DENSITY",              "Avg_Density",               ScreenOutputFormat::SCIENTIFIC, "FLOW_COEFF", "Total average density on all markers set in MARKER_ANALYZE", HistoryFieldType::COEFFICIENT);
  /// DESCRIPTION: Average Enthalpy
  AddHistoryOutput("AVG_ENTHALPY",             "Avg_Enthalpy",              ScreenOutputFormat::SCIENTIFIC, "FLOW_COEFF", "Total average enthalpy on all markers set in MARKER_ANALYZE", HistoryFieldType::COEFFICIENT);
  /// DESCRIPTION: Average velocity in normal direction of the surface
  AddHistoryOutput("AVG_NORMALVEL",            "Avg_NormalVel",             ScreenOutputFormat::SCIENTIFIC, "FLOW_COEFF", "Total average normal velocity on all markers set in MARKER_ANALYZE", HistoryFieldType::COEFFICIENT);
  /// DESCRIPTION: Flow uniformity
  AddHistoryOutput("SURFACE_UNIFORMITY",       "Uniformity",                ScreenOutputFormat::SCIENTIFIC, "FLOW_COEFF", "Total flow uniformity on all markers set in MARKER_ANALYZE", HistoryFieldType::COEFFICIENT);
  /// DESCRIPTION: Secondary strength
  AddHistoryOutput("SURFACE_SECONDARY",        "Secondary_Strength",        ScreenOutputFormat::SCIENTIFIC, "FLOW_COEFF", "Total secondary strength on all markers set in MARKER_ANALYZE", HistoryFieldType::COEFFICIENT);
  /// DESCRIPTION: Momentum distortion
  AddHistoryOutput("SURFACE_MOM_DISTORTION",   "Momentum_Distortion",       ScreenOutputFormat::SCIENTIFIC, "FLOW_COEFF", "Total momentum distortion on all markers set in MARKER_ANALYZE", HistoryFieldType::COEFFICIENT);
  /// DESCRIPTION: Secondary over uniformity
  AddHistoryOutput("SURFACE_SECOND_OVER_UNIFORM","Secondary_Over_Uniformity",ScreenOutputFormat::SCIENTIFIC,"FLOW_COEFF", "Total secondary over uniformity on all markers set in MARKER_ANALYZE", HistoryFieldType::COEFFICIENT);
  /// DESCRIPTION: Average total temperature
  AddHistoryOutput("SURFACE_TOTAL_TEMPERATURE","Avg_TotalTemp",             ScreenOutputFormat::SCIENTIFIC, "FLOW_COEFF", "Total average total temperature all markers set in MARKER_ANALYZE", HistoryFieldType::COEFFICIENT);
  /// DESCRIPTION: Average total pressure
  AddHistoryOutput("SURFACE_TOTAL_PRESSURE",   "Avg_TotalPress",            ScreenOutputFormat::SCIENTIFIC, "FLOW_COEFF", "Total average total pressure on all markers set in MARKER_ANALYZE", HistoryFieldType::COEFFICIENT);
  /// DESCRIPTION: Pressure drop
  if (config->GetnMarker_Analyze() >= 2) {
    AddHistoryOutput("SURFACE_PRESSURE_DROP",    "Pressure_Drop",             ScreenOutputFormat::SCIENTIFIC, "FLOW_COEFF", "Total pressure drop on all markers set in MARKER_ANALYZE", HistoryFieldType::COEFFICIENT);
  } else if (rank == MASTER_NODE) {
    cout << "\nWARNING: SURFACE_PRESSURE_DROP can only be computed for at least 2 surfaces (outlet, inlet, ...)\n" << endl;
  }
  if (config->GetKind_Species_Model() == SPECIES_MODEL::SPECIES_TRANSPORT) {
    /// DESCRIPTION: Average Species
    for (unsigned short iVar = 0; iVar < config->GetnSpecies(); iVar++) {
      AddHistoryOutput("SURFACE_SPECIES_" + std::to_string(iVar), "Avg_Species_" + std::to_string(iVar), ScreenOutputFormat::FIXED, "SPECIES_COEFF", "Total average species " + std::to_string(iVar) + " on all markers set in MARKER_ANALYZE", HistoryFieldType::COEFFICIENT);
    }
    /// DESCRIPTION: Species Variance
    AddHistoryOutput("SURFACE_SPECIES_VARIANCE", "Species_Variance", ScreenOutputFormat::SCIENTIFIC, "SPECIES_COEFF", "Total species variance, measure for mixing quality. On all markers set in MARKER_ANALYZE", HistoryFieldType::COEFFICIENT);
  }
  if (config->GetKind_Species_Model() == SPECIES_MODEL::FLAMELET) {
    /// DESCRIPTION: Average flamelet user scalars
    for (unsigned short i_var = 0; i_var < config->GetNScalars(); i_var++) {
      std::stringstream str_i_var;
      str_i_var  << std::setw(2) << std::setfill('0') << i_var;
      AddHistoryOutput("SURFACE_SCALAR_" + str_i_var.str(), "Avg_Scalar_" + str_i_var.str(), ScreenOutputFormat::FIXED, "FLAMELET_COEFF", "Average of scalar " + std::to_string(i_var) + " on all markers set in MARKER_ANALYZE", HistoryFieldType::COEFFICIENT);
    }

  }
  /// END_GROUP

  /// BEGIN_GROUP: AERO_COEFF_SURF, DESCRIPTION: Surface values on non-solid markers.
  vector<string> Marker_Analyze;
  for (unsigned short iMarker_Analyze = 0; iMarker_Analyze < config->GetnMarker_Analyze(); iMarker_Analyze++){
    Marker_Analyze.push_back(config->GetMarker_Analyze_TagBound(iMarker_Analyze));
  }

  /// DESCRIPTION: Average mass flow
  AddHistoryOutputPerSurface("SURFACE_MASSFLOW",         "Avg_Massflow",              ScreenOutputFormat::SCIENTIFIC, "FLOW_COEFF_SURF", Marker_Analyze, HistoryFieldType::COEFFICIENT);
  /// DESCRIPTION: Average Mach number
  AddHistoryOutputPerSurface("SURFACE_MACH",             "Avg_Mach",                  ScreenOutputFormat::SCIENTIFIC, "FLOW_COEFF_SURF", Marker_Analyze, HistoryFieldType::COEFFICIENT);
  /// DESCRIPTION: Average Temperature
  AddHistoryOutputPerSurface("SURFACE_STATIC_TEMPERATURE","Avg_Temp",                 ScreenOutputFormat::SCIENTIFIC, "FLOW_COEFF_SURF", Marker_Analyze, HistoryFieldType::COEFFICIENT);
  /// DESCRIPTION: Average Pressure
  AddHistoryOutputPerSurface("SURFACE_STATIC_PRESSURE",  "Avg_Press",                 ScreenOutputFormat::SCIENTIFIC, "FLOW_COEFF_SURF", Marker_Analyze, HistoryFieldType::COEFFICIENT);
  /// DESCRIPTION: Average Density
  AddHistoryOutputPerSurface("AVG_DENSITY",              "Avg_Density",               ScreenOutputFormat::SCIENTIFIC, "FLOW_COEFF_SURF", Marker_Analyze, HistoryFieldType::COEFFICIENT);
  /// DESCRIPTION: Average Enthalpy
  AddHistoryOutputPerSurface("AVG_ENTHALPY",             "Avg_Enthalpy",              ScreenOutputFormat::SCIENTIFIC, "FLOW_COEFF_SURF", Marker_Analyze, HistoryFieldType::COEFFICIENT);
  /// DESCRIPTION: Average velocity in normal direction of the surface
  AddHistoryOutputPerSurface("AVG_NORMALVEL",            "Avg_NormalVel",             ScreenOutputFormat::SCIENTIFIC, "FLOW_COEFF_SURF", Marker_Analyze, HistoryFieldType::COEFFICIENT);
  /// DESCRIPTION: Flow uniformity
  AddHistoryOutputPerSurface("SURFACE_UNIFORMITY",       "Uniformity",                ScreenOutputFormat::SCIENTIFIC, "FLOW_COEFF_SURF", Marker_Analyze, HistoryFieldType::COEFFICIENT);
  /// DESCRIPTION: Secondary strength
  AddHistoryOutputPerSurface("SURFACE_SECONDARY",        "Secondary_Strength",        ScreenOutputFormat::SCIENTIFIC, "FLOW_COEFF_SURF", Marker_Analyze, HistoryFieldType::COEFFICIENT);
  /// DESCRIPTION: Momentum distortion
  AddHistoryOutputPerSurface("SURFACE_MOM_DISTORTION",   "Momentum_Distortion",       ScreenOutputFormat::SCIENTIFIC, "FLOW_COEFF_SURF", Marker_Analyze, HistoryFieldType::COEFFICIENT);
  /// DESCRIPTION: Secondary over uniformity
  AddHistoryOutputPerSurface("SURFACE_SECOND_OVER_UNIFORM","Secondary_Over_Uniformity",ScreenOutputFormat::SCIENTIFIC,"FLOW_COEFF_SURF", Marker_Analyze, HistoryFieldType::COEFFICIENT);
  /// DESCRIPTION: Average total temperature
  AddHistoryOutputPerSurface("SURFACE_TOTAL_TEMPERATURE","Avg_TotalTemp",             ScreenOutputFormat::SCIENTIFIC, "FLOW_COEFF_SURF", Marker_Analyze, HistoryFieldType::COEFFICIENT);
  /// DESCRIPTION: Average total pressure
  AddHistoryOutputPerSurface("SURFACE_TOTAL_PRESSURE",   "Avg_TotalPress",            ScreenOutputFormat::SCIENTIFIC, "FLOW_COEFF_SURF", Marker_Analyze, HistoryFieldType::COEFFICIENT);
  if (config->GetKind_Species_Model() == SPECIES_MODEL::SPECIES_TRANSPORT) {
    /// DESCRIPTION: Average Species
    for (unsigned short iVar = 0; iVar < config->GetnSpecies(); iVar++) {
      AddHistoryOutputPerSurface("SURFACE_SPECIES_" + std::to_string(iVar), "Avg_Species_" + std::to_string(iVar), ScreenOutputFormat::FIXED, "SPECIES_COEFF_SURF", Marker_Analyze, HistoryFieldType::COEFFICIENT);
    }
    /// DESCRIPTION: Species Variance
    AddHistoryOutputPerSurface("SURFACE_SPECIES_VARIANCE", "Species_Variance", ScreenOutputFormat::SCIENTIFIC, "SPECIES_COEFF_SURF", Marker_Analyze, HistoryFieldType::COEFFICIENT);
  }
  if (config->GetKind_Species_Model() == SPECIES_MODEL::FLAMELET) {
    /// DESCRIPTION: Average flamelet user scalars
    for (unsigned short i_var = 0; i_var < config->GetNScalars(); i_var++) {
      std::stringstream str_i_var;
      str_i_var  << std::setw(2) << std::setfill('0') << i_var;
      AddHistoryOutputPerSurface("SURFACE_SCALAR_" + str_i_var.str(), "Avg_Scalar_" + str_i_var.str(), ScreenOutputFormat::FIXED, "FLAMELET_COEFF_SURF", Marker_Analyze, HistoryFieldType::COEFFICIENT);
    }
  }
  /// END_GROUP
}
// clang-format on

void CFlowOutput::SetAnalyzeSurface(const CSolver* const*solver, const CGeometry *geometry, CConfig *config, bool output){

  unsigned short iDim, iMarker, iMarker_Analyze;
  unsigned long iVertex, iPoint;
  su2double Mach = 0.0, Pressure, Temperature = 0.0, TotalPressure = 0.0, TotalTemperature = 0.0,
  Enthalpy, Velocity[3] = {0.0}, TangVel[3], Vector[3], Velocity2, MassFlow, Density, Area,
  SoundSpeed, Vn, Vn2, Vtang2, Weight = 1.0;

  const su2double Gas_Constant      = config->GetGas_ConstantND();
  const su2double Gamma             = config->GetGamma();
  const unsigned short nMarker      = config->GetnMarker_All();
  const unsigned short nDim         = geometry->GetnDim();
  const unsigned short Kind_Average = config->GetKind_Average();

  const bool compressible   = config->GetKind_Regime() == ENUM_REGIME::COMPRESSIBLE;
  const bool incompressible = config->GetKind_Regime() == ENUM_REGIME::INCOMPRESSIBLE;
  const bool energy         = config->GetEnergy_Equation();
  const bool streamwisePeriodic = (config->GetKind_Streamwise_Periodic() != ENUM_STREAMWISE_PERIODIC::NONE);
  const bool species        = config->GetKind_Species_Model() == SPECIES_MODEL::SPECIES_TRANSPORT;
  const bool flamelet       = config->GetKind_Species_Model() == SPECIES_MODEL::FLAMELET;
  const auto nSpecies       = config->GetnSpecies();
  const auto nScalars       = config->GetNScalars();

  const bool axisymmetric               = config->GetAxisymmetric();
  const unsigned short nMarker_Analyze  = config->GetnMarker_Analyze();

  const auto flow_nodes = solver[FLOW_SOL]->GetNodes();
  const CVariable* species_nodes = species ? solver[SPECIES_SOL]->GetNodes() : nullptr;
  const CVariable* scalar_nodes  = flamelet ? solver[SPECIES_SOL]->GetNodes() : nullptr;

  vector<su2double> Surface_MassFlow          (nMarker,0.0);
  vector<su2double> Surface_Mach              (nMarker,0.0);
  vector<su2double> Surface_Temperature       (nMarker,0.0);
  vector<su2double> Surface_Density           (nMarker,0.0);
  vector<su2double> Surface_Enthalpy          (nMarker,0.0);
  vector<su2double> Surface_NormalVelocity    (nMarker,0.0);
  vector<su2double> Surface_StreamVelocity2   (nMarker,0.0);
  vector<su2double> Surface_TransvVelocity2   (nMarker,0.0);
  vector<su2double> Surface_Pressure          (nMarker,0.0);
  vector<su2double> Surface_TotalTemperature  (nMarker,0.0);
  vector<su2double> Surface_TotalPressure     (nMarker,0.0);
  vector<su2double> Surface_VelocityIdeal     (nMarker,0.0);
  vector<su2double> Surface_Area              (nMarker,0.0);
  vector<su2double> Surface_MassFlow_Abs      (nMarker,0.0);
  su2activematrix Surface_Species(nMarker, nSpecies);
  Surface_Species = su2double(0.0);
  su2activematrix Surface_Scalars(nMarker, nScalars);
  Surface_Scalars = su2double(0.0);

  su2double  Tot_Surface_MassFlow          = 0.0;
  su2double  Tot_Surface_Mach              = 0.0;
  su2double  Tot_Surface_Temperature       = 0.0;
  su2double  Tot_Surface_Density           = 0.0;
  su2double  Tot_Surface_Enthalpy          = 0.0;
  su2double  Tot_Surface_NormalVelocity    = 0.0;
  su2double  Tot_Surface_StreamVelocity2   = 0.0;
  su2double  Tot_Surface_TransvVelocity2   = 0.0;
  su2double  Tot_Surface_Pressure          = 0.0;
  su2double  Tot_Surface_TotalTemperature  = 0.0;
  su2double  Tot_Surface_TotalPressure     = 0.0;
  su2double  Tot_Momentum_Distortion       = 0.0;
  su2double  Tot_SecondOverUniformity      = 0.0;
  vector<su2double> Tot_Surface_Species(nSpecies,0.0);
  vector<su2double> Tot_Surface_Scalar(nScalars,0.0);

  /*--- Compute the numerical fan face Mach number, and the total area of the inflow ---*/

  for (iMarker = 0; iMarker < nMarker; iMarker++) {

    if (config->GetMarker_All_Analyze(iMarker) == YES) {

      for (iVertex = 0; iVertex < geometry->nVertex[iMarker]; iVertex++) {

        iPoint = geometry->vertex[iMarker][iVertex]->GetNode();

        if (geometry->nodes->GetDomain(iPoint)) {

          geometry->vertex[iMarker][iVertex]->GetNormal(Vector);

          const su2double AxiFactor = GetAxiFactor(axisymmetric, *geometry->nodes, iPoint, iMarker);

          Density = flow_nodes->GetDensity(iPoint);
          Velocity2 = 0.0; Area = 0.0; MassFlow = 0.0; Vn = 0.0; Vtang2 = 0.0;

          for (iDim = 0; iDim < nDim; iDim++) {
            Area += (Vector[iDim] * AxiFactor) * (Vector[iDim] * AxiFactor);
            Velocity[iDim] = flow_nodes->GetVelocity(iPoint,iDim);
            Velocity2 += Velocity[iDim] * Velocity[iDim];
            Vn += Velocity[iDim] * Vector[iDim] * AxiFactor;
            MassFlow += Vector[iDim] * AxiFactor * Density * Velocity[iDim];
          }

          Area       = sqrt (Area);
          if (AxiFactor == 0.0) Vn = 0.0; else Vn /= Area;
          Vn2        = Vn * Vn;
          Pressure   = flow_nodes->GetPressure(iPoint);
          /*--- Use recovered pressure here as pressure difference between in and outlet is zero otherwise  ---*/
          if(streamwisePeriodic) Pressure = flow_nodes->GetStreamwise_Periodic_RecoveredPressure(iPoint);
          SoundSpeed = flow_nodes->GetSoundSpeed(iPoint);

          for (iDim = 0; iDim < nDim; iDim++) {
            TangVel[iDim] = Velocity[iDim] - Vn*Vector[iDim]*AxiFactor/Area;
            Vtang2       += TangVel[iDim]*TangVel[iDim];
          }

          if (incompressible){
            if (config->GetKind_DensityModel() == INC_DENSITYMODEL::VARIABLE) {
              Mach = sqrt(flow_nodes->GetVelocity2(iPoint))/
              sqrt(flow_nodes->GetSpecificHeatCp(iPoint)*config->GetPressure_ThermodynamicND()/(flow_nodes->GetSpecificHeatCv(iPoint)*flow_nodes->GetDensity(iPoint)));
            } else {
              Mach = sqrt(flow_nodes->GetVelocity2(iPoint))/
              sqrt(config->GetBulk_Modulus()/(flow_nodes->GetDensity(iPoint)));
            }
            Temperature       = flow_nodes->GetTemperature(iPoint);
            Enthalpy          = flow_nodes->GetSpecificHeatCp(iPoint)*Temperature;
            TotalTemperature  = Temperature + 0.5*Velocity2/flow_nodes->GetSpecificHeatCp(iPoint);
            TotalPressure     = Pressure + 0.5*Density*Velocity2;
          }
          else{
            Mach              = sqrt(Velocity2)/SoundSpeed;
            Temperature       = Pressure / (Gas_Constant * Density);
            Enthalpy          = flow_nodes->GetEnthalpy(iPoint);
            TotalTemperature  = Temperature * (1.0 + Mach * Mach * 0.5 * (Gamma - 1.0));
            TotalPressure     = Pressure * pow( 1.0 + Mach * Mach * 0.5 * (Gamma - 1.0), Gamma / (Gamma - 1.0));
          }

          /*--- Compute the mass Surface_MassFlow ---*/

          Surface_Area[iMarker]             += Area;
          Surface_MassFlow[iMarker]         += MassFlow;
          Surface_MassFlow_Abs[iMarker]     += abs(MassFlow);

          if (Kind_Average == AVERAGE_MASSFLUX) Weight = abs(MassFlow);
          else if (Kind_Average == AVERAGE_AREA) Weight = abs(Area);
          else Weight = 1.0;

          Surface_Mach[iMarker]             += Mach*Weight;
          Surface_Temperature[iMarker]      += Temperature*Weight;
          Surface_Density[iMarker]          += Density*Weight;
          Surface_Enthalpy[iMarker]         += Enthalpy*Weight;
          Surface_NormalVelocity[iMarker]   += Vn*Weight;
          Surface_Pressure[iMarker]         += Pressure*Weight;
          Surface_TotalTemperature[iMarker] += TotalTemperature*Weight;
          Surface_TotalPressure[iMarker]    += TotalPressure*Weight;
          if (species)
            for (unsigned short iVar = 0; iVar < nSpecies; iVar++)
              Surface_Species(iMarker, iVar) += species_nodes->GetSolution(iPoint, iVar)*Weight;

          if (flamelet)
            for (unsigned short iVar = 0; iVar < config->GetNScalars(); iVar++)
              Surface_Scalars(iMarker, iVar) += scalar_nodes->GetSolution(iPoint, iVar)*Weight;

          /*--- For now, always used the area to weight the uniformities. ---*/

          Weight = abs(Area);

          Surface_StreamVelocity2[iMarker]   += Vn2*Weight;
          Surface_TransvVelocity2[iMarker]   += Vtang2*Weight;

        }
      }
    }
  }

  /*--- Copy to the appropriate structure ---*/

  vector<su2double> Surface_MassFlow_Local          (nMarker_Analyze,0.0);
  vector<su2double> Surface_Mach_Local              (nMarker_Analyze,0.0);
  vector<su2double> Surface_Temperature_Local       (nMarker_Analyze,0.0);
  vector<su2double> Surface_Density_Local           (nMarker_Analyze,0.0);
  vector<su2double> Surface_Enthalpy_Local          (nMarker_Analyze,0.0);
  vector<su2double> Surface_NormalVelocity_Local    (nMarker_Analyze,0.0);
  vector<su2double> Surface_StreamVelocity2_Local   (nMarker_Analyze,0.0);
  vector<su2double> Surface_TransvVelocity2_Local   (nMarker_Analyze,0.0);
  vector<su2double> Surface_Pressure_Local          (nMarker_Analyze,0.0);
  vector<su2double> Surface_TotalTemperature_Local  (nMarker_Analyze,0.0);
  vector<su2double> Surface_TotalPressure_Local     (nMarker_Analyze,0.0);
  vector<su2double> Surface_Area_Local              (nMarker_Analyze,0.0);
  vector<su2double> Surface_MassFlow_Abs_Local      (nMarker_Analyze,0.0);
  su2activematrix Surface_Species_Local(nMarker_Analyze,nSpecies);
  Surface_Species_Local = su2double(0.0);
  su2activematrix Surface_Scalars_Local(nMarker_Analyze,nScalars);
  Surface_Scalars_Local = su2double(0.0);

  vector<su2double> Surface_MassFlow_Total          (nMarker_Analyze,0.0);
  vector<su2double> Surface_Mach_Total              (nMarker_Analyze,0.0);
  vector<su2double> Surface_Temperature_Total       (nMarker_Analyze,0.0);
  vector<su2double> Surface_Density_Total           (nMarker_Analyze,0.0);
  vector<su2double> Surface_Enthalpy_Total          (nMarker_Analyze,0.0);
  vector<su2double> Surface_NormalVelocity_Total    (nMarker_Analyze,0.0);
  vector<su2double> Surface_StreamVelocity2_Total   (nMarker_Analyze,0.0);
  vector<su2double> Surface_TransvVelocity2_Total   (nMarker_Analyze,0.0);
  vector<su2double> Surface_Pressure_Total          (nMarker_Analyze,0.0);
  vector<su2double> Surface_TotalTemperature_Total  (nMarker_Analyze,0.0);
  vector<su2double> Surface_TotalPressure_Total     (nMarker_Analyze,0.0);
  vector<su2double> Surface_Area_Total              (nMarker_Analyze,0.0);
  vector<su2double> Surface_MassFlow_Abs_Total      (nMarker_Analyze,0.0);
  su2activematrix Surface_Species_Total(nMarker_Analyze,nSpecies);
  Surface_Species_Total = su2double(0.0);
  su2activematrix Surface_Scalars_Total(nMarker_Analyze,nScalars);
  Surface_Scalars_Total = su2double(0.0);

  vector<su2double> Surface_MomentumDistortion_Total (nMarker_Analyze,0.0);

  /*--- Compute the numerical fan face Mach number, mach number, temperature and the total area ---*/

  for (iMarker = 0; iMarker < nMarker; iMarker++) {

    if (config->GetMarker_All_Analyze(iMarker) == YES)  {

      for (iMarker_Analyze= 0; iMarker_Analyze < nMarker_Analyze; iMarker_Analyze++) {

        /*--- Add the Surface_MassFlow, and Surface_Area to the particular boundary ---*/

        if (config->GetMarker_All_TagBound(iMarker) == config->GetMarker_Analyze_TagBound(iMarker_Analyze)) {
          Surface_MassFlow_Local[iMarker_Analyze]          += Surface_MassFlow[iMarker];
          Surface_Mach_Local[iMarker_Analyze]              += Surface_Mach[iMarker];
          Surface_Temperature_Local[iMarker_Analyze]       += Surface_Temperature[iMarker];
          Surface_Density_Local[iMarker_Analyze]           += Surface_Density[iMarker];
          Surface_Enthalpy_Local[iMarker_Analyze]          += Surface_Enthalpy[iMarker];
          Surface_NormalVelocity_Local[iMarker_Analyze]    += Surface_NormalVelocity[iMarker];
          Surface_StreamVelocity2_Local[iMarker_Analyze]   += Surface_StreamVelocity2[iMarker];
          Surface_TransvVelocity2_Local[iMarker_Analyze]   += Surface_TransvVelocity2[iMarker];
          Surface_Pressure_Local[iMarker_Analyze]          += Surface_Pressure[iMarker];
          Surface_TotalTemperature_Local[iMarker_Analyze]  += Surface_TotalTemperature[iMarker];
          Surface_TotalPressure_Local[iMarker_Analyze]     += Surface_TotalPressure[iMarker];
          Surface_Area_Local[iMarker_Analyze]              += Surface_Area[iMarker];
          Surface_MassFlow_Abs_Local[iMarker_Analyze]      += Surface_MassFlow_Abs[iMarker];
          for (unsigned short iVar = 0; iVar < nSpecies; iVar++)
            Surface_Species_Local(iMarker_Analyze, iVar) += Surface_Species(iMarker, iVar);
          for (unsigned short iVar = 0; iVar < nScalars; iVar++)
            Surface_Scalars_Local(iMarker_Analyze, iVar) += Surface_Scalars(iMarker, iVar);
        }

      }

    }

  }

  auto Allreduce = [](const vector<su2double>& src, vector<su2double>& dst) {
    SU2_MPI::Allreduce(src.data(), dst.data(), src.size(), MPI_DOUBLE, MPI_SUM, SU2_MPI::GetComm());
  };

  auto Allreduce_su2activematrix = [](const su2activematrix& src, su2activematrix& dst) {
    SU2_MPI::Allreduce(src.data(), dst.data(), src.size(), MPI_DOUBLE, MPI_SUM, SU2_MPI::GetComm());
  };

  Allreduce(Surface_MassFlow_Local, Surface_MassFlow_Total);
  Allreduce(Surface_Mach_Local, Surface_Mach_Total);
  Allreduce(Surface_Temperature_Local, Surface_Temperature_Total);
  Allreduce(Surface_Density_Local, Surface_Density_Total);
  Allreduce(Surface_Enthalpy_Local, Surface_Enthalpy_Total);
  Allreduce(Surface_NormalVelocity_Local, Surface_NormalVelocity_Total);
  Allreduce(Surface_StreamVelocity2_Local, Surface_StreamVelocity2_Total);
  Allreduce(Surface_TransvVelocity2_Local, Surface_TransvVelocity2_Total);
  Allreduce(Surface_Pressure_Local, Surface_Pressure_Total);
  Allreduce(Surface_TotalTemperature_Local, Surface_TotalTemperature_Total);
  Allreduce(Surface_TotalPressure_Local, Surface_TotalPressure_Total);
  Allreduce(Surface_Area_Local, Surface_Area_Total);
  Allreduce(Surface_MassFlow_Abs_Local, Surface_MassFlow_Abs_Total);
  Allreduce_su2activematrix(Surface_Species_Local, Surface_Species_Total);
  Allreduce_su2activematrix(Surface_Scalars_Local, Surface_Scalars_Total);

  /*--- Compute the value of Surface_Area_Total, and Surface_Pressure_Total, and
   set the value in the config structure for future use ---*/

  for (iMarker_Analyze = 0; iMarker_Analyze < nMarker_Analyze; iMarker_Analyze++) {

    if (Kind_Average == AVERAGE_MASSFLUX) Weight = Surface_MassFlow_Abs_Total[iMarker_Analyze];
    else if (Kind_Average == AVERAGE_AREA) Weight = abs(Surface_Area_Total[iMarker_Analyze]);
    else Weight = 1.0;

    if (Weight != 0.0) {
      Surface_Mach_Total[iMarker_Analyze]             /= Weight;
      Surface_Temperature_Total[iMarker_Analyze]      /= Weight;
      Surface_Density_Total[iMarker_Analyze]          /= Weight;
      Surface_Enthalpy_Total[iMarker_Analyze]         /= Weight;
      Surface_NormalVelocity_Total[iMarker_Analyze]   /= Weight;
      Surface_Pressure_Total[iMarker_Analyze]         /= Weight;
      Surface_TotalTemperature_Total[iMarker_Analyze] /= Weight;
      Surface_TotalPressure_Total[iMarker_Analyze]    /= Weight;
      for (unsigned short iVar = 0; iVar < nSpecies; iVar++)
        Surface_Species_Total(iMarker_Analyze, iVar) /= Weight;
      for (unsigned short iVar = 0; iVar < nScalars; iVar++)
        Surface_Scalars_Total(iMarker_Analyze, iVar) /= Weight;
    }
    else {
      Surface_Mach_Total[iMarker_Analyze]             = 0.0;
      Surface_Temperature_Total[iMarker_Analyze]      = 0.0;
      Surface_Density_Total[iMarker_Analyze]          = 0.0;
      Surface_Enthalpy_Total[iMarker_Analyze]         = 0.0;
      Surface_NormalVelocity_Total[iMarker_Analyze]   = 0.0;
      Surface_Pressure_Total[iMarker_Analyze]         = 0.0;
      Surface_TotalTemperature_Total[iMarker_Analyze] = 0.0;
      Surface_TotalPressure_Total[iMarker_Analyze]    = 0.0;
      for (unsigned short iVar = 0; iVar < nSpecies; iVar++)
        Surface_Species_Total(iMarker_Analyze, iVar) = 0.0;
      for (unsigned short iVar = 0; iVar < nScalars; iVar++)
        Surface_Scalars_Total(iMarker_Analyze, iVar) = 0.0;
    }

    /*--- Compute flow uniformity parameters separately (always area for now). ---*/

    Area = fabs(Surface_Area_Total[iMarker_Analyze]);

    /*--- The definitions for Distortion and Uniformity Parameters are taken as defined by Banko, Andrew J., et al. in section 3.2 of
    https://www.sciencedirect.com/science/article/pii/S0142727X16301412 ------*/

    if (Area != 0.0) {
      Surface_MomentumDistortion_Total[iMarker_Analyze] = Surface_StreamVelocity2_Total[iMarker_Analyze]/(Surface_NormalVelocity_Total[iMarker_Analyze]*Surface_NormalVelocity_Total[iMarker_Analyze]*Area) - 1.0;
      Surface_StreamVelocity2_Total[iMarker_Analyze] /= Area;
      Surface_TransvVelocity2_Total[iMarker_Analyze] /= Area;
    }
    else {
      Surface_MomentumDistortion_Total[iMarker_Analyze] = 0.0;
      Surface_StreamVelocity2_Total[iMarker_Analyze]    = 0.0;
      Surface_TransvVelocity2_Total[iMarker_Analyze]    = 0.0;
    }

  }

  for (iMarker_Analyze = 0; iMarker_Analyze < nMarker_Analyze; iMarker_Analyze++) {

    su2double MassFlow = Surface_MassFlow_Total[iMarker_Analyze] * config->GetDensity_Ref() * config->GetVelocity_Ref();
    if (us_units) MassFlow *= 32.174;
    SetHistoryOutputPerSurfaceValue("SURFACE_MASSFLOW", MassFlow, iMarker_Analyze);
    Tot_Surface_MassFlow += MassFlow;
    config->SetSurface_MassFlow(iMarker_Analyze, MassFlow);

    su2double Mach = Surface_Mach_Total[iMarker_Analyze];
    SetHistoryOutputPerSurfaceValue("SURFACE_MACH", Mach, iMarker_Analyze);
    Tot_Surface_Mach += Mach;
    config->SetSurface_Mach(iMarker_Analyze, Mach);

    su2double Temperature = Surface_Temperature_Total[iMarker_Analyze] * config->GetTemperature_Ref();
    SetHistoryOutputPerSurfaceValue("SURFACE_STATIC_TEMPERATURE", Temperature, iMarker_Analyze);
    Tot_Surface_Temperature += Temperature;
    config->SetSurface_Temperature(iMarker_Analyze, Temperature);

    su2double Pressure = Surface_Pressure_Total[iMarker_Analyze] * config->GetPressure_Ref();
    SetHistoryOutputPerSurfaceValue("SURFACE_STATIC_PRESSURE", Pressure, iMarker_Analyze);
    Tot_Surface_Pressure += Pressure;
    config->SetSurface_Pressure(iMarker_Analyze, Pressure);

    su2double Density = Surface_Density_Total[iMarker_Analyze] * config->GetDensity_Ref();
    SetHistoryOutputPerSurfaceValue("AVG_DENSITY", Density, iMarker_Analyze);
    Tot_Surface_Density += Density;
    config->SetSurface_Density(iMarker_Analyze, Density);

    su2double Enthalpy = Surface_Enthalpy_Total[iMarker_Analyze];
    SetHistoryOutputPerSurfaceValue("AVG_ENTHALPY", Enthalpy, iMarker_Analyze);
    Tot_Surface_Enthalpy += Enthalpy;
    config->SetSurface_Enthalpy(iMarker_Analyze, Enthalpy);

    su2double NormalVelocity = Surface_NormalVelocity_Total[iMarker_Analyze] * config->GetVelocity_Ref();
    SetHistoryOutputPerSurfaceValue("AVG_NORMALVEL", NormalVelocity, iMarker_Analyze);
    Tot_Surface_NormalVelocity += NormalVelocity;
    config->SetSurface_NormalVelocity(iMarker_Analyze, NormalVelocity);

    su2double Uniformity = sqrt(Surface_StreamVelocity2_Total[iMarker_Analyze]) * config->GetVelocity_Ref();
    SetHistoryOutputPerSurfaceValue("SURFACE_UNIFORMITY", Uniformity, iMarker_Analyze);
    Tot_Surface_StreamVelocity2 += Uniformity;
    config->SetSurface_Uniformity(iMarker_Analyze, Uniformity);

    su2double SecondaryStrength = sqrt(Surface_TransvVelocity2_Total[iMarker_Analyze]) * config->GetVelocity_Ref();
    SetHistoryOutputPerSurfaceValue("SURFACE_SECONDARY", SecondaryStrength, iMarker_Analyze);
    Tot_Surface_TransvVelocity2 += SecondaryStrength;
    config->SetSurface_SecondaryStrength(iMarker_Analyze, SecondaryStrength);

    su2double MomentumDistortion = Surface_MomentumDistortion_Total[iMarker_Analyze];
    SetHistoryOutputPerSurfaceValue("SURFACE_MOM_DISTORTION", MomentumDistortion, iMarker_Analyze);
    Tot_Momentum_Distortion += MomentumDistortion;
    config->SetSurface_MomentumDistortion(iMarker_Analyze, MomentumDistortion);

    su2double SecondOverUniform = SecondaryStrength/Uniformity;
    SetHistoryOutputPerSurfaceValue("SURFACE_SECOND_OVER_UNIFORM", SecondOverUniform, iMarker_Analyze);
    Tot_SecondOverUniformity += SecondOverUniform;
    config->SetSurface_SecondOverUniform(iMarker_Analyze, SecondOverUniform);

    su2double TotalTemperature = Surface_TotalTemperature_Total[iMarker_Analyze] * config->GetTemperature_Ref();
    SetHistoryOutputPerSurfaceValue("SURFACE_TOTAL_TEMPERATURE", TotalTemperature, iMarker_Analyze);
    Tot_Surface_TotalTemperature += TotalTemperature;
    config->SetSurface_TotalTemperature(iMarker_Analyze, TotalTemperature);

    su2double TotalPressure = Surface_TotalPressure_Total[iMarker_Analyze] * config->GetPressure_Ref();
    SetHistoryOutputPerSurfaceValue("SURFACE_TOTAL_PRESSURE", TotalPressure, iMarker_Analyze);
    Tot_Surface_TotalPressure += TotalPressure;
    config->SetSurface_TotalPressure(iMarker_Analyze, TotalPressure);

    if (species) {
      for (unsigned short iVar = 0; iVar < nSpecies; iVar++) {
        su2double Species = Surface_Species_Total(iMarker_Analyze, iVar);
        SetHistoryOutputPerSurfaceValue("SURFACE_SPECIES_" + std::to_string(iVar), Species, iMarker_Analyze);
        Tot_Surface_Species[iVar] += Species;
        if (iVar == 0)
          config->SetSurface_Species_0(iMarker_Analyze, Species);
      }
    }

    if (flamelet) {
      for (unsigned short i_var = 0; i_var < nScalars; i_var++) {
        su2double scalar = Surface_Scalars_Total(iMarker_Analyze, i_var);
        std::stringstream str_i_var;
        str_i_var  << std::setw(2) << std::setfill('0') << i_var;
        SetHistoryOutputPerSurfaceValue("SURFACE_SCALAR_" + str_i_var.str(), scalar, iMarker_Analyze);
        Tot_Surface_Scalar[i_var] += scalar;
        if (i_var == 0)
          config->SetSurface_Scalar_00(iMarker_Analyze, scalar);
        if (i_var == 1)
          config->SetSurface_Scalar_01(iMarker_Analyze, scalar);
        if (i_var == 2)
          config->SetSurface_Scalar_02(iMarker_Analyze, scalar);
        if (i_var == 3)
          config->SetSurface_Scalar_03(iMarker_Analyze, scalar);
        if (i_var == 4)
          config->SetSurface_Scalar_04(iMarker_Analyze, scalar);
        if (i_var == 5)
          config->SetSurface_Scalar_05(iMarker_Analyze, scalar);
        if (i_var == 6)
          config->SetSurface_Scalar_06(iMarker_Analyze, scalar);
        if (i_var == 7)
          config->SetSurface_Scalar_07(iMarker_Analyze, scalar);
        if (i_var == 8)
          config->SetSurface_Scalar_08(iMarker_Analyze, scalar);
        if (i_var == 9)
          config->SetSurface_Scalar_09(iMarker_Analyze, scalar);
      }
    }
  }

  /*--- Compute the average static pressure drop between two surfaces. Note
   that this assumes we have two surfaces being analyzed and that the outlet
   is first followed by the inlet. This is because we may also want to choose
   outlet values (temperature, uniformity, etc.) for our design problems,
   which require the outlet to be listed first. This is a simple first version
   that could be generalized to a different orders/lists/etc. ---*/

  if (nMarker_Analyze >= 2) {
    su2double PressureDrop = (Surface_Pressure_Total[1] - Surface_Pressure_Total[0]) * config->GetPressure_Ref();
    for (iMarker_Analyze = 0; iMarker_Analyze < nMarker_Analyze; iMarker_Analyze++) {
      config->SetSurface_PressureDrop(iMarker_Analyze, PressureDrop);
    }
    SetHistoryOutputValue("SURFACE_PRESSURE_DROP", PressureDrop);
  }
  SetHistoryOutputValue("SURFACE_MASSFLOW", Tot_Surface_MassFlow);
  SetHistoryOutputValue("SURFACE_MACH", Tot_Surface_Mach);
  SetHistoryOutputValue("SURFACE_STATIC_TEMPERATURE", Tot_Surface_Temperature);
  SetHistoryOutputValue("SURFACE_STATIC_PRESSURE", Tot_Surface_Pressure);
  SetHistoryOutputValue("AVG_DENSITY", Tot_Surface_Density);
  SetHistoryOutputValue("AVG_ENTHALPY", Tot_Surface_Enthalpy);
  SetHistoryOutputValue("AVG_NORMALVEL", Tot_Surface_NormalVelocity);
  SetHistoryOutputValue("SURFACE_UNIFORMITY", Tot_Surface_StreamVelocity2);
  SetHistoryOutputValue("SURFACE_SECONDARY", Tot_Surface_TransvVelocity2);
  SetHistoryOutputValue("SURFACE_MOM_DISTORTION", Tot_Momentum_Distortion);
  SetHistoryOutputValue("SURFACE_SECOND_OVER_UNIFORM", Tot_SecondOverUniformity);
  SetHistoryOutputValue("SURFACE_TOTAL_TEMPERATURE", Tot_Surface_TotalTemperature);
  SetHistoryOutputValue("SURFACE_TOTAL_PRESSURE", Tot_Surface_TotalPressure);
  if (species) {
    for (unsigned short iVar = 0; iVar < nSpecies; iVar++)
      SetHistoryOutputValue("SURFACE_SPECIES_" + std::to_string(iVar), Tot_Surface_Species[iVar]);

    SetAnalyzeSurfaceSpeciesVariance(solver, geometry, config, Surface_Species_Total, Surface_MassFlow_Abs_Total,
                                      Surface_Area_Total);
  }

  if (flamelet) {
    for (unsigned short i_var = 0; i_var < nScalars; i_var++){
      std::stringstream str_i_var;
      str_i_var  << std::setw(2) << std::setfill('0') << i_var;
      SetHistoryOutputValue("SURFACE_SCALAR_" + str_i_var.str(), Tot_Surface_Scalar[i_var]);
    }
  }

  if ((rank == MASTER_NODE) && !config->GetDiscrete_Adjoint() && output) {

    cout.precision(6);
    cout.setf(ios::scientific, ios::floatfield);
    cout << endl << "Computing surface mean values." << endl << endl;

    for (iMarker_Analyze = 0; iMarker_Analyze < nMarker_Analyze; iMarker_Analyze++) {
      cout << "Surface "<< config->GetMarker_Analyze_TagBound(iMarker_Analyze) << ":" << endl;

      if (nDim == 3) { if (si_units) cout << setw(20) << "Area (m^2): "; else cout << setw(20) << "Area (ft^2): "; }
      else { if (si_units) cout << setw(20) << "Area (m): "; else cout << setw(20) << "Area (ft): "; }

      if (si_units)      cout << setw(15) << fabs(Surface_Area_Total[iMarker_Analyze]);
      else if (us_units) cout << setw(15) << fabs(Surface_Area_Total[iMarker_Analyze])*12.0*12.0;

      cout << endl;

      su2double MassFlow = config->GetSurface_MassFlow(iMarker_Analyze);
      if (si_units)      cout << setw(20) << "Mf (kg/s): " << setw(15) << MassFlow;
      else if (us_units) cout << setw(20) << "Mf (lbs/s): " << setw(15) << MassFlow;

      su2double NormalVelocity = config->GetSurface_NormalVelocity(iMarker_Analyze);
      if (si_units)      cout << setw(20) << "Vn (m/s): " << setw(15) << NormalVelocity;
      else if (us_units) cout << setw(20) << "Vn (ft/s): " << setw(15) << NormalVelocity;

      cout << endl;

      su2double Uniformity = config->GetSurface_Uniformity(iMarker_Analyze);
      if (si_units)      cout << setw(20) << "Uniformity (m/s): " << setw(15) << Uniformity;
      else if (us_units) cout << setw(20) << "Uniformity (ft/s): " << setw(15) << Uniformity;

      su2double SecondaryStrength = config->GetSurface_SecondaryStrength(iMarker_Analyze);
      if (si_units)      cout << setw(20) << "Secondary (m/s): " << setw(15) << SecondaryStrength;
      else if (us_units) cout << setw(20) << "Secondary (ft/s): " << setw(15) << SecondaryStrength;

      cout << endl;

      su2double MomentumDistortion = config->GetSurface_MomentumDistortion(iMarker_Analyze);
      cout << setw(20) << "Mom. Distortion: " << setw(15) << MomentumDistortion;

      su2double SecondOverUniform = config->GetSurface_SecondOverUniform(iMarker_Analyze);
      cout << setw(20) << "Second/Uniform: " << setw(15) << SecondOverUniform;

      cout << endl;

      su2double Pressure = config->GetSurface_Pressure(iMarker_Analyze);
      if (si_units)      cout << setw(20) << "P (Pa): " << setw(15) << Pressure;
      else if (us_units) cout << setw(20) << "P (psf): " << setw(15) << Pressure;

      su2double TotalPressure = config->GetSurface_TotalPressure(iMarker_Analyze);
      if (si_units)      cout << setw(20) << "PT (Pa): " << setw(15) <<TotalPressure;
      else if (us_units) cout << setw(20) << "PT (psf): " << setw(15) <<TotalPressure;

      cout << endl;

      su2double Mach = config->GetSurface_Mach(iMarker_Analyze);
      cout << setw(20) << "Mach: " << setw(15) << Mach;

      su2double Density = config->GetSurface_Density(iMarker_Analyze);
      if (si_units)      cout << setw(20) << "Rho (kg/m^3): " << setw(15) << Density;
      else if (us_units) cout << setw(20) << "Rho (lb/ft^3): " << setw(15) << Density*32.174;

      cout << endl;

      if (compressible || energy) {
        su2double Temperature = config->GetSurface_Temperature(iMarker_Analyze);
        if (si_units)      cout << setw(20) << "T (K): " << setw(15) << Temperature;
        else if (us_units) cout << setw(20) << "T (R): " << setw(15) << Temperature;

        su2double TotalTemperature = config->GetSurface_TotalTemperature(iMarker_Analyze);
        if (si_units)      cout << setw(20) << "TT (K): " << setw(15) << TotalTemperature;
        else if (us_units) cout << setw(20) << "TT (R): " << setw(15) << TotalTemperature;

        cout << endl;
      }

    }
    cout.unsetf(ios_base::floatfield);

  }

  std::cout << std::resetiosflags(std::cout.flags());
}

void CFlowOutput::SetAnalyzeSurfaceSpeciesVariance(const CSolver* const*solver, const CGeometry *geometry,
                                                    CConfig *config, const su2activematrix& Surface_Species_Total,
                                                    const vector<su2double>& Surface_MassFlow_Abs_Total,
                                                    const vector<su2double>& Surface_Area_Total) {

  const unsigned short nMarker      = config->GetnMarker_All();
  const unsigned short Kind_Average = config->GetKind_Average();

  const bool species        = config->GetKind_Species_Model() == SPECIES_MODEL::SPECIES_TRANSPORT;
  const auto nSpecies       = config->GetnSpecies();

  const bool axisymmetric               = config->GetAxisymmetric();
  const unsigned short nMarker_Analyze  = config->GetnMarker_Analyze();

  const auto flow_nodes = solver[FLOW_SOL]->GetNodes();
  const CVariable* species_nodes = species ? solver[SPECIES_SOL]->GetNodes() : nullptr;

  /*--- Compute Variance of species on the analyze markers. This is done after the rest as the average species value is
   * necessary. The variance is computed for all species together and not for each species alone. ---*/
  vector<su2double> Surface_SpeciesVariance(nMarker,0.0);
  su2double Tot_Surface_SpeciesVariance = 0.0;

  /*--- sum += (Yj_i - mu_Yj)^2 * weight_i with i representing the node and j the species. ---*/
  for (unsigned short iMarker = 0; iMarker < nMarker; iMarker++) {

    if (config->GetMarker_All_Analyze(iMarker) == YES) {

      /*--- Find iMarkerAnalyze to iMarker. As SpeciesAvg is accessed via iMarkerAnalyze. ---*/
      unsigned short iMarker_Analyze_Stored = std::numeric_limits<unsigned short>::max();
      for (unsigned short iMarker_Analyze = 0; iMarker_Analyze < nMarker_Analyze; iMarker_Analyze++)
        if (config->GetMarker_All_TagBound(iMarker) == config->GetMarker_Analyze_TagBound(iMarker_Analyze))
          iMarker_Analyze_Stored = iMarker_Analyze;

      for (unsigned long iVertex = 0; iVertex < geometry->nVertex[iMarker]; iVertex++) {
        const auto iPoint = geometry->vertex[iMarker][iVertex]->GetNode();

        if (geometry->nodes->GetDomain(iPoint)) {

          const su2double AxiFactor = GetAxiFactor(axisymmetric, *geometry->nodes, iPoint, iMarker);

          su2double Vector[3];
          geometry->vertex[iMarker][iVertex]->GetNormal(Vector);
          const su2double Density = flow_nodes->GetDensity(iPoint);
          su2double Area = 0.0;
          su2double MassFlow = 0.0;

          for (unsigned short iDim = 0; iDim < nDim; iDim++) {
            Area += (Vector[iDim] * AxiFactor) * (Vector[iDim] * AxiFactor);
            MassFlow += Vector[iDim] * AxiFactor * Density * flow_nodes->GetVelocity(iPoint,iDim);
          }
          Area= sqrt(Area);

          su2double Weight;
          if (Kind_Average == AVERAGE_MASSFLUX) Weight = abs(MassFlow);
          else if (Kind_Average == AVERAGE_AREA) Weight = abs(Area);
          else Weight = 1.0;

          for (unsigned short iVar = 0; iVar < nSpecies; iVar++)
            Surface_SpeciesVariance[iMarker] += pow(species_nodes->GetSolution(iPoint, iVar) - Surface_Species_Total(iMarker_Analyze_Stored, iVar), 2) * Weight;
        }
      }
    }
  }

  /*--- MPI Communication ---*/
  vector<su2double> Surface_SpeciesVariance_Local(nMarker_Analyze,0.0);
  vector<su2double> Surface_SpeciesVariance_Total(nMarker_Analyze,0.0);

  for (unsigned short iMarker = 0; iMarker < nMarker; iMarker++) {

    if (config->GetMarker_All_Analyze(iMarker) == YES)  {

      for (unsigned short iMarker_Analyze= 0; iMarker_Analyze < nMarker_Analyze; iMarker_Analyze++) {

        /*--- Add the Surface_MassFlow, and Surface_Area to the particular boundary ---*/

        if (config->GetMarker_All_TagBound(iMarker) == config->GetMarker_Analyze_TagBound(iMarker_Analyze)) {
          Surface_SpeciesVariance_Local[iMarker_Analyze] += Surface_SpeciesVariance[iMarker];
        }
      }
    }
  }

  auto Allreduce = [](const vector<su2double>& src, vector<su2double>& dst) {
    SU2_MPI::Allreduce(src.data(), dst.data(), src.size(), MPI_DOUBLE, MPI_SUM, SU2_MPI::GetComm());
  };
  Allreduce(Surface_SpeciesVariance_Local, Surface_SpeciesVariance_Total);

  /*--- Divide quantity by weight. ---*/
  for (unsigned short iMarker_Analyze = 0; iMarker_Analyze < nMarker_Analyze; iMarker_Analyze++) {

    su2double Weight;
    if (Kind_Average == AVERAGE_MASSFLUX) Weight = Surface_MassFlow_Abs_Total[iMarker_Analyze];
    else if (Kind_Average == AVERAGE_AREA) Weight = abs(Surface_Area_Total[iMarker_Analyze]);
    else Weight = 1.0;

    if (Weight != 0.0) {
      Surface_SpeciesVariance_Total[iMarker_Analyze] /= Weight;
    }
    else {
      Surface_SpeciesVariance[iMarker_Analyze] = 0.0;
    }
  }

  /*--- Set values on markers ---*/
  for (unsigned short iMarker_Analyze = 0; iMarker_Analyze < nMarker_Analyze; iMarker_Analyze++) {
    su2double SpeciesVariance = Surface_SpeciesVariance_Total[iMarker_Analyze];
    SetHistoryOutputPerSurfaceValue("SURFACE_SPECIES_VARIANCE", SpeciesVariance, iMarker_Analyze);
    Tot_Surface_SpeciesVariance += SpeciesVariance;
    config->SetSurface_Species_Variance(iMarker_Analyze, Tot_Surface_SpeciesVariance);
  }
  SetHistoryOutputValue("SURFACE_SPECIES_VARIANCE", Tot_Surface_SpeciesVariance);
}

void CFlowOutput::ConvertVariableSymbolsToIndices(const CPrimitiveIndices<unsigned long>& idx,
                                                  CustomOutput& output) const {
  const auto nameToIndex = PrimitiveNameToIndexMap(idx);

  std::stringstream knownVariables;
  for (const auto& items : nameToIndex) {
    knownVariables << items.first + '\n';
  }
  knownVariables << "TURB[0,1,...]\nRAD[0,1,...]\nSPECIES[0,1,...]\nSCALAR[0,1,...]\n";

  auto IndexOfVariable = [](const map<std::string, unsigned long>& nameToIndex, const std::string& var) {
    /*--- Primitives of the flow solver. ---*/
    const auto flowOffset = FLOW_SOL * CustomOutput::MAX_VARS_PER_SOLVER;
    const auto it = nameToIndex.find(var);
    if (it != nameToIndex.end()) return flowOffset + it->second;

    /*--- Index-based (no name) access to variables of other solvers. ---*/
    auto GetIndex = [](const std::string& s, int nameLen) {
      /*--- Extract an int from "name[int]", nameLen is the length of "name". ---*/
      return std::stoi(std::string(s.begin() + nameLen + 1, s.end() - 1));
    };

    if (var.rfind("SPECIES", 0) == 0) return SPECIES_SOL * CustomOutput::MAX_VARS_PER_SOLVER + GetIndex(var, 7);
    if (var.rfind("SCALAR", 0) == 0) return SPECIES_SOL * CustomOutput::MAX_VARS_PER_SOLVER + GetIndex(var, 6);
    if (var.rfind("TURB", 0) == 0) return TURB_SOL * CustomOutput::MAX_VARS_PER_SOLVER + GetIndex(var, 4);
    if (var.rfind("RAD", 0) == 0) return RAD_SOL * CustomOutput::MAX_VARS_PER_SOLVER + GetIndex(var, 3);
    return CustomOutput::NOT_A_VARIABLE;
  };

  output.otherOutputs.clear();
  output.varIndices.clear();
  output.varIndices.reserve(output.varSymbols.size());

  for (const auto& var : output.varSymbols) {
    output.varIndices.push_back(IndexOfVariable(nameToIndex, var));

    if (output.type == OperationType::FUNCTION && output.varIndices.back() != CustomOutput::NOT_A_VARIABLE) {
      SU2_MPI::Error("Custom outputs of type 'Function' cannot reference solver variables.", CURRENT_FUNCTION);
    }
    /*--- Symbol is a valid solver variable. ---*/
    if (output.varIndices.back() < CustomOutput::NOT_A_VARIABLE) continue;

    /*--- An index above NOT_A_VARIABLE is not valid with current solver settings. ---*/
    if (output.varIndices.back() > CustomOutput::NOT_A_VARIABLE) {
      SU2_MPI::Error("Inactive solver variable (" + var + ") used in function " + output.name + "\n"
                      "E.g. this may only be a variable of the compressible solver.", CURRENT_FUNCTION);
    }

    /*--- An index equal to NOT_A_VARIABLE may refer to a history output. ---*/
    output.varIndices.back() += output.otherOutputs.size();
    output.otherOutputs.push_back(GetPtrToHistoryOutput(var));
    if (output.otherOutputs.back() == nullptr) {
      SU2_MPI::Error("Invalid history output or solver variable (" + var + ") used in function " + output.name +
                     "\nValid solvers variables:\n" + knownVariables.str(), CURRENT_FUNCTION);
    }
  }
}

void CFlowOutput::SetCustomOutputs(const CSolver* const* solver, const CGeometry *geometry, const CConfig *config) {

  const bool axisymmetric = config->GetAxisymmetric();
  const auto* flowNodes = su2staticcast_p<const CFlowVariable*>(solver[FLOW_SOL]->GetNodes());

  for (auto& output : customOutputs) {
    if (output.varIndices.empty()) {
      /*--- Setup indices for the symbols in the expression. ---*/

      const auto primIdx = CPrimitiveIndices<unsigned long>(config->GetKind_Regime() == ENUM_REGIME::INCOMPRESSIBLE,
          config->GetNEMOProblem(), nDim, config->GetnSpecies());
      ConvertVariableSymbolsToIndices(primIdx, output);

      /*--- Convert marker names to their index (if any) in this rank. Or probe locations to nearest points. ---*/

      if (output.type != OperationType::PROBE) {
        output.markerIndices.clear();
        for (const auto& marker : output.markers) {
          for (auto iMarker = 0u; iMarker < config->GetnMarker_All(); ++iMarker) {
            if (config->GetMarker_All_TagBound(iMarker) == marker) {
              output.markerIndices.push_back(iMarker);
              continue;
            }
          }
        }
      } else {
        if (output.markers.size() != nDim) {
          SU2_MPI::Error("Wrong number of coordinates to specify probe " + output.name, CURRENT_FUNCTION);
        }
        su2double coord[3] = {};
        for (auto iDim = 0u; iDim < nDim; ++iDim) coord[iDim] = std::stod(output.markers[iDim]);
        su2double minDist = std::numeric_limits<su2double>::max();
        unsigned long minPoint = 0;
        for (auto iPoint = 0ul; iPoint < geometry->GetnPointDomain(); ++iPoint) {
          const su2double dist = GeometryToolbox::SquaredDistance(nDim, coord, geometry->nodes->GetCoord(iPoint));
          if (dist < minDist) {
            minDist = dist;
            minPoint = iPoint;
          }
        }
        /*--- Decide which rank owns the probe. ---*/
        su2double globMinDist;
        SU2_MPI::Allreduce(&minDist, &globMinDist, 1, MPI_DOUBLE, MPI_MIN, SU2_MPI::GetComm());
        output.iPoint = fabs(minDist - globMinDist) < EPS ? minPoint : CustomOutput::PROBE_NOT_OWNED;
        if (output.iPoint != CustomOutput::PROBE_NOT_OWNED) {
          std::cout << "Probe " << output.name << " is using global point "
                    << geometry->nodes->GetGlobalIndex(output.iPoint)
                    << ", distance from target location is " << sqrt(minDist) << std::endl;
        }
      }
    }

    if (output.type == OperationType::FUNCTION) {
      auto Functor = [&](unsigned long i) {
        /*--- Functions only reference other history outputs. ---*/
        return *output.otherOutputs[i - CustomOutput::NOT_A_VARIABLE];
      };
      SetHistoryOutputValue(output.name, output.Eval(Functor));
      continue;
    }

    /*--- Prepares the functor that maps symbol indices to values at a given point
     * (see ConvertVariableSymbolsToIndices). ---*/

    auto MakeFunctor = [&](unsigned long iPoint) {
      /*--- This returns another lambda that captures iPoint by value. ---*/
      return [&, iPoint](unsigned long i) {
        if (i < CustomOutput::NOT_A_VARIABLE) {
          const auto solIdx = i / CustomOutput::MAX_VARS_PER_SOLVER;
          const auto varIdx = i % CustomOutput::MAX_VARS_PER_SOLVER;
          if (solIdx == FLOW_SOL) {
            return flowNodes->GetPrimitive(iPoint, varIdx);
<<<<<<< HEAD
          }             return solver[solIdx]->GetNodes()->GetSolution(iPoint, varIdx);

=======
          }
          return solver[solIdx]->GetNodes()->GetSolution(iPoint, varIdx);
>>>>>>> 2bb45501
        } else {
          return *output.otherOutputs[i - CustomOutput::NOT_A_VARIABLE];
        }
      };
    };

    if (output.type == OperationType::PROBE) {
      su2double value = std::numeric_limits<su2double>::max();
      if (output.iPoint != CustomOutput::PROBE_NOT_OWNED) {
        value = output.Eval(MakeFunctor(output.iPoint));
      }
      su2double tmp = value;
      SU2_MPI::Allreduce(&tmp, &value, 1, MPI_DOUBLE, MPI_MIN, SU2_MPI::GetComm());
      SetHistoryOutputValue(output.name, value);
      continue;
    }

    /*--- Surface integral of the expression. ---*/

    std::array<su2double, 2> integral = {0.0, 0.0};

    SU2_OMP_PARALLEL {
      std::array<su2double, 2> local_integral = {0.0, 0.0};

      for (const auto iMarker : output.markerIndices) {

        SU2_OMP_FOR_(schedule(static) SU2_NOWAIT)
        for (auto iVertex = 0ul; iVertex < geometry->nVertex[iMarker]; ++iVertex) {
          const auto iPoint = geometry->vertex[iMarker][iVertex]->GetNode();

          if (!geometry->nodes->GetDomain(iPoint)) continue;

          const auto* normal = geometry->vertex[iMarker][iVertex]->GetNormal();

          su2double weight = 1.0;
          if (output.type == OperationType::MASSFLOW_AVG || output.type == OperationType::MASSFLOW_INT) {
            weight = flowNodes->GetDensity(iPoint) * flowNodes->GetProjVel(iPoint, normal);
          } else {
            weight = GeometryToolbox::Norm(nDim, normal);
          }
          weight *= GetAxiFactor(axisymmetric, *geometry->nodes, iPoint, iMarker);
          local_integral[1] += weight;
          local_integral[0] += weight * output.Eval(MakeFunctor(iPoint));
        }
        END_SU2_OMP_FOR
      }

      SU2_OMP_CRITICAL {
        integral[0] += local_integral[0];
        integral[1] += local_integral[1];
      }
      END_SU2_OMP_CRITICAL
    }
    END_SU2_OMP_PARALLEL

    const auto local = integral;
    SU2_MPI::Allreduce(local.data(), integral.data(), 2, MPI_DOUBLE, MPI_SUM, SU2_MPI::GetComm());
    if (output.type == OperationType::AREA_AVG || output.type == OperationType::MASSFLOW_AVG) {
      integral[0] /= integral[1];
    }
    SetHistoryOutputValue(output.name, integral[0]);
  }
}

// The "AddHistoryOutput(" must not be split over multiple lines to ensure proper python parsing
// clang-format off
void CFlowOutput::AddHistoryOutputFields_ScalarRMS_RES(const CConfig* config) {
  switch (TurbModelFamily(config->GetKind_Turb_Model())) {
    case TURB_FAMILY::SA:
      /// DESCRIPTION: Root-mean square residual of nu tilde (SA model).
      AddHistoryOutput("RMS_NU_TILDE", "rms[nu]", ScreenOutputFormat::FIXED, "RMS_RES", "Root-mean square residual of nu tilde (SA model).", HistoryFieldType::RESIDUAL);
      break;

    case TURB_FAMILY::KW:
      /// DESCRIPTION: Root-mean square residual of kinetic energy (SST model).
      AddHistoryOutput("RMS_TKE", "rms[k]",  ScreenOutputFormat::FIXED, "RMS_RES", "Root-mean square residual of kinetic energy (SST model).", HistoryFieldType::RESIDUAL);
      /// DESCRIPTION: Root-mean square residual of the dissipation (SST model).
      AddHistoryOutput("RMS_DISSIPATION", "rms[w]",  ScreenOutputFormat::FIXED, "RMS_RES", "Root-mean square residual of dissipation (SST model).", HistoryFieldType::RESIDUAL);
      break;

    case TURB_FAMILY::NONE: break;
  }
  switch (config->GetKind_Trans_Model()) {

    case TURB_TRANS_MODEL::LM:
      /// DESCRIPTION: Root-mean square residual of the intermittency (LM model).
      AddHistoryOutput("RMS_INTERMITTENCY", "rms[LM_1]",  ScreenOutputFormat::FIXED, "RMS_RES", "Root-mean square residual of intermittency (LM model).", HistoryFieldType::RESIDUAL);
      /// DESCRIPTION: Root-mean square residual of the momentum thickness Reynolds number (LM model).
      AddHistoryOutput("RMS_RE_THETA_T", "rms[LM_2]",  ScreenOutputFormat::FIXED, "RMS_RES", "Root-mean square residual of momentum thickness Reynolds number (LM model).", HistoryFieldType::RESIDUAL);
      break;

    case TURB_TRANS_MODEL::NONE: break;
  }

  switch (config->GetKind_Species_Model()) {
    case SPECIES_MODEL::SPECIES_TRANSPORT: {
      for (unsigned short iVar = 0; iVar < config->GetnSpecies(); iVar++) {
        AddHistoryOutput("RMS_SPECIES_" + std::to_string(iVar), "rms[rho*Y_" + std::to_string(iVar)+"]", ScreenOutputFormat::FIXED, "RMS_RES", "Root-mean square residual of transported species.", HistoryFieldType::RESIDUAL);
      }
      break;
    }
    case SPECIES_MODEL::FLAMELET: {
      AddHistoryOutput("RMS_PROGRESS_VARIABLE", "rms[PV]", ScreenOutputFormat::FIXED, "RMS_RES", "Root-mean square residual of the progress variable equation.", HistoryFieldType::RESIDUAL);
      AddHistoryOutput("RMS_TOTAL_ENTHALPY", "rms[Enth]", ScreenOutputFormat::FIXED, "RMS_RES", "Root-mean square residual of the total enthalpy equation.", HistoryFieldType::RESIDUAL);
      /*--- auxiliary species transport ---*/
      for (auto i_scalar = 0u; i_scalar < config->GetNUserScalars(); i_scalar++){
        string scalar_name = config->GetUserScalarName(i_scalar);
        AddHistoryOutput("RMS_"+scalar_name, "rms["+scalar_name+"]", ScreenOutputFormat::FIXED  , "RMS_RES", "Root-mean squared residual of the "+scalar_name+" mass fraction equation." , HistoryFieldType::RESIDUAL);
      }
      break;
    }
    case SPECIES_MODEL::NONE: break;
  }
}

void CFlowOutput::AddHistoryOutputFields_ScalarMAX_RES(const CConfig* config) {
  switch (TurbModelFamily(config->GetKind_Turb_Model())) {
    case TURB_FAMILY::SA:
      /// DESCRIPTION: Maximum residual of nu tilde (SA model).
      AddHistoryOutput("MAX_NU_TILDE", "max[nu]", ScreenOutputFormat::FIXED, "MAX_RES", "Maximum residual of nu tilde (SA model).", HistoryFieldType::RESIDUAL);
      break;

    case TURB_FAMILY::KW:
      /// DESCRIPTION: Maximum residual of kinetic energy (SST model).
      AddHistoryOutput("MAX_TKE", "max[k]",  ScreenOutputFormat::FIXED, "MAX_RES", "Maximum residual of kinetic energy (SST model).", HistoryFieldType::RESIDUAL);
      /// DESCRIPTION: Maximum residual of the dissipation (SST model).
      AddHistoryOutput("MAX_DISSIPATION", "max[w]",  ScreenOutputFormat::FIXED, "MAX_RES", "Maximum residual of dissipation (SST model).", HistoryFieldType::RESIDUAL);
      break;

    case TURB_FAMILY::NONE:
      break;
  }

  switch (config->GetKind_Trans_Model()) {

    case TURB_TRANS_MODEL::LM:
      /// DESCRIPTION: Maximum residual of the intermittency (LM model).
      AddHistoryOutput("MAX_INTERMITTENCY", "max[LM_1]",  ScreenOutputFormat::FIXED, "MAX_RES", "Maximum residual of the intermittency (LM model).", HistoryFieldType::RESIDUAL);
      /// DESCRIPTION: Maximum residual of the momentum thickness Reynolds number (LM model).
      AddHistoryOutput("MAX_RE_THETA_T", "max[LM_2]",  ScreenOutputFormat::FIXED, "MAX_RES", "Maximum residual of the momentum thickness Reynolds number (LM model).", HistoryFieldType::RESIDUAL);
      break;

    case TURB_TRANS_MODEL::NONE:
      break;
  }

  switch (config->GetKind_Species_Model()) {
    case SPECIES_MODEL::SPECIES_TRANSPORT: {
      for (unsigned short iVar = 0; iVar < config->GetnSpecies(); iVar++) {
        AddHistoryOutput("MAX_SPECIES_" + std::to_string(iVar), "max[rho*Y_" + std::to_string(iVar)+"]", ScreenOutputFormat::FIXED, "MAX_RES", "Maximum residual of transported species.", HistoryFieldType::RESIDUAL);
      }
      break;
    }
    case SPECIES_MODEL::FLAMELET: {
      AddHistoryOutput("MAX_PROGRESS_VARIABLE", "max[PV]", ScreenOutputFormat::FIXED, "MAX_RES", "Maximum residual of the progress variable equation.", HistoryFieldType::RESIDUAL);
      AddHistoryOutput("MAX_TOTAL_ENTHALPY", "max[Enth]", ScreenOutputFormat::FIXED, "MAX_RES", "Maximum residual of the total enthalpy equation.", HistoryFieldType::RESIDUAL);
      /*--- auxiliary species transport ---*/
      for (auto i_scalar = 0u; i_scalar < config->GetNUserScalars(); i_scalar++){
        string scalar_name = config->GetUserScalarName(i_scalar);
        AddHistoryOutput("MAX_" + scalar_name, "max[" + scalar_name + "]", ScreenOutputFormat::FIXED  , "MAX_RES", "Maximum residual of the " + scalar_name + " mass fraction equation." , HistoryFieldType::RESIDUAL);
      }
      break;
    }
    case SPECIES_MODEL::NONE: break;
  }
}

void CFlowOutput::AddHistoryOutputFields_ScalarBGS_RES(const CConfig* config) {
  if (!multiZone) return;

  switch (TurbModelFamily(config->GetKind_Turb_Model())) {
    case TURB_FAMILY::SA:
      /// DESCRIPTION: Maximum residual of nu tilde (SA model).
      AddHistoryOutput("BGS_NU_TILDE", "bgs[nu]", ScreenOutputFormat::FIXED, "BGS_RES", "BGS residual of nu tilde (SA model).", HistoryFieldType::RESIDUAL);
      break;

    case TURB_FAMILY::KW:
      /// DESCRIPTION: Maximum residual of kinetic energy (SST model).
      AddHistoryOutput("BGS_TKE", "bgs[k]", ScreenOutputFormat::FIXED, "BGS_RES", "BGS residual of kinetic energy (SST model).", HistoryFieldType::RESIDUAL);
      /// DESCRIPTION: Maximum residual of the dissipation (SST model).
      AddHistoryOutput("BGS_DISSIPATION", "bgs[w]",  ScreenOutputFormat::FIXED, "BGS_RES", "BGS residual of dissipation (SST model).", HistoryFieldType::RESIDUAL);
      break;

    case TURB_FAMILY::NONE: break;
  }

  switch (config->GetKind_Trans_Model()) {
    case TURB_TRANS_MODEL::LM:
      /// DESCRIPTION: Maximum residual of the intermittency (LM model).
      AddHistoryOutput("BGS_INTERMITTENCY", "bgs[LM_1]", ScreenOutputFormat::FIXED, "BGS_RES", "BGS residual of the intermittency (LM model).", HistoryFieldType::RESIDUAL);
      /// DESCRIPTION: Maximum residual of the momentum thickness Reynolds number (LM model).
      AddHistoryOutput("BGS_RE_THETA_T", "bgs[LM_2]",  ScreenOutputFormat::FIXED, "BGS_RES", "BGS residual of the momentum thickness Reynolds number (LM model).", HistoryFieldType::RESIDUAL);
      break;

    case TURB_TRANS_MODEL::NONE: break;
  }

  switch (config->GetKind_Species_Model()) {
    case SPECIES_MODEL::SPECIES_TRANSPORT: {
      for (unsigned short iVar = 0; iVar < config->GetnSpecies(); iVar++) {
        AddHistoryOutput("BGS_SPECIES_" + std::to_string(iVar), "bgs[rho*Y_" + std::to_string(iVar)+"]", ScreenOutputFormat::FIXED, "BGS_RES", "Maximum residual of transported species.", HistoryFieldType::RESIDUAL);
      }
      break;
    }
    case SPECIES_MODEL::FLAMELET: {
      AddHistoryOutput("BGS_PROGRESS_VARIABLE", "bgs[PV]", ScreenOutputFormat::FIXED, "BGS_RES", "BGS residual of the progress variable equation.", HistoryFieldType::RESIDUAL);
      AddHistoryOutput("BGS_TOTAL_ENTHALPY", "bgs[Enth]", ScreenOutputFormat::FIXED, "BGS_RES", "BGS residual of the total enthalpy equation.", HistoryFieldType::RESIDUAL);
      /*--- auxiliary species transport ---*/
      for (auto i_scalar = 0u; i_scalar < config->GetNUserScalars(); i_scalar++){
        string scalar_name = config->GetUserScalarName(i_scalar);
        AddHistoryOutput("BGS_"+scalar_name, "bgs["+scalar_name+"]", ScreenOutputFormat::FIXED  , "BGS_RES", "BGS residual of the "+scalar_name+" mass fraction equation." , HistoryFieldType::RESIDUAL);
      }
      break;
    }
    case SPECIES_MODEL::NONE: break;
  }
}

void CFlowOutput::AddHistoryOutputFieldsScalarLinsol(const CConfig* config) {
  if (config->GetKind_Turb_Model() != TURB_MODEL::NONE) {
    AddHistoryOutput("LINSOL_ITER_TURB", "LinSolIterTurb", ScreenOutputFormat::INTEGER, "LINSOL", "Number of iterations of the linear solver for turbulence solver.");
    AddHistoryOutput("LINSOL_RESIDUAL_TURB", "LinSolResTurb", ScreenOutputFormat::FIXED, "LINSOL", "Residual of the linear solver for turbulence solver.");
  }

  if (config->GetKind_Trans_Model() != TURB_TRANS_MODEL::NONE) {
    AddHistoryOutput("LINSOL_ITER_TRANS", "LinSolIterTrans", ScreenOutputFormat::INTEGER, "LINSOL", "Number of iterations of the linear solver for transition solver.");
    AddHistoryOutput("LINSOL_RESIDUAL_TRANS", "LinSolResTrans", ScreenOutputFormat::FIXED, "LINSOL", "Residual of the linear solver for transition solver.");
  }

  switch (config->GetKind_Species_Model()) {
    case SPECIES_MODEL::SPECIES_TRANSPORT: {
      AddHistoryOutput("LINSOL_ITER_SPECIES", "LinSolIterSpecies", ScreenOutputFormat::INTEGER, "LINSOL", "Number of iterations of the linear solver for species solver.");
      AddHistoryOutput("LINSOL_RESIDUAL_SPECIES", "LinSolResSpecies", ScreenOutputFormat::FIXED, "LINSOL", "Residual of the linear solver for species solver.");
      break;
    }
    case SPECIES_MODEL::FLAMELET: {
      AddHistoryOutput("LINSOL_ITER_FLAMELET", "LinSolIterSpecies", ScreenOutputFormat::INTEGER, "LINSOL", "Number of iterations of the linear solver for flamelet solver.");
      AddHistoryOutput("LINSOL_RESIDUAL_FLAMELET", "LinSolResSpecies", ScreenOutputFormat::FIXED, "LINSOL", "Residual of the linear solver for flamelet solver.");
      break;
    }
    case SPECIES_MODEL::NONE: break;
  }
}
// clang-format on

void CFlowOutput::LoadHistoryDataScalar(const CConfig* config, const CSolver* const* solver) {
  switch (TurbModelFamily(config->GetKind_Turb_Model())) {
    case TURB_FAMILY::SA:
      SetHistoryOutputValue("RMS_NU_TILDE", log10(solver[TURB_SOL]->GetRes_RMS(0)));
      SetHistoryOutputValue("MAX_NU_TILDE", log10(solver[TURB_SOL]->GetRes_Max(0)));
      if (multiZone) {
        SetHistoryOutputValue("BGS_NU_TILDE", log10(solver[TURB_SOL]->GetRes_BGS(0)));
      }
      break;

    case TURB_FAMILY::KW:
      SetHistoryOutputValue("RMS_TKE", log10(solver[TURB_SOL]->GetRes_RMS(0)));
      SetHistoryOutputValue("RMS_DISSIPATION",log10(solver[TURB_SOL]->GetRes_RMS(1)));
      SetHistoryOutputValue("MAX_TKE", log10(solver[TURB_SOL]->GetRes_Max(0)));
      SetHistoryOutputValue("MAX_DISSIPATION", log10(solver[TURB_SOL]->GetRes_Max(1)));
      if (multiZone) {
        SetHistoryOutputValue("BGS_TKE", log10(solver[TURB_SOL]->GetRes_BGS(0)));
        SetHistoryOutputValue("BGS_DISSIPATION", log10(solver[TURB_SOL]->GetRes_BGS(1)));
      }
      break;

    case TURB_FAMILY::NONE: break;
  }

  if (config->GetKind_Turb_Model() != TURB_MODEL::NONE) {
    SetHistoryOutputValue("LINSOL_ITER_TURB", solver[TURB_SOL]->GetIterLinSolver());
    SetHistoryOutputValue("LINSOL_RESIDUAL_TURB", log10(solver[TURB_SOL]->GetResLinSolver()));
  }

  switch (config->GetKind_Trans_Model()) {
    case TURB_TRANS_MODEL::LM:
      SetHistoryOutputValue("RMS_INTERMITTENCY", log10(solver[TRANS_SOL]->GetRes_RMS(0)));
      SetHistoryOutputValue("RMS_RE_THETA_T",log10(solver[TRANS_SOL]->GetRes_RMS(1)));
      SetHistoryOutputValue("MAX_INTERMITTENCY", log10(solver[TRANS_SOL]->GetRes_Max(0)));
      SetHistoryOutputValue("MAX_RE_THETA_T", log10(solver[TRANS_SOL]->GetRes_Max(1)));
      if (multiZone) {
        SetHistoryOutputValue("BGS_INTERMITTENCY", log10(solver[TRANS_SOL]->GetRes_BGS(0)));
        SetHistoryOutputValue("BGS_RE_THETA_T", log10(solver[TRANS_SOL]->GetRes_BGS(1)));
      }
      SetHistoryOutputValue("LINSOL_ITER_TRANS", solver[TRANS_SOL]->GetIterLinSolver());
      SetHistoryOutputValue("LINSOL_RESIDUAL_TRANS", log10(solver[TRANS_SOL]->GetResLinSolver()));
      break;

    case TURB_TRANS_MODEL::NONE: break;
  }

  switch(config->GetKind_Species_Model()) {
    case SPECIES_MODEL::SPECIES_TRANSPORT: {
      for (unsigned short iVar = 0; iVar < config->GetnSpecies(); iVar++) {
        SetHistoryOutputValue("RMS_SPECIES_" + std::to_string(iVar), log10(solver[SPECIES_SOL]->GetRes_RMS(iVar)));
        SetHistoryOutputValue("MAX_SPECIES_" + std::to_string(iVar), log10(solver[SPECIES_SOL]->GetRes_Max(iVar)));
        if (multiZone) {
          SetHistoryOutputValue("BGS_SPECIES_" + std::to_string(iVar), log10(solver[SPECIES_SOL]->GetRes_BGS(iVar)));
        }
      }
      SetHistoryOutputValue("LINSOL_ITER_SPECIES", solver[SPECIES_SOL]->GetIterLinSolver());
      SetHistoryOutputValue("LINSOL_RESIDUAL_SPECIES", log10(solver[SPECIES_SOL]->GetResLinSolver()));
      break;
    }

    case SPECIES_MODEL::FLAMELET: {
      SetHistoryOutputValue("RMS_PROGRESS_VARIABLE", log10(solver[SPECIES_SOL]->GetRes_RMS(I_PROGVAR)));
      SetHistoryOutputValue("MAX_PROGRESS_VARIABLE", log10(solver[SPECIES_SOL]->GetRes_Max(I_PROGVAR)));
      SetHistoryOutputValue("RMS_TOTAL_ENTHALPY", log10(solver[SPECIES_SOL]->GetRes_RMS(I_ENTH)));
      SetHistoryOutputValue("MAX_TOTAL_ENTHALPY", log10(solver[SPECIES_SOL]->GetRes_Max(I_ENTH)));
      /*--- auxiliary species transport ---*/
      for (unsigned short iReactant=0; iReactant<config->GetNUserScalars(); iReactant++){
        string species_name = config->GetUserScalarName(iReactant);
        SetHistoryOutputValue("RMS_" + species_name, log10(solver[SPECIES_SOL]->GetRes_RMS(config->GetNControlVars() + iReactant)));
        SetHistoryOutputValue("MAX_" + species_name, log10(solver[SPECIES_SOL]->GetRes_Max(config->GetNControlVars() + iReactant)));
        if (multiZone) {
          SetHistoryOutputValue("BGS_" + species_name, log10(solver[SPECIES_SOL]->GetRes_BGS(config->GetNControlVars() + iReactant)));
        }
      }

      SetHistoryOutputValue("LINSOL_ITER_FLAMELET", solver[SPECIES_SOL]->GetIterLinSolver());
      SetHistoryOutputValue("LINSOL_RESIDUAL_FLAMELET", log10(solver[SPECIES_SOL]->GetResLinSolver()));
      break;
    }

    case SPECIES_MODEL::NONE: break;
  }
}

void CFlowOutput::SetVolumeOutputFieldsScalarSolution(const CConfig* config){
  /*--- Only place outputs of the "SOLUTION" group here. ---*/

  switch (TurbModelFamily(config->GetKind_Turb_Model())) {
    case TURB_FAMILY::SA:
      AddVolumeOutput("NU_TILDE", "Nu_Tilde", "SOLUTION", "Spalart-Allmaras variable");
      break;

    case TURB_FAMILY::KW:
      AddVolumeOutput("TKE", "Turb_Kin_Energy", "SOLUTION", "Turbulent kinetic energy");
      AddVolumeOutput("DISSIPATION", "Omega", "SOLUTION", "Rate of dissipation");
      break;

    case TURB_FAMILY::NONE:
      break;
  }

  switch (config->GetKind_Trans_Model()) {
    case TURB_TRANS_MODEL::LM:
      AddVolumeOutput("INTERMITTENCY", "LM_gamma", "SOLUTION", "LM intermittency");
      AddVolumeOutput("RE_THETA_T", "LM_Re_t", "SOLUTION", "LM RE_THETA_T");
      break;

    case TURB_TRANS_MODEL::NONE:
      break;
  }

  switch (config->GetKind_Species_Model()) {
    case SPECIES_MODEL::SPECIES_TRANSPORT:
      for (unsigned short iVar = 0; iVar < config->GetnSpecies(); iVar++){
        AddVolumeOutput("SPECIES_" + std::to_string(iVar), "Species_" + std::to_string(iVar), "SOLUTION", "Species_" + std::to_string(iVar) + " mass fraction");
      }
      break;
    case SPECIES_MODEL::FLAMELET:
      AddVolumeOutput("PROGVAR", "Progress_Variable", "SOLUTION", "Progress variable");
      AddVolumeOutput("ENTHALPY", "Total_Enthalpy", "SOLUTION", "Total enthalpy");
      /*--- auxiliary species ---*/
      for (unsigned short iReactant=0; iReactant<config->GetNUserScalars(); iReactant++) {
        string species_name = config->GetUserScalarName(iReactant);
        AddVolumeOutput(species_name, species_name, "SOLUTION", species_name + "Mass fraction solution");
      }

      break;
    case SPECIES_MODEL::NONE:
      break;
  }
}

void CFlowOutput::SetVolumeOutputFieldsScalarResidual(const CConfig* config) {
  /*--- Only place outputs of the "RESIDUAL" group here. ---*/

  switch (TurbModelFamily(config->GetKind_Turb_Model())){
    case TURB_FAMILY::SA:
      AddVolumeOutput("RES_NU_TILDE", "Residual_Nu_Tilde", "RESIDUAL", "Residual of the Spalart-Allmaras variable");
      break;

    case TURB_FAMILY::KW:
      AddVolumeOutput("RES_TKE", "Residual_TKE", "RESIDUAL", "Residual of turbulent kinetic energy");
      AddVolumeOutput("RES_DISSIPATION", "Residual_Omega", "RESIDUAL", "Residual of the rate of dissipation");
      break;

    case TURB_FAMILY::NONE:
      break;
  }

  switch (config->GetKind_Species_Model()) {
    case SPECIES_MODEL::SPECIES_TRANSPORT:
      for (unsigned short iVar = 0; iVar < config->GetnSpecies(); iVar++){
        AddVolumeOutput("RES_SPECIES_" + std::to_string(iVar), "Residual_Species_" + std::to_string(iVar), "RESIDUAL", "Residual of the transported species " + std::to_string(iVar));
      }
      break;
    case SPECIES_MODEL::FLAMELET:
      AddVolumeOutput("RES_PROGVAR", "Residual_Progress_Variable", "RESIDUAL", "Residual of progress variable");
      AddVolumeOutput("RES_ENTHALPY", "Residual_Total_Enthalpy", "RESIDUAL", "Residual of total enthalpy");
      /*--- residuals for auxiliary species transport equations ---*/
      for (unsigned short iReactant=0; iReactant<config->GetNUserScalars(); iReactant++){
        string species_name = config->GetUserScalarName(iReactant);
        AddVolumeOutput("RES_" + species_name, "Residual_" + species_name, "RESIDUAL", "Residual of the " + species_name + " equation");
      }
      break;
    case SPECIES_MODEL::NONE:
      break;
  }

  switch (config->GetKind_Trans_Model()) {
    case TURB_TRANS_MODEL::LM:
      AddVolumeOutput("RES_INTERMITTENCY", "Residual_LM_intermittency", "RESIDUAL", "Residual of LM intermittency");
      AddVolumeOutput("RES_RE_THETA_T", "Residual_LM_RE_THETA_T", "RESIDUAL", "Residual of LM RE_THETA_T");
      break;

    case TURB_TRANS_MODEL::NONE:
      break;
  }
}


void CFlowOutput::SetVolumeOutputFieldsScalarLimiter(const CConfig* config) {
  /*--- Only place outputs of the "SOLUTION" group for species transport here. ---*/

  if (config->GetKind_SlopeLimit_Turb() != LIMITER::NONE) {
    switch (TurbModelFamily(config->GetKind_Turb_Model())) {
      case TURB_FAMILY::SA:
        AddVolumeOutput("LIMITER_NU_TILDE", "Limiter_Nu_Tilde", "LIMITER", "Limiter value of the Spalart-Allmaras variable");
        break;

      case TURB_FAMILY::KW:
        AddVolumeOutput("LIMITER_TKE", "Limiter_TKE", "LIMITER", "Limiter value of turb. kinetic energy");
        AddVolumeOutput("LIMITER_DISSIPATION", "Limiter_Omega", "LIMITER", "Limiter value of dissipation rate");
        break;

      case TURB_FAMILY::NONE:
        break;
    }
  }

  if (config->GetKind_SlopeLimit_Species() != LIMITER::NONE) {
    switch (config->GetKind_Species_Model()) {
      case SPECIES_MODEL::SPECIES_TRANSPORT:
        for (unsigned short iVar = 0; iVar < config->GetnSpecies(); iVar++)
          AddVolumeOutput("LIMITER_SPECIES_" + std::to_string(iVar), "Limiter_Species_" + std::to_string(iVar), "LIMITER", "Limiter value of the transported species " + std::to_string(iVar));
      break;
      case SPECIES_MODEL::FLAMELET:
        AddVolumeOutput("LIMITER_PROGVAR", "Limiter_Progress_Variable", "LIMITER", "Limiter of progress variable");
        AddVolumeOutput("LIMITER_ENTHALPY", "Limiter_Total_Enthalpy", "LIMITER", "Limiter of total enthalpy");
        /*--- limiter for auxiliary species transport ---*/
        for (unsigned short iReactant=0; iReactant < config->GetNUserScalars(); iReactant++) {
          string species_name = config->GetUserScalarName(iReactant);
          AddVolumeOutput("LIMITER_" + species_name, "LIMITER_" + species_name, "LIMITER", "Limiter value for the " + species_name + " equation");
        }
      break;
      case SPECIES_MODEL::NONE:
        break;
    }
  }
}



void CFlowOutput::SetVolumeOutputFieldsScalarPrimitive(const CConfig* config) {
  /*--- Only place outputs of the "PRIMITIVE" group for scalar transport here. ---*/

  switch (config->GetKind_Species_Model()) {
    case SPECIES_MODEL::SPECIES_TRANSPORT:
      for (unsigned short iVar = 0; iVar < config->GetnSpecies(); iVar++){
        AddVolumeOutput("DIFFUSIVITY_" + std::to_string(iVar), "Diffusivity_" + std::to_string(iVar), "PRIMITIVE", "Diffusivity of the transported species " + std::to_string(iVar));
      }
      break;
    case SPECIES_MODEL::FLAMELET:
      break;
    case SPECIES_MODEL::NONE:
      break;
  }

  switch (config->GetKind_Trans_Model()) {
    case TURB_TRANS_MODEL::LM:
      AddVolumeOutput("INTERMITTENCY_SEP", "LM_gamma_sep", "PRIMITIVE", "LM intermittency");
      AddVolumeOutput("INTERMITTENCY_EFF", "LM_gamma_eff", "PRIMITIVE", "LM RE_THETA_T");
      AddVolumeOutput("TURB_INDEX", "Turb_index", "PRIMITIVE", "Turbulence index");
      break;

    case TURB_TRANS_MODEL::NONE:
      break;
  }

  if (config->GetKind_Turb_Model() != TURB_MODEL::NONE) {
    AddVolumeOutput("EDDY_VISCOSITY", "Eddy_Viscosity", "PRIMITIVE", "Turbulent eddy viscosity");
  }

}


void CFlowOutput::SetVolumeOutputFieldsScalarSource(const CConfig* config) {
  /*--- Only place outputs of the "SOURCE" group for scalar transport here. ---*/

  switch (config->GetKind_Species_Model()) {
    case SPECIES_MODEL::SPECIES_TRANSPORT:
      break;
    case SPECIES_MODEL::FLAMELET:
      AddVolumeOutput("SOURCE_PROGVAR", "Source_Progress_Variable", "SOURCE", "Source Progress Variable");
      /*--- no source term for enthalpy ---*/
      /*--- auxiliary species source terms ---*/
      for (unsigned short iReactant=0; iReactant<config->GetNUserScalars(); iReactant++) {
        string species_name = config->GetUserScalarName(iReactant);
        AddVolumeOutput("SOURCE_" + species_name, "Source_" + species_name, "SOURCE", "Source " + species_name);
      }
      break;
    case SPECIES_MODEL::NONE:
      break;
  }
}


void CFlowOutput::SetVolumeOutputFieldsScalarLookup(const CConfig* config) {
  /*--- Only place outputs of the "LOOKUP" group for scalar transport here. ---*/

  switch (config->GetKind_Species_Model()) {
    case SPECIES_MODEL::SPECIES_TRANSPORT:
      break;
    case SPECIES_MODEL::FLAMELET:
      for (int i_lookup = 0; i_lookup < config->GetNLookups(); ++i_lookup) {
        if (config->GetLUTLookupName(i_lookup) != "NULL") {
          string strname1 = "lookup_" + config->GetLUTLookupName(i_lookup);
          AddVolumeOutput(config->GetLUTLookupName(i_lookup), strname1,"LOOKUP", config->GetLUTLookupName(i_lookup));
        }
      }

      AddVolumeOutput("TABLE_MISSES"       , "Table_misses"       , "LOOKUP", "Lookup table misses");
      break;
    case SPECIES_MODEL::NONE:
      break;
  }
}

void CFlowOutput::SetVolumeOutputFieldsScalarMisc(const CConfig* config) {
  /*--- Only place outputs of the group for scalar transport here that do not fit in other categories. ---*/

  if (config->GetSAParsedOptions().bc) {
    AddVolumeOutput("INTERMITTENCY", "gamma_BC", "INTERMITTENCY", "Intermittency");
  }

  // Hybrid RANS-LES
  if (config->GetKind_HybridRANSLES() != NO_HYBRIDRANSLES) {
    AddVolumeOutput("DES_LENGTHSCALE", "DES_LengthScale", "DDES", "DES length scale value");
    AddVolumeOutput("WALL_DISTANCE", "Wall_Distance", "DDES", "Wall distance value");
  }

  if (config->GetViscous()) {
    if (nDim == 3) {
      AddVolumeOutput("VORTICITY_X", "Vorticity_x", "VORTEX_IDENTIFICATION", "x-component of the vorticity vector");
      AddVolumeOutput("VORTICITY_Y", "Vorticity_y", "VORTEX_IDENTIFICATION", "y-component of the vorticity vector");
      AddVolumeOutput("VORTICITY_Z", "Vorticity_z", "VORTEX_IDENTIFICATION", "z-component of the vorticity vector");
    } else {
      AddVolumeOutput("VORTICITY", "Vorticity", "VORTEX_IDENTIFICATION", "Value of the vorticity");
    }
    AddVolumeOutput("Q_CRITERION", "Q_Criterion", "VORTEX_IDENTIFICATION", "Value of the Q-Criterion");
  }
}

void CFlowOutput::LoadVolumeDataScalar(const CConfig* config, const CSolver* const* solver, const CGeometry* geometry,
                                        const unsigned long iPoint) {
  const auto* turb_solver = solver[TURB_SOL];
  const auto* trans_solver = solver[TRANS_SOL];
  const auto* Node_Flow = solver[FLOW_SOL]->GetNodes();
  const auto* Node_Turb = (config->GetKind_Turb_Model() != TURB_MODEL::NONE) ? turb_solver->GetNodes() : nullptr;
  const auto* Node_Trans = (config->GetKind_Trans_Model() != TURB_TRANS_MODEL::NONE) ? trans_solver->GetNodes() : nullptr;
  const auto* Node_Geo = geometry->nodes;

  if (config->GetViscous()) {
    if (nDim == 3){
      SetVolumeOutputValue("VORTICITY_X", iPoint, Node_Flow->GetVorticity(iPoint)[0]);
      SetVolumeOutputValue("VORTICITY_Y", iPoint, Node_Flow->GetVorticity(iPoint)[1]);
      SetVolumeOutputValue("VORTICITY_Z", iPoint, Node_Flow->GetVorticity(iPoint)[2]);
    } else {
      SetVolumeOutputValue("VORTICITY", iPoint, Node_Flow->GetVorticity(iPoint)[2]);
    }
    SetVolumeOutputValue("Q_CRITERION", iPoint, GetQCriterion(Node_Flow->GetVelocityGradient(iPoint)));
  }

  const bool limiter = (config->GetKind_SlopeLimit_Turb() != LIMITER::NONE);

  switch (TurbModelFamily(config->GetKind_Turb_Model())) {
    case TURB_FAMILY::SA:
      SetVolumeOutputValue("NU_TILDE", iPoint, Node_Turb->GetSolution(iPoint, 0));
      SetVolumeOutputValue("RES_NU_TILDE", iPoint, turb_solver->LinSysRes(iPoint, 0));
      if (limiter) {
        SetVolumeOutputValue("LIMITER_NU_TILDE", iPoint, Node_Turb->GetLimiter(iPoint, 0));
      }
      break;

    case TURB_FAMILY::KW:
      SetVolumeOutputValue("TKE", iPoint, Node_Turb->GetSolution(iPoint, 0));
      SetVolumeOutputValue("DISSIPATION", iPoint, Node_Turb->GetSolution(iPoint, 1));
      SetVolumeOutputValue("RES_TKE", iPoint, turb_solver->LinSysRes(iPoint, 0));
      SetVolumeOutputValue("RES_DISSIPATION", iPoint, turb_solver->LinSysRes(iPoint, 1));
      if (limiter) {
        SetVolumeOutputValue("LIMITER_TKE", iPoint, Node_Turb->GetLimiter(iPoint, 0));
        SetVolumeOutputValue("LIMITER_DISSIPATION", iPoint, Node_Turb->GetLimiter(iPoint, 1));
      }
      break;

    case TURB_FAMILY::NONE: break;
  }

  /*--- If we got here a turbulence model is being used, therefore there is eddy viscosity. ---*/
  if (config->GetKind_Turb_Model() != TURB_MODEL::NONE) {
    SetVolumeOutputValue("EDDY_VISCOSITY", iPoint, Node_Flow->GetEddyViscosity(iPoint));
  }

  if (config->GetSAParsedOptions().bc) {
    SetVolumeOutputValue("INTERMITTENCY", iPoint, Node_Turb->GetIntermittencyEff(iPoint));
  }

  switch (config->GetKind_Trans_Model()) {
    case TURB_TRANS_MODEL::LM:
      SetVolumeOutputValue("INTERMITTENCY", iPoint, Node_Trans->GetSolution(iPoint, 0));
      SetVolumeOutputValue("RE_THETA_T", iPoint, Node_Trans->GetSolution(iPoint, 1));
      SetVolumeOutputValue("INTERMITTENCY_SEP", iPoint, Node_Trans->GetIntermittencySep(iPoint));
      SetVolumeOutputValue("INTERMITTENCY_EFF", iPoint, Node_Trans->GetIntermittencyEff(iPoint));
      SetVolumeOutputValue("TURB_INDEX", iPoint, Node_Turb->GetTurbIndex(iPoint));
      SetVolumeOutputValue("RES_INTERMITTENCY", iPoint, trans_solver->LinSysRes(iPoint, 0));
      SetVolumeOutputValue("RES_RE_THETA_T", iPoint, trans_solver->LinSysRes(iPoint, 1));
      break;

    case TURB_TRANS_MODEL::NONE: break;
  }

  if (config->GetKind_HybridRANSLES() != NO_HYBRIDRANSLES) {
    SetVolumeOutputValue("DES_LENGTHSCALE", iPoint, Node_Flow->GetDES_LengthScale(iPoint));
    SetVolumeOutputValue("WALL_DISTANCE", iPoint, Node_Geo->GetWall_Distance(iPoint));
  }

  switch (config->GetKind_Species_Model()) {

    case SPECIES_MODEL::SPECIES_TRANSPORT: {
      const auto Node_Species = solver[SPECIES_SOL]->GetNodes();
      for (unsigned short iVar = 0; iVar < config->GetnSpecies(); iVar++) {
        SetVolumeOutputValue("SPECIES_" + std::to_string(iVar), iPoint, Node_Species->GetSolution(iPoint, iVar));
        SetVolumeOutputValue("RES_SPECIES_" + std::to_string(iVar), iPoint, solver[SPECIES_SOL]->LinSysRes(iPoint, iVar));
        SetVolumeOutputValue("DIFFUSIVITY_"+ std::to_string(iVar), iPoint, Node_Species->GetDiffusivity(iPoint,iVar));
        if (config->GetKind_SlopeLimit_Species() != LIMITER::NONE)
          SetVolumeOutputValue("LIMITER_SPECIES_" + std::to_string(iVar), iPoint, Node_Species->GetLimiter(iPoint, iVar));
      }
      break;
    }

    case SPECIES_MODEL::FLAMELET: {
      const auto Node_Species = solver[SPECIES_SOL]->GetNodes();

      SetVolumeOutputValue("PROGVAR", iPoint, Node_Species->GetSolution(iPoint, I_PROGVAR));
      SetVolumeOutputValue("ENTHALPY", iPoint, Node_Species->GetSolution(iPoint, I_ENTH));
      SetVolumeOutputValue("SOURCE_PROGVAR", iPoint, Node_Species->GetScalarSources(iPoint)[I_PROGVAR]);
      SetVolumeOutputValue("RES_PROGVAR", iPoint, solver[SPECIES_SOL]->LinSysRes(iPoint, I_PROGVAR));
      SetVolumeOutputValue("RES_ENTHALPY", iPoint, solver[SPECIES_SOL]->LinSysRes(iPoint, I_ENTH));
      SetVolumeOutputValue("TABLE_MISSES"       , iPoint, (su2double)Node_Species->GetTableMisses(iPoint));

      /*--- auxiliary species transport equations ---*/
      for (unsigned short i_scalar=0; i_scalar<config->GetNUserScalars(); i_scalar++) {
        string scalar_name = config->GetUserScalarName(i_scalar);
        SetVolumeOutputValue(scalar_name, iPoint, Node_Species->GetSolution(iPoint, config->GetNControlVars() + i_scalar));
        SetVolumeOutputValue("SOURCE_" + scalar_name, iPoint, Node_Species->GetScalarSources(iPoint)[config->GetNControlVars() + i_scalar]);
        SetVolumeOutputValue("RES_" + scalar_name, iPoint, solver[SPECIES_SOL]->LinSysRes(iPoint, config->GetNControlVars() + i_scalar));
      }

      if (config->GetKind_SlopeLimit_Species() != LIMITER::NONE) {
        SetVolumeOutputValue("LIMITER_PROGVAR", iPoint, Node_Species->GetLimiter(iPoint, I_PROGVAR));
        SetVolumeOutputValue("LIMITER_ENTHALPY", iPoint, Node_Species->GetLimiter(iPoint, I_ENTH));
        /*--- limiter for auxiliary species transport equations ---*/
        for (unsigned short i_scalar=0; i_scalar<config->GetNUserScalars(); i_scalar++) {
          string scalar_name = config->GetUserScalarName(i_scalar);
          SetVolumeOutputValue("LIMITER_" + scalar_name, iPoint, Node_Species->GetLimiter(iPoint, config->GetNControlVars() + i_scalar));
        }
      }

      /*--- variables that we look up from the LUT ---*/
      for (int i_lookup = 0; i_lookup < config->GetNLookups(); ++i_lookup) {
        if (config->GetLUTLookupName(i_lookup)!="NULL")
          SetVolumeOutputValue(config->GetLUTLookupName(i_lookup), iPoint, Node_Species->GetScalarLookups(iPoint)[i_lookup]);
      }

      break;
    }
    case SPECIES_MODEL::NONE: break;
  }
}

void CFlowOutput::LoadSurfaceData(CConfig *config, CGeometry *geometry, CSolver **solver, unsigned long iPoint, unsigned short iMarker, unsigned long iVertex){

  if (!config->GetViscous_Wall(iMarker)) return;

  const auto heat_sol = (config->GetKind_Regime() == ENUM_REGIME::INCOMPRESSIBLE) &&
                         config->GetWeakly_Coupled_Heat() ? HEAT_SOL : FLOW_SOL;

  SetVolumeOutputValue("SKIN_FRICTION-X", iPoint, solver[FLOW_SOL]->GetCSkinFriction(iMarker, iVertex, 0));
  SetVolumeOutputValue("SKIN_FRICTION-Y", iPoint, solver[FLOW_SOL]->GetCSkinFriction(iMarker, iVertex, 1));
  if (nDim == 3)
    SetVolumeOutputValue("SKIN_FRICTION-Z", iPoint, solver[FLOW_SOL]->GetCSkinFriction(iMarker, iVertex, 2));
  SetVolumeOutputValue("HEAT_FLUX", iPoint, solver[heat_sol]->GetHeatFlux(iMarker, iVertex));
  SetVolumeOutputValue("Y_PLUS", iPoint, solver[FLOW_SOL]->GetYPlus(iMarker, iVertex));
}

void CFlowOutput::AddAerodynamicCoefficients(const CConfig* config) {

  /// BEGIN_GROUP: AERO_COEFF, DESCRIPTION: Sum of the aerodynamic coefficients and forces on all surfaces (markers) set with MARKER_MONITORING.
  /// DESCRIPTION: Reference force for aerodynamic coefficients
  AddHistoryOutput("REFERENCE_FORCE", "RefForce", ScreenOutputFormat::FIXED, "AERO_COEFF", "Reference force used to compute aerodynamic coefficients", HistoryFieldType::COEFFICIENT);
  /// DESCRIPTION: Drag coefficient
  AddHistoryOutput("DRAG",       "CD",   ScreenOutputFormat::FIXED, "AERO_COEFF", "Total drag coefficient on all surfaces set with MARKER_MONITORING", HistoryFieldType::COEFFICIENT);
  /// DESCRIPTION: Lift coefficient
  AddHistoryOutput("LIFT",       "CL",   ScreenOutputFormat::FIXED, "AERO_COEFF", "Total lift coefficient on all surfaces set with MARKER_MONITORING", HistoryFieldType::COEFFICIENT);
  /// DESCRIPTION: Sideforce coefficient
  AddHistoryOutput("SIDEFORCE",  "CSF",  ScreenOutputFormat::FIXED, "AERO_COEFF", "Total sideforce coefficient on all surfaces set with MARKER_MONITORING", HistoryFieldType::COEFFICIENT);
  /// DESCRIPTION: Moment around the x-axis
  AddHistoryOutput("MOMENT_X",   "CMx",  ScreenOutputFormat::FIXED, "AERO_COEFF", "Total momentum x-component on all surfaces set with MARKER_MONITORING", HistoryFieldType::COEFFICIENT);
  /// DESCRIPTION: Moment around the y-axis
  AddHistoryOutput("MOMENT_Y",   "CMy",  ScreenOutputFormat::FIXED, "AERO_COEFF", "Total momentum y-component on all surfaces set with MARKER_MONITORING", HistoryFieldType::COEFFICIENT);
  /// DESCRIPTION: Moment around the z-axis
  AddHistoryOutput("MOMENT_Z",   "CMz",  ScreenOutputFormat::FIXED, "AERO_COEFF", "Total momentum z-component on all surfaces set with MARKER_MONITORING", HistoryFieldType::COEFFICIENT);
  /// DESCRIPTION: Force in x direction
  AddHistoryOutput("FORCE_X",    "CFx",  ScreenOutputFormat::FIXED, "AERO_COEFF", "Total force x-component on all surfaces set with MARKER_MONITORING", HistoryFieldType::COEFFICIENT);
  /// DESCRIPTION: Force in y direction
  AddHistoryOutput("FORCE_Y",    "CFy",  ScreenOutputFormat::FIXED, "AERO_COEFF", "Total force y-component on all surfaces set with MARKER_MONITORING", HistoryFieldType::COEFFICIENT);
  /// DESCRIPTION: Force in z direction
  AddHistoryOutput("FORCE_Z",    "CFz",  ScreenOutputFormat::FIXED, "AERO_COEFF", "Total force z-component on all surfaces set with MARKER_MONITORING", HistoryFieldType::COEFFICIENT);
  /// DESCRIPTION: Lift-to-drag ratio
  AddHistoryOutput("EFFICIENCY", "CEff", ScreenOutputFormat::FIXED, "AERO_COEFF", "Total lift-to-drag ratio on all surfaces set with MARKER_MONITORING", HistoryFieldType::COEFFICIENT);
  /// END_GROUP

  /// BEGIN_GROUP: AERO_COEFF_SURF, DESCRIPTION: Aerodynamic coefficients and forces per surface.
  vector<string> Marker_Monitoring;
  for (unsigned short iMarker_Monitoring = 0; iMarker_Monitoring < config->GetnMarker_Monitoring(); iMarker_Monitoring++){
    Marker_Monitoring.push_back(config->GetMarker_Monitoring_TagBound(iMarker_Monitoring));
  }
  /// DESCRIPTION: Drag coefficient
  AddHistoryOutputPerSurface("DRAG_ON_SURFACE",       "CD",   ScreenOutputFormat::FIXED, "AERO_COEFF_SURF", Marker_Monitoring, HistoryFieldType::COEFFICIENT);
  /// DESCRIPTION: Lift coefficient
  AddHistoryOutputPerSurface("LIFT_ON_SURFACE",       "CL",   ScreenOutputFormat::FIXED, "AERO_COEFF_SURF", Marker_Monitoring, HistoryFieldType::COEFFICIENT);
  /// DESCRIPTION: Sideforce coefficient
  AddHistoryOutputPerSurface("SIDEFORCE_ON_SURFACE",  "CSF",  ScreenOutputFormat::FIXED, "AERO_COEFF_SURF", Marker_Monitoring, HistoryFieldType::COEFFICIENT);
  /// DESCRIPTION: Moment around the x-axis
  AddHistoryOutputPerSurface("MOMENT-X_ON_SURFACE",   "CMx",  ScreenOutputFormat::FIXED, "AERO_COEFF_SURF", Marker_Monitoring, HistoryFieldType::COEFFICIENT);
  /// DESCRIPTION: Moment around the y-axis
  AddHistoryOutputPerSurface("MOMENT-Y_ON_SURFACE",   "CMy",  ScreenOutputFormat::FIXED, "AERO_COEFF_SURF", Marker_Monitoring, HistoryFieldType::COEFFICIENT);
  /// DESCRIPTION: Moment around the z-axis
  AddHistoryOutputPerSurface("MOMENT-Z_ON_SURFACE",   "CMz",  ScreenOutputFormat::FIXED, "AERO_COEFF_SURF", Marker_Monitoring, HistoryFieldType::COEFFICIENT);
  /// DESCRIPTION: Force in x direction
  AddHistoryOutputPerSurface("FORCE-X_ON_SURFACE",    "CFx",  ScreenOutputFormat::FIXED, "AERO_COEFF_SURF", Marker_Monitoring, HistoryFieldType::COEFFICIENT);
  /// DESCRIPTION: Force in y direction
  AddHistoryOutputPerSurface("FORCE-Y_ON_SURFACE",    "CFy",  ScreenOutputFormat::FIXED, "AERO_COEFF_SURF", Marker_Monitoring, HistoryFieldType::COEFFICIENT);
  /// DESCRIPTION: Force in z direction
  AddHistoryOutputPerSurface("FORCE-Z_ON_SURFACE",    "CFz",  ScreenOutputFormat::FIXED, "AERO_COEFF_SURF", Marker_Monitoring, HistoryFieldType::COEFFICIENT);
  /// DESCRIPTION: Lift-to-drag ratio
  AddHistoryOutputPerSurface("EFFICIENCY_ON_SURFACE", "CEff", ScreenOutputFormat::FIXED, "AERO_COEFF_SURF", Marker_Monitoring, HistoryFieldType::COEFFICIENT);
  /// END_GROUP

  /// DESCRIPTION: Angle of attack
  AddHistoryOutput("AOA", "AoA", ScreenOutputFormat::FIXED, "AOA", "Angle of attack");

  AddHistoryOutput("COMBO", "ComboObj", ScreenOutputFormat::SCIENTIFIC, "COMBO", "Combined obj. function value.", HistoryFieldType::COEFFICIENT);
}

void CFlowOutput::SetAerodynamicCoefficients(const CConfig* config, const CSolver* flow_solver){

  SetHistoryOutputValue("REFERENCE_FORCE", flow_solver->GetAeroCoeffsReferenceForce());
  SetHistoryOutputValue("DRAG", flow_solver->GetTotal_CD());
  SetHistoryOutputValue("LIFT", flow_solver->GetTotal_CL());
  if (nDim == 3)
    SetHistoryOutputValue("SIDEFORCE", flow_solver->GetTotal_CSF());
  if (nDim == 3){
    SetHistoryOutputValue("MOMENT_X", flow_solver->GetTotal_CMx());
    SetHistoryOutputValue("MOMENT_Y", flow_solver->GetTotal_CMy());
  }
  SetHistoryOutputValue("MOMENT_Z", flow_solver->GetTotal_CMz());
  SetHistoryOutputValue("FORCE_X", flow_solver->GetTotal_CFx());
  SetHistoryOutputValue("FORCE_Y", flow_solver->GetTotal_CFy());
  if (nDim == 3)
    SetHistoryOutputValue("FORCE_Z", flow_solver->GetTotal_CFz());
  SetHistoryOutputValue("EFFICIENCY", flow_solver->GetTotal_CEff());

  for (unsigned short iMarker_Monitoring = 0; iMarker_Monitoring < config->GetnMarker_Monitoring(); iMarker_Monitoring++) {
    SetHistoryOutputPerSurfaceValue("DRAG_ON_SURFACE", flow_solver->GetSurface_CD(iMarker_Monitoring), iMarker_Monitoring);
    SetHistoryOutputPerSurfaceValue("LIFT_ON_SURFACE", flow_solver->GetSurface_CL(iMarker_Monitoring), iMarker_Monitoring);
    if (nDim == 3)
      SetHistoryOutputPerSurfaceValue("SIDEFORCE_ON_SURFACE", flow_solver->GetSurface_CSF(iMarker_Monitoring), iMarker_Monitoring);
    if (nDim == 3){
      SetHistoryOutputPerSurfaceValue("MOMENT-X_ON_SURFACE", flow_solver->GetSurface_CMx(iMarker_Monitoring), iMarker_Monitoring);
      SetHistoryOutputPerSurfaceValue("MOMENT-Y_ON_SURFACE", flow_solver->GetSurface_CMy(iMarker_Monitoring), iMarker_Monitoring);
    }
    SetHistoryOutputPerSurfaceValue("MOMENT-Z_ON_SURFACE", flow_solver->GetSurface_CMz(iMarker_Monitoring), iMarker_Monitoring);
    SetHistoryOutputPerSurfaceValue("FORCE-X_ON_SURFACE", flow_solver->GetSurface_CFx(iMarker_Monitoring), iMarker_Monitoring);
    SetHistoryOutputPerSurfaceValue("FORCE-Y_ON_SURFACE", flow_solver->GetSurface_CFy(iMarker_Monitoring), iMarker_Monitoring);
    if (nDim == 3)
      SetHistoryOutputPerSurfaceValue("FORCE-Z_ON_SURFACE", flow_solver->GetSurface_CFz(iMarker_Monitoring), iMarker_Monitoring);

    SetHistoryOutputPerSurfaceValue("EFFICIENCY_ON_SURFACE", flow_solver->GetSurface_CEff(iMarker_Monitoring), iMarker_Monitoring);
    if (config->GetAeroelastic_Simulation()){
      SetHistoryOutputPerSurfaceValue("PITCH", config->GetAeroelastic_pitch(iMarker_Monitoring), iMarker_Monitoring);
      SetHistoryOutputPerSurfaceValue("PLUNGE", config->GetAeroelastic_plunge(iMarker_Monitoring), iMarker_Monitoring);
    }
  }

  SetHistoryOutputValue("AOA", config->GetAoA());
}

void CFlowOutput::AddHeatCoefficients(const CConfig* config) {

  if (!config->GetViscous()) return;

  /// BEGIN_GROUP: HEAT, DESCRIPTION: Heat coefficients on all surfaces set with MARKER_MONITORING.
  /// DESCRIPTION: Total heatflux
  AddHistoryOutput("TOTAL_HEATFLUX", "HF", ScreenOutputFormat::SCIENTIFIC, "HEAT", "Total heatflux on all surfaces set with MARKER_MONITORING.", HistoryFieldType::COEFFICIENT);
  /// DESCRIPTION: Maximal heatflux
  AddHistoryOutput("MAXIMUM_HEATFLUX", "maxHF", ScreenOutputFormat::SCIENTIFIC, "HEAT", "Maximum heatflux across all surfaces set with MARKER_MONITORING.", HistoryFieldType::COEFFICIENT);

  vector<string> Marker_Monitoring;
  Marker_Monitoring.reserve(config->GetnMarker_Monitoring());
for (auto iMarker = 0u; iMarker < config->GetnMarker_Monitoring(); iMarker++) {
    Marker_Monitoring.push_back(config->GetMarker_Monitoring_TagBound(iMarker));
  }
  /// DESCRIPTION:  Total heatflux
  AddHistoryOutputPerSurface("TOTAL_HEATFLUX_ON_SURFACE", "HF", ScreenOutputFormat::SCIENTIFIC, "HEAT_SURF", Marker_Monitoring, HistoryFieldType::COEFFICIENT);
  /// DESCRIPTION:  Total heatflux
  AddHistoryOutputPerSurface("MAXIMUM_HEATFLUX_ON_SURFACE", "maxHF", ScreenOutputFormat::SCIENTIFIC, "HEAT_SURF", Marker_Monitoring, HistoryFieldType::COEFFICIENT);
  /// END_GROUP
}

void CFlowOutput::SetHeatCoefficients(const CConfig* config, const CSolver* flow_solver) {

  if (!config->GetViscous()) return;

  SetHistoryOutputValue("TOTAL_HEATFLUX", flow_solver->GetTotal_HeatFlux());
  SetHistoryOutputValue("MAXIMUM_HEATFLUX", flow_solver->GetTotal_MaxHeatFlux());

  for (auto iMarker = 0u; iMarker < config->GetnMarker_Monitoring(); iMarker++) {
    SetHistoryOutputPerSurfaceValue("TOTAL_HEATFLUX_ON_SURFACE", flow_solver->GetSurface_HF_Visc(iMarker), iMarker);
    SetHistoryOutputPerSurfaceValue("MAXIMUM_HEATFLUX_ON_SURFACE", flow_solver->GetSurface_MaxHF_Visc(iMarker), iMarker);
  }
}

void CFlowOutput::AddRotatingFrameCoefficients() {
  /// BEGIN_GROUP: ROTATING_FRAME, DESCRIPTION: Coefficients related to a rotating frame of reference.
  /// DESCRIPTION: Merit
  AddHistoryOutput("FIGURE_OF_MERIT", "CMerit", ScreenOutputFormat::SCIENTIFIC, "ROTATING_FRAME", "Thrust over torque", HistoryFieldType::COEFFICIENT);
  /// DESCRIPTION: CT
  AddHistoryOutput("THRUST", "CT", ScreenOutputFormat::SCIENTIFIC, "ROTATING_FRAME", "Thrust coefficient", HistoryFieldType::COEFFICIENT);
  /// DESCRIPTION: CQ
  AddHistoryOutput("TORQUE", "CQ", ScreenOutputFormat::SCIENTIFIC, "ROTATING_FRAME", "Torque coefficient", HistoryFieldType::COEFFICIENT);
  /// END_GROUP
}

void CFlowOutput::SetRotatingFrameCoefficients(const CSolver* flow_solver) {

  SetHistoryOutputValue("THRUST", flow_solver->GetTotal_CT());
  SetHistoryOutputValue("TORQUE", flow_solver->GetTotal_CQ());
  SetHistoryOutputValue("FIGURE_OF_MERIT", flow_solver->GetTotal_CMerit());
}

void CFlowOutput::AddCpInverseDesignOutput(){

  AddHistoryOutput("INVERSE_DESIGN_PRESSURE", "Cp_Diff", ScreenOutputFormat::FIXED, "CP_DIFF", "Cp difference for inverse design", HistoryFieldType::COEFFICIENT);
}

void CFlowOutput::SetCpInverseDesign(CSolver *solver, const CGeometry *geometry, const CConfig *config){

  /*--- Prepare to read the surface pressure files (CSV) ---*/

  const auto surfCp_filename = config->GetUnsteady_FileName("TargetCp", curTimeIter, ".dat");

  /*--- Read the surface pressure file, on the first inner iteration. ---*/

  ifstream Surface_file;
  Surface_file.open(surfCp_filename);

  if (!Surface_file.good()) {
    solver->SetTotal_CpDiff(0.0);
    SetHistoryOutputValue("INVERSE_DESIGN_PRESSURE", 0.0);
    return;
  }

  if ((config->GetInnerIter() == 0) || config->GetDiscrete_Adjoint()) {
    string text_line;
    getline(Surface_file, text_line);

    while (getline(Surface_file, text_line)) {
      /*--- remove commas ---*/
      for (auto& c : text_line) if (c == ',') c = ' ';
      stringstream point_line(text_line);

      /*--- parse line ---*/
      unsigned long iPointGlobal;
      su2double XCoord, YCoord, ZCoord=0, Pressure, PressureCoeff;

      point_line >> iPointGlobal >> XCoord >> YCoord;
      if (nDim == 3) point_line >> ZCoord;
      point_line >> Pressure >> PressureCoeff;

      const auto iPoint = geometry->GetGlobal_to_Local_Point(iPointGlobal);

      /*--- If the point is on this rank set the Cp to associated vertices
       *    (one point may be shared by multiple vertices). ---*/
      if (iPoint >= 0) {
        bool set = false;
        for (auto iMarker = 0u; iMarker < geometry->GetnMarker(); ++iMarker) {
          const auto iVertex = geometry->nodes->GetVertex(iPoint, iMarker);

          if (iVertex >= 0) {
            solver->SetCPressureTarget(iMarker, iVertex, PressureCoeff);
            set = true;
          }
        }
        if (!set)
          cout << "WARNING: In file " << surfCp_filename << ", point " << iPointGlobal << " is not a vertex." << endl;
      }
    }
  }

  /*--- Compute the pressure difference. ---*/

  su2double PressDiff = 0.0;

  for (auto iMarker = 0u; iMarker < geometry->GetnMarker(); ++iMarker) {

    const auto Boundary = config->GetMarker_All_KindBC(iMarker);

    if (config->GetSolid_Wall(iMarker) || (Boundary == NEARFIELD_BOUNDARY)) {
      for (auto iVertex = 0ul; iVertex < geometry->GetnVertex(iMarker); iVertex++) {

        const auto iPoint = geometry->vertex[iMarker][iVertex]->GetNode();
        if (!geometry->nodes->GetDomain(iPoint)) continue;

        const auto Cp = solver->GetCPressure(iMarker, iVertex);
        const auto CpTarget = solver->GetCPressureTarget(iMarker, iVertex);

        const auto Normal = geometry->vertex[iMarker][iVertex]->GetNormal();
        const auto Area = GeometryToolbox::Norm(nDim, Normal);

        PressDiff += Area * pow(CpTarget-Cp, 2);
      }
    }
  }
  su2double tmp = PressDiff;
  SU2_MPI::Allreduce(&tmp, &PressDiff, 1, MPI_DOUBLE, MPI_SUM, SU2_MPI::GetComm());

  /*--- Update the total Cp difference coeffient. ---*/

  solver->SetTotal_CpDiff(PressDiff);
  SetHistoryOutputValue("INVERSE_DESIGN_PRESSURE", PressDiff);

}

void CFlowOutput::AddNearfieldInverseDesignOutput(){

  AddHistoryOutput("EQUIVALENT_AREA", "CEquiv_Area", ScreenOutputFormat::SCIENTIFIC, "EQUIVALENT_AREA", "Equivalent area", HistoryFieldType::COEFFICIENT);
}

void CFlowOutput::SetNearfieldInverseDesign(CSolver *solver, const CGeometry *geometry, const CConfig *config){

  ofstream EquivArea_file;
  su2double auxXCoord, auxYCoord, auxZCoord, InverseDesign = 0.0, DeltaX,
    Coord_i, Coord_j, jp1Coord, *Coord = nullptr, MeanFunction,
    *Face_Normal = nullptr, auxArea, auxPress, jFunction, jp1Function;
  unsigned long iPoint, auxPoint, auxDomain;
  ofstream NearFieldEA_file; ifstream TargetEA_file;

  const su2double XCoordBegin_OF = config->GetEA_IntLimit(0);
  const su2double XCoordEnd_OF = config->GetEA_IntLimit(1);

  const su2double AoA = -(config->GetAoA()*PI_NUMBER/180.0);
  const su2double EAScaleFactor = config->GetEA_ScaleFactor(); // The EA Obj. Func. should be ~ force based Obj. Func.

  const su2double Mach  = config->GetMach();
  const su2double Gamma = config->GetGamma();
  const su2double Beta = sqrt(Mach*Mach-1.0);
  const su2double R_Plane = fabs(config->GetEA_IntLimit(2));
  const su2double Pressure_Inf = config->GetPressure_FreeStreamND();

  const su2double factor = 4.0*sqrt(2.0*Beta*R_Plane) / (Gamma*Pressure_Inf*Mach*Mach);

  if (rank == MASTER_NODE) cout << "Writing Equivalent Area files." << endl ;

  vector<unsigned long> Buffer_Receive_nVertex;
  if (rank == MASTER_NODE) {
    Buffer_Receive_nVertex.resize(size);
  }

  /*--- Compute the total number of points of the near-field ghost nodes ---*/

  unsigned long nLocalVertex_NearField = 0;
  for (unsigned short iMarker = 0; iMarker < config->GetnMarker_All(); iMarker++)
    if (config->GetMarker_All_KindBC(iMarker) == NEARFIELD_BOUNDARY)
      for (unsigned long iVertex = 0; iVertex < geometry->GetnVertex(iMarker); iVertex++) {
        iPoint = geometry->vertex[iMarker][iVertex]->GetNode();
        Face_Normal = geometry->vertex[iMarker][iVertex]->GetNormal();
        Coord = geometry->nodes->GetCoord(iPoint);

        if (geometry->nodes->GetDomain(iPoint))
          if ((Face_Normal[nDim-1] > 0.0) && (Coord[nDim-1] < 0.0))
            nLocalVertex_NearField ++;
      }

  /*--- Send Near-Field vertex information --*/
  unsigned long MaxLocalVertex_NearField, nVertex_NearField;

  SU2_MPI::Allreduce(&nLocalVertex_NearField, &nVertex_NearField, 1, MPI_UNSIGNED_LONG, MPI_SUM, SU2_MPI::GetComm());
  SU2_MPI::Allreduce(&nLocalVertex_NearField, &MaxLocalVertex_NearField, 1, MPI_UNSIGNED_LONG, MPI_MAX, SU2_MPI::GetComm());
  SU2_MPI::Gather(&nLocalVertex_NearField, 1, MPI_UNSIGNED_LONG, Buffer_Receive_nVertex.data(), 1, MPI_UNSIGNED_LONG, MASTER_NODE, SU2_MPI::GetComm());

  vector<su2double> Buffer_Send_Xcoord          (MaxLocalVertex_NearField, 0.0);
  vector<su2double> Buffer_Send_Ycoord          (MaxLocalVertex_NearField, 0.0);
  vector<su2double> Buffer_Send_Zcoord          (MaxLocalVertex_NearField, 0.0);
  vector<unsigned long> Buffer_Send_IdPoint     (MaxLocalVertex_NearField, 0);
  vector<su2double> Buffer_Send_Pressure        (MaxLocalVertex_NearField, 0.0);
  vector<su2double> Buffer_Send_FaceArea        (MaxLocalVertex_NearField, 0.0);

  vector<su2double> Buffer_Receive_Xcoord;
  vector<su2double> Buffer_Receive_Ycoord;
  vector<su2double> Buffer_Receive_Zcoord;
  vector<unsigned long> Buffer_Receive_IdPoint;
  vector<su2double> Buffer_Receive_Pressure;
  vector<su2double> Buffer_Receive_FaceArea;

  if (rank == MASTER_NODE) {
    Buffer_Receive_Xcoord.resize(size*MaxLocalVertex_NearField);
    Buffer_Receive_Ycoord.resize(size*MaxLocalVertex_NearField);
    Buffer_Receive_Zcoord.resize(size*MaxLocalVertex_NearField);
    Buffer_Receive_IdPoint.resize(size*MaxLocalVertex_NearField);
    Buffer_Receive_Pressure.resize(size*MaxLocalVertex_NearField);
    Buffer_Receive_FaceArea.resize(size*MaxLocalVertex_NearField);
  }

  const auto nBuffer_Xcoord = MaxLocalVertex_NearField;
  const auto nBuffer_Ycoord = MaxLocalVertex_NearField;
  const auto nBuffer_Zcoord = MaxLocalVertex_NearField;
  const auto nBuffer_IdPoint = MaxLocalVertex_NearField;
  const auto nBuffer_Pressure = MaxLocalVertex_NearField;
  const auto nBuffer_FaceArea = MaxLocalVertex_NearField;


  /*--- Copy coordinates, index points, and pressures to the auxiliar vector --*/

  nLocalVertex_NearField = 0;
  for (unsigned short iMarker = 0; iMarker < config->GetnMarker_All(); iMarker++)
    if (config->GetMarker_All_KindBC(iMarker) == NEARFIELD_BOUNDARY)
      for (unsigned long iVertex = 0; iVertex < geometry->GetnVertex(iMarker); iVertex++) {
        iPoint = geometry->vertex[iMarker][iVertex]->GetNode();
        Face_Normal = geometry->vertex[iMarker][iVertex]->GetNormal();
        Coord = geometry->nodes->GetCoord(iPoint);

        if (geometry->nodes->GetDomain(iPoint))
          if ((Face_Normal[nDim-1] > 0.0) && (Coord[nDim-1] < 0.0)) {
            Buffer_Send_IdPoint[nLocalVertex_NearField] = iPoint;
            Buffer_Send_Xcoord[nLocalVertex_NearField] = geometry->nodes->GetCoord(iPoint, 0);
            Buffer_Send_Ycoord[nLocalVertex_NearField] = geometry->nodes->GetCoord(iPoint, 1);
            if (nDim == 3) {
              Buffer_Send_Zcoord[nLocalVertex_NearField] = geometry->nodes->GetCoord(iPoint, 2);
            }
            Buffer_Send_Pressure[nLocalVertex_NearField] = solver->GetNodes()->GetPressure(iPoint);
            Buffer_Send_FaceArea[nLocalVertex_NearField] = fabs(Face_Normal[nDim-1]);
            nLocalVertex_NearField++;
          }
      }

  /*--- Send all the information --*/

  SU2_MPI::Gather(Buffer_Send_Xcoord.data(), nBuffer_Xcoord, MPI_DOUBLE, Buffer_Receive_Xcoord.data(), nBuffer_Xcoord, MPI_DOUBLE, MASTER_NODE, SU2_MPI::GetComm());
  SU2_MPI::Gather(Buffer_Send_Ycoord.data(), nBuffer_Ycoord, MPI_DOUBLE, Buffer_Receive_Ycoord.data(), nBuffer_Ycoord, MPI_DOUBLE, MASTER_NODE, SU2_MPI::GetComm());
  SU2_MPI::Gather(Buffer_Send_Zcoord.data(), nBuffer_Zcoord, MPI_DOUBLE, Buffer_Receive_Zcoord.data(), nBuffer_Zcoord, MPI_DOUBLE, MASTER_NODE, SU2_MPI::GetComm());
  SU2_MPI::Gather(Buffer_Send_IdPoint.data(), nBuffer_IdPoint, MPI_UNSIGNED_LONG, Buffer_Receive_IdPoint.data(), nBuffer_IdPoint, MPI_UNSIGNED_LONG, MASTER_NODE, SU2_MPI::GetComm());
  SU2_MPI::Gather(Buffer_Send_Pressure.data(), nBuffer_Pressure, MPI_DOUBLE, Buffer_Receive_Pressure.data(), nBuffer_Pressure, MPI_DOUBLE, MASTER_NODE, SU2_MPI::GetComm());
  SU2_MPI::Gather(Buffer_Send_FaceArea.data(), nBuffer_FaceArea, MPI_DOUBLE, Buffer_Receive_FaceArea.data(), nBuffer_FaceArea, MPI_DOUBLE, MASTER_NODE, SU2_MPI::GetComm());

  if (rank == MASTER_NODE) {

    vector<su2double> Xcoord(nVertex_NearField);
    vector<su2double> Ycoord(nVertex_NearField);
    vector<su2double> Zcoord(nVertex_NearField);
    vector<short> AzimuthalAngle(nVertex_NearField);
    vector<unsigned long> IdPoint(nVertex_NearField);
    vector<unsigned long> IdDomain(nVertex_NearField);
    vector<su2double> Pressure(nVertex_NearField);
    vector<su2double> FaceArea(nVertex_NearField);
    vector<su2double> EquivArea(nVertex_NearField);
    vector<su2double> TargetArea(nVertex_NearField);
    vector<su2double> NearFieldWeight(nVertex_NearField);
    vector<su2double> Weight(nVertex_NearField);

    nVertex_NearField = 0;
    for (int iProcessor = 0; iProcessor < size; iProcessor++) {
      for (unsigned long iVertex = 0; iVertex < Buffer_Receive_nVertex[iProcessor]; iVertex++) {
        Xcoord[nVertex_NearField] = Buffer_Receive_Xcoord[iProcessor*MaxLocalVertex_NearField+iVertex];
        Ycoord[nVertex_NearField] = Buffer_Receive_Ycoord[iProcessor*MaxLocalVertex_NearField+iVertex];

        if (nDim == 2) {
          AzimuthalAngle[nVertex_NearField] = 0;
        }

        if (nDim == 3) {
          Zcoord[nVertex_NearField] = Buffer_Receive_Zcoord[iProcessor*MaxLocalVertex_NearField+iVertex];

          /*--- Rotate the nearfield cylinder  ---*/

          su2double YcoordRot = Ycoord[nVertex_NearField];
          su2double ZcoordRot = Xcoord[nVertex_NearField]*sin(AoA) + Zcoord[nVertex_NearField]*cos(AoA);

          /*--- Compute the Azimuthal angle ---*/

          su2double AngleDouble = fabs(atan(-YcoordRot/ZcoordRot)*180.0/PI_NUMBER);

          /*--- Fix an azimuthal line due to misalignments of the near-field ---*/

          su2double FixAzimuthalLine = config->GetFixAzimuthalLine();

          if ((AngleDouble >= FixAzimuthalLine - 0.1) && (AngleDouble <= FixAzimuthalLine + 0.1))
            AngleDouble = FixAzimuthalLine - 0.1;

          const auto AngleInt = SU2_TYPE::Short(floor(AngleDouble + 0.5));

          if (AngleInt >= 0) AzimuthalAngle[nVertex_NearField] = AngleInt;
          else AzimuthalAngle[nVertex_NearField] = 180 + AngleInt;
        }

        if (AzimuthalAngle[nVertex_NearField] <= 60) {
          IdPoint[nVertex_NearField] = Buffer_Receive_IdPoint[iProcessor*MaxLocalVertex_NearField+iVertex];
          Pressure[nVertex_NearField] = Buffer_Receive_Pressure[iProcessor*MaxLocalVertex_NearField+iVertex];
          FaceArea[nVertex_NearField] = Buffer_Receive_FaceArea[iProcessor*MaxLocalVertex_NearField+iVertex];
          IdDomain[nVertex_NearField] = iProcessor;
          nVertex_NearField++;
        }
      }
    }


    vector<short> PhiAngleList;
    vector<short>::iterator IterPhiAngleList;

    for (unsigned long iVertex = 0; iVertex < nVertex_NearField; iVertex++)
      PhiAngleList.push_back(AzimuthalAngle[iVertex]);

    sort( PhiAngleList.begin(), PhiAngleList.end());
    IterPhiAngleList = unique( PhiAngleList.begin(), PhiAngleList.end());
    PhiAngleList.resize( IterPhiAngleList - PhiAngleList.begin() );

    /*--- Create vectors and distribute the values among the different PhiAngle queues ---*/

    vector<vector<su2double> > Xcoord_PhiAngle(PhiAngleList.size());
    vector<vector<su2double> > Ycoord_PhiAngle(PhiAngleList.size());
    vector<vector<su2double> > Zcoord_PhiAngle(PhiAngleList.size());
    vector<vector<unsigned long> > IdPoint_PhiAngle(PhiAngleList.size());
    vector<vector<unsigned long> > IdDomain_PhiAngle(PhiAngleList.size());
    vector<vector<su2double> > Pressure_PhiAngle(PhiAngleList.size());
    vector<vector<su2double> > FaceArea_PhiAngle(PhiAngleList.size());
    vector<vector<su2double> > EquivArea_PhiAngle(PhiAngleList.size());
    vector<vector<su2double> > TargetArea_PhiAngle(PhiAngleList.size());
    vector<vector<su2double> > NearFieldWeight_PhiAngle(PhiAngleList.size());
    vector<vector<su2double> > Weight_PhiAngle(PhiAngleList.size());

    /*--- Distribute the values among the different PhiAngles ---*/

    for (unsigned long iVertex = 0; iVertex < nVertex_NearField; iVertex++)
      for (unsigned short iPhiAngle = 0; iPhiAngle < PhiAngleList.size(); iPhiAngle++)
        if (AzimuthalAngle[iVertex] == PhiAngleList[iPhiAngle]) {
          Xcoord_PhiAngle[iPhiAngle].push_back(Xcoord[iVertex]);
          Ycoord_PhiAngle[iPhiAngle].push_back(Ycoord[iVertex]);
          Zcoord_PhiAngle[iPhiAngle].push_back(Zcoord[iVertex]);
          IdPoint_PhiAngle[iPhiAngle].push_back(IdPoint[iVertex]);
          IdDomain_PhiAngle[iPhiAngle].push_back(IdDomain[iVertex]);
          Pressure_PhiAngle[iPhiAngle].push_back(Pressure[iVertex]);
          FaceArea_PhiAngle[iPhiAngle].push_back(FaceArea[iVertex]);
          EquivArea_PhiAngle[iPhiAngle].push_back(EquivArea[iVertex]);
          TargetArea_PhiAngle[iPhiAngle].push_back(TargetArea[iVertex]);
          NearFieldWeight_PhiAngle[iPhiAngle].push_back(NearFieldWeight[iVertex]);
          Weight_PhiAngle[iPhiAngle].push_back(Weight[iVertex]);
        }

    /*--- Order the arrays (x Coordinate, Pressure, Point, and Domain) ---*/

    for (unsigned long iPhiAngle = 0; iPhiAngle < PhiAngleList.size(); iPhiAngle++)
      for (unsigned long iVertex = 0; iVertex < Xcoord_PhiAngle[iPhiAngle].size(); iVertex++)
        for (unsigned long jVertex = 0; jVertex < Xcoord_PhiAngle[iPhiAngle].size() - 1 - iVertex; jVertex++)
          if (Xcoord_PhiAngle[iPhiAngle][jVertex] > Xcoord_PhiAngle[iPhiAngle][jVertex+1]) {
            auxXCoord = Xcoord_PhiAngle[iPhiAngle][jVertex]; Xcoord_PhiAngle[iPhiAngle][jVertex] = Xcoord_PhiAngle[iPhiAngle][jVertex+1]; Xcoord_PhiAngle[iPhiAngle][jVertex+1] = auxXCoord;
            auxYCoord = Ycoord_PhiAngle[iPhiAngle][jVertex]; Ycoord_PhiAngle[iPhiAngle][jVertex] = Ycoord_PhiAngle[iPhiAngle][jVertex+1]; Ycoord_PhiAngle[iPhiAngle][jVertex+1] = auxYCoord;
            auxZCoord = Zcoord_PhiAngle[iPhiAngle][jVertex]; Zcoord_PhiAngle[iPhiAngle][jVertex] = Zcoord_PhiAngle[iPhiAngle][jVertex+1]; Zcoord_PhiAngle[iPhiAngle][jVertex+1] = auxZCoord;
            auxPress = Pressure_PhiAngle[iPhiAngle][jVertex]; Pressure_PhiAngle[iPhiAngle][jVertex] = Pressure_PhiAngle[iPhiAngle][jVertex+1]; Pressure_PhiAngle[iPhiAngle][jVertex+1] = auxPress;
            auxArea = FaceArea_PhiAngle[iPhiAngle][jVertex]; FaceArea_PhiAngle[iPhiAngle][jVertex] = FaceArea_PhiAngle[iPhiAngle][jVertex+1]; FaceArea_PhiAngle[iPhiAngle][jVertex+1] = auxArea;
            auxPoint = IdPoint_PhiAngle[iPhiAngle][jVertex]; IdPoint_PhiAngle[iPhiAngle][jVertex] = IdPoint_PhiAngle[iPhiAngle][jVertex+1]; IdPoint_PhiAngle[iPhiAngle][jVertex+1] = auxPoint;
            auxDomain = IdDomain_PhiAngle[iPhiAngle][jVertex]; IdDomain_PhiAngle[iPhiAngle][jVertex] = IdDomain_PhiAngle[iPhiAngle][jVertex+1]; IdDomain_PhiAngle[iPhiAngle][jVertex+1] = auxDomain;
          }


    /*--- Check that all the azimuth lists have the same size ---*/

    auto nVertex = Xcoord_PhiAngle[0].size();
    for (unsigned long iPhiAngle = 0; iPhiAngle < PhiAngleList.size(); iPhiAngle++) {
      auto nVertex_aux = Xcoord_PhiAngle[iPhiAngle].size();
      if (nVertex_aux != nVertex) cout <<"Be careful! One azimuth list is shorter than the other.\n";
      nVertex = min(nVertex, nVertex_aux);
    }

    /*--- Compute equivalent area distribution at each azimuth angle ---*/

    for (unsigned long iPhiAngle = 0; iPhiAngle < PhiAngleList.size(); iPhiAngle++) {
      EquivArea_PhiAngle[iPhiAngle][0] = 0.0;
      for (unsigned long iVertex = 1; iVertex < EquivArea_PhiAngle[iPhiAngle].size(); iVertex++) {
        EquivArea_PhiAngle[iPhiAngle][iVertex] = 0.0;

        Coord_i = Xcoord_PhiAngle[iPhiAngle][iVertex]*cos(AoA) - Zcoord_PhiAngle[iPhiAngle][iVertex]*sin(AoA);

        for (unsigned long jVertex = 0; jVertex < iVertex-1; jVertex++) {

          Coord_j = Xcoord_PhiAngle[iPhiAngle][jVertex]*cos(AoA) - Zcoord_PhiAngle[iPhiAngle][jVertex]*sin(AoA);
          jp1Coord = Xcoord_PhiAngle[iPhiAngle][jVertex+1]*cos(AoA) - Zcoord_PhiAngle[iPhiAngle][jVertex+1]*sin(AoA);

          jFunction = factor*(Pressure_PhiAngle[iPhiAngle][jVertex] - Pressure_Inf)*sqrt(Coord_i-Coord_j);
          jp1Function = factor*(Pressure_PhiAngle[iPhiAngle][jVertex+1] - Pressure_Inf)*sqrt(Coord_i-jp1Coord);

          DeltaX = (jp1Coord-Coord_j);
          MeanFunction = 0.5*(jp1Function + jFunction);
          EquivArea_PhiAngle[iPhiAngle][iVertex] += DeltaX * MeanFunction;
        }
      }
    }

    /*--- Create a file with the equivalent area distribution at each azimuthal angle ---*/

    NearFieldEA_file.precision(config->GetOutput_Precision());

    NearFieldEA_file.open("Equivalent_Area.dat", ios::out);
    NearFieldEA_file << "TITLE = \"Equivalent Area evaluation at each azimuthal angle\"" << "\n";

    if (config->GetSystemMeasurements() == US)
      NearFieldEA_file << "VARIABLES = \"Height (in) at r="<< R_Plane*12.0 << " in. (cyl. coord. system)\"";
    else
      NearFieldEA_file << "VARIABLES = \"Height (m) at r="<< R_Plane << " m. (cylindrical coordinate system)\"";

    for (unsigned long iPhiAngle = 0; iPhiAngle < PhiAngleList.size(); iPhiAngle++) {
      if (config->GetSystemMeasurements() == US)
        NearFieldEA_file << ", \"Equivalent Area (ft<sup>2</sup>), <greek>F</greek>= " << PhiAngleList[iPhiAngle] << " deg.\"";
      else
        NearFieldEA_file << ", \"Equivalent Area (m<sup>2</sup>), <greek>F</greek>= " << PhiAngleList[iPhiAngle] << " deg.\"";
    }

    NearFieldEA_file << "\n";
    for (unsigned long iVertex = 0; iVertex < EquivArea_PhiAngle[0].size(); iVertex++) {

      su2double XcoordRot = Xcoord_PhiAngle[0][iVertex]*cos(AoA) - Zcoord_PhiAngle[0][iVertex]*sin(AoA);
      su2double XcoordRot_init = Xcoord_PhiAngle[0][0]*cos(AoA) - Zcoord_PhiAngle[0][0]*sin(AoA);

      if (config->GetSystemMeasurements() == US)
        NearFieldEA_file << scientific << (XcoordRot - XcoordRot_init) * 12.0;
      else
        NearFieldEA_file << scientific << (XcoordRot - XcoordRot_init);

      for (unsigned long iPhiAngle = 0; iPhiAngle < PhiAngleList.size(); iPhiAngle++) {
        NearFieldEA_file << scientific << ", " << EquivArea_PhiAngle[iPhiAngle][iVertex];
      }

      NearFieldEA_file << "\n";

    }
    NearFieldEA_file.close();


    /*--- Read target equivalent area from the configuration file,
     this first implementation requires a complete table (same as the original
     EA table). so... no interpolation. ---*/

    vector<vector<su2double> > TargetArea_PhiAngle_Trans;
    TargetEA_file.open("TargetEA.dat", ios::in);

    if (TargetEA_file.fail()) {
      /*--- Set the table to 0 ---*/
      for (unsigned long iPhiAngle = 0; iPhiAngle < PhiAngleList.size(); iPhiAngle++)
        for (unsigned long iVertex = 0; iVertex < TargetArea_PhiAngle[iPhiAngle].size(); iVertex++)
          TargetArea_PhiAngle[iPhiAngle][iVertex] = 0.0;
    }
    else {

      /*--- skip header lines ---*/

      string line;
      getline(TargetEA_file, line);
      getline(TargetEA_file, line);

      while (TargetEA_file) {

        string line;
        getline(TargetEA_file, line);
        istringstream is(line);
        vector<su2double> row;
        unsigned short iter = 0;

        while (is.good()) {
          string token;
          getline(is, token,',');

          istringstream js(token);

          su2double data;
          js >> data;

          /*--- The first element in the table is the coordinate (in or m)---*/

          if (iter != 0) row.push_back(data);
          iter++;

        }
        TargetArea_PhiAngle_Trans.push_back(row);
      }

      for (unsigned long iPhiAngle = 0; iPhiAngle < PhiAngleList.size(); iPhiAngle++)
        for (unsigned long iVertex = 0; iVertex < EquivArea_PhiAngle[iPhiAngle].size(); iVertex++)
          TargetArea_PhiAngle[iPhiAngle][iVertex] = TargetArea_PhiAngle_Trans[iVertex][iPhiAngle];

    }

    /*--- Divide by the number of Phi angles in the nearfield ---*/

    su2double PhiFactor = 1.0/su2double(PhiAngleList.size());

    /*--- Evaluate the objective function ---*/

    InverseDesign = 0;
    for (unsigned long iPhiAngle = 0; iPhiAngle < PhiAngleList.size(); iPhiAngle++)
      for (unsigned long iVertex = 0; iVertex < EquivArea_PhiAngle[iPhiAngle].size(); iVertex++) {
        Weight_PhiAngle[iPhiAngle][iVertex] = 1.0;
        Coord_i = Xcoord_PhiAngle[iPhiAngle][iVertex];

        su2double Difference = EquivArea_PhiAngle[iPhiAngle][iVertex]-TargetArea_PhiAngle[iPhiAngle][iVertex];
        su2double percentage = fabs(Difference)*100/fabs(TargetArea_PhiAngle[iPhiAngle][iVertex]);

        if ((percentage < 0.1) || (Coord_i < XCoordBegin_OF) || (Coord_i > XCoordEnd_OF)) Difference = 0.0;

        InverseDesign += EAScaleFactor*PhiFactor*Weight_PhiAngle[iPhiAngle][iVertex]*Difference*Difference;
      }

    /*--- Evaluate the weight of the nearfield pressure (adjoint input) ---*/

    for (unsigned long iPhiAngle = 0; iPhiAngle < PhiAngleList.size(); iPhiAngle++) {
      for (unsigned long iVertex = 0; iVertex < EquivArea_PhiAngle[iPhiAngle].size(); iVertex++) {
        Coord_i = Xcoord_PhiAngle[iPhiAngle][iVertex];
        NearFieldWeight_PhiAngle[iPhiAngle][iVertex] = 0.0;
        for (unsigned long jVertex = iVertex; jVertex < EquivArea_PhiAngle[iPhiAngle].size(); jVertex++) {
          Coord_j = Xcoord_PhiAngle[iPhiAngle][jVertex];
          Weight_PhiAngle[iPhiAngle][iVertex] = 1.0;

          su2double Difference = EquivArea_PhiAngle[iPhiAngle][jVertex]-TargetArea_PhiAngle[iPhiAngle][jVertex];
          su2double percentage = fabs(Difference)*100/fabs(TargetArea_PhiAngle[iPhiAngle][jVertex]);

          if ((percentage < 0.1) || (Coord_j < XCoordBegin_OF) || (Coord_j > XCoordEnd_OF)) Difference = 0.0;

          NearFieldWeight_PhiAngle[iPhiAngle][iVertex] += EAScaleFactor*PhiFactor*Weight_PhiAngle[iPhiAngle][iVertex]*2.0*Difference*factor*sqrt(Coord_j-Coord_i);
        }
      }
    }

    /*--- Write the Nearfield pressure at each Azimuthal PhiAngle ---*/

    EquivArea_file.precision(config->GetOutput_Precision());

    EquivArea_file.open("nearfield_flow.dat", ios::out);
    EquivArea_file << "TITLE = \"Equivalent Area evaluation at each azimuthal angle\"" << "\n";

    if (config->GetSystemMeasurements() == US)
      EquivArea_file << "VARIABLES = \"Height (in) at r="<< R_Plane*12.0 << " in. (cyl. coord. system)\",\"Equivalent Area (ft<sup>2</sup>)\",\"Target Equivalent Area (ft<sup>2</sup>)\",\"Cp\"" << "\n";
    else
      EquivArea_file << "VARIABLES = \"Height (m) at r="<< R_Plane << " m. (cylindrical coordinate system)\",\"Equivalent Area (m<sup>2</sup>)\",\"Target Equivalent Area (m<sup>2</sup>)\",\"Cp\"" << "\n";

    for (unsigned long iPhiAngle = 0; iPhiAngle < PhiAngleList.size(); iPhiAngle++) {
      EquivArea_file << fixed << "ZONE T= \"<greek>F</greek>=" << PhiAngleList[iPhiAngle] << " deg.\"" << "\n";
      for (unsigned long iVertex = 0; iVertex < Xcoord_PhiAngle[iPhiAngle].size(); iVertex++) {

        su2double XcoordRot = Xcoord_PhiAngle[0][iVertex]*cos(AoA) - Zcoord_PhiAngle[0][iVertex]*sin(AoA);
        su2double XcoordRot_init = Xcoord_PhiAngle[0][0]*cos(AoA) - Zcoord_PhiAngle[0][0]*sin(AoA);

        if (config->GetSystemMeasurements() == US)
          EquivArea_file << scientific << (XcoordRot - XcoordRot_init) * 12.0;
        else
          EquivArea_file << scientific << (XcoordRot - XcoordRot_init);

        EquivArea_file << scientific << ", " << EquivArea_PhiAngle[iPhiAngle][iVertex]
        << ", " << TargetArea_PhiAngle[iPhiAngle][iVertex] << ", " << (Pressure_PhiAngle[iPhiAngle][iVertex]-Pressure_Inf)/Pressure_Inf << "\n";
      }
    }

    EquivArea_file.close();

  }

  /*--- Send the value of the NearField coefficient to all the processors ---*/

  SU2_MPI::Bcast(&InverseDesign, 1, MPI_DOUBLE, MASTER_NODE, SU2_MPI::GetComm());

  /*--- Store the value of the NearField coefficient ---*/

  solver->SetTotal_CEquivArea(InverseDesign);
  SetHistoryOutputValue("EQUIVALENT_AREA", InverseDesign);

}

void CFlowOutput::WriteAdditionalFiles(CConfig *config, CGeometry *geometry, CSolver **solver_container){

  if (config->GetFixed_CL_Mode() ||
      (config->GetKind_Streamwise_Periodic() == ENUM_STREAMWISE_PERIODIC::MASSFLOW)){
    WriteMetaData(config);
  }

  if (config->GetWrt_ForcesBreakdown()){
    WriteForcesBreakdown(config, solver_container[FLOW_SOL]);
  }

}

void CFlowOutput::WriteMetaData(const CConfig *config){

  ofstream meta_file;

  string filename = "flow";

  filename = config->GetFilename(filename, ".meta", curTimeIter);

  /*--- All processors open the file. ---*/

  if (rank == MASTER_NODE) {
    cout << "Writing Flow Meta-Data file: " << filename << endl;

    meta_file.open(filename.c_str(), ios::out);
    meta_file.precision(15);

    if (config->GetTime_Marching() == TIME_MARCHING::DT_STEPPING_1ST || config->GetTime_Marching() == TIME_MARCHING::DT_STEPPING_2ND)
      meta_file <<"ITER= " << curTimeIter + 1 << endl;
    else
      meta_file <<"ITER= " << curInnerIter + config->GetExtIter_OffSet() + 1 << endl;

    if (config->GetFixed_CL_Mode()){
      meta_file <<"AOA= " << config->GetAoA() - config->GetAoA_Offset() << endl;
      meta_file <<"SIDESLIP_ANGLE= " << config->GetAoS() - config->GetAoS_Offset() << endl;
      meta_file <<"DCD_DCL_VALUE= " << config->GetdCD_dCL() << endl;
      if (nDim==3){
        meta_file <<"DCMX_DCL_VALUE= " << config->GetdCMx_dCL() << endl;
        meta_file <<"DCMY_DCL_VALUE= " << config->GetdCMy_dCL() << endl;
      }
      meta_file <<"DCMZ_DCL_VALUE= " << config->GetdCMz_dCL() << endl;
    }
    meta_file <<"INITIAL_BCTHRUST= " << config->GetInitial_BCThrust() << endl;


    if (( config->GetKind_Solver() == MAIN_SOLVER::DISC_ADJ_EULER ||
          config->GetKind_Solver() == MAIN_SOLVER::DISC_ADJ_NAVIER_STOKES ||
          config->GetKind_Solver() == MAIN_SOLVER::DISC_ADJ_RANS )) {
      meta_file << "SENS_AOA=" << GetHistoryFieldValue("SENS_AOA") * PI_NUMBER / 180.0 << endl;
    }

    if(config->GetKind_Streamwise_Periodic() == ENUM_STREAMWISE_PERIODIC::MASSFLOW) {
      meta_file << "STREAMWISE_PERIODIC_PRESSURE_DROP=" << GetHistoryFieldValue("STREAMWISE_DP") << endl;
    }
  }

  meta_file.close();
}

void CFlowOutput::WriteForcesBreakdown(const CConfig* config, const CSolver* flow_solver) const {
  // clang-format off
  if (rank != MASTER_NODE) return;

  const bool compressible = (config->GetKind_Regime() == ENUM_REGIME::COMPRESSIBLE);
  const bool incompressible = (config->GetKind_Regime() == ENUM_REGIME::INCOMPRESSIBLE);
  const bool unsteady = config->GetTime_Domain();
  const bool viscous = config->GetViscous();
  const bool dynamic_grid = config->GetDynamic_Grid();
  const bool gravity = config->GetGravityForce();
  const TURB_MODEL Kind_Turb_Model = config->GetKind_Turb_Model();
  const bool turbulent = Kind_Turb_Model != TURB_MODEL::NONE;
  const TURB_TRANS_MODEL Kind_Trans_Model = config->GetKind_Trans_Model();
  const bool transition = Kind_Trans_Model != TURB_TRANS_MODEL::NONE;
  const bool fixed_cl = config->GetFixed_CL_Mode();
  const auto Kind_Solver = config->GetKind_Solver();
  const auto Ref_NonDim = config->GetRef_NonDim();
  const auto nMonitoring = config->GetnMarker_Monitoring();

  auto fileName = config->GetBreakdown_FileName();
  if (unsteady) {
    const auto lastindex = fileName.find_last_of('.');
    const auto ext = fileName.substr(lastindex, fileName.size());
    fileName = fileName.substr(0, lastindex);
    fileName = config->GetFilename(fileName, ext, curTimeIter);
  }

  /*--- Output the mean flow solution using only the master node ---*/

  cout << "\nWriting the forces breakdown file (" << fileName << ")." << endl;

  vector<su2double> Surface_CL(nMonitoring);
  vector<su2double> Surface_CD(nMonitoring);
  vector<su2double> Surface_CSF(nMonitoring);
  vector<su2double> Surface_CEff(nMonitoring);
  vector<su2double> Surface_CFx(nMonitoring);
  vector<su2double> Surface_CFy(nMonitoring);
  vector<su2double> Surface_CFz(nMonitoring);
  vector<su2double> Surface_CMx(nMonitoring);
  vector<su2double> Surface_CMy(nMonitoring);
  vector<su2double> Surface_CMz(nMonitoring);

  vector<su2double> Surface_CL_Inv(nMonitoring);
  vector<su2double> Surface_CD_Inv(nMonitoring);
  vector<su2double> Surface_CSF_Inv(nMonitoring);
  vector<su2double> Surface_CEff_Inv(nMonitoring);
  vector<su2double> Surface_CFx_Inv(nMonitoring);
  vector<su2double> Surface_CFy_Inv(nMonitoring);
  vector<su2double> Surface_CFz_Inv(nMonitoring);
  vector<su2double> Surface_CMx_Inv(nMonitoring);
  vector<su2double> Surface_CMy_Inv(nMonitoring);
  vector<su2double> Surface_CMz_Inv(nMonitoring);

  vector<su2double> Surface_CL_Visc(nMonitoring);
  vector<su2double> Surface_CD_Visc(nMonitoring);
  vector<su2double> Surface_CSF_Visc(nMonitoring);
  vector<su2double> Surface_CEff_Visc(nMonitoring);
  vector<su2double> Surface_CFx_Visc(nMonitoring);
  vector<su2double> Surface_CFy_Visc(nMonitoring);
  vector<su2double> Surface_CFz_Visc(nMonitoring);
  vector<su2double> Surface_CMx_Visc(nMonitoring);
  vector<su2double> Surface_CMy_Visc(nMonitoring);
  vector<su2double> Surface_CMz_Visc(nMonitoring);

  vector<su2double> Surface_CL_Mnt(nMonitoring);
  vector<su2double> Surface_CD_Mnt(nMonitoring);
  vector<su2double> Surface_CSF_Mnt(nMonitoring);
  vector<su2double> Surface_CEff_Mnt(nMonitoring);
  vector<su2double> Surface_CFx_Mnt(nMonitoring);
  vector<su2double> Surface_CFy_Mnt(nMonitoring);
  vector<su2double> Surface_CFz_Mnt(nMonitoring);
  vector<su2double> Surface_CMx_Mnt(nMonitoring);
  vector<su2double> Surface_CMy_Mnt(nMonitoring);
  vector<su2double> Surface_CMz_Mnt(nMonitoring);

  /*--- Flow solution coefficients ---*/

  const auto Total_CL = flow_solver->GetTotal_CL();
  const auto Total_CD = flow_solver->GetTotal_CD();
  const auto Total_CSF = flow_solver->GetTotal_CSF();
  const auto Total_CEff = flow_solver->GetTotal_CEff();
  const auto Total_CMx = flow_solver->GetTotal_CMx();
  const auto Total_CMy = flow_solver->GetTotal_CMy();
  const auto Total_CMz = flow_solver->GetTotal_CMz();
  const auto Total_CFx = flow_solver->GetTotal_CFx();
  const auto Total_CFy = flow_solver->GetTotal_CFy();
  const auto Total_CFz = flow_solver->GetTotal_CFz();

  su2double Total_CoPx = 0.0, Total_CoPy = 0.0, Total_CoPz = 0.0;
  if (nDim == 2) {
    Total_CoPx = flow_solver->GetTotal_CoPx() / flow_solver->GetTotal_CFy();
    Total_CoPy = flow_solver->GetTotal_CoPy() / flow_solver->GetTotal_CFx();
  } else {
    Total_CoPx = flow_solver->GetTotal_CoPx() / flow_solver->GetTotal_CFz();
    Total_CoPz = flow_solver->GetTotal_CoPz() / flow_solver->GetTotal_CFx();
  }
  if (us_units) {
    Total_CoPx *= 12.0;
    Total_CoPy *= 12.0;
    Total_CoPz *= 12.0;
  }

  /*--- Flow inviscid solution coefficients ---*/

  const auto Inv_CL = flow_solver->GetAllBound_CL_Inv();
  const auto Inv_CD = flow_solver->GetAllBound_CD_Inv();
  const auto Inv_CSF = flow_solver->GetAllBound_CSF_Inv();
  const auto Inv_CEff = flow_solver->GetAllBound_CEff_Inv();
  const auto Inv_CMx = flow_solver->GetAllBound_CMx_Inv();
  const auto Inv_CMy = flow_solver->GetAllBound_CMy_Inv();
  const auto Inv_CMz = flow_solver->GetAllBound_CMz_Inv();
  const auto Inv_CFx = flow_solver->GetAllBound_CFx_Inv();
  const auto Inv_CFy = flow_solver->GetAllBound_CFy_Inv();
  const auto Inv_CFz = flow_solver->GetAllBound_CFz_Inv();

  /*--- Flow viscous solution coefficients ---*/

  const auto Visc_CL = flow_solver->GetAllBound_CL_Visc();
  const auto Visc_CD = flow_solver->GetAllBound_CD_Visc();
  const auto Visc_CSF = flow_solver->GetAllBound_CSF_Visc();
  const auto Visc_CEff = flow_solver->GetAllBound_CEff_Visc();
  const auto Visc_CMx = flow_solver->GetAllBound_CMx_Visc();
  const auto Visc_CMy = flow_solver->GetAllBound_CMy_Visc();
  const auto Visc_CMz = flow_solver->GetAllBound_CMz_Visc();
  const auto Visc_CFx = flow_solver->GetAllBound_CFx_Visc();
  const auto Visc_CFy = flow_solver->GetAllBound_CFy_Visc();
  const auto Visc_CFz = flow_solver->GetAllBound_CFz_Visc();

  /*--- Flow momentum solution coefficients ---*/

  const auto Mnt_CL = flow_solver->GetAllBound_CL_Mnt();
  const auto Mnt_CD = flow_solver->GetAllBound_CD_Mnt();
  const auto Mnt_CSF = flow_solver->GetAllBound_CSF_Mnt();
  const auto Mnt_CEff = flow_solver->GetAllBound_CEff_Mnt();
  const auto Mnt_CMx = flow_solver->GetAllBound_CMx_Mnt();
  const auto Mnt_CMy = flow_solver->GetAllBound_CMy_Mnt();
  const auto Mnt_CMz = flow_solver->GetAllBound_CMz_Mnt();
  const auto Mnt_CFx = flow_solver->GetAllBound_CFx_Mnt();
  const auto Mnt_CFy = flow_solver->GetAllBound_CFy_Mnt();
  const auto Mnt_CFz = flow_solver->GetAllBound_CFz_Mnt();

  /*--- Look over the markers being monitored and get the desired values ---*/

  for (auto iMarker = 0u; iMarker < nMonitoring; iMarker++) {
    Surface_CL[iMarker] = flow_solver->GetSurface_CL(iMarker);
    Surface_CD[iMarker] = flow_solver->GetSurface_CD(iMarker);
    Surface_CSF[iMarker] = flow_solver->GetSurface_CSF(iMarker);
    Surface_CEff[iMarker] = flow_solver->GetSurface_CEff(iMarker);
    Surface_CMx[iMarker] = flow_solver->GetSurface_CMx(iMarker);
    Surface_CMy[iMarker] = flow_solver->GetSurface_CMy(iMarker);
    Surface_CMz[iMarker] = flow_solver->GetSurface_CMz(iMarker);
    Surface_CFx[iMarker] = flow_solver->GetSurface_CFx(iMarker);
    Surface_CFy[iMarker] = flow_solver->GetSurface_CFy(iMarker);
    Surface_CFz[iMarker] = flow_solver->GetSurface_CFz(iMarker);

    Surface_CL_Inv[iMarker] = flow_solver->GetSurface_CL_Inv(iMarker);
    Surface_CD_Inv[iMarker] = flow_solver->GetSurface_CD_Inv(iMarker);
    Surface_CSF_Inv[iMarker] = flow_solver->GetSurface_CSF_Inv(iMarker);
    Surface_CEff_Inv[iMarker] = flow_solver->GetSurface_CEff_Inv(iMarker);
    Surface_CMx_Inv[iMarker] = flow_solver->GetSurface_CMx_Inv(iMarker);
    Surface_CMy_Inv[iMarker] = flow_solver->GetSurface_CMy_Inv(iMarker);
    Surface_CMz_Inv[iMarker] = flow_solver->GetSurface_CMz_Inv(iMarker);
    Surface_CFx_Inv[iMarker] = flow_solver->GetSurface_CFx_Inv(iMarker);
    Surface_CFy_Inv[iMarker] = flow_solver->GetSurface_CFy_Inv(iMarker);
    Surface_CFz_Inv[iMarker] = flow_solver->GetSurface_CFz_Inv(iMarker);
    Surface_CL_Visc[iMarker] = flow_solver->GetSurface_CL_Visc(iMarker);
    Surface_CD_Visc[iMarker] = flow_solver->GetSurface_CD_Visc(iMarker);
    Surface_CSF_Visc[iMarker] = flow_solver->GetSurface_CSF_Visc(iMarker);
    Surface_CEff_Visc[iMarker] = flow_solver->GetSurface_CEff_Visc(iMarker);
    Surface_CMx_Visc[iMarker] = flow_solver->GetSurface_CMx_Visc(iMarker);
    Surface_CMy_Visc[iMarker] = flow_solver->GetSurface_CMy_Visc(iMarker);
    Surface_CMz_Visc[iMarker] = flow_solver->GetSurface_CMz_Visc(iMarker);
    Surface_CFx_Visc[iMarker] = flow_solver->GetSurface_CFx_Visc(iMarker);
    Surface_CFy_Visc[iMarker] = flow_solver->GetSurface_CFy_Visc(iMarker);
    Surface_CFz_Visc[iMarker] = flow_solver->GetSurface_CFz_Visc(iMarker);

    Surface_CL_Mnt[iMarker] = flow_solver->GetSurface_CL_Mnt(iMarker);
    Surface_CD_Mnt[iMarker] = flow_solver->GetSurface_CD_Mnt(iMarker);
    Surface_CSF_Mnt[iMarker] = flow_solver->GetSurface_CSF_Mnt(iMarker);
    Surface_CEff_Mnt[iMarker] = flow_solver->GetSurface_CEff_Mnt(iMarker);
    Surface_CMx_Mnt[iMarker] = flow_solver->GetSurface_CMx_Mnt(iMarker);
    Surface_CMy_Mnt[iMarker] = flow_solver->GetSurface_CMy_Mnt(iMarker);
    Surface_CMz_Mnt[iMarker] = flow_solver->GetSurface_CMz_Mnt(iMarker);
    Surface_CFx_Mnt[iMarker] = flow_solver->GetSurface_CFx_Mnt(iMarker);
    Surface_CFy_Mnt[iMarker] = flow_solver->GetSurface_CFy_Mnt(iMarker);
    Surface_CFz_Mnt[iMarker] = flow_solver->GetSurface_CFz_Mnt(iMarker);
  }

  /*--- Write file name with extension ---*/

  ofstream file;
  file.open(fileName);

  file << "\n-------------------------------------------------------------------------\n";
  file << "|    ___ _   _ ___                                                      |\n";
  file << "|   / __| | | |_  )   Release 7.5.1 \"Blackbird\"                         |\n";
  file << "|   \\__ \\ |_| |/ /                                                      |\n";
  file << "|   |___/\\___//___|   Suite (Computational Fluid Dynamics Code)         |\n";
  file << "|                                                                       |\n";
  // file << "|   Local date and time: " << dt << "                      |\n";
  file << "-------------------------------------------------------------------------\n";
  file << "| SU2 Project Website: https://su2code.github.io                        |\n";
  file << "|                                                                       |\n";
  file << "| The SU2 Project is maintained by the SU2 Foundation                   |\n";
  file << "| (http://su2foundation.org)                                            |\n";
  file << "-------------------------------------------------------------------------\n";
  file << "| Copyright 2012-2023, SU2 Contributors                                 |\n";
  file << "|                                                                       |\n";
  file << "| SU2 is free software; you can redistribute it and/or                  |\n";
  file << "| modify it under the terms of the GNU Lesser General Public            |\n";
  file << "| License as published by the Free Software Foundation; either          |\n";
  file << "| version 2.1 of the License, or (at your option) any later version.    |\n";
  file << "|                                                                       |\n";
  file << "| SU2 is distributed in the hope that it will be useful,                |\n";
  file << "| but WITHOUT ANY WARRANTY; without even the implied warranty of        |\n";
  file << "| MERCHANTABILITY or FITNESS FOR A PARTICULAR PURPOSE. See the GNU      |\n";
  file << "| Lesser General Public License for more details.                       |\n";
  file << "|                                                                       |\n";
  file << "| You should have received a copy of the GNU Lesser General Public      |\n";
  file << "| License along with SU2. If not, see <http://www.gnu.org/licenses/>.   |\n";
  file << "-------------------------------------------------------------------------\n";

  file.precision(6);

  file << "\n\nProblem definition:\n\n";

  switch (Kind_Solver) {
    case MAIN_SOLVER::EULER:
    case MAIN_SOLVER::INC_EULER:
      if (compressible) file << "Compressible Euler equations.\n";
      if (incompressible) file << "Incompressible Euler equations.\n";
      break;
    case MAIN_SOLVER::NAVIER_STOKES:
    case MAIN_SOLVER::INC_NAVIER_STOKES:
      if (compressible) file << "Compressible Laminar Navier-Stokes' equations.\n";
      if (incompressible) file << "Incompressible Laminar Navier-Stokes' equations.\n";
      break;
    case MAIN_SOLVER::RANS:
    case MAIN_SOLVER::INC_RANS:
      if (compressible) file << "Compressible RANS equations.\n";
      if (incompressible) file << "Incompressible RANS equations.\n";
      file << "Turbulence model: ";
      switch (Kind_Turb_Model) {
        case TURB_MODEL::NONE: break;
        case TURB_MODEL::SA:
          /// TODO: add the submodels here
          file << "Spalart Allmaras\n";
          break;
        case TURB_MODEL::SST:
          /// TODO: add the submodels here
          if (config->GetSSTParsedOptions().sust)
            file << "Menter's SST with sustaining terms\n";
          else
            file << "Menter's SST\n";
         break;
      }
      if (transition) {
        file << "Transition model: ";
        switch (Kind_Trans_Model) {
        case TURB_TRANS_MODEL::NONE: break;
        case TURB_TRANS_MODEL::LM:
          file << "Langtry and Menter's transition";
          if (config->GetLMParsedOptions().LM2015) {
            file << " w/ cross-flow corrections (2015)\n";
          } else {
            file << " (2009)\n";
          }
          break;
        }
      }
      break;
    default:
      break;
  }

  /*--- Compressible version of console output ---*/

  if (compressible) {
    file << "Mach number: " << config->GetMach() << ".\n";
    file << "Angle of attack (AoA): " << config->GetAoA() << " deg, and angle of sideslip (AoS): " << config->GetAoS()
         << " deg.\n";
    if (viscous)
      file << "Reynolds number: " << config->GetReynolds() << ".\n";

    if (fixed_cl) {
      file << "Simulation at a cte. CL: " << config->GetTarget_CL() << ".\n";
      file << "Approx. Delta CL / Delta AoA: " << config->GetdCL_dAlpha() << " (1/deg).\n";
      file << "Approx. Delta CD / Delta CL: " << config->GetdCD_dCL() << ".\n";
      if (nDim == 3) {
        file << "Approx. Delta CMx / Delta CL: " << config->GetdCMx_dCL() << ".\n";
        file << "Approx. Delta CMy / Delta CL: " << config->GetdCMy_dCL() << ".\n";
      }
      file << "Approx. Delta CMz / Delta CL: " << config->GetdCMz_dCL() << ".\n";
    }

    if (Ref_NonDim == DIMENSIONAL) {
      file << "Dimensional simulation.\n";
    } else if (Ref_NonDim == FREESTREAM_PRESS_EQ_ONE) {
      file << "Non-Dimensional simulation (P=1.0, Rho=1.0, T=1.0 at the farfield).\n";
    } else if (Ref_NonDim == FREESTREAM_VEL_EQ_MACH) {
      file << "Non-Dimensional simulation (V=Mach, Rho=1.0, T=1.0 at the farfield).\n";
    } else if (Ref_NonDim == FREESTREAM_VEL_EQ_ONE) {
      file << "Non-Dimensional simulation (V=1.0, Rho=1.0, T=1.0 at the farfield).\n";
    }

    if (si_units) {
      file << "The reference area is " << config->GetRefArea() << " m^2.\n";
      file << "The reference length is " << config->GetRefLength() << " m.\n";
    }

    if (us_units) {
      file << "The reference area is " << config->GetRefArea() * 12.0 * 12.0 << " in^2.\n";
      file << "The reference length is " << config->GetRefLength() * 12.0 << " in.\n";
    }
    file << "\n\nProblem definition:\n\n";

    if (viscous) {
      file << "Viscous flow: Computing pressure using the ideal gas law\n";
      file << "based on the free-stream temperature and a density computed\n";
      file << "from the Reynolds number.\n";
    } else {
      file << "Inviscid flow: Computing density based on free-stream\n";
      file << "temperature and pressure using the ideal gas law.\n";
    }

    if (dynamic_grid)
      file << "Force coefficients computed using MACH_MOTION.\n";
    else
      file << "Force coefficients computed using free-stream values.\n";

    file << "-- Input conditions:\n";

    switch (config->GetKind_FluidModel()) {
      case STANDARD_AIR:
        file << "Fluid Model: STANDARD_AIR \n";
        file << "Specific gas constant: " << config->GetGas_Constant();
        if (si_units) file << " N.m/kg.K.\n";
        else file << " lbf.ft/slug.R.\n";
        file << "Specific gas constant (non-dim): " << config->GetGas_ConstantND() << "\n";
        file << "Specific Heat Ratio: 1.4000 \n";
        break;

      case IDEAL_GAS:
        file << "Fluid Model: IDEAL_GAS \n";
        file << "Specific gas constant: " << config->GetGas_Constant() << " N.m/kg.K.\n";
        file << "Specific gas constant (non-dim): " << config->GetGas_ConstantND() << "\n";
        file << "Specific Heat Ratio: " << config->GetGamma() << "\n";
        break;

      case VW_GAS:
        file << "Fluid Model: Van der Waals \n";
        file << "Specific gas constant: " << config->GetGas_Constant() << " N.m/kg.K.\n";
        file << "Specific gas constant (non-dim): " << config->GetGas_ConstantND() << "\n";
        file << "Specific Heat Ratio: " << config->GetGamma() << "\n";
        file << "Critical Pressure:   " << config->GetPressure_Critical() << " Pa.\n";
        file << "Critical Temperature:  " << config->GetTemperature_Critical() << " K.\n";
        file << "Critical Pressure (non-dim):   " << config->GetPressure_Critical() / config->GetPressure_Ref()
             << "\n";
        file << "Critical Temperature (non-dim) :  "
             << config->GetTemperature_Critical() / config->GetTemperature_Ref() << "\n";
        break;

      case PR_GAS:
        file << "Fluid Model: Peng-Robinson \n";
        file << "Specific gas constant: " << config->GetGas_Constant() << " N.m/kg.K.\n";
        file << "Specific gas constant(non-dim): " << config->GetGas_ConstantND() << "\n";
        file << "Specific Heat Ratio: " << config->GetGamma() << "\n";
        file << "Critical Pressure:   " << config->GetPressure_Critical() << " Pa.\n";
        file << "Critical Temperature:  " << config->GetTemperature_Critical() << " K.\n";
        file << "Critical Pressure (non-dim):   " << config->GetPressure_Critical() / config->GetPressure_Ref()
             << "\n";
        file << "Critical Temperature (non-dim) :  "
             << config->GetTemperature_Critical() / config->GetTemperature_Ref() << "\n";
        break;

     case FLUID_FLAMELET:
        file << "Fluid Model: FLAMELET \n";
        break;

      case COOLPROP: {
        CCoolProp auxFluidModel(config->GetFluid_Name());
        file << "Fluid Model: CoolProp library \n";
        file << "Specific gas constant: " << auxFluidModel.GetGas_Constant()<< " N.m/kg.K.\n";
        file << "Specific gas constant(non-dim): " << config->GetGas_ConstantND() << "\n";
        file << "Specific Heat Ratio: "<< auxFluidModel.GetGamma() << "\n";
        file << "Critical Pressure:   " << auxFluidModel.GetPressure_Critical() << " Pa.\n";
        file << "Critical Temperature:  " << auxFluidModel.GetTemperature_Critical()<< " K.\n";
        file << "Critical Pressure (non-dim):   " << auxFluidModel.GetPressure_Critical()/ config->GetPressure_Ref()
            << "\n";
        file << "Critical Temperature (non-dim) :  "
            << auxFluidModel.GetTemperature_Critical() / config->GetTemperature_Ref() << "\n";
        } break;
    }

    if (viscous) {
      switch (config->GetKind_ViscosityModel()) {
        case VISCOSITYMODEL::CONSTANT:
          file << "Viscosity Model: CONSTANT_VISCOSITY  \n";
          file << "Laminar Viscosity: " << config->GetMu_Constant();
          if (si_units) file << " N.s/m^2.\n";
          else file << " lbf.s/ft^2.\n";
          file << "Laminar Viscosity (non-dim): " << config->GetMu_ConstantND() << "\n";
          break;

        case VISCOSITYMODEL::COOLPROP:
          file << "Viscosity Model: CoolProp  \n";
          break;

        case VISCOSITYMODEL::SUTHERLAND:
          file << "Viscosity Model: SUTHERLAND \n";
          file << "Ref. Laminar Viscosity: " << config->GetMu_Ref();
          if (si_units) file << " N.s/m^2.\n";
          else file << " lbf.s/ft^2.\n";
          file << "Ref. Temperature: " << config->GetMu_Temperature_Ref();
          if (si_units) file << " K.\n";
          else file << " R.\n";
          file << "Sutherland Constant: " << config->GetMu_S();
          if (si_units) file << " K.\n";
          else file << " R.\n";
          file << "Laminar Viscosity (non-dim): " << config->GetMu_ConstantND() << "\n";
          file << "Ref. Temperature (non-dim): " << config->GetMu_Temperature_RefND() << "\n";
          file << "Sutherland constant (non-dim): " << config->GetMu_SND() << "\n";
          break;

        default:
          break;
      }
      switch (config->GetKind_ConductivityModel()) {
        case CONDUCTIVITYMODEL::CONSTANT_PRANDTL:
          file << "Conductivity Model: CONSTANT_PRANDTL \n";
          file << "Prandtl: " << config->GetPrandtl_Lam() << "\n";
          break;

        case CONDUCTIVITYMODEL::CONSTANT:
          file << "Conductivity Model: CONSTANT \n";
          file << "Molecular Conductivity: " << config->GetThermal_Conductivity_Constant() << " W/m^2.K.\n";
          file << "Molecular Conductivity (non-dim): " << config->GetThermal_Conductivity_ConstantND() << "\n";
          break;
        case CONDUCTIVITYMODEL::COOLPROP:
          file << "Conductivity Model: COOLPROP \n";
          break;
        default:
          break;
      }

      if (turbulent) {
        switch (config->GetKind_ConductivityModel_Turb()) {
          case CONDUCTIVITYMODEL_TURB::CONSTANT_PRANDTL:
            file << "Turbulent Conductivity Model: CONSTANT_PRANDTL \n";
            file << "Turbulent Prandtl: " << config->GetPrandtl_Turb() << "\n";
            break;
          case CONDUCTIVITYMODEL_TURB::NONE:
            file << "Turbulent Conductivity Model: NONE \n";
            file << "No turbulent component in effective thermal conductivity.\n";
            break;
        }
      }
    }

    file << "Free-stream static pressure: " << config->GetPressure_FreeStream();
    if (si_units) file << " Pa.\n";
    else file << " psf.\n";

    file << "Free-stream total pressure: "
         << config->GetPressure_FreeStream() *
                pow(1.0 + config->GetMach() * config->GetMach() * 0.5 * (config->GetGamma() - 1.0),
                    config->GetGamma() / (config->GetGamma() - 1.0));
    if (si_units) file << " Pa.\n";
    else file << " psf.\n";

    file << "Free-stream temperature: " << config->GetTemperature_FreeStream();
    if (si_units) file << " K.\n";
    else file << " R.\n";

    file << "Free-stream total temperature: "
         << config->GetTemperature_FreeStream() *
                (1.0 + config->GetMach() * config->GetMach() * 0.5 * (config->GetGamma() - 1.0));
    if (si_units) file << " K.\n";
    else file << " R.\n";

    file << "Free-stream density: " << config->GetDensity_FreeStream();
    if (si_units) file << " kg/m^3.\n";
    else file << " slug/ft^3.\n";

    file << "Free-stream velocity: (" << config->GetVelocity_FreeStream()[0];
    file << ", " << config->GetVelocity_FreeStream()[1];
    if (nDim == 3) {
      file << ", " << config->GetVelocity_FreeStream()[2];
    }
    if (si_units) file << ") m/s. ";
    else file << ") ft/s. ";

    file << "Magnitude: " << config->GetModVel_FreeStream();
    if (si_units) file << " m/s.\n";
    else file << " ft/s.\n";

    file << "Free-stream total energy per unit mass: " << config->GetEnergy_FreeStream();
    if (si_units) file << " m^2/s^2.\n";
    else file << " ft^2/s^2.\n";

    if (viscous) {
      file << "Free-stream viscosity: " << config->GetViscosity_FreeStream();
      if (si_units) file << " N.s/m^2.\n";
      else file << " lbf.s/ft^2.\n";
      if (turbulent) {
        file << "Free-stream turb. kinetic energy per unit mass: " << config->GetTke_FreeStream();
        if (si_units) file << " m^2/s^2.\n";
        else file << " ft^2/s^2.\n";
        file << "Free-stream specific dissipation: " << config->GetOmega_FreeStream();
        if (si_units) file << " 1/s.\n";
        else file << " 1/s.\n";
      }
    }

    if (unsteady) {
      file << "Total time: " << config->GetTotal_UnstTime() << " s. Time step: " << config->GetDelta_UnstTime()
           << " s.\n";
    }

    /*--- Print out reference values. ---*/

    file << "-- Reference values:\n";

    file << "Reference specific gas constant: " << config->GetGas_Constant_Ref();
    if (si_units) file << " N.m/kg.K.\n";
    else file << " lbf.ft/slug.R.\n";

    file << "Reference pressure: " << config->GetPressure_Ref();
    if (si_units) file << " Pa.\n";
    else file << " psf.\n";

    file << "Reference temperature: " << config->GetTemperature_Ref();
    if (si_units) file << " K.\n";
    else file << " R.\n";

    file << "Reference density: " << config->GetDensity_Ref();
    if (si_units) file << " kg/m^3.\n";
    else file << " slug/ft^3.\n";

    file << "Reference velocity: " << config->GetVelocity_Ref();
    if (si_units) file << " m/s.\n";
    else file << " ft/s.\n";

    file << "Reference energy per unit mass: " << config->GetEnergy_Ref();
    if (si_units) file << " m^2/s^2.\n";
    else file << " ft^2/s^2.\n";

    if (viscous) {
      file << "Reference viscosity: " << config->GetViscosity_Ref();
      if (si_units) file << " N.s/m^2.\n";
      else file << " lbf.s/ft^2.\n";
      file << "Reference conductivity: " << config->GetThermal_Conductivity_Ref();
      if (si_units) file << " W/m^2.K.\n";
      else file << " lbf/ft.s.R.\n";
    }

    if (unsteady) file << "Reference time: " << config->GetTime_Ref() << " s.\n";

    /*--- Print out resulting non-dim values here. ---*/

    file << "-- Resulting non-dimensional state:\n";
    file << "Mach number (non-dim): " << config->GetMach() << "\n";
    if (viscous) {
      file << "Reynolds number (non-dim): " << config->GetReynolds() << ". Re length: " << config->GetLength_Reynolds();
      if (si_units) file << " m.\n";
      else file << " ft.\n";
    }
    if (gravity) {
      file << "Froude number (non-dim): " << config->GetFroude() << "\n";
      file << "Lenght of the baseline wave (non-dim): " << 2.0 * PI_NUMBER * config->GetFroude() * config->GetFroude()
           << "\n";
    }

    file << "Specific gas constant (non-dim): " << config->GetGas_ConstantND() << "\n";
    file << "Free-stream temperature (non-dim): " << config->GetTemperature_FreeStreamND() << "\n";
    file << "Free-stream pressure (non-dim): " << config->GetPressure_FreeStreamND() << "\n";
    file << "Free-stream density (non-dim): " << config->GetDensity_FreeStreamND() << "\n";

    if (nDim == 2) {
      file << "Free-stream velocity (non-dim): (" << config->GetVelocity_FreeStreamND()[0] << ", ";
      file << config->GetVelocity_FreeStreamND()[1] << "). ";
    } else {
      file << "Free-stream velocity (non-dim): (" << config->GetVelocity_FreeStreamND()[0] << ", ";
      file << config->GetVelocity_FreeStreamND()[1] << ", " << config->GetVelocity_FreeStreamND()[2] << "). ";
    }
    file << "Magnitude: " << config->GetModVel_FreeStreamND() << "\n";
    file << "Free-stream total energy per unit mass (non-dim): " << config->GetEnergy_FreeStreamND() << "\n";

    if (viscous) {
      file << "Free-stream viscosity (non-dim): " << config->GetViscosity_FreeStreamND() << "\n";
      if (turbulent) {
        file << "Free-stream turb. kinetic energy (non-dim): " << config->GetTke_FreeStreamND() << "\n";
        file << "Free-stream specific dissipation (non-dim): " << config->GetOmega_FreeStreamND() << "\n";
      }
    }

    if (unsteady) {
      file << "Total time (non-dim): " << config->GetTotal_UnstTimeND() << "\n";
      file << "Time step (non-dim): " << config->GetDelta_UnstTimeND() << "\n";
    }

  } else {

    /*--- Incompressible version of the console output ---*/

    const bool energy = config->GetEnergy_Equation();
    const bool boussinesq = (config->GetKind_DensityModel() == INC_DENSITYMODEL::BOUSSINESQ);

    if (config->GetRef_Inc_NonDim() == DIMENSIONAL) {
      file << "Viscous and Inviscid flow: rho_ref, vel_ref, temp_ref, p_ref\n";
      file << "are set to 1.0 in order to perform a dimensional calculation.\n";
    } else if (config->GetRef_Inc_NonDim() == INITIAL_VALUES) {
      file << "Viscous and Inviscid flow: rho_ref, vel_ref, and temp_ref\n";
      file << "are based on the initial values, p_ref = rho_ref*vel_ref^2.\n";
    } else if (config->GetRef_Inc_NonDim() == REFERENCE_VALUES) {
      file << "Viscous and Inviscid flow: rho_ref, vel_ref, and temp_ref\n";
      file << "are user-provided reference values, p_ref = rho_ref*vel_ref^2.\n";
    }
    if (dynamic_grid)
      file << "Force coefficients computed using MACH_MOTION.\n";
    else
      file << "Force coefficients computed using initial values.\n";

    file << "The reference area for force coeffs. is " << config->GetRefArea() << " m^2.\n";
    file << "The reference length for force coeffs. is " << config->GetRefLength() << " m.\n";

    file << "The pressure is decomposed into thermodynamic and dynamic components.\n";
    file << "The initial value of the dynamic pressure is 0.\n";

    file << "Mach number: " << config->GetMach();
    if (config->GetKind_FluidModel() == CONSTANT_DENSITY) {
      file << ", computed using the Bulk modulus.\n";
    } else {
      file << ", computed using fluid speed of sound.\n";
    }
    file << "For external flows, the initial state is imposed at the far-field.\n";
    file << "Angle of attack (deg): " << config->GetAoA() << ", computed using the initial velocity.\n";
    file << "Side slip angle (deg): " << config->GetAoS() << ", computed using the initial velocity.\n";

    if (viscous) {
      file << "Reynolds number per meter: " << config->GetReynolds() << ", computed using initial values.\n";
      file << "Reynolds number is a byproduct of inputs only (not used internally).\n";
    }
    file << "SI units only. The grid should be dimensional (meters).\n";

    switch (config->GetKind_DensityModel()) {
      case INC_DENSITYMODEL::CONSTANT:
        if (energy)
          file << "Energy equation is active and decoupled.\n";
        else
          file << "No energy equation.\n";
        break;

      case INC_DENSITYMODEL::BOUSSINESQ:
        if (energy) file << "Energy equation is active and coupled through Boussinesq approx.\n";
        break;

      case INC_DENSITYMODEL::VARIABLE:
        if (energy) file << "Energy equation is active and coupled for variable density.\n";
        break;
    }

    file << "-- Input conditions:\n";

    switch (config->GetKind_FluidModel()) {
      case CONSTANT_DENSITY:
        file << "Fluid Model: CONSTANT_DENSITY \n";
        if (energy) {
          file << "Specific heat at constant pressure (Cp): " << config->GetSpecific_Heat_Cp() << " N.m/kg.K.\n";
        }
        if (boussinesq) file << "Thermal expansion coefficient: " << config->GetThermal_Expansion_Coeff() << " K^-1.\n";
        file << "Thermodynamic pressure not required.\n";
        break;

      case INC_IDEAL_GAS:
        file << "Fluid Model: INC_IDEAL_GAS \n";
        file << "Variable density incompressible flow using ideal gas law.\n";
        file << "Density is a function of temperature (constant thermodynamic pressure).\n";
        file << "Specific heat at constant pressure (Cp): " << config->GetSpecific_Heat_Cp() << " N.m/kg.K.\n";
        file << "Molecular weight : " << config->GetMolecular_Weight() << " g/mol\n";
        file << "Specific gas constant: " << config->GetGas_Constant() << " N.m/kg.K.\n";
        file << "Thermodynamic pressure: " << config->GetPressure_Thermodynamic();
        if (si_units) file << " Pa.\n";
        else file << " psf.\n";
        break;

      case FLUID_MIXTURE:
        file << "Fluid Model: FLUID_MIXTURE \n";
        file << "Variable density incompressible flow using ideal gas law.\n";
        file << "Density is a function of temperature (constant thermodynamic pressure).\n";
        file << "Specific heat at constant pressure (Cp): " << config->GetSpecific_Heat_Cp() << " N.m/kg.K.\n";
        file << "Molecular weight : " << config->GetMolecular_Weight() << " g/mol\n";
        file << "Specific gas constant: " << config->GetGas_Constant() << " N.m/kg.K.\n";
        file << "Thermodynamic pressure: " << config->GetPressure_Thermodynamic();
        if (si_units) file << " Pa.\n";
        else file << " psf.\n";
        break;

      case FLUID_FLAMELET:
        file << "Fluid model: FLUID_FLAMELET \n";
        if (si_units) file << " Pa.\n";
        else file << " psf.\n";
        break;

      case INC_IDEAL_GAS_POLY:
        file << "Fluid Model: INC_IDEAL_GAS_POLY \n";
        file << "Variable density incompressible flow using ideal gas law.\n";
        file << "Density is a function of temperature (constant thermodynamic pressure).\n";
        file << "Molecular weight: " << config->GetMolecular_Weight() << " g/mol.\n";
        file << "Specific gas constant: " << config->GetGas_Constant() << " N.m/kg.K.\n";
        file << "Specific gas constant (non-dim): " << config->GetGas_ConstantND() << "\n";
        file << "Thermodynamic pressure: " << config->GetPressure_Thermodynamic();
        if (si_units) file << " Pa.\n";
        else file << " psf.\n";
        file << "Cp(T) polynomial coefficients: \n  (";
        for (unsigned short iVar = 0; iVar < config->GetnPolyCoeffs(); iVar++) {
          file << config->GetCp_PolyCoeff(iVar);
          if (iVar < config->GetnPolyCoeffs() - 1) file << ", ";
        }
        file << ").\n";
        file << "Cp(T) polynomial coefficients (non-dim.): \n  (";
        for (unsigned short iVar = 0; iVar < config->GetnPolyCoeffs(); iVar++) {
          file << config->GetCp_PolyCoeffND(iVar);
          if (iVar < config->GetnPolyCoeffs() - 1) file << ", ";
        }
        file << ").\n";
        break;
    }
    if (viscous) {
      switch (config->GetKind_ViscosityModel()) {
        case VISCOSITYMODEL::CONSTANT:
          file << "Viscosity Model: CONSTANT_VISCOSITY  \n";
          file << "Constant Laminar Viscosity: " << config->GetMu_Constant();
          if (si_units) file << " N.s/m^2.\n";
          else file << " lbf.s/ft^2.\n";
          file << "Laminar Viscosity (non-dim): " << config->GetMu_ConstantND() << "\n";
          break;

        case VISCOSITYMODEL::FLAMELET:
          file << "Viscosity Model: FLAMELET  \n";
          if (si_units) file << " N.s/m^2.\n";
          else file << " lbf.s/ft^2.\n";
          file << "Laminar Viscosity (non-dim): " << config->GetMu_ConstantND() << "\n";
          break;

        case VISCOSITYMODEL::COOLPROP:
          file << "Viscosity Model: CoolProp \n";
          break;

        case VISCOSITYMODEL::SUTHERLAND:
          file << "Viscosity Model: SUTHERLAND \n";
          file << "Ref. Laminar Viscosity: " << config->GetMu_Ref();
          if (si_units) file << " N.s/m^2.\n";
          else file << " lbf.s/ft^2.\n";
          file << "Ref. Temperature: " << config->GetMu_Temperature_Ref();
          if (si_units) file << " K.\n";
          else file << " R.\n";
          file << "Sutherland Constant: " << config->GetMu_S();
          if (si_units) file << " K.\n";
          else file << " R.\n";
          file << "Laminar Viscosity (non-dim): " << config->GetMu_ConstantND() << "\n";
          file << "Ref. Temperature (non-dim): " << config->GetMu_Temperature_RefND() << "\n";
          file << "Sutherland constant (non-dim): " << config->GetMu_SND() << "\n";
          break;

        case VISCOSITYMODEL::POLYNOMIAL:
          file << "Viscosity Model: POLYNOMIAL_VISCOSITY  \n";
          file << "Mu(T) polynomial coefficients: \n  (";
          for (unsigned short iVar = 0; iVar < config->GetnPolyCoeffs(); iVar++) {
            file << config->GetMu_PolyCoeff(iVar);
            if (iVar < config->GetnPolyCoeffs() - 1) file << ", ";
          }
          file << ").\n";
          file << "Mu(T) polynomial coefficients (non-dim.): \n  (";
          for (unsigned short iVar = 0; iVar < config->GetnPolyCoeffs(); iVar++) {
            file << config->GetMu_PolyCoeffND(iVar);
            if (iVar < config->GetnPolyCoeffs() - 1) file << ", ";
          }
          file << ").\n";
          break;
      }

      if (energy) {
        switch (config->GetKind_ConductivityModel()) {
          case CONDUCTIVITYMODEL::CONSTANT_PRANDTL:
            file << "Conductivity Model: CONSTANT_PRANDTL  \n";
            file << "Prandtl (Laminar): " << config->GetPrandtl_Lam() << "\n";
            break;

          case CONDUCTIVITYMODEL::CONSTANT:
            file << "Conductivity Model: CONSTANT \n";
            file << "Molecular Conductivity: " << config->GetThermal_Conductivity_Constant() << " W/m^2.K.\n";
            file << "Molecular Conductivity (non-dim): " << config->GetThermal_Conductivity_ConstantND() << "\n";
            break;
          case CONDUCTIVITYMODEL::COOLPROP:
            file << "Conductivity Model: COOLPROP \n";
            break;

          case CONDUCTIVITYMODEL::FLAMELET:
            file << "Conductivity Model: FLAMELET \n";
            file << "Molecular Conductivity units: "  << " W/m^2.K.\n";
            file << "Molecular Conductivity (non-dim): " << config->GetThermal_Conductivity_ConstantND() << "\n";
            break;

          case CONDUCTIVITYMODEL::POLYNOMIAL:
            file << "Viscosity Model: POLYNOMIAL \n";
            file << "Kt(T) polynomial coefficients: \n  (";
            for (unsigned short iVar = 0; iVar < config->GetnPolyCoeffs(); iVar++) {
              file << config->GetKt_PolyCoeff(iVar);
              if (iVar < config->GetnPolyCoeffs() - 1) file << ", ";
            }
            file << ").\n";
            file << "Kt(T) polynomial coefficients (non-dim.): \n  (";
            for (unsigned short iVar = 0; iVar < config->GetnPolyCoeffs(); iVar++) {
              file << config->GetKt_PolyCoeffND(iVar);
              if (iVar < config->GetnPolyCoeffs() - 1) file << ", ";
            }
            file << ").\n";
            break;
        }

        if (turbulent) {
          switch (config->GetKind_ConductivityModel_Turb()) {
            case CONDUCTIVITYMODEL_TURB::CONSTANT_PRANDTL:
              file << "Turbulent Conductivity Model: CONSTANT_PRANDTL  \n";
              file << "Turbulent Prandtl: " << config->GetPrandtl_Turb() << "\n";
              break;
            case CONDUCTIVITYMODEL_TURB::NONE:
              file << "Turbulent Conductivity Model: CONDUCTIVITYMODEL_TURB::NONE \n";
              file << "No turbulent component in effective thermal conductivity.\n";
              break;
          }
        }
      }
    }

    if (config->GetKind_FluidModel() == CONSTANT_DENSITY) {
      file << "Bulk modulus: " << config->GetBulk_Modulus();
      if (si_units) file << " Pa.\n";
      else file << " psf.\n";
    }

    file << "Initial dynamic pressure: " << config->GetPressure_FreeStream();
    if (si_units) file << " Pa.\n";
    else file << " psf.\n";

    file << "Initial total pressure: "
         << config->GetPressure_FreeStream() +
                0.5 * config->GetDensity_FreeStream() * config->GetModVel_FreeStream() * config->GetModVel_FreeStream();
    if (si_units) file << " Pa.\n";
    else file << " psf.\n";

    if (energy) {
      file << "Initial temperature: " << config->GetTemperature_FreeStream();
      if (si_units) file << " K.\n";
      else file << " R.\n";
    }

    file << "Initial density: " << config->GetDensity_FreeStream();
    if (si_units) file << " kg/m^3.\n";
    else file << " slug/ft^3.\n";

    file << "Free-stream velocity: (" << config->GetVelocity_FreeStream()[0];
    file << ", " << config->GetVelocity_FreeStream()[1];
    if (nDim == 3) {
      file << ", " << config->GetVelocity_FreeStream()[2];
    }
    if (si_units) file << ") m/s. ";
    else file << ") ft/s. ";

    file << "Magnitude: " << config->GetModVel_FreeStream();
    if (si_units) file << " m/s.\n";
    else file << " ft/s.\n";

    if (viscous) {
      file << "Initial laminar viscosity: " << config->GetViscosity_FreeStream();
      if (si_units) file << " N.s/m^2.\n";
      else file << " lbf.s/ft^2.\n";
      if (turbulent) {
        file << "Initial turb. kinetic energy per unit mass: " << config->GetTke_FreeStream();
        if (si_units) file << " m^2/s^2.\n";
        else file << " ft^2/s^2.\n";
        file << "Initial specific dissipation: " << config->GetOmega_FreeStream();
        if (si_units) file << " 1/s.\n";
        else file << " 1/s.\n";
      }
    }

    if (unsteady) {
      file << "Total time: " << config->GetTotal_UnstTime() << " s. Time step: " << config->GetDelta_UnstTime()
           << " s.\n";
    }

    /*--- Print out reference values. ---*/

    file << "-- Reference values:\n";

    if (config->GetKind_FluidModel() != CONSTANT_DENSITY) {
      file << "Reference specific gas constant: " << config->GetGas_Constant_Ref();
      if (si_units) file << " N.m/kg.K.\n";
      else file << " lbf.ft/slug.R.\n";
    } else {
      if (energy) {
        file << "Reference specific heat: " << config->GetGas_Constant_Ref();
        if (si_units) file << " N.m/kg.K.\n";
        else file << " lbf.ft/slug.R.\n";
      }
    }

    file << "Reference pressure: " << config->GetPressure_Ref();
    if (si_units) file << " Pa.\n";
    else file << " psf.\n";

    if (energy) {
      file << "Reference temperature: " << config->GetTemperature_Ref();
      if (si_units) file << " K.\n";
      else file << " R.\n";
    }

    file << "Reference density: " << config->GetDensity_Ref();
    if (si_units) file << " kg/m^3.\n";
    else file << " slug/ft^3.\n";

    file << "Reference velocity: " << config->GetVelocity_Ref();
    if (si_units) file << " m/s.\n";
    else file << " ft/s.\n";

    file << "Reference length: " << config->GetLength_Ref();
    if (si_units) file << " m.\n";
    else file << " in.\n";

    if (viscous) {
      file << "Reference viscosity: " << config->GetViscosity_Ref();
      if (si_units) file << " N.s/m^2.\n";
      else file << " lbf.s/ft^2.\n";
    }

    if (unsteady) file << "Reference time: " << config->GetTime_Ref() << " s.\n";

    /*--- Print out resulting non-dim values here. ---*/

    file << "-- Resulting non-dimensional state:\n";
    file << "Mach number (non-dim): " << config->GetMach() << "\n";
    if (viscous) {
      file << "Reynolds number (per m): " << config->GetReynolds() << "\n";
    }

    if (config->GetKind_FluidModel() != CONSTANT_DENSITY) {
      file << "Specific gas constant (non-dim): " << config->GetGas_ConstantND() << "\n";
      file << "Initial thermodynamic pressure (non-dim): " << config->GetPressure_ThermodynamicND() << "\n";
    } else {
      if (energy) {
        file << "Specific heat at constant pressure (non-dim): " << config->GetSpecific_Heat_CpND() << "\n";
        if (boussinesq)
          file << "Thermal expansion coefficient (non-dim.): " << config->GetThermal_Expansion_CoeffND() << " K^-1.\n";
      }
    }

    if (energy) file << "Initial temperature (non-dim): " << config->GetTemperature_FreeStreamND() << "\n";
    file << "Initial pressure (non-dim): " << config->GetPressure_FreeStreamND() << "\n";
    file << "Initial density (non-dim): " << config->GetDensity_FreeStreamND() << "\n";

    file << "Initial velocity (non-dim): (" << config->GetVelocity_FreeStreamND()[0];
    file << ", " << config->GetVelocity_FreeStreamND()[1];
    if (nDim == 3) {
      file << ", " << config->GetVelocity_FreeStreamND()[2];
    }
    file << "). Magnitude: " << config->GetModVel_FreeStreamND() << "\n";

    if (viscous) {
      file << "Initial viscosity (non-dim): " << config->GetViscosity_FreeStreamND() << "\n";
      if (turbulent) {
        file << "Initial turb. kinetic energy (non-dim): " << config->GetTke_FreeStreamND() << "\n";
        file << "Initial specific dissipation (non-dim): " << config->GetOmega_FreeStreamND() << "\n";
      }
    }

    if (unsteady) {
      file << "Total time (non-dim): " << config->GetTotal_UnstTimeND() << "\n";
      file << "Time step (non-dim): " << config->GetDelta_UnstTimeND() << "\n";
    }
  }

  /*--- Begin forces breakdown info. ---*/

  file << fixed;
  file << "\n\nForces breakdown:\n\n";

  if (nDim == 3) {
    su2double m = flow_solver->GetTotal_CFz() / flow_solver->GetTotal_CFx();
    su2double term = (Total_CoPz / m) - Total_CoPx;

    if (term > 0)
      file << "Center of Pressure: X=" << 1 / m << "Z-" << term << ".\n\n";
    else
      file << "Center of Pressure: X=" << 1 / m << "Z+" << fabs(term);
    if (si_units) file << " m.\n\n";
    else file << " in.\n\n";
  } else {
    su2double m = flow_solver->GetTotal_CFy() / flow_solver->GetTotal_CFx();
    su2double term = (Total_CoPy / m) - Total_CoPx;
    if (term > 0)
      file << "Center of Pressure: X=" << 1 / m << "Y-" << term << ".\n\n";
    else
      file << "Center of Pressure: X=" << 1 / m << "Y+" << fabs(term);
    if (si_units) file << " m.\n\n";
    else file << " in.\n\n";
  }

  /*--- Reference area and force factors. ---*/

  const su2double Factor = flow_solver->GetAeroCoeffsReferenceForce();
  const su2double Ref = config->GetDensity_Ref() * pow(config->GetVelocity_Ref(), 2);

  file << "NOTE: Multiply forces by the non-dimensional factor: " << Factor << ", and the reference factor: " << Ref
       << "\nto obtain the dimensional force.\n\n";

  file << "Total CL:    ";
  file.width(11);
  file << Total_CL;
  file << " | Pressure (";
  file.width(5);
  file << SU2_TYPE::Int((Inv_CL * 100.0) / (Total_CL + EPS));
  file << "%): ";
  file.width(11);
  file << Inv_CL;
  file << " | Friction (";
  file.width(5);
  file << SU2_TYPE::Int((Visc_CL * 100.0) / (Total_CL + EPS));
  file << "%): ";
  file.width(11);
  file << Visc_CL;
  file << " | Momentum (";
  file.width(5);
  file << SU2_TYPE::Int((Mnt_CL * 100.0) / (Total_CL + EPS));
  file << "%): ";
  file.width(11);
  file << Mnt_CL << "\n";

  file << "Total CD:    ";
  file.width(11);
  file << Total_CD;
  file << " | Pressure (";
  file.width(5);
  file << SU2_TYPE::Int((Inv_CD * 100.0) / (Total_CD + EPS)) << "%): ";
  file.width(11);
  file << Inv_CD;
  file << " | Friction (";
  file.width(5);
  file << SU2_TYPE::Int((Visc_CD * 100.0) / (Total_CD + EPS)) << "%): ";
  file.width(11);
  file << Visc_CD;
  file << " | Momentum (";
  file.width(5);
  file << SU2_TYPE::Int((Mnt_CD * 100.0) / (Total_CD + EPS)) << "%): ";
  file.width(11);
  file << Mnt_CD << "\n";

  if (nDim == 3) {
    file << "Total CSF:   ";
    file.width(11);
    file << Total_CSF;
    file << " | Pressure (";
    file.width(5);
    file << SU2_TYPE::Int((Inv_CSF * 100.0) / (Total_CSF + EPS));
    file << "%): ";
    file.width(11);
    file << Inv_CSF;
    file << " | Friction (";
    file.width(5);
    file << SU2_TYPE::Int((Visc_CSF * 100.0) / (Total_CSF + EPS));
    file << "%): ";
    file.width(11);
    file << Visc_CSF;
    file << " | Momentum (";
    file.width(5);
    file << SU2_TYPE::Int((Mnt_CSF * 100.0) / (Total_CSF + EPS));
    file << "%): ";
    file.width(11);
    file << Mnt_CSF << "\n";
  }

  file << "Total CL/CD: ";
  file.width(11);
  file << Total_CEff;
  file << " | Pressure (";
  file.width(5);
  file << SU2_TYPE::Int((Inv_CEff * 100.0) / (Total_CEff + EPS));
  file << "%): ";
  file.width(11);
  file << Inv_CEff;
  file << " | Friction (";
  file.width(5);
  file << SU2_TYPE::Int((Visc_CEff * 100.0) / (Total_CEff + EPS));
  file << "%): ";
  file.width(11);
  file << Visc_CEff;
  file << " | Momentum (";
  file.width(5);
  file << SU2_TYPE::Int((Mnt_CEff * 100.0) / (Total_CEff + EPS));
  file << "%): ";
  file.width(11);
  file << Mnt_CEff << "\n";

  if (nDim == 3) {
    file << "Total CMx:   ";
    file.width(11);
    file << Total_CMx;
    file << " | Pressure (";
    file.width(5);
    file << SU2_TYPE::Int((Inv_CMx * 100.0) / (Total_CMx + EPS));
    file << "%): ";
    file.width(11);
    file << Inv_CMx;
    file << " | Friction (";
    file.width(5);
    file << SU2_TYPE::Int((Visc_CMx * 100.0) / (Total_CMx + EPS));
    file << "%): ";
    file.width(11);
    file << Visc_CMx;
    file << " | Momentum (";
    file.width(5);
    file << SU2_TYPE::Int((Mnt_CMx * 100.0) / (Total_CMx + EPS));
    file << "%): ";
    file.width(11);
    file << Mnt_CMx << "\n";

    file << "Total CMy:   ";
    file.width(11);
    file << Total_CMy;
    file << " | Pressure (";
    file.width(5);
    file << SU2_TYPE::Int((Inv_CMy * 100.0) / (Total_CMy + EPS));
    file << "%): ";
    file.width(11);
    file << Inv_CMy;
    file << " | Friction (";
    file.width(5);
    file << SU2_TYPE::Int((Visc_CMy * 100.0) / (Total_CMy + EPS));
    file << "%): ";
    file.width(11);
    file << Visc_CMy;
    file << " | Momentum (";
    file.width(5);
    file << SU2_TYPE::Int((Mnt_CMz * 100.0) / (Total_CMz + EPS));
    file << "%): ";
    file.width(11);
    file << Mnt_CMy << "\n";
  }

  file << "Total CMz:   ";
  file.width(11);
  file << Total_CMz;
  file << " | Pressure (";
  file.width(5);
  file << SU2_TYPE::Int((Inv_CMz * 100.0) / (Total_CMz + EPS));
  file << "%): ";
  file.width(11);
  file << Inv_CMz;
  file << " | Friction (";
  file.width(5);
  file << SU2_TYPE::Int((Visc_CMz * 100.0) / (Total_CMz + EPS));
  file << "%): ";
  file.width(11);
  file << Visc_CMz;
  file << " | Momentum (";
  file.width(5);
  file << SU2_TYPE::Int((Mnt_CMz * 100.0) / (Total_CMz + EPS));
  file << "%): ";
  file.width(11);
  file << Mnt_CMz << "\n";

  file << "Total CFx:   ";
  file.width(11);
  file << Total_CFx;
  file << " | Pressure (";
  file.width(5);
  file << SU2_TYPE::Int((Inv_CFx * 100.0) / (Total_CFx + EPS));
  file << "%): ";
  file.width(11);
  file << Inv_CFx;
  file << " | Friction (";
  file.width(5);
  file << SU2_TYPE::Int((Visc_CFx * 100.0) / (Total_CFx + EPS));
  file << "%): ";
  file.width(11);
  file << Visc_CFx;
  file << " | Momentum (";
  file.width(5);
  file << SU2_TYPE::Int((Mnt_CFx * 100.0) / (Total_CFx + EPS));
  file << "%): ";
  file.width(11);
  file << Mnt_CFx << "\n";

  file << "Total CFy:   ";
  file.width(11);
  file << Total_CFy;
  file << " | Pressure (";
  file.width(5);
  file << SU2_TYPE::Int((Inv_CFy * 100.0) / (Total_CFy + EPS));
  file << "%): ";
  file.width(11);
  file << Inv_CFy;
  file << " | Friction (";
  file.width(5);
  file << SU2_TYPE::Int((Visc_CFy * 100.0) / (Total_CFy + EPS));
  file << "%): ";
  file.width(11);
  file << Visc_CFy;
  file << " | Momentum (";
  file.width(5);
  file << SU2_TYPE::Int((Mnt_CFy * 100.0) / (Total_CFy + EPS));
  file << "%): ";
  file.width(11);
  file << Mnt_CFy << "\n";

  if (nDim == 3) {
    file << "Total CFz:   ";
    file.width(11);
    file << Total_CFz;
    file << " | Pressure (";
    file.width(5);
    file << SU2_TYPE::Int((Inv_CFz * 100.0) / (Total_CFz + EPS));
    file << "%): ";
    file.width(11);
    file << Inv_CFz;
    file << " | Friction (";
    file.width(5);
    file << SU2_TYPE::Int((Visc_CFz * 100.0) / (Total_CFz + EPS));
    file << "%): ";
    file.width(11);
    file << Visc_CFz;
    file << " | Momentum (";
    file.width(5);
    file << SU2_TYPE::Int((Mnt_CFz * 100.0) / (Total_CFz + EPS));
    file << "%): ";
    file.width(11);
    file << Mnt_CFz << "\n";
  }

  file << "\n\n";

  for (auto iMarker = 0u; iMarker < nMonitoring; iMarker++) {
    file << "Surface name: " << config->GetMarker_Monitoring_TagBound(iMarker) << "\n\n";

    file << "Total CL    (";
    file.width(5);
    file << SU2_TYPE::Int((Surface_CL[iMarker] * 100.0) / (Total_CL + EPS));
    file << "%): ";
    file.width(11);
    file << Surface_CL[iMarker];
    file << " | Pressure (";
    file.width(5);
    file << SU2_TYPE::Int((Surface_CL_Inv[iMarker] * 100.0) / (Surface_CL[iMarker] + EPS));
    file << "%): ";
    file.width(11);
    file << Surface_CL_Inv[iMarker];
    file << " | Friction (";
    file.width(5);
    file << SU2_TYPE::Int((Surface_CL_Visc[iMarker] * 100.0) / (Surface_CL[iMarker] + EPS));
    file << "%): ";
    file.width(11);
    file << Surface_CL_Visc[iMarker];
    file << " | Momentum (";
    file.width(5);
    file << SU2_TYPE::Int((Surface_CL_Mnt[iMarker] * 100.0) / (Surface_CL[iMarker] + EPS));
    file << "%): ";
    file.width(11);
    file << Surface_CL_Mnt[iMarker] << "\n";

    file << "Total CD    (";
    file.width(5);
    file << SU2_TYPE::Int((Surface_CD[iMarker] * 100.0) / (Total_CD + EPS));
    file << "%): ";
    file.width(11);
    file << Surface_CD[iMarker];
    file << " | Pressure (";
    file.width(5);
    file << SU2_TYPE::Int((Surface_CD_Inv[iMarker] * 100.0) / (Surface_CD[iMarker] + EPS));
    file << "%): ";
    file.width(11);
    file << Surface_CD_Inv[iMarker];
    file << " | Friction (";
    file.width(5);
    file << SU2_TYPE::Int((Surface_CD_Visc[iMarker] * 100.0) / (Surface_CD[iMarker] + EPS));
    file << "%): ";
    file.width(11);
    file << Surface_CD_Visc[iMarker];
    file << " | Momentum (";
    file.width(5);
    file << SU2_TYPE::Int((Surface_CD_Mnt[iMarker] * 100.0) / (Surface_CD[iMarker] + EPS));
    file << "%): ";
    file.width(11);
    file << Surface_CD_Mnt[iMarker] << "\n";

    if (nDim == 3) {
      file << "Total CSF   (";
      file.width(5);
      file << SU2_TYPE::Int((Surface_CSF[iMarker] * 100.0) / (Total_CSF + EPS));
      file << "%): ";
      file.width(11);
      file << Surface_CSF[iMarker];
      file << " | Pressure (";
      file.width(5);
      file << SU2_TYPE::Int((Surface_CSF_Inv[iMarker] * 100.0) / (Surface_CSF[iMarker] + EPS));
      file << "%): ";
      file.width(11);
      file << Surface_CSF_Inv[iMarker];
      file << " | Friction (";
      file.width(5);
      file << SU2_TYPE::Int((Surface_CSF_Visc[iMarker] * 100.0) / (Surface_CSF[iMarker] + EPS));
      file << "%): ";
      file.width(11);
      file << Surface_CSF_Visc[iMarker];
      file << " | Momentum (";
      file.width(5);
      file << SU2_TYPE::Int((Surface_CSF_Mnt[iMarker] * 100.0) / (Surface_CSF[iMarker] + EPS));
      file << "%): ";
      file.width(11);
      file << Surface_CSF_Mnt[iMarker] << "\n";
    }

    file << "Total CL/CD (";
    file.width(5);
    file << SU2_TYPE::Int((Surface_CEff[iMarker] * 100.0) / (Total_CEff + EPS));
    file << "%): ";
    file.width(11);
    file << Surface_CEff[iMarker];
    file << " | Pressure (";
    file.width(5);
    file << SU2_TYPE::Int((Surface_CEff_Inv[iMarker] * 100.0) / (Surface_CEff[iMarker] + EPS));
    file << "%): ";
    file.width(11);
    file << Surface_CEff_Inv[iMarker];
    file << " | Friction (";
    file.width(5);
    file << SU2_TYPE::Int((Surface_CEff_Visc[iMarker] * 100.0) / (Surface_CEff[iMarker] + EPS));
    file << "%): ";
    file.width(11);
    file << Surface_CEff_Visc[iMarker];
    file << " | Momentum (";
    file.width(5);
    file << SU2_TYPE::Int((Surface_CEff_Mnt[iMarker] * 100.0) / (Surface_CEff[iMarker] + EPS));
    file << "%): ";
    file.width(11);
    file << Surface_CEff_Mnt[iMarker] << "\n";

    if (nDim == 3) {
      file << "Total CMx   (";
      file.width(5);
      file << SU2_TYPE::Int((Surface_CMx[iMarker] * 100.0) / (Total_CMx + EPS));
      file << "%): ";
      file.width(11);
      file << Surface_CMx[iMarker];
      file << " | Pressure (";
      file.width(5);
      file << SU2_TYPE::Int((Surface_CMx_Inv[iMarker] * 100.0) / (Surface_CMx[iMarker] + EPS));
      file << "%): ";
      file.width(11);
      file << Surface_CMx_Inv[iMarker];
      file << " | Friction (";
      file.width(5);
      file << SU2_TYPE::Int((Surface_CMx_Visc[iMarker] * 100.0) / (Surface_CMx[iMarker] + EPS));
      file << "%): ";
      file.width(11);
      file << Surface_CMx_Visc[iMarker];
      file << " | Momentum (";
      file.width(5);
      file << SU2_TYPE::Int((Surface_CMx_Mnt[iMarker] * 100.0) / (Surface_CMx[iMarker] + EPS));
      file << "%): ";
      file.width(11);
      file << Surface_CMx_Mnt[iMarker] << "\n";

      file << "Total CMy   (";
      file.width(5);
      file << SU2_TYPE::Int((Surface_CMy[iMarker] * 100.0) / (Total_CMy + EPS));
      file << "%): ";
      file.width(11);
      file << Surface_CMy[iMarker];
      file << " | Pressure (";
      file.width(5);
      file << SU2_TYPE::Int((Surface_CMy_Inv[iMarker] * 100.0) / (Surface_CMy[iMarker] + EPS));
      file << "%): ";
      file.width(11);
      file << Surface_CMy_Inv[iMarker];
      file << " | Friction (";
      file.width(5);
      file << SU2_TYPE::Int((Surface_CMy_Visc[iMarker] * 100.0) / (Surface_CMy[iMarker] + EPS));
      file << "%): ";
      file.width(11);
      file << Surface_CMy_Visc[iMarker];
      file << " | Momentum (";
      file.width(5);
      file << SU2_TYPE::Int((Surface_CMy_Mnt[iMarker] * 100.0) / (Surface_CMy[iMarker] + EPS));
      file << "%): ";
      file.width(11);
      file << Surface_CMy_Mnt[iMarker] << "\n";
    }

    file << "Total CMz   (";
    file.width(5);
    file << SU2_TYPE::Int((Surface_CMz[iMarker] * 100.0) / (Total_CMz + EPS));
    file << "%): ";
    file.width(11);
    file << Surface_CMz[iMarker];
    file << " | Pressure (";
    file.width(5);
    file << SU2_TYPE::Int((Surface_CMz_Inv[iMarker] * 100.0) / (Surface_CMz[iMarker] + EPS));
    file << "%): ";
    file.width(11);
    file << Surface_CMz_Inv[iMarker];
    file << " | Friction (";
    file.width(5);
    file << SU2_TYPE::Int((Surface_CMz_Visc[iMarker] * 100.0) / (Surface_CMz[iMarker] + EPS));
    file << "%): ";
    file.width(11);
    file << Surface_CMz_Visc[iMarker];
    file << " | Momentum (";
    file.width(5);
    file << SU2_TYPE::Int((Surface_CMz_Mnt[iMarker] * 100.0) / (Surface_CMz[iMarker] + EPS));
    file << "%): ";
    file.width(11);
    file << Surface_CMz_Mnt[iMarker] << "\n";

    file << "Total CFx   (";
    file.width(5);
    file << SU2_TYPE::Int((Surface_CFx[iMarker] * 100.0) / (Total_CFx + EPS));
    file << "%): ";
    file.width(11);
    file << Surface_CFx[iMarker];
    file << " | Pressure (";
    file.width(5);
    file << SU2_TYPE::Int((Surface_CFx_Inv[iMarker] * 100.0) / (Surface_CFx[iMarker] + EPS));
    file << "%): ";
    file.width(11);
    file << Surface_CFx_Inv[iMarker];
    file << " | Friction (";
    file.width(5);
    file << SU2_TYPE::Int((Surface_CFx_Visc[iMarker] * 100.0) / (Surface_CFx[iMarker] + EPS));
    file << "%): ";
    file.width(11);
    file << Surface_CFx_Visc[iMarker];
    file << " | Momentum (";
    file.width(5);
    file << SU2_TYPE::Int((Surface_CFx_Mnt[iMarker] * 100.0) / (Surface_CFx[iMarker] + EPS));
    file << "%): ";
    file.width(11);
    file << Surface_CFx_Mnt[iMarker] << "\n";

    file << "Total CFy   (";
    file.width(5);
    file << SU2_TYPE::Int((Surface_CFy[iMarker] * 100.0) / (Total_CFy + EPS));
    file << "%): ";
    file.width(11);
    file << Surface_CFy[iMarker];
    file << " | Pressure (";
    file.width(5);
    file << SU2_TYPE::Int((Surface_CFy_Inv[iMarker] * 100.0) / (Surface_CFy[iMarker] + EPS));
    file << "%): ";
    file.width(11);
    file << Surface_CFy_Inv[iMarker];
    file << " | Friction (";
    file.width(5);
    file << SU2_TYPE::Int((Surface_CFy_Visc[iMarker] * 100.0) / (Surface_CFy[iMarker] + EPS));
    file << "%): ";
    file.width(11);
    file << Surface_CFy_Visc[iMarker];
    file << " | Momentum (";
    file.width(5);
    file << SU2_TYPE::Int((Surface_CFy_Mnt[iMarker] * 100.0) / (Surface_CFy[iMarker] + EPS));
    file << "%): ";
    file.width(11);
    file << Surface_CFy_Mnt[iMarker] << "\n";

    if (nDim == 3) {
      file << "Total CFz   (";
      file.width(5);
      file << SU2_TYPE::Int((Surface_CFz[iMarker] * 100.0) / (Total_CFz + EPS));
      file << "%): ";
      file.width(11);
      file << Surface_CFz[iMarker];
      file << " | Pressure (";
      file.width(5);
      file << SU2_TYPE::Int((Surface_CFz_Inv[iMarker] * 100.0) / (Surface_CFz[iMarker] + EPS));
      file << "%): ";
      file.width(11);
      file << Surface_CFz_Inv[iMarker];
      file << " | Friction (";
      file.width(5);
      file << SU2_TYPE::Int((Surface_CFz_Visc[iMarker] * 100.0) / (Surface_CFz[iMarker] + EPS));
      file << "%): ";
      file.width(11);
      file << Surface_CFz_Visc[iMarker];
      file << " | Momentum (";
      file.width(5);
      file << SU2_TYPE::Int((Surface_CFz_Mnt[iMarker] * 100.0) / (Surface_CFz[iMarker] + EPS));
      file << "%): ";
      file.width(11);
      file << Surface_CFz_Mnt[iMarker] << "\n";
    }

    file << "\n";
  }
  // clang-format on
}

bool CFlowOutput::WriteVolumeOutput(CConfig *config, unsigned long Iter, bool force_writing, unsigned short iFile){

  bool writeRestart = false;
  auto FileFormat = config->GetVolumeOutputFiles();

  if (config->GetTime_Domain()){
    if (((config->GetTime_Marching() == TIME_MARCHING::DT_STEPPING_1ST) || (config->GetTime_Marching() == TIME_MARCHING::TIME_STEPPING)) &&
        ((Iter == 0) || (Iter % config->GetVolumeOutputFrequency(iFile) == 0))){
      return true;
    }

    /* check if we want to write a restart file*/
    if (FileFormat[iFile] == OUTPUT_TYPE::RESTART_ASCII || FileFormat[iFile] == OUTPUT_TYPE::RESTART_BINARY || FileFormat[iFile] == OUTPUT_TYPE::CSV) {
      writeRestart = true;
    }

    /* only write 'double' files for the restart files */
    if ((config->GetTime_Marching() == TIME_MARCHING::DT_STEPPING_2ND) &&
      ((Iter == 0) || (Iter % config->GetVolumeOutputFrequency(iFile) == 0) ||
      (((Iter+1) % config->GetVolumeOutputFrequency(iFile) == 0) && writeRestart) || // Restarts need 2 old solutions.
      (((Iter+2) == config->GetnTime_Iter()) && writeRestart))){      // The last timestep is written anyway but one needs the step before for restarts.
      return true;
    }
  } else {
    if (config->GetFixed_CL_Mode() && config->GetFinite_Difference_Mode()) return false;
    return ((Iter > 0) && Iter % config->GetVolumeOutputFrequency(iFile) == 0) || force_writing;
  }

  return force_writing;
}

void CFlowOutput::SetTimeAveragedFields(){
  AddVolumeOutput("MEAN_DENSITY", "MeanDensity", "TIME_AVERAGE", "Mean density");
  AddVolumeOutput("MEAN_VELOCITY-X", "MeanVelocity_x", "TIME_AVERAGE", "Mean velocity x-component");
  AddVolumeOutput("MEAN_VELOCITY-Y", "MeanVelocity_y", "TIME_AVERAGE", "Mean velocity y-component");
  if (nDim == 3)
    AddVolumeOutput("MEAN_VELOCITY-Z", "MeanVelocity_z", "TIME_AVERAGE", "Mean velocity z-component");

  AddVolumeOutput("MEAN_PRESSURE", "MeanPressure", "TIME_AVERAGE", "Mean pressure");
  AddVolumeOutput("RMS_U",   "RMS[u]", "TIME_AVERAGE", "RMS u");
  AddVolumeOutput("RMS_V",   "RMS[v]", "TIME_AVERAGE", "RMS v");
  AddVolumeOutput("RMS_UV",  "RMS[uv]", "TIME_AVERAGE", "RMS uv");
  AddVolumeOutput("RMS_P",   "RMS[Pressure]",   "TIME_AVERAGE", "RMS Pressure");
  AddVolumeOutput("UUPRIME", "u'u'", "TIME_AVERAGE", "Mean Reynolds-stress component u'u'");
  AddVolumeOutput("VVPRIME", "v'v'", "TIME_AVERAGE", "Mean Reynolds-stress component v'v'");
  AddVolumeOutput("UVPRIME", "u'v'", "TIME_AVERAGE", "Mean Reynolds-stress component u'v'");
  AddVolumeOutput("PPRIME",  "p'p'",   "TIME_AVERAGE", "Mean pressure fluctuation p'p'");
  if (nDim == 3){
    AddVolumeOutput("RMS_W",   "RMS[w]", "TIME_AVERAGE", "RMS u");
    AddVolumeOutput("RMS_UW", "RMS[uw]", "TIME_AVERAGE", "RMS uw");
    AddVolumeOutput("RMS_VW", "RMS[vw]", "TIME_AVERAGE", "RMS vw");
    AddVolumeOutput("WWPRIME", "w'w'", "TIME_AVERAGE", "Mean Reynolds-stress component w'w'");
    AddVolumeOutput("UWPRIME", "w'u'", "TIME_AVERAGE", "Mean Reynolds-stress component w'u'");
    AddVolumeOutput("VWPRIME", "w'v'", "TIME_AVERAGE", "Mean Reynolds-stress component w'v'");
  }
}

void CFlowOutput::LoadTimeAveragedData(unsigned long iPoint, const CVariable *Node_Flow){
  SetAvgVolumeOutputValue("MEAN_DENSITY", iPoint, Node_Flow->GetDensity(iPoint));
  SetAvgVolumeOutputValue("MEAN_VELOCITY-X", iPoint, Node_Flow->GetVelocity(iPoint,0));
  SetAvgVolumeOutputValue("MEAN_VELOCITY-Y", iPoint, Node_Flow->GetVelocity(iPoint,1));
  if (nDim == 3)
    SetAvgVolumeOutputValue("MEAN_VELOCITY-Z", iPoint, Node_Flow->GetVelocity(iPoint,2));

  SetAvgVolumeOutputValue("MEAN_PRESSURE", iPoint, Node_Flow->GetPressure(iPoint));

  SetAvgVolumeOutputValue("RMS_U", iPoint, pow(Node_Flow->GetVelocity(iPoint,0),2));
  SetAvgVolumeOutputValue("RMS_V", iPoint, pow(Node_Flow->GetVelocity(iPoint,1),2));
  SetAvgVolumeOutputValue("RMS_UV", iPoint, Node_Flow->GetVelocity(iPoint,0) * Node_Flow->GetVelocity(iPoint,1));
  SetAvgVolumeOutputValue("RMS_P", iPoint, pow(Node_Flow->GetPressure(iPoint),2));
  if (nDim == 3){
    SetAvgVolumeOutputValue("RMS_W", iPoint, pow(Node_Flow->GetVelocity(iPoint,2),2));
    SetAvgVolumeOutputValue("RMS_VW", iPoint, Node_Flow->GetVelocity(iPoint,2) * Node_Flow->GetVelocity(iPoint,1));
    SetAvgVolumeOutputValue("RMS_UW", iPoint,  Node_Flow->GetVelocity(iPoint,2) * Node_Flow->GetVelocity(iPoint,0));
  }

  const su2double umean  = GetVolumeOutputValue("MEAN_VELOCITY-X", iPoint);
  const su2double uumean = GetVolumeOutputValue("RMS_U", iPoint);
  const su2double vmean  = GetVolumeOutputValue("MEAN_VELOCITY-Y", iPoint);
  const su2double vvmean = GetVolumeOutputValue("RMS_V", iPoint);
  const su2double uvmean = GetVolumeOutputValue("RMS_UV", iPoint);
  const su2double pmean  = GetVolumeOutputValue("MEAN_PRESSURE", iPoint);
  const su2double ppmean = GetVolumeOutputValue("RMS_P", iPoint);

  SetVolumeOutputValue("UUPRIME", iPoint, -(umean*umean - uumean));
  SetVolumeOutputValue("VVPRIME", iPoint, -(vmean*vmean - vvmean));
  SetVolumeOutputValue("UVPRIME", iPoint, -(umean*vmean - uvmean));
  SetVolumeOutputValue("PPRIME",  iPoint, -(pmean*pmean - ppmean));
  if (nDim == 3){
    const su2double wmean  = GetVolumeOutputValue("MEAN_VELOCITY-Z", iPoint);
    const su2double wwmean = GetVolumeOutputValue("RMS_W", iPoint);
    const su2double uwmean = GetVolumeOutputValue("RMS_UW", iPoint);
    const su2double vwmean = GetVolumeOutputValue("RMS_VW", iPoint);
    SetVolumeOutputValue("WWPRIME", iPoint, -(wmean*wmean - wwmean));
    SetVolumeOutputValue("UWPRIME", iPoint, -(umean*wmean - uwmean));
    SetVolumeOutputValue("VWPRIME",  iPoint, -(vmean*wmean - vwmean));
  }
}

void CFlowOutput::SetFixedCLScreenOutput(const CConfig *config){
  PrintingToolbox::CTablePrinter FixedCLSummary(&cout);

  if (fabs(historyOutput_Map["CL_DRIVER_COMMAND"].value) > 1e-16){
    FixedCLSummary.AddColumn("Fixed CL Mode", 40);
    FixedCLSummary.AddColumn("Value", 30);
    FixedCLSummary.SetAlign(PrintingToolbox::CTablePrinter::LEFT);
    FixedCLSummary.PrintHeader();
    FixedCLSummary << "Current CL" << historyOutput_Map["LIFT"].value;
    FixedCLSummary << "Target CL" << config->GetTarget_CL();
    FixedCLSummary << "Previous AOA" << historyOutput_Map["PREV_AOA"].value;
    if (config->GetFinite_Difference_Mode()){
      FixedCLSummary << "Changed AoA by (Finite Difference step)" << historyOutput_Map["CL_DRIVER_COMMAND"].value;
      lastInnerIter = curInnerIter - 1;
    }
    else
      FixedCLSummary << "Changed AoA by" << historyOutput_Map["CL_DRIVER_COMMAND"].value;
    FixedCLSummary.PrintFooter();
    SetScreenHeader(config);
  }

  else if (config->GetFinite_Difference_Mode() && historyOutput_Map["AOA"].value == historyOutput_Map["PREV_AOA"].value){
    FixedCLSummary.AddColumn("Fixed CL Mode (Finite Difference)", 40);
    FixedCLSummary.AddColumn("Value", 30);
    FixedCLSummary.SetAlign(PrintingToolbox::CTablePrinter::LEFT);
    FixedCLSummary.PrintHeader();
    FixedCLSummary << "Delta CL / Delta AoA" << config->GetdCL_dAlpha();
    FixedCLSummary << "Delta CD / Delta CL" << config->GetdCD_dCL();
    if (nDim == 3){
      FixedCLSummary << "Delta CMx / Delta CL" << config->GetdCMx_dCL();
      FixedCLSummary << "Delta CMy / Delta CL" << config->GetdCMy_dCL();
    }
    FixedCLSummary << "Delta CMz / Delta CL" << config->GetdCMz_dCL();
    FixedCLSummary.PrintFooter();
    curInnerIter = lastInnerIter;
    WriteMetaData(config);
    curInnerIter = config->GetInnerIter();
  }
}<|MERGE_RESOLUTION|>--- conflicted
+++ resolved
@@ -952,13 +952,8 @@
           const auto varIdx = i % CustomOutput::MAX_VARS_PER_SOLVER;
           if (solIdx == FLOW_SOL) {
             return flowNodes->GetPrimitive(iPoint, varIdx);
-<<<<<<< HEAD
-          }             return solver[solIdx]->GetNodes()->GetSolution(iPoint, varIdx);
-
-=======
           }
           return solver[solIdx]->GetNodes()->GetSolution(iPoint, varIdx);
->>>>>>> 2bb45501
         } else {
           return *output.otherOutputs[i - CustomOutput::NOT_A_VARIABLE];
         }
