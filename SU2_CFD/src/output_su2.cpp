/*!
 * \file output_su2.cpp
 * \brief Main subroutines for output solver information.
 * \author F. Palacios, T. Economon, M. Colonno
 * \version 6.2.0 "Falcon"
 *
 * The current SU2 release has been coordinated by the
 * SU2 International Developers Society <www.su2devsociety.org>
 * with selected contributions from the open-source community.
 *
 * The main research teams contributing to the current release are:
 *  - Prof. Juan J. Alonso's group at Stanford University.
 *  - Prof. Piero Colonna's group at Delft University of Technology.
 *  - Prof. Nicolas R. Gauger's group at Kaiserslautern University of Technology.
 *  - Prof. Alberto Guardone's group at Polytechnic University of Milan.
 *  - Prof. Rafael Palacios' group at Imperial College London.
 *  - Prof. Vincent Terrapon's group at the University of Liege.
 *  - Prof. Edwin van der Weide's group at the University of Twente.
 *  - Lab. of New Concepts in Aeronautics at Tech. Institute of Aeronautics.
 *
 * Copyright 2012-2019, Francisco D. Palacios, Thomas D. Economon,
 *                      Tim Albring, and the SU2 contributors.
 *
 * SU2 is free software; you can redistribute it and/or
 * modify it under the terms of the GNU Lesser General Public
 * License as published by the Free Software Foundation; either
 * version 2.1 of the License, or (at your option) any later version.
 *
 * SU2 is distributed in the hope that it will be useful,
 * but WITHOUT ANY WARRANTY; without even the implied warranty of
 * MERCHANTABILITY or FITNESS FOR A PARTICULAR PURPOSE. See the GNU
 * Lesser General Public License for more details.
 *
 * You should have received a copy of the GNU Lesser General Public
 * License along with SU2. If not, see <http://www.gnu.org/licenses/>.
 */

#include "../include/output_structure.hpp"

void COutput::SetSU2_MeshASCII(CConfig *config, CGeometry *geometry, unsigned short val_iZone, ofstream& output_file) {
  
  unsigned long iElem, iPoint, iElem_Bound, nElem_Bound_, vnodes_edge[2], vnodes_triangle[3], vnodes_quad[4], iNode, nElem;
  unsigned short iMarker, iDim, nDim = geometry->GetnDim(), iChar, VTK_Type, nMarker_;
  short SendTo;
  ifstream input_file;
  string Grid_Marker, text_line, Marker_Tag, str;
  string::size_type position;

  if (config->GetnZone() > 1){
    output_file << "IZONE= " << val_iZone+1 << endl;
  }

  /*--- Write dimensions data. ---*/

  output_file << "NDIME= " << nDim << endl;
  
  /*--- Write the angle of attack offset. ---*/
  
  output_file << "AOA_OFFSET= " << config->GetAoA_Offset() << endl;
  
  /*--- Write the angle of attack offset. ---*/
  
  output_file << "AOS_OFFSET= " << config->GetAoS_Offset() << endl;

  /*--- Write connectivity data. ---*/
  
  nElem = nGlobal_Tria+nGlobal_Quad+nGlobal_Tetr+nGlobal_Hexa+nGlobal_Pris+nGlobal_Pyra;
  
  output_file << "NELEM= " << nElem<< endl;
  
  nElem = 0;
  
  for (iElem = 0; iElem < nGlobal_Tria; iElem++) {
    iNode = iElem*N_POINTS_TRIANGLE;
    output_file << "5\t";
    output_file << Conn_Tria[iNode+0]-1 << "\t"; output_file << Conn_Tria[iNode+1]-1 << "\t";
    output_file << Conn_Tria[iNode+2]-1 << "\t";
    output_file << nElem << "\n"; nElem++;
  }
  
  for (iElem = 0; iElem < nGlobal_Quad; iElem++) {
    iNode = iElem*N_POINTS_QUADRILATERAL;
    output_file << "9\t";
    output_file << Conn_Quad[iNode+0]-1 << "\t"; output_file << Conn_Quad[iNode+1]-1 << "\t";
    output_file << Conn_Quad[iNode+2]-1 << "\t"; output_file << Conn_Quad[iNode+3]-1 << "\t";
    output_file << nElem << "\n"; nElem++;
  }
  
  for (iElem = 0; iElem < nGlobal_Tetr; iElem++) {
    iNode = iElem*N_POINTS_TETRAHEDRON;
    output_file << "10\t";
    output_file << Conn_Tetr[iNode+0]-1 << "\t" << Conn_Tetr[iNode+1]-1 << "\t";
    output_file << Conn_Tetr[iNode+2]-1 << "\t" << Conn_Tetr[iNode+3]-1 << "\t";
    output_file << nElem << "\n"; nElem++;
  }
  
  for (iElem = 0; iElem < nGlobal_Hexa; iElem++) {
    iNode = iElem*N_POINTS_HEXAHEDRON;
    output_file << "12\t";
    output_file << Conn_Hexa[iNode+0]-1 << "\t" << Conn_Hexa[iNode+1]-1 << "\t";
    output_file << Conn_Hexa[iNode+2]-1 << "\t" << Conn_Hexa[iNode+3]-1 << "\t";
    output_file << Conn_Hexa[iNode+4]-1 << "\t" << Conn_Hexa[iNode+5]-1 << "\t";
    output_file << Conn_Hexa[iNode+6]-1 << "\t" << Conn_Hexa[iNode+7]-1 << "\t";
    output_file << nElem << "\n"; nElem++;
  }
  
  for (iElem = 0; iElem < nGlobal_Pris; iElem++) {
    iNode = iElem*N_POINTS_PRISM;
    output_file << "13\t";
    output_file << Conn_Pris[iNode+0]-1 << "\t" << Conn_Pris[iNode+1]-1 << "\t";
    output_file << Conn_Pris[iNode+2]-1 << "\t" << Conn_Pris[iNode+3]-1 << "\t";
    output_file << Conn_Pris[iNode+4]-1 << "\t" << Conn_Pris[iNode+5]-1 << "\t";
    output_file << nElem << "\n"; nElem++;
  }
  
  for (iElem = 0; iElem < nGlobal_Pyra; iElem++) {
    iNode = iElem*N_POINTS_PYRAMID;
    output_file << "14\t";
    output_file << Conn_Pyra[iNode+0]-1 << "\t" << Conn_Pyra[iNode+1]-1 << "\t";
    output_file << Conn_Pyra[iNode+2]-1 << "\t" << Conn_Pyra[iNode+3]-1 << "\t";
    output_file << Conn_Pyra[iNode+4]-1 << "\t";
    output_file << nElem << "\n"; nElem++;
  }
  
  /*--- Write the node coordinates ---*/
  
  output_file << "NPOIN= " << nGlobal_Doma;
  if (geometry->GetGlobal_nPointDomain() != nGlobal_Doma)
    output_file << "\t" << geometry->GetGlobal_nPointDomain();
  output_file << endl;

  for (iPoint = 0; iPoint < nGlobal_Doma; iPoint++) {
     for (iDim = 0; iDim < nDim; iDim++)
      output_file << scientific << Coords[iDim][iPoint] << "\t";
    output_file << iPoint << endl;
  }
  
  /*--- Read the boundary information ---*/

  str = "boundary.dat";

  str = config->GetMultizone_FileName(str, val_iZone);

  input_file.open(str.c_str(), ios::out);
  
  /*--- Read grid file with format SU2 ---*/
  
  while (getline (input_file, text_line)) {

    /*--- Write the physical boundaries ---*/
    
    position = text_line.find ("NMARK=",0);
    if (position != string::npos) {
      
      text_line.erase (0,6); nMarker_ = atoi(text_line.c_str());
      output_file << "NMARK= " << nMarker_ << endl;
      
      for (iMarker = 0 ; iMarker < nMarker_; iMarker++) {
        
        getline (input_file, text_line);
        text_line.erase (0,11);
        string::size_type position;
        for (iChar = 0; iChar < 20; iChar++) {
          position = text_line.find( " ", 0 );
          if (position != string::npos) text_line.erase (position,1);
          position = text_line.find( "\r", 0 );
          if (position != string::npos) text_line.erase (position,1);
          position = text_line.find( "\n", 0 );
          if (position != string::npos) text_line.erase (position,1);
        }
        Marker_Tag = text_line.c_str();
        
        /*--- Standart physical boundary ---*/
        
          getline (input_file, text_line);
          
          text_line.erase (0,13); nElem_Bound_ = atoi(text_line.c_str());
          output_file << "MARKER_TAG= " << Marker_Tag << endl;
          output_file << "MARKER_ELEMS= " << nElem_Bound_<< endl;
          getline (input_file, text_line);

          text_line.erase (0,8); SendTo = atoi(text_line.c_str());

          if (Marker_Tag == "SEND_RECEIVE"){
            output_file << "SEND_TO= " << SendTo << endl;
          }
          for (iElem_Bound = 0; iElem_Bound < nElem_Bound_; iElem_Bound++) {
            
            getline(input_file, text_line);
            istringstream bound_line(text_line);
            
            bound_line >> VTK_Type;
            output_file << VTK_Type;
            
            switch(VTK_Type) {
              case LINE:
                bound_line >> vnodes_edge[0]; bound_line >> vnodes_edge[1];
                output_file << "\t" << vnodes_edge[0] << "\t" << vnodes_edge[1] << endl;
                break;
              case TRIANGLE:
                bound_line >> vnodes_triangle[0]; bound_line >> vnodes_triangle[1]; bound_line >> vnodes_triangle[2];
                output_file << "\t" << vnodes_triangle[0] << "\t" << vnodes_triangle[1] << "\t" << vnodes_triangle[2] << endl;
                break;
              case QUADRILATERAL:
                bound_line >> vnodes_quad[0]; bound_line >> vnodes_quad[1]; bound_line >> vnodes_quad[2]; bound_line >> vnodes_quad[3];
                output_file << "\t" << vnodes_quad[0] << "\t" << vnodes_quad[1] << "\t" << vnodes_quad[2] << "\t" << vnodes_quad[3] << endl;
                break;
              case VERTEX:
                bound_line >> vnodes_edge[0]; bound_line >> vnodes_edge[1];
                output_file << "\t" << vnodes_edge[0] <<  "\t" << vnodes_edge[1] <<endl;
                break;
            }
          }
      }
    }
    
  }
  
  input_file.close();

  remove(str.c_str());

<<<<<<< HEAD
  /*--- Get the total number of periodic transformations ---*/
  
  nPeriodic = config->GetnPeriodicIndex();
  //output_file << "NPERIODIC= " << nPeriodic << endl;
  
  /*--- From iPeriodic obtain the iMarker ---*/
  
  for (iPeriodic = 0; iPeriodic < nPeriodic; iPeriodic++) {
    
    /*--- Retrieve the supplied periodic information. ---*/
    
    center = config->GetPeriodicCenter(iPeriodic);
    angles = config->GetPeriodicRotation(iPeriodic);
    transl = config->GetPeriodicTranslate(iPeriodic);
    
    output_file << "PERIODIC_INDEX= " << iPeriodic << endl;
    output_file << center[0] << "\t" << center[1] << "\t" << center[2] << endl;
    output_file << angles[0] << "\t" << angles[1] << "\t" << angles[2] << endl;
    output_file << transl[0] << "\t" << transl[1] << "\t" << transl[2] << endl;
    
  }

=======
>>>>>>> 8da66954
}

void COutput::SetSU2_MeshBinary(CConfig *config, CGeometry *geometry) { }

void COutput::WriteCoordinates_Binary(CConfig *config, CGeometry *geometry, unsigned short val_iZone) {
  
  unsigned short iDim, nDim = geometry->GetnDim();
  unsigned long iPoint;
  char cstr[200];
  
  /*--- Prepare the file name. ---*/
  
  strcpy(cstr, "coordinates");
  if (config->GetnZone() > 1){
    char appstr[200];
    SPRINTF(appstr, "_%u", val_iZone);
    strcat(cstr, appstr);
  }
  strcat(cstr,".dat");
  
  /*--- Prepare the first ints containing the counts. The first is a
   the total number of points written. The second is the dimension.
   We know the rest of the file will contain the coords (nPoints*nDim). ---*/
  
  int var_buf_size = 2;
  int var_buf[2]   = {(int)nGlobal_Poin, nDim};
  
  /*--- Prepare the 1D data buffer on this rank. ---*/
  
  passivedouble *buf = new passivedouble[nGlobal_Poin*nDim];
  
  /*--- For now, create a temp 1D buffer to load up the data for writing.
   This will be replaced with a derived data type most likely. ---*/
  
  for (iPoint = 0; iPoint < nGlobal_Poin; iPoint++)
    for (iDim = 0; iDim < nDim; iDim++)
      buf[iPoint*nDim+iDim] = SU2_TYPE::GetValue(Coords[iDim][iPoint]);
  
  /*--- Write the binary file. Everything is done in serial, as only the
   master node has the data and enters this routine. ---*/
  
  FILE* fhw;
  fhw = fopen(cstr, "wb");
  
  /*--- Error check for opening the file. ---*/
  
  if (!fhw) {
    SU2_MPI::Error(string("Unable to open binary coordinates file ") +
                   string(cstr), CURRENT_FUNCTION);
  }
  
  /*--- First, write the number of variables and points. ---*/
  
  fwrite(var_buf, var_buf_size, sizeof(int), fhw);
  
  /*--- Call to write the entire restart file data in binary in one shot. ---*/
  
  fwrite(buf, nGlobal_Poin*nDim, sizeof(passivedouble), fhw);
  
  /*--- Close the file. ---*/
  
  fclose(fhw);
  
  /*--- Release buffer memory. ---*/
  
  delete [] buf;
  
}

void COutput::WriteProjectedSensitivity(CConfig *config,
                                        CGeometry *geometry,
                                        unsigned short val_iZone,
                                        unsigned short val_nZone) {
  
  unsigned short iVar;
  unsigned long iPoint, iElem, iNode;
  unsigned long *LocalIndex = NULL;
  bool *SurfacePoint = NULL;
  string filename, fieldname;
  
  filename = config->GetDV_Sens_Filename();
  
  ofstream Sens_File;
  Sens_File.open(filename.c_str(), ios::out);
  Sens_File.precision(15);
  
  /*--- This is surface output, so print only the points
   that are in the element list. Change the numbering. ---*/
  
  LocalIndex   = new unsigned long [nGlobal_Poin+1];
  SurfacePoint = new bool [nGlobal_Poin+1];
  
  for (iPoint = 0; iPoint < nGlobal_Poin+1; iPoint++)
    SurfacePoint[iPoint] = false;
  
  for (iElem = 0; iElem < nGlobal_Line; iElem++) {
    iNode = iElem*N_POINTS_LINE;
    SurfacePoint[Conn_Line[iNode+0]] = true;
    SurfacePoint[Conn_Line[iNode+1]] = true;
  }
  for (iElem = 0; iElem < nGlobal_BoundTria; iElem++) {
    iNode = iElem*N_POINTS_TRIANGLE;
    SurfacePoint[Conn_BoundTria[iNode+0]] = true;
    SurfacePoint[Conn_BoundTria[iNode+1]] = true;
    SurfacePoint[Conn_BoundTria[iNode+2]] = true;
  }
  for (iElem = 0; iElem < nGlobal_BoundQuad; iElem++) {
    iNode = iElem*N_POINTS_QUADRILATERAL;
    SurfacePoint[Conn_BoundQuad[iNode+0]] = true;
    SurfacePoint[Conn_BoundQuad[iNode+1]] = true;
    SurfacePoint[Conn_BoundQuad[iNode+2]] = true;
    SurfacePoint[Conn_BoundQuad[iNode+3]] = true;
  }
  
  nSurf_Poin = 0;
  for (iPoint = 0; iPoint < nGlobal_Poin+1; iPoint++) {
    LocalIndex[iPoint] = 0;
    if (SurfacePoint[iPoint]) {nSurf_Poin++; LocalIndex[iPoint] = nSurf_Poin;}
  }
  
  /*--- Write surface x,y,z and surface dJ/dx, dJ/dy, dJ/dz data. ---*/
  
  for (iPoint = 0; iPoint < nGlobal_Poin; iPoint++) {
    
    if (LocalIndex[iPoint+1] != 0) {
      
      /*--- Write the node coordinates and the sensitivities. Note that
       we subtract 2 from the fields list to ignore the initial ID and
       final sens.normal value in the Data array. ---*/
      
      for (iVar = 0; iVar < config->fields.size()-2; iVar++)
      Sens_File << scientific << Data[iVar][iPoint] << "\t";
      Sens_File << scientific << "\n";
      
    }
  }
  
}
<|MERGE_RESOLUTION|>--- conflicted
+++ resolved
@@ -220,31 +220,6 @@
 
   remove(str.c_str());
 
-<<<<<<< HEAD
-  /*--- Get the total number of periodic transformations ---*/
-  
-  nPeriodic = config->GetnPeriodicIndex();
-  //output_file << "NPERIODIC= " << nPeriodic << endl;
-  
-  /*--- From iPeriodic obtain the iMarker ---*/
-  
-  for (iPeriodic = 0; iPeriodic < nPeriodic; iPeriodic++) {
-    
-    /*--- Retrieve the supplied periodic information. ---*/
-    
-    center = config->GetPeriodicCenter(iPeriodic);
-    angles = config->GetPeriodicRotation(iPeriodic);
-    transl = config->GetPeriodicTranslate(iPeriodic);
-    
-    output_file << "PERIODIC_INDEX= " << iPeriodic << endl;
-    output_file << center[0] << "\t" << center[1] << "\t" << center[2] << endl;
-    output_file << angles[0] << "\t" << angles[1] << "\t" << angles[2] << endl;
-    output_file << transl[0] << "\t" << transl[1] << "\t" << transl[2] << endl;
-    
-  }
-
-=======
->>>>>>> 8da66954
 }
 
 void COutput::SetSU2_MeshBinary(CConfig *config, CGeometry *geometry) { }
