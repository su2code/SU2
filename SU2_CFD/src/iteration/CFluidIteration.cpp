/*!
 * \file CFluidIteration.cpp
 * \brief Main subroutines used by SU2_CFD
 * \author F. Palacios, T. Economon
 * \version 7.4.0 "Blackbird"
 *
 * SU2 Project Website: https://su2code.github.io
 *
 * The SU2 Project is maintained by the SU2 Foundation
 * (http://su2foundation.org)
 *
 * Copyright 2012-2022, SU2 Contributors (cf. AUTHORS.md)
 *
 * SU2 is free software; you can redistribute it and/or
 * modify it under the terms of the GNU Lesser General Public
 * License as published by the Free Software Foundation; either
 * version 2.1 of the License, or (at your option) any later version.
 *
 * SU2 is distributed in the hope that it will be useful,
 * but WITHOUT ANY WARRANTY; without even the implied warranty of
 * MERCHANTABILITY or FITNESS FOR A PARTICULAR PURPOSE. See the GNU
 * Lesser General Public License for more details.
 *
 * You should have received a copy of the GNU Lesser General Public
 * License along with SU2. If not, see <http://www.gnu.org/licenses/>.
 */

#include "../../include/iteration/CFluidIteration.hpp"
#include "../../include/output/COutput.hpp"

void CFluidIteration::Preprocess(COutput* output, CIntegration**** integration, CGeometry**** geometry,
                                 CSolver***** solver, CNumerics****** numerics, CConfig** config,
                                 CSurfaceMovement** surface_movement, CVolumetricMovement*** grid_movement,
                                 CFreeFormDefBox*** FFDBox, unsigned short val_iZone, unsigned short val_iInst) {
  unsigned long TimeIter = config[val_iZone]->GetTimeIter();

  bool fsi = config[val_iZone]->GetFSI_Simulation();
  unsigned long OuterIter = config[val_iZone]->GetOuterIter();

  /*--- Set the initial condition for FSI problems with subiterations ---*/
  /*--- This is done only in the first block subiteration.---*/
  /*--- From then on, the solver reuses the partially converged solution obtained in the previous subiteration ---*/
  if (fsi && !config[val_iZone]->GetDiscrete_Adjoint() && (OuterIter == 0)) {
    solver[val_iZone][val_iInst][MESH_0][FLOW_SOL]->SetInitialCondition(
        geometry[val_iZone][val_iInst], solver[val_iZone][val_iInst], config[val_iZone], TimeIter);
  }

  /*--- Apply a Wind Gust ---*/

  if (config[val_iZone]->GetWind_Gust()) {
    SetWind_GustField(config[val_iZone], geometry[val_iZone][val_iInst], solver[val_iZone][val_iInst]);
  }
}

void CFluidIteration::Iterate(COutput* output, CIntegration**** integration, CGeometry**** geometry,
                              CSolver***** solver, CNumerics****** numerics, CConfig** config,
                              CSurfaceMovement** surface_movement, CVolumetricMovement*** grid_movement,
                              CFreeFormDefBox*** FFDBox, unsigned short val_iZone, unsigned short val_iInst) {

  const bool unsteady = (config[val_iZone]->GetTime_Marching() == TIME_MARCHING::DT_STEPPING_1ST) ||
                        (config[val_iZone]->GetTime_Marching() == TIME_MARCHING::DT_STEPPING_2ND);
  const bool frozen_visc = (config[val_iZone]->GetContinuous_Adjoint() && config[val_iZone]->GetFrozen_Visc_Cont()) ||
                           (config[val_iZone]->GetDiscrete_Adjoint() && config[val_iZone]->GetFrozen_Visc_Disc());
  const bool disc_adj = (config[val_iZone]->GetDiscrete_Adjoint());

  /*--- Setting up iteration values depending on if this is a
   steady or an unsteady simulation */

  const auto InnerIter = config[val_iZone]->GetInnerIter();
  const auto TimeIter = config[val_iZone]->GetTimeIter();

  /*--- Update global parameters ---*/

  MAIN_SOLVER main_solver = MAIN_SOLVER::NONE;

  switch (config[val_iZone]->GetKind_Solver()) {
    case MAIN_SOLVER::EULER:
    case MAIN_SOLVER::DISC_ADJ_EULER:
    case MAIN_SOLVER::INC_EULER:
    case MAIN_SOLVER::DISC_ADJ_INC_EULER:
    case MAIN_SOLVER::NEMO_EULER:
      main_solver = MAIN_SOLVER::EULER;
      break;

    case MAIN_SOLVER::NAVIER_STOKES:
    case MAIN_SOLVER::DISC_ADJ_NAVIER_STOKES:
    case MAIN_SOLVER::INC_NAVIER_STOKES:
    case MAIN_SOLVER::DISC_ADJ_INC_NAVIER_STOKES:
    case MAIN_SOLVER::NEMO_NAVIER_STOKES:
      main_solver = MAIN_SOLVER::NAVIER_STOKES;
      break;

    case MAIN_SOLVER::RANS:
    case MAIN_SOLVER::DISC_ADJ_RANS:
    case MAIN_SOLVER::INC_RANS:
    case MAIN_SOLVER::DISC_ADJ_INC_RANS:
      main_solver = MAIN_SOLVER::RANS;
      break;

    default:
      break;
  }
  config[val_iZone]->SetGlobalParam(main_solver, RUNTIME_FLOW_SYS);

  /*--- Solve the Euler, Navier-Stokes or Reynolds-averaged Navier-Stokes (RANS) equations (one iteration) ---*/

  integration[val_iZone][val_iInst][FLOW_SOL]->MultiGrid_Iteration(geometry, solver, numerics, config, RUNTIME_FLOW_SYS,
                                                                   val_iZone, val_iInst);

  /*--- If the flow integration is not fully coupled, run the various single grid integrations. ---*/

  if ((main_solver == MAIN_SOLVER::RANS) && !frozen_visc) {
<<<<<<< HEAD

	/*--- Solve transition model if needed---*/
	if (config[val_iZone]->GetKind_Trans_Model() != TURB_TRANS_MODEL::NONE) {

	  config[val_iZone]->SetGlobalParam(main_solver, RUNTIME_TRANS_SYS);
	  integration[val_iZone][val_iInst][TRANS_SOL]->SingleGrid_Iteration(geometry, solver, numerics, config,
																		 RUNTIME_TRANS_SYS, val_iZone, val_iInst);
	}

    /*--- Solve the turbulence model ---*/	
    config[val_iZone]->SetGlobalParam(main_solver, RUNTIME_TURB_SYS);
    integration[val_iZone][val_iInst][TURB_SOL]->SingleGrid_Iteration(geometry, solver, numerics, config,
                                                                      RUNTIME_TURB_SYS, val_iZone, val_iInst);

=======
    
    /*--- Solve transition model ---*/

    if (config[val_iZone]->GetKind_Trans_Model() == TURB_TRANS_MODEL::LM) {
      config[val_iZone]->SetGlobalParam(main_solver, RUNTIME_TRANS_SYS);
      integration[val_iZone][val_iInst][TRANS_SOL]->SingleGrid_Iteration(geometry, solver, numerics, config,
                                                                         RUNTIME_TRANS_SYS, val_iZone, val_iInst);
    }
    
    /*--- Solve the turbulence model ---*/

    config[val_iZone]->SetGlobalParam(main_solver, RUNTIME_TURB_SYS);
    integration[val_iZone][val_iInst][TURB_SOL]->SingleGrid_Iteration(geometry, solver, numerics, config,
                                                                      RUNTIME_TURB_SYS, val_iZone, val_iInst);    
>>>>>>> f0dcb86e
  }

  if (config[val_iZone]->GetKind_Species_Model() != SPECIES_MODEL::NONE){
    config[val_iZone]->SetGlobalParam(main_solver, RUNTIME_SPECIES_SYS);
    integration[val_iZone][val_iInst][SPECIES_SOL]->SingleGrid_Iteration(geometry, solver, numerics, config,
                                                                         RUNTIME_SPECIES_SYS, val_iZone, val_iInst);

    // This only applies if mixture properties are used. But this also doesn't hurt if done w/out mixture properties.
    // In case of turbulence, the Turb-Post computes the correct eddy viscosity based on mixture-density and
    // mixture lam-visc. In order to get the correct mixture properties, based on the just updated mass-fractions, the
    // Flow-Pre has to be called upfront. The updated eddy-visc are copied into the flow-solver Primitive in another
    // Flow-Pre call which is done at the start of the next iteration.
    if (config[val_iZone]->GetKind_Turb_Model() != TURB_MODEL::NONE) {
      solver[val_iZone][val_iInst][MESH_0][FLOW_SOL]->Preprocessing(geometry[val_iZone][val_iInst][MESH_0], solver[val_iZone][val_iInst][MESH_0], config[val_iZone], MESH_0, NO_RK_ITER, RUNTIME_FLOW_SYS, true);
      solver[val_iZone][val_iInst][MESH_0][TURB_SOL]->Postprocessing(geometry[val_iZone][val_iInst][MESH_0], solver[val_iZone][val_iInst][MESH_0], config[val_iZone], MESH_0);
    }
  }

  if (config[val_iZone]->GetWeakly_Coupled_Heat()) {
    config[val_iZone]->SetGlobalParam(main_solver, RUNTIME_HEAT_SYS);
    integration[val_iZone][val_iInst][HEAT_SOL]->SingleGrid_Iteration(geometry, solver, numerics, config,
                                                                      RUNTIME_HEAT_SYS, val_iZone, val_iInst);
  }

  /*--- Incorporate a weakly-coupled radiation model to the analysis ---*/
  if (config[val_iZone]->AddRadiation()) {
    config[val_iZone]->SetGlobalParam(main_solver, RUNTIME_RADIATION_SYS);
    integration[val_iZone][val_iInst][RAD_SOL]->SingleGrid_Iteration(geometry, solver, numerics, config,
                                                                     RUNTIME_RADIATION_SYS, val_iZone, val_iInst);
  }

  /*--- Adapt the CFL number using an exponential progression with under-relaxation approach. ---*/

  if ((config[val_iZone]->GetCFL_Adapt() == YES) && (!disc_adj)) {
    SU2_OMP_PARALLEL
    solver[val_iZone][val_iInst][MESH_0][FLOW_SOL]->AdaptCFLNumber(geometry[val_iZone][val_iInst],
                                                                   solver[val_iZone][val_iInst], config[val_iZone]);
    END_SU2_OMP_PARALLEL
  }

  /*--- Call Dynamic mesh update if AEROELASTIC motion was specified ---*/

  if ((config[val_iZone]->GetGrid_Movement()) && (config[val_iZone]->GetAeroelastic_Simulation()) && unsteady) {
    SetGrid_Movement(geometry[val_iZone][val_iInst], surface_movement[val_iZone], grid_movement[val_iZone][val_iInst],
                     solver[val_iZone][val_iInst], config[val_iZone], InnerIter, TimeIter);

    /*--- Apply a Wind Gust ---*/

    if (config[val_iZone]->GetWind_Gust()) {
      if (InnerIter % config[val_iZone]->GetAeroelasticIter() == 0 && InnerIter != 0)
        SetWind_GustField(config[val_iZone], geometry[val_iZone][val_iInst], solver[val_iZone][val_iInst]);
    }
  }
}

void CFluidIteration::Update(COutput* output, CIntegration**** integration, CGeometry**** geometry, CSolver***** solver,
                             CNumerics****** numerics, CConfig** config, CSurfaceMovement** surface_movement,
                             CVolumetricMovement*** grid_movement, CFreeFormDefBox*** FFDBox, unsigned short val_iZone,
                             unsigned short val_iInst) {
  unsigned short iMesh;

  /*--- Dual time stepping strategy ---*/

  if ((config[val_iZone]->GetTime_Marching() == TIME_MARCHING::DT_STEPPING_1ST) ||
      (config[val_iZone]->GetTime_Marching() == TIME_MARCHING::DT_STEPPING_2ND)) {
    /*--- Update dual time solver on all mesh levels ---*/

    for (iMesh = 0; iMesh <= config[val_iZone]->GetnMGLevels(); iMesh++) {
      integration[val_iZone][val_iInst][FLOW_SOL]->SetDualTime_Solver(geometry[val_iZone][val_iInst][iMesh],
                                                                      solver[val_iZone][val_iInst][iMesh][FLOW_SOL],
                                                                      config[val_iZone], iMesh);

      integration[val_iZone][val_iInst][FLOW_SOL]->SetDualTime_Geometry(geometry[val_iZone][val_iInst][iMesh],
                                                                        solver[val_iZone][val_iInst][iMesh][MESH_SOL],
                                                                        config[val_iZone], iMesh);

      integration[val_iZone][val_iInst][FLOW_SOL]->SetConvergence(false);
    }

    SetDualTime_Aeroelastic(config[val_iZone]);

    /*--- Update dual time solver for the turbulence model ---*/

    if ((config[val_iZone]->GetKind_Solver() == MAIN_SOLVER::RANS) || (config[val_iZone]->GetKind_Solver() == MAIN_SOLVER::DISC_ADJ_RANS) ||
        (config[val_iZone]->GetKind_Solver() == MAIN_SOLVER::INC_RANS) ||
        (config[val_iZone]->GetKind_Solver() == MAIN_SOLVER::DISC_ADJ_INC_RANS)) {
      integration[val_iZone][val_iInst][TURB_SOL]->SetDualTime_Solver(geometry[val_iZone][val_iInst][MESH_0],
                                                                      solver[val_iZone][val_iInst][MESH_0][TURB_SOL],
                                                                      config[val_iZone], MESH_0);
      integration[val_iZone][val_iInst][TURB_SOL]->SetConvergence(false);
    }

    /*--- Update dual time solver for the transition model ---*/

    if (config[val_iZone]->GetKind_Trans_Model() != TURB_TRANS_MODEL::NONE) {
      integration[val_iZone][val_iInst][TRANS_SOL]->SetDualTime_Solver(geometry[val_iZone][val_iInst][MESH_0],
                                                                       solver[val_iZone][val_iInst][MESH_0][TRANS_SOL],
                                                                       config[val_iZone], MESH_0);
      integration[val_iZone][val_iInst][TRANS_SOL]->SetConvergence(false);
    }

    /*--- Update dual time solver for the weakly coupled energy equation ---*/

    if (config[val_iZone]->GetWeakly_Coupled_Heat()) {
      integration[val_iZone][val_iInst][HEAT_SOL]->SetDualTime_Solver(geometry[val_iZone][val_iInst][MESH_0],
                                                                      solver[val_iZone][val_iInst][MESH_0][HEAT_SOL],
                                                                      config[val_iZone], MESH_0);
      integration[val_iZone][val_iInst][HEAT_SOL]->SetConvergence(false);
    }
  }
}

bool CFluidIteration::Monitor(COutput* output, CIntegration**** integration, CGeometry**** geometry,
                              CSolver***** solver, CNumerics****** numerics, CConfig** config,
                              CSurfaceMovement** surface_movement, CVolumetricMovement*** grid_movement,
                              CFreeFormDefBox*** FFDBox, unsigned short val_iZone, unsigned short val_iInst) {
  bool StopCalc = false;

  StopTime = SU2_MPI::Wtime();

  UsedTime = StopTime - StartTime;

  if (config[val_iZone]->GetMultizone_Problem() || config[val_iZone]->GetSinglezone_Driver()) {
    output->SetHistory_Output(geometry[val_iZone][INST_0][MESH_0], solver[val_iZone][INST_0][MESH_0], config[val_iZone],
                              config[val_iZone]->GetTimeIter(), config[val_iZone]->GetOuterIter(),
                              config[val_iZone]->GetInnerIter());
  }

  /*--- If convergence was reached --*/
  StopCalc = output->GetConvergence();

  /* --- Checking convergence of Fixed CL mode to target CL, and perform finite differencing if needed  --*/

  if (config[val_iZone]->GetFixed_CL_Mode()) {
    StopCalc = MonitorFixed_CL(output, geometry[val_iZone][INST_0][MESH_0], solver[val_iZone][INST_0][MESH_0],
                               config[val_iZone]);
  }

  return StopCalc;
}

void CFluidIteration::Postprocess(COutput* output, CIntegration**** integration, CGeometry**** geometry,
                                  CSolver***** solver, CNumerics****** numerics, CConfig** config,
                                  CSurfaceMovement** surface_movement, CVolumetricMovement*** grid_movement,
                                  CFreeFormDefBox*** FFDBox, unsigned short val_iZone, unsigned short val_iInst) {

  /*--- Temporary: enable only for single-zone driver. This should be removed eventually when generalized. ---*/
  if (config[val_iZone]->GetSinglezone_Driver()) {

    /*--- Compute the tractions at the vertices ---*/
    solver[val_iZone][val_iInst][MESH_0][FLOW_SOL]->ComputeVertexTractions(geometry[val_iZone][val_iInst][MESH_0],
                                                                           config[val_iZone]);
  }
}

void CFluidIteration::Solve(COutput* output, CIntegration**** integration, CGeometry**** geometry, CSolver***** solver,
                            CNumerics****** numerics, CConfig** config, CSurfaceMovement** surface_movement,
                            CVolumetricMovement*** grid_movement, CFreeFormDefBox*** FFDBox, unsigned short val_iZone,
                            unsigned short val_iInst) {
  /*--- Boolean to determine if we are running a static or dynamic case ---*/
  bool steady = !config[val_iZone]->GetTime_Domain();

  unsigned long Inner_Iter, nInner_Iter = config[val_iZone]->GetnInner_Iter();
  bool StopCalc = false;

  /*--- Synchronization point before a single solver iteration.
        Compute the wall clock time required. ---*/

  StartTime = SU2_MPI::Wtime();

  /*--- Preprocess the solver ---*/
  Preprocess(output, integration, geometry, solver, numerics, config, surface_movement, grid_movement, FFDBox,
             val_iZone, INST_0);

  /*--- For steady-state flow simulations, we need to loop over ExtIter for the number of time steps ---*/
  /*--- However, ExtIter is the number of FSI iterations, so nIntIter is used in this case ---*/

  for (Inner_Iter = 0; Inner_Iter < nInner_Iter; Inner_Iter++) {
    config[val_iZone]->SetInnerIter(Inner_Iter);

    /*--- Run a single iteration of the solver ---*/
    Iterate(output, integration, geometry, solver, numerics, config, surface_movement, grid_movement, FFDBox, val_iZone,
            INST_0);

    /*--- Monitor the pseudo-time ---*/
    StopCalc = Monitor(output, integration, geometry, solver, numerics, config, surface_movement, grid_movement, FFDBox,
                       val_iZone, INST_0);

    /*--- Output files at intermediate iterations if the problem is single zone ---*/

    if (singlezone && steady) {
      Output(output, geometry, solver, config, Inner_Iter, StopCalc, val_iZone, val_iInst);
    }

    /*--- If the iteration has converged, break the loop ---*/
    if (StopCalc) break;
  }

  if (multizone && steady) {
    Output(output, geometry, solver, config, config[val_iZone]->GetOuterIter(), StopCalc, val_iZone, val_iInst);

    /*--- Set the convergence to false (to make sure outer subiterations converge) ---*/

    if (config[val_iZone]->GetKind_Solver() == MAIN_SOLVER::HEAT_EQUATION) {
      integration[val_iZone][INST_0][HEAT_SOL]->SetConvergence(false);
    }
    else {
      integration[val_iZone][INST_0][FLOW_SOL]->SetConvergence(false);
    }
  }
}

void CFluidIteration::SetWind_GustField(CConfig* config, CGeometry** geometry, CSolver*** solver) {
  // The gust is imposed on the flow field via the grid velocities. This method called the Field Velocity Method is
  // described in the NASA TM–2012-217771 - Development, Verification and Use of Gust Modeling in the NASA Computational
  // Fluid Dynamics Code FUN3D the desired gust is prescribed as the negative of the grid velocity.

  // If a source term is included to account for the gust field, the method is described by Jones et al. as the Split
  // Velocity Method in Simulation of Airfoil Gust Responses Using Prescribed Velocities. In this routine the gust
  // derivatives needed for the source term are calculated when applicable. If the gust derivatives are zero the source
  // term is also zero. The source term itself is implemented in the class CSourceWindGust

  if (rank == MASTER_NODE) cout << endl << "Running simulation with a Wind Gust." << endl;
  unsigned short iDim, nDim = geometry[MESH_0]->GetnDim();  // We assume nDim = 2
  if (nDim != 2) {
    if (rank == MASTER_NODE) {
      cout << endl << "WARNING - Wind Gust capability is only verified for 2 dimensional simulations." << endl;
    }
  }

  /*--- Gust Parameters from config ---*/
  unsigned short Gust_Type = config->GetGust_Type();
  su2double xbegin = config->GetGust_Begin_Loc();   // Location at which the gust begins.
  su2double L = config->GetGust_WaveLength();       // Gust size
  su2double tbegin = config->GetGust_Begin_Time();  // Physical time at which the gust begins.
  su2double gust_amp = config->GetGust_Ampl();      // Gust amplitude
  su2double n = config->GetGust_Periods();          // Number of gust periods
  unsigned short GustDir = config->GetGust_Dir();   // Gust direction

  /*--- Variables needed to compute the gust ---*/
  unsigned short Kind_Grid_Movement = config->GetKind_GridMovement();
  unsigned long iPoint;
  unsigned short iMGlevel, nMGlevel = config->GetnMGLevels();

  su2double x, y, x_gust, dgust_dx, dgust_dy, dgust_dt;
  su2double *Gust, *GridVel, *NewGridVel, *GustDer;

  su2double Physical_dt = config->GetDelta_UnstTime();
  unsigned long TimeIter = config->GetTimeIter();
  if (config->GetDiscrete_Adjoint()) TimeIter = config->GetUnst_AdjointIter() - TimeIter - 1;

  su2double Physical_t = TimeIter * Physical_dt;

  su2double Uinf = solver[MESH_0][FLOW_SOL]->GetVelocity_Inf(0);  // Assumption gust moves at infinity velocity

  Gust = new su2double[nDim];
  NewGridVel = new su2double[nDim];
  for (iDim = 0; iDim < nDim; iDim++) {
    Gust[iDim] = 0.0;
    NewGridVel[iDim] = 0.0;
  }

  GustDer = new su2double[3];
  for (unsigned short i = 0; i < 3; i++) {
    GustDer[i] = 0.0;
  }

  // Vortex variables
  unsigned long nVortex = 0;
  vector<su2double> x0, y0, vort_strenth, r_core;  // vortex is positive in clockwise direction.
  if (Gust_Type == VORTEX) {
    InitializeVortexDistribution(nVortex, x0, y0, vort_strenth, r_core);
  }

  /*--- Check to make sure gust lenght is not zero or negative (vortex gust doesn't use this). ---*/
  if (L <= 0.0 && Gust_Type != VORTEX) {
    SU2_MPI::Error("The gust length needs to be positive", CURRENT_FUNCTION);
  }

  /*--- Loop over all multigrid levels ---*/

  for (iMGlevel = 0; iMGlevel <= nMGlevel; iMGlevel++) {
    /*--- Loop over each node in the volume mesh ---*/

    for (iPoint = 0; iPoint < geometry[iMGlevel]->GetnPoint(); iPoint++) {
      /*--- Reset the Grid Velocity to zero if there is no grid movement ---*/
      if (Kind_Grid_Movement == GUST && !(config->GetFSI_Simulation())) {
        for (iDim = 0; iDim < nDim; iDim++) geometry[iMGlevel]->nodes->SetGridVel(iPoint, iDim, 0.0);
      }

      /*--- initialize the gust and derivatives to zero everywhere ---*/

      for (iDim = 0; iDim < nDim; iDim++) {
        Gust[iDim] = 0.0;
      }
      dgust_dx = 0.0;
      dgust_dy = 0.0;
      dgust_dt = 0.0;

      /*--- Begin applying the gust ---*/

      if (Physical_t >= tbegin) {
        x = geometry[iMGlevel]->nodes->GetCoord(iPoint)[0];  // x-location of the node.
        y = geometry[iMGlevel]->nodes->GetCoord(iPoint)[1];  // y-location of the node.

        // Gust coordinate
        x_gust = (x - xbegin - Uinf * (Physical_t - tbegin)) / L;

        /*--- Calculate the specified gust ---*/
        switch (Gust_Type) {
          case TOP_HAT:
            // Check if we are in the region where the gust is active
            if (x_gust > 0 && x_gust < n) {
              Gust[GustDir] = gust_amp;
              // Still need to put the gust derivatives. Think about this.
            }
            break;

          case SINE:
            // Check if we are in the region where the gust is active
            if (x_gust > 0 && x_gust < n) {
              Gust[GustDir] = gust_amp * (sin(2 * PI_NUMBER * x_gust));

              // Gust derivatives
              // dgust_dx = gust_amp*2*PI_NUMBER*(cos(2*PI_NUMBER*x_gust))/L;
              // dgust_dy = 0;
              // dgust_dt = gust_amp*2*PI_NUMBER*(cos(2*PI_NUMBER*x_gust))*(-Uinf)/L;
            }
            break;

          case ONE_M_COSINE:
            // Check if we are in the region where the gust is active
            if (x_gust > 0 && x_gust < n) {
              Gust[GustDir] = gust_amp * (1 - cos(2 * PI_NUMBER * x_gust));

              // Gust derivatives
              // dgust_dx = gust_amp*2*PI_NUMBER*(sin(2*PI_NUMBER*x_gust))/L;
              // dgust_dy = 0;
              // dgust_dt = gust_amp*2*PI_NUMBER*(sin(2*PI_NUMBER*x_gust))*(-Uinf)/L;
            }
            break;

          case EOG:
            // Check if we are in the region where the gust is active
            if (x_gust > 0 && x_gust < n) {
              Gust[GustDir] = -0.37 * gust_amp * sin(3 * PI_NUMBER * x_gust) * (1 - cos(2 * PI_NUMBER * x_gust));
            }
            break;

          case VORTEX:

            /*--- Use vortex distribution ---*/
            // Algebraic vortex equation.
            for (unsigned long i = 0; i < nVortex; i++) {
              su2double r2 = pow(x - (x0[i] + Uinf * (Physical_t - tbegin)), 2) + pow(y - y0[i], 2);
              su2double r = sqrt(r2);
              su2double v_theta = vort_strenth[i] / (2 * PI_NUMBER) * r / (r2 + pow(r_core[i], 2));
              Gust[0] = Gust[0] + v_theta * (y - y0[i]) / r;
              Gust[1] = Gust[1] - v_theta * (x - (x0[i] + Uinf * (Physical_t - tbegin))) / r;
            }
            break;

          case NONE:
          default:

            /*--- There is no wind gust specified. ---*/
            if (rank == MASTER_NODE) {
              cout << "No wind gust specified." << endl;
            }
            break;
        }
      }

      /*--- Set the Wind Gust, Wind Gust Derivatives and the Grid Velocities ---*/

      GustDer[0] = dgust_dx;
      GustDer[1] = dgust_dy;
      GustDer[2] = dgust_dt;

      solver[iMGlevel][FLOW_SOL]->GetNodes()->SetWindGust(iPoint, Gust);
      solver[iMGlevel][FLOW_SOL]->GetNodes()->SetWindGustDer(iPoint, GustDer);

      GridVel = geometry[iMGlevel]->nodes->GetGridVel(iPoint);

      /*--- Store new grid velocity ---*/

      for (iDim = 0; iDim < nDim; iDim++) {
        NewGridVel[iDim] = GridVel[iDim] - Gust[iDim];
        geometry[iMGlevel]->nodes->SetGridVel(iPoint, iDim, NewGridVel[iDim]);
      }
    }
  }

  delete[] Gust;
  delete[] GustDer;
  delete[] NewGridVel;
}

void CFluidIteration::InitializeVortexDistribution(unsigned long& nVortex, vector<su2double>& x0, vector<su2double>& y0,
                                                   vector<su2double>& vort_strength, vector<su2double>& r_core) {
  /*--- Read in Vortex Distribution ---*/
  std::string line;
  std::ifstream file;
  su2double x_temp, y_temp, vort_strength_temp, r_core_temp;
  file.open("vortex_distribution.txt");
  /*--- In case there is no vortex file ---*/
  if (file.fail()) {
    SU2_MPI::Error("There is no vortex data file!!", CURRENT_FUNCTION);
  }

  // Ignore line containing the header
  getline(file, line);
  // Read in the information of the vortices (xloc, yloc, lambda(strength), eta(size, gradient))
  while (file.good()) {
    getline(file, line);
    std::stringstream ss(line);
    if (line.size() != 0) {  // ignore blank lines if they exist.
      ss >> x_temp;
      ss >> y_temp;
      ss >> vort_strength_temp;
      ss >> r_core_temp;
      x0.push_back(x_temp);
      y0.push_back(y_temp);
      vort_strength.push_back(vort_strength_temp);
      r_core.push_back(r_core_temp);
    }
  }
  file.close();
  // number of vortices
  nVortex = x0.size();
}

bool CFluidIteration::MonitorFixed_CL(COutput *output, CGeometry *geometry, CSolver **solver, CConfig *config) {

  CSolver* flow_solver= solver[FLOW_SOL];

  bool fixed_cl_convergence = flow_solver->FixedCL_Convergence(config, output->GetConvergence());

  /* --- If Fixed CL mode has ended and Finite Differencing has started: --- */

  if (flow_solver->GetStart_AoA_FD() && flow_solver->GetIter_Update_AoA() == config->GetInnerIter()){

    /* --- Print convergence history and volume files since fixed CL mode has converged--- */
    if (rank == MASTER_NODE) output->PrintConvergenceSummary();

    output->SetResult_Files(geometry, config, solver,
                            config->GetInnerIter(), true);

    /* --- Set finite difference mode in config (disables output) --- */
    config->SetFinite_Difference_Mode(true);
  }

  /* --- Set convergence based on fixed CL convergence  --- */
  return fixed_cl_convergence;
}

void CFluidIteration::SetDualTime_Aeroelastic(CConfig* config) const {

  /*--- Store old aeroelastic solutions ---*/

  if (config->GetGrid_Movement() && config->GetAeroelastic_Simulation()) {

    config->SetAeroelastic_n1();
    config->SetAeroelastic_n();

    /*--- Also communicate plunge and pitch to the master node. Needed for output in case of parallel run ---*/

#ifdef HAVE_MPI
    su2double plunge, pitch, *plunge_all = nullptr, *pitch_all = nullptr;
    unsigned short iMarker, iMarker_Monitoring;
    unsigned long iProcessor, owner, *owner_all = nullptr;

    string Marker_Tag, Monitoring_Tag;
    int nProcessor = size;

    /*--- Only if master node allocate memory ---*/

    if (rank == MASTER_NODE) {
      plunge_all = new su2double[nProcessor];
      pitch_all  = new su2double[nProcessor];
      owner_all  = new unsigned long[nProcessor];
    }

    /*--- Find marker and give it's plunge and pitch coordinate to the master node ---*/

    for (iMarker_Monitoring = 0; iMarker_Monitoring < config->GetnMarker_Monitoring(); iMarker_Monitoring++) {

      for (iMarker = 0; iMarker < config->GetnMarker_All(); iMarker++) {

        Monitoring_Tag = config->GetMarker_Monitoring_TagBound(iMarker_Monitoring);
        Marker_Tag = config->GetMarker_All_TagBound(iMarker);
        if (Marker_Tag == Monitoring_Tag) { owner = 1; break;
        } else {
          owner = 0;
        }

      }
      plunge = config->GetAeroelastic_plunge(iMarker_Monitoring);
      pitch  = config->GetAeroelastic_pitch(iMarker_Monitoring);

      /*--- Gather the data on the master node. ---*/

      SU2_MPI::Gather(&plunge, 1, MPI_DOUBLE, plunge_all, 1, MPI_DOUBLE, MASTER_NODE, SU2_MPI::GetComm());
      SU2_MPI::Gather(&pitch, 1, MPI_DOUBLE, pitch_all, 1, MPI_DOUBLE, MASTER_NODE, SU2_MPI::GetComm());
      SU2_MPI::Gather(&owner, 1, MPI_UNSIGNED_LONG, owner_all, 1, MPI_UNSIGNED_LONG, MASTER_NODE, SU2_MPI::GetComm());

      /*--- Set plunge and pitch on the master node ---*/

      if (rank == MASTER_NODE) {
        for (iProcessor = 0; iProcessor < (unsigned long)nProcessor; iProcessor++) {
          if (owner_all[iProcessor] == 1) {
            config->SetAeroelastic_plunge(iMarker_Monitoring, plunge_all[iProcessor]);
            config->SetAeroelastic_pitch(iMarker_Monitoring, pitch_all[iProcessor]);
            break;
          }
        }
      }
    }

    delete [] plunge_all;
    delete [] pitch_all;
    delete [] owner_all;
#endif
  }

}<|MERGE_RESOLUTION|>--- conflicted
+++ resolved
@@ -110,9 +110,9 @@
   /*--- If the flow integration is not fully coupled, run the various single grid integrations. ---*/
 
   if ((main_solver == MAIN_SOLVER::RANS) && !frozen_visc) {
-<<<<<<< HEAD
 
 	/*--- Solve transition model if needed---*/
+	
 	if (config[val_iZone]->GetKind_Trans_Model() != TURB_TRANS_MODEL::NONE) {
 
 	  config[val_iZone]->SetGlobalParam(main_solver, RUNTIME_TRANS_SYS);
@@ -121,26 +121,11 @@
 	}
 
     /*--- Solve the turbulence model ---*/	
+	
     config[val_iZone]->SetGlobalParam(main_solver, RUNTIME_TURB_SYS);
     integration[val_iZone][val_iInst][TURB_SOL]->SingleGrid_Iteration(geometry, solver, numerics, config,
                                                                       RUNTIME_TURB_SYS, val_iZone, val_iInst);
 
-=======
-    
-    /*--- Solve transition model ---*/
-
-    if (config[val_iZone]->GetKind_Trans_Model() == TURB_TRANS_MODEL::LM) {
-      config[val_iZone]->SetGlobalParam(main_solver, RUNTIME_TRANS_SYS);
-      integration[val_iZone][val_iInst][TRANS_SOL]->SingleGrid_Iteration(geometry, solver, numerics, config,
-                                                                         RUNTIME_TRANS_SYS, val_iZone, val_iInst);
-    }
-    
-    /*--- Solve the turbulence model ---*/
-
-    config[val_iZone]->SetGlobalParam(main_solver, RUNTIME_TURB_SYS);
-    integration[val_iZone][val_iInst][TURB_SOL]->SingleGrid_Iteration(geometry, solver, numerics, config,
-                                                                      RUNTIME_TURB_SYS, val_iZone, val_iInst);    
->>>>>>> f0dcb86e
   }
 
   if (config[val_iZone]->GetKind_Species_Model() != SPECIES_MODEL::NONE){
