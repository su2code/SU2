﻿/*!
 * \file ausmpwplus.cpp
 * \brief Implementations of the AUSM-family of schemes - AUSMPWPLUS.
 * \author F. Palacios, W.Maier, C. Garbacz
 * \version 7.0.7 "Blackbird"
 *
 * SU2 Project Website: https://su2code.github.io
 *
 * The SU2 Project is maintained by the SU2 Foundation
 * (http://su2foundation.org)
 *
 * Copyright 2012-2020, SU2 Contributors (cf. AUTHORS.md)
 *
 * SU2 is free software; you can redistribute it and/or
 * modify it under the terms of the GNU Lesser General Public
 * License as published by the Free Software Foundation; either
 * version 2.1 of the License, or (at your option) any later version.
 *
 * SU2 is distributed in the hope that it will be useful,
 * but WITHOUT ANY WARRANTY; without even the implied warranty of
 * MERCHANTABILITY or FITNESS FOR A PARTICULAR PURPOSE. See the GNU
 * Lesser General Public License for more details.
 *
 * You should have received a copy of the GNU Lesser General Public
 * License along with SU2. If not, see <http://www.gnu.org/licenses/>.
 */

#include "../../../../include/numerics/NEMO/convection/ausmpwplus.hpp"

CUpwAUSMPWplus_NEMO::CUpwAUSMPWplus_NEMO(unsigned short val_nDim,
                                         unsigned short val_nVar,
                                         unsigned short val_nPrimVar,
                                         unsigned short val_nPrimVarGrad,
                                         CConfig *config) : CNEMONumerics(val_nDim, val_nVar, val_nPrimVar, val_nPrimVarGrad,
                                                          config) {

  FcL     = new su2double [nVar];
  FcR     = new su2double [nVar];
  dmLdL   = new su2double [nVar];
  dmLdR   = new su2double [nVar];
  dmRdL   = new su2double [nVar];
  dmRdR   = new su2double [nVar];
  dmLPdL  = new su2double [nVar];
  dmLPdR  = new su2double [nVar];
  dmRMdL  = new su2double [nVar];
  dmRMdR  = new su2double [nVar];
  dmbLPdL = new su2double [nVar];
  dmbLPdR = new su2double [nVar];
  dmbRMdL = new su2double [nVar];
  dmbRMdR = new su2double [nVar];
  dpLPdL  = new su2double [nVar];
  dpLPdR  = new su2double [nVar];
  dpRMdL  = new su2double [nVar];
  dpRMdR  = new su2double [nVar];
  dHnL    = new su2double [nVar];
  dHnR    = new su2double [nVar];
  daL     = new su2double [nVar];
  daR     = new su2double [nVar];
  rhos_i  = new su2double [nSpecies];
  rhos_j  = new su2double [nSpecies];
  u_i     = new su2double [nDim];
  u_j     = new su2double [nDim];
  dPdU_i  = new su2double [nVar];
  dPdU_j  = new su2double [nVar];

  Flux   = new su2double[nVar];

}

CUpwAUSMPWplus_NEMO::~CUpwAUSMPWplus_NEMO(void) {

  delete [] FcL;
  delete [] FcR;
  delete [] dmLdL;
  delete [] dmLdR;
  delete [] dmRdL;
  delete [] dmRdR;
  delete [] dmLPdL;
  delete [] dmLPdR;
  delete [] dmRMdL;
  delete [] dmRMdR;
  delete [] dmbLPdL;
  delete [] dmbLPdR;
  delete [] dmbRMdL;
  delete [] dmbRMdR;
  delete [] dpLPdL;
  delete [] dpLPdR;
  delete [] dpRMdL;
  delete [] dpRMdR;
  delete [] dHnL;
  delete [] dHnR;
  delete [] daL;
  delete [] daR;
  delete [] rhos_i;
  delete [] rhos_j;
  delete [] u_i;
  delete [] u_j;
  delete [] dPdU_i;
  delete [] dPdU_j;
  delete [] Flux;
}

CNumerics::ResidualType<> CUpwAUSMPWplus_NEMO::ComputeResidual(const CConfig *config) {

  // NOTE: OSCILLATOR DAMPER "f" NOT IMPLEMENTED!!!

  unsigned short iDim, iVar, iSpecies;
  su2double rho_i, rho_j, rhoEve_i, rhoEve_j, P_i, P_j, h_i, h_j;
  su2double rhoCvtr_i, rhoCvtr_j, rhoCvve_i, rhoCvve_j;
  su2double aij, atl, gtl_i, gtl_j, sqVi, sqVj, Hnorm;
  su2double ProjVel_i, ProjVel_j;
  su2double rhoRi, rhoRj, RuSI, Ru;
  su2double w, fL, fR, alpha;
  su2double mL, mR, mLP, mRM, mF, mbLP, mbRM, pLP, pRM, ps;
  su2double gam;

  alpha = 3.0/16.0;

  /*---- Initialize the residual vector ---*/
  for (iVar = 0; iVar < nVar; iVar++) {Flux[iVar] = 0.0;}

  /*--- Calculate geometric quantities ---*/
  Area = 0;
  for (iDim = 0; iDim < nDim; iDim++)
    Area += Normal[iDim]*Normal[iDim];
  Area = sqrt(Area);

  for (iDim = 0; iDim < nDim; iDim++)
    UnitNormal[iDim] = Normal[iDim]/Area;

  /*--- Read from config ---*/
  RuSI = UNIVERSAL_GAS_CONSTANT;
  Ru   = 1000.0*RuSI;

  /*--- Pull stored primitive variables ---*/
  // Primitives: [rho1,...,rhoNs, T, Tve, u, v, w, P, rho, h, c]
  for (iSpecies = 0; iSpecies < nSpecies; iSpecies++) {
    rhos_i[iSpecies] = V_i[RHOS_INDEX+iSpecies];
    rhos_j[iSpecies] = V_j[RHOS_INDEX+iSpecies];
  }
  for (iDim = 0; iDim < nDim; iDim++) {
    u_i[iDim] = V_i[VEL_INDEX+iDim];
    u_j[iDim] = V_j[VEL_INDEX+iDim];
  }

<<<<<<< HEAD
  P_i       = V_i[P_INDEX];         P_j       = V_j[P_INDEX];
  h_i       = V_i[H_INDEX];         h_j       = V_j[H_INDEX];
  rho_i     = V_i[RHO_INDEX];       rho_j     = V_j[RHO_INDEX];
  rhoEve_i  = U_i[nSpecies+nDim+1]; rhoEve_j  = U_j[nSpecies+nDim+1];
  rhoCvtr_i = V_i[RHOCVTR_INDEX];   rhoCvtr_j = V_j[RHOCVTR_INDEX];
  rhoCvve_i = V_i[RHOCVVE_INDEX];   rhoCvve_j = V_j[RHOCVVE_INDEX];

=======
>>>>>>> 84b598c5
  vector<su2double> Ms = fluidmodel->GetSpeciesMolarMass();
  
  rhoRi = 0.0;  rhoRj = 0.0;
  for (iSpecies = 0; iSpecies < nSpecies; iSpecies++) {
    rhoRi += rhos_i[iSpecies]*Ru/Ms[iSpecies];
    rhoRj += rhos_j[iSpecies]*Ru/Ms[iSpecies];
  }

  /*--- Projected velocities ---*/
  ProjVel_i = 0.0; ProjVel_j = 0.0;
  for (iDim = 0; iDim < nDim; iDim++) {
    ProjVel_i += u_i[iDim]*UnitNormal[iDim];
    ProjVel_j += u_j[iDim]*UnitNormal[iDim];
  }
  sqVi = 0.0;   sqVj = 0.0;
  for (iDim = 0; iDim < nDim; iDim++) {
    sqVi += (u_i[iDim]-ProjVel_i*UnitNormal[iDim]) *
            (u_i[iDim]-ProjVel_i*UnitNormal[iDim]);
    sqVj += (u_j[iDim]-ProjVel_j*UnitNormal[iDim]) *
            (u_j[iDim]-ProjVel_j*UnitNormal[iDim]);
  }

  /*--- Calculate interface numerical gammas and speed of sound ---*/
  //TODO move Gamma to fluidmodel
  Hnorm = 0.5*(h_i-0.5*sqVi + h_j-0.5*sqVj);
  gtl_i = rhoRi/(rhoCvtr_i+rhoCvve_i)+1;
  gtl_j = rhoRj/(rhoCvtr_j+rhoCvve_j)+1;
  gam = 0.5*(gtl_i+gtl_j);
  if (fabs(rho_i-rho_j)/(0.5*(rho_i+rho_j)) < 1E-3)
    atl = sqrt(2.0*Hnorm*(gam-1.0)/(gam+1.0));
  else {
    atl = sqrt(2.0*Hnorm * (((gtl_i-1.0)/(gtl_i*rho_i) - (gtl_j-1.0)/(gtl_j*rho_j))/
                            ((gtl_j+1.0)/(gtl_j*rho_i) - (gtl_i+1.0)/(gtl_i*rho_j))));
  }

  if (0.5*(ProjVel_i+ProjVel_j) >= 0.0) aij = atl*atl/max(fabs(ProjVel_i),atl);
  else                                  aij = atl*atl/max(fabs(ProjVel_j),atl);

  /*--- Calculate L/R Mach & Pressure functions ---*/
  mL  = ProjVel_i/aij;
  mR  = ProjVel_j/aij;
  if (fabs(mL) <= 1.0) {
    mLP = 0.25*(mL+1.0)*(mL+1.0);  
    pLP = P_i*(0.25*(mL+1.0)*(mL+1.0)*(2.0-mL)+alpha*mL*(mL*mL-1.0)*(mL*mL-1.0));
  } else {
    mLP = 0.5*(mL+fabs(mL));
    pLP = P_i*0.5*(mL+fabs(mL))/mL;
  }
  if (fabs(mR) <= 1.0) {
    mRM = -0.25*(mR-1.0)*(mR-1.0);
    pRM = P_j*(0.25*(mR-1.0)*(mR-1.0)*(2.0+mR)-alpha*mR*(mR*mR-1.0)*(mR*mR-1.0));
  } else {
    mRM = 0.5*(mR-fabs(mR));
    pRM = 0.5*P_j*(mR-fabs(mR))/mR;
  }

  /*--- Calculate supporting w & f functions ---*/
  w  = 1.0 - pow(min(P_i/P_j, P_j/P_i), 3.0);
  ps = pLP + pRM;

  // simplified f function (Literature requires information from cells from
  // above and below  (TODO)
  fL = 0.0; fR = 0.0;
  if (ps != 0.0){
    fL = (P_i/ps-1.0);
    fR = (P_j/ps-1.0);
  }

  /*--- Calculate modified M functions ---*/
  mF = mLP + mRM;
  if (mF >= 0.0) {
    mbLP = mLP + mRM*((1.0-w)*(1.0+fR) - fL);
    mbRM = mRM*w*(1.0+fR);
  } else {
    mbLP = mLP*w*(1+fL);
    mbRM = mRM + mLP*((1.0-w)*(1.0+fL) + fL -fR);
  }

  /*--- Assign left & right convective vectors ---*/
  for (iSpecies = 0; iSpecies < nSpecies; iSpecies++) {
    FcL[iSpecies] = rhos_i[iSpecies];
    FcR[iSpecies] = rhos_j[iSpecies];
  }
  for (iDim = 0; iDim < nDim; iDim++) {
    FcL[nSpecies+iDim] = rho_i*u_i[iDim];
    FcR[nSpecies+iDim] = rho_j*u_j[iDim];
  }
  FcL[nSpecies+nDim]   = rho_i*h_i;
  FcR[nSpecies+nDim]   = rho_j*h_j;
  FcL[nSpecies+nDim+1] = rhoEve_i;
  FcR[nSpecies+nDim+1] = rhoEve_j;

  /*--- Calculate the numerical flux ---*/
  for (iVar = 0; iVar < nVar; iVar++)
    Flux[iVar] = (mbLP*aij*FcL[iVar] + mbRM*aij*FcR[iVar])*Area;
  for (iDim = 0; iDim < nDim; iDim++)
    Flux[nSpecies+iDim] += (pLP*UnitNormal[iDim] + pRM*UnitNormal[iDim])*Area;

//  if (implicit) //{
//
//    /*--- Initialize the Jacobians ---*/
//    for (iVar = 0; iVar < nVar; iVar++) {
//      for (jVar = 0; jVar < nVar; jVar++) {
//        val_Jacobian_i[iVar][jVar] = 0.0;
//        val_Jacobian_j[iVar][jVar] = 0.0;
//      }
//    }
//
//    /*--- Derivatives of the interface speed of sound, aij ---*/
//    // Derivatives of Hnorm
//    //fact = 0.5*sqrt(2*(gam-1.0)/((gam+1.0)*Hnorm));
//    //for (iSpecies = 0; iSpecies < nHeavy; iSpecies++) {
//    //  dHnL[iSpecies] = 0.5*(dPdU_i[iSpecies] /*+ sqVi/rho_i*/);
//    //  dHnR[iSpecies] = 0.5*(dPdU_j[iSpecies] /*+ sqVj/rho_j*/);
//    //}
//    //for (iDim = 0; iDim < nDim; iDim++) {
//    //  dV2L = 0.0;
//    //  dV2R = 0.0;
//    //  for (jDim = 0; jDim < nDim; jDim++) {
//    //    dV2L += 2.0/rho_i*(u_i[jDim]-ProjVel_i*UnitNormal[jDim]*(-UnitNormal[iDim]*UnitNormal[jDim]));
//    //    dV2R += 2.0/rho_j*(u_j[jDim]-ProjVel_j*UnitNormal[jDim]*(-UnitNormal[iDim]*UnitNormal[jDim]));
//    //  }
//    //  dV2L += 2.0/rho_i*(u_i[iDim]-ProjVel_i*UnitNormal[iDim] - sqVi);
//    //  dV2R += 2.0/rho_j*(u_j[iDim]-ProjVel_j*UnitNormal[iDim] - sqVj);
//    //  dHnL[nSpecies+iDim] = 0.5*(dPdU_i[nSpecies+iDim] /*- 0.5*(dV2L)*/);
//    //  dHnR[nSpecies+iDim] = 0.5*(dPdU_j[nSpecies+iDim] /*- 0.5*(dV2R)*/);
//    //}
//    //dHnL[nSpecies+nDim]   = 0.5*(1.0+dPdU_i[nSpecies+nDim]);
//    //dHnR[nSpecies+nDim]   = 0.5*(1.0+dPdU_j[nSpecies+nDim]);
//    //dHnL[nSpecies+nDim+1] = 0.5*dPdU_i[nSpecies+nDim+1];
//    //dHnR[nSpecies+nDim+1] = 0.5*dPdU_j[nSpecies+nDim+1];
//
//    //    //////////////////
//    //    //debug:
//    //    cout << "sqVi before: " << sqVi << endl;
//    //    //check sqV routine w/ conserved:
//    //    double rVi, delta;
//    //    rVi = 0.0;
//    //    for (iDim = 0; iDim < nDim; iDim++) {
//    //      rVi += rho_i*u_i[iDim]*UnitNormal[iDim];
//    //    }
//    //    sqVi = 0.0;
//    //    for (iDim = 0; iDim < nDim; iDim++) {
//    //      sqVi += (rho_i*u_i[iDim]-rVi*UnitNormal[iDim])
//    //            * (rho_i*u_i[iDim]-rVi*UnitNormal[iDim])/(rho_i*rho_i);
//    //    }
//    //    cout << "sqVi after: " << sqVi << endl;
//    //
//    //      //perturb:
//    //    delta = V_i[0];
//    //    rho_i = V_i[0]+V_i[1]+delta;
//    //    rVi = 0.0;
//    //    for (iDim = 0; iDim < nDim; iDim++) {
//    //      rVi += rho_i*u_i[iDim]*UnitNormal[iDim];
//    //    }
//    //    sqVj = 0.0;
//    //    for (iDim = 0; iDim < nDim; iDim++) {
//    //      sqVj += (rho_i*u_i[iDim]-rVi*UnitNormal[iDim])
//    //            * (rho_i*u_i[iDim]-rVi*UnitNormal[iDim])/(rho_i*rho_i);
//    //    }
//    //    cout << "FD: " << (sqVj-sqVi)/delta << endl;
//    //    cout << "analytic: " << -2*sqVi/(rho_i-delta) << endl;
//    //    cout << "V0: " << V_i[0] << endl;
//    //    cout << "V1: " << V_i[1] << endl;
//    //    cout << "rho_i: " << rho_i << endl;
//    //    cout << "delta: " << delta << endl;
//    //    cout << "diff: " << sqVj-sqVi << endl;
//    //    cin.get();
//
//
//
//
//    // Derivatives of aij
//    //if (0.5*(ProjVel_i+ProjVel_j) >= 0.0) {
//    //  if (atl >= fabs(ProjVel_i)) {
//    //    for (iVar = 0; iVar < nVar; iVar++) {
//    //      daL[iVar] = fact*dHnL[iVar];
//    //      daR[iVar] = fact*dHnR[iVar];
//    //    }
//    //  } else {
//    //    for (iSpecies = 0; iSpecies < nSpecies; iSpecies++) {
//    //      daL[iSpecies] = atl*atl/(rho_i*fabs(ProjVel_i))
//    //                    + 2*atl/fabs(ProjVel_i)*fact*dHnL[iSpecies];
//    //      daR[iSpecies] = 2*atl/fabs(ProjVel_i)*fact*dHnR[iSpecies];
//    //    }
//    //    for (iDim = 0; iDim < nDim; iDim++) {
//    //      daL[nSpecies+iDim] = -UnitNormal[iDim]*atl*atl/(fabs(ProjVel_i)*ProjVel_i)
//    //                          + 2*atl/fabs(ProjVel_i)*fact*dHnL[nSpecies+iDim];
//    //       daR[nSpecies+iDim] = 2*atl/fabs(ProjVel_i)*fact*dHnR[nSpecies+iDim];
//    //    }
//    //    daL[nSpecies+nDim]   = 2*atl/fabs(ProjVel_i)*fact*dHnL[nSpecies+nDim];
//    //    daR[nSpecies+nDim]   = 2*atl/fabs(ProjVel_i)*fact*dHnR[nSpecies+nDim];
//    //    daL[nSpecies+nDim+1] = 2*atl/fabs(ProjVel_i)*fact*dHnL[nSpecies+nDim+1];
//    //    daR[nSpecies+nDim+1] = 2*atl/fabs(ProjVel_i)*fact*dHnR[nSpecies+nDim+1];
//    //  }
//    //} else {
//    //  if (atl >= fabs(ProjVel_j)) {
//    //    for (iVar = 0; iVar < nVar; iVar++) {
//    //      daL[iVar] = fact*dHnL[iVar];
//    //      daR[iVar] = fact*dHnR[iVar];
//    //    }
//    //  } else {
//    //    for (iSpecies = 0; iSpecies < nSpecies; iSpecies++) {
//    //      daR[iSpecies] = atl*atl/(rho_j*fabs(ProjVel_j))
//    //                    + 2*atl/fabs(ProjVel_j)*fact*dHnR[iSpecies];
//    //     daL[iSpecies] = 2*atl/fabs(ProjVel_j)*fact*dHnL[iSpecies];
//    //    }
//    //    for (iDim = 0; iDim < nDim; iDim++) {
//    //      daR[nSpecies+iDim] = -UnitNormal[iDim]*atl*atl/(fabs(ProjVel_j)*ProjVel_j)
//    //                         + 2*atl/fabs(ProjVel_j)*fact*dHnR[nSpecies+iDim];
//    //      daL[nSpecies+iDim] = 2*atl/fabs(ProjVel_j)*fact*dHnL[nSpecies+iDim];
//    //    }
//    //    daR[nSpecies+nDim]   = 2*atl/fabs(ProjVel_j)*fact*dHnR[nSpecies+nDim];
//    //    daL[nSpecies+nDim]   = 2*atl/fabs(ProjVel_j)*fact*dHnL[nSpecies+nDim];
//    //    daR[nSpecies+nDim+1] = 2*atl/fabs(ProjVel_j)*fact*dHnR[nSpecies+nDim+1];
//    //    daL[nSpecies+nDim+1] = 2*atl/fabs(ProjVel_j)*fact*dHnL[nSpecies+nDim+1];
//    //  }
//    // }
//
//    //    cout << "atl: " << atl << endl;
//    //    cout << "ProjVel_i: " << ProjVel_i << endl;
//    //    cout << "term1: " << atl*atl/(rho_i*fabs(ProjVel_i)) << endl;
//    //    cout << "term2: " << endl;
//    //    for (iVar = 0; iVar < nVar; iVar++)
//    //      cout << 2*atl/fabs(ProjVel_i)*fact*dHnL[iVar] << endl;
//    //    cout << "area: " << Area << endl;
//    //    cout << "daL: " << endl;
//    //    for (iVar = 0; iVar < nVar; iVar++) {
//    //      cout << daL[iVar] << endl;
//    //    }
//    //    cin.get();
//
//    /*--- Derivatives of advection speed, mL & mR ---*/
//    for (iSpecies = 0; iSpecies < nSpecies; iSpecies++) {
//      dmLdL[iSpecies] = -ProjVel_i/(rho_i*aij) - ProjVel_i/(aij*aij)*daL[iSpecies];
//      dmRdR[iSpecies] = -ProjVel_j/(rho_j*aij) - ProjVel_j/(aij*aij)*daR[iSpecies];
//    }
//    for (iDim = 0; iDim < nDim; iDim++) {
//      dmLdL[nSpecies+iDim] = UnitNormal[iDim]/(rho_i*aij) - ProjVel_i/(aij*aij)*daL[nSpecies+iDim];
//      dmRdR[nSpecies+iDim] = UnitNormal[iDim]/(rho_j*aij) - ProjVel_j/(aij*aij)*daR[nSpecies+iDim];
//    }
//    dmLdL[nSpecies+nDim]   = -ProjVel_i/(aij*aij)*daL[nSpecies+nDim];
//    dmRdR[nSpecies+nDim]   = -ProjVel_j/(aij*aij)*daR[nSpecies+nDim];
//    dmLdL[nSpecies+nDim+1] = -ProjVel_i/(aij*aij)*daL[nSpecies+nDim+1];
//    dmRdR[nSpecies+nDim+1] = -ProjVel_j/(aij*aij)*daR[nSpecies+nDim+1];
//    for (iVar = 0; iVar < nVar; iVar++) {
//      dmLdR[iVar] = -ProjVel_i/(aij*aij)*daR[iVar];
//      dmRdL[iVar] = -ProjVel_j/(aij*aij)*daL[iVar];
//    }
//
//    /*--- Derivatives of numerical advection, mLP & mRM ---*/
//    if (fabs(mL) <= 1.0) {
//      for (iVar = 0; iVar < nVar; iVar++) {
//        dmLPdL[iVar] = 0.5*(mL+1)*dmLdL[iVar];
//        dmLPdR[iVar] = 0.5*(mL+1)*dmLdR[iVar];
//      }
//    } else {
//      for (iVar = 0; iVar < nVar; iVar++) {
//        dmLPdL[iVar] = 0.5*(dmLdL[iVar] + mL/fabs(mL)*dmLdL[iVar]);
//        dmLPdR[iVar] = 0.5*(dmLdR[iVar] + mL/fabs(mL)*dmLdR[iVar]);
//      }
//    }
//    if (fabs(mR) <= 1.0) {
//      for (iVar = 0; iVar < nVar; iVar++) {
//        dmRMdR[iVar] = -0.5*(mR-1)*dmRdR[iVar];
//        dmRMdL[iVar] = -0.5*(mR-1)*dmRdL[iVar];
//      }
//    } else {
//      for (iVar = 0; iVar < nVar; iVar++) {
//        dmRMdR[iVar] = 0.5*(dmRdR[iVar] - mR/fabs(mR)*dmRdR[iVar]);
//        dmRMdL[iVar] = 0.5*(dmRdL[iVar] - mR/fabs(mR)*dmRdL[iVar]);
//      }
//    }
//
//    /*--- Derivatives of numerical advection, mbLP & mbRM ---*/
//    if (mF >= 0) {
//      dmbLPdL[iVar] = dmLPdL[iVar] + dmRMdL[iVar]*((1-w)*(1+fR)-fL);
//      dmbLPdR[iVar] = dmLPdR[iVar] + dmRMdR[iVar]*((1-w)*(1+fR)-fL);
//      dmbRMdR[iVar] = dmRMdR[iVar]*w*(1+fR);
//      dmbRMdL[iVar] = dmRMdL[iVar]*w*(1+fR);
//    } else {
//      dmbLPdL[iVar] = dmLPdL[iVar]*w*(1+fL);
//      dmbLPdR[iVar] = dmLPdR[iVar]*w*(1+fL);
//      dmbRMdR[iVar] = dmRMdR[iVar] + dmLPdR[iVar]*((1-w)*(1+fL)+fL-fR);
//      dmbRMdL[iVar] = dmRMdL[iVar] + dmLPdL[iVar]*((1-w)*(1+fL)+fL-fR);
//    }
//
//    /*--- Derivatives of pressure function ---*/
//    if (fabs(mL) <= 1.0) {
//      fact = 0.5*(mL+1)*(2-mL) - 0.25*(mL+1)*(mL+1)
//          + alpha*(mL*mL-1)*(mL*mL-1) + 4*alpha*mL*mL*(mL*mL-1);
//      for (iVar = 0; iVar < nVar; iVar++) {
//        dpLPdL[iVar] = dPdU_i[iVar]*pLP/P_i + P_i*fact*dmLdL[iVar];
//        dpLPdR[iVar] = P_i*fact*dmLdR[iVar];
//      }
//    } else {
//      for (iVar = 0; iVar < nVar; iVar++) {
//        dpLPdL[iVar] = dPdU_i[iVar] * 0.5*(mL+fabs(mL))/mL;
//        dpLPdR[iVar] = 0.0;
//      }
//    }
//    if (fabs(mR) <= 1.0) {
//      fact = 0.5*(mR-1)*(2+mR) + 0.25*(mR-1)*(mR-1)
//          - alpha*(mR*mR-1)*(mR*mR-1) - 4*alpha*mR*mR*(mR*mR-1);
//      for (iVar = 0; iVar < nVar; iVar++) {
//        dpRMdR[iVar] = dPdU_j[iVar]*pRM/P_j + P_j*fact*dmRdR[iVar];
//        dpRMdL[iVar] = P_j*fact*dmRdL[iVar];
//      }
//    } else {
//      for (iVar = 0; iVar < nVar; iVar++) {
//        dpRMdR[iVar] = dPdU_j[iVar] * 0.5*(mR+fabs(mR))/mR;
//        dpRMdL[iVar] = 0.0;
//      }
//    }
//
//    /*--- L Jacobian ---*/
//    for (iVar = 0; iVar < nVar; iVar++) {
//      for (jVar = 0; jVar < nVar; jVar++) {
//        val_Jacobian_i[iVar][jVar] += (dmbLPdL[jVar]*FcL[iVar] + dmbRMdL[jVar]*FcR[iVar])*aij*Area;
//        val_Jacobian_i[iVar][jVar] += (mbLP*FcL[iVar] + mbRM*FcR[iVar])*daL[jVar]*Area;
//      }
//      val_Jacobian_i[iVar][iVar] += mbLP*aij*Area;
//      val_Jacobian_i[nSpecies+nDim][iVar] += mbLP*aij*dPdU_i[iVar]*Area;
//
//      // pressure terms
//      for (iDim = 0; iDim < nDim; iDim++) {
//        val_Jacobian_i[nSpecies+iDim][iVar] += dpLPdL[iVar]*UnitNormal[iDim]*Area;
//        val_Jacobian_i[nSpecies+iDim][iVar] += dpRMdL[iVar]*UnitNormal[iDim]*Area;
//      }
//    }
//    /*--- R Jacobian ---*/
//    for (iVar = 0; iVar < nVar; iVar++) {
//      for (jVar = 0; jVar < nVar; jVar++) {
//        val_Jacobian_j[iVar][jVar] += (dmbLPdR[jVar]*FcL[iVar] + dmbRMdR[jVar]*FcR[iVar])*aij*Area;
//        val_Jacobian_j[iVar][jVar] += (mbLP*FcL[iVar] + mbRM*FcR[iVar])*daR[jVar]*Area;
//      }
//      val_Jacobian_j[iVar][iVar] += mbRM*aij*Area;
//      val_Jacobian_j[nSpecies+nDim][iVar] += mbRM*aij*dPdU_j[iVar]*Area;
//
//      // pressure terms
//      for (iDim = 0; iDim < nDim; iDim++) {
//        val_Jacobian_j[nSpecies+iDim][iVar] += dpLPdR[iVar]*UnitNormal[iDim]*Area;
//        val_Jacobian_j[nSpecies+iDim][iVar] += dpRMdR[iVar]*UnitNormal[iDim]*Area;
//      }
//    }
//  }

  return ResidualType<>(Flux, nullptr, nullptr);
}<|MERGE_RESOLUTION|>--- conflicted
+++ resolved
@@ -1,4 +1,4 @@
-﻿/*!
+/*!
  * \file ausmpwplus.cpp
  * \brief Implementations of the AUSM-family of schemes - AUSMPWPLUS.
  * \author F. Palacios, W.Maier, C. Garbacz
@@ -142,8 +142,6 @@
     u_i[iDim] = V_i[VEL_INDEX+iDim];
     u_j[iDim] = V_j[VEL_INDEX+iDim];
   }
-
-<<<<<<< HEAD
   P_i       = V_i[P_INDEX];         P_j       = V_j[P_INDEX];
   h_i       = V_i[H_INDEX];         h_j       = V_j[H_INDEX];
   rho_i     = V_i[RHO_INDEX];       rho_j     = V_j[RHO_INDEX];
@@ -151,8 +149,6 @@
   rhoCvtr_i = V_i[RHOCVTR_INDEX];   rhoCvtr_j = V_j[RHOCVTR_INDEX];
   rhoCvve_i = V_i[RHOCVVE_INDEX];   rhoCvve_j = V_j[RHOCVVE_INDEX];
 
-=======
->>>>>>> 84b598c5
   vector<su2double> Ms = fluidmodel->GetSpeciesMolarMass();
   
   rhoRi = 0.0;  rhoRj = 0.0;
@@ -195,7 +191,7 @@
   mL  = ProjVel_i/aij;
   mR  = ProjVel_j/aij;
   if (fabs(mL) <= 1.0) {
-    mLP = 0.25*(mL+1.0)*(mL+1.0);  
+    mLP = 0.25*(mL+1.0)*(mL+1.0);
     pLP = P_i*(0.25*(mL+1.0)*(mL+1.0)*(2.0-mL)+alpha*mL*(mL*mL-1.0)*(mL*mL-1.0));
   } else {
     mLP = 0.5*(mL+fabs(mL));
@@ -213,7 +209,7 @@
   w  = 1.0 - pow(min(P_i/P_j, P_j/P_i), 3.0);
   ps = pLP + pRM;
 
-  // simplified f function (Literature requires information from cells from
+  // simplified f function (Literature requires information from cells
   // above and below  (TODO)
   fL = 0.0; fR = 0.0;
   if (ps != 0.0){
