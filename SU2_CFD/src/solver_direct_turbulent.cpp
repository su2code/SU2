--- conflicted
+++ resolved
@@ -477,12 +477,8 @@
   bool grid_movement = config->GetGrid_Movement();
   
   bool incompressible = (config->GetKind_Regime() == INCOMPRESSIBLE);
-<<<<<<< HEAD
-  
-=======
   unsigned short turbModel = config->GetKind_Turb_Model();
 
->>>>>>> 18daf0e2
   /*--- Store the physical time step ---*/
   
   TimeStep = config->GetDelta_UnstTimeND();
