--- conflicted
+++ resolved
@@ -215,13 +215,6 @@
 	x1 = 0.2*v;
 	x2 = 0.35*v;
 
-<<<<<<< HEAD
-=======
-	} else {
-		x1 = 0.2*v;
-		x2 = v;
-	}
->>>>>>> fadd7a29
 
 
 	T = T_v_h(x1, h);
@@ -280,23 +273,8 @@
 	v = xmid;
 	if (countrtb==ITMAX) {
 		cout <<"Too many bisections in rtbis" << endl;
-<<<<<<< HEAD
 		cout << countrtb <<endl;
 
-=======
-//			do{
-//          atanh = (log(1.0+( b/v* sqrt2/(1 + b/v))) - log(1.0-( b/v* sqrt2/(1 + b/v))))/2.0;
-//					fv = atanh;
-//					T=T_v_h(v, h);
-//					f = A*log(T) + Gas_Constant*log(v - b) - a*sqrt(alpha2(T)) *k*fv/(b*sqrt2*sqrt(T*TstarCrit)) - s;
-//					f1= Gas_Constant/(v-b)+ a*sqrt(alpha2(T)) *k/(sqrt(T*TstarCrit)*(v*v - b*b - 2*v*b));
-//					dv= f/f1;
-//					v-= dv;
-//					countnw++;
-//			}while(abs(f/x2) > toll && countnw<ITMAXNW);
-//
-//		} else {
->>>>>>> fadd7a29
 	}
 
 	if (v!=v) {
