/*!
 * \file solution_adjoint_mean.cpp
 * \brief Main subrotuines for solving adjoint problems (Euler, Navier-Stokes, etc.).
 * \author F. Palacios, T. Economon
<<<<<<< HEAD
 * \version 4.0.1 "Cardinal"
=======
 * \version 4.1.0 "Cardinal"
>>>>>>> 1809033a
 *
 * SU2 Lead Developers: Dr. Francisco Palacios (Francisco.D.Palacios@boeing.com).
 *                      Dr. Thomas D. Economon (economon@stanford.edu).
 *
 * SU2 Developers: Prof. Juan J. Alonso's group at Stanford University.
 *                 Prof. Piero Colonna's group at Delft University of Technology.
 *                 Prof. Nicolas R. Gauger's group at Kaiserslautern University of Technology.
 *                 Prof. Alberto Guardone's group at Polytechnic University of Milan.
 *                 Prof. Rafael Palacios' group at Imperial College London.
 *
<<<<<<< HEAD
 * Copyright (C) 2012-2015 SU2, the open-source CFD code.
=======
 * Copyright (C) 2012-2016 SU2, the open-source CFD code.
>>>>>>> 1809033a
 *
 * SU2 is free software; you can redistribute it and/or
 * modify it under the terms of the GNU Lesser General Public
 * License as published by the Free Software Foundation; either
 * version 2.1 of the License, or (at your option) any later version.
 *
 * SU2 is distributed in the hope that it will be useful,
 * but WITHOUT ANY WARRANTY; without even the implied warranty of
 * MERCHANTABILITY or FITNESS FOR A PARTICULAR PURPOSE. See the GNU
 * Lesser General Public License for more details.
 *
 * You should have received a copy of the GNU Lesser General Public
 * License along with SU2. If not, see <http://www.gnu.org/licenses/>.
 */

#include "../include/solver_structure.hpp"

CAdjEulerSolver::CAdjEulerSolver(void) : CSolver() {
  
  /*--- Array initialization ---*/
  Phi_Inf = NULL;
  Sens_Mach = NULL;
  Sens_AoA = NULL;
  Sens_Geo = NULL;
  Sens_Press = NULL;
  Sens_Temp = NULL;
<<<<<<< HEAD
=======
  Sens_BPress = NULL;
>>>>>>> 1809033a
  iPoint_UndLapl = NULL;
  jPoint_UndLapl = NULL;
  Jacobian_Axisymmetric = NULL;
  CSensitivity = NULL;
  FlowPrimVar_i = NULL;
  FlowPrimVar_j = NULL;
<<<<<<< HEAD
  Res_Conv = NULL;
  Res_Visc = NULL;
  Res_Sour = NULL;
=======
>>>>>>> 1809033a
  
}

CAdjEulerSolver::CAdjEulerSolver(CGeometry *geometry, CConfig *config, unsigned short iMesh) : CSolver() {
  unsigned long iPoint, index, iVertex;
  string text_line, mesh_filename;
  unsigned short iDim, iVar, iMarker, nLineLets;
  ifstream restart_file;
  string filename, AdjExt;
<<<<<<< HEAD
  su2double dull_val;
=======
  su2double dull_val, myArea_Monitored, Area, *Normal;
>>>>>>> 1809033a
  bool restart = config->GetRestart();
  bool compressible = (config->GetKind_Regime() == COMPRESSIBLE);
  bool incompressible = (config->GetKind_Regime() == INCOMPRESSIBLE);
  bool freesurface = (config->GetKind_Regime() == FREESURFACE);
  bool axisymmetric = config->GetAxisymmetric();
  
  int rank = MASTER_NODE;
#ifdef HAVE_MPI
  MPI_Comm_rank(MPI_COMM_WORLD, &rank);
#endif
  
  /*--- Array initialization ---*/
  Phi_Inf = NULL;
  Sens_Mach = NULL;
  Sens_AoA = NULL;
  Sens_Geo = NULL;
  Sens_Press = NULL;
  Sens_Temp = NULL;
<<<<<<< HEAD
=======
  Sens_BPress = NULL;
>>>>>>> 1809033a
  iPoint_UndLapl = NULL;
  jPoint_UndLapl = NULL;
  Jacobian_Axisymmetric = NULL;
  CSensitivity = NULL;
  FlowPrimVar_i = NULL;
  FlowPrimVar_j = NULL;

  /*--- Set the gamma value ---*/
  Gamma = config->GetGamma();
  Gamma_Minus_One = Gamma - 1.0;
  
  /*--- Define geometry constans in the solver structure ---*/
  nDim = geometry->GetnDim();
  nMarker = config->GetnMarker_All();
  nPoint = geometry->GetnPoint();
  nPointDomain = geometry->GetnPointDomain();
  
  if (compressible) { nVar = nDim + 2; }
<<<<<<< HEAD
  if (incompressible) { nVar = nDim + 2; } /* For incompressible: nVar = nDim+1 later */
=======
  if (incompressible) { nVar = nDim + 1; }
>>>>>>> 1809033a
  if (freesurface) { nVar = nDim + 2; }
  
  node = new CVariable*[nPoint];
  
  /*--- Define some auxiliary vectors related to the residual ---*/
  Residual = new su2double[nVar]; for (iVar = 0; iVar < nVar; iVar++) Residual[iVar]      = 0.0;
  Residual_RMS = new su2double[nVar]; for (iVar = 0; iVar < nVar; iVar++) Residual_RMS[iVar]  = 0.0;
  Residual_Max = new su2double[nVar]; for (iVar = 0; iVar < nVar; iVar++) Residual_Max[iVar]  = 0.0;
  Point_Max = new unsigned long[nVar];  for (iVar = 0; iVar < nVar; iVar++) Point_Max[iVar]  = 0;
  Point_Max_Coord = new su2double*[nVar];
  for (iVar = 0; iVar < nVar; iVar++) {
    Point_Max_Coord[iVar] = new su2double[nDim];
    for (iDim = 0; iDim < nDim; iDim++) Point_Max_Coord[iVar][iDim] = 0.0;
  }
  Residual_i = new su2double[nVar]; for (iVar = 0; iVar < nVar; iVar++) Residual_i[iVar]    = 0.0;
  Residual_j = new su2double[nVar]; for (iVar = 0; iVar < nVar; iVar++) Residual_j[iVar]    = 0.0;
  Res_Conv_i = new su2double[nVar]; for (iVar = 0; iVar < nVar; iVar++) Res_Conv_i[iVar]    = 0.0;
  Res_Visc_i = new su2double[nVar]; for (iVar = 0; iVar < nVar; iVar++) Res_Visc_i[iVar]    = 0.0;
  Res_Conv_j = new su2double[nVar]; for (iVar = 0; iVar < nVar; iVar++) Res_Conv_j[iVar]    = 0.0;
  Res_Visc_j = new su2double[nVar]; for (iVar = 0; iVar < nVar; iVar++) Res_Visc_j[iVar]    = 0.0;
  
  /*--- Define some auxiliary vectors related to the solution ---*/
  Solution   = new su2double[nVar];  for (iVar = 0; iVar < nVar; iVar++) Solution[iVar]   = 0.0;
  Solution_i = new su2double[nVar];  for (iVar = 0; iVar < nVar; iVar++) Solution_i[iVar]   = 0.0;
  Solution_j = new su2double[nVar];  for (iVar = 0; iVar < nVar; iVar++) Solution_j[iVar]   = 0.0;
  
  /*--- Define some auxiliary arrays related to the flow solution ---*/
  FlowPrimVar_i = new su2double[nDim+7]; for (iVar = 0; iVar < nDim+7; iVar++) FlowPrimVar_i[iVar] = 0.0;
  FlowPrimVar_j = new su2double[nDim+7]; for (iVar = 0; iVar < nDim+7; iVar++) FlowPrimVar_j[iVar] = 0.0;

  /*--- Define some auxiliary vectors related to the geometry ---*/
  Vector   = new su2double[nDim]; for (iDim = 0; iDim < nDim; iDim++) Vector[iDim]   = 0.0;
  Vector_i = new su2double[nDim]; for (iDim = 0; iDim < nDim; iDim++) Vector_i[iDim] = 0.0;
  Vector_j = new su2double[nDim]; for (iDim = 0; iDim < nDim; iDim++) Vector_j[iDim] = 0.0;
  
  /*--- Define some auxiliary vectors related to the undivided lapalacian ---*/
  if (config->GetKind_ConvNumScheme_AdjFlow() == SPACE_CENTERED) {
    iPoint_UndLapl = new su2double [nPoint];
    jPoint_UndLapl = new su2double [nPoint];
  }
  
  /*--- Define some auxiliary vectors related to the geometry ---*/
  Vector_i = new su2double[nDim]; Vector_j = new su2double[nDim];
  
  /*--- Point to point Jacobians. These are always defined because
   they are also used for sensitivity calculations. ---*/
  Jacobian_i = new su2double* [nVar];
  Jacobian_j = new su2double* [nVar];
  for (iVar = 0; iVar < nVar; iVar++) {
    Jacobian_i[iVar] = new su2double [nVar];
    Jacobian_j[iVar] = new su2double [nVar];
  }
  
  LinSysSol.Initialize(nPoint, nPointDomain, nVar, 0.0);
  LinSysRes.Initialize(nPoint, nPointDomain, nVar, 0.0);
  
  /*--- Jacobians and vector structures for implicit computations ---*/
  if (config->GetKind_TimeIntScheme_AdjFlow() == EULER_IMPLICIT) {
    Jacobian_ii = new su2double* [nVar];
    Jacobian_ij = new su2double* [nVar];
    Jacobian_ji = new su2double* [nVar];
    Jacobian_jj = new su2double* [nVar];
    for (iVar = 0; iVar < nVar; iVar++) {
      Jacobian_ii[iVar] = new su2double [nVar];
      Jacobian_ij[iVar] = new su2double [nVar];
      Jacobian_ji[iVar] = new su2double [nVar];
      Jacobian_jj[iVar] = new su2double [nVar];
    }
    
    if (rank == MASTER_NODE)
      cout << "Initialize Jacobian structure (Adjoint Euler). MG level: " << iMesh <<"." << endl;
    Jacobian.Initialize(nPoint, nPointDomain, nVar, nVar, true, geometry, config);
    
    if ((config->GetKind_Linear_Solver_Prec() == LINELET) ||
        (config->GetKind_Linear_Solver() == SMOOTHER_LINELET)) {
      nLineLets = Jacobian.BuildLineletPreconditioner(geometry, config);
      if (rank == MASTER_NODE) cout << "Compute linelet structure. " << nLineLets << " elements in each line (average)." << endl;
    }
    
    if (axisymmetric) {
      Jacobian_Axisymmetric = new su2double* [nVar];
      for (iVar = 0; iVar < nVar; iVar++)
        Jacobian_Axisymmetric[iVar] = new su2double [nVar];
    }
  } else {
    if (rank == MASTER_NODE)
      cout << "Explicit scheme. No Jacobian structure (Adjoint Euler). MG level: " << iMesh <<"." << endl;
  }
  
  /*--- Computation of gradients by least squares ---*/
  if (config->GetKind_Gradient_Method() == WEIGHTED_LEAST_SQUARES) {
    /*--- S matrix := inv(R)*traspose(inv(R)) ---*/
    Smatrix = new su2double* [nDim];
    for (iDim = 0; iDim < nDim; iDim++)
      Smatrix[iDim] = new su2double [nDim];
    /*--- c vector := transpose(WA)*(Wb) ---*/
    cvector = new su2double* [nVar];
    for (iVar = 0; iVar < nVar; iVar++)
      cvector[iVar] = new su2double [nDim];
  }
<<<<<<< HEAD
  if (incompressible) { nVar = nDim + 1; }
=======
  
>>>>>>> 1809033a
  /*--- Sensitivity definition and coefficient in all the markers ---*/
  CSensitivity = new su2double* [nMarker];
  for (iMarker = 0; iMarker < nMarker; iMarker++) {
    CSensitivity[iMarker] = new su2double [geometry->nVertex[iMarker]];
  }
  Sens_Geo  = new su2double[nMarker];
  Sens_Mach = new su2double[nMarker];
  Sens_AoA  = new su2double[nMarker];
  Sens_Press = new su2double[nMarker];
  Sens_Temp  = new su2double[nMarker];
<<<<<<< HEAD
=======
  Sens_BPress = new su2double[nMarker];
>>>>>>> 1809033a
  
  for (iMarker = 0; iMarker < nMarker; iMarker++) {
    Sens_Geo[iMarker]  = 0.0;
    Sens_Mach[iMarker] = 0.0;
    Sens_AoA[iMarker]  = 0.0;
    Sens_Press[iMarker] = 0.0;
    Sens_Temp[iMarker]  = 0.0;
<<<<<<< HEAD
=======
    Sens_BPress[iMarker] = 0.0;
>>>>>>> 1809033a
    for (iVertex = 0; iVertex < geometry->nVertex[iMarker]; iVertex++)
      CSensitivity[iMarker][iVertex] = 0.0;
  }
  
  /*--- Adjoint flow at the inifinity, initialization stuff ---*/
  PsiRho_Inf = 0.0; PsiE_Inf   = 0.0;
  Phi_Inf    = new su2double [nDim];
  Phi_Inf[0] = 0.0; Phi_Inf[1] = 0.0;
  if (nDim == 3) Phi_Inf[2] = 0.0;
  
<<<<<<< HEAD
=======
  /*--- If outflow objective, nonzero initialization ---*/
  if ((config->GetKind_ObjFunc() == AVG_TOTAL_PRESSURE)){
    su2double SoundSpeed,*vel_inf,R,vel2,vel;
    R = config->GetGas_ConstantND();
    vel_inf = config->GetVelocity_FreeStreamND();
    vel2=0;
    for (iDim=0; iDim<nDim; iDim++)
      vel2 +=vel_inf[iDim]*vel_inf[iDim];
    vel = pow(vel2,0.5);
    SoundSpeed= pow(Gamma*config->GetTemperature_FreeStreamND()*R, 0.5);
    PsiE_Inf = Gamma_Minus_One*vel2/(vel2-pow(SoundSpeed,2.0))*0.5/vel;
    PsiRho_Inf += PsiE_Inf*(2*SoundSpeed*SoundSpeed+vel2*Gamma_Minus_One)/(2.0*Gamma_Minus_One);
    // Assumes +x flow direction
    // Assume v.n = |v|, n = -v/|v|

    for (iDim=0; iDim<nDim; iDim++){
      Phi_Inf[iDim] +=PsiE_Inf*(SoundSpeed*SoundSpeed/Gamma_Minus_One/vel2-1)*vel_inf[iDim];
      // Assumes n in direction of v
      Phi_Inf[iDim]+=vel_inf[iDim]/vel*(0.5);
    }

  }

>>>>>>> 1809033a
  if (!restart || (iMesh != MESH_0)) {
    /*--- Restart the solution from infinity ---*/
    for (iPoint = 0; iPoint < nPoint; iPoint++)
      node[iPoint] = new CAdjEulerVariable(PsiRho_Inf, Phi_Inf, PsiE_Inf, nDim, nVar, config);
  }
  else {
    
    /*--- Restart the solution from file information ---*/
    mesh_filename = config->GetSolution_AdjFileName();
    filename = config->GetObjFunc_Extension(mesh_filename);
    
    restart_file.open(filename.data(), ios::in);
    
    /*--- In case there is no file ---*/
    if (restart_file.fail()) {
      if (rank == MASTER_NODE)
        cout << "There is no adjoint restart file!! " << filename.data() << "."<< endl;
      exit(EXIT_FAILURE);
    }
    
    /*--- In case this is a parallel simulation, we need to perform the
     Global2Local index transformation first. ---*/
    long *Global2Local;
    Global2Local = new long[geometry->GetGlobal_nPointDomain()];
    /*--- First, set all indices to a negative value by default ---*/
    for (iPoint = 0; iPoint < geometry->GetGlobal_nPointDomain(); iPoint++) {
      Global2Local[iPoint] = -1;
    }
    /*--- Now fill array with the transform values only for local points ---*/
    for (iPoint = 0; iPoint < nPointDomain; iPoint++) {
      Global2Local[geometry->node[iPoint]->GetGlobalIndex()] = iPoint;
    }
    
    /*--- Read all lines in the restart file ---*/
    long iPoint_Local; unsigned long iPoint_Global = 0;
    
    /*--- The first line is the header ---*/
    getline (restart_file, text_line);
    
    while (getline (restart_file, text_line)) {
      istringstream point_line(text_line);
      
      /*--- Retrieve local index. If this node from the restart file lives
       on a different processor, the value of iPoint_Local will be -1.
       Otherwise, the local index for this node on the current processor
       will be returned and used to instantiate the vars. ---*/
      iPoint_Local = Global2Local[iPoint_Global];
      if (iPoint_Local >= 0) {
        if (compressible) {
          if (nDim == 2) point_line >> index >> dull_val >> dull_val >> Solution[0] >> Solution[1] >> Solution[2] >> Solution[3];
          if (nDim == 3) point_line >> index >> dull_val >> dull_val >> dull_val >> Solution[0] >> Solution[1] >> Solution[2] >> Solution[3] >> Solution[4];
        }
        if (incompressible) {
          if (nDim == 2) point_line >> index >> dull_val >> dull_val >> Solution[0] >> Solution[1] >> Solution[2];
          if (nDim == 3) point_line >> index >> dull_val >> dull_val >> dull_val >> Solution[0] >> Solution[1] >> Solution[2] >> Solution[3];
        }
        if (freesurface) {
          if (nDim == 2) point_line >> index >> dull_val >> dull_val >> dull_val >> Solution[0] >> Solution[1] >> Solution[2];
          if (nDim == 3) point_line >> index >> dull_val >> dull_val >> dull_val >> dull_val >> Solution[0] >> Solution[1] >> Solution[2] >> Solution[3];
        }
        node[iPoint_Local] = new CAdjEulerVariable(Solution, nDim, nVar, config);
      }
      iPoint_Global++;
    }
    
    /*--- Instantiate the variable class with an arbitrary solution
     at any halo/periodic nodes. The initial solution can be arbitrary,
     because a send/recv is performed immediately in the solver. ---*/
    for (iPoint = nPointDomain; iPoint < nPoint; iPoint++) {
      node[iPoint] = new CAdjEulerVariable(Solution, nDim, nVar, config);
    }
    
    /*--- Close the restart file ---*/
    restart_file.close();
    
    /*--- Free memory needed for the transformation ---*/
    delete [] Global2Local;
  }
  
  /*--- Define solver parameters needed for execution of destructor ---*/
  if (config->GetKind_ConvNumScheme_AdjFlow() == SPACE_CENTERED) space_centered = true;
  else space_centered = false;
  
<<<<<<< HEAD
=======
  /*--- Calculate area monitored for area-averaged-outflow-quantity-based objectives ---*/
  myArea_Monitored = 0.0;
  if (config->GetKind_ObjFunc()==OUTFLOW_GENERALIZED || config->GetKind_ObjFunc()==AVG_TOTAL_PRESSURE ||
    config->GetKind_ObjFunc()==AVG_OUTLET_PRESSURE){
    for (iMarker =0; iMarker < config->GetnMarker_All();  iMarker++){
      if (config->GetMarker_All_Monitoring(iMarker) == YES){
        for (iVertex = 0; iVertex < geometry->nVertex[iMarker]; iVertex++) {
          iPoint = geometry->vertex[iMarker][iVertex]->GetNode();
          if (geometry->node[iPoint]->GetDomain()) {
            Normal = geometry->vertex[iMarker][iVertex]->GetNormal();
            Area = 0.0;
            for (iDim = 0; iDim < nDim; iDim++)
              Area += Normal[iDim]*Normal[iDim];
            myArea_Monitored += sqrt (Area);
          }
        }
      }
    }
  }
#ifdef HAVE_MPI
  Area_Monitored = 0.0;
  SU2_MPI::Allreduce(&myArea_Monitored, &Area_Monitored, 1, MPI_DOUBLE, MPI_SUM, MPI_COMM_WORLD);
#else
  Area_Monitored = myArea_Monitored;
#endif

>>>>>>> 1809033a
  /*--- MPI solution ---*/
  Set_MPI_Solution(geometry, config);
  
}

CAdjEulerSolver::~CAdjEulerSolver(void) {
<<<<<<< HEAD

  unsigned short iVar, iMarker;
  unsigned long iPoint;

=======
  unsigned short iVar, iMarker;
  
>>>>>>> 1809033a
  if (Phi_Inf != NULL) delete [] Phi_Inf;
  if (Sens_Mach != NULL) delete [] Sens_Mach;
  if (Sens_AoA != NULL) delete [] Sens_AoA;
  if (Sens_Geo != NULL) delete [] Sens_Geo;
  if (Sens_Press != NULL) delete [] Sens_Press;
  if (Sens_Temp != NULL) delete [] Sens_Temp;
<<<<<<< HEAD
=======
  if (Sens_BPress != NULL) delete [] Sens_BPress;
>>>>>>> 1809033a
  if (iPoint_UndLapl != NULL) delete [] iPoint_UndLapl;
  if (jPoint_UndLapl != NULL) delete [] jPoint_UndLapl;
  if (FlowPrimVar_i != NULL) delete [] FlowPrimVar_i;
  if (FlowPrimVar_j != NULL) delete [] FlowPrimVar_j;
<<<<<<< HEAD

  if (Jacobian_Axisymmetric != NULL) {
    for (iVar = 0; iVar < nVar; iVar++)
      delete[] Jacobian_Axisymmetric[iVar];
    delete [] Jacobian_Axisymmetric;
  }

  if (CSensitivity != NULL) {
    for (iMarker = 0; iMarker < nMarker; iMarker++)
      delete[] CSensitivity[iMarker];
    delete [] CSensitivity;
  }

  if (node!=NULL){
    for (iPoint = 0; iPoint < nPointDomain; iPoint++){
      if (node[iPoint]!=NULL) delete node[iPoint];
      node[iPoint]=NULL;
    }
    delete[] node;
    node = NULL;
  }


=======
  
  if (Jacobian_Axisymmetric != NULL) {
    for (iVar = 0; iVar < nVar; iVar++)
      delete Jacobian_Axisymmetric[iVar];
    delete [] Jacobian_Axisymmetric;
  }
  
  if (CSensitivity != NULL) {
    for (iMarker = 0; iMarker < nMarker; iMarker++)
      delete CSensitivity[iMarker];
    delete [] CSensitivity;
  }
  
>>>>>>> 1809033a
}

void CAdjEulerSolver::SetTime_Step(CGeometry *geometry, CSolver **solver_container, CConfig *config,
                            unsigned short iMesh, unsigned long Iteration) {

  /*--- Use the flow solution to update the time step
   *    The time step depends on the characteristic velocity, which is the same
   *    for the adjoint and flow solutions, albeit in the opposite direction. ---*/
  solver_container[FLOW_SOL]->SetTime_Step(geometry, solver_container, config, iMesh, Iteration);
}


void CAdjEulerSolver::Set_MPI_Solution(CGeometry *geometry, CConfig *config) {
  unsigned short iVar, iMarker, iPeriodic_Index, MarkerS, MarkerR;
  unsigned long iVertex, iPoint, nVertexS, nVertexR, nBufferS_Vector, nBufferR_Vector;
  su2double rotMatrix[3][3], *angles, theta, cosTheta, sinTheta, phi, cosPhi, sinPhi, psi, cosPsi, sinPsi, *Buffer_Receive_U = NULL, *Buffer_Send_U = NULL;
  
#ifdef HAVE_MPI
  int send_to, receive_from;
  MPI_Status status;
#endif
  
  for (iMarker = 0; iMarker < nMarker; iMarker++) {
    
    if ((config->GetMarker_All_KindBC(iMarker) == SEND_RECEIVE) &&
        (config->GetMarker_All_SendRecv(iMarker) > 0)) {
      
      MarkerS = iMarker;  MarkerR = iMarker+1;
      
#ifdef HAVE_MPI
      send_to = config->GetMarker_All_SendRecv(MarkerS)-1;
      receive_from = abs(config->GetMarker_All_SendRecv(MarkerR))-1;
#endif

      nVertexS = geometry->nVertex[MarkerS];  nVertexR = geometry->nVertex[MarkerR];
      nBufferS_Vector = nVertexS*nVar;        nBufferR_Vector = nVertexR*nVar;
      
      /*--- Allocate Receive and send buffers  ---*/
      Buffer_Receive_U = new su2double [nBufferR_Vector];
      Buffer_Send_U = new su2double[nBufferS_Vector];
      
      /*--- Copy the solution that should be sended ---*/
      for (iVertex = 0; iVertex < nVertexS; iVertex++) {
        iPoint = geometry->vertex[MarkerS][iVertex]->GetNode();
        for (iVar = 0; iVar < nVar; iVar++)
          Buffer_Send_U[iVar*nVertexS+iVertex] = node[iPoint]->GetSolution(iVar);
      }
      
#ifdef HAVE_MPI
      
      /*--- Send/Receive information using Sendrecv ---*/
      SU2_MPI::Sendrecv(Buffer_Send_U, nBufferS_Vector, MPI_DOUBLE, send_to, 0,
                   Buffer_Receive_U, nBufferR_Vector, MPI_DOUBLE, receive_from, 0, MPI_COMM_WORLD, &status);
      
#else
      
      /*--- Receive information without MPI ---*/
      for (iVertex = 0; iVertex < nVertexR; iVertex++) {
        for (iVar = 0; iVar < nVar; iVar++)
          Buffer_Receive_U[iVar*nVertexR+iVertex] = Buffer_Send_U[iVar*nVertexR+iVertex];
      }
      
#endif
      
      /*--- Deallocate send buffer ---*/
      delete [] Buffer_Send_U;
      
      /*--- Do the coordinate transformation ---*/
      for (iVertex = 0; iVertex < nVertexR; iVertex++) {
        
        /*--- Find point and its type of transformation ---*/
        iPoint = geometry->vertex[MarkerR][iVertex]->GetNode();
        iPeriodic_Index = geometry->vertex[MarkerR][iVertex]->GetRotation_Type();
        
        /*--- Retrieve the supplied periodic information. ---*/
        angles = config->GetPeriodicRotation(iPeriodic_Index);
        
        /*--- Store angles separately for clarity. ---*/
        theta    = angles[0];   phi    = angles[1];     psi    = angles[2];
        cosTheta = cos(theta);  cosPhi = cos(phi);      cosPsi = cos(psi);
        sinTheta = sin(theta);  sinPhi = sin(phi);      sinPsi = sin(psi);
        
        /*--- Compute the rotation matrix. Note that the implicit
         ordering is rotation about the x-axis, y-axis,
         then z-axis. Note that this is the transpose of the matrix
         used during the preprocessing stage. ---*/
        rotMatrix[0][0] = cosPhi*cosPsi;    rotMatrix[1][0] = sinTheta*sinPhi*cosPsi - cosTheta*sinPsi;     rotMatrix[2][0] = cosTheta*sinPhi*cosPsi + sinTheta*sinPsi;
        rotMatrix[0][1] = cosPhi*sinPsi;    rotMatrix[1][1] = sinTheta*sinPhi*sinPsi + cosTheta*cosPsi;     rotMatrix[2][1] = cosTheta*sinPhi*sinPsi - sinTheta*cosPsi;
        rotMatrix[0][2] = -sinPhi;          rotMatrix[1][2] = sinTheta*cosPhi;                              rotMatrix[2][2] = cosTheta*cosPhi;
        
        /*--- Copy conserved variables before performing transformation. ---*/
        for (iVar = 0; iVar < nVar; iVar++)
          Solution[iVar] = Buffer_Receive_U[iVar*nVertexR+iVertex];
        
        /*--- Rotate the momentum components. ---*/
        if (nDim == 2) {
          Solution[1] = rotMatrix[0][0]*Buffer_Receive_U[1*nVertexR+iVertex] +
          rotMatrix[0][1]*Buffer_Receive_U[2*nVertexR+iVertex];
          Solution[2] = rotMatrix[1][0]*Buffer_Receive_U[1*nVertexR+iVertex] +
          rotMatrix[1][1]*Buffer_Receive_U[2*nVertexR+iVertex];
        }
        else {
          Solution[1] = rotMatrix[0][0]*Buffer_Receive_U[1*nVertexR+iVertex] +
          rotMatrix[0][1]*Buffer_Receive_U[2*nVertexR+iVertex] +
          rotMatrix[0][2]*Buffer_Receive_U[3*nVertexR+iVertex];
          Solution[2] = rotMatrix[1][0]*Buffer_Receive_U[1*nVertexR+iVertex] +
          rotMatrix[1][1]*Buffer_Receive_U[2*nVertexR+iVertex] +
          rotMatrix[1][2]*Buffer_Receive_U[3*nVertexR+iVertex];
          Solution[3] = rotMatrix[2][0]*Buffer_Receive_U[1*nVertexR+iVertex] +
          rotMatrix[2][1]*Buffer_Receive_U[2*nVertexR+iVertex] +
          rotMatrix[2][2]*Buffer_Receive_U[3*nVertexR+iVertex];
        }
        
        /*--- Copy transformed conserved variables back into buffer. ---*/
        for (iVar = 0; iVar < nVar; iVar++)
          node[iPoint]->SetSolution(iVar, Solution[iVar]);
        
      }
      
      /*--- Deallocate receive buffer ---*/
      delete [] Buffer_Receive_U;
      
    }
    
  }
  
}

void CAdjEulerSolver::Set_MPI_Solution_Old(CGeometry *geometry, CConfig *config) {
  unsigned short iVar, iMarker, iPeriodic_Index, MarkerS, MarkerR;
  unsigned long iVertex, iPoint, nVertexS, nVertexR, nBufferS_Vector, nBufferR_Vector;
  su2double rotMatrix[3][3], *angles, theta, cosTheta, sinTheta, phi, cosPhi, sinPhi, psi, cosPsi, sinPsi,
  *Buffer_Receive_U = NULL, *Buffer_Send_U = NULL;
  
#ifdef HAVE_MPI
  int send_to, receive_from;
  MPI_Status status;
#endif
  
  for (iMarker = 0; iMarker < nMarker; iMarker++) {
    
    if ((config->GetMarker_All_KindBC(iMarker) == SEND_RECEIVE) &&
        (config->GetMarker_All_SendRecv(iMarker) > 0)) {
      
      MarkerS = iMarker;  MarkerR = iMarker+1;
      
#ifdef HAVE_MPI
      send_to = config->GetMarker_All_SendRecv(MarkerS)-1;
      receive_from = abs(config->GetMarker_All_SendRecv(MarkerR))-1;
#endif

      nVertexS = geometry->nVertex[MarkerS];  nVertexR = geometry->nVertex[MarkerR];
      nBufferS_Vector = nVertexS*nVar;        nBufferR_Vector = nVertexR*nVar;
      
      /*--- Allocate Receive and send buffers  ---*/
      Buffer_Receive_U = new su2double [nBufferR_Vector];
      Buffer_Send_U = new su2double[nBufferS_Vector];
      
      /*--- Copy the solution old that should be sended ---*/
      for (iVertex = 0; iVertex < nVertexS; iVertex++) {
        iPoint = geometry->vertex[MarkerS][iVertex]->GetNode();
        for (iVar = 0; iVar < nVar; iVar++)
          Buffer_Send_U[iVar*nVertexS+iVertex] = node[iPoint]->GetSolution_Old(iVar);
      }
      
#ifdef HAVE_MPI
      
      /*--- Send/Receive information using Sendrecv ---*/
      SU2_MPI::Sendrecv(Buffer_Send_U, nBufferS_Vector, MPI_DOUBLE, send_to, 0,
                   Buffer_Receive_U, nBufferR_Vector, MPI_DOUBLE, receive_from, 0, MPI_COMM_WORLD, &status);
      
#else
      
      /*--- Receive information without MPI ---*/
      for (iVertex = 0; iVertex < nVertexR; iVertex++) {
        for (iVar = 0; iVar < nVar; iVar++)
          Buffer_Receive_U[iVar*nVertexR+iVertex] = Buffer_Send_U[iVar*nVertexR+iVertex];
      }
      
#endif
      
      /*--- Deallocate send buffer ---*/
      delete [] Buffer_Send_U;
      
      /*--- Do the coordinate transformation ---*/
      for (iVertex = 0; iVertex < nVertexR; iVertex++) {
        
        /*--- Find point and its type of transformation ---*/
        iPoint = geometry->vertex[MarkerR][iVertex]->GetNode();
        iPeriodic_Index = geometry->vertex[MarkerR][iVertex]->GetRotation_Type();
        
        /*--- Retrieve the supplied periodic information. ---*/
        angles = config->GetPeriodicRotation(iPeriodic_Index);
        
        /*--- Store angles separately for clarity. ---*/
        theta    = angles[0];   phi    = angles[1];     psi    = angles[2];
        cosTheta = cos(theta);  cosPhi = cos(phi);      cosPsi = cos(psi);
        sinTheta = sin(theta);  sinPhi = sin(phi);      sinPsi = sin(psi);
        
        /*--- Compute the rotation matrix. Note that the implicit
         ordering is rotation about the x-axis, y-axis,
         then z-axis. Note that this is the transpose of the matrix
         used during the preprocessing stage. ---*/
        rotMatrix[0][0] = cosPhi*cosPsi;    rotMatrix[1][0] = sinTheta*sinPhi*cosPsi - cosTheta*sinPsi;     rotMatrix[2][0] = cosTheta*sinPhi*cosPsi + sinTheta*sinPsi;
        rotMatrix[0][1] = cosPhi*sinPsi;    rotMatrix[1][1] = sinTheta*sinPhi*sinPsi + cosTheta*cosPsi;     rotMatrix[2][1] = cosTheta*sinPhi*sinPsi - sinTheta*cosPsi;
        rotMatrix[0][2] = -sinPhi;          rotMatrix[1][2] = sinTheta*cosPhi;                              rotMatrix[2][2] = cosTheta*cosPhi;
        
        /*--- Copy conserved variables before performing transformation. ---*/
        for (iVar = 0; iVar < nVar; iVar++)
          Solution[iVar] = Buffer_Receive_U[iVar*nVertexR+iVertex];
        
        /*--- Rotate the momentum components. ---*/
        if (nDim == 2) {
          Solution[1] = rotMatrix[0][0]*Buffer_Receive_U[1*nVertexR+iVertex] +
          rotMatrix[0][1]*Buffer_Receive_U[2*nVertexR+iVertex];
          Solution[2] = rotMatrix[1][0]*Buffer_Receive_U[1*nVertexR+iVertex] +
          rotMatrix[1][1]*Buffer_Receive_U[2*nVertexR+iVertex];
        }
        else {
          Solution[1] = rotMatrix[0][0]*Buffer_Receive_U[1*nVertexR+iVertex] +
          rotMatrix[0][1]*Buffer_Receive_U[2*nVertexR+iVertex] +
          rotMatrix[0][2]*Buffer_Receive_U[3*nVertexR+iVertex];
          Solution[2] = rotMatrix[1][0]*Buffer_Receive_U[1*nVertexR+iVertex] +
          rotMatrix[1][1]*Buffer_Receive_U[2*nVertexR+iVertex] +
          rotMatrix[1][2]*Buffer_Receive_U[3*nVertexR+iVertex];
          Solution[3] = rotMatrix[2][0]*Buffer_Receive_U[1*nVertexR+iVertex] +
          rotMatrix[2][1]*Buffer_Receive_U[2*nVertexR+iVertex] +
          rotMatrix[2][2]*Buffer_Receive_U[3*nVertexR+iVertex];
        }
        
        /*--- Copy transformed conserved variables back into buffer. ---*/
        for (iVar = 0; iVar < nVar; iVar++)
          node[iPoint]->SetSolution_Old(iVar, Solution[iVar]);
        
      }
      
      /*--- Deallocate receive buffer ---*/
      delete [] Buffer_Receive_U;
      
    }
    
  }
}

void CAdjEulerSolver::Set_MPI_Solution_Limiter(CGeometry *geometry, CConfig *config) {
  unsigned short iVar, iMarker, iPeriodic_Index, MarkerS, MarkerR;
  unsigned long iVertex, iPoint, nVertexS, nVertexR, nBufferS_Vector, nBufferR_Vector;
  su2double rotMatrix[3][3], *angles, theta, cosTheta, sinTheta, phi, cosPhi, sinPhi, psi, cosPsi, sinPsi,
  *Buffer_Receive_Limit = NULL, *Buffer_Send_Limit = NULL;
  
#ifdef HAVE_MPI
  int send_to, receive_from;
  MPI_Status status;
#endif
  
  for (iMarker = 0; iMarker < nMarker; iMarker++) {
    
    if ((config->GetMarker_All_KindBC(iMarker) == SEND_RECEIVE) &&
        (config->GetMarker_All_SendRecv(iMarker) > 0)) {
      
      MarkerS = iMarker;  MarkerR = iMarker+1;
      
#ifdef HAVE_MPI
      send_to = config->GetMarker_All_SendRecv(MarkerS)-1;
      receive_from = abs(config->GetMarker_All_SendRecv(MarkerR))-1;
#endif
 
      nVertexS = geometry->nVertex[MarkerS];  nVertexR = geometry->nVertex[MarkerR];
      nBufferS_Vector = nVertexS*nVar;        nBufferR_Vector = nVertexR*nVar;
      
      /*--- Allocate Receive and send buffers  ---*/
      Buffer_Receive_Limit = new su2double [nBufferR_Vector];
      Buffer_Send_Limit = new su2double[nBufferS_Vector];
      
      /*--- Copy the solution old that should be sended ---*/
      for (iVertex = 0; iVertex < nVertexS; iVertex++) {
        iPoint = geometry->vertex[MarkerS][iVertex]->GetNode();
        for (iVar = 0; iVar < nVar; iVar++)
          Buffer_Send_Limit[iVar*nVertexS+iVertex] = node[iPoint]->GetLimiter(iVar);
      }
      
#ifdef HAVE_MPI
      
      /*--- Send/Receive information using Sendrecv ---*/
      SU2_MPI::Sendrecv(Buffer_Send_Limit, nBufferS_Vector, MPI_DOUBLE, send_to, 0,
                   Buffer_Receive_Limit, nBufferR_Vector, MPI_DOUBLE, receive_from, 0, MPI_COMM_WORLD, &status);
      
#else
      
      /*--- Receive information without MPI ---*/
      for (iVertex = 0; iVertex < nVertexR; iVertex++) {
        for (iVar = 0; iVar < nVar; iVar++)
          Buffer_Receive_Limit[iVar*nVertexR+iVertex] = Buffer_Send_Limit[iVar*nVertexR+iVertex];
      }
      
#endif
      
      /*--- Deallocate send buffer ---*/
      delete [] Buffer_Send_Limit;
      
      /*--- Do the coordinate transformation ---*/
      for (iVertex = 0; iVertex < nVertexR; iVertex++) {
        
        /*--- Find point and its type of transformation ---*/
        iPoint = geometry->vertex[MarkerR][iVertex]->GetNode();
        iPeriodic_Index = geometry->vertex[MarkerR][iVertex]->GetRotation_Type();
        
        /*--- Retrieve the supplied periodic information. ---*/
        angles = config->GetPeriodicRotation(iPeriodic_Index);
        
        /*--- Store angles separately for clarity. ---*/
        theta    = angles[0];   phi    = angles[1];     psi    = angles[2];
        cosTheta = cos(theta);  cosPhi = cos(phi);      cosPsi = cos(psi);
        sinTheta = sin(theta);  sinPhi = sin(phi);      sinPsi = sin(psi);
        
        /*--- Compute the rotation matrix. Note that the implicit
         ordering is rotation about the x-axis, y-axis,
         then z-axis. Note that this is the transpose of the matrix
         used during the preprocessing stage. ---*/
        rotMatrix[0][0] = cosPhi*cosPsi;    rotMatrix[1][0] = sinTheta*sinPhi*cosPsi - cosTheta*sinPsi;     rotMatrix[2][0] = cosTheta*sinPhi*cosPsi + sinTheta*sinPsi;
        rotMatrix[0][1] = cosPhi*sinPsi;    rotMatrix[1][1] = sinTheta*sinPhi*sinPsi + cosTheta*cosPsi;     rotMatrix[2][1] = cosTheta*sinPhi*sinPsi - sinTheta*cosPsi;
        rotMatrix[0][2] = -sinPhi;          rotMatrix[1][2] = sinTheta*cosPhi;                              rotMatrix[2][2] = cosTheta*cosPhi;
        
        /*--- Copy conserved variables before performing transformation. ---*/
        for (iVar = 0; iVar < nVar; iVar++)
          Solution[iVar] = Buffer_Receive_Limit[iVar*nVertexR+iVertex];
        
        /*--- Rotate the momentum components. ---*/
        if (nDim == 2) {
          Solution[1] = rotMatrix[0][0]*Buffer_Receive_Limit[1*nVertexR+iVertex] +
          rotMatrix[0][1]*Buffer_Receive_Limit[2*nVertexR+iVertex];
          Solution[2] = rotMatrix[1][0]*Buffer_Receive_Limit[1*nVertexR+iVertex] +
          rotMatrix[1][1]*Buffer_Receive_Limit[2*nVertexR+iVertex];
        }
        else {
          Solution[1] = rotMatrix[0][0]*Buffer_Receive_Limit[1*nVertexR+iVertex] +
          rotMatrix[0][1]*Buffer_Receive_Limit[2*nVertexR+iVertex] +
          rotMatrix[0][2]*Buffer_Receive_Limit[3*nVertexR+iVertex];
          Solution[2] = rotMatrix[1][0]*Buffer_Receive_Limit[1*nVertexR+iVertex] +
          rotMatrix[1][1]*Buffer_Receive_Limit[2*nVertexR+iVertex] +
          rotMatrix[1][2]*Buffer_Receive_Limit[3*nVertexR+iVertex];
          Solution[3] = rotMatrix[2][0]*Buffer_Receive_Limit[1*nVertexR+iVertex] +
          rotMatrix[2][1]*Buffer_Receive_Limit[2*nVertexR+iVertex] +
          rotMatrix[2][2]*Buffer_Receive_Limit[3*nVertexR+iVertex];
        }
        
        /*--- Copy transformed conserved variables back into buffer. ---*/
        for (iVar = 0; iVar < nVar; iVar++)
          node[iPoint]->SetLimiter(iVar, Solution[iVar]);
        
      }
      
      /*--- Deallocate receive buffer ---*/
      delete [] Buffer_Receive_Limit;
      
    }
    
  }
}

void CAdjEulerSolver::Set_MPI_Solution_Gradient(CGeometry *geometry, CConfig *config) {
  unsigned short iVar, iDim, iMarker, iPeriodic_Index, MarkerS, MarkerR;
  unsigned long iVertex, iPoint, nVertexS, nVertexR, nBufferS_Vector, nBufferR_Vector;
  su2double rotMatrix[3][3], *angles, theta, cosTheta, sinTheta, phi, cosPhi, sinPhi, psi, cosPsi, sinPsi,
  *Buffer_Receive_Gradient = NULL, *Buffer_Send_Gradient = NULL;
  
#ifdef HAVE_MPI
  int send_to, receive_from;
  MPI_Status status;
#endif
  
  su2double **Gradient = new su2double* [nVar];
  for (iVar = 0; iVar < nVar; iVar++)
    Gradient[iVar] = new su2double[nDim];
  
  for (iMarker = 0; iMarker < nMarker; iMarker++) {
    
    if ((config->GetMarker_All_KindBC(iMarker) == SEND_RECEIVE) &&
        (config->GetMarker_All_SendRecv(iMarker) > 0)) {
      
      MarkerS = iMarker;  MarkerR = iMarker+1;
      
#ifdef HAVE_MPI
      send_to = config->GetMarker_All_SendRecv(MarkerS)-1;
      receive_from = abs(config->GetMarker_All_SendRecv(MarkerR))-1;
#endif

      nVertexS = geometry->nVertex[MarkerS];  nVertexR = geometry->nVertex[MarkerR];
      nBufferS_Vector = nVertexS*nVar*nDim;        nBufferR_Vector = nVertexR*nVar*nDim;
      
      /*--- Allocate Receive and send buffers  ---*/
      Buffer_Receive_Gradient = new su2double [nBufferR_Vector];
      Buffer_Send_Gradient = new su2double[nBufferS_Vector];
      
      /*--- Copy the solution old that should be sended ---*/
      for (iVertex = 0; iVertex < nVertexS; iVertex++) {
        iPoint = geometry->vertex[MarkerS][iVertex]->GetNode();
        for (iVar = 0; iVar < nVar; iVar++)
          for (iDim = 0; iDim < nDim; iDim++)
            Buffer_Send_Gradient[iDim*nVar*nVertexS+iVar*nVertexS+iVertex] = node[iPoint]->GetGradient(iVar, iDim);
      }
      
#ifdef HAVE_MPI
      
      /*--- Send/Receive information using Sendrecv ---*/
      SU2_MPI::Sendrecv(Buffer_Send_Gradient, nBufferS_Vector, MPI_DOUBLE, send_to, 0,
                   Buffer_Receive_Gradient, nBufferR_Vector, MPI_DOUBLE, receive_from, 0, MPI_COMM_WORLD, &status);
#else
      
      /*--- Receive information without MPI ---*/
      for (iVertex = 0; iVertex < nVertexR; iVertex++) {
        for (iVar = 0; iVar < nVar; iVar++)
          for (iDim = 0; iDim < nDim; iDim++)
            Buffer_Receive_Gradient[iDim*nVar*nVertexR+iVar*nVertexR+iVertex] = Buffer_Send_Gradient[iDim*nVar*nVertexR+iVar*nVertexR+iVertex];
      }
      
#endif
      
      /*--- Deallocate send buffer ---*/
      delete [] Buffer_Send_Gradient;
      
      /*--- Do the coordinate transformation ---*/
      for (iVertex = 0; iVertex < nVertexR; iVertex++) {
        
        /*--- Find point and its type of transformation ---*/
        iPoint = geometry->vertex[MarkerR][iVertex]->GetNode();
        iPeriodic_Index = geometry->vertex[MarkerR][iVertex]->GetRotation_Type();
        
        /*--- Retrieve the supplied periodic information. ---*/
        angles = config->GetPeriodicRotation(iPeriodic_Index);
        
        /*--- Store angles separately for clarity. ---*/
        theta    = angles[0];   phi    = angles[1];     psi    = angles[2];
        cosTheta = cos(theta);  cosPhi = cos(phi);      cosPsi = cos(psi);
        sinTheta = sin(theta);  sinPhi = sin(phi);      sinPsi = sin(psi);
        
        /*--- Compute the rotation matrix. Note that the implicit
         ordering is rotation about the x-axis, y-axis,
         then z-axis. Note that this is the transpose of the matrix
         used during the preprocessing stage. ---*/
        rotMatrix[0][0] = cosPhi*cosPsi;    rotMatrix[1][0] = sinTheta*sinPhi*cosPsi - cosTheta*sinPsi;     rotMatrix[2][0] = cosTheta*sinPhi*cosPsi + sinTheta*sinPsi;
        rotMatrix[0][1] = cosPhi*sinPsi;    rotMatrix[1][1] = sinTheta*sinPhi*sinPsi + cosTheta*cosPsi;     rotMatrix[2][1] = cosTheta*sinPhi*sinPsi - sinTheta*cosPsi;
        rotMatrix[0][2] = -sinPhi;          rotMatrix[1][2] = sinTheta*cosPhi;                              rotMatrix[2][2] = cosTheta*cosPhi;
        
        /*--- Copy conserved variables before performing transformation. ---*/
        for (iVar = 0; iVar < nVar; iVar++)
          for (iDim = 0; iDim < nDim; iDim++)
            Gradient[iVar][iDim] = Buffer_Receive_Gradient[iDim*nVar*nVertexR+iVar*nVertexR+iVertex];
        
        /*--- Need to rotate the gradients for all conserved variables. ---*/
        for (iVar = 0; iVar < nVar; iVar++) {
          if (nDim == 2) {
            Gradient[iVar][0] = rotMatrix[0][0]*Buffer_Receive_Gradient[0*nVar*nVertexR+iVar*nVertexR+iVertex] + rotMatrix[0][1]*Buffer_Receive_Gradient[1*nVar*nVertexR+iVar*nVertexR+iVertex];
            Gradient[iVar][1] = rotMatrix[1][0]*Buffer_Receive_Gradient[0*nVar*nVertexR+iVar*nVertexR+iVertex] + rotMatrix[1][1]*Buffer_Receive_Gradient[1*nVar*nVertexR+iVar*nVertexR+iVertex];
          }
          else {
            Gradient[iVar][0] = rotMatrix[0][0]*Buffer_Receive_Gradient[0*nVar*nVertexR+iVar*nVertexR+iVertex] + rotMatrix[0][1]*Buffer_Receive_Gradient[1*nVar*nVertexR+iVar*nVertexR+iVertex] + rotMatrix[0][2]*Buffer_Receive_Gradient[2*nVar*nVertexR+iVar*nVertexR+iVertex];
            Gradient[iVar][1] = rotMatrix[1][0]*Buffer_Receive_Gradient[0*nVar*nVertexR+iVar*nVertexR+iVertex] + rotMatrix[1][1]*Buffer_Receive_Gradient[1*nVar*nVertexR+iVar*nVertexR+iVertex] + rotMatrix[1][2]*Buffer_Receive_Gradient[2*nVar*nVertexR+iVar*nVertexR+iVertex];
            Gradient[iVar][2] = rotMatrix[2][0]*Buffer_Receive_Gradient[0*nVar*nVertexR+iVar*nVertexR+iVertex] + rotMatrix[2][1]*Buffer_Receive_Gradient[1*nVar*nVertexR+iVar*nVertexR+iVertex] + rotMatrix[2][2]*Buffer_Receive_Gradient[2*nVar*nVertexR+iVar*nVertexR+iVertex];
          }
        }
        
        /*--- Store the received information ---*/
        for (iVar = 0; iVar < nVar; iVar++)
          for (iDim = 0; iDim < nDim; iDim++)
            node[iPoint]->SetGradient(iVar, iDim, Gradient[iVar][iDim]);
        
      }
      
      /*--- Deallocate receive buffer ---*/
      delete [] Buffer_Receive_Gradient;
      
    }
    
  }
  
  for (iVar = 0; iVar < nVar; iVar++)
    delete [] Gradient[iVar];
  delete [] Gradient;
  
}


void CAdjEulerSolver::Set_MPI_Undivided_Laplacian(CGeometry *geometry, CConfig *config) {
  unsigned short iVar, iMarker, iPeriodic_Index, MarkerS, MarkerR;
  unsigned long iVertex, iPoint, nVertexS, nVertexR, nBufferS_Vector, nBufferR_Vector;
  su2double rotMatrix[3][3], *angles, theta, cosTheta, sinTheta, phi, cosPhi, sinPhi, psi, cosPsi, sinPsi,
  *Buffer_Receive_Undivided_Laplacian = NULL, *Buffer_Send_Undivided_Laplacian = NULL;
  
#ifdef HAVE_MPI
  int send_to, receive_from;
  MPI_Status status;
#endif
  
  for (iMarker = 0; iMarker < nMarker; iMarker++) {
    
    if ((config->GetMarker_All_KindBC(iMarker) == SEND_RECEIVE) &&
        (config->GetMarker_All_SendRecv(iMarker) > 0)) {
      
      MarkerS = iMarker;  MarkerR = iMarker+1;
      
#ifdef HAVE_MPI
      send_to = config->GetMarker_All_SendRecv(MarkerS)-1;
      receive_from = abs(config->GetMarker_All_SendRecv(MarkerR))-1;
#endif

      nVertexS = geometry->nVertex[MarkerS];  nVertexR = geometry->nVertex[MarkerR];
      nBufferS_Vector = nVertexS*nVar;        nBufferR_Vector = nVertexR*nVar;
      
      /*--- Allocate Receive and send buffers  ---*/
      Buffer_Receive_Undivided_Laplacian = new su2double [nBufferR_Vector];
      Buffer_Send_Undivided_Laplacian = new su2double[nBufferS_Vector];
      
      /*--- Copy the solution old that should be sended ---*/
      for (iVertex = 0; iVertex < nVertexS; iVertex++) {
        iPoint = geometry->vertex[MarkerS][iVertex]->GetNode();
        for (iVar = 0; iVar < nVar; iVar++)
          Buffer_Send_Undivided_Laplacian[iVar*nVertexS+iVertex] = node[iPoint]->GetUndivided_Laplacian(iVar);
      }
      
#ifdef HAVE_MPI
      
      /*--- Send/Receive information using Sendrecv ---*/
      SU2_MPI::Sendrecv(Buffer_Send_Undivided_Laplacian, nBufferS_Vector, MPI_DOUBLE, send_to, 0,
                   Buffer_Receive_Undivided_Laplacian, nBufferR_Vector, MPI_DOUBLE, receive_from, 0, MPI_COMM_WORLD, &status);
#else
      
      /*--- Receive information without MPI ---*/
      for (iVertex = 0; iVertex < nVertexR; iVertex++) {
        for (iVar = 0; iVar < nVar; iVar++)
          Buffer_Receive_Undivided_Laplacian[iVar*nVertexR+iVertex] = Buffer_Send_Undivided_Laplacian[iVar*nVertexR+iVertex];
      }
      
#endif
      
      /*--- Deallocate send buffer ---*/
      delete [] Buffer_Send_Undivided_Laplacian;
      
      /*--- Do the coordinate transformation ---*/
      for (iVertex = 0; iVertex < nVertexR; iVertex++) {
        
        /*--- Find point and its type of transformation ---*/
        iPoint = geometry->vertex[MarkerR][iVertex]->GetNode();
        iPeriodic_Index = geometry->vertex[MarkerR][iVertex]->GetRotation_Type();
        
        /*--- Retrieve the supplied periodic information. ---*/
        angles = config->GetPeriodicRotation(iPeriodic_Index);
        
        /*--- Store angles separately for clarity. ---*/
        theta    = angles[0];   phi    = angles[1];     psi    = angles[2];
        cosTheta = cos(theta);  cosPhi = cos(phi);      cosPsi = cos(psi);
        sinTheta = sin(theta);  sinPhi = sin(phi);      sinPsi = sin(psi);
        
        /*--- Compute the rotation matrix. Note that the implicit
         ordering is rotation about the x-axis, y-axis,
         then z-axis. Note that this is the transpose of the matrix
         used during the preprocessing stage. ---*/
        rotMatrix[0][0] = cosPhi*cosPsi;    rotMatrix[1][0] = sinTheta*sinPhi*cosPsi - cosTheta*sinPsi;     rotMatrix[2][0] = cosTheta*sinPhi*cosPsi + sinTheta*sinPsi;
        rotMatrix[0][1] = cosPhi*sinPsi;    rotMatrix[1][1] = sinTheta*sinPhi*sinPsi + cosTheta*cosPsi;     rotMatrix[2][1] = cosTheta*sinPhi*sinPsi - sinTheta*cosPsi;
        rotMatrix[0][2] = -sinPhi;          rotMatrix[1][2] = sinTheta*cosPhi;                              rotMatrix[2][2] = cosTheta*cosPhi;
        
        /*--- Copy conserved variables before performing transformation. ---*/
        for (iVar = 0; iVar < nVar; iVar++)
          Solution[iVar] = Buffer_Receive_Undivided_Laplacian[iVar*nVertexR+iVertex];
        
        /*--- Rotate the momentum components. ---*/
        if (nDim == 2) {
          Solution[1] = rotMatrix[0][0]*Buffer_Receive_Undivided_Laplacian[1*nVertexR+iVertex] +
          rotMatrix[0][1]*Buffer_Receive_Undivided_Laplacian[2*nVertexR+iVertex];
          Solution[2] = rotMatrix[1][0]*Buffer_Receive_Undivided_Laplacian[1*nVertexR+iVertex] +
          rotMatrix[1][1]*Buffer_Receive_Undivided_Laplacian[2*nVertexR+iVertex];
        }
        else {
          Solution[1] = rotMatrix[0][0]*Buffer_Receive_Undivided_Laplacian[1*nVertexR+iVertex] +
          rotMatrix[0][1]*Buffer_Receive_Undivided_Laplacian[2*nVertexR+iVertex] +
          rotMatrix[0][2]*Buffer_Receive_Undivided_Laplacian[3*nVertexR+iVertex];
          Solution[2] = rotMatrix[1][0]*Buffer_Receive_Undivided_Laplacian[1*nVertexR+iVertex] +
          rotMatrix[1][1]*Buffer_Receive_Undivided_Laplacian[2*nVertexR+iVertex] +
          rotMatrix[1][2]*Buffer_Receive_Undivided_Laplacian[3*nVertexR+iVertex];
          Solution[3] = rotMatrix[2][0]*Buffer_Receive_Undivided_Laplacian[1*nVertexR+iVertex] +
          rotMatrix[2][1]*Buffer_Receive_Undivided_Laplacian[2*nVertexR+iVertex] +
          rotMatrix[2][2]*Buffer_Receive_Undivided_Laplacian[3*nVertexR+iVertex];
        }
        
        /*--- Copy transformed conserved variables back into buffer. ---*/
        for (iVar = 0; iVar < nVar; iVar++)
          node[iPoint]->SetUndivided_Laplacian(iVar, Solution[iVar]);
        
      }
      
      /*--- Deallocate receive buffer ---*/
      delete [] Buffer_Receive_Undivided_Laplacian;
      
    }
    
  }
  
}

void CAdjEulerSolver::Set_MPI_Dissipation_Switch(CGeometry *geometry, CConfig *config) {
  unsigned short iMarker, MarkerS, MarkerR;
  unsigned long iVertex, iPoint, nVertexS, nVertexR, nBufferS_Vector, nBufferR_Vector;
  su2double *Buffer_Receive_Lambda = NULL, *Buffer_Send_Lambda = NULL;
  
#ifdef HAVE_MPI
  int send_to, receive_from;
  MPI_Status status;
#endif
  
  for (iMarker = 0; iMarker < nMarker; iMarker++) {
    
    if ((config->GetMarker_All_KindBC(iMarker) == SEND_RECEIVE) &&
        (config->GetMarker_All_SendRecv(iMarker) > 0)) {
      
      MarkerS = iMarker;  MarkerR = iMarker+1;
      
#ifdef HAVE_MPI
      send_to = config->GetMarker_All_SendRecv(MarkerS)-1;
      receive_from = abs(config->GetMarker_All_SendRecv(MarkerR))-1;
#endif

      nVertexS = geometry->nVertex[MarkerS];  nVertexR = geometry->nVertex[MarkerR];
      nBufferS_Vector = nVertexS;        nBufferR_Vector = nVertexR;
      
      /*--- Allocate Receive and send buffers  ---*/
      Buffer_Receive_Lambda = new su2double [nBufferR_Vector];
      Buffer_Send_Lambda = new su2double[nBufferS_Vector];
      
      /*--- Copy the solution old that should be sended ---*/
      for (iVertex = 0; iVertex < nVertexS; iVertex++) {
        iPoint = geometry->vertex[MarkerS][iVertex]->GetNode();
        Buffer_Send_Lambda[iVertex] = node[iPoint]->GetSensor();
      }
      
#ifdef HAVE_MPI
      
      /*--- Send/Receive information using Sendrecv ---*/
      SU2_MPI::Sendrecv(Buffer_Send_Lambda, nBufferS_Vector, MPI_DOUBLE, send_to, 0,
                   Buffer_Receive_Lambda, nBufferR_Vector, MPI_DOUBLE, receive_from, 0, MPI_COMM_WORLD, &status);
#else
      
      /*--- Receive information without MPI ---*/
      for (iVertex = 0; iVertex < nVertexR; iVertex++) {
        Buffer_Receive_Lambda[iVertex] = Buffer_Send_Lambda[iVertex];
      }
      
#endif
      
      /*--- Deallocate send buffer ---*/
      delete [] Buffer_Send_Lambda;
      
      /*--- Do the coordinate transformation ---*/
      for (iVertex = 0; iVertex < nVertexR; iVertex++) {
        
        /*--- Find point and its type of transformation ---*/
        iPoint = geometry->vertex[MarkerR][iVertex]->GetNode();
        node[iPoint]->SetSensor(Buffer_Receive_Lambda[iVertex]);
        
      }
      
      /*--- Deallocate receive buffer ---*/
      delete [] Buffer_Receive_Lambda;
      
    }
    
  }
}

void CAdjEulerSolver::SetForceProj_Vector(CGeometry *geometry, CSolver **solver_container, CConfig *config) {
  
  su2double *ForceProj_Vector, x = 0.0, y = 0.0, z = 0.0, *Normal, CD, CL, Cp, CpTarget,
  CT, CQ, x_origin, y_origin, z_origin, WDrag, Area, invCD, CLCD2, invCQ, CTRCQ2;
  unsigned short iMarker;
  unsigned long iVertex, iPoint;
  
  int rank = MASTER_NODE;

#ifdef HAVE_MPI
  MPI_Comm_rank(MPI_COMM_WORLD, &rank);
#endif
  
  su2double Alpha            = (config->GetAoA()*PI_NUMBER)/180.0;
  su2double Beta             = (config->GetAoS()*PI_NUMBER)/180.0;
  su2double RefLengthMoment  = config->GetRefLengthMoment();
  su2double *RefOriginMoment = config->GetRefOriginMoment(0);

  ForceProj_Vector = new su2double[nDim];
  
  /*--- Compute coefficients needed for objective function evaluation. ---*/
  
  CD = solver_container[FLOW_SOL]->GetTotal_CDrag();
  CL = solver_container[FLOW_SOL]->GetTotal_CLift();
  CT = solver_container[FLOW_SOL]->GetTotal_CT();
  CQ = solver_container[FLOW_SOL]->GetTotal_CQ();
  invCD  = 1.0/CD; CLCD2  = CL/(CD*CD);
  invCQ  = 1.0/CQ; CTRCQ2 = CT/(RefLengthMoment*CQ*CQ);
  
  x_origin = RefOriginMoment[0]; y_origin = RefOriginMoment[1]; z_origin = RefOriginMoment[2];
  
  /*--- Evaluate the boundary condition coefficients. ---*/
  
  for (iMarker = 0; iMarker < nMarker; iMarker++)
    
    if ((config->GetMarker_All_KindBC(iMarker) != SEND_RECEIVE) &&
        (config->GetMarker_All_Monitoring(iMarker) == YES))
      
      for (iVertex = 0; iVertex < geometry->nVertex[iMarker]; iVertex++) {
        
        iPoint = geometry->vertex[iMarker][iVertex]->GetNode();
        
        x = geometry->node[iPoint]->GetCoord(0);
        y = geometry->node[iPoint]->GetCoord(1);
        if (nDim == 3) z = geometry->node[iPoint]->GetCoord(2);
        
        Normal = geometry->vertex[iMarker][iVertex]->GetNormal();
        switch (config->GetKind_ObjFunc()) {
          case DRAG_COEFFICIENT :
            if (nDim == 2) { ForceProj_Vector[0] = cos(Alpha); ForceProj_Vector[1] = sin(Alpha); }
            if (nDim == 3) { ForceProj_Vector[0] = cos(Alpha)*cos(Beta); ForceProj_Vector[1] = sin(Beta); ForceProj_Vector[2] = sin(Alpha)*cos(Beta); }
            break;
          case LIFT_COEFFICIENT :
            if (nDim == 2) { ForceProj_Vector[0] = -sin(Alpha); ForceProj_Vector[1] = cos(Alpha); }
            if (nDim == 3) { ForceProj_Vector[0] = -sin(Alpha); ForceProj_Vector[1] = 0.0; ForceProj_Vector[2] = cos(Alpha); }
            break;
          case SIDEFORCE_COEFFICIENT :
            if ((nDim == 2) && (rank == MASTER_NODE)) { cout << "This functional is not possible in 2D!!" << endl;
              exit(EXIT_FAILURE);
            }
            if (nDim == 3) { ForceProj_Vector[0] = -sin(Beta) * cos(Alpha); ForceProj_Vector[1] = cos(Beta); ForceProj_Vector[2] = -sin(Beta) * sin(Alpha); }
            break;
          case INVERSE_DESIGN_PRESSURE :
            Cp = solver_container[FLOW_SOL]->GetCPressure(iMarker, iVertex);
            CpTarget = solver_container[FLOW_SOL]->GetCPressureTarget(iMarker, iVertex);
            Area = sqrt(Normal[0]*Normal[0] + Normal[1]*Normal[1]);
            if (nDim == 3) Area = sqrt(Normal[0]*Normal[0] + Normal[1]*Normal[1] + Normal[2]*Normal[2]);
            ForceProj_Vector[0] = -2.0*(Cp-CpTarget)*Normal[0]/Area; ForceProj_Vector[1] = -2.0*(Cp-CpTarget)*Normal[1]/Area;
            if (nDim == 3) ForceProj_Vector[2] = -2.0*(Cp-CpTarget)*Normal[2]/Area;
            break;
          case MOMENT_X_COEFFICIENT :
            if ((nDim == 2) && (rank == MASTER_NODE)) { cout << "This functional is not possible in 2D!!" << endl; exit(EXIT_FAILURE); }
            if (nDim == 3) { ForceProj_Vector[0] = 0.0; ForceProj_Vector[1] = -(z - z_origin)/RefLengthMoment; ForceProj_Vector[2] = (y - y_origin)/RefLengthMoment; }
            break;
          case MOMENT_Y_COEFFICIENT :
            if ((nDim == 2) && (rank == MASTER_NODE)) { cout << "This functional is not possible in 2D!!" << endl; exit(EXIT_FAILURE); }
            if (nDim == 3) { ForceProj_Vector[0] = (z - z_origin)/RefLengthMoment; ForceProj_Vector[1] = 0.0; ForceProj_Vector[2] = -(x - x_origin)/RefLengthMoment; }
            break;
          case MOMENT_Z_COEFFICIENT :
            if (nDim == 2) { ForceProj_Vector[0] = -(y - y_origin)/RefLengthMoment; ForceProj_Vector[1] = (x - x_origin)/RefLengthMoment; }
            if (nDim == 3) { ForceProj_Vector[0] = -(y - y_origin)/RefLengthMoment; ForceProj_Vector[1] = (x - x_origin)/RefLengthMoment; ForceProj_Vector[2] = 0; }
            break;
          case EFFICIENCY :
            if (nDim == 2) { ForceProj_Vector[0] = -(invCD*sin(Alpha)+CLCD2*cos(Alpha)); ForceProj_Vector[1] = (invCD*cos(Alpha)-CLCD2*sin(Alpha)); }
            if (nDim == 3) { ForceProj_Vector[0] = -(invCD*sin(Alpha)+CLCD2*cos(Alpha)*cos(Beta)); ForceProj_Vector[1] = -CLCD2*sin(Beta); ForceProj_Vector[2] = (invCD*cos(Alpha)-CLCD2*sin(Alpha)*cos(Beta)); }
            break;
          case EQUIVALENT_AREA :
            WDrag = config->GetWeightCd();
            if (nDim == 2) { ForceProj_Vector[0] = cos(Alpha)*WDrag; ForceProj_Vector[1] = sin(Alpha)*WDrag; }
            if (nDim == 3) { ForceProj_Vector[0] = cos(Alpha)*cos(Beta)*WDrag; ForceProj_Vector[1] = sin(Beta)*WDrag; ForceProj_Vector[2] = sin(Alpha)*cos(Beta)*WDrag; }
            break;
          case NEARFIELD_PRESSURE :
            WDrag = config->GetWeightCd();
            if (nDim == 2) { ForceProj_Vector[0] = cos(Alpha)*WDrag; ForceProj_Vector[1] = sin(Alpha)*WDrag; }
            if (nDim == 3) { ForceProj_Vector[0] = cos(Alpha)*cos(Beta)*WDrag; ForceProj_Vector[1] = sin(Beta)*WDrag; ForceProj_Vector[2] = sin(Alpha)*cos(Beta)*WDrag; }
            break;
          case FORCE_X_COEFFICIENT :
            if (nDim == 2) { ForceProj_Vector[0] = 1.0; ForceProj_Vector[1] = 0.0; }
            if (nDim == 3) { ForceProj_Vector[0] = 1.0; ForceProj_Vector[1] = 0.0; ForceProj_Vector[2] = 0.0; }
            break;
          case FORCE_Y_COEFFICIENT :
            if (nDim == 2) { ForceProj_Vector[0] = 0.0; ForceProj_Vector[1] = 1.0; }
            if (nDim == 3) { ForceProj_Vector[0] = 0.0; ForceProj_Vector[1] = 1.0; ForceProj_Vector[2] = 0.0; }
            break;
          case FORCE_Z_COEFFICIENT :
            if ((nDim == 2) && (rank == MASTER_NODE)) {cout << "This functional is not possible in 2D!!" << endl;
              exit(EXIT_FAILURE);
            }
            if (nDim == 3) { ForceProj_Vector[0] = 0.0; ForceProj_Vector[1] = 0.0; ForceProj_Vector[2] = 1.0; }
            break;
          case THRUST_COEFFICIENT :
            if ((nDim == 2) && (rank == MASTER_NODE)) {cout << "This functional is not possible in 2D!!" << endl;
              exit(EXIT_FAILURE);
            }
            if (nDim == 3) { ForceProj_Vector[0] = 0.0; ForceProj_Vector[1] = 0.0; ForceProj_Vector[2] = 1.0; }
            break;
          case TORQUE_COEFFICIENT :
            if (nDim == 2) { ForceProj_Vector[0] = (y - y_origin)/RefLengthMoment; ForceProj_Vector[1] = -(x - x_origin)/RefLengthMoment; }
            if (nDim == 3) { ForceProj_Vector[0] = (y - y_origin)/RefLengthMoment; ForceProj_Vector[1] = -(x - x_origin)/RefLengthMoment; ForceProj_Vector[2] = 0; }
            break;
          case FIGURE_OF_MERIT :
            if ((nDim == 2) && (rank == MASTER_NODE)) {cout << "This functional is not possible in 2D!!" << endl;
              exit(EXIT_FAILURE);
            }
            if (nDim == 3) {
              ForceProj_Vector[0] = -invCQ;
              ForceProj_Vector[1] = -CTRCQ2*(z - z_origin);
              ForceProj_Vector[2] =  CTRCQ2*(y - y_origin);
            }
            break;
<<<<<<< HEAD
          case INVERSE_DESIGN_HEATFLUX: case TOTAL_HEATFLUX : case MAXIMUM_HEATFLUX: case AVG_TOTAL_PRESSURE : case AVG_OUTLET_PRESSURE: case MASS_FLOW_RATE : case FREE_SURFACE :
=======
          default :
>>>>>>> 1809033a
            if (nDim == 2) { ForceProj_Vector[0] = 0.0; ForceProj_Vector[1] = 0.0; }
            if (nDim == 3) { ForceProj_Vector[0] = 0.0; ForceProj_Vector[1] = 0.0; ForceProj_Vector[2] = 0.0; }
            break;
        }
        
        /*--- Store the force projection vector at this node ---*/
        
        node[iPoint]->SetForceProj_Vector(ForceProj_Vector);
        
      }
  
  delete [] ForceProj_Vector;
  
}

void CAdjEulerSolver::SetIntBoundary_Jump(CGeometry *geometry, CSolver **solver_container, CConfig *config) {
  unsigned short iMarker, iVar, jVar, kVar, iDim, jDim, iIndex;
  unsigned long iVertex, iPoint, iPointNearField, nPointNearField = 0;
  su2double factor = 1.0, AngleDouble, data, aux, *IntBound_Vector, *coord, *FlowSolution, WeightSB, MinDist = 1E6, Dist, DerivativeOF = 0.0, *Normal, Area, UnitNormal[3], velocity[3], Energy, Rho, sqvel, proj_vel, phi, a1, a2;
  su2double **A, **M, **AM, *b;
  short AngleInt = 0, IndexNF_inv[180], iColumn;
  ifstream index_file;
  string text_line;
  vector<vector<su2double> > NearFieldWeight;
  vector<su2double> CoordNF;
  vector<short> IndexNF;
  
  IntBound_Vector = new su2double [nVar];
  
  /*--- Allocate vectors and matrices ---*/
  
  b = new su2double [nVar];
  A = new su2double* [nVar];
  M = new su2double* [nVar];
  AM = new su2double* [nVar];
  for (iVar = 0; iVar < nVar; iVar++) {
    A[iVar] = new su2double [nVar];
    M[iVar] = new su2double [nVar];
    AM[iVar] = new su2double [nVar];
  }
  
  /*--- If equivalent area objective function, read the value of
   the derivative from a file, this is a preprocess of the direct solution ---*/
  
  if (config->GetKind_ObjFunc() == EQUIVALENT_AREA) {
    
    /*--- Read derivative of the objective function at the NearField from file ---*/
    index_file.open("WeightNF.dat", ios::in);
    if (index_file.fail()) {
      cout << "There is no Weight Nearfield Pressure file (WeightNF.dat)." << endl;
      exit(EXIT_FAILURE);
    }
    
    nPointNearField = 0;
    
    while (index_file) {
      string line;
      getline(index_file, line);
      istringstream is(line);
      
      /*--- The first row provides the azimuthal angle ---*/
      
      if (nPointNearField == 0) {
        is >> data; // The first column is related with the coordinate
        while (is.good()) { is >> data; IndexNF.push_back(SU2_TYPE::Int(data)); }
      }
      else {
        is >> data; CoordNF.push_back(data); // The first column is the point coordinate
        vector<su2double> row;
        while (is.good()) { is >> data; row.push_back(data); }
        NearFieldWeight.push_back(row);
      }
      nPointNearField++;
    }
    
    /*--- Note tha the first row is the azimuthal angle ---*/
    
    nPointNearField = nPointNearField - 1;
    
    for (AngleInt = 0; AngleInt < 180; AngleInt++)
      IndexNF_inv[AngleInt] = -1;
    
    for (iIndex = 0; iIndex < IndexNF.size(); iIndex++)
      IndexNF_inv[IndexNF[iIndex]] = iIndex;
    
  }
  
  /*--- Compute the jump on the adjoint variables for the upper and the lower side ---*/
  
  for (iMarker = 0; iMarker < nMarker; iMarker++)
    
    if (config->GetMarker_All_KindBC(iMarker) == NEARFIELD_BOUNDARY)
      
      for (iVertex = 0; iVertex < geometry->nVertex[iMarker]; iVertex++) {
        
        iPoint = geometry->vertex[iMarker][iVertex]->GetNode();
        Normal = geometry->vertex[iMarker][iVertex]->GetNormal();
        
        Area = 0.0;
        for (iDim = 0; iDim < nDim; iDim++) Area += Normal[iDim]*Normal[iDim];
        Area = sqrt (Area);
        
        for (iDim = 0; iDim < nDim; iDim++)
          UnitNormal[iDim] = Normal[iDim]/Area;
        
        if (geometry->node[iPoint]->GetDomain()) {
          
          coord = geometry->node[iPoint]->GetCoord();
          DerivativeOF = 0.0;
          
          /*--- Just in case the functional depend also on the surface pressure ---*/
          
          WeightSB = 1.0-config->GetWeightCd();
          
          su2double AoA, XcoordRot = 0.0, YcoordRot = 0.0, ZcoordRot = 0.0;
          
          if (nDim == 2) XcoordRot = coord[0];
          if (nDim == 3) {
            
            /*--- Rotate the nearfield cylinder  ---*/
            
            AoA = -(config->GetAoA()*PI_NUMBER/180.0);
            XcoordRot = coord[0]*cos(AoA) - coord[2]*sin(AoA);
            YcoordRot = coord[1];
            ZcoordRot = coord[0]*sin(AoA) + coord[2]*cos(AoA);
          }
          
          switch (config->GetKind_ObjFunc()) {
            case EQUIVALENT_AREA :
              
              if (nDim == 2) AngleInt = 0;
              
              if (nDim == 3) {
                
                /*--- Compute the azimuthal angle of the iPoint ---*/
                
                AngleDouble = fabs(atan(-YcoordRot/ZcoordRot)*180.0/PI_NUMBER);
                
                /*--- Fix an azimuthal line due to misalignments of the near-field ---*/
                
                su2double FixAzimuthalLine = config->GetFixAzimuthalLine();
                
                if ((AngleDouble >= FixAzimuthalLine - 0.1) && (AngleDouble <= FixAzimuthalLine + 0.1)) AngleDouble = FixAzimuthalLine - 0.1;
                
                AngleInt = SU2_TYPE::Short(floor(AngleDouble + 0.5));
                if (AngleInt < 0) AngleInt = 180 + AngleInt;
                
              }
              
              if (AngleInt <= 60) {
                iColumn = IndexNF_inv[AngleInt];
                
                /*--- An azimuthal angle is not defined... this happens with MG levels ---*/
                
                if (iColumn < 0.0) {
                  if (IndexNF_inv[AngleInt+1] > 0) { iColumn = IndexNF_inv[AngleInt+1]; goto end; }
                  if (IndexNF_inv[AngleInt-1] > 0) { iColumn = IndexNF_inv[AngleInt-1]; goto end; }
                  if (IndexNF_inv[AngleInt+2] > 0) { iColumn = IndexNF_inv[AngleInt+2]; goto end; }
                  if (IndexNF_inv[AngleInt-2] > 0) { iColumn = IndexNF_inv[AngleInt-2]; goto end; }
                  if (IndexNF_inv[AngleInt+3] > 0) { iColumn = IndexNF_inv[AngleInt+3]; goto end; }
                  if (IndexNF_inv[AngleInt-3] > 0) { iColumn = IndexNF_inv[AngleInt-3]; goto end; }
                  if (IndexNF_inv[AngleInt+4] > 0) { iColumn = IndexNF_inv[AngleInt+4]; goto end; }
                  if (IndexNF_inv[AngleInt-4] > 0) { iColumn = IndexNF_inv[AngleInt-4]; goto end; }
                }
                
              end:
                
                if (iColumn < 0.0) { cout <<" An azimuthal angle is not defined..." << endl; }
                
                /*--- Find the value of the weight in the table, using the azimuthal angle  ---*/
                
                MinDist = 1E6;
                for (iPointNearField = 0; iPointNearField < nPointNearField; iPointNearField++) {
                  Dist = fabs(CoordNF[iPointNearField] - XcoordRot);
                  if (Dist <= MinDist) {
                    MinDist = Dist;
                    DerivativeOF = factor*WeightSB*NearFieldWeight[iPointNearField][iColumn];
                  }
                }
              }
              else DerivativeOF = 0.0;
              
              if ((MinDist > 1E-6) || (coord[nDim-1] > 0.0)) DerivativeOF = 0.0;
              
              break;
              
            case NEARFIELD_PRESSURE :
              
              DerivativeOF = factor*WeightSB*(solver_container[FLOW_SOL]->node[iPoint]->GetPressure()
                                              - solver_container[FLOW_SOL]->GetPressure_Inf());
              
              break;
              
          }
          
          /*--- Compute the jump of the adjoint variables (2D, and 3D problems) --*/
          
          FlowSolution = solver_container[FLOW_SOL]->node[iPoint]->GetSolution();
          
          Rho = FlowSolution[0];
          Energy = FlowSolution[nVar-1]/FlowSolution[0];
          
          sqvel = 0.0; proj_vel = 0.0;
          for (iDim = 0; iDim < nDim; iDim++) {
            velocity[iDim] = FlowSolution[iDim+1]/FlowSolution[0];
            sqvel    += velocity[iDim]*velocity[iDim];
            proj_vel += velocity[iDim]*UnitNormal[iDim];
          }
          
          if (nDim == 2) {
            
            /*--- Compute the projected Jacobian ---*/
            
            A[0][0] = 0.0; A[0][1] = 0.0; A[0][2] = 1.0; A[0][3] = 0.0;
            A[1][0] = -velocity[0]*velocity[1]; A[1][1] = velocity[1]; A[1][2] = velocity[0]; A[1][3] = 0.0;
            A[2][0] = 0.5*(Gamma-3.0)*velocity[1]*velocity[1]+0.5*Gamma_Minus_One*velocity[0]*velocity[0]; A[2][1] = -Gamma_Minus_One*velocity[0];
            A[2][2] = (3.0-Gamma)*velocity[1]; A[2][3] = Gamma_Minus_One; A[3][0] = -Gamma*velocity[1]*Energy+Gamma_Minus_One*velocity[1]*sqvel;
            A[3][1] = -Gamma_Minus_One*velocity[0]*velocity[1]; A[3][2] = Gamma*Energy-0.5*Gamma_Minus_One*(velocity[0]*velocity[0]+3.0*velocity[1]*velocity[1]);	A[3][3] = Gamma*velocity[1];
            
            /*--- Compute the transformation matrix ---*/
            
            M[0][0] = 1.0; M[0][1] = 0.0; M[0][2] = 0.0; M[0][3] = 0.0;
            M[1][0] = velocity[0]; M[1][1] = Rho; M[1][2] = 0.0; M[1][3] = 0.0;
            M[2][0] = velocity[1]; M[2][1] = 0.0; M[2][2] = Rho; M[2][3] = 0.0;
            M[3][0] = 0.5*sqvel;	M[3][1] = Rho*velocity[0]; M[3][2] = Rho*velocity[1]; M[3][3] = 1.0/Gamma_Minus_One;
            
            /*--- Create the soruce term (AM)^T X = b ---*/
            
            b[0] = 0.0; b[1] = 0.0; b[2] = 0.0; b[3] = DerivativeOF;
            
          }
          
          if (nDim == 3) {
            
            
            /*--- Compute the projected Jacobian ---*/
            
            phi = 0.5*Gamma_Minus_One*sqvel;
            a1 = Gamma*Energy-phi; a2 = Gamma-1.0;
            
            A[0][0] = 0.0;
            for (iDim = 0; iDim < nDim; iDim++) A[0][iDim+1] = UnitNormal[iDim];
            A[0][nDim+1] = 0.0;
            
            for (iDim = 0; iDim < nDim; iDim++) {
              A[iDim+1][0] = (UnitNormal[iDim]*phi - velocity[iDim]*proj_vel);
              for (jDim = 0; jDim < nDim; jDim++)
                A[iDim+1][jDim+1] = (UnitNormal[jDim]*velocity[iDim]-a2*UnitNormal[iDim]*velocity[jDim]);
              A[iDim+1][iDim+1] += proj_vel;
              A[iDim+1][nDim+1] = a2*UnitNormal[iDim];
            }
            
            A[nDim+1][0] = proj_vel*(phi-a1);
            for (iDim = 0; iDim < nDim; iDim++)
              A[nDim+1][iDim+1] = (UnitNormal[iDim]*a1-a2*velocity[iDim]*proj_vel);
            A[nDim+1][nDim+1] = Gamma*proj_vel;
            
            /*--- Compute the transformation matrix ---*/
            
            M[0][0] = 1.0; M[0][1] = 0.0; M[0][2] = 0.0; M[0][3] = 0.0; M[0][4] = 0.0;
            M[1][0] = velocity[0]; M[1][1] = Rho; M[1][2] = 0.0; M[1][3] = 0.0; M[1][4] = 0.0;
            M[2][0] = velocity[1]; M[2][1] = 0.0; M[2][2] = Rho; M[2][3] = 0.0; M[2][4] = 0.0;
            M[3][0] = velocity[2]; M[3][1] = 0.0; M[3][2] = 0.0; M[3][3] = Rho; M[3][4] = 0.0;
            M[4][0] = 0.5*sqvel; M[4][1] = Rho*velocity[0]; M[4][2] = Rho*velocity[1];
            M[4][3] = Rho*velocity[2]; M[4][4] = 1.0/Gamma_Minus_One;
            
            /*--- Create the soruce term (AM)^T X = b ---*/
            
            b[0] = 0.0; b[1] = 0.0; b[2] = 0.0; b[3] = 0.0; b[4] = DerivativeOF;
            
          }
          
          /*--- Compute A times M ---*/
          
          for (iVar = 0; iVar < nVar; iVar++)
            for (jVar = 0; jVar < nVar; jVar++) {
              aux = 0.0;
              for (kVar = 0; kVar < nVar; kVar++)
                aux += A[iVar][kVar]*M[kVar][jVar];
              AM[iVar][jVar] = aux;
            }
          
          /*--- Compute the transpose matrix ---*/
          
          for (iVar = 0; iVar < nVar; iVar++)
            for (jVar = 0; jVar < nVar; jVar++)
              A[iVar][jVar] = AM[jVar][iVar];
          
          /*--- Solve the linear system using a LU descomposition --*/
          
          Gauss_Elimination(A, b, nVar);
          
          /*--- Update the internal boundary jump --*/
          
          for (iVar = 0; iVar < nVar; iVar++)
            IntBound_Vector[iVar] = b[iVar];
          
          node[iPoint]->SetIntBoundary_Jump(IntBound_Vector);
          
        }
      }
  
  delete [] IntBound_Vector;
  
  /*--- Deallocate the linear system ---*/
  
  for (iVar = 0; iVar < nVar; iVar++) {
    delete [] A[iVar];
    delete [] M[iVar];
    delete [] AM[iVar];
  }
  delete [] A;
  delete [] M;
  delete [] AM;
  delete [] b;
  
}

void CAdjEulerSolver::SetInitialCondition(CGeometry **geometry, CSolver ***solver_container, CConfig *config, unsigned long ExtIter) {
  unsigned long iPoint, Point_Fine;
  unsigned short iMesh, iChildren, iVar;
  su2double LevelSet, Area_Children, Area_Parent, LevelSet_Fine, *Solution, *Solution_Fine;
  
  bool restart = config->GetRestart();
  bool freesurface = (config->GetKind_Regime() == FREESURFACE);
  bool dual_time = ((config->GetUnsteady_Simulation() == DT_STEPPING_1ST) ||
                    (config->GetUnsteady_Simulation() == DT_STEPPING_2ND));
  
  if (freesurface) {
    
    for (iMesh = 0; iMesh <= config->GetnMGLevels(); iMesh++) {
      
      for (iPoint = 0; iPoint < geometry[iMesh]->GetnPoint(); iPoint++) {
        
        /*--- Set initial boundary condition at iter 0 ---*/
        if ((ExtIter == 0) && (!restart)) {
          
          /*--- Compute the adjoint level set value in all the MG levels ---*/
          if (iMesh == MESH_0) {
            solver_container[iMesh][ADJFLOW_SOL]->node[iPoint]->SetSolution(nDim+1, 0.0);
          }
          else {
            Area_Parent = geometry[iMesh]->node[iPoint]->GetVolume();
            LevelSet = 0.0;
            for (iChildren = 0; iChildren < geometry[iMesh]->node[iPoint]->GetnChildren_CV(); iChildren++) {
              Point_Fine = geometry[iMesh]->node[iPoint]->GetChildren_CV(iChildren);
              Area_Children = geometry[iMesh-1]->node[Point_Fine]->GetVolume();
              LevelSet_Fine = solver_container[iMesh-1][ADJFLOW_SOL]->node[Point_Fine]->GetSolution(nDim+1);
              LevelSet += LevelSet_Fine*Area_Children/Area_Parent;
            }
            solver_container[iMesh][ADJFLOW_SOL]->node[iPoint]->SetSolution(nDim+1, LevelSet);
          }
          
          /*--- Compute the flow solution using the level set value. ---*/
          for (iVar = 0; iVar < nVar; iVar++)
            solver_container[iMesh][ADJFLOW_SOL]->node[iPoint]->SetSolution(iVar, 0.0);
          
        }
      }
      
      /*--- Set the MPI communication ---*/
      solver_container[iMesh][ADJFLOW_SOL]->Set_MPI_Solution(geometry[iMesh], config);
      
    }
    
  }
  
  /*--- If restart solution, then interpolate the flow solution to
   all the multigrid levels, this is important with the dual time strategy ---*/
  if (restart) {
    Solution = new su2double[nVar];
    for (iMesh = 1; iMesh <= config->GetnMGLevels(); iMesh++) {
      for (iPoint = 0; iPoint < geometry[iMesh]->GetnPoint(); iPoint++) {
        Area_Parent = geometry[iMesh]->node[iPoint]->GetVolume();
        for (iVar = 0; iVar < nVar; iVar++) Solution[iVar] = 0.0;
        for (iChildren = 0; iChildren < geometry[iMesh]->node[iPoint]->GetnChildren_CV(); iChildren++) {
          Point_Fine = geometry[iMesh]->node[iPoint]->GetChildren_CV(iChildren);
          Area_Children = geometry[iMesh-1]->node[Point_Fine]->GetVolume();
          Solution_Fine = solver_container[iMesh-1][ADJFLOW_SOL]->node[Point_Fine]->GetSolution();
          for (iVar = 0; iVar < nVar; iVar++) {
            Solution[iVar] += Solution_Fine[iVar]*Area_Children/Area_Parent;
          }
        }
        solver_container[iMesh][ADJFLOW_SOL]->node[iPoint]->SetSolution(Solution);
        
      }
      solver_container[iMesh][ADJFLOW_SOL]->Set_MPI_Solution(geometry[iMesh], config);
    }
    delete [] Solution;
  }
  
  /*--- The value of the solution for the first iteration of the dual time ---*/
  for (iMesh = 0; iMesh <= config->GetnMGLevels(); iMesh++) {
    for (iPoint = 0; iPoint < geometry[iMesh]->GetnPoint(); iPoint++) {
      if ((ExtIter == 0) && (dual_time)) {
        solver_container[iMesh][ADJFLOW_SOL]->node[iPoint]->Set_Solution_time_n();
        solver_container[iMesh][ADJFLOW_SOL]->node[iPoint]->Set_Solution_time_n1();
      }
    }
  }
  
}

void CAdjEulerSolver::Preprocessing(CGeometry *geometry, CSolver **solver_container, CConfig *config, unsigned short iMesh, unsigned short iRKStep, unsigned short RunTime_EqSystem, bool Output) {
  
  unsigned long iPoint, ErrorCounter = 0;
  su2double SharpEdge_Distance;
  bool RightSol = true;
  
#ifdef HAVE_MPI
  int rank;
  MPI_Comm_rank(MPI_COMM_WORLD, &rank);
#endif
  
  /*--- Retrieve information about the spatial and temporal integration for the
   adjoint equations (note that the flow problem may use different methods). ---*/
  
  bool implicit       = (config->GetKind_TimeIntScheme_AdjFlow() == EULER_IMPLICIT);
  bool second_order   = ((config->GetSpatialOrder_AdjFlow() == SECOND_ORDER) || (config->GetSpatialOrder_AdjFlow() == SECOND_ORDER_LIMITER));
  bool limiter        = (config->GetSpatialOrder_AdjFlow() == SECOND_ORDER_LIMITER);
  bool center         = (config->GetKind_ConvNumScheme_AdjFlow() == SPACE_CENTERED);
  bool center_jst     = (config->GetKind_Centered_AdjFlow() == JST);
  bool compressible   = (config->GetKind_Regime() == COMPRESSIBLE);
  bool incompressible = (config->GetKind_Regime() == INCOMPRESSIBLE);
  bool freesurface    = (config->GetKind_Regime() == FREESURFACE);
  bool engine         = ((config->GetnMarker_EngineInflow() != 0) || (config->GetnMarker_EngineBleed() != 0) || (config->GetnMarker_EngineExhaust() != 0));

  /*--- Compute nacelle inflow and exhaust properties ---*/
  
  if (engine) { GetEngine_Properties(geometry, config, iMesh, Output); }
  
  /*--- Residual initialization ---*/
  
  for (iPoint = 0; iPoint < nPoint; iPoint ++) {
    
    /*--- Get the distance form a sharp edge ---*/
    
    SharpEdge_Distance = geometry->node[iPoint]->GetSharpEdge_Distance();
    
    /*--- Initialize the non-physical points vector ---*/

    node[iPoint]->SetNon_Physical(false);
    
    /*--- Set the primitive variables incompressible and compressible
     adjoint variables ---*/
    
    if (compressible) RightSol = node[iPoint]->SetPrimVar_Compressible(SharpEdge_Distance, false, config);
    if (incompressible) RightSol = node[iPoint]->SetPrimVar_Incompressible(SharpEdge_Distance, false, config);
    if (freesurface) RightSol = node[iPoint]->SetPrimVar_FreeSurface(SharpEdge_Distance, false, config);
    if (!RightSol) { node[iPoint]->SetNon_Physical(true); ErrorCounter++; }
    
    /*--- Initialize the convective residual vector ---*/
    
    LinSysRes.SetBlock_Zero(iPoint);
    
  }
  
  
  if ((second_order) && (iMesh == MESH_0)) {
    
    /*--- Compute gradients for upwind second-order reconstruction ---*/

    if (config->GetKind_Gradient_Method() == GREEN_GAUSS) SetSolution_Gradient_GG(geometry, config);
    if (config->GetKind_Gradient_Method() == WEIGHTED_LEAST_SQUARES) SetSolution_Gradient_LS(geometry, config);
    
    /*--- Limiter computation ---*/
    
    if (limiter) SetSolution_Limiter(geometry, config);
    
  }
  
  /*--- Artificial dissipation for centered schemes ---*/
  
  if (center) {
    if ((center_jst) && (iMesh == MESH_0)) {
      SetDissipation_Switch(geometry, config);
      SetUndivided_Laplacian(geometry, config);
      if (config->GetKind_Gradient_Method() == GREEN_GAUSS) SetSolution_Gradient_GG(geometry, config);
      if (config->GetKind_Gradient_Method() == WEIGHTED_LEAST_SQUARES) SetSolution_Gradient_LS(geometry, config);
    }
  }
  
  /*--- Initialize the Jacobian for implicit integration ---*/
  
  if (implicit) Jacobian.SetValZero();
  
  /*--- Error message ---*/
  
  if (config->GetConsole_Output_Verb() == VERB_HIGH) {
#ifdef HAVE_MPI
    unsigned long MyErrorCounter = ErrorCounter; ErrorCounter = 0;
    SU2_MPI::Allreduce(&MyErrorCounter, &ErrorCounter, 1, MPI_UNSIGNED_LONG, MPI_SUM, MPI_COMM_WORLD);
#endif
    if (iMesh == MESH_0) config->SetNonphysical_Points(ErrorCounter);
  }
  
}

void CAdjEulerSolver::Centered_Residual(CGeometry *geometry, CSolver **solver_container, CNumerics *numerics,
                                        CConfig *config, unsigned short iMesh, unsigned short iRKStep) {
  
  unsigned long iEdge, iPoint, jPoint;
  
  bool implicit = (config->GetKind_TimeIntScheme_AdjFlow() == EULER_IMPLICIT);
  bool second_order = ((config->GetKind_Centered_AdjFlow() == JST) && (iMesh == MESH_0));
  bool compressible = (config->GetKind_Regime() == COMPRESSIBLE);
  bool incompressible = (config->GetKind_Regime() == INCOMPRESSIBLE);
  bool freesurface = (config->GetKind_Regime() == FREESURFACE);
  bool grid_movement  = config->GetGrid_Movement();
  
  for (iEdge = 0; iEdge < geometry->GetnEdge(); iEdge++) {
    
    /*--- Points in edge, normal, and neighbors---*/
    
    iPoint = geometry->edge[iEdge]->GetNode(0);
    jPoint = geometry->edge[iEdge]->GetNode(1);
    numerics->SetNormal(geometry->edge[iEdge]->GetNormal());
    numerics->SetNeighbor(geometry->node[iPoint]->GetnNeighbor(), geometry->node[jPoint]->GetnNeighbor());
    
    /*--- Adjoint variables w/o reconstruction ---*/
    
    numerics->SetAdjointVar(node[iPoint]->GetSolution(), node[jPoint]->GetSolution());
    
    /*--- Conservative variables w/o reconstruction ---*/
    
    numerics->SetConservative(solver_container[FLOW_SOL]->node[iPoint]->GetSolution(),
                              solver_container[FLOW_SOL]->node[jPoint]->GetSolution());
    
    if (compressible) {
      numerics->SetSoundSpeed(solver_container[FLOW_SOL]->node[iPoint]->GetSoundSpeed(),
                              solver_container[FLOW_SOL]->node[jPoint]->GetSoundSpeed());
      numerics->SetEnthalpy(solver_container[FLOW_SOL]->node[iPoint]->GetEnthalpy(),
                            solver_container[FLOW_SOL]->node[jPoint]->GetEnthalpy());
    }
    if (incompressible || freesurface) {
      numerics->SetDensityInc(solver_container[FLOW_SOL]->node[iPoint]->GetDensityInc(), solver_container[FLOW_SOL]->node[jPoint]->GetDensityInc());
      numerics->SetBetaInc2(solver_container[FLOW_SOL]->node[iPoint]->GetBetaInc2(), solver_container[FLOW_SOL]->node[jPoint]->GetBetaInc2());
      numerics->SetCoord(geometry->node[iPoint]->GetCoord(), geometry->node[jPoint]->GetCoord());
    }
    
    numerics->SetLambda(solver_container[FLOW_SOL]->node[iPoint]->GetLambda(),
                        solver_container[FLOW_SOL]->node[jPoint]->GetLambda());
    
    if (second_order) {
      numerics->SetUndivided_Laplacian(node[iPoint]->GetUndivided_Laplacian(), node[jPoint]->GetUndivided_Laplacian());
      numerics->SetSensor(node[iPoint]->GetSensor(), node[jPoint]->GetSensor());
    }
    
    /*--- Mesh motion ---*/
    
    if (grid_movement) {
      numerics->SetGridVel(geometry->node[iPoint]->GetGridVel(), geometry->node[jPoint]->GetGridVel());
    }
    
    /*--- Compute residuals ---*/
    
    numerics->ComputeResidual(Res_Conv_i, Res_Visc_i, Res_Conv_j, Res_Visc_j,
                              Jacobian_ii, Jacobian_ij, Jacobian_ji, Jacobian_jj, config);
    
    /*--- Update convective and artificial dissipation residuals ---*/
    
    LinSysRes.SubtractBlock(iPoint, Res_Conv_i);
    LinSysRes.SubtractBlock(jPoint, Res_Conv_j);
    LinSysRes.SubtractBlock(iPoint, Res_Visc_i);
    LinSysRes.SubtractBlock(jPoint, Res_Visc_j);
    
    /*--- Implicit contribution to the residual ---*/
    
    if (implicit) {
      Jacobian.SubtractBlock(iPoint, iPoint, Jacobian_ii);
      Jacobian.SubtractBlock(iPoint, jPoint, Jacobian_ij);
      Jacobian.SubtractBlock(jPoint, iPoint, Jacobian_ji);
      Jacobian.SubtractBlock(jPoint, jPoint, Jacobian_jj);
    }
    
  }
}


void CAdjEulerSolver::Upwind_Residual(CGeometry *geometry, CSolver **solver_container, CNumerics *numerics, CConfig *config, unsigned short iMesh) {
  
  su2double **Gradient_i, **Gradient_j, Project_Grad_i, Project_Grad_j, *Limiter_i = NULL,
  *Limiter_j = NULL, *Psi_i = NULL, *Psi_j = NULL, *V_i, *V_j, Non_Physical = 1.0;
  unsigned long iEdge, iPoint, jPoint;
  unsigned short iDim, iVar;
  
  bool implicit         = (config->GetKind_TimeIntScheme_AdjFlow() == EULER_IMPLICIT);
  bool second_order     = (((config->GetSpatialOrder_AdjFlow() == SECOND_ORDER) || (config->GetSpatialOrder_AdjFlow() == SECOND_ORDER_LIMITER)) && (iMesh == MESH_0));
  bool limiter          = (config->GetSpatialOrder_AdjFlow() == SECOND_ORDER_LIMITER);
  bool grid_movement    = config->GetGrid_Movement();
  
  for (iEdge = 0; iEdge < geometry->GetnEdge(); iEdge++) {
    
    /*--- Points in edge and normal vectors ---*/
    
    iPoint = geometry->edge[iEdge]->GetNode(0);
    jPoint = geometry->edge[iEdge]->GetNode(1);
    numerics->SetNormal(geometry->edge[iEdge]->GetNormal());
    
    /*--- Adjoint variables w/o reconstruction ---*/
    
    Psi_i = node[iPoint]->GetSolution();
    Psi_j = node[jPoint]->GetSolution();
    numerics->SetAdjointVar(Psi_i, Psi_j);
    
    /*--- Primitive variables w/o reconstruction ---*/
    
    V_i = solver_container[FLOW_SOL]->node[iPoint]->GetPrimitive();
    V_j = solver_container[FLOW_SOL]->node[jPoint]->GetPrimitive();
    numerics->SetPrimitive(V_i, V_j);
    
    /*--- Grid velocities for dynamic meshes ---*/
    
    if (grid_movement) {
      numerics->SetGridVel(geometry->node[iPoint]->GetGridVel(), geometry->node[jPoint]->GetGridVel());
    }
    
    /*--- High order reconstruction using MUSCL strategy ---*/
    
    if (second_order) {
      
      for (iDim = 0; iDim < nDim; iDim++) {
        Vector_i[iDim] = 0.5*(geometry->node[jPoint]->GetCoord(iDim) - geometry->node[iPoint]->GetCoord(iDim));
        Vector_j[iDim] = 0.5*(geometry->node[iPoint]->GetCoord(iDim) - geometry->node[jPoint]->GetCoord(iDim));
      }
      
      /*--- Adjoint variables using gradient reconstruction and limiters ---*/

      Gradient_i = node[iPoint]->GetGradient(); Gradient_j = node[jPoint]->GetGradient();
      if (limiter) { Limiter_i = node[iPoint]->GetLimiter(); Limiter_j = node[jPoint]->GetLimiter(); }
      
      for (iVar = 0; iVar < nVar; iVar++) {
        Project_Grad_i = 0; Project_Grad_j = 0;
        Non_Physical = node[iPoint]->GetNon_Physical()*node[jPoint]->GetNon_Physical();
        for (iDim = 0; iDim < nDim; iDim++) {
          Project_Grad_i += Vector_i[iDim]*Gradient_i[iVar][iDim]*Non_Physical;
          Project_Grad_j += Vector_j[iDim]*Gradient_j[iVar][iDim]*Non_Physical;
        }
        if (limiter) {
          Solution_i[iVar] = Psi_i[iVar] + Project_Grad_i*Limiter_i[iDim];
          Solution_j[iVar] = Psi_j[iVar] + Project_Grad_j*Limiter_j[iDim];
        }
        else {
          Solution_i[iVar] = Psi_i[iVar] + Project_Grad_i;
          Solution_j[iVar] = Psi_j[iVar] + Project_Grad_j;
        }
      }
      
      numerics->SetAdjointVar(Solution_i, Solution_j);
      
    }
    
    /*--- Compute the residual---*/
    
    numerics->ComputeResidual(Residual_i, Residual_j, Jacobian_ii, Jacobian_ij, Jacobian_ji, Jacobian_jj, config);
    
    /*--- Add and Subtract Residual ---*/
    
    LinSysRes.SubtractBlock(iPoint, Residual_i);
    LinSysRes.SubtractBlock(jPoint, Residual_j);
    
    /*--- Implicit contribution to the residual ---*/
    
    if (implicit) {
      Jacobian.SubtractBlock(iPoint, iPoint, Jacobian_ii);
      Jacobian.SubtractBlock(iPoint, jPoint, Jacobian_ij);
      Jacobian.SubtractBlock(jPoint, iPoint, Jacobian_ji);
      Jacobian.SubtractBlock(jPoint, jPoint, Jacobian_jj);
    }
    
  }
  
}

void CAdjEulerSolver::Source_Residual(CGeometry *geometry, CSolver **solver_container, CNumerics *numerics, CNumerics *second_numerics,
                                      CConfig *config, unsigned short iMesh) {
  
  unsigned short iVar;
  unsigned long iPoint;
  bool implicit = (config->GetKind_TimeIntScheme_AdjFlow() == EULER_IMPLICIT);
  bool rotating_frame = config->GetRotating_Frame();
  bool axisymmetric   = config->GetAxisymmetric();
  //	bool gravity        = (config->GetGravityForce() == YES);
  bool time_spectral  = (config->GetUnsteady_Simulation() == TIME_SPECTRAL);
  //	bool freesurface = (config->GetKind_Regime() == FREESURFACE);
  
  /*--- Initialize the source residual to zero ---*/
  for (iVar = 0; iVar < nVar; iVar++) Residual[iVar] = 0.0;
  
  if (rotating_frame) {
    
    /*--- Loop over all points ---*/
    for (iPoint = 0; iPoint < nPointDomain; iPoint++) {
      
      /*--- Load the adjoint variables ---*/
      numerics->SetAdjointVar(node[iPoint]->GetSolution(),
                              node[iPoint]->GetSolution());
      
      /*--- Load the volume of the dual mesh cell ---*/
      numerics->SetVolume(geometry->node[iPoint]->GetVolume());
      
      /*--- Compute the adjoint rotating frame source residual ---*/
      numerics->ComputeResidual(Residual, Jacobian_i, config);
      
      /*--- Add the source residual to the total ---*/
      LinSysRes.AddBlock(iPoint, Residual);
      
      /*--- Add the implicit Jacobian contribution ---*/
      if (implicit) Jacobian.AddBlock(iPoint, iPoint, Jacobian_i);
      
    }
  }
  
  if (time_spectral) {
    
    su2double Volume, Source;
    
    /*--- loop over points ---*/
    for (iPoint = 0; iPoint < nPointDomain; iPoint++) {
      
      /*--- Get control volume ---*/
      Volume = geometry->node[iPoint]->GetVolume();
      
      /*--- Get stored time spectral source term ---*/
      for (iVar = 0; iVar < nVar; iVar++) {
        Source = node[iPoint]->GetTimeSpectral_Source(iVar);
        Residual[iVar] = Source*Volume;
      }
      
      /*--- Add Residual ---*/
      LinSysRes.AddBlock(iPoint, Residual);
      
    }
  }
  
  if (axisymmetric) {
    
    /*--- Zero out Jacobian structure ---*/
    if (implicit) {
      for (iVar = 0; iVar < nVar; iVar ++)
        for (unsigned short jVar = 0; jVar < nVar; jVar ++)
          Jacobian_i[iVar][jVar] = 0.0;
    }
    
    /*--- loop over points ---*/
    for (iPoint = 0; iPoint < nPointDomain; iPoint++) {
      
      /*--- Set solution ---*/
      numerics->SetConservative(solver_container[FLOW_SOL]->node[iPoint]->GetSolution(), solver_container[FLOW_SOL]->node[iPoint]->GetSolution());
      
      /*--- Set adjoint variables ---*/
      numerics->SetAdjointVar(node[iPoint]->GetSolution(), node[iPoint]->GetSolution());
      
      /*--- Set control volume ---*/
      numerics->SetVolume(geometry->node[iPoint]->GetVolume());
      
      /*--- Set coordinate ---*/
      numerics->SetCoord(geometry->node[iPoint]->GetCoord(), geometry->node[iPoint]->GetCoord());
      
      /*--- Compute Source term Residual ---*/
      numerics->ComputeResidual(Residual, Jacobian_i, config);
      
      /*--- Add Residual ---*/
      LinSysRes.AddBlock(iPoint, Residual);
      
      /*--- Implicit part ---*/
      if (implicit)
        Jacobian.AddBlock(iPoint, iPoint, Jacobian_i);
      
    }
  }
  
  //	if (gravity) {
  //
  //	}
  
  //	if (freesurface) {
  //    for (iPoint = 0; iPoint < nPointDomain; iPoint++) {
  //
  //      su2double Volume = geometry->node[iPoint]->GetVolume();
  //      su2double **Gradient = solver_container[ADJLEVELSET_SOL]->node[iPoint]->GetGradient();
  //      su2double coeff = solver_container[LEVELSET_SOL]->node[iPoint]->GetSolution(0) / solver_container[FLOW_SOL]->node[iPoint]->GetDensityInc();
  //
  //      Residual[0] = 0.0;
  //      for (iDim = 0; iDim < nDim; iDim++) {
  //        Residual[iDim+1] = coeff*Gradient[0][iDim]*Volume;
  //      }
  //
  //      LinSysRes.AddBlock(iPoint, Residual);
  //
  //		}
  //	}
  
}

void CAdjEulerSolver::Source_Template(CGeometry *geometry, CSolver **solver_container, CNumerics *numerics,
                                      CConfig *config, unsigned short iMesh) {
}

void CAdjEulerSolver::SetUndivided_Laplacian(CGeometry *geometry, CConfig *config) {
  unsigned long iPoint, jPoint, iEdge;
  unsigned short iVar;
  su2double *Diff;
  
  Diff = new su2double[nVar];
  
  for (iPoint = 0; iPoint < nPointDomain; iPoint++)
    node[iPoint]->SetUnd_LaplZero();
  
  for (iEdge = 0; iEdge < geometry->GetnEdge(); iEdge++) {
    iPoint = geometry->edge[iEdge]->GetNode(0);
    jPoint = geometry->edge[iEdge]->GetNode(1);
    
    for (iVar = 0; iVar < nVar; iVar++)
      Diff[iVar] = node[iPoint]->GetSolution(iVar) - node[jPoint]->GetSolution(iVar);
    
#ifdef STRUCTURED_GRID
    
    if (geometry->node[iPoint]->GetDomain()) node[iPoint]->SubtractUnd_Lapl(Diff);
    if (geometry->node[jPoint]->GetDomain()) node[jPoint]->AddUnd_Lapl(Diff);
    
#else
    
    bool boundary_i = geometry->node[iPoint]->GetPhysicalBoundary();
    bool boundary_j = geometry->node[jPoint]->GetPhysicalBoundary();
    
    /*--- Both points inside the domain, or both in the boundary ---*/
    if ((!boundary_i && !boundary_j) || (boundary_i && boundary_j)) {
      if (geometry->node[iPoint]->GetDomain()) node[iPoint]->SubtractUnd_Lapl(Diff);
      if (geometry->node[jPoint]->GetDomain()) node[jPoint]->AddUnd_Lapl(Diff);
    }
    
    /*--- iPoint inside the domain, jPoint on the boundary ---*/
    if (!boundary_i && boundary_j)
      if (geometry->node[iPoint]->GetDomain()) node[iPoint]->SubtractUnd_Lapl(Diff);
    
    /*--- jPoint inside the domain, iPoint on the boundary ---*/
    if (boundary_i && !boundary_j)
      if (geometry->node[jPoint]->GetDomain()) node[jPoint]->AddUnd_Lapl(Diff);
    
#endif
    
  }
  
#ifdef STRUCTURED_GRID
  
  unsigned long Point_Normal = 0, iVertex;
  unsigned short iMarker;
  su2double *Psi_mirror;
  
  Psi_mirror = new su2double[nVar];
  
  /*--- Loop over all boundaries and include an extra contribution
   from a halo node. Find the nearest normal, interior point
   for a boundary node and make a linear approximation. ---*/
  for (iMarker = 0; iMarker < nMarker; iMarker++) {
    
    if (config->GetMarker_All_KindBC(iMarker) != SEND_RECEIVE &&
        config->GetMarker_All_KindBC(iMarker) != INTERFACE_BOUNDARY &&
        config->GetMarker_All_KindBC(iMarker) != NEARFIELD_BOUNDARY &&
        config->GetMarker_All_KindBC(iMarker) != PERIODIC_BOUNDARY) {
      
      for (iVertex = 0; iVertex < geometry->nVertex[iMarker]; iVertex++) {
        iPoint = geometry->vertex[iMarker][iVertex]->GetNode();
        
        if (geometry->node[iPoint]->GetDomain()) {
          
          Point_Normal = geometry->vertex[iMarker][iVertex]->GetNormal_Neighbor();
          
          /*--- Interpolate & compute difference in the conserved variables ---*/
          for (iVar = 0; iVar < nVar; iVar++) {
            Psi_mirror[iVar] = 2.0*node[iPoint]->GetSolution(iVar) - node[Point_Normal]->GetSolution(iVar);
            Diff[iVar]   = node[iPoint]->GetSolution(iVar) - Psi_mirror[iVar];
          }
          
          /*--- Subtract contribution at the boundary node only ---*/
          node[iPoint]->SubtractUnd_Lapl(Diff);
        }
      }
    }
  }
  
  delete [] Psi_mirror;
  
#endif
  
  delete [] Diff;
  
  /*--- MPI parallelization ---*/
  Set_MPI_Undivided_Laplacian(geometry, config);
  
}

void CAdjEulerSolver::SetDissipation_Switch(CGeometry *geometry, CConfig *config) {
  
  unsigned long iPoint;
  su2double SharpEdge_Distance, eps, ds, scale, Sensor, Param_Kappa_2, Param_Kappa_4;
  
  eps = config->GetLimiterCoeff()*config->GetRefElemLength();
  Param_Kappa_2 = config->GetKappa_2nd_AdjFlow();
  Param_Kappa_4 = config->GetKappa_4th_AdjFlow();
  
  if (Param_Kappa_2 != 0.0) scale = 2.0 * Param_Kappa_4 / Param_Kappa_2;
  else scale = 0.0;
  
  for (iPoint = 0; iPoint < nPoint; iPoint++) {
    
    SharpEdge_Distance = (geometry->node[iPoint]->GetSharpEdge_Distance() - config->GetSharpEdgesCoeff()*eps);
    
    ds = 0.0;
    if (SharpEdge_Distance < -eps) ds = 1.0;
    if (fabs(SharpEdge_Distance) <= eps) ds = 1.0 - (0.5*(1.0+(SharpEdge_Distance/eps)+(1.0/PI_NUMBER)*sin(PI_NUMBER*SharpEdge_Distance/eps)));
    if (SharpEdge_Distance > eps) ds = 0.0;
    
    Sensor = scale * ds;
    
    node[iPoint]->SetSensor(Sensor);
    
  }
  
  //	su2double dx = 0.1;
  //	su2double LimK = 0.03;
  //	su2double eps2 =  pow((LimK*dx),3);
  //
  //	unsigned long iPoint, jPoint;
  //	unsigned short iNeigh, nNeigh, iDim;
  //	su2double **Gradient_i, *Coord_i, *Coord_j, diff_coord, dist_ij, r_u, r_u_ij,
  //	du_max, du_min, u_ij, *Solution_i, *Solution_j, dp, dm;
  //
  //
  //	for (iPoint = 0; iPoint < nPoint; iPoint++)
  //
  //		if (geometry->node[iPoint]->GetDomain()) {
  //
  //			Solution_i = node[iPoint]->GetSolution();
  //			Gradient_i = node[iPoint]->GetGradient();
  //			Coord_i = geometry->node[iPoint]->GetCoord();
  //			nNeigh = geometry->node[iPoint]->GetnPoint();
  //
  //			/*--- Find max and min value of the variable in the control volume around the mesh point ---*/
  //			du_max = 1.0E-8; du_min = -1.0E-8;
  //			for (iNeigh = 0; iNeigh < nNeigh; iNeigh++) {
  //				jPoint = geometry->node[iPoint]->GetPoint(iNeigh);
  //				Solution_j = node[jPoint]->GetSolution();
  //				du_max = max(du_max, Solution_j[0] - Solution_i[0]);
  //				du_min = min(du_min, Solution_j[0] - Solution_i[0]);
  //			}
  //
  //			r_u = 1.0;
  //			for (iNeigh = 0; iNeigh < nNeigh; iNeigh++) {
  //
  //				/*--- Unconstrained reconstructed solution ---*/
  //				jPoint = geometry->node[iPoint]->GetPoint(iNeigh);
  //				Solution_j = node[jPoint]->GetSolution();
  //				Coord_j = geometry->node[jPoint]->GetCoord();
  //				u_ij = Solution_i[0]; dist_ij = 0;
  //				for (iDim = 0; iDim < nDim; iDim++) {
  //					diff_coord = Coord_j[iDim]-Coord_i[iDim];
  //					u_ij += 0.5*diff_coord*Gradient_i[0][iDim];
  //				}
  //
  //				/*--- Venkatakrishnan limiter ---*/
  //				if ((u_ij - Solution_i[0]) >= 0.0) dp = du_max;
  //				else	dp = du_min;
  //				dm = u_ij - Solution_i[0];
  //				r_u_ij = (dp*dp+2.0*dm*dp + eps2)/(dp*dp+2*dm*dm+dm*dp + eps2);
  //
  //				/*--- Take the smallest value of the limiter ---*/
  //				r_u = min(r_u, r_u_ij);
  //
  //			}
  //			node[iPoint]->SetSensor(1.0-r_u);
  //		}
  
  /*--- MPI parallelization ---*/
  Set_MPI_Dissipation_Switch(geometry, config);
  
}

void CAdjEulerSolver::ExplicitRK_Iteration(CGeometry *geometry, CSolver **solver_container,
                                           CConfig *config, unsigned short iRKStep) {
  su2double *Residual, *Res_TruncError, Vol, Delta, Res;
  unsigned short iVar;
  unsigned long iPoint;
  
  su2double RK_AlphaCoeff = config->Get_Alpha_RKStep(iRKStep);
  
  for (iVar = 0; iVar < nVar; iVar++) {
    SetRes_RMS(iVar, 0.0);
    SetRes_Max(iVar, 0.0, 0);
  }
  
  /*--- Update the solution ---*/
  for (iPoint = 0; iPoint < nPointDomain; iPoint++) {
    Vol = geometry->node[iPoint]->GetVolume();
    Delta = solver_container[FLOW_SOL]->node[iPoint]->GetDelta_Time() / Vol;
    
    Res_TruncError = node[iPoint]->GetResTruncError();
    Residual = LinSysRes.GetBlock(iPoint);
    
    for (iVar = 0; iVar < nVar; iVar++) {
      Res = Residual[iVar] + Res_TruncError[iVar];
      node[iPoint]->AddSolution(iVar, -Res*Delta*RK_AlphaCoeff);
      AddRes_RMS(iVar, Res*Res);
      AddRes_Max(iVar, fabs(Res), geometry->node[iPoint]->GetGlobalIndex(), geometry->node[iPoint]->GetCoord());
    }
    
  }
  
  /*--- MPI solution ---*/
  Set_MPI_Solution(geometry, config);
  
  /*--- Compute the root mean square residual ---*/
  SetResidual_RMS(geometry, config);
  
}

void CAdjEulerSolver::ExplicitEuler_Iteration(CGeometry *geometry, CSolver **solver_container, CConfig *config) {
  su2double *local_Residual, *local_Res_TruncError, Vol, Delta, Res;
  unsigned short iVar;
  unsigned long iPoint;
  
  for (iVar = 0; iVar < nVar; iVar++) {
    SetRes_RMS(iVar, 0.0);
    SetRes_Max(iVar, 0.0, 0);
  }
  
  /*--- Update the solution ---*/
  for (iPoint = 0; iPoint < nPointDomain; iPoint++) {
    Vol = geometry->node[iPoint]->GetVolume();
    Delta = solver_container[FLOW_SOL]->node[iPoint]->GetDelta_Time() / Vol;
    
    local_Res_TruncError = node[iPoint]->GetResTruncError();
    local_Residual = LinSysRes.GetBlock(iPoint);
    
    for (iVar = 0; iVar < nVar; iVar++) {
      Res = local_Residual[iVar] + local_Res_TruncError[iVar];
      node[iPoint]->AddSolution(iVar, -Res*Delta);
      AddRes_RMS(iVar, Res*Res);
      AddRes_Max(iVar, fabs(Res), geometry->node[iPoint]->GetGlobalIndex(), geometry->node[iPoint]->GetCoord());
    }
    
  }
  
  /*--- MPI solution ---*/
  Set_MPI_Solution(geometry, config);
  
  /*--- Compute the root mean square residual ---*/
  SetResidual_RMS(geometry, config);
  
}

void CAdjEulerSolver::ImplicitEuler_Iteration(CGeometry *geometry, CSolver **solver_container, CConfig *config) {
  
  unsigned short iVar;
  unsigned long iPoint, total_index;
  su2double Delta, *local_Res_TruncError, Vol;
  
  /*--- Set maximum residual to zero ---*/
  
  for (iVar = 0; iVar < nVar; iVar++) {
    SetRes_RMS(iVar, 0.0);
    SetRes_Max(iVar, 0.0, 0);
  }
  
  /*--- Build implicit system ---*/
  
  for (iPoint = 0; iPoint < nPointDomain; iPoint++) {
    
    /*--- Read the residual ---*/
    
    local_Res_TruncError = node[iPoint]->GetResTruncError();
    
    /*--- Read the volume ---*/
    
    Vol = geometry->node[iPoint]->GetVolume();
    
    /*--- Modify matrix diagonal to assure diagonal dominance ---*/
    
    if (solver_container[FLOW_SOL]->node[iPoint]->GetDelta_Time() != 0.0) {
      Delta = Vol / solver_container[FLOW_SOL]->node[iPoint]->GetDelta_Time();
      Jacobian.AddVal2Diag(iPoint, Delta);
    }
    else {
      Jacobian.SetVal2Diag(iPoint, 1.0);
      for (iVar = 0; iVar < nVar; iVar++) {
        total_index = iPoint*nVar + iVar;
        LinSysRes[total_index] = 0.0;
        local_Res_TruncError[iVar] = 0.0;
      }
    }
    
    /*--- Right hand side of the system (-Residual) and initial guess (x = 0) ---*/
    
    for (iVar = 0; iVar < nVar; iVar++) {
      total_index = iPoint*nVar+iVar;
      LinSysRes[total_index] = -(LinSysRes[total_index] + local_Res_TruncError[iVar]);
      LinSysSol[total_index] = 0.0;
      AddRes_RMS(iVar, LinSysRes[total_index]*LinSysRes[total_index]);
      AddRes_Max(iVar, fabs(LinSysRes[total_index]), geometry->node[iPoint]->GetGlobalIndex(), geometry->node[iPoint]->GetCoord());
    }
    
  }
  
  /*--- Initialize residual and solution at the ghost points ---*/
  
  for (iPoint = nPointDomain; iPoint < nPoint; iPoint++) {
    for (iVar = 0; iVar < nVar; iVar++) {
      total_index = iPoint*nVar + iVar;
      LinSysRes[total_index] = 0.0;
      LinSysSol[total_index] = 0.0;
    }
  }
  
  /*--- Solve or smooth the linear system ---*/
  
  CSysSolve system;
  system.Solve(Jacobian, LinSysRes, LinSysSol, geometry, config);
  
  /*--- Update solution (system written in terms of increments) ---*/
  
  for (iPoint = 0; iPoint < nPointDomain; iPoint++)
    for (iVar = 0; iVar < nVar; iVar++) {
      node[iPoint]->AddSolution(iVar, config->GetRelaxation_Factor_AdjFlow()*LinSysSol[iPoint*nVar+iVar]);
    }
  
  /*--- MPI solution ---*/
  
  Set_MPI_Solution(geometry, config);
  
  /*--- Compute the root mean square residual ---*/
  
  SetResidual_RMS(geometry, config);
  
}

void CAdjEulerSolver::Inviscid_Sensitivity(CGeometry *geometry, CSolver **solver_container, CNumerics *numerics, CConfig *config) {
  
  unsigned long iVertex, iPoint, Neigh;
  unsigned short iPos, jPos;
  unsigned short iDim, iMarker, iNeigh;
  su2double *d = NULL, *Normal = NULL, *Psi = NULL, *U = NULL, Enthalpy, conspsi = 0.0, Mach_Inf,
  Area, **PrimVar_Grad = NULL, **ConsVar_Grad = NULL, *ConsPsi_Grad = NULL,
  ConsPsi, d_press, grad_v, Beta2, v_gradconspsi, UnitNormal[3], *GridVel = NULL,
  LevelSet, Target_LevelSet, eps, r, ru, rv, rw, rE, p, T, dp_dr, dp_dru, dp_drv,
  dp_drw, dp_drE, dH_dr, dH_dru, dH_drv, dH_drw, dH_drE, H, *USens, D[3][3], Dd[3], scale = 1.0;
  su2double RefVel2, RefDensity, Mach2Vel, *Velocity_Inf, factor;
<<<<<<< HEAD
  
  USens = new su2double[nVar];
  
=======
  su2double Vn, SoundSpeed, *Velocity;
  
  USens = new su2double[nVar];
  Velocity = new su2double[nDim];

>>>>>>> 1809033a
  su2double Gas_Constant    = config->GetGas_ConstantND();
  bool compressible      = (config->GetKind_Regime() == COMPRESSIBLE);
  bool incompressible    = (config->GetKind_Regime() == INCOMPRESSIBLE);
  bool freesurface       = (config->GetKind_Regime() == FREESURFACE);
  bool grid_movement     = config->GetGrid_Movement();
  su2double RefAreaCoeff    = config->GetRefAreaCoeff();
  su2double Mach_Motion     = config->GetMach_Motion();
  unsigned short ObjFunc = config->GetKind_ObjFunc();

  if (config->GetSystemMeasurements() == US) scale = 1.0/12.0;
  else scale = 1.0;
  
  /*--- Compute non-dimensional factor. For dynamic meshes, use the motion Mach 
   number as a reference value for computing the force coefficients. 
   Otherwise, use the freestream values,
   which is the standard convention. ---*/
  
  if (grid_movement) {
    Mach2Vel = sqrt(Gamma*Gas_Constant*config->GetTemperature_FreeStreamND());
    RefVel2 = (Mach_Motion*Mach2Vel)*(Mach_Motion*Mach2Vel);
  }
  else {
    Velocity_Inf = config->GetVelocity_FreeStreamND();
    RefVel2 = 0.0;
    for (iDim = 0; iDim < nDim; iDim++)
      RefVel2  += Velocity_Inf[iDim]*Velocity_Inf[iDim];
  }
  
  RefDensity  = config->GetDensity_FreeStreamND();

  factor = 1.0/(0.5*RefDensity*RefAreaCoeff*RefVel2);
  
  if ((ObjFunc == INVERSE_DESIGN_HEATFLUX) || (ObjFunc == FREE_SURFACE) ||
      (ObjFunc == TOTAL_HEATFLUX) || (ObjFunc == MAXIMUM_HEATFLUX) ||
<<<<<<< HEAD
      (ObjFunc == AVG_TOTAL_PRESSURE) || (ObjFunc == AVG_OUTLET_PRESSURE) ||
      (ObjFunc == MASS_FLOW_RATE)) factor = 1.0;
=======
      (ObjFunc == MASS_FLOW_RATE) ) factor = 1.0;

 if ((ObjFunc == AVG_TOTAL_PRESSURE) || (ObjFunc == AVG_OUTLET_PRESSURE) ||
     (ObjFunc == OUTFLOW_GENERALIZED)) factor = 1.0/Area_Monitored;
>>>>>>> 1809033a
  
  /*--- Initialize sensitivities to zero ---*/
  
  Total_Sens_Geo = 0.0;
  Total_Sens_Mach = 0.0;
  Total_Sens_AoA = 0.0;
  Total_Sens_Press = 0.0;
  Total_Sens_Temp = 0.0;
<<<<<<< HEAD
=======
  Total_Sens_BPress = 0.0;
>>>>>>> 1809033a
  
  /*--- Loop over boundary markers to select those for Euler walls ---*/
  
  for (iMarker = 0; iMarker < nMarker; iMarker++)
<<<<<<< HEAD
    
=======

>>>>>>> 1809033a
    if (config->GetMarker_All_KindBC(iMarker) == EULER_WALL)
      
    /*--- Loop over points on the surface to store the auxiliary variable ---*/
      
      for (iVertex = 0; iVertex < geometry->nVertex[iMarker]; iVertex++) {
        iPoint = geometry->vertex[iMarker][iVertex]->GetNode();
        if (geometry->node[iPoint]->GetDomain()) {
          Psi = node[iPoint]->GetSolution();
          U = solver_container[FLOW_SOL]->node[iPoint]->GetSolution();
          if (compressible) {
            Enthalpy = solver_container[FLOW_SOL]->node[iPoint]->GetEnthalpy();
            conspsi = U[0]*Psi[0] + U[0]*Enthalpy*Psi[nDim+1];
          }
          if (incompressible || freesurface) {
            Beta2 = solver_container[FLOW_SOL]->node[iPoint]->GetBetaInc2();
            conspsi = Beta2*Psi[0];
          }
          for (iDim = 0; iDim < nDim; iDim++) conspsi += U[iDim+1]*Psi[iDim+1];
          
          node[iPoint]->SetAuxVar(conspsi);
          
          /*--- Also load the auxiliary variable for first neighbors ---*/
          
          for (iNeigh = 0; iNeigh < geometry->node[iPoint]->GetnPoint(); iNeigh++) {
            Neigh = geometry->node[iPoint]->GetPoint(iNeigh);
            Psi = node[Neigh]->GetSolution();
            U = solver_container[FLOW_SOL]->node[Neigh]->GetSolution();
            if (compressible) {
              Enthalpy = solver_container[FLOW_SOL]->node[Neigh]->GetEnthalpy();
              conspsi = U[0]*Psi[0] + U[0]*Enthalpy*Psi[nDim+1];
            }
            if (incompressible || freesurface) {
              Beta2 = solver_container[FLOW_SOL]->node[Neigh]->GetBetaInc2();
              conspsi = Beta2*Psi[0];
            }
            for (iDim = 0; iDim < nDim; iDim++) conspsi += U[iDim+1]*Psi[iDim+1];
            node[Neigh]->SetAuxVar(conspsi);
          }
        }
      }
  
  /*--- Compute surface gradients of the auxiliary variable ---*/
  
  SetAuxVar_Surface_Gradient(geometry, config);
  
  /*--- Evaluate the shape sensitivity ---*/
  
  for (iMarker = 0; iMarker < nMarker; iMarker++) {
    Sens_Geo[iMarker] = 0.0;
    
    if (config->GetMarker_All_KindBC(iMarker) == EULER_WALL) {
      for (iVertex = 0; iVertex < geometry->nVertex[iMarker]; iVertex++) {
        iPoint = geometry->vertex[iMarker][iVertex]->GetNode();
        if (geometry->node[iPoint]->GetDomain()) {
          
          d = node[iPoint]->GetForceProj_Vector();
          Normal = geometry->vertex[iMarker][iVertex]->GetNormal();
          Area = 0;
          for (iDim = 0; iDim < nDim; iDim++)
            Area += Normal[iDim]*Normal[iDim];
          Area = sqrt(Area);
          
          PrimVar_Grad = solver_container[FLOW_SOL]->node[iPoint]->GetGradient_Primitive();
          ConsVar_Grad = solver_container[FLOW_SOL]->node[iPoint]->GetGradient();
          ConsPsi_Grad = node[iPoint]->GetAuxVarGradient();
          ConsPsi = node[iPoint]->GetAuxVar();
          
          d_press = 0.0; grad_v = 0.0; v_gradconspsi = 0.0;
          for (iDim = 0; iDim < nDim; iDim++) {
            
            /*-- Retrieve the value of the pressure gradient ---*/
            
            if (compressible) d_press += d[iDim]*PrimVar_Grad[nDim+1][iDim];
            if (incompressible || freesurface) d_press += d[iDim]*ConsVar_Grad[0][iDim];
            
            /*-- Retrieve the value of the velocity gradient ---*/
            
            grad_v += PrimVar_Grad[iDim+1][iDim]*ConsPsi;
            
            /*-- Retrieve the value of the theta gradient ---*/
            
            v_gradconspsi += solver_container[FLOW_SOL]->node[iPoint]->GetVelocity(iDim) * ConsPsi_Grad[iDim];
            
            /*--- Additional sensitivity term for grid movement ---*/
            
            if (grid_movement) {
              GridVel = geometry->node[iPoint]->GetGridVel();
              v_gradconspsi -= GridVel[iDim] * ConsPsi_Grad[iDim];
            }
            
          }
          
          /*--- Compute additional term in the surface sensitivity for free surface problem. ---*/
          
          if (freesurface) {
            LevelSet = solver_container[FLOW_SOL]->node[iPoint]->GetSolution(nDim+1);
            Target_LevelSet = geometry->node[iPoint]->GetCoord(nDim-1);
            d_press += 0.5*(Target_LevelSet - LevelSet)*(Target_LevelSet - LevelSet);
          }
          
          /*--- Compute sensitivity for each surface point ---*/
          
          CSensitivity[iMarker][iVertex] = (d_press + grad_v + v_gradconspsi) * Area * scale * factor;
          
          /*--- Change the sign of the sensitivity if the normal has been flipped --*/
          
          if (geometry->node[iPoint]->GetFlip_Orientation())
            CSensitivity[iMarker][iVertex] = -CSensitivity[iMarker][iVertex];

          /*--- If sharp edge, set the sensitivity to 0 on that region ---*/
          
          if (config->GetSens_Remove_Sharp()) {
            eps = config->GetLimiterCoeff()*config->GetRefElemLength();
            if ( geometry->node[iPoint]->GetSharpEdge_Distance() < config->GetSharpEdgesCoeff()*eps )
              CSensitivity[iMarker][iVertex] = 0.0;
          }
          
          Sens_Geo[iMarker] -= CSensitivity[iMarker][iVertex];
          
        }
      }
      
      Total_Sens_Geo += Sens_Geo[iMarker];
      
    }
  }
  
  
  /*--- Farfield Sensitivity (Mach, AoA, Press, Temp), only for compressible flows ---*/
  
  if (compressible) {
    
    for (iMarker = 0; iMarker < nMarker; iMarker++) {
<<<<<<< HEAD
      
=======
      Sens_BPress[iMarker] = 0.0;
      if (config->GetMarker_All_KindBC(iMarker) == OUTLET_FLOW){

        for (iVertex = 0; iVertex < geometry->nVertex[iMarker]; iVertex++) {
          iPoint = geometry->vertex[iMarker][iVertex]->GetNode();

          if (geometry->node[iPoint]->GetDomain()) {
            Psi = node[iPoint]->GetSolution();
            U = solver_container[FLOW_SOL]->node[iPoint]->GetSolution();
            Normal = geometry->vertex[iMarker][iVertex]->GetNormal();

            Mach_Inf   = config->GetMach();
            if (grid_movement) Mach_Inf = config->GetMach_Motion();

            Area = 0.0; for (iDim = 0; iDim < nDim; iDim++) Area += Normal[iDim]*Normal[iDim];
            Area = sqrt(Area);

            for (iDim = 0; iDim < nDim; iDim++) UnitNormal[iDim] = -Normal[iDim]/Area;

            Vn = 0.0;
            for (iDim = 0; iDim < nDim; iDim++) {
              Velocity[iDim] = U[iDim+1]/U[0];
              Vn += UnitNormal[iDim]*Velocity[iDim];
            }

            SoundSpeed = solver_container[FLOW_SOL]->node[iPoint]->GetSoundSpeed();
            if (Vn<SoundSpeed){
              /* Characteristic-based
              Sens_BPress[iMarker]+=Psi[nDim+1]*(SoundSpeed-Vn)/Gamma_Minus_One;
              if (config->GetKind_ObjFunc()==AVG_OUTLET_PRESSURE)
                Sens_BPress[iMarker]+=Vn/(SoundSpeed+Vn);
              if (config->GetKind_ObjFunc()==AVG_TOTAL_PRESSURE){
                for (iDim=0; iDim<nDim; iDim++) Sens_BPress[iMarker]+=Velocity[iDim]*Velocity[iDim]/(2.0*Vn*(SoundSpeed+Vn));
              }
               */
              /*Pressure based*/
              Sens_BPress[iMarker]+=Psi[nDim+1]*(SoundSpeed*SoundSpeed-Vn*Vn)/(Vn*Gamma_Minus_One);
              if (config->GetKind_ObjFunc()==AVG_OUTLET_PRESSURE)
                Sens_BPress[iMarker]+=1;
              if (config->GetKind_ObjFunc()==AVG_TOTAL_PRESSURE){
                for (iDim=0; iDim<nDim; iDim++)
                  Sens_BPress[iMarker]+=0.5*Velocity[iDim]*Velocity[iDim]/(Vn*Vn);
              }
            }
          }
          Total_Sens_BPress+= Sens_BPress[iMarker] * scale * factor;
        }
      }

>>>>>>> 1809033a
      if (config->GetMarker_All_KindBC(iMarker) == FAR_FIELD || config->GetMarker_All_KindBC(iMarker) == INLET_FLOW
          || config->GetMarker_All_KindBC(iMarker) == SUPERSONIC_INLET || config->GetMarker_All_KindBC(iMarker) == SUPERSONIC_OUTLET
          || config->GetMarker_All_KindBC(iMarker) == ENGINE_INFLOW  ) {
        
        Sens_Mach[iMarker]  = 0.0;
        Sens_AoA[iMarker]   = 0.0;
        Sens_Press[iMarker] = 0.0;
        Sens_Temp[iMarker]  = 0.0;
        
        for (iVertex = 0; iVertex < geometry->nVertex[iMarker]; iVertex++) {
          iPoint = geometry->vertex[iMarker][iVertex]->GetNode();
          
          if (geometry->node[iPoint]->GetDomain()) {
            Psi = node[iPoint]->GetSolution();
            U = solver_container[FLOW_SOL]->node[iPoint]->GetSolution();
            Normal = geometry->vertex[iMarker][iVertex]->GetNormal();
            
            Mach_Inf   = config->GetMach();
            if (grid_movement) Mach_Inf = config->GetMach_Motion();
            
            r = U[0]; ru = U[1]; rv = U[2];
            if (nDim == 2) { rw = 0.0; rE = U[3]; }
            else { rw = U[3]; rE = U[4]; }
            p = Gamma_Minus_One*(rE-(ru*ru + rv*rv + rw*rw)/(2*r));
            
            Area = 0.0; for (iDim = 0; iDim < nDim; iDim++) Area += Normal[iDim]*Normal[iDim];
            Area = sqrt(Area);
            for (iDim = 0; iDim < nDim; iDim++) UnitNormal[iDim] = -Normal[iDim]/Area;
            
            H = (rE + p)/r;
            
            dp_dr = Gamma_Minus_One*(ru*ru + rv*rv + rw*rw)/(2*r*r);
            dp_dru = -Gamma_Minus_One*ru/r;
            dp_drv = -Gamma_Minus_One*rv/r;
            if (nDim == 2) { dp_drw = 0.0; dp_drE = Gamma_Minus_One; }
            else { dp_drw = -Gamma_Minus_One*rw/r; dp_drE = Gamma_Minus_One; }
            
            dH_dr = (-H + dp_dr)/r; dH_dru = dp_dru/r; dH_drv = dp_drv/r;
            if (nDim == 2) { dH_drw = 0.0; dH_drE = (1 + dp_drE)/r; }
            else { dH_drw = dp_drw/r; dH_drE = (1 + dp_drE)/r; }
            
            if (nDim == 2) {
              Jacobian_j[0][0] = 0.0;
              Jacobian_j[1][0] = Area*UnitNormal[0];
              Jacobian_j[2][0] = Area*UnitNormal[1];
              Jacobian_j[3][0] = 0.0;
              
              Jacobian_j[0][1] = (-(ru*ru)/(r*r) + dp_dr)*Area*UnitNormal[0] + (-(ru*rv)/(r*r))*Area*UnitNormal[1];
              Jacobian_j[1][1] = (2*ru/r + dp_dru)*Area*UnitNormal[0] + (rv/r)*Area*UnitNormal[1];
              Jacobian_j[2][1] = (dp_drv)*Area*UnitNormal[0] + (ru/r)*Area*UnitNormal[1];
              Jacobian_j[3][1] = (dp_drE)*Area*UnitNormal[0];
              
              Jacobian_j[0][2] = (-(ru*rv)/(r*r))*Area*UnitNormal[0] + (-(rv*rv)/(r*r) + dp_dr)*Area*UnitNormal[1];
              Jacobian_j[1][2] = (rv/r)*Area*UnitNormal[0] + (dp_dru)*Area*UnitNormal[1];
              Jacobian_j[2][2] = (ru/r)*Area*UnitNormal[0] + (2*rv/r + dp_drv)*Area*UnitNormal[1];
              Jacobian_j[3][2] = (dp_drE)*Area*UnitNormal[1];
              
              Jacobian_j[0][3] = (ru*dH_dr)*Area*UnitNormal[0] + (rv*dH_dr)*Area*UnitNormal[1];
              Jacobian_j[1][3] = (H + ru*dH_dru)*Area*UnitNormal[0] + (rv*dH_dru)*Area*UnitNormal[1];
              Jacobian_j[2][3] = (ru*dH_drv)*Area*UnitNormal[0] + (H + rv*dH_drv)*Area*UnitNormal[1];
              Jacobian_j[3][3] = (ru*dH_drE)*Area*UnitNormal[0] + (rv*dH_drE)*Area*UnitNormal[1];
            }
            else {
              Jacobian_j[0][0] = 0.0;
              Jacobian_j[1][0] = Area*UnitNormal[0];
              Jacobian_j[2][0] = Area*UnitNormal[1];
              Jacobian_j[3][0] = Area*UnitNormal[2];
              Jacobian_j[4][0] = 0.0;
              
              Jacobian_j[0][1] = (-(ru*ru)/(r*r) + dp_dr)*Area*UnitNormal[0] + (-(ru*rv)/(r*r))*Area*UnitNormal[1] + (-(ru*rw)/(r*r))*Area*UnitNormal[2];
              Jacobian_j[1][1] = (2*ru/r + dp_dru)*Area*UnitNormal[0] + (rv/r)*Area*UnitNormal[1] + (rw/r)*Area*UnitNormal[2];
              Jacobian_j[2][1] = (dp_drv)*Area*UnitNormal[0] + (ru/r)*Area*UnitNormal[1];
              Jacobian_j[3][1] = (dp_drw)*Area*UnitNormal[0] + (ru/r)*Area*UnitNormal[2];
              Jacobian_j[4][1] = (dp_drE)*Area*UnitNormal[0];
              
              Jacobian_j[0][2] = (-(ru*rv)/(r*r))*Area*UnitNormal[0] + (-(rv*rv)/(r*r) + dp_dr)*Area*UnitNormal[1] + (-(rv*rw)/(r*r))*Area*UnitNormal[2];
              Jacobian_j[1][2] = (rv/r)*Area*UnitNormal[0] + (dp_dru)*Area*UnitNormal[1];
              Jacobian_j[2][2] = (ru/r)*Area*UnitNormal[0] + (2*rv/r + dp_drv)*Area*UnitNormal[1] + (rw/r)*Area*UnitNormal[2];
              Jacobian_j[3][2] = (dp_drw)*Area*UnitNormal[1] + (rv/r)*Area*UnitNormal[2];
              Jacobian_j[4][2] = (dp_drE)*Area*UnitNormal[1];
              
              Jacobian_j[0][3] = (-(ru*rw)/(r*r))*Area*UnitNormal[0] + (-(rv*rw)/(r*r))*Area*UnitNormal[1] + (-(rw*rw)/(r*r) + dp_dr)*Area*UnitNormal[2];
              Jacobian_j[1][3] = (rw/r)*Area*UnitNormal[0] + (dp_dru)*Area*UnitNormal[2];
              Jacobian_j[2][3] = (rw/r)*Area*UnitNormal[1] + (dp_drv)*Area*UnitNormal[2];
              Jacobian_j[3][3] = (ru/r)*Area*UnitNormal[0] + (rv/r)*Area*UnitNormal[1] + (2*rw/r + dp_drw)*Area*UnitNormal[2];
              Jacobian_j[4][3] = (dp_drE)*Area*UnitNormal[2];
              
              Jacobian_j[0][4] = (ru*dH_dr)*Area*UnitNormal[0] + (rv*dH_dr)*Area*UnitNormal[1] + (rw*dH_dr)*Area*UnitNormal[2];
              Jacobian_j[1][4] = (H + ru*dH_dru)*Area*UnitNormal[0] + (rv*dH_dru)*Area*UnitNormal[1] + (rw*dH_dru)*Area*UnitNormal[2];
              Jacobian_j[2][4] = (ru*dH_drv)*Area*UnitNormal[0] + (H + rv*dH_drv)*Area*UnitNormal[1] + (rw*dH_drv)*Area*UnitNormal[2];
              Jacobian_j[3][4] = (ru*dH_drw)*Area*UnitNormal[0] + (rv*dH_drw)*Area*UnitNormal[1] + (H + rw*dH_drw)*Area*UnitNormal[2];
              Jacobian_j[4][4] = (ru*dH_drE)*Area*UnitNormal[0] + (rv*dH_drE)*Area*UnitNormal[1] + (rw*dH_drE)*Area*UnitNormal[2];
            }
            
            /*--- Mach number sensitivity ---*/
            
            USens[0] = 0.0; USens[1] = ru/Mach_Inf; USens[2] = rv/Mach_Inf;
            if (nDim == 2) { USens[3] = Gamma*Mach_Inf*p; }
            else { USens[3] = rw/Mach_Inf; USens[4] = Gamma*Mach_Inf*p; }
            for (iPos = 0; iPos < nVar; iPos++) {
              for (jPos = 0; jPos < nVar; jPos++) {
                Sens_Mach[iMarker] += Psi[iPos]*Jacobian_j[jPos][iPos]*USens[jPos];
              }
            }
            
            /*--- AoA sensitivity ---*/
            
            USens[0] = 0.0;
            if (nDim == 2) { USens[1] = -rv; USens[2] = ru; USens[3] = 0.0; }
            else { USens[1] = -rw; USens[2] = 0.0; USens[3] = ru; USens[4] = 0.0; }
            for (iPos = 0; iPos < nVar; iPos++) {
              for (jPos = 0; jPos < nVar; jPos++) {
                Sens_AoA[iMarker] += Psi[iPos]*Jacobian_j[jPos][iPos]*USens[jPos];
              }
            }
            
            /*--- Pressure sensitivity ---*/
            
            USens[0] = r/p; USens[1] = ru/p; USens[2] = rv/p;
            if (nDim == 2) { USens[3] = rE/p; }
            else { USens[3] = rw/p; USens[4] = rE/p; }
            for (iPos = 0; iPos < nVar; iPos++) {
              for (jPos = 0; jPos < nVar; jPos++) {
                Sens_Press[iMarker] += Psi[iPos]*Jacobian_j[jPos][iPos]*USens[jPos];
              }
            }
            
            /*--- Temperature sensitivity ---*/
            
            T = p/(r*Gas_Constant);
            USens[0] = -r/T; USens[1] = 0.5*ru/T; USens[2] = 0.5*rv/T;
            if (nDim == 2) { USens[3] = (ru*ru + rv*rv + rw*rw)/(r*T); }
            else { USens[3] = 0.5*rw/T; USens[4] = (ru*ru + rv*rv + rw*rw)/(r*T); }
            for (iPos = 0; iPos < nVar; iPos++) {
              for (jPos = 0; jPos < nVar; jPos++) {
                Sens_Temp[iMarker] += Psi[iPos]*Jacobian_j[jPos][iPos]*USens[jPos];
              }
            }
          }
        }
        
        Total_Sens_Mach  -= Sens_Mach[iMarker] * scale * factor;
        Total_Sens_AoA   -= Sens_AoA[iMarker] * scale * factor;
        Total_Sens_Press -= Sens_Press[iMarker] * scale * factor;
        Total_Sens_Temp  -= Sens_Temp[iMarker] * scale * factor;
        
      }
    }
    
    /*--- Explicit contribution from objective function quantity ---*/
    
    for (iMarker = 0; iMarker < nMarker; iMarker++) {
      
      if (config->GetMarker_All_KindBC(iMarker) == EULER_WALL) {
        
        Sens_Mach[iMarker]  = 0.0;
        Sens_AoA[iMarker]   = 0.0;
        Sens_Press[iMarker] = 0.0;
        Sens_Temp[iMarker]  = 0.0;
        
        for (iVertex = 0; iVertex < geometry->nVertex[iMarker]; iVertex++) {
          iPoint = geometry->vertex[iMarker][iVertex]->GetNode();
          
          if (geometry->node[iPoint]->GetDomain()) {
            
            Normal = geometry->vertex[iMarker][iVertex]->GetNormal();
            p = solver_container[FLOW_SOL]->node[iPoint]->GetPressure();
            
            Mach_Inf   = config->GetMach();
            if (grid_movement) Mach_Inf = config->GetMach_Motion();
            
            d = node[iPoint]->GetForceProj_Vector();
            Area = 0.0; for (iDim = 0; iDim < nDim; iDim++) Area += Normal[iDim]*Normal[iDim];
            Area = sqrt(Area);
            for (iDim = 0; iDim < nDim; iDim++) UnitNormal[iDim] = -Normal[iDim]/Area;
            
            /*--- Mach number sensitivity ---*/
            
            for (iPos = 0; iPos < nDim; iPos++) Dd[iPos] = -(2.0/Mach_Inf)*d[iPos];
            for (iPos = 0; iPos < nDim; iPos++) Sens_Mach[iMarker] += p*Dd[iPos]*Area*UnitNormal[iPos];
            
            /*--- AoA sensitivity ---*/
            
            if (config->GetKind_ObjFunc() == DRAG_COEFFICIENT ||
                config->GetKind_ObjFunc() == LIFT_COEFFICIENT ||
                config->GetKind_ObjFunc() == SIDEFORCE_COEFFICIENT ||
                config->GetKind_ObjFunc() == EQUIVALENT_AREA ||
                config->GetKind_ObjFunc() == NEARFIELD_PRESSURE) {
              if (nDim == 2) {
                D[0][0] = 0.0; D[0][1] = -1.0;
                D[1][0] = 1.0; D[1][1] = 0.0;
              }
              else {
                D[0][0] = 0.0; D[0][1] = 0.0; D[0][2] = -1.0;
                D[1][0] = 0.0; D[1][1] = 0.0; D[1][2] = 0.0;
                D[2][0] = 1.0; D[2][1] = 0.0; D[2][2] = 0.0;
              }
              for (iPos = 0; iPos < nDim; iPos++) Dd[iPos] = 0.0;
              for (iPos = 0; iPos < nDim; iPos++) {
                for (jPos = 0; jPos < nDim; jPos++)
                  Dd[iPos] += D[iPos][jPos]*d[jPos];
              }
            }
            
            /*--- Coefficients with no explicit AoA dependece ---*/
            
            else {
              for (iPos = 0; iPos<nDim; iPos++) Dd[iPos] = 0.0;
            }
            
            for (iPos = 0; iPos < nDim; iPos++)
              Sens_AoA[iMarker] += p*Dd[iPos]*Area*UnitNormal[iPos];
            
            /*--- Pressure sensitivity ---*/
            
            for (iPos = 0; iPos<nDim; iPos++) Dd[iPos] = -(1/p)*d[iPos];
            for (iPos = 0; iPos<nDim; iPos++)
              Sens_Press[iMarker] += p*Dd[iPos]*Area*UnitNormal[iPos];
            
            /*--- Temperature sensitivity ---*/
            
            for (iPos = 0; iPos<nDim; iPos++) Dd[iPos] = 0.0;
            for (iPos = 0; iPos<nDim; iPos++)
              Sens_Temp[iMarker] += p*Dd[iPos]*Area*UnitNormal[iPos];
            
          }
        }
        
        Total_Sens_Mach  += Sens_Mach[iMarker] * scale * factor;
        Total_Sens_AoA   += Sens_AoA[iMarker] * scale * factor;
        Total_Sens_Press += Sens_Press[iMarker] * scale * factor;
        Total_Sens_Temp  += Sens_Temp[iMarker] * scale * factor;
        
      }
    }
  }
  
#ifdef HAVE_MPI
  
  su2double MyTotal_Sens_Geo   = Total_Sens_Geo;     Total_Sens_Geo = 0.0;
  su2double MyTotal_Sens_Mach  = Total_Sens_Mach;    Total_Sens_Mach = 0.0;
  su2double MyTotal_Sens_AoA   = Total_Sens_AoA;     Total_Sens_AoA = 0.0;
  su2double MyTotal_Sens_Press = Total_Sens_Press;   Total_Sens_Press = 0.0;
  su2double MyTotal_Sens_Temp  = Total_Sens_Temp;    Total_Sens_Temp = 0.0;
<<<<<<< HEAD
=======
  su2double MyTotal_Sens_BPress  = Total_Sens_BPress;    Total_Sens_BPress = 0.0;
>>>>>>> 1809033a
  
  SU2_MPI::Allreduce(&MyTotal_Sens_Geo, &Total_Sens_Geo, 1, MPI_DOUBLE, MPI_SUM, MPI_COMM_WORLD);
  SU2_MPI::Allreduce(&MyTotal_Sens_Mach, &Total_Sens_Mach, 1, MPI_DOUBLE, MPI_SUM, MPI_COMM_WORLD);
  SU2_MPI::Allreduce(&MyTotal_Sens_AoA, &Total_Sens_AoA, 1, MPI_DOUBLE, MPI_SUM, MPI_COMM_WORLD);
  SU2_MPI::Allreduce(&MyTotal_Sens_Press, &Total_Sens_Press, 1, MPI_DOUBLE, MPI_SUM, MPI_COMM_WORLD);
  SU2_MPI::Allreduce(&MyTotal_Sens_Temp, &Total_Sens_Temp, 1, MPI_DOUBLE, MPI_SUM, MPI_COMM_WORLD);
<<<<<<< HEAD
=======
  SU2_MPI::Allreduce(&MyTotal_Sens_BPress, &Total_Sens_BPress, 1, MPI_DOUBLE, MPI_SUM, MPI_COMM_WORLD);
>>>>>>> 1809033a
  
#endif
  
  delete [] USens;
<<<<<<< HEAD
=======
  delete [] Velocity;
  
>>>>>>> 1809033a
}

void CAdjEulerSolver::Smooth_Sensitivity(CGeometry *geometry, CSolver **solver_container, CNumerics *numerics, CConfig *config) {
  unsigned short iMarker;
  unsigned long iVertex, jVertex, nVertex, iPoint;
  su2double **A, *b, Sens, *ArchLength, *Coord_begin, *Coord_end, dist;
  
  for (iMarker = 0; iMarker < nMarker; iMarker++) {
    if (config->GetMarker_All_KindBC(iMarker) == EULER_WALL) {
      nVertex = geometry->nVertex[iMarker];
      
      /*--- Allocate the linear system ---*/
      
      A = new su2double* [nVertex];
      b = new su2double [nVertex];
      ArchLength = new su2double [nVertex];
      for (iVertex = 0; iVertex < nVertex; iVertex++) {
        A[iVertex] = new su2double [nVertex];
      }
      
      /*--- Initialization ---*/
      
      for (iVertex = 0; iVertex < nVertex; iVertex++) {
        b[iVertex] = 0.0; ArchLength[iVertex] = 0.0;
        for (jVertex = 0; jVertex < nVertex; jVertex++)
          A[iVertex][jVertex] = 0.0;
      }
      
      /*--- Set the arch length ---*/
      
      ArchLength[0] = 0.0;
      for (iVertex = 1; iVertex < nVertex; iVertex++) {
        iPoint = geometry->vertex[iMarker][iVertex-1]->GetNode();
        Coord_begin = geometry->node[iPoint]->GetCoord();
        iPoint = geometry->vertex[iMarker][iVertex]->GetNode();
        Coord_end = geometry->node[iPoint]->GetCoord();
        dist = sqrt (pow( Coord_end[0]-Coord_begin[0], 2.0) + pow( Coord_end[1]-Coord_begin[1], 2.0));
        ArchLength[iVertex] = ArchLength[iVertex-1] + dist;
      }
      
      /*--- Remove the trailing edge effect ---*/
      
      su2double MinPosSens = 0.0; su2double MinNegSens = 0.0;
      for (iVertex = 0; iVertex < nVertex; iVertex++) {
        Sens = CSensitivity[iMarker][iVertex];
        if (ArchLength[iVertex] > ArchLength[nVertex-1]*0.01) { MinNegSens = Sens; break; }
      }
      
      for (iVertex = 0; iVertex < nVertex; iVertex++) {
        Sens = CSensitivity[iMarker][iVertex];
        if (ArchLength[iVertex] > ArchLength[nVertex-1]*0.99) { MinPosSens = Sens; break; }
      }
      
      for (iVertex = 0; iVertex < nVertex; iVertex++) {
        if (ArchLength[iVertex] < ArchLength[nVertex-1]*0.01)
          CSensitivity[iMarker][iVertex] = MinNegSens;
        if (ArchLength[iVertex] > ArchLength[nVertex-1]*0.99)
          CSensitivity[iMarker][iVertex] = MinPosSens;
      }
      
      /*--- Set the right hand side of the system ---*/
      
      for (iVertex = 0; iVertex < nVertex; iVertex++) {
        b[iVertex] = CSensitivity[iMarker][iVertex];
      }
      
      /*--- Set the mass matrix ---*/
      
      su2double Coeff = 0.0, BackDiff = 0.0, ForwDiff = 0.0, CentDiff = 0.0;
      su2double epsilon = 5E-5;
      for (iVertex = 0; iVertex < nVertex; iVertex++) {
        
        if ((iVertex != nVertex-1) && (iVertex != 0)) {
          BackDiff = (ArchLength[iVertex]-ArchLength[iVertex-1]);
          ForwDiff = (ArchLength[iVertex+1]-ArchLength[iVertex]);
          CentDiff = (ArchLength[iVertex+1]-ArchLength[iVertex-1]);
        }
        if (iVertex == nVertex-1) {
          BackDiff = (ArchLength[nVertex-1]-ArchLength[nVertex-2]);
          ForwDiff = (ArchLength[0]-ArchLength[nVertex-1]);
          CentDiff = (ArchLength[0]-ArchLength[nVertex-2]);
        }
        if (iVertex == 0) {
          BackDiff = (ArchLength[0]-ArchLength[nVertex-1]);
          ForwDiff = (ArchLength[1]-ArchLength[0]);
          CentDiff = (ArchLength[1]-ArchLength[nVertex-1]);
        }
        
        Coeff = epsilon*2.0/(BackDiff*ForwDiff*CentDiff);
        
        A[iVertex][iVertex] = Coeff*CentDiff;
        
        if (iVertex != 0) A[iVertex][iVertex-1] = -Coeff*ForwDiff;
        else A[iVertex][nVertex-1] = -Coeff*ForwDiff;
        
        if (iVertex != nVertex-1) A[iVertex][iVertex+1] = -Coeff*BackDiff;
        else A[iVertex][0] = -Coeff*BackDiff;
        
      }
      
      /*--- Add the gradient value in the main diagonal ---*/
      
      for (iVertex = 0; iVertex < nVertex; iVertex++)
        A[iVertex][iVertex] += 1.0;
      
      /*--- Dirichlet boundary condition ---*/
      
      unsigned long iVertex = SU2_TYPE::Int(nVertex/2);
      A[iVertex][iVertex] = 1.0;
      A[iVertex][iVertex+1] = 0.0;
      A[iVertex][iVertex-1] = 0.0;
      
      Gauss_Elimination(A, b, (unsigned short)nVertex);
      
      /*--- Set the new value of the sensitiviy ---*/
      
      for (iVertex = 0; iVertex < nVertex; iVertex++)
        CSensitivity[iMarker][iVertex] = b[iVertex];
      
      /*--- Deallocate the linear system ---*/
      
      for (iVertex = 0; iVertex < nVertex; iVertex++)
        delete [] A[iVertex];
      delete [] A;
      delete [] b;
      delete [] ArchLength;
      
    }
  }
  
  
}

void CAdjEulerSolver::GetEngine_Properties(CGeometry *geometry, CConfig *config, unsigned short iMesh, bool Output) {
  unsigned short iDim, iMarker, iVar;
  unsigned long iVertex, iPoint;
  su2double Area, Flow_Dir[3], alpha;
  
  unsigned short nMarker_EngineInflow = config->GetnMarker_EngineInflow();
  unsigned short nMarker_EngineBleed = config->GetnMarker_EngineBleed();
  unsigned short nMarker_EngineExhaust = config->GetnMarker_EngineExhaust();
  
  if ((nMarker_EngineInflow != 0) || (nMarker_EngineBleed != 0) || (nMarker_EngineExhaust != 0)) {
    
    /*--- Check the flow orientation in the nacelle inflow ---*/
    
    for (iMarker = 0; iMarker < config->GetnMarker_All(); iMarker++) {
      
      if ((config->GetMarker_All_KindBC(iMarker) == ENGINE_EXHAUST) || (config->GetMarker_All_KindBC(iMarker) == ENGINE_BLEED)) {
        
        /*--- Loop over all the vertices on this boundary marker ---*/
        
        for (iVertex = 0; iVertex < geometry->nVertex[iMarker]; iVertex++) {
          
          iPoint = geometry->vertex[iMarker][iVertex]->GetNode();
          
          /*--- Normal vector for this vertex (negate for outward convention) ---*/
          
          geometry->vertex[iMarker][iVertex]->GetNormal(Vector);
          
          for (iDim = 0; iDim < nDim; iDim++) Vector[iDim] = -Vector[iDim];
          
          Area = 0.0;
          for (iDim = 0; iDim < nDim; iDim++)
            Area += Vector[iDim]*Vector[iDim];
          Area = sqrt (Area);
          
          /*--- Compute unitary vector ---*/
          
          for (iDim = 0; iDim < nDim; iDim++)
            Vector[iDim] /= Area;
          
          /*--- The flow direction is defined by the local velocity on the surface ---*/
          
          for (iDim = 0; iDim < nDim; iDim++)
            Flow_Dir[iDim] = node[iPoint]->GetSolution(iDim+1) / node[iPoint]->GetSolution(0);
          
          /*--- Dot product of normal and flow direction. ---*/
          
          alpha = 0.0;
          for (iDim = 0; iDim < nDim; iDim++)
            alpha += Vector[iDim]*Flow_Dir[iDim];
          
          /*--- Flow in the wrong direction. ---*/
          
          if (alpha < 0.0) {
            
            /*--- Copy the old solution ---*/
            
            for (iVar = 0; iVar < nVar; iVar++)
              node[iPoint]->SetSolution(iVar, node[iPoint]->GetSolution_Old(iVar));
            
          }
          
        }
      }
      
    }
    
  }
  
}

void CAdjEulerSolver::BC_Euler_Wall(CGeometry *geometry, CSolver **solver_container, CNumerics *numerics, CConfig *config, unsigned short val_marker) {
  unsigned long iVertex, iPoint;
  su2double *d = NULL, *Normal, *U, *Psi_Aux, ProjVel = 0.0, bcn, vn = 0.0, Area, *UnitNormal;
  su2double *Velocity, *Psi, Enthalpy = 0.0, sq_vel, phin, phis1, phis2, DensityInc = 0.0, BetaInc2 = 0.0;
  unsigned short iDim, iVar, jDim;
  
  bool implicit = (config->GetKind_TimeIntScheme_AdjFlow() == EULER_IMPLICIT);
  bool compressible = (config->GetKind_Regime() == COMPRESSIBLE);
  bool incompressible = (config->GetKind_Regime() == INCOMPRESSIBLE);
  bool freesurface = (config->GetKind_Regime() == FREESURFACE);
  bool grid_movement = config->GetGrid_Movement();
  
  UnitNormal = new su2double[nDim];
  Velocity = new su2double[nDim];
  Psi      = new su2double[nVar];
  
  for (iVertex = 0; iVertex < geometry->nVertex[val_marker]; iVertex++) {
    iPoint = geometry->vertex[val_marker][iVertex]->GetNode();
    
    if (geometry->node[iPoint]->GetDomain()) {
      Normal = geometry->vertex[val_marker][iVertex]->GetNormal();
      
      /*--- Create a copy of the adjoint solution ---*/
      Psi_Aux = node[iPoint]->GetSolution();
      for (iVar = 0; iVar < nVar; iVar++) Psi[iVar] = Psi_Aux[iVar];
      
      /*--- Flow solution ---*/
      U = solver_container[FLOW_SOL]->node[iPoint]->GetSolution();
      
      /*--- Read the value of the objective function ---*/
      d = node[iPoint]->GetForceProj_Vector();
      
      /*--- Normal vector computation ---*/
      Area = 0.0; for (iDim = 0; iDim < nDim; iDim++) Area += Normal[iDim]*Normal[iDim];
      Area = sqrt(Area);
      for (iDim = 0; iDim < nDim; iDim++) UnitNormal[iDim] = -Normal[iDim]/Area;
      
      
      /*--- Compressible solver ---*/
      if (compressible) {
        
        for (iDim = 0; iDim < nDim; iDim++)
          Velocity[iDim] = U[iDim+1] / U[0];
        
        Enthalpy = solver_container[FLOW_SOL]->node[iPoint]->GetEnthalpy();
        sq_vel   = 0.5*solver_container[FLOW_SOL]->node[iPoint]->GetVelocity2();
        
        /*--- Compute projections ---*/
        ProjVel = 0.0; bcn = 0.0; vn = 0.0, phin = 0.0;
        for (iDim = 0; iDim < nDim; iDim++) {
          ProjVel -= Velocity[iDim]*Normal[iDim];
          bcn     += d[iDim]*UnitNormal[iDim];
          vn      += Velocity[iDim]*UnitNormal[iDim];
          phin    += Psi[iDim+1]*UnitNormal[iDim];
        }
        
        /*--- Extra boundary term for grid movement ---*/
        if (grid_movement) {
          su2double ProjGridVel = 0.0;
          su2double *GridVel = geometry->node[iPoint]->GetGridVel();
          for (iDim = 0; iDim < nDim; iDim++)
            ProjGridVel += GridVel[iDim]*UnitNormal[iDim];
          phin -= Psi[nVar-1]*ProjGridVel;
        }
        
        /*--- Introduce the boundary condition ---*/
        for (iDim = 0; iDim < nDim; iDim++)
          Psi[iDim+1] -= ( phin - bcn ) * UnitNormal[iDim];
        
        /*--- Inner products after introducing BC (Psi has changed) ---*/
        phis1 = 0.0; phis2 = Psi[0] + Enthalpy * Psi[nVar-1];
        for (iDim = 0; iDim < nDim; iDim++) {
          phis1 -= Normal[iDim]*Psi[iDim+1];
          phis2 += Velocity[iDim]*Psi[iDim+1];
        }
        
        /*--- Flux of the Euler wall ---*/
        Residual[0] = ProjVel * Psi[0] - phis2 * ProjVel + phis1 * Gamma_Minus_One * sq_vel;
        for (iDim = 0; iDim < nDim; iDim++)
          Residual[iDim+1] = ProjVel * Psi[iDim+1] - phis2 * Normal[iDim] - phis1 * Gamma_Minus_One * Velocity[iDim];
        Residual[nVar-1] = ProjVel * Psi[nVar-1] + phis1 * Gamma_Minus_One;
        
        /*--- Flux adjustment for grid movement ---*/
        if (grid_movement) {
          su2double ProjGridVel = 0.0;
          su2double *GridVel = geometry->node[iPoint]->GetGridVel();
          for (iDim = 0; iDim < nDim; iDim++)
            ProjGridVel -= GridVel[iDim]*Normal[iDim];
          Residual[0] -= ProjGridVel*Psi[0];
          for (iDim = 0; iDim < nDim; iDim++)
            Residual[iDim+1] -= ProjGridVel*Psi[iDim+1];
          Residual[nVar-1] -= ProjGridVel*Psi[nVar-1];
        }
        
        if (implicit) {
          
          /*--- Adjoint density ---*/
          Jacobian_ii[0][0] = 0.0;
          for (iDim = 0; iDim < nDim; iDim++)
            Jacobian_ii[0][iDim+1] = -ProjVel * (Velocity[iDim] - UnitNormal[iDim] * vn);
          Jacobian_ii[0][nVar-1] = -ProjVel * Enthalpy;
          
          /*--- Adjoint velocities ---*/
          for (iDim = 0; iDim < nDim; iDim++) {
            Jacobian_ii[iDim+1][0] = -Normal[iDim];
            for (jDim = 0; jDim < nDim; jDim++)
              Jacobian_ii[iDim+1][jDim+1] = -ProjVel*(UnitNormal[jDim]*UnitNormal[iDim] - Normal[iDim] * (Velocity[jDim] - UnitNormal[jDim] * vn));
            Jacobian_ii[iDim+1][iDim+1] += ProjVel;
            Jacobian_ii[iDim+1][nVar-1] = -Normal[iDim] * Enthalpy;
          }
          
          /*--- Adjoint energy ---*/
          Jacobian_ii[nVar-1][0] = 0.0;
          for (iDim = 0; iDim < nDim; iDim++)
            Jacobian_ii[nVar-1][iDim+1] = 0.0;
          Jacobian_ii[nVar-1][nVar-1] = ProjVel;
          
          /*--- Jacobian contribution due to grid movement ---*/
          if (grid_movement) {
            su2double ProjGridVel = 0.0;
            su2double *GridVel = geometry->node[iPoint]->GetGridVel();
            for (iDim = 0; iDim < nDim; iDim++)
              ProjGridVel -= GridVel[iDim]*Normal[iDim];
            Jacobian_ii[0][0] -= ProjGridVel;
            for (iDim = 0; iDim < nDim; iDim++)
              Jacobian_ii[iDim+1][iDim+1] -= ProjGridVel;
            Jacobian_ii[nVar-1][nVar-1] -= ProjGridVel;
          }
          
          Jacobian.SubtractBlock(iPoint, iPoint, Jacobian_ii);
          
        }
        
        /*--- Update residual ---*/
        LinSysRes.SubtractBlock(iPoint, Residual);
        
      }
      /*--- Incompressible solver ---*/
      if (incompressible || freesurface) {
        
        DensityInc = solver_container[FLOW_SOL]->node[iPoint]->GetDensityInc();
        BetaInc2 = solver_container[FLOW_SOL]->node[iPoint]->GetBetaInc2();
        
        for (iDim = 0; iDim < nDim; iDim++)
          Velocity[iDim] = U[iDim+1] / solver_container[FLOW_SOL]->node[iPoint]->GetDensityInc();
        
        /*--- Compute projections ---*/
        bcn = 0.0; phin = 0.0;
        for (iDim = 0; iDim < nDim; iDim++) {
          bcn += d[iDim]*UnitNormal[iDim];
          phin += Psi[iDim+1]*UnitNormal[iDim];
        }
        
        /*--- Introduce the boundary condition ---*/
        for (iDim = 0; iDim < nDim; iDim++)
          Psi[iDim+1] -= ( phin - bcn ) * UnitNormal[iDim];
        
        /*--- Inner products after introducing BC (Psi has changed) ---*/
        phis1 = 0.0; phis2 = Psi[0] * (BetaInc2 / DensityInc);
        for (iDim = 0; iDim < nDim; iDim++) {
          phis1 -= Normal[iDim]*Psi[iDim+1];
          phis2 += Velocity[iDim]*Psi[iDim+1];
        }
        
        /*--- Flux of the Euler wall ---*/
        Residual[0] = phis1;
        for (iDim = 0; iDim < nDim; iDim++)
          Residual[iDim+1] = - phis2 * Normal[iDim];
        
        /*--- Update residual ---*/
        LinSysRes.SubtractBlock(iPoint, Residual);
        
        if (implicit) {
          
          /*--- Adjoint density ---*/
          Jacobian_ii[0][0] = 0.0;
          for (iDim = 0; iDim < nDim; iDim++)
            Jacobian_ii[0][iDim+1] = - Normal[iDim];
          
          /*--- Adjoint velocities ---*/
          for (iDim = 0; iDim < nDim; iDim++) {
            Jacobian_ii[iDim+1][0] = -Normal[iDim] * (BetaInc2 / DensityInc) ;
            for (jDim = 0; jDim < nDim; jDim++)
              Jacobian_ii[iDim+1][jDim+1] = - Normal[iDim] * Velocity[jDim];
          }
          
          /*--- Update Jacobian ---*/
          Jacobian.SubtractBlock(iPoint, iPoint, Jacobian_ii);
        }
        
      }
      
    }
  }
  
  delete [] Velocity;
  delete [] UnitNormal;
  delete [] Psi;
  
}

void CAdjEulerSolver::BC_Sym_Plane(CGeometry *geometry, CSolver **solver_container, CNumerics *conv_numerics, CNumerics *visc_numerics,
                                   CConfig *config, unsigned short val_marker) {
  
  unsigned long iVertex, iPoint;
  su2double *Normal, ProjVel = 0.0, vn = 0.0, Area, *UnitNormal,
  *V_domain, *V_sym, *Psi_domain, *Psi_sym, *Velocity, Enthalpy = 0.0,
  sq_vel, phin, phis1, phis2, NormalAdjVel;
  unsigned short iDim, iVar, jDim;
  
  bool implicit = (config->GetKind_TimeIntScheme_AdjFlow() == EULER_IMPLICIT);
  bool compressible = (config->GetKind_Regime() == COMPRESSIBLE);
  bool incompressible = (config->GetKind_Regime() == INCOMPRESSIBLE);
  bool freesurface = (config->GetKind_Regime() == FREESURFACE);
  bool grid_movement = config->GetGrid_Movement();

  Normal = new su2double[nDim];
  UnitNormal = new su2double[nDim];
  Velocity = new su2double[nDim];
  Psi_domain = new su2double[nVar];
  Psi_sym = new su2double[nVar];
  
  for (iVertex = 0; iVertex < geometry->nVertex[val_marker]; iVertex++) {
    
    iPoint = geometry->vertex[val_marker][iVertex]->GetNode();
    
    if (geometry->node[iPoint]->GetDomain()) {
      
      geometry->vertex[val_marker][iVertex]->GetNormal(Normal);
      
      Area = 0;
      for (iDim = 0; iDim < nDim; iDim++) Area += Normal[iDim]*Normal[iDim];
      Area = sqrt(Area);
      
      for (iDim = 0; iDim < nDim; iDim++)
        UnitNormal[iDim]   = -Normal[iDim]/Area;
      
      if (compressible) {
        
        /*--- Create a copy of the adjoint solution ---*/
        
        for (iVar = 0; iVar < nVar; iVar++) Psi_domain[iVar] = node[iPoint]->GetSolution(iVar);

        /*--- Retrieve flow variables ---*/

        for (iDim = 0; iDim < nDim; iDim++)
          Velocity[iDim] = solver_container[FLOW_SOL]->node[iPoint]->GetVelocity(iDim);
        
        Enthalpy = solver_container[FLOW_SOL]->node[iPoint]->GetEnthalpy();
        sq_vel   = 0.5*solver_container[FLOW_SOL]->node[iPoint]->GetVelocity2();
        
        /*--- Compute projections ---*/
        
        ProjVel = 0.0; vn = 0.0, phin = 0.0;
        for (iDim = 0; iDim < nDim; iDim++) {
          ProjVel -= Velocity[iDim]*Normal[iDim];
          vn      += Velocity[iDim]*UnitNormal[iDim];
          phin    += Psi_domain[iDim+1]*UnitNormal[iDim];
        }
        
        /*--- Grid Movement ---*/
        
        if (grid_movement) {
          su2double ProjGridVel = 0.0;
          su2double *GridVel = geometry->node[iPoint]->GetGridVel();
          for (iDim = 0; iDim < nDim; iDim++) {
            ProjGridVel += GridVel[iDim]*UnitNormal[iDim];
          }
          phin -= Psi_domain[nVar-1]*ProjGridVel;
        }
        
        /*--- Introduce the boundary condition ---*/
        
        for (iDim = 0; iDim < nDim; iDim++)
          Psi_domain[iDim+1] -= phin * UnitNormal[iDim];
        
        /*--- Inner products after introducing BC (Psi has changed) ---*/
        
        phis1 = 0.0; phis2 = Psi_domain[0] + Enthalpy * Psi_domain[nVar-1];
        for (iDim = 0; iDim < nDim; iDim++) {
          phis1 -= Normal[iDim]*Psi_domain[iDim+1];
          phis2 += Velocity[iDim]*Psi_domain[iDim+1];
        }
        
        /*--- Flux of the Euler wall ---*/
        
        Residual_i[0] = ProjVel * Psi_domain[0] - phis2 * ProjVel + phis1 * Gamma_Minus_One * sq_vel;
        for (iDim = 0; iDim < nDim; iDim++)
          Residual_i[iDim+1] = ProjVel * Psi_domain[iDim+1] - phis2 * Normal[iDim] - phis1 * Gamma_Minus_One * Velocity[iDim];
        Residual_i[nVar-1] = ProjVel * Psi_domain[nVar-1] + phis1 * Gamma_Minus_One;
        
        /*--- Grid Movement ---*/
        
        if (grid_movement) {
          su2double ProjGridVel = 0.0;
          su2double *GridVel = geometry->node[iPoint]->GetGridVel();
          for (iDim = 0; iDim < nDim; iDim++)
            ProjGridVel -= GridVel[iDim]*Normal[iDim];
          Residual_i[0] -= ProjGridVel*Psi_domain[0];
          for (iDim = 0; iDim < nDim; iDim++)
            Residual_i[iDim+1] -= ProjGridVel*Psi_domain[iDim+1];
          Residual_i[nVar-1] -= ProjGridVel*Psi_domain[nVar-1];
        }
        
      }
      
      if (incompressible || freesurface) {
        
        /*--- Set the normal vector ---*/
        
        for (iDim = 0; iDim < nDim; iDim++) Normal[iDim] = -Normal[iDim];
        conv_numerics->SetNormal(Normal);
        
        /*--- Retrieve solution at boundary node ---*/
        
        V_domain = solver_container[FLOW_SOL]->node[iPoint]->GetPrimitive();
        V_sym = solver_container[FLOW_SOL]->node[iPoint]->GetPrimitive();

        conv_numerics->SetPrimitive(V_domain, V_sym);
        
        /*--- Adjoint flow solution at the wall ---*/
        
        for (iVar = 0; iVar < nVar; iVar++) {
          Psi_domain[iVar] = node[iPoint]->GetSolution(iVar);
          Psi_sym[iVar] = node[iPoint]->GetSolution(iVar);
        }
        
        /*--- Compute normal component of the adjoint velocity ---*/
        
        NormalAdjVel = 0.0;
        for (iDim = 0; iDim < nDim; iDim++)
          NormalAdjVel += Psi_domain[iDim+1]*UnitNormal[iDim];

        /*--- Remove the normal component ---*/
        
        for (iDim = 0; iDim < nDim; iDim++)
          Psi_sym[iDim+1] -= NormalAdjVel*UnitNormal[iDim];
        
        /*--- Set the value of the adjoint variables ---*/

        conv_numerics->SetAdjointVar(Psi_domain, Psi_sym);
        
        /*--- Compute the upwind flux ---*/
        
        conv_numerics->ComputeResidual(Residual_i, Residual_j, Jacobian_ii, Jacobian_ij, Jacobian_ji, Jacobian_jj, config);
        
      }
      
      /*--- Update residual ---*/
      
      LinSysRes.SubtractBlock(iPoint, Residual_i);
      
      /*--- Implicit stuff ---*/
      
      if (implicit) {
        
        if (compressible) {
          
          /*--- Adjoint density ---*/
          
          Jacobian_ii[0][0] = 0.0;
          for (iDim = 0; iDim < nDim; iDim++)
            Jacobian_ii[0][iDim+1] = -ProjVel * (Velocity[iDim] - UnitNormal[iDim] * vn);
          Jacobian_ii[0][nVar-1] = -ProjVel * Enthalpy;
          
          /*--- Adjoint velocities ---*/
          
          for (iDim = 0; iDim < nDim; iDim++) {
            Jacobian_ii[iDim+1][0] = -Normal[iDim];
            for (jDim = 0; jDim < nDim; jDim++)
              Jacobian_ii[iDim+1][jDim+1] = -ProjVel*(UnitNormal[jDim]*UnitNormal[iDim] - Normal[iDim] * (Velocity[jDim] - UnitNormal[jDim] * vn));
            Jacobian_ii[iDim+1][iDim+1] += ProjVel;
            Jacobian_ii[iDim+1][nVar-1] = -Normal[iDim] * Enthalpy;
          }
          
          /*--- Adjoint energy ---*/
          
          Jacobian_ii[nVar-1][0] = 0.0;
          for (iDim = 0; iDim < nDim; iDim++)
            Jacobian_ii[nVar-1][iDim+1] = 0.0;
          Jacobian_ii[nVar-1][nVar-1] = ProjVel;
          
          /*--- Contribution from grid movement ---*/
          
          if (grid_movement) {
            su2double ProjGridVel = 0.0;
            su2double *GridVel = geometry->node[iPoint]->GetGridVel();
            for (iDim = 0; iDim < nDim; iDim++)
              ProjGridVel -= GridVel[iDim]*Normal[iDim];
            Jacobian_ii[0][0] -= ProjGridVel;
            for (iDim = 0; iDim < nDim; iDim++)
              Jacobian_ii[iDim+1][iDim+1] -= ProjGridVel;
            Jacobian_ii[nVar-1][nVar-1] -= ProjGridVel;
          }
        }
        
         /*--- Update jacobian ---*/
        
        Jacobian.SubtractBlock(iPoint, iPoint, Jacobian_ii);
        
      }

    }
  }
  
  delete [] Velocity;
  delete [] Psi_domain;
  delete [] Psi_sym;
  delete [] Normal;
  delete [] UnitNormal;
  
}

void CAdjEulerSolver::BC_Interface_Boundary(CGeometry *geometry, CSolver **solver_container, CNumerics *numerics,
                                            CConfig *config) {
  
  unsigned long iVertex, iPoint, jPoint;
  unsigned short iDim, iVar, iMarker;
  su2double *V_i, *V_j;
  
  bool implicit = (config->GetKind_TimeIntScheme_Flow() == EULER_IMPLICIT);
  
  su2double *Normal = new su2double[nDim];
  su2double *Psi_i = new su2double[nVar];
  su2double *Psi_j = new su2double[nVar];
  
#ifndef HAVE_MPI
  
  for (iMarker = 0; iMarker < config->GetnMarker_All(); iMarker++) {
    
    if (config->GetMarker_All_KindBC(iMarker) == INTERFACE_BOUNDARY) {
      
      for (iVertex = 0; iVertex < geometry->nVertex[iMarker]; iVertex++) {
        iPoint = geometry->vertex[iMarker][iVertex]->GetNode();
        jPoint = geometry->vertex[iMarker][iVertex]->GetDonorPoint();
        
        if (geometry->node[iPoint]->GetDomain()) {
          
          /*--- Adjoint variables w/o reconstruction ---*/
          
          for (iVar = 0; iVar < nVar; iVar++) {
            Psi_i[iVar] = node[iPoint]->GetSolution(iVar);
            Psi_j[iVar] = node[jPoint]->GetSolution(iVar);
          }
          numerics->SetAdjointVar(Psi_i, Psi_j);
          
          /*--- Conservative variables w/o reconstruction ---*/
          
          V_i = solver_container[FLOW_SOL]->node[iPoint]->GetPrimitive();
          V_j = solver_container[FLOW_SOL]->node[iPoint]->GetPrimitive();
          numerics->SetPrimitive(V_i, V_j);
          
          /*--- Set face vector, and area ---*/
          
          geometry->vertex[iMarker][iVertex]->GetNormal(Normal);
          for (iDim = 0; iDim < nDim; iDim++) Normal[iDim] = -Normal[iDim];
          numerics->SetNormal(Normal);
          
          /*--- Compute residual ---*/
          
          numerics->ComputeResidual(Res_Conv_i, Res_Conv_j, Jacobian_ii, Jacobian_ij, Jacobian_ji, Jacobian_jj, config);
          
          /*--- Add Residuals and Jacobians ---*/
          
          LinSysRes.SubtractBlock(iPoint, Res_Conv_i);
          if (implicit) Jacobian.SubtractBlock(iPoint, iPoint, Jacobian_ii);
          
        }
      }
    }
  }
  
#else
  
  int rank, jProcessor;
  MPI_Status send_stat[1], recv_stat[1];
  MPI_Request send_req[1], recv_req[1];
  MPI_Comm_rank(MPI_COMM_WORLD, &rank);
  
  bool compute;
  su2double *Buffer_Send_Psi = new su2double[nVar];
  su2double *Buffer_Receive_Psi = new su2double[nVar];
  
  /*--- Do the send process, by the moment we are sending each
   node individually, this must be changed ---*/
  
  for (iMarker = 0; iMarker < config->GetnMarker_All(); iMarker++) {
    
    if (config->GetMarker_All_KindBC(iMarker) == INTERFACE_BOUNDARY) {
      
      for (iVertex = 0; iVertex < geometry->nVertex[iMarker]; iVertex++) {
        
        iPoint = geometry->vertex[iMarker][iVertex]->GetNode();
        
        if (geometry->node[iPoint]->GetDomain()) {
          
          /*--- Find the associate pair to the original node ---*/
          
          jPoint = geometry->vertex[iMarker][iVertex]->GetPeriodicPointDomain()[0];
          jProcessor = geometry->vertex[iMarker][iVertex]->GetPeriodicPointDomain()[1];
          
          if ((iPoint == jPoint) && (jProcessor == rank)) compute = false;
          else compute = true;
          
          /*--- We only send the information that belong to other boundary ---*/
          
          if (compute) {
            
            if (jProcessor != rank) {
              
              /*--- Copy the adjoint variable ---*/
              
              for (iVar = 0; iVar < nVar; iVar++)
                Buffer_Send_Psi[iVar] = node[iPoint]->GetSolution(iVar);
              
              SU2_MPI::Isend(Buffer_Send_Psi, nVar, MPI_DOUBLE, jProcessor, iPoint, MPI_COMM_WORLD, &send_req[0]);
              
              /*--- Wait for this set of non-blocking comm. to complete ---*/
              
              SU2_MPI::Waitall(1, send_req, send_stat);
              
            }
            
          }
          
        }
      }
      
      
      for (iVertex = 0; iVertex < geometry->nVertex[iMarker]; iVertex++) {
        
        iPoint = geometry->vertex[iMarker][iVertex]->GetNode();
        
        if (geometry->node[iPoint]->GetDomain()) {
          
          /*--- Find the associate pair to the original node ---*/
          
          jPoint = geometry->vertex[iMarker][iVertex]->GetPeriodicPointDomain()[0];
          jProcessor = geometry->vertex[iMarker][iVertex]->GetPeriodicPointDomain()[1];
          
          if ((iPoint == jPoint) && (jProcessor == rank)) compute = false;
          else compute = true;
          
          if (compute) {
            
            /*--- We only receive the information that belong to other boundary ---*/
            
            if (jProcessor != rank) {
              
              SU2_MPI::Irecv(Buffer_Receive_Psi, nVar, MPI_DOUBLE, jProcessor, jPoint, MPI_COMM_WORLD, &recv_req[0]);
              
              /*--- Wait for the this set of non-blocking recv's to complete ---*/
              
              SU2_MPI::Waitall(1, recv_req, recv_stat);
              
            } else {
              for (iVar = 0; iVar < nVar; iVar++)
                Buffer_Receive_Psi[iVar] = node[jPoint]->GetSolution(iVar);
            }
            
            /*--- Store the solution for both points ---*/
            
            for (iVar = 0; iVar < nVar; iVar++) {
              Psi_i[iVar] = node[iPoint]->GetSolution(iVar);
              Psi_j[iVar] = Buffer_Receive_Psi[iVar];
            }
            
            /*--- Set adjoint Variables ---*/
            
            numerics->SetAdjointVar(Psi_i, Psi_j);
            
            /*--- Conservative variables w/o reconstruction (the same at both points) ---*/
            
            V_i = solver_container[FLOW_SOL]->node[iPoint]->GetPrimitive();
            V_j = solver_container[FLOW_SOL]->node[iPoint]->GetPrimitive();
            numerics->SetPrimitive(V_i, V_j);
            
            /*--- Set Normal ---*/
            
            geometry->vertex[iMarker][iVertex]->GetNormal(Normal);
            for (iDim = 0; iDim < nDim; iDim++) Normal[iDim] = -Normal[iDim];
            numerics->SetNormal(Normal);
            
            /*--- Compute the convective residual using an upwind scheme ---*/
            numerics->ComputeResidual(Res_Conv_i, Res_Conv_j, Jacobian_ii, Jacobian_ij, Jacobian_ji, Jacobian_jj, config);
            
            /*--- Add Residuals and Jacobians ---*/
            
            LinSysRes.SubtractBlock(iPoint, Res_Conv_i);
            if (implicit) Jacobian.SubtractBlock(iPoint, iPoint, Jacobian_ii);
            
          }
          
        }
      }
    }
  }
  
  MPI_Barrier(MPI_COMM_WORLD);

  delete[] Buffer_Send_Psi;
  delete[] Buffer_Receive_Psi;
  
#endif
  
  delete[] Normal;
  delete[] Psi_i;
  delete[] Psi_j;
  
}

void CAdjEulerSolver::BC_NearField_Boundary(CGeometry *geometry, CSolver **solver_container, CNumerics *numerics,
                                            CConfig *config) {
  
  unsigned long iVertex, iPoint, jPoint, Pin, Pout;
  unsigned short iDim, iVar, iMarker;
  su2double *V_i, *V_j, *IntBoundary_Jump;
  
  bool implicit = (config->GetKind_TimeIntScheme_Flow() == EULER_IMPLICIT);
  
  su2double *Normal = new su2double[nDim];
  su2double *Psi_i = new su2double[nVar];
  su2double *Psi_j = new su2double[nVar];
  su2double *Psi_out = new su2double[nVar];
  su2double *Psi_in = new su2double[nVar];
  su2double *MeanPsi = new su2double[nVar];
  su2double *Psi_out_ghost = new su2double[nVar];
  su2double *Psi_in_ghost = new su2double[nVar];
  
  
#ifndef HAVE_MPI
  
  for (iMarker = 0; iMarker < config->GetnMarker_All(); iMarker++) {
    
    if (config->GetMarker_All_KindBC(iMarker) == NEARFIELD_BOUNDARY) {
      
      for (iVertex = 0; iVertex < geometry->nVertex[iMarker]; iVertex++) {
        iPoint = geometry->vertex[iMarker][iVertex]->GetNode();
        jPoint = geometry->vertex[iMarker][iVertex]->GetDonorPoint();
        
        if (geometry->node[iPoint]->GetDomain()) {
          
          /*--- Adjoint variables w/o reconstruction ---*/
          
          for (iVar = 0; iVar < nVar; iVar++) {
            Psi_i[iVar] = node[iPoint]->GetSolution(iVar);
            Psi_j[iVar] = node[jPoint]->GetSolution(iVar);
          }
          
          /*--- If equivalent area or nearfield pressure condition ---*/
          
          if ((config->GetKind_ObjFunc() == EQUIVALENT_AREA) ||
              (config->GetKind_ObjFunc() == NEARFIELD_PRESSURE)) {
            
            /*--- Identify the inner and the outer point (based on the normal direction) ---*/
            
            if (Normal[nDim-1] < 0.0) { Pin = iPoint; Pout = jPoint; }
            else { Pout = iPoint; Pin = jPoint; }
            
            for (iVar = 0; iVar < nVar; iVar++) {
              Psi_out[iVar] = node[Pout]->GetSolution(iVar);
              Psi_in[iVar] = node[Pin]->GetSolution(iVar);
              MeanPsi[iVar] = 0.5*(Psi_out[iVar] + Psi_in[iVar]);
            }
            
            IntBoundary_Jump = node[iPoint]->GetIntBoundary_Jump();
            
            /*--- Inner point ---*/
            
            if (iPoint == Pin) {
              for (iVar = 0; iVar < nVar; iVar++)
                Psi_in_ghost[iVar] = 2.0*MeanPsi[iVar] - Psi_in[iVar] - IntBoundary_Jump[iVar];
              numerics->SetAdjointVar(Psi_in, Psi_in_ghost);
            }
            
            /*--- Outer point ---*/
            
            if (iPoint == Pout) {
              for (iVar = 0; iVar < nVar; iVar++)
                Psi_out_ghost[iVar] = 2.0*MeanPsi[iVar] - Psi_out[iVar] + IntBoundary_Jump[iVar];
              numerics->SetAdjointVar(Psi_out, Psi_out_ghost);
            }
            
          }
          else {
            
            /*--- Just do a periodic BC ---*/
            
            numerics->SetAdjointVar(Psi_i, Psi_j);
            
          }
          
          /*--- Conservative variables w/o reconstruction ---*/
          
          V_i = solver_container[FLOW_SOL]->node[iPoint]->GetPrimitive();
          V_j = solver_container[FLOW_SOL]->node[iPoint]->GetPrimitive();
          numerics->SetPrimitive(V_i, V_j);
          
          /*--- Set Normal ---*/
          
          geometry->vertex[iMarker][iVertex]->GetNormal(Normal);
          for (iDim = 0; iDim < nDim; iDim++) Normal[iDim] = -Normal[iDim];
          numerics->SetNormal(Normal);
          
          
          /*--- Compute residual ---*/
          
          numerics->ComputeResidual(Res_Conv_i, Res_Conv_j, Jacobian_ii, Jacobian_ij, Jacobian_ji, Jacobian_jj, config);
          
          /*--- Add Residuals and Jacobians ---*/
          
          LinSysRes.SubtractBlock(iPoint, Res_Conv_i);
          if (implicit) Jacobian.SubtractBlock(iPoint, iPoint, Jacobian_ii);
          
        }
      }
    }
  }
  
#else
  
  int rank, jProcessor;
  MPI_Status status;
  //MPI_Status send_stat[1], recv_stat[1];
  //MPI_Request send_req[1], recv_req[1];
  MPI_Comm_rank(MPI_COMM_WORLD, &rank);
  
  bool compute;
  su2double *Buffer_Send_Psi = new su2double[nVar];
  su2double *Buffer_Receive_Psi = new su2double[nVar];
  
  /*--- Do the send process, by the moment we are sending each
   node individually, this must be changed ---*/
  
  for (iMarker = 0; iMarker < config->GetnMarker_All(); iMarker++) {
    
    if (config->GetMarker_All_KindBC(iMarker) == NEARFIELD_BOUNDARY) {
      
      for (iVertex = 0; iVertex < geometry->nVertex[iMarker]; iVertex++) {
        
        iPoint = geometry->vertex[iMarker][iVertex]->GetNode();
        
        if (geometry->node[iPoint]->GetDomain()) {
          
          /*--- Find the associate pair to the original node ---*/
          
          jPoint = geometry->vertex[iMarker][iVertex]->GetPeriodicPointDomain()[0];
          jProcessor = geometry->vertex[iMarker][iVertex]->GetPeriodicPointDomain()[1];
          
          if ((iPoint == jPoint) && (jProcessor == rank)) compute = false;
          else compute = true;
          
          /*--- We only send the information that belong to other boundary ---*/
          if (compute) {
            
            if (jProcessor != rank) {
              
              /*--- Copy the adjoint variable ---*/
              
              for (iVar = 0; iVar < nVar; iVar++)
                Buffer_Send_Psi[iVar] = node[iPoint]->GetSolution(iVar);
              
              SU2_MPI::Bsend(Buffer_Send_Psi, nVar, MPI_DOUBLE, jProcessor, iPoint, MPI_COMM_WORLD);
              
              //          SU2_MPI::Isend(Buffer_Send_Psi, nVar, MPI_DOUBLE, jProcessor, iPoint, MPI_COMM_WORLD, &send_req[0]);
              
              /*--- Wait for this set of non-blocking comm. to complete ---*/
              
              //          SU2_MPI::Waitall(1, send_req, send_stat);
              
            }
            
          }
          
        }
      }
      
      
      for (iVertex = 0; iVertex < geometry->nVertex[iMarker]; iVertex++) {
        
        iPoint = geometry->vertex[iMarker][iVertex]->GetNode();
        
        if (geometry->node[iPoint]->GetDomain()) {
          
          /*--- Find the associate pair to the original node ---*/
          
          jPoint = geometry->vertex[iMarker][iVertex]->GetPeriodicPointDomain()[0];
          jProcessor = geometry->vertex[iMarker][iVertex]->GetPeriodicPointDomain()[1];
          
          if ((iPoint == jPoint) && (jProcessor == rank)) compute = false;
          else compute = true;
          
          if (compute) {
            
            /*--- We only receive the information that belong to other boundary ---*/
            
            if (jProcessor != rank) {
              
              SU2_MPI::Recv(Buffer_Receive_Psi, nVar, MPI_DOUBLE, jProcessor, jPoint, MPI_COMM_WORLD, &status);
              
              //          SU2_MPI::Irecv(Buffer_Receive_Psi, nVar, MPI_DOUBLE, jProcessor, jPoint, MPI_COMM_WORLD, &recv_req[0]);
              
              /*--- Wait for the this set of non-blocking recv's to complete ---*/
              
              //          SU2_MPI::Waitall(1, recv_req, recv_stat);
              
            }
            else {
              for (iVar = 0; iVar < nVar; iVar++)
                Buffer_Receive_Psi[iVar] = node[jPoint]->GetSolution(iVar);
            }
            
            /*--- Store the solution for both points ---*/
            
            for (iVar = 0; iVar < nVar; iVar++) {
              Psi_i[iVar] = node[iPoint]->GetSolution(iVar);
              Psi_j[iVar] = Buffer_Receive_Psi[iVar];
            }
            
            /*--- If equivalent area or nearfield pressure condition ---*/
            
            if ((config->GetKind_ObjFunc() == EQUIVALENT_AREA) ||
                (config->GetKind_ObjFunc() == NEARFIELD_PRESSURE)) {
              
              /*--- Identify the inner and the outer point (based on the normal direction) ---*/
              
              if (Normal[nDim-1] < 0.0) { Pin = iPoint; Pout = jPoint; }
              else { Pout = iPoint; Pin = jPoint; }
              
              IntBoundary_Jump = node[iPoint]->GetIntBoundary_Jump();
              
              /*--- Inner point ---*/
              
              if (iPoint == Pin) {
                for (iVar = 0; iVar < nVar; iVar++) {
                  Psi_in[iVar] = Psi_i[iVar]; Psi_out[iVar] = Psi_j[iVar];
                  MeanPsi[iVar] = 0.5*(Psi_out[iVar] + Psi_in[iVar]);
                  Psi_in_ghost[iVar] = 2.0*MeanPsi[iVar] - Psi_in[iVar] - IntBoundary_Jump[iVar];
                }
                numerics->SetAdjointVar(Psi_in, Psi_in_ghost);
              }
              
              /*--- Outer point ---*/
              
              if (iPoint == Pout) {
                for (iVar = 0; iVar < nVar; iVar++) {
                  Psi_in[iVar] = Psi_j[iVar]; Psi_out[iVar] = Psi_i[iVar];
                  MeanPsi[iVar] = 0.5*(Psi_out[iVar] + Psi_in[iVar]);
                  Psi_out_ghost[iVar] = 2.0*MeanPsi[iVar] - Psi_out[iVar] + IntBoundary_Jump[iVar];
                }
                numerics->SetAdjointVar(Psi_out, Psi_out_ghost);
              }
            }
            else {
              
              /*--- Just do a periodic BC ---*/
              
              numerics->SetAdjointVar(Psi_i, Psi_j);
              
            }
            
            /*--- Conservative variables w/o reconstruction (the same at both points) ---*/
            
            V_i = solver_container[FLOW_SOL]->node[iPoint]->GetPrimitive();
            V_j = solver_container[FLOW_SOL]->node[iPoint]->GetPrimitive();
            numerics->SetPrimitive(V_i, V_j);
            
            /*--- Set Normal ---*/
            
            geometry->vertex[iMarker][iVertex]->GetNormal(Normal);
            for (iDim = 0; iDim < nDim; iDim++) Normal[iDim] = -Normal[iDim];
            numerics->SetNormal(Normal);
            
            /*--- Compute residual ---*/
            
            numerics->ComputeResidual(Res_Conv_i, Res_Conv_j, Jacobian_ii, Jacobian_ij, Jacobian_ji, Jacobian_jj, config);
            
            /*--- Add Residuals and Jacobians ---*/
            
            LinSysRes.SubtractBlock(iPoint, Res_Conv_i);
            if (implicit) Jacobian.SubtractBlock(iPoint, iPoint, Jacobian_ii);
            
          }
        }
      }
    }
  }
  
  MPI_Barrier(MPI_COMM_WORLD);

  delete[] Buffer_Send_Psi;
  delete[] Buffer_Receive_Psi;
  
#endif
  
  delete[] Normal;
  delete[] Psi_i;
  delete[] Psi_j;
  delete[] Psi_out;
  delete[] Psi_in;
  delete[] MeanPsi;
  delete[] Psi_out_ghost;
  delete[] Psi_in_ghost;
  
  
}

void CAdjEulerSolver::BC_Far_Field(CGeometry *geometry, CSolver **solver_container, CNumerics *conv_numerics, CNumerics *visc_numerics, CConfig *config, unsigned short val_marker) {
  
  unsigned long iVertex, iPoint, Point_Normal;
  unsigned short iVar, iDim;
  su2double *Normal, *V_domain, *V_infty, *Psi_domain, *Psi_infty;
  
  bool implicit       = (config->GetKind_TimeIntScheme_AdjFlow() == EULER_IMPLICIT);
  bool grid_movement  = config->GetGrid_Movement();

  Normal = new su2double[nDim];
  Psi_domain = new su2double[nVar]; Psi_infty = new su2double[nVar];
  
  /*--- Loop over all the vertices ---*/
  
  for (iVertex = 0; iVertex < geometry->nVertex[val_marker]; iVertex++) {
    iPoint = geometry->vertex[val_marker][iVertex]->GetNode();
    
    /*--- If the node belongs to the domain ---*/
    
    if (geometry->node[iPoint]->GetDomain()) {
      
      /*--- Index of the closest interior node ---*/
      
      Point_Normal = geometry->vertex[val_marker][iVertex]->GetNormal_Neighbor();

      /*--- Set the normal vector ---*/
      
      geometry->vertex[val_marker][iVertex]->GetNormal(Normal);
      for (iDim = 0; iDim < nDim; iDim++) Normal[iDim] = -Normal[iDim];
      conv_numerics->SetNormal(Normal);
      
      /*--- Allocate the value at the infinity ---*/
      
      V_infty = solver_container[FLOW_SOL]->GetCharacPrimVar(val_marker, iVertex);
      
      /*--- Retrieve solution at the farfield boundary node ---*/
      
      V_domain = solver_container[FLOW_SOL]->node[iPoint]->GetPrimitive();
      
      conv_numerics->SetPrimitive(V_domain, V_infty);
      
      /*--- Adjoint flow solution at the wall ---*/
      
      for (iVar = 0; iVar < nVar; iVar++) {
        Psi_domain[iVar] = node[iPoint]->GetSolution(iVar);
        Psi_infty[iVar] = 0.0;
      }
      conv_numerics->SetAdjointVar(Psi_domain, Psi_infty);
      
      /*--- Grid Movement ---*/
      
      if (grid_movement)
        conv_numerics->SetGridVel(geometry->node[iPoint]->GetGridVel(), geometry->node[iPoint]->GetGridVel());
      
      /*--- Compute the upwind flux ---*/
      
      conv_numerics->ComputeResidual(Residual_i, Residual_j, Jacobian_ii, Jacobian_ij, Jacobian_ji, Jacobian_jj, config);
      
      /*--- Add and Subtract Residual ---*/
      
      LinSysRes.SubtractBlock(iPoint, Residual_i);
      
      /*--- Implicit contribution to the residual ---*/
      
      if (implicit)
        Jacobian.SubtractBlock(iPoint, iPoint, Jacobian_ii);
      
      /*--- Viscous residual contribution, it doesn't work ---*/
      
      if (config->GetViscous()) {
        
        /*--- Points in edge, coordinates and normal vector---*/
        
        visc_numerics->SetCoord(geometry->node[iPoint]->GetCoord(), geometry->node[Point_Normal]->GetCoord());
        visc_numerics->SetNormal(Normal);
        
        /*--- Conservative variables w/o reconstruction and adjoint variables w/o reconstruction---*/
        
        visc_numerics->SetPrimitive(V_domain, V_infty);
        visc_numerics->SetAdjointVar(Psi_domain, Psi_infty);
        
        /*--- Gradient and limiter of Adjoint Variables ---*/
        
        visc_numerics->SetAdjointVarGradient(node[iPoint]->GetGradient(), node[iPoint]->GetGradient());
        
        /*--- Compute residual ---*/
        
        visc_numerics->ComputeResidual(Residual_i, Residual_j, Jacobian_ii, Jacobian_ij, Jacobian_ji, Jacobian_jj, config);
        
        /*--- Update adjoint viscous residual ---*/
        
        LinSysRes.SubtractBlock(iPoint, Residual_i);
        
        if (implicit)
          Jacobian.SubtractBlock(iPoint, iPoint, Jacobian_ii);
        
      }
      
    }
  }
  
  delete [] Normal;
  delete [] Psi_domain; delete [] Psi_infty;
}

void CAdjEulerSolver::BC_Supersonic_Inlet(CGeometry *geometry, CSolver **solver_container,
    CNumerics *conv_numerics, CNumerics *visc_numerics, CConfig *config, unsigned short val_marker) {
  unsigned short iVar, iDim;
  unsigned long iVertex, iPoint, Point_Normal;
  su2double *V_inlet, *V_domain, *Normal, *Psi_domain, *Psi_inlet;

  bool implicit = (config->GetKind_TimeIntScheme_AdjFlow() == EULER_IMPLICIT);
  bool grid_movement = config->GetGrid_Movement();
  string Marker_Tag = config->GetMarker_All_TagBound(val_marker);

  Normal = new su2double[nDim];
  Psi_domain = new su2double[nVar]; Psi_inlet = new su2double[nVar];

  /*--- Loop over all the vertices on this boundary marker ---*/

  for (iVertex = 0; iVertex < geometry->nVertex[val_marker]; iVertex++) {
    iPoint = geometry->vertex[val_marker][iVertex]->GetNode();

    /*--- Check that the node belongs to the domain (i.e., not a halo node) ---*/

    if (geometry->node[iPoint]->GetDomain()) {

      /*--- Normal vector for this vertex (negate for outward convention) ---*/

      geometry->vertex[val_marker][iVertex]->GetNormal(Normal);
      for (iDim = 0; iDim < nDim; iDim++) Normal[iDim] = -Normal[iDim];
      conv_numerics->SetNormal(Normal);

      /*--- Allocate the value at the inlet ---*/

      V_inlet = solver_container[FLOW_SOL]->GetCharacPrimVar(val_marker, iVertex);

      /*--- Retrieve solution at the boundary node ---*/

      V_domain = solver_container[FLOW_SOL]->node[iPoint]->GetPrimitive();

      /*--- Adjoint flow solution at the boundary ---*/

      for (iVar = 0; iVar < nVar; iVar++)
        Psi_domain[iVar] = node[iPoint]->GetSolution(iVar);

      /*--- Construct the flow & adjoint states at the inlet ---*/
      /*--- Supersonic Inlet: All characteristic are exiting: using nearest neighbor to set value ---*/
      for (iVar = 0; iVar < nVar; iVar++)
        Psi_inlet[iVar] = Psi_domain[iVar];

      /*--- Set the flow and adjoint states in the solver ---*/

      conv_numerics->SetPrimitive(V_domain, V_inlet);
      conv_numerics->SetAdjointVar(Psi_domain, Psi_inlet);

      /*--- Grid Movement ---*/

      if (grid_movement)
        conv_numerics->SetGridVel(geometry->node[iPoint]->GetGridVel(),
                                  geometry->node[iPoint]->GetGridVel());

      /*--- Compute the residual using an upwind scheme ---*/

      conv_numerics->ComputeResidual(Residual_i, Residual_j, Jacobian_ii, Jacobian_ij,
                                     Jacobian_ji, Jacobian_jj, config);

      /*--- Add and Subtract Residual ---*/

      LinSysRes.SubtractBlock(iPoint, Residual_i);

      /*--- Implicit contribution to the residual ---*/

      if (implicit)
        Jacobian.SubtractBlock(iPoint, iPoint, Jacobian_ii);

      /*--- Viscous residual contribution, it doesn't work ---*/

      if (config->GetViscous()) {
        
        /*--- Index of the closest interior node ---*/

        Point_Normal = geometry->vertex[val_marker][iVertex]->GetNormal_Neighbor();

        /*--- Points in edge, coordinates and normal vector---*/

        visc_numerics->SetCoord(geometry->node[iPoint]->GetCoord(), geometry->node[Point_Normal]->GetCoord());
        visc_numerics->SetNormal(Normal);

        /*--- Conservative variables w/o reconstruction and adjoint variables w/o reconstruction---*/

        visc_numerics->SetPrimitive(V_domain, V_inlet);
        visc_numerics->SetAdjointVar(Psi_domain, Psi_inlet);

        /*--- Gradient and limiter of Adjoint Variables ---*/

        visc_numerics->SetAdjointVarGradient(node[iPoint]->GetGradient(), node[iPoint]->GetGradient());

        /*--- Compute residual ---*/

        visc_numerics->ComputeResidual(Residual_i, Residual_j, Jacobian_ii, Jacobian_ij, Jacobian_ji, Jacobian_jj, config);

        /*--- Update adjoint viscous residual ---*/

        LinSysRes.SubtractBlock(iPoint, Residual_i);

        if (implicit)
          Jacobian.SubtractBlock(iPoint, iPoint, Jacobian_ii);

      }
    }
  }

  /*--- Free locally allocated memory ---*/

  delete [] Normal;
  delete [] Psi_domain; delete [] Psi_inlet;
  
}

void CAdjEulerSolver::BC_Supersonic_Outlet(CGeometry *geometry, CSolver **solver_container,
                                          CNumerics *conv_numerics, CNumerics *visc_numerics, CConfig *config, unsigned short val_marker) {
  unsigned short iVar, iDim;
  unsigned long iVertex, iPoint, Point_Normal;
  su2double *V_outlet, *V_domain, *Normal, *Psi_domain, *Psi_outlet;
  
  bool implicit = (config->GetKind_TimeIntScheme_AdjFlow() == EULER_IMPLICIT);
  bool grid_movement = config->GetGrid_Movement();
  string Marker_Tag = config->GetMarker_All_TagBound(val_marker);
  
  Normal = new su2double[nDim];
  Psi_domain = new su2double[nVar]; Psi_outlet = new su2double[nVar];
  
  /*--- Loop over all the vertices on this boundary marker ---*/
  
  for (iVertex = 0; iVertex < geometry->nVertex[val_marker]; iVertex++) {
    iPoint = geometry->vertex[val_marker][iVertex]->GetNode();
    
    /*--- Check that the node belongs to the domain (i.e., not a halo node) ---*/
    
    if (geometry->node[iPoint]->GetDomain()) {
      
      /*--- Normal vector for this vertex (negate for outward convention) ---*/
      
      geometry->vertex[val_marker][iVertex]->GetNormal(Normal);
      for (iDim = 0; iDim < nDim; iDim++) Normal[iDim] = -Normal[iDim];
      conv_numerics->SetNormal(Normal);
      
      /*--- Allocate the value at the inlet ---*/
      
      V_outlet = solver_container[FLOW_SOL]->GetCharacPrimVar(val_marker, iVertex);
      
      /*--- Retrieve solution at the boundary node ---*/
      
      V_domain = solver_container[FLOW_SOL]->node[iPoint]->GetPrimitive();
      
      /*--- Adjoint flow solution at the boundary ---*/
      
      for (iVar = 0; iVar < nVar; iVar++)
      Psi_domain[iVar] = node[iPoint]->GetSolution(iVar);
      
      /*--- Construct the flow & adjoint states at the inlet ---*/
      
      for (iVar = 0; iVar < nVar; iVar++)
      Psi_outlet[iVar] = 0.0;
      
      /*--- Set the flow and adjoint states in the solver ---*/
      
      conv_numerics->SetPrimitive(V_domain, V_outlet);
      conv_numerics->SetAdjointVar(Psi_domain, Psi_outlet);
      
      /*--- Grid Movement ---*/
      
      if (grid_movement)
      conv_numerics->SetGridVel(geometry->node[iPoint]->GetGridVel(),
                                geometry->node[iPoint]->GetGridVel());
      
      /*--- Compute the residual using an upwind scheme ---*/
      
      conv_numerics->ComputeResidual(Residual_i, Residual_j, Jacobian_ii, Jacobian_ij,
                                     Jacobian_ji, Jacobian_jj, config);
      
      /*--- Add and Subtract Residual ---*/
      
      LinSysRes.SubtractBlock(iPoint, Residual_i);
      
      /*--- Implicit contribution to the residual ---*/
      
      if (implicit)
      Jacobian.SubtractBlock(iPoint, iPoint, Jacobian_ii);
      
      /*--- Viscous residual contribution (check again, Point_Normal was not being initialized before) ---*/

      if (config->GetViscous()) {

        /*--- Index of the closest interior node ---*/
        
        Point_Normal = geometry->vertex[val_marker][iVertex]->GetNormal_Neighbor();
        
        /*--- Points in edge, coordinates and normal vector---*/

        visc_numerics->SetCoord(geometry->node[iPoint]->GetCoord(), geometry->node[Point_Normal]->GetCoord());
        visc_numerics->SetNormal(Normal);

        /*--- Conservative variables w/o reconstruction and adjoint variables w/o reconstruction---*/

        visc_numerics->SetPrimitive(V_domain, V_outlet);
        visc_numerics->SetAdjointVar(Psi_domain, Psi_outlet);

        /*--- Gradient and limiter of Adjoint Variables ---*/

        visc_numerics->SetAdjointVarGradient(node[iPoint]->GetGradient(), node[iPoint]->GetGradient());

        /*--- Compute residual ---*/

        visc_numerics->ComputeResidual(Residual_i, Residual_j, Jacobian_ii, Jacobian_ij, Jacobian_ji, Jacobian_jj, config);

        /*--- Update adjoint viscous residual ---*/

        LinSysRes.SubtractBlock(iPoint, Residual_i);

        if (implicit)
          Jacobian.SubtractBlock(iPoint, iPoint, Jacobian_ii);

      }
    }
  }
  
  /*--- Free locally allocated memory ---*/
  
  delete [] Normal;
  delete [] Psi_domain; delete [] Psi_outlet;
  
}

void CAdjEulerSolver::BC_Inlet(CGeometry *geometry, CSolver **solver_container, CNumerics *conv_numerics, CNumerics *visc_numerics, CConfig *config, unsigned short val_marker) {
  
  unsigned short iVar, iDim;
  unsigned long iVertex, iPoint, Point_Normal;
  su2double Velocity[3], bcn, phin, Area, UnitNormal[3],
  ProjGridVel, *GridVel;
  su2double *V_inlet, *V_domain, *Normal, *Psi_domain, *Psi_inlet;

  unsigned short Kind_Inlet = config->GetKind_Inlet();
  bool implicit = (config->GetKind_TimeIntScheme_AdjFlow() == EULER_IMPLICIT);
  bool compressible = (config->GetKind_Regime() == COMPRESSIBLE);
  bool incompressible = (config->GetKind_Regime() == INCOMPRESSIBLE);
  bool freesurface = (config->GetKind_Regime() == FREESURFACE);
  bool grid_movement = config->GetGrid_Movement();
  string Marker_Tag = config->GetMarker_All_TagBound(val_marker);
  
  Normal = new su2double[nDim];
  Psi_domain = new su2double[nVar]; Psi_inlet = new su2double[nVar];
  
  /*--- Loop over all the vertices on this boundary marker ---*/
  
  for (iVertex = 0; iVertex < geometry->nVertex[val_marker]; iVertex++) {
    iPoint = geometry->vertex[val_marker][iVertex]->GetNode();
    
    /*--- Check that the node belongs to the domain (i.e., not a halo node) ---*/
    
    if (geometry->node[iPoint]->GetDomain()) {
      
      /*--- Normal vector for this vertex (negate for outward convention) ---*/
      
      geometry->vertex[val_marker][iVertex]->GetNormal(Normal);
      for (iDim = 0; iDim < nDim; iDim++) Normal[iDim] = -Normal[iDim];
      conv_numerics->SetNormal(Normal);
      
      Area = 0.0;
      for (iDim = 0; iDim < nDim; iDim++)
        Area += Normal[iDim]*Normal[iDim];
      Area = sqrt (Area);
      
      for (iDim = 0; iDim < nDim; iDim++)
        UnitNormal[iDim] = Normal[iDim]/Area;
      
      /*--- Allocate the value at the inlet ---*/
      
      V_inlet = solver_container[FLOW_SOL]->GetCharacPrimVar(val_marker, iVertex);
      
      /*--- Retrieve solution at the boundary node ---*/
      
      V_domain = solver_container[FLOW_SOL]->node[iPoint]->GetPrimitive();
      
      /*--- Adjoint flow solution at the boundary ---*/
      
      for (iVar = 0; iVar < nVar; iVar++)
        Psi_domain[iVar] = node[iPoint]->GetSolution(iVar);
      
      /*--- Construct the flow & adjoint states at the inlet ---*/
      if (compressible) {
        
        /*--- Subsonic, compressible inflow: first build the flow state
         using the same method as the direct problem. Then, based on
         those conservative values, compute the characteristic-based
         adjoint boundary condition. The boundary update to be applied
         depends on whether total conditions or mass flow are specified. ---*/
        
        switch (Kind_Inlet) {
            
            /*--- Total properties have been specified at the inlet. ---*/
          case TOTAL_CONDITIONS:
            
            /*--- Adjoint solution at the inlet. Set to zero for now
             but should be replaced with derived expression for this type of
             inlet. ---*/
            for (iVar = 0; iVar < nVar; iVar++)
              Psi_inlet[iVar] = 0.0;
            
            break;
            
            /*--- Mass flow has been specified at the inlet. ---*/
          case MASS_FLOW:
            
            /*--- Get primitives from current inlet state. ---*/
            for (iDim = 0; iDim < nDim; iDim++)
              Velocity[iDim] = solver_container[FLOW_SOL]->node[iPoint]->GetVelocity(iDim);

            /*--- Retrieve current adjoint solution values at the boundary ---*/
            for (iVar = 0; iVar < nVar; iVar++)
              Psi_inlet[iVar] = node[iPoint]->GetSolution(iVar);
            
            /*--- Some terms needed for the adjoint BC ---*/
            bcn = 0.0; phin = 0.0;
            for (iDim = 0; iDim < nDim; iDim++) {
              bcn  -= (Gamma/Gamma_Minus_One)*Velocity[iDim]*UnitNormal[iDim];
              phin += Psi_domain[iDim+1]*UnitNormal[iDim];
            }
            
            /*--- Extra boundary term for grid movement ---*/
            if (grid_movement) {
              ProjGridVel = 0.0;
              GridVel = geometry->node[iPoint]->GetGridVel();
              for (iDim = 0; iDim < nDim; iDim++)
                ProjGridVel += GridVel[iDim]*UnitNormal[iDim];
              bcn -= (1.0/Gamma_Minus_One)*ProjGridVel;
            }
            
            /*--- Impose value for PsiE based on hand-derived expression. ---*/
            Psi_inlet[nVar-1] = -phin*(1.0/bcn);
            
            break;
        }
        
      }
      
      if (incompressible || freesurface) {
        
        /*--- Adjoint solution at the inlet ---*/
        
        Psi_inlet[0] = node[iPoint]->GetSolution(0);
        for (iDim = 0; iDim < nDim; iDim++)
          Psi_inlet[iDim+1] = 0.0;
        
      }
      
      /*--- Set the flow and adjoint states in the solver ---*/
      
      conv_numerics->SetPrimitive(V_domain, V_inlet);
      conv_numerics->SetAdjointVar(Psi_domain, Psi_inlet);
      
      /*--- Grid Movement ---*/
      
      if (grid_movement)
        conv_numerics->SetGridVel(geometry->node[iPoint]->GetGridVel(),
                                  geometry->node[iPoint]->GetGridVel());
      
      /*--- Compute the residual using an upwind scheme ---*/
      
      conv_numerics->ComputeResidual(Residual_i, Residual_j, Jacobian_ii, Jacobian_ij,
                                     Jacobian_ji, Jacobian_jj, config);
      
      /*--- Add and Subtract Residual ---*/
      
      LinSysRes.SubtractBlock(iPoint, Residual_i);
      
      /*--- Implicit contribution to the residual ---*/
      
      if (implicit)
        Jacobian.SubtractBlock(iPoint, iPoint, Jacobian_ii);
      
      /*--- Viscous residual contribution, it doesn't work ---*/

      if (config->GetViscous()) {
        /*--- Index of the closest interior node ---*/

        Point_Normal = geometry->vertex[val_marker][iVertex]->GetNormal_Neighbor();

        /*--- Points in edge, coordinates and normal vector---*/

        visc_numerics->SetCoord(geometry->node[iPoint]->GetCoord(), geometry->node[Point_Normal]->GetCoord());
        visc_numerics->SetNormal(Normal);

        /*--- Conservative variables w/o reconstruction and adjoint variables w/o reconstruction---*/

        visc_numerics->SetPrimitive(V_domain, V_inlet);
        visc_numerics->SetAdjointVar(Psi_domain, Psi_inlet);

        /*--- Gradient and limiter of Adjoint Variables ---*/

        visc_numerics->SetAdjointVarGradient(node[iPoint]->GetGradient(), node[iPoint]->GetGradient());

        /*--- Compute residual ---*/

        visc_numerics->ComputeResidual(Residual_i, Residual_j, Jacobian_ii, Jacobian_ij, Jacobian_ji, Jacobian_jj, config);

        /*--- Update adjoint viscous residual ---*/

        LinSysRes.SubtractBlock(iPoint, Residual_i);

        if (implicit)
          Jacobian.SubtractBlock(iPoint, iPoint, Jacobian_ii);

      }
    }
  }
  
  /*--- Free locally allocated memory ---*/
  
  delete [] Normal;
  delete [] Psi_domain; delete [] Psi_inlet;
  
}

void CAdjEulerSolver::BC_Outlet(CGeometry *geometry, CSolver **solver_container, CNumerics *conv_numerics, CNumerics *visc_numerics, CConfig *config, unsigned short val_marker) {
  
  unsigned short iVar, iDim;
  unsigned long iVertex, iPoint, Point_Normal;
<<<<<<< HEAD
  su2double Pressure, P_Exit, Velocity[3], Velocity2 = 0.0;
  su2double Density, Height;
  su2double Vn = 0.0, SoundSpeed = 0.0, Mach_Exit, a1 = 0.0, LevelSet, Vn_Exit, Riemann, Entropy, Density_Outlet = 0.0;
  su2double Area, UnitNormal[3];
  su2double *V_outlet, *V_domain, *Psi_domain, *Psi_outlet, *Normal;
  su2double dpterm;
  
=======
  su2double Pressure=0.0, P_Exit=0.0,  Velocity2 = 0.0, Area=0.0, Density=0.0, Height=0.0,
      Vn = 0.0, SoundSpeed = 0.0,  LevelSet=0.0, Vn_Exit=0.0, ProjGridVel = 0.0,
      Riemann=0.0, Entropy=0.0, Density_Outlet = 0.0, Vn_rel=0.0;
  su2double Velocity[3], UnitNormal[3];
  su2double *V_outlet, *V_domain, *Psi_domain, *Psi_outlet, *Normal;
  su2double a1=0.0; /*Placeholder terms to simplify expressions/ repeated terms*/
  /*Gradient terms for the generalized boundary */
  su2double density_gradient, pressure_gradient, velocity_gradient;

>>>>>>> 1809033a
  bool implicit = (config->GetKind_TimeIntScheme_AdjFlow() == EULER_IMPLICIT);
  bool compressible = (config->GetKind_Regime() == COMPRESSIBLE);
  bool incompressible = (config->GetKind_Regime() == INCOMPRESSIBLE);
  bool freesurface = (config->GetKind_Regime() == FREESURFACE);
  bool grid_movement  = config->GetGrid_Movement();
  su2double FreeSurface_Zero = config->GetFreeSurface_Zero();
  su2double PressFreeSurface = solver_container[FLOW_SOL]->GetPressure_Inf();
  su2double epsilon          = config->GetFreeSurface_Thickness();
  su2double RatioDensity     = config->GetRatioDensity();
  su2double Froude           = config->GetFroude();
  string Marker_Tag = config->GetMarker_All_TagBound(val_marker);
<<<<<<< HEAD
  
=======

>>>>>>> 1809033a
  Psi_domain = new su2double [nVar]; Psi_outlet = new su2double [nVar];
  Normal = new su2double[nDim];

  /*--- Loop over all the vertices ---*/
<<<<<<< HEAD
  
  for (iVertex = 0; iVertex < geometry->nVertex[val_marker]; iVertex++) {
    iPoint = geometry->vertex[val_marker][iVertex]->GetNode();
    
    /*--- If the node belong to the domain ---*/
    
    if (geometry->node[iPoint]->GetDomain()) {
      
      /*--- Normal vector for this vertex (negate for outward convention) ---*/
      
=======

  for (iVertex = 0; iVertex < geometry->nVertex[val_marker]; iVertex++) {
    iPoint = geometry->vertex[val_marker][iVertex]->GetNode();

    /*--- If the node belong to the domain ---*/

    if (geometry->node[iPoint]->GetDomain()) {

      /*--- Normal vector for this vertex (negate for outward convention) ---*/

>>>>>>> 1809033a
      geometry->vertex[val_marker][iVertex]->GetNormal(Normal);
      for (iDim = 0; iDim < nDim; iDim++) Normal[iDim] = -Normal[iDim];
      conv_numerics->SetNormal(Normal);

      Area = 0.0;
      for (iDim = 0; iDim < nDim; iDim++)
        Area += Normal[iDim]*Normal[iDim];
      Area = sqrt (Area);
<<<<<<< HEAD
      
      for (iDim = 0; iDim < nDim; iDim++)
        UnitNormal[iDim] = Normal[iDim]/Area;
      
      /*--- Set the normal point ---*/
      
      Point_Normal = geometry->vertex[val_marker][iVertex]->GetNormal_Neighbor();
      
      /*--- Allocate the value at the outlet ---*/
      
      V_outlet = solver_container[FLOW_SOL]->GetCharacPrimVar(val_marker, iVertex);
      
      /*--- Retrieve solution at the boundary node ---*/
      
      V_domain = solver_container[FLOW_SOL]->node[iPoint]->GetPrimitive();
      
      /*--- Adjoint flow solution at the boundary ---*/
      
      for (iVar = 0; iVar < nVar; iVar++)
        Psi_domain[iVar] = node[iPoint]->GetSolution(iVar);
      
      /*--- Construct the flow & adjoint states at the outlet ---*/
      
      if (compressible) {
        
        /*--- Retrieve the specified back pressure for this outlet, Non-dim. the inputs if necessary. ---*/
        
        P_Exit = config->GetOutlet_Pressure(Marker_Tag);
        P_Exit = P_Exit/config->GetPressure_Ref();
        
        /*--- Check whether the flow is supersonic at the exit. The type
         of boundary update depends on this. ---*/
        
=======

      for (iDim = 0; iDim < nDim; iDim++)
        UnitNormal[iDim] = Normal[iDim]/Area;

      /*--- Set the normal point ---*/

      Point_Normal = geometry->vertex[val_marker][iVertex]->GetNormal_Neighbor();

      /*--- Allocate the value at the outlet ---*/

      V_outlet = solver_container[FLOW_SOL]->GetCharacPrimVar(val_marker, iVertex);

      /*--- Retrieve solution at the boundary node ---*/

      V_domain = solver_container[FLOW_SOL]->node[iPoint]->GetPrimitive();

      /*--- Adjoint flow solution at the boundary ---*/

      for (iVar = 0; iVar < nVar; iVar++)
        Psi_domain[iVar] = node[iPoint]->GetSolution(iVar);

      /*--- Construct the flow & adjoint states at the outlet ---*/

      if (compressible) {

        /*--- Retrieve the specified back pressure for this outlet, Non-dim. the inputs if necessary. ---*/

        P_Exit = config->GetOutlet_Pressure(Marker_Tag);
        P_Exit = P_Exit/config->GetPressure_Ref();

        /*--- Check whether the flow is supersonic at the exit. The type
         of boundary update depends on this. ---*/

>>>>>>> 1809033a
        Density = V_domain[nDim+2];
        Velocity2 = 0.0; Vn = 0.0;
        for (iDim = 0; iDim < nDim; iDim++) {
          Velocity[iDim] = V_domain[iDim+1];
          Velocity2 += Velocity[iDim]*Velocity[iDim];
          Vn += Velocity[iDim]*UnitNormal[iDim];
        }
<<<<<<< HEAD
        Pressure = V_domain[nDim+1];
        SoundSpeed = sqrt(Pressure*Gamma/Density);
        Mach_Exit  = sqrt(Velocity2)/SoundSpeed;
        
        if (Mach_Exit >= 1.0) {
          
          for (iVar = 0; iVar < nVar; iVar++) {
            Psi_outlet[iVar] = 0.0;
          }
          if (config->GetKind_ObjFunc() == AVG_OUTLET_PRESSURE) {
            /*--- Compute Riemann constant ---*/
            Entropy = Pressure*pow(1.0/Density, Gamma);
            Riemann = Vn + 2.0*SoundSpeed/Gamma_Minus_One;
            /*--- Compute (Vn - Ubn).n term for use in the BC. ---*/

            /*--- Compute the new fictious state at the outlet ---*/
            Pressure   = P_Exit;
            Density    = pow(Pressure/Entropy,1.0/Gamma);
            SoundSpeed = sqrt(Gamma*Pressure/Density);
            Vn_Exit    = Riemann - 2.0*SoundSpeed/Gamma_Minus_One;
            Velocity2  = 0.0;
            for (iDim = 0; iDim < nDim; iDim++) {
              Velocity[iDim] = Velocity[iDim] + (Vn_Exit-Vn)*UnitNormal[iDim];
              Velocity2 += Velocity[iDim]*Velocity[iDim];
            }

            /*--- Extra boundary term for grid movement ---*/

            if (grid_movement) {
              su2double ProjGridVel = 0.0;
              su2double *GridVel = geometry->node[iPoint]->GetGridVel();
              for (iDim = 0; iDim < nDim; iDim++)
                ProjGridVel += GridVel[iDim]*UnitNormal[iDim];
              //Ubn = ProjGridVel;
            }
            /*Repeated term*/
            dpterm = 1./((SoundSpeed-Vn_Exit)*(SoundSpeed+Vn_Exit))/2.;
            // Need a different term if v = c
            if (Vn_Exit==SoundSpeed)
                dpterm = 0;
            Psi_outlet[0] = dpterm*(-Vn_Exit*(2*SoundSpeed*SoundSpeed+Velocity2*(Gamma-1)));
            for (iDim = 0; iDim < nDim; iDim++) {
              Psi_outlet[iDim+1] = dpterm*(UnitNormal[iDim]*2*SoundSpeed+Velocity[iDim]*Vn_Exit*(Gamma-1));
            }
            Psi_outlet[nDim+1]=dpterm*(-2*Vn_Exit*(Gamma-1));
          }
          /*--- Total Pressure term. NOTE: this is AREA averaged
           * Additional terms are added later (as they are common between subsonic,
           * supersonic equations) ---*/
          if (config->GetKind_ObjFunc() == AVG_TOTAL_PRESSURE) {
            Psi_outlet[nDim+1]=-Gamma_Minus_One*(5*Velocity2-4*Vn*Vn*Gamma_Minus_One)/2/(SoundSpeed-Vn)/(SoundSpeed+Vn)/Vn;
            Psi_outlet[0] = 0.5*Psi_outlet[nDim+1]*Velocity2;
            for (iDim = 0; iDim < nDim; iDim++) {
              Psi_outlet[0]   += Psi_outlet[nDim+1]*a1*Velocity[iDim]*UnitNormal[iDim];
              Psi_outlet[iDim+1] = -Psi_outlet[nDim+1]*(a1*UnitNormal[iDim] + Velocity[iDim]);
            }
          }
        } else {
          /*---Subsonic Case(s) ---*/
          /*--- Compute Riemann constant ---*/
          Entropy = Pressure*pow(1.0/Density, Gamma);
          Riemann = Vn + 2.0*SoundSpeed/Gamma_Minus_One;
          /*--- Compute (Vn - Ubn).n term for use in the BC. ---*/
          
=======
        /*--- Extra boundary term for grid movement ---*/
        if (grid_movement) {
          su2double *GridVel = geometry->node[iPoint]->GetGridVel();
          for (iDim = 0; iDim < nDim; iDim++)
            ProjGridVel += GridVel[iDim]*UnitNormal[iDim];
        }

        Pressure = V_domain[nDim+1];
        SoundSpeed = sqrt(Pressure*Gamma/Density);

        /*--- Set Adjoint variables to 0 initially ---*/
        for (iVar = 0; iVar < nVar; iVar++) {
          Psi_outlet[iVar] = 0.0;
        }

        if (Vn >= SoundSpeed) {
          /*--- Objective-dependent additions to energy term ---*/
          Vn_Exit = Vn; /* Vn_Exit comes from Reiman conditions in subsonic case*/
          Vn_rel = Vn_Exit-ProjGridVel;
          /* Repeated term */
          a1 = Gamma_Minus_One/(Vn_rel*Vn_rel-SoundSpeed*SoundSpeed);

          switch (config->GetKind_ObjFunc()){
          case OUTFLOW_GENERALIZED:
            velocity_gradient = 0.0;
            for (iDim=0; iDim<nDim; iDim++) velocity_gradient += UnitNormal[iDim]*config->GetCoeff_ObjChainRule(iDim+1);
            density_gradient = config->GetCoeff_ObjChainRule(0);
            pressure_gradient = config->GetCoeff_ObjChainRule(4);
            Psi_outlet[nDim+1]=a1*(density_gradient/Vn_rel+pressure_gradient*Vn_rel-velocity_gradient/Density);
            break;
          case AVG_TOTAL_PRESSURE:
            /*--- Total Pressure term. NOTE: this is AREA averaged
             * Additional terms are added later (as they are common between subsonic,
             * supersonic equations) ---*/
            Velocity2  = 0.0;
            for (iDim = 0; iDim < nDim; iDim++) {
              Velocity2 += Velocity[iDim]*Velocity[iDim];
            }
            Psi_outlet[nDim+1]+=a1*Velocity2/(2.0*Vn_Exit);
            break;
          case AVG_OUTLET_PRESSURE:
            /*Area averaged static pressure*/
            /*--- Note: further terms are NOT added later for this case, only energy term is modified ---*/
            Psi_outlet[nDim+1]+=a1*Vn_Exit;
            break;
          default:
            break;
          }
        } else {
          /*---Subsonic Case: Psi-rho E term from volume, objective-specific terms which are common
           * between subsonic and supersonic cases are added later  ---*/
          /*--- Compute Riemann constant ---*/
          Entropy = Pressure*pow(1.0/Density, Gamma);
          Riemann = Vn + 2.0*SoundSpeed/Gamma_Minus_One;

>>>>>>> 1809033a
          /*--- Compute the new fictious state at the outlet ---*/
          Density    = pow(P_Exit/Entropy,1.0/Gamma);
          SoundSpeed = sqrt(Gamma*P_Exit/Density);
          Vn_Exit    = Riemann - 2.0*SoundSpeed/Gamma_Minus_One;
<<<<<<< HEAD
=======
          /*--- Update velocity terms ---*/
          Vn_rel  = Vn_Exit-ProjGridVel;

>>>>>>> 1809033a
          Velocity2  = 0.0;
          for (iDim = 0; iDim < nDim; iDim++) {
            Velocity[iDim] = Velocity[iDim] + (Vn_Exit-Vn)*UnitNormal[iDim];
            Velocity2 += Velocity[iDim]*Velocity[iDim];
          }
<<<<<<< HEAD
          
          /*--- Extra boundary term for grid movement ---*/
          
          if (grid_movement) {
            su2double ProjGridVel = 0.0;
            su2double *GridVel = geometry->node[iPoint]->GetGridVel();
            for (iDim = 0; iDim < nDim; iDim++)
              ProjGridVel += GridVel[iDim]*UnitNormal[iDim];
//            Ubn = ProjGridVel;
          }
          
          /*--- Shorthand for repeated term in the boundary conditions ---*/
          
          //a1 = Gamma*(P_Exit/(Density*Gamma_Minus_One))/(Vn-Ubn);
          a1 = sqrt(Gamma*P_Exit/Density)/(Gamma_Minus_One);
          
          /*--- Impose values for PsiRho & Phi using PsiE from domain. ---*/
          
          Psi_outlet[nVar-1] = Psi_domain[nVar-1];
          Psi_outlet[0] = 0.5*Psi_outlet[nVar-1]*Velocity2;
          for (iDim = 0; iDim < nDim; iDim++) {
            Psi_outlet[0]   += Psi_outlet[nVar-1]*a1*Velocity[iDim]*UnitNormal[iDim];
            Psi_outlet[iDim+1] = -Psi_outlet[nVar-1]*(a1*UnitNormal[iDim] + Velocity[iDim]);
          }
          
        }
        
      }
      if (incompressible || freesurface) {
        
        if (freesurface) {
          
          /*--- Density computation at the exit using the level set function ---*/
          
          Height = geometry->node[iPoint]->GetCoord(nDim-1);
          LevelSet = Height - FreeSurface_Zero;
          
          /*--- Pressure computation the density at the exit (imposed) ---*/
          
          if (LevelSet < -epsilon) Density_Outlet = config->GetDensity_FreeStreamND();
          if (LevelSet > epsilon) Density_Outlet = RatioDensity*config->GetDensity_FreeStreamND();
          V_outlet[0] = PressFreeSurface + Density_Outlet*((FreeSurface_Zero-Height)/(Froude*Froude));
          
          /*--- Neumann condition in the interface for the pressure and density ---*/
          
=======

          /*--- Extra boundary term for grid movement ---*/

          if (grid_movement) {
            ProjGridVel = 0.0;
            su2double *GridVel = geometry->node[iPoint]->GetGridVel();
            for (iDim = 0; iDim < nDim; iDim++)
              ProjGridVel += GridVel[iDim]*UnitNormal[iDim];
          }

          /*--- Impose values for PsiRho & Phi using PsiE from domain. ---*/

          Psi_outlet[nVar-1] = Psi_domain[nVar-1];

        }

        /*--- When Psi_outlet[nVar-1] is not 0, the other terms of Psi_outlet must be updated
        This occurs when subsonic, or for certain objective functions ---*/
        if ( Psi_outlet[nVar-1]!=0.0 ){
          /*--- Shorthand for repeated term in the boundary conditions ---*/
          /* Characteristic-based version
          a1 = SoundSpeed/Gamma_Minus_One;
          Psi_outlet[0] += Psi_outlet[nVar-1]*(Velocity2*0.5+Vn_rel*a1);
          for (iDim = 0; iDim < nDim; iDim++) {
            Psi_outlet[iDim+1] += -Psi_outlet[nVar-1]*(a1*UnitNormal[iDim] + Velocity[iDim]);
          }
           */
          /*Constant-pressure version*/
          a1 = SoundSpeed*SoundSpeed/Gamma_Minus_One/Vn;
          Psi_outlet[0] += Psi_outlet[nVar-1]*(Velocity2*0.5+Vn_rel*a1);
          for (iDim = 0; iDim < nDim; iDim++) {
            Psi_outlet[iDim+1] += -Psi_outlet[nVar-1]*(a1*UnitNormal[iDim] + Velocity[iDim]);
          }
        }

      }
      if (incompressible || freesurface) {

        if (freesurface) {

          /*--- Density computation at the exit using the level set function ---*/

          Height = geometry->node[iPoint]->GetCoord(nDim-1);
          LevelSet = Height - FreeSurface_Zero;

          /*--- Pressure computation the density at the exit (imposed) ---*/

          if (LevelSet < -epsilon) Density_Outlet = config->GetDensity_FreeStreamND();
          if (LevelSet > epsilon) Density_Outlet = RatioDensity*config->GetDensity_FreeStreamND();
          V_outlet[0] = PressFreeSurface + Density_Outlet*((FreeSurface_Zero-Height)/(Froude*Froude));

          /*--- Neumann condition in the interface for the pressure and density ---*/

>>>>>>> 1809033a
          if (fabs(LevelSet) <= epsilon) {
            V_outlet[0] = solver_container[FLOW_SOL]->node[Point_Normal]->GetSolution(0);
            Density_Outlet = solver_container[FLOW_SOL]->node[Point_Normal]->GetDensityInc();
          }
<<<<<<< HEAD
          
        }
        
        else {
          
          /*--- Imposed pressure and density ---*/
          
          Density_Outlet = solver_container[FLOW_SOL]->GetDensity_Inf();
          V_outlet[0] = solver_container[FLOW_SOL]->GetPressure_Inf();
          
        }
        
        /*--- Neumann condition for the velocity ---*/
        
        for (iDim = 0; iDim < nDim; iDim++)
          V_outlet[iDim+1] = node[Point_Normal]->GetSolution(iDim+1);
        
        /*--- Adjoint flow solution at the outlet (hard-coded for size[3] again?) ---*/
        
=======

        }

        else {

          /*--- Imposed pressure and density ---*/

          Density_Outlet = solver_container[FLOW_SOL]->GetDensity_Inf();
          V_outlet[0] = solver_container[FLOW_SOL]->GetPressure_Inf();

        }

        /*--- Neumann condition for the velocity ---*/

        for (iDim = 0; iDim < nDim; iDim++)
          V_outlet[iDim+1] = node[Point_Normal]->GetSolution(iDim+1);

        /*--- Adjoint flow solution at the outlet (hard-coded for size[3] again?) ---*/

>>>>>>> 1809033a
        Psi_outlet[2] = 0.0;
        su2double coeff = (2.0*V_domain[1])/ solver_container[FLOW_SOL]->node[Point_Normal]->GetBetaInc2();
        Psi_outlet[1] = node[Point_Normal]->GetSolution(1);
        Psi_outlet[0] = -coeff*Psi_outlet[1];
<<<<<<< HEAD
        
      }

      /*--- For mass_flow objective function add B.C. contribution ---*/
      if (config->GetKind_ObjFunc() == MASS_FLOW_RATE) {
        Psi_outlet[0]+=1;
      }
      /*--- For total pressure objective function. NOTE: this is AREA averaged term---*/
      if (config->GetKind_ObjFunc() == AVG_TOTAL_PRESSURE) {
        Psi_outlet[0]+=Velocity2*(2*Vn/(SoundSpeed+Vn)-SoundSpeed/2/Vn)+2*SoundSpeed*Vn*Vn*Gamma_Minus_One/(SoundSpeed+Vn);
        for  (iDim = 0; iDim < nDim; iDim++)
          Psi_outlet[iDim+1]-=UnitNormal[iDim]*(Velocity2*0.5+2*(Gamma_Minus_One)*(Velocity2+SoundSpeed*Vn))/Vn/(SoundSpeed+Vn)+Velocity[iDim]*(1-2*Gamma)/Vn;
      }
      
      /*--- Set the flow and adjoint states in the solver ---*/
      
      conv_numerics->SetPrimitive(V_domain, V_outlet);
      conv_numerics->SetAdjointVar(Psi_domain, Psi_outlet);
      
      /*--- Grid Movement ---*/
      
      if (grid_movement)
        conv_numerics->SetGridVel(geometry->node[iPoint]->GetGridVel(),
                                  geometry->node[iPoint]->GetGridVel());
      
      conv_numerics->ComputeResidual(Residual_i, Residual_j, Jacobian_ii, Jacobian_ij,
                                     Jacobian_ji, Jacobian_jj, config);
      
      /*--- Add and Subtract Residual ---*/
      
      LinSysRes.SubtractBlock(iPoint, Residual_i);
      
      /*--- Implicit contribution to the residual ---*/
      
      if (implicit)
        Jacobian.SubtractBlock(iPoint, iPoint, Jacobian_ii);
      
=======

      }

      /*--- Add terms for objective functions where additions are needed outside the energy term
       *     Terms which are added to the energy term are taken care of in the supersonic section above ---*/
      switch (config->GetKind_ObjFunc()){
      case MASS_FLOW_RATE:
        Psi_outlet[0]+=1;
        break;
      case OUTFLOW_GENERALIZED:
        density_gradient = config->GetCoeff_ObjChainRule(0);
        pressure_gradient = config->GetCoeff_ObjChainRule(4);
        velocity_gradient = 0.0;    /*Inside the option, this term is $\vec{v} \cdot \frac{dg}{d\vec{v}}$ */
        for (iDim=0; iDim<nDim; iDim++)
          velocity_gradient += Velocity[iDim]*config->GetCoeff_ObjChainRule(iDim+1);
        /* repeated term */
        /* Characteristic-based version (for possible future use.)
        a1 = 1.0/(SoundSpeed+Vn_Exit); // Repeated term
        normgrad = 0.0;   // n dot dgdv
        velgradcross=0.0; // (v x n ) dot (dgdv x n)
        for (iDim=0; iDim<nDim; iDim++){
          normgrad += UnitNormal[iDim]*config->GetCoeff_ObjChainRule(iDim+1);
        }
        velgradcross = (config->GetCoeff_ObjChainRule(1)*UnitNormal[1]-config->GetCoeff_ObjChainRule(2)*UnitNormal[0])*(Velocity[0]*UnitNormal[1]-Velocity[1]*UnitNormal[0]);
        if (nDim==3){
          velgradcross += (config->GetCoeff_ObjChainRule(2)*UnitNormal[2]-config->GetCoeff_ObjChainRule(3)*UnitNormal[1])*(Velocity[1]*UnitNormal[2]-Velocity[2]*UnitNormal[1]);
          velgradcross +=(config->GetCoeff_ObjChainRule(3)*UnitNormal[0]-config->GetCoeff_ObjChainRule(1)*UnitNormal[2])*(Velocity[2]*UnitNormal[0]-Velocity[0]*UnitNormal[2]);
        }
        Psi_outlet[0]+= ((SoundSpeed+Vn_Exit+Vn)*density_gradient/Vn_Exit -SoundSpeed*Vn_Exit*pressure_gradient - velocity_gradient/Density )*a1;
        Psi_outlet[0]-= velgradcross/Density/Vn_Exit*SoundSpeed*a1;
        for (iDim=0; iDim<nDim; iDim++){
          Psi_outlet[iDim+1]+=a1*UnitNormal[iDim]*(-density_gradient/Vn_Exit+ SoundSpeed*pressure_gradient - normgrad*SoundSpeed/Density/Vn_Exit);
          Psi_outlet[iDim+1]+=(config->GetCoeff_ObjChainRule(iDim+1)/Density/Vn_Exit);
        }
         */
        /*Pressure-fixed version*/
        Psi_outlet[0]+=density_gradient*2.0/Vn_Exit-velocity_gradient/Density/Vn_Exit;
        for (iDim=0; iDim<nDim; iDim++){
          Psi_outlet[iDim+1]+=config->GetCoeff_ObjChainRule(iDim+1)/Density/Vn_Exit-UnitNormal[iDim]*density_gradient/Vn_Exit/Vn_Exit;
        }
        break;
      case AVG_TOTAL_PRESSURE:
        /*--- For total pressure objective function. NOTE: this is AREA averaged term---*/
        Velocity2  = 0.0;
        for (iDim = 0; iDim < nDim; iDim++)
          Velocity2 += Velocity[iDim]*Velocity[iDim];
        /* Characteristic-based version
        a1 = 1.0/(SoundSpeed+Vn_Exit);
        Psi_outlet[0]-=a1*SoundSpeed*Velocity2/Vn_rel;
        for (iDim = 0; iDim < nDim; iDim++)
          Psi_outlet[iDim+1] +=a1*UnitNormal[iDim]*(-Velocity2)/(2.0*Vn_Exit)+Velocity[iDim]/Vn_Exit;
         */
        /*Pressure-fixed version*/
        for (iDim = 0; iDim < nDim; iDim++)
          Psi_outlet[iDim+1] += Velocity[iDim]/Vn_Exit-UnitNormal[iDim]*Velocity2/(Vn_Exit*Vn_Exit);
        break;
      case AVG_OUTLET_PRESSURE:
        /* Characteristic-based version
        a1 = 1.0/(SoundSpeed+Vn_Exit);
        Psi_outlet[0]+=-SoundSpeed*Vn_Exit*a1;
        for (iDim = 0; iDim < nDim; iDim++)
          Psi_outlet[iDim+1]+=UnitNormal[iDim]*SoundSpeed*a1;
         */
        /*Pressure-fixed version: all 0s*/
        break;
      default:
        break;
      }

      /*--- Set the flow and adjoint states in the solver ---*/

      conv_numerics->SetPrimitive(V_domain, V_outlet);
      conv_numerics->SetAdjointVar(Psi_domain, Psi_outlet);

      /*--- Grid Movement ---*/

      if (grid_movement)
        conv_numerics->SetGridVel(geometry->node[iPoint]->GetGridVel(),
            geometry->node[iPoint]->GetGridVel());

      conv_numerics->ComputeResidual(Residual_i, Residual_j, Jacobian_ii, Jacobian_ij,
          Jacobian_ji, Jacobian_jj, config);

      /*--- Add and Subtract Residual ---*/

      LinSysRes.SubtractBlock(iPoint, Residual_i);

      /*--- Implicit contribution to the residual ---*/

      if (implicit)
        Jacobian.SubtractBlock(iPoint, iPoint, Jacobian_ii);

>>>>>>> 1809033a
      /*--- Viscous residual contribution, it doesn't work ---*/

      if (config->GetViscous()) {

<<<<<<< HEAD
        /*--- Points in edge, coordinates and normal vector---*/

        visc_numerics->SetCoord(geometry->node[iPoint]->GetCoord(), geometry->node[Point_Normal]->GetCoord());
        visc_numerics->SetNormal(Normal);
=======
        /*--- Set laminar and eddy viscosity at the infinity ---*/
        if (compressible) {
          V_outlet[nDim+5] = solver_container[FLOW_SOL]->node[iPoint]->GetLaminarViscosity();
          V_outlet[nDim+6] = solver_container[FLOW_SOL]->node[iPoint]->GetEddyViscosity();
        }
        if (incompressible || freesurface) {
          V_outlet[nDim+3] = solver_container[FLOW_SOL]->node[iPoint]->GetLaminarViscosityInc();
          V_outlet[nDim+4] = solver_container[FLOW_SOL]->node[iPoint]->GetEddyViscosityInc();
        }

        /*--- Points in edge, coordinates and normal vector---*/
        visc_numerics->SetNormal(Normal);
        visc_numerics->SetCoord(geometry->node[iPoint]->GetCoord(), geometry->node[Point_Normal]->GetCoord());

>>>>>>> 1809033a

        /*--- Conservative variables w/o reconstruction and adjoint variables w/o reconstruction---*/

        visc_numerics->SetPrimitive(V_domain, V_outlet);
        visc_numerics->SetAdjointVar(Psi_domain, Psi_outlet);

<<<<<<< HEAD
=======
        /*--- Turbulent kinetic energy ---*/
        if (config->GetKind_Turb_Model() == SST)
          visc_numerics->SetTurbKineticEnergy(solver_container[TURB_SOL]->node[iPoint]->GetSolution(0), solver_container[TURB_SOL]->node[iPoint]->GetSolution(0));


>>>>>>> 1809033a
        /*--- Gradient and limiter of Adjoint Variables ---*/

        visc_numerics->SetAdjointVarGradient(node[iPoint]->GetGradient(), node[iPoint]->GetGradient());

        /*--- Compute residual ---*/

        visc_numerics->ComputeResidual(Residual_i, Residual_j, Jacobian_ii, Jacobian_ij, Jacobian_ji, Jacobian_jj, config);

        /*--- Update adjoint viscous residual ---*/

        LinSysRes.SubtractBlock(iPoint, Residual_i);

        if (implicit)
          Jacobian.SubtractBlock(iPoint, iPoint, Jacobian_ii);

      }
    }
  }
  
  /*--- Free locally allocated memory ---*/
  
  delete [] Normal;
  delete [] Psi_domain; delete [] Psi_outlet;
  
}

void CAdjEulerSolver::BC_Engine_Inflow(CGeometry *geometry, CSolver **solver_container, CNumerics *conv_numerics, CNumerics *visc_numerics, CConfig *config, unsigned short val_marker) {
  
  su2double *Normal, *V_domain, *V_inflow, *Psi_domain, *Psi_inflow, P_Fan;
  su2double Velocity[3] = {0.0,0.0,0.0}, Velocity2, Density, Vn;
  su2double UnitNormal[3] = {0.0,0.0,0.0}, Area, a1;
  unsigned short iVar, iDim;
  unsigned long iVertex, iPoint;
  
  bool implicit = (config->GetKind_TimeIntScheme_AdjFlow() == EULER_IMPLICIT);
  string Marker_Tag = config->GetMarker_All_TagBound(val_marker);
  
  Normal = new su2double[nDim];
  Psi_domain = new su2double[nVar]; Psi_inflow = new su2double[nVar];
  
  /*--- Loop over all the vertices ---*/
  
  for (iVertex = 0; iVertex < geometry->nVertex[val_marker]; iVertex++) {
    iPoint = geometry->vertex[val_marker][iVertex]->GetNode();
    
    /*--- If the node belong to the domain ---*/
    
    if (geometry->node[iPoint]->GetDomain()) {
      
      /*--- Normal vector for this vertex (negate for outward convention) ---*/
      
      geometry->vertex[val_marker][iVertex]->GetNormal(Normal);
      for (iDim = 0; iDim < nDim; iDim++) Normal[iDim] = -Normal[iDim];
      conv_numerics->SetNormal(Normal);

      Area = 0.0;
      for (iDim = 0; iDim < nDim; iDim++)
        Area += Normal[iDim]*Normal[iDim];
      Area = sqrt (Area);
      
      for (iDim = 0; iDim < nDim; iDim++)
        UnitNormal[iDim] = Normal[iDim]/Area;
      
      /*--- Allocate the value at the inflow ---*/
      
      V_inflow = solver_container[FLOW_SOL]->GetCharacPrimVar(val_marker, iVertex);
      
      /*--- Retrieve solution at the boundary node ---*/
      
      V_domain = solver_container[FLOW_SOL]->node[iPoint]->GetPrimitive();
      
      /*--- Adjoint flow solution at the boundary ---*/
      
      for (iVar = 0; iVar < nVar; iVar++)
        Psi_domain[iVar] = node[iPoint]->GetSolution(iVar);
      
      /*--- Subsonic flow is assumed. ---*/
      
      P_Fan = config->GetInflow_Pressure(Marker_Tag);
      Density = V_domain[nDim+2];
      Velocity2 = 0.0; Vn = 0.0;
      for (iDim = 0; iDim < nDim; iDim++) {
        Velocity[iDim] = V_domain[iDim+1];
        Velocity2 += Velocity[iDim]*Velocity[iDim];
        Vn += Velocity[iDim]*UnitNormal[iDim];
      }
      
      /*--- Shorthand for repeated term in the boundary conditions ---*/
      
      a1 = Gamma*(P_Fan/(Density*Gamma_Minus_One))/Vn;
      
      /*--- Impose values for PsiRho & Phi using PsiE from domain. ---*/
      
      Psi_inflow[nVar-1] = Psi_domain[nVar-1];
      Psi_inflow[0] = 0.5*Psi_inflow[nVar-1]*Velocity2;
      for (iDim = 0; iDim < nDim; iDim++) {
        Psi_inflow[0]   += Psi_inflow[nVar-1]*a1*Velocity[iDim]*UnitNormal[iDim];
        Psi_inflow[iDim+1] = -Psi_inflow[nVar-1]*(a1*UnitNormal[iDim] + Velocity[iDim]);
      }
      
      /*--- Set the flow and adjoint states in the solver ---*/
      
      conv_numerics->SetPrimitive(V_domain, V_inflow);
      conv_numerics->SetAdjointVar(Psi_domain, Psi_inflow);
      
      /*--- Compute the residual ---*/
      
      conv_numerics->ComputeResidual(Residual_i, Residual_j, Jacobian_ii, Jacobian_ij,
                                     Jacobian_ji, Jacobian_jj, config);
      
      /*--- Add and Subtract Residual ---*/
      
      LinSysRes.SubtractBlock(iPoint, Residual_i);
      
      /*--- Implicit contribution to the residual ---*/
      
      if (implicit)
        Jacobian.SubtractBlock(iPoint, iPoint, Jacobian_ii);
      
    }
  }
  
  /*--- Free locally allocated memory ---*/

  delete [] Normal;
  delete [] Psi_domain; delete [] Psi_inflow;
  
}

void CAdjEulerSolver::BC_Engine_Bleed(CGeometry *geometry, CSolver **solver_container, CNumerics *conv_numerics, CNumerics *visc_numerics, CConfig *config, unsigned short val_marker) {
  
  su2double *Normal, *V_domain, *V_inflow, *Psi_domain, *Psi_inflow, P_Fan;
  su2double Velocity[3] = {0.0,0.0,0.0}, Velocity2, Density, Vn;
  su2double UnitNormal[3] = {0.0,0.0,0.0}, Area, a1;
  unsigned short iVar, iDim;
  unsigned long iVertex, iPoint;
  
  bool implicit = (config->GetKind_TimeIntScheme_AdjFlow() == EULER_IMPLICIT);
  string Marker_Tag = config->GetMarker_All_TagBound(val_marker);
  
  Normal = new su2double[nDim];
  Psi_domain = new su2double[nVar]; Psi_inflow = new su2double[nVar];
  
  /*--- Loop over all the vertices ---*/
  
  for (iVertex = 0; iVertex < geometry->nVertex[val_marker]; iVertex++) {
    iPoint = geometry->vertex[val_marker][iVertex]->GetNode();
    
    /*--- If the node belong to the domain ---*/
    
    if (geometry->node[iPoint]->GetDomain()) {
      
      /*--- Normal vector for this vertex (negate for outward convention) ---*/
      
      geometry->vertex[val_marker][iVertex]->GetNormal(Normal);
      for (iDim = 0; iDim < nDim; iDim++) Normal[iDim] = -Normal[iDim];
      conv_numerics->SetNormal(Normal);
      
      Area = 0.0;
      for (iDim = 0; iDim < nDim; iDim++)
        Area += Normal[iDim]*Normal[iDim];
      Area = sqrt (Area);
      
      for (iDim = 0; iDim < nDim; iDim++)
        UnitNormal[iDim] = Normal[iDim]/Area;
      
      /*--- Allocate the value at the inflow ---*/
      
      V_inflow = solver_container[FLOW_SOL]->GetCharacPrimVar(val_marker, iVertex);
      
      /*--- Retrieve solution at the boundary node ---*/
      
      V_domain = solver_container[FLOW_SOL]->node[iPoint]->GetPrimitive();
      
      /*--- Adjoint flow solution at the boundary ---*/
      
      for (iVar = 0; iVar < nVar; iVar++)
        Psi_domain[iVar] = node[iPoint]->GetSolution(iVar);
      
      /*--- Subsonic flow is assumed. ---*/
      
      P_Fan = config->GetInflow_Pressure(Marker_Tag);
      Density = V_domain[nDim+2];
      Velocity2 = 0.0; Vn = 0.0;
      for (iDim = 0; iDim < nDim; iDim++) {
        Velocity[iDim] = V_domain[iDim+1];
        Velocity2 += Velocity[iDim]*Velocity[iDim];
        Vn += Velocity[iDim]*UnitNormal[iDim];
      }
      
      /*--- Shorthand for repeated term in the boundary conditions ---*/
      
      a1 = Gamma*(P_Fan/(Density*Gamma_Minus_One))/Vn;
      
      /*--- Impose values for PsiRho & Phi using PsiE from domain. ---*/
      
      Psi_inflow[nVar-1] = Psi_domain[nVar-1];
      Psi_inflow[0] = 0.5*Psi_inflow[nVar-1]*Velocity2;
      for (iDim = 0; iDim < nDim; iDim++) {
        Psi_inflow[0]   += Psi_inflow[nVar-1]*a1*Velocity[iDim]*UnitNormal[iDim];
        Psi_inflow[iDim+1] = -Psi_inflow[nVar-1]*(a1*UnitNormal[iDim] + Velocity[iDim]);
      }
      
      /*--- Set the flow and adjoint states in the solver ---*/
      
      conv_numerics->SetPrimitive(V_domain, V_inflow);
      conv_numerics->SetAdjointVar(Psi_domain, Psi_inflow);
      
      /*--- Compute the residual ---*/
      
      conv_numerics->ComputeResidual(Residual_i, Residual_j, Jacobian_ii, Jacobian_ij,
                                     Jacobian_ji, Jacobian_jj, config);
      
      /*--- Add and Subtract Residual ---*/
      
      LinSysRes.SubtractBlock(iPoint, Residual_i);
      
      /*--- Implicit contribution to the residual ---*/
      
      if (implicit)
        Jacobian.SubtractBlock(iPoint, iPoint, Jacobian_ii);
      
    }
  }
  
  /*--- Free locally allocated memory ---*/
  
  delete [] Normal;
  delete [] Psi_domain; delete [] Psi_inflow;
  
}

void CAdjEulerSolver::BC_Engine_Exhaust(CGeometry *geometry, CSolver **solver_container, CNumerics *conv_numerics, CNumerics *visc_numerics, CConfig *config, unsigned short val_marker) {
  
  unsigned long iVertex, iPoint, Point_Normal;
  su2double *Normal, *V_domain, *V_exhaust, *Psi_domain, *Psi_exhaust;
  unsigned short iVar, iDim;
  
  bool implicit = (config->GetKind_TimeIntScheme_AdjFlow() == EULER_IMPLICIT);
  string Marker_Tag = config->GetMarker_All_TagBound(val_marker);
  
  Normal = new su2double[nDim];
  Psi_domain = new su2double[nVar]; Psi_exhaust = new su2double[nVar];
  
  /*--- Loop over all the vertices on this boundary marker ---*/
  
  for (iVertex = 0; iVertex < geometry->nVertex[val_marker]; iVertex++) {
    iPoint = geometry->vertex[val_marker][iVertex]->GetNode();
    
    /*--- Check that the node belongs to the domain (i.e., not a halo node) ---*/
    
    if (geometry->node[iPoint]->GetDomain()) {
      
      /*--- Normal vector for this vertex (negate for outward convention) ---*/
      
      geometry->vertex[val_marker][iVertex]->GetNormal(Normal);
      for (iDim = 0; iDim < nDim; iDim++) Normal[iDim] = -Normal[iDim];
      conv_numerics->SetNormal(Normal);
      
      /*--- Index of the closest interior node ---*/
      
      Point_Normal = geometry->vertex[val_marker][iVertex]->GetNormal_Neighbor();
      
      /*--- Allocate the value at the exhaust ---*/
      
      V_exhaust = solver_container[FLOW_SOL]->GetCharacPrimVar(val_marker, iVertex);
      
      /*--- Retrieve solution at the boundary node ---*/
      
      V_domain = solver_container[FLOW_SOL]->node[iPoint]->GetPrimitive();
      
      /*--- Adjoint flow solution at the boundary ---*/
      
      for (iVar = 0; iVar < nVar; iVar++)
        Psi_domain[iVar] = node[iPoint]->GetSolution(iVar);
      
      /*--- Adjoint flow solution at the exhaust (this should be improved using characteristics bc) ---*/
      
      Psi_exhaust[0] = 0.0;
      for (iDim = 0; iDim < nDim; iDim++)
        Psi_exhaust[iDim+1] = node[Point_Normal]->GetSolution(iDim+1);
      Psi_exhaust[nDim+1] = 0.0;
      
      /*--- Set the flow and adjoint states in the solver ---*/
      
      conv_numerics->SetPrimitive(V_domain, V_exhaust);
      conv_numerics->SetAdjointVar(Psi_domain, Psi_exhaust);

      /*--- Compute the residual using an upwind scheme ---*/
      
      conv_numerics->ComputeResidual(Residual_i, Residual_j, Jacobian_ii, Jacobian_ij, Jacobian_ji, Jacobian_jj, config);
      
      /*--- Add and Subtract Residual ---*/
      
      LinSysRes.SubtractBlock(iPoint, Residual_i);
      
      /*--- Implicit contribution to the residual ---*/
      
      if (implicit)
        Jacobian.SubtractBlock(iPoint, iPoint, Jacobian_ii);

    }
  }
  
  delete [] Normal;
  delete [] Psi_domain; delete [] Psi_exhaust;
  
}

void CAdjEulerSolver::SetResidual_DualTime(CGeometry *geometry, CSolver **solver_container, CConfig *config, unsigned short iRKStep,
                                           unsigned short iMesh, unsigned short RunTime_EqSystem) {
  unsigned short iVar, jVar;
  unsigned long iPoint;
  su2double *U_time_nM1, *U_time_n, *U_time_nP1, Volume_nM1, Volume_n, Volume_nP1, TimeStep;
  
  bool implicit = (config->GetKind_TimeIntScheme_AdjFlow() == EULER_IMPLICIT);
  bool FlowEq = (RunTime_EqSystem == RUNTIME_FLOW_SYS);
  bool AdjEq = (RunTime_EqSystem == RUNTIME_ADJFLOW_SYS);
  bool incompressible = (config->GetKind_Regime() == INCOMPRESSIBLE);
  bool freesurface = (config->GetKind_Regime() == FREESURFACE);
  bool Grid_Movement = config->GetGrid_Movement();
  
  /*--- loop over points ---*/
  for (iPoint = 0; iPoint < nPointDomain; iPoint++) {
    
    /*--- Solution at time n-1, n and n+1 ---*/
    U_time_nM1 = node[iPoint]->GetSolution_time_n1();
    U_time_n   = node[iPoint]->GetSolution_time_n();
    U_time_nP1 = node[iPoint]->GetSolution();
    
    /*--- Volume at time n-1 and n ---*/
    if (Grid_Movement) {
      Volume_nM1 = geometry->node[iPoint]->GetVolume_nM1();
      Volume_n = geometry->node[iPoint]->GetVolume_n();
      Volume_nP1 = geometry->node[iPoint]->GetVolume();
    }
    else {
      Volume_nM1 = geometry->node[iPoint]->GetVolume();
      Volume_n = geometry->node[iPoint]->GetVolume();
      Volume_nP1 = geometry->node[iPoint]->GetVolume();
    }
    
    /*--- Time Step ---*/
    TimeStep = config->GetDelta_UnstTimeND();
    
    /*--- Compute Residual ---*/
    for (iVar = 0; iVar < nVar; iVar++) {
      if (config->GetUnsteady_Simulation() == DT_STEPPING_1ST)
        Residual[iVar] = ( U_time_nP1[iVar]*Volume_nP1 - U_time_n[iVar]*Volume_n ) / TimeStep;
      if (config->GetUnsteady_Simulation() == DT_STEPPING_2ND)
        Residual[iVar] = ( 3.0*U_time_nP1[iVar]*Volume_nP1 - 4.0*U_time_n[iVar]*Volume_n
                          +  1.0*U_time_nM1[iVar]*Volume_nM1 ) / (2.0*TimeStep);
    }
    
    if (((incompressible || freesurface) && FlowEq) || ((incompressible || freesurface) && AdjEq)) Residual[0] = 0.0;
    
    /*--- Add Residual ---*/
    LinSysRes.AddBlock(iPoint, Residual);
    
    if (implicit) {
      for (iVar = 0; iVar < nVar; iVar++) {
        for (jVar = 0; jVar < nVar; jVar++)
          Jacobian_i[iVar][jVar] = 0.0;
        
        if (config->GetUnsteady_Simulation() == DT_STEPPING_1ST)
          Jacobian_i[iVar][iVar] = Volume_nP1 / TimeStep;
        if (config->GetUnsteady_Simulation() == DT_STEPPING_2ND)
          Jacobian_i[iVar][iVar] = (Volume_nP1*3.0)/(2.0*TimeStep);
      }
      if (((incompressible || freesurface) && FlowEq) ||
          ((incompressible || freesurface) && AdjEq)) Jacobian_i[0][0] = 0.0;
      Jacobian.AddBlock(iPoint, iPoint, Jacobian_i);
    }
  }
  
}

CAdjNSSolver::CAdjNSSolver(void) : CAdjEulerSolver() { }

CAdjNSSolver::CAdjNSSolver(CGeometry *geometry, CConfig *config, unsigned short iMesh) : CAdjEulerSolver() {
  unsigned long iPoint, index, iVertex;
  string text_line, mesh_filename;
  unsigned short iDim, iVar, iMarker, nLineLets;
  ifstream restart_file;
  string filename, AdjExt;
<<<<<<< HEAD
  su2double dull_val;
=======
  su2double dull_val, Area=0.0, *Normal = NULL, myArea_Monitored;
>>>>>>> 1809033a
  bool restart = config->GetRestart();
  bool compressible = (config->GetKind_Regime() == COMPRESSIBLE);
  bool incompressible = (config->GetKind_Regime() == INCOMPRESSIBLE);
  bool freesurface = (config->GetKind_Regime() == FREESURFACE);
  
  int rank = MASTER_NODE;
#ifdef HAVE_MPI
  MPI_Comm_rank(MPI_COMM_WORLD, &rank);
#endif
  
<<<<<<< HEAD
  Res_Conv = NULL;
  Res_Visc = NULL;
  Res_Sour = NULL;

=======
>>>>>>> 1809033a
  /*--- Norm heat flux objective test ---*/
  
  pnorm = 10;
  
  /*--- Set the gamma value ---*/
  
  Gamma = config->GetGamma();
  Gamma_Minus_One = Gamma - 1.0;
  
  /*--- Define geometry constants in the solver structure ---*/
  
  nDim         = geometry->GetnDim();
  nMarker      = config->GetnMarker_All();
  nPoint       = geometry->GetnPoint();
  nPointDomain = geometry->GetnPointDomain();
  
  if (compressible) { nVar = nDim + 2; }
  if (incompressible) { nVar = nDim + 1; }
  if (freesurface) { nVar = nDim + 1; }
  
  node = new CVariable*[nPoint];
  
  /*--- Define some auxiliary arrays related to the residual ---*/
  
  Point_Max    = new unsigned long[nVar]; for (iVar = 0; iVar < nVar; iVar++) Point_Max[iVar]  = 0;
  Point_Max_Coord = new su2double*[nVar];
  for (iVar = 0; iVar < nVar; iVar++) {
    Point_Max_Coord[iVar] = new su2double[nDim];
    for (iDim = 0; iDim < nDim; iDim++) Point_Max_Coord[iVar][iDim] = 0.0;
  }
  Residual     = new su2double[nVar]; for (iVar = 0; iVar < nVar; iVar++) Residual[iVar]     = 0.0;
  Residual_RMS = new su2double[nVar]; for (iVar = 0; iVar < nVar; iVar++) Residual_RMS[iVar] = 0.0;
  Residual_Max = new su2double[nVar]; for (iVar = 0; iVar < nVar; iVar++) Residual_Max[iVar] = 0.0;
  Residual_i   = new su2double[nVar]; for (iVar = 0; iVar < nVar; iVar++) Residual_i[iVar]   = 0.0;
  Residual_j   = new su2double[nVar]; for (iVar = 0; iVar < nVar; iVar++) Residual_j[iVar]   = 0.0;
  Res_Conv_i   = new su2double[nVar]; for (iVar = 0; iVar < nVar; iVar++) Res_Conv_i[iVar]   = 0.0;
  Res_Visc_i   = new su2double[nVar]; for (iVar = 0; iVar < nVar; iVar++) Res_Visc_i[iVar]   = 0.0;
  Res_Conv_j   = new su2double[nVar]; for (iVar = 0; iVar < nVar; iVar++) Res_Conv_j[iVar]   = 0.0;
  Res_Visc_j   = new su2double[nVar]; for (iVar = 0; iVar < nVar; iVar++) Res_Visc_j[iVar]   = 0.0;
  
  /*--- Define some auxiliary arrays related to the solution ---*/
  
  Solution   = new su2double[nVar]; for (iVar = 0; iVar < nVar; iVar++) Solution[iVar]   = 0.0;
  Solution_i = new su2double[nVar]; for (iVar = 0; iVar < nVar; iVar++) Solution_i[iVar] = 0.0;
  Solution_j = new su2double[nVar]; for (iVar = 0; iVar < nVar; iVar++) Solution_j[iVar] = 0.0;

  /*--- Define some auxiliary arrays related to the flow solution ---*/
  
  FlowPrimVar_i = new su2double[nDim+7]; for (iVar = 0; iVar < nDim+7; iVar++) FlowPrimVar_i[iVar] = 0.0;
  FlowPrimVar_j = new su2double[nDim+7]; for (iVar = 0; iVar < nDim+7; iVar++) FlowPrimVar_j[iVar] = 0.0;

  /*--- Define some auxiliary vectors related to the geometry ---*/
  
  Vector   = new su2double[nDim]; for (iDim = 0; iDim < nDim; iDim++) Vector[iDim]   = 0.0;
  Vector_i = new su2double[nDim]; for (iDim = 0; iDim < nDim; iDim++) Vector_i[iDim] = 0.0;
  Vector_j = new su2double[nDim]; for (iDim = 0; iDim < nDim; iDim++) Vector_j[iDim] = 0.0;
  
  /*--- Point to point Jacobians. These are always defined because
   they are also used for sensitivity calculations. ---*/
  
  Jacobian_i = new su2double* [nVar];
  Jacobian_j = new su2double* [nVar];
  for (iVar = 0; iVar < nVar; iVar++) {
    Jacobian_i[iVar] = new su2double [nVar];
    Jacobian_j[iVar] = new su2double [nVar];
  }
  
  /*--- Solution and residual vectors ---*/
  
  LinSysSol.Initialize(nPoint, nPointDomain, nVar, 0.0);
  LinSysRes.Initialize(nPoint, nPointDomain, nVar, 0.0);
  
  /*--- Jacobians and vector structures for implicit computations ---*/
  
  if (config->GetKind_TimeIntScheme_AdjFlow() == EULER_IMPLICIT) {
    Jacobian_ii = new su2double*[nVar];
    Jacobian_ij = new su2double*[nVar];
    Jacobian_ji = new su2double*[nVar];
    Jacobian_jj = new su2double*[nVar];
    for (iVar = 0; iVar < nVar; iVar++) {
      Jacobian_ii[iVar] = new su2double[nVar];
      Jacobian_ij[iVar] = new su2double[nVar];
      Jacobian_ji[iVar] = new su2double[nVar];
      Jacobian_jj[iVar] = new su2double[nVar];
    }
    if (rank == MASTER_NODE)
      cout << "Initialize Jacobian structure (Adjoint N-S). MG level: " << iMesh <<"." << endl;
    Jacobian.Initialize(nPoint, nPointDomain, nVar, nVar, true, geometry, config);
    
    if ((config->GetKind_Linear_Solver_Prec() == LINELET) ||
        (config->GetKind_Linear_Solver() == SMOOTHER_LINELET)) {
      nLineLets = Jacobian.BuildLineletPreconditioner(geometry, config);
      if (rank == MASTER_NODE) cout << "Compute linelet structure. " << nLineLets << " elements in each line (average)." << endl;
    }
    
  } else {
    if (rank == MASTER_NODE)
      cout << "Explicit scheme. No Jacobian structure (Adjoint N-S). MG level: " << iMesh <<"." << endl;
  }
  
  /*--- Array structures for computation of gradients by least squares ---*/
  if (config->GetKind_Gradient_Method() == WEIGHTED_LEAST_SQUARES) {
    /*--- S matrix := inv(R)*traspose(inv(R)) ---*/
    Smatrix = new su2double* [nDim];
    for (iDim = 0; iDim < nDim; iDim++)
      Smatrix[iDim] = new su2double [nDim];
    /*--- c vector := transpose(WA)*(Wb) ---*/
    cvector = new su2double* [nVar];
    for (iVar = 0; iVar < nVar; iVar++)
      cvector[iVar] = new su2double [nDim];
  }
  
  /*--- Sensitivity definition and coefficient on all markers ---*/
  CSensitivity = new su2double* [nMarker];
  for (iMarker=0; iMarker<nMarker; iMarker++) {
    CSensitivity[iMarker] = new su2double [geometry->nVertex[iMarker]];
  }
  Sens_Geo   = new su2double[nMarker];
  Sens_Mach  = new su2double[nMarker];
  Sens_AoA   = new su2double[nMarker];
  Sens_Press = new su2double[nMarker];
  Sens_Temp  = new su2double[nMarker];
<<<<<<< HEAD
=======
  Sens_BPress = new su2double[nMarker];
>>>>>>> 1809033a
  
  /*--- Initialize sensitivities to zero ---*/
  for (iMarker = 0; iMarker < nMarker; iMarker++) {
    Sens_Geo[iMarker]   = 0.0;
    Sens_Mach[iMarker]  = 0.0;
    Sens_AoA[iMarker]   = 0.0;
    Sens_Press[iMarker] = 0.0;
    Sens_Temp[iMarker]  = 0.0;
<<<<<<< HEAD
=======
    Sens_BPress[iMarker] = 0.0;
>>>>>>> 1809033a
    for (iVertex = 0; iVertex < geometry->nVertex[iMarker]; iVertex++)
      CSensitivity[iMarker][iVertex] = 0.0;
  }
  
  /*--- Initialize the adjoint variables to zero (infinity state) ---*/
  PsiRho_Inf = 0.0;
  if ((config->GetKind_ObjFunc() == TOTAL_HEATFLUX) ||
      (config->GetKind_ObjFunc() == MAXIMUM_HEATFLUX) ||
      (config->GetKind_ObjFunc() == INVERSE_DESIGN_HEATFLUX))
    PsiE_Inf = -1.0;
  else
    PsiE_Inf = 0.0;
  Phi_Inf = new su2double [nDim];
  Phi_Inf[0] = 0.0; Phi_Inf[1] = 0.0;
  if (nDim == 3) Phi_Inf[2] = 0.0;
  
  if (!restart || (iMesh != MESH_0)) {
    /*--- Restart the solution from infinity ---*/
    for (iPoint = 0; iPoint < nPoint; iPoint++)
      node[iPoint] = new CAdjNSVariable(PsiRho_Inf, Phi_Inf, PsiE_Inf, nDim, nVar, config);
  }
  else {
    
    /*--- Restart the solution from file information ---*/
    mesh_filename = config->GetSolution_AdjFileName();
    filename = config->GetObjFunc_Extension(mesh_filename);
    
    restart_file.open(filename.data(), ios::in);
    
    /*--- In case there is no file ---*/
    if (restart_file.fail()) {
      if (rank == MASTER_NODE)
        cout << "There is no adjoint restart file!! " << filename.data() << "."<< endl;
      exit(EXIT_FAILURE);
    }
    
    /*--- In case this is a parallel simulation, we need to perform the
     Global2Local index transformation first. ---*/
    long *Global2Local;
    Global2Local = new long[geometry->GetGlobal_nPointDomain()];
    /*--- First, set all indices to a negative value by default ---*/
    for (iPoint = 0; iPoint < geometry->GetGlobal_nPointDomain(); iPoint++) {
      Global2Local[iPoint] = -1;
    }
    /*--- Now fill array with the transform values only for local points ---*/
    for (iPoint = 0; iPoint < nPointDomain; iPoint++) {
      Global2Local[geometry->node[iPoint]->GetGlobalIndex()] = iPoint;
    }
    
    /*--- Read all lines in the restart file ---*/
    long iPoint_Local; unsigned long iPoint_Global = 0;
    
    /*--- The first line is the header ---*/
    getline (restart_file, text_line);
    
    while (getline (restart_file, text_line)) {
      istringstream point_line(text_line);
      
      /*--- Retrieve local index. If this node from the restart file lives
       on a different processor, the value of iPoint_Local will be -1.
       Otherwise, the local index for this node on the current processor
       will be returned and used to instantiate the vars. ---*/
      iPoint_Local = Global2Local[iPoint_Global];
      if (iPoint_Local >= 0) {
        if (compressible) {
          if (nDim == 2) point_line >> index >> dull_val >> dull_val >> Solution[0] >> Solution[1] >> Solution[2] >> Solution[3];
          if (nDim == 3) point_line >> index >> dull_val >> dull_val >> dull_val >> Solution[0] >> Solution[1] >> Solution[2] >> Solution[3] >> Solution[4];
        }
        if (incompressible) {
          if (nDim == 2) point_line >> index >> dull_val >> dull_val >> Solution[0] >> Solution[1] >> Solution[2];
          if (nDim == 3) point_line >> index >> dull_val >> dull_val >> dull_val >> Solution[0] >> Solution[1] >> Solution[2] >> Solution[3];
        }
        if (freesurface) {
          if (nDim == 2) point_line >> index >> dull_val >> dull_val >> dull_val >> Solution[0] >> Solution[1] >> Solution[2];
          if (nDim == 3) point_line >> index >> dull_val >> dull_val >> dull_val >> dull_val >> Solution[0] >> Solution[1] >> Solution[2] >> Solution[3];
        }
        node[iPoint_Local] = new CAdjNSVariable(Solution, nDim, nVar, config);
      }
      iPoint_Global++;
    }
    
    /*--- Instantiate the variable class with an arbitrary solution
     at any halo/periodic nodes. The initial solution can be arbitrary,
     because a send/recv is performed immediately in the solver. ---*/
    for (iPoint = nPointDomain; iPoint < nPoint; iPoint++) {
      node[iPoint] = new CAdjNSVariable(Solution, nDim, nVar, config);
    }
    
    /*--- Close the restart file ---*/
    restart_file.close();
    
    /*--- Free memory needed for the transformation ---*/
    delete [] Global2Local;
  }
  
<<<<<<< HEAD
=======
  /*--- Calculate area monitored for area-averaged-outflow-quantity-based objectives ---*/
  myArea_Monitored = 0.0;
  if (config->GetKind_ObjFunc()==OUTFLOW_GENERALIZED || config->GetKind_ObjFunc()==AVG_TOTAL_PRESSURE ||
    config->GetKind_ObjFunc()==AVG_OUTLET_PRESSURE){
    for (iMarker =0; iMarker < config->GetnMarker_All();  iMarker++){
      if (config->GetMarker_All_Monitoring(iMarker) == YES){
        for (iVertex = 0; iVertex < geometry->nVertex[iMarker]; iVertex++) {
          iPoint = geometry->vertex[iMarker][iVertex]->GetNode();
          if (geometry->node[iPoint]->GetDomain()) {
            Normal = geometry->vertex[iMarker][iVertex]->GetNormal();
            Area = 0.0;
            for (iDim = 0; iDim < nDim; iDim++)
              Area += Normal[iDim]*Normal[iDim];
            myArea_Monitored += sqrt (Area);
          }
        }
      }
    }
  }
#ifdef HAVE_MPI
  Area_Monitored = 0.0;
  SU2_MPI::Allreduce(&myArea_Monitored, &Area_Monitored, 1, MPI_DOUBLE, MPI_SUM, MPI_COMM_WORLD);
#else
  Area_Monitored = myArea_Monitored;
#endif

>>>>>>> 1809033a
  /*--- MPI solution ---*/
  Set_MPI_Solution(geometry, config);
  
}

CAdjNSSolver::~CAdjNSSolver(void) {
<<<<<<< HEAD
=======
  
>>>>>>> 1809033a
}


void CAdjNSSolver::SetTime_Step(CGeometry *geometry, CSolver **solver_container, CConfig *config,
                            unsigned short iMesh, unsigned long Iteration) {

  /*--- Use the flow solution to update the time step
   *    The time step depends on the characteristic velocity, which is the same
   *    for the adjoint and flow solutions, albeit in the opposite direction. ---*/
  solver_container[FLOW_SOL]->SetTime_Step(geometry, solver_container, config, iMesh, Iteration);
}

void CAdjNSSolver::Preprocessing(CGeometry *geometry, CSolver **solver_container, CConfig *config, unsigned short iMesh, unsigned short iRKStep, unsigned short RunTime_EqSystem, bool Output) {
  
  unsigned long iPoint, ErrorCounter = 0;
  su2double SharpEdge_Distance;
  bool RightSol = true;
  
#ifdef HAVE_MPI
  int rank;
  MPI_Comm_rank(MPI_COMM_WORLD, &rank);
#endif
  
  /*--- Retrieve information about the spatial and temporal integration for the
   adjoint equations (note that the flow problem may use different methods). ---*/
  
  bool implicit       = (config->GetKind_TimeIntScheme_AdjFlow() == EULER_IMPLICIT);
  bool limiter        = (config->GetSpatialOrder_AdjFlow() == SECOND_ORDER_LIMITER);
  bool center_jst     = (config->GetKind_Centered_AdjFlow() == JST);
  bool compressible   = (config->GetKind_Regime() == COMPRESSIBLE);
  bool incompressible = (config->GetKind_Regime() == INCOMPRESSIBLE);
  bool freesurface    = (config->GetKind_Regime() == FREESURFACE);
  bool engine         = ((config->GetnMarker_EngineInflow() != 0) || (config->GetnMarker_EngineBleed() != 0) || (config->GetnMarker_EngineExhaust() != 0));

  /*--- Compute nacelle inflow and exhaust properties ---*/
  
  if (engine) { GetEngine_Properties(geometry, config, iMesh, Output); }
  
  /*--- Residual initialization ---*/
  
  for (iPoint = 0; iPoint < nPoint; iPoint ++) {
    
    /*--- Get the distance form a sharp edge ---*/
    
    SharpEdge_Distance = geometry->node[iPoint]->GetSharpEdge_Distance();
    
    /*--- Initialize the non-physical points vector ---*/
    
    node[iPoint]->SetNon_Physical(false);
    
    /*--- Set the primitive variables incompressible and compressible
     adjoint variables ---*/
    
    if (compressible) RightSol = node[iPoint]->SetPrimVar_Compressible(SharpEdge_Distance, false, config);
    if (incompressible) RightSol = node[iPoint]->SetPrimVar_Incompressible(SharpEdge_Distance, false, config);
    if (freesurface) RightSol = node[iPoint]->SetPrimVar_FreeSurface(SharpEdge_Distance, false, config);
    if (!RightSol) { node[iPoint]->SetNon_Physical(true); ErrorCounter++; }
    
    /*--- Initialize the convective residual vector ---*/
    
    LinSysRes.SetBlock_Zero(iPoint);
    
  }
  
  /*--- Compute gradients adj for solution reconstruction and viscous term ---*/
  
  if (config->GetKind_Gradient_Method() == GREEN_GAUSS) SetSolution_Gradient_GG(geometry, config);
  if (config->GetKind_Gradient_Method() == WEIGHTED_LEAST_SQUARES) SetSolution_Gradient_LS(geometry, config);
  
  /*--- Limiter computation (upwind reconstruction) ---*/
  
  if (limiter) SetSolution_Limiter(geometry, config);

  /*--- Compute gradients adj for viscous term coupling ---*/

  if ((config->GetKind_Solver() == ADJ_RANS) && (!config->GetFrozen_Visc())) {
    if (config->GetKind_Gradient_Method() == GREEN_GAUSS) solver_container[ADJTURB_SOL]->SetSolution_Gradient_GG(geometry, config);
    if (config->GetKind_Gradient_Method() == WEIGHTED_LEAST_SQUARES) solver_container[ADJTURB_SOL]->SetSolution_Gradient_LS(geometry, config);
  }
  
  /*--- Artificial dissipation for centered schemes ---*/
  
  if (center_jst && (iMesh == MESH_0)) {
    SetDissipation_Switch(geometry, config);
    SetUndivided_Laplacian(geometry, config);
  }
  
  /*--- Initialize the Jacobian for implicit integration ---*/
  
  if (implicit) Jacobian.SetValZero();
  
  /*--- Error message ---*/
  
  if (config->GetConsole_Output_Verb() == VERB_HIGH) {
#ifdef HAVE_MPI
    unsigned long MyErrorCounter = ErrorCounter; ErrorCounter = 0;
    SU2_MPI::Allreduce(&MyErrorCounter, &ErrorCounter, 1, MPI_UNSIGNED_LONG, MPI_SUM, MPI_COMM_WORLD);
#endif
    if (iMesh == MESH_0) config->SetNonphysical_Points(ErrorCounter);
  }
  
}

void CAdjNSSolver::Viscous_Residual(CGeometry *geometry, CSolver **solver_container, CNumerics *numerics,
                                    CConfig *config, unsigned short iMesh, unsigned short iRKStep) {
  unsigned long iPoint, jPoint, iEdge;
  
  bool implicit = (config->GetKind_TimeIntScheme_AdjFlow() == EULER_IMPLICIT);
  
  for (iEdge = 0; iEdge < geometry->GetnEdge(); iEdge++) {
    
    /*--- Points in edge, coordinates and normal vector---*/
    
    iPoint = geometry->edge[iEdge]->GetNode(0);
    jPoint = geometry->edge[iEdge]->GetNode(1);
    
    numerics->SetCoord(geometry->node[iPoint]->GetCoord(), geometry->node[jPoint]->GetCoord());
    numerics->SetNormal(geometry->edge[iEdge]->GetNormal());
    
    /*--- Primitive variables w/o reconstruction and adjoint variables w/o reconstruction---*/
    
    numerics->SetPrimitive(solver_container[FLOW_SOL]->node[iPoint]->GetPrimitive(),
                           solver_container[FLOW_SOL]->node[jPoint]->GetPrimitive());
    
    numerics->SetAdjointVar(node[iPoint]->GetSolution(), node[jPoint]->GetSolution());
    
    /*--- Gradient and limiter of Adjoint Variables ---*/
    
    numerics->SetAdjointVarGradient(node[iPoint]->GetGradient(), node[jPoint]->GetGradient());
    
    /*--- Compute residual ---*/
    
    numerics->ComputeResidual(Residual_i, Residual_j, Jacobian_ii, Jacobian_ij, Jacobian_ji, Jacobian_jj, config);

    /*--- Update adjoint viscous residual ---*/
    
    LinSysRes.SubtractBlock(iPoint, Residual_i);
    LinSysRes.AddBlock(jPoint, Residual_j);
    
    if (implicit) {
      Jacobian.SubtractBlock(iPoint, iPoint, Jacobian_ii);
      Jacobian.SubtractBlock(iPoint, jPoint, Jacobian_ij);
      Jacobian.AddBlock(jPoint, iPoint, Jacobian_ji);
      Jacobian.AddBlock(jPoint, jPoint, Jacobian_jj);
    }
    
  }
  
}

void CAdjNSSolver::Source_Residual(CGeometry *geometry, CSolver **solver_container, CNumerics *numerics, CNumerics *second_numerics,
                                   CConfig *config, unsigned short iMesh) {
  
  unsigned long iPoint, jPoint, iEdge;
  
  bool implicit = (config->GetKind_TimeIntScheme_AdjFlow() == EULER_IMPLICIT);
  bool rotating_frame = config->GetRotating_Frame();
  bool freesurface = (config->GetKind_Regime() == FREESURFACE);
  
  /*--- Loop over all the points, note that we are supposing that primitive and
   adjoint gradients have been computed previously ---*/
  
  for (iPoint = 0; iPoint < nPointDomain; iPoint++) {
    
    /*--- Primitive variables w/o reconstruction, and its gradient ---*/
    
    numerics->SetPrimitive(solver_container[FLOW_SOL]->node[iPoint]->GetPrimitive(), NULL);
    
    numerics->SetPrimVarGradient(solver_container[FLOW_SOL]->node[iPoint]->GetGradient_Primitive(), NULL);

    /*--- Gradient of adjoint variables ---*/
    
    numerics->SetAdjointVarGradient(node[iPoint]->GetGradient(), NULL);
    numerics->SetAdjointVarLimiter(node[iPoint]->GetLimiter(), NULL);

    /*--- Set volume ---*/
    
    numerics->SetVolume(geometry->node[iPoint]->GetVolume());
    
    /*--- If turbulence computation we must add some coupling terms to the NS adjoint eq. ---*/
    
    if ((config->GetKind_Solver() == ADJ_RANS) && (!config->GetFrozen_Visc())) {
      
      /*--- Turbulent variables w/o reconstruction and its gradient ---*/
      
      numerics->SetTurbVar(solver_container[TURB_SOL]->node[iPoint]->GetSolution(), NULL);
      
      numerics->SetTurbVarGradient(solver_container[TURB_SOL]->node[iPoint]->GetGradient(), NULL);
      
      /*--- Turbulent adjoint variables w/o reconstruction and its gradient ---*/
      
      numerics->SetTurbAdjointVar(solver_container[ADJTURB_SOL]->node[iPoint]->GetSolution(), NULL);
      
      numerics->SetTurbAdjointGradient(solver_container[ADJTURB_SOL]->node[iPoint]->GetGradient(), NULL);
      
      /*--- Set distance to the surface ---*/
      
      numerics->SetDistance(geometry->node[iPoint]->GetWall_Distance(), 0.0);
      
    }
    
    /*--- Compute residual ---*/
    
    numerics->ComputeResidual(Residual, config);
    
    /*--- Add to the residual ---*/
    
    LinSysRes.AddBlock(iPoint, Residual);
    
  }
  
  /*--- If turbulence computation we must add some coupling terms to the NS adjoint eq. ---*/
  
  if ((config->GetKind_Solver() == ADJ_RANS) && (!config->GetFrozen_Visc())) {

    for (iEdge = 0; iEdge < geometry->GetnEdge(); iEdge++) {

      /*--- Points in edge, and normal vector ---*/

      iPoint = geometry->edge[iEdge]->GetNode(0);
      jPoint = geometry->edge[iEdge]->GetNode(1);
      second_numerics->SetNormal(geometry->edge[iEdge]->GetNormal());

      /*--- Conservative variables w/o reconstruction ---*/

      second_numerics->SetConservative(solver_container[FLOW_SOL]->node[iPoint]->GetSolution(),
                                     solver_container[FLOW_SOL]->node[jPoint]->GetSolution());

      /*--- Gradient of primitive variables w/o reconstruction ---*/
      
      second_numerics->SetPrimVarGradient(solver_container[FLOW_SOL]->node[iPoint]->GetGradient_Primitive(),
                                        solver_container[FLOW_SOL]->node[jPoint]->GetGradient_Primitive());

      /*--- Viscosity ---*/

      second_numerics->SetLaminarViscosity(solver_container[FLOW_SOL]->node[iPoint]->GetLaminarViscosity(),
                                         solver_container[FLOW_SOL]->node[jPoint]->GetLaminarViscosity());

      /*--- Turbulent variables w/o reconstruction ---*/

      second_numerics->SetTurbVar(solver_container[TURB_SOL]->node[iPoint]->GetSolution(),
                                solver_container[TURB_SOL]->node[jPoint]->GetSolution());

      /*--- Turbulent adjoint variables w/o reconstruction ---*/

      second_numerics->SetTurbAdjointVar(solver_container[ADJTURB_SOL]->node[iPoint]->GetSolution(),
                                       solver_container[ADJTURB_SOL]->node[jPoint]->GetSolution());

      /*--- Set distance to the surface ---*/

      second_numerics->SetDistance(geometry->node[iPoint]->GetWall_Distance(), geometry->node[jPoint]->GetWall_Distance());
      
      /*--- Update adjoint viscous residual ---*/
      
      second_numerics->ComputeResidual(Residual, config);
      
      LinSysRes.AddBlock(iPoint, Residual);
      LinSysRes.SubtractBlock(jPoint, Residual);
    }

  }
  
  // WARNING: The rotating frame source term has been placed in the second
  // source term container since the section below is commented. This needs a
  // permanent fix asap!
  
  if (rotating_frame) {
    
    /*--- Loop over all points ---*/
    for (iPoint = 0; iPoint < nPointDomain; iPoint++) {
      
      /*--- Load the adjoint variables ---*/
      second_numerics->SetAdjointVar(node[iPoint]->GetSolution(),
                                     node[iPoint]->GetSolution());
      
      /*--- Load the volume of the dual mesh cell ---*/
      second_numerics->SetVolume(geometry->node[iPoint]->GetVolume());
      
      /*--- Compute the adjoint rotating frame source residual ---*/
      second_numerics->ComputeResidual(Residual, Jacobian_i, config);
      
      /*--- Add the source residual to the total ---*/
      LinSysRes.AddBlock(iPoint, Residual);
      
      /*--- Add the implicit Jacobian contribution ---*/
      if (implicit) Jacobian.AddBlock(iPoint, iPoint, Jacobian_i);
      
    }
  }
  
  if (freesurface) {
//    for (iPoint = 0; iPoint < nPointDomain; iPoint++) {
//
//      su2double Volume = geometry->node[iPoint]->GetVolume();
//      su2double **Gradient = solver_container[ADJLEVELSET_SOL]->node[iPoint]->GetGradient();
//      su2double coeff = solver_container[LEVELSET_SOL]->node[iPoint]->GetSolution(0) / solver_container[FLOW_SOL]->node[iPoint]->GetDensityInc();
//
//      Residual[0] = 0.0;
//      for (iDim = 0; iDim < nDim; iDim++) {
//        Residual[iDim+1] = coeff*Gradient[0][iDim]*Volume;
//      }
//
//      LinSysRes.AddBlock(iPoint, Residual);
//
//		}
  }
  
}

void CAdjNSSolver::Viscous_Sensitivity(CGeometry *geometry, CSolver **solver_container, CNumerics *numerics, CConfig *config) {
  
  unsigned long iVertex, iPoint;
  unsigned short iDim, jDim, iMarker, iPos, jPos;
  su2double *d = NULL, **PsiVar_Grad = NULL, **PrimVar_Grad = NULL, div_phi, *Normal = NULL, Area,
  normal_grad_psi5, normal_grad_T, sigma_partial, Laminar_Viscosity = 0.0, heat_flux_factor, LevelSet, Target_LevelSet, temp_sens = 0.0, *Psi = NULL, *U = NULL, Enthalpy, **GridVel_Grad, gradPsi5_v, psi5_tau_partial, psi5_tau_grad_vel, source_v_1, Density, Pressure = 0.0, div_vel, val_turb_ke, vartheta, vartheta_partial, psi5_p_div_vel, Omega[3], rho_v[3] = {0.0,0.0,0.0}, CrossProduct[3], delta[3][3] = {{1.0, 0.0, 0.0},{0.0,1.0,0.0},{0.0,0.0,1.0}}, r, ru, rv, rw, rE, p, T, dp_dr, dp_dru, dp_drv, dp_drw, dp_drE, dH_dr, dH_dru, dH_drv, dH_drw, dH_drE, H, D[3][3], Dd[3], Mach_Inf, eps, scale = 1.0;
  su2double RefVel2, RefDensity, Mach2Vel, *Velocity_Inf, factor;

  su2double *USens = new su2double[nVar];
  su2double *UnitNormal = new su2double[nDim];
  su2double *normal_grad_vel = new su2double[nDim];
  su2double *tang_deriv_psi5 = new su2double[nDim];
  su2double *tang_deriv_T = new su2double[nDim];
  su2double **Sigma = new su2double* [nDim];
  
  for (iDim = 0; iDim < nDim; iDim++)
    Sigma[iDim] = new su2double [nDim];
  
  su2double *normal_grad_gridvel = new su2double[nDim];
  su2double *normal_grad_v_ux =new su2double[nDim];
  su2double **Sigma_Psi5v = new su2double* [nDim];
  for (iDim = 0; iDim < nDim; iDim++)
    Sigma_Psi5v[iDim] = new su2double [nDim];
  su2double **tau = new su2double* [nDim];
  for (iDim = 0; iDim < nDim; iDim++)
    tau[iDim] = new su2double [nDim];
  su2double *Velocity = new su2double[nDim];
  
  bool compressible      = (config->GetKind_Regime() == COMPRESSIBLE);
  bool incompressible    = (config->GetKind_Regime() == INCOMPRESSIBLE);
  bool freesurface       = (config->GetKind_Regime() == FREESURFACE);
  bool rotating_frame    = config->GetRotating_Frame();
  bool grid_movement     = config->GetGrid_Movement();
  su2double RefAreaCoeff    = config->GetRefAreaCoeff();
  su2double Mach_Motion     = config->GetMach_Motion();
  unsigned short ObjFunc = config->GetKind_ObjFunc();
  su2double Gas_Constant    = config->GetGas_ConstantND();
  su2double Cp              = (Gamma / Gamma_Minus_One) * Gas_Constant;
  su2double Prandtl_Lam     = config->GetPrandtl_Lam();
  
  if (config->GetSystemMeasurements() == US) scale = 1.0/12.0;
  else scale = 1.0;
  
  /*--- Compute non-dimensional factor. For dynamic meshes, use the motion Mach
   number as a reference value for computing the force coefficients.
   Otherwise, use the freestream values,
   which is the standard convention. ---*/
  
  if (grid_movement) {
    Mach2Vel = sqrt(Gamma*Gas_Constant*config->GetTemperature_FreeStreamND());
    RefVel2 = (Mach_Motion*Mach2Vel)*(Mach_Motion*Mach2Vel);
  }
  else {
    Velocity_Inf = config->GetVelocity_FreeStreamND();
    RefVel2 = 0.0;
    for (iDim = 0; iDim < nDim; iDim++)
      RefVel2  += Velocity_Inf[iDim]*Velocity_Inf[iDim];
  }
  
  RefDensity  = config->GetDensity_FreeStreamND();
  
  factor = 1.0/(0.5*RefDensity*RefAreaCoeff*RefVel2);
  
  if ((ObjFunc == INVERSE_DESIGN_HEATFLUX) || (ObjFunc == FREE_SURFACE) ||
      (ObjFunc == TOTAL_HEATFLUX) || (ObjFunc == MAXIMUM_HEATFLUX) ||
<<<<<<< HEAD
      (ObjFunc == AVG_TOTAL_PRESSURE) || (ObjFunc == AVG_OUTLET_PRESSURE) ||
      (ObjFunc == MASS_FLOW_RATE)) factor = 1.0;
=======
      (ObjFunc == MASS_FLOW_RATE) ) factor = 1.0;

 if ((ObjFunc == AVG_TOTAL_PRESSURE) || (ObjFunc == AVG_OUTLET_PRESSURE) ||
     (ObjFunc == OUTFLOW_GENERALIZED)) factor = 1.0/Area_Monitored;

>>>>>>> 1809033a

  /*--- Compute gradient of the grid velocity, if applicable ---*/
  
  if (grid_movement)
    SetGridVel_Gradient(geometry, config);
  
  Total_Sens_Geo = 0.0;
  Total_Sens_Mach = 0.0;
  Total_Sens_AoA = 0.0;
  Total_Sens_Press = 0.0;
  Total_Sens_Temp = 0.0;
  
  for (iMarker = 0; iMarker < nMarker; iMarker++) {
    
    Sens_Geo[iMarker] = 0.0;
    
    if ((config->GetMarker_All_KindBC(iMarker) == HEAT_FLUX) ||
        (config->GetMarker_All_KindBC(iMarker) == ISOTHERMAL)) {
      
      for (iVertex = 0; iVertex < geometry->nVertex[iMarker]; iVertex++) {
        
        iPoint = geometry->vertex[iMarker][iVertex]->GetNode();
        
        if (geometry->node[iPoint]->GetDomain()) {
          
          PsiVar_Grad = node[iPoint]->GetGradient();
          PrimVar_Grad = solver_container[FLOW_SOL]->node[iPoint]->GetGradient_Primitive();
          
          if (compressible) Laminar_Viscosity = solver_container[FLOW_SOL]->node[iPoint]->GetLaminarViscosity();
          if (incompressible || freesurface) Laminar_Viscosity = solver_container[FLOW_SOL]->node[iPoint]->GetLaminarViscosityInc();
          
          heat_flux_factor = Cp * Laminar_Viscosity / Prandtl_Lam;
          
          /*--- Compute face area and the unit normal to the surface ---*/
          
          Normal = geometry->vertex[iMarker][iVertex]->GetNormal();
          Area = 0.0; for (iDim = 0; iDim < nDim; iDim++) { Area += Normal[iDim]*Normal[iDim]; } Area = sqrt(Area);
          for (iDim = 0; iDim < nDim; iDim++) { UnitNormal[iDim] = Normal[iDim] / Area; }
          
          /*--- Compute the sensitivity related to the temperature ---*/
          
          if (compressible) {
            
            normal_grad_psi5 = 0.0; normal_grad_T = 0.0;
            for (iDim = 0; iDim < nDim; iDim++) {
              normal_grad_psi5 += PsiVar_Grad[nVar-1][iDim]*UnitNormal[iDim];
              normal_grad_T += PrimVar_Grad[0][iDim]*UnitNormal[iDim];
            }
            
            temp_sens = 0.0;
            if (config->GetMarker_All_KindBC(iMarker) == HEAT_FLUX) {
              
              /*--- Heat Flux Term: temp_sens = (\partial_tg \psi_5)\cdot (k \partial_tg T) ---*/
              
              for (iDim = 0; iDim < nDim; iDim++) {
                tang_deriv_psi5[iDim] = PsiVar_Grad[nVar-1][iDim] - normal_grad_psi5*UnitNormal[iDim];
                tang_deriv_T[iDim] = PrimVar_Grad[0][iDim] - normal_grad_T*UnitNormal[iDim];
              }
              for (iDim = 0; iDim < nDim; iDim++)
                temp_sens += heat_flux_factor * tang_deriv_psi5[iDim] * tang_deriv_T[iDim];
              
            } else if (config->GetMarker_All_KindBC(iMarker) == ISOTHERMAL) {
              
              /*--- Isothermal Term: temp_sens = - k * \partial_n(\psi_5) * \partial_n(T) ---*/
              
              temp_sens = - heat_flux_factor * normal_grad_psi5 * normal_grad_T;
              
            }
          }
          if (incompressible || freesurface) {
            
            /*--- Incompressible case ---*/
            
            temp_sens = 0.0;
            
          }
          
          /*--- Term: sigma_partial = \Sigma_{ji} n_i \partial_n v_j ---*/
          
          if (compressible) {
            div_phi = 0.0;
            for (iDim = 0; iDim < nDim; iDim++) {
              div_phi += PsiVar_Grad[iDim+1][iDim];
              for (jDim = 0; jDim < nDim; jDim++)
                Sigma[iDim][jDim] = Laminar_Viscosity * (PsiVar_Grad[iDim+1][jDim]+PsiVar_Grad[jDim+1][iDim]);
            }
            for (iDim = 0; iDim < nDim; iDim++)
              Sigma[iDim][iDim] -= TWO3*Laminar_Viscosity * div_phi;
          }
          if (incompressible || freesurface) {
            for (iDim = 0; iDim < nDim; iDim++) {
              for (jDim = 0; jDim < nDim; jDim++)
                Sigma[iDim][jDim] = Laminar_Viscosity * PsiVar_Grad[jDim+1][iDim];
            }
          }
          
          for (iDim = 0; iDim < nDim; iDim++) {
            normal_grad_vel[iDim] = 0.0;
            for (jDim = 0; jDim < nDim; jDim++)
              normal_grad_vel[iDim] += PrimVar_Grad[iDim+1][jDim]*UnitNormal[jDim];
          }
          
          sigma_partial = 0.0;
          for (iDim = 0; iDim < nDim; iDim++)
            for (jDim = 0; jDim < nDim; jDim++)
              sigma_partial += UnitNormal[iDim]*Sigma[iDim][jDim]*normal_grad_vel[jDim];
          
          /*--- Compute additional terms in the surface sensitivity for
           moving walls in a rotating frame or dynamic mesh problem. ---*/
          
          if (grid_movement) {
            
            Psi = node[iPoint]->GetSolution();
            U = solver_container[FLOW_SOL]->node[iPoint]->GetSolution();
            Density = U[0];
            if (compressible)   Pressure = solver_container[FLOW_SOL]->node[iPoint]->GetPressure();
            if (incompressible || freesurface) Pressure = solver_container[FLOW_SOL]->node[iPoint]->GetPressureInc();
            Enthalpy = solver_container[FLOW_SOL]->node[iPoint]->GetEnthalpy();
            
            /*--- Turbulent kinetic energy ---*/
            
            if (config->GetKind_Turb_Model() == SST)
              val_turb_ke = solver_container[TURB_SOL]->node[iPoint]->GetSolution(0);
            else
              val_turb_ke = 0.0;
            
            div_vel = 0.0;
            for (iDim = 0 ; iDim < nDim; iDim++) {
              Velocity[iDim] = U[iDim+1]/Density;
              div_vel += PrimVar_Grad[iDim+1][iDim];
            }
            
            for (iDim = 0 ; iDim < nDim; iDim++)
              for (jDim = 0 ; jDim < nDim; jDim++)
                tau[iDim][jDim] = Laminar_Viscosity*(PrimVar_Grad[jDim+1][iDim] + PrimVar_Grad[iDim+1][jDim])
                - TWO3*Laminar_Viscosity*div_vel*delta[iDim][jDim]
                - TWO3*Density*val_turb_ke*delta[iDim][jDim];
            
            /*--- Form normal_grad_gridvel = \partial_n (u_omega) ---*/
            
            GridVel_Grad = geometry->node[iPoint]->GetGridVel_Grad();
            for (iDim = 0; iDim < nDim; iDim++) {
              normal_grad_gridvel[iDim] = 0.0;
              for (jDim = 0; jDim < nDim; jDim++)
                normal_grad_gridvel[iDim] += GridVel_Grad[iDim][jDim]*UnitNormal[jDim];
            }
            
            /*--- Form normal_grad_v_ux = \partial_n (v - u_omega) ---*/
            
            for (iDim = 0; iDim < nDim; iDim++)
              normal_grad_v_ux[iDim] = normal_grad_vel[iDim] - normal_grad_gridvel[iDim];
            
            /*--- Form Sigma_Psi5v ---*/
            
            gradPsi5_v = 0.0;
            for (iDim = 0; iDim < nDim; iDim++) {
              gradPsi5_v += PsiVar_Grad[nDim+1][iDim]*Velocity[iDim];
              for (jDim = 0; jDim < nDim; jDim++)
                Sigma_Psi5v[iDim][jDim] = Laminar_Viscosity * (PsiVar_Grad[nDim+1][iDim]*Velocity[jDim]+PsiVar_Grad[nDim+1][jDim]*Velocity[iDim]);
            }
            for (iDim = 0; iDim < nDim; iDim++)
              Sigma_Psi5v[iDim][iDim] -= TWO3*Laminar_Viscosity * gradPsi5_v;
            
            
            /*--- Now compute terms of the surface sensitivity ---*/
            
            /*--- Form vartheta_partial = \vartheta * \partial_n (v - u_x) . n ---*/
            vartheta = Density*Psi[0] + Density*Enthalpy*Psi[nDim+1];
            for (iDim = 0; iDim < nDim; iDim++) {
              vartheta += U[iDim+1]*Psi[iDim+1];
            }
            vartheta_partial = 0.0;
            for (iDim = 0; iDim < nDim; iDim++)
              vartheta_partial += vartheta * normal_grad_v_ux[iDim] * UnitNormal[iDim];
            
            /*--- Form sigma_partial = n_i ( \Sigma_Phi_{ij} + \Sigma_Psi5v_{ij} ) \partial_n (v - u_x)_j ---*/
            
            sigma_partial = 0.0;
            for (iDim = 0; iDim < nDim; iDim++)
              for (jDim = 0; jDim < nDim; jDim++)
                sigma_partial += UnitNormal[iDim]*(Sigma[iDim][jDim]+Sigma_Psi5v[iDim][jDim])*normal_grad_v_ux[jDim];
            
            /*--- Form psi5_tau_partial = \Psi_5 * \partial_n (v - u_x)_i * tau_{ij} * n_j ---*/
            
            psi5_tau_partial = 0.0;
            for (iDim = 0; iDim < nDim; iDim++)
              for (jDim = 0; jDim < nDim; jDim++)
                psi5_tau_partial -= Psi[nDim+1]*normal_grad_v_ux[iDim]*tau[iDim][jDim]*UnitNormal[jDim];
            
            /*--- Form psi5_p_div_vel = ---*/
            
            psi5_p_div_vel = -Psi[nDim+1]*Pressure*div_vel;
            
            /*--- Form psi5_tau_grad_vel = \Psi_5 * tau_{ij} : \nabla( v ) ---*/
            
            psi5_tau_grad_vel = 0.0;
            for (iDim = 0; iDim < nDim; iDim++)
              for (jDim = 0; jDim < nDim; jDim++)
                psi5_tau_grad_vel += Psi[nDim+1]*tau[iDim][jDim]*PrimVar_Grad[iDim+1][jDim];
            
            /*--- Retrieve the angular velocity vector ---*/
            
            source_v_1 = 0.0;
            if (rotating_frame) {
              
              Omega[0]  = (config->GetRotation_Rate_X(ZONE_0)/config->GetOmega_Ref());
              Omega[1]  = (config->GetRotation_Rate_Y(ZONE_0)/config->GetOmega_Ref());
              Omega[2]  = (config->GetRotation_Rate_Z(ZONE_0)/config->GetOmega_Ref());
              
              /*--- Calculate momentum source terms as: rho * ( Omega X V ) ---*/
              
              for (iDim = 0; iDim < nDim; iDim++)
                rho_v[iDim] = U[iDim+1];
              if (nDim == 2) rho_v[2] = 0.0;
              
              CrossProduct[0] = Omega[1]*rho_v[2] - Omega[2]*rho_v[1];
              CrossProduct[1] = Omega[2]*rho_v[0] - Omega[0]*rho_v[2];
              CrossProduct[2] = Omega[0]*rho_v[1] - Omega[1]*rho_v[0];
              
              
              for (iDim = 0; iDim < nDim; iDim++) {
                source_v_1 += Psi[iDim+1]*CrossProduct[iDim];
              }
            }
            
            /*--- For simplicity, store all additional terms within sigma_partial ---*/
            
            sigma_partial = sigma_partial + vartheta_partial + psi5_tau_partial + psi5_p_div_vel + psi5_tau_grad_vel + source_v_1;
            
          }
          
          /*--- Compute additional term in the surface sensitivity for free surface problem. ---*/
          
          if (freesurface) {
            LevelSet = solver_container[FLOW_SOL]->node[iPoint]->GetSolution(nDim+1);
            Target_LevelSet = geometry->node[iPoint]->GetCoord(nDim-1);
            sigma_partial += 0.5*(Target_LevelSet - LevelSet)*(Target_LevelSet - LevelSet);
          }
          
          /*--- Compute sensitivity for each surface point ---*/
          
          CSensitivity[iMarker][iVertex] = (sigma_partial - temp_sens) * Area * scale * factor;
            
          /*--- Change the sign of the sensitivity if the normal has been flipped --*/

          if (geometry->node[iPoint]->GetFlip_Orientation())
            CSensitivity[iMarker][iVertex] = -CSensitivity[iMarker][iVertex];
          
          /*--- If sharp edge, set the sensitivity to 0 on that region ---*/
          
          if (config->GetSens_Remove_Sharp()) {
            eps = config->GetLimiterCoeff()*config->GetRefElemLength();
            if ( geometry->node[iPoint]->GetSharpEdge_Distance() < config->GetSharpEdgesCoeff()*eps )
              CSensitivity[iMarker][iVertex] = 0.0;
          }
          
          Sens_Geo[iMarker] -= CSensitivity[iMarker][iVertex];
          
        }
      }
      
      Total_Sens_Geo += Sens_Geo[iMarker];
      
    }
  }
  
  /*--- Farfield Sensitivity (Mach, AoA, Press, Temp), only for compressible flows ---*/
  
  if (compressible) {
    
    for (iMarker = 0; iMarker < nMarker; iMarker++) {
      
      if (config->GetMarker_All_KindBC(iMarker) == FAR_FIELD || config->GetMarker_All_KindBC(iMarker) == INLET_FLOW ||
          config->GetMarker_All_KindBC(iMarker) == SUPERSONIC_INLET || config->GetMarker_All_KindBC(iMarker) == SUPERSONIC_OUTLET ||
          config->GetMarker_All_KindBC(iMarker) == ENGINE_INFLOW  ) {
        
        Sens_Mach[iMarker]  = 0.0;
        Sens_AoA[iMarker]   = 0.0;
        Sens_Press[iMarker] = 0.0;
        Sens_Temp[iMarker]  = 0.0;
<<<<<<< HEAD
=======
        Sens_BPress[iMarker] = 0.0;
>>>>>>> 1809033a
        
        for (iVertex = 0; iVertex < geometry->nVertex[iMarker]; iVertex++) {
          iPoint = geometry->vertex[iMarker][iVertex]->GetNode();
          
          if (geometry->node[iPoint]->GetDomain()) {
            Psi = node[iPoint]->GetSolution();
            U = solver_container[FLOW_SOL]->node[iPoint]->GetSolution();
            Normal = geometry->vertex[iMarker][iVertex]->GetNormal();
            
            Mach_Inf   = config->GetMach();
            if (grid_movement) Mach_Inf = config->GetMach_Motion();
            
            r = U[0]; ru = U[1]; rv = U[2];
            if (nDim == 2) { rw = 0.0; rE = U[3]; }
            else { rw = U[3]; rE = U[4]; }
            p = Gamma_Minus_One*(rE-(ru*ru + rv*rv + rw*rw)/(2*r));
            
            Area = 0.0; for (iDim = 0; iDim < nDim; iDim++) Area += Normal[iDim]*Normal[iDim];
            Area = sqrt(Area);
            for (iDim = 0; iDim < nDim; iDim++) UnitNormal[iDim] = -Normal[iDim]/Area;
            
            H = (rE + p)/r;
            
            dp_dr = Gamma_Minus_One*(ru*ru + rv*rv + rw*rw)/(2*r*r);
            dp_dru = -Gamma_Minus_One*ru/r;
            dp_drv = -Gamma_Minus_One*rv/r;
            if (nDim == 2) { dp_drw = 0.0; dp_drE = Gamma_Minus_One; }
            else { dp_drw = -Gamma_Minus_One*rw/r; dp_drE = Gamma_Minus_One; }
            
            dH_dr = (-H + dp_dr)/r; dH_dru = dp_dru/r; dH_drv = dp_drv/r;
            if (nDim == 2) { dH_drw = 0.0; dH_drE = (1 + dp_drE)/r; }
            else { dH_drw = dp_drw/r; dH_drE = (1 + dp_drE)/r; }
            
            if (nDim == 2) {
              Jacobian_j[0][0] = 0.0;
              Jacobian_j[1][0] = Area*UnitNormal[0];
              Jacobian_j[2][0] = Area*UnitNormal[1];
              Jacobian_j[3][0] = 0.0;
              
              Jacobian_j[0][1] = (-(ru*ru)/(r*r) + dp_dr)*Area*UnitNormal[0] + (-(ru*rv)/(r*r))*Area*UnitNormal[1];
              Jacobian_j[1][1] = (2*ru/r + dp_dru)*Area*UnitNormal[0] + (rv/r)*Area*UnitNormal[1];
              Jacobian_j[2][1] = (dp_drv)*Area*UnitNormal[0] + (ru/r)*Area*UnitNormal[1];
              Jacobian_j[3][1] = (dp_drE)*Area*UnitNormal[0];
              
              Jacobian_j[0][2] = (-(ru*rv)/(r*r))*Area*UnitNormal[0] + (-(rv*rv)/(r*r) + dp_dr)*Area*UnitNormal[1];
              Jacobian_j[1][2] = (rv/r)*Area*UnitNormal[0] + (dp_dru)*Area*UnitNormal[1];
              Jacobian_j[2][2] = (ru/r)*Area*UnitNormal[0] + (2*rv/r + dp_drv)*Area*UnitNormal[1];
              Jacobian_j[3][2] = (dp_drE)*Area*UnitNormal[1];
              
              Jacobian_j[0][3] = (ru*dH_dr)*Area*UnitNormal[0] + (rv*dH_dr)*Area*UnitNormal[1];
              Jacobian_j[1][3] = (H + ru*dH_dru)*Area*UnitNormal[0] + (rv*dH_dru)*Area*UnitNormal[1];
              Jacobian_j[2][3] = (ru*dH_drv)*Area*UnitNormal[0] + (H + rv*dH_drv)*Area*UnitNormal[1];
              Jacobian_j[3][3] = (ru*dH_drE)*Area*UnitNormal[0] + (rv*dH_drE)*Area*UnitNormal[1];
            }
            else {
              Jacobian_j[0][0] = 0.0;
              Jacobian_j[1][0] = Area*UnitNormal[0];
              Jacobian_j[2][0] = Area*UnitNormal[1];
              Jacobian_j[3][0] = Area*UnitNormal[2];
              Jacobian_j[4][0] = 0.0;
              
              Jacobian_j[0][1] = (-(ru*ru)/(r*r) + dp_dr)*Area*UnitNormal[0] + (-(ru*rv)/(r*r))*Area*UnitNormal[1] + (-(ru*rw)/(r*r))*Area*UnitNormal[2];
              Jacobian_j[1][1] = (2*ru/r + dp_dru)*Area*UnitNormal[0] + (rv/r)*Area*UnitNormal[1] + (rw/r)*Area*UnitNormal[2];
              Jacobian_j[2][1] = (dp_drv)*Area*UnitNormal[0] + (ru/r)*Area*UnitNormal[1];
              Jacobian_j[3][1] = (dp_drw)*Area*UnitNormal[0] + (ru/r)*Area*UnitNormal[2];
              Jacobian_j[4][1] = (dp_drE)*Area*UnitNormal[0];
              
              Jacobian_j[0][2] = (-(ru*rv)/(r*r))*Area*UnitNormal[0] + (-(rv*rv)/(r*r) + dp_dr)*Area*UnitNormal[1] + (-(rv*rw)/(r*r))*Area*UnitNormal[2];
              Jacobian_j[1][2] = (rv/r)*Area*UnitNormal[0] + (dp_dru)*Area*UnitNormal[1];
              Jacobian_j[2][2] = (ru/r)*Area*UnitNormal[0] + (2*rv/r + dp_drv)*Area*UnitNormal[1] + (rw/r)*Area*UnitNormal[2];
              Jacobian_j[3][2] = (dp_drw)*Area*UnitNormal[1] + (rv/r)*Area*UnitNormal[2];
              Jacobian_j[4][2] = (dp_drE)*Area*UnitNormal[1];
              
              Jacobian_j[0][3] = (-(ru*rw)/(r*r))*Area*UnitNormal[0] + (-(rv*rw)/(r*r))*Area*UnitNormal[1] + (-(rw*rw)/(r*r) + dp_dr)*Area*UnitNormal[2];
              Jacobian_j[1][3] = (rw/r)*Area*UnitNormal[0] + (dp_dru)*Area*UnitNormal[2];
              Jacobian_j[2][3] = (rw/r)*Area*UnitNormal[1] + (dp_drv)*Area*UnitNormal[2];
              Jacobian_j[3][3] = (ru/r)*Area*UnitNormal[0] + (rv/r)*Area*UnitNormal[1] + (2*rw/r + dp_drw)*Area*UnitNormal[2];
              Jacobian_j[4][3] = (dp_drE)*Area*UnitNormal[2];
              
              Jacobian_j[0][4] = (ru*dH_dr)*Area*UnitNormal[0] + (rv*dH_dr)*Area*UnitNormal[1] + (rw*dH_dr)*Area*UnitNormal[2];
              Jacobian_j[1][4] = (H + ru*dH_dru)*Area*UnitNormal[0] + (rv*dH_dru)*Area*UnitNormal[1] + (rw*dH_dru)*Area*UnitNormal[2];
              Jacobian_j[2][4] = (ru*dH_drv)*Area*UnitNormal[0] + (H + rv*dH_drv)*Area*UnitNormal[1] + (rw*dH_drv)*Area*UnitNormal[2];
              Jacobian_j[3][4] = (ru*dH_drw)*Area*UnitNormal[0] + (rv*dH_drw)*Area*UnitNormal[1] + (H + rw*dH_drw)*Area*UnitNormal[2];
              Jacobian_j[4][4] = (ru*dH_drE)*Area*UnitNormal[0] + (rv*dH_drE)*Area*UnitNormal[1] + (rw*dH_drE)*Area*UnitNormal[2];
            }
            
            /*--- Mach number sensitivity ---*/
            
            USens[0] = 0.0; USens[1] = ru/Mach_Inf; USens[2] = rv/Mach_Inf;
            if (nDim == 2) { USens[3] = Gamma*Mach_Inf*p; }
            else { USens[3] = rw/Mach_Inf; USens[4] = Gamma*Mach_Inf*p; }
            for (iPos = 0; iPos < nVar; iPos++) {
              for (jPos = 0; jPos < nVar; jPos++) {
                Sens_Mach[iMarker] += Psi[iPos]*Jacobian_j[jPos][iPos]*USens[jPos];
              }
            }
            
            /*--- AoA sensitivity ---*/
            
            USens[0] = 0.0;
            if (nDim == 2) { USens[1] = -rv; USens[2] = ru; USens[3] = 0.0; }
            else { USens[1] = -rw; USens[2] = 0.0; USens[3] = ru; USens[4] = 0.0; }
            for (iPos = 0; iPos < nVar; iPos++) {
              for (jPos = 0; jPos < nVar; jPos++) {
                Sens_AoA[iMarker] += Psi[iPos]*Jacobian_j[jPos][iPos]*USens[jPos];
              }
            }
            
            /*--- Pressure sensitivity ---*/
            
            USens[0] = r/p; USens[1] = ru/p; USens[2] = rv/p;
            if (nDim == 2) { USens[3] = rE/p; }
            else { USens[3] = rw/p; USens[4] = rE/p; }
            for (iPos = 0; iPos < nVar; iPos++) {
              for (jPos = 0; jPos < nVar; jPos++) {
                Sens_Press[iMarker] += Psi[iPos]*Jacobian_j[jPos][iPos]*USens[jPos];
              }
            }
            
            /*--- Temperature sensitivity ---*/
            
            T = p/(r*Gas_Constant);
            USens[0] = -r/T; USens[1] = 0.5*ru/T; USens[2] = 0.5*rv/T;
            if (nDim == 2) { USens[3] = (ru*ru + rv*rv + rw*rw)/(r*T); }
            else { USens[3] = 0.5*rw/T; USens[4] = (ru*ru + rv*rv + rw*rw)/(r*T); }
            for (iPos = 0; iPos < nVar; iPos++) {
              for (jPos = 0; jPos < nVar; jPos++) {
                Sens_Temp[iMarker] += Psi[iPos]*Jacobian_j[jPos][iPos]*USens[jPos];
              }
            }
          }
        }
        
        Total_Sens_Mach  -= Sens_Mach[iMarker] * scale * factor;
        Total_Sens_AoA   -= Sens_AoA[iMarker] * scale * factor;
        Total_Sens_Press -= Sens_Press[iMarker] * scale * factor;
        Total_Sens_Temp  -= Sens_Temp[iMarker] * scale * factor;
        
      }
      
    }
    
    /*--- Explicit contribution from objective function quantity ---*/
    
    for (iMarker = 0; iMarker < nMarker; iMarker++) {
      
      if ((config->GetMarker_All_KindBC(iMarker) == HEAT_FLUX) ||
          (config->GetMarker_All_KindBC(iMarker) == ISOTHERMAL)) {
        
        Sens_Mach[iMarker]  = 0.0;
        Sens_AoA[iMarker]   = 0.0;
        Sens_Press[iMarker] = 0.0;
        Sens_Temp[iMarker]  = 0.0;
<<<<<<< HEAD
=======
        Sens_BPress[iMarker] = 0.0;
>>>>>>> 1809033a
        
        for (iVertex = 0; iVertex < geometry->nVertex[iMarker]; iVertex++) {
          iPoint = geometry->vertex[iMarker][iVertex]->GetNode();
          
          if (geometry->node[iPoint]->GetDomain()) {
            
            Normal = geometry->vertex[iMarker][iVertex]->GetNormal();
            p = solver_container[FLOW_SOL]->node[iPoint]->GetPressure();
            
            Mach_Inf   = config->GetMach();
            if (grid_movement) Mach_Inf = config->GetMach_Motion();
            
            d = node[iPoint]->GetForceProj_Vector();
            Area = 0.0; for (iDim = 0; iDim < nDim; iDim++) Area += Normal[iDim]*Normal[iDim];
            Area = sqrt(Area);
            for (iDim = 0; iDim < nDim; iDim++) UnitNormal[iDim] = -Normal[iDim]/Area;
            
            /*--- Mach number sensitivity ---*/
            
            for (iPos = 0; iPos < nDim; iPos++) Dd[iPos] = -(2.0/Mach_Inf)*d[iPos];
            for (iPos = 0; iPos < nDim; iPos++) Sens_Mach[iMarker] += p*Dd[iPos]*Area*UnitNormal[iPos];
            
            /*--- AoA sensitivity ---*/

            if (config->GetKind_ObjFunc() == DRAG_COEFFICIENT ||
                config->GetKind_ObjFunc() == LIFT_COEFFICIENT ||
                config->GetKind_ObjFunc() == SIDEFORCE_COEFFICIENT ||
                config->GetKind_ObjFunc() == EQUIVALENT_AREA ||
                config->GetKind_ObjFunc() == NEARFIELD_PRESSURE) {
              if (nDim == 2) {
                D[0][0] = 0.0; D[0][1] = -1.0;
                D[1][0] = 1.0; D[1][1] = 0.0;
              }
              else {
                D[0][0] = 0.0; D[0][1] = 0.0; D[0][2] = -1.0;
                D[1][0] = 0.0; D[1][1] = 0.0; D[1][2] = 0.0;
                D[2][0] = 1.0; D[2][1] = 0.0; D[2][2] = 0.0;
              }
              for (iPos = 0; iPos < nDim; iPos++) Dd[iPos] = 0.0;
              for (iPos = 0; iPos < nDim; iPos++) {
                for (jPos = 0; jPos < nDim; jPos++)
                  Dd[iPos] += D[iPos][jPos]*d[jPos];
              }
            }
            
            /*--- Coefficients with no explicit AoA dependece ---*/
            
            else {
              for (iPos = 0; iPos<nDim; iPos++) Dd[iPos] = 0.0;
            }
            
            for (iPos = 0; iPos < nDim; iPos++)
              Sens_AoA[iMarker] += p*Dd[iPos]*Area*UnitNormal[iPos];
            
            /*--- Pressure sensitivity ---*/
            
            for (iPos = 0; iPos<nDim; iPos++) Dd[iPos] = -(1/p)*d[iPos];
            for (iPos = 0; iPos<nDim; iPos++)
              Sens_Press[iMarker] += p*Dd[iPos]*Area*UnitNormal[iPos];
            
            /*--- Temperature sensitivity ---*/
            
            for (iPos = 0; iPos<nDim; iPos++) Dd[iPos] = 0.0;
            for (iPos = 0; iPos<nDim; iPos++)
              Sens_Temp[iMarker] += p*Dd[iPos]*Area*UnitNormal[iPos];
            
          }
        }
        
        Total_Sens_Mach  += Sens_Mach[iMarker] * scale * factor;
        Total_Sens_AoA   += Sens_AoA[iMarker] * scale * factor;
        Total_Sens_Press += Sens_Press[iMarker] * scale * factor;
        Total_Sens_Temp  += Sens_Temp[iMarker] * scale * factor;
        
      }
    }
  }
  
#ifdef HAVE_MPI
  
  su2double MyTotal_Sens_Geo   = Total_Sens_Geo;     Total_Sens_Geo = 0.0;
  su2double MyTotal_Sens_Mach  = Total_Sens_Mach;    Total_Sens_Mach = 0.0;
  su2double MyTotal_Sens_AoA   = Total_Sens_AoA;     Total_Sens_AoA = 0.0;
  su2double MyTotal_Sens_Press = Total_Sens_Press;   Total_Sens_Press = 0.0;
  su2double MyTotal_Sens_Temp  = Total_Sens_Temp;    Total_Sens_Temp = 0.0;
  
  SU2_MPI::Allreduce(&MyTotal_Sens_Geo, &Total_Sens_Geo, 1, MPI_DOUBLE, MPI_SUM, MPI_COMM_WORLD);
  SU2_MPI::Allreduce(&MyTotal_Sens_Mach, &Total_Sens_Mach, 1, MPI_DOUBLE, MPI_SUM, MPI_COMM_WORLD);
  SU2_MPI::Allreduce(&MyTotal_Sens_AoA, &Total_Sens_AoA, 1, MPI_DOUBLE, MPI_SUM, MPI_COMM_WORLD);
  SU2_MPI::Allreduce(&MyTotal_Sens_Press, &Total_Sens_Press, 1, MPI_DOUBLE, MPI_SUM, MPI_COMM_WORLD);
  SU2_MPI::Allreduce(&MyTotal_Sens_Temp, &Total_Sens_Temp, 1, MPI_DOUBLE, MPI_SUM, MPI_COMM_WORLD);
  
#endif
  
  delete [] USens;
  delete [] UnitNormal;
  delete [] normal_grad_vel;
  delete [] tang_deriv_psi5;
  delete [] tang_deriv_T;
  for (iDim = 0; iDim < nDim; iDim++)
    delete Sigma[iDim];
  delete [] Sigma;
  delete [] normal_grad_gridvel;
  delete [] normal_grad_v_ux;
  for (iDim = 0; iDim < nDim; iDim++)
    delete Sigma_Psi5v[iDim];
  for (iDim = 0; iDim < nDim; iDim++)
    delete tau[iDim];
  delete [] tau;
  delete [] Velocity;
  
}

void CAdjNSSolver::BC_HeatFlux_Wall(CGeometry *geometry, CSolver **solver_container, CNumerics *conv_numerics, CNumerics *visc_numerics, CConfig *config, unsigned short val_marker) {
  
  unsigned short iDim, iVar, jVar, jDim;
  unsigned long iVertex, iPoint, total_index, Point_Normal;
  
  su2double *d, l1psi, vartheta, Sigma_5, **PsiVar_Grad, phi[3];
  su2double sq_vel, ProjGridVel, Enthalpy = 0.0, *GridVel;
  su2double ViscDens, XiDens, Density, Pressure = 0.0, dPhiE_dn;
  su2double Laminar_Viscosity = 0.0, Eddy_Viscosity = 0.0;
  su2double Sigma_xx, Sigma_yy, Sigma_zz, Sigma_xy, Sigma_xz, Sigma_yz;
  su2double Sigma_xx5, Sigma_yy5, Sigma_zz5, Sigma_xy5, Sigma_xz5;
  su2double Sigma_yz5, eta_xx, eta_yy, eta_zz, eta_xy, eta_xz, eta_yz;
  su2double *Coord_i, *Coord_j, dist_ij_2;
  su2double dSigmaxx_phi1, dSigmayy_phi1, dSigmazz_phi1, dSigmaxy_phi1, dSigmaxz_phi1, dSigmayz_phi1;
  su2double dSigmaxx_phi2, dSigmayy_phi2, dSigmazz_phi2, dSigmaxy_phi2, dSigmaxz_phi2, dSigmayz_phi2;
  su2double dSigmaxx_phi3, dSigmayy_phi3, dSigmazz_phi3, dSigmaxy_phi3, dSigmaxz_phi3, dSigmayz_phi3;
  su2double dSigma5_psi5;
  
  bool implicit = (config->GetKind_TimeIntScheme_AdjFlow() == EULER_IMPLICIT);
  bool compressible   = (config->GetKind_Regime() == COMPRESSIBLE);
  bool incompressible = (config->GetKind_Regime() == INCOMPRESSIBLE);
  bool freesurface    = (config->GetKind_Regime() == FREESURFACE);
  bool grid_movement  = config->GetGrid_Movement();
  
  su2double Prandtl_Lam  = config->GetPrandtl_Lam();
  su2double Prandtl_Turb = config->GetPrandtl_Turb();
  
  su2double *Psi = new su2double[nVar];
  su2double **Tau = new su2double*[nDim];
  for (iDim = 0; iDim < nDim; iDim++)
    Tau[iDim] = new su2double [nDim];
  su2double *Velocity = new su2double[nDim];
  su2double *Normal = new su2double[nDim];
  su2double *Edge_Vector = new su2double[nDim];
  su2double **GradPhi = new su2double*[nDim];
  for (iDim = 0; iDim < nDim; iDim++)
    GradPhi[iDim] = new su2double [nDim];
  su2double *GradPsiE = new su2double [nDim];
  
  /*--- Loop over all of the vertices on this boundary marker ---*/
  
  for (iVertex = 0; iVertex < geometry->nVertex[val_marker]; iVertex++) {
    
    iPoint = geometry->vertex[val_marker][iVertex]->GetNode();
    
    /*--- Check if the node belongs to the domain (i.e, not a halo node) ---*/
    
    if (geometry->node[iPoint]->GetDomain()) {
      
      /*--- Normal vector for this vertex (negate for outward convention) ---*/
      
      geometry->vertex[val_marker][iVertex]->GetNormal(Normal);
      for (iDim = 0; iDim < nDim; iDim++) Normal[iDim] = -Normal[iDim];
      
      /*--- Initialize the convective & viscous residuals to zero ---*/
      
      for (iVar = 0; iVar < nVar; iVar++) {
        Res_Conv_i[iVar] = 0.0; Res_Visc_i[iVar] = 0.0;
        if (implicit) { for (jVar = 0; jVar < nVar; jVar ++) Jacobian_ii[iVar][jVar] = 0.0; }
      }
      
      /*--- Retrieve adjoint solution at the wall boundary node ---*/
      
      for (iVar = 0; iVar < nVar; iVar++)
        Psi[iVar] = node[iPoint]->GetSolution(iVar);
      
      /*--- Get the force projection vector (based on the objective function) ---*/
      
      d = node[iPoint]->GetForceProj_Vector();
      
      /*--- Set the adjoint velocity BC ---*/
      
      for (iDim = 0; iDim < nDim; iDim++) { phi[iDim] = d[iDim]; }
      
      /*--- Correct the adjoint velocity BC for dynamic meshes ---*/
      
      if (grid_movement) {
        GridVel = geometry->node[iPoint]->GetGridVel();
        for (iDim = 0; iDim < nDim; iDim++)
          phi[iDim] -= Psi[nDim+1]*GridVel[iDim];
      }
      
      /*--- Impose the value of the adjoint velocity as a strong boundary
       condition (Dirichlet). Fix the adjoint velocity and remove any addtional
       contribution to the residual at this node. ---*/
      
      for (iDim = 0; iDim < nDim; iDim++)
        node[iPoint]->SetSolution_Old(iDim+1, phi[iDim]);
      
      for (iDim = 0; iDim < nDim; iDim++)
        LinSysRes.SetBlock_Zero(iPoint, iDim+1);
      node[iPoint]->SetVel_ResTruncError_Zero();
      
      /*--- Compute additional contributions to the adjoint density and energy
       equations which will be added to the residual (weak imposition) ---*/
      
      if (compressible) {
        
        /*--- Energy residual due to the convective term ---*/
        
        l1psi = 0.0;
        for (iDim = 0; iDim < nDim; iDim++)
          l1psi += Normal[iDim]*d[iDim];
        Res_Conv_i[nDim+1] = l1psi*Gamma_Minus_One;
        
        /*--- Flux contribution and Jacobian contributions for moving
         walls. Note that these are only for the adjoint density and
         adjoint energy equations (the adjoint vel. uses a strong BC). ---*/
        
        if (grid_movement) {
          
          /*--- Get the grid velocity at this node and impose v = u_wall ---*/
          
          GridVel = geometry->node[iPoint]->GetGridVel();
          for (iDim = 0; iDim < nDim; iDim++) Velocity[iDim] = GridVel[iDim];
          
          /*--- Get some additional quantities from the flow solution ---*/
          
          Density = solver_container[FLOW_SOL]->node[iPoint]->GetDensity();
          if (compressible) {
            Pressure = solver_container[FLOW_SOL]->node[iPoint]->GetPressure();
            Enthalpy = solver_container[FLOW_SOL]->node[iPoint]->GetEnthalpy();
            Laminar_Viscosity = solver_container[FLOW_SOL]->node[iPoint]->GetLaminarViscosity();
            Eddy_Viscosity = solver_container[FLOW_SOL]->node[iPoint]->GetEddyViscosity(); // Should be zero at the wall
          }
          if (incompressible || freesurface) {
            Pressure = solver_container[FLOW_SOL]->node[iPoint]->GetPressureInc();
            Laminar_Viscosity = solver_container[FLOW_SOL]->node[iPoint]->GetLaminarViscosityInc();
            Eddy_Viscosity = solver_container[FLOW_SOL]->node[iPoint]->GetEddyViscosityInc(); // Should be zero at the wall
          }
          
          ViscDens = (Laminar_Viscosity + Eddy_Viscosity) / Density;
          XiDens = Gamma * (Laminar_Viscosity/Prandtl_Lam + Eddy_Viscosity/Prandtl_Turb) / Density;
          
          /*--- Compute projections, velocity squared divided by two, and
           other inner products. Note that we are imposing v = u_wall from
           the direct problem and that phi = d - \psi_5 * v ---*/
          
          ProjGridVel = 0.0; sq_vel = 0.0;
          vartheta = Psi[0] + Psi[nDim+1]*Enthalpy;
          for (iDim = 0; iDim < nDim; iDim++) {
            ProjGridVel += GridVel[iDim]*Normal[iDim];
            sq_vel      += 0.5*GridVel[iDim]*GridVel[iDim];
            vartheta    += GridVel[iDim]*phi[iDim];
          }
          
          /*--- Convective flux at the wall node (adjoint density) ---*/
          
          Res_Conv_i[0] = -vartheta*ProjGridVel + l1psi*Gamma_Minus_One*sq_vel;
          
          /*--- Implicit contributions from convective part ---*/
          
          if (implicit) {
            Jacobian_ii[0][0] += -ProjGridVel;
            Jacobian_ii[0][nVar-1] += -ProjGridVel * Enthalpy;
          }
          
          /*--- Viscous flux contributions at the wall node. Impose dPhiE_dn = 0 
           (adiabatic walls with frozen viscosity). ---*/
          
          dPhiE_dn = 0.0;
          
          /*--- Store the adjoint velocity and energy gradients for clarity ---*/
          
          PsiVar_Grad = node[iPoint]->GetGradient();
          for (iDim = 0; iDim < nDim; iDim++) {
            GradPsiE[iDim] =  PsiVar_Grad[nVar-1][iDim];
            for (jDim = 0; jDim < nDim; jDim++)
              GradPhi[iDim][jDim] =  PsiVar_Grad[iDim+1][jDim];
          }
          
          if (nDim == 2) {
            
            /*--- Compute the adjoint stress tensor ---*/
            
            Sigma_xx  = ViscDens * (FOUR3 * GradPhi[0][0] -  TWO3 * GradPhi[1][1]);
            Sigma_yy  = ViscDens * (-TWO3 * GradPhi[0][0] + FOUR3 * GradPhi[1][1]);
            Sigma_xy  = ViscDens * (GradPhi[1][0] + GradPhi[0][1]);
            Sigma_xx5 = ViscDens * ( FOUR3 * Velocity[0] * GradPsiE[0] -  TWO3 * Velocity[1] * GradPsiE[1]);
            Sigma_yy5 = ViscDens * (- TWO3 * Velocity[0] * GradPsiE[0] + FOUR3 * Velocity[1] * GradPsiE[1]);
            Sigma_xy5 = ViscDens * (Velocity[0] * GradPsiE[1] + Velocity[1] * GradPsiE[0]);
            Sigma_5   = XiDens * dPhiE_dn;
            eta_xx    = Sigma_xx + Sigma_xx5;
            eta_yy    = Sigma_yy + Sigma_yy5;
            eta_xy    = Sigma_xy + Sigma_xy5;
            
            /*--- Viscous flux at the wall node (adjoint density & energy only) ---*/
            
            Res_Visc_i[0] = - (Velocity[0] * Normal[0] * eta_xx  + Velocity[1] * Normal[1] * eta_yy
                               + (Velocity[0] * Normal[1] + Velocity[1] * Normal[0]) * eta_xy
                               - (sq_vel - Pressure/(Density*Gamma_Minus_One)) * Sigma_5);
            Res_Visc_i[nDim+1] = Sigma_5;
            
            /*--- Computation of the Jacobians at Point i---*/
            
            if (implicit) {
              
              /*--- Compute closest normal neighbor ---*/
              
              Point_Normal = geometry->vertex[val_marker][iVertex]->GetNormal_Neighbor();
              
              /*--- Get coordinates of i & nearest normal and compute distance ---*/
              
              Coord_i = geometry->node[iPoint]->GetCoord();
              Coord_j = geometry->node[Point_Normal]->GetCoord();
              dist_ij_2 = 0.0;
              for (iDim = 0; iDim < nDim; iDim++) {
                Edge_Vector[iDim] = Coord_j[iDim]-Coord_i[iDim];
                dist_ij_2 += Edge_Vector[iDim]*Edge_Vector[iDim];
              }
              
              dSigmaxx_phi1 = -FOUR3 * ViscDens * Edge_Vector[0]/dist_ij_2;
              dSigmaxx_phi2 =   TWO3 * ViscDens * Edge_Vector[1]/dist_ij_2;
              dSigmayy_phi1 =   TWO3 * ViscDens * Edge_Vector[0]/dist_ij_2;
              dSigmayy_phi2 = -FOUR3 * ViscDens * Edge_Vector[1]/dist_ij_2;
              dSigmaxy_phi1 = -ViscDens * Edge_Vector[1]/dist_ij_2;
              dSigmaxy_phi2 = -ViscDens * Edge_Vector[0]/dist_ij_2;
              
//              dSigmaxx5_psi5 = -ViscDens * ( FOUR3*Velocity[0]*Edge_Vector[0] -  TWO3*Velocity[1]*Edge_Vector[1] )/dist_ij_2;
//              dSigmayy5_psi5 = -ViscDens * (- TWO3*Velocity[0]*Edge_Vector[0] + FOUR3*Velocity[1]*Edge_Vector[1] )/dist_ij_2;
//              dSigmaxy5_psi5 = -ViscDens * ( Velocity[0]*Edge_Vector[1] + Velocity[1]*Edge_Vector[0] )/dist_ij_2;
              dSigma5_psi5   = -XiDens * ( Edge_Vector[0]*Normal[0] + Edge_Vector[1]*Normal[1] )/dist_ij_2;
              
              Jacobian_ii[0][0] += 0.0;
              Jacobian_ii[0][1] += -( Velocity[0]*Normal[0]*dSigmaxx_phi1 + Velocity[1]*Normal[1]*dSigmayy_phi1
                                     + (Velocity[0]*Normal[1] + Velocity[1]*Normal[0])*dSigmaxy_phi1 );
              Jacobian_ii[0][2] += -( Velocity[0]*Normal[0]*dSigmaxx_phi2 + Velocity[1]*Normal[1]*dSigmayy_phi2
                                     + (Velocity[0]*Normal[1] + Velocity[1]*Normal[0])*dSigmaxy_phi2 );
              Jacobian_ii[0][3] += (sq_vel - Pressure/(Density*Gamma_Minus_One)) * dSigma5_psi5;
              
              Jacobian_ii[3][0] += 0.0;
              Jacobian_ii[3][1] += 0.0;
              Jacobian_ii[3][2] += 0.0;
              Jacobian_ii[3][3] += dSigma5_psi5;
              
            }
            
            
          } else if (nDim == 3) {
            
            /*--- Compute the adjoint stress tensor ---*/
            Sigma_xx  = ViscDens * (FOUR3 * GradPhi[0][0] -  TWO3 * GradPhi[1][1] - TWO3  * GradPhi[2][2]);
            Sigma_yy  = ViscDens * (-TWO3 * GradPhi[0][0] + FOUR3 * GradPhi[1][1] - TWO3  * GradPhi[2][2]);
            Sigma_zz  = ViscDens * (-TWO3 * GradPhi[0][0] -  TWO3 * GradPhi[1][1] + FOUR3 * GradPhi[2][2]);
            Sigma_xy  = ViscDens * (GradPhi[1][0] + GradPhi[0][1]);
            Sigma_xz  = ViscDens * (GradPhi[2][0] + GradPhi[0][2]);
            Sigma_yz  = ViscDens * (GradPhi[2][1] + GradPhi[1][2]);
            Sigma_xx5 = ViscDens * ( FOUR3 * Velocity[0] * GradPsiE[0] -  TWO3 * Velocity[1] * GradPsiE[1] -  TWO3 * Velocity[2] * GradPsiE[2]);
            Sigma_yy5 = ViscDens * (- TWO3 * Velocity[0] * GradPsiE[0] + FOUR3 * Velocity[1] * GradPsiE[1] -  TWO3 * Velocity[2] * GradPsiE[2]);
            Sigma_zz5 = ViscDens * (- TWO3 * Velocity[0] * GradPsiE[0] -  TWO3 * Velocity[1] * GradPsiE[1] + FOUR3 * Velocity[2] * GradPsiE[2]);
            Sigma_xy5 = ViscDens * (Velocity[0] * GradPsiE[1] + Velocity[1] * GradPsiE[0]);
            Sigma_xz5 = ViscDens * (Velocity[0] * GradPsiE[2] + Velocity[2] * GradPsiE[0]);
            Sigma_yz5 = ViscDens * (Velocity[1] * GradPsiE[2] + Velocity[2] * GradPsiE[1]);
            Sigma_5   = XiDens * dPhiE_dn;
            eta_xx    = Sigma_xx + Sigma_xx5; eta_yy = Sigma_yy + Sigma_yy5; eta_zz = Sigma_zz + Sigma_zz5;
            eta_xy    = Sigma_xy + Sigma_xy5; eta_xz = Sigma_xz + Sigma_xz5; eta_yz = Sigma_yz + Sigma_yz5;
            
            /*--- Viscous flux at the wall node (adjoint density & energy only) ---*/
            
            Res_Visc_i[0] = - (Velocity[0] * Normal[0] * eta_xx  + Velocity[1] * Normal[1] * eta_yy + Velocity[2] * Normal[2] * eta_zz
                               + (Velocity[0] * Normal[1] + Velocity[1] * Normal[0]) * eta_xy
                               + (Velocity[0] * Normal[2] + Velocity[2] * Normal[0]) * eta_xz
                               + (Velocity[2] * Normal[1] + Velocity[1] * Normal[2]) * eta_yz
                               - (sq_vel - Pressure/(Density*Gamma_Minus_One)) * Sigma_5);
            Res_Visc_i[nDim+1] = Sigma_5;
            
            /*--- Computation of the Jacobians at Point i---*/
            
            if (implicit) {
              
              /*--- Compute closest normal neighbor ---*/
              
              Point_Normal = geometry->vertex[val_marker][iVertex]->GetNormal_Neighbor();
              
              /*--- Get coordinates of i & nearest normal and compute distance ---*/
              
              Coord_i = geometry->node[iPoint]->GetCoord();
              Coord_j = geometry->node[Point_Normal]->GetCoord();
              dist_ij_2 = 0.0;
              for (iDim = 0; iDim < nDim; iDim++) {
                Edge_Vector[iDim] = Coord_j[iDim]-Coord_i[iDim];
                dist_ij_2 += Edge_Vector[iDim]*Edge_Vector[iDim];
              }
              
              dSigmaxx_phi1 = -FOUR3 * ViscDens * Edge_Vector[0]/dist_ij_2;
              dSigmaxx_phi2 =   TWO3 * ViscDens * Edge_Vector[1]/dist_ij_2;
              dSigmaxx_phi3 =   TWO3 * ViscDens * Edge_Vector[2]/dist_ij_2;
              dSigmayy_phi1 =   TWO3 * ViscDens * Edge_Vector[0]/dist_ij_2;
              dSigmayy_phi2 = -FOUR3 * ViscDens * Edge_Vector[1]/dist_ij_2;
              dSigmayy_phi3 =   TWO3 * ViscDens * Edge_Vector[2]/dist_ij_2;
              dSigmazz_phi1 =   TWO3 * ViscDens * Edge_Vector[0]/dist_ij_2;
              dSigmazz_phi2 =   TWO3 * ViscDens * Edge_Vector[1]/dist_ij_2;
              dSigmazz_phi3 = -FOUR3 * ViscDens * Edge_Vector[2]/dist_ij_2;
              dSigmaxy_phi1 = -ViscDens * Edge_Vector[1]/dist_ij_2;
              dSigmaxy_phi2 = -ViscDens * Edge_Vector[0]/dist_ij_2;
              dSigmaxy_phi3 = 0;
              dSigmaxz_phi1 = -ViscDens * Edge_Vector[2]/dist_ij_2;
              dSigmaxz_phi2 = 0;
              dSigmaxz_phi3 = -ViscDens * Edge_Vector[0]/dist_ij_2;
              dSigmayz_phi1 = 0;
              dSigmayz_phi2 = -ViscDens * Edge_Vector[2]/dist_ij_2;
              dSigmayz_phi3 = -ViscDens * Edge_Vector[1]/dist_ij_2;
              
//              dSigmaxx5_psi5 = -ViscDens * ( FOUR3*Velocity[0]*Edge_Vector[0] -  TWO3*Velocity[1]*Edge_Vector[1] -  TWO3*Velocity[2]*Edge_Vector[2])/dist_ij_2;
//              dSigmayy5_psi5 = -ViscDens * (- TWO3*Velocity[0]*Edge_Vector[0] + FOUR3*Velocity[1]*Edge_Vector[1] -  TWO3*Velocity[2]*Edge_Vector[2])/dist_ij_2;
//              dSigmazz5_psi5 = -ViscDens * (- TWO3*Velocity[0]*Edge_Vector[0] -  TWO3*Velocity[1]*Edge_Vector[1] + FOUR3*Velocity[2]*Edge_Vector[2])/dist_ij_2;
//              dSigmaxy5_psi5 = -ViscDens * ( Velocity[0]*Edge_Vector[1] + Velocity[1]*Edge_Vector[0] )/dist_ij_2;
//              dSigmaxz5_psi5 = -ViscDens * ( Velocity[0]*Edge_Vector[2] + Velocity[2]*Edge_Vector[0] )/dist_ij_2;
//              dSigmayz5_psi5 = -ViscDens * ( Velocity[1]*Edge_Vector[2] + Velocity[2]*Edge_Vector[1] )/dist_ij_2;
              dSigma5_psi5   = -XiDens * ( Edge_Vector[0]*Normal[0] + Edge_Vector[1]*Normal[1] + Edge_Vector[2]*Normal[2] )/dist_ij_2;
              
              Jacobian_ii[0][0] += 0.0;
              Jacobian_ii[0][1] += -( Velocity[0]*Normal[0]*dSigmaxx_phi1 + Velocity[1]*Normal[1]*dSigmayy_phi1 + Velocity[2]*Normal[2]*dSigmazz_phi1
                                     + (Velocity[0]*Normal[1] + Velocity[1]*Normal[0])*dSigmaxy_phi1
                                     + (Velocity[0]*Normal[2] + Velocity[2]*Normal[0])*dSigmaxz_phi1
                                     + (Velocity[2]*Normal[1] + Velocity[1]*Normal[2])*dSigmayz_phi1 );
              Jacobian_ii[0][2] += -( Velocity[0]*Normal[0]*dSigmaxx_phi2 + Velocity[1]*Normal[1]*dSigmayy_phi2 + Velocity[2]*Normal[2]*dSigmazz_phi2
                                     + (Velocity[0]*Normal[1] + Velocity[1]*Normal[0])*dSigmaxy_phi2
                                     + (Velocity[0]*Normal[2] + Velocity[2]*Normal[0])*dSigmaxz_phi2
                                     + (Velocity[2]*Normal[1] + Velocity[1]*Normal[2])*dSigmayz_phi2 );
              Jacobian_ii[0][3] += -( Velocity[0]*Normal[0]*dSigmaxx_phi3 + Velocity[1]*Normal[1]*dSigmayy_phi3 + Velocity[2]*Normal[2]*dSigmazz_phi3
                                     + (Velocity[0]*Normal[1] + Velocity[1]*Normal[0])*dSigmaxy_phi3
                                     + (Velocity[0]*Normal[2] + Velocity[2]*Normal[0])*dSigmaxz_phi3
                                     + (Velocity[2]*Normal[1] + Velocity[1]*Normal[2])*dSigmayz_phi3 );
              Jacobian_ii[0][4] += (sq_vel - Pressure/(Density*Gamma_Minus_One)) * dSigma5_psi5;
              
              Jacobian_ii[4][0] += 0.0;
              Jacobian_ii[4][1] += 0.0;
              Jacobian_ii[4][2] += 0.0;
              Jacobian_ii[4][3] += 0.0;
              Jacobian_ii[4][4] += dSigma5_psi5;
              
            }
          }
        }
      }
      
      if (incompressible || freesurface) {
        
        /*--- Pressure residual due to the convective term ---*/
        
        l1psi = 0.0;
        for (iDim = 0; iDim < nDim; iDim++)
          l1psi += Normal[iDim]*d[iDim];
        Res_Conv_i[0] = l1psi;
      }
      
      /*--- Convective contribution to the residual at the wall ---*/
      
      LinSysRes.SubtractBlock(iPoint, Res_Conv_i);
      
      /*--- Viscous contribution to the residual at the wall ---*/
      
      LinSysRes.SubtractBlock(iPoint, Res_Visc_i);
      
      /*--- Enforce the no-slip boundary condition in a strong way by
       modifying the velocity-rows of the Jacobian (1 on the diagonal). ---*/
      
      if (implicit) {
        Jacobian.SubtractBlock(iPoint, iPoint, Jacobian_ii);
        for (iVar = 1; iVar <= nDim; iVar++) {
          total_index = iPoint*nVar+iVar;
          Jacobian.DeleteValsRowi(total_index);
        }
      }
      
    }
    
  }
  
  for (iDim = 0; iDim < nDim; iDim++)
    delete [] Tau[iDim];
  delete [] Tau;
  delete [] Psi;
  delete [] Velocity;
  delete [] Normal;
  delete [] Edge_Vector;
  delete [] GradPsiE;
  for (iDim = 0; iDim < nDim; iDim++)
    delete [] GradPhi[iDim];
  delete [] GradPhi;
  
}


void CAdjNSSolver::BC_Isothermal_Wall(CGeometry *geometry, CSolver **solver_container, CNumerics *conv_numerics, CNumerics *visc_numerics, CConfig *config, unsigned short val_marker) {
  
  unsigned long iVertex, iPoint, total_index;
  unsigned short iDim, iVar, jVar, jDim;
  su2double *d, q, *U, l1psi, dVisc_T, rho, pressure, div_phi,
  force_stress, Sigma_5, **PsiVar_Grad, phi[3] = {0.0,0.0,0.0};
  su2double phis1, phis2, sq_vel, ProjVel, Enthalpy, *GridVel, phi_u, d_n;
  su2double Energy, ViscDens, XiDens, Density, SoundSpeed, Pressure, dPhiE_dn, Laminar_Viscosity, Eddy_Viscosity,
  Sigma_xx, Sigma_yy, Sigma_zz, Sigma_xy, Sigma_xz, Sigma_yz,
  Sigma_xx5, Sigma_yy5, Sigma_zz5, Sigma_xy5, Sigma_xz5,
  Sigma_yz5, eta_xx, eta_yy, eta_zz, eta_xy, eta_xz, eta_yz;
  su2double kGTdotn;
  
  su2double *Psi = new su2double[nVar];
  su2double **Tau = new su2double* [nDim];
  for (iDim = 0; iDim < nDim; iDim++)
    Tau[iDim] = new su2double [nDim];
  su2double *Velocity = new su2double[nDim];
  su2double *Normal = new su2double[nDim];
  
  su2double **GradPhi = new su2double* [nDim];
  for (iDim = 0; iDim < nDim; iDim++)
    GradPhi[iDim] = new su2double [nDim];
  su2double *GradPsiE = new su2double [nDim];
  su2double *GradT;// = new su2double[nDim];
  su2double *GradP;
  su2double *GradDens;
  su2double *dPoRho2 = new su2double[nDim];
  
  bool implicit = (config->GetKind_TimeIntScheme_AdjFlow() == EULER_IMPLICIT);
  bool compressible = (config->GetKind_Regime() == COMPRESSIBLE);
  bool incompressible = (config->GetKind_Regime() == INCOMPRESSIBLE);
  bool grid_movement  = config->GetGrid_Movement();
  bool heat_flux_obj  = ((config->GetKind_ObjFunc() == TOTAL_HEATFLUX) ||
                         (config->GetKind_ObjFunc() == MAXIMUM_HEATFLUX) ||
                         (config->GetKind_ObjFunc() == INVERSE_DESIGN_HEATFLUX));
  
  su2double Prandtl_Lam  = config->GetPrandtl_Lam();
  su2double Prandtl_Turb = config->GetPrandtl_Turb();
  su2double Gas_Constant = config->GetGas_ConstantND();
  su2double Cp = (Gamma / Gamma_Minus_One) * Gas_Constant;
  su2double Thermal_Conductivity;
  su2double invrho3;
  su2double Volume;
  su2double mu2;
  su2double gpsiAv2;
  su2double gpsi5n;
  
  for (iVertex = 0; iVertex < geometry->nVertex[val_marker]; iVertex++) {
    
    iPoint = geometry->vertex[val_marker][iVertex]->GetNode();
    
    if (geometry->node[iPoint]->GetDomain()) {
      
      /*--- Initialize the convective & viscous residuals to zero ---*/
      for (iVar = 0; iVar < nVar; iVar++) {
        Res_Conv_i[iVar] = 0.0;
        Res_Visc_i[iVar] = 0.0;
        if (implicit) {
          for (jVar = 0; jVar < nVar; jVar ++)
            Jacobian_ii[iVar][jVar] = 0.0;
        }
      }
      
      /*--- Retrieve adjoint solution at the wall boundary node ---*/
      for (iVar = 0; iVar < nVar; iVar++)
        Psi[iVar] = node[iPoint]->GetSolution(iVar);
      
      /*--- Normal vector for this vertex (negate for outward convention) ---*/
      geometry->vertex[val_marker][iVertex]->GetNormal(Normal);
      Volume = geometry->node[iPoint]->GetVolume();
      for (iDim = 0; iDim < nDim; iDim++) Normal[iDim] = -Normal[iDim];
      
      /*--- Get the force projection vector (based on the objective function) ---*/
      d = node[iPoint]->GetForceProj_Vector();
      
      /*--- Adjustments to strong boundary condition for dynamic meshes ---*/
      if ( grid_movement) {
        GridVel = geometry->node[iPoint]->GetGridVel();
        for (iDim = 0; iDim < nDim; iDim++) {
          phi[iDim] = d[iDim] - Psi[nVar-1]*GridVel[iDim];
        }
      } else {
        for (iDim = 0; iDim < nDim; iDim++) {
          phi[iDim] = d[iDim];
        }
      }
      
      /*--- Strong BC imposition for the adjoint velocity equations ---*/
      for (iDim = 0; iDim < nDim; iDim++)
        LinSysRes.SetBlock_Zero(iPoint, iDim+1);
      node[iPoint]->SetVel_ResTruncError_Zero();
      for (iDim = 0; iDim < nDim; iDim++)
        node[iPoint]->SetSolution_Old(iDim+1, phi[iDim]);
      if (implicit) {
        for (iVar = 1; iVar <= nDim; iVar++) {
          total_index = iPoint*nVar+iVar;
          Jacobian.DeleteValsRowi(total_index);
        }
      }
      
      /*--- Get transport coefficient information ---*/
      Laminar_Viscosity    = solver_container[FLOW_SOL]->node[iPoint]->GetLaminarViscosity();
      Eddy_Viscosity       = solver_container[FLOW_SOL]->node[iPoint]->GetEddyViscosity();
      Thermal_Conductivity = Cp * ( Laminar_Viscosity/Prandtl_Lam
                                   +Eddy_Viscosity/Prandtl_Turb);
      
//      GradV = solver_container[FLOW_SOL]->node[iPoint]->GetGradient_Primitive();
      
      /*--- Calculate Dirichlet condition for energy equation ---*/
      if (!heat_flux_obj) {
        q = 0.0;
      }
      else {
        GradT = solver_container[FLOW_SOL]->node[iPoint]->GetGradient_Primitive()[0];
        kGTdotn = 0;
//        Xi = solver_container[FLOW_SOL]->GetTotal_MaxHeatFlux();
//        Xi = 1.0;
        for (iDim = 0; iDim < nDim; iDim++)
          kGTdotn += Thermal_Conductivity*GradT[iDim]*Normal[iDim];
        //q = - Xi * pnorm * pow(kGTdotn, pnorm-1.0);
        q = -1.0;
      }
      
      /*--- Strong BC enforcement of the energy equation ---*/
      LinSysRes.SetBlock_Zero(iPoint, nVar-1);
      node[iPoint]->SetEnergy_ResTruncError_Zero();
      node[iPoint]->SetSolution_Old(nDim+1, q);
      if (implicit) {
        iVar = nDim+1;
        total_index = iPoint*nVar+iVar;
        Jacobian.DeleteValsRowi(total_index);
      }
      
      /*--- Additional contributions to adjoint density (weak imposition) ---*/
      if (compressible) {
        
        /*--- Acquire gradient information ---*/
        PsiVar_Grad = node[iPoint]->GetGradient();
        GradP    = solver_container[FLOW_SOL]->node[iPoint]->GetGradient_Primitive()[nVar-1];
        GradDens = solver_container[FLOW_SOL]->node[iPoint]->GetGradient_Primitive()[nVar];
        
        /*--- Acqure flow information ---*/
        rho = solver_container[FLOW_SOL]->node[iPoint]->GetDensity();
        pressure = solver_container[FLOW_SOL]->node[iPoint]->GetPressure();
        invrho3 = (1.0/rho)*(1.0/rho)*(1.0/rho);
        
        /*--- Calculate supporting quantities ---*/
        mu2 = Thermal_Conductivity/Cp;
        gpsiAv2 = 0.0;
        gpsi5n = 0.0;
        for (iDim = 0; iDim < nDim; iDim++) {
          dPoRho2[iDim] = (GradP[iDim]*rho - 2.0*GradDens[iDim]*pressure)*invrho3;
          gpsiAv2 += -mu2*Gamma/Gamma_Minus_One * PsiVar_Grad[nVar-1][iDim]*dPoRho2[iDim];
          gpsi5n += PsiVar_Grad[nVar-1][iDim]*Normal[iDim];
        }
        
        /*--- Apply first order term to boundary ---*/
        Res_Conv_i[0] = gpsiAv2*Volume;
        
        /*--- Apply second order term to boundary ---*/
        Res_Visc_i[0] = -mu2*Gamma/(rho*Gamma_Minus_One)*(pressure/rho)*gpsi5n;
        
        /*--- Components of the effective and adjoint stress tensors ---*/
        PsiVar_Grad = node[iPoint]->GetGradient();
        div_phi = 0;
        for (iDim = 0; iDim < nDim; iDim++) {
          div_phi += PsiVar_Grad[iDim+1][iDim];
          for (jDim = 0; jDim < nDim; jDim++)
            Tau[iDim][jDim] = (PsiVar_Grad[iDim+1][jDim]+PsiVar_Grad[jDim+1][iDim]);
        }
        for (iDim = 0; iDim < nDim; iDim++)
          Tau[iDim][iDim] -= TWO3*div_phi;
        
        /*--- force_stress = n_i \Tau_{ij} d_j ---*/
        force_stress = 0.0;
        for (iDim = 0; iDim < nDim; iDim++)
          for (jDim = 0; jDim < nDim; jDim++)
            force_stress += Normal[iDim]*Tau[iDim][jDim]*d[jDim];
        
        /*--- \partial \mu_dyn \partial T ---*/
//        mu_dyn = solver_container[FLOW_SOL]->node[iPoint]->GetLaminarViscosity();
//        Temp = solver_container[FLOW_SOL]->node[iPoint]->GetTemperature();
        dVisc_T = 0.0;  // dVisc_T = mu_dyn*(Temp+3.0*mu2)/(2.0*Temp*(Temp+mu2));
        
        /*--- \Sigma_5 Check Area computation for Res_Conv[0] ---*/
        Sigma_5 = (Gamma/Cp)*dVisc_T*force_stress;
        
        /*--- Imposition of residuals ---*/
        rho = solver_container[FLOW_SOL]->node[iPoint]->GetDensity();
        pressure = solver_container[FLOW_SOL]->node[iPoint]->GetPressure();
        Res_Conv_i[0] = pressure*Sigma_5/(Gamma_Minus_One*rho*rho);
        
        /*--- Flux contribution and Jacobian contributions for moving
         walls. Note that these are only for the adjoint density and
         adjoint energy equations (the adjoint vel. uses a strong BC). ---*/
        if (grid_movement) {
          
          /*--- Get the appropriate grid velocity at this node ---*/
          GridVel = geometry->node[iPoint]->GetGridVel();
          
          /*--- Get the enthalpy from the direct solution ---*/
          Enthalpy = solver_container[FLOW_SOL]->node[iPoint]->GetEnthalpy();
          
          /*--- Compute projections, velocity squared divided by two, and
           other inner products. Note that we are imposing v = u_wall from
           the direct problem and that phi = d - \psi_5 * v ---*/
          ProjVel = 0.0; sq_vel = 0.0; phi_u = 0.0; d_n = 0.0;
          phis1 = 0.0; phis2 = Psi[0] + Enthalpy * Psi[nVar-1];
          for (iDim = 0; iDim < nDim; iDim++) {
            ProjVel += GridVel[iDim]*Normal[iDim];
            sq_vel  += 0.5*GridVel[iDim]*GridVel[iDim];
            phis1   += Normal[iDim]*phi[iDim];
            phis2   += GridVel[iDim]*phi[iDim];
            phi_u   += GridVel[iDim]*phi[iDim];
            d_n     += d[iDim]*Normal[iDim];
          }
//          phis1 += ProjVel * Psi[nVar-1];
          
          /*--- Convective flux at the wall node (adjoint density & energy only) ---*/
          
          /*--- Version 1 (full) ---*/
          //Res_Conv_i[0] = ProjVel * Psi[0] - phis2 * ProjVel + phis1 * Gamma_Minus_One * sq_vel - ProjVel*Psi[0];
          //Res_Conv_i[nVar-1] = ProjVel * Psi[nVar-1] + phis1 * Gamma_Minus_One - ProjVel*Psi[nVar-1];
          
          /*--- Simplified version ---*/
          Res_Conv_i[0] = -(Psi[0] + phi_u + Psi[nVar-1]*Enthalpy)*ProjVel + d_n*Gamma_Minus_One*sq_vel;
          
          /*--- TO DO: Implicit contributions for convective part ---*/
          
          
          /*--- Viscous flux contributions at the wall node ---*/
          U = solver_container[FLOW_SOL]->node[iPoint]->GetSolution();
          Laminar_Viscosity = solver_container[FLOW_SOL]->node[iPoint]->GetLaminarViscosity();
          Eddy_Viscosity = solver_container[FLOW_SOL]->node[iPoint]->GetEddyViscosity(); // Should be zero at the wall
          Density = U[0];
          for (iDim = 0; iDim < nDim; iDim++) {
            Velocity[iDim] = GridVel[iDim];
          }
          Energy = U[nDim+1] / Density;
          SoundSpeed = sqrt(Gamma*Gamma_Minus_One*(Energy-sq_vel));
          Pressure = (SoundSpeed * SoundSpeed * Density) / Gamma;
          ViscDens = (Laminar_Viscosity + Eddy_Viscosity) / Density;
          XiDens = Gamma * (Laminar_Viscosity/Prandtl_Lam + Eddy_Viscosity/Prandtl_Turb) / Density;
          
          /*--- Average of the derivatives of the adjoint variables ---*/
          PsiVar_Grad = node[iPoint]->GetGradient();
          
          for (iDim = 0; iDim < nDim; iDim++) {
            GradPsiE[iDim] =  PsiVar_Grad[nVar-1][iDim];
            for (jDim = 0; jDim < nDim; jDim++)
              GradPhi[iDim][jDim] =  PsiVar_Grad[iDim+1][jDim];
          }
          
          /*--- Impose dPhiE_dn = 0 (adiabatic walls with frozen viscosity). Note
           that this is where a different adjoint boundary condition for temperature
           could be imposed. ---*/
          dPhiE_dn = 0.0;
          
          if (nDim ==2) {
            
            /*--- Compute the adjoint stress tensor ---*/
            Sigma_xx  = ViscDens * (FOUR3 * GradPhi[0][0] -  TWO3 * GradPhi[1][1]);
            Sigma_yy  = ViscDens * (-TWO3 * GradPhi[0][0] + FOUR3 * GradPhi[1][1]);
            Sigma_xy  = ViscDens * (GradPhi[1][0] + GradPhi[0][1]);
            Sigma_xx5 = ViscDens * ( FOUR3 * Velocity[0] * GradPsiE[0] -  TWO3 * Velocity[1] * GradPsiE[1]);
            Sigma_yy5 = ViscDens * (- TWO3 * Velocity[0] * GradPsiE[0] + FOUR3 * Velocity[1] * GradPsiE[1]);
            Sigma_xy5 = ViscDens * (Velocity[0] * GradPsiE[1] + Velocity[1] * GradPsiE[0]);
            Sigma_5   = XiDens * dPhiE_dn;
            eta_xx    = Sigma_xx + Sigma_xx5;
            eta_yy    = Sigma_yy + Sigma_yy5;
            eta_xy    = Sigma_xy + Sigma_xy5;
            
            /*--- Viscous flux at the wall node (adjoint density & energy only) ---*/
            Res_Visc_i[0] = - (Velocity[0] * Normal[0] * eta_xx  + Velocity[1] * Normal[1] * eta_yy
                               + (Velocity[0] * Normal[1] + Velocity[1] * Normal[0]) * eta_xy
                               - (sq_vel - Pressure/(Density*Gamma_Minus_One)) * Sigma_5);
            Res_Visc_i[1] = 0.0;
            Res_Visc_i[2] = 0.0;
            
          } else if (nDim == 3) {
            
            /*--- Compute the adjoint stress tensor ---*/
            Sigma_xx  = ViscDens * (FOUR3 * GradPhi[0][0] -  TWO3 * GradPhi[1][1] - TWO3  * GradPhi[2][2]);
            Sigma_yy  = ViscDens * (-TWO3 * GradPhi[0][0] + FOUR3 * GradPhi[1][1] - TWO3  * GradPhi[2][2]);
            Sigma_zz  = ViscDens * (-TWO3 * GradPhi[0][0] -  TWO3 * GradPhi[1][1] + FOUR3 * GradPhi[2][2]);
            Sigma_xy  = ViscDens * (GradPhi[1][0] + GradPhi[0][1]);
            Sigma_xz  = ViscDens * (GradPhi[2][0] + GradPhi[0][2]);
            Sigma_yz  = ViscDens * (GradPhi[2][1] + GradPhi[1][2]);
            Sigma_xx5 = ViscDens * ( FOUR3 * Velocity[0] * GradPsiE[0] -  TWO3 * Velocity[1] * GradPsiE[1] -  TWO3 * Velocity[2] * GradPsiE[2]);
            Sigma_yy5 = ViscDens * (- TWO3 * Velocity[0] * GradPsiE[0] + FOUR3 * Velocity[1] * GradPsiE[1] -  TWO3 * Velocity[2] * GradPsiE[2]);
            Sigma_zz5 = ViscDens * (- TWO3 * Velocity[0] * GradPsiE[0] -  TWO3 * Velocity[1] * GradPsiE[1] + FOUR3 * Velocity[2] * GradPsiE[2]);
            Sigma_xy5 = ViscDens * (Velocity[0] * GradPsiE[1] + Velocity[1] * GradPsiE[0]);
            Sigma_xz5 = ViscDens * (Velocity[0] * GradPsiE[2] + Velocity[2] * GradPsiE[0]);
            Sigma_yz5 = ViscDens * (Velocity[1] * GradPsiE[2] + Velocity[2] * GradPsiE[1]);
            Sigma_5   = XiDens * dPhiE_dn;
            eta_xx    = Sigma_xx + Sigma_xx5; eta_yy = Sigma_yy + Sigma_yy5; eta_zz = Sigma_zz + Sigma_zz5;
            eta_xy    = Sigma_xy + Sigma_xy5; eta_xz = Sigma_xz + Sigma_xz5; eta_yz = Sigma_yz + Sigma_yz5;
            
            /*--- Viscous flux at the wall node (adjoint density & energy only) ---*/
            Res_Visc_i[0] = - (Velocity[0] * Normal[0] * eta_xx  + Velocity[1] * Normal[1] * eta_yy + Velocity[2] * Normal[2] * eta_zz
                               + (Velocity[0] * Normal[1] + Velocity[1] * Normal[0]) * eta_xy
                               + (Velocity[0] * Normal[2] + Velocity[2] * Normal[0]) * eta_xz
                               + (Velocity[2] * Normal[1] + Velocity[1] * Normal[2]) * eta_yz
                               - (sq_vel - Pressure/(Density*Gamma_Minus_One)) * Sigma_5);
            Res_Visc_i[1] = 0.0;
            Res_Visc_i[2] = 0.0;
            Res_Visc_i[3] = 0.0;
          }
        }
      }
      
      if (incompressible) {
        
        /*--- Pressure residual due to the convective term ---*/
        l1psi = 0.0;
        for (iDim = 0; iDim < nDim; iDim++)
          l1psi += Normal[iDim]*d[iDim];
        Res_Conv_i[0] = l1psi;
        
      }
      
      /*--- Update convective and viscous residuals ---*/
      LinSysRes.AddBlock(iPoint, Res_Conv_i);
      LinSysRes.SubtractBlock(iPoint, Res_Visc_i);
      if (implicit) {
        Jacobian.SubtractBlock(iPoint, iPoint, Jacobian_ii);
      }
      
    }
    
  }
  
  for (iDim = 0; iDim < nDim; iDim++)
    delete [] Tau[iDim];
  delete [] Tau;
  delete [] Psi;
  delete [] Velocity;
  delete [] Normal;
  delete [] GradPsiE;
  for (iDim = 0; iDim < nDim; iDim++)
    delete [] GradPhi[iDim];
  delete [] GradPhi;
  delete [] dPoRho2;
}
<|MERGE_RESOLUTION|>--- conflicted
+++ resolved
@@ -2,11 +2,7 @@
  * \file solution_adjoint_mean.cpp
  * \brief Main subrotuines for solving adjoint problems (Euler, Navier-Stokes, etc.).
  * \author F. Palacios, T. Economon
-<<<<<<< HEAD
- * \version 4.0.1 "Cardinal"
-=======
  * \version 4.1.0 "Cardinal"
->>>>>>> 1809033a
  *
  * SU2 Lead Developers: Dr. Francisco Palacios (Francisco.D.Palacios@boeing.com).
  *                      Dr. Thomas D. Economon (economon@stanford.edu).
@@ -17,11 +13,7 @@
  *                 Prof. Alberto Guardone's group at Polytechnic University of Milan.
  *                 Prof. Rafael Palacios' group at Imperial College London.
  *
-<<<<<<< HEAD
- * Copyright (C) 2012-2015 SU2, the open-source CFD code.
-=======
  * Copyright (C) 2012-2016 SU2, the open-source CFD code.
->>>>>>> 1809033a
  *
  * SU2 is free software; you can redistribute it and/or
  * modify it under the terms of the GNU Lesser General Public
@@ -48,22 +40,13 @@
   Sens_Geo = NULL;
   Sens_Press = NULL;
   Sens_Temp = NULL;
-<<<<<<< HEAD
-=======
   Sens_BPress = NULL;
->>>>>>> 1809033a
   iPoint_UndLapl = NULL;
   jPoint_UndLapl = NULL;
   Jacobian_Axisymmetric = NULL;
   CSensitivity = NULL;
   FlowPrimVar_i = NULL;
   FlowPrimVar_j = NULL;
-<<<<<<< HEAD
-  Res_Conv = NULL;
-  Res_Visc = NULL;
-  Res_Sour = NULL;
-=======
->>>>>>> 1809033a
   
 }
 
@@ -73,11 +56,7 @@
   unsigned short iDim, iVar, iMarker, nLineLets;
   ifstream restart_file;
   string filename, AdjExt;
-<<<<<<< HEAD
-  su2double dull_val;
-=======
   su2double dull_val, myArea_Monitored, Area, *Normal;
->>>>>>> 1809033a
   bool restart = config->GetRestart();
   bool compressible = (config->GetKind_Regime() == COMPRESSIBLE);
   bool incompressible = (config->GetKind_Regime() == INCOMPRESSIBLE);
@@ -96,10 +75,7 @@
   Sens_Geo = NULL;
   Sens_Press = NULL;
   Sens_Temp = NULL;
-<<<<<<< HEAD
-=======
   Sens_BPress = NULL;
->>>>>>> 1809033a
   iPoint_UndLapl = NULL;
   jPoint_UndLapl = NULL;
   Jacobian_Axisymmetric = NULL;
@@ -118,11 +94,7 @@
   nPointDomain = geometry->GetnPointDomain();
   
   if (compressible) { nVar = nDim + 2; }
-<<<<<<< HEAD
-  if (incompressible) { nVar = nDim + 2; } /* For incompressible: nVar = nDim+1 later */
-=======
   if (incompressible) { nVar = nDim + 1; }
->>>>>>> 1809033a
   if (freesurface) { nVar = nDim + 2; }
   
   node = new CVariable*[nPoint];
@@ -223,11 +195,7 @@
     for (iVar = 0; iVar < nVar; iVar++)
       cvector[iVar] = new su2double [nDim];
   }
-<<<<<<< HEAD
-  if (incompressible) { nVar = nDim + 1; }
-=======
-  
->>>>>>> 1809033a
+  
   /*--- Sensitivity definition and coefficient in all the markers ---*/
   CSensitivity = new su2double* [nMarker];
   for (iMarker = 0; iMarker < nMarker; iMarker++) {
@@ -238,10 +206,7 @@
   Sens_AoA  = new su2double[nMarker];
   Sens_Press = new su2double[nMarker];
   Sens_Temp  = new su2double[nMarker];
-<<<<<<< HEAD
-=======
   Sens_BPress = new su2double[nMarker];
->>>>>>> 1809033a
   
   for (iMarker = 0; iMarker < nMarker; iMarker++) {
     Sens_Geo[iMarker]  = 0.0;
@@ -249,10 +214,7 @@
     Sens_AoA[iMarker]  = 0.0;
     Sens_Press[iMarker] = 0.0;
     Sens_Temp[iMarker]  = 0.0;
-<<<<<<< HEAD
-=======
     Sens_BPress[iMarker] = 0.0;
->>>>>>> 1809033a
     for (iVertex = 0; iVertex < geometry->nVertex[iMarker]; iVertex++)
       CSensitivity[iMarker][iVertex] = 0.0;
   }
@@ -263,8 +225,6 @@
   Phi_Inf[0] = 0.0; Phi_Inf[1] = 0.0;
   if (nDim == 3) Phi_Inf[2] = 0.0;
   
-<<<<<<< HEAD
-=======
   /*--- If outflow objective, nonzero initialization ---*/
   if ((config->GetKind_ObjFunc() == AVG_TOTAL_PRESSURE)){
     su2double SoundSpeed,*vel_inf,R,vel2,vel;
@@ -288,7 +248,6 @@
 
   }
 
->>>>>>> 1809033a
   if (!restart || (iMesh != MESH_0)) {
     /*--- Restart the solution from infinity ---*/
     for (iPoint = 0; iPoint < nPoint; iPoint++)
@@ -372,8 +331,6 @@
   if (config->GetKind_ConvNumScheme_AdjFlow() == SPACE_CENTERED) space_centered = true;
   else space_centered = false;
   
-<<<<<<< HEAD
-=======
   /*--- Calculate area monitored for area-averaged-outflow-quantity-based objectives ---*/
   myArea_Monitored = 0.0;
   if (config->GetKind_ObjFunc()==OUTFLOW_GENERALIZED || config->GetKind_ObjFunc()==AVG_TOTAL_PRESSURE ||
@@ -400,61 +357,25 @@
   Area_Monitored = myArea_Monitored;
 #endif
 
->>>>>>> 1809033a
   /*--- MPI solution ---*/
   Set_MPI_Solution(geometry, config);
   
 }
 
 CAdjEulerSolver::~CAdjEulerSolver(void) {
-<<<<<<< HEAD
-
   unsigned short iVar, iMarker;
-  unsigned long iPoint;
-
-=======
-  unsigned short iVar, iMarker;
-  
->>>>>>> 1809033a
+  
   if (Phi_Inf != NULL) delete [] Phi_Inf;
   if (Sens_Mach != NULL) delete [] Sens_Mach;
   if (Sens_AoA != NULL) delete [] Sens_AoA;
   if (Sens_Geo != NULL) delete [] Sens_Geo;
   if (Sens_Press != NULL) delete [] Sens_Press;
   if (Sens_Temp != NULL) delete [] Sens_Temp;
-<<<<<<< HEAD
-=======
   if (Sens_BPress != NULL) delete [] Sens_BPress;
->>>>>>> 1809033a
   if (iPoint_UndLapl != NULL) delete [] iPoint_UndLapl;
   if (jPoint_UndLapl != NULL) delete [] jPoint_UndLapl;
   if (FlowPrimVar_i != NULL) delete [] FlowPrimVar_i;
   if (FlowPrimVar_j != NULL) delete [] FlowPrimVar_j;
-<<<<<<< HEAD
-
-  if (Jacobian_Axisymmetric != NULL) {
-    for (iVar = 0; iVar < nVar; iVar++)
-      delete[] Jacobian_Axisymmetric[iVar];
-    delete [] Jacobian_Axisymmetric;
-  }
-
-  if (CSensitivity != NULL) {
-    for (iMarker = 0; iMarker < nMarker; iMarker++)
-      delete[] CSensitivity[iMarker];
-    delete [] CSensitivity;
-  }
-
-  if (node!=NULL){
-    for (iPoint = 0; iPoint < nPointDomain; iPoint++){
-      if (node[iPoint]!=NULL) delete node[iPoint];
-      node[iPoint]=NULL;
-    }
-    delete[] node;
-    node = NULL;
-  }
-
-
-=======
   
   if (Jacobian_Axisymmetric != NULL) {
     for (iVar = 0; iVar < nVar; iVar++)
@@ -468,7 +389,6 @@
     delete [] CSensitivity;
   }
   
->>>>>>> 1809033a
 }
 
 void CAdjEulerSolver::SetTime_Step(CGeometry *geometry, CSolver **solver_container, CConfig *config,
@@ -1267,11 +1187,7 @@
               ForceProj_Vector[2] =  CTRCQ2*(y - y_origin);
             }
             break;
-<<<<<<< HEAD
-          case INVERSE_DESIGN_HEATFLUX: case TOTAL_HEATFLUX : case MAXIMUM_HEATFLUX: case AVG_TOTAL_PRESSURE : case AVG_OUTLET_PRESSURE: case MASS_FLOW_RATE : case FREE_SURFACE :
-=======
           default :
->>>>>>> 1809033a
             if (nDim == 2) { ForceProj_Vector[0] = 0.0; ForceProj_Vector[1] = 0.0; }
             if (nDim == 3) { ForceProj_Vector[0] = 0.0; ForceProj_Vector[1] = 0.0; ForceProj_Vector[2] = 0.0; }
             break;
@@ -2419,17 +2335,11 @@
   LevelSet, Target_LevelSet, eps, r, ru, rv, rw, rE, p, T, dp_dr, dp_dru, dp_drv,
   dp_drw, dp_drE, dH_dr, dH_dru, dH_drv, dH_drw, dH_drE, H, *USens, D[3][3], Dd[3], scale = 1.0;
   su2double RefVel2, RefDensity, Mach2Vel, *Velocity_Inf, factor;
-<<<<<<< HEAD
-  
-  USens = new su2double[nVar];
-  
-=======
   su2double Vn, SoundSpeed, *Velocity;
   
   USens = new su2double[nVar];
   Velocity = new su2double[nDim];
 
->>>>>>> 1809033a
   su2double Gas_Constant    = config->GetGas_ConstantND();
   bool compressible      = (config->GetKind_Regime() == COMPRESSIBLE);
   bool incompressible    = (config->GetKind_Regime() == INCOMPRESSIBLE);
@@ -2464,15 +2374,10 @@
   
   if ((ObjFunc == INVERSE_DESIGN_HEATFLUX) || (ObjFunc == FREE_SURFACE) ||
       (ObjFunc == TOTAL_HEATFLUX) || (ObjFunc == MAXIMUM_HEATFLUX) ||
-<<<<<<< HEAD
-      (ObjFunc == AVG_TOTAL_PRESSURE) || (ObjFunc == AVG_OUTLET_PRESSURE) ||
-      (ObjFunc == MASS_FLOW_RATE)) factor = 1.0;
-=======
       (ObjFunc == MASS_FLOW_RATE) ) factor = 1.0;
 
  if ((ObjFunc == AVG_TOTAL_PRESSURE) || (ObjFunc == AVG_OUTLET_PRESSURE) ||
      (ObjFunc == OUTFLOW_GENERALIZED)) factor = 1.0/Area_Monitored;
->>>>>>> 1809033a
   
   /*--- Initialize sensitivities to zero ---*/
   
@@ -2481,19 +2386,12 @@
   Total_Sens_AoA = 0.0;
   Total_Sens_Press = 0.0;
   Total_Sens_Temp = 0.0;
-<<<<<<< HEAD
-=======
   Total_Sens_BPress = 0.0;
->>>>>>> 1809033a
   
   /*--- Loop over boundary markers to select those for Euler walls ---*/
   
   for (iMarker = 0; iMarker < nMarker; iMarker++)
-<<<<<<< HEAD
-    
-=======
-
->>>>>>> 1809033a
+
     if (config->GetMarker_All_KindBC(iMarker) == EULER_WALL)
       
     /*--- Loop over points on the surface to store the auxiliary variable ---*/
@@ -2627,9 +2525,6 @@
   if (compressible) {
     
     for (iMarker = 0; iMarker < nMarker; iMarker++) {
-<<<<<<< HEAD
-      
-=======
       Sens_BPress[iMarker] = 0.0;
       if (config->GetMarker_All_KindBC(iMarker) == OUTLET_FLOW){
 
@@ -2679,7 +2574,6 @@
         }
       }
 
->>>>>>> 1809033a
       if (config->GetMarker_All_KindBC(iMarker) == FAR_FIELD || config->GetMarker_All_KindBC(iMarker) == INLET_FLOW
           || config->GetMarker_All_KindBC(iMarker) == SUPERSONIC_INLET || config->GetMarker_All_KindBC(iMarker) == SUPERSONIC_OUTLET
           || config->GetMarker_All_KindBC(iMarker) == ENGINE_INFLOW  ) {
@@ -2924,29 +2818,20 @@
   su2double MyTotal_Sens_AoA   = Total_Sens_AoA;     Total_Sens_AoA = 0.0;
   su2double MyTotal_Sens_Press = Total_Sens_Press;   Total_Sens_Press = 0.0;
   su2double MyTotal_Sens_Temp  = Total_Sens_Temp;    Total_Sens_Temp = 0.0;
-<<<<<<< HEAD
-=======
   su2double MyTotal_Sens_BPress  = Total_Sens_BPress;    Total_Sens_BPress = 0.0;
->>>>>>> 1809033a
   
   SU2_MPI::Allreduce(&MyTotal_Sens_Geo, &Total_Sens_Geo, 1, MPI_DOUBLE, MPI_SUM, MPI_COMM_WORLD);
   SU2_MPI::Allreduce(&MyTotal_Sens_Mach, &Total_Sens_Mach, 1, MPI_DOUBLE, MPI_SUM, MPI_COMM_WORLD);
   SU2_MPI::Allreduce(&MyTotal_Sens_AoA, &Total_Sens_AoA, 1, MPI_DOUBLE, MPI_SUM, MPI_COMM_WORLD);
   SU2_MPI::Allreduce(&MyTotal_Sens_Press, &Total_Sens_Press, 1, MPI_DOUBLE, MPI_SUM, MPI_COMM_WORLD);
   SU2_MPI::Allreduce(&MyTotal_Sens_Temp, &Total_Sens_Temp, 1, MPI_DOUBLE, MPI_SUM, MPI_COMM_WORLD);
-<<<<<<< HEAD
-=======
   SU2_MPI::Allreduce(&MyTotal_Sens_BPress, &Total_Sens_BPress, 1, MPI_DOUBLE, MPI_SUM, MPI_COMM_WORLD);
->>>>>>> 1809033a
   
 #endif
   
   delete [] USens;
-<<<<<<< HEAD
-=======
   delete [] Velocity;
   
->>>>>>> 1809033a
 }
 
 void CAdjEulerSolver::Smooth_Sensitivity(CGeometry *geometry, CSolver **solver_container, CNumerics *numerics, CConfig *config) {
@@ -4586,15 +4471,6 @@
   
   unsigned short iVar, iDim;
   unsigned long iVertex, iPoint, Point_Normal;
-<<<<<<< HEAD
-  su2double Pressure, P_Exit, Velocity[3], Velocity2 = 0.0;
-  su2double Density, Height;
-  su2double Vn = 0.0, SoundSpeed = 0.0, Mach_Exit, a1 = 0.0, LevelSet, Vn_Exit, Riemann, Entropy, Density_Outlet = 0.0;
-  su2double Area, UnitNormal[3];
-  su2double *V_outlet, *V_domain, *Psi_domain, *Psi_outlet, *Normal;
-  su2double dpterm;
-  
-=======
   su2double Pressure=0.0, P_Exit=0.0,  Velocity2 = 0.0, Area=0.0, Density=0.0, Height=0.0,
       Vn = 0.0, SoundSpeed = 0.0,  LevelSet=0.0, Vn_Exit=0.0, ProjGridVel = 0.0,
       Riemann=0.0, Entropy=0.0, Density_Outlet = 0.0, Vn_rel=0.0;
@@ -4604,7 +4480,6 @@
   /*Gradient terms for the generalized boundary */
   su2double density_gradient, pressure_gradient, velocity_gradient;
 
->>>>>>> 1809033a
   bool implicit = (config->GetKind_TimeIntScheme_AdjFlow() == EULER_IMPLICIT);
   bool compressible = (config->GetKind_Regime() == COMPRESSIBLE);
   bool incompressible = (config->GetKind_Regime() == INCOMPRESSIBLE);
@@ -4616,38 +4491,21 @@
   su2double RatioDensity     = config->GetRatioDensity();
   su2double Froude           = config->GetFroude();
   string Marker_Tag = config->GetMarker_All_TagBound(val_marker);
-<<<<<<< HEAD
-  
-=======
-
->>>>>>> 1809033a
+
   Psi_domain = new su2double [nVar]; Psi_outlet = new su2double [nVar];
   Normal = new su2double[nDim];
 
   /*--- Loop over all the vertices ---*/
-<<<<<<< HEAD
-  
+
   for (iVertex = 0; iVertex < geometry->nVertex[val_marker]; iVertex++) {
     iPoint = geometry->vertex[val_marker][iVertex]->GetNode();
-    
+
     /*--- If the node belong to the domain ---*/
-    
+
     if (geometry->node[iPoint]->GetDomain()) {
-      
+
       /*--- Normal vector for this vertex (negate for outward convention) ---*/
-      
-=======
-
-  for (iVertex = 0; iVertex < geometry->nVertex[val_marker]; iVertex++) {
-    iPoint = geometry->vertex[val_marker][iVertex]->GetNode();
-
-    /*--- If the node belong to the domain ---*/
-
-    if (geometry->node[iPoint]->GetDomain()) {
-
-      /*--- Normal vector for this vertex (negate for outward convention) ---*/
-
->>>>>>> 1809033a
+
       geometry->vertex[val_marker][iVertex]->GetNormal(Normal);
       for (iDim = 0; iDim < nDim; iDim++) Normal[iDim] = -Normal[iDim];
       conv_numerics->SetNormal(Normal);
@@ -4656,75 +4514,39 @@
       for (iDim = 0; iDim < nDim; iDim++)
         Area += Normal[iDim]*Normal[iDim];
       Area = sqrt (Area);
-<<<<<<< HEAD
-      
+
       for (iDim = 0; iDim < nDim; iDim++)
         UnitNormal[iDim] = Normal[iDim]/Area;
-      
+
       /*--- Set the normal point ---*/
-      
+
       Point_Normal = geometry->vertex[val_marker][iVertex]->GetNormal_Neighbor();
-      
+
       /*--- Allocate the value at the outlet ---*/
-      
+
       V_outlet = solver_container[FLOW_SOL]->GetCharacPrimVar(val_marker, iVertex);
-      
+
       /*--- Retrieve solution at the boundary node ---*/
-      
+
       V_domain = solver_container[FLOW_SOL]->node[iPoint]->GetPrimitive();
-      
+
       /*--- Adjoint flow solution at the boundary ---*/
-      
+
       for (iVar = 0; iVar < nVar; iVar++)
         Psi_domain[iVar] = node[iPoint]->GetSolution(iVar);
-      
+
       /*--- Construct the flow & adjoint states at the outlet ---*/
-      
+
       if (compressible) {
-        
+
         /*--- Retrieve the specified back pressure for this outlet, Non-dim. the inputs if necessary. ---*/
-        
+
         P_Exit = config->GetOutlet_Pressure(Marker_Tag);
         P_Exit = P_Exit/config->GetPressure_Ref();
-        
+
         /*--- Check whether the flow is supersonic at the exit. The type
          of boundary update depends on this. ---*/
-        
-=======
-
-      for (iDim = 0; iDim < nDim; iDim++)
-        UnitNormal[iDim] = Normal[iDim]/Area;
-
-      /*--- Set the normal point ---*/
-
-      Point_Normal = geometry->vertex[val_marker][iVertex]->GetNormal_Neighbor();
-
-      /*--- Allocate the value at the outlet ---*/
-
-      V_outlet = solver_container[FLOW_SOL]->GetCharacPrimVar(val_marker, iVertex);
-
-      /*--- Retrieve solution at the boundary node ---*/
-
-      V_domain = solver_container[FLOW_SOL]->node[iPoint]->GetPrimitive();
-
-      /*--- Adjoint flow solution at the boundary ---*/
-
-      for (iVar = 0; iVar < nVar; iVar++)
-        Psi_domain[iVar] = node[iPoint]->GetSolution(iVar);
-
-      /*--- Construct the flow & adjoint states at the outlet ---*/
-
-      if (compressible) {
-
-        /*--- Retrieve the specified back pressure for this outlet, Non-dim. the inputs if necessary. ---*/
-
-        P_Exit = config->GetOutlet_Pressure(Marker_Tag);
-        P_Exit = P_Exit/config->GetPressure_Ref();
-
-        /*--- Check whether the flow is supersonic at the exit. The type
-         of boundary update depends on this. ---*/
-
->>>>>>> 1809033a
+
         Density = V_domain[nDim+2];
         Velocity2 = 0.0; Vn = 0.0;
         for (iDim = 0; iDim < nDim; iDim++) {
@@ -4732,72 +4554,6 @@
           Velocity2 += Velocity[iDim]*Velocity[iDim];
           Vn += Velocity[iDim]*UnitNormal[iDim];
         }
-<<<<<<< HEAD
-        Pressure = V_domain[nDim+1];
-        SoundSpeed = sqrt(Pressure*Gamma/Density);
-        Mach_Exit  = sqrt(Velocity2)/SoundSpeed;
-        
-        if (Mach_Exit >= 1.0) {
-          
-          for (iVar = 0; iVar < nVar; iVar++) {
-            Psi_outlet[iVar] = 0.0;
-          }
-          if (config->GetKind_ObjFunc() == AVG_OUTLET_PRESSURE) {
-            /*--- Compute Riemann constant ---*/
-            Entropy = Pressure*pow(1.0/Density, Gamma);
-            Riemann = Vn + 2.0*SoundSpeed/Gamma_Minus_One;
-            /*--- Compute (Vn - Ubn).n term for use in the BC. ---*/
-
-            /*--- Compute the new fictious state at the outlet ---*/
-            Pressure   = P_Exit;
-            Density    = pow(Pressure/Entropy,1.0/Gamma);
-            SoundSpeed = sqrt(Gamma*Pressure/Density);
-            Vn_Exit    = Riemann - 2.0*SoundSpeed/Gamma_Minus_One;
-            Velocity2  = 0.0;
-            for (iDim = 0; iDim < nDim; iDim++) {
-              Velocity[iDim] = Velocity[iDim] + (Vn_Exit-Vn)*UnitNormal[iDim];
-              Velocity2 += Velocity[iDim]*Velocity[iDim];
-            }
-
-            /*--- Extra boundary term for grid movement ---*/
-
-            if (grid_movement) {
-              su2double ProjGridVel = 0.0;
-              su2double *GridVel = geometry->node[iPoint]->GetGridVel();
-              for (iDim = 0; iDim < nDim; iDim++)
-                ProjGridVel += GridVel[iDim]*UnitNormal[iDim];
-              //Ubn = ProjGridVel;
-            }
-            /*Repeated term*/
-            dpterm = 1./((SoundSpeed-Vn_Exit)*(SoundSpeed+Vn_Exit))/2.;
-            // Need a different term if v = c
-            if (Vn_Exit==SoundSpeed)
-                dpterm = 0;
-            Psi_outlet[0] = dpterm*(-Vn_Exit*(2*SoundSpeed*SoundSpeed+Velocity2*(Gamma-1)));
-            for (iDim = 0; iDim < nDim; iDim++) {
-              Psi_outlet[iDim+1] = dpterm*(UnitNormal[iDim]*2*SoundSpeed+Velocity[iDim]*Vn_Exit*(Gamma-1));
-            }
-            Psi_outlet[nDim+1]=dpterm*(-2*Vn_Exit*(Gamma-1));
-          }
-          /*--- Total Pressure term. NOTE: this is AREA averaged
-           * Additional terms are added later (as they are common between subsonic,
-           * supersonic equations) ---*/
-          if (config->GetKind_ObjFunc() == AVG_TOTAL_PRESSURE) {
-            Psi_outlet[nDim+1]=-Gamma_Minus_One*(5*Velocity2-4*Vn*Vn*Gamma_Minus_One)/2/(SoundSpeed-Vn)/(SoundSpeed+Vn)/Vn;
-            Psi_outlet[0] = 0.5*Psi_outlet[nDim+1]*Velocity2;
-            for (iDim = 0; iDim < nDim; iDim++) {
-              Psi_outlet[0]   += Psi_outlet[nDim+1]*a1*Velocity[iDim]*UnitNormal[iDim];
-              Psi_outlet[iDim+1] = -Psi_outlet[nDim+1]*(a1*UnitNormal[iDim] + Velocity[iDim]);
-            }
-          }
-        } else {
-          /*---Subsonic Case(s) ---*/
-          /*--- Compute Riemann constant ---*/
-          Entropy = Pressure*pow(1.0/Density, Gamma);
-          Riemann = Vn + 2.0*SoundSpeed/Gamma_Minus_One;
-          /*--- Compute (Vn - Ubn).n term for use in the BC. ---*/
-          
-=======
         /*--- Extra boundary term for grid movement ---*/
         if (grid_movement) {
           su2double *GridVel = geometry->node[iPoint]->GetGridVel();
@@ -4853,69 +4609,18 @@
           Entropy = Pressure*pow(1.0/Density, Gamma);
           Riemann = Vn + 2.0*SoundSpeed/Gamma_Minus_One;
 
->>>>>>> 1809033a
           /*--- Compute the new fictious state at the outlet ---*/
           Density    = pow(P_Exit/Entropy,1.0/Gamma);
           SoundSpeed = sqrt(Gamma*P_Exit/Density);
           Vn_Exit    = Riemann - 2.0*SoundSpeed/Gamma_Minus_One;
-<<<<<<< HEAD
-=======
           /*--- Update velocity terms ---*/
           Vn_rel  = Vn_Exit-ProjGridVel;
 
->>>>>>> 1809033a
           Velocity2  = 0.0;
           for (iDim = 0; iDim < nDim; iDim++) {
             Velocity[iDim] = Velocity[iDim] + (Vn_Exit-Vn)*UnitNormal[iDim];
             Velocity2 += Velocity[iDim]*Velocity[iDim];
           }
-<<<<<<< HEAD
-          
-          /*--- Extra boundary term for grid movement ---*/
-          
-          if (grid_movement) {
-            su2double ProjGridVel = 0.0;
-            su2double *GridVel = geometry->node[iPoint]->GetGridVel();
-            for (iDim = 0; iDim < nDim; iDim++)
-              ProjGridVel += GridVel[iDim]*UnitNormal[iDim];
-//            Ubn = ProjGridVel;
-          }
-          
-          /*--- Shorthand for repeated term in the boundary conditions ---*/
-          
-          //a1 = Gamma*(P_Exit/(Density*Gamma_Minus_One))/(Vn-Ubn);
-          a1 = sqrt(Gamma*P_Exit/Density)/(Gamma_Minus_One);
-          
-          /*--- Impose values for PsiRho & Phi using PsiE from domain. ---*/
-          
-          Psi_outlet[nVar-1] = Psi_domain[nVar-1];
-          Psi_outlet[0] = 0.5*Psi_outlet[nVar-1]*Velocity2;
-          for (iDim = 0; iDim < nDim; iDim++) {
-            Psi_outlet[0]   += Psi_outlet[nVar-1]*a1*Velocity[iDim]*UnitNormal[iDim];
-            Psi_outlet[iDim+1] = -Psi_outlet[nVar-1]*(a1*UnitNormal[iDim] + Velocity[iDim]);
-          }
-          
-        }
-        
-      }
-      if (incompressible || freesurface) {
-        
-        if (freesurface) {
-          
-          /*--- Density computation at the exit using the level set function ---*/
-          
-          Height = geometry->node[iPoint]->GetCoord(nDim-1);
-          LevelSet = Height - FreeSurface_Zero;
-          
-          /*--- Pressure computation the density at the exit (imposed) ---*/
-          
-          if (LevelSet < -epsilon) Density_Outlet = config->GetDensity_FreeStreamND();
-          if (LevelSet > epsilon) Density_Outlet = RatioDensity*config->GetDensity_FreeStreamND();
-          V_outlet[0] = PressFreeSurface + Density_Outlet*((FreeSurface_Zero-Height)/(Froude*Froude));
-          
-          /*--- Neumann condition in the interface for the pressure and density ---*/
-          
-=======
 
           /*--- Extra boundary term for grid movement ---*/
 
@@ -4969,95 +4674,33 @@
 
           /*--- Neumann condition in the interface for the pressure and density ---*/
 
->>>>>>> 1809033a
           if (fabs(LevelSet) <= epsilon) {
             V_outlet[0] = solver_container[FLOW_SOL]->node[Point_Normal]->GetSolution(0);
             Density_Outlet = solver_container[FLOW_SOL]->node[Point_Normal]->GetDensityInc();
           }
-<<<<<<< HEAD
-          
-        }
-        
+
+        }
+
         else {
-          
+
           /*--- Imposed pressure and density ---*/
-          
+
           Density_Outlet = solver_container[FLOW_SOL]->GetDensity_Inf();
           V_outlet[0] = solver_container[FLOW_SOL]->GetPressure_Inf();
-          
-        }
-        
+
+        }
+
         /*--- Neumann condition for the velocity ---*/
-        
+
         for (iDim = 0; iDim < nDim; iDim++)
           V_outlet[iDim+1] = node[Point_Normal]->GetSolution(iDim+1);
-        
+
         /*--- Adjoint flow solution at the outlet (hard-coded for size[3] again?) ---*/
-        
-=======
-
-        }
-
-        else {
-
-          /*--- Imposed pressure and density ---*/
-
-          Density_Outlet = solver_container[FLOW_SOL]->GetDensity_Inf();
-          V_outlet[0] = solver_container[FLOW_SOL]->GetPressure_Inf();
-
-        }
-
-        /*--- Neumann condition for the velocity ---*/
-
-        for (iDim = 0; iDim < nDim; iDim++)
-          V_outlet[iDim+1] = node[Point_Normal]->GetSolution(iDim+1);
-
-        /*--- Adjoint flow solution at the outlet (hard-coded for size[3] again?) ---*/
-
->>>>>>> 1809033a
+
         Psi_outlet[2] = 0.0;
         su2double coeff = (2.0*V_domain[1])/ solver_container[FLOW_SOL]->node[Point_Normal]->GetBetaInc2();
         Psi_outlet[1] = node[Point_Normal]->GetSolution(1);
         Psi_outlet[0] = -coeff*Psi_outlet[1];
-<<<<<<< HEAD
-        
-      }
-
-      /*--- For mass_flow objective function add B.C. contribution ---*/
-      if (config->GetKind_ObjFunc() == MASS_FLOW_RATE) {
-        Psi_outlet[0]+=1;
-      }
-      /*--- For total pressure objective function. NOTE: this is AREA averaged term---*/
-      if (config->GetKind_ObjFunc() == AVG_TOTAL_PRESSURE) {
-        Psi_outlet[0]+=Velocity2*(2*Vn/(SoundSpeed+Vn)-SoundSpeed/2/Vn)+2*SoundSpeed*Vn*Vn*Gamma_Minus_One/(SoundSpeed+Vn);
-        for  (iDim = 0; iDim < nDim; iDim++)
-          Psi_outlet[iDim+1]-=UnitNormal[iDim]*(Velocity2*0.5+2*(Gamma_Minus_One)*(Velocity2+SoundSpeed*Vn))/Vn/(SoundSpeed+Vn)+Velocity[iDim]*(1-2*Gamma)/Vn;
-      }
-      
-      /*--- Set the flow and adjoint states in the solver ---*/
-      
-      conv_numerics->SetPrimitive(V_domain, V_outlet);
-      conv_numerics->SetAdjointVar(Psi_domain, Psi_outlet);
-      
-      /*--- Grid Movement ---*/
-      
-      if (grid_movement)
-        conv_numerics->SetGridVel(geometry->node[iPoint]->GetGridVel(),
-                                  geometry->node[iPoint]->GetGridVel());
-      
-      conv_numerics->ComputeResidual(Residual_i, Residual_j, Jacobian_ii, Jacobian_ij,
-                                     Jacobian_ji, Jacobian_jj, config);
-      
-      /*--- Add and Subtract Residual ---*/
-      
-      LinSysRes.SubtractBlock(iPoint, Residual_i);
-      
-      /*--- Implicit contribution to the residual ---*/
-      
-      if (implicit)
-        Jacobian.SubtractBlock(iPoint, iPoint, Jacobian_ii);
-      
-=======
 
       }
 
@@ -5150,17 +4793,10 @@
       if (implicit)
         Jacobian.SubtractBlock(iPoint, iPoint, Jacobian_ii);
 
->>>>>>> 1809033a
       /*--- Viscous residual contribution, it doesn't work ---*/
 
       if (config->GetViscous()) {
 
-<<<<<<< HEAD
-        /*--- Points in edge, coordinates and normal vector---*/
-
-        visc_numerics->SetCoord(geometry->node[iPoint]->GetCoord(), geometry->node[Point_Normal]->GetCoord());
-        visc_numerics->SetNormal(Normal);
-=======
         /*--- Set laminar and eddy viscosity at the infinity ---*/
         if (compressible) {
           V_outlet[nDim+5] = solver_container[FLOW_SOL]->node[iPoint]->GetLaminarViscosity();
@@ -5175,21 +4811,17 @@
         visc_numerics->SetNormal(Normal);
         visc_numerics->SetCoord(geometry->node[iPoint]->GetCoord(), geometry->node[Point_Normal]->GetCoord());
 
->>>>>>> 1809033a
 
         /*--- Conservative variables w/o reconstruction and adjoint variables w/o reconstruction---*/
 
         visc_numerics->SetPrimitive(V_domain, V_outlet);
         visc_numerics->SetAdjointVar(Psi_domain, Psi_outlet);
 
-<<<<<<< HEAD
-=======
         /*--- Turbulent kinetic energy ---*/
         if (config->GetKind_Turb_Model() == SST)
           visc_numerics->SetTurbKineticEnergy(solver_container[TURB_SOL]->node[iPoint]->GetSolution(0), solver_container[TURB_SOL]->node[iPoint]->GetSolution(0));
 
 
->>>>>>> 1809033a
         /*--- Gradient and limiter of Adjoint Variables ---*/
 
         visc_numerics->SetAdjointVarGradient(node[iPoint]->GetGradient(), node[iPoint]->GetGradient());
@@ -5575,11 +5207,7 @@
   unsigned short iDim, iVar, iMarker, nLineLets;
   ifstream restart_file;
   string filename, AdjExt;
-<<<<<<< HEAD
-  su2double dull_val;
-=======
   su2double dull_val, Area=0.0, *Normal = NULL, myArea_Monitored;
->>>>>>> 1809033a
   bool restart = config->GetRestart();
   bool compressible = (config->GetKind_Regime() == COMPRESSIBLE);
   bool incompressible = (config->GetKind_Regime() == INCOMPRESSIBLE);
@@ -5590,13 +5218,6 @@
   MPI_Comm_rank(MPI_COMM_WORLD, &rank);
 #endif
   
-<<<<<<< HEAD
-  Res_Conv = NULL;
-  Res_Visc = NULL;
-  Res_Sour = NULL;
-
-=======
->>>>>>> 1809033a
   /*--- Norm heat flux objective test ---*/
   
   pnorm = 10;
@@ -5719,10 +5340,7 @@
   Sens_AoA   = new su2double[nMarker];
   Sens_Press = new su2double[nMarker];
   Sens_Temp  = new su2double[nMarker];
-<<<<<<< HEAD
-=======
   Sens_BPress = new su2double[nMarker];
->>>>>>> 1809033a
   
   /*--- Initialize sensitivities to zero ---*/
   for (iMarker = 0; iMarker < nMarker; iMarker++) {
@@ -5731,10 +5349,7 @@
     Sens_AoA[iMarker]   = 0.0;
     Sens_Press[iMarker] = 0.0;
     Sens_Temp[iMarker]  = 0.0;
-<<<<<<< HEAD
-=======
     Sens_BPress[iMarker] = 0.0;
->>>>>>> 1809033a
     for (iVertex = 0; iVertex < geometry->nVertex[iMarker]; iVertex++)
       CSensitivity[iMarker][iVertex] = 0.0;
   }
@@ -5830,8 +5445,6 @@
     delete [] Global2Local;
   }
   
-<<<<<<< HEAD
-=======
   /*--- Calculate area monitored for area-averaged-outflow-quantity-based objectives ---*/
   myArea_Monitored = 0.0;
   if (config->GetKind_ObjFunc()==OUTFLOW_GENERALIZED || config->GetKind_ObjFunc()==AVG_TOTAL_PRESSURE ||
@@ -5858,17 +5471,13 @@
   Area_Monitored = myArea_Monitored;
 #endif
 
->>>>>>> 1809033a
   /*--- MPI solution ---*/
   Set_MPI_Solution(geometry, config);
   
 }
 
 CAdjNSSolver::~CAdjNSSolver(void) {
-<<<<<<< HEAD
-=======
-  
->>>>>>> 1809033a
+  
 }
 
 
@@ -6243,16 +5852,11 @@
   
   if ((ObjFunc == INVERSE_DESIGN_HEATFLUX) || (ObjFunc == FREE_SURFACE) ||
       (ObjFunc == TOTAL_HEATFLUX) || (ObjFunc == MAXIMUM_HEATFLUX) ||
-<<<<<<< HEAD
-      (ObjFunc == AVG_TOTAL_PRESSURE) || (ObjFunc == AVG_OUTLET_PRESSURE) ||
-      (ObjFunc == MASS_FLOW_RATE)) factor = 1.0;
-=======
       (ObjFunc == MASS_FLOW_RATE) ) factor = 1.0;
 
  if ((ObjFunc == AVG_TOTAL_PRESSURE) || (ObjFunc == AVG_OUTLET_PRESSURE) ||
      (ObjFunc == OUTFLOW_GENERALIZED)) factor = 1.0/Area_Monitored;
 
->>>>>>> 1809033a
 
   /*--- Compute gradient of the grid velocity, if applicable ---*/
   
@@ -6533,10 +6137,7 @@
         Sens_AoA[iMarker]   = 0.0;
         Sens_Press[iMarker] = 0.0;
         Sens_Temp[iMarker]  = 0.0;
-<<<<<<< HEAD
-=======
         Sens_BPress[iMarker] = 0.0;
->>>>>>> 1809033a
         
         for (iVertex = 0; iVertex < geometry->nVertex[iMarker]; iVertex++) {
           iPoint = geometry->vertex[iMarker][iVertex]->GetNode();
@@ -6690,10 +6291,7 @@
         Sens_AoA[iMarker]   = 0.0;
         Sens_Press[iMarker] = 0.0;
         Sens_Temp[iMarker]  = 0.0;
-<<<<<<< HEAD
-=======
         Sens_BPress[iMarker] = 0.0;
->>>>>>> 1809033a
         
         for (iVertex = 0; iVertex < geometry->nVertex[iMarker]; iVertex++) {
           iPoint = geometry->vertex[iMarker][iVertex]->GetNode();
