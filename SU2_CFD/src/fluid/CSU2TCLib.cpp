--- conflicted
+++ resolved
@@ -809,12 +809,6 @@
   //       source term.
   su2double T_min   = 800.0;
   su2double epsilon = 80;
-<<<<<<< HEAD
-=======
-
-  /*--- Define preferential dissociation coefficient ---*/
-  //alpha = 0.3;
->>>>>>> 9f25ad60
 
   /*--- Define preferential dissociation coefficient ---*/
   //alpha = 0.3; //TODO: make this a config option?
@@ -1353,14 +1347,9 @@
     su2double denom = 0.0;
     for (jSpecies = 0; jSpecies < nHeavy; jSpecies++) {
       if (jSpecies != iSpecies) {
-<<<<<<< HEAD
 
         su2double Mj    = MolarMass[jSpecies];
         su2double gam_j = rhos[iSpecies] / (Density*Mj);
-=======
-        Mj    = MolarMass[jSpecies];
-        gam_j = rhos[iSpecies] / (Density*Mj);
->>>>>>> 9f25ad60
 
         /*--- Calculate the Omega^(0,0)_ij collision cross section ---*/
         su2double Omega_ij = 1E-20 * Omega00(iSpecies,jSpecies,3)
@@ -1430,44 +1419,27 @@
 
   su2double pi = PI_NUMBER;
   su2double Na = AVOGAD_CONSTANT;
-<<<<<<< HEAD
   su2double Mu = 0.0;
 
   /*--- Mixture viscosity via Gupta-Yos approximation ---*/
   for (iSpecies = 0; iSpecies < nHeavy; iSpecies++) {
 
     su2double denom = 0.0;
-=======
-  Mu = 0.0;
-
-  /*--- Mixture viscosity via Gupta-Yos approximation ---*/
-  for (iSpecies = 0; iSpecies < nHeavy; iSpecies++) {
-    denom = 0.0;
->>>>>>> 9f25ad60
 
     /*--- Calculate molar concentration ---*/
     su2double Mi    = MolarMass[iSpecies];
     su2double gam_i = rhos[iSpecies] / (Density*Mi);
 
     for (jSpecies = 0; jSpecies < nHeavy; jSpecies++) {
-<<<<<<< HEAD
       su2double Mj    = MolarMass[jSpecies];
       su2double gam_j = rhos[jSpecies] / (Density*Mj);
-=======
-      Mj    = MolarMass[jSpecies];
-      gam_j = rhos[jSpecies] / (Density*Mj);
->>>>>>> 9f25ad60
 
       /*--- Calculate "delta" quantities ---*/
       su2double Omega_ij = 1E-20 * Omega11(iSpecies,jSpecies,3)
           * pow(T, Omega11(iSpecies,jSpecies,0)*log(T)*log(T)
           + Omega11(iSpecies,jSpecies,1)*log(T)
           + Omega11(iSpecies,jSpecies,2));
-<<<<<<< HEAD
       su2double d2_ij = 16.0/5.0 * sqrt((2.0*Mi*Mj) / (pi*Ru*T*(Mi+Mj))) * Omega_ij;
-=======
-      d2_ij = 16.0/5.0 * sqrt((2.0*Mi*Mj) / (pi*Ru*T*(Mi+Mj))) * Omega_ij;
->>>>>>> 9f25ad60
 
       /*--- Add to denominator of viscosity ---*/
       denom += gam_j*d2_ij;
@@ -1489,7 +1461,6 @@
     /*--- Calculate species laminar viscosity ---*/
     Mu += (Mi/Na * gam_i) / denom;
   }
-<<<<<<< HEAD
   // if (ionization) {
   //   iSpecies = nSpecies-1;
   //   denom = 0.0;
@@ -1510,31 +1481,6 @@
   //   }
   //   Mu += (Mi/Na * gam_i) / denom;
   // }
-=======
-  if (ionization) {
-    iSpecies = nSpecies-1;
-    denom = 0.0;
-
-    /*--- Calculate molar concentration ---*/
-    Mi    = MolarMass[iSpecies];
-    gam_i = rhos[iSpecies] / (Density*Mi);
-    for (jSpecies = 0; jSpecies < nSpecies; jSpecies++) {
-      Mj    = MolarMass[jSpecies];
-      gam_j = rhos[jSpecies] / (Density*Mj);
-
-      /*--- Calculate "delta" quantities ---*/
-      Omega_ij = 1E-20 * Omega11(iSpecies,jSpecies,3)
-          * pow(Tve, Omega11(iSpecies,jSpecies,0)*log(Tve)*log(Tve)
-          + Omega11(iSpecies,jSpecies,1)*log(Tve)
-          + Omega11(iSpecies,jSpecies,2));
-      d2_ij = 16.0/5.0 * sqrt((2.0*Mi*Mj) / (pi*Ru*Tve*(Mi+Mj))) * Omega_ij;
-
-      /*--- Add to denominator of viscosity ---*/
-      denom += gam_j*d2_ij;
-    }
-    Mu += (Mi/Na * gam_i) / denom;
-  }
->>>>>>> 9f25ad60
 }
 
 void CSU2TCLib::ThermalConductivitiesGY(){
