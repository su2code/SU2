--- conflicted
+++ resolved
@@ -234,15 +234,12 @@
   }
 }
 
-<<<<<<< HEAD
 void CFluidScalar::GetMassCorrectionDiffusivity(su2double* massCorrection_diffusions) {
   for (int iVar = 0; iVar < n_species_mixture - 1; iVar++) {
     massCorrection_diffusions[iVar] = Density * (massDiffusivity[iVar] - massDiffusivity[n_species_mixture - 1]);
   }
 }
 
-=======
->>>>>>> c0b0bed9
 void CFluidScalar::GetGradEnthalpyDiffusivity(su2double* grad_enthalpy_diffusions){
   for (int iVar = 0; iVar < n_species_mixture - 1; iVar++) {
     grad_enthalpy_diffusions[iVar] = Density *
