/*!
 * \file CNEMOGas.cpp
 * \brief Source of the nonequilibrium gas model.
 * \author C. Garbacz, W. Maier, S. R. Copeland
 * \version 7.2.0 "Blackbird"
 *
 * SU2 Project Website: https://su2code.github.io
 *
 * The SU2 Project is maintained by the SU2 Foundation
 * (http://su2foundation.org)
 *
 * Copyright 2012-2021, SU2 Contributors (cf. AUTHORS.md)
 *
 * SU2 is free software; you can redistribute it and/or
 * modify it under the terms of the GNU Lesser General Public
 * License as published by the Free Software Foundation; either
 * version 2.1 of the License, or (at your option) any later version.
 *
 * SU2 is distributed in the hope that it will be useful,
 * but WITHOUT ANY WARRANTY; without even the implied warranty of
 * MERCHANTABILITY or FITNESS FOR A PARTICULAR PURPOSE. See the GNU
 * Lesser General Public License for more details.
 *
 * You should have received a copy of the GNU Lesser General Public
 * License along with SU2. If not, see <http://www.gnu.org/licenses/>.
 */

#include "../../include/fluid/CNEMOGas.hpp"
#include "../../../Common/include/toolboxes/geometry_toolbox.hpp"

CNEMOGas::CNEMOGas(const CConfig* config, unsigned short val_nDim): CFluidModel(){

  nSpecies = config->GetnSpecies();
  nDim     = val_nDim;

  MassFrac.resize(nSpecies,0.0);
  MolarMass.resize(nSpecies,0.0);
  MolarFractions.resize(nSpecies,0.0);
  rhos.resize(nSpecies,0.0);
  Cvtrs.resize(nSpecies,0.0);
  Cvves.resize(nSpecies,0.0);
  eves.resize(nSpecies,0.0);
  hs.resize(2*nSpecies,0.0);
  ws.resize(nSpecies,0.0);
  DiffusionCoeff.resize(nSpecies,0.0);
  Enthalpy_Formation.resize(nSpecies,0.0);
  Ref_Temperature.resize(nSpecies,0.0);
  temperatures.resize(nEnergyEq,0.0);
  energies.resize(nEnergyEq,0.0);
  ThermalConductivities.resize(nEnergyEq,0.0);

  gas_model            = config->GetGasModel();
  Kind_TransCoeffModel = config->GetKind_TransCoeffModel();

  frozen               = config->GetFrozen();
  ionization           = config->GetIonization();
}

void CNEMOGas::SetTDStatePTTv(su2double val_pressure, const su2double *val_massfrac,
                              su2double val_temperature, su2double val_temperature_ve){

  for (iSpecies = 0; iSpecies < nSpecies; iSpecies++)
    MassFrac[iSpecies] = val_massfrac[iSpecies];
  Pressure = val_pressure;
  T        = val_temperature;
  Tve      = val_temperature_ve;

  su2double denom = 0.0;

  /*--- Calculate mixture density from supplied primitive quantities ---*/
  for (iSpecies = 0; iSpecies < nEl; iSpecies++)
    denom += MassFrac[iSpecies] * (Ru/MolarMass[iSpecies]) * Tve;
  for (iSpecies = nEl; iSpecies < nSpecies; iSpecies++)
    denom += MassFrac[iSpecies] * (Ru/MolarMass[iSpecies]) * T;
  Density = Pressure / denom;
  
  for (iSpecies = 0; iSpecies < nSpecies; iSpecies++){
    rhos[iSpecies]     = MassFrac[iSpecies]*Density;
    MassFrac[iSpecies] = rhos[iSpecies]/Density;
  }
}

su2double CNEMOGas::ComputeSoundSpeed(){

  su2double conc    = 0.0;
  su2double rhoCvtr = 0.0;
  Density = 0.0;

  auto& Cvtrs = GetSpeciesCvTraRot();

  for (iSpecies = 0; iSpecies < nSpecies; iSpecies++)
    Density+=rhos[iSpecies];

  for (iSpecies = nEl; iSpecies < nSpecies; iSpecies++){
    conc += rhos[iSpecies]/MolarMass[iSpecies];
    rhoCvtr += rhos[iSpecies] * Cvtrs[iSpecies];
  }
  SoundSpeed2 = (1.0 + Ru/rhoCvtr*conc) * Pressure/Density;

 return(sqrt(SoundSpeed2));
}

su2double CNEMOGas::ComputePressure(){

  su2double P = 0.0;

  for (iSpecies = 0; iSpecies < nEl; iSpecies++)
    P += rhos[iSpecies] * Ru/MolarMass[iSpecies] * Tve;
  for (iSpecies = nEl; iSpecies < nSpecies; iSpecies++)
    P += rhos[iSpecies] * Ru/MolarMass[iSpecies] * T;

  Pressure = P;

  return P;

}

su2double CNEMOGas::ComputeGasConstant(){

  su2double Mass = 0.0;

  // TODO - extend for ionization
  for (iSpecies = 0; iSpecies < nSpecies; iSpecies++)
    Mass += MassFrac[iSpecies] * MolarMass[iSpecies];
  GasConstant = Ru / Mass;

  return GasConstant;
}

su2double CNEMOGas::ComputeGamma(){

  /*--- Extract Values ---*/
  rhoCvtr = ComputerhoCvtr();
  rhoCvve = ComputerhoCvve();

  /*--- Gamma Computation ---*/
  su2double rhoR = 0.0;
  for(iSpecies = 0; iSpecies < nSpecies; iSpecies++)
    rhoR += rhos[iSpecies]*Ru/MolarMass[iSpecies];

  gamma = rhoR/(rhoCvtr+rhoCvve)+1;

  return gamma;

}

su2double CNEMOGas::ComputerhoCvve() {

    Cvves = ComputeSpeciesCvVibEle(Tve);

    rhoCvve = 0.0;
    for (iSpecies = 0; iSpecies < nSpecies; iSpecies++)
      rhoCvve += rhos[iSpecies]*Cvves[iSpecies];

    return rhoCvve;
}

void CNEMOGas::ComputedPdU(su2double *V, vector<su2double>& val_eves, su2double *val_dPdU){

  // Note: Electron energy not included properly.

  if (val_dPdU == NULL) {
    SU2_MPI::Error("Array dPdU not allocated!", CURRENT_FUNCTION);
  }

  /*--- Determine the electron density (if ionized) ---*/
  su2double rho_el = 0.0;
  if (ionization) { rho_el = rhos[0]; }

  /*--- Necessary indexes to assess primitive variables ---*/
  unsigned long RHOS_INDEX    = 0;
  unsigned long T_INDEX       = nSpecies;
  unsigned long VEL_INDEX     = nSpecies+2;
  unsigned long RHOCVTR_INDEX = nSpecies+nDim+6;
  unsigned long RHOCVVE_INDEX = nSpecies+nDim+7;

  /*--- Extract variables ---*/
  for(iSpecies = 0; iSpecies < nSpecies; iSpecies++)
    rhos[iSpecies] = V[RHOS_INDEX+iSpecies];

  Cvtrs              = GetSpeciesCvTraRot();
  Enthalpy_Formation = GetSpeciesFormationEnthalpy();
  Ref_Temperature    = GetRefTemperature();

  /*--- Rename for convenience ---*/
  su2double rhoCvtr = V[RHOCVTR_INDEX];
  su2double rhoCvve = V[RHOCVVE_INDEX];
  T       = V[T_INDEX];

  /*--- Pre-compute useful quantities ---*/
  su2double CvtrBAR = 0.0;
  su2double sqvel   = 0.0;
  su2double conc    = 0.0;
  for (iDim = 0; iDim < nDim; iDim++)
    sqvel += V[VEL_INDEX+iDim] * V[VEL_INDEX+iDim];
  for (iSpecies = 0; iSpecies < nSpecies; iSpecies++) {
    CvtrBAR += rhos[iSpecies]*Cvtrs[iSpecies];
    conc    += rhos[iSpecies]/MolarMass[iSpecies];
  }

  /*--- Species density derivatives ---*/
  su2double ef = 0.0;
  for (iSpecies = nEl; iSpecies < nHeavy; iSpecies++) {
    ef = Enthalpy_Formation[iSpecies] - Ru/MolarMass[iSpecies]*Ref_Temperature[iSpecies];
    val_dPdU[iSpecies] = T*Ru/MolarMass[iSpecies] + Ru*conc/rhoCvtr *
                         (-Cvtrs[iSpecies]*(T-Ref_Temperature[iSpecies]) -
                         ef + 0.5*sqvel);

  }
  if (ionization) {
    for (iSpecies = nEl; iSpecies < nSpecies; iSpecies++) {
      //      evibs = Ru/MolarMass[iSpecies] * thetav[iSpecies]/(exp(thetav[iSpecies]/Tve)-1.0);
      //      num = 0.0;
      //      denom = g[iSpecies][0] * exp(-thetae[iSpecies][0]/Tve);
      //      for (iEl = 1; iEl < nElStates[iSpecies]; iEl++) {
      //        num   += g[iSpecies][iEl] * thetae[iSpecies][iEl] * exp(-thetae[iSpecies][iEl]/Tve);
      //        denom += g[iSpecies][iEl] * exp(-thetae[iSpecies][iEl]/Tve);
      //      }
      //      eels = Ru/MolarMass[iSpecies] * (num/denom);

      val_dPdU[iSpecies] -= rho_el * Ru/MolarMass[0] * (val_eves[iSpecies])/rhoCvve;
    }
    ef = Enthalpy_Formation[0] - Ru/MolarMass[0]*Ref_Temperature[0];
    val_dPdU[0] = Ru*conc/rhoCvtr * (-ef + 0.5*sqvel) + Ru/MolarMass[0]*Tve
                - rho_el*Ru/MolarMass[0] * (-3.0/2.0*Ru/MolarMass[0]*Tve)/rhoCvve;
  }

  /*--- Momentum derivatives ---*/
  for (iDim = 0; iDim < nDim; iDim++)
    val_dPdU[nSpecies+iDim] = -conc*Ru*V[VEL_INDEX+iDim]/rhoCvtr;

  /*--- Total energy derivative ---*/
  val_dPdU[nSpecies+nDim]   = conc*Ru / rhoCvtr;

  /*--- Vib.-el energy derivative ---*/
  val_dPdU[nSpecies+nDim+1] = -val_dPdU[nSpecies+nDim] +
                               rho_el*Ru/MolarMass[0]*1.0/rhoCvve;

}

void CNEMOGas::ComputedTdU(su2double *V, su2double *val_dTdU){

  /*--- Necessary indexes to assess primitive variables ---*/
  const unsigned long T_INDEX       = nSpecies;
  const unsigned long VEL_INDEX     = nSpecies+2;
  const unsigned long RHOCVTR_INDEX = nSpecies+nDim+6;

  /*--- Rename for convenience ---*/
  T                 = V[T_INDEX];
  su2double rhoCvtr = V[RHOCVTR_INDEX];

  Cvtrs              = GetSpeciesCvTraRot();
  Enthalpy_Formation = GetSpeciesFormationEnthalpy();
  Ref_Temperature    = GetRefTemperature();

  /*--- Calculate supporting quantities ---*/
<<<<<<< HEAD
  for (iDim = 0; iDim < nDim; iDim++)
    Vel[iDim] = V[VEL_INDEX+iDim];
  su2double v2 = GeometryToolbox::SquaredNorm(nDim,Vel);
=======
  const su2double v2 = GeometryToolbox::SquaredNorm(nDim, &V[VEL_INDEX]);
>>>>>>> 5fa720cf

  /*--- Species density derivatives ---*/
  for (iSpecies = nEl; iSpecies < nSpecies; iSpecies++) {
    su2double ef    = Enthalpy_Formation[iSpecies] - Ru/MolarMass[iSpecies]*Ref_Temperature[iSpecies];
    val_dTdU[iSpecies]   = (-ef + 0.5*v2 + Cvtrs[iSpecies]*(Ref_Temperature[iSpecies]-T)) / rhoCvtr;
  }

  if (ionization) {
    SU2_MPI::Error("NEED TO IMPLEMENT dTdU for IONIZED MIX",CURRENT_FUNCTION);
  }

  /*--- Momentum derivatives ---*/
  for (iDim = 0; iDim < nDim; iDim++)
    val_dTdU[nSpecies+iDim] = -V[VEL_INDEX+iDim] / V[RHOCVTR_INDEX];

  /*--- Energy derivatives ---*/
  val_dTdU[nSpecies+nDim]   =  1.0 / V[RHOCVTR_INDEX];
  val_dTdU[nSpecies+nDim+1] = -1.0 / V[RHOCVTR_INDEX];

}

void CNEMOGas::ComputedTvedU(su2double *V, vector<su2double>& val_eves, su2double *val_dTvedU){

  /*--- Necessary indexes to assess primitive variables ---*/
  unsigned long RHOCVVE_INDEX = nSpecies+nDim+7;

  /*--- Rename for convenience ---*/
  su2double rhoCvve = V[RHOCVVE_INDEX];

  /*--- Species density derivatives ---*/
  for (iSpecies = 0; iSpecies < nSpecies; iSpecies++) {
    val_dTvedU[iSpecies] = -val_eves[iSpecies]/rhoCvve;
  }
  /*--- Momentum derivatives ---*/
  for (iDim = 0; iDim < nDim; iDim++)
    val_dTvedU[nSpecies+iDim] = 0.0;

  /*--- Energy derivatives ---*/
  val_dTvedU[nSpecies+nDim]   = 0.0;
  val_dTvedU[nSpecies+nDim+1] = 1.0 / rhoCvve;

}
<|MERGE_RESOLUTION|>--- conflicted
+++ resolved
@@ -254,13 +254,7 @@
   Ref_Temperature    = GetRefTemperature();
 
   /*--- Calculate supporting quantities ---*/
-<<<<<<< HEAD
-  for (iDim = 0; iDim < nDim; iDim++)
-    Vel[iDim] = V[VEL_INDEX+iDim];
-  su2double v2 = GeometryToolbox::SquaredNorm(nDim,Vel);
-=======
   const su2double v2 = GeometryToolbox::SquaredNorm(nDim, &V[VEL_INDEX]);
->>>>>>> 5fa720cf
 
   /*--- Species density derivatives ---*/
   for (iSpecies = nEl; iSpecies < nSpecies; iSpecies++) {
