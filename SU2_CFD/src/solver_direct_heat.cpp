/*!
 * \file solution_direct_heat.cpp
 * \brief Main subrotuines for solving the heat equation
 * \author F. Palacios, T. Economon
 * \version 6.2.0 "Falcon"
 *
 * The current SU2 release has been coordinated by the
 * SU2 International Developers Society <www.su2devsociety.org>
 * with selected contributions from the open-source community.
 *
 * The main research teams contributing to the current release are:
 *  - Prof. Juan J. Alonso's group at Stanford University.
 *  - Prof. Piero Colonna's group at Delft University of Technology.
 *  - Prof. Nicolas R. Gauger's group at Kaiserslautern University of Technology.
 *  - Prof. Alberto Guardone's group at Polytechnic University of Milan.
 *  - Prof. Rafael Palacios' group at Imperial College London.
 *  - Prof. Vincent Terrapon's group at the University of Liege.
 *  - Prof. Edwin van der Weide's group at the University of Twente.
 *  - Lab. of New Concepts in Aeronautics at Tech. Institute of Aeronautics.
 *
 * Copyright 2012-2019, Francisco D. Palacios, Thomas D. Economon,
 *                      Tim Albring, and the SU2 contributors.
 *
 * SU2 is free software; you can redistribute it and/or
 * modify it under the terms of the GNU Lesser General Public
 * License as published by the Free Software Foundation; either
 * version 2.1 of the License, or (at your option) any later version.
 *
 * SU2 is distributed in the hope that it will be useful,
 * but WITHOUT ANY WARRANTY; without even the implied warranty of
 * MERCHANTABILITY or FITNESS FOR A PARTICULAR PURPOSE. See the GNU
 * Lesser General Public License for more details.
 *
 * You should have received a copy of the GNU Lesser General Public
 * License along with SU2. If not, see <http://www.gnu.org/licenses/>.
 */

#include "../include/solver_structure.hpp"
#include "../include/variables/CHeatFVMVariable.hpp"

CHeatSolverFVM::CHeatSolverFVM(void) : CSolver() {

  ConjugateVar = NULL;
  HeatFlux     = NULL;
}

CHeatSolverFVM::CHeatSolverFVM(CGeometry *geometry, CConfig *config, unsigned short iMesh) : CSolver() {

  unsigned short iVar, iDim, nLineLets, iMarker;
  unsigned long iVertex;

  bool multizone = config->GetMultizone_Problem();

  int rank = MASTER_NODE;
<<<<<<< HEAD

  bool flow = ((config->GetKind_Solver() == INC_NAVIER_STOKES)
               || (config->GetKind_Solver() == INC_RANS)
               || (config->GetKind_Solver() == DISC_ADJ_INC_NAVIER_STOKES)
               || (config->GetKind_Solver() == DISC_ADJ_INC_RANS));

=======
  
>>>>>>> 972606f5
  bool heat_equation = ((config->GetKind_Solver() == HEAT_EQUATION_FVM) ||
                        (config->GetKind_Solver() == DISC_ADJ_HEAT));

  /* A grid is defined as dynamic if there's rigid grid movement or grid deformation AND the problem is time domain */
  dynamic_grid = config->GetDynamic_Grid();

#ifdef HAVE_MPI
  MPI_Comm_rank(MPI_COMM_WORLD, &rank);
#endif

  /*--- Dimension of the problem --> temperature is the only conservative variable ---*/

  nVar = 1;
  nPoint = geometry->GetnPoint();
  nPointDomain = geometry->GetnPointDomain();

  /*--- Initialize nVarGrad for deallocation ---*/

  nVarGrad = nVar;

  /*--- Define geometry constants in the solver structure ---*/

  nDim = geometry->GetnDim();
  nMarker = config->GetnMarker_All();

  CurrentMesh = iMesh;
  /*--- Define some auxiliar vector related with the residual ---*/

  Residual      = new su2double[nVar];  for (iVar = 0; iVar < nVar; iVar++) Residual[iVar]      = 0.0;
  Residual_RMS  = new su2double[nVar];  for (iVar = 0; iVar < nVar; iVar++) Residual_RMS[iVar]  = 0.0;
  Residual_i    = new su2double[nVar];  for (iVar = 0; iVar < nVar; iVar++) Residual_i[iVar]    = 0.0;
  Residual_j    = new su2double[nVar];  for (iVar = 0; iVar < nVar; iVar++) Residual_j[iVar]    = 0.0;
  Residual_Max  = new su2double[nVar];  for (iVar = 0; iVar < nVar; iVar++) Residual_Max[iVar]  = 0.0;
  Res_Conv      = new su2double[nVar];  for (iVar = 0; iVar < nVar; iVar++) Res_Conv[iVar]      = 0.0;
  Res_Visc      = new su2double[nVar];  for (iVar = 0; iVar < nVar; iVar++) Res_Visc[iVar]      = 0.0;

  /*--- Define some structures for locating max residuals ---*/

  Point_Max = new unsigned long[nVar];
  for (iVar = 0; iVar < nVar; iVar++) Point_Max[iVar] = 0;
  Point_Max_Coord = new su2double*[nVar];
  for (iVar = 0; iVar < nVar; iVar++) {
    Point_Max_Coord[iVar] = new su2double[nDim];
    for (iDim = 0; iDim < nDim; iDim++) Point_Max_Coord[iVar][iDim] = 0.0;
  }

  /*--- Define some auxiliar vector related with the solution ---*/

  Solution = new su2double[nVar];
  Solution_i = new su2double[nVar]; Solution_j = new su2double[nVar];

  /*--- Define some auxiliary vectors related to the geometry ---*/

  Vector   = new su2double[nDim]; for (iDim = 0; iDim < nDim; iDim++) Vector[iDim]   = 0.0;
  Vector_i = new su2double[nDim]; for (iDim = 0; iDim < nDim; iDim++) Vector_i[iDim] = 0.0;
  Vector_j = new su2double[nDim]; for (iDim = 0; iDim < nDim; iDim++) Vector_j[iDim] = 0.0;

  /*--- Define some auxiliary vectors related to the primitive flow solution ---*/

  Primitive_Flow_i = new su2double[nDim+1]; for (iVar = 0; iVar < nDim+1; iVar++) Primitive_Flow_i[iVar] = 0.0;
  Primitive_Flow_j = new su2double[nDim+1]; for (iVar = 0; iVar < nDim+1; iVar++) Primitive_Flow_j[iVar] = 0.0;

  /*--- Jacobians and vector structures for implicit computations ---*/

  Jacobian_i = new su2double* [nVar];
  Jacobian_j = new su2double* [nVar];
  for (iVar = 0; iVar < nVar; iVar++) {
    Jacobian_i[iVar] = new su2double [nVar];
    Jacobian_j[iVar] = new su2double [nVar];
  }

  /*--- Initialization of the structure of the whole Jacobian ---*/

  if (rank == MASTER_NODE) cout << "Initialize Jacobian structure (heat equation) MG level: " << iMesh << "." << endl;
  Jacobian.Initialize(nPoint, nPointDomain, nVar, nVar, true, geometry, config);

  if (config->GetKind_Linear_Solver_Prec() == LINELET) {
    nLineLets = Jacobian.BuildLineletPreconditioner(geometry, config);
    if (rank == MASTER_NODE) cout << "Compute linelet structure. " << nLineLets << " elements in each line (average)." << endl;
  }

  LinSysSol.Initialize(nPoint, nPointDomain, nVar, 0.0);
  LinSysRes.Initialize(nPoint, nPointDomain, nVar, 0.0);

  if (config->GetExtraOutput()) {
    if (nDim == 2) { nOutputVariables = 13; }
    else if (nDim == 3) { nOutputVariables = 19; }
    OutputVariables.Initialize(nPoint, nPointDomain, nOutputVariables, 0.0);
    OutputHeadingNames = new string[nOutputVariables];
  }

  /*--- Computation of gradients by least squares ---*/

  if (config->GetKind_Gradient_Method() == WEIGHTED_LEAST_SQUARES) {
    /*--- S matrix := inv(R)*traspose(inv(R)) ---*/
    Smatrix = new su2double* [nDim];
    for (iDim = 0; iDim < nDim; iDim++)
      Smatrix[iDim] = new su2double [nDim];
  }

  HeatFlux_per_Marker = new su2double[nMarker];
  AverageT_per_Marker = new su2double[nMarker];
  Surface_Areas       = new su2double[config->GetnMarker_HeatFlux()];

  for(iMarker = 0; iMarker < nMarker; iMarker++) {
    HeatFlux_per_Marker[iMarker]        = 0.0;
    AverageT_per_Marker[iMarker]  = 0.0;
  }
  for(iMarker = 0; iMarker < config->GetnMarker_HeatFlux(); iMarker++) {
    Surface_Areas[iMarker] = 0.0;
  }

  Set_Heatflux_Areas(geometry, config);

  /*--- Set the reference values for temperature ---*/

  su2double Temperature_FreeStream = config->GetInc_Temperature_Init();
  config->SetTemperature_FreeStream(Temperature_FreeStream);
  su2double Temperature_Ref = 0.0;

  if (config->GetRef_Inc_NonDim() == DIMENSIONAL) {
    Temperature_Ref = 1.0;
  }
  else if (config->GetRef_Inc_NonDim() == INITIAL_VALUES) {
    Temperature_Ref = Temperature_FreeStream;
  }
  else if (config->GetRef_Inc_NonDim() == REFERENCE_VALUES) {
    Temperature_Ref = config->GetInc_Temperature_Ref();
  }
  config->SetTemperature_Ref(Temperature_Ref);


  /*--- Set the reference values for heat fluxes. If the heat solver runs stand-alone,
   *    thermal conductivity is read directly from config file ---*/

  if (heat_equation) {

    su2double rho_cp = config->GetDensity_Solid()*config->GetSpecific_Heat_Cp();
    config->SetThermalDiffusivity_Solid(config->GetThermalConductivity_Solid() / rho_cp);

    config->SetTemperature_FreeStreamND(config->GetTemperature_Initial_Solid()/config->GetTemperature_Ref());
    config->SetHeat_Flux_Ref(rho_cp*Temperature_Ref);
  }
  else {

    config->SetTemperature_FreeStreamND(config->GetTemperature_FreeStream()/config->GetTemperature_Ref());
    config->SetHeat_Flux_Ref(config->GetViscosity_Ref()*config->GetSpecific_Heat_Cp());
  }

  /*--- Store the value of the temperature and the heat flux density at the boundaries,
   used for communications with donor cells ---*/

  unsigned short nConjVariables = 4;

  ConjugateVar = new su2double** [nMarker];
  for (iMarker = 0; iMarker < nMarker; iMarker++) {
    ConjugateVar[iMarker] = new su2double* [geometry->nVertex[iMarker]];
    for (iVertex = 0; iVertex < geometry->nVertex[iMarker]; iVertex++) {

      ConjugateVar[iMarker][iVertex] = new su2double [nConjVariables];
      for (iVar = 0; iVar < nConjVariables ; iVar++) {
        ConjugateVar[iMarker][iVertex][iVar] = 0.0;
      }
      ConjugateVar[iMarker][iVertex][0] = config->GetTemperature_FreeStreamND();
    }
  }

  /*--- Heat flux in all the markers ---*/

  HeatFlux = new su2double* [nMarker];
  for (iMarker = 0; iMarker < nMarker; iMarker++) {
    HeatFlux[iMarker] = new su2double [geometry->nVertex[iMarker]];
    for (iVertex = 0; iVertex < geometry->nVertex[iMarker]; iVertex++) {
      HeatFlux[iMarker][iVertex] = 0.0;
    }
  }

  if (multizone){
    /*--- Initialize the BGS residuals. ---*/
    Residual_BGS      = new su2double[nVar];         for (iVar = 0; iVar < nVar; iVar++) Residual_BGS[iVar]  = 1.0;
    Residual_Max_BGS  = new su2double[nVar];         for (iVar = 0; iVar < nVar; iVar++) Residual_Max_BGS[iVar]  = 1.0;

    /*--- Define some structures for locating max residuals ---*/

    Point_Max_BGS       = new unsigned long[nVar];  for (iVar = 0; iVar < nVar; iVar++) Point_Max_BGS[iVar]  = 0;
    Point_Max_Coord_BGS = new su2double*[nVar];
    for (iVar = 0; iVar < nVar; iVar++) {
      Point_Max_Coord_BGS[iVar] = new su2double[nDim];
      for (iDim = 0; iDim < nDim; iDim++) Point_Max_Coord_BGS[iVar][iDim] = 0.0;
    }
  }

  /*--- Initialize the nodes vector. ---*/

  nodes = new CHeatFVMVariable(config->GetTemperature_FreeStreamND(), nPoint, nDim, nVar, config);

  SetBaseClassPointerToNodes();

  /*--- MPI solution ---*/

  InitiateComms(geometry, config, SOLUTION);
  CompleteComms(geometry, config, SOLUTION);

  /*--- Add the solver name (max 8 characters) ---*/

  SolverName = "HEAT";
}

CHeatSolverFVM::~CHeatSolverFVM(void) {

  unsigned short iMarker;

  if (HeatFlux != NULL) {
    for (iMarker = 0; iMarker < nMarker; iMarker++) {
      delete [] HeatFlux[iMarker];
    }
    delete [] HeatFlux;
  }

  if (nodes != nullptr) delete nodes;
}

void CHeatSolverFVM::Preprocessing(CGeometry *geometry, CSolver **solver_container, CConfig *config, unsigned short iMesh, unsigned short iRKStep, unsigned short RunTime_EqSystem, bool Output) {

  unsigned long iPoint;
  bool center = (config->GetKind_ConvNumScheme_Heat() == SPACE_CENTERED);

  if (center) {
    SetUndivided_Laplacian(geometry, config);
  }

  for (iPoint = 0; iPoint < nPoint; iPoint ++) {

    /*--- Initialize the residual vector ---*/

    LinSysRes.SetBlock_Zero(iPoint);
  }

  /*--- Initialize the Jacobian matrices ---*/

  Jacobian.SetValZero();

  if (config->GetKind_Gradient_Method() == GREEN_GAUSS) SetSolution_Gradient_GG(geometry, config);
  if (config->GetKind_Gradient_Method() == WEIGHTED_LEAST_SQUARES) SetSolution_Gradient_LS(geometry, config);
}

void CHeatSolverFVM::Postprocessing(CGeometry *geometry, CSolver **solver_container, CConfig *config, unsigned short iMesh) { }

void CHeatSolverFVM::LoadRestart(CGeometry **geometry, CSolver ***solver, CConfig *config, int val_iter, bool val_update_geo) {

  /*--- Restart the solution from file information ---*/

  unsigned short iDim, iVar, iMesh;
  unsigned long iPoint, index, iChildren, Point_Fine;

  bool flow = ((config->GetKind_Solver() == INC_NAVIER_STOKES)
               || (config->GetKind_Solver() == INC_RANS)
               || (config->GetKind_Solver() == DISC_ADJ_INC_NAVIER_STOKES)
               || (config->GetKind_Solver() == DISC_ADJ_INC_RANS));

  bool heat_equation = ((config->GetKind_Solver() == HEAT_EQUATION_FVM) ||
                        (config->GetKind_Solver() == DISC_ADJ_HEAT));

  su2double Area_Children, Area_Parent, *Coord, *Solution_Fine;

  string restart_filename = config->GetFilename(config->GetSolution_FileName(), "", val_iter);

  Coord = new su2double [nDim];
  for (iDim = 0; iDim < nDim; iDim++)
    Coord[iDim] = 0.0;

  int rank = MASTER_NODE;
#ifdef HAVE_MPI
  MPI_Comm_rank(MPI_COMM_WORLD, &rank);
#endif

  int counter = 0;
  long iPoint_Local = 0; unsigned long iPoint_Global = 0;
  unsigned long iPoint_Global_Local = 0;
  unsigned short rbuf_NotMatching = 0, sbuf_NotMatching = 0;

  /*--- Skip coordinates ---*/

  unsigned short skipVars = 0;

  if (flow) {

    if (nDim == 2) skipVars += 5;
    if (nDim == 3) skipVars += 7;
  }
  else if (heat_equation) {

    if (nDim == 2) skipVars += 2;
    if (nDim == 3) skipVars += 3;
  }
  else {
    cout << "WARNING: Finite volume heat solver's restart routine could not load data." << endl;
  }

  /*--- Read the restart data from either an ASCII or binary SU2 file. ---*/

  if (config->GetRead_Binary_Restart()) {
    Read_SU2_Restart_Binary(geometry[MESH_0], config, restart_filename);
  } else {
    Read_SU2_Restart_ASCII(geometry[MESH_0], config, restart_filename);
  }

  /*--- Load data from the restart into correct containers. ---*/

  counter = 0;
  for (iPoint_Global = 0; iPoint_Global < geometry[MESH_0]->GetGlobal_nPointDomain(); iPoint_Global++ ) {

    /*--- Retrieve local index. If this node from the restart file lives
     on the current processor, we will load and instantiate the vars. ---*/

    iPoint_Local = geometry[MESH_0]->GetGlobal_to_Local_Point(iPoint_Global);

    if (iPoint_Local > -1) {

      /*--- We need to store this point's data, so jump to the correct
       offset in the buffer of data from the restart file and load it. ---*/

      index = counter*Restart_Vars[1] + skipVars;
      for (iVar = 0; iVar < nVar; iVar++) Solution[iVar] = Restart_Data[index+iVar];
      nodes->SetSolution(iPoint_Local,Solution);
      iPoint_Global_Local++;

      /*--- Increment the overall counter for how many points have been loaded. ---*/
      counter++;
    }

  }

  /*--- Detect a wrong solution file ---*/

  if (iPoint_Global_Local < nPointDomain) { sbuf_NotMatching = 1; }

#ifndef HAVE_MPI
  rbuf_NotMatching = sbuf_NotMatching;
#else
  SU2_MPI::Allreduce(&sbuf_NotMatching, &rbuf_NotMatching, 1, MPI_UNSIGNED_SHORT, MPI_SUM, MPI_COMM_WORLD);
#endif
  if (rbuf_NotMatching != 0) {
    if (rank == MASTER_NODE) {
      cout << endl << "The solution file " << restart_filename.data() << " doesn't match with the mesh file!" << endl;
      cout << "It could be empty lines at the end of the file." << endl << endl;
    }
#ifndef HAVE_MPI
    exit(EXIT_FAILURE);
#else
    MPI_Barrier(MPI_COMM_WORLD);
    MPI_Abort(MPI_COMM_WORLD,1);
    MPI_Finalize();
#endif
  }

  /*--- Communicate the loaded solution on the fine grid before we transfer
   it down to the coarse levels. We alo call the preprocessing routine
   on the fine level in order to have all necessary quantities updated,
   especially if this is a turbulent simulation (eddy viscosity). ---*/

  solver[MESH_0][HEAT_SOL]->InitiateComms(geometry[MESH_0], config, SOLUTION);
  solver[MESH_0][HEAT_SOL]->CompleteComms(geometry[MESH_0], config, SOLUTION);

  solver[MESH_0][HEAT_SOL]->Preprocessing(geometry[MESH_0], solver[MESH_0], config, MESH_0, NO_RK_ITER, RUNTIME_HEAT_SYS, false);

  /*--- Interpolate the solution down to the coarse multigrid levels ---*/

  for (iMesh = 1; iMesh <= config->GetnMGLevels(); iMesh++) {
    for (iPoint = 0; iPoint < geometry[iMesh]->GetnPoint(); iPoint++) {
      Area_Parent = geometry[iMesh]->node[iPoint]->GetVolume();
      for (iVar = 0; iVar < nVar; iVar++) Solution[iVar] = 0.0;
      for (iChildren = 0; iChildren < geometry[iMesh]->node[iPoint]->GetnChildren_CV(); iChildren++) {
        Point_Fine = geometry[iMesh]->node[iPoint]->GetChildren_CV(iChildren);
        Area_Children = geometry[iMesh-1]->node[Point_Fine]->GetVolume();
        Solution_Fine = solver[iMesh-1][HEAT_SOL]->GetNodes()->GetSolution(Point_Fine);
        for (iVar = 0; iVar < nVar; iVar++) {
          Solution[iVar] += Solution_Fine[iVar]*Area_Children/Area_Parent;
        }
      }
      solver[iMesh][HEAT_SOL]->GetNodes()->SetSolution(iPoint,Solution);
    }
    solver[iMesh][HEAT_SOL]->InitiateComms(geometry[iMesh], config, SOLUTION);
    solver[iMesh][HEAT_SOL]->CompleteComms(geometry[iMesh], config, SOLUTION);
    solver[iMesh][HEAT_SOL]->Preprocessing(geometry[iMesh], solver[iMesh], config, iMesh, NO_RK_ITER, RUNTIME_HEAT_SYS, false);
  }

  delete [] Coord;

  /*--- Delete the class memory that is used to load the restart. ---*/

  if (Restart_Vars != NULL) delete [] Restart_Vars;
  if (Restart_Data != NULL) delete [] Restart_Data;
  Restart_Vars = NULL; Restart_Data = NULL;

}


void CHeatSolverFVM::SetUndivided_Laplacian(CGeometry *geometry, CConfig *config) {

  unsigned long iPoint, jPoint, iEdge;
  su2double *Diff;
  unsigned short iVar;
  bool boundary_i, boundary_j;

  Diff = new su2double[nVar];

  nodes->SetUnd_LaplZero();

  for (iEdge = 0; iEdge < geometry->GetnEdge(); iEdge++) {

    iPoint = geometry->edge[iEdge]->GetNode(0);
    jPoint = geometry->edge[iEdge]->GetNode(1);

    /*--- Solution differences ---*/

    for (iVar = 0; iVar < nVar; iVar++)
      Diff[iVar] = nodes->GetSolution(iPoint,iVar) - nodes->GetSolution(jPoint,iVar);

    boundary_i = geometry->node[iPoint]->GetPhysicalBoundary();
    boundary_j = geometry->node[jPoint]->GetPhysicalBoundary();

    /*--- Both points inside the domain, or both in the boundary ---*/

    if ((!boundary_i && !boundary_j) || (boundary_i && boundary_j)) {
      if (geometry->node[iPoint]->GetDomain()) nodes->SubtractUnd_Lapl(iPoint,Diff);
      if (geometry->node[jPoint]->GetDomain()) nodes->AddUnd_Lapl(jPoint,Diff);
    }

    /*--- iPoint inside the domain, jPoint on the boundary ---*/

    if (!boundary_i && boundary_j)
      if (geometry->node[iPoint]->GetDomain()) nodes->SubtractUnd_Lapl(iPoint,Diff);

    /*--- jPoint inside the domain, iPoint on the boundary ---*/

    if (boundary_i && !boundary_j)
      if (geometry->node[jPoint]->GetDomain()) nodes->AddUnd_Lapl(jPoint,Diff);

  }

  /*--- MPI parallelization ---*/

  InitiateComms(geometry, config, UNDIVIDED_LAPLACIAN);
  CompleteComms(geometry, config, UNDIVIDED_LAPLACIAN);

  delete [] Diff;

}

void CHeatSolverFVM::Centered_Residual(CGeometry *geometry, CSolver **solver_container, CNumerics *numerics,
                       CConfig *config, unsigned short iMesh, unsigned short iRKStep) {

  su2double *V_i, *V_j, Temp_i, Temp_j;
  unsigned long iEdge, iPoint, jPoint;
  bool flow = ((config->GetKind_Solver() == INC_NAVIER_STOKES)
               || (config->GetKind_Solver() == INC_RANS)
               || (config->GetKind_Solver() == DISC_ADJ_INC_NAVIER_STOKES)
               || (config->GetKind_Solver() == DISC_ADJ_INC_RANS));

  if(flow) {

    nVarFlow = solver_container[FLOW_SOL]->GetnVar();

      for (iEdge = 0; iEdge < geometry->GetnEdge(); iEdge++) {

        /*--- Points in edge ---*/
        iPoint = geometry->edge[iEdge]->GetNode(0);
        jPoint = geometry->edge[iEdge]->GetNode(1);
        numerics->SetNormal(geometry->edge[iEdge]->GetNormal());

        /*--- Primitive variables w/o reconstruction ---*/
        V_i = solver_container[FLOW_SOL]->GetNodes()->GetPrimitive(iPoint);
        V_j = solver_container[FLOW_SOL]->GetNodes()->GetPrimitive(jPoint);

        Temp_i = nodes->GetSolution(iPoint,0);
        Temp_j = nodes->GetSolution(jPoint,0);

        numerics->SetUndivided_Laplacian(nodes->GetUndivided_Laplacian(iPoint), nodes->GetUndivided_Laplacian(jPoint));
        numerics->SetNeighbor(geometry->node[iPoint]->GetnNeighbor(), geometry->node[jPoint]->GetnNeighbor());

        numerics->SetPrimitive(V_i, V_j);
        numerics->SetTemperature(Temp_i, Temp_j);

        numerics->ComputeResidual(Residual, Jacobian_i, Jacobian_j, config);

        LinSysRes.AddBlock(iPoint, Residual);
        LinSysRes.SubtractBlock(jPoint, Residual);

        /*--- Implicit part ---*/

        Jacobian.AddBlock(iPoint, iPoint, Jacobian_i);
        Jacobian.AddBlock(iPoint, jPoint, Jacobian_j);
        Jacobian.SubtractBlock(jPoint, iPoint, Jacobian_i);
        Jacobian.SubtractBlock(jPoint, jPoint, Jacobian_j);
      }
  }
}

void CHeatSolverFVM::Upwind_Residual(CGeometry *geometry, CSolver **solver_container, CNumerics *numerics, CConfig *config, unsigned short iMesh) {

  su2double *V_i, *V_j, Temp_i, Temp_i_Corrected, Temp_j, Temp_j_Corrected, **Gradient_i, **Gradient_j, Project_Grad_i, Project_Grad_j,
          **Temp_i_Grad, **Temp_j_Grad, Project_Temp_i_Grad, Project_Temp_j_Grad, Non_Physical = 1.0;
  unsigned short iDim, iVar;
  unsigned long iEdge, iPoint, jPoint;
  bool flow = ((config->GetKind_Solver() == INC_NAVIER_STOKES)
               || (config->GetKind_Solver() == INC_RANS)
               || (config->GetKind_Solver() == DISC_ADJ_INC_NAVIER_STOKES)
               || (config->GetKind_Solver() == DISC_ADJ_INC_RANS));
  bool muscl = (config->GetMUSCL_Heat());

  if(flow) {

    nVarFlow = solver_container[FLOW_SOL]->GetnVar();

      for (iEdge = 0; iEdge < geometry->GetnEdge(); iEdge++) {

        /*--- Points in edge ---*/
        iPoint = geometry->edge[iEdge]->GetNode(0);
        jPoint = geometry->edge[iEdge]->GetNode(1);
        numerics->SetNormal(geometry->edge[iEdge]->GetNormal());

        /*--- Primitive variables w/o reconstruction ---*/
        V_i = solver_container[FLOW_SOL]->GetNodes()->GetPrimitive(iPoint);
        V_j = solver_container[FLOW_SOL]->GetNodes()->GetPrimitive(jPoint);

        Temp_i_Grad = nodes->GetGradient(iPoint);
        Temp_j_Grad = nodes->GetGradient(jPoint);
        numerics->SetConsVarGradient(Temp_i_Grad, Temp_j_Grad);

        Temp_i = nodes->GetSolution(iPoint,0);
        Temp_j = nodes->GetSolution(jPoint,0);

        /* Second order reconstruction */
        if (muscl) {

            for (iDim = 0; iDim < nDim; iDim++) {
              Vector_i[iDim] = 0.5*(geometry->node[jPoint]->GetCoord(iDim) - geometry->node[iPoint]->GetCoord(iDim));
              Vector_j[iDim] = 0.5*(geometry->node[iPoint]->GetCoord(iDim) - geometry->node[jPoint]->GetCoord(iDim));
            }

            Gradient_i = solver_container[FLOW_SOL]->GetNodes()->GetGradient_Primitive(iPoint);
            Gradient_j = solver_container[FLOW_SOL]->GetNodes()->GetGradient_Primitive(jPoint);
            Temp_i_Grad = nodes->GetGradient(iPoint);
            Temp_j_Grad = nodes->GetGradient(jPoint);

            /*Loop to correct the flow variables*/
            for (iVar = 0; iVar < nVarFlow; iVar++) {

              /*Apply the Gradient to get the right temperature value on the edge */
              Project_Grad_i = 0.0; Project_Grad_j = 0.0;
              for (iDim = 0; iDim < nDim; iDim++) {
                  Project_Grad_i += Vector_i[iDim]*Gradient_i[iVar][iDim]*Non_Physical;
                  Project_Grad_j += Vector_j[iDim]*Gradient_j[iVar][iDim]*Non_Physical;
              }

              Primitive_Flow_i[iVar] = V_i[iVar] + Project_Grad_i;
              Primitive_Flow_j[iVar] = V_j[iVar] + Project_Grad_j;
            }

            /* Correct the temperature variables */
            Project_Temp_i_Grad = 0.0; Project_Temp_j_Grad = 0.0;
            for (iDim = 0; iDim < nDim; iDim++) {
                Project_Temp_i_Grad += Vector_i[iDim]*Temp_i_Grad[0][iDim]*Non_Physical;
                Project_Temp_j_Grad += Vector_j[iDim]*Temp_j_Grad[0][iDim]*Non_Physical;
            }

            Temp_i_Corrected = Temp_i + Project_Temp_i_Grad;
            Temp_j_Corrected = Temp_j + Project_Temp_j_Grad;

            numerics->SetPrimitive(Primitive_Flow_i, Primitive_Flow_j);
            numerics->SetTemperature(Temp_i_Corrected, Temp_j_Corrected);
        }

        else {

          numerics->SetPrimitive(V_i, V_j);
          numerics->SetTemperature(Temp_i, Temp_j);
        }

        numerics->ComputeResidual(Residual, Jacobian_i, Jacobian_j, config);

        LinSysRes.AddBlock(iPoint, Residual);
        LinSysRes.SubtractBlock(jPoint, Residual);

        /*--- Implicit part ---*/

        Jacobian.AddBlock(iPoint, iPoint, Jacobian_i);
        Jacobian.AddBlock(iPoint, jPoint, Jacobian_j);
        Jacobian.SubtractBlock(jPoint, iPoint, Jacobian_i);
        Jacobian.SubtractBlock(jPoint, jPoint, Jacobian_j);
        }
  }

}

void CHeatSolverFVM::Viscous_Residual(CGeometry *geometry, CSolver **solver_container, CNumerics *numerics, CConfig *config, unsigned short iMesh, unsigned short iRKStep) {

  su2double laminar_viscosity, Prandtl_Lam, Prandtl_Turb, eddy_viscosity_i, eddy_viscosity_j,
      thermal_diffusivity_i, thermal_diffusivity_j, Temp_i, Temp_j, **Temp_i_Grad, **Temp_j_Grad;
  unsigned long iEdge, iPoint, jPoint;

  bool flow = ((config->GetKind_Solver() == INC_NAVIER_STOKES)
               || (config->GetKind_Solver() == INC_RANS)
               || (config->GetKind_Solver() == DISC_ADJ_INC_NAVIER_STOKES)
               || (config->GetKind_Solver() == DISC_ADJ_INC_RANS));

  bool turb = ((config->GetKind_Solver() == INC_RANS) || (config->GetKind_Solver() == DISC_ADJ_INC_RANS));

  eddy_viscosity_i = 0.0;
  eddy_viscosity_j = 0.0;
  laminar_viscosity = config->GetMu_ConstantND();
  Prandtl_Lam = config->GetPrandtl_Lam();
  Prandtl_Turb = config->GetPrandtl_Turb();

  for (iEdge = 0; iEdge < geometry->GetnEdge(); iEdge++) {

    iPoint = geometry->edge[iEdge]->GetNode(0);
    jPoint = geometry->edge[iEdge]->GetNode(1);

    /*--- Points coordinates, and normal vector ---*/

    numerics->SetCoord(geometry->node[iPoint]->GetCoord(),
                       geometry->node[jPoint]->GetCoord());
    numerics->SetNormal(geometry->edge[iEdge]->GetNormal());

    Temp_i_Grad = nodes->GetGradient(iPoint);
    Temp_j_Grad = nodes->GetGradient(jPoint);
    numerics->SetConsVarGradient(Temp_i_Grad, Temp_j_Grad);

    /*--- Primitive variables w/o reconstruction ---*/
    Temp_i = nodes->GetSolution(iPoint,0);
    Temp_j = nodes->GetSolution(jPoint,0);
    numerics->SetTemperature(Temp_i, Temp_j);

    /*--- Eddy viscosity to compute thermal conductivity ---*/
    if (flow) {
      if (turb) {
        eddy_viscosity_i = solver_container[TURB_SOL]->GetNodes()->GetmuT(iPoint);
        eddy_viscosity_j = solver_container[TURB_SOL]->GetNodes()->GetmuT(jPoint);
      }
      thermal_diffusivity_i = (laminar_viscosity/Prandtl_Lam) + (eddy_viscosity_i/Prandtl_Turb);
      thermal_diffusivity_j = (laminar_viscosity/Prandtl_Lam) + (eddy_viscosity_j/Prandtl_Turb);
    }
    else {
      thermal_diffusivity_i = config->GetThermalDiffusivity_Solid();
      thermal_diffusivity_j = config->GetThermalDiffusivity_Solid();
    }

    numerics->SetThermalDiffusivity(thermal_diffusivity_i,thermal_diffusivity_j);

    /*--- Compute residual, and Jacobians ---*/

    numerics->ComputeResidual(Residual, Jacobian_i, Jacobian_j, config);

    /*--- Add and subtract residual, and update Jacobians ---*/

    LinSysRes.SubtractBlock(iPoint, Residual);
    LinSysRes.AddBlock(jPoint, Residual);

    Jacobian.SubtractBlock(iPoint, iPoint, Jacobian_i);
    Jacobian.SubtractBlock(iPoint, jPoint, Jacobian_j);
    Jacobian.AddBlock(jPoint, iPoint, Jacobian_i);
    Jacobian.AddBlock(jPoint, jPoint, Jacobian_j);
  }
}

void CHeatSolverFVM::Source_Residual(CGeometry *geometry, CSolver **solver_container, CNumerics *numerics, CNumerics *second_numerics, CConfig *config, unsigned short iMesh) { }

void CHeatSolverFVM::Set_Heatflux_Areas(CGeometry *geometry, CConfig *config) {

  unsigned short iMarker, iMarker_HeatFlux, Monitoring, iDim;
  unsigned long iPoint, iVertex;
  string HeatFlux_Tag, Marker_Tag;

  su2double *Local_Surface_Areas, Local_HeatFlux_Areas_Monitor, Area, *Normal;
  Local_Surface_Areas = new su2double[config->GetnMarker_HeatFlux()];

  for ( iMarker_HeatFlux = 0; iMarker_HeatFlux < config->GetnMarker_HeatFlux(); iMarker_HeatFlux++ ) {
    Local_Surface_Areas[iMarker_HeatFlux] = 0.0;
  }
  Local_HeatFlux_Areas_Monitor = 0.0;

  for (iMarker = 0; iMarker < nMarker; iMarker++) {

    Monitoring = config->GetMarker_All_Monitoring(iMarker);

    for ( iMarker_HeatFlux = 0; iMarker_HeatFlux < config->GetnMarker_HeatFlux(); iMarker_HeatFlux++ ) {

      HeatFlux_Tag = config->GetMarker_HeatFlux_TagBound(iMarker_HeatFlux);
      Marker_Tag = config->GetMarker_All_TagBound(iMarker);

      if (Marker_Tag == HeatFlux_Tag) {

        Local_Surface_Areas[iMarker_HeatFlux] = 0.0;

        for( iVertex = 0; iVertex < geometry->nVertex[iMarker]; iVertex++ ) {

          iPoint = geometry->vertex[iMarker][iVertex]->GetNode();

          if(geometry->node[iPoint]->GetDomain()) {

            Normal = geometry->vertex[iMarker][iVertex]->GetNormal();
            Area = 0.0;
            for (iDim = 0; iDim < nDim; iDim++) Area += Normal[iDim]*Normal[iDim];
            Area = sqrt(Area);

            Local_Surface_Areas[iMarker_HeatFlux] += Area;

            if(Monitoring == YES) {
              Local_HeatFlux_Areas_Monitor += Area;
            }
          }
        }
      }
    }
  }
#ifdef HAVE_MPI
    SU2_MPI::Allreduce(Local_Surface_Areas, Surface_Areas, config->GetnMarker_HeatFlux(), MPI_DOUBLE, MPI_SUM, MPI_COMM_WORLD);
    SU2_MPI::Allreduce(&Local_HeatFlux_Areas_Monitor, &Total_HeatFlux_Areas_Monitor, 1, MPI_DOUBLE, MPI_SUM, MPI_COMM_WORLD);
#else
    for( iMarker_HeatFlux = 0; iMarker_HeatFlux < config->GetnMarker_HeatFlux(); iMarker_HeatFlux++ ) {
      Surface_Areas[iMarker_HeatFlux] = Local_Surface_Areas[iMarker_HeatFlux];
    }
    Total_HeatFlux_Areas_Monitor = Local_HeatFlux_Areas_Monitor;
#endif

  Total_HeatFlux_Areas = 0.0;
  for( iMarker_HeatFlux = 0; iMarker_HeatFlux < config->GetnMarker_HeatFlux(); iMarker_HeatFlux++ ) {
    Total_HeatFlux_Areas += Surface_Areas[iMarker_HeatFlux];
  }

  delete[] Local_Surface_Areas;
}

void CHeatSolverFVM::BC_Isothermal_Wall(CGeometry *geometry, CSolver **solver_container, CNumerics *conv_numerics, CNumerics *visc_numerics, CConfig *config,
                                       unsigned short val_marker) {

  unsigned long iPoint, iVertex, Point_Normal;
  unsigned short iDim;
  su2double *Normal, *Coord_i, *Coord_j, Area, dist_ij, laminar_viscosity, thermal_diffusivity, Twall, dTdn, Prandtl_Lam;
  //su2double Prandtl_Turb;
  bool implicit = (config->GetKind_TimeIntScheme_Flow() == EULER_IMPLICIT);

  bool flow = ((config->GetKind_Solver() == INC_NAVIER_STOKES)
               || (config->GetKind_Solver() == INC_RANS)
               || (config->GetKind_Solver() == DISC_ADJ_INC_NAVIER_STOKES)
               || (config->GetKind_Solver() == DISC_ADJ_INC_RANS));

  Prandtl_Lam = config->GetPrandtl_Lam();
//  Prandtl_Turb = config->GetPrandtl_Turb();
  laminar_viscosity = config->GetMu_ConstantND();
  //Prandtl_Turb = config->GetPrandtl_Turb();
  //laminar_viscosity = config->GetViscosity_FreeStreamND(); // TDE check for consistency for CHT

  string Marker_Tag = config->GetMarker_All_TagBound(val_marker);

  Twall = config->GetIsothermal_Temperature(Marker_Tag)/config->GetTemperature_Ref();

  for (iVertex = 0; iVertex < geometry->nVertex[val_marker]; iVertex++) {

    iPoint = geometry->vertex[val_marker][iVertex]->GetNode();

    if (geometry->node[iPoint]->GetDomain()) {

        Point_Normal = geometry->vertex[val_marker][iVertex]->GetNormal_Neighbor();

        Normal = geometry->vertex[val_marker][iVertex]->GetNormal();
        Area = 0.0;
        for (iDim = 0; iDim < nDim; iDim++) Area += Normal[iDim]*Normal[iDim];
        Area = sqrt (Area);

        Coord_i = geometry->node[iPoint]->GetCoord();
        Coord_j = geometry->node[Point_Normal]->GetCoord();
        dist_ij = 0;
        for (iDim = 0; iDim < nDim; iDim++)
          dist_ij += (Coord_j[iDim]-Coord_i[iDim])*(Coord_j[iDim]-Coord_i[iDim]);
        dist_ij = sqrt(dist_ij);

        dTdn = -(nodes->GetSolution(Point_Normal,0) - Twall)/dist_ij;

        if(flow) {
          thermal_diffusivity = laminar_viscosity/Prandtl_Lam;
        }
        else
          thermal_diffusivity = config->GetThermalDiffusivity_Solid();

        Res_Visc[0] = thermal_diffusivity*dTdn*Area;

        if(implicit) {

          Jacobian_i[0][0] = -thermal_diffusivity/dist_ij * Area;
        }

        LinSysRes.SubtractBlock(iPoint, Res_Visc);
        Jacobian.SubtractBlock(iPoint, iPoint, Jacobian_i);
    }
  }
}

void CHeatSolverFVM::BC_HeatFlux_Wall(CGeometry *geometry, CSolver **solver_container, CNumerics *conv_numerics, CNumerics *visc_numerics, CConfig *config,
                                                     unsigned short val_marker) {

  unsigned short iDim;
  unsigned long iVertex, iPoint;
  su2double Wall_HeatFlux, Area, *Normal;

  string Marker_Tag = config->GetMarker_All_TagBound(val_marker);
  Wall_HeatFlux = config->GetWall_HeatFlux(Marker_Tag);

  if(config->GetIntegrated_HeatFlux()) {

    unsigned short iMarker_HeatFlux;
    string HeatFlux_Tag, Marker_Tag;

    // Find out which heat flux wall to get the right surface area

    for ( iMarker_HeatFlux = 0; iMarker_HeatFlux < config->GetnMarker_HeatFlux(); iMarker_HeatFlux++ ) {

      HeatFlux_Tag = config->GetMarker_HeatFlux_TagBound(iMarker_HeatFlux);
      Marker_Tag = config->GetMarker_All_TagBound(val_marker);

      if (Marker_Tag == HeatFlux_Tag) {
        Wall_HeatFlux = Wall_HeatFlux / Surface_Areas[iMarker_HeatFlux];
      }
    }
  }

  Wall_HeatFlux = Wall_HeatFlux/config->GetHeat_Flux_Ref();

  for (iVertex = 0; iVertex < geometry->nVertex[val_marker]; iVertex++) {

    iPoint = geometry->vertex[val_marker][iVertex]->GetNode();

    if (geometry->node[iPoint]->GetDomain()) {

      Normal = geometry->vertex[val_marker][iVertex]->GetNormal();
      Area = 0.0;
      for (iDim = 0; iDim < nDim; iDim++)
        Area += Normal[iDim]*Normal[iDim];
      Area = sqrt (Area);

      Res_Visc[0] = 0.0;

      Res_Visc[0] = Wall_HeatFlux * Area;

      /*--- Viscous contribution to the residual at the wall ---*/

      LinSysRes.SubtractBlock(iPoint, Res_Visc);
    }

  }
}

void CHeatSolverFVM::BC_Inlet(CGeometry *geometry, CSolver **solver_container,
                            CNumerics *conv_numerics, CNumerics *visc_numerics, CConfig *config, unsigned short val_marker) {

  unsigned short iDim;
  unsigned long iVertex, iPoint, Point_Normal;
  su2double *Flow_Dir,  Vel_Mag;
  su2double *V_inlet, *V_domain;

  bool flow = ((config->GetKind_Solver() == INC_NAVIER_STOKES)
               || (config->GetKind_Solver() == INC_RANS)
               || (config->GetKind_Solver() == DISC_ADJ_INC_NAVIER_STOKES)
               || (config->GetKind_Solver() == DISC_ADJ_INC_RANS));

  bool viscous              = config->GetViscous();
  bool implicit             = (config->GetKind_TimeIntScheme_Flow() == EULER_IMPLICIT);
  string Marker_Tag         = config->GetMarker_All_TagBound(val_marker);

  su2double *Normal = new su2double[nDim];

  su2double *Coord_i, *Coord_j, Area, dist_ij, laminar_viscosity, thermal_diffusivity, Twall, dTdn, Prandtl_Lam;
  //su2double Prandtl_Turb;
  Prandtl_Lam = config->GetPrandtl_Lam();
//  Prandtl_Turb = config->GetPrandtl_Turb();
  laminar_viscosity = config->GetMu_ConstantND();
  //laminar_viscosity = config->GetViscosity_FreeStreamND(); //TDE check for consistency with CHT

  Twall = config->GetTemperature_FreeStreamND();

  for (iVertex = 0; iVertex < geometry->nVertex[val_marker]; iVertex++) {

    iPoint = geometry->vertex[val_marker][iVertex]->GetNode();

    if (geometry->node[iPoint]->GetDomain()) {

      geometry->vertex[val_marker][iVertex]->GetNormal(Normal);
      for (iDim = 0; iDim < nDim; iDim++) Normal[iDim] = -Normal[iDim];

      if(flow) {

        /*--- Normal vector for this vertex (negate for outward convention) ---*/

        conv_numerics->SetNormal(Normal);

        /*--- Retrieve solution at this boundary node ---*/

        V_domain = solver_container[FLOW_SOL]->GetNodes()->GetPrimitive(iPoint);

        /*--- Retrieve the specified velocity for the inlet. ---*/

        Vel_Mag  = config->GetInlet_Ptotal(Marker_Tag)/config->GetVelocity_Ref();
        Flow_Dir = config->GetInlet_FlowDir(Marker_Tag);

        V_inlet = solver_container[FLOW_SOL]->GetCharacPrimVar(val_marker, iVertex);

        for (iDim = 0; iDim < nDim; iDim++)
          V_inlet[iDim+1] = Vel_Mag*Flow_Dir[iDim];

        conv_numerics->SetPrimitive(V_domain, V_inlet);

        if (dynamic_grid)
          conv_numerics->SetGridVel(geometry->node[iPoint]->GetGridVel(), geometry->node[iPoint]->GetGridVel());

        conv_numerics->SetTemperature(nodes->GetSolution(iPoint,0), config->GetInlet_Ttotal(Marker_Tag)/config->GetTemperature_Ref());

        /*--- Compute the residual using an upwind scheme ---*/

        conv_numerics->ComputeResidual(Residual, Jacobian_i, Jacobian_j, config);

        /*--- Update residual value ---*/

        LinSysRes.AddBlock(iPoint, Residual);

        /*--- Jacobian contribution for implicit integration ---*/

        if (implicit)
          Jacobian.AddBlock(iPoint, iPoint, Jacobian_i);
      }

      /*--- Viscous contribution ---*/

      if (viscous) {

        Point_Normal = geometry->vertex[val_marker][iVertex]->GetNormal_Neighbor();

        geometry->vertex[val_marker][iVertex]->GetNormal(Normal);
        Area = 0.0;
        for (iDim = 0; iDim < nDim; iDim++) Area += Normal[iDim]*Normal[iDim];
        Area = sqrt (Area);

        Coord_i = geometry->node[iPoint]->GetCoord();
        Coord_j = geometry->node[Point_Normal]->GetCoord();
        dist_ij = 0;
        for (iDim = 0; iDim < nDim; iDim++)
          dist_ij += (Coord_j[iDim]-Coord_i[iDim])*(Coord_j[iDim]-Coord_i[iDim]);
        dist_ij = sqrt(dist_ij);

        dTdn = -(nodes->GetSolution(Point_Normal,0) - Twall)/dist_ij;

        thermal_diffusivity = laminar_viscosity/Prandtl_Lam;

        Res_Visc[0] = thermal_diffusivity*dTdn*Area;

        if(implicit) {

          Jacobian_i[0][0] = -thermal_diffusivity/dist_ij * Area;
        }
        /*--- Viscous contribution to the residual at the wall ---*/

        LinSysRes.SubtractBlock(iPoint, Res_Visc);
        Jacobian.SubtractBlock(iPoint, iPoint, Jacobian_i);
      }
    }
  }

  /*--- Free locally allocated memory ---*/
  delete [] Normal;

}

void CHeatSolverFVM::BC_Outlet(CGeometry *geometry, CSolver **solver_container,
                             CNumerics *conv_numerics, CNumerics *visc_numerics, CConfig *config, unsigned short val_marker) {

  unsigned short iDim;
  unsigned long iVertex, iPoint, Point_Normal;
  su2double *V_outlet, *V_domain;

  bool flow = ((config->GetKind_Solver() == INC_NAVIER_STOKES)
               || (config->GetKind_Solver() == INC_RANS)
               || (config->GetKind_Solver() == DISC_ADJ_INC_NAVIER_STOKES)
               || (config->GetKind_Solver() == DISC_ADJ_INC_RANS));
  bool implicit             = (config->GetKind_TimeIntScheme_Flow() == EULER_IMPLICIT);

  su2double *Normal = new su2double[nDim];

  for (iVertex = 0; iVertex < geometry->nVertex[val_marker]; iVertex++) {

    iPoint = geometry->vertex[val_marker][iVertex]->GetNode();

    if (geometry->node[iPoint]->GetDomain()) {

      Point_Normal = geometry->vertex[val_marker][iVertex]->GetNormal_Neighbor();

      /*--- Normal vector for this vertex (negate for outward convention) ---*/

      geometry->vertex[val_marker][iVertex]->GetNormal(Normal);
      for (iDim = 0; iDim < nDim; iDim++) Normal[iDim] = -Normal[iDim];

      if(flow) {
          conv_numerics->SetNormal(Normal);

          /*--- Retrieve solution at this boundary node ---*/

          V_domain = solver_container[FLOW_SOL]->GetNodes()->GetPrimitive(iPoint);

          /*--- Retrieve the specified velocity for the inlet. ---*/

          V_outlet = solver_container[FLOW_SOL]->GetCharacPrimVar(val_marker, iVertex);
          for (iDim = 0; iDim < nDim; iDim++)
            V_outlet[iDim+1] = solver_container[FLOW_SOL]->GetNodes()->GetVelocity(Point_Normal, iDim);

          conv_numerics->SetPrimitive(V_domain, V_outlet);

          if (dynamic_grid)
            conv_numerics->SetGridVel(geometry->node[iPoint]->GetGridVel(), geometry->node[iPoint]->GetGridVel());

          conv_numerics->SetTemperature(nodes->GetSolution(iPoint,0), nodes->GetSolution(Point_Normal,0));

          /*--- Compute the residual using an upwind scheme ---*/

          conv_numerics->ComputeResidual(Residual, Jacobian_i, Jacobian_j, config);

          /*--- Update residual value ---*/

          LinSysRes.AddBlock(iPoint, Residual);

          /*--- Jacobian contribution for implicit integration ---*/

          if (implicit)
            Jacobian.AddBlock(iPoint, iPoint, Jacobian_i);
      }
    }
  }

  /*--- Free locally allocated memory ---*/
  delete [] Normal;

}

void CHeatSolverFVM::BC_ConjugateHeat_Interface(CGeometry *geometry, CSolver **solver_container, CNumerics *numerics, CConfig *config, unsigned short val_marker) {

  unsigned long iVertex, iPoint, total_index;
  unsigned short iDim, iVar, iMarker;

  su2double thermal_diffusivity, rho_cp_solid, Temperature_Ref, T_Conjugate, Tinterface,
      Tnormal_Conjugate, HeatFluxDensity, HeatFlux, Area;

  bool implicit      = (config->GetKind_TimeIntScheme_Flow() == EULER_IMPLICIT);
  bool flow = ((config->GetKind_Solver() == INC_NAVIER_STOKES)
               || (config->GetKind_Solver() == INC_RANS)
               || (config->GetKind_Solver() == DISC_ADJ_INC_NAVIER_STOKES)
               || (config->GetKind_Solver() == DISC_ADJ_INC_RANS));

  su2double *Normal = new su2double[nDim];

  Temperature_Ref       = config->GetTemperature_Ref();
  rho_cp_solid          = config->GetDensity_Solid()*config->GetSpecific_Heat_Cp();

  if (flow) {

    for (iMarker = 0; iMarker < config->GetnMarker_All(); iMarker++) {

      if (config->GetMarker_All_KindBC(iMarker) == CHT_WALL_INTERFACE) {

        for (iVertex = 0; iVertex < geometry->nVertex[iMarker]; iVertex++) {
          iPoint = geometry->vertex[iMarker][iVertex]->GetNode();

          if (geometry->node[iPoint]->GetDomain()) {

            Normal = geometry->vertex[iMarker][iVertex]->GetNormal();
            Area = 0.0;
            for (iDim = 0; iDim < nDim; iDim++) Area += Normal[iDim]*Normal[iDim];
            Area = sqrt (Area);

            T_Conjugate = GetConjugateHeatVariable(iMarker, iVertex, 0)/Temperature_Ref;

            nodes->SetSolution_Old(iPoint,&T_Conjugate);
            LinSysRes.SetBlock_Zero(iPoint, 0);
            nodes->SetRes_TruncErrorZero(iPoint);

            if (implicit) {
              for (iVar = 0; iVar < nVar; iVar++) {
                total_index = iPoint*nVar+iVar;
                Jacobian.DeleteValsRowi(total_index);
              }
            }
          }
        }
      }
    }
  }
  else {

    for (iMarker = 0; iMarker < config->GetnMarker_All(); iMarker++) {

      if (config->GetMarker_All_KindBC(iMarker) == CHT_WALL_INTERFACE) {

        for (iVertex = 0; iVertex < geometry->nVertex[iMarker]; iVertex++) {
          iPoint = geometry->vertex[iMarker][iVertex]->GetNode();

          if (geometry->node[iPoint]->GetDomain()) {

            Normal = geometry->vertex[iMarker][iVertex]->GetNormal();
            Area = 0.0;
            for (iDim = 0; iDim < nDim; iDim++) Area += Normal[iDim]*Normal[iDim];
            Area = sqrt(Area);

            thermal_diffusivity = GetConjugateHeatVariable(iMarker, iVertex, 2)/rho_cp_solid;

            if (config->GetCHT_Robin()) {

              Tinterface        = nodes->GetSolution(iPoint,0);
              Tnormal_Conjugate = GetConjugateHeatVariable(iMarker, iVertex, 3)/Temperature_Ref;

              HeatFluxDensity   = thermal_diffusivity*(Tinterface - Tnormal_Conjugate);
              HeatFlux          = HeatFluxDensity * Area;
            }
            else {

              HeatFluxDensity = GetConjugateHeatVariable(iMarker, iVertex, 1)/config->GetHeat_Flux_Ref();
              HeatFlux        = HeatFluxDensity*Area;
            }

            Res_Visc[0] = -HeatFlux;
            LinSysRes.SubtractBlock(iPoint, Res_Visc);

            if (implicit) {

              Jacobian_i[0][0] = thermal_diffusivity*Area;
              Jacobian.SubtractBlock(iPoint, iPoint, Jacobian_i);
            }
          }
        }
      }
    }
  }
}

void CHeatSolverFVM::Heat_Fluxes(CGeometry *geometry, CSolver **solver_container, CConfig *config) {

  unsigned long iVertex, iPoint, iPointNormal;
  unsigned short Boundary, Monitoring, iMarker, iDim;
  su2double *Coord, *Coord_Normal, *Normal, Area, dist, Twall, dTdn, thermal_diffusivity;
  string Marker_Tag, HeatFlux_Tag;

  bool flow = ((config->GetKind_Solver() == INC_NAVIER_STOKES)
               || (config->GetKind_Solver() == INC_RANS)
               || (config->GetKind_Solver() == DISC_ADJ_INC_NAVIER_STOKES)
               || (config->GetKind_Solver() == DISC_ADJ_INC_RANS));

#ifdef HAVE_MPI
  su2double MyAllBound_HeatFlux, MyAllBound_AverageT;
#endif

  AllBound_HeatFlux = 0.0;
  AllBound_AverageT = 0.0;

  for ( iMarker = 0; iMarker < nMarker; iMarker++ ) {

    AverageT_per_Marker[iMarker]  = 0.0;
    HeatFlux_per_Marker[iMarker]  = 0.0;

    Boundary = config->GetMarker_All_KindBC(iMarker);
    Marker_Tag = config->GetMarker_All_TagBound(iMarker);
    Monitoring = config->GetMarker_All_Monitoring(iMarker);

    if ( Boundary == ISOTHERMAL ) {

      Twall = config->GetIsothermal_Temperature(Marker_Tag)/config->GetTemperature_Ref();

      for( iVertex = 0; iVertex < geometry->nVertex[iMarker]; iVertex++ ) {

        iPoint = geometry->vertex[iMarker][iVertex]->GetNode();

        if(geometry->node[iPoint]->GetDomain()) {

          iPointNormal = geometry->vertex[iMarker][iVertex]->GetNormal_Neighbor();

          Coord = geometry->node[iPoint]->GetCoord();
          Coord_Normal = geometry->node[iPointNormal]->GetCoord();

          Normal = geometry->vertex[iMarker][iVertex]->GetNormal();
          Area = 0.0;
          for (iDim = 0; iDim < nDim; iDim++) Area += Normal[iDim]*Normal[iDim];
          Area = sqrt(Area);

          dist = 0.0;
          for (iDim = 0; iDim < nDim; iDim++) dist += (Coord_Normal[iDim]-Coord[iDim])*(Coord_Normal[iDim]-Coord[iDim]);
          dist = sqrt(dist);

          dTdn = (Twall - nodes->GetSolution(iPointNormal,0))/dist;

          if(flow) {
            thermal_diffusivity = config->GetViscosity_FreeStreamND()/config->GetPrandtl_Lam();
          }
          else {
            thermal_diffusivity = config->GetThermalDiffusivity_Solid();
          }

          HeatFlux[iMarker][iVertex] = thermal_diffusivity*dTdn*config->GetHeat_Flux_Ref();

          HeatFlux_per_Marker[iMarker] += HeatFlux[iMarker][iVertex]*Area;

        }
      }
    }
    else if ( Boundary == CHT_WALL_INTERFACE || Boundary == HEAT_FLUX ) {

      for( iVertex = 0; iVertex < geometry->nVertex[iMarker]; iVertex++ ) {

        iPoint = geometry->vertex[iMarker][iVertex]->GetNode();

        if(geometry->node[iPoint]->GetDomain()) {

          iPointNormal = geometry->vertex[iMarker][iVertex]->GetNormal_Neighbor();

          Twall = nodes->GetSolution(iPoint,0);

          Coord = geometry->node[iPoint]->GetCoord();
          Coord_Normal = geometry->node[iPointNormal]->GetCoord();

          Normal = geometry->vertex[iMarker][iVertex]->GetNormal();
          Area = 0.0;
          for (iDim = 0; iDim < nDim; iDim++) Area += Normal[iDim]*Normal[iDim];
          Area = sqrt(Area);

          dist = 0.0;
          for (iDim = 0; iDim < nDim; iDim++) dist += (Coord_Normal[iDim]-Coord[iDim])*(Coord_Normal[iDim]-Coord[iDim]);
          dist = sqrt(dist);

          dTdn = (Twall - nodes->GetSolution(iPointNormal,0))/dist;

          if(flow) {
            thermal_diffusivity = config->GetViscosity_FreeStreamND()/config->GetPrandtl_Lam();
          }
          else {
            thermal_diffusivity = config->GetThermalDiffusivity_Solid();
          }

          HeatFlux[iMarker][iVertex] = thermal_diffusivity*dTdn*config->GetHeat_Flux_Ref();

          HeatFlux_per_Marker[iMarker] += HeatFlux[iMarker][iVertex]*Area;

          /*--- We do only aim to compute averaged temperatures on the (interesting) heat flux walls ---*/

          if ( Boundary == HEAT_FLUX ) {

            AverageT_per_Marker[iMarker] += Twall*config->GetTemperature_Ref()*Area;
          }
        }
      }
    }

    if (Monitoring == YES) {

      AllBound_HeatFlux += HeatFlux_per_Marker[iMarker];
      AllBound_AverageT += AverageT_per_Marker[iMarker];
    }
  }

#ifdef HAVE_MPI
  MyAllBound_HeatFlux = AllBound_HeatFlux;
  MyAllBound_AverageT = AllBound_AverageT;
  SU2_MPI::Allreduce(&MyAllBound_HeatFlux, &AllBound_HeatFlux, 1, MPI_DOUBLE, MPI_SUM, MPI_COMM_WORLD);
  SU2_MPI::Allreduce(&MyAllBound_AverageT, &AllBound_AverageT, 1, MPI_DOUBLE, MPI_SUM, MPI_COMM_WORLD);
#endif

  if (Total_HeatFlux_Areas_Monitor != 0.0) {
    Total_AverageT = AllBound_AverageT/Total_HeatFlux_Areas_Monitor;
  }
  else {
    Total_AverageT = 0.0;
  }

  Total_HeatFlux = AllBound_HeatFlux;
}

void CHeatSolverFVM::SetTime_Step(CGeometry *geometry, CSolver **solver_container, CConfig *config,
                               unsigned short iMesh, unsigned long Iteration) {

  unsigned short iDim, iMarker;
  unsigned long iEdge, iVertex, iPoint = 0, jPoint = 0;
  su2double *Normal, Area, Vol, laminar_viscosity, eddy_viscosity, thermal_diffusivity, Prandtl_Lam, Prandtl_Turb, Mean_ProjVel, Mean_BetaInc2, Mean_DensityInc, Mean_SoundSpeed, Lambda;
  su2double Global_Delta_Time = 0.0, Global_Delta_UnstTimeND = 0.0, Local_Delta_Time = 0.0, Local_Delta_Time_Inv, Local_Delta_Time_Visc, CFL_Reduction, K_v = 0.25;

  bool flow = ((config->GetKind_Solver() == INC_NAVIER_STOKES)
               || (config->GetKind_Solver() == INC_RANS)
               || (config->GetKind_Solver() == DISC_ADJ_INC_NAVIER_STOKES)
               || (config->GetKind_Solver() == DISC_ADJ_INC_RANS));

  bool turb = ((config->GetKind_Solver() == INC_RANS) || (config->GetKind_Solver() == DISC_ADJ_INC_RANS));
  bool dual_time = ((config->GetTime_Marching() == DT_STEPPING_1ST) ||
                    (config->GetTime_Marching() == DT_STEPPING_2ND));
  bool implicit = (config->GetKind_TimeIntScheme_Flow() == EULER_IMPLICIT);

  eddy_viscosity    = 0.0;
  laminar_viscosity = config->GetMu_ConstantND();
  Prandtl_Lam = config->GetPrandtl_Lam();
  Prandtl_Turb = config->GetPrandtl_Turb();

  thermal_diffusivity = config->GetThermalDiffusivity_Solid();

  /*--- Compute spectral radius based on thermal conductivity ---*/

  Min_Delta_Time = 1.E6; Max_Delta_Time = 0.0;
  CFL_Reduction = config->GetCFLRedCoeff_Turb();

  for (iPoint = 0; iPoint < nPointDomain; iPoint++) {
    nodes->SetMax_Lambda_Inv(iPoint,0.0);
    nodes->SetMax_Lambda_Visc(iPoint,0.0);
  }

  /*--- Loop interior edges ---*/

  for (iEdge = 0; iEdge < geometry->GetnEdge(); iEdge++) {

    iPoint = geometry->edge[iEdge]->GetNode(0);
    jPoint = geometry->edge[iEdge]->GetNode(1);

    /*--- get the edge's normal vector to compute the edge's area ---*/
    Normal = geometry->edge[iEdge]->GetNormal();
    Area = 0; for (iDim = 0; iDim < nDim; iDim++) Area += Normal[iDim]*Normal[iDim]; Area = sqrt(Area);

    /*--- Inviscid contribution ---*/

    if (flow) {
      Mean_ProjVel = 0.5 * (solver_container[FLOW_SOL]->GetNodes()->GetProjVel(iPoint,Normal) + solver_container[FLOW_SOL]->GetNodes()->GetProjVel(jPoint,Normal));
      Mean_BetaInc2 = 0.5 * (solver_container[FLOW_SOL]->GetNodes()->GetBetaInc2(iPoint) + solver_container[FLOW_SOL]->GetNodes()->GetBetaInc2(jPoint));
      Mean_DensityInc = 0.5 * (solver_container[FLOW_SOL]->GetNodes()->GetDensity(iPoint) + solver_container[FLOW_SOL]->GetNodes()->GetDensity(jPoint));
      Mean_SoundSpeed = sqrt(Mean_ProjVel*Mean_ProjVel + (Mean_BetaInc2/Mean_DensityInc)*Area*Area);

      Lambda = fabs(Mean_ProjVel) + Mean_SoundSpeed;
      if (geometry->node[iPoint]->GetDomain()) nodes->AddMax_Lambda_Inv(iPoint, Lambda);
      if (geometry->node[jPoint]->GetDomain()) nodes->AddMax_Lambda_Inv(jPoint, Lambda);
    }

    /*--- Viscous contribution ---*/

    thermal_diffusivity = config->GetThermalDiffusivity_Solid();
    if(flow) {
      if(turb) {
        eddy_viscosity = solver_container[TURB_SOL]->GetNodes()->GetmuT(iPoint);
      }

      thermal_diffusivity = laminar_viscosity/Prandtl_Lam + eddy_viscosity/Prandtl_Turb;
    }

    Lambda = thermal_diffusivity*Area*Area;
    if (geometry->node[iPoint]->GetDomain()) nodes->AddMax_Lambda_Visc(iPoint, Lambda);
    if (geometry->node[jPoint]->GetDomain()) nodes->AddMax_Lambda_Visc(jPoint, Lambda);

  }

  /*--- Loop boundary edges ---*/

  for (iMarker = 0; iMarker < geometry->GetnMarker(); iMarker++) {
    for (iVertex = 0; iVertex < geometry->GetnVertex(iMarker); iVertex++) {

      /*--- Point identification, Normal vector and area ---*/

      iPoint = geometry->vertex[iMarker][iVertex]->GetNode();
      Normal = geometry->vertex[iMarker][iVertex]->GetNormal();
      Area = 0.0; for (iDim = 0; iDim < nDim; iDim++) Area += Normal[iDim]*Normal[iDim]; Area = sqrt(Area);

      /*--- Inviscid contribution ---*/

      if (flow) {
        Mean_ProjVel = solver_container[FLOW_SOL]->GetNodes()->GetProjVel(iPoint, Normal);
        Mean_BetaInc2 = solver_container[FLOW_SOL]->GetNodes()->GetBetaInc2(iPoint);
        Mean_DensityInc = solver_container[FLOW_SOL]->GetNodes()->GetDensity(iPoint);
        Mean_SoundSpeed = sqrt(Mean_ProjVel*Mean_ProjVel + (Mean_BetaInc2/Mean_DensityInc)*Area*Area);

        Lambda = fabs(Mean_ProjVel) + Mean_SoundSpeed;
        if (geometry->node[iPoint]->GetDomain()) nodes->AddMax_Lambda_Inv(iPoint, Lambda);
      }

      /*--- Viscous contribution ---*/

      thermal_diffusivity = config->GetThermalDiffusivity_Solid();
      if(flow) {
        if(turb) {
          eddy_viscosity = solver_container[TURB_SOL]->GetNodes()->GetmuT(iPoint);
        }

        thermal_diffusivity = laminar_viscosity/Prandtl_Lam + eddy_viscosity/Prandtl_Turb;
      }

      Lambda = thermal_diffusivity*Area*Area;
      if (geometry->node[iPoint]->GetDomain()) nodes->AddMax_Lambda_Visc(iPoint, Lambda);

    }
  }

  /*--- Each element uses their own speed, steady state simulation ---*/

  for (iPoint = 0; iPoint < nPointDomain; iPoint++) {

    Vol = geometry->node[iPoint]->GetVolume();

    if (Vol != 0.0) {

      if(flow) {
        Local_Delta_Time_Inv = config->GetCFL(iMesh)*Vol / nodes->GetMax_Lambda_Inv(iPoint);
        Local_Delta_Time_Visc = config->GetCFL(iMesh)*K_v*Vol*Vol/ nodes->GetMax_Lambda_Visc(iPoint);
      }
      else {
        Local_Delta_Time_Inv = config->GetMax_DeltaTime();
        Local_Delta_Time_Visc = config->GetCFL(iMesh)*K_v*Vol*Vol/ nodes->GetMax_Lambda_Visc(iPoint);
        //Local_Delta_Time_Visc = 100.0*K_v*Vol*Vol/ nodes->GetMax_Lambda_Visc(iPoint);
      }

      /*--- Time step setting method ---*/

      if (config->GetKind_TimeStep_Heat() == BYFLOW && flow) {
        Local_Delta_Time = solver_container[FLOW_SOL]->GetNodes()->GetDelta_Time(iPoint);
      }
      else if (config->GetKind_TimeStep_Heat() == MINIMUM) {
        Local_Delta_Time = min(Local_Delta_Time_Inv, Local_Delta_Time_Visc);
      }
      else if (config->GetKind_TimeStep_Heat() == CONVECTIVE) {
        Local_Delta_Time = Local_Delta_Time_Inv;
      }
      else if (config->GetKind_TimeStep_Heat() == VISCOUS) {
        Local_Delta_Time = Local_Delta_Time_Visc;
      }

      /*--- Min-Max-Logic ---*/

      Global_Delta_Time = min(Global_Delta_Time, Local_Delta_Time);
      Min_Delta_Time = min(Min_Delta_Time, Local_Delta_Time);
      Max_Delta_Time = max(Max_Delta_Time, Local_Delta_Time);
      if (Local_Delta_Time > config->GetMax_DeltaTime())
        Local_Delta_Time = config->GetMax_DeltaTime();

      nodes->SetDelta_Time(iPoint,CFL_Reduction*Local_Delta_Time);
    }
    else {
      nodes->SetDelta_Time(iPoint,0.0);
    }
  }

  /*--- Compute the max and the min dt (in parallel) ---*/
  if (config->GetComm_Level() == COMM_FULL) {
#ifdef HAVE_MPI
    su2double rbuf_time, sbuf_time;
    sbuf_time = Min_Delta_Time;
    SU2_MPI::Reduce(&sbuf_time, &rbuf_time, 1, MPI_DOUBLE, MPI_MIN, MASTER_NODE, MPI_COMM_WORLD);
    SU2_MPI::Bcast(&rbuf_time, 1, MPI_DOUBLE, MASTER_NODE, MPI_COMM_WORLD);
    Min_Delta_Time = rbuf_time;

    sbuf_time = Max_Delta_Time;
    SU2_MPI::Reduce(&sbuf_time, &rbuf_time, 1, MPI_DOUBLE, MPI_MAX, MASTER_NODE, MPI_COMM_WORLD);
    SU2_MPI::Bcast(&rbuf_time, 1, MPI_DOUBLE, MASTER_NODE, MPI_COMM_WORLD);
    Max_Delta_Time = rbuf_time;
#endif
  }

  /*--- For exact time solution use the minimum delta time of the whole mesh ---*/
  if (config->GetTime_Marching() == TIME_STEPPING) {
#ifdef HAVE_MPI
    su2double rbuf_time, sbuf_time;
    sbuf_time = Global_Delta_Time;
    SU2_MPI::Reduce(&sbuf_time, &rbuf_time, 1, MPI_DOUBLE, MPI_MIN, MASTER_NODE, MPI_COMM_WORLD);
    SU2_MPI::Bcast(&rbuf_time, 1, MPI_DOUBLE, MASTER_NODE, MPI_COMM_WORLD);
    Global_Delta_Time = rbuf_time;
#endif
    for (iPoint = 0; iPoint < nPointDomain; iPoint++)
      nodes->SetDelta_Time(iPoint,Global_Delta_Time);
  }

  /*--- Recompute the unsteady time step for the dual time strategy
   if the unsteady CFL is diferent from 0 ---*/
  if ((dual_time) && (Iteration == 0) && (config->GetUnst_CFL() != 0.0) && (iMesh == MESH_0)) {
    Global_Delta_UnstTimeND = config->GetUnst_CFL()*Global_Delta_Time/config->GetCFL(iMesh);

#ifdef HAVE_MPI
    su2double rbuf_time, sbuf_time;
    sbuf_time = Global_Delta_UnstTimeND;
    SU2_MPI::Reduce(&sbuf_time, &rbuf_time, 1, MPI_DOUBLE, MPI_MIN, MASTER_NODE, MPI_COMM_WORLD);
    SU2_MPI::Bcast(&rbuf_time, 1, MPI_DOUBLE, MASTER_NODE, MPI_COMM_WORLD);
    Global_Delta_UnstTimeND = rbuf_time;
#endif
    config->SetDelta_UnstTimeND(Global_Delta_UnstTimeND);
  }

  /*--- The pseudo local time (explicit integration) cannot be greater than the physical time ---*/
  if (dual_time)
    for (iPoint = 0; iPoint < nPointDomain; iPoint++) {
      if (!implicit) {
        cout << "Using unsteady time: " << config->GetDelta_UnstTimeND() << endl;
        Local_Delta_Time = min((2.0/3.0)*config->GetDelta_UnstTimeND(), nodes->GetDelta_Time(iPoint));
        nodes->SetDelta_Time(iPoint,Local_Delta_Time);
      }
  }
}

void CHeatSolverFVM::ExplicitEuler_Iteration(CGeometry *geometry, CSolver **solver_container, CConfig *config) {

  su2double *local_Residual, *local_Res_TruncError, Vol, Delta, Res;
  unsigned short iVar;
  unsigned long iPoint;

  bool adjoint = config->GetContinuous_Adjoint();

  for (iVar = 0; iVar < nVar; iVar++) {
    SetRes_RMS(iVar, 0.0);
    SetRes_Max(iVar, 0.0, 0);
  }

  /*--- Update the solution ---*/

  for (iPoint = 0; iPoint < nPointDomain; iPoint++) {
    Vol = geometry->node[iPoint]->GetVolume();
    Delta = nodes->GetDelta_Time(iPoint) / Vol;

    local_Res_TruncError = nodes->GetResTruncError(iPoint);
    local_Residual = LinSysRes.GetBlock(iPoint);

    if (!adjoint) {
      for (iVar = 0; iVar < nVar; iVar++) {
        Res = local_Residual[iVar] + local_Res_TruncError[iVar];
        nodes->AddSolution(iPoint,iVar, -Res*Delta);
        AddRes_RMS(iVar, Res*Res);
        AddRes_Max(iVar, fabs(Res), geometry->node[iPoint]->GetGlobalIndex(), geometry->node[iPoint]->GetCoord());
      }
    }

  }

  /*--- MPI solution ---*/

  InitiateComms(geometry, config, SOLUTION);
  CompleteComms(geometry, config, SOLUTION);

  /*--- Compute the root mean square residual ---*/

  SetResidual_RMS(geometry, config);

}


void CHeatSolverFVM::ImplicitEuler_Iteration(CGeometry *geometry, CSolver **solver_container, CConfig *config) {

  unsigned short iVar;
  unsigned long iPoint, total_index;
  su2double Delta, Vol, *local_Res_TruncError;
  bool flow = ((config->GetKind_Solver() == INC_NAVIER_STOKES)
               || (config->GetKind_Solver() == INC_RANS)
               || (config->GetKind_Solver() == DISC_ADJ_INC_NAVIER_STOKES)
               || (config->GetKind_Solver() == DISC_ADJ_INC_RANS));


  /*--- Set maximum residual to zero ---*/

  for (iVar = 0; iVar < nVar; iVar++) {
    SetRes_RMS(iVar, 0.0);
    SetRes_Max(iVar, 0.0, 0);
  }

  /*--- Build implicit system ---*/

  for (iPoint = 0; iPoint < nPointDomain; iPoint++) {

    /*--- Read the residual ---*/

    local_Res_TruncError = nodes->GetResTruncError(iPoint);

    /*--- Read the volume ---*/

    Vol = geometry->node[iPoint]->GetVolume();

    /*--- Modify matrix diagonal to assure diagonal dominance ---*/

    if (nodes->GetDelta_Time(iPoint) != 0.0) {

      if(flow) {
        Delta = Vol / nodes->GetDelta_Time(iPoint);
        Jacobian.AddVal2Diag(iPoint, Delta);
      }
      else {
        Delta = Vol / nodes->GetDelta_Time(iPoint);
        Jacobian.AddVal2Diag(iPoint, Delta);
      }

    } else {
      Jacobian.SetVal2Diag(iPoint, 1.0);
      for (iVar = 0; iVar < nVar; iVar++) {
        total_index = iPoint*nVar + iVar;
        LinSysRes[total_index] = 0.0;
        local_Res_TruncError[iVar] = 0.0;
      }
    }

    /*--- Right hand side of the system (-Residual) and initial guess (x = 0) ---*/

    for (iVar = 0; iVar < nVar; iVar++) {
      total_index = iPoint*nVar+iVar;
      LinSysRes[total_index] = - (LinSysRes[total_index] + local_Res_TruncError[iVar]);
      LinSysSol[total_index] = 0.0;
      AddRes_RMS(iVar, LinSysRes[total_index]*LinSysRes[total_index]);
      AddRes_Max(iVar, fabs(LinSysRes[total_index]), geometry->node[iPoint]->GetGlobalIndex(), geometry->node[iPoint]->GetCoord());
    }
  }

  /*--- Initialize residual and solution at the ghost points ---*/

  for (iPoint = nPointDomain; iPoint < nPoint; iPoint++) {
    for (iVar = 0; iVar < nVar; iVar++) {
      total_index = iPoint*nVar + iVar;
      LinSysRes[total_index] = 0.0;
      LinSysSol[total_index] = 0.0;
    }
  }

  /*--- Solve or smooth the linear system ---*/

  System.Solve(Jacobian, LinSysRes, LinSysSol, geometry, config);

  for (iPoint = 0; iPoint < nPointDomain; iPoint++) {
    for (iVar = 0; iVar < nVar; iVar++) {
      nodes->AddSolution(iPoint,iVar, LinSysSol[iPoint*nVar+iVar]);
    }
  }

  /*--- MPI solution ---*/

  InitiateComms(geometry, config, SOLUTION);
  CompleteComms(geometry, config, SOLUTION);

  /*--- Compute the root mean square residual ---*/

  SetResidual_RMS(geometry, config);

}

void CHeatSolverFVM::SetInitialCondition(CGeometry **geometry, CSolver ***solver_container, CConfig *config, unsigned long TimeIter) {

  unsigned long iPoint, Point_Fine;
  unsigned short iMesh, iChildren, iVar;
  su2double Area_Children, Area_Parent, *Solution_Fine, *Solution;

  bool restart   = (config->GetRestart() || config->GetRestart_Flow());
  bool dual_time = ((config->GetTime_Marching() == DT_STEPPING_1ST) ||
                    (config->GetTime_Marching() == DT_STEPPING_2ND));

  /*--- If restart solution, then interpolate the flow solution to
   all the multigrid levels, this is important with the dual time strategy ---*/

  if (restart && (TimeIter == 0)) {

    Solution = new su2double[nVar];
    for (iMesh = 1; iMesh <= config->GetnMGLevels(); iMesh++) {
      for (iPoint = 0; iPoint < geometry[iMesh]->GetnPoint(); iPoint++) {
        Area_Parent = geometry[iMesh]->node[iPoint]->GetVolume();
        for (iVar = 0; iVar < nVar; iVar++) Solution[iVar] = 0.0;
        for (iChildren = 0; iChildren < geometry[iMesh]->node[iPoint]->GetnChildren_CV(); iChildren++) {
          Point_Fine = geometry[iMesh]->node[iPoint]->GetChildren_CV(iChildren);
          Area_Children = geometry[iMesh-1]->node[Point_Fine]->GetVolume();
          Solution_Fine = solver_container[iMesh-1][HEAT_SOL]->GetNodes()->GetSolution(Point_Fine);
          for (iVar = 0; iVar < nVar; iVar++) {
            Solution[iVar] += Solution_Fine[iVar]*Area_Children/Area_Parent;
          }
        }
        solver_container[iMesh][HEAT_SOL]->GetNodes()->SetSolution(iPoint,Solution);
      }
      solver_container[iMesh][HEAT_SOL]->InitiateComms(geometry[iMesh], config, SOLUTION);
      solver_container[iMesh][HEAT_SOL]->CompleteComms(geometry[iMesh], config, SOLUTION);
    }
    delete [] Solution;
  }

  /*--- The value of the solution for the first iteration of the dual time ---*/

  if (dual_time && (TimeIter == 0 || (restart && (long)TimeIter == (long)config->GetRestart_Iter()))) {

    /*--- Push back the initial condition to previous solution containers
     for a 1st-order restart or when simply intitializing to freestream. ---*/

    for (iMesh = 0; iMesh <= config->GetnMGLevels(); iMesh++) {
      solver_container[iMesh][HEAT_SOL]->GetNodes()->Set_Solution_time_n();
      solver_container[iMesh][HEAT_SOL]->GetNodes()->Set_Solution_time_n1();
    }

    if ((restart && (long)TimeIter == (long)config->GetRestart_Iter()) &&
        (config->GetTime_Marching() == DT_STEPPING_2ND)) {

      /*--- Load an additional restart file for a 2nd-order restart ---*/

      solver_container[MESH_0][HEAT_SOL]->LoadRestart(geometry, solver_container, config, SU2_TYPE::Int(config->GetRestart_Iter()-1), true);

      /*--- Push back this new solution to time level N. ---*/

      for (iMesh = 0; iMesh <= config->GetnMGLevels(); iMesh++) {
        solver_container[iMesh][HEAT_SOL]->GetNodes()->Set_Solution_time_n();
      }
    }
  }
}

void CHeatSolverFVM::SetResidual_DualTime(CGeometry *geometry, CSolver **solver_container, CConfig *config,
                                        unsigned short iRKStep, unsigned short iMesh, unsigned short RunTime_EqSystem) {

  /*--- Local variables ---*/

  unsigned short iVar, jVar;
  unsigned long iPoint;

  su2double *U_time_n, *U_time_nP1, *U_time_nM1;
  su2double Volume_nP1, TimeStep;

  bool implicit       = (config->GetKind_TimeIntScheme_Flow() == EULER_IMPLICIT);

  /*--- Store the physical time step ---*/

  TimeStep = config->GetDelta_UnstTimeND();

  /*--- Compute the dual time-stepping source term for static meshes ---*/

  if (!dynamic_grid) {

    /*--- Loop over all nodes (excluding halos) ---*/

    for (iPoint = 0; iPoint < nPointDomain; iPoint++) {

      /*--- Retrieve the solution at time levels n-1, n, and n+1. Note that
       we are currently iterating on U^n+1 and that U^n & U^n-1 are fixed,
       previous solutions that are stored in memory. ---*/

      U_time_nM1 = nodes->GetSolution_time_n1(iPoint);
      U_time_n   = nodes->GetSolution_time_n(iPoint);
      U_time_nP1 = nodes->GetSolution(iPoint);

      /*--- CV volume at time n+1. As we are on a static mesh, the volume
       of the CV will remained fixed for all time steps. ---*/

      Volume_nP1 = geometry->node[iPoint]->GetVolume();

      /*--- Compute the dual time-stepping source term based on the chosen
       time discretization scheme (1st- or 2nd-order).---*/

      for (iVar = 0; iVar < nVar; iVar++) {
        if (config->GetTime_Marching() == DT_STEPPING_1ST)
          Residual[iVar] = (U_time_nP1[iVar] - U_time_n[iVar])*Volume_nP1 / TimeStep;
        if (config->GetTime_Marching() == DT_STEPPING_2ND)
          Residual[iVar] = ( 3.0*U_time_nP1[iVar] - 4.0*U_time_n[iVar]
                            +1.0*U_time_nM1[iVar])*Volume_nP1 / (2.0*TimeStep);
      }

      /*--- Store the residual and compute the Jacobian contribution due
       to the dual time source term. ---*/

      LinSysRes.AddBlock(iPoint, Residual);
      if (implicit) {
        for (iVar = 0; iVar < nVar; iVar++) {
          for (jVar = 0; jVar < nVar; jVar++) Jacobian_i[iVar][jVar] = 0.0;
          if (config->GetTime_Marching() == DT_STEPPING_1ST)
            Jacobian_i[iVar][iVar] = Volume_nP1 / TimeStep;
          if (config->GetTime_Marching() == DT_STEPPING_2ND)
            Jacobian_i[iVar][iVar] = (Volume_nP1*3.0)/(2.0*TimeStep);
        }

        Jacobian.AddBlock(iPoint, iPoint, Jacobian_i);
      }
    }
  }
}<|MERGE_RESOLUTION|>--- conflicted
+++ resolved
@@ -52,16 +52,7 @@
   bool multizone = config->GetMultizone_Problem();
 
   int rank = MASTER_NODE;
-<<<<<<< HEAD
-
-  bool flow = ((config->GetKind_Solver() == INC_NAVIER_STOKES)
-               || (config->GetKind_Solver() == INC_RANS)
-               || (config->GetKind_Solver() == DISC_ADJ_INC_NAVIER_STOKES)
-               || (config->GetKind_Solver() == DISC_ADJ_INC_RANS));
-
-=======
   
->>>>>>> 972606f5
   bool heat_equation = ((config->GetKind_Solver() == HEAT_EQUATION_FVM) ||
                         (config->GetKind_Solver() == DISC_ADJ_HEAT));
 
