/*!
 * \file solution_direct_heat.cpp
 * \brief Main subrotuines for solving the heat equation
 * \author F. Palacios, T. Economon
 * \version 6.2.0 "Falcon"
 *
 * The current SU2 release has been coordinated by the
 * SU2 International Developers Society <www.su2devsociety.org>
 * with selected contributions from the open-source community.
 *
 * The main research teams contributing to the current release are:
 *  - Prof. Juan J. Alonso's group at Stanford University.
 *  - Prof. Piero Colonna's group at Delft University of Technology.
 *  - Prof. Nicolas R. Gauger's group at Kaiserslautern University of Technology.
 *  - Prof. Alberto Guardone's group at Polytechnic University of Milan.
 *  - Prof. Rafael Palacios' group at Imperial College London.
 *  - Prof. Vincent Terrapon's group at the University of Liege.
 *  - Prof. Edwin van der Weide's group at the University of Twente.
 *  - Lab. of New Concepts in Aeronautics at Tech. Institute of Aeronautics.
 *
 * Copyright 2012-2019, Francisco D. Palacios, Thomas D. Economon,
 *                      Tim Albring, and the SU2 contributors.
 *
 * SU2 is free software; you can redistribute it and/or
 * modify it under the terms of the GNU Lesser General Public
 * License as published by the Free Software Foundation; either
 * version 2.1 of the License, or (at your option) any later version.
 *
 * SU2 is distributed in the hope that it will be useful,
 * but WITHOUT ANY WARRANTY; without even the implied warranty of
 * MERCHANTABILITY or FITNESS FOR A PARTICULAR PURPOSE. See the GNU
 * Lesser General Public License for more details.
 *
 * You should have received a copy of the GNU Lesser General Public
 * License along with SU2. If not, see <http://www.gnu.org/licenses/>.
 */

#include "../include/solver_structure.hpp"
#include "../include/variables/CHeatFVMVariable.hpp"

CHeatSolverFVM::CHeatSolverFVM(void) : CSolver() {

  ConjugateVar = NULL;
}

CHeatSolverFVM::CHeatSolverFVM(CGeometry *geometry, CConfig *config, unsigned short iMesh) : CSolver() {

  unsigned short iVar, iDim, nLineLets, iMarker;
  unsigned long iVertex;

  bool multizone = config->GetMultizone_Problem();

  int rank = MASTER_NODE;

  bool flow = ((config->GetKind_Solver() == INC_NAVIER_STOKES)
               || (config->GetKind_Solver() == INC_RANS)
               || (config->GetKind_Solver() == DISC_ADJ_INC_NAVIER_STOKES)
               || (config->GetKind_Solver() == DISC_ADJ_INC_RANS));
  
  bool heat_equation = ((config->GetKind_Solver() == HEAT_EQUATION_FVM) ||
                        (config->GetKind_Solver() == DISC_ADJ_HEAT));

  /* A grid is defined as dynamic if there's rigid grid movement or grid deformation AND the problem is time domain */
  dynamic_grid = config->GetDynamic_Grid();

#ifdef HAVE_MPI
  MPI_Comm_rank(MPI_COMM_WORLD, &rank);
#endif

  /*--- Dimension of the problem --> temperature is the only conservative variable ---*/

  nVar = 1;
  nPoint = geometry->GetnPoint();
  nPointDomain = geometry->GetnPointDomain();

  /*--- Initialize nVarGrad for deallocation ---*/

  nVarGrad = nVar;

  /*--- Define geometry constants in the solver structure ---*/

  nDim = geometry->GetnDim();
  nMarker = config->GetnMarker_All();

  CurrentMesh = iMesh;
  /*--- Define some auxiliar vector related with the residual ---*/

  Residual      = new su2double[nVar];  for (iVar = 0; iVar < nVar; iVar++) Residual[iVar]      = 0.0;
  Residual_RMS  = new su2double[nVar];  for (iVar = 0; iVar < nVar; iVar++) Residual_RMS[iVar]  = 0.0;
  Residual_i    = new su2double[nVar];  for (iVar = 0; iVar < nVar; iVar++) Residual_i[iVar]    = 0.0;
  Residual_j    = new su2double[nVar];  for (iVar = 0; iVar < nVar; iVar++) Residual_j[iVar]    = 0.0;
  Residual_Max  = new su2double[nVar];  for (iVar = 0; iVar < nVar; iVar++) Residual_Max[iVar]  = 0.0;
  Res_Conv      = new su2double[nVar];  for (iVar = 0; iVar < nVar; iVar++) Res_Conv[iVar]      = 0.0;
  Res_Visc      = new su2double[nVar];  for (iVar = 0; iVar < nVar; iVar++) Res_Visc[iVar]      = 0.0;

  /*--- Define some structures for locating max residuals ---*/

  Point_Max = new unsigned long[nVar];
  for (iVar = 0; iVar < nVar; iVar++) Point_Max[iVar] = 0;
  Point_Max_Coord = new su2double*[nVar];
  for (iVar = 0; iVar < nVar; iVar++) {
    Point_Max_Coord[iVar] = new su2double[nDim];
    for (iDim = 0; iDim < nDim; iDim++) Point_Max_Coord[iVar][iDim] = 0.0;
  }

  /*--- Define some auxiliar vector related with the solution ---*/

  Solution = new su2double[nVar];
  Solution_i = new su2double[nVar]; Solution_j = new su2double[nVar];

  /*--- Define some auxiliary vectors related to the geometry ---*/

  Vector   = new su2double[nDim]; for (iDim = 0; iDim < nDim; iDim++) Vector[iDim]   = 0.0;
  Vector_i = new su2double[nDim]; for (iDim = 0; iDim < nDim; iDim++) Vector_i[iDim] = 0.0;
  Vector_j = new su2double[nDim]; for (iDim = 0; iDim < nDim; iDim++) Vector_j[iDim] = 0.0;

  /*--- Define some auxiliary vectors related to the primitive flow solution ---*/

  Primitive_Flow_i = new su2double[nDim+1]; for (iVar = 0; iVar < nDim+1; iVar++) Primitive_Flow_i[iVar] = 0.0;
  Primitive_Flow_j = new su2double[nDim+1]; for (iVar = 0; iVar < nDim+1; iVar++) Primitive_Flow_j[iVar] = 0.0;

  /*--- Jacobians and vector structures for implicit computations ---*/

  Jacobian_i = new su2double* [nVar];
  Jacobian_j = new su2double* [nVar];
  for (iVar = 0; iVar < nVar; iVar++) {
    Jacobian_i[iVar] = new su2double [nVar];
    Jacobian_j[iVar] = new su2double [nVar];
  }

  /*--- Initialization of the structure of the whole Jacobian ---*/

  if (rank == MASTER_NODE) cout << "Initialize Jacobian structure (heat equation) MG level: " << iMesh << "." << endl;
  Jacobian.Initialize(nPoint, nPointDomain, nVar, nVar, true, geometry, config);

  if (config->GetKind_Linear_Solver_Prec() == LINELET) {
    nLineLets = Jacobian.BuildLineletPreconditioner(geometry, config);
    if (rank == MASTER_NODE) cout << "Compute linelet structure. " << nLineLets << " elements in each line (average)." << endl;
  }

  LinSysSol.Initialize(nPoint, nPointDomain, nVar, 0.0);
  LinSysRes.Initialize(nPoint, nPointDomain, nVar, 0.0);

  if (config->GetExtraOutput()) {
    if (nDim == 2) { nOutputVariables = 13; }
    else if (nDim == 3) { nOutputVariables = 19; }
    OutputVariables.Initialize(nPoint, nPointDomain, nOutputVariables, 0.0);
    OutputHeadingNames = new string[nOutputVariables];
  }

  /*--- Computation of gradients by least squares ---*/

  if (config->GetKind_Gradient_Method() == WEIGHTED_LEAST_SQUARES) {
    /*--- S matrix := inv(R)*traspose(inv(R)) ---*/
    Smatrix = new su2double* [nDim];
    for (iDim = 0; iDim < nDim; iDim++)
      Smatrix[iDim] = new su2double [nDim];
  }

  Heat_Flux = new su2double[nMarker];
  AvgTemperature = new su2double[nMarker];
  Surface_Areas = new su2double[config->GetnMarker_HeatFlux()];

  for(iMarker = 0; iMarker < nMarker; iMarker++) {
    Heat_Flux[iMarker] = 0.0;
    AvgTemperature[iMarker] = 0.0;
  }
  for(iMarker = 0; iMarker < config->GetnMarker_HeatFlux(); iMarker++) {
    Surface_Areas[iMarker] = 0.0;
  }

  Set_Heatflux_Areas(geometry, config);

  /*--- Non-dimensionalization of heat equation */

  su2double Temperature_FreeStream = config->GetInc_Temperature_Init();
  config->SetTemperature_FreeStream(Temperature_FreeStream);
  su2double Temperature_Ref = 0.0;

  if (config->GetRef_Inc_NonDim() == DIMENSIONAL) {
    Temperature_Ref = 1.0;
  }
  else if (config->GetRef_Inc_NonDim() == INITIAL_VALUES) {
    Temperature_Ref = Temperature_FreeStream;
  }
  else if (config->GetRef_Inc_NonDim() == REFERENCE_VALUES) {
    Temperature_Ref = config->GetInc_Temperature_Ref();
  }
  config->SetTemperature_Ref(Temperature_Ref);

  config->SetTemperature_FreeStreamND(config->GetTemperature_FreeStream()/config->GetTemperature_Ref());
  if (rank == MASTER_NODE) {
    cout << "Weakly coupled heat solver's freestream temperature: " << config->GetTemperature_FreeStreamND() << endl;
  }

  su2double Temperature_Solid_Freestream_ND = config->GetTemperature_Freestream_Solid()/config->GetTemperature_Ref();
  if (heat_equation && (rank == MASTER_NODE)) {
    cout << "Heat solver freestream temperature in case for solids: " << Temperature_Solid_Freestream_ND << endl;
  }

  /*--- Store the value of the temperature and the heat flux density at the boundaries,
   used for IO with a donor cell ---*/
  unsigned short nConjVariables = 4;

  ConjugateVar = new su2double** [nMarker];
  for (iMarker = 0; iMarker < nMarker; iMarker++) {
    ConjugateVar[iMarker] = new su2double* [geometry->nVertex[iMarker]];
    for (iVertex = 0; iVertex < geometry->nVertex[iMarker]; iVertex++) {

      ConjugateVar[iMarker][iVertex] = new su2double [nConjVariables];
      for (iVar = 0; iVar < nConjVariables ; iVar++) {
        ConjugateVar[iMarker][iVertex][iVar] = 0.0;
      }
      ConjugateVar[iMarker][iVertex][0] = config->GetTemperature_FreeStreamND();
    }
  }

  /*--- If the heat solver runs stand-alone, we have to set the reference values ---*/
  if(heat_equation) {
    su2double rho_cp = config->GetDensity_Solid()*config->GetSpecific_Heat_Cp_Solid();
    su2double thermal_diffusivity_solid = config->GetThermalConductivity_Solid() / rho_cp;
    config->SetThermalDiffusivity_Solid(thermal_diffusivity_solid);
  }

  if (multizone){
    /*--- Initialize the BGS residuals. ---*/
    Residual_BGS      = new su2double[nVar];         for (iVar = 0; iVar < nVar; iVar++) Residual_BGS[iVar]  = 1.0;
    Residual_Max_BGS  = new su2double[nVar];         for (iVar = 0; iVar < nVar; iVar++) Residual_Max_BGS[iVar]  = 1.0;

    /*--- Define some structures for locating max residuals ---*/

    Point_Max_BGS       = new unsigned long[nVar];  for (iVar = 0; iVar < nVar; iVar++) Point_Max_BGS[iVar]  = 0;
    Point_Max_Coord_BGS = new su2double*[nVar];
    for (iVar = 0; iVar < nVar; iVar++) {
      Point_Max_Coord_BGS[iVar] = new su2double[nDim];
      for (iDim = 0; iDim < nDim; iDim++) Point_Max_Coord_BGS[iVar][iDim] = 0.0;
    }
  }

  if (flow)
    node = new CHeatFVMVariable(config->GetTemperature_FreeStreamND(), nPoint, nDim, nVar, config);
  else
    node = new CHeatFVMVariable(Temperature_Solid_Freestream_ND, nPoint, nDim, nVar, config);

  /*--- MPI solution ---*/
  
  InitiateComms(geometry, config, SOLUTION);
  CompleteComms(geometry, config, SOLUTION);

  /*--- Add the solver name (max 8 characters) ---*/
  SolverName = "HEAT";
}

CHeatSolverFVM::~CHeatSolverFVM(void) { }


void CHeatSolverFVM::Preprocessing(CGeometry *geometry, CSolver **solver_container, CConfig *config, unsigned short iMesh, unsigned short iRKStep, unsigned short RunTime_EqSystem, bool Output) {

  unsigned long iPoint;
  bool center = (config->GetKind_ConvNumScheme_Heat() == SPACE_CENTERED);

  if (center) {
    SetUndivided_Laplacian(geometry, config);
  }

  for (iPoint = 0; iPoint < nPoint; iPoint ++) {

    /*--- Initialize the residual vector ---*/
    LinSysRes.SetBlock_Zero(iPoint);
  }

  /*--- Initialize the Jacobian matrices ---*/
  Jacobian.SetValZero();

  if (config->GetKind_Gradient_Method() == GREEN_GAUSS) SetSolution_Gradient_GG(geometry, config);
  if (config->GetKind_Gradient_Method() == WEIGHTED_LEAST_SQUARES) SetSolution_Gradient_LS(geometry, config);
}

void CHeatSolverFVM::Postprocessing(CGeometry *geometry, CSolver **solver_container, CConfig *config, unsigned short iMesh) { }

void CHeatSolverFVM::LoadRestart(CGeometry **geometry, CSolver ***solver, CConfig *config, int val_iter, bool val_update_geo) {

  /*--- Restart the solution from file information ---*/
  unsigned short iDim, iVar, iMesh;
  unsigned long iPoint, index, iChildren, Point_Fine;
  
  bool flow = ((config->GetKind_Solver() == INC_NAVIER_STOKES)
               || (config->GetKind_Solver() == INC_RANS)
               || (config->GetKind_Solver() == DISC_ADJ_INC_NAVIER_STOKES)
               || (config->GetKind_Solver() == DISC_ADJ_INC_RANS));
  
  bool heat_equation = ((config->GetKind_Solver() == HEAT_EQUATION_FVM) ||
                        (config->GetKind_Solver() == DISC_ADJ_HEAT));

  su2double Area_Children, Area_Parent, *Coord, *Solution_Fine;

  string restart_filename = config->GetFilename(config->GetSolution_FileName(), ".dat", val_iter);

  Coord = new su2double [nDim];
  for (iDim = 0; iDim < nDim; iDim++)
    Coord[iDim] = 0.0;

  int rank = MASTER_NODE;
#ifdef HAVE_MPI
  MPI_Comm_rank(MPI_COMM_WORLD, &rank);
#endif

  int counter = 0;
  long iPoint_Local = 0; unsigned long iPoint_Global = 0;
  unsigned long iPoint_Global_Local = 0;
  unsigned short rbuf_NotMatching = 0, sbuf_NotMatching = 0;

  /*--- Skip coordinates ---*/

  unsigned short skipVars = 0;

  if (flow) {

    if (nDim == 2) skipVars += 5;
    if (nDim == 3) skipVars += 7;
  }
  else if (heat_equation) {

    if (nDim == 2) skipVars += 2;
    if (nDim == 3) skipVars += 3;
  }
  else {
    cout << "WARNING: Finite volume heat solver's restart routine could not load data." << endl;
  }

  /*--- Read the restart data from either an ASCII or binary SU2 file. ---*/

  if (config->GetRead_Binary_Restart()) {
    Read_SU2_Restart_Binary(geometry[MESH_0], config, restart_filename);
  } else {
    Read_SU2_Restart_ASCII(geometry[MESH_0], config, restart_filename);
  }

  /*--- Load data from the restart into correct containers. ---*/

  counter = 0;
  for (iPoint_Global = 0; iPoint_Global < geometry[MESH_0]->GetGlobal_nPointDomain(); iPoint_Global++ ) {

    /*--- Retrieve local index. If this node from the restart file lives
     on the current processor, we will load and instantiate the vars. ---*/

    iPoint_Local = geometry[MESH_0]->GetGlobal_to_Local_Point(iPoint_Global);

    if (iPoint_Local > -1) {

      /*--- We need to store this point's data, so jump to the correct
       offset in the buffer of data from the restart file and load it. ---*/

      index = counter*Restart_Vars[1] + skipVars;
      for (iVar = 0; iVar < nVar; iVar++) Solution[iVar] = Restart_Data[index+iVar];
      node->SetSolution(iPoint_Local,Solution);
      iPoint_Global_Local++;

      /*--- Increment the overall counter for how many points have been loaded. ---*/
      counter++;
    }

  }

  /*--- Detect a wrong solution file ---*/

  if (iPoint_Global_Local < nPointDomain) { sbuf_NotMatching = 1; }

#ifndef HAVE_MPI
  rbuf_NotMatching = sbuf_NotMatching;
#else
  SU2_MPI::Allreduce(&sbuf_NotMatching, &rbuf_NotMatching, 1, MPI_UNSIGNED_SHORT, MPI_SUM, MPI_COMM_WORLD);
#endif
  if (rbuf_NotMatching != 0) {
    if (rank == MASTER_NODE) {
      cout << endl << "The solution file " << restart_filename.data() << " doesn't match with the mesh file!" << endl;
      cout << "It could be empty lines at the end of the file." << endl << endl;
    }
#ifndef HAVE_MPI
    exit(EXIT_FAILURE);
#else
    MPI_Barrier(MPI_COMM_WORLD);
    MPI_Abort(MPI_COMM_WORLD,1);
    MPI_Finalize();
#endif
  }

  /*--- Communicate the loaded solution on the fine grid before we transfer
   it down to the coarse levels. We alo call the preprocessing routine
   on the fine level in order to have all necessary quantities updated,
   especially if this is a turbulent simulation (eddy viscosity). ---*/
  
  solver[MESH_0][HEAT_SOL]->InitiateComms(geometry[MESH_0], config, SOLUTION);
  solver[MESH_0][HEAT_SOL]->CompleteComms(geometry[MESH_0], config, SOLUTION);
  
  solver[MESH_0][HEAT_SOL]->Preprocessing(geometry[MESH_0], solver[MESH_0], config, MESH_0, NO_RK_ITER, RUNTIME_HEAT_SYS, false);

  /*--- Interpolate the solution down to the coarse multigrid levels ---*/

  for (iMesh = 1; iMesh <= config->GetnMGLevels(); iMesh++) {
    for (iPoint = 0; iPoint < geometry[iMesh]->GetnPoint(); iPoint++) {
      Area_Parent = geometry[iMesh]->node[iPoint]->GetVolume();
      for (iVar = 0; iVar < nVar; iVar++) Solution[iVar] = 0.0;
      for (iChildren = 0; iChildren < geometry[iMesh]->node[iPoint]->GetnChildren_CV(); iChildren++) {
        Point_Fine = geometry[iMesh]->node[iPoint]->GetChildren_CV(iChildren);
        Area_Children = geometry[iMesh-1]->node[Point_Fine]->GetVolume();
        Solution_Fine = solver[iMesh-1][HEAT_SOL]->node->GetSolution(Point_Fine);
        for (iVar = 0; iVar < nVar; iVar++) {
          Solution[iVar] += Solution_Fine[iVar]*Area_Children/Area_Parent;
        }
      }
      solver[iMesh][HEAT_SOL]->node->SetSolution(iPoint,Solution);
    }
    solver[iMesh][HEAT_SOL]->InitiateComms(geometry[iMesh], config, SOLUTION);
    solver[iMesh][HEAT_SOL]->CompleteComms(geometry[iMesh], config, SOLUTION);
    solver[iMesh][HEAT_SOL]->Preprocessing(geometry[iMesh], solver[iMesh], config, iMesh, NO_RK_ITER, RUNTIME_HEAT_SYS, false);
  }

  delete [] Coord;

  /*--- Delete the class memory that is used to load the restart. ---*/

  if (Restart_Vars != NULL) delete [] Restart_Vars;
  if (Restart_Data != NULL) delete [] Restart_Data;
  Restart_Vars = NULL; Restart_Data = NULL;

}


void CHeatSolverFVM::SetUndivided_Laplacian(CGeometry *geometry, CConfig *config) {

  unsigned long iPoint, jPoint, iEdge;
  su2double *Diff;
  unsigned short iVar;
  bool boundary_i, boundary_j;

  Diff = new su2double[nVar];

  node->SetUnd_LaplZero();

  for (iEdge = 0; iEdge < geometry->GetnEdge(); iEdge++) {

    iPoint = geometry->edge[iEdge]->GetNode(0);
    jPoint = geometry->edge[iEdge]->GetNode(1);

    /*--- Solution differences ---*/

    for (iVar = 0; iVar < nVar; iVar++)
      Diff[iVar] = node->GetSolution(iPoint,iVar) - node->GetSolution(jPoint,iVar);

    boundary_i = geometry->node[iPoint]->GetPhysicalBoundary();
    boundary_j = geometry->node[jPoint]->GetPhysicalBoundary();

    /*--- Both points inside the domain, or both in the boundary ---*/

    if ((!boundary_i && !boundary_j) || (boundary_i && boundary_j)) {
      if (geometry->node[iPoint]->GetDomain()) node->SubtractUnd_Lapl(iPoint,Diff);
      if (geometry->node[jPoint]->GetDomain()) node->AddUnd_Lapl(jPoint,Diff);
    }

    /*--- iPoint inside the domain, jPoint on the boundary ---*/

    if (!boundary_i && boundary_j)
      if (geometry->node[iPoint]->GetDomain()) node->SubtractUnd_Lapl(iPoint,Diff);

    /*--- jPoint inside the domain, iPoint on the boundary ---*/

    if (boundary_i && !boundary_j)
      if (geometry->node[jPoint]->GetDomain()) node->AddUnd_Lapl(jPoint,Diff);

  }

  /*--- MPI parallelization ---*/
  
  InitiateComms(geometry, config, UNDIVIDED_LAPLACIAN);
  CompleteComms(geometry, config, UNDIVIDED_LAPLACIAN);
  
  delete [] Diff;

}

void CHeatSolverFVM::Centered_Residual(CGeometry *geometry, CSolver **solver_container, CNumerics *numerics,
                       CConfig *config, unsigned short iMesh, unsigned short iRKStep) {

  su2double *V_i, *V_j, Temp_i, Temp_j;
  unsigned long iEdge, iPoint, jPoint;
  bool flow = ((config->GetKind_Solver() == INC_NAVIER_STOKES)
               || (config->GetKind_Solver() == INC_RANS)
               || (config->GetKind_Solver() == DISC_ADJ_INC_NAVIER_STOKES)
               || (config->GetKind_Solver() == DISC_ADJ_INC_RANS));

  if(flow) {

    nVarFlow = solver_container[FLOW_SOL]->GetnVar();

      for (iEdge = 0; iEdge < geometry->GetnEdge(); iEdge++) {

        /*--- Points in edge ---*/
        iPoint = geometry->edge[iEdge]->GetNode(0);
        jPoint = geometry->edge[iEdge]->GetNode(1);
        numerics->SetNormal(geometry->edge[iEdge]->GetNormal());

        /*--- Primitive variables w/o reconstruction ---*/
        V_i = solver_container[FLOW_SOL]->node->GetPrimitive(iPoint);
        V_j = solver_container[FLOW_SOL]->node->GetPrimitive(jPoint);

        Temp_i = node->GetSolution(iPoint,0);
        Temp_j = node->GetSolution(jPoint,0);

        numerics->SetUndivided_Laplacian(node->GetUndivided_Laplacian(iPoint), node->GetUndivided_Laplacian(jPoint));
        numerics->SetNeighbor(geometry->node[iPoint]->GetnNeighbor(), geometry->node[jPoint]->GetnNeighbor());

        numerics->SetPrimitive(V_i, V_j);
        numerics->SetTemperature(Temp_i, Temp_j);

        numerics->ComputeResidual(Residual, Jacobian_i, Jacobian_j, config);

        LinSysRes.AddBlock(iPoint, Residual);
        LinSysRes.SubtractBlock(jPoint, Residual);

        /*--- Implicit part ---*/

        Jacobian.AddBlock(iPoint, iPoint, Jacobian_i);
        Jacobian.AddBlock(iPoint, jPoint, Jacobian_j);
        Jacobian.SubtractBlock(jPoint, iPoint, Jacobian_i);
        Jacobian.SubtractBlock(jPoint, jPoint, Jacobian_j);
      }
  }
}

void CHeatSolverFVM::Upwind_Residual(CGeometry *geometry, CSolver **solver_container, CNumerics *numerics, CConfig *config, unsigned short iMesh) {

  su2double *V_i, *V_j, Temp_i, Temp_i_Corrected, Temp_j, Temp_j_Corrected, **Gradient_i, **Gradient_j, Project_Grad_i, Project_Grad_j,
          **Temp_i_Grad, **Temp_j_Grad, Project_Temp_i_Grad, Project_Temp_j_Grad, Non_Physical = 1.0;
  unsigned short iDim, iVar;
  unsigned long iEdge, iPoint, jPoint;
  bool flow = ((config->GetKind_Solver() == INC_NAVIER_STOKES)
               || (config->GetKind_Solver() == INC_RANS)
               || (config->GetKind_Solver() == DISC_ADJ_INC_NAVIER_STOKES)
               || (config->GetKind_Solver() == DISC_ADJ_INC_RANS));
  bool muscl = (config->GetMUSCL_Heat());

  if(flow) {

    nVarFlow = solver_container[FLOW_SOL]->GetnVar();

      for (iEdge = 0; iEdge < geometry->GetnEdge(); iEdge++) {

        /*--- Points in edge ---*/
        iPoint = geometry->edge[iEdge]->GetNode(0);
        jPoint = geometry->edge[iEdge]->GetNode(1);
        numerics->SetNormal(geometry->edge[iEdge]->GetNormal());

        /*--- Primitive variables w/o reconstruction ---*/
        V_i = solver_container[FLOW_SOL]->node->GetPrimitive(iPoint);
        V_j = solver_container[FLOW_SOL]->node->GetPrimitive(jPoint);

        Temp_i_Grad = node->GetGradient(iPoint);
        Temp_j_Grad = node->GetGradient(jPoint);
        numerics->SetConsVarGradient(Temp_i_Grad, Temp_j_Grad);

        Temp_i = node->GetSolution(iPoint,0);
        Temp_j = node->GetSolution(jPoint,0);

        /* Second order reconstruction */
        if (muscl) {

            for (iDim = 0; iDim < nDim; iDim++) {
              Vector_i[iDim] = 0.5*(geometry->node[jPoint]->GetCoord(iDim) - geometry->node[iPoint]->GetCoord(iDim));
              Vector_j[iDim] = 0.5*(geometry->node[iPoint]->GetCoord(iDim) - geometry->node[jPoint]->GetCoord(iDim));
            }

            Gradient_i = solver_container[FLOW_SOL]->node->GetGradient_Primitive(iPoint);
            Gradient_j = solver_container[FLOW_SOL]->node->GetGradient_Primitive(jPoint);
            Temp_i_Grad = node->GetGradient(iPoint);
            Temp_j_Grad = node->GetGradient(jPoint);

            /*Loop to correct the flow variables*/
            for (iVar = 0; iVar < nVarFlow; iVar++) {

              /*Apply the Gradient to get the right temperature value on the edge */
              Project_Grad_i = 0.0; Project_Grad_j = 0.0;
              for (iDim = 0; iDim < nDim; iDim++) {
                  Project_Grad_i += Vector_i[iDim]*Gradient_i[iVar][iDim]*Non_Physical;
                  Project_Grad_j += Vector_j[iDim]*Gradient_j[iVar][iDim]*Non_Physical;
              }

              Primitive_Flow_i[iVar] = V_i[iVar] + Project_Grad_i;
              Primitive_Flow_j[iVar] = V_j[iVar] + Project_Grad_j;
            }

            /* Correct the temperature variables */
            Project_Temp_i_Grad = 0.0; Project_Temp_j_Grad = 0.0;
            for (iDim = 0; iDim < nDim; iDim++) {
                Project_Temp_i_Grad += Vector_i[iDim]*Temp_i_Grad[0][iDim]*Non_Physical;
                Project_Temp_j_Grad += Vector_j[iDim]*Temp_j_Grad[0][iDim]*Non_Physical;
            }

            Temp_i_Corrected = Temp_i + Project_Temp_i_Grad;
            Temp_j_Corrected = Temp_j + Project_Temp_j_Grad;

            numerics->SetPrimitive(Primitive_Flow_i, Primitive_Flow_j);
            numerics->SetTemperature(Temp_i_Corrected, Temp_j_Corrected);
        }

        else {

          numerics->SetPrimitive(V_i, V_j);
          numerics->SetTemperature(Temp_i, Temp_j);
        }

        numerics->ComputeResidual(Residual, Jacobian_i, Jacobian_j, config);

        LinSysRes.AddBlock(iPoint, Residual);
        LinSysRes.SubtractBlock(jPoint, Residual);

        /*--- Implicit part ---*/

        Jacobian.AddBlock(iPoint, iPoint, Jacobian_i);
        Jacobian.AddBlock(iPoint, jPoint, Jacobian_j);
        Jacobian.SubtractBlock(jPoint, iPoint, Jacobian_i);
        Jacobian.SubtractBlock(jPoint, jPoint, Jacobian_j);
        }
  }

}

void CHeatSolverFVM::Viscous_Residual(CGeometry *geometry, CSolver **solver_container, CNumerics *numerics, CConfig *config, unsigned short iMesh, unsigned short iRKStep) {

  su2double laminar_viscosity, Prandtl_Lam, Prandtl_Turb, eddy_viscosity_i, eddy_viscosity_j,
      thermal_diffusivity_i, thermal_diffusivity_j, Temp_i, Temp_j, **Temp_i_Grad, **Temp_j_Grad;
  unsigned long iEdge, iPoint, jPoint;

  bool flow = ((config->GetKind_Solver() == INC_NAVIER_STOKES)
               || (config->GetKind_Solver() == INC_RANS)
               || (config->GetKind_Solver() == DISC_ADJ_INC_NAVIER_STOKES)
               || (config->GetKind_Solver() == DISC_ADJ_INC_RANS));

  bool turb = ((config->GetKind_Solver() == INC_RANS) || (config->GetKind_Solver() == DISC_ADJ_INC_RANS));

  eddy_viscosity_i = 0.0;
  eddy_viscosity_j = 0.0;
  laminar_viscosity = config->GetMu_ConstantND();
  Prandtl_Lam = config->GetPrandtl_Lam();
  Prandtl_Turb = config->GetPrandtl_Turb();

  for (iEdge = 0; iEdge < geometry->GetnEdge(); iEdge++) {

    iPoint = geometry->edge[iEdge]->GetNode(0);
    jPoint = geometry->edge[iEdge]->GetNode(1);

    /*--- Points coordinates, and normal vector ---*/

    numerics->SetCoord(geometry->node[iPoint]->GetCoord(),
                       geometry->node[jPoint]->GetCoord());
    numerics->SetNormal(geometry->edge[iEdge]->GetNormal());

    Temp_i_Grad = node->GetGradient(iPoint);
    Temp_j_Grad = node->GetGradient(jPoint);
    numerics->SetConsVarGradient(Temp_i_Grad, Temp_j_Grad);

    /*--- Primitive variables w/o reconstruction ---*/
    Temp_i = node->GetSolution(iPoint,0);
    Temp_j = node->GetSolution(jPoint,0);
    numerics->SetTemperature(Temp_i, Temp_j);

    /*--- Eddy viscosity to compute thermal conductivity ---*/
    if (flow) {
      if (turb) {
        eddy_viscosity_i = solver_container[TURB_SOL]->node->GetmuT(iPoint);
        eddy_viscosity_j = solver_container[TURB_SOL]->node->GetmuT(jPoint);
      }
      thermal_diffusivity_i = (laminar_viscosity/Prandtl_Lam) + (eddy_viscosity_i/Prandtl_Turb);
      thermal_diffusivity_j = (laminar_viscosity/Prandtl_Lam) + (eddy_viscosity_j/Prandtl_Turb);
    }
    else {
      thermal_diffusivity_i = config->GetThermalDiffusivity_Solid();
      thermal_diffusivity_j = config->GetThermalDiffusivity_Solid();
    }

    numerics->SetThermalDiffusivity(thermal_diffusivity_i,thermal_diffusivity_j);

    /*--- Compute residual, and Jacobians ---*/

    numerics->ComputeResidual(Residual, Jacobian_i, Jacobian_j, config);

    /*--- Add and subtract residual, and update Jacobians ---*/

    LinSysRes.SubtractBlock(iPoint, Residual);
    LinSysRes.AddBlock(jPoint, Residual);

    Jacobian.SubtractBlock(iPoint, iPoint, Jacobian_i);
    Jacobian.SubtractBlock(iPoint, jPoint, Jacobian_j);
    Jacobian.AddBlock(jPoint, iPoint, Jacobian_i);
    Jacobian.AddBlock(jPoint, jPoint, Jacobian_j);
  }
}

void CHeatSolverFVM::Source_Residual(CGeometry *geometry, CSolver **solver_container, CNumerics *numerics, CNumerics *second_numerics, CConfig *config, unsigned short iMesh) { }

void CHeatSolverFVM::Set_Heatflux_Areas(CGeometry *geometry, CConfig *config) {

  unsigned short iMarker, iMarker_HeatFlux, Monitoring, iDim;
  unsigned long iPoint, iVertex;
  string HeatFlux_Tag, Marker_Tag;

  su2double *Local_Surface_Areas, Local_HeatFlux_Areas_Monitor, Area, *Normal;
  Local_Surface_Areas = new su2double[config->GetnMarker_HeatFlux()];

  for ( iMarker_HeatFlux = 0; iMarker_HeatFlux < config->GetnMarker_HeatFlux(); iMarker_HeatFlux++ ) {
    Local_Surface_Areas[iMarker_HeatFlux] = 0.0;
  }
  Local_HeatFlux_Areas_Monitor = 0.0;

  for (iMarker = 0; iMarker < nMarker; iMarker++) {

    Monitoring = config->GetMarker_All_Monitoring(iMarker);

    for ( iMarker_HeatFlux = 0; iMarker_HeatFlux < config->GetnMarker_HeatFlux(); iMarker_HeatFlux++ ) {

      HeatFlux_Tag = config->GetMarker_HeatFlux_TagBound(iMarker_HeatFlux);
      Marker_Tag = config->GetMarker_All_TagBound(iMarker);

      if (Marker_Tag == HeatFlux_Tag) {

        Local_Surface_Areas[iMarker_HeatFlux] = 0.0;

        for( iVertex = 0; iVertex < geometry->nVertex[iMarker]; iVertex++ ) {

          iPoint = geometry->vertex[iMarker][iVertex]->GetNode();

          if(geometry->node[iPoint]->GetDomain()) {

            Normal = geometry->vertex[iMarker][iVertex]->GetNormal();
            Area = 0.0;
            for (iDim = 0; iDim < nDim; iDim++) Area += Normal[iDim]*Normal[iDim];
            Area = sqrt(Area);

            Local_Surface_Areas[iMarker_HeatFlux] += Area;

            if(Monitoring == YES) {
              Local_HeatFlux_Areas_Monitor += Area;
            }
          }
        }
      }
    }
  }
#ifdef HAVE_MPI
    SU2_MPI::Allreduce(Local_Surface_Areas, Surface_Areas, config->GetnMarker_HeatFlux(), MPI_DOUBLE, MPI_SUM, MPI_COMM_WORLD);
    SU2_MPI::Allreduce(&Local_HeatFlux_Areas_Monitor, &Total_HeatFlux_Areas_Monitor, 1, MPI_DOUBLE, MPI_SUM, MPI_COMM_WORLD);
#else
    for( iMarker_HeatFlux = 0; iMarker_HeatFlux < config->GetnMarker_HeatFlux(); iMarker_HeatFlux++ ) {
      Surface_Areas[iMarker_HeatFlux] = Local_Surface_Areas[iMarker_HeatFlux];
    }
    Total_HeatFlux_Areas_Monitor = Local_HeatFlux_Areas_Monitor;
#endif

  Total_HeatFlux_Areas = 0.0;
  for( iMarker_HeatFlux = 0; iMarker_HeatFlux < config->GetnMarker_HeatFlux(); iMarker_HeatFlux++ ) {
    Total_HeatFlux_Areas += Surface_Areas[iMarker_HeatFlux];
  }

  delete[] Local_Surface_Areas;
}

void CHeatSolverFVM::BC_Isothermal_Wall(CGeometry *geometry, CSolver **solver_container, CNumerics *conv_numerics, CNumerics *visc_numerics, CConfig *config,
                                       unsigned short val_marker) {

  unsigned long iPoint, iVertex, Point_Normal;
  unsigned short iDim;
  su2double *Normal, *Coord_i, *Coord_j, Area, dist_ij, laminar_viscosity, thermal_diffusivity, Twall, dTdn, Prandtl_Lam;
  //su2double Prandtl_Turb;
  bool implicit = (config->GetKind_TimeIntScheme_Flow() == EULER_IMPLICIT);

  bool flow = ((config->GetKind_Solver() == INC_NAVIER_STOKES)
               || (config->GetKind_Solver() == INC_RANS)
               || (config->GetKind_Solver() == DISC_ADJ_INC_NAVIER_STOKES)
               || (config->GetKind_Solver() == DISC_ADJ_INC_RANS));

  Prandtl_Lam = config->GetPrandtl_Lam();
//  Prandtl_Turb = config->GetPrandtl_Turb();
  laminar_viscosity = config->GetMu_ConstantND();
  //Prandtl_Turb = config->GetPrandtl_Turb();
  //laminar_viscosity = config->GetViscosity_FreeStreamND(); // TDE check for consistency for CHT

  string Marker_Tag = config->GetMarker_All_TagBound(val_marker);

  Twall = config->GetIsothermal_Temperature(Marker_Tag)/config->GetTemperature_Ref();

  for (iVertex = 0; iVertex < geometry->nVertex[val_marker]; iVertex++) {

    iPoint = geometry->vertex[val_marker][iVertex]->GetNode();

    if (geometry->node[iPoint]->GetDomain()) {

        Point_Normal = geometry->vertex[val_marker][iVertex]->GetNormal_Neighbor();

        Normal = geometry->vertex[val_marker][iVertex]->GetNormal();
        Area = 0.0;
        for (iDim = 0; iDim < nDim; iDim++) Area += Normal[iDim]*Normal[iDim];
        Area = sqrt (Area);

        Coord_i = geometry->node[iPoint]->GetCoord();
        Coord_j = geometry->node[Point_Normal]->GetCoord();
        dist_ij = 0;
        for (iDim = 0; iDim < nDim; iDim++)
          dist_ij += (Coord_j[iDim]-Coord_i[iDim])*(Coord_j[iDim]-Coord_i[iDim]);
        dist_ij = sqrt(dist_ij);

        dTdn = -(node->GetSolution(Point_Normal,0) - Twall)/dist_ij;

        if(flow) {
          thermal_diffusivity = laminar_viscosity/Prandtl_Lam;
        }
        else
          thermal_diffusivity = config->GetThermalDiffusivity_Solid();

        Res_Visc[0] = thermal_diffusivity*dTdn*Area;

        if(implicit) {

          Jacobian_i[0][0] = -thermal_diffusivity/dist_ij * Area;
        }

        LinSysRes.SubtractBlock(iPoint, Res_Visc);
        Jacobian.SubtractBlock(iPoint, iPoint, Jacobian_i);
    }
  }
}

void CHeatSolverFVM::BC_HeatFlux_Wall(CGeometry *geometry, CSolver **solver_container, CNumerics *conv_numerics, CNumerics *visc_numerics, CConfig *config,
                                                     unsigned short val_marker) {

  unsigned short iDim;
  unsigned long iVertex, iPoint;
  su2double Wall_HeatFlux, Area, *Normal;

  bool flow = ((config->GetKind_Solver() == INC_NAVIER_STOKES)
               || (config->GetKind_Solver() == INC_RANS)
               || (config->GetKind_Solver() == DISC_ADJ_INC_NAVIER_STOKES)
               || (config->GetKind_Solver() == DISC_ADJ_INC_RANS));

  string Marker_Tag = config->GetMarker_All_TagBound(val_marker);
  Wall_HeatFlux = config->GetWall_HeatFlux(Marker_Tag);

  if(config->GetIntegrated_HeatFlux()) {

    unsigned short iMarker_HeatFlux;
    string HeatFlux_Tag, Marker_Tag;

    // Find out which heat flux wall to get the right surface area

    for ( iMarker_HeatFlux = 0; iMarker_HeatFlux < config->GetnMarker_HeatFlux(); iMarker_HeatFlux++ ) {

      HeatFlux_Tag = config->GetMarker_HeatFlux_TagBound(iMarker_HeatFlux);
      Marker_Tag = config->GetMarker_All_TagBound(val_marker);

      if (Marker_Tag == HeatFlux_Tag) {
        Wall_HeatFlux = Wall_HeatFlux / Surface_Areas[iMarker_HeatFlux];
      }
    }
  }

  if(flow) {
    Wall_HeatFlux = Wall_HeatFlux/(config->GetViscosity_Ref()*config->GetSpecific_Heat_Cp()*config->GetTemperature_Ref());
  }
  else {
    Wall_HeatFlux = Wall_HeatFlux/(config->GetDensity_Solid()*config->GetSpecific_Heat_Cp_Solid()*config->GetTemperature_Ref());
  }

  for (iVertex = 0; iVertex < geometry->nVertex[val_marker]; iVertex++) {

    iPoint = geometry->vertex[val_marker][iVertex]->GetNode();

    if (geometry->node[iPoint]->GetDomain()) {

      Normal = geometry->vertex[val_marker][iVertex]->GetNormal();
      Area = 0.0;
      for (iDim = 0; iDim < nDim; iDim++)
        Area += Normal[iDim]*Normal[iDim];
      Area = sqrt (Area);

      Res_Visc[0] = 0.0;

      Res_Visc[0] = Wall_HeatFlux * Area;

      /*--- Viscous contribution to the residual at the wall ---*/

      LinSysRes.SubtractBlock(iPoint, Res_Visc);
    }

  }
}

void CHeatSolverFVM::BC_Inlet(CGeometry *geometry, CSolver **solver_container,
                            CNumerics *conv_numerics, CNumerics *visc_numerics, CConfig *config, unsigned short val_marker) {

  unsigned short iDim;
  unsigned long iVertex, iPoint, Point_Normal;
  su2double *Flow_Dir,  Vel_Mag;
  su2double *V_inlet, *V_domain;
  
  bool flow = ((config->GetKind_Solver() == INC_NAVIER_STOKES)
               || (config->GetKind_Solver() == INC_RANS)
               || (config->GetKind_Solver() == DISC_ADJ_INC_NAVIER_STOKES)
               || (config->GetKind_Solver() == DISC_ADJ_INC_RANS));

  bool viscous              = config->GetViscous();
  bool implicit             = (config->GetKind_TimeIntScheme_Flow() == EULER_IMPLICIT);
  string Marker_Tag         = config->GetMarker_All_TagBound(val_marker);

  su2double *Normal = new su2double[nDim];

  su2double *Coord_i, *Coord_j, Area, dist_ij, laminar_viscosity, thermal_diffusivity, Twall, dTdn, Prandtl_Lam;
  //su2double Prandtl_Turb;
  Prandtl_Lam = config->GetPrandtl_Lam();
//  Prandtl_Turb = config->GetPrandtl_Turb();
  laminar_viscosity = config->GetMu_ConstantND();
  //laminar_viscosity = config->GetViscosity_FreeStreamND(); //TDE check for consistency with CHT

  Twall = config->GetTemperature_FreeStreamND();

  for (iVertex = 0; iVertex < geometry->nVertex[val_marker]; iVertex++) {

    iPoint = geometry->vertex[val_marker][iVertex]->GetNode();

    if (geometry->node[iPoint]->GetDomain()) {

      geometry->vertex[val_marker][iVertex]->GetNormal(Normal);
      for (iDim = 0; iDim < nDim; iDim++) Normal[iDim] = -Normal[iDim];

      if(flow) {

        /*--- Normal vector for this vertex (negate for outward convention) ---*/

        conv_numerics->SetNormal(Normal);

        /*--- Retrieve solution at this boundary node ---*/

        V_domain = solver_container[FLOW_SOL]->node->GetPrimitive(iPoint);

        /*--- Retrieve the specified velocity for the inlet. ---*/

        Vel_Mag  = config->GetInlet_Ptotal(Marker_Tag)/config->GetVelocity_Ref();
        Flow_Dir = config->GetInlet_FlowDir(Marker_Tag);

        V_inlet = solver_container[FLOW_SOL]->GetCharacPrimVar(val_marker, iVertex);

        for (iDim = 0; iDim < nDim; iDim++)
          V_inlet[iDim+1] = Vel_Mag*Flow_Dir[iDim];

        conv_numerics->SetPrimitive(V_domain, V_inlet);

        if (dynamic_grid)
          conv_numerics->SetGridVel(geometry->node[iPoint]->GetGridVel(), geometry->node[iPoint]->GetGridVel());

        conv_numerics->SetTemperature(node->GetSolution(iPoint,0), config->GetInlet_Ttotal(Marker_Tag)/config->GetTemperature_Ref());

        /*--- Compute the residual using an upwind scheme ---*/

        conv_numerics->ComputeResidual(Residual, Jacobian_i, Jacobian_j, config);

        /*--- Update residual value ---*/

        LinSysRes.AddBlock(iPoint, Residual);

        /*--- Jacobian contribution for implicit integration ---*/

        if (implicit)
          Jacobian.AddBlock(iPoint, iPoint, Jacobian_i);
      }

      /*--- Viscous contribution ---*/

      if (viscous) {

        Point_Normal = geometry->vertex[val_marker][iVertex]->GetNormal_Neighbor();

        geometry->vertex[val_marker][iVertex]->GetNormal(Normal);
        Area = 0.0;
        for (iDim = 0; iDim < nDim; iDim++) Area += Normal[iDim]*Normal[iDim];
        Area = sqrt (Area);

        Coord_i = geometry->node[iPoint]->GetCoord();
        Coord_j = geometry->node[Point_Normal]->GetCoord();
        dist_ij = 0;
        for (iDim = 0; iDim < nDim; iDim++)
          dist_ij += (Coord_j[iDim]-Coord_i[iDim])*(Coord_j[iDim]-Coord_i[iDim]);
        dist_ij = sqrt(dist_ij);

        dTdn = -(node->GetSolution(Point_Normal,0) - Twall)/dist_ij;

        thermal_diffusivity = laminar_viscosity/Prandtl_Lam;

        Res_Visc[0] = thermal_diffusivity*dTdn*Area;

        if(implicit) {

          Jacobian_i[0][0] = -thermal_diffusivity/dist_ij * Area;
        }
        /*--- Viscous contribution to the residual at the wall ---*/

        LinSysRes.SubtractBlock(iPoint, Res_Visc);
        Jacobian.SubtractBlock(iPoint, iPoint, Jacobian_i);
      }
    }
  }

  /*--- Free locally allocated memory ---*/
  delete [] Normal;

}

void CHeatSolverFVM::BC_Outlet(CGeometry *geometry, CSolver **solver_container,
                             CNumerics *conv_numerics, CNumerics *visc_numerics, CConfig *config, unsigned short val_marker) {

  unsigned short iDim;
  unsigned long iVertex, iPoint, Point_Normal;
  su2double *V_outlet, *V_domain;

  bool flow = ((config->GetKind_Solver() == INC_NAVIER_STOKES)
               || (config->GetKind_Solver() == INC_RANS)
               || (config->GetKind_Solver() == DISC_ADJ_INC_NAVIER_STOKES)
               || (config->GetKind_Solver() == DISC_ADJ_INC_RANS));
  bool implicit             = (config->GetKind_TimeIntScheme_Flow() == EULER_IMPLICIT);

  su2double *Normal = new su2double[nDim];

  for (iVertex = 0; iVertex < geometry->nVertex[val_marker]; iVertex++) {

    iPoint = geometry->vertex[val_marker][iVertex]->GetNode();

    if (geometry->node[iPoint]->GetDomain()) {

      Point_Normal = geometry->vertex[val_marker][iVertex]->GetNormal_Neighbor();

      /*--- Normal vector for this vertex (negate for outward convention) ---*/

      geometry->vertex[val_marker][iVertex]->GetNormal(Normal);
      for (iDim = 0; iDim < nDim; iDim++) Normal[iDim] = -Normal[iDim];

      if(flow) {
          conv_numerics->SetNormal(Normal);

          /*--- Retrieve solution at this boundary node ---*/

          V_domain = solver_container[FLOW_SOL]->node->GetPrimitive(iPoint);

          /*--- Retrieve the specified velocity for the inlet. ---*/

          V_outlet = solver_container[FLOW_SOL]->GetCharacPrimVar(val_marker, iVertex);
          for (iDim = 0; iDim < nDim; iDim++)
            V_outlet[iDim+1] = solver_container[FLOW_SOL]->node->GetPrimitive(Point_Normal, iDim+1);

          conv_numerics->SetPrimitive(V_domain, V_outlet);

          if (dynamic_grid)
            conv_numerics->SetGridVel(geometry->node[iPoint]->GetGridVel(), geometry->node[iPoint]->GetGridVel());

          conv_numerics->SetTemperature(node->GetSolution(iPoint,0), node->GetSolution(Point_Normal,0));

          /*--- Compute the residual using an upwind scheme ---*/

          conv_numerics->ComputeResidual(Residual, Jacobian_i, Jacobian_j, config);

          /*--- Update residual value ---*/

          LinSysRes.AddBlock(iPoint, Residual);

          /*--- Jacobian contribution for implicit integration ---*/

          if (implicit)
            Jacobian.AddBlock(iPoint, iPoint, Jacobian_i);
      }
    }
  }

  /*--- Free locally allocated memory ---*/
  delete [] Normal;

}

void CHeatSolverFVM::BC_ConjugateHeat_Interface(CGeometry *geometry, CSolver **solver_container, CNumerics *numerics, CConfig *config, unsigned short val_marker) {

  unsigned long iVertex, iPoint, total_index;
  unsigned short iDim, iVar, iMarker;

  su2double Area, rho_cp_solid,
      Temperature_Ref, Tinterface, T_Conjugate, Tnormal_Conjugate, Conductance, HeatFluxDensity, HeatFluxValue;

  bool implicit      = (config->GetKind_TimeIntScheme_Flow() == EULER_IMPLICIT);
  bool flow = ((config->GetKind_Solver() == INC_NAVIER_STOKES)
               || (config->GetKind_Solver() == INC_RANS)
               || (config->GetKind_Solver() == DISC_ADJ_INC_NAVIER_STOKES)
               || (config->GetKind_Solver() == DISC_ADJ_INC_RANS));

  su2double *Normal = new su2double[nDim];

  Temperature_Ref       = config->GetTemperature_Ref();
  rho_cp_solid          = config->GetDensity_Solid()*config->GetSpecific_Heat_Cp_Solid();

  if (flow) {

    for (iMarker = 0; iMarker < config->GetnMarker_All(); iMarker++) {

      if (config->GetMarker_All_KindBC(iMarker) == CHT_WALL_INTERFACE) {

        for (iVertex = 0; iVertex < geometry->nVertex[iMarker]; iVertex++) {
          iPoint = geometry->vertex[iMarker][iVertex]->GetNode();

          if (geometry->node[iPoint]->GetDomain()) {

            Normal = geometry->vertex[iMarker][iVertex]->GetNormal();
            Area = 0.0;
            for (iDim = 0; iDim < nDim; iDim++) Area += Normal[iDim]*Normal[iDim];
            Area = sqrt (Area);

            T_Conjugate = GetConjugateHeatVariable(iMarker, iVertex, 0)/Temperature_Ref;

            node->SetSolution_Old(iPoint,&T_Conjugate);
            LinSysRes.SetBlock_Zero(iPoint, 0);
            node->SetRes_TruncErrorZero(iPoint);

            if (implicit) {
              for (iVar = 0; iVar < nVar; iVar++) {
                total_index = iPoint*nVar+iVar;
                Jacobian.DeleteValsRowi(total_index);
              }
            }
          }
        }
      }
    }
  }
  else {

    for (iMarker = 0; iMarker < config->GetnMarker_All(); iMarker++) {

      if (config->GetMarker_All_KindBC(iMarker) == CHT_WALL_INTERFACE) {

        for (iVertex = 0; iVertex < geometry->nVertex[iMarker]; iVertex++) {
          iPoint = geometry->vertex[iMarker][iVertex]->GetNode();

          if (geometry->node[iPoint]->GetDomain()) {

            Normal = geometry->vertex[iMarker][iVertex]->GetNormal();
            Area = 0.0;
            for (iDim = 0; iDim < nDim; iDim++) Area += Normal[iDim]*Normal[iDim];
            Area = sqrt (Area);

            Tinterface          = node->GetSolution(iPoint,0);
            Tnormal_Conjugate   = GetConjugateHeatVariable(iMarker, iVertex, 3)/Temperature_Ref;
            Conductance         = GetConjugateHeatVariable(iMarker, iVertex, 2)/rho_cp_solid;

            HeatFluxDensity     = Conductance*(Tinterface - Tnormal_Conjugate);

            HeatFluxValue       = HeatFluxDensity * Area;

            Res_Visc[0] = -HeatFluxValue;
            LinSysRes.SubtractBlock(iPoint, Res_Visc);

            if (implicit) {

              Jacobian_i[0][0] = Conductance*Area;
              Jacobian.SubtractBlock(iPoint, iPoint, Jacobian_i);
            }
          }
        }
      }
    }
  }
}

void CHeatSolverFVM::Heat_Fluxes(CGeometry *geometry, CSolver **solver_container, CConfig *config) {

  unsigned long iVertex, iPoint, iPointNormal;
  unsigned short Boundary, Monitoring, iMarker, iDim;
  su2double *Coord, *Coord_Normal, *Normal, Area, dist, Twall, dTdn, cp_fluid, rho_cp_solid,
      thermal_conductivity, thermal_diffusivity;
  string Marker_Tag, HeatFlux_Tag;
  bool flow = ((config->GetKind_Solver() == INC_NAVIER_STOKES)
               || (config->GetKind_Solver() == INC_RANS)
               || (config->GetKind_Solver() == DISC_ADJ_INC_NAVIER_STOKES)
               || (config->GetKind_Solver() == DISC_ADJ_INC_RANS));
#ifdef HAVE_MPI
  su2double MyAllBound_HeatFlux, MyAllBound_AvgTemperature;
#endif

  cp_fluid = config->GetSpecific_Heat_Cp();
  rho_cp_solid = config->GetSpecific_Heat_Cp_Solid()*config->GetDensity_Solid();

  AllBound_HeatFlux = 0.0;
  AllBound_AvgTemperature = 0.0;

  for ( iMarker = 0; iMarker < nMarker; iMarker++ ) {

    AvgTemperature[iMarker] = 0.0;

    Boundary = config->GetMarker_All_KindBC(iMarker);
    Marker_Tag = config->GetMarker_All_TagBound(iMarker);
    Monitoring = config->GetMarker_All_Monitoring(iMarker);

    Heat_Flux[iMarker] = 0.0;

    if ( Boundary == ISOTHERMAL ) {

      Twall = config->GetIsothermal_Temperature(Marker_Tag)/config->GetTemperature_Ref();

      for( iVertex = 0; iVertex < geometry->nVertex[iMarker]; iVertex++ ) {

        iPoint = geometry->vertex[iMarker][iVertex]->GetNode();

        if(geometry->node[iPoint]->GetDomain()) {

          iPointNormal = geometry->vertex[iMarker][iVertex]->GetNormal_Neighbor();

          Coord = geometry->node[iPoint]->GetCoord();
          Coord_Normal = geometry->node[iPointNormal]->GetCoord();

          Normal = geometry->vertex[iMarker][iVertex]->GetNormal();
          Area = 0.0;
          for (iDim = 0; iDim < nDim; iDim++) Area += Normal[iDim]*Normal[iDim];
          Area = sqrt(Area);

          dist = 0.0;
          for (iDim = 0; iDim < nDim; iDim++) dist += (Coord_Normal[iDim]-Coord[iDim])*(Coord_Normal[iDim]-Coord[iDim]);
          dist = sqrt(dist);

          dTdn = (Twall - node->GetSolution(iPointNormal,0))/dist;

          if(flow) {
            thermal_diffusivity = config->GetViscosity_FreeStreamND()/config->GetPrandtl_Lam();
            thermal_conductivity = thermal_diffusivity*config->GetViscosity_Ref()*cp_fluid;
          }
          else {
            thermal_conductivity = config->GetThermalDiffusivity_Solid()*rho_cp_solid;
          }

          Heat_Flux[iMarker] += thermal_conductivity*dTdn*config->GetTemperature_Ref()*Area;
        }
      }
    }
    else if ( Boundary == CHT_WALL_INTERFACE || Boundary == HEAT_FLUX ) {

      for( iVertex = 0; iVertex < geometry->nVertex[iMarker]; iVertex++ ) {

        iPoint = geometry->vertex[iMarker][iVertex]->GetNode();

        if(geometry->node[iPoint]->GetDomain()) {

          iPointNormal = geometry->vertex[iMarker][iVertex]->GetNormal_Neighbor();

          Twall = node->GetSolution(iPoint,0);

          Coord = geometry->node[iPoint]->GetCoord();
          Coord_Normal = geometry->node[iPointNormal]->GetCoord();

          Normal = geometry->vertex[iMarker][iVertex]->GetNormal();
          Area = 0.0;
          for (iDim = 0; iDim < nDim; iDim++) Area += Normal[iDim]*Normal[iDim];
          Area = sqrt(Area);

          dist = 0.0;
          for (iDim = 0; iDim < nDim; iDim++) dist += (Coord_Normal[iDim]-Coord[iDim])*(Coord_Normal[iDim]-Coord[iDim]);
          dist = sqrt(dist);

          dTdn = (Twall - node->GetSolution(iPointNormal,0))/dist;

          if(flow) {
            thermal_diffusivity = config->GetViscosity_FreeStreamND()/config->GetPrandtl_Lam();
            thermal_conductivity = thermal_diffusivity*config->GetViscosity_Ref()*cp_fluid;
          }
          else {
            thermal_conductivity = config->GetThermalDiffusivity_Solid()*rho_cp_solid;
          }

          Heat_Flux[iMarker] += thermal_conductivity*dTdn*config->GetTemperature_Ref()*Area;

          /*--- We do only aim to compute averaged temperatures on the (interesting) heat flux walls ---*/
          if ( Boundary == HEAT_FLUX ) {

            AvgTemperature[iMarker] += Twall*config->GetTemperature_Ref()*Area;
          }

        }
      }
    }

    if (Monitoring == YES) {

    AllBound_HeatFlux += Heat_Flux[iMarker];
    AllBound_AvgTemperature += AvgTemperature[iMarker];
    }
  }

#ifdef HAVE_MPI
  MyAllBound_HeatFlux = AllBound_HeatFlux;
  MyAllBound_AvgTemperature = AllBound_AvgTemperature;
  SU2_MPI::Allreduce(&MyAllBound_HeatFlux, &AllBound_HeatFlux, 1, MPI_DOUBLE, MPI_SUM, MPI_COMM_WORLD);
  SU2_MPI::Allreduce(&MyAllBound_AvgTemperature, &AllBound_AvgTemperature, 1, MPI_DOUBLE, MPI_SUM, MPI_COMM_WORLD);
#endif

  if (Total_HeatFlux_Areas_Monitor != 0.0) {
    Total_AvgTemperature = AllBound_AvgTemperature/Total_HeatFlux_Areas_Monitor;
  }
  else {
    Total_AvgTemperature = 0.0;
  }


  Total_HeatFlux = AllBound_HeatFlux;
}

void CHeatSolverFVM::SetTime_Step(CGeometry *geometry, CSolver **solver_container, CConfig *config,
                               unsigned short iMesh, unsigned long Iteration) {

  unsigned short iDim, iMarker;
  unsigned long iEdge, iVertex, iPoint = 0, jPoint = 0;
  su2double *Normal, Area, Vol, laminar_viscosity, eddy_viscosity, thermal_diffusivity, Prandtl_Lam, Prandtl_Turb, Mean_ProjVel, Mean_BetaInc2, Mean_DensityInc, Mean_SoundSpeed, Lambda;
  su2double Global_Delta_Time = 0.0, Global_Delta_UnstTimeND = 0.0, Local_Delta_Time = 0.0, Local_Delta_Time_Inv, Local_Delta_Time_Visc, CFL_Reduction, K_v = 0.25;
  
  bool flow = ((config->GetKind_Solver() == INC_NAVIER_STOKES)
               || (config->GetKind_Solver() == INC_RANS)
               || (config->GetKind_Solver() == DISC_ADJ_INC_NAVIER_STOKES)
               || (config->GetKind_Solver() == DISC_ADJ_INC_RANS));
  
  bool turb = ((config->GetKind_Solver() == INC_RANS) || (config->GetKind_Solver() == DISC_ADJ_INC_RANS));
  bool dual_time = ((config->GetTime_Marching() == DT_STEPPING_1ST) ||
                    (config->GetTime_Marching() == DT_STEPPING_2ND));
  bool implicit = (config->GetKind_TimeIntScheme_Flow() == EULER_IMPLICIT);

  eddy_viscosity    = 0.0;
  laminar_viscosity = config->GetMu_ConstantND();
  Prandtl_Lam = config->GetPrandtl_Lam();
  Prandtl_Turb = config->GetPrandtl_Turb();

  thermal_diffusivity = config->GetThermalDiffusivity_Solid();

  /*--- Compute spectral radius based on thermal conductivity ---*/

  Min_Delta_Time = 1.E6; Max_Delta_Time = 0.0;
  CFL_Reduction = config->GetCFLRedCoeff_Turb();

  for (iPoint = 0; iPoint < nPointDomain; iPoint++) {
    node->SetMax_Lambda_Inv(iPoint,0.0);
    node->SetMax_Lambda_Visc(iPoint,0.0);
  }

  /*--- Loop interior edges ---*/

  for (iEdge = 0; iEdge < geometry->GetnEdge(); iEdge++) {

    iPoint = geometry->edge[iEdge]->GetNode(0);
    jPoint = geometry->edge[iEdge]->GetNode(1);

    /*--- get the edge's normal vector to compute the edge's area ---*/
    Normal = geometry->edge[iEdge]->GetNormal();
    Area = 0; for (iDim = 0; iDim < nDim; iDim++) Area += Normal[iDim]*Normal[iDim]; Area = sqrt(Area);

    /*--- Inviscid contribution ---*/

    if (flow) {
      Mean_ProjVel = 0.5 * (solver_container[FLOW_SOL]->node->GetProjVel(iPoint,Normal) + solver_container[FLOW_SOL]->node->GetProjVel(jPoint,Normal));
      Mean_BetaInc2 = 0.5 * (solver_container[FLOW_SOL]->node->GetBetaInc2(iPoint) + solver_container[FLOW_SOL]->node->GetBetaInc2(jPoint));
      Mean_DensityInc = 0.5 * (solver_container[FLOW_SOL]->node->GetDensity(iPoint) + solver_container[FLOW_SOL]->node->GetDensity(jPoint));
      Mean_SoundSpeed = sqrt(Mean_ProjVel*Mean_ProjVel + (Mean_BetaInc2/Mean_DensityInc)*Area*Area);

      Lambda = fabs(Mean_ProjVel) + Mean_SoundSpeed;
      if (geometry->node[iPoint]->GetDomain()) node->AddMax_Lambda_Inv(iPoint, Lambda);
      if (geometry->node[jPoint]->GetDomain()) node->AddMax_Lambda_Inv(jPoint, Lambda);
    }

    /*--- Viscous contribution ---*/

    thermal_diffusivity = config->GetThermalDiffusivity_Solid();
    if(flow) {
      if(turb) {
        eddy_viscosity = solver_container[TURB_SOL]->node->GetmuT(iPoint);
      }

      thermal_diffusivity = laminar_viscosity/Prandtl_Lam + eddy_viscosity/Prandtl_Turb;
    }

    Lambda = thermal_diffusivity*Area*Area;
    if (geometry->node[iPoint]->GetDomain()) node->AddMax_Lambda_Visc(iPoint, Lambda);
    if (geometry->node[jPoint]->GetDomain()) node->AddMax_Lambda_Visc(jPoint, Lambda);

  }

  /*--- Loop boundary edges ---*/

  for (iMarker = 0; iMarker < geometry->GetnMarker(); iMarker++) {
    for (iVertex = 0; iVertex < geometry->GetnVertex(iMarker); iVertex++) {

      /*--- Point identification, Normal vector and area ---*/

      iPoint = geometry->vertex[iMarker][iVertex]->GetNode();
      Normal = geometry->vertex[iMarker][iVertex]->GetNormal();
      Area = 0.0; for (iDim = 0; iDim < nDim; iDim++) Area += Normal[iDim]*Normal[iDim]; Area = sqrt(Area);

      /*--- Inviscid contribution ---*/

      if (flow) {
        Mean_ProjVel = solver_container[FLOW_SOL]->node->GetProjVel(iPoint, Normal);
        Mean_BetaInc2 = solver_container[FLOW_SOL]->node->GetBetaInc2(iPoint);
        Mean_DensityInc = solver_container[FLOW_SOL]->node->GetDensity(iPoint);
        Mean_SoundSpeed = sqrt(Mean_ProjVel*Mean_ProjVel + (Mean_BetaInc2/Mean_DensityInc)*Area*Area);

        Lambda = fabs(Mean_ProjVel) + Mean_SoundSpeed;
        if (geometry->node[iPoint]->GetDomain()) node->AddMax_Lambda_Inv(iPoint, Lambda);
      }

      /*--- Viscous contribution ---*/

      thermal_diffusivity = config->GetThermalDiffusivity_Solid();
      if(flow) {
        if(turb) {
          eddy_viscosity = solver_container[TURB_SOL]->node->GetmuT(iPoint);
        }

        thermal_diffusivity = laminar_viscosity/Prandtl_Lam + eddy_viscosity/Prandtl_Turb;
      }

      Lambda = thermal_diffusivity*Area*Area;
      if (geometry->node[iPoint]->GetDomain()) node->AddMax_Lambda_Visc(iPoint, Lambda);

    }
  }

  /*--- Each element uses their own speed, steady state simulation ---*/

  for (iPoint = 0; iPoint < nPointDomain; iPoint++) {

    Vol = geometry->node[iPoint]->GetVolume();

    if (Vol != 0.0) {

      if(flow) {
        Local_Delta_Time_Inv = config->GetCFL(iMesh)*Vol / node->GetMax_Lambda_Inv(iPoint);
        Local_Delta_Time_Visc = config->GetCFL(iMesh)*K_v*Vol*Vol/ node->GetMax_Lambda_Visc(iPoint);
      }
      else {
        Local_Delta_Time_Inv = config->GetMax_DeltaTime();
        Local_Delta_Time_Visc = config->GetCFL(iMesh)*K_v*Vol*Vol/ node->GetMax_Lambda_Visc(iPoint);
        //Local_Delta_Time_Visc = 100.0*K_v*Vol*Vol/ node->GetMax_Lambda_Visc(iPoint);
      }

      /*--- Time step setting method ---*/

      if (config->GetKind_TimeStep_Heat() == BYFLOW && flow) {
        Local_Delta_Time = solver_container[FLOW_SOL]->node->GetDelta_Time(iPoint);
      }
      else if (config->GetKind_TimeStep_Heat() == MINIMUM) {
        Local_Delta_Time = min(Local_Delta_Time_Inv, Local_Delta_Time_Visc);
      }
      else if (config->GetKind_TimeStep_Heat() == CONVECTIVE) {
        Local_Delta_Time = Local_Delta_Time_Inv;
      }
      else if (config->GetKind_TimeStep_Heat() == VISCOUS) {
        Local_Delta_Time = Local_Delta_Time_Visc;
      }

      /*--- Min-Max-Logic ---*/

      Global_Delta_Time = min(Global_Delta_Time, Local_Delta_Time);
      Min_Delta_Time = min(Min_Delta_Time, Local_Delta_Time);
      Max_Delta_Time = max(Max_Delta_Time, Local_Delta_Time);
      if (Local_Delta_Time > config->GetMax_DeltaTime())
        Local_Delta_Time = config->GetMax_DeltaTime();

      node->SetDelta_Time(iPoint,CFL_Reduction*Local_Delta_Time);
    }
    else {
      node->SetDelta_Time(iPoint,0.0);
    }
  }

  /*--- Compute the max and the min dt (in parallel) ---*/
  if (config->GetComm_Level() == COMM_FULL) {
#ifdef HAVE_MPI
    su2double rbuf_time, sbuf_time;
    sbuf_time = Min_Delta_Time;
    SU2_MPI::Reduce(&sbuf_time, &rbuf_time, 1, MPI_DOUBLE, MPI_MIN, MASTER_NODE, MPI_COMM_WORLD);
    SU2_MPI::Bcast(&rbuf_time, 1, MPI_DOUBLE, MASTER_NODE, MPI_COMM_WORLD);
    Min_Delta_Time = rbuf_time;

    sbuf_time = Max_Delta_Time;
    SU2_MPI::Reduce(&sbuf_time, &rbuf_time, 1, MPI_DOUBLE, MPI_MAX, MASTER_NODE, MPI_COMM_WORLD);
    SU2_MPI::Bcast(&rbuf_time, 1, MPI_DOUBLE, MASTER_NODE, MPI_COMM_WORLD);
    Max_Delta_Time = rbuf_time;
#endif
  }

  /*--- For exact time solution use the minimum delta time of the whole mesh ---*/
  if (config->GetTime_Marching() == TIME_STEPPING) {
#ifdef HAVE_MPI
    su2double rbuf_time, sbuf_time;
    sbuf_time = Global_Delta_Time;
    SU2_MPI::Reduce(&sbuf_time, &rbuf_time, 1, MPI_DOUBLE, MPI_MIN, MASTER_NODE, MPI_COMM_WORLD);
    SU2_MPI::Bcast(&rbuf_time, 1, MPI_DOUBLE, MASTER_NODE, MPI_COMM_WORLD);
    Global_Delta_Time = rbuf_time;
#endif
    for (iPoint = 0; iPoint < nPointDomain; iPoint++)
      node->SetDelta_Time(iPoint,Global_Delta_Time);
  }

  /*--- Recompute the unsteady time step for the dual time strategy
   if the unsteady CFL is diferent from 0 ---*/
  if ((dual_time) && (Iteration == 0) && (config->GetUnst_CFL() != 0.0) && (iMesh == MESH_0)) {
    Global_Delta_UnstTimeND = config->GetUnst_CFL()*Global_Delta_Time/config->GetCFL(iMesh);

#ifdef HAVE_MPI
    su2double rbuf_time, sbuf_time;
    sbuf_time = Global_Delta_UnstTimeND;
    SU2_MPI::Reduce(&sbuf_time, &rbuf_time, 1, MPI_DOUBLE, MPI_MIN, MASTER_NODE, MPI_COMM_WORLD);
    SU2_MPI::Bcast(&rbuf_time, 1, MPI_DOUBLE, MASTER_NODE, MPI_COMM_WORLD);
    Global_Delta_UnstTimeND = rbuf_time;
#endif
    config->SetDelta_UnstTimeND(Global_Delta_UnstTimeND);
  }

  /*--- The pseudo local time (explicit integration) cannot be greater than the physical time ---*/
  if (dual_time)
    for (iPoint = 0; iPoint < nPointDomain; iPoint++) {
      if (!implicit) {
        cout << "Using unsteady time: " << config->GetDelta_UnstTimeND() << endl;
        Local_Delta_Time = min((2.0/3.0)*config->GetDelta_UnstTimeND(), node->GetDelta_Time(iPoint));
        node->SetDelta_Time(iPoint,Local_Delta_Time);
      }
  }
}

void CHeatSolverFVM::ExplicitEuler_Iteration(CGeometry *geometry, CSolver **solver_container, CConfig *config) {

  su2double *local_Residual, *local_Res_TruncError, Vol, Delta, Res;
  unsigned short iVar;
  unsigned long iPoint;

  bool adjoint = config->GetContinuous_Adjoint();

  for (iVar = 0; iVar < nVar; iVar++) {
    SetRes_RMS(iVar, 0.0);
    SetRes_Max(iVar, 0.0, 0);
  }

  /*--- Update the solution ---*/

  for (iPoint = 0; iPoint < nPointDomain; iPoint++) {
    Vol = geometry->node[iPoint]->GetVolume();
    Delta = node->GetDelta_Time(iPoint) / Vol;

    local_Res_TruncError = node->GetResTruncError(iPoint);
    local_Residual = LinSysRes.GetBlock(iPoint);

    if (!adjoint) {
      for (iVar = 0; iVar < nVar; iVar++) {
        Res = local_Residual[iVar] + local_Res_TruncError[iVar];
        node->AddSolution(iPoint,iVar, -Res*Delta);
        AddRes_RMS(iVar, Res*Res);
        AddRes_Max(iVar, fabs(Res), geometry->node[iPoint]->GetGlobalIndex(), geometry->node[iPoint]->GetCoord());
      }
    }

  }

  /*--- MPI solution ---*/

  InitiateComms(geometry, config, SOLUTION);
  CompleteComms(geometry, config, SOLUTION);
  
  /*--- Compute the root mean square residual ---*/

  SetResidual_RMS(geometry, config);

}


void CHeatSolverFVM::ImplicitEuler_Iteration(CGeometry *geometry, CSolver **solver_container, CConfig *config) {

  unsigned short iVar;
  unsigned long iPoint, total_index;
  su2double Delta, Vol, *local_Res_TruncError;
  bool flow = ((config->GetKind_Solver() == INC_NAVIER_STOKES)
               || (config->GetKind_Solver() == INC_RANS)
               || (config->GetKind_Solver() == DISC_ADJ_INC_NAVIER_STOKES)
               || (config->GetKind_Solver() == DISC_ADJ_INC_RANS));


  /*--- Set maximum residual to zero ---*/

  for (iVar = 0; iVar < nVar; iVar++) {
    SetRes_RMS(iVar, 0.0);
    SetRes_Max(iVar, 0.0, 0);
  }

  /*--- Build implicit system ---*/

  for (iPoint = 0; iPoint < nPointDomain; iPoint++) {

    /*--- Read the residual ---*/

    local_Res_TruncError = node->GetResTruncError(iPoint);

    /*--- Read the volume ---*/

    Vol = geometry->node[iPoint]->GetVolume();

    /*--- Modify matrix diagonal to assure diagonal dominance ---*/

    if (node->GetDelta_Time(iPoint) != 0.0) {

      if(flow) {
        Delta = Vol / node->GetDelta_Time(iPoint);
        Jacobian.AddVal2Diag(iPoint, Delta);
      }
      else {
        Delta = Vol / node->GetDelta_Time(iPoint);
        Jacobian.AddVal2Diag(iPoint, Delta);
      }

    } else {
      Jacobian.SetVal2Diag(iPoint, 1.0);
      for (iVar = 0; iVar < nVar; iVar++) {
        total_index = iPoint*nVar + iVar;
        LinSysRes[total_index] = 0.0;
        local_Res_TruncError[iVar] = 0.0;
      }
    }

    /*--- Right hand side of the system (-Residual) and initial guess (x = 0) ---*/

    for (iVar = 0; iVar < nVar; iVar++) {
      total_index = iPoint*nVar+iVar;
      LinSysRes[total_index] = - (LinSysRes[total_index] + local_Res_TruncError[iVar]);
      LinSysSol[total_index] = 0.0;
      AddRes_RMS(iVar, LinSysRes[total_index]*LinSysRes[total_index]);
      AddRes_Max(iVar, fabs(LinSysRes[total_index]), geometry->node[iPoint]->GetGlobalIndex(), geometry->node[iPoint]->GetCoord());
    }
  }

  /*--- Initialize residual and solution at the ghost points ---*/

  for (iPoint = nPointDomain; iPoint < nPoint; iPoint++) {
    for (iVar = 0; iVar < nVar; iVar++) {
      total_index = iPoint*nVar + iVar;
      LinSysRes[total_index] = 0.0;
      LinSysSol[total_index] = 0.0;
    }
  }

  /*--- Solve or smooth the linear system ---*/

  System.Solve(Jacobian, LinSysRes, LinSysSol, geometry, config);

  for (iPoint = 0; iPoint < nPointDomain; iPoint++) {
    for (iVar = 0; iVar < nVar; iVar++) {
      node->AddSolution(iPoint,iVar, LinSysSol[iPoint*nVar+iVar]);
    }
  }

  /*--- MPI solution ---*/

  InitiateComms(geometry, config, SOLUTION);
  CompleteComms(geometry, config, SOLUTION);
  
  /*--- Compute the root mean square residual ---*/

  SetResidual_RMS(geometry, config);

}

void CHeatSolverFVM::SetInitialCondition(CGeometry **geometry, CSolver ***solver_container, CConfig *config, unsigned long TimeIter) {

  unsigned long iPoint, Point_Fine;
  unsigned short iMesh, iChildren, iVar;
  su2double Area_Children, Area_Parent, *Solution_Fine, *Solution;

  bool restart   = (config->GetRestart() || config->GetRestart_Flow());
  bool dual_time = ((config->GetTime_Marching() == DT_STEPPING_1ST) ||
                    (config->GetTime_Marching() == DT_STEPPING_2ND));

  /*--- If restart solution, then interpolate the flow solution to
   all the multigrid levels, this is important with the dual time strategy ---*/

  if (restart && (TimeIter == 0)) {

    Solution = new su2double[nVar];
    for (iMesh = 1; iMesh <= config->GetnMGLevels(); iMesh++) {
      for (iPoint = 0; iPoint < geometry[iMesh]->GetnPoint(); iPoint++) {
        Area_Parent = geometry[iMesh]->node[iPoint]->GetVolume();
        for (iVar = 0; iVar < nVar; iVar++) Solution[iVar] = 0.0;
        for (iChildren = 0; iChildren < geometry[iMesh]->node[iPoint]->GetnChildren_CV(); iChildren++) {
          Point_Fine = geometry[iMesh]->node[iPoint]->GetChildren_CV(iChildren);
          Area_Children = geometry[iMesh-1]->node[Point_Fine]->GetVolume();
          Solution_Fine = solver_container[iMesh-1][HEAT_SOL]->node->GetSolution(Point_Fine);
          for (iVar = 0; iVar < nVar; iVar++) {
            Solution[iVar] += Solution_Fine[iVar]*Area_Children/Area_Parent;
          }
        }
        solver_container[iMesh][HEAT_SOL]->node->SetSolution(iPoint,Solution);
      }      
      solver_container[iMesh][HEAT_SOL]->InitiateComms(geometry[iMesh], config, SOLUTION);
      solver_container[iMesh][HEAT_SOL]->CompleteComms(geometry[iMesh], config, SOLUTION);
    }
    delete [] Solution;
  }

  /*--- The value of the solution for the first iteration of the dual time ---*/

  if (dual_time && (TimeIter == 0 || (restart && (long)TimeIter == (long)config->GetRestart_Iter()))) {

    /*--- Push back the initial condition to previous solution containers
     for a 1st-order restart or when simply intitializing to freestream. ---*/

    for (iMesh = 0; iMesh <= config->GetnMGLevels(); iMesh++) {
      solver_container[iMesh][HEAT_SOL]->node->Set_Solution_time_n();
      solver_container[iMesh][HEAT_SOL]->node->Set_Solution_time_n1();
    }

    if ((restart && (long)TimeIter == (long)config->GetRestart_Iter()) &&
        (config->GetTime_Marching() == DT_STEPPING_2ND)) {

      /*--- Load an additional restart file for a 2nd-order restart ---*/

      solver_container[MESH_0][HEAT_SOL]->LoadRestart(geometry, solver_container, config, SU2_TYPE::Int(config->GetRestart_Iter()-1), true);

      /*--- Push back this new solution to time level N. ---*/

      for (iMesh = 0; iMesh <= config->GetnMGLevels(); iMesh++) {
        solver_container[iMesh][HEAT_SOL]->node->Set_Solution_time_n();
      }
    }
  }
}

void CHeatSolverFVM::SetResidual_DualTime(CGeometry *geometry, CSolver **solver_container, CConfig *config,
                                        unsigned short iRKStep, unsigned short iMesh, unsigned short RunTime_EqSystem) {

  /*--- Local variables ---*/

  unsigned short iVar, jVar;
  unsigned long iPoint;

  su2double *U_time_n, *U_time_nP1, *U_time_nM1;
  su2double Volume_nP1, TimeStep;

  bool implicit       = (config->GetKind_TimeIntScheme_Flow() == EULER_IMPLICIT);

  /*--- Store the physical time step ---*/

  TimeStep = config->GetDelta_UnstTimeND();

  /*--- Compute the dual time-stepping source term for static meshes ---*/

  if (!dynamic_grid) {

    /*--- Loop over all nodes (excluding halos) ---*/

    for (iPoint = 0; iPoint < nPointDomain; iPoint++) {

      /*--- Retrieve the solution at time levels n-1, n, and n+1. Note that
       we are currently iterating on U^n+1 and that U^n & U^n-1 are fixed,
       previous solutions that are stored in memory. ---*/

      U_time_nM1 = node->GetSolution_time_n1(iPoint);
      U_time_n   = node->GetSolution_time_n(iPoint);
      U_time_nP1 = node->GetSolution(iPoint);

      /*--- CV volume at time n+1. As we are on a static mesh, the volume
       of the CV will remained fixed for all time steps. ---*/

      Volume_nP1 = geometry->node[iPoint]->GetVolume();

      /*--- Compute the dual time-stepping source term based on the chosen
       time discretization scheme (1st- or 2nd-order).---*/

      for (iVar = 0; iVar < nVar; iVar++) {
        if (config->GetTime_Marching() == DT_STEPPING_1ST)
          Residual[iVar] = (U_time_nP1[iVar] - U_time_n[iVar])*Volume_nP1 / TimeStep;
        if (config->GetTime_Marching() == DT_STEPPING_2ND)
          Residual[iVar] = ( 3.0*U_time_nP1[iVar] - 4.0*U_time_n[iVar]
                            +1.0*U_time_nM1[iVar])*Volume_nP1 / (2.0*TimeStep);
      }

      /*--- Store the residual and compute the Jacobian contribution due
       to the dual time source term. ---*/

      LinSysRes.AddBlock(iPoint, Residual);
      if (implicit) {
        for (iVar = 0; iVar < nVar; iVar++) {
          for (jVar = 0; jVar < nVar; jVar++) Jacobian_i[iVar][jVar] = 0.0;
          if (config->GetTime_Marching() == DT_STEPPING_1ST)
            Jacobian_i[iVar][iVar] = Volume_nP1 / TimeStep;
          if (config->GetTime_Marching() == DT_STEPPING_2ND)
            Jacobian_i[iVar][iVar] = (Volume_nP1*3.0)/(2.0*TimeStep);
        }

        Jacobian.AddBlock(iPoint, iPoint, Jacobian_i);
      }
    }
  }
}

<<<<<<< HEAD
void CHeatSolverFVM::ComputeResidual_Multizone(CGeometry *geometry, CConfig *config){

  unsigned short iVar;
  unsigned long iPoint;
  su2double residual;

  /*--- Set Residuals to zero ---*/

  for (iVar = 0; iVar < nVar; iVar++){
      SetRes_BGS(iVar,0.0);
      SetRes_Max_BGS(iVar,0.0,0);
  }

  /*--- Set the residuals ---*/
  for (iPoint = 0; iPoint < nPointDomain; iPoint++){
      for (iVar = 0; iVar < nVar; iVar++){
          residual = node->GetSolution(iPoint,iVar) - node->Get_BGSSolution_k(iPoint,iVar);
          AddRes_BGS(iVar,residual*residual);
          AddRes_Max_BGS(iVar,fabs(residual),geometry->node[iPoint]->GetGlobalIndex(),geometry->node[iPoint]->GetCoord());
      }
  }

  SetResidual_BGS(geometry, config);

}
=======
>>>>>>> 9721f09b
<|MERGE_RESOLUTION|>--- conflicted
+++ resolved
@@ -1800,33 +1800,4 @@
       }
     }
   }
-}
-
-<<<<<<< HEAD
-void CHeatSolverFVM::ComputeResidual_Multizone(CGeometry *geometry, CConfig *config){
-
-  unsigned short iVar;
-  unsigned long iPoint;
-  su2double residual;
-
-  /*--- Set Residuals to zero ---*/
-
-  for (iVar = 0; iVar < nVar; iVar++){
-      SetRes_BGS(iVar,0.0);
-      SetRes_Max_BGS(iVar,0.0,0);
-  }
-
-  /*--- Set the residuals ---*/
-  for (iPoint = 0; iPoint < nPointDomain; iPoint++){
-      for (iVar = 0; iVar < nVar; iVar++){
-          residual = node->GetSolution(iPoint,iVar) - node->Get_BGSSolution_k(iPoint,iVar);
-          AddRes_BGS(iVar,residual*residual);
-          AddRes_Max_BGS(iVar,fabs(residual),geometry->node[iPoint]->GetGlobalIndex(),geometry->node[iPoint]->GetCoord());
-      }
-  }
-
-  SetResidual_BGS(geometry, config);
-
-}
-=======
->>>>>>> 9721f09b
+}