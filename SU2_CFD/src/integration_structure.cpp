/*!
 * \file integration_structure.cpp
 * \brief This subroutine includes the space and time integration structure
 * \author F. Palacios, T. Economon
 * \version 4.2.0 "Cardinal"
 *
 * SU2 Lead Developers: Dr. Francisco Palacios (Francisco.D.Palacios@boeing.com).
 *                      Dr. Thomas D. Economon (economon@stanford.edu).
 *
 * SU2 Developers: Prof. Juan J. Alonso's group at Stanford University.
 *                 Prof. Piero Colonna's group at Delft University of Technology.
 *                 Prof. Nicolas R. Gauger's group at Kaiserslautern University of Technology.
 *                 Prof. Alberto Guardone's group at Polytechnic University of Milan.
 *                 Prof. Rafael Palacios' group at Imperial College London.
 *
 * Copyright (C) 2012-2016 SU2, the open-source CFD code.
 *
 * SU2 is free software; you can redistribute it and/or
 * modify it under the terms of the GNU Lesser General Public
 * License as published by the Free Software Foundation; either
 * version 2.1 of the License, or (at your option) any later version.
 *
 * SU2 is distributed in the hope that it will be useful,
 * but WITHOUT ANY WARRANTY; without even the implied warranty of
 * MERCHANTABILITY or FITNESS FOR A PARTICULAR PURPOSE. See the GNU
 * Lesser General Public License for more details.
 *
 * You should have received a copy of the GNU Lesser General Public
 * License along with SU2. If not, see <http://www.gnu.org/licenses/>.
 */

#include "../include/integration_structure.hpp"

CIntegration::CIntegration(CConfig *config) {
	Cauchy_Value = 0;
	Cauchy_Func = 0;
	Old_Func = 0;
	New_Func = 0;
	Cauchy_Counter = 0;
	Convergence = false;
	Convergence_FSI = false;
	Convergence_FullMG = false;
	Cauchy_Serie = new su2double [config->GetCauchy_Elems()+1];
	InitResidual = 0.0;
}

CIntegration::~CIntegration(void) {
	delete [] Cauchy_Serie;
}

void CIntegration::Space_Integration(CGeometry *geometry,
                                     CSolver **solver_container,
                                     CNumerics **numerics,
                                     CConfig *config, unsigned short iMesh,
                                     unsigned short iRKStep,
                                     unsigned short RunTime_EqSystem) {
  unsigned short iMarker;
  
  unsigned short MainSolver = config->GetContainerPosition(RunTime_EqSystem);
  bool dual_time = ((config->GetUnsteady_Simulation() == DT_STEPPING_1ST) ||
                    (config->GetUnsteady_Simulation() == DT_STEPPING_2ND));
  
  bool riemann_inflow, nonuniform_inflow;


  /*--- Compute inviscid residuals ---*/
  
  switch (config->GetKind_ConvNumScheme()) {
    case SPACE_CENTERED:
      solver_container[MainSolver]->Centered_Residual(geometry, solver_container, numerics[CONV_TERM], config, iMesh, iRKStep);
      break;
    case SPACE_UPWIND:
      solver_container[MainSolver]->Upwind_Residual(geometry, solver_container, numerics[CONV_TERM], config, iMesh);
      break;
  }
  
  
  /*--- Compute viscous residuals ---*/
  
  solver_container[MainSolver]->Viscous_Residual(geometry, solver_container, numerics[VISC_TERM], config, iMesh, iRKStep);
  
  
  /*--- Compute source term residuals ---*/
  
  solver_container[MainSolver]->Source_Residual(geometry, solver_container, numerics[SOURCE_FIRST_TERM], numerics[SOURCE_SECOND_TERM], config, iMesh);
  
  /*--- Add viscous and convective residuals, and compute the Dual Time Source term ---*/
  
  if (dual_time)
    solver_container[MainSolver]->SetResidual_DualTime(geometry, solver_container, config, iRKStep, iMesh, RunTime_EqSystem);
  
  /*--- Boundary conditions that depend on other boundaries (they require MPI sincronization)---*/
  
  solver_container[MainSolver]->BC_ActDisk_Boundary(geometry, solver_container, numerics[CONV_BOUND_TERM], config);
  
  solver_container[MainSolver]->BC_Interface_Boundary(geometry, solver_container, numerics[CONV_BOUND_TERM], config);

  solver_container[MainSolver]->BC_NearField_Boundary(geometry, solver_container, numerics[CONV_BOUND_TERM], config);

  
  /*--- Weak boundary conditions ---*/
  
  for (iMarker = 0; iMarker < config->GetnMarker_All(); iMarker++) {
    switch (config->GetMarker_All_KindBC(iMarker)) {
      case EULER_WALL:
        solver_container[MainSolver]->BC_Euler_Wall(geometry, solver_container, numerics[CONV_BOUND_TERM], config, iMarker);
        break;
      case INLET_FLOW:
        solver_container[MainSolver]->BC_Inlet(geometry, solver_container, numerics[CONV_BOUND_TERM], numerics[VISC_BOUND_TERM], config, iMarker);
      break;
      case SUPERSONIC_INLET:
        solver_container[MainSolver]->BC_Supersonic_Inlet(geometry, solver_container, numerics[CONV_BOUND_TERM], numerics[VISC_BOUND_TERM], config, iMarker);
        break;
      case OUTLET_FLOW:
        solver_container[MainSolver]->BC_Outlet(geometry, solver_container, numerics[CONV_BOUND_TERM], numerics[VISC_BOUND_TERM], config, iMarker);
        break;
      case SUPERSONIC_OUTLET:
        solver_container[MainSolver]->BC_Supersonic_Outlet(geometry, solver_container, numerics[CONV_BOUND_TERM], numerics[VISC_BOUND_TERM], config, iMarker);
        break;
      case NRBC_BOUNDARY:
      	if (MainSolver == FLOW_SOL)
      		solver_container[MainSolver]->BC_NonReflecting(geometry, solver_container, numerics[CONV_BOUND_TERM], numerics[VISC_BOUND_TERM], config, iMarker);
      	else if (MainSolver == TURB_SOL && config->GetMarker_All_TurbomachineryFlag(iMarker) == INFLOW)
      		solver_container[MainSolver]->BC_Inlet(geometry, solver_container, numerics[CONV_BOUND_TERM], numerics[VISC_BOUND_TERM], config, iMarker);
      	else if (MainSolver == TURB_SOL && config->GetMarker_All_TurbomachineryFlag(iMarker) == OUTFLOW)
      		solver_container[MainSolver]->BC_Outlet(geometry, solver_container, numerics[CONV_BOUND_TERM], numerics[VISC_BOUND_TERM], config, iMarker);
      	break;
      case RIEMANN_BOUNDARY:
<<<<<<< HEAD
      	riemann_inflow = config->GetKind_Data_Riemann(config->GetMarker_All_TagBound(iMarker)) == TOTAL_CONDITIONS_PT;
      	if (MainSolver == FLOW_SOL)
      		solver_container[MainSolver]->BC_Riemann(geometry, solver_container, numerics[CONV_BOUND_TERM], numerics[VISC_BOUND_TERM], config, iMarker);
      	else if (MainSolver == TURB_SOL && riemann_inflow)
      		solver_container[MainSolver]->BC_Inlet(geometry, solver_container, numerics[CONV_BOUND_TERM], numerics[VISC_BOUND_TERM], config, iMarker);
      	else if (MainSolver == TURB_SOL && config->GetKind_Data_Riemann(config->GetMarker_All_TagBound(iMarker)) == STATIC_PRESSURE)
      		solver_container[MainSolver]->BC_Outlet(geometry, solver_container, numerics[CONV_BOUND_TERM], numerics[VISC_BOUND_TERM], config, iMarker);
=======
      	if (config->GetBoolTurbomachinery()){
      		if (MainSolver == FLOW_SOL)
      			solver_container[MainSolver]->BC_TurboRiemann(geometry, solver_container, numerics[CONV_BOUND_TERM], numerics[VISC_BOUND_TERM], config, iMarker);
        	else if (MainSolver == TURB_SOL && config->GetMarker_All_TurbomachineryFlag(iMarker) == INFLOW)
        		solver_container[MainSolver]->BC_Inlet(geometry, solver_container, numerics[CONV_BOUND_TERM], numerics[VISC_BOUND_TERM], config, iMarker);
        	else if (MainSolver == TURB_SOL && config->GetMarker_All_TurbomachineryFlag(iMarker) == OUTFLOW)
        		solver_container[MainSolver]->BC_Outlet(geometry, solver_container, numerics[CONV_BOUND_TERM], numerics[VISC_BOUND_TERM], config, iMarker);
      	}
				else{
					if (MainSolver == FLOW_SOL)
						solver_container[MainSolver]->BC_Riemann(geometry, solver_container, numerics[CONV_BOUND_TERM], numerics[VISC_BOUND_TERM], config, iMarker);
					else if (MainSolver == TURB_SOL && config->GetKind_Data_Riemann(config->GetMarker_All_TagBound(iMarker)) == TOTAL_CONDITIONS_PT)
						solver_container[MainSolver]->BC_Inlet(geometry, solver_container, numerics[CONV_BOUND_TERM], numerics[VISC_BOUND_TERM], config, iMarker);
					else if (MainSolver == TURB_SOL && config->GetKind_Data_Riemann(config->GetMarker_All_TagBound(iMarker)) == STATIC_PRESSURE)
						solver_container[MainSolver]->BC_Outlet(geometry, solver_container, numerics[CONV_BOUND_TERM], numerics[VISC_BOUND_TERM], config, iMarker);
      	}
>>>>>>> 56536918
      	break;
      case NONUNIFORM_BOUNDARY:
      	nonuniform_inflow = config->GetKind_Data_NonUniform(config->GetMarker_All_TagBound(iMarker)) == TOTAL_CONDITIONS_PT;
      	if (MainSolver == FLOW_SOL)
      		solver_container[MainSolver]->BC_NonUniform(geometry, solver_container, numerics[CONV_BOUND_TERM], numerics[VISC_BOUND_TERM], config, iMarker);
      	else if (MainSolver == TURB_SOL && nonuniform_inflow)
      		solver_container[MainSolver]->BC_Inlet(geometry, solver_container, numerics[CONV_BOUND_TERM], numerics[VISC_BOUND_TERM], config, iMarker);
      	else if (MainSolver == TURB_SOL && config->GetKind_Data_NonUniform(config->GetMarker_All_TagBound(iMarker)) == STATIC_PRESSURE)
      		solver_container[MainSolver]->BC_Outlet(geometry, solver_container, numerics[CONV_BOUND_TERM], numerics[VISC_BOUND_TERM], config, iMarker);
      	break;
      case FAR_FIELD:
        solver_container[MainSolver]->BC_Far_Field(geometry, solver_container, numerics[CONV_BOUND_TERM], numerics[VISC_BOUND_TERM], config, iMarker);
        break;
      case SYMMETRY_PLANE:
        solver_container[MainSolver]->BC_Sym_Plane(geometry, solver_container, numerics[CONV_BOUND_TERM], numerics[VISC_BOUND_TERM], config, iMarker);
        break;
      case ENGINE_EXHAUST:
        solver_container[MainSolver]->BC_Engine_Exhaust(geometry, solver_container, numerics[CONV_BOUND_TERM], numerics[VISC_BOUND_TERM], config, iMarker);
        break;
      case ENGINE_INFLOW:
        solver_container[MainSolver]->BC_Engine_Inflow(geometry, solver_container, numerics[CONV_BOUND_TERM], numerics[VISC_BOUND_TERM], config, iMarker);
        break;
      case ENGINE_BLEED:
        solver_container[MainSolver]->BC_Engine_Bleed(geometry, solver_container, numerics[CONV_BOUND_TERM], numerics[VISC_BOUND_TERM], config, iMarker);
        break;
      case ELECTRODE_BOUNDARY:
        solver_container[MainSolver]->BC_Electrode(geometry, solver_container, numerics[CONV_BOUND_TERM], config, iMarker);
        break;
      case DIELEC_BOUNDARY:
        solver_container[MainSolver]->BC_Dielec(geometry, solver_container, numerics[CONV_BOUND_TERM], config, iMarker);
        break;
      case DISPLACEMENT_BOUNDARY:
        solver_container[MainSolver]->BC_Normal_Displacement(geometry, solver_container, numerics[CONV_BOUND_TERM], config, iMarker);
        break;
      case LOAD_BOUNDARY:
        solver_container[MainSolver]->BC_Normal_Load(geometry, solver_container, numerics[CONV_BOUND_TERM], config, iMarker);
        break;
      case PRESSURE_BOUNDARY:
        solver_container[MainSolver]->BC_Pressure(geometry, solver_container, numerics[CONV_BOUND_TERM], config, iMarker);
        break;
      case NEUMANN:
        solver_container[MainSolver]->BC_Neumann(geometry, solver_container, numerics[CONV_BOUND_TERM], config, iMarker);
        break;
      case LOAD_DIR_BOUNDARY:
		solver_container[MainSolver]->BC_Dir_Load(geometry, solver_container, numerics[CONV_BOUND_TERM], config, iMarker);
		break;
      case LOAD_SINE_BOUNDARY:
		solver_container[MainSolver]->BC_Sine_Load(geometry, solver_container, numerics[CONV_BOUND_TERM], config, iMarker);
		break;
    }
  }
  
  /*--- Strong boundary conditions (Navier-Stokes and Dirichlet type BCs) ---*/
  
  for (iMarker = 0; iMarker < config->GetnMarker_All(); iMarker++)
    switch (config->GetMarker_All_KindBC(iMarker)) {
      case ISOTHERMAL:
        solver_container[MainSolver]->BC_Isothermal_Wall(geometry, solver_container, numerics[CONV_BOUND_TERM], numerics[VISC_BOUND_TERM], config, iMarker);
        break;
      case HEAT_FLUX:
        solver_container[MainSolver]->BC_HeatFlux_Wall(geometry, solver_container, numerics[CONV_BOUND_TERM], numerics[VISC_BOUND_TERM], config, iMarker);
        break;
      case DIRICHLET:
        solver_container[MainSolver]->BC_Dirichlet(geometry, solver_container, config, iMarker);
        break;
      case CLAMPED_BOUNDARY:
        solver_container[MainSolver]->BC_Clamped(geometry, solver_container, numerics[CONV_BOUND_TERM], config, iMarker);
        break;
      case CUSTOM_BOUNDARY:
        solver_container[MainSolver]->BC_Custom(geometry, solver_container, numerics[CONV_BOUND_TERM], config, iMarker);
        break;
    }
  
}


void CIntegration::Space_Integration_FEM(CGeometry *geometry,
                                     CSolver **solver_container,
                                     CNumerics **numerics,
                                     CConfig *config,
                                     unsigned short RunTime_EqSystem,
                                     unsigned long Iteration) {

	  unsigned short iMarker;

	  bool initial_calc = (config->GetExtIter() == 0);									// Checks if it is the first calculation.
	  bool linear_analysis = (config->GetGeometricConditions() == SMALL_DEFORMATIONS);	// Linear analysis.
	  bool first_iter = (config->GetIntIter() == 0);									// Checks if it is the first iteration
	  unsigned short IterativeScheme = config->GetKind_SpaceIteScheme_FEA(); 			// Iterative schemes: NEWTON_RAPHSON, MODIFIED_NEWTON_RAPHSON
	  unsigned short MainSolver = config->GetContainerPosition(RunTime_EqSystem);

	  bool restart = config->GetRestart();																	// Restart solution
	  bool initial_calc_restart = (SU2_TYPE::Int(config->GetExtIter()) == config->GetDyn_RestartIter());	// Restart iteration

	  /*--- Compute Mass Matrix ---*/
	  /*--- The mass matrix is computed only once, at the beginning of the calculation, no matter whether the ---*/
	  /*--- problem is linear or nonlinear. This is done in the preprocessing step. ---*/

	  /*--- If the analysis is linear, only a the constitutive term of the stiffness matrix has to be computed ---*/
	  /*--- This is done only once, at the beginning of the calculation. From then on, K is constant ---*/
	  if ((linear_analysis && initial_calc) ||
		  (linear_analysis && restart && initial_calc_restart)){
		  solver_container[MainSolver]->Compute_StiffMatrix(geometry, solver_container, numerics, config);
	  }
	  else if (!linear_analysis){
		  /*--- If the analysis is nonlinear, also the stress terms need to be computed ---*/
		  /*--- If the method is full Newton-Raphson, the stiffness matrix and the nodal term are updated every time ---*/
		  /*--- They are calculated together to avoid looping twice over the elements ---*/
		  if (IterativeScheme == NEWTON_RAPHSON){
			  /*--- The Jacobian is reinitialized every time in Preprocessing (before calling Space_Integration_FEM) */
			  solver_container[MainSolver]->Compute_StiffMatrix_NodalStressRes(geometry, solver_container, numerics, config);
		  }

		  /*--- If the method is modified Newton-Raphson, the stiffness matrix is only computed once at the beginning of the time-step ---*/
		  /*--- Nevertheless, the Nodal Stress Term has to be computed for each iteration ---*/
		  else if (IterativeScheme == MODIFIED_NEWTON_RAPHSON){

			  if (first_iter){
				  solver_container[MainSolver]->Compute_StiffMatrix_NodalStressRes(geometry, solver_container, numerics, config);
			  }

			  else{
				  solver_container[MainSolver]->Compute_NodalStressRes(geometry, solver_container, numerics, config);
			  }

		  }

	  }

	  /*--- Apply the NATURAL BOUNDARY CONDITIONS (loads). ---*/
	  /*--- If there are FSI loads, they have to be previously applied at other level involving both zones. ---*/

	  /*--- Some external loads may be considered constant over the time step ---*/
	  if (first_iter){
		  for (iMarker = 0; iMarker < config->GetnMarker_All(); iMarker++) {
		    switch (config->GetMarker_All_KindBC(iMarker)) {
		      case LOAD_DIR_BOUNDARY:
				solver_container[MainSolver]->BC_Dir_Load(geometry, solver_container, numerics[FEA_TERM], config, iMarker);
				break;
		      case LOAD_SINE_BOUNDARY:
				solver_container[MainSolver]->BC_Sine_Load(geometry, solver_container, numerics[FEA_TERM], config, iMarker);
				break;
		    }
		  }
	  }

	  /*--- Others are not, because they depend on the geometry ---*/
	  for (iMarker = 0; iMarker < config->GetnMarker_All(); iMarker++) {
	    switch (config->GetMarker_All_KindBC(iMarker)) {
	      case LOAD_BOUNDARY:
	        solver_container[MainSolver]->BC_Normal_Load(geometry, solver_container, numerics[FEA_TERM], config, iMarker);
	        break;
	      case PRESSURE_BOUNDARY:
	        solver_container[MainSolver]->BC_Pressure(geometry, solver_container, numerics[FEA_TERM], config, iMarker);
	        break;
	    }
	  }

}

void CIntegration::Adjoint_Setup(CGeometry ***geometry, CSolver ****solver_container, CConfig **config,
                                 unsigned short RunTime_EqSystem, unsigned long Iteration, unsigned short iZone) {
  
	unsigned short iMGLevel;
  
	if ( ( (RunTime_EqSystem == RUNTIME_ADJFLOW_SYS) && (Iteration == 0) ) ) {
		for (iMGLevel = 0; iMGLevel <= config[iZone]->GetnMGLevels(); iMGLevel++) {
      
			/*--- Set the time step in all the MG levels ---*/
      
			solver_container[iZone][iMGLevel][FLOW_SOL]->SetTime_Step(geometry[iZone][iMGLevel], solver_container[iZone][iMGLevel], config[iZone], iMGLevel, Iteration);
      
			/*--- Set the force coefficients ---*/
			solver_container[iZone][iMGLevel][FLOW_SOL]->SetTotal_CDrag(solver_container[iZone][MESH_0][FLOW_SOL]->GetTotal_CDrag());
			solver_container[iZone][iMGLevel][FLOW_SOL]->SetTotal_CLift(solver_container[iZone][MESH_0][FLOW_SOL]->GetTotal_CLift());
			solver_container[iZone][iMGLevel][FLOW_SOL]->SetTotal_CT(solver_container[iZone][MESH_0][FLOW_SOL]->GetTotal_CT());
			solver_container[iZone][iMGLevel][FLOW_SOL]->SetTotal_CQ(solver_container[iZone][MESH_0][FLOW_SOL]->GetTotal_CQ());
      
			/*--- Restrict solution and gradients to the coarse levels ---*/
      
			if (iMGLevel != config[iZone]->GetnMGLevels()) {
				SetRestricted_Solution(RUNTIME_FLOW_SYS, solver_container[iZone][iMGLevel][FLOW_SOL], solver_container[iZone][iMGLevel+1][FLOW_SOL],
                               geometry[iZone][iMGLevel], geometry[iZone][iMGLevel+1], config[iZone]);
				SetRestricted_Gradient(RUNTIME_FLOW_SYS, solver_container[iZone][iMGLevel][FLOW_SOL], solver_container[iZone][iMGLevel+1][FLOW_SOL],
                               geometry[iZone][iMGLevel], geometry[iZone][iMGLevel+1], config[iZone]);
			}
      
		}
  }
  
}

void CIntegration::Time_Integration(CGeometry *geometry, CSolver **solver_container, CConfig *config, unsigned short iRKStep,
                                    unsigned short RunTime_EqSystem, unsigned long Iteration) {
	unsigned short MainSolver = config->GetContainerPosition(RunTime_EqSystem);
	unsigned short KindSolver = config->GetKind_Solver();
  
  /*--- Perform the time integration ---*/

  /*--- Fluid time integration schemes ---*/

	if (KindSolver != FEM_ELASTICITY) {

	  switch (config->GetKind_TimeIntScheme()) {
		case (RUNGE_KUTTA_EXPLICIT):
		  solver_container[MainSolver]->ExplicitRK_Iteration(geometry, solver_container, config, iRKStep);
		  break;
		case (EULER_EXPLICIT):
		  solver_container[MainSolver]->ExplicitEuler_Iteration(geometry, solver_container, config);
		  break;
		case (EULER_IMPLICIT):
		  solver_container[MainSolver]->ImplicitEuler_Iteration(geometry, solver_container, config);
		  break;
	  }

   /*--- Structural time integration schemes ---*/
  
	}
	else if (KindSolver == FEM_ELASTICITY) {

	  switch (config->GetKind_TimeIntScheme_FEA()) {
		case (CD_EXPLICIT):
		  solver_container[MainSolver]->ExplicitRK_Iteration(geometry, solver_container, config, iRKStep);
		  break;
		case (NEWMARK_IMPLICIT):
		  solver_container[MainSolver]->ImplicitNewmark_Iteration(geometry, solver_container, config);
		  break;
		case (GENERALIZED_ALPHA):
		  solver_container[MainSolver]->ImplicitEuler_Iteration(geometry, solver_container, config);
		  break;
	  }
	}
  
}

void CIntegration::Time_Integration_FEM(CGeometry *geometry, CSolver **solver_container, CNumerics **numerics, CConfig *config,
                                    unsigned short RunTime_EqSystem, unsigned long Iteration) {

	unsigned short iMarker;

	unsigned short MainSolver = config->GetContainerPosition(RunTime_EqSystem);

	/*--- Set the Jacobian according to the different time integration methods ---*/

	switch (config->GetKind_TimeIntScheme_FEA()) {
		case (CD_EXPLICIT):
		  solver_container[MainSolver]->ImplicitNewmark_Iteration(geometry, solver_container, config);
		  break;
		case (NEWMARK_IMPLICIT):
		  solver_container[MainSolver]->ImplicitNewmark_Iteration(geometry, solver_container, config);
		  break;
		case (GENERALIZED_ALPHA):
		  solver_container[MainSolver]->GeneralizedAlpha_Iteration(geometry, solver_container, config);
		  break;
	  }

	/*--- Apply ESSENTIAL BOUNDARY CONDITIONS ---*/

	  for (iMarker = 0; iMarker < config->GetnMarker_All(); iMarker++)
	    switch (config->GetMarker_All_KindBC(iMarker)) {
	      case CLAMPED_BOUNDARY:
			solver_container[MainSolver]->BC_Clamped(geometry, solver_container, numerics[FEA_TERM], config, iMarker);
			break;
	      case DISPLACEMENT_BOUNDARY:
	        solver_container[MainSolver]->BC_Normal_Displacement(geometry, solver_container, numerics[CONV_BOUND_TERM], config, iMarker);
	        break;
	    }

	/*--- Solver linearized system ---*/

	  solver_container[MainSolver]->Solve_System(geometry, solver_container, config);

	/*--- Update solution ---*/

		switch (config->GetKind_TimeIntScheme_FEA()) {
			case (CD_EXPLICIT):
			  solver_container[MainSolver]->ImplicitNewmark_Update(geometry, solver_container, config);
			  break;
			case (NEWMARK_IMPLICIT):
			  solver_container[MainSolver]->ImplicitNewmark_Update(geometry, solver_container, config);
			  break;
			case (GENERALIZED_ALPHA):
			  solver_container[MainSolver]->GeneralizedAlpha_UpdateDisp(geometry, solver_container, config);
			  break;
		  }

	/*--- Reinforce ESSENTIAL BOUNDARY CONDITIONS: avoids accumulation of numerical error ---*/

	  for (iMarker = 0; iMarker < config->GetnMarker_All(); iMarker++)
		switch (config->GetMarker_All_KindBC(iMarker)) {
		  case CLAMPED_BOUNDARY:
			solver_container[MainSolver]->BC_Clamped_Post(geometry, solver_container, numerics[FEA_TERM], config, iMarker);
			break;
//		  case DISPLACEMENT_BOUNDARY:
//			solver_container[MainSolver]->BC_Normal_Displacement(geometry, solver_container, numerics[CONV_BOUND_TERM], config, iMarker);
//			break;
		}

	  /*--- Perform the MPI communication of the solution ---*/
	  solver_container[MainSolver]->Set_MPI_Solution(geometry, config);

}

void CIntegration::Convergence_Monitoring(CGeometry *geometry, CConfig *config, unsigned long Iteration,
                                          su2double monitor, unsigned short iMesh) {
  
  unsigned short iCounter;
  int rank = MASTER_NODE;
  
  /*--- Initialize some variables for controlling the output frequency. ---*/
  
  bool DualTime_Iteration = false;
  unsigned long iIntIter = config->GetIntIter();
  unsigned long iExtIter = config->GetExtIter();
  bool Unsteady = ((config->GetUnsteady_Simulation() == DT_STEPPING_1ST) ||
                   (config->GetUnsteady_Simulation() == DT_STEPPING_2ND));
  bool In_NoDualTime = (!DualTime_Iteration && (iExtIter % config->GetWrt_Con_Freq() == 0));
  bool In_DualTime_0 = (DualTime_Iteration && (iIntIter % config->GetWrt_Con_Freq_DualTime() == 0));
  bool In_DualTime_1 = (!DualTime_Iteration && Unsteady);
  bool In_DualTime_2 = (Unsteady && DualTime_Iteration && (iExtIter % config->GetWrt_Con_Freq() == 0));
  bool In_DualTime_3 = (Unsteady && !DualTime_Iteration && (iExtIter % config->GetWrt_Con_Freq() == 0));
  
  if ((In_NoDualTime || In_DualTime_0 || In_DualTime_1) && (In_NoDualTime || In_DualTime_2 || In_DualTime_3)) {
    
#ifdef HAVE_MPI
    int size;
    MPI_Comm_rank(MPI_COMM_WORLD, &rank);
    MPI_Comm_size(MPI_COMM_WORLD, &size);
#endif
    
    bool Already_Converged = Convergence;
    
    /*--- Cauchi based convergence criteria ---*/
    
    if (config->GetConvCriteria() == CAUCHY) {
      
      /*--- Initialize at the fist iteration ---*/
      
      if (Iteration  == 0) {
        Cauchy_Value = 0.0;
        Cauchy_Counter = 0;
        for (iCounter = 0; iCounter < config->GetCauchy_Elems(); iCounter++)
        Cauchy_Serie[iCounter] = 0.0;
      }
      
      Old_Func = New_Func;
      New_Func = monitor;
      Cauchy_Func = fabs(New_Func - Old_Func);
      
      Cauchy_Serie[Cauchy_Counter] = Cauchy_Func;
      Cauchy_Counter++;
      
      if (Cauchy_Counter == config->GetCauchy_Elems()) Cauchy_Counter = 0;
      
      Cauchy_Value = 1;
      if (Iteration  >= config->GetCauchy_Elems()) {
        Cauchy_Value = 0;
        for (iCounter = 0; iCounter < config->GetCauchy_Elems(); iCounter++)
        Cauchy_Value += Cauchy_Serie[iCounter];
      }
      
      if (Cauchy_Value >= config->GetCauchy_Eps()) { Convergence = false; Convergence_FullMG = false; }
      else { Convergence = true; Convergence_FullMG = true; }
      
    }
    
    /*--- Residual based convergence criteria ---*/
    
    if (config->GetConvCriteria() == RESIDUAL) {
      
      /*--- Compute the initial value ---*/
      
      if (Iteration == config->GetStartConv_Iter() ) InitResidual = monitor;
      if (monitor > InitResidual) InitResidual = monitor;
      
      /*--- Check the convergence ---*/
      
      if (((fabs(InitResidual - monitor) >= config->GetOrderMagResidual()) && (monitor < InitResidual))  ||
          (monitor <= config->GetMinLogResidual())) { Convergence = true; Convergence_FullMG = true; }
      else { Convergence = false; Convergence_FullMG = false; }
      
    }
    
    /*--- Do not apply any convergence criteria of the number
     of iterations is less than a particular value ---*/
    
    if (Iteration < config->GetStartConv_Iter()) {
      Convergence = false;
      Convergence_FullMG = false;
    }
    
    if (Already_Converged) { Convergence = true; Convergence_FullMG = true; }
    
    
    /*--- Apply the same convergence criteria to all the processors ---*/
    
#ifdef HAVE_MPI
    
    unsigned short *sbuf_conv = NULL, *rbuf_conv = NULL;
    sbuf_conv = new unsigned short[1]; sbuf_conv[0] = 0;
    rbuf_conv = new unsigned short[1]; rbuf_conv[0] = 0;
    
    /*--- Convergence criteria ---*/
    
    sbuf_conv[0] = Convergence;
    SU2_MPI::Reduce(sbuf_conv, rbuf_conv, 1, MPI_UNSIGNED_SHORT, MPI_SUM, MASTER_NODE, MPI_COMM_WORLD);
    
    /*-- Compute global convergence criteria in the master node --*/
    
    sbuf_conv[0] = 0;
    if (rank == MASTER_NODE) {
      if (rbuf_conv[0] == size) sbuf_conv[0] = 1;
      else sbuf_conv[0] = 0;
    }
    
    SU2_MPI::Bcast(sbuf_conv, 1, MPI_UNSIGNED_SHORT, MASTER_NODE, MPI_COMM_WORLD);
    
    if (sbuf_conv[0] == 1) { Convergence = true; Convergence_FullMG = true; }
    else { Convergence = false; Convergence_FullMG = false; }
    
    delete [] sbuf_conv;
    delete [] rbuf_conv;
    
#endif
    
    /*--- Stop the simulation in case a nan appears, do not save the solution ---*/
    
    if (monitor != monitor) {
      if (rank == MASTER_NODE)
      cout << "\n !!! Error: SU2 has diverged. Now exiting... !!! \n" << endl;
#ifndef HAVE_MPI
      exit(EXIT_DIVERGENCE);
#else
      MPI_Abort(MPI_COMM_WORLD,1);
#endif
    }
    
    if (config->GetFinestMesh() != MESH_0 ) Convergence = false;
    
  }
  
}


void CIntegration::SetDualTime_Solver(CGeometry *geometry, CSolver *solver, CConfig *config, unsigned short iMesh) {
	unsigned long iPoint;
  
	for (iPoint = 0; iPoint < geometry->GetnPoint(); iPoint++) {
		solver->node[iPoint]->Set_Solution_time_n1();
		solver->node[iPoint]->Set_Solution_time_n();
    
		geometry->node[iPoint]->SetVolume_nM1();
		geometry->node[iPoint]->SetVolume_n();
    
		/*--- Store old coordinates in case there is grid movement ---*/
		if (config->GetGrid_Movement()) {
			geometry->node[iPoint]->SetCoord_n1();
			geometry->node[iPoint]->SetCoord_n();
		}
	}
  
  /*--- Store old aeroelastic solutions ---*/
  if (config->GetGrid_Movement() && config->GetAeroelastic_Simulation() && (iMesh == MESH_0)) {
    config->SetAeroelastic_n1();
    config->SetAeroelastic_n();
    
    /*--- Also communicate plunge and pitch to the master node. Needed for output in case of parallel run ---*/
#ifdef HAVE_MPI
    su2double plunge, pitch, *plunge_all = NULL, *pitch_all = NULL;
    unsigned short iMarker, iMarker_Monitoring;
    unsigned long iProcessor, owner, *owner_all = NULL;
    
    string Marker_Tag, Monitoring_Tag;
	int rank, nProcessor;
    
    MPI_Comm_rank(MPI_COMM_WORLD, &rank);
    MPI_Comm_size(MPI_COMM_WORLD, &nProcessor);

    /*--- Only if mater node allocate memory ---*/
    if (rank == MASTER_NODE) {
      plunge_all = new su2double[nProcessor];
      pitch_all  = new su2double[nProcessor];
      owner_all  = new unsigned long[nProcessor];
    }
    
    /*--- Find marker and give it's plunge and pitch coordinate to the master node ---*/
    for (iMarker_Monitoring = 0; iMarker_Monitoring < config->GetnMarker_Monitoring(); iMarker_Monitoring++) {
      
      for (iMarker = 0; iMarker < config->GetnMarker_All(); iMarker++) {
        
        Monitoring_Tag = config->GetMarker_Monitoring(iMarker_Monitoring);
        Marker_Tag = config->GetMarker_All_TagBound(iMarker);
        if (Marker_Tag == Monitoring_Tag) { owner = 1; break;
        } else {
          owner = 0;
        }
        
      }
      plunge = config->GetAeroelastic_plunge(iMarker_Monitoring);
      pitch  = config->GetAeroelastic_pitch(iMarker_Monitoring);
      
      /*--- Gather the data on the master node. ---*/
      SU2_MPI::Gather(&plunge, 1, MPI_DOUBLE, plunge_all, 1, MPI_DOUBLE, MASTER_NODE, MPI_COMM_WORLD);
      SU2_MPI::Gather(&pitch, 1, MPI_DOUBLE, pitch_all, 1, MPI_DOUBLE, MASTER_NODE, MPI_COMM_WORLD);
      SU2_MPI::Gather(&owner, 1, MPI_UNSIGNED_LONG, owner_all, 1, MPI_UNSIGNED_LONG, MASTER_NODE, MPI_COMM_WORLD);
      
      /*--- Set plunge and pitch on the master node ---*/
      if (rank == MASTER_NODE) {
        for (iProcessor = 0; iProcessor < (unsigned long)nProcessor; iProcessor++) {
          if (owner_all[iProcessor] == 1) {
            config->SetAeroelastic_plunge(iMarker_Monitoring, plunge_all[iProcessor]);
            config->SetAeroelastic_pitch(iMarker_Monitoring, pitch_all[iProcessor]);
            break;
          }
        }
      }
      
    }
    
    if (rank == MASTER_NODE) {
      delete [] plunge_all;
      delete [] pitch_all;
      delete [] owner_all;
    }
#endif
  }
  
}

void CIntegration::SetStructural_Solver(CGeometry *geometry, CSolver *solver, CConfig *config, unsigned short iMesh) {
  
  unsigned long iPoint;
  
  for (iPoint = 0; iPoint < geometry->GetnPoint(); iPoint++) {
    
    solver->node[iPoint]->SetSolution_time_n();
    solver->node[iPoint]->SetSolution_Vel_time_n();
    solver->node[iPoint]->SetSolution_Accel_time_n();
    
  }
  
  bool fsi = config->GetFSI_Simulation();
  
  /*--- If FSI problem, save the last Aitken relaxation parameter of the previous time step ---*/
  
  if (fsi){
    
    su2double WAitk=0.0;
    
    WAitk = solver->GetWAitken_Dyn();
    solver->SetWAitken_Dyn_tn1(WAitk);
    
  }
  
  
}

void CIntegration::SetFEM_StructuralSolver(CGeometry *geometry, CSolver **solver_container, CConfig *config, unsigned short iMesh) {
  
  unsigned long iPoint;
  bool fsi = config->GetFSI_Simulation();
  
  /*--- Update the solution according to the integration scheme used ---*/
  
  switch (config->GetKind_TimeIntScheme_FEA()) {
    case (CD_EXPLICIT):
      break;
    case (NEWMARK_IMPLICIT):
      if (fsi) solver_container[FEA_SOL]->ImplicitNewmark_Relaxation(geometry, solver_container, config);
      break;
    case (GENERALIZED_ALPHA):
      //if (fsi)	solver_container[FEA_SOL]->Update_StructSolution(geometry, solver_container, config);
      solver_container[FEA_SOL]->GeneralizedAlpha_UpdateSolution(geometry, solver_container, config);
      solver_container[FEA_SOL]->GeneralizedAlpha_UpdateLoads(geometry, solver_container, config);
      break;
  }
  
  /*--- Store the solution at t+1 as solution at t, both for the local points and for the halo points ---*/
  for (iPoint = 0; iPoint < geometry->GetnPoint(); iPoint++) {
    
    solver_container[FEA_SOL]->node[iPoint]->SetSolution_time_n();
    solver_container[FEA_SOL]->node[iPoint]->SetSolution_Vel_time_n();
    solver_container[FEA_SOL]->node[iPoint]->SetSolution_Accel_time_n();
    
  }
  
  /*--- If FSI problem, save the last Aitken relaxation parameter of the previous time step ---*/
  
  if (fsi){
    
    su2double WAitk=0.0;
    
    WAitk = solver_container[FEA_SOL]->GetWAitken_Dyn();
    solver_container[FEA_SOL]->SetWAitken_Dyn_tn1(WAitk);
    
  }
  
}

void CIntegration::Convergence_Monitoring_FEM(CGeometry *geometry, CConfig *config, CSolver *solver, unsigned long iFSIIter) {
  
  su2double Reference_UTOL, Reference_RTOL, Reference_ETOL;
  su2double Residual_UTOL, Residual_RTOL, Residual_ETOL;
  
#ifdef HAVE_MPI
  int rank = MASTER_NODE;
  int size = SINGLE_NODE;
  MPI_Comm_rank(MPI_COMM_WORLD, &rank);
  MPI_Comm_size(MPI_COMM_WORLD, &size);
#endif
  
  bool Already_Converged = Convergence;
  
  Reference_UTOL = config->GetResidual_FEM_UTOL();
  Reference_RTOL = config->GetResidual_FEM_RTOL();
  Reference_ETOL = config->GetResidual_FEM_ETOL();
  
  Residual_UTOL = log10(solver->GetRes_FEM(0));
  Residual_RTOL = log10(solver->GetRes_FEM(1));
  Residual_ETOL = log10(solver->GetRes_FEM(2));
  
  //	cout << "Reference - UTOL: " << Reference_UTOL << " ETOL: " << Reference_ETOL << " RTOL: " << Reference_RTOL << endl;
  //	cout << "Residual - UTOL: " << Residual_UTOL << " ETOL: " << Residual_ETOL << " RTOL: " << Residual_RTOL << endl;
  
  if ((Residual_UTOL <= Reference_UTOL) &&
      (Residual_ETOL <= Reference_ETOL) &&
      (Residual_RTOL <= Reference_RTOL)){
    Convergence = true;
  }
  
  if (Already_Converged) Convergence = true;
  
  
  /*--- Apply the same convergence criteria to all the processors ---*/
  
#ifdef HAVE_MPI
  
  unsigned short *sbuf_conv = NULL, *rbuf_conv = NULL;
  sbuf_conv = new unsigned short[1]; sbuf_conv[0] = 0;
  rbuf_conv = new unsigned short[1]; rbuf_conv[0] = 0;
  
  /*--- Convergence criteria ---*/
  
  sbuf_conv[0] = Convergence;
  SU2_MPI::Reduce(sbuf_conv, rbuf_conv, 1, MPI_UNSIGNED_SHORT, MPI_SUM, MASTER_NODE, MPI_COMM_WORLD);
  
  /*-- Compute global convergence criteria in the master node --*/
  
  sbuf_conv[0] = 0;
  if (rank == MASTER_NODE) {
    if (rbuf_conv[0] == size) sbuf_conv[0] = 1;
    else sbuf_conv[0] = 0;
  }
  
  SU2_MPI::Bcast(sbuf_conv, 1, MPI_UNSIGNED_SHORT, MASTER_NODE, MPI_COMM_WORLD);
  
  if (sbuf_conv[0] == 1) { Convergence = true; }
  else { Convergence = false; }
  
  delete [] sbuf_conv;
  delete [] rbuf_conv;
  
#endif
  
}


void CIntegration::Convergence_Monitoring_FSI(CGeometry *fea_geometry, CConfig *fea_config, CSolver *fea_solver, unsigned long iFSIIter) {
  
  int rank = MASTER_NODE;
#ifdef HAVE_MPI
  int size;
  MPI_Comm_rank(MPI_COMM_WORLD, &rank);
  MPI_Comm_size(MPI_COMM_WORLD, &size);
#endif
  
  su2double FEA_check[2] = {0.0, 0.0};
  su2double magResidualFSI = 0.0, logResidualFSI_initial = 0.0, logResidualFSI = 0.0;
  su2double magResidualFSI_criteria, logResidualFSI_criteria;
  
  unsigned long iExtIter = fea_config->GetExtIter();
  
  unsigned long iPoint, iDim;
  unsigned long nPointDomain, nDim;
  su2double *dispPred, *dispPred_Old;
  su2double CurrentTime=fea_config->GetCurrent_DynTime();
  su2double Static_Time=fea_config->GetStatic_Time();
  su2double deltaU, deltaURad, deltaURes, deltaURes_recv = 0.0;
  
  bool stat_time = (CurrentTime <= Static_Time);
  
  magResidualFSI_criteria = -1*fea_config->GetOrderMagResidualFSI();
  logResidualFSI_criteria = fea_config->GetMinLogResidualFSI();
  
  deltaURes = 0.0;
  
  ofstream historyFile_FSI;
  bool writeHistFSI = fea_config->GetWrite_Conv_FSI();
  if (writeHistFSI && (rank == MASTER_NODE)){
    char cstrFSI[200];
    string filenameHistFSI = fea_config->GetConv_FileName_FSI();
    strcpy (cstrFSI, filenameHistFSI.data());
    historyFile_FSI.open (cstrFSI, std::ios_base::app);
  }
  
  /*--- Only when there is movement it makes sense to check convergence (otherwise, it is always converged...) ---*/
  /*--- The same with the first iteration, if we are doing strongly coupled we need at least two. ---*/
  
  if ((CurrentTime > Static_Time) && (iFSIIter == 0)) {
    /*--- Set the convergence values to 0.0 --*/
    fea_solver->SetFSI_ConvValue(0,0.0);
    fea_solver->SetFSI_ConvValue(1,0.0);
    
    if (writeHistFSI && (rank == MASTER_NODE)){
      historyFile_FSI << endl;
    }
    
  }
  else if ((CurrentTime > Static_Time) && (iFSIIter > 0)) {
    
    // We loop only over the points that belong to the processor
    nPointDomain = fea_geometry->GetnPointDomain();
    nDim = fea_geometry->GetnDim();
    
    for (iPoint=0; iPoint < nPointDomain; iPoint++){
      
      deltaURad = 0.0;
      
      dispPred = fea_solver->node[iPoint]->GetSolution_Pred();
      dispPred_Old = fea_solver->node[iPoint]->GetSolution_Pred_Old();
      
      for (iDim = 0; iDim < nDim; iDim++){
        
        /*--- Compute the deltaU, and add deltaU2 to deltaURad ---*/
        deltaU = dispPred[iDim] - dispPred_Old[iDim];
        deltaURad += deltaU * deltaU;
        
      }
      
      /*--- The residual is the maximum of the values of sqrt(deltaURad) computed ---*/
      deltaURad = sqrt(deltaURad);
      deltaURes = max(deltaURes, deltaURad);
      
    }
    
    // We need to communicate the maximum residual throughout the different processors
    
#ifdef HAVE_MPI
    /*--- We sum the squares of the norms across the different processors ---*/
    SU2_MPI::Allreduce(&deltaURes, &deltaURes_recv, 1, MPI_DOUBLE, MPI_MAX, MPI_COMM_WORLD);
#else
    deltaURes_recv         = deltaURes;
#endif
    
    if (writeHistFSI && (rank == MASTER_NODE)){ historyFile_FSI << setiosflags(ios::scientific) << setprecision(4) << deltaURes_recv << "," ;}
    
    if (iFSIIter == 1){
      fea_solver->SetFSI_ConvValue(0,deltaURes_recv);
      logResidualFSI_initial = log10(deltaURes_recv);
      
      if (logResidualFSI_initial < logResidualFSI_criteria) Convergence_FSI = true;
      
      if (writeHistFSI && (rank == MASTER_NODE)){ historyFile_FSI << setiosflags(ios::fixed) << setprecision(4) << logResidualFSI_initial;}
      
    }
    else {
      fea_solver->SetFSI_ConvValue(1,deltaURes_recv);
      FEA_check[0] = fea_solver->GetFSI_ConvValue(0);
      logResidualFSI_initial = log10(FEA_check[0]);
      logResidualFSI = log10(deltaURes_recv);
      
      magResidualFSI=logResidualFSI-logResidualFSI_initial;
      
      if (writeHistFSI && (rank == MASTER_NODE)){
        historyFile_FSI << setiosflags(ios::fixed) << setprecision(4) << logResidualFSI << "," ;
        historyFile_FSI << setiosflags(ios::fixed) << setprecision(4) << magResidualFSI ;
      }
      
      if ((logResidualFSI < logResidualFSI_criteria) || (magResidualFSI < magResidualFSI_criteria)) Convergence_FSI = true;
    }
    
    if (writeHistFSI && (rank == MASTER_NODE)){ historyFile_FSI << endl;}
    
  }
  
  if (writeHistFSI && (rank == MASTER_NODE)){ historyFile_FSI.close();}
  
  /*--- Apply the same convergence criteria to all the processors ---*/
  
#ifdef HAVE_MPI
  
  unsigned short *sbuf_conv = NULL, *rbuf_conv = NULL;
  sbuf_conv = new unsigned short[1]; sbuf_conv[0] = 0;
  rbuf_conv = new unsigned short[1]; rbuf_conv[0] = 0;
  
  /*--- Convergence criteria ---*/
  
  sbuf_conv[0] = Convergence_FSI;
  SU2_MPI::Reduce(sbuf_conv, rbuf_conv, 1, MPI_UNSIGNED_SHORT, MPI_SUM, MASTER_NODE, MPI_COMM_WORLD);
  
  /*-- Compute global convergence criteria in the master node --*/
  
  sbuf_conv[0] = 0;
  if (rank == MASTER_NODE) {
    if (rbuf_conv[0] == size) sbuf_conv[0] = 1;
    else sbuf_conv[0] = 0;
  }
  
  SU2_MPI::Bcast(sbuf_conv, 1, MPI_UNSIGNED_SHORT, MASTER_NODE, MPI_COMM_WORLD);
  
  if (sbuf_conv[0] == 1) { Convergence_FSI = true; }
  else { Convergence_FSI = false; }
  
  delete [] sbuf_conv;
  delete [] rbuf_conv;
  
#endif
  
  if (rank == MASTER_NODE){
    
    su2double WAitken;
    unsigned short RelaxMethod_FSI = fea_config->GetRelaxation_Method_FSI();
    
    if (RelaxMethod_FSI == NO_RELAXATION){
      WAitken = 1.0;
    }
    else if (RelaxMethod_FSI == FIXED_PARAMETER){
      WAitken = fea_config->GetAitkenStatRelax();
    }
    else if (RelaxMethod_FSI == AITKEN_DYNAMIC){
      WAitken = fea_solver->GetWAitken_Dyn();
    }
    else {
      WAitken = 1.0;
      cout << "No relaxation parameter used. " << endl;
    }
    
    cout << endl;
    cout.setf(ios::fixed, ios::floatfield);
    cout << endl << "Simulation time: " << fea_config->GetCurrent_DynTime() << ". Time step: " << fea_config->GetDelta_DynTime() << ".";
    cout.precision(6);
    cout << endl <<"---------------------- FSI Convergence Summary -------------------------- ";
    if (stat_time){
      cout << endl <<" The structure is being held static. No convergence is checked.";
    }
    else{
      if (iFSIIter == 0) cout << endl <<" BGSIter" << " ExtIter" << "     Relaxation" <<  endl;
      else if (iFSIIter == 1) cout << endl <<" BGSIter" << " ExtIter" << "     Relaxation" << "      Res[ATOL]"  <<  endl;
      else cout << endl <<" BGSIter" << " ExtIter" << "     Relaxation" << "      Res[ATOL]"  << "      Res[OMAG]"<<  endl;
      
      cout.width(8); cout << iFSIIter;
      cout.width(8); cout << iExtIter;
      cout.width(15); cout << WAitken;
      cout.width(15);
      if (iFSIIter == 0) cout << " ";
      else if (iFSIIter == 1) cout << logResidualFSI_initial;
      else cout << logResidualFSI;
      cout.width(15);
      if (iFSIIter < 2) cout << " ";
      else cout << magResidualFSI;
    }
    
    cout << endl << "------------------------------------------------------------------------- ";
    cout << endl;
  }
  
}<|MERGE_RESOLUTION|>--- conflicted
+++ resolved
@@ -126,7 +126,6 @@
       		solver_container[MainSolver]->BC_Outlet(geometry, solver_container, numerics[CONV_BOUND_TERM], numerics[VISC_BOUND_TERM], config, iMarker);
       	break;
       case RIEMANN_BOUNDARY:
-<<<<<<< HEAD
       	riemann_inflow = config->GetKind_Data_Riemann(config->GetMarker_All_TagBound(iMarker)) == TOTAL_CONDITIONS_PT;
       	if (MainSolver == FLOW_SOL)
       		solver_container[MainSolver]->BC_Riemann(geometry, solver_container, numerics[CONV_BOUND_TERM], numerics[VISC_BOUND_TERM], config, iMarker);
@@ -134,24 +133,22 @@
       		solver_container[MainSolver]->BC_Inlet(geometry, solver_container, numerics[CONV_BOUND_TERM], numerics[VISC_BOUND_TERM], config, iMarker);
       	else if (MainSolver == TURB_SOL && config->GetKind_Data_Riemann(config->GetMarker_All_TagBound(iMarker)) == STATIC_PRESSURE)
       		solver_container[MainSolver]->BC_Outlet(geometry, solver_container, numerics[CONV_BOUND_TERM], numerics[VISC_BOUND_TERM], config, iMarker);
-=======
       	if (config->GetBoolTurbomachinery()){
       		if (MainSolver == FLOW_SOL)
       			solver_container[MainSolver]->BC_TurboRiemann(geometry, solver_container, numerics[CONV_BOUND_TERM], numerics[VISC_BOUND_TERM], config, iMarker);
-        	else if (MainSolver == TURB_SOL && config->GetMarker_All_TurbomachineryFlag(iMarker) == INFLOW)
-        		solver_container[MainSolver]->BC_Inlet(geometry, solver_container, numerics[CONV_BOUND_TERM], numerics[VISC_BOUND_TERM], config, iMarker);
-        	else if (MainSolver == TURB_SOL && config->GetMarker_All_TurbomachineryFlag(iMarker) == OUTFLOW)
-        		solver_container[MainSolver]->BC_Outlet(geometry, solver_container, numerics[CONV_BOUND_TERM], numerics[VISC_BOUND_TERM], config, iMarker);
+      		else if (MainSolver == TURB_SOL && config->GetMarker_All_TurbomachineryFlag(iMarker) == INFLOW)
+      			solver_container[MainSolver]->BC_Inlet(geometry, solver_container, numerics[CONV_BOUND_TERM], numerics[VISC_BOUND_TERM], config, iMarker);
+      		else if (MainSolver == TURB_SOL && config->GetMarker_All_TurbomachineryFlag(iMarker) == OUTFLOW)
+      			solver_container[MainSolver]->BC_Outlet(geometry, solver_container, numerics[CONV_BOUND_TERM], numerics[VISC_BOUND_TERM], config, iMarker);
       	}
-				else{
-					if (MainSolver == FLOW_SOL)
-						solver_container[MainSolver]->BC_Riemann(geometry, solver_container, numerics[CONV_BOUND_TERM], numerics[VISC_BOUND_TERM], config, iMarker);
-					else if (MainSolver == TURB_SOL && config->GetKind_Data_Riemann(config->GetMarker_All_TagBound(iMarker)) == TOTAL_CONDITIONS_PT)
-						solver_container[MainSolver]->BC_Inlet(geometry, solver_container, numerics[CONV_BOUND_TERM], numerics[VISC_BOUND_TERM], config, iMarker);
-					else if (MainSolver == TURB_SOL && config->GetKind_Data_Riemann(config->GetMarker_All_TagBound(iMarker)) == STATIC_PRESSURE)
-						solver_container[MainSolver]->BC_Outlet(geometry, solver_container, numerics[CONV_BOUND_TERM], numerics[VISC_BOUND_TERM], config, iMarker);
+      	else{
+      		if (MainSolver == FLOW_SOL)
+      			solver_container[MainSolver]->BC_Riemann(geometry, solver_container, numerics[CONV_BOUND_TERM], numerics[VISC_BOUND_TERM], config, iMarker);
+      		else if (MainSolver == TURB_SOL && config->GetKind_Data_Riemann(config->GetMarker_All_TagBound(iMarker)) == TOTAL_CONDITIONS_PT)
+      			solver_container[MainSolver]->BC_Inlet(geometry, solver_container, numerics[CONV_BOUND_TERM], numerics[VISC_BOUND_TERM], config, iMarker);
+      		else if (MainSolver == TURB_SOL && config->GetKind_Data_Riemann(config->GetMarker_All_TagBound(iMarker)) == STATIC_PRESSURE)
+      			solver_container[MainSolver]->BC_Outlet(geometry, solver_container, numerics[CONV_BOUND_TERM], numerics[VISC_BOUND_TERM], config, iMarker);
       	}
->>>>>>> 56536918
       	break;
       case NONUNIFORM_BOUNDARY:
       	nonuniform_inflow = config->GetKind_Data_NonUniform(config->GetMarker_All_TagBound(iMarker)) == TOTAL_CONDITIONS_PT;
