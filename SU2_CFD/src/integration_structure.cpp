/*!
 * \file integration_structure.cpp
 * \brief This subroutine includes the space and time integration structure
 * \author F. Palacios, T. Economon
 * \version 4.3.0 "Cardinal"
 *
 * SU2 Lead Developers: Dr. Francisco Palacios (Francisco.D.Palacios@boeing.com).
 *                      Dr. Thomas D. Economon (economon@stanford.edu).
 *
 * SU2 Developers: Prof. Juan J. Alonso's group at Stanford University.
 *                 Prof. Piero Colonna's group at Delft University of Technology.
 *                 Prof. Nicolas R. Gauger's group at Kaiserslautern University of Technology.
 *                 Prof. Alberto Guardone's group at Polytechnic University of Milan.
 *                 Prof. Rafael Palacios' group at Imperial College London.
 *                 Prof. Edwin van der Weide's group at the University of Twente.
 *                 Prof. Vincent Terrapon's group at the University of Liege.
 *
 * Copyright (C) 2012-2016 SU2, the open-source CFD code.
 *
 * SU2 is free software; you can redistribute it and/or
 * modify it under the terms of the GNU Lesser General Public
 * License as published by the Free Software Foundation; either
 * version 2.1 of the License, or (at your option) any later version.
 *
 * SU2 is distributed in the hope that it will be useful,
 * but WITHOUT ANY WARRANTY; without even the implied warranty of
 * MERCHANTABILITY or FITNESS FOR A PARTICULAR PURPOSE. See the GNU
 * Lesser General Public License for more details.
 *
 * You should have received a copy of the GNU Lesser General Public
 * License along with SU2. If not, see <http://www.gnu.org/licenses/>.
 */

#include "../include/integration_structure.hpp"

CIntegration::CIntegration(CConfig *config) {
	Cauchy_Value = 0;
	Cauchy_Func = 0;
	Old_Func = 0;
	New_Func = 0;
	Cauchy_Counter = 0;
	Convergence = false;
	Convergence_FSI = false;
	Convergence_FullMG = false;
	Cauchy_Serie = new su2double [config->GetCauchy_Elems()+1];
	InitResidual = 0.0;
}

CIntegration::~CIntegration(void) {
	delete [] Cauchy_Serie;
}

void CIntegration::Space_Integration(CGeometry *geometry,
                                     CSolver **solver_container,
                                     CNumerics **numerics,
                                     CConfig *config, unsigned short iMesh,
                                     unsigned short iRKStep,
                                     unsigned short RunTime_EqSystem) {
  unsigned short iMarker, KindBC;
  
  unsigned short MainSolver = config->GetContainerPosition(RunTime_EqSystem);
  bool dual_time = ((config->GetUnsteady_Simulation() == DT_STEPPING_1ST) ||
                    (config->GetUnsteady_Simulation() == DT_STEPPING_2ND));

  /*--- Compute inviscid residuals ---*/
  
  switch (config->GetKind_ConvNumScheme()) {
    case SPACE_CENTERED:
      solver_container[MainSolver]->Centered_Residual(geometry, solver_container, numerics[CONV_TERM], config, iMesh, iRKStep);
      break;
    case SPACE_UPWIND:
      solver_container[MainSolver]->Upwind_Residual(geometry, solver_container, numerics[CONV_TERM], config, iMesh);
      break;
  }
  
  
  /*--- Compute viscous residuals ---*/
  
  solver_container[MainSolver]->Viscous_Residual(geometry, solver_container, numerics[VISC_TERM], config, iMesh, iRKStep);
  
  
  /*--- Compute source term residuals ---*/
  
  solver_container[MainSolver]->Source_Residual(geometry, solver_container, numerics[SOURCE_FIRST_TERM], numerics[SOURCE_SECOND_TERM], config, iMesh);
  
  /*--- Add viscous and convective residuals, and compute the Dual Time Source term ---*/
  
  if (dual_time)
    solver_container[MainSolver]->SetResidual_DualTime(geometry, solver_container, config, iRKStep, iMesh, RunTime_EqSystem);
  
  /*--- Boundary conditions that depend on other boundaries (they require MPI sincronization)---*/

<<<<<<< HEAD
  /*--- Compute Fourier Transformations for markers where NRBC_BOUNDARY is applied---*/

  if (config->GetBoolNRBC()){
		solver_container[MainSolver]->PreprocessBC_NonReflecting(geometry, config, numerics[CONV_BOUND_TERM], INFLOW);

		solver_container[MainSolver]->PreprocessBC_NonReflecting(geometry, config, numerics[CONV_BOUND_TERM], OUTFLOW);
  }


=======
  solver_container[MainSolver]->BC_Fluid_Interface(geometry, solver_container, numerics[CONV_BOUND_TERM], config);
  
>>>>>>> fadd7a29
  /*--- Weak boundary conditions ---*/
  
  for (iMarker = 0; iMarker < config->GetnMarker_All(); iMarker++) {
    KindBC = config->GetMarker_All_KindBC(iMarker);
    switch (KindBC) {
      case EULER_WALL:
        solver_container[MainSolver]->BC_Euler_Wall(geometry, solver_container, numerics[CONV_BOUND_TERM], config, iMarker);
        break;
      case ACTDISK_INLET:
        solver_container[MainSolver]->BC_ActDisk_Inlet(geometry, solver_container, numerics[CONV_BOUND_TERM], numerics[VISC_BOUND_TERM], config, iMarker);
        break;
      case ENGINE_INFLOW:
        solver_container[MainSolver]->BC_Engine_Inflow(geometry, solver_container, numerics[CONV_BOUND_TERM], numerics[VISC_BOUND_TERM], config, iMarker);
        break;
      case INLET_FLOW:
        solver_container[MainSolver]->BC_Inlet(geometry, solver_container, numerics[CONV_BOUND_TERM], numerics[VISC_BOUND_TERM], config, iMarker);
        break;
      case ACTDISK_OUTLET:
        solver_container[MainSolver]->BC_ActDisk_Outlet(geometry, solver_container, numerics[CONV_BOUND_TERM], numerics[VISC_BOUND_TERM], config, iMarker);
        break;
      case ENGINE_EXHAUST:
        solver_container[MainSolver]->BC_Engine_Exhaust(geometry, solver_container, numerics[CONV_BOUND_TERM], numerics[VISC_BOUND_TERM], config, iMarker);
        break;
      case SUPERSONIC_INLET:
        solver_container[MainSolver]->BC_Supersonic_Inlet(geometry, solver_container, numerics[CONV_BOUND_TERM], numerics[VISC_BOUND_TERM], config, iMarker);
        break;
      case OUTLET_FLOW:
        solver_container[MainSolver]->BC_Outlet(geometry, solver_container, numerics[CONV_BOUND_TERM], numerics[VISC_BOUND_TERM], config, iMarker);
        break;
      case SUPERSONIC_OUTLET:
        solver_container[MainSolver]->BC_Supersonic_Outlet(geometry, solver_container, numerics[CONV_BOUND_TERM], numerics[VISC_BOUND_TERM], config, iMarker);
        break;
      case NRBC_BOUNDARY:
      	if (MainSolver == FLOW_SOL)
      		solver_container[MainSolver]->BC_NonReflecting(geometry, solver_container, numerics[CONV_BOUND_TERM], numerics[VISC_BOUND_TERM], config, iMarker);
      	else if (MainSolver == TURB_SOL && config->GetMarker_All_TurbomachineryFlag(iMarker) == INFLOW)
      		solver_container[MainSolver]->BC_Inlet(geometry, solver_container, numerics[CONV_BOUND_TERM], numerics[VISC_BOUND_TERM], config, iMarker);
      	else if (MainSolver == TURB_SOL && config->GetMarker_All_TurbomachineryFlag(iMarker) == OUTFLOW)
      		solver_container[MainSolver]->BC_Outlet(geometry, solver_container, numerics[CONV_BOUND_TERM], numerics[VISC_BOUND_TERM], config, iMarker);
      	break;
      case RIEMANN_BOUNDARY:
      	if (config->GetBoolTurbomachinery()){
      		if (MainSolver == FLOW_SOL)
      			solver_container[MainSolver]->BC_TurboRiemann(geometry, solver_container, numerics[CONV_BOUND_TERM], numerics[VISC_BOUND_TERM], config, iMarker);
        	else if (MainSolver == TURB_SOL && config->GetMarker_All_TurbomachineryFlag(iMarker) == INFLOW)
        		solver_container[MainSolver]->BC_Inlet(geometry, solver_container, numerics[CONV_BOUND_TERM], numerics[VISC_BOUND_TERM], config, iMarker);
        	else if (MainSolver == TURB_SOL && config->GetMarker_All_TurbomachineryFlag(iMarker) == OUTFLOW)
        		solver_container[MainSolver]->BC_Outlet(geometry, solver_container, numerics[CONV_BOUND_TERM], numerics[VISC_BOUND_TERM], config, iMarker);
      	}
				else{
					if (MainSolver == FLOW_SOL)
						solver_container[MainSolver]->BC_Riemann(geometry, solver_container, numerics[CONV_BOUND_TERM], numerics[VISC_BOUND_TERM], config, iMarker);
					else if (MainSolver == TURB_SOL && config->GetKind_Data_Riemann(config->GetMarker_All_TagBound(iMarker)) == TOTAL_CONDITIONS_PT)
						solver_container[MainSolver]->BC_Inlet(geometry, solver_container, numerics[CONV_BOUND_TERM], numerics[VISC_BOUND_TERM], config, iMarker);
					else if (MainSolver == TURB_SOL && config->GetKind_Data_Riemann(config->GetMarker_All_TagBound(iMarker)) == STATIC_PRESSURE)
						solver_container[MainSolver]->BC_Outlet(geometry, solver_container, numerics[CONV_BOUND_TERM], numerics[VISC_BOUND_TERM], config, iMarker);
      	}
      	break;
      case FAR_FIELD:
        solver_container[MainSolver]->BC_Far_Field(geometry, solver_container, numerics[CONV_BOUND_TERM], numerics[VISC_BOUND_TERM], config, iMarker);
        break;
      case SYMMETRY_PLANE:
        solver_container[MainSolver]->BC_Sym_Plane(geometry, solver_container, numerics[CONV_BOUND_TERM], numerics[VISC_BOUND_TERM], config, iMarker);
        break;
      case ELECTRODE_BOUNDARY:
        solver_container[MainSolver]->BC_Electrode(geometry, solver_container, numerics[CONV_BOUND_TERM], config, iMarker);
        break;
      case DIELEC_BOUNDARY:
        solver_container[MainSolver]->BC_Dielec(geometry, solver_container, numerics[CONV_BOUND_TERM], config, iMarker);
        break;
      case DISPLACEMENT_BOUNDARY:
        solver_container[MainSolver]->BC_Normal_Displacement(geometry, solver_container, numerics[CONV_BOUND_TERM], config, iMarker);
        break;
      case LOAD_BOUNDARY:
        solver_container[MainSolver]->BC_Normal_Load(geometry, solver_container, numerics[CONV_BOUND_TERM], config, iMarker);
        break;
      case PRESSURE_BOUNDARY:
        solver_container[MainSolver]->BC_Pressure(geometry, solver_container, numerics[CONV_BOUND_TERM], config, iMarker);
        break;
      case NEUMANN:
        solver_container[MainSolver]->BC_Neumann(geometry, solver_container, numerics[CONV_BOUND_TERM], config, iMarker);
        break;
      case LOAD_DIR_BOUNDARY:
		solver_container[MainSolver]->BC_Dir_Load(geometry, solver_container, numerics[CONV_BOUND_TERM], config, iMarker);
		break;
      case LOAD_SINE_BOUNDARY:
		solver_container[MainSolver]->BC_Sine_Load(geometry, solver_container, numerics[CONV_BOUND_TERM], config, iMarker);
		break;
    }
  }
  
  /*--- Strong boundary conditions (Navier-Stokes and Dirichlet type BCs) ---*/
  
  for (iMarker = 0; iMarker < config->GetnMarker_All(); iMarker++)
    switch (config->GetMarker_All_KindBC(iMarker)) {
      case ISOTHERMAL:
        solver_container[MainSolver]->BC_Isothermal_Wall(geometry, solver_container, numerics[CONV_BOUND_TERM], numerics[VISC_BOUND_TERM], config, iMarker);
        break;
      case HEAT_FLUX:
        solver_container[MainSolver]->BC_HeatFlux_Wall(geometry, solver_container, numerics[CONV_BOUND_TERM], numerics[VISC_BOUND_TERM], config, iMarker);
        break;
      case DIRICHLET:
        solver_container[MainSolver]->BC_Dirichlet(geometry, solver_container, config, iMarker);
        break;
      case CLAMPED_BOUNDARY:
        solver_container[MainSolver]->BC_Clamped(geometry, solver_container, numerics[CONV_BOUND_TERM], config, iMarker);
        break;
      case CUSTOM_BOUNDARY:
        solver_container[MainSolver]->BC_Custom(geometry, solver_container, numerics[CONV_BOUND_TERM], config, iMarker);
        break;
    }
  
}


void CIntegration::Space_Integration_FEM(CGeometry *geometry,
                                     CSolver **solver_container,
                                     CNumerics **numerics,
                                     CConfig *config,
                                     unsigned short RunTime_EqSystem,
                                     unsigned long Iteration) {

	  unsigned short iMarker;

	  bool initial_calc = (config->GetExtIter() == 0);									// Checks if it is the first calculation.
	  bool linear_analysis = (config->GetGeometricConditions() == SMALL_DEFORMATIONS);	// Linear analysis.
	  bool first_iter = (config->GetIntIter() == 0);									// Checks if it is the first iteration
	  unsigned short IterativeScheme = config->GetKind_SpaceIteScheme_FEA(); 			// Iterative schemes: NEWTON_RAPHSON, MODIFIED_NEWTON_RAPHSON
	  unsigned short MainSolver = config->GetContainerPosition(RunTime_EqSystem);

	  bool restart = config->GetRestart();																	// Restart solution
	  bool initial_calc_restart = (SU2_TYPE::Int(config->GetExtIter()) == config->GetDyn_RestartIter());	// Restart iteration

	  /*--- Compute Mass Matrix ---*/
	  /*--- The mass matrix is computed only once, at the beginning of the calculation, no matter whether the ---*/
	  /*--- problem is linear or nonlinear. This is done in the preprocessing step. ---*/

	  /*--- If the analysis is linear, only a the constitutive term of the stiffness matrix has to be computed ---*/
	  /*--- This is done only once, at the beginning of the calculation. From then on, K is constant ---*/
	  if ((linear_analysis && initial_calc) ||
		  (linear_analysis && restart && initial_calc_restart)) {
		  solver_container[MainSolver]->Compute_StiffMatrix(geometry, solver_container, numerics, config);
	  }
	  else if (!linear_analysis) {
		  /*--- If the analysis is nonlinear, also the stress terms need to be computed ---*/
		  /*--- If the method is full Newton-Raphson, the stiffness matrix and the nodal term are updated every time ---*/
		  /*--- They are calculated together to avoid looping twice over the elements ---*/
		  if (IterativeScheme == NEWTON_RAPHSON) {
			  /*--- The Jacobian is reinitialized every time in Preprocessing (before calling Space_Integration_FEM) */
			  solver_container[MainSolver]->Compute_StiffMatrix_NodalStressRes(geometry, solver_container, numerics, config);
		  }

		  /*--- If the method is modified Newton-Raphson, the stiffness matrix is only computed once at the beginning of the time-step ---*/
		  /*--- Nevertheless, the Nodal Stress Term has to be computed for each iteration ---*/
		  else if (IterativeScheme == MODIFIED_NEWTON_RAPHSON) {

			  if (first_iter) {
				  solver_container[MainSolver]->Compute_StiffMatrix_NodalStressRes(geometry, solver_container, numerics, config);
			  }

			  else {
				  solver_container[MainSolver]->Compute_NodalStressRes(geometry, solver_container, numerics, config);
			  }

		  }

	  }

	  /*--- Apply the NATURAL BOUNDARY CONDITIONS (loads). ---*/
	  /*--- If there are FSI loads, they have to be previously applied at other level involving both zones. ---*/

	  /*--- Some external loads may be considered constant over the time step ---*/
	  if (first_iter) {
		  for (iMarker = 0; iMarker < config->GetnMarker_All(); iMarker++) {
		    switch (config->GetMarker_All_KindBC(iMarker)) {
		      case LOAD_DIR_BOUNDARY:
				solver_container[MainSolver]->BC_Dir_Load(geometry, solver_container, numerics[FEA_TERM], config, iMarker);
				break;
		      case LOAD_SINE_BOUNDARY:
				solver_container[MainSolver]->BC_Sine_Load(geometry, solver_container, numerics[FEA_TERM], config, iMarker);
				break;
		    }
		  }
	  }

	  /*--- Others are not, because they depend on the geometry ---*/
	  for (iMarker = 0; iMarker < config->GetnMarker_All(); iMarker++) {
	    switch (config->GetMarker_All_KindBC(iMarker)) {
	      case LOAD_BOUNDARY:
	        solver_container[MainSolver]->BC_Normal_Load(geometry, solver_container, numerics[FEA_TERM], config, iMarker);
	        break;
	      case PRESSURE_BOUNDARY:
	        solver_container[MainSolver]->BC_Pressure(geometry, solver_container, numerics[FEA_TERM], config, iMarker);
	        break;
	    }
	  }

}

void CIntegration::Adjoint_Setup(CGeometry ***geometry, CSolver ****solver_container, CConfig **config,
                                 unsigned short RunTime_EqSystem, unsigned long Iteration, unsigned short iZone) {
  
	unsigned short iMGLevel;
  
	if ( ( (RunTime_EqSystem == RUNTIME_ADJFLOW_SYS) && (Iteration == 0) ) ) {
		for (iMGLevel = 0; iMGLevel <= config[iZone]->GetnMGLevels(); iMGLevel++) {
      
			/*--- Set the time step in all the MG levels ---*/
      
			solver_container[iZone][iMGLevel][FLOW_SOL]->SetTime_Step(geometry[iZone][iMGLevel], solver_container[iZone][iMGLevel], config[iZone], iMGLevel, Iteration);
      
			/*--- Set the force coefficients ---*/
			solver_container[iZone][iMGLevel][FLOW_SOL]->SetTotal_CD(solver_container[iZone][MESH_0][FLOW_SOL]->GetTotal_CD());
			solver_container[iZone][iMGLevel][FLOW_SOL]->SetTotal_CL(solver_container[iZone][MESH_0][FLOW_SOL]->GetTotal_CL());
			solver_container[iZone][iMGLevel][FLOW_SOL]->SetTotal_CT(solver_container[iZone][MESH_0][FLOW_SOL]->GetTotal_CT());
			solver_container[iZone][iMGLevel][FLOW_SOL]->SetTotal_CQ(solver_container[iZone][MESH_0][FLOW_SOL]->GetTotal_CQ());
      
			/*--- Restrict solution and gradients to the coarse levels ---*/
      
			if (iMGLevel != config[iZone]->GetnMGLevels()) {
				SetRestricted_Solution(RUNTIME_FLOW_SYS, solver_container[iZone][iMGLevel][FLOW_SOL], solver_container[iZone][iMGLevel+1][FLOW_SOL],
                               geometry[iZone][iMGLevel], geometry[iZone][iMGLevel+1], config[iZone]);
				SetRestricted_Gradient(RUNTIME_FLOW_SYS, solver_container[iZone][iMGLevel][FLOW_SOL], solver_container[iZone][iMGLevel+1][FLOW_SOL],
                               geometry[iZone][iMGLevel], geometry[iZone][iMGLevel+1], config[iZone]);
			}
      
		}
  }
  
}

void CIntegration::Time_Integration(CGeometry *geometry, CSolver **solver_container, CConfig *config, unsigned short iRKStep,
                                    unsigned short RunTime_EqSystem, unsigned long Iteration) {
	unsigned short MainSolver = config->GetContainerPosition(RunTime_EqSystem);
	unsigned short KindSolver = config->GetKind_Solver();
  
  /*--- Perform the time integration ---*/

  /*--- Fluid time integration schemes ---*/

	if (KindSolver != FEM_ELASTICITY) {

	  switch (config->GetKind_TimeIntScheme()) {
		case (RUNGE_KUTTA_EXPLICIT):
		  solver_container[MainSolver]->ExplicitRK_Iteration(geometry, solver_container, config, iRKStep);
		  break;
		case (EULER_EXPLICIT):
		  solver_container[MainSolver]->ExplicitEuler_Iteration(geometry, solver_container, config);
		  break;
		case (EULER_IMPLICIT):
		  solver_container[MainSolver]->ImplicitEuler_Iteration(geometry, solver_container, config);
		  break;
	  }

   /*--- Structural time integration schemes ---*/
  
	}
	else if (KindSolver == FEM_ELASTICITY) {

	  switch (config->GetKind_TimeIntScheme_FEA()) {
		case (CD_EXPLICIT):
		  solver_container[MainSolver]->ExplicitRK_Iteration(geometry, solver_container, config, iRKStep);
		  break;
		case (NEWMARK_IMPLICIT):
		  solver_container[MainSolver]->ImplicitNewmark_Iteration(geometry, solver_container, config);
		  break;
		case (GENERALIZED_ALPHA):
		  solver_container[MainSolver]->ImplicitEuler_Iteration(geometry, solver_container, config);
		  break;
	  }
	}
  
}

void CIntegration::Time_Integration_FEM(CGeometry *geometry, CSolver **solver_container, CNumerics **numerics, CConfig *config,
                                    unsigned short RunTime_EqSystem, unsigned long Iteration) {

	unsigned short iMarker;

	unsigned short MainSolver = config->GetContainerPosition(RunTime_EqSystem);

	/*--- Set the Jacobian according to the different time integration methods ---*/

	switch (config->GetKind_TimeIntScheme_FEA()) {
		case (CD_EXPLICIT):
		  solver_container[MainSolver]->ImplicitNewmark_Iteration(geometry, solver_container, config);
		  break;
		case (NEWMARK_IMPLICIT):
		  solver_container[MainSolver]->ImplicitNewmark_Iteration(geometry, solver_container, config);
		  break;
		case (GENERALIZED_ALPHA):
		  solver_container[MainSolver]->GeneralizedAlpha_Iteration(geometry, solver_container, config);
		  break;
	  }

	/*--- Apply ESSENTIAL BOUNDARY CONDITIONS ---*/

	  for (iMarker = 0; iMarker < config->GetnMarker_All(); iMarker++)
	    switch (config->GetMarker_All_KindBC(iMarker)) {
	      case CLAMPED_BOUNDARY:
			solver_container[MainSolver]->BC_Clamped(geometry, solver_container, numerics[FEA_TERM], config, iMarker);
			break;
	      case DISPLACEMENT_BOUNDARY:
	        solver_container[MainSolver]->BC_Normal_Displacement(geometry, solver_container, numerics[CONV_BOUND_TERM], config, iMarker);
	        break;
	    }

	/*--- Solver linearized system ---*/

	  solver_container[MainSolver]->Solve_System(geometry, solver_container, config);

	/*--- Update solution ---*/

		switch (config->GetKind_TimeIntScheme_FEA()) {
			case (CD_EXPLICIT):
			  solver_container[MainSolver]->ImplicitNewmark_Update(geometry, solver_container, config);
			  break;
			case (NEWMARK_IMPLICIT):
			  solver_container[MainSolver]->ImplicitNewmark_Update(geometry, solver_container, config);
			  break;
			case (GENERALIZED_ALPHA):
			  solver_container[MainSolver]->GeneralizedAlpha_UpdateDisp(geometry, solver_container, config);
			  break;
		  }

	/*--- Reinforce ESSENTIAL BOUNDARY CONDITIONS: avoids accumulation of numerical error ---*/

	  for (iMarker = 0; iMarker < config->GetnMarker_All(); iMarker++)
		switch (config->GetMarker_All_KindBC(iMarker)) {
		  case CLAMPED_BOUNDARY:
			solver_container[MainSolver]->BC_Clamped_Post(geometry, solver_container, numerics[FEA_TERM], config, iMarker);
			break;
//		  case DISPLACEMENT_BOUNDARY:
//			solver_container[MainSolver]->BC_Normal_Displacement(geometry, solver_container, numerics[CONV_BOUND_TERM], config, iMarker);
//			break;
		}

	  /*--- Perform the MPI communication of the solution ---*/
	  solver_container[MainSolver]->Set_MPI_Solution(geometry, config);

}

void CIntegration::Convergence_Monitoring(CGeometry *geometry, CConfig *config, unsigned long Iteration,
                                          su2double monitor, unsigned short iMesh) {
  
  unsigned short iCounter;
  int rank = MASTER_NODE;
  
  /*--- Initialize some variables for controlling the output frequency. ---*/
  
  bool DualTime_Iteration = false;
  unsigned long iIntIter = config->GetIntIter();
  unsigned long iExtIter = config->GetExtIter();
  bool Unsteady = ((config->GetUnsteady_Simulation() == DT_STEPPING_1ST) ||
                   (config->GetUnsteady_Simulation() == DT_STEPPING_2ND));
  bool In_NoDualTime = (!DualTime_Iteration && (iExtIter % config->GetWrt_Con_Freq() == 0));
  bool In_DualTime_0 = (DualTime_Iteration && (iIntIter % config->GetWrt_Con_Freq_DualTime() == 0));
  bool In_DualTime_1 = (!DualTime_Iteration && Unsteady);
  bool In_DualTime_2 = (Unsteady && DualTime_Iteration && (iExtIter % config->GetWrt_Con_Freq() == 0));
  bool In_DualTime_3 = (Unsteady && !DualTime_Iteration && (iExtIter % config->GetWrt_Con_Freq() == 0));
  
  if ((In_NoDualTime || In_DualTime_0 || In_DualTime_1) && (In_NoDualTime || In_DualTime_2 || In_DualTime_3)) {
    
#ifdef HAVE_MPI
    int size;
    MPI_Comm_rank(MPI_COMM_WORLD, &rank);
    MPI_Comm_size(MPI_COMM_WORLD, &size);
#endif
    
    bool Already_Converged = Convergence;
    
    /*--- Cauchi based convergence criteria ---*/
    
    if (config->GetConvCriteria() == CAUCHY) {
      
      /*--- Initialize at the fist iteration ---*/
      
      if (Iteration  == 0) {
        Cauchy_Value = 0.0;
        Cauchy_Counter = 0;
        for (iCounter = 0; iCounter < config->GetCauchy_Elems(); iCounter++)
        Cauchy_Serie[iCounter] = 0.0;
      }
      
      Old_Func = New_Func;
      New_Func = monitor;
      Cauchy_Func = fabs(New_Func - Old_Func);
      
      Cauchy_Serie[Cauchy_Counter] = Cauchy_Func;
      Cauchy_Counter++;
      
      if (Cauchy_Counter == config->GetCauchy_Elems()) Cauchy_Counter = 0;
      
      Cauchy_Value = 1;
      if (Iteration  >= config->GetCauchy_Elems()) {
        Cauchy_Value = 0;
        for (iCounter = 0; iCounter < config->GetCauchy_Elems(); iCounter++)
        Cauchy_Value += Cauchy_Serie[iCounter];
      }
      
      if (Cauchy_Value >= config->GetCauchy_Eps()) { Convergence = false; Convergence_FullMG = false; }
      else { Convergence = true; Convergence_FullMG = true; }
      
    }
    
    /*--- Residual based convergence criteria ---*/
    
    if (config->GetConvCriteria() == RESIDUAL) {
      
      /*--- Compute the initial value ---*/
      
      if (Iteration == config->GetStartConv_Iter() ) InitResidual = monitor;
      if (monitor > InitResidual) InitResidual = monitor;
      
      /*--- Check the convergence ---*/
      
      if (((fabs(InitResidual - monitor) >= config->GetOrderMagResidual()) && (monitor < InitResidual))  ||
          (monitor <= config->GetMinLogResidual())) { Convergence = true; Convergence_FullMG = true; }
      else { Convergence = false; Convergence_FullMG = false; }
      
    }
    
    /*--- Do not apply any convergence criteria of the number
     of iterations is less than a particular value ---*/
    
    if (Iteration < config->GetStartConv_Iter()) {
      Convergence = false;
      Convergence_FullMG = false;
    }
    
    if (Already_Converged) { Convergence = true; Convergence_FullMG = true; }
    
    
    /*--- Apply the same convergence criteria to all the processors ---*/
    
#ifdef HAVE_MPI
    
    unsigned short *sbuf_conv = NULL, *rbuf_conv = NULL;
    sbuf_conv = new unsigned short[1]; sbuf_conv[0] = 0;
    rbuf_conv = new unsigned short[1]; rbuf_conv[0] = 0;
    
    /*--- Convergence criteria ---*/
    
    sbuf_conv[0] = Convergence;
    SU2_MPI::Reduce(sbuf_conv, rbuf_conv, 1, MPI_UNSIGNED_SHORT, MPI_SUM, MASTER_NODE, MPI_COMM_WORLD);
    
    /*-- Compute global convergence criteria in the master node --*/
    
    sbuf_conv[0] = 0;
    if (rank == MASTER_NODE) {
      if (rbuf_conv[0] == size) sbuf_conv[0] = 1;
      else sbuf_conv[0] = 0;
    }
    
    SU2_MPI::Bcast(sbuf_conv, 1, MPI_UNSIGNED_SHORT, MASTER_NODE, MPI_COMM_WORLD);
    
    if (sbuf_conv[0] == 1) { Convergence = true; Convergence_FullMG = true; }
    else { Convergence = false; Convergence_FullMG = false; }
    
    delete [] sbuf_conv;
    delete [] rbuf_conv;
    
#endif
    
    /*--- Stop the simulation in case a nan appears, do not save the solution ---*/
    
    if (monitor != monitor) {
      if (rank == MASTER_NODE)
      cout << "\n !!! Error: SU2 has diverged. Now exiting... !!! \n" << endl;
#ifndef HAVE_MPI
      exit(EXIT_DIVERGENCE);
#else
      MPI_Abort(MPI_COMM_WORLD,1);
#endif
    }
    
    if (config->GetFinestMesh() != MESH_0 ) Convergence = false;
    
  }
  
}


void CIntegration::SetDualTime_Solver(CGeometry *geometry, CSolver *solver, CConfig *config, unsigned short iMesh) {
	unsigned long iPoint;
  
	for (iPoint = 0; iPoint < geometry->GetnPoint(); iPoint++) {
		solver->node[iPoint]->Set_Solution_time_n1();
		solver->node[iPoint]->Set_Solution_time_n();
    
		geometry->node[iPoint]->SetVolume_nM1();
		geometry->node[iPoint]->SetVolume_n();
    
		/*--- Store old coordinates in case there is grid movement ---*/
    
		if (config->GetGrid_Movement()) {
			geometry->node[iPoint]->SetCoord_n1();
			geometry->node[iPoint]->SetCoord_n();
		}
	}
  
  /*--- Store old aeroelastic solutions ---*/
  if (config->GetGrid_Movement() && config->GetAeroelastic_Simulation() && (iMesh == MESH_0)) {
    config->SetAeroelastic_n1();
    config->SetAeroelastic_n();
    
    /*--- Also communicate plunge and pitch to the master node. Needed for output in case of parallel run ---*/
    
#ifdef HAVE_MPI
    su2double plunge, pitch, *plunge_all = NULL, *pitch_all = NULL;
    unsigned short iMarker, iMarker_Monitoring;
    unsigned long iProcessor, owner, *owner_all = NULL;
    
    string Marker_Tag, Monitoring_Tag;
	int rank, nProcessor;
    
    MPI_Comm_rank(MPI_COMM_WORLD, &rank);
    MPI_Comm_size(MPI_COMM_WORLD, &nProcessor);

    /*--- Only if mater node allocate memory ---*/
    
    if (rank == MASTER_NODE) {
      plunge_all = new su2double[nProcessor];
      pitch_all  = new su2double[nProcessor];
      owner_all  = new unsigned long[nProcessor];
    }
    
    /*--- Find marker and give it's plunge and pitch coordinate to the master node ---*/
    
    for (iMarker_Monitoring = 0; iMarker_Monitoring < config->GetnMarker_Monitoring(); iMarker_Monitoring++) {
      
      for (iMarker = 0; iMarker < config->GetnMarker_All(); iMarker++) {
        
        Monitoring_Tag = config->GetMarker_Monitoring_TagBound(iMarker_Monitoring);
        Marker_Tag = config->GetMarker_All_TagBound(iMarker);
        if (Marker_Tag == Monitoring_Tag) { owner = 1; break;
        } else {
          owner = 0;
        }
        
      }
      plunge = config->GetAeroelastic_plunge(iMarker_Monitoring);
      pitch  = config->GetAeroelastic_pitch(iMarker_Monitoring);
      
      /*--- Gather the data on the master node. ---*/
      
      SU2_MPI::Gather(&plunge, 1, MPI_DOUBLE, plunge_all, 1, MPI_DOUBLE, MASTER_NODE, MPI_COMM_WORLD);
      SU2_MPI::Gather(&pitch, 1, MPI_DOUBLE, pitch_all, 1, MPI_DOUBLE, MASTER_NODE, MPI_COMM_WORLD);
      SU2_MPI::Gather(&owner, 1, MPI_UNSIGNED_LONG, owner_all, 1, MPI_UNSIGNED_LONG, MASTER_NODE, MPI_COMM_WORLD);
      
      /*--- Set plunge and pitch on the master node ---*/
      
      if (rank == MASTER_NODE) {
        for (iProcessor = 0; iProcessor < (unsigned long)nProcessor; iProcessor++) {
          if (owner_all[iProcessor] == 1) {
            config->SetAeroelastic_plunge(iMarker_Monitoring, plunge_all[iProcessor]);
            config->SetAeroelastic_pitch(iMarker_Monitoring, pitch_all[iProcessor]);
            break;
          }
        }
      }
      
    }
    
    if (rank == MASTER_NODE) {
      delete [] plunge_all;
      delete [] pitch_all;
      delete [] owner_all;
    }
#endif
  }
  
}

void CIntegration::SetStructural_Solver(CGeometry *geometry, CSolver *solver, CConfig *config, unsigned short iMesh) {
  
  unsigned long iPoint;
  
  for (iPoint = 0; iPoint < geometry->GetnPoint(); iPoint++) {
    
    solver->node[iPoint]->SetSolution_time_n();
    solver->node[iPoint]->SetSolution_Vel_time_n();
    solver->node[iPoint]->SetSolution_Accel_time_n();
    
  }
  
  bool fsi = config->GetFSI_Simulation();
  
  /*--- If FSI problem, save the last Aitken relaxation parameter of the previous time step ---*/
  
  if (fsi) {
    
    su2double WAitk=0.0;
    
    WAitk = solver->GetWAitken_Dyn();
    solver->SetWAitken_Dyn_tn1(WAitk);
    
  }
  
  
}

void CIntegration::SetFEM_StructuralSolver(CGeometry *geometry, CSolver **solver_container, CConfig *config, unsigned short iMesh) {
  
  unsigned long iPoint;
  bool fsi = config->GetFSI_Simulation();
  
  /*--- Update the solution according to the integration scheme used ---*/
  
  switch (config->GetKind_TimeIntScheme_FEA()) {
    case (CD_EXPLICIT):
      break;
    case (NEWMARK_IMPLICIT):
      if (fsi) solver_container[FEA_SOL]->ImplicitNewmark_Relaxation(geometry, solver_container, config);
      break;
    case (GENERALIZED_ALPHA):
      //if (fsi)	solver_container[FEA_SOL]->Update_StructSolution(geometry, solver_container, config);
      solver_container[FEA_SOL]->GeneralizedAlpha_UpdateSolution(geometry, solver_container, config);
      solver_container[FEA_SOL]->GeneralizedAlpha_UpdateLoads(geometry, solver_container, config);
      break;
  }
  
  /*--- Store the solution at t+1 as solution at t, both for the local points and for the halo points ---*/
  for (iPoint = 0; iPoint < geometry->GetnPoint(); iPoint++) {
    
    solver_container[FEA_SOL]->node[iPoint]->SetSolution_time_n();
    solver_container[FEA_SOL]->node[iPoint]->SetSolution_Vel_time_n();
    solver_container[FEA_SOL]->node[iPoint]->SetSolution_Accel_time_n();
    
  }
  
  /*--- If FSI problem, save the last Aitken relaxation parameter of the previous time step ---*/
  
  if (fsi) {
    
    su2double WAitk=0.0;
    
    WAitk = solver_container[FEA_SOL]->GetWAitken_Dyn();
    solver_container[FEA_SOL]->SetWAitken_Dyn_tn1(WAitk);
    
  }
  
}

void CIntegration::Convergence_Monitoring_FEM(CGeometry *geometry, CConfig *config, CSolver *solver, unsigned long iFSIIter) {
  
  su2double Reference_UTOL, Reference_RTOL, Reference_ETOL;
  su2double Residual_UTOL, Residual_RTOL, Residual_ETOL;
  
#ifdef HAVE_MPI
  int rank = MASTER_NODE;
  int size = SINGLE_NODE;
  MPI_Comm_rank(MPI_COMM_WORLD, &rank);
  MPI_Comm_size(MPI_COMM_WORLD, &size);
#endif
  
  bool Already_Converged = Convergence;
  
  Reference_UTOL = config->GetResidual_FEM_UTOL();
  Reference_RTOL = config->GetResidual_FEM_RTOL();
  Reference_ETOL = config->GetResidual_FEM_ETOL();
  
  Residual_UTOL = log10(solver->GetRes_FEM(0));
  Residual_RTOL = log10(solver->GetRes_FEM(1));
  Residual_ETOL = log10(solver->GetRes_FEM(2));
  
  //	cout << "Reference - UTOL: " << Reference_UTOL << " ETOL: " << Reference_ETOL << " RTOL: " << Reference_RTOL << endl;
  //	cout << "Residual - UTOL: " << Residual_UTOL << " ETOL: " << Residual_ETOL << " RTOL: " << Residual_RTOL << endl;
  
  if ((Residual_UTOL <= Reference_UTOL) &&
      (Residual_ETOL <= Reference_ETOL) &&
      (Residual_RTOL <= Reference_RTOL)) {
    Convergence = true;
  }
  
  if (Already_Converged) Convergence = true;
  
  
  /*--- Apply the same convergence criteria to all the processors ---*/
  
#ifdef HAVE_MPI
  
  unsigned short *sbuf_conv = NULL, *rbuf_conv = NULL;
  sbuf_conv = new unsigned short[1]; sbuf_conv[0] = 0;
  rbuf_conv = new unsigned short[1]; rbuf_conv[0] = 0;
  
  /*--- Convergence criteria ---*/
  
  sbuf_conv[0] = Convergence;
  SU2_MPI::Reduce(sbuf_conv, rbuf_conv, 1, MPI_UNSIGNED_SHORT, MPI_SUM, MASTER_NODE, MPI_COMM_WORLD);
  
  /*-- Compute global convergence criteria in the master node --*/
  
  sbuf_conv[0] = 0;
  if (rank == MASTER_NODE) {
    if (rbuf_conv[0] == size) sbuf_conv[0] = 1;
    else sbuf_conv[0] = 0;
  }
  
  SU2_MPI::Bcast(sbuf_conv, 1, MPI_UNSIGNED_SHORT, MASTER_NODE, MPI_COMM_WORLD);
  
  if (sbuf_conv[0] == 1) { Convergence = true; }
  else { Convergence = false; }
  
  delete [] sbuf_conv;
  delete [] rbuf_conv;
  
#endif
  
}


void CIntegration::Convergence_Monitoring_FSI(CGeometry *fea_geometry, CConfig *fea_config, CSolver *fea_solver, unsigned long iFSIIter) {
  
  int rank = MASTER_NODE;
#ifdef HAVE_MPI
  int size;
  MPI_Comm_rank(MPI_COMM_WORLD, &rank);
  MPI_Comm_size(MPI_COMM_WORLD, &size);
#endif
  
  su2double FEA_check[2] = {0.0, 0.0};
  su2double magResidualFSI = 0.0, logResidualFSI_initial = 0.0, logResidualFSI = 0.0;
  su2double magResidualFSI_criteria, logResidualFSI_criteria;
  
  unsigned long iExtIter = fea_config->GetExtIter();
  
  unsigned long iPoint, iDim;
  unsigned long nPointDomain, nDim;
  su2double *dispPred, *dispPred_Old;
  su2double CurrentTime=fea_config->GetCurrent_DynTime();
  su2double Static_Time=fea_config->GetStatic_Time();
  su2double deltaU, deltaURad, deltaURes, deltaURes_recv = 0.0;
  
  bool stat_time = (CurrentTime <= Static_Time);
  
  magResidualFSI_criteria = -1*fea_config->GetOrderMagResidualFSI();
  logResidualFSI_criteria = fea_config->GetMinLogResidualFSI();
  
  deltaURes = 0.0;
  
  ofstream historyFile_FSI;
  bool writeHistFSI = fea_config->GetWrite_Conv_FSI();
  if (writeHistFSI && (rank == MASTER_NODE)) {
    char cstrFSI[200];
    string filenameHistFSI = fea_config->GetConv_FileName_FSI();
    strcpy (cstrFSI, filenameHistFSI.data());
    historyFile_FSI.open (cstrFSI, std::ios_base::app);
  }
  
  /*--- Only when there is movement it makes sense to check convergence (otherwise, it is always converged...) ---*/
  /*--- The same with the first iteration, if we are doing strongly coupled we need at least two. ---*/
  
  if ((CurrentTime > Static_Time) && (iFSIIter == 0)) {
    /*--- Set the convergence values to 0.0 --*/
    fea_solver->SetFSI_ConvValue(0,0.0);
    fea_solver->SetFSI_ConvValue(1,0.0);
    
    if (writeHistFSI && (rank == MASTER_NODE)) {
      historyFile_FSI << endl;
    }
    
  }
  else if ((CurrentTime > Static_Time) && (iFSIIter > 0)) {
    
    // We loop only over the points that belong to the processor
    nPointDomain = fea_geometry->GetnPointDomain();
    nDim = fea_geometry->GetnDim();
    
    for (iPoint=0; iPoint < nPointDomain; iPoint++) {
      
      deltaURad = 0.0;
      
      dispPred = fea_solver->node[iPoint]->GetSolution_Pred();
      dispPred_Old = fea_solver->node[iPoint]->GetSolution_Pred_Old();
      
      for (iDim = 0; iDim < nDim; iDim++) {
        
        /*--- Compute the deltaU, and add deltaU2 to deltaURad ---*/
        deltaU = dispPred[iDim] - dispPred_Old[iDim];
        deltaURad += deltaU * deltaU;
        
      }
      
      /*--- The residual is the maximum of the values of sqrt(deltaURad) computed ---*/
      deltaURad = sqrt(deltaURad);
      deltaURes = max(deltaURes, deltaURad);
      
    }
    
    // We need to communicate the maximum residual throughout the different processors
    
#ifdef HAVE_MPI
    /*--- We sum the squares of the norms across the different processors ---*/
    SU2_MPI::Allreduce(&deltaURes, &deltaURes_recv, 1, MPI_DOUBLE, MPI_MAX, MPI_COMM_WORLD);
#else
    deltaURes_recv         = deltaURes;
#endif
    
    if (writeHistFSI && (rank == MASTER_NODE)) { historyFile_FSI << setiosflags(ios::scientific) << setprecision(4) << deltaURes_recv << "," ;}
    
    if (iFSIIter == 1) {
      fea_solver->SetFSI_ConvValue(0,deltaURes_recv);
      logResidualFSI_initial = log10(deltaURes_recv);
      
      if (logResidualFSI_initial < logResidualFSI_criteria) Convergence_FSI = true;
      
      if (writeHistFSI && (rank == MASTER_NODE)) { historyFile_FSI << setiosflags(ios::fixed) << setprecision(4) << logResidualFSI_initial;}
      
    }
    else {
      fea_solver->SetFSI_ConvValue(1,deltaURes_recv);
      FEA_check[0] = fea_solver->GetFSI_ConvValue(0);
      logResidualFSI_initial = log10(FEA_check[0]);
      logResidualFSI = log10(deltaURes_recv);
      
      magResidualFSI=logResidualFSI-logResidualFSI_initial;
      
      if (writeHistFSI && (rank == MASTER_NODE)) {
        historyFile_FSI << setiosflags(ios::fixed) << setprecision(4) << logResidualFSI << "," ;
        historyFile_FSI << setiosflags(ios::fixed) << setprecision(4) << magResidualFSI ;
      }
      
      if ((logResidualFSI < logResidualFSI_criteria) || (magResidualFSI < magResidualFSI_criteria)) Convergence_FSI = true;
    }
    
    if (writeHistFSI && (rank == MASTER_NODE)) { historyFile_FSI << endl;}
    
  }
  
  if (writeHistFSI && (rank == MASTER_NODE)) { historyFile_FSI.close();}
  
  /*--- Apply the same convergence criteria to all the processors ---*/
  
#ifdef HAVE_MPI
  
  unsigned short *sbuf_conv = NULL, *rbuf_conv = NULL;
  sbuf_conv = new unsigned short[1]; sbuf_conv[0] = 0;
  rbuf_conv = new unsigned short[1]; rbuf_conv[0] = 0;
  
  /*--- Convergence criteria ---*/
  
  sbuf_conv[0] = Convergence_FSI;
  SU2_MPI::Reduce(sbuf_conv, rbuf_conv, 1, MPI_UNSIGNED_SHORT, MPI_SUM, MASTER_NODE, MPI_COMM_WORLD);
  
  /*-- Compute global convergence criteria in the master node --*/
  
  sbuf_conv[0] = 0;
  if (rank == MASTER_NODE) {
    if (rbuf_conv[0] == size) sbuf_conv[0] = 1;
    else sbuf_conv[0] = 0;
  }
  
  SU2_MPI::Bcast(sbuf_conv, 1, MPI_UNSIGNED_SHORT, MASTER_NODE, MPI_COMM_WORLD);
  
  if (sbuf_conv[0] == 1) { Convergence_FSI = true; }
  else { Convergence_FSI = false; }
  
  delete [] sbuf_conv;
  delete [] rbuf_conv;
  
#endif
  
  if (rank == MASTER_NODE) {
    
    su2double WAitken;
    unsigned short RelaxMethod_FSI = fea_config->GetRelaxation_Method_FSI();
    
    if (RelaxMethod_FSI == NO_RELAXATION) {
      WAitken = 1.0;
    }
    else if (RelaxMethod_FSI == FIXED_PARAMETER) {
      WAitken = fea_config->GetAitkenStatRelax();
    }
    else if (RelaxMethod_FSI == AITKEN_DYNAMIC) {
      WAitken = fea_solver->GetWAitken_Dyn();
    }
    else {
      WAitken = 1.0;
      cout << "No relaxation parameter used. " << endl;
    }
    
    cout << endl;
    cout.setf(ios::fixed, ios::floatfield);
    cout << endl << "Simulation time: " << fea_config->GetCurrent_DynTime() << ". Time step: " << fea_config->GetDelta_DynTime() << ".";
    cout.precision(6);
    cout << endl <<"---------------------- FSI Convergence Summary -------------------------- ";
    if (stat_time) {
      cout << endl <<" The structure is being held static. No convergence is checked.";
    }
    else {
      if (iFSIIter == 0) cout << endl <<" BGSIter" << " ExtIter" << "     Relaxation" <<  endl;
      else if (iFSIIter == 1) cout << endl <<" BGSIter" << " ExtIter" << "     Relaxation" << "      Res[ATOL]"  <<  endl;
      else cout << endl <<" BGSIter" << " ExtIter" << "     Relaxation" << "      Res[ATOL]"  << "      Res[OMAG]"<<  endl;
      
      cout.width(8); cout << iFSIIter;
      cout.width(8); cout << iExtIter;
      cout.width(15); cout << WAitken;
      cout.width(15);
      if (iFSIIter == 0) cout << " ";
      else if (iFSIIter == 1) cout << logResidualFSI_initial;
      else cout << logResidualFSI;
      cout.width(15);
      if (iFSIIter < 2) cout << " ";
      else cout << magResidualFSI;
    }
    
    cout << endl << "------------------------------------------------------------------------- ";
    cout << endl;
  }
  
}<|MERGE_RESOLUTION|>--- conflicted
+++ resolved
@@ -90,7 +90,8 @@
   
   /*--- Boundary conditions that depend on other boundaries (they require MPI sincronization)---*/
 
-<<<<<<< HEAD
+  solver_container[MainSolver]->BC_Fluid_Interface(geometry, solver_container, numerics[CONV_BOUND_TERM], config);
+
   /*--- Compute Fourier Transformations for markers where NRBC_BOUNDARY is applied---*/
 
   if (config->GetBoolNRBC()){
@@ -100,10 +101,6 @@
   }
 
 
-=======
-  solver_container[MainSolver]->BC_Fluid_Interface(geometry, solver_container, numerics[CONV_BOUND_TERM], config);
-  
->>>>>>> fadd7a29
   /*--- Weak boundary conditions ---*/
   
   for (iMarker = 0; iMarker < config->GetnMarker_All(); iMarker++) {
