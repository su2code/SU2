/*!
 * \file integration_structure.cpp
 * \brief This subroutine includes the space and time integration structure.
 * \author Aerospace Design Laboratory (Stanford University) <http://su2.stanford.edu>.
 * \version 3.2.4 "eagle"
 *
 * SU2, Copyright (C) 2012-2014 Aerospace Design Laboratory (ADL).
 *
 * SU2 is free software; you can redistribute it and/or
 * modify it under the terms of the GNU Lesser General Public
 * License as published by the Free Software Foundation; either
 * version 2.1 of the License, or (at your option) any later version.
 *
 * SU2 is distributed in the hope that it will be useful,
 * but WITHOUT ANY WARRANTY; without even the implied warranty of
 * MERCHANTABILITY or FITNESS FOR A PARTICULAR PURPOSE. See the GNU
 * Lesser General Public License for more details.
 *
 * You should have received a copy of the GNU Lesser General Public
 * License along with SU2. If not, see <http://www.gnu.org/licenses/>.
 */

#include "../include/integration_structure.hpp"

CIntegration::CIntegration(CConfig *config) {
	Cauchy_Value = 0;
	Cauchy_Func = 0;
	Old_Func = 0;
	New_Func = 0;
	Cauchy_Counter = 0;
	Convergence = false;
	Convergence_OneShot = false;
	Convergence_FullMG = false;
	Cauchy_Serie = new double [config->GetCauchy_Elems()+1];
}

CIntegration::~CIntegration(void) {
	delete [] Cauchy_Serie;
}

void CIntegration::Space_Integration(CGeometry *geometry,
                                     CSolver **solver_container,
                                     CNumerics **numerics,
                                     CConfig *config, unsigned short iMesh,
                                     unsigned short iRKStep,
                                     unsigned short RunTime_EqSystem) {
  unsigned short iMarker;
  
  unsigned short MainSolver = config->GetContainerPosition(RunTime_EqSystem);
  bool dual_time = ((config->GetUnsteady_Simulation() == DT_STEPPING_1ST) ||
                    (config->GetUnsteady_Simulation() == DT_STEPPING_2ND));
  
  /*--- Compute inviscid residuals ---*/
  
  switch (config->GetKind_ConvNumScheme()) {
    case SPACE_CENTERED:
      solver_container[MainSolver]->Centered_Residual(geometry, solver_container, numerics[CONV_TERM], config, iMesh, iRKStep);
      break;
    case SPACE_UPWIND:
      solver_container[MainSolver]->Upwind_Residual(geometry, solver_container, numerics[CONV_TERM], config, iMesh);
      break;
  }
  
  
  /*--- Compute viscous residuals ---*/
  
  solver_container[MainSolver]->Viscous_Residual(geometry, solver_container, numerics[VISC_TERM], config, iMesh, iRKStep);
  
  
  /*--- Compute source term residuals ---*/
  
  solver_container[MainSolver]->Source_Residual(geometry, solver_container, numerics[SOURCE_FIRST_TERM], numerics[SOURCE_SECOND_TERM], config, iMesh);
  
  /*--- Add viscous and convective residuals, and compute the Dual Time Source term ---*/
  
  if (dual_time)
    solver_container[MainSolver]->SetResidual_DualTime(geometry, solver_container, config, iRKStep, iMesh, RunTime_EqSystem);
  
  /*--- Boundary conditions that depend on other boundaries (they require MPI sincronization)---*/
  
  solver_container[MainSolver]->BC_ActDisk_Boundary(geometry, solver_container, numerics[CONV_BOUND_TERM], config);
  
<<<<<<< HEAD
	/*--- Weak boundary conditions ---*/
	for (iMarker = 0; iMarker < config->GetnMarker_All(); iMarker++) {
		switch (config->GetMarker_All_KindBC(iMarker)) {
			case EULER_WALL:
				solver_container[MainSolver]->BC_Euler_Wall(geometry, solver_container, numerics[CONV_BOUND_TERM], config, iMarker);
				break;
			case INLET_FLOW:
				solver_container[MainSolver]->BC_Inlet(geometry, solver_container, numerics[CONV_BOUND_TERM], numerics[VISC_BOUND_TERM], config, iMarker);
				break;
            case SUPERSONIC_INLET:
				solver_container[MainSolver]->BC_Supersonic_Inlet(geometry, solver_container, numerics[CONV_BOUND_TERM], numerics[VISC_BOUND_TERM], config, iMarker);
            break;
            case OUTLET_FLOW:
				solver_container[MainSolver]->BC_Outlet(geometry, solver_container, numerics[CONV_BOUND_TERM], numerics[VISC_BOUND_TERM], config, iMarker);
				break;
            case RIEMANN_BOUNDARY:
            	if(MainSolver == FLOW_SOL)
            		solver_container[MainSolver]->BC_Riemann(geometry, solver_container, numerics[CONV_BOUND_TERM], numerics[VISC_BOUND_TERM], config, iMarker);
            	else if(MainSolver == TURB_SOL && config->GetKind_Data_Riemann(config->GetMarker_All_TagBound(iMarker))==TOTAL_CONDITIONS_PT)
            		solver_container[MainSolver]->BC_Inlet(geometry, solver_container, numerics[CONV_BOUND_TERM], numerics[VISC_BOUND_TERM], config, iMarker);
            	else if(MainSolver == TURB_SOL && config->GetKind_Data_Riemann(config->GetMarker_All_TagBound(iMarker))==STATIC_PRESSURE)
            		solver_container[MainSolver]->BC_Outlet(geometry, solver_container, numerics[CONV_BOUND_TERM], numerics[VISC_BOUND_TERM], config, iMarker);
            	break;
            case FAR_FIELD:
				solver_container[MainSolver]->BC_Far_Field(geometry, solver_container, numerics[CONV_BOUND_TERM], numerics[VISC_BOUND_TERM], config, iMarker);
				break;
			case SYMMETRY_PLANE:
				solver_container[MainSolver]->BC_Sym_Plane(geometry, solver_container, numerics[CONV_BOUND_TERM], numerics[VISC_BOUND_TERM], config, iMarker);
				break;
=======
  
  /*--- Weak boundary conditions ---*/
  
  for (iMarker = 0; iMarker < config->GetnMarker_All(); iMarker++) {
    switch (config->GetMarker_All_KindBC(iMarker)) {
      case EULER_WALL:
        solver_container[MainSolver]->BC_Euler_Wall(geometry, solver_container, numerics[CONV_BOUND_TERM], config, iMarker);
        break;
      case INLET_FLOW:
        solver_container[MainSolver]->BC_Inlet(geometry, solver_container, numerics[CONV_BOUND_TERM], numerics[VISC_BOUND_TERM], config, iMarker);
        break;
      case SUPERSONIC_INLET:
        solver_container[MainSolver]->BC_Supersonic_Inlet(geometry, solver_container, numerics[CONV_BOUND_TERM], numerics[VISC_BOUND_TERM], config, iMarker);
        break;
      case OUTLET_FLOW:
        solver_container[MainSolver]->BC_Outlet(geometry, solver_container, numerics[CONV_BOUND_TERM], numerics[VISC_BOUND_TERM], config, iMarker);
        break;
      case RIEMANN_BOUNDARY:
        solver_container[MainSolver]->BC_Riemann(geometry, solver_container, numerics[CONV_BOUND_TERM], numerics[VISC_BOUND_TERM], config, iMarker);
        break;
      case FAR_FIELD:
        solver_container[MainSolver]->BC_Far_Field(geometry, solver_container, numerics[CONV_BOUND_TERM], numerics[VISC_BOUND_TERM], config, iMarker);
        break;
      case SYMMETRY_PLANE:
        solver_container[MainSolver]->BC_Sym_Plane(geometry, solver_container, numerics[CONV_BOUND_TERM], numerics[VISC_BOUND_TERM], config, iMarker);
        break;
>>>>>>> 97f38e8a
      case NACELLE_EXHAUST:
        solver_container[MainSolver]->BC_Nacelle_Exhaust(geometry, solver_container, numerics[CONV_BOUND_TERM], numerics[VISC_BOUND_TERM], config, iMarker);
        break;
      case NACELLE_INFLOW:
        solver_container[MainSolver]->BC_Nacelle_Inflow(geometry, solver_container, numerics[CONV_BOUND_TERM], numerics[VISC_BOUND_TERM], config, iMarker);
        break;
      case INTERFACE_BOUNDARY:
        solver_container[MainSolver]->BC_Interface_Boundary(geometry, solver_container, numerics[CONV_BOUND_TERM], config, iMarker);
        break;
      case NEARFIELD_BOUNDARY:
        solver_container[MainSolver]->BC_NearField_Boundary(geometry, solver_container, numerics[CONV_BOUND_TERM], config, iMarker);
        break;
      case ELECTRODE_BOUNDARY:
        solver_container[MainSolver]->BC_Electrode(geometry, solver_container, numerics[CONV_BOUND_TERM], config, iMarker);
        break;
      case DIELEC_BOUNDARY:
        solver_container[MainSolver]->BC_Dielec(geometry, solver_container, numerics[CONV_BOUND_TERM], config, iMarker);
        break;
      case DISPLACEMENT_BOUNDARY:
        solver_container[MainSolver]->BC_Normal_Displacement(geometry, solver_container, numerics[CONV_BOUND_TERM], config, iMarker);
        break;
      case FLOWLOAD_BOUNDARY:
        solver_container[MainSolver]->BC_Flow_Load(geometry, solver_container, numerics[CONV_BOUND_TERM], config, iMarker);
        break;
      case LOAD_BOUNDARY:
        solver_container[MainSolver]->BC_Normal_Load(geometry, solver_container, numerics[CONV_BOUND_TERM], config, iMarker);
        break;
      case PRESSURE_BOUNDARY:
        solver_container[MainSolver]->BC_Pressure(geometry, solver_container, numerics[CONV_BOUND_TERM], config, iMarker);
        break;
      case NEUMANN:
        solver_container[MainSolver]->BC_Neumann(geometry, solver_container, numerics[CONV_BOUND_TERM], config, iMarker);
        break;
    }
  }
  
  /*--- Strong boundary conditions (Navier-Stokes and Dirichlet type BCs) ---*/
  
  for (iMarker = 0; iMarker < config->GetnMarker_All(); iMarker++)
    switch (config->GetMarker_All_KindBC(iMarker)) {
      case ISOTHERMAL:
        solver_container[MainSolver]->BC_Isothermal_Wall(geometry, solver_container, numerics[CONV_BOUND_TERM], numerics[VISC_BOUND_TERM], config, iMarker);
        break;
      case ISOTHERMAL_NONCATALYTIC:
        solver_container[MainSolver]->BC_IsothermalNonCatalytic_Wall(geometry, solver_container, numerics[CONV_BOUND_TERM], numerics[VISC_BOUND_TERM], config, iMarker);
        break;
      case ISOTHERMAL_CATALYTIC:
        solver_container[MainSolver]->BC_IsothermalCatalytic_Wall(geometry, solver_container, numerics[CONV_BOUND_TERM], numerics[VISC_BOUND_TERM], config, iMarker);
        break;
      case HEAT_FLUX:
        solver_container[MainSolver]->BC_HeatFlux_Wall(geometry, solver_container, numerics[CONV_BOUND_TERM], numerics[VISC_BOUND_TERM], config, iMarker);
        break;
      case HEAT_FLUX_NONCATALYTIC:
        solver_container[MainSolver]->BC_HeatFluxNonCatalytic_Wall(geometry, solver_container, numerics[CONV_BOUND_TERM], numerics[VISC_BOUND_TERM], config, iMarker);
        break;
      case HEAT_FLUX_CATALYTIC:
        solver_container[MainSolver]->BC_HeatFluxCatalytic_Wall(geometry, solver_container, numerics[CONV_BOUND_TERM], numerics[VISC_BOUND_TERM], config, iMarker);
        break;
      case DIRICHLET:
        solver_container[MainSolver]->BC_Dirichlet(geometry, solver_container, config, iMarker);
        break;
      case CUSTOM_BOUNDARY:
        solver_container[MainSolver]->BC_Custom(geometry, solver_container, numerics[CONV_BOUND_TERM], config, iMarker);
        break;
    }
  
}

void CIntegration::Adjoint_Setup(CGeometry ***geometry, CSolver ****solver_container, CConfig **config,
                                 unsigned short RunTime_EqSystem, unsigned long Iteration, unsigned short iZone) {
  
	unsigned short iMGLevel;
  
	if ( ( ((RunTime_EqSystem == RUNTIME_ADJFLOW_SYS) ||
          (RunTime_EqSystem == RUNTIME_LINFLOW_SYS)) && (Iteration == 0) ) ){
		for (iMGLevel = 0; iMGLevel <= config[iZone]->GetMGLevels(); iMGLevel++) {
      
			/*--- Set the time step in all the MG levels ---*/
			solver_container[iZone][iMGLevel][FLOW_SOL]->SetTime_Step(geometry[iZone][iMGLevel], solver_container[iZone][iMGLevel], config[iZone], iMGLevel, Iteration);
      
			/*--- Set the force coefficients ---*/
			solver_container[iZone][iMGLevel][FLOW_SOL]->SetTotal_CDrag(solver_container[iZone][MESH_0][FLOW_SOL]->GetTotal_CDrag());
			solver_container[iZone][iMGLevel][FLOW_SOL]->SetTotal_CLift(solver_container[iZone][MESH_0][FLOW_SOL]->GetTotal_CLift());
			solver_container[iZone][iMGLevel][FLOW_SOL]->SetTotal_CT(solver_container[iZone][MESH_0][FLOW_SOL]->GetTotal_CT());
			solver_container[iZone][iMGLevel][FLOW_SOL]->SetTotal_CQ(solver_container[iZone][MESH_0][FLOW_SOL]->GetTotal_CQ());
      
			/*--- Restrict solution and gradients to the coarse levels ---*/
			if (iMGLevel != config[iZone]->GetMGLevels()) {
				SetRestricted_Solution(RUNTIME_FLOW_SYS, solver_container[iZone][iMGLevel], solver_container[iZone][iMGLevel+1],
                               geometry[iZone][iMGLevel], geometry[iZone][iMGLevel+1], config[iZone]);
				SetRestricted_Gradient(RUNTIME_FLOW_SYS, solver_container[iZone][iMGLevel], solver_container[iZone][iMGLevel+1],
                               geometry[iZone][iMGLevel], geometry[iZone][iMGLevel+1], config[iZone]);
			}
      
		}
  } else if ((RunTime_EqSystem == RUNTIME_ADJTNE2_SYS) && (Iteration == 0)) {
    for (iMGLevel = 0; iMGLevel <= config[iZone]->GetMGLevels(); iMGLevel++) {
      
			/*--- Set the time step in all the MG levels ---*/
			solver_container[iZone][iMGLevel][TNE2_SOL]->SetTime_Step(geometry[iZone][iMGLevel],
                                                                solver_container[iZone][iMGLevel],
                                                                config[iZone], iMGLevel, Iteration);
      
			/*--- Set the force coefficients ---*/
			solver_container[iZone][iMGLevel][TNE2_SOL]->SetTotal_CDrag(solver_container[iZone][MESH_0][TNE2_SOL]->GetTotal_CDrag());
			solver_container[iZone][iMGLevel][TNE2_SOL]->SetTotal_CLift(solver_container[iZone][MESH_0][TNE2_SOL]->GetTotal_CLift());
			solver_container[iZone][iMGLevel][TNE2_SOL]->SetTotal_CT(solver_container[iZone][MESH_0][TNE2_SOL]->GetTotal_CT());
			solver_container[iZone][iMGLevel][TNE2_SOL]->SetTotal_CQ(solver_container[iZone][MESH_0][TNE2_SOL]->GetTotal_CQ());
      
			/*--- Restrict solution and gradients to the coarse levels ---*/
			if (iMGLevel != config[iZone]->GetMGLevels()) {
				SetRestricted_Solution(RUNTIME_TNE2_SYS, solver_container[iZone][iMGLevel], solver_container[iZone][iMGLevel+1],
                               geometry[iZone][iMGLevel], geometry[iZone][iMGLevel+1], config[iZone]);
				SetRestricted_Gradient(RUNTIME_TNE2_SYS, solver_container[iZone][iMGLevel], solver_container[iZone][iMGLevel+1],
                               geometry[iZone][iMGLevel], geometry[iZone][iMGLevel+1], config[iZone]);
			}
      
		}
  }
}

void CIntegration::Time_Integration(CGeometry *geometry, CSolver **solver_container, CConfig *config, unsigned short iRKStep,
                                    unsigned short RunTime_EqSystem, unsigned long Iteration) {
	unsigned short MainSolver = config->GetContainerPosition(RunTime_EqSystem);
  
  /*--- Perform the time integration ---*/
  
  switch (config->GetKind_TimeIntScheme()) {
    case (RUNGE_KUTTA_EXPLICIT):
      solver_container[MainSolver]->ExplicitRK_Iteration(geometry, solver_container, config, iRKStep);
      break;
    case (EULER_EXPLICIT):
      solver_container[MainSolver]->ExplicitEuler_Iteration(geometry, solver_container, config);
      break;
    case (EULER_IMPLICIT):
      solver_container[MainSolver]->ImplicitEuler_Iteration(geometry, solver_container, config);
      break;
  }
  
}

void CIntegration::Convergence_Monitoring(CGeometry *geometry, CConfig *config, unsigned long Iteration, double monitor) {
  
  unsigned short iCounter;
  int rank = MASTER_NODE;

#ifdef HAVE_MPI
  int size;
  MPI_Comm_rank(MPI_COMM_WORLD, &rank);
  MPI_Comm_size(MPI_COMM_WORLD, &size);
#endif
  
	bool Already_Converged = Convergence;
	
  /*--- Cauchi based convergence criteria ---*/
  
	if (config->GetConvCriteria() == CAUCHY) {
    
    /*--- Initialize at the fist iteration ---*/
    
		if (Iteration  == 0) {
			Cauchy_Value = 0.0;
			Cauchy_Counter = 0;
			for (iCounter = 0; iCounter < config->GetCauchy_Elems(); iCounter++)
				Cauchy_Serie[iCounter] = 0.0;
		}
    
		Old_Func = New_Func;
		New_Func = monitor;
		Cauchy_Func = fabs(New_Func - Old_Func);
    
		Cauchy_Serie[Cauchy_Counter] = Cauchy_Func;
		Cauchy_Counter++;
    
		if (Cauchy_Counter == config->GetCauchy_Elems()) Cauchy_Counter = 0;
    
		Cauchy_Value = 1;
		if (Iteration  >= config->GetCauchy_Elems()) {
			Cauchy_Value = 0;
			for (iCounter = 0; iCounter < config->GetCauchy_Elems(); iCounter++)
				Cauchy_Value += Cauchy_Serie[iCounter];
		}
    
		if (Cauchy_Value >= config->GetCauchy_Eps()) Convergence = false;
		else Convergence = true;
    
		if (Cauchy_Value >= config->GetCauchy_Eps_OneShot()) Convergence_OneShot = false;
		else Convergence_OneShot = true;
    
		if (Cauchy_Value >= config->GetCauchy_Eps_FullMG()) Convergence_FullMG = false;
		else Convergence_FullMG = true;
	}
  
  /*--- Residual based convergence criteria ---*/
  
  if (config->GetConvCriteria() == RESIDUAL) {
    
    /*--- Compute the initial value ---*/
    
    if (Iteration == config->GetStartConv_Iter() ) InitResidual = monitor;
    if (monitor > InitResidual) InitResidual = monitor;
    
    /*--- Check the convergence ---*/
    
    if (((fabs(InitResidual - monitor) >= config->GetOrderMagResidual()) && (monitor < InitResidual))  ||
        (monitor <= config->GetMinLogResidual())) Convergence = true;
    else Convergence = false;
    
  }
  
  /*--- Do not apply any convergence criteria of the number
   of iterations is less than a particular value ---*/
  
	if (Iteration < config->GetStartConv_Iter()) {
		Convergence = false;
		Convergence_OneShot = false;
		Convergence_FullMG = false;
	}
  
	if (Already_Converged) Convergence = true;
  
  
  /*--- Apply the same convergence criteria to all the processors ---*/
  
#ifdef HAVE_MPI
  
  unsigned short *sbuf_conv = NULL, *rbuf_conv = NULL;
  sbuf_conv = new unsigned short[1]; sbuf_conv[0] = 0;
  rbuf_conv = new unsigned short[1]; rbuf_conv[0] = 0;
  
  /*--- Convergence criteria ---*/
  
  sbuf_conv[0] = Convergence;
  MPI_Reduce(sbuf_conv, rbuf_conv, 1, MPI_UNSIGNED_SHORT, MPI_SUM, MASTER_NODE, MPI_COMM_WORLD);
  MPI_Barrier(MPI_COMM_WORLD);

  /*-- Compute global convergence criteria in the master node --*/
  
  sbuf_conv[0] = 0;
  if (rank == MASTER_NODE) {
    if (rbuf_conv[0] == size) sbuf_conv[0] = 1;
    else sbuf_conv[0] = 0;
  }

  MPI_Bcast(sbuf_conv, 1, MPI_UNSIGNED_SHORT, MASTER_NODE, MPI_COMM_WORLD);
  
  if (sbuf_conv[0] == 1) Convergence = true;
  else Convergence = false;
  
  delete [] sbuf_conv;
  delete [] rbuf_conv;
  
#endif
  
	/*--- Stop the simulation in case a nan appears, do not save the solution ---*/
  
	if (monitor != monitor) {
    
    if (rank == MASTER_NODE)
      cout << "\n !!! Error: NaNs detected in solution. Now exiting... !!! \n" << endl;
    
#ifndef HAVE_MPI
		exit(EXIT_FAILURE);
#else
    MPI_Barrier(MPI_COMM_WORLD);
    MPI_Abort(MPI_COMM_WORLD,1);
#endif
    
	}
  
#ifdef HAVE_MPI
  MPI_Barrier(MPI_COMM_WORLD);
#endif
  
}

void CIntegration::SetDualTime_Solver(CGeometry *geometry, CSolver *solver, CConfig *config) {
	unsigned long iPoint;
  
	for (iPoint = 0; iPoint < geometry->GetnPoint(); iPoint++) {
		solver->node[iPoint]->Set_Solution_time_n1();
		solver->node[iPoint]->Set_Solution_time_n();
    
		geometry->node[iPoint]->SetVolume_nM1();
		geometry->node[iPoint]->SetVolume_n();
    
		/*--- Store old coordinates in case there is grid movement ---*/
		if (config->GetGrid_Movement()) {
			geometry->node[iPoint]->SetCoord_n1();
			geometry->node[iPoint]->SetCoord_n();
		}
	}
  
  /*--- Store old aeroelastic solutions ---*/
  if (config->GetGrid_Movement() && config->GetAeroelastic_Simulation() && geometry->GetFinestMGLevel()) {
    config->SetAeroelastic_n1();
    config->SetAeroelastic_n();
    
    /*--- Also communicate plunge and pitch to the master node. Needed for output in case of parallel run ---*/
#ifdef HAVE_MPI
    double plunge, pitch, *plunge_all = NULL, *pitch_all = NULL;
    unsigned short iMarker, iMarker_Monitoring;
    unsigned long iProcessor, owner, *owner_all = NULL;
    
    string Marker_Tag, Monitoring_Tag;
	int rank, nProcessor;
    
    MPI_Comm_rank(MPI_COMM_WORLD, &rank);
    MPI_Comm_size(MPI_COMM_WORLD, &nProcessor);

    /*--- Only if mater node allocate memory ---*/
    if (rank == MASTER_NODE) {
      plunge_all = new double[nProcessor];
      pitch_all  = new double[nProcessor];
      owner_all  = new unsigned long[nProcessor];
    }
    
    /*--- Find marker and give it's plunge and pitch coordinate to the master node ---*/
    for (iMarker_Monitoring = 0; iMarker_Monitoring < config->GetnMarker_Monitoring(); iMarker_Monitoring++) {
      
      for (iMarker = 0; iMarker < config->GetnMarker_All(); iMarker++) {
        
        Monitoring_Tag = config->GetMarker_Monitoring(iMarker_Monitoring);
        Marker_Tag = config->GetMarker_All_TagBound(iMarker);
        if (Marker_Tag == Monitoring_Tag) { owner = 1; break;
        } else {
          owner = 0;
        }
        
      }
      plunge = config->GetAeroelastic_plunge(iMarker_Monitoring);
      pitch  = config->GetAeroelastic_pitch(iMarker_Monitoring);
      
      /*--- Gather the data on the master node. ---*/
      MPI_Barrier(MPI_COMM_WORLD);
      MPI_Gather(&plunge, 1, MPI_DOUBLE, plunge_all, 1, MPI_DOUBLE, MASTER_NODE, MPI_COMM_WORLD);
      MPI_Gather(&pitch, 1, MPI_DOUBLE, pitch_all, 1, MPI_DOUBLE, MASTER_NODE, MPI_COMM_WORLD);
      MPI_Gather(&owner, 1, MPI_UNSIGNED_LONG, owner_all, 1, MPI_UNSIGNED_LONG, MASTER_NODE, MPI_COMM_WORLD);
      
      /*--- Set plunge and pitch on the master node ---*/
      if (rank == MASTER_NODE) {
        for (iProcessor = 0; iProcessor < nProcessor; iProcessor++) {
          if (owner_all[iProcessor] == 1) {
            config->SetAeroelastic_plunge(iMarker_Monitoring,plunge_all[iProcessor]);
            config->SetAeroelastic_pitch(iMarker_Monitoring,pitch_all[iProcessor]);
            break;
          }
        }
      }
      
    }
    
    if (rank == MASTER_NODE) {
      delete [] plunge_all;
      delete [] pitch_all;
      delete [] owner_all;
    }
#endif
  }
  
}<|MERGE_RESOLUTION|>--- conflicted
+++ resolved
@@ -80,37 +80,6 @@
   
   solver_container[MainSolver]->BC_ActDisk_Boundary(geometry, solver_container, numerics[CONV_BOUND_TERM], config);
   
-<<<<<<< HEAD
-	/*--- Weak boundary conditions ---*/
-	for (iMarker = 0; iMarker < config->GetnMarker_All(); iMarker++) {
-		switch (config->GetMarker_All_KindBC(iMarker)) {
-			case EULER_WALL:
-				solver_container[MainSolver]->BC_Euler_Wall(geometry, solver_container, numerics[CONV_BOUND_TERM], config, iMarker);
-				break;
-			case INLET_FLOW:
-				solver_container[MainSolver]->BC_Inlet(geometry, solver_container, numerics[CONV_BOUND_TERM], numerics[VISC_BOUND_TERM], config, iMarker);
-				break;
-            case SUPERSONIC_INLET:
-				solver_container[MainSolver]->BC_Supersonic_Inlet(geometry, solver_container, numerics[CONV_BOUND_TERM], numerics[VISC_BOUND_TERM], config, iMarker);
-            break;
-            case OUTLET_FLOW:
-				solver_container[MainSolver]->BC_Outlet(geometry, solver_container, numerics[CONV_BOUND_TERM], numerics[VISC_BOUND_TERM], config, iMarker);
-				break;
-            case RIEMANN_BOUNDARY:
-            	if(MainSolver == FLOW_SOL)
-            		solver_container[MainSolver]->BC_Riemann(geometry, solver_container, numerics[CONV_BOUND_TERM], numerics[VISC_BOUND_TERM], config, iMarker);
-            	else if(MainSolver == TURB_SOL && config->GetKind_Data_Riemann(config->GetMarker_All_TagBound(iMarker))==TOTAL_CONDITIONS_PT)
-            		solver_container[MainSolver]->BC_Inlet(geometry, solver_container, numerics[CONV_BOUND_TERM], numerics[VISC_BOUND_TERM], config, iMarker);
-            	else if(MainSolver == TURB_SOL && config->GetKind_Data_Riemann(config->GetMarker_All_TagBound(iMarker))==STATIC_PRESSURE)
-            		solver_container[MainSolver]->BC_Outlet(geometry, solver_container, numerics[CONV_BOUND_TERM], numerics[VISC_BOUND_TERM], config, iMarker);
-            	break;
-            case FAR_FIELD:
-				solver_container[MainSolver]->BC_Far_Field(geometry, solver_container, numerics[CONV_BOUND_TERM], numerics[VISC_BOUND_TERM], config, iMarker);
-				break;
-			case SYMMETRY_PLANE:
-				solver_container[MainSolver]->BC_Sym_Plane(geometry, solver_container, numerics[CONV_BOUND_TERM], numerics[VISC_BOUND_TERM], config, iMarker);
-				break;
-=======
   
   /*--- Weak boundary conditions ---*/
   
@@ -129,15 +98,19 @@
         solver_container[MainSolver]->BC_Outlet(geometry, solver_container, numerics[CONV_BOUND_TERM], numerics[VISC_BOUND_TERM], config, iMarker);
         break;
       case RIEMANN_BOUNDARY:
-        solver_container[MainSolver]->BC_Riemann(geometry, solver_container, numerics[CONV_BOUND_TERM], numerics[VISC_BOUND_TERM], config, iMarker);
-        break;
+      	if(MainSolver == FLOW_SOL)
+      		solver_container[MainSolver]->BC_Riemann(geometry, solver_container, numerics[CONV_BOUND_TERM], numerics[VISC_BOUND_TERM], config, iMarker);
+      	else if(MainSolver == TURB_SOL && config->GetKind_Data_Riemann(config->GetMarker_All_TagBound(iMarker))==TOTAL_CONDITIONS_PT)
+      		solver_container[MainSolver]->BC_Inlet(geometry, solver_container, numerics[CONV_BOUND_TERM], numerics[VISC_BOUND_TERM], config, iMarker);
+      	else if(MainSolver == TURB_SOL && config->GetKind_Data_Riemann(config->GetMarker_All_TagBound(iMarker))==STATIC_PRESSURE)
+      		solver_container[MainSolver]->BC_Outlet(geometry, solver_container, numerics[CONV_BOUND_TERM], numerics[VISC_BOUND_TERM], config, iMarker);
+      	break;
       case FAR_FIELD:
         solver_container[MainSolver]->BC_Far_Field(geometry, solver_container, numerics[CONV_BOUND_TERM], numerics[VISC_BOUND_TERM], config, iMarker);
         break;
       case SYMMETRY_PLANE:
         solver_container[MainSolver]->BC_Sym_Plane(geometry, solver_container, numerics[CONV_BOUND_TERM], numerics[VISC_BOUND_TERM], config, iMarker);
         break;
->>>>>>> 97f38e8a
       case NACELLE_EXHAUST:
         solver_container[MainSolver]->BC_Nacelle_Exhaust(geometry, solver_container, numerics[CONV_BOUND_TERM], numerics[VISC_BOUND_TERM], config, iMarker);
         break;
