/*!
 * fluid_model.cpp
 * \brief Source of the main thermo-physical subroutines of the SU2 solvers.
 * \author S.Vitale, M.Pini, G.Gori, A.Guardone, P.Colonna
 * \version 5.0.0 "Raven"
 *
 * SU2 Lead Developers: Dr. Francisco Palacios (Francisco.D.Palacios@boeing.com).
 *                      Dr. Thomas D. Economon (economon@stanford.edu).
 *
 * SU2 Developers: Prof. Juan J. Alonso's group at Stanford University.
 *                 Prof. Piero Colonna's group at Delft University of Technology.
 *                 Prof. Nicolas R. Gauger's group at Kaiserslautern University of Technology.
 *                 Prof. Alberto Guardone's group at Polytechnic University of Milan.
 *                 Prof. Rafael Palacios' group at Imperial College London.
 *                 Prof. Edwin van der Weide's group at the University of Twente.
 *                 Prof. Vincent Terrapon's group at the University of Liege.
 *
 * Copyright (C) 2012-2017 SU2, the open-source CFD code.
 *
 * SU2 is free software; you can redistribute it and/or
 * modify it under the terms of the GNU Lesser General Public
 * License as published by the Free Software Foundation; either
 * version 2.1 of the License, or (at your option) any later version.
 *
 * SU2 is distributed in the hope that it will be useful,
 * but WITHOUT ANY WARRANTY; without even the implied warranty of
 * MERCHANTABILITY or FITNESS FOR A PARTICULAR PURPOSE. See the GNU
 * Lesser General Public License for more details.
 *
 * You should have received a copy of the GNU Lesser General Public
 * License along with SU2. If not, see <http://www.gnu.org/licenses/>.
 */

#include "../include/fluid_model.hpp"


CFluidModel::CFluidModel(void) {

  /*--- Attributes initialization ---*/

  StaticEnergy = 0.0;
  Entropy = 0.0;
  Density = 0.0;
  Pressure = 0.0;
  SoundSpeed2 = 0.0;
  Temperature = 0.0;
  dPdrho_e = 0.0;
  dPde_rho = 0.0;
  dTdrho_e = 0.0;
  dTde_rho = 0.0;
  Cp       = 0.0;

  LaminarViscosity = NULL;
  ThermalConductivity = NULL;
  Liquid_Prop = NULL;

}

CFluidModel::~CFluidModel(void) {
  if (LaminarViscosity!= NULL) delete LaminarViscosity;
  if (ThermalConductivity!= NULL) delete ThermalConductivity;
  if (Liquid_Prop!= NULL) delete Liquid_Prop;
}

void CFluidModel::SetLaminarViscosityModel (CConfig *config) {
  
  switch (config->GetKind_ViscosityModel()) {
  case CONSTANT_VISCOSITY:
    LaminarViscosity = new CConstantViscosity(config->GetMu_ConstantND());
    break;
  case SUTHERLAND:
    LaminarViscosity = new CSutherland(config->GetMu_RefND(), config->GetMu_Temperature_RefND(), config->GetMu_SND());
    break;
  }
  
}

<<<<<<< HEAD
void CFluidModel::SetThermalConductivityModel (CConfig *config) {
  
  switch (config->GetKind_ConductivityModel()) {
  case CONSTANT_CONDUCTIVITY:
    ThermalConductivity = new CConstantConductivity(config->GetKt_ConstantND());
    break;
  case CONSTANT_PRANDTL:
    ThermalConductivity = new CConstantPrandtl(config->GetPrandtl_Lam());
    break;
  }
  
}

=======
void CFluidModel::SetLaminarViscosityModel (CConfig *config) {

	switch (config->GetKind_ViscosityModel()) {

	case CONSTANT_VISCOSITY:
		LaminarViscosity = new CConstantViscosity( config->GetMu_ConstantND() );
		break;
	case SUTHERLAND:
		LaminarViscosity = new CSutherland(config->GetMu_RefND(), config->GetMu_Temperature_RefND(), config->GetMu_SND());
		break;
	//Presently, it is not possible to connect the FluidProp transport property model to other FluidModels than FluidProp
	//case FLUIDPROP_VISCOSITY:
	//LaminarViscosity = new CFluidPropViscosity();
	//break;
>>>>>>> 35336b56

void CFluidModel::SetLiquidPhaseModel (CConfig *config) {

	switch (config->GetKind_Liquid_Model() ) {
		case WATER:    Liquid_Prop = new CWater(config); break;
		case CO2:      Liquid_Prop = new CCO2  (config); break;
		case R12:      Liquid_Prop = new CR12  (config); break;
		case R22:      Liquid_Prop = new CR22  (config); break;
		default: cout << "No liquid model selected, stop" << endl; exit(EXIT_FAILURE); break;
	}

	if (config->GetKind_Liquid_Model() != WATER) {
		if (config->GetKind_FluidModel() != PR_GAS || config->Get_ConstantGamma() != false) {
			cout << "Warning: reference enthalpy for the selected fluid calculated with non-polytropic PR EoS" << endl;
			cout << "Please check config options FLUID_MODEL and CONSTANT_GAMMA"<< endl;
			cout << endl;
			cout << "Press enter to continue anyway (not-recommended)" << endl;
			getchar();
		}
	}

}

<<<<<<< HEAD

void CFluidModel::SetHeatCapacityModel_Dimensional (CConfig *config) {

    HeatCapacity = new CHeatCapacity_Dimensional(config);
=======
void CFluidModel::SetThermalConductivityModel (CConfig *config) {

	switch (config->GetKind_ConductivityModel()) {

	case CONSTANT_CONDUCTIVITY:
		ThermalConductivity = new CConstantConductivity( config->GetKt_ConstantND() );
		break;
	case CONSTANT_PRANDTL:
		ThermalConductivity = new CConstantPrandtl( config->GetPrandtl_Lam() );
		break;
	//Presently, it is not possible to connect the FluidProp transport property model to other FluidModels than FluidProp
	//case FLUIDPROP_CONDUCTIVITY:
	//ThermalConductivity = new CFluidPropConductivity();
	//break;
>>>>>>> 35336b56

}

void CFluidModel::SetHeatCapacityModel_Dimensionless (CConfig *config) {

    HeatCapacity = new CHeatCapacity_Dimensionless(config);

}

<|MERGE_RESOLUTION|>--- conflicted
+++ resolved
@@ -75,7 +75,6 @@
   
 }
 
-<<<<<<< HEAD
 void CFluidModel::SetThermalConductivityModel (CConfig *config) {
   
   switch (config->GetKind_ConductivityModel()) {
@@ -89,22 +88,6 @@
   
 }
 
-=======
-void CFluidModel::SetLaminarViscosityModel (CConfig *config) {
-
-	switch (config->GetKind_ViscosityModel()) {
-
-	case CONSTANT_VISCOSITY:
-		LaminarViscosity = new CConstantViscosity( config->GetMu_ConstantND() );
-		break;
-	case SUTHERLAND:
-		LaminarViscosity = new CSutherland(config->GetMu_RefND(), config->GetMu_Temperature_RefND(), config->GetMu_SND());
-		break;
-	//Presently, it is not possible to connect the FluidProp transport property model to other FluidModels than FluidProp
-	//case FLUIDPROP_VISCOSITY:
-	//LaminarViscosity = new CFluidPropViscosity();
-	//break;
->>>>>>> 35336b56
 
 void CFluidModel::SetLiquidPhaseModel (CConfig *config) {
 
@@ -116,39 +99,12 @@
 		default: cout << "No liquid model selected, stop" << endl; exit(EXIT_FAILURE); break;
 	}
 
-	if (config->GetKind_Liquid_Model() != WATER) {
-		if (config->GetKind_FluidModel() != PR_GAS || config->Get_ConstantGamma() != false) {
-			cout << "Warning: reference enthalpy for the selected fluid calculated with non-polytropic PR EoS" << endl;
-			cout << "Please check config options FLUID_MODEL and CONSTANT_GAMMA"<< endl;
-			cout << endl;
-			cout << "Press enter to continue anyway (not-recommended)" << endl;
-			getchar();
-		}
-	}
-
 }
 
-<<<<<<< HEAD
 
 void CFluidModel::SetHeatCapacityModel_Dimensional (CConfig *config) {
 
     HeatCapacity = new CHeatCapacity_Dimensional(config);
-=======
-void CFluidModel::SetThermalConductivityModel (CConfig *config) {
-
-	switch (config->GetKind_ConductivityModel()) {
-
-	case CONSTANT_CONDUCTIVITY:
-		ThermalConductivity = new CConstantConductivity( config->GetKt_ConstantND() );
-		break;
-	case CONSTANT_PRANDTL:
-		ThermalConductivity = new CConstantPrandtl( config->GetPrandtl_Lam() );
-		break;
-	//Presently, it is not possible to connect the FluidProp transport property model to other FluidModels than FluidProp
-	//case FLUIDPROP_CONDUCTIVITY:
-	//ThermalConductivity = new CFluidPropConductivity();
-	//break;
->>>>>>> 35336b56
 
 }
 
