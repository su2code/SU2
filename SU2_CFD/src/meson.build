su2_cfd_include = include_directories('./')
su2_cfd_src = files(['definition_structure.cpp',

                     'python_wrapper_structure.cpp',
                     'CMarkerProfileReaderFVM.cpp'])

su2_cfd_src += files(['fluid/CFluidModel.cpp',
                      'fluid/CIdealGas.cpp',
                      'fluid/CPengRobinson.cpp',
                      'fluid/CVanDerWaalsGas.cpp',
                      'fluid/CNEMOGas.cpp',
                      'fluid/CMutationTCLib.cpp',
                      'fluid/CSU2TCLib.cpp',
                      'fluid/CFluidFlamelet.cpp',
                      ])

su2_cfd_src += files(['output/COutputFactory.cpp',
                      'output/CAdjElasticityOutput.cpp',
                      'output/CAdjFlowCompOutput.cpp',
                      'output/CAdjFlowIncOutput.cpp',
                      'output/CAdjHeatOutput.cpp',
                      'output/CBaselineOutput.cpp',
                      'output/CMultizoneOutput.cpp',
                      'output/CElasticityOutput.cpp',
                      'output/CFlowCompOutput.cpp',
                      'output/CFlowCompFEMOutput.cpp',
                      'output/CFVMOutput.cpp',
                      'output/CFlowOutput.cpp',
                      'output/CFlowIncOutput.cpp',
                      'output/CHeatOutput.cpp',
                      'output/CMeshOutput.cpp',
                      'output/CNEMOCompOutput.cpp',
                      'output/output_physics.cpp',
                      'output/COutput.cpp',
                      'output/output_structure_legacy.cpp',
                      'output/filewriter/CParallelDataSorter.cpp',
                      'output/filewriter/CFVMDataSorter.cpp',
                      'output/filewriter/CFEMDataSorter.cpp',
                      'output/filewriter/CSurfaceFEMDataSorter.cpp',
                      'output/filewriter/CSurfaceFVMDataSorter.cpp',
                      'output/filewriter/CParallelFileWriter.cpp',
                      'output/filewriter/CParaviewFileWriter.cpp',
                      'output/filewriter/CParaviewBinaryFileWriter.cpp',
                      'output/filewriter/CTecplotFileWriter.cpp',
                      'output/filewriter/CTecplotBinaryFileWriter.cpp',
                      'output/filewriter/CCSVFileWriter.cpp',
                      'output/filewriter/CSTLFileWriter.cpp',
                      'output/filewriter/CSU2FileWriter.cpp',
                      'output/filewriter/CSU2BinaryFileWriter.cpp',
                      'output/filewriter/CParaviewXMLFileWriter.cpp',
                      'output/filewriter/CParaviewVTMFileWriter.cpp',
                      'output/filewriter/CSU2MeshFileWriter.cpp',
<<<<<<< HEAD
                      'output/tools/CWindowingTools.cpp',
                      ])
=======
                      'output/filewriter/CCGNSFileWriter.cpp',  
                      'output/tools/CWindowingTools.cpp'])
>>>>>>> b1a47bbb

su2_cfd_src += files(['variables/CIncNSVariable.cpp',
                      'variables/CTransLMVariable.cpp',
                      'variables/CAdjEulerVariable.cpp',
                      'variables/CHeatVariable.cpp',
                      'variables/CTurbVariable.cpp',
                      'variables/CScalarVariable.cpp',
                      'variables/CAdjNSVariable.cpp',
                      'variables/CBaselineVariable.cpp',
                      'variables/CDiscAdjFEABoundVariable.cpp',
                      'variables/CDiscAdjMeshBoundVariable.cpp',
                      'variables/CFEABoundVariable.cpp',
                      'variables/CDiscAdjVariable.cpp',
                      'variables/CTurbSAVariable.cpp',
                      'variables/CFEAVariable.cpp',
                      'variables/CMeshVariable.cpp',
                      'variables/CMeshBoundVariable.cpp',
                      'variables/CMeshElement.cpp',
                      'variables/CRadVariable.cpp',
                      'variables/CRadP1Variable.cpp',
                      'variables/CTurbSSTVariable.cpp',
                      'variables/CVariable.cpp',
                      'variables/CNSVariable.cpp',
                      'variables/CAdjTurbVariable.cpp',
                      'variables/CFlowVariable.cpp',
                      'variables/CIncEulerVariable.cpp',
                      'variables/CEulerVariable.cpp',
                      'variables/CNEMOEulerVariable.cpp',
                      'variables/CNEMONSVariable.cpp',
                      'variables/CScalarLegacyVariable.cpp',
                      'variables/CPassiveScalarVariable.cpp',
                      'variables/CFlameletVariable.cpp'])

su2_cfd_src += files(['solvers/CSolverFactory.cpp',
                      'solvers/CAdjEulerSolver.cpp',
                      'solvers/CAdjNSSolver.cpp',
                      'solvers/CAdjTurbSolver.cpp',
                      'solvers/CBaselineSolver.cpp',
                      'solvers/CBaselineSolver_FEM.cpp',
                      'solvers/CDiscAdjFEASolver.cpp',
                      'solvers/CDiscAdjMeshSolver.cpp',
                      'solvers/CRadSolver.cpp',
                      'solvers/CRadP1Solver.cpp',
                      'solvers/CDiscAdjSolver.cpp',
                      'solvers/CEulerSolver.cpp',
                      'solvers/CFEASolver.cpp',
                      'solvers/CFEM_DG_EulerSolver.cpp',
                      'solvers/CFEM_DG_NSSolver.cpp',
                      'solvers/CHeatSolver.cpp',
                      'solvers/CIncEulerSolver.cpp',
                      'solvers/CIncNSSolver.cpp',
                      'solvers/CMeshSolver.cpp',
                      'solvers/CNEMOEulerSolver.cpp',
                      'solvers/CNEMONSSolver.cpp',
                      'solvers/CNSSolver.cpp',
                      'solvers/CSolver.cpp',
                      'solvers/CTemplateSolver.cpp',
                      'solvers/CTransLMSolver.cpp',
                      'solvers/CTurbSolver.cpp',
                      'solvers/CTurbSASolver.cpp',
                      'solvers/CTurbSSTSolver.cpp',
                      'solvers/CScalarLegacySolver.cpp',
                      'solvers/CPassiveScalarSolver.cpp',
                      'solvers/CFlameletSolver.cpp',
                     ])

su2_cfd_src += files(['numerics/CNumerics.cpp',
                      'numerics/template.cpp',
                      'numerics/transition.cpp',
                      'numerics/heat.cpp',
                      'numerics/radiation.cpp',
                      'numerics/flow/convection/roe.cpp',
                      'numerics/flow/convection/fds.cpp',
                      'numerics/flow/convection/fvs.cpp',
                      'numerics/flow/convection/cusp.cpp',
                      'numerics/flow/convection/hllc.cpp',
                      'numerics/flow/convection/ausm_slau.cpp',
                      'numerics/flow/convection/centered.cpp',
                      'numerics/flow/flow_diffusion.cpp',
                      'numerics/flow/flow_sources.cpp',
                      'numerics/NEMO/CNEMONumerics.cpp',
                      'numerics/NEMO/convection/lax.cpp',
                      'numerics/NEMO/convection/roe.cpp',
                      'numerics/NEMO/convection/ausm.cpp',
                      'numerics/NEMO/convection/ausmplusup2.cpp',
                      'numerics/NEMO/convection/ausmpwplus.cpp',
                      'numerics/NEMO/convection/msw.cpp',
                      'numerics/NEMO/NEMO_diffusion.cpp',
                      'numerics/NEMO/NEMO_sources.cpp',
                      'numerics/continuous_adjoint/adj_convection.cpp',
                      'numerics/continuous_adjoint/adj_diffusion.cpp',
                      'numerics/continuous_adjoint/adj_sources.cpp',
                      'numerics/scalar/scalar_convection.cpp',
                      'numerics/scalar/scalar_diffusion.cpp',
                      'numerics/scalar/scalar_sources.cpp',
                      'numerics/turbulent/turb_convection.cpp',
                      'numerics/turbulent/turb_diffusion.cpp',
                      'numerics/turbulent/turb_sources.cpp',
                      'numerics/flamelet/scalarLegacy_convection.cpp',
                      'numerics/flamelet/scalarLegacy_diffusion.cpp',
                      'numerics/flamelet/scalarLegacy_sources.cpp',
                      'numerics/elasticity/CFEAElasticity.cpp',
                      'numerics/elasticity/CFEALinearElasticity.cpp',
                      'numerics/elasticity/CFEANonlinearElasticity.cpp',
                      'numerics/elasticity/nonlinear_models.cpp',
                      'numerics/CLookUpTable.cpp',
                      'numerics/CFileReaderLUT.cpp',
                      'numerics/CTrapezoidalMap.cpp',
                      ])

su2_cfd_src += files(['../include/numerics_simd/CNumericsSIMD.cpp'])

su2_cfd_src += files(['interfaces/CInterface.cpp',
                      'interfaces/cfd/CConservativeVarsInterface.cpp',
                      'interfaces/cfd/CMixingPlaneInterface.cpp',
                      'interfaces/cfd/CSlidingInterface.cpp',
                      'interfaces/cht/CConjugateHeatInterface.cpp',
                      'interfaces/fsi/CDisplacementsInterface.cpp',
                      'interfaces/fsi/CFlowTractionInterface.cpp',
                      'interfaces/fsi/CDiscAdjFlowTractionInterface.cpp'])

su2_cfd_src += files(['drivers/CDriver.cpp',
                      'drivers/CMultizoneDriver.cpp',
                      'drivers/CSinglezoneDriver.cpp',
                      'drivers/CDiscAdjMultizoneDriver.cpp',
                      'drivers/CDiscAdjSinglezoneDriver.cpp',
                      'drivers/CDummyDriver.cpp',
                      ])

su2_cfd_src += files(['integration/CIntegration.cpp',
                      'integration/CIntegrationFactory.cpp',
                      'integration/CSingleGridIntegration.cpp',
                      'integration/CMultiGridIntegration.cpp',
                      'integration/CNewtonIntegration.cpp',
                      'integration/CStructuralIntegration.cpp',
                      'integration/CFEM_DG_Integration.cpp',
                      ])

su2_cfd_src += files(['iteration/CIteration.cpp',
                      'iteration/CIterationFactory.cpp',
                      'iteration/CAdjFluidIteration.cpp',
                      'iteration/CDiscAdjFluidIteration.cpp',
                      'iteration/CDiscAdjHeatIteration.cpp',
                      'iteration/CDiscAdjFEAIteration.cpp',
                      'iteration/CFEAIteration.cpp',
                      'iteration/CFEMFluidIteration.cpp',
                      'iteration/CFluidIteration.cpp',
                      'iteration/CHeatIteration.cpp',
                      'iteration/CTurboIteration.cpp'])

su2_cfd_src += files(['limiters/CLimiterDetails.cpp'])

if get_option('enable-normal')
  su2_cfd_lib = static_library('SU2core',
                               su2_cfd_src,
                               install : false,
		               dependencies : [su2_deps, common_dep],
		               cpp_args:  [default_warning_flags, su2_cpp_args])
  su2_cfd_dep = declare_dependency(link_with: su2_cfd_lib,
                                   include_directories: su2_cfd_include)
  su2_cfd = executable('SU2_CFD',
                       'SU2_CFD.cpp',
                       install : true,
                       dependencies : [su2_cfd_dep, su2_deps, common_dep],
                       cpp_args:  ['-fPIC'] + [default_warning_flags, su2_cpp_args])
endif

if get_option('enable-autodiff')
  su2_cfd_lib_ad = static_library('SU2core_AD',
                               su2_cfd_src,
                               install : false,
		               dependencies : [su2_deps, codi_dep, commonAD_dep],
                               cpp_args: [default_warning_flags, su2_cpp_args, codi_rev_args])
  su2_cfd_dep_ad = declare_dependency(link_with: su2_cfd_lib_ad,
                                   include_directories: su2_cfd_include)
  su2_cfd_ad = executable('SU2_CFD_AD',
                          'SU2_CFD.cpp',
                          install : true,
                          dependencies : [su2_cfd_dep_ad, su2_deps, codi_dep, commonAD_dep],
                          cpp_args: ['-fPIC'] + [default_warning_flags, su2_cpp_args, codi_rev_args])
endif

if get_option('enable-directdiff')
  su2_cfd_lib_dd = static_library('SU2core_DIRECTDIFF',
                               su2_cfd_src,
                               install : false,
		               dependencies : [su2_deps, codi_dep, commonDD_dep],
                               cpp_args: [default_warning_flags, su2_cpp_args, codi_for_args])
  su2_cfd_dep_dd = declare_dependency(link_with: su2_cfd_lib_dd,
                                   include_directories: su2_cfd_include)
  su2_cfd_dd = executable('SU2_CFD_DIRECTDIFF',
                          'SU2_CFD.cpp',
                          install : true,
                          dependencies : [su2_cfd_dep_dd, su2_deps, codi_dep, commonDD_dep],
                          cpp_args: ['-fPIC'] + [default_warning_flags, su2_cpp_args, codi_for_args])
endif
<|MERGE_RESOLUTION|>--- conflicted
+++ resolved
@@ -1,6 +1,5 @@
 su2_cfd_include = include_directories('./')
 su2_cfd_src = files(['definition_structure.cpp',
-
                      'python_wrapper_structure.cpp',
                      'CMarkerProfileReaderFVM.cpp'])
 
@@ -11,8 +10,7 @@
                       'fluid/CNEMOGas.cpp',
                       'fluid/CMutationTCLib.cpp',
                       'fluid/CSU2TCLib.cpp',
-                      'fluid/CFluidFlamelet.cpp',
-                      ])
+                      'fluid/CFluidFlamelet.cpp'])
 
 su2_cfd_src += files(['output/COutputFactory.cpp',
                       'output/CAdjElasticityOutput.cpp',
@@ -50,13 +48,8 @@
                       'output/filewriter/CParaviewXMLFileWriter.cpp',
                       'output/filewriter/CParaviewVTMFileWriter.cpp',
                       'output/filewriter/CSU2MeshFileWriter.cpp',
-<<<<<<< HEAD
-                      'output/tools/CWindowingTools.cpp',
-                      ])
-=======
-                      'output/filewriter/CCGNSFileWriter.cpp',  
+                      'output/filewriter/CCGNSFileWriter.cpp',
                       'output/tools/CWindowingTools.cpp'])
->>>>>>> b1a47bbb
 
 su2_cfd_src += files(['variables/CIncNSVariable.cpp',
                       'variables/CTransLMVariable.cpp',
@@ -120,8 +113,7 @@
                       'solvers/CTurbSSTSolver.cpp',
                       'solvers/CScalarLegacySolver.cpp',
                       'solvers/CPassiveScalarSolver.cpp',
-                      'solvers/CFlameletSolver.cpp',
-                     ])
+                      'solvers/CFlameletSolver.cpp'])
 
 su2_cfd_src += files(['numerics/CNumerics.cpp',
                       'numerics/template.cpp',
@@ -164,8 +156,7 @@
                       'numerics/elasticity/nonlinear_models.cpp',
                       'numerics/CLookUpTable.cpp',
                       'numerics/CFileReaderLUT.cpp',
-                      'numerics/CTrapezoidalMap.cpp',
-                      ])
+                      'numerics/CTrapezoidalMap.cpp'])
 
 su2_cfd_src += files(['../include/numerics_simd/CNumericsSIMD.cpp'])
 
@@ -183,8 +174,7 @@
                       'drivers/CSinglezoneDriver.cpp',
                       'drivers/CDiscAdjMultizoneDriver.cpp',
                       'drivers/CDiscAdjSinglezoneDriver.cpp',
-                      'drivers/CDummyDriver.cpp',
-                      ])
+                      'drivers/CDummyDriver.cpp'])
 
 su2_cfd_src += files(['integration/CIntegration.cpp',
                       'integration/CIntegrationFactory.cpp',
@@ -192,8 +182,7 @@
                       'integration/CMultiGridIntegration.cpp',
                       'integration/CNewtonIntegration.cpp',
                       'integration/CStructuralIntegration.cpp',
-                      'integration/CFEM_DG_Integration.cpp',
-                      ])
+                      'integration/CFEM_DG_Integration.cpp'])
 
 su2_cfd_src += files(['iteration/CIteration.cpp',
                       'iteration/CIterationFactory.cpp',
