--- conflicted
+++ resolved
@@ -4684,7 +4684,6 @@
   /*--- Get projected flux tensor ---*/
 
   bool QCR = config->GetQCR();
-<<<<<<< HEAD
   if (config->GetUsing_UQ()){
     SetReynoldsStressMatrix(Mean_turb_ke);
     SetPerturbedRSM(Mean_turb_ke, config);
@@ -4694,13 +4693,8 @@
   }
 
   else {
-    GetViscousProjFlux(Mean_PrimVar, Mean_GradPrimVar, Mean_turb_ke, Normal, Mean_Laminar_Viscosity, Mean_Eddy_Viscosity,QCR);
-  }
-=======
-    
-  GetViscousProjFlux(Mean_PrimVar, Mean_GradPrimVar, Mean_turb_ke, Normal, Mean_Laminar_Viscosity, Mean_Eddy_Viscosity, Mean_TauWall, QCR);
-  
->>>>>>> da96d8ee
+    GetViscousProjFlux(Mean_PrimVar, Mean_GradPrimVar, Mean_turb_ke, Normal, Mean_Laminar_Viscosity, Mean_Eddy_Viscosity, Mean_TauWall,QCR);
+  }
   /*--- Save residual value ---*/
   
   for (iVar = 0; iVar < nVar; iVar++)
@@ -4729,137 +4723,6 @@
   AD::EndPreacc();
   
 }
-
-<<<<<<< HEAD
-//CGeneralAvgGradCorrected_Flow::CGeneralAvgGradCorrected_Flow(unsigned short val_nDim, unsigned short val_nVar, CConfig *config) : CNumerics(val_nDim, val_nVar, config) {
-//
-//  implicit = (config->GetKind_TimeIntScheme_Flow() == EULER_IMPLICIT);
-//
-//  /*--- Compressible flow, primitive variables nDim+3, (T, vx, vy, vz, P, rho) ---*/
-//  PrimVar_i = new su2double [nDim+3];
-//  PrimVar_j = new su2double [nDim+3];
-//  Mean_PrimVar = new su2double [nDim+3];
-//  Mean_SecVar = new su2double [8];
-//
-//  /*--- Compressible flow, primitive gradient variables nDim+1, (T, vx, vy, vz) ---*/
-//  Proj_Mean_GradPrimVar_Edge = new su2double [nDim+1];
-//  Mean_GradPrimVar = new su2double* [nDim+1];
-//  for (iVar = 0; iVar < nDim+1; iVar++)
-//    Mean_GradPrimVar[iVar] = new su2double [nDim];
-//
-//  Edge_Vector = new su2double [nDim];
-//
-//}
-//
-//CGeneralAvgGradCorrected_Flow::~CGeneralAvgGradCorrected_Flow(void) {
-//
-//  delete [] PrimVar_i;
-//  delete [] PrimVar_j;
-//  delete [] Mean_PrimVar;
-//  delete [] Mean_SecVar;
-//  delete [] Proj_Mean_GradPrimVar_Edge;
-//  delete [] Edge_Vector;
-//
-//  for (iVar = 0; iVar < nDim+1; iVar++)
-//    delete [] Mean_GradPrimVar[iVar];
-//  delete [] Mean_GradPrimVar;
-//
-//}
-//
-//void CGeneralAvgGradCorrected_Flow::ComputeResidual(su2double *val_residual, su2double **val_Jacobian_i, su2double **val_Jacobian_j, CConfig *config) {
-//
-//  /*--- Normalized normal vector ---*/
-//
-//  Area = 0.0;
-//  for (iDim = 0; iDim < nDim; iDim++)
-//    Area += Normal[iDim]*Normal[iDim];
-//  Area = sqrt(Area);
-//
-//  for (iDim = 0; iDim < nDim; iDim++)
-//    UnitNormal[iDim] = Normal[iDim]/Area;
-//
-//  /*--- Compute vector going from iPoint to jPoint ---*/
-//
-//  dist_ij_2 = 0.0;
-//  for (iDim = 0; iDim < nDim; iDim++) {
-//    Edge_Vector[iDim] = Coord_j[iDim]-Coord_i[iDim];
-//    dist_ij_2 += Edge_Vector[iDim]*Edge_Vector[iDim];
-//  }
-//
-//  /*--- Laminar and Eddy viscosity ---*/
-//
-//  Laminar_Viscosity_i = V_i[nDim+5];  Laminar_Viscosity_j = V_j[nDim+5];
-//  Eddy_Viscosity_i = V_i[nDim+6];     Eddy_Viscosity_j = V_j[nDim+6];
-//  Thermal_Conductivity_i = V_i[nDim+7]; Thermal_Conductivity_j = V_j[nDim+7];
-//  Cp_i = V_i[nDim+8]; Cp_j = V_j[nDim+8];
-//
-//  for (iVar = 0; iVar < nDim+3; iVar++) {
-//    PrimVar_i[iVar] = V_i[iVar];
-//    PrimVar_j[iVar] = V_j[iVar];
-//    Mean_PrimVar[iVar] = 0.5*(PrimVar_i[iVar]+PrimVar_j[iVar]);
-//  }
-//
-//  /*--- Secondary variables ---*/
-//  for (iVar = 0; iVar < 8; iVar++) {
-//    Mean_SecVar[iVar] = 0.5*(S_i[iVar]+S_j[iVar]);
-//  }
-//
-//  /*--- Mean Viscosities and turbulent kinetic energy ---*/
-//
-//  Mean_Laminar_Viscosity    = 0.5*(Laminar_Viscosity_i + Laminar_Viscosity_j);
-//  Mean_Eddy_Viscosity       = 0.5*(Eddy_Viscosity_i + Eddy_Viscosity_j);
-//  Mean_turb_ke              = 0.5*(turb_ke_i + turb_ke_j);
-//  Mean_Thermal_Conductivity = 0.5*(Thermal_Conductivity_i + Thermal_Conductivity_j);
-//  Mean_Cp                   = 0.5*(Cp_i + Cp_j);
-//
-//  /*--- Projection of the mean gradient in the direction of the edge ---*/
-//
-//  for (iVar = 0; iVar < nDim+1; iVar++) {
-//    Proj_Mean_GradPrimVar_Edge[iVar] = 0.0;
-//    for (iDim = 0; iDim < nDim; iDim++) {
-//      Mean_GradPrimVar[iVar][iDim] = 0.5*(PrimVar_Grad_i[iVar][iDim] + PrimVar_Grad_j[iVar][iDim]);
-//      Proj_Mean_GradPrimVar_Edge[iVar] += Mean_GradPrimVar[iVar][iDim]*Edge_Vector[iDim];
-//    }
-//    if (dist_ij_2 != 0.0) {
-//      for (iDim = 0; iDim < nDim; iDim++) {
-//        Mean_GradPrimVar[iVar][iDim] -= (Proj_Mean_GradPrimVar_Edge[iVar] -
-//                                         (PrimVar_j[iVar]-PrimVar_i[iVar]))*Edge_Vector[iDim] / dist_ij_2;
-//      }
-//    }
-//  }
-//
-//  /*--- Get projected flux tensor ---*/
-//
-//  GetViscousProjFlux( Mean_PrimVar, Mean_GradPrimVar, Mean_turb_ke, Normal, Mean_Laminar_Viscosity, Mean_Eddy_Viscosity,
-//                  Mean_Thermal_Conductivity, Mean_Cp );
-//
-//  /*--- Save residual value ---*/
-//
-//  for (iVar = 0; iVar < nVar; iVar++)
-//    val_residual[iVar] = Proj_Flux_Tensor[iVar];
-//
-//  /*--- Compute the implicit part ---*/
-//
-//  if (implicit) {
-//
-//    if (dist_ij_2 == 0.0) {
-//      for (iVar = 0; iVar < nVar; iVar++) {
-//        for (jVar = 0; jVar < nVar; jVar++) {
-//          val_Jacobian_i[iVar][jVar] = 0.0;
-//          val_Jacobian_j[iVar][jVar] = 0.0;
-//        }
-//      }
-//    }
-//    else {
-////    GetViscousProjJacs(Mean_PrimVar, Mean_Laminar_Viscosity, Mean_Eddy_Viscosity,
-////        sqrt(dist_ij_2), UnitNormal, Area, Proj_Flux_Tensor, val_Jacobian_i, val_Jacobian_j);
-//        GetViscousProjJacs(Mean_PrimVar, Mean_GradPrimVar, Mean_SecVar, Mean_Laminar_Viscosity, Mean_Eddy_Viscosity, Mean_Thermal_Conductivity, Mean_Cp,
-//                sqrt(dist_ij_2), UnitNormal, Area, Proj_Flux_Tensor, val_Jacobian_i, val_Jacobian_j);
-//    }
-//
-//  }
-//
-//}
 
 void CAvgGradCorrected_Flow::GetMeanRateOfStrainMatrix(su2double **S_ij)
 {
@@ -5084,8 +4947,6 @@
 
 }
 
-=======
->>>>>>> da96d8ee
 CGeneralAvgGradCorrected_Flow::CGeneralAvgGradCorrected_Flow(unsigned short val_nDim, unsigned short val_nVar, CConfig *config) : CNumerics(val_nDim, val_nVar, config) {
   
   implicit = (config->GetKind_TimeIntScheme_Flow() == EULER_IMPLICIT);
