/*!
 * \file driver_structure.cpp
 * \brief The main subroutines for driving single or multi-zone problems.
 * \author T. Economon, H. Kline, R. Sanchez
 * \version 4.3.0 "Cardinal"
 *
 * SU2 Lead Developers: Dr. Francisco Palacios (Francisco.D.Palacios@boeing.com).
 *                      Dr. Thomas D. Economon (economon@stanford.edu).
 *
 * SU2 Developers: Prof. Juan J. Alonso's group at Stanford University.
 *                 Prof. Piero Colonna's group at Delft University of Technology.
 *                 Prof. Nicolas R. Gauger's group at Kaiserslautern University of Technology.
 *                 Prof. Alberto Guardone's group at Polytechnic University of Milan.
 *                 Prof. Rafael Palacios' group at Imperial College London.
 *                 Prof. Edwin van der Weide's group at the University of Twente.
 *                 Prof. Vincent Terrapon's group at the University of Liege.
 *
 * Copyright (C) 2012-2016 SU2, the open-source CFD code.
 *
 * SU2 is free software; you can redistribute it and/or
 * modify it under the terms of the GNU Lesser General Public
 * License as published by the Free Software Foundation; either
 * version 2.1 of the License, or (at your option) any later version.
 *
 * SU2 is distributed in the hope that it will be useful,
 * but WITHOUT ANY WARRANTY; without even the implied warranty of
 * MERCHANTABILITY or FITNESS FOR A PARTICULAR PURPOSE. See the GNU
 * Lesser General Public License for more details.
 *
 * You should have received a copy of the GNU Lesser General Public
 * License along with SU2. If not, see <http://www.gnu.org/licenses/>.
 */

#include "../include/driver_structure.hpp"
#include "../include/definition_structure.hpp"

CDriver::CDriver(char* confFile,
                 unsigned short val_nZone,
                 unsigned short val_nDim):config_file_name(confFile), StartTime(0.0), StopTime(0.0), UsedTime(0.0), ExtIter(0), nZone(val_nZone), nDim(val_nDim), StopCalc(false), fsi(false) {
  

  unsigned short jZone, iSol;

  int rank = MASTER_NODE;
#ifdef HAVE_MPI
  MPI_Comm_rank(MPI_COMM_WORLD, &rank);
#endif

    /*--- Create pointers to all of the classes that may be used throughout
   the SU2_CFD code. In general, the pointers are instantiated down a
   heirarchy over all zones, multigrid levels, equation sets, and equation
   terms as described in the comments below. ---*/

  iteration_container           = NULL;
  output                        = NULL;
  integration_container         = NULL;
  geometry_container            = NULL;
  solver_container              = NULL;
  numerics_container            = NULL;
  config_container              = NULL;
  surface_movement              = NULL;
  grid_movement                 = NULL;
  FFDBox                        = NULL;
  interpolator_container        = NULL;
  transfer_container            = NULL;

  /*--- Definition and of the containers for all possible zones. ---*/

  iteration_container    = new CIteration*[nZone];
  solver_container       = new CSolver***[nZone];
  integration_container  = new CIntegration**[nZone];
  numerics_container     = new CNumerics****[nZone];
  config_container       = new CConfig*[nZone];
  geometry_container     = new CGeometry**[nZone];
  surface_movement       = new CSurfaceMovement*[nZone];
  grid_movement          = new CVolumetricMovement*[nZone];
  FFDBox                 = new CFreeFormDefBox**[nZone];
  interpolator_container = new CInterpolator**[nZone];
  transfer_container     = new CTransfer**[nZone];

  for (iZone = 0; iZone < nZone; iZone++) {
    solver_container[iZone]       = NULL;
    integration_container[iZone]  = NULL;
    numerics_container[iZone]     = NULL;
    config_container[iZone]       = NULL;
    geometry_container[iZone]     = NULL;
    surface_movement[iZone]       = NULL;
    grid_movement[iZone]          = NULL;
    FFDBox[iZone]                 = NULL;
    interpolator_container[iZone] = NULL;
    transfer_container[iZone]     = NULL;
  }
  
  /*--- Loop over all zones to initialize the various classes. In most
   cases, nZone is equal to one. This represents the solution of a partial
   differential equation on a single block, unstructured mesh. ---*/

  for (iZone = 0; iZone < nZone; iZone++) {

    /*--- Definition of the configuration option class for all zones. In this
     constructor, the input configuration file is parsed and all options are
     read and stored. ---*/

    config_container[iZone] = new CConfig(config_file_name, SU2_CFD, iZone, nZone, nDim, VERB_HIGH);

    /*--- Definition of the geometry class to store the primal grid in the
     partitioning process. ---*/

    CGeometry *geometry_aux = NULL;

    /*--- All ranks process the grid and call ParMETIS for partitioning ---*/

    geometry_aux = new CPhysicalGeometry(config_container[iZone], iZone, nZone);

    /*--- Color the initial grid and set the send-receive domains (ParMETIS) ---*/

    geometry_aux->SetColorGrid_Parallel(config_container[iZone]);

    /*--- Allocate the memory of the current domain, and divide the grid
     between the ranks. ---*/

    geometry_container[iZone] = new CGeometry *[config_container[iZone]->GetnMGLevels()+1];
    geometry_container[iZone][MESH_0] = new CPhysicalGeometry(geometry_aux, config_container[iZone]);

    /*--- Deallocate the memory of geometry_aux ---*/

    delete geometry_aux;

    /*--- Add the Send/Receive boundaries ---*/

    geometry_container[iZone][MESH_0]->SetSendReceive(config_container[iZone]);

    /*--- Add the Send/Receive boundaries ---*/

    geometry_container[iZone][MESH_0]->SetBoundaries(config_container[iZone]);

  }

  /*--- Preprocessing of the geometry for all zones. In this routine, the edge-
   based data structure is constructed, i.e. node and cell neighbors are
   identified and linked, face areas and volumes of the dual mesh cells are
   computed, and the multigrid levels are created using an agglomeration procedure. ---*/

    if (rank == MASTER_NODE)
    cout << endl <<"------------------------- Geometry Preprocessing ------------------------" << endl;

    Geometrical_Preprocessing();

    for (iZone = 0; iZone < nZone; iZone++) {

    /*--- Computation of wall distances for turbulence modeling ---*/

    if (rank == MASTER_NODE)
      cout << "Computing wall distances." << endl;

    if ((config_container[iZone]->GetKind_Solver() == RANS) ||
        (config_container[iZone]->GetKind_Solver() == ADJ_RANS) ||
        (config_container[iZone]->GetKind_Solver() == DISC_ADJ_RANS))
      geometry_container[iZone][MESH_0]->ComputeWall_Distance(config_container[iZone]);

    /*--- Computation of positive surface area in the z-plane which is used for
     the calculation of force coefficient (non-dimensionalization). ---*/

    geometry_container[iZone][MESH_0]->SetPositive_ZArea(config_container[iZone]);
      
    /*--- Set the near-field, interface and actuator disk boundary conditions, if necessary. ---*/

    for (iMesh = 0; iMesh <= config_container[iZone]->GetnMGLevels(); iMesh++) {
      geometry_container[iZone][iMesh]->MatchNearField(config_container[iZone]);
      geometry_container[iZone][iMesh]->MatchInterface(config_container[iZone]);
      geometry_container[iZone][iMesh]->MatchActuator_Disk(config_container[iZone]);
    }

  }

  /*--- If activated by the compile directive, perform a partition analysis. ---*/
#if PARTITION
  Partition_Analysis(geometry_container[ZONE_0][MESH_0], config_container[ZONE_0]);
#endif

  /*--- Output some information about the driver that has been instantiated for the problem. ---*/

  if (rank == MASTER_NODE)
    cout << endl <<"------------------------- Driver information --------------------------" << endl;

  fsi = config_container[ZONE_0]->GetFSI_Simulation();
<<<<<<< HEAD
  mixingplane = config_container[ZONE_0]->GetBoolMixingPlaneInterface();
  if(nZone == SINGLE_ZONE){
    if (rank == MASTER_NODE) cout << "A single zone driver has been instantiated." << endl;
=======

  if ( (config_container[ZONE_0]->GetKind_Solver() == FEM_ELASTICITY || config_container[ZONE_0]->GetKind_Solver() == POISSON_EQUATION || config_container[ZONE_0]->GetKind_Solver() == WAVE_EQUATION || config_container[ZONE_0]->GetKind_Solver() == HEAT_EQUATION) ) {
    if (rank == MASTER_NODE) cout << "A General driver has been instantiated." << endl;
>>>>>>> fadd7a29
  }
  else if (config_container[ZONE_0]->GetUnsteady_Simulation() == HARMONIC_BALANCE) {
    if (rank == MASTER_NODE) cout << "A Harmonic Balance driver has been instantiated." << endl;
  }
  else if (nZone == 2 && fsi) {
    if (rank == MASTER_NODE) cout << "A Fluid-Structure Interaction driver has been instantiated." << endl;
  }
  else {
    if (rank == MASTER_NODE) cout << "A Fluid driver has been instantiated." << endl;
  }
  
  for (iZone = 0; iZone < nZone; iZone++) {
    
    /*--- Instantiate the type of physics iteration to be executed within each zone. For
     example, one can execute the same physics across multiple zones (mixing plane),
     different physics in different zones (fluid-structure interaction), or couple multiple
     systems tightly within a single zone by creating a new iteration class (e.g., RANS). ---*/
    if (rank == MASTER_NODE) {
      cout << endl <<"------------------------ Iteration Preprocessing ------------------------" << endl;
    }
    Iteration_Preprocessing();
    
    /*--- Definition of the solver class: solver_container[#ZONES][#MG_GRIDS][#EQ_SYSTEMS].
     The solver classes are specific to a particular set of governing equations,
     and they contain the subroutines with instructions for computing each spatial
     term of the PDE, i.e. loops over the edges to compute convective and viscous
     fluxes, loops over the nodes to compute source terms, and routines for
     imposing various boundary condition type for the PDE. ---*/
    if (rank == MASTER_NODE)
      cout << endl <<"------------------------- Solver Preprocessing --------------------------" << endl;
    
    solver_container[iZone] = new CSolver** [config_container[iZone]->GetnMGLevels()+1];
    for (iMesh = 0; iMesh <= config_container[iZone]->GetnMGLevels(); iMesh++)
      solver_container[iZone][iMesh] = NULL;
    
    for (iMesh = 0; iMesh <= config_container[iZone]->GetnMGLevels(); iMesh++) {
      solver_container[iZone][iMesh] = new CSolver* [MAX_SOLS];
      for (iSol = 0; iSol < MAX_SOLS; iSol++)
        solver_container[iZone][iMesh][iSol] = NULL;
    }
    Solver_Preprocessing(solver_container[iZone], geometry_container[iZone],
                         config_container[iZone]);
    
    
    if (rank == MASTER_NODE)
      cout << endl <<"----------------- Integration and Numerics Preprocessing ----------------" << endl;
    
    /*--- Definition of the integration class: integration_container[#ZONES][#EQ_SYSTEMS].
     The integration class orchestrates the execution of the spatial integration
     subroutines contained in the solver class (including multigrid) for computing
     the residual at each node, R(U) and then integrates the equations to a
     steady state or time-accurately. ---*/
    
    integration_container[iZone] = new CIntegration*[MAX_SOLS];
    Integration_Preprocessing(integration_container[iZone], geometry_container[iZone],
                              config_container[iZone]);
    
    
    if (rank == MASTER_NODE) cout << "Integration Preprocessing." << endl;
    
    /*--- Definition of the numerical method class:
     numerics_container[#ZONES][#MG_GRIDS][#EQ_SYSTEMS][#EQ_TERMS].
     The numerics class contains the implementation of the numerical methods for
     evaluating convective or viscous fluxes between any two nodes in the edge-based
     data structure (centered, upwind, galerkin), as well as any source terms
     (piecewise constant reconstruction) evaluated in each dual mesh volume. ---*/
    
    numerics_container[iZone] = new CNumerics***[config_container[iZone]->GetnMGLevels()+1];
    Numerics_Preprocessing(numerics_container[iZone], solver_container[iZone],
                           geometry_container[iZone], config_container[iZone]);
    
    if (rank == MASTER_NODE) cout << "Numerics Preprocessing." << endl;
    
  }
  
	/*--- Definition of the interface and transfer conditions between different zones.
	 *--- The transfer container is defined for zones paired one to one.
	 *--- This only works for a multizone FSI or MixingPlane problem (nZone > 1).
	 *--- Also, at the moment this capability is limited to two zones (nZone < 3).
	 *--- This will change in the future. ---*/


<<<<<<< HEAD

  if ((rank == MASTER_NODE) && (fsi || mixingplane))
=======

  /*--- Definition of the interface and transfer conditions between different zones.
   *--- The transfer container is defined for zones paired one to one.
   *--- This only works for a multizone FSI problem (nZone > 1).
   *--- Also, at the moment this capability is limited to two zones (nZone < 3).
   *--- This will change in the future. ---*/

  if ((rank == MASTER_NODE) && nZone > 1)
>>>>>>> fadd7a29
    cout << endl <<"------------------- Multizone Interface Preprocessing -------------------" << endl;

  if ( nZone > 1 ) {
    for (iZone = 0; iZone < nZone; iZone++){
      transfer_container[iZone] = new CTransfer*[nZone];
      interpolator_container[iZone] = new CInterpolator*[nZone];
      for (jZone = 0; jZone < nZone; jZone++){
        transfer_container[iZone][jZone]     = NULL;
        interpolator_container[iZone][jZone] = NULL;
      }
    }
<<<<<<< HEAD
  }

  if  ((nZone > 1) && (fsi || mixingplane)) {
=======
    
>>>>>>> fadd7a29
    Interface_Preprocessing();
  }

	/*--- Instantiate the geometry movement classes for the solution of unsteady
   flows on dynamic meshes, including rigid mesh transformations, dynamically
   deforming meshes, and preprocessing of harmonic balance. ---*/

  for (iZone = 0; iZone < nZone; iZone++) {

    if (config_container[iZone]->GetGrid_Movement() ||
        (config_container[iZone]->GetDirectDiff() == D_DESIGN)) {
      if (rank == MASTER_NODE)
        cout << "Setting dynamic mesh structure." << endl;
      grid_movement[iZone] = new CVolumetricMovement(geometry_container[iZone][MESH_0], config_container[iZone]);
      FFDBox[iZone] = new CFreeFormDefBox*[MAX_NUMBER_FFD];
      surface_movement[iZone] = new CSurfaceMovement();
      surface_movement[iZone]->CopyBoundary(geometry_container[iZone][MESH_0], config_container[iZone]);
      if (config_container[iZone]->GetUnsteady_Simulation() == HARMONIC_BALANCE)
        iteration_container[iZone]->SetGrid_Movement(geometry_container, surface_movement, grid_movement, FFDBox, solver_container, config_container, iZone, 0, 0);
    }

    if (config_container[iZone]->GetDirectDiff() == D_DESIGN) {
      if (rank == MASTER_NODE)
        cout << "Setting surface/volume derivatives." << endl;

      /*--- Set the surface derivatives, i.e. the derivative of the surface mesh nodes with respect to the design variables ---*/

      surface_movement[iZone]->SetSurface_Derivative(geometry_container[iZone][MESH_0],config_container[iZone]);

      /*--- Call the volume deformation routine with derivative mode enabled.
       This computes the derivative of the volume mesh with respect to the surface nodes ---*/

      grid_movement[iZone]->SetVolume_Deformation(geometry_container[iZone][MESH_0],config_container[iZone], true, true);

      /*--- Update the multi-grid structure to propagate the derivative information to the coarser levels ---*/

      geometry_container[iZone][MESH_0]->UpdateGeometry(geometry_container[iZone],config_container[iZone]);

      /*--- Set the derivative of the wall-distance with respect to the surface nodes ---*/

      if ( (config_container[iZone]->GetKind_Solver() == RANS) ||
          (config_container[iZone]->GetKind_Solver() == ADJ_RANS) ||
          (config_container[iZone]->GetKind_Solver() == DISC_ADJ_RANS))
        geometry_container[iZone][MESH_0]->ComputeWall_Distance(config_container[iZone]);
    }
<<<<<<< HEAD

  }

  /*--- Coupling between zones (limited to two zones at the moment) ---*/

  if ((nZone == 2) && !(fsi)) {
    if (rank == MASTER_NODE)
      cout << endl <<"--------------------- Setting Coupling Between Zones --------------------" << endl;
    geometry_container[ZONE_0][MESH_0]->MatchZone(config_container[ZONE_0], geometry_container[ZONE_1][MESH_0],
                                                  config_container[ZONE_1], ZONE_0, nZone);
    geometry_container[ZONE_1][MESH_0]->MatchZone(config_container[ZONE_1], geometry_container[ZONE_0][MESH_0],
                                                  config_container[ZONE_0], ZONE_1, nZone);
=======
>>>>>>> fadd7a29
  }

  /*--- Definition of the output class (one for all zones). The output class
   manages the writing of all restart, volume solution, surface solution,
   surface comma-separated value, and convergence history files (both in serial
   and in parallel). ---*/

  output = new COutput(config_container[ZONE_0]);

  /*--- Open the convergence history file ---*/

  if (rank == MASTER_NODE)
    output->SetConvHistory_Header(&ConvHist_file, config_container[ZONE_0]);


  /*--- Check for an unsteady restart. Update ExtIter if necessary. ---*/
  if (config_container[ZONE_0]->GetWrt_Unsteady() && config_container[ZONE_0]->GetRestart())
    ExtIter = config_container[ZONE_0]->GetUnst_RestartIter();

  /*--- Check for a dynamic restart (structural analysis). Update ExtIter if necessary. ---*/
  if (config_container[ZONE_0]->GetKind_Solver() == FEM_ELASTICITY
      && config_container[ZONE_0]->GetWrt_Dynamic() && config_container[ZONE_0]->GetRestart())
    ExtIter = config_container[ZONE_0]->GetDyn_RestartIter();

<<<<<<< HEAD
  /* --- Initiate some variables used for external communications trough the Py wrapper. ---*/
=======
  /*--- Initiate value at each interface for the mixing plane ---*/
  if(config_container[ZONE_0]->GetBoolMixingPlane())
    for (iZone = 0; iZone < nZone; iZone++)
      iteration_container[iZone]->Preprocess(output, integration_container, geometry_container, solver_container, numerics_container, config_container, surface_movement, grid_movement, FFDBox, iZone);

  /*--- Initiate some variables used for external communications trough the Py wrapper. ---*/
>>>>>>> fadd7a29
  APIVarCoord[0] = 0.0;
  APIVarCoord[1] = 0.0;
  APIVarCoord[2] = 0.0;
  APINodalForce[0] = 0.0;
  APINodalForce[1] = 0.0;
  APINodalForce[2] = 0.0;
  APINodalForceDensity[0] = 0.0;
  APINodalForceDensity[1] = 0.0;
  APINodalForceDensity[2] = 0.0;

  /*--- Set up a timer for performance benchmarking (preprocessing time is not included) ---*/

#ifndef HAVE_MPI
  StartTime = su2double(clock())/su2double(CLOCKS_PER_SEC);
#else
  StartTime = MPI_Wtime();
#endif

}

void CDriver::Postprocessing() {

  unsigned short jZone;

  int rank = MASTER_NODE;
  int size = SINGLE_NODE;
#ifdef HAVE_MPI
  MPI_Comm_rank(MPI_COMM_WORLD, &rank);
  MPI_Comm_size(MPI_COMM_WORLD, &size);
#endif

    /*--- Output some information to the console. ---*/

  if (rank == MASTER_NODE) {

    /*--- Print out the number of non-physical points and reconstructions ---*/

    if (config_container[ZONE_0]->GetNonphysical_Points() > 0)
      cout << "Warning: there are " << config_container[ZONE_0]->GetNonphysical_Points() << " non-physical points in the solution." << endl;
    if (config_container[ZONE_0]->GetNonphysical_Reconstr() > 0)
      cout << "Warning: " << config_container[ZONE_0]->GetNonphysical_Reconstr() << " reconstructed states for upwinding are non-physical." << endl;

    /*--- Close the convergence history file. ---*/

    ConvHist_file.close();
    cout << "History file, closed." << endl;
  }

  if (rank == MASTER_NODE)
    cout << endl <<"------------------------- Solver Postprocessing -------------------------" << endl;

  for (iZone = 0; iZone < nZone; iZone++) {
     Numerics_Postprocessing(numerics_container[iZone], solver_container[iZone],
     geometry_container[iZone], config_container[iZone]);
    delete [] numerics_container[iZone];
  }
  delete [] numerics_container;
  if (rank == MASTER_NODE) cout << "Deleted CNumerics container." << endl;
  
  for (iZone = 0; iZone < nZone; iZone++) {
    Integration_Postprocessing(integration_container[iZone],
                               geometry_container[iZone],
                               config_container[iZone]);
    delete [] integration_container[iZone];
  }
  delete [] integration_container;
  if (rank == MASTER_NODE) cout << "Deleted CIntegration container." << endl;
  
  for (iZone = 0; iZone < nZone; iZone++) {
    Solver_Postprocessing(solver_container[iZone],
                          geometry_container[iZone],
                          config_container[iZone]);
    delete [] solver_container[iZone];
  }
  delete [] solver_container;
  if (rank == MASTER_NODE) cout << "Deleted CSolver container." << endl;
  
  for (iZone = 0; iZone < nZone; iZone++) {
    delete iteration_container[iZone];
  }
  delete [] iteration_container;
  if (rank == MASTER_NODE) cout << "Deleted CIteration container." << endl;
  
  if (interpolator_container != NULL){
    for (iZone = 0; iZone < nZone; iZone++) {
	  if (interpolator_container[iZone] != NULL){
            delete interpolator_container[iZone];
      }
    }
    delete [] interpolator_container;
    if (rank == MASTER_NODE) cout << "Deleted CInterpolator container." << endl;
  }
  
  if (transfer_container != NULL){
    for (iZone = 0; iZone < nZone; iZone++) {
        if (transfer_container[iZone] != NULL)
          delete transfer_container[iZone];
    }
    delete [] transfer_container;
    if (rank == MASTER_NODE) cout << "Deleted CTransfer container." << endl;
  }

  for (iZone = 0; iZone < nZone; iZone++) {
    if (geometry_container[iZone] != NULL) {
      for (unsigned short iMGlevel = 1; iMGlevel < config_container[iZone]->GetnMGLevels()+1; iMGlevel++) {
        if (geometry_container[iZone][iMGlevel] != NULL) delete geometry_container[iZone][iMGlevel];
      }
      delete [] geometry_container[iZone];
    }
  }
  delete [] geometry_container;
  if (rank == MASTER_NODE) cout << "Deleted CGeometry container." << endl;

  /*--- Free-form deformation class deallocation ---*/
  for (iZone = 0; iZone < nZone; iZone++) {
    delete FFDBox[iZone];
  }
  delete [] FFDBox;
  if (rank == MASTER_NODE) cout << "Deleted CFreeFormDefBox class." << endl;

  /*--- Grid movement and surface movement class deallocation ---*/
  for (iZone = 0; iZone < nZone; iZone++) {
    delete surface_movement[iZone];
  }
  delete [] surface_movement;
  if (rank == MASTER_NODE) cout << "Deleted CSurfaceMovement class." << endl;

  for (iZone = 0; iZone < nZone; iZone++) {
    delete grid_movement[iZone];
  }
  delete [] grid_movement;
  if (rank == MASTER_NODE) cout << "Deleted CVolumetricMovement class." << endl;

  if (config_container!= NULL) {
    for (iZone = 0; iZone < nZone; iZone++) {
      if (config_container[iZone] != NULL) {
        delete config_container[iZone];
      }
    }
    delete [] config_container;
  }
  if (rank == MASTER_NODE) cout << "Deleted CConfig container." << endl;

  /*--- Deallocate output container ---*/
  if (output!= NULL) delete output;
  if (rank == MASTER_NODE) cout << "Deleted COutput class." << endl;

  if (rank == MASTER_NODE) cout << "-------------------------------------------------------------------------" << endl;


  /*--- Synchronization point after a single solver iteration. Compute the
   wall clock time required. ---*/

#ifndef HAVE_MPI
  StopTime = su2double(clock())/su2double(CLOCKS_PER_SEC);
#else
  StopTime = MPI_Wtime();
#endif

  /*--- Compute/print the total time for performance benchmarking. ---*/

  UsedTime = StopTime-StartTime;
  if (rank == MASTER_NODE) {
    cout << "\nCompleted in " << fixed << UsedTime << " seconds on "<< size;
    if (size == 1) cout << " core." << endl; else cout << " cores." << endl;
  }

  /*--- Exit the solver cleanly ---*/

  if (rank == MASTER_NODE)
    cout << endl <<"------------------------- Exit Success (SU2_CFD) ------------------------" << endl << endl;

}

void CDriver::Geometrical_Preprocessing() {

  unsigned short iMGlevel;
  unsigned short requestedMGlevels = config_container[ZONE_0]->GetnMGLevels();
  unsigned long iPoint;
  int rank = MASTER_NODE;

#ifdef HAVE_MPI
  MPI_Comm_rank(MPI_COMM_WORLD, &rank);
#endif

  for (iZone = 0; iZone < nZone; iZone++) {

    /*--- Compute elements surrounding points, points surrounding points ---*/

    if (rank == MASTER_NODE) cout << "Setting point connectivity." << endl;
    geometry_container[iZone][MESH_0]->SetPoint_Connectivity();

    /*--- Renumbering points using Reverse Cuthill McKee ordering ---*/

    if (rank == MASTER_NODE) cout << "Renumbering points (Reverse Cuthill McKee Ordering)." << endl;
    geometry_container[iZone][MESH_0]->SetRCM_Ordering(config_container[iZone]);

    /*--- recompute elements surrounding points, points surrounding points ---*/

    if (rank == MASTER_NODE) cout << "Recomputing point connectivity." << endl;
    geometry_container[iZone][MESH_0]->SetPoint_Connectivity();

    /*--- Compute elements surrounding elements ---*/

    if (rank == MASTER_NODE) cout << "Setting element connectivity." << endl;
    geometry_container[iZone][MESH_0]->SetElement_Connectivity();

    /*--- Check the orientation before computing geometrical quantities ---*/

    if (rank == MASTER_NODE) cout << "Checking the numerical grid orientation." << endl;
    geometry_container[iZone][MESH_0]->SetBoundVolume();
    geometry_container[iZone][MESH_0]->Check_IntElem_Orientation(config_container[iZone]);
    geometry_container[iZone][MESH_0]->Check_BoundElem_Orientation(config_container[iZone]);

    /*--- Create the edge structure ---*/

    if (rank == MASTER_NODE) cout << "Identifying edges and vertices." << endl;
    geometry_container[iZone][MESH_0]->SetEdges();
    geometry_container[iZone][MESH_0]->SetVertex(config_container[iZone]);

    /*--- Compute cell center of gravity ---*/

    if (rank == MASTER_NODE) cout << "Computing centers of gravity." << endl;
    geometry_container[iZone][MESH_0]->SetCoord_CG();

    /*--- Create the control volume structures ---*/

    if (rank == MASTER_NODE) cout << "Setting the control volume structure." << endl;
    geometry_container[iZone][MESH_0]->SetControlVolume(config_container[iZone], ALLOCATE);
    geometry_container[iZone][MESH_0]->SetBoundControlVolume(config_container[iZone], ALLOCATE);

    /*--- Visualize a dual control volume if requested ---*/

    if ((config_container[iZone]->GetVisualize_CV() >= 0) &&
        (config_container[iZone]->GetVisualize_CV() < (long)geometry_container[iZone][MESH_0]->GetnPointDomain()))
      geometry_container[iZone][MESH_0]->VisualizeControlVolume(config_container[iZone], UPDATE);

    /*--- Identify closest normal neighbor ---*/

    if (rank == MASTER_NODE) cout << "Searching for the closest normal neighbors to the surfaces." << endl;
    geometry_container[iZone][MESH_0]->FindNormal_Neighbor(config_container[iZone]);

    /*--- Compute the surface curvature ---*/

    if (rank == MASTER_NODE) cout << "Compute the surface curvature." << endl;
    geometry_container[iZone][MESH_0]->ComputeSurf_Curvature(config_container[iZone]);

    /*--- Create turbovertex structure ---*/
		 if (config_container[iZone]->GetBoolTurbomachinery()){
			geometry_container[iZone][MESH_0]->ComputeNSpan(config_container[iZone], iZone, INFLOW, true);
			geometry_container[iZone][MESH_0]->ComputeNSpan(config_container[iZone], iZone, OUTFLOW, true);
			geometry_container[iZone][MESH_0]->SetTurboVertex(config_container[iZone], iZone, INFLOW, true);
			geometry_container[iZone][MESH_0]->SetTurboVertex(config_container[iZone], iZone, OUTFLOW, true);
		 }


    /*--- Check for periodicity and disable MG if necessary. ---*/
    
    if (rank == MASTER_NODE) cout << "Checking for periodicity." << endl;
    geometry_container[iZone][MESH_0]->Check_Periodicity(config_container[iZone]);

    if ((config_container[iZone]->GetnMGLevels() != 0) && (rank == MASTER_NODE))
      cout << "Setting the multigrid structure." << endl;

  }

  /*--- Loop over all the new grid ---*/

  for (iMGlevel = 1; iMGlevel <= config_container[ZONE_0]->GetnMGLevels(); iMGlevel++) {

    /*--- Loop over all zones at each grid level. ---*/

    for (iZone = 0; iZone < nZone; iZone++) {

      /*--- Create main agglomeration structure ---*/

      geometry_container[iZone][iMGlevel] = new CMultiGridGeometry(geometry_container, config_container, iMGlevel, iZone);

      /*--- Compute points surrounding points. ---*/

      geometry_container[iZone][iMGlevel]->SetPoint_Connectivity(geometry_container[iZone][iMGlevel-1]);

      /*--- Create the edge structure ---*/

      geometry_container[iZone][iMGlevel]->SetEdges();
      geometry_container[iZone][iMGlevel]->SetVertex(geometry_container[iZone][iMGlevel-1], config_container[iZone]);

      /*--- Create the control volume structures ---*/

      geometry_container[iZone][iMGlevel]->SetControlVolume(config_container[iZone], geometry_container[iZone][iMGlevel-1], ALLOCATE);
      geometry_container[iZone][iMGlevel]->SetBoundControlVolume(config_container[iZone], geometry_container[iZone][iMGlevel-1], ALLOCATE);
      geometry_container[iZone][iMGlevel]->SetCoord(geometry_container[iZone][iMGlevel-1]);

      /*--- Find closest neighbor to a surface point ---*/

      geometry_container[iZone][iMGlevel]->FindNormal_Neighbor(config_container[iZone]);

      /*--- Protect against the situation that we were not able to complete
      the agglomeration for this level, i.e., there weren't enough points.
      We need to check if we changed the total number of levels and delete
      the incomplete CMultiGridGeometry object. ---*/
      
      if (config_container[iZone]->GetnMGLevels() != requestedMGlevels) {
        delete geometry_container[iZone][iMGlevel];
        break;
      }

    }

  }

  /*--- For unsteady simulations, initialize the grid volumes
   and coordinates for previous solutions. Loop over all zones/grids ---*/

  for (iZone = 0; iZone < nZone; iZone++) {
    if (config_container[iZone]->GetUnsteady_Simulation() && config_container[iZone]->GetGrid_Movement()) {
      for (iMGlevel = 0; iMGlevel <= config_container[iZone]->GetnMGLevels(); iMGlevel++) {
        for (iPoint = 0; iPoint < geometry_container[iZone][iMGlevel]->GetnPoint(); iPoint++) {

          /*--- Update cell volume ---*/

          geometry_container[iZone][iMGlevel]->node[iPoint]->SetVolume_n();
          geometry_container[iZone][iMGlevel]->node[iPoint]->SetVolume_nM1();

          /*--- Update point coordinates ---*/
          geometry_container[iZone][iMGlevel]->node[iPoint]->SetCoord_n();
          geometry_container[iZone][iMGlevel]->node[iPoint]->SetCoord_n1();

        }
      }
    }
  }

}

void CDriver::Solver_Preprocessing(CSolver ***solver_container, CGeometry **geometry,
                                   CConfig *config) {
  
  unsigned short iMGlevel;
  bool euler, ns, turbulent,
  adj_euler, adj_ns, adj_turb,
  poisson, wave, heat, fem,
  spalart_allmaras, neg_spalart_allmaras, menter_sst, transition,
  template_solver, disc_adj;
  
  /*--- Initialize some useful booleans ---*/
  
  euler            = false;  ns              = false;  turbulent = false;
  adj_euler        = false;  adj_ns          = false;  adj_turb  = false;
  spalart_allmaras = false;  menter_sst      = false;
  poisson          = false;  neg_spalart_allmaras = false;
  wave             = false;	 disc_adj        = false;
  fem = false;
  heat             = false;
  transition       = false;
  template_solver  = false;
  
  /*--- Assign booleans ---*/
  
  switch (config->GetKind_Solver()) {
    case TEMPLATE_SOLVER: template_solver = true; break;
    case EULER : euler = true; break;
    case NAVIER_STOKES: ns = true; break;
    case RANS : ns = true; turbulent = true; if (config->GetKind_Trans_Model() == LM) transition = true; break;
    case POISSON_EQUATION: poisson = true; break;
    case WAVE_EQUATION: wave = true; break;
    case HEAT_EQUATION: heat = true; break;
    case FEM_ELASTICITY: fem = true; break;
    case ADJ_EULER : euler = true; adj_euler = true; break;
    case ADJ_NAVIER_STOKES : ns = true; turbulent = (config->GetKind_Turb_Model() != NONE); adj_ns = true; break;
    case ADJ_RANS : ns = true; turbulent = true; adj_ns = true; adj_turb = (!config->GetFrozen_Visc()); break;
    case DISC_ADJ_EULER: euler = true; disc_adj = true; break;
    case DISC_ADJ_NAVIER_STOKES: ns = true; disc_adj = true; break;
    case DISC_ADJ_RANS: ns = true; turbulent = true; disc_adj = true; break;
  }
  
  /*--- Assign turbulence model booleans ---*/
  
  if (turbulent)
    switch (config->GetKind_Turb_Model()) {
      case SA:     spalart_allmaras = true;     break;
      case SA_NEG: neg_spalart_allmaras = true; break;
      case SST:    menter_sst = true;           break;
        
      default: cout << "Specified turbulence model unavailable or none selected" << endl; exit(EXIT_FAILURE); break;
    }
  
  /*--- Definition of the Class for the solution: solver_container[DOMAIN][MESH_LEVEL][EQUATION]. Note that euler, ns
   and potential are incompatible, they use the same position in sol container ---*/
  
  for (iMGlevel = 0; iMGlevel <= config->GetnMGLevels(); iMGlevel++) {
    
    /*--- Allocate solution for a template problem ---*/
    
    if (template_solver) {
      solver_container[iMGlevel][TEMPLATE_SOL] = new CTemplateSolver(geometry[iMGlevel], config);
    }
    
    /*--- Allocate solution for direct problem, and run the preprocessing and postprocessing ---*/
    
    if (euler) {
      solver_container[iMGlevel][FLOW_SOL] = new CEulerSolver(geometry[iMGlevel], config, iMGlevel);
      solver_container[iMGlevel][FLOW_SOL]->Preprocessing(geometry[iMGlevel], solver_container[iMGlevel], config, iMGlevel, NO_RK_ITER, RUNTIME_FLOW_SYS, false);
    }
    if (ns) {
      solver_container[iMGlevel][FLOW_SOL] = new CNSSolver(geometry[iMGlevel], config, iMGlevel);
    }
    if (turbulent) {
      if (spalart_allmaras) {
        solver_container[iMGlevel][TURB_SOL] = new CTurbSASolver(geometry[iMGlevel], config, iMGlevel, solver_container[iMGlevel][FLOW_SOL]->GetFluidModel() );
        solver_container[iMGlevel][FLOW_SOL]->Preprocessing(geometry[iMGlevel], solver_container[iMGlevel], config, iMGlevel, NO_RK_ITER, RUNTIME_FLOW_SYS, false);
        solver_container[iMGlevel][TURB_SOL]->Postprocessing(geometry[iMGlevel], solver_container[iMGlevel], config, iMGlevel);
      }
      else if (neg_spalart_allmaras) {
        solver_container[iMGlevel][TURB_SOL] = new CTurbSASolver(geometry[iMGlevel], config, iMGlevel, solver_container[iMGlevel][FLOW_SOL]->GetFluidModel() );
        solver_container[iMGlevel][FLOW_SOL]->Preprocessing(geometry[iMGlevel], solver_container[iMGlevel], config, iMGlevel, NO_RK_ITER, RUNTIME_FLOW_SYS, false);
        solver_container[iMGlevel][TURB_SOL]->Postprocessing(geometry[iMGlevel], solver_container[iMGlevel], config, iMGlevel);
      }
      else if (menter_sst) {
        solver_container[iMGlevel][TURB_SOL] = new CTurbSSTSolver(geometry[iMGlevel], config, iMGlevel);
        solver_container[iMGlevel][FLOW_SOL]->Preprocessing(geometry[iMGlevel], solver_container[iMGlevel], config, iMGlevel, NO_RK_ITER, RUNTIME_FLOW_SYS, false);
        solver_container[iMGlevel][TURB_SOL]->Postprocessing(geometry[iMGlevel], solver_container[iMGlevel], config, iMGlevel);
      }
      if (transition) {
        solver_container[iMGlevel][TRANS_SOL] = new CTransLMSolver(geometry[iMGlevel], config, iMGlevel);
      }
    }
    if (poisson) {
      solver_container[iMGlevel][POISSON_SOL] = new CPoissonSolver(geometry[iMGlevel], config);
    }
    if (wave) {
      solver_container[iMGlevel][WAVE_SOL] = new CWaveSolver(geometry[iMGlevel], config);
    }
    if (heat) {
      solver_container[iMGlevel][HEAT_SOL] = new CHeatSolver(geometry[iMGlevel], config);
    }
    if (fem) {
      solver_container[iMGlevel][FEA_SOL] = new CFEM_ElasticitySolver(geometry[iMGlevel], config);
    }
    
    /*--- Allocate solution for adjoint problem ---*/
    
    if (adj_euler) {
      solver_container[iMGlevel][ADJFLOW_SOL] = new CAdjEulerSolver(geometry[iMGlevel], config, iMGlevel);
    }
    if (adj_ns) {
      solver_container[iMGlevel][ADJFLOW_SOL] = new CAdjNSSolver(geometry[iMGlevel], config, iMGlevel);
    }
    if (adj_turb) {
      solver_container[iMGlevel][ADJTURB_SOL] = new CAdjTurbSolver(geometry[iMGlevel], config, iMGlevel);
    }
    
    if (disc_adj) {
      solver_container[iMGlevel][ADJFLOW_SOL] = new CDiscAdjSolver(geometry[iMGlevel], config, solver_container[iMGlevel][FLOW_SOL], RUNTIME_FLOW_SYS, iMGlevel);
      if (turbulent)
        solver_container[iMGlevel][ADJTURB_SOL] = new CDiscAdjSolver(geometry[iMGlevel], config, solver_container[iMGlevel][TURB_SOL], RUNTIME_TURB_SYS, iMGlevel);
    }
  }
  
}


void CDriver::Solver_Postprocessing(CSolver ***solver_container, CGeometry **geometry,
                                    CConfig *config) {
  unsigned short iMGlevel;
  bool euler, ns, turbulent,
  adj_euler, adj_ns, adj_turb,
  poisson, wave, heat, fem,
  spalart_allmaras, neg_spalart_allmaras, menter_sst, transition,
  template_solver, disc_adj;
  
  /*--- Initialize some useful booleans ---*/
  
  euler            = false;  ns              = false;  turbulent = false;
  adj_euler        = false;  adj_ns          = false;  adj_turb  = false;
  spalart_allmaras = false;  menter_sst      = false;
  poisson          = false;  neg_spalart_allmaras = false;
  wave             = false;  disc_adj        = false;
  fem = false;
  heat             = false;
  transition       = false;
  template_solver  = false;
  
  /*--- Assign booleans ---*/
  
  switch (config->GetKind_Solver()) {
    case TEMPLATE_SOLVER: template_solver = true; break;
    case EULER : euler = true; break;
    case NAVIER_STOKES: ns = true; break;
    case RANS : ns = true; turbulent = true; if (config->GetKind_Trans_Model() == LM) transition = true; break;
    case POISSON_EQUATION: poisson = true; break;
    case WAVE_EQUATION: wave = true; break;
    case HEAT_EQUATION: heat = true; break;
    case FEM_ELASTICITY: fem = true; break;
    case ADJ_EULER : euler = true; adj_euler = true; break;
    case ADJ_NAVIER_STOKES : ns = true; turbulent = (config->GetKind_Turb_Model() != NONE); adj_ns = true; break;
    case ADJ_RANS : ns = true; turbulent = true; adj_ns = true; adj_turb = (!config->GetFrozen_Visc()); break;
    case DISC_ADJ_EULER: euler = true; disc_adj = true; break;
    case DISC_ADJ_NAVIER_STOKES: ns = true; disc_adj = true; break;
    case DISC_ADJ_RANS: ns = true; turbulent = true; disc_adj = true; break;
  }
  
  /*--- Assign turbulence model booleans ---*/
  
  if (turbulent)
    switch (config->GetKind_Turb_Model()) {
      case SA:     spalart_allmaras = true;     break;
      case SA_NEG: neg_spalart_allmaras = true; break;
      case SST:    menter_sst = true;           break;
    }
  
  /*--- Definition of the Class for the solution: solver_container[DOMAIN][MESH_LEVEL][EQUATION]. Note that euler, ns
   and potential are incompatible, they use the same position in sol container ---*/
  
  for (iMGlevel = 0; iMGlevel <= config->GetnMGLevels(); iMGlevel++) {
    
    /*--- DeAllocate solution for a template problem ---*/
    
    if (template_solver) {
      delete solver_container[iMGlevel][TEMPLATE_SOL];
    }
    
    /*--- DeAllocate solution for adjoint problem ---*/
    
    if (adj_euler || adj_ns || disc_adj) {
      delete solver_container[iMGlevel][ADJFLOW_SOL];
      if ((turbulent && disc_adj) || adj_turb) {
        delete solver_container[iMGlevel][ADJTURB_SOL];
      }
    }
    
    /*--- DeAllocate solution for direct problem ---*/
    
    if (euler || ns) {
      delete solver_container[iMGlevel][FLOW_SOL];
    }
    
    if (turbulent) {
      if (spalart_allmaras || neg_spalart_allmaras || menter_sst ) {
        delete solver_container[iMGlevel][TURB_SOL];
      }
      if (transition) {
        delete solver_container[iMGlevel][TRANS_SOL];
      }
    }
    if (poisson) {
      delete solver_container[iMGlevel][POISSON_SOL];
    }
    if (wave) {
      delete solver_container[iMGlevel][WAVE_SOL];
    }
    if (heat) {
      delete solver_container[iMGlevel][HEAT_SOL];
    }
    if (fem) {
      delete solver_container[iMGlevel][FEA_SOL];
    }
    
    delete [] solver_container[iMGlevel];
  }
  
}

void CDriver::Integration_Preprocessing(CIntegration **integration_container,
                                        CGeometry **geometry, CConfig *config) {
  
  bool
  euler, adj_euler,
  ns, adj_ns,
  turbulent, adj_turb,
  poisson, wave, fem, heat, template_solver, transition, disc_adj;
  
  /*--- Initialize some useful booleans ---*/
  euler            = false; adj_euler        = false;
  ns               = false; adj_ns           = false;
  turbulent        = false; adj_turb         = false;
  poisson          = false; disc_adj         = false;
  wave             = false;
  heat             = false;
  fem = false;
  transition       = false;
  template_solver  = false;
  
  /*--- Assign booleans ---*/
  switch (config->GetKind_Solver()) {
    case TEMPLATE_SOLVER: template_solver = true; break;
    case EULER : euler = true; break;
    case NAVIER_STOKES: ns = true; break;
    case RANS : ns = true; turbulent = true; if (config->GetKind_Trans_Model() == LM) transition = true; break;
    case POISSON_EQUATION: poisson = true; break;
    case WAVE_EQUATION: wave = true; break;
    case HEAT_EQUATION: heat = true; break;
    case FEM_ELASTICITY: fem = true; break;
    case ADJ_EULER : euler = true; adj_euler = true; break;
    case ADJ_NAVIER_STOKES : ns = true; turbulent = (config->GetKind_Turb_Model() != NONE); adj_ns = true; break;
    case ADJ_RANS : ns = true; turbulent = true; adj_ns = true; adj_turb = (!config->GetFrozen_Visc()); break;
    case DISC_ADJ_EULER : euler = true; disc_adj = true; break;
    case DISC_ADJ_NAVIER_STOKES: ns = true; disc_adj = true; break;
    case DISC_ADJ_RANS : ns = true; turbulent = true; disc_adj = true; break;
      
  }
  
  /*--- Allocate solution for a template problem ---*/
  if (template_solver) integration_container[TEMPLATE_SOL] = new CSingleGridIntegration(config);
  
  /*--- Allocate solution for direct problem ---*/
  if (euler) integration_container[FLOW_SOL] = new CMultiGridIntegration(config);
  if (ns) integration_container[FLOW_SOL] = new CMultiGridIntegration(config);
  if (turbulent) integration_container[TURB_SOL] = new CSingleGridIntegration(config);
  if (transition) integration_container[TRANS_SOL] = new CSingleGridIntegration(config);
  if (poisson) integration_container[POISSON_SOL] = new CSingleGridIntegration(config);
  if (wave) integration_container[WAVE_SOL] = new CSingleGridIntegration(config);
  if (heat) integration_container[HEAT_SOL] = new CSingleGridIntegration(config);
  if (fem) integration_container[FEA_SOL] = new CStructuralIntegration(config);
  
  /*--- Allocate solution for adjoint problem ---*/
  if (adj_euler) integration_container[ADJFLOW_SOL] = new CMultiGridIntegration(config);
  if (adj_ns) integration_container[ADJFLOW_SOL] = new CMultiGridIntegration(config);
  if (adj_turb) integration_container[ADJTURB_SOL] = new CSingleGridIntegration(config);
  
  if (disc_adj) integration_container[ADJFLOW_SOL] = new CIntegration(config);
  
}

void CDriver::Integration_Postprocessing(CIntegration **integration_container, CGeometry **geometry, CConfig *config) {
  bool
  euler, adj_euler,
  ns, adj_ns,
  turbulent, adj_turb,
  poisson, wave, fem, heat, template_solver, transition, disc_adj;
  
  /*--- Initialize some useful booleans ---*/
  euler            = false; adj_euler        = false;
  ns               = false; adj_ns           = false;
  turbulent        = false; adj_turb         = false;
  poisson          = false; disc_adj         = false;
  wave             = false;
  heat             = false;
  fem = false;
  transition       = false;
  template_solver  = false;
  
  /*--- Assign booleans ---*/
  switch (config->GetKind_Solver()) {
    case TEMPLATE_SOLVER: template_solver = true; break;
    case EULER : euler = true; break;
    case NAVIER_STOKES: ns = true; break;
    case RANS : ns = true; turbulent = true; if (config->GetKind_Trans_Model() == LM) transition = true; break;
    case POISSON_EQUATION: poisson = true; break;
    case WAVE_EQUATION: wave = true; break;
    case HEAT_EQUATION: heat = true; break;
    case FEM_ELASTICITY: fem = true; break;
    case ADJ_EULER : euler = true; adj_euler = true; break;
    case ADJ_NAVIER_STOKES : ns = true; turbulent = (config->GetKind_Turb_Model() != NONE); adj_ns = true; break;
    case ADJ_RANS : ns = true; turbulent = true; adj_ns = true; adj_turb = (!config->GetFrozen_Visc()); break;
    case DISC_ADJ_EULER : euler = true; disc_adj = true; break;
    case DISC_ADJ_NAVIER_STOKES: ns = true; disc_adj = true; break;
    case DISC_ADJ_RANS : ns = true; turbulent = true; disc_adj = true; break;
      
  }
  
  /*--- DeAllocate solution for a template problem ---*/
  if (template_solver) integration_container[TEMPLATE_SOL] = new CSingleGridIntegration(config);
  
  /*--- DeAllocate solution for direct problem ---*/
  if (euler || ns) delete integration_container[FLOW_SOL];
  if (turbulent) delete integration_container[TURB_SOL];
  if (transition) delete integration_container[TRANS_SOL];
  if (poisson) delete integration_container[POISSON_SOL];
  if (wave) delete integration_container[WAVE_SOL];
  if (heat) delete integration_container[HEAT_SOL];
  if (fem) delete integration_container[FEA_SOL];
  
  /*--- DeAllocate solution for adjoint problem ---*/
  if (adj_euler || adj_ns || disc_adj) delete integration_container[ADJFLOW_SOL];
  if (adj_turb && !disc_adj) delete integration_container[ADJTURB_SOL];
  
  
}

void CDriver::Numerics_Preprocessing(CNumerics ****numerics_container,
                                     CSolver ***solver_container, CGeometry **geometry,
                                     CConfig *config) {
  
  unsigned short iMGlevel, iSol, nDim,
  
  nVar_Template         = 0,
  nVar_Flow             = 0,
  nVar_Trans            = 0,
  nVar_Turb             = 0,
  nVar_Adj_Flow         = 0,
  nVar_Adj_Turb         = 0,
  nVar_Poisson          = 0,
  nVar_FEM				= 0,
  nVar_Wave             = 0,
  nVar_Heat             = 0;
  
  su2double *constants = NULL;
  
  bool
  euler, adj_euler,
  ns, adj_ns,
  turbulent, adj_turb,
  spalart_allmaras, neg_spalart_allmaras, menter_sst,
  poisson,
  wave,
  fem,
  heat,
  transition,
  template_solver;
  
  bool compressible = (config->GetKind_Regime() == COMPRESSIBLE);
  bool incompressible = (config->GetKind_Regime() == INCOMPRESSIBLE);
  bool freesurface = (config->GetKind_Regime() == FREESURFACE);
  bool ideal_gas = (config->GetKind_FluidModel() == STANDARD_AIR || config->GetKind_FluidModel() == IDEAL_GAS );
  
  /*--- Initialize some useful booleans ---*/
  euler            = false;   ns               = false;   turbulent        = false;
  poisson          = false;
  adj_euler        = false;   adj_ns           = false;   adj_turb         = false;
  wave             = false;   heat             = false;   fem				= false;
  spalart_allmaras = false; neg_spalart_allmaras = false;	menter_sst       = false;
  transition       = false;
  template_solver  = false;
  
  /*--- Assign booleans ---*/
  switch (config->GetKind_Solver()) {
    case TEMPLATE_SOLVER: template_solver = true; break;
    case EULER : case DISC_ADJ_EULER: euler = true; break;
    case NAVIER_STOKES: case DISC_ADJ_NAVIER_STOKES: ns = true; break;
    case RANS : case DISC_ADJ_RANS:  ns = true; turbulent = true; if (config->GetKind_Trans_Model() == LM) transition = true; break;
    case POISSON_EQUATION: poisson = true; break;
    case WAVE_EQUATION: wave = true; break;
    case HEAT_EQUATION: heat = true; break;
    case FEM_ELASTICITY: fem = true; break;
    case ADJ_EULER : euler = true; adj_euler = true; break;
    case ADJ_NAVIER_STOKES : ns = true; turbulent = (config->GetKind_Turb_Model() != NONE); adj_ns = true; break;
    case ADJ_RANS : ns = true; turbulent = true; adj_ns = true; adj_turb = (!config->GetFrozen_Visc()); break;
  }
  
  /*--- Assign turbulence model booleans ---*/
  
  if (turbulent)
    switch (config->GetKind_Turb_Model()) {
      case SA:     spalart_allmaras = true;     break;
      case SA_NEG: neg_spalart_allmaras = true; break;
      case SST:    menter_sst = true; constants = solver_container[MESH_0][TURB_SOL]->GetConstants(); break;
      default: cout << "Specified turbulence model unavailable or none selected" << endl; exit(EXIT_FAILURE); break;
    }
  
  /*--- Number of variables for the template ---*/
  
  if (template_solver) nVar_Flow = solver_container[MESH_0][FLOW_SOL]->GetnVar();
  
  /*--- Number of variables for direct problem ---*/
  
  if (euler)        nVar_Flow = solver_container[MESH_0][FLOW_SOL]->GetnVar();
  if (ns)           nVar_Flow = solver_container[MESH_0][FLOW_SOL]->GetnVar();
  if (turbulent)    nVar_Turb = solver_container[MESH_0][TURB_SOL]->GetnVar();
  if (transition)   nVar_Trans = solver_container[MESH_0][TRANS_SOL]->GetnVar();
  if (poisson)      nVar_Poisson = solver_container[MESH_0][POISSON_SOL]->GetnVar();
  
  if (wave)				nVar_Wave = solver_container[MESH_0][WAVE_SOL]->GetnVar();
  if (fem)				nVar_FEM = solver_container[MESH_0][FEA_SOL]->GetnVar();
  if (heat)				nVar_Heat = solver_container[MESH_0][HEAT_SOL]->GetnVar();
  
  /*--- Number of variables for adjoint problem ---*/
  
  if (adj_euler)        nVar_Adj_Flow = solver_container[MESH_0][ADJFLOW_SOL]->GetnVar();
  if (adj_ns)           nVar_Adj_Flow = solver_container[MESH_0][ADJFLOW_SOL]->GetnVar();
  if (adj_turb)         nVar_Adj_Turb = solver_container[MESH_0][ADJTURB_SOL]->GetnVar();
  
  /*--- Number of dimensions ---*/
  
  nDim = geometry[MESH_0]->GetnDim();
  
  /*--- Definition of the Class for the numerical method: numerics_container[MESH_LEVEL][EQUATION][EQ_TERM] ---*/
  
  for (iMGlevel = 0; iMGlevel <= config->GetnMGLevels(); iMGlevel++) {
    numerics_container[iMGlevel] = new CNumerics** [MAX_SOLS];
    for (iSol = 0; iSol < MAX_SOLS; iSol++)
      numerics_container[iMGlevel][iSol] = new CNumerics* [MAX_TERMS];
  }
  
  /*--- Solver definition for the template problem ---*/
  if (template_solver) {
    
    /*--- Definition of the convective scheme for each equation and mesh level ---*/
    switch (config->GetKind_ConvNumScheme_Template()) {
      case SPACE_CENTERED : case SPACE_UPWIND :
        for (iMGlevel = 0; iMGlevel <= config->GetnMGLevels(); iMGlevel++)
          numerics_container[iMGlevel][TEMPLATE_SOL][CONV_TERM] = new CConvective_Template(nDim, nVar_Template, config);
        break;
      default : cout << "Convective scheme not implemented (template_solver)." << endl; exit(EXIT_FAILURE); break;
    }
    
    /*--- Definition of the viscous scheme for each equation and mesh level ---*/
    for (iMGlevel = 0; iMGlevel <= config->GetnMGLevels(); iMGlevel++)
      numerics_container[iMGlevel][TEMPLATE_SOL][VISC_TERM] = new CViscous_Template(nDim, nVar_Template, config);
    
    /*--- Definition of the source term integration scheme for each equation and mesh level ---*/
    for (iMGlevel = 0; iMGlevel <= config->GetnMGLevels(); iMGlevel++)
      numerics_container[iMGlevel][TEMPLATE_SOL][SOURCE_FIRST_TERM] = new CSource_Template(nDim, nVar_Template, config);
    
    /*--- Definition of the boundary condition method ---*/
    for (iMGlevel = 0; iMGlevel <= config->GetnMGLevels(); iMGlevel++) {
      numerics_container[iMGlevel][TEMPLATE_SOL][CONV_BOUND_TERM] = new CConvective_Template(nDim, nVar_Template, config);
    }
    
  }
  
  /*--- Solver definition for the Potential, Euler, Navier-Stokes problems ---*/
  if ((euler) || (ns)) {
    
    /*--- Definition of the convective scheme for each equation and mesh level ---*/
    switch (config->GetKind_ConvNumScheme_Flow()) {
      case NO_CONVECTIVE :
        cout << "No convective scheme." << endl; exit(EXIT_FAILURE);
        break;
        
      case SPACE_CENTERED :
        if (compressible) {
          /*--- Compressible flow ---*/
          switch (config->GetKind_Centered_Flow()) {
            case NO_CENTERED : cout << "No centered scheme." << endl; break;
            case LAX : numerics_container[MESH_0][FLOW_SOL][CONV_TERM] = new CCentLax_Flow(nDim, nVar_Flow, config); break;
            case JST : numerics_container[MESH_0][FLOW_SOL][CONV_TERM] = new CCentJST_Flow(nDim, nVar_Flow, config); break;
            case JST_KE : numerics_container[MESH_0][FLOW_SOL][CONV_TERM] = new CCentJST_KE_Flow(nDim, nVar_Flow, config); break;
            default : cout << "Centered scheme not implemented." << endl; exit(EXIT_FAILURE); break;
          }
          
          if (!config->GetLowFidelitySim()) {
            for (iMGlevel = 1; iMGlevel <= config->GetnMGLevels(); iMGlevel++)
              numerics_container[iMGlevel][FLOW_SOL][CONV_TERM] = new CCentLax_Flow(nDim, nVar_Flow, config);
          }
          else {
            numerics_container[MESH_1][FLOW_SOL][CONV_TERM] = new CCentJST_Flow(nDim, nVar_Flow, config);
            for (iMGlevel = 2; iMGlevel <= config->GetnMGLevels(); iMGlevel++)
              numerics_container[iMGlevel][FLOW_SOL][CONV_TERM] = new CCentLax_Flow(nDim, nVar_Flow, config);
          }
          
          /*--- Definition of the boundary condition method ---*/
          for (iMGlevel = 0; iMGlevel <= config->GetnMGLevels(); iMGlevel++)
            numerics_container[iMGlevel][FLOW_SOL][CONV_BOUND_TERM] = new CUpwRoe_Flow(nDim, nVar_Flow, config);
          
        }
        if (incompressible) {
          /*--- Incompressible flow, use artificial compressibility method ---*/
          switch (config->GetKind_Centered_Flow()) {
            case NO_CENTERED : cout << "No centered scheme." << endl; break;
            case LAX : numerics_container[MESH_0][FLOW_SOL][CONV_TERM] = new CCentLaxArtComp_Flow(nDim, nVar_Flow, config); break;
            case JST : numerics_container[MESH_0][FLOW_SOL][CONV_TERM] = new CCentJSTArtComp_Flow(nDim, nVar_Flow, config); break;
            default : cout << "Centered scheme not implemented." << endl; exit(EXIT_FAILURE); break;
          }
          for (iMGlevel = 1; iMGlevel <= config->GetnMGLevels(); iMGlevel++)
            numerics_container[iMGlevel][FLOW_SOL][CONV_TERM] = new CCentLaxArtComp_Flow(nDim, nVar_Flow, config);
          
          /*--- Definition of the boundary condition method ---*/
          for (iMGlevel = 0; iMGlevel <= config->GetnMGLevels(); iMGlevel++)
            numerics_container[iMGlevel][FLOW_SOL][CONV_BOUND_TERM] = new CUpwArtComp_Flow(nDim, nVar_Flow, config);
          
        }
        if (freesurface) {
          /*--- FreeSurface flow, use artificial compressibility method ---*/
          cout << "Centered scheme not implemented." << endl; exit(EXIT_FAILURE);
        }
        break;
      case SPACE_UPWIND :
        if (compressible) {
          /*--- Compressible flow ---*/
          switch (config->GetKind_Upwind_Flow()) {
            case NO_UPWIND : cout << "No upwind scheme." << endl; break;
            case ROE:
              if (ideal_gas) {
                
                for (iMGlevel = 0; iMGlevel <= config->GetnMGLevels(); iMGlevel++) {
                  numerics_container[iMGlevel][FLOW_SOL][CONV_TERM] = new CUpwRoe_Flow(nDim, nVar_Flow, config);
                  numerics_container[iMGlevel][FLOW_SOL][CONV_BOUND_TERM] = new CUpwRoe_Flow(nDim, nVar_Flow, config);
                }
              } else {
                
                for (iMGlevel = 0; iMGlevel <= config->GetnMGLevels(); iMGlevel++) {
                  numerics_container[iMGlevel][FLOW_SOL][CONV_TERM] = new CUpwGeneralRoe_Flow(nDim, nVar_Flow, config);
                  numerics_container[iMGlevel][FLOW_SOL][CONV_BOUND_TERM] = new CUpwGeneralRoe_Flow(nDim, nVar_Flow, config);
                }
              }
              break;
              
            case AUSM:
              for (iMGlevel = 0; iMGlevel <= config->GetnMGLevels(); iMGlevel++) {
                numerics_container[iMGlevel][FLOW_SOL][CONV_TERM] = new CUpwAUSM_Flow(nDim, nVar_Flow, config);
                numerics_container[iMGlevel][FLOW_SOL][CONV_BOUND_TERM] = new CUpwAUSM_Flow(nDim, nVar_Flow, config);
              }
              break;
              
            case TURKEL:
              for (iMGlevel = 0; iMGlevel <= config->GetnMGLevels(); iMGlevel++) {
                numerics_container[iMGlevel][FLOW_SOL][CONV_TERM] = new CUpwTurkel_Flow(nDim, nVar_Flow, config);
                numerics_container[iMGlevel][FLOW_SOL][CONV_BOUND_TERM] = new CUpwTurkel_Flow(nDim, nVar_Flow, config);
              }
              break;
              
            case HLLC:
              if (ideal_gas) {
                for (iMGlevel = 0; iMGlevel <= config->GetnMGLevels(); iMGlevel++) {
                  numerics_container[iMGlevel][FLOW_SOL][CONV_TERM] = new CUpwHLLC_Flow(nDim, nVar_Flow, config);
                  numerics_container[iMGlevel][FLOW_SOL][CONV_BOUND_TERM] = new CUpwHLLC_Flow(nDim, nVar_Flow, config);
                }
              }
              else {
                for (iMGlevel = 0; iMGlevel <= config->GetnMGLevels(); iMGlevel++) {
                  numerics_container[iMGlevel][FLOW_SOL][CONV_TERM] = new CUpwGeneralHLLC_Flow(nDim, nVar_Flow, config);
                  numerics_container[iMGlevel][FLOW_SOL][CONV_BOUND_TERM] = new CUpwGeneralHLLC_Flow(nDim, nVar_Flow, config);
                }
              }
              break;
              
            case MSW:
              for (iMGlevel = 0; iMGlevel <= config->GetnMGLevels(); iMGlevel++) {
                numerics_container[iMGlevel][FLOW_SOL][CONV_TERM] = new CUpwMSW_Flow(nDim, nVar_Flow, config);
                numerics_container[iMGlevel][FLOW_SOL][CONV_BOUND_TERM] = new CUpwMSW_Flow(nDim, nVar_Flow, config);
              }
              break;
              
            case CUSP:
              for (iMGlevel = 0; iMGlevel <= config->GetnMGLevels(); iMGlevel++) {
                numerics_container[iMGlevel][FLOW_SOL][CONV_TERM] = new CUpwCUSP_Flow(nDim, nVar_Flow, config);
                numerics_container[iMGlevel][FLOW_SOL][CONV_BOUND_TERM] = new CUpwCUSP_Flow(nDim, nVar_Flow, config);
              }
              break;
              
            default : cout << "Upwind scheme not implemented." << endl; exit(EXIT_FAILURE); break;
          }
          
        }
        if (incompressible) {
          /*--- Incompressible flow, use artificial compressibility method ---*/
          switch (config->GetKind_Upwind_Flow()) {
            case NO_UPWIND : cout << "No upwind scheme." << endl; break;
            case ROE:
              for (iMGlevel = 0; iMGlevel <= config->GetnMGLevels(); iMGlevel++) {
                numerics_container[iMGlevel][FLOW_SOL][CONV_TERM] = new CUpwArtComp_Flow(nDim, nVar_Flow, config);
                numerics_container[iMGlevel][FLOW_SOL][CONV_BOUND_TERM] = new CUpwArtComp_Flow(nDim, nVar_Flow, config);
              }
              break;
            default : cout << "Upwind scheme not implemented." << endl; exit(EXIT_FAILURE); break;
          }
        }
        if (freesurface) {
          /*--- Incompressible flow, use artificial compressibility method ---*/
          switch (config->GetKind_Upwind_Flow()) {
            case NO_UPWIND : cout << "No upwind scheme." << endl; break;
            case ROE:
              for (iMGlevel = 0; iMGlevel <= config->GetnMGLevels(); iMGlevel++) {
                numerics_container[iMGlevel][FLOW_SOL][CONV_TERM] = new CUpwArtComp_FreeSurf_Flow(nDim, nVar_Flow, config);
                numerics_container[iMGlevel][FLOW_SOL][CONV_BOUND_TERM] = new CUpwArtComp_FreeSurf_Flow(nDim, nVar_Flow, config);
              }
              break;
            default : cout << "Upwind scheme not implemented." << endl; exit(EXIT_FAILURE); break;
          }
        }
        
        break;
        
      default :
        cout << "Convective scheme not implemented (euler and ns)." << endl; exit(EXIT_FAILURE);
        break;
    }
    
    /*--- Definition of the viscous scheme for each equation and mesh level ---*/
    if (compressible) {
      if (ideal_gas) {
        
        /*--- Compressible flow Ideal gas ---*/
        numerics_container[MESH_0][FLOW_SOL][VISC_TERM] = new CAvgGradCorrected_Flow(nDim, nVar_Flow, config);
        for (iMGlevel = 1; iMGlevel <= config->GetnMGLevels(); iMGlevel++)
          numerics_container[iMGlevel][FLOW_SOL][VISC_TERM] = new CAvgGrad_Flow(nDim, nVar_Flow, config);
        
        /*--- Definition of the boundary condition method ---*/
        for (iMGlevel = 0; iMGlevel <= config->GetnMGLevels(); iMGlevel++)
          numerics_container[iMGlevel][FLOW_SOL][VISC_BOUND_TERM] = new CAvgGrad_Flow(nDim, nVar_Flow, config);
        
      } else {
        
        /*--- Compressible flow Realgas ---*/
        numerics_container[MESH_0][FLOW_SOL][VISC_TERM] = new CGeneralAvgGradCorrected_Flow(nDim, nVar_Flow, config);
        for (iMGlevel = 1; iMGlevel <= config->GetnMGLevels(); iMGlevel++)
          numerics_container[iMGlevel][FLOW_SOL][VISC_TERM] = new CGeneralAvgGrad_Flow(nDim, nVar_Flow, config);
        
        /*--- Definition of the boundary condition method ---*/
        for (iMGlevel = 0; iMGlevel <= config->GetnMGLevels(); iMGlevel++)
          numerics_container[iMGlevel][FLOW_SOL][VISC_BOUND_TERM] = new CGeneralAvgGrad_Flow(nDim, nVar_Flow, config);
        
      }
    }
    if (incompressible) {
      /*--- Incompressible flow, use artificial compressibility method ---*/
      numerics_container[MESH_0][FLOW_SOL][VISC_TERM] = new CAvgGradCorrectedArtComp_Flow(nDim, nVar_Flow, config);
      for (iMGlevel = 1; iMGlevel <= config->GetnMGLevels(); iMGlevel++)
        numerics_container[iMGlevel][FLOW_SOL][VISC_TERM] = new CAvgGradArtComp_Flow(nDim, nVar_Flow, config);
      
      /*--- Definition of the boundary condition method ---*/
      for (iMGlevel = 0; iMGlevel <= config->GetnMGLevels(); iMGlevel++)
        numerics_container[iMGlevel][FLOW_SOL][VISC_BOUND_TERM] = new CAvgGradArtComp_Flow(nDim, nVar_Flow, config);
    }
    if (freesurface) {
      /*--- Freesurface flow, use artificial compressibility method ---*/
      numerics_container[MESH_0][FLOW_SOL][VISC_TERM] = new CAvgGradCorrectedArtComp_Flow(nDim, nVar_Flow, config);
      for (iMGlevel = 1; iMGlevel <= config->GetnMGLevels(); iMGlevel++)
        numerics_container[iMGlevel][FLOW_SOL][VISC_TERM] = new CAvgGradArtComp_Flow(nDim, nVar_Flow, config);
      
      /*--- Definition of the boundary condition method ---*/
      for (iMGlevel = 0; iMGlevel <= config->GetnMGLevels(); iMGlevel++)
        numerics_container[iMGlevel][FLOW_SOL][VISC_BOUND_TERM] = new CAvgGradArtComp_Flow(nDim, nVar_Flow, config);
    }
    
    /*--- Definition of the source term integration scheme for each equation and mesh level ---*/
    for (iMGlevel = 0; iMGlevel <= config->GetnMGLevels(); iMGlevel++) {
      
      if (config->GetRotating_Frame() == YES)
        numerics_container[iMGlevel][FLOW_SOL][SOURCE_FIRST_TERM] = new CSourceRotatingFrame_Flow(nDim, nVar_Flow, config);
      else if (config->GetAxisymmetric() == YES)
        numerics_container[iMGlevel][FLOW_SOL][SOURCE_FIRST_TERM] = new CSourceAxisymmetric_Flow(nDim, nVar_Flow, config);
      else if (config->GetGravityForce() == YES)
        numerics_container[iMGlevel][FLOW_SOL][SOURCE_FIRST_TERM] = new CSourceGravity(nDim, nVar_Flow, config);
      else if (config->GetWind_Gust() == YES)
        numerics_container[iMGlevel][FLOW_SOL][SOURCE_FIRST_TERM] = new CSourceWindGust(nDim, nVar_Flow, config);
      else
        numerics_container[iMGlevel][FLOW_SOL][SOURCE_FIRST_TERM] = new CSourceNothing(nDim, nVar_Flow, config);
      
      numerics_container[iMGlevel][FLOW_SOL][SOURCE_SECOND_TERM] = new CSourceNothing(nDim, nVar_Flow, config);
    }
    
  }
  
  /*--- Solver definition for the turbulent model problem ---*/
  
  if (turbulent) {
    
    /*--- Definition of the convective scheme for each equation and mesh level ---*/
    
    switch (config->GetKind_ConvNumScheme_Turb()) {
      case NONE :
        break;
      case SPACE_UPWIND :
        for (iMGlevel = 0; iMGlevel <= config->GetnMGLevels(); iMGlevel++) {
          if (spalart_allmaras) numerics_container[iMGlevel][TURB_SOL][CONV_TERM] = new CUpwSca_TurbSA(nDim, nVar_Turb, config);
          else if (neg_spalart_allmaras) numerics_container[iMGlevel][TURB_SOL][CONV_TERM] = new CUpwSca_TurbSA(nDim, nVar_Turb, config);
          else if (menter_sst) numerics_container[iMGlevel][TURB_SOL][CONV_TERM] = new CUpwSca_TurbSST(nDim, nVar_Turb, config);
        }
        break;
      default :
        cout << "Convective scheme not implemented (turbulent)." << endl; exit(EXIT_FAILURE);
        break;
    }
    
    /*--- Definition of the viscous scheme for each equation and mesh level ---*/
    
    for (iMGlevel = 0; iMGlevel <= config->GetnMGLevels(); iMGlevel++) {
      if (spalart_allmaras) numerics_container[iMGlevel][TURB_SOL][VISC_TERM] = new CAvgGradCorrected_TurbSA(nDim, nVar_Turb, config);
      else if (neg_spalart_allmaras) numerics_container[iMGlevel][TURB_SOL][VISC_TERM] = new CAvgGradCorrected_TurbSA_Neg(nDim, nVar_Turb, config);
      else if (menter_sst) numerics_container[iMGlevel][TURB_SOL][VISC_TERM] = new CAvgGradCorrected_TurbSST(nDim, nVar_Turb, constants, config);
    }
    
    /*--- Definition of the source term integration scheme for each equation and mesh level ---*/
    
    for (iMGlevel = 0; iMGlevel <= config->GetnMGLevels(); iMGlevel++) {
      if (spalart_allmaras) numerics_container[iMGlevel][TURB_SOL][SOURCE_FIRST_TERM] = new CSourcePieceWise_TurbSA(nDim, nVar_Turb, config);
      else if (neg_spalart_allmaras) numerics_container[iMGlevel][TURB_SOL][SOURCE_FIRST_TERM] = new CSourcePieceWise_TurbSA_Neg(nDim, nVar_Turb, config);
      else if (menter_sst) numerics_container[iMGlevel][TURB_SOL][SOURCE_FIRST_TERM] = new CSourcePieceWise_TurbSST(nDim, nVar_Turb, constants, config);
      numerics_container[iMGlevel][TURB_SOL][SOURCE_SECOND_TERM] = new CSourceNothing(nDim, nVar_Turb, config);
    }
    
    /*--- Definition of the boundary condition method ---*/
    
    for (iMGlevel = 0; iMGlevel <= config->GetnMGLevels(); iMGlevel++) {
      if (spalart_allmaras) {
        numerics_container[iMGlevel][TURB_SOL][CONV_BOUND_TERM] = new CUpwSca_TurbSA(nDim, nVar_Turb, config);
        numerics_container[iMGlevel][TURB_SOL][VISC_BOUND_TERM] = new CAvgGrad_TurbSA(nDim, nVar_Turb, config);
      }
      else if (neg_spalart_allmaras) {
        numerics_container[iMGlevel][TURB_SOL][CONV_BOUND_TERM] = new CUpwSca_TurbSA(nDim, nVar_Turb, config);
        numerics_container[iMGlevel][TURB_SOL][VISC_BOUND_TERM] = new CAvgGrad_TurbSA_Neg(nDim, nVar_Turb, config);
      }
      else if (menter_sst) {
        numerics_container[iMGlevel][TURB_SOL][CONV_BOUND_TERM] = new CUpwSca_TurbSST(nDim, nVar_Turb, config);
        numerics_container[iMGlevel][TURB_SOL][VISC_BOUND_TERM] = new CAvgGrad_TurbSST(nDim, nVar_Turb, constants, config);
      }
    }
  }
  
  /*--- Solver definition for the transition model problem ---*/
  if (transition) {
    
    /*--- Definition of the convective scheme for each equation and mesh level ---*/
    switch (config->GetKind_ConvNumScheme_Turb()) {
      case NONE :
        break;
      case SPACE_UPWIND :
        for (iMGlevel = 0; iMGlevel <= config->GetnMGLevels(); iMGlevel++) {
          numerics_container[iMGlevel][TRANS_SOL][CONV_TERM] = new CUpwSca_TransLM(nDim, nVar_Trans, config);
        }
        break;
      default :
        cout << "Convective scheme not implemented (transition)." << endl; exit(EXIT_FAILURE);
        break;
    }
    
    /*--- Definition of the viscous scheme for each equation and mesh level ---*/
    for (iMGlevel = 0; iMGlevel <= config->GetnMGLevels(); iMGlevel++) {
      numerics_container[iMGlevel][TRANS_SOL][VISC_TERM] = new CAvgGradCorrected_TransLM(nDim, nVar_Trans, config);
    }
    
    /*--- Definition of the source term integration scheme for each equation and mesh level ---*/
    for (iMGlevel = 0; iMGlevel <= config->GetnMGLevels(); iMGlevel++) {
      numerics_container[iMGlevel][TRANS_SOL][SOURCE_FIRST_TERM] = new CSourcePieceWise_TransLM(nDim, nVar_Trans, config);
      numerics_container[iMGlevel][TRANS_SOL][SOURCE_SECOND_TERM] = new CSourceNothing(nDim, nVar_Trans, config);
    }
    
    /*--- Definition of the boundary condition method ---*/
    for (iMGlevel = 0; iMGlevel <= config->GetnMGLevels(); iMGlevel++) {
      numerics_container[iMGlevel][TRANS_SOL][CONV_BOUND_TERM] = new CUpwLin_TransLM(nDim, nVar_Trans, config);
    }
  }
  
  /*--- Solver definition for the poisson potential problem ---*/
  if (poisson) {
    
    /*--- Definition of the viscous scheme for each equation and mesh level ---*/
    numerics_container[MESH_0][POISSON_SOL][VISC_TERM] = new CGalerkin_Flow(nDim, nVar_Poisson, config);
    
    /*--- Definition of the source term integration scheme for each equation and mesh level ---*/
    numerics_container[MESH_0][POISSON_SOL][SOURCE_FIRST_TERM] = new CSourceNothing(nDim, nVar_Poisson, config);
    numerics_container[MESH_0][POISSON_SOL][SOURCE_SECOND_TERM] = new CSourceNothing(nDim, nVar_Poisson, config);
    
  }
  
  /*--- Solver definition for the poisson potential problem ---*/
  if (heat) {
    
    /*--- Definition of the viscous scheme for each equation and mesh level ---*/
    numerics_container[MESH_0][HEAT_SOL][VISC_TERM] = new CGalerkin_Flow(nDim, nVar_Heat, config);
    
    /*--- Definition of the source term integration scheme for each equation and mesh level ---*/
    numerics_container[MESH_0][HEAT_SOL][SOURCE_FIRST_TERM] = new CSourceNothing(nDim, nVar_Heat, config);
    numerics_container[MESH_0][HEAT_SOL][SOURCE_SECOND_TERM] = new CSourceNothing(nDim, nVar_Heat, config);
    
  }
  
  /*--- Solver definition for the flow adjoint problem ---*/
  
  if (adj_euler || adj_ns) {
    
    /*--- Definition of the convective scheme for each equation and mesh level ---*/
    
    switch (config->GetKind_ConvNumScheme_AdjFlow()) {
      case NO_CONVECTIVE :
        cout << "No convective scheme." << endl; exit(EXIT_FAILURE);
        break;
        
      case SPACE_CENTERED :
        
        if (compressible) {
          
          /*--- Compressible flow ---*/
          
          switch (config->GetKind_Centered_AdjFlow()) {
            case NO_CENTERED : cout << "No centered scheme." << endl; break;
            case LAX : numerics_container[MESH_0][ADJFLOW_SOL][CONV_TERM] = new CCentLax_AdjFlow(nDim, nVar_Adj_Flow, config); break;
            case JST : numerics_container[MESH_0][ADJFLOW_SOL][CONV_TERM] = new CCentJST_AdjFlow(nDim, nVar_Adj_Flow, config); break;
            default : cout << "Centered scheme not implemented." << endl; exit(EXIT_FAILURE); break;
          }
          
          for (iMGlevel = 1; iMGlevel <= config->GetnMGLevels(); iMGlevel++)
            numerics_container[iMGlevel][ADJFLOW_SOL][CONV_TERM] = new CCentLax_AdjFlow(nDim, nVar_Adj_Flow, config);
          
          for (iMGlevel = 0; iMGlevel <= config->GetnMGLevels(); iMGlevel++)
            numerics_container[iMGlevel][ADJFLOW_SOL][CONV_BOUND_TERM] = new CUpwRoe_AdjFlow(nDim, nVar_Adj_Flow, config);
          
        }
        
        if (incompressible || freesurface) {
          
          /*--- Incompressible flow, use artificial compressibility method ---*/
          
          switch (config->GetKind_Centered_AdjFlow()) {
            case NO_CENTERED : cout << "No centered scheme." << endl; break;
            case LAX : numerics_container[MESH_0][ADJFLOW_SOL][CONV_TERM] = new CCentLaxArtComp_AdjFlow(nDim, nVar_Adj_Flow, config); break;
            case JST : numerics_container[MESH_0][ADJFLOW_SOL][CONV_TERM] = new CCentJSTArtComp_AdjFlow(nDim, nVar_Adj_Flow, config); break;
            default : cout << "Centered scheme not implemented." << endl; exit(EXIT_FAILURE); break;
          }
          
          for (iMGlevel = 1; iMGlevel <= config->GetnMGLevels(); iMGlevel++)
            numerics_container[iMGlevel][ADJFLOW_SOL][CONV_TERM] = new CCentLaxArtComp_AdjFlow(nDim, nVar_Adj_Flow, config);
          
          for (iMGlevel = 0; iMGlevel <= config->GetnMGLevels(); iMGlevel++)
            numerics_container[iMGlevel][ADJFLOW_SOL][CONV_BOUND_TERM] = new CUpwRoeArtComp_AdjFlow(nDim, nVar_Adj_Flow, config);
          
        }
        
        break;
        
      case SPACE_UPWIND :
        
        if (compressible) {
          
          /*--- Compressible flow ---*/
          
          switch (config->GetKind_Upwind_AdjFlow()) {
            case NO_UPWIND : cout << "No upwind scheme." << endl; break;
            case ROE:
              for (iMGlevel = 0; iMGlevel <= config->GetnMGLevels(); iMGlevel++) {
                numerics_container[iMGlevel][ADJFLOW_SOL][CONV_TERM] = new CUpwRoe_AdjFlow(nDim, nVar_Adj_Flow, config);
                numerics_container[iMGlevel][ADJFLOW_SOL][CONV_BOUND_TERM] = new CUpwRoe_AdjFlow(nDim, nVar_Adj_Flow, config);
              }
              break;
            default : cout << "Upwind scheme not implemented." << endl; exit(EXIT_FAILURE); break;
          }
        }
        
        if (incompressible || freesurface) {
          
          /*--- Incompressible flow, use artificial compressibility method ---*/
          
          switch (config->GetKind_Upwind_AdjFlow()) {
            case NO_UPWIND : cout << "No upwind scheme." << endl; break;
            case ROE:
              for (iMGlevel = 0; iMGlevel <= config->GetnMGLevels(); iMGlevel++) {
                numerics_container[iMGlevel][ADJFLOW_SOL][CONV_TERM] = new CUpwRoeArtComp_AdjFlow(nDim, nVar_Adj_Flow, config);
                numerics_container[iMGlevel][ADJFLOW_SOL][CONV_BOUND_TERM] = new CUpwRoeArtComp_AdjFlow(nDim, nVar_Adj_Flow, config);
              }
              break;
            default : cout << "Upwind scheme not implemented." << endl; exit(EXIT_FAILURE); break;
          }
        }
        
        break;
        
      default :
        cout << "Convective scheme not implemented (adj_euler and adj_ns)." << endl; exit(EXIT_FAILURE);
        break;
    }
    
    /*--- Definition of the viscous scheme for each equation and mesh level ---*/
    
    if (compressible) {
      
      /*--- Compressible flow ---*/
      
      numerics_container[MESH_0][ADJFLOW_SOL][VISC_TERM] = new CAvgGradCorrected_AdjFlow(nDim, nVar_Adj_Flow, config);
      numerics_container[MESH_0][ADJFLOW_SOL][VISC_BOUND_TERM] = new CAvgGrad_AdjFlow(nDim, nVar_Adj_Flow, config);
      
      for (iMGlevel = 1; iMGlevel <= config->GetnMGLevels(); iMGlevel++) {
        numerics_container[iMGlevel][ADJFLOW_SOL][VISC_TERM] = new CAvgGrad_AdjFlow(nDim, nVar_Adj_Flow, config);
        numerics_container[iMGlevel][ADJFLOW_SOL][VISC_BOUND_TERM] = new CAvgGrad_AdjFlow(nDim, nVar_Adj_Flow, config);
      }
      
    }
    
    if (incompressible || freesurface) {
      
      /*--- Incompressible flow, use artificial compressibility method ---*/
      
      numerics_container[MESH_0][ADJFLOW_SOL][VISC_TERM] = new CAvgGradCorrectedArtComp_AdjFlow(nDim, nVar_Adj_Flow, config);
      numerics_container[MESH_0][ADJFLOW_SOL][VISC_BOUND_TERM] = new CAvgGradArtComp_AdjFlow(nDim, nVar_Adj_Flow, config);
      
      for (iMGlevel = 1; iMGlevel <= config->GetnMGLevels(); iMGlevel++) {
        numerics_container[iMGlevel][ADJFLOW_SOL][VISC_TERM] = new CAvgGradArtComp_AdjFlow(nDim, nVar_Adj_Flow, config);
        numerics_container[iMGlevel][ADJFLOW_SOL][VISC_BOUND_TERM] = new CAvgGradArtComp_AdjFlow(nDim, nVar_Adj_Flow, config);
      }
      
    }
    
    /*--- Definition of the source term integration scheme for each equation and mesh level ---*/
    
    for (iMGlevel = 0; iMGlevel <= config->GetnMGLevels(); iMGlevel++) {
      
      /*--- Note that RANS is incompatible with Axisymmetric or Rotational (Fix it!) ---*/
      
      if (compressible) {
        
        if (adj_ns) {
          
          numerics_container[iMGlevel][ADJFLOW_SOL][SOURCE_FIRST_TERM] = new CSourceViscous_AdjFlow(nDim, nVar_Adj_Flow, config);
          
          if (config->GetRotating_Frame() == YES)
            numerics_container[iMGlevel][ADJFLOW_SOL][SOURCE_SECOND_TERM] = new CSourceRotatingFrame_AdjFlow(nDim, nVar_Adj_Flow, config);
          else
            numerics_container[iMGlevel][ADJFLOW_SOL][SOURCE_SECOND_TERM] = new CSourceConservative_AdjFlow(nDim, nVar_Adj_Flow, config);
          
        }
        
        else {
          
          if (config->GetRotating_Frame() == YES)
            numerics_container[iMGlevel][ADJFLOW_SOL][SOURCE_FIRST_TERM] = new CSourceRotatingFrame_AdjFlow(nDim, nVar_Adj_Flow, config);
          else if (config->GetAxisymmetric() == YES)
            numerics_container[iMGlevel][ADJFLOW_SOL][SOURCE_FIRST_TERM] = new CSourceAxisymmetric_AdjFlow(nDim, nVar_Adj_Flow, config);
          else
            numerics_container[iMGlevel][ADJFLOW_SOL][SOURCE_FIRST_TERM] = new CSourceNothing(nDim, nVar_Adj_Flow, config);
          
          numerics_container[iMGlevel][ADJFLOW_SOL][SOURCE_SECOND_TERM] = new CSourceNothing(nDim, nVar_Adj_Flow, config);
          
        }
        
      }
      
      if (incompressible || freesurface) {
        
        numerics_container[iMGlevel][ADJFLOW_SOL][SOURCE_FIRST_TERM] = new CSourceNothing(nDim, nVar_Adj_Flow, config);
        numerics_container[iMGlevel][ADJFLOW_SOL][SOURCE_SECOND_TERM] = new CSourceNothing(nDim, nVar_Adj_Flow, config);
        
      }
      
    }
    
  }
  
  /*--- Solver definition for the turbulent adjoint problem ---*/
  if (adj_turb) {
    /*--- Definition of the convective scheme for each equation and mesh level ---*/
    switch (config->GetKind_ConvNumScheme_AdjTurb()) {
      case NONE :
        break;
      case SPACE_UPWIND :
        for (iMGlevel = 0; iMGlevel <= config->GetnMGLevels(); iMGlevel++)
          if (spalart_allmaras) {
            numerics_container[iMGlevel][ADJTURB_SOL][CONV_TERM] = new CUpwSca_AdjTurb(nDim, nVar_Adj_Turb, config);
          }
          else if (neg_spalart_allmaras) {cout << "Adjoint Neg SA turbulence model not implemented." << endl; exit(EXIT_FAILURE);}
          else if (menter_sst) {cout << "Adjoint SST turbulence model not implemented." << endl; exit(EXIT_FAILURE);}
        break;
      default :
        cout << "Convective scheme not implemented (adj_turb)." << endl; exit(EXIT_FAILURE);
        break;
    }
    
    /*--- Definition of the viscous scheme for each equation and mesh level ---*/
    for (iMGlevel = 0; iMGlevel <= config->GetnMGLevels(); iMGlevel++) {
      if (spalart_allmaras) {
        numerics_container[iMGlevel][ADJTURB_SOL][VISC_TERM] = new CAvgGradCorrected_AdjTurb(nDim, nVar_Adj_Turb, config);
      }
      else if (neg_spalart_allmaras) {cout << "Adjoint Neg SA turbulence model not implemented." << endl; exit(EXIT_FAILURE);}
      else if (menter_sst) {cout << "Adjoint SST turbulence model not implemented." << endl; exit(EXIT_FAILURE);}
    }
    
    /*--- Definition of the source term integration scheme for each equation and mesh level ---*/
    for (iMGlevel = 0; iMGlevel <= config->GetnMGLevels(); iMGlevel++) {
      if (spalart_allmaras) {
        numerics_container[iMGlevel][ADJTURB_SOL][SOURCE_FIRST_TERM] = new CSourcePieceWise_AdjTurb(nDim, nVar_Adj_Turb, config);
        numerics_container[iMGlevel][ADJTURB_SOL][SOURCE_SECOND_TERM] = new CSourceConservative_AdjTurb(nDim, nVar_Adj_Turb, config);
      }
      else if (neg_spalart_allmaras) {cout << "Adjoint Neg SA turbulence model not implemented." << endl; exit(EXIT_FAILURE);}
      else if (menter_sst) {cout << "Adjoint SST turbulence model not implemented." << endl; exit(EXIT_FAILURE);}
    }
    
    /*--- Definition of the boundary condition method ---*/
    for (iMGlevel = 0; iMGlevel <= config->GetnMGLevels(); iMGlevel++) {
      if (spalart_allmaras) numerics_container[iMGlevel][ADJTURB_SOL][CONV_BOUND_TERM] = new CUpwLin_AdjTurb(nDim, nVar_Adj_Turb, config);
      else if (neg_spalart_allmaras) {cout << "Adjoint Neg SA turbulence model not implemented." << endl; exit(EXIT_FAILURE);}
      else if (menter_sst) {cout << "Adjoint SST turbulence model not implemented." << endl; exit(EXIT_FAILURE);}
    }
    
  }
  
  /*--- Solver definition for the wave problem ---*/
  if (wave) {
    
    /*--- Definition of the viscous scheme for each equation and mesh level ---*/
    numerics_container[MESH_0][WAVE_SOL][VISC_TERM] = new CGalerkin_Flow(nDim, nVar_Wave, config);
    
  }
  
  /*--- Solver definition for the FEM problem ---*/
  if (fem) {
    switch (config->GetGeometricConditions()) {
      case SMALL_DEFORMATIONS :
        switch (config->GetMaterialModel()) {
          case LINEAR_ELASTIC: numerics_container[MESH_0][FEA_SOL][FEA_TERM] = new CFEM_LinearElasticity(nDim, nVar_FEM, config); break;
          case NEO_HOOKEAN : cout << "Material model does not correspond to geometric conditions." << endl; exit(EXIT_FAILURE); break;
          default: cout << "Material model not implemented." << endl; exit(EXIT_FAILURE); break;
        }
        break;
      case LARGE_DEFORMATIONS :
        switch (config->GetMaterialModel()) {
          case LINEAR_ELASTIC: cout << "Material model does not correspond to geometric conditions." << endl; exit(EXIT_FAILURE); break;
          case NEO_HOOKEAN :
            switch (config->GetMaterialCompressibility()) {
              case COMPRESSIBLE_MAT : numerics_container[MESH_0][FEA_SOL][FEA_TERM] = new CFEM_NeoHookean_Comp(nDim, nVar_FEM, config); break;
              case INCOMPRESSIBLE_MAT : numerics_container[MESH_0][FEA_SOL][FEA_TERM] = new CFEM_NeoHookean_Incomp(nDim, nVar_FEM, config); break;
              default: cout << "Material model not implemented." << endl; exit(EXIT_FAILURE); break;
            }
            break;
          default: cout << "Material model not implemented." << endl; exit(EXIT_FAILURE); break;
        }
        break;
      default: cout << " Solver not implemented." << endl; exit(EXIT_FAILURE); break;
    }
    
  }
  
}


void CDriver::Numerics_Postprocessing(CNumerics ****numerics_container,
                                      CSolver ***solver_container, CGeometry **geometry,
                                      CConfig *config) {
  
  unsigned short iMGlevel, iSol;
  
  
  bool
  euler, adj_euler,
  ns, adj_ns,
  turbulent, adj_turb,
  spalart_allmaras, neg_spalart_allmaras, menter_sst,
  poisson,
  wave,
  fem,
  heat,
  transition,
  template_solver;
  
  bool compressible = (config->GetKind_Regime() == COMPRESSIBLE);
  bool incompressible = (config->GetKind_Regime() == INCOMPRESSIBLE);
  bool freesurface = (config->GetKind_Regime() == FREESURFACE);
  
  /*--- Initialize some useful booleans ---*/
  euler            = false;   ns               = false;   turbulent        = false;
  poisson          = false;
  adj_euler        = false;   adj_ns           = false;   adj_turb         = false;
  wave             = false;   heat             = false;   fem        = false;
  spalart_allmaras = false; neg_spalart_allmaras = false; menter_sst       = false;
  transition       = false;
  template_solver  = false;
  
  /*--- Assign booleans ---*/
  switch (config->GetKind_Solver()) {
    case TEMPLATE_SOLVER: template_solver = true; break;
    case EULER : case DISC_ADJ_EULER: euler = true; break;
    case NAVIER_STOKES: case DISC_ADJ_NAVIER_STOKES: ns = true; break;
    case RANS : case DISC_ADJ_RANS:  ns = true; turbulent = true; if (config->GetKind_Trans_Model() == LM) transition = true; break;
    case POISSON_EQUATION: poisson = true; break;
    case WAVE_EQUATION: wave = true; break;
    case HEAT_EQUATION: heat = true; break;
    case FEM_ELASTICITY: fem = true; break;
    case ADJ_EULER : euler = true; adj_euler = true; break;
    case ADJ_NAVIER_STOKES : ns = true; turbulent = (config->GetKind_Turb_Model() != NONE); adj_ns = true; break;
    case ADJ_RANS : ns = true; turbulent = true; adj_ns = true; adj_turb = (!config->GetFrozen_Visc()); break;
  }
  
  /*--- Assign turbulence model booleans ---*/
  
  if (turbulent)
    switch (config->GetKind_Turb_Model()) {
      case SA:     spalart_allmaras = true;     break;
      case SA_NEG: neg_spalart_allmaras = true; break;
      case SST:    menter_sst = true;  break;
        
    }
  
  /*--- Solver definition for the template problem ---*/
  if (template_solver) {
    
    /*--- Definition of the convective scheme for each equation and mesh level ---*/
    switch (config->GetKind_ConvNumScheme_Template()) {
      case SPACE_CENTERED : case SPACE_UPWIND :
        for (iMGlevel = 0; iMGlevel <= config->GetnMGLevels(); iMGlevel++)
          delete numerics_container[iMGlevel][TEMPLATE_SOL][CONV_TERM];
        break;
    }
    
    for (iMGlevel = 0; iMGlevel <= config->GetnMGLevels(); iMGlevel++) {
      /*--- Definition of the viscous scheme for each equation and mesh level ---*/
      delete numerics_container[iMGlevel][TEMPLATE_SOL][VISC_TERM];
      /*--- Definition of the source term integration scheme for each equation and mesh level ---*/
      delete numerics_container[iMGlevel][TEMPLATE_SOL][SOURCE_FIRST_TERM];
      /*--- Definition of the boundary condition method ---*/
      delete numerics_container[iMGlevel][TEMPLATE_SOL][CONV_BOUND_TERM];
    }
    
  }
  
  /*--- Solver definition for the Potential, Euler, Navier-Stokes problems ---*/
  if ((euler) || (ns)) {
    
    /*--- Definition of the convective scheme for each equation and mesh level ---*/
    switch (config->GetKind_ConvNumScheme_Flow()) {
        
      case SPACE_CENTERED :
        if (compressible) {
          
          /*--- Compressible flow ---*/
          switch (config->GetKind_Centered_Flow()) {
            case LAX : case JST :  case JST_KE : delete numerics_container[MESH_0][FLOW_SOL][CONV_TERM]; break;
          }
          for (iMGlevel = 1; iMGlevel <= config->GetnMGLevels(); iMGlevel++)
            delete numerics_container[iMGlevel][FLOW_SOL][CONV_TERM];
          
          /*--- Definition of the boundary condition method ---*/
          for (iMGlevel = 0; iMGlevel <= config->GetnMGLevels(); iMGlevel++)
            delete numerics_container[iMGlevel][FLOW_SOL][CONV_BOUND_TERM];
          
        }
        if (incompressible) {
          /*--- Incompressible flow, use artificial compressibility method ---*/
          switch (config->GetKind_Centered_Flow()) {
              
            case LAX : case JST : delete numerics_container[MESH_0][FLOW_SOL][CONV_TERM]; break;
              
          }
          for (iMGlevel = 1; iMGlevel <= config->GetnMGLevels(); iMGlevel++)
            delete numerics_container[iMGlevel][FLOW_SOL][CONV_TERM];
          
          /*--- Definition of the boundary condition method ---*/
          for (iMGlevel = 0; iMGlevel <= config->GetnMGLevels(); iMGlevel++)
            delete numerics_container[iMGlevel][FLOW_SOL][CONV_BOUND_TERM];
          
        }
        break;
      case SPACE_UPWIND :
        
        if (compressible) {
          /*--- Compressible flow ---*/
          switch (config->GetKind_Upwind_Flow()) {
            case ROE: case AUSM : case TURKEL: case HLLC: case MSW:  case CUSP:
              for (iMGlevel = 0; iMGlevel <= config->GetnMGLevels(); iMGlevel++) {
                delete numerics_container[iMGlevel][FLOW_SOL][CONV_TERM];
                delete numerics_container[iMGlevel][FLOW_SOL][CONV_BOUND_TERM];
              }
              
              break;
          }
          
        }
        if (incompressible || freesurface) {
          /*--- Incompressible flow, use artificial compressibility method ---*/
          switch (config->GetKind_Upwind_Flow()) {
            case ROE:
              for (iMGlevel = 0; iMGlevel <= config->GetnMGLevels(); iMGlevel++) {
                delete numerics_container[iMGlevel][FLOW_SOL][CONV_TERM];
                delete numerics_container[iMGlevel][FLOW_SOL][CONV_BOUND_TERM];
              }
              break;
          }
        }
        
        break;
    }
    
    /*--- Definition of the viscous scheme for each equation and mesh level ---*/
    if (compressible||incompressible||freesurface) {
      /*--- Compressible flow Ideal gas ---*/
      delete numerics_container[MESH_0][FLOW_SOL][VISC_TERM];
      for (iMGlevel = 1; iMGlevel <= config->GetnMGLevels(); iMGlevel++)
        delete numerics_container[iMGlevel][FLOW_SOL][VISC_TERM];
      
      /*--- Definition of the boundary condition method ---*/
      for (iMGlevel = 0; iMGlevel <= config->GetnMGLevels(); iMGlevel++)
        delete numerics_container[iMGlevel][FLOW_SOL][VISC_BOUND_TERM];
      
    }
    
    /*--- Definition of the source term integration scheme for each equation and mesh level ---*/
    for (iMGlevel = 0; iMGlevel <= config->GetnMGLevels(); iMGlevel++) {
      delete numerics_container[iMGlevel][FLOW_SOL][SOURCE_FIRST_TERM];
      delete numerics_container[iMGlevel][FLOW_SOL][SOURCE_SECOND_TERM];
    }
    
  }
  
  
  /*--- Solver definition for the turbulent model problem ---*/
  
  if (turbulent) {
    
    /*--- Definition of the convective scheme for each equation and mesh level ---*/
    
    switch (config->GetKind_ConvNumScheme_Turb()) {
      case SPACE_UPWIND :
        for (iMGlevel = 0; iMGlevel <= config->GetnMGLevels(); iMGlevel++) {
          if (spalart_allmaras || neg_spalart_allmaras ||menter_sst)
            delete numerics_container[iMGlevel][TURB_SOL][CONV_TERM];
        }
        break;
    }
    
    /*--- Definition of the viscous scheme for each equation and mesh level ---*/
    if (spalart_allmaras || neg_spalart_allmaras || menter_sst) {
      for (iMGlevel = 0; iMGlevel <= config->GetnMGLevels(); iMGlevel++) {
        delete numerics_container[iMGlevel][TURB_SOL][VISC_TERM];
        delete numerics_container[iMGlevel][TURB_SOL][SOURCE_FIRST_TERM];
        delete numerics_container[iMGlevel][TURB_SOL][SOURCE_SECOND_TERM];
        /*--- Definition of the boundary condition method ---*/
        delete numerics_container[iMGlevel][TURB_SOL][CONV_BOUND_TERM];
        delete numerics_container[iMGlevel][TURB_SOL][VISC_BOUND_TERM];
        
      }
    }
    
  }
  
  /*--- Solver definition for the transition model problem ---*/
  if (transition) {
    
    /*--- Definition of the convective scheme for each equation and mesh level ---*/
    switch (config->GetKind_ConvNumScheme_Turb()) {
      case SPACE_UPWIND :
        for (iMGlevel = 0; iMGlevel <= config->GetnMGLevels(); iMGlevel++) {
          delete numerics_container[iMGlevel][TRANS_SOL][CONV_TERM];
        }
        break;
    }
    
    for (iMGlevel = 0; iMGlevel <= config->GetnMGLevels(); iMGlevel++) {
      /*--- Definition of the viscous scheme for each equation and mesh level ---*/
      delete numerics_container[iMGlevel][TRANS_SOL][VISC_TERM];
      /*--- Definition of the source term integration scheme for each equation and mesh level ---*/
      delete numerics_container[iMGlevel][TRANS_SOL][SOURCE_FIRST_TERM];
      delete numerics_container[iMGlevel][TRANS_SOL][SOURCE_SECOND_TERM];
      /*--- Definition of the boundary condition method ---*/
      delete numerics_container[iMGlevel][TRANS_SOL][CONV_BOUND_TERM];
    }
  }
  
  /*--- Solver definition for the poisson potential problem ---*/
  if (poisson || heat) {
    
    /*--- Definition of the viscous scheme for each equation and mesh level ---*/
    delete numerics_container[MESH_0][POISSON_SOL][VISC_TERM];
    
    /*--- Definition of the source term integration scheme for each equation and mesh level ---*/
    delete numerics_container[MESH_0][POISSON_SOL][SOURCE_FIRST_TERM];
    delete numerics_container[MESH_0][POISSON_SOL][SOURCE_SECOND_TERM];
    
  }
  
  /*--- Solver definition for the flow adjoint problem ---*/
  
  if (adj_euler || adj_ns ) {
    
    /*--- Definition of the convective scheme for each equation and mesh level ---*/
    
    switch (config->GetKind_ConvNumScheme_AdjFlow()) {
      case SPACE_CENTERED :
        
        if (compressible) {
          
          /*--- Compressible flow ---*/
          
          switch (config->GetKind_Centered_AdjFlow()) {
            case LAX : case JST:
              delete numerics_container[MESH_0][ADJFLOW_SOL][CONV_TERM];
              break;
          }
          
          for (iMGlevel = 1; iMGlevel <= config->GetnMGLevels(); iMGlevel++)
            delete numerics_container[iMGlevel][ADJFLOW_SOL][CONV_TERM];
          
          for (iMGlevel = 0; iMGlevel <= config->GetnMGLevels(); iMGlevel++)
            delete numerics_container[iMGlevel][ADJFLOW_SOL][CONV_BOUND_TERM];
          
        }
        
        if (incompressible || freesurface) {
          
          /*--- Incompressible flow, use artificial compressibility method ---*/
          
          switch (config->GetKind_Centered_AdjFlow()) {
            case LAX : case JST:
              delete numerics_container[MESH_0][ADJFLOW_SOL][CONV_TERM]; break;
          }
          
          for (iMGlevel = 1; iMGlevel <= config->GetnMGLevels(); iMGlevel++)
            delete numerics_container[iMGlevel][ADJFLOW_SOL][CONV_TERM];
          
          for (iMGlevel = 0; iMGlevel <= config->GetnMGLevels(); iMGlevel++)
            delete numerics_container[iMGlevel][ADJFLOW_SOL][CONV_BOUND_TERM];
          
        }
        
        break;
        
      case SPACE_UPWIND :
        
        if (compressible || incompressible || freesurface) {
          
          /*--- Compressible flow ---*/
          
          switch (config->GetKind_Upwind_AdjFlow()) {
            case ROE:
              for (iMGlevel = 0; iMGlevel <= config->GetnMGLevels(); iMGlevel++) {
                delete numerics_container[iMGlevel][ADJFLOW_SOL][CONV_TERM];
                delete numerics_container[iMGlevel][ADJFLOW_SOL][CONV_BOUND_TERM];
              }
              break;
          }
        }
        
        break;
    }
    
    /*--- Definition of the viscous scheme for each equation and mesh level ---*/
    
    if (compressible || incompressible || freesurface) {
      
      /*--- Compressible flow ---*/
      for (iMGlevel = 0; iMGlevel <= config->GetnMGLevels(); iMGlevel++) {
        delete numerics_container[iMGlevel][ADJFLOW_SOL][VISC_TERM];
        delete numerics_container[iMGlevel][ADJFLOW_SOL][VISC_BOUND_TERM];
      }
    }
    
    /*--- Definition of the source term integration scheme for each equation and mesh level ---*/
    
    for (iMGlevel = 0; iMGlevel <= config->GetnMGLevels(); iMGlevel++) {
      
      
      if (compressible || incompressible || freesurface) {
        
        delete numerics_container[iMGlevel][ADJFLOW_SOL][SOURCE_FIRST_TERM];
        delete numerics_container[iMGlevel][ADJFLOW_SOL][SOURCE_SECOND_TERM];
        
      }
    }
    
  }
  
  
  /*--- Solver definition for the turbulent adjoint problem ---*/
  if (adj_turb) {
    /*--- Definition of the convective scheme for each equation and mesh level ---*/
    switch (config->GetKind_ConvNumScheme_AdjTurb()) {
        
      case SPACE_UPWIND :
        for (iMGlevel = 0; iMGlevel <= config->GetnMGLevels(); iMGlevel++)
          if (spalart_allmaras) {
            delete numerics_container[iMGlevel][ADJTURB_SOL][CONV_TERM];
          }
        break;
    }
    
    
    for (iMGlevel = 0; iMGlevel <= config->GetnMGLevels(); iMGlevel++) {
      if (spalart_allmaras) {
        /*--- Definition of the viscous scheme for each equation and mesh level ---*/
        delete numerics_container[iMGlevel][ADJTURB_SOL][VISC_TERM];
        /*--- Definition of the source term integration scheme for each equation and mesh level ---*/
        delete numerics_container[iMGlevel][ADJTURB_SOL][SOURCE_FIRST_TERM];
        delete numerics_container[iMGlevel][ADJTURB_SOL][SOURCE_SECOND_TERM];
        /*--- Definition of the boundary condition method ---*/
        delete numerics_container[iMGlevel][ADJTURB_SOL][CONV_BOUND_TERM];
      }
    }
  }
  
  /*--- Solver definition for the wave problem ---*/
  if (wave) {
    
    /*--- Definition of the viscous scheme for each equation and mesh level ---*/
    delete numerics_container[MESH_0][WAVE_SOL][VISC_TERM];
    
  }
  
  /*--- Solver definition for the FEA problem ---*/
  if (fem) {
    
    /*--- Definition of the viscous scheme for each equation and mesh level ---*/
    delete numerics_container[MESH_0][FEA_SOL][FEA_TERM];
    
  }
  
  /*--- Definition of the Class for the numerical method: numerics_container[MESH_LEVEL][EQUATION][EQ_TERM] ---*/
  for (iMGlevel = 0; iMGlevel <= config->GetnMGLevels(); iMGlevel++) {
    for (iSol = 0; iSol < MAX_SOLS; iSol++) {
      delete [] numerics_container[iMGlevel][iSol];
    }
    delete[] numerics_container[iMGlevel];
  }
  
}

void CDriver::Iteration_Preprocessing() {
  
  int rank = MASTER_NODE;
#ifdef HAVE_MPI
  MPI_Comm_rank(MPI_COMM_WORLD, &rank);
#endif
  
  /*--- Initial print to console for this zone. ---*/
  
  if (rank == MASTER_NODE) cout << "Zone " << iZone+1;
  
  /*--- Loop over all zones and instantiate the physics iteration. ---*/
  
  switch (config_container[iZone]->GetKind_Solver()) {
      
    case EULER: case NAVIER_STOKES: case RANS:
      if (rank == MASTER_NODE)
        cout << ": Euler/Navier-Stokes/RANS flow iteration." << endl;
      iteration_container[iZone] = new CMeanFlowIteration(config_container[iZone]);
      break;
      
    case WAVE_EQUATION:
      if (rank == MASTER_NODE)
        cout << ": wave iteration." << endl;
      iteration_container[iZone] = new CWaveIteration(config_container[iZone]);
      break;
      
    case HEAT_EQUATION:
      if (rank == MASTER_NODE)
        cout << ": heat iteration." << endl;
      iteration_container[iZone] = new CHeatIteration(config_container[iZone]);
      break;
      
    case POISSON_EQUATION:
      if (rank == MASTER_NODE)
        cout << ": poisson iteration." << endl;
      iteration_container[iZone] = new CPoissonIteration(config_container[iZone]);
      break;
      
    case FEM_ELASTICITY:
      if (rank == MASTER_NODE)
        cout << ": FEM iteration." << endl;
      iteration_container[iZone] = new CFEM_StructuralAnalysis(config_container[iZone]);
      break;
    case ADJ_EULER: case ADJ_NAVIER_STOKES: case ADJ_RANS:
      if (rank == MASTER_NODE)
        cout << ": adjoint Euler/Navier-Stokes/RANS flow iteration." << endl;
      iteration_container[iZone] = new CAdjMeanFlowIteration(config_container[iZone]);
      break;
      
    case DISC_ADJ_EULER: case DISC_ADJ_NAVIER_STOKES: case DISC_ADJ_RANS:
      if (rank == MASTER_NODE)
        cout << ": discrete adjoint Euler/Navier-Stokes/RANS flow iteration." << endl;
      iteration_container[iZone] = new CDiscAdjMeanFlowIteration(config_container[iZone]);
      break;
  }
  
}

void CDriver::Interface_Preprocessing() {

  int rank = MASTER_NODE, nProcessor = 1;
  unsigned short donorZone, targetZone;
  unsigned short nVar, nVarTransfer;

  unsigned short nMarkerTarget, iMarkerTarget, nMarkerDonor, iMarkerDonor;

  /*--- Initialize some useful booleans ---*/
  bool fluid_donor, structural_donor;
  bool fluid_target, structural_target;

  int markDonor, markTarget, Donor_check, Target_check, iMarkerInt, nMarkerInt;

  #ifdef HAVE_MPI
  int *Buffer_Recv_mark, iRank;

  MPI_Comm_rank(MPI_COMM_WORLD, &rank);
  MPI_Comm_size(MPI_COMM_WORLD, &nProcessor);

  if (rank == MASTER_NODE) 
    Buffer_Recv_mark = new int[nProcessor];
  #endif

  if (config_container[ZONE_0]->GetFSI_Simulation() && nZone != 2 && rank == MASTER_NODE){
    cout << "Error, cannot run the FSI solver on more than 2 zones!" << endl;
    exit(EXIT_FAILURE);
  }

  /*--- Coupling between zones ---*/
  // There's a limit here, the interface boundary must connect only 2 zones

  /*--- Loops over all target and donor zones to find which ones are connected through an interface boundary (fsi or sliding mesh) ---*/
  for (targetZone = 0; targetZone < nZone; targetZone++){
<<<<<<< HEAD
    
    /*--- Initialize target booleans ---*/
    fluid_target  = false;  structural_target  = false;
    
    /*--- Set the target boolean: as of now, only Fluid-Structure Interaction considered ---*/
    switch (config_container[targetZone]->GetKind_Solver()) {
      case EULER : case NAVIER_STOKES: case RANS:
      case DISC_ADJ_EULER : case DISC_ADJ_NAVIER_STOKES: case DISC_ADJ_RANS:
        fluid_target  = true;
        break;
      case FEM_ELASTICITY:            structural_target = true;   break;
    }
    
    for (donorZone = 0; donorZone < nZone; donorZone++){
      /*--- Initialize donor booleans ---*/
      fluid_donor  = false;  structural_donor  = false;
      matching_mesh = config_container[donorZone]->GetMatchingMesh();
      
      /*--- Set the donor boolean: as of now, only Fluid-Structure Interaction considered ---*/
      switch (config_container[donorZone]->GetKind_Solver()) {
        case EULER : case NAVIER_STOKES: case RANS: 
        case DISC_ADJ_EULER : case DISC_ADJ_NAVIER_STOKES: case DISC_ADJ_RANS:
        fluid_donor  = true;    break;
        case FEM_ELASTICITY:            structural_donor = true;  break;
      }
      
      
      /*--- Retrieve the number of conservative variables (for problems not involving structural analysis ---*/
      if (!structural_donor && !structural_target){
        nVar = solver_container[donorZone][MESH_0][FLOW_SOL]->GetnVar();
      }
      else{
        /*--- If at least one of the components is structural ---*/
        nVar = nDim;
      }
      
      /*--- Interface conditions are only defined between different zones ---*/
      if (donorZone != targetZone){
        
        if (rank == MASTER_NODE) cout << "From zone " << donorZone << " to zone " << targetZone << ": ";
        
        /*--- Match Zones ---*/
        if (rank == MASTER_NODE) cout << "Setting coupling "<<endl;
        
        /*--- If the mesh is matching: match points ---*/
        if (matching_mesh){
          if (rank == MASTER_NODE) cout << "between matching meshes. " << endl;
          geometry_container[donorZone][MESH_0]->MatchZone(config_container[donorZone], geometry_container[targetZone][MESH_0],
                                                           config_container[targetZone], donorZone, nZone);
        }
        /*--- Else: interpolate ---*/
        else {
          switch (config_container[donorZone]->GetKindInterpolation()){
            case NEAREST_NEIGHBOR:
              interpolator_container[donorZone][targetZone] = new CNearestNeighbor(geometry_container, config_container, donorZone, targetZone);
              if (rank == MASTER_NODE) cout << "using a nearest-neighbor approach." << endl;
              break;
            case ISOPARAMETRIC:
              interpolator_container[donorZone][targetZone] = new CIsoparametric(geometry_container, config_container, donorZone, targetZone);
              if (rank == MASTER_NODE) cout << "using an isoparametric approach." << endl;
              break;
            case CONSISTCONSERVE:
              if (targetZone>0 && structural_target){
                interpolator_container[donorZone][targetZone] = new CMirror(geometry_container, config_container, donorZone, targetZone);
                if (rank == MASTER_NODE) cout << "using a mirror approach: matching coefficients from opposite mesh." << endl;
              }
              else{
                interpolator_container[donorZone][targetZone] = new CIsoparametric(geometry_container, config_container, donorZone, targetZone);
                if (rank == MASTER_NODE) cout << "using an isoparametric approach." << endl;
              }
              if (targetZone==0 && structural_target){
                if (rank == MASTER_NODE) cout << "Consistent and conservative interpolation assumes the structure model mesh is evaluated second. Somehow this has not happened. The isoparametric coefficients will be calculated for both meshes, and are not guaranteed to be consistent." << endl;
              }
              break;
          }
        }
        
        /*--- Initialize the appropriate transfer strategy ---*/
        if (rank == MASTER_NODE) cout << "Transferring ";
        
        if (fluid_donor && structural_target) {
          nVarTransfer = 2;
          transfer_container[donorZone][targetZone] = new CTransfer_FlowTraction(nVar, nVarTransfer, config_container[donorZone]);
          if (rank == MASTER_NODE) cout << "flow tractions. "<< endl;
        }
        else if (structural_donor && fluid_target){
          nVarTransfer = 0;
          transfer_container[donorZone][targetZone] = new CTransfer_StructuralDisplacements(nVar, nVarTransfer, config_container[donorZone]);
          if (rank == MASTER_NODE) cout << "structural displacements. "<< endl;
        }
		else if (fluid_donor && fluid_target){
		  nVarTransfer = 0;
		  transfer_container[donorZone][targetZone] = new CTransfer_MixingPlaneInterface(nVar, nVarTransfer, config_container[donorZone]);
		  if (rank == MASTER_NODE) cout << "mixing-plane averages. "<< endl;
		}
        else {
          nVarTransfer = 0;
          transfer_container[donorZone][targetZone] = new CTransfer_ConservativeVars(nVar, nVarTransfer, config_container[donorZone]);
          if (rank == MASTER_NODE) cout << "generic conservative variables. " << endl;
        }
        
      }
      
      
    }
    
  }
=======
		
    for (donorZone = 0; donorZone < nZone; donorZone++){
>>>>>>> fadd7a29
  
      if ( donorZone == targetZone ) // We're processing the same zone, so skip the following
        continue;

      nMarkerInt = (int) ( config_container[donorZone]->GetMarker_n_FSIinterface() / 2 );

      /*--- Loops on Interface markers to find if the 2 zones are sharing the boundary and to determine donor and target marker tag ---*/
      for (iMarkerInt = 1; iMarkerInt <= nMarkerInt; iMarkerInt++) {

        markDonor  = -1;
        markTarget = -1;

        /*--- On the donor side ---*/
        nMarkerDonor = config_container[donorZone]->GetnMarker_All();

        for (iMarkerDonor = 0; iMarkerDonor < nMarkerDonor; iMarkerDonor++){

          /*--- If the tag GetMarker_All_FSIinterface(iMarker) equals the index we are looping at ---*/
          if ( config_container[donorZone]->GetMarker_All_FSIinterface(iMarkerDonor) == iMarkerInt ){
            /*--- We have identified the identifier for the interface marker ---*/
            markDonor = iMarkerDonor;
            
            break;
          }
        }


      /*--- On the target side ---*/
      nMarkerTarget = config_container[targetZone]->GetnMarker_All();

      for (iMarkerTarget = 0; iMarkerTarget < nMarkerTarget; iMarkerTarget++){

        /*--- If the tag GetMarker_All_FSIinterface(iMarker) equals the index we are looping at ---*/
        if ( config_container[targetZone]->GetMarker_All_FSIinterface(iMarkerTarget) == iMarkerInt ){
          /*--- We have identified the identifier for the interface marker ---*/
          markTarget = iMarkerTarget;
          
          break;
        } 
      }

      #ifdef HAVE_MPI

      Donor_check  = -1;
      Target_check = -1;

      /*--- We gather a vector in MASTER_NODE that determines if the boundary is not on the processor because of the partition or because the zone does not include it ---*/

      SU2_MPI::Gather(&markDonor , 1, MPI_INT, Buffer_Recv_mark, 1, MPI_INT, MASTER_NODE, MPI_COMM_WORLD);

      if (rank == MASTER_NODE){
        for (iRank = 0; iRank < nProcessor; iRank++){
          if( Buffer_Recv_mark[iRank] != -1 ){
            Donor_check = Buffer_Recv_mark[iRank];
            
            break;
          }
        }
      }

      SU2_MPI::Bcast(&Donor_check , 1, MPI_INT, MASTER_NODE, MPI_COMM_WORLD);

      SU2_MPI::Gather(&markTarget, 1, MPI_INT, Buffer_Recv_mark, 1, MPI_INT, MASTER_NODE, MPI_COMM_WORLD);

      if (rank == MASTER_NODE){
        for (iRank = 0; iRank < nProcessor; iRank++){
          if( Buffer_Recv_mark[iRank] != -1 ){
            Target_check = Buffer_Recv_mark[iRank];
            
            break;
          }
        }
      }

      SU2_MPI::Bcast(&Target_check, 1, MPI_INT, MASTER_NODE, MPI_COMM_WORLD);

      #else
      Donor_check  = markDonor;
      Target_check = markTarget;	
      #endif

      /* --- Check ifzones are actually sharing the interface boundary, if not skip ---*/				
      if(Target_check == -1 || Donor_check == -1)
        continue;


      /*--- Set some boolean to properly allocate data structure later ---*/
      fluid_target      = false; 
      structural_target = false;

      fluid_donor       = false; 
      structural_donor  = false;

      switch ( config_container[targetZone]->GetKind_Solver() ) {

        case EULER : case NAVIER_STOKES: case RANS: 
          fluid_target  = true;   
            		
          break;

        case FEM_ELASTICITY:            
          structural_target = true;   
          
          break;
      }


      switch ( config_container[donorZone]->GetKind_Solver() ) {

      case EULER : case NAVIER_STOKES: case RANS: 
        fluid_donor  = true;   
         
        break;

      case FEM_ELASTICITY:            
        structural_donor = true;  
        
        break;
      }
 
      /*--- Begin the creation of the communication pattern among zones ---*/

      /*--- Retrieve the number of conservative variables (for problems not involving structural analysis ---*/
      if (!structural_donor && !structural_target)
        nVar = solver_container[donorZone][MESH_0][FLOW_SOL]->GetnVar();
      else
        /*--- If at least one of the components is structural ---*/
        nVar = nDim;

      if (rank == MASTER_NODE) cout << "From zone " << donorZone << " to zone " << targetZone << ": ";

      /*--- Match Zones ---*/
      if (rank == MASTER_NODE) cout << "Setting coupling "<<endl;

      /*--- If the mesh is matching: match points ---*/
      if ( config_container[donorZone]->GetMatchingMesh() ){
        if (rank == MASTER_NODE) 
          cout << "between matching meshes. " << endl;
        geometry_container[donorZone][MESH_0]->MatchZone(config_container[donorZone], geometry_container[targetZone][MESH_0], config_container[targetZone], donorZone, nZone);
      }
      /*--- Else: interpolate ---*/
      else {
        switch (config_container[donorZone]->GetKindInterpolation()){

          case NEAREST_NEIGHBOR:
            interpolator_container[donorZone][targetZone] = new CNearestNeighbor(geometry_container, config_container, donorZone, targetZone);
            if (rank == MASTER_NODE) cout << "using a nearest-neighbor approach." << endl;

            break;

          case ISOPARAMETRIC:
            interpolator_container[donorZone][targetZone] = new CIsoparametric(geometry_container, config_container, donorZone, targetZone);
            if (rank == MASTER_NODE) cout << "using an isoparametric approach." << endl;

            break;

          case CONSISTCONSERVE:
            if ( targetZone > 0 && structural_target ){
              interpolator_container[donorZone][targetZone] = new CMirror(geometry_container, config_container, donorZone, targetZone);
              if (rank == MASTER_NODE) cout << "using a mirror approach: matching coefficients from opposite mesh." << endl;
            }
            else{
              interpolator_container[donorZone][targetZone] = new CIsoparametric(geometry_container, config_container, donorZone, targetZone);
              if (rank == MASTER_NODE) cout << "using an isoparametric approach." << endl;
            }
            if ( targetZone == 0 && structural_target ){
              if (rank == MASTER_NODE) cout << "Consistent and conservative interpolation assumes the structure model mesh is evaluated second. Somehow this has not happened. The isoparametric coefficients will be calculated for both meshes, and are not guaranteed to be consistent." << endl;
            }

            break;

        }
      }

      /*--- Initialize the appropriate transfer strategy ---*/
      if (rank == MASTER_NODE) cout << "Transferring ";

      if (fluid_donor && structural_target) {
        nVarTransfer = 2;
        transfer_container[donorZone][targetZone] = new CTransfer_FlowTraction(nVar, nVarTransfer, config_container[donorZone]);
        if (rank == MASTER_NODE) cout << "flow tractions. "<< endl;
      }
      else if (structural_donor && fluid_target) {
        nVarTransfer = 0;
        transfer_container[donorZone][targetZone] = new CTransfer_StructuralDisplacements(nVar, nVarTransfer, config_container[donorZone]);
        if (rank == MASTER_NODE) cout << "structural displacements. "<< endl;
      }
      else if (!structural_donor && !structural_target) {
        nVarTransfer = 0;
        nVar = solver_container[donorZone][MESH_0][FLOW_SOL]->GetnPrimVar();
        transfer_container[donorZone][targetZone] = new CTransfer_SlidingInterface(nVar, nVarTransfer, config_container[donorZone]);
        if (rank == MASTER_NODE) cout << "sliding interface. " << endl;
      }
      else {
        nVarTransfer = 0;
        transfer_container[donorZone][targetZone] = new CTransfer_ConservativeVars(nVar, nVarTransfer, config_container[donorZone]);
        if (rank == MASTER_NODE) cout << "generic conservative variables. " << endl;	
      }

      break;

      }

    }

  }


  #ifdef HAVE_MPI
  if (rank == MASTER_NODE) 
    delete [] Buffer_Recv_mark;
  #endif
	
}


void CDriver::StartSolver(){

    int rank = MASTER_NODE;

#ifdef HAVE_MPI
  MPI_Comm_rank(MPI_COMM_WORLD, &rank);
#endif
  
  /*--- Main external loop of the solver. Within this loop, each iteration ---*/
  
  if (rank == MASTER_NODE)
    cout << endl <<"------------------------------ Begin Solver -----------------------------" << endl;

  /*--- This is temporal and just to check. It will have to be added to the regular history file ---*/
  
  ofstream historyFile_FSI;
  bool writeHistFSI = config_container[ZONE_0]->GetWrite_Conv_FSI();
  if (writeHistFSI && (rank == MASTER_NODE)) {
    char cstrFSI[200];
    string filenameHistFSI = config_container[ZONE_0]->GetConv_FileName_FSI();
    strcpy (cstrFSI, filenameHistFSI.data());
    historyFile_FSI.open (cstrFSI);
    historyFile_FSI << "Time,Iteration,Aitken,URes,logResidual,orderMagnResidual" << endl;
    historyFile_FSI.close();
  }

  while ( ExtIter < config_container[ZONE_0]->GetnExtIter() ) {

    /*--- Perform some external iteration preprocessing. ---*/
    
    PreprocessExtIter(ExtIter);
    
    /*--- Perform a single iteration of the chosen PDE solver. ---*/

    if (!fsi) {
      
      /*--- Perform a dynamic mesh update if required. ---*/
      
      DynamicMeshUpdate(ExtIter);
      
      /*--- Run a single iteration of the problem (mean flow, wave, heat, ...). ---*/
      
      Run();
      
      /*--- Update the solution for dual time stepping strategy ---*/
      
      Update();
      
    }
    else {
      Run();      // In the FSIDriver case, mesh and solution updates are already included into the Run function
    }

    /*--- Monitor the computations after each iteration. ---*/
    
    Monitor(ExtIter);
    
    /*--- Output the solution in files. ---*/
    
    Output(ExtIter);
    
    /*--- If the convergence criteria has been met, terminate the simulation. ---*/
    
    if (StopCalc) break;
    
    ExtIter++;
    
  }
  
}

void CDriver::PreprocessExtIter(unsigned long ExtIter) {
  
  /*--- Set the value of the external iteration. ---*/
  
  for (iZone = 0; iZone < nZone; iZone++) config_container[iZone]->SetExtIter(ExtIter);
  
  
  /*--- Read the target pressure ---*/
  
  if (config_container[ZONE_0]->GetInvDesign_Cp() == YES)
    output->SetCp_InverseDesign(solver_container[ZONE_0][MESH_0][FLOW_SOL],
                                geometry_container[ZONE_0][MESH_0], config_container[ZONE_0], ExtIter);
  
  /*--- Read the target heat flux ---*/
  
  if (config_container[ZONE_0]->GetInvDesign_HeatFlux() == YES)
    output->SetHeat_InverseDesign(solver_container[ZONE_0][MESH_0][FLOW_SOL],
                                  geometry_container[ZONE_0][MESH_0], config_container[ZONE_0], ExtIter);
  
  /*--- Set the initial condition for EULER/N-S/RANS and for a non FSI simulation ---*/
  
  if ( (!fsi) &&
      ( (config_container[ZONE_0]->GetKind_Solver() ==  EULER) ||
       (config_container[ZONE_0]->GetKind_Solver() ==  NAVIER_STOKES) ||
       (config_container[ZONE_0]->GetKind_Solver() ==  RANS) ) ) {
        for(iZone = 0; iZone < nZone; iZone++) {
          solver_container[iZone][MESH_0][FLOW_SOL]->SetInitialCondition(geometry_container[iZone], solver_container[iZone], config_container[iZone], ExtIter);
        }
      }

#ifdef HAVE_MPI
  MPI_Barrier(MPI_COMM_WORLD);
#endif
  
}


bool CDriver::Monitor(unsigned long ExtIter) {
  
  /*--- Synchronization point after a single solver iteration. Compute the
   wall clock time required. ---*/
  
#ifndef HAVE_MPI
  StopTime = su2double(clock())/su2double(CLOCKS_PER_SEC);
#else
  StopTime = MPI_Wtime();
#endif
  
  UsedTime = (StopTime - StartTime);
  
  
  /*--- Check if there is any change in the runtime parameters ---*/
  
  CConfig *runtime = NULL;
  strcpy(runtime_file_name, "runtime.dat");
  runtime = new CConfig(runtime_file_name, config_container[ZONE_0]);
  runtime->SetExtIter(ExtIter);
  delete runtime;
  
  /*--- Update the convergence history file (serial and parallel computations). ---*/
  
  if (!fsi) {
    output->SetConvHistory_Body(&ConvHist_file, geometry_container, solver_container,
                                config_container, integration_container, false, UsedTime, ZONE_0);
    
  }
  
  
  /*--- Evaluate the new CFL number (adaptive). ---*/
  
  if (config_container[ZONE_0]->GetCFL_Adapt() == YES) {
    output->SetCFL_Number(solver_container, config_container, ZONE_0);
  }
  
  /*--- Check whether the current simulation has reached the specified
   convergence criteria, and set StopCalc to true, if so. ---*/
  
  switch (config_container[ZONE_0]->GetKind_Solver()) {
    case EULER: case NAVIER_STOKES: case RANS:
      StopCalc = integration_container[ZONE_0][FLOW_SOL]->GetConvergence(); break;
    case WAVE_EQUATION:
      StopCalc = integration_container[ZONE_0][WAVE_SOL]->GetConvergence(); break;
    case HEAT_EQUATION:
      StopCalc = integration_container[ZONE_0][HEAT_SOL]->GetConvergence(); break;
    case FEM_ELASTICITY:
      StopCalc = integration_container[ZONE_0][FEA_SOL]->GetConvergence(); break;
    case ADJ_EULER: case ADJ_NAVIER_STOKES: case ADJ_RANS:
    case DISC_ADJ_EULER: case DISC_ADJ_NAVIER_STOKES: case DISC_ADJ_RANS:
      StopCalc = integration_container[ZONE_0][ADJFLOW_SOL]->GetConvergence(); break;
  }
  
  return StopCalc;
  
}


void CDriver::Output(unsigned long ExtIter) {


    int rank = MASTER_NODE;

#ifdef HAVE_MPI
    MPI_Comm_rank(MPI_COMM_WORLD, &rank);
#endif


    /*--- Solution output. Determine whether a solution needs to be written
     after the current iteration, and if so, execute the output file writing
     routines. ---*/

    if ((ExtIter+1 >= config_container[ZONE_0]->GetnExtIter())

	||

	((ExtIter % config_container[ZONE_0]->GetWrt_Sol_Freq() == 0) && (ExtIter != 0) &&
	 !((config_container[ZONE_0]->GetUnsteady_Simulation() == DT_STEPPING_1ST) ||
	   (config_container[ZONE_0]->GetUnsteady_Simulation() == DT_STEPPING_2ND) ||
	   (config_container[ZONE_0]->GetUnsteady_Simulation() == TIME_STEPPING)))

	||

	(StopCalc)

	||

	(((config_container[ZONE_0]->GetUnsteady_Simulation() == DT_STEPPING_1ST) ||
	  (config_container[ZONE_0]->GetUnsteady_Simulation() == TIME_STEPPING)) &&
	 ((ExtIter == 0) || (ExtIter % config_container[ZONE_0]->GetWrt_Sol_Freq_DualTime() == 0)))

	||

	((config_container[ZONE_0]->GetUnsteady_Simulation() == DT_STEPPING_2ND) && (!fsi) &&
         ((ExtIter == 0) || ((ExtIter % config_container[ZONE_0]->GetWrt_Sol_Freq_DualTime() == 0) ||
			     ((ExtIter-1) % config_container[ZONE_0]->GetWrt_Sol_Freq_DualTime() == 0))))

	||

	((config_container[ZONE_0]->GetUnsteady_Simulation() == DT_STEPPING_2ND) && (fsi) &&
	 ((ExtIter == 0) || ((ExtIter % config_container[ZONE_0]->GetWrt_Sol_Freq_DualTime() == 0))))

	||

	(((config_container[ZONE_0]->GetDynamic_Analysis() == DYNAMIC) &&
	  ((ExtIter == 0) || (ExtIter % config_container[ZONE_0]->GetWrt_Sol_Freq_DualTime() == 0))))) {


      /*--- Low-fidelity simulations (using a coarser multigrid level
       approximation to the solution) require an interpolation back to the
       finest grid. ---*/

      if (config_container[ZONE_0]->GetLowFidelitySim()) {
        integration_container[ZONE_0][FLOW_SOL]->SetProlongated_Solution(RUNTIME_FLOW_SYS, solver_container[ZONE_0][MESH_0][FLOW_SOL], solver_container[ZONE_0][MESH_1][FLOW_SOL], geometry_container[ZONE_0][MESH_0], geometry_container[ZONE_0][MESH_1], config_container[ZONE_0]);
        integration_container[ZONE_0][FLOW_SOL]->Smooth_Solution(RUNTIME_FLOW_SYS, solver_container[ZONE_0][MESH_0][FLOW_SOL], geometry_container[ZONE_0][MESH_0], 3, 1.25, config_container[ZONE_0]);
        solver_container[ZONE_0][MESH_0][config_container[ZONE_0]->GetContainerPosition(RUNTIME_FLOW_SYS)]->Set_MPI_Solution(geometry_container[ZONE_0][MESH_0], config_container[ZONE_0]);
        solver_container[ZONE_0][MESH_0][config_container[ZONE_0]->GetContainerPosition(RUNTIME_FLOW_SYS)]->Preprocessing(geometry_container[ZONE_0][MESH_0], solver_container[ZONE_0][MESH_0], config_container[ZONE_0], MESH_0, 0, RUNTIME_FLOW_SYS, true);
      }




      if (rank == MASTER_NODE) cout << endl << "-------------------------- File Output Summary --------------------------";

<<<<<<< HEAD
      /*--- Print in screen values of convergence history for last iteration ---*/
      int val_iZone=0;
      bool turbo = config_container[val_iZone]->GetBoolTurbomachinery();
      for (val_iZone=0; val_iZone<nZone; val_iZone++){
        output->SetConvHistory_Body(NULL, geometry_container, solver_container, config_container, integration_container, true, 0.0, val_iZone);
        if (rank == MASTER_NODE) cout << endl << "Writing file with turboperformance spanwise output";
        if (turbo){
          /*--- Write file with turboperformance spanwise output ---*/
          output->SpanwiseFile(geometry_container,solver_container,config_container,val_iZone);
        }
      }
=======
      /*--- For specific applications, evaluate and plot the surface. ---*/
      
      if (config_container[ZONE_0]->GetnMarker_Analyze() != 0) {
        
        output->WriteSurface_Analysis(config_container[ZONE_0], geometry_container[ZONE_0][MESH_0],
                                     solver_container[ZONE_0][MESH_0][FLOW_SOL]);
      }
      
      /*--- For specific applications, evaluate and plot the equivalent area. ---*/
      
      if (config_container[ZONE_0]->GetEquivArea() == YES) {
        
        output->SetEquivalentArea(solver_container[ZONE_0][MESH_0][FLOW_SOL],
                                  geometry_container[ZONE_0][MESH_0], config_container[ZONE_0], ExtIter);
      }
      
>>>>>>> fadd7a29
      /*--- Execute the routine for writing restart, volume solution,
       surface solution, and surface comma-separated value files. ---*/

      output->SetResult_Files(solver_container, geometry_container, config_container, ExtIter, nZone);

      /*--- Output a file with the forces breakdown. ---*/

      output->SetForces_Breakdown(geometry_container, solver_container,
                                  config_container, integration_container, ZONE_0);

      /*--- Compute the forces at different sections. ---*/

      if (config_container[ZONE_0]->GetPlot_Section_Forces()) {
        output->SetForceSections(solver_container[ZONE_0][MESH_0][FLOW_SOL],
                                 geometry_container[ZONE_0][MESH_0], config_container[ZONE_0], ExtIter);
      }


      if (rank == MASTER_NODE) cout << "-------------------------------------------------------------------------" << endl << endl;

    }
}


CDriver::~CDriver(void) {}

su2double CDriver::Get_Drag() {

  unsigned short val_iZone = ZONE_0;
  unsigned short FinestMesh = config_container[val_iZone]->GetFinestMesh();
  su2double CDrag, RefDensity, RefAreaCoeff, RefVel2(0.0), factor;

  /*--- Export free-stream density and reference area ---*/
  RefDensity = solver_container[val_iZone][FinestMesh][FLOW_SOL]->GetDensity_Inf();
  RefAreaCoeff = config_container[val_iZone]->GetRefAreaCoeff();

  /*--- Calculate free-stream velocity (squared) ---*/
  for(unsigned short iDim = 0; iDim < nDim; iDim++)
    RefVel2 += pow(solver_container[val_iZone][FinestMesh][FLOW_SOL]->GetVelocity_Inf(iDim),2);

  /*--- Calculate drag force based on drag coefficient ---*/
  factor = 0.5*RefDensity*RefAreaCoeff*RefVel2;
  CDrag = solver_container[val_iZone][FinestMesh][FLOW_SOL]->GetTotal_CD();

  return CDrag*factor;
}

su2double CDriver::Get_Lift() {

  unsigned short val_iZone = ZONE_0;
  unsigned short FinestMesh = config_container[val_iZone]->GetFinestMesh();
  su2double CLift, RefDensity, RefAreaCoeff, RefVel2(0.0), factor;

  /*--- Export free-stream density and reference area ---*/
  RefDensity = solver_container[val_iZone][FinestMesh][FLOW_SOL]->GetDensity_Inf();
  RefAreaCoeff = config_container[val_iZone]->GetRefAreaCoeff();

  /*--- Calculate free-stream velocity (squared) ---*/
  for(unsigned short iDim = 0; iDim < nDim; iDim++)
    RefVel2 += pow(solver_container[val_iZone][FinestMesh][FLOW_SOL]->GetVelocity_Inf(iDim),2);

  /*--- Calculate drag force based on drag coefficient ---*/
  factor = 0.5*RefDensity*RefAreaCoeff*RefVel2;
  CLift = solver_container[val_iZone][FinestMesh][FLOW_SOL]->GetTotal_CL();

  return CLift*factor;
}

su2double CDriver::Get_Mz() {

  unsigned short val_iZone = ZONE_0;
  unsigned short FinestMesh = config_container[val_iZone]->GetFinestMesh();
  su2double CMz, RefDensity, RefAreaCoeff, RefLengthCoeff, RefVel2(0.0), factor;

  /*--- Export free-stream density and reference area ---*/
  RefDensity = solver_container[val_iZone][FinestMesh][FLOW_SOL]->GetDensity_Inf();
  RefAreaCoeff = config_container[val_iZone]->GetRefAreaCoeff();
  RefLengthCoeff = config_container[val_iZone]->GetRefLengthMoment();

  /*--- Calculate free-stream velocity (squared) ---*/
  for(unsigned short iDim = 0; iDim < nDim; iDim++)
    RefVel2 += pow(solver_container[val_iZone][FinestMesh][FLOW_SOL]->GetVelocity_Inf(iDim),2);

  /*--- Calculate moment around z-axis based on coefficients ---*/
  factor = 0.5*RefDensity*RefAreaCoeff*RefVel2;
  CMz = solver_container[val_iZone][FinestMesh][FLOW_SOL]->GetTotal_CMz();

  return CMz*factor*RefLengthCoeff;

}

unsigned short CDriver::GetMovingMarker() {

  unsigned short IDtoSend(0),iMarker, jMarker, Moving;
  string Marker_Tag, Moving_Tag;

  for (iMarker = 0; iMarker < config_container[ZONE_0]->GetnMarker_All(); iMarker++) {
    Moving = config_container[ZONE_0]->GetMarker_All_Moving(iMarker);
    if (Moving == YES) {
      for (jMarker = 0; jMarker<config_container[ZONE_0]->GetnMarker_Moving(); jMarker++) {
        Moving_Tag = config_container[ZONE_0]->GetMarker_Moving_TagBound(jMarker);
        Marker_Tag = config_container[ZONE_0]->GetMarker_All_TagBound(iMarker);
        if (Marker_Tag == Moving_Tag) {
          IDtoSend = iMarker;
          break;
        }
      }
    }
  }

  return IDtoSend;

}

unsigned long CDriver::GetNumberVertices(unsigned short iMarker) {

  unsigned long nFluidVertex;
  unsigned short jMarker, Moving;
  string Marker_Tag, Moving_Tag;

  nFluidVertex = 0;

  Moving = config_container[ZONE_0]->GetMarker_All_Moving(iMarker);
  if (Moving == YES) {
    for (jMarker = 0; jMarker<config_container[ZONE_0]->GetnMarker_Moving(); jMarker++) {
      Moving_Tag = config_container[ZONE_0]->GetMarker_Moving_TagBound(jMarker);
      Marker_Tag = config_container[ZONE_0]->GetMarker_All_TagBound(iMarker);
      if (Marker_Tag == Moving_Tag) {
        nFluidVertex = geometry_container[ZONE_0][MESH_0]->nVertex[iMarker];
      }
    }
  }

  return nFluidVertex;

}

unsigned long CDriver::GetVertexGlobalIndex(unsigned short iMarker, unsigned short iVertex) {

  unsigned long iPoint, GlobalIndex;

  iPoint = geometry_container[ZONE_0][MESH_0]->vertex[iMarker][iVertex]->GetNode();
  GlobalIndex = geometry_container[ZONE_0][MESH_0]->node[iPoint]->GetGlobalIndex();

  return GlobalIndex;

}

su2double CDriver::GetVertexCoordX(unsigned short iMarker, unsigned short iVertex) {

  su2double* Coord;
  unsigned long iPoint;

  iPoint = geometry_container[ZONE_0][MESH_0]->vertex[iMarker][iVertex]->GetNode();
  Coord = geometry_container[ZONE_0][MESH_0]->node[iPoint]->GetCoord();
  return Coord[0];

}

su2double CDriver::GetVertexCoordY(unsigned short iMarker, unsigned short iVertex) {

  su2double* Coord;
  unsigned long iPoint;

  iPoint = geometry_container[ZONE_0][MESH_0]->vertex[iMarker][iVertex]->GetNode();
  Coord = geometry_container[ZONE_0][MESH_0]->node[iPoint]->GetCoord();
  return Coord[1];
}

su2double CDriver::GetVertexCoordZ(unsigned short iMarker, unsigned short iVertex) {

  su2double* Coord;
  unsigned long iPoint;

  if(nDim == 3) {
    iPoint = geometry_container[ZONE_0][MESH_0]->vertex[iMarker][iVertex]->GetNode();
    Coord = geometry_container[ZONE_0][MESH_0]->node[iPoint]->GetCoord();
    return Coord[2];
  }
  else {
    return 0.0;
  }


}

bool CDriver::ComputeVertexForces(unsigned short iMarker, unsigned short iVertex) {

    unsigned long iPoint;
    unsigned short iDim, jDim;
    su2double *Normal, AreaSquare, Area;
    bool halo;

    unsigned short FinestMesh = config_container[ZONE_0]->GetFinestMesh();

	/*--- Check the kind of fluid problem ---*/
	bool compressible       = (config_container[ZONE_0]->GetKind_Regime() == COMPRESSIBLE);
	bool incompressible     = (config_container[ZONE_0]->GetKind_Regime() == INCOMPRESSIBLE);
	bool viscous_flow       = ((config_container[ZONE_0]->GetKind_Solver() == NAVIER_STOKES) ||
							   (config_container[ZONE_0]->GetKind_Solver() == RANS) );

    /*--- Parameters for the calculations ---*/
	// Pn: Pressure
	// Pinf: Pressure_infinite
	// div_vel: Velocity divergence
	// Dij: Dirac delta
	su2double Pn = 0.0, div_vel = 0.0, Dij = 0.0;
	su2double Viscosity = 0.0;
	su2double Grad_Vel[3][3] = { {0.0, 0.0, 0.0} ,
							{0.0, 0.0, 0.0} ,
							{0.0, 0.0, 0.0} } ;
	su2double Tau[3][3] = { {0.0, 0.0, 0.0} ,
							{0.0, 0.0, 0.0} ,
							{0.0, 0.0, 0.0} } ;

	su2double Pinf = solver_container[ZONE_0][FinestMesh][FLOW_SOL]->GetPressure_Inf();

    iPoint = geometry_container[ZONE_0][MESH_0]->vertex[iMarker][iVertex]->GetNode();
    //GlobalIndex = geometry_container[ZONE_0][MESH_0]->node[iPoint]->GetGlobalIndex();

    /*--- It necessary to distinguish the halo nodes from the others, since they introduice non physical forces. ---*/
    //if(geometry_container[ZONE_0][MESH_0]->node[iPoint]->GetDomain()) partFluidSurfaceLoads[iVertex][0] = GlobalIndex;
    //else partFluidSurfaceLoads[iVertex][0] = -1.0;
    if(geometry_container[ZONE_0][MESH_0]->node[iPoint]->GetDomain()) {
    /*--- Get the normal at the vertex: this normal goes inside the fluid domain. ---*/
    Normal = geometry_container[ZONE_0][MESH_0]->vertex[iMarker][iVertex]->GetNormal();
    AreaSquare = 0.0;
    for(iDim = 0; iDim < nDim; iDim++) {
        AreaSquare += Normal[iDim]*Normal[iDim];
    }
    Area = sqrt(AreaSquare);

    /*--- Get the values of pressure and viscosity ---*/
    if (incompressible) {
      Pn = solver_container[ZONE_0][MESH_0][FLOW_SOL]->node[iPoint]->GetPressureInc();
      if (viscous_flow) {
        for(iDim=0; iDim<nDim; iDim++) {
          for(jDim=0; jDim<nDim; jDim++) {
            Grad_Vel[iDim][jDim] = solver_container[ZONE_0][FinestMesh][FLOW_SOL]->node[iPoint]->GetGradient_Primitive(iDim+1, jDim);
          }
        }
        Viscosity = solver_container[ZONE_0][MESH_0][FLOW_SOL]->node[iPoint]->GetLaminarViscosityInc();
      }
    }
    else if (compressible) {
      Pn = solver_container[ZONE_0][MESH_0][FLOW_SOL]->node[iPoint]->GetPressure();
      if (viscous_flow) {
        for(iDim=0; iDim<nDim; iDim++) {
          for(jDim=0; jDim<nDim; jDim++) {
            Grad_Vel[iDim][jDim] = solver_container[ZONE_0][FinestMesh][FLOW_SOL]->node[iPoint]->GetGradient_Primitive(iDim+1, jDim);
          }
        }
        Viscosity = solver_container[ZONE_0][MESH_0][FLOW_SOL]->node[iPoint]->GetLaminarViscosity();
      }
    }

   /*--- Calculate the inviscid (pressure) part of tn in the fluid nodes (force units) ---*/
   for (iDim = 0; iDim < nDim; iDim++) {
     //partFluidSurfaceLoads[iVertex][iDim+1] = -(Pn-Pinf)*Normal[iDim];   //NB : norm(Normal) = Area
     APINodalForce[iDim] = -(Pn-Pinf)*Normal[iDim];     //NB : norm(Normal) = Area
   }

   /*--- Calculate the viscous (shear stress) part of tn in the fluid nodes (force units ---*/
   if ((incompressible || compressible) && viscous_flow) {
     div_vel = 0.0;
     for (iDim = 0; iDim < nDim; iDim++)
       div_vel += Grad_Vel[iDim][iDim];
     if (incompressible) div_vel = 0.0;

     for (iDim = 0; iDim < nDim; iDim++) {
       for (jDim = 0 ; jDim < nDim; jDim++) {
         Dij = 0.0; if (iDim == jDim) Dij = 1.0;
         Tau[iDim][jDim] = Viscosity*(Grad_Vel[jDim][iDim] + Grad_Vel[iDim][jDim]) - TWO3*Viscosity*div_vel*Dij;
         //partFluidSurfaceLoads[iVertex][iDim+1] += Tau[iDim][jDim]*Normal[jDim];
         APINodalForce[iDim] += Tau[iDim][jDim]*Normal[jDim];
       }
     }
   }

   //Divide by local are in case of force density communication.
   for(iDim = 0; iDim < nDim; iDim++) {
     APINodalForceDensity[iDim] = APINodalForce[iDim]/Area;
   }

   halo = false;

   }
   else {
        halo = true;
   }

   return halo;

}

su2double CDriver::GetVertexForceX(unsigned short iMarker, unsigned short iVertex) {

    return APINodalForce[0];

}

su2double CDriver::GetVertexForceY(unsigned short iMarker, unsigned short iVertex) {

    return APINodalForce[1];

}

su2double CDriver::GetVertexForceZ(unsigned short iMarker, unsigned short iVertex) {

    return APINodalForce[2];

}

su2double CDriver::GetVertexForceDensityX(unsigned short iMarker, unsigned short iVertex) {
    return APINodalForceDensity[0];
}

su2double CDriver::GetVertexForceDensityY(unsigned short iMarker, unsigned short iVertex) {
    return APINodalForceDensity[1];
}

su2double CDriver::GetVertexForceDensityZ(unsigned short iMarker, unsigned short iVertex) {
    return APINodalForceDensity[2];
}

void CDriver::SetVertexCoordX(unsigned short iMarker, unsigned short iVertex, su2double newPosX) {

  unsigned long iPoint;
  su2double *Coord, *Coord_n;
  su2double dispX;

  iPoint = geometry_container[ZONE_0][MESH_0]->vertex[iMarker][iVertex]->GetNode();
  Coord = geometry_container[ZONE_0][MESH_0]->node[iPoint]->GetCoord();

  if(config_container[ZONE_0]->GetUnsteady_Simulation()) {
    Coord_n = geometry_container[ZONE_0][MESH_0]->node[iPoint]->GetCoord_n();
    dispX = newPosX - Coord_n[0];
    APIVarCoord[0] = dispX - Coord[0] + Coord_n[0];
  }
  else {
    APIVarCoord[0] = newPosX - Coord[0];
  }

}

void CDriver::SetVertexCoordY(unsigned short iMarker, unsigned short iVertex, su2double newPosY) {

  unsigned long iPoint;
  su2double *Coord, *Coord_n;
  su2double dispY;

  iPoint = geometry_container[ZONE_0][MESH_0]->vertex[iMarker][iVertex]->GetNode();
  Coord = geometry_container[ZONE_0][MESH_0]->node[iPoint]->GetCoord();

  if(config_container[ZONE_0]->GetUnsteady_Simulation()) {
    Coord_n = geometry_container[ZONE_0][MESH_0]->node[iPoint]->GetCoord_n();
    dispY = newPosY - Coord_n[1];
    APIVarCoord[1] = dispY - Coord[1] + Coord_n[1];
  }
  else {
    APIVarCoord[1] = newPosY - Coord[1];
  }
}

void CDriver::SetVertexCoordZ(unsigned short iMarker, unsigned short iVertex, su2double newPosZ) {

  unsigned long iPoint;
  su2double *Coord, *Coord_n;
  su2double dispZ;

  iPoint = geometry_container[ZONE_0][MESH_0]->vertex[iMarker][iVertex]->GetNode();
  Coord = geometry_container[ZONE_0][MESH_0]->node[iPoint]->GetCoord();
  Coord_n = geometry_container[ZONE_0][MESH_0]->node[iPoint]->GetCoord_n();
  if(nDim > 2) {
    if(config_container[ZONE_0]->GetUnsteady_Simulation()) {
      Coord_n = geometry_container[ZONE_0][MESH_0]->node[iPoint]->GetCoord_n();
      dispZ = newPosZ - Coord_n[2];
      APIVarCoord[2] = dispZ - Coord[2] + Coord_n[2];
    }
    else {
      APIVarCoord[2] = newPosZ - Coord[2];
    }
  }
  else {
    APIVarCoord[2] = 0.0;
  }
}

su2double CDriver::SetVertexVarCoord(unsigned short iMarker, unsigned short iVertex) {

    su2double nodalVarCoordNorm;

    geometry_container[ZONE_0][MESH_0]->vertex[iMarker][iVertex]->SetVarCoord(APIVarCoord);
    nodalVarCoordNorm = sqrt((APIVarCoord[0])*(APIVarCoord[0]) + (APIVarCoord[1])*(APIVarCoord[1]) + (APIVarCoord[2])*(APIVarCoord[2]));

    return nodalVarCoordNorm;

}

CGeneralDriver::CGeneralDriver(char* confFile, unsigned short val_nZone,
                                     unsigned short val_nDim) : CDriver(confFile,
                                                                        val_nZone,
                                                                        val_nDim) { }

CGeneralDriver::~CGeneralDriver(void) { }

void CGeneralDriver::Run() {


<<<<<<< HEAD
  int rank = MASTER_NODE;

#ifdef HAVE_MPI
  MPI_Comm_rank(MPI_COMM_WORLD, &rank);
#endif

	unsigned long ExtIter = config_container[ZONE_0]->GetExtIter();


  /*--- Run an iteration of the physics within this single zone.
   We assume that the zone of interest is in the ZONE_0 container position. ---*/
=======
  unsigned short iZone;
>>>>>>> fadd7a29
  
  /*--- Run a single iteration of a fem problem by looping over all
   zones and executing the iterations. Note that data transers between zones
   and other intermediate procedures may be required. ---*/
  
<<<<<<< HEAD
  iteration_container[ZONE_0]->Iterate(output, integration_container, geometry_container,
                                       solver_container, numerics_container, config_container,
                                       surface_movement, grid_movement, FFDBox, ZONE_0);

=======
  for (iZone = 0; iZone < nZone; iZone++) {
    
    iteration_container[iZone]->Preprocess(output, integration_container, geometry_container,
                                           solver_container, numerics_container, config_container,
                                           surface_movement, grid_movement, FFDBox, iZone);
    
    iteration_container[iZone]->Iterate(output, integration_container, geometry_container,
                                        solver_container, numerics_container, config_container,
                                        surface_movement, grid_movement, FFDBox, iZone);
  }
  
>>>>>>> fadd7a29
}


void CGeneralDriver::Update() {

  for (iZone = 0; iZone < nZone; iZone++)
    iteration_container[ZONE_0]->Update(output, integration_container, geometry_container,
                                      solver_container, numerics_container, config_container,
                                      surface_movement, grid_movement, FFDBox, ZONE_0);

}

void CGeneralDriver::ResetConvergence() {

  switch (config_container[ZONE_0]->GetKind_Solver()) {

    case EULER: case NAVIER_STOKES: case RANS:
      integration_container[ZONE_0][FLOW_SOL]->SetConvergence(false);
      if (config_container[ZONE_0]->GetKind_Solver() == RANS) integration_container[ZONE_0][TURB_SOL]->SetConvergence(false);
      if(config_container[ZONE_0]->GetKind_Trans_Model() == LM) integration_container[ZONE_0][TRANS_SOL]->SetConvergence(false);
      break;

    case WAVE_EQUATION:
      integration_container[ZONE_0][WAVE_SOL]->SetConvergence(false);
      break;

    case HEAT_EQUATION:
      integration_container[ZONE_0][HEAT_SOL]->SetConvergence(false);
      break;

    case POISSON_EQUATION:
      break;

    case FEM_ELASTICITY:
      integration_container[ZONE_0][FEA_SOL]->SetConvergence(false);
      break;

    case ADJ_EULER: case ADJ_NAVIER_STOKES: case ADJ_RANS: case DISC_ADJ_EULER: case DISC_ADJ_NAVIER_STOKES: case DISC_ADJ_RANS:
      integration_container[ZONE_0][ADJFLOW_SOL]->SetConvergence(false);
      if( (config_container[ZONE_0]->GetKind_Solver() == ADJ_RANS) || (config_container[ZONE_0]->GetKind_Solver() == DISC_ADJ_RANS) )
        integration_container[ZONE_0][ADJTURB_SOL]->SetConvergence(false);
      break;
      
  }

}

void CGeneralDriver::DynamicMeshUpdate(unsigned long ExtIter) {

  bool harmonic_balance;
  
  for (iZone = 0; iZone < nZone; iZone++) {
   harmonic_balance = (config_container[iZone]->GetUnsteady_Simulation() == HARMONIC_BALANCE);
    /*--- Dynamic mesh update ---*/
    if ((config_container[iZone]->GetGrid_Movement()) && (!harmonic_balance)) {
      iteration_container[iZone]->SetGrid_Movement(geometry_container, surface_movement, grid_movement, FFDBox, solver_container, config_container, iZone, 0, ExtIter );
    }
  }
}

void CGeneralDriver::StaticMeshUpdate() {

  int rank = MASTER_NODE;

#ifdef HAVE_MPI
  MPI_Comm_rank(MPI_COMM_WORLD, &rank);
#endif

  if(rank == MASTER_NODE) cout << " Deforming the volume grid." << endl;
  grid_movement[ZONE_0]->SetVolume_Deformation(geometry_container[ZONE_0][MESH_0], config_container[ZONE_0], true);

  if(rank == MASTER_NODE) cout << "No grid velocity to be computed : static grid deformation." << endl;

  if(rank == MASTER_NODE) cout << " Updating multigrid structure." << endl;
  grid_movement[ZONE_0]->UpdateMultiGrid(geometry_container[ZONE_0], config_container[ZONE_0]);

}

void CGeneralDriver::SetInitialMesh() {

  unsigned long iPoint;

  StaticMeshUpdate();

  /*--- Propagate the initial deformation to the past ---*/
  //if (!restart) {
    for (iMesh = 0; iMesh <= config_container[ZONE_0]->GetnMGLevels(); iMesh++) {
      for(iPoint = 0; iPoint < geometry_container[ZONE_0][iMesh]->GetnPoint(); iPoint++) {
        //solver_container[ZONE_0][iMesh][FLOW_SOL]->node[iPoint]->Set_Solution_time_n();
        //solver_container[ZONE_0][iMesh][FLOW_SOL]->node[iPoint]->Set_Solution_time_n1();
        geometry_container[ZONE_0][iMesh]->node[iPoint]->SetVolume_n();
        geometry_container[ZONE_0][iMesh]->node[iPoint]->SetVolume_nM1();
        geometry_container[ZONE_0][iMesh]->node[iPoint]->SetCoord_n();
        geometry_container[ZONE_0][iMesh]->node[iPoint]->SetCoord_n1();
      }
    }
  //}

}

CFluidDriver::CFluidDriver(char* confFile, unsigned short val_nZone, unsigned short val_nDim) : CDriver(confFile, val_nZone, val_nDim) { }

CFluidDriver::~CFluidDriver(void) { }

<<<<<<< HEAD
void CMultiZoneDriver::Run() {
  
 
  unsigned short iZone =0;
  unsigned long ExtIter = config_container[ZONE_0]->GetExtIter();

  int rank = MASTER_NODE;

#ifdef HAVE_MPI
  MPI_Comm_rank(MPI_COMM_WORLD, &rank);
#endif

=======
void CFluidDriver::Run() {
>>>>>>> fadd7a29
  
  unsigned short iZone, jZone, checkConvergence;
  unsigned long IntIter, nIntIter;
  bool unsteady;

  /*--- Run a single iteration of a multi-zone problem by looping over all
  zones and executing the iterations. Note that data transers between zones
  and other intermediate procedures may be required. ---*/

  unsteady = (config_container[MESH_0]->GetUnsteady_Simulation() == DT_STEPPING_1ST) || (config_container[MESH_0]->GetUnsteady_Simulation() == DT_STEPPING_2ND);

  /*--- Zone preprocessing ---*/

  for (iZone = 0; iZone < nZone; iZone++)
  	iteration_container[iZone]->Preprocess(output, integration_container, geometry_container, solver_container, numerics_container, config_container, surface_movement, grid_movement, FFDBox, iZone);

  /*--- Updating zone interface communication patterns,
  needed only for unsteady simulation since for steady problems
  this is done once in the interpolator_container constructor 
  at the beginning of the computation ---*/

  if ( unsteady ){
    for (iZone = 0; iZone < nZone; iZone++) {   
  	  for (jZone = 0; jZone < nZone; jZone++)
  	    if(jZone != iZone && interpolator_container[iZone][jZone] != NULL)
  		  interpolator_container[iZone][jZone]->Set_TransferCoeff(config_container);
	}
  }


  /*--- Begin Unsteady pseudo-time stepping internal loop, if not unsteady it does only one step --*/

  if (unsteady) 
    nIntIter = config_container[MESH_0]->GetUnst_nIntIter();
  else
    nIntIter = 1;

  for (IntIter = 0; IntIter < nIntIter; IntIter++){

    /*--- At each pseudo time-step updates transfer data ---*/
    for (iZone = 0; iZone < nZone; iZone++)   
	  for (jZone = 0; jZone < nZone; jZone++)
	    if(jZone != iZone && transfer_container[iZone][jZone] != NULL)
		  Transfer_Data(iZone, jZone);

	/*--- For each zone runs one single iteration ---*/
	for (iZone = 0; iZone < nZone; iZone++) {
      config_container[iZone]->SetIntIter(IntIter);

      iteration_container[iZone]->Iterate(output, integration_container, geometry_container, solver_container, numerics_container, config_container, surface_movement, grid_movement, FFDBox, iZone);
	}

	/*--- Check convergence in each zone --*/

	checkConvergence = 0;
	for (iZone = 0; iZone < nZone; iZone++)
	  checkConvergence += (int) integration_container[iZone][FLOW_SOL]->GetConvergence();

	/*--- If convergence was reached in every zone --*/

	if (checkConvergence == nZone) break;
  }


}

void CFluidDriver::Transfer_Data(unsigned short donorZone, unsigned short targetZone){

#ifdef HAVE_MPI
	int rank;
	MPI_Comm_rank(MPI_COMM_WORLD, &rank);
#endif

  bool MatchingMesh = config_container[targetZone]->GetMatchingMesh();

  /*--- Select the transfer method and the appropriate mesh properties (matching or nonmatching mesh) ---*/

  switch (config_container[targetZone]->GetKind_TransferMethod()) {
	  
    case BROADCAST_DATA:
      if (MatchingMesh){
        transfer_container[donorZone][targetZone]->Broadcast_InterfaceData_Matching(solver_container[donorZone][MESH_0][FLOW_SOL],solver_container[targetZone][MESH_0][FLOW_SOL],
        geometry_container[donorZone][MESH_0],geometry_container[targetZone][MESH_0],
        config_container[donorZone], config_container[targetZone]);
        /*--- Set the volume deformation for the fluid zone ---*/
        //			grid_movement[targetZone]->SetVolume_Deformation(geometry_container[targetZone][MESH_0], config_container[targetZone], true);
      }
      else {
        transfer_container[donorZone][targetZone]->Broadcast_InterfaceData_Interpolate(solver_container[donorZone][MESH_0][FLOW_SOL],solver_container[targetZone][MESH_0][FLOW_SOL],
        geometry_container[donorZone][MESH_0],geometry_container[targetZone][MESH_0],
        config_container[donorZone], config_container[targetZone]);
        /*--- Set the volume deformation for the fluid zone ---*/
        //			grid_movement[targetZone]->SetVolume_Deformation(geometry_container[targetZone][MESH_0], config_container[targetZone], true);
      }
    break;
    
  case SCATTER_DATA:
    if (MatchingMesh){
      transfer_container[donorZone][targetZone]->Scatter_InterfaceData(solver_container[donorZone][MESH_0][FLOW_SOL],solver_container[targetZone][MESH_0][FLOW_SOL],
      geometry_container[donorZone][MESH_0],geometry_container[targetZone][MESH_0],
      config_container[donorZone], config_container[targetZone]);
      /*--- Set the volume deformation for the fluid zone ---*/
      //			grid_movement[targetZone]->SetVolume_Deformation(geometry_container[targetZone][MESH_0], config_container[targetZone], true);
    }
    else {
      cout << "Scatter method not implemented for non-matching meshes. Exiting..." << endl;
      exit(EXIT_FAILURE);
    }
    break;
    
  case ALLGATHER_DATA:
    if (MatchingMesh){
      cout << "Allgather method not yet implemented for matching meshes. Exiting..." << endl;
      exit(EXIT_FAILURE);
    }
    else {
      transfer_container[donorZone][targetZone]->Allgather_InterfaceData(solver_container[donorZone][MESH_0][FLOW_SOL],solver_container[targetZone][MESH_0][FLOW_SOL],
      geometry_container[donorZone][MESH_0],geometry_container[targetZone][MESH_0],
      config_container[donorZone], config_container[targetZone]);
      /*--- Set the volume deformation for the fluid zone ---*/
      //			grid_movement[targetZone]->SetVolume_Deformation(geometry_container[targetZone][MESH_0], config_container[targetZone], true);
    }
    break;
  }
<<<<<<< HEAD

}
=======
>>>>>>> fadd7a29

}

void CFluidDriver::Update() {

  for(iZone = 0; iZone < nZone; iZone++)
    iteration_container[iZone]->Update(output, integration_container, geometry_container,
                                       solver_container, numerics_container, config_container,
                                       surface_movement, grid_movement, FFDBox, iZone);
}

void CFluidDriver::ResetConvergence() {

  for(iZone = 0; iZone < nZone; iZone++) {
    switch (config_container[iZone]->GetKind_Solver()) {

    case EULER: case NAVIER_STOKES: case RANS:
      integration_container[iZone][FLOW_SOL]->SetConvergence(false);
      if (config_container[iZone]->GetKind_Solver() == RANS) integration_container[iZone][TURB_SOL]->SetConvergence(false);
      if(config_container[iZone]->GetKind_Trans_Model() == LM) integration_container[iZone][TRANS_SOL]->SetConvergence(false);
      break;

    case WAVE_EQUATION:
      integration_container[iZone][WAVE_SOL]->SetConvergence(false);
      break;

    case HEAT_EQUATION:
      integration_container[iZone][HEAT_SOL]->SetConvergence(false);
      break;

    case POISSON_EQUATION:
      break;

    case FEM_ELASTICITY:
      integration_container[iZone][FEA_SOL]->SetConvergence(false);
      break;

    case ADJ_EULER: case ADJ_NAVIER_STOKES: case ADJ_RANS: case DISC_ADJ_EULER: case DISC_ADJ_NAVIER_STOKES: case DISC_ADJ_RANS:
      integration_container[iZone][ADJFLOW_SOL]->SetConvergence(false);
      if( (config_container[iZone]->GetKind_Solver() == ADJ_RANS) || (config_container[iZone]->GetKind_Solver() == DISC_ADJ_RANS) )
        integration_container[iZone][ADJTURB_SOL]->SetConvergence(false);
      break;
    }
  }

}

void CFluidDriver::DynamicMeshUpdate(unsigned long ExtIter) {

  bool harmonic_balance;

  for (iZone = 0; iZone < nZone; iZone++) {
   harmonic_balance = (config_container[iZone]->GetUnsteady_Simulation() == HARMONIC_BALANCE);
    /*--- Dynamic mesh update ---*/
    if ((config_container[iZone]->GetGrid_Movement()) && (!harmonic_balance)) {
      iteration_container[iZone]->SetGrid_Movement(geometry_container, surface_movement, grid_movement, FFDBox, solver_container, config_container, iZone, 0, ExtIter );
    }
  }

}

void CFluidDriver::StaticMeshUpdate() {

  int rank = MASTER_NODE;

#ifdef HAVE_MPI
  MPI_Comm_rank(MPI_COMM_WORLD, &rank);
#endif

  for(iZone = 0; iZone < nZone; iZone++) {
    if(rank == MASTER_NODE) cout << " Deforming the volume grid." << endl;
    grid_movement[iZone]->SetVolume_Deformation(geometry_container[iZone][MESH_0], config_container[iZone], true);

    if(rank == MASTER_NODE) cout << "No grid velocity to be computde : static grid deformation." << endl;

    if(rank == MASTER_NODE) cout << " Updating multigrid structure." << endl;
    grid_movement[iZone]->UpdateMultiGrid(geometry_container[iZone], config_container[iZone]);
  }
}

void CFluidDriver::SetInitialMesh() {

  unsigned long iPoint;

  StaticMeshUpdate();

  /*--- Propagate the initial deformation to the past ---*/
  //if (!restart) {
    for(iZone = 0; iZone < nZone; iZone++) {
      for (iMesh = 0; iMesh <= config_container[iZone]->GetnMGLevels(); iMesh++) {
        for(iPoint = 0; iPoint < geometry_container[iZone][iMesh]->GetnPoint(); iPoint++) {
          //solver_container[iZone][iMesh][FLOW_SOL]->node[iPoint]->Set_Solution_time_n();
          //solver_container[iZone][iMesh][FLOW_SOL]->node[iPoint]->Set_Solution_time_n1();
          geometry_container[iZone][iMesh]->node[iPoint]->SetVolume_n();
          geometry_container[iZone][iMesh]->node[iPoint]->SetVolume_nM1();
          geometry_container[iZone][iMesh]->node[iPoint]->SetCoord_n();
          geometry_container[iZone][iMesh]->node[iPoint]->SetCoord_n1();
        }
      }
    }
  //}
}

<<<<<<< HEAD
CTurbomachineryDriver::CTurbomachineryDriver(char* confFile,
                                   unsigned short val_nZone,
                                   unsigned short val_nDim) : CMultiZoneDriver(confFile,
                                                                      val_nZone,
                                                                      val_nDim) {
	for (iZone = 0; iZone < nZone; iZone++) {
    geometry_container[iZone][MESH_0]->SetAvgTurboValue(config_container[iZone], iZone, INFLOW, true);
    geometry_container[iZone][MESH_0]->SetAvgTurboValue(config_container[iZone],iZone, OUTFLOW, true);
    geometry_container[iZone][MESH_0]->GatherInOutAverageValues(config_container[iZone], true);

  }
}

CTurbomachineryDriver::~CTurbomachineryDriver(void) { }

void CTurbomachineryDriver::Run() {


  unsigned short iZone =0;
  unsigned long ExtIter = config_container[ZONE_0]->GetExtIter();

  int rank = MASTER_NODE;

#ifdef HAVE_MPI
  MPI_Comm_rank(MPI_COMM_WORLD, &rank);
#endif

  /* --- Set the mixing-plane interface ---*/
	for (iZone = 0; iZone < nZone; iZone++) {
		solver_container[iZone][MESH_0][FLOW_SOL]->SpanWiseAverageProcess(geometry_container[iZone][MESH_0],config_container[iZone],INFLOW);
		solver_container[iZone][MESH_0][FLOW_SOL]->SpanWiseAverageProcess(geometry_container[iZone][MESH_0],config_container[iZone],OUTFLOW);
		solver_container[iZone][MESH_0][FLOW_SOL]->AverageProcess1D(geometry_container[iZone][MESH_0],config_container[iZone],INFLOW);
		solver_container[iZone][MESH_0][FLOW_SOL]->AverageProcess1D(geometry_container[iZone][MESH_0],config_container[iZone],OUTFLOW);
		if(mixingplane)SetMixingPlane(iZone);
  }

  /*--- Run a single iteration of a multi-zone problem by looping over all
   zones and executing the iterations. Note that data transers between zones
   and other intermediate procedures may be required. ---*/

  for (iZone = 0; iZone < nZone; iZone++) {

    iteration_container[iZone]->Preprocess(output, integration_container, geometry_container,
                                           solver_container, numerics_container, config_container,
                                           surface_movement, grid_movement, FFDBox, iZone);

    iteration_container[iZone]->Iterate(output, integration_container, geometry_container,
                                        solver_container, numerics_container, config_container,
                                        surface_movement, grid_movement, FFDBox, iZone);

  }

  /* --- Set turboperformance for multi-zone ---*/
  for (iZone = 0; iZone < nZone ; iZone++){
		solver_container[iZone][MESH_0][FLOW_SOL]->SpanWiseAverageProcess(geometry_container[iZone][MESH_0],config_container[iZone],INFLOW);
		solver_container[iZone][MESH_0][FLOW_SOL]->SpanWiseAverageProcess(geometry_container[iZone][MESH_0],config_container[iZone],OUTFLOW);
		solver_container[iZone][MESH_0][FLOW_SOL]->AverageProcess1D(geometry_container[iZone][MESH_0],config_container[iZone],INFLOW);
		solver_container[iZone][MESH_0][FLOW_SOL]->AverageProcess1D(geometry_container[iZone][MESH_0],config_container[iZone],OUTFLOW);
		solver_container[iZone][MESH_0][FLOW_SOL]->GatherInOutAverageValues(config_container[iZone], geometry_container[iZone][MESH_0]);
	}
	if (rank == MASTER_NODE){
		SetTurboPerformance(ZONE_0);
	}


}

void CTurbomachineryDriver::SetMixingPlane(unsigned short donorZone){

  unsigned short targetZone, nMarkerInt, iMarkerInt ;
	nMarkerInt     = config_container[donorZone]->GetnMarker_MixingPlaneInterface()/2;

  /* --- transfer the average value from the donorZone to the targetZone*/
	for (iMarkerInt = 1; iMarkerInt <= nMarkerInt; iMarkerInt++){
		for (targetZone = 0; targetZone < nZone; targetZone++) {
			if (targetZone != donorZone){
				transfer_container[donorZone][targetZone]->Allgather_InterfaceAverage(solver_container[donorZone][MESH_0][FLOW_SOL],solver_container[targetZone][MESH_0][FLOW_SOL],
						geometry_container[donorZone][MESH_0],geometry_container[targetZone][MESH_0],
						config_container[donorZone], config_container[targetZone], iMarkerInt );
			}
		}
	}
}

void CTurbomachineryDriver::SetTurboPerformance(unsigned short targetZone){

  unsigned short donorZone;
  //IMPORTANT this approach of multi-zone performances rely upon the fact that turbomachinery markers follow the natural (stator-rotor) development of the real machine.
  /* --- transfer the local turboperfomance quantities (for each blade)  from all the donorZones to the targetZone (ZONE_0) ---*/
  for (donorZone = 1; donorZone < nZone; donorZone++) {
      transfer_container[donorZone][targetZone]->GatherAverageValues(solver_container[donorZone][MESH_0][FLOW_SOL],solver_container[targetZone][MESH_0][FLOW_SOL],
                                                                     geometry_container[donorZone][MESH_0],geometry_container[targetZone][MESH_0],
                                                                     config_container[donorZone], config_container[targetZone], donorZone);
  }

  /* --- compute turboperformance for each stage and the global machine ---*/

  output->ComputeTurboPerformance(solver_container[targetZone][MESH_0][FLOW_SOL], geometry_container[targetZone][MESH_0], config_container[targetZone]);

}


CDiscAdjMultiZoneDriver::CDiscAdjMultiZoneDriver(char* confFile,
    																						 unsigned short val_nZone,
																								 unsigned short val_nDim) : CMultiZoneDriver(confFile,
																										 	 	 	 	 	 	 	 	 	 	 	 	 	 	 	 	val_nZone,
                                                                                    val_nDim) {
  RecordingState = NONE;
  unsigned short iZone;

  direct_iteration = new CIteration*[nZone];

  for (iZone = 0; iZone < nZone; iZone++){
    direct_iteration[iZone] = new CMeanFlowIteration(config_container[iZone]);
  }

}

CDiscAdjMultiZoneDriver::~CDiscAdjMultiZoneDriver(){

  for (iZone = 0; iZone < nZone; iZone++){
    delete direct_iteration[iZone];
  }

  delete [] direct_iteration;

}

void CDiscAdjMultiZoneDriver::Run() {

  unsigned short iZone = 0;


  /*--- For the adjoint iteration we need the derivatives of the iteration function with
   *    respect to the conservative flow variables. Since these derivatives do not change in the steady state case
   *    we only have to record if the current recording is different from cons. variables. ---*/

  if (RecordingState != CONS_VARS){

    /*--- SetRecording stores the computational graph on one iteration of the direct problem. Calling it with NONE
     *    as argument ensures that all information from a previous recording is removed. ---*/

    SetRecording(NONE);

    /*--- Store the computational graph of one direct iteration with the conservative variables as input. ---*/

    SetRecording(CONS_VARS);

  }

  /*--- Initialize the adjoint of the output variables of the iteration with the adjoint solution
   *    of the previous iteration. The values are passed to the AD tool. ---*/

  for (iZone = 0; iZone < nZone; iZone++) {

    iteration_container[iZone]->InitializeAdjoint(solver_container, geometry_container, config_container, iZone);

  }

  /*--- Initialize the adjoint of the objective function with 1.0. ---*/

  SetAdj_ObjFunction();

  /*--- Interpret the stored information by calling the corresponding routine of the AD tool. ---*/

  AD::ComputeAdjoint();

  /*--- Extract the computed adjoint values of the input variables and store them for the next iteration. ---*/

  for (iZone = 0; iZone < nZone; iZone++) {
    iteration_container[iZone]->Iterate(output, integration_container, geometry_container,
                                        solver_container, numerics_container, config_container,
                                        surface_movement, grid_movement, FFDBox, iZone);
  }

  /*--- Clear the stored adjoint information to be ready for a new evaluation. ---*/

  AD::ClearAdjoints();

  if ((ExtIter+1 >= config_container[ZONE_0]->GetnExtIter()) ||
      integration_container[ZONE_0][ADJFLOW_SOL]->GetConvergence() ||
      (ExtIter % config_container[ZONE_0]->GetWrt_Sol_Freq() == 0)){

    /*--- SetRecording stores the computational graph on one iteration of the direct problem. Calling it with NONE
     * as argument ensures that all information from a previous recording is removed. ---*/

    SetRecording(NONE);

    /*--- Store the computational graph of one direct iteration with the mesh coordinates as input. ---*/

    SetRecording(MESH_COORDS);

    /*--- Initialize the adjoint of the output variables of the iteration with the adjoint solution
     *    of the current iteration. The values are passed to the AD tool. ---*/

    for (iZone = 0; iZone < nZone; iZone++) {

      iteration_container[iZone]->InitializeAdjoint(solver_container, geometry_container, config_container, iZone);

    }

    /*--- Initialize the adjoint of the objective function with 1.0. ---*/

    SetAdj_ObjFunction();

    /*--- Interpret the stored information by calling the corresponding routine of the AD tool. ---*/

    AD::ComputeAdjoint();

    /*--- Extract the computed sensitivity values. ---*/

    for (iZone = 0; iZone < nZone; iZone++) {
      solver_container[iZone][MESH_0][ADJFLOW_SOL]->SetSensitivity(geometry_container[iZone][MESH_0],config_container[iZone]);
    }

    /*--- Clear the stored adjoint information to be ready for a new evaluation. ---*/

    AD::ClearAdjoints();

  }

}


void CDiscAdjMultiZoneDriver::SetRecording(unsigned short kind_recording){
  unsigned short iZone;
  int rank = MASTER_NODE;
#ifdef HAVE_MPI
  MPI_Comm_rank(MPI_COMM_WORLD, &rank);
#endif

  AD::Reset();

  for (iZone = 0; iZone < nZone; iZone++) {

    iteration_container[iZone]->Preprocess(output, integration_container, geometry_container,
                                                     solver_container, numerics_container, config_container,
                                                     surface_movement, grid_movement, FFDBox, iZone);
  }

  if (kind_recording != NONE){

    AD::StartRecording();

    if ((rank == MASTER_NODE)){
       if (kind_recording == CONS_VARS  && (config_container[ZONE_0]->GetExtIter() == 0))
         cout << endl << "Direct iteration to store computational graph." << endl;
    }

    for (iZone = 0; iZone < nZone; iZone++) {
      iteration_container[iZone]->RegisterInput(solver_container, geometry_container, config_container, iZone, kind_recording);
    }

  }

  for (iZone = 0; iZone < nZone; iZone++) {
    iteration_container[iZone]->SetDependencies(solver_container, geometry_container, config_container, iZone, kind_recording);
  }

  DirectRun();

  RecordingState = kind_recording;

  /*--- Print residuals in the first iteration ---*/
  for (iZone = 0; iZone < nZone; iZone++) {

    if ((rank == MASTER_NODE) && (kind_recording == CONS_VARS) && (config_container[iZone]->GetExtIter() == 0)){
      cout << "Convergence of direct solver for Zone " << iZone << ": " << endl;

      cout << "  log10[RMS Density]: "<< log10(solver_container[iZone][MESH_0][FLOW_SOL]->GetRes_RMS(0))
           <<", Drag: " <<solver_container[iZone][MESH_0][FLOW_SOL]->GetTotal_CDrag()
          <<", Lift: " << solver_container[iZone][MESH_0][FLOW_SOL]->GetTotal_CLift() << "." << endl;

      if (config_container[iZone]->GetKind_Turb_Model() != NONE){
        cout << "  log10[RMS k]:       " << log10(solver_container[iZone][MESH_0][TURB_SOL]->GetRes_RMS(0)) << endl;
        if (config_container[iZone]->GetKind_Turb_Model() == SST){
          cout << "  log10[RMS omega]:   " << log10(solver_container[iZone][MESH_0][TURB_SOL]->GetRes_RMS(1)) << endl;
        }
      }
    }
  }

  for (iZone = 0; iZone < nZone; iZone++) {
    iteration_container[iZone]->RegisterOutput(solver_container, geometry_container, config_container, output, iZone);
  }

  SetObjFunction();

  AD::StopRecording();

}

void CDiscAdjMultiZoneDriver::SetAdj_ObjFunction(){

  int rank = MASTER_NODE;

  bool time_stepping = config_container[ZONE_0]->GetUnsteady_Simulation() != STEADY;
  unsigned long IterAvg_Obj = config_container[ZONE_0]->GetIter_Avg_Objective();
  unsigned long ExtIter = config_container[ZONE_0]->GetExtIter();
  su2double seeding = 1.0;

  if (time_stepping){
    if (ExtIter < IterAvg_Obj){
      seeding = 1.0/((su2double)IterAvg_Obj);
    }
    else{
      seeding = 0.0;
    }
  }

#ifdef HAVE_MPI
  MPI_Comm_rank(MPI_COMM_WORLD, &rank);
#endif

  if (rank == MASTER_NODE){
    SU2_TYPE::SetDerivative(ObjFunc, SU2_TYPE::GetValue(seeding));
  } else {
    SU2_TYPE::SetDerivative(ObjFunc, 0.0);
  }

}

void CDiscAdjMultiZoneDriver::SetObjFunction(){

  bool output_1d       = config_container[ZONE_0]->GetWrt_1D_Output();
  bool output_massflow = (config_container[ZONE_0]->GetKind_ObjFunc() == MASS_FLOW_RATE);

  int rank = MASTER_NODE;
#ifdef HAVE_MPI
  MPI_Comm_rank(MPI_COMM_WORLD, &rank);
#endif

  solver_container[ZONE_0][MESH_0][FLOW_SOL]->SetTotal_ComboObj(0.0);

  for (iZone = 0; iZone < nZone; iZone++){
    if (output_1d) {
      switch (config_container[iZone]->GetKind_Solver()) {
        case EULER:                   case NAVIER_STOKES:                   case RANS:
        case DISC_ADJ_EULER:          case DISC_ADJ_NAVIER_STOKES:          case DISC_ADJ_RANS:
          output->OneDimensionalOutput(solver_container[iZone][MESH_0][FLOW_SOL], geometry_container[iZone][MESH_0], config_container[iZone]);
          break;
      }
    }
    if (output_massflow && !output_1d) {
      switch (config_container[iZone]->GetKind_Solver()) {
        case EULER:                   case NAVIER_STOKES:                   case RANS:
        case DISC_ADJ_EULER:          case DISC_ADJ_NAVIER_STOKES:          case DISC_ADJ_RANS:
          output->SetMassFlowRate(solver_container[iZone][MESH_0][FLOW_SOL], geometry_container[iZone][MESH_0], config_container[iZone]);
          break;
      }
    }
  }

  /*--- Here we can add new (scalar) objective functions ---*/

  /*--- Surface based obj. function ---*/

  solver_container[ZONE_0][MESH_0][FLOW_SOL]->Compute_ComboObj(config_container[ZONE_0]);

  switch (config_container[ZONE_0]->GetKind_ObjFunc()){
    case ENTROPY_GENERATION:
      solver_container[ZONE_0][MESH_0][FLOW_SOL]->AddTotal_ComboObj(output->GetEntropyGen(config_container[ZONE_0]->GetnMarker_TurboPerformance() - 1, 0));
      break;
    default:
      break;
  }

  ObjFunc = solver_container[ZONE_0][MESH_0][FLOW_SOL]->GetTotal_ComboObj();

  if (rank == MASTER_NODE){
    AD::RegisterOutput(ObjFunc);
  }
}




void CDiscAdjMultiZoneDriver::DirectRun(){

  unsigned short iZone = 0;

  int rank = MASTER_NODE;

#ifdef HAVE_MPI
  MPI_Comm_rank(MPI_COMM_WORLD, &rank);
#endif

  /*--- Run a single iteration of a multi-zone problem by looping over all
   zones and executing the iterations. Note that data transers between zones
   and other intermediate procedures may be required. ---*/

  for (iZone = 0; iZone < nZone; iZone++) {

    direct_iteration[iZone]->Preprocess(output, integration_container, geometry_container,
                                           solver_container, numerics_container, config_container,
                                           surface_movement, grid_movement, FFDBox, iZone);

    direct_iteration[iZone]->Iterate(output, integration_container, geometry_container,
                                        solver_container, numerics_container, config_container,
                                        surface_movement, grid_movement, FFDBox, iZone);

  }

}


CDiscAdjTurbomachineryDriver::CDiscAdjTurbomachineryDriver(char* confFile,
    																						 	 	 	 	 	 unsigned short val_nZone,
																													 unsigned short val_nDim): CDiscAdjMultiZoneDriver(confFile, val_nZone, val_nDim){

	for (iZone = 0; iZone < nZone; iZone++) {
    geometry_container[iZone][MESH_0]->SetAvgTurboValue(config_container[iZone], iZone, INFLOW, true);
    geometry_container[iZone][MESH_0]->SetAvgTurboValue(config_container[iZone],iZone, OUTFLOW, true);
    geometry_container[iZone][MESH_0]->GatherInOutAverageValues(config_container[iZone], true);

  }

}


CDiscAdjTurbomachineryDriver::~CDiscAdjTurbomachineryDriver(){

}


void CDiscAdjTurbomachineryDriver::DirectRun(){

  unsigned short iZone = 0;

  int rank = MASTER_NODE;

#ifdef HAVE_MPI
  MPI_Comm_rank(MPI_COMM_WORLD, &rank);
#endif

  /* --- Set the mixing-plane interface ---*/
  if (config_container[ZONE_0]->GetBoolTurbomachinery()){
    for (iZone = 0; iZone < nZone; iZone++) {
      solver_container[iZone][MESH_0][FLOW_SOL]->SpanWiseAverageProcess(geometry_container[iZone][MESH_0],config_container[iZone],INFLOW);
      solver_container[iZone][MESH_0][FLOW_SOL]->SpanWiseAverageProcess(geometry_container[iZone][MESH_0],config_container[iZone],OUTFLOW);
      solver_container[iZone][MESH_0][FLOW_SOL]->AverageProcess1D(geometry_container[iZone][MESH_0],config_container[iZone],INFLOW);
      solver_container[iZone][MESH_0][FLOW_SOL]->AverageProcess1D(geometry_container[iZone][MESH_0],config_container[iZone],OUTFLOW);
      if (nZone > 1)
        SetMixingPlane(iZone);
    }
  }

  /*--- Run a single iteration of a multi-zone problem by looping over all
   zones and executing the iterations. Note that data transers between zones
   and other intermediate procedures may be required. ---*/

  for (iZone = 0; iZone < nZone; iZone++) {

    direct_iteration[iZone]->Preprocess(output, integration_container, geometry_container,
                                           solver_container, numerics_container, config_container,
                                           surface_movement, grid_movement, FFDBox, iZone);

    direct_iteration[iZone]->Iterate(output, integration_container, geometry_container,
                                        solver_container, numerics_container, config_container,
                                        surface_movement, grid_movement, FFDBox, iZone);

  }
  /* --- Set turboperformance for multi-zone ---*/
  if (config_container[ZONE_0]->GetBoolTurbomachinery()){
    for (iZone = 0; iZone < nZone ; iZone++){
      solver_container[iZone][MESH_0][FLOW_SOL]->SpanWiseAverageProcess(geometry_container[iZone][MESH_0],config_container[iZone],INFLOW);
      solver_container[iZone][MESH_0][FLOW_SOL]->SpanWiseAverageProcess(geometry_container[iZone][MESH_0],config_container[iZone],OUTFLOW);
      solver_container[iZone][MESH_0][FLOW_SOL]->AverageProcess1D(geometry_container[iZone][MESH_0],config_container[iZone],INFLOW);
      solver_container[iZone][MESH_0][FLOW_SOL]->AverageProcess1D(geometry_container[iZone][MESH_0],config_container[iZone],OUTFLOW);
      solver_container[iZone][MESH_0][FLOW_SOL]->GatherInOutAverageValues(config_container[iZone], geometry_container[iZone][MESH_0]);
    }
    if(rank == MASTER_NODE){
      output->ComputeTurboPerformance(solver_container[ZONE_0][MESH_0][FLOW_SOL], geometry_container[ZONE_0][MESH_0], config_container[ZONE_0]);
    }
  }
}

void CDiscAdjTurbomachineryDriver::SetObjFunction(){


  int rank = MASTER_NODE;
#ifdef HAVE_MPI
  MPI_Comm_rank(MPI_COMM_WORLD, &rank);
#endif

  solver_container[ZONE_0][MESH_0][FLOW_SOL]->SetTotal_ComboObj(0.0);

  solver_container[ZONE_0][MESH_0][FLOW_SOL]->Compute_ComboObj(config_container[ZONE_0]);

  switch (config_container[ZONE_0]->GetKind_ObjFunc()){
    case ENTROPY_GENERATION:
      solver_container[ZONE_0][MESH_0][FLOW_SOL]->AddTotal_ComboObj(output->GetEntropyGen(config_container[ZONE_0]->GetnMarker_TurboPerformance() - 1, 0));
      break;
    default:
      break;
  }

  ObjFunc = solver_container[ZONE_0][MESH_0][FLOW_SOL]->GetTotal_ComboObj();

  if (rank == MASTER_NODE){
    AD::RegisterOutput(ObjFunc);
  }
}

void CDiscAdjTurbomachineryDriver::SetMixingPlane(unsigned short donorZone){

  unsigned short targetZone, nMarkerInt, iMarkerInt ;
	nMarkerInt     = config_container[donorZone]->GetnMarker_MixingPlaneInterface()/2;

  /* --- transfer the average value from the donorZone to the targetZone*/
	for (iMarkerInt = 1; iMarkerInt <= nMarkerInt; iMarkerInt++){
		for (targetZone = 0; targetZone < nZone; targetZone++) {
			if (targetZone != donorZone){
				transfer_container[donorZone][targetZone]->Allgather_InterfaceAverage(solver_container[donorZone][MESH_0][FLOW_SOL],solver_container[targetZone][MESH_0][FLOW_SOL],
						geometry_container[donorZone][MESH_0],geometry_container[targetZone][MESH_0],
						config_container[donorZone], config_container[targetZone], iMarkerInt );
			}
		}
	}
}

void CDiscAdjTurbomachineryDriver::SetTurboPerformance(unsigned short targetZone){

  unsigned short donorZone;
  //IMPORTANT this approach of multi-zone performances rely upon the fact that turbomachinery markers follow the natural (stator-rotor) development of the real machine.
  /* --- transfer the local turboperfomance quantities (for each blade)  from all the donorZones to the targetZone (ZONE_0) ---*/
  for (donorZone = 1; donorZone < nZone; donorZone++) {
      transfer_container[donorZone][targetZone]->GatherAverageValues(solver_container[donorZone][MESH_0][FLOW_SOL],solver_container[targetZone][MESH_0][FLOW_SOL],
                                                                     geometry_container[donorZone][MESH_0],geometry_container[targetZone][MESH_0],
                                                                     config_container[donorZone], config_container[targetZone], donorZone);
  }

  /* --- compute turboperformance for each stage and the global machine ---*/

  output->ComputeTurboPerformance(solver_container[targetZone][MESH_0][FLOW_SOL], geometry_container[targetZone][MESH_0], config_container[targetZone]);

}

CSpectralDriver::CSpectralDriver(char* confFile,
=======
CHBDriver::CHBDriver(char* confFile,
>>>>>>> fadd7a29
                                 unsigned short val_nZone,
                                 unsigned short val_nDim) : CDriver(confFile,
                                                                    val_nZone,
                                                                    val_nDim) {
	unsigned short kZone;

	D = NULL;
	/*--- allocate dynamic memory for the Harmonic Balance operator ---*/
	D = new su2double*[nZone]; for (kZone = 0; kZone < nZone; kZone++) D[kZone] = new su2double[nZone];

}

CHBDriver::~CHBDriver(void) {

	unsigned short kZone;

	  /*--- delete dynamic memory for the Harmonic Balance operator ---*/
	  for (kZone = 0; kZone < nZone; kZone++) if (D[kZone] != NULL) delete [] D[kZone];
	  if (D[kZone] != NULL) delete [] D;

}

void CHBDriver::Run() {
  
  /*--- Run a single iteration of a Harmonic Balance problem. Preprocess all
   all zones before beginning the iteration. ---*/
  
  for (iZone = 0; iZone < nZone; iZone++)
    iteration_container[iZone]->Preprocess(output, integration_container, geometry_container,
                                           solver_container, numerics_container, config_container,
                                           surface_movement, grid_movement, FFDBox, iZone);
  
  for (iZone = 0; iZone < nZone; iZone++)
    iteration_container[iZone]->Iterate(output, integration_container, geometry_container,
                                        solver_container, numerics_container, config_container,
                                        surface_movement, grid_movement, FFDBox, iZone);
    
}

void CHBDriver::Update() {

  for (iZone = 0; iZone < nZone; iZone++) {

    /*--- Update the harmonic balance terms across all zones ---*/
  	SetHarmonicBalance(iZone);

    iteration_container[iZone]->Update(output, integration_container, geometry_container,
                                       solver_container, numerics_container, config_container,
                                       surface_movement, grid_movement, FFDBox, iZone);

    output->HarmonicBalanceOutput(solver_container, config_container, nZone, iZone);

  }

}

void CHBDriver::ResetConvergence() {

  for(iZone = 0; iZone < nZone; iZone++) {
    switch (config_container[iZone]->GetKind_Solver()) {

    case EULER: case NAVIER_STOKES: case RANS:
      integration_container[iZone][FLOW_SOL]->SetConvergence(false);
      if (config_container[iZone]->GetKind_Solver() == RANS) integration_container[iZone][TURB_SOL]->SetConvergence(false);
      if(config_container[iZone]->GetKind_Trans_Model() == LM) integration_container[iZone][TRANS_SOL]->SetConvergence(false);
      break;

    case WAVE_EQUATION:
      integration_container[iZone][WAVE_SOL]->SetConvergence(false);
      break;

    case HEAT_EQUATION:
      integration_container[iZone][HEAT_SOL]->SetConvergence(false);
      break;

    case POISSON_EQUATION:
      break;

    case FEM_ELASTICITY:
      integration_container[iZone][FEA_SOL]->SetConvergence(false);
      break;

    case ADJ_EULER: case ADJ_NAVIER_STOKES: case ADJ_RANS: case DISC_ADJ_EULER: case DISC_ADJ_NAVIER_STOKES: case DISC_ADJ_RANS:
      integration_container[iZone][ADJFLOW_SOL]->SetConvergence(false);
      if( (config_container[iZone]->GetKind_Solver() == ADJ_RANS) || (config_container[iZone]->GetKind_Solver() == DISC_ADJ_RANS) )
        integration_container[iZone][ADJTURB_SOL]->SetConvergence(false);
      break;
    }
  }

}

void CHBDriver::SetHarmonicBalance(unsigned short iZone) {

#ifdef HAVE_MPI
  int rank = MASTER_NODE;
	MPI_Comm_rank(MPI_COMM_WORLD, &rank);
#endif

	unsigned short iVar, jZone, iMGlevel;
	unsigned short nVar = solver_container[ZONE_0][MESH_0][FLOW_SOL]->GetnVar();
	unsigned long iPoint;
	bool implicit = (config_container[ZONE_0]->GetKind_TimeIntScheme_Flow() == EULER_IMPLICIT);
	bool adjoint = (config_container[ZONE_0]->GetContinuous_Adjoint());
	if (adjoint) {
		implicit = (config_container[ZONE_0]->GetKind_TimeIntScheme_AdjFlow() == EULER_IMPLICIT);
	}

	unsigned long ExtIter = config_container[ZONE_0]->GetExtIter();

	/*--- Retrieve values from the config file ---*/
	su2double *U = new su2double[nVar];
	su2double *U_old = new su2double[nVar];
	su2double *Psi = new su2double[nVar];
	su2double *Psi_old = new su2double[nVar];
	su2double *Source = new su2double[nVar];
	su2double deltaU, deltaPsi;

	/*--- Compute period of oscillation ---*/
	su2double period = config_container[ZONE_0]->GetHarmonicBalance_Period();

	/*--- Non-dimensionalize the input period, if necessary.	*/
	period /= config_container[ZONE_0]->GetTime_Ref();

	if (ExtIter == 0)
		ComputeHB_Operator();

	/*--- Compute various source terms for explicit direct, implicit direct, and adjoint problems ---*/
	/*--- Loop over all grid levels ---*/
	for (iMGlevel = 0; iMGlevel <= config_container[ZONE_0]->GetnMGLevels(); iMGlevel++) {

		/*--- Loop over each node in the volume mesh ---*/
		for (iPoint = 0; iPoint < geometry_container[ZONE_0][iMGlevel]->GetnPoint(); iPoint++) {

			for (iVar = 0; iVar < nVar; iVar++) {
				Source[iVar] = 0.0;
			}

			/*--- Step across the columns ---*/
			for (jZone = 0; jZone < nZone; jZone++) {

				/*--- Retrieve solution at this node in current zone ---*/
				for (iVar = 0; iVar < nVar; iVar++) {

					if (!adjoint) {
						U[iVar] = solver_container[jZone][iMGlevel][FLOW_SOL]->node[iPoint]->GetSolution(iVar);
						Source[iVar] += U[iVar]*D[iZone][jZone];

						if (implicit) {
							U_old[iVar] = solver_container[jZone][iMGlevel][FLOW_SOL]->node[iPoint]->GetSolution_Old(iVar);
							deltaU = U[iVar] - U_old[iVar];
							Source[iVar] += deltaU*D[iZone][jZone];
						}

					}

					else {
						Psi[iVar] = solver_container[jZone][iMGlevel][ADJFLOW_SOL]->node[iPoint]->GetSolution(iVar);
						Source[iVar] += Psi[iVar]*D[jZone][iZone];

						if (implicit) {
							Psi_old[iVar] = solver_container[jZone][iMGlevel][ADJFLOW_SOL]->node[iPoint]->GetSolution_Old(iVar);
							deltaPsi = Psi[iVar] - Psi_old[iVar];
							Source[iVar] += deltaPsi*D[jZone][iZone];
						}
					}
				}

				/*--- Store sources for current row ---*/
				for (iVar = 0; iVar < nVar; iVar++) {
					if (!adjoint) {
						solver_container[iZone][iMGlevel][FLOW_SOL]->node[iPoint]->SetHarmonicBalance_Source(iVar, Source[iVar]);
					}
					else {
						solver_container[iZone][iMGlevel][ADJFLOW_SOL]->node[iPoint]->SetHarmonicBalance_Source(iVar, Source[iVar]);
					}
				}

			}
		}
	}
  
  /*--- Source term for a turbulence model ---*/
  if (config_container[ZONE_0]->GetKind_Solver() == RANS) {
    
    /*--- Extra variables needed if we have a turbulence model. ---*/
    unsigned short nVar_Turb = solver_container[ZONE_0][MESH_0][TURB_SOL]->GetnVar();
    su2double *U_Turb = new su2double[nVar_Turb];
    su2double *Source_Turb = new su2double[nVar_Turb];
    
    /*--- Loop over only the finest mesh level (turbulence is always solved
     on the original grid only). ---*/
    for (iPoint = 0; iPoint < geometry_container[ZONE_0][MESH_0]->GetnPoint(); iPoint++) {
      for (iVar = 0; iVar < nVar_Turb; iVar++) Source_Turb[iVar] = 0.0;
      for (jZone = 0; jZone < nZone; jZone++) {
        
        /*--- Retrieve solution at this node in current zone ---*/
        for (iVar = 0; iVar < nVar_Turb; iVar++) {
          U_Turb[iVar] = solver_container[jZone][MESH_0][TURB_SOL]->node[iPoint]->GetSolution(iVar);
          Source_Turb[iVar] += U_Turb[iVar]*D[iZone][jZone];
        }
      }
      
      /*--- Store sources for current iZone ---*/
      for (iVar = 0; iVar < nVar_Turb; iVar++)
        solver_container[iZone][MESH_0][TURB_SOL]->node[iPoint]->SetHarmonicBalance_Source(iVar, Source_Turb[iVar]);
    }
    
    delete [] U_Turb;
    delete [] Source_Turb;
  }
  
  delete [] U;
  delete [] U_old;
  delete [] Psi;
  delete [] Psi_old;

}


void CHBDriver::ComputeHB_Operator(){

#ifdef CHECK_AD
  
	const   complex<su2double> J(0.0,1.0);
	unsigned short i, j, k, iZone;

	su2double *Omega_HB       = new su2double[nZone];
	complex<su2double> **E    = new complex<su2double>*[nZone];
	complex<su2double> **Einv = new complex<su2double>*[nZone];
	complex<su2double> **DD   = new complex<su2double>*[nZone];
	for (iZone = 0; iZone < nZone; iZone++){
		E[iZone]    = new complex<su2double>[nZone];
		Einv[iZone] = new complex<su2double>[nZone];
		DD[iZone]   = new complex<su2double>[nZone];
	}

	/*--- Get simualation period from config file ---*/
	su2double Period = config_container[ZONE_0]->GetHarmonicBalance_Period();

	/*--- Non-dimensionalize the input period, if necessary.      */
	Period /= config_container[ZONE_0]->GetTime_Ref();

	/*--- Build the array containing the selected frequencies to solve ---*/
	for (iZone = 0; iZone < nZone; iZone++){
		Omega_HB[iZone]  = config_container[iZone]->GetOmega_HB()[iZone];
		Omega_HB[iZone] /= config_container[iZone]->GetOmega_Ref();
	}

	/*--- Build the diagonal matrix of the frequencies DD ---*/
	for (i = 0; i < nZone; i++) {
		for (k = 0; k < nZone; k++) {
			if (k == i ){
				DD[i][k] = J*Omega_HB[k];
			}
		}
	}

	/*--- Build the harmonic balance inverse matrix ---*/
	for (i = 0; i < nZone; i++) {
		for (k = 0; k < nZone; k++) {
			Einv[i][k] = complex<su2double>(cos(Omega_HB[k]*(i*Period/nZone))) + J*complex<su2double>(sin(Omega_HB[k]*(i*Period/nZone)));
		}
	}

	/*---  Invert inverse harmonic balance Einv with Gauss elimination ---*/

	/*--  A temporary matrix to hold the inverse, dynamically allocated ---*/
	complex<su2double> **temp = new complex<su2double>*[nZone];
	for (i = 0; i < nZone; i++) {
		temp[i] = new complex<su2double>[2 * nZone];
	}

	/*---  Copy the desired matrix into the temporary matrix ---*/
	for (i = 0; i < nZone; i++) {
		for (j = 0; j < nZone; j++) {
			temp[i][j] = Einv[i][j];
			temp[i][nZone + j] = 0;
		}
		temp[i][nZone + i] = 1;
	}

	su2double max_val;
	unsigned short max_idx;

	/*---  Pivot each column such that the largest number possible divides the other rows  ---*/
	for (k = 0; k < nZone - 1; k++) {
		max_idx = k;
		max_val = abs(temp[k][k]);
		/*---  Find the largest value (pivot) in the column  ---*/
		for (j = k; j < nZone; j++) {
			if (abs(temp[j][k]) > max_val) {
				max_idx = j;
				max_val = abs(temp[j][k]);
			}
		}
		/*---  Move the row with the highest value up  ---*/
		for (j = 0; j < (nZone * 2); j++) {
			complex<su2double> d = temp[k][j];
			temp[k][j] = temp[max_idx][j];
			temp[max_idx][j] = d;
		}
		/*---  Subtract the moved row from all other rows ---*/
		for (i = k + 1; i < nZone; i++) {
			complex<su2double> c = temp[i][k] / temp[k][k];
			for (j = 0; j < (nZone * 2); j++) {
				temp[i][j] = temp[i][j] - temp[k][j] * c;
			}
		}
	}
	/*---  Back-substitution  ---*/
	for (k = nZone - 1; k > 0; k--) {
		if (temp[k][k] != complex<su2double>(0.0)) {
			for (int i = k - 1; i > -1; i--) {
				complex<su2double> c = temp[i][k] / temp[k][k];
				for (j = 0; j < (nZone * 2); j++) {
					temp[i][j] = temp[i][j] - temp[k][j] * c;
				}
			}
		}
	}
	/*---  Normalize the inverse  ---*/
	for (i = 0; i < nZone; i++) {
		complex<su2double> c = temp[i][i];
		for (j = 0; j < nZone; j++) {
			temp[i][j + nZone] = temp[i][j + nZone] / c;
		}
	}
	/*---  Copy the inverse back to the main program flow ---*/
	for (i = 0; i < nZone; i++) {
		for (j = 0; j < nZone; j++) {
			E[i][j] = temp[i][j + nZone];
		}
	}
	/*---  Delete dynamic template  ---*/
	for (i = 0; i < nZone; i++) {
		delete[] temp[i];
	}
	delete[] temp;


	/*---  Temporary matrix for performing product  ---*/
	complex<su2double> **Temp    = new complex<su2double>*[nZone];

	/*---  Temporary complex HB operator  ---*/
	complex<su2double> **Dcpx    = new complex<su2double>*[nZone];

	for (iZone = 0; iZone < nZone; iZone++){
		Temp[iZone]    = new complex<su2double>[nZone];
		Dcpx[iZone]   = new complex<su2double>[nZone];
	}

	/*---  Calculation of the HB operator matrix ---*/
	for (int row = 0; row < nZone; row++) {
		for (int col = 0; col < nZone; col++) {
			for (int inner = 0; inner < nZone; inner++) {
				Temp[row][col] += Einv[row][inner] * DD[inner][col];
			}
		}
	}

	unsigned short row, col, inner;

	for (row = 0; row < nZone; row++) {
		for (col = 0; col < nZone; col++) {
			for (inner = 0; inner < nZone; inner++) {
				Dcpx[row][col] += Temp[row][inner] * E[inner][col];
			}
		}
	}

	/*---  Take just the real part of the HB operator matrix ---*/
	for (i = 0; i < nZone; i++) {
		for (k = 0; k < nZone; k++) {
			D[i][k] = real(Dcpx[i][k]);
		}
	}

	/*--- Deallocate dynamic memory ---*/
		for (iZone = 0; iZone < nZone; iZone++){
			delete [] E[iZone];
			delete [] Einv[iZone];
			delete [] DD[iZone];
			delete [] Temp[iZone];
			delete [] Dcpx[iZone];
		}
		delete [] E;
		delete [] Einv;
		delete [] DD;
		delete [] Temp;
		delete [] Dcpx;
		delete [] Omega_HB;
  
#endif
  
}



CFSIDriver::CFSIDriver(char* confFile,
                       unsigned short val_nZone,
                       unsigned short val_nDim) : CDriver(confFile,
                                                          val_nZone,
                                                          val_nDim) { }

CFSIDriver::~CFSIDriver(void) { }

void CFSIDriver::Run() {

	/*--- As of now, we are coding it for just 2 zones. ---*/
	/*--- This will become more general, but we need to modify the configuration for that ---*/
	unsigned short ZONE_FLOW = 0, ZONE_STRUCT = 1;
	unsigned short iZone;

	unsigned long IntIter = 0; for (iZone = 0; iZone < nZone; iZone++) config_container[iZone]->SetIntIter(IntIter);
	unsigned long FSIIter = 0; for (iZone = 0; iZone < nZone; iZone++) config_container[iZone]->SetFSIIter(FSIIter);
	unsigned long nFSIIter = config_container[ZONE_FLOW]->GetnIterFSI();
	unsigned long nIntIter;


#ifdef HAVE_MPI
  int rank = MASTER_NODE;
  MPI_Comm_rank(MPI_COMM_WORLD, &rank);
#endif

  /*--- If there is a restart, we need to get the old geometry from the fluid field ---*/
  bool restart = (config_container[ZONE_FLOW]->GetRestart() || config_container[ZONE_FLOW]->GetRestart_Flow());
  ExtIter = config_container[ZONE_FLOW]->GetExtIter();

  if (restart && (long)ExtIter == config_container[ZONE_FLOW]->GetUnst_RestartIter()) {
    unsigned short ZONE_FLOW = 0;
    solver_container[ZONE_FLOW][MESH_0][FLOW_SOL]->Restart_OldGeometry(geometry_container[ZONE_FLOW][MESH_0],config_container[ZONE_FLOW]);
  }

  /*-----------------------------------------------------------------*/
  /*---------------- Predict structural displacements ---------------*/
  /*-----------------------------------------------------------------*/
 
  Predict_Displacements(ZONE_STRUCT, ZONE_FLOW);

  while (FSIIter < nFSIIter) {

  	/*-----------------------------------------------------------------*/
	/*------------------- Transfer Displacements ----------------------*/
	/*-----------------------------------------------------------------*/
	if(transfer_container[ZONE_STRUCT][ZONE_FLOW] != NULL)
		Transfer_Displacements(ZONE_STRUCT, ZONE_FLOW);

	/*-----------------------------------------------------------------*/
	/*-------------------- Fluid subiteration -------------------------*/
	/*-----------------------------------------------------------------*/
		
	iteration_container[ZONE_FLOW]->SetGrid_Movement(geometry_container,surface_movement, grid_movement, FFDBox, solver_container,
                                                     config_container, ZONE_FLOW, 0, ExtIter);
		
	iteration_container[ZONE_FLOW]->Preprocess(output, integration_container, geometry_container,
		                                       solver_container, numerics_container, config_container,
		                                       surface_movement, grid_movement, FFDBox, ZONE_FLOW);
		                                       
	if ( (config_container[ZONE_FLOW]->GetUnsteady_Simulation() == DT_STEPPING_1ST) || (config_container[ZONE_FLOW]->GetUnsteady_Simulation() == DT_STEPPING_2ND) ) 
		nIntIter = config_container[ZONE_FLOW]->GetUnst_nIntIter();
	else
		nIntIter = 1;

	for (IntIter = 0; IntIter < nIntIter; IntIter++){

		config_container[ZONE_FLOW]->SetIntIter(IntIter);

		iteration_container[ZONE_FLOW]->Iterate(output, integration_container, geometry_container, solver_container, numerics_container, config_container, surface_movement, grid_movement, FFDBox, ZONE_FLOW);

		/*--- If convergence was reached in every zone --*/

		if (integration_container[ZONE_FLOW][FLOW_SOL]->GetConvergence() == 1) break;
	}

        /*--- Write the convergence history for the fluid (only screen output) ---*/

        output->SetConvHistory_Body(NULL, geometry_container, solver_container, config_container, integration_container, true, 0.0, ZONE_FLOW);

        /*--- Set the fluid convergence to false (to make sure FSI subiterations converge) ---*/

        integration_container[ZONE_FLOW][FLOW_SOL]->SetConvergence(false);

	/*-----------------------------------------------------------------*/
	/*------------------- Set FEA loads from fluid --------------------*/
	/*-----------------------------------------------------------------*/
	if(transfer_container[ZONE_FLOW][ZONE_STRUCT] != NULL)
		Transfer_Tractions(ZONE_FLOW, ZONE_STRUCT);


  	/*-----------------------------------------------------------------*/
  	/*------------------ Structural subiteration ----------------------*/
	/*-----------------------------------------------------------------*/

	iteration_container[ZONE_STRUCT]->Iterate(output, integration_container, geometry_container,
		                              solver_container, numerics_container, config_container,
		                              surface_movement, grid_movement, FFDBox, ZONE_STRUCT);

        /*--- Write the convergence history for the structure (only screen output) ---*/

        output->SetConvHistory_Body(NULL, geometry_container, solver_container, config_container, integration_container, true, 0.0, ZONE_STRUCT);

        /*--- Set the fluid convergence to false (to make sure FSI subiterations converge) ---*/

        integration_container[ZONE_STRUCT][FEA_SOL]->SetConvergence(false);

  	/*-----------------------------------------------------------------*/
  	/*----------------- Displacements relaxation ----------------------*/
  	/*-----------------------------------------------------------------*/

  	Relaxation_Displacements(ZONE_STRUCT, ZONE_FLOW, FSIIter);

	/*-----------------------------------------------------------------*/
	/*-------------------- Check convergence --------------------------*/
	/*-----------------------------------------------------------------*/

	integration_container[ZONE_STRUCT][FEA_SOL]->Convergence_Monitoring_FSI(geometry_container[ZONE_STRUCT][MESH_0], config_container[ZONE_STRUCT], solver_container[ZONE_STRUCT][MESH_0][FEA_SOL], FSIIter);

	if (integration_container[ZONE_STRUCT][FEA_SOL]->GetConvergence_FSI()) break;

	/*-----------------------------------------------------------------*/
	/*--------------------- Update FSIIter ---------------------------*/
	/*-----------------------------------------------------------------*/

	FSIIter++; for (iZone = 0; iZone < nZone; iZone++) config_container[iZone]->SetFSIIter(FSIIter);

  }

  /*-----------------------------------------------------------------*/
  /*------------------ Update coupled solver ------------------------*/
  /*-----------------------------------------------------------------*/

  Update(ZONE_FLOW, ZONE_STRUCT);


  /*-----------------------------------------------------------------*/
  /*-------------------- Update fluid solver ------------------------*/
  /*-----------------------------------------------------------------*/

  iteration_container[ZONE_FLOW]->Update(output, integration_container, geometry_container,
	          	  	  	 solver_container, numerics_container, config_container,
	          	  	  	 surface_movement, grid_movement, FFDBox, ZONE_FLOW);

  /*-----------------------------------------------------------------*/
  /*----------------- Update structural solver ----------------------*/
  /*-----------------------------------------------------------------*/

  iteration_container[ZONE_STRUCT]->Update(output, integration_container, geometry_container,
	          	  	  	   solver_container, numerics_container, config_container,
	          	  	  	   surface_movement, grid_movement, FFDBox, ZONE_STRUCT);


  /*-----------------------------------------------------------------*/
  /*--------------- Update convergence parameter --------------------*/
  /*-----------------------------------------------------------------*/
  integration_container[ZONE_STRUCT][FEA_SOL]->SetConvergence_FSI(false);

  
}

void CFSIDriver::Predict_Displacements(unsigned short donorZone, unsigned short targetZone) {

#ifdef HAVE_MPI
  int rank;
  MPI_Comm_rank(MPI_COMM_WORLD, &rank);
#endif
  
  solver_container[donorZone][MESH_0][FEA_SOL]->PredictStruct_Displacement(geometry_container[donorZone], config_container[donorZone],
                                                                           solver_container[donorZone]);
  
  /*--- For parallel simulations we need to communicate the predicted solution before updating the fluid mesh ---*/
  
  solver_container[donorZone][MESH_0][FEA_SOL]->Set_MPI_Solution_Pred(geometry_container[donorZone][MESH_0], config_container[donorZone]);
  
  
}

void CFSIDriver::Predict_Tractions(unsigned short donorZone, unsigned short targetZone) {

}

void CFSIDriver::Transfer_Displacements(unsigned short donorZone, unsigned short targetZone) {

#ifdef HAVE_MPI
  int rank;
  MPI_Comm_rank(MPI_COMM_WORLD, &rank);
#endif
  
  bool MatchingMesh = config_container[targetZone]->GetMatchingMesh();
  
  /*--- Select the transfer method and the appropriate mesh properties (matching or nonmatching mesh) ---*/
  
  switch (config_container[targetZone]->GetKind_TransferMethod()) {
    case BROADCAST_DATA:
      if (MatchingMesh) {
        transfer_container[donorZone][targetZone]->Broadcast_InterfaceData_Matching(solver_container[donorZone][MESH_0][FEA_SOL],solver_container[targetZone][MESH_0][FLOW_SOL],
                                                                                    geometry_container[donorZone][MESH_0],geometry_container[targetZone][MESH_0],
                                                                                    config_container[donorZone], config_container[targetZone]);
        /*--- Set the volume deformation for the fluid zone ---*/
        //			grid_movement[targetZone]->SetVolume_Deformation(geometry_container[targetZone][MESH_0], config_container[targetZone], true);
        
      }
      else {
        transfer_container[donorZone][targetZone]->Broadcast_InterfaceData_Interpolate(solver_container[donorZone][MESH_0][FEA_SOL],solver_container[targetZone][MESH_0][FLOW_SOL],
                                                                                       geometry_container[donorZone][MESH_0],geometry_container[targetZone][MESH_0],
                                                                                       config_container[donorZone], config_container[targetZone]);
        /*--- Set the volume deformation for the fluid zone ---*/
        //			grid_movement[targetZone]->SetVolume_Deformation(geometry_container[targetZone][MESH_0], config_container[targetZone], true);
        
      }
      break;
    case SCATTER_DATA:
      if (MatchingMesh) {
        transfer_container[donorZone][targetZone]->Scatter_InterfaceData(solver_container[donorZone][MESH_0][FEA_SOL],solver_container[targetZone][MESH_0][FLOW_SOL],
                                                                         geometry_container[donorZone][MESH_0],geometry_container[targetZone][MESH_0],
                                                                         config_container[donorZone], config_container[targetZone]);
        /*--- Set the volume deformation for the fluid zone ---*/
        //			grid_movement[targetZone]->SetVolume_Deformation(geometry_container[targetZone][MESH_0], config_container[targetZone], true);
      }
      else {
        cout << "Scatter method not implemented for non-matching meshes. Exiting..." << endl;
        exit(EXIT_FAILURE);
      }
      break;
    case ALLGATHER_DATA:
      if (MatchingMesh) {
        cout << "Allgather method not yet implemented for matching meshes. Exiting..." << endl;
        exit(EXIT_FAILURE);
      }
      else {
        transfer_container[donorZone][targetZone]->Allgather_InterfaceData(solver_container[donorZone][MESH_0][FEA_SOL],solver_container[targetZone][MESH_0][FLOW_SOL],
                                                                           geometry_container[donorZone][MESH_0],geometry_container[targetZone][MESH_0],
                                                                           config_container[donorZone], config_container[targetZone]);
        /*--- Set the volume deformation for the fluid zone ---*/
        //			grid_movement[targetZone]->SetVolume_Deformation(geometry_container[targetZone][MESH_0], config_container[targetZone], true);
      }
      break;
    case LEGACY_METHOD:
      if (MatchingMesh) {
        solver_container[targetZone][MESH_0][FLOW_SOL]->SetFlow_Displacement(geometry_container[targetZone], grid_movement[targetZone],
                                                                             config_container[targetZone], config_container[donorZone],
                                                                             geometry_container[donorZone], solver_container[donorZone]);
      }
      else {
        solver_container[targetZone][MESH_0][FLOW_SOL]->SetFlow_Displacement_Int(geometry_container[targetZone], grid_movement[targetZone],
                                                                                 config_container[targetZone], config_container[donorZone],
                                                                                 geometry_container[donorZone], solver_container[donorZone]);
      }
      break;
  }
  
}

void CFSIDriver::Transfer_Tractions(unsigned short donorZone, unsigned short targetZone) {

#ifdef HAVE_MPI
  int rank;
  MPI_Comm_rank(MPI_COMM_WORLD, &rank);
#endif
  
  bool MatchingMesh = config_container[donorZone]->GetMatchingMesh();
  
  /*--- Load transfer --  This will have to be modified for non-matching meshes ---*/
  
  unsigned short SolContainer_Position_fea = config_container[targetZone]->GetContainerPosition(RUNTIME_FEA_SYS);
  
  /*--- FEA equations -- Necessary as the SetFEA_Load routine is as of now contained in the structural solver ---*/
  unsigned long ExtIter = config_container[targetZone]->GetExtIter();
  config_container[targetZone]->SetGlobalParam(FEM_ELASTICITY, RUNTIME_FEA_SYS, ExtIter);
  
  /*--- Select the transfer method and the appropriate mesh properties (matching or nonmatching mesh) ---*/
  
  switch (config_container[donorZone]->GetKind_TransferMethod()) {
    case BROADCAST_DATA:
      if (MatchingMesh) {
        transfer_container[donorZone][targetZone]->Broadcast_InterfaceData_Matching(solver_container[donorZone][MESH_0][FLOW_SOL],solver_container[targetZone][MESH_0][FEA_SOL],
                                                                                    geometry_container[donorZone][MESH_0],geometry_container[targetZone][MESH_0],
                                                                                    config_container[donorZone], config_container[targetZone]);
      }
      else {
        transfer_container[donorZone][targetZone]->Broadcast_InterfaceData_Interpolate(solver_container[donorZone][MESH_0][FLOW_SOL],solver_container[targetZone][MESH_0][FEA_SOL],
                                                                                       geometry_container[donorZone][MESH_0],geometry_container[targetZone][MESH_0],
                                                                                       config_container[donorZone], config_container[targetZone]);
      }
      break;
    case SCATTER_DATA:
      if (MatchingMesh) {
        transfer_container[donorZone][targetZone]->Scatter_InterfaceData(solver_container[donorZone][MESH_0][FLOW_SOL],solver_container[targetZone][MESH_0][FEA_SOL],
                                                                         geometry_container[donorZone][MESH_0],geometry_container[targetZone][MESH_0],
                                                                         config_container[donorZone], config_container[targetZone]);
      }
      else {
        cout << "Scatter method not implemented for non-matching meshes. Exiting..." << endl;
        exit(EXIT_FAILURE);
      }
      break;
    case ALLGATHER_DATA:
      if (MatchingMesh) {
        cout << "Allgather method not yet implemented for matching meshes. Exiting..." << endl;
        exit(EXIT_FAILURE);
      }
      else {
        transfer_container[donorZone][targetZone]->Allgather_InterfaceData(solver_container[donorZone][MESH_0][FLOW_SOL],solver_container[targetZone][MESH_0][FEA_SOL],
                                                                           geometry_container[donorZone][MESH_0],geometry_container[targetZone][MESH_0],
                                                                           config_container[donorZone], config_container[targetZone]);
      }
      break;
    case LEGACY_METHOD:
      if (MatchingMesh) {
        solver_container[targetZone][MESH_0][FEA_SOL]->SetFEA_Load(solver_container[donorZone], geometry_container[targetZone], geometry_container[donorZone],
                                                                   config_container[targetZone], config_container[donorZone], numerics_container[targetZone][MESH_0][SolContainer_Position_fea][FEA_TERM]);
      }
      else {
        solver_container[targetZone][MESH_0][FEA_SOL]->SetFEA_Load_Int(solver_container[donorZone], geometry_container[targetZone], geometry_container[donorZone],
                                                                       config_container[targetZone], config_container[donorZone], numerics_container[targetZone][MESH_0][SolContainer_Position_fea][FEA_TERM]);
      }
      break;
  }
  
}

void CFSIDriver::Relaxation_Displacements(unsigned short donorZone, unsigned short targetZone, unsigned long FSIIter) {

#ifdef HAVE_MPI
  int rank;
  MPI_Comm_rank(MPI_COMM_WORLD, &rank);
#endif
  
  /*-------------------- Aitken's relaxation ------------------------*/
  
  /*------------------- Compute the coefficient ---------------------*/
  
  solver_container[donorZone][MESH_0][FEA_SOL]->ComputeAitken_Coefficient(geometry_container[donorZone], config_container[donorZone],
                                                                          solver_container[donorZone], FSIIter);
  
  /*----------------- Set the relaxation parameter ------------------*/
  
  solver_container[donorZone][MESH_0][FEA_SOL]->SetAitken_Relaxation(geometry_container[donorZone], config_container[donorZone],
                                                                     solver_container[donorZone]);
  
  
  /*----------------- Communicate the predicted solution and the old one ------------------*/
  solver_container[donorZone][MESH_0][FEA_SOL]->Set_MPI_Solution_Pred_Old(geometry_container[donorZone][MESH_0], config_container[donorZone]);
  
  
}

void CFSIDriver::Relaxation_Tractions(unsigned short donorZone, unsigned short targetZone, unsigned long FSIIter) {

}

void CFSIDriver::Update(unsigned short ZONE_FLOW, unsigned short ZONE_STRUCT) {

  unsigned long IntIter = 0; // This doesn't affect here but has to go into the function
  ExtIter = config_container[ZONE_FLOW]->GetExtIter();


  /*-----------------------------------------------------------------*/
  /*--------------------- Enforce continuity ------------------------*/
  /*-----------------------------------------------------------------*/

  /*--- Enforces that the geometry of the flow corresponds to the converged, relaxed solution ---*/

  /*-------------------- Transfer the displacements --------------------*/

  Transfer_Displacements(ZONE_STRUCT, ZONE_FLOW);

  /*-------------------- Set the grid movement -------------------------*/

  iteration_container[ZONE_FLOW]->SetGrid_Movement(geometry_container, surface_movement,
                                                   grid_movement, FFDBox, solver_container,
                                                   config_container, ZONE_FLOW, IntIter, ExtIter);

  /*----------- Store the solution_pred as solution_pred_old --------------*/


}

<|MERGE_RESOLUTION|>--- conflicted
+++ resolved
@@ -184,15 +184,9 @@
     cout << endl <<"------------------------- Driver information --------------------------" << endl;
 
   fsi = config_container[ZONE_0]->GetFSI_Simulation();
-<<<<<<< HEAD
-  mixingplane = config_container[ZONE_0]->GetBoolMixingPlaneInterface();
-  if(nZone == SINGLE_ZONE){
-    if (rank == MASTER_NODE) cout << "A single zone driver has been instantiated." << endl;
-=======
 
   if ( (config_container[ZONE_0]->GetKind_Solver() == FEM_ELASTICITY || config_container[ZONE_0]->GetKind_Solver() == POISSON_EQUATION || config_container[ZONE_0]->GetKind_Solver() == WAVE_EQUATION || config_container[ZONE_0]->GetKind_Solver() == HEAT_EQUATION) ) {
     if (rank == MASTER_NODE) cout << "A General driver has been instantiated." << endl;
->>>>>>> fadd7a29
   }
   else if (config_container[ZONE_0]->GetUnsteady_Simulation() == HARMONIC_BALANCE) {
     if (rank == MASTER_NODE) cout << "A Harmonic Balance driver has been instantiated." << endl;
@@ -267,18 +261,7 @@
     if (rank == MASTER_NODE) cout << "Numerics Preprocessing." << endl;
     
   }
-  
-	/*--- Definition of the interface and transfer conditions between different zones.
-	 *--- The transfer container is defined for zones paired one to one.
-	 *--- This only works for a multizone FSI or MixingPlane problem (nZone > 1).
-	 *--- Also, at the moment this capability is limited to two zones (nZone < 3).
-	 *--- This will change in the future. ---*/
-
-
-<<<<<<< HEAD
-
-  if ((rank == MASTER_NODE) && (fsi || mixingplane))
-=======
+
 
   /*--- Definition of the interface and transfer conditions between different zones.
    *--- The transfer container is defined for zones paired one to one.
@@ -287,7 +270,6 @@
    *--- This will change in the future. ---*/
 
   if ((rank == MASTER_NODE) && nZone > 1)
->>>>>>> fadd7a29
     cout << endl <<"------------------- Multizone Interface Preprocessing -------------------" << endl;
 
   if ( nZone > 1 ) {
@@ -299,13 +281,7 @@
         interpolator_container[iZone][jZone] = NULL;
       }
     }
-<<<<<<< HEAD
-  }
-
-  if  ((nZone > 1) && (fsi || mixingplane)) {
-=======
-    
->>>>>>> fadd7a29
+    
     Interface_Preprocessing();
   }
 
@@ -351,21 +327,6 @@
           (config_container[iZone]->GetKind_Solver() == DISC_ADJ_RANS))
         geometry_container[iZone][MESH_0]->ComputeWall_Distance(config_container[iZone]);
     }
-<<<<<<< HEAD
-
-  }
-
-  /*--- Coupling between zones (limited to two zones at the moment) ---*/
-
-  if ((nZone == 2) && !(fsi)) {
-    if (rank == MASTER_NODE)
-      cout << endl <<"--------------------- Setting Coupling Between Zones --------------------" << endl;
-    geometry_container[ZONE_0][MESH_0]->MatchZone(config_container[ZONE_0], geometry_container[ZONE_1][MESH_0],
-                                                  config_container[ZONE_1], ZONE_0, nZone);
-    geometry_container[ZONE_1][MESH_0]->MatchZone(config_container[ZONE_1], geometry_container[ZONE_0][MESH_0],
-                                                  config_container[ZONE_0], ZONE_1, nZone);
-=======
->>>>>>> fadd7a29
   }
 
   /*--- Definition of the output class (one for all zones). The output class
@@ -390,16 +351,7 @@
       && config_container[ZONE_0]->GetWrt_Dynamic() && config_container[ZONE_0]->GetRestart())
     ExtIter = config_container[ZONE_0]->GetDyn_RestartIter();
 
-<<<<<<< HEAD
-  /* --- Initiate some variables used for external communications trough the Py wrapper. ---*/
-=======
-  /*--- Initiate value at each interface for the mixing plane ---*/
-  if(config_container[ZONE_0]->GetBoolMixingPlane())
-    for (iZone = 0; iZone < nZone; iZone++)
-      iteration_container[iZone]->Preprocess(output, integration_container, geometry_container, solver_container, numerics_container, config_container, surface_movement, grid_movement, FFDBox, iZone);
-
   /*--- Initiate some variables used for external communications trough the Py wrapper. ---*/
->>>>>>> fadd7a29
   APIVarCoord[0] = 0.0;
   APIVarCoord[1] = 0.0;
   APIVarCoord[2] = 0.0;
@@ -1075,7 +1027,7 @@
   
   /*--- DeAllocate solution for adjoint problem ---*/
   if (adj_euler || adj_ns || disc_adj) delete integration_container[ADJFLOW_SOL];
-  if (adj_turb && !disc_adj) delete integration_container[ADJTURB_SOL];
+  if (adj_turb) delete integration_container[ADJTURB_SOL];
   
   
 }
@@ -2275,118 +2227,8 @@
 
   /*--- Loops over all target and donor zones to find which ones are connected through an interface boundary (fsi or sliding mesh) ---*/
   for (targetZone = 0; targetZone < nZone; targetZone++){
-<<<<<<< HEAD
-    
-    /*--- Initialize target booleans ---*/
-    fluid_target  = false;  structural_target  = false;
-    
-    /*--- Set the target boolean: as of now, only Fluid-Structure Interaction considered ---*/
-    switch (config_container[targetZone]->GetKind_Solver()) {
-      case EULER : case NAVIER_STOKES: case RANS:
-      case DISC_ADJ_EULER : case DISC_ADJ_NAVIER_STOKES: case DISC_ADJ_RANS:
-        fluid_target  = true;
-        break;
-      case FEM_ELASTICITY:            structural_target = true;   break;
-    }
     
     for (donorZone = 0; donorZone < nZone; donorZone++){
-      /*--- Initialize donor booleans ---*/
-      fluid_donor  = false;  structural_donor  = false;
-      matching_mesh = config_container[donorZone]->GetMatchingMesh();
-      
-      /*--- Set the donor boolean: as of now, only Fluid-Structure Interaction considered ---*/
-      switch (config_container[donorZone]->GetKind_Solver()) {
-        case EULER : case NAVIER_STOKES: case RANS: 
-        case DISC_ADJ_EULER : case DISC_ADJ_NAVIER_STOKES: case DISC_ADJ_RANS:
-        fluid_donor  = true;    break;
-        case FEM_ELASTICITY:            structural_donor = true;  break;
-      }
-      
-      
-      /*--- Retrieve the number of conservative variables (for problems not involving structural analysis ---*/
-      if (!structural_donor && !structural_target){
-        nVar = solver_container[donorZone][MESH_0][FLOW_SOL]->GetnVar();
-      }
-      else{
-        /*--- If at least one of the components is structural ---*/
-        nVar = nDim;
-      }
-      
-      /*--- Interface conditions are only defined between different zones ---*/
-      if (donorZone != targetZone){
-        
-        if (rank == MASTER_NODE) cout << "From zone " << donorZone << " to zone " << targetZone << ": ";
-        
-        /*--- Match Zones ---*/
-        if (rank == MASTER_NODE) cout << "Setting coupling "<<endl;
-        
-        /*--- If the mesh is matching: match points ---*/
-        if (matching_mesh){
-          if (rank == MASTER_NODE) cout << "between matching meshes. " << endl;
-          geometry_container[donorZone][MESH_0]->MatchZone(config_container[donorZone], geometry_container[targetZone][MESH_0],
-                                                           config_container[targetZone], donorZone, nZone);
-        }
-        /*--- Else: interpolate ---*/
-        else {
-          switch (config_container[donorZone]->GetKindInterpolation()){
-            case NEAREST_NEIGHBOR:
-              interpolator_container[donorZone][targetZone] = new CNearestNeighbor(geometry_container, config_container, donorZone, targetZone);
-              if (rank == MASTER_NODE) cout << "using a nearest-neighbor approach." << endl;
-              break;
-            case ISOPARAMETRIC:
-              interpolator_container[donorZone][targetZone] = new CIsoparametric(geometry_container, config_container, donorZone, targetZone);
-              if (rank == MASTER_NODE) cout << "using an isoparametric approach." << endl;
-              break;
-            case CONSISTCONSERVE:
-              if (targetZone>0 && structural_target){
-                interpolator_container[donorZone][targetZone] = new CMirror(geometry_container, config_container, donorZone, targetZone);
-                if (rank == MASTER_NODE) cout << "using a mirror approach: matching coefficients from opposite mesh." << endl;
-              }
-              else{
-                interpolator_container[donorZone][targetZone] = new CIsoparametric(geometry_container, config_container, donorZone, targetZone);
-                if (rank == MASTER_NODE) cout << "using an isoparametric approach." << endl;
-              }
-              if (targetZone==0 && structural_target){
-                if (rank == MASTER_NODE) cout << "Consistent and conservative interpolation assumes the structure model mesh is evaluated second. Somehow this has not happened. The isoparametric coefficients will be calculated for both meshes, and are not guaranteed to be consistent." << endl;
-              }
-              break;
-          }
-        }
-        
-        /*--- Initialize the appropriate transfer strategy ---*/
-        if (rank == MASTER_NODE) cout << "Transferring ";
-        
-        if (fluid_donor && structural_target) {
-          nVarTransfer = 2;
-          transfer_container[donorZone][targetZone] = new CTransfer_FlowTraction(nVar, nVarTransfer, config_container[donorZone]);
-          if (rank == MASTER_NODE) cout << "flow tractions. "<< endl;
-        }
-        else if (structural_donor && fluid_target){
-          nVarTransfer = 0;
-          transfer_container[donorZone][targetZone] = new CTransfer_StructuralDisplacements(nVar, nVarTransfer, config_container[donorZone]);
-          if (rank == MASTER_NODE) cout << "structural displacements. "<< endl;
-        }
-		else if (fluid_donor && fluid_target){
-		  nVarTransfer = 0;
-		  transfer_container[donorZone][targetZone] = new CTransfer_MixingPlaneInterface(nVar, nVarTransfer, config_container[donorZone]);
-		  if (rank == MASTER_NODE) cout << "mixing-plane averages. "<< endl;
-		}
-        else {
-          nVarTransfer = 0;
-          transfer_container[donorZone][targetZone] = new CTransfer_ConservativeVars(nVar, nVarTransfer, config_container[donorZone]);
-          if (rank == MASTER_NODE) cout << "generic conservative variables. " << endl;
-        }
-        
-      }
-      
-      
-    }
-    
-  }
-=======
-		
-    for (donorZone = 0; donorZone < nZone; donorZone++){
->>>>>>> fadd7a29
   
       if ( donorZone == targetZone ) // We're processing the same zone, so skip the following
         continue;
@@ -2573,6 +2415,11 @@
         nVarTransfer = 0;
         transfer_container[donorZone][targetZone] = new CTransfer_StructuralDisplacements(nVar, nVarTransfer, config_container[donorZone]);
         if (rank == MASTER_NODE) cout << "structural displacements. "<< endl;
+      }
+      else if (fluid_donor && fluid_target && config_container[donorZone]->GetBoolMixingPlaneInterface()){
+        nVarTransfer = 0;
+        transfer_container[donorZone][targetZone] = new CTransfer_MixingPlaneInterface(nVar, nVarTransfer, config_container[donorZone]);
+        if (rank == MASTER_NODE) cout << "mixing-plane averages. "<< endl;
       }
       else if (!structural_donor && !structural_target) {
         nVarTransfer = 0;
@@ -2832,11 +2679,24 @@
       }
 
 
-
-
       if (rank == MASTER_NODE) cout << endl << "-------------------------- File Output Summary --------------------------";
 
-<<<<<<< HEAD
+      /*--- For specific applications, evaluate and plot the surface. ---*/
+
+      if (config_container[ZONE_0]->GetnMarker_Analyze() != 0) {
+        
+        output->WriteSurface_Analysis(config_container[ZONE_0], geometry_container[ZONE_0][MESH_0],
+                                     solver_container[ZONE_0][MESH_0][FLOW_SOL]);
+      }
+      
+      /*--- For specific applications, evaluate and plot the equivalent area. ---*/
+      
+      if (config_container[ZONE_0]->GetEquivArea() == YES) {
+        
+        output->SetEquivalentArea(solver_container[ZONE_0][MESH_0][FLOW_SOL],
+                                  geometry_container[ZONE_0][MESH_0], config_container[ZONE_0], ExtIter);
+      }
+      
       /*--- Print in screen values of convergence history for last iteration ---*/
       int val_iZone=0;
       bool turbo = config_container[val_iZone]->GetBoolTurbomachinery();
@@ -2848,24 +2708,7 @@
           output->SpanwiseFile(geometry_container,solver_container,config_container,val_iZone);
         }
       }
-=======
-      /*--- For specific applications, evaluate and plot the surface. ---*/
-      
-      if (config_container[ZONE_0]->GetnMarker_Analyze() != 0) {
-        
-        output->WriteSurface_Analysis(config_container[ZONE_0], geometry_container[ZONE_0][MESH_0],
-                                     solver_container[ZONE_0][MESH_0][FLOW_SOL]);
-      }
-      
-      /*--- For specific applications, evaluate and plot the equivalent area. ---*/
-      
-      if (config_container[ZONE_0]->GetEquivArea() == YES) {
-        
-        output->SetEquivalentArea(solver_container[ZONE_0][MESH_0][FLOW_SOL],
-                                  geometry_container[ZONE_0][MESH_0], config_container[ZONE_0], ExtIter);
-      }
-      
->>>>>>> fadd7a29
+
       /*--- Execute the routine for writing restart, volume solution,
        surface solution, and surface comma-separated value files. ---*/
 
@@ -3275,32 +3118,12 @@
 void CGeneralDriver::Run() {
 
 
-<<<<<<< HEAD
-  int rank = MASTER_NODE;
-
-#ifdef HAVE_MPI
-  MPI_Comm_rank(MPI_COMM_WORLD, &rank);
-#endif
-
-	unsigned long ExtIter = config_container[ZONE_0]->GetExtIter();
-
-
-  /*--- Run an iteration of the physics within this single zone.
-   We assume that the zone of interest is in the ZONE_0 container position. ---*/
-=======
   unsigned short iZone;
->>>>>>> fadd7a29
   
   /*--- Run a single iteration of a fem problem by looping over all
    zones and executing the iterations. Note that data transers between zones
    and other intermediate procedures may be required. ---*/
   
-<<<<<<< HEAD
-  iteration_container[ZONE_0]->Iterate(output, integration_container, geometry_container,
-                                       solver_container, numerics_container, config_container,
-                                       surface_movement, grid_movement, FFDBox, ZONE_0);
-
-=======
   for (iZone = 0; iZone < nZone; iZone++) {
     
     iteration_container[iZone]->Preprocess(output, integration_container, geometry_container,
@@ -3312,7 +3135,6 @@
                                         surface_movement, grid_movement, FFDBox, iZone);
   }
   
->>>>>>> fadd7a29
 }
 
 
@@ -3417,22 +3239,7 @@
 
 CFluidDriver::~CFluidDriver(void) { }
 
-<<<<<<< HEAD
-void CMultiZoneDriver::Run() {
-  
- 
-  unsigned short iZone =0;
-  unsigned long ExtIter = config_container[ZONE_0]->GetExtIter();
-
-  int rank = MASTER_NODE;
-
-#ifdef HAVE_MPI
-  MPI_Comm_rank(MPI_COMM_WORLD, &rank);
-#endif
-
-=======
 void CFluidDriver::Run() {
->>>>>>> fadd7a29
   
   unsigned short iZone, jZone, checkConvergence;
   unsigned long IntIter, nIntIter;
@@ -3557,11 +3364,6 @@
     }
     break;
   }
-<<<<<<< HEAD
-
-}
-=======
->>>>>>> fadd7a29
 
 }
 
@@ -3665,10 +3467,9 @@
   //}
 }
 
-<<<<<<< HEAD
 CTurbomachineryDriver::CTurbomachineryDriver(char* confFile,
                                    unsigned short val_nZone,
-                                   unsigned short val_nDim) : CMultiZoneDriver(confFile,
+                                   unsigned short val_nDim) : CFluidDriver(confFile,
                                                                       val_nZone,
                                                                       val_nDim) {
 	for (iZone = 0; iZone < nZone; iZone++) {
@@ -3770,7 +3571,7 @@
 
 CDiscAdjMultiZoneDriver::CDiscAdjMultiZoneDriver(char* confFile,
     																						 unsigned short val_nZone,
-																								 unsigned short val_nDim) : CMultiZoneDriver(confFile,
+                                                 unsigned short val_nDim) : CFluidDriver(confFile,
 																										 	 	 	 	 	 	 	 	 	 	 	 	 	 	 	 	val_nZone,
                                                                                     val_nDim) {
   RecordingState = NONE;
@@ -3936,8 +3737,8 @@
       cout << "Convergence of direct solver for Zone " << iZone << ": " << endl;
 
       cout << "  log10[RMS Density]: "<< log10(solver_container[iZone][MESH_0][FLOW_SOL]->GetRes_RMS(0))
-           <<", Drag: " <<solver_container[iZone][MESH_0][FLOW_SOL]->GetTotal_CDrag()
-          <<", Lift: " << solver_container[iZone][MESH_0][FLOW_SOL]->GetTotal_CLift() << "." << endl;
+           <<", Drag: " <<solver_container[iZone][MESH_0][FLOW_SOL]->GetTotal_CD()
+          <<", Lift: " << solver_container[iZone][MESH_0][FLOW_SOL]->GetTotal_CL() << "." << endl;
 
       if (config_container[iZone]->GetKind_Turb_Model() != NONE){
         cout << "  log10[RMS k]:       " << log10(solver_container[iZone][MESH_0][TURB_SOL]->GetRes_RMS(0)) << endl;
@@ -4204,10 +4005,7 @@
 
 }
 
-CSpectralDriver::CSpectralDriver(char* confFile,
-=======
 CHBDriver::CHBDriver(char* confFile,
->>>>>>> fadd7a29
                                  unsigned short val_nZone,
                                  unsigned short val_nDim) : CDriver(confFile,
                                                                     val_nZone,
