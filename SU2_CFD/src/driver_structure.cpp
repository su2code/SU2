--- conflicted
+++ resolved
@@ -1100,14 +1100,9 @@
   euler            = false;   ns               = false;   turbulent        = false;
   poisson          = false;
   adj_euler        = false;   adj_ns           = false;   adj_turb         = false;
-<<<<<<< HEAD
-  wave             = false;   heat             = false;   fem				= false;
-  spalart_allmaras = false; neg_spalart_allmaras = false;	menter_sst       = false;
-  zetaf_ke         = false;
-=======
   wave             = false;   heat             = false;   fem        = false;
   spalart_allmaras = false; neg_spalart_allmaras = false;  menter_sst       = false;
->>>>>>> e77754e5
+  zetaf_ke         = false;
   transition       = false;
   template_solver  = false;
   
@@ -1957,11 +1952,7 @@
     }
     
     /*--- Definition of the viscous scheme for each equation and mesh level ---*/
-<<<<<<< HEAD
     if (spalart_allmaras || neg_spalart_allmaras || menter_sst || zetaf_ke){
-=======
-    if (spalart_allmaras || neg_spalart_allmaras || menter_sst) {
->>>>>>> e77754e5
       for (iMGlevel = 0; iMGlevel <= config->GetnMGLevels(); iMGlevel++) {
         delete numerics_container[iMGlevel][TURB_SOL][VISC_TERM];
         delete numerics_container[iMGlevel][TURB_SOL][SOURCE_FIRST_TERM];
