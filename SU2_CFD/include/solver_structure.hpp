--- conflicted
+++ resolved
@@ -116,17 +116,10 @@
   unsigned short nOutputVariables;  /*!< \brief Number of variables to write. */
   
 public:
-<<<<<<< HEAD
-			
-  CSysVector LinSysSol;		/*!< \brief vector to store iterative solution of implicit linear system. */
-  CSysVector LinSysRes;		/*!< \brief vector to store iterative residual of implicit linear system. */
-  CSysVector LinSysAux;		/*!< \brief vector to store iterative residual of implicit linear system. */
-=======
   
   CSysVector LinSysSol;    /*!< \brief vector to store iterative solution of implicit linear system. */
   CSysVector LinSysRes;    /*!< \brief vector to store iterative residual of implicit linear system. */
   CSysVector LinSysAux;    /*!< \brief vector to store iterative residual of implicit linear system. */
->>>>>>> 3e2b6b8e
   CSysMatrix Jacobian; /*!< \brief Complete sparse Jacobian structure for implicit computations. */
   
   CSysMatrix StiffMatrix; /*!< \brief Sparse structure for storing the stiffness matrix in Galerkin computations, and grid movement. */
@@ -376,80 +369,11 @@
   su2double* GetPoint_Max_Coord(unsigned short val_var);
   
   /*!
-<<<<<<< HEAD
-	 * \brief A virtual member.
-	 * \param[in] geometry - Geometrical definition of the problem.
-	 * \param[in] solver_container - Container vector with all the solutions.
-	 * \param[in] solver - Description of the numerical method.
-	 * \param[in] config - Definition of the particular problem.
-	 * \param[in] val_marker - Surface marker where the boundary condition is applied.
-	 */
-
-
-	virtual void BC_Pressure(CGeometry *geometry, CSolver **solver_container, CNumerics *numerics, CConfig *config,
-                              unsigned short val_marker);
-    
-    /*!
-	 * \brief Impose the interface state across sliding meshes.
-	 * \param[in] geometry - Geometrical definition of the problem.
-	 * \param[in] solver_container - Container vector with all the solutions.
-	 * \param[in] numerics - Description of the numerical method.
-	 * \param[in] config - Definition of the particular problem.
-	 */
-	virtual void BC_Fluid_Interface(CGeometry *geometry, CSolver **solver_container, CNumerics *numerics, CConfig *config);
-                                         
-	/*!
-	 * \brief A virtual member.
-	 * \param[in] geometry - Geometrical definition of the problem.
-	 * \param[in] solver_container - Container vector with all the solutions.
-	 * \param[in] numerics - Description of the numerical method.
-	 * \param[in] config - Definition of the particular problem.
-	 * \param[in] val_marker - Surface marker where the boundary condition is applied.
-	 */
-	virtual void BC_Interface_Boundary(CGeometry *geometry, CSolver **solver_container, CNumerics *numerics, CConfig *config);
-    
-	/*!
-	 * \brief A virtual member.
-	 * \param[in] geometry - Geometrical definition of the problem.
-	 * \param[in] solver_container - Container vector with all the solutions.
-	 * \param[in] numerics - Description of the numerical method.
-	 * \param[in] config - Definition of the particular problem.
-	 * \param[in] val_marker - Surface marker where the boundary condition is applied.
-	 */
-	virtual void BC_NearField_Boundary(CGeometry *geometry, CSolver **solver_container, CNumerics *numerics, CConfig *config);
-  
-  /*!
-	 * \brief A virtual member.
-	 * \param[in] geometry - Geometrical definition of the problem.
-	 * \param[in] solver_container - Container vector with all the solutions.
-	 * \param[in] numerics - Description of the numerical method.
-	 * \param[in] config - Definition of the particular problem.
-	 * \param[in] val_marker - Surface marker where the boundary condition is applied.
-	 */
-	virtual void BC_ActDisk_Boundary(CGeometry *geometry, CSolver **solver_container, CNumerics *numerics, CConfig *config);
-  
-	/*!
-	 * \brief A virtual member.
-	 * \param[in] geometry - Geometrical definition of the problem.
-	 * \param[in] solver_container - Container vector with all the solutions.
-	 * \param[in] conv_numerics - Description of the numerical method.
-	 * \param[in] visc_numerics - Description of the numerical method.
-	 * \param[in] config - Definition of the particular problem.
-	 * \param[in] val_marker - Surface marker where the boundary condition is applied.
-	 */
-	virtual void BC_Isothermal_Wall(CGeometry *geometry,
-                                  CSolver **solver_container,
-                                  CNumerics *conv_numerics,
-                                  CNumerics *visc_numerics,
-                                  CConfig *config,
-                                  unsigned short val_marker);
-=======
    * \brief Set Value of the residual if there is a grid movement.
    * \param[in] geometry - Geometrical definition of the problem.
    * \param[in] config - Definition of the particular problem.
    */
   void SetGrid_Movement_Residual(CGeometry *geometry, CConfig *config);
->>>>>>> 3e2b6b8e
   
   /*!
    * \brief Compute the Green-Gauss gradient of the auxiliary variable.
@@ -469,740 +393,8 @@
    * \param[in] geometry - Geometrical definition of the problem.
    * \param[in] config - Definition of the particular problem.
    */
-<<<<<<< HEAD
-  virtual void BC_Engine_Bleed(CGeometry *geometry, CSolver **solver_container, CNumerics *conv_numerics, CNumerics *visc_numerics, CConfig *config, unsigned short val_marker);
-    
-	/*!
-	 * \brief A virtual member.
-	 * \param[in] geometry - Geometrical definition of the problem.
-	 * \param[in] solver_container - Container vector with all the solutions.
-   * \param[in] conv_numerics - Description of the numerical method.
-   * \param[in] visc_numerics - Description of the numerical method.
-	 * \param[in] config - Definition of the particular problem.
-	 * \param[in] val_marker - Surface marker where the boundary condition is applied.
-	 */
-	virtual void BC_Engine_Exhaust(CGeometry *geometry, CSolver **solver_container, CNumerics *conv_numerics, CNumerics *visc_numerics, CConfig *config, unsigned short val_marker);
-    
-	/*!
-	 * \brief A virtual member.
-	 * \param[in] geometry - Geometrical definition of the problem.
-	 * \param[in] solver_container - Container vector with all the solutions.
-	 * \param[in] numerics - Description of the numerical method.
-	 * \param[in] config - Definition of the particular problem.
-	 * \param[in] val_marker - Surface marker where the boundary condition is applied.
-	 */
-	virtual void BC_Dielec(CGeometry *geometry, CSolver **solver_container, CNumerics *numerics,
-                               CConfig *config, unsigned short val_marker);
-    
-	/*!
-	 * \brief A virtual member.
-	 * \param[in] geometry - Geometrical definition of the problem.
-	 * \param[in] solver_container - Container vector with all the solutions.
-	 * \param[in] numerics - Description of the numerical method.
-	 * \param[in] config - Definition of the particular problem.
-	 * \param[in] val_marker - Surface marker where the boundary condition is applied.
-	 */
-	virtual void BC_Electrode(CGeometry *geometry, CSolver **solver_container, CNumerics *numerics,
-                              CConfig *config, unsigned short val_marker);
-	/*!
-	 * \brief It performs the average value along a boundary.
-	 * \param[in] geometry - Geometrical definition of the problem.
-	 * \param[in] solver_container - Container vector with all the solutions.
-     * \param[in] config - Definition of the particular problem.
-	 * \param[in] val_marker - Surface marker where the average is evaluated.
-	 */
-	virtual void Mixing_Process(CGeometry *geometry, CSolver **solver_container, CConfig *config, unsigned short val_Marker);
-
-	/*!
-	 * \brief it performs a mixed out average of the nodes of a boundary.
-	 * \param[in] val_init_pressure -  initial pressure value
-	 * \param[in] val_Averaged_Flux - flux averaged values.
-     * \param[in] val_normal - normal vector.
-     * \param[in] pressure_mix - value of the mixed-out avaraged pressure.
-	 * \param[in] density_miz - value of the mixed-out avaraged density.
-	 */
-	virtual void MixedOut_Average (su2double val_init_pressure, su2double *val_Averaged_Flux, su2double *val_normal, su2double *pressure_mix, su2double *density_mix);
-
-	/*!
-	 * \brief it finds the root of an implicit equation that relates pressure and density.
-	 * \param[in] pressure - pressure value
-	 * \param[in] val_Averaged_Flux - flux averaged values.
-     * \param[in] val_normal - normal vector.
-     * \param[in] valfunc - Description of the numerical method.
-	 * \param[in] density - value of the mixed-out avaraged density.
-	 */
-	virtual void MixedOut_Root_Function(su2double *pressure, su2double *val_Averaged_Flux, su2double *val_normal, su2double *valfunc, su2double *density);
-
-	/*!
-	 * \brief A virtual member.
-	 * \param[in] geometry - Geometrical definition of the problem.
-	 * \param[in] solver_container - Container vector with all the solutions.
-	 * \param[in] config - Definition of the particular problem.
-	 * \param[in] val_marker - Surface marker where the boundary condition is applied.
-	 * \param[in]  c4k - Fourier transformation coefficients.
-	 * \param[in]  nboundaryvertex - pithcwise ordered vertex.
-	 */
-	virtual void Boundary_Fourier(CGeometry *geometry, CSolver **solver_container, CConfig *config, unsigned short val_Marker, vector<std::complex<su2double> > &c4k,signed long &nboundaryvertex);
-
-	/*!
-	 * \brief A virtual member.
-	 * \param[in] geometry - Geometrical definition of the problem.
-	 * \param[in] solver_container - Container vector with all the solutions.
-	 * \param[in] config - Definition of the particular problem.
-	 * \param[in] val_marker - Surface marker where the boundary condition is applied.
-	 * \param[in]  c2k - Fourier transformation coefficients.
-	 * \param[in]  c3k - Fourier transformation coefficients.
-	 * \param[in]  nboundaryvertex - pithcwise ordered vertex.
-	 */
-	virtual void Boundary_Fourier(CGeometry *geometry, CSolver **solver_container, CConfig *config, unsigned short val_Marker, vector<std::complex<su2double> >& c2k,vector<std::complex<su2double> >& c3k,signed long& nboundaryvertex);
-
-	/*!
-	 * \brief A virtual member.
-	 * \param[in] solver_container - Container vector with all the solutions.
-	 * \param[in] intMarker - internal marker.
-	 * \param[in] extMarker - external marker.
-	 */
-	 virtual void SetExtAveragedValue(CSolver *solver_container, unsigned short intMarker,  unsigned short extMarker);
-
-	 /*!
-	  * \brief A virtual member.
-	  * \param[in] val_marker - bound marker.
-	  * \return Value of the Average Density on the surface <i>val_marker</i>.
-	  */
-	 virtual su2double GetAveragedDensity(unsigned short valMarker);
-
-	 /*!
-	  * \brief A virtual member.
-	  * \param[in] val_marker - bound marker.
-	  * \return Value of the Average Pressure on the surface <i>val_marker</i>.
-	  */
-	 virtual su2double GetAveragedPressure(unsigned short valMarker);
-
-	 /*!
-	  * \brief A virtual member.
-	  * \param[in] val_marker - bound marker.
-	  * \return Value of the Average Enthalpy on the surface <i>val_marker</i>.
-	  */
-	 virtual su2double GetAveragedEnthalpy(unsigned short valMarker);
-
-	 /*!
-	  * \brief A virtual member.
-	  * \param[in] val_marker - bound marker.
-	  * \return Value of the Average Velocity on the surface <i>val_marker</i>.
-	  */
-	 virtual su2double* GetAveragedVelocity(unsigned short valMarker);
-
-	 /*!
-	  * \brief A virtual member.
-	  * \param[in] val_marker - bound marker.
-	  * \return Value of the Average Grid Velocity on the surface <i>val_marker</i>.
-	  */
-	 virtual su2double* GetAveragedGridVelocity(unsigned short valMarker);
-
-	 /*!
-	  * \brief A virtual member.
-	  * \param[in] val_marker - bound marker.
-	  * \return Value of the Average Entropy on the surface <i>val_marker</i>.
-	  */
-	 virtual su2double GetAveragedEntropy(unsigned short valMarker);
-
-	 /*!
-	  * \brief A virtual member.
-	  * \param[in] val_marker - bound marker.
-	  * \return Value of the Average Total Temperature on the surface <i>val_marker</i>.
-	  */
-	 virtual su2double GetAveragedTotTemperature(unsigned short valMarker);
-
-	 /*!
-	  * \brief A virtual member.
-	  * \param[in] val_marker - bound marker.
-	  * \return Value of the Average Total Pressure on the surface <i>val_marker</i>.
-	  */
-	 virtual su2double GetAveragedTotPressure(unsigned short valMarker);
-
-	 /*!
-	  * \brief A virtual member.
-	  * \param[in] val_marker - bound marker.
-	  * \return Value of the flow angle on the surface <i>val_marker</i>.
-	  */
-	 virtual su2double GetFlowAngle(unsigned short valMarker);
-
-	 /*!
-	  * \brief A virtual member.
-	  * \param[in] val_marker - bound marker.
-	  * \return Value of the Mach Number on the surface <i>val_marker</i>.
-	  */
-	 virtual su2double GetAveragedMach(unsigned short valMarker);
-
-	 /*!
-	  * \brief A virtual member.
-	  * \param[in] val_marker - bound marker.
-	  * \return Value of the Normal Mach Number on the surface <i>val_marker</i>.
-	  */
-	 virtual su2double GetAveragedNormalMach(unsigned short valMarker);
-
-	 /*!
-	  * \brief A virtual member.
-	  * \param[in] val_marker - bound marker.
-	  * \return Value of the Mass flow on the surface <i>val_marker</i>..
-	  */
-	 virtual su2double GetMassFlow(unsigned short valMarker);
-
-	 /*!
-	  * \brief A virtual member.
-	  * \param[in] val_marker - bound marker.
-	  * \return Value of Total Pressure Loss for turbomachinery performance.
-	  */
-	 virtual su2double GetTotalPressureLoss(unsigned short inMarkerTP);
-
-	 /*!
-	  * \brief A virtual member.
-	  * \param[in] val_marker - bound marker.
-	  * \return Value of the Kinetic energy loss for turbomachinery performance.
-	  */
-	 virtual su2double GetKineticEnergyLoss(unsigned short inMarkerTP);
-
-	 /*!
-	  * \brief A virtual member.
-	  * \param[in] val_marker - bound marker.
-	  * \return Value of the Total-total efficiency for turbomachinery performance.
-	  */
-	 virtual su2double GetTotalTotalEfficiency(unsigned short inMarkerTP);
-
-	 /*!
-	  * \brief A virtual member.
-	  * \param[in] val_marker - bound marker.
-	  * \return Value of the Total-static efficiency for turbomachinery performance.
-	  */
-	 virtual su2double GetTotalStaticEfficiency(unsigned short inMarkerTP);
-
-	 /*!
-	  * \brief A virtual member.
-	  * \param[in] val_marker - bound marker.
-	  * \return Value of the Eulerian Work for turbomachinery performance.
-	  */
-	 virtual su2double GetEulerianWork(unsigned short inMarkerTP);
-
-	 /*!
-	  * \brief A virtual member.
-	  * \param[in] val_marker - bound marker.
-	  * \return Value of the Inlet Total Enthalpy for turbomachinery performance.
-	  */
-	 virtual su2double GetTotalEnthalpyIn(unsigned short inMarkerTP);
-
-	 /*!
-	  * \brief A virtual member.
-	  * \param[in] val_marker - bound marker.
-	  * \return Value of the Inlet Flow Angle for turbomachinery performance.
-	  */
-	 virtual su2double GetFlowAngleIn(unsigned short inMarkerTP);
-
-	 /*!
-	  * \brief A virtual member.
-	  * \param[in] val_marker - bound marker.
-	  * \return Value of the Outlet Flow Angle for turbomachinery performance.
-	  */
-	 virtual su2double GetFlowAngleOut(unsigned short inMarkerTP);
-
-	 /*!
-	  * \brief A virtual member.
-	  * \param[in] val_marker - bound marker.
-	  * \return Value of the Inlet Mass Flow for turbomachinery performance.
-	  */
-	 virtual su2double GetMassFlowIn(unsigned short inMarkerTP);
-
-	 /*!
-	  * \brief A virtual member.
-	  * \param[in] val_marker - bound marker.
-	  * \return Value of the Outlet Mass FlowS for turbomachinery performance.
-	  */
-	 virtual su2double GetMassFlowOut(unsigned short inMarkerTP);
-
-	 /*!
-	  * \brief A virtual member.
-	  * \param[in] val_marker - bound marker.
-	  * \return Value of the Inlet Mach for turbomachinery performance.
-	  */
-	 virtual su2double GetMachIn(unsigned short inMarkerTP);
-
-	 /*!
-	  * \brief A virtual member.
-	  * \param[in] val_marker - bound marker.
-	  * \return Value of the Outlet Mach for turbomachinery performance.
-	  */
-	 virtual su2double GetMachOut(unsigned short inMarkerTP);
-
-	 /*!
-	  * \brief A virtual member.
-	  * \param[in] val_marker - bound marker.
-	  * \return Value of the normal component of the Inlet Mach for turbomachinery performance.
-	  */
-	 virtual su2double GetNormalMachIn(unsigned short inMarkerTP);
-
-	 /*!
-	  * \brief A virtual member.
-	  * \param[in] val_marker - bound marker.
-	  * \return Value of the normal component of the Outlet Mach for turbomachinery performance.
-	  */
-	 virtual su2double GetNormalMachOut(unsigned short inMarkerTP);
-
-	 /*!
-	  * \brief A virtual member.
-	  * \param[in] val_marker - bound marker.
-	  * \return Value of the Outlet Static Enthalpy for turbomachinery performance.
-	  */
-	 virtual su2double GetEnthalpyOut(unsigned short inMarkerTP);
-
-	 /*!
-	  * \brief A virtual member.
-	  * \param[in] val_marker - bound marker.
-	  * \return Value of the Outlet Isentropic Velocity for turbomachinery performance.
-	  */
-	 virtual su2double GetVelocityOutIs(unsigned short inMarkerTP);
-
-	 /*!
-	  * \brief A virtual member.
-	  * \param[in] val_marker - bound marker.
-	  * \return Value of the Outlet Pressure for turbomachinery performance.
-	  */
-	 virtual su2double GetPressureOut(unsigned short inMarkerTP);
-
-	 /*!
-	  * \brief A virtual member.
-	  * \param[in] val_marker - bound marker.
-	  * \return Value of the Pressure ratio for turbomachinery performance.
-	  */
-	 virtual su2double GetPressureRatio(unsigned short inMarkerTP);
-
-	 /*!
-	  * \brief A virtual member.
-	  * \param[in] val_marker - bound marker.
-	  * \return Value of the Average Normal Velocity on the surface <i>val_marker</i>.
-	  */
-	 virtual su2double GetAveragedNormalVelocity(unsigned short valMarker);
-
-	 /*!
-	  * \brief A virtual member.
-	  * \param[in] val_marker - bound marker.
-	  * \return Value of the Average Tangent Velocity on the surface <i>val_marker</i>.
-	  */
-	 virtual su2double GetAveragedTangVelocity(unsigned short valMarker);
-	 
-	 /*!
-	 * \brief Get the outer state for fluid interface nodes.
-	 * \param[in] val_marker - marker index
-	 * \param[in] val_vertex - vertex index
-	 * \param[in] val_state  - requested state component
-	 */
-	virtual su2double GetSlidingState(unsigned short val_marker, unsigned long val_vertex, unsigned short val_state, unsigned long donor_index);
-	
-	/*!
-	 * \brief Allocates the final pointer of SlidingState depending on how many donor vertex donate to it. That number is stored in SlidingStateNodes[val_marker][val_vertex].
-	 * \param[in] val_marker   - marker index
-	 * \param[in] val_vertex   - vertex index
-	 */
-	virtual void SetSlidingStateStructure(unsigned short val_marker, unsigned long val_vertex);
-	
-	/*!
-	 * \brief Set the outer state for fluid interface nodes.
-	 * \param[in] val_marker - marker index
-	 * \param[in] val_vertex - vertex index
-	 * \param[in] val_state  - requested state component
-	 * \param[in] component  - set value
-	 */
-    virtual void SetSlidingState(unsigned short val_marker, unsigned long val_vertex, unsigned short val_state, unsigned long donor_index, su2double component);
-
-	/*!
-	 * \brief Get the number of outer states for fluid interface nodes.
-	 * \param[in] val_marker - marker index
-	 * \param[in] val_vertex - vertex index
-	 */
-	virtual int GetnSlidingStates(unsigned short val_marker, unsigned long val_vertex);
-	
-	/*!
-	 * \brief Set the number of outer states for fluid interface nodes.
-	 * \param[in] val_marker - marker index
-	 * \param[in] val_vertex - vertex index
-	 * \param[in] value      - number of outer states
-	 */
-    virtual void SetnSlidingStates(unsigned short val_marker, unsigned long val_vertex, int value);
-
-	/*!
-	 * \brief A virtual member.
-	 * \param[in] geometry - Geometrical definition of the problem.
-	 * \param[in] solver_container - Container vector with all the solutions.
-	 * \param[in] config - Definition of the particular problem.
-	 * \param[in] iRKStep - Current step of the Runge-Kutta iteration.
-	 */
-	virtual void ExplicitRK_Iteration(CGeometry *geometry, CSolver **solver_container, CConfig *config,
-                                      unsigned short iRKStep);
-    
-	/*!
-	 * \brief A virtual member.
-	 * \param[in] geometry - Geometrical definition of the problem.
-	 * \param[in] solver_container - Container vector with all the solutions.
-	 * \param[in] config - Definition of the particular problem.
-	 */
-	virtual void ExplicitEuler_Iteration(CGeometry *geometry, CSolver **solver_container, CConfig *config);
-    
-	/*!
-	 * \brief A virtual member.
-	 * \param[in] geometry - Geometrical definition of the problem.
-	 * \param[in] solver_container - Container vector with all the solutions.
-	 * \param[in] config - Definition of the particular problem.
-	 */
-	virtual void ImplicitEuler_Iteration(CGeometry *geometry, CSolver **solver_container, CConfig *config);
-
-	/*!
-	 * \brief A virtual member.
-	 * \param[in] geometry - Geometrical definition of the problem.
-	 * \param[in] solver_container - Container vector with all the solutions.
-	 * \param[in] config - Definition of the particular problem.
-	 */
-	virtual void ImplicitNewmark_Iteration(CGeometry *geometry, CSolver **solver_container, CConfig *config);
-
-	/*!
-	 * \brief A virtual member.
-	 * \param[in] geometry - Geometrical definition of the problem.
-	 * \param[in] solver_container - Container vector with all the solutions.
-	 * \param[in] config - Definition of the particular problem.
-	 */
-	virtual void ImplicitNewmark_Update(CGeometry *geometry, CSolver **solver_container, CConfig *config);
-
-
-	/*!
-	 * \brief A virtual member.
-	 * \param[in] geometry - Geometrical definition of the problem.
-	 * \param[in] solver_container - Container vector with all the solutions.
-	 * \param[in] config - Definition of the particular problem.
-	 */
-	virtual void ImplicitNewmark_Relaxation(CGeometry *geometry, CSolver **solver_container, CConfig *config);
-
-	/*!
-	 * \brief A virtual member.
-	 * \param[in] geometry - Geometrical definition of the problem.
-	 * \param[in] solver_container - Container vector with all the solutions.
-	 * \param[in] config - Definition of the particular problem.
-	 */
-	virtual void GeneralizedAlpha_Iteration(CGeometry *geometry, CSolver **solver_container, CConfig *config);
-
-	/*!
-	 * \brief A virtual member.
-	 * \param[in] geometry - Geometrical definition of the problem.
-	 * \param[in] solver_container - Container vector with all the solutions.
-	 * \param[in] config - Definition of the particular problem.
-	 */
-	virtual void GeneralizedAlpha_UpdateDisp(CGeometry *geometry, CSolver **solver_container, CConfig *config);
-
-	/*!
-	 * \brief A virtual member.
-	 * \param[in] geometry - Geometrical definition of the problem.
-	 * \param[in] solver_container - Container vector with all the solutions.
-	 * \param[in] config - Definition of the particular problem.
-	 */
-	virtual void GeneralizedAlpha_UpdateSolution(CGeometry *geometry, CSolver **solver_container, CConfig *config);
-
-	/*!
-	 * \brief A virtual member.
-	 * \param[in] geometry - Geometrical definition of the problem.
-	 * \param[in] solver_container - Container vector with all the solutions.
-	 * \param[in] config - Definition of the particular problem.
-	 */
-	virtual void GeneralizedAlpha_UpdateLoads(CGeometry *geometry, CSolver **solver_container, CConfig *config);
-
-	/*!
-	 * \brief A virtual member.
-	 * \param[in] geometry - Geometrical definition of the problem.
-	 * \param[in] solver_container - Container vector with all the solutions.
-	 * \param[in] config - Definition of the particular problem.
-	 * \param[in] iMesh - Index of the mesh in multigrid computations.
-	 */
-	virtual void Compute_Residual(CGeometry *geometry, CSolver **solver_container, CConfig *config,
-                                  unsigned short iMesh);
-    
-	/*!
-	 * \brief A virtual member.
-	 * \param[in] geometry - Geometrical definition of the problem.
-	 * \param[in] config - Definition of the particular problem.
-	 */
-	virtual void Inviscid_Forces(CGeometry *geometry, CConfig *config);
-
-	/*!
-	 * \brief A virtual member.
-	 * \param[in] solver - solver containing the outlet information.
-	 * \param[in] inMarker - marker related to the inlet.
-	 * \param[in] outMarker - marker related to the outlet.
-	 */
-	virtual void TurboPerformance(CSolver *solver,  CConfig *config, unsigned short inMarker,  unsigned short outMarker, unsigned short Kind_TurboPerf, unsigned short inMarkerTP);
-
-	/*!
-	 * \brief A virtual member.
-	 * \param[in] solver - solver containing the outlet information.
-	 * \param[in] inMarker - marker related to the inlet.
-	 * \param[in] outMarker - marker related to the outlet.
-	 */
-	virtual void StoreTurboPerformance(CSolver *solver, unsigned short inMarkerTP);
-
-
-	/*!
-	 * \brief A virtual member.
-	 * \param[in] geometry - Geometrical definition of the problem.
-	 * \param[in] solver_container - Container vector with all the solutions.
-	 * \param[in] config - Definition of the particular problem.
-	 */
-	virtual void Inviscid_DeltaForces(CGeometry *geometry, CSolver **solver_container, CConfig *config);
-    
-	/*!
-	 * \brief A virtual member.
-	 * \param[in] geometry - Geometrical definition of the problem.
-	 * \param[in] config - Definition of the particular problem.
-	 */
-	virtual void Viscous_Forces(CGeometry *geometry, CConfig *config);
-    
-	/*!
-	 * \brief A virtual member.
-	 * \param[in] geometry - Geometrical definition of the problem.
-	 * \param[in] config - Definition of the particular problem.
-	 */
-	virtual void Viscous_DeltaForces(CGeometry *geometry, CConfig *config);
-    
-	/*!
-	 * \brief A virtual member.
-	 * \param[in] geometry - Geometrical definition of the problem.
-	 * \param[in] config - Definition of the particular problem.
-	 */
-	virtual void Wave_Strength(CGeometry *geometry, CConfig *config);
-    
-	/*!
-	 * \brief A virtual member.
-	 * \param[in] geometry - Geometrical definition of the problem.
-	 * \param[in] config - Definition of the particular problem.
-	 */
-	virtual void SetPrimitive_Gradient_GG(CGeometry *geometry, CConfig *config);
-    
-	/*!
-	 * \brief A virtual member.
-	 * \param[in] geometry - Geometrical definition of the problem.
-	 * \param[in] config - Definition of the particular problem.
-	 */
-	virtual void SetPrimitive_Gradient_LS(CGeometry *geometry, CConfig *config);
-  
-//	/*!
-//	 * \brief A virtual member.
-//	 * \param[in] geometry - Geometrical definition of the problem.
-//	 * \param[in] config - Definition of the particular problem.
-//	 */
-//	virtual void SetSecondary_Gradient_GG(CGeometry *geometry, CConfig *config);
-  
-//	/*!
-//	 * \brief A virtual member.
-//	 * \param[in] geometry - Geometrical definition of the problem.
-//	 * \param[in] config - Definition of the particular problem.
-//	 */
-//	virtual void SetSecondary_Gradient_LS(CGeometry *geometry, CConfig *config);
-  
-    /*!
-	 * \brief A virtual member.
-	 * \param[in] geometry - Geometrical definition of the problem.
-	 * \param[in] config - Definition of the particular problem.
-	 */
-	virtual void Set_MPI_Primitive_Gradient(CGeometry *geometry, CConfig *config);
-  
-//  /*!
-//	 * \brief A virtual member.
-//	 * \param[in] geometry - Geometrical definition of the problem.
-//	 * \param[in] config - Definition of the particular problem.
-//	 */
-//	virtual void Set_MPI_Secondary_Gradient(CGeometry *geometry, CConfig *config);
-  
-  /*!
-	 * \brief A virtual member.
-	 * \param[in] geometry - Geometrical definition of the problem.
-	 * \param[in] config - Definition of the particular problem.
-	 */
-	virtual void SetPrimitive_Limiter_MPI(CGeometry *geometry, CConfig *config);
-  
-//  /*!
-//	 * \brief A virtual member.
-//	 * \param[in] geometry - Geometrical definition of the problem.
-//	 * \param[in] config - Definition of the particular problem.
-//	 */
-//	virtual void SetSecondary_Limiter_MPI(CGeometry *geometry, CConfig *config);
-  
-	/*!
-	 * \brief A virtual member.
-	 * \param[in] iPoint - Index of the grid point.
-	 * \param[in] config - Definition of the particular problem.
-	 */
-	virtual void SetPreconditioner(CConfig *config, unsigned long iPoint);
-    
-	/*!
-	 * \brief A virtual member.
-	 * \param[in] geometry - Geometrical definition of the problem.
-	 * \param[in] solver_container - Container vector with all the solutions.
-	 * \param[in] numerics - Description of the numerical method.
-	 * \param[in] config - Definition of the particular problem.
-	 * \param[in] iMesh - Index of the mesh in multigrid computations.
-	 * \param[in] iRKStep - Current step of the Runge-Kutta iteration.
-	 */
-	virtual void Viscous_Residual(CGeometry *geometry, CSolver **solver_container, CNumerics *numerics,
-                                  CConfig *config, unsigned short iMesh, unsigned short iRKStep);
-    
-	/*!
-	 * \brief A virtual member.
-	 * \param[in] StiffMatrix_Elem - Stiffness matrix of an element
-	 */
-	virtual void AddStiffMatrix(su2double **StiffMatrix_Elem, unsigned long Point_0, unsigned long Point_1, unsigned long Point_2, unsigned long Point_3 );
-    
-	/*!
-	 * \brief A virtual member.
-	 * \param[in] geometry - Geometrical definition of the problem.
-	 * \param[in] solver_container - Container vector with all the solutions.
-	 * \param[in] numerics - Description of the numerical method.
-	 * \param[in] second_numerics - Description of the second numerical method.
-	 * \param[in] config - Definition of the particular problem.
-	 * \param[in] iMesh - Index of the mesh in multigrid computations.
-	 */
-	virtual void Source_Residual(CGeometry *geometry, CSolver **solver_container, CNumerics *numerics, CNumerics *second_numerics,
-                                 CConfig *config, unsigned short iMesh);
-    
-	/*!
-	 * \brief A virtual member.
-	 * \param[in] geometry - Geometrical definition of the problem.
-	 * \param[in] solver_container - Container vector with all the solutions.
-	 * \param[in] numerics - Description of the numerical method.
-	 * \param[in] config - Definition of the particular problem.
-	 * \param[in] iMesh - Index of the mesh in multigrid computations.
-	 */
-	virtual void Source_Template(CGeometry *geometry, CSolver **solver_container, CNumerics *numerics,
-                                 CConfig *config, unsigned short iMesh);
-    
-	/*!
-	 * \brief A virtual member.
-	 * \param[in] val_marker - Surface marker where the coefficient is computed.
-	 * \param[in] val_vertex - Vertex of the marker <i>val_marker</i> where the coefficient is evaluated.
-	 * \param[in] val_sensitivity - Value of the sensitivity coefficient.
-	 */
-	virtual void SetCSensitivity(unsigned short val_marker, unsigned long val_vertex, su2double val_sensitivity);
-    
-	/*!
-	 * \brief A virtual member.
-	 * \param[in] geometry - Geometrical definition of the problem.
-	 * \param[in] solver_container - Container vector with all the solutions.
-	 * \param[in] config - Definition of the particular problem.
-	 */
-	virtual void SetForceProj_Vector(CGeometry *geometry, CSolver **solver_container, CConfig *config);
-    
-	/*!
-	 * \brief A virtual member.
-	 * \param[in] geometry - Geometrical definition of the problem.
-	 * \param[in] solver_container - Container vector with all the solutions.
-	 * \param[in] config - Definition of the particular problem.
-	 */
-	virtual void SetIntBoundary_Jump(CGeometry *geometry, CSolver **solver_container, CConfig *config);
-    
-	/*!
-	 * \brief A virtual member.
-	 * \param[in] val_Total_CDrag - Value of the total drag coefficient.
-	 */
-	virtual void SetTotal_CDrag(su2double val_Total_CDrag);
-    
-	/*!
-	 * \brief A virtual member.
-	 * \param[in] val_Total_CLift - Value of the total lift coefficient.
-	 */
-	virtual void SetTotal_CLift(su2double val_Total_CLift);
-    
-	/*!
-	 * \brief A virtual member.
-	 * \param[in] val_Total_CT - Value of the total thrust coefficient.
-	 */
-	virtual void SetTotal_CT(su2double val_Total_CT);
-    
-	/*!
-	 * \brief A virtual member.
-	 * \param[in] val_Total_CQ - Value of the total torque coefficient.
-	 */
-	virtual void SetTotal_CQ(su2double val_Total_CQ);
-    
-    /*!
-	 * \brief A virtual member.
-	 * \param[in] val_Total_Heat - Value of the total heat load.
-	 */
-	virtual void SetTotal_HeatFlux(su2double val_Total_Heat);
-    
-    /*!
-	 * \brief A virtual member.
-	 * \param[in] val_Total_MaxHeat - Value of the total heat load.
-	 */
-	virtual void SetTotal_MaxHeatFlux(su2double val_Total_MaxHeat);
-    
-	/*!
-	 * \brief A virtual member.
-	 * \param[in] geometry - Geometrical definition of the problem.
-	 * \param[in] config - Definition of the particular problem.
-	 */
-	virtual void SetDistance(CGeometry *geometry, CConfig *config);
-    
-	/*!
-	 * \brief A virtual member.
-	 * \param[in] geometry - Geometrical definition of the problem.
-	 * \param[in] solver_container - Container vector with all the solutions.
-	 * \param[in] numerics - Description of the numerical method.
-	 * \param[in] config - Definition of the particular problem.
-	 */
-	virtual void Inviscid_Sensitivity(CGeometry *geometry, CSolver **solver_container, CNumerics *numerics, CConfig *config);
-    
-	/*!
-	 * \brief A virtual member.
-	 * \param[in] geometry - Geometrical definition of the problem.
-	 * \param[in] solver_container - Container vector with all the solutions.
-	 * \param[in] numerics - Description of the numerical method.
-	 * \param[in] config - Definition of the particular problem.
-	 */
-	virtual void Smooth_Sensitivity(CGeometry *geometry, CSolver **solver_container, CNumerics *numerics, CConfig *config);
-    
-	/*!
-	 * \brief A virtual member.
-	 * \param[in] geometry - Geometrical definition of the problem.
-	 * \param[in] solver_container - Container vector with all the solutions.
-	 * \param[in] numerics - Description of the numerical method.
-	 * \param[in] config - Definition of the particular problem.
-	 */
-	virtual void Viscous_Sensitivity(CGeometry *geometry, CSolver **solver_container, CNumerics *numerics, CConfig *config);
-    
-	/*!
-	 * \brief A virtual member.
-	 * \param[in] val_marker - Surface marker where the coefficient is computed.
-	 * \return Value of the lift coefficient (inviscid contribution) on the surface <i>val_marker</i>.
-	 */
-	virtual su2double GetCLift_Inv(unsigned short val_marker);
-    
-	/*!
-	 * \brief A virtual member.
-	 * \param[in] val_marker - Surface marker where the coefficient is computed.
-	 * \return Value of the lift coefficient (viscous contribution) on the surface <i>val_marker</i>.
-	 */
-	virtual su2double GetCLift_Visc(unsigned short val_marker);
-
-    /*!
-	 * \brief A virtual member.
-	 * \param[in] val_marker - Surface marker where the coefficient is computed.
-	 * \return Value of the z moment coefficient (inviscid contribution) on the surface <i>val_marker</i>.
-	 */
-	virtual su2double GetCMz_Inv(unsigned short val_marker);
-    
-	/*!
-	 * \brief A virtual member.
-	 * \param[in] val_marker - Surface marker where the coefficient is computed.
-	 * \return Value of the z moment coefficient (viscous contribution) on the surface <i>val_marker</i>.
-	 */
-	virtual su2double GetCMz_Visc(unsigned short val_marker);
-    
-=======
   void SetAuxVar_Surface_Gradient(CGeometry *geometry, CConfig *config);
   
->>>>>>> 3e2b6b8e
   /*!
    * \brief Compute the Green-Gauss gradient of the solution.
    * \param[in] geometry - Geometrical definition of the problem.
@@ -1931,116 +1123,6 @@
    */
   virtual su2double GetTotalPressureLoss(unsigned short inMarkerTP);
   
-<<<<<<< HEAD
-  su2double *Secondary,		/*!< \brief Auxiliary nPrimVar vector. */
-	*Secondary_i,				/*!< \brief Auxiliary nPrimVar vector for storing the primitive at point i. */
-	*Secondary_j;				/*!< \brief Auxiliary nPrimVar vector for storing the primitive at point j. */
-
-  su2double Cauchy_Value,	/*!< \brief Summed value of the convergence indicator. */
-	Cauchy_Func;			/*!< \brief Current value of the convergence indicator at one iteration. */
-	unsigned short Cauchy_Counter;	/*!< \brief Number of elements of the Cauchy serial. */
-	su2double *Cauchy_Serie;			/*!< \brief Complete Cauchy serial. */
-	su2double Old_Func,	/*!< \brief Old value of the objective function (the function which is monitored). */
-	New_Func;			/*!< \brief Current value of the objective function (the function which is monitored). */
-  su2double AoA_old;  /*!< \brief Old value of the angle of attack (monitored). */
-  unsigned long AoA_Counter;
-
-  CFluidModel  *FluidModel;  /*!< \brief fluid model used in the solver */
-  su2double **AveragedVelocity,
-  	  	 **AveragedNormal,
-		 **AveragedGridVel,
-  	  	  **AveragedFlux,
-		  **TotalFlux,
-		  *TotalArea,
-		  *AveragedNormalVelocity,
-		  *ExtAveragedNormalVelocity,
-		  *AveragedTangVelocity,
-		  *ExtAveragedTangVelocity,
-		  *AveragedTangGridVelocity,
-		  *AveragedMach,
-		  *AveragedNormalMach,
-		  *AveragedTangMach,
-		  *AveragedEnthalpy,
-		  *AveragedPressure,
-		  *AveragedTotTemperature,
-		  *AveragedTotPressure,
-		  *ExtAveragedPressure,
-		  *ExtAveragedTotTemperature,
-		  *ExtAveragedTotPressure,
-		  *AveragedDensity,
-		  *ExtAveragedDensity,
-		  *AveragedSoundSpeed,
-		  *AveragedEntropy,
-		  *MassFlow,
-		  *FlowAngle;
-  su2double *TotalStaticEfficiency,
-  	  	  	*TotalTotalEfficiency,
-			*KineticEnergyLoss,
-			*TotalPressureLoss,
-  	  	  	*MassFlowIn,
-			*MassFlowOut,
-			*FlowAngleIn,
-			*FlowAngleOut,
-			*EulerianWork,
-			*TotalEnthalpyIn,
-			*PressureRatio,
-			*PressureOut,
-			*EnthalpyOut,
-			*MachIn,
-			*MachOut,
-			*NormalMachIn,
-			*NormalMachOut,
-			*VelocityOutIs;
-
-/* Sliding meshes variables */
-
-			su2double ****SlidingState;
-			int **SlidingStateNodes;
-	
-
-
-public:
-
-	/*!
-	 * \brief Constructor of the class.
-	 */
-	CEulerSolver(void);
-    
-	/*!
-	 * \overload
-	 * \param[in] geometry - Geometrical definition of the problem.
-	 * \param[in] config - Definition of the particular problem.
-	 */
-	CEulerSolver(CGeometry *geometry, CConfig *config, unsigned short iMesh);
-    
-	/*!
-	 * \brief Destructor of the class.
-	 */
-	virtual ~CEulerSolver(void);
-    
-    /*!
-	 * \brief Impose the send-receive boundary condition.
-	 * \param[in] geometry - Geometrical definition of the problem.
-	 * \param[in] config - Definition of the particular problem.
-	 */
-	void Set_MPI_Solution(CGeometry *geometry, CConfig *config);
-    
-    /*!
-	 * \brief Impose the send-receive boundary condition.
-	 * \param[in] geometry - Geometrical definition of the problem.
-	 * \param[in] config - Definition of the particular problem.
-	 */
-	void Set_MPI_Solution_Gradient(CGeometry *geometry, CConfig *config);
-    
-    /*!
-	 * \brief Impose the send-receive boundary condition.
-	 * \param[in] geometry - Geometrical definition of the problem.
-	 * \param[in] config - Definition of the particular problem.
-	 */
-	void Set_MPI_Solution_Old(CGeometry *geometry, CConfig *config);
-    
-=======
->>>>>>> 3e2b6b8e
   /*!
    * \brief A virtual member.
    * \param[in] val_marker - bound marker.
@@ -2074,265 +1156,7 @@
    * \param[in] val_marker - bound marker.
    * \return Value of the Inlet Total Enthalpy for turbomachinery performance.
    */
-<<<<<<< HEAD
-  unsigned long SetPrimitive_Variables(CSolver **solver_container, CConfig *config, bool Output);
-
-	/*!
-	 * \brief Compute a pressure sensor switch.
-	 * \param[in] geometry - Geometrical definition of the problem.
-	 * \param[in] solver_container - Container vector with all the solutions.
-	 * \param[in] config - Definition of the particular problem.
-	 */
-	void SetDissipation_Switch(CGeometry *geometry, CConfig *config);
-    
-    /*!
-	 * \brief Parallelization of SetDissipation_Switch.
-	 * \param[in] geometry - Geometrical definition of the problem.
-	 * \param[in] solver_container - Container vector with all the solutions.
-	 * \param[in] config - Definition of the particular problem.
-	 */
-	void Set_MPI_Dissipation_Switch(CGeometry *geometry, CConfig *config);
-    
-	/*!
-	 * \brief Compute the gradient of the primitive variables using Green-Gauss method,
-	 *        and stores the result in the <i>Gradient_Primitive</i> variable.
-	 * \param[in] geometry - Geometrical definition of the problem.
-	 * \param[in] config - Definition of the particular problem.
-	 */
-	void SetPrimitive_Gradient_GG(CGeometry *geometry, CConfig *config);
-    
-	/*!
-	 * \brief Compute the gradient of the primitive variables using a Least-Squares method,
-	 *        and stores the result in the <i>Gradient_Primitive</i> variable.
-	 * \param[in] geometry - Geometrical definition of the problem.
-	 * \param[in] config - Definition of the particular problem.
-	 */
-	void SetPrimitive_Gradient_LS(CGeometry *geometry, CConfig *config);
-  
-//  /*!
-//	 * \brief Compute the gradient of the primitive variables using Green-Gauss method,
-//	 *        and stores the result in the <i>Gradient_Primitive</i> variable.
-//	 * \param[in] geometry - Geometrical definition of the problem.
-//	 * \param[in] config - Definition of the particular problem.
-//	 */
-//	void SetSecondary_Gradient_GG(CGeometry *geometry, CConfig *config);
-  
-//	/*!
-//	 * \brief Compute the gradient of the primitive variables using a Least-Squares method,
-//	 *        and stores the result in the <i>Gradient_Primitive</i> variable.
-//	 * \param[in] geometry - Geometrical definition of the problem.
-//	 * \param[in] config - Definition of the particular problem.
-//	 */
-//	void SetSecondary_Gradient_LS(CGeometry *geometry, CConfig *config);
-    
-  /*!
-	 * \brief Compute the gradient of the primitive variables using a Least-Squares method,
-	 *        and stores the result in the <i>Gradient_Primitive</i> variable.
-	 * \param[in] geometry - Geometrical definition of the problem.
-	 * \param[in] config - Definition of the particular problem.
-	 */
-	void Set_MPI_Primitive_Gradient(CGeometry *geometry, CConfig *config);
-    
-	/*!
-	 * \brief Compute the limiter of the primitive variables.
-	 * \param[in] geometry - Geometrical definition of the problem.
-	 * \param[in] config - Definition of the particular problem.
-	 */
-	void SetPrimitive_Limiter(CGeometry *geometry, CConfig *config);
-  
-//  /*!
-//	 * \brief Compute the gradient of the primitive variables using a Least-Squares method,
-//	 *        and stores the result in the <i>Gradient_Primitive</i> variable.
-//	 * \param[in] geometry - Geometrical definition of the problem.
-//	 * \param[in] config - Definition of the particular problem.
-//	 */
-//	void Set_MPI_Secondary_Gradient(CGeometry *geometry, CConfig *config);
-  
-//	/*!
-//	 * \brief Compute the limiter of the primitive variables.
-//	 * \param[in] geometry - Geometrical definition of the problem.
-//	 * \param[in] config - Definition of the particular problem.
-//	 */
-//	void SetSecondary_Limiter(CGeometry *geometry, CConfig *config);
-  
-	/*!
-	 * \brief Compute the preconditioner for convergence acceleration by Roe-Turkel method.
-	 * \param[in] iPoint - Index of the grid point
-	 * \param[in] config - Definition of the particular problem.
-	 */
-	void SetPreconditioner(CConfig *config, unsigned long iPoint);
-    
-	/*!
-	 * \brief Compute the undivided laplacian for the solution, except the energy equation.
-	 * \param[in] geometry - Geometrical definition of the problem.
-	 * \param[in] config - Definition of the particular problem.
-	 */
-	void SetUndivided_Laplacian(CGeometry *geometry, CConfig *config);
-    
-    /*!
-	 * \brief Parallelization of Undivided Laplacian.
-	 * \param[in] geometry - Geometrical definition of the problem.
-	 * \param[in] config - Definition of the particular problem.
-	 */
-	void Set_MPI_Undivided_Laplacian(CGeometry *geometry, CConfig *config);
-    
-    /*!
-	 * \brief Compute the max eigenvalue.
-	 * \param[in] geometry - Geometrical definition of the problem.
-	 * \param[in] config - Definition of the particular problem.
-	 */
-	void SetMax_Eigenvalue(CGeometry *geometry, CConfig *config);
-    
-    /*!
-	 * \brief Parallelization of the Max eigenvalue.
-	 * \param[in] geometry - Geometrical definition of the problem.
-	 * \param[in] config - Definition of the particular problem.
-	 */
-	void Set_MPI_MaxEigenvalue(CGeometry *geometry, CConfig *config);
-    
-	/*!
-	 * \author: G.Gori, S.Vitale, M.Pini, A.Guardone, P.Colonna
-	 *
-	 * \brief Impose via the residual the Euler wall boundary condition.
-	 * \param[in] geometry - Geometrical definition of the problem.
-	 * \param[in] solver_container - Container vector with all the solutions.
-	 * \param[in] numerics - Description of the numerical method.
-	 * \param[in] config - Definition of the particular problem.
-	 * \param[in] val_marker - Surface marker where the boundary condition is applied.
-	 */
-	void BC_Euler_Wall(CGeometry *geometry, CSolver **solver_container, CNumerics *numerics, CConfig *config,
-                       unsigned short val_marker);
-    
-	/*!
-	 * \brief Impose the far-field boundary condition using characteristics.
-	 * \param[in] geometry - Geometrical definition of the problem.
-	 * \param[in] solver_container - Container vector with all the solutions.
-   * \param[in] conv_numerics - Description of the numerical method.
-   * \param[in] visc_numerics - Description of the numerical method.
-	 * \param[in] config - Definition of the particular problem.
-	 * \param[in] val_marker - Surface marker where the boundary condition is applied.
-	 */
-	void BC_Far_Field(CGeometry *geometry, CSolver **solver_container, CNumerics *conv_numerics, CNumerics *visc_numerics,
-                      CConfig *config, unsigned short val_marker);
-    
-	/*!
-	 * \brief Impose the symmetry boundary condition using the residual.
-	 * \param[in] geometry - Geometrical definition of the problem.
-	 * \param[in] solver_container - Container vector with all the solutions.
-   * \param[in] conv_numerics - Description of the numerical method.
-   * \param[in] visc_numerics - Description of the numerical method.
-	 * \param[in] config - Definition of the particular problem.
-	 * \param[in] val_marker - Surface marker where the boundary condition is applied.
-	 */
-	void BC_Sym_Plane(CGeometry *geometry, CSolver **solver_container, CNumerics *conv_numerics, CNumerics *visc_numerics, CConfig *config, unsigned short val_marker);
-    
-    /*!
-	 * \brief Impose the interface state across sliding meshes.
-	 * \param[in] geometry - Geometrical definition of the problem.
-	 * \param[in] solver_container - Container vector with all the solutions.
-	 * \param[in] numerics - Description of the numerical method.
-	 * \param[in] config - Definition of the particular problem.
-	 */
-	void BC_Fluid_Interface(CGeometry *geometry, CSolver **solver_container, CNumerics *numerics, CConfig *config);
-                                         
-	/*!
-	 * \brief Impose the interface boundary condition using the residual.
-	 * \param[in] geometry - Geometrical definition of the problem.
-	 * \param[in] solver_container - Container vector with all the solutions.
-	 * \param[in] numerics - Description of the numerical method.
-	 * \param[in] config - Definition of the particular problem.
-	 * \param[in] val_marker - Surface marker where the boundary condition is applied.
-	 */
-	void BC_Interface_Boundary(CGeometry *geometry, CSolver **solver_container, CNumerics *numerics,
-                               CConfig *config);
-    
-	/*!
-	 * \brief Impose the near-field boundary condition using the residual.
-	 * \param[in] geometry - Geometrical definition of the problem.
-	 * \param[in] solver_container - Container vector with all the solutions.
-	 * \param[in] numerics - Description of the numerical method.
-	 * \param[in] config - Definition of the particular problem.
-	 * \param[in] val_marker - Surface marker where the boundary condition is applied.
-	 */
-	void BC_NearField_Boundary(CGeometry *geometry, CSolver **solver_container, CNumerics *numerics,
-                               CConfig *config);
-  
-  /*!
-	 * \brief Impose the actuator disk boundary condition using the residual.
-	 * \param[in] geometry - Geometrical definition of the problem.
-	 * \param[in] solver_container - Container vector with all the solutions.
-	 * \param[in] numerics - Description of the numerical method.
-	 * \param[in] config - Definition of the particular problem.
-	 * \param[in] val_marker - Surface marker where the boundary condition is applied.
-	 */
-	void BC_ActDisk_Boundary(CGeometry *geometry, CSolver **solver_container, CNumerics *numerics,
-                                 CConfig *config);
-  
-	/*!
-	 * \brief Impose the dirichlet boundary condition using the residual.
-	 * \param[in] geometry - Geometrical definition of the problem.
-	 * \param[in] solver_container - Container vector with all the solutions.
-	 * \param[in] config - Definition of the particular problem.
-	 * \param[in] val_marker - Surface marker where the boundary condition is applied.
-	 */
-	void BC_Dirichlet(CGeometry *geometry, CSolver **solver_container, CConfig *config,
-                      unsigned short val_marker);
-    
-	/*!
-	 * \author: G.Gori, S.Vitale, M.Pini, A.Guardone, P.Colonna
-	 *
-	 * \brief Impose the boundary condition using characteristic recostruction.
-	 * \param[in] geometry - Geometrical definition of the problem.
-	 * \param[in] solver_container - Container vector with all the solutions.
-   * \param[in] conv_numerics - Description of the numerical method.
-   * \param[in] visc_numerics - Description of the numerical method.
-	 * \param[in] config - Definition of the particular problem.
-	 * \param[in] val_marker - Surface marker where the boundary condition is applied.
-	 */
-	void BC_Riemann(CGeometry *geometry, CSolver **solver_container,
-                            CNumerics *conv_numerics, CNumerics *visc_numerics, CConfig *config, unsigned short val_marker);
-
-	/*!
-	 * \author: G.Gori, S.Vitale, M.Pini, A.Guardone, P.Colonna
-	 *
-	 * \brief Impose the boundary condition using characteristic recostruction.
-	 * \param[in] geometry - Geometrical definition of the problem.
-	 * \param[in] solver_container - Container vector with all the solutions.
-   * \param[in] conv_numerics - Description of the numerical method.
-   * \param[in] visc_numerics - Description of the numerical method.
-	 * \param[in] config - Definition of the particular problem.
-	 * \param[in] val_marker - Surface marker where the boundary condition is applied.
-	 */
-	void BC_NonReflecting(CGeometry *geometry, CSolver **solver_container,
-                            CNumerics *conv_numerics, CNumerics *visc_numerics, CConfig *config, unsigned short val_marker);
-
-
-	/*!
-	 * \brief Impose a subsonic inlet boundary condition.
-	 * \param[in] geometry - Geometrical definition of the problem.
-	 * \param[in] solver_container - Container vector with all the solutions.
-   * \param[in] conv_numerics - Description of the numerical method.
-   * \param[in] visc_numerics - Description of the numerical method.
-	 * \param[in] config - Definition of the particular problem.
-	 * \param[in] val_marker - Surface marker where the boundary condition is applied.
-	 */
-	void BC_Inlet(CGeometry *geometry, CSolver **solver_container, CNumerics *conv_numerics, CNumerics *visc_numerics,
-                  CConfig *config, unsigned short val_marker);
-
-	/*!
-	 * \brief Impose a supersonic inlet boundary condition.
-	 * \param[in] geometry - Geometrical definition of the problem.
-	 * \param[in] solver_container - Container vector with all the solutions.
-   * \param[in] conv_numerics - Description of the numerical method.
-   * \param[in] visc_numerics - Description of the numerical method.
-	 * \param[in] config - Definition of the particular problem.
-	 * \param[in] val_marker - Surface marker where the boundary condition is applied.
-	 */
-	void BC_Supersonic_Inlet(CGeometry *geometry, CSolver **solver_container,
-                             CNumerics *conv_numerics, CNumerics *visc_numerics, CConfig *config, unsigned short val_marker);
-=======
   virtual su2double GetTotalEnthalpyIn(unsigned short inMarkerTP);
->>>>>>> 3e2b6b8e
   
   /*!
    * \brief A virtual member.
@@ -2356,99 +1180,12 @@
   virtual su2double GetMassFlowIn(unsigned short inMarkerTP);
   
   /*!
-<<<<<<< HEAD
-	 * \brief Update the AoA and freestream velocity at the farfield.
-	 * \param[in] geometry - Geometrical definition of the problem.
-	 * \param[in] solver_container - Container vector with all the solutions.
-	 * \param[in] config - Definition of the particular problem.
-	 * \param[in] iMesh - current mesh level for the multigrid.
-   * \param[in] Output - boolean to determine whether to print output.
-	 */
-  void SetFarfield_AoA(CGeometry *geometry, CSolver **solver_container,
-                                     CConfig *config, unsigned short iMesh, bool Output);
-  
-	/*!
-	 * \brief Update the solution using the explicit Euler scheme.
-	 * \param[in] geometry - Geometrical definition of the problem.
-	 * \param[in] solver_container - Container vector with all the solutions.
-	 * \param[in] config - Definition of the particular problem.
-	 */
-	void ExplicitEuler_Iteration(CGeometry *geometry, CSolver **solver_container, CConfig *config);
-    
-	/*!
-	 * \brief Update the solution using an implicit Euler scheme.
-	 * \param[in] geometry - Geometrical definition of the problem.
-	 * \param[in] solver_container - Container vector with all the solutions.
-	 * \param[in] config - Definition of the particular problem.
-	 */
-	void ImplicitEuler_Iteration(CGeometry *geometry, CSolver **solver_container, CConfig *config);
-    
-	/*!
-	 * \brief Compute the pressure forces and all the adimensional coefficients.
-	 * \param[in] geometry - Geometrical definition of the problem.
-	 * \param[in] config - Definition of the particular problem.
-	 */
-	void Inviscid_Forces(CGeometry *geometry, CConfig *config);
-
-	/*!
-	 * \brief Compute turbomachinery performance.
-	 * \param[in] solver - solver containing the outlet information.
-	 * \param[in] inMarker - marker related to the inlet.
-	 * \param[in] outMarker - marker related to the outlet.
-	 */
-	void TurboPerformance(CSolver *solver,  CConfig *config, unsigned short inMarker,  unsigned short outMarker, unsigned short Kind_TurboPerf , unsigned short inMarkerTP );
-
-	/*!
-	 * \brief Compute turbomachinery performance.
-	 * \param[in] solver - solver containing the outlet information.
-	 * \param[in] inMarker - marker related to the inlet.
-	 * \param[in] outMarker - marker related to the outlet.
-	 */
-	void StoreTurboPerformance(CSolver *solver,  unsigned short inMarkerTP );
-
-	/*!
-	 * \brief Provide the non dimensional lift coefficient (inviscid contribution).
-	 * \param val_marker Surface where the coefficient is going to be computed.
-	 * \return Value of the lift coefficient (inviscid contribution) on the surface <i>val_marker</i>.
-	 */
-	su2double GetCLift_Inv(unsigned short val_marker);
-    
-    /*!
-	 * \brief Provide the non dimensional z moment coefficient (inviscid contribution).
-	 * \param val_marker Surface where the coefficient is going to be computed.
-	 * \return Value of the z moment coefficient (inviscid contribution) on the surface <i>val_marker</i>.
-	 */
-	su2double GetCMz_Inv(unsigned short val_marker);
-    
-    /*!
-	 * \brief Get the outer state for fluid interface nodes.
-	 * \param[in] val_marker - marker index
-	 * \param[in] val_vertex - vertex index
-	 * \param[in] val_state  - requested state component
-	 */
-	su2double GetSlidingState(unsigned short val_marker, unsigned long val_vertex, unsigned short val_state, unsigned long donor_index);
-	
-    /*!
-	 * \brief Provide the non dimensional lift coefficient.
-	 * \param[in] val_marker - Surface marker where the coefficient is computed.
-	 * \return Value of the lift coefficient on the surface <i>val_marker</i>.
-	 */
-	su2double GetSurface_CLift(unsigned short val_marker);
-    
-    /*!
-	 * \brief Provide the non dimensional drag coefficient.
-	 * \param[in] val_marker - Surface marker where the coefficient is computed.
-	 * \return Value of the drag coefficient on the surface <i>val_marker</i>.
-	 */
-	su2double GetSurface_CDrag(unsigned short val_marker);
-=======
    * \brief A virtual member.
    * \param[in] val_marker - bound marker.
    * \return Value of the Outlet Mass FlowS for turbomachinery performance.
    */
   virtual su2double GetMassFlowOut(unsigned short inMarkerTP);
->>>>>>> 3e2b6b8e
-  
+
   /*!
    * \brief A virtual member.
    * \param[in] val_marker - bound marker.
@@ -2519,24 +1256,45 @@
    */
   virtual su2double GetAveragedTangVelocity(unsigned short valMarker);
   
-   /*!
-  * \brief Get the outer state for fluid interface nodes.
-  * \param[in] val_marker - marker index
-  * \param[in] val_vertex - vertex index
-  * \param[in] val_state  - requested state component
-  */
-  virtual su2double GetSlidingState(unsigned short val_marker, unsigned long val_vertex, unsigned short val_state);
-	
- /*!
-  * \brief Set the outer state for fluid interface nodes.
-  * \param[in] val_marker - marker index
-  * \param[in] val_vertex - vertex index
-  * \param[in] val_state  - requested state component
-  * \param[in] component  - set value
-  */
-  virtual void SetSlidingState(unsigned short val_marker, unsigned long val_vertex, unsigned short val_state, su2double component);
+  /*!
+   * \brief Get the outer state for fluid interface nodes.
+   * \param[in] val_marker - marker index
+   * \param[in] val_vertex - vertex index
+   * \param[in] val_state  - requested state component
+   */
+  virtual su2double GetSlidingState(unsigned short val_marker, unsigned long val_vertex, unsigned short val_state, unsigned long donor_index);
 
-  
+  /*!
+   * \brief Allocates the final pointer of SlidingState depending on how many donor vertex donate to it. That number is stored in SlidingStateNodes[val_marker][val_vertex].
+   * \param[in] val_marker   - marker index
+   * \param[in] val_vertex   - vertex index
+   */
+  virtual void SetSlidingStateStructure(unsigned short val_marker, unsigned long val_vertex);
+
+  /*!
+   * \brief Set the outer state for fluid interface nodes.
+   * \param[in] val_marker - marker index
+   * \param[in] val_vertex - vertex index
+   * \param[in] val_state  - requested state component
+   * \param[in] component  - set value
+   */
+  virtual void SetSlidingState(unsigned short val_marker, unsigned long val_vertex, unsigned short val_state, unsigned long donor_index, su2double component);
+
+  /*!
+   * \brief Get the number of outer states for fluid interface nodes.
+   * \param[in] val_marker - marker index
+   * \param[in] val_vertex - vertex index
+   */
+  virtual int GetnSlidingStates(unsigned short val_marker, unsigned long val_vertex);
+
+  /*!
+   * \brief Set the number of outer states for fluid interface nodes.
+   * \param[in] val_marker - marker index
+   * \param[in] val_vertex - vertex index
+   * \param[in] value      - number of outer states
+   */
+  virtual void SetnSlidingStates(unsigned short val_marker, unsigned long val_vertex, int value);
+    
   /*!
    * \brief A virtual member.
    * \param[in] geometry - Geometrical definition of the problem.
@@ -2835,102 +1593,11 @@
    */
   virtual void SetTotal_NetCThrust(su2double val_Total_NetCThrust);
   
-<<<<<<< HEAD
-	/*!
-	 * \brief Set the total residual adding the term that comes from the Dual Time Strategy.
-	 * \param[in] geometry - Geometrical definition of the problem.
-	 * \param[in] solver_container - Container vector with all the solutions.
-	 * \param[in] config - Definition of the particular problem.
-	 * \param[in] iRKStep - Current step of the Runge-Kutta iteration.
-	 * \param[in] iMesh - Index of the mesh in multigrid computations.
-	 * \param[in] RunTime_EqSystem - System of equations which is going to be solved.
-	 */
-	void SetResidual_DualTime(CGeometry *geometry, CSolver **solver_container, CConfig *config,
-                              unsigned short iRKStep, unsigned short iMesh, unsigned short RunTime_EqSystem);
-    
-	/*!
-	 * \brief A virtual member.
-	 * \param[in] flow_geometry - Geometrical definition of the problem.
-	 * \param[in] flow_grid_movement - Geometrical definition of the problem.
-	 * \param[in] flow_config - Geometrical definition of the problem.
-	 * \param[in] fea_geometry - Definition of the particular problem.
-	 */
-	void SetFlow_Displacement(CGeometry **flow_geometry, CVolumetricMovement *flow_grid_movement, CConfig *flow_config, CConfig *fea_config,
-                              CGeometry **fea_geometry, CSolver ***fea_solution);
-	
-	/*!
-	 * \brief A virtual member.
-	 * \param[in] flow_geometry - Geometrical definition of the problem.
-	 * \param[in] flow_grid_movement - Geometrical definition of the problem.
-	 * \param[in] flow_config - Geometrical definition of the problem.
-	 * \param[in] fea_geometry - Definition of the particular problem.
-	 */
-	void SetFlow_Displacement_Int(CGeometry **flow_geometry, CVolumetricMovement *flow_grid_movement, CConfig *flow_config, CConfig *fea_config,
-                              CGeometry **fea_geometry, CSolver ***fea_solution);
-                    
-    /*!
-	 * \brief Allocates the final pointer of SlidingState depending on how many donor vertex donate to it. That number is stored in SlidingStateNodes[val_marker][val_vertex].
-	 * \param[in] val_marker   - marker index
-	 * \param[in] val_vertex   - vertex index
-	 */
-	void SetSlidingStateStructure(unsigned short val_marker, unsigned long val_vertex);
-	          
-     /*!
-	 * \brief Set the outer state for fluid interface nodes.
-	 * \param[in] val_marker   - marker index
-	 * \param[in] val_vertex   - vertex index
-	 * \param[in] val_state    - requested state component
-	 * \param[in] donor_index  - index of the donor node to set
-	 * \param[in] component    - set value
-	 */
-    void SetSlidingState(unsigned short val_marker, unsigned long val_vertex, unsigned short val_state, unsigned long donor_index, su2double component);
-    
-     /*!
-	 * \brief Set the number of outer state for fluid interface nodes.
-	 * \param[in] val_marker - marker index
-	 * \param[in] val_vertex - vertex index
-	 * \param[in] value - number of outer states
-	 */
-    void SetnSlidingStates(unsigned short val_marker, unsigned long val_vertex, int value);
-    
-      /*!
-	 * \brief Get the number of outer state for fluid interface nodes.
-	 * \param[in] val_marker - marker index
-	 * \param[in] val_vertex - vertex index
-	 */
-    int GetnSlidingStates(unsigned short val_marker, unsigned long val_vertex);
-    
-	/*!
-	 * \brief Load a solution from a restart file.
-	 * \param[in] geometry - Geometrical definition of the problem.
-   * \param[in] solver - Container vector with all of the solvers.
-	 * \param[in] config - Definition of the particular problem.
-	 * \param[in] val_iter - Current external iteration number.
-	 */
-	void LoadRestart(CGeometry **geometry, CSolver ***solver, CConfig *config, int val_iter);
-    
-	/*!
-	 * \brief Set the initial condition for the Euler Equations.
-	 * \param[in] geometry - Geometrical definition of the problem.
-	 * \param[in] solver_container - Container with all the solutions.
-	 * \param[in] config - Definition of the particular problem.
-	 * \param[in] ExtIter - External iteration.
-	 */
-	void SetInitialCondition(CGeometry **geometry, CSolver ***solver_container, CConfig *config, unsigned long ExtIter);
-  
-	/*!
-	 * \brief Recompute distance to the level set 0.
-	 * \param[in] geometry - Geometrical definition of the problem.
-	 * \param[in] config - Definition of the particular problem.
-	 */
-	void SetFreeSurface_Distance(CGeometry *geometry, CConfig *config);
-=======
   /*!
    * \brief A virtual member.
    * \param[in] val_Total_CD - Value of the total drag coefficient.
    */
   virtual void SetTotal_Power(su2double val_Total_Power);
->>>>>>> 3e2b6b8e
   
   /*!
    * \brief A virtual member.
@@ -5222,7 +3889,8 @@
 
   /* Sliding meshes variables */
 
-  su2double ***SlidingState;
+  su2double ****SlidingState;
+  int **SlidingStateNodes;
 
 public:
   
@@ -6197,7 +4865,7 @@
   * \param[in] val_vertex - vertex index
   * \param[in] val_state  - requested state component
   */
-  su2double GetSlidingState(unsigned short val_marker, unsigned long val_vertex, unsigned short val_state);
+  su2double GetSlidingState(unsigned short val_marker, unsigned long val_vertex, unsigned short val_state, unsigned long donor_index);
 
   /*!
    * \brief Provide the non dimensional lift coefficient (inviscid contribution).
@@ -7255,14 +5923,37 @@
    */
   void LoadRestart(CGeometry **geometry, CSolver ***solver, CConfig *config, int val_iter);
   
- /*!
+  /*!
+   * \brief Allocates the final pointer of SlidingState depending on how many donor vertex donate to it. That number is stored in SlidingStateNodes[val_marker][val_vertex].
+   * \param[in] val_marker   - marker index
+   * \param[in] val_vertex   - vertex index
+   */
+  void SetSlidingStateStructure(unsigned short val_marker, unsigned long val_vertex);
+	  
+  /*!
    * \brief Set the outer state for fluid interface nodes.
+   * \param[in] val_marker   - marker index
+   * \param[in] val_vertex   - vertex index
+   * \param[in] val_state    - requested state component
+   * \param[in] donor_index  - index of the donor node to set
+   * \param[in] component    - set value
+   */
+  void SetSlidingState(unsigned short val_marker, unsigned long val_vertex, unsigned short val_state, unsigned long donor_index, su2double component);
+
+  /*!
+   * \brief Set the number of outer state for fluid interface nodes.
    * \param[in] val_marker - marker index
    * \param[in] val_vertex - vertex index
-   * \param[in] val_state  - requested state component
-   * \param[in] component  - set value
-   */
-  void SetSlidingState(unsigned short val_marker, unsigned long val_vertex, unsigned short val_state, su2double component);
+   * \param[in] value - number of outer states
+   */
+  void SetnSlidingStates(unsigned short val_marker, unsigned long val_vertex, int value);
+
+  /*!
+   * \brief Get the number of outer state for fluid interface nodes.
+   * \param[in] val_marker - marker index
+   * \param[in] val_vertex - vertex index
+   */
+  int GetnSlidingStates(unsigned short val_marker, unsigned long val_vertex);
     
   /*!
    * \brief Set the initial condition for the Euler Equations.
