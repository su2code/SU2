--- conflicted
+++ resolved
@@ -2,11 +2,7 @@
  * \class CDiscAdjMultizoneDriver.hpp
  * \brief Class for driving adjoint multi-zone problems.
  * \author O. Burghardt, T. Albring, R. Sanchez
-<<<<<<< HEAD
- * \version 7.0.5 "Blackbird"
-=======
  * \version 7.0.6 "Blackbird"
->>>>>>> 0e3fad69
  *
  * SU2 Project Website: https://su2code.github.io
  *
