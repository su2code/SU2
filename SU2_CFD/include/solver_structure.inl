--- conflicted
+++ resolved
@@ -1882,27 +1882,8 @@
 
 inline su2double CDiscAdjSolver::GetCSensitivity(unsigned short val_marker, unsigned long val_vertex) { return CSensitivity[val_marker][val_vertex]; }
 
-<<<<<<< HEAD
-inline unsigned long CSolver::SetPrimitive_Variables(CSolver **solver_container, CConfig *config, bool Output) { return 0;}
-
-inline void CSolver::SetRecording(CGeometry *geometry, CConfig *config, unsigned short kind_recording) {}
-
-inline void CSolver::SetPressure_Inf(su2double p_inf) {}
-
-inline void CSolver::SetTemperature_Inf(su2double t_inf) {}
-
-inline void CEulerSolver::SetPressure_Inf(su2double p_inf) {Pressure_Inf = p_inf;}
-
-inline void CEulerSolver::SetTemperature_Inf(su2double t_inf) {Temperature_Inf = t_inf;}
-
 inline void CEulerSolver::SetSlidingState(unsigned short val_marker, unsigned long val_vertex, unsigned short val_state, unsigned long donor_index, su2double component){ 
-=======
-inline void CEulerSolver::SetSlidingState(unsigned short val_marker, unsigned long val_vertex, unsigned short val_state, su2double component){ SlidingState[val_marker][val_vertex][val_state] = component; }
->>>>>>> 9795cfb9
-
-	SlidingState[val_marker][val_vertex][val_state][donor_index] = component; 
-
-<<<<<<< HEAD
+  SlidingState[val_marker][val_vertex][val_state][donor_index] = component; 
 }
 
 inline void CSolver::SetSlidingState(unsigned short val_marker, unsigned long val_vertex, unsigned short val_state, unsigned long donor_index, su2double component){ }
@@ -1914,9 +1895,6 @@
 inline int CEulerSolver::GetnSlidingStates(unsigned short val_marker, unsigned long val_vertex){ return SlidingStateNodes[val_marker][val_vertex]; }
 
 inline int CSolver::GetnSlidingStates(unsigned short val_marker, unsigned long val_vertex){ return 0; }
-=======
-inline void CSolver::SetSlidingState(unsigned short val_marker, unsigned long val_vertex, unsigned short val_state, su2double component) { }
->>>>>>> 9795cfb9
 
 inline void CEulerSolver::SetnSlidingStates(unsigned short val_marker, unsigned long val_vertex, int value){ SlidingStateNodes[val_marker][val_vertex] = value; }
 
@@ -1925,15 +1903,15 @@
 inline void CSolver::SetSlidingStateStructure(unsigned short val_marker, unsigned long val_vertex){}
 
 inline void CEulerSolver::SetSlidingStateStructure(unsigned short val_marker, unsigned long val_vertex){	
-	int iVar;
-
-	for( iVar = 0; iVar < nPrimVar+1; iVar++){
-		if( SlidingState[val_marker][val_vertex][iVar] != NULL )
-			delete [] SlidingState[val_marker][val_vertex][iVar];
-	}
-
-	for( iVar = 0; iVar < nPrimVar+1; iVar++)
-		SlidingState[val_marker][val_vertex][iVar] = new su2double[ GetnSlidingStates(val_marker, val_vertex) ];
+  int iVar;
+
+  for( iVar = 0; iVar < nPrimVar+1; iVar++){
+    if( SlidingState[val_marker][val_vertex][iVar] != NULL )
+      delete [] SlidingState[val_marker][val_vertex][iVar];
+  }
+
+  for( iVar = 0; iVar < nPrimVar+1; iVar++)
+    SlidingState[val_marker][val_vertex][iVar] = new su2double[ GetnSlidingStates(val_marker, val_vertex) ];
 }
 
 inline void CTurbSASolver::SetFreeStream_Solution(CConfig *config) {
