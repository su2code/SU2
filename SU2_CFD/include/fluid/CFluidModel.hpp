--- conflicted
+++ resolved
@@ -174,6 +174,8 @@
                                                const su2double  val_temp,
                                                su2double  initial_value=0) { return 0; }
 
+  virtual inline su2double GetBurntProgVar(su2double val_mixfrac=0) const { return 0.0; }
+
   /*!
    * \brief Set the preferential diffusion terms for the transported scalar equations.
    * \param[in] val_scalars - pointer to species mass fractions
@@ -389,29 +391,6 @@
   void SetEddyViscosity(su2double val_Mu_Turb) { Mu_Turb = val_Mu_Turb; }
 
   /*!
-<<<<<<< HEAD
-  * \brief Set the initial guess for the density in Newton solvers
-  * \param[in] rho - Initial value for density.
-  */
-  virtual void SetInitialDensity(su2double rho) {}
-
-  /*!
-  * \brief Set the initial guess for the static energy in Newton solvers
-  * \param[in] e - Initial value for static energy.
-  */
-  virtual void SetInitialEnergy(su2double e) {}
-
-  /*!
-  * \brief Get fluid model extrapolation instance
-  * \return Query point lies outside fluid model data range.
-  */
-  virtual unsigned long GetExtrapolation() { return 0; }
-
-  /*!
-  * \brief Get number of Newton solver iterations.
-  * \return Newton solver iteration count at termination.
-  */
-=======
    * \brief Set the initial guess for the density in Newton solvers
    * \param[in] rho - Initial value for density.
    */
@@ -433,6 +412,5 @@
    * \brief Get number of Newton solver iterations.
    * \return Newton solver iteration count at termination.
    */
->>>>>>> bec052f6
   virtual unsigned long GetnIter_Newton() { return 0; }
 };