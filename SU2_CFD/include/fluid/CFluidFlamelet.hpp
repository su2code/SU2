/*!
 * \file CFluidFlamelet.hpp
 * \brief  Defines the flamelet fluid model
 * \author D. Mayer, T. Economon, N. Beishuizen
 * \version 7.5.1 "Blackbird"
 *
 * SU2 Project Website: https://su2code.github.io
 *
 * The SU2 Project is maintained by the SU2 Foundation
 * (http://su2foundation.org)
 *
 * Copyright 2012-2023, SU2 Contributors (cf. AUTHORS.md)
 *
 * SU2 is free software; you can redistribute it and/or
 * modify it under the terms of the GNU Lesser General Public
 * License as published by the Free Software Foundation; either
 * version 2.1 of the License, or (at your option) any later version.
 *
 * SU2 is distributed in the hope that it will be useful,
 * but WITHOUT ANY WARRANTY; without even the implied warranty of
 * MERCHANTABILITY or FITNESS FOR A PARTICULAR PURPOSE. See the GNU
 * Lesser General Public License for more details.
 *
 * You should have received a copy of the GNU Lesser General Public
 * License along with SU2. If not, see <http://www.gnu.org/licenses/>.
 */

#pragma once

#include "../../Common/include/containers/CLookUpTable.hpp"
#include "CFluidModel.hpp"

class CFluidFlamelet final : public CFluidModel {
 protected:
  int rank;

  unsigned short n_scalars;
  unsigned short n_lookups;
  unsigned short n_user_scalars; /*!< \brief number of passive reactant species. */
  unsigned short n_control_vars; /*!< \brief number of controlling variables. */

  vector<string> table_scalar_names; /*!< \brief vector to store names of scalar variables.   */
  vector<string> table_lookup_names; /*!< \brief vector to store names of look up variables.   */

  su2double mass_diffusivity; /*!< \brief local mass diffusivity of the mixture */
  su2double molar_weight;     /*!< \brief local molar weight of the mixture */

  CLookUpTable* look_up_table;

  vector<string> varnames_TD;    /*!< \brief Lookup names for thermodynamic state variables. */
  vector<su2double> val_vars_TD; /*!< \brief References to thermodynamic state variables. */

 public:
  CFluidFlamelet(CConfig* config, su2double value_pressure_operating);

  ~CFluidFlamelet();

  /*!
   * \brief Set the thermodynamic state.
   * \param[in] val_temperature - temperature
   * \param[in] val_scalars - pointer to species mass fractions
   */
  void SetTDState_T(su2double val_temperature, const su2double* val_scalars = nullptr) override;

  /*!
   * \brief Get the total enthalpy from the tabulated temperature and species (inverse lookup).
   * \param[in/out] enthalpy - total enthalpy
   * \param[in] val_prog - progress variable
   * \param[in] val_temp - temperature
   * \param[in] initial_value - initial value for the iterative lookup procedure.
   * \param[out] exit_code = error code
   */
  unsigned long GetEnthFromTemp(su2double& enthalpy, const su2double val_prog, const su2double val_temp,
                                su2double initial_value = 0);

  /*!
   * \brief Return a pointer to the lookup table.
   * \param[out] look_up_table - pointer to lookup table
   */
  inline CLookUpTable* GetLookUpTable() override { return look_up_table; }

  /*!
   * \brief Get the mass diffusivity of the species.
   * \param[in] iVar - index to the species
   * \param[out] mass_diffusivity - value of the mass diffusivity
   */
  inline su2double GetMassDiffusivity(int iVar) final { return mass_diffusivity; };

  /*!
   * \brief Get the thermal conductivity of the species.
   * \param[in] iVar - index to the species
   * \param[out] Kt - value of the thermal conductivity
   */
  inline su2double GetThermalConductivity() override { return Kt; };

  /*!
   * \brief Get the laminar viscosity of the species.
   * \param[in] iVar - index to the species
   * \param[out] Mu - value of the laminar viscosity
   */
  inline su2double GetLaminarViscosity() override { return Mu; };

  /*!
   * \brief Get the value of the LUT variable using the string name.
   */
  inline su2double GetLUTVal(string varname_TD) { return val_vars_TD[GetIdx(varnames_TD, varname_TD)]; };

 private:
  /*!
   * \brief Get the index of a string in a vector.
   */
  inline int GetIdx(const vector<string>& v, const string s) {
    auto it = find(v.begin(), v.end(), s);

    if (it != v.end())
      return (it - v.begin());
    else
      return (-1);
  }

  /*!
   * \brief Define the list of mandatory variables that are retrieved from the lookup table.
   */
<<<<<<< HEAD
=======
  inline su2double GetLUTVal(string varname_TD) {
      return val_vars_TD[GetIdx(varnames_TD,varname_TD)];
    }

 private:

>>>>>>> 2884087c
  void PreprocessLookUp();
};<|MERGE_RESOLUTION|>--- conflicted
+++ resolved
@@ -100,16 +100,11 @@
    */
   inline su2double GetLaminarViscosity() override { return Mu; };
 
-  /*!
-   * \brief Get the value of the LUT variable using the string name.
-   */
-  inline su2double GetLUTVal(string varname_TD) { return val_vars_TD[GetIdx(varnames_TD, varname_TD)]; };
-
  private:
   /*!
    * \brief Get the index of a string in a vector.
    */
-  inline int GetIdx(const vector<string>& v, const string s) {
+  inline const int GetIdx(const vector<string>& v, const string& s) {
     auto it = find(v.begin(), v.end(), s);
 
     if (it != v.end())
@@ -119,16 +114,10 @@
   }
 
   /*!
-   * \brief Define the list of mandatory variables that are retrieved from the lookup table.
+   * \brief Get the value of the LUT variable using the string name.
    */
-<<<<<<< HEAD
-=======
-  inline su2double GetLUTVal(string varname_TD) {
+  inline const su2double GetLUTVal(const string& varname_TD) {
       return val_vars_TD[GetIdx(varnames_TD,varname_TD)];
     }
 
- private:
-
->>>>>>> 2884087c
-  void PreprocessLookUp();
 };