--- conflicted
+++ resolved
@@ -2,11 +2,7 @@
  * \file CFileWriter.hpp
  * \brief Headers fo the file writer class.
  * \author T. Albring
-<<<<<<< HEAD
- * \version 7.0.5 "Blackbird"
-=======
  * \version 7.0.6 "Blackbird"
->>>>>>> 0e3fad69
  *
  * SU2 Project Website: https://su2code.github.io
  *
@@ -86,24 +82,6 @@
    * \brief The parallel data sorter
    */
   CParallelDataSorter* dataSorter;
-  
-#ifdef HAVE_MPI
-  /*!
-   * \brief The displacement that every process has in the current file view
-   */
-  MPI_Offset disp;
-
-  /*!
-   * \brief The file handle for writing
-   */
-  MPI_File fhw;
-#else
-
-  /*!
-   * \brief The file handle for writing
-   */
-  FILE* fhw;
-#endif
 
 #ifdef HAVE_MPI
   /*!
@@ -129,7 +107,6 @@
    * \param[in] valFileName - The name of the file
    * \param[in] valDataSorter - The parallel sorted data to write
    * \param[in] valFileExt - The file extension.
-<<<<<<< HEAD
    */
   CFileWriter(string valFileName, CParallelDataSorter* valDataSorter, string valFileExt);
 
@@ -138,16 +115,6 @@
    * \param[in] valFileName - The name of the file
    * \param[in] valFileExt - The file extension to be attached to the filename
    */
-=======
-   */
-  CFileWriter(string valFileName, CParallelDataSorter* valDataSorter, string valFileExt);
-
-  /*!
-   * \brief Construct a file writer using field names, file extension.
-   * \param[in] valFileName - The name of the file
-   * \param[in] valFileExt - The file extension to be attached to the filename
-   */
->>>>>>> 0e3fad69
   CFileWriter(string valFileName, string valFileExt);
 
   /*!
@@ -173,22 +140,6 @@
   /*!
    * \brief Get the used time of the last file writing.
    * \return The time used to write to file.
-<<<<<<< HEAD
-   */
-  su2double Get_UsedTime() const {return usedTime;}
-  
-protected:
-  
-  /*!
-   * \brief Collectively write a binary data array distributed over all processors to file using MPI I/O.
-   * \param[in] data - Pointer to the data to write.
-   * \param sizeInBytes - The size of the data in bytes on this processor.
-   * \param totalSizeInBytes - The total size of the array accumulated over all processors.
-   * \param offset - The offset in bytes of the chunk of data the current processor owns within the global array.
-   * \return Boolean indicating whether the writing was successful.
-   */
-  bool WriteMPIBinaryDataAll(const void *data, unsigned long sizeInBytes, unsigned long totalSizeInBytes, unsigned long offset);
-=======
    */
   su2double Get_UsedTime() const {return usedTime;}
 
@@ -234,37 +185,5 @@
    * \return Boolean indicating whether the closing was successful.
    */
   bool CloseMPIFile();
->>>>>>> 0e3fad69
 
-  /*!
-   * \brief Write a binary data array to a currently opened file using MPI I/O. Note: routine must be called collectively,
-   * although only one processor writes its data.
-   * \param[in] data - Pointer to the beginning of the data. Can be NULL for all processors that do not write.
-   * \param[in] sizeInBytes - The size of the data in bytes.
-   * \param[in] processor - Rank of the processor that should write its data.
-   * \return Boolean indicating whether the writing was successful.
-   */
-  bool WriteMPIBinaryData(const void *data, unsigned long sizeInBytes, unsigned short processor);
-  
-  /*!
-   * \brief Write a string to a currently opened file using MPI I/O. Note: routine must be called collectively,
-   *  although only one processor writes the string.
-   * \param[in] str - The string to write to file.
-   * \param[in] processor - Rank of the processor that should the string.
-   * \return 
-   */
-  bool WriteMPIString(const std::string& str, unsigned short processor);
-  
-  /*!
-   * \brief Open a file to write using MPI I/O. Already existing file is deleted.
-   * \return Boolean indicating whether the opening was successful.
-   */
-  bool OpenMPIFile();
-  
-  /*!
-   * \brief Close a file using MPI I/O. 
-   * \return Boolean indicating whether the closing was successful.
-   */
-  bool CloseMPIFile();
-  
 };
