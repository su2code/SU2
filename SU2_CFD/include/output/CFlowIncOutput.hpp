/*!
 * \file CFlowIncOutput.hpp
 * \brief  Headers of the incompressible flow output.
 * \author T. Albring, R. Sanchez
 * \version 7.2.1 "Blackbird"
 *
 * SU2 Project Website: https://su2code.github.io
 *
 * The SU2 Project is maintained by the SU2 Foundation
 * (http://su2foundation.org)
 *
 * Copyright 2012-2021, SU2 Contributors (cf. AUTHORS.md)
 *
 * SU2 is free software; you can redistribute it and/or
 * modify it under the terms of the GNU Lesser General Public
 * License as published by the Free Software Foundation; either
 * version 2.1 of the License, or (at your option) any later version.
 *
 * SU2 is distributed in the hope that it will be useful,
 * but WITHOUT ANY WARRANTY; without even the implied warranty of
 * MERCHANTABILITY or FITNESS FOR A PARTICULAR PURPOSE. See the GNU
 * Lesser General Public License for more details.
 *
 * You should have received a copy of the GNU Lesser General Public
 * License along with SU2. If not, see <http://www.gnu.org/licenses/>.
 */

#pragma once

#include "CFlowOutput.hpp"

class CVariable;

/*! \class CFlowIncOutput
 *  \brief Output class for incompressible flow problems.
 *  \author R. Sanchez, T. Albring.
 *  \date May 30, 2018.
 */
class CFlowIncOutput final: public CFlowOutput {
private:
<<<<<<< HEAD

=======
>>>>>>> 1249f9f6
  TURB_MODEL turb_model;     /*!< \brief The kind of turbulence model*/
  bool heat;                 /*!< \brief Boolean indicating whether have a heat problem*/
  bool weakly_coupled_heat;  /*!< \brief Boolean indicating whether have a weakly coupled heat equation*/
  unsigned short streamwisePeriodic;   /*!< \brief Boolean indicating whether it is a streamwise periodic simulation. */
  bool streamwisePeriodic_temperature; /*!< \brief Boolean indicating streamwise periodic temperature is used. */

public:
  /*!
   * \brief Constructor of the class
   * \param[in] config - Definition of the particular problem.
   */
  CFlowIncOutput(CConfig *config, unsigned short nDim);

  /*!
   * \brief Load the history output field values
   * \param[in] config - Definition of the particular problem.
   */
  void LoadHistoryData(CConfig *config, CGeometry *geometry, CSolver **solver) override;

  /*!
   * \brief Set the available volume output fields
   * \param[in] config - Definition of the particular problem.
   */
  void SetVolumeOutputFields(CConfig *config) override;

  /*!
   * \brief Set the values of the volume output fields for a point.
   * \param[in] config - Definition of the particular problem.
   * \param[in] geometry - Geometrical definition of the problem.
   * \param[in] solver - The container holding all solution data.
   * \param[in] iPoint - Index of the point.
   */
  void LoadVolumeData(CConfig *config, CGeometry *geometry, CSolver **solver, unsigned long iPoint) override;

  /*!
   * \brief Set the available history output fields
   * \param[in] config - Definition of the particular problem.
   */
  void SetHistoryOutputFields(CConfig *config) override;

  /*!
   * \brief Check whether the base values for relative residuals should be initialized
   * \param[in] config - Definition of the particular problem.
   * \return <TRUE> if the residuals should be initialized.
   */
  bool SetInit_Residuals(const CConfig *config) override;

};<|MERGE_RESOLUTION|>--- conflicted
+++ resolved
@@ -1,4 +1,4 @@
-/*!
+﻿/*!
  * \file CFlowIncOutput.hpp
  * \brief  Headers of the incompressible flow output.
  * \author T. Albring, R. Sanchez
@@ -38,10 +38,6 @@
  */
 class CFlowIncOutput final: public CFlowOutput {
 private:
-<<<<<<< HEAD
-
-=======
->>>>>>> 1249f9f6
   TURB_MODEL turb_model;     /*!< \brief The kind of turbulence model*/
   bool heat;                 /*!< \brief Boolean indicating whether have a heat problem*/
   bool weakly_coupled_heat;  /*!< \brief Boolean indicating whether have a weakly coupled heat equation*/
