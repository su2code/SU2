/*!
 * \file CFlowOutput.hpp
 * \brief  Headers of the flow output.
 * \author F. Palacios, T. Economon, M. Colonno
 * \version 7.5.1 "Blackbird"
 *
 * SU2 Project Website: https://su2code.github.io
 *
 * The SU2 Project is maintained by the SU2 Foundation
 * (http://su2foundation.org)
 *
 * Copyright 2012-2023, SU2 Contributors (cf. AUTHORS.md)
 *
 * SU2 is free software; you can redistribute it and/or
 * modify it under the terms of the GNU Lesser General Public
 * License as published by the Free Software Foundation; either
 * version 2.1 of the License, or (at your option) any later version.
 *
 * SU2 is distributed in the hope that it will be useful,
 * but WITHOUT ANY WARRANTY; without even the implied warranty of
 * MERCHANTABILITY or FITNESS FOR A PARTICULAR PURPOSE. See the GNU
 * Lesser General Public License for more details.
 *
 * You should have received a copy of the GNU Lesser General Public
 * License along with SU2. If not, see <http://www.gnu.org/licenses/>.
 */

#pragma once

#include "CFVMOutput.hpp"
#include "../variables/CVariable.hpp"

class CFlowOutput : public CFVMOutput{
  

unsigned short nSpanWiseSections, nMarkerTurboPerf;

/* Turbomachinery performance quantities*/
  su2double **TotalStaticEfficiency,
      **TotalTotalEfficiency,
      **KineticEnergyLoss,
      **TRadius,
      **TotalPressureLoss,
      **MassFlowIn,
      **MassFlowOut,
      **FlowAngleIn,
      **FlowAngleIn_BC,
      **FlowAngleOut,
      **EulerianWork,
      **TotalEnthalpyIn,
      **TotalEnthalpyIn_BC,
      **EntropyIn,
      **EntropyOut,
      **EntropyIn_BC,
      **PressureRatio,
      **TotalTemperatureIn,
      **EnthalpyOut,
      ***MachIn,
      ***MachOut,
      **VelocityOutIs,
      **DensityIn,
      **PressureIn,
      ***TurboVelocityIn,
      **DensityOut,
      **PressureOut,
      ***TurboVelocityOut,
      **EnthalpyOutIs,
      **EntropyGen,
      **AbsFlowAngleIn,
      **TotalEnthalpyOut,
      **RothalpyIn,
      **RothalpyOut,
      **TotalEnthalpyOutIs,
      **AbsFlowAngleOut,
      **PressureOut_BC,
      **TemperatureIn,
      **TemperatureOut,
      **TotalPressureIn,
      **TotalPressureOut,
      **TotalTemperatureOut,
      **EnthalpyIn,
      **TurbIntensityIn,
      **Turb2LamViscRatioIn,
      **TurbIntensityOut,
      **Turb2LamViscRatioOut,
      **NuFactorIn,
      **NuFactorOut;
protected:
  unsigned long lastInnerIter;

  /*!
   * \brief Constructor of the class
   * \param[in] config - Definition of the particular problem.
   */
  CFlowOutput(const CConfig *config, unsigned short nDim, bool femOutput);

  /*!
   * \brief Set the values of the volume output fields for a surface point.
   * \param[in] config - Definition of the particular problem.
   * \param[in] geometry - Geometrical definition of the problem.
   * \param[in] solver - The container holding all solution data.
   * \param[in] iPoint - Index of the point.
   * \param[in] iMarker - Index of the surface marker.
   * \param[in] iVertex - Index of the vertex on the marker.
   */
  void LoadSurfaceData(CConfig *config, CGeometry *geometry, CSolver **solver,
                       unsigned long iPoint, unsigned short iMarker, unsigned long iVertex) override;

  /*!
   * \brief Add flow surface output fields
   * \param[in] config - Definition of the particular problem.
   */
  void AddAnalyzeSurfaceOutput(const CConfig *config);

  /*!
   * \brief Set flow surface output field values
   * \param[in] solver - The container holding all solution data.
   * \param[in] geometry - Geometrical definition of the problem.
   * \param[in,out] config - Definition of the particular problem.
   * \param[in] output - Boolean indicating whether information should be written to screen
   */
  void SetAnalyzeSurface(const CSolver* const* solver, const CGeometry *geometry, CConfig *config, bool output);

  /*!
   * \brief Compute and Set flow species variance output field values
   * \param[in] solver - The container holding all solution data.
   * \param[in] geometry - Geometrical definition of the problem.
   * \param[in,out] config - Definition of the particular problem.
   * \param[in] Surface_Species_Total - Avg mass fraction of each species on all Marker_Analyze
   * \param[in] Surface_MassFlow_Abs_Total - Massflow on all Marker_Analyze
   * \param[in] Surface_Area_Total - Area of all Marker_Analyze
   */
  void SetAnalyzeSurface_SpeciesVariance(const CSolver* const*solver, const CGeometry *geometry, CConfig *config,
                                         const su2activematrix& Surface_Species_Total,
                                         const vector<su2double>& Surface_MassFlow_Abs_Total,
                                         const vector<su2double>& Surface_Area_Total);

  /*!
   * \brief Add scalar (turbulence/species) history fields for the Residual RMS (FVMComp, FVMInc, FVMNEMO).
   */
  void AddHistoryOutputFields_ScalarRMS_RES(const CConfig* config);

  /*!
   * \brief Add scalar (turbulence/species) history fields for the max Residual (FVMComp, FVMInc, FVMNEMO).
   */
  void AddHistoryOutputFields_ScalarMAX_RES(const CConfig* config);

  /*!
   * \brief Add scalar (turbulence/species) history fields for the BGS Residual (FVMComp, FVMInc, FVMNEMO).
   */
  void AddHistoryOutputFields_ScalarBGS_RES(const CConfig* config);

  /*!
   * \brief Add scalar (turbulence/species) history fields for the linear solver (FVMComp, FVMInc, FVMNEMO).
   */
  void AddHistoryOutputFields_ScalarLinsol(const CConfig* config);

  /*!
   * \brief Set all scalar (turbulence/species) history field values.
   */
  void LoadHistoryData_Scalar(const CConfig* config, const CSolver* const* solver);

  /*!
   * \brief Add scalar (turbulence/species) volume solution fields for a point (FVMComp, FVMInc, FVMNEMO).
   * \note The order of fields in restart files is fixed. Therefore the split-up.
   * \param[in] config - Definition of the particular problem.
   */
  void SetVolumeOutputFields_ScalarSolution(const CConfig* config);

  /*!
   * \brief Add scalar (turbulence/species) volume solution fields for a point (FVMComp, FVMInc, FVMNEMO).
   * \note The order of fields in restart files is fixed. Therefore the split-up.
   * \param[in] config - Definition of the particular problem.
   */
  void SetVolumeOutputFields_ScalarResidual(const CConfig* config);

  /*!
   * \brief Add scalar (turbulence/species) volume limiter fields (and more) for a point (FVMComp, FVMInc, FVMNEMO).
   * \param[in] config - Definition of the particular problem.
   */
  void SetVolumeOutputFields_ScalarLimiter(const CConfig* config);

  /*!
   * \brief Set all scalar (turbulence/species) volume field values for a point.
   * \param[in] config - Definition of the particular problem.
   * \param[in] solver - The container holding all solution data.
   * \param[in] geometry - Geometrical definition of the problem.
   * \param[in] iPoint - Index of the point.
   */
  void LoadVolumeData_Scalar(const CConfig* config, const CSolver* const* solver, const CGeometry* geometry,
                             const unsigned long iPoint);

  /*!
   * \brief Add aerodynamic coefficients as output fields
   * \param[in] config - Definition of the particular problem.
   */
  void AddAerodynamicCoefficients(const CConfig* config);

  /*!
   * \brief  Set the value of the aerodynamic coefficients
   * \param[in] config - Definition of the particular problem.
   * \param[in] flow_solver - The container holding all solution data.
   */
  void SetAerodynamicCoefficients(const CConfig* config, const CSolver* flow_solver);

  /*!
   * \brief Add heat flux coefficients as output fields
   * \param[in] config - Definition of the particular problem.
   */
  void AddHeatCoefficients(const CConfig* config);

  /*!
   * \brief  Set the value of the heat flux coefficients
   * \param[in] config - Definition of the particular problem.
   * \param[in] flow_solver - The container holding all solution data.
   */
  void SetHeatCoefficients(const CConfig* config, const CSolver* flow_solver);

  /*!
   * \brief Add rotating frame coefficients as output fields.
   */
  void AddRotatingFrameCoefficients();

  /*!
   * \brief Set the value of the rotating frame coefficients (CT, CQ and CMerit).
   * \param[in] flow_solver - The container holding all solution data.
   */
  void SetRotatingFrameCoefficients(const CSolver* flow_solver);

  /*!
   * \brief Add CP inverse design output as history fields
   */
  void Add_CpInverseDesignOutput();

  /*!
   * \brief Set CP inverse design output field values (and also into the solver).
   * \param[in,out] solver - The container holding all solution data.
   * \param[in] geometry - Geometrical definition of the problem.
   * \param[in] config - Definition of the particular problem.
   */
  void Set_CpInverseDesign(CSolver *solver, const CGeometry *geometry, const CConfig *config);

  /*!
   * \brief Add nearfield inverse design output as history fields
   */
  void Add_NearfieldInverseDesignOutput();

  /*!
   * \brief Set nearfield inverse design output field values (and also into the solver).
   * \param[in,out] solver - The container holding all solution data.
   * \param[in] geometry - Geometrical definition of the problem.
   * \param[in] config - Definition of the particular problem.
   */
  void Set_NearfieldInverseDesign(CSolver *solver, const CGeometry *geometry, const CConfig *config);

  /*!
   * \brief Compute the custom outputs.
   * \param[in] solver - The container holding all solution data.
   * \param[in] geometry - Geometrical definition of the problem.
   * \param[in] config - Definition of the particular problem.
   */
  void SetCustomOutputs(const CSolver* const* solver, const CGeometry *geometry, const CConfig *config);

  /*!
   * \brief Helper for custom outputs, converts variable names to indices and pointers which are then used
   * to evaluate the custom expressions.
   */
  template <class FlowIndices>
  void ConvertVariableSymbolsToIndices(const FlowIndices& idx, CustomOutput& output) const {

    static const auto knownVariables =
        "TEMPERATURE, TEMPERATURE_VE, VELOCITY_X, VELOCITY_Y, VELOCITY_Z, PRESSURE,\n"
        "DENSITY, ENTHALPY, SOUND_SPEED, LAMINAR_VISCOSITY, EDDY_VISCOSITY, THERMAL_CONDUCTIVITY\n"
        "TURB[0,1,...], RAD[0,1,...], SPECIES[0,1,...]";

    auto IndexOfVariable = [&](const FlowIndices& idx, const std::string& var) {
      /*--- Primitives of the flow solver. ---*/
      const auto flow_offset = FLOW_SOL * CustomOutput::MAX_VARS_PER_SOLVER;

      if ("TEMPERATURE" == var) return flow_offset + idx.Temperature();
      if ("TEMPERATURE_VE" == var) return flow_offset + idx.Temperature_ve();
      if ("VELOCITY_X" == var) return flow_offset + idx.Velocity();
      if ("VELOCITY_Y" == var) return flow_offset + idx.Velocity() + 1;
      if ("VELOCITY_Z" == var) return flow_offset + idx.Velocity() + 2;
      if ("PRESSURE" == var) return flow_offset + idx.Pressure();
      if ("DENSITY" == var) return flow_offset + idx.Density();
      if ("ENTHALPY" == var) return flow_offset + idx.Enthalpy();
      if ("SOUND_SPEED" == var) return flow_offset + idx.SoundSpeed();
      if ("LAMINAR_VISCOSITY" == var) return flow_offset + idx.LaminarViscosity();
      if ("EDDY_VISCOSITY" == var) return flow_offset + idx.EddyViscosity();
      if ("THERMAL_CONDUCTIVITY" == var) return flow_offset + idx.ThermalConductivity();

      /*--- Index-based (no name) access to variables of other solvers. ---*/
      auto GetIndex = [](const std::string& s, int nameLen) {
        /*--- Extract an int from "name[int]", nameLen is the length of "name". ---*/
        return std::stoi(std::string(s.begin() + nameLen + 1, s.end() - 1));
      };
      if (var.rfind("SPECIES", 0) == 0) return SPECIES_SOL * CustomOutput::MAX_VARS_PER_SOLVER + GetIndex(var, 7);
      if (var.rfind("TURB", 0) == 0) return TURB_SOL * CustomOutput::MAX_VARS_PER_SOLVER + GetIndex(var, 4);
      if (var.rfind("RAD", 0) == 0) return RAD_SOL * CustomOutput::MAX_VARS_PER_SOLVER + GetIndex(var, 3);

      return CustomOutput::NOT_A_VARIABLE;
    };

    output.otherOutputs.clear();
    output.varIndices.clear();
    output.varIndices.reserve(output.varSymbols.size());

    for (const auto& var : output.varSymbols) {
      output.varIndices.push_back(IndexOfVariable(idx, var));

      if (output.type == OperationType::FUNCTION && output.varIndices.back() != CustomOutput::NOT_A_VARIABLE) {
        SU2_MPI::Error("Custom outputs of type 'Function' cannot reference solver variables.", CURRENT_FUNCTION);
      }
      /*--- Symbol is a valid solver variable. ---*/
      if (output.varIndices.back() < CustomOutput::NOT_A_VARIABLE) continue;

      /*--- An index above NOT_A_VARIABLE is not valid with current solver settings. ---*/
      if (output.varIndices.back() > CustomOutput::NOT_A_VARIABLE) {
        SU2_MPI::Error("Inactive solver variable (" + var + ") used in function " + output.name + "\n"
                       "E.g. this may only be a variable of the compressible solver.", CURRENT_FUNCTION);
      }

      /*--- An index equal to NOT_A_VARIABLE may refer to a history output. ---*/
      output.varIndices.back() += output.otherOutputs.size();
      output.otherOutputs.push_back(GetPtrToHistoryOutput(var));
      if (output.otherOutputs.back() == nullptr) {
        SU2_MPI::Error("Invalid history output or solver variable (" + var + ") used in function " + output.name +
                       "\nValid solvers variables: " + knownVariables, CURRENT_FUNCTION);
      }
    }
  }

  /*!
   * \brief Compute value of the Q criteration for vortex idenfitication
   * \param[in] VelocityGradient - Velocity gradients
   * \return Value of the Q criteration at the node
   */
  template<class T>
  su2double GetQ_Criterion(const T& VelocityGradient) const {

    /*--- Make a 3D copy of the gradient so we do not have worry about nDim ---*/

    su2double Grad_Vel[3][3] = {{0.0}};

    for (unsigned short iDim = 0; iDim < nDim; iDim++)
      for (unsigned short jDim = 0 ; jDim < nDim; jDim++)
        Grad_Vel[iDim][jDim] = VelocityGradient[iDim][jDim];

    /*--- Q Criterion Eq 1.2 of HALLER, G. (2005). An objective definition of a vortex.
     Journal of Fluid Mechanics, 525, 1-26. doi:10.1017/S0022112004002526 ---*/

    /*--- Components of the strain rate tensor (symmetric) ---*/
    su2double s11 = Grad_Vel[0][0];
    su2double s12 = 0.5 * (Grad_Vel[0][1] + Grad_Vel[1][0]);
    su2double s13 = 0.5 * (Grad_Vel[0][2] + Grad_Vel[2][0]);
    su2double s22 = Grad_Vel[1][1];
    su2double s23 = 0.5 * (Grad_Vel[1][2] + Grad_Vel[2][1]);
    su2double s33 = Grad_Vel[2][2];

    /*--- Components of the spin tensor (skew-symmetric) ---*/
    su2double omega12 = 0.5 * (Grad_Vel[0][1] - Grad_Vel[1][0]);
    su2double omega13 = 0.5 * (Grad_Vel[0][2] - Grad_Vel[2][0]);
    su2double omega23 = 0.5 * (Grad_Vel[1][2] - Grad_Vel[2][1]);

    /*--- Q = ||Omega|| - ||Strain|| ---*/
    su2double Q = 2*(pow(omega12,2) + pow(omega13,2) + pow(omega23,2)) -
      (pow(s11,2) + pow(s22,2) + pow(s33,2) + 2*(pow(s12,2) + pow(s13,2) + pow(s23,2)));

    return Q;
  }

  /*!
   * \brief Returns the axisymmetric factor for a point on a marker.
   */
  template <class GeoNodes>
  inline su2double GetAxiFactor(bool axisymmetric, const GeoNodes& nodes, unsigned long iPoint,
                                unsigned short iMarker) {
    if (!axisymmetric) return 1.0;

    if (nodes.GetCoord(iPoint, 1) > EPS) return 2 * PI_NUMBER * nodes.GetCoord(iPoint, 1);

    for (const auto jPoint : nodes.GetPoints(iPoint)) {
      if (nodes.GetVertex(jPoint, iMarker) >= 0) {
        /*--- Not multiplied by two since we need to half the y coordinate. ---*/
        return PI_NUMBER * nodes.GetCoord(jPoint, 1);
      }
    }
    return 0.0;
  }

  /*!
   * \brief Write information to meta data file
   * \param[in] config - Definition of the particular problem per zone.
   */
  void WriteMetaData(const CConfig *config);

  /*!
   * \brief Write any additional files defined for the current solver.
   * \param[in] config - Definition of the particular problem per zone.
   * \param[in] geometry - Geometrical definition of the problem.
   * \param[in] solver_container - The container holding all solution data.
   */
  void WriteAdditionalFiles(CConfig *config, CGeometry *geometry, CSolver **solver_container) override;

  /*!
   * \brief Determines if the the volume output should be written.
   * \param[in] config - Definition of the particular problem.
   * \param[in] Iter - Current iteration index.
   * \param[in] force_writing - boolean that forces writing of volume output
   * \param[in] iFile - index to the file that we need to consider for volume output
   */
  bool WriteVolume_Output(CConfig *config, unsigned long Iter, bool force_writing, unsigned short iFile) override;

  /*!
   * \brief Write the forces breakdown file
   * \param[in] config - Definition of the particular problem per zone.
   * \param[in] flow_solver - The container holding all solution data.
   */
  void WriteForcesBreakdown(const CConfig *config, const CSolver *flow_solver) const;

  /*!
   * \brief Set the time averaged output fields.
   */
  void SetTimeAveragedFields();

  /*!
   * \brief Load the time averaged output fields.
   * \param iPoint
   * \param node_flow
   */
  void LoadTimeAveragedData(unsigned long iPoint, const CVariable *node_flow);

  /*!
   * \brief Write additional output for fixed CL mode.
   * \param[in] config - Definition of the particular problem per zone.
   */
  void SetFixedCLScreenOutput(const CConfig *config);

<<<<<<< HEAD
  /*!
=======
    /*!
>>>>>>> 56ce2ddf
   * \brief Initialises turboperfomance variables
   * \param[in] config - Definition of the particular problem or zone
   */
  void SetInitTurboperformance(CConfig *config);

  /*!
   * \brief Compute turboperformance parameters .
   * \param[in] solver_container - Container vector with all the solutions.
   * \param[in] geometry - Geometrical definition of the problem.
   * \param[in] config - Definition of the particular problem.
   * \param[in] iExtIter - Current external (time) iteration.
   */
  void ComputeTurboPerformance(CSolver *solver_container, CGeometry *geometry, CConfig *config);
  
  /*!
   * \brief Sets history output fields for turbomachinery simulations
   * \param[in] config - Definition of the particular problem or zone
   */
  void SetTurboHistoryOutputFields(CConfig *config);
  

};<|MERGE_RESOLUTION|>--- conflicted
+++ resolved
@@ -437,11 +437,7 @@
    */
   void SetFixedCLScreenOutput(const CConfig *config);
 
-<<<<<<< HEAD
-  /*!
-=======
     /*!
->>>>>>> 56ce2ddf
    * \brief Initialises turboperfomance variables
    * \param[in] config - Definition of the particular problem or zone
    */
