--- conflicted
+++ resolved
@@ -150,13 +150,8 @@
   bool headerNeeded;                                    //!< Boolean that stores whether a screen header is needed
 
   //! Structure to store the value of the running averages
-<<<<<<< HEAD
   map<string, WindowedAverage> windowedTimeAverages;
   
-=======
-  map<string, Signal_Processing::RunningAverage> runningAverages;
-
->>>>>>> d27b4ae0
   //! Structure to store the value initial residuals for relative residual computation
   std::map<string, su2double> initialResiduals;
 
