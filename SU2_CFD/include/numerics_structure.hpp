/*!
 * \file numerics_structure.hpp
 * \brief Headers of the main subroutines for the dumerical definition of the problem.
 *        The subroutines and functions are in the <i>numerics_structure.cpp</i>,
 *        <i>numerics_convective.cpp</i>, <i>numerics_viscous.cpp</i>, and
 *        <i>numerics_source.cpp</i> files.
 * \author F. Palacios, T. Economon
 * \version 5.0.0 "Raven"
 *
 * SU2 Lead Developers: Dr. Francisco Palacios (Francisco.D.Palacios@boeing.com).
 *                      Dr. Thomas D. Economon (economon@stanford.edu).
 *
 * SU2 Developers: Prof. Juan J. Alonso's group at Stanford University.
 *                 Prof. Piero Colonna's group at Delft University of Technology.
 *                 Prof. Nicolas R. Gauger's group at Kaiserslautern University of Technology.
 *                 Prof. Alberto Guardone's group at Polytechnic University of Milan.
 *                 Prof. Rafael Palacios' group at Imperial College London.
 *                 Prof. Edwin van der Weide's group at the University of Twente.
 *                 Prof. Vincent Terrapon's group at the University of Liege.
 *
 * Copyright (C) 2012-2017 SU2, the open-source CFD code.
 *
 * SU2 is free software; you can redistribute it and/or
 * modify it under the terms of the GNU Lesser General Public
 * License as published by the Free Software Foundation; either
 * version 2.1 of the License, or (at your option) any later version.
 *
 * SU2 is distributed in the hope that it will be useful,
 * but WITHOUT ANY WARRANTY; without even the implied warranty of
 * MERCHANTABILITY or FITNESS FOR A PARTICULAR PURPOSE. See the GNU
 * Lesser General Public License for more details.
 *
 * You should have received a copy of the GNU Lesser General Public
 * License along with SU2. If not, see <http://www.gnu.org/licenses/>.
 */

#pragma once

#include "../../Common/include/mpi_structure.hpp"

#include <cmath>
#include <iostream>
#include <limits>
#include <cstdlib>

#include "../../Common/include/config_structure.hpp"
#include "../../Common/include/gauss_structure.hpp"
#include "../../Common/include/element_structure.hpp"
#include "variable_structure.hpp"

using namespace std;

#ifdef HAVE_MPI
inline void BREAK(const char* filename, int linenum) {
  int rank;
  MPI_Comm_rank(MPI_COMM_WORLD, &rank);
  if (rank == 0)
    printf("%s\t%6d\n", filename, linenum);
}
#else
inline void BREAK(const char* filename, int linenum) {
  printf("%s\t%6d\n", filename, linenum);
}
#endif

/*!
 * \class CNumerics
 * \brief Class for defining the numerical methods.
 * \author F. Palacios, T. Economon
 * \version 5.0.0 "Raven"
 */
class CNumerics {
protected:
  unsigned short nDim, nVar;  /*!< \brief Number of dimensions and variables. */
  su2double Gamma;        /*!< \brief Fluid's Gamma constant (ratio of specific heats). */
  su2double Gamma_Minus_One;    /*!< \brief Fluids's Gamma - 1.0  . */
  su2double Gas_Constant;         /*!< \brief Gas constant. */
  su2double *Vector; /*!< \brief Auxiliary vector. */
  su2double *Enthalpy_formation;
  su2double Prandtl_Lam;        /*!< \brief Laminar Prandtl's number. */
  su2double Prandtl_Turb;    /*!< \brief Turbulent Prandtl's number. */
  
public:
  
  su2double
  **Flux_Tensor,  /*!< \brief Flux tensor (used for viscous and inviscid purposes. */
  *Proj_Flux_Tensor;    /*!< \brief Flux tensor projected in a direction. */
  
  su2double
  **tau,    /*!< \brief Viscous stress tensor. */
  **delta;      /*!< \brief Identity matrix. */
  su2double
  *Diffusion_Coeff_i, /*!< \brief Species diffusion coefficients at point i. */
  *Diffusion_Coeff_j; /*!< \brief Species diffusion coefficients at point j. */
  su2double Laminar_Viscosity_i,  /*!< \brief Laminar viscosity at point i. */
  Laminar_Viscosity_j,    /*!< \brief Laminar viscosity at point j. */
  Laminar_Viscosity_id,  /*!< \brief Variation of laminar viscosity at point i. */
  Laminar_Viscosity_jd;    /*!< \brief Variation of laminar viscosity at point j. */
  su2double Thermal_Conductivity_i, /*!< \brief Thermal conductivity at point i. */
  Thermal_Conductivity_j, /*!< \brief Thermal conductivity at point j. */
  Thermal_Conductivity_ve_i, /*!< \brief Thermal conductivity at point i. */
  Thermal_Conductivity_ve_j; /*!< \brief Thermal conductivity at point j. */
  su2double Cp_i, /*!< \brief Cp at point i. */
  Cp_j;         /*!< \brief Cp at point j. */
  su2double *Theta_v; /*!< \brief Characteristic vibrational temperature */
  su2double Eddy_Viscosity_i,  /*!< \brief Eddy viscosity at point i. */
  Eddy_Viscosity_j;      /*!< \brief Eddy viscosity at point j. */
  /*--- Although some of these pertain to the turbulence, the hybridization
   * in a RANS/LES framework requires variables to be used in various solvers
   * (i.e. the eddy viscosity anisotropy is created by the turbulence, but
   * affects the resolved flow). Rather than repeat the same code multiple
   * times, the respective variables, getters and setters are stored in the
   * base class. ---*/
  su2double** Eddy_Viscosity_Anisotropy_i;  /*!< \brief Normalized anisotropy tensor for the eddy viscosity at point i. */
  su2double** Eddy_Viscosity_Anisotropy_j;  /*!< \brief Normalized anisotropy tensor for the eddy viscosity at point j. */
  su2double** Resolution_Tensor_i;  /*!< \brief Resolution tensor at point i. */
  su2double** Resolution_Tensor_j;  /*!< \brief Resolution tensor at point j. */
  su2double*** Resolution_Tensor_Gradient; /*!< \brief Gradient of the resolution tensor at point i. */
  su2double Resolution_Adequacy; /*!< \brief Resolution adequacy parameter for a hybrid RANS/LES at point i. */
  su2double *HybridParameter_i, /*!< \brief Vector of variables for hybrid RANS/LES "hybrid parameters" at point i. */
            *HybridParameter_j; /*!< \brief Vector of variables for hybrid RANS/LES "hybrid parameters" at point j. */
  su2double **HybridParam_Grad_i, /*!< \brief Gradient of variables for hybrid RANS/LES "hybrid parameters" at point i. */
            **HybridParam_Grad_j; /*!< \brief Gradient of variables for hybrid RANS/LES "hybrid parameters" at point j. */
  su2double TurbL, /*!< The turbulent lengthscale */
            TurbT; /*!< The turbulent timescale */
  su2double RANS_Weight; /*!< \brief The weight given to RANS for hybrid RANS/LES */
  su2double turb_ke_i,  /*!< \brief Turbulent kinetic energy at point i. */
  turb_ke_j;      /*!< \brief Turbulent kinetic energy at point j. */
  su2double Pressure_i,  /*!< \brief Pressure at point i. */
  Pressure_j;      /*!< \brief Pressure at point j. */
  su2double GravityForce_i,  /*!< \brief Gravity force at point i. */
  GravityForce_j;      /*!< \brief Gravity force at point j. */
  su2double Density_i,  /*!< \brief Density at point i. */
  Density_j;      /*!< \brief Density at point j. */
  su2double DensityInc_i,  /*!< \brief Incompressible density at point i. */
  DensityInc_j;      /*!< \brief Incompressible density at point j. */
  su2double BetaInc2_i,  /*!< \brief Beta incompressible at point i. */
  BetaInc2_j;      /*!< \brief Beta incompressible at point j. */
  su2double Lambda_i,  /*!< \brief Spectral radius at point i. */
  Lambda_j;      /*!< \brief Spectral radius at point j. */
  su2double LambdaComb_i,  /*!< \brief Spectral radius at point i. */
  LambdaComb_j;      /*!< \brief Spectral radius at point j. */
  su2double SoundSpeed_i,  /*!< \brief Sound speed at point i. */
  SoundSpeed_j;      /*!< \brief Sound speed at point j. */
  su2double Enthalpy_i,  /*!< \brief Enthalpy at point i. */
  Enthalpy_j;      /*!< \brief Enthalpy at point j. */
  su2double dist_i,  /*!< \brief Distance of point i to the nearest wall. */
  dist_j;      /*!< \brief Distance of point j to the nearest wall. */
  su2double Temp_i,  /*!< \brief Temperature at point i. */
  Temp_j;      /*!< \brief Temperature at point j. */
  su2double *Temp_tr_i, /*!< \brief Temperature transl-rot at point i. */
  *Temp_tr_j;/*!< \brief Temperature transl-rot at point j. */
  su2double *Temp_vib_i, /*!< \brief Temperature vibrational at point i. */
  *Temp_vib_j;/*!< \brief Temperature vibrational at point j. */
  su2double *Und_Lapl_i, /*!< \brief Undivided laplacians at point i. */
  *Und_Lapl_j;    /*!< \brief Undivided laplacians at point j. */
  su2double Sensor_i,  /*!< \brief Pressure sensor at point i. */
  Sensor_j;      /*!< \brief Pressure sensor at point j. */
  su2double *GridVel_i,  /*!< \brief Grid velocity at point i. */
  *GridVel_j;      /*!< \brief Grid velocity at point j. */
  su2double *U_i,    /*!< \brief Vector of conservative variables at point i. */
  *U_id,    /*!< \brief Vector of derivative of conservative variables at point i. */
  *UZeroOrder_i,  /*!< \brief Vector of conservative variables at point i without reconstruction. */
  *U_j,        /*!< \brief Vector of conservative variables at point j. */
  *UZeroOrder_j,  /*!< \brief Vector of conservative variables at point j without reconstruction. */
  *U_jd,        /*!< \brief Vector of derivative of conservative variables at point j. */
  *U_0,        /*!< \brief Vector of conservative variables at node 0. */
  *U_1,        /*!< \brief Vector of conservative variables at node 1. */
  *U_2,        /*!< \brief Vector of conservative variables at node 2. */
  *U_3;        /*!< \brief Vector of conservative variables at node 3. */
  su2double *V_i,    /*!< \brief Vector of primitive variables at point i. */
  *V_j;        /*!< \brief Vector of primitive variables at point j. */
  su2double *S_i,    /*!< \brief Vector of secondary variables at point i. */
  *S_j;        /*!< \brief Vector of secondary variables at point j. */
  su2double *Psi_i,    /*!< \brief Vector of adjoint variables at point i. */
  *Psi_j;        /*!< \brief Vector of adjoint variables at point j. */
  su2double *DeltaU_i,  /*!< \brief Vector of linearized variables at point i. */
  *DeltaU_j;      /*!< \brief Vector of linearized variables at point j. */
  su2double *TurbVar_i,  /*!< \brief Vector of turbulent variables at point i. */
  *TurbVar_id,  /*!< \brief Vector of derivative of turbulent variables at point i. */
  *TurbVar_j,      /*!< \brief Vector of turbulent variables at point j. */
  *TurbVar_jd;  /*!< \brief Vector of derivative of turbulent variables at point j. */
  su2double *TransVar_i,  /*!< \brief Vector of turbulent variables at point i. */
  *TransVar_j;      /*!< \brief Vector of turbulent variables at point j. */
  su2double *TurbPsi_i,  /*!< \brief Vector of adjoint turbulent variables at point i. */
  *TurbPsi_j;      /*!< \brief Vector of adjoint turbulent variables at point j. */
  su2double **ConsVar_Grad_i,  /*!< \brief Gradient of conservative variables at point i. */
  **ConsVar_Grad_j,      /*!< \brief Gradient of conservative variables at point j. */
  **ConsVar_Grad_0,      /*!< \brief Gradient of conservative variables at point 0. */
  **ConsVar_Grad_1,      /*!< \brief Gradient of conservative variables at point 1. */
  **ConsVar_Grad_2,      /*!< \brief Gradient of conservative variables at point 2. */
  **ConsVar_Grad_3,      /*!< \brief Gradient of conservative variables at point 3. */
  **ConsVar_Grad;        /*!< \brief Gradient of conservative variables which is a scalar. */
  su2double **PrimVar_Grad_i,  /*!< \brief Gradient of primitive variables at point i. */
  **PrimVar_Grad_j;      /*!< \brief Gradient of primitive variables at point j. */
  su2double *PrimVar_Lim_i,  /*!< \brief Limiter of primitive variables at point i. */
  *PrimVar_Lim_j;      /*!< \brief Limiter of primitive variables at point j. */
  su2double *PsiVar_Lim_i,    /*!< \brief Limiter of adjoint variables at point i. */
  *PsiVar_Lim_j;      /*!< \brief Limiter of adjoint variables at point j. */
  su2double **PsiVar_Grad_i,    /*!< \brief Gradient of adjoint variables at point i. */
  **PsiVar_Grad_j;      /*!< \brief Gradient of adjoint variables at point j. */
  su2double **TurbVar_Grad_i,  /*!< \brief Gradient of turbulent variables at point i. */
  **TurbVar_Grad_j;      /*!< \brief Gradient of turbulent variables at point j. */
  su2double **TransVar_Grad_i,  /*!< \brief Gradient of turbulent variables at point i. */
  **TransVar_Grad_j;      /*!< \brief Gradient of turbulent variables at point j. */
  su2double **TurbPsi_Grad_i,  /*!< \brief Gradient of adjoint turbulent variables at point i. */
  **TurbPsi_Grad_j;      /*!< \brief Gradient of adjoint turbulent variables at point j. */
  su2double *AuxVar_Grad_i,    /*!< \brief Gradient of an auxiliary variable at point i. */
  *AuxVar_Grad_j;        /*!< \brief Gradient of an auxiliary variable at point i. */
  su2double *Coord_i,  /*!< \brief Cartesians coordinates of point i. */
  *Coord_j,      /*!< \brief Cartesians coordinates of point j. */
  *Coord_0,      /*!< \brief Cartesians coordinates of point 0 (Galerkin method, triangle). */
  *Coord_1,      /*!< \brief Cartesians coordinates of point 1 (Galerkin method, tetrahedra). */
  *Coord_2,      /*!< \brief Cartesians coordinates of point 2 (Galerkin method, triangle). */
  *Coord_3;      /*!< \brief Cartesians coordinates of point 3 (Galerkin method, tetrahedra). */
  unsigned short Neighbor_i,  /*!< \brief Number of neighbors of the point i. */
  Neighbor_j;          /*!< \brief Number of neighbors of the point j. */
  su2double *Normal,  /*!< \brief Normal vector, it norm is the area of the face. */
  *UnitNormal,    /*!< \brief Unitary normal vector. */
  *UnitNormald;    /*!< \brief derivatve of unitary normal vector. */
  su2double TimeStep,    /*!< \brief Time step useful in dual time method. */
  Area,        /*!< \brief Area of the face i-j. */
  Volume;        /*!< \brief Volume of the control volume around point i. */
  su2double Volume_n,  /*!< \brief Volume of the control volume at time n. */
  Volume_nM1,    /*!< \brief Volume of the control volume at time n-1. */
  Volume_nP1;    /*!< \brief Volume of the control volume at time n+1. */
  su2double *U_n,  /*!< \brief Vector of conservative variables at time n. */
  *U_nM1,    /*!< \brief Vector of conservative variables at time n-1. */
  *U_nP1;    /*!< \brief Vector of conservative variables at time n+1. */
  su2double vel2_inf; /*!< \brief value of the square of freestream speed. */
  su2double *WindGust_i,  /*!< \brief Wind gust at point i. */
  *WindGust_j;      /*!< \brief Wind gust at point j. */
  su2double *WindGustDer_i,  /*!< \brief Wind gust derivatives at point i. */
  *WindGustDer_j;      /*!< \brief Wind gust derivatives at point j. */
  su2double *Vorticity_i, *Vorticity_j;  /*!< \brief Vorticity. */
  su2double StrainMag_i, StrainMag_j;   /*!< \brief Strain rate magnitude. */
  
  su2double *l, *m;
  
  /*!
   * \brief Constructor of the class.
   */
  CNumerics(void);
  
  /*!
   * \overload
   * \param[in] val_nDim - Number of dimensions of the problem.
   * \param[in] val_nVar - Number of variables of the problem.
   * \param[in] config - Definition of the particular problem.
   */
  CNumerics(unsigned short val_nDim, unsigned short val_nVar, CConfig *config);
  
  /*!
   * \brief Destructor of the class.
   */
  virtual ~CNumerics(void);
  
  /*!
   * \brief Compute the determinant of a 3 by 3 matrix.
   * \param[in] val_matrix 3 by 3 matrix.
   * \result Determinant of the matrix
   */
  su2double Determinant_3x3(su2double A00, su2double A01, su2double A02,
                            su2double A10, su2double A11, su2double A12,
                            su2double A20, su2double A21, su2double A22);
  
  /*!
   * \brief Set the solution at different times.
   * \param[in] val_u_nM1 Conservative solution at time n-1.
   * \param[in] val_u_n Conservative solution at time n.
   * \param[in] val_u_nP1 Conservative solution at time n+1.
   */
  void SetPastSol(su2double *val_u_nM1, su2double *val_u_n, su2double *val_u_nP1);
  
  /*!
   * \brief Set the control volume at different times.
   * \param[in] val_volume_nM1 - Control volume at time n-1.
   * \param[in] val_volume_n - Control volume at time n.
   * \param[in] val_volume_nP1 - Control volume at time n+1.
   */
  void SetPastVolume(su2double val_volume_nM1, su2double val_volume_n, su2double val_volume_nP1);
  
  /*!
   * \brief Set the time step.
   * \param[in] val_timestep - Value of the time step.
   */
  void SetTimeStep(su2double val_timestep);
  
  /*!
   * \brief Get the Preconditioning Beta.
   * \return val_Beta - Value of the low Mach Preconditioner.
   */
  virtual su2double GetPrecond_Beta();
  
  /*!
   * \brief Set the freestream velocity square.
   * \param[in] SetVelocity2_Inf - Value of the square of the freestream velocity.
   */
  void SetVelocity2_Inf(su2double val_velocity2);
  
  /*!
   * \brief Set the value of the vorticity
   * \param[in] val_vorticity - Value of the vorticity.
   */
  void SetVorticity(su2double *val_vorticity_i, su2double *val_vorticity_j);
  
  /*!
   * \brief Set the value of the rate of strain magnitude.
   * \param[in] val_StrainMag_i - Value of the magnitude of rate of strain at point i.
   * \param[in] val_StrainMag_j - Value of the magnitude of rate of strain at point j.
   */
  void SetStrainMag(su2double val_strainmag_i, su2double val_strainmag_j);
  
  /*!
   * \brief Set the value of the conservative variables.
   * \param[in] val_u_i - Value of the conservative variable at point i.
   * \param[in] val_u_j - Value of the conservative variable at point j.
   */
  void SetConservative(su2double *val_u_i, su2double *val_u_j);
  
  /*!
   * \brief Set the value of the conservative variables withour reconstruction.
   * \param[in] val_u_i - Value of the conservative variable at point i.
   * \param[in] val_u_j - Value of the conservative variable at point j.
   */
  void SetConservative_ZeroOrder(su2double *val_u_i, su2double *val_u_j);
  
  /*!
   * \brief Set the value of the primitive variables.
   * \param[in] val_v_i - Value of the primitive variable at point i.
   * \param[in] val_v_j - Value of the primitive variable at point j.
   */
  void SetPrimitive(su2double *val_v_i, su2double *val_v_j);
  
  /*!
   * \brief Set the value of the primitive variables.
   * \param[in] val_v_i - Value of the primitive variable at point i.
   * \param[in] val_v_j - Value of the primitive variable at point j.
   */
  void SetSecondary(su2double *val_s_i, su2double *val_s_j);
  
  /*!
   * \brief Set the value of the conservative variables.
   * \param[in] val_u_0 - Value of the conservative variable at point 0.
   * \param[in] val_u_1 - Value of the conservative variable at point 1.
   * \param[in] val_u_2 - Value of the conservative variable at point 2.
   */
  void SetConservative(su2double *val_u_0, su2double *val_u_1, su2double *val_u_2);
  
  /*!
   * \brief Set the value of the conservative variables.
   * \param[in] val_u_0 - Value of the conservative variable at point 0.
   * \param[in] val_u_1 - Value of the conservative variable at point 1.
   * \param[in] val_u_2 - Value of the conservative variable at point 2.
   * \param[in] val_u_3 - Value of the conservative variable at point 3.
   */
  void SetConservative(su2double *val_u_0, su2double *val_u_1, su2double *val_u_2, su2double *val_u_3);
  
  /*!
   * \brief Set the gradient of the conservative variables.
   * \param[in] val_consvar_grad_i - Gradient of the conservative variable at point i.
   * \param[in] val_consvar_grad_j - Gradient of the conservative variable at point j.
   */
  void SetConsVarGradient(su2double **val_consvar_grad_i, su2double **val_consvar_grad_j);
  
  /*!
   * \brief Set the gradient of the conservative variables.
   * \param[in] val_consvar_grad_0 - Gradient of the conservative variable at point 0.
   * \param[in] val_consvar_grad_1 - Gradient of the conservative variable at point 1.
   * \param[in] val_consvar_grad_2 - Gradient of the conservative variable at point 2.
   */
  void SetConsVarGradient(su2double **val_consvar_grad_0,
                          su2double **val_consvar_grad_1,
                          su2double **val_consvar_grad_2);
  
  /*!
   * \brief Set the gradient of the conservative variables.
   * \param[in] val_consvar_grad_0 - Gradient of the conservative variable at point 0.
   * \param[in] val_consvar_grad_1 - Gradient of the conservative variable at point 1.
   * \param[in] val_consvar_grad_2 - Gradient of the conservative variable at point 2.
   * \param[in] val_consvar_grad_3 - Gradient of the conservative variable at point 3.
   */
  void SetConsVarGradient(su2double **val_consvar_grad_0,
                          su2double **val_consvar_grad_1,
                          su2double **val_consvar_grad_2,
                          su2double **val_consvar_grad_3);
  
  /*!
   * \brief Set the gradient of the conservative variables.
   * \param[in] val_consvar_grad - Gradient of the conservative variable which is a scalar.
   */
  void SetConsVarGradient(su2double **val_consvar_grad);
  
  /*!
   * \brief Set the gradient of the primitive variables.
   * \param[in] val_primvar_grad_i - Gradient of the primitive variable at point i.
   * \param[in] val_primvar_grad_j - Gradient of the primitive variable at point j.
   */
  void SetPrimVarGradient(su2double **val_primvar_grad_i,
                          su2double **val_primvar_grad_j);
  
  /*!
   * \brief Set the Limiter of the primitive variables.
   * \param[in] val_primvar_lim_i - Limiter of the primitive variable at point i.
   * \param[in] val_primvar_lim_j - Limiter of the primitive variable at point j.
   */
  void SetPrimVarLimiter(su2double *val_primvar_lim_i,
                         su2double *val_primvar_lim_j);
  
  /*!
   * \brief Set the value of the adjoint variable.
   * \param[in] val_psi_i - Value of the adjoint variable at point i.
   * \param[in] val_psi_j - Value of the adjoint variable at point j.
   */
  void SetAdjointVar(su2double *val_psi_i, su2double *val_psi_j);
  
  /*!
   * \brief Set the gradient of the adjoint variables.
   * \param[in] val_psivar_grad_i - Gradient of the adjoint variable at point i.
   * \param[in] val_psivar_grad_j - Gradient of the adjoint variable at point j.
   */
  void SetAdjointVarGradient(su2double **val_psivar_grad_i, su2double **val_psivar_grad_j);
  
  /*!
   * \brief Set the limiter of the adjoint variables.
   * \param[in] val_psivar_lim_i - Gradient of the adjoint variable at point i.
   * \param[in] val_psivar_lim_j - Gradient of the adjoint variable at point j.
   */
  void SetAdjointVarLimiter(su2double *val_psivar_lim_i, su2double *val_psivar_lim_j);
  
  /*!
   * \brief Set the value of the turbulent variable.
   * \param[in] val_turbvar_i - Value of the turbulent variable at point i.
   * \param[in] val_turbvar_j - Value of the turbulent variable at point j.
   */
  void SetTurbVar(su2double *val_turbvar_i, su2double *val_turbvar_j);
  
  /*!
   * \brief Set the value of the turbulent variable.
   * \param[in] val_transvar_i - Value of the turbulent variable at point i.
   * \param[in] val_transvar_j - Value of the turbulent variable at point j.
   */
  void SetTransVar(su2double *val_transvar_i, su2double *val_transvar_j);
  
  /*!
   * \brief Set the gradient of the turbulent variables.
   * \param[in] val_turbvar_grad_i - Gradient of the turbulent variable at point i.
   * \param[in] val_turbvar_grad_j - Gradient of the turbulent variable at point j.
   */
  void SetTurbVarGradient(su2double **val_turbvar_grad_i, su2double **val_turbvar_grad_j);
  
  /*!
   * \brief Set the gradient of the turbulent variables.
   * \param[in] val_turbvar_grad_i - Gradient of the turbulent variable at point i.
   * \param[in] val_turbvar_grad_j - Gradient of the turbulent variable at point j.
   */
  void SetTransVarGradient(su2double **val_transvar_grad_i, su2double **val_transvar_grad_j);

  /*!
   * \brief Set the value of the adjoint turbulent variable.
   * \param[in] val_turbpsivar_i - Value of the adjoint turbulent variable at point i.
   * \param[in] val_turbpsivar_j - Value of the adjoint turbulent variable at point j.
   */
  void SetTurbAdjointVar(su2double *val_turbpsivar_i, su2double *val_turbpsivar_j);
  
  /*!
   * \brief Set the gradient of the adjoint turbulent variables.
   * \param[in] val_turbpsivar_grad_i - Gradient of the adjoint turbulent variable at point i.
   * \param[in] val_turbpsivar_grad_j - Gradient of the adjoint turbulent variable at point j.
   */
  void SetTurbAdjointGradient (su2double **val_turbpsivar_grad_i, su2double **val_turbpsivar_grad_j);
  
  /*!
   * \brief Set the value of the first blending function.
   * \param[in] val_F1_i - Value of the first Menter blending function at point i.
   * \param[in] val_F1_j - Value of the first Menter blending function at point j.
   */
  virtual void SetF1blending(su2double val_F1_i, su2double val_F1_j) {/* empty */};
  
  /*!
   * \brief Set the value of the second blending function.
   * \param[in] val_F1_i - Value of the second Menter blending function at point i.
   * \param[in] val_F1_j - Value of the second Menter blending function at point j.
   */
  virtual void SetF2blending(su2double val_F1_i, su2double val_F1_j) {/* empty */};
  
  /*!
   * \brief Set the value of the cross diffusion for the SST model.
   * \param[in] val_CDkw_i - Value of the cross diffusion at point i.
   * \param[in] val_CDkw_j - Value of the cross diffusion at point j.
   */
  virtual void SetCrossDiff(su2double val_CDkw_i, su2double val_CDkw_j) {/* empty */};
<<<<<<< HEAD
=======

  /*!
    * \brief Set the turbulent timescale
    * \param[in] val_turb_T - Turbulent timescale at point i
    */
  virtual void SetTurbTimescale(su2double val_turb_T);

   /*!
    * \brief Set the turbulent timescale
    * \param[in] val_turb_T - Turbulent lengthscale at point i
    */
  virtual void SetTurbLengthscale(su2double val_turb_L);
>>>>>>> cac682e6
  
  /*!
   * \brief Set the gradient of the auxiliary variables.
   * \param[in] val_auxvargrad_i - Gradient of the auxiliary variable at point i.
   * \param[in] val_auxvargrad_j - Gradient of the auxiliary variable at point j.
   */
  void SetAuxVarGrad(su2double *val_auxvargrad_i, su2double *val_auxvargrad_j);
  
  /*!
   * \brief Set the diffusion coefficient
   * \param[in] val_diffusioncoeff_i - Value of the diffusion coefficients at i.
   * \param[in] val_diffusioncoeff_j - Value of the diffusion coefficients at j
   */
  void SetDiffusionCoeff(su2double* val_diffusioncoeff_i,
                         su2double* val_diffusioncoeff_j);
  
  /*!
   * \brief Set the laminar viscosity.
   * \param[in] val_laminar_viscosity_i - Value of the laminar viscosity at point i.
   * \param[in] val_laminar_viscosity_j - Value of the laminar viscosity at point j.
   */
  void SetLaminarViscosity(su2double val_laminar_viscosity_i,
                           su2double val_laminar_viscosity_j);
  
  /*!
   * \brief Set the thermal conductivity (translational/rotational)
   * \param[in] val_thermal_conductivity_i - Value of the thermal conductivity at point i.
   * \param[in] val_thermal_conductivity_j - Value of the thermal conductivity at point j.
   * \param[in] iSpecies - Value of the species.
   */
  void SetThermalConductivity(su2double val_thermal_conductivity_i,
                              su2double val_thermal_conductivity_j);
  
  /*!
   * \brief Set the thermal conductivity (translational/rotational)
   * \param[in] val_thermal_conductivity_i - Value of the thermal conductivity at point i.
   * \param[in] val_thermal_conductivity_j - Value of the thermal conductivity at point j.
   * \param[in] iSpecies - Value of the species.
   */
  void SetThermalConductivity_ve(su2double val_thermal_conductivity_ve_i,
                                 su2double val_thermal_conductivity_ve_j);
  
  /*!
   * \brief Set the eddy viscosity.
   * \param[in] val_eddy_viscosity_i - Value of the eddy viscosity at point i.
   * \param[in] val_eddy_viscosity_j - Value of the eddy viscosity at point j.
   */
  void SetEddyViscosity(su2double val_eddy_viscosity_i,
                        su2double val_eddy_viscosity_j);

  /*!
   * \brief Set the turbulent timescale
   * \param[in] val_turb_T - Turbulent timescale at point i
   */
  void SetTurbTimescale(su2double val_turb_T);

  /*!
   * \brief Set the turbulent timescale
   * \param[in] val_turb_T - Turbulent lengthscale at point i
   */
  void SetTurbLengthscale(su2double val_turb_L);

  /*!
   * \brief Set the value of the hybrid RANS/LES blending variable.
   * \param[in] val_hybrid_param_i - Value of the hybrid parameter(s) at point i.
   * \param[in] val_hybrid_param_j - Value of the hybrid parameter(s) at point j.
   */
  void SetHybridParameter(su2double* val_hybrid_param_i, su2double* val_hybrid_param_j);

  /*!
     * \brief Set the value of the hybrid RANS/LES blending variable gradient.
     * \param[in] val_hybrid_param_i - gradient of the hybrid parameter(s) at point i.
     * \param[in] val_hybrid_param_j - gradient of the hybrid parameter(s) at point j.
     */
  void SetHybridParameterGradient(su2double** val_hybrid_grad_i, su2double** val_hybrid_grad_j);

  /*!
   * \brief Set the resolution tensors
   * \param[in] val_resolution_tensor_i - Value of the resolution tensor at point i
   * \param[in] val_resolution_tensor_j - Value of the resolution tensor at point j
   */
  void SetResolutionTensor(su2double** val_resolution_tensor_i,
                           su2double** val_resolution_tensor_j);

  /*!
   * \brief Set the gradient of the resolution tensors
   * \param[in] val_grad_tensor - Value of the gradient of the resolution tensor at point i
   \*/
  void SetGradResolutionTensor(su2double*** val_grad_tensor);

  /*!
   * \brief Sets the resolution adequacy parameter for a hybrid RANS/LES model
   * \param val_resolution_adequacy - The resolution adequacy parameter
   */
  void SetResolutionAdequacy(su2double val_resolution_adequacy);

  /*!
   * \brief Sets the RANS weight for a hybrid RANS/LES model
   * \param val_w_rans - The RANS weight
   */
  void SetRANSWeight(su2double val_w_rans);

  /*!
     * \brief Set the normalized eddy viscosity anisotropy tensor.
     * \param[in] val_anisotropy_i - Normalized anisotropy tensor for the eddy viscosity
     * \param[in] val_anisotropy_j - Normalized anisotropy tensor for the eddy viscosity
     */
  void SetEddyViscAnisotropy(su2double** val_anisotropy_i,
                             su2double** val_anisotropy_j);

  /*!
   * \brief Set the turbulent kinetic energy.
   * \param[in] val_turb_ke_i - Value of the turbulent kinetic energy at point i.
   * \param[in] val_turb_ke_j - Value of the turbulent kinetic energy at point j.
   */
  void SetTurbKineticEnergy(su2double val_turb_ke_i, su2double val_turb_ke_j);
  
  /*!
   * \brief Set the value of the distance from the nearest wall.
   * \param[in] val_dist_i - Value of of the distance from point i to the nearest wall.
   * \param[in] val_dist_j - Value of of the distance from point j to the nearest wall.
   */
  void SetDistance(su2double val_dist_i, su2double val_dist_j);
  
  /*!
   * \brief Set coordinates of the points.
   * \param[in] val_coord_i - Coordinates of the point i.
   * \param[in] val_coord_j - Coordinates of the point j.
   */
  void SetCoord(su2double *val_coord_i, su2double *val_coord_j);
  
  /*!
   * \overload
   * \param[in] val_coord_0 - Coordinates of the point 0.
   * \param[in] val_coord_1 - Coordinates of the point 1.
   * \param[in] val_coord_2 - Coordinates of the point 2.
   */
  void SetCoord(su2double *val_coord_0, su2double *val_coord_1, su2double *val_coord_2);
  
  /*!
   * \overload
   * \param[in] val_coord_0 - Coordinates of the point 0.
   * \param[in] val_coord_1 - Coordinates of the point 1.
   * \param[in] val_coord_2 - Coordinates of the point 2.
   * \param[in] val_coord_3 - Coordinates of the point 3.
   */
  void SetCoord(su2double *val_coord_0, su2double *val_coord_1, su2double *val_coord_2,
                su2double *val_coord_3);
  
  /*!
   * \brief Set the velocity of the computational grid.
   * \param[in] val_gridvel_i - Grid velocity of the point i.
   * \param[in] val_gridvel_j - Grid velocity of the point j.
   */
  void SetGridVel(su2double *val_gridvel_i, su2double *val_gridvel_j);
  
  /*!
   * \brief Set the wind gust value.
   * \param[in] val_windgust_i - Wind gust of the point i.
   * \param[in] val_windgust_j - Wind gust of the point j.
   */
  void SetWindGust(su2double *val_windgust_i, su2double *val_windgust_j);
  
  /*!
   * \brief Set the wind gust derivatives values.
   * \param[in] val_windgust_i - Wind gust derivatives of the point i.
   * \param[in] val_windgust_j - Wind gust derivatives of the point j.
   */
  void SetWindGustDer(su2double *val_windgustder_i, su2double *val_windgustder_j);
  
  /*!
   * \brief Set the value of the pressure.
   * \param[in] val_pressure_i - Value of the pressure at point i.
   * \param[in] val_pressure_j - Value of the pressure at point j.
   */
  void SetPressure(su2double val_pressure_i, su2double val_pressure_j);
  
  /*!
   * \brief Set the value of the density for the incompressible solver.
   * \param[in] val_densityinc_i - Value of the pressure at point i.
   * \param[in] val_densityinc_j - Value of the pressure at point j.
   */
  void SetDensity(su2double val_densityinc_i, su2double val_densityinc_j);
  
  /*!
   * \brief Set the value of the beta for incompressible flows.
   * \param[in] val_betainc2_i - Value of beta for incompressible flows at point i.
   * \param[in] val_betainc2_j - Value of beta for incompressible flows at point j.
   */
  void SetBetaInc2(su2double val_betainc2_i, su2double val_betainc2_j);
  
  /*!
   * \brief Set the value of the sound speed.
   * \param[in] val_soundspeed_i - Value of the sound speed at point i.
   * \param[in] val_soundspeed_j - Value of the sound speed at point j.
   */
  void SetSoundSpeed(su2double val_soundspeed_i, su2double val_soundspeed_j);
  
  /*!
   * \brief Set the value of the temperature.
   * \param[in] val_temp_i - Value of the temperature at point i.
   * \param[in] val_temp_j - Value of the temperature at point j.
   */
  void SetTemperature(su2double val_temp_i, su2double val_temp_j);
  
  /*!
   * \brief Set the value of the enthalpy.
   * \param[in] val_enthalpy_i - Value of the enthalpy at point i.
   * \param[in] val_enthalpy_j - Value of the enthalpy at point j.
   */
  void SetEnthalpy(su2double val_enthalpy_i, su2double val_enthalpy_j);
  
  /*!
   * \brief Set the value of the spectral radius.
   * \param[in] val_lambda_i - Value of the spectral radius at point i.
   * \param[in] val_lambda_j - Value of the spectral radius at point j.
   */
  void SetLambda(su2double val_lambda_i, su2double val_lambda_j);
  
  /*!
   * \brief Set the value of undivided laplacian.
   * \param[in] val_und_lapl_i Undivided laplacian at point i.
   * \param[in] val_und_lapl_j Undivided laplacian at point j.
   */
  void SetUndivided_Laplacian(su2double *val_und_lapl_i, su2double *val_und_lapl_j);
  
  /*!
   * \brief Set the value of the pressure sensor.
   * \param[in] val_sensor_i Pressure sensor at point i.
   * \param[in] val_sensor_j Pressure sensor at point j.
   */
  void SetSensor(su2double val_sensor_i, su2double val_sensor_j);
  
  /*!
   * \brief Set the number of neighbor to a point.
   * \param[in] val_neighbor_i - Number of neighbor to point i.
   * \param[in] val_neighbor_j - Number of neighbor to point j.
   */
  void SetNeighbor(unsigned short val_neighbor_i, unsigned short val_neighbor_j);
  
  /*!
   * \brief Set the value of the normal vector to the face between two points.
   * \param[in] val_normal - Normal vector, the norm of the vector is the area of the face.
   */
  void SetNormal(su2double *val_normal);
  
  /*!
   * \brief Set the value of the volume of the control volume.
   * \param[in] val_volume Volume of the control volume.
   */
  void SetVolume(su2double val_volume);
  
  /*!
   * \brief Retrieves the value of the species density in the primitive variable vector.
   * \param[in] iRho_s
   */
  void SetRhosIndex(unsigned short val_Index);
  
  /*!
   * \brief Retrieves the value of the species density in the primitive variable vector.
   * \param[in] iRho_s
   */
  void SetRhoIndex(unsigned short val_Index);
  
  /*!
   * \brief Retrieves the value of the species density in the primitive variable vector.
   * \param[in] iRho_s
   */
  void SetPIndex(unsigned short val_Index);
  
  /*!
   * \brief Retrieves the value of the species density in the primitive variable vector.
   * \param[in] iRho_s
   */
  void SetTIndex(unsigned short val_Index);
  
  /*!
   * \brief Retrieves the value of the species density in the primitive variable vector.
   * \param[in] iRho_s
   */
  void SetTveIndex(unsigned short val_Index);
  
  /*!
   * \brief Retrieves the value of the velocity index in the primitive variable vector.
   * \param[in] i(rho*u)
   */
  void SetVelIndex(unsigned short val_Index);
  
  /*!
   * \brief Retrieves the value of the species density in the primitive variable vector.
   * \param[in] iRho_s
   */
  void SetHIndex(unsigned short val_Index);
  
  /*!
   * \brief Retrieves the value of the species density in the primitive variable vector.
   * \param[in] iRho_s
   */
  void SetAIndex(unsigned short val_Index);
  
  /*!
   * \brief Retrieves the value of the species density in the primitive variable vector.
   * \param[in] iRho_s
   */
  void SetRhoCvtrIndex(unsigned short val_Index);
  
  /*!
   * \brief Retrieves the value of the species density in the primitive variable vector.
   * \param[in] iRho_s
   */
  void SetRhoCvveIndex(unsigned short val_Index);
  
  /*!
   * \brief Sets the value of the derivative of pressure w.r.t. species density.
   * \param[in] iRho_s
   */
  void SetdPdU(su2double *val_dPdU_i, su2double *val_dPdU_j);
  
  /*!
   * \brief Sets the value of the derivative of temperature w.r.t. species density.
   * \param[in] iRho_s
   */
  void SetdTdU(su2double *val_dTdU_i, su2double *val_dTdU_j);
  
  /*!
   * \brief Sets the value of the derivative of vib-el. temperature w.r.t. species density.
   * \param[in] iRho_s
   */
  void SetdTvedU(su2double *val_dTvedU_i, su2double *val_dTvedU_j);
  
  /*!
   * \brief Get the inviscid fluxes.
   * \param[in] val_density - Value of the density.
   * \param[in] val_velocity - Value of the velocity.
   * \param[in] val_pressure - Value of the pressure.
   * \param[in] val_enthalpy - Value of the enthalpy.
   */
  void GetInviscidFlux(su2double val_density, su2double *val_velocity, su2double val_pressure, su2double val_enthalpy);
  
  /*!
   * \brief Get the viscous fluxes.
   * \param[in] val_primvar - Value of the primitive variables.
   * \param[in] val_gradprimvar - Gradient of the primitive variables.
   * \param[in] val_laminar_viscosity - Value of the laminar viscosity.
   * \param[in] val_eddy_viscosity - Value of the eddy viscosity.
   * \param[in] val_mach_inf - Value of the Mach number at the infinity.
   */
  void GetViscousFlux(su2double *val_primvar, su2double **val_gradprimvar,
                      su2double val_laminar_viscosity, su2double val_eddy_viscosity,
                      su2double val_mach_inf);
  
  /*!
   * \brief Compute the projected inviscid flux vector.
   * \param[in] val_density - Pointer to the density.
   * \param[in] val_velocity - Pointer to the velocity.
   * \param[in] val_pressure - Pointer to the pressure.
   * \param[in] val_enthalpy - Pointer to the enthalpy.
   * \param[in] val_normal - Normal vector, the norm of the vector is the area of the face.
   * \param[out] val_Proj_Flux - Pointer to the projected flux.
   */
  void GetInviscidProjFlux(su2double *val_density, su2double *val_velocity,
                           su2double *val_pressure, su2double *val_enthalpy,
                           su2double *val_normal, su2double *val_Proj_Flux);
    
  /*!
   * \brief Compute the projected inviscid flux vector for incompresible simulations
   * \param[in] val_density - Pointer to the density.
   * \param[in] val_velocity - Pointer to the velocity.
   * \param[in] val_pressure - Pointer to the pressure.
   * \param[in] val_betainc2 - Value of the artificial compresibility factor.
   * \param[in] val_normal - Normal vector, the norm of the vector is the area of the face.
   * \param[out] val_Proj_Flux - Pointer to the projected flux.
   */
  void GetInviscidArtCompProjFlux(su2double *val_density, su2double *val_velocity,
                                  su2double *val_pressure, su2double *val_betainc2,
                                  su2double *val_normal, su2double *val_Proj_Flux);
  
  /*!
   * \brief Compute the projection of the viscous fluxes into a direction.
   * \param[in] val_primvar - Primitive variables.
   * \param[in] val_gradprimvar - Gradient of the primitive variables.
   * \param[in] val_turb_ke - Turbulent kinetic energy
   * \param[in] val_normal - Normal vector, the norm of the vector is the area of the face.
   * \param[in] val_laminar_viscosity - Laminar viscosity.
   * \param[in] val_eddy_viscosity - Eddy viscosity.
   * \param[in] val_thermal_conductivity - Thermal Conductivity.
   * \param[in] val_eddy_conductivity - Eddy Conductivity.
   */
  
  void GetViscousProjFlux(su2double *val_primvar, su2double **val_gradprimvar,
                          su2double val_turb_ke, su2double *val_normal,
                          su2double val_laminar_viscosity,
                          su2double val_eddy_viscosity);
  /*!
   * \brief Compute the projection of the viscous fluxes into a direction.
   * \param[in] val_primvar - Primitive variables.
   * \param[in] val_gradprimvar - Gradient of the primitive variables.
   * \param[in] val_turb_ke - Turbulent kinetic energy
   * \param[in] val_normal - Normal vector, the norm of the vector is the area of the face.
   * \param[in] val_laminar_viscosity - Laminar viscosity.
   * \param[in] val_eddy_viscosity - Anisotropic eddy viscosity.
   * \param[in] val_thermal_conductivity - Thermal Conductivity.
   * \param[in] val_eddy_conductivity - Eddy Conductivity.
   */
  void GetViscousProjFlux(su2double *val_primvar,
                 su2double **val_gradprimvar, su2double val_turb_ke,
                 su2double *val_normal,
                 su2double val_laminar_viscosity,
                 su2double **val_eddy_viscosity);
  /*!
   * \brief Compute the projection of the viscous fluxes into a direction for general fluid model.
   * \param[in] val_primvar - Primitive variables.
   * \param[in] val_gradprimvar - Gradient of the primitive variables.
   * \param[in] val_turb_ke - Turbulent kinetic energy
   * \param[in] val_normal - Normal vector, the norm of the vector is the area of the face.
   * \param[in] val_laminar_viscosity - Laminar viscosity.
   * \param[in] val_eddy_viscosity - Eddy viscosity.
   * \param[in] val_thermal_conductivity - Thermal Conductivity.
   * \param[in] val_heat_capacity_cp - Heat Capacity at constant pressure.
   */
  
  void GetViscousProjFlux(su2double *val_primvar, su2double **val_gradprimvar,
                          su2double val_turb_ke, su2double *val_normal,
                          su2double val_laminar_viscosity,
                          su2double val_eddy_viscosity,
                          su2double val_thermal_conductivity,
                          su2double val_heat_capacity_cp);
    
  /*
   * \brief Compute the projection of the viscous fluxes into a direction (artificial compresibility method).
   * \param[in] val_primvar - Primitive variables.
   * \param[in] val_gradprimvar - Gradient of the primitive variables.
   * \param[in] val_normal - Normal vector, the norm of the vector is the area of the face.
   * \param[in] val_laminar_viscosity - Laminar viscosity.
   * \param[in] val_eddy_viscosity - Eddy viscosity.
   */
  
  void GetViscousArtCompProjFlux(su2double **val_gradprimvar,
                                 su2double *val_normal,
                                 su2double val_laminar_viscosity,
                                 su2double val_eddy_viscosity);
  
  /*
   * \brief Compute the projection of the viscous fluxes into a direction (artificial compresibility method).
   * \param[in] val_primvar - Primitive variables.
   * \param[in] val_gradprimvar - Gradient of the primitive variables.
   * \param[in] val_normal - Normal vector, the norm of the vector is the area of the face.
   * \param[in] val_laminar_viscosity - Laminar viscosity.
   * \param[in] val_eddy_viscosity - A rank-2 tensor for anisotropic eddy viscosity
   */

  void GetViscousArtCompProjFlux(su2double **val_gradprimvar, su2double *val_normal, su2double val_laminar_viscosity,
      su2double** val_eddy_viscosity);

  /*!
   * \brief Compute the projection of the inviscid Jacobian matrices.
   * \param[in] val_velocity Pointer to the velocity.
   * \param[in] val_energy Value of the energy.
   * \param[in] val_normal - Normal vector, the norm of the vector is the area of the face.
   * \param[in] val_scale - Scale of the projection.
   * \param[out] val_Proj_Jac_tensor - Pointer to the projected inviscid Jacobian.
   */
  void GetInviscidProjJac(su2double *val_velocity, su2double *val_energy,
                          su2double *val_normal, su2double val_scale,
                          su2double **val_Proj_Jac_tensor);
  
  /*!
   * \brief Compute the projection of the inviscid Jacobian matrices (artificial compresibility).
   * \param[in] val_density - Value of the density.
   * \param[in] val_velocity - Pointer to the velocity.
   * \param[in] val_betainc2 - Value of the artificial compresibility factor.
   * \param[in] val_normal - Normal vector, the norm of the vector is the area of the face.
   * \param[in] val_scale - Scale of the projection.
   * \param[out] val_Proj_Jac_tensor - Pointer to the projected inviscid Jacobian.
   */
  void GetInviscidArtCompProjJac(su2double *val_density, su2double *val_velocity,
                                 su2double *val_betainc2, su2double *val_normal,
                                 su2double val_scale,
                                 su2double **val_Proj_Jac_tensor);
  
  /*!
   * \brief Compute the projection of the inviscid Jacobian matrices for general fluid model.
   * \param[in] val_velocity Pointer to the velocity.
   * \param[in] val_energy Value of the energy.
   * \param[in] val_normal - Normal vector, the norm of the vector is the area of the face.
   * \param[in] val_scale - Scale of the projection.
   * \param[out] val_Proj_Jac_tensor - Pointer to the projected inviscid Jacobian.
   */
  void GetInviscidProjJac(su2double *val_velocity, su2double *val_enthalphy,
                          su2double *val_chi, su2double *val_kappa,
                          su2double *val_normal, su2double val_scale,
                          su2double **val_Proj_Jac_tensor);
  
  /*!
   * \brief TSL-Approximation of Viscous NS Jacobians.
   * \param[in] val_Mean_PrimVar - Mean value of the primitive variables.
   * \param[in] val_laminar_viscosity - Value of the laminar viscosity.
   * \param[in] val_eddy_viscosity - Value of the eddy viscosity.
   * \param[in] val_dist_ij - Distance between the points.
   * \param[in] val_normal - Normal vector, the norm of the vector is the area of the face.
   * \param[in] val_dS - Area of the face between two nodes.
   * \param[in] val_Proj_Visc_Flux - Pointer to the projected viscous flux.
   * \param[out] val_Proj_Jac_Tensor_i - Pointer to the projected viscous Jacobian at point i.
   * \param[out] val_Proj_Jac_Tensor_j - Pointer to the projected viscous Jacobian at point j.
   */
  void GetViscousProjJacs(su2double *val_Mean_PrimVar,
                          su2double val_laminar_viscosity,
                          su2double val_eddy_viscosity,
                          su2double val_dist_ij,
                          su2double *val_normal, su2double val_dS,
                          su2double *val_Proj_Visc_Flux,
                          su2double **val_Proj_Jac_Tensor_i,
                          su2double **val_Proj_Jac_Tensor_j);
  
  /*!
   * \brief TSL-Approximation of Viscous NS Jacobians for anisotropic eddy viscosity.
   * \param[in] val_Mean_PrimVar - Mean value of the primitive variables.
   * \param[in] val_laminar_viscosity - Value of the laminar viscosity.
   * \param[in] val_eddy_viscosity - Value of the eddy viscosity.
   * \param[in] val_dist_ij - Distance between the points.
   * \param[in] val_normal - Normal vector, the norm of the vector is the area of the face.
   * \param[in] val_dS - Area of the face between two nodes.
   * \param[in] val_Proj_Visc_Flux - Pointer to the projected viscous flux.
   * \param[out] val_Proj_Jac_Tensor_i - Pointer to the projected viscous Jacobian at point i.
   * \param[out] val_Proj_Jac_Tensor_j - Pointer to the projected viscous Jacobian at point j.
   */
  void GetViscousProjJacs(su2double *val_Mean_PrimVar,
                          su2double val_laminar_viscosity,
                          su2double** val_eddy_viscosity,
                          su2double val_dist_ij,
                          su2double *val_normal, su2double val_dS,
                          su2double *val_Proj_Visc_Flux,
                          su2double **val_Proj_Jac_Tensor_i,
                          su2double **val_Proj_Jac_Tensor_j);

  /*!
   * \brief TSL-Approximation of Viscous NS Jacobians for arbitrary equations of state.
   * \param[in] val_Mean_PrimVar - Mean value of the primitive variables.
   * \param[in] val_gradprimvar - Mean value of the gradient of the primitive variables.
   * \param[in] val_Mean_SecVar - Mean value of the secondary variables.
   * \param[in] val_laminar_viscosity - Value of the laminar viscosity.
   * \param[in] val_eddy_viscosity - Value of the eddy viscosity.
   * \param[in] val_thermal_conductivity - Value of the thermal conductivity.
   * \param[in] val_heat_capacity_cp - Value of the specific heat at constant pressure.
   * \param[in] val_dist_ij - Distance between the points.
   * \param[in] val_normal - Normal vector, the norm of the vector is the area of the face.
   * \param[in] val_dS - Area of the face between two nodes.
   * \param[in] val_Proj_Visc_Flux - Pointer to the projected viscous flux.
   * \param[out] val_Proj_Jac_Tensor_i - Pointer to the projected viscous Jacobian at point i.
   * \param[out] val_Proj_Jac_Tensor_j - Pointer to the projected viscous Jacobian at point j.
   */
  void GetViscousProjJacs(su2double *val_Mean_PrimVar,
                          su2double **val_gradprimvar,
                          su2double *val_Mean_SecVar,
                          su2double val_laminar_viscosity,
                          su2double val_eddy_viscosity,
                          su2double val_thermal_conductivity,
                          su2double val_heat_capacity_cp,
                          su2double val_dist_ij,
                          su2double *val_normal, su2double val_dS,
                          su2double *val_Proj_Visc_Flux,
                          su2double **val_Proj_Jac_Tensor_i,
                          su2double **val_Proj_Jac_Tensor_j);
  
  /*!
   * \brief Mapping between primitives variables P and conservatives variables C.
   * \param[in] val_Mean_PrimVar - Mean value of the primitive variables.
   * \param[in] val_Mean_PrimVar - Mean Value of the secondary variables.
   * \param[out] val_Jac_PC - Pointer to the Jacobian dPdC.
   */
  void GetPrimitive2Conservative (su2double *val_Mean_PrimVar,
                                  su2double *val_Mean_SecVar,
                                  su2double **val_Jac_PC);
   
  /*!
   * \brief Compute the projection of the viscous Jacobian matrices.
   * \param[in] val_laminar_viscosity - Value of the laminar viscosity.
   * \param[in] val_eddy_viscosity - Value of the eddy viscosity.
   * \param[in] val_dist_ij - Distance between the points.
   * \param[in] val_normal - Normal vector, the norm of the vector is the area of the face.
   * \param[in] val_dS - Area of the face between two nodes.
   * \param[out] val_Proj_Jac_Tensor_i - Pointer to the projected viscous Jacobian at point i.
   * \param[out] val_Proj_Jac_Tensor_j - Pointer to the projected viscous Jacobian at point j.
   */
  void GetViscousArtCompProjJacs(su2double val_laminar_viscosity,
                                 su2double val_eddy_viscosity, su2double val_dist_ij,
                                 su2double *val_normal, su2double val_dS,
                                 su2double **val_Proj_Jac_Tensor_i,
                                 su2double **val_Proj_Jac_Tensor_j);
  
  /*!
   * \overload
   * \brief Computation of the matrix P for a generic fluid model
   * \param[in] val_density - Value of the density.
   * \param[in] val_velocity - Value of the velocity.
   * \param[in] val_soundspeed - Value of the sound speed.
   * \param[in] val_enthalpy - Value of the Enthalpy
   * \param[in] val_chi - Value of the derivative of Pressure with respect to the Density.
   * \param[in] val_kappa - Value of the derivative of Pressure with respect to the volume specific Static Energy.
   * \param[in] val_normal - Normal vector, the norm of the vector is the area of the face.
   * \param[out] val_p_tensor - Pointer to the P matrix.
   */
  void GetPMatrix(su2double *val_density, su2double *val_velocity,
                  su2double *val_soundspeed, su2double *val_enthalpy, su2double *val_chi, su2double *val_kappa,
                  su2double *val_normal, su2double **val_p_tensor);
  
  /*!
   * \brief Computation of the matrix P, this matrix diagonalize the conservative Jacobians in
   *        the form $P^{-1}(A.Normal)P=Lambda$.
   * \param[in] val_density - Value of the density.
   * \param[in] val_velocity - Value of the velocity.
   * \param[in] val_soundspeed - Value of the sound speed.
   * \param[in] val_normal - Normal vector, the norm of the vector is the area of the face.
   * \param[out] val_p_tensor - Pointer to the P matrix.
   */
  void GetPMatrix(su2double *val_density, su2double *val_velocity,
                  su2double *val_soundspeed, su2double *val_normal,
                  su2double **val_p_tensor);
  
  /*!
   * \brief Computation of the matrix Rinv*Pe.
   * \param[in] Beta2 - A variable in used to define Pe matrix.
   * \param[in] val_enthalpy - value of the enthalpy.
   * \param[in] val_soundspeed - value of the sound speed.
   * \param[in] val_density - value of the density.
   * \param[in] val_velocity - value of the velocity.
   * \param[out] val_invR_invPe - Pointer to the matrix of conversion from entropic to conserved variables.
   */
  void GetinvRinvPe(su2double Beta2, su2double val_enthalpy, su2double val_soundspeed,
                    su2double val_density, su2double* val_velocity,
                    su2double** val_invR_invPe);
    
  /*!
   * \brief Computation of the matrix R.
   * \param[in] val_pressure - value of the pressure.
   * \param[in] val_soundspeed - value of the sound speed.
   * \param[in] val_density - value of the density.
   * \param[in] val_velocity - value of the velocity.
   * \param[out] val_invR_invPe - Pointer to the matrix of conversion from entropic to conserved variables.
   */

  void GetRMatrix(su2double val_pressure, su2double val_soundspeed,
                  su2double val_density, su2double* val_velocity,
                  su2double** val_invR_invPe);
  /*!
   * \brief Computation of the matrix R.
   * \param[in] val_soundspeed - value of the sound speed.
   * \param[in] val_density - value of the density.
   * \param[in] val_normal - value of the unit normal.
   * \param[out] R_Matrix - Pointer to the matrix of conversion from entropic to conserved variables.
   */
  void GetRMatrix(su2double val_soundspeed, su2double val_density, su2double* val_normal, su2double **R_Matrix);



  /*!
   * \brief Computation of the matrix R.
   * \param[in] val_soundspeed - value of the sound speed.
   * \param[in] val_density - value of the density.
   * \param[in] val_normal - value of the unit normal.
   * \param[out] L_Matrix - Pointer to the matrix of conversion from conserved to entropic variables.
   */
  void GetLMatrix(su2double val_soundspeed, su2double val_density, su2double* val_normal, su2double **L_Matrix);

  /*!
   * \brief Computation of the matrix Td, this matrix diagonalize the preconditioned conservative Jacobians
   *        in the form $Tg |Lambda| Td = Pc{-1}|Pc (A.Normal)|$.
   * \param[in] Beta2 - A variable in used to define absPeJacobian matrix.
   * \param[in] r_hat - A variable in used to define absPeJacobian matrix.
   * \param[in] s_hat - A variable in used to define absPeJacobian matrix.
   * \param[in] t_hat - A variable in used to define absPeJacobian matrix.
   * \param[in] rB2a2 - A variable in used to define absPeJacobian matrix.
   * \param[in] val_Lambda - Eigenvalues of the Preconditioned Jacobian.
   * \param[in] val_normal - Normal vector, the norm of the vector is the area of the face.
   * \param[out] val_absPeJac - Pointer to the Preconditioned Jacobian matrix.
   */
  void GetPrecondJacobian(su2double Beta2, su2double r_hat, su2double s_hat, su2double t_hat, su2double rB2a2, su2double* val_Lambda, su2double* val_normal, su2double** val_absPeJac);
    
  /*!
   * \brief Computation of the matrix P (artificial compresibility), this matrix diagonalize the conservative Jacobians in
   *        the form $P^{-1}(A.Normal)P=Lambda$.
   * \param[in] val_density - Value of the density.
   * \param[in] val_velocity - Value of the velocity.
   * \param[in] val_betainv2 - Value of the compresibility factor.
   * \param[in] val_normal - Normal vector, the norm of the vector is the area of the face.
   * \param[out] val_p_tensor - Pointer to the P matrix.
   */
  void GetPArtCompMatrix(su2double *val_density, su2double *val_velocity,
                         su2double *val_betainv2, su2double *val_normal,
                         su2double **val_p_tensor);
  
  /*!
   * \brief Computation of the matrix P^{-1}, this matrix diagonalize the conservative Jacobians
   * in the form $P^{-1}(A.Normal)P=Lambda$.
   * \param[in] val_density - Value of the density.
   * \param[in] val_velocity - Value of the velocity.
   * \param[in] val_soundspeed - Value of the sound speed.
   * \param[in] val_normal - Normal vector, the norm of the vector is the area of the face.
   * \param[out] val_invp_tensor - Pointer to inverse of the P matrix.
   */
  void GetPMatrix_inv(su2double **val_invp_tensor, su2double *val_density,
                      su2double *val_velocity, su2double *val_soundspeed,
                      su2double *val_chi, su2double *val_kappa,
                      su2double *val_normal);
  
  /*!
   * \brief Computation of the matrix P^{-1}, this matrix diagonalize the conservative Jacobians
   *        in the form $P^{-1}(A.Normal)P=Lambda$.
   * \param[in] val_density - Value of the density.
   * \param[in] val_velocity - Value of the velocity.
   * \param[in] val_soundspeed - Value of the sound speed.
   * \param[in] val_normal - Normal vector, the norm of the vector is the area of the face.
   * \param[out] val_invp_tensor - Pointer to inverse of the P matrix.
   */
  void GetPMatrix_inv(su2double *val_density, su2double *val_velocity,
                      su2double *val_soundspeed, su2double *val_normal,
                      su2double **val_invp_tensor);

  /*!
   * \brief Computation of the matrix P^{-1} (artificial compresibility), this matrix diagonalize the conservative Jacobians
   *        in the form $P^{-1}(A.Normal)P=Lambda$.
   * \param[in] val_density - Value of the density.
   * \param[in] val_velocity - Value of the velocity.
   * \param[in] val_betainv2 - Value of the compresibility factor.
   * \param[in] val_normal - Normal vector, the norm of the vector is the area of the face.
   * \param[out] val_invp_tensor - Pointer to inverse of the P matrix.
   */
  void GetPArtCompMatrix_inv(su2double *val_density, su2double *val_velocity,
                             su2double *val_betainv2, su2double *val_normal,
                             su2double **val_invp_tensor);
  
  /*!
   * \brief Compute viscous residual and jacobian.
   */
  void GetAdjViscousFlux_Jac(su2double Pressure_i, su2double Pressure_j, su2double Density_i, su2double Density_j,
                             su2double ViscDens_i, su2double ViscDens_j, su2double *Velocity_i, su2double *Velocity_j,
                             su2double sq_vel_i, su2double sq_vel_j,
                             su2double XiDens_i, su2double XiDens_j, su2double **Mean_GradPhi, su2double *Mean_GradPsiE,
                             su2double dPhiE_dn, su2double *Normal, su2double *Edge_Vector, su2double dist_ij_2, su2double *val_residual_i,
                             su2double *val_residual_j,
                             su2double **val_Jacobian_ii, su2double **val_Jacobian_ij, su2double **val_Jacobian_ji,
                             su2double **val_Jacobian_jj, bool implicit);
  
  /*!
   * \brief Computation of the projected inviscid lambda (eingenvalues).
   * \param[in] val_velocity - Value of the velocity.
   * \param[in] val_soundspeed - Value of the sound speed.
   * \param[in] val_normal - Normal vector, the norm of the vector is the area of the face.
   * \param[in] val_Lambda_Vector - Pointer to Lambda matrix.
   */
  void GetJacInviscidLambda_fabs(su2double *val_velocity, su2double val_soundspeed,
                                 su2double *val_normal, su2double *val_Lambda_Vector);
  
  /*!
   * \brief Compute the numerical residual.
   * \param[out] val_residual - Pointer to the total residual.
   * \param[in] config - Definition of the particular problem.
   */
  virtual void ComputeResidual(su2double *val_residual, CConfig *config);
  
  /*!
   * \overload
   * \param[out] val_residual_i - Pointer to the total residual at point i.
   * \param[out] val_residual_j - Pointer to the total residual at point j.
   */
  virtual void ComputeResidual(su2double *val_residual_i, su2double *val_residual_j);
  
  virtual void ComputeResidual_TransLM(su2double *val_residual,
                                       su2double **val_Jacobian_i,
                                       su2double **val_Jacobian_j, CConfig *config,
                                       su2double &gamma_sep) ;
  
  /*!
   * \overload
   * \param[out] val_residual_i - Pointer to the total residual at point i.
   * \param[out] val_residual_j - Pointer to the total residual at point j.
   * \param[in] config - Definition of the particular problem.
   */
  virtual void ComputeResidual(su2double *val_residual_i,
                               su2double *val_residual_j, CConfig *config);
  
  /*!
   * \overload
   * \param[out] val_residual - Pointer to the total residual.
   * \param[out] val_Jacobian_i - Jacobian of the numerical method at node i (implicit computation).
   * \param[out] val_Jacobian_j - Jacobian of the numerical method at node j (implicit computation).
   * \param[in] config - Definition of the particular problem.
   */
  virtual void ComputeResidual(su2double *val_residual, su2double **val_Jacobian_i,
                               su2double **val_Jacobian_j, CConfig *config);
  
  /*!
   * \overload
   * \param[out] val_residual - Pointer to the total residual.
   * \param[out] val_Jacobian_i - Jacobian of the numerical method at node i (implicit computation).
   * \param[out] val_Jacobian_j - Jacobian of the numerical method at node j (implicit computation).
   * \param[out] val_JacobianMeanFlow_i - Jacobian of the numerical method at node i (implicit computation).
   * \param[out] val_JacobianMeanFlow_j - Jacobian of the numerical method at node j (implicit computation).
   * \param[in] config - Definition of the particular problem.
   */
  virtual void ComputeResidual(su2double *val_residual, su2double **val_Jacobian_i,
                               su2double **val_Jacobian_j,
                               su2double **val_JacobianMeanFlow_i,
                               su2double **val_JacobianMeanFlow_j,
                               CConfig *config);
  
  /*!
   * \overload
   * \param[out] val_Jacobian_i - Jacobian of the numerical method at node i (implicit computation).
   * \param[out] val_Jacobian_j - Jacobian of the numerical method at node j (implicit computation).
   * \param[in] config - Definition of the particular problem.
   */
  virtual void ComputeResidual(su2double **val_Jacobian_i, su2double **val_Jacobian_j,
                               CConfig *config);
  
  /*!
   * \overload
   * \param[out] val_resconv - Pointer to the convective residual.
   * \param[out] val_resvisc - Pointer to the artificial viscosity residual.
   * \param[out] val_Jacobian_i - Jacobian of the numerical method at node i (implicit computation).
   * \param[out] val_Jacobian_j - Jacobian of the numerical method at node j (implicit computation).
   * \param[in] config - Definition of the particular problem.
   */
  virtual void ComputeResidual(su2double *val_resconv, su2double *val_resvisc,
                               su2double **val_Jacobian_i, su2double **val_Jacobian_j,
                               CConfig *config);
  
  /*!
   * \overload
   * \param[out] val_residual_i - Pointer to the total residual at point i.
   * \param[out] val_residual_j - Pointer to the total viscosity residual at point j.
   * \param[out] val_Jacobian_ii - Jacobian of the numerical method at node i (implicit computation) from node i.
   * \param[out] val_Jacobian_ij - Jacobian of the numerical method at node i (implicit computation) from node j.
   * \param[out] val_Jacobian_ji - Jacobian of the numerical method at node j (implicit computation) from node i.
   * \param[out] val_Jacobian_jj - Jacobian of the numerical method at node j (implicit computation) from node j.
   * \param[in] config - Definition of the particular problem.
   */
  virtual void ComputeResidual(su2double *val_residual_i, su2double *val_residual_j,
                               su2double **val_Jacobian_ii,
                               su2double **val_Jacobian_ij,
                               su2double **val_Jacobian_ji,
                               su2double **val_Jacobian_jj, CConfig *config);
  
  /*!
   * \overload
   * \param[out] val_resconv_i - Pointer to the convective residual at point i.
   * \param[out] val_resvisc_i - Pointer to the artificial viscosity residual at point i.
   * \param[out] val_resconv_j - Pointer to the convective residual at point j.
   * \param[out] val_resvisc_j - Pointer to the artificial viscosity residual at point j.
   * \param[out] val_Jacobian_ii - Jacobian of the numerical method at node i (implicit computation) from node i.
   * \param[out] val_Jacobian_ij - Jacobian of the numerical method at node i (implicit computation) from node j.
   * \param[out] val_Jacobian_ji - Jacobian of the numerical method at node j (implicit computation) from node i.
   * \param[out] val_Jacobian_jj - Jacobian of the numerical method at node j (implicit computation) from node j.
   * \param[in] config - Definition of the particular problem.
   */
  virtual void ComputeResidual(su2double *val_resconv_i, su2double *val_resvisc_i,
                               su2double *val_resconv_j, su2double *val_resvisc_j,
                               su2double **val_Jacobian_ii,
                               su2double **val_Jacobian_ij,
                               su2double **val_Jacobian_ji,
                               su2double **val_Jacobian_jj, CConfig *config);
  
  /*!
   * \overload
   * \param[out] val_stiffmatrix_elem - Stiffness matrix for Galerkin computation.
   * \param[in] config - Definition of the particular problem.
   */
  virtual void ComputeResidual(su2double **val_stiffmatrix_elem, CConfig *config);
  
  /*!
   * \overload
   * \param[in] config - Definition of the particular problem.
   * \param[out] val_residual - residual of the source terms
   * \param[out] val_Jacobian_i - Jacobian of the source terms
   */
  virtual void ComputeResidual(su2double *val_residual, su2double **val_Jacobian_i,
                               CConfig *config);
  
  /*!
   * \overload
   * \param[out] - Matrix for storing the constants to be used in the calculation of the equilibrium extent of reaction Keq.
   * \param[in] config - Definition of the particular problem.
   */
  virtual void GetEq_Rxn_Coefficients(su2double **EqnRxnConstants, CConfig *config);
  
  /*!
   * \brief Residual for source term integration.
   * \param[out] val_residual - Pointer to the source residual containing chemistry terms.
   * \param[in] config - Definition of the particular problem.
   */
  virtual void ComputeResidual_Axisymmetric(su2double *val_residual, CConfig *config);
  
  /*!
   * \brief Residual for source term integration.
   * \param[out] val_residual - Pointer to the source residual containing chemistry terms.
   * \param[in] config - Definition of the particular problem.
   */
  virtual void ComputeResidual_Axisymmetric_ad(su2double *val_residual, su2double *val_residuald, CConfig *config);
  
  /*!
   * \brief Calculation of axisymmetric source term Jacobian
   * \param[out] val_Jacobian_i - Jacobian of the numerical method at node i (implicit computation).
   * \param[in] config - Definition of the particular problem.
   */
  virtual void SetJacobian_Axisymmetric(su2double **val_Jacobian_i, CConfig *config);
  
  /*!
   * \brief Calculation of the translational-vibrational energy exchange source term
   * \param[in] config - Definition of the particular problem.
   * \param[out] val_residual - residual of the source terms
   * \param[out] val_Jacobian_i - Jacobian of the source terms
   */
  virtual void ComputeVibRelaxation(su2double *val_residual, su2double **val_Jacobian_i, CConfig *config);
  
  /*!
   * \brief Calculation of the chemistry source term
   * \param[in] config - Definition of the particular problem.
   * \param[out] val_residual - residual of the source terms
   * \param[out] val_Jacobian_i - Jacobian of the source terms
   */
  virtual void ComputeChemistry(su2double *val_residual, su2double **val_Jacobian_i, CConfig *config);
  
  /*!
   * \brief Calculates constants used for Keq correlation.
   * \param[out] A - Pointer to coefficient array.
   * \param[in] val_reaction - Reaction number indicator.
   * \param[in] config - Definition of the particular problem.
   */
  virtual void GetKeqConstants(su2double *A, unsigned short val_reaction, CConfig *config);
  
  /*!
   * \brief Set intermittency for numerics (used in SA with LM transition model)
   */
  virtual void SetIntermittency(su2double intermittency_in);
  
  /*!
   * \brief Residual for source term integration.
   * \param[in] val_production - Value of the Production.
   */
  virtual void SetProduction(su2double val_production);
  
  /*!
   * \brief Residual for source term integration.
   * \param[in] val_destruction - Value of the Destruction.
   */
  virtual void SetDestruction(su2double val_destruction);
  
  /*!
   * \brief Residual for source term integration.
   * \param[in] val_crossproduction - Value of the CrossProduction.
   */
  virtual void SetCrossProduction(su2double val_crossproduction);
  
  /*!
   * \brief Residual for source term integration.
   * \param[in] val_production - Value of the Production.
   */
  virtual su2double GetProduction(void);
  
  /*!
   * \brief Residual for source term integration.
   * \param[in] val_destruction - Value of the Destruction.
   */
  virtual su2double GetDestruction(void);
  
  /*!
   * \brief Residual for source term integration.
   * \param[in] val_crossproduction - Value of the CrossProduction.
   */
  virtual su2double GetCrossProduction(void);
  
  /*!
   * \overload
   * \param[out] val_Jacobian_i - Jacobian of the numerical method at node i
   * \param[in] config - Definition of the particular problem.
   */
  virtual void ComputeResidual(su2double **val_Jacobian_i,
                               su2double *val_Jacobian_mui,
                               su2double ***val_Jacobian_gradi, CConfig *config);
  
  /*!
   * \overload
   * \param[out] val_Jacobian_i - Jacobian of the numerical method at node i
   * \param[in] config - Definition of the particular problem.
   */
  virtual void ComputeResidual(su2double **val_Jacobian_i,
                               su2double *val_Jacobian_mui,
                               su2double ***val_Jacobian_gradi,
                               su2double **val_Jacobian_j,
                               su2double *val_Jacobian_muj,
                               su2double ***val_Jacobian_gradj, CConfig *config);

  /*!
   * \brief A virtual member to compute the tangent matrix in structural problems
   * \param[in] element_container - Element structure for the particular element integrated.
   */
  virtual void Compute_Tangent_Matrix(CElement *element_container, CConfig *config);

  /*!
   * \brief A virtual member to compute the pressure term in incompressible or nearly-incompressible structural problems
   * \param[in] element_container - Definition of the particular element integrated.
   */
  virtual void Compute_MeanDilatation_Term(CElement *element_container, CConfig *config);

  /*!
   * \brief A virtual member to compute the nodal stress term in non-linear structural problems
   * \param[in] element_container - Definition of the particular element integrated.
   */
  virtual void Compute_NodalStress_Term(CElement *element_container, CConfig *config);

  /*!
   * \brief A virtual member to compute the plane stress term in an element for nonlinear structural problems
   * \param[in] element_container - Element structure for the particular element integrated.
   */
  virtual void Compute_Plane_Stress_Term(CElement *element_container, CConfig *config);

  /*!
   * \brief A virtual member to compute the constitutive matrix in an element for structural problems
   * \param[in] element_container - Element structure for the particular element integrated.
   */
  virtual void Compute_Constitutive_Matrix(CElement *element_container, CConfig *config);

  /*!
   * \brief A virtual member to compute the stress tensor in an element for structural problems
   * \param[in] element_container - Element structure for the particular element integrated.
   */
  virtual void Compute_Stress_Tensor(CElement *element_container, CConfig *config);

  /*!
   * \brief A virtual member to compute the mass matrix
   * \param[in] element_container - Element structure for the particular element integrated.
   */
  virtual void Compute_Mass_Matrix(CElement *element_container, CConfig *config);

  /*!
   * \brief A virtual member to compute the residual component due to dead loads
   * \param[in] element_container - Element structure for the particular element integrated.
   */
  virtual void Compute_Dead_Load(CElement *element_container, CConfig *config);

  /*!
   * \brief A virtual member to compute the averaged nodal stresses
   * \param[in] element_container - Element structure for the particular element integrated.
   */
  virtual void Compute_Averaged_NodalStress(CElement *element_container, CConfig *config);

  /*!
   * \brief Computes a basis of orthogonal vectors from a suppled vector
   * \param[in] config - Normal vector
   */
  void CreateBasis(su2double *val_Normal);
  
};

/*!
 * \class CUpwCUSP_Flow
 * \brief Class for centered scheme - CUSP.
 * \ingroup ConvDiscr
 * \author F. Palacios
 * \version 5.0.0 "Raven"
 */
class CUpwCUSP_Flow : public CNumerics {
  
private:
  unsigned short iDim, iVar, jVar; /*!< \brief Iteration on dimension and variables. */
  su2double *Diff_U, *Diff_Flux, /*!< \brief Diference of conservative variables and undivided laplacians. */
  *Velocity_i, *Velocity_j, /*!< \brief Velocity at node 0 and 1. */
  *MeanVelocity, ProjVelocity,  /*!< \brief Mean and projected velocities. */
  Density_i, Density_j, Energy_i, Energy_j,  /*!< \brief Mean Density and energies. */
  sq_vel_i, sq_vel_j,   /*!< \brief Modulus of the velocity and the normal vector. */
  MeanDensity, MeanPressure, MeanEnthalpy, MeanEnergy, /*!< \brief Mean values of primitive variables. */
  *ProjFlux, *ProjFlux_i, *ProjFlux_j,  /*!< \brief Projected inviscid flux tensor. */
  cte_0, cte_1, /*!< \brief Artificial dissipation values. */
  LamdaNeg, LamdaPos, Beta, Nu_c, U_i[5], U_j[5], MeanSoundSpeed, Mach,
  **Jacobian;  /*!< \brief Projected grid velocity. */
  bool implicit, /*!< \brief Implicit calculation. */
  grid_movement; /*!< \brief Modification for grid movement. */
  
public:
  
  /*!
   * \brief Constructor of the class.
   * \param[in] val_nDim - Number of dimension of the problem.
   * \param[in] val_nVar - Number of variables of the problem.
   * \param[in] config - Definition of the particular problem.
   */
  CUpwCUSP_Flow(unsigned short val_nDim, unsigned short val_nVar, CConfig *config);
  
  /*!
   * \brief Destructor of the class.
   */
  ~CUpwCUSP_Flow(void);
  
  /*!
   * \brief Compute the flow residual using a JST method.
   * \param[out] val_residual - Pointer to the residual.
   * \param[out] val_Jacobian_i - Jacobian of the numerical method at node i (implicit computation).
   * \param[out] val_Jacobian_j - Jacobian of the numerical method at node j (implicit computation).
   * \param[in] config - Definition of the particular problem.
   */
  void ComputeResidual(su2double *val_residual, su2double **val_Jacobian_i, su2double **val_Jacobian_j,
                       CConfig *config);
};

/*!
 * \class CUpwRoe_Flow
 * \brief Class for solving an approximate Riemann solver of Roe for the flow equations.
 * \ingroup ConvDiscr
 * \author A. Bueno, F. Palacios
 * \version 5.0.0 "Raven"
 */
class CUpwRoe_Flow : public CNumerics {
private:
  bool implicit, grid_movement;
  su2double *Diff_U;
  su2double *Velocity_i, *Velocity_j, *RoeVelocity;
  su2double *ProjFlux_i, *ProjFlux_j;
  su2double *delta_wave, *delta_vel;
  su2double *Lambda, *Epsilon, MaxLambda, Delta;
  su2double **P_Tensor, **invP_Tensor;
  su2double sq_vel, Proj_ModJac_Tensor_ij, Density_i, Energy_i, SoundSpeed_i, Pressure_i, Enthalpy_i,
  Density_j, Energy_j, SoundSpeed_j, Pressure_j, Enthalpy_j, R, RoeDensity, RoeEnthalpy, RoeSoundSpeed,
  ProjVelocity, ProjVelocity_i, ProjVelocity_j, RoeSoundSpeed2, kappa;
  unsigned short iDim, iVar, jVar, kVar;
  
public:
  
  /*!
   * \brief Constructor of the class.
   * \param[in] val_nDim - Number of dimensions of the problem.
   * \param[in] val_nVar - Number of variables of the problem.
   * \param[in] config - Definition of the particular problem.
   */
  CUpwRoe_Flow(unsigned short val_nDim, unsigned short val_nVar, CConfig *config);
  
  /*!
   * \brief Destructor of the class.
   */
  ~CUpwRoe_Flow(void);
  
  /*!
   * \brief Compute the Roe's flux between two nodes i and j.
   * \param[out] val_residual - Pointer to the total residual.
   * \param[out] val_Jacobian_i - Jacobian of the numerical method at node i (implicit computation).
   * \param[out] val_Jacobian_j - Jacobian of the numerical method at node j (implicit computation).
   * \param[in] config - Definition of the particular problem.
   */
  void ComputeResidual(su2double *val_residual, su2double **val_Jacobian_i, su2double **val_Jacobian_j, CConfig *config);
};


/*!
 * \class CUpwGeneralRoe_Flow
 * \brief Class for solving an approximate Riemann solver of Roe for the flow equations for a general fluid model.
 * \ingroup ConvDiscr
 * \author S.Vitale, G.Gori, M.Pini
 * \version 5.0.0 "Raven"
 */
class CUpwGeneralRoe_Flow : public CNumerics {
private:

  bool implicit, grid_movement;

  su2double *Diff_U;
  su2double *Velocity_i, *Velocity_j, *RoeVelocity;
  su2double *ProjFlux_i, *ProjFlux_j;
  su2double *delta_wave, *delta_vel;
  su2double *Lambda, *Epsilon, MaxLambda, Delta;
  su2double **P_Tensor, **invP_Tensor;
  su2double sq_vel, Proj_ModJac_Tensor_ij, Density_i, Energy_i, SoundSpeed_i, Pressure_i, Enthalpy_i,

  Density_j, Energy_j, SoundSpeed_j, Pressure_j, Enthalpy_j, R, RoeDensity, RoeEnthalpy, RoeSoundSpeed, RoeSoundSpeed2,
  ProjVelocity, ProjVelocity_i, ProjVelocity_j, proj_delta_vel, delta_p, delta_rho, kappa;
  unsigned short iDim, iVar, jVar, kVar;


  su2double StaticEnthalpy_i, StaticEnergy_i, StaticEnthalpy_j, StaticEnergy_j, Kappa_i, Kappa_j, Chi_i, Chi_j, Velocity2_i, Velocity2_j;
  su2double RoeKappa, RoeChi, RoeKappaStaticEnthalpy;

public:
  
  /*!
   * \brief Constructor of the class.
   * \param[in] val_nDim - Number of dimensions of the problem.
   * \param[in] val_nVar - Number of variables of the problem.
   * \param[in] config - Definition of the particular problem.
   */
  CUpwGeneralRoe_Flow(unsigned short val_nDim, unsigned short val_nVar, CConfig *config);
  
  /*!
   * \brief Destructor of the class.
   */
  ~CUpwGeneralRoe_Flow(void);
  
  /*!
   * \brief Compute the Roe's flux between two nodes i and j.
   * \param[out] val_residual - Pointer to the total residual.
   * \param[out] val_Jacobian_i - Jacobian of the numerical method at node i (implicit computation).
   * \param[out] val_Jacobian_j - Jacobian of the numerical method at node j (implicit computation).
   * \param[in] config - Definition of the particular problem.
   */
  void ComputeResidual(su2double *val_residual, su2double **val_Jacobian_i, su2double **val_Jacobian_j, CConfig *config);
  
  /*!
   * \brief Compute the Average for a general fluid flux between two nodes i and j.
   * Using the approach of Vinokur and Montagne'
   */
  
  void ComputeRoeAverage();
};


/*!
 * \class CUpwMSW_Flow
 * \brief Class for solving a flux-vector splitting method by Steger & Warming, modified version.
 * \ingroup ConvDiscr
 * \author S. Copeland
 * \version 5.0.0 "Raven"
 */
class CUpwMSW_Flow : public CNumerics {
private:
  bool implicit;
  su2double *Diff_U;
  su2double *u_i, *u_j, *ust_i, *ust_j;
  su2double *Fc_i, *Fc_j;
  su2double *Lambda_i, *Lambda_j;
  su2double rhos_i, rhos_j;
  su2double *Ust_i, *Ust_j, *Vst_i, *Vst_j, *Velst_i, *Velst_j;
  su2double **P_Tensor, **invP_Tensor;
  unsigned short nPrimVar, nVar, nDim;
  
public:
  
  /*!
   * \brief Constructor of the class.
   * \param[in] val_nDim - Number of dimensions of the problem.
   * \param[in] val_nVar - Number of variables of the problem.
   * \param[in] config - Definition of the particular problem.
   */
  CUpwMSW_Flow(unsigned short val_nDim, unsigned short val_nVar, CConfig *config);
  
  /*!
   * \brief Destructor of the class.
   */
  ~CUpwMSW_Flow(void);
  
  /*!
   * \brief Compute the Roe's flux between two nodes i and j.
   * \param[out] val_residual - Pointer to the total residual.
   * \param[out] val_Jacobian_i - Jacobian of the numerical method at node i (implicit computation).
   * \param[out] val_Jacobian_j - Jacobian of the numerical method at node j (implicit computation).
   * \param[in] config - Definition of the particular problem.
   */
  void ComputeResidual(su2double *val_residual, su2double **val_Jacobian_i, su2double **val_Jacobian_j, CConfig *config);
  
};

/*!
 * \class CUpwTurkel_Flow
 * \brief Class for solving an approximate Riemann solver of Roe with Turkel Preconditioning for the flow equations.
 * \ingroup ConvDiscr
 * \author A. K. Lonkar
 * \version 5.0.0 "Raven"
 */
class CUpwTurkel_Flow : public CNumerics {
private:
  bool implicit, grid_movement;
  su2double *Diff_U;
  su2double *Velocity_i, *Velocity_j, *RoeVelocity;
  su2double *ProjFlux_i, *ProjFlux_j;
  su2double *Lambda, *Epsilon;
  su2double **absPeJac, **invRinvPe, **R_Tensor, **Matrix, **Art_Visc;
  su2double sq_vel, Density_i, Energy_i, SoundSpeed_i, Pressure_i, Enthalpy_i,
  Density_j, Energy_j, SoundSpeed_j, Pressure_j, Enthalpy_j, R, RoePressure, RoeDensity, RoeEnthalpy, RoeSoundSpeed,
  ProjVelocity, ProjVelocity_i, ProjVelocity_j;
  unsigned short iDim, iVar, jVar, kVar;
  su2double Beta, Beta_min, Beta_max;
  su2double r_hat, s_hat, t_hat, rhoB2a2, sqr_one_m_Betasqr_Lam1;
  su2double Beta2, one_m_Betasqr, one_p_Betasqr, sqr_two_Beta_c_Area;
  su2double local_Mach;
  
public:
  
  /*!
   * \brief Constructor of the class.
   * \param[in] val_nDim - Number of dimensions of the problem.
   * \param[in] val_nVar - Number of variables of the problem.
   * \param[in] config - Definition of the particular problem.
   */
  CUpwTurkel_Flow(unsigned short val_nDim, unsigned short val_nVar, CConfig *config);
  
  /*!
   * \brief Destructor of the class.
   */
  ~CUpwTurkel_Flow(void);
  
  /*!
   * \brief Compute the Roe's flux between two nodes i and j.
   * \param[out] val_residual - Pointer to the total residual.
   * \param[out] val_Jacobian_i - Jacobian of the numerical method at node i (implicit computation).
   * \param[out] val_Jacobian_j - Jacobian of the numerical method at node j (implicit computation).
   * \param[in] config - Definition of the particular problem.
   */
  void ComputeResidual(su2double *val_residual, su2double **val_Jacobian_i, su2double **val_Jacobian_j, CConfig *config);
  
  /*!
   * \brief Get the Preconditioning Beta.
   * \return Beta - Value of the low Mach Preconditioner.
   */
  su2double GetPrecond_Beta();
};

/*!
 * \class CUpwArtComp_Flow
 * \brief Class for solving an approximate Riemann solver of Roe for the incompressible flow equations.
 * \ingroup ConvDiscr
 * \author F. Palacios
 * \version 5.0.0 "Raven"
 */
class CUpwArtComp_Flow : public CNumerics {
private:
  bool implicit;
  bool gravity;
  su2double Froude;
  su2double *Diff_U;
  su2double *Velocity_i, *Velocity_j, *MeanVelocity;
  su2double *ProjFlux_i, *ProjFlux_j;
  su2double *Lambda, *Epsilon;
  su2double **P_Tensor, **invP_Tensor;
  su2double Proj_ModJac_Tensor_ij, Pressure_i,
  Pressure_j, MeanDensity, MeanSoundSpeed, MeanPressure, MeanBetaInc2,
  ProjVelocity;
  unsigned short iDim, iVar, jVar, kVar;
  
public:
  
  /*!
   * \brief Constructor of the class.
   * \param[in] val_nDim - Number of dimensions of the problem.
   * \param[in] val_nVar - Number of variables of the problem.
   * \param[in] config - Definition of the particular problem.
   */
  CUpwArtComp_Flow(unsigned short val_nDim, unsigned short val_nVar, CConfig *config);
  
  /*!
   * \brief Destructor of the class.
   */
  ~CUpwArtComp_Flow(void);
  
  /*!
   * \brief Compute the Roe's flux between two nodes i and j.
   * \param[out] val_residual - Pointer to the total residual.
   * \param[out] val_Jacobian_i - Jacobian of the numerical method at node i (implicit computation).
   * \param[out] val_Jacobian_j - Jacobian of the numerical method at node j (implicit computation).
   * \param[in] config - Definition of the particular problem.
   */
  void ComputeResidual(su2double *val_residual, su2double **val_Jacobian_i, su2double **val_Jacobian_j, CConfig *config);
};

/*!
 * \class CUpwRoe_AdjFlow
 * \brief Class for solving an approximate Riemann solver of Roe
 *        for the adjoint flow equations.
 * \ingroup ConvDiscr
 * \author F. Palacios
 * \version 5.0.0 "Raven"
 */
class CUpwRoe_AdjFlow : public CNumerics {
private:
  su2double *Residual_Roe;
  su2double area, Sx, Sy, Sz, rarea, nx, ny, nz, rho_l, u_l, v_l, w_l, h_l, rho_r,
  u_r, v_r, w_r, h_r, psi1, psi2, psi3, psi4, psi5;
  su2double h, u, v, w, c, psi1_l, psi2_l, psi3_l, psi4_l, psi5_l,
  psi1_r, psi2_r, psi3_r, psi4_r, psi5_r, q_l, q_r, Q_l, Q_r, vn,
  rrho_l, weight, rweight1, cc;
  su2double l1psi, l2psi, absQ, absQp, absQm, q2, alpha, beta_u, beta_v, beta_w, Q, l1l2p, l1l2m, eta;
  su2double RoeDensity, RoeSoundSpeed, *RoeVelocity, *Lambda, *Velocity_i, *Velocity_j, **ProjFlux_i, **ProjFlux_j,
  Proj_ModJac_Tensor_ij, **Proj_ModJac_Tensor, Energy_i, Energy_j, **P_Tensor, **invP_Tensor;
  unsigned short iDim, iVar, jVar, kVar;
  bool implicit, grid_movement;
  
public:
  
  /*!
   * \brief Constructor of the class.
   * \param[in] val_nDim - Number of dimensions of the problem.
   * \param[in] val_nVar - Number of variables of the problem.
   * \param[in] config - Definition of the particular problem.
   */
  CUpwRoe_AdjFlow(unsigned short val_nDim, unsigned short val_nVar, CConfig *config);
  
  /*!
   * \brief Destructor of the class.
   */
  ~CUpwRoe_AdjFlow(void);
  
  /*!
   * \brief Compute the adjoint Roe's flux between two nodes i and j.
   * \param[out] val_residual_i - Pointer to the total residual at point i.
   * \param[out] val_residual_j - Pointer to the total residual at point j.
   * \param[out] val_Jacobian_ii - Jacobian of the numerical method at node i (implicit computation) from node i.
   * \param[out] val_Jacobian_ij - Jacobian of the numerical method at node i (implicit computation) from node j.
   * \param[out] val_Jacobian_ji - Jacobian of the numerical method at node j (implicit computation) from node i.
   * \param[out] val_Jacobian_jj - Jacobian of the numerical method at node j (implicit computation) from node j.
   * \param[in] config - Definition of the particular problem.
   */
  void ComputeResidual(su2double *val_residual_i, su2double *val_residual_j, su2double **val_Jacobian_ii,
                       su2double **val_Jacobian_ij, su2double **val_Jacobian_ji, su2double **val_Jacobian_jj, CConfig *config);
};

/*!
 * \class CUpwRoeArtComp_AdjFlow
 * \brief Class for solving an approximate Riemann solver of Roe
 *        for the adjoint flow equations.
 * \ingroup ConvDiscr
 * \author F. Palacios
 * \version 5.0.0 "Raven"
 */
class CUpwRoeArtComp_AdjFlow : public CNumerics {
private:
  su2double Area, *Lambda, *Velocity_i, *Velocity_j, **Proj_Jac_Tensor_i, **Proj_Jac_Tensor_j,
  Proj_ModJac_Tensor_ij, **Proj_ModJac_Tensor, **P_Tensor, **invP_Tensor, MeanDensity,
  MeanPressure, MeanBetaInc2, ProjVelocity, *MeanVelocity, MeanSoundSpeed;
  unsigned short iDim, iVar, jVar, kVar;
  bool implicit;
  
public:
  
  /*!
   * \brief Constructor of the class.
   * \param[in] val_nDim - Number of dimensions of the problem.
   * \param[in] val_nVar - Number of variables of the problem.
   * \param[in] config - Definition of the particular problem.
   */
  CUpwRoeArtComp_AdjFlow(unsigned short val_nDim, unsigned short val_nVar, CConfig *config);
  
  /*!
   * \brief Destructor of the class.
   */
  ~CUpwRoeArtComp_AdjFlow(void);
  
  /*!
   * \brief Compute the adjoint Roe's flux between two nodes i and j.
   * \param[out] val_residual_i - Pointer to the total residual at point i.
   * \param[out] val_residual_j - Pointer to the total residual at point j.
   * \param[out] val_Jacobian_ii - Jacobian of the numerical method at node i (implicit computation) from node i.
   * \param[out] val_Jacobian_ij - Jacobian of the numerical method at node i (implicit computation) from node j.
   * \param[out] val_Jacobian_ji - Jacobian of the numerical method at node j (implicit computation) from node i.
   * \param[out] val_Jacobian_jj - Jacobian of the numerical method at node j (implicit computation) from node j.
   * \param[in] config - Definition of the particular problem.
   */
  void ComputeResidual(su2double *val_residual_i, su2double *val_residual_j, su2double **val_Jacobian_ii,
                       su2double **val_Jacobian_ij, su2double **val_Jacobian_ji, su2double **val_Jacobian_jj, CConfig *config);
};

/*!
 * \class CUpwAUSM_Flow
 * \brief Class for solving an approximate Riemann AUSM.
 * \ingroup ConvDiscr
 * \author F. Palacios
 * \version 5.0.0 "Raven"
 */
class CUpwAUSM_Flow : public CNumerics {
private:
  bool implicit;
  su2double *Diff_U;
  su2double *Velocity_i, *Velocity_j, *RoeVelocity;
  su2double *ProjFlux_i, *ProjFlux_j;
  su2double *delta_wave, *delta_vel;
  su2double *Lambda, *Epsilon;
  su2double **P_Tensor, **invP_Tensor;
  su2double sq_vel, Proj_ModJac_Tensor_ij, Density_i, Energy_i, SoundSpeed_i, Pressure_i, Enthalpy_i,
  Density_j, Energy_j, SoundSpeed_j, Pressure_j, Enthalpy_j, R, RoeDensity, RoeEnthalpy, RoeSoundSpeed,
  ProjVelocity, ProjVelocity_i, ProjVelocity_j;
  unsigned short iDim, iVar, jVar, kVar;
  su2double mL, mR, mLP, mRM, mF, pLP, pRM, pF, Phi;
  
public:
  
  /*!
   * \brief Constructor of the class.
   * \param[in] val_nDim - Number of dimensions of the problem.
   * \param[in] val_nVar - Number of variables of the problem.
   * \param[in] config - Definition of the particular problem.
   */
  CUpwAUSM_Flow(unsigned short val_nDim, unsigned short val_nVar, CConfig *config);
  
  /*!
   * \brief Destructor of the class.
   */
  ~CUpwAUSM_Flow(void);
  
  /*!
   * \brief Compute the Roe's flux between two nodes i and j.
   * \param[out] val_residual - Pointer to the total residual.
   * \param[out] val_Jacobian_i - Jacobian of the numerical method at node i (implicit computation).
   * \param[out] val_Jacobian_j - Jacobian of the numerical method at node j (implicit computation).
   * \param[in] config - Definition of the particular problem.
   */
  void ComputeResidual(su2double *val_residual, su2double **val_Jacobian_i, su2double **val_Jacobian_j, CConfig *config);
};

/*!
 * \class CUpwHLLC_Flow
 * \brief Class for solving an approximate Riemann HLLC.
 * \ingroup ConvDiscr
 * \author G. Gori, Politecnico di Milano
 * \version 4.0.2 "Cardinal"
 */
class CUpwHLLC_Flow : public CNumerics {
private:
  bool implicit, grid_movement;
  unsigned short iDim, jDim, iVar, jVar;
  
  su2double *IntermediateState;
  su2double *Velocity_i, *Velocity_j, *RoeVelocity;

  su2double sq_vel_i, Density_i, Energy_i, SoundSpeed_i, Pressure_i, Enthalpy_i, ProjVelocity_i;
  su2double sq_vel_j, Density_j, Energy_j, SoundSpeed_j, Pressure_j, Enthalpy_j, ProjVelocity_j;
  
  su2double sq_velRoe, RoeDensity, RoeEnthalpy, RoeSoundSpeed, RoeProjVelocity, ProjInterfaceVel;

  su2double sL, sR, sM, pStar, EStar, rhoSL, rhoSR, Rrho, kappa;

  su2double Omega, RHO, OmegaSM;
  su2double *dSm_dU, *dPI_dU, *drhoStar_dU, *dpStar_dU, *dEStar_dU;
  
public:
  
  /*!
   * \brief Constructor of the class.
   * \param[in] val_nDim - Number of dimensions of the problem.
   * \param[in] val_nVar - Number of variables of the problem.
   * \param[in] config - Definition of the particular problem.
   */
  CUpwHLLC_Flow(unsigned short val_nDim, unsigned short val_nVar, CConfig *config);
  
  /*!
   * \brief Destructor of the class.
   */
  ~CUpwHLLC_Flow(void);
  
  /*!
   * \brief Compute the Roe's flux between two nodes i and j.
   * \param[out] val_residual - Pointer to the total residual.
   * \param[out] val_Jacobian_i - Jacobian of the numerical method at node i (implicit computation).
   * \param[out] val_Jacobian_j - Jacobian of the numerical method at node j (implicit computation).
   * \param[in] config - Definition of the particular problem.
   */
  void ComputeResidual(su2double *val_residual, su2double **val_Jacobian_i, su2double **val_Jacobian_j, CConfig *config);

};

/*!
 * \class CUpwGeneralHLLC_Flow
 * \brief Class for solving an approximate Riemann HLLC.
 * \ingroup ConvDiscr
 * \author G. Gori, Politecnico di Milano
 * \version 4.0.2 "Cardinal"
 */
class CUpwGeneralHLLC_Flow : public CNumerics {
private:
  bool implicit, grid_movement;
  unsigned short iDim, jDim, iVar, jVar;
  
  su2double *IntermediateState;
  su2double *Velocity_i, *Velocity_j, *RoeVelocity;

  su2double sq_vel_i, Density_i, Energy_i, SoundSpeed_i, Pressure_i, Enthalpy_i, ProjVelocity_i, StaticEnthalpy_i, StaticEnergy_i;
  su2double sq_vel_j, Density_j, Energy_j, SoundSpeed_j, Pressure_j, Enthalpy_j, ProjVelocity_j, StaticEnthalpy_j, StaticEnergy_j;
  
  su2double sq_velRoe, RoeDensity, RoeEnthalpy, RoeSoundSpeed, RoeProjVelocity, ProjInterfaceVel;
  su2double Kappa_i, Kappa_j, Chi_i, Chi_j, RoeKappa, RoeChi, RoeKappaStaticEnthalpy;

  su2double sL, sR, sM, pStar, EStar, rhoSL, rhoSR, Rrho, kappa;

  su2double Omega, RHO, OmegaSM;
  su2double *dSm_dU, *dPI_dU, *drhoStar_dU, *dpStar_dU, *dEStar_dU;

  
public:
  
  /*!
   * \brief Constructor of the class.
   * \param[in] val_nDim - Number of dimensions of the problem.
   * \param[in] val_nVar - Number of variables of the problem.
   * \param[in] config - Definition of the particular problem.
   */
  CUpwGeneralHLLC_Flow(unsigned short val_nDim, unsigned short val_nVar, CConfig *config);
  
  /*!
   * \brief Destructor of the class.
   */
  ~CUpwGeneralHLLC_Flow(void);
  
  /*!

   * \brief Compute the Roe's flux between two nodes i and j.
   * \param[out] val_residual - Pointer to the total residual.
   * \param[out] val_Jacobian_i - Jacobian of the numerical method at node i (implicit computation).
   * \param[out] val_Jacobian_j - Jacobian of the numerical method at node j (implicit computation).
   * \param[in] config - Definition of the particular problem.
   */
   void ComputeResidual(su2double *val_residual, su2double **val_Jacobian_i, su2double **val_Jacobian_j, CConfig *config);

   /*!
   * \brief Compute the Average quantities for a general fluid flux between two nodes i and j.
   * Using the approach of Vinokur and Montagne'
   */
   void VinokurMontagne();
};

/*!
 * \class CUpwLin_TransLM
 * \brief Class for performing a linear upwind solver for the Spalart-Allmaras turbulence model equations with transition
 * \ingroup ConvDiscr
 * \author A. Aranake
 * \version 5.0.0 "Raven"
 */
class CUpwLin_TransLM : public CNumerics {
private:
  su2double *Velocity_i;
  su2double *Velocity_j;
  bool implicit, grid_movement, incompressible;
  su2double Density_i, Density_j, q_ij, a0, a1;
  unsigned short iDim;
  
public:
  
  /*!
   * \brief Constructor of the class.
   * \param[in] val_nDim - Number of dimensions of the problem.
   * \param[in] val_nVar - Number of variables of the problem.
   * \param[in] config - Definition of the particular problem.
   */
  CUpwLin_TransLM(unsigned short val_nDim, unsigned short val_nVar, CConfig *config);
  
  /*!
   * \brief Destructor of the class.
   */
  ~CUpwLin_TransLM(void);
  
  /*!
   * \brief Compute the upwind flux between two nodes i and j.
   * \param[out] val_residual - Pointer to the total residual.
   * \param[out] val_Jacobian_i - Jacobian of the numerical method at node i (implicit computation).
   * \param[out] val_Jacobian_j - Jacobian of the numerical method at node j (implicit computation).
   * \param[in] config - Definition of the particular problem.
   */
  void ComputeResidual (su2double *val_residual, su2double **val_Jacobian_i, su2double **val_Jacobian_j, CConfig *config);
};

/*!
 * \class CUpwLin_AdjTurb
 * \brief Class for performing a linear upwind solver for the adjoint turbulence equations.
 * \ingroup ConvDiscr
 * \author A. Bueno.
 * \version 5.0.0 "Raven"
 */
class CUpwLin_AdjTurb : public CNumerics {
private:
  su2double *Velocity_i;
  
public:
  
  /*!
   * \brief Constructor of the class.
   * \param[in] val_nDim - Number of dimensions of the problem.
   * \param[in] val_nVar - Number of variables of the problem.
   * \param[in] config - Definition of the particular problem.
   */
  CUpwLin_AdjTurb(unsigned short val_nDim, unsigned short val_nVar, CConfig *config);
  
  /*!
   * \brief Destructor of the class.
   */
  ~CUpwLin_AdjTurb(void);
  
  /*!
   * \brief Compute the adjoint upwind flux between two nodes i and j.
   * \param[out] val_residual - Pointer to the total residual.
   * \param[out] val_Jacobian_i - Jacobian of the numerical method at node i (implicit computation).
   * \param[out] val_Jacobian_j - Jacobian of the numerical method at node j (implicit computation).
   * \param[in] config - Definition of the particular problem.
   */
  void ComputeResidual (su2double *val_residual, su2double **val_Jacobian_i, su2double **val_Jacobian_j, CConfig *config);
};

/*!
 * \class CUpwScalar
 * \brief Template class for scalar upwind fluxes between nodes i and j.
 * \details This class serves as a template for the scalar upwinding residual
 *   classes.  The general structure of a scalar upwinding calculation is the
 *   same for many different  models, which leads to a lot of repeated code.
 *   By using the template design pattern, these sections of repeated code are
 *   moved to this shared base class, and the specifics of each model
 *   are implemented by derived classes.  In order to add a new residual
 *   calculation for a convection residual, extend this class and implement
 *   the pure virtual functions with model-specific behavior.
 * \ingroup ConvDiscr
 * \author C. Pederson, A. Bueno., and A. Campos.
 * \version 5.0.0 "Raven"
 */
class CUpwScalar : public CNumerics {
private:

  /*!
   * \brief A pure virtual function; Adds any extra variables to AD
   */
  virtual void ExtraADPreaccIn() = 0;

  /*!
   * \brief Model-specific steps in the ComputeResidual method
   * \param[out] val_residual - Pointer to the total residual.
   * \param[out] val_Jacobian_i - Jacobian of the numerical method at node i (implicit computation).
   * \param[out] val_Jacobian_j - Jacobian of the numerical method at node j (implicit computation).
   * \param[in] config - Definition of the particular problem.
   */
  virtual void FinishResidualCalc(su2double *val_residual,
                                  su2double **Jacobian_i,
                                  su2double **Jacobian_j,
                                  CConfig *config) = 0;

protected:
  su2double *Velocity_i, *Velocity_j; /*!< \brief Velocity, minus any grid movement. */
  su2double Density_i, Density_j;
  bool implicit, grid_movement, incompressible;
  su2double q_ij, /*!< \brief Projected velocity at the face. */
            a0,   /*!< \brief The maximum of the face-normal velocity and 0 */
            a1;   /*!< \brief The minimum of the face-normal velocity and 0 */
  unsigned short iDim;

public:

  /*!
   * \brief Constructor of the class.
   * \param[in] val_nDim - Number of dimensions of the problem.
   * \param[in] val_nVar - Number of variables of the problem.
   * \param[in] config - Definition of the particular problem.
   */
  CUpwScalar(unsigned short val_nDim, unsigned short val_nVar, CConfig *config);

  /*!
   * \brief Destructor of the class.
   */
  ~CUpwScalar(void);

  /*!
   * \brief Compute the scalar upwind flux between two nodes i and j.
   * \param[out] val_residual - Pointer to the total residual.
   * \param[out] val_Jacobian_i - Jacobian of the numerical method at node i (implicit computation).
   * \param[out] val_Jacobian_j - Jacobian of the numerical method at node j (implicit computation).
   * \param[in] config - Definition of the particular problem.
   */
  void ComputeResidual(su2double *val_residual, su2double **val_Jacobian_i, su2double **val_Jacobian_j, CConfig *config);
};

/*!
 * \class CUpwSca_TurbSA
 * \brief Class for doing a scalar upwind solver for the Spalar-Allmaras turbulence model equations.
 * \ingroup ConvDiscr
 * \author A. Bueno.
 * \version 5.0.0 "Raven"
 */
class CUpwSca_TurbSA : public CUpwScalar {
private:

  /*!
   * \brief Adds any extra variables to AD
   */
  void ExtraADPreaccIn();

  /*!
   * \brief SA specific steps in the ComputeResidual method
   * \param[out] val_residual - Pointer to the total residual.
   * \param[out] val_Jacobian_i - Jacobian of the numerical method at node i (implicit computation).
   * \param[out] val_Jacobian_j - Jacobian of the numerical method at node j (implicit computation).
   * \param[in] config - Definition of the particular problem.
   */
  void FinishResidualCalc(su2double *val_residual, su2double **Jacobian_i,
                                su2double **Jacobian_j, CConfig *config);

public:

  /*!
   * \brief Constructor of the class.
   * \param[in] val_nDim - Number of dimensions of the problem.
   * \param[in] val_nVar - Number of variables of the problem.
   * \param[in] config - Definition of the particular problem.
   */
  CUpwSca_TurbSA(unsigned short val_nDim, unsigned short val_nVar, CConfig *config);

  /*!
   * \brief Destructor of the class.
   */
  ~CUpwSca_TurbSA(void);
};

/*!
 * \class CUpwSca_TurbSST
 * \brief Class for doing a scalar upwind solver for the Menter SST turbulence model equations.
 * \ingroup ConvDiscr
 * \author A. Campos.
 * \version 5.0.0 "Raven"
 */
class CUpwSca_TurbSST : public CUpwScalar {
private:

  /*!
   * \brief Adds any extra variables to AD
   */
  void ExtraADPreaccIn();

  /*!
   * \brief SST specific steps in the ComputeResidual method
   * \param[out] val_residual - Pointer to the total residual.
   * \param[out] val_Jacobian_i - Jacobian of the numerical method at node i (implicit computation).
   * \param[out] val_Jacobian_j - Jacobian of the numerical method at node j (implicit computation).
   * \param[in] config - Definition of the particular problem.
   */
  void FinishResidualCalc(su2double *val_residual, su2double **Jacobian_i,
                                su2double **Jacobian_j, CConfig *config);

public:

  /*!
   * \brief Constructor of the class.
   * \param[in] val_nDim - Number of dimensions of the problem.
   * \param[in] val_nVar - Number of variables of the problem.
   * \param[in] config - Definition of the particular problem.
   */
  CUpwSca_TurbSST(unsigned short val_nDim, unsigned short val_nVar, CConfig *config);

  /*!
   * \brief Destructor of the class.
   */
  ~CUpwSca_TurbSST(void);
};



/*!
 * \class CUpwSca_TurbKE
 * \brief Upwind convective flux for the zeta-f KE turbulence model equations.
 * \ingroup ConvDiscr
 * \author S. Haering.
 * \version 5.0.0 "Raven"
 */
class CUpwSca_TurbKE : public CUpwScalar {
private:

  /*!
   * \brief Adds any extra variables to AD
   */
  void ExtraADPreaccIn();

  /*!
   * \brief KE specific steps in the ComputeResidual method
   * \param[out] val_residual - Pointer to the total residual.
   * \param[out] val_Jacobian_i - Jacobian of the numerical method at node i (implicit computation).
   * \param[out] val_Jacobian_j - Jacobian of the numerical method at node j (implicit computation).
   * \param[in] config - Definition of the particular problem.
   */
  void FinishResidualCalc(su2double *val_residual, su2double **Jacobian_i,
                          su2double **Jacobian_j, CConfig *config);

public:

  /*!
   * \brief Constructor of the class.
   * \param[in] val_nDim - Number of dimensions of the problem.
   * \param[in] val_nVar - Number of variables of the problem.
   * \param[in] config - Definition of the particular problem.
   */
  CUpwSca_TurbKE(unsigned short val_nDim,
                 unsigned short val_nVar,
                 CConfig *config);

  /*!
   * \brief Destructor of the class.
   */
  ~CUpwSca_TurbKE(void);

};




/*!
 * \class CUpwSca_TransLM
 * \brief Class for doing a scalar upwind solver for the Spalart-Allmaras turbulence model equations with transition.
 * \ingroup ConvDiscr
 * \author A. Aranake.
 * \version 5.0.0 "Raven"
 */
class CUpwSca_TransLM : public CNumerics {
private:
  su2double *Velocity_i, *Velocity_j;
  bool implicit, grid_movement;
  su2double q_ij, a0, a1;
  unsigned short iDim;
  
public:
  
  /*!
   * \brief Constructor of the class.
   * \param[in] val_nDim - Number of dimensions of the problem.
   * \param[in] val_nVar - Number of variables of the problem.
   * \param[in] config - Definition of the particular problem.
   */
  CUpwSca_TransLM(unsigned short val_nDim, unsigned short val_nVar, CConfig *config);
  
  /*!
   * \brief Destructor of the class.
   */
  ~CUpwSca_TransLM(void);
  
  /*!
   * \brief Compute the scalar upwind flux between two nodes i and j.
   * \param[out] val_residual - Pointer to the total residual.
   * \param[out] val_Jacobian_i - Jacobian of the numerical method at node i (implicit computation).
   * \param[out] val_Jacobian_j - Jacobian of the numerical method at node j (implicit computation).
   * \param[in] config - Definition of the particular problem.
   */
  void ComputeResidual(su2double *val_residual, su2double **val_Jacobian_i, su2double **val_Jacobian_j, CConfig *config);
};

/*!
 * \class CUpwSca_AdjTurb
 * \brief Class for doing a scalar upwind solver for the adjoint turbulence equations.
 * \ingroup ConvDiscr
 * \author A. Bueno.
 * \version 5.0.0 "Raven"
 */
class CUpwSca_AdjTurb : public CNumerics {
private:
  su2double *Velocity_i, *Velocity_j;
  
public:
  
  /*!
   * \brief Constructor of the class.
   * \param[in] val_nDim - Number of dimensions of the problem.
   * \param[in] val_nVar - Number of variables of the problem.
   * \param[in] config - Definition of the particular problem.
   */
  CUpwSca_AdjTurb(unsigned short val_nDim, unsigned short val_nVar, CConfig *config);
  
  /*!
   * \brief Destructor of the class.
   */
  ~CUpwSca_AdjTurb(void);
  
  /*!
   * \param[out] val_residual_i - Pointer to the total residual at point i.
   * \param[out] val_residual_j - Pointer to the total viscosity residual at point j.
   * \param[out] val_Jacobian_ii - Jacobian of the numerical method at node i (implicit computation) from node i.
   * \param[out] val_Jacobian_ij - Jacobian of the numerical method at node i (implicit computation) from node j.
   * \param[out] val_Jacobian_ji - Jacobian of the numerical method at node j (implicit computation) from node i.
   * \param[out] val_Jacobian_jj - Jacobian of the numerical method at node j (implicit computation) from node j.
   * \param[in] config - Definition of the particular problem.
   */
  void ComputeResidual(su2double *val_residual_i, su2double *val_residual_j, su2double **val_Jacobian_ii, su2double **val_Jacobian_ij,
                       su2double **val_Jacobian_ji, su2double **val_Jacobian_jj, CConfig *config);
};

/*!
 * \class CUpwSca_HybridConv
 * \brief Class for doing a scalar upwind solver for the hybrid RANS/LES
 *        blending equation.
 * \ingroup ConvDiscr
 * \author C. Pederson
 * \version 5.0.0 "Raven"
 */
class CUpwSca_HybridConv : public CNumerics {
private:
  su2double *Velocity_i, *Velocity_j;
  bool implicit, grid_movement, incompressible;
  su2double q_ij, a0, a1;
  unsigned short iDim;

public:

  /*!
   * \brief Constructor of the class.
   * \param[in] val_nDim - Number of dimensions of the problem.
   * \param[in] val_nVar - Number of variables of the problem.
   * \param[in] config - Definition of the particular problem.
   */
  CUpwSca_HybridConv(unsigned short val_nDim,
                       unsigned short val_nVar, CConfig *config);

  /*!
   * \brief Destructor of the class.
   */
  ~CUpwSca_HybridConv(void);

  /*!
   * \brief Compute the scalar upwind flux between two nodes i and j.
   * \param[out] val_residual - Pointer to the total residual.
   * \param[out] val_Jacobian_i - Jacobian of the numerical method at node i (implicit computation).
   * \param[out] val_Jacobian_j - Jacobian of the numerical method at node j (implicit computation).
   * \param[in] config - Definition of the particular problem.
   */
  void ComputeResidual(su2double *val_residual, su2double **val_Jacobian_i,
                       su2double **val_Jacobian_j, CConfig *config);
};

/*!
 * \class CCentJST_Flow
 * \brief Class for centered shceme - JST.
 * \ingroup ConvDiscr
 * \author F. Palacios
 * \version 5.0.0 "Raven"
 */
class CCentJST_KE_Flow : public CNumerics {
  
private:
  unsigned short iDim, iVar, jVar; /*!< \brief Iteration on dimension and variables. */
  su2double *Diff_U, *Diff_Lapl, /*!< \brief Diference of conservative variables and undivided laplacians. */
  *Velocity_i, *Velocity_j, /*!< \brief Velocity at node 0 and 1. */
  *MeanVelocity, ProjVelocity, ProjVelocity_i, ProjVelocity_j,  /*!< \brief Mean and projected velocities. */
  Density_i, Density_j, Energy_i, Energy_j,  /*!< \brief Mean Density and energies. */
  sq_vel_i, sq_vel_j,   /*!< \brief Modulus of the velocity and the normal vector. */
  MeanDensity, MeanPressure, MeanEnthalpy, MeanEnergy, /*!< \brief Mean values of primitive variables. */
  Param_p, Param_Kappa_2, Param_Kappa_4, /*!< \brief Artificial dissipation parameters. */
  Local_Lambda_i, Local_Lambda_j, MeanLambda, /*!< \brief Local eingenvalues. */
  Phi_i, Phi_j, sc2, sc4, StretchingFactor, /*!< \brief Streching parameters. */
  *ProjFlux,  /*!< \brief Projected inviscid flux tensor. */
  Epsilon_2, cte_0, cte_1, /*!< \brief Artificial dissipation values. */
  ProjGridVel;  /*!< \brief Projected grid velocity. */
  bool implicit, /*!< \brief Implicit calculation. */
  grid_movement; /*!< \brief Modification for grid movement. */
  
  
public:
  
  /*!
   * \brief Constructor of the class.
   * \param[in] val_nDim - Number of dimension of the problem.
   * \param[in] val_nVar - Number of variables of the problem.
   * \param[in] config - Definition of the particular problem.
   */
  CCentJST_KE_Flow(unsigned short val_nDim, unsigned short val_nVar, CConfig *config);
  
  /*!
   * \brief Destructor of the class.
   */
  ~CCentJST_KE_Flow(void);
  
  /*!
   * \brief Compute the flow residual using a JST method.
   * \param[out] val_resconv - Pointer to the convective residual.
   * \param[out] val_resvisc - Pointer to the artificial viscosity residual.
   * \param[out] val_Jacobian_i - Jacobian of the numerical method at node i (implicit computation).
   * \param[out] val_Jacobian_j - Jacobian of the numerical method at node j (implicit computation).
   * \param[in] config - Definition of the particular problem.
   */
  void ComputeResidual(su2double *val_residual, su2double **val_Jacobian_i, su2double **val_Jacobian_j,
                       CConfig *config);
};

/*!
 * \class CCentJST_Flow
 * \brief Class for centered scheme - JST.
 * \ingroup ConvDiscr
 * \author F. Palacios
 * \version 5.0.0 "Raven"
 */
class CCentJST_Flow : public CNumerics {
  
private:
  unsigned short iDim, iVar, jVar; /*!< \brief Iteration on dimension and variables. */
  su2double *Diff_U, *Diff_Lapl, /*!< \brief Diference of conservative variables and undivided laplacians. */
  *Velocity_i, *Velocity_j, /*!< \brief Velocity at node 0 and 1. */
  *MeanVelocity, ProjVelocity, ProjVelocity_i, ProjVelocity_j,  /*!< \brief Mean and projected velocities. */
  Density_i, Density_j, Energy_i, Energy_j,  /*!< \brief Mean Density and energies. */
  sq_vel_i, sq_vel_j,   /*!< \brief Modulus of the velocity and the normal vector. */
  MeanDensity, MeanPressure, MeanEnthalpy, MeanEnergy, /*!< \brief Mean values of primitive variables. */
  Param_p, Param_Kappa_2, Param_Kappa_4, /*!< \brief Artificial dissipation parameters. */
  Local_Lambda_i, Local_Lambda_j, MeanLambda, /*!< \brief Local eingenvalues. */
  Phi_i, Phi_j, sc2, sc4, StretchingFactor, /*!< \brief Streching parameters. */
  *ProjFlux,  /*!< \brief Projected inviscid flux tensor. */
  Epsilon_2, Epsilon_4, cte_0, cte_1, /*!< \brief Artificial dissipation values. */
  ProjGridVel;  /*!< \brief Projected grid velocity. */
  bool implicit, /*!< \brief Implicit calculation. */
  grid_movement; /*!< \brief Modification for grid movement. */
  
  
public:
  
  /*!
   * \brief Constructor of the class.
   * \param[in] val_nDim - Number of dimension of the problem.
   * \param[in] val_nVar - Number of variables of the problem.
   * \param[in] config - Definition of the particular problem.
   */
  CCentJST_Flow(unsigned short val_nDim, unsigned short val_nVar, CConfig *config);
  
  /*!
   * \brief Destructor of the class.
   */
  ~CCentJST_Flow(void);
  
  /*!
   * \brief Compute the flow residual using a JST method.
   * \param[out] val_resconv - Pointer to the convective residual.
   * \param[out] val_resvisc - Pointer to the artificial viscosity residual.
   * \param[out] val_Jacobian_i - Jacobian of the numerical method at node i (implicit computation).
   * \param[out] val_Jacobian_j - Jacobian of the numerical method at node j (implicit computation).
   * \param[in] config - Definition of the particular problem.
   */
  void ComputeResidual(su2double *val_residual, su2double **val_Jacobian_i, su2double **val_Jacobian_j,
                       CConfig *config);
};

/*!
 * \class CCentJSTArtComp_Flow
 * \brief Class for centered scheme - JST (artificial compressibility).
 * \ingroup ConvDiscr
 * \author F. Palacios
 * \version 5.0.0 "Raven"
 */
class CCentJSTArtComp_Flow : public CNumerics {
  
private:
  unsigned short iDim, iVar, jVar; /*!< \brief Iteration on dimension and variables. */
  su2double *Diff_U, *Diff_Lapl, /*!< \brief Diference of conservative variables and undivided laplacians. */
  *Velocity_i, *Velocity_j, /*!< \brief Velocity at node 0 and 1. */
  *MeanVelocity, ProjVelocity_i, ProjVelocity_j,  /*!< \brief Mean and projected velocities. */
  sq_vel_i, sq_vel_j,   /*!< \brief Modulus of the velocity and the normal vector. */
  MeanDensity, MeanPressure, MeanBetaInc2, /*!< \brief Mean values of primitive variables. */
  Param_p, Param_Kappa_2, Param_Kappa_4, /*!< \brief Artificial dissipation parameters. */
  Local_Lambda_i, Local_Lambda_j, MeanLambda, /*!< \brief Local eingenvalues. */
  Phi_i, Phi_j, sc2, sc4, StretchingFactor, /*!< \brief Streching parameters. */
  *ProjFlux,  /*!< \brief Projected inviscid flux tensor. */
  Epsilon_2, Epsilon_4, cte_0, cte_1; /*!< \brief Artificial dissipation values. */
  bool implicit, /*!< \brief Implicit calculation. */
  grid_movement, /*!< \brief Modification for grid movement. */
  gravity; /*!< \brief computation with gravity force. */
  su2double Froude; /*!< \brief Froude number. */
  
public:
  
  /*!
   * \brief Constructor of the class.
   * \param[in] val_nDim - Number of dimension of the problem.
   * \param[in] val_nVar - Number of variables of the problem.
   * \param[in] config - Definition of the particular problem.
   */
  CCentJSTArtComp_Flow(unsigned short val_nDim, unsigned short val_nVar, CConfig *config);
  
  /*!
   * \brief Destructor of the class.
   */
  ~CCentJSTArtComp_Flow(void);
  
  /*!
   * \brief Compute the flow residual using a JST method.
   * \param[out] val_resconv - Pointer to the convective residual.
   * \param[out] val_resvisc - Pointer to the artificial viscosity residual.
   * \param[out] val_Jacobian_i - Jacobian of the numerical method at node i (implicit computation).
   * \param[out] val_Jacobian_j - Jacobian of the numerical method at node j (implicit computation).
   * \param[in] config - Definition of the particular problem.
   */
  void ComputeResidual(su2double *val_residual, su2double **val_Jacobian_i, su2double **val_Jacobian_j,
                       CConfig *config);
};

/*!
 * \class CCentJST_AdjFlow
 * \brief Class for and adjoint centered scheme - JST.
 * \ingroup ConvDiscr
 * \author F. Palacios
 * \version 5.0.0 "Raven"
 */
class CCentJST_AdjFlow : public CNumerics {
private:
  su2double *Diff_Psi, *Diff_Lapl;
  su2double *Velocity_i, *Velocity_j;
  su2double *MeanPhi;
  unsigned short iDim, jDim, iVar, jVar;
  su2double Residual, ProjVelocity_i, ProjVelocity_j, ProjPhi, ProjPhi_Vel, sq_vel, phis1, phis2;
  su2double MeanPsiRho, MeanPsiE, Param_p, Param_Kappa_4, Param_Kappa_2, Local_Lambda_i, Local_Lambda_j, MeanLambda;
  su2double Phi_i, Phi_j, sc4, StretchingFactor, Epsilon_4, Epsilon_2;
  bool implicit, grid_movement;
  
public:
  
  /*!
   * \brief Constructor of the class.
   * \param[in] val_nDim - Number of dimensions of the problem.
   * \param[in] val_nVar - Number of variables of the problem.
   * \param[in] config - Definition of the particular problem.
   */
  CCentJST_AdjFlow(unsigned short val_nDim, unsigned short val_nVar, CConfig *config);
  
  /*!
   * \brief Destructor of the class.
   */
  ~CCentJST_AdjFlow(void);
  
  /*!
   * \brief Compute the adjoint flow residual using a JST method.
   * \param[out] val_resconv_i - Pointer to the convective residual at point i.
   * \param[out] val_resvisc_i - Pointer to the artificial viscosity residual at point i.
   * \param[out] val_resconv_j - Pointer to the convective residual at point j.
   * \param[out] val_resvisc_j - Pointer to the artificial viscosity residual at point j.
   * \param[out] val_Jacobian_ii - Jacobian of the numerical method at node i (implicit computation) from node i.
   * \param[out] val_Jacobian_ij - Jacobian of the numerical method at node i (implicit computation) from node j.
   * \param[out] val_Jacobian_ji - Jacobian of the numerical method at node j (implicit computation) from node i.
   * \param[out] val_Jacobian_jj - Jacobian of the numerical method at node j (implicit computation) from node j.
   * \param[in] config - Definition of the particular problem.
   */
  void ComputeResidual (su2double *val_resconv_i, su2double *val_resvisc_i, su2double *val_resconv_j, su2double *val_resvisc_j,
                        su2double **val_Jacobian_ii, su2double **val_Jacobian_ij, su2double **val_Jacobian_ji, su2double **val_Jacobian_jj,
                        CConfig *config);
};

/*!
 * \class CCentJSTArtComp_AdjFlow
 * \brief Class for and adjoint centered scheme - JST.
 * \ingroup ConvDiscr
 * \author F. Palacios
 * \version 5.0.0 "Raven"
 */
class CCentJSTArtComp_AdjFlow : public CNumerics {
private:
  su2double sc2, *Diff_Psi, *Diff_Lapl;
  su2double *Velocity_i, *Velocity_j;
  su2double **Proj_Jac_Tensor_i, **Proj_Jac_Tensor_j;
  unsigned short iDim, iVar, jVar;
  su2double Residual, ProjVelocity_i, ProjVelocity_j;
  su2double Param_p, Param_Kappa_4, Param_Kappa_2, Local_Lambda_i, Local_Lambda_j, MeanLambda;
  su2double Phi_i, Phi_j, sc4, StretchingFactor, Epsilon_4, Epsilon_2;
  bool implicit;
  
public:
  
  /*!
   * \brief Constructor of the class.
   * \param[in] val_nDim - Number of dimensions of the problem.
   * \param[in] val_nVar - Number of variables of the problem.
   * \param[in] config - Definition of the particular problem.
   */
  CCentJSTArtComp_AdjFlow(unsigned short val_nDim, unsigned short val_nVar, CConfig *config);
  
  /*!
   * \brief Destructor of the class.
   */
  ~CCentJSTArtComp_AdjFlow(void);
  
  /*!
   * \brief Compute the adjoint flow residual using a JST method.
   * \param[out] val_resconv_i - Pointer to the convective residual at point i.
   * \param[out] val_resvisc_i - Pointer to the artificial viscosity residual at point i.
   * \param[out] val_resconv_j - Pointer to the convective residual at point j.
   * \param[out] val_resvisc_j - Pointer to the artificial viscosity residual at point j.
   * \param[out] val_Jacobian_ii - Jacobian of the numerical method at node i (implicit computation) from node i.
   * \param[out] val_Jacobian_ij - Jacobian of the numerical method at node i (implicit computation) from node j.
   * \param[out] val_Jacobian_ji - Jacobian of the numerical method at node j (implicit computation) from node i.
   * \param[out] val_Jacobian_jj - Jacobian of the numerical method at node j (implicit computation) from node j.
   * \param[in] config - Definition of the particular problem.
   */
  void ComputeResidual (su2double *val_resconv_i, su2double *val_resvisc_i, su2double *val_resconv_j, su2double *val_resvisc_j,
                        su2double **val_Jacobian_ii, su2double **val_Jacobian_ij, su2double **val_Jacobian_ji, su2double **val_Jacobian_jj,
                        CConfig *config);
};

/*!
 * \class CCentLax_Flow
 * \brief Class for computing the Lax-Friedrich centered scheme.
 * \ingroup ConvDiscr
 * \author F. Palacios
 * \version 5.0.0 "Raven"
 */
class CCentLax_Flow : public CNumerics {
private:
  unsigned short iDim, iVar, jVar; /*!< \brief Iteration on dimension and variables. */
  su2double *Diff_U, /*!< \brief Difference of conservative variables. */
  *Velocity_i, *Velocity_j, /*!< \brief Velocity at node 0 and 1. */
  *MeanVelocity, ProjVelocity, ProjVelocity_i, ProjVelocity_j,  /*!< \brief Mean and projected velocities. */
  *ProjFlux,  /*!< \brief Projected inviscid flux tensor. */
  Density_i, Density_j, Energy_i, Energy_j,  /*!< \brief Mean Density and energies. */
  sq_vel_i, sq_vel_j,   /*!< \brief Modulus of the velocity and the normal vector. */
  MeanDensity, MeanPressure, MeanEnthalpy, MeanEnergy, /*!< \brief Mean values of primitive variables. */
  Param_p, Param_Kappa_0, /*!< \brief Artificial dissipation parameters. */
  Local_Lambda_i, Local_Lambda_j, MeanLambda, /*!< \brief Local eingenvalues. */
  Phi_i, Phi_j, sc0, StretchingFactor, /*!< \brief Streching parameters. */
  Epsilon_0, cte; /*!< \brief Artificial dissipation values. */
  bool implicit, /*!< \brief Implicit calculation. */
  grid_movement; /*!< \brief Modification for grid movement. */
  su2double ProjGridVel;
  
public:
  
  /*!
   * \brief Constructor of the class.
   * \param[in] val_nDim - Number of dimension of the problem.
   * \param[in] val_nVar - Number of variables of the problem.
   * \param[in] config - Definition of the particular problem.
   */
  CCentLax_Flow(unsigned short val_nDim, unsigned short val_nVar, CConfig *config);
  
  /*!
   * \brief Destructor of the class.
   */
  ~CCentLax_Flow(void);
  
  /*!
   * \brief Compute the flow residual using a Lax method.
   * \param[out] val_resconv - Pointer to the convective residual.
   * \param[out] val_resvisc - Pointer to the artificial viscosity residual.
   * \param[out] val_Jacobian_i - Jacobian of the numerical method at node i (implicit computation).
   * \param[out] val_Jacobian_j - Jacobian of the numerical method at node j (implicit computation).
   * \param[in] config - Definition of the particular problem.
   */
  void ComputeResidual(su2double *val_residual, su2double **val_Jacobian_i, su2double **val_Jacobian_j,
                       CConfig *config);
};

/*!
 * \class CCentLaxArtComp_Flow
 * \brief Class for computing the Lax-Friedrich centered scheme (artificial compressibility).
 * \ingroup ConvDiscr
 * \author F. Palacios
 * \version 5.0.0 "Raven"
 */
class CCentLaxArtComp_Flow : public CNumerics {
private:
  unsigned short iDim, iVar, jVar; /*!< \brief Iteration on dimension and variables. */
  su2double *Diff_U, /*!< \brief Difference of conservative variables. */
  *Velocity_i, *Velocity_j, /*!< \brief Velocity at node 0 and 1. */
  *MeanVelocity, ProjVelocity_i, ProjVelocity_j,  /*!< \brief Mean and projected velocities. */
  *ProjFlux,  /*!< \brief Projected inviscid flux tensor. */
  sq_vel_i, sq_vel_j,   /*!< \brief Modulus of the velocity and the normal vector. */
  MeanDensity, MeanPressure, MeanBetaInc2, /*!< \brief Mean values of primitive variables. */
  Param_p, Param_Kappa_0, /*!< \brief Artificial dissipation parameters. */
  Local_Lambda_i, Local_Lambda_j, MeanLambda, /*!< \brief Local eingenvalues. */
  Phi_i, Phi_j, sc0, StretchingFactor, /*!< \brief Streching parameters. */
  Epsilon_0; /*!< \brief Artificial dissipation values. */
  bool implicit, /*!< \brief Implicit calculation. */
  grid_movement, /*!< \brief Modification for grid movement. */
  gravity; /*!< \brief Modification for for gravity force. */
  su2double Froude;
  
public:
  
  /*!
   * \brief Constructor of the class.
   * \param[in] val_nDim - Number of dimension of the problem.
   * \param[in] val_nVar - Number of variables of the problem.
   * \param[in] config - Definition of the particular problem.
   */
  CCentLaxArtComp_Flow(unsigned short val_nDim, unsigned short val_nVar, CConfig *config);
  
  /*!
   * \brief Destructor of the class.
   */
  ~CCentLaxArtComp_Flow(void);
  
  /*!
   * \brief Compute the flow residual using a Lax method.
   * \param[out] val_resconv - Pointer to the convective residual.
   * \param[out] val_resvisc - Pointer to the artificial viscosity residual.
   * \param[out] val_Jacobian_i - Jacobian of the numerical method at node i (implicit computation).
   * \param[out] val_Jacobian_j - Jacobian of the numerical method at node j (implicit computation).
   * \param[in] config - Definition of the particular problem.
   */
  void ComputeResidual(su2double *val_residual, su2double **val_Jacobian_i, su2double **val_Jacobian_j,
                       CConfig *config);
};

/*!
 * \class CCentLax_AdjFlow
 * \brief Class for computing the Lax-Friedrich adjoint centered scheme.
 * \ingroup ConvDiscr
 * \author F. Palacios
 * \version 5.0.0 "Raven"
 */
class CCentLax_AdjFlow : public CNumerics {
private:
  su2double *Diff_Psi;
  su2double *Velocity_i, *Velocity_j;
  su2double *MeanPhi;
  unsigned short iDim, jDim, iVar, jVar;
  su2double Residual, ProjVelocity_i, ProjVelocity_j, ProjPhi, ProjPhi_Vel, sq_vel, phis1, phis2,
  MeanPsiRho, MeanPsiE, Param_p, Param_Kappa_0, Local_Lambda_i, Local_Lambda_j, MeanLambda,
  Phi_i, Phi_j, sc2, StretchingFactor, Epsilon_0;
  bool implicit, grid_movement;
  
public:
  
  /*!
   * \brief Constructor of the class.
   * \param[in] val_nDim - Number of dimensions of the problem.
   * \param[in] val_nVar - Number of variables of the problem.
   * \param[in] config - Definition of the particular problem.
   */
  CCentLax_AdjFlow(unsigned short val_nDim, unsigned short val_nVar, CConfig *config);
  
  /*!
   * \brief Destructor of the class.
   */
  ~CCentLax_AdjFlow(void);
  
  /*!
   * \brief Compute the adjoint flow residual using a Lax method.
   * \param[out] val_resconv_i - Pointer to the convective residual at point i.
   * \param[out] val_resvisc_i - Pointer to the artificial viscosity residual at point i.
   * \param[out] val_resconv_j - Pointer to the convective residual at point j.
   * \param[out] val_resvisc_j - Pointer to the artificial viscosity residual at point j.
   * \param[out] val_Jacobian_ii - Jacobian of the numerical method at node i (implicit computation) from node i.
   * \param[out] val_Jacobian_ij - Jacobian of the numerical method at node i (implicit computation) from node j.
   * \param[out] val_Jacobian_ji - Jacobian of the numerical method at node j (implicit computation) from node i.
   * \param[out] val_Jacobian_jj - Jacobian of the numerical method at node j (implicit computation) from node j.
   * \param[in] config - Definition of the particular problem.
   */
  void ComputeResidual (su2double *val_resconv_i, su2double *val_resvisc_i, su2double *val_resconv_j, su2double *val_resvisc_j,
                        su2double **val_Jacobian_ii, su2double **val_Jacobian_ij, su2double **val_Jacobian_ji, su2double **val_Jacobian_jj,
                        CConfig *config);
};

/*!
 * \class CCentLaxArtComp_AdjFlow
 * \brief Class for computing the Lax-Friedrich adjoint centered scheme.
 * \ingroup ConvDiscr
 * \author F. Palacios
 * \version 5.0.0 "Raven"
 */
class CCentLaxArtComp_AdjFlow : public CNumerics {
private:
  su2double *Diff_Psi;
  su2double *Velocity_i, *Velocity_j;
  su2double *MeanPhi, **Proj_Jac_Tensor_i, **Proj_Jac_Tensor_j;
  unsigned short iDim, iVar, jVar;
  su2double Residual, ProjVelocity_i, ProjVelocity_j, Param_p, Param_Kappa_0,
  Local_Lambda_i, Local_Lambda_j, MeanLambda,
  Phi_i, Phi_j, sc2, StretchingFactor, Epsilon_0;
  bool implicit;
  
public:
  
  /*!
   * \brief Constructor of the class.
   * \param[in] val_nDim - Number of dimensions of the problem.
   * \param[in] val_nVar - Number of variables of the problem.
   * \param[in] config - Definition of the particular problem.
   */
  CCentLaxArtComp_AdjFlow(unsigned short val_nDim, unsigned short val_nVar, CConfig *config);
  
  /*!
   * \brief Destructor of the class.
   */
  ~CCentLaxArtComp_AdjFlow(void);
  
  /*!
   * \brief Compute the adjoint flow residual using a Lax method.
   * \param[out] val_resconv_i - Pointer to the convective residual at point i.
   * \param[out] val_resvisc_i - Pointer to the artificial viscosity residual at point i.
   * \param[out] val_resconv_j - Pointer to the convective residual at point j.
   * \param[out] val_resvisc_j - Pointer to the artificial viscosity residual at point j.
   * \param[out] val_Jacobian_ii - Jacobian of the numerical method at node i (implicit computation) from node i.
   * \param[out] val_Jacobian_ij - Jacobian of the numerical method at node i (implicit computation) from node j.
   * \param[out] val_Jacobian_ji - Jacobian of the numerical method at node j (implicit computation) from node i.
   * \param[out] val_Jacobian_jj - Jacobian of the numerical method at node j (implicit computation) from node j.
   * \param[in] config - Definition of the particular problem.
   */
  void ComputeResidual (su2double *val_resconv_i, su2double *val_resvisc_i, su2double *val_resconv_j, su2double *val_resvisc_j,
                        su2double **val_Jacobian_ii, su2double **val_Jacobian_ij, su2double **val_Jacobian_ji, su2double **val_Jacobian_jj,
                        CConfig *config);
};

/*!
 * \class CAvgGrad_Flow
 * \brief Class for computing viscous term using the average of gradients.
 * \ingroup ViscDiscr
 * \author A. Bueno, and F. Palacios
 * \version 5.0.0 "Raven"
 */
class CAvgGrad_Flow : public CNumerics {
protected:
  unsigned short iDim, iVar, jVar;     /*!< \brief Iterators in dimension an variable. */
  su2double *Mean_PrimVar,           /*!< \brief Mean primitive variables. */
  *PrimVar_i, *PrimVar_j,           /*!< \brief Primitives variables at point i and 1. */
  **Mean_GradPrimVar,             /*!< \brief Mean value of the gradient. */
  Mean_Laminar_Viscosity,                /*!< \brief Mean value of the viscosity. */
  Mean_Eddy_Viscosity,                   /*!< \brief Mean value of the eddy viscosity. */
  Mean_turb_ke,        /*!< \brief Mean value of the turbulent kinetic energy. */
  dist_ij;            /*!< \brief Length of the edge and face. */
  bool implicit; /*!< \brief Implicit calculus. */
  bool hasAnisoEddyViscosity;
  
public:
  
  /*!
   * \brief Constructor of the class.
   * \param[in] val_nDim - Number of dimension of the problem.
   * \param[in] val_nVar - Number of variables of the problem.
   * \param[in] config - Definition of the particular problem.
   */
  CAvgGrad_Flow(unsigned short val_nDim, unsigned short val_nVar,
                CConfig *config, bool aniso_viscosity = false);
  
  /*!
   * \brief Destructor of the class.
   */
  ~CAvgGrad_Flow(void);
  
  /*!
   * \brief Compute the viscous flow residual using an average of gradients.
   * \param[out] val_residual - Pointer to the total residual.
   * \param[out] val_Jacobian_i - Jacobian of the numerical method at node i (implicit computation).
   * \param[out] val_Jacobian_j - Jacobian of the numerical method at node j (implicit computation).
   * \param[in] config - Definition of the particular problem.
   */
  void ComputeResidual(su2double *val_residual, su2double **val_Jacobian_i, su2double **val_Jacobian_j, CConfig *config);
};

/*!
 * \class CGeneralAvgGrad_Flow
 * \brief Class for computing viscous term using the average of gradients.
 * \ingroup ViscDiscr
 * \author M.Pini, S. Vitale
 * \version 3.2.1 "eagle"
 */

class CGeneralAvgGrad_Flow : public CNumerics {
private:
  unsigned short iDim, iVar, jVar;     /*!< \brief Iterators in dimension an variable. */
  su2double *Mean_PrimVar,           /*!< \brief Mean primitive variables. */
  *Mean_SecVar,                   /*!< \brief Mean secondary variables. */
  *PrimVar_i, *PrimVar_j,           /*!< \brief Primitives variables at point i and 1. */
  **Mean_GradPrimVar,             /*!< \brief Mean value of the gradient. */
  Mean_Laminar_Viscosity,                /*!< \brief Mean value of the viscosity. */
  Mean_Eddy_Viscosity,                   /*!< \brief Mean value of the eddy viscosity. */
  Mean_Thermal_Conductivity,             /*!< \brief Mean value of the thermal conductivity. */
  Mean_Cp,                               /*!< \brief Mean value of the Cp. */
  Mean_turb_ke,        /*!< \brief Mean value of the turbulent kinetic energy. */
  dist_ij;            /*!< \brief Length of the edge and face. */
  bool implicit; /*!< \brief Implicit calculus. */
  
public:
  
  /*!
   * \brief Constructor of the class.
   * \param[in] val_nDim - Number of dimension of the problem.
   * \param[in] val_nVar - Number of variables of the problem.
   * \param[in] config - Definition of the particular problem.
   */
  CGeneralAvgGrad_Flow(unsigned short val_nDim, unsigned short val_nVar, CConfig *config);
  
  /*!
   * \brief Destructor of the class.
   */
  ~CGeneralAvgGrad_Flow(void);
  
  /*!
   * \brief Compute the viscous flow residual using an average of gradients.
   * \param[out] val_residual - Pointer to the total residual.
   * \param[out] val_Jacobian_i - Jacobian of the numerical method at node i (implicit computation).
   * \param[out] val_Jacobian_j - Jacobian of the numerical method at node j (implicit computation).
   * \param[in] config - Definition of the particular problem.
   */
  void ComputeResidual(su2double *val_residual, su2double **val_Jacobian_i, su2double **val_Jacobian_j, CConfig *config);
};

/*!
 * \class CAvgGradArtComp_Flow
 * \brief Class for computing viscous term using an average of gradients.
 * \ingroup ViscDiscr
 * \author A. Bueno, and F. Palacios
 * \version 5.0.0 "Raven"
 */
class CAvgGradArtComp_Flow : public CNumerics {
protected:
  unsigned short iDim, iVar, jVar;  /*!< \brief Iterators in dimension an variable. */
  su2double **Mean_GradPrimVar,          /*!< \brief Mean value of the gradient. */
  Mean_Laminar_Viscosity, Mean_Eddy_Viscosity, /*!< \brief Mean value of the viscosity. */
  dist_ij;              /*!< \brief Length of the edge and face. */
  bool implicit;        /*!< \brief Implicit calculus. */
  su2double** Mean_Aniso_Eddy_Viscosity;
  
public:
  
  /*!
   * \brief Constructor of the class.
   * \param[in] val_nDim - Number of dimension of the problem.
   * \param[in] val_nVar - Number of variables of the problem.
   * \param[in] config - Definition of the particular problem.
   */
  CAvgGradArtComp_Flow(unsigned short val_nDim, unsigned short val_nVar, CConfig *config);
  
  /*!
   * \brief Destructor of the class.
   */
  ~CAvgGradArtComp_Flow(void);
  /*!
   * \brief Compute the viscous flow residual using an average of gradients.
   * \param[out] val_residual - Pointer to the total residual.
   * \param[out] val_Jacobian_i - Jacobian of the numerical method at node i (implicit computation).
   * \param[out] val_Jacobian_j - Jacobian of the numerical method at node j (implicit computation).
   * \param[in] config - Definition of the particular problem.
   */
  void ComputeResidual(su2double *val_residual, su2double **val_Jacobian_i, su2double **val_Jacobian_j, CConfig *config);
};

/*!
<<<<<<< HEAD
 * \class CAvgGrad_Abstract
=======
 * \class CAvgGrad_Scalar
>>>>>>> cac682e6
 * \brief Template class for computing viscous residual of scalar values
 * \details This class serves as a template for the scalar viscous residual
 *   classes.  The general structure of a viscous residual calculation is the
 *   same for many different  models, which leads to a lot of repeated code.
 *   By using the template design pattern, these sections of repeated code are
 *   moved to a shared base class, and the specifics of each model
 *   are implemented by derived classes.  In order to add a new residual
 *   calculation for a viscous residual, extend this class and implement
 *   the pure virtual functions with model-specific behavior.
<<<<<<< HEAD
 * \ingroup ViscDiscr
 * \author C. Pederson, A. Bueno, and F. Palacios
 * \version 5.0.0 "Raven"
 */
class CAvgGrad_Abstract : public CNumerics {
 private:

  /*!
   * \brief Define the variables of which the viscous residual is taken
   */
  virtual void SetVariables() = 0;

  /*!
   * \brief Define the gradients of which the viscous residual is taken
   */
  virtual void SetGradients() = 0;

  /*!
   * \brief A pure virtual function; Adds any extra variables to AD
   */
  virtual void ExtraADPreaccIn() = 0;

  /*!
   * \brief Model-specific steps in the ComputeResidual method
   * \param[out] val_residual - Pointer to the total residual.
   * \param[out] val_Jacobian_i - Jacobian of the numerical method at node i (implicit computation).
   * \param[out] val_Jacobian_j - Jacobian of the numerical method at node j (implicit computation).
   * \param[in] config - Definition of the particular problem.
   */
  virtual void FinishResidualCalc(su2double *val_residual,
                                  su2double **Jacobian_i,
                                  su2double **Jacobian_j,
                                  CConfig *config) = 0;

 protected:
  bool implicit, incompressible;
  bool correct_gradient;
  unsigned short iVar, iDim;
  su2double *Var_i,
            *Var_j;
  su2double **Grad_i,                  /*!< \brief Gradients to be used from point i */
            **Grad_j,                  /*!< \brief Gradients to be used from point j */
            **Mean_Grad;               /*!< \brief Average of gradients at cell face */
  su2double *Edge_Vector,              /*!< \brief Vector from node i to node j. */
            *Proj_Mean_Grad_Normal,    /*!< \brief Mean_grad DOT normal */
            *Proj_Mean_Grad_Edge,      /*!< \brief Mean_grad DOT Edge_Vector */
            *Proj_Mean_Grad;           /*!< \brief Mean_grad DOT normal, corrected if required*/
  su2double  dist_ij_2,                       /*!< \brief |Edge_Vector|^2 */
             proj_vector_ij;                  /*!< \brief (Edge_Vector DOT normal)/|Edge_Vector|^2 */

 public:
  /*!
   * \brief Constructor of the class.
   * \param[in] val_nDim - Number of dimensions of the problem.
   * \param[in] val_nVar - Number of variables of the problem.
   * \param[in] config - Definition of the particular problem.
   */
  CAvgGrad_Abstract(unsigned short val_nDim, unsigned short val_nVar,
                    bool correct_gradient, CConfig *config);

  /*!
   * \brief Destructor of the class.
   */
  ~CAvgGrad_Abstract(void);

  /*!
   * \brief Compute the viscous residual using an average of gradients without correction.
   * \param[out] val_residual - Pointer to the total residual.
   * \param[out] Jacobian_i - Jacobian of the numerical method at node i (implicit computation).
   * \param[out] Jacobian_j - Jacobian of the numerical method at node j (implicit computation).
   * \param[in] config - Definition of the particular problem.
   */
  void ComputeResidual(su2double *val_residual, su2double **Jacobian_i,
                       su2double **Jacobian_j, CConfig *config);
};

/*!
 * \class CAvgGrad_TurbSA
 * \brief Class for computing viscous term using average of gradients (Spalart-Allmaras Turbulence model).
=======
>>>>>>> cac682e6
 * \ingroup ViscDiscr
 * \author C. Pederson, A. Bueno, and F. Palacios
 * \version 5.0.0 "Raven"
 */
class CAvgGrad_Scalar : public CNumerics {
 private:

  /*!
   * \brief A pure virtual function; Adds any extra variables to AD
   */
  virtual void ExtraADPreaccIn() = 0;

  /*!
   * \brief Model-specific steps in the ComputeResidual method
   * \param[out] val_residual - Pointer to the total residual.
   * \param[out] val_Jacobian_i - Jacobian of the numerical method at node i (implicit computation).
   * \param[out] val_Jacobian_j - Jacobian of the numerical method at node j (implicit computation).
   * \param[in] config - Definition of the particular problem.
   */
  virtual void FinishResidualCalc(su2double *val_residual,
                                  su2double **Jacobian_i,
                                  su2double **Jacobian_j,
                                  CConfig *config) = 0;

 protected:
  bool implicit, incompressible;
  bool correct_gradient;
  unsigned short iVar, iDim;
  su2double **Mean_GradTurbVar;               /*!< \brief Average of gradients at cell face */
  su2double *Edge_Vector,                     /*!< \brief Vector from node i to node j. */
            *Proj_Mean_GradTurbVar_Normal,    /*!< \brief Mean_gradTurbVar DOT normal */
            *Proj_Mean_GradTurbVar_Edge,      /*!< \brief Mean_gradTurbVar DOT Edge_Vector */
            *Proj_Mean_GradTurbVar;           /*!< \brief Mean_gradTurbVar DOT normal, corrected if required*/
  su2double  dist_ij_2,                       /*!< \brief |Edge_Vector|^2 */
             proj_vector_ij;                  /*!< \brief (Edge_Vector DOT normal)/|Edge_Vector|^2 */

 public:
  /*!
   * \brief Constructor of the class.
   * \param[in] val_nDim - Number of dimensions of the problem.
   * \param[in] val_nVar - Number of variables of the problem.
   * \param[in] config - Definition of the particular problem.
   */
  CAvgGrad_Scalar(unsigned short val_nDim, unsigned short val_nVar,
                    bool correct_gradient, CConfig *config);

  /*!
   * \brief Destructor of the class.
   */
  ~CAvgGrad_Scalar(void);

  /*!
   * \brief Compute the viscous residual using an average of gradients without correction.
   * \param[out] val_residual - Pointer to the total residual.
   * \param[out] Jacobian_i - Jacobian of the numerical method at node i (implicit computation).
   * \param[out] Jacobian_j - Jacobian of the numerical method at node j (implicit computation).
   * \param[in] config - Definition of the particular problem.
   */
  void ComputeResidual(su2double *val_residual, su2double **Jacobian_i,
                       su2double **Jacobian_j, CConfig *config);
};

/*!
 * \class CAvgGrad_TurbSA
 * \brief Class for computing viscous term using average of gradients (Spalart-Allmaras Turbulence model).
 * \ingroup ViscDiscr
 * \author A. Bueno.
 * \version 5.0.0 "Raven"
 */
class CAvgGrad_TurbSA : public CAvgGrad_Scalar {
private:

  const su2double sigma;
  su2double nu_i, nu_j, nu_e;

  /*!
   * \brief Adds any extra variables to AD
   */
  void ExtraADPreaccIn(void);

  /*!
   * \brief SA specific steps in the ComputeResidual method
   * \param[out] val_residual - Pointer to the total residual.
   * \param[out] val_Jacobian_i - Jacobian of the numerical method at node i (implicit computation).
   * \param[out] val_Jacobian_j - Jacobian of the numerical method at node j (implicit computation).
   * \param[in] config - Definition of the particular problem.
   */
  void FinishResidualCalc(su2double *val_residual, su2double **Jacobian_i,
                                su2double **Jacobian_j, CConfig *config);

public:

  /*!
   * \brief Constructor of the class.
   * \param[in] val_nDim - Number of dimensions of the problem.
   * \param[in] val_nVar - Number of variables of the problem.
   * \param[in] config - Definition of the particular problem.
   */
  CAvgGrad_TurbSA(unsigned short val_nDim, unsigned short val_nVar,
                  bool correct_grad, CConfig *config);

  /*!
   * \brief Destructor of the class.
   */
  ~CAvgGrad_TurbSA(void);
};

/*!
 * \class CAvgGrad_TurbSA_Neg
 * \brief Class for computing viscous term using average of gradients (Spalart-Allmaras Turbulence model).
 * \ingroup ViscDiscr
 * \author F. Palacios
 * \version 5.0.0 "Raven"
 */
class CAvgGrad_TurbSA_Neg : public CAvgGrad_Scalar {
private:

  const su2double sigma;
  const su2double cn1;
  su2double fn, Xi;
  su2double nu_i, nu_j, nu_ij, nu_tilde_ij, nu_e;

  /*!
   * \brief Adds any extra variables to AD
   */
  void ExtraADPreaccIn(void);

  /*!
   * \brief SA specific steps in the ComputeResidual method
   * \param[out] val_residual - Pointer to the total residual.
   * \param[out] val_Jacobian_i - Jacobian of the numerical method at node i (implicit computation).
   * \param[out] val_Jacobian_j - Jacobian of the numerical method at node j (implicit computation).
   * \param[in] config - Definition of the particular problem.
   */
  void FinishResidualCalc(su2double *val_residual, su2double **Jacobian_i,
                                su2double **Jacobian_j, CConfig *config);

public:

  /*!
   * \brief Constructor of the class.
   * \param[in] val_nDim - Number of dimensions of the problem.
   * \param[in] val_nVar - Number of variables of the problem.
   * \param[in] config - Definition of the particular problem.
   */
  CAvgGrad_TurbSA_Neg(unsigned short val_nDim, unsigned short val_nVar,
                      bool correct_grad, CConfig *config);

  /*!
   * \brief Destructor of the class.
   */
  ~CAvgGrad_TurbSA_Neg(void);
};

/*!
 * \class CAvgGrad_TransLM
 * \brief Class for computing viscous term using average of gradients (Spalart-Allmaras Turbulence model).
 * \ingroup ViscDiscr
 * \author A. Bueno.
 * \version 5.0.0 "Raven"
 */
class CAvgGrad_TransLM : public CNumerics {
private:
  su2double **Mean_GradTransVar;
  su2double *Proj_Mean_GradTransVar_Kappa, *Proj_Mean_GradTransVar_Edge;
  su2double *Edge_Vector;
  bool implicit, incompressible;
  su2double sigma;
  //su2double dist_ij_2;
  //su2double proj_vector_ij;
  //unsigned short iVar, iDim;
  
public:
  
  /*!
   * \brief Constructor of the class.
   * \param[in] val_nDim - Number of dimensions of the problem.
   * \param[in] val_nVar - Number of variables of the problem.
   * \param[in] config - Definition of the particular problem.
   */
  CAvgGrad_TransLM(unsigned short val_nDim, unsigned short val_nVar, CConfig *config);
  
  /*!
   * \brief Destructor of the class.
   */
  ~CAvgGrad_TransLM(void);
  
  /*!
   * \brief Compute the viscous turbulence terms residual using an average of gradients.
   * \param[out] val_residual - Pointer to the total residual.
   * \param[out] Jacobian_i - Jacobian of the numerical method at node i (implicit computation).
   * \param[out] Jacobian_j - Jacobian of the numerical method at node j (implicit computation).
   * \param[in] config - Definition of the particular problem.
   */
  void ComputeResidual(su2double *val_residual, su2double **Jacobian_i, su2double **Jacobian_j, CConfig *config);
};

/*!
 * \class CAvgGrad_AdjFlow
 * \brief Class for computing the adjoint viscous terms.
 * \ingroup ViscDiscr
 * \author F. Palacios
 * \version 5.0.0 "Raven"
 */
class CAvgGrad_AdjFlow : public CNumerics {
private:
  su2double *Velocity_i;  /*!< \brief Auxiliary vector for storing the velocity of point i. */
  su2double *Velocity_j;  /*!< \brief Auxiliary vector for storing the velocity of point j. */
  su2double *Mean_Velocity;
  su2double *Mean_GradPsiE;  /*!< \brief Counter for dimensions of the problem. */
  su2double **Mean_GradPhi;  /*!< \brief Counter for dimensions of the problem. */
  su2double *Edge_Vector;  /*!< \brief Vector going from node i to node j. */
  bool implicit;      /*!< \brief Implicit calculus. */
  
public:
  
  /*!
   * \brief Constructor of the class.
   * \param[in] val_nDim - Number of dimensions of the problem.
   * \param[in] val_nVar - Number of variables of the problem.
   * \param[in] config - Definition of the particular problem.
   */
  CAvgGrad_AdjFlow(unsigned short val_nDim, unsigned short val_nVar, CConfig *config);
  
  /*!
   * \brief Destructor of the class.
   */
  ~CAvgGrad_AdjFlow(void);
  
  /*!
   * \brief Residual computation.
   * \param[out] val_residual_i - Pointer to the total residual at point i.
   * \param[out] val_residual_j - Pointer to the total residual at point j.
   */
  void ComputeResidual(su2double *val_residual_i, su2double *val_residual_j,
                       su2double **val_Jacobian_ii, su2double **val_Jacobian_ij,
                       su2double **val_Jacobian_ji, su2double **val_Jacobian_jj, CConfig *config);
};

/*!
 * \class CAvgGradArtComp_AdjFlow
 * \brief Class for computing the adjoint viscous terms.
 * \ingroup ViscDiscr
 * \author F. Palacios
 * \version 5.0.0 "Raven"
 */
class CAvgGradArtComp_AdjFlow : public CNumerics {
private:
  unsigned short iDim, iVar, jVar;  /*!< \brief Iterators in dimension an variable. */
  su2double **Mean_GradPsiVar,          /*!< \brief Mean value of the gradient. */
  Mean_Laminar_Viscosity, Mean_Eddy_Viscosity, /*!< \brief Mean value of the viscosity. */
  dist_ij;              /*!< \brief Length of the edge and face. */
  bool implicit;        /*!< \brief Implicit calculus. */
  
public:
  
  /*!
   * \brief Constructor of the class.
   * \param[in] val_nDim - Number of dimensions of the problem.
   * \param[in] val_nVar - Number of variables of the problem.
   * \param[in] config - Definition of the particular problem.
   */
  CAvgGradArtComp_AdjFlow(unsigned short val_nDim, unsigned short val_nVar, CConfig *config);
  
  /*!
   * \brief Destructor of the class.
   */
  ~CAvgGradArtComp_AdjFlow(void);
  
  /*!
   * \brief Residual computation.
   * \param[out] val_residual_i - Pointer to the total residual at point i.
   * \param[out] val_residual_j - Pointer to the total residual at point j.
   */
  void ComputeResidual(su2double *val_residual_i, su2double *val_residual_j,
                       su2double **val_Jacobian_ii, su2double **val_Jacobian_ij,
                       su2double **val_Jacobian_ji, su2double **val_Jacobian_jj, CConfig *config);
};

/*!
 * \class CAvgGradCorrected_Flow
 * \brief Class for computing viscous term using the average of gradients with a correction.
 * \ingroup ViscDiscr
 * \author A. Bueno, and F. Palacios
 * \version 5.0.0 "Raven"
 */
class CAvgGradCorrected_Flow : public CNumerics {
private:
  unsigned short iDim, iVar, jVar;    /*!< \brief Iterators in dimension an variable. */
  su2double *Mean_PrimVar,          /*!< \brief Mean primitive variables. */
  *PrimVar_i, *PrimVar_j,        /*!< \brief Primitives variables at point i and 1. */
  *Edge_Vector,                  /*!< \brief Vector form point i to point j. */
  **Mean_GradPrimVar, *Proj_Mean_GradPrimVar_Edge,  /*!< \brief Mean value of the gradient. */
  Mean_Laminar_Viscosity,      /*!< \brief Mean value of the laminar viscosity. */
  Mean_Eddy_Viscosity,         /*!< \brief Mean value of the eddy viscosity. */
  Mean_turb_ke,         /*!< \brief Mean value of the turbulent kinetic energy. */
  dist_ij_2;           /*!< \brief Length of the edge and face. */
  bool implicit;      /*!< \brief Implicit calculus. */
  bool limiter;      /*!< \brief Viscous limiter. */
  
public:
  
  /*!
   * \brief Constructor of the class.
   * \param[in] val_nDim - Number of dimension of the problem.
   * \param[in] val_nVar - Number of variables of the problem.
   * \param[in] config - Definition of the particular problem.
   */
  CAvgGradCorrected_Flow(unsigned short val_nDim, unsigned short val_nVar, CConfig *config);
  
  /*!
   * \brief Destructor of the class.
   */
  ~CAvgGradCorrected_Flow(void);
  
  /*!
   * \brief Compute the viscous flow residual using an average of gradients with correction.
   * \param[out] val_residual - Pointer to the total residual.
   * \param[out] val_Jacobian_i - Jacobian of the numerical method at node i (implicit computation).
   * \param[out] val_Jacobian_j - Jacobian of the numerical method at node j (implicit computation).
   * \param[in] config - Definition of the particular problem.
   */
  void ComputeResidual(su2double *val_residual, su2double **val_Jacobian_i, su2double **val_Jacobian_j, CConfig *config);
};


/*!
 * \class CGeneralAvgGradCorrected_Flow
 * \brief Class for computing viscous term using the average of gradients with a correction.
 * \ingroup ViscDiscr
 * \author M. Pini, S. Vitale
 * \version 3.2.1 "eagle"
 */
class CGeneralAvgGradCorrected_Flow : public CNumerics {
private:
  unsigned short iDim, iVar, jVar;    /*!< \brief Iterators in dimension an variable. */
  su2double *Mean_PrimVar,          /*!< \brief Mean primitive variables. */
  *Mean_SecVar,                  /*!< \brief Mean primitive variables. */
  *PrimVar_i, *PrimVar_j,            /*!< \brief Primitives variables at point i and 1. */
  *Edge_Vector,                  /*!< \brief Vector form point i to point j. */
  **Mean_GradPrimVar, *Proj_Mean_GradPrimVar_Edge,  /*!< \brief Mean value of the gradient. */
  Mean_Laminar_Viscosity,      /*!< \brief Mean value of the laminar viscosity. */
  Mean_Eddy_Viscosity,         /*!< \brief Mean value of the eddy viscosity. */
  Mean_Thermal_Conductivity,   /*!< \brief Mean value of the thermal conductivity. */
  Mean_Cp,                     /*!< \brief Mean value of the specific heat. */
  Mean_turb_ke,         /*!< \brief Mean value of the turbulent kinetic energy. */
  dist_ij_2;           /*!< \brief Length of the edge and face. */
  bool implicit;      /*!< \brief Implicit calculus. */
  
public:
  
  /*!
   * \brief Constructor of the class.
   * \param[in] val_nDim - Number of dimension of the problem.
   * \param[in] val_nVar - Number of variables of the problem.
   * \param[in] config - Definition of the particular problem.
   */
  CGeneralAvgGradCorrected_Flow(unsigned short val_nDim, unsigned short val_nVar, CConfig *config);
  
  /*!
   * \brief Destructor of the class.
   */
  ~CGeneralAvgGradCorrected_Flow(void);
  
  /*!
   * \brief Compute the viscous flow residual using an average of gradients with correction.
   * \param[out] val_residual - Pointer to the total residual.
   * \param[out] val_Jacobian_i - Jacobian of the numerical method at node i (implicit computation).
   * \param[out] val_Jacobian_j - Jacobian of the numerical method at node j (implicit computation).
   * \param[in] config - Definition of the particular problem.
   */
  void ComputeResidual(su2double *val_residual, su2double **val_Jacobian_i, su2double **val_Jacobian_j, CConfig *config);
};

/*!
 * \class CAvgGradCorrectedArtComp_Flow
 * \brief Class for computing viscous term using an average of gradients with correction (artificial compresibility).
 * \ingroup ViscDiscr
 * \author F. Palacios
 * \version 5.0.0 "Raven"
 */
class CAvgGradCorrectedArtComp_Flow : public CNumerics {
private:
  unsigned short iDim, iVar, jVar;  /*!< \brief Iterators in dimension an variable. */
  su2double *PrimVar_i, *PrimVar_j,      /*!< \brief Primitives variables at point i and 1. */
  *Edge_Vector,                /*!< \brief Vector form point i to point j. */
  **Mean_GradPrimVar, *Proj_Mean_GradPrimVar_Edge,  /*!< \brief Mean value of the gradient. */
  Mean_Laminar_Viscosity, Mean_Eddy_Viscosity,      /*!< \brief Mean value of the viscosity. */
  dist_ij_2;          /*!< \brief Length of the edge and face. */
  bool implicit;      /*!< \brief Implicit calculus. */
  
public:
  
  /*!
   * \brief Constructor of the class.
   * \param[in] val_nDim - Number of dimension of the problem.
   * \param[in] val_nVar - Number of variables of the problem.
   * \param[in] config - Definition of the particular problem.
   */
  CAvgGradCorrectedArtComp_Flow(unsigned short val_nDim, unsigned short val_nVar, CConfig *config);
  
  /*!
   * \brief Destructor of the class.
   */
  ~CAvgGradCorrectedArtComp_Flow(void);
  
  /*!
   * \brief Compute the viscous flow residual using an average of gradients with correction.
   * \param[out] val_residual - Pointer to the total residual.
   * \param[out] val_Jacobian_i - Jacobian of the numerical method at node i (implicit computation).
   * \param[out] val_Jacobian_j - Jacobian of the numerical method at node j (implicit computation).
   * \param[in] config - Definition of the particular problem.
   */
  void ComputeResidual(su2double *val_residual, su2double **val_Jacobian_i, su2double **val_Jacobian_j, CConfig *config);
};

/*!
 * \class CAvgGradCorrected_TransLM
 * \brief Class for computing viscous term using average of gradients with correction (Spalart-Allmaras turbulence model).
 * \ingroup ViscDiscr
 * \author A. Bueno.
 * \version 5.0.0 "Raven"
 */
class CAvgGradCorrected_TransLM : public CNumerics {
private:
  su2double **Mean_GradTurbVar;
  su2double *Proj_Mean_GradTurbVar_Kappa, *Proj_Mean_GradTurbVar_Edge, *Proj_Mean_GradTurbVar_Corrected;
  su2double *Edge_Vector;
  bool implicit, incompressible;
  su2double sigma;
  
public:
  
  /*!
   * \brief Constructor of the class.
   * \param[in] val_nDim - Number of dimensions of the problem.
   * \param[in] val_nVar - Number of variables of the problem.
   * \param[in] config - Definition of the particular problem.
   */
  CAvgGradCorrected_TransLM(unsigned short val_nDim, unsigned short val_nVar, CConfig *config);
  
  /*!
   * \brief Destructor of the class.
   */
  ~CAvgGradCorrected_TransLM(void);
  
  /*!
   * \brief Compute the viscous turbulent residual using an average of gradients with correction.
   * \param[out] val_residual - Pointer to the total residual.
   * \param[out] Jacobian_i - Jacobian of the numerical method at node i (implicit computation).
   * \param[out] Jacobian_j - Jacobian of the numerical method at node j (implicit computation).
   * \param[in] config - Definition of the particular problem.
   */
  void ComputeResidual(su2double *val_residual, su2double **Jacobian_i, su2double **Jacobian_j, CConfig *config);
};

/*!
 * \class CAvgGrad_TurbSST
 * \brief Class for computing viscous term using average of gradient with correction (Menter SST turbulence model).
 * \ingroup ViscDiscr
 * \author A. Bueno.
 * \version 5.0.0 "Raven"
 */
class CAvgGrad_TurbSST : public CAvgGrad_Scalar {
private:
  su2double sigma_k1, /*!< \brief Constants for the viscous terms, k-w (1), k-eps (2)*/
  sigma_k2,
  sigma_om1,
  sigma_om2;

  su2double diff_kine,  /*!< \brief Diffusivity for viscous terms of tke eq */
            diff_omega; /*!< \brief Diffusivity for viscous terms of omega eq */

  su2double F1_i, F1_j; /*!< \brief Menter's first blending function */

  /*!
   * \brief Adds any extra variables to AD
   */
  void ExtraADPreaccIn(void);

  /*!
   * \brief SST specific steps in the ComputeResidual method
   * \param[out] val_residual - Pointer to the total residual.
   * \param[out] val_Jacobian_i - Jacobian of the numerical method at node i (implicit computation).
   * \param[out] val_Jacobian_j - Jacobian of the numerical method at node j (implicit computation).
   * \param[in] config - Definition of the particular problem.
   */
  void FinishResidualCalc(su2double *val_residual, su2double **Jacobian_i,
                                su2double **Jacobian_j, CConfig *config);

public:

  /*!
   * \brief Constructor of the class.
   * \param[in] val_nDim - Number of dimensions of the problem.
   * \param[in] val_nVar - Number of variables of the problem.
   * \param[in] config - Definition of the particular problem.
   */
  CAvgGrad_TurbSST(unsigned short val_nDim, unsigned short val_nVar,
                   su2double* constants, bool correct_grad, CConfig *config);

  /*!
   * \brief Destructor of the class.
   */
  ~CAvgGrad_TurbSST(void);

  /*!
   * \brief Sets value of first blending function.
   */
  void SetF1blending(su2double val_F1_i, su2double val_F1_j) {
    F1_i = val_F1_i; F1_j = val_F1_j;
  }

};

/*!
 * \class CAvgGrad_TurbKE
 * \brief Computes viscous term using average of gradient (zeta-f KE model).
 * \ingroup ViscDiscr
 * \author S. Haering
 * \version 5.0.0 "Raven"
 */
class CAvgGrad_TurbKE : public CAvgGrad_Scalar {
private:
  su2double sigma_k,                     /*!< \brief Constants for the viscous terms, k-w (1), k-eps (2)*/
  sigma_e,
  sigma_z;

  su2double diff_kine,                     /*!< \brief Diffusivity for viscous terms of tke eq */
    diff_epsi,                           /*!< \brief Diffusivity for viscous terms of epsi eq */
    diff_zeta,                           /*!< \brief Diffusivity for viscous terms of zeta eq */
    diff_f;                           /*!< \brief Diffusivity for viscous terms of f eq */

<<<<<<< HEAD
  su2double *Edge_Vector,                  /*!< \brief Vector from node i to node j. */
  dist_ij_2,                            /*!< \brief |Edge_Vector|^2 */
  proj_vector_ij;                       /*!< \brief (Edge_Vector DOT normal)/|Edge_Vector|^2 */

  su2double **Mean_GradTurbVar,            /*!< \brief Average of gradients at cell face */
  *Proj_Mean_GradTurbVar_Normal,        /*!< \brief Mean_gradTurbVar DOT normal */
  *Proj_Mean_GradTurbVar_Edge,          /*!< \brief Mean_gradTurbVar DOT Edge_Vector */
  *Proj_Mean_GradTurbVar_Corrected;

  bool implicit, incompressible;
  unsigned short iVar, iDim;

public:

  /*!
   * \brief Constructor of the class.
   * \param[in] val_nDim - Number of dimensions of the problem.
   * \param[in] val_nVar - Number of variables of the problem.
   * \param[in] config - Definition of the particular problem.
   */
  CAvgGrad_TurbKE(unsigned short val_nDim, unsigned short val_nVar,
                  su2double* constants, CConfig *config);

  /*!
   * \brief Destructor of the class.
   */
  ~CAvgGrad_TurbKE(void);

  /*!
   * \brief Compute the viscous turbulent residual using an average of gradients
   * \param[out] val_residual - Pointer to the total residual.
   * \param[out] Jacobian_i - Jacobian wrt node i soln (for implicit).
   * \param[out] Jacobian_j - Jacobian wrt node j soln (for implicit).
   * \param[in] config - Definition of the particular problem.
=======
  su2double Lm_i, Lm_j;                    /*!< \brief model length scale */
  su2double Tm_i, Tm_j;                    /*!< \brief model time scale */

  /*!
   * \brief Adds any extra variables to AD
>>>>>>> cac682e6
   */
  void ExtraADPreaccIn(void);

  /*!
   * \brief KE specific steps in the ComputeResidual method
   * \param[out] val_residual - Pointer to the total residual.
   * \param[out] val_Jacobian_i - Jacobian of the numerical method at node i (implicit computation).
   * \param[out] val_Jacobian_j - Jacobian of the numerical method at node j (implicit computation).
   * \param[in] config - Definition of the particular problem.
   */
  void FinishResidualCalc(su2double *val_residual, su2double **Jacobian_i,
                          su2double **Jacobian_j, CConfig *config);

<<<<<<< HEAD
  su2double **Mean_GradTurbVar,            /*!< \brief Average of gradients at cell face */
  *Proj_Mean_GradTurbVar_Normal,        /*!< \brief Mean_gradTurbVar DOT normal */
  *Proj_Mean_GradTurbVar_Edge,          /*!< \brief Mean_gradTurbVar DOT Edge_Vector */
  *Proj_Mean_GradTurbVar_Corrected;

  bool implicit, incompressible;
  unsigned short iVar, iDim;
=======
>>>>>>> cac682e6

public:

  /*!
   * \brief Constructor of the class.
   * \param[in] val_nDim - Number of dimensions of the problem.
   * \param[in] val_nVar - Number of variables of the problem.
   * \param[in] constants - KE model parameters
   * \param[in] correct_grad - Use corrected grad variant
   * \param[in] config - Definition of the particular problem.
   */
  CAvgGrad_TurbKE(unsigned short val_nDim, unsigned short val_nVar,
                  su2double* constants, bool correct_grad, CConfig *config);

  /*!
   * \brief Destructor of the class.
   */
<<<<<<< HEAD
  ~CAvgGradCorrected_TurbKE(void);

  /*!
   * \brief Compute the viscous turbulent residual using an average of gradients wtih correction.
   * \param[out] val_residual - Pointer to the total residual.
   * \param[out] Jacobian_i - Jacobian wrt node i soln (for implicit).
   * \param[out] Jacobian_j - Jacobian wrt node j soln (for implicit).
   * \param[in] config - Definition of the particular problem.
   */
  void ComputeResidual(su2double *val_residual,
                       su2double **Jacobian_i, su2double **Jacobian_j,
                       CConfig *config);
=======
  ~CAvgGrad_TurbKE(void);

>>>>>>> cac682e6
};



/*!
 * \class CAvgGradCorrected_AdjFlow
 * \brief Class for computing the adjoint viscous terms, including correction.
 * \ingroup ViscDiscr
 * \author A. Bueno.
 * \version 5.0.0 "Raven"
 */
class CAvgGradCorrected_AdjFlow : public CNumerics {
private:
  su2double *Velocity_i;  /*!< \brief Auxiliary vector for storing the velocity of point i. */
  su2double *Velocity_j;  /*!< \brief Auxiliary vector for storing the velocity of point j. */
  su2double *Mean_Velocity;
  su2double **Mean_GradPsiVar;  /*!< \brief Counter for dimensions of the problem. */
  su2double *Edge_Vector;  /*!< \brief Vector going from node i to node j. */
  su2double *Proj_Mean_GradPsiVar_Edge;  /*!< \brief Projection of Mean_GradPsiVar onto Edge_Vector. */
  su2double *Mean_GradPsiE;  /*!< \brief Counter for dimensions of the problem. */
  su2double **Mean_GradPhi;  /*!< \brief Counter for dimensions of the problem. */
  bool implicit;          /*!< \brief Boolean controlling Jacobian calculations. */
  
public:
  
  /*!
   * \brief Constructor of the class.
   * \param[in] val_nDim - Number of dimensions of the problem.
   * \param[in] val_nVar - Number of variables of the problem.
   * \param[in] config - Definition of the particular problem.
   */
  CAvgGradCorrected_AdjFlow(unsigned short val_nDim, unsigned short val_nVar, CConfig *config);
  
  /*!
   * \brief Destructor of the class.
   */
  ~CAvgGradCorrected_AdjFlow(void);
  
  /*!
   * \brief Compute the adjoint flow viscous residual in a non-conservative way using an average of gradients and derivative correction.
   * \param[out] val_residual_i - Pointer to the viscous residual at point i.
   * \param[out] val_residual_j - Pointer to the viscous residual at point j.
   * \param[out] val_Jacobian_ii - Jacobian of the numerical method at node i (implicit computation) from node i.
   * \param[out] val_Jacobian_ij - Jacobian of the numerical method at node i (implicit computation) from node j.
   * \param[out] val_Jacobian_ji - Jacobian of the numerical method at node j (implicit computation) from node i.
   * \param[out] val_Jacobian_jj - Jacobian of the numerical method at node j (implicit computation) from node j.
   * \param[in] config - Definition of the particular problem.
   */
  void ComputeResidual(su2double *val_residual_i, su2double *val_residual_j, su2double **val_Jacobian_ii, su2double **val_Jacobian_ij,
                       su2double **val_Jacobian_ji, su2double **val_Jacobian_jj, CConfig *config);
};

/*!
 * \class CAvgGradCorrectedArtComp_AdjFlow
 * \brief Class for computing the adjoint viscous terms, including correction.
 * \ingroup ViscDiscr
 * \author F.Palacios
 * \version 5.0.0 "Raven"
 */
class CAvgGradCorrectedArtComp_AdjFlow : public CNumerics {
private:
  unsigned short iDim, iVar, jVar;  /*!< \brief Iterators in dimension an variable. */
  su2double *PsiVar_i, *PsiVar_j,      /*!< \brief Primitives variables at point i and 1. */
  *Edge_Vector,                /*!< \brief Vector form point i to point j. */
  **Mean_GradPsiVar, *Proj_Mean_GradPsiVar_Edge,  /*!< \brief Mean value of the gradient. */
  Mean_Laminar_Viscosity, Mean_Eddy_Viscosity,      /*!< \brief Mean value of the viscosity. */
  dist_ij_2;          /*!< \brief Length of the edge and face. */
  bool implicit;      /*!< \brief Implicit calculus. */
  
public:
  
  /*!
   * \brief Constructor of the class.
   * \param[in] val_nDim - Number of dimensions of the problem.
   * \param[in] val_nVar - Number of variables of the problem.
   * \param[in] config - Definition of the particular problem.
   */
  CAvgGradCorrectedArtComp_AdjFlow(unsigned short val_nDim, unsigned short val_nVar, CConfig *config);
  
  /*!
   * \brief Destructor of the class.
   */
  ~CAvgGradCorrectedArtComp_AdjFlow(void);
  
  /*!
   * \brief Compute the adjoint flow viscous residual in a non-conservative way using an average of gradients and derivative correction.
   * \param[out] val_residual_i - Pointer to the viscous residual at point i.
   * \param[out] val_residual_j - Pointer to the viscous residual at point j.
   * \param[out] val_Jacobian_ii - Jacobian of the numerical method at node i (implicit computation) from node i.
   * \param[out] val_Jacobian_ij - Jacobian of the numerical method at node i (implicit computation) from node j.
   * \param[out] val_Jacobian_ji - Jacobian of the numerical method at node j (implicit computation) from node i.
   * \param[out] val_Jacobian_jj - Jacobian of the numerical method at node j (implicit computation) from node j.
   * \param[in] config - Definition of the particular problem.
   */
  void ComputeResidual (su2double *val_residual_i, su2double *val_residual_j, su2double **val_Jacobian_ii, su2double **val_Jacobian_ij,
                        su2double **val_Jacobian_ji, su2double **val_Jacobian_jj, CConfig *config);
};

/*!
 * \class CAvgGradCorrected_AdjTurb
 * \brief Class for adjoint turbulent using average of gradients with a correction.
 * \ingroup ViscDiscr
 * \author A. Bueno.
 * \version 5.0.0 "Raven"
 */
class CAvgGradCorrected_AdjTurb : public CNumerics {
private:
  su2double **Mean_GradTurbPsi;
  su2double *Proj_Mean_GradTurbPsi_Kappa, *Proj_Mean_GradTurbPsi_Edge, *Proj_Mean_GradTurbPsi_Corrected;
  su2double *Edge_Vector;
  
public:
  
  /*!
   * \brief Constructor of the class.
   * \param[in] val_nDim - Number of dimensions of the problem.
   * \param[in] val_nVar - Number of variables of the problem.
   * \param[in] config - Definition of the particular problem.
   */
  CAvgGradCorrected_AdjTurb(unsigned short val_nDim, unsigned short val_nVar, CConfig *config);
  
  /*!
   * \brief Destructor of the class.
   */
  ~CAvgGradCorrected_AdjTurb(void);
  
  /*!
   * \brief Compute the adjoint turbulent residual using average of gradients and a derivative correction.
   * \param[out] val_residual - Pointer to the total residual.
   * \param[out] val_Jacobian_i - Jacobian of the numerical method at node i (implicit computation).
   * \param[out] val_Jacobian_j - Jacobian of the numerical method at node j (implicit computation).
   * \param[in] config - Definition of the particular problem.
   */
  
  void ComputeResidual(su2double *val_residual, su2double **val_Jacobian_i, su2double **val_Jacobian_j, CConfig *config);
  
  /*!
   * \overload
   * \param[out] val_residual_i - Pointer to the total residual at point i.
   * \param[out] val_residual_j - Pointer to the total viscosity residual at point j.
   * \param[out] val_Jacobian_ii - Jacobian of the numerical method at node i (implicit computation) from node i.
   * \param[out] val_Jacobian_ij - Jacobian of the numerical method at node i (implicit computation) from node j.
   * \param[out] val_Jacobian_ji - Jacobian of the numerical method at node j (implicit computation) from node i.
   * \param[out] val_Jacobian_jj - Jacobian of the numerical method at node j (implicit computation) from node j.
   * \param[in] config - Definition of the particular problem.
   */
  void ComputeResidual(su2double *val_residual_i, su2double *val_residual_j, su2double **val_Jacobian_ii, su2double **val_Jacobian_ij,
                       su2double **val_Jacobian_ji, su2double **val_Jacobian_jj, CConfig *config);
};

/*!
 * \class CAvgGrad_AdjTurb
 * \brief Class for adjoint turbulent using average of gradients with a correction.
 * \ingroup ViscDiscr
 * \author F. Palacios
 * \version 5.0.0 "Raven"
 */
class CAvgGrad_AdjTurb : public CNumerics {
private:
  su2double **Mean_GradTurbPsi;
  su2double *Proj_Mean_GradTurbPsi_Kappa, *Proj_Mean_GradTurbPsi_Edge, *Proj_Mean_GradTurbPsi_Corrected;
  su2double *Edge_Vector;
  
public:
  
  /*!
   * \brief Constructor of the class.
   * \param[in] val_nDim - Number of dimensions of the problem.
   * \param[in] val_nVar - Number of variables of the problem.
   * \param[in] config - Definition of the particular problem.
   */
  CAvgGrad_AdjTurb(unsigned short val_nDim, unsigned short val_nVar, CConfig *config);
  
  /*!
   * \brief Destructor of the class.
   */
  ~CAvgGrad_AdjTurb(void);
  
  /*!
   * \brief Compute the adjoint turbulent residual using average of gradients and a derivative correction.
   * \param[out] val_residual - Pointer to the total residual.
   * \param[out] val_Jacobian_i - Jacobian of the numerical method at node i (implicit computation).
   * \param[out] val_Jacobian_j - Jacobian of the numerical method at node j (implicit computation).
   * \param[in] config - Definition of the particular problem.
   */
  
  void ComputeResidual(su2double *val_residual, su2double **val_Jacobian_i, su2double **val_Jacobian_j, CConfig *config);
  
  /*!
   * \overload
   * \param[out] val_residual_i - Pointer to the total residual at point i.
   * \param[out] val_residual_j - Pointer to the total viscosity residual at point j.
   * \param[out] val_Jacobian_ii - Jacobian of the numerical method at node i (implicit computation) from node i.
   * \param[out] val_Jacobian_ij - Jacobian of the numerical method at node i (implicit computation) from node j.
   * \param[out] val_Jacobian_ji - Jacobian of the numerical method at node j (implicit computation) from node i.
   * \param[out] val_Jacobian_jj - Jacobian of the numerical method at node j (implicit computation) from node j.
   * \param[in] config - Definition of the particular problem.
   */
  void ComputeResidual(su2double *val_residual_i, su2double *val_residual_j, su2double **val_Jacobian_ii, su2double **val_Jacobian_ij,
                       su2double **val_Jacobian_ji, su2double **val_Jacobian_jj, CConfig *config);
};

/*!
 * \class CAvgGrad_Hybrid
 * \brief Class for computing viscous term using average of gradients (Hybrid coefficient).
 * \ingroup ViscDiscr
 * \author C. Pederson
 * \version 5.0.0 "Raven"
 */
class CAvgGrad_HybridConv : public CAvgGrad_Abstract {
private:

  const su2double sigma_alpha;
  su2double nu_i, nu_j;

  /*!
   * \brief Define the variables of which the viscous residual is taken
   */
  void SetVariables();

  /*!
   * \brief Define the gradients of which the viscous residual is taken
   */
  void SetGradients();

  /*!
   * \brief Adds any extra variables to AD
   */
  void ExtraADPreaccIn(void);

  /*!
   * \brief Hybrid specific steps in the ComputeResidual method
   * \param[out] val_residual - Pointer to the total residual.
   * \param[out] val_Jacobian_i - Jacobian of the numerical method at node i (implicit computation).
   * \param[out] val_Jacobian_j - Jacobian of the numerical method at node j (implicit computation).
   * \param[in] config - Definition of the particular problem.
   */
  void FinishResidualCalc(su2double *val_residual, su2double **Jacobian_i,
                                su2double **Jacobian_j, CConfig *config);

public:

  /*!
   * \brief Constructor of the class.
   * \param[in] val_nDim - Number of dimensions of the problem.
   * \param[in] val_nVar - Number of variables of the problem.
   * \param[in] config - Definition of the particular problem.
   */
  CAvgGrad_HybridConv(unsigned short val_nDim, unsigned short val_nVar,
                      bool correct_grad, CConfig *config);

  /*!
   * \brief Destructor of the class.
   */
  ~CAvgGrad_HybridConv(void);
};

/*!
 * \class CGalerkin_Flow
 * \brief Class for computing the stiffness matrix of the Galerkin method.
 * \ingroup ViscDiscr
 * \author F. Palacios
 * \version 5.0.0 "Raven"
 */
class CGalerkin_Flow : public CNumerics {
public:
  
  /*!
   * \brief Constructor of the class.
   * \param[in] val_nDim - Number of dimensions of the problem.
   * \param[in] val_nVar - Number of variables of the problem.
   * \param[in] config - Definition of the particular problem.
   */
  CGalerkin_Flow(unsigned short val_nDim, unsigned short val_nVar, CConfig *config);
  
  /*!
   * \brief Destructor of the class.
   */
  ~CGalerkin_Flow(void);
  
  /*!
   * \brief Computing stiffness matrix of the Galerkin method.
   * \param[out] val_stiffmatrix_elem - Stiffness matrix for Galerkin computation.
   * \param[in] config - Definition of the particular problem.
   */
  void ComputeResidual (su2double **val_stiffmatrix_elem, CConfig *config);
};

/*!
 * \class CFEM_Elasticity
 * \brief Generic class for computing the tangent matrix and the residual for structural problems
 * \ingroup FEM_Discr
 * \author R.Sanchez
 * \version 4.0.0 "Cardinal"
 */
class CFEM_Elasticity : public CNumerics {

protected:

  su2double E;        /*!< \brief Young's modulus of elasticity. */
  su2double Nu;      /*!< \brief Poisson's ratio. */
  su2double Rho_s;    /*!< \brief Structural density. */
  su2double Mu;      /*!< \brief Lame's coeficient. */
  su2double Lambda;    /*!< \brief Lame's coeficient. */
  su2double Kappa;    /*!< \brief Compressibility constant. */
  bool plane_stress;    /*!< \brief Checks if we are solving a plane stress case */

  su2double **Ba_Mat,   /*!< \brief Matrix B for node a - Auxiliary. */
  **Bb_Mat;        /*!< \brief Matrix B for node b - Auxiliary. */
  su2double *Ni_Vec;      /*!< \brief Vector of shape functions - Auxiliary. */
  su2double **D_Mat;     /*!< \brief Constitutive matrix - Auxiliary. */
  su2double **KAux_ab;   /*!< \brief Node ab stiffness matrix - Auxiliary. */
  su2double **GradNi_Ref_Mat;/*!< \brief Gradients of Ni - Auxiliary. */
  su2double **GradNi_Curr_Mat;/*!< \brief Gradients of Ni - Auxiliary. */

  su2double *FAux_Dead_Load;    /*!< \brief Auxiliar vector for the dead loads */

public:

  /*!
   * \brief Constructor of the class.
   * \param[in] val_nDim - Number of dimensions of the problem.
   * \param[in] val_nVar - Number of variables of the problem.
   * \param[in] config - Definition of the particular problem.
   */
  CFEM_Elasticity(unsigned short val_nDim, unsigned short val_nVar, CConfig *config);

  /*!
   * \brief Destructor of the class.
   */
  virtual ~CFEM_Elasticity(void);

  void Compute_Mass_Matrix(CElement *element_container, CConfig *config);

  void Compute_Dead_Load(CElement *element_container, CConfig *config);

  virtual void Compute_Tangent_Matrix(CElement *element_container, CConfig *config);

  virtual void Compute_MeanDilatation_Term(CElement *element_container, CConfig *config);

  virtual void Compute_NodalStress_Term(CElement *element_container, CConfig *config);

  virtual void Compute_Averaged_NodalStress(CElement *element_container, CConfig *config);

  virtual void Compute_Plane_Stress_Term(CElement *element_container, CConfig *config);

  virtual void Compute_Constitutive_Matrix(CElement *element_container, CConfig *config);
  
  virtual void Compute_Stress_Tensor(CElement *element_container, CConfig *config);

};

/*!
 * \class CFEM_LinearElasticity
 * \brief Class for computing the stiffness matrix of a linear, elastic problem.
 * \ingroup FEM_Discr
 * \author R.Sanchez
 * \version 4.0.0 "Cardinal"
 */
class CFEM_LinearElasticity : public CFEM_Elasticity {

  su2double **nodalDisplacement;

public:

  /*!
   * \brief Constructor of the class.
   * \param[in] val_nDim - Number of dimensions of the problem.
   * \param[in] val_nVar - Number of variables of the problem.
   * \param[in] config - Definition of the particular problem.
   */
  CFEM_LinearElasticity(unsigned short val_nDim, unsigned short val_nVar, CConfig *config);

  /*!
   * \brief Destructor of the class.
   */
  ~CFEM_LinearElasticity(void);

  void Compute_Tangent_Matrix(CElement *element_container, CConfig *config);

  void Compute_Constitutive_Matrix(void);
  using CNumerics::Compute_Constitutive_Matrix;

  void Compute_Averaged_NodalStress(CElement *element_container, CConfig *config);

//  virtual void Compute_Stress_Tensor(void);

//  virtual void Compute_MeanDilatation_Term(CElement *element_container, CConfig *config);

//  virtual void Compute_NodalStress_Term(CElement *element_container, CConfig *config);

};

/*!
 * \class CFEM_LinearElasticity
 * \brief Class for computing the stiffness matrix of a nonlinear, elastic problem.
 * \ingroup FEM_Discr
 * \author R.Sanchez
 * \version 4.0.0 "Cardinal"
 */
class CFEM_NonlinearElasticity : public CFEM_Elasticity {

protected:

  su2double **F_Mat;         /*!< \brief Deformation gradient. */
  su2double **b_Mat;         /*!< \brief Left Cauchy-Green Tensor. */
  su2double **currentCoord;     /*!< \brief Current coordinates. */
  su2double **Stress_Tensor;    /*!< \brief Cauchy stress tensor */

  su2double **KAux_P_ab;      /*!< \brief Auxiliar matrix for the pressure term */
  su2double *KAux_t_a;      /*!< \brief Auxiliar matrix for the pressure term */

  su2double J_F;           /*!< \brief Jacobian of the transformation (determinant of F) */

  su2double f33;           /*!< \brief Plane stress term for non-linear 2D plane stress analysis */

public:

  /*!
   * \brief Constructor of the class.
   * \param[in] val_nDim - Number of dimensions of the problem.
   * \param[in] val_nVar - Number of variables of the problem.
   * \param[in] config - Definition of the particular problem.
   */
  CFEM_NonlinearElasticity(unsigned short val_nDim, unsigned short val_nVar, CConfig *config);

  /*!
   * \brief Destructor of the class.
   */
  virtual ~CFEM_NonlinearElasticity(void);

  void Compute_Tangent_Matrix(CElement *element_container, CConfig *config);

  void Compute_MeanDilatation_Term(CElement *element_container, CConfig *config);

  void Compute_NodalStress_Term(CElement *element_container, CConfig *config);

  void Compute_Averaged_NodalStress(CElement *element_container, CConfig *config);

  virtual void Compute_Plane_Stress_Term(CElement *element_container, CConfig *config);

  virtual void Compute_Constitutive_Matrix(CElement *element_container, CConfig *config);

  virtual void Compute_Stress_Tensor(CElement *element_container, CConfig *config);


};

/*!
 * \class CFEM_NeoHookean_Comp
 * \brief Class for computing the constitutive and stress tensors for a neo-Hookean material model, compressible.
 * \ingroup FEM_Discr
 * \author R.Sanchez
 * \version 4.0.0 "Cardinal"
 */
class CFEM_NeoHookean_Comp : public CFEM_NonlinearElasticity {

public:

  /*!
   * \brief Constructor of the class.
   * \param[in] val_nDim - Number of dimensions of the problem.
   * \param[in] val_nVar - Number of variables of the problem.
   * \param[in] config - Definition of the particular problem.
   */
  CFEM_NeoHookean_Comp(unsigned short val_nDim, unsigned short val_nVar, CConfig *config);

  /*!
   * \brief Destructor of the class.
   */
  ~CFEM_NeoHookean_Comp(void);

  void Compute_Plane_Stress_Term(CElement *element_container, CConfig *config);

  void Compute_Constitutive_Matrix(CElement *element_container, CConfig *config);
  using CNumerics::Compute_Constitutive_Matrix;

  void Compute_Stress_Tensor(CElement *element_container, CConfig *config);

};

/*!
 * \class CFEM_NeoHookean_Incomp
 * \brief Class for computing the constitutive and stress tensors for a neo-Hookean material model, incompressible.
 * \ingroup FEM_Discr
 * \author R.Sanchez
 * \version 4.0.0 "Cardinal"
 */
class CFEM_NeoHookean_Incomp : public CFEM_NonlinearElasticity {

public:

  /*!
   * \brief Constructor of the class.
   * \param[in] val_nDim - Number of dimensions of the problem.
   * \param[in] val_nVar - Number of variables of the problem.
   * \param[in] config - Definition of the particular problem.
   */
  CFEM_NeoHookean_Incomp(unsigned short val_nDim, unsigned short val_nVar, CConfig *config);

  /*!
   * \brief Destructor of the class.
   */
  ~CFEM_NeoHookean_Incomp(void);

  void Compute_Plane_Stress_Term(CElement *element_container, CConfig *config);

  void Compute_Constitutive_Matrix(CElement *element_container, CConfig *config);
  using CNumerics::Compute_Constitutive_Matrix;

  void Compute_Stress_Tensor(CElement *element_container, CConfig *config);

};



/*!
 * \class CSourceNothing
 * \brief Dummy class.
 * \ingroup SourceDiscr
 * \author F. Palacios
 * \version 5.0.0 "Raven"
 */
class CSourceNothing : public CNumerics {
public:
  
  /*!
   * \brief Constructor of the class.
   * \param[in] val_nDim - Number of dimensions of the problem.
   * \param[in] val_nVar - Number of variables of the problem.
   * \param[in] config - Definition of the particular problem.
   */
  CSourceNothing(unsigned short val_nDim, unsigned short val_nVar, CConfig *config);
  
  /*!
   * \brief Destructor of the class.
   */
  ~CSourceNothing(void);
};

/*!
 * \class CSourcePieceWise_TurbSA
 * \brief Class for integrating the source terms of the Spalart-Allmaras turbulence model equation.
 * \ingroup SourceDiscr
 * \author A. Bueno.
 * \version 5.0.0 "Raven"
 */
class CSourcePieceWise_TurbSA : public CNumerics {
private:
  su2double cv1_3;
  su2double k2;
  su2double cb1;
  su2double cw2;
  su2double ct3;
  su2double ct4;
  su2double cw3_6;
  su2double cb2_sigma;
  su2double sigma;
  su2double cb2;
  su2double cw1;
  unsigned short iDim;
  su2double nu, Ji, fv1, fv2, ft2, Omega, S, Shat, inv_Shat, dist_i_2, Ji_2, Ji_3, inv_k2_d2;
  su2double r, g, g_6, glim, fw;
  su2double norm2_Grad;
  su2double dfv1, dfv2, dShat;
  su2double dr, dg, dfw;
  bool incompressible;
  bool rotating_frame;
  bool transition;
  su2double intermittency;
  su2double Production, Destruction, CrossProduction;
  
public:
  
  /*!
   * \brief Constructor of the class.
   * \param[in] val_nDim - Number of dimensions of the problem.
   * \param[in] val_nVar - Number of variables of the problem.
   * \param[in] config - Definition of the particular problem.
   */
  CSourcePieceWise_TurbSA(unsigned short val_nDim, unsigned short val_nVar, CConfig *config);
  
  /*!
   * \brief Destructor of the class.
   */
  ~CSourcePieceWise_TurbSA(void);
  
  /*!
   * \brief Residual for source term integration.
   * \param[out] val_residual - Pointer to the total residual.
   * \param[out] val_Jacobian_i - Jacobian of the numerical method at node i (implicit computation).
   * \param[out] val_Jacobian_j - Jacobian of the numerical method at node j (implicit computation).
   * \param[in] config - Definition of the particular problem.
   */
  void ComputeResidual(su2double *val_residual, su2double **val_Jacobian_i, su2double **val_Jacobian_j, CConfig *config);
  
  /*!
   * \brief Residual for source term integration.
   * \param[in] intermittency_in - Value of the intermittency.
   */
  void SetIntermittency(su2double intermittency_in);
  
  /*!
   * \brief Residual for source term integration.
   * \param[in] val_production - Value of the Production.
   */
  void SetProduction(su2double val_production);
  
  /*!
   * \brief Residual for source term integration.
   * \param[in] val_destruction - Value of the Destruction.
   */
  void SetDestruction(su2double val_destruction);
  
  /*!
   * \brief Residual for source term integration.
   * \param[in] val_crossproduction - Value of the CrossProduction.
   */
  void SetCrossProduction(su2double val_crossproduction);
  
  /*!
   * \brief ______________.
   */
  su2double GetProduction(void);
  
  /*!
   * \brief  ______________.
   */
  su2double GetDestruction(void);
  
  /*!
   * \brief  ______________.
   */
  su2double GetCrossProduction(void);
};

/*!
 * \class CSourcePieceWise_TurbSA_Neg
 * \brief Class for integrating the source terms of the Spalart-Allmaras turbulence model equation.
 * \ingroup SourceDiscr
 * \author F. Palacios
 * \version 5.0.0 "Raven"
 */
class CSourcePieceWise_TurbSA_Neg : public CNumerics {
private:
  su2double cv1_3;
  su2double k2;
  su2double cb1;
  su2double cw2;
  su2double ct3;
  su2double ct4;
  su2double cw3_6;
  su2double cb2_sigma;
  su2double sigma;
  su2double cb2;
  su2double cw1;
  unsigned short iDim;
  su2double nu, Ji, fv1, fv2, ft2, Omega, S, Shat, inv_Shat, dist_i_2, Ji_2, Ji_3, inv_k2_d2;
  su2double r, g, g_6, glim, fw;
  su2double norm2_Grad;
  su2double dfv1, dfv2, dShat;
  su2double dr, dg, dfw;
  bool incompressible;
  bool rotating_frame;
  su2double intermittency;
  su2double Production, Destruction, CrossProduction;
  
public:
  
  /*!
   * \brief Constructor of the class.
   * \param[in] val_nDim - Number of dimensions of the problem.
   * \param[in] val_nVar - Number of variables of the problem.
   * \param[in] config - Definition of the particular problem.
   */
  CSourcePieceWise_TurbSA_Neg(unsigned short val_nDim, unsigned short val_nVar, CConfig *config);
  
  /*!
   * \brief Destructor of the class.
   */
  ~CSourcePieceWise_TurbSA_Neg(void);
  
  /*!
   * \brief Residual for source term integration.
   * \param[out] val_residual - Pointer to the total residual.
   * \param[out] val_Jacobian_i - Jacobian of the numerical method at node i (implicit computation).
   * \param[out] val_Jacobian_j - Jacobian of the numerical method at node j (implicit computation).
   * \param[in] config - Definition of the particular problem.
   */
  void ComputeResidual(su2double *val_residual, su2double **val_Jacobian_i, su2double **val_Jacobian_j, CConfig *config);
  
  /*!
   * \brief Residual for source term integration.
   * \param[in] intermittency_in - Value of the intermittency.
   */
  void SetIntermittency(su2double intermittency_in);
  
  /*!
   * \brief Residual for source term integration.
   * \param[in] val_production - Value of the Production.
   */
  void SetProduction(su2double val_production);
  
  /*!
   * \brief Residual for source term integration.
   * \param[in] val_destruction - Value of the Destruction.
   */
  void SetDestruction(su2double val_destruction);
  
  /*!
   * \brief Residual for source term integration.
   * \param[in] val_crossproduction - Value of the CrossProduction.
   */
  void SetCrossProduction(su2double val_crossproduction);
  
  /*!
   * \brief ______________.
   */
  su2double GetProduction(void);
  
  /*!
   * \brief  ______________.
   */
  su2double GetDestruction(void);
  
  /*!
   * \brief  ______________.
   */
  su2double GetCrossProduction(void);
};

/*!
 * \class CSourcePieceWise_TransLM
 * \brief Class for integrating the source terms of the Spalart-Allmaras turbulence model equation.
 * \ingroup SourceDiscr
 * \author A. Bueno.
 * \version 5.0.0 "Raven"
 */
class CSourcePieceWise_TransLM : public CNumerics {
private:
  
  /*-- SA model constants --*/
  su2double cv1_3;
  su2double k2;
  su2double cb1;
  su2double cw2;
  su2double cw3_6;
  su2double sigma;
  su2double cb2;
  su2double cw1;
  
  /*-- gamma-theta model constants --*/
  su2double c_e1;
  su2double c_a1;
  su2double c_e2;
  su2double c_a2;
  su2double sigmaf;
  su2double s1;
  su2double c_theta;
  su2double sigmat;
  
  /*-- Correlation constants --*/
  su2double flen_global;
  su2double alpha_global;
  su2double Vorticity;

  bool implicit;
  
public:
  bool debugme; // For debugging only, remove this. -AA
  
  /*!
   * \brief Constructor of the class.
   * \param[in] val_nDim - Number of dimensions of the problem.
   * \param[in] val_nVar - Number of variables of the problem.
   * \param[in] config - Definition of the particular problem.
   */
  CSourcePieceWise_TransLM(unsigned short val_nDim, unsigned short val_nVar, CConfig *config);
  
  /*!
   * \brief Destructor of the class.
   */
  ~CSourcePieceWise_TransLM(void);
  
  /*!
   * \brief Residual for source term integration.
   * \param[out] val_residual - Pointer to the total residual.
   * \param[out] val_Jacobian_i - Jacobian of the numerical method at node i (implicit computation).
   * \param[out] val_Jacobian_j - Jacobian of the numerical method at node j (implicit computation).
   * \param[in] config - Definition of the particular problem.
   */
  void ComputeResidual_TransLM(su2double *val_residual, su2double **val_Jacobian_i, su2double **val_Jacobian_j, CConfig *config, su2double &gamma_sep);
  
  void CSourcePieceWise_TransLM__ComputeResidual_TransLM_d(su2double *TransVar_i, su2double *TransVar_id, su2double *val_residual, su2double *val_residuald, CConfig *config);
};

/*!
 * \class CSourcePieceWise_TurbSST
 * \brief Class for integrating the source terms of the Menter SST turbulence model equations.
 * \ingroup SourceDiscr
 * \author A. Campos.
 * \version 5.0.0 "Raven"
 */
class CSourcePieceWise_TurbSST : public CNumerics {
private:
  su2double F1_i,
  F1_j,
  F2_i,
  F2_j;

  su2double alfa_1,
  alfa_2,
  beta_1,
  beta_2,
  sigma_omega_1,
  sigma_omega_2,
  beta_star,
  a1;
  
  su2double CDkw_i, CDkw_j;
  
  bool incompressible;
  
public:
  
  /*!
   * \brief Constructor of the class.
   * \param[in] val_nDim - Number of dimensions of the problem.
   * \param[in] val_nVar - Number of variables of the problem.
   * \param[in] config - Definition of the particular problem.
   */
  CSourcePieceWise_TurbSST(unsigned short val_nDim, unsigned short val_nVar, su2double* constants, CConfig *config);
  
  /*!
   * \brief Destructor of the class.
   */
  ~CSourcePieceWise_TurbSST(void);
  
  /*!
   * \brief Set the value of the first blending function.
   * \param[in] val_F1_i - Value of the first blending function at point i.
   * \param[in] val_F1_j - Value of the first blending function at point j.
   */
  void SetF1blending(su2double val_F1_i, su2double val_F1_j);
  
  /*!
   * \brief Set the value of the second blending function.
   * \param[in] val_F2_i - Value of the second blending function at point i.
   * \param[in] val_F2_j - Value of the second blending function at point j.
   */
  void SetF2blending(su2double val_F2_i, su2double val_F2_j);
  
  /*!
   * \brief Set the value of the cross diffusion for the SST model.
   * \param[in] val_CDkw_i - Value of the cross diffusion at point i.
   * \param[in] val_CDkw_j - Value of the cross diffusion at point j.
   */
  virtual void SetCrossDiff(su2double val_CDkw_i, su2double val_CDkw_j);

  /*!
   * \brief Residual for source term integration.
   * \param[out] val_residual - Pointer to the total residual.
   * \param[out] val_Jacobian_i - Jacobian of the numerical method at node i (implicit computation).
   * \param[out] val_Jacobian_j - Jacobian of the numerical method at node j (implicit computation).
   * \param[in] config - Definition of the particular problem.
   */
  void ComputeResidual(su2double *val_residual, su2double **val_Jacobian_i, su2double **val_Jacobian_j, CConfig *config);
  
};

/*! swh
 * \class CSourcePieceWise_TurbKE
 * \brief Compute source terms of the zeta-f KE turbulence model equations.
 * \ingroup SourceDiscr
 * \author S. Haering.
 * \version 4.1.3 "Cardinal"
 */
class CSourcePieceWise_TurbKE : public CNumerics {
<<<<<<< HEAD
 private:
=======
private:
  su2double Lm, ///< The turbulent lengthscale
            Tm; ///< The turbulent timescale

>>>>>>> cac682e6
  su2double sigma_k,
            sigma_e,
            sigma_z,
            C_L,
            C_T,
            C_1,
            C_2,
            C_mu,
            C_2p,
            C_eta,
            C_e1o,
            C_e2;

  bool incompressible;

public:

  /*!
   * \brief Constructor of the class.
   * \param[in] val_nDim - Number of dimensions of the problem.
   * \param[in] val_nVar - Number of variables of the problem.
   * \param[in] config - Definition of the particular problem.
   */
  CSourcePieceWise_TurbKE(unsigned short val_nDim, unsigned short val_nVar,
                          su2double* constants, CConfig *config);

  /*!
   * \brief Destructor of the class.
   */
  ~CSourcePieceWise_TurbKE(void);

<<<<<<< HEAD
=======
 /*!
   * \brief Set the turbulent timescale
   * \param[in] val_turb_T - Turbulent timescale at point i
   */
  void SetTurbTimescale(su2double val_turb_T);

  /*!
   * \brief Set the turbulent timescale
   * \param[in] val_turb_T - Turbulent lengthscale at point i
   */
  void SetTurbLengthscale(su2double val_turb_L);

>>>>>>> cac682e6
  /*!
   * \brief Residual for source term integration.
   * \param[out] val_residual - Pointer to the total residual.
   * \param[out] val_Jacobian_i - Jacobian wrt node i soln (for implicit).
   * \param[out] val_Jacobian_j - Jacobian wrt node j soln (for implicit).
   * \param[in] config - Definition of the particular problem.
   */
  void ComputeResidual(su2double *val_residual,
                       su2double **val_Jacobian_i, su2double **val_Jacobian_j,
                       CConfig *config);

};

/*!
 * \class CSourcePieceWise_HybridConv
 * \brief Class for integrating the source terms of the transport equation for
 *        the hybrid parameters (in a hybrid RANS/LES model).
 * \ingroup SourceDiscr
 * \author C. Pederson
 * \version 5.0.0 "Raven"
 */
class CSourcePieceWise_HybridConv : public CNumerics {
 public:

   /*!
    * \brief Constructor of the class.
    * \param[in] val_nDim - Number of dimensions of the problem.
    * \param[in] val_nVar - Number of variables of the problem.
    * \param[in] config - Definition of the particular problem.
    */
  CSourcePieceWise_HybridConv(unsigned short val_nDim, unsigned short val_nVar, CConfig *config);

  /*!
   * \brief Destructor of the class.
   */
  ~CSourcePieceWise_HybridConv(void);

  /*!
   * \brief Residual for source term integration.
   * \param[out] val_residual - Pointer to the total residual.
   * \param[out] val_Jacobian_i - Jacobian wrt node i soln (for implicit).
   * \param[out] val_Jacobian_j - Jacobian wrt node j soln (for implicit).
   * \param[in] config - Definition of the particular problem.
   */
  void ComputeResidual(su2double *val_residual, su2double **val_Jacobian_i, su2double **val_Jacobian_j, CConfig *config);
};

/*!
 * \class CSourceGravity
 * \brief Class for the source term integration of the gravity force.
 * \ingroup SourceDiscr
 * \author F. Palacios
 * \version 5.0.0 "Raven"
 */
class CSourceGravity : public CNumerics {
  su2double Froude;
  bool compressible, incompressible;
  
public:
  
  /*!
   * \param[in] val_nDim - Number of dimensions of the problem.
   * \param[in] val_nVar - Number of variables of the problem.
   * \param[in] config - Definition of the particular problem.
   */
  CSourceGravity(unsigned short val_nDim, unsigned short val_nVar, CConfig *config);
  
  /*!
   * \brief Destructor of the class.
   */
  ~CSourceGravity(void);
  
  /*!
   * \brief Source term integration for the poissonal potential.
   * \param[out] val_residual - Pointer to the total residual.
   * \param[in] config - Definition of the particular problem.
   */
  void ComputeResidual(su2double *val_residual, CConfig *config);
};

/*!
 * \class CSourceViscous_AdjFlow
 * \brief Class for source term integration in adjoint problem.
 * \ingroup SourceDiscr
 * \author F. Palacios
 * \version 5.0.0 "Raven"
 */
class CSourceViscous_AdjFlow : public CNumerics {
private:
  su2double *Velocity, *GradDensity, *GradInvDensity, *dPoDensity2, *alpha, *beta, *Sigma_5_vec;
  su2double **GradVel_o_Rho, **sigma, **Sigma_phi, **Sigma_5_Tensor, **Sigma;
  
public:
  
  /*!
   * \brief Constructor of the class.
   * \param[in] val_nDim - Number of dimensions of the problem.
   * \param[in] val_nVar - Number of variables of the problem.
   * \param[in] config - Definition of the particular problem.
   */
  CSourceViscous_AdjFlow(unsigned short val_nDim, unsigned short val_nVar, CConfig *config);
  
  /*!
   * \brief Destructor of the class.
   */
  ~CSourceViscous_AdjFlow(void);
  
  /*!
   * \brief Source term integration of the flow adjoint equation.
   * \param[out] val_residual - Pointer to the total residual.
   * \param[in] config - Definition of the particular problem.
   */
  void ComputeResidual (su2double *val_residual, CConfig *config);
  
};

/*!
 * \class CSourcePieceWise_AdjTurb
 * \brief Class for source term integration of the adjoint turbulent equation.
 * \ingroup SourceDiscr
 * \author A. Bueno.
 * \version 5.0.0 "Raven"
 */
class CSourcePieceWise_AdjTurb : public CNumerics {
private:
  su2double **tau, *Velocity;
  
public:
  
  /*!
   * \brief Constructor of the class.
   * \param[in] val_nDim - Number of dimensions of the problem.
   * \param[in] val_nVar - Number of variables of the problem.
   * \param[in] config - Definition of the particular problem.
   */
  CSourcePieceWise_AdjTurb(unsigned short val_nDim, unsigned short val_nVar, CConfig *config);
  
  /*!
   * \brief Destructor of the class.
   */
  ~CSourcePieceWise_AdjTurb(void);
  
  /*!
   * \brief Source term integration of the adjoint turbulence equation.
   * \param[out] val_residual - Pointer to the total residual.
   * \param[out] val_Jacobian_i - Jacobian of the numerical method at node i (implicit computation).
   * \param[out] val_Jacobian_j - Jacobian of the numerical method at node j (implicit computation).
   * \param[in] config - Definition of the particular problem.
   */
  void ComputeResidual(su2double *val_residual, su2double **val_Jacobian_i, su2double **val_Jacobian_j, CConfig *config);
};

class CSourceConservative_AdjFlow : public CNumerics {
private:
  su2double *Velocity, *Residual_i, *Residual_j, *Mean_Residual;
  su2double **Mean_PrimVar_Grad;
  
public:
  
  /*!
   * \brief Constructor of the class.
   * \param[in] val_nDim - Number of dimensions of the problem.
   * \param[in] val_nVar - Number of variables of the problem.
   * \param[in] config - Definition of the particular problem.
   */
  CSourceConservative_AdjFlow(unsigned short val_nDim, unsigned short val_nVar, CConfig *config);
  
  /*!
   * \brief Destructor of the class.
   */
  ~CSourceConservative_AdjFlow(void);
  
  /*!
   * \brief Source term integration using a conservative scheme.
   * \param[out] val_residual - Pointer to the total residual.
   * \param[in] config - Definition of the particular problem.
   */
  void ComputeResidual(su2double *val_residual, CConfig *config);
};

/*!
 * \class CSourceConservative_AdjTurb
 * \brief Class for source term integration in adjoint turbulent problem using a conservative scheme.
 * \ingroup SourceDiscr
 * \author A. Bueno.
 * \version 5.0.0 "Raven"
 */
class CSourceConservative_AdjTurb : public CNumerics {
public:
  
  /*!
   * \brief Constructor of the class.
   * \param[in] val_nDim - Number of dimensions of the problem.
   * \param[in] val_nVar - Number of variables of the problem.
   * \param[in] config - Definition of the particular problem.
   */
  CSourceConservative_AdjTurb(unsigned short val_nDim, unsigned short val_nVar, CConfig *config);
  
  /*!
   * \brief Destructor of the class.
   */
  ~CSourceConservative_AdjTurb(void);
  
  /*!
   * \brief Source term integration using a conservative scheme.
   * \param[out] val_residual - Pointer to the total residual.
   * \param[out] val_Jacobian_i - Jacobian of the numerical method at node i (implicit computation).
   * \param[out] val_Jacobian_j - Jacobian of the numerical method at node j (implicit computation).
   * \param[in] config - Definition of the particular problem.
   */
  void ComputeResidual(su2double *val_residual, su2double **val_Jacobian_i, su2double **val_Jacobian_j, CConfig *config);
};

/*!
 * \class CSourceRotatingFrame_Flow
 * \brief Class for a rotating frame source term.
 * \ingroup SourceDiscr
 * \author F. Palacios, T. Economon.
 * \version 5.0.0 "Raven"
 */
class CSourceRotatingFrame_Flow : public CNumerics {
public:
  
  /*!
   * \brief Constructor of the class.
   * \param[in] val_nDim - Number of dimensions of the problem.
   * \param[in] val_nVar - Number of variables of the problem.
   * \param[in] config - Definition of the particular problem.
   */
  CSourceRotatingFrame_Flow(unsigned short val_nDim, unsigned short val_nVar, CConfig *config);
  
  /*!
   * \brief Destructor of the class.
   */
  ~CSourceRotatingFrame_Flow(void);
  
  /*!
   * \brief Residual of the rotational frame source term.
   * \param[out] val_residual - Pointer to the total residual.
   * \param[out] val_Jacobian_i - Jacobian of the numerical method at node i (implicit computation).
   * \param[in] config - Definition of the particular problem.
   */
  void ComputeResidual(su2double *val_residual, su2double **val_Jacobian_i, CConfig *config);
};

/*!
 * \class CSourceRotatingFrame_AdjFlow
 * \brief Source term class for rotating frame adjoint.
 * \ingroup SourceDiscr
 * \author T. Economon.
 * \version 5.0.0 "Raven"
 */
class CSourceRotatingFrame_AdjFlow : public CNumerics {
public:
  
  /*!
   * \brief Constructor of the class.
   * \param[in] val_nDim - Number of dimensions of the problem.
   * \param[in] val_nVar - Number of variables of the problem.
   * \param[in] config - Definition of the particular problem.
   */
  CSourceRotatingFrame_AdjFlow(unsigned short val_nDim, unsigned short val_nVar, CConfig *config);
  
  /*!
   * \brief Destructor of the class.
   */
  ~CSourceRotatingFrame_AdjFlow(void);
  
  /*!
   * \brief Residual of the adjoint rotating frame source term.
   * \param[out] val_residual - Pointer to the total residual.
   * \param[out] val_Jacobian_i - Jacobian of the numerical method at node i (implicit computation).
   * \param[in] config - Definition of the particular problem.
   */
  void ComputeResidual(su2double *val_residual, su2double **val_Jacobian_i, CConfig *config);
};

/*!
 * \class CSourceAxisymmetric_Flow
 * \brief Class for source term for solving axisymmetric problems.
 * \ingroup SourceDiscr
 * \author F. Palacios
 * \version 5.0.0 "Raven"
 */
class CSourceAxisymmetric_Flow : public CNumerics {
public:
  
  /*!
   * \brief Constructor of the class.
   * \param[in] val_nDim - Number of dimensions of the problem.
   * \param[in] val_nVar - Number of variables of the problem.
   * \param[in] config - Definition of the particular problem.
   */
  CSourceAxisymmetric_Flow(unsigned short val_nDim, unsigned short val_nVar, CConfig *config);
  
  /*!
   * \brief Destructor of the class.
   */
  ~CSourceAxisymmetric_Flow(void);
  
  /*!
   * \brief Residual of the rotational frame source term.
   * \param[out] val_residual - Pointer to the total residual.
   * \param[in] config - Definition of the particular problem.
   */
  void ComputeResidual(su2double *val_residual, su2double **Jacobian_i, CConfig *config);
  
};

/*!
 * \class CSourceAxisymmetric_AdjFlow
 * \brief Class for source term for solving axisymmetric problems.
 * \ingroup SourceDiscr
 * \author F. Palacios
 * \version 5.0.0 "Raven"
 */
class CSourceAxisymmetric_AdjFlow : public CNumerics {
public:
  
  /*!
   * \brief Constructor of the class.
   * \param[in] val_nDim - Number of dimensions of the problem.
   * \param[in] val_nVar - Number of variables of the problem.
   * \param[in] config - Definition of the particular problem.
   */
  CSourceAxisymmetric_AdjFlow(unsigned short val_nDim, unsigned short val_nVar, CConfig *config);
  
  /*!
   * \brief Destructor of the class.
   */
  ~CSourceAxisymmetric_AdjFlow(void);
  
  /*!
   * \brief Residual of the rotational frame source term.
   * \param[out] val_residual - Pointer to the total residual.
   * \param[in] config - Definition of the particular problem.
   */
  void ComputeResidual(su2double *val_residual, su2double **Jacobian_i, CConfig *config);
};

/*!
 * \class CSourceWindGust
 * \brief Class for a source term due to a wind gust.
 * \ingroup SourceDiscr
 * \author S. Padrón
 * \version 5.0.0 "Raven"
 */
class CSourceWindGust : public CNumerics {
public:
  
  /*!
   * \brief Constructor of the class.
   * \param[in] val_nDim - Number of dimensions of the problem.
   * \param[in] val_nVar - Number of variables of the problem.
   * \param[in] config - Definition of the particular problem.
   */
  CSourceWindGust(unsigned short val_nDim, unsigned short val_nVar, CConfig *config);
  
  /*!
   * \brief Destructor of the class.
   */
  ~CSourceWindGust(void);
  
  /*!
   * \brief Residual of the wind gust source term.
   * \param[out] val_residual - Pointer to the total residual.
   * \param[out] val_Jacobian_i - Jacobian of the numerical method at node i (implicit computation).
   * \param[in] config - Definition of the particular problem.
   */
  void ComputeResidual(su2double *val_residual, su2double **val_Jacobian_i, CConfig *config);
};

/*!
 * \class CSource_Template
 * \brief Dummy class.
 * \ingroup SourceDiscr
 * \author A. Lonkar.
 * \version 5.0.0 "Raven"
 */
class CSource_Template : public CNumerics {
public:
  
  /*!
   * \brief Constructor of the class.
   * \param[in] val_nDim - Number of dimensions of the problem.
   * \param[in] val_nVar - Number of variables of the problem.
   * \param[in] config -  Name of the input config file
   *
   */
  CSource_Template(unsigned short val_nDim, unsigned short val_nVar, CConfig *config);
  
  
  /*!
   * \brief Residual for source term integration.
   * \param[out] val_residual - Pointer to the total residual.
   * \param[out] val_Jacobian_i - Jacobian of the numerical method at node i (implicit computation).
   * \param[in] config - Definition of the particular problem.
   */
  void ComputeResidual(su2double *val_residual, su2double **val_Jacobian_i, CConfig *config);
  
  /*!
   * \brief Destructor of the class.
   */
  ~CSource_Template(void);
};

/*!
 * \class CConvectiveTemplate
 * \brief Class for setting up new method for spatial discretization of convective terms in flow Equations
 * \ingroup ConvDiscr
 * \author A. Lonkar
 * \version 5.0.0 "Raven"
 */
class CConvective_Template : public CNumerics {
private:
  
  /* define private variables here */
  bool implicit;
  su2double *Diff_U;
  su2double *Velocity_i, *Velocity_j, *RoeVelocity;
  su2double *ProjFlux_i, *ProjFlux_j;
  su2double *delta_wave, *delta_vel;
  su2double *Lambda, *Epsilon;
  su2double **P_Tensor, **invP_Tensor;
  su2double sq_vel, Proj_ModJac_Tensor_ij, Density_i, Energy_i, SoundSpeed_i, Pressure_i, Enthalpy_i,
  Density_j, Energy_j, SoundSpeed_j, Pressure_j, Enthalpy_j, R, RoeDensity, RoeEnthalpy, RoeSoundSpeed,
  ProjVelocity, ProjVelocity_i, ProjVelocity_j, proj_delta_vel, delta_p, delta_rho;
  unsigned short iDim, iVar, jVar, kVar;
  
public:
  
  /*!
   * \brief Constructor of the class.
   * \param[in] val_nDim - Number of dimensions of the problem.
   * \param[in] val_nVar - Number of variables of the problem.
   * \param[in] config - Definition of the particular problem.
   */
  CConvective_Template(unsigned short val_nDim, unsigned short val_nVar, CConfig *config);
  
  /*!
   * \brief Destructor of the class.
   */
  ~CConvective_Template(void);
  
  /*!
   * \brief Compute the Roe's flux between two nodes i and j.
   * \param[out] val_residual - Pointer to the total residual.
   * \param[out] val_Jacobian_i - Jacobian of the numerical method at node i (implicit computation).
   * \param[out] val_Jacobian_j - Jacobian of the numerical method at node j (implicit computation).
   * \param[in] config - Definition of the particular problem.
   */
  void ComputeResidual(su2double *val_residual, su2double **val_Jacobian_i, su2double **val_Jacobian_j, CConfig *config);
};

/*!
 * \class CViscous_Template
 * \brief Class for computing viscous term using average of gradients.
 * \ingroup ViscDiscr
 * \author F. Palacios
 * \version 5.0.0 "Raven"
 */
class CViscous_Template : public CNumerics {
private:
  
public:
  
  /*!
   * \brief Constructor of the class.
   * \param[in] val_nDim - Number of dimension of the problem.
   * \param[in] val_nVar - Number of variables of the problem.
   * \param[in] config - Definition of the particular problem.
   */
  CViscous_Template(unsigned short val_nDim, unsigned short val_nVar, CConfig *config);
  
  /*!
   * \brief Destructor of the class.
   */
  ~CViscous_Template(void);
  
  /*!
   * \brief Compute the viscous flow residual using an average of gradients.
   * \param[out] val_residual - Pointer to the total residual.
   * \param[out] val_Jacobian_i - Jacobian of the numerical method at node i (implicit computation).
   * \param[out] val_Jacobian_j - Jacobian of the numerical method at node j (implicit computation).
   * \param[in] config - Definition of the particular problem.
   */
  void ComputeResidual(su2double *val_residual, su2double **val_Jacobian_i, su2double **val_Jacobian_j, CConfig *config);
};

#include "numerics_structure.inl"<|MERGE_RESOLUTION|>--- conflicted
+++ resolved
@@ -49,19 +49,6 @@
 #include "variable_structure.hpp"
 
 using namespace std;
-
-#ifdef HAVE_MPI
-inline void BREAK(const char* filename, int linenum) {
-  int rank;
-  MPI_Comm_rank(MPI_COMM_WORLD, &rank);
-  if (rank == 0)
-    printf("%s\t%6d\n", filename, linenum);
-}
-#else
-inline void BREAK(const char* filename, int linenum) {
-  printf("%s\t%6d\n", filename, linenum);
-}
-#endif
 
 /*!
  * \class CNumerics
@@ -490,21 +477,6 @@
    * \param[in] val_CDkw_j - Value of the cross diffusion at point j.
    */
   virtual void SetCrossDiff(su2double val_CDkw_i, su2double val_CDkw_j) {/* empty */};
-<<<<<<< HEAD
-=======
-
-  /*!
-    * \brief Set the turbulent timescale
-    * \param[in] val_turb_T - Turbulent timescale at point i
-    */
-  virtual void SetTurbTimescale(su2double val_turb_T);
-
-   /*!
-    * \brief Set the turbulent timescale
-    * \param[in] val_turb_T - Turbulent lengthscale at point i
-    */
-  virtual void SetTurbLengthscale(su2double val_turb_L);
->>>>>>> cac682e6
   
   /*!
    * \brief Set the gradient of the auxiliary variables.
@@ -3113,11 +3085,7 @@
 };
 
 /*!
-<<<<<<< HEAD
- * \class CAvgGrad_Abstract
-=======
  * \class CAvgGrad_Scalar
->>>>>>> cac682e6
  * \brief Template class for computing viscous residual of scalar values
  * \details This class serves as a template for the scalar viscous residual
  *   classes.  The general structure of a viscous residual calculation is the
@@ -3127,88 +3095,6 @@
  *   are implemented by derived classes.  In order to add a new residual
  *   calculation for a viscous residual, extend this class and implement
  *   the pure virtual functions with model-specific behavior.
-<<<<<<< HEAD
- * \ingroup ViscDiscr
- * \author C. Pederson, A. Bueno, and F. Palacios
- * \version 5.0.0 "Raven"
- */
-class CAvgGrad_Abstract : public CNumerics {
- private:
-
-  /*!
-   * \brief Define the variables of which the viscous residual is taken
-   */
-  virtual void SetVariables() = 0;
-
-  /*!
-   * \brief Define the gradients of which the viscous residual is taken
-   */
-  virtual void SetGradients() = 0;
-
-  /*!
-   * \brief A pure virtual function; Adds any extra variables to AD
-   */
-  virtual void ExtraADPreaccIn() = 0;
-
-  /*!
-   * \brief Model-specific steps in the ComputeResidual method
-   * \param[out] val_residual - Pointer to the total residual.
-   * \param[out] val_Jacobian_i - Jacobian of the numerical method at node i (implicit computation).
-   * \param[out] val_Jacobian_j - Jacobian of the numerical method at node j (implicit computation).
-   * \param[in] config - Definition of the particular problem.
-   */
-  virtual void FinishResidualCalc(su2double *val_residual,
-                                  su2double **Jacobian_i,
-                                  su2double **Jacobian_j,
-                                  CConfig *config) = 0;
-
- protected:
-  bool implicit, incompressible;
-  bool correct_gradient;
-  unsigned short iVar, iDim;
-  su2double *Var_i,
-            *Var_j;
-  su2double **Grad_i,                  /*!< \brief Gradients to be used from point i */
-            **Grad_j,                  /*!< \brief Gradients to be used from point j */
-            **Mean_Grad;               /*!< \brief Average of gradients at cell face */
-  su2double *Edge_Vector,              /*!< \brief Vector from node i to node j. */
-            *Proj_Mean_Grad_Normal,    /*!< \brief Mean_grad DOT normal */
-            *Proj_Mean_Grad_Edge,      /*!< \brief Mean_grad DOT Edge_Vector */
-            *Proj_Mean_Grad;           /*!< \brief Mean_grad DOT normal, corrected if required*/
-  su2double  dist_ij_2,                       /*!< \brief |Edge_Vector|^2 */
-             proj_vector_ij;                  /*!< \brief (Edge_Vector DOT normal)/|Edge_Vector|^2 */
-
- public:
-  /*!
-   * \brief Constructor of the class.
-   * \param[in] val_nDim - Number of dimensions of the problem.
-   * \param[in] val_nVar - Number of variables of the problem.
-   * \param[in] config - Definition of the particular problem.
-   */
-  CAvgGrad_Abstract(unsigned short val_nDim, unsigned short val_nVar,
-                    bool correct_gradient, CConfig *config);
-
-  /*!
-   * \brief Destructor of the class.
-   */
-  ~CAvgGrad_Abstract(void);
-
-  /*!
-   * \brief Compute the viscous residual using an average of gradients without correction.
-   * \param[out] val_residual - Pointer to the total residual.
-   * \param[out] Jacobian_i - Jacobian of the numerical method at node i (implicit computation).
-   * \param[out] Jacobian_j - Jacobian of the numerical method at node j (implicit computation).
-   * \param[in] config - Definition of the particular problem.
-   */
-  void ComputeResidual(su2double *val_residual, su2double **Jacobian_i,
-                       su2double **Jacobian_j, CConfig *config);
-};
-
-/*!
- * \class CAvgGrad_TurbSA
- * \brief Class for computing viscous term using average of gradients (Spalart-Allmaras Turbulence model).
-=======
->>>>>>> cac682e6
  * \ingroup ViscDiscr
  * \author C. Pederson, A. Bueno, and F. Palacios
  * \version 5.0.0 "Raven"
@@ -3697,7 +3583,7 @@
    * \param[in] config - Definition of the particular problem.
    */
   void FinishResidualCalc(su2double *val_residual, su2double **Jacobian_i,
-                                su2double **Jacobian_j, CConfig *config);
+                          su2double **Jacobian_j, CConfig *config);
 
 public:
 
@@ -3742,48 +3628,8 @@
     diff_zeta,                           /*!< \brief Diffusivity for viscous terms of zeta eq */
     diff_f;                           /*!< \brief Diffusivity for viscous terms of f eq */
 
-<<<<<<< HEAD
-  su2double *Edge_Vector,                  /*!< \brief Vector from node i to node j. */
-  dist_ij_2,                            /*!< \brief |Edge_Vector|^2 */
-  proj_vector_ij;                       /*!< \brief (Edge_Vector DOT normal)/|Edge_Vector|^2 */
-
-  su2double **Mean_GradTurbVar,            /*!< \brief Average of gradients at cell face */
-  *Proj_Mean_GradTurbVar_Normal,        /*!< \brief Mean_gradTurbVar DOT normal */
-  *Proj_Mean_GradTurbVar_Edge,          /*!< \brief Mean_gradTurbVar DOT Edge_Vector */
-  *Proj_Mean_GradTurbVar_Corrected;
-
-  bool implicit, incompressible;
-  unsigned short iVar, iDim;
-
-public:
-
-  /*!
-   * \brief Constructor of the class.
-   * \param[in] val_nDim - Number of dimensions of the problem.
-   * \param[in] val_nVar - Number of variables of the problem.
-   * \param[in] config - Definition of the particular problem.
-   */
-  CAvgGrad_TurbKE(unsigned short val_nDim, unsigned short val_nVar,
-                  su2double* constants, CConfig *config);
-
-  /*!
-   * \brief Destructor of the class.
-   */
-  ~CAvgGrad_TurbKE(void);
-
-  /*!
-   * \brief Compute the viscous turbulent residual using an average of gradients
-   * \param[out] val_residual - Pointer to the total residual.
-   * \param[out] Jacobian_i - Jacobian wrt node i soln (for implicit).
-   * \param[out] Jacobian_j - Jacobian wrt node j soln (for implicit).
-   * \param[in] config - Definition of the particular problem.
-=======
-  su2double Lm_i, Lm_j;                    /*!< \brief model length scale */
-  su2double Tm_i, Tm_j;                    /*!< \brief model time scale */
-
   /*!
    * \brief Adds any extra variables to AD
->>>>>>> cac682e6
    */
   void ExtraADPreaccIn(void);
 
@@ -3797,16 +3643,6 @@
   void FinishResidualCalc(su2double *val_residual, su2double **Jacobian_i,
                           su2double **Jacobian_j, CConfig *config);
 
-<<<<<<< HEAD
-  su2double **Mean_GradTurbVar,            /*!< \brief Average of gradients at cell face */
-  *Proj_Mean_GradTurbVar_Normal,        /*!< \brief Mean_gradTurbVar DOT normal */
-  *Proj_Mean_GradTurbVar_Edge,          /*!< \brief Mean_gradTurbVar DOT Edge_Vector */
-  *Proj_Mean_GradTurbVar_Corrected;
-
-  bool implicit, incompressible;
-  unsigned short iVar, iDim;
-=======
->>>>>>> cac682e6
 
 public:
 
@@ -3824,23 +3660,8 @@
   /*!
    * \brief Destructor of the class.
    */
-<<<<<<< HEAD
-  ~CAvgGradCorrected_TurbKE(void);
-
-  /*!
-   * \brief Compute the viscous turbulent residual using an average of gradients wtih correction.
-   * \param[out] val_residual - Pointer to the total residual.
-   * \param[out] Jacobian_i - Jacobian wrt node i soln (for implicit).
-   * \param[out] Jacobian_j - Jacobian wrt node j soln (for implicit).
-   * \param[in] config - Definition of the particular problem.
-   */
-  void ComputeResidual(su2double *val_residual,
-                       su2double **Jacobian_i, su2double **Jacobian_j,
-                       CConfig *config);
-=======
   ~CAvgGrad_TurbKE(void);
 
->>>>>>> cac682e6
 };
 
 
@@ -4050,37 +3871,22 @@
  * \author C. Pederson
  * \version 5.0.0 "Raven"
  */
-class CAvgGrad_HybridConv : public CAvgGrad_Abstract {
-private:
-
+class CAvgGrad_HybridConv : public CNumerics {
+private:
+
+  bool implicit, incompressible;
+  bool correct_gradient;
+  unsigned short iVar, iDim;
+  su2double **Mean_Grad;               /*!< \brief Average of gradients at cell face */
+  su2double *Edge_Vector,                     /*!< \brief Vector from node i to node j. */
+  *Proj_Mean_Grad_Normal,    /*!< \brief Mean_gradTurbVar DOT normal */
+  *Proj_Mean_Grad_Edge,      /*!< \brief Mean_gradTurbVar DOT Edge_Vector */
+  *Proj_Mean_Grad;           /*!< \brief Mean_gradTurbVar DOT normal, corrected if required*/
+  su2double  dist_ij_2,                       /*!< \brief |Edge_Vector|^2 */
+  proj_vector_ij;                  /*!< \brief (Edge_Vector DOT normal)/|Edge_Vector|^2 */
   const su2double sigma_alpha;
   su2double nu_i, nu_j;
 
-  /*!
-   * \brief Define the variables of which the viscous residual is taken
-   */
-  void SetVariables();
-
-  /*!
-   * \brief Define the gradients of which the viscous residual is taken
-   */
-  void SetGradients();
-
-  /*!
-   * \brief Adds any extra variables to AD
-   */
-  void ExtraADPreaccIn(void);
-
-  /*!
-   * \brief Hybrid specific steps in the ComputeResidual method
-   * \param[out] val_residual - Pointer to the total residual.
-   * \param[out] val_Jacobian_i - Jacobian of the numerical method at node i (implicit computation).
-   * \param[out] val_Jacobian_j - Jacobian of the numerical method at node j (implicit computation).
-   * \param[in] config - Definition of the particular problem.
-   */
-  void FinishResidualCalc(su2double *val_residual, su2double **Jacobian_i,
-                                su2double **Jacobian_j, CConfig *config);
-
 public:
 
   /*!
@@ -4096,6 +3902,16 @@
    * \brief Destructor of the class.
    */
   ~CAvgGrad_HybridConv(void);
+
+  /*!
+   * \brief Compute the viscous residual using an average of gradients without correction.
+   * \param[out] val_residual - Pointer to the total residual.
+   * \param[out] Jacobian_i - Jacobian of the numerical method at node i (implicit computation).
+   * \param[out] Jacobian_j - Jacobian of the numerical method at node j (implicit computation).
+   * \param[in] config - Definition of the particular problem.
+   */
+  void ComputeResidual(su2double *val_residual, su2double **Jacobian_i,
+                       su2double **Jacobian_j, CConfig *config);
 };
 
 /*!
@@ -4699,7 +4515,7 @@
    * \param[in] val_CDkw_j - Value of the cross diffusion at point j.
    */
   virtual void SetCrossDiff(su2double val_CDkw_i, su2double val_CDkw_j);
-
+  
   /*!
    * \brief Residual for source term integration.
    * \param[out] val_residual - Pointer to the total residual.
@@ -4719,26 +4535,22 @@
  * \version 4.1.3 "Cardinal"
  */
 class CSourcePieceWise_TurbKE : public CNumerics {
-<<<<<<< HEAD
- private:
-=======
 private:
   su2double Lm, ///< The turbulent lengthscale
             Tm; ///< The turbulent timescale
 
->>>>>>> cac682e6
   su2double sigma_k,
-            sigma_e,
-            sigma_z,
-            C_L,
-            C_T,
-            C_1,
-            C_2,
-            C_mu,
-            C_2p,
-            C_eta,
-            C_e1o,
-            C_e2;
+  sigma_e,
+  sigma_z,
+  C_L,
+  C_T,
+  C_1,
+  C_2,
+  C_mu,
+  C_2p,
+  C_eta,
+  C_e1o,
+  C_e2;
 
   bool incompressible;
 
@@ -4758,21 +4570,6 @@
    */
   ~CSourcePieceWise_TurbKE(void);
 
-<<<<<<< HEAD
-=======
- /*!
-   * \brief Set the turbulent timescale
-   * \param[in] val_turb_T - Turbulent timescale at point i
-   */
-  void SetTurbTimescale(su2double val_turb_T);
-
-  /*!
-   * \brief Set the turbulent timescale
-   * \param[in] val_turb_T - Turbulent lengthscale at point i
-   */
-  void SetTurbLengthscale(su2double val_turb_L);
-
->>>>>>> cac682e6
   /*!
    * \brief Residual for source term integration.
    * \param[out] val_residual - Pointer to the total residual.
