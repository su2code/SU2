--- conflicted
+++ resolved
@@ -802,15 +802,10 @@
    * \param[in] val_dist_j - Value of of the roughness of the nearest wall from point j
    */
   void SetRoughness(su2double val_roughness_i, su2double val_roughness_j) {
-<<<<<<< HEAD
-    if(val_roughness_i!=0.0) SU2_MPI::Error("val_roughness_i!=0.0",CURRENT_FUNCTION);
-    if(val_roughness_j!=0.0) SU2_MPI::Error("val_roughness_j!=0.0",CURRENT_FUNCTION);
-=======
     if(val_roughness_i!=0.0||val_roughness_j!=0.0) {
       std::cout << "val_roughness_i=" << val_roughness_i << " val_roughness_j=" << val_roughness_j << "\n";
       SU2_MPI::Error("val_roughness !=0.0",CURRENT_FUNCTION);
     }
->>>>>>> 340cf8c9
     roughness_i = val_roughness_i;
     roughness_j = val_roughness_j;
   }
