--- conflicted
+++ resolved
@@ -101,8 +101,7 @@
   CAvgGrad_TransLM(unsigned short val_nDim, unsigned short val_nVar, bool correct_grad, const CConfig* config)
     : CAvgGrad_Scalar<FlowIndices>(val_nDim, val_nVar, correct_grad, config){
   }
-<<<<<<< HEAD
-  
+
 };
 
 /*!
@@ -172,7 +171,4 @@
     : CAvgGrad_Scalar<FlowIndices>(val_nDim, val_nVar, correct_grad, config) {
   }
   
-=======
-
->>>>>>> 6dc9006b
 };