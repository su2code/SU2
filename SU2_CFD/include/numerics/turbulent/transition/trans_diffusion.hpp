/*!
 * \file trans_diffusion.hpp
 * \brief Declarations of numerics classes for discretization of
 *        viscous fluxes in transition problems.
 * \author S. Kang
 * \version 8.0.1 "Harrier"
 *
 * SU2 Project Website: https://su2code.github.io
 *
 * The SU2 Project is maintained by the SU2 Foundation
 * (http://su2foundation.org)
 *
 * Copyright 2012-2024, SU2 Contributors (cf. AUTHORS.md)
 *
 * SU2 is free software; you can redistribute it and/or
 * modify it under the terms of the GNU Lesser General Public
 * License as published by the Free Software Foundation; either
 * version 2.1 of the License, or (at your option) any later version.
 *
 * SU2 is distributed in the hope that it will be useful,
 * but WITHOUT ANY WARRANTY; without even the implied warranty of
 * MERCHANTABILITY or FITNESS FOR A PARTICULAR PURPOSE. See the GNU
 * Lesser General Public License for more details.
 *
 * You should have received a copy of the GNU Lesser General Public
 * License along with SU2. If not, see <http://www.gnu.org/licenses/>.
 */
#pragma once


#include "../../scalar/scalar_diffusion.hpp"

/*!
 * \class CAvgGrad_TransLM
 * \brief Class for computing viscous term using average of gradient with correction (LM transition model).
 * \ingroup ViscDiscr
 * \author S. Kang.
 */
template <class FlowIndices>
class CAvgGrad_TransLM final : public CAvgGrad_Scalar<FlowIndices> {
private:
  using Base = CAvgGrad_Scalar<FlowIndices>;
  using Base::Laminar_Viscosity_i;
  using Base::Laminar_Viscosity_j;
  using Base::Eddy_Viscosity_i;
  using Base::Eddy_Viscosity_j;
  using Base::Density_i;
  using Base::Density_j;
  using Base::ScalarVar_i;
  using Base::ScalarVar_j;
  using Base::Proj_Mean_GradScalarVar;
  using Base::proj_vector_ij;
  using Base::Flux;
  using Base::Jacobian_i;
  using Base::Jacobian_j;

  /*!
   * \brief Adds any extra variables to AD
   */
  void ExtraADPreaccIn() override {}

  /*!
   * \brief LM transition model specific steps in the ComputeResidual method
   * \param[in] config - Definition of the particular problem.
   */
  void FinishResidualCalc(const CConfig* config) override {
    const bool implicit = config->GetKind_TimeIntScheme() == EULER_IMPLICIT;

    /*--- Compute mean effective dynamic viscosity ---*/
    const su2double diff_i_gamma = Laminar_Viscosity_i + Eddy_Viscosity_i;
    const su2double diff_j_gamma = Laminar_Viscosity_j + Eddy_Viscosity_j;
    const su2double diff_i_ReThetaT = 2.0*(Laminar_Viscosity_i + Eddy_Viscosity_i);
    const su2double diff_j_ReThetaT = 2.0*(Laminar_Viscosity_j + Eddy_Viscosity_j);

    const su2double diff_gamma = 0.5*(diff_i_gamma + diff_j_gamma);
    const su2double diff_ReThetaT = 0.5*(diff_i_ReThetaT + diff_j_ReThetaT);

    Flux[0] = diff_gamma*Proj_Mean_GradScalarVar[0];
    Flux[1] = diff_ReThetaT*Proj_Mean_GradScalarVar[1];

    /*--- For Jacobians -> Use of TSL (Thin Shear Layer) approx. to compute derivatives of the gradients ---*/
    if (implicit) {
      const su2double proj_on_rho_i = proj_vector_ij/Density_i;
      Jacobian_i[0][0] = -diff_gamma*proj_on_rho_i;  Jacobian_i[0][1] = 0.0;
      Jacobian_i[1][0] = 0.0;                        Jacobian_i[1][1] = -diff_ReThetaT*proj_on_rho_i;

      const su2double proj_on_rho_j = proj_vector_ij/Density_j;
      Jacobian_j[0][0] = diff_gamma*proj_on_rho_j;   Jacobian_j[0][1] = 0.0;
      Jacobian_j[1][0] = 0.0;                        Jacobian_j[1][1] = diff_ReThetaT*proj_on_rho_j;
    }
  }

public:
  /*!
   * \brief Constructor of the class.
   * \param[in] val_nDim - Number of dimensions of the problem.
   * \param[in] val_nVar - Number of variables of the problem.
   * \param[in] correct_grad - Whether to correct gradient for skewness.
   * \param[in] config - Definition of the particular problem.
   */
  CAvgGrad_TransLM(unsigned short val_nDim, unsigned short val_nVar, bool correct_grad, const CConfig* config)
    : CAvgGrad_Scalar<FlowIndices>(val_nDim, val_nVar, correct_grad, config){
  }

};

<<<<<<< HEAD

=======
>>>>>>> 1e7e7a34
/*!
 * \class CAvgGrad_TransSLM
 * \brief Class for computing viscous term using average of gradient with correction (Simplified LM transition model).
 * \ingroup ViscDiscr
 * \author S. Kang.
 */
template <class FlowIndices>
class CAvgGrad_TransSLM final : public CAvgGrad_Scalar<FlowIndices> {
private:
  using Base = CAvgGrad_Scalar<FlowIndices>;
  using Base::Laminar_Viscosity_i;
  using Base::Laminar_Viscosity_j;
  using Base::Eddy_Viscosity_i;
  using Base::Eddy_Viscosity_j;
  using Base::Density_i;
  using Base::Density_j;
  using Base::ScalarVar_i;
  using Base::ScalarVar_j;
  using Base::Proj_Mean_GradScalarVar;
  using Base::proj_vector_ij;
  using Base::Flux;
  using Base::Jacobian_i;
  using Base::Jacobian_j;

  /*!
   * \brief Adds any extra variables to AD
   */
  void ExtraADPreaccIn() override {}

  /*!
   * \brief LM transition model specific steps in the ComputeResidual method
   * \param[in] config - Definition of the particular problem.
   */
  void FinishResidualCalc(const CConfig* config) override {
    const bool implicit = config->GetKind_TimeIntScheme() == EULER_IMPLICIT;

    /*--- Compute mean effective dynamic viscosity ---*/
    const su2double diff_i_gamma = Laminar_Viscosity_i + Eddy_Viscosity_i;
    const su2double diff_j_gamma = Laminar_Viscosity_j + Eddy_Viscosity_j;

    const su2double diff_gamma = 0.5*(diff_i_gamma + diff_j_gamma);

    Flux[0] = diff_gamma*Proj_Mean_GradScalarVar[0];

    /*--- For Jacobians -> Use of TSL (Thin Shear Layer) approx. to compute derivatives of the gradients ---*/
    if (implicit) {
      const su2double proj_on_rho_i = proj_vector_ij/Density_i;
      Jacobian_i[0][0] = -diff_gamma*proj_on_rho_i;

      const su2double proj_on_rho_j = proj_vector_ij/Density_j;
      Jacobian_j[0][0] = diff_gamma*proj_on_rho_j;
    }
  }

public:
  /*!
   * \brief Constructor of the class.
   * \param[in] val_nDim - Number of dimensions of the problem.
   * \param[in] val_nVar - Number of variables of the problem.
   * \param[in] correct_grad - Whether to correct gradient for skewness.
   * \param[in] config - Definition of the particular problem.
   */
  CAvgGrad_TransSLM(unsigned short val_nDim, unsigned short val_nVar, bool correct_grad, const CConfig* config)
    : CAvgGrad_Scalar<FlowIndices>(val_nDim, val_nVar, correct_grad, config){
  }

};<|MERGE_RESOLUTION|>--- conflicted
+++ resolved
@@ -104,10 +104,7 @@
 
 };
 
-<<<<<<< HEAD
-
-=======
->>>>>>> 1e7e7a34
+
 /*!
  * \class CAvgGrad_TransSLM
  * \brief Class for computing viscous term using average of gradient with correction (Simplified LM transition model).
@@ -174,4 +171,72 @@
     : CAvgGrad_Scalar<FlowIndices>(val_nDim, val_nVar, correct_grad, config){
   }
 
+};
+
+/*!
+ * \class CAvgGrad_TransSLM
+ * \brief Class for computing viscous term using average of gradient with correction (Simplified LM transition model).
+ * \ingroup ViscDiscr
+ * \author S. Kang.
+ */
+template <class FlowIndices>
+class CAvgGrad_TransSLM final : public CAvgGrad_Scalar<FlowIndices> {
+private:
+  using Base = CAvgGrad_Scalar<FlowIndices>;
+  using Base::Laminar_Viscosity_i;
+  using Base::Laminar_Viscosity_j;
+  using Base::Eddy_Viscosity_i;
+  using Base::Eddy_Viscosity_j;
+  using Base::Density_i;
+  using Base::Density_j;
+  using Base::ScalarVar_i;
+  using Base::ScalarVar_j;
+  using Base::Proj_Mean_GradScalarVar;
+  using Base::proj_vector_ij;
+  using Base::Flux;
+  using Base::Jacobian_i;
+  using Base::Jacobian_j;
+
+  /*!
+   * \brief Adds any extra variables to AD
+   */
+  void ExtraADPreaccIn() override {}
+
+  /*!
+   * \brief LM transition model specific steps in the ComputeResidual method
+   * \param[in] config - Definition of the particular problem.
+   */
+  void FinishResidualCalc(const CConfig* config) override {
+    const bool implicit = config->GetKind_TimeIntScheme() == EULER_IMPLICIT;
+
+    /*--- Compute mean effective dynamic viscosity ---*/
+    const su2double diff_i_gamma = Laminar_Viscosity_i + Eddy_Viscosity_i;
+    const su2double diff_j_gamma = Laminar_Viscosity_j + Eddy_Viscosity_j;
+
+    const su2double diff_gamma = 0.5*(diff_i_gamma + diff_j_gamma);
+
+    Flux[0] = diff_gamma*Proj_Mean_GradScalarVar[0];
+
+    /*--- For Jacobians -> Use of TSL (Thin Shear Layer) approx. to compute derivatives of the gradients ---*/
+    if (implicit) {
+      const su2double proj_on_rho_i = proj_vector_ij/Density_i;
+      Jacobian_i[0][0] = -diff_gamma*proj_on_rho_i;
+
+      const su2double proj_on_rho_j = proj_vector_ij/Density_j;
+      Jacobian_j[0][0] = diff_gamma*proj_on_rho_j;
+    }
+  }
+
+public:
+  /*!
+   * \brief Constructor of the class.
+   * \param[in] val_nDim - Number of dimensions of the problem.
+   * \param[in] val_nVar - Number of variables of the problem.
+   * \param[in] correct_grad - Whether to correct gradient for skewness.
+   * \param[in] config - Definition of the particular problem.
+   */
+  CAvgGrad_TransSLM(unsigned short val_nDim, unsigned short val_nVar, bool correct_grad, const CConfig* config)
+    : CAvgGrad_Scalar<FlowIndices>(val_nDim, val_nVar, correct_grad, config){
+  }
+
 };