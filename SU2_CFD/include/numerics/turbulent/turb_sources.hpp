/*!
 * \file turb_sources.hpp
 * \brief Numerics classes for integration of source terms in turbulence problems.
 * \version 8.2.0 "Harrier"
 *
 * SU2 Project Website: https://su2code.github.io
 *
 * The SU2 Project is maintained by the SU2 Foundation
 * (http://su2foundation.org)
 *
 * Copyright 2012-2025, SU2 Contributors (cf. AUTHORS.md)
 *
 * SU2 is free software; you can redistribute it and/or
 * modify it under the terms of the GNU Lesser General Public
 * License as published by the Free Software Foundation; either
 * version 2.1 of the License, or (at your option) any later version.
 *
 * SU2 is distributed in the hope that it will be useful,
 * but WITHOUT ANY WARRANTY; without even the implied warranty of
 * MERCHANTABILITY or FITNESS FOR A PARTICULAR PURPOSE. See the GNU
 * Lesser General Public License for more details.
 *
 * You should have received a copy of the GNU Lesser General Public
 * License along with SU2. If not, see <http://www.gnu.org/licenses/>.
 */

#pragma once

#include "../../../../Common/include/toolboxes/geometry_toolbox.hpp"
#include "../scalar/scalar_sources.hpp"

/*!
 * \class CSAVariables
 * \ingroup SourceDiscr
 * \brief Structure with SA common auxiliary functions and constants.
 */
struct CSAVariables {
  /*--- List of constants ---*/
  const su2double cv1_3 = pow(7.1, 3);
  const su2double k2 = pow(0.41, 2);
  const su2double cb1 = 0.1355;
  const su2double cw2 = 0.3;
  const su2double ct3 = 1.2;
  const su2double ct4 = 0.5;
  const su2double cw3_6 = pow(2, 6);
  const su2double sigma = 2.0 / 3.0;
  const su2double cb2 = 0.622;
  const su2double cb2_sigma = cb2 / sigma;
  const su2double cw1 = cb1 / k2 + (1 + cb2) / sigma;
  const su2double cr1 = 0.5;
  const su2double CRot = 2.0;
  const su2double c2 = 0.7, c3 = 0.9;

  /*--- List of auxiliary functions ---*/
  su2double ft2, d_ft2, r, d_r, g, d_g, glim, fw, d_fw, Ji, d_Ji, Shat, d_Shat, fv1, d_fv1, fv2, d_fv2, Prod;

  /*--- List of helpers ---*/
  su2double Omega, dist_i_2, inv_k2_d2, inv_Shat, g_6, norm2_Grad;

  su2double intermittency, interDestrFactor;
};

/*!
 * \class CSourceBase_TurbSA
 * \ingroup SourceDiscr
 * \brief Class for integrating the source terms of the Spalart-Allmaras turbulence model equation.
 * The variables that are subject to change in each variation/correction have their own class.
 * \note Additional source terms (e.g. compressibility) are implemented as decorators.
 */
template <class FlowIndices, class Omega, class ft2, class ModVort, class rFunc, class SourceTerms>
class CSourceBase_TurbSA : public CNumerics {
 protected:

  /*--- Residual and Jacobian ---*/
  su2double Residual, *Jacobian_i;
  su2double Jacobian_Buffer; /*!< \brief Static storage for the Jacobian (which needs to be pointer for return type). */

  const FlowIndices idx; /*!< \brief Object to manage the access to the flow primitives. */
  const SA_ParsedOptions options; /*!< \brief Struct with SA options. */
  const bool axisymmetric = false;

  bool transition_LM;

  /*!
   * \brief Add contribution from diffusion due to axisymmetric formulation to 2D residual
   */
  inline void ResidualAxisymmetricDiffusion(su2double sigma) {
    if (Coord_i[1] < EPS) return;

    const su2double yinv = 1.0 / Coord_i[1];
    const su2double& nue = ScalarVar_i[0];

    const auto& density = V_i[idx.Density()];
    const auto& laminar_viscosity = V_i[idx.LaminarViscosity()];

    const su2double nu = laminar_viscosity/density;

    su2double nu_e;

    if (options.version == SA_OPTIONS::NEG && nue < 0.0) {
      const su2double cn1 = 16.0;
      const su2double Xi = nue / nu;
      const su2double fn = (cn1 + Xi*Xi*Xi) / (cn1 - Xi*Xi*Xi);
      nu_e = nu + fn * nue;
    } else {
      nu_e = nu + nue;
    }

    /* Diffusion source term */
    const su2double dv_axi = (1.0/sigma)*nu_e*ScalarVar_Grad_i[0][1];

    Residual += yinv * dv_axi * Volume;
  }

 public:
  /*!
   * \brief Constructor of the class.
   * \param[in] nDim - Number of dimensions of the problem.
   * \param[in] config - Definition of the particular problem.
   */
  CSourceBase_TurbSA(unsigned short nDim, const CConfig* config)
      : CNumerics(nDim, 1, config),
        idx(nDim, config->GetnSpecies()),
        options(config->GetSAParsedOptions()),
        axisymmetric(config->GetAxisymmetric()),
        transition_LM(config->GetKind_Trans_Model() == TURB_TRANS_MODEL::LM) {
    /*--- Setup the Jacobian pointer, we need to return su2double** but we know
     * the Jacobian is 1x1 so we use this trick to avoid heap allocation. ---*/
    Jacobian_i = &Jacobian_Buffer;
  }


  /*!
   * \brief Residual for source term integration.
   * \param[in] config - Definition of the particular problem.
   * \return A lightweight const-view (read-only) of the residual/flux and Jacobians.
   */
  ResidualType<> ComputeResidual(const CConfig* config) override {
    const auto& density = V_i[idx.Density()];
    const auto& laminar_viscosity = V_i[idx.LaminarViscosity()];

    AD::StartPreacc();
    AD::SetPreaccIn(density, laminar_viscosity, StrainMag_i, ScalarVar_i[0], Volume, dist_i, roughness_i);
    AD::SetPreaccIn(Vorticity_i, 3);
    AD::SetPreaccIn(PrimVar_Grad_i + idx.Velocity(), nDim, nDim);
    AD::SetPreaccIn(ScalarVar_Grad_i[0], nDim);

    /*--- Common auxiliary variables and constants of the model. ---*/
    CSAVariables var;

    Residual = 0.0;
    Jacobian_i[0] = 0.0;

    if (dist_i > 1e-10) {

      var.dist_i_2 = pow(dist_i, 2);
      const su2double nu = laminar_viscosity / density;
      var.inv_k2_d2 = 1.0 / (var.k2 * var.dist_i_2);

      /*--- Modified values for roughness, roughness_i = 0 for smooth walls and Ji remains the same.
       * Ref: Aupoix, B. and Spalart, P. R., "Extensions of the Spalart-Allmaras Turbulence Model to Account for Wall
       * Roughness," International Journal of Heat and Fluid Flow, Vol. 24, 2003, pp. 454-462.
       * See https://turbmodels.larc.nasa.gov/spalart.html#sarough for detailed explanation. ---*/
      var.Ji = ScalarVar_i[0] / nu + var.cr1 * (roughness_i / (dist_i + EPS));
      var.d_Ji = 1.0 / nu;

      const su2double Ji_2 = pow(var.Ji, 2);
      const su2double Ji_3 = Ji_2 * var.Ji;

      var.fv1 = Ji_3 / (Ji_3 + var.cv1_3);
      var.d_fv1 = 3 * Ji_2 * var.cv1_3 / (nu * pow(Ji_3 + var.cv1_3, 2));

      /*--- Using a modified relation so as to not change the Shat that depends on fv2.
       * From NASA turb modeling resource and 2003 paper. ---*/
      var.fv2 = 1 - ScalarVar_i[0] / (nu + ScalarVar_i[0] * var.fv1);
      var.d_fv2 = -(1 / nu - Ji_2 * var.d_fv1) / pow(1 + var.Ji * var.fv1, 2);

      /*--- Evaluate Omega with a rotational correction term. ---*/

      Omega::get(Vorticity_i, nDim, PrimVar_Grad_i + idx.Velocity(), var);

      /*--- Compute modified vorticity ---*/
      ModVort::get(ScalarVar_i[0], nu, var);
      var.inv_Shat = 1.0 / var.Shat;
      var.Prod = var.Shat;

      /*--- Dacles-Mariani et. al. rotation correction ("-R"). ---*/
      if (options.rot) {
        var.Prod += var.CRot * min(0.0, StrainMag_i - var.Omega);
        /*--- Do not allow negative production for SA-neg. ---*/
        if (ScalarVar_i[0] < 0) var.Prod = abs(var.Prod);
      }

      /*--- Compute ft2 term ---*/
      ft2::get(var);

      /*--- Compute auxiliary function r ---*/
      rFunc::get(ScalarVar_i[0], var);

      var.g = var.r + var.cw2 * (pow(var.r, 6) - var.r);
      var.g_6 = pow(var.g, 6);
      var.glim = pow((1 + var.cw3_6) / (var.g_6 + var.cw3_6), 1.0 / 6.0);
      var.fw = var.g * var.glim;

      var.d_g = var.d_r * (1 + var.cw2 * (6 * pow(var.r, 5) - 1));
      var.d_fw = var.d_g * var.glim * (1 - var.g_6 / (var.g_6 + var.cw3_6));

      var.norm2_Grad = GeometryToolbox::SquaredNorm(nDim, ScalarVar_Grad_i[0]);

      if (options.bc) {
        /*--- BC transition model (2020 revision). This should only be used with SA-noft2.
         * TODO: Consider making this part of the "SourceTerms" template. ---*/
        const su2double chi_1 = 0.002;
        const su2double chi_2 = 50.0;

        /*--- Turbulence intensity is u'/U so we multiply by 100 to get percentage. ---*/
        const su2double tu = 100.0 * config->GetTurbulenceIntensity_FreeStream();
        const su2double nu_t = ScalarVar_i[0] * var.fv1;

        const su2double re_v = density * var.dist_i_2 / laminar_viscosity * var.Omega;
        const su2double re_theta = re_v / 2.193;
        /*--- Menter correlation. ---*/
        const su2double re_theta_t = 803.73 * pow(tu + 0.6067, -1.027);

        const su2double term1 = sqrt(max(re_theta - re_theta_t, 0.0) / (chi_1 * re_theta_t));
        const su2double term2 = sqrt(max((nu_t * chi_2) / nu, 0.0));
        const su2double term_exponential = (term1 + term2);

        intermittency_eff_i = 1.0 - exp(-term_exponential);
        var.intermittency = intermittency_eff_i;
        var.interDestrFactor = 1;

      } else if (transition_LM){

        var.intermittency = intermittency_eff_i;
        // Is wrong the reference from NASA?
        // Original max(min(gamma, 0.5), 1.0) always gives 1 as result.
        var.interDestrFactor = min(max(intermittency_i, 0.5), 1.0);

      } else {
        /*--- Do not modify the production. ---*/
        var.intermittency = 1.0;
        var.interDestrFactor = 1.0;
      }

      /*--- Compute production, destruction and jacobian ---*/
      su2double Production = 0.0, Destruction = 0.0;
      SourceTerms::get(ScalarVar_i[0], var, Production, Destruction, Jacobian_i[0]);

      Residual = (Production - Destruction) * Volume;

      if (axisymmetric) ResidualAxisymmetricDiffusion(var.sigma);

      Jacobian_i[0] *= Volume;
    }

    AD::SetPreaccOut(Residual);
    AD::EndPreacc();

    return ResidualType<>(&Residual, &Jacobian_i, nullptr);
  }
};

namespace detail {

/* =============================================================================
 * SPALART-ALLMARAS VARIATIONS AND CORRECTIONS
 * ============================================================================*/

/*!
 * \brief SA strain rate classes.
 * \ingroup SourceDiscr
 * \param[in] vorticity: Vorticity array.
 * \param[in] nDim: Problem dimension.
 * \param[in] velocity_grad: Velocity gradients.
 * \param[out] var: Common SA variables struct (to set Omega).
 */
struct Omega {

/*! \brief Baseline. */
struct Bsl {
  template <class MatrixType>
  static void get(const su2double* vorticity, unsigned short, const MatrixType&, CSAVariables& var) {
    var.Omega = GeometryToolbox::Norm(3, vorticity);
  }
};

/*! \brief Edward. Here Omega is the Strain Rate. */
struct Edw {
  template <class MatrixType>
  static void get(const su2double*, unsigned short nDim, const MatrixType& velocity_grad, CSAVariables& var) {
    su2double Sbar = 0.0;
    for (unsigned short iDim = 0; iDim < nDim; ++iDim) {
      for (unsigned short jDim = 0; jDim < nDim; ++jDim) {
        Sbar += (velocity_grad[iDim][jDim] + velocity_grad[jDim][iDim]) * velocity_grad[iDim][jDim];
      }
    }
    for (unsigned short iDim = 0; iDim < nDim; ++iDim) {
      Sbar -= (2.0 / 3.0) * pow(velocity_grad[iDim][iDim], 2);
    }
    var.Omega = sqrt(max(Sbar, 0.0));
  }
};
};

/*!
 * \brief SA classes to set the ft2 term and its derivative.
 * \ingroup SourceDiscr
 * \param[in,out] var: Common SA variables struct.
 */
struct ft2 {

/*! \brief No-ft2 term. */
struct Zero {
  static void get(CSAVariables& var) {
    var.ft2 = 0.0;
    var.d_ft2 = 0.0;
  }
};

/*! \brief Non-zero ft2 term according to the literature. */
struct Nonzero {
  static void get(CSAVariables& var) {
    const su2double xsi2 = pow(var.Ji, 2);
    var.ft2 = var.ct3 * exp(-var.ct4 * xsi2);
    var.d_ft2 = -2.0 * var.ct4 * var.Ji * var.ft2 * var.d_Ji;
  }
};
};

/*!
 * \brief SA classes to compute the modified vorticity (\tilde{S}) and its derivative.
 * \ingroup SourceDiscr
 * \param[in] nue: SA variable.
 * \param[in] nu: Laminar viscosity.
 * \param[in,out] var: Common SA variables struct.
 */
struct ModVort {

/*! \brief Baseline. */
struct Bsl {
  static void get(const su2double& nue, const su2double& nu, CSAVariables& var) {
    const su2double Sbar = nue * var.fv2 * var.inv_k2_d2;
    const su2double c2 = 0.7, c3 = 0.9;

    /*--- Limiting of \hat{S} based on "Modifications and Clarifications for the Implementation of the Spalart-Allmaras Turbulence Model"
     * Note 1 option c in https://turbmodels.larc.nasa.gov/spalart.html ---*/
    const su2double d_Sbar = (var.fv2 + nue * var.d_fv2) * var.inv_k2_d2;
    if (Sbar >= - c2 * var.Omega) {
      var.Shat = var.Omega + Sbar;
      var.d_Shat = d_Sbar;
    } else {
      const su2double Num = var.Omega * (c2 * c2 * var.Omega + c3 * Sbar);
      const su2double Den = (c3 - 2 * c2) * var.Omega - Sbar;
      var.Shat = var.Omega + Num / Den;
      var.d_Shat = d_Sbar * (c3 * var.Omega + Num / Den) / Den;
    }
    if (var.Shat <= 1e-10) {
      var.Shat = 1e-10;
      var.d_Shat = 0.0;
    }
  }
};

/*! \brief Edward. */
struct Edw {
  static void get(const su2double& nue, const su2double& nu, CSAVariables& var) {
    var.Shat = max(var.Omega * ((1.0 / max(var.Ji, 1.0e-16)) + var.fv1), 1.0e-16);
    var.Shat = max(var.Shat, 1.0e-10);
    if (var.Shat <= 1.0e-10) {
      var.d_Shat = 0.0;
    } else {
      var.d_Shat = -var.Omega * pow(var.Ji, -2) / nu + var.Omega * var.d_fv1;
    }
  }
};

/*! \brief Negative. */
struct Neg {
  static void get(const su2double& nue, const su2double& nu, CSAVariables& var) {
    if (nue > 0.0) {
      // Baseline solution
      Bsl::get(nue, nu, var);
    } else {
      var.Shat = var.Omega;
      var.d_Shat = 0.0;
    }
    /*--- Don't check whether Sbar <>= -cv2*S.
     * Steven R. Allmaras, Forrester T. Johnson and Philippe R. Spalart -
     * "Modifications and Clarifications for the Implementation of the Spalart-Allmaras Turbulence Model" eq. 12
     * No need for Sbar ---*/
  }
};
};

/*!
 * \brief SA auxiliary function r and its derivative.
 * \ingroup SourceDiscr
 * \param[in] nue: SA variable.
 * \param[in,out] var: Common SA variables struct.
 */
struct r {

/*! \brief Baseline. */
struct Bsl {
  static void get(const su2double& nue, CSAVariables& var) {
    var.r = min(nue * var.inv_Shat * var.inv_k2_d2, 10.0);
    var.d_r = (var.Shat - nue * var.d_Shat) * pow(var.inv_Shat, 2) * var.inv_k2_d2;
    if (var.r >= 10.0) var.d_r = 0.0;
  }
};

/*! \brief Edward. */
struct Edw {
  static void get(const su2double& nue, CSAVariables& var) {
    var.r = min(nue * var.inv_Shat * var.inv_k2_d2, 10.0);
    var.r = tanh(var.r) / tanh(1.0);

    var.d_r = (var.Shat - nue * var.d_Shat) * pow(var.inv_Shat, 2) * var.inv_k2_d2;
    var.d_r = (1 - pow(tanh(var.r), 2.0)) * (var.d_r) / tanh(1.0);
  }
};
};

/*!
 * \brief SA source terms classes: production and destruction term and their derivative.
 * \note Quadratic diffusion is included in the viscous fluxes.
 * \ingroup SourceDiscr
 * \param[in] nue: SA variable.
 * \param[in] var: Common SA variables struct.
 * \param[out] production: Production term.
 * \param[out] destruction: Destruction term.
 * \param[out] jacobian: Derivative of the combined source term wrt nue.
 */
struct SourceTerms {

/*! \brief Baseline (Original SA model). */
struct Bsl {
  static void get(const su2double& nue, const CSAVariables& var, su2double& production, su2double& destruction,
                  su2double& jacobian) {
    ComputeProduction(nue, var, production, jacobian);
    ComputeDestruction(nue, var, destruction, jacobian);
  }

  static void ComputeProduction(const su2double& nue, const CSAVariables& var, su2double& production,
                                su2double& jacobian) {
    const su2double factor = var.intermittency * var.cb1;
    production = factor * (1.0 - var.ft2) * var.Prod * nue;
    jacobian += factor * (-var.Prod * nue * var.d_ft2 + (1.0 - var.ft2) * (nue * var.d_Shat + var.Prod));
  }

  static void ComputeDestruction(const su2double& nue, const CSAVariables& var, su2double& destruction,
                                 su2double& jacobian) {
    const su2double cb1_k2 = var.cb1 / var.k2;
    const su2double factor = var.cw1 * var.fw - cb1_k2 * var.ft2;
    destruction = var.interDestrFactor * factor * pow(nue, 2) / var.dist_i_2;
    jacobian -= var.interDestrFactor * ((var.cw1 * var.d_fw - cb1_k2 * var.d_ft2) * pow(nue, 2) + factor * 2 * nue) / var.dist_i_2;
  }

};

/*! \brief Negative. */
struct Neg {
  static void get(const su2double& nue, const CSAVariables& var, su2double& production, su2double& destruction,
                  su2double& jacobian) {
    if (nue > 0.0) {
      Bsl::get(nue, var, production, destruction, jacobian);
    } else {
      ComputeProduction(nue, var, production, jacobian);
      ComputeDestruction(nue, var, destruction, jacobian);
    }
  }

  static void ComputeProduction(const su2double& nue, const CSAVariables& var, su2double& production,
                                su2double& jacobian) {
    const su2double dP_dnu = var.intermittency * var.cb1 * (1.0 - var.ct3) * var.Prod;
    production = dP_dnu * nue;
    jacobian += dP_dnu;
  }

  static void ComputeDestruction(const su2double& nue, const CSAVariables& var, su2double& destruction,
                                 su2double& jacobian) {
    /*--- The destruction when nue < 0 is added instead of the usual subtraction, hence the negative sign. ---*/
    const su2double dD_dnu = -var.cw1 * nue / var.dist_i_2;
    destruction = dD_dnu * nue * var.interDestrFactor;
    jacobian -= 2 * dD_dnu * var.interDestrFactor;
  }

};
};

/* =============================================================================
 * SPALART-ALLMARAS ADDITIONAL SOURCE TERMS DECORATORS
 * ============================================================================*/

/*!
 * \class CCompressibilityCorrection
 * \ingroup SourceDiscr
 * \brief Mixing Layer Compressibility Correction (SA-comp).
 */
template <class ParentClass>
class CCompressibilityCorrection final : public ParentClass {
 private:
  using ParentClass::Gamma;
  using ParentClass::idx;
  using ParentClass::nDim;
  using ParentClass::PrimVar_Grad_i;
  using ParentClass::ScalarVar_i;
  using ParentClass::V_i;
  using ParentClass::Volume;

  using ResidualType = typename ParentClass::template ResidualType<>;

  const su2double c5 = 3.5;

 public:
  /*!
   * \brief Constructor of the class.
   * \param[in] nDim - Number of dimensions of the problem.
   * \param[in] config - Definition of the particular problem.
   */
  CCompressibilityCorrection(unsigned short nDim, const CConfig* config)
      : ParentClass(nDim, config) {}

  /*!
   * \brief Residual for source term integration.
   * \param[in] config - Definition of the particular problem.
   * \return A lightweight const-view (read-only) of the residual/flux and Jacobians.
   */
  ResidualType ComputeResidual(const CConfig* config) override {
    /*--- Residual from standard SA ---*/
    ParentClass::ComputeResidual(config);

    /*--- Compressibility Correction term ---*/
    const auto& pressure = V_i[idx.Pressure()];
    const auto& density = V_i[idx.Density()];
    const su2double sound_speed = sqrt(pressure * Gamma / density);
    su2double aux_cc = 0;
    for (unsigned short iDim = 0; iDim < nDim; ++iDim) {
      for (unsigned short jDim = 0; jDim < nDim; ++jDim) {
        aux_cc += pow(PrimVar_Grad_i[idx.Velocity() + iDim][jDim], 2);
      }
    }
    const su2double d_CompCorrection = 2.0 * c5 * ScalarVar_i[0] / pow(sound_speed, 2) * aux_cc * Volume;
    const su2double CompCorrection = 0.5 * ScalarVar_i[0] * d_CompCorrection;

    /*--- Axisymmetric contribution ---*/
    if (this->axisymmetric && this->Coord_i[1] > EPS) {
      const su2double yinv = 1.0 / this->Coord_i[1];
      const su2double nue = ScalarVar_i[0];
      const su2double v = V_i[idx.Velocity() + 1];

      const su2double d_axiCorrection = 2.0 * c5 * nue * pow(v * yinv / sound_speed, 2) * Volume;
      const su2double axiCorrection = 0.5 * nue * d_axiCorrection;

      this->Residual -= axiCorrection;
      this->Jacobian_i[0] -= d_axiCorrection;
    }

    this->Residual -= CompCorrection;
    this->Jacobian_i[0] -= d_CompCorrection;

    return ResidualType(&this->Residual, &this->Jacobian_i, nullptr);
  }
};

/* =============================================================================
 * HELPERS TO INSTANTIATE THE SA BASE CLASS
 * ============================================================================*/

template <class FlowIndices>
struct BaselineSA {
  template <class Ft2>
  using type = CSourceBase_TurbSA<FlowIndices, Omega::Bsl, Ft2, ModVort::Bsl, r::Bsl, SourceTerms::Bsl>;
};

template <class FlowIndices>
struct NegativeSA {
  template <class Ft2>
  using type = CSourceBase_TurbSA<FlowIndices, Omega::Bsl, Ft2, ModVort::Neg, r::Bsl, SourceTerms::Neg>;
};

template <class FlowIndices>
struct EdwardsSA {
  template <class Ft2>
  using type = CSourceBase_TurbSA<FlowIndices, Omega::Edw, Ft2, ModVort::Edw, r::Edw, SourceTerms::Bsl>;
};

template <class BaseType, class... Ts>
CNumerics* AddCompressibilityCorrection(bool use_comp, Ts... args) {
  if (use_comp) {
    return new detail::CCompressibilityCorrection<BaseType>(args...);
  } else {
    return new BaseType(args...);
  }
}

template <class BaseType, class... Ts>
CNumerics* SAFactoryImpl(bool use_ft2, Ts... args) {
  if (use_ft2) {
    return AddCompressibilityCorrection<typename BaseType::template type<ft2::Nonzero>>(args...);
  } else {
    return AddCompressibilityCorrection<typename BaseType::template type<ft2::Zero>>(args...);
  }
}

}  // namespace detail

/*!
 * \brief Creates an SA source based on the version and modifications/correction in the config.
 * \ingroup SourceDiscr
 */
template <class FlowIndices>
CNumerics* SAFactory(unsigned short nDim, const CConfig* config) {
  const auto options = config->GetSAParsedOptions();

  switch (options.version) {
    case SA_OPTIONS::NONE:
      return detail::SAFactoryImpl<detail::BaselineSA<FlowIndices>>(options.ft2, options.comp, nDim, config);
    case SA_OPTIONS::NEG:
      return detail::SAFactoryImpl<detail::NegativeSA<FlowIndices>>(options.ft2, options.comp, nDim, config);
    case SA_OPTIONS::EDW:
      return detail::SAFactoryImpl<detail::EdwardsSA<FlowIndices>>(options.ft2, options.comp, nDim, config);
    default:
      break;
  }
  return nullptr;
}

/*!
 * \class CSourcePieceWise_TurbSST
 * \ingroup SourceDiscr
 * \brief Class for integrating the source terms of the Menter SST turbulence model equations.
 */
template <class FlowIndices>
class CSourcePieceWise_TurbSST final : public CNumerics {
 private:
  const FlowIndices idx; /*!< \brief Object to manage the access to the flow primitives. */
  const bool sustaining_terms = false;
  const bool axisymmetric = false;

  /*--- Closure constants ---*/
  const su2double sigma_k_1, sigma_k_2, sigma_w_1, sigma_w_2, beta_1, beta_2, beta_star, a1, alfa_1, alfa_2;
  const su2double prod_lim_const;

  /*--- Ambient values for SST-SUST. ---*/
  const su2double kAmb, omegaAmb;

  su2double F1_i, F2_i, CDkw_i;
  su2double Residual[2];
  su2double* Jacobian_i[2];
  su2double Jacobian_Buffer[4];  /// Static storage for the Jacobian (which needs to be pointer for return type).

  /*!
   * \brief Get strain magnitude based on perturbed reynolds stress matrix.
   * \param[in] turb_ke: turbulent kinetic energy of the node.
   */
  inline su2double PerturbedStrainMag(su2double turb_ke) const {
    /*--- Compute norm of perturbed strain rate tensor. ---*/

    su2double perturbedStrainMag = 0;
    for (unsigned short iDim = 0; iDim < nDim; iDim++) {
      for (unsigned short jDim = 0; jDim < nDim; jDim++) {
        su2double StrainRate_ij = MeanPerturbedRSM[iDim][jDim] - TWO3 * turb_ke * delta[iDim][jDim];
        StrainRate_ij = -StrainRate_ij * Density_i / (2 * Eddy_Viscosity_i);

        perturbedStrainMag += pow(StrainRate_ij, 2.0);
      }
    }
    return sqrt(2.0 * perturbedStrainMag);
  }

  /*!
   * \brief Add contribution from convection and diffusion due to axisymmetric formulation to 2D residual
   */
  inline void ResidualAxisymmetricConvectionDiffusion(su2double alfa_blended, su2double zeta) {
    if (Coord_i[1] < EPS) return;

    const su2double yinv = 1.0 / Coord_i[1];
    const su2double rhov = Density_i * V_i[idx.Velocity() + 1];
    const su2double& k = ScalarVar_i[0];
    const su2double& w = ScalarVar_i[1];

    /*--- Compute blended constants ---*/
    const su2double sigma_k_i = F1_i * sigma_k_1 + (1.0 - F1_i) * sigma_k_2;
    const su2double sigma_w_i = F1_i * sigma_w_1 + (1.0 - F1_i) * sigma_w_2;

    /*--- Convection-Diffusion ---*/
    const su2double cdk_axi = rhov * k - (Laminar_Viscosity_i + sigma_k_i * Eddy_Viscosity_i) * ScalarVar_Grad_i[0][1];
    const su2double cdw_axi = rhov * w - (Laminar_Viscosity_i + sigma_w_i * Eddy_Viscosity_i) * ScalarVar_Grad_i[1][1];

    /*--- Add terms to the residuals ---*/

    Residual[0] -= yinv * Volume * cdk_axi;
    Residual[1] -= yinv * Volume * cdw_axi;

    Jacobian_i[0][0] -= yinv * Volume * rhov;
    Jacobian_i[0][1] -= 0.0;
    Jacobian_i[1][0] -= 0.0;
    Jacobian_i[1][1] -= yinv * Volume * rhov;

  }

 public:
  /*!
   * \brief Constructor of the class.
   * \param[in] val_nDim - Number of dimensions of the problem.
   * \param[in] constants - SST model constants.
   * \param[in] val_kine_Inf - Freestream k, for SST with sustaining terms.
   * \param[in] val_omega_Inf - Freestream w, for SST with sustaining terms.
   * \param[in] config - Definition of the particular problem.
   */
  CSourcePieceWise_TurbSST(unsigned short val_nDim, unsigned short, const su2double* constants, su2double val_kine_Inf,
                           su2double val_omega_Inf, const CConfig* config)
      : CNumerics(val_nDim, 2, config),
        idx(val_nDim, config->GetnSpecies()),
        axisymmetric(config->GetAxisymmetric()),
        sigma_k_1(constants[0]),
        sigma_k_2(constants[1]),
        sigma_w_1(constants[2]),
        sigma_w_2(constants[3]),
        beta_1(constants[4]),
        beta_2(constants[5]),
        beta_star(constants[6]),
        a1(constants[7]),
        alfa_1(constants[8]),
        alfa_2(constants[9]),
        prod_lim_const(constants[10]),
        kAmb(val_kine_Inf),
        omegaAmb(val_omega_Inf) {
    /*--- "Allocate" the Jacobian using the static buffer. ---*/
    Jacobian_i[0] = Jacobian_Buffer;
    Jacobian_i[1] = Jacobian_Buffer + 2;
  }

  /*!
   * \brief Set the value of the first blending function.
   * \param[in] val_F1_i - Value of the first blending function at point i.
   * \param[in] Not used.
   */
  inline void SetF1blending(su2double val_F1_i, su2double) override {
    F1_i = val_F1_i;
  }

  /*!
   * \brief Set the value of the second blending function.
   * \param[in] val_F2_i - Value of the second blending function at point i.
   */
  inline void SetF2blending(su2double val_F2_i) override {
    F2_i = val_F2_i;
  }

  /*!
   * \brief Set the value of the cross diffusion for the SST model.
   * \param[in] val_CDkw_i - Value of the cross diffusion at point i.
   */
  inline void SetCrossDiff(su2double val_CDkw_i) override {
    CDkw_i = val_CDkw_i;
  }

  /*!
   * \brief Residual for source term integration.
   * \param[in] config - Definition of the particular problem.
   * \return A lightweight const-view (read-only) of the residual/flux and Jacobians.
   */
  ResidualType<> ComputeResidual(const CConfig* config) override {
    AD::StartPreacc();
    AD::SetPreaccIn(StrainMag_i);
    AD::SetPreaccIn(ScalarVar_i, nVar);
    AD::SetPreaccIn(ScalarVar_Grad_i, nVar, nDim);
    AD::SetPreaccIn(Volume);
    AD::SetPreaccIn(dist_i);
    AD::SetPreaccIn(F1_i);
    AD::SetPreaccIn(F2_i);
    AD::SetPreaccIn(PrimVar_Grad_i, nDim + idx.Velocity(), nDim);
    AD::SetPreaccIn(Vorticity_i, 3);
    AD::SetPreaccIn(V_i[idx.Density()], V_i[idx.LaminarViscosity()], V_i[idx.EddyViscosity()]);
    AD::SetPreaccIn(V_i[idx.Velocity() + 1]);
    AD::SetPreaccIn(V_i[idx.SoundSpeed()]);

    Density_i = V_i[idx.Density()];
    Laminar_Viscosity_i = V_i[idx.LaminarViscosity()];
    Eddy_Viscosity_i = V_i[idx.EddyViscosity()];

    Residual[0] = 0.0;
    Residual[1] = 0.0;
    Jacobian_i[0][0] = 0.0;
    Jacobian_i[0][1] = 0.0;
    Jacobian_i[1][0] = 0.0;
    Jacobian_i[1][1] = 0.0;

    /*--- Computation of blended constants for the source terms ---*/

    const su2double alfa_blended = F1_i * alfa_1 + (1.0 - F1_i) * alfa_2;
    const su2double beta_blended = F1_i * beta_1 + (1.0 - F1_i) * beta_2;

    su2double eff_intermittency = 1.0;

    if (config->GetKind_Trans_Model() == TURB_TRANS_MODEL::LM) {
      AD::SetPreaccIn(intermittency_eff_i);
      eff_intermittency = intermittency_eff_i;
    }

    if (dist_i > 1e-10) {

      su2double diverg = 0.0;
      for (unsigned short iDim = 0; iDim < nDim; iDim++)
        diverg += PrimVar_Grad_i[iDim + idx.Velocity()][iDim];
      if (axisymmetric && Coord_i[1] > EPS) {
        AD::SetPreaccIn(Coord_i[1]);
        diverg += V_i[idx.Velocity() + 1] / Coord_i[1];
      }

      /*--- If using UQ methodolgy, calculate production using perturbed Reynolds stress matrix ---*/

      const su2double VorticityMag = GeometryToolbox::Norm(3, Vorticity_i);
      su2double P_Base = 0;
      su2double zetaFMt = 0.0;
      const su2double Mt = sqrt(2.0 * ScalarVar_i[0]) / V_i[idx.SoundSpeed()];
      su2double PDTerm = 0.0;
      const su2double alpha1 = 1.0;

      /*--- Apply production term modifications ---*/
      switch (sstParsedOptions.production) {
        case SST_OPTIONS::UQ:
          ComputePerturbedRSM(nDim, Eig_Val_Comp, uq_permute, uq_delta_b, uq_urlx, PrimVar_Grad_i + idx.Velocity(),
                            Density_i, Eddy_Viscosity_i, ScalarVar_i[0], MeanPerturbedRSM);
          P_Base = PerturbedStrainMag(ScalarVar_i[0]);
          break;

        case SST_OPTIONS::V:
          P_Base = VorticityMag;
          break;

        case SST_OPTIONS::KL:
          P_Base = sqrt(StrainMag_i*VorticityMag);
          break;

        case SST_OPTIONS::COMP_Wilcox:
          P_Base = StrainMag_i;
          if (Mt >= 0.25) {
            zetaFMt = 2.0 * (Mt * Mt - 0.25 * 0.25);
          }
          break;

        case SST_OPTIONS::COMP_Sarkar:
          P_Base = StrainMag_i;
          if (Mt >= 0.25) {
            zetaFMt = 0.5 * (Mt * Mt);
          }
          break;
        case SST_OPTIONS::COMP_ShuzHoff:
          P_Base = StrainMag_i;
          zetaFMt = alpha1 * Mt*Mt * (1-F1_i);
          break;
        default:
          /*--- Base production term for SST-1994 and SST-2003 ---*/
          P_Base = StrainMag_i;
          break;
      }

      /*--- Production limiter. ---*/
      const su2double prod_limit = prod_lim_const * beta_star * Density_i * ScalarVar_i[1] * ScalarVar_i[0];

      su2double P = Eddy_Viscosity_i * pow(P_Base, 2);
      su2double pk = max(0.0, min(P, prod_limit));

      su2double PLim = 0.0;
      if ( P > prod_limit ) PLim = 1.0;

      if (sstParsedOptions.production == SST_OPTIONS::COMP_ShuzHoff) {
        const su2double alpha2 = 0.4;
        const su2double alpha3 = 0.2;
        const su2double epsilon = beta_star * ScalarVar_i[1] * ScalarVar_i[0];

        PDTerm = (-alpha2*pk + alpha3*Density_i*epsilon)*Mt*Mt;
      }

      const auto& eddy_visc_var = sstParsedOptions.version == SST_OPTIONS::V1994 ? VorticityMag : StrainMag_i;
      const su2double zeta = max(ScalarVar_i[1], eddy_visc_var * F2_i / a1);

      /*--- Production limiter only for V2003, recompute for V1994. ---*/
      su2double pw;
      if (sstParsedOptions.version == SST_OPTIONS::V1994) {
        pw = alfa_blended * Density_i * pow(P_Base, 2);
      } else {
        pw = (alfa_blended * Density_i / Eddy_Viscosity_i) * pk;
      }

      /*--- Sustaining terms, if desired. Note that if the production terms are
            larger equal than the sustaining terms, the original formulation is
            obtained again. This is in contrast to the version in literature
            where the sustaining terms are simply added. This latter approach could
            lead to problems for very big values of the free-stream turbulence
            intensity. ---*/
      if (sstParsedOptions.sust) {
        const su2double sust_k = beta_star * Density_i * kAmb * omegaAmb;
        const su2double sust_w = beta_blended * Density_i * omegaAmb * omegaAmb;
        pk = max(pk, sust_k);
        pw = max(pw, sust_w);
      }

      if (sstParsedOptions.production == SST_OPTIONS::COMP_Sarkar) {
        const su2double Dilatation_Sarkar = -0.15 * pk * Mt + 0.2 * beta_star * (1.0 +zetaFMt) * Density_i * ScalarVar_i[1] * ScalarVar_i[0] * Mt * Mt;
        pk += Dilatation_Sarkar;
      }

      if (sstParsedOptions.production == SST_OPTIONS::COMP_ShuzHoff) {
        pk += (1-F1_i)*PDTerm;
      }

      /*--- Dissipation ---*/

      su2double dk = beta_star * Density_i * ScalarVar_i[1] * ScalarVar_i[0] * (1.0 + zetaFMt);
      su2double dw = beta_blended * Density_i * ScalarVar_i[1] * ScalarVar_i[1] * (1.0 - beta_star/beta_blended * zetaFMt);

      /*--- LM model coupling with production and dissipation term for k transport equation---*/
      if (config->GetKind_Trans_Model() == TURB_TRANS_MODEL::LM) {
        pk = pk * eff_intermittency;
        dk = min(max(eff_intermittency, 0.1), 1.0) * dk;
      }

      /*--- Add the production terms to the residuals. ---*/

      Residual[0] += pk * Volume;
      Residual[1] += pw * Volume;

      /*--- Add the dissipation  terms to the residuals.---*/

      Residual[0] -= dk * Volume;
      Residual[1] -= dw * Volume;

<<<<<<< HEAD
      ProdDistr[0] = pk;
      ProdDistr[1] = dk;
      ProdDistr[2] = pw;
      ProdDistr[3] = dw;
      ProdDistr[4] = PLim;

      /*--- Cross diffusion ---*/

      Residual[1] += (1.0 - F1_i) * (CDkw_i - PDTerm / Eddy_Viscosity_i) * Volume;
=======
      /*--- Cross diffusion is included in the viscous fluxes, discretisation in turb_diffusion.hpp ---*/
>>>>>>> 8f0e9b9a

      /*--- Contribution due to 2D axisymmetric formulation ---*/

      if (axisymmetric) ResidualAxisymmetricConvectionDiffusion(alfa_blended, zeta);

      /*--- Implicit part ---*/

      Jacobian_i[0][0] = -beta_star * ScalarVar_i[1] * Volume * (1.0 + zetaFMt);
      Jacobian_i[0][1] = -beta_star * ScalarVar_i[0] * Volume * (1.0 + zetaFMt);
      Jacobian_i[1][0] = 0.0;
      Jacobian_i[1][1] = -2.0 * beta_blended * ScalarVar_i[1] * Volume * (1.0 - beta_star/beta_blended * zetaFMt);
    }

    AD::SetPreaccOut(Residual, nVar);
    AD::EndPreacc();

    return ResidualType<>(Residual, Jacobian_i, nullptr);
  }
};<|MERGE_RESOLUTION|>--- conflicted
+++ resolved
@@ -930,7 +930,6 @@
       Residual[0] -= dk * Volume;
       Residual[1] -= dw * Volume;
 
-<<<<<<< HEAD
       ProdDistr[0] = pk;
       ProdDistr[1] = dk;
       ProdDistr[2] = pw;
@@ -939,10 +938,7 @@
 
       /*--- Cross diffusion ---*/
 
-      Residual[1] += (1.0 - F1_i) * (CDkw_i - PDTerm / Eddy_Viscosity_i) * Volume;
-=======
-      /*--- Cross diffusion is included in the viscous fluxes, discretisation in turb_diffusion.hpp ---*/
->>>>>>> 8f0e9b9a
+      Residual[1] += (1.0 - F1_i) * (- PDTerm / Eddy_Viscosity_i) * Volume;
 
       /*--- Contribution due to 2D axisymmetric formulation ---*/
 
