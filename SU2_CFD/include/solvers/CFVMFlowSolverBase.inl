--- conflicted
+++ resolved
@@ -1162,7 +1162,6 @@
       for (auto iDim = 0u; iDim < nDim; iDim++)
         V_reflected[iDim + iVel] = nodes->GetVelocity(iPoint, iDim) - ProjVelocity_i * UnitNormal[iDim];
 
-<<<<<<< HEAD
     /*--- Get current solution at this boundary node ---*/
     const su2double* V_domain = nodes->GetPrimitive(iPoint);
     // for (auto iVar = 0; iVar < 5; iVar++){
@@ -1170,10 +1169,6 @@
     //   cout <<"Reflected " << iVar << " = " << V_reflected[iVar] << endl;
     // }
     // cout << endl;
-=======
-      /*--- Get current solution at this boundary node. ---*/
-      const su2double* V_domain = nodes->GetPrimitive(iPoint);
->>>>>>> 1943709a
 
       /*--- Set Primitive and Secondary for numerics class. ---*/
       conv_numerics->SetPrimitive(V_domain, V_reflected);
