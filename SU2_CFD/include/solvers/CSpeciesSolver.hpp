/*!
 * \file CSpeciesSolver.hpp
 * \brief Headers of the CSpeciesSolver class
 * \author T. Kattmann.
 * \version 8.2.0 "Harrier"
 *
 * SU2 Project Website: https://su2code.github.io
 *
 * The SU2 Project is maintained by the SU2 Foundation
 * (http://su2foundation.org)
 *
 * Copyright 2012-2025, SU2 Contributors (cf. AUTHORS.md)
 *
 * SU2 is free software; you can redistribute it and/or
 * modify it under the terms of the GNU Lesser General Public
 * License as published by the Free Software Foundation; either
 * version 2.1 of the License, or (at your option) any later version.
 *
 * SU2 is distributed in the hope that it will be useful,
 * but WITHOUT ANY WARRANTY; without even the implied warranty of
 * MERCHANTABILITY or FITNESS FOR A PARTICULAR PURPOSE. See the GNU
 * Lesser General Public License for more details.
 *
 * You should have received a copy of the GNU Lesser General Public
 * License along with SU2. If not, see <http://www.gnu.org/licenses/>.
 */

#pragma once

#include "../../../Common/include/parallelization/omp_structure.hpp"
#include "../variables/CSpeciesVariable.hpp"
#include "CScalarSolver.hpp"

/*!
 * \brief Main class for defining the species transport solver.
 * \author T. Kattmann.
 * \ingroup Scalar_Transport
 */
class CSpeciesSolver : public CScalarSolver<CSpeciesVariable> {
 protected:
  unsigned short Inlet_Position;             /*!< \brief Column index for scalar variables in inlet files. */
  vector<su2activematrix> Inlet_SpeciesVars; /*!< \brief Species variables at inlet profiles. */
  vector<su2activematrix> Wall_SpeciesVars; /*!< \brief Species variables at  profiles. */
  su2activematrix SpeciesPointSource;        /*!< \brief User defined source term. */

 public:
  /*!
   * \brief Constructor of the class.
   */
  CSpeciesSolver();

  /*!
   * \brief Constructor of the class.
   * \param[in] geometry - Geometrical definition of the problem.
   * \param[in] config - Definition of the particular problem.
   * \param[in] iMesh - Index of the mesh in multigrid computations.
   */
  CSpeciesSolver(CGeometry* geometry, CConfig* config, unsigned short iMesh);

  /*!
   * \brief Load a solution from a restart file.
   * \param[in] geometry - Geometrical definition of the problem.
   * \param[in] solver - Container vector with all of the solvers.
   * \param[in] config - Definition of the particular problem.
   * \param[in] val_iter - Current external iteration number.
   * \param[in] val_update_geo - Flag for updating coords and grid velocity.
   */
  void LoadRestart(CGeometry** geometry, CSolver*** solver, CConfig* config, int val_iter, bool val_update_geo) final;

  void Initialize(CGeometry* geometry, CConfig* config, unsigned short iMesh, unsigned short nVar);

  /*!
   * \brief Restart residual and compute gradients.
   * \param[in] geometry - Geometrical definition of the problem.
   * \param[in] solver_container - Container vector with all the solutions.
   * \param[in] config - Definition of the particular problem.
   * \param[in] iMesh - Index of the mesh in multigrid computations.
   * \param[in] iRKStep - Current step of the Runge-Kutta iteration.
   * \param[in] RunTime_EqSystem - System of equations which is going to be solved.
   * \param[in] Output - boolean to determine whether to print output.
   */
  void Preprocessing(CGeometry* geometry, CSolver** solver_container, CConfig* config, unsigned short iMesh,
                     unsigned short iRKStep, unsigned short RunTime_EqSystem, bool Output) override;

  /*!
   * \brief Compute the viscous flux for the turbulent equation at a particular edge.
   * \param[in] iEdge - Edge for which we want to compute the flux
   * \param[in] geometry - Geometrical definition of the problem.
   * \param[in] solver_container - Container vector with all the solutions.
   * \param[in] numerics - Description of the numerical method.
   * \param[in] config - Definition of the particular problem.
   * \note Calls a generic implementation after defining a SolverSpecificNumerics object.
   */
  void Viscous_Residual(const unsigned long iEdge, const CGeometry* geometry, CSolver** solver_container, CNumerics* numerics,
                        const CConfig* config) override;

  /*!
   * \brief Impose the inlet boundary condition.
   * \param[in] geometry - Geometrical definition of the problem.
   * \param[in] solver_container - Container vector with all the solutions.
   * \param[in] conv_numerics - Description of the numerical method.
   * \param[in] visc_numerics - Description of the numerical method.
   * \param[in] config - Definition of the particular problem.
   * \param[in] val_marker - Surface marker where the boundary condition is applied.
   */
  void BC_Inlet(CGeometry* geometry, CSolver** solver_container, CNumerics* conv_numerics, CNumerics* visc_numerics,
                CConfig* config, unsigned short val_marker) override;

  /*!
   * \brief Store of a set of provided inlet profile values at a vertex.
   * \param[in] val_inlet - vector containing the inlet values for the current vertex.
   * \param[in] iMarker - Surface marker where the coefficient is computed.
   * \param[in] iVertex - Vertex of the marker <i>iMarker</i> where the inlet is being set.
   */
  void SetInletAtVertex(const su2double* val_inlet, unsigned short iMarker, unsigned long iVertex) override;

  /*!
   * \brief Get the set of values imposed at an inlet.
   * \param[in] iMarker - Index of the surface marker.
   * \param[in] iVertex - Vertex of the marker <i>iMarker</i> where the inlet is being set.
   * \param[in] geometry - Geometrical definition of the problem.
   * \param[in,out] val_inlet - vector returning the inlet values for the current vertex.
   * \return Value of the face area at the vertex.
   */
  su2double GetInletAtVertex(unsigned short iMarker, unsigned long iVertex,
                             const CGeometry* geometry, su2double* val_inlet) const override;

  /*!
   * \brief Set a uniform inlet profile
   *
   * The values at the inlet are set to match the values specified for
   * inlets in the configuration file.
   *
   * \param[in] config - Definition of the particular problem.
   * \param[in] iMarker - Surface marker where the coefficient is computed.
   */
  void SetUniformInlet(const CConfig* config, unsigned short iMarker) final;

  /*!
   * \brief Impose the outlet boundary condition.
   * \param[in] geometry - Geometrical definition of the problem.
   * \param[in] solver_container - Container vector with all the solutions.
   * \param[in] conv_numerics - Description of the numerical method.
   * \param[in] visc_numerics - Description of the numerical method.
   * \param[in] config - Definition of the particular problem.
   * \param[in] val_marker - Surface marker where the boundary condition is applied.
   */
  void BC_Outlet(CGeometry* geometry, CSolver** solver_container, CNumerics* conv_numerics, CNumerics* visc_numerics,
                 CConfig* config, unsigned short val_marker) final;

  /*--- Note that BC_Sym_Plane, BC_HeatFlux_Wall, BC_Isothermal_Wall are all treated as zero-flux BC for the
   * mass-factions, which can be fulfilled by no additional residual contribution on these nodes.
   * If a specified mass-fractions flux (like BC_HeatFlux_Wall) or a constant mass-fraction on the boundary
   * (like BC_Isothermal_Wall) are implemented the respective CHeatSolver implementations can act as a  starting
   * point ---*/

  /*!
   * \brief Source term computation for axisymmetric flow.
   * \param[in] geometry - Geometrical definition of the problem.
   * \param[in] solver_container - Container vector with all the solutions.
   * \param[in] numerics_container - Container for description of the numerical method.
   * \param[in] config - Definition of the particular problem.
   * \param[in] iMesh - Index of the mesh in multigrid computations.
   */
  void Source_Residual(CGeometry* geometry, CSolver** solver_container, CNumerics** numerics_container, CConfig* config,
                       unsigned short iMesh) override;
/*!
   * \brief Source term computation for axisymmetric flow.
   * \param[in] geometry - Geometrical definition of the problem.
   * \param[in] solver_container - Container vector with all the solutions.
   * \param[in] numerics_container - Container for description of the numerical method.
   * \param[in] config - Definition of the particular problem.
   * \param[in] iMesh - Index of the mesh in multigrid computations.
   */
  void Custom_Source_Residual(CGeometry* geometry, CSolver** solver_container, CNumerics** numerics_container, CConfig* config,
                       unsigned short iMesh) override;

  /*!
   * \brief Impose the fluid interface boundary condition using tranfer data.
   * \param[in] geometry - Geometrical definition of the problem.
   * \param[in] solver_container - Container vector with all the solutions.
   * \param[in] conv_numerics - Description of the numerical method.
   * \param[in] visc_numerics - Description of the numerical method.
   * \param[in] config - Definition of the particular problem.
   */
  void BC_Fluid_Interface(CGeometry *geometry,
                          CSolver **solver_container,
                          CNumerics *conv_numerics,
                          CNumerics *visc_numerics,
                          CConfig *config) final {
    BC_Fluid_Interface_impl(
      [&](unsigned long iPoint) {
        visc_numerics->SetDiffusionCoeff(nodes->GetDiffusivity(iPoint), nodes->GetDiffusivity(iPoint));
      },
      geometry, solver_container, conv_numerics, visc_numerics, config);
  }

<<<<<<< HEAD
  /*!
   * \brief Set a component of the unit vector representing the flow direction at an inlet boundary.
   * \param[in] val_marker - Surface marker where the flow direction is set.
   * \param[in] val_vertex - Vertex of the marker <i>val_marker</i> where the flow direction is set.
   * \param[in] val_dim - The component of the flow direction unit vector to be set
   * \param[in] val_flowdir - Component of a unit vector representing the flow direction.
   */
  inline void SetCustomPointSource(unsigned long val_point,
                              vector<passivedouble> val_source) final {
    /*--- Since this call can be accessed indirectly using python, do some error
     * checking to prevent segmentation faults ---*/
    if (val_point > nPointDomain)
      SU2_MPI::Error("Out-of-bounds point index used on solver.", CURRENT_FUNCTION);  
    else if (val_source.size() > nVar)
      SU2_MPI::Error("Out-of-bounds source size used on solver.", CURRENT_FUNCTION);
    else {
      for (size_t iVar=0; iVar < val_source.size(); iVar++) {
        SpeciesPointSource[val_point][iVar] = val_source[iVar];
      }
    }
  }

  /*!
   * \brief A component of the unit vector representing the flow direction at an inlet boundary.
   * \param[in] val_marker - Surface marker where the flow direction is evaluated
   * \param[in] val_vertex - Vertex of the marker <i>val_marker</i> where the flow direction is evaluated
   * \param[in] val_dim - The component of the flow direction unit vector to be evaluated
   * \return Component of a unit vector representing the flow direction.
   */
  inline su2double GetCustomPointSource(unsigned long val_point,
                                    unsigned short val_var) const final {
    return SpeciesPointSource[val_point][val_var];
  }

  /*!
   * \brief Impose the Navier-Stokes wall boundary condition.
   * \param[in] geometry - Geometrical definition of the problem.
   * \param[in] solver_container - Container vector with all the solutions.
   * \param[in] conv_numerics - Description of the numerical method.
   * \param[in] visc_numerics - Description of the numerical method.
   * \param[in] config - Definition of the particular problem.
   * \param[in] val_marker - Surface marker where the boundary condition is applied.
   */
  void BC_Isothermal_Wall(CGeometry* geometry, CSolver** solver_container, CNumerics* conv_numerics,
    CNumerics* visc_numerics, CConfig* config, unsigned short val_marker) override;
  

};

=======
};
>>>>>>> 8f0e9b9a
<|MERGE_RESOLUTION|>--- conflicted
+++ resolved
@@ -195,41 +195,6 @@
       geometry, solver_container, conv_numerics, visc_numerics, config);
   }
 
-<<<<<<< HEAD
-  /*!
-   * \brief Set a component of the unit vector representing the flow direction at an inlet boundary.
-   * \param[in] val_marker - Surface marker where the flow direction is set.
-   * \param[in] val_vertex - Vertex of the marker <i>val_marker</i> where the flow direction is set.
-   * \param[in] val_dim - The component of the flow direction unit vector to be set
-   * \param[in] val_flowdir - Component of a unit vector representing the flow direction.
-   */
-  inline void SetCustomPointSource(unsigned long val_point,
-                              vector<passivedouble> val_source) final {
-    /*--- Since this call can be accessed indirectly using python, do some error
-     * checking to prevent segmentation faults ---*/
-    if (val_point > nPointDomain)
-      SU2_MPI::Error("Out-of-bounds point index used on solver.", CURRENT_FUNCTION);  
-    else if (val_source.size() > nVar)
-      SU2_MPI::Error("Out-of-bounds source size used on solver.", CURRENT_FUNCTION);
-    else {
-      for (size_t iVar=0; iVar < val_source.size(); iVar++) {
-        SpeciesPointSource[val_point][iVar] = val_source[iVar];
-      }
-    }
-  }
-
-  /*!
-   * \brief A component of the unit vector representing the flow direction at an inlet boundary.
-   * \param[in] val_marker - Surface marker where the flow direction is evaluated
-   * \param[in] val_vertex - Vertex of the marker <i>val_marker</i> where the flow direction is evaluated
-   * \param[in] val_dim - The component of the flow direction unit vector to be evaluated
-   * \return Component of a unit vector representing the flow direction.
-   */
-  inline su2double GetCustomPointSource(unsigned long val_point,
-                                    unsigned short val_var) const final {
-    return SpeciesPointSource[val_point][val_var];
-  }
-
   /*!
    * \brief Impose the Navier-Stokes wall boundary condition.
    * \param[in] geometry - Geometrical definition of the problem.
@@ -241,10 +206,5 @@
    */
   void BC_Isothermal_Wall(CGeometry* geometry, CSolver** solver_container, CNumerics* conv_numerics,
     CNumerics* visc_numerics, CConfig* config, unsigned short val_marker) override;
-  
-
 };
 
-=======
-};
->>>>>>> 8f0e9b9a
