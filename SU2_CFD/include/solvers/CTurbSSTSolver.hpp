--- conflicted
+++ resolved
@@ -53,7 +53,6 @@
                      CSolver **solver_container,
                      const CConfig *config,
                      unsigned short val_marker);
-<<<<<<< HEAD
 
    /*!
    * \brief A virtual member.
@@ -65,8 +64,6 @@
                           CGeometry *geometry,
                           CConfig *config);
 
-=======
->>>>>>> 537783be
 public:
   /*!
    * \brief Constructor.
