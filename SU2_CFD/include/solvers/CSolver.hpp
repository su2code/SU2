--- conflicted
+++ resolved
@@ -4341,14 +4341,6 @@
   void SavelibROM(CGeometry *geometry, CConfig *config, bool converged);
 
   /*!
-<<<<<<< HEAD
-   * \brief Adds the maximal residual for BGS subiterations.
-   * \param[in] geometry - Geometrical definition of the problem.
-   * \param[in] config - Definition of the particular problem.
-   */
-
-  inline virtual void Power_Dissipation(const CGeometry* geometry, const CConfig* config) { }
-=======
    * \brief Interpolate variables to a coarser grid level.
    * \note Halo values are not communicated in this function.
    * \param[in] geoFine - Fine grid.
@@ -4376,7 +4368,14 @@
     }
     END_SU2_OMP_FOR
   }
->>>>>>> dfcb26aa
+
+  /*!
+   * \brief Adds the maximal residual for BGS subiterations.
+   * \param[in] geometry - Geometrical definition of the problem.
+   * \param[in] config - Definition of the particular problem.
+   */
+
+  inline virtual void Power_Dissipation(const CGeometry* geometry, const CConfig* config) { }
 
 protected:
   /*!
