--- conflicted
+++ resolved
@@ -4299,14 +4299,14 @@
   void SavelibROM(CGeometry *geometry, CConfig *config, bool converged);
 
   /*!
-<<<<<<< HEAD
     * \brief Compute source terms of body-force model
     * \param[in] solver_container - 
   */
   inline virtual void ComputeBFMSources(CSolver **solver_container, unsigned long iPoint, vector<su2double>&BFM_sources) {};
 
   inline virtual su2double GetBody_Force(unsigned short iDim){return 0;}
-=======
+  
+  /*!
    * \brief Interpolate variables to a coarser grid level.
    * \note Halo values are not communicated in this function.
    * \param[in] geoFine - Fine grid.
@@ -4335,7 +4335,6 @@
     END_SU2_OMP_FOR
   }
 
->>>>>>> 6fcfd681
 protected:
   /*!
    * \brief Allocate the memory for the verification solution, if necessary.
