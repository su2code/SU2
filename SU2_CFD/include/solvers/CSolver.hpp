/*!
 * \file CSolver.hpp
 * \brief Headers of the CSolver class which is inherited by all of the other solvers
 * \author F. Palacios, T. Economon
 * \version 7.2.1 "Blackbird"
 *
 * SU2 Project Website: https://su2code.github.io
 *
 * The SU2 Project is maintained by the SU2 Foundation
 * (http://su2foundation.org)
 *
 * Copyright 2012-2021, SU2 Contributors (cf. AUTHORS.md)
 *
 * SU2 is free software; you can redistribute it and/or
 * modify it under the terms of the GNU Lesser General Public
 * License as published by the Free Software Foundation; either
 * version 2.1 of the License, or (at your option) any later version.
 *
 * SU2 is distributed in the hope that it will be useful,
 * but WITHOUT ANY WARRANTY; without even the implied warranty of
 * MERCHANTABILITY or FITNESS FOR A PARTICULAR PURPOSE. See the GNU
 * Lesser General Public License for more details.
 *
 * You should have received a copy of the GNU Lesser General Public
 * License along with SU2. If not, see <http://www.gnu.org/licenses/>.
 */

#pragma once

#include "../../../Common/include/parallelization/mpi_structure.hpp"

#include <cmath>
#include <string>
#include <fstream>
#include <sstream>
#include <algorithm>
#include <iostream>
#include <set>
#include <stdlib.h>
#include <stdio.h>
#include <chrono>

#include "../fluid/CFluidModel.hpp"
#include "../task_definition.hpp"
#include "../numerics/CNumerics.hpp"
#include "../sgs_model.hpp"
#include "../../../Common/include/fem/fem_geometry_structure.hpp"
#include "../../../Common/include/geometry/CGeometry.hpp"
#include "../../../Common/include/CConfig.hpp"
#include "../../../Common/include/linear_algebra/CSysMatrix.hpp"
#include "../../../Common/include/linear_algebra/CSysVector.hpp"
#include "../../../Common/include/linear_algebra/CSysSolve.hpp"
#include "../../../Common/include/grid_movement/CSurfaceMovement.hpp"
#include "../../../Common/include/grid_movement/CVolumetricMovement.hpp"
#include "../../../Common/include/linear_algebra/blas_structure.hpp"
#include "../../../Common/include/graph_coloring_structure.hpp"
#include "../../../Common/include/toolboxes/MMS/CVerificationSolution.hpp"
#include "../variables/CVariable.hpp"

#ifdef HAVE_LIBROM
<<<<<<< HEAD
#include "BasisGenerator.h"
#include "QDEIM.h"
#include "DEIM.h"
=======
#include "librom.h"
>>>>>>> 1249f9f6
#endif

using namespace std;

class CSolver {
protected:
  enum : size_t {OMP_MIN_SIZE = 32}; /*!< \brief Chunk size for small loops. */

  int rank,       /*!< \brief MPI Rank. */
  size;           /*!< \brief MPI Size. */
  bool adjoint;   /*!< \brief Boolean to determine whether solver is initialized as a direct or an adjoint solver. */
  unsigned short MGLevel;        /*!< \brief Multigrid level of this solver object. */
  unsigned short IterLinSolver;  /*!< \brief Linear solver iterations. */
  su2double ResLinSolver;        /*!< \brief Final linear solver residual. */
  unsigned short NonLinRes_Counter;   /*!< \brief Number of elements of the nonlinear residual indicator series. */
  vector<su2double> NonLinRes_Series; /*!< \brief Vector holding the nonlinear residual indicator series. */
  su2double Old_Func,  /*!< \brief Old value of the nonlinear residual indicator. */
  New_Func;            /*!< \brief Current value of the nonlinear residual indicator. */
  unsigned short nVar,           /*!< \brief Number of variables of the problem. */
  nPrimVar,                      /*!< \brief Number of primitive variables of the problem. */
  nPrimVarGrad,                  /*!< \brief Number of primitive variables of the problem in the gradient computation. */
  nSecondaryVar,                 /*!< \brief Number of primitive variables of the problem. */
  nSecondaryVarGrad,             /*!< \brief Number of primitive variables of the problem in the gradient computation. */
  nVarGrad,                      /*!< \brief Number of variables for deallocating the LS Cvector. */
  nDim;                          /*!< \brief Number of dimensions of the problem. */
  unsigned long nPoint;          /*!< \brief Number of points of the computational grid. */
  unsigned long nPointDomain;    /*!< \brief Number of points of the computational grid. */
  su2double Max_Delta_Time, /*!< \brief Maximum value of the delta time for all the control volumes. */
  Min_Delta_Time;           /*!< \brief Minimum value of the delta time for all the control volumes. */
  su2double Max_CFL_Local;  /*!< \brief Maximum value of the CFL across all the control volumes. */
  su2double Min_CFL_Local;  /*!< \brief Minimum value of the CFL across all the control volumes. */
  su2double Avg_CFL_Local;  /*!< \brief Average value of the CFL across all the control volumes. */
  vector<su2double> Residual_RMS;      /*!< \brief Vector with the mean residual for each variable. */
  vector<su2double> Residual_Max;      /*!< \brief Vector with the maximal residual for each variable. */
  vector<su2double> Residual_BGS;      /*!< \brief Vector with the mean residual for each variable for BGS subiterations. */
  vector<su2double> Residual_Max_BGS;  /*!< \brief Vector with the maximal residual for each variable for BGS subiterations. */
  vector<unsigned long> Point_Max;     /*!< \brief Vector with the maximal residual for each variable. */
  vector<unsigned long> Point_Max_BGS; /*!< \brief Vector with the maximal residual for each variable. */
  su2activematrix Point_Max_Coord;     /*!< \brief Vector with pointers to the coords of the maximal residual for each variable. */
  su2activematrix Point_Max_Coord_BGS; /*!< \brief Vector with pointers to the coords of the maximal residual for each variable. */

  /*--- Variables that need to go. ---*/

  su2double *Residual,      /*!< \brief Auxiliary nVar vector. */
  *Residual_i,              /*!< \brief Auxiliary nVar vector for storing the residual at point i. */
  *Residual_j;              /*!< \brief Auxiliary nVar vector for storing the residual at point j. */
  su2double *Solution,    /*!< \brief Auxiliary nVar vector. */
  *Solution_i,            /*!< \brief Auxiliary nVar vector for storing the solution at point i. */
  *Solution_j;            /*!< \brief Auxiliary nVar vector for storing the solution at point j. */
  su2double *Vector,  /*!< \brief Auxiliary nDim vector. */
  *Vector_i,          /*!< \brief Auxiliary nDim vector to do the reconstruction of the variables at point i. */
  *Vector_j;          /*!< \brief Auxiliary nDim vector to do the reconstruction of the variables at point j. */
  su2double *Res_Conv,  /*!< \brief Auxiliary nVar vector for storing the convective residual. */
  *Res_Visc,            /*!< \brief Auxiliary nVar vector for storing the viscous residual. */
  *Res_Sour,            /*!< \brief Auxiliary nVar vector for storing the viscous residual. */
  *Res_Conv_i,          /*!< \brief Auxiliary vector for storing the convective residual at point i. */
  *Res_Visc_i,          /*!< \brief Auxiliary vector for storing the viscous residual at point i. */
  *Res_Conv_j,          /*!< \brief Auxiliary vector for storing the convective residual at point j. */
  *Res_Visc_j;          /*!< \brief Auxiliary vector for storing the viscous residual at point j. */
  su2double **Jacobian_i,   /*!< \brief Auxiliary matrices for storing point to point Jacobians at point i. */
  **Jacobian_j;             /*!< \brief Auxiliary matrices for storing point to point Jacobians at point j. */
  su2double **Jacobian_ii,  /*!< \brief Auxiliary matrices for storing point to point Jacobians. */
  **Jacobian_ij,            /*!< \brief Auxiliary matrices for storing point to point Jacobians. */
  **Jacobian_ji,            /*!< \brief Auxiliary matrices for storing point to point Jacobians. */
  **Jacobian_jj;            /*!< \brief Auxiliary matrices for storing point to point Jacobians. */

  /*--- End variables that need to go. ---*/

  su2activevector iPoint_UndLapl;  /*!< \brief Auxiliary variable for the undivided Laplacians. */
  su2activevector jPoint_UndLapl;  /*!< \brief Auxiliary variable for the undivided Laplacians. */

  int *Restart_Vars;                /*!< \brief Auxiliary structure for holding the number of variables and points in a restart. */
  int Restart_ExtIter;              /*!< \brief Auxiliary structure for holding the external iteration offset from a restart. */
  passivedouble *Restart_Data;      /*!< \brief Auxiliary structure for holding the data values from a restart. */
  unsigned short nOutputVariables;  /*!< \brief Number of variables to write. */

  unsigned long nMarker;            /*!< \brief Total number of markers using the grid information. */
  vector<unsigned long> nVertex;    /*!< \brief Store nVertex at each marker for deallocation */

  bool rotate_periodic;    /*!< \brief Flag that controls whether the periodic solution needs to be rotated for the solver. */
  bool implicit_periodic;  /*!< \brief Flag that controls whether the implicit system should be treated by the periodic BC comms. */

  bool dynamic_grid;       /*!< \brief Flag that determines whether the grid is dynamic (moving or deforming + grid velocities). */

  vector<su2activematrix> VertexTraction;          /*- Temporary, this will be moved to a new postprocessing structure once in place -*/
  vector<su2activematrix> VertexTractionAdjoint;   /*- Also temporary -*/

  string SolverName;      /*!< \brief Store the name of the solver for output purposes. */

  /*!
   * \brief Pure virtual function, all derived solvers MUST implement a method returning their "nodes".
   * \note Don't forget to call SetBaseClassPointerToNodes() in the constructor of the derived CSolver.
   * \return Nodes of the solver, upcast to their base class (CVariable).
   */
  virtual CVariable* GetBaseClassPointerToNodes() = 0;

  /*!
   * \brief Call this method to set "base_nodes" after the "nodes" variable of the derived solver is instantiated.
   * \note One could set base_nodes directly if it were not private but that could lead to confusion
   */
  inline void SetBaseClassPointerToNodes() { base_nodes = GetBaseClassPointerToNodes(); }

  /*!
   * \brief Compute the undivided laplacian for the solution variables.
   * \param[in] geometry - Geometrical definition of the problem.
   * \param[in] config - Definition of the particular problem.
   */
  void SetUndivided_Laplacian(CGeometry *geometry, const CConfig *config);

private:

  /*!
   * \brief Interpolate Restart_Data after reading it.
   * \param[in] geometry - Geometrical definition of the problem.
   * \param[in] config - Definition of the particular problem.
   */
  void InterpolateRestartData(const CGeometry *geometry, const CConfig *config);

  /*--- Private to prevent use by derived solvers, each solver MUST have its own "nodes" member of the
   most derived type possible, e.g. CEulerSolver has nodes of CEulerVariable* and not CVariable*.
   This variable is to avoid two virtual functions calls per call i.e. CSolver::GetNodes() returns
   directly instead of calling GetBaseClassPointerToNodes() or doing something equivalent. ---*/
  CVariable* base_nodes;  /*!< \brief Pointer to CVariable to allow polymorphic access to solver nodes. */

public:

  CSysVector<su2double> LinSysSol;    /*!< \brief vector to store iterative solution of implicit linear system. */
  CSysVector<su2double> LinSysRes;    /*!< \brief vector to store iterative residual of implicit linear system. */
#ifndef CODI_FORWARD_TYPE
  CSysMatrix<su2mixedfloat> Jacobian; /*!< \brief Complete sparse Jacobian structure for implicit computations. */
  CSysSolve<su2mixedfloat>  System;   /*!< \brief Linear solver/smoother. */
#else
  CSysMatrix<su2double> Jacobian;
  CSysSolve<su2double>  System;
#endif

  vector<std::vector<double>> TrialBasis;   /*!< \brief vector to store trial basis / Phi from offline POD computation. (rom) */
  vector<double> GenCoordsY;                /*!< \brief vector to store generalized coordinate solution. (rom) */
  vector<double> Weights;
  vector<double> Mask;                      /*!< \brief vector to store selected nodes. (rom)  */
  set<unsigned long> MaskNeighbors;             /*!< \brief vector to store selected nodes' neighbors. (rom) */
  vector<unsigned long> Edge_masked;        /*!<\brief vector to store masked edges (rom) */
  unsigned long nEdge_masked;               /*!<\brief number of masked edges (rom) */
  su2double ReducedResNorm_Old;             /*!<\brief previous value of the reduced residual norm (rom) */
  su2double ReducedResNorm_Cur;             /*!<\brief previous value of the reduced residual norm (rom) */
  bool RomConverged;                        /*!<\brief whether or not the reduced order model has converged (rom) */

  CSysVector<su2double> OutputVariables;    /*!< \brief vector to store the extra variables to be written. */
  string* OutputHeadingNames;               /*!< \brief vector of strings to store the headings for the exra variables */

  CVerificationSolution *VerificationSolution; /*!< \brief Verification solution class used within the solver. */

  vector<string> fields;

#ifdef HAVE_LIBROM
  std::unique_ptr<CAROM::BasisGenerator> u_basis_generator;
#endif

  /*!
   * \brief Constructor of the class.
   */
  CSolver(bool mesh_deform_mode = false);

  /*!
   * \brief Destructor of the class.
   */
  virtual ~CSolver(void);

  /*!
   * \brief Allow outside access to the nodes of the solver, containing conservatives, primitives, etc.
   * \return Nodes of the solver.
   */
  inline CVariable* GetNodes() {
    assert(base_nodes!=nullptr && "CSolver::base_nodes was not set properly, see brief for CSolver::SetBaseClassPointerToNodes()");
    return base_nodes;
  }
  inline const CVariable* GetNodes() const {
    assert(base_nodes!=nullptr && "CSolver::base_nodes was not set properly, see brief for CSolver::SetBaseClassPointerToNodes()");
    return base_nodes;
  }

  /*!
   * \brief Helper function to define the type and number of variables per point for each communication type.
   * \param[in] config - Definition of the particular problem.
   * \param[in] commType - Enumerated type for the quantity to be communicated.
   * \param[out] COUNT_PER_POINT - Number of communicated variables per point.
   * \param[out] MPI_TYPE - Enumerated type for the datatype of the quantity to be communicated.
   */
  void GetCommCountAndType(const CConfig* config,
                           unsigned short commType,
                           unsigned short &COUNT_PER_POINT,
                           unsigned short &MPI_TYPE) const;

  /*!
   * \brief Routine to load a solver quantity into the data structures for MPI point-to-point communication and to launch non-blocking sends and recvs.
   * \param[in] geometry - Geometrical definition of the problem.
   * \param[in] config   - Definition of the particular problem.
   * \param[in] commType - Enumerated type for the quantity to be communicated.
   */
  void InitiateComms(CGeometry *geometry,
                     const CConfig *config,
                     unsigned short commType);

  /*!
   * \brief Routine to complete the set of non-blocking communications launched by InitiateComms() and unpacking of the data in the solver class.
   * \param[in] geometry - Geometrical definition of the problem.
   * \param[in] config   - Definition of the particular problem.
   * \param[in] commType - Enumerated type for the quantity to be unpacked.
   */
  void CompleteComms(CGeometry *geometry,
                     const CConfig *config,
                     unsigned short commType);

  /*!
   * \brief Helper function to define the type and number of variables per point for each communication type.
   * \param[in] config - Definition of the particular problem.
   * \param[in] commType - Enumerated type for the quantity to be communicated.
   * \param[out] COUNT_PER_POINT - Number of communicated variables per point.
   * \param[out] MPI_TYPE - Enumerated type for the datatype of the quantity to be communicated.
   * \param[out] ICOUNT - Number of rows of matrices associated with the communication.
   * \param[out] JCOUNT - Number of columns of the same matrices.
   */
  void GetPeriodicCommCountAndType(const CConfig* config,
                                   unsigned short commType,
                                   unsigned short &COUNT_PER_POINT,
                                   unsigned short &MPI_TYPE,
                                   unsigned short &ICOUNT,
                                   unsigned short &JCOUNT) const;

  /*!
   * \brief Routine to load a solver quantity into the data structures for MPI periodic communication and to launch non-blocking sends and recvs.
   * \param[in] geometry - Geometrical definition of the problem.
   * \param[in] config   - Definition of the particular problem.
   * \param[in] val_periodic_index - Index for the periodic marker to be treated (first in a pair).
   * \param[in] commType - Enumerated type for the quantity to be communicated.
   */
  void InitiatePeriodicComms(CGeometry *geometry,
                             const CConfig *config,
                             unsigned short val_periodic_index,
                             unsigned short commType);

  /*!
   * \brief Routine to complete the set of non-blocking periodic communications launched by InitiatePeriodicComms() and unpacking of the data in the solver class.
   * \param[in] geometry - Geometrical definition of the problem.
   * \param[in] config   - Definition of the particular problem.
   * \param[in] val_periodic_index - Index for the periodic marker to be treated (first in a pair).
   * \param[in] commType - Enumerated type for the quantity to be unpacked.
   */
  void CompletePeriodicComms(CGeometry *geometry,
                             const CConfig *config,
                             unsigned short val_periodic_index,
                             unsigned short commType);

  /*!
   * \brief Set number of linear solver iterations.
   * \param[in] val_iterlinsolver - Number of linear iterations.
   */
  inline void SetIterLinSolver(unsigned short val_iterlinsolver) { IterLinSolver = val_iterlinsolver; }

  /*!
   * \brief Set the final linear solver residual.
   * \param[in] val_reslinsolver - Value of final linear solver residual.
   */
  inline void SetResLinSolver(su2double val_reslinsolver) { ResLinSolver = val_reslinsolver; }

  /*!
   * \brief Set the value of the max residual and RMS residual.
   * \param[in] val_iterlinsolver - Number of linear iterations.
   */
  void SetResidual_RMS(const CGeometry *geometry, const CConfig *config);

  /*!
   * \brief Communicate the value of the max residual and RMS residual.
   * \param[in] val_iterlinsolver - Number of linear iterations.
   */
  void SetResidual_BGS(const CGeometry *geometry, const CConfig *config);

  /*!
   * \brief Set the value of the max residual and RMS residual.
   * \param[in] val_iterlinsolver - Number of linear iterations.
   */
  void ComputeResidual_Multizone(const CGeometry *geometry, const CConfig *config);

  /*!
   * \brief Move the mesh in time
   */
  inline virtual void SetDualTime_Mesh(void){ }

  /*!
   * \brief Get information whether the initialization is an adjoint solver or not.
   * \return <code>TRUE</code> means that it is an adjoint solver.
   */
  inline bool GetAdjoint(void) const { return adjoint; }

  /*!
   * \brief Compute the pressure at the infinity.
   * \return Value of the pressure at the infinity.
   */
  inline virtual CFluidModel* GetFluidModel(void) const { return nullptr;}

  /*!
   * \brief Get number of linear solver iterations.
   * \return Number of linear solver iterations.
   */
  inline unsigned short GetIterLinSolver(void) const { return IterLinSolver; }

  /*!
   * \brief Get the final linear solver residual.
   * \return Value of final linear solver residual.
   */
  inline su2double GetResLinSolver(void) const { return ResLinSolver; }

  /*!
   * \brief Get the value of the maximum delta time.
   * \return Value of the maximum delta time.
   */
  inline su2double GetMax_Delta_Time(void) const { return Max_Delta_Time; }

  /*!
   * \brief Get the value of the minimum delta time.
   * \return Value of the minimum delta time.
   */
  inline su2double GetMin_Delta_Time(void) const { return Min_Delta_Time; }

  /*!
   * \brief Get the value of the maximum local CFL number.
   * \return Value of the maximum local CFL number.
   */
  inline su2double GetMax_CFL_Local(void) const { return Max_CFL_Local; }

  /*!
   * \brief Get the value of the minimum local CFL number.
   * \return Value of the minimum local CFL number.
   */
  inline su2double GetMin_CFL_Local(void) const { return Min_CFL_Local; }

  /*!
   * \brief Get the value of the average local CFL number.
   * \return Value of the average local CFL number.
   */
  inline su2double GetAvg_CFL_Local(void) const { return Avg_CFL_Local; }

  /*!
   * \brief Get the number of variables of the problem.
   */
  inline unsigned short GetnVar(void) const { return nVar; }

  /*!
   * \brief Get the number of variables of the problem.
   */
  inline unsigned short GetnPrimVar(void) const { return nPrimVar; }

  /*!
   * \brief Get the number of variables of the problem.
   */
  inline unsigned short GetnPrimVarGrad(void) const { return nPrimVarGrad; }

  /*!
   * \brief Get the number of variables of the problem.
   */
  inline unsigned short GetnSecondaryVar(void) const { return nSecondaryVar; }

  /*!
   * \brief Get the number of variables of the problem.
   */
  inline unsigned short GetnSecondaryVarGrad(void) const { return nSecondaryVarGrad; }

  /*!
   * \brief Get the number of variables of the problem.
   */
  inline unsigned short GetnOutputVariables(void) const { return nOutputVariables; }

  /*!
   * \brief A virtual member.
   * \param[in] geometry - Geometrical definition of the problem.
   * \param[in] solver_container - Container vector with all the solutions.
   * \param[in] config - Definition of the particular problem.
   * \param[in] iRKStep - Current step of the Runge-Kutta iteration.
   * \param[in] iMesh - Index of the mesh in multigrid computations.
   * \param[in] RunTime_EqSystem - System of equations which is going to be solved.
   */
  inline virtual void SetResidual_DualTime(CGeometry *geometry,
                                           CSolver **solver_container,
                                           CConfig *config,
                                           unsigned short iRKStep,
                                           unsigned short iMesh,
                                           unsigned short RunTime_EqSystem) { }

  /*!
   * \brief Get the maximal residual, this is useful for the convergence history.
   * \param[in] val_var - Index of the variable.
   * \return Value of the biggest residual for the variable in the position <i>val_var</i>.
   */
  inline su2double GetRes_RMS(unsigned short val_var) const { return Residual_RMS[val_var]; }

  /*!
   * \brief Get the maximal residual, this is useful for the convergence history.
   * \param[in] val_var - Index of the variable.
   * \return Value of the biggest residual for the variable in the position <i>val_var</i>.
   */
  inline su2double GetRes_Max(unsigned short val_var) const { return Residual_Max[val_var]; }

  /*!
   * \brief Get the residual for BGS subiterations.
   * \param[in] val_var - Index of the variable.
   * \return Value of the biggest residual for the variable in the position <i>val_var</i>.
   */
  inline su2double GetRes_BGS(unsigned short val_var) const { return Residual_BGS[val_var]; }

  /*!
   * \brief Get the maximal residual for BGS subiterations.
   * \param[in] val_var - Index of the variable.
   * \return Value of the biggest residual for the variable in the position <i>val_var</i>.
   */
  inline su2double GetRes_Max_BGS(unsigned short val_var) const { return Residual_Max_BGS[val_var]; }

  /*!
   * \brief Get the residual for FEM structural analysis.
   * \param[in] val_var - Index of the variable.
   * \return Value of the residual for the variable in the position <i>val_var</i>.
   */
  inline virtual su2double GetRes_FEM(unsigned short val_var) const { return 0.0; }

  /*!
   * \brief Get the maximal residual, this is useful for the convergence history.
   * \param[in] val_var - Index of the variable.
   * \return Value of the biggest residual for the variable in the position <i>val_var</i>.
   */
  inline unsigned long GetPoint_Max(unsigned short val_var) const { return Point_Max[val_var]; }

  /*!
   * \brief Get the location of the maximal residual, this is useful for the convergence history.
   * \param[in] val_var - Index of the variable.
   * \return Pointer to the location (x, y, z) of the biggest residual for the variable <i>val_var</i>.
   */
  inline const su2double* GetPoint_Max_Coord(unsigned short val_var) const { return Point_Max_Coord[val_var]; }

  /*!
   * \brief Get the maximal residual, this is useful for the convergence history.
   * \param[in] val_var - Index of the variable.
   * \return Value of the biggest residual for the variable in the position <i>val_var</i>.
   */
  inline unsigned long GetPoint_Max_BGS(unsigned short val_var) const { return Point_Max_BGS[val_var]; }

  /*!
   * \brief Get the location of the maximal residual, this is useful for the convergence history.
   * \param[in] val_var - Index of the variable.
   * \return Pointer to the location (x, y, z) of the biggest residual for the variable <i>val_var</i>.
   */
  inline const su2double* GetPoint_Max_Coord_BGS(unsigned short val_var) const { return Point_Max_Coord_BGS[val_var]; }

  /*!
   * \brief Set Value of the residual due to the Geometric Conservation Law (GCL) for steady rotating frame problems.
   * \param[in] geometry - Geometrical definition of the problem.
   * \param[in] config - Definition of the particular problem.
   */
  void SetRotatingFrame_GCL(CGeometry *geometry, const CConfig *config);

  /*!
   * \brief Compute the Green-Gauss gradient of the auxiliary variable.
   * \param[in] geometry - Geometrical definition of the problem.
   */
  void SetAuxVar_Gradient_GG(CGeometry *geometry, const CConfig *config);

  /*!
   * \brief Compute the Least Squares gradient of the auxiliary variable.
   * \param[in] geometry - Geometrical definition of the problem.
   * \param[in] config - Definition of the particular problem.
   */
  void SetAuxVar_Gradient_LS(CGeometry *geometry, const CConfig *config);

  /*!
   * \brief Add External to Solution vector.
   */
  void Add_External_To_Solution();

  /*!
   * \brief Add the current Solution vector to External.
   */
  void Add_Solution_To_External();

  /*!
   * \brief Update a given cross-term with relaxation and the running total (External).
   * \param[in] config - Definition of the particular problem.
   * \param[in,out] cross_term - The cross-term being updated.
   */
  void Update_Cross_Term(CConfig *config, su2passivematrix &cross_term);

  /*!
   * \brief Compute the Green-Gauss gradient of the solution.
   * \param[in] geometry - Geometrical definition of the problem.
   * \param[in] config - Definition of the particular problem.
   * \param[in] reconstruction - indicator that the gradient being computed is for upwind reconstruction.
   */
  void SetSolution_Gradient_GG(CGeometry *geometry, const CConfig *config, bool reconstruction = false);

  /*!
   * \brief Compute the Least Squares gradient of the solution.
   * \param[in] geometry - Geometrical definition of the problem.
   * \param[in] config - Definition of the particular problem.
   * \param[in] reconstruction - indicator that the gradient being computed is for upwind reconstruction.
   */
  void SetSolution_Gradient_LS(CGeometry *geometry, const CConfig *config, bool reconstruction = false);

  /*!
   * \brief Compute the Least Squares gradient of the grid velocity.
   * \param[in] geometry - Geometrical definition of the problem.
   * \param[in] config - Definition of the particular problem.
   */
  void SetGridVel_Gradient(CGeometry *geometry, const CConfig *config);

  /*!
   * \brief Compute slope limiter.
   * \param[in] geometry - Geometrical definition of the problem.
   * \param[in] config - Definition of the particular problem.
   */
  void SetSolution_Limiter(CGeometry *geometry, const CConfig *config);

  /*!
   * \brief A virtual member.
   * \param[in] geometry - Geometrical definition of the problem.
   * \param[in] config - Definition of the particular problem.
   */
  inline virtual void SetPrimitive_Limiter(CGeometry *geometry, const CConfig *config) { }

  /*!
   * \brief Set the old solution variables to the current solution value for Runge-Kutta iteration.
   *        It is a virtual function, because for the DG-FEM solver a different version is needed.
   */
  inline virtual void Set_OldSolution() { base_nodes->Set_OldSolution(); }

  /*!
   * \brief Set the new solution variables to the current solution value for classical RK.
   */
  inline virtual void Set_NewSolution() { }

  /*!
   * \brief Load the geometries at the previous time states n and nM1.
   * \param[in] geometry - Geometrical definition of the problem.
   * \param[in] config - Definition of the particular problem.
   */
  void Restart_OldGeometry(CGeometry *geometry, CConfig *config);

  /*!
   * \brief A virtual member.
   * \param[in] geometry - Geometrical definition of the problem.
   * \param[in] solver_container - Container vector with all the solutions.
   * \param[in] config - Definition of the particular problem.
   * \param[in] iMesh - Index of the mesh in multigrid computations.
   * \param[in] Iteration - Index of the current iteration.
   */
  inline virtual void SetTime_Step(CGeometry *geometry,
                                   CSolver **solver_container,
                                   CConfig *config,
                                   unsigned short iMesh,
                                   unsigned long Iteration) { }

  /*!
   * \brief A virtual member.
   * \param[in]     config          - Definition of the particular problem.
   * \param[in]     TimeSync        - The synchronization time.
   * \param[in,out] timeEvolved     - On input the time evolved before the time step,
                                      on output the time evolved after the time step.
   * \param[out]    syncTimeReached - Whether or not the synchronization time is reached.
   */
  inline virtual void CheckTimeSynchronization(CConfig         *config,
                                               const su2double TimeSync,
                                               su2double       &timeEvolved,
                                               bool            &syncTimeReached) {}

  /*!
   * \brief A virtual member.
   * \param[in] geometry - Geometrical definition of the problem.
   * \param[in] solver_container - Container vector with all the solutions.
   * \param[in] numerics - Description of the numerical method.
   * \param[in] config - Definition of the particular problem.
   * \param[in] iMesh - Index of the mesh in multigrid computations.
   */
  inline virtual void ProcessTaskList_DG(CGeometry *geometry,
                                         CSolver **solver_container,
                                         CNumerics **numerics,
                                         CConfig *config,
                                         unsigned short iMesh) {}

  /*!
   * \brief A virtual member.
   * \param[in] geometry - Geometrical definition of the problem.
   * \param[in] solver_container - Container vector with all the solutions.
   * \param[in] numerics - Description of the numerical method.
   * \param[in] config - Definition of the particular problem.
   * \param[in] iMesh - Index of the mesh in multigrid computations.
   */
  inline virtual void ADER_SpaceTimeIntegration(CGeometry *geometry,
                                                CSolver **solver_container,
                                                CNumerics **numerics,
                                                CConfig *config,
                                                unsigned short iMesh,
                                                unsigned short RunTime_EqSystem) {}

  /*!
   * \brief A virtual member.
   * \param[in] geometry - Geometrical definition of the problem.
   * \param[in] solver_container - Container vector with all the solutions.
   * \param[in] numerics - Description of the numerical method.
   * \param[in] config - Definition of the particular problem.
   * \param[in] iMesh - Index of the mesh in multigrid computations.
   */
  inline virtual void ComputeSpatialJacobian(CGeometry *geometry,  CSolver **solver_container,
                                             CNumerics **numerics, CConfig *config,
                                             unsigned short iMesh, unsigned short RunTime_EqSystem) {}

  /*!
   * \brief A virtual member.
   * \param[in] geometry - Geometrical definition of the problem.
   * \param[in] solver_container - Container vector with all the solutions.
   * \param[in] config - Definition of the particular problem.
   * \param[in] iMesh - Index of the mesh in multigrid computations.
   */
  inline virtual void Postprocessing(CGeometry *geometry,
                                     CSolver **solver_container,
                                     CConfig *config,
                                     unsigned short iMesh) { }

  /*!
   * \brief A virtual member, overloaded.
   * \param[in] geometry - Geometrical definition of the problem.
   * \param[in] config - Definition of the particular problem.
   * \param[in] numerics - Implementation of numerical method.
   * \param[in] of_comp_mode - Mode to compute just the objective function.
   */
  inline virtual void Postprocessing(CGeometry *geometry,
                                     CConfig *config,
                                     CNumerics **numerics,
                                     bool of_comp_mode = false) { }

  /*!
   * \brief A virtual member.
   * \param[in] geometry - Geometrical definition of the problem.
   * \param[in] solver_container - Container vector with all the solutions.
   * \param[in] numerics_container - Description of the numerical method.
   * \param[in] config - Definition of the particular problem.
   * \param[in] iMesh - Index of the mesh in multigrid computations.
   * \param[in] iRKStep - Current step of the Runge-Kutta iteration.
   */
  inline virtual void Centered_Residual(CGeometry *geometry,
                                        CSolver **solver_container,
                                        CNumerics **numerics_container,
                                        CConfig *config,
                                        unsigned short iMesh,
                                        unsigned short iRKStep) { }

  /*!
   * \brief A virtual member.
   * \param[in] geometry - Geometrical definition of the problem.
   * \param[in] solver_container - Container vector with all the solutions.
   * \param[in] numerics_container - Description of the numerical method.
   * \param[in] config - Definition of the particular problem.
   * \param[in] iMesh - Index of the mesh in multigrid computations.
   */
  inline virtual void Upwind_Residual(CGeometry *geometry,
                                      CSolver **solver_container,
                                      CNumerics **numerics_container,
                                      CConfig *config,
                                      unsigned short iMesh) { }

  /*!
   * \brief A virtual member.
   * \param[in] geometry - Geometrical definition of the problem.
   * \param[in] solver_container - Container vector with all the solutions.
   * \param[in] config - Definition of the particular problem.
   * \param[in] iRKStep - Current step of the Runge-Kutta iteration.
   * \param[in] RunTime_EqSystem - System of equations which is going to be solved.
   * \param[in] Output - boolean to determine whether to print output.
   */
  inline virtual void Preprocessing(CGeometry *geometry,
                                    CSolver **solver_container,
                                    CConfig *config,
                                    unsigned short iMesh,
                                    unsigned short iRKStep,
                                    unsigned short RunTime_EqSystem,
                                    bool Output) { }

  /*!
   * \brief A virtual member overloaded.
   * \param[in] geometry - Geometrical definition of the problem.
   * \param[in] solver_container - Container vector with all the solutions.
   * \param[in] numerics - Container vector of the numerics of the problem.
   * \param[in] config - Definition of the particular problem.
   * \param[in] iRKStep - Current step of the Runge-Kutta iteration.
   * \param[in] RunTime_EqSystem - System of equations which is going to be solved.
   * \param[in] Output - boolean to determine whether to print output.
   */
  inline virtual void Preprocessing(CGeometry *geometry,
                                    CSolver **solver_container,
                                    CConfig *config,
                                    CNumerics **numerics,
                                    unsigned short iMesh,
                                    unsigned long Iteration,
                                    unsigned short RunTime_EqSystem,
                                    bool Output) { }

  /*!
   * \brief A virtual member.
   * \param[in] geometry - Geometrical definition of the problem.
   * \param[in] solver_container - Container vector with all the solutions.
   * \param[in] config - Definition of the particular problem.
   */
  inline virtual void Set_Heatflux_Areas(CGeometry *geometry, CConfig *config) { }

  /*!
   * \author H. Kline
   * \brief Compute weighted-sum "combo" objective output
   * \param[in] config - Definition of the particular problem.
   */
  inline virtual void Evaluate_ObjFunc(const CConfig *config) {};

  /*!
   * \brief A virtual member.
   * \param[in] geometry - Geometrical definition of the problem.
   * \param[in] solver_container - Container vector with all the solutions.
   * \param[in] conv_numerics - Description of the numerical method.
   * \param[in] visc_numerics - Description of the numerical method.
   * \param[in] config - Definition of the particular problem.
   * \param[in] val_marker - Surface marker where the boundary condition is applied.
   */
  inline virtual void BC_Euler_Wall(CGeometry      *geometry,
                                    CSolver        **solver_container,
                                    CNumerics      *conv_numerics,
                                    CNumerics      *visc_numerics,
                                    CConfig        *config,
                                    unsigned short val_marker) { }

  /*!
   * \brief A virtual member.
   * \param[in] geometry - Geometrical definition of the problem.
   * \param[in] config - Definition of the particular problem.
   * \param[in] val_marker - Surface marker where the boundary condition is applied.
   */
  inline virtual void BC_Clamped(CGeometry *geometry,
                                 const CConfig *config,
                                 unsigned short val_marker) { }

  /*!
   * \brief A virtual member.
   * \param[in] geometry - Geometrical definition of the problem.
   * \param[in] config - Definition of the particular problem.
   * \param[in] val_marker - Surface marker where the boundary condition is applied.
   */
  inline virtual void BC_Clamped_Post(CGeometry *geometry,
                                      const CConfig *config,
                                      unsigned short val_marker) { }

  /*!
   * \brief A virtual member.
   * \param[in] geometry - Geometrical definition of the problem.
   * \param[in] config - Definition of the particular problem.
   * \param[in] val_marker - Surface marker where the boundary condition is applied.
   */
  inline virtual void BC_Sym_Plane(CGeometry *geometry,
                                   const CConfig *config,
                                   unsigned short val_marker) { }

  /*!
   * \brief A virtual member.
   * \param[in] geometry - Geometrical definition of the problem.
   * \param[in] config - Definition of the particular problem.
   * \param[in] val_marker - Surface marker where the boundary condition is applied.
   */
  inline virtual void BC_DispDir(CGeometry *geometry,
                                 const CConfig *config,
                                 unsigned short val_marker) { }

  /*!
   * \brief A virtual member.
   * \param[in] geometry - Geometrical definition of the problem.
   * \param[in] solver - Description of the numerical method.
   * \param[in] config - Definition of the particular problem.
   * \param[in] val_marker - Surface marker where the boundary condition is applied.
   */
  inline virtual void BC_Normal_Displacement(CGeometry *geometry,
                                             CNumerics *numerics,
                                             const CConfig *config,
                                             unsigned short val_marker) { }

  /*!
   * \brief A virtual member.
   * \param[in] geometry - Geometrical definition of the problem.
   * \param[in] config - Definition of the particular problem.
   * \param[in] val_marker - Surface marker where the boundary condition is applied.
   */
  inline virtual void BC_Normal_Load(CGeometry *geometry,
                                     const CConfig *config,
                                     unsigned short val_marker) { }

  /*!
   * \brief A virtual member.
   * \param[in] geometry - Geometrical definition of the problem.
   * \param[in] config - Definition of the particular problem.
   * \param[in] val_marker - Surface marker where the boundary condition is applied.
   */
  inline virtual void BC_Dir_Load(CGeometry *geometry,
                                  const CConfig *config,
                                  unsigned short val_marker) { }

  /*!
   * \brief A virtual member.
   * \param[in] geometry - Geometrical definition of the problem.
   * \param[in] config - Definition of the particular problem.
   * \param[in] val_marker - Surface marker where the boundary condition is applied.
   */

  inline virtual void BC_Sine_Load(CGeometry *geometry,
                                   const CConfig *config,
                                   unsigned short val_marker) { }

  /*!
   * \brief A virtual member.
   * \param[in] geometry - Geometrical definition of the problem.
   * \param[in] config - Definition of the particular problem.
   * \param[in] val_marker - Surface marker where the boundary condition is applied.
   */
  inline virtual void BC_Damper(CGeometry *geometry,
                                const CConfig *config,
                                unsigned short val_marker) { }

  /*!
   * \brief A virtual member.
   * \param[in] geometry - Geometrical definition of the problem.
   * \param[in] solver_container - Container vector with all the solutions.
   * \param[in] numerics - Description of the numerical method.
   * \param[in] config - Definition of the particular problem.
   */
  inline virtual void BC_Periodic(CGeometry *geometry,
                                  CSolver **solver_container,
                                  CNumerics *numerics,
                                  CConfig *config) { }

  /*!
   * \brief Impose the interface state across sliding meshes.
   * \param[in] geometry - Geometrical definition of the problem.
   * \param[in] solver_container - Container vector with all the solutions.
   * \param[in] conv_numerics - Description of the numerical method.
   * \param[in] visc_numerics - Description of the numerical method.
   * \param[in] config - Definition of the particular problem.
   */
  inline virtual void BC_Fluid_Interface(CGeometry *geometry,
                                         CSolver **solver_container,
                                         CNumerics *conv_numerics,
                                         CNumerics *visc_numerics,
                                         CConfig *config) { }

  /*!
   * \brief A virtual member.
   * \param[in] geometry - Geometrical definition of the problem.
   * \param[in] solver_container - Container vector with all the solutions.
   * \param[in] conv_numerics - Description of the numerical method.
   * \param[in] visc_numerics - Description of the numerical method.
   * \param[in] config - Definition of the particular problem.
   * \param[in] val_marker - Surface marker where the boundary condition is applied.
   */
  inline virtual void BC_ActDisk_Inlet(CGeometry *geometry,
                                       CSolver **solver_container,
                                       CNumerics *conv_numerics,
                                       CNumerics *visc_numerics,
                                       CConfig *config,
                                       unsigned short val_marker) { }

  /*!
   * \brief A virtual member.
   * \param[in] geometry - Geometrical definition of the problem.
   * \param[in] solver_container - Container vector with all the solutions.
   * \param[in] conv_numerics - Description of the numerical method.
   * \param[in] visc_numerics - Description of the numerical method.
   * \param[in] config - Definition of the particular problem.
   * \param[in] val_marker - Surface marker where the boundary condition is applied.
   */
  inline virtual void BC_ActDisk_Outlet(CGeometry *geometry,
                                        CSolver **solver_container,
                                        CNumerics *conv_numerics,
                                        CNumerics *visc_numerics,
                                        CConfig *config,
                                        unsigned short val_marker) { }

  /*!
   * \brief A virtual member.
   * \param[in] geometry - Geometrical definition of the problem.
   * \param[in] solver_container - Container vector with all the solutions.
   * \param[in] conv_numerics - Description of the numerical method.
   * \param[in] visc_numerics - Description of the numerical method.
   * \param[in] config - Definition of the particular problem.
   * \param[in] val_marker - Surface marker where the boundary condition is applied.
   * \param[in] val_inlet_surface - Boolean for whether val_marker is an inlet
   */
  inline virtual void BC_ActDisk(CGeometry *geometry,
                                 CSolver **solver_container,
                                 CNumerics *conv_numerics,
                                 CNumerics *visc_numerics,
                                 CConfig *config,
                                 unsigned short val_marker,
                                 bool val_inlet_surface) { }

  /*!
   * \brief A virtual member.
   * \param[in] geometry - Geometrical definition of the problem.
   * \param[in] solver_container - Container vector with all the solutions.
   * \param[in] conv_numerics - Description of the numerical method.
   * \param[in] visc_numerics - Description of the numerical method.
   * \param[in] config - Definition of the particular problem.
   * \param[in] val_marker - Surface marker where the boundary condition is applied.
   */
  inline virtual void BC_Isothermal_Wall(CGeometry *geometry,
                                         CSolver **solver_container,
                                         CNumerics *conv_numerics,
                                         CNumerics *visc_numerics,
                                         CConfig *config,
                                         unsigned short val_marker) { }

  /*!
   * \brief A virtual member.
   * \param[in] geometry - Geometrical definition of the problem.
   * \param[in] solver_container - Container vector with all the solutions.
   * \param[in] conv_numerics - Description of the numerical method.
   * \param[in] visc_numerics - Description of the numerical method.
   * \param[in] config - Definition of the particular problem.
   * \param[in] val_marker - Surface marker where the boundary condition is applied.
   */
  inline virtual void BC_HeatFlux_Wall(CGeometry *geometry,
                                       CSolver **solver_container,
                                       CNumerics *conv_numerics,
                                       CNumerics *visc_numerics,
                                       CConfig *config,
                                       unsigned short val_marker) { }

  /*!
   * \brief Impose a heat flux by prescribing a heat transfer coefficient and a temperature at infinity.
   * \param[in] geometry - Geometrical definition of the problem.
   * \param[in] config - Definition of the particular problem.
   * \param[in] val_marker - Surface marker where the boundary condition is applied.
   */
  inline virtual void BC_HeatTransfer_Wall(const CGeometry *geometry,
                                           const CConfig *config,
                                           const unsigned short val_marker) { }

  /*!
   * \brief A virtual member.
   * \param[in] geometry - Geometrical definition of the problem.
   * \param[in] solver_container - Container vector with all the solutions.
   * \param[in] conv_numerics - Description of the numerical method.
   * \param[in] visc_numerics - Description of the numerical method.
   * \param[in] config - Definition of the particular problem.
   * \param[in] val_marker - Surface marker where the boundary condition is applied.
   */
  inline virtual void BC_Far_Field(CGeometry *geometry,
                                   CSolver **solver_container,
                                   CNumerics *conv_numerics,
                                   CNumerics *visc_numerics,
                                   CConfig *config,
                                   unsigned short val_marker) { }

  /*!
   * \brief Impose via the residual the Euler boundary condition.
   * \param[in] geometry - Geometrical definition of the problem.
   * \param[in] solver_container - Container vector with all the solutions.
   * \param[in] conv_numerics - Description of the numerical method.
   * \param[in] visc_numerics - Description of the numerical method.
   * \param[in] config - Definition of the particular problem.
   * \param[in] val_marker - Surface marker where the boundary condition is applied.
   */
  inline virtual void BC_Sym_Plane(CGeometry      *geometry,
                                   CSolver        **solver_container,
                                   CNumerics      *conv_numerics,
                                   CNumerics      *visc_numerics,
                                   CConfig        *config,
                                   unsigned short val_marker) { }

  /*!
   * \brief A virtual member.
   * \param[in] geometry - Geometrical definition of the problem.
   * \param[in] solver_container - Container vector with all the solutions.
   * \param[in] conv_numerics - Description of the numerical method.
   * \param[in] visc_numerics - Description of the numerical method.
   * \param[in] config - Definition of the particular problem.
   * \param[in] val_marker - Surface marker where the boundary condition is applied.
   */
  inline virtual void BC_Riemann(CGeometry *geometry,
                                 CSolver **solver_container,
                                 CNumerics *conv_numerics,
                                 CNumerics *visc_numerics,
                                 CConfig *config,
                                 unsigned short val_marker) { }

  /*!
   * \brief A virtual member.
   * \param[in] geometry - Geometrical definition of the problem.
   * \param[in] solver_container - Container vector with all the solutions.
   * \param[in] conv_numerics - Description of the numerical method.
   * \param[in] visc_numerics - Description of the numerical method.
   * \param[in] config - Definition of the particular problem.
   * \param[in] val_marker - Surface marker where the boundary condition is applied.
   */
  inline virtual void BC_TurboRiemann(CGeometry *geometry,
                                      CSolver **solver_container,
                                      CNumerics *conv_numerics,
                                      CNumerics *visc_numerics,
                                      CConfig *config,
                                      unsigned short val_marker) { }

  /*!
   * \brief It computes Fourier transformation for the needed quantities along the pitch for each span in turbomachinery analysis.
   * \param[in] geometry - Geometrical definition of the problem.
   * \param[in] solver_container - Container vector with all the solutions.
   * \param[in] config - Definition of the particular problem.
   * \param[in] marker_flag - Surface marker flag where the function is applied.
   */
  inline virtual void PreprocessBC_Giles(CGeometry *geometry,
                                         CConfig *config,
                                         CNumerics *conv_numerics,
                                         unsigned short marker_flag) { }

  /*!
   * \brief A virtual member.
   * \param[in] geometry - Geometrical definition of the problem.
   * \param[in] solver_container - Container vector with all the solutions.
   * \param[in] conv_numerics - Description of the numerical method.
   * \param[in] visc_numerics - Description of the numerical method.
   * \param[in] config - Definition of the particular problem.
   * \param[in] val_marker - Surface marker where the boundary condition is applied.
   */
  inline virtual void BC_Giles(CGeometry *geometry,
                               CSolver **solver_container,
                               CNumerics *conv_numerics,
                               CNumerics *visc_numerics,
                               CConfig *config,
                               unsigned short val_marker) { }

  /*!
   * \brief A virtual member.
   * \param[in] geometry - Geometrical definition of the problem.
   * \param[in] solver_container - Container vector with all the solutions.
   * \param[in] conv_numerics - Description of the numerical method.
   * \param[in] visc_numerics - Description of the numerical method.
   * \param[in] config - Definition of the particular problem.
   * \param[in] val_marker - Surface marker where the boundary condition is applied.
   */
  inline virtual void BC_Inlet(CGeometry *geometry,
                               CSolver **solver_container,
                               CNumerics *conv_numerics,
                               CNumerics *visc_numerics,
                               CConfig *config,
                               unsigned short val_marker) { }

  /*!
   * \brief A virtual member.
   * \param[in] geometry - Geometrical definition of the problem.
   * \param[in] solver_container - Container vector with all the solutions.
   * \param[in] conv_numerics - Description of the numerical method.
   * \param[in] visc_numerics - Description of the numerical method.
   * \param[in] config - Definition of the particular problem.
   * \param[in] val_marker - Surface marker where the boundary condition is applied.
   */
  inline virtual void BC_Inlet_Turbo(CGeometry *geometry,
                                     CSolver **solver_container,
                                     CNumerics *conv_numerics,
                                     CNumerics *visc_numerics,
                                     CConfig *config,
                                     unsigned short val_marker) { }
  /*!
   * \brief A virtual member.
   * \param[in] geometry - Geometrical definition of the problem.
   * \param[in] solver_container - Container vector with all the solutions.
   * \param[in] conv_numerics - Description of the numerical method.
   * \param[in] visc_numerics - Description of the numerical method.
   * \param[in] config - Definition of the particular problem.
   * \param[in] val_marker - Surface marker where the boundary condition is applied.
   */
  inline virtual void BC_Inlet_MixingPlane(CGeometry *geometry,
                                           CSolver **solver_container,
                                           CNumerics *conv_numerics,
                                           CNumerics *visc_numerics,
                                           CConfig *config,
                                           unsigned short val_marker) { }

  /*!
   * \brief A virtual member.
   * \param[in] geometry - Geometrical definition of the problem.
   * \param[in] solver_container - Container vector with all the solutions.
   * \param[in] conv_numerics - Description of the numerical method.
   * \param[in] visc_numerics - Description of the numerical method.
   * \param[in] config - Definition of the particular problem.
   * \param[in] val_marker - Surface marker where the boundary condition is applied.
   */
  inline virtual void BC_Supersonic_Inlet(CGeometry *geometry,
                                          CSolver **solver_container,
                                          CNumerics *conv_numerics,
                                          CNumerics *visc_numerics,
                                          CConfig *config,
                                          unsigned short val_marker) { }

  /*!
   * \brief A virtual member.
   * \param[in] geometry - Geometrical definition of the problem.
   * \param[in] solver_container - Container vector with all the solutions.
   * \param[in] conv_numerics - Description of the numerical method.
   * \param[in] visc_numerics - Description of the numerical method.
   * \param[in] config - Definition of the particular problem.
   * \param[in] val_marker - Surface marker where the boundary condition is applied.
   */
  inline virtual void BC_Supersonic_Outlet(CGeometry *geometry,
                                           CSolver **solver_container,
                                           CNumerics *conv_numerics,
                                           CNumerics *visc_numerics,
                                           CConfig *config,
                                           unsigned short val_marker) { }

  /*!
   * \brief A virtual member.
   * \param[in] geometry         - Geometrical definition of the problem.
   * \param[in] solver_container - Container vector with all the solutions.
   * \param[in] conv_numerics    - Description of the convective numerical method.
   * \param[in] visc_numerics    - Description of the viscous numerical method.
   * \param[in] config           - Definition of the particular problem.
   * \param[in] val_marker       - Surface marker where the boundary condition is applied.
   */
  inline virtual void BC_Custom(CGeometry *geometry,
                                CSolver **solver_container,
                                CNumerics *conv_numerics,
                                CNumerics *visc_numerics,
                                CConfig *config,
                                unsigned short val_marker) { }

  /*!
   * \brief A virtual member.
   * \param[in] geometry - Geometrical definition of the problem.
   * \param[in] solver_container - Container vector with all the solutions.
   * \param[in] conv_numerics - Description of the numerical method.
   * \param[in] visc_numerics - Description of the numerical method.
   * \param[in] config - Definition of the particular problem.
   * \param[in] val_marker - Surface marker where the boundary condition is applied.
   */
  inline virtual void BC_Outlet(CGeometry *geometry,
                                CSolver **solver_container,
                                CNumerics *conv_numerics,
                                CNumerics *visc_numerics,
                                CConfig *config,
                                unsigned short val_marker) { }

  /*!
   * \brief A virtual member.
   * \param[in] geometry - Geometrical definition of the problem.
   * \param[in] solver_container - Container vector with all the solutions.
   * \param[in] conv_numerics - Description of the numerical method.
   * \param[in] visc_numerics - Description of the numerical method.
   * \param[in] config - Definition of the particular problem.
   * \param[in] val_marker - Surface marker where the boundary condition is applied.
   */
  inline virtual void BC_Engine_Inflow(CGeometry *geometry,
                                       CSolver **solver_container,
                                       CNumerics *conv_numerics,
                                       CNumerics *visc_numerics,
                                       CConfig *config,
                                       unsigned short val_marker) { }

  /*!
   * \brief A virtual member.
   * \param[in] geometry - Geometrical definition of the problem.
   * \param[in] solver_container - Container vector with all the solutions.
   * \param[in] conv_numerics - Description of the numerical method.
   * \param[in] visc_numerics - Description of the numerical method.
   * \param[in] config - Definition of the particular problem.
   * \param[in] val_marker - Surface marker where the boundary condition is applied.
   */
  inline virtual void BC_Engine_Exhaust(CGeometry *geometry,
                                        CSolver **solver_container,
                                        CNumerics *conv_numerics,
                                        CNumerics *visc_numerics,
                                        CConfig *config,
                                        unsigned short val_marker) { }

  /*!
   * \brief A virtual member.
   * \param[in] geometry - Geometrical definition of the problem.
   * \param[in] solver_container - Container vector with all the solutions.
   * \param[in] numerics - Description of the numerical method.
   * \param[in] config - Definition of the particular problem.
   * \param[in] val_marker - Surface marker where the boundary condition is applied.
   */
  inline virtual void BC_ConjugateHeat_Interface(CGeometry *geometry,
                                                 CSolver **solver_container,
                                                 CNumerics *numerics,
                                                 CConfig *config,
                                                 unsigned short val_marker) { }

  /*!
   * \brief A virtual member.
   * \param[in] geometry - Geometrical definition of the problem.
   * \param[in] solver_container - Container vector with all the solutions.
   * \param[in] conv_numerics - Description of the numerical method.
   * \param[in] visc_numerics - Description of the numerical method.
   * \param[in] config - Definition of the particular problem.
   * \param[in] val_marker - Surface marker where the boundary condition is applied.
   */
  inline virtual void BC_Smoluchowski_Maxwell(CGeometry *geometry,
                                              CSolver **solution_container,
                                              CNumerics *conv_numerics,
                                              CNumerics *visc_numerics,
                                              CConfig *config,
                                              unsigned short val_marker) { }
  /*!
   * \brief Virtual function to apply something like a strong BC to the whole domain.
   * \details Overridden in CTurbSolver to impose fixed values to turbulence quantities
   * in a specified upstream half-plane.
   * \param[in] geometry - Geometrical definition of the problem.
   * \param[in] config - Definition of the particular problem.
   */
  virtual void Impose_Fixed_Values(const CGeometry *geometry, const CConfig *config) { }

 /*!
   * \brief Get the outer state for fluid interface nodes.
   * \param[in] val_marker - marker index
   * \param[in] val_vertex - vertex index
   * \param[in] val_state  - requested state component
   * \param[in] donor_index- index of the donor node to get
   */
  inline virtual su2double GetSlidingState(unsigned short val_marker,
                                           unsigned long val_vertex,
                                           unsigned short val_state,
                                           unsigned long donor_index) const { return 0; }

  /*!
   * \brief Allocates the final pointer of SlidingState depending on how many donor vertex donate to it. That number is stored in SlidingStateNodes[val_marker][val_vertex].
   * \param[in] val_marker   - marker index
   * \param[in] val_vertex   - vertex index
   */
  inline virtual void SetSlidingStateStructure(unsigned short val_marker, unsigned long val_vertex){}

  /*!
   * \brief Set the outer state for fluid interface nodes.
   * \param[in] val_marker - marker index
   * \param[in] val_vertex - vertex index
   * \param[in] val_state  - requested state component
   * \param[in] donor_index- index of the donor node to set
   * \param[in] component  - set value
   */
  inline virtual void SetSlidingState(unsigned short val_marker,
                                      unsigned long val_vertex,
                                      unsigned short val_state,
                                      unsigned long donor_index,
                                      su2double component){ }

  /*!
   * \brief Get the number of outer states for fluid interface nodes.
   * \param[in] val_marker - marker index
   * \param[in] val_vertex - vertex index
   */
  inline virtual int GetnSlidingStates(unsigned short val_marker, unsigned long val_vertex) const { return 0; }

  /*!
   * \brief Set the number of outer states for fluid interface nodes.
   * \param[in] val_marker - marker index
   * \param[in] val_vertex - vertex index
   * \param[in] value      - number of outer states
   */
  inline virtual void SetnSlidingStates(unsigned short val_marker, unsigned long val_vertex, int value) { }

  /*!
   * \brief Set the conjugate heat variables.
   * \param[in] val_marker        - marker index
   * \param[in] val_vertex        - vertex index
   * \param[in] pos_var           - variable position (in vector of all conjugate heat variables)
   * \param[in] relaxation factor - relaxation factor for the change of the variables
   * \param[in] val_var           - value of the variable
   */
  inline virtual void SetConjugateHeatVariable(unsigned short val_marker,
                                               unsigned long val_vertex,
                                               unsigned short pos_var,
                                               su2double relaxation_factor,
                                               su2double val_var) { }

  /*!
   * \brief Set the conjugate heat variables.
   * \param[in] val_marker        - marker index
   * \param[in] val_vertex        - vertex index
   * \param[in] pos_var           - variable position (in vector of all conjugate heat variables)
   */
  inline virtual su2double GetConjugateHeatVariable(unsigned short val_marker,
                                                    unsigned long val_vertex,
                                                    unsigned short pos_var) const { return 0.0; }

  /*!
   * \brief A virtual member.
   * \param[in] geometry - Geometrical definition of the problem.
   * \param[in] solver_container - Container vector with all the solutions.
   * \param[in] config - Definition of the particular problem.
   * \param[in] iRKStep - Current step of the Runge-Kutta iteration.
   */
  inline virtual void ExplicitRK_Iteration(CGeometry *geometry,
                                           CSolver **solver_container,
                                           CConfig *config,
                                           unsigned short iRKStep) { }

  /*!
   * \brief A virtual member.
   * \param[in] geometry - Geometrical definition of the problem.
   * \param[in] solver_container - Container vector with all the solutions.
   * \param[in] config - Definition of the particular problem.
   * \param[in] iRKStep - Current step of the Runge-Kutta iteration.
   */
  inline virtual void ClassicalRK4_Iteration(CGeometry *geometry,
                                             CSolver **solver_container,
                                             CConfig *config,
                                             unsigned short iRKStep) { }

  /*!
   * \brief A virtual member.
   * \param[in] geometry - Geometrical definition of the problem.
   * \param[in] solver_container - Container vector with all the solutions.
   * \param[in] config - Definition of the particular problem.
   */
  inline virtual void ExplicitEuler_Iteration(CGeometry *geometry,
                                              CSolver **solver_container,
                                              CConfig *config) { }

  /*!
   * \brief A virtual member.
   * \param[in] geometry - Geometrical definition of the problem.
   * \param[in] solver_container - Container vector with all the solutions.
   * \param[in] config - Definition of the particular problem.
   */
  inline virtual void PrepareImplicitIteration(CGeometry *geometry,
                                               CSolver **solver_container,
                                               CConfig *config) { }

  /*!
   * \brief Update the solution for reduced order modelling.
   * \param[in] geometry - Geometrical definition of the problem.
   * \param[in] solver_container - Container vector with all the solutions.
   * \param[in] config - Definition of the particular problem.
   */
  inline virtual void ROM_Iteration(CGeometry *geometry,
                                    CSolver **solver_container,
                                    CConfig *config) { }
  
  /*!
   * \brief Set up ROM-specific variables.
   * \param[in] geometry - Geometrical definition of the problem.
   * \param[in] config - Definition of the particular problem.
   */
  void SetROM_Variables(CGeometry *geometry,
                        CConfig *config);
  
  /*!
   * \brief Convergence bool for reduced order models.
   */
  bool GetRom_Convergence(void);
  
  /*!
   * \brief Set the initial reduced residual, this is useful for the convergence history.
   * \param[in] val_residual - Value of the norm of the reduced residual to store.
   */
  inline void SetResOld_ROM(su2double val_residual) { ReducedResNorm_Old = val_residual; }
  
  /*!
    * \brief Set the current reduced residual, this is useful for the convergence history.
    * \param[in] val_residual - Value of the norm of the reduced residual to store.
    */
   inline void SetRes_ROM(su2double val_residual) { ReducedResNorm_Cur = val_residual; }

  /*!
   * \brief Get the current reduced residual, this is useful for the convergence history.
   * \return Value of the norm of the reduced residual.
   */
  inline su2double GetRes_ROM(void) const { return ReducedResNorm_Cur; }
  
  /*!
   * \brief Create mask for hyper-reduction using QDEIM method and libROM.
   * \param[in] geometry - Geometrical definition of the problem.
   * \param[in] config - Definition of the particular problem.
   */
  void Mask_Selection_QDEIM(CGeometry *geometry, CConfig *config);
  
  /*!
   * \brief Create mask for hyper-reduction.
   * \param[in] geometry - Geometrical definition of the problem.
   * \param[in] config - Definition of the particular problem.
   */
  void Mask_Selection(CGeometry *geometry, CConfig *config);
  
  /*!
   * \brief Return true if provided point is a selected node (for hyper-reduction).
   * \param[in] geometry - Geometrical definition of the problem.
   * \param[in] config - Definition of the particular problem.
   */
  bool MaskedNode(unsigned long iPoint);
  
  /*!
   * \brief Convert masked nodes to masked edges.
   * \param[in] geometry - Geometrical definition of the problem.
   * \param[in] config - Definition of the particular problem.
   */
  void FindMaskedEdges(CGeometry *geometry, CConfig *config);
  
  /*!
   * \brief Check for ROM convergence.
   * \param[out] bool - returns value of bool RomConverged
   */
  bool GetROMConvergence();
  
  /*!
   * \brief Check for ROM convergence
   * \param[in] config - Definition of the particular problem.
   * \param[in] ReducedRes - Value of the reduced residual.
   */
  void CheckROMConvergence(CConfig *config, double ReducedRes);
  
  /*!
   * \brief A virtual member.
   * \param[in] geometry - Geometrical definition of the problem.
   * \param[in] solver_container - Container vector with all the solutions.
   * \param[in] config - Definition of the particular problem.
   */
  inline virtual void CompleteImplicitIteration(CGeometry *geometry,
                                                CSolver **solver_container,
                                                CConfig *config) { }

  /*!
   * \brief A virtual member.
   * \param[in] geometry - Geometrical definition of the problem.
   * \param[in] solver_container - Container vector with all the solutions.
   * \param[in] config - Definition of the particular problem.
   */
  inline virtual void ImplicitEuler_Iteration(CGeometry *geometry,
                                              CSolver **solver_container,
                                              CConfig *config) { }

  /*!
   * \brief Adapt the CFL number based on the local under-relaxation parameters
   *        computed for each nonlinear iteration.
   * \param[in] geometry - Geometrical definition of the problem.
   * \param[in] config - Definition of the particular problem.
   * \param[in] solver_container - Container vector with all the solutions.
   */
  void AdaptCFLNumber(CGeometry **geometry, CSolver ***solver_container, CConfig *config);

  /*!
   * \brief Reset the local CFL adaption variables
   */
  void ResetCFLAdapt();

  /*!
   * \brief A virtual member.
   * \param[in] geometry - Geometrical definition of the problem.
   * \param[in] numerics - Numerical methods.
   * \param[in] config - Definition of the particular problem.
   */
  inline virtual void ImplicitNewmark_Iteration(const CGeometry *geometry,
                                                CNumerics **numerics,
                                                const CConfig *config) { }

  /*!
   * \brief A virtual member.
   * \param[in] geometry - Geometrical definition of the problem.
   * \param[in] solver_container - Container vector with all the solutions.
   * \param[in] config - Definition of the particular problem.
   */
  inline virtual void ImplicitNewmark_Update(const CGeometry *geometry,
                                             const CConfig *config) { }

  /*!
   * \brief A virtual member.
   * \param[in] geometry - Geometrical definition of the problem.
   * \param[in] solver_container - Container vector with all the solutions.
   * \param[in] config - Definition of the particular problem.
   */
  inline virtual void ImplicitNewmark_Relaxation(const CGeometry *geometry,
                                                 const CConfig *config) { }

  /*!
   * \brief A virtual member.
   * \param[in] geometry - Geometrical definition of the problem.
   * \param[in] numerics - Numerical methods.
   * \param[in] config - Definition of the particular problem.
   */
  inline virtual void GeneralizedAlpha_Iteration(const CGeometry *geometry,
                                                 CNumerics **numerics,
                                                 const CConfig *config) { }

  /*!
   * \brief A virtual member.
   * \param[in] geometry - Geometrical definition of the problem.
   * \param[in] solver_container - Container vector with all the solutions.
   * \param[in] config - Definition of the particular problem.
   */
  inline virtual void GeneralizedAlpha_UpdateDisp(const CGeometry *geometry,
                                                  const CConfig *config) { }

  /*!
   * \brief A virtual member.
   * \param[in] geometry - Geometrical definition of the problem.
   * \param[in] solver_container - Container vector with all the solutions.
   * \param[in] config - Definition of the particular problem.
   */
  inline virtual void GeneralizedAlpha_UpdateSolution(const CGeometry *geometry,
                                                      const CConfig *config) { }

  /*!
   * \brief A virtual member.
   * \param[in] geometry - Geometrical definition of the problem.
   * \param[in] solver_container - Container vector with all the solutions.
   * \param[in] config - Definition of the particular problem.
   */
  inline virtual void GeneralizedAlpha_UpdateLoads(const CGeometry *geometry,
                                                   const CConfig *config) { }

  /*!
   * \brief A virtual member.
   * \param[in] geometry - Geometrical definition of the problem.
   * \param[in] config - Definition of the particular problem.
   */
  inline virtual void Pressure_Forces(const CGeometry* geometry, const CConfig* config) { }

  /*!
   * \brief A virtual member.
   * \param[in] geometry - Geometrical definition of the problem.
   * \param[in] config - Definition of the particular problem.
   */
  inline virtual void Momentum_Forces(const CGeometry* geometry, const CConfig* config) { }

  /*!
   * \brief A virtual member.
   * \param[in] geometry - Geometrical definition of the problem.
   * \param[in] config - Definition of the particular problem.
   */
  inline virtual void Friction_Forces(const CGeometry* geometry, const CConfig* config) { }

  /*!
   * \brief A virtual member.
   * \param[in] geometry - Geometrical definition of the problem.
   * \param[in] solver_container - Container vector with all the solutions.
   * \param[in] config - Definition of the particular problem.
   */
  inline virtual void Heat_Fluxes(CGeometry *geometry,
                                  CSolver **solver_container,
                                  CConfig *config) { }

  /*!
   * \brief A virtual member.
   * \param[in] geometry - Geometrical definition of the problem.
   * \param[in] config - Definition of the particular problem.
   * \param[in] reconstruction - indicator that the gradient being computed is for upwind reconstruction.
   */
  inline virtual void SetPrimitive_Gradient_GG(CGeometry *geometry,
                                               const CConfig *config,
                                               bool reconstruction = false) { }

  /*!
   * \brief A virtual member.
   * \param[in] geometry - Geometrical definition of the problem.
   * \param[in] config - Definition of the particular problem.
   * \param[in] reconstruction - indicator that the gradient being computed is for upwind reconstruction.
   */
  inline virtual void SetPrimitive_Gradient_LS(CGeometry *geometry,
                                               const CConfig *config,
                                               bool reconstruction = false) { }

  /*!
   * \brief A virtual member.
   * \param[in] geometry - Geometrical definition of the problem.
   * \param[in] solver_container - Container vector with all the solutions.
   * \param[in] numerics_container - Description of the numerical method.
   * \param[in] config - Definition of the particular problem.
   * \param[in] iMesh - Index of the mesh in multigrid computations.
   * \param[in] iRKStep - Current step of the Runge-Kutta iteration.
   */
  inline virtual void Viscous_Residual(CGeometry *geometry,
                                       CSolver **solver_container,
                                       CNumerics **numerics_container,
                                       CConfig *config,
                                       unsigned short iMesh,
                                       unsigned short iRKStep) { }

  /*!
   * \brief A virtual member.
   * \param[in] geometry - Geometrical definition of the problem.
   * \param[in] solver_container - Container vector with all the solutions.
   * \param[in] numerics_container - Description of the numerical method.
   * \param[in] second_numerics - Description of the second numerical method.
   * \param[in] config - Definition of the particular problem.
   * \param[in] iMesh - Index of the mesh in multigrid computations.
   */
  inline virtual void Source_Residual(CGeometry *geometry,
                                      CSolver **solver_container,
                                      CNumerics **numerics_container,
                                      CConfig *config,
                                      unsigned short iMesh) { }

  /*!
   * \brief A virtual member.
   * \param[in] geometry - Geometrical definition of the problem.
   * \param[in] solver_container - Container vector with all the solutions.
   * \param[in] numerics - Description of the numerical method.
   * \param[in] config - Definition of the particular problem.
   * \param[in] iMesh - Index of the mesh in multigrid computations.
   */
  inline virtual void Source_Template(CGeometry *geometry,
                                      CSolver **solver_container,
                                      CNumerics *numerics,
                                      CConfig *config,
                                      unsigned short iMesh) { }

  /*!
   * \brief A virtual member.
   * \param[in] val_marker - Surface marker where the coefficient is computed.
   * \param[in] val_vertex - Vertex of the marker <i>val_marker</i> where the coefficient is evaluated.
   * \param[in] val_sensitivity - Value of the sensitivity coefficient.
   */
  inline virtual void SetCSensitivity(unsigned short val_marker,
                                      unsigned long val_vertex,
                                      su2double val_sensitivity) { }

  /*!
   * \brief A virtual member.
   * \param[in] geometry - Geometrical definition of the problem.
   * \param[in] solver_container - Container vector with all the solutions.
   * \param[in] config - Definition of the particular problem.
   */
  inline virtual void SetForceProj_Vector(CGeometry *geometry,
                                          CSolver **solver_container,
                                          CConfig *config) { }

  /*!
   * \brief A virtual member.
   * \param[in] val_Total_CD - Value of the total drag coefficient.
   */
  inline virtual void SetTotal_CD(su2double val_Total_CD) { }

  /*!
   * \brief A virtual member.
   * \param[in] val_Total_CL - Value of the total lift coefficient.
   */
  inline virtual void SetTotal_CL(su2double val_Total_CL) { }

  /*!
   * \brief A virtual member.
   * \param[in] val_Total_CD - Value of the total drag coefficient.
   */
  inline virtual void SetTotal_NetThrust(su2double val_Total_NetThrust) { }

  /*!
   * \brief A virtual member.
   * \param[in] val_Total_CD - Value of the total drag coefficient.
   */
  inline virtual void SetTotal_Power(su2double val_Total_Power) { }

  /*!
   * \brief A virtual member.
   * \param[in] val_Total_CD - Value of the total drag coefficient.
   */
  inline virtual void SetTotal_SolidCD(su2double val_Total_SolidCD) { }

  /*!
   * \brief A virtual member.
   * \param[in] val_Total_CD - Value of the total drag coefficient.
   */
  inline virtual void SetTotal_ReverseFlow(su2double val_Total_ReverseFlow) { }

  /*!
   * \brief A virtual member.
   * \param[in] val_Total_CD - Value of the total drag coefficient.
   */
  inline virtual void SetTotal_MFR(su2double val_Total_MFR) { }

  /*!
   * \brief A virtual member.
   * \param[in] val_Total_CD - Value of the total drag coefficient.
   */
  inline virtual void SetTotal_Prop_Eff(su2double val_Total_Prop_Eff) { }

  /*!
   * \brief A virtual member.
   * \param[in] val_Total_CD - Value of the total drag coefficient.
   */
  inline virtual void SetTotal_ByPassProp_Eff(su2double val_Total_ByPassProp_Eff) { }

  /*!
   * \brief A virtual member.
   * \param[in] val_Total_CD - Value of the total drag coefficient.
   */
  inline virtual void SetTotal_Adiab_Eff(su2double val_Total_Adiab_Eff) { }

  /*!
   * \brief A virtual member.
   * \param[in] val_Total_CD - Value of the total drag coefficient.
   */
  inline virtual void SetTotal_Poly_Eff(su2double val_Total_Poly_Eff) { }

  /*!
   * \brief A virtual member.
   * \param[in] val_Total_CD - Value of the total drag coefficient.
   */
  inline virtual void SetTotal_IDC(su2double val_Total_IDC) { }

  /*!
   * \brief A virtual member.
   * \param[in] val_Total_CD - Value of the total drag coefficient.
   */
  inline virtual void SetTotal_IDC_Mach(su2double val_Total_IDC_Mach) { }

  /*!
   * \brief A virtual member.
   * \param[in] val_Total_CD - Value of the total drag coefficient.
   */
  inline virtual void SetTotal_IDR(su2double val_Total_IDR) { }

  /*!
   * \brief A virtual member.
   * \param[in] val_Total_CD - Value of the total drag coefficient.
   */
  inline virtual void SetTotal_DC60(su2double val_Total_DC60) { }

  /*!
   * \brief A virtual member.
   * \param[in] val_Total_Custom_ObjFunc - Value of the total custom objective function.
   * \param[in] val_weight - Value of the weight for the custom objective function.
   */
  inline virtual void SetTotal_Custom_ObjFunc(su2double val_total_custom_objfunc, su2double val_weight) { }

  /*!
   * \brief A virtual member.
   * \param[in] val_Total_Custom_ObjFunc - Value of the total custom objective function.
   * \param[in] val_weight - Value of the weight for the custom objective function.
   */
  inline virtual void AddTotal_Custom_ObjFunc(su2double val_total_custom_objfunc, su2double val_weight) { }

  /*!
   * \brief A virtual member.
   * \param[in] val_Total_CT - Value of the total thrust coefficient.
   */
  inline virtual void SetTotal_CT(su2double val_Total_CT) { }

  /*!
   * \brief A virtual member.
   * \param[in] val_Total_CQ - Value of the total torque coefficient.
   */
  inline virtual void SetTotal_CQ(su2double val_Total_CQ) { }

  /*!
   * \brief A virtual member.
   * \param[in] val_Total_Heat - Value of the total heat load.
   */
  inline virtual void SetTotal_HeatFlux(su2double val_Total_Heat) { }

  /*!
   * \brief A virtual member.
   * \param[in] val_Total_MaxHeat - Value of the total heat load.
   */
  inline virtual void SetTotal_MaxHeatFlux(su2double val_Total_MaxHeat) { }

  /*!
   * \brief A virtual member.
   * \param[in] geometry - Geometrical definition of the problem.
   * \param[in] solver_container - Container vector with all the solutions.
   * \param[in] numerics - Description of the numerical method.
   * \param[in] config - Definition of the particular problem.
   */
  inline virtual void Inviscid_Sensitivity(CGeometry *geometry,
                                           CSolver **solver_container,
                                           CNumerics *numerics,
                                           CConfig *config) { }

  /*!
   * \brief A virtual member.
   * \param[in] geometry - Geometrical definition of the problem.
   * \param[in] solver_container - Container vector with all the solutions.
   * \param[in] numerics - Description of the numerical method.
   * \param[in] config - Definition of the particular problem.
   */
  inline virtual void Smooth_Sensitivity(CGeometry *geometry,
                                         CSolver **solver_container,
                                         CNumerics *numerics,
                                         CConfig *config) { }

  /*!
   * \brief A virtual member.
   * \param[in] geometry - Geometrical definition of the problem.
   * \param[in] solver_container - Container vector with all the solutions.
   * \param[in] numerics - Description of the numerical method.
   * \param[in] config - Definition of the particular problem.
   */
  inline virtual void Viscous_Sensitivity(CGeometry *geometry,
                                          CSolver **solver_container,
                                          CNumerics *numerics,
                                          CConfig *config) { }

  /*!
   * \brief A virtual member.
   * \param[in] val_marker - Surface marker where the coefficient is computed.
   * \return Value of the lift coefficient (inviscid contribution) on the surface <i>val_marker</i>.
   */
  inline virtual su2double GetCL_Inv(unsigned short val_marker) const { return 0; }

  /*!
   * \brief A virtual member.
   * \param[in] val_marker - Surface marker where the coefficient is computed.
   * \return Value of the lift coefficient (viscous contribution) on the surface <i>val_marker</i>.
   */
  inline virtual su2double GetCL_Visc(unsigned short val_marker) const { return 0; }

  /*!
   * \brief A virtual member.
   * \param[in] val_marker - Surface marker where the coefficient is computed.
   * \return Value of the lift coefficient on the surface <i>val_marker</i>.
   */
  inline virtual su2double GetSurface_CL(unsigned short val_marker) const { return 0; }

  /*!
   * \brief A virtual member.
   * \param[in] val_marker - Surface marker where the coefficient is computed.
   * \return Value of the drag coefficient on the surface <i>val_marker</i>.
   */
  inline virtual su2double GetSurface_CD(unsigned short val_marker) const { return 0; }

  /*!
   * \brief A virtual member.
   * \param[in] val_marker - Surface marker where the coefficient is computed.
   * \return Value of the side force coefficient on the surface <i>val_marker</i>.
   */
  inline virtual su2double GetSurface_CSF(unsigned short val_marker) const { return 0; }

  /*!
   * \brief A virtual member.
   * \param[in] val_marker - Surface marker where the coefficient is computed.
   * \return Value of the side force coefficient on the surface <i>val_marker</i>.
   */
  inline virtual su2double GetSurface_CEff(unsigned short val_marker) const { return 0; }

  /*!
   * \brief A virtual member.
   * \param[in] val_marker - Surface marker where the coefficient is computed.
   * \return Value of the x force coefficient on the surface <i>val_marker</i>.
   */
  inline virtual su2double GetSurface_CFx(unsigned short val_marker) const { return 0; }

  /*!
   * \brief A virtual member.
   * \param[in] val_marker - Surface marker where the coefficient is computed.
   * \return Value of the y force coefficient on the surface <i>val_marker</i>.
   */
  inline virtual su2double GetSurface_CFy(unsigned short val_marker) const { return 0; }

  /*!
   * \brief A virtual member.
   * \param[in] val_marker - Surface marker where the coefficient is computed.
   * \return Value of the z force coefficient on the surface <i>val_marker</i>.
   */
  inline virtual su2double GetSurface_CFz(unsigned short val_marker) const { return 0; }

  /*!
   * \brief A virtual member.
   * \param[in] val_marker - Surface marker where the coefficient is computed.
   * \return Value of the x moment coefficient on the surface <i>val_marker</i>.
   */
  inline virtual su2double GetSurface_CMx(unsigned short val_marker) const { return 0; }

  /*!
   * \brief A virtual member.
   * \param[in] val_marker - Surface marker where the coefficient is computed.
   * \return Value of the y moment coefficient on the surface <i>val_marker</i>.
   */
  inline virtual su2double GetSurface_CMy(unsigned short val_marker) const { return 0; }

  /*!
   * \brief A virtual member.
   * \param[in] val_marker - Surface marker where the coefficient is computed.
   * \return Value of the z moment coefficient on the surface <i>val_marker</i>.
   */
  inline virtual su2double GetSurface_CMz(unsigned short val_marker) const { return 0; }

  /*!
   * \brief A virtual member.
   * \param[in] val_marker - Surface marker where the coefficient is computed.
   * \return Value of the lift coefficient on the surface <i>val_marker</i>.
   */
  inline virtual su2double GetSurface_CL_Inv(unsigned short val_marker) const { return 0; }

  /*!
   * \brief A virtual member.
   * \param[in] val_marker - Surface marker where the coefficient is computed.
   * \return Value of the drag coefficient on the surface <i>val_marker</i>.
   */
  inline virtual su2double GetSurface_CD_Inv(unsigned short val_marker) const { return 0; }

  /*!
   * \brief A virtual member.
   * \param[in] val_marker - Surface marker where the coefficient is computed.
   * \return Value of the side force coefficient on the surface <i>val_marker</i>.
   */
  inline virtual su2double GetSurface_CSF_Inv(unsigned short val_marker) const { return 0; }

  /*!
   * \brief A virtual member.
   * \param[in] val_marker - Surface marker where the coefficient is computed.
   * \return Value of the side force coefficient on the surface <i>val_marker</i>.
   */
  inline virtual su2double GetSurface_CEff_Inv(unsigned short val_marker) const { return 0; }

  /*!
   * \brief A virtual member.
   * \param[in] val_marker - Surface marker where the coefficient is computed.
   * \return Value of the x force coefficient on the surface <i>val_marker</i>.
   */
  inline virtual su2double GetSurface_CFx_Inv(unsigned short val_marker) const { return 0; }

  /*!
   * \brief A virtual member.
   * \param[in] val_marker - Surface marker where the coefficient is computed.
   * \return Value of the y force coefficient on the surface <i>val_marker</i>.
   */
  inline virtual su2double GetSurface_CFy_Inv(unsigned short val_marker) const { return 0; }

  /*!
   * \brief A virtual member.
   * \param[in] val_marker - Surface marker where the coefficient is computed.
   * \return Value of the z force coefficient on the surface <i>val_marker</i>.
   */
  inline virtual su2double GetSurface_CFz_Inv(unsigned short val_marker) const { return 0; }

  /*!
   * \brief A virtual member.
   * \param[in] val_marker - Surface marker where the coefficient is computed.
   * \return Value of the x moment coefficient on the surface <i>val_marker</i>.
   */
  inline virtual su2double GetSurface_CMx_Inv(unsigned short val_marker) const { return 0; }

  /*!
   * \brief A virtual member.
   * \param[in] val_marker - Surface marker where the coefficient is computed.
   * \return Value of the y moment coefficient on the surface <i>val_marker</i>.
   */
  inline virtual su2double GetSurface_CMy_Inv(unsigned short val_marker) const { return 0; }

  /*!
   * \brief A virtual member.
   * \param[in] val_marker - Surface marker where the coefficient is computed.
   * \return Value of the z moment coefficient on the surface <i>val_marker</i>.
   */
  inline virtual su2double GetSurface_CMz_Inv(unsigned short val_marker) const { return 0; }

  /*!
   * \brief A virtual member.
   * \param[in] val_marker - Surface marker where the coefficient is computed.
   * \return Value of the lift coefficient on the surface <i>val_marker</i>.
   */
  inline virtual su2double GetSurface_CL_Visc(unsigned short val_marker) const { return 0; }

  /*!
   * \brief A virtual member.
   * \param[in] val_marker - Surface marker where the coefficient is computed.
   * \return Value of the drag coefficient on the surface <i>val_marker</i>.
   */
  inline virtual su2double GetSurface_CD_Visc(unsigned short val_marker) const { return 0; }

  /*!
   * \brief A virtual member.
   * \param[in] val_marker - Surface marker where the coefficient is computed.
   * \return Value of the side force coefficient on the surface <i>val_marker</i>.
   */
  inline virtual su2double GetSurface_CSF_Visc(unsigned short val_marker) const { return 0; }

  /*!
   * \brief A virtual member.
   * \param[in] val_marker - Surface marker where the coefficient is computed.
   * \return Value of the side force coefficient on the surface <i>val_marker</i>.
   */
  inline virtual su2double GetSurface_CEff_Visc(unsigned short val_marker) const { return 0; }

  /*!
   * \brief A virtual member.
   * \param[in] val_marker - Surface marker where the coefficient is computed.
   * \return Value of the x force coefficient on the surface <i>val_marker</i>.
   */
  inline virtual su2double GetSurface_CFx_Visc(unsigned short val_marker) const { return 0; }

  /*!
   * \brief A virtual member.
   * \param[in] val_marker - Surface marker where the coefficient is computed.
   * \return Value of the y force coefficient on the surface <i>val_marker</i>.
   */
  inline virtual su2double GetSurface_CFy_Visc(unsigned short val_marker) const { return 0; }

  /*!
   * \brief A virtual member.
   * \param[in] val_marker - Surface marker where the coefficient is computed.
   * \return Value of the z force coefficient on the surface <i>val_marker</i>.
   */
  inline virtual su2double GetSurface_CFz_Visc(unsigned short val_marker) const { return 0; }

  /*!
   * \brief A virtual member.
   * \param[in] val_marker - Surface marker where the coefficient is computed.
   * \return Value of the x moment coefficient on the surface <i>val_marker</i>.
   */
  inline virtual su2double GetSurface_CMx_Visc(unsigned short val_marker) const { return 0; }

  /*!
   * \brief A virtual member.
   * \param[in] val_marker - Surface marker where the coefficient is computed.
   * \return Value of the y moment coefficient on the surface <i>val_marker</i>.
   */
  inline virtual su2double GetSurface_CMy_Visc(unsigned short val_marker) const { return 0; }

  /*!
   * \brief A virtual member.
   * \param[in] val_marker - Surface marker where the coefficient is computed.
   * \return Value of the z moment coefficient on the surface <i>val_marker</i>.
   */
  inline virtual su2double GetSurface_CMz_Visc(unsigned short val_marker) const { return 0; }

  /*!
   * \brief A virtual member.
   * \param[in] val_marker - Surface marker where the coefficient is computed.
   * \return Value of the buffet metric on the surface <i>val_marker</i>.
   */
  inline virtual su2double GetSurface_Buffet_Metric(unsigned short val_marker) const { return 0; }

  /*!
   * \brief A virtual member.
   * \param[in] val_marker - Surface marker where the coefficient is computed.
   * \return Value of the lift coefficient on the surface <i>val_marker</i>.
   */
  inline virtual su2double GetSurface_CL_Mnt(unsigned short val_marker) const { return 0; }

  /*!
   * \brief A virtual member.
   * \param[in] val_marker - Surface marker where the coefficient is computed.
   * \return Value of the drag coefficient on the surface <i>val_marker</i>.
   */
  inline virtual su2double GetSurface_CD_Mnt(unsigned short val_marker) const { return 0; }

  /*!
   * \brief A virtual member.
   * \param[in] val_marker - Surface marker where the coefficient is computed.
   * \return Value of the side force coefficient on the surface <i>val_marker</i>.
   */
  inline virtual su2double GetSurface_CSF_Mnt(unsigned short val_marker) const { return 0; }

  /*!
   * \brief A virtual member.
   * \param[in] val_marker - Surface marker where the coefficient is computed.
   * \return Value of the side force coefficient on the surface <i>val_marker</i>.
   */
  inline virtual su2double GetSurface_CEff_Mnt(unsigned short val_marker) const { return 0; }

  /*!
   * \brief A virtual member.
   * \param[in] val_marker - Surface marker where the coefficient is computed.
   * \return Value of the x force coefficient on the surface <i>val_marker</i>.
   */
  inline virtual su2double GetSurface_CFx_Mnt(unsigned short val_marker) const { return 0; }

  /*!
   * \brief A virtual member.
   * \param[in] val_marker - Surface marker where the coefficient is computed.
   * \return Value of the y force coefficient on the surface <i>val_marker</i>.
   */
  inline virtual su2double GetSurface_CFy_Mnt(unsigned short val_marker) const { return 0; }

  /*!
   * \brief A virtual member.
   * \param[in] val_marker - Surface marker where the coefficient is computed.
   * \return Value of the z force coefficient on the surface <i>val_marker</i>.
   */
  inline virtual su2double GetSurface_CFz_Mnt(unsigned short val_marker) const { return 0; }

  /*!
   * \brief A virtual member.
   * \param[in] val_marker - Surface marker where the coefficient is computed.
   * \return Value of the x moment coefficient on the surface <i>val_marker</i>.
   */
  inline virtual su2double GetSurface_CMx_Mnt(unsigned short val_marker) const { return 0; }

  /*!
   * \brief A virtual member.
   * \param[in] val_marker - Surface marker where the coefficient is computed.
   * \return Value of the y moment coefficient on the surface <i>val_marker</i>.
   */
  inline virtual su2double GetSurface_CMy_Mnt(unsigned short val_marker) const { return 0; }

  /*!
   * \brief A virtual member.
   * \param[in] val_marker - Surface marker where the coefficient is computed.
   * \return Value of the z moment coefficient on the surface <i>val_marker</i>.
   */
  inline virtual su2double GetSurface_CMz_Mnt(unsigned short val_marker) const { return 0; }

  /*!
   * \brief A virtual member.
   * \param[in] val_marker - Surface marker where the coefficient is computed.
   * \return Value of the lift coefficient (viscous contribution) on the surface <i>val_marker</i>.
   */
  inline virtual su2double GetCSF_Visc(unsigned short val_marker) const { return 0; }

  /*!
   * \brief A virtual member.
   * \param[in] val_marker - Surface marker where the coefficient is computed.
   * \return Value of the drag coefficient (inviscid contribution) on the surface <i>val_marker</i>.
   */
  inline virtual su2double GetCD_Inv(unsigned short val_marker) const { return 0; }

  /*!
   * \brief A virtual member.
   * \param[in] val_marker - Surface marker where the coefficient is computed.
   * \return Value of the mass flow rate on the surface <i>val_marker</i>.
   */
  inline virtual su2double GetInflow_MassFlow(unsigned short val_marker) const { return 0; }

  /*!
   * \brief A virtual member.
   * \param[in] config - Definition of the particular problem.
   * \param[in] convergence - boolean for whether the solution is converged
   * \return boolean for whether the Fixed C_L mode is converged to target C_L
   */
  inline virtual bool FixedCL_Convergence(CConfig *config, bool convergence) { return false; }

  /*!
   * \brief A virtual member.
   * \return boolean for whether the Fixed C_L mode is currently in finite-differencing mode
   */
  inline virtual bool GetStart_AoA_FD(void) const { return false; }

  /*!
   * \brief A virtual member.
   * \return boolean for whether the Fixed C_L mode is currently in finite-differencing mode
   */
  inline virtual bool GetEnd_AoA_FD(void) const { return false; }

  /*!
   * \brief A virtual member.
   * \return value for the last iteration that the AoA was updated
   */
  inline virtual unsigned long GetIter_Update_AoA(void) const { return 0; }

  /*!
   * \brief A virtual member.
   * \return value of the AoA before most recent update
   */
  inline virtual su2double GetPrevious_AoA(void) const { return 0.0; }

  /*!
   * \brief A virtual member.
   * \return value of CL Driver control command (AoA_inc)
   */
  inline virtual su2double GetAoA_inc(void) const { return 0.0; }

  /*!
   * \brief A virtual member.
   * \param[in] val_marker - Surface marker where the coefficient is computed.
   * \return Value of the mass flow rate on the surface <i>val_marker</i>.
   */
  inline virtual su2double GetExhaust_MassFlow(unsigned short val_marker) const { return 0; }

  /*!
   * \brief A virtual member.
   * \param[in] val_marker - Surface marker where the coefficient is computed.
   * \return Value of the fan face pressure on the surface <i>val_marker</i>.
   */
  inline virtual su2double GetInflow_Pressure(unsigned short val_marker) const { return 0; }

  /*!
   * \brief A virtual member.
   * \param[in] val_marker - Surface marker where the coefficient is computed.
   * \return Value of the fan face mach on the surface <i>val_marker</i>.
   */
  inline virtual su2double GetInflow_Mach(unsigned short val_marker) const { return 0; }

  /*!
   * \brief A virtual member.
   * \param[in] val_marker - Surface marker where the coefficient is computed.
   * \return Value of the sideforce coefficient (inviscid contribution) on the surface <i>val_marker</i>.
   */
  inline virtual su2double GetCSF_Inv(unsigned short val_marker) const { return 0; }

  /*!
   * \brief A virtual member.
   * \param[in] val_marker - Surface marker where the coefficient is computed.
   * \return Value of the efficiency coefficient (inviscid contribution) on the surface <i>val_marker</i>.
   */
  inline virtual su2double GetCEff_Inv(unsigned short val_marker) const { return 0; }

  /*!
   * \brief A virtual member.
   * \param[in] val_marker - Surface marker where the heat flux is computed.
   * \return Value of the integrated heat flux (viscous contribution) on the surface <i>val_marker</i>.
   */
  inline virtual su2double GetSurface_HF_Visc(unsigned short val_marker) const { return 0; }

  /*!
   * \brief A virtual member.
   * \param[in] val_marker - Surface marker where the heat flux is computed.
   * \return Value of the maximum heat flux (viscous contribution) on the surface <i>val_marker</i>.
   */
  inline virtual su2double GetSurface_MaxHF_Visc(unsigned short val_marker) const { return 0; }

  /*!
   * \brief A virtual member.
   * \param[in] val_marker - Surface marker where the coefficient is computed.
   * \return Value of the drag coefficient (viscous contribution) on the surface <i>val_marker</i>.
   */
  inline virtual su2double GetCD_Visc(unsigned short val_marker) const { return 0; }

  /*!
   * \author H. Kline
   * \brief Set the total "combo" objective (weighted sum of other values).
   * \param[in] ComboObj - Value of the combined objective.
   */
  inline virtual void SetTotal_ComboObj(su2double ComboObj) {}

  /*!
   * \author H. Kline
   * \brief Provide the total "combo" objective (weighted sum of other values).
   * \return Value of the "combo" objective values.
   */
  inline virtual su2double GetTotal_ComboObj(void) const { return 0;}

  /*!
   * \brief A virtual member.
   * \return Value of the sideforce coefficient (inviscid + viscous contribution).
   */
  inline virtual su2double GetTotal_CSF() const { return 0; }

  /*!
   * \brief A virtual member.
   * \return Value of the efficiency coefficient (inviscid + viscous contribution).
   */
  inline virtual su2double GetTotal_CEff() const { return 0; }

  /*!
   * \brief A virtual member.
   * \return Value of the thrust coefficient (force in the -x direction, inviscid + viscous contribution).
   */
  inline virtual su2double GetTotal_CT() const { return 0; }

  /*!
   * \brief A virtual member.
   * \return Value of the torque coefficient (moment in the -x direction, inviscid + viscous contribution).
   */
  inline virtual su2double GetTotal_CQ() const { return 0; }

  /*!
   * \brief A virtual member.
   * \return Value of the heat load (integrated heat flux).
   */
  inline virtual su2double GetTotal_HeatFlux() const { return 0; }

  /*!
   * \brief A virtual member.
   * \return Value of the heat load (integrated heat flux).
   */
  inline virtual su2double GetTotal_MaxHeatFlux() const { return 0; }

  /*!
   * \brief A virtual member.
   * \return Value of the average temperature.
   */
  inline virtual su2double GetTotal_AvgTemperature() const { return 0; }

  /*!
   * \brief A virtual member.
   * \return Value of the rotor Figure of Merit (FM) (inviscid + viscous contribution).
   */
  inline virtual su2double GetTotal_CMerit() const { return 0; }

  /*!
   * \brief A virtual member.
   * \return Value of the Equivalent Area coefficient (inviscid + viscous contribution).
   */
  inline virtual su2double GetTotal_CEquivArea() const { return 0; }

  /*!
   * \brief A virtual member.
   * \return Value of the Aero drag (inviscid + viscous contribution).
   */
  inline virtual su2double GetTotal_AeroCD() const { return 0; }

  /*!
   * \brief A virtual member.
   * \return Value of the difference of the presure and the target pressure.
   */
  inline virtual su2double GetTotal_CpDiff() const { return 0; }

  /*!
   * \brief A virtual member.
   * \return Value of the difference of the heat and the target heat.
   */
  inline virtual su2double GetTotal_HeatFluxDiff() const { return 0; }

  /*!
   * \brief A virtual member.
   * \return Value of the FEA coefficient (inviscid + viscous contribution).
   */
  inline virtual su2double GetTotal_CFEA() const { return 0; }

  /*!
   * \brief A virtual member.
   * \return Value of the Near-Field Pressure coefficient (inviscid + viscous contribution).
   */
  inline virtual su2double GetTotal_CNearFieldOF() const { return 0; }

  /*!
   * \author H. Kline
   * \brief Add to the value of the total 'combo' objective.
   * \param[in] val_obj - Value of the contribution to the 'combo' objective.
   */
  inline virtual void AddTotal_ComboObj(su2double val_obj) {}

  /*!
   * \brief A virtual member.
   * \return Value of the objective function for a reference geometry.
   */
  inline virtual su2double GetTotal_OFRefGeom() const { return 0; }

  /*!
   * \brief A virtual member.
   * \return Value of the objective function for a reference node.
   */
  inline virtual su2double GetTotal_OFRefNode() const { return 0; }

  /*!
   * \brief A virtual member.
   * \return Value of the objective function for the volume fraction.
   */
  inline virtual su2double GetTotal_OFVolFrac() const { return 0; }

  /*!
   * \brief Retrieve the value of the discreteness objective function.
   */
  inline virtual su2double GetTotal_OFDiscreteness() const { return 0; }

  /*!
   * \brief A virtual member.
   * \return Value of the compliance objective function.
   */
  inline virtual su2double GetTotal_OFCompliance() const { return 0; }

  /*!
   * \brief A virtual member.
   * \return Value of the stress penalty objective function.
   */
  inline virtual su2double GetTotal_OFStressPenalty() const { return 0; }

  /*!
   * \brief A virtual member.
   * \return Bool that defines whether the solution has an element-based file or not
   */
  inline virtual bool IsElementBased(void) const { return false; }

  /*!
   * \brief A virtual member.
   * \param[in] val_cequivarea - Value of the Equivalent Area coefficient.
   */
  inline virtual void SetTotal_CEquivArea(su2double val_cequivarea) { }

  /*!
   * \brief A virtual member.
   * \param[in] val_aerocd - Value of the aero drag.
   */
  inline virtual void SetTotal_AeroCD(su2double val_aerocd) { }

  /*!
   * \brief A virtual member.
   * \param[in] val_pressure - Value of the difference between pressure and the target pressure.
   */
  inline virtual void SetTotal_CpDiff(su2double val_pressure) { }

  /*!
   * \brief A virtual member.
   * \param[in] val_pressure - Value of the difference between heat and the target heat.
   */
  inline virtual void SetTotal_HeatFluxDiff(su2double val_heat) { }

  /*!
   * \brief A virtual member.
   * \param[in] val_cfea - Value of the FEA coefficient.
   */
  inline virtual void SetTotal_CFEA(su2double val_cfea) { }

  /*!
   * \brief A virtual member.
   * \param[in] val_ofrefgeom - Value of the objective function for a reference geometry.
   */
  inline virtual void SetTotal_OFRefGeom(su2double val_ofrefgeom) { }

  /*!
   * \brief A virtual member.
   * \param[in] val_ofrefgeom - Value of the objective function for a reference node.
   */
  inline virtual void SetTotal_OFRefNode(su2double val_ofrefnode) { }

  /*!
   * \brief A virtual member.
   * \param[in] val_cnearfieldpress - Value of the Near-Field pressure coefficient.
   */
  inline virtual void SetTotal_CNearFieldOF(su2double val_cnearfieldpress) { }

  /*!
   * \brief Get the reference force used to compute CL, CD, etc.
   */
  inline virtual su2double GetAeroCoeffsReferenceForce() const { return 0; }

  /*!
   * \brief A virtual member.
   * \return Value of the lift coefficient (inviscid + viscous contribution).
   */
  inline virtual su2double GetTotal_CL() const { return 0; }

  /*!
   * \brief A virtual member.
   * \return Value of the drag coefficient (inviscid + viscous contribution).
   */
  inline virtual su2double GetTotal_CD() const { return 0; }

  /*!
   * \brief A virtual member.
   * \return Value of the drag coefficient (inviscid + viscous contribution).
   */
  inline virtual su2double GetTotal_NetThrust() const { return 0; }

  /*!
   * \brief A virtual member.
   * \return Value of the drag coefficient (inviscid + viscous contribution).
   */
  inline virtual su2double GetTotal_Power() const { return 0; }

  /*!
   * \brief A virtual member.
   * \return Value of the drag coefficient (inviscid + viscous contribution).
   */
  inline virtual su2double GetTotal_SolidCD() const { return 0; }

  /*!
   * \brief A virtual member.
   * \return Value of the drag coefficient (inviscid + viscous contribution).
   */
  inline virtual su2double GetTotal_ReverseFlow() const { return 0; }

  /*!
   * \brief A virtual member.
   * \return Value of the drag coefficient (inviscid + viscous contribution).
   */
  inline virtual su2double GetTotal_MFR() const { return 0; }

  /*!
   * \brief A virtual member.
   * \return Value of the drag coefficient (inviscid + viscous contribution).
   */
  inline virtual su2double GetTotal_Prop_Eff() const { return 0; }

  /*!
   * \brief A virtual member.
   * \return Value of the drag coefficient (inviscid + viscous contribution).
   */
  inline virtual su2double GetTotal_ByPassProp_Eff() const { return 0; }

  /*!
   * \brief A virtual member.
   * \return Value of the drag coefficient (inviscid + viscous contribution).
   */
  inline virtual su2double GetTotal_Adiab_Eff() const { return 0; }

  /*!
   * \brief A virtual member.
   * \return Value of the drag coefficient (inviscid + viscous contribution).
   */
  inline virtual su2double GetTotal_Poly_Eff() const { return 0; }

  /*!
   * \brief A virtual member.
   * \return Value of the drag coefficient (inviscid + viscous contribution).
   */
  inline virtual su2double GetTotal_IDC() const { return 0; }

  /*!
   * \brief A virtual member.
   * \return Value of the drag coefficient (inviscid + viscous contribution).
   */
  inline virtual su2double GetTotal_IDC_Mach() const { return 0; }

  /*!
   * \brief A virtual member.
   * \return Value of the drag coefficient (inviscid + viscous contribution).
   */
  inline virtual su2double GetTotal_IDR() const { return 0; }

  /*!
   * \brief A virtual member.
   * \return Value of the drag coefficient (inviscid + viscous contribution).
   */
  inline virtual su2double GetTotal_DC60() const { return 0; }

  /*!
   * \brief A virtual member.
   * \return Value of the custom objective function.
   */
  inline virtual su2double GetTotal_Custom_ObjFunc() const { return 0; }

  /*!
   * \brief A virtual member.
   * \return Value of the moment x coefficient (inviscid + viscous contribution).
   */
  inline virtual su2double GetTotal_CMx() const { return 0; }

  /*!
   * \brief A virtual member.
   * \return Value of the moment y coefficient (inviscid + viscous contribution).
   */
  inline virtual su2double GetTotal_CMy() const { return 0; }

  /*!
   * \brief A virtual member.
   * \return Value of the moment y coefficient (inviscid + viscous contribution).
   */
  inline virtual su2double GetTotal_CMz() const { return 0; }

  /*!
   * \brief A virtual member.
   * \return Value of the moment x coefficient (inviscid + viscous contribution).
   */
  inline virtual su2double GetTotal_CoPx() const { return 0; }

  /*!
   * \brief A virtual member.
   * \return Value of the moment y coefficient (inviscid + viscous contribution).
   */
  inline virtual su2double GetTotal_CoPy() const { return 0; }

  /*!
   * \brief A virtual member.
   * \return Value of the moment y coefficient (inviscid + viscous contribution).
   */
  inline virtual su2double GetTotal_CoPz() const { return 0; }

  /*!
   * \brief A virtual member.
   * \return Value of the force x coefficient (inviscid + viscous contribution).
   */
  inline virtual su2double GetTotal_CFx() const { return 0; }

  /*!
   * \brief A virtual member.
   * \return Value of the force y coefficient (inviscid + viscous contribution).
   */
  inline virtual su2double GetTotal_CFy() const { return 0; }

  /*!
   * \brief A virtual member.
   * \return Value of the force y coefficient (inviscid + viscous contribution).
   */
  inline virtual su2double GetTotal_CFz() const { return 0; }

  /*!
   * \brief A virtual member.
   * \return Value of the lift coefficient (inviscid contribution).
   */
  inline virtual su2double GetAllBound_CL_Inv() const { return 0; }

  /*!
   * \brief A virtual member.
   * \return Value of the drag coefficient (inviscid contribution).
   */
  inline virtual su2double GetAllBound_CD_Inv() const { return 0; }

  /*!
   * \brief A virtual member.
   * \return Value of the drag coefficient (inviscid contribution).
   */
  inline virtual su2double GetAllBound_CSF_Inv() const { return 0; }

  /*!
   * \brief A virtual member.
   * \return Value of the drag coefficient (inviscid contribution).
   */
  inline virtual su2double GetAllBound_CEff_Inv() const { return 0; }

  /*!
   * \brief A virtual member.
   * \return Value of the drag coefficient (inviscid contribution).
   */
  inline virtual su2double GetAllBound_CMx_Inv() const { return 0; }

  /*!
   * \brief A virtual member.
   * \return Value of the drag coefficient (inviscid contribution).
   */
  inline virtual su2double GetAllBound_CMy_Inv() const { return 0; }

  /*!
   * \brief A virtual member.
   * \return Value of the drag coefficient (inviscid contribution).
   */
  inline virtual su2double GetAllBound_CMz_Inv() const { return 0; }

  /*!
   * \brief A virtual member.
   * \return Value of the drag coefficient (inviscid contribution).
   */
  inline virtual su2double GetAllBound_CoPx_Inv() const { return 0; }

  /*!
   * \brief A virtual member.
   * \return Value of the drag coefficient (inviscid contribution).
   */
  inline virtual su2double GetAllBound_CoPy_Inv() const { return 0; }

  /*!
   * \brief A virtual member.
   * \return Value of the drag coefficient (inviscid contribution).
   */
  inline virtual su2double GetAllBound_CoPz_Inv() const { return 0; }

  /*!
   * \brief A virtual member.
   * \return Value of the drag coefficient (inviscid contribution).
   */
  inline virtual su2double GetAllBound_CFx_Inv() const { return 0; }

  /*!
   * \brief A virtual member.
   * \return Value of the drag coefficient (inviscid contribution).
   */
  inline virtual su2double GetAllBound_CFy_Inv() const { return 0; }

  /*!
   * \brief A virtual member.
   * \return Value of the drag coefficient (inviscid contribution).
   */
  inline virtual su2double GetAllBound_CFz_Inv() const { return 0; }

  /*!
   * \brief A virtual member.
   * \return Value of the lift coefficient (inviscid contribution).
   */
  inline virtual su2double GetAllBound_CL_Visc() const { return 0; }

  /*!
   * \brief A virtual member.
   * \return Value of the drag coefficient (inviscid contribution).
   */
  inline virtual su2double GetAllBound_CD_Visc() const { return 0; }

  /*!
   * \brief A virtual member.
   * \return Value of the drag coefficient (inviscid contribution).
   */
  inline virtual su2double GetAllBound_CSF_Visc() const { return 0; }

  /*!
   * \brief A virtual member.
   * \return Value of the drag coefficient (inviscid contribution).
   */
  inline virtual su2double GetAllBound_CEff_Visc() const { return 0; }

  /*!
   * \brief A virtual member.
   * \return Value of the drag coefficient (inviscid contribution).
   */
  inline virtual su2double GetAllBound_CMx_Visc() const { return 0; }

  /*!
   * \brief A virtual member.
   * \return Value of the drag coefficient (inviscid contribution).
   */
  inline virtual su2double GetAllBound_CMy_Visc() const { return 0; }

  /*!
   * \brief A virtual member.
   * \return Value of the drag coefficient (inviscid contribution).
   */
  inline virtual su2double GetAllBound_CMz_Visc() const { return 0; }

  /*!
   * \brief A virtual member.
   * \return Value of the drag coefficient (inviscid contribution).
   */
  inline virtual su2double GetAllBound_CoPx_Visc() const { return 0; }

  /*!
   * \brief A virtual member.
   * \return Value of the drag coefficient (inviscid contribution).
   */
  inline virtual su2double GetAllBound_CoPy_Visc() const { return 0; }

  /*!
   * \brief A virtual member.
   * \return Value of the drag coefficient (inviscid contribution).
   */
  inline virtual su2double GetAllBound_CoPz_Visc() const { return 0; }

  /*!
   * \brief A virtual member.
   * \return Value of the drag coefficient (inviscid contribution).
   */
  inline virtual su2double GetAllBound_CFx_Visc() const { return 0; }

  /*!
   * \brief A virtual member.
   * \return Value of the drag coefficient (inviscid contribution).
   */
  inline virtual su2double GetAllBound_CFy_Visc() const { return 0; }

  /*!
   * \brief A virtual member.
   * \return Value of the drag coefficient (inviscid contribution).
   */
  inline virtual su2double GetAllBound_CFz_Visc() const { return 0; }

  /*!
   * \brief A virtual member.
   * \return Value of the lift coefficient (inviscid contribution).
   */
  inline virtual su2double GetAllBound_CL_Mnt() const { return 0; }

  /*!
   * \brief A virtual member.
   * \return Value of the drag coefficient (inviscid contribution).
   */
  inline virtual su2double GetAllBound_CD_Mnt() const { return 0; }

  /*!
   * \brief A virtual member.
   * \return Value of the drag coefficient (inviscid contribution).
   */
  inline virtual su2double GetAllBound_CSF_Mnt() const { return 0; }

  /*!
   * \brief A virtual member.
   * \return Value of the drag coefficient (inviscid contribution).
   */
  inline virtual su2double GetAllBound_CEff_Mnt() const { return 0; }

  /*!
   * \brief A virtual member.
   * \return Value of the drag coefficient (inviscid contribution).
   */
  inline virtual su2double GetAllBound_CMx_Mnt() const { return 0; }
  /*!
   * \brief A virtual member.
   * \return Value of the drag coefficient (inviscid contribution).
   */
  inline virtual su2double GetAllBound_CMy_Mnt() const { return 0; }

  /*!
   * \brief A virtual member.
   * \return Value of the drag coefficient (inviscid contribution).
   */
  inline virtual su2double GetAllBound_CMz_Mnt() const { return 0; }

  /*!
   * \brief A virtual member.
   * \return Value of the drag coefficient (inviscid contribution).
   */
  inline virtual su2double GetAllBound_CoPx_Mnt() const { return 0; }

  /*!
   * \brief A virtual member.
   * \return Value of the drag coefficient (inviscid contribution).
   */
  inline virtual su2double GetAllBound_CoPy_Mnt() const { return 0; }

  /*!
   * \brief A virtual member.
   * \return Value of the drag coefficient (inviscid contribution).
   */
  inline virtual su2double GetAllBound_CoPz_Mnt() const { return 0; }

  /*!
   * \brief A virtual member.
   * \return Value of the drag coefficient (inviscid contribution).
   */
  inline virtual su2double GetAllBound_CFx_Mnt() const { return 0; }

  /*!
   * \brief A virtual member.
   * \return Value of the drag coefficient (inviscid contribution).
   */
  inline virtual su2double GetAllBound_CFy_Mnt() const { return 0; }

  /*!
   * \brief A virtual member.
   * \return Value of the drag coefficient (inviscid contribution).
   */
  inline virtual su2double GetAllBound_CFz_Mnt() const { return 0; }

  /*!
   * \brief A virtual member.
   * \return Value of the buffet metric.
   */
  inline virtual su2double GetTotal_Buffet_Metric() const { return 0; }

  /*!
   * \brief A virtual member.
   * \param[in] val_marker - Surface marker where the coefficient is computed.
   * \param[in] val_vertex - Vertex of the marker <i>val_marker</i> where the coefficient is evaluated.
   * \return Value of the pressure coefficient.
   */
  inline virtual su2double GetCPressure(unsigned short val_marker, unsigned long val_vertex) const { return 0; }

  /*!
   * \brief A virtual member.
   * \param[in] val_marker - Surface marker where the coefficient is computed.
   * \param[in] val_vertex - Vertex of the marker <i>val_marker</i> where the coefficient is evaluated.
   * \return Value of the pressure coefficient.
   */
  inline virtual su2double GetCPressureTarget(unsigned short val_marker, unsigned long val_vertex) const { return 0; }

  /*!
   * \brief A virtual member.
   * \param[in] val_marker - Surface marker where the coefficient is computed.
   * \param[in] val_vertex - Vertex of the marker <i>val_marker</i> where the coefficient is evaluated.
   * \return Value of the pressure coefficient.
   */
  inline virtual void SetCPressureTarget(unsigned short val_marker,
                                         unsigned long val_vertex,
                                         su2double val_pressure) { }

  /*!
   * \brief A virtual member.
   * \param[in] val_marker - Surface marker where the coefficient is computed.
   * \param[in] val_vertex - Vertex of the marker <i>val_marker</i> where the coefficient is evaluated.
   * \return Value of the pressure coefficient.
   */

  inline virtual void SetCharacPrimVar(unsigned short val_marker,
                                       unsigned long val_vertex,
                                       unsigned short val_var,
                                       su2double val_value) { }

  /*!
   * \brief A virtual member.
   * \param[in] val_marker - Surface marker where the coefficient is computed.
   * \param[in] val_vertex - Vertex of the marker <i>val_marker</i> where the coefficient is evaluated.
   * \return Value of the pressure coefficient.
   */
  inline virtual unsigned long GetDonorGlobalIndex(unsigned short val_marker,
                                                   unsigned long val_vertex) const {
    return 0;
  }

  /*!
   * \brief A virtual member.
   * \param[in] val_marker - Surface marker where the coefficient is computed.
   * \param[in] val_vertex - Vertex of the marker <i>val_marker</i> where the coefficient is evaluated.
   * \return Value of the pressure coefficient.
   */
  inline virtual void SetDonorGlobalIndex(unsigned short val_marker,
                                          unsigned long val_vertex,
                                          unsigned long val_index) { }

  /*!
   * \brief A virtual member.
   * \param[in] val_marker - Surface marker where the coefficient is computed.
   * \param[in] val_vertex - Vertex of the marker <i>val_marker</i> where the coefficient is evaluated.
   * \return Value of the pressure coefficient.
   */
  inline virtual su2double *GetCharacPrimVar(unsigned short val_marker,
                                             unsigned long val_vertex) { return nullptr; }

  /*!
   * \brief A virtual member
   * \param[in] val_marker - Surface marker where the total temperature is evaluated.
   * \param[in] val_vertex - Vertex of the marker <i>val_marker</i> where the total temperature is evaluated.
   * \return Value of the total temperature
   */
  inline virtual su2double GetInlet_Ttotal(unsigned short val_marker, unsigned long val_vertex) const { return 0; }

  /*!
   * \brief A virtual member
   * \param[in] val_marker - Surface marker where the total pressure is evaluated.
   * \param[in] val_vertex - Vertex of the marker <i>val_marker</i> where the total pressure is evaluated.
   * \return Value of the total pressure
   */
  inline virtual su2double GetInlet_Ptotal(unsigned short val_marker, unsigned long val_vertex) const { return 0; }

  /*!
   * \brief A virtual member
   * \param[in] val_marker - Surface marker where the flow direction is evaluated
   * \param[in] val_vertex - Vertex of the marker <i>val_marker</i> where the flow direction is evaluated
   * \param[in] val_dim - The component of the flow direction unit vector to be evaluated
   * \return Component of a unit vector representing the flow direction.
   */
  inline virtual su2double GetInlet_FlowDir(unsigned short val_marker,
                                            unsigned long val_vertex,
                                            unsigned short val_dim) const { return 0; }

  /*!
   * \brief A virtual member
   * \param[in] val_marker - Surface marker where the total temperature is set.
   * \param[in] val_vertex - Vertex of the marker <i>val_marker</i> where the total temperature is set.
   * \param[in] val_ttotal - Value of the total temperature
   */
  inline virtual void SetInlet_Ttotal(unsigned short val_marker,
                                      unsigned long val_vertex,
                                      su2double val_ttotal) { }

  /*!
   * \brief A virtual member
   * \param[in] val_marker - Surface marker where the total pressure is set.
   * \param[in] val_vertex - Vertex of the marker <i>val_marker</i> where the total pressure is set.
   * \param[in] val_ptotal - Value of the total pressure
   */
  inline virtual void SetInlet_Ptotal(unsigned short val_marker,
                                      unsigned long val_vertex,
                                      su2double val_ptotal) { }

  /*!
   * \brief A virtual member
   * \param[in] val_marker - Surface marker where the flow direction is set.
   * \param[in] val_vertex - Vertex of the marker <i>val_marker</i> where the flow direction is set.
   * \param[in] val_dim - The component of the flow direction unit vector to be set
   * \param[in] val_flowdir - Component of a unit vector representing the flow direction.
   */
  inline virtual void SetInlet_FlowDir(unsigned short val_marker,
                                       unsigned long val_vertex,
                                       unsigned short val_dim,
                                       su2double val_flowdir) { }

  /*!
   * \brief A virtual member
   * \param[in] iMarker - Marker identifier.
   * \param[in] iVertex - Vertex identifier.
   * \param[in] iDim - Index of the turbulence variable (i.e. k is 0 in SST)
   * \param[in] val_turb_var - Value of the turbulence variable to be used.
   */
  inline virtual void SetInlet_TurbVar(unsigned short val_marker,
                                       unsigned long val_vertex,
                                       unsigned short val_dim,
                                       su2double val_turb_var) { }

  /*!
   * \brief A virtual member
   * \param[in] config - Definition of the particular problem.
   * \param[in] iMarker - Surface marker where the coefficient is computed.
   */
  inline virtual void SetUniformInlet(const CConfig* config, unsigned short iMarker) {};

  /*!
   * \brief A virtual member
   * \param[in] val_inlet - vector containing the inlet values for the current vertex.
   * \param[in] iMarker - Surface marker where the coefficient is computed.
   * \param[in] iVertex - Vertex of the marker <i>iMarker</i> where the inlet is being set.
   */
  inline virtual void SetInletAtVertex(const su2double *val_inlet,
                                       unsigned short iMarker,
                                       unsigned long iVertex) { };

  /*!
   * \brief A virtual member
   * \param[in] val_inlet - vector returning the inlet values for the current vertex.
   * \param[in] val_inlet_point - Node index where the inlet is being set.
   * \param[in] val_kind_marker - Enumerated type for the particular inlet type.
   * \param[in] geometry - Geometrical definition of the problem.
   * \param config - Definition of the particular problem.
   * \return Value of the face area at the vertex.
   */
  inline virtual su2double GetInletAtVertex(su2double *val_inlet,
                                            unsigned long val_inlet_point,
                                            unsigned short val_kind_marker,
                                            string val_marker,
                                            const CGeometry *geometry,
                                            const CConfig *config) const { return 0; }

  /*!
   * \brief Update the multi-grid structure for the customized boundary conditions
   * \param geometry_container - Geometrical definition.
   * \param config - Definition of the particular problem.
   */
  inline virtual void UpdateCustomBoundaryConditions(CGeometry **geometry_container, CConfig *config) { }

  /*!
   * \brief A virtual member.
   * \param[in] val_marker - Surface marker where the coefficient is computed.
   * \param[in] val_vertex - Vertex of the marker <i>val_marker</i> where the coefficient is evaluated.
   * \return Value of the skin friction coefficient.
   */
  inline virtual su2double GetCSkinFriction(unsigned short val_marker,
                                            unsigned long val_vertex,
                                            unsigned short val_dim) const { return 0; }

  /*!
   * \brief A virtual member.
   * \param[in] val_marker - Surface marker where the wall shear stress is computed.
   * \param[in] val_vertex - Vertex of the marker <i>val_marker</i> where the wall shear stress is evaluated.
   * \return Value of the wall shear stress.
   */
  inline virtual su2double GetWallShearStress(unsigned short val_marker,
                                              unsigned long val_vertex) const { return 0; }

  /*!
   * \brief A virtual member.
   * \param[in] val_marker - Surface marker where the coefficient is computed.
   * \param[in] val_vertex - Vertex of the marker <i>val_marker</i> where the coefficient is evaluated.
   * \return Value of the heat transfer coefficient.
   */
  inline virtual su2double GetHeatFlux(unsigned short val_marker, unsigned long val_vertex) const { return 0; }

  /*!
   * \brief A virtual member.
   * \param[in] val_marker - Surface marker where the coefficient is computed.
   * \param[in] val_vertex - Vertex of the marker <i>val_marker</i> where the coefficient is evaluated.
   * \return Value of the heat transfer coefficient.
   */
  inline virtual su2double GetHeatFluxTarget(unsigned short val_marker, unsigned long val_vertex) const { return 0; }

  /*!
   * \brief A virtual member.
   * \param[in] val_marker - Surface marker where the coefficient is computed.
   * \param[in] val_vertex - Vertex of the marker <i>val_marker</i> where the coefficient is evaluated.
   * \return Value of the pressure coefficient.
   */
  inline virtual void SetHeatFluxTarget(unsigned short val_marker,
                                        unsigned long val_vertex,
                                        su2double val_heat) { }

  /*!
   * \brief A virtual member.
   * \param[in] val_marker - Surface marker where the coefficient is computed.
   * \param[in] val_vertex - Vertex of the marker <i>val_marker</i> where the coefficient is evaluated.
   * \return Value of the buffet sensor.
   */
  inline virtual su2double GetBuffetSensor(unsigned short val_marker, unsigned long val_vertex) const { return 0; }

  /*!
   * \brief A virtual member.
   * \param[in] val_marker - Surface marker where the coefficient is computed.
   * \param[in] val_vertex - Vertex of the marker <i>val_marker</i> where the coefficient is evaluated.
   * \return Value of the y plus.
   */
  inline virtual su2double GetYPlus(unsigned short val_marker, unsigned long val_vertex) const { return 0; }

  /*!
   * \brief A virtual member.
   * \param[in] val_marker - Surface marker where the coefficient is computed.
   * \param[in] val_vertex - Vertex of the marker <i>val_marker</i> where the coefficient is evaluated.
   * \return Value of the u tau.
   */
  inline virtual su2double GetUTau(unsigned short val_marker, unsigned long val_vertex) const { return 0; }

  /*!
   * \brief A virtual member.
   * \param[in] val_marker - Surface marker where the coefficient is computed.
   * \param[in] val_vertex - Vertex of the marker <i>val_marker</i> where the coefficient is evaluated.
   * \return Value of the eddy viscosity.
   */
  inline virtual su2double GetEddyViscWall(unsigned short val_marker, unsigned long val_vertex) const { return 0; }

  /*!
   * \brief A virtual member.
   * \return Value of the StrainMag_Max
   */
  inline virtual su2double GetStrainMag_Max(void) const { return 0; }

  /*!
   * \brief A virtual member.
   * \return Value of the Omega_Max
   */
  inline virtual su2double GetOmega_Max(void) const { return 0; }

  /*!
   * \brief A virtual member.
   * \return Value of the adjoint density at the infinity.
   */
  inline virtual su2double GetPsiRho_Inf(void) const { return 0; }

  /*!
   * \brief A virtual member.
   * \return Value of the adjoint energy at the infinity.
   */
  inline virtual su2double GetPsiE_Inf(void) const { return 0; }

  /*!
   * \brief A virtual member.
   * \param[in] val_dim - Index of the adjoint velocity vector.
   * \return Value of the adjoint velocity vector at the infinity.
   */
  inline virtual su2double GetPhi_Inf(unsigned short val_dim) const { return 0; }

  /*!
   * \brief A virtual member.
   * \return Value of the geometrical sensitivity coefficient
   *         (inviscid + viscous contribution).
   */
  inline virtual su2double GetTotal_Sens_Geo() const { return 0; }

  /*!
   * \brief A virtual member.
   * \return Value of the Mach sensitivity coefficient
   *         (inviscid + viscous contribution).
   */
  inline virtual su2double GetTotal_Sens_Mach() const { return 0; }

  /*!
   * \brief A virtual member.
   * \return Value of the angle of attack sensitivity coefficient
   *         (inviscid + viscous contribution).
   */
  inline virtual su2double GetTotal_Sens_AoA() const { return 0; }

  /*!
   * \brief Set the total farfield pressure sensitivity coefficient.
   * \return Value of the farfield pressure sensitivity coefficient
   *         (inviscid + viscous contribution).
   */
  inline virtual su2double GetTotal_Sens_Press() const { return 0; }

  /*!
   * \brief Set the total farfield temperature sensitivity coefficient.
   * \return Value of the farfield temperature sensitivity coefficient
   *         (inviscid + viscous contribution).
   */
  inline virtual su2double GetTotal_Sens_Temp() const { return 0; }

  /*!
   * \author H. Kline
   * \brief Get the total back pressure sensitivity coefficient.
   * \return Value of the back pressure sensitivity coefficient
   *         (inviscid + viscous contribution).
   */
  inline virtual su2double GetTotal_Sens_BPress() const { return 0; }

  /*!
   * \brief A virtual member.
   * \return Value of the density sensitivity.
   */
  inline virtual su2double GetTotal_Sens_Density() const { return 0; }

  /*!
   * \brief A virtual member.
   * \return Value of the velocity magnitude sensitivity.
   */
  inline virtual su2double GetTotal_Sens_ModVel() const { return 0; }

  /*!
   * \brief A virtual member.
   * \return Value of the density at the infinity.
   */
  inline virtual su2double GetDensity_Inf(void) const { return 0; }

  /*!
   * \brief A virtual member.
   * \return Value of the velocity at the infinity.
   */
  inline virtual su2double GetModVelocity_Inf(void) const { return 0; }

  /*!
   * \brief A virtual member.
   * \return Value of the density x energy at the infinity.
   */
  inline virtual su2double GetDensity_Energy_Inf(void) const { return 0; }

  /*!
   * \brief A virtual member.
   * \return Value of the pressure at the infinity.
   */
  inline virtual su2double GetPressure_Inf(void) const { return 0; }

  /*!
   * \brief A virtual member.
   * \param[in] val_dim - Index of the adjoint velocity vector.
   * \return Value of the density x velocity at the infinity.
   */
  inline virtual su2double GetDensity_Velocity_Inf(unsigned short val_dim) const { return 0; }

  /*!
   * \brief A virtual member.
   * \param[in] val_dim - Index of the velocity vector.
   * \return Value of the velocity at the infinity.
   */
  inline virtual su2double GetVelocity_Inf(unsigned short val_dim) const { return 0; }

  /*!
   * \brief A virtual member.
   * \return Value of the velocity at the infinity.
   */
  inline virtual su2double *GetVelocity_Inf(void) { return nullptr; }

  /*!
   * \brief A virtual member.
   * \return Value of the viscosity at the infinity.
   */
  inline virtual su2double GetViscosity_Inf(void) const { return 0; }

  /*!
   * \brief A virtual member.
   * \return Value of nu tilde at the far-field.
   */
  inline virtual su2double GetNuTilde_Inf(void) const { return 0; }

  /*!
   * \brief A virtual member.
   * \return Value of the turbulent kinetic energy.
   */
  inline virtual su2double GetTke_Inf(void) const { return 0; }

  /*!
   * \brief A virtual member.
   * \return Value of the turbulent frequency.
   */
  inline virtual su2double GetOmega_Inf(void) const { return 0; }

  /*!
   * \brief A virtual member.
   * \return Value of the sensitivity coefficient for the Young Modulus E
   */
  inline virtual su2double GetTotal_Sens_E(unsigned short iVal) const { return 0.0; }

  /*!
   * \brief A virtual member.
   * \return Value of the sensitivity for the Poisson's ratio Nu
   */
  inline virtual su2double GetTotal_Sens_Nu(unsigned short iVal) const { return 0.0; }

  /*!
   * \brief A virtual member.
   * \return Value of the structural density sensitivity
   */
  inline virtual su2double GetTotal_Sens_Rho(unsigned short iVal) const { return 0.0; }

  /*!
   * \brief A virtual member.
   * \return Value of the structural weight sensitivity
   */
  inline virtual su2double GetTotal_Sens_Rho_DL(unsigned short iVal) const { return 0.0; }

  /*!
   * \brief A virtual member.
   * \return Value of the sensitivity coefficient for the Electric Field in the region iEField
   */
  inline virtual su2double GetTotal_Sens_EField(unsigned short iEField) const { return 0.0; }

  /*!
   * \brief A virtual member.
   * \return Value of the sensitivity coefficient for the FEA DV in the region iDVFEA
   */
  inline virtual su2double GetTotal_Sens_DVFEA(unsigned short iDVFEA) const { return 0.0; }

  /*!
   * \brief A virtual member.
   * \return Value of the sensitivity coefficient for the Young Modulus E
   */
  inline virtual su2double GetGlobal_Sens_E(unsigned short iVal) const { return 0.0; }

  /*!
   * \brief A virtual member.
   * \return Value of the sensitivity coefficient for the Poisson's ratio Nu
   */
  inline virtual su2double GetGlobal_Sens_Nu(unsigned short iVal) const { return 0.0; }

  /*!
   * \brief A virtual member.
   * \return Value of the structural density sensitivity
   */
  inline virtual su2double GetGlobal_Sens_Rho(unsigned short iVal) const { return 0.0; }

  /*!
   * \brief A virtual member.
   * \return Value of the structural weight sensitivity
   */
  inline virtual su2double GetGlobal_Sens_Rho_DL(unsigned short iVal) const { return 0.0; }

  /*!
   * \brief A virtual member.
   * \return Value of the sensitivity coefficient for the Electric Field in the region iEField
   */
  inline virtual su2double GetGlobal_Sens_EField(unsigned short iEField) const { return 0.0; }

  /*!
   * \brief A virtual member.
   * \return Value of the sensitivity coefficient for the FEA DV in the region iDVFEA
   */
  inline virtual su2double GetGlobal_Sens_DVFEA(unsigned short iDVFEA) const { return 0.0; }

  /*!
   * \brief A virtual member.
   * \return Value of the Young modulus from the adjoint solver
   */
  inline virtual su2double GetVal_Young(unsigned short iVal) const { return 0.0; }

  /*!
   * \brief A virtual member.
   * \return Value of the Poisson's ratio from the adjoint solver
   */
  inline virtual su2double GetVal_Poisson(unsigned short iVal) const { return 0.0; }

  /*!
   * \brief A virtual member.
   * \return Value of the density for inertial effects, from the adjoint solver
   */
  inline virtual su2double GetVal_Rho(unsigned short iVal) const { return 0.0; }

  /*!
   * \brief A virtual member.
   * \return Value of the density for dead loads, from the adjoint solver
   */
  inline virtual su2double GetVal_Rho_DL(unsigned short iVal) const { return 0.0; }

  /*!
   * \brief A virtual member.
   * \return Number of electric field variables from the adjoint solver
   */
  inline virtual unsigned short GetnEField(void) const { return 0; }

  /*!
   * \brief A virtual member.
   * \return Number of design variables from the adjoint solver
   */
  inline virtual unsigned short GetnDVFEA(void) const { return 0; }

  /*!
   * \brief A virtual member.
   * \return Pointer to the values of the Electric Field
   */
  inline virtual su2double GetVal_EField(unsigned short iVal) const { return 0.0; }

  /*!
   * \brief A virtual member.
   * \return Pointer to the values of the design variables
   */
  inline virtual su2double GetVal_DVFEA(unsigned short iVal) const { return 0.0; }

  /*!
   * \brief A virtual member.
   * \param[in] val_marker - Surface marker where the coefficient is computed.
   * \param[in] val_vertex - Vertex of the marker <i>val_marker</i> where the coefficient is evaluated.
   * \return Value of the sensitivity coefficient.
   */
  inline virtual su2double GetCSensitivity(unsigned short val_marker,
                                           unsigned long val_vertex) const {
    return 0;
  }

  /*!
   * \brief A virtual member.
   * \return A pointer to an array containing a set of constants
   */
  inline virtual const su2double* GetConstants() const { return nullptr; }

  /*!
   * \brief A virtual member.
   * \param[in] iBGS - Number of BGS iteration.
   * \param[in] val_forcecoeff_history - Value of the force coefficient.
   */
  inline virtual void SetForceCoeff(su2double val_forcecoeff_history) { }

  /*!
   * \brief A virtual member.
   * \param[in] val_relaxcoeff_history - Value of the force coefficient.
   */
  inline virtual void SetRelaxCoeff(su2double val_relaxcoeff_history) { }

  /*!
   * \brief A virtual member.
   * \param[in] iBGS - Number of BGS iteration.
   * \param[in] val_FSI_residual - Value of the residual.
   */
  inline virtual void SetFSI_Residual(su2double val_FSI_residual) { }

  /*!
   * \brief A virtual member.
   * \param[out] val_forcecoeff_history - Value of the force coefficient.
   */
  inline virtual su2double GetForceCoeff(void) const { return 0.0; }

  /*!
   * \brief A virtual member.
   * \param[out] val_relaxcoeff_history - Value of the relax coefficient.
   */
  inline virtual su2double GetRelaxCoeff(void) const { return 0.0; }

  /*!
   * \brief A virtual member.
   * \param[out] val_FSI_residual - Value of the residual.
   */
  inline virtual su2double GetFSI_Residual(void) const { return 0.0; }

  /*!
   * \brief A virtual member.
   * \param[in] geometry - Geometrical definition of the problem.
   * \param[in] solver_container - Container with all the solutions.
   * \param[in] config - Definition of the particular problem.
   * \param[in] ExtIter - External iteration.
   */
  inline virtual void SetInitialCondition(CGeometry **geometry,
                                          CSolver ***solver_container,
                                          CConfig *config,
                                          unsigned long TimeIter) { }

  /*!
   * \brief A virtual member.
   * \param[in] geometry - Geometrical definition of the problem.
   * \param[in] config - Definition of the problem.
   */
  inline virtual void PredictStruct_Displacement(CGeometry *geometry,
                                                 const CConfig *config) { }

  /*!
   * \brief A virtual member.
   * \param[in] geometry - Geometrical definition of the problem.
   * \param[in] config - Definition of the problem.
   * \param[in] iOuterIter - Current outer iteration.
   */
  inline virtual void ComputeAitken_Coefficient(CGeometry *geometry,
                                                const CConfig *config,
                                                unsigned long iOuterIter) { }

  /*!
   * \brief A virtual member.
   * \param[in] geometry - Geometrical definition of the problem.
   * \param[in] config - Definition of the particular problem.
   */
  inline virtual void SetAitken_Relaxation(CGeometry *geometry,
                                           const CConfig *config) { }

  /*!
   * \brief Loads the solution from the restart file.
   * \param[in] geometry - Geometrical definition of the problem.
   * \param[in] config - Definition of the particular problem.
   * \param[in] filename - Name of the restart file.
   * \param[in] skipVars - Number of variables preceeding the solution.
   */
  void BasicLoadRestart(CGeometry *geometry,
                        const CConfig *config,
                        const string& filename,
                        unsigned long skipVars);

  /*!
   * \brief A virtual member.
   * \param[in] geometry - Geometrical definition of the problem.
   * \param[in] solver - Container vector with all of the solvers.
   * \param[in] config - Definition of the particular problem.
   * \param[in] val_iter - Current external iteration number.
   * \param[in] val_update_geo - Flag for updating coords and grid velocity.
   */
  inline virtual void LoadRestart(CGeometry **geometry,
                                  CSolver ***solver,
                                  CConfig *config,
                                  int val_iter,
                                  bool val_update_geo) { }

  /*!
   * \brief Read a native SU2 restart file in ASCII format.
   * \param[in] geometry - Geometrical definition of the problem.
   * \param[in] config - Definition of the particular problem.
   * \param[in] val_filename - String name of the restart file.
   */
  void Read_SU2_Restart_ASCII(CGeometry *geometry,
                              const CConfig *config,
                              string val_filename);

  /*!
   * \brief Read a native SU2 restart file in binary format.
   * \param[in] geometry - Geometrical definition of the problem.
   * \param[in] config - Definition of the particular problem.
   * \param[in] val_filename - String name of the restart file.
   */
  void Read_SU2_Restart_Binary(CGeometry *geometry,
                               const CConfig *config,
                               string val_filename);

  /*!
   * \brief Read the metadata from a native SU2 restart file (ASCII or binary).
   * \param[in] geometry - Geometrical definition of the problem.
   * \param[in] config - Definition of the particular problem.
   * \param[in] adjoint - Boolean to identify the restart file of an adjoint run.
   * \param[in] val_filename - String name of the restart file.
   */
  void Read_SU2_Restart_Metadata(CGeometry *geometry,
                                 CConfig *config,
                                 bool adjoint_run,
                                 string val_filename) const;

  /*!
   * \brief Load a inlet profile data from file into a particular solver.
   * \param[in] geometry - Geometrical definition of the problem.
   * \param[in] solver - Container vector with all of the solvers.
   * \param[in] config - Definition of the particular problem.
   * \param[in] val_iter - Current external iteration number.
   * \param[in] val_kind_solver - Solver container position.
   * \param[in] val_kind_marker - Kind of marker to apply the profiles.
   */
  void LoadInletProfile(CGeometry **geometry,
                        CSolver ***solver,
                        CConfig *config,
                        int val_iter,
                        unsigned short val_kind_solver,
                        unsigned short val_kind_marker) const;

  /*!
   * \brief A virtual member.
   * \param[in] geometry - Geometrical definition of the problem.
   * \param[in] config - Definition of the particular problem.
   * \param[in] val_iter - Current external iteration number.
   */
  inline virtual void LoadRestart_FSI(CGeometry *geometry,
                                      CConfig *config,
                                      int val_iter) { }

  /*!
   * \brief A virtual member.
   * \param[in] iElem - element parameter.
   * \param[out] iElem_iDe - ID of the Dielectric Elastomer region.
   */
  inline virtual unsigned short Get_iElem_iDe(unsigned long iElem) const { return 0; }

  /*!
   * \brief A virtual member.
   * \param[in] i_DV - number of design variable.
   * \param[in] val_EField - value of the design variable.
   */
  inline virtual void Set_DV_Val(su2double val_EField, unsigned short i_DV) { }

  /*!
   * \brief A virtual member.
   * \param[in] i_DV - number of design variable.
   * \param[out] DV_Val - value of the design variable.
   */
  inline virtual su2double Get_DV_Val(unsigned short i_DV) const { return 0.0; }

  /*!
   * \brief Gauss method for solving a linear system.
   * \param[in] A - Matrix Ax = b.
   * \param[in] rhs - Right hand side.
   * \param[in] nVar - Number of variables.
   */
  void Gauss_Elimination(su2double** A,
                         su2double* rhs,
                         unsigned short nVar);

  /*!
   * \brief Prepares and solves the aeroelastic equations.
   * \param[in] surface_movement - Surface movement classes of the problem.
   * \param[in] geometry - Geometrical definition of the problem.
   * \param[in] config - Definition of the particular problem.
   * \param[in] TimeIter - Physical iteration number.
   */
  void Aeroelastic(CSurfaceMovement *surface_movement,
                   CGeometry *geometry,
                   CConfig *config,
                   unsigned long TimeIter);

  /*!
   * \brief Sets up the generalized eigenvectors and eigenvalues needed to solve the aeroelastic equations.
   * \param[in] PHI - Matrix of the generalized eigenvectors.
   * \param[in] w - The eigenvalues of the generalized eigensystem.
   * \param[in] config - Definition of the particular problem.
   */
  void SetUpTypicalSectionWingModel(vector<vector<su2double> >& PHI,
                                    vector<su2double>& w,
                                    CConfig *config);

  /*!
   * \brief Solve the typical section wing model.
   * \param[in] geometry - Geometrical definition of the problem.
   * \param[in] Cl - Coefficient of lift at particular iteration.
   * \param[in] Cm - Moment coefficient about z-axis at particular iteration.
   * \param[in] config - Definition of the particular problem.
   * \param[in] val_Marker - Surface that is being monitored.
   * \param[in] displacements - solution of typical section wing model.
   */
  void SolveTypicalSectionWingModel(CGeometry *geometry,
                                    su2double Cl, su2double Cm,
                                    CConfig *config,
                                    unsigned short val_Marker,
                                    vector<su2double>& displacements);

  /*!
   * \brief A virtual member.
   * \param[in] geometry - Geometrical definition of the problem.
   * \param[in] config_container - The particular config.
   */
  inline virtual void RegisterSolution(CGeometry *geometry_container, CConfig *config) { }

  /*!
   * \brief A virtual member.
   * \param[in] geometry - Geometrical definition of the problem.
   * \param[in] config_container - The particular config.
   */
  inline virtual void RegisterOutput(CGeometry *geometry_container, CConfig *config) { }

  /*!
   * \brief A virtual member.
   * \param[in] geometry - The geometrical definition of the problem.
   * \param[in] config - The particular config.
   */
  inline virtual void SetAdjoint_Output(CGeometry *geometry, CConfig *config){}

  /*!
   * \brief A virtual member.
   * \param[in] geometry - The geometrical definition of the problem.
   * \param[in] solver_container - The solver container holding all solutions.
   * \param[in] config - The particular config.
   * \param[in] CrossTerm - Boolean to determine if this is a cross term extraction.
   */
  inline virtual void ExtractAdjoint_Solution(CGeometry *geometry, CConfig *config, bool CrossTerm){}

  /*!
   * \brief  A virtual member.
   * \param[in] geometry - Geometrical definition of the problem.
   * \param[in] config - Definition of the particular problem.
   */
  inline virtual void SetSurface_Sensitivity(CGeometry *geometry, CConfig *config) { }

  /*!
   * \brief A virtual member. Extract and set the geometrical sensitivity.
   * \param[in] geometry - Geometrical definition of the problem.
   * \param[in] config - Definition of the particular problem.
   * \param[in] target_solver - The target solver for the sensitivities, optional, for when the mesh solver is used.
   */
  inline virtual void SetSensitivity(CGeometry *geometry, CConfig *config, CSolver *target_solver = nullptr){ }

  /*!
   * \brief A virtual member.
   * \param[in] Set value of interest: 0 - Initial value, 1 - Current value.
   */
  inline virtual void SetFSI_ConvValue(unsigned short val_index, su2double val_criteria) { };

  /*!
   * \brief A virtual member.
   * \param[in]  Value of interest: 0 - Initial value, 1 - Current value.
   * \return Values to compare
   */
  inline virtual su2double GetFSI_ConvValue(unsigned short val_index)const  { return 0.0; }

  /*!
   * \brief A virtual member.
   * \param[in] CurrentTime - Current time step.
   * \param[in] RampTime - Time for application of the ramp.*
   * \param[in] config - Definition of the particular problem.
   */
  inline virtual su2double Compute_LoadCoefficient(su2double CurrentTime,
                                                   su2double RampTime,
                                                   const CConfig *config) { return 0.0; }

  /*!
   * \brief A virtual member.
   * \param[in] geometry - Geometrical definition of the problem.
   * \param[in] numerics - Description of the numerical method.
   * \param[in] config - Definition of the particular problem.
   */
  inline virtual void Compute_StiffMatrix(CGeometry *geometry,
                                          CNumerics **numerics,
                                          const CConfig *config) { }

  /*!
   * \brief A virtual member.
   * \param[in] geometry - Geometrical definition of the problem.
   * \param[in] numerics - Description of the numerical method.
   * \param[in] config - Definition of the particular problem.
   */
  inline virtual void Compute_StiffMatrix_NodalStressRes(CGeometry *geometry,
                                                         CNumerics **numerics,
                                                         const CConfig *config) { }

  /*!
   * \brief A virtual member.
   * \param[in] geometry - Geometrical definition of the problem.
   * \param[in] numerics - Description of the numerical method.
   * \param[in] config - Definition of the particular problem.
   */
  inline virtual void Compute_MassMatrix(const CGeometry *geometry,
                                         CNumerics **numerics,
                                         const CConfig *config) { }

  /*!
   * \brief A virtual member.
   * \param[in] geometry - Geometrical definition of the problem.
   * \param[in] numerics - Description of the numerical method.
   * \param[in] config - Definition of the particular problem.
   */
  inline virtual void Compute_MassRes(const CGeometry *geometry,
                                      CNumerics **numerics,
                                      const CConfig *config) { }

  /*!
   * \brief A virtual member.
   * \param[in] geometry - Geometrical definition of the problem.
   * \param[in] numerics - Description of the numerical method.
   * \param[in] config - Definition of the particular problem.
   */
  inline virtual void Compute_NodalStressRes(CGeometry *geometry,
                                             CNumerics **numerics,
                                             const CConfig *config) { }

  /*!
   * \brief A virtual member.
   * \param[in] geometry - Geometrical definition of the problem.
   * \param[in] numerics - Description of the numerical method.
   * \param[in] config - Definition of the particular problem.
   */
  inline virtual void Compute_DeadLoad(CGeometry *geometry,
                                       CNumerics **numerics,
                                       const CConfig *config) { }

  /*!
   * \brief A virtual member. Set the volumetric heat source
   * \param[in] geometry - Geometrical definition of the problem.
   * \param[in] config - Definition of the particular problem.
   */
  inline virtual void SetVolumetricHeatSource(CGeometry *geometry,
                                              CConfig *config) { }

  /*!
   * \brief A virtual member.
   * \param[in] geometry - Geometrical definition of the problem.
   * \param[in] solver_container - Container vector with the solutions.
   * \param[in] config - Definition of the particular problem.
   */
  inline virtual void Solve_System(CGeometry *geometry, CConfig *config) { }

  /*!
   * \brief A virtual member.
   * \return Value of the dynamic Aitken relaxation factor
   */
  inline virtual su2double GetWAitken_Dyn(void) const { return 0; }

  /*!
   * \brief A virtual member.
   * \return Value of the last Aitken relaxation factor in the previous time step.
   */
  inline virtual su2double GetWAitken_Dyn_tn1(void) const { return 0; }

  /*!
   * \brief A virtual member.
   * \param[in] Value of the dynamic Aitken relaxation factor
   */
  inline virtual void SetWAitken_Dyn(su2double waitk) {  }

  /*!
   * \brief A virtual member.
   * \param[in] Value of the last Aitken relaxation factor in the previous time step.
   */
  inline virtual void SetWAitken_Dyn_tn1(su2double waitk_tn1) {  }

  /*!
   * \brief A virtual member.
   * \param[in] Index of the increment.
   * \param[in] Value of the load increment for nonlinear structural analysis.
   */
  inline virtual void SetLoad_Increment(unsigned long iInc, su2double loadInc) {  }

  /*!
   * \brief A virtual member.
   * \param[in] Value of the load increment for nonlinear structural analysis
   */
  inline virtual su2double GetLoad_Increment() const { return 0.0; }

  /*!
   * \brief A virtual member.
   * \param[in] Value of freestream pressure.
   */
  inline virtual void SetPressure_Inf(su2double p_inf){}

  /*!
   * \brief A virtual member.
   * \param[in] Value of freestream temperature.
   */
  inline virtual void SetTemperature_Inf(su2double t_inf){}

  /*!
   * \brief A virtual member.
   * \param[in] Value of freestream density.
   */
  inline virtual void SetDensity_Inf(su2double rho_inf){}

  /*!
   * \brief A virtual member.
   * \param[in] val_dim - Index of the velocity vector.
   * \param[in] val_velocity - Value of the velocity.
   */
  inline virtual void SetVelocity_Inf(unsigned short val_dim, su2double val_velocity) { }

  /*!
   * \brief A virtual member.
   * \param[in] kind_recording - Kind of AD recording.
   */
  inline virtual void SetRecording(CGeometry *geometry, CConfig *config){}

  /*!
   * \brief A virtual member.
   * \param[in] geometry - Geometrical definition of the problem.
   * \param[in] config - Definition of the particular problem.
   * \param[in] reset - If true reset variables to their initial values.
   */
  inline virtual void RegisterVariables(CGeometry *geometry,
                                        CConfig *config,
                                        bool reset = false) { }

  /*!
   * \brief A virtual member.
   * \param[in] geometry - Geometrical definition of the problem.
   * \param[in] config - Definition of the particular problem.
   */
  inline virtual void ExtractAdjoint_Variables(CGeometry *geometry, CConfig *config) { }

  /*!
   * \brief A virtual member.
   * \param[in] config - Definition of the particular problem.
   */
  inline virtual void SetFreeStream_Solution(const CConfig *config) { }

  /*!
   * \brief A virtual member.
   */
  inline virtual su2double* GetVecSolDOFs(void) { return nullptr; }

  /*!
   * \brief A virtual member.
   */
  inline virtual unsigned long GetnDOFsGlobal(void) const { return 0; }

  /*!
   * \brief A virtual member.
   * \param[in] geometry - Geometrical definition of the problem.
   * \param[in] config - Definition of the particular problem.
   */
  inline virtual void InitTurboContainers(CGeometry *geometry, CConfig *config) { }

  /*!
   * \brief virtual member.
   * \param[in] geometry - Geometrical definition of the problem.
   * \param[in] solver_container - Container vector with all the solutions.
   * \param[in] config - Definition of the particular problem.
   * \param[in] val_marker - Surface marker where the average is evaluated.
   */
  inline virtual void PreprocessAverage(CSolver **solver,
                                        CGeometry *geometry,
                                        CConfig *config,
                                        unsigned short marker_flag) { }

  /*!
   * \brief virtual member.
   * \param[in] geometry - Geometrical definition of the problem.
   * \param[in] solver_container - Container vector with all the solutions.
   * \param[in] config - Definition of the particular problem.
   * \param[in] val_marker - Surface marker where the average is evaluated.
   */
  inline virtual void TurboAverageProcess(CSolver **solver,
                                          CGeometry *geometry,
                                          CConfig *config,
                                          unsigned short marker_flag) { }

  /*!
   * \brief virtual member.
   * \param[in] config - Definition of the particular problem.
   * \param[in] geometry - Geometrical definition of the problem.
   */
  inline virtual void GatherInOutAverageValues(CConfig *config, CGeometry *geometry) { }

  /*!
   * \brief A virtual member.
   * \param[in] val_marker - bound marker.
   * \return Value of the Average Density on the surface <i>val_marker</i>.
   */
  inline virtual su2double GetAverageDensity(unsigned short valMarker, unsigned short valSpan) const { return 0.0; }

  /*!
   * \brief A virtual member.
   * \param[in] val_marker - bound marker.
   * \return Value of the Average Pressure on the surface <i>val_marker</i>.
   */
  inline virtual su2double GetAveragePressure(unsigned short valMarker, unsigned short valSpan) const { return 0.0; }

  /*!
   * \brief A virtual member.
   * \param[in] val_marker - bound marker.
   * \return Value of the Average Total Pressure on the surface <i>val_marker</i>.
   */
  inline virtual const su2double* GetAverageTurboVelocity(unsigned short valMarker, unsigned short valSpan) const { return nullptr; }

  /*!
   * \brief A virtual member.
   * \param[in] val_marker - bound marker.
   * \return Value of the Average Nu on the surface <i>val_marker</i>.
   */
  inline virtual su2double GetAverageNu(unsigned short valMarker, unsigned short valSpan) const { return 0.0; }

  /*!
   * \brief A virtual member.
   * \param[in] val_marker - bound marker.
   * \return Value of the Average Kine on the surface <i>val_marker</i>.
   */
  inline virtual su2double GetAverageKine(unsigned short valMarker, unsigned short valSpan) const { return 0.0; }

  /*!
   * \brief A virtual member.
   * \param[in] val_marker - bound marker.
   * \return Value of the Average Omega on the surface <i>val_marker</i>.
   */
  inline virtual su2double GetAverageOmega(unsigned short valMarker, unsigned short valSpan) const { return 0.0; }

  /*!
   * \brief A virtual member.
   * \param[in] val_marker - bound marker.
   * \return Value of the Average Nu on the surface <i>val_marker</i>.
   */
  inline virtual su2double GetExtAverageNu(unsigned short valMarker, unsigned short valSpan) const { return 0.0; }

  /*!
   * \brief A virtual member.
   * \param[in] val_marker - bound marker.
   * \return Value of the Average Kine on the surface <i>val_marker</i>.
   */
  inline virtual su2double GetExtAverageKine(unsigned short valMarker, unsigned short valSpan) const { return 0.0; }

  /*!
   * \brief A virtual member.
   * \param[in] val_marker - bound marker.
   * \return Value of the Average Omega on the surface <i>val_marker</i>.
   */
  inline virtual su2double GetExtAverageOmega(unsigned short valMarker, unsigned short valSpan) const { return 0.0; }

  /*!
   * \brief A virtual member.
   * \param[in] val_marker - bound marker.
   * \return Value of the Average Density on the surface <i>val_marker</i>.
   */
  inline virtual void SetExtAverageDensity(unsigned short valMarker,
                                           unsigned short valSpan,
                                           su2double valDensity) { }

  /*!
   * \brief A virtual member.
   * \param[in] val_marker - bound marker.
   * \return Value of the Average Pressure on the surface <i>val_marker</i>.
   */
  inline virtual void SetExtAveragePressure(unsigned short valMarker,
                                            unsigned short valSpan,
                                            su2double valPressure) { }

  /*!
   * \brief A virtual member.
   * \param[in] val_marker - bound marker.
   * \return Value of the Average Total Pressure on the surface <i>val_marker</i>.
   */
  inline virtual void SetExtAverageTurboVelocity(unsigned short valMarker,
                                                 unsigned short valSpan,
                                                 unsigned short valIndex,
                                                 su2double valTurboVelocity) { }

  /*!
   * \brief A virtual member.
   * \param[in] val_marker - bound marker.
   * \return Value of the Average Nu on the surface <i>val_marker</i>.
   */
  inline virtual void SetExtAverageNu(unsigned short valMarker,
                                      unsigned short valSpan,
                                      su2double valNu) { }

  /*!
   * \brief A virtual member.
   * \param[in] val_marker - bound marker.
   * \return Value of the Average Kine on the surface <i>val_marker</i>.
   */
  inline virtual void SetExtAverageKine(unsigned short valMarker,
                                        unsigned short valSpan,
                                        su2double valKine) { }

  /*!
   * \brief A virtual member.
   * \param[in] val_marker - bound marker.
   * \return Value of the Average Omega on the surface <i>val_marker</i>.
   */
  inline virtual void SetExtAverageOmega(unsigned short valMarker,
                                         unsigned short valSpan,
                                         su2double valOmega) { }

  /*!
   * \brief A virtual member.
   * \param[in] inMarkerTP - bound marker.
   * \return Value of the inlet density.
   */
  inline virtual su2double GetDensityIn(unsigned short inMarkerTP, unsigned short valSpan) const {return 0;}

  /*!
   * \brief A virtual member.
   * \param[in] inMarkerTP - bound marker.
   * \return Value of inlet pressure.
   */
  inline virtual su2double GetPressureIn(unsigned short inMarkerTP, unsigned short valSpan) const {return 0;}

  /*!
   * \brief A virtual member.
   * \param[in] inMarkerTP - bound marker.
   * \return Value of the inlet normal velocity.
   */
  inline virtual const su2double* GetTurboVelocityIn(unsigned short inMarkerTP, unsigned short valSpan) const {return nullptr;}

  /*!
   * \brief A virtual member.
   * \param[in] inMarkerTP - bound marker.
   * \return Value of the outlet density.
   */
  inline virtual su2double GetDensityOut(unsigned short inMarkerTP, unsigned short valSpan) const {return 0;}

  /*!
   * \brief A virtual member.
   * \param[in] inMarkerTP - bound marker.
   * \return Value of the outlet pressure.
   */
  inline virtual su2double GetPressureOut(unsigned short inMarkerTP, unsigned short valSpan) const {return 0;}

  /*!
   * \brief A virtual member.
   * \param[in] inMarkerTP - bound marker.
   * \return Value of the outlet normal velocity.
   */
  inline virtual const su2double* GetTurboVelocityOut(unsigned short inMarkerTP, unsigned short valSpan) const {return nullptr;}

  /*!
   * \brief A virtual member.
   * \param[in] inMarkerTP - bound marker.
   * \return Value of the inlet density.
   */
  inline virtual su2double GetKineIn(unsigned short inMarkerTP, unsigned short valSpan) const {return 0;}

  /*!
   * \brief A virtual member.
   * \param[in] inMarkerTP - bound marker.
   * \return Value of the inlet density.
   */
  inline virtual su2double GetOmegaIn(unsigned short inMarkerTP, unsigned short valSpan) const {return 0;}

  /*!
   * \brief A virtual member.
   * \param[in] inMarkerTP - bound marker.
   * \return Value of the inlet density.
   */
  inline virtual su2double GetNuIn(unsigned short inMarkerTP, unsigned short valSpan) const {return 0;}

  /*!
   * \brief A virtual member.
   * \param[in] inMarkerTP - bound marker.
   * \return Value of the inlet density.
   */
  inline virtual su2double GetKineOut(unsigned short inMarkerTP, unsigned short valSpan) const {return 0;}

  /*!
   * \brief A virtual member.
   * \param[in] inMarkerTP - bound marker.
   * \return Value of the inlet density.
   */
  inline virtual su2double GetOmegaOut(unsigned short inMarkerTP, unsigned short valSpan) const {return 0;}

  /*!
   * \brief A virtual member.
   * \param[in] inMarkerTP - bound marker.
   * \return Value of the inlet density.
   */
  inline virtual su2double GetNuOut(unsigned short inMarkerTP, unsigned short valSpan) const {return 0;}

  /*!
   * \brief A virtual member.
   * \param[in] value      - turboperformance value to set.
   * \param[in] inMarkerTP - turboperformance marker.
   */
  inline virtual void SetDensityIn(su2double value,
                                   unsigned short inMarkerTP,
                                   unsigned short valSpan) { }

  /*!
   * \brief A virtual member.
   * \param[in] value      - turboperformance value to set.
   * \param[in] inMarkerTP - turboperformance marker.
   */
  inline virtual void SetPressureIn(su2double value,
                                    unsigned short inMarkerTP,
                                    unsigned short valSpan) { }

  /*!
   * \brief A virtual member.
   * \param[in] value      - turboperformance value to set.
   * \param[in] inMarkerTP - turboperformance marker.
   */
  inline virtual void SetTurboVelocityIn(const su2double *value,
                                         unsigned short inMarkerTP,
                                         unsigned short valSpan) { }

  /*!
   * \brief A virtual member.
   * \param[in] value      - turboperformance value to set.
   * \param[in] inMarkerTP - turboperformance marker.
   */
  inline virtual void SetDensityOut(su2double value,
                                    unsigned short inMarkerTP,
                                    unsigned short valSpan) { }

  /*!
   * \brief A virtual member.
   * \param[in] value      - turboperformance value to set.
   * \param[in] inMarkerTP - turboperformance marker.
   */
  inline virtual void SetPressureOut(su2double value,
                                     unsigned short inMarkerTP,
                                     unsigned short valSpan) { }

  /*!
   * \brief A virtual member.
   * \param[in] value      - turboperformance value to set.
   * \param[in] inMarkerTP - turboperformance marker.
   */
  inline virtual void SetTurboVelocityOut(const su2double *value,
                                          unsigned short inMarkerTP,
                                          unsigned short valSpan) { }

  /*!
   * \brief A virtual member.
   * \param[in] value      - turboperformance value to set.
   * \param[in] inMarkerTP - turboperformance marker.
   */
  inline virtual void SetKineIn(su2double value,
                                unsigned short inMarkerTP,
                                unsigned short valSpan) { }

  /*!
   * \brief A virtual member.
   * \param[in] value      - turboperformance value to set.
   * \param[in] inMarkerTP - turboperformance marker.
   */
  inline virtual void SetOmegaIn(su2double value,
                                 unsigned short inMarkerTP,
                                 unsigned short valSpan) { }

  /*!
   * \brief A virtual member.
   * \param[in] value      - turboperformance value to set.
   * \param[in] inMarkerTP - turboperformance marker.
   */
  inline virtual void SetNuIn(su2double value,
                              unsigned short inMarkerTP,
                              unsigned short valSpan) { }

  /*!
   * \brief A virtual member.
   * \param[in] value      - turboperformance value to set.
   * \param[in] inMarkerTP - turboperformance marker.
   */
  inline virtual void SetKineOut(su2double value,
                                 unsigned short inMarkerTP,
                                 unsigned short valSpan) { }

  /*!
   * \brief A virtual member.
   * \param[in] value      - turboperformance value to set.
   * \param[in] inMarkerTP - turboperformance marker.
   */
  inline virtual void SetOmegaOut(su2double value,
                                  unsigned short inMarkerTP,
                                  unsigned short valSpan) { }

  /*!
   * \brief A virtual member.
   * \param[in] value      - turboperformance value to set.
   * \param[in] inMarkerTP - turboperformance marker.
   */
  inline virtual void SetNuOut(su2double value,
                               unsigned short inMarkerTP,
                               unsigned short valSpan) { }

  /*!
   * \brief A virtual member.
   * \param[in] config - Definition of the particular problem.
   */
  inline virtual void SetFreeStream_TurboSolution(CConfig *config) { }

  /*!
   * \brief A virtual member.
   * \param[in] geometry - Geometrical definition.
   * \param[in] config - Definition of the particular problem.
   * \param[in] referenceCoord - Determine if the mesh is deformed from the reference or from the current coordinates.
   */
  inline virtual void DeformMesh(CGeometry **geometry,
                                 CNumerics **numerics,
                                 CConfig *config) { }

  /*!
   * \brief A virtual member.
   * \param[in] geometry - Geometrical definition.
   * \param[in] config - Definition of the particular problem.
   * \param[in] referenceCoord - Determine if the mesh is deformed from the reference or from the current coordinates.
   */
  inline virtual void SetMesh_Stiffness(CGeometry **geometry,
                                        CNumerics **numerics,
                                        CConfig *config) { }

  /*!
   * \brief Routine that sets the flag controlling implicit treatment for periodic BCs.
   * \param[in] val_implicit_periodic - Flag controlling implicit treatment for periodic BCs.
   */
  inline void SetImplicitPeriodic(bool val_implicit_periodic) { implicit_periodic = val_implicit_periodic; }

  /*!
   * \brief Routine that sets the flag controlling solution rotation for periodic BCs.
   * \param[in] val_implicit_periodic - Flag controlling solution rotation for periodic BCs.
   */
  inline void SetRotatePeriodic(bool val_rotate_periodic) { rotate_periodic = val_rotate_periodic; }

  /*!
   * \brief Retrieve the solver name for output purposes.
   * \param[out] val_solvername - Name of the solver.
   */
  inline string GetSolverName(void) {return SolverName;}

  /*!
   * \brief Get the solution fields.
   * \return A vector containing the solution fields.
   */
  inline vector<string> GetSolutionFields() const{return fields;}

  /*!
   * \brief A virtual member.
   * \param[in] geometry - Geometrical definition.
   * \param[in] config   - Definition of the particular problem.
   */
  inline virtual void ComputeVerificationError(CGeometry *geometry, CConfig *config) { }

  /*!
   * \brief Compute the tractions at the vertices.
   * \param[in] geometry - Geometrical definition.
   * \param[in] config   - Definition of the particular problem.
   */
  void ComputeVertexTractions(CGeometry *geometry, const CConfig *config);

  /*!
   * \brief Set the adjoints of the vertex tractions.
   * \param[in] iMarker  - Index of the marker
   * \param[in] iVertex  - Index of the relevant vertex
   * \param[in] iDim     - Dimension
   */
  inline su2double GetVertexTractions(unsigned short iMarker, unsigned long iVertex, unsigned short iDim) const {
    return VertexTraction[iMarker][iVertex][iDim];
  }

  /*!
   * \brief Register the vertex tractions as output.
   * \param[in] geometry - Geometrical definition.
   * \param[in] config   - Definition of the particular problem.
   */
  void RegisterVertexTractions(CGeometry *geometry, const CConfig *config);

  /*!
   * \brief Store the adjoints of the vertex tractions.
   * \param[in] iMarker  - Index of the marker
   * \param[in] iVertex  - Index of the relevant vertex
   * \param[in] iDim     - Dimension
   * \param[in] val_adjoint - Value received for the adjoint (from another solver)
   */
  inline void StoreVertexTractionsAdjoint(unsigned short iMarker,
                                          unsigned long iVertex,
                                          unsigned short iDim,
                                          su2double val_adjoint){
    VertexTractionAdjoint[iMarker][iVertex][iDim] = val_adjoint;
  }

  /*!
   * \brief Set the adjoints of the vertex tractions to the AD structure.
   * \param[in] geometry - Geometrical definition.
   * \param[in] config   - Definition of the particular problem.
   */
  void SetVertexTractionsAdjoint(CGeometry *geometry, const CConfig *config);

  /*!
   * \brief Get minimun volume in the mesh
   * \return
   */
  virtual su2double GetMinimum_Volume() const { return 0.0; }

  /*!
   * \brief Get maximum volume in the mesh
   * \return
   */
  virtual su2double GetMaximum_Volume() const { return 0.0; }

  /*!
   * \brief Whether the methods of the solver called by multi/single-grid
   *        iteration can be executed by multiple threads.
   * \return Should return true if "yes", false if "no".
   */
  inline virtual bool GetHasHybridParallel() const { return false; }

  /*!
   * \brief Get values for streamwise periodc flow: delta P, m_dot, inlet T, integrated heat.
   * \return Struct holding 4 su2doubles.
   */
  virtual StreamwisePeriodicValues GetStreamwisePeriodicValues() const { return StreamwisePeriodicValues(); }

  /*!
   * \brief Save snapshot or POD data using libROM
   * \param[in] geometry - Geometrical definition of the problem.
   * \param[in] config - Definition of the particular problem.
   * \param[in] converged - Whether or not solution has converged.
  */
  void SavelibROM(CGeometry *geometry, CConfig *config, bool converged);

protected:
  /*!
   * \brief Allocate the memory for the verification solution, if necessary.
   * \param[in] nDim   - Number of dimensions of the problem.
   * \param[in] nVar   - Number of variables of the problem.
   * \param[in] config - Definition of the particular problem.
   */
  void SetVerificationSolution(unsigned short nDim,
                               unsigned short nVar,
                               CConfig        *config);

  /*!
   * \brief "Add" residual at (iPoint,iVar) to residual variables local to the thread.
   *  \param[in] iPoint - Point index.
   *  \param[in] iVar - Variable index.
   *  \param[in] res - Residual at (iPoint,iVar), e.g. LinSysRes(iPoint,iVar)
   *  \param[in,out] resRMS - increases by pow(Residual, 2)
   *  \param[in,out] resMax - increases to max(resMax, Residual)
   *  \param[in,out] idxMax - changes when resMax increases
   */
  static inline void ResidualReductions_PerThread(unsigned long iPoint, unsigned short iVar, su2double res, su2double* resRMS, su2double* resMax,
                                                  unsigned long* idxMax) {
    res = fabs(res);
    resRMS[iVar] += res * res;
    if (res > resMax[iVar]) {
      resMax[iVar] = res;
      idxMax[iVar] = iPoint;
    }
  }

  /*!
   * \brief "Add" local residual variables of all threads to compute global residual variables.
   */
  inline void ResidualReductions_FromAllThreads(const CGeometry* geometry, const CConfig* config, const su2double* resRMS, const su2double* resMax,
                                                const unsigned long* idxMax){
    SetResToZero();

    SU2_OMP_CRITICAL
    for (unsigned short iVar = 0; iVar < nVar; iVar++) {
      Residual_RMS[iVar] += resRMS[iVar];
      AddRes_Max(iVar, resMax[iVar], geometry->nodes->GetGlobalIndex(idxMax[iVar]), geometry->nodes->GetCoord(idxMax[iVar]));
    }
    END_SU2_OMP_CRITICAL
    SU2_OMP_BARRIER

    /*--- Compute the root mean square residual ---*/
    SetResidual_RMS(geometry, config);
  }

  /*!
   * \brief Set the RMS and MAX residual to zero.
   */
  inline void SetResToZero() {
    SU2_OMP_MASTER {
      for (auto& r : Residual_RMS) r = 0;
      for (auto& r : Residual_Max) r = 0;
      for (auto& p : Point_Max) p = 0;
    }
    END_SU2_OMP_MASTER
    SU2_OMP_BARRIER
  }

  /*!
   * \brief Adds the maximal residual, this is useful for the convergence history.
   * \param[in] val_var - Index of the variable.
   * \param[in] val_residual - Value of the residual to store in the position <i>val_var</i>.
   * \param[in] val_point - Value of the point index for the max residual.
   * \param[in] val_coord - Location (x, y, z) of the max residual point.
   */
  inline void AddRes_Max(unsigned short val_var,
                         su2double val_residual,
                         unsigned long val_point,
                         const su2double* val_coord) {
    if (val_residual > Residual_Max[val_var]) {
      Residual_Max[val_var] = val_residual;
      Point_Max[val_var] = val_point;
      for (unsigned short iDim = 0; iDim < nDim; iDim++)
        Point_Max_Coord[val_var][iDim] = val_coord[iDim];
    }
  }

  /*!
   * \brief Adds the maximal residual for BGS subiterations.
   * \param[in] val_var - Index of the variable.
   * \param[in] val_residual - Value of the residual to store in the position <i>val_var</i>.
   * \param[in] val_point - Value of the point index for the max residual.
   * \param[in] val_coord - Location (x, y, z) of the max residual point.
   */
  inline void AddRes_Max_BGS(unsigned short val_var,
                             su2double val_residual,
                             unsigned long val_point,
                             const su2double* val_coord) {
    if (val_residual > Residual_Max_BGS[val_var]) {
    Residual_Max_BGS[val_var] = val_residual;
    Point_Max_BGS[val_var] = val_point;
    for (unsigned short iDim = 0; iDim < nDim; iDim++)
      Point_Max_Coord_BGS[val_var][iDim] = val_coord[iDim];
    }
  }

};<|MERGE_RESOLUTION|>--- conflicted
+++ resolved
@@ -58,13 +58,7 @@
 #include "../variables/CVariable.hpp"
 
 #ifdef HAVE_LIBROM
-<<<<<<< HEAD
-#include "BasisGenerator.h"
-#include "QDEIM.h"
-#include "DEIM.h"
-=======
 #include "librom.h"
->>>>>>> 1249f9f6
 #endif
 
 using namespace std;
