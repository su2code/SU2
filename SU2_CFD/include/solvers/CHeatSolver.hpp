/*!
 * \file CHeatSolver.hpp
 * \brief Headers of the CHeatSolver class
 * \author F. Palacios, T. Economon
 * \version 8.0.0 "Harrier"
 *
 * SU2 Project Website: https://su2code.github.io
 *
 * The SU2 Project is maintained by the SU2 Foundation
 * (http://su2foundation.org)
 *
 * Copyright 2012-2023, SU2 Contributors (cf. AUTHORS.md)
 *
 * SU2 is free software; you can redistribute it and/or
 * modify it under the terms of the GNU Lesser General Public
 * License as published by the Free Software Foundation; either
 * version 2.1 of the License, or (at your option) any later version.
 *
 * SU2 is distributed in the hope that it will be useful,
 * but WITHOUT ANY WARRANTY; without even the implied warranty of
 * MERCHANTABILITY or FITNESS FOR A PARTICULAR PURPOSE. See the GNU
 * Lesser General Public License for more details.
 *
 * You should have received a copy of the GNU Lesser General Public
 * License along with SU2. If not, see <http://www.gnu.org/licenses/>.
 */

#pragma once

#include "CScalarSolver.hpp"
#include "../variables/CHeatVariable.hpp"

/*!
 * \class CHeatSolver
 * \brief Main class for defining the finite-volume heat solver.
 * \author O. Burghardt
 * \version 8.0.0 "Harrier"
 */
class CHeatSolver final : public CScalarSolver<CHeatVariable> {
protected:
  static constexpr size_t MAXNDIM = 3; /*!< \brief Max number of space dimensions, used in some static arrays. */
  static constexpr size_t MAXNVAR = 1; /*!< \brief Max number of variables, for static arrays. */

  const bool flow; /*!< \brief Use solver as a scalar transport equation of Temperature for the inc solver. */
  const bool heat_equation; /*!< \brief use solver for heat conduction in solids. */

  su2double Global_Delta_Time = 0.0, Global_Delta_UnstTimeND = 0.0;

  vector<vector<su2double>> HeatFlux;
  vector<su2double> HeatFlux_per_Marker;
  su2double Total_HeatFlux;
  su2double AllBound_HeatFlux;
  vector<su2double> AverageT_per_Marker;
  su2double Total_AverageT;
  su2double AllBound_AverageT;
  vector<su2double> Surface_Areas;
  su2double Total_HeatFlux_Areas;
  su2double Total_HeatFlux_Areas_Monitor;
  vector<su2activematrix> ConjugateVar;

  /*!
   * \brief Applies an isothermal condition to a vertex of a marker.
   */
  void IsothermalBoundaryCondition(CGeometry *geometry, CSolver *flow_solver, const CConfig *config,
                                   unsigned short iMarker, unsigned long iVertex, const su2double& temperature) {

    const auto iPoint = geometry->vertex[iMarker][iVertex]->GetNode();
    if (!geometry->nodes->GetDomain(iPoint)) return;

    const bool implicit = config->GetKind_TimeIntScheme() == EULER_IMPLICIT;
    const su2double prandtl_lam = config->GetPrandtl_Lam();
    const su2double const_diffusivity = config->GetThermalDiffusivity();

    const auto Point_Normal = geometry->vertex[iMarker][iVertex]->GetNormal_Neighbor();

    const auto* Normal = geometry->vertex[iMarker][iVertex]->GetNormal();
    const su2double Area = GeometryToolbox::Norm(nDim, Normal);

    const auto* Coord_i = geometry->nodes->GetCoord(iPoint);
    const auto* Coord_j = geometry->nodes->GetCoord(Point_Normal);
    const su2double dist_ij = GeometryToolbox::Distance(nDim, Coord_i, Coord_j);

    const su2double dTdn = -(nodes->GetTemperature(Point_Normal) - temperature) / dist_ij;

    su2double thermal_diffusivity = const_diffusivity;
    if (flow) {
      thermal_diffusivity = flow_solver->GetNodes()->GetLaminarViscosity(iPoint) / prandtl_lam;
    }
    LinSysRes(iPoint, 0) -= thermal_diffusivity * dTdn * Area;

    if (implicit) {
      su2double Jacobian_i[] = {-thermal_diffusivity / dist_ij * Area};
      Jacobian.SubtractBlock2Diag(iPoint, &Jacobian_i);
    }
  }

  /*!
   * \brief Compute the viscous flux for the scalar equation at a particular edge.
   * \param[in] iEdge - Edge for which we want to compute the flux
   * \param[in] geometry - Geometrical definition of the problem.
   * \param[in] solver_container - Container vector with all the solutions.
   * \param[in] numerics - Description of the numerical method.
   * \param[in] config - Definition of the particular problem.
   * \note Calls a generic implementation after defining a SolverSpecificNumerics object.
   */
  inline void Viscous_Residual(unsigned long iEdge, CGeometry* geometry, CSolver** solver_container,
                                       CNumerics* numerics, CConfig* config) override {
    const CVariable* flow_nodes = flow ? solver_container[FLOW_SOL]->GetNodes() : nullptr;

    const su2double const_diffusivity = config->GetThermalDiffusivity();
    const su2double pr_lam = config->GetPrandtl_Lam();
    const su2double pr_turb = config->GetPrandtl_Turb();

    su2double thermal_diffusivity_i{}, thermal_diffusivity_j{};

    /*--- Computes the thermal diffusivity to use in the viscous numerics. ---*/
    auto compute_thermal_diffusivity = [&](unsigned long iPoint, unsigned long jPoint) {
      if (flow) {
        thermal_diffusivity_i = flow_nodes->GetLaminarViscosity(iPoint) / pr_lam +
                                flow_nodes->GetEddyViscosity(iPoint) / pr_turb;
        thermal_diffusivity_j = flow_nodes->GetLaminarViscosity(jPoint) / pr_lam +
                                flow_nodes->GetEddyViscosity(jPoint) / pr_turb;
        numerics->SetDiffusionCoeff(&thermal_diffusivity_i, &thermal_diffusivity_j);
      }
      else {
        numerics->SetDiffusionCoeff(&const_diffusivity, &const_diffusivity);
      }
    };
    /*--- Compute residual and Jacobians. ---*/
    Viscous_Residual_impl(compute_thermal_diffusivity, iEdge, geometry, solver_container, numerics, config);
  }

public:

  /*!
   * \brief Constructor of the class.
   */
  CHeatSolver(CGeometry *geometry, CConfig *config, unsigned short iMesh);

  /*!
   * \brief Restart residual and compute gradients.
   * \param[in] geometry - Geometrical definition of the problem.
   * \param[in] solver_container - Container vector with all the solutions.
   * \param[in] config - Definition of the particular problem.
   * \param[in] iMesh - Index of the mesh in multigrid computations.
   * \param[in] iRKStep - Current step of the Runge-Kutta iteration.
   * \param[in] RunTime_EqSystem - System of equations which is going to be solved.
   * \param[in] Output - boolean to determine whether to print output.
   */
  void Preprocessing(CGeometry *geometry,
                    CSolver **solver_container,
                    CConfig *config,
                    unsigned short iMesh,
                    unsigned short iRKStep,
                    unsigned short RunTime_EqSystem,
                    bool Output) override;

  /*!
   * \brief Load a solution from a restart file.
   * \param[in] geometry - Geometrical definition of the problem.
   * \param[in] solver - Container vector with all of the solvers.
   * \param[in] config - Definition of the particular problem.
   * \param[in] val_iter - Current external iteration number.
   * \param[in] val_update_geo - Flag for updating coords and grid velocity.
   */
  void LoadRestart(CGeometry **geometry,
                   CSolver ***solver,
                   CConfig *config,
                   int val_iter,
                   bool val_update_geo) override;

  /*!
   * \brief Compute the spatial integration using a upwind scheme.
   * \param[in] geometry - Geometrical definition of the problem.
   * \param[in] solver_container - Container vector with all the solutions.
   * \param[in] numerics_container - Description of the numerical method.
   * \param[in] config - Definition of the particular problem.
   * \param[in] iMesh - Index of the mesh in multigrid computations.
   */
  void Upwind_Residual(CGeometry *geometry,
                      CSolver **solver_container,
                      CNumerics **numerics_container,
                      CConfig *config,
                      unsigned short iMesh) override;

  /*!
   * \brief Compute the viscous residuals for the turbulent equation.
   * \param[in] geometry - Geometrical definition of the problem.
   * \param[in] solver_container - Container vector with all the solutions.
   * \param[in] numerics_container - Description of the numerical method.
   * \param[in] config - Definition of the particular problem.
   * \param[in] iMesh - Index of the mesh in multigrid computations.
   * \param[in] iRKStep - Current step of the Runge-Kutta iteration.
   */
  void Viscous_Residual(CGeometry *geometry,
                        CSolver **solver_container,
                        CNumerics **numerics_container,
                        CConfig *config,
                        unsigned short iMesh,
                        unsigned short iRKStep) override;


  void Set_Heatflux_Areas(CGeometry *geometry, CConfig *config) override;

  /*!
   * \brief Impose the Navier-Stokes boundary condition (strong).
   * \param[in] geometry - Geometrical definition of the problem.
   * \param[in] solver_container - Container vector with all the solutions.
   * \param[in] conv_numerics - Description of the numerical method.
   * \param[in] visc_numerics - Description of the numerical method.
   * \param[in] config - Definition of the particular problem.
   * \param[in] val_marker - Surface marker where the boundary condition is applied.
   */
  void BC_Isothermal_Wall(CGeometry *geometry,
                          CSolver **solver_container,
                          CNumerics *conv_numerics,
                          CNumerics *visc_numerics,
                          CConfig *config,
                          unsigned short val_marker) override;

  /*!
   * \brief Impose a constant heat-flux condition at the wall.
   * \param[in] geometry - Geometrical definition of the problem.
   * \param[in] solver_container - Container vector with all the solutions.
   * \param[in] conv_numerics - Description of the numerical method.
   * \param[in] visc_numerics - Description of the numerical method.
   * \param[in] config - Definition of the particular problem.
   * \param[in] val_marker - Surface marker where the boundary condition is applied.
   */
  void BC_HeatFlux_Wall(CGeometry *geometry,
                        CSolver **solver_container,
                        CNumerics *conv_numerics,
                        CNumerics *visc_numerics,
                        CConfig *config,
                        unsigned short val_marker) override;

  /*!
   * \brief Impose the inlet boundary condition.
   * \param[in] geometry - Geometrical definition of the problem.
   * \param[in] solver_container - Container vector with all the solutions.
   * \param[in] conv_numerics - Description of the numerical method.
   * \param[in] visc_numerics - Description of the numerical method.
   * \param[in] config - Definition of the particular problem.
   * \param[in] val_marker - Surface marker where the boundary condition is applied.
   */
  void BC_Inlet(CGeometry *geometry,
                CSolver **solver_container,
                CNumerics *conv_numerics,
                CNumerics *visc_numerics,
                CConfig *config,
                unsigned short val_marker) override;
  /*!
   * \brief Impose the outlet boundary condition.
   * \param[in] geometry - Geometrical definition of the problem.
   * \param[in] solver_container - Container vector with all the solutions.
   * \param[in] conv_numerics - Description of the numerical method.
   * \param[in] visc_numerics - Description of the numerical method.
   * \param[in] config - Definition of the particular problem.
   * \param[in] val_marker - Surface marker where the boundary condition is applied.
   */
  void BC_Outlet(CGeometry *geometry,
                 CSolver **solver_container,
                 CNumerics *conv_numerics,
                 CNumerics *visc_numerics,
                 CConfig *config,
                 unsigned short val_marker) override;

  /*!
   * \brief Impose the (received) conjugate heat variables.
   * \param[in] geometry - Geometrical definition of the problem.
   * \param[in] solver_container - Container vector with all the solutions.
   * \param[in] numerics - Description of the numerical method.
   * \param[in] config - Definition of the particular problem.
   * \param[in] val_marker - Surface marker where the boundary condition is applied.
   */
  void BC_ConjugateHeat_Interface(CGeometry *geometry,
                                  CSolver **solver_container,
                                  CNumerics *numerics,
                                  CConfig *config,
                                  unsigned short val_marker) override;

  /*!
   * \brief Set the conjugate heat variables.
   * \param[in] val_marker        - marker index
   * \param[in] val_vertex        - vertex index
   * \param[in] pos_var           - variable position (in vector of all conjugate heat variables)
   */
  inline su2double GetConjugateHeatVariable(unsigned short val_marker,
                                            unsigned long val_vertex,
                                            unsigned short pos_var) const override {
    return ConjugateVar[val_marker][val_vertex][pos_var];
  }

  /*!
   * \brief Set the conjugate heat variables.
   * \param[in] val_marker        - marker index
   * \param[in] val_vertex        - vertex index
   * \param[in] pos_var           - variable position (in vector of all conjugate heat variables)
   * \param[in] relaxation factor - relaxation factor for the change of the variables
   * \param[in] val_var           - value of the variable
   */
  inline void SetConjugateHeatVariable(unsigned short val_marker,
                                       unsigned long val_vertex,
                                       unsigned short pos_var,
                                       su2double relaxation_factor,
                                       su2double val_var) override {
    ConjugateVar[val_marker][val_vertex][pos_var] = relaxation_factor*val_var + (1.0-relaxation_factor)*ConjugateVar[val_marker][val_vertex][pos_var];
  }


  /*!
   * \brief Evaluate heat-flux related objectives.
   * \param[in] geometry - Geometrical definition of the problem.
   * \param[in] solver_container - Container vector with all the solutions.
   * \param[in] config - Definition of the particular problem.
   */
  void Heat_Fluxes(CGeometry *geometry,
                   CSolver **solver_container,
                   CConfig *config) override;

/*!
   * \brief Compute the viscous residuals for the turbulent equation.
   * \param[in] geometry - Geometrical definition of the problem.
   * \param[in] solver_container - Container vector with all the solutions.
   * \param[in] numerics_container - Description of the numerical method.
   * \param[in] config - Definition of the particular problem.
   * \param[in] iMesh - Index of the mesh in multigrid computations.
   * \param[in] iRKStep - Current step of the Runge-Kutta iteration.
   */
  void Source_Residual(CGeometry *geometry,
                        CSolver **solver_container,
                        CNumerics **numerics_container,
                        CConfig *config,
                        unsigned short iMesh) override;
  /*!
   * \brief Get value of the heat load (integrated heat flux).
   * \return Value of the heat load (integrated heat flux).
   */
  inline su2double GetTotal_HeatFlux() const override { return Total_HeatFlux; }

  /*!
   * \brief Get value of the integral-averaged temperature.
   * \return Value of the integral-averaged temperature.
   */
  inline su2double GetTotal_AvgTemperature() const override { return Total_AverageT; }

  /*!
   * \brief Compute objective output
   * \param[in] config - Definition of the problem.
   * \param[in] solver - Container vector with all the solutions.
   */
  void Evaluate_ObjFunc(const CConfig *config, CSolver**) override {
    const auto weight = config->GetWeight_ObjFunc(0);

    switch (config->GetKind_ObjFunc()) {
      case TOTAL_HEATFLUX:
        Total_ComboObj = weight * Total_HeatFlux;
        break;
      case AVG_TEMPERATURE:
        Total_ComboObj = weight * Total_AverageT;
        break;
      case CUSTOM_OBJFUNC:
        Total_ComboObj = weight * Total_Custom_ObjFunc;
        break;
      default:
        Total_ComboObj = 0.0;
    }
  }

  /*!
   * \brief A virtual member.
   * \param[in] geometry - Geometrical definition of the problem.
   * \param[in] solver_container - Container vector with all the solutions.
   * \param[in] config - Definition of the particular problem.
   * \param[in] iMesh - Index of the mesh in multigrid computations.
   * \param[in] Iteration - Index of the current iteration.
   */
  void SetTime_Step(CGeometry *geometry,
                    CSolver **solver_container,
                    CConfig *config,
                    unsigned short iMesh,
                    unsigned long Iteration) override;

  /*!
   * \brief Set the initial condition for the FEM structural problem.
   * \param[in] geometry - Geometrical definition of the problem.
   * \param[in] solver_container - Container with all the solutions.
   * \param[in] config - Definition of the particular problem.
   * \param[in] ExtIter - External iteration.
   */
  void SetInitialCondition(CGeometry **geometry,
                           CSolver ***solver_container,
                           CConfig *config,
                           unsigned long TimeIter) override;

  /*!
   * \brief Set the total residual adding the term that comes from the Dual Time-Stepping Strategy.
   * \param[in] geometry - Geometric definition of the problem.
   * \param[in] solver_container - Container vector with all the solutions.
   * \param[in] config - Definition of the particular problem.
   * \param[in] iRKStep - Current step of the Runge-Kutta iteration.
   * \param[in] iMesh - Index of the mesh in multigrid computations.
   * \param[in] RunTime_EqSystem - System of equations which is going to be solved.
   */
  void SetResidual_DualTime(CGeometry *geometry,
                            CSolver **solver_container,
                            CConfig *config,
                            unsigned short iRKStep,
                            unsigned short iMesh,
                            unsigned short RunTime_EqSystem) override;

  /*!
   * \brief Get the heat flux.
   * \param[in] val_marker - Surface marker where the coefficient is computed.
   * \param[in] val_vertex - Vertex of the marker <i>val_marker</i> where the coefficient is evaluated.
   * \return Value of the heat flux.
   */
<<<<<<< HEAD
  inline su2double GetHeatFlux(unsigned short val_marker, unsigned long val_vertex) const override { return HeatFlux[val_marker][val_vertex]; }

//   su2double GetLambdaL(CGeometry *geometry, CSolver **solver_container, CConfig *config);
=======
  inline su2double GetHeatFlux(unsigned short val_marker, unsigned long val_vertex) const override {
    return HeatFlux[val_marker][val_vertex];
  }
>>>>>>> 41d25227
};<|MERGE_RESOLUTION|>--- conflicted
+++ resolved
@@ -415,13 +415,7 @@
    * \param[in] val_vertex - Vertex of the marker <i>val_marker</i> where the coefficient is evaluated.
    * \return Value of the heat flux.
    */
-<<<<<<< HEAD
-  inline su2double GetHeatFlux(unsigned short val_marker, unsigned long val_vertex) const override { return HeatFlux[val_marker][val_vertex]; }
-
-//   su2double GetLambdaL(CGeometry *geometry, CSolver **solver_container, CConfig *config);
-=======
   inline su2double GetHeatFlux(unsigned short val_marker, unsigned long val_vertex) const override {
     return HeatFlux[val_marker][val_vertex];
   }
->>>>>>> 41d25227
 };