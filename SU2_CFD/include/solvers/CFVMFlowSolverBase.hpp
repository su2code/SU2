/*!
 * \file CFVMFlowSolverBase.hpp
 * \brief Base class template for all FVM flow solvers.
 * \version 8.0.1 "Harrier"
 *
 * SU2 Project Website: https://su2code.github.io
 *
 * The SU2 Project is maintained by the SU2 Foundation
 * (http://su2foundation.org)
 *
 * Copyright 2012-2024, SU2 Contributors (cf. AUTHORS.md)
 *
 * SU2 is free software; you can redistribute it and/or
 * modify it under the terms of the GNU Lesser General Public
 * License as published by the Free Software Foundation; either
 * version 2.1 of the License, or (at your option) any later version.
 *
 * SU2 is distributed in the hope that it will be useful,
 * but WITHOUT ANY WARRANTY; without even the implied warranty of
 * MERCHANTABILITY or FITNESS FOR A PARTICULAR PURPOSE. See the GNU
 * Lesser General Public License for more details.
 *
 * You should have received a copy of the GNU Lesser General Public
 * License along with SU2. If not, see <http://www.gnu.org/licenses/>.
 */

#pragma once

#include "../../../Common/include/parallelization/omp_structure.hpp"
#include "../../../Common/include/toolboxes/geometry_toolbox.hpp"
#include "CSolver.hpp"

class CNumericsSIMD;

template <class VariableType, ENUM_REGIME FlowRegime>
class CFVMFlowSolverBase : public CSolver {
 private:
  static void recursiveAssign() {}

  template<class U, class V, class... Ts>
  static void recursiveAssign(U& d, const V& s, Ts&&... otherPairs) {
    d = s;
    recursiveAssign(otherPairs...);
  }

 protected:
  /*!< \brief Object with indices of primitive variables. */
  const typename VariableType::template CIndices<unsigned short> prim_idx;

  static constexpr size_t MAXNDIM = 3; /*!< \brief Max number of space dimensions, used in some static arrays. */
  static constexpr size_t MAXNVAR = VariableType::MAXNVAR; /*!< \brief Max number of variables, for static arrays. */

  static constexpr size_t OMP_MAX_SIZE = 512; /*!< \brief Max chunk size for light point loops. */
  static constexpr size_t OMP_MIN_SIZE = 32;  /*!< \brief Min chunk size for edge loops (max is color group size). */

  unsigned long omp_chunk_size; /*!< \brief Chunk size used in light point loops. */

  su2activevector EdgeMassFluxes;  /*!< \brief Mass fluxes across each edge, for discretization of transported scalars. */

  /*!
   * \brief Utility to set the value of a member variables safely, and so that the new values are seen by all threads.
   * \param[in] lhsRhsPairs - Pairs of destination and source e.g. a,0,b,-1.
   */
  template<class... Ts>
  static void ompMasterAssignBarrier(Ts&&... lhsRhsPairs) {
    SU2_OMP_SAFE_GLOBAL_ACCESS(recursiveAssign(lhsRhsPairs...);)
  }

  su2double Mach_Inf = 0.0;          /*!< \brief Mach number at the infinity. */
  su2double Density_Inf = 0.0;       /*!< \brief Density at the infinity. */
  su2double Energy_Inf = 0.0;        /*!< \brief Energy at the infinity. */
  su2double Temperature_Inf = 0.0;   /*!< \brief Energy at the infinity. */
  su2double Pressure_Inf = 0.0;      /*!< \brief Pressure at the infinity. */
  su2double* Velocity_Inf = nullptr; /*!< \brief Flow Velocity vector at the infinity. */

  su2double Viscosity_Inf; /*!< \brief Viscosity at the infinity. */
  su2double Tke_Inf;       /*!< \brief Turbulent kinetic energy at the infinity. */

  su2double StrainMag_Max; /*!< \brief Maximum Strain Rate magnitude. */
  su2double Omega_Max;     /*!< \brief Maximum Omega. */

  su2double Global_Delta_Time = 0.0, /*!< \brief Time-step for TIME_STEPPING time marching strategy. */
  Global_Delta_UnstTimeND = 0.0;     /*!< \brief Unsteady time step for the dual time strategy. */

  unsigned long ErrorCounter = 0;    /*!< \brief Counter for number of un-physical states. */

  /*!
   * \brief Auxilary types to store common aero coefficients (avoids repeating oneself so much).
   */
  struct AeroCoeffsArray {
    su2double* CD = nullptr;     /*!< \brief Drag coefficient. */
    su2double* CL = nullptr;     /*!< \brief Lift coefficient. */
    su2double* CSF = nullptr;    /*!< \brief Sideforce coefficient. */
    su2double* CEff = nullptr;   /*!< \brief Efficiency (Cl/Cd). */
    su2double* CFx = nullptr;    /*!< \brief x Force coefficient. */
    su2double* CFy = nullptr;    /*!< \brief y Force coefficient. */
    su2double* CFz = nullptr;    /*!< \brief z Force coefficient. */
    su2double* CMx = nullptr;    /*!< \brief x Moment coefficient. */
    su2double* CMy = nullptr;    /*!< \brief y Moment coefficient. */
    su2double* CMz = nullptr;    /*!< \brief z Moment coefficient. */
    su2double* CoPx = nullptr;   /*!< \brief x Moment coefficient. */
    su2double* CoPy = nullptr;   /*!< \brief y Moment coefficient. */
    su2double* CoPz = nullptr;   /*!< \brief z Moment coefficient. */
    su2double* CT = nullptr;     /*!< \brief Thrust coefficient. */
    su2double* CQ = nullptr;     /*!< \brief Torque coefficient. */
    su2double* CMerit = nullptr; /*!< \brief Rotor Figure of Merit. */
    int _size = 0;               /*!< \brief Array size. */

    void allocate(int size); /*!< \brief Allocates arrays. */

    void setZero(int i); /*!< \brief Sets all values to zero at a particular index. */
    void setZero() {     /*!< \brief Sets all values to zero for all indices. */
      for (int i = 0; i < _size; ++i) setZero(i);
    }

    AeroCoeffsArray(int size = 0) : _size(size) {
      if (size) allocate(size);
    }

    ~AeroCoeffsArray();
  };

  /*!
   * \brief Scalar version of the coefficients type.
   */
  struct AeroCoeffs {
    su2double CD, CL, CSF, CEff, CFx, CFy, CFz, CMx, CMy, CMz, CoPx, CoPy, CoPz, CT, CQ, CMerit;

    void setZero() {
      CD = CL = CSF = CEff = CFx = CFy = CFz = CMx = CMy = CMz = CoPx = CoPy = CoPz = CT = CQ = CMerit = 0.0;
    }

    AeroCoeffs() { setZero(); }
  };

  AeroCoeffsArray InvCoeff;        /*!< \brief Inviscid pressure contributions for each boundary. */
  AeroCoeffsArray SurfaceInvCoeff; /*!< \brief Inviscid pressure contributions for each monitoring boundary. */
  AeroCoeffs AllBoundInvCoeff;     /*!< \brief Total pressure contribution for all the boundaries. */

  AeroCoeffsArray MntCoeff;        /*!< \brief Inviscid momentum contributions for each boundary. */
  AeroCoeffsArray SurfaceMntCoeff; /*!< \brief Inviscid momentum contributions for each monitoring boundary. */
  AeroCoeffs AllBoundMntCoeff;     /*!< \brief Total momentum contribution for all the boundaries. */

  AeroCoeffsArray ViscCoeff;        /*!< \brief Viscous contributions for each boundary. */
  AeroCoeffsArray SurfaceViscCoeff; /*!< \brief Viscous contributions for each monitoring boundary. */
  AeroCoeffs AllBoundViscCoeff;     /*!< \brief Total pressure contribution for all the boundaries. */

  AeroCoeffsArray SurfaceCoeff; /*!< \brief Totals for each monitoring surface. */
  AeroCoeffs TotalCoeff;        /*!< \brief Totals for all boundaries. */

  su2double AeroCoeffForceRef = 1.0;    /*!< \brief Reference force for aerodynamic coefficients. */
  su2double DynamicPressureRef = 1.0;   /*!< \brief Reference dynamic pressure. */

  su2double Total_CpDiff = 0.0;         /*!< \brief Total Equivalent Area coefficient for all the boundaries. */
  su2double Total_HeatFluxDiff = 0.0;   /*!< \brief Total Equivalent Area coefficient for all the boundaries. */
  su2double Total_CEquivArea = 0.0;     /*!< \brief Total Equivalent Area coefficient for all the boundaries. */
  su2double Total_MassFlowRate = 0.0;   /*!< \brief Total Mass Flow Rate on monitored boundaries. */
  su2double Total_CNearFieldOF = 0.0;   /*!< \brief Total Near-Field Pressure coefficient for all the boundaries. */
  su2double Total_Heat = 0.0;           /*!< \brief Total heat load for all the boundaries. */
  su2double Total_MaxHeat = 0.0;        /*!< \brief Maximum heat flux on all boundaries. */
  su2double AllBound_CNearFieldOF_Inv = 0.0; /*!< \brief Near-Field press coeff (inviscid) for all the boundaries. */
  vector<su2double> CNearFieldOF_Inv;    /*!< \brief Near field pressure (inviscid) for each boundary. */
  vector<su2double> Surface_HF_Visc;     /*!< \brief Total (integrated) heat flux for each monitored surface. */
  vector<su2double> Surface_MaxHF_Visc;  /*!< \brief Maximum heat flux for each monitored surface. */
  vector<su2double> HF_Visc;             /*!< \brief Heat load (viscous contribution) for each boundary. */
  vector<su2double> MaxHF_Visc;          /*!< \brief Maximum heat flux (viscous contribution) for each boundary. */
  su2double AllBound_HF_Visc = 0.0;      /*!< \brief Heat load (viscous contribution) for all the boundaries. */
  su2double AllBound_MaxHF_Visc = 0.0;   /*!< \brief Maximum heat flux (viscous contribution) for all boundaries. */

  vector<vector<su2double> > Inlet_Ptotal;      /*!< \brief Value of the Total P. */
  vector<vector<su2double> > Inlet_Ttotal;      /*!< \brief Value of the Total T. */
  vector<su2activematrix> Inlet_FlowDir;        /*!< \brief Value of the Flow Direction. */
  vector<vector<su2double> > HeatFlux;          /*!< \brief Heat transfer coefficient for each boundary and vertex. */
  vector<vector<su2double> > HeatFluxTarget;    /*!< \brief Heat transfer coefficient for each boundary and vertex. */
  vector<su2activematrix> CharacPrimVar;        /*!< \brief Value of the characteristic variables at each boundary. */
  vector<su2activematrix> CSkinFriction;        /*!< \brief Skin friction coefficient for each boundary and vertex. */
  vector<vector<su2double> > WallShearStress;   /*!< \brief Wall Shear Stress for each boundary and vertex. */
  vector<su2activematrix> HeatConjugateVar;     /*!< \brief CHT variables for each boundary and vertex. */
  vector<vector<su2double> > CPressure;         /*!< \brief Pressure coefficient for each boundary and vertex. */
  vector<vector<su2double> > CPressureTarget;   /*!< \brief Target Pressure coefficient for each boundary and vertex. */
  vector<vector<su2double> > YPlus;             /*!< \brief Yplus for each boundary and vertex. */
  vector<vector<su2double> > UTau;                 /*!< \brief UTau for each boundary and vertex. */
  vector<vector<su2double> > EddyViscWall;         /*!< \brief Eddy viscosuty at the wall for each boundary and vertex. */

  bool space_centered;       /*!< \brief True if space centered scheme used. */
  bool euler_implicit;       /*!< \brief True if euler implicit scheme used. */
  bool least_squares;        /*!< \brief True if computing gradients by least squares. */
  su2double Gamma;           /*!< \brief Fluid's Gamma constant (ratio of specific heats). */
  su2double Gamma_Minus_One; /*!< \brief Fluids's Gamma - 1.0  . */

  /*--- Sliding meshes variables ---*/

  vector<su2matrix<su2double*> > SlidingState; // vector of matrix of pointers... inner dim alloc'd elsewhere (welcome, to the twilight zone)
  vector<vector<int> > SlidingStateNodes;

  /*--- Shallow copy of grid coloring for OpenMP parallelization. ---*/

#ifdef HAVE_OMP
  vector<GridColor<> > EdgeColoring; /*!< \brief Edge colors. */
  bool ReducerStrategy = false;      /*!< \brief If the reducer strategy is in use. */
#else
  array<DummyGridColor<>, 1> EdgeColoring;
  /*--- Never use the reducer strategy if compiling for MPI-only. ---*/
  static constexpr bool ReducerStrategy = false;
#endif

  /*--- Edge fluxes, for OpenMP parallelization of difficult-to-color grids.
   * We first store the fluxes and then compute the sum for each cell.
   * This strategy is thread-safe but lower performance than writting to both
   * end points of each edge, so we only use it when necessary, i.e. when the
   * coloring does not allow "enough" parallelism. ---*/

  CSysVector<su2double> EdgeFluxes; /*!< \brief Flux across each edge. */

  CNumericsSIMD* edgeNumerics = nullptr; /*!< \brief Object for edge flux computation. */

  /*!
   * \brief The highest level in the variable hierarchy the DERIVED solver can safely use.
   */
  VariableType* nodes = nullptr;

  /*!
   * \brief Return nodes to allow CSolver::base_nodes to be set.
   */
  inline CVariable* GetBaseClassPointerToNodes() final { return nodes; }

  /*!
   * \brief Protected constructor, this class is not directly instantiable.
   */
  CFVMFlowSolverBase(const CGeometry& geometry, const CConfig& config)
    : CSolver(), prim_idx(geometry.GetnDim(), config.GetnSpecies()) {}

  /*!
   * \brief Set reference values for pressure, forces, etc., e.g. "AeroCoeffForceRef".
   * \note Implement this method in the derived class and call it in its constructor.
   * Duplicating this type of information has caused bugs (I know because I fixed them).
   */
  virtual void SetReferenceValues(const CConfig& config) = 0;

  /*!
   * \brief Allocate member variables.
   */
  void Allocate(const CConfig& config);

  /*!
   * \brief Allocate small member variables that ideally should not be used.
   */
  void AllocateTerribleLegacyTemporaryVariables();

  /*!
   * \brief Communicate the initial solver state.
   */
  void CommunicateInitialState(CGeometry* geometry, const CConfig* config);

  /*!
   * \brief Initialize thread parallel variables.
   */
  void HybridParallelInitialization(const CConfig& config, CGeometry& geometry);

  /*!
   * \brief Move solution to previous time levels (for restarts).
   */
  void PushSolutionBackInTime(unsigned long TimeIter, bool restart, bool rans, CSolver*** solver_container,
                              CGeometry** geometry, CConfig* config);

  /*!
   * \brief Evaluate common part of objective function to all solvers.
   */
  su2double EvaluateCommonObjFunc(const CConfig& config) const;

  /*!
   * \brief Method to compute convective and viscous residual contribution using vectorized numerics.
   */
  void EdgeFluxResidual(const CGeometry *geometry, const CSolver* const* solvers, CConfig *config);

  /*!
   * \brief Sum the edge fluxes for each cell to populate the residual vector, only used on coarse grids.
   */
  void SumEdgeFluxes(const CGeometry* geometry);

  /*!
   * \brief Sums edge fluxes (if required) and computes the global error counter.
   * \param[in] pausePreacc - Whether preaccumulation was paused durin.
   * \param[in] localCounter - Thread-local error counter.
   * \param[in,out] config - Used to set the global error counter.
   */
  inline void FinalizeResidualComputation(const CGeometry *geometry, bool pausePreacc,
                                          unsigned long localCounter, CConfig* config) {

    /*--- Restore preaccumulation and adjoint evaluation state. ---*/
    AD::ResumePreaccumulation(pausePreacc);
    if (!ReducerStrategy) AD::EndNoSharedReading();

    if (ReducerStrategy) {
      SumEdgeFluxes(geometry);
      if (config->GetKind_TimeIntScheme() == EULER_IMPLICIT) {
        Jacobian.SetDiagonalAsColumnSum();
      }
    }

    /*--- Warning message about non-physical reconstructions. ---*/
    if ((MGLevel == MESH_0) && (config->GetComm_Level() == COMM_FULL)) {
      /*--- Add counter results for all threads. ---*/
      SU2_OMP_ATOMIC
      ErrorCounter += localCounter;

      /*--- Add counter results for all ranks. ---*/
      BEGIN_SU2_OMP_SAFE_GLOBAL_ACCESS
      {
        localCounter = ErrorCounter;
        SU2_MPI::Reduce(&localCounter, &ErrorCounter, 1, MPI_UNSIGNED_LONG, MPI_SUM, MASTER_NODE, SU2_MPI::GetComm());
        config->SetNonphysical_Reconstr(ErrorCounter);
      }
      END_SU2_OMP_SAFE_GLOBAL_ACCESS
    }
  }

  /*!
   * \brief Computes and sets the required auxilliary vars (and gradients) for axisymmetric flow.
   */
  void ComputeAxisymmetricAuxGradients(CGeometry *geometry, const CConfig* config);

  /*!
   * \brief Instantiate a SIMD numerics object.
   */
  inline virtual void InstantiateEdgeNumerics(const CSolver* const* solvers, const CConfig* config) {}

  /*!
   * \brief Compute the viscous contribution for a particular edge.
   * \note The convective residual methods include a call to this for each edge,
   *       this allows convective and viscous loops to be "fused".
   * \param[in] iEdge - Edge for which the flux and Jacobians are to be computed.
   * \param[in] geometry - Geometrical definition of the problem.
   * \param[in] solver_container - Container vector with all the solutions.
   * \param[in] numerics - Description of the numerical method.
   * \param[in] config - Definition of the particular problem.
   */
  inline virtual void Viscous_Residual(unsigned long iEdge, CGeometry *geometry, CSolver **solver_container,
                                       CNumerics *numerics, CConfig *config) { }
  void Viscous_Residual_impl(unsigned long iEdge, CGeometry *geometry, CSolver **solver_container,
                             CNumerics *numerics, CConfig *config);
  using CSolver::Viscous_Residual; /*--- Silence warning ---*/

  /*!
   * \brief Compute a suitable under-relaxation parameter to limit the change in the solution variables over a nonlinear
   * iteration for stability.
   */
  virtual void ComputeUnderRelaxationFactor(const CConfig* config);

  /*!
   * \brief General implementation to load a flow solution from a restart file.
   * \param[in] geometry - Geometrical definition of the problem.
   * \param[in] solver - Container vector with all of the solvers.
   * \param[in] config - Definition of the particular problem.
   * \param[in] iter - Current external iteration number.
   * \param[in] update_geo - Flag for updating coords and grid velocity.
   * \param[in] RestartSolution - Optional buffer to load restart vars into,
   *            this allows default values to be given when nVar > nVar_Restart.
   * \param[in] nVar_Restart - Number of restart variables, if 0 defaults to nVar.
   */
  void LoadRestart_impl(CGeometry **geometry, CSolver ***solver, CConfig *config, int iter, bool update_geo,
                        su2double* RestartSolution = nullptr, unsigned short nVar_Restart = 0);

  /*!
   * \brief Generic implementation to compute the time step based on CFL and conv/visc eigenvalues.
   * \param[in] geometry - Geometrical definition of the problem.
   * \param[in] solver_container - Container vector with all the solutions.
   * \param[in] config - Definition of the particular problem.
   * \param[in] iMesh - Index of the mesh in multigrid computations.
   * \param[in] Iteration - Value of the current iteration.
   * \tparam SoundSpeedFunc - Function object to compute speed of sound.
   * \tparam LambdaViscFunc - Function object to compute the viscous lambda.
   * \note Both functors need to implement (nodes,iPoint,jPoint) for edges, and (nodes,iPoint) for vertices.
   */
  template<class SoundSpeedFunc, class LambdaViscFunc>
  FORCEINLINE void SetTime_Step_impl(const SoundSpeedFunc& soundSpeed,
                                     const LambdaViscFunc& lambdaVisc,
                                     CGeometry *geometry,
                                     CSolver **solver_container,
                                     CConfig *config,
                                     unsigned short iMesh,
                                     unsigned long Iteration) {

    const bool viscous       = config->GetViscous();
    const bool implicit      = (config->GetKind_TimeIntScheme() == EULER_IMPLICIT);
    const bool time_stepping = (config->GetTime_Marching() == TIME_MARCHING::TIME_STEPPING);
    const bool dual_time     = (config->GetTime_Marching() == TIME_MARCHING::DT_STEPPING_1ST) ||
                               (config->GetTime_Marching() == TIME_MARCHING::DT_STEPPING_2ND);
    const su2double K_v = 0.25;

    /*--- Init thread-shared variables to compute min/max values.
     *    Critical sections are used for this instead of reduction
     *    clauses for compatibility with OpenMP 2.0 (Windows...). ---*/

    ompMasterAssignBarrier(Min_Delta_Time,1e30, Max_Delta_Time,0.0, Global_Delta_UnstTimeND,1e30);

    /*--- Loop domain points. ---*/

    SU2_OMP_FOR_DYN(omp_chunk_size)
    for (auto iPoint = 0ul; iPoint < nPointDomain; ++iPoint) {

      /*--- Set maximum eigenvalues to zero. ---*/

      nodes->SetMax_Lambda_Inv(iPoint,0.0);

      if (viscous)
        nodes->SetMax_Lambda_Visc(iPoint,0.0);

      /*--- Loop over the neighbors of point i. ---*/

      for (unsigned short iNeigh = 0; iNeigh < geometry->nodes->GetnPoint(iPoint); ++iNeigh)
      {
        auto jPoint = geometry->nodes->GetPoint(iPoint,iNeigh);

        auto iEdge = geometry->nodes->GetEdge(iPoint,iNeigh);
        auto Normal = geometry->edges->GetNormal(iEdge);
        auto Area2 = GeometryToolbox::SquaredNorm(nDim, Normal);

        /*--- Mean Values ---*/

        su2double Mean_ProjVel = 0.5 * (nodes->GetProjVel(iPoint,Normal) + nodes->GetProjVel(jPoint,Normal));
        su2double Mean_SoundSpeed = soundSpeed(*nodes, iPoint, jPoint) * sqrt(Area2);

        /*--- Adjustment for grid movement ---*/

        if (dynamic_grid) {
          const su2double *GridVel_i = geometry->nodes->GetGridVel(iPoint);
          const su2double *GridVel_j = geometry->nodes->GetGridVel(jPoint);

          for (unsigned short iDim = 0; iDim < nDim; iDim++)
            Mean_ProjVel -= 0.5 * (GridVel_i[iDim] + GridVel_j[iDim]) * Normal[iDim];
        }

        /*--- Inviscid contribution ---*/

        su2double Lambda = fabs(Mean_ProjVel) + Mean_SoundSpeed;
        nodes->AddMax_Lambda_Inv(iPoint,Lambda);

        /*--- Viscous contribution ---*/

        if (!viscous) continue;

        Lambda = lambdaVisc(*nodes, iPoint, jPoint) * Area2;
        nodes->AddMax_Lambda_Visc(iPoint, Lambda);
      }

    }
    END_SU2_OMP_FOR

    /*--- Loop boundary edges ---*/

    for (unsigned short iMarker = 0; iMarker < geometry->GetnMarker(); iMarker++) {
      if ((config->GetMarker_All_KindBC(iMarker) != INTERNAL_BOUNDARY) &&
          (config->GetMarker_All_KindBC(iMarker) != SYMMETRY_PLANE) &&
          (config->GetMarker_All_KindBC(iMarker) != EULER_WALL) &&
          (config->GetMarker_All_KindBC(iMarker) != NEARFIELD_BOUNDARY) &&
          (config->GetMarker_All_KindBC(iMarker) != PERIODIC_BOUNDARY)) {

        SU2_OMP_FOR_STAT(OMP_MIN_SIZE)
        for (auto iVertex = 0ul; iVertex < geometry->GetnVertex(iMarker); iVertex++) {

          /*--- Point identification, Normal vector and area ---*/

          auto iPoint = geometry->vertex[iMarker][iVertex]->GetNode();

          if (!geometry->nodes->GetDomain(iPoint)) continue;

          auto Normal = geometry->vertex[iMarker][iVertex]->GetNormal();
          auto Area2 = GeometryToolbox::SquaredNorm(nDim, Normal);

          /*--- Mean Values ---*/

          su2double ProjVel = nodes->GetProjVel(iPoint,Normal);
          su2double SoundSpeed = soundSpeed(*nodes, iPoint) * sqrt(Area2);

          /*--- Adjustment for grid movement ---*/

          if (dynamic_grid) {
            ProjVel -= GeometryToolbox::DotProduct(nDim, Normal, geometry->nodes->GetGridVel(iPoint));
          }

          /*--- Inviscid contribution ---*/

          su2double Lambda = fabs(ProjVel) + SoundSpeed;
          nodes->AddMax_Lambda_Inv(iPoint, Lambda);

          /*--- Viscous contribution ---*/

          if (!viscous) continue;

          Lambda = lambdaVisc(*nodes,iPoint) * Area2;
          nodes->AddMax_Lambda_Visc(iPoint, Lambda);
        }
        END_SU2_OMP_FOR
      }
    }

    /*--- Each element uses their own speed, steady state simulation. ---*/
    {
      /*--- Thread-local variables for min/max reduction. ---*/
      su2double minDt = 1e30, maxDt = 0.0;

      SU2_OMP_FOR_(schedule(static,omp_chunk_size) SU2_NOWAIT)
      for (auto iPoint = 0ul; iPoint < nPointDomain; iPoint++) {

        su2double Vol = geometry->nodes->GetVolume(iPoint);

        if (Vol != 0.0) {
          su2double Local_Delta_Time = nodes->GetLocalCFL(iPoint)*Vol / nodes->GetMax_Lambda_Inv(iPoint);

          if(viscous) {
            su2double dt_visc = nodes->GetLocalCFL(iPoint)*K_v*Vol*Vol / nodes->GetMax_Lambda_Visc(iPoint);
            Local_Delta_Time = min(Local_Delta_Time, dt_visc);
          }

          minDt = min(minDt, Local_Delta_Time);
          maxDt = max(maxDt, Local_Delta_Time);

          nodes->SetDelta_Time(iPoint, min(Local_Delta_Time, config->GetMax_DeltaTime()));
        }
        else {
          nodes->SetDelta_Time(iPoint,0.0);
        }
      }
      END_SU2_OMP_FOR
      /*--- Min/max over threads. ---*/
      SU2_OMP_CRITICAL
      {
        Min_Delta_Time = min(Min_Delta_Time, minDt);
        Max_Delta_Time = max(Max_Delta_Time, maxDt);
        Global_Delta_Time = Min_Delta_Time;
      }
      END_SU2_OMP_CRITICAL
    }

    /*--- Compute the min/max dt (in parallel, now over mpi ranks). ---*/

    BEGIN_SU2_OMP_SAFE_GLOBAL_ACCESS {
      if (config->GetComm_Level() == COMM_FULL) {
        su2double rbuf_time;
        SU2_MPI::Allreduce(&Min_Delta_Time, &rbuf_time, 1, MPI_DOUBLE, MPI_MIN, SU2_MPI::GetComm());
        Min_Delta_Time = rbuf_time;

        SU2_MPI::Allreduce(&Max_Delta_Time, &rbuf_time, 1, MPI_DOUBLE, MPI_MAX, SU2_MPI::GetComm());
        Max_Delta_Time = rbuf_time;
      }
    } END_SU2_OMP_SAFE_GLOBAL_ACCESS

    /*--- For exact time solution use the minimum delta time of the whole mesh. ---*/
    if (time_stepping) {

      /*--- If the unsteady CFL is set to zero, it uses the defined unsteady time step,
       *    otherwise it computes the time step based on the unsteady CFL. ---*/

      BEGIN_SU2_OMP_SAFE_GLOBAL_ACCESS
      {
        if (config->GetUnst_CFL() == 0.0) {
          Global_Delta_Time = config->GetDelta_UnstTime();
        }
        else {
          Global_Delta_Time = Min_Delta_Time;
        }
        Max_Delta_Time = Global_Delta_Time;

        config->SetDelta_UnstTimeND(Global_Delta_Time);
      }
      END_SU2_OMP_SAFE_GLOBAL_ACCESS

      /*--- Sets the regular CFL equal to the unsteady CFL. ---*/

      SU2_OMP_FOR_STAT(omp_chunk_size)
      for (auto iPoint = 0ul; iPoint < nPointDomain; iPoint++) {
        nodes->SetLocalCFL(iPoint, config->GetUnst_CFL());
        nodes->SetDelta_Time(iPoint, Global_Delta_Time);
      }
      END_SU2_OMP_FOR

    }

    /*--- Recompute the unsteady time step for the dual time strategy if the unsteady CFL is diferent from 0.
     * This is only done once because in dual time the time step cannot be variable. ---*/

    if (dual_time && (Iteration == config->GetRestart_Iter()) && (config->GetUnst_CFL() != 0.0) && (iMesh == MESH_0)) {

      /*--- Thread-local variable for reduction. ---*/
      su2double glbDtND = 1e30;

      SU2_OMP_FOR_(schedule(static,omp_chunk_size) SU2_NOWAIT)
      for (auto iPoint = 0ul; iPoint < nPointDomain; iPoint++) {
        glbDtND = min(glbDtND, config->GetUnst_CFL()*Global_Delta_Time / nodes->GetLocalCFL(iPoint));
      }
      END_SU2_OMP_FOR
      SU2_OMP_CRITICAL
      Global_Delta_UnstTimeND = min(Global_Delta_UnstTimeND, glbDtND);
      END_SU2_OMP_CRITICAL

      BEGIN_SU2_OMP_SAFE_GLOBAL_ACCESS
      {
        SU2_MPI::Allreduce(&Global_Delta_UnstTimeND, &glbDtND, 1, MPI_DOUBLE, MPI_MIN, SU2_MPI::GetComm());
        Global_Delta_UnstTimeND = glbDtND;

        config->SetDelta_UnstTimeND(Global_Delta_UnstTimeND);
      }
      END_SU2_OMP_SAFE_GLOBAL_ACCESS
    }

    /*--- The pseudo local time (explicit integration) cannot be greater than the physical time ---*/

    if (dual_time && !implicit) {
      SU2_OMP_FOR_STAT(omp_chunk_size)
      for (auto iPoint = 0ul; iPoint < nPointDomain; iPoint++) {
        su2double dt = min((2.0/3.0)*config->GetDelta_UnstTimeND(), nodes->GetDelta_Time(iPoint));
        nodes->SetDelta_Time(iPoint, dt);
      }
      END_SU2_OMP_FOR
    }
  }

  /*!
   * \brief Compute the max eigenvalue, gemeric implementation.
   * \param[in] geometry - Geometrical definition of the problem.
   * \param[in] config - Definition of the particular problem.
   * \tparam SoundSpeedFunc - Function object to compute speed of sound.
   * \note Functor needs to implement (nodes,iPoint,jPoint) for edges, and (nodes,iPoint) for vertices.
   */
  template<class SoundSpeedFunc>
  FORCEINLINE void SetMax_Eigenvalue_impl(const SoundSpeedFunc& soundSpeed, CGeometry *geometry, const CConfig *config) {

    /*--- Loop domain points. ---*/

    SU2_OMP_FOR_DYN(omp_chunk_size)
    for (unsigned long iPoint = 0; iPoint < nPointDomain; ++iPoint) {

      /*--- Set eigenvalues to zero. ---*/
      nodes->SetLambda(iPoint,0.0);

      /*--- Loop over the neighbors of point i. ---*/
      for (unsigned short iNeigh = 0; iNeigh < geometry->nodes->GetnPoint(iPoint); ++iNeigh)
      {
        auto jPoint = geometry->nodes->GetPoint(iPoint, iNeigh);

        auto iEdge = geometry->nodes->GetEdge(iPoint, iNeigh);
        auto Normal = geometry->edges->GetNormal(iEdge);
        su2double Area = GeometryToolbox::Norm(nDim, Normal);

        /*--- Mean Values ---*/

        su2double Mean_ProjVel = 0.5 * (nodes->GetProjVel(iPoint,Normal) + nodes->GetProjVel(jPoint,Normal));
        su2double Mean_SoundSpeed = soundSpeed(*nodes, iPoint, jPoint) * Area;

        /*--- Adjustment for grid movement ---*/

        if (dynamic_grid) {
          const su2double *GridVel_i = geometry->nodes->GetGridVel(iPoint);
          const su2double *GridVel_j = geometry->nodes->GetGridVel(jPoint);

          for (unsigned short iDim = 0; iDim < nDim; iDim++)
            Mean_ProjVel -= 0.5 * (GridVel_i[iDim] + GridVel_j[iDim]) * Normal[iDim];
        }

        /*--- Inviscid contribution ---*/

        nodes->AddLambda(iPoint, fabs(Mean_ProjVel) + Mean_SoundSpeed);
      }
    }
    END_SU2_OMP_FOR

    /*--- Loop boundary edges ---*/

    for (unsigned short iMarker = 0; iMarker < geometry->GetnMarker(); iMarker++) {
      if ((config->GetMarker_All_KindBC(iMarker) != INTERNAL_BOUNDARY) &&
          (config->GetMarker_All_KindBC(iMarker) != SYMMETRY_PLANE) &&
          (config->GetMarker_All_KindBC(iMarker) != EULER_WALL) &&
          (config->GetMarker_All_KindBC(iMarker) != NEARFIELD_BOUNDARY) &&
          (config->GetMarker_All_KindBC(iMarker) != PERIODIC_BOUNDARY)) {

        SU2_OMP_FOR_STAT(OMP_MIN_SIZE)
        for (unsigned long iVertex = 0; iVertex < geometry->GetnVertex(iMarker); iVertex++) {

          /*--- Point identification, Normal vector and area ---*/

          auto iPoint = geometry->vertex[iMarker][iVertex]->GetNode();

          if (!geometry->nodes->GetDomain(iPoint)) continue;

          auto Normal = geometry->vertex[iMarker][iVertex]->GetNormal();
          su2double Area = GeometryToolbox::Norm(nDim, Normal);

          /*--- Mean Values ---*/

          su2double Mean_ProjVel = nodes->GetProjVel(iPoint,Normal);
          su2double Mean_SoundSpeed = soundSpeed(*nodes, iPoint) * Area;

          /*--- Adjustment for grid movement ---*/

          if (dynamic_grid) {
            Mean_ProjVel -= GeometryToolbox::DotProduct(nDim, Normal, geometry->nodes->GetGridVel(iPoint));
          }

          /*--- Inviscid contribution ---*/

          nodes->AddLambda(iPoint, fabs(Mean_ProjVel) + Mean_SoundSpeed);
        }
        END_SU2_OMP_FOR
      }
    }

    /*--- Correct the eigenvalue values across any periodic boundaries. ---*/

    for (unsigned short iPeriodic = 1; iPeriodic <= config->GetnMarker_Periodic()/2; iPeriodic++) {
      InitiatePeriodicComms(geometry, config, iPeriodic, PERIODIC_MAX_EIG);
      CompletePeriodicComms(geometry, config, iPeriodic, PERIODIC_MAX_EIG);
    }

    /*--- MPI parallelization ---*/

<<<<<<< HEAD
    InitiateComms(geometry, config, ENUM_MPI_QUANTITIES::MAX_EIGENVALUE);
    CompleteComms(geometry, config, ENUM_MPI_QUANTITIES::MAX_EIGENVALUE);
=======
    InitiateComms(geometry, config, MPI_QUANTITIES::MAX_EIGENVALUE);
    CompleteComms(geometry, config, MPI_QUANTITIES::MAX_EIGENVALUE);
>>>>>>> 83cac12a
  }

  /*!
   * \brief Compute the dissipation sensor for centered schemes.
   * \param[in] geometry - Geometrical definition of the problem.
   * \param[in] config - Definition of the particular problem.
   * \tparam SensVarFunc - Function object implementing (nodes, iPoint) to return the sensor variable, e.g. pressure.
   */
  template<class SensVarFunc>
  FORCEINLINE void SetCentered_Dissipation_Sensor_impl(const SensVarFunc& sensVar,
                                                       CGeometry *geometry, const CConfig *config) {

    /*--- We can access memory more efficiently if there are no periodic boundaries. ---*/

    const bool isPeriodic = (config->GetnMarker_Periodic() > 0);

    /*--- Loop domain points. ---*/

    SU2_OMP_FOR_DYN(omp_chunk_size)
    for (unsigned long iPoint = 0; iPoint < nPointDomain; ++iPoint) {

      const bool boundary_i = geometry->nodes->GetPhysicalBoundary(iPoint);
      const su2double sensVar_i = sensVar(*nodes, iPoint);

      /*--- Initialize. ---*/
      iPoint_UndLapl[iPoint] = 0.0;
      jPoint_UndLapl[iPoint] = 0.0;

      /*--- Loop over the neighbors of point i. ---*/
      for (auto jPoint : geometry->nodes->GetPoints(iPoint))
      {
        bool boundary_j = geometry->nodes->GetPhysicalBoundary(jPoint);

        /*--- If iPoint is boundary it only takes contributions from other boundary points. ---*/
        if (boundary_i && !boundary_j) continue;

        su2double sensVar_j = sensVar(*nodes, jPoint);

        /*--- Dissipation sensor, add variable difference and variable sum. ---*/
        iPoint_UndLapl[iPoint] += sensVar_j - sensVar_i;
        jPoint_UndLapl[iPoint] += sensVar_j + sensVar_i;
      }

      if (!isPeriodic) {
        /*--- Every neighbor is accounted for, sensor can be computed. ---*/
        nodes->SetSensor(iPoint, fabs(iPoint_UndLapl[iPoint]) / jPoint_UndLapl[iPoint]);
      }
    }
    END_SU2_OMP_FOR

    if (isPeriodic) {
      /*--- Correct the sensor values across any periodic boundaries. ---*/

      for (unsigned short iPeriodic = 1; iPeriodic <= config->GetnMarker_Periodic()/2; iPeriodic++) {
        InitiatePeriodicComms(geometry, config, iPeriodic, PERIODIC_SENSOR);
        CompletePeriodicComms(geometry, config, iPeriodic, PERIODIC_SENSOR);
      }

      /*--- Set final pressure switch for each point ---*/

      SU2_OMP_FOR_STAT(omp_chunk_size)
      for (unsigned long iPoint = 0; iPoint < nPointDomain; iPoint++)
        nodes->SetSensor(iPoint, fabs(iPoint_UndLapl[iPoint]) / jPoint_UndLapl[iPoint]);
      END_SU2_OMP_FOR
    }

    /*--- MPI parallelization ---*/

<<<<<<< HEAD
    InitiateComms(geometry, config, ENUM_MPI_QUANTITIES::SENSOR);
    CompleteComms(geometry, config, ENUM_MPI_QUANTITIES::SENSOR);
=======
    InitiateComms(geometry, config, MPI_QUANTITIES::SENSOR);
    CompleteComms(geometry, config, MPI_QUANTITIES::SENSOR);
>>>>>>> 83cac12a

  }

  /*!
   * \brief Generic implementation of explicit iterations with a preconditioner.
   * \note The preconditioner is a functor implementing the methods:
   *       - compute(config, iPoint): Should prepare the preconditioner for iPoint.
   *       - apply(iVar, residual[], resTruncError[]): Apply it to compute the iVar update.
   *       See Explicit_Iteration for the general form of the preconditioner.
   */
  template<ENUM_TIME_INT IntegrationType, class ResidualPrecond>
  void Explicit_Iteration_impl(ResidualPrecond& preconditioner, CGeometry *geometry,
                               CSolver **solver_container, CConfig *config, unsigned short iRKStep) {

    static_assert(IntegrationType == CLASSICAL_RK4_EXPLICIT ||
                  IntegrationType == RUNGE_KUTTA_EXPLICIT ||
                  IntegrationType == EULER_EXPLICIT, "");

    const bool adjoint = config->GetContinuous_Adjoint();

    const su2double RK_AlphaCoeff = config->Get_Alpha_RKStep(iRKStep);

    /*--- Hard-coded classical RK4 coefficients. Will be added to config. ---*/
    const su2double RK_FuncCoeff[] = {1.0/6.0, 1.0/3.0, 1.0/3.0, 1.0/6.0};
    const su2double RK_TimeCoeff[] = {0.5, 0.5, 1.0, 1.0};

    /*--- Local residual variables for current thread ---*/
    su2double resMax[MAXNVAR] = {0.0}, resRMS[MAXNVAR] = {0.0};
    unsigned long idxMax[MAXNVAR] = {0};

    /*--- Update the solution and residuals ---*/

    if (!adjoint) {
      SU2_OMP_FOR_(schedule(static,omp_chunk_size) SU2_NOWAIT)
      for (unsigned long iPoint = 0; iPoint < nPointDomain; iPoint++) {

        su2double Vol = geometry->nodes->GetVolume(iPoint) + geometry->nodes->GetPeriodicVolume(iPoint);
        su2double Delta = nodes->GetDelta_Time(iPoint) / Vol;

        const su2double* Res_TruncError = nodes->GetResTruncError(iPoint);
        const su2double* Residual = LinSysRes.GetBlock(iPoint);

        preconditioner.compute(config, iPoint);

        for (unsigned short iVar = 0; iVar < nVar; iVar++) {

          su2double Res = preconditioner.apply(iVar, Residual, Res_TruncError);

          /*--- "Static" switch which should be optimized at compile time. ---*/
          switch(IntegrationType) {

            case EULER_EXPLICIT:
              nodes->AddSolution(iPoint,iVar, -Res*Delta);
              break;

            case RUNGE_KUTTA_EXPLICIT:
              nodes->AddSolution(iPoint, iVar, -Res*Delta*RK_AlphaCoeff);
              break;

            case CLASSICAL_RK4_EXPLICIT:
            {
              su2double tmp_time = -1.0*RK_TimeCoeff[iRKStep]*Delta;
              su2double tmp_func = -1.0*RK_FuncCoeff[iRKStep]*Delta;

              if (iRKStep < 3) {
                /* Base Solution Update */
                nodes->AddSolution(iPoint,iVar, tmp_time*Res);

                /* New Solution Update */
                nodes->AddSolution_New(iPoint,iVar, tmp_func*Res);
              } else {
                nodes->SetSolution(iPoint, iVar, nodes->GetSolution_New(iPoint, iVar) + tmp_func*Res);
              }
            }
            break;
          }

          /*--- Update residual information for current thread. ---*/
          ResidualReductions_PerThread(iPoint, iVar, Res, resRMS, resMax, idxMax);
        }
      }
      END_SU2_OMP_FOR
      /*--- Reduce residual information over all threads in this rank. ---*/
      ResidualReductions_FromAllThreads(geometry, config, resRMS, resMax, idxMax);

    }

    /*--- MPI solution ---*/

<<<<<<< HEAD
    InitiateComms(geometry, config, ENUM_MPI_QUANTITIES::SOLUTION);
    CompleteComms(geometry, config, ENUM_MPI_QUANTITIES::SOLUTION);
=======
    InitiateComms(geometry, config, MPI_QUANTITIES::SOLUTION);
    CompleteComms(geometry, config, MPI_QUANTITIES::SOLUTION);
>>>>>>> 83cac12a

    if (!adjoint) {
      /*--- For verification cases, compute the global error metrics. ---*/
      ComputeVerificationError(geometry, config);
    }

  }

  /*!
   * \brief Generic implementation of explicit iterations without preconditioner.
   */
  template<ENUM_TIME_INT IntegrationType>
  FORCEINLINE void Explicit_Iteration(CGeometry *geometry, CSolver **solver_container, CConfig *config, unsigned short iRKStep) {
    struct Identity {
      FORCEINLINE void compute(const CConfig*, unsigned long) {}
      FORCEINLINE su2double apply(unsigned short iVar, const su2double* res, const su2double* resTrunc) {
        return res[iVar] + resTrunc[iVar];
      }
    } precond;

    Explicit_Iteration_impl<IntegrationType>(precond, geometry, solver_container, config, iRKStep);
  }

  /*!
   * \brief Generic implementation to prepare an implicit iteration with an optional preconditioner applied to the diagonal.
   * \tparam DiagonalPrecond - A function object implementing:
   *         - active: A boolean variable to determine if the preconditioner should be used.
   *         - (config, iPoint, delta): Compute and return a matrix type compatible with the Jacobian matrix,
   *           where "delta" is V/dt.
   */
  template<class DiagonalPrecond>
  void PrepareImplicitIteration_impl(DiagonalPrecond& preconditioner, CGeometry *geometry, CConfig *config) {

    const bool implicit = (config->GetKind_TimeIntScheme_Flow() == EULER_IMPLICIT);

    /*--- Local residual variables for current thread ---*/
    su2double resMax[MAXNVAR] = {0.0}, resRMS[MAXNVAR] = {0.0};
    unsigned long idxMax[MAXNVAR] = {0};

    /*--- Add pseudotime term to Jacobian. ---*/

    if (implicit) {
      SU2_OMP_FOR_(schedule(static,omp_chunk_size) SU2_NOWAIT)
      for (unsigned long iPoint = 0; iPoint < nPointDomain; iPoint++) {

        /*--- Modify matrix diagonal to improve diagonal dominance. ---*/

        if (nodes->GetDelta_Time(iPoint) != 0.0) {

          su2double Vol = geometry->nodes->GetVolume(iPoint) + geometry->nodes->GetPeriodicVolume(iPoint);

          su2double Delta = Vol / nodes->GetDelta_Time(iPoint);

          if (preconditioner.active)
            Jacobian.AddBlock2Diag(iPoint, preconditioner(config, iPoint, Delta));
          else
            Jacobian.AddVal2Diag(iPoint, Delta);
        }
        else {
          Jacobian.SetVal2Diag(iPoint, 1.0);
        }
      }
      END_SU2_OMP_FOR
    }

    /*--- Right hand side of the system (-Residual) and initial guess (x = 0) ---*/

    SU2_OMP_FOR_(schedule(static,omp_chunk_size) SU2_NOWAIT)
    for (unsigned long iPoint = 0; iPoint < nPointDomain; iPoint++) {

      /*--- Multigrid contribution to residual. ---*/

      su2double* local_Res_TruncError = nodes->GetResTruncError(iPoint);

      if (nodes->GetDelta_Time(iPoint) == 0.0) {
        for (unsigned short iVar = 0; iVar < nVar; iVar++) {
          LinSysRes(iPoint,iVar) = 0.0;
          local_Res_TruncError[iVar] = 0.0;
        }
      }

      for (unsigned short iVar = 0; iVar < nVar; iVar++) {
        unsigned long total_index = iPoint*nVar + iVar;
        LinSysRes[total_index] = - (LinSysRes[total_index] + local_Res_TruncError[iVar]);
        LinSysSol[total_index] = 0.0;

        /*--- "Add" residual at (iPoint,iVar) to local residual variables. ---*/
        ResidualReductions_PerThread(iPoint, iVar, LinSysRes[total_index], resRMS, resMax, idxMax);
      }
    }
    END_SU2_OMP_FOR

    /*--- "Add" residuals from all threads to global residual variables. ---*/
    ResidualReductions_FromAllThreads(geometry, config, resRMS, resMax, idxMax);

  }

  /*!
   * \brief Generic implementation to complete an implicit iteration, i.e. update the solution.
   * \tparam compute_ur - Whether to use automatic under-relaxation for the update.
   */
  template<bool compute_ur>
  void CompleteImplicitIteration_impl(CGeometry *geometry, CConfig *config) {

    if (compute_ur) ComputeUnderRelaxationFactor(config);

    /*--- Update solution with under-relaxation and communicate it. ---*/

    if (!config->GetContinuous_Adjoint()) {
      SU2_OMP_FOR_STAT(omp_chunk_size)
      for (unsigned long iPoint = 0; iPoint < nPointDomain; iPoint++) {
        for (unsigned short iVar = 0; iVar < nVar; iVar++) {
          nodes->AddSolution(iPoint, iVar, nodes->GetUnderRelaxation(iPoint)*LinSysSol[iPoint*nVar+iVar]);
        }
      }
      END_SU2_OMP_FOR
    }

    for (unsigned short iPeriodic = 1; iPeriodic <= config->GetnMarker_Periodic()/2; iPeriodic++) {
      InitiatePeriodicComms(geometry, config, iPeriodic, PERIODIC_IMPLICIT);
      CompletePeriodicComms(geometry, config, iPeriodic, PERIODIC_IMPLICIT);
    }

<<<<<<< HEAD
    InitiateComms(geometry, config, ENUM_MPI_QUANTITIES::SOLUTION);
    CompleteComms(geometry, config, ENUM_MPI_QUANTITIES::SOLUTION);
=======
    InitiateComms(geometry, config, MPI_QUANTITIES::SOLUTION);
    CompleteComms(geometry, config, MPI_QUANTITIES::SOLUTION);
>>>>>>> 83cac12a

    /*--- For verification cases, compute the global error metrics. ---*/
    ComputeVerificationError(geometry, config);
  }

  /*!
   * \brief Evaluate the vorticity and strain rate magnitude.
   */
  void ComputeVorticityAndStrainMag(const CConfig& config, const CGeometry *geometry, unsigned short iMesh);

  /*!
   * \brief Destructor.
   */
  ~CFVMFlowSolverBase();

 public:

  /*!
   * \brief Set the new solution variables to the current solution value for classical RK.
   */
  inline void Set_NewSolution() final { nodes->SetSolution_New(); }

  /*!
   * \brief Load a solution from a restart file.
   * \param[in] geometry - Geometrical definition of the problem.
   * \param[in] solver - Container vector with all of the solvers.
   * \param[in] config - Definition of the particular problem.
   * \param[in] iter - Current external iteration number.
   * \param[in] update_geo - Flag for updating coords and grid velocity.
   */
  void LoadRestart(CGeometry **geometry, CSolver ***solver, CConfig *config, int iter, bool update_geo) override;

  /*!
   * \brief Set the initial condition for the Euler Equations.
   * \param[in] geometry - Geometrical definition of the problem.
   * \param[in] solver_container - Container with all the solutions.
   * \param[in] config - Definition of the particular problem.
   * \param[in] ExtIter - External iteration.
   */
  void SetInitialCondition(CGeometry **geometry, CSolver ***solver_container, CConfig *config, unsigned long ExtIter) override;

  /*!
   * \brief Compute the gradient of the primitive variables using Green-Gauss method,
   *        and stores the result in the <i>Gradient_Primitive</i> variable.
   * \param[in] geometry - Geometrical definition of the problem.
   * \param[in] config - Definition of the particular problem.
   * \param[in] reconstruction - indicator that the gradient being computed is for upwind reconstruction.
   */
  void SetPrimitive_Gradient_GG(CGeometry* geometry, const CConfig* config, bool reconstruction = false) override;

  /*!
   * \brief Compute the gradient of the primitive variables using a Least-Squares method,
   *        and stores the result in the <i>Gradient_Primitive</i> variable.
   * \param[in] geometry - Geometrical definition of the problem.
   * \param[in] config - Definition of the particular problem.
   * \param[in] reconstruction - indicator that the gradient being computed is for upwind reconstruction.
   */
  void SetPrimitive_Gradient_LS(CGeometry* geometry, const CConfig* config, bool reconstruction = false) final;

  /*!
   * \brief Compute the limiter of the primitive variables.
   * \param[in] geometry - Geometrical definition of the problem.
   * \param[in] config - Definition of the particular problem.
   */
  void SetPrimitive_Limiter(CGeometry* geometry, const CConfig* config) final;

  /*!
   * \brief Implementation of implicit Euler iteration.
   */
  void ImplicitEuler_Iteration(CGeometry *geometry, CSolver **solver_container, CConfig *config) final;

  /*!
   * \brief Set the total residual adding the term that comes from the Dual Time Strategy.
   * \param[in] geometry - Geometrical definition of the problem.
   * \param[in] solver_container - Container vector with all the solutions.
   * \param[in] config - Definition of the particular problem.
   * \param[in] iRKStep - Current step of the Runge-Kutta iteration.
   * \param[in] iMesh - Index of the mesh in multigrid computations.
   * \param[in] RunTime_EqSystem - System of equations which is going to be solved.
   */
  void SetResidual_DualTime(CGeometry *geometry, CSolver **solver_container, CConfig *config, unsigned short iRKStep,
                            unsigned short iMesh, unsigned short RunTime_EqSystem) override;

  /*!
   * \brief Set a uniform inlet profile
   *
   * The values at the inlet are set to match the values specified for
   * inlets in the configuration file.
   *
   * \param[in] config - Definition of the particular problem.
   * \param[in] iMarker - Surface marker where the coefficient is computed.
   */
  void SetUniformInlet(const CConfig* config, unsigned short iMarker) final;

  /*!
   * \brief Store of a set of provided inlet profile values at a vertex.
   * \param[in] val_inlet - vector containing the inlet values for the current vertex.
   * \param[in] iMarker - Surface marker where the coefficient is computed.
   * \param[in] iVertex - Vertex of the marker <i>iMarker</i> where the inlet is being set.
   */
  void SetInletAtVertex(const su2double* val_inlet, unsigned short iMarker, unsigned long iVertex) final;

  /*!
   * \brief Get the set of value imposed at an inlet.
   * \param[in] val_inlet - vector returning the inlet values for the current vertex.
   * \param[in] val_inlet_point - Node index where the inlet is being set.
   * \param[in] val_kind_marker - Enumerated type for the particular inlet type.
   * \param[in] geometry - Geometrical definition of the problem.
   * \param config - Definition of the particular problem.
   * \return Value of the face area at the vertex.
   */
  su2double GetInletAtVertex(su2double* val_inlet, unsigned long val_inlet_point, unsigned short val_kind_marker,
                             string val_marker, const CGeometry* geometry, const CConfig* config) const final;

  /*!
   * \author T. Kattmann
   * \brief Impose via the residual the Euler wall boundary condition.
   * \param[in] geometry - Geometrical definition of the problem.
   * \param[in] solver_container - Container vector with all the solutions.
   * \param[in] conv_numerics - Description of the numerical method.
   * \param[in] visc_numerics - Description of the numerical method.
   * \param[in] config - Definition of the particular problem.
   * \param[in] val_marker - Surface marker where the boundary condition is applied.
   */
  inline void BC_Euler_Wall(CGeometry* geometry, CSolver** solver_container, CNumerics* conv_numerics,
                            CNumerics* visc_numerics, CConfig* config, unsigned short val_marker) final {
    /*--- Call the equivalent symmetry plane boundary condition. ---*/
    BC_Sym_Plane(geometry, solver_container, conv_numerics, visc_numerics, config, val_marker);
  }

  /*!
   * \author T. Kattmann
   * \brief Impose the symmetry boundary condition using the residual.
   * \param[in] geometry - Geometrical definition of the problem.
   * \param[in] solver_container - Container vector with all the solutions.
   * \param[in] conv_numerics - Description of the numerical method.
   * \param[in] visc_numerics - Description of the numerical method.
   * \param[in] config - Definition of the particular problem.
   * \param[in] val_marker - Surface marker where the boundary condition is applied.
   */
  void BC_Sym_Plane(CGeometry* geometry, CSolver** solver_container, CNumerics* conv_numerics, CNumerics* visc_numerics,
                    CConfig* config, unsigned short val_marker) override;

  /*!
   * \brief Impose a periodic boundary condition by summing contributions from the complete control volume.
   * \param[in] geometry - Geometrical definition of the problem.
   * \param[in] solver_container - Container vector with all the solutions.
   * \param[in] numerics - Description of the numerical method.
   * \param[in] config - Definition of the particular problem.
   */
  void BC_Periodic(CGeometry* geometry, CSolver** solver_container, CNumerics* numerics, CConfig* config) final;

  /*!
   * \brief Impose the interface state across sliding meshes.
   * \param[in] geometry - Geometrical definition of the problem.
   * \param[in] solver_container - Container vector with all the solutions.
   * \param[in] conv_numerics - Description of the numerical method.
   * \param[in] visc_numerics - Description of the numerical method.
   * \param[in] config - Definition of the particular problem.
   */
  void BC_Fluid_Interface(CGeometry* geometry, CSolver** solver_container, CNumerics* conv_numerics,
                          CNumerics* visc_numerics, CConfig* config) final;

  /*!
   * \brief Impose a custom or verification boundary condition.
   * \param[in] geometry         - Geometrical definition of the problem.
   * \param[in] solver_container - Container vector with all the solutions.
   * \param[in] conv_numerics    - Description of the convective numerical method.
   * \param[in] visc_numerics    - Description of the viscous numerical method.
   * \param[in] config           - Definition of the particular problem.
   * \param[in] val_marker       - Surface marker where the boundary condition is applied.
   */
  void BC_Custom(CGeometry* geometry, CSolver** solver_container, CNumerics* conv_numerics, CNumerics* visc_numerics,
                 CConfig* config, unsigned short val_marker) final;

  /*!
   * \brief Compute the density at the infinity.
   * \return Value of the density at the infinity.
   */
  inline su2double GetDensity_Inf(void) const final { return Density_Inf; }

  /*!
   * \brief Compute 2-norm of the velocity at the infinity.
   * \return Value of the 2-norm of the velocity at the infinity.
   */
  inline su2double GetModVelocity_Inf(void) const final { return GeometryToolbox::Norm(nDim, Velocity_Inf); }

  /*!
   * \brief Compute the pressure at the infinity.
   * \return Value of the pressure at the infinity.
   */
  inline su2double GetPressure_Inf(void) const final { return Pressure_Inf; }

  /*!
   * \brief Get the temperature value at infinity.
   * \return Value of the temperature at infinity.
   */
  inline su2double GetTemperature_Inf(void) const { return Temperature_Inf; }

  /*!
   * \brief Get the velocity at the infinity.
   * \param[in] val_dim - Index of the velocity vector.
   * \return Value of the velocity at the infinity.
   */
  inline su2double GetVelocity_Inf(unsigned short val_dim) const final { return Velocity_Inf[val_dim]; }

  /*!
   * \brief Get the velocity at the infinity.
   * \return Value of the velocity at the infinity.
   */
  inline su2double* GetVelocity_Inf(void) final { return Velocity_Inf; }

  /*!
   * \brief Set the velocity at infinity.
   * \param[in] val_dim - Index of the velocity vector.
   * \param[in] val_velocity - Value of the velocity.
   */
  inline void SetVelocity_Inf(unsigned short val_dim, su2double val_velocity) final {
    Velocity_Inf[val_dim] = val_velocity;
  }

  /*!
   * \brief Compute the density multiply by energy at the infinity.
   * \return Value of the density multiply by  energy at the infinity.
   */
  inline su2double GetDensity_Energy_Inf(void) const final { return Density_Inf * Energy_Inf; }

  /*!
   * \brief Set the freestream pressure.
   * \param[in] Value of freestream pressure.
   */
  inline void SetPressure_Inf(su2double p_inf) final { Pressure_Inf = p_inf; }

  /*!
   * \brief Set the freestream temperature.
   * \param[in] Value of freestream temperature.
   */
  inline void SetTemperature_Inf(su2double t_inf) final { Temperature_Inf = t_inf; }

  /*!
   * \brief Set the freestream temperature.
   * \param[in] Value of freestream temperature.
   */
  inline void SetDensity_Inf(su2double rho_inf) final { Density_Inf = rho_inf; }

  /*!
   * \brief Compute the viscosity at the infinity.
   * \return Value of the viscosity at the infinity.
   */
  inline su2double GetViscosity_Inf(void) const final { return Viscosity_Inf; }

  /*!
   * \brief Get the turbulent kinetic energy at the infinity.
   * \return Value of the turbulent kinetic energy at the infinity.
   */
  inline su2double GetTke_Inf(void) const final { return Tke_Inf; }

  /*!
   * \brief Get the max Omega.
   * \return Value of the max Omega.
   */
  inline su2double GetOmega_Max(void) const final { return Omega_Max; }

  /*!
   * \brief Get the max Strain rate magnitude.
   * \return Value of the max Strain rate magnitude.
   */
  inline su2double GetStrainMag_Max(void) const final { return StrainMag_Max; }

  /*!
   * \brief Provide the non dimensional lift coefficient (inviscid contribution).
   * \param val_marker Surface where the coefficient is going to be computed.
   * \return Value of the lift coefficient (inviscid contribution) on the surface <i>val_marker</i>.
   */
  inline su2double GetCL_Inv(unsigned short val_marker) const final { return InvCoeff.CL[val_marker]; }

  /*!
   * \brief Provide the non dimensional drag coefficient (inviscid contribution).
   * \param val_marker Surface where the coeficient is going to be computed.
   * \return Value of the drag coefficient (inviscid contribution) on the surface <i>val_marker</i>.
   */
  inline su2double GetCD_Inv(unsigned short val_marker) const final { return InvCoeff.CD[val_marker]; }

  /*!
   * \brief Provide the non dimensional lift coefficient.
   * \param[in] val_marker - Surface marker where the coefficient is computed.
   * \return Value of the lift coefficient on the surface <i>val_marker</i>.
   */
  inline su2double GetSurface_CL(unsigned short val_marker) const final { return SurfaceCoeff.CL[val_marker]; }

  /*!
   * \brief Provide the non dimensional drag coefficient.
   * \param[in] val_marker - Surface marker where the coefficient is computed.
   * \return Value of the drag coefficient on the surface <i>val_marker</i>.
   */
  inline su2double GetSurface_CD(unsigned short val_marker) const final { return SurfaceCoeff.CD[val_marker]; }

  /*!
   * \brief Provide the non dimensional side-force coefficient.
   * \param[in] val_marker - Surface marker where the coefficient is computed.
   * \return Value of the side-force coefficient on the surface <i>val_marker</i>.
   */
  inline su2double GetSurface_CSF(unsigned short val_marker) const final { return SurfaceCoeff.CSF[val_marker]; }

  /*!
   * \brief Provide the non dimensional side-force coefficient.
   * \param[in] val_marker - Surface marker where the coefficient is computed.
   * \return Value of the side-force coefficient on the surface <i>val_marker</i>.
   */
  inline su2double GetSurface_CEff(unsigned short val_marker) const final { return SurfaceCoeff.CEff[val_marker]; }

  /*!
   * \brief Provide the non dimensional x force coefficient.
   * \param[in] val_marker - Surface marker where the coefficient is computed.
   * \return Value of the x force coefficient on the surface <i>val_marker</i>.
   */
  inline su2double GetSurface_CFx(unsigned short val_marker) const final { return SurfaceCoeff.CFx[val_marker]; }

  /*!
   * \brief Provide the non dimensional y force coefficient.
   * \param[in] val_marker - Surface marker where the coefficient is computed.
   * \return Value of the y force coefficient on the surface <i>val_marker</i>.
   */
  inline su2double GetSurface_CFy(unsigned short val_marker) const final { return SurfaceCoeff.CFy[val_marker]; }

  /*!
   * \brief Provide the non dimensional z force coefficient.
   * \param[in] val_marker - Surface marker where the coefficient is computed.
   * \return Value of the z force coefficient on the surface <i>val_marker</i>.
   */
  inline su2double GetSurface_CFz(unsigned short val_marker) const final { return SurfaceCoeff.CFz[val_marker]; }

  /*!
   * \brief Provide the non dimensional x moment coefficient.
   * \param[in] val_marker - Surface marker where the coefficient is computed.
   * \return Value of the x moment coefficient on the surface <i>val_marker</i>.
   */
  inline su2double GetSurface_CMx(unsigned short val_marker) const final { return SurfaceCoeff.CMx[val_marker]; }

  /*!
   * \brief Provide the non dimensional y moment coefficient.
   * \param[in] val_marker - Surface marker where the coefficient is computed.
   * \return Value of the y moment coefficient on the surface <i>val_marker</i>.
   */
  inline su2double GetSurface_CMy(unsigned short val_marker) const final { return SurfaceCoeff.CMy[val_marker]; }

  /*!
   * \brief Provide the non dimensional z moment coefficient.
   * \param[in] val_marker - Surface marker where the coefficient is computed.
   * \return Value of the z moment coefficient on the surface <i>val_marker</i>.
   */
  inline su2double GetSurface_CMz(unsigned short val_marker) const final { return SurfaceCoeff.CMz[val_marker]; }

  /*!
   * \brief Provide the non dimensional lift coefficient.
   * \param[in] val_marker - Surface marker where the coefficient is computed.
   * \return Value of the lift coefficient on the surface <i>val_marker</i>.
   */
  inline su2double GetSurface_CL_Inv(unsigned short val_marker) const final { return SurfaceInvCoeff.CL[val_marker]; }

  /*!
   * \brief Provide the non dimensional drag coefficient.
   * \param[in] val_marker - Surface marker where the coefficient is computed.
   * \return Value of the drag coefficient on the surface <i>val_marker</i>.
   */
  inline su2double GetSurface_CD_Inv(unsigned short val_marker) const final { return SurfaceInvCoeff.CD[val_marker]; }

  /*!
   * \brief Provide the non dimensional side-force coefficient.
   * \param[in] val_marker - Surface marker where the coefficient is computed.
   * \return Value of the side-force coefficient on the surface <i>val_marker</i>.
   */
  inline su2double GetSurface_CSF_Inv(unsigned short val_marker) const final { return SurfaceInvCoeff.CSF[val_marker]; }

  /*!
   * \brief Provide the non dimensional side-force coefficient.
   * \param[in] val_marker - Surface marker where the coefficient is computed.
   * \return Value of the side-force coefficient on the surface <i>val_marker</i>.
   */
  inline su2double GetSurface_CEff_Inv(unsigned short val_marker) const final {
    return SurfaceInvCoeff.CEff[val_marker];
  }

  /*!
   * \brief Provide the non dimensional x force coefficient.
   * \param[in] val_marker - Surface marker where the coefficient is computed.
   * \return Value of the x force coefficient on the surface <i>val_marker</i>.
   */
  inline su2double GetSurface_CFx_Inv(unsigned short val_marker) const final { return SurfaceInvCoeff.CFx[val_marker]; }

  /*!
   * \brief Provide the non dimensional y force coefficient.
   * \param[in] val_marker - Surface marker where the coefficient is computed.
   * \return Value of the y force coefficient on the surface <i>val_marker</i>.
   */
  inline su2double GetSurface_CFy_Inv(unsigned short val_marker) const final { return SurfaceInvCoeff.CFy[val_marker]; }

  /*!
   * \brief Provide the non dimensional z force coefficient.
   * \param[in] val_marker - Surface marker where the coefficient is computed.
   * \return Value of the z force coefficient on the surface <i>val_marker</i>.
   */
  inline su2double GetSurface_CFz_Inv(unsigned short val_marker) const final { return SurfaceInvCoeff.CFz[val_marker]; }

  /*!
   * \brief Provide the non dimensional x moment coefficient.
   * \param[in] val_marker - Surface marker where the coefficient is computed.
   * \return Value of the x moment coefficient on the surface <i>val_marker</i>.
   */
  inline su2double GetSurface_CMx_Inv(unsigned short val_marker) const final { return SurfaceInvCoeff.CMx[val_marker]; }

  /*!
   * \brief Provide the non dimensional y moment coefficient.
   * \param[in] val_marker - Surface marker where the coefficient is computed.
   * \return Value of the y moment coefficient on the surface <i>val_marker</i>.
   */
  inline su2double GetSurface_CMy_Inv(unsigned short val_marker) const final { return SurfaceInvCoeff.CMy[val_marker]; }

  /*!
   * \brief Provide the non dimensional z moment coefficient.
   * \param[in] val_marker - Surface marker where the coefficient is computed.
   * \return Value of the z moment coefficient on the surface <i>val_marker</i>.
   */
  inline su2double GetSurface_CMz_Inv(unsigned short val_marker) const final { return SurfaceInvCoeff.CMz[val_marker]; }

  /*!
   * \brief Provide the non dimensional lift coefficient.
   * \param[in] val_marker - Surface marker where the coefficient is computed.
   * \return Value of the lift coefficient on the surface <i>val_marker</i>.
   */
  inline su2double GetSurface_CL_Mnt(unsigned short val_marker) const final { return SurfaceMntCoeff.CL[val_marker]; }

  /*!
   * \brief Provide the non dimensional drag coefficient.
   * \param[in] val_marker - Surface marker where the coefficient is computed.
   * \return Value of the drag coefficient on the surface <i>val_marker</i>.
   */
  inline su2double GetSurface_CD_Mnt(unsigned short val_marker) const final { return SurfaceMntCoeff.CD[val_marker]; }

  /*!
   * \brief Provide the non dimensional side-force coefficient.
   * \param[in] val_marker - Surface marker where the coefficient is computed.
   * \return Value of the side-force coefficient on the surface <i>val_marker</i>.
   */
  inline su2double GetSurface_CSF_Mnt(unsigned short val_marker) const final { return SurfaceMntCoeff.CSF[val_marker]; }

  /*!
   * \brief Provide the non dimensional side-force coefficient.
   * \param[in] val_marker - Surface marker where the coefficient is computed.
   * \return Value of the side-force coefficient on the surface <i>val_marker</i>.
   */
  inline su2double GetSurface_CEff_Mnt(unsigned short val_marker) const final {
    return SurfaceMntCoeff.CEff[val_marker];
  }

  /*!
   * \brief Provide the non dimensional x force coefficient.
   * \param[in] val_marker - Surface marker where the coefficient is computed.
   * \return Value of the x force coefficient on the surface <i>val_marker</i>.
   */
  inline su2double GetSurface_CFx_Mnt(unsigned short val_marker) const final { return SurfaceMntCoeff.CFx[val_marker]; }

  /*!
   * \brief Provide the non dimensional y force coefficient.
   * \param[in] val_marker - Surface marker where the coefficient is computed.
   * \return Value of the y force coefficient on the surface <i>val_marker</i>.
   */
  inline su2double GetSurface_CFy_Mnt(unsigned short val_marker) const final { return SurfaceMntCoeff.CFy[val_marker]; }

  /*!
   * \brief Provide the non dimensional z force coefficient.
   * \param[in] val_marker - Surface marker where the coefficient is computed.
   * \return Value of the z force coefficient on the surface <i>val_marker</i>.
   */
  inline su2double GetSurface_CFz_Mnt(unsigned short val_marker) const final { return SurfaceMntCoeff.CFz[val_marker]; }

  /*!
   * \brief Provide the non dimensional x moment coefficient.
   * \param[in] val_marker - Surface marker where the coefficient is computed.
   * \return Value of the x moment coefficient on the surface <i>val_marker</i>.
   */
  inline su2double GetSurface_CMx_Mnt(unsigned short val_marker) const final { return SurfaceMntCoeff.CMx[val_marker]; }

  /*!
   * \brief Provide the non dimensional y moment coefficient.
   * \param[in] val_marker - Surface marker where the coefficient is computed.
   * \return Value of the y moment coefficient on the surface <i>val_marker</i>.
   */
  inline su2double GetSurface_CMy_Mnt(unsigned short val_marker) const final { return SurfaceMntCoeff.CMy[val_marker]; }

  /*!
   * \brief Provide the non dimensional z moment coefficient.
   * \param[in] val_marker - Surface marker where the coefficient is computed.
   * \return Value of the z moment coefficient on the surface <i>val_marker</i>.
   */
  inline su2double GetSurface_CMz_Mnt(unsigned short val_marker) const final { return SurfaceMntCoeff.CMz[val_marker]; }

  /*!
   * \brief Provide the non dimensional sideforce coefficient (inviscid contribution).
   * \param val_marker Surface where the coeficient is going to be computed.
   * \return Value of the sideforce coefficient (inviscid contribution) on the surface <i>val_marker</i>.
   */
  inline su2double GetCSF_Inv(unsigned short val_marker) const final { return InvCoeff.CSF[val_marker]; }

  /*!
   * \brief Provide the non dimensional efficiency coefficient (inviscid contribution).
   * \param val_marker Surface where the coeficient is going to be computed.
   * \return Value of the efficiency coefficient (inviscid contribution) on the surface <i>val_marker</i>.
   */
  inline su2double GetCEff_Inv(unsigned short val_marker) const final { return InvCoeff.CEff[val_marker]; }

  /*!
   * \brief Provide the total (inviscid + viscous) non dimensional sideforce coefficient.
   * \return Value of the sideforce coefficient (inviscid + viscous contribution).
   */
  inline su2double GetTotal_CSF() const final { return TotalCoeff.CSF; }

  /*!
   * \brief Provide the total (inviscid + viscous) non dimensional efficiency coefficient.
   * \return Value of the efficiency coefficient (inviscid + viscous contribution).
   */
  inline su2double GetTotal_CEff() const final { return TotalCoeff.CEff; }

  /*!
   * \brief Get the reference force used to compute CL, CD, etc.
   */
  inline su2double GetAeroCoeffsReferenceForce() const final { return AeroCoeffForceRef; }

  /*!
   * \brief Get the reference dynamic pressure, for Cp, Cf, etc.
   */
  inline su2double GetReferenceDynamicPressure() const final { return DynamicPressureRef; }

  /*!
   * \brief Provide the total (inviscid + viscous) non dimensional lift coefficient.
   * \return Value of the lift coefficient (inviscid + viscous contribution).
   */
  inline su2double GetTotal_CL() const final { return TotalCoeff.CL; }

  /*!
   * \brief Provide the total (inviscid + viscous) non dimensional drag coefficient.
   * \return Value of the drag coefficient (inviscid + viscous contribution).
   */
  inline su2double GetTotal_CD() const final { return TotalCoeff.CD; }

  /*!
   * \brief Provide the total (inviscid + viscous) non dimensional x moment coefficient.
   * \return Value of the moment x coefficient (inviscid + viscous contribution).
   */
  inline su2double GetTotal_CMx() const final { return TotalCoeff.CMx; }

  /*!
   * \brief Provide the total (inviscid + viscous) non dimensional y moment coefficient.
   * \return Value of the moment y coefficient (inviscid + viscous contribution).
   */
  inline su2double GetTotal_CMy() const final { return TotalCoeff.CMy; }

  /*!
   * \brief Provide the total (inviscid + viscous) non dimensional z moment coefficient.
   * \return Value of the moment z coefficient (inviscid + viscous contribution).
   */
  inline su2double GetTotal_CMz() const final { return TotalCoeff.CMz; }

  /*!
   * \brief Provide the total (inviscid + viscous) non dimensional x moment coefficient.
   * \return Value of the moment x coefficient (inviscid + viscous contribution).
   */
  inline su2double GetTotal_CoPx() const final { return TotalCoeff.CoPx; }

  /*!
   * \brief Provide the total (inviscid + viscous) non dimensional y moment coefficient.
   * \return Value of the moment y coefficient (inviscid + viscous contribution).
   */
  inline su2double GetTotal_CoPy() const final { return TotalCoeff.CoPy; }

  /*!
   * \brief Provide the total (inviscid + viscous) non dimensional z moment coefficient.
   * \return Value of the moment z coefficient (inviscid + viscous contribution).
   */
  inline su2double GetTotal_CoPz() const final { return TotalCoeff.CoPz; }

  /*!
   * \brief Provide the total (inviscid + viscous) non dimensional x force coefficient.
   * \return Value of the force x coefficient (inviscid + viscous contribution).
   */
  inline su2double GetTotal_CFx() const final { return TotalCoeff.CFx; }

  /*!
   * \brief Provide the total (inviscid + viscous) non dimensional y force coefficient.
   * \return Value of the force y coefficient (inviscid + viscous contribution).
   */
  inline su2double GetTotal_CFy() const final { return TotalCoeff.CFy; }

  /*!
   * \brief Provide the total (inviscid + viscous) non dimensional z force coefficient.
   * \return Value of the force z coefficient (inviscid + viscous contribution).
   */
  inline su2double GetTotal_CFz() const final { return TotalCoeff.CFz; }

  /*!
   * \brief Provide the total (inviscid + viscous) non dimensional thrust coefficient.
   * \return Value of the rotor efficiency coefficient (inviscid + viscous contribution).
   */
  inline su2double GetTotal_CT() const final { return TotalCoeff.CT; }

  /*!
   * \brief Store the total (inviscid + viscous) non dimensional thrust coefficient.
   * \param[in] val_Total_CT - Value of the total thrust coefficient.
   */
  inline void SetTotal_CT(su2double val_Total_CT) final { TotalCoeff.CT = val_Total_CT; }

  /*!
   * \brief Provide the total (inviscid + viscous) non dimensional torque coefficient.
   * \return Value of the rotor efficiency coefficient (inviscid + viscous contribution).
   */
  inline su2double GetTotal_CQ() const final { return TotalCoeff.CQ; }

  /*!
   * \brief Store the total (inviscid + viscous) non dimensional torque coefficient.
   * \param[in] val_Total_CQ - Value of the total torque coefficient.
   */
  inline void SetTotal_CQ(su2double val_Total_CQ) final { TotalCoeff.CQ = val_Total_CQ; }

  /*!
   * \brief Provide the total (inviscid + viscous) non dimensional rotor Figure of Merit.
   * \return Value of the rotor efficiency coefficient (inviscid + viscous contribution).
   */
  inline su2double GetTotal_CMerit() const final { return TotalCoeff.CMerit; }

  /*!
   * \brief Store the total (inviscid + viscous) non dimensional drag coefficient.
   * \param[in] val_Total_CD - Value of the total drag coefficient.
   */
  inline void SetTotal_CD(su2double val_Total_CD) final { TotalCoeff.CD = val_Total_CD; }

  /*!
   * \brief Store the total (inviscid + viscous) non dimensional lift coefficient.
   * \param[in] val_Total_CL - Value of the total lift coefficient.
   */
  inline void SetTotal_CL(su2double val_Total_CL) final { TotalCoeff.CL = val_Total_CL; }

  /*!
   * \brief Get the inviscid contribution to the lift coefficient.
   * \return Value of the lift coefficient (inviscid contribution).
   */
  inline su2double GetAllBound_CL_Inv() const final { return AllBoundInvCoeff.CL; }

  /*!
   * \brief Get the inviscid contribution to the drag coefficient.
   * \return Value of the drag coefficient (inviscid contribution).
   */
  inline su2double GetAllBound_CD_Inv() const final { return AllBoundInvCoeff.CD; }

  /*!
   * \brief Get the inviscid contribution to the sideforce coefficient.
   * \return Value of the sideforce coefficient (inviscid contribution).
   */
  inline su2double GetAllBound_CSF_Inv() const final { return AllBoundInvCoeff.CSF; }

  /*!
   * \brief Get the inviscid contribution to the efficiency coefficient.
   * \return Value of the efficiency coefficient (inviscid contribution).
   */
  inline su2double GetAllBound_CEff_Inv() const final { return AllBoundInvCoeff.CEff; }

  /*!
   * \brief Get the inviscid contribution to the efficiency coefficient.
   * \return Value of the efficiency coefficient (inviscid contribution).
   */
  inline su2double GetAllBound_CMx_Inv() const final { return AllBoundInvCoeff.CMx; }

  /*!
   * \brief Get the inviscid contribution to the efficiency coefficient.
   * \return Value of the efficiency coefficient (inviscid contribution).
   */
  inline su2double GetAllBound_CMy_Inv() const final { return AllBoundInvCoeff.CMy; }

  /*!
   * \brief Get the inviscid contribution to the efficiency coefficient.
   * \return Value of the efficiency coefficient (inviscid contribution).
   */
  inline su2double GetAllBound_CMz_Inv() const final { return AllBoundInvCoeff.CMz; }

  /*!
   * \brief Get the inviscid contribution to the efficiency coefficient.
   * \return Value of the efficiency coefficient (inviscid contribution).
   */
  inline su2double GetAllBound_CoPx_Inv() const final { return AllBoundInvCoeff.CoPx; }

  /*!
   * \brief Get the inviscid contribution to the efficiency coefficient.
   * \return Value of the efficiency coefficient (inviscid contribution).
   */
  inline su2double GetAllBound_CoPy_Inv() const final { return AllBoundInvCoeff.CoPy; }

  /*!
   * \brief Get the inviscid contribution to the efficiency coefficient.
   * \return Value of the efficiency coefficient (inviscid contribution).
   */
  inline su2double GetAllBound_CoPz_Inv() const final { return AllBoundInvCoeff.CoPz; }

  /*!
   * \brief Get the inviscid contribution to the efficiency coefficient.
   * \return Value of the efficiency coefficient (inviscid contribution).
   */
  inline su2double GetAllBound_CFx_Inv() const final { return AllBoundInvCoeff.CFx; }

  /*!
   * \brief Get the inviscid contribution to the efficiency coefficient.
   * \return Value of the efficiency coefficient (inviscid contribution).
   */
  inline su2double GetAllBound_CFy_Inv() const final { return AllBoundInvCoeff.CFy; }

  /*!
   * \brief Get the inviscid contribution to the efficiency coefficient.
   * \return Value of the efficiency coefficient (inviscid contribution).
   */
  inline su2double GetAllBound_CFz_Inv() const final { return AllBoundInvCoeff.CFz; }

  /*!
   * \brief Get the inviscid contribution to the lift coefficient.
   * \return Value of the lift coefficient (inviscid contribution).
   */
  inline su2double GetAllBound_CL_Mnt() const final { return AllBoundMntCoeff.CL; }

  /*!
   * \brief Get the inviscid contribution to the drag coefficient.
   * \return Value of the drag coefficient (inviscid contribution).
   */
  inline su2double GetAllBound_CD_Mnt() const final { return AllBoundMntCoeff.CD; }

  /*!
   * \brief Get the inviscid contribution to the sideforce coefficient.
   * \return Value of the sideforce coefficient (inviscid contribution).
   */
  inline su2double GetAllBound_CSF_Mnt() const final { return AllBoundMntCoeff.CSF; }

  /*!
   * \brief Get the inviscid contribution to the efficiency coefficient.
   * \return Value of the efficiency coefficient (inviscid contribution).
   */
  inline su2double GetAllBound_CEff_Mnt() const final { return AllBoundMntCoeff.CEff; }

  /*!
   * \brief Get the inviscid contribution to the efficiency coefficient.
   * \return Value of the efficiency coefficient (inviscid contribution).
   */
  inline su2double GetAllBound_CMx_Mnt() const final { return AllBoundMntCoeff.CMx; }

  /*!
   * \brief Get the inviscid contribution to the efficiency coefficient.
   * \return Value of the efficiency coefficient (inviscid contribution).
   */
  inline su2double GetAllBound_CMy_Mnt() const final { return AllBoundMntCoeff.CMy; }

  /*!
   * \brief Get the inviscid contribution to the efficiency coefficient.
   * \return Value of the efficiency coefficient (inviscid contribution).
   */
  inline su2double GetAllBound_CMz_Mnt() const final { return AllBoundMntCoeff.CMz; }

  /*!
   * \brief Get the inviscid contribution to the efficiency coefficient.
   * \return Value of the efficiency coefficient (inviscid contribution).
   */
  inline su2double GetAllBound_CoPx_Mnt() const final { return AllBoundMntCoeff.CoPx; }

  /*!
   * \brief Get the inviscid contribution to the efficiency coefficient.
   * \return Value of the efficiency coefficient (inviscid contribution).
   */
  inline su2double GetAllBound_CoPy_Mnt() const final { return AllBoundMntCoeff.CoPy; }

  /*!
   * \brief Get the inviscid contribution to the efficiency coefficient.
   * \return Value of the efficiency coefficient (inviscid contribution).
   */
  inline su2double GetAllBound_CoPz_Mnt() const final { return AllBoundMntCoeff.CoPz; }

  /*!
   * \brief Get the inviscid contribution to the efficiency coefficient.
   * \return Value of the efficiency coefficient (inviscid contribution).
   */
  inline su2double GetAllBound_CFx_Mnt() const final { return AllBoundMntCoeff.CFx; }

  /*!
   * \brief Get the inviscid contribution to the efficiency coefficient.
   * \return Value of the efficiency coefficient (inviscid contribution).
   */
  inline su2double GetAllBound_CFy_Mnt() const final { return AllBoundMntCoeff.CFy; }

  /*!
   * \brief Get the inviscid contribution to the efficiency coefficient.
   * \return Value of the efficiency coefficient (inviscid contribution).
   */
  inline su2double GetAllBound_CFz_Mnt() const final { return AllBoundMntCoeff.CFz; }

  /*!
   * \brief Provide the non dimensional lift coefficient.
   * \param[in] val_marker - Surface marker where the coefficient is computed.
   * \return Value of the lift coefficient on the surface <i>val_marker</i>.
   */
  inline su2double GetSurface_CL_Visc(unsigned short val_marker) const final { return SurfaceViscCoeff.CL[val_marker]; }

  /*!
   * \brief Provide the non dimensional drag coefficient.
   * \param[in] val_marker - Surface marker where the coefficient is computed.
   * \return Value of the drag coefficient on the surface <i>val_marker</i>.
   */
  inline su2double GetSurface_CD_Visc(unsigned short val_marker) const final { return SurfaceViscCoeff.CD[val_marker]; }

  /*!
   * \brief Provide the non dimensional side-force coefficient.
   * \param[in] val_marker - Surface marker where the coefficient is computed.
   * \return Value of the side-force coefficient on the surface <i>val_marker</i>.
   */
  inline su2double GetSurface_CSF_Visc(unsigned short val_marker) const final {
    return SurfaceViscCoeff.CSF[val_marker];
  }

  /*!
   * \brief Provide the non dimensional side-force coefficient.
   * \param[in] val_marker - Surface marker where the coefficient is computed.
   * \return Value of the side-force coefficient on the surface <i>val_marker</i>.
   */
  inline su2double GetSurface_CEff_Visc(unsigned short val_marker) const final {
    return SurfaceViscCoeff.CEff[val_marker];
  }

  /*!
   * \brief Provide the non dimensional x force coefficient.
   * \param[in] val_marker - Surface marker where the coefficient is computed.
   * \return Value of the x force coefficient on the surface <i>val_marker</i>.
   */
  inline su2double GetSurface_CFx_Visc(unsigned short val_marker) const final {
    return SurfaceViscCoeff.CFx[val_marker];
  }

  /*!
   * \brief Provide the non dimensional y force coefficient.
   * \param[in] val_marker - Surface marker where the coefficient is computed.
   * \return Value of the y force coefficient on the surface <i>val_marker</i>.
   */
  inline su2double GetSurface_CFy_Visc(unsigned short val_marker) const final {
    return SurfaceViscCoeff.CFy[val_marker];
  }

  /*!
   * \brief Provide the non dimensional z force coefficient.
   * \param[in] val_marker - Surface marker where the coefficient is computed.
   * \return Value of the z force coefficient on the surface <i>val_marker</i>.
   */
  inline su2double GetSurface_CFz_Visc(unsigned short val_marker) const final {
    return SurfaceViscCoeff.CFz[val_marker];
  }

  /*!
   * \brief Provide the non dimensional x moment coefficient.
   * \param[in] val_marker - Surface marker where the coefficient is computed.
   * \return Value of the x moment coefficient on the surface <i>val_marker</i>.
   */
  inline su2double GetSurface_CMx_Visc(unsigned short val_marker) const final {
    return SurfaceViscCoeff.CMx[val_marker];
  }

  /*!
   * \brief Provide the non dimensional y moment coefficient.
   * \param[in] val_marker - Surface marker where the coefficient is computed.
   * \return Value of the y moment coefficient on the surface <i>val_marker</i>.
   */
  inline su2double GetSurface_CMy_Visc(unsigned short val_marker) const final {
    return SurfaceViscCoeff.CMy[val_marker];
  }

  /*!
   * \brief Provide the non dimensional z moment coefficient.
   * \param[in] val_marker - Surface marker where the coefficient is computed.
   * \return Value of the z moment coefficient on the surface <i>val_marker</i>.
   */
  inline su2double GetSurface_CMz_Visc(unsigned short val_marker) const final {
    return SurfaceViscCoeff.CMz[val_marker];
  }

  /*!
   * \brief Get the inviscid contribution to the lift coefficient.
   * \return Value of the lift coefficient (inviscid contribution).
   */
  inline su2double GetAllBound_CL_Visc() const final { return AllBoundViscCoeff.CL; }

  /*!
   * \brief Get the inviscid contribution to the drag coefficient.
   * \return Value of the drag coefficient (inviscid contribution).
   */
  inline su2double GetAllBound_CD_Visc() const final { return AllBoundViscCoeff.CD; }

  /*!
   * \brief Get the inviscid contribution to the sideforce coefficient.
   * \return Value of the sideforce coefficient (inviscid contribution).
   */
  inline su2double GetAllBound_CSF_Visc() const final { return AllBoundViscCoeff.CSF; }

  /*!
   * \brief Get the inviscid contribution to the efficiency coefficient.
   * \return Value of the efficiency coefficient (inviscid contribution).
   */
  inline su2double GetAllBound_CEff_Visc() const final { return AllBoundViscCoeff.CEff; }

  /*!
   * \brief Get the inviscid contribution to the efficiency coefficient.
   * \return Value of the efficiency coefficient (inviscid contribution).
   */
  inline su2double GetAllBound_CMx_Visc() const final { return AllBoundViscCoeff.CMx; }

  /*!
   * \brief Get the inviscid contribution to the efficiency coefficient.
   * \return Value of the efficiency coefficient (inviscid contribution).
   */
  inline su2double GetAllBound_CMy_Visc() const final { return AllBoundViscCoeff.CMy; }

  /*!
   * \brief Get the inviscid contribution to the efficiency coefficient.
   * \return Value of the efficiency coefficient (inviscid contribution).
   */
  inline su2double GetAllBound_CMz_Visc() const final { return AllBoundViscCoeff.CMz; }

  /*!
   * \brief Get the inviscid contribution to the efficiency coefficient.
   * \return Value of the efficiency coefficient (inviscid contribution).
   */
  inline su2double GetAllBound_CoPx_Visc() const final { return AllBoundViscCoeff.CoPx; }

  /*!
   * \brief Get the inviscid contribution to the efficiency coefficient.
   * \return Value of the efficiency coefficient (inviscid contribution).
   */
  inline su2double GetAllBound_CoPy_Visc() const final { return AllBoundViscCoeff.CoPy; }

  /*!
   * \brief Get the inviscid contribution to the efficiency coefficient.
   * \return Value of the efficiency coefficient (inviscid contribution).
   */
  inline su2double GetAllBound_CoPz_Visc() const final { return AllBoundViscCoeff.CoPz; }

  /*!
   * \brief Get the inviscid contribution to the efficiency coefficient.
   * \return Value of the efficiency coefficient (inviscid contribution).
   */
  inline su2double GetAllBound_CFx_Visc() const final { return AllBoundViscCoeff.CFx; }

  /*!
   * \brief Get the inviscid contribution to the efficiency coefficient.
   * \return Value of the efficiency coefficient (inviscid contribution).
   */
  inline su2double GetAllBound_CFy_Visc() const final { return AllBoundViscCoeff.CFy; }

  /*!
   * \brief Get the inviscid contribution to the efficiency coefficient.
   * \return Value of the efficiency coefficient (inviscid contribution).
   */
  inline su2double GetAllBound_CFz_Visc() const final { return AllBoundViscCoeff.CFz; }

  /*!
   * \brief Get the non dimensional lift coefficient (viscous contribution).
   * \param[in] val_marker - Surface marker where the coefficient is computed.
   * \return Value of the lift coefficient (viscous contribution) on the surface <i>val_marker</i>.
   */
  inline su2double GetCL_Visc(unsigned short val_marker) const final { return ViscCoeff.CL[val_marker]; }

  /*!
   * \brief Get the non dimensional sideforce coefficient (viscous contribution).
   * \param[in] val_marker - Surface marker where the coefficient is computed.
   * \return Value of the sideforce coefficient (viscous contribution) on the surface <i>val_marker</i>.
   */
  inline su2double GetCSF_Visc(unsigned short val_marker) const final { return ViscCoeff.CSF[val_marker]; }

  /*!
   * \brief Get the non dimensional drag coefficient (viscous contribution).
   * \param[in] val_marker - Surface marker where the coefficient is computed.
   * \return Value of the drag coefficient (viscous contribution) on the surface <i>val_marker</i>.
   */
  inline su2double GetCD_Visc(unsigned short val_marker) const final { return ViscCoeff.CD[val_marker]; }

  /*!
   * \brief Get the total heat flux.
   * \param[in] val_marker - Surface marker where the heat flux is computed.
   * \return Value of the integrated heat flux (viscous contribution) on the surface <i>val_marker</i>.
   */
  inline su2double GetSurface_HF_Visc(unsigned short val_marker) const final { return Surface_HF_Visc[val_marker]; }

  /*!
   * \brief Get the maximum (per surface) heat flux.
   * \param[in] val_marker - Surface marker where the heat flux is computed.
   * \return Value of the maximum heat flux (viscous contribution) on the surface <i>val_marker</i>.
   */
  inline su2double GetSurface_MaxHF_Visc(unsigned short val_marker) const final {
    return Surface_MaxHF_Visc[val_marker];
  }

  /*!
   * \brief Set the value of the Equivalent Area coefficient.
   * \param[in] val_cequivarea - Value of the Equivalent Area coefficient.
   */
  inline void SetTotal_CpDiff(su2double val_pressure) final { Total_CpDiff = val_pressure; }

  /*!
   * \brief Set the value of the Equivalent Area coefficient.
   * \param[in] val_cequivarea - Value of the Equivalent Area coefficient.
   */
  inline void SetTotal_HeatFluxDiff(su2double val_heat) final { Total_HeatFluxDiff = val_heat; }

  /*!
   * \brief Set the value of the Equivalent Area coefficient.
   * \param[in] val_equiv - Value of the Equivalent Area coefficient.
   */
  inline void SetTotal_CEquivArea(su2double val_equiv) final { Total_CEquivArea = val_equiv; }

  /*!
   * \brief Set the value of the Near-Field pressure oefficient.
   * \param[in] val_cnearfieldpress - Value of the Near-Field pressure coefficient.
   */
  inline void SetTotal_CNearFieldOF(su2double val_cnearfieldpress) final { Total_CNearFieldOF = val_cnearfieldpress; }

  /*!
   * \brief Provide the total (inviscid + viscous) non dimensional Equivalent Area coefficient.
   * \return Value of the Equivalent Area coefficient (inviscid + viscous contribution).
   */
  inline su2double GetTotal_CpDiff() const final { return Total_CpDiff; }

  /*!
   * \brief Provide the total (inviscid + viscous) non dimensional Equivalent Area coefficient.
   * \return Value of the Equivalent Area coefficient (inviscid + viscous contribution).
   */
  inline su2double GetTotal_HeatFluxDiff() const final { return Total_HeatFluxDiff; }

  /*!
   * \brief Provide the total (inviscid + viscous) non dimensional Equivalent Area coefficient.
   * \return Value of the Equivalent Area coefficient (inviscid + viscous contribution).
   */
  inline su2double GetTotal_CEquivArea() const final { return Total_CEquivArea; }

  /*!
   * \brief Provide the total heat load.
   * \return Value of the heat load (viscous contribution).
   */
  inline su2double GetTotal_HeatFlux() const final { return Total_Heat; }

  /*!
   * \brief Provide the total heat load.
   * \return Value of the heat load (viscous contribution).
   */
  inline su2double GetTotal_MaxHeatFlux() const final { return Total_MaxHeat; }

  /*!
   * \brief Store the total heat load.
   * \param[in] val_Total_Heat - Value of the heat load.
   */
  inline void SetTotal_HeatFlux(su2double val_Total_Heat) final { Total_Heat = val_Total_Heat; }

  /*!
   * \brief Store the total heat load.
   * \param[in] val_Total_Heat - Value of the heat load.
   */
  inline void SetTotal_MaxHeatFlux(su2double val_Total_MaxHeat) final { Total_MaxHeat = val_Total_MaxHeat; }

  /*!
   * \brief Provide the Pressure coefficient.
   * \param[in] val_marker - Surface marker where the coefficient is computed.
   * \param[in] val_vertex - Vertex of the marker <i>val_marker</i> where the coefficient is evaluated.
   * \return Value of the pressure coefficient.
   */
  inline su2double GetCPressure(unsigned short val_marker, unsigned long val_vertex) const final {
    return CPressure[val_marker][val_vertex];
  }

  /*!
   * \brief Provide the Target Pressure coefficient.
   * \param[in] val_marker - Surface marker where the coefficient is computed.
   * \param[in] val_vertex - Vertex of the marker <i>val_marker</i> where the coefficient is evaluated.
   * \return Value of the pressure coefficient.
   */
  inline su2double GetCPressureTarget(unsigned short val_marker, unsigned long val_vertex) const final {
    return CPressureTarget[val_marker][val_vertex];
  }

  /*!
   * \brief Set the value of the target Pressure coefficient.
   * \param[in] val_marker - Surface marker where the coefficient is computed.
   * \param[in] val_vertex - Vertex of the marker <i>val_marker</i> where the coefficient is evaluated.
   * \return Value of the pressure coefficient.
   */
  inline void SetCPressureTarget(unsigned short val_marker, unsigned long val_vertex, su2double val_pressure) final {
    CPressureTarget[val_marker][val_vertex] = val_pressure;
  }

  /*!
   * \brief Value of the characteristic variables at the boundaries.
   * \param[in] val_marker - Surface marker where the coefficient is computed.
   * \param[in] val_vertex - Vertex of the marker <i>val_marker</i> where the coefficient is evaluated.
   * \return Value of the pressure coefficient.
   */
  inline su2double* GetCharacPrimVar(unsigned short val_marker, unsigned long val_vertex) final {
    return CharacPrimVar[val_marker][val_vertex];
  }

  /*!
   * \brief Value of the characteristic variables at the boundaries.
   * \param[in] val_marker - Surface marker where the coefficient is computed.
   * \param[in] val_vertex - Vertex of the marker <i>val_marker</i> where the coefficient is evaluated.
   * \return Value of the pressure coefficient.
   */
  inline void SetCharacPrimVar(unsigned short val_marker, unsigned long val_vertex, unsigned short val_var,
                               su2double val_value) final {
    CharacPrimVar[val_marker][val_vertex][val_var] = val_value;
  }

  /*!
   * \brief Value of the total temperature at an inlet boundary.
   * \param[in] val_marker - Surface marker where the total temperature is evaluated.
   * \param[in] val_vertex - Vertex of the marker <i>val_marker</i> where the total temperature is evaluated.
   * \return Value of the total temperature
   */
  inline su2double GetInlet_Ttotal(unsigned short val_marker, unsigned long val_vertex) const final {
    return Inlet_Ttotal[val_marker][val_vertex];
  }

  /*!
   * \brief Value of the total pressure at an inlet boundary.
   * \param[in] val_marker - Surface marker where the total pressure is evaluated.
   * \param[in] val_vertex - Vertex of the marker <i>val_marker</i> where the total pressure is evaluated.
   * \return Value of the total pressure
   */
  inline su2double GetInlet_Ptotal(unsigned short val_marker, unsigned long val_vertex) const final {
    return Inlet_Ptotal[val_marker][val_vertex];
  }

  /*!
   * \brief A component of the unit vector representing the flow direction at an inlet boundary.
   * \param[in] val_marker - Surface marker where the flow direction is evaluated
   * \param[in] val_vertex - Vertex of the marker <i>val_marker</i> where the flow direction is evaluated
   * \param[in] val_dim - The component of the flow direction unit vector to be evaluated
   * \return Component of a unit vector representing the flow direction.
   */
  inline su2double GetInlet_FlowDir(unsigned short val_marker, unsigned long val_vertex,
                                    unsigned short val_dim) const final {
    return Inlet_FlowDir[val_marker][val_vertex][val_dim];
  }

  /*!
   * \brief Set the value of the total temperature at an inlet boundary.
   * \param[in] val_marker - Surface marker where the total temperature is set.
   * \param[in] val_vertex - Vertex of the marker <i>val_marker</i> where the total temperature is set.
   * \param[in] val_ttotal - Value of the total temperature
   */
  inline void SetInlet_Ttotal(unsigned short val_marker, unsigned long val_vertex, su2double val_ttotal) final {
    /*--- Since this call can be accessed indirectly using python, do some error
     * checking to prevent segmentation faults ---*/
    if (val_marker >= nMarker)
      SU2_MPI::Error("Out-of-bounds marker index used on inlet.", CURRENT_FUNCTION);
    else if (val_vertex >= nVertex[val_marker])
      SU2_MPI::Error("Out-of-bounds vertex index used on inlet.", CURRENT_FUNCTION);
    else
      Inlet_Ttotal[val_marker][val_vertex] = val_ttotal;
  }

  /*!
   * \brief Set the value of the total pressure at an inlet boundary.
   * \param[in] val_marker - Surface marker where the total pressure is set.
   * \param[in] val_vertex - Vertex of the marker <i>val_marker</i> where the total pressure is set.
   * \param[in] val_ptotal - Value of the total pressure
   */
  inline void SetInlet_Ptotal(unsigned short val_marker, unsigned long val_vertex, su2double val_ptotal) final {
    /*--- Since this call can be accessed indirectly using python, do some error
     * checking to prevent segmentation faults ---*/
    if (val_marker >= nMarker)
      SU2_MPI::Error("Out-of-bounds marker index used on inlet.", CURRENT_FUNCTION);
    else if (val_vertex >= nVertex[val_marker])
      SU2_MPI::Error("Out-of-bounds vertex index used on inlet.", CURRENT_FUNCTION);
    else
      Inlet_Ptotal[val_marker][val_vertex] = val_ptotal;
  }

  /*!
   * \brief Set a component of the unit vector representing the flow direction at an inlet boundary.
   * \param[in] val_marker - Surface marker where the flow direction is set.
   * \param[in] val_vertex - Vertex of the marker <i>val_marker</i> where the flow direction is set.
   * \param[in] val_dim - The component of the flow direction unit vector to be set
   * \param[in] val_flowdir - Component of a unit vector representing the flow direction.
   */
  inline void SetInlet_FlowDir(unsigned short val_marker, unsigned long val_vertex, unsigned short val_dim,
                               su2double val_flowdir) final {
    /*--- Since this call can be accessed indirectly using python, do some error
     * checking to prevent segmentation faults ---*/
    if (val_marker >= nMarker)
      SU2_MPI::Error("Out-of-bounds marker index used on inlet.", CURRENT_FUNCTION);
    else if (val_vertex >= nVertex[val_marker])
      SU2_MPI::Error("Out-of-bounds vertex index used on inlet.", CURRENT_FUNCTION);
    else
      Inlet_FlowDir[val_marker][val_vertex][val_dim] = val_flowdir;
  }

  /*!
   * \brief Updates the components of the farfield velocity vector.
   */
  inline void UpdateFarfieldVelocity(const CConfig* config) final {
    /*--- Retrieve the AoA and AoS (degrees) ---*/
    const su2double AoA = config->GetAoA() * PI_NUMBER / 180.0;
    const su2double AoS = config->GetAoS() * PI_NUMBER / 180.0;
    /*--- Update the freestream velocity vector at the farfield
     * Compute the new freestream velocity with the updated AoA,
     * "Velocity_Inf" is shared with config. ---*/

    const su2double Vel_Infty_Mag = GeometryToolbox::Norm(nDim, Velocity_Inf);

    if (nDim == 2) {
      Velocity_Inf[0] = cos(AoA) * Vel_Infty_Mag;
      Velocity_Inf[1] = sin(AoA) * Vel_Infty_Mag;
    } else {
      Velocity_Inf[0] = cos(AoA) * cos(AoS) * Vel_Infty_Mag;
      Velocity_Inf[1] = sin(AoS) * Vel_Infty_Mag;
      Velocity_Inf[2] = sin(AoA) * cos(AoS) * Vel_Infty_Mag;
    }
  }

  /*!
   * \brief Compute the global error measures (L2, Linf) for verification cases.
   * \param[in] geometry - Geometrical definition.
   * \param[in] config   - Definition of the particular problem.
   */
  void ComputeVerificationError(CGeometry* geometry, CConfig* config) final;

  /*!
   * \brief Print verification error to screen, derived solvers must define this.
   * \param[in] config - Definition of the particular problem.
   */
  virtual void PrintVerificationError(const CConfig* config) const = 0;

  /*!
   * \brief Compute the pressure forces and all the adimensional coefficients.
   * \param[in] geometry - Geometrical definition of the problem.
   * \param[in] config - Definition of the particular problem.
   */
  void Pressure_Forces(const CGeometry* geometry, const CConfig* config) final;

  /*!
   * \brief Compute the pressure forces and all the adimensional coefficients.
   * \param[in] geometry - Geometrical definition of the problem.
   * \param[in] config - Definition of the particular problem.
   */
  void Momentum_Forces(const CGeometry* geometry, const CConfig* config) final;

  /*!
   * \brief Compute the viscous forces and all the addimensional coefficients.
   * \param[in] geometry - Geometrical definition of the problem.
   * \param[in] config - Definition of the particular problem.
   */
  void Friction_Forces(const CGeometry* geometry, const CConfig* config) final;

  /*!
   * \brief Compute the buffet sensor.
   * \param[in] geometry - Geometrical definition of the problem.
   * \param[in] config - Definition of the particular problem.
   */
  inline virtual void Buffet_Monitoring(const CGeometry *geometry, const CConfig *config) { }

  /*!
   * \brief Allocates the final pointer of SlidingState depending on how many donor vertex donate to it.
   * That number is stored in SlidingStateNodes[val_marker][val_vertex].
   * \param[in] val_marker - marker index
   * \param[in] val_vertex - vertex index
   */
  inline void SetSlidingStateStructure(unsigned short val_marker, unsigned long val_vertex) final {
    for (int iVar = 0; iVar < nPrimVar + 1; iVar++) {
      if (SlidingState[val_marker][val_vertex][iVar] != nullptr) delete[] SlidingState[val_marker][val_vertex][iVar];
    }

    for (int iVar = 0; iVar < nPrimVar + 1; iVar++)
      SlidingState[val_marker][val_vertex][iVar] = new su2double[GetnSlidingStates(val_marker, val_vertex)];
  }

  /*!
   * \brief Set the outer state for fluid interface nodes.
   * \param[in] val_marker   - marker index
   * \param[in] val_vertex   - vertex index
   * \param[in] val_state    - requested state component
   * \param[in] donor_index  - index of the donor node to set
   * \param[in] component    - set value
   */
  inline void SetSlidingState(unsigned short val_marker, unsigned long val_vertex, unsigned short val_state,
                              unsigned long donor_index, su2double component) final {
    SlidingState[val_marker][val_vertex][val_state][donor_index] = component;
  }

  /*!
   * \brief Set the number of outer state for fluid interface nodes.
   * \param[in] val_marker - marker index
   * \param[in] val_vertex - vertex index
   * \param[in] value - number of outer states
   */
  inline void SetnSlidingStates(unsigned short val_marker, unsigned long val_vertex, int value) final {
    SlidingStateNodes[val_marker][val_vertex] = value;
  }

  /*!
   * \brief Get the number of outer state for fluid interface nodes.
   * \param[in] val_marker - marker index
   * \param[in] val_vertex - vertex index
   */
  inline int GetnSlidingStates(unsigned short val_marker, unsigned long val_vertex) const final {
    return SlidingStateNodes[val_marker][val_vertex];
  }

  /*!
   * \brief Get the outer state for fluid interface nodes.
   * \param[in] val_marker - marker index
   * \param[in] val_vertex - vertex index
   * \param[in] val_state  - requested state component
   * \param[in] donor_index- index of the donor node to get
   */
  inline su2double GetSlidingState(unsigned short val_marker, unsigned long val_vertex, unsigned short val_state,
                                   unsigned long donor_index) const final {
    return SlidingState[val_marker][val_vertex][val_state][donor_index];
  }

  /*!
   * \brief Set the conjugate heat variables.
   * \param[in] val_marker        - marker index
   * \param[in] val_vertex        - vertex index
   * \param[in] pos_var           - variable position (in vector of all conjugate heat variables)
   * \param[in] relaxation factor - relaxation factor for the change of the variables
   * \param[in] val_var           - value of the variable
   */
  inline void SetConjugateHeatVariable(unsigned short val_marker, unsigned long val_vertex, unsigned short pos_var,
                                       su2double relaxation_factor, su2double val_var) final {
    HeatConjugateVar[val_marker][val_vertex][pos_var] =
        relaxation_factor * val_var + (1.0 - relaxation_factor) * HeatConjugateVar[val_marker][val_vertex][pos_var];
  }

  /*!
   * \brief Set the conjugate heat variables.
   * \param[in] val_marker        - marker index
   * \param[in] val_vertex        - vertex index
   * \param[in] pos_var           - variable position (in vector of all conjugate heat variables)
   */
  inline su2double GetConjugateHeatVariable(unsigned short val_marker, unsigned long val_vertex,
                                            unsigned short pos_var) const final {
    return HeatConjugateVar[val_marker][val_vertex][pos_var];
  }

  /*!
   * \brief Get the skin friction coefficient.
   * \param[in] val_marker - Surface marker where the coefficient is computed.
   * \param[in] val_vertex - Vertex of the marker <i>val_marker</i> where the coefficient is evaluated.
   * \return Value of the skin friction coefficient.
   */
  inline su2double GetCSkinFriction(unsigned short val_marker, unsigned long val_vertex,
                                    unsigned short val_dim) const final {
    return CSkinFriction[val_marker](val_vertex,val_dim);
  }

  /*!
   * \brief Get the wall shear stress.
   * \param[in] val_marker - Surface marker where the wall shear stress is computed.
   * \param[in] val_vertex - Vertex of the marker <i>val_marker</i> where the wall shear stress is evaluated.
   * \return Value of the wall shear stress.
   */
  inline su2double GetWallShearStress(unsigned short val_marker, unsigned long val_vertex) const final {
    return WallShearStress[val_marker][val_vertex];
  }

  /*!
   * \brief Get the heat flux.
   * \param[in] val_marker - Surface marker where the coefficient is computed.
   * \param[in] val_vertex - Vertex of the marker <i>val_marker</i> where the coefficient is evaluated.
   * \return Value of the heat transfer coefficient.
   */
  inline su2double GetHeatFlux(unsigned short val_marker, unsigned long val_vertex) const final {
    return HeatFlux[val_marker][val_vertex];
  }

  /*!
   * \brief Get the skin friction coefficient.
   * \param[in] val_marker - Surface marker where the coefficient is computed.
   * \param[in] val_vertex - Vertex of the marker <i>val_marker</i> where the coefficient is evaluated.
   * \return Value of the heat transfer coefficient.
   */
  inline su2double GetHeatFluxTarget(unsigned short val_marker, unsigned long val_vertex) const final {
    return HeatFluxTarget[val_marker][val_vertex];
  }

  /*!
   * \brief Set the value of the target Pressure coefficient.
   * \param[in] val_marker - Surface marker where the coefficient is computed.
   * \param[in] val_vertex - Vertex of the marker <i>val_marker</i> where the coefficient is evaluated.
   * \return Value of the pressure coefficient.
   */
  inline void SetHeatFluxTarget(unsigned short val_marker, unsigned long val_vertex, su2double val_heat) final {
    HeatFluxTarget[val_marker][val_vertex] = val_heat;
  }

  /*!
   * \brief Get the y plus.
   * \param[in] val_marker - Surface marker where the coefficient is computed.
   * \param[in] val_vertex - Vertex of the marker <i>val_marker</i> where the coefficient is evaluated.
   * \return Value of the y plus.
   */
  inline su2double GetYPlus(unsigned short val_marker, unsigned long val_vertex) const final {
    return YPlus[val_marker][val_vertex];
  }

  /*!
   * \brief Get the u_tau .
   * \param[in] val_marker - Surface marker where the coefficient is computed.
   * \param[in] val_vertex - Vertex of the marker <i>val_marker</i> where the coefficient is evaluated.
   * \return Value of the u_tau.
   */
  inline su2double GetUTau(unsigned short val_marker, unsigned long val_vertex) const final {
    return UTau[val_marker][val_vertex];
  }

   /*!
   * \brief Get the eddy viscosity at the wall (wall functions).
   * \param[in] val_marker - Surface marker where the coefficient is computed.
   * \param[in] val_vertex - Vertex of the marker <i>val_marker</i> where the coefficient is evaluated.
   * \return Value of the eddy viscosity.
   */
  inline su2double GetEddyViscWall(unsigned short val_marker, unsigned long val_vertex) const final {
    return EddyViscWall[val_marker][val_vertex];
  }

  /*!
   * \brief Get the mass fluxes across the edges (computed and stored during the discretization of convective fluxes).
   */
  inline const su2activevector* GetEdgeMassFluxes() const final { return &EdgeMassFluxes; }

};<|MERGE_RESOLUTION|>--- conflicted
+++ resolved
@@ -714,13 +714,8 @@
 
     /*--- MPI parallelization ---*/
 
-<<<<<<< HEAD
-    InitiateComms(geometry, config, ENUM_MPI_QUANTITIES::MAX_EIGENVALUE);
-    CompleteComms(geometry, config, ENUM_MPI_QUANTITIES::MAX_EIGENVALUE);
-=======
     InitiateComms(geometry, config, MPI_QUANTITIES::MAX_EIGENVALUE);
     CompleteComms(geometry, config, MPI_QUANTITIES::MAX_EIGENVALUE);
->>>>>>> 83cac12a
   }
 
   /*!
@@ -789,13 +784,8 @@
 
     /*--- MPI parallelization ---*/
 
-<<<<<<< HEAD
-    InitiateComms(geometry, config, ENUM_MPI_QUANTITIES::SENSOR);
-    CompleteComms(geometry, config, ENUM_MPI_QUANTITIES::SENSOR);
-=======
     InitiateComms(geometry, config, MPI_QUANTITIES::SENSOR);
     CompleteComms(geometry, config, MPI_QUANTITIES::SENSOR);
->>>>>>> 83cac12a
 
   }
 
@@ -885,13 +875,8 @@
 
     /*--- MPI solution ---*/
 
-<<<<<<< HEAD
-    InitiateComms(geometry, config, ENUM_MPI_QUANTITIES::SOLUTION);
-    CompleteComms(geometry, config, ENUM_MPI_QUANTITIES::SOLUTION);
-=======
     InitiateComms(geometry, config, MPI_QUANTITIES::SOLUTION);
     CompleteComms(geometry, config, MPI_QUANTITIES::SOLUTION);
->>>>>>> 83cac12a
 
     if (!adjoint) {
       /*--- For verification cases, compute the global error metrics. ---*/
@@ -1015,13 +1000,8 @@
       CompletePeriodicComms(geometry, config, iPeriodic, PERIODIC_IMPLICIT);
     }
 
-<<<<<<< HEAD
-    InitiateComms(geometry, config, ENUM_MPI_QUANTITIES::SOLUTION);
-    CompleteComms(geometry, config, ENUM_MPI_QUANTITIES::SOLUTION);
-=======
     InitiateComms(geometry, config, MPI_QUANTITIES::SOLUTION);
     CompleteComms(geometry, config, MPI_QUANTITIES::SOLUTION);
->>>>>>> 83cac12a
 
     /*--- For verification cases, compute the global error metrics. ---*/
     ComputeVerificationError(geometry, config);
