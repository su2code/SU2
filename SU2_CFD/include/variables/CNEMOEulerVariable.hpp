--- conflicted
+++ resolved
@@ -35,10 +35,6 @@
  * \brief Main class for defining the variables of the NEMO Euler's solver.
  * \ingroup Euler_Equations
  * \author S. R. Copeland, F. Palacios, W. Maier, C. Garbacz
-<<<<<<< HEAD
- * \version 7.1.1 "Blackbird"
-=======
->>>>>>> 27829838
  */
 class CNEMOEulerVariable : public CVariable {
 public:
