/*!
 * \file CVariable.hpp
 * \brief Declaration and inlines of the parent class for defining problem
          variables, function definitions in file <i>CVariable.cpp</i>.
          All variables are children of at least this class.
 * \author F. Palacios, T. Economon
 * \version 7.2.0 "Blackbird"
 *
 * SU2 Project Website: https://su2code.github.io
 *
 * The SU2 Project is maintained by the SU2 Foundation
 * (http://su2foundation.org)
 *
 * Copyright 2012-2021, SU2 Contributors (cf. AUTHORS.md)
 *
 * SU2 is free software; you can redistribute it and/or
 * modify it under the terms of the GNU Lesser General Public
 * License as published by the Free Software Foundation; either
 * version 2.1 of the License, or (at your option) any later version.
 *
 * SU2 is distributed in the hope that it will be useful,
 * but WITHOUT ANY WARRANTY; without even the implied warranty of
 * MERCHANTABILITY or FITNESS FOR A PARTICULAR PURPOSE. See the GNU
 * Lesser General Public License for more details.
 *
 * You should have received a copy of the GNU Lesser General Public
 * License along with SU2. If not, see <http://www.gnu.org/licenses/>.
 */

#pragma once

#include "../../../Common/include/parallelization/mpi_structure.hpp"

#include <cmath>
#include <iostream>
#include <cstdlib>

#include "../../../Common/include/CConfig.hpp"
#include "../../../Common/include/containers/container_decorators.hpp"

class CFluidModel;
class CNEMOGas;

/*!
 * \class CVariable
 * \brief Main class for defining the variables.
 * \author F. Palacios
 */
class CVariable {
protected:
  using VectorType = C2DContainer<unsigned long, su2double, StorageType::ColumnMajor, 64, DynamicSize, 1>;
  using MatrixType = C2DContainer<unsigned long, su2double, StorageType::RowMajor,    64, DynamicSize, DynamicSize>;

  MatrixType Solution;       /*!< \brief Solution of the problem. */
  MatrixType Solution_Old;   /*!< \brief Old solution of the problem R-K. */

  MatrixType External;       /*!< \brief External (outer) contribution in discrete adjoint multizone problems. */

  su2vector<bool> Non_Physical;  /*!< \brief Non-physical points in the solution (force first order). */
  su2vector<unsigned short>
  Non_Physical_Counter;          /*!< \brief Number of consecutive iterations that a point has been treated first-order.
                                  After a specified number of successful reconstructions, the point can be returned to second-order. */

  VectorType UnderRelaxation;  /*!< \brief Value of the under-relaxation parameter local to the control volume. */
  VectorType LocalCFL;         /*!< \brief Value of the CFL number local to the control volume. */

  MatrixType Solution_time_n;    /*!< \brief Solution of the problem at time n for dual-time stepping technique. */
  MatrixType Solution_time_n1;   /*!< \brief Solution of the problem at time n-1 for dual-time stepping technique. */
  VectorType Delta_Time;         /*!< \brief Time step. */

  CVectorOfMatrix Gradient;  /*!< \brief Gradient of the solution of the problem. */
  C3DDoubleMatrix Rmatrix;   /*!< \brief Geometry-based matrix for weighted least squares gradient calculations. */

  MatrixType Limiter;        /*!< \brief Limiter of the solution of the problem. */
  MatrixType Solution_Max;   /*!< \brief Max solution for limiter computation. */
  MatrixType Solution_Min;   /*!< \brief Min solution for limiter computation. */

  MatrixType AuxVar;             /*!< \brief Auxiliary variable for gradient computation. */
  CVectorOfMatrix Grad_AuxVar;   /*!< \brief Gradient of the auxiliary variables of the problem. */

  VectorType Max_Lambda_Inv;   /*!< \brief Maximun inviscid eingenvalue. */
  VectorType Max_Lambda_Visc;  /*!< \brief Maximun viscous eingenvalue. */
  VectorType Lambda;           /*!< \brief Value of the eingenvalue. */

  VectorType Sensor;               /*!< \brief Pressure sensor for high order central scheme and Roe dissipation. */
  MatrixType Undivided_Laplacian;  /*!< \brief Undivided laplacian of the solution. */

  MatrixType Res_TruncError;  /*!< \brief Truncation error for multigrid cycle. */
  MatrixType Residual_Old;    /*!< \brief Auxiliary structure for residual smoothing. */
  MatrixType Residual_Sum;    /*!< \brief Auxiliary structure for residual smoothing. */

  MatrixType Solution_BGS_k;     /*!< \brief Old solution container for BGS iterations. */

  su2matrix<int> AD_InputIndex;    /*!< \brief Indices of Solution variables in the adjoint vector. */
  su2matrix<int> AD_OutputIndex;   /*!< \brief Indices of Solution variables in the adjoint vector after having been updated. */

  unsigned long nPoint = 0;  /*!< \brief Number of points in the domain. */
  unsigned long nDim = 0;      /*!< \brief Number of dimension of the problem. */
  unsigned long nVar = 0;        /*!< \brief Number of variables of the problem. */
  unsigned long nPrimVar = 0;      /*!< \brief Number of primitive variables. */
  unsigned long nPrimVarGrad = 0;    /*!< \brief Number of primitives for which a gradient is computed. */
  unsigned long nSecondaryVar = 0;     /*!< \brief Number of secondary variables. */
  unsigned long nSecondaryVarGrad = 0;   /*!< \brief Number of secondaries for which a gradient is computed. */
  unsigned long nAuxVar = 0; /*!< \brief Number of auxiliary variables. */

  /*--- Only allow default construction by derived classes. ---*/
  CVariable() = default;

  inline static void AssertOverride() {
    assert(false && "A base method of CVariable was used, but it should have been overridden by the derived class.");
  }

  void RegisterContainer(bool input, su2activematrix& variable, su2matrix<int>* ad_index = nullptr) {
    const auto nPoint = variable.rows();
    SU2_OMP_FOR_STAT(roundUpDiv(nPoint,omp_get_num_threads()))
    for (unsigned long iPoint = 0; iPoint < nPoint; ++iPoint) {
      for(unsigned long iVar=0; iVar<variable.cols(); ++iVar) {

        if (input) AD::RegisterInput(variable(iPoint,iVar));
        else AD::RegisterOutput(variable(iPoint,iVar));

        if (ad_index) AD::SetIndex((*ad_index)(iPoint,iVar), variable(iPoint,iVar));
      }
    }
    END_SU2_OMP_FOR
  }

  void RegisterContainer(bool input, su2activematrix& variable, su2matrix<int>& ad_index) {
    RegisterContainer(input, variable, &ad_index);
  }

public:
  /*--- Disable copy and assignment. ---*/
  CVariable(const CVariable&) = delete;
  CVariable(CVariable&&) = delete;
  CVariable& operator= (const CVariable&) = delete;
  CVariable& operator= (CVariable&&) = delete;

  /*!
   * \overload
   * \param[in] npoint - Number of points/nodes/vertices in the domain.
   * \param[in] nvar - Number of variables of the problem.
   * \param[in] config - Definition of the particular problem.
   */
  CVariable(unsigned long npoint, unsigned long nvar, CConfig *config);

  /*!
   * \overload
   * \param[in] npoint - Number of points/nodes/vertices in the domain.
   * \param[in] ndim - Number of dimensions of the problem.
   * \param[in] nvar - Number of variables of the problem.
   * \param[in] config - Definition of the particular problem.
   * \param[in] adjoint - True if derived class is an adjoint variable.
   */
  CVariable(unsigned long npoint, unsigned long ndim, unsigned long nvar, CConfig *config, bool adjoint = false);

  /*!
   * \brief Destructor of the class.
   */
  virtual ~CVariable() = default;

  /*!
   * \brief Get the number of auxiliary variables.
   */
  inline unsigned long GetnAuxVar() const { return nAuxVar; }

  /*!
   * \brief Set the value of the solution, all variables.
   * \param[in] iPoint - Point index.
   * \param[in] solution - Solution of the problem.
   */
  inline void SetSolution(unsigned long iPoint, const su2double *solution) {
    for (unsigned long iVar = 0; iVar < nVar; iVar++) Solution(iPoint,iVar) = solution[iVar];
  }

  /*!
   * \brief Set the value of the solution, one variable.
   * \param[in] iPoint - Point index.
   * \param[in] iVar - Index of the variable.
   * \param[in] solution - Value of the solution for the index <i>iVar</i>.
   */
  inline void SetSolution(unsigned long iPoint, unsigned long iVar, su2double solution) { Solution(iPoint,iVar) = solution; }

  /*!
   * \brief Add the value of the solution vector to the previous solution (incremental approach).
   * \param[in] iPoint - Point index.
   * \param[in] iVar - Index of the variable.
   * \param[in] solution - Value of the solution for the index <i>iVar</i>.
   */
  inline void Add_DeltaSolution(unsigned long iPoint, unsigned long iVar, su2double solution) { Solution(iPoint,iVar) += solution; }

  /*!
   * \brief Set the value of the non-physical point.
   * \param[in] iPoint - Point index.
   * \param[in] value - identification of the non-physical point.
   */
  inline void SetNon_Physical(unsigned long iPoint, bool val_value) {
    if (val_value) {
      Non_Physical(iPoint) = val_value;
      Non_Physical_Counter(iPoint) = 0;
    } else {
      Non_Physical_Counter(iPoint)++;
      if (Non_Physical_Counter(iPoint) > 20) {
        Non_Physical(iPoint) = false;
      }
    }
  }

  /*!
   * \brief Get the value of the non-physical boolean at a point.
   * \param[in] iPoint - Point index.
   * \return Value of the Non-physical point.
   */
  inline bool GetNon_Physical(unsigned long iPoint) { return Non_Physical(iPoint); }

  /*!
   * \brief Get the solution.
   * \param[in] iPoint - Point index.
   * \param[in] iVar - Index of the variable.
   * \return Value of the solution for the index <i>iVar</i>.
   */
  inline su2double GetSolution(unsigned long iPoint, unsigned long iVar) const { return Solution(iPoint,iVar); }

  /*!
   * \brief Get the old solution of the problem (Runge-Kutta method)
   * \param[in] iPoint - Point index.
   * \param[in] iVar - Index of the variable.
   * \return Pointer to the old solution vector.
   */
  inline su2double GetSolution_Old(unsigned long iPoint, unsigned long iVar) const { return Solution_Old(iPoint,iVar); }

  /*!
   * \brief Set the value of the old solution.
   * \param[in] iPoint - Point index.
   * \param[in] solution_old - Pointer to the residual vector.
   */
  inline void SetSolution_Old(unsigned long iPoint, const su2double *solution_old) {
    for (unsigned long iVar = 0; iVar < nVar; iVar++)
      Solution_Old(iPoint,iVar) = solution_old[iVar];
  }

  /*!
   * \overload
   * \param[in] iVar - Index of the variable.
   * \param[in] iPoint - Point index.
   * \param[in] solution_old - Value of the old solution for the index <i>iVar</i>.
   */
  inline void SetSolution_Old(unsigned long iPoint, unsigned long iVar, su2double solution_old) { Solution_Old(iPoint,iVar) = solution_old; }

  /*!
   * \brief Set old variables to the value of the current variables.
   */
  void Set_OldSolution();

  /*!
   * \brief Set variables to the value of the old variables.
   */
  void Set_Solution();

  /*!
   * \brief Set the variable solution at time n.
   */
  void Set_Solution_time_n();

  /*!
   * \brief Set the variable solution at time n-1.
   */
  void Set_Solution_time_n1();

  /*!
   * \brief Set the variable solution at time n.
   * \param[in] iPoint - Point index.
   */
  inline void Set_Solution_time_n(unsigned long iPoint, const su2double* val_sol) {
    for (unsigned long iVar = 0; iVar < nVar; iVar++) Solution_time_n(iPoint,iVar) = val_sol[iVar];
  }

  /*!
   * \brief Set the variable solution at time n-1.
   * \param[in] iPoint - Point index.
   */
  inline void Set_Solution_time_n1(unsigned long iPoint, const su2double* val_sol) {
    for (unsigned long iVar = 0; iVar < nVar; iVar++)
      Solution_time_n1(iPoint,iVar) = val_sol[iVar];
  }

  /*!
   * \brief Set the variable solution at time n.
   * \param[in] iPoint - Point index.
   */
  inline void Set_Solution_time_n(unsigned long iPoint, unsigned long iVar, su2double val_sol) {
    Solution_time_n(iPoint,iVar) = val_sol;
  }

  /*!
   * \brief Set the variable solution at time n-1.
   * \param[in] iPoint - Point index.
   */
  inline void Set_Solution_time_n1(unsigned long iPoint, unsigned long iVar, su2double val_sol) {
    Solution_time_n1(iPoint,iVar) = val_sol;
  }

  /*!
   * \brief Virtual Member. Specify a vector to set the velocity components of the solution.
   *        Multiplied by density for compressible cases.
   * \param[in] iPoint - Point index.
   * \param[in] val_vector - Pointer to the vector.
   */
  inline virtual void SetVelSolutionVector(unsigned long iPoint, const su2double *val_vector) { }

  /*!
   * \brief Add a value to the solution.
   * \param[in] iPoint - Point index.
   * \param[in] iVar - Number of the variable.
   * \param[in] solution - Value that we want to add to the solution.
   */
  inline void AddSolution(unsigned long iPoint, unsigned long iVar, su2double solution) {
    Solution(iPoint, iVar) = Solution_Old(iPoint, iVar) + solution;
  }

  /*!
   * \brief Add a value to the solution.
   * \param[in] iPoint - Point index.
   * \param[in] solution - Value that we want to add to the solution.
   */
  inline void AddSolution(unsigned long iPoint, const su2double *solution) {
    for (unsigned long iVar = 0; iVar < nVar; iVar++) Solution(iPoint, iVar) += solution[iVar];
  }

  /*!
   * \brief A virtual member.
   * \param[in] iPoint - Point index.
   * \param[in] iVar - Index of the variable.
   * \return Pointer to the old solution vector.
   */
  inline virtual su2double GetSolution_New(unsigned long iPoint, unsigned long iVar) const { return 0.0; }

  /*!
   * \brief A virtual member.
   * \param[in] iPoint - Point index.
   */
  inline virtual su2double GetRoe_Dissipation(unsigned long iPoint) const { return 0.0; }

  /*!
   * \brief A virtual member.
   * \param[in] iPoint - Point index.
   */
  inline virtual void SetRoe_Dissipation(unsigned long iPoint, su2double val_dissipation) {}

  /*!
   * \brief A virtual member.
   * \param[in] iPoint - Point index.
   */
  inline virtual void SetRoe_Dissipation_FD(unsigned long iPoint, su2double val_wall_dist) {}

  /*!
   * \brief A virtual member.
   * \param[in] iPoint - Point index.
   * \param[in] val_delta - A scalar measure of the grid size
   * \param[in] val_const_DES - The DES constant (C_DES)
   */
  inline virtual void SetRoe_Dissipation_NTS(unsigned long iPoint, su2double val_delta, su2double val_const_DES) {}

  /*!
   * \brief A virtual member.
   * \param[in] iPoint - Point index.
   */
  inline virtual su2double GetDES_LengthScale(unsigned long iPoint) const { return 0.0; }

  /*!
   * \brief A virtual member.
   * \param[in] iPoint - Point index.
   */
  inline virtual void SetDES_LengthScale(unsigned long iPoint, su2double val_des_lengthscale) {}

  /*!
   * \brief A virtual member.
   * \param[in] iPoint - Point index.
   */
  virtual void SetSolution_New() {}

  /*!
   * \brief Set external contributions to zero.
   */
  void SetExternalZero();

  /*!
   * \brief Set Dual-time derivative contributions to the external.
   */
  inline virtual void Set_External_To_DualTimeDer() { SetExternalZero(); }

  /*!
   * \brief A virtual member.
   * \param[in] iPoint - Point index.
   * \param[in] iVar - Number of the variable.
   * \param[in] solution - Value that we want to add to the solution.
   */
  inline virtual void AddSolution_New(unsigned long iPoint, unsigned long iVar, su2double solution) {}

  /*!
   * \brief Add a value to the External vector.
   * \param[in] iPoint - Point index.
   * \param[in] val_sol - vector that has to be added component-wise
   */
  inline void Add_External(unsigned long iPoint, const su2double* val_sol) {
    for(unsigned long iVar = 0; iVar < nVar; iVar++) External(iPoint,iVar) += val_sol[iVar];
  }

  /*!
<<<<<<< HEAD
   * \brief Add a value to the solution, clipping the values.
   * \param[in] iPoint - Point index.
   * \param[in] iVar - Index of the variable.
   * \param[in] solution - Value of the solution change.
   * \param[in] lowerlimit - Lower value.
   * \param[in] upperlimit - Upper value.
   */
  inline void AddClippedSolutionLegacy(unsigned long iPoint, unsigned long iVar, su2double solution, su2double density,
                                 su2double lowerlimit, su2double upperlimit) {

    su2double val_new = (Solution_Old(iPoint, iVar)*density + solution)/density;
    Solution(iPoint,iVar) = min(max(val_new, lowerlimit), upperlimit);
  }

  /*!
=======
>>>>>>> f361b134
   * \brief Update the variables using a conservative format.
   * \param[in] iPoint - Point index.
   * \param[in] iVar - Index of the variable.
   * \param[in] solution - Value of the solution change.
   * \param[in] lowerlimit - Lower value for Solution clipping.
   * \param[in] upperlimit - Upper value for Solution clipping.
   * \param[in] Sol2Conservative - Factor multiplied to Solution to get transported variable.
   * \param[in] Sol2Conservative_old - Factor multiplied to Solution to get transported variable, of the previous Iteration.
   */
  inline void AddClippedSolution(unsigned long iPoint, unsigned long iVar, su2double solution,
                                 su2double lowerlimit, su2double upperlimit,
                                 su2double Sol2Conservative = 1.0, su2double Sol2Conservative_old = 1.0) {

    su2double val_new = (Solution_Old(iPoint,iVar)*Sol2Conservative_old + solution)/Sol2Conservative;
    Solution(iPoint,iVar) = min(max(val_new, lowerlimit), upperlimit);
  }

  /*!
   * \brief Get the entire solution of the problem.
   * \return Reference to the solution matrix.
   */
  inline const MatrixType& GetSolution(void) const { return Solution; }

  /*!
   * \brief Get the solution of the problem.
   * \param[in] iPoint - Point index.
   * \return Pointer to the solution vector.
   */
  inline su2double *GetSolution(unsigned long iPoint) { return Solution[iPoint]; }

  /*!
   * \brief Get the old solution of the problem (Runge-Kutta method)
   * \param[in] iPoint - Point index.
   * \return Pointer to the old solution vector.
   */
  inline su2double *GetSolution_Old(unsigned long iPoint) { return Solution_Old[iPoint]; }

  /*!
   * \brief Get the external contributions of the problem.
   * \param[in] iPoint - Point index.
   * \return Pointer to the External row for iPoint.
   */
  inline const su2double *Get_External(unsigned long iPoint) const { return External[iPoint]; }
  inline const MatrixType& Get_External() const { return External; }

  /*!
   * \brief Get the solution at time n.
   * \param[in] iPoint - Point index.
   * \return Pointer to the solution (at time n) vector.
   */
  inline su2double *GetSolution_time_n(unsigned long iPoint) { return Solution_time_n[iPoint]; }

  /*!
   * \brief Get the solution at time n-1.
   * \param[in] iPoint - Point index.
   * \return Pointer to the solution (at time n-1) vector.
   */
  inline su2double *GetSolution_time_n1(unsigned long iPoint) { return Solution_time_n1[iPoint]; }

  /*!
   * \brief Set the value of the old residual.
   * \param[in] iPoint - Point index.
   * \param[in] val_residual_old - Pointer to the residual vector.
   */
  inline void SetResidual_Old(unsigned long iPoint, const su2double *val_residual_old) {
    for (unsigned long iVar = 0; iVar < nVar; iVar++)
      Residual_Old(iPoint,iVar) = val_residual_old[iVar];
  }

  /*!
   * \brief Add a value to the summed residual vector.
   * \param[in] iPoint - Point index.
   * \param[in] val_residual - Pointer to the residual vector.
   */
  inline void AddResidual_Sum(unsigned long iPoint, const su2double *val_residual) {
    for (unsigned long iVar = 0; iVar < nVar; iVar++)
      Residual_Sum(iPoint,iVar) += val_residual[iVar];
  }

  /*!
   * \brief Set summed residual vector to zero value.
   */
  inline void SetResidualSumZero(unsigned long iPoint) {
    for (unsigned long iVar = 0; iVar < nVar; iVar++) Residual_Sum(iPoint,iVar) = 0.0;
  }

  /*!
   * \brief Get the value of the summed residual.
   * \param[in] iPoint - Point index.
   * \return Pointer to the summed residual.
   */
  inline su2double *GetResidual_Sum(unsigned long iPoint) { return Residual_Sum[iPoint]; }

  /*!
   * \brief Get the value of the old residual.
   * \param[in] iPoint - Point index.
   * \return Pointer to the old residual.
   */
  inline su2double *GetResidual_Old(unsigned long iPoint) { return Residual_Old[iPoint]; }

  /*!
   * \brief Get the value of the summed residual.
   * \param[in] iPoint - Point index.
   * \param[in] val_residual - Pointer to the summed residual.
   */
  inline void GetResidual_Sum(unsigned long iPoint, su2double *val_residual) const {
    for (unsigned long iVar = 0; iVar < nVar; iVar++)
      val_residual[iVar] = Residual_Sum(iPoint,iVar);
  }

  /*!
   * \brief Set the value of the under-relaxation parameter for the current control volume (CV).
   * \param[in] iPoint - Point index.
   * \param[in] val_under_relaxation - the input value of the under-relaxation parameter for this CV.
   */
  inline void SetUnderRelaxation(unsigned long iPoint, su2double val_under_relaxation) { UnderRelaxation(iPoint) = val_under_relaxation; }

  /*!
   * \brief Get the value of the under-relaxation parameter for the current control volume (CV).
   * \param[in] iPoint - Point index.
   * \return Value of the under-relaxation parameter for this CV.
   */
  inline su2double GetUnderRelaxation(unsigned long iPoint) const { return UnderRelaxation(iPoint); }

  /*!
   * \brief Set the value of the local CFL number for the current control volume (CV).
   * \param[in] iPoint - Point index.
   * \param[in] val_cfl - the input value of the local CFL number for this CV.
   */
  inline void SetLocalCFL(unsigned long iPoint, su2double val_cfl) { LocalCFL(iPoint) = val_cfl; }

  /*!
   * \brief Get the value of the local CFL number for the current control volume (CV).
   * \param[in] iPoint - Point index.
   * \return Value of the local CFL number for this CV.
   */
  inline su2double GetLocalCFL(unsigned long iPoint) const { return LocalCFL(iPoint); }

  /*!
   * \brief Get the entire Aux matrix of the problem.
   * \return Reference to the aux var  matrix.
   */
  inline const MatrixType& GetAuxVar(void) const { return AuxVar; }

  /*!
   * \brief Get the Aux var value at Point i, variable j.
   */
  inline su2double GetAuxVar(unsigned long iPoint, unsigned long iVar = 0) const { return AuxVar(iPoint,iVar); }

  /*!
   * \brief Set auxiliary variables.
   * \param[in] iPoint - Point index.
   * \param[in] iVar - Varriable indexs
   * \param[in] val_auxvar - Value of the auxiliar variable.
   */
  inline void SetAuxVar(unsigned long iPoint, unsigned long iVar, const su2double auxvar) {
    AuxVar(iPoint,iVar) = auxvar;
  }

  /*!
   * \brief Set value of auxillary gradients.
   * \param[in] iPoint - Point index.
   * \param[in] iVar - Index of the variable.
   * \param[in] iDim - Index of the dimension.
   * \param[in] value - Value of the gradient.
   */
  inline void SetAuxVarGradient(unsigned long iPoint, unsigned long iVar, unsigned long iDim, su2double value) {
    Grad_AuxVar(iPoint,iVar,iDim) = value;
  }

  /*!
   * \brief Get the gradient of the auxilary variables.
   * \return Reference to gradient.
   */
  inline CVectorOfMatrix& GetAuxVarGradient(void) { return Grad_AuxVar; }

  /*!
   * \brief Get the value of the auxilliary gradient.
   * \param[in] iPoint - Point index.
   * \param[in] iVar - Index of the variable.
   * \param[in] iDim - Index of the dimension.
   * \return Value of the solution gradient.
   */
  inline su2double GetAuxVarGradient(unsigned long iPoint, unsigned long iVar, unsigned long iDim) const {
    return Grad_AuxVar(iPoint,iVar,iDim);
  }

  /*!
   * \brief Get the value of the auxilliary gradient.
   * \param[in] iPoint - Point index.
   * \return Value of the solution gradient.
   */
  inline CMatrixView<su2double> GetAuxVarGradient(unsigned long iPoint) {
    return Grad_AuxVar[iPoint];
  }

  /*!
   * \brief Add a value to the truncation error.
   * \param[in] iPoint - Point index.
   * \param[in] val_truncation_error - Value that we want to add to the truncation error.
   */
  inline void AddRes_TruncError(unsigned long iPoint, const su2double *val_truncation_error) {
    for (unsigned long iVar = 0; iVar < nVar; iVar++)
      Res_TruncError(iPoint, iVar) += val_truncation_error[iVar];
  }

  /*!
   * \brief Subtract a value to the truncation error.
   * \param[in] iPoint - Point index.
   * \param[in] val_truncation_error - Value that we want to subtract to the truncation error.
   */
  inline void SubtractRes_TruncError(unsigned long iPoint, const su2double *val_truncation_error) {
    for (unsigned long iVar = 0; iVar < nVar; iVar++)
      Res_TruncError(iPoint, iVar) -= val_truncation_error[iVar];
  }

  /*!
   * \brief Set the truncation error to zero.
   * \param[in] iPoint - Point index.
   */
  inline void SetRes_TruncErrorZero(unsigned long iPoint) {
    for (unsigned long iVar = 0; iVar < nVar; iVar++) Res_TruncError(iPoint, iVar) = 0.0;
  }

  /*!
   * \brief Set the truncation error to zero.
   * \param[in] iPoint - Point index.
   */
  inline void SetVal_ResTruncError_Zero(unsigned long iPoint, unsigned long iVar) {Res_TruncError(iPoint, iVar) = 0.0;}

  /*!
   * \brief Set the momentum part of the truncation error to zero.
   * \param[in] iPoint - Point index.
   */
  inline virtual void SetVel_ResTruncError_Zero(unsigned long iPoint) { }

  /*!
   * \brief Set the velocity of the truncation error to zero.
   * \param[in] iPoint - Point index.
   */
  inline void SetEnergy_ResTruncError_Zero(unsigned long iPoint) { Res_TruncError(iPoint,nDim+1) = 0.0;}

  /*!
   * \brief Get the truncation error.
   * \param[in] iPoint - Point index.
   * \return Pointer to the truncation error.
   */
  inline su2double *GetResTruncError(unsigned long iPoint) { return Res_TruncError[iPoint]; }

  /*!
   * \brief Get the truncation error.
   * \param[in] iPoint - Point index.
   * \param[in] val_trunc_error - Pointer to the truncation error.
   */
  inline void GetResTruncError(unsigned long iPoint, su2double *val_trunc_error) const {
    for (unsigned long iVar = 0; iVar < nVar; iVar++)
      val_trunc_error[iVar] = Res_TruncError(iPoint, iVar);
  }

  /*!
   * \brief Set the gradient of the solution.
   * \param[in] iPoint - Point index.
   * \param[in] gradient - Gradient of the solution.
   */
  inline void SetGradient(unsigned long iPoint, su2double **gradient) {
    for (unsigned long iVar = 0; iVar < nVar; iVar++)
      for (unsigned long iDim = 0; iDim < nDim; iDim++)
        Gradient(iPoint,iVar,iDim) = gradient[iVar][iDim];
  }

  /*!
   * \brief Get the gradient of the entire solution.
   * \return Reference to gradient.
   */
  inline CVectorOfMatrix& GetGradient(void) { return Gradient; }

  /*!
   * \brief Get the value of the solution gradient.
   * \param[in] iPoint - Point index.
   * \return Value of the gradient solution.
   */
  inline CMatrixView<su2double> GetGradient(unsigned long iPoint) { return Gradient[iPoint]; }

  /*!
   * \brief Get the value of the solution gradient.
   * \param[in] iPoint - Point index.
   * \param[in] iVar - Index of the variable.
   * \param[in] iDim - Index of the dimension.
   * \return Value of the solution gradient.
   */
  inline su2double GetGradient(unsigned long iPoint, unsigned long iVar, unsigned long iDim) const { return Gradient(iPoint,iVar,iDim); }

  /*!
   * \brief Add <i>value</i> to the Rmatrix for least squares gradient calculations.
   * \param[in] iPoint - Point index.
   * \param[in] iDim - Index of the dimension.
   * \param[in] jDim - Index of the dimension.
   * \param[in] value - Value of the Rmatrix entry.
   */
  inline void AddRmatrix(unsigned long iPoint, unsigned long iDim, unsigned long jDim, su2double value) { Rmatrix(iPoint,iDim,jDim) += value; }

  /*!
   * \brief Get the value of the Rmatrix entry for least squares gradient calculations.
   * \param[in] iPoint - Point index.
   * \param[in] iDim - Index of the dimension.
   * \param[in] jDim - Index of the dimension.
   * \return Value of the Rmatrix entry.
   */
  inline su2double GetRmatrix(unsigned long iPoint, unsigned long iDim, unsigned long jDim) const { return Rmatrix(iPoint,iDim,jDim); }

  /*!
   * \brief Get the value Rmatrix for the entire domain.
   * \return Reference to the Rmatrix.
   */
  inline C3DDoubleMatrix& GetRmatrix(void) { return Rmatrix; }

  /*!
   * \brief Get the slope limiter.
   * \return Reference to the limiters vector.
   */
  inline MatrixType& GetLimiter(void) { return Limiter; }

  /*!
   * \brief Get the value of the slope limiter.
   * \param[in] iPoint - Point index.
   * \return Pointer to the limiters vector.
   */
  inline su2double *GetLimiter(unsigned long iPoint) { return Limiter[iPoint]; }

  /*!
   * \brief Get the value of the slope limiter.
   * \param[in] iPoint - Point index.
   * \param[in] iVar - Index of the variable.
   * \return Value of the limiter vector for the variable <i>iVar</i>.
   */
  inline su2double GetLimiter(unsigned long iPoint, unsigned long iVar) const { return Limiter(iPoint,iVar); }

  /*!
   * \brief Get the min solution.
   * \return Value of the min solution for the domain.
   */
  inline MatrixType& GetSolution_Max() { return Solution_Max; }
  inline const MatrixType& GetSolution_Max() const { return Solution_Max; }

  /*!
   * \brief Get the min solution.
   * \return Value of the min solution for the domain.
   */
  inline MatrixType& GetSolution_Min() { return Solution_Min; }
  inline const MatrixType& GetSolution_Min() const { return Solution_Min; }

  /*!
   * \brief Get the value of the wind gust
   * \param[in] iPoint - Point index.
   * \return Value of the wind gust
   */
  inline virtual su2double* GetWindGust(unsigned long iPoint) { return nullptr; }

  /*!
   * \brief Set the value of the wind gust
   * \param[in] iPoint - Point index.
   * \param[in] val_WindGust - Value of the wind gust
   */
  inline virtual void SetWindGust(unsigned long iPoint, const su2double* val_WindGust) {}

  /*!
   * \brief Get the value of the derivatives of the wind gust
   * \param[in] iPoint - Point index.
   * \return Value of the derivatives of the wind gust
   */
  inline virtual su2double* GetWindGustDer(unsigned long iPoint) { return nullptr;}

  /*!
   * \brief Set the value of the derivatives of the wind gust
   * \param[in] iPoint - Point index.
   * \param[in] val_WindGust - Value of the derivatives of the wind gust
   */
  inline virtual void SetWindGustDer(unsigned long iPoint, const su2double* val_WindGust) {}

  /*!
   * \brief Set the value of the time step.
   * \param[in] iPoint - Point index.
   * \param[in] val_delta_time - Value of the time step.
   */
  inline void SetDelta_Time(unsigned long iPoint, su2double val_delta_time) { Delta_Time(iPoint) = val_delta_time; }

  /*!
   * \brief Get the value of the time step.
   * \param[in] iPoint - Point index.
   * \return Value of the time step.
   */
  inline su2double GetDelta_Time(unsigned long iPoint) const {return Delta_Time(iPoint); }

  /*!
   * \brief Set the value of the maximum eigenvalue for the inviscid terms of the PDE.
   * \param[in] iPoint - Point index.
   * \param[in] val_max_lambda - Value of the maximum eigenvalue for the inviscid terms of the PDE.
   */
  inline void SetMax_Lambda_Inv(unsigned long iPoint, su2double val_max_lambda) { Max_Lambda_Inv(iPoint) = val_max_lambda; }

  /*!
   * \brief Set the value of the maximum eigenvalue for the viscous terms of the PDE.
   * \param[in] iPoint - Point index.
   * \param[in] val_max_lambda - Value of the maximum eigenvalue for the viscous terms of the PDE.
   */
  inline void SetMax_Lambda_Visc(unsigned long iPoint, su2double val_max_lambda) { Max_Lambda_Visc(iPoint) = val_max_lambda; }

  /*!
   * \brief Add a value to the maximum eigenvalue for the inviscid terms of the PDE.
   * \param[in] iPoint - Point index.
   * \param[in] val_max_lambda - Value of the maximum eigenvalue for the inviscid terms of the PDE.
   */
  inline void AddMax_Lambda_Inv(unsigned long iPoint, su2double val_max_lambda) { Max_Lambda_Inv(iPoint) += val_max_lambda; }

  /*!
   * \brief Add a value to the maximum eigenvalue for the viscous terms of the PDE.
   * \param[in] iPoint - Point index.
   * \param[in] val_max_lambda - Value of the maximum eigenvalue for the viscous terms of the PDE.
   */
  inline void AddMax_Lambda_Visc(unsigned long iPoint, su2double val_max_lambda) { Max_Lambda_Visc(iPoint) += val_max_lambda; }

  /*!
   * \brief Get the value of the maximum eigenvalue for the inviscid terms of the PDE.
   * \param[in] iPoint - Point index.
   * \return the value of the maximum eigenvalue for the inviscid terms of the PDE.
   */
  inline su2double GetMax_Lambda_Inv(unsigned long iPoint) const { return Max_Lambda_Inv(iPoint); }

  /*!
   * \brief Get the value of the maximum eigenvalue for the viscous terms of the PDE.
   * \param[in] iPoint - Point index.
   * \return the value of the maximum eigenvalue for the viscous terms of the PDE.
   */
  inline su2double GetMax_Lambda_Visc(unsigned long iPoint) const { return Max_Lambda_Visc(iPoint); }

  /*!
   * \brief Set the value of the spectral radius.
   * \param[in] iPoint - Point index.
   * \param[in] val_lambda - Value of the spectral radius.
   */
  inline void SetLambda(unsigned long iPoint, su2double val_lambda) { Lambda(iPoint) = val_lambda; }

  /*!
   * \brief Add the value of the spectral radius.
   * \param[in] iPoint - Point index.
   * \param[in] val_lambda - Value of the spectral radius.
   */
  inline void AddLambda(unsigned long iPoint, su2double val_lambda) { Lambda(iPoint) += val_lambda; }

  /*!
   * \brief Get the value of the spectral radius.
   * \param[in] iPoint - Point index.
   * \return Value of the spectral radius.
   */
  inline su2double GetLambda(unsigned long iPoint) const { return Lambda(iPoint); }
  inline const VectorType& GetLambda() const { return Lambda; }

  /*!
   * \brief Set pressure sensor.
   * \param[in] iPoint - Point index.
   * \param[in] val_sensor - Value of the pressure sensor.
   */
  inline void SetSensor(unsigned long iPoint, su2double val_sensor) { Sensor(iPoint) = val_sensor; }

  /*!
   * \brief Get the pressure sensor.
   * \param[in] iPoint - Point index.
   * \return Value of the pressure sensor.
   */
  inline su2double GetSensor(unsigned long iPoint) const { return Sensor(iPoint); }
  inline const VectorType& GetSensor() const { return Sensor; }

  /*!
   * \brief Increment the value of the undivided laplacian of the solution.
   * \param[in] iPoint - Point index.
   * \param[in] iVar - Variable of the undivided laplacian.
   * \param[in] val_und_lapl - Value of the undivided solution.
   */
  inline void AddUnd_Lapl(unsigned long iPoint, unsigned long iVar, su2double val_und_lapl) {
    Undivided_Laplacian(iPoint, iVar) += val_und_lapl;
  }

  /*!
   * \brief Set a value to the undivided laplacian.
   * \param[in] iPoint - Point index.
   * \param[in] iVar - Variable of the undivided laplacian.
   * \param[in] val_und_lapl - Value of the undivided laplacian.
   */
  inline void SetUnd_Lapl(unsigned long iPoint, unsigned long iVar, su2double val_und_lapl) {
    Undivided_Laplacian(iPoint, iVar) = val_und_lapl;
  }

  /*!
   * \brief Get the undivided laplacian of the solution.
   * \param[in] iPoint - Point index.
   * \return Pointer to the undivided laplacian vector.
   */
  inline su2double *GetUndivided_Laplacian(unsigned long iPoint) { return Undivided_Laplacian[iPoint]; }

  /*!
   * \brief Get the undivided laplacian of the solution.
   * \param[in] iPoint - Point index.
   * \param[in] iVar - Variable of the undivided laplacian.
   * \return Value of the undivided laplacian vector.
   */
  inline su2double GetUndivided_Laplacian(unsigned long iPoint, unsigned long iVar) const { return Undivided_Laplacian(iPoint, iVar); }
  inline const MatrixType& GetUndivided_Laplacian() const { return Undivided_Laplacian; }

  /*!
   * \brief A virtual member.
   * \param[in] iPoint - Point index.
   * \return Value of the flow density.
   */
  inline virtual su2double GetDensity(unsigned long iPoint) const { return 0.0; }

  /*!
   * \brief A virtual member.
   * \param[in] iPoint - Point index.
   * \return Value of the flow density.
   */
  inline virtual su2double GetDensity(unsigned long iPoint, unsigned long val_iSpecies) const { return 0.0; }

  /*!
   * \brief A virtual member.
   * \param[in] iPoint - Point index.
   * \param[in] val_Species - Index of species s.
   * \return Value of the mass fraction of species s.
   */
  inline virtual su2double GetMassFraction(unsigned long iPoint, unsigned long val_Species) const { return 0.0; }

  /*!
   * \brief A virtual member.
   * \param[in] iPoint - Point index.
   * \return Value of the flow energy.
   */
  inline virtual su2double GetEnergy(unsigned long iPoint) const { return 0.0; }

  /*!
   * \brief A virtual member.
   * \param[in] iPoint - Point index.
   * \return Pointer to the force projection vector.
   */
  inline virtual su2double *GetForceProj_Vector(unsigned long iPoint) { return nullptr; }

  /*!
   * \brief A virtual member.
   * \param[in] iPoint - Point index.
   * \return Pointer to the objective function source.
   */
  inline virtual su2double *GetObjFuncSource(unsigned long iPoint) { return nullptr; }

  /*!
   * \brief A virtual member.
   * \param[in] iPoint - Point index.
   * \return Value of the eddy viscosity.
   */
  inline virtual su2double GetEddyViscosity(unsigned long iPoint) const { return 0.0; }

  /*!
   * \brief A virtual member.
   * \param[in] iPoint - Point index.
   * \return Value of the flow enthalpy.
   */
  inline virtual su2double GetEnthalpy(unsigned long iPoint) const { return 0.0; }

  /*!
   * \brief A virtual member.
   * \param[in] iPoint - Point index.
   * \return Value of the flow pressure.
   */
  inline virtual su2double GetPressure(unsigned long iPoint) const { return 0.0; }

  /*!
   * \brief A virtual member.
   * \param[in] iPoint - Point index.
   * \param[in] val_vector - Direction of projection.
   * \return Value of the projected velocity.
   */
  inline virtual su2double GetProjVel(unsigned long iPoint, const su2double *val_vector) const { return 0.0; }

  /*!
   * \brief A virtual member.
   * \param[in] iPoint - Point index.
   * \return Value of the sound speed.
   */
  inline virtual su2double GetSoundSpeed(unsigned long iPoint) const { return 0.0; }

  /*!
   * \brief A virtual member.
   * \param[in] iPoint - Point index.
   * \return Value of the beta for the incompressible flow.
   */
  inline virtual su2double GetBetaInc2(unsigned long iPoint) const { return 0.0; }

  /*!
   * \brief A virtual member.
   * \return Value of the temperature.
   */
  inline virtual su2double GetTemperature(unsigned long iPoint) const { return 0.0; }

  /*!
   * \brief A virtual member.
   * \param[in] iPoint - Point index.
   * \return Value of the vibrational-electronic temperature.
   */
  inline virtual su2double GetTemperature_ve(unsigned long iPoint) const { return 0.0; }

  /*!
   * \brief A virtual member -- Get the mixture specific heat at constant volume (trans.-rot.).
   * \param[in] iPoint - Point index.
   * \return \f$\rho C^{t-r}_{v} \f$
   */
  inline virtual su2double GetRhoCv_tr(unsigned long iPoint) const { return 0.0; }

  /*!
   * \brief A virtual member -- Get the mixture specific heat at constant volume (vib.-el.).
   * \param[in] iPoint - Point index.
   * \return \f$\rho C^{v-e}_{v} \f$
   */
  inline virtual su2double GetRhoCv_ve(unsigned long iPoint) const { return 0.0; }

  /*!
   * \brief A virtual member.
   * \param[in] iPoint - Point index.
   * \param[in] iDim - Index of the dimension.
   * \return Value of the velocity for the dimension <i>iDim</i>.
   */
  inline virtual su2double GetVelocity(unsigned long iPoint, unsigned long iDim) const { return 0.0; }

  /*!
   * \brief A virtual member.
   * \param[in] iPoint - Point index.
   * \return Norm 2 of the velocity vector.
   */
  inline virtual su2double GetVelocity2(unsigned long iPoint) const { return 0.0; }

  /*!
   * \brief A virtual member.
   * \param[in] iPoint - Point index.
   * \return The laminar viscosity of the flow.
   */
  inline virtual su2double GetLaminarViscosity(unsigned long iPoint) const { return 0.0; }

  /*!
   * \brief A virtual member.
   * \param[in] iPoint - Point index.
   * \return Value of the species diffusion coefficient.
   */
  inline virtual su2double* GetDiffusionCoeff(unsigned long iPoint) {return nullptr; }

  /*!
   * \brief A virtual member.
   * \param[in] iPoint - Point index.
   * \return Value of the thermal conductivity (translational/rotational)
   */
  inline virtual su2double GetThermalConductivity(unsigned long iPoint) const { return 0.0; }

  /*!
   * \brief A virtual member.
   * \param[in] iPoint - Point index.
   * \return Value of the specific heat at constant P
   */
  inline virtual su2double GetSpecificHeatCp(unsigned long iPoint) const { return 0.0; }

  /*!
   * \brief A virtual member.
   * \param[in] iPoint - Point index.
   * \return Value of the specific heat at constant V
   */
  inline virtual su2double GetSpecificHeatCv(unsigned long iPoint) const { return 0.0; }

  /*!
   * \brief A virtual member.
   * \param[in] iPoint - Point index.
   * \return Value of the thermal conductivity (vibrational)
   */
  inline virtual su2double GetThermalConductivity_ve(unsigned long iPoint) const { return 0.0; }

  /*!
   * \brief A virtual member.
   * \param[in] iPoint - Point index.
   * \return Sets separation intermittency
   */
  inline virtual void SetGammaSep(unsigned long iPoint, su2double gamma_sep) {}

  /*!
   * \brief A virtual member.
   * \param[in] iPoint - Point index.
   * \return Sets separation intermittency
   */
  inline virtual void SetGammaEff(unsigned long iPoint) {}

  /*!
   * \brief A virtual member.
   * \param[in] iPoint - Point index.
   * \return Returns intermittency
   */
  inline virtual su2double GetIntermittency(unsigned long iPoint) const { return 0.0; }

  /*!
   * \brief A virtual member.
   * \param[in] iPoint - Point index.
   * \return Value of the vorticity.
   */
  inline virtual su2double *GetVorticity(unsigned long iPoint) { return nullptr; }

  /*!
   * \brief A virtual member.
   * \param[in] iPoint - Point index.
   * \return Value of the rate of strain magnitude.
   */
  inline virtual su2double GetStrainMag(unsigned long iPoint) const { return 0.0; }

  /*!
   * \brief A virtual member.
   * \param[in] iPoint - Point index.
   * \param[in] val_ForceProj_Vector - Pointer to the force projection vector.
   */
  inline virtual void SetForceProj_Vector(unsigned long iPoint, const su2double *val_ForceProj_Vector) {}

  /*!
   * \brief A virtual member.
   * \param[in] iPoint - Point index.
   * \param[in] val_SetObjFuncSource - Pointer to the objective function source.
   */
  inline virtual void SetObjFuncSource(unsigned long iPoint, const su2double *val_SetObjFuncSource) {}

  /*!
   * \brief A virtual member.
   * \param[in] iPoint - Point index.
   * \return Value of the gamma_BC of B-C transition model.
   */
  inline virtual su2double GetGammaBC(unsigned long iPoint) const { return 0.0; }

  /*!
   * \brief A virtual member.
   * \param[in] iPoint - Point index.
   */
  inline virtual void SetGammaBC(unsigned long iPoint, su2double val_gamma) {}

  /*!
   * \brief A virtual member.
   * \param[in] iPoint - Point index.
   * \param[in] eddy_visc - Value of the eddy viscosity.
   */
  inline virtual void SetEddyViscosity(unsigned long iPoint, su2double eddy_visc) {}

  /*!
   * \brief A virtual member.
   * \param[in] iPoint - Point index.
   */
  inline virtual void SetEnthalpy(unsigned long iPoint) {}

  /*!
   * \brief A virtual member.
   * \param[in] iPoint - Point index.
   */
  inline virtual bool SetPrimVar(unsigned long iPoint, CConfig *config) { return true; }

  /*!
   * \brief A virtual member.
   * \param[in] iPoint - Point index.
   */
  inline virtual bool SetPrimVar(unsigned long iPoint, CFluidModel *FluidModel) { return true; }

  /*!
   * \brief A virtual member.
   * \param[in] iPoint - Point index.
   * \param[in] fluidmodel - fluid model.
   */
  inline virtual bool SetPrimVar(unsigned long iPoint, CNEMOGas *fluidmodel) {return false;}

  /*!
   * \brief A virtual member.
   */
  inline virtual void SetSecondaryVar(unsigned long iPoint, CFluidModel *FluidModel) {}

  /*!
   * \brief A virtual member.
   */
  inline virtual bool SetPrimVar(unsigned long iPoint, su2double SharpEdge_Distance, bool check, CConfig *config) { return true; }

  /*!
   * \brief A virtual member.
   */
  inline virtual bool SetPrimVar(unsigned long iPoint, su2double eddy_visc, su2double turb_ke, CConfig *config) { return true; }

  /*!
   * \brief A virtual member.
   */
  //inline virtual bool SetPrimVar(unsigned long iPoint, su2double eddy_visc, su2double turb_ke, CFluidModel *FluidModel) { return true; }

  /*!
   * \brief A virtual member.
   */
  inline virtual bool SetPrimVar(unsigned long iPoint, su2double eddy_visc, su2double turb_ke, CFluidModel *FluidModel, su2double *scalar = nullptr) { return true; }
  
  /*!
   * \brief A virtual member.
   */
  inline virtual bool SetPrimVar(unsigned long iPoint, su2double Density_Inf, CConfig *config) { return true; }

  /*!
   * \brief A virtual member.
   */
  inline virtual bool SetPrimVar(unsigned long iPoint, su2double Density_Inf, su2double Viscosity_Inf,
                                 su2double eddy_visc, su2double turb_ke, CConfig *config) {return true; }

  /*!
   * \brief Get the primitive variables for all points.
   * \return Reference to primitives.
   */
  inline virtual const MatrixType& GetPrimitive() const { AssertOverride(); return Solution; }

  /*!
   * \brief A virtual member.
   */
  inline virtual su2double GetPrimitive(unsigned long iPoint, unsigned long iVar) const { return 0.0; }

  /*!
   * \brief A virtual member.
   */
  inline virtual void SetPrimitive(unsigned long iPoint, unsigned long iVar, su2double val_prim) {}

  /*!
   * \brief A virtual member.
   */
  inline virtual void SetPrimitive(unsigned long iPoint, const su2double *val_prim) {}

  /*!
   * \brief A virtual member.
   */
  inline virtual su2double *GetPrimitive(unsigned long iPoint) { return nullptr; }

  /*!
   * \brief A virtual member.
   */
  inline virtual su2double GetSecondary(unsigned long iPoint, unsigned long iVar) const { return 0.0; }

  /*!
   * \brief A virtual member.
   */
  inline virtual void SetSecondary(unsigned long iPoint, unsigned long iVar, su2double val_secondary) {}

  /*!
   * \brief A virtual member.
   */
  inline virtual void SetSecondary(unsigned long iPoint, const su2double *val_secondary) {}

  /*!
   * \brief A virtual member.
   */
  inline virtual void SetdPdrho_e(unsigned long iPoint, su2double dPdrho_e) {}

  /*!
   * \brief A virtual member.
   */
  inline virtual void SetdPde_rho(unsigned long iPoint, su2double dPde_rho) {}

  /*!
   * \brief A virtual member.
   */
  inline virtual void SetdTdrho_e(unsigned long iPoint, su2double dTdrho_e) {}

  /*!
   * \brief A virtual member.
   */
  inline virtual void SetdTde_rho(unsigned long iPoint, su2double dTde_rho) {}

  /*!
   * \brief A virtual member.
   */
  inline virtual void Setdmudrho_T(unsigned long iPoint, su2double dmudrho_T) {}

  /*!
   * \brief A virtual member.
   */
  inline virtual void SetdmudT_rho(unsigned long iPoint, su2double dmudT_rho) {}

  /*!
   * \brief A virtual member.
   */
  inline virtual void Setdktdrho_T(unsigned long iPoint, su2double dktdrho_T) {}

  /*!
   * \brief A virtual member.
   */
  inline virtual void SetdktdT_rho(unsigned long iPoint, su2double dktdT_rho) {}

  /*!
   * \brief A virtual member.
   */
  inline virtual su2double *GetSecondary(unsigned long iPoint) { return nullptr; }

  /*!
   * \brief A virtual member.
   */
  inline virtual bool SetDensity(unsigned long iPoint, su2double val_density) { return false; }

  /*!
   * \brief A virtual member.
   */
  inline virtual bool SetDensity(unsigned long iPoint) { return false; }

  /*!
   * \brief A virtual member.
   */
  inline virtual void SetPressure(unsigned long iPoint) {}

  /*!
   * \brief A virtual member.
   */
  inline virtual void SetVelocity(unsigned long iPoint) {}

  /*!
   * \brief A virtual member.
   */
  inline virtual void SetBetaInc2(unsigned long iPoint, su2double val_betainc2) {}

  /*!
   * \brief A virtual member.
   * \param[in] val_phi - Value of the adjoint velocity.
   */
  inline virtual void SetPhi_Old(unsigned long iPoint, const su2double *val_phi) {}

  /*!
   * \brief A virtual member.
   * \param[in] Gamma - Ratio of Specific heats
   */
  inline virtual bool SetPressure(unsigned long iPoint, su2double Gamma) { return false; }

  /*!
   * \brief A virtual member.
   * \param[in] config
   */
  inline virtual bool SetPressure(unsigned long iPoint, CConfig *config) { return false; }

  /*!
   * \brief A virtual member.
   */
  inline virtual bool SetPressure(unsigned long iPoint, su2double Gamma, su2double turb_ke) { return false; }

  /*!
   * \brief A virtual member.
   */
  inline virtual su2double *GetdPdU(unsigned long iPoint) { return nullptr; }

  /*!
   * \brief A virtual member.
   */
  inline virtual su2double *GetdTdU(unsigned long iPoint) { return nullptr; }

  /*!
   * \brief A virtual member.
   */
  inline virtual su2double *GetdTvedU(unsigned long iPoint) { return nullptr; }

  /*!
   * \brief A virtual member.
   * \param[in] val_velocity - Value of the velocity.
   * \param[in] Gamma - Ratio of Specific heats
   */
  inline virtual void SetDeltaPressure(unsigned long iPoint, const su2double *val_velocity, su2double Gamma) {}

  /*!
   * \brief A virtual member.
   * \param[in] Gamma - Ratio of specific heats.
   */
  inline virtual bool SetSoundSpeed(unsigned long iPoint, su2double Gamma) { return false; }

  /*!
   * \brief A virtual member.
   * \param[in] config - Configuration parameters.
   */
  inline virtual bool SetSoundSpeed(unsigned long iPoint, CConfig *config) { return false; }

  /*!
   * \brief A virtual member.
   */
  inline virtual bool SetSoundSpeed(unsigned long iPoint) { return false; }

  /*!
   * \brief A virtual member.
   * \param[in] Gas_Constant - Value of the Gas Constant
   */
  inline virtual bool SetTemperature(unsigned long iPoint, su2double Gas_Constant) { return false; }

  /*!
   * \brief Sets the vibrational electronic temperature of the flow.
   * \return Value of the temperature of the flow.
   */
  inline virtual bool SetTemperature_ve(unsigned long iPoint, su2double val_Tve) { return false; }

  /*!
   * \brief A virtual member.
   * \param[in] config - Configuration parameters.
   */
  inline virtual bool SetTemperature(unsigned long iPoint, CConfig *config) { return false; }

  /*!
   * \brief A virtual member.
   * \param[in] config - Configuration parameters.
   */
  inline virtual void SetPrimitive(unsigned long iPoint, CConfig *config) {}

  /*!
   * \brief A virtual member.
   * \param[in] Temperature_Wall - Value of the Temperature at the wall
   */
  inline virtual void SetWallTemperature(unsigned long iPoint, su2double Temperature_Wall) {}

  /*!
   * \brief A virtual member.
   * \param[in] Temperature_Wall - Value of the Temperature at the wall
   */
  inline virtual void SetWallTemperature(unsigned long iPoint, su2double* Temperature_Wall) {}

  /*!
   * \brief Set the thermal coefficient.
   * \param[in] config - Configuration parameters.
   */
  inline virtual void SetThermalCoeff(unsigned long iPoint, CConfig *config) {}

  /*!
   * \brief A virtual member.
   */
  inline virtual void SetStress_FEM(unsigned long iPoint, unsigned long iVar, su2double val_stress) {}

  /*!
   * \brief A virtual member.
   */
  inline virtual void AddStress_FEM(unsigned long iPoint, unsigned long iVar, su2double val_stress) {}

  /*!
   * \brief A virtual member.
   */
  inline virtual const su2double *GetStress_FEM(unsigned long iPoint) const {return nullptr;}

  /*!
   * \brief A virtual member.
   */
  inline virtual void SetVonMises_Stress(unsigned long iPoint, su2double val_stress) {}

  /*!
   * \brief A virtual member.
   */
  inline virtual su2double GetVonMises_Stress(unsigned long iPoint) const { return 0.0; }

  /*!
   * \brief A virtual member.
   */
  inline virtual void Add_SurfaceLoad_Res(unsigned long iPoint, const su2double *val_surfForce) {}

  /*!
   * \brief A virtual member.
   */
  inline virtual su2double Get_SurfaceLoad_Res(unsigned long iPoint, unsigned long iVar) const { return 0.0; }

  /*!
   * \brief A virtual member.
   */
  inline virtual void Clear_SurfaceLoad_Res() {}

  /*!
   * \brief A virtual member.
   */
  virtual void Set_SurfaceLoad_Res_n() {}

  /*!
   * \brief A virtual member.
   */
  inline virtual su2double Get_SurfaceLoad_Res_n(unsigned long iPoint, unsigned long iVar) const { return 0.0; }

  /*!
   * \brief A virtual member.
   */
  inline virtual void Add_BodyForces_Res(unsigned long iPoint, const su2double *val_bodyForce) {}

  /*!
   * \brief A virtual member.
   */
  inline virtual su2double Get_BodyForces_Res(unsigned long iPoint, unsigned long iVar) const { return 0.0; }

  /*!
   * \brief A virtual member.
   */
  inline virtual void Clear_BodyForces_Res(unsigned long iPoint) {}

  /*!
   * \brief A virtual member.
   */
  inline virtual void Set_FlowTraction(unsigned long iPoint, const su2double *val_flowTraction) {}

  /*!
   * \brief A virtual member.
   */
  inline virtual void Add_FlowTraction(unsigned long iPoint, const su2double *val_flowTraction) {}

  /*!
   * \brief A virtual member.
   */
  inline virtual su2double Get_FlowTraction(unsigned long iPoint, unsigned long iVar) const { return 0.0; }

  /*!
   * \brief A virtual member.
   */
  virtual void Set_FlowTraction_n() {}

  /*!
   * \brief A virtual member.
   */
  inline virtual su2double Get_FlowTraction_n(unsigned long iPoint, unsigned long iVar) const { return 0.0; }

  /*!
   * \brief A virtual member.
   */
  inline virtual void Clear_FlowTraction() {}

  /*!
   * \brief A virtual member.
   */
  inline virtual void Set_isVertex(unsigned long iPoint, bool isVertex) {}

  /*!
   * \brief A virtual member.
   */
  inline virtual bool Get_isVertex(unsigned long iPoint) const { return false; }

  /*!
   * \brief A virtual member.
   */
  inline virtual void SetVelocity2(unsigned long iPoint) {}

  /*!
   * \brief A virtual member.
   * \param[in] val_velocity - Pointer to the velocity.
   */
  inline virtual void SetVelocity_Old(unsigned long iPoint, const su2double *val_velocity) {}

  /*!
   * \brief A virtual member.
   * \param[in] laminarViscosity
   */
  inline virtual void SetLaminarViscosity(unsigned long iPoint, su2double laminarViscosity) {}

  /*!
   * \brief A virtual member.
   * \param[in] config - Definition of the particular problem.
   */
  inline virtual void SetLaminarViscosity(unsigned long iPoint, CConfig *config) {}

  /*!
   * \brief A virtual member.
   * \param[in] thermalConductivity
   */
  inline virtual void SetThermalConductivity(unsigned long iPoint, su2double thermalConductivity) {}

  /*!
   * \brief A virtual member.
   * \param[in] config - Definition of the particular problem.
   */
  inline virtual void SetThermalConductivity(unsigned long iPoint, CConfig *config) {}

  /*!
   * \brief A virtual member.
   * \param[in] Cp - Constant pressure specific heat.
   */
  inline virtual void SetSpecificHeatCp(unsigned long iPoint, su2double Cp) {}

  /*!
   * \brief A virtual member.
   * \param[in] Cv - Constant volume specific heat.
   */
  inline virtual void SetSpecificHeatCv(unsigned long iPoint, su2double Cv) {}

  /*!
   * \brief A virtual member.
   */
  inline virtual void SetVelSolutionDVector(unsigned long iPoint) {}

  /*!
   * \brief A virtual member.
   * \param[in] iVar - Index of the variable.
   * \param[in] iDim - Index of the dimension.
   * \return Value of the primitive variables gradient.
   */
  inline virtual su2double GetGradient_Primitive(unsigned long iPoint, unsigned long iVar, unsigned long iDim) const { return 0.0; }

  /*!
   * \brief Get the primitive variable gradients for all points.
   * \return Reference to primitive variable gradient.
   */
  inline virtual CVectorOfMatrix& GetGradient_Primitive() { AssertOverride(); return Gradient; }
  inline virtual const CVectorOfMatrix& GetGradient_Primitive() const { AssertOverride(); return Gradient; }

  /*!
   * \brief Get the primitive variables limiter.
   * \return Primitive variables limiter for the entire domain.
   */
  inline virtual MatrixType& GetLimiter_Primitive() { AssertOverride(); return Limiter; }
  inline virtual const MatrixType& GetLimiter_Primitive() const { AssertOverride(); return Limiter; }

  /*!
   * \brief A virtual member.
   * \param[in] iVar - Index of the variable.
   * \return Value of the primitive variables gradient.
   */
  inline virtual su2double GetLimiter_Primitive(unsigned long iPoint, unsigned long iVar) const { return 0.0; }

  /*!
   * \brief A virtual member.
   * \return Value of the primitive variables gradient.
   */
  inline virtual CMatrixView<su2double> GetGradient_Primitive(unsigned long iPoint, unsigned long iVar=0) { return nullptr; }

  /*!
   * \brief A virtual member.
   * \return Value of the primitive variables gradient.
   */
  inline virtual su2double *GetLimiter_Primitive(unsigned long iPoint) { return nullptr; }

  /*!
   * \brief Get the value of the primitive gradient for MUSCL reconstruction.
   * \return Value of the primitive gradient for MUSCL reconstruction.
   */
  inline virtual CMatrixView<su2double> GetGradient_Reconstruction(unsigned long iPoint) { return nullptr; }

  /*!
   * \brief Get the reconstruction gradient for primitive variable at all points.
   * \return Reference to variable reconstruction gradient.
   */
  inline virtual CVectorOfMatrix& GetGradient_Reconstruction() { AssertOverride(); return Gradient; }
  inline virtual const CVectorOfMatrix& GetGradient_Reconstruction() const { AssertOverride(); return Gradient; }

  /*!
   * \brief Set the blending function for the blending of k-w and k-eps.
   * \param[in] val_viscosity - Value of the vicosity.
   * \param[in] val_density - Value of the density.
   * \param[in] val_dist - Value of the distance to the wall.
   */
  inline virtual void SetBlendingFunc(unsigned long iPoint, su2double val_viscosity, su2double val_dist, su2double val_density) {}

  /*!
   * \brief Get the first blending function of the SST model.
   */
  inline virtual su2double GetF1blending(unsigned long iPoint) const { return 0.0; }

  /*!
   * \brief Get the second blending function of the SST model.
   */
  inline virtual su2double GetF2blending(unsigned long iPoint) const { return 0.0; }

  /*!
   * \brief Get the value of the cross diffusion of tke and omega.
   */
  inline virtual su2double GetCrossDiff(unsigned long iPoint) const { return 0.0; }

  /*!
   * \brief Get the value of the eddy viscosity.
   * \return the value of the eddy viscosity.
   */
  inline virtual su2double GetmuT(unsigned long iPoint) const { return 0.0; }

  /*!
   * \brief Set the value of the eddy viscosity.
   * \param[in] val_muT
   */
  inline virtual void SetmuT(unsigned long iPoint, su2double val_muT) {}

  /*!
   * \brief A virtual member.
   * \param[in] iVar - Index of the variable.
   * \param[in] val_source - Value of the harmonic balance source.
   */
  inline virtual void SetHarmonicBalance_Source(unsigned long iPoint, unsigned long iVar, su2double val_source) {}

  /*!
   * \brief A virtual member.
   */
  inline virtual su2double GetHarmonicBalance_Source(unsigned long iPoint, unsigned long iVar) const { return 0.0; }

  /*!
   * \brief Set the Eddy Viscosity Sensitivity of the problem.
   * \param[in] val_EddyViscSens - Eddy Viscosity Sensitivity.
   * \param[in] numTotalVar - Number of variables.
   */
  inline virtual void SetEddyViscSens(unsigned long iPoint, const su2double *val_EddyViscSens, unsigned long numTotalVar) {}

  /*!
   * \brief Get the Eddy Viscosity Sensitivity of the problem.
   * \return Pointer to the Eddy Viscosity Sensitivity.
   */
  inline virtual su2double *GetEddyViscSens(unsigned long iPoint) { return nullptr; }

  /*!
   * \brief A virtual member. Set the direct solution for the adjoint solver.
   * \param[in] solution_direct - Value of the direct solution.
   */
  inline virtual void SetSolution_Direct(unsigned long iPoint, const su2double *solution_direct) {}

  /*!
   * \brief A virtual member. Get the direct solution for the adjoint solver.
   * \return Pointer to the direct solution vector.
   */
  inline virtual su2double *GetSolution_Direct(unsigned long iPoint) { return nullptr; }

  /*!
   * \brief A virtual member. Set the restart geometry (coordinate of the converged solution)
   * \param[in] val_coordinate_direct - Value of the restart coordinate.
   */
  inline virtual void SetGeometry_Direct(unsigned long iPoint, const su2double *val_coordinate_direct) {}

  /*!
   * \brief A virtual member. Get the restart geometry (coordinate of the converged solution).
   * \return Pointer to the restart coordinate vector.
   */
  inline virtual su2double *GetGeometry_Direct(unsigned long iPoint) { return nullptr; }

  /*!
   * \brief A virtual member. Get the restart geometry (coordinate of the converged solution).
   * \return Coordinate of the direct solver restart for .
   */
  inline virtual su2double GetGeometry_Direct(unsigned long iPoint, unsigned long iDim) const { return 0.0; }

  /*!
   * \brief A virtual member. Get the geometry solution.
   * \param[in] iVar - Index of the variable.
   * \return Value of the solution for the index <i>iVar</i>.
   */
  inline virtual su2double GetSolution_Geometry(unsigned long iPoint, unsigned long iVar) const { return 0.0; }

  /*!
   * \brief A virtual member. Set the value of the mesh solution (adjoint).
   * \param[in] solution - Solution of the problem (acceleration).
   */
  inline virtual void SetSolution_Geometry(unsigned long iPoint, const su2double *solution_geometry) {}

  /*!
   * \brief A virtual member. Set the value of the mesh solution (adjoint).
   * \param[in] solution - Solution of the problem (acceleration).
   */
  inline virtual void SetSolution_Geometry(unsigned long iPoint, unsigned long iVar, su2double solution_geometry) {}

  /*!
   * \brief A virtual member. Set the value of the old geometry solution (adjoint).
   */
  inline virtual void Set_OldSolution_Geometry() {}

  /*!
   * \brief A virtual member. Get the value of the old geometry solution (adjoint).
   * \param[out] solution - old adjoint solution for coordinate iDim
   */
  inline virtual su2double Get_OldSolution_Geometry(unsigned long iPoint, unsigned long iDim) const { return 0.0; }

  /*!
   * \brief Get BGS solution to compute the BGS residual (difference between BGS and BGS_k).
   * \note This is virtual because for some classes the result of a BGS iteration is not "Solution".
   *       If this method is overriden, the BGSSolution_k ones proabably have to be too.
   */
  inline virtual su2double Get_BGSSolution(unsigned long iPoint, unsigned long iVar) const {
    return Solution(iPoint, iVar);
  }

  /*!
   * \brief Set the value of the solution in the previous BGS subiteration.
   */
  virtual void Set_BGSSolution_k();

  /*!
   * \brief Restore the previous BGS subiteration to solution.
   */
  virtual void Restore_BGSSolution_k();

  /*!
   * \brief Set the value of the solution in the previous BGS subiteration.
   */
  inline virtual void Set_BGSSolution_k(unsigned long iPoint, unsigned long iVar, su2double val_var) {
    Solution_BGS_k(iPoint,iVar) = val_var;
  }

  /*!
   * \brief Get the value of the solution in the previous BGS subiteration.
   * \param[out] val_solution - solution in the previous BGS subiteration.
   */
  inline virtual su2double Get_BGSSolution_k(unsigned long iPoint, unsigned long iVar) const {
    return Solution_BGS_k(iPoint,iVar);
  }

  /*!
   * \brief Set the value of the velocity (Structural Analysis).
   * \param[in] solution - Solution of the problem (velocity).
   */
  inline virtual void SetSolution_Vel(unsigned long iPoint, const su2double *solution) {}

  /*!
   * \overload
   * \param[in] iVar - Index of the variable.
   * \param[in] solution_vel - Value of the solution for the index <i>iVar</i>.
   */
  inline virtual void SetSolution_Vel(unsigned long iPoint, unsigned long iVar, su2double solution_vel) {}

  /*!
   * \brief Set the value of the velocity (Structural Analysis) at time n.
   * \param[in] solution_vel_time_n - Value of the old solution.
   */
  inline virtual void SetSolution_Vel_time_n(unsigned long iPoint, const su2double *solution_vel_time_n) {}

  /*!
   * \overload
   * \param[in] iVar - Index of the variable.
   * \param[in] solution_vel_time_n - Value of the old solution for the index <i>iVar</i>.
   */
  inline virtual void SetSolution_Vel_time_n(unsigned long iPoint, unsigned long iVar, su2double solution_vel_time_n) {}

  /*!
   * \brief Get the solution at time n.
   * \param[in] iVar - Index of the variable.
   * \return Value of the solution for the index <i>iVar</i>.
   */
  inline su2double GetSolution_time_n(unsigned long iPoint, unsigned long iVar) const { return Solution_time_n(iPoint,iVar); }

  /*!
   * \brief Get the solution at time n-1.
   * \param[in] iVar - Index of the variable.
   * \return Value of the solution for the index <i>iVar</i>.
   */
  inline su2double GetSolution_time_n1(unsigned long iPoint, unsigned long iVar) const { return Solution_time_n1(iPoint,iVar); }

  /*!
   * \brief Get the velocity (Structural Analysis).
   * \param[in] iVar - Index of the variable.
   * \return Value of the solution for the index <i>iVar</i>.
   */
  inline virtual su2double GetSolution_Vel(unsigned long iPoint, unsigned long iVar) const { return 0.0; }

  /*!
   * \brief Get the solution of the problem.
   * \return Pointer to the solution vector.
   */
  inline virtual su2double *GetSolution_Vel(unsigned long iPoint) {return nullptr; }

  /*!
   * \brief Get the velocity of the nodes (Structural Analysis) at time n.
   * \param[in] iVar - Index of the variable.
   * \return Pointer to the old solution vector.
   */
  inline virtual su2double GetSolution_Vel_time_n(unsigned long iPoint, unsigned long iVar) const { return 0.0; }

  /*!
   * \brief Get the solution at time n.
   * \return Pointer to the solution (at time n) vector.
   */
  inline virtual su2double *GetSolution_Vel_time_n(unsigned long iPoint) { return nullptr; }


  /*!
   * \brief Set the value of the acceleration (Structural Analysis).
   * \param[in] solution_accel - Solution of the problem (acceleration).
   */
  inline virtual void SetSolution_Accel(unsigned long iPoint, const su2double *solution_accel) {}

  /*!
   * \overload
   * \param[in] iVar - Index of the variable.
   * \param[in] solution_accel - Value of the solution for the index <i>iVar</i>.
   */
  inline virtual void SetSolution_Accel(unsigned long iPoint, unsigned long iVar, su2double solution_accel) {}

  /*!
   * \brief Set the value of the acceleration (Structural Analysis) at time n.
   * \param[in] solution_accel_time_n - Pointer to the residual vector.
   */
  inline virtual void SetSolution_Accel_time_n(unsigned long iPoint, const su2double *solution_accel_time_n) {}

  /*!
   * \overload
   * \param[in] iVar - Index of the variable.
   * \param[in] solution_accel_time_n - Value of the old solution for the index <i>iVar</i>.
   */
  inline virtual void SetSolution_Accel_time_n(unsigned long iPoint, unsigned long iVar, su2double solution_accel_time_n) {}

  /*!
   * \brief Get the acceleration (Structural Analysis).
   * \param[in] iVar - Index of the variable.
   * \return Value of the solution for the index <i>iVar</i>.
   */
  inline virtual su2double GetSolution_Accel(unsigned long iPoint, unsigned long iVar) const { return 0.0; }

  /*!
   * \brief Get the solution of the problem.
   * \return Pointer to the solution vector.
   */
  inline virtual su2double *GetSolution_Accel(unsigned long iPoint) { return nullptr; }

  /*!
   * \brief Get the acceleration of the nodes (Structural Analysis) at time n.
   * \param[in] iVar - Index of the variable.
   * \return Pointer to the old solution vector.
   */
  inline virtual su2double GetSolution_Accel_time_n(unsigned long iPoint, unsigned long iVar) const { return 0.0; }

  /*!
   * \brief Get the solution at time n.
   * \return Pointer to the solution (at time n) vector.
   */
  inline virtual su2double *GetSolution_Accel_time_n(unsigned long iPoint) { return nullptr; }

  /*!
   * \brief  A virtual member. Set the value of the velocity solution predictor.
   */
  inline virtual void SetSolution_Vel_Pred(unsigned long iPoint, const su2double *val_solution_pred) { }

  /*!
   * \brief  A virtual member. Set the value of the old solution.
   * \param[in] solution_pred - Pointer to the residual vector.
   */
  inline virtual void SetSolution_Pred(unsigned long iPoint, const su2double *solution_pred) {}

  /*!
   * \brief  A virtual member. Get the velocity solution predictor.
   * \return Pointer to the velocity solution vector.
   */
  inline virtual const su2double *GetSolution_Vel_Pred(unsigned long iPoint) const {return nullptr; }

  /*!
   * \brief  A virtual member. Get the solution at time n.
   * \return Pointer to the solution (at time n) vector.
   */
  inline virtual const su2double *GetSolution_Pred(unsigned long iPoint) const { return nullptr; }

  /*!
   * \brief  A virtual member. Set the value of the old solution.
   * \param[in] solution_pred_Old - Pointer to the residual vector.
   */
  inline virtual void SetSolution_Pred_Old(unsigned long iPoint, const su2double *solution_pred_Old) {}

  /*!
   * \brief  A virtual member. Get the solution at time n.
   * \return Pointer to the solution (at time n) vector.
   */
  inline virtual const su2double *GetSolution_Pred_Old(unsigned long iPoint) const { return nullptr; }

  /*!
   * \brief A virtual member.
   */
  inline virtual void SetReference_Geometry(unsigned long iPoint, unsigned long iVar, su2double ref_geometry) {}

  /*!
   * \brief A virtual member.
   */
  inline virtual const su2double* GetReference_Geometry(unsigned long iPoint) const { return nullptr; }

  /*!
   * \brief A virtual member.
   */
  inline virtual void SetPrestretch(unsigned long iPoint, unsigned long iVar, su2double val_prestretch) {}

  /*!
   * \brief A virtual member.
   */
  inline virtual const su2double *GetPrestretch(unsigned long iPoint) const {return nullptr; }

  /*!
   * \brief A virtual member.
   */
  inline virtual su2double GetPrestretch(unsigned long iPoint, unsigned long iVar) const { return 0.0; }

  /*!
   * \brief A virtual member. Get the value of the undeformed coordinates.
   * \param[in] iDim - Index of Mesh_Coord[nDim]
   * \return Value of the original coordinate iDim.
   */
  inline virtual su2double GetMesh_Coord(unsigned long iPoint, unsigned long iDim) const { return 0.0; }

  /*!
   * \brief A virtual member. Get the undeformed coordinates.
   * \return Pointer to the reference coordinates.
   */
  inline virtual const su2double *GetMesh_Coord(unsigned long iPoint) const { return nullptr; }

  /*!
   * \brief A virtual member. Set the value of the undeformed coordinates.
   * \param[in] iDim - Index of Mesh_Coord[nDim]
   * \param[in] val_coord - Value of Mesh_Coord[nDim]
   */
  inline virtual void SetMesh_Coord(unsigned long iPoint, unsigned long iDim, su2double val_coord) { }

    /*!
   * \brief A virtual member. Get the value of the wall distance in reference coordinates.
   * \param[in] iDim - Index of Mesh_Coord[nDim]
   * \return Value of the wall distance in reference coordinates.
   */
  inline virtual su2double GetWallDistance(unsigned long iPoint) const { return 0.0; }

  /*!
   * \brief A virtual member. Set the value of the wall distance in reference coordinates.
   * \param[in] val_dist - Value of wall distance.
   */
  inline virtual void SetWallDistance(unsigned long iPoint, su2double val_dist) { }

  /*!
   * \brief A virtual member. Register the reference coordinates of the mesh.
   */
  inline virtual void Register_MeshCoord() { }

  /*!
   * \brief A virtual member. Recover the value of the adjoint of the mesh coordinates.
   */
  inline virtual void GetAdjoint_MeshCoord(unsigned long iPoint, su2double *adj_mesh) { }

  /*!
   * \brief A virtual member. Get the value of the displacement imposed at the boundary.
   * \return Value of the boundary displacement.
   */
  inline virtual su2double GetBound_Disp(unsigned long iPoint, unsigned long iDim) const { return 0.0; }

  /*!
   * \brief A virtual member. Get the value of the velocity imposed at the boundary.
   * \return Value of the boundary velocity.
   */
  inline virtual su2double GetBound_Vel(unsigned long iPoint, unsigned long iDim) const { return 0.0; }

  /*!
   * \brief A virtual member. Set the boundary displacement.
   * \param[in] val_BoundDisp - Pointer to the boundary displacements.
   */
  inline virtual void SetBound_Disp(unsigned long iPoint, const su2double *val_BoundDisp) { }

  /*!
   * \brief A virtual member. Set the boundary velocity.
   * \param[in] val_BoundVel - Pointer to the boundary velocity.
   */
  inline virtual void SetBound_Vel(unsigned long iPoint, const su2double *val_BoundVel) { }

  /*!
   * \brief A virtual member. Set the boundary displacement.
   * \param[in] iDim - Index of the dimension of interest.
   * \param[in] val_BoundDisp - Value of the boundary displacements.
   */
  inline virtual void SetBound_Disp(unsigned long iPoint, unsigned long iDim, const su2double val_BoundDisp) { }

  /*!
   * \brief A virtual member. Set the boundary velocity.
   * \param[in] iDim - Index of the dimension of interest.
   * \param[in] val_BoundVel - Value of the boundary velocity.
   */
  inline virtual void SetBound_Vel(unsigned long iPoint, unsigned long iDim, const su2double val_BoundVel) { }

  /*!
   * \brief A virtual member. Get the value of the displacement imposed at the boundary.
   * \return Value of the boundary displacement.
   */
  inline virtual const su2double* GetBoundDisp_Direct(unsigned long iPoint) const { return nullptr; }

  /*!
   * \brief A virtual member. Set the solution for the boundary displacements.
   * \param[in] val_BoundDisp - Pointer to the boundary displacements.
   */
  inline virtual void SetBoundDisp_Direct(unsigned long iPoint, const su2double *val_BoundDisp) { }

  /*!
   * \brief Set the value of the sensitivity with respect to the undeformed coordinates.
   * \param[in] val_sens - Pointer to the sensitivities of the boundary displacements.
   */
  inline virtual void SetBoundDisp_Sens(unsigned long iPoint, const su2double *val_sens) { }

  /*!
   * \brief A virtual member. Get the value of the sensitivity with respect to the undeformed coordinates.
   * \param[in] iDim - Index of Mesh_Coord_Sens[nDim]
   * \return Value of the original Mesh_Coord_Sens iDim.
   */
  inline virtual su2double GetBoundDisp_Sens(unsigned long iPoint, unsigned long iDim) const { return 0.0; }

  /*!
   * \brief A virtual member. Register the boundary displacements of the mesh.
   */
  inline virtual void Register_BoundDisp() { }

  /*!
   * \brief A virtual member. Recover the value of the adjoint of the boundary displacements.
   */
  inline virtual void GetAdjoint_BoundDisp(unsigned long iPoint, su2double *adj_disp) const { }

  /*!
   * \brief A virtual member.
   */
  inline virtual void RegisterFlowTraction() { }

  /*!
   * \brief A virtual member.
   */
  inline virtual su2double ExtractFlowTraction_Sensitivity(unsigned long iPoint, unsigned long iDim) const { return 0.0; }

  /*!
   * \brief Register the variables in the solution array as input/output variable.
   * \param[in] input - input or output variables.
   */
  void RegisterSolution(bool input);

  /*!
   * \brief Register the variables in the solution_time_n array as input/output variable.
   */
  void RegisterSolution_time_n();

  /*!
   * \brief Register the variables in the solution_time_n1 array as input/output variable.
   */
  void RegisterSolution_time_n1();

  /*!
   * \brief Set the adjoint values of the solution.
   * \param[in] adj_sol - The adjoint values of the solution.
   */
  inline void SetAdjointSolution(unsigned long iPoint, const su2double *adj_sol) {
    for (unsigned long iVar = 0; iVar < AD_OutputIndex.cols(); iVar++)
      AD::SetDerivative(AD_OutputIndex(iPoint,iVar), SU2_TYPE::GetValue(adj_sol[iVar]));
  }

  /*!
   * \brief Get the adjoint values of the solution.
   * \param[in] adj_sol - The adjoint values of the solution.
   */
  inline void GetAdjointSolution(unsigned long iPoint, su2double *adj_sol) const {
    for (unsigned long iVar = 0; iVar < AD_InputIndex.cols(); iVar++)
      adj_sol[iVar] = AD::GetDerivative(AD_InputIndex(iPoint,iVar));
  }

  inline void GetAdjointSolution_time_n(unsigned long iPoint, su2double *adj_sol) const {
    for (unsigned long iVar = 0; iVar < Solution_time_n.cols(); iVar++)
      adj_sol[iVar] = SU2_TYPE::GetDerivative(Solution_time_n(iPoint,iVar));
  }

  inline void GetAdjointSolution_time_n1(unsigned long iPoint, su2double *adj_sol) const {
    for (unsigned long iVar = 0; iVar < Solution_time_n1.cols(); iVar++)
      adj_sol[iVar] = SU2_TYPE::GetDerivative(Solution_time_n1(iPoint,iVar));
  }

  /*!
   * \brief Set the sensitivity at the node
   * \param[in] iDim - spacial component
   * \param[in] val - value of the Sensitivity
   */
  inline virtual void SetSensitivity(unsigned long iPoint, unsigned long iDim, su2double val) {}

  /*!
   * \brief Get the Sensitivity at the node
   * \param[in] iDim - spacial component
   * \return value of the Sensitivity
   */
  inline virtual su2double GetSensitivity(unsigned long iPoint, unsigned long iDim) const { return 0.0; }

  inline virtual void SetTauWall(unsigned long iPoint, su2double val_tau_wall) {}

  inline virtual su2double GetTauWall(unsigned long iPoint) const { return 0.0; }

  inline virtual void SetVortex_Tilting(unsigned long iPoint, CMatrixView<const su2double> PrimGrad_Flow,
                                        const su2double* Vorticity, su2double LaminarViscosity) {}

  inline virtual su2double GetVortex_Tilting(unsigned long iPoint) const { return 0.0; }

  inline virtual su2double GetDiffusivity(unsigned long iPoint, unsigned short val_ivar) { return 0.0; }
  inline virtual su2double* GetDiffusivity(unsigned long iPoint) { return NULL; }
  
  inline virtual void SetSourceScalar(unsigned long iPoint, su2double val_source_scalar, unsigned short val_ivar)  { }
  inline virtual void SetLookupScalar(unsigned long iPoint, su2double val_lookup_scalar, unsigned short val_ivar)  { }

  inline virtual su2double GetScalarSources(unsigned long iPoint, unsigned short val_ivar) { return 0.0; }
  inline virtual su2double GetScalarLookups(unsigned long iPoint, unsigned short val_ivar) { return 0.0; }
  
  inline virtual su2double *GetScalarSources(unsigned long iPoint) { return nullptr; }
  inline virtual su2double *GetScalarLookups(unsigned long iPoint) { return nullptr; }
   /*!
   * \brief A virtual member: Set the recovered pressure for streamwise periodic flow.
   * \param[in] iPoint - Point index.
   * \param[in] val_pressure - pressure value.
   */
  inline virtual void SetStreamwise_Periodic_RecoveredPressure(unsigned long iPoint,su2double val_pressure) { }

  /*!
   * \brief A virtual member: Get the recovered pressure for streamwise periodic flow.
   * \param[in] iPoint - Point index.
   * \return Recovered/Physical pressure for streamwise periodic flow.
   */
  inline virtual su2double GetStreamwise_Periodic_RecoveredPressure(unsigned long iPoint) const { return 0.0; }

  /*!
   * \brief A virtual member: Set the recovered temperature for streamwise periodic flow.
   * \param[in] iPoint - Point index.
   * \param[in] val_temperature - temperature value.
   */
  inline virtual void SetStreamwise_Periodic_RecoveredTemperature(unsigned long iPoint, su2double val_temperature) { }

  /*!
   * \brief A virtual member: Get the recovered temperature for streamwise periodic flow.
   * \param[in] iPoint - Point index.
   * \return Recovered/Physical temperature for streamwise periodic flow.
   */
  inline virtual su2double GetStreamwise_Periodic_RecoveredTemperature(unsigned long iPoint) const { return 0.0; }

  /*!
   * \brief Virtual member: Set the Radiative source term at the node
   * \return value of the radiative source term
   */
  inline virtual const su2double *GetRadiative_SourceTerm(unsigned long iPoint) const { return nullptr;}

  /*!
   * \brief  Virtual member: Set the Radiative source term at the node
   * \param[in] val_RadSourceTerm - value of the radiative source term
   */
  inline virtual void SetRadiative_SourceTerm(unsigned long iPoint, unsigned long iVar, su2double val_RadSourceTerm) { }

  /*!
   * \brief Get whether a volumetric heat source is to be introduced in point iPoint
   * \return Bool, determines if this point introduces volumetric heat
   */
  inline virtual bool GetVol_HeatSource(unsigned long iPoint) const { return false; }

  /*!
   * \brief Set the FSI force sensitivity at the node
   * \param[in] iDim - spacial component
   * \param[in] val - value of the Sensitivity
   */
  virtual void SetFlowTractionSensitivity(unsigned long iPoint, unsigned long iDim, su2double val) { }

  /*!
   * \brief Get the FSI force sensitivity at the node
   * \param[in] iDim - spacial component
   * \return value of the Sensitivity
   */
  virtual su2double GetFlowTractionSensitivity(unsigned long iPoint, unsigned long iDim) const { return 0.0; }

  /*!
   * \brief Set the source term applied into the displacement adjoint coming from external solvers
   * \param[in] iDim - spacial component
   * \param[in] val - value of the source term
   */
  virtual void SetSourceTerm_DispAdjoint(unsigned long iPoint, unsigned long iDim, su2double val) { }
  virtual void SetSourceTerm_VelAdjoint(unsigned long iPoint, unsigned long iDim, su2double val) { }

  /*!
   * \brief Get the source term applied into the displacement adjoint coming from external solvers
   * \param[in] iDim - spacial component
   * \return value of the source term
   */
  virtual su2double GetSourceTerm_DispAdjoint(unsigned long iPoint, unsigned long iDim) const { return 0.0; }
  virtual su2double GetSourceTerm_VelAdjoint(unsigned long iPoint, unsigned long iDim) const { return 0.0; }

};<|MERGE_RESOLUTION|>--- conflicted
+++ resolved
@@ -407,7 +407,6 @@
   }
 
   /*!
-<<<<<<< HEAD
    * \brief Add a value to the solution, clipping the values.
    * \param[in] iPoint - Point index.
    * \param[in] iVar - Index of the variable.
@@ -423,8 +422,6 @@
   }
 
   /*!
-=======
->>>>>>> f361b134
    * \brief Update the variables using a conservative format.
    * \param[in] iPoint - Point index.
    * \param[in] iVar - Index of the variable.
