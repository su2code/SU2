/*!
 * \file definition_structure.hpp
 * \brief Headers of the main subroutines used by SU2_CFD.
 *        The subroutines and functions are in the <i>definition_structure.cpp</i> file.
 * \author F. Palacios, T. Economon
<<<<<<< HEAD
 * \version 7.0.3 "Blackbird"
 *
 * SU2 Project Website: https://su2code.github.io
 *
 * The SU2 Project is maintained by the SU2 Foundation 
=======
 * \version 7.0.5 "Blackbird"
 *
 * SU2 Project Website: https://su2code.github.io
 *
 * The SU2 Project is maintained by the SU2 Foundation
>>>>>>> d0e10f8a
 * (http://su2foundation.org)
 *
 * Copyright 2012-2020, SU2 Contributors (cf. AUTHORS.md)
 *
 * SU2 is free software; you can redistribute it and/or
 * modify it under the terms of the GNU Lesser General Public
 * License as published by the Free Software Foundation; either
 * version 2.1 of the License, or (at your option) any later version.
 *
 * SU2 is distributed in the hope that it will be useful,
 * but WITHOUT ANY WARRANTY; without even the implied warranty of
 * MERCHANTABILITY or FITNESS FOR A PARTICULAR PURPOSE. See the GNU
 * Lesser General Public License for more details.
 *
 * You should have received a copy of the GNU Lesser General Public
 * License along with SU2. If not, see <http://www.gnu.org/licenses/>.
 */

#pragma once

#include "../../Common/include/mpi_structure.hpp"
<<<<<<< HEAD

#include <ctime>

#include "../../Common/include/fem_geometry_structure.hpp"
=======

#include "../../Common/include/fem/fem_geometry_structure.hpp"
>>>>>>> d0e10f8a
#include "../../Common/include/geometry/CGeometry.hpp"
#include "../../Common/include/CConfig.hpp"

using namespace std;

/*!
 * \brief Performs an analysis of the mesh partitions for distributed memory calculations.
 * \param[in] geometry - Geometrical definition of the problem.
 * \param[in] config - Definition of the particular problem.
 */
void Partition_Analysis(CGeometry *geometry, CConfig *config);

/*!
 * \brief Performs an analysis of the mesh partitions for distributed memory calculations for the FEM solver.
 * \param[in] geometry - Geometrical definition of the problem.
 * \param[in] config - Definition of the particular problem.
 */
void Partition_Analysis_FEM(CGeometry *geometry, CConfig *config);<|MERGE_RESOLUTION|>--- conflicted
+++ resolved
@@ -3,19 +3,11 @@
  * \brief Headers of the main subroutines used by SU2_CFD.
  *        The subroutines and functions are in the <i>definition_structure.cpp</i> file.
  * \author F. Palacios, T. Economon
-<<<<<<< HEAD
- * \version 7.0.3 "Blackbird"
- *
- * SU2 Project Website: https://su2code.github.io
- *
- * The SU2 Project is maintained by the SU2 Foundation 
-=======
  * \version 7.0.5 "Blackbird"
  *
  * SU2 Project Website: https://su2code.github.io
  *
  * The SU2 Project is maintained by the SU2 Foundation
->>>>>>> d0e10f8a
  * (http://su2foundation.org)
  *
  * Copyright 2012-2020, SU2 Contributors (cf. AUTHORS.md)
@@ -37,15 +29,8 @@
 #pragma once
 
 #include "../../Common/include/mpi_structure.hpp"
-<<<<<<< HEAD
-
-#include <ctime>
-
-#include "../../Common/include/fem_geometry_structure.hpp"
-=======
 
 #include "../../Common/include/fem/fem_geometry_structure.hpp"
->>>>>>> d0e10f8a
 #include "../../Common/include/geometry/CGeometry.hpp"
 #include "../../Common/include/CConfig.hpp"
 
