# Compiled Object files
*.slo
*.lo
*.o
*.optrpt

# Autoconf/Automake
*.Po
*.dirstamp
*.log
*.status
autom4te.cache
*.in
compile
config.guess
config.sub
configure
depcomp
missing
install-sh
aclocal.m4

# Compiled Dynamic libraries
*.so
*.dylib

# Compiled Static libraries
*.lai
*.la
*.a

# Python files
*.pyc

# SWIG compilation
SU2_PY/pySU2/*.cxx
SU2_PY/pySU2/*.h
SU2_PY/pySU2/*.py

# Mac files
*.DS_Store
*.xcuserdatad

# Compiled Makefiles
Makefile
Makefile.in

# Emacs temporary files
*~

# installed autotools
externals/autotools/bin
externals/autotools/include
externals/autotools/share
externals/autotools/lib
externals/tecio/boost

#logs and errors
*.log
*.err

# configuration sets
SU2_AD/
SU2_BASE/
SU2_DIRECTDIFF/

# ignore the bin/ directory
bin/

# ignore project settings from eclipse
.project

# ignore swap files
*.swp

TestData
*.stl

# Ignore output files if tests are run locally
*.vtk
*.vtu
*.vtm
*.pvsm
*.ref
*.plt
*.szplt

Mercurial
.hg*

# Ignore build folder
./build/
build/

# ninja binary (build system)
ninja

# Ignore vscode folder
.vscode/
<<<<<<< HEAD
run_config.sh
.gitignore
SU2_GitHub.code-workspace
=======

# Ignore SU2 pre-configuration timestamp created by preconfigure.py
su2preconfig.timestamp

# Clangd server files
.cache
>>>>>>> 6fcfd681
<|MERGE_RESOLUTION|>--- conflicted
+++ resolved
@@ -97,15 +97,9 @@
 
 # Ignore vscode folder
 .vscode/
-<<<<<<< HEAD
-run_config.sh
-.gitignore
-SU2_GitHub.code-workspace
-=======
 
 # Ignore SU2 pre-configuration timestamp created by preconfigure.py
 su2preconfig.timestamp
 
 # Clangd server files
-.cache
->>>>>>> 6fcfd681
+.cache