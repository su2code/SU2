%%%%%%%%%%%%%%%%%%%%%%%%%%%%%%%%%%%%%%%%%%%%%%%%%%%%%%%%%%%%%%%%%%%%%%%%%%%%%%%%
%                                                                              %
% SU2 configuration file                                                       %
% Case description: Sine Gust flow NACA0012 airfoil                            %
% Author: Santiago Padron                                                      %
% Institution: Stanford University                                             %
% Date: 06-26-2015                                                             %
% File Version 6.2.0 "Falcon"                                                %
%                                                                              %
%%%%%%%%%%%%%%%%%%%%%%%%%%%%%%%%%%%%%%%%%%%%%%%%%%%%%%%%%%%%%%%%%%%%%%%%%%%%%%%%

% ------------- DIRECT, ADJOINT, AND LINEARIZED PROBLEM DEFINITION ------------%
%
% Physical governing equations (EULER, NAVIER_STOKES,
%                               WAVE_EQUATION, HEAT_EQUATION, FEM_ELASTICITY,
%                               POISSON_EQUATION)
SOLVER= EULER
%
% Mathematical problem (DIRECT, CONTINUOUS_ADJOINT)
MATH_PROBLEM= DIRECT
%
<<<<<<< HEAD
% Regime type (COMPRESSIBLE, INCOMPRESSIBLE)
REGIME_TYPE= COMPRESSIBLE
%
% New singlezone driver
SINGLEZONE_DRIVER=YES
=======
>>>>>>> d1ab3a02

% -------------------- COMPRESSIBLE FREE-STREAM DEFINITION --------------------%
%
% Mach number (non-dimensional, based on the free-stream values)
MACH_NUMBER= 0.2
%
% Angle of attack (degrees, only for compressible flows)
AOA= 0.0
%
% Free-stream pressure (101325.0 N/m^2, 2116.216 psf by default)
FREESTREAM_PRESSURE= 101325.0
%
% Free-stream temperature (288.15 K, 518.67 R by default)
FREESTREAM_TEMPERATURE= 288.15

% ---------------------- REFERENCE VALUE DEFINITION ---------------------------%
%
% Reference origin for moment computation (m or in)
REF_ORIGIN_MOMENT_X = 0.25
REF_ORIGIN_MOMENT_Y = 0.00
REF_ORIGIN_MOMENT_Z = 0.00
%
% Reference length for pitching, rolling, and yawing non-dimensional
% moment (m or in)
REF_LENGTH= 1.0
%
% Reference area for force coefficients (0 implies automatic
% calculation) (m^2 or in^2)
REF_AREA= 1.0
%
% Flow non-dimensionalization (DIMENSIONAL, FREESTREAM_PRESS_EQ_ONE,
%                              FREESTREAM_VEL_EQ_MACH, FREESTREAM_VEL_EQ_ONE)
REF_DIMENSIONALIZATION= DIMENSIONAL

% ------------------------- UNSTEADY SIMULATION -------------------------------%
%
% Enable time domain
TIME_DOMAIN=YES
% Unsteady simulation (NO, TIME_STEPPING, DUAL_TIME_STEPPING-1ST_ORDER, 
%                      DUAL_TIME_STEPPING-2ND_ORDER, SPECTRAL_METHOD)
UNSTEADY_SIMULATION= DUAL_TIME_STEPPING-2ND_ORDER
%
% Time Step for dual time stepping simulations (s)
TIME_STEP= 0.001469304
% Corresponds to a ds of 0.2
%
% Total Physical Time for dual time stepping simulations (s)
MAX_TIME= 50.0
%
% Number of internal iterations (dual time method)
INNER_ITER= 100

% ----------------------- DYNAMIC MESH DEFINITION -----------------------------%
%
% Type of dynamic mesh (NONE, RIGID_MOTION, DEFORMING, ROTATING_FRAME,
%                       MOVING_WALL, FLUID_STRUCTURE, AEROELASTIC, ELASTICITY,
%                       EXTERNAL, AEROELASTIC_RIGID_MOTION)
GRID_MOVEMENT= GUST
%
% Motion mach number (non-dimensional). Used for initializing a viscous flow
% with the Reynolds number and for computing force coeffs. with dynamic meshes.
MACH_MOTION= 0.2

% --------------------------- GUST SIMULATION ---------------------------------%
%
% The gust simulation requires the GRID_MOVEMENT flag to be set to YES.
% and the GRID_MOVEMENT_KIND to be set to GUST or any of the other options. 
% Apply a wind gust (NO, YES)
WIND_GUST = YES
%
% Type of gust (NONE, TOP_HAT, SINE, ONE_M_COSINE, VORTEX, EOG)
GUST_TYPE = SINE
%
% Direction of the gust (X_DIR or Y_DIR)
GUST_DIR = Y_DIR
%
% Gust wavelenght (meters)
GUST_WAVELENGTH= 25.0
%
% Number of gust periods
GUST_PERIODS= 1.0
%
% Gust amplitude (m/s)
GUST_AMPL= 2.37668682
% Corresponds to 2 deg AoA.
%
% Time at which to begin the gust (sec)
GUST_BEGIN_TIME= 0.0
%
% Location at which the gust begins (meters) */
GUST_BEGIN_LOC= -25.0

% -------------------- BOUNDARY CONDITION DEFINITION --------------------------%
%
% Euler wall boundary marker(s) (NONE = no marker)
MARKER_EULER= ( airfoil )
%
% Far-field boundary marker(s) (NONE = no marker)
MARKER_FAR= ( farfield )

% ------------------------ SURFACES IDENTIFICATION ----------------------------%
%
% Marker(s) of the surface in the surface flow solution file
MARKER_PLOTTING = ( airfoil )
%
% Marker(s) of the surface where the non-dimensional coefficients are evaluated.
MARKER_MONITORING = ( airfoil )

% ------------- COMMON PARAMETERS DEFINING THE NUMERICAL METHOD ---------------%
%
% Numerical method for spatial gradients (GREEN_GAUSS, WEIGHTED_LEAST_SQUARES)
NUM_METHOD_GRAD= GREEN_GAUSS
%
% CFL number (stating value for the adaptive CFL number)
CFL_NUMBER= 10.0

% ----------------------- SLOPE LIMITER DEFINITION ----------------------------%
%
% Coefficient for the limiter
VENKAT_LIMITER_COEFF= 0.03
%
% Freeze the value of the limiter after a number of iterations
LIMITER_ITER= 999999
%
% Coefficient for the sharp edges limiter
ADJ_SHARP_LIMITER_COEFF= 3.0
%
% Reference coefficient (sensitivity) for detecting sharp edges.
REF_SHARP_EDGES= 3.0
%
% Remove sharp edges from the sensitivity evaluation (NO, YES)
SENS_REMOVE_SHARP= NO

% ------------------------ LINEAR SOLVER DEFINITION ---------------------------%
%
% Linear solver or smoother for implicit formulations (BCGSTAB, FGMRES, SMOOTHER)
LINEAR_SOLVER= FGMRES
%
% Preconditioner of the Krylov linear solver (ILU, LU_SGS, LINELET, JACOBI)
LINEAR_SOLVER_PREC= LU_SGS
%
% Minimum error of the linear solver for implicit formulations
LINEAR_SOLVER_ERROR= 1E-4
%
% Max number of iterations of the linear solver for the implicit formulation
LINEAR_SOLVER_ITER= 2

% -------------------------- MULTIGRID PARAMETERS -----------------------------%
%
% Multi-grid levels (0 = no multi-grid)
MGLEVEL= 3
%
% Multi-grid cycle (V_CYCLE, W_CYCLE, FULLMG_CYCLE)
MGCYCLE= W_CYCLE
%
% Multi-grid pre-smoothing level
MG_PRE_SMOOTH= ( 1, 2, 3, 3 )
%
% Multi-grid post-smoothing level
MG_POST_SMOOTH= ( 0, 0, 0, 0 )
%
% Jacobi implicit smoothing of the correction
MG_CORRECTION_SMOOTH= ( 0, 0, 0, 0 )
%
% Damping factor for the residual restriction
MG_DAMP_RESTRICTION= 0.75
%
% Damping factor for the correction prolongation
MG_DAMP_PROLONGATION= 0.75

% -------------------- FLOW NUMERICAL METHOD DEFINITION -----------------------%
%
% Convective numerical method (JST, LAX-FRIEDRICH, CUSP, ROE, AUSM, HLLC,
%                              TURKEL_PREC, MSW)
CONV_NUM_METHOD_FLOW= JST
%
% Spatial numerical order integration (1ST_ORDER, 2ND_ORDER, 2ND_ORDER_LIMITER)
MUSCL_FLOW= YES
%
% Slope limiter (VENKATAKRISHNAN, BARTH_JESPERSEN)
SLOPE_LIMITER_FLOW= VENKATAKRISHNAN
%
% Entropy fix coefficient (0.0 implies no entropy fixing, 1.0 implies scalar
%                          artificial dissipation)
ENTROPY_FIX_COEFF= 0.001
%
% 2nd and 4th order artificial dissipation coefficients
JST_SENSOR_COEFF= ( 0.5, 0.02 )
%
% Time discretization (RUNGE-KUTTA_EXPLICIT, EULER_IMPLICIT, EULER_EXPLICIT)
TIME_DISCRE_FLOW= EULER_IMPLICIT

% --------------------------- CONVERGENCE PARAMETERS --------------------------%
%
% Number of total iterations
TIME_ITER= 401
%
% Convergence criteria (CAUCHY, RESIDUAL)
%
CONV_CRITERIA= RESIDUAL
%
% Residual reduction (order of magnitude with respect to the initial value)
RESIDUAL_REDUCTION= 5
%
% Min value of the residual (log10 of the residual)
RESIDUAL_MINVAL= -8
%
% Start convergence criteria at iteration number
STARTCONV_ITER= 0
%
% Number of elements to apply the criteria
CAUCHY_ELEMS= 100
%
% Epsilon to control the series convergence
CAUCHY_EPS= 1E-10
%
% Direct function to apply the convergence criteria (LIFT, DRAG, NEARFIELD_PRESS)
CAUCHY_FUNC_FLOW= DRAG

% ------------------------- INPUT/OUTPUT INFORMATION --------------------------%
%
% Mesh input file
MESH_FILENAME= mesh_NACA0012_inv.su2
%
% Mesh input file format (SU2, CGNS)
MESH_FORMAT= SU2
%
% Restart flow input file
SOLUTION_FILENAME= solution_flow.dat
%
% Output file format (TECPLOT, TECPLOT_BINARY, PARAVIEW,
%                     FIELDVIEW, FIELDVIEW_BINARY)
OUTPUT_FORMAT= TECPLOT
%
% Output file convergence history (w/o extension) 
CONV_FILENAME= history
%
% Output file with the forces breakdown
BREAKDOWN_FILENAME= forces_breakdown.dat
%
% Output file restart flow
RESTART_FILENAME= restart_flow.dat
%
% Output file flow (w/o extension) variables
VOLUME_FILENAME= flow
%
% Output file surface flow coefficient (w/o extension)
SURFACE_FILENAME= surface_flow
%
% Writing solution file frequency
WRT_SOL_FREQ= 1000
%
% Writing solution file frequency for physical time steps (dual time)
WRT_SOL_FREQ_DUALTIME= 1000
%
% Writing convergence history frequency
WRT_CON_FREQ= 1
%
% Writing convergence history frequency (dual time, only written to screen)
WRT_CON_FREQ_DUALTIME= 1
%
% Screen output
SCREEN_OUTPUT= (TIME_ITER, INNER_ITER, RMS_DENSITY, RMS_ENERGY, LIFT, DRAG)<|MERGE_RESOLUTION|>--- conflicted
+++ resolved
@@ -19,14 +19,8 @@
 % Mathematical problem (DIRECT, CONTINUOUS_ADJOINT)
 MATH_PROBLEM= DIRECT
 %
-<<<<<<< HEAD
-% Regime type (COMPRESSIBLE, INCOMPRESSIBLE)
-REGIME_TYPE= COMPRESSIBLE
-%
 % New singlezone driver
 SINGLEZONE_DRIVER=YES
-=======
->>>>>>> d1ab3a02
 
 % -------------------- COMPRESSIBLE FREE-STREAM DEFINITION --------------------%
 %
