#!/usr/bin/env python

## \file serial_regression.py
#  \brief Python script for automated regression testing of SU2 examples
#  \author A. Aranake, A. Campos, T. Economon, T. Lukaczyk, S. Padron
#  \version 8.2.0 "Harrier"
#
# SU2 Project Website: https://su2code.github.io
#
# The SU2 Project is maintained by the SU2 Foundation
# (http://su2foundation.org)
#
# Copyright 2012-2025, SU2 Contributors (cf. AUTHORS.md)
#
# SU2 is free software; you can redistribute it and/or
# modify it under the terms of the GNU Lesser General Public
# License as published by the Free Software Foundation; either
# version 2.1 of the License, or (at your option) any later version.
#
# SU2 is distributed in the hope that it will be useful,
# but WITHOUT ANY WARRANTY; without even the implied warranty of
# MERCHANTABILITY or FITNESS FOR A PARTICULAR PURPOSE. See the GNU
# Lesser General Public License for more details.
#
# You should have received a copy of the GNU Lesser General Public
# License along with SU2. If not, see <http://www.gnu.org/licenses/>.

from __future__ import print_function, division, absolute_import
import sys
from TestCase import TestCase
from TestCase import parse_args

def main():
    '''This program runs SU2 and ensures that the output matches specified values.
       This will be used to do checks when code is pushed to github
       to make sure nothing is broken. '''

    args = parse_args('Serial Regression Tests')

    test_list = []

    #########################
    ## NEMO solver ###
    #########################

    # Adiabatic thermal bath
    thermalbath           = TestCase('thermalbath')
    thermalbath.cfg_dir   = "nonequilibrium/thermalbath/finitechemistry"
    thermalbath.cfg_file  = "thermalbath.cfg"
    thermalbath.test_iter = 10
    thermalbath.test_vals = [0.945997, 0.945997, -12.018025, -12.217291, -32.000000, 10.013239]
    test_list.append(thermalbath)

    # Adiabatic frozen thermal bath
    thermalbath_frozen           = TestCase('thermalbath_frozen')
    thermalbath_frozen.cfg_dir   = "nonequilibrium/thermalbath/frozen"
    thermalbath_frozen.cfg_file  = "thermalbath_frozen.cfg"
    thermalbath_frozen.test_iter = 10
    thermalbath_frozen.test_vals = [-32.000000, -32.000000, -12.018022, -11.978730, -32.000000, 10.013545]
    test_list.append(thermalbath_frozen)

    # Inviscid single wedge, implicit
    invwedge = TestCase('invwedge')
    invwedge.cfg_dir = "nonequilibrium/invwedge"
    invwedge.cfg_file = "invwedge_ausm.cfg"
    invwedge.test_iter = 10
    invwedge.test_vals = [-1.073699, -1.598462, -18.299911, -18.627322, -18.573334, 2.241760, 1.868575, 5.286072, 0.843741]
    invwedge.test_vals_aarch64 = [-1.046323, -1.571086, -18.301361, -18.628744, -18.574788, 2.271778, 1.875687, 5.315769, 0.870008]
    test_list.append(invwedge)

    # Viscous single cone - axisymmetric
    visc_cone = TestCase('visc_cone')
    visc_cone.cfg_dir = "nonequilibrium/visc_wedge"
    visc_cone.cfg_file = "axi_visccone.cfg"
    visc_cone.test_iter = 10
    visc_cone.test_vals = [-5.215239, -5.739373, -20.560910, -20.517094, -20.406632, 1.262779, -3.205484, -0.015695, 0.093205, 32641.000000]
    visc_cone.test_vals_aarch64 = [-5.215229, -5.739368, -20.556662, -20.517022, -20.437459, 1.262784, -3.205455, -0.015696, 0.093207, 32656.000000]
    test_list.append(visc_cone)

    #########################
    ## Compressible Euler ###
    #########################

    # Dry run test Euler
    channel_d           = TestCase('dry run Euler')
    channel_d.cfg_dir   = "euler/channel"
    channel_d.cfg_file  = "inv_channel_RK.cfg"
    channel_d.command   = TestCase.Command(exec = "SU2_CFD", param = "-d")
    test_list.append(channel_d)

    # Channel
    channel           = TestCase('channel')
    channel.cfg_dir   = "euler/channel"
    channel.cfg_file  = "inv_channel_RK.cfg"
    channel.test_iter = 10
    channel.test_vals = [-2.691660, 2.781413, -0.009401, 0.011862]
    test_list.append(channel)

    # NACA0012
    naca0012           = TestCase('naca0012')
    naca0012.cfg_dir   = "euler/naca0012"
    naca0012.cfg_file  = "inv_NACA0012_Roe.cfg"
    naca0012.test_iter = 20
    naca0012.test_vals = [-4.766184, -4.287722, 0.326688, 0.022661]
    test_list.append(naca0012)

    # Supersonic wedge
    wedge           = TestCase('wedge')
    wedge.cfg_dir   = "euler/wedge"
    wedge.cfg_file  = "inv_wedge_HLLC.cfg"
    wedge.test_iter = 20
    wedge.test_vals = [-1.379426, 4.288828, -0.245341, 0.043244]
    test_list.append(wedge)

    # ONERA M6 Wing
    oneram6           = TestCase('oneram6')
    oneram6.cfg_dir   = "euler/oneram6"
    oneram6.cfg_file  = "inv_ONERAM6.cfg"
    oneram6.test_iter = 10
    oneram6.test_vals = [-11.498143, -10.969216, 0.280800, 0.008623]
    oneram6.timeout   = 9600
    test_list.append(oneram6)

    # Fixed CL NACA0012
    fixedCL_naca0012           = TestCase('fixedcl_naca0012')
    fixedCL_naca0012.cfg_dir   = "fixed_cl/naca0012"
    fixedCL_naca0012.cfg_file  = "inv_NACA0012.cfg"
    fixedCL_naca0012.test_iter = 10
    fixedCL_naca0012.test_vals = [-3.837516, 1.700577, 0.301169, 0.019490]
    test_list.append(fixedCL_naca0012)

    # Polar sweep of the inviscid NACA0012
    polar_naca0012           = TestCase('polar_naca0012')
    polar_naca0012.cfg_dir   = "polar/naca0012"
    polar_naca0012.cfg_file  = "inv_NACA0012.cfg"
    polar_naca0012.polar     = True
    polar_naca0012.test_iter = 10
    polar_naca0012.test_vals         = [-1.077848, 4.386916, -0.000333, 0.029678]
    polar_naca0012.test_vals_aarch64 = [-1.063447, 4.401847, 0.000291, 0.031696]
    polar_naca0012.command   = TestCase.Command(exec = "compute_polar.py", param = "-n 1 -i 11")
    # flaky test on arm64
    polar_naca0012.enabled_on_cpu_arch = ["x86_64"]
    test_list.append(polar_naca0012)

    # HYPERSONIC FLOW PAST BLUNT BODY
    bluntbody           = TestCase('bluntbody')
    bluntbody.cfg_dir   = "euler/bluntbody"
    bluntbody.cfg_file  = "blunt.cfg"
    bluntbody.test_iter = 20
    bluntbody.test_vals = [0.475378, 6.834898, 0.000000, 1.783956]
    test_list.append(bluntbody)

    ##########################
    ###  Compressible N-S  ###
    ##########################

    # Dry run test NS
    flatplate_d           = TestCase('dry run NS')
    flatplate_d.cfg_dir   = "navierstokes/flatplate"
    flatplate_d.cfg_file  = "lam_flatplate.cfg"
    flatplate_d.command   = TestCase.Command(exec = "SU2_CFD", param = "-d")
    test_list.append(flatplate_d)

    # Laminar flat plate
    flatplate           = TestCase('flatplate')
    flatplate.cfg_dir   = "navierstokes/flatplate"
    flatplate.cfg_file  = "lam_flatplate.cfg"
    flatplate.test_iter = 20
    flatplate.test_vals = [-5.097199, 0.382306, 0.001326, 0.027904, 2.361500, -2.333600, 0.000000, 0.000000]
    test_list.append(flatplate)

    # Laminar cylinder (steady)
    cylinder           = TestCase('cylinder')
    cylinder.cfg_dir   = "navierstokes/cylinder"
    cylinder.cfg_file  = "lam_cylinder.cfg"
    cylinder.test_iter = 25
    cylinder.test_vals = [-8.363995, -2.882536, -0.017780, 1.607979, 0]
    test_list.append(cylinder)

    # Laminar cylinder (low Mach correction)
    cylinder_lowmach           = TestCase('cylinder_lowmach')
    cylinder_lowmach.cfg_dir   = "navierstokes/cylinder"
    cylinder_lowmach.cfg_file  = "cylinder_lowmach.cfg"
    cylinder_lowmach.test_iter = 25
    cylinder_lowmach.test_vals = [-6.830989, -1.368842, -0.143838, 73.962440, 0]
    test_list.append(cylinder_lowmach)

    # 2D Poiseuille flow (body force driven with periodic inlet / outlet)
    poiseuille           = TestCase('poiseuille')
    poiseuille.cfg_dir   = "navierstokes/poiseuille"
    poiseuille.cfg_file  = "lam_poiseuille.cfg"
    poiseuille.test_iter = 10
    poiseuille.test_vals = [-5.050753, 0.648333, 0.012273, 13.643141, 0]
    test_list.append(poiseuille)

    # 2D Poiseuille flow (inlet profile file)
    poiseuille_profile           = TestCase('poiseuille_profile')
    poiseuille_profile.cfg_dir   = "navierstokes/poiseuille"
    poiseuille_profile.cfg_file  = "profile_poiseuille.cfg"
    poiseuille_profile.test_iter = 10
    poiseuille_profile.test_vals         = [-12.009021, -7.262796, -0.000000, 2.089953]
    poiseuille_profile.test_vals_aarch64 = [-12.494684, -7.711379, -0.000000, 2.085796] #last 4 columns
    test_list.append(poiseuille_profile)

    ##########################
    ### Compressible RANS  ###
    ##########################

    # Dry run RANS
    rae2822_sa_d           = TestCase('dry run RANS')
    rae2822_sa_d .cfg_dir   = "rans/rae2822"
    rae2822_sa_d .cfg_file  = "turb_SA_RAE2822.cfg"
    rae2822_sa_d .command   = TestCase.Command(exec = "SU2_CFD", param = "-d")
    test_list.append(rae2822_sa_d)

    # RAE2822 SA
    rae2822_sa           = TestCase('rae2822_sa')
    rae2822_sa.cfg_dir   = "rans/rae2822"
    rae2822_sa.cfg_file  = "turb_SA_RAE2822.cfg"
    rae2822_sa.test_iter = 20
    rae2822_sa.test_vals = [-2.020123, -5.269264, 0.807147, 0.060494, 0.000000]
    test_list.append(rae2822_sa)

    # RAE2822 SST
    rae2822_sst           = TestCase('rae2822_sst')
    rae2822_sst.cfg_dir   = "rans/rae2822"
    rae2822_sst.cfg_file  = "turb_SST_RAE2822.cfg"
    rae2822_sst.test_iter = 20
    rae2822_sst.test_vals = [-0.510326, 4.944645, 0.812737, 0.061081, 0.000000]
    test_list.append(rae2822_sst)

    # RAE2822 SST_SUST
    rae2822_sst_sust           = TestCase('rae2822_sst_sust')
    rae2822_sst_sust.cfg_dir   = "rans/rae2822"
    rae2822_sst_sust.cfg_file  = "turb_SST_SUST_RAE2822.cfg"
    rae2822_sst_sust.test_iter = 20
    rae2822_sst_sust.test_vals = [-2.680659, 4.944645, 0.812737, 0.061080]
    test_list.append(rae2822_sst_sust)

    # Flat plate
    turb_flatplate           = TestCase('turb_flatplate')
    turb_flatplate.cfg_dir   = "rans/flatplate"
    turb_flatplate.cfg_file  = "turb_SA_flatplate.cfg"
    turb_flatplate.test_iter = 20
    turb_flatplate.test_vals = [-4.316128, -6.738720, -0.187461, 0.057469]
    test_list.append(turb_flatplate)

    # FLAT PLATE, WALL FUNCTIONS, COMPRESSIBLE SST
    turb_wallfunction_flatplate_sst           = TestCase('turb_sst_wallfunction_flatplate')
    turb_wallfunction_flatplate_sst.cfg_dir   = "wallfunctions/flatplate/compressible_SST"
    turb_wallfunction_flatplate_sst.cfg_file  = "turb_SST_flatplate.cfg"
    turb_wallfunction_flatplate_sst.test_iter = 10
    turb_wallfunction_flatplate_sst.test_vals = [-4.587729, -1.908761, -1.968077, 0.903297, -1.608475, 1.497162, 10.000000, -1.733571, 0.033374, 0.002430]
    test_list.append(turb_wallfunction_flatplate_sst)

    # FLAT PLATE, WALL FUNCTIONS, COMPRESSIBLE SA
    turb_wallfunction_flatplate_sa           = TestCase('turb_sa_wallfunction_flatplate')
    turb_wallfunction_flatplate_sa.cfg_dir   = "wallfunctions/flatplate/compressible_SA"
    turb_wallfunction_flatplate_sa.cfg_file  = "turb_SA_flatplate.cfg"
    turb_wallfunction_flatplate_sa.test_iter = 10
    turb_wallfunction_flatplate_sa.test_vals = [-4.456430, -1.959113, -2.105871, 0.883035, -5.248648, 10.000000, -1.537437, 0.034538, 0.002637]
    test_list.append(turb_wallfunction_flatplate_sa)

    # ONERA M6 Wing
    turb_oneram6           = TestCase('turb_oneram6')
    turb_oneram6.cfg_dir   = "rans/oneram6"
    turb_oneram6.cfg_file  = "turb_ONERAM6.cfg"
    turb_oneram6.test_iter = 10
    turb_oneram6.test_vals = [-2.408665, -6.628342, 0.238581, 0.158951, 0.000000]
    turb_oneram6.timeout   = 3200
    test_list.append(turb_oneram6)

    # NACA0012 (SA, FUN3D results for finest grid: CL=1.0983, CD=0.01242)
    turb_naca0012_sa           = TestCase('turb_naca0012_sa')
    turb_naca0012_sa.cfg_dir   = "rans/naca0012"
    turb_naca0012_sa.cfg_file  = "turb_NACA0012_sa.cfg"
    turb_naca0012_sa.test_iter = 5
    turb_naca0012_sa.test_vals = [-12.049550, -16.193702, 1.058588, 0.022984, 20.000000, -3.437275, 20.000000, -4.705227, 0.000000]
    turb_naca0012_sa.timeout   = 3200
    test_list.append(turb_naca0012_sa)

    # NACA0012 (SST, FUN3D results for finest grid: CL=1.0840, CD=0.01253)
    turb_naca0012_sst           = TestCase('turb_naca0012_sst')
    turb_naca0012_sst.cfg_dir   = "rans/naca0012"
    turb_naca0012_sst.cfg_file  = "turb_NACA0012_sst.cfg"
    turb_naca0012_sst.test_iter = 10
    turb_naca0012_sst.test_vals         = [-12.229889, -14.434883, -6.037177, 1.047444, 0.019214, -2.108366, 0.000000]
    turb_naca0012_sst.test_vals_aarch64 = [-12.229890, -14.434837, -6.410709, 1.047444, 0.019214, -2.107944, 0.000000]
    turb_naca0012_sst.timeout   = 3200
    test_list.append(turb_naca0012_sst)

    # NACA0012 (SST V2003m, FUN3D results for finest grid: CL=1.0840, CD=0.01253)
    turb_naca0012_sst_2003m           = TestCase('turb_naca0012_sst_2003m')
    turb_naca0012_sst_2003m.cfg_dir   = "rans/naca0012"
    turb_naca0012_sst_2003m.cfg_file  = "turb_NACA0012_sst_2003m.cfg"
    turb_naca0012_sst_2003m.test_iter = 10
    turb_naca0012_sst_2003m.test_vals = [-8.617103, -10.718898, -4.021920, 1.046418, 0.019227, -1.708431, 0.000000]
    turb_naca0012_sst_2003m.timeout   = 3200
    test_list.append(turb_naca0012_sst_2003m)

    # NACA0012 (SST_SUST, FUN3D results for finest grid: CL=1.0840, CD=0.01253) restart
    turb_naca0012_sst_sust_restart           = TestCase('turb_naca0012_sst_sust')
    turb_naca0012_sst_sust_restart.cfg_dir   = "rans/naca0012"
    turb_naca0012_sst_sust_restart.cfg_file  = "turb_NACA0012_sst_sust.cfg"
    turb_naca0012_sst_sust_restart.test_iter = 10
    turb_naca0012_sst_sust_restart.test_vals = [-12.157353, -14.781748, -6.359242, 1.000270, 0.019123, -1.780616]
    turb_naca0012_sst_sust_restart.test_vals_aarch64 = [-12.157374, -14.782027, -6.726462, 1.000270, 0.019123, -1.780624]
    turb_naca0012_sst_sust_restart.timeout   = 3200
    test_list.append(turb_naca0012_sst_sust_restart)

    # NACA0012 (SST, fixed values for turbulence quantities)
    turb_naca0012_sst_fixedvalues           = TestCase('turb_naca0012_sst_fixedvalues')
    turb_naca0012_sst_fixedvalues.cfg_dir   = "rans/naca0012"
    turb_naca0012_sst_fixedvalues.cfg_file  = "turb_NACA0012_sst_fixedvalues.cfg"
    turb_naca0012_sst_fixedvalues.test_iter = 10
    turb_naca0012_sst_fixedvalues.test_vals = [-5.206634, -10.233383, -1.557783, 1.022024, 0.040554, -3.477756]
    turb_naca0012_sst_fixedvalues.timeout   = 3200
    test_list.append(turb_naca0012_sst_fixedvalues)

    # PROPELLER
    propeller           = TestCase('propeller')
    propeller.cfg_dir   = "rans/propeller"
    propeller.cfg_file  = "propeller.cfg"
    propeller.test_iter = 10
    propeller.test_vals = [-3.389724, -8.410479, 0.000048, 0.056344]
    propeller.timeout   = 3200
    test_list.append(propeller)

    #######################################
    ### Axisymmetric Compressible RANS  ###
    #######################################

    # Axisymmetric air nozzle (transonic) restart
    axi_rans_air_nozzle_restart           = TestCase('axi_rans_air_nozzle_restart')
    axi_rans_air_nozzle_restart.cfg_dir   = "axisymmetric_rans/air_nozzle"
    axi_rans_air_nozzle_restart.cfg_file  = "air_nozzle_restart.cfg"
    axi_rans_air_nozzle_restart.test_iter = 10
    axi_rans_air_nozzle_restart.test_vals = [-12.067274, -6.841605, -8.843340, -3.783551, 0.000000]
    axi_rans_air_nozzle_restart.test_vals_aarch64 = [-12.067037, -6.840810, -8.843191, -3.783401, 0.000000]
    axi_rans_air_nozzle_restart.tol       = 0.0001
    test_list.append(axi_rans_air_nozzle_restart)

    #################################
    ## Compressible RANS Restart  ###
    #################################

    # NACA0012 SST Multigrid restart
    turb_naca0012_sst_restart_mg           = TestCase('turb_naca0012_sst_restart_mg')
    turb_naca0012_sst_restart_mg.cfg_dir   = "rans/naca0012"
    turb_naca0012_sst_restart_mg.cfg_file  = "turb_NACA0012_sst_multigrid_restart.cfg"
    turb_naca0012_sst_restart_mg.test_iter = 50
    turb_naca0012_sst_restart_mg.ntest_vals = 5
    turb_naca0012_sst_restart_mg.test_vals = [-7.645513, -7.268192, -1.665656, -0.000027, 0.078643]
    turb_naca0012_sst_restart_mg.timeout   = 3200
    turb_naca0012_sst_restart_mg.tol       = 0.000001
    test_list.append(turb_naca0012_sst_restart_mg)

    #############################
    ### Incompressible Euler  ###
    #############################

    # Dry run Inc Euler
    inc_euler_naca0012_d           = TestCase('dry run Inc Euler')
    inc_euler_naca0012_d.cfg_dir   = "incomp_euler/naca0012"
    inc_euler_naca0012_d.cfg_file  = "incomp_NACA0012.cfg"
    inc_euler_naca0012_d.command   = TestCase.Command(exec = "SU2_CFD", param = "-d")
    test_list.append(inc_euler_naca0012_d)

    # NACA0012 Hydrofoil
    inc_euler_naca0012           = TestCase('inc_euler_naca0012')
    inc_euler_naca0012.cfg_dir   = "incomp_euler/naca0012"
    inc_euler_naca0012.cfg_file  = "incomp_NACA0012.cfg"
    inc_euler_naca0012.test_iter = 20
    inc_euler_naca0012.test_vals = [-7.140809, -6.485990, 0.531993, 0.008466]
    test_list.append(inc_euler_naca0012)

    # C-D nozzle with pressure inlet and mass flow outlet
    inc_nozzle           = TestCase('inc_nozzle')
    inc_nozzle.cfg_dir   = "incomp_euler/nozzle"
    inc_nozzle.cfg_file  = "inv_nozzle.cfg"
    inc_nozzle.test_iter = 20
    inc_nozzle.test_vals = [-6.623301, -5.844127, -0.023181, 0.126370]
    test_list.append(inc_nozzle)

    #############################
    ### Incompressible N-S    ###
    #############################

    # Dry Run Inc. NS
    inc_lam_cylinder_d          = TestCase('dry run Inc. NS')
    inc_lam_cylinder_d.cfg_dir   = "incomp_navierstokes/cylinder"
    inc_lam_cylinder_d.cfg_file  = "incomp_cylinder.cfg"
    inc_lam_cylinder_d.command   = TestCase.Command(exec = "SU2_CFD", param = "-d")
    test_list.append(inc_lam_cylinder_d)

    # Laminar cylinder
    inc_lam_cylinder          = TestCase('inc_lam_cylinder')
    inc_lam_cylinder.cfg_dir   = "incomp_navierstokes/cylinder"
    inc_lam_cylinder.cfg_file  = "incomp_cylinder.cfg"
    inc_lam_cylinder.test_iter = 10
    inc_lam_cylinder.test_vals = [-4.004277, -3.227956, 0.003852, 7.626578]
    test_list.append(inc_lam_cylinder)

    # Buoyancy-driven cavity
    inc_buoyancy          = TestCase('inc_buoyancy')
    inc_buoyancy.cfg_dir   = "incomp_navierstokes/buoyancy_cavity"
    inc_buoyancy.cfg_file  = "lam_buoyancy_cavity.cfg"
    inc_buoyancy.test_iter = 20
    inc_buoyancy.test_vals = [-4.436657, 0.507847, 0.000000, 0.000000]
    test_list.append(inc_buoyancy)

    # Laminar heated cylinder with polynomial fluid model
    inc_poly_cylinder          = TestCase('inc_poly_cylinder')
    inc_poly_cylinder.cfg_dir   = "incomp_navierstokes/cylinder"
    inc_poly_cylinder.cfg_file  = "poly_cylinder.cfg"
    inc_poly_cylinder.test_iter = 20
    inc_poly_cylinder.test_vals = [-8.083556, -2.134369, 0.018999, 1.932938, -173.730000]
    test_list.append(inc_poly_cylinder)

    # X-coarse laminar bend as a mixed element CGNS test
    inc_lam_bend          = TestCase('inc_lam_bend')
    inc_lam_bend.cfg_dir   = "incomp_navierstokes/bend"
    inc_lam_bend.cfg_file  = "lam_bend.cfg"
    inc_lam_bend.test_iter = 10
    inc_lam_bend.test_vals = [-3.647474, -3.230291, -0.016108, 1.085750]
    test_list.append(inc_lam_bend)

    ############################
    ### Incompressible RANS  ###
    ############################

    # Dry run Inc. RANS
    inc_turb_naca0012_d           = TestCase('dry run Inc. RANS')
    inc_turb_naca0012_d.cfg_dir   = "incomp_rans/naca0012"
    inc_turb_naca0012_d.cfg_file  = "naca0012.cfg"
    inc_turb_naca0012_d.command   = TestCase.Command(exec = "SU2_CFD", param = "-d")
    test_list.append(inc_turb_naca0012_d)

    # NACA0012, SA
    inc_turb_naca0012           = TestCase('inc_turb_naca0012')
    inc_turb_naca0012.cfg_dir   = "incomp_rans/naca0012"
    inc_turb_naca0012.cfg_file  = "naca0012.cfg"
    inc_turb_naca0012.test_iter = 20
    inc_turb_naca0012.test_vals = [-4.788495, -11.040895, 0.000023, 0.309502]
    test_list.append(inc_turb_naca0012)

    # NACA0012, SST_SUST
    inc_turb_naca0012_sst_sust           = TestCase('inc_turb_naca0012_sst_sust')
    inc_turb_naca0012_sst_sust.cfg_dir   = "incomp_rans/naca0012"
    inc_turb_naca0012_sst_sust.cfg_file  = "naca0012_SST_SUST.cfg"
    inc_turb_naca0012_sst_sust.test_iter = 20
    inc_turb_naca0012_sst_sust.test_vals = [-7.291334, 0.132662, 0.000021, 0.312093]
    test_list.append(inc_turb_naca0012_sst_sust)

    # FLAT PLATE, WALL FUNCTIONS, INCOMPRESSIBLE SST
    inc_turb_wallfunction_flatplate_sst           = TestCase('inc_turb_sst_wallfunction_flatplate')
    inc_turb_wallfunction_flatplate_sst.cfg_dir   = "wallfunctions/flatplate/incompressible_SST"
    inc_turb_wallfunction_flatplate_sst.cfg_file  = "turb_SST_flatplate.cfg"
    inc_turb_wallfunction_flatplate_sst.test_iter = 10
    inc_turb_wallfunction_flatplate_sst.test_vals = [-6.881306, -5.729111, -6.724803, -4.242636, -7.162846, -2.044959, 10.000000, -2.877924, 0.001151, 0.003161, 0.000000]
    test_list.append(inc_turb_wallfunction_flatplate_sst)

    # FLAT PLATE, WALL FUNCTIONS, INCOMPRESSIBLE SA
    inc_turb_wallfunction_flatplate_sa           = TestCase('inc_turb_sa_wallfunction_flatplate')
    inc_turb_wallfunction_flatplate_sa.cfg_dir   = "wallfunctions/flatplate/incompressible_SA"
    inc_turb_wallfunction_flatplate_sa.cfg_file  = "turb_SA_flatplate.cfg"
    inc_turb_wallfunction_flatplate_sa.test_iter = 10
    inc_turb_wallfunction_flatplate_sa.test_vals = [-6.894206, -5.715970, -6.743740, -4.242551, -9.550272, 10.000000, -2.879370, 0.001021, 0.003759]
    test_list.append(inc_turb_wallfunction_flatplate_sa)

    ####################
    ### DG-FEM Euler ###
    ####################

    # Dry run DG Euler
    fem_euler_naca0012_d           = TestCase('dry run DG Euler')
    fem_euler_naca0012_d.cfg_dir   = "hom_euler/NACA0012_5thOrder"
    fem_euler_naca0012_d.cfg_file  = "fem_NACA0012_reg.cfg"
    fem_euler_naca0012_d.command   = TestCase.Command(exec = "SU2_CFD", param = "-d")
    test_list.append(fem_euler_naca0012_d)

    # NACA0012
    fem_euler_naca0012           = TestCase('fem_euler_naca0012')
    fem_euler_naca0012.cfg_dir   = "hom_euler/NACA0012_5thOrder"
    fem_euler_naca0012.cfg_file  = "fem_NACA0012_reg.cfg"
    fem_euler_naca0012.test_iter = 10
    fem_euler_naca0012.test_vals = [-6.519946, -5.976944, 0.255551, 0.000028]
    test_list.append(fem_euler_naca0012)

    ############################
    ### DG-FEM Navier-Stokes ###
    ############################

    # Dry run DG NS
    fem_ns_flatplate_d           = TestCase('dry run DG NS')
    fem_ns_flatplate_d.cfg_dir   = "hom_navierstokes/FlatPlate/nPoly4"
    fem_ns_flatplate_d.cfg_file  = "lam_flatplate_reg.cfg"
    fem_ns_flatplate_d.command   = TestCase.Command(exec = "SU2_CFD", param = "-d")
    test_list.append(fem_ns_flatplate_d)

    # Flat plate
    fem_ns_flatplate           = TestCase('fem_ns_flatplate')
    fem_ns_flatplate.cfg_dir   = "hom_navierstokes/FlatPlate/nPoly4"
    fem_ns_flatplate.cfg_file  = "lam_flatplate_reg.cfg"
    fem_ns_flatplate.test_iter = 25
    fem_ns_flatplate.test_vals = [1.383727, 3.175247, 0.058387, 0.257951]
    test_list.append(fem_ns_flatplate)

    # Steady cylinder
    fem_ns_cylinder           = TestCase('fem_ns_cylinder')
    fem_ns_cylinder.cfg_dir   = "hom_navierstokes/CylinderViscous/nPoly3"
    fem_ns_cylinder.cfg_file  = "fem_Cylinder_reg.cfg"
    fem_ns_cylinder.test_iter = 10
    fem_ns_cylinder.test_vals = [0.454960, 0.979123, -0.000028, 79.984799]
    test_list.append(fem_ns_cylinder)

    # Steady sphere
    fem_ns_sphere           = TestCase('fem_ns_sphere')
    fem_ns_sphere.cfg_dir   = "hom_navierstokes/SphereViscous/nPoly3_QuadDominant"
    fem_ns_sphere.cfg_file  = "fem_Sphere_reg.cfg"
    fem_ns_sphere.test_iter = 10
    fem_ns_sphere.test_vals = [-0.288121, 0.240324, 0.000258, 21.797363]
    test_list.append(fem_ns_sphere)

    # Unsteady sphere ADER
    fem_ns_sphere_ader           = TestCase('fem_ns_sphere_ader')
    fem_ns_sphere_ader.cfg_dir   = "hom_navierstokes/SphereViscous/nPoly3_QuadDominant"
    fem_ns_sphere_ader.cfg_file  = "fem_Sphere_reg_ADER.cfg"
    fem_ns_sphere_ader.test_iter = 10
    fem_ns_sphere_ader.test_vals = [-35.000000, -35.000000, 0.000047, 31.110911]
    fem_ns_sphere_ader.unsteady   = True
    test_list.append(fem_ns_sphere_ader)

    # Unsteady cylinder
    fem_ns_unsteady_cylinder           = TestCase('fem_ns_unsteady_cylinder')
    fem_ns_unsteady_cylinder.cfg_dir   = "hom_navierstokes/UnsteadyCylinder/nPoly4"
    fem_ns_unsteady_cylinder.cfg_file  = "fem_unst_cylinder.cfg"
    fem_ns_unsteady_cylinder.test_iter = 11
    fem_ns_unsteady_cylinder.test_vals = [-3.558582, -3.014464, -0.038927, 1.383983]
    fem_ns_unsteady_cylinder.unsteady   = True
    test_list.append(fem_ns_unsteady_cylinder)

    # Unsteady cylinder ADER
    fem_ns_unsteady_cylinder_ader           = TestCase('fem_ns_unsteady_cylinder_ader')
    fem_ns_unsteady_cylinder_ader.cfg_dir   = "hom_navierstokes/UnsteadyCylinder/nPoly4"
    fem_ns_unsteady_cylinder_ader.cfg_file  = "fem_unst_cylinder_ADER.cfg"
    fem_ns_unsteady_cylinder_ader.test_iter = 11
    fem_ns_unsteady_cylinder_ader.test_vals = [-35.000000, -35.000000, -0.041003, 1.391339]
    fem_ns_unsteady_cylinder_ader.unsteady   = True
    test_list.append(fem_ns_unsteady_cylinder_ader)

    #########################
    ###    Transition     ###
    #########################

    # Schubauer-Klebanoff Natural Transition
    schubauer_klebanoff_transition              = TestCase('Schubauer_Klebanoff')
    schubauer_klebanoff_transition.cfg_dir      = "transition/Schubauer_Klebanoff"
    schubauer_klebanoff_transition.cfg_file     = "transitional_BC_model_ConfigFile.cfg"
    schubauer_klebanoff_transition.test_iter    = 10
    schubauer_klebanoff_transition.test_vals    = [-8.284308, -13.239421, 0.000057, 0.007982]
    test_list.append(schubauer_klebanoff_transition)

    #####################################
    ### Cont. adj. compressible Euler ###
    #####################################

    # Dry run Cont. Adj. Euler
    contadj_naca0012_d           = TestCase('dry run Cont. Adj. Euler')
    contadj_naca0012_d.cfg_dir   = "cont_adj_euler/naca0012"
    contadj_naca0012_d.cfg_file  = "inv_NACA0012.cfg"
    contadj_naca0012_d.command   = TestCase.Command(exec = "SU2_CFD", param = "-d")
    test_list.append(contadj_naca0012_d)

    # Inviscid NACA0012
    contadj_naca0012           = TestCase('contadj_naca0012')
    contadj_naca0012.cfg_dir   = "cont_adj_euler/naca0012"
    contadj_naca0012.cfg_file  = "inv_NACA0012.cfg"
    contadj_naca0012.test_iter = 5
    contadj_naca0012.test_vals = [-9.748339, -15.067997, -0.726250, 0.020280]
    contadj_naca0012.tol       = 0.001
    test_list.append(contadj_naca0012)

    # Inviscid ONERA M6
    contadj_oneram6           = TestCase('contadj_oneram6')
    contadj_oneram6.cfg_dir   = "cont_adj_euler/oneram6"
    contadj_oneram6.cfg_file  = "inv_ONERAM6.cfg"
    contadj_oneram6.test_iter = 10
    contadj_oneram6.test_vals = [-12.034680, -12.592674, -1.086100, 0.007556]
    test_list.append(contadj_oneram6)

    # Inviscid WEDGE: tests averaged outflow total pressure adjoint
    contadj_wedge             = TestCase('contadj_wedge')
    contadj_wedge.cfg_dir   = "cont_adj_euler/wedge"
    contadj_wedge.cfg_file  = "inv_wedge_ROE.cfg"
    contadj_wedge.test_iter = 10
    contadj_wedge.test_vals = [2.872064, -2.756210, 1010800.000000, 0.000000]
    test_list.append(contadj_wedge)

    # Inviscid fixed CL NACA0012
    contadj_fixedCL_naca0012           = TestCase('contadj_fixedcl_naca0012')
    contadj_fixedCL_naca0012.cfg_dir   = "fixed_cl/naca0012"
    contadj_fixedCL_naca0012.cfg_file  = "inv_NACA0012_ContAdj.cfg"
    contadj_fixedCL_naca0012.test_iter = 100
    contadj_fixedCL_naca0012.test_vals = [0.754936, -4.793625, -0.524550, -0.000227]
    test_list.append(contadj_fixedCL_naca0012)

    ###################################
    ### Cont. adj. compressible N-S ###
    ###################################

    # Dry run Cont. Adj. NS
    contadj_ns_cylinder_d           = TestCase('dry run Cont. Adj. NS')
    contadj_ns_cylinder_d.cfg_dir   = "cont_adj_navierstokes/cylinder"
    contadj_ns_cylinder_d.cfg_file  = "lam_cylinder.cfg"
    contadj_ns_cylinder_d.command   = TestCase.Command(exec = "SU2_CFD", param = "-d")
    test_list.append(contadj_ns_cylinder_d)

    # Adjoint laminar cylinder
    contadj_ns_cylinder           = TestCase('contadj_ns_cylinder')
    contadj_ns_cylinder.cfg_dir   = "cont_adj_navierstokes/cylinder"
    contadj_ns_cylinder.cfg_file  = "lam_cylinder.cfg"
    contadj_ns_cylinder.test_iter = 20
    contadj_ns_cylinder.test_vals = [-3.665842, -9.132048, 2.056700, -0.000000]
    test_list.append(contadj_ns_cylinder)

    # Adjoint laminar naca0012 subsonic
    contadj_ns_naca0012_sub           = TestCase('contadj_ns_naca0012_sub')
    contadj_ns_naca0012_sub.cfg_dir   = "cont_adj_navierstokes/naca0012_sub"
    contadj_ns_naca0012_sub.cfg_file  = "lam_NACA0012.cfg"
    contadj_ns_naca0012_sub.test_iter = 20
    contadj_ns_naca0012_sub.test_vals = [-2.743268, -8.215193, 0.518810, 0.001210]
    test_list.append(contadj_ns_naca0012_sub)

    # Adjoint laminar naca0012 transonic
    contadj_ns_naca0012_trans           = TestCase('contadj_ns_naca0012_trans')
    contadj_ns_naca0012_trans.cfg_dir   = "cont_adj_navierstokes/naca0012_trans"
    contadj_ns_naca0012_trans.cfg_file  = "lam_NACA0012.cfg"
    contadj_ns_naca0012_trans.test_iter = 20
    contadj_ns_naca0012_trans.test_vals = [-1.039664, -6.575019, 1.772300, 0.012495]
    test_list.append(contadj_ns_naca0012_trans)

    #######################################################
    ### Cont. adj. compressible RANS (frozen viscosity) ###
    #######################################################

    # Adjoint turbulent NACA0012
    contadj_rans_naca0012           = TestCase('contadj_rans_naca0012')
    contadj_rans_naca0012.cfg_dir   = "cont_adj_rans/naca0012"
    contadj_rans_naca0012.cfg_file  = "turb_nasa.cfg"
    contadj_rans_naca0012.test_iter = 20
    contadj_rans_naca0012.test_vals = [-0.794162, -5.761722, 19.214000, -0.000000]
    test_list.append(contadj_rans_naca0012)

    # Adjoint turbulent NACA0012 with binary restarts
    contadj_rans_naca0012_bin           = TestCase('contadj_rans_naca0012_bin')
    contadj_rans_naca0012_bin.cfg_dir   = "cont_adj_rans/naca0012"
    contadj_rans_naca0012_bin.cfg_file  = "turb_nasa_binary.cfg"
    contadj_rans_naca0012_bin.test_iter = 18
    contadj_rans_naca0012_bin.test_vals = [-0.794169, -5.761671, 19.214000, -0.000000]
    test_list.append(contadj_rans_naca0012_bin)

    # Adjoint turbulent RAE2822
    contadj_rans_rae2822           = TestCase('contadj_rans_rae2822')
    contadj_rans_rae2822.cfg_dir   = "cont_adj_rans/rae2822"
    contadj_rans_rae2822.cfg_file  = "turb_SA_RAE2822.cfg"
    contadj_rans_rae2822.test_iter = 20
    contadj_rans_rae2822.test_vals = [-5.369688, -10.872211, -0.212470, 0.005448]
    test_list.append(contadj_rans_rae2822)

    #############################
    ### Compressibele RANS UQ ###
    #############################

    # NACA0012 1c
    turb_naca0012_1c           = TestCase('turb_naca0012_1c')
    turb_naca0012_1c.cfg_dir   = "rans_uq/naca0012"
    turb_naca0012_1c.cfg_file  = "turb_NACA0012_uq_1c.cfg"
    turb_naca0012_1c.test_iter = 10
    turb_naca0012_1c.test_vals = [-4.992341, 1.135213, 0.352815, -0.084443]
    test_list.append(turb_naca0012_1c)

    # NACA0012 2c
    turb_naca0012_2c           = TestCase('turb_naca0012_2c')
    turb_naca0012_2c.cfg_dir   = "rans_uq/naca0012"
    turb_naca0012_2c.cfg_file  = "turb_NACA0012_uq_2c.cfg"
    turb_naca0012_2c.test_iter = 10
    turb_naca0012_2c.test_vals = [-5.485201, 0.968804, 0.270412, -0.105544]
    test_list.append(turb_naca0012_2c)

    # NACA0012 3c
    turb_naca0012_3c           = TestCase('turb_naca0012_3c')
    turb_naca0012_3c.cfg_dir   = "rans_uq/naca0012"
    turb_naca0012_3c.cfg_file  = "turb_NACA0012_uq_3c.cfg"
    turb_naca0012_3c.test_iter = 10
    turb_naca0012_3c.test_vals = [-5.584365, 0.931915, 0.247973, -0.108789]
    test_list.append(turb_naca0012_3c)

    # NACA0012 p1c1
    turb_naca0012_p1c1           = TestCase('turb_naca0012_p1c1')
    turb_naca0012_p1c1.cfg_dir   = "rans_uq/naca0012"
    turb_naca0012_p1c1.cfg_file  = "turb_NACA0012_uq_p1c1.cfg"
    turb_naca0012_p1c1.test_iter = 10
    turb_naca0012_p1c1.test_vals = [-5.120106, 1.075360, 0.291660, -0.104760]
    test_list.append(turb_naca0012_p1c1)

    # NACA0012 p1c2
    turb_naca0012_p1c2           = TestCase('turb_naca0012_p1c2')
    turb_naca0012_p1c2.cfg_dir   = "rans_uq/naca0012"
    turb_naca0012_p1c2.cfg_file  = "turb_NACA0012_uq_p1c2.cfg"
    turb_naca0012_p1c2.test_iter = 10
    turb_naca0012_p1c2.test_vals = [-5.549184, 0.946308, 0.249527, -0.112742]
    test_list.append(turb_naca0012_p1c2)

    ######################################
    ### Harmonic Balance               ###
    ######################################

    # Description of the regression test
    harmonic_balance           = TestCase('harmonic_balance')
    harmonic_balance.cfg_dir   = "harmonic_balance"
    harmonic_balance.cfg_file  = "HB.cfg"
    harmonic_balance.test_iter = 25
    harmonic_balance.test_vals = [-1.559187, 0.829575, 0.931512, 3.954440]
    test_list.append(harmonic_balance)

    # Turbulent pitching NACA 64a010 airfoil
    hb_rans_preconditioning           = TestCase('hb_rans_preconditioning')
    hb_rans_preconditioning.cfg_dir   = "harmonic_balance/hb_rans_preconditioning"
    hb_rans_preconditioning.cfg_file  = "davis.cfg"
    hb_rans_preconditioning.test_iter = 25
    hb_rans_preconditioning.test_vals = [-1.902084, 0.484233, 0.601496, 3.609018, -5.943873]
    test_list.append(hb_rans_preconditioning)

    ######################################
    ### Moving Wall                    ###
    ######################################

    # Rotating NACA 0012
    rot_naca0012           = TestCase('rot_naca0012')
    rot_naca0012.cfg_dir   = "rotating/naca0012"
    rot_naca0012.cfg_file  = "rot_NACA0012.cfg"
    rot_naca0012.test_iter = 25
    rot_naca0012.test_vals = [-2.610126, 2.922809, -0.080488, 0.002170]
    test_list.append(rot_naca0012)

    # Lid-driven cavity
    cavity           = TestCase('cavity')
    cavity.cfg_dir   = "moving_wall/cavity"
    cavity.cfg_file  = "lam_cavity.cfg"
    cavity.test_iter = 25
    cavity.test_vals = [-5.627870, -0.164404, 0.054706, 2.545833]
    test_list.append(cavity)

    # Spinning cylinder
    spinning_cylinder           = TestCase('spinning_cylinder')
    spinning_cylinder.cfg_dir   = "moving_wall/spinning_cylinder"
    spinning_cylinder.cfg_file  = "spinning_cylinder.cfg"
    spinning_cylinder.test_iter = 25
    spinning_cylinder.test_vals = [-7.894516, -2.469078, 1.703821, 1.670411]
    test_list.append(spinning_cylinder)

    ######################################
    ### Unsteady                       ###
    ######################################

    # Square cylinder
    square_cylinder           = TestCase('square_cylinder')
    square_cylinder.cfg_dir   = "unsteady/square_cylinder"
    square_cylinder.cfg_file  = "turb_square.cfg"
    square_cylinder.test_iter = 3
    square_cylinder.test_vals = [-2.560839, -1.175927, 0.062080, 1.399401, 2.220371, 1.399349, 2.218609, 0.000000]
    square_cylinder.unsteady  = True
    test_list.append(square_cylinder)

    # Gust
    sine_gust           = TestCase('sine_gust')
    sine_gust.cfg_dir   = "gust"
    sine_gust.cfg_file  = "inv_gust_NACA0012.cfg"
    sine_gust.test_iter = 5
    sine_gust.test_vals = [-1.977498, 3.481817, -0.010657, -0.007976]
    sine_gust.unsteady  = True
    test_list.append(sine_gust)

    # Aeroelastic
    aeroelastic         = TestCase('aeroelastic')
    aeroelastic.cfg_dir   = "aeroelastic"
    aeroelastic.cfg_file  = "aeroelastic_NACA64A010.cfg"
    aeroelastic.test_iter = 2
    aeroelastic.test_vals = [0.074208, 0.027599, -0.001641, -0.000128]
    aeroelastic.unsteady  = True
    test_list.append(aeroelastic)

    # Delayed Detached Eddy Simulation
    ddes_flatplate        = TestCase('ddes_flatplate')
    ddes_flatplate.cfg_dir   = "ddes/flatplate"
    ddes_flatplate.cfg_file  = "ddes_flatplate.cfg"
    ddes_flatplate.test_iter = 10
    ddes_flatplate.test_vals = [-2.714713, -5.763293, -0.214960, 0.023758, 0.000000]
    ddes_flatplate.unsteady  = True
    test_list.append(ddes_flatplate)

    # unsteady pitching NACA0015, SA
    unst_inc_turb_naca0015_sa           = TestCase('unst_inc_turb_naca0015_sa')
    unst_inc_turb_naca0015_sa.cfg_dir   = "unsteady/pitching_naca0015_rans_inc"
    unst_inc_turb_naca0015_sa.cfg_file  = "config_incomp_turb_sa.cfg"
    unst_inc_turb_naca0015_sa.test_iter = 1
    unst_inc_turb_naca0015_sa.test_vals = [-3.007635, -6.879809, 1.445300, 0.419281]
    unst_inc_turb_naca0015_sa.unsteady  = True
    test_list.append(unst_inc_turb_naca0015_sa)

    # unsteady pitching NACA0012, Euler, Deforming
    unst_deforming_naca0012           = TestCase('unst_deforming_naca0012')
    unst_deforming_naca0012.cfg_dir   = "disc_adj_euler/naca0012_pitching_def"
    unst_deforming_naca0012.cfg_file  = "inv_NACA0012_pitching_deform.cfg"
    unst_deforming_naca0012.test_iter = 5
    unst_deforming_naca0012.test_vals = [-3.665152, -3.793306, -3.716483, -3.148336]
    unst_deforming_naca0012.unsteady  = True
    test_list.append(unst_deforming_naca0012)

    ######################################
    ### NICFD                          ###
    ######################################

    # ls89_sa
    ls89_sa           = TestCase('ls89_sa')
    ls89_sa.cfg_dir   = "nicf/LS89"
    ls89_sa.cfg_file  = "turb_SA_PR.cfg"
    ls89_sa.test_iter = 20
    ls89_sa.test_vals = [-5.050483, -13.371790, 0.174939, 0.430757]
    test_list.append(ls89_sa)

    # Rarefaction shock wave edge_VW
    edge_VW           = TestCase('edge_VW')
    edge_VW.cfg_dir   = "nicf/edge"
    edge_VW.cfg_file  = "edge_VW.cfg"
    edge_VW.test_iter = 20
    edge_VW.test_vals = [-0.772250, 5.429879, -0.000470, 0.000000]
    test_list.append(edge_VW)

    # Rarefaction shock wave edge_PPR
    edge_PPR           = TestCase('edge_PPR')
    edge_PPR.cfg_dir   = "nicf/edge"
    edge_PPR.cfg_file  = "edge_PPR.cfg"
    edge_PPR.test_iter = 20
    edge_PPR.test_vals = [-2.126694, 4.066051, -0.000013, 0.000000]
    test_list.append(edge_PPR)


    ######################################
    ### Turbomachinery                 ###
    ######################################

    # Aachen Turbine restart
    Aachen_3D_restart           = TestCase('aachen_turbine_restart')
    Aachen_3D_restart.cfg_dir   = "turbomachinery/Aachen_turbine"
    Aachen_3D_restart.cfg_file  = "aachen_3D_MP_restart.cfg"
    Aachen_3D_restart.test_iter = 5
    Aachen_3D_restart.test_vals = [-7.701448, -8.512353, -6.014939, -6.468417, -5.801739, -4.607173, -5.550692, -5.300771, -3.804187, -5.256008, -5.765048, -3.609601, -2.229277, -2.883894, -0.563470]
    test_list.append(Aachen_3D_restart)

    # Jones APU Turbocharger restart
    Jones_tc_restart           = TestCase('jones_turbocharger_restart')
    Jones_tc_restart.cfg_dir   = "turbomachinery/APU_turbocharger"
    Jones_tc_restart.cfg_file  = "Jones_restart.cfg"
    Jones_tc_restart.test_iter = 5
    Jones_tc_restart.test_vals = [-7.308013, -5.332076, -14.895815, -9.330694, -12.071730, -6.548620, 73291.000000, 73291.000000, 0.020111, 82.896000]
    test_list.append(Jones_tc_restart)

    # 2D axial stage
    axial_stage2D           = TestCase('axial_stage2D')
    axial_stage2D.cfg_dir   = "turbomachinery/axial_stage_2D"
    axial_stage2D.cfg_file  = "Axial_stage2D.cfg"
    axial_stage2D.test_iter = 20
    axial_stage2D.test_vals = [1.090052, 1.551005, -2.895066, 2.607594, -2.479704, 3.063740, 106380.000000, 106380.000000, 5.733600, 64.747000]
    test_list.append(axial_stage2D)

    # 2D transonic stator restart
    transonic_stator_restart           = TestCase('transonic_stator_restart')
    transonic_stator_restart.cfg_dir   = "turbomachinery/transonic_stator_2D"
    transonic_stator_restart.cfg_file  = "transonic_stator_restart.cfg"
    transonic_stator_restart.test_iter = 20
<<<<<<< HEAD
    transonic_stator_restart.test_vals         = [-5.008546, -3.102411, -2.752027, 1.091153, -3.543849, 2.169844, -471630.000000, 94.866000, -0.036178]
    transonic_stator_restart.test_vals_aarch64 = [-5.008546, -3.102411, -2.752027, 1.091153, -3.543849, 2.169844, -471630, 94.866, -0.036178]
=======
    transonic_stator_restart.test_vals         = [-4.359175, -2.486698, -2.079382, 1.736046, -1.443172, 3.240049, -471620.000000, 94.840000, -0.055450]
    transonic_stator_restart.test_vals_aarch64 = [-4.359175, -2.486698, -2.079382, 1.736046, -1.443172, 3.240049, -471620.000000, 94.840000, -0.055450]
>>>>>>> 1c6ce327
    test_list.append(transonic_stator_restart)

    # Multiple turbomachinery interface restart
    multi_interface                    = TestCase('multi_interface')
    multi_interface.cfg_dir            = "turbomachinery/multi_interface"
    multi_interface.cfg_file           = "multi_interface_rst.cfg"
    multi_interface.test_iter          = 5
    multi_interface.test_vals          = [-8.632229, -8.894737, -9.348730]
    multi_interface.test_vals_aarch64  = [-8.632229, -8.894737, -9.348730]
    test_list.append(multi_interface)


    ######################################
    ### Sliding Mesh                   ###
    ######################################

    # Dry run Multizone
    uniform_flow_d         = TestCase('dry run Multizone')
    uniform_flow_d.cfg_dir   = "sliding_interface/uniform_flow"
    uniform_flow_d.cfg_file  = "uniform_NN.cfg"
    uniform_flow_d.command   = TestCase.Command(exec = "SU2_CFD", param = "-d")
    test_list.append(uniform_flow_d)

    # Uniform flow
    uniform_flow         = TestCase('uniform_flow')
    uniform_flow.cfg_dir   = "sliding_interface/uniform_flow"
    uniform_flow.cfg_file  = "uniform_NN.cfg"
    uniform_flow.test_iter = 2
    uniform_flow.test_vals = [2.000000, 0.000000, -0.230641, -13.250022]
    uniform_flow.tol       = 0.000001
    uniform_flow.unsteady  = True
    uniform_flow.multizone = True
    test_list.append(uniform_flow)

   # Channel_2D
    channel_2D           = TestCase('channel_2D')
    channel_2D.cfg_dir   = "sliding_interface/channel_2D"
    channel_2D.cfg_file  = "channel_2D_WA.cfg"
    channel_2D.test_iter = 2
    channel_2D.test_vals = [2.000000, 0.000000, 0.464920, 0.348054, 0.397553]
    channel_2D.timeout   = 100
    channel_2D.unsteady  = True
    channel_2D.multizone = True
    test_list.append(channel_2D)

    # Channel_3D
    channel_3D           = TestCase('channel_3D')
    channel_3D.cfg_dir   = "sliding_interface/channel_3D"
    channel_3D.cfg_file  = "channel_3D_WA.cfg"
    channel_3D.test_iter = 1
    channel_3D.test_vals = [1.000000, 0.000000, 0.611989, 0.798999, 0.702438]
    channel_3D.unsteady  = True
    channel_3D.multizone = True
    test_list.append(channel_3D)

    # Pipe
    pipe           = TestCase('pipe')
    pipe.cfg_dir   = "sliding_interface/pipe"
    pipe.cfg_file  = "pipe_NN.cfg"
    pipe.test_iter = 2
    pipe.test_vals = [0.547322, 0.655095, 0.968232, 1.049121]
    pipe.unsteady  = True
    pipe.multizone = True
    test_list.append(pipe)

    # Rotating cylinders
    rotating_cylinders           = TestCase('rotating_cylinders')
    rotating_cylinders.cfg_dir   = "sliding_interface/rotating_cylinders"
    rotating_cylinders.cfg_file  = "rot_cylinders_WA.cfg"
    rotating_cylinders.test_iter = 3
    rotating_cylinders.test_vals = [3.000000, 0.000000, 0.717067, 1.119816, 1.160327]
    rotating_cylinders.unsteady  = True
    rotating_cylinders.multizone = True
    test_list.append(rotating_cylinders)

    # Supersonic vortex shedding
    supersonic_vortex_shedding           = TestCase('supersonic_vortex_shedding')
    supersonic_vortex_shedding.cfg_dir   = "sliding_interface/supersonic_vortex_shedding"
    supersonic_vortex_shedding.cfg_file  = "sup_vor_shed_WA.cfg"
    supersonic_vortex_shedding.test_iter = 5
    supersonic_vortex_shedding.test_vals = [5.000000, 0.000000, 1.207119, 1.065262]
    supersonic_vortex_shedding.unsteady  = True
    supersonic_vortex_shedding.multizone = True
    test_list.append(supersonic_vortex_shedding)

    # Bars_SST_2D
    bars_SST_2D           = TestCase('bars_SST_2D')
    bars_SST_2D.cfg_dir   = "sliding_interface/bars_SST_2D"
    bars_SST_2D.cfg_file  = "bars.cfg"
    bars_SST_2D.test_iter = 13
    bars_SST_2D.test_vals = [13.000000, 1.167903, -1.660900]
    bars_SST_2D.multizone = True
    test_list.append(bars_SST_2D)

    # Sliding mesh with incompressible flows (steady)
    slinc_steady           = TestCase('slinc_steady')
    slinc_steady.cfg_dir   = "sliding_interface/incompressible_steady"
    slinc_steady.cfg_file  = "config.cfg"
    slinc_steady.test_iter = 19
    slinc_steady.test_vals = [19.000000, -1.803732, -2.108492]
    slinc_steady.timeout   = 100
    slinc_steady.multizone = True
    test_list.append(slinc_steady)

    # Sliding mesh with incompressible flows (unsteady)
    # slinc_unsteady           = TestCase('slinc_unsteady')
    # slinc_unsteady.cfg_dir   = "sliding_interface/incompressible_unsteady"
    # slinc_unsteady.cfg_file  = "config.cfg"
    # slinc_unsteady.test_iter = 19
    # slinc_unsteady.test_vals = [-3.515218,1.930028,0.000000,0.000000] #last 4 columns
    # slinc_unsteady.timeout   = 100
    # slinc_unsteady.unsteady  = True
    # test_list.append(slinc_unsteady)

    ##########################
    ### FEA - FSI          ###
    ##########################

    # Dry run FEA
    statbeam3d_d           = TestCase('dry run FEA')
    statbeam3d_d.cfg_dir   = "fea_fsi/StatBeam_3d"
    statbeam3d_d.cfg_file  = "configBeam_3d.cfg"
    statbeam3d_d.command   = TestCase.Command(exec = "SU2_CFD", param = "-d")
    test_list.append(statbeam3d_d)

    # Static beam, 3d
    statbeam3d           = TestCase('statbeam3d')
    statbeam3d.cfg_dir   = "fea_fsi/StatBeam_3d"
    statbeam3d.cfg_file  = "configBeam_3d.cfg"
    statbeam3d.test_iter = 0
    statbeam3d.test_vals         = [-6.168640, -5.939035, -6.071159, 110190]
    statbeam3d.test_vals_aarch64 = [-6.168640, -5.939035, -6.071159, 110190] #last 4 columns
    test_list.append(statbeam3d)

    # Mix elem, 3d beam, Knowles
    knowlesbeam           = TestCase('mixelemknowles')
    knowlesbeam.cfg_dir   = "fea_fsi/MixElemsKnowles"
    knowlesbeam.cfg_file  = "config.cfg"
    knowlesbeam.test_iter = 0
    knowlesbeam.test_vals         = [-14.513598, -13.577350, -28.126416, 0.445030, 9.730600]
    knowlesbeam.test_vals_aarch64 = [-14.475326, -13.54641, -28.057487, 0.44503, 9.7306] #last 5 columns
    knowlesbeam.tol       = 0.0001
    test_list.append(knowlesbeam)

    # Dynamic beam, 2d
    dynbeam2d           = TestCase('dynbeam2d')
    dynbeam2d.cfg_dir   = "fea_fsi/DynBeam_2d"
    dynbeam2d.cfg_file  = "configBeam_2d.cfg"
    dynbeam2d.unsteady  = True
    dynbeam2d.test_iter = 6
    dynbeam2d.test_vals = [-3.240015, 2.895057, -0.353146, 66127.000000]
    test_list.append(dynbeam2d)

    # # FSI, 2d
    fsi2d           = TestCase('fsi2d')
    fsi2d.cfg_dir   = "fea_fsi/WallChannel_2d"
    fsi2d.cfg_file  = "configFSI.cfg"
    fsi2d.test_iter = 4
    fsi2d.test_vals = [4.000000, 0.000000, -3.726014, -4.277767]
    fsi2d.multizone = True
    fsi2d.unsteady  = True
    test_list.append(fsi2d)

    # FSI, Static, 2D, new mesh solver
    stat_fsi           = TestCase('stat_fsi')
    stat_fsi.cfg_dir   = "fea_fsi/stat_fsi"
    stat_fsi.cfg_file  = "config.cfg"
    stat_fsi.test_iter = 7
    stat_fsi.test_vals = [-3.336320, -4.991964, 0.000000, 7.000000]
    stat_fsi.multizone = True
    test_list.append(stat_fsi)

    # FSI, Static, 2D, new mesh solver, restart
    stat_fsi_restart           = TestCase('stat_fsi_restart')
    stat_fsi_restart.cfg_dir   = "fea_fsi/stat_fsi"
    stat_fsi_restart.cfg_file  = "config_restart.cfg"
    stat_fsi_restart.test_iter = 1
    stat_fsi_restart.test_vals = [-3.401553, -4.672932, 0.000000, 26.000000]
    stat_fsi_restart.multizone = True
    test_list.append(stat_fsi_restart)

    # FSI, Dynamic, 2D, new mesh solver
    dyn_fsi           = TestCase('dyn_fsi')
    dyn_fsi.cfg_dir   = "fea_fsi/dyn_fsi"
    dyn_fsi.cfg_file  = "config.cfg"
    dyn_fsi.test_iter = 4
    dyn_fsi.test_vals = [-4.330728, -4.152995, 0.000000, 85.000000]
    dyn_fsi.multizone = True
    dyn_fsi.unsteady  = True
    test_list.append(dyn_fsi)

    # FSI, 2D airfoil with RBF interpolation
    airfoilRBF           = TestCase('airfoil_fsi_rbf')
    airfoilRBF.cfg_dir   = "fea_fsi/Airfoil_RBF"
    airfoilRBF.cfg_file  = "config.cfg"
    airfoilRBF.test_iter = 1

    airfoilRBF.test_vals = [1.000000, 0.086004, -3.365759]
    airfoilRBF.tol       = 0.0001
    airfoilRBF.multizone = True
    test_list.append(airfoilRBF)

    # ###############################
    # ### Radiative Heat Transfer ###
    # ###############################

    # Radiative heat transfer
    p1rad           = TestCase('p1rad')
    p1rad.cfg_dir   = "radiation/p1model"
    p1rad.cfg_file  = "configp1.cfg"
    p1rad.test_iter = 100
    p1rad.test_vals = [-7.751309, -7.923059, -2.119084, 0.091733, -47.387000]
    test_list.append(p1rad)

    # ###############################
    # ### Conjugate heat transfer ###
    # ###############################

    # Dry run CHT
    cht_incompressible_d           = TestCase('dry run CHT')
    cht_incompressible_d.cfg_dir   = "coupled_cht/incomp_2d"
    cht_incompressible_d.cfg_file  = "cht_2d_3cylinders.cfg"
    cht_incompressible_d.command   = TestCase.Command(exec = "SU2_CFD", param = "-d")
    test_list.append(cht_incompressible_d)

    # CHT incompressible
    cht_incompressible           = TestCase('cht_incompressible')
    cht_incompressible.cfg_dir   = "coupled_cht/incomp_2d"
    cht_incompressible.cfg_file  = "cht_2d_3cylinders.cfg"
    cht_incompressible.test_iter = 10
    cht_incompressible.test_vals = [-2.128826, -0.588813, -0.588813, -0.588813]
    cht_incompressible.multizone = True
    test_list.append(cht_incompressible)

     # CHT compressible
    cht_incompressible           = TestCase('cht_compressible')
    cht_incompressible.cfg_dir   = "coupled_cht/comp_2d"
    cht_incompressible.cfg_file  = "cht_2d_3cylinders.cfg"
    cht_incompressible.test_iter = 10
    cht_incompressible.test_vals = [-4.256032, -0.532728, -0.532729, -0.532728]
    cht_incompressible.multizone = True
    test_list.append(cht_incompressible)

    ##############################################
    ### Method of Manufactured Solutions (MMS) ###
    ##############################################

    # FVM, compressible, euler (periodic isentropic vortex)
    mms_fvm_vortex           = TestCase('mms_fvm_vortex')
    mms_fvm_vortex.cfg_dir   = "mms/fvm_euler"
    mms_fvm_vortex.cfg_file  = "inv_mms_vortex.cfg"
    mms_fvm_vortex.test_iter = 10
    mms_fvm_vortex.test_vals = [-5.704300, -4.848072, 0.000000, 0.000000]
    mms_fvm_vortex.unsteady  = True
    test_list.append(mms_fvm_vortex)

    # FVM, compressible, laminar N-S
    mms_fvm_ns           = TestCase('mms_fvm_ns')
    mms_fvm_ns.cfg_dir   = "mms/fvm_navierstokes"
    mms_fvm_ns.cfg_file  = "lam_mms_roe.cfg"
    mms_fvm_ns.test_iter = 20
    mms_fvm_ns.test_vals = [-2.808514, 2.152654, 0.000000, 0.000000]
    mms_fvm_ns.tol       = 0.0001
    test_list.append(mms_fvm_ns)

    # FVM, incompressible, euler
    mms_fvm_inc_euler           = TestCase('mms_fvm_inc_euler')
    mms_fvm_inc_euler.cfg_dir   = "mms/fvm_incomp_euler"
    mms_fvm_inc_euler.cfg_file  = "inv_mms_jst.cfg"
    mms_fvm_inc_euler.test_iter = 20
    mms_fvm_inc_euler.test_vals = [-9.128345, -9.441741, 0.000000, 0.000000]
    mms_fvm_inc_euler.tol       = 0.0001
    test_list.append(mms_fvm_inc_euler)

    # FVM, incompressible, laminar N-S
    mms_fvm_inc_ns           = TestCase('mms_fvm_inc_ns')
    mms_fvm_inc_ns.cfg_dir   = "mms/fvm_incomp_navierstokes"
    mms_fvm_inc_ns.cfg_file  = "lam_mms_fds.cfg"
    mms_fvm_inc_ns.test_iter = 20
    mms_fvm_inc_ns.test_vals = [-7.414944, -7.631546, 0.000000, 0.000000]
    mms_fvm_inc_ns.tol       = 0.0001
    test_list.append(mms_fvm_inc_ns)

    # DG, compressible, euler
    ringleb_dg_euler           = TestCase('ringleb_dg_euler')
    ringleb_dg_euler.cfg_dir   = "mms/dg_ringleb"
    ringleb_dg_euler.cfg_file  = "ringleb_dg.cfg"
    ringleb_dg_euler.test_iter = 100
    ringleb_dg_euler.test_vals = [-5.136652, -4.724941, 0.000000, 0.000000]
    ringleb_dg_euler.tol       = 0.0001
    test_list.append(ringleb_dg_euler)

    # DG, compressible, laminar N-S
    mms_dg_ns           = TestCase('mms_dg_ns')
    mms_dg_ns.cfg_dir   = "mms/dg_navierstokes"
    mms_dg_ns.cfg_file  = "lam_mms_dg.cfg"
    mms_dg_ns.test_iter = 100
    mms_dg_ns.test_vals = [-1.845393, 3.520699, 0.000000, 0.000000]
    mms_dg_ns.tol       = 0.0001
    test_list.append(mms_dg_ns)

    # DG, compressible, laminar N-S 3D
    mms_dg_ns_3d           = TestCase('mms_dg_ns_3d')
    mms_dg_ns_3d.cfg_dir   = "mms/dg_navierstokes_3d"
    mms_dg_ns_3d.cfg_file  = "lam_mms_dg_3d.cfg"
    mms_dg_ns_3d.test_iter = 100
    mms_dg_ns_3d.test_vals = [-0.146826, 5.356413, 0.000000, 0.000000]
    mms_dg_ns_3d.tol       = 0.0001
    test_list.append(mms_dg_ns_3d)

    ######################################
    ### RUN TESTS                      ###
    ######################################

    # set suitable defaults unless something else has been specified
    # command: "SU2_CFD"
    # timeout: 1600
    # tol:     0.00001
    for test in test_list:
        if test.command.empty():
            test.command = TestCase.Command(exec = "SU2_CFD")
        if test.timeout == 0:
            test.timeout = 1600
        if test.tol == 0.0:
            test.tol = 0.00001

    pass_list = [ test.run_test(args.tsan, args.asan) for test in test_list ]


    ######################################
    ### RUN SU2_GEO TESTS              ###
    ######################################

    # NACA0012
    naca0012_geo           = TestCase('naca0012_geo')
    naca0012_geo.cfg_dir   = "optimization_euler/steady_naca0012"
    naca0012_geo.cfg_file  = "inv_NACA0012_adv.cfg"
    naca0012_geo.test_vals = [1.000000, 62.045500, 0.120011, 0.000000]
    naca0012_geo.command   =  TestCase.Command(exec = "SU2_GEO")
    naca0012_geo.timeout   = 1600
    naca0012_geo.tol       = 0.00001
    pass_list.append(naca0012_geo.run_geo(args.tsan, args.asan))
    test_list.append(naca0012_geo)

    ######################################
    ### RUN SU2_DEF TESTS              ###
    ######################################

    # intersection prevention
    intersect_def            = TestCase('intersectionprevention')
    intersect_def.cfg_dir   = "deformation/intersection_prevention"
    intersect_def.cfg_file  = "def_intersect.cfg"
    intersect_def.test_iter = 10
    intersect_def.test_vals = [0.000112]
    intersect_def.command   =  TestCase.Command(exec = "SU2_DEF")
    intersect_def.timeout   = 1600
    intersect_def.tol       = 1e-04

    pass_list.append(intersect_def.run_def(args.tsan, args.asan))
    test_list.append(intersect_def)

    # Inviscid NACA0012 (triangles)
    naca0012_def            = TestCase('naca0012_def')
    naca0012_def.cfg_dir   = "deformation/naca0012"
    naca0012_def.cfg_file  = "def_NACA0012.cfg"
    naca0012_def.test_iter = 10
    naca0012_def.test_vals = [0.0034470]
    naca0012_def.command   =  TestCase.Command(exec = "SU2_DEF")
    naca0012_def.timeout   = 1600
    naca0012_def.tol       = 1e-06

    pass_list.append(naca0012_def.run_def(args.tsan, args.asan))
    test_list.append(naca0012_def)

    # Inviscid NACA0012 based on SURFACE_FILE input (surface_bump.dat)
    naca0012_def_file            = TestCase('naca0012_def_file')
    naca0012_def_file.cfg_dir   = "deformation/naca0012"
    naca0012_def_file.cfg_file  = "surface_file_NACA0012.cfg"
    naca0012_def_file.test_iter = 10
    naca0012_def_file.test_vals = [0.0034470]
    naca0012_def_file.command   =  TestCase.Command(exec = "SU2_DEF")
    naca0012_def_file.timeout   = 1600
    naca0012_def_file.tol       = 1e-6

    pass_list.append(naca0012_def_file.run_def(args.tsan, args.asan))
    test_list.append(naca0012_def_file)

    # RAE2822 (mixed tris + quads)
    rae2822_def            = TestCase('rae2822_def')
    rae2822_def.cfg_dir   = "deformation/rae2822"
    rae2822_def.cfg_file  = "def_RAE2822.cfg"
    rae2822_def.test_iter = 10
    rae2822_def.test_vals = [0.0000000]
    rae2822_def.command   =  TestCase.Command(exec = "SU2_DEF")
    rae2822_def.timeout   = 1600
    rae2822_def.tol       = 1e-06

    pass_list.append(rae2822_def.run_def(args.tsan, args.asan))
    test_list.append(rae2822_def)

    # Turb NACA4412 (quads, wall distance)
    naca4412_def            = TestCase('naca4412_def')
    naca4412_def.cfg_dir   = "deformation/naca4412"
    naca4412_def.cfg_file  = "def_NACA4412.cfg"
    naca4412_def.test_iter = 10
    naca4412_def.test_vals = [0.0000000]
    naca4412_def.command   =  TestCase.Command(exec = "SU2_DEF")
    naca4412_def.timeout   = 1600
    naca4412_def.tol       = 1e-06

    pass_list.append(naca4412_def.run_def(args.tsan, args.asan))
    test_list.append(naca4412_def)

    # Brick of tets (inverse volume)
    brick_tets_def            = TestCase('brick_tets_def')
    brick_tets_def.cfg_dir   = "deformation/brick_tets"
    brick_tets_def.cfg_file  = "def_brick_tets.cfg"
    brick_tets_def.test_iter = 10
    brick_tets_def.test_vals = [0.0008970]
    brick_tets_def.command   =  TestCase.Command(exec = "SU2_DEF")
    brick_tets_def.timeout   = 1600
    brick_tets_def.tol       = 1e-06

    pass_list.append(brick_tets_def.run_def(args.tsan, args.asan))
    test_list.append(brick_tets_def)

    # Brick of isotropic hexas (inverse volume)
    brick_hex_def           = TestCase('brick_hex_def')
    brick_hex_def.cfg_dir   = "deformation/brick_hex"
    brick_hex_def.cfg_file  = "def_brick_hex.cfg"
    brick_hex_def.test_iter = 10
    brick_hex_def.test_vals = [0.0002080]
    brick_hex_def.command   =  TestCase.Command(exec = "SU2_DEF")
    brick_hex_def.timeout   = 1600
    brick_hex_def.tol       = 1e-06

    pass_list.append(brick_hex_def.run_def(args.tsan, args.asan))
    test_list.append(brick_hex_def)

    # Brick with a pyramid layer (inverse volume)
    brick_pyra_def           = TestCase('brick_pyra_def')
    brick_pyra_def.cfg_dir   = "deformation/brick_pyra"
    brick_pyra_def.cfg_file  = "def_brick_pyra.cfg"
    brick_pyra_def.test_iter = 10
    brick_pyra_def.test_vals = [0.0015010]
    brick_pyra_def.command   =  TestCase.Command(exec = "SU2_DEF")
    brick_pyra_def.timeout   = 1600
    brick_pyra_def.tol       = 1e-06

    pass_list.append(brick_pyra_def.run_def(args.tsan, args.asan))
    test_list.append(brick_pyra_def)

    # Brick of isotropic prisms (inverse volume)
    brick_prism_def           = TestCase('brick_prism_def')
    brick_prism_def.cfg_dir   = "deformation/brick_prism"
    brick_prism_def.cfg_file  = "def_brick_prism.cfg"
    brick_prism_def.test_iter = 10
    brick_prism_def.test_vals = [0.0021210]
    brick_prism_def.command   =  TestCase.Command(exec = "SU2_DEF")
    brick_prism_def.timeout   = 1600
    brick_prism_def.tol       = 1e-06

    pass_list.append(brick_prism_def.run_def(args.tsan, args.asan))
    test_list.append(brick_prism_def)

    # Brick of prisms with high aspect ratio cells near the wall (wall distance)
    brick_prism_rans_def           = TestCase('brick_prism_rans_def')
    brick_prism_rans_def.cfg_dir   = "deformation/brick_prism_rans"
    brick_prism_rans_def.cfg_file  = "def_brick_prism_rans.cfg"
    brick_prism_rans_def.test_iter = 10
    brick_prism_rans_def.test_vals = [0.0000000]
    brick_prism_rans_def.command   =  TestCase.Command(exec = "SU2_DEF")
    brick_prism_rans_def.timeout   = 1600
    brick_prism_rans_def.tol       = 1e-06

    pass_list.append(brick_prism_rans_def.run_def(args.tsan, args.asan))
    test_list.append(brick_prism_rans_def)

    # Brick of hexas with high aspect ratio cells near the wall (inverse volume)
    brick_hex_rans_def           = TestCase('brick_hex_rans_def')
    brick_hex_rans_def.cfg_dir   = "deformation/brick_hex_rans"
    brick_hex_rans_def.cfg_file  = "def_brick_hex_rans.cfg"
    brick_hex_rans_def.test_iter = 10
    brick_hex_rans_def.test_vals = [0.0000000]
    brick_hex_rans_def.command   =  TestCase.Command(exec = "SU2_DEF")
    brick_hex_rans_def.timeout   = 1600
    brick_hex_rans_def.tol       = 1e-06

    pass_list.append(brick_hex_rans_def.run_def(args.tsan, args.asan))
    test_list.append(brick_hex_rans_def)

    # Cylindrical FFD test
    cylinder_ffd_def           = TestCase('cylinder_ffd_def')
    cylinder_ffd_def.cfg_dir   = "deformation/cylindrical_ffd"
    cylinder_ffd_def.cfg_file  = "def_cylindrical.cfg"
    cylinder_ffd_def.test_iter = 10
    cylinder_ffd_def.test_vals = [0.0004700]
    cylinder_ffd_def.command   =  TestCase.Command(exec = "SU2_DEF")
    cylinder_ffd_def.timeout   = 1600
    cylinder_ffd_def.tol       = 1e-06

    pass_list.append(cylinder_ffd_def.run_def(args.tsan, args.asan))
    test_list.append(cylinder_ffd_def)

    # Spherical FFD test
    sphere_ffd_def           = TestCase('sphere_ffd_def')
    sphere_ffd_def.cfg_dir   = "deformation/spherical_ffd"
    sphere_ffd_def.cfg_file  = "def_spherical.cfg"
    sphere_ffd_def.test_iter = 10
    sphere_ffd_def.test_vals = [0.0035670]
    sphere_ffd_def.command   =  TestCase.Command(exec = "SU2_DEF")
    sphere_ffd_def.timeout   = 1600
    sphere_ffd_def.tol       = 1e-06

    pass_list.append(sphere_ffd_def.run_def(args.tsan, args.asan))
    test_list.append(sphere_ffd_def)

    # Spherical FFD test using BSplines
    sphere_ffd_def_bspline           = TestCase('sphere_ffd_def_bspline')
    sphere_ffd_def_bspline.cfg_dir   = "deformation/spherical_ffd"
    sphere_ffd_def_bspline.cfg_file  = "def_spherical_bspline.cfg"
    sphere_ffd_def_bspline.test_iter = 10
    sphere_ffd_def_bspline.test_vals = [0.0020680]
    sphere_ffd_def_bspline.command   =  TestCase.Command(exec = "SU2_DEF")
    sphere_ffd_def_bspline.timeout   = 1600
    sphere_ffd_def_bspline.tol       = 1e-06

    pass_list.append(sphere_ffd_def_bspline.run_def(args.tsan, args.asan))
    test_list.append(sphere_ffd_def_bspline)

    ######################################
    ### RUN PYTHON TESTS               ###
    ######################################

    # test continuous_adjoint.py
    contadj_euler_py = TestCase('contadj_euler_py')
    contadj_euler_py.cfg_dir = "cont_adj_euler/naca0012"
    contadj_euler_py.cfg_file  = "inv_NACA0012.cfg"
    contadj_euler_py.test_iter = 10
    contadj_euler_py.command   =  TestCase.Command(exec = "continuous_adjoint.py", param = "-f")
    contadj_euler_py.timeout   = 1600
    contadj_euler_py.reference_file = "of_grad_cd.dat.ref"
    contadj_euler_py.test_file = "of_grad_cd.dat"
    contadj_euler_py.enabled_with_asan = False
    pass_list.append(contadj_euler_py.run_filediff(args.tsan, args.asan))
    test_list.append(contadj_euler_py)

    # test shape_optimization.py
    shape_opt_euler_py           = TestCase('shape_opt_euler_py')
    shape_opt_euler_py.cfg_dir   = "optimization_euler/steady_naca0012"
    shape_opt_euler_py.cfg_file  = "inv_NACA0012_adv.cfg"
    shape_opt_euler_py.test_iter = 1
    shape_opt_euler_py.test_vals = [1.000000, 1.000000, 0.000021, 0.003643]
    shape_opt_euler_py.command   =  TestCase.Command(exec = "shape_optimization.py", param = "-g CONTINUOUS_ADJOINT -f")
    shape_opt_euler_py.timeout   = 1600
    shape_opt_euler_py.tol       = 0.00001
    shape_opt_euler_py.enabled_with_asan = False
    pass_list.append(shape_opt_euler_py.run_opt(args.tsan, args.asan))
    test_list.append(shape_opt_euler_py)

    # Multiple functionals with the continuous adjoint
    contadj_multi_py            = TestCase('contadj_multi_py')
    contadj_multi_py.cfg_dir    = "cont_adj_euler/wedge"
    contadj_multi_py.cfg_file   = "inv_wedge_ROE_multiobj.cfg"
    contadj_multi_py.test_iter  = 10
    contadj_multi_py.command    =  TestCase.Command(exec = "continuous_adjoint.py", param = "-f")
    contadj_multi_py.timeout    = 1600
    contadj_multi_py.reference_file = "of_grad_combo.dat.ref"
    contadj_multi_py.test_file  = "of_grad_combo.dat"
    contadj_multi_py.enabled_with_asan = False
    pass_list.append(contadj_multi_py.run_filediff(args.tsan, args.asan))
    test_list.append(contadj_multi_py)

    # Optimization with multiple objectives, with gradients evaluated individually
    # the difference in gradient value relative to combined case
    # is due to lack of solution file for the adjoint and small number of iterations
#    opt_multiobj_py            = TestCase('opt_multiobj_py')
#    opt_multiobj_py.cfg_dir    = "optimization_euler/multiobjective_wedge"
#    opt_multiobj_py.cfg_file   = "inv_wedge_ROE_multiobj.cfg"
#    opt_multiobj_py.test_iter  = 1
#    opt_multiobj_py.test_vals = [1, 1, 1.084701E+02, 3.799222E+00] #last 4 columns
#    opt_multiobj_py.command    =  TestCase.Command(exec = "shape_optimization.py", param = "-g CONTINUOUS_ADJOINT -f")
#    opt_multiobj_py.timeout    = 1600
#    opt_multiobj_py.tol       = 0.00001
#    pass_list.append(opt_multiobj_py.run_opt())
#    test_list.append(opt_multiobj_py)
#
#    # test optimization, with multiple objectives and gradient evaluated as 'combo'
#    opt_multiobjcombo_py            = TestCase('opt_multiobjcombo_py')
#    opt_multiobjcombo_py.cfg_dir    = "optimization_euler/multiobjective_wedge"
#    opt_multiobjcombo_py.cfg_file   = "inv_wedge_ROE_multiobj_combo.cfg"
#    opt_multiobjcombo_py.test_iter  = 1
#    opt_multiobjcombo_py.test_vals = [1, 1, 1.084701E+02, 3.789322E+00] #last 4 columns
#    opt_multiobjcombo_py.command    =  TestCase.Command(exec = "shape_optimization.py", param = "-g CONTINUOUS_ADJOINT -f")
#    opt_multiobjcombo_py.timeout    = 1600
#    opt_multiobjcombo_py.tol       = 0.00001
#    pass_list.append(opt_multiobjcombo_py.run_opt())
#    test_list.append(opt_multiobjcombo_py)

    # test optimization, with multiple objectives evaluated on a single surface
    opt_multiobj1surf_py            = TestCase('opt_multiobj1surf_py')
    opt_multiobj1surf_py.cfg_dir    = "optimization_euler/multiobjective_wedge"
    opt_multiobj1surf_py.cfg_file   = "inv_wedge_ROE_multiobj_1surf.cfg"
    opt_multiobj1surf_py.test_iter  = 1
    opt_multiobj1surf_py.test_vals = [1.000000, 1.000000, 36.122920, 4.611743]
    opt_multiobj1surf_py.command    =  TestCase.Command(exec = "shape_optimization.py", param = "-g CONTINUOUS_ADJOINT -f")
    opt_multiobj1surf_py.timeout    = 1600
    opt_multiobj1surf_py.tol       = 0.00001
    opt_multiobj1surf_py.enabled_with_asan = False
    pass_list.append(opt_multiobj1surf_py.run_opt(args.tsan, args.asan))
    test_list.append(opt_multiobj1surf_py)

    # test optimization, with a single objective evaluated on multiple surfaces
    opt_2surf1obj_py            = TestCase('opt_2surf1obj_py')
    opt_2surf1obj_py.cfg_dir    = "optimization_euler/multiobjective_wedge"
    opt_2surf1obj_py.cfg_file   = "inv_wedge_ROE_2surf_1obj.cfg"
    opt_2surf1obj_py.test_iter  = 1
    opt_2surf1obj_py.test_vals = [1.000000, 1.000000, 2.005099, 0.000383]
    opt_2surf1obj_py.command    =  TestCase.Command(exec = "shape_optimization.py", param = "-g CONTINUOUS_ADJOINT -f")
    opt_2surf1obj_py.timeout    = 1600
    opt_2surf1obj_py.tol       = 0.00001
    opt_2surf1obj_py.enabled_with_asan = False
    pass_list.append(opt_2surf1obj_py.run_opt(args.tsan, args.asan))
    test_list.append(opt_2surf1obj_py)

    ##########################
    ###   Python wrapper   ###
    ##########################

    # NACA0012
    pywrapper_naca0012           = TestCase('pywrapper_naca0012')
    pywrapper_naca0012.cfg_dir   = "euler/naca0012"
    pywrapper_naca0012.cfg_file  = "inv_NACA0012_Roe.cfg"
    pywrapper_naca0012.test_iter = 20
    pywrapper_naca0012.test_vals = [-4.766184, -4.287722, 0.326688, 0.022661]
    pywrapper_naca0012.command   =  TestCase.Command(exec = "SU2_CFD.py", param = "-f")
    pywrapper_naca0012.timeout   = 1600
    pywrapper_naca0012.tol       = 0.00001
    pywrapper_naca0012.enabled_with_asan = False
    test_list.append(pywrapper_naca0012)
    pass_list.append(pywrapper_naca0012.run_test(args.tsan, args.asan))

    # NACA0012 (SST, FUN3D results for finest grid: CL=1.0840, CD=0.01253)
    pywrapper_turb_naca0012_sst           = TestCase('pywrapper_turb_naca0012_sst')
    pywrapper_turb_naca0012_sst.cfg_dir   = "rans/naca0012"
    pywrapper_turb_naca0012_sst.cfg_file  = "turb_NACA0012_sst.cfg"
    pywrapper_turb_naca0012_sst.test_iter = 10
    pywrapper_turb_naca0012_sst.test_vals         = [-12.229889, -14.434883, -6.037177, 1.047444, 0.019214, -2.108366, 0.000000]
    pywrapper_turb_naca0012_sst.test_vals_aarch64 = [-12.229889, -14.434883, -6.037177, 1.047444, 0.019214, -2.108366, 0.000000]
    pywrapper_turb_naca0012_sst.command   =  TestCase.Command(exec = "SU2_CFD.py", param = "-f")
    pywrapper_turb_naca0012_sst.timeout   = 3200
    pywrapper_turb_naca0012_sst.tol       = 0.00001
    pywrapper_turb_naca0012_sst.enabled_with_asan = False
    test_list.append(pywrapper_turb_naca0012_sst)
    pass_list.append(pywrapper_turb_naca0012_sst.run_test(args.tsan, args.asan))

    # Square cylinder
    pywrapper_square_cylinder           = TestCase('pywrapper_square_cylinder')
    pywrapper_square_cylinder.cfg_dir   = "unsteady/square_cylinder"
    pywrapper_square_cylinder.cfg_file  = "turb_square.cfg"
    pywrapper_square_cylinder.test_iter = 3
    pywrapper_square_cylinder.test_vals = [-2.560839, -1.175927, 0.062080, 1.399401, 2.220371, 1.399349, 2.218609, 0.000000]
    pywrapper_square_cylinder.command   =  TestCase.Command(exec = "SU2_CFD.py", param = "-f")
    pywrapper_square_cylinder.timeout   = 1600
    pywrapper_square_cylinder.tol       = 0.00001
    pywrapper_square_cylinder.unsteady  = True
    pywrapper_square_cylinder.enabled_with_asan = False
    test_list.append(pywrapper_square_cylinder)
    pass_list.append(pywrapper_square_cylinder.run_test(args.tsan, args.asan))

    # Aeroelastic
    pywrapper_aeroelastic         = TestCase('pywrapper_aeroelastic')
    pywrapper_aeroelastic.cfg_dir   = "aeroelastic"
    pywrapper_aeroelastic.cfg_file  = "aeroelastic_NACA64A010.cfg"
    pywrapper_aeroelastic.test_iter = 2
    pywrapper_aeroelastic.test_vals = [0.074208, 0.027599, -0.001641, -0.000128]
    pywrapper_aeroelastic.command   =  TestCase.Command(exec = "SU2_CFD.py", param = "-f")
    pywrapper_aeroelastic.timeout   = 1600
    pywrapper_aeroelastic.tol       = 0.00001
    pywrapper_aeroelastic.unsteady  = True
    pywrapper_aeroelastic.enabled_with_asan = False
    test_list.append(pywrapper_aeroelastic)
    pass_list.append(pywrapper_aeroelastic.run_test(args.tsan, args.asan))

    # FSI, 2d
    pywrapper_fsi2d           = TestCase('pywrapper_fsi2d')
    pywrapper_fsi2d.cfg_dir   = "fea_fsi/WallChannel_2d"
    pywrapper_fsi2d.cfg_file  = "configFSI.cfg"
    pywrapper_fsi2d.test_iter = 4
    pywrapper_fsi2d.test_vals = [4.000000, 0.000000, -3.726014, -4.277767]
    pywrapper_fsi2d.command   =  TestCase.Command(exec = "SU2_CFD.py", param = "--nZone 2 --fsi True -f")
    pywrapper_fsi2d.unsteady  = True
    pywrapper_fsi2d.multizone   = True
    pywrapper_fsi2d.timeout   = 1600
    pywrapper_fsi2d.tol       = 0.00001
    pywrapper_fsi2d.enabled_with_asan = False
    test_list.append(pywrapper_fsi2d)
    pass_list.append(pywrapper_fsi2d.run_test(args.tsan, args.asan))

    # Unsteady CHT
    pywrapper_unsteadyCHT               = TestCase('pywrapper_unsteadyCHT')
    pywrapper_unsteadyCHT.cfg_dir       = "py_wrapper/flatPlate_unsteady_CHT"
    pywrapper_unsteadyCHT.cfg_file      = "unsteady_CHT_FlatPlate_Conf.cfg"
    pywrapper_unsteadyCHT.test_iter     = 5
    pywrapper_unsteadyCHT.test_vals     = [-1.614167, 2.247359, 0.000771, 0.172997]
    pywrapper_unsteadyCHT.command       =  TestCase.Command(exec = "python", param = "launch_unsteady_CHT_FlatPlate.py -f")
    pywrapper_unsteadyCHT.timeout       = 1600
    pywrapper_unsteadyCHT.tol           = 0.00001
    pywrapper_unsteadyCHT.unsteady      = True
    pywrapper_unsteadyCHT.enabled_with_asan = False
    test_list.append(pywrapper_unsteadyCHT)
    pass_list.append(pywrapper_unsteadyCHT.run_test(args.tsan, args.asan))

    # Rigid motion
    pywrapper_rigidMotion               = TestCase('pywrapper_rigidMotion')
    pywrapper_rigidMotion.cfg_dir       = "py_wrapper/flatPlate_rigidMotion"
    pywrapper_rigidMotion.cfg_file      = "flatPlate_rigidMotion_Conf.cfg"
    pywrapper_rigidMotion.test_iter     = 5
    pywrapper_rigidMotion.test_vals     = [-1.614166, 2.243100, 0.350208, 0.089498]
    pywrapper_rigidMotion.command       = TestCase.Command(exec = "python", param = "launch_flatPlate_rigidMotion.py -f")
    pywrapper_rigidMotion.timeout       = 1600
    pywrapper_rigidMotion.tol           = 0.00001
    pywrapper_rigidMotion.unsteady      = True
    pywrapper_rigidMotion.enabled_with_asan = False
    test_list.append(pywrapper_rigidMotion)
    pass_list.append(pywrapper_rigidMotion.run_test(args.tsan, args.asan))

    # Custom inlet
    pywrapper_custom_inlet = TestCase('pywrapper_custom_inlet')
    pywrapper_custom_inlet.cfg_dir = "py_wrapper/custom_inlet"
    pywrapper_custom_inlet.cfg_file = "lam_flatplate.cfg"
    pywrapper_custom_inlet.test_iter = 20
    pywrapper_custom_inlet.test_vals = [-4.123206, -1.543215, -3.735006, 1.339481, -0.793478, 0.161210, -0.007009, 0.513560, -0.520570]
    pywrapper_custom_inlet.command = TestCase.Command(exec = "python", param = "run.py")
    pywrapper_custom_inlet.timeout = 1600
    pywrapper_custom_inlet.tol = 0.0001
    pywrapper_custom_inlet.unsteady = True
    pywrapper_custom_inlet.enabled_with_asan = False
    test_list.append(pywrapper_custom_inlet)
    pass_list.append(pywrapper_custom_inlet.run_test(args.tsan, args.asan))

    # Tests summary
    print('==================================================================')
    print('Summary of the serial tests')
    print('python version:', sys.version)
    for i, test in enumerate(test_list):
        if (pass_list[i]):
            print('  passed - %s'%test.tag)
        else:
            print('* FAILED - %s'%test.tag)

    if all(pass_list):
        sys.exit(0)
    else:
        sys.exit(1)
    # done

if __name__ == '__main__':
    main()<|MERGE_RESOLUTION|>--- conflicted
+++ resolved
@@ -880,13 +880,8 @@
     transonic_stator_restart.cfg_dir   = "turbomachinery/transonic_stator_2D"
     transonic_stator_restart.cfg_file  = "transonic_stator_restart.cfg"
     transonic_stator_restart.test_iter = 20
-<<<<<<< HEAD
-    transonic_stator_restart.test_vals         = [-5.008546, -3.102411, -2.752027, 1.091153, -3.543849, 2.169844, -471630.000000, 94.866000, -0.036178]
-    transonic_stator_restart.test_vals_aarch64 = [-5.008546, -3.102411, -2.752027, 1.091153, -3.543849, 2.169844, -471630, 94.866, -0.036178]
-=======
     transonic_stator_restart.test_vals         = [-4.359175, -2.486698, -2.079382, 1.736046, -1.443172, 3.240049, -471620.000000, 94.840000, -0.055450]
     transonic_stator_restart.test_vals_aarch64 = [-4.359175, -2.486698, -2.079382, 1.736046, -1.443172, 3.240049, -471620.000000, 94.840000, -0.055450]
->>>>>>> 1c6ce327
     test_list.append(transonic_stator_restart)
 
     # Multiple turbomachinery interface restart
