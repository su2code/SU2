#!/usr/bin/env python

## \file serial_regression.py
#  \brief Python script for automated regression testing of SU2 examples
#  \author A. Aranake, A. Campos, T. Economon, T. Lukaczyk, S. Padron
#  \version 7.0.8 "Blackbird"
#
# SU2 Project Website: https://su2code.github.io
#
# The SU2 Project is maintained by the SU2 Foundation
# (http://su2foundation.org)
#
# Copyright 2012-2020, SU2 Contributors (cf. AUTHORS.md)
#
# SU2 is free software; you can redistribute it and/or
# modify it under the terms of the GNU Lesser General Public
# License as published by the Free Software Foundation; either
# version 2.1 of the License, or (at your option) any later version.
#
# SU2 is distributed in the hope that it will be useful,
# but WITHOUT ANY WARRANTY; without even the implied warranty of
# MERCHANTABILITY or FITNESS FOR A PARTICULAR PURPOSE. See the GNU
# Lesser General Public License for more details.
#
# You should have received a copy of the GNU Lesser General Public
# License along with SU2. If not, see <http://www.gnu.org/licenses/>.

from __future__ import print_function, division, absolute_import
import sys
from TestCase import TestCase

def main():
    '''This program runs SU2 and ensures that the output matches specified values.
       This will be used to do checks when code is pushed to github
       to make sure nothing is broken. '''

    test_list = []

    #########################
    ## NEMO solver ###
    #########################

    # Adiabatic thermal bath
    thermalbath           = TestCase('thermalbath')
    thermalbath.cfg_dir   = "nonequilibrium/thermalbath/finitechemistry"
    thermalbath.cfg_file  = "thermalbath.cfg"
    thermalbath.test_iter = 10
    thermalbath.test_vals = [2.473627,    2.473627,  -12.033039,  -11.945257,  -32.000000,   10.804939] #last 4 columns
    thermalbath.su2_exec  = "SU2_CFD"
    thermalbath.timeout   = 1600
    thermalbath.new_output = True
    thermalbath.tol       = 0.00001
    test_list.append(thermalbath)

    # Adiabatic frozen thermal bath
    thermalbath_frozen           = TestCase('thermalbath_frozen')
    thermalbath_frozen.cfg_dir   = "nonequilibrium/thermalbath/frozen"
    thermalbath_frozen.cfg_file  = "thermalbath_frozen.cfg"
    thermalbath_frozen.test_iter = 10
    thermalbath_frozen.test_vals = [-32.000000,  -32.000000,  -11.953727,  -12.066776,  -32.000000,   10.813864] #last 4 columns
    thermalbath_frozen.su2_exec  = "SU2_CFD"
    thermalbath_frozen.timeout   = 1600
    thermalbath_frozen.new_output = True
    thermalbath_frozen.tol       = 0.00001
    test_list.append(thermalbath_frozen)

    # Inviscid single wedge
    invwedge           = TestCase('invwedge')
    invwedge.cfg_dir   = "nonequilibrium/invwedge"
    invwedge.cfg_file  = "invwedge.cfg"
    invwedge.test_iter = 10
    invwedge.test_vals = [-0.956173,-1.480936,-16.738781,-17.063703,-17.011887,2.371977,1.732488, 5.399642,0.953492]
    invwedge.su2_exec  = "SU2_CFD"
    invwedge.timeout   = 1600
    invwedge.new_output = True
    invwedge.tol       = 0.00001
    test_list.append(invwedge)

    # Viscous single wedge
    viscwedge           = TestCase('viscwedge')
    viscwedge.cfg_dir   = "nonequilibrium/viscwedge"
    viscwedge.cfg_file  = "viscwedge.cfg"
    viscwedge.test_iter = 10
<<<<<<< HEAD
    viscwedge.test_vals = [-5.204061,   -5.728824,  -20.259919,  -20.213137,  -20.252642,   -1.781679,   -2.150885,    1.724447,   -2.861733]
=======
    viscwedge.test_vals = [-5.170894,-5.695657,-20.831064,-20.718963,-23.419767,-1.559591,-2.068445,2.204714,-2.590194]
>>>>>>> 4e44e395
    viscwedge.su2_exec  = "SU2_CFD"
    viscwedge.timeout   = 1600
    viscwedge.new_output = True
    viscwedge.tol       = 0.00001
    test_list.append(viscwedge)    
    
    #########################
    ## Compressible Euler ###
    #########################

    # Dry run test Euler
    channel_d           = TestCase('dry run Euler')
    channel_d.cfg_dir   = "euler/channel"
    channel_d.cfg_file  = "inv_channel_RK.cfg"
    channel_d.su2_exec  = "SU2_CFD -d"
    channel_d.timeout   = 1600
    test_list.append(channel_d)

    # Channel
    channel           = TestCase('channel')
    channel.cfg_dir   = "euler/channel"
    channel.cfg_file  = "inv_channel_RK.cfg"
    channel.test_iter = 10
    channel.test_vals = [-2.475874, 3.046368, -0.203968, 0.036020] #last 4 columns
    channel.su2_exec  = "SU2_CFD"
    channel.timeout   = 1600
    channel.new_output = True
    channel.tol       = 0.00001
    test_list.append(channel)

    # NACA0012
    naca0012           = TestCase('naca0012')
    naca0012.cfg_dir   = "euler/naca0012"
    naca0012.cfg_file  = "inv_NACA0012_Roe.cfg"
    naca0012.test_iter = 20
    naca0012.test_vals = [-4.023999, -3.515034, 0.339426, 0.022217] #last 4 columns
    naca0012.su2_exec  = "SU2_CFD"
    naca0012.timeout   = 1600
    naca0012.new_output= True
    naca0012.tol       = 0.00001
    test_list.append(naca0012)

    # Supersonic wedge
    wedge           = TestCase('wedge')
    wedge.cfg_dir   = "euler/wedge"
    wedge.cfg_file  = "inv_wedge_HLLC.cfg"
    wedge.test_iter = 20
    wedge.test_vals = [-0.942862, 4.784581, -0.208106, 0.036665] #last 4 columns
    wedge.su2_exec  = "SU2_CFD"
    wedge.timeout   = 1600
    wedge.new_output= True
    wedge.tol       = 0.00001
    test_list.append(wedge)

    # ONERA M6 Wing
    oneram6           = TestCase('oneram6')
    oneram6.cfg_dir   = "euler/oneram6"
    oneram6.cfg_file  = "inv_ONERAM6.cfg"
    oneram6.test_iter = 10
    oneram6.test_vals = [-10.200724, -9.619291, 0.281704, 0.011821] #last 4 columns
    oneram6.su2_exec  = "SU2_CFD"
    oneram6.timeout   = 9600
    oneram6.new_output = True
    oneram6.tol       = 0.00001
    test_list.append(oneram6)

    # Fixed CL NACA0012
    fixedCL_naca0012           = TestCase('fixedcl_naca0012')
    fixedCL_naca0012.cfg_dir   = "fixed_cl/naca0012"
    fixedCL_naca0012.cfg_file  = "inv_NACA0012.cfg"
    fixedCL_naca0012.test_iter = 10
    fixedCL_naca0012.test_vals = [-12.128275, -6.700329, 0.300000, 0.019470] #last 4 columns
    fixedCL_naca0012.su2_exec  = "SU2_CFD"
    fixedCL_naca0012.new_output = True
    fixedCL_naca0012.timeout   = 1600
    fixedCL_naca0012.tol       = 0.00001
    test_list.append(fixedCL_naca0012)

    # Polar sweep of the inviscid NACA0012
    polar_naca0012           = TestCase('polar_naca0012')
    polar_naca0012.cfg_dir   = "polar/naca0012"
    polar_naca0012.cfg_file  = "inv_NACA0012.cfg"
    polar_naca0012.polar     = True
    polar_naca0012.new_output= True
    polar_naca0012.test_iter = 10
    polar_naca0012.test_vals = [-1.244014, 4.220468, 0.016275, 0.015988] #last 4 columns
    polar_naca0012.su2_exec  = "compute_polar.py -n 1 -i 11"
    polar_naca0012.timeout   = 1600
    polar_naca0012.tol       = 0.00001
    test_list.append(polar_naca0012)

    # HYPERSONIC FLOW PAST BLUNT BODY
    bluntbody           = TestCase('bluntbody')
    bluntbody.cfg_dir   = "euler/bluntbody"
    bluntbody.cfg_file  = "blunt.cfg"
    bluntbody.new_output = True
    bluntbody.test_iter = 20
    bluntbody.test_vals = [0.540009, 6.916653, -0.000000, 1.868975] #last 4 columns
    bluntbody.su2_exec  = "SU2_CFD"
    bluntbody.timeout   = 1600
    bluntbody.tol       = 0.00001
    test_list.append(bluntbody)

    ##########################
    ###  Compressible N-S  ###
    ##########################

    # Dry run test NS
    flatplate_d           = TestCase('dry run NS')
    flatplate_d.cfg_dir   = "navierstokes/flatplate"
    flatplate_d.cfg_file  = "lam_flatplate.cfg"
    flatplate_d.su2_exec  = "SU2_CFD -d"
    flatplate_d.timeout   = 1600
    test_list.append(flatplate_d)

    # Laminar flat plate
    flatplate           = TestCase('flatplate')
    flatplate.cfg_dir   = "navierstokes/flatplate"
    flatplate.cfg_file  = "lam_flatplate.cfg"
    flatplate.test_iter = 20
    flatplate.test_vals = [-4.680777, 0.781234, -0.135957, 0.022977] #last 4 columns
    flatplate.su2_exec  = "SU2_CFD"
    flatplate.new_output = True
    flatplate.timeout   = 1600
    flatplate.tol       = 0.00001
    test_list.append(flatplate)

    # Laminar cylinder (steady)
    cylinder           = TestCase('cylinder')
    cylinder.cfg_dir   = "navierstokes/cylinder"
    cylinder.cfg_file  = "lam_cylinder.cfg"
    cylinder.test_iter = 25
    cylinder.test_vals = [-6.765430, -1.297426, 0.019508, 0.310015] #last 4 columns
    cylinder.su2_exec  = "SU2_CFD"
    cylinder.new_output = True
    cylinder.timeout   = 1600
    cylinder.tol       = 0.00001
    test_list.append(cylinder)

    # Laminar cylinder (low Mach correction)
    cylinder_lowmach           = TestCase('cylinder_lowmach')
    cylinder_lowmach.cfg_dir   = "navierstokes/cylinder"
    cylinder_lowmach.cfg_file  = "cylinder_lowmach.cfg"
    cylinder_lowmach.test_iter = 25
    cylinder_lowmach.test_vals = [-6.850123, -1.388088, -0.056090, 108.140177] #last 4 columns
    cylinder_lowmach.su2_exec  = "SU2_CFD"
    cylinder_lowmach.new_output = True
    cylinder_lowmach.timeout   = 1600
    cylinder_lowmach.tol       = 0.00001
    test_list.append(cylinder_lowmach)

    # 2D Poiseuille flow (body force driven with periodic inlet / outlet)
    poiseuille           = TestCase('poiseuille')
    poiseuille.cfg_dir   = "navierstokes/poiseuille"
    poiseuille.cfg_file  = "lam_poiseuille.cfg"
    poiseuille.test_iter = 10
    poiseuille.test_vals = [-5.050732, 0.648355, 0.012273, 13.643219] #last 4 columns
    poiseuille.su2_exec  = "SU2_CFD"
    poiseuille.new_output = True
    poiseuille.timeout   = 1600
    poiseuille.tol       = 0.00001
    test_list.append(poiseuille)

    # 2D Poiseuille flow (inlet profile file)
    poiseuille_profile           = TestCase('poiseuille_profile')
    poiseuille_profile.cfg_dir   = "navierstokes/poiseuille"
    poiseuille_profile.cfg_file  = "profile_poiseuille.cfg"
    poiseuille_profile.test_iter = 10
    poiseuille_profile.test_vals = [-12.494720, -7.711373, -0.000000, 2.085796] #last 4 columns
    poiseuille_profile.su2_exec  = "SU2_CFD"
    poiseuille_profile.new_output = True
    poiseuille_profile.timeout   = 1600
    poiseuille_profile.tol       = 0.00001
    test_list.append(poiseuille_profile)

    ##########################
    ### Compressible RANS  ###
    ##########################

    # Dry run RANS
    rae2822_sa_d           = TestCase('dry run RANS')
    rae2822_sa_d .cfg_dir   = "rans/rae2822"
    rae2822_sa_d .cfg_file  = "turb_SA_RAE2822.cfg"
    rae2822_sa_d .su2_exec  = "SU2_CFD -d"
    rae2822_sa_d .timeout   = 1600
    test_list.append(rae2822_sa_d)

    # RAE2822 SA
    rae2822_sa           = TestCase('rae2822_sa')
    rae2822_sa.cfg_dir   = "rans/rae2822"
    rae2822_sa.cfg_file  = "turb_SA_RAE2822.cfg"
    rae2822_sa.test_iter = 20
    rae2822_sa.test_vals = [-2.021224, -5.268445, 0.807582, 0.060731] #last 4 columns
    rae2822_sa.su2_exec  = "SU2_CFD"
    rae2822_sa.timeout   = 1600
    rae2822_sa.new_output = True
    rae2822_sa.tol       = 0.00001
    test_list.append(rae2822_sa)

    # RAE2822 SST
    rae2822_sst           = TestCase('rae2822_sst')
    rae2822_sst.cfg_dir   = "rans/rae2822"
    rae2822_sst.cfg_file  = "turb_SST_RAE2822.cfg"
    rae2822_sst.test_iter = 20
    rae2822_sst.test_vals = [-0.510641, 4.877423, 0.813358, 0.061455] #last 4 columns
    rae2822_sst.su2_exec  = "SU2_CFD"
    rae2822_sst.new_output = True
    rae2822_sst.timeout   = 1600
    rae2822_sst.tol       = 0.00001
    test_list.append(rae2822_sst)

    # RAE2822 SST_SUST
    rae2822_sst_sust           = TestCase('rae2822_sst_sust')
    rae2822_sst_sust.cfg_dir   = "rans/rae2822"
    rae2822_sst_sust.cfg_file  = "turb_SST_SUST_RAE2822.cfg"
    rae2822_sst_sust.test_iter = 20
    rae2822_sst_sust.test_vals = [-2.430811, 4.877422, 0.813358, 0.061455] #last 4 columns
    rae2822_sst_sust.su2_exec  = "SU2_CFD"
    rae2822_sst_sust.timeout   = 1600
    rae2822_sst_sust.tol       = 0.00001
    test_list.append(rae2822_sst_sust)

    # Flat plate
    turb_flatplate           = TestCase('turb_flatplate')
    turb_flatplate.cfg_dir   = "rans/flatplate"
    turb_flatplate.cfg_file  = "turb_SA_flatplate.cfg"
    turb_flatplate.test_iter = 20
    turb_flatplate.test_vals = [-4.157169, -6.737133, -0.176253, 0.057446] #last 4 columns
    turb_flatplate.su2_exec  = "SU2_CFD"
    turb_flatplate.new_output  = True
    turb_flatplate.timeout   = 1600
    turb_flatplate.tol       = 0.00001
    test_list.append(turb_flatplate)

    # ONERA M6 Wing
    turb_oneram6           = TestCase('turb_oneram6')
    turb_oneram6.cfg_dir   = "rans/oneram6"
    turb_oneram6.cfg_file  = "turb_ONERAM6.cfg"
    turb_oneram6.test_iter = 10
    turb_oneram6.test_vals = [-2.388855, -6.689341, 0.230322, 0.157649]#last 4 columns
    turb_oneram6.su2_exec  = "SU2_CFD"
    turb_oneram6.new_output = True
    turb_oneram6.timeout   = 3200
    turb_oneram6.tol       = 0.00001
    test_list.append(turb_oneram6)

    # NACA0012 (SA, FUN3D results for finest grid: CL=1.0983, CD=0.01242)
    turb_naca0012_sa           = TestCase('turb_naca0012_sa')
    turb_naca0012_sa.cfg_dir   = "rans/naca0012"
    turb_naca0012_sa.cfg_file  = "turb_NACA0012_sa.cfg"
    turb_naca0012_sa.test_iter = 10
    turb_naca0012_sa.test_vals = [-11.141831, -14.498856, 1.064330, 0.019756] #last 4 columns
    turb_naca0012_sa.su2_exec  = "SU2_CFD"
    turb_naca0012_sa.new_output = True
    turb_naca0012_sa.timeout   = 3200
    turb_naca0012_sa.tol       = 0.00001
    test_list.append(turb_naca0012_sa)

    # NACA0012 (SST, FUN3D results for finest grid: CL=1.0840, CD=0.01253)
    turb_naca0012_sst           = TestCase('turb_naca0012_sst')
    turb_naca0012_sst.cfg_dir   = "rans/naca0012"
    turb_naca0012_sst.cfg_file  = "turb_NACA0012_sst.cfg"
    turb_naca0012_sst.test_iter = 10
    turb_naca0012_sst.test_vals = [-12.797476, -5.873045, 1.049989, 0.019163] #last 4 columns
    turb_naca0012_sst.su2_exec  = "SU2_CFD"
    turb_naca0012_sst.new_output  = True
    turb_naca0012_sst.timeout   = 3200
    turb_naca0012_sst.tol       = 0.00001
    test_list.append(turb_naca0012_sst)

    # NACA0012 (SST_SUST, FUN3D results for finest grid: CL=1.0840, CD=0.01253)
    turb_naca0012_sst_sust           = TestCase('turb_naca0012_sst_sust')
    turb_naca0012_sst_sust.cfg_dir   = "rans/naca0012"
    turb_naca0012_sst_sust.cfg_file  = "turb_NACA0012_sst_sust.cfg"
    turb_naca0012_sst_sust.test_iter = 10
    turb_naca0012_sst_sust.test_vals = [-12.640277, -5.752224, 1.005233, 0.019017] #last 4 columns
    turb_naca0012_sst_sust.su2_exec  = "SU2_CFD"
    turb_naca0012_sst_sust.timeout   = 3200
    turb_naca0012_sst_sust.tol       = 0.00001
    test_list.append(turb_naca0012_sst_sust)

    # PROPELLER
    propeller           = TestCase('propeller')
    propeller.cfg_dir   = "rans/propeller"
    propeller.cfg_file  = "propeller.cfg"
    propeller.test_iter = 10
    propeller.test_vals = [-3.389575, -8.409529, 0.000048, 0.056329] #last 4 columns
    propeller.su2_exec  = "SU2_CFD"
    propeller.new_output = True
    propeller.timeout   = 3200
    propeller.tol       = 0.00001
    test_list.append(propeller)

    #################################
    ## Compressible RANS Restart  ###
    #################################

    # NACA0012 SST Multigrid restart
    turb_naca0012_sst_restart_mg           = TestCase('turb_naca0012_sst_restart_mg')
    turb_naca0012_sst_restart_mg.cfg_dir   = "rans/naca0012"
    turb_naca0012_sst_restart_mg.cfg_file  = "turb_NACA0012_sst_multigrid_restart.cfg"
    turb_naca0012_sst_restart_mg.test_iter = 50
    turb_naca0012_sst_restart_mg.ntest_vals = 5
    turb_naca0012_sst_restart_mg.test_vals = [-7.653492, -7.729550, -1.981855, -0.000015, 0.079062] #last 5 columns
    turb_naca0012_sst_restart_mg.su2_exec  = "SU2_CFD"
    turb_naca0012_sst_restart_mg.new_output  = True
    turb_naca0012_sst_restart_mg.timeout   = 3200
    turb_naca0012_sst_restart_mg.tol       = 0.000001
    test_list.append(turb_naca0012_sst_restart_mg)

    #############################
    ### Incompressible Euler  ###
    #############################

    # Dry run Inc Euler
    inc_euler_naca0012_d           = TestCase('dry run Inc Euler')
    inc_euler_naca0012_d.cfg_dir   = "incomp_euler/naca0012"
    inc_euler_naca0012_d.cfg_file  = "incomp_NACA0012.cfg"
    inc_euler_naca0012_d.su2_exec  = "SU2_CFD -d"
    inc_euler_naca0012_d.timeout   = 1600
    test_list.append(inc_euler_naca0012_d)

    # NACA0012 Hydrofoil
    inc_euler_naca0012           = TestCase('inc_euler_naca0012')
    inc_euler_naca0012.cfg_dir   = "incomp_euler/naca0012"
    inc_euler_naca0012.cfg_file  = "incomp_NACA0012.cfg"
    inc_euler_naca0012.test_iter = 20
    inc_euler_naca0012.test_vals = [-4.858287, -3.810487, 0.491850, 0.007002] #last 4 columns
    inc_euler_naca0012.su2_exec  = "SU2_CFD"
    inc_euler_naca0012.new_output = True
    inc_euler_naca0012.timeout   = 1600
    inc_euler_naca0012.tol       = 0.00001
    test_list.append(inc_euler_naca0012)

    # C-D nozzle with pressure inlet and mass flow outlet
    inc_nozzle           = TestCase('inc_nozzle')
    inc_nozzle.cfg_dir   = "incomp_euler/nozzle"
    inc_nozzle.cfg_file  = "inv_nozzle.cfg"
    inc_nozzle.test_iter = 20
    inc_nozzle.test_vals = [-5.971283, -4.911145, -0.000201, 0.121631] #last 4 columns
    inc_nozzle.su2_exec  = "SU2_CFD"
    inc_nozzle.new_output = True
    inc_nozzle.timeout   = 1600
    inc_nozzle.tol       = 0.00001
    test_list.append(inc_nozzle)

    #############################
    ### Incompressible N-S    ###
    #############################

    # Dry Run Inc. NS
    inc_lam_cylinder_d          = TestCase('dry run Inc. NS')
    inc_lam_cylinder_d.cfg_dir   = "incomp_navierstokes/cylinder"
    inc_lam_cylinder_d.cfg_file  = "incomp_cylinder.cfg"
    inc_lam_cylinder_d.su2_exec  = "SU2_CFD -d"
    inc_lam_cylinder_d.timeout   = 1600
    test_list.append(inc_lam_cylinder_d)

    # Laminar cylinder
    inc_lam_cylinder          = TestCase('inc_lam_cylinder')
    inc_lam_cylinder.cfg_dir   = "incomp_navierstokes/cylinder"
    inc_lam_cylinder.cfg_file  = "incomp_cylinder.cfg"
    inc_lam_cylinder.test_iter = 10
    inc_lam_cylinder.test_vals = [-4.004277, -3.227956, 0.003852, 7.626578] #last 4 columns
    inc_lam_cylinder.new_output  = True
    inc_lam_cylinder.su2_exec  = "SU2_CFD"
    inc_lam_cylinder.timeout   = 1600
    inc_lam_cylinder.tol       = 0.00001
    test_list.append(inc_lam_cylinder)

    # Buoyancy-driven cavity
    inc_buoyancy          = TestCase('inc_buoyancy')
    inc_buoyancy.cfg_dir   = "incomp_navierstokes/buoyancy_cavity"
    inc_buoyancy.cfg_file  = "lam_buoyancy_cavity.cfg"
    inc_buoyancy.test_iter = 20
    inc_buoyancy.test_vals = [-4.436657, 0.507847, 0.000000, 0.000000] #last 4 columns
    inc_buoyancy.new_output  = True
    inc_buoyancy.su2_exec  = "SU2_CFD"
    inc_buoyancy.timeout   = 1600
    inc_buoyancy.tol       = 0.00001
    test_list.append(inc_buoyancy)

    # Laminar heated cylinder with polynomial fluid model
    inc_poly_cylinder          = TestCase('inc_poly_cylinder')
    inc_poly_cylinder.cfg_dir   = "incomp_navierstokes/cylinder"
    inc_poly_cylinder.cfg_file  = "poly_cylinder.cfg"
    inc_poly_cylinder.test_iter = 20
    inc_poly_cylinder.test_vals = [-8.108218, -2.158606, 0.019142, 1.902461] #last 4 columns
    inc_poly_cylinder.new_output  = True
    inc_poly_cylinder.su2_exec  = "SU2_CFD"
    inc_poly_cylinder.timeout   = 1600
    inc_poly_cylinder.tol       = 0.00001
    test_list.append(inc_poly_cylinder)

    # X-coarse laminar bend as a mixed element CGNS test
    inc_lam_bend          = TestCase('inc_lam_bend')
    inc_lam_bend.cfg_dir   = "incomp_navierstokes/bend"
    inc_lam_bend.cfg_file  = "lam_bend.cfg"
    inc_lam_bend.test_iter = 10
    inc_lam_bend.test_vals = [-3.450879, -3.083720, -0.020699, -0.168420] #last 4 columns
    inc_lam_bend.su2_exec  = "SU2_CFD"
    inc_lam_bend.timeout   = 1600
    inc_lam_bend.tol       = 0.00001
    test_list.append(inc_lam_bend)

    ############################
    ### Incompressible RANS  ###
    ############################

    # Dry run Inc. RANS
    inc_turb_naca0012_d           = TestCase('dry run Inc. RANS')
    inc_turb_naca0012_d.cfg_dir   = "incomp_rans/naca0012"
    inc_turb_naca0012_d.cfg_file  = "naca0012.cfg"
    inc_turb_naca0012_d.su2_exec  = "SU2_CFD -d"
    inc_turb_naca0012_d.timeout   = 1600
    test_list.append(inc_turb_naca0012_d)

    # NACA0012, SA
    inc_turb_naca0012           = TestCase('inc_turb_naca0012')
    inc_turb_naca0012.cfg_dir   = "incomp_rans/naca0012"
    inc_turb_naca0012.cfg_file  = "naca0012.cfg"
    inc_turb_naca0012.test_iter = 20
    inc_turb_naca0012.test_vals = [-4.788495, -11.040511, 0.000023, 0.309503] #last 4 columns
    inc_turb_naca0012.new_output  = True
    inc_turb_naca0012.su2_exec  = "SU2_CFD"
    inc_turb_naca0012.timeout   = 1600
    inc_turb_naca0012.tol       = 0.00001
    test_list.append(inc_turb_naca0012)

    # NACA0012, SST_SUST
    inc_turb_naca0012_sst_sust           = TestCase('inc_turb_naca0012_sst_sust')
    inc_turb_naca0012_sst_sust.cfg_dir   = "incomp_rans/naca0012"
    inc_turb_naca0012_sst_sust.cfg_file  = "naca0012_SST_SUST.cfg"
    inc_turb_naca0012_sst_sust.test_iter = 20
    inc_turb_naca0012_sst_sust.test_vals = [-7.276273, 0.145895, 0.000021, 0.312004] #last 4 columns
    inc_turb_naca0012_sst_sust.su2_exec  = "SU2_CFD"
    inc_turb_naca0012_sst_sust.timeout   = 1600
    inc_turb_naca0012_sst_sust.tol       = 0.00001
    test_list.append(inc_turb_naca0012_sst_sust)

    ####################
    ### DG-FEM Euler ###
    ####################

    # Dry run DG Euler
    fem_euler_naca0012_d           = TestCase('dry run DG Euler')
    fem_euler_naca0012_d.cfg_dir   = "hom_euler/NACA0012_5thOrder"
    fem_euler_naca0012_d.cfg_file  = "fem_NACA0012_reg.cfg"
    fem_euler_naca0012_d.su2_exec  = "SU2_CFD -d"
    fem_euler_naca0012_d.timeout   = 1600
    test_list.append(fem_euler_naca0012_d)

    # NACA0012
    fem_euler_naca0012           = TestCase('fem_euler_naca0012')
    fem_euler_naca0012.cfg_dir   = "hom_euler/NACA0012_5thOrder"
    fem_euler_naca0012.cfg_file  = "fem_NACA0012_reg.cfg"
    fem_euler_naca0012.test_iter = 10
    fem_euler_naca0012.test_vals = [-6.519946,-5.976944,0.255551,0.000028] #last 4 columns
    fem_euler_naca0012.su2_exec  = "SU2_CFD"
    fem_euler_naca0012.new_output = True
    fem_euler_naca0012.timeout   = 1600
    fem_euler_naca0012.tol       = 0.00001
    test_list.append(fem_euler_naca0012)

    ############################
    ### DG-FEM Navier-Stokes ###
    ############################

    # Dry run DG NS
    fem_ns_flatplate_d           = TestCase('dry run DG NS')
    fem_ns_flatplate_d.cfg_dir   = "hom_navierstokes/FlatPlate/nPoly4"
    fem_ns_flatplate_d.cfg_file  = "lam_flatplate_reg.cfg"
    fem_ns_flatplate_d.su2_exec  = "SU2_CFD -d"
    fem_ns_flatplate_d.timeout   = 1600
    test_list.append(fem_ns_flatplate_d)

    # Flat plate
    fem_ns_flatplate           = TestCase('fem_ns_flatplate')
    fem_ns_flatplate.cfg_dir   = "hom_navierstokes/FlatPlate/nPoly4"
    fem_ns_flatplate.cfg_file  = "lam_flatplate_reg.cfg"
    fem_ns_flatplate.test_iter = 25
    fem_ns_flatplate.test_vals = [1.383727,3.175247,0.058387,0.257951] #last 4 columns
    fem_ns_flatplate.su2_exec  = "SU2_CFD"
    fem_ns_flatplate.new_output = True
    fem_ns_flatplate.timeout   = 1600
    fem_ns_flatplate.tol       = 0.00001
    test_list.append(fem_ns_flatplate)

    # Steady cylinder
    fem_ns_cylinder           = TestCase('fem_ns_cylinder')
    fem_ns_cylinder.cfg_dir   = "hom_navierstokes/CylinderViscous/nPoly3"
    fem_ns_cylinder.cfg_file  = "fem_Cylinder_reg.cfg"
    fem_ns_cylinder.test_iter = 10
    fem_ns_cylinder.test_vals = [0.454960,0.979123,-0.000028,79.984799] #last 4 columns
    fem_ns_cylinder.su2_exec  = "SU2_CFD"
    fem_ns_cylinder.new_output  = True
    fem_ns_cylinder.timeout   = 1600
    fem_ns_cylinder.tol       = 0.00001
    test_list.append(fem_ns_cylinder)

    # Steady sphere
    fem_ns_sphere           = TestCase('fem_ns_sphere')
    fem_ns_sphere.cfg_dir   = "hom_navierstokes/SphereViscous/nPoly3_QuadDominant"
    fem_ns_sphere.cfg_file  = "fem_Sphere_reg.cfg"
    fem_ns_sphere.test_iter = 10
    fem_ns_sphere.test_vals = [-0.288121,0.240324,0.000258,21.797363] #last 4 columns
    fem_ns_sphere.su2_exec  = "SU2_CFD"
    fem_ns_sphere.new_output = True
    fem_ns_sphere.timeout   = 1600
    fem_ns_sphere.tol       = 0.00001
    test_list.append(fem_ns_sphere)

    # Unsteady sphere ADER
    fem_ns_sphere_ader           = TestCase('fem_ns_sphere_ader')
    fem_ns_sphere_ader.cfg_dir   = "hom_navierstokes/SphereViscous/nPoly3_QuadDominant"
    fem_ns_sphere_ader.cfg_file  = "fem_Sphere_reg_ADER.cfg"
    fem_ns_sphere_ader.test_iter = 10
    fem_ns_sphere_ader.test_vals = [-35.000000,-35.000000,0.000047,31.110911] #last 4 columns
    fem_ns_sphere_ader.su2_exec  = "SU2_CFD"
    fem_ns_sphere_ader.new_output = True
    fem_ns_sphere_ader.unsteady   = True
    fem_ns_sphere_ader.timeout   = 1600
    fem_ns_sphere_ader.tol       = 0.00001
    test_list.append(fem_ns_sphere_ader)

    # Unsteady cylinder
    fem_ns_unsteady_cylinder           = TestCase('fem_ns_unsteady_cylinder')
    fem_ns_unsteady_cylinder.cfg_dir   = "hom_navierstokes/UnsteadyCylinder/nPoly4"
    fem_ns_unsteady_cylinder.cfg_file  = "fem_unst_cylinder.cfg"
    fem_ns_unsteady_cylinder.test_iter = 11
    fem_ns_unsteady_cylinder.test_vals = [-3.558582,-3.014464,-0.038927,1.383983] #last 4 columns
    fem_ns_unsteady_cylinder.su2_exec  = "SU2_CFD"
    fem_ns_unsteady_cylinder.new_output = True
    fem_ns_unsteady_cylinder.unsteady   = True
    fem_ns_unsteady_cylinder.timeout   = 1600
    fem_ns_unsteady_cylinder.tol       = 0.00001
    test_list.append(fem_ns_unsteady_cylinder)

    # Unsteady cylinder ADER
    fem_ns_unsteady_cylinder_ader           = TestCase('fem_ns_unsteady_cylinder_ader')
    fem_ns_unsteady_cylinder_ader.cfg_dir   = "hom_navierstokes/UnsteadyCylinder/nPoly4"
    fem_ns_unsteady_cylinder_ader.cfg_file  = "fem_unst_cylinder_ADER.cfg"
    fem_ns_unsteady_cylinder_ader.test_iter = 11
    fem_ns_unsteady_cylinder_ader.test_vals = [-35.000000,-35.000000,-0.041003,1.391339] #last 4 columns
    fem_ns_unsteady_cylinder_ader.su2_exec  = "SU2_CFD"
    fem_ns_unsteady_cylinder_ader.new_output = True
    fem_ns_unsteady_cylinder_ader.unsteady   = True
    fem_ns_unsteady_cylinder_ader.timeout   = 1600
    fem_ns_unsteady_cylinder_ader.tol       = 0.00001
    test_list.append(fem_ns_unsteady_cylinder_ader)

    #########################
    ###    Transition     ###
    #########################

    # Schubauer-Klebanoff Natural Transition
    schubauer_klebanoff_transition              = TestCase('Schubauer_Klebanoff')
    schubauer_klebanoff_transition.cfg_dir      = "transition/Schubauer_Klebanoff"
    schubauer_klebanoff_transition.cfg_file     = "transitional_BC_model_ConfigFile.cfg"
    schubauer_klebanoff_transition.test_iter    = 10
    schubauer_klebanoff_transition.new_output   = True
    schubauer_klebanoff_transition.test_vals    = [-8.029786, -14.268351, 0.000053, 0.007986] #last 4 columns
    schubauer_klebanoff_transition.su2_exec     = "SU2_CFD"
    schubauer_klebanoff_transition.timeout      = 1600
    schubauer_klebanoff_transition.tol          = 0.00001
    test_list.append(schubauer_klebanoff_transition)

    #####################################
    ### Cont. adj. compressible Euler ###
    #####################################

    # Dry run Cont. Adj. Euler
    contadj_naca0012_d           = TestCase('dry run Cont. Adj. Euler')
    contadj_naca0012_d.cfg_dir   = "cont_adj_euler/naca0012"
    contadj_naca0012_d.cfg_file  = "inv_NACA0012.cfg"
    contadj_naca0012_d.su2_exec  = "SU2_CFD -d"
    contadj_naca0012_d.timeout   = 1600
    test_list.append(contadj_naca0012_d)

    # Inviscid NACA0012
    contadj_naca0012           = TestCase('contadj_naca0012')
    contadj_naca0012.cfg_dir   = "cont_adj_euler/naca0012"
    contadj_naca0012.cfg_file  = "inv_NACA0012.cfg"
    contadj_naca0012.test_iter = 5
    contadj_naca0012.test_vals = [-9.289565, -14.563861, 0.300920, 0.019552] #last 4 columns
    contadj_naca0012.su2_exec  = "SU2_CFD"
    contadj_naca0012.new_output = True
    contadj_naca0012.timeout   = 1600
    contadj_naca0012.tol       = 0.001
    test_list.append(contadj_naca0012)

    # Inviscid ONERA M6
    contadj_oneram6           = TestCase('contadj_oneram6')
    contadj_oneram6.cfg_dir   = "cont_adj_euler/oneram6"
    contadj_oneram6.cfg_file  = "inv_ONERAM6.cfg"
    contadj_oneram6.test_iter = 10
    contadj_oneram6.test_vals = [-12.133160, -12.706697, 0.685900, 0.007594] #last 4 columns
    contadj_oneram6.su2_exec  = "SU2_CFD"
    contadj_oneram6.new_output = True
    contadj_oneram6.timeout   = 1600
    contadj_oneram6.tol       = 0.00001
    test_list.append(contadj_oneram6)

    # Inviscid WEDGE: tests averaged outflow total pressure adjoint
    contadj_wedge             = TestCase('contadj_wedge')
    contadj_wedge.cfg_dir   = "cont_adj_euler/wedge"
    contadj_wedge.cfg_file  = "inv_wedge_ROE.cfg"
    contadj_wedge.test_iter = 10
    contadj_wedge.test_vals = [2.872691, -2.755572, 853000.000000, 0.000000] #last 4 columns
    contadj_wedge.su2_exec  = "SU2_CFD"
    contadj_wedge.new_output = True
    contadj_wedge.timeout   = 1600
    contadj_wedge.tol       = 0.00001
    test_list.append(contadj_wedge)

    # Inviscid fixed CL NACA0012
    contadj_fixedCL_naca0012           = TestCase('contadj_fixedcl_naca0012')
    contadj_fixedCL_naca0012.cfg_dir   = "fixed_cl/naca0012"
    contadj_fixedCL_naca0012.cfg_file  = "inv_NACA0012_ContAdj.cfg"
    contadj_fixedCL_naca0012.test_iter = 100
    contadj_fixedCL_naca0012.test_vals = [0.293257, -5.201691, 0.360610, -0.000021] #last 4 columns
    contadj_fixedCL_naca0012.su2_exec  = "SU2_CFD"
    contadj_fixedCL_naca0012.new_output= True
    contadj_fixedCL_naca0012.timeout   = 1600
    contadj_fixedCL_naca0012.tol       = 0.00001
    test_list.append(contadj_fixedCL_naca0012)

    ###################################
    ### Cont. adj. compressible N-S ###
    ###################################

    # Dry run Cont. Adj. NS
    contadj_ns_cylinder_d           = TestCase('dry run Cont. Adj. NS')
    contadj_ns_cylinder_d.cfg_dir   = "cont_adj_navierstokes/cylinder"
    contadj_ns_cylinder_d.cfg_file  = "lam_cylinder.cfg"
    contadj_ns_cylinder_d.su2_exec  = "SU2_CFD -d"
    contadj_ns_cylinder_d.timeout   = 1600
    test_list.append(contadj_ns_cylinder_d)

    # Adjoint laminar cylinder
    contadj_ns_cylinder           = TestCase('contadj_ns_cylinder')
    contadj_ns_cylinder.cfg_dir   = "cont_adj_navierstokes/cylinder"
    contadj_ns_cylinder.cfg_file  = "lam_cylinder.cfg"
    contadj_ns_cylinder.test_iter = 20
    contadj_ns_cylinder.test_vals = [ -3.665848, -9.132055, 2.056700, -0.000000] #last 4 columns
    contadj_ns_cylinder.su2_exec  = "SU2_CFD"
    contadj_ns_cylinder.new_output = True
    contadj_ns_cylinder.timeout   = 1600
    contadj_ns_cylinder.tol       = 0.00001
    test_list.append(contadj_ns_cylinder)

    # Adjoint laminar naca0012 subsonic
    contadj_ns_naca0012_sub           = TestCase('contadj_ns_naca0012_sub')
    contadj_ns_naca0012_sub.cfg_dir   = "cont_adj_navierstokes/naca0012_sub"
    contadj_ns_naca0012_sub.cfg_file  = "lam_NACA0012.cfg"
    contadj_ns_naca0012_sub.test_iter = 20
    contadj_ns_naca0012_sub.test_vals = [-2.743268, -8.215193, 0.518810, 0.001210] #last 4 columns
    contadj_ns_naca0012_sub.su2_exec  = "SU2_CFD"
    contadj_ns_naca0012_sub.new_output =True
    contadj_ns_naca0012_sub.timeout   = 1600
    contadj_ns_naca0012_sub.tol       = 0.00001
    test_list.append(contadj_ns_naca0012_sub)

    # Adjoint laminar naca0012 transonic
    contadj_ns_naca0012_trans           = TestCase('contadj_ns_naca0012_trans')
    contadj_ns_naca0012_trans.cfg_dir   = "cont_adj_navierstokes/naca0012_trans"
    contadj_ns_naca0012_trans.cfg_file  = "lam_NACA0012.cfg"
    contadj_ns_naca0012_trans.test_iter = 20
    contadj_ns_naca0012_trans.test_vals = [-1.039664, -6.575019, 1.772300, 0.012495] #last 4 columns
    contadj_ns_naca0012_trans.su2_exec  = "SU2_CFD"
    contadj_ns_naca0012_trans.new_output = True
    contadj_ns_naca0012_trans.timeout   = 1600
    contadj_ns_naca0012_trans.tol       = 0.00001
    test_list.append(contadj_ns_naca0012_trans)

    #######################################################
    ### Cont. adj. compressible RANS (frozen viscosity) ###
    #######################################################

    # Adjoint turbulent NACA0012
    contadj_rans_naca0012           = TestCase('contadj_rans_naca0012')
    contadj_rans_naca0012.cfg_dir   = "cont_adj_rans/naca0012"
    contadj_rans_naca0012.cfg_file  = "turb_nasa.cfg"
    contadj_rans_naca0012.test_iter = 20
    contadj_rans_naca0012.test_vals = [ -0.794162, -5.761722, 19.214000, -0.000000] #last 4 columns
    contadj_rans_naca0012.su2_exec  = "SU2_CFD"
    contadj_rans_naca0012.new_output = True
    contadj_rans_naca0012.timeout   = 1600
    contadj_rans_naca0012.tol       = 0.00001
    test_list.append(contadj_rans_naca0012)

    # Adjoint turbulent NACA0012 with binary restarts
    contadj_rans_naca0012_bin           = TestCase('contadj_rans_naca0012_bin')
    contadj_rans_naca0012_bin.cfg_dir   = "cont_adj_rans/naca0012"
    contadj_rans_naca0012_bin.cfg_file  = "turb_nasa_binary.cfg"
    contadj_rans_naca0012_bin.test_iter = 18
    contadj_rans_naca0012_bin.test_vals = [-0.794169, -5.761671, 19.214000, -0.000000] #last 4 columns
    contadj_rans_naca0012_bin.su2_exec  = "SU2_CFD"
    contadj_rans_naca0012_bin.new_output = True
    contadj_rans_naca0012_bin.timeout   = 1600
    contadj_rans_naca0012_bin.tol       = 0.00001
    test_list.append(contadj_rans_naca0012_bin)

    # Adjoint turbulent RAE2822
    contadj_rans_rae2822           = TestCase('contadj_rans_rae2822')
    contadj_rans_rae2822.cfg_dir   = "cont_adj_rans/rae2822"
    contadj_rans_rae2822.cfg_file  = "turb_SA_RAE2822.cfg"
    contadj_rans_rae2822.test_iter = 20
    contadj_rans_rae2822.test_vals = [-5.369688, -10.872209, -0.212470, 0.005448] #last 4 columns
    contadj_rans_rae2822.su2_exec  = "SU2_CFD"
    contadj_rans_rae2822.new_output = True
    contadj_rans_rae2822.timeout   = 1600
    contadj_rans_rae2822.tol       = 0.00001
    test_list.append(contadj_rans_rae2822)

    #############################
    ### Compressibele RANS UQ ###
    #############################

    # NACA0012 1c
    turb_naca0012_1c           = TestCase('turb_naca0012_1c')
    turb_naca0012_1c.cfg_dir   = "rans_uq/naca0012"
    turb_naca0012_1c.cfg_file  = "turb_NACA0012_uq_1c.cfg"
    turb_naca0012_1c.test_iter = 10
    turb_naca0012_1c.test_vals = [-4.978068, 1.139123, 0.806952, 0.064685] #last 4 columns
    turb_naca0012_1c.su2_exec  = "SU2_CFD"
    turb_naca0012_1c.new_output = True
    turb_naca0012_1c.timeout   = 1600
    turb_naca0012_1c.tol       = 0.00001
    test_list.append(turb_naca0012_1c)

    # NACA0012 2c
    turb_naca0012_2c           = TestCase('turb_naca0012_2c')
    turb_naca0012_2c.cfg_dir   = "rans_uq/naca0012"
    turb_naca0012_2c.cfg_file  = "turb_NACA0012_uq_2c.cfg"
    turb_naca0012_2c.test_iter = 10
    turb_naca0012_2c.test_vals = [-5.484282, 0.967023, 0.823129, 0.070840] #last 4 columns
    turb_naca0012_2c.su2_exec  = "SU2_CFD"
    turb_naca0012_2c.new_output = True
    turb_naca0012_2c.timeout   = 1600
    turb_naca0012_2c.tol       = 0.00001
    test_list.append(turb_naca0012_2c)

    # NACA0012 3c
    turb_naca0012_3c           = TestCase('turb_naca0012_3c')
    turb_naca0012_3c.cfg_dir   = "rans_uq/naca0012"
    turb_naca0012_3c.cfg_file  = "turb_NACA0012_uq_3c.cfg"
    turb_naca0012_3c.test_iter = 10
    turb_naca0012_3c.test_vals = [-5.587068, 0.929125, 0.877611, 0.090894] #last 4 columns
    turb_naca0012_3c.su2_exec  = "SU2_CFD"
    turb_naca0012_3c.new_output = True
    turb_naca0012_3c.timeout   = 1600
    turb_naca0012_3c.tol       = 0.00001
    test_list.append(turb_naca0012_3c)

    # NACA0012 p1c1
    turb_naca0012_p1c1           = TestCase('turb_naca0012_p1c1')
    turb_naca0012_p1c1.cfg_dir   = "rans_uq/naca0012"
    turb_naca0012_p1c1.cfg_file  = "turb_NACA0012_uq_p1c1.cfg"
    turb_naca0012_p1c1.test_iter = 10
    turb_naca0012_p1c1.test_vals = [ -5.126540, 1.076620, 0.783153, 0.056001] #last 4 columns
    turb_naca0012_p1c1.su2_exec  = "SU2_CFD"
    turb_naca0012_p1c1.new_output = True
    turb_naca0012_p1c1.timeout   = 1600
    turb_naca0012_p1c1.tol       = 0.00001
    test_list.append(turb_naca0012_p1c1)

    # NACA0012 p1c2
    turb_naca0012_p1c2           = TestCase('turb_naca0012_p1c2')
    turb_naca0012_p1c2.cfg_dir   = "rans_uq/naca0012"
    turb_naca0012_p1c2.cfg_file  = "turb_NACA0012_uq_p1c2.cfg"
    turb_naca0012_p1c2.test_iter = 10
    turb_naca0012_p1c2.test_vals = [-5.556554, 0.941694, 0.795964, 0.060801] #last 4 columns
    turb_naca0012_p1c2.su2_exec  = "SU2_CFD"
    turb_naca0012_p1c2.new_output = True
    turb_naca0012_p1c2.timeout   = 1600
    turb_naca0012_p1c2.tol       = 0.00001
    test_list.append(turb_naca0012_p1c2)

    ######################################
    ### Harmonic Balance               ###
    ######################################

    # Description of the regression test
    harmonic_balance           = TestCase('harmonic_balance')
    harmonic_balance.cfg_dir   = "harmonic_balance"
    harmonic_balance.cfg_file  = "HB.cfg"
    harmonic_balance.test_iter = 25
    harmonic_balance.test_vals = [-1.589755, 3.922208, 0.006724, 0.099454] #last 4 columns
    harmonic_balance.su2_exec  = "SU2_CFD"
    harmonic_balance.new_output = False
    harmonic_balance.timeout   = 1600
    harmonic_balance.tol       = 0.00001
    test_list.append(harmonic_balance)

    # Turbulent pitching NACA 64a010 airfoil
    hb_rans_preconditioning           = TestCase('hb_rans_preconditioning')
    hb_rans_preconditioning.cfg_dir   = "harmonic_balance/hb_rans_preconditioning"
    hb_rans_preconditioning.cfg_file  = "davis.cfg"
    hb_rans_preconditioning.test_iter = 25
    hb_rans_preconditioning.test_vals = [-1.902362, -5.950093, 0.007786, 0.128110] #last 4 columns
    hb_rans_preconditioning.su2_exec  = "SU2_CFD"
    hb_rans_preconditioning.new_output= False
    hb_rans_preconditioning.timeout   = 1600
    hb_rans_preconditioning.tol       = 0.00001
    test_list.append(hb_rans_preconditioning)

    ######################################
    ### Moving Wall                    ###
    ######################################

    # Rotating NACA 0012
    rot_naca0012           = TestCase('rot_naca0012')
    rot_naca0012.cfg_dir   = "rotating/naca0012"
    rot_naca0012.cfg_file  = "rot_NACA0012.cfg"
    rot_naca0012.test_iter = 25
    rot_naca0012.test_vals = [-2.657250, 2.889308, -0.079043, 0.002261] #last 4 columns
    rot_naca0012.su2_exec  = "SU2_CFD"
    rot_naca0012.timeout   = 1600
    rot_naca0012.tol       = 0.00001
    test_list.append(rot_naca0012)

    # Lid-driven cavity
    cavity           = TestCase('cavity')
    cavity.cfg_dir   = "moving_wall/cavity"
    cavity.cfg_file  = "lam_cavity.cfg"
    cavity.test_iter = 25
    cavity.test_vals = [-5.627934, -0.164470, 0.051972, 2.547034] #last 4 columns
    cavity.su2_exec  = "SU2_CFD"
    cavity.new_output = True
    cavity.timeout   = 1600
    cavity.tol       = 0.00001
    test_list.append(cavity)

    # Spinning cylinder
    spinning_cylinder           = TestCase('spinning_cylinder')
    spinning_cylinder.cfg_dir   = "moving_wall/spinning_cylinder"
    spinning_cylinder.cfg_file  = "spinning_cylinder.cfg"
    spinning_cylinder.test_iter = 25
    spinning_cylinder.test_vals = [-7.889994, -2.469385, 1.708162, 1.670039] #last 4 columns
    spinning_cylinder.su2_exec  = "SU2_CFD"
    spinning_cylinder.new_output = True
    spinning_cylinder.timeout   = 1600
    spinning_cylinder.tol       = 0.00001
    test_list.append(spinning_cylinder)

    ######################################
    ### Unsteady                       ###
    ######################################

    # Square cylinder
    square_cylinder           = TestCase('square_cylinder')
    square_cylinder.cfg_dir   = "unsteady/square_cylinder"
    square_cylinder.cfg_file  = "turb_square.cfg"
    square_cylinder.test_iter = 3
    square_cylinder.test_vals = [-1.162561, 0.066414, 1.399788, 2.220411] #last 4 columns
    square_cylinder.su2_exec  = "SU2_CFD"
    square_cylinder.timeout   = 1600
    square_cylinder.tol       = 0.00001
    square_cylinder.unsteady  = True
    square_cylinder.new_output = True
    test_list.append(square_cylinder)

    # Gust
    sine_gust           = TestCase('sine_gust')
    sine_gust.cfg_dir   = "gust"
    sine_gust.cfg_file  = "inv_gust_NACA0012.cfg"
    sine_gust.test_iter = 5
    sine_gust.test_vals = [-1.977520, 3.481804, -0.012277, -0.007308] #last 4 columns
    sine_gust.su2_exec  = "SU2_CFD"
    sine_gust.timeout   = 1600
    sine_gust.tol       = 0.00001
    sine_gust.unsteady  = True
    sine_gust.new_output = True
    test_list.append(sine_gust)

    # Aeroelastic
    aeroelastic         = TestCase('aeroelastic')
    aeroelastic.cfg_dir   = "aeroelastic"
    aeroelastic.cfg_file  = "aeroelastic_NACA64A010.cfg"
    aeroelastic.test_iter = 2
    aeroelastic.test_vals = [0.074885, 0.033116, -0.001650, -0.000127] #last 4 columns
    aeroelastic.su2_exec  = "SU2_CFD"
    aeroelastic.timeout   = 1600
    aeroelastic.tol       = 0.00001
    aeroelastic.unsteady  = True
    aeroelastic.new_output = True
    test_list.append(aeroelastic)

    # Delayed Detached Eddy Simulation
    ddes_flatplate        = TestCase('ddes_flatplate')
    ddes_flatplate.cfg_dir   = "ddes/flatplate"
    ddes_flatplate.cfg_file  = "ddes_flatplate.cfg"
    ddes_flatplate.test_iter = 10
    ddes_flatplate.test_vals = [-2.714758, -5.883004, -0.215005, 0.023783] #last 4 columns
    ddes_flatplate.su2_exec  = "SU2_CFD"
    ddes_flatplate.timeout   = 1600
    ddes_flatplate.tol       = 0.00001
    ddes_flatplate.unsteady  = True
    ddes_flatplate.new_output = True
    test_list.append(ddes_flatplate)

    # unsteady pitching NACA0015, SA
    unst_inc_turb_naca0015_sa           = TestCase('unst_inc_turb_naca0015_sa')
    unst_inc_turb_naca0015_sa.cfg_dir   = "unsteady/pitching_naca0015_rans_inc"
    unst_inc_turb_naca0015_sa.cfg_file  = "config_incomp_turb_sa.cfg"
    unst_inc_turb_naca0015_sa.test_iter = 1
    unst_inc_turb_naca0015_sa.test_vals = [-3.007635, -6.879789, 1.445300, 0.419281] #last 4 columns
    unst_inc_turb_naca0015_sa.su2_exec  = "SU2_CFD"
    unst_inc_turb_naca0015_sa.timeout   = 1600
    unst_inc_turb_naca0015_sa.tol       = 0.00001
    unst_inc_turb_naca0015_sa.unsteady  = True
    test_list.append(unst_inc_turb_naca0015_sa)

    # unsteady pitching NACA0012, Euler, Deforming
    unst_deforming_naca0012           = TestCase('unst_deforming_naca0012')
    unst_deforming_naca0012.cfg_dir   = "disc_adj_euler/naca0012_pitching_def"
    unst_deforming_naca0012.cfg_file  = "inv_NACA0012_pitching_deform.cfg"
    unst_deforming_naca0012.test_iter = 5
    unst_deforming_naca0012.test_vals = [-3.665128, -3.793593, -3.716506, -3.148308] #last 4 columns
    unst_deforming_naca0012.su2_exec  = "SU2_CFD"
    unst_deforming_naca0012.timeout   = 1600
    unst_deforming_naca0012.tol       = 0.00001
    unst_deforming_naca0012.unsteady  = True
    test_list.append(unst_deforming_naca0012)

    ######################################
    ### NICFD                          ###
    ######################################

    # ls89_sa
    ls89_sa           = TestCase('ls89_sa')
    ls89_sa.cfg_dir   = "nicf/LS89"
    ls89_sa.cfg_file  = "turb_SA_PR.cfg"
    ls89_sa.test_iter = 20
    ls89_sa.test_vals = [-5.050483, -13.389547, 0.174939, 0.430757] #last 4 columns
    ls89_sa.su2_exec  = "SU2_CFD"
    ls89_sa.new_output= True
    ls89_sa.timeout   = 1600
    ls89_sa.tol       = 0.00001
    test_list.append(ls89_sa)

    # Rarefaction shock wave edge_VW
    edge_VW           = TestCase('edge_VW')
    edge_VW.cfg_dir   = "nicf/edge"
    edge_VW.cfg_file  = "edge_VW.cfg"
    edge_VW.test_iter = 20
    edge_VW.test_vals = [-0.711552, 5.490479, -0.000975, 0.000000] #last 4 columns
    edge_VW.su2_exec  = "SU2_CFD"
    edge_VW.new_output = True
    edge_VW.timeout   = 1600
    edge_VW.tol       = 0.00001
    test_list.append(edge_VW)

    # Rarefaction shock wave edge_PPR
    edge_PPR           = TestCase('edge_PPR')
    edge_PPR.cfg_dir   = "nicf/edge"
    edge_PPR.cfg_file  = "edge_PPR.cfg"
    edge_PPR.test_iter = 20
    edge_PPR.test_vals = [-1.670439, 4.522842, 0.001027, 0.000000] #last 4 columns
    edge_PPR.su2_exec  = "SU2_CFD"
    edge_PPR.new_output = True
    edge_PPR.timeout   = 1600
    edge_PPR.tol       = 0.00001
    test_list.append(edge_PPR)


    ######################################
    ### turbomachinery                 ###
    ######################################

    # Jones APU Turbocharger
    Jones_tc           = TestCase('jones_turbocharger')
    Jones_tc.cfg_dir   = "turbomachinery/APU_turbocharger"
    Jones_tc.cfg_file  = "Jones.cfg"
    Jones_tc.test_iter = 5
    Jones_tc.test_vals = [-5.280323, 0.379653, 72.207240, 1.277670] #last 4 columns
    Jones_tc.su2_exec  = "SU2_CFD"
    Jones_tc.new_output = False
    Jones_tc.timeout   = 1600
    Jones_tc.tol       = 0.00001
    test_list.append(Jones_tc)

    # Jones APU Turbocharger restart
    Jones_tc_rst           = TestCase('jones_turbocharger_restart')
    Jones_tc_rst.cfg_dir   = "turbomachinery/APU_turbocharger"
    Jones_tc_rst.cfg_file  = "Jones_rst.cfg"
    Jones_tc_rst.test_iter = 5
    Jones_tc_rst.test_vals = [-4.625264, -1.568823, 33.995150, 10.181610] #last 4 columns
    Jones_tc_rst.su2_exec  = "SU2_CFD"
    Jones_tc_rst.new_output = False
    Jones_tc_rst.timeout   = 1600
    Jones_tc_rst.tol       = 0.0001
    test_list.append(Jones_tc_rst)

    # 2D axial stage
    axial_stage2D           = TestCase('axial_stage2D')
    axial_stage2D.cfg_dir   = "turbomachinery/axial_stage_2D"
    axial_stage2D.cfg_file  = "Axial_stage2D.cfg"
    axial_stage2D.test_iter = 20
    axial_stage2D.test_vals = [-1.933219, 5.379598, 73.357940, 0.925875] #last 4 columns
    axial_stage2D.su2_exec  = "SU2_CFD"
    axial_stage2D.new_output  = False
    axial_stage2D.timeout   = 1600
    axial_stage2D.tol       = 0.00001
    test_list.append(axial_stage2D)

    # 2D transonic stator
    transonic_stator           = TestCase('transonic_stator')
    transonic_stator.cfg_dir   = "turbomachinery/transonic_stator_2D"
    transonic_stator.cfg_file  = "transonic_stator.cfg"
    transonic_stator.test_iter = 20
    transonic_stator.test_vals = [-0.563318, 5.833490, 96.257510, 0.062597] #last 4 columns
    transonic_stator.su2_exec  = "SU2_CFD"
    transonic_stator.new_output  = False
    transonic_stator.timeout   = 1600
    transonic_stator.tol       = 0.00001
    test_list.append(transonic_stator)

    # 2D transonic stator restart
    transonic_stator_rst           = TestCase('transonic_stator_restart')
    transonic_stator_rst.cfg_dir   = "turbomachinery/transonic_stator_2D"
    transonic_stator_rst.cfg_file  = "transonic_stator_rst.cfg"
    transonic_stator_rst.test_iter = 20
    transonic_stator_rst.test_vals = [-6.601169, -0.619939, 5.002986, 0.002951] #last 4 columns
    transonic_stator_rst.su2_exec  = "SU2_CFD"
    transonic_stator_rst.new_output  = False
    transonic_stator_rst.timeout   = 1600
    transonic_stator_rst.tol       = 0.00001
    test_list.append(transonic_stator_rst)


    ######################################
    ### Sliding Mesh                   ###
    ######################################

    # Dry run Multizone
    uniform_flow_d         = TestCase('dry run Multizone')
    uniform_flow_d.cfg_dir   = "sliding_interface/uniform_flow"
    uniform_flow_d.cfg_file  = "uniform_NN.cfg"
    uniform_flow_d.su2_exec  = "SU2_CFD -d"
    uniform_flow_d.timeout   = 1600
    test_list.append(uniform_flow_d)

    # Uniform flow
    uniform_flow         = TestCase('uniform_flow')
    uniform_flow.cfg_dir   = "sliding_interface/uniform_flow"
    uniform_flow.cfg_file  = "uniform_NN.cfg"
    uniform_flow.test_iter = 2
    uniform_flow.test_vals = [2.000000, 0.000000, -0.205134, -13.250256] #last 4 columns
    uniform_flow.su2_exec  = "SU2_CFD"
    uniform_flow.timeout   = 1600
    uniform_flow.tol       = 0.000001
    uniform_flow.unsteady  = True
    uniform_flow.multizone = True
    test_list.append(uniform_flow)

   # Channel_2D
    channel_2D           = TestCase('channel_2D')
    channel_2D.cfg_dir   = "sliding_interface/channel_2D"
    channel_2D.cfg_file  = "channel_2D_WA.cfg"
    channel_2D.test_iter = 2
    channel_2D.test_vals = [2.000000, 0.000000, 0.397985, 0.352786, 0.405475] #last 4 columns
    channel_2D.su2_exec  = "SU2_CFD"
    channel_2D.timeout   = 100
    channel_2D.tol       = 0.00001
    channel_2D.unsteady  = True
    channel_2D.multizone = True
    test_list.append(channel_2D)

    # Channel_3D
    channel_3D           = TestCase('channel_3D')
    channel_3D.cfg_dir   = "sliding_interface/channel_3D"
    channel_3D.cfg_file  = "channel_3D_WA.cfg"
    channel_3D.test_iter = 1
    channel_3D.test_vals = [1.000000, 0.000000, 0.661408, 0.769920, 0.696040] #last 5 columns
    channel_3D.su2_exec  = "SU2_CFD"
    channel_3D.timeout   = 1600
    channel_3D.tol       = 0.00001
    channel_3D.unsteady  = True
    channel_3D.multizone = True
    test_list.append(channel_3D)

    # Pipe
    pipe           = TestCase('pipe')
    pipe.cfg_dir   = "sliding_interface/pipe"
    pipe.cfg_file  = "pipe_NN.cfg"
    pipe.test_iter = 2
    pipe.test_vals = [0.491954, 0.677756, 0.963981, 1.006936] #last 4 columns
    pipe.su2_exec  = "SU2_CFD"
    pipe.timeout   = 1600
    pipe.tol       = 0.00001
    pipe.unsteady  = True
    pipe.multizone = True
    test_list.append(pipe)

    # Rotating cylinders
    rotating_cylinders           = TestCase('rotating_cylinders')
    rotating_cylinders.cfg_dir   = "sliding_interface/rotating_cylinders"
    rotating_cylinders.cfg_file  = "rot_cylinders_WA.cfg"
    rotating_cylinders.test_iter = 3
    rotating_cylinders.test_vals = [3.000000, 0.000000, 0.777574, 1.134794, 1.224127] #last 4 columns
    rotating_cylinders.su2_exec  = "SU2_CFD"
    rotating_cylinders.timeout   = 1600
    rotating_cylinders.tol       = 0.00001
    rotating_cylinders.unsteady  = True
    rotating_cylinders.multizone = True
    test_list.append(rotating_cylinders)

    # Supersonic vortex shedding
    supersonic_vortex_shedding           = TestCase('supersonic_vortex_shedding')
    supersonic_vortex_shedding.cfg_dir   = "sliding_interface/supersonic_vortex_shedding"
    supersonic_vortex_shedding.cfg_file  = "sup_vor_shed_WA.cfg"
    supersonic_vortex_shedding.test_iter = 5
    supersonic_vortex_shedding.test_vals = [5.000000, 0.000000, 1.227921, 1.638901] #last 4 columns
    supersonic_vortex_shedding.su2_exec  = "SU2_CFD"
    supersonic_vortex_shedding.timeout   = 1600
    supersonic_vortex_shedding.tol       = 0.00001
    supersonic_vortex_shedding.unsteady  = True
    supersonic_vortex_shedding.multizone = True
    test_list.append(supersonic_vortex_shedding)

    # Bars_SST_2D
    bars_SST_2D           = TestCase('bars_SST_2D')
    bars_SST_2D.cfg_dir   = "sliding_interface/bars_SST_2D"
    bars_SST_2D.cfg_file  = "bars.cfg"
    bars_SST_2D.test_iter = 13
    bars_SST_2D.test_vals = [13.000000, -0.619179, -1.564701] #last 3 columns
    bars_SST_2D.su2_exec  = "SU2_CFD"
    bars_SST_2D.timeout   = 1600
    bars_SST_2D.tol       = 0.00001
    bars_SST_2D.multizone = True
    test_list.append(bars_SST_2D)

    # Sliding mesh with incompressible flows (steady)
    slinc_steady           = TestCase('slinc_steady')
    slinc_steady.cfg_dir   = "sliding_interface/incompressible_steady"
    slinc_steady.cfg_file  = "config.cfg"
    slinc_steady.test_iter = 19
    slinc_steady.test_vals = [19.000000, -1.766116, -2.206522] #last 3 columns
    slinc_steady.su2_exec  = "SU2_CFD"
    slinc_steady.timeout   = 100
    slinc_steady.tol       = 0.00001
    slinc_steady.multizone = True
    test_list.append(slinc_steady)

    # Sliding mesh with incompressible flows (unsteady)
    # slinc_unsteady           = TestCase('slinc_unsteady')
    # slinc_unsteady.cfg_dir   = "sliding_interface/incompressible_unsteady"
    # slinc_unsteady.cfg_file  = "config.cfg"
    # slinc_unsteady.test_iter = 19
    # slinc_unsteady.test_vals = [-3.515218,1.930028,0.000000,0.000000] #last 4 columns
    # slinc_unsteady.su2_exec  = "SU2_CFD"
    # slinc_unsteady.timeout   = 100
    # slinc_unsteady.tol       = 0.00001
    # slinc_unsteady.unsteady  = True
    # test_list.append(slinc_unsteady)

    ##########################
    ### FEA - FSI          ###
    ##########################

    # Dry run FEA
    statbeam3d_d           = TestCase('dry run FEA')
    statbeam3d_d.cfg_dir   = "fea_fsi/StatBeam_3d"
    statbeam3d_d.cfg_file  = "configBeam_3d.cfg"
    statbeam3d_d.su2_exec  = "SU2_CFD -d"
    statbeam3d_d.timeout   = 1600
    test_list.append(statbeam3d_d)

    # Static beam, 3d
    statbeam3d           = TestCase('statbeam3d')
    statbeam3d.cfg_dir   = "fea_fsi/StatBeam_3d"
    statbeam3d.cfg_file  = "configBeam_3d.cfg"
    statbeam3d.new_output= True
    statbeam3d.test_iter = 0
    statbeam3d.test_vals = [-8.498245, -8.230816, -8.123810, 64095.0] #last 4 columns
    statbeam3d.su2_exec  = "SU2_CFD"
    statbeam3d.timeout   = 1600
    statbeam3d.tol       = 0.00001
    test_list.append(statbeam3d)

    # Mix elem, 3d beam, Knowles
    knowlesbeam           = TestCase('mixelemknowles')
    knowlesbeam.cfg_dir   = "fea_fsi/MixElemsKnowles"
    knowlesbeam.cfg_file  = "config.cfg"
    knowlesbeam.test_iter = 0
    knowlesbeam.test_vals = [-14.51360, -13.57735, -28.12642, 0.44503, 9.7306] #last 5 columns
    knowlesbeam.su2_exec  = "SU2_CFD"
    knowlesbeam.timeout   = 1600
    knowlesbeam.tol       = 0.0001
    test_list.append(knowlesbeam)

    # Dynamic beam, 2d
    dynbeam2d           = TestCase('dynbeam2d')
    dynbeam2d.cfg_dir   = "fea_fsi/DynBeam_2d"
    dynbeam2d.cfg_file  = "configBeam_2d.cfg"
    dynbeam2d.unsteady  = True
    dynbeam2d.new_output= True
    dynbeam2d.test_iter = 6
    dynbeam2d.test_vals = [-3.240015, 2.895057, -0.353146, 6.6127e+04] #last 4 columns
    dynbeam2d.su2_exec  = "SU2_CFD"
    dynbeam2d.timeout   = 1600
    dynbeam2d.tol       = 0.00001
    test_list.append(dynbeam2d)

    # # FSI, 2d
    fsi2d           = TestCase('fsi2d')
    fsi2d.cfg_dir   = "fea_fsi/WallChannel_2d"
    fsi2d.cfg_file  = "configFSI.cfg"
    fsi2d.test_iter = 4
    fsi2d.test_vals = [4, 0, -3.764077, -4.081143] #last 4 columns
    fsi2d.su2_exec  = "SU2_CFD"
    fsi2d.timeout   = 1600
    fsi2d.multizone = True
    fsi2d.unsteady  = True
    fsi2d.tol       = 0.00001
    test_list.append(fsi2d)

    # FSI, Static, 2D, new mesh solver
    stat_fsi           = TestCase('stat_fsi')
    stat_fsi.cfg_dir   = "fea_fsi/stat_fsi"
    stat_fsi.cfg_file  = "config.cfg"
    stat_fsi.test_iter = 7
    stat_fsi.test_vals = [-3.326934, -4.981505, 0.000000, 7.000000] #last 5 columns
    stat_fsi.su2_exec  = "SU2_CFD"
    stat_fsi.timeout   = 1600
    stat_fsi.multizone = True
    stat_fsi.tol       = 0.00001
    test_list.append(stat_fsi)

    # FSI, Static, 2D, new mesh solver, restart
    stat_fsi_restart           = TestCase('stat_fsi_restart')
    stat_fsi_restart.cfg_dir   = "fea_fsi/stat_fsi"
    stat_fsi_restart.cfg_file  = "config_restart.cfg"
    stat_fsi_restart.test_iter = 1
    stat_fsi_restart.test_vals = [-3.407486, -4.339837, 0.000000, 27.000000] #last 5 columns
    stat_fsi_restart.multizone = True
    stat_fsi_restart.su2_exec  = "SU2_CFD"
    stat_fsi_restart.timeout   = 1600
    stat_fsi_restart.tol       = 0.00001
    test_list.append(stat_fsi_restart)

    # FSI, Dynamic, 2D, new mesh solver
    dyn_fsi           = TestCase('dyn_fsi')
    dyn_fsi.cfg_dir   = "fea_fsi/dyn_fsi"
    dyn_fsi.cfg_file  = "config.cfg"
    dyn_fsi.test_iter = 4
    dyn_fsi.test_vals = [-4.379829, -4.005994, 0.000000, 0.000000] #last 5 columns
    dyn_fsi.multizone = True
    dyn_fsi.unsteady  = True
    dyn_fsi.su2_exec  = "SU2_CFD"
    dyn_fsi.timeout   = 1600
    dyn_fsi.tol       = 0.00001
    test_list.append(dyn_fsi)

    # FSI, 2D airfoil with RBF interpolation
    airfoilRBF           = TestCase('airfoil_fsi_rbf')
    airfoilRBF.cfg_dir   = "fea_fsi/Airfoil_RBF"
    airfoilRBF.cfg_file  = "config.cfg"
    airfoilRBF.test_iter = 1
    airfoilRBF.test_vals = [1.000000, -2.791154, -4.961536]
    airfoilRBF.su2_exec  = "SU2_CFD"
    airfoilRBF.timeout   = 1600
    airfoilRBF.multizone = True
    airfoilRBF.tol       = 0.00001
    test_list.append(airfoilRBF)

    # ###############################
    # ### Radiative Heat Transfer ###
    # ###############################

    # Radiative heat transfer
    p1rad           = TestCase('p1rad')
    p1rad.cfg_dir   = "radiation/p1model"
    p1rad.cfg_file  = "configp1.cfg"
    p1rad.new_output= True
    p1rad.test_iter = 100
    p1rad.test_vals = [-7.751309, -7.923059, -2.119084, 0.091733] #last 4 columns
    p1rad.su2_exec  = "SU2_CFD"
    p1rad.timeout   = 1600
    p1rad.tol       = 0.00001
    test_list.append(p1rad)

    # ###############################
    # ### Conjugate heat transfer ###
    # ###############################

    # Dry run CHT
    cht_incompressible_d           = TestCase('dry run CHT')
    cht_incompressible_d.cfg_dir   = "coupled_cht/incomp_2d"
    cht_incompressible_d.cfg_file  = "cht_2d_3cylinders.cfg"
    cht_incompressible_d.su2_exec  = "SU2_CFD -d"
    cht_incompressible_d.timeout   = 1600
    test_list.append(cht_incompressible_d)

    # CHT incompressible
    cht_incompressible           = TestCase('cht_incompressible')
    cht_incompressible.cfg_dir   = "coupled_cht/incomp_2d"
    cht_incompressible.cfg_file  = "cht_2d_3cylinders.cfg"
    cht_incompressible.test_iter = 10
    cht_incompressible.test_vals = [-2.128826, -0.588813, -0.588813, -0.588813] #last 4 columns
    cht_incompressible.su2_exec  = "SU2_CFD"
    cht_incompressible.timeout   = 1600
    cht_incompressible.multizone = True
    cht_incompressible.tol       = 0.00001
    test_list.append(cht_incompressible)

    # CHT incompressible unsteady
    cht_incompressible_unsteady           = TestCase('cht_incompressible_unsteady')
    cht_incompressible_unsteady.cfg_dir   = "coupled_cht/incomp_2d_unsteady"
    cht_incompressible_unsteady.cfg_file  = "cht_2d_3cylinders.cfg"
    cht_incompressible_unsteady.test_iter = 2
    cht_incompressible_unsteady.test_vals = [-1.303588, -0.080377, -0.080380, -0.080377] #last 4 columns
    cht_incompressible_unsteady.su2_exec  = "SU2_CFD"
    cht_incompressible_unsteady.timeout   = 1600
    cht_incompressible_unsteady.multizone = True
    cht_incompressible_unsteady.unsteady  = True
    cht_incompressible_unsteady.tol       = 0.00001
    test_list.append(cht_incompressible_unsteady)

     # CHT compressible
    cht_incompressible           = TestCase('cht_compressible')
    cht_incompressible.cfg_dir   = "coupled_cht/comp_2d"
    cht_incompressible.cfg_file  = "cht_2d_3cylinders.cfg"
    cht_incompressible.test_iter = 10
    cht_incompressible.test_vals = [-4.256303, -0.532538, -0.532538, -0.532537] #last 4 columns
    cht_incompressible.su2_exec  = "SU2_CFD"
    cht_incompressible.timeout   = 1600
    cht_incompressible.multizone = True
    cht_incompressible.tol       = 0.00001
    test_list.append(cht_incompressible)

    ##############################################
    ### Method of Manufactured Solutions (MMS) ###
    ##############################################

    # FVM, compressible, laminar N-S
    mms_fvm_ns           = TestCase('mms_fvm_ns')
    mms_fvm_ns.cfg_dir   = "mms/fvm_navierstokes"
    mms_fvm_ns.cfg_file  = "lam_mms_roe.cfg"
    mms_fvm_ns.test_iter = 20
    mms_fvm_ns.test_vals = [-2.851428, 2.192348, 0.000000, 0.000000] #last 4 columns
    mms_fvm_ns.su2_exec  = "SU2_CFD"
    mms_fvm_ns.timeout   = 1600
    mms_fvm_ns.tol       = 0.0001
    test_list.append(mms_fvm_ns)

    # FVM, incompressible, euler
    mms_fvm_inc_euler           = TestCase('mms_fvm_inc_euler')
    mms_fvm_inc_euler.cfg_dir   = "mms/fvm_incomp_euler"
    mms_fvm_inc_euler.cfg_file  = "inv_mms_jst.cfg"
    mms_fvm_inc_euler.test_iter = 20
    mms_fvm_inc_euler.test_vals = [-9.128345, -9.441741, 0.000000, 0.000000] #last 4 columns
    mms_fvm_inc_euler.su2_exec  = "SU2_CFD"
    mms_fvm_inc_euler.timeout   = 1600
    mms_fvm_inc_euler.tol       = 0.0001
    test_list.append(mms_fvm_inc_euler)

    # FVM, incompressible, laminar N-S
    mms_fvm_inc_ns           = TestCase('mms_fvm_inc_ns')
    mms_fvm_inc_ns.cfg_dir   = "mms/fvm_incomp_navierstokes"
    mms_fvm_inc_ns.cfg_file  = "lam_mms_fds.cfg"
    mms_fvm_inc_ns.test_iter = 20
    mms_fvm_inc_ns.test_vals = [-7.414944, -7.631546, 0.000000, 0.000000] #last 4 columns
    mms_fvm_inc_ns.su2_exec  = "SU2_CFD"
    mms_fvm_inc_ns.timeout   = 1600
    mms_fvm_inc_ns.tol       = 0.0001
    test_list.append(mms_fvm_inc_ns)

    # DG, compressible, euler
    ringleb_dg_euler           = TestCase('ringleb_dg_euler')
    ringleb_dg_euler.cfg_dir   = "mms/dg_ringleb"
    ringleb_dg_euler.cfg_file  = "ringleb_dg.cfg"
    ringleb_dg_euler.test_iter = 100
    ringleb_dg_euler.test_vals = [-5.136652, -4.724941, 0.000000, 0.000000] #last 4 columns
    ringleb_dg_euler.su2_exec  = "SU2_CFD"
    ringleb_dg_euler.timeout   = 1600
    ringleb_dg_euler.tol       = 0.0001
    test_list.append(ringleb_dg_euler)

    # DG, compressible, laminar N-S
    mms_dg_ns           = TestCase('mms_dg_ns')
    mms_dg_ns.cfg_dir   = "mms/dg_navierstokes"
    mms_dg_ns.cfg_file  = "lam_mms_dg.cfg"
    mms_dg_ns.test_iter = 100
    mms_dg_ns.test_vals = [-1.845393, 3.520699, 0.000000, 0.000000] #last 4 columns
    mms_dg_ns.su2_exec  = "SU2_CFD"
    mms_dg_ns.timeout   = 1600
    mms_dg_ns.tol       = 0.0001
    test_list.append(mms_dg_ns)

    # DG, compressible, laminar N-S 3D
    mms_dg_ns_3d           = TestCase('mms_dg_ns_3d')
    mms_dg_ns_3d.cfg_dir   = "mms/dg_navierstokes_3d"
    mms_dg_ns_3d.cfg_file  = "lam_mms_dg_3d.cfg"
    mms_dg_ns_3d.test_iter = 100
    mms_dg_ns_3d.test_vals = [-0.146826, 5.356413, 0.000000, 0.000000] #last 4 columns
    mms_dg_ns_3d.su2_exec  = "SU2_CFD"
    mms_dg_ns_3d.timeout   = 1600
    mms_dg_ns_3d.tol       = 0.0001
    test_list.append(mms_dg_ns_3d)

    ######################################
    ### RUN TESTS                      ###
    ######################################

    pass_list = [ test.run_test() for test in test_list ]


    ######################################
    ### RUN SU2_GEO TESTS              ###
    ######################################

    # NACA0012
    naca0012_geo           = TestCase('naca0012_geo')
    naca0012_geo.cfg_dir   = "optimization_euler/steady_naca0012"
    naca0012_geo.cfg_file  = "inv_NACA0012_adv.cfg"
    naca0012_geo.test_vals = [1.0000, 62.0455, 0.120011, 0.0000] #chord, LE radius, ToC, Alpha
    naca0012_geo.su2_exec  = "SU2_GEO"
    naca0012_geo.timeout   = 1600
    naca0012_geo.tol       = 0.00001
    pass_list.append(naca0012_geo.run_geo())
    test_list.append(naca0012_geo)

    ######################################
    ### RUN SU2_DEF TESTS              ###
    ######################################

    # Inviscid NACA0012 (triangles)
    naca0012_def            = TestCase('naca0012_def')
    naca0012_def.cfg_dir   = "deformation/naca0012"
    naca0012_def.cfg_file  = "def_NACA0012.cfg"
    naca0012_def.test_iter = 10
    naca0012_def.test_vals = [0.00344658] #residual
    naca0012_def.su2_exec  = "SU2_DEF"
    naca0012_def.timeout   = 1600
    naca0012_def.tol       = 1e-08

    pass_list.append(naca0012_def.run_def())
    test_list.append(naca0012_def)

    # Inviscid NACA0012 based on SURFACE_FILE input (surface_bump.dat)
    naca0012_def_file            = TestCase('naca0012_def_file')
    naca0012_def_file.cfg_dir   = "deformation/naca0012"
    naca0012_def_file.cfg_file  = "surface_file_NACA0012.cfg"
    naca0012_def_file.test_iter = 10
    naca0012_def_file.test_vals = [0.00344658] #residual
    naca0012_def_file.su2_exec  = "SU2_DEF"
    naca0012_def_file.timeout   = 1600
    naca0012_def_file.tol       = 1e-8

    pass_list.append(naca0012_def_file.run_def())
    test_list.append(naca0012_def_file)

    # RAE2822 (mixed tris + quads)
    rae2822_def            = TestCase('rae2822_def')
    rae2822_def.cfg_dir   = "deformation/rae2822"
    rae2822_def.cfg_file  = "def_RAE2822.cfg"
    rae2822_def.test_iter = 10
    rae2822_def.test_vals = [7.94218e-09] #residual
    rae2822_def.su2_exec  = "SU2_DEF"
    rae2822_def.timeout   = 1600
    rae2822_def.tol       = 1e-13

    pass_list.append(rae2822_def.run_def())
    test_list.append(rae2822_def)

    # Turb NACA4412 (quads, wall distance)
    naca4412_def            = TestCase('naca4412_def')
    naca4412_def.cfg_dir   = "deformation/naca4412"
    naca4412_def.cfg_file  = "def_NACA4412.cfg"
    naca4412_def.test_iter = 10
    naca4412_def.test_vals = [8.855370e-13] #residual
    naca4412_def.su2_exec  = "SU2_DEF"
    naca4412_def.timeout   = 1600
    naca4412_def.tol       = 1e-12

    pass_list.append(naca4412_def.run_def())
    test_list.append(naca4412_def)

    # Brick of tets (inverse volume)
    brick_tets_def            = TestCase('brick_tets_def')
    brick_tets_def.cfg_dir   = "deformation/brick_tets"
    brick_tets_def.cfg_file  = "def_brick_tets.cfg"
    brick_tets_def.test_iter = 10
    brick_tets_def.test_vals = [8.973010e-04] #residual
    brick_tets_def.su2_exec  = "SU2_DEF"
    brick_tets_def.timeout   = 1600
    brick_tets_def.tol       = 1e-09

    pass_list.append(brick_tets_def.run_def())
    test_list.append(brick_tets_def)

    # Brick of isotropic hexas (inverse volume)
    brick_hex_def           = TestCase('brick_hex_def')
    brick_hex_def.cfg_dir   = "deformation/brick_hex"
    brick_hex_def.cfg_file  = "def_brick_hex.cfg"
    brick_hex_def.test_iter = 10
    brick_hex_def.test_vals = [2.082100e-04] #residual
    brick_hex_def.su2_exec  = "SU2_DEF"
    brick_hex_def.timeout   = 1600
    brick_hex_def.tol       = 1e-09

    pass_list.append(brick_hex_def.run_def())
    test_list.append(brick_hex_def)

    # Brick with a pyramid layer (inverse volume)
    brick_pyra_def           = TestCase('brick_pyra_def')
    brick_pyra_def.cfg_dir   = "deformation/brick_pyra"
    brick_pyra_def.cfg_file  = "def_brick_pyra.cfg"
    brick_pyra_def.test_iter = 10
    brick_pyra_def.test_vals = [0.00150063] #residual
    brick_pyra_def.su2_exec  = "SU2_DEF"
    brick_pyra_def.timeout   = 1600
    brick_pyra_def.tol       = 1e-08

    pass_list.append(brick_pyra_def.run_def())
    test_list.append(brick_pyra_def)

    # Brick of isotropic prisms (inverse volume)
    brick_prism_def           = TestCase('brick_prism_def')
    brick_prism_def.cfg_dir   = "deformation/brick_prism"
    brick_prism_def.cfg_file  = "def_brick_prism.cfg"
    brick_prism_def.test_iter = 10
    brick_prism_def.test_vals = [0.00212069] #residual
    brick_prism_def.su2_exec  = "SU2_DEF"
    brick_prism_def.timeout   = 1600
    brick_prism_def.tol       = 1e-08

    pass_list.append(brick_prism_def.run_def())
    test_list.append(brick_prism_def)

    # Brick of prisms with high aspect ratio cells near the wall (wall distance)
    brick_prism_rans_def           = TestCase('brick_prism_rans_def')
    brick_prism_rans_def.cfg_dir   = "deformation/brick_prism_rans"
    brick_prism_rans_def.cfg_file  = "def_brick_prism_rans.cfg"
    brick_prism_rans_def.test_iter = 10
    brick_prism_rans_def.test_vals = [4.8066e-08] #residual
    brick_prism_rans_def.su2_exec  = "SU2_DEF"
    brick_prism_rans_def.timeout   = 1600
    brick_prism_rans_def.tol       = 1e-12

    pass_list.append(brick_prism_rans_def.run_def())
    test_list.append(brick_prism_rans_def)

    # Brick of hexas with high aspect ratio cells near the wall (inverse volume)
    brick_hex_rans_def           = TestCase('brick_hex_rans_def')
    brick_hex_rans_def.cfg_dir   = "deformation/brick_hex_rans"
    brick_hex_rans_def.cfg_file  = "def_brick_hex_rans.cfg"
    brick_hex_rans_def.test_iter = 10
    brick_hex_rans_def.test_vals = [2.260750e-07] #residual
    brick_hex_rans_def.su2_exec  = "SU2_DEF"
    brick_hex_rans_def.timeout   = 1600
    brick_hex_rans_def.tol       = 1e-12

    pass_list.append(brick_hex_rans_def.run_def())
    test_list.append(brick_hex_rans_def)

    # Cylindrical FFD test
    cylinder_ffd_def           = TestCase('cylinder_ffd_def')
    cylinder_ffd_def.cfg_dir   = "deformation/cylindrical_ffd"
    cylinder_ffd_def.cfg_file  = "def_cylindrical.cfg"
    cylinder_ffd_def.test_iter = 10
    cylinder_ffd_def.test_vals = [0.000470133] #residual
    cylinder_ffd_def.su2_exec  = "SU2_DEF"
    cylinder_ffd_def.timeout   = 1600
    cylinder_ffd_def.tol       = 1e-09

    pass_list.append(cylinder_ffd_def.run_def())
    test_list.append(cylinder_ffd_def)

    # Spherical FFD test
    sphere_ffd_def           = TestCase('sphere_ffd_def')
    sphere_ffd_def.cfg_dir   = "deformation/spherical_ffd"
    sphere_ffd_def.cfg_file  = "def_spherical.cfg"
    sphere_ffd_def.test_iter = 10
    sphere_ffd_def.test_vals = [0.00356699] #residual
    sphere_ffd_def.su2_exec  = "SU2_DEF"
    sphere_ffd_def.timeout   = 1600
    sphere_ffd_def.tol       = 1e-08

    pass_list.append(sphere_ffd_def.run_def())
    test_list.append(sphere_ffd_def)

    # Spherical FFD test using BSplines
    sphere_ffd_def_bspline           = TestCase('sphere_ffd_def_bspline')
    sphere_ffd_def_bspline.cfg_dir   = "deformation/spherical_ffd"
    sphere_ffd_def_bspline.cfg_file  = "def_spherical_bspline.cfg"
    sphere_ffd_def_bspline.test_iter = 10
    sphere_ffd_def_bspline.test_vals = [0.00206808] #residual
    sphere_ffd_def_bspline.su2_exec  = "SU2_DEF"
    sphere_ffd_def_bspline.timeout   = 1600
    sphere_ffd_def_bspline.tol       = 1e-08

    pass_list.append(sphere_ffd_def_bspline.run_def())
    test_list.append(sphere_ffd_def_bspline)

    ######################################
    ### RUN PYTHON TESTS               ###
    ######################################

    # test continuous_adjoint.py
    contadj_euler_py = TestCase('contadj_euler_py')
    contadj_euler_py.cfg_dir = "cont_adj_euler/naca0012"
    contadj_euler_py.cfg_file  = "inv_NACA0012.cfg"
    contadj_euler_py.test_iter = 10
    contadj_euler_py.su2_exec  = "continuous_adjoint.py -f"
    contadj_euler_py.timeout   = 1600
    contadj_euler_py.reference_file = "of_grad_cd.dat.ref"
    contadj_euler_py.test_file = "of_grad_cd.dat"
    contadj_euler_py.new_output = True
    pass_list.append(contadj_euler_py.run_filediff())
    test_list.append(contadj_euler_py)

    # test shape_optimization.py
    shape_opt_euler_py           = TestCase('shape_opt_euler_py')
    shape_opt_euler_py.cfg_dir   = "optimization_euler/steady_naca0012"
    shape_opt_euler_py.cfg_file  = "inv_NACA0012_adv.cfg"
    shape_opt_euler_py.test_iter = 1
    shape_opt_euler_py.test_vals = [1, 1, 2.134974E-05, 0.003847] #last 4 columns
    shape_opt_euler_py.su2_exec  = "shape_optimization.py -g CONTINUOUS_ADJOINT -f"
    shape_opt_euler_py.timeout   = 1600
    shape_opt_euler_py.new_output = True
    shape_opt_euler_py.tol       = 0.00001
    pass_list.append(shape_opt_euler_py.run_opt())
    test_list.append(shape_opt_euler_py)

    # Multiple functionals with the continuous adjoint
    contadj_multi_py            = TestCase('contadj_multi_py')
    contadj_multi_py.cfg_dir    = "cont_adj_euler/wedge"
    contadj_multi_py.cfg_file   = "inv_wedge_ROE_multiobj.cfg"
    contadj_multi_py.test_iter  = 10
    contadj_multi_py.su2_exec   = "continuous_adjoint.py -f"
    contadj_multi_py.timeout    = 1600
    contadj_multi_py.new_output = True
    contadj_multi_py.reference_file = "of_grad_combo.dat.ref"
    contadj_multi_py.test_file  = "of_grad_combo.dat"
    pass_list.append(contadj_multi_py.run_filediff())
    test_list.append(contadj_multi_py)

    # Optimization with multiple objectives, with gradients evaluated individually
    # the difference in gradient value relative to combined case
    # is due to lack of solution file for the adjoint and small number of iterations
#    opt_multiobj_py            = TestCase('opt_multiobj_py')
#    opt_multiobj_py.cfg_dir    = "optimization_euler/multiobjective_wedge"
#    opt_multiobj_py.cfg_file   = "inv_wedge_ROE_multiobj.cfg"
#    opt_multiobj_py.test_iter  = 1
#    opt_multiobj_py.test_vals = [1, 1, 1.084701E+02, 3.799222E+00] #last 4 columns
#    opt_multiobj_py.su2_exec   = "shape_optimization.py -g CONTINUOUS_ADJOINT -f"
#    opt_multiobj_py.timeout    = 1600
#    opt_multiobj_py.tol       = 0.00001
#    pass_list.append(opt_multiobj_py.run_opt())
#    test_list.append(opt_multiobj_py)
#
#    # test optimization, with multiple objectives and gradient evaluated as 'combo'
#    opt_multiobjcombo_py            = TestCase('opt_multiobjcombo_py')
#    opt_multiobjcombo_py.cfg_dir    = "optimization_euler/multiobjective_wedge"
#    opt_multiobjcombo_py.cfg_file   = "inv_wedge_ROE_multiobj_combo.cfg"
#    opt_multiobjcombo_py.test_iter  = 1
#    opt_multiobjcombo_py.test_vals = [1, 1, 1.084701E+02, 3.789322E+00] #last 4 columns
#    opt_multiobjcombo_py.su2_exec   = "shape_optimization.py -g CONTINUOUS_ADJOINT -f"
#    opt_multiobjcombo_py.timeout    = 1600
#    opt_multiobjcombo_py.tol       = 0.00001
#    pass_list.append(opt_multiobjcombo_py.run_opt())
#    test_list.append(opt_multiobjcombo_py)

    # test optimization, with multiple objectives evaluated on a single surface
    opt_multiobj1surf_py            = TestCase('opt_multiobj1surf_py')
    opt_multiobj1surf_py.cfg_dir    = "optimization_euler/multiobjective_wedge"
    opt_multiobj1surf_py.cfg_file   = "inv_wedge_ROE_multiobj_1surf.cfg"
    opt_multiobj1surf_py.test_iter  = 1
    opt_multiobj1surf_py.test_vals = [1.000000, 1.000000, 30.428280, 2.039416] #last 4 columns
    opt_multiobj1surf_py.su2_exec   = "shape_optimization.py -g CONTINUOUS_ADJOINT -f "
    opt_multiobj1surf_py.timeout    = 1600
    opt_multiobj1surf_py.tol       = 0.00001
    pass_list.append(opt_multiobj1surf_py.run_opt())
    test_list.append(opt_multiobj1surf_py)

    # test optimization, with a single objective evaluated on multiple surfaces
    opt_2surf1obj_py            = TestCase('opt_2surf1obj_py')
    opt_2surf1obj_py.cfg_dir    = "optimization_euler/multiobjective_wedge"
    opt_2surf1obj_py.cfg_file   = "inv_wedge_ROE_2surf_1obj.cfg"
    opt_2surf1obj_py.test_iter  = 1
    opt_2surf1obj_py.test_vals = [1.000000, 1.000000, 2.005694, 0.000185] #last 4 columns
    opt_2surf1obj_py.su2_exec   = "shape_optimization.py -g CONTINUOUS_ADJOINT  -f"
    opt_2surf1obj_py.timeout    = 1600
    opt_2surf1obj_py.tol       = 0.00001
    pass_list.append(opt_2surf1obj_py.run_opt())
    test_list.append(opt_2surf1obj_py)

    ##########################
    ###   Python wrapper   ###
    ##########################

    # NACA0012
    pywrapper_naca0012           = TestCase('pywrapper_naca0012')
    pywrapper_naca0012.cfg_dir   = "euler/naca0012"
    pywrapper_naca0012.cfg_file  = "inv_NACA0012_Roe.cfg"
    pywrapper_naca0012.test_iter = 20
    pywrapper_naca0012.test_vals = [-4.023999, -3.515034, 0.339426, 0.022217] #last 4 columns
    pywrapper_naca0012.su2_exec  = "SU2_CFD.py -f"
    pywrapper_naca0012.new_output  = True
    pywrapper_naca0012.timeout   = 1600
    pywrapper_naca0012.tol       = 0.00001
    test_list.append(pywrapper_naca0012)
    pass_list.append(pywrapper_naca0012.run_test())

    # NACA0012 (SST, FUN3D results for finest grid: CL=1.0840, CD=0.01253)
    pywrapper_turb_naca0012_sst           = TestCase('pywrapper_turb_naca0012_sst')
    pywrapper_turb_naca0012_sst.cfg_dir   = "rans/naca0012"
    pywrapper_turb_naca0012_sst.cfg_file  = "turb_NACA0012_sst.cfg"
    pywrapper_turb_naca0012_sst.test_iter = 10
    pywrapper_turb_naca0012_sst.test_vals = [-12.797476, -5.873045, 1.049989, 0.019163] #last 4 columns
    pywrapper_turb_naca0012_sst.su2_exec  = "SU2_CFD.py -f"
    pywrapper_turb_naca0012_sst.new_output = True
    pywrapper_turb_naca0012_sst.timeout   = 3200
    pywrapper_turb_naca0012_sst.tol       = 0.00001
    test_list.append(pywrapper_turb_naca0012_sst)
    pass_list.append(pywrapper_turb_naca0012_sst.run_test())

    # Square cylinder
    pywrapper_square_cylinder           = TestCase('pywrapper_square_cylinder')
    pywrapper_square_cylinder.cfg_dir   = "unsteady/square_cylinder"
    pywrapper_square_cylinder.cfg_file  = "turb_square.cfg"
    pywrapper_square_cylinder.test_iter = 3
    pywrapper_square_cylinder.test_vals = [-1.162561, 0.066414, 1.399788, 2.220411] #last 4 columns
    pywrapper_square_cylinder.su2_exec  = "SU2_CFD.py -f"
    pywrapper_square_cylinder.timeout   = 1600
    pywrapper_square_cylinder.tol       = 0.00001
    pywrapper_square_cylinder.unsteady  = True
    test_list.append(pywrapper_square_cylinder)
    pass_list.append(pywrapper_square_cylinder.run_test())

    # Aeroelastic
    pywrapper_aeroelastic         = TestCase('pywrapper_aeroelastic')
    pywrapper_aeroelastic.cfg_dir   = "aeroelastic"
    pywrapper_aeroelastic.cfg_file  = "aeroelastic_NACA64A010.cfg"
    pywrapper_aeroelastic.test_iter = 2
    pywrapper_aeroelastic.test_vals = [0.074885, 0.033116, -0.001650, -0.000127] #last 4 columns
    pywrapper_aeroelastic.su2_exec  = "SU2_CFD.py -f"
    pywrapper_aeroelastic.new_output  = True
    pywrapper_aeroelastic.timeout   = 1600
    pywrapper_aeroelastic.tol       = 0.00001
    pywrapper_aeroelastic.unsteady  = True
    test_list.append(pywrapper_aeroelastic)
    pass_list.append(pywrapper_aeroelastic.run_test())

    # FSI, 2d
    pywrapper_fsi2d           = TestCase('pywrapper_fsi2d')
    pywrapper_fsi2d.cfg_dir   = "fea_fsi/WallChannel_2d"
    pywrapper_fsi2d.cfg_file  = "configFSI.cfg"
    pywrapper_fsi2d.test_iter = 4
    pywrapper_fsi2d.test_vals = [4, 0, -3.764077, -4.081143] #last 4 columns
    pywrapper_fsi2d.su2_exec  = "SU2_CFD.py --nZone 2 --fsi True -f"
    pywrapper_fsi2d.new_output  = True
    pywrapper_fsi2d.unsteady  = True
    pywrapper_fsi2d.multizone   = True
    pywrapper_fsi2d.timeout   = 1600
    pywrapper_fsi2d.tol       = 0.00001
    test_list.append(pywrapper_fsi2d)
    pass_list.append(pywrapper_fsi2d.run_test())

    # Unsteady CHT
    pywrapper_unsteadyCHT               = TestCase('pywrapper_unsteadyCHT')
    pywrapper_unsteadyCHT.cfg_dir       = "py_wrapper/flatPlate_unsteady_CHT"
    pywrapper_unsteadyCHT.cfg_file      = "unsteady_CHT_FlatPlate_Conf.cfg"
    pywrapper_unsteadyCHT.test_iter     = 5
    pywrapper_unsteadyCHT.test_vals     = [-1.614167, 2.245717, 0.000766, 0.175707] #last 4 columns
    pywrapper_unsteadyCHT.su2_exec      = "python launch_unsteady_CHT_FlatPlate.py -f"
    pywrapper_unsteadyCHT.timeout       = 1600
    pywrapper_unsteadyCHT.new_output    = True
    pywrapper_unsteadyCHT.tol           = 0.00001
    pywrapper_unsteadyCHT.unsteady      = True
    test_list.append(pywrapper_unsteadyCHT)
    pass_list.append(pywrapper_unsteadyCHT.run_test())

    # Rigid motion
    pywrapper_rigidMotion               = TestCase('pywrapper_rigidMotion')
    pywrapper_rigidMotion.cfg_dir       = "py_wrapper/flatPlate_rigidMotion"
    pywrapper_rigidMotion.cfg_file      = "flatPlate_rigidMotion_Conf.cfg"
    pywrapper_rigidMotion.test_iter     = 5
    pywrapper_rigidMotion.test_vals     = [-1.614167, 2.242633, -0.037878, 0.173901] #last 4 columns
    pywrapper_rigidMotion.su2_exec      = "python launch_flatPlate_rigidMotion.py -f"
    pywrapper_rigidMotion.new_output      = True
    pywrapper_rigidMotion.timeout       = 1600
    pywrapper_rigidMotion.tol           = 0.00001
    pywrapper_rigidMotion.unsteady      = True
    test_list.append(pywrapper_rigidMotion)
    pass_list.append(pywrapper_rigidMotion.run_test())

    # Tests summary
    print('==================================================================')
    print('Summary of the serial tests')
    print('python version:', sys.version)
    for i, test in enumerate(test_list):
        if (pass_list[i]):
            print('  passed - %s'%test.tag)
        else:
            print('* FAILED - %s'%test.tag)

    if all(pass_list):
        sys.exit(0)
    else:
        sys.exit(1)
    # done

if __name__ == '__main__':
    main()<|MERGE_RESOLUTION|>--- conflicted
+++ resolved
@@ -81,11 +81,7 @@
     viscwedge.cfg_dir   = "nonequilibrium/viscwedge"
     viscwedge.cfg_file  = "viscwedge.cfg"
     viscwedge.test_iter = 10
-<<<<<<< HEAD
-    viscwedge.test_vals = [-5.204061,   -5.728824,  -20.259919,  -20.213137,  -20.252642,   -1.781679,   -2.150885,    1.724447,   -2.861733]
-=======
     viscwedge.test_vals = [-5.170894,-5.695657,-20.831064,-20.718963,-23.419767,-1.559591,-2.068445,2.204714,-2.590194]
->>>>>>> 4e44e395
     viscwedge.su2_exec  = "SU2_CFD"
     viscwedge.timeout   = 1600
     viscwedge.new_output = True
