%%%%%%%%%%%%%%%%%%%%%%%%%%%%%%%%%%%%%%%%%%%%%%%%%%%%%%%%%%%%%%%%%%%%%%%%%%%%%%%%
%                                                                              %
% SU2 configuration file                                                       %
% Case description: 2D NACA 0012 Airfoil Validation Case (incompressible)      %
%                   http://turbmodels.larc.nasa.gov/naca0012_val_sa.html       %
% Author: Thomas D. Economon & Francisco Palacios                              %
% Date: 2018.06.10                                                             %
<<<<<<< HEAD
% File Version 7.0.5 "Blackbird"                                                  %
=======
% File Version 7.0.6 "Blackbird"                                                  %
>>>>>>> 0e3fad69
%                                                                              %
%%%%%%%%%%%%%%%%%%%%%%%%%%%%%%%%%%%%%%%%%%%%%%%%%%%%%%%%%%%%%%%%%%%%%%%%%%%%%%%%

% ------------- DIRECT, ADJOINT, AND LINEARIZED PROBLEM DEFINITION ------------%
%
% Physical governing equations (EULER, NAVIER_STOKES,
%                               WAVE_EQUATION, HEAT_EQUATION, FEM_ELASTICITY,
%                               POISSON_EQUATION)
SOLVER= INC_RANS
%
% Specify turbulent model (NONE, SA, SA_NEG, SST)
KIND_TURB_MODEL= SA
%
% Mathematical problem (DIRECT, CONTINUOUS_ADJOINT)
MATH_PROBLEM= DISCRETE_ADJOINT
%
%
% Restart solution (NO, YES)
RESTART_SOL= NO
% -------------------- INCOMPRESSIBLE FREE-STREAM DEFINITION ------------------%
%
% Free-stream density (1.2886 Kg/m^3 (air), 998.2 Kg/m^3 (water))
INC_DENSITY_INIT= 2.13163
%
% Free-stream velocity (m/s)
% AoA 0.0 deg
%INC_VELOCITY_INIT= ( 52.1572, 0.0, 0.0 )
% AoA 10 deg
INC_VELOCITY_INIT= ( 51.36481493540834, 9.0570027322096198, 0.0 )

% --------------------------- VISCOSITY MODEL ---------------------------------%
%
% Viscosity model (SUTHERLAND, CONSTANT_VISCOSITY).
VISCOSITY_MODEL= CONSTANT_VISCOSITY
%
% Molecular Viscosity that would be constant (1.716E-5 by default)
MU_CONSTANT= 1.853e-05

% ---------------------- REFERENCE VALUE DEFINITION ---------------------------%
%
% Reference origin for moment computation
REF_ORIGIN_MOMENT_X = 0.25
REF_ORIGIN_MOMENT_Y = 0.00
REF_ORIGIN_MOMENT_Z = 0.00
%
% Reference length for pitching, rolling, and yawing non-dimensional moment
REF_LENGTH= 1.0
%
% Reference area for force coefficients (0 implies automatic calculation)
REF_AREA= 1.0

% -------------------- BOUNDARY CONDITION DEFINITION --------------------------%
%
% Navier-Stokes wall boundary marker(s) (NONE = no marker)
MARKER_HEATFLUX= ( airfoil, 0.0 )
%
% Farfield boundary marker(s) (NONE = no marker)
MARKER_FAR= ( farfield )
%
% Marker(s) of the surface to be plotted or designed
MARKER_PLOTTING= ( airfoil )
%
% Marker(s) of the surface where the functional (Cd, Cl, etc.) will be evaluated
MARKER_MONITORING= ( airfoil )

% ------------- COMMON PARAMETERS DEFINING THE NUMERICAL METHOD ---------------%
%
% Numerical method for spatial gradients (GREEN_GAUSS, WEIGHTED_LEAST_SQUARES)
NUM_METHOD_GRAD= GREEN_GAUSS
%
% Courant-Friedrichs-Lewy condition of the finest grid
CFL_NUMBER= 25.0
%
% Adaptive CFL number (NO, YES)
CFL_ADAPT= NO
%
% Parameters of the adaptive CFL number (factor down, factor up, CFL min value,
%                                        CFL max value )
CFL_ADAPT_PARAM= ( 1.5, 0.5, 25.0, 10000.0 )
%
% Maximum Delta Time in local time stepping simulations
MAX_DELTA_TIME= 1E6
%
% Runge-Kutta alpha coefficients
RK_ALPHA_COEFF= ( 0.66667, 0.66667, 1.000000 )
%
% Number of total iterations
ITER= 99999
%
% Objective function in gradient evaluation   (DRAG, LIFT, SIDEFORCE, MOMENT_X,
%                                             MOMENT_Y, MOMENT_Z, EFFICIENCY,
%                                             EQUIVALENT_AREA, NEARFIELD_PRESSURE,
%                                             FORCE_X, FORCE_Y, FORCE_Z, THRUST,
%                                             TORQUE, TOTAL_HEATFLUX,
%                                             MAXIMUM_HEATFLUX, INVERSE_DESIGN_PRESSURE,
%                                             INVERSE_DESIGN_HEATFLUX, SURFACE_TOTAL_PRESSURE,
%                                             SURFACE_MASSFLOW, SURFACE_STATIC_PRESSURE, SURFACE_MACH)
% For a weighted sum of objectives: separate by commas, add OBJECTIVE_WEIGHT and MARKER_MONITORING in matching order.
OBJECTIVE_FUNCTION= DRAG
%
% List of weighting values when using more than one OBJECTIVE_FUNCTION. Separate by commas and match with MARKER_MONITORING.
OBJECTIVE_WEIGHT = 1.0

% ----------------------- SLOPE LIMITER DEFINITION ----------------------------%
%
% Coefficient for the limiter
VENKAT_LIMITER_COEFF= 0.05
%
% Coefficient for the sharp edges limiter
ADJ_SHARP_LIMITER_COEFF= 3.0
%
% Reference coefficient (sensitivity) for detecting sharp edges.
REF_SHARP_EDGES= 3.0
%
% Remove sharp edges from the sensitivity evaluation (NO, YES)
SENS_REMOVE_SHARP= NO

% ------------------------ LINEAR SOLVER DEFINITION ---------------------------%
%
% Linear solver for implicit formulations (BCGSTAB, FGMRES)
LINEAR_SOLVER= FGMRES
%
% Preconditioner of the Krylov linear solver (JACOBI, LINELET, LU_SGS)
LINEAR_SOLVER_PREC= ILU
%
% Linael solver ILU preconditioner fill-in level (0 by default)
LINEAR_SOLVER_ILU_FILL_IN= 0
%
% Minimum error of the linear solver for implicit formulations
LINEAR_SOLVER_ERROR= 1E-10
%
% Max number of iterations of the linear solver for the implicit formulation
LINEAR_SOLVER_ITER= 10

% -------------------------- MULTIGRID PARAMETERS -----------------------------%
%
% Multi-Grid Levels (0 = no multi-grid)
MGLEVEL= 0
%
% Multi-grid cycle (V_CYCLE, W_CYCLE, FULLMG_CYCLE)
MGCYCLE= V_CYCLE
%
% Multi-grid pre-smoothing level
MG_PRE_SMOOTH= ( 1, 1, 1, 1 )
%
% Multi-grid post-smoothing level
MG_POST_SMOOTH= ( 0, 0, 0, 0 )
%
% Jacobi implicit smoothing of the correction
MG_CORRECTION_SMOOTH= ( 0, 0, 0, 0 )
%
% Damping factor for the residual restriction
MG_DAMP_RESTRICTION= 0.8
%
% Damping factor for the correction prolongation
MG_DAMP_PROLONGATION= 0.8

% -------------------- FLOW NUMERICAL METHOD DEFINITION -----------------------%
%
% Convective numerical method (JST, LAX-FRIEDRICH, CUSP, ROE, AUSM, HLLC,
%                              TURKEL_PREC, MSW)
CONV_NUM_METHOD_FLOW= FDS
%
% Monotonic Upwind Scheme for Conservation Laws (TVD) in the flow equations.
%           Required for 2nd order upwind schemes (NO, YES)
MUSCL_FLOW= YES
%
% Slope limiter (VENKATAKRISHNAN, MINMOD)
SLOPE_LIMITER_FLOW= NONE
%
% 2nd and 4th order artificial dissipation coefficients
JST_SENSOR_COEFF= ( 0.0, 0.02 )
%
% Time discretization (RUNGE-KUTTA_EXPLICIT, EULER_IMPLICIT, EULER_EXPLICIT)
TIME_DISCRE_FLOW= EULER_IMPLICIT

% -------------------- TURBULENT NUMERICAL METHOD DEFINITION ------------------%
%
% Convective numerical method (SCALAR_UPWIND)
CONV_NUM_METHOD_TURB= SCALAR_UPWIND
%
% Monotonic Upwind Scheme for Conservation Laws (TVD) in the turbulence equations.
%           Required for 2nd order upwind schemes (NO, YES)
MUSCL_TURB= NO
%
% Slope limiter (VENKATAKRISHNAN, MINMOD)
SLOPE_LIMITER_TURB= VENKATAKRISHNAN
%
% Time discretization (EULER_IMPLICIT)
TIME_DISCRE_TURB= EULER_IMPLICIT

% ------------------------ GRID DEFORMATION PARAMETERS ------------------------%
% Kind of deformation (FFD_SETTING, HICKS_HENNE, HICKS_HENNE_NORMAL, PARABOLIC,
%                      HICKS_HENNE_SHOCK, NACA_4DIGITS, DISPLACEMENT, ROTATION,
%                      FFD_CONTROL_POINT, FFD_DIHEDRAL_ANGLE, FFD_TWIST_ANGLE,
%                      FFD_ROTATION)
DV_KIND= HICKS_HENNE
%
% Marker of the surface in which we are going apply the shape deformation
DV_MARKER= ( airfoil )
%
% Parameters of the shape deformation
%       - HICKS_HENNE_FAMILY ( Lower(0)/Upper(1) side, x_Loc )
%       - NACA_4DIGITS ( 1st digit, 2nd digit, 3rd and 4th digit )
%       - PARABOLIC ( 1st digit, 2nd and 3rd digit )
%       - DISPLACEMENT ( x_Disp, y_Disp, z_Disp )
%       - ROTATION ( x_Orig, y_Orig, z_Orig, x_End, y_End, z_End )
DV_PARAM= ( 1, 0.5 )
%
% Value of the shape deformation deformation
DV_VALUE= 0.01

% --------------------------- CONVERGENCE PARAMETERS --------------------------%
%
% Convergence criteria (CAUCHY, RESIDUAL)
%
CONV_CRITERIA= RESIDUAL
%
%
% Min value of the residual (log10 of the residual)
CONV_RESIDUAL_MINVAL= -14
%
% Start convergence criteria at iteration number
CONV_STARTITER= 10
%
% Number of elements to apply the criteria
CONV_CAUCHY_ELEMS= 100
%
% Epsilon to control the series convergence
CONV_CAUCHY_EPS= 1E-6
%

% ------------------------- INPUT/OUTPUT INFORMATION --------------------------%
%
% Mesh input file
MESH_FILENAME= n0012_225-65.su2
%
% Mesh input file format (SU2, CGNS, NETCDF_ASCII)
MESH_FORMAT= SU2
%
% Mesh output file
MESH_OUT_FILENAME= mesh_out.su2
%
% Restart flow input file
SOLUTION_FILENAME= solution_flow_sa.dat
%
% Restart adjoint input file
SOLUTION_ADJ_FILENAME= solution_adj.dat
%
% Output file format (PARAVIEW, TECPLOT, STL)
TABULAR_FORMAT= CSV
%
% Output file convergence history (w/o extension) 
CONV_FILENAME= history
%
% Output file restart flow
RESTART_FILENAME= restart_flow.dat
%
% Output file restart adjoint
RESTART_ADJ_FILENAME= restart_adj.dat
%
% Output file flow (w/o extension) variables
VOLUME_FILENAME= flow
%
% Output file adjoint (w/o extension) variables
VOLUME_ADJ_FILENAME= adjoint
%
% Output objective function gradient (using continuous adjoint)
GRAD_OBJFUNC_FILENAME= of_grad.dat
%
% Output file surface flow coefficient (w/o extension)
SURFACE_FILENAME= surface_flow
%
% Output file surface adjoint coefficient (w/o extension)
SURFACE_ADJ_FILENAME= surface_adjoint
%
% Writing solution file frequency
WRT_SOL_FREQ= 250
%
% Writing convergence history frequency
WRT_CON_FREQ= 1
%
% Screen output
SCREEN_OUTPUT= (INNER_ITER, RMS_ADJ_PRESSURE, RMS_ADJ_NU_TILDE, SENS_PRESS, SENS_AOA)

% --------------------- OPTIMAL SHAPE DESIGN DEFINITION -----------------------%
%
% Available flow based objective functions or constraint functions
%    DRAG, LIFT, SIDEFORCE, EFFICIENCY, BUFFET, 
%    FORCE_X, FORCE_Y, FORCE_Z,
%    MOMENT_X, MOMENT_Y, MOMENT_Z,
%    THRUST, TORQUE, FIGURE_OF_MERIT,
%    EQUIVALENT_AREA, NEARFIELD_PRESSURE,
%    TOTAL_HEATFLUX, MAXIMUM_HEATFLUX,
%    INVERSE_DESIGN_PRESSURE, INVERSE_DESIGN_HEATFLUX,
%    SURFACE_TOTAL_PRESSURE, SURFACE_MASSFLOW
%    SURFACE_STATIC_PRESSURE, SURFACE_MACH
%
% Available geometrical based objective functions or constraint functions
%    AIRFOIL_AREA, AIRFOIL_THICKNESS, AIRFOIL_CHORD, AIRFOIL_TOC, AIRFOIL_AOA,
%    WING_VOLUME, WING_MIN_THICKNESS, WING_MAX_THICKNESS, WING_MAX_CHORD, WING_MIN_TOC, WING_MAX_TWIST, WING_MAX_CURVATURE, WING_MAX_DIHEDRAL
%    STATION#_WIDTH, STATION#_AREA, STATION#_THICKNESS, STATION#_CHORD, STATION#_TOC,
%    STATION#_TWIST (where # is the index of the station defined in GEO_LOCATION_STATIONS)
%
% Available design variables
% 2D Design variables
%    FFD_CONTROL_POINT_2D   (  19, Scale | Mark. List | FFD_BoxTag, i_Ind, j_Ind, x_Mov, y_Mov )
%    FFD_CAMBER_2D          (  20, Scale | Mark. List | FFD_BoxTag, i_Ind )
%    FFD_THICKNESS_2D       (  21, Scale | Mark. List | FFD_BoxTag, i_Ind )
%    FFD_TWIST_2D           (  22, Scale | Mark. List | FFD_BoxTag, x_Orig, y_Orig )
%    HICKS_HENNE            (  30, Scale | Mark. List | Lower(0)/Upper(1) side, x_Loc )
%    ANGLE_OF_ATTACK        ( 101, Scale | Mark. List | 1.0 )
%
% 3D Design variables
%    FFD_CONTROL_POINT      (  11, Scale | Mark. List | FFD_BoxTag, i_Ind, j_Ind, k_Ind, x_Mov, y_Mov, z_Mov )
%    FFD_NACELLE            (  12, Scale | Mark. List | FFD_BoxTag, rho_Ind, theta_Ind, phi_Ind, rho_Mov, phi_Mov )
%    FFD_GULL               (  13, Scale | Mark. List | FFD_BoxTag, j_Ind )
%    FFD_CAMBER             (  14, Scale | Mark. List | FFD_BoxTag, i_Ind, j_Ind )
%    FFD_TWIST              (  15, Scale | Mark. List | FFD_BoxTag, j_Ind, x_Orig, y_Orig, z_Orig, x_End, y_End, z_End )
%    FFD_THICKNESS          (  16, Scale | Mark. List | FFD_BoxTag, i_Ind, j_Ind )
%    FFD_ROTATION           (  18, Scale | Mark. List | FFD_BoxTag, x_Axis, y_Axis, z_Axis, x_Turn, y_Turn, z_Turn )
%    FFD_ANGLE_OF_ATTACK    (  24, Scale | Mark. List | FFD_BoxTag, 1.0 )
%
% Global design variables
%    TRANSLATION            (   1, Scale | Mark. List | x_Disp, y_Disp, z_Disp )
%    ROTATION               (   2, Scale | Mark. List | x_Axis, y_Axis, z_Axis, x_Turn, y_Turn, z_Turn )
DEFINITION_DV= ( 30, 1.0 | airfoil | 0, 0.05 ); ( 30, 1.0 | airfoil | 0, 0.10 ); ( 30, 1.0 | airfoil | 0, 0.15 ); ( 30, 1.0 | airfoil | 0, 0.20 ); ( 30, 1.0 | airfoil | 0, 0.25 ); ( 30, 1.0 | airfoil | 0, 0.30 ); ( 30, 1.0 | airfoil | 0, 0.35 ); ( 30, 1.0 | airfoil | 0, 0.40 ); ( 30, 1.0 | airfoil | 0, 0.45 ); ( 30, 1.0 | airfoil | 0, 0.50 ); ( 30, 1.0 | airfoil | 0, 0.55 ); ( 30, 1.0 | airfoil | 0, 0.60 ); ( 30, 1.0 | airfoil | 0, 0.65 ); ( 30, 1.0 | airfoil | 0, 0.70 ); ( 30, 1.0 | airfoil | 0, 0.75 ); ( 30, 1.0 | airfoil | 0, 0.80 ); ( 30, 1.0 | airfoil | 0, 0.85 ); ( 30, 1.0 | airfoil | 0, 0.90 ); ( 30, 1.0 | airfoil | 0, 0.95 ); ( 30, 1.0 | airfoil | 1, 0.05 ); ( 30, 1.0 | airfoil | 1, 0.10 ); ( 30, 1.0 | airfoil | 1, 0.15 ); ( 30, 1.0 | airfoil | 1, 0.20 ); ( 30, 1.0 | airfoil | 1, 0.25 ); ( 30, 1.0 | airfoil | 1, 0.30 ); ( 30, 1.0 | airfoil | 1, 0.35 ); ( 30, 1.0 | airfoil | 1, 0.40 ); ( 30, 1.0 | airfoil | 1, 0.45 ); ( 30, 1.0 | airfoil | 1, 0.50 ); ( 30, 1.0 | airfoil | 1, 0.55 ); ( 30, 1.0 | airfoil | 1, 0.60 ); ( 30, 1.0 | airfoil | 1, 0.65 ); ( 30, 1.0 | airfoil | 1, 0.70 ); ( 30, 1.0 | airfoil | 1, 0.75 ); ( 30, 1.0 | airfoil | 1, 0.80 ); ( 30, 1.0 | airfoil | 1, 0.85 ); ( 30, 1.0 | airfoil | 1, 0.90 ); ( 30, 1.0 | airfoil | 1, 0.95 )<|MERGE_RESOLUTION|>--- conflicted
+++ resolved
@@ -5,11 +5,7 @@
 %                   http://turbmodels.larc.nasa.gov/naca0012_val_sa.html       %
 % Author: Thomas D. Economon & Francisco Palacios                              %
 % Date: 2018.06.10                                                             %
-<<<<<<< HEAD
-% File Version 7.0.5 "Blackbird"                                                  %
-=======
 % File Version 7.0.6 "Blackbird"                                                  %
->>>>>>> 0e3fad69
 %                                                                              %
 %%%%%%%%%%%%%%%%%%%%%%%%%%%%%%%%%%%%%%%%%%%%%%%%%%%%%%%%%%%%%%%%%%%%%%%%%%%%%%%%
 
