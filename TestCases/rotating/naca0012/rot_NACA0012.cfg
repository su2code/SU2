--- conflicted
+++ resolved
@@ -5,11 +5,7 @@
 % Author: Thomas D. Economon                                                   %
 % Institution: Stanford University                                             %
 % Date: 2013.09.29                                                             %
-<<<<<<< HEAD
-% File Version 7.0.3 "Blackbird"                                                %
-=======
 % File Version 7.0.5 "Blackbird"                                                %
->>>>>>> d0e10f8a
 %                                                                              %
 %%%%%%%%%%%%%%%%%%%%%%%%%%%%%%%%%%%%%%%%%%%%%%%%%%%%%%%%%%%%%%%%%%%%%%%%%%%%%%%%
 
@@ -59,11 +55,7 @@
 % ----------------------- DYNAMIC MESH DEFINITION -----------------------------%
 %
 % Type of dynamic mesh (NONE, RIGID_MOTION, DEFORMING, ROTATING_FRAME,
-<<<<<<< HEAD
-%                       MOVING_WALL, FLUID_STRUCTURE, AEROELASTIC, EXTERNAL)
-=======
 %                       MOVING_WALL, AEROELASTIC, EXTERNAL)
->>>>>>> d0e10f8a
 GRID_MOVEMENT= ROTATING_FRAME
 %
 % Motion mach number (non-dimensional). Used for intitializing a viscous flow
