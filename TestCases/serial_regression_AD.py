--- conflicted
+++ resolved
@@ -148,11 +148,7 @@
     discadj_pitchingNACA0012.cfg_dir   = "disc_adj_euler/naca0012_pitching"
     discadj_pitchingNACA0012.cfg_file  = "inv_NACA0012_pitching.cfg"
     discadj_pitchingNACA0012.test_iter = 4
-<<<<<<< HEAD
-    discadj_pitchingNACA0012.test_vals = [-1.218076, -1.645208, -0.007630, 0.000013]
-=======
     discadj_pitchingNACA0012.test_vals = [-1.219518, -1.646199, -0.007607, 0.000013]
->>>>>>> 02be3f6c
     discadj_pitchingNACA0012.unsteady  = True
     test_list.append(discadj_pitchingNACA0012)
 
@@ -161,11 +157,7 @@
     unst_deforming_naca0012.cfg_dir   = "disc_adj_euler/naca0012_pitching_def"
     unst_deforming_naca0012.cfg_file  = "inv_NACA0012_pitching_deform_ad.cfg"
     unst_deforming_naca0012.test_iter = 4
-<<<<<<< HEAD
-    unst_deforming_naca0012.test_vals = [-1.955033, -1.839559, 2900.300000, 0.000004]
-=======
     unst_deforming_naca0012.test_vals = [-1.960419, -1.844186, 2970.700000, 0.000004]
->>>>>>> 02be3f6c
     unst_deforming_naca0012.unsteady  = True
     test_list.append(unst_deforming_naca0012)
 
