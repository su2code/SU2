#!/usr/bin/env python

## \file serial_regression.py
#  \brief Python script for automated regression testing of SU2 examples
#  \author A. Aranake, A. Campos, T. Economon, T. Lukaczyk, S. Padron
#  \version 7.0.6 "Blackbird"
#
# SU2 Project Website: https://su2code.github.io
# 
# The SU2 Project is maintained by the SU2 Foundation 
# (http://su2foundation.org)
#
# Copyright 2012-2020, SU2 Contributors (cf. AUTHORS.md)
#
# SU2 is free software; you can redistribute it and/or
# modify it under the terms of the GNU Lesser General Public
# License as published by the Free Software Foundation; either
# version 2.1 of the License, or (at your option) any later version.
# 
# SU2 is distributed in the hope that it will be useful,
# but WITHOUT ANY WARRANTY; without even the implied warranty of
# MERCHANTABILITY or FITNESS FOR A PARTICULAR PURPOSE. See the GNU
# Lesser General Public License for more details.
#
# You should have received a copy of the GNU Lesser General Public
# License along with SU2. If not, see <http://www.gnu.org/licenses/>.

# make print(*args) function available in PY2.6+, does'nt work on PY < 2.6
from __future__ import print_function

import sys
from TestCase import TestCase

def main():
    '''This program runs SU2 and ensures that the output matches specified values. 
       This will be used to do checks when code is pushed to github 
       to make sure nothing is broken. '''

    test_list = []

    #####################################
    ### Disc. adj. compressible Euler ###
    #####################################

    # Inviscid NACA0012
    discadj_naca0012           = TestCase('discadj_naca0012')
    discadj_naca0012.cfg_dir   = "cont_adj_euler/naca0012"
    discadj_naca0012.cfg_file  = "inv_NACA0012_discadj.cfg"
    discadj_naca0012.test_iter = 100
    discadj_naca0012.test_vals = [-3.559002, -8.926022, -0.000000, 0.005588] #last 4 columns
    discadj_naca0012.su2_exec  = "SU2_CFD_AD"
    discadj_naca0012.timeout   = 1600
    discadj_naca0012.tol       = 0.00001
    test_list.append(discadj_naca0012)

    # Inviscid Cylinder 3D (multiple markers)
    discadj_cylinder3D           = TestCase('discadj_cylinder3D')
    discadj_cylinder3D.cfg_dir   = "disc_adj_euler/cylinder3D"
    discadj_cylinder3D.cfg_file  = "inv_cylinder3D.cfg"
    discadj_cylinder3D.test_iter = 5
    discadj_cylinder3D.test_vals = [-3.759637, -3.864023, -0.000000, 0.000000] #last 4 columns
    discadj_cylinder3D.su2_exec  = "SU2_CFD_AD"
    discadj_cylinder3D.timeout   = 1600
    discadj_cylinder3D.tol       = 0.00001
    test_list.append(discadj_cylinder3D)

    # Arina nozzle 2D  
    discadj_arina2k              = TestCase('discadj_arina2k')
    discadj_arina2k.cfg_dir      = "disc_adj_euler/arina2k"
    discadj_arina2k.cfg_file     = "Arina2KRS.cfg"
    discadj_arina2k.test_iter    = 20
    discadj_arina2k.test_vals    = [2.108283, 1.574295, 47250.0, 0.0]#last 4 columns
    discadj_arina2k.su2_exec     = "SU2_CFD_AD"
    discadj_arina2k.timeout      = 8400
    discadj_arina2k.tol          = 0.00001
    test_list.append(discadj_arina2k)

    #######################################################
    ### Disc. adj. compressible RANS                    ###
    #######################################################
    
    # Adjoint turbulent NACA0012 SA
    discadj_rans_naca0012_sa           = TestCase('discadj_rans_naca0012_sa')
    discadj_rans_naca0012_sa.cfg_dir   = "disc_adj_rans/naca0012"
    discadj_rans_naca0012_sa.cfg_file  = "turb_NACA0012_sa.cfg"
    discadj_rans_naca0012_sa.test_iter = 10
    discadj_rans_naca0012_sa.test_vals = [-2.230556, 0.696586, 0.180740, -0.000018] #last 4 columns
    discadj_rans_naca0012_sa.su2_exec  = "SU2_CFD_AD"
    discadj_rans_naca0012_sa.timeout   = 1600
    discadj_rans_naca0012_sa.tol       = 0.00001
    test_list.append(discadj_rans_naca0012_sa)

    # Adjoint turbulent NACA0012 SST
    discadj_rans_naca0012_sst           = TestCase('discadj_rans_naca0012_sst')
    discadj_rans_naca0012_sst.cfg_dir   = "disc_adj_rans/naca0012"
    discadj_rans_naca0012_sst.cfg_file  = "turb_NACA0012_sst.cfg"
    discadj_rans_naca0012_sst.test_iter = 10
    discadj_rans_naca0012_sst.test_vals = [-2.221040, -0.492202, 0.557470, 0.000027] #last 4 columns
    discadj_rans_naca0012_sst.su2_exec  = "SU2_CFD_AD"
    discadj_rans_naca0012_sst.timeout   = 1600
    discadj_rans_naca0012_sst.tol       = 0.00001
    test_list.append(discadj_rans_naca0012_sst)

    #######################################
    ### Disc. adj. incompressible Euler ###
    #######################################

    # Adjoint Incompressible Inviscid NACA0012
    discadj_incomp_NACA0012           = TestCase('discadj_incomp_NACA0012')
    discadj_incomp_NACA0012.cfg_dir   = "disc_adj_incomp_euler/naca0012"
    discadj_incomp_NACA0012.cfg_file  = "incomp_NACA0012_disc.cfg"
    discadj_incomp_NACA0012.test_iter = 20
    discadj_incomp_NACA0012.test_vals = [20.0, -4.092007, -2.652750, 0.0] #last 4 columns
    discadj_incomp_NACA0012.su2_exec  = "SU2_CFD_AD"
    discadj_incomp_NACA0012.timeout   = 1600
    discadj_incomp_NACA0012.tol       = 0.00001
    test_list.append(discadj_incomp_NACA0012)

    #####################################
    ### Disc. adj. incompressible N-S ###
    #####################################

    # Adjoint Incompressible Viscous Cylinder (Heated)
    discadj_incomp_cylinder           = TestCase('discadj_incomp_cylinder')
    discadj_incomp_cylinder.cfg_dir   = "disc_adj_incomp_navierstokes/cylinder"
    discadj_incomp_cylinder.cfg_file  = "heated_cylinder.cfg"
    discadj_incomp_cylinder.test_iter = 20
    discadj_incomp_cylinder.test_vals = [20.000000, -2.374306, -2.371564, 0.000000] #last 4 columns
    discadj_incomp_cylinder.su2_exec  = "SU2_CFD_AD"
    discadj_incomp_cylinder.timeout   = 1600
    discadj_incomp_cylinder.tol       = 0.00001
    test_list.append(discadj_incomp_cylinder)

    ######################################
    ### Disc. adj. incompressible RANS ###
    ######################################

    # Adjoint Incompressible Turbulent NACA 0012 SA
    discadj_incomp_turb_NACA0012_sa           = TestCase('discadj_incomp_turb_NACA0012_sa')
    discadj_incomp_turb_NACA0012_sa.cfg_dir   = "disc_adj_incomp_rans/naca0012"
    discadj_incomp_turb_NACA0012_sa.cfg_file  = "turb_naca0012_sa.cfg"
    discadj_incomp_turb_NACA0012_sa.test_iter = 10
    discadj_incomp_turb_NACA0012_sa.test_vals = [10.000000, -3.845979, -1.031095, 0.000000] #last 4 columns
    discadj_incomp_turb_NACA0012_sa.su2_exec  = "SU2_CFD_AD"
    discadj_incomp_turb_NACA0012_sa.timeout   = 1600
    discadj_incomp_turb_NACA0012_sa.tol       = 0.00001
    test_list.append(discadj_incomp_turb_NACA0012_sa)

    # Adjoint Incompressible Turbulent NACA 0012 SST
    discadj_incomp_turb_NACA0012_sst           = TestCase('discadj_incomp_turb_NACA0012_sst')
    discadj_incomp_turb_NACA0012_sst.cfg_dir   = "disc_adj_incomp_rans/naca0012"
    discadj_incomp_turb_NACA0012_sst.cfg_file  = "turb_naca0012_sst.cfg"
    discadj_incomp_turb_NACA0012_sst.test_iter = 10
    discadj_incomp_turb_NACA0012_sst.test_vals = [-3.845577, -2.414021, -8.420183, 0.000000] #last 4 columns
    discadj_incomp_turb_NACA0012_sst.su2_exec  = "SU2_CFD_AD"
    discadj_incomp_turb_NACA0012_sst.timeout   = 1600
    discadj_incomp_turb_NACA0012_sst.tol       = 0.00001
    test_list.append(discadj_incomp_turb_NACA0012_sst)

    #######################################################
    ### Unsteady Disc. adj. compressible RANS           ###
    #######################################################
   
    # Turbulent Cylinder
    discadj_cylinder           = TestCase('unsteady_cylinder')
    discadj_cylinder.cfg_dir   = "disc_adj_rans/cylinder"
    discadj_cylinder.cfg_file  = "cylinder.cfg" 
    discadj_cylinder.test_iter = 9
    discadj_cylinder.test_vals = [3.746909, -1.544883, -0.008321, 0.000014] #last 4 columns
    discadj_cylinder.su2_exec  = "SU2_CFD_AD"
    discadj_cylinder.timeout   = 1600
    discadj_cylinder.tol       = 0.00001
    discadj_cylinder.unsteady  = True
    test_list.append(discadj_cylinder)
    
    ##########################################################################
    ### Unsteady Disc. adj. compressible RANS DualTimeStepping 1st order   ###
    ##########################################################################

    # Turbulent Cylinder
    discadj_DT_1ST_cylinder           = TestCase('unsteady_cylinder_DT_1ST')
    discadj_DT_1ST_cylinder.cfg_dir   = "disc_adj_rans/cylinder_DT_1ST"
    discadj_DT_1ST_cylinder.cfg_file  = "cylinder.cfg"
    discadj_DT_1ST_cylinder.test_iter = 9
    discadj_DT_1ST_cylinder.test_vals = [3.698168, -1.607050, -0.002159, 0.000028] #last 4 columns
    discadj_DT_1ST_cylinder.su2_exec  = "SU2_CFD_AD"
    discadj_DT_1ST_cylinder.timeout   = 1600
    discadj_DT_1ST_cylinder.tol       = 0.00001
    discadj_DT_1ST_cylinder.unsteady  = True
    test_list.append(discadj_DT_1ST_cylinder)

    ######################################################
    ### Unsteady Disc. adj. compressible pitching NACA ###
    ######################################################

    # compressible pitching NACA0012
    discadj_pitchingNACA0012           = TestCase('pitchingNACA0012')
    discadj_pitchingNACA0012.cfg_dir   = "disc_adj_euler/naca0012_pitching"
    discadj_pitchingNACA0012.cfg_file  = "inv_NACA0012_pitching.cfg"
    discadj_pitchingNACA0012.test_iter = 4
    discadj_pitchingNACA0012.test_vals = [-1.223509, -1.646090, -0.007671, 0.000013] #last 4 columns
    discadj_pitchingNACA0012.su2_exec  = "SU2_CFD_AD"
    discadj_pitchingNACA0012.timeout   = 1600
    discadj_pitchingNACA0012.tol       = 0.00001
    discadj_pitchingNACA0012.unsteady  = True
    test_list.append(discadj_pitchingNACA0012)

    # deforming pitching NACA0012
    unst_deforming_naca0012           = TestCase('unst_deforming_naca0012')
    unst_deforming_naca0012.cfg_dir   = "disc_adj_euler/naca0012_pitching_def"
    unst_deforming_naca0012.cfg_file  = "inv_NACA0012_pitching_deform_ad.cfg"
    unst_deforming_naca0012.test_iter = 4
<<<<<<< HEAD
    unst_deforming_naca0012.test_vals = [-1.963408, -1.843286, 1.0858e+03, 4.0932e-06] #last 4 columns
=======
    unst_deforming_naca0012.test_vals = [-1.867980, -1.741743, 1090.200000, 0.000006] #last 4 columns
>>>>>>> 3808ca5f
    unst_deforming_naca0012.su2_exec  = "SU2_CFD_AD"
    unst_deforming_naca0012.timeout   = 1600
    unst_deforming_naca0012.tol       = 0.00001
    unst_deforming_naca0012.unsteady  = True
    test_list.append(unst_deforming_naca0012)

    ###################################
    ### Structural Adjoint          ###
    ###################################
   
    # Structural model
    discadj_fea           = TestCase('discadj_fea')
    discadj_fea.cfg_dir   = "disc_adj_fea"
    discadj_fea.cfg_file  = "configAD_fem.cfg" 
    discadj_fea.test_iter = 4
    discadj_fea.test_vals = [-2.849531, -3.238474, -3.6413e-04, -8.7087] #last 4 columns
    discadj_fea.su2_exec  = "SU2_CFD_AD"
    discadj_fea.timeout   = 1600
    discadj_fea.tol       = 0.00001
    test_list.append(discadj_fea)    

    ###################################
    ### Disc. adj. heat             ###
    ###################################

    # Discrete adjoint for heated cylinder
    discadj_heat           = TestCase('discadj_heat')
    discadj_heat.cfg_dir   = "disc_adj_heat"
    discadj_heat.cfg_file  = "disc_adj_heat.cfg"
    discadj_heat.test_iter = 10
    discadj_heat.test_vals = [-2.271573, 0.671242, -3.172000, -8.231600] #last 4 columns
    discadj_heat.su2_exec  = "SU2_CFD_AD"
    discadj_heat.timeout   = 1600
    discadj_heat.tol       = 0.00001
    test_list.append(discadj_heat)

    ###################################
    ### Coupled RHT-CFD Adjoint     ###
    ###################################

    # Coupled discrete adjoint for radiative heat transfer in heated cylinder
    discadj_rht                = TestCase('discadj_rht')
    discadj_rht.cfg_dir        = "radiation/p1adjoint"
    discadj_rht.cfg_file       = "configp1adjoint.cfg"
    discadj_rht.test_iter      = 10
    discadj_rht.su2_exec       = "discrete_adjoint.py -f"
    discadj_rht.timeout        = 1600
    discadj_rht.reference_file = "of_grad_cd.csv.ref"
    discadj_rht.test_file      = "of_grad_cd.csv"
    test_list.append(discadj_rht)

    ###################################
    ### Coupled FSI Adjoint         ###
    ###################################
   
    # Structural model
    discadj_fsi           = TestCase('discadj_fsi')
    discadj_fsi.cfg_dir   = "disc_adj_fsi"
    discadj_fsi.cfg_file  = "config.cfg"
    discadj_fsi.test_iter = 6
    discadj_fsi.test_vals = [6, -1.572702, -3.084381, 4.3990e-04, -1.0631] #last 5 columns
    discadj_fsi.su2_exec  = "SU2_CFD_AD"
    discadj_fsi.timeout   = 1600
    discadj_fsi.tol       = 0.00001
    test_list.append(discadj_fsi)

    ###################################
    ### Coupled CHT Adjoint         ###
    ###################################

    # Coupled discrete adjoint for heatflux in heated cylinder array
    discadj_cht           = TestCase('discadj_cht')
    discadj_cht.cfg_dir   = "coupled_cht/disc_adj_incomp_2d"
    discadj_cht.cfg_file  = "cht_2d_3cylinders.cfg"
    discadj_cht.test_iter = 10
    discadj_cht.test_vals = [-2.381658, -3.099873, -3.099844, -3.099841] #last 4 columns
    discadj_cht.su2_exec  = "SU2_CFD_AD"
    discadj_cht.timeout   = 1600
    discadj_cht.tol       = 0.00001
    test_list.append(discadj_cht)

    ######################################
    ### RUN TESTS                      ###
    ######################################  

    pass_list = [ test.run_test() for test in test_list ]
    
    ######################################
    ### RUN PYTHON TESTS               ###
    ######################################
    
    # test discrete_adjoint.py
    discadj_euler_py = TestCase('discadj_euler_py')
    discadj_euler_py.cfg_dir = "cont_adj_euler/naca0012"
    discadj_euler_py.cfg_file  = "inv_NACA0012.cfg"
    discadj_euler_py.test_iter = 10
    discadj_euler_py.su2_exec  = "discrete_adjoint.py -f"
    discadj_euler_py.timeout   = 1600
    discadj_euler_py.reference_file = "of_grad_cd_disc.dat.ref"
    discadj_euler_py.test_file = "of_grad_cd.dat"
    pass_list.append(discadj_euler_py.run_filediff())
    test_list.append(discadj_euler_py)
    
    # test discrete_adjoint with multiple ffd boxes
    discadj_multiple_ffd_py = TestCase('discadj_multiple_ffd_py')
    discadj_multiple_ffd_py.cfg_dir = "multiple_ffd/naca0012"
    discadj_multiple_ffd_py.cfg_file  = "inv_NACA0012_ffd.cfg"
    discadj_multiple_ffd_py.test_iter = 9
    discadj_multiple_ffd_py.su2_exec  = "discrete_adjoint.py -f"
    discadj_multiple_ffd_py.timeout   = 1600
    discadj_multiple_ffd_py.reference_file = "of_grad_cd.dat.ref"
    discadj_multiple_ffd_py.test_file = "of_grad_cd.dat"
    pass_list.append(discadj_multiple_ffd_py.run_filediff())
    test_list.append(discadj_multiple_ffd_py)

    # test direct_differentiation.py
    directdiff_euler_py = TestCase('directdiff_euler_py')
    directdiff_euler_py.cfg_dir = "cont_adj_euler/naca0012"
    directdiff_euler_py.cfg_file  = "inv_NACA0012_FD.cfg"
    directdiff_euler_py.test_iter = 10
    directdiff_euler_py.su2_exec  = "direct_differentiation.py -f"
    directdiff_euler_py.timeout   = 1600
    directdiff_euler_py.reference_file = "of_grad_directdiff.dat.ref"
    directdiff_euler_py.test_file = "DIRECTDIFF/of_grad_directdiff.dat"
    pass_list.append(directdiff_euler_py.run_filediff())
    test_list.append(directdiff_euler_py)

    # test direct_differentiation.py with multiple ffd boxes
    directdiff_multiple_ffd_py = TestCase('directdiff_multiple_ffd_py')
    directdiff_multiple_ffd_py.cfg_dir = "multiple_ffd/naca0012"
    directdiff_multiple_ffd_py.cfg_file  = "inv_NACA0012_ffd.cfg"
    directdiff_multiple_ffd_py.test_iter = 9
    directdiff_multiple_ffd_py.su2_exec  = "direct_differentiation.py -f"
    directdiff_multiple_ffd_py.timeout   = 1600
    directdiff_multiple_ffd_py.reference_file = "of_grad_directdiff.dat.ref"
    directdiff_multiple_ffd_py.test_file = "DIRECTDIFF/of_grad_directdiff.dat"
    pass_list.append(directdiff_multiple_ffd_py.run_filediff())
    test_list.append(directdiff_multiple_ffd_py)

    # test continuous_adjoint.py, with multiple objectives
#    discadj_multi_py            = TestCase('discadj_multi_py')
#    discadj_multi_py.cfg_dir    = "cont_adj_euler/wedge"
#    discadj_multi_py.cfg_file   = "inv_wedge_ROE_multiobj.cfg"
#    discadj_multi_py.test_iter  = 10
#    discadj_multi_py.su2_exec   = "discrete_adjoint.py"
#    discadj_multi_py.timeout    = 1600
#    discadj_multi_py.reference_file = "of_grad_combo.dat.refdiscrete"
#    discadj_multi_py.test_file  = "of_grad_combo.dat"
#    pass_list.append(discadj_multi_py.run_filediff())
#    test_list.append(discadj_multi_py)

    # FEA AD Flow Load Sensitivity
    pywrapper_FEA_AD_FlowLoad               = TestCase('pywrapper_FEA_AD_FlowLoad')
    pywrapper_FEA_AD_FlowLoad.cfg_dir       = "py_wrapper/disc_adj_fea/flow_load_sens"
    pywrapper_FEA_AD_FlowLoad.cfg_file      = "configAD_fem.cfg"
    pywrapper_FEA_AD_FlowLoad.test_iter     = 100
    pywrapper_FEA_AD_FlowLoad.test_vals     = [-0.13945587401579657, -0.585985886606256, -0.00036377840086080753, -0.0031005670174756375] #last 4 columns
    pywrapper_FEA_AD_FlowLoad.su2_exec      = "python run_adjoint.py -f"
    pywrapper_FEA_AD_FlowLoad.timeout       = 1600
    pywrapper_FEA_AD_FlowLoad.tol           = 0.000001
    pywrapper_FEA_AD_FlowLoad.new_output    = False
    test_list.append(pywrapper_FEA_AD_FlowLoad)
    pass_list.append(pywrapper_FEA_AD_FlowLoad.run_test())

    # Flow AD Mesh Displacement Sensitivity
    pywrapper_FEA_AD_FlowLoad               = TestCase('pywrapper_CFD_AD_MeshDisp')
    pywrapper_FEA_AD_FlowLoad.cfg_dir       = "py_wrapper/disc_adj_flow/mesh_disp_sens"
    pywrapper_FEA_AD_FlowLoad.cfg_file      = "configAD_flow.cfg"
    pywrapper_FEA_AD_FlowLoad.test_iter     = 1000
    pywrapper_FEA_AD_FlowLoad.test_vals     = [30.000000, -2.518695, 1.390150, 0.000000] #last 4 columns
    pywrapper_FEA_AD_FlowLoad.su2_exec      = "python run_adjoint.py -f"
    pywrapper_FEA_AD_FlowLoad.timeout       = 1600
    pywrapper_FEA_AD_FlowLoad.tol           = 0.000001
    pywrapper_FEA_AD_FlowLoad.new_output    = False
    test_list.append(pywrapper_FEA_AD_FlowLoad)
    pass_list.append(pywrapper_FEA_AD_FlowLoad.run_test())

    # Tests summary
    print('==================================================================')
    print('Summary of the serial tests')
    print('python version:', sys.version)
    for i, test in enumerate(test_list):
        if (pass_list[i]):
            print('  passed - %s'%test.tag)
        else:
            print('* FAILED - %s'%test.tag)
    
    if all(pass_list):
        sys.exit(0)
    else:
        sys.exit(1)
    # done

if __name__ == '__main__':
    main()<|MERGE_RESOLUTION|>--- conflicted
+++ resolved
@@ -210,11 +210,7 @@
     unst_deforming_naca0012.cfg_dir   = "disc_adj_euler/naca0012_pitching_def"
     unst_deforming_naca0012.cfg_file  = "inv_NACA0012_pitching_deform_ad.cfg"
     unst_deforming_naca0012.test_iter = 4
-<<<<<<< HEAD
     unst_deforming_naca0012.test_vals = [-1.963408, -1.843286, 1.0858e+03, 4.0932e-06] #last 4 columns
-=======
-    unst_deforming_naca0012.test_vals = [-1.867980, -1.741743, 1090.200000, 0.000006] #last 4 columns
->>>>>>> 3808ca5f
     unst_deforming_naca0012.su2_exec  = "SU2_CFD_AD"
     unst_deforming_naca0012.timeout   = 1600
     unst_deforming_naca0012.tol       = 0.00001
