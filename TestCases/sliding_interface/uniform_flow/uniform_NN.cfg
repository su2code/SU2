--- conflicted
+++ resolved
@@ -13,25 +13,12 @@
 % Enable Multizone mode
 MULTIZONE= YES
 %
-<<<<<<< HEAD
+MULTIZONE_SOLVER= BLOCK_JACOBI
+%
+TIME_DOMAIN=YES
+%
 % List of config files to specify zone options
 CONFIG_LIST= (zone_1.cfg, zone_2.cfg)
-%
-%
-TIME_DOMAIN=YES
-%
-TIME_STEP= 1e-04
-TIME_ITER= 10
-OUTER_ITER= 120
-INNER_ITER= 1
-=======
-MULTIZONE_SOLVER= BLOCK_JACOBI
-%
-TIME_DOMAIN=YES
-%
-% List of config files to specify zone options
-CONFIG_LIST= (zone_1.cfg, zone_2.cfg)
->>>>>>> 886737e9
 %
 % ------------- DIRECT, ADJOINT, AND LINEARIZED PROBLEM DEFINITION ------------%
 %
