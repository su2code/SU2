#!/usr/bin/env python

## \file parallel_regression.py
#  \brief Python script for automated regression testing of SU2 examples
#  \author A. Aranake, A. Campos, T. Economon, T. Lukaczyk, S. Padron
#  \version 8.1.0 "Harrier"
#
# SU2 Project Website: https://su2code.github.io
#
# The SU2 Project is maintained by the SU2 Foundation
# (http://su2foundation.org)
#
# Copyright 2012-2024, SU2 Contributors (cf. AUTHORS.md)
#
# SU2 is free software; you can redistribute it and/or
# modify it under the terms of the GNU Lesser General Public
# License as published by the Free Software Foundation; either
# version 2.1 of the License, or (at your option) any later version.
#
# SU2 is distributed in the hope that it will be useful,
# but WITHOUT ANY WARRANTY; without even the implied warranty of
# MERCHANTABILITY or FITNESS FOR A PARTICULAR PURPOSE. See the GNU
# Lesser General Public License for more details.
#
# You should have received a copy of the GNU Lesser General Public
# License along with SU2. If not, see <http://www.gnu.org/licenses/>.

# make print(*args) function available in PY2.6+, does'nt work on PY < 2.6
from __future__ import print_function

import sys
from TestCase import TestCase

def main():
    '''This program runs SU2 and ensures that the output matches specified values.
       This will be used to do checks when code is pushed to github
       to make sure nothing is broken. '''

    test_list = []

    ######################################
    ### RUN TUTORIAL CASES             ###
    ######################################

    ### CHT

    # CHT incompressible unsteady
    cht_incompressible_unsteady = TestCase('cht_incompressible_unsteady')
    cht_incompressible_unsteady.cfg_dir = "../Tutorials/multiphysics/unsteady_cht/"
    cht_incompressible_unsteady.cfg_file = "cht_2d_3cylinders.cfg"
    cht_incompressible_unsteady.test_iter = 2
    cht_incompressible_unsteady.test_vals = [-2.659390, -2.533160, -0.080399, -0.080399, -0.080399, -12.421450, 0.000000, 0, 0, 0, 0, 2.3824e+02] #last columns
    cht_incompressible_unsteady.multizone = True
    cht_incompressible_unsteady.unsteady = True
    test_list.append(cht_incompressible_unsteady)

    # CHT incompressible, 2D, 3 pins in crossflow
    cht_incompressible = TestCase('cht_incompressible')
    cht_incompressible.cfg_dir = "../Tutorials/multiphysics/steady_cht"
    cht_incompressible.cfg_file = "cht_2d_3cylinders.cfg"
    cht_incompressible.test_iter = 10
    cht_incompressible.test_vals = [-2.128826, -0.588813, -0.588813, -0.588813] #last 4 columns
    cht_incompressible.command  = TestCase.Command(exec = "SU2_CFD")
    cht_incompressible.multizone = True
    test_list.append(cht_incompressible)

    # Solid-to-solid and solid-to-fluid CHT with contact resistance
    cht_CR = TestCase('cht_solid_solid')
    cht_CR.cfg_dir = "../Tutorials/multiphysics/contact_resistance_cht"
    cht_CR.cfg_file = "master.cfg"
    cht_CR.test_iter = 80
    cht_CR.test_vals = [ -8.857438, -9.377593, -10.097769, -2.122358]
    cht_CR.multizone = True
    test_list.append(cht_CR)

    ### Incompressible Flow

    # 2D pin case massflow periodic with heatflux BC and prescribed extracted outlet heat
    sp_pinArray_2d_mf_hf = TestCase('sp_pinArray_2d_mf_hf')
    sp_pinArray_2d_mf_hf.cfg_dir = "../Tutorials/incompressible_flow/Inc_Streamwise_Periodic"
    sp_pinArray_2d_mf_hf.cfg_file = "sp_pinArray_2d_mf_hf.cfg"
    sp_pinArray_2d_mf_hf.test_iter = 25
    sp_pinArray_2d_mf_hf.test_vals = [-4.613682, 1.471278, -0.748987, 241.667177]
    test_list.append(sp_pinArray_2d_mf_hf)

    # 2D pin case pressure drop periodic with heatflux BC and temperature periodicity
    sp_pinArray_2d_dp_hf_tp = TestCase('sp_pinArray_2d_dp_hf_tp')
    sp_pinArray_2d_dp_hf_tp.cfg_dir = "../Tutorials/incompressible_flow/Inc_Streamwise_Periodic"
    sp_pinArray_2d_dp_hf_tp.cfg_file = "sp_pinArray_2d_dp_hf_tp.cfg"
    sp_pinArray_2d_dp_hf_tp.test_iter = 25
    sp_pinArray_2d_dp_hf_tp.test_vals = [-4.640621, 1.436697, -0.707302, 208.023676]
    test_list.append(sp_pinArray_2d_dp_hf_tp)

    # Laminar vortex shedding behind a cylinder (Re=120) 
    von_karman_cylinder = TestCase('von_karman_cylinder')
    von_karman_cylinder.cfg_dir = "../Tutorials/incompressible_flow/Inc_Von_Karman_Cylinder"
    von_karman_cylinder.cfg_file  = "unsteady_incomp_cylinder.cfg"
    von_karman_cylinder.test_iter = 10
    von_karman_cylinder.test_vals = [-7.845765, -7.681042, -8.736704, -0.002581, 1.423652]
    test_list.append(von_karman_cylinder)

    # 90 degree pipe bend with wall functions from the experiments of Sudo et al.
    sudo_tutorial = TestCase('sudo_bend')
    sudo_tutorial.cfg_dir = "../Tutorials/incompressible_flow/Inc_Turbulent_Bend_Wallfunctions"
    sudo_tutorial.cfg_file = "sudo.cfg"
    sudo_tutorial.test_iter = 10
    sudo_tutorial.test_vals = [-14.286992, -12.868418, -13.150195, -11.400439, -13.027783, -9.510980, 15.000000, -2.288151]
    sudo_tutorial.command = TestCase.Command("mpirun -n 2", "SU2_CFD")
    test_list.append(sudo_tutorial)

    # design-primal: 90 degree pipe bend with wall functions from the experiments of Sudo et al.
    sudo_design_primal = TestCase('sudo_bend_design_primal')
    sudo_design_primal.cfg_dir = "../Tutorials/design/Inc_Turbulent_Bend_Wallfunctions"
    sudo_design_primal.cfg_file = "sudo_primal.cfg"
    sudo_design_primal.test_iter = 10
    sudo_design_primal.test_vals = [-12.064068, -11.348930, -11.059284, -10.029629, -11.437307, -8.258444, 64.545000]
    sudo_design_primal.command  = TestCase.Command("mpirun -n 2", "SU2_CFD")
    test_list.append(sudo_design_primal)

    # design-adjoint: 90 degree pipe bend with wall functions from the experiments of Sudo et al.
    sudo_design_adjoint = TestCase('sudo_bend_design_adjoint')
    sudo_design_adjoint.cfg_dir = "../Tutorials/design/Inc_Turbulent_Bend_Wallfunctions"
    sudo_design_adjoint.cfg_file = "sudo_adjoint.cfg"
    sudo_design_adjoint.test_iter = 10
    sudo_design_adjoint.test_vals = [-4.118073, -3.680088, -2.567859, -3.440055, -3.710829, -7.211066]
    sudo_design_adjoint.command  = TestCase.Command("mpirun -n 2", "SU2_CFD_AD")
    test_list.append(sudo_design_adjoint)


    ### Species Transport

    # 3 species (2 eq) primitive venturi mixing
    species3_primitiveVenturi = TestCase('species3_primitiveVenturi')
    species3_primitiveVenturi.cfg_dir = "../Tutorials/incompressible_flow/Inc_Species_Transport"
    species3_primitiveVenturi.cfg_file = "species3_primitiveVenturi.cfg"
    species3_primitiveVenturi.test_iter = 50
    species3_primitiveVenturi.test_vals = [-5.869509, -5.252493, -5.127926, -5.912790, -1.767067, -6.152558, -6.304196, 5.000000, -0.933280, 5.000000, -2.314730, 5.000000, -0.680255, 1.649865, 0.500678, 0.596475, 0.552712]
    test_list.append(species3_primitiveVenturi)

    # 3 species (2 eq) primitive venturi mixing
    DAspecies3_primitiveVenturi = TestCase('DAspecies3_primitiveVenturi')
    DAspecies3_primitiveVenturi.cfg_dir = "../Tutorials/incompressible_flow/Inc_Species_Transport"
    DAspecies3_primitiveVenturi.cfg_file = "DAspecies3_primitiveVenturi.cfg"
    DAspecies3_primitiveVenturi.test_iter = 50
    DAspecies3_primitiveVenturi.test_vals = [-7.584508, -7.211527, -6.740742, -6.896386, -11.472089, -10.865347, -10.096770]
    DAspecies3_primitiveVenturi.test_vals_aarch64 = [-7.865411, -7.548131, -7.347978, -7.217536, -11.822422, -10.968444, -10.193225]
    DAspecies3_primitiveVenturi.command = TestCase.Command("mpirun -n 2", "SU2_CFD_AD")
    test_list.append(DAspecies3_primitiveVenturi)

    # 2 species (1 eq) kenics static mixer for composition-dependent model
    kenics_mixer_tutorial = TestCase('kenics_mixer_tutorial')
    kenics_mixer_tutorial.cfg_dir = "../Tutorials/incompressible_flow/Inc_Species_Transport_Composition_Dependent_Model"
    kenics_mixer_tutorial.cfg_file = "kenics_mixer_tutorial.cfg"
    kenics_mixer_tutorial.test_iter = 10
<<<<<<< HEAD
    kenics_mixer_tutorial.test_vals = [-7.489796, -6.823473, -6.838032, -5.157793, -7.911512, -3.166212, -7.447901, 5.000000, -1.862212, 4.000000, -5.131048, 3.000000, -6.380193, 0.025472, 0.000000, 0.025472, 0.000000, 64.105000, 8.479200, 48.099000, 7.526700]
    kenics_mixer_tutorial.command = TestCase.Command("mpirun -n 2", "SU2_CFD")
=======
    kenics_mixer_tutorial.test_vals = [-7.490002, -6.823162, -6.837602, -5.156401, -7.928782, -3.089710, -7.447882, 5.000000, -1.863053, 4.000000, -5.174845, 3.000000, -6.382936, 0.025471, 0.000000, 0.025471, 0.000000, 64.126000, 8.479400, 48.120000, 7.526800]
    kenics_mixer_tutorial.command   = TestCase.Command("mpirun -n 2", "SU2_CFD")
>>>>>>> 537783be
    test_list.append(kenics_mixer_tutorial)


    ### Incompressible Combustion

    # Pre-mixed, laminar hydrogen flame with heat loss
    premixed_hydrogen = TestCase('premixed_hydrogen')
    premixed_hydrogen.cfg_dir = "../Tutorials/incompressible_flow/Inc_Combustion/1__premixed_hydrogen"
    premixed_hydrogen.cfg_file = "H2_burner.cfg"
    premixed_hydrogen.test_iter = 10
    premixed_hydrogen.test_vals = [-9.809794, -10.369804, -11.044267, -4.332945, -11.883789]
    test_list.append(premixed_hydrogen)

    ### Compressible Flow

    # Inviscid Bump
    tutorial_inv_bump = TestCase('inviscid_bump_tutorial')
    tutorial_inv_bump.cfg_dir = "../Tutorials/compressible_flow/Inviscid_Bump"
    tutorial_inv_bump.cfg_file = "inv_channel.cfg"
    tutorial_inv_bump.test_iter = 0
    tutorial_inv_bump.test_vals = [-1.548003, 3.983585, 0.020973, 0.071064]
    test_list.append(tutorial_inv_bump)

    # Inviscid Wedge
    tutorial_inv_wedge = TestCase('inviscid_wedge_tutorial')
    tutorial_inv_wedge.cfg_dir = "../Tutorials/compressible_flow/Inviscid_Wedge"
    tutorial_inv_wedge.cfg_file = "inv_wedge_HLLC.cfg"
    tutorial_inv_wedge.test_iter = 0
    tutorial_inv_wedge.test_vals = [-0.864206, 4.850246, -0.245674, 0.043209]
    tutorial_inv_wedge.no_restart = True
    test_list.append(tutorial_inv_wedge)

    # Inviscid ONERA M6
    tutorial_inv_onera = TestCase('inviscid_onera_tutorial')
    tutorial_inv_onera.cfg_dir = "../Tutorials/compressible_flow/Inviscid_ONERAM6"
    tutorial_inv_onera.cfg_file = "inv_ONERAM6.cfg"
    tutorial_inv_onera.test_iter = 0
    tutorial_inv_onera.test_vals = [-5.504789, -4.895776, 0.249157, 0.118834]
    tutorial_inv_onera.no_restart = True
    test_list.append(tutorial_inv_onera)

    # Laminar Cylinder
    tutorial_lam_cylinder = TestCase('laminar_cylinder_tutorial')
    tutorial_lam_cylinder.cfg_dir = "../Tutorials/compressible_flow/Laminar_Cylinder"
    tutorial_lam_cylinder.cfg_file = "lam_cylinder.cfg"
    tutorial_lam_cylinder.test_iter = 0
    tutorial_lam_cylinder.test_vals = [-6.162141, -0.699617, 0.126007, 69.619462]
    tutorial_lam_cylinder.no_restart = True
    test_list.append(tutorial_lam_cylinder)

    # Laminar Flat Plate
    tutorial_lam_flatplate = TestCase('laminar_flatplate_tutorial')
    tutorial_lam_flatplate.cfg_dir = "../Tutorials/compressible_flow/Laminar_Flat_Plate"
    tutorial_lam_flatplate.cfg_file = "lam_flatplate.cfg"
    tutorial_lam_flatplate.test_iter = 0
    tutorial_lam_flatplate.test_vals = [-2.821818, 2.657591, -0.400044, 0.029365] #last 4 columns
    tutorial_lam_flatplate.no_restart = True
    test_list.append(tutorial_lam_flatplate)

    # Turbulent Flat Plate
    tutorial_turb_flatplate = TestCase('turbulent_flatplate_tutorial')
    tutorial_turb_flatplate.cfg_dir = "../Tutorials/compressible_flow/Turbulent_Flat_Plate"
    tutorial_turb_flatplate.cfg_file = "turb_SA_flatplate.cfg"
    tutorial_turb_flatplate.test_iter = 0
    tutorial_turb_flatplate.test_vals = [-2.258584, -4.901015, -0.429373, 0.201034]
    tutorial_turb_flatplate.no_restart = True
    test_list.append(tutorial_turb_flatplate)

    # Transitional FlatPlate
    tutorial_trans_flatplate = TestCase('transitional_flatplate_tutorial')
    tutorial_trans_flatplate.cfg_dir = "../Tutorials/compressible_flow/Transitional_Flat_Plate"
    tutorial_trans_flatplate.cfg_file = "transitional_BC_model_ConfigFile.cfg"
    tutorial_trans_flatplate.test_iter = 0
    tutorial_trans_flatplate.test_vals = [-22.021786, -15.330766, 0.000000, 0.023952] #last 4 columns
    tutorial_trans_flatplate.no_restart = True
    test_list.append(tutorial_trans_flatplate)

    # Transitional FlatPlate T3A
<<<<<<< HEAD
    tutorial_trans_flatplate_T3A = TestCase('transitional_flatplate_tutorial_T3A')
    tutorial_trans_flatplate_T3A.cfg_dir = "../Tutorials/compressible_flow/Transitional_Flat_Plate/Langtry_and_Menter/T3A"
    tutorial_trans_flatplate_T3A.cfg_file = "transitional_LM_model_ConfigFile.cfg"
    tutorial_trans_flatplate_T3A.test_iter = 20
    tutorial_trans_flatplate_T3A.test_vals = [-5.837399, -2.092246, -3.983493, -0.302381, -1.920868, 1.667180, -3.496278, 0.391608]
=======
    tutorial_trans_flatplate_T3A            = TestCase('transitional_flatplate_tutorial_T3A')
    tutorial_trans_flatplate_T3A.cfg_dir    = "../Tutorials/compressible_flow/Transitional_Flat_Plate/Langtry_and_Menter/T3A"
    tutorial_trans_flatplate_T3A.cfg_file   = "transitional_LM_model_ConfigFile.cfg"
    tutorial_trans_flatplate_T3A.test_iter  = 20
    tutorial_trans_flatplate_T3A.test_vals  = [-5.841281, -2.094610, -3.948081, -0.305564, -1.588781, 8.304710, -3.507210, 0.395186]
>>>>>>> 537783be
    tutorial_trans_flatplate_T3A.test_vals_aarch64 = [-5.837368, -2.092246, -3.984172, -0.302357, -1.928108, 1.667157, -3.496279, 0.391610]
    tutorial_trans_flatplate_T3A.no_restart = True
    test_list.append(tutorial_trans_flatplate_T3A)

    # Transitional FlatPlate T3Am
<<<<<<< HEAD
    tutorial_trans_flatplate_T3Am = TestCase('transitional_flatplate_tutorial_T3Am')
    tutorial_trans_flatplate_T3Am.cfg_dir = "../Tutorials/compressible_flow/Transitional_Flat_Plate/Langtry_and_Menter/T3A-"
    tutorial_trans_flatplate_T3Am.cfg_file = "transitional_LM_model_ConfigFile.cfg"
    tutorial_trans_flatplate_T3Am.test_iter = 20
    tutorial_trans_flatplate_T3Am.test_vals = [-6.063700, -1.945073, -3.946836, -0.549147, -3.863792, 2.664440, -2.517610, 1.112977]
=======
    tutorial_trans_flatplate_T3Am            = TestCase('transitional_flatplate_tutorial_T3Am')
    tutorial_trans_flatplate_T3Am.cfg_dir    = "../Tutorials/compressible_flow/Transitional_Flat_Plate/Langtry_and_Menter/T3A-"
    tutorial_trans_flatplate_T3Am.cfg_file   = "transitional_LM_model_ConfigFile.cfg"
    tutorial_trans_flatplate_T3Am.test_iter  = 20
    tutorial_trans_flatplate_T3Am.test_vals  = [-6.206420, -2.029271, -4.028226, -0.685276, -3.893698, 6.726680, -2.520959, 0.948647]
>>>>>>> 537783be
    tutorial_trans_flatplate_T3Am.test_vals_aarch64 = [-6.063726, -1.945088, -3.946923, -0.549166, -3.863794, 2.664439, -2.517601, 1.112978]
    tutorial_trans_flatplate_T3Am.no_restart = True
    test_list.append(tutorial_trans_flatplate_T3Am)

    # Transitional E387 SA
    tutorial_trans_e387_sa = TestCase('tutorial_trans_e387_sa')
    tutorial_trans_e387_sa.cfg_dir = "../Tutorials/compressible_flow/Transitional_Airfoil/Langtry_and_Menter/E387"
    tutorial_trans_e387_sa.cfg_file = "transitional_SA_LM_model_ConfigFile.cfg"
    tutorial_trans_e387_sa.test_iter = 20
    tutorial_trans_e387_sa.test_vals = [-6.527027, -5.081541, -0.795261, 1.022607, 0.150175, 2.000000, -9.580660]
    tutorial_trans_e387_sa.no_restart = True
    test_list.append(tutorial_trans_e387_sa)

    # Transitional E387 SST
    tutorial_trans_e387_sst = TestCase('tutorial_trans_e387_sst')
    tutorial_trans_e387_sst.cfg_dir = "../Tutorials/compressible_flow/Transitional_Airfoil/Langtry_and_Menter/E387"
    tutorial_trans_e387_sst.cfg_file = "transitional_SST_LM_model_ConfigFile.cfg"
    tutorial_trans_e387_sst.test_iter = 20
    tutorial_trans_e387_sst.test_vals = [-6.532424, -2.932985, 0.401483, 1.078077, 0.188212, 2.000000, -10.005652]
    tutorial_trans_e387_sst.no_restart = True
    test_list.append(tutorial_trans_e387_sst)

    # Turbulent ONERA M6
    tutorial_turb_oneram6 = TestCase('turbulent_oneram6_tutorial')
    tutorial_turb_oneram6.cfg_dir = "../Tutorials/compressible_flow/Turbulent_ONERAM6"
    tutorial_turb_oneram6.cfg_file = "turb_ONERAM6.cfg"
    tutorial_turb_oneram6.test_iter = 0
    tutorial_turb_oneram6.test_vals = [-4.564441, -11.524295, 0.327905, 0.097340]
    test_list.append(tutorial_turb_oneram6)

    # NICD Nozzle
    tutorial_nicfd_nozzle = TestCase('nicfd_nozzle')
    tutorial_nicfd_nozzle.cfg_dir = "../Tutorials/compressible_flow/NICFD_nozzle"
    tutorial_nicfd_nozzle.cfg_file = "NICFD_nozzle.cfg"
    tutorial_nicfd_nozzle.test_iter = 20
    tutorial_nicfd_nozzle.test_vals = [-2.056675, -2.124123, 3.687776, 0.000000, 0.000000]
    tutorial_nicfd_nozzle.no_restart = True
    test_list.append(tutorial_nicfd_nozzle)

    # Unsteady NACA0012
    tutorial_unst_naca0012 = TestCase('unsteady_naca0012')
    tutorial_unst_naca0012.cfg_dir = "../Tutorials/compressible_flow/Unsteady_NACA0012"
    tutorial_unst_naca0012.cfg_file = "unsteady_naca0012.cfg"
    tutorial_unst_naca0012.test_iter = 520
    tutorial_unst_naca0012.test_vals = [520.000000, 0.000000, -5.290694, 0.000000, 0.317272, 0.820972, 0.002144, 0.012805]
    tutorial_unst_naca0012.test_vals_aarch64 = [520.000000, 0.000000, -5.298777, 0.000000, 0.288956, 0.736706, 0.002419, 0.007134]
    tutorial_unst_naca0012.unsteady = True
    test_list.append(tutorial_unst_naca0012)

    # PROPELLER VARIBLE LOAD
    propeller_var_load = TestCase('propeller_variable_load')
    propeller_var_load.cfg_dir = "../Tutorials/compressible_flow/ActuatorDisk_VariableLoad"
    propeller_var_load.cfg_file = "propeller_variable_load.cfg"
    propeller_var_load.test_iter = 20
    propeller_var_load.test_vals = [-1.830257, -4.535041, -0.000323, 0.171647]
    propeller_var_load.timeout = 3200
    test_list.append(propeller_var_load)

    ### Design

    # Inviscid NACA 0012 Design
    tutorial_design_inv_naca0012 = TestCase('design_inv_naca0012')
    tutorial_design_inv_naca0012.cfg_dir = "../Tutorials/design/Inviscid_2D_Unconstrained_NACA0012"
    tutorial_design_inv_naca0012.cfg_file = "inv_NACA0012_basic.cfg"
    tutorial_design_inv_naca0012.test_iter = 0
    tutorial_design_inv_naca0012.test_vals = [-3.918503, -3.332494, 0.134359, 0.218097]
    tutorial_design_inv_naca0012.no_restart = True
    test_list.append(tutorial_design_inv_naca0012)

    # Turbulent RAE 2822 Design
    tutorial_design_turb_rae2822 = TestCase('design_turb_rae2822')
    tutorial_design_turb_rae2822.cfg_dir = "../Tutorials/design/Turbulent_2D_Constrained_RAE2822"
    tutorial_design_turb_rae2822.cfg_file = "turb_SA_RAE2822.cfg"
    tutorial_design_turb_rae2822.test_iter = 0
    tutorial_design_turb_rae2822.test_vals = [-1.700114, -4.941834, 0.218348, 0.190357]
    tutorial_design_turb_rae2822.no_restart = True
    test_list.append(tutorial_design_turb_rae2822)

    # Multi Objective Design
    tutorial_design_multiobj = TestCase('design_multiobj')
    tutorial_design_multiobj.cfg_dir = "../Tutorials/design/Multi_Objective_Shape_Design"
    tutorial_design_multiobj.cfg_file = "inv_wedge_ROE_multiobj_combo.cfg"
    tutorial_design_multiobj.test_iter = 0
    tutorial_design_multiobj.test_vals = [2.657333, -3.020635, 370220.000000, 0.000000]
    tutorial_design_multiobj.no_restart = True
    test_list.append(tutorial_design_multiobj)

    ######################################
    ### RUN TESTS                      ###
    ######################################

    # set suitable defaults unless something else has been specified
    # command: "mpirun -n 2 SU2_CFD"
    # timeout: 1600
    # tol:     0.00001
    for test in test_list:
        if test.command.empty():
            test.command = TestCase.Command("mpirun -n 2", "SU2_CFD")
        if test.timeout == 0:
            test.timeout = 1600
        if test.tol == 0.0:
            test.tol = 0.00001

    pass_list = [ test.run_test() for test in test_list ]


    # design-FADO: 90 degree pipe bend optimization
    sudo_design_fado = TestCase('sudo_bend_design_fado')
    sudo_design_fado.command = TestCase.Command(exec = "python", param = "optimization.py")
    sudo_design_fado.cfg_dir = "../Tutorials/design/Inc_Turbulent_Bend_Wallfunctions"
    sudo_design_fado.cfg_file = "sudo.cfg"
    sudo_design_fado.multizone = False
    sudo_design_fado.test_iter = 10
    sudo_design_fado.timeout = 1600
    sudo_design_fado.reference_file = "../../../TestCases/Tutorials/design/Inc_Turbulent_Bend_Wallfunctions/optim.csv.ref"
    sudo_design_fado.test_file = "optim.csv"
    sudo_design_fado.comp_threshold = 1e-6
    sudo_design_fado.tol_file_percent = 0.1
    pass_list.append(sudo_design_fado.run_filediff())
    test_list.append(sudo_design_fado)

    # Tests summary
    print('==================================================================')
    print('Summary of the parallel tests')
    print('python version:', sys.version)
    for i, test in enumerate(test_list):
        if (pass_list[i]):
            print('  passed - %s'%test.tag)
        else:
            print('* FAILED - %s'%test.tag)

    if all(pass_list):
        sys.exit(0)
    else:
        sys.exit(1)
    # done

if __name__ == '__main__':
    main()<|MERGE_RESOLUTION|>--- conflicted
+++ resolved
@@ -45,29 +45,29 @@
     ### CHT
 
     # CHT incompressible unsteady
-    cht_incompressible_unsteady = TestCase('cht_incompressible_unsteady')
-    cht_incompressible_unsteady.cfg_dir = "../Tutorials/multiphysics/unsteady_cht/"
-    cht_incompressible_unsteady.cfg_file = "cht_2d_3cylinders.cfg"
+    cht_incompressible_unsteady           = TestCase('cht_incompressible_unsteady')
+    cht_incompressible_unsteady.cfg_dir   = "../Tutorials/multiphysics/unsteady_cht/"
+    cht_incompressible_unsteady.cfg_file  = "cht_2d_3cylinders.cfg"
     cht_incompressible_unsteady.test_iter = 2
     cht_incompressible_unsteady.test_vals = [-2.659390, -2.533160, -0.080399, -0.080399, -0.080399, -12.421450, 0.000000, 0, 0, 0, 0, 2.3824e+02] #last columns
     cht_incompressible_unsteady.multizone = True
-    cht_incompressible_unsteady.unsteady = True
+    cht_incompressible_unsteady.unsteady  = True
     test_list.append(cht_incompressible_unsteady)
 
     # CHT incompressible, 2D, 3 pins in crossflow
-    cht_incompressible = TestCase('cht_incompressible')
-    cht_incompressible.cfg_dir = "../Tutorials/multiphysics/steady_cht"
-    cht_incompressible.cfg_file = "cht_2d_3cylinders.cfg"
+    cht_incompressible           = TestCase('cht_incompressible')
+    cht_incompressible.cfg_dir   = "../Tutorials/multiphysics/steady_cht"
+    cht_incompressible.cfg_file  = "cht_2d_3cylinders.cfg"
     cht_incompressible.test_iter = 10
     cht_incompressible.test_vals = [-2.128826, -0.588813, -0.588813, -0.588813] #last 4 columns
-    cht_incompressible.command  = TestCase.Command(exec = "SU2_CFD")
+    cht_incompressible.command   = TestCase.Command(exec = "SU2_CFD")
     cht_incompressible.multizone = True
     test_list.append(cht_incompressible)
 
     # Solid-to-solid and solid-to-fluid CHT with contact resistance
-    cht_CR = TestCase('cht_solid_solid')
-    cht_CR.cfg_dir = "../Tutorials/multiphysics/contact_resistance_cht"
-    cht_CR.cfg_file = "master.cfg"
+    cht_CR           = TestCase('cht_solid_solid')
+    cht_CR.cfg_dir   = "../Tutorials/multiphysics/contact_resistance_cht"
+    cht_CR.cfg_file  = "master.cfg"
     cht_CR.test_iter = 80
     cht_CR.test_vals = [ -8.857438, -9.377593, -10.097769, -2.122358]
     cht_CR.multizone = True
@@ -76,28 +76,20 @@
     ### Incompressible Flow
 
     # 2D pin case massflow periodic with heatflux BC and prescribed extracted outlet heat
-    sp_pinArray_2d_mf_hf = TestCase('sp_pinArray_2d_mf_hf')
-    sp_pinArray_2d_mf_hf.cfg_dir = "../Tutorials/incompressible_flow/Inc_Streamwise_Periodic"
-    sp_pinArray_2d_mf_hf.cfg_file = "sp_pinArray_2d_mf_hf.cfg"
+    sp_pinArray_2d_mf_hf           = TestCase('sp_pinArray_2d_mf_hf')
+    sp_pinArray_2d_mf_hf.cfg_dir   = "../Tutorials/incompressible_flow/Inc_Streamwise_Periodic"
+    sp_pinArray_2d_mf_hf.cfg_file  = "sp_pinArray_2d_mf_hf.cfg"
     sp_pinArray_2d_mf_hf.test_iter = 25
     sp_pinArray_2d_mf_hf.test_vals = [-4.613682, 1.471278, -0.748987, 241.667177]
     test_list.append(sp_pinArray_2d_mf_hf)
 
     # 2D pin case pressure drop periodic with heatflux BC and temperature periodicity
-    sp_pinArray_2d_dp_hf_tp = TestCase('sp_pinArray_2d_dp_hf_tp')
-    sp_pinArray_2d_dp_hf_tp.cfg_dir = "../Tutorials/incompressible_flow/Inc_Streamwise_Periodic"
-    sp_pinArray_2d_dp_hf_tp.cfg_file = "sp_pinArray_2d_dp_hf_tp.cfg"
+    sp_pinArray_2d_dp_hf_tp           = TestCase('sp_pinArray_2d_dp_hf_tp')
+    sp_pinArray_2d_dp_hf_tp.cfg_dir   = "../Tutorials/incompressible_flow/Inc_Streamwise_Periodic"
+    sp_pinArray_2d_dp_hf_tp.cfg_file  = "sp_pinArray_2d_dp_hf_tp.cfg"
     sp_pinArray_2d_dp_hf_tp.test_iter = 25
     sp_pinArray_2d_dp_hf_tp.test_vals = [-4.640621, 1.436697, -0.707302, 208.023676]
     test_list.append(sp_pinArray_2d_dp_hf_tp)
-
-    # Laminar vortex shedding behind a cylinder (Re=120) 
-    von_karman_cylinder = TestCase('von_karman_cylinder')
-    von_karman_cylinder.cfg_dir = "../Tutorials/incompressible_flow/Inc_Von_Karman_Cylinder"
-    von_karman_cylinder.cfg_file  = "unsteady_incomp_cylinder.cfg"
-    von_karman_cylinder.test_iter = 10
-    von_karman_cylinder.test_vals = [-7.845765, -7.681042, -8.736704, -0.002581, 1.423652]
-    test_list.append(von_karman_cylinder)
 
     # 90 degree pipe bend with wall functions from the experiments of Sudo et al.
     sudo_tutorial = TestCase('sudo_bend')
@@ -126,39 +118,42 @@
     sudo_design_adjoint.command  = TestCase.Command("mpirun -n 2", "SU2_CFD_AD")
     test_list.append(sudo_design_adjoint)
 
+    # Laminar vortex shedding behind a cylinder (Re=120) 
+    von_karman_cylinder = TestCase('von_karman_cylinder')
+    von_karman_cylinder.cfg_dir = "../Tutorials/incompressible_flow/Inc_Von_Karman_Cylinder"
+    von_karman_cylinder.cfg_file  = "unsteady_incomp_cylinder.cfg"
+    von_karman_cylinder.test_iter = 10
+    von_karman_cylinder.test_vals = [-7.845765, -7.681042, -8.736704, -0.002581, 1.423652]
+    test_list.append(von_karman_cylinder)
+
 
     ### Species Transport
 
     # 3 species (2 eq) primitive venturi mixing
-    species3_primitiveVenturi = TestCase('species3_primitiveVenturi')
-    species3_primitiveVenturi.cfg_dir = "../Tutorials/incompressible_flow/Inc_Species_Transport"
-    species3_primitiveVenturi.cfg_file = "species3_primitiveVenturi.cfg"
+    species3_primitiveVenturi           = TestCase('species3_primitiveVenturi')
+    species3_primitiveVenturi.cfg_dir   = "../Tutorials/incompressible_flow/Inc_Species_Transport"
+    species3_primitiveVenturi.cfg_file  = "species3_primitiveVenturi.cfg"
     species3_primitiveVenturi.test_iter = 50
     species3_primitiveVenturi.test_vals = [-5.869509, -5.252493, -5.127926, -5.912790, -1.767067, -6.152558, -6.304196, 5.000000, -0.933280, 5.000000, -2.314730, 5.000000, -0.680255, 1.649865, 0.500678, 0.596475, 0.552712]
     test_list.append(species3_primitiveVenturi)
 
     # 3 species (2 eq) primitive venturi mixing
-    DAspecies3_primitiveVenturi = TestCase('DAspecies3_primitiveVenturi')
-    DAspecies3_primitiveVenturi.cfg_dir = "../Tutorials/incompressible_flow/Inc_Species_Transport"
-    DAspecies3_primitiveVenturi.cfg_file = "DAspecies3_primitiveVenturi.cfg"
+    DAspecies3_primitiveVenturi           = TestCase('DAspecies3_primitiveVenturi')
+    DAspecies3_primitiveVenturi.cfg_dir   = "../Tutorials/incompressible_flow/Inc_Species_Transport"
+    DAspecies3_primitiveVenturi.cfg_file  = "DAspecies3_primitiveVenturi.cfg"
     DAspecies3_primitiveVenturi.test_iter = 50
-    DAspecies3_primitiveVenturi.test_vals = [-7.584508, -7.211527, -6.740742, -6.896386, -11.472089, -10.865347, -10.096770]
+    DAspecies3_primitiveVenturi.test_vals         = [-7.584508, -7.211527, -6.740742, -6.896386, -11.472089, -10.865347, -10.096770]
     DAspecies3_primitiveVenturi.test_vals_aarch64 = [-7.865411, -7.548131, -7.347978, -7.217536, -11.822422, -10.968444, -10.193225]
-    DAspecies3_primitiveVenturi.command = TestCase.Command("mpirun -n 2", "SU2_CFD_AD")
+    DAspecies3_primitiveVenturi.command   = TestCase.Command("mpirun -n 2", "SU2_CFD_AD")
     test_list.append(DAspecies3_primitiveVenturi)
 
     # 2 species (1 eq) kenics static mixer for composition-dependent model
-    kenics_mixer_tutorial = TestCase('kenics_mixer_tutorial')
-    kenics_mixer_tutorial.cfg_dir = "../Tutorials/incompressible_flow/Inc_Species_Transport_Composition_Dependent_Model"
-    kenics_mixer_tutorial.cfg_file = "kenics_mixer_tutorial.cfg"
+    kenics_mixer_tutorial           = TestCase('kenics_mixer_tutorial')
+    kenics_mixer_tutorial.cfg_dir   = "../Tutorials/incompressible_flow/Inc_Species_Transport_Composition_Dependent_Model"
+    kenics_mixer_tutorial.cfg_file  = "kenics_mixer_tutorial.cfg"
     kenics_mixer_tutorial.test_iter = 10
-<<<<<<< HEAD
-    kenics_mixer_tutorial.test_vals = [-7.489796, -6.823473, -6.838032, -5.157793, -7.911512, -3.166212, -7.447901, 5.000000, -1.862212, 4.000000, -5.131048, 3.000000, -6.380193, 0.025472, 0.000000, 0.025472, 0.000000, 64.105000, 8.479200, 48.099000, 7.526700]
-    kenics_mixer_tutorial.command = TestCase.Command("mpirun -n 2", "SU2_CFD")
-=======
     kenics_mixer_tutorial.test_vals = [-7.490002, -6.823162, -6.837602, -5.156401, -7.928782, -3.089710, -7.447882, 5.000000, -1.863053, 4.000000, -5.174845, 3.000000, -6.382936, 0.025471, 0.000000, 0.025471, 0.000000, 64.126000, 8.479400, 48.120000, 7.526800]
     kenics_mixer_tutorial.command   = TestCase.Command("mpirun -n 2", "SU2_CFD")
->>>>>>> 537783be
     test_list.append(kenics_mixer_tutorial)
 
 
@@ -175,183 +170,167 @@
     ### Compressible Flow
 
     # Inviscid Bump
-    tutorial_inv_bump = TestCase('inviscid_bump_tutorial')
-    tutorial_inv_bump.cfg_dir = "../Tutorials/compressible_flow/Inviscid_Bump"
-    tutorial_inv_bump.cfg_file = "inv_channel.cfg"
-    tutorial_inv_bump.test_iter = 0
-    tutorial_inv_bump.test_vals = [-1.548003, 3.983585, 0.020973, 0.071064]
+    tutorial_inv_bump            = TestCase('inviscid_bump_tutorial')
+    tutorial_inv_bump.cfg_dir    = "../Tutorials/compressible_flow/Inviscid_Bump"
+    tutorial_inv_bump.cfg_file   = "inv_channel.cfg"
+    tutorial_inv_bump.test_iter  = 0
+    tutorial_inv_bump.test_vals  = [-1.548003, 3.983585, 0.020973, 0.071064]
     test_list.append(tutorial_inv_bump)
 
     # Inviscid Wedge
-    tutorial_inv_wedge = TestCase('inviscid_wedge_tutorial')
-    tutorial_inv_wedge.cfg_dir = "../Tutorials/compressible_flow/Inviscid_Wedge"
-    tutorial_inv_wedge.cfg_file = "inv_wedge_HLLC.cfg"
-    tutorial_inv_wedge.test_iter = 0
-    tutorial_inv_wedge.test_vals = [-0.864206, 4.850246, -0.245674, 0.043209]
+    tutorial_inv_wedge            = TestCase('inviscid_wedge_tutorial')
+    tutorial_inv_wedge.cfg_dir    = "../Tutorials/compressible_flow/Inviscid_Wedge"
+    tutorial_inv_wedge.cfg_file   = "inv_wedge_HLLC.cfg"
+    tutorial_inv_wedge.test_iter  = 0
+    tutorial_inv_wedge.test_vals  = [-0.864206, 4.850246, -0.245674, 0.043209]
     tutorial_inv_wedge.no_restart = True
     test_list.append(tutorial_inv_wedge)
 
     # Inviscid ONERA M6
-    tutorial_inv_onera = TestCase('inviscid_onera_tutorial')
-    tutorial_inv_onera.cfg_dir = "../Tutorials/compressible_flow/Inviscid_ONERAM6"
-    tutorial_inv_onera.cfg_file = "inv_ONERAM6.cfg"
-    tutorial_inv_onera.test_iter = 0
-    tutorial_inv_onera.test_vals = [-5.504789, -4.895776, 0.249157, 0.118834]
+    tutorial_inv_onera            = TestCase('inviscid_onera_tutorial')
+    tutorial_inv_onera.cfg_dir    = "../Tutorials/compressible_flow/Inviscid_ONERAM6"
+    tutorial_inv_onera.cfg_file   = "inv_ONERAM6.cfg"
+    tutorial_inv_onera.test_iter  = 0
+    tutorial_inv_onera.test_vals  = [-5.504789, -4.895776, 0.249157, 0.118834]
     tutorial_inv_onera.no_restart = True
     test_list.append(tutorial_inv_onera)
 
     # Laminar Cylinder
-    tutorial_lam_cylinder = TestCase('laminar_cylinder_tutorial')
-    tutorial_lam_cylinder.cfg_dir = "../Tutorials/compressible_flow/Laminar_Cylinder"
-    tutorial_lam_cylinder.cfg_file = "lam_cylinder.cfg"
-    tutorial_lam_cylinder.test_iter = 0
-    tutorial_lam_cylinder.test_vals = [-6.162141, -0.699617, 0.126007, 69.619462]
+    tutorial_lam_cylinder            = TestCase('laminar_cylinder_tutorial')
+    tutorial_lam_cylinder.cfg_dir    = "../Tutorials/compressible_flow/Laminar_Cylinder"
+    tutorial_lam_cylinder.cfg_file   = "lam_cylinder.cfg"
+    tutorial_lam_cylinder.test_iter  = 0
+    tutorial_lam_cylinder.test_vals  = [-6.162141, -0.699617, 0.126007, 69.619462]
     tutorial_lam_cylinder.no_restart = True
     test_list.append(tutorial_lam_cylinder)
 
     # Laminar Flat Plate
-    tutorial_lam_flatplate = TestCase('laminar_flatplate_tutorial')
-    tutorial_lam_flatplate.cfg_dir = "../Tutorials/compressible_flow/Laminar_Flat_Plate"
-    tutorial_lam_flatplate.cfg_file = "lam_flatplate.cfg"
-    tutorial_lam_flatplate.test_iter = 0
-    tutorial_lam_flatplate.test_vals = [-2.821818, 2.657591, -0.400044, 0.029365] #last 4 columns
+    tutorial_lam_flatplate            = TestCase('laminar_flatplate_tutorial')
+    tutorial_lam_flatplate.cfg_dir    = "../Tutorials/compressible_flow/Laminar_Flat_Plate"
+    tutorial_lam_flatplate.cfg_file   = "lam_flatplate.cfg"
+    tutorial_lam_flatplate.test_iter  = 0
+    tutorial_lam_flatplate.test_vals  = [-2.821818, 2.657591, -0.400044, 0.029365] #last 4 columns
     tutorial_lam_flatplate.no_restart = True
     test_list.append(tutorial_lam_flatplate)
 
     # Turbulent Flat Plate
-    tutorial_turb_flatplate = TestCase('turbulent_flatplate_tutorial')
-    tutorial_turb_flatplate.cfg_dir = "../Tutorials/compressible_flow/Turbulent_Flat_Plate"
-    tutorial_turb_flatplate.cfg_file = "turb_SA_flatplate.cfg"
-    tutorial_turb_flatplate.test_iter = 0
-    tutorial_turb_flatplate.test_vals = [-2.258584, -4.901015, -0.429373, 0.201034]
+    tutorial_turb_flatplate            = TestCase('turbulent_flatplate_tutorial')
+    tutorial_turb_flatplate.cfg_dir    = "../Tutorials/compressible_flow/Turbulent_Flat_Plate"
+    tutorial_turb_flatplate.cfg_file   = "turb_SA_flatplate.cfg"
+    tutorial_turb_flatplate.test_iter  = 0
+    tutorial_turb_flatplate.test_vals  = [-2.258584, -4.901015, -0.429373, 0.201034]
     tutorial_turb_flatplate.no_restart = True
     test_list.append(tutorial_turb_flatplate)
 
     # Transitional FlatPlate
-    tutorial_trans_flatplate = TestCase('transitional_flatplate_tutorial')
-    tutorial_trans_flatplate.cfg_dir = "../Tutorials/compressible_flow/Transitional_Flat_Plate"
-    tutorial_trans_flatplate.cfg_file = "transitional_BC_model_ConfigFile.cfg"
-    tutorial_trans_flatplate.test_iter = 0
-    tutorial_trans_flatplate.test_vals = [-22.021786, -15.330766, 0.000000, 0.023952] #last 4 columns
+    tutorial_trans_flatplate            = TestCase('transitional_flatplate_tutorial')
+    tutorial_trans_flatplate.cfg_dir    = "../Tutorials/compressible_flow/Transitional_Flat_Plate"
+    tutorial_trans_flatplate.cfg_file   = "transitional_BC_model_ConfigFile.cfg"
+    tutorial_trans_flatplate.test_iter  = 0
+    tutorial_trans_flatplate.test_vals  = [-22.021786, -15.330766, 0.000000, 0.023952] #last 4 columns
     tutorial_trans_flatplate.no_restart = True
     test_list.append(tutorial_trans_flatplate)
 
     # Transitional FlatPlate T3A
-<<<<<<< HEAD
-    tutorial_trans_flatplate_T3A = TestCase('transitional_flatplate_tutorial_T3A')
-    tutorial_trans_flatplate_T3A.cfg_dir = "../Tutorials/compressible_flow/Transitional_Flat_Plate/Langtry_and_Menter/T3A"
-    tutorial_trans_flatplate_T3A.cfg_file = "transitional_LM_model_ConfigFile.cfg"
-    tutorial_trans_flatplate_T3A.test_iter = 20
-    tutorial_trans_flatplate_T3A.test_vals = [-5.837399, -2.092246, -3.983493, -0.302381, -1.920868, 1.667180, -3.496278, 0.391608]
-=======
     tutorial_trans_flatplate_T3A            = TestCase('transitional_flatplate_tutorial_T3A')
     tutorial_trans_flatplate_T3A.cfg_dir    = "../Tutorials/compressible_flow/Transitional_Flat_Plate/Langtry_and_Menter/T3A"
     tutorial_trans_flatplate_T3A.cfg_file   = "transitional_LM_model_ConfigFile.cfg"
     tutorial_trans_flatplate_T3A.test_iter  = 20
     tutorial_trans_flatplate_T3A.test_vals  = [-5.841281, -2.094610, -3.948081, -0.305564, -1.588781, 8.304710, -3.507210, 0.395186]
->>>>>>> 537783be
     tutorial_trans_flatplate_T3A.test_vals_aarch64 = [-5.837368, -2.092246, -3.984172, -0.302357, -1.928108, 1.667157, -3.496279, 0.391610]
     tutorial_trans_flatplate_T3A.no_restart = True
     test_list.append(tutorial_trans_flatplate_T3A)
 
     # Transitional FlatPlate T3Am
-<<<<<<< HEAD
-    tutorial_trans_flatplate_T3Am = TestCase('transitional_flatplate_tutorial_T3Am')
-    tutorial_trans_flatplate_T3Am.cfg_dir = "../Tutorials/compressible_flow/Transitional_Flat_Plate/Langtry_and_Menter/T3A-"
-    tutorial_trans_flatplate_T3Am.cfg_file = "transitional_LM_model_ConfigFile.cfg"
-    tutorial_trans_flatplate_T3Am.test_iter = 20
-    tutorial_trans_flatplate_T3Am.test_vals = [-6.063700, -1.945073, -3.946836, -0.549147, -3.863792, 2.664440, -2.517610, 1.112977]
-=======
     tutorial_trans_flatplate_T3Am            = TestCase('transitional_flatplate_tutorial_T3Am')
     tutorial_trans_flatplate_T3Am.cfg_dir    = "../Tutorials/compressible_flow/Transitional_Flat_Plate/Langtry_and_Menter/T3A-"
     tutorial_trans_flatplate_T3Am.cfg_file   = "transitional_LM_model_ConfigFile.cfg"
     tutorial_trans_flatplate_T3Am.test_iter  = 20
     tutorial_trans_flatplate_T3Am.test_vals  = [-6.206420, -2.029271, -4.028226, -0.685276, -3.893698, 6.726680, -2.520959, 0.948647]
->>>>>>> 537783be
     tutorial_trans_flatplate_T3Am.test_vals_aarch64 = [-6.063726, -1.945088, -3.946923, -0.549166, -3.863794, 2.664439, -2.517601, 1.112978]
     tutorial_trans_flatplate_T3Am.no_restart = True
     test_list.append(tutorial_trans_flatplate_T3Am)
 
     # Transitional E387 SA
-    tutorial_trans_e387_sa = TestCase('tutorial_trans_e387_sa')
-    tutorial_trans_e387_sa.cfg_dir = "../Tutorials/compressible_flow/Transitional_Airfoil/Langtry_and_Menter/E387"
-    tutorial_trans_e387_sa.cfg_file = "transitional_SA_LM_model_ConfigFile.cfg"
-    tutorial_trans_e387_sa.test_iter = 20
-    tutorial_trans_e387_sa.test_vals = [-6.527027, -5.081541, -0.795261, 1.022607, 0.150175, 2.000000, -9.580660]
+    tutorial_trans_e387_sa            = TestCase('tutorial_trans_e387_sa')
+    tutorial_trans_e387_sa.cfg_dir    = "../Tutorials/compressible_flow/Transitional_Airfoil/Langtry_and_Menter/E387"
+    tutorial_trans_e387_sa.cfg_file   = "transitional_SA_LM_model_ConfigFile.cfg"
+    tutorial_trans_e387_sa.test_iter  = 20
+    tutorial_trans_e387_sa.test_vals  = [-6.527027, -5.081541, -0.795261, 1.022607, 0.150175, 2.000000, -9.580660]
     tutorial_trans_e387_sa.no_restart = True
     test_list.append(tutorial_trans_e387_sa)
 
     # Transitional E387 SST
-    tutorial_trans_e387_sst = TestCase('tutorial_trans_e387_sst')
-    tutorial_trans_e387_sst.cfg_dir = "../Tutorials/compressible_flow/Transitional_Airfoil/Langtry_and_Menter/E387"
-    tutorial_trans_e387_sst.cfg_file = "transitional_SST_LM_model_ConfigFile.cfg"
-    tutorial_trans_e387_sst.test_iter = 20
-    tutorial_trans_e387_sst.test_vals = [-6.532424, -2.932985, 0.401483, 1.078077, 0.188212, 2.000000, -10.005652]
+    tutorial_trans_e387_sst            = TestCase('tutorial_trans_e387_sst')
+    tutorial_trans_e387_sst.cfg_dir    = "../Tutorials/compressible_flow/Transitional_Airfoil/Langtry_and_Menter/E387"
+    tutorial_trans_e387_sst.cfg_file   = "transitional_SST_LM_model_ConfigFile.cfg"
+    tutorial_trans_e387_sst.test_iter  = 20
+    tutorial_trans_e387_sst.test_vals  = [-6.532424, -2.932985, 0.401483, 1.078077, 0.188212, 2.000000, -10.005652]
     tutorial_trans_e387_sst.no_restart = True
     test_list.append(tutorial_trans_e387_sst)
 
     # Turbulent ONERA M6
-    tutorial_turb_oneram6 = TestCase('turbulent_oneram6_tutorial')
-    tutorial_turb_oneram6.cfg_dir = "../Tutorials/compressible_flow/Turbulent_ONERAM6"
-    tutorial_turb_oneram6.cfg_file = "turb_ONERAM6.cfg"
-    tutorial_turb_oneram6.test_iter = 0
-    tutorial_turb_oneram6.test_vals = [-4.564441, -11.524295, 0.327905, 0.097340]
+    tutorial_turb_oneram6            = TestCase('turbulent_oneram6_tutorial')
+    tutorial_turb_oneram6.cfg_dir    = "../Tutorials/compressible_flow/Turbulent_ONERAM6"
+    tutorial_turb_oneram6.cfg_file   = "turb_ONERAM6.cfg"
+    tutorial_turb_oneram6.test_iter  = 0
+    tutorial_turb_oneram6.test_vals  = [-4.564441, -11.524295, 0.327905, 0.097340]
     test_list.append(tutorial_turb_oneram6)
 
     # NICD Nozzle
-    tutorial_nicfd_nozzle = TestCase('nicfd_nozzle')
-    tutorial_nicfd_nozzle.cfg_dir = "../Tutorials/compressible_flow/NICFD_nozzle"
-    tutorial_nicfd_nozzle.cfg_file = "NICFD_nozzle.cfg"
+    tutorial_nicfd_nozzle           = TestCase('nicfd_nozzle')
+    tutorial_nicfd_nozzle.cfg_dir   = "../Tutorials/compressible_flow/NICFD_nozzle"
+    tutorial_nicfd_nozzle.cfg_file  = "NICFD_nozzle.cfg"
     tutorial_nicfd_nozzle.test_iter = 20
     tutorial_nicfd_nozzle.test_vals = [-2.056675, -2.124123, 3.687776, 0.000000, 0.000000]
     tutorial_nicfd_nozzle.no_restart = True
     test_list.append(tutorial_nicfd_nozzle)
 
     # Unsteady NACA0012
-    tutorial_unst_naca0012 = TestCase('unsteady_naca0012')
-    tutorial_unst_naca0012.cfg_dir = "../Tutorials/compressible_flow/Unsteady_NACA0012"
-    tutorial_unst_naca0012.cfg_file = "unsteady_naca0012.cfg"
-    tutorial_unst_naca0012.test_iter = 520
-    tutorial_unst_naca0012.test_vals = [520.000000, 0.000000, -5.290694, 0.000000, 0.317272, 0.820972, 0.002144, 0.012805]
+    tutorial_unst_naca0012               = TestCase('unsteady_naca0012')
+    tutorial_unst_naca0012.cfg_dir       = "../Tutorials/compressible_flow/Unsteady_NACA0012"
+    tutorial_unst_naca0012.cfg_file      = "unsteady_naca0012.cfg"
+    tutorial_unst_naca0012.test_iter     = 520
+    tutorial_unst_naca0012.test_vals         = [520.000000, 0.000000, -5.290694, 0.000000, 0.317272, 0.820972, 0.002144, 0.012805]
     tutorial_unst_naca0012.test_vals_aarch64 = [520.000000, 0.000000, -5.298777, 0.000000, 0.288956, 0.736706, 0.002419, 0.007134]
-    tutorial_unst_naca0012.unsteady = True
+    tutorial_unst_naca0012.unsteady      = True
     test_list.append(tutorial_unst_naca0012)
 
     # PROPELLER VARIBLE LOAD
-    propeller_var_load = TestCase('propeller_variable_load')
-    propeller_var_load.cfg_dir = "../Tutorials/compressible_flow/ActuatorDisk_VariableLoad"
-    propeller_var_load.cfg_file = "propeller_variable_load.cfg"
+    propeller_var_load           = TestCase('propeller_variable_load')
+    propeller_var_load.cfg_dir   = "../Tutorials/compressible_flow/ActuatorDisk_VariableLoad"
+    propeller_var_load.cfg_file  = "propeller_variable_load.cfg"
     propeller_var_load.test_iter = 20
     propeller_var_load.test_vals = [-1.830257, -4.535041, -0.000323, 0.171647]
-    propeller_var_load.timeout = 3200
+    propeller_var_load.timeout   = 3200
     test_list.append(propeller_var_load)
 
     ### Design
 
     # Inviscid NACA 0012 Design
-    tutorial_design_inv_naca0012 = TestCase('design_inv_naca0012')
-    tutorial_design_inv_naca0012.cfg_dir = "../Tutorials/design/Inviscid_2D_Unconstrained_NACA0012"
-    tutorial_design_inv_naca0012.cfg_file = "inv_NACA0012_basic.cfg"
-    tutorial_design_inv_naca0012.test_iter = 0
-    tutorial_design_inv_naca0012.test_vals = [-3.918503, -3.332494, 0.134359, 0.218097]
+    tutorial_design_inv_naca0012            = TestCase('design_inv_naca0012')
+    tutorial_design_inv_naca0012.cfg_dir    = "../Tutorials/design/Inviscid_2D_Unconstrained_NACA0012"
+    tutorial_design_inv_naca0012.cfg_file   = "inv_NACA0012_basic.cfg"
+    tutorial_design_inv_naca0012.test_iter  = 0
+    tutorial_design_inv_naca0012.test_vals  = [-3.918503, -3.332494, 0.134359, 0.218097]
     tutorial_design_inv_naca0012.no_restart = True
     test_list.append(tutorial_design_inv_naca0012)
 
     # Turbulent RAE 2822 Design
-    tutorial_design_turb_rae2822 = TestCase('design_turb_rae2822')
-    tutorial_design_turb_rae2822.cfg_dir = "../Tutorials/design/Turbulent_2D_Constrained_RAE2822"
-    tutorial_design_turb_rae2822.cfg_file = "turb_SA_RAE2822.cfg"
-    tutorial_design_turb_rae2822.test_iter = 0
-    tutorial_design_turb_rae2822.test_vals = [-1.700114, -4.941834, 0.218348, 0.190357]
+    tutorial_design_turb_rae2822            = TestCase('design_turb_rae2822')
+    tutorial_design_turb_rae2822.cfg_dir    = "../Tutorials/design/Turbulent_2D_Constrained_RAE2822"
+    tutorial_design_turb_rae2822.cfg_file   = "turb_SA_RAE2822.cfg"
+    tutorial_design_turb_rae2822.test_iter  = 0
+    tutorial_design_turb_rae2822.test_vals  = [-1.700114, -4.941834, 0.218348, 0.190357]
     tutorial_design_turb_rae2822.no_restart = True
     test_list.append(tutorial_design_turb_rae2822)
 
     # Multi Objective Design
-    tutorial_design_multiobj = TestCase('design_multiobj')
-    tutorial_design_multiobj.cfg_dir = "../Tutorials/design/Multi_Objective_Shape_Design"
-    tutorial_design_multiobj.cfg_file = "inv_wedge_ROE_multiobj_combo.cfg"
-    tutorial_design_multiobj.test_iter = 0
-    tutorial_design_multiobj.test_vals = [2.657333, -3.020635, 370220.000000, 0.000000]
+    tutorial_design_multiobj            = TestCase('design_multiobj')
+    tutorial_design_multiobj.cfg_dir    = "../Tutorials/design/Multi_Objective_Shape_Design"
+    tutorial_design_multiobj.cfg_file   = "inv_wedge_ROE_multiobj_combo.cfg"
+    tutorial_design_multiobj.test_iter  = 0
+    tutorial_design_multiobj.test_vals  = [2.657333, -3.020635, 370220.000000, 0.000000]
     tutorial_design_multiobj.no_restart = True
     test_list.append(tutorial_design_multiobj)
 
@@ -376,15 +355,15 @@
 
     # design-FADO: 90 degree pipe bend optimization
     sudo_design_fado = TestCase('sudo_bend_design_fado')
-    sudo_design_fado.command = TestCase.Command(exec = "python", param = "optimization.py")
+    sudo_design_fado.command  = TestCase.Command(exec = "python", param = "optimization.py")
     sudo_design_fado.cfg_dir = "../Tutorials/design/Inc_Turbulent_Bend_Wallfunctions"
     sudo_design_fado.cfg_file = "sudo.cfg"
     sudo_design_fado.multizone = False
     sudo_design_fado.test_iter = 10
     sudo_design_fado.timeout = 1600
-    sudo_design_fado.reference_file = "../../../TestCases/Tutorials/design/Inc_Turbulent_Bend_Wallfunctions/optim.csv.ref"
-    sudo_design_fado.test_file = "optim.csv"
-    sudo_design_fado.comp_threshold = 1e-6
+    sudo_design_fado.reference_file   = "../../../TestCases/Tutorials/design/Inc_Turbulent_Bend_Wallfunctions/optim.csv.ref"
+    sudo_design_fado.test_file        = "optim.csv"
+    sudo_design_fado.comp_threshold   = 1e-6
     sudo_design_fado.tol_file_percent = 0.1
     pass_list.append(sudo_design_fado.run_filediff())
     test_list.append(sudo_design_fado)
