%%%%%%%%%%%%%%%%%%%%%%%%%%%%%%%%%%%%%%%%%%%%%%%%%%%%%%%%%%%%%%%%%%%%%%%%%%%%%%%%
%                                                                              %
% SU2 configuration file                                                       %
% Case description: _________________________________________________________  %
% Author: ___________________________________________________________________  %
% Institution: ______________________________________________________________  %
% Date: __________                                                             %
% File Version 6.2.0 "Falcon"                                                   %
%                                                                              %
%%%%%%%%%%%%%%%%%%%%%%%%%%%%%%%%%%%%%%%%%%%%%%%%%%%%%%%%%%%%%%%%%%%%%%%%%%%%%%%%

% ------------- DIRECT, ADJOINT, AND LINEARIZED PROBLEM DEFINITION ------------%
%
% Physical governing equations (EULER, NAVIER_STOKES,
%                               WAVE_EQUATION, HEAT_EQUATION, FEM_ELASTICITY,
%                               POISSON_EQUATION)
SOLVER= NAVIER_STOKES
%
% Specify turbulence model (NONE, SA, SA_NEG, SST)
KIND_TURB_MODEL= SST
%
% Mathematical problem (DIRECT, CONTINUOUS_ADJOINT, DISCRETE_ADJOINT)
MATH_PROBLEM= DIRECT
%
%
% Axisymmetric simulation, only compressible flows (NO, YES)
AXISYMMETRIC= NO
%
% Restart solution (NO, YES)
RESTART_SOL= NO
%
% Discard the data storaged in the solution and geometry files
% e.g. AOA, dCL/dAoA, dCD/dCL, iter, etc.
% Note that AoA in the solution and geometry files is critical
% to aero design using AoA as a variable. (NO, YES)
DISCARD_INFILES= NO
%
% System of measurements (SI, US)
% International system of units (SI): ( meters, kilograms, Kelvins,
%                                       Newtons = kg m/s^2, Pascals = N/m^2, 
%                                       Density = kg/m^3, Speed = m/s,
%                                       Equiv. Area = m^2 )
% United States customary units (US): ( inches, slug, Rankines, lbf = slug ft/s^2, 
%                                       psf = lbf/ft^2, Density = slug/ft^3, 
%                                       Speed = ft/s, Equiv. Area = ft^2 )
SYSTEM_MEASUREMENTS= SI

% -------------------- COMPRESSIBLE FREE-STREAM DEFINITION --------------------%
%
% Mach number (non-dimensional, based on the free-stream values)
MACH_NUMBER= 0.03059
%
% Angle of attack (degrees, only for compressible flows)
AOA= 0.0
%
% Side-slip angle (degrees, only for compressible flows)
SIDESLIP_ANGLE= 0.0
%
% Init option to choose between Reynolds (default) or thermodynamics quantities
% for initializing the solution (REYNOLDS, TD_CONDITIONS)
INIT_OPTION= REYNOLDS
%
% Free-stream option to choose between density and temperature (default) for
% initializing the solution (TEMPERATURE_FS, DENSITY_FS)
FREESTREAM_OPTION= TEMPERATURE_FS
%
% Free-stream pressure (101325.0 N/m^2, 2116.216 psf by default)
FREESTREAM_PRESSURE= 101325.0
%
% Free-stream temperature (288.15 K, 518.67 R by default)
FREESTREAM_TEMPERATURE= 293.15
%
% Reynolds number (non-dimensional, based on the free-stream values)
REYNOLDS_NUMBER= 24407.25244
%
% Reynolds length (1 m, 1 inch by default)
REYNOLDS_LENGTH= 0.035

% -------------------- INCOMPRESSIBLE FREE-STREAM DEFINITION ------------------%
%
% Free-stream density (1.2886 Kg/m^3, 0.0025 slug/ft^3 by default)
FREESTREAM_DENSITY= 1.204
%
% Free-stream velocity (1.0 m/s, 1.0 ft/s by default)
FREESTREAM_VELOCITY= ( 1.0, 0.00, 0.00 )
%
% Free-stream viscosity (1.853E-5 N s/m^2, 3.87E-7 lbf s/ft^2 by default)
FREESTREAM_VISCOSITY= 1.82E-5

% ---------------------- REFERENCE VALUE DEFINITION ---------------------------%
%
% Reference origin for moment computation (m or in)
REF_ORIGIN_MOMENT_X = -0.0028
REF_ORIGIN_MOMENT_Y = 0.00
REF_ORIGIN_MOMENT_Z = 0.00
%
% Reference length for moment non-dimensional coefficients (m or in)
REF_LENGTH= 0.035
%
% Reference area for non-dimensional force coefficients (0 implies automatic
% calculation) (m^2 or in^2)
REF_AREA= 0.035
%
% Aircraft semi-span (0 implies automatic calculation) (m or in)
SEMI_SPAN= 0.0
%
% Flow non-dimensionalization (DIMENSIONAL, FREESTREAM_PRESS_EQ_ONE,
%                              FREESTREAM_VEL_EQ_MACH, FREESTREAM_VEL_EQ_ONE)
REF_DIMENSIONALIZATION= DIMENSIONAL

% ---- IDEAL GAS, POLYTROPIC, VAN DER WAALS AND PENG ROBINSON CONSTANTS -------%
%
% Different gas model (STANDARD_AIR, IDEAL_GAS, VW_GAS, PR_GAS)
FLUID_MODEL= STANDARD_AIR
%
% Ratio of specific heats (1.4 default and the value is hardcoded
%                          for the model STANDARD_AIR)
GAMMA_VALUE= 1.4
%
% Specific gas constant (287.058 J/kg*K default and this value is hardcoded
%                        for the model STANDARD_AIR)
GAS_CONSTANT= 287.058
%
% Critical Temperature (131.00 K by default)
CRITICAL_TEMPERATURE= 131.00
%
% Critical Pressure (3588550.0 N/m^2 by default)
CRITICAL_PRESSURE= 3588550.0
%
% Acentri factor (0.035 (air))
ACENTRIC_FACTOR= 0.035

% --------------------------- VISCOSITY MODEL ---------------------------------%
%
% Viscosity model (SUTHERLAND, CONSTANT_VISCOSITY).
VISCOSITY_MODEL= SUTHERLAND
%
% Molecular Viscosity that would be constant (1.716E-5 by default)
MU_CONSTANT= 1.716E-5
%
% Sutherland Viscosity Ref (1.716E-5 default value for AIR SI)
MU_REF= 1.716E-5
%
% Sutherland Temperature Ref (273.15 K default value for AIR SI)
MU_T_REF= 273.15
%
% Sutherland constant (110.4 default value for AIR SI)
SUTHERLAND_CONSTANT= 110.4

% --------------------------- THERMAL CONDUCTIVITY MODEL ----------------------%
%
% Conductivity model (CONSTANT_CONDUCTIVITY, CONSTANT_PRANDTL).
CONDUCTIVITY_MODEL= CONSTANT_PRANDTL
%
% Molecular Thermal Conductivity that would be constant (0.0257 by default)
KT_CONSTANT= 0.0257

% ------------------------- UNSTEADY SIMULATION -------------------------------%
%
TIME_DOMAIN=YES
% Unsteady simulation (NO, TIME_STEPPING, DUAL_TIME_STEPPING-1ST_ORDER,
%                      DUAL_TIME_STEPPING-2ND_ORDER, HARMONIC_BALANCE)
TIME_MARCHING= DUAL_TIME_STEPPING-2ND_ORDER
%
% Time Step for dual time stepping simulations (s) -- Only used when UNST_CFL_NUMBER = 0.0
TIME_STEP= 0.003
%
% Total Physical Time for dual time stepping simulations (s)
MAX_TIME= 1.0
%
% Unsteady Courant-Friedrichs-Lewy number of the finest grid
UNST_CFL_NUMBER= 0.0
%
% Number of internal iterations (dual time method)
INNER_ITER= 10
%
% Iteration number to begin unsteady restarts
RESTART_ITER= 0

TIME_ITER=9999
% ----------------------- DYNAMIC MESH DEFINITION -----------------------------%
% Type of dynamic mesh (NONE, RIGID_MOTION, DEFORMING, ROTATING_FRAME,
%                       MOVING_WALL, STEADY_TRANSLATION, FLUID_STRUCTURE,
%                       AEROELASTIC, ELASTICITY, EXTERNAL,
%                       AEROELASTIC_RIGID_MOTION, GUST)
SURFACE_MOVEMENT= FLUID_STRUCTURE
%
% Motion mach number (non-dimensional). Used for initializing a viscous flow
% with the Reynolds number and for computing force coeffs. with dynamic meshes.
MACH_MOTION= 0.03059
%
% Moving wall boundary marker(s) (NONE = no marker, ignored for RIGID_MOTION)
MARKER_MOVING= ( plate )
%
% Coordinates of the motion origin
SURFACE_MOTION_ORIGIN= -0.0028 0.0 0.0
%
% Move Motion Origin for marker moving (1 or 0)
MOVE_MOTION_ORIGIN = 1

% ----------------------- BODY FORCE DEFINITION -------------------------------%
%
% Apply a body force as a source term (NO, YES)
BODY_FORCE= NO
%
% Vector of body force values (BodyForce_X, BodyForce_Y, BodyForce_Z)
BODY_FORCE_VECTOR= ( 0.0, 0.0, 0.0 )

% -------------------- BOUNDARY CONDITION DEFINITION --------------------------%
%
% Euler wall boundary marker(s) (NONE = no marker)
MARKER_EULER= ( NONE )
%
% Navier-Stokes (no-slip), constant heat flux wall  marker(s) (NONE = no marker)
% Format: ( marker name, constant heat flux (J/m^2), ... )
%MARKER_HEATFLUX= ( plate, 1000.0 )
%
% Navier-Stokes (no-slip), isothermal wall marker(s) (NONE = no marker)
% Format: ( marker name, constant wall temperature (K), ... )
MARKER_ISOTHERMAL= ( plate, 293 )
%
% Far-field boundary marker(s) (NONE = no marker)
MARKER_FAR= ( farfield )
%
% ------------------------ SURFACES IDENTIFICATION ----------------------------%
%
% Marker(s) of the surface in the surface flow solution file
MARKER_PLOTTING = ( plate )
%
% Marker(s) of the surface where the non-dimensional coefficients are evaluated.
MARKER_MONITORING = ( plate )
%
% Viscous wall markers for which wall functions must be applied. (NONE = no marker)
% Format: ( marker name, wall function type, ... )
MARKER_WALL_FUNCTIONS= ( plate, NO_WALL_FUNCTION )
%
% Marker(s) of the surface where custom thermal BC's are defined.
MARKER_PYTHON_CUSTOM = (NONE)
%
% Marker(s) of the surface where obj. func. (design problem) will be evaluated
MARKER_DESIGNING = ( NONE )
%
% Marker(s) of the surface that is going to be analyzed in detail (massflow, average pressure, distortion, etc)
MARKER_ANALYZE = ( NONE )
%
% Method to compute the average value in MARKER_ANALYZE (AREA, MASSFLUX).
MARKER_ANALYZE_AVERAGE = MASSFLUX

% ------------- COMMON PARAMETERS DEFINING THE NUMERICAL METHOD ---------------%
%
% Numerical method for spatial gradients (GREEN_GAUSS, WEIGHTED_LEAST_SQUARES)
NUM_METHOD_GRAD= WEIGHTED_LEAST_SQUARES
%
% CFL number (initial value for the adaptive CFL number)
CFL_NUMBER= 7.0
%
% Adaptive CFL number (NO, YES)
CFL_ADAPT= NO
%
% Parameters of the adaptive CFL number (factor down, factor up, CFL min value,
%                                        CFL max value )
CFL_ADAPT_PARAM= ( 1.5, 0.5, 1.25, 50.0 )
%
% Maximum Delta Time in local time stepping simulations
MAX_DELTA_TIME= 1E6
%
% Runge-Kutta alpha coefficients
RK_ALPHA_COEFF= ( 0.66667, 0.66667, 1.000000 )
%
% Objective function in gradient evaluation   (DRAG, LIFT, SIDEFORCE, MOMENT_X,
%                                             MOMENT_Y, MOMENT_Z, EFFICIENCY,
%                                             EQUIVALENT_AREA, NEARFIELD_PRESSURE,
%                                             FORCE_X, FORCE_Y, FORCE_Z, THRUST,
%                                             TORQUE, TOTAL_HEATFLUX,
%                                             MAXIMUM_HEATFLUX, INVERSE_DESIGN_PRESSURE,
%                                             INVERSE_DESIGN_HEATFLUX, SURFACE_TOTAL_PRESSURE, 
%                                             SURFACE_MASSFLOW, SURFACE_STATIC_PRESSURE, SURFACE_MACH)
% For a weighted sum of objectives: separate by commas, add OBJECTIVE_WEIGHT and MARKER_MONITORING in matching order.
OBJECTIVE_FUNCTION= DRAG
%
% List of weighting values when using more than one OBJECTIVE_FUNCTION. Separate by commas and match with MARKER_MONITORING.
OBJECTIVE_WEIGHT = 1.0
%
% Reference coefficient (sensitivity) for detecting sharp edges.
REF_SHARP_EDGES= 3.0
%
% Remove sharp edges from the sensitivity evaluation (NO, YES)
SENS_REMOVE_SHARP= NO

% ----------- SLOPE LIMITER AND DISSIPATION SENSOR DEFINITION -----------------%
%
% Monotonic Upwind Scheme for Conservation Laws (TVD) in the flow equations.
%           Required for 2nd order upwind schemes (NO, YES)
MUSCL_FLOW= YES
%
% Slope limiter (NONE, VENKATAKRISHNAN, VENKATAKRISHNAN_WANG,
%                BARTH_JESPERSEN, VAN_ALBADA_EDGE)
SLOPE_LIMITER_FLOW= VENKATAKRISHNAN
%
% Monotonic Upwind Scheme for Conservation Laws (TVD) in the turbulence equations.
%           Required for 2nd order upwind schemes (NO, YES)
MUSCL_TURB= NO
%
% Slope limiter (NONE, VENKATAKRISHNAN, VENKATAKRISHNAN_WANG,
%                BARTH_JESPERSEN, VAN_ALBADA_EDGE)
SLOPE_LIMITER_TURB= VENKATAKRISHNAN
%
% Monotonic Upwind Scheme for Conservation Laws (TVD) in the adjoint flow equations.
%           Required for 2nd order upwind schemes (NO, YES)
MUSCL_ADJFLOW= YES
%
% Slope limiter (NONE, VENKATAKRISHNAN, BARTH_JESPERSEN, VAN_ALBADA_EDGE,
%                SHARP_EDGES, WALL_DISTANCE)
SLOPE_LIMITER_ADJFLOW= VENKATAKRISHNAN
%
% Monotonic Upwind Scheme for Conservation Laws (TVD) in the turbulence adjoint equations.
%           Required for 2nd order upwind schemes (NO, YES)
MUSCL_ADJTURB= NO
%
% Slope limiter (NONE, VENKATAKRISHNAN, BARTH_JESPERSEN, VAN_ALBADA_EDGE)
SLOPE_LIMITER_ADJTURB= VENKATAKRISHNAN
%
% Coefficient for the Venkat's limiter (upwind scheme). A larger values decrease
%             the extent of limiting, values approaching zero cause
%             lower-order approximation to the solution (0.05 by default)
VENKAT_LIMITER_COEFF= 0.05
%
% Coefficient for the adjoint sharp edges limiter (3.0 by default).
ADJ_SHARP_LIMITER_COEFF= 3.0
%
% Freeze the value of the limiter after a number of iterations
LIMITER_ITER= 999999
%
% 1st order artificial dissipation coefficients for
%     the Lax–Friedrichs method ( 0.15 by default )
LAX_SENSOR_COEFF= 0.15
%
% 2nd and 4th order artificial dissipation coefficients for
%     the JST method ( 0.5, 0.02 by default )
JST_SENSOR_COEFF= ( 0.5, 0.02 )
%
% 1st order artificial dissipation coefficients for
%     the adjoint Lax–Friedrichs method ( 0.15 by default )
ADJ_LAX_SENSOR_COEFF= 0.15
%
% 2nd, and 4th order artificial dissipation coefficients for
%     the adjoint JST method ( 0.5, 0.02 by default )
ADJ_JST_SENSOR_COEFF= ( 0.5, 0.02 )

% ------------------------ LINEAR SOLVER DEFINITION ---------------------------%
%
% Linear solver or smoother for implicit formulations (BCGSTAB, FGMRES, SMOOTHER)
LINEAR_SOLVER= FGMRES
%
% Preconditioner of the Krylov linear solver (ILU, LU_SGS, LINELET, JACOBI)
LINEAR_SOLVER_PREC= ILU
%
% Linael solver ILU preconditioner fill-in level (0 by default)
LINEAR_SOLVER_ILU_FILL_IN= 0
%
% Minimum error of the linear solver for implicit formulations
LINEAR_SOLVER_ERROR= 1E-6
%
% Max number of iterations of the linear solver for the implicit formulation
LINEAR_SOLVER_ITER= 10

% -------------------------- MULTIGRID PARAMETERS -----------------------------%
%
% Multi-grid levels (0 = no multi-grid)
MGLEVEL= 3
%
% Multi-grid cycle (V_CYCLE, W_CYCLE, FULLMG_CYCLE)
MGCYCLE= W_CYCLE
%
% Multi-grid pre-smoothing level
MG_PRE_SMOOTH= ( 1, 2, 3, 3 )
%
% Multi-grid post-smoothing level
MG_POST_SMOOTH= ( 0, 0, 0, 0 )
%
% Jacobi implicit smoothing of the correction
MG_CORRECTION_SMOOTH= ( 0, 0, 0, 0 )
%
% Damping factor for the residual restriction
MG_DAMP_RESTRICTION= 0.75
%
% Damping factor for the correction prolongation
MG_DAMP_PROLONGATION= 0.75

% -------------------- FLOW NUMERICAL METHOD DEFINITION -----------------------%
%
% Convective numerical method (JST, LAX-FRIEDRICH, CUSP, ROE, AUSM, HLLC,
%                              TURKEL_PREC, MSW)
CONV_NUM_METHOD_FLOW= JST
%
%
% Time discretization (RUNGE-KUTTA_EXPLICIT, EULER_IMPLICIT, EULER_EXPLICIT)
TIME_DISCRE_FLOW= EULER_IMPLICIT
%
% Relaxation coefficient
RELAXATION_FACTOR_FLOW= 0.95

% -------------------- TURBULENT NUMERICAL METHOD DEFINITION ------------------%
%
% Convective numerical method (SCALAR_UPWIND)
CONV_NUM_METHOD_TURB= SCALAR_UPWIND
%
% Time discretization (EULER_IMPLICIT)
TIME_DISCRE_TURB= EULER_IMPLICIT
%
% Reduction factor of the CFL coefficient in the turbulence problem
CFL_REDUCTION_TURB= 1.0
%
% Relaxation coefficient
RELAXATION_FACTOR_TURB= 0.95

% ------------------------ GRID DEFORMATION PARAMETERS ------------------------%
%
% Linear solver or smoother for implicit formulations (FGMRES, RESTARTED_FGMRES, BCGSTAB)
DEFORM_LINEAR_SOLVER= FGMRES
%
% Preconditioner of the Krylov linear solver (ILU, LU_SGS, JACOBI)
DEFORM_LINEAR_SOLVER_PREC= ILU
%
% Number of smoothing iterations for mesh deformation
DEFORM_LINEAR_ITER= 100
%
% Number of nonlinear deformation iterations (surface deformation increments)
DEFORM_NONLINEAR_ITER= 1
%
% Print the residuals during mesh deformation to the console (YES, NO)
DEFORM_CONSOLE_OUTPUT= YES
%
% Minimum residual criteria for the linear solver convergence of grid deformation
DEFORM_LINEAR_SOLVER_ERROR= 1E-14
%
% Deformation coefficient (linear elasticity limits from -1.0 to 0.5, a larger
% value is also possible)
DEFORM_COEFF = 1E6
%
% Type of element stiffness imposed for FEA mesh deformation (INVERSE_VOLUME,
%                                           WALL_DISTANCE, CONSTANT_STIFFNESS)
DEFORM_STIFFNESS_TYPE= INVERSE_VOLUME
%
% Deform the grid only close to the surface. It is possible to specify how much
% of the volumetric grid is going to be deformed in meters or inches (1E6 by default)
DEFORM_LIMIT = 1E6
%
% Visualize the surface deformation (NO, YES)
VISUALIZE_SURFACE_DEF= NO
%
% Visualize the volume deformation (NO, YES)
VISUALIZE_VOLUME_DEF= NO

% --------------------------- CONVERGENCE PARAMETERS --------------------------%
<<<<<<< HEAD
%
% Number of total iterations
ITER= 999999
=======
>>>>>>> 7294aa3f
% Convergence criteria (CAUCHY, RESIDUAL)
%
CONV_CRITERIA= CAUCHY
%
%
% Min value of the residual (log10 of the residual)
CONV_RESIDUAL_MINVAL= -10
%
% Start convergence criteria at iteration number
CONV_STARTITER= 4
%
% Number of elements to apply the criteria
CONV_CAUCHY_ELEMS= 10
%
% Epsilon to control the series convergence
CONV_CAUCHY_EPS= 1E-6
%
%

% ------------------------- INPUT/OUTPUT INFORMATION --------------------------%
%
% Mesh input file
MESH_FILENAME= 2D_FlatPlate_Rounded.su2
%
% Mesh input file format (SU2, CGNS)
MESH_FORMAT= SU2
%
% Mesh output file
MESH_OUT_FILENAME= mesh_out.su2
%
% Restart flow input file
SOLUTION_FILENAME= restart_flow.dat
%
% Restart adjoint input file
SOLUTION_ADJ_FILENAME= solution_adj.dat
%
% Output file format (TECPLOT, TECPLOT_BINARY, PARAVIEW,
%                     FIELDVIEW, FIELDVIEW_BINARY)
OUTPUT_FORMAT= TECPLOT_BINARY
%
% Output file convergence history (w/o extension)
CONV_FILENAME= history
%
% Output file with the forces breakdown
BREAKDOWN_FILENAME= forces_breakdown.dat
%
% Output file restart flow
RESTART_FILENAME= restart_flow.dat
%
% Output file restart adjoint
RESTART_ADJ_FILENAME= restart_adj.dat
%
% Output file flow (w/o extension) variables
VOLUME_FILENAME= flow
%
% Output file adjoint (w/o extension) variables
VOLUME_ADJ_FILENAME= adjoint
%
% Output Objective function
VALUE_OBJFUNC_FILENAME= of_eval.dat
%
% Output objective function gradient (using continuous adjoint)
GRAD_OBJFUNC_FILENAME= of_grad.dat
%
% Output file surface flow coefficient (w/o extension)
SURFACE_FILENAME= surface_flow
%
% Output file surface adjoint coefficient (w/o extension)
SURFACE_ADJ_FILENAME= surface_adjoint
%
% Writing solution file frequency
WRT_SOL_FREQ= 50
%
% Writing solution file frequency for physical time steps (dual time)
WRT_SOL_FREQ_DUALTIME= 3
%
% Writing convergence history frequency
WRT_CON_FREQ= 1
%
% Writing convergence history frequency (dual time, only written to screen)
WRT_CON_FREQ_DUALTIME= 1
%
% Output residual values in the solution files
WRT_RESIDUALS= NO
%
% Output limiters values in the solution files
WRT_LIMITERS= NO
%
% Output the sharp edges detector
WRT_SHARPEDGES= NO
%
% Output the solution at each surface in the history file
WRT_SURFACE= NO
%
% Minimize the required output memory
LOW_MEMORY_OUTPUT= NO
%
% Write binary restart files (YES, NO)
WRT_BINARY_RESTART= YES
%
% Read binary restart files (YES, NO)
READ_BINARY_RESTART= YES
%
% Screen output
SCREEN_OUTPUT= (TIME_ITER, INNER_ITER, RMS_DENSITY, RMS_TKE, RMS_DISSIPATION, LIFT, DRAG)<|MERGE_RESOLUTION|>--- conflicted
+++ resolved
@@ -453,12 +453,6 @@
 VISUALIZE_VOLUME_DEF= NO
 
 % --------------------------- CONVERGENCE PARAMETERS --------------------------%
-<<<<<<< HEAD
-%
-% Number of total iterations
-ITER= 999999
-=======
->>>>>>> 7294aa3f
 % Convergence criteria (CAUCHY, RESIDUAL)
 %
 CONV_CRITERIA= CAUCHY
