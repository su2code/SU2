%%%%%%%%%%%%%%%%%%%%%%%%%%%%%%%%%%%%%%%%%%%%%%%%%%%%%%%%%%%%%%%%%%%%%%%%%%%%%%%%
%                                                                              %
% SU2 configuration file                                                       %
% Case description: Buoyancy-driven flow inside a cavity                       %
% Author: Thomas D. Economon						       %
% Date: 2018.06.10                                                             %
<<<<<<< HEAD
% File Version 7.0.5 "Blackbird"                                                  %
=======
% File Version 7.0.6 "Blackbird"                                                  %
>>>>>>> 0e3fad69
%                                                                              %
%%%%%%%%%%%%%%%%%%%%%%%%%%%%%%%%%%%%%%%%%%%%%%%%%%%%%%%%%%%%%%%%%%%%%%%%%%%%%%%%

% ------------- DIRECT, ADJOINT, AND LINEARIZED PROBLEM DEFINITION ------------%
%
% Physical governing equations (EULER, NAVIER_STOKES,
%                               WAVE_EQUATION, HEAT_EQUATION, FEM_ELASTICITY,
%                               POISSON_EQUATION)
SOLVER= INC_NAVIER_STOKES
%
% Specify turbulent model (NONE, SA, SA_NEG, SST)
KIND_TURB_MODEL= NONE
%
% Mathematical problem (DIRECT, CONTINUOUS_ADJOINT)
MATH_PROBLEM= DIRECT
%
% Restart solution (NO, YES)
RESTART_SOL= NO
% ---------------- INCOMPRESSIBLE FLOW CONDITION DEFINITION -------------------%
%
% Density model within the incompressible flow solver.
% Options are CONSTANT (default), BOUSSINESQ, or VARIABLE. If VARIABLE,
% an appropriate fluid model must be selected.
INC_DENSITY_MODEL= VARIABLE
%
% Solve the energy equation in the incompressible flow solver
INC_ENERGY_EQUATION = YES
%
% Initial density for incompressible flows (1.2886 kg/m^3 by default)
% Uncomment a density below for a desired Rayleigh number
%INC_DENSITY_INIT= 0.00018903539834  % Ra ~ 1e3
%INC_DENSITY_INIT= 0.00059778241716  % Ra ~ 1e4
%INC_DENSITY_INIT= 0.00189035398341  % Ra ~ 1e5
INC_DENSITY_INIT= 0.00597782417156  % Ra ~ 1e6
%
% Initial velocity for incompressible flows (1.0,0,0 m/s by default)
INC_VELOCITY_INIT= ( 1.0, 0.0, 0.0 )
%
% Initial temperature for incompressible flows that include the
% energy equation (288.15 K by default). Value is ignored if
% INC_ENERGY_EQUATION is false.
INC_TEMPERATURE_INIT= 288.15

% ---- IDEAL GAS, POLYTROPIC, VAN DER WAALS AND PENG ROBINSON CONSTANTS -------%
%
% Fluid model (STANDARD_AIR, IDEAL_GAS, VW_GAS, PR_GAS,
%              CONSTANT_DENSITY, INC_IDEAL_GAS)
FLUID_MODEL= INC_IDEAL_GAS
%
% Specific heat at constant pressure, Cp (1004.703 J/kg*K (air)).
% Incompressible fluids with energy eqn. only (CONSTANT_DENSITY, INC_IDEAL_GAS).
SPECIFIC_HEAT_CP= 1004.703
%
% Molecular weight for an incompressible ideal gas (28.96 g/mol (air) default)
% Incompressible fluids with energy eqn. only (CONSTANT_DENSITY, INC_IDEAL_GAS).
MOLECULAR_WEIGHT= 28.96

% --------------------------- VISCOSITY MODEL ---------------------------------%
%
% Viscosity model (SUTHERLAND, CONSTANT_VISCOSITY).
VISCOSITY_MODEL= CONSTANT_VISCOSITY
%
% Molecular Viscosity that would be constant (1.716E-5 by default)
MU_CONSTANT= 1.716e-5

% --------------------------- THERMAL CONDUCTIVITY MODEL ----------------------%
%
% Conductivity model (CONSTANT_CONDUCTIVITY, CONSTANT_PRANDTL).
CONDUCTIVITY_MODEL= CONSTANT_CONDUCTIVITY
%
% Molecular Thermal Conductivity that would be constant (0.0257 by default)
KT_CONSTANT= 0.0246295028571

% ----------------------- BODY FORCE DEFINITION -------------------------------%
%
% Apply a body force as a source term (NO, YES)
BODY_FORCE= YES
%
% Vector of body force values (BodyForce_X, BodyForce_Y, BodyForce_Z)
BODY_FORCE_VECTOR= ( 0.0, -9.81, 0.0 )

% ---------------------- REFERENCE VALUE DEFINITION ---------------------------%
%
% Reference origin for moment computation
REF_ORIGIN_MOMENT_X = 0.25
REF_ORIGIN_MOMENT_Y = 0.00
REF_ORIGIN_MOMENT_Z = 0.00
%
% Reference area for force coefficients (0 implies automatic calculation)
REF_AREA= 1.0

% -------------------- BOUNDARY CONDITION DEFINITION --------------------------%
%
% Navier-Stokes (no-slip), constant heat flux wall  marker(s) (NONE = no marker)
% Format: ( marker name, constant heat flux (J/m^2), ... )
MARKER_HEATFLUX= ( upper, 0.0, lower, 0.0 )
%
% Navier-Stokes (no-slip), isothermal wall marker(s) (NONE = no marker)
% Format: ( marker name, constant wall temperature (K), ... )
MARKER_ISOTHERMAL= ( left, 461.04, right, 115.26 )
%
% Marker(s) of the surface to be plotted or designed
MARKER_PLOTTING= ( upper, left, right, lower )
%
% Marker(s) of the surface where the functional (Cd, Cl, etc.) will be evaluated
MARKER_MONITORING= ( NONE )

% ------------- COMMON PARAMETERS DEFINING THE NUMERICAL METHOD ---------------%
%
% Numerical method for spatial gradients (GREEN_GAUSS, WEIGHTED_LEAST_SQUARES)
NUM_METHOD_GRAD= GREEN_GAUSS
%
% Courant-Friedrichs-Lewy condition of the finest grid
CFL_NUMBER= 1e2
%
% Adaptive CFL number (NO, YES)
CFL_ADAPT= NO
%
% Parameters of the adaptive CFL number (factor down, factor up, CFL min value,
%                                        CFL max value )
CFL_ADAPT_PARAM= ( 1.5, 0.5, 15.0, 1e10)
%
% Maximum Delta Time in local time stepping simulations
MAX_DELTA_TIME= 1E6
%
% Runge-Kutta alpha coefficients
RK_ALPHA_COEFF= ( 0.66667, 0.66667, 1.000000 )
%
% Number of total iterations
ITER= 99999

% ------------------------ LINEAR SOLVER DEFINITION ---------------------------%
%
% Linear solver for the implicit (or discrete adjoint) formulation (BCGSTAB, FGMRES)
LINEAR_SOLVER= FGMRES
%
% Preconditioner of the Krylov linear solver (JACOBI, LINELET, LU_SGS)
LINEAR_SOLVER_PREC= ILU
%
% Linael solver ILU preconditioner fill-in level (0 by default)
LINEAR_SOLVER_ILU_FILL_IN= 0
%
% Min error of the linear solver for the implicit formulation
LINEAR_SOLVER_ERROR= 1E-15
%
% Max number of iterations of the linear solver for the implicit formulation
LINEAR_SOLVER_ITER= 20

% -------------------------- MULTIGRID PARAMETERS -----------------------------%
%
% Multi-Grid Levels (0 = no multi-grid)
MGLEVEL= 0
%
% Multi-grid cycle (V_CYCLE, W_CYCLE, FULLMG_CYCLE)
MGCYCLE= V_CYCLE
%
% Multi-grid pre-smoothing level
MG_PRE_SMOOTH= ( 1, 1, 1, 1 )
%
% Multi-grid post-smoothing level
MG_POST_SMOOTH= ( 0, 0, 0, 0 )
%
% Jacobi implicit smoothing of the correction
MG_CORRECTION_SMOOTH= ( 0, 0, 0, 0 )
%
% Damping factor for the residual restriction
MG_DAMP_RESTRICTION= 0.8
%
% Damping factor for the correction prolongation
MG_DAMP_PROLONGATION= 0.8

% -------------------- FLOW NUMERICAL METHOD DEFINITION -----------------------%
%
% Convective numerical method (JST, LAX-FRIEDRICH, CUSP, ROE, AUSM, HLLC,
%                              TURKEL_PREC, MSW)
CONV_NUM_METHOD_FLOW= FDS
%
% Monotonic Upwind Scheme for Conservation Laws (TVD) in the flow equations.
%           Required for 2nd order upwind schemes (NO, YES)
MUSCL_FLOW= YES
%
% Slope limiter (NONE, VENKATAKRISHNAN, VENKATAKRISHNAN_WANG,
%                BARTH_JESPERSEN, VAN_ALBADA_EDGE)
SLOPE_LIMITER_FLOW= NONE
%
% Time discretization (RUNGE-KUTTA_EXPLICIT, EULER_IMPLICIT, EULER_EXPLICIT)
TIME_DISCRE_FLOW= EULER_IMPLICIT


% --------------------------- CONVERGENCE PARAMETERS --------------------------%
%
% Convergence criteria (CAUCHY, RESIDUAL)
CONV_CRITERIA= RESIDUAL
%
%
% Min value of the residual (log10 of the residual)
CONV_RESIDUAL_MINVAL= -12
%
% Start convergence criteria at iteration number
CONV_STARTITER= 10
%
% Number of elements to apply the criteria
CONV_CAUCHY_ELEMS= 100
%
% Epsilon to control the series convergence
CONV_CAUCHY_EPS= 1E-6
%

% ------------------------- INPUT/OUTPUT INFORMATION --------------------------%
%
% Mesh input file
MESH_FILENAME= mesh_cavity_65x65.su2
%
% Mesh input file format (SU2, CGNS, NETCDF_ASCII)
MESH_FORMAT= SU2
%
% Mesh output file
MESH_OUT_FILENAME= mesh_out.su2
%
% Restart flow input file
SOLUTION_FILENAME= solution_flow.dat
%
% Restart adjoint input file
SOLUTION_ADJ_FILENAME= solution_adj.dat
%
% Output file format (PARAVIEW, TECPLOT, STL)
TABULAR_FORMAT= CSV
%
% Output file convergence history (w/o extension) 
CONV_FILENAME= history
%
% Output file restart flow
RESTART_FILENAME= restart_flow.dat
%
% Output file restart adjoint
RESTART_ADJ_FILENAME= restart_adj.dat
%
% Output file flow (w/o extension) variables
VOLUME_FILENAME= flow
%
% Output file adjoint (w/o extension) variables
VOLUME_ADJ_FILENAME= adjoint
%
% Output objective function gradient (using continuous adjoint)
GRAD_OBJFUNC_FILENAME= of_grad.dat
%
% Output file surface flow coefficient (w/o extension)
SURFACE_FILENAME= surface_flow
%
% Output file surface adjoint coefficient (w/o extension)
SURFACE_ADJ_FILENAME= surface_adjoint
%
% Writing solution file frequency
WRT_SOL_FREQ= 100
%
% Writing convergence history frequency
WRT_CON_FREQ= 1
%
% Screen output fields
SCREEN_OUTPUT= (INNER_ITER, RMS_PRESSURE, RMS_TEMPERATURE, LIFT, DRAG)

% ----------------------- GEOMETRY EVALUATION PARAMETERS ----------------------%
%
% Extract a slice using GEO_BOUNDS (works with 2D cartesian grids only)
WRT_SLICE= YES
%
% Geometrical bounds (Y coordinate) for the wing geometry analysis or
% fuselage evaluation (X coordinate).
GEO_BOUNDS= ( 0.499, 0.501)<|MERGE_RESOLUTION|>--- conflicted
+++ resolved
@@ -4,11 +4,7 @@
 % Case description: Buoyancy-driven flow inside a cavity                       %
 % Author: Thomas D. Economon						       %
 % Date: 2018.06.10                                                             %
-<<<<<<< HEAD
-% File Version 7.0.5 "Blackbird"                                                  %
-=======
 % File Version 7.0.6 "Blackbird"                                                  %
->>>>>>> 0e3fad69
 %                                                                              %
 %%%%%%%%%%%%%%%%%%%%%%%%%%%%%%%%%%%%%%%%%%%%%%%%%%%%%%%%%%%%%%%%%%%%%%%%%%%%%%%%
 
