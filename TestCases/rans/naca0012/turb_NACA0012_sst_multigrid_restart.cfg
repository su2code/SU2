--- conflicted
+++ resolved
@@ -6,11 +6,7 @@
 % Author: David E. Manosalvas                                                  %
 % Institution: Stanford University                                             %
 % Date: 02.14.2017                                                             %
-<<<<<<< HEAD
-% File version 7.1.1 "Blackbird"                                                   %
-=======
-% File Version 7.1.1 "Blackbird"                                                   %
->>>>>>> 14d77240
+% File Version 7.1.1 "Blackbird"                                               %
 %                                                                              %
 %%%%%%%%%%%%%%%%%%%%%%%%%%%%%%%%%%%%%%%%%%%%%%%%%%%%%%%%%%%%%%%%%%%%%%%%%%%%%%%%
 
