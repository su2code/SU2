%%%%%%%%%%%%%%%%%%%%%%%%%%%%%%%%%%%%%%%%%%%%%%%%%%%%%%%%%%%%%%%%%%%%%%%%%%%%%%%%
%                                                                              %
% SU2 configuration file                                                       %
% Case description: Tip-loaded 3D cantilever beam, mix of element types,       %
%                   nonlinear elasticity with Knowles material model.          %
% Institution: Imperial College London                                         %
<<<<<<< HEAD
% File Version 7.0.5 "Blackbird"                                                  %
=======
% File Version 7.0.6 "Blackbird"                                                  %
>>>>>>> 0e3fad69
%                                                                              %
%%%%%%%%%%%%%%%%%%%%%%%%%%%%%%%%%%%%%%%%%%%%%%%%%%%%%%%%%%%%%%%%%%%%%%%%%%%%%%%%
%
% Physics
SOLVER= ELASTICITY
MATH_PROBLEM= DIRECT
DYNAMIC_ANALYSIS= NO
%
% Optimization
OBJECTIVE_FUNCTION= REFERENCE_NODE
REFERENCE_NODE= 8452
REFERENCE_NODE_DISPLACEMENT= (0.0, 0.0, 0.0)
REFERENCE_NODE_PENALTY= 1.0
DESIGN_VARIABLE_FEA= YOUNG_MODULUS
%
% Numerics
MATERIAL_MODEL= KNOWLES
GEOMETRIC_CONDITIONS= LARGE_DEFORMATIONS
MATERIAL_COMPRESSIBILITY= NEARLY_INCOMPRESSIBLE
%
% Material properties
ELASTICITY_MODULUS= 3E2
POISSON_RATIO= 0.3
KNOWLES_B = 1.0
KNOWLES_N = 1.0
%
% Boundary conditions
MARKER_CLAMPED= ( clamped )
MARKER_LOAD = ( load,1,0.1,1,0,0 )
%
% Linear solver (1 iter as this case aims to just evaluate the nonlin residual)
LINEAR_SOLVER= CONJUGATE_GRADIENT
LINEAR_SOLVER_PREC= JACOBI
LINEAR_SOLVER_ITER= 1
LINEAR_SOLVER_ERROR= 1e-10
%
% Convergence criteria
INNER_ITER= 1
%
% In/Out
MESH_FILENAME= mesh.su2
MESH_FORMAT= SU2
TABULAR_FORMAT= CSV
RESTART_SOL= YES
SOLUTION_FILENAME= solution_structure.dat

SCREEN_OUTPUT=(INNER_ITER, RMS_UTOL, RMS_RTOL, RMS_ETOL, COMBO, VMS)<|MERGE_RESOLUTION|>--- conflicted
+++ resolved
@@ -4,11 +4,7 @@
 % Case description: Tip-loaded 3D cantilever beam, mix of element types,       %
 %                   nonlinear elasticity with Knowles material model.          %
 % Institution: Imperial College London                                         %
-<<<<<<< HEAD
-% File Version 7.0.5 "Blackbird"                                                  %
-=======
 % File Version 7.0.6 "Blackbird"                                                  %
->>>>>>> 0e3fad69
 %                                                                              %
 %%%%%%%%%%%%%%%%%%%%%%%%%%%%%%%%%%%%%%%%%%%%%%%%%%%%%%%%%%%%%%%%%%%%%%%%%%%%%%%%
 %
