--- conflicted
+++ resolved
@@ -1477,33 +1477,19 @@
 
     # custom source: buoyancy term
     pywrapper_buoyancy = TestCase('pywrapper_buoyancy')
-<<<<<<< HEAD
-    pywrapper_buoyancy.cfg_dir = "py_wrapper/custom_source"
-    pywrapper_buoyancy.cfg_file = "lam_buoyancy_cavity.cfg"
-    pywrapper_buoyancy.test_iter = 0
-    pywrapper_buoyancy.test_vals = [0.500000, 0.000000, -3.037859, -1.603563, -2.074259, 2.424288, 7.762848, -0.220436]
-=======
     pywrapper_buoyancy.cfg_dir = "py_wrapper/custom_source_buoyancy"
     pywrapper_buoyancy.cfg_file = "lam_buoyancy_cavity.cfg"
     pywrapper_buoyancy.test_iter = 0
     pywrapper_buoyancy.test_vals = [-17.746018,  -17.462127,  -17.428851,  -12.260605]
->>>>>>> 8f0e9b9a
     pywrapper_buoyancy.command = TestCase.Command("mpirun -np 2", "python", "run.py")
     test_list.append(pywrapper_buoyancy)
 
     # custom source: turbulent flamespeed closure (Zimont model) for PSI testcase
     pywrapper_zimont = TestCase('pywrapper_zimont')
-<<<<<<< HEAD
-    pywrapper_zimont.cfg_dir = "py_wrapper/psi"
-    pywrapper_zimont.cfg_file = "psi.cfg"
-    pywrapper_zimont.test_iter = 0
-    pywrapper_zimont.test_vals = [0.500000, 0.000000, -3.037859, -1.603563, -2.074259, 2.424288, 7.762848, -0.220436]
-=======
     pywrapper_zimont.cfg_dir = "py_wrapper/turbulent_premixed_psi"
     pywrapper_zimont.cfg_file = "psi.cfg"
     pywrapper_zimont.test_iter = 0
     pywrapper_zimont.test_vals = [-3.229704, -1.602176, -3.904854, -2.631849, 0.752828, -3.498356]
->>>>>>> 8f0e9b9a
     pywrapper_zimont.command = TestCase.Command("mpirun -np 2", "python", "run.py")
     test_list.append(pywrapper_zimont)
 
