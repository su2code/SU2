--- conflicted
+++ resolved
@@ -1569,11 +1569,7 @@
     species2_primitiveVenturi_mixingmodel.cfg_dir   = "species_transport/venturi_primitive_3species"
     species2_primitiveVenturi_mixingmodel.cfg_file  = "species2_primitiveVenturi_mixingmodel.cfg"
     species2_primitiveVenturi_mixingmodel.test_iter = 50
-<<<<<<< HEAD
-    species2_primitiveVenturi_mixingmodel.test_vals = [ -5.732153, -4.561603, -4.665933, -5.864167, -0.069493, -5.583639, 5.000000, -1.381549, 5.000000, -4.869625, 5.000000, -1.453019, 0.000378, 0.000362, 0.000016, 0.000000]
-=======
     species2_primitiveVenturi_mixingmodel.test_vals = [ -5.737415, -4.566668, -4.671780, -5.777603, -0.066800, -5.583554, 5.000000, -1.373807, 5.000000, -4.869219, 5.000000, -1.453021, 0.000381, 0.000365, 0.000016, 0.000000]
->>>>>>> a6a5b4eb
     test_list.append(species2_primitiveVenturi_mixingmodel)
 
     # 2 species (1 eq) primitive venturi mixing using mixing model and bounded scalar transport
@@ -1581,11 +1577,7 @@
     species2_primitiveVenturi_mixingmodel_boundedscalar.cfg_dir   = "species_transport/venturi_primitive_3species"
     species2_primitiveVenturi_mixingmodel_boundedscalar.cfg_file  = "species2_primitiveVenturi_mixingmodel_boundedscalar.cfg"
     species2_primitiveVenturi_mixingmodel_boundedscalar.test_iter = 50
-<<<<<<< HEAD
-    species2_primitiveVenturi_mixingmodel_boundedscalar.test_vals = [-5.688210, -4.507478, -4.611654, -6.120321, -0.118407, -5.705981, 5.000000, -1.439850, 5.000000, -4.922431, 5.000000, -1.768043, 0.000313, 0.000313, 0.000000, 0.000000]
-=======
     species2_primitiveVenturi_mixingmodel_boundedscalar.test_vals = [-5.690396, -4.512158, -4.616488, -5.776093, -0.113176, -5.705291, 5.000000, -1.433234, 5.000000, -4.921121, 5.000000, -1.770744, 0.000318, 0.000318, 0.000000, 0.000000]
->>>>>>> a6a5b4eb
     test_list.append(species2_primitiveVenturi_mixingmodel_boundedscalar)
 
     # 2 species (1 eq) primitive venturi mixing using mixing model including viscosity, thermal conductivity and inlet markers for SA turbulence model
@@ -1601,11 +1593,7 @@
     species2_primitiveVenturi_mixingmodel_heatcapacity_H2.cfg_dir   = "species_transport/venturi_primitive_3species"
     species2_primitiveVenturi_mixingmodel_heatcapacity_H2.cfg_file  = "species2_primitiveVenturi_mixingmodel_heatcapacity_H2.cfg"
     species2_primitiveVenturi_mixingmodel_heatcapacity_H2.test_iter = 50
-<<<<<<< HEAD
-    species2_primitiveVenturi_mixingmodel_heatcapacity_H2.test_vals = [-5.820188, -4.627870, -4.556574, -6.834134, 2.077283, -5.481298, 30.000000, -7.317611, 12.000000, -8.064489, 8.000000, -8.902923, 2.092310, 1.000000, 0.600000, 0.492310]
-=======
     species2_primitiveVenturi_mixingmodel_heatcapacity_H2.test_vals = [-5.824280, -4.632628, -4.560106, -6.764902, 2.076781, -5.480635, 30.000000, -7.313820, 12.000000, -8.059765, 8.000000, -8.904808, 2.092258, 1.000000, 0.600000, 0.492258]
->>>>>>> a6a5b4eb
     test_list.append(species2_primitiveVenturi_mixingmodel_heatcapacity_H2)
 
     # 2 species (1 eq) primitive venturi mixing using mixing model including heat capacity and mass diffusivity NonDimensional case
@@ -1613,11 +1601,7 @@
     species2_primitiveVenturi_mixingmodel_heatcapacity_H2_ND.cfg_dir   = "species_transport/venturi_primitive_3species"
     species2_primitiveVenturi_mixingmodel_heatcapacity_H2_ND.cfg_file  = "species2_primitiveVenturi_mixingmodel_heatcapacity_H2_ND.cfg"
     species2_primitiveVenturi_mixingmodel_heatcapacity_H2_ND.test_iter = 50
-<<<<<<< HEAD
-    species2_primitiveVenturi_mixingmodel_heatcapacity_H2_ND.test_vals = [-5.407825, -4.920839, -4.842095, -7.820571, 1.773871, -5.086936, 10.000000, -2.736335, 3.000000, -5.216316, 5.000000, -5.855262, 2.092350, 1.000000, 0.600000, 0.492350]
-=======
     species2_primitiveVenturi_mixingmodel_heatcapacity_H2_ND.test_vals = [-5.400552, -4.915641, -4.836920, -7.711367, 1.771551, -5.086850, 10.000000, -2.741766, 3.000000, -5.104310, 5.000000, -5.859810, 2.092354, 1.000000, 0.600000, 0.492354]
->>>>>>> a6a5b4eb
     test_list.append(species2_primitiveVenturi_mixingmodel_heatcapacity_H2_ND)
 
     # 2 species (1 eq) primitive venturi mixing using mixing model solving enthalpy equation using preconditioning +  JST convective scheme
