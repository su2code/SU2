--- conflicted
+++ resolved
@@ -933,11 +933,7 @@
     harmonic_balance.cfg_dir   = "harmonic_balance"
     harmonic_balance.cfg_file  = "HB.cfg"
     harmonic_balance.test_iter = 25
-<<<<<<< HEAD
-    harmonic_balance.test_vals = [-1.556680, 0.840665, 0.943818, 3.957041]
-=======
     harmonic_balance.test_vals = [-1.559187, 0.829575, 0.931512, 3.954440]
->>>>>>> 02be3f6c
     test_list.append(harmonic_balance)
 
     # Turbulent pitching NACA 64a010 airfoil
@@ -958,11 +954,7 @@
     rot_naca0012.cfg_dir   = "rotating/naca0012"
     rot_naca0012.cfg_file  = "rot_NACA0012.cfg"
     rot_naca0012.test_iter = 25
-<<<<<<< HEAD
-    rot_naca0012.test_vals = [-2.671004, 2.876161, -0.081794, 0.002170]
-=======
     rot_naca0012.test_vals = [-2.603551, 2.924633, -0.081272, 0.002162]
->>>>>>> 02be3f6c
     test_list.append(rot_naca0012)
 
     # Lid-driven cavity
@@ -999,11 +991,7 @@
     sine_gust.cfg_dir   = "gust"
     sine_gust.cfg_file  = "inv_gust_NACA0012.cfg"
     sine_gust.test_iter = 5
-<<<<<<< HEAD
-    sine_gust.test_vals = [-1.977498, 3.481833, -0.014513, -0.007514]
-=======
     sine_gust.test_vals = [-1.977498, 3.481817, -0.010773, -0.008068]
->>>>>>> 02be3f6c
     sine_gust.unsteady  = True
     test_list.append(sine_gust)
 
@@ -1012,11 +1000,7 @@
     aeroelastic.cfg_dir   = "aeroelastic"
     aeroelastic.cfg_file  = "aeroelastic_NACA64A010.cfg"
     aeroelastic.test_iter = 2
-<<<<<<< HEAD
-    aeroelastic.test_vals = [0.075392, 0.027483, -0.001643, -0.000127]
-=======
     aeroelastic.test_vals = [0.075023, 0.027483, -0.001643, -0.000126]
->>>>>>> 02be3f6c
     aeroelastic.unsteady  = True
     test_list.append(aeroelastic)
 
@@ -1148,11 +1132,7 @@
     uniform_flow.cfg_dir   = "sliding_interface/uniform_flow"
     uniform_flow.cfg_file  = "uniform_NN.cfg"
     uniform_flow.test_iter = 5
-<<<<<<< HEAD
-    uniform_flow.test_vals = [5.000000, 0.000000, -0.193989, -10.624461]
-=======
     uniform_flow.test_vals = [5.000000, 0.000000, -0.195002, -10.624448]
->>>>>>> 02be3f6c
     uniform_flow.unsteady  = True
     uniform_flow.multizone = True
     test_list.append(uniform_flow)
@@ -1162,11 +1142,7 @@
     channel_2D.cfg_dir   = "sliding_interface/channel_2D"
     channel_2D.cfg_file  = "channel_2D_WA.cfg"
     channel_2D.test_iter = 2
-<<<<<<< HEAD
-    channel_2D.test_vals = [2.000000, 0.000000, 0.397996, 0.351404, 0.405775]
-=======
     channel_2D.test_vals = [2.000000, 0.000000, 0.464931, 0.348057, 0.397535]
->>>>>>> 02be3f6c
     channel_2D.timeout   = 100
     channel_2D.unsteady  = True
     channel_2D.multizone = True
@@ -1187,11 +1163,7 @@
     pipe.cfg_dir   = "sliding_interface/pipe"
     pipe.cfg_file  = "pipe_NN.cfg"
     pipe.test_iter = 2
-<<<<<<< HEAD
-    pipe.test_vals = [0.058776, 0.451126, 0.554840, 0.973245, 1.013942]
-=======
     pipe.test_vals = [0.080827, 0.547324, 0.655095, 0.968235, 1.049121]
->>>>>>> 02be3f6c
     pipe.unsteady  = True
     pipe.multizone = True
     test_list.append(pipe)
@@ -1201,11 +1173,7 @@
     rotating_cylinders.cfg_dir   = "sliding_interface/rotating_cylinders"
     rotating_cylinders.cfg_file  = "rot_cylinders_WA.cfg"
     rotating_cylinders.test_iter = 3
-<<<<<<< HEAD
-    rotating_cylinders.test_vals = [3.000000, 0.000000, 0.718819, 1.111415, 1.154854]
-=======
     rotating_cylinders.test_vals = [3.000000, 0.000000, 0.717065, 1.119815, 1.160330]
->>>>>>> 02be3f6c
     rotating_cylinders.unsteady  = True
     rotating_cylinders.multizone  = True
     test_list.append(rotating_cylinders)
@@ -1215,11 +1183,7 @@
     supersonic_vortex_shedding.cfg_dir   = "sliding_interface/supersonic_vortex_shedding"
     supersonic_vortex_shedding.cfg_file  = "sup_vor_shed_WA.cfg"
     supersonic_vortex_shedding.test_iter = 5
-<<<<<<< HEAD
-    supersonic_vortex_shedding.test_vals = [5.000000, 0.000000, 1.199633, 1.050814]
-=======
     supersonic_vortex_shedding.test_vals = [5.000000, 0.000000, 1.207118, 1.065260]
->>>>>>> 02be3f6c
     supersonic_vortex_shedding.unsteady  = True
     supersonic_vortex_shedding.multizone  = True
     test_list.append(supersonic_vortex_shedding)
@@ -1294,11 +1258,7 @@
     fsi2d.cfg_dir   = "fea_fsi/WallChannel_2d"
     fsi2d.cfg_file  = "configFSI.cfg"
     fsi2d.test_iter = 4
-<<<<<<< HEAD
-    fsi2d.test_vals = [4.000000, 0.000000, -3.725519, -4.279000]
-=======
     fsi2d.test_vals = [4.000000, 0.000000, -3.726013, -4.277768]
->>>>>>> 02be3f6c
     fsi2d.command   = TestCase.Command(exec = "parallel_computation_fsi.py", param = "-f")
     fsi2d.multizone= True
     fsi2d.unsteady = True
@@ -1318,11 +1278,7 @@
     dyn_fsi.cfg_dir   = "fea_fsi/dyn_fsi"
     dyn_fsi.cfg_file  = "config.cfg"
     dyn_fsi.test_iter = 4
-<<<<<<< HEAD
-    dyn_fsi.test_vals = [-4.328805, -4.153185, 0.000000, 97.000000]
-=======
     dyn_fsi.test_vals = [-4.330741, -4.153001, 0.000000, 97.000000]
->>>>>>> 02be3f6c
     dyn_fsi.multizone = True
     dyn_fsi.unsteady  = True
     test_list.append(dyn_fsi)
@@ -1443,11 +1399,7 @@
     pywrapper_aeroelastic.cfg_dir   = "aeroelastic"
     pywrapper_aeroelastic.cfg_file  = "aeroelastic_NACA64A010.cfg"
     pywrapper_aeroelastic.test_iter = 2
-<<<<<<< HEAD
-    pywrapper_aeroelastic.test_vals = [0.075392, 0.027483, -0.001643, -0.000127]
-=======
     pywrapper_aeroelastic.test_vals = [0.075023, 0.027483, -0.001643, -0.000126]
->>>>>>> 02be3f6c
     pywrapper_aeroelastic.command   = TestCase.Command("mpirun -np 2", "SU2_CFD.py", "--parallel -f")
     pywrapper_aeroelastic.unsteady  = True
     test_list.append(pywrapper_aeroelastic)
@@ -1467,11 +1419,7 @@
     pywrapper_fsi2d.cfg_dir   = "fea_fsi/WallChannel_2d"
     pywrapper_fsi2d.cfg_file  = "configFSI.cfg"
     pywrapper_fsi2d.test_iter = 4
-<<<<<<< HEAD
-    pywrapper_fsi2d.test_vals = [4.000000, 0.000000, -3.725519, -4.279000]
-=======
     pywrapper_fsi2d.test_vals = [4.000000, 0.000000, -3.726013, -4.277768]
->>>>>>> 02be3f6c
     pywrapper_fsi2d.command   = TestCase.Command("mpirun -np 2", "SU2_CFD.py", "--nZone 2 --fsi True --parallel -f")
     pywrapper_fsi2d.unsteady  = True
     pywrapper_fsi2d.multizone = True
@@ -1482,11 +1430,7 @@
     pywrapper_unsteadyFSI.cfg_dir = "py_wrapper/dyn_fsi"
     pywrapper_unsteadyFSI.cfg_file = "config.cfg"
     pywrapper_unsteadyFSI.test_iter = 4
-<<<<<<< HEAD
-    pywrapper_unsteadyFSI.test_vals = [0.000000, 30.000000, 5.000000, 58.000000, -1.756676, -2.828284, -7.625017, -6.863952, 0.000156]
-=======
     pywrapper_unsteadyFSI.test_vals = [0.000000, 31.000000, 5.000000, 58.000000, -1.756677, -2.828286, -7.638545, -6.863959, 0.000156]
->>>>>>> 02be3f6c
     pywrapper_unsteadyFSI.command = TestCase.Command("mpirun -np 2", "python", "run.py")
     pywrapper_unsteadyFSI.unsteady = True
     pywrapper_unsteadyFSI.multizone = True
@@ -1517,11 +1461,7 @@
     pywrapper_deformingBump.cfg_dir = "py_wrapper/deforming_bump_in_channel"
     pywrapper_deformingBump.cfg_file = "config.cfg"
     pywrapper_deformingBump.test_iter = 1
-<<<<<<< HEAD
-    pywrapper_deformingBump.test_vals = [0.500000, 0.000000, -2.811520, -1.603562, -2.074257, 2.650721, 8.315499, -0.539186]
-=======
     pywrapper_deformingBump.test_vals = [0.500000, 0.000000, -2.811520, -1.603562, -2.074259, 2.424289, 7.616891, -0.205655]
->>>>>>> 02be3f6c
     pywrapper_deformingBump.command = TestCase.Command("mpirun -np 2", "python", "run.py")
     pywrapper_deformingBump.unsteady = True
     test_list.append(pywrapper_deformingBump)
@@ -1689,10 +1629,6 @@
     cgns_writer.cfg_file = "config.cfg"
     cgns_writer.test_iter = 1
     cgns_writer.test_vals = [-2.974473, 0.640256, 5.371028, -6.732060]
-<<<<<<< HEAD
-    cgns_writer.command = TestCase.Command("mpirun -n 2", "SU2_CFD")
-=======
->>>>>>> 02be3f6c
     cgns_writer.new_output = True
     test_list.append(cgns_writer)
 
