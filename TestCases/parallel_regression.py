#!/usr/bin/env python

## \file parallel_regression.py
#  \brief Python script for automated regression testing of SU2 examples
#  \author A. Aranake, A. Campos, T. Economon, T. Lukaczyk, S. Padron
#  \version 8.1.0 "Harrier"
#
# SU2 Project Website: https://su2code.github.io
#
# The SU2 Project is maintained by the SU2 Foundation
# (http://su2foundation.org)
#
# Copyright 2012-2024, SU2 Contributors (cf. AUTHORS.md)
#
# SU2 is free software; you can redistribute it and/or
# modify it under the terms of the GNU Lesser General Public
# License as published by the Free Software Foundation; either
# version 2.1 of the License, or (at your option) any later version.
#
# SU2 is distributed in the hope that it will be useful,
# but WITHOUT ANY WARRANTY; without even the implied warranty of
# MERCHANTABILITY or FITNESS FOR A PARTICULAR PURPOSE. See the GNU
# Lesser General Public License for more details.
#
# You should have received a copy of the GNU Lesser General Public
# License along with SU2. If not, see <http://www.gnu.org/licenses/>.

# make print(*args) function available in PY2.6+, does'nt work on PY < 2.6
from __future__ import print_function

import sys
from TestCase import TestCase

def main():
    '''This program runs SU2 and ensures that the output matches specified values.
       This will be used to do checks when code is pushed to github
       to make sure nothing is broken. '''

    test_list = []

    #######################
    ### Flamelet solver ###
    #######################

    # 2D planar laminar premixed methane flame on isothermal burner (restart)
    cfd_flamelet_ch4 = TestCase('cfd_flamelet_ch4')
    cfd_flamelet_ch4.cfg_dir = "flamelet/01_laminar_premixed_ch4_flame_cfd"
    cfd_flamelet_ch4.cfg_file = "lam_prem_ch4_cfd.cfg"
    cfd_flamelet_ch4.test_iter = 10
    cfd_flamelet_ch4.test_vals = [-13.665072, -12.593885, -14.249600, -6.069756, -14.816937, -17.057821]
    cfd_flamelet_ch4.new_output = True
    test_list.append(cfd_flamelet_ch4)

   # axisymmetric 2D planar laminar premixed methane flame on isothermal burner (restart)
    cfd_flamelet_ch4_axi = TestCase('cfd_flamelet_ch4_axi')
    cfd_flamelet_ch4_axi.cfg_dir = "flamelet/05_laminar_premixed_ch4_flame_cfd_axi"
    cfd_flamelet_ch4_axi.cfg_file = "lam_prem_ch4_cfd_axi.cfg"
    cfd_flamelet_ch4_axi.test_iter = 10
    cfd_flamelet_ch4_axi.test_vals = [-10.935396, -11.476692, -11.302574, -12.734435, -6.110559]
    cfd_flamelet_ch4_axi.new_output = True
    test_list.append(cfd_flamelet_ch4_axi)

    # 2D planar laminar partially premixed flame on isothermal burner and heat exchanger (restart)
    cfd_flamelet_ch4_partial_premix = TestCase('cfd_flamelet_ch4_partial_premix')
    cfd_flamelet_ch4_partial_premix.cfg_dir = "flamelet/06_laminar_partial_premixed_ch4_flame_cfd"
    cfd_flamelet_ch4_partial_premix.cfg_file = "lam_partial_prem_ch4_cfd.cfg"
    cfd_flamelet_ch4_partial_premix.test_iter = 10
    cfd_flamelet_ch4_partial_premix.test_vals = [-9.641526, -11.303947, -3.675920, -13.158386, -11.087893]
    cfd_flamelet_ch4_partial_premix.new_output = True
    test_list.append(cfd_flamelet_ch4_partial_premix)

    # 2D planar laminar premixed hydrogen flame on isothermal burner with heat exchanger emulator (restart)
    cfd_flamelet_h2 = TestCase('cfd_flamelet_h2')
    cfd_flamelet_h2.cfg_dir = "flamelet/07_laminar_premixed_h2_flame_cfd"
    cfd_flamelet_h2.cfg_file = "laminar_premixed_h2_flame_cfd.cfg"
    cfd_flamelet_h2.test_iter = 5
    cfd_flamelet_h2.test_vals = [-9.999540, -9.843936, -3.290033, -11.338454]
    cfd_flamelet_h2.new_output = True
    test_list.append(cfd_flamelet_h2)

    #########################
    ## NEMO solver ###
    #########################

    # Adiabatic thermal bath
    thermalbath = TestCase('thermalbath')
    thermalbath.cfg_dir = "nonequilibrium/thermalbath/finitechemistry"
    thermalbath.cfg_file = "thermalbath.cfg"
    thermalbath.test_iter = 10
    thermalbath.test_vals = [0.945997, 0.945997, -12.039262, -12.171767, -32.000000, 10.013239]
    test_list.append(thermalbath)

    # Adiabatic thermal bath
    ionized = TestCase('ionized')
    ionized.cfg_dir = "nonequilibrium/thermalbath/finitechemistry"
    ionized.cfg_file = "weakly_ionized.cfg"
    ionized.test_iter = 10
    ionized.test_vals = [-29.806157, -11.130797, -11.337264, -17.235059, -17.578729, -15.190274, -25.013626, -32.000000, -5.174887, 0.000000, 0.000000]
    ionized.test_vals_aarch64 = [-29.816386, -10.729986, -11.720016, -17.484469, -18.237891, -15.241605, -24.956918, -32.000000, -5.727244, 0.000000, 0.000000]
    test_list.append(ionized)

    # Adiabatic frozen thermal bath
    thermalbath_frozen = TestCase('thermalbath_frozen')
    thermalbath_frozen.cfg_dir = "nonequilibrium/thermalbath/frozen"
    thermalbath_frozen.cfg_file = "thermalbath_frozen.cfg"
    thermalbath_frozen.test_iter = 10
    thermalbath_frozen.test_vals = [-32.000000, -32.000000, -11.962477, -11.962477, -32.000000, 10.013545]
    test_list.append(thermalbath_frozen)

    # Inviscid single wedge, ausm, implicit
    invwedge_a = TestCase('invwedge_ausm')
    invwedge_a.cfg_dir = "nonequilibrium/invwedge"
    invwedge_a.cfg_file = "invwedge_ausm.cfg"
    invwedge_a.test_iter = 10
    invwedge_a.test_vals = [-1.069675, -1.594438, -18.299923, -18.627316, -18.573325, 2.245721, 1.874105, 5.290285, 0.847729]
    invwedge_a.test_vals_aarch64 = [-1.070904, -1.595667, -18.299980, -18.627372, -18.573382, 2.244654, 1.871030, 5.289134, 0.846502]
    test_list.append(invwedge_a)

    # Inviscid single wedge, ausm+-up2, implicit
    invwedge_ap2 = TestCase('invwedge_ap2')
    invwedge_ap2.cfg_dir = "nonequilibrium/invwedge"
    invwedge_ap2.cfg_file = "invwedge_ausmplusup2.cfg"
    invwedge_ap2.test_iter = 10
    invwedge_ap2.test_vals = [-0.982059, -1.506822, -16.735977, -17.063993, -17.009083, 2.354326, 1.482256, 5.373931, 0.927155]
    invwedge_ap2.test_vals_aarch64 = [-0.982059, -1.506822, -16.735977, -17.063993, -17.009083, 2.354326, 1.482256, 5.373931, 0.927155]
    test_list.append(invwedge_ap2)

    # Inviscid single wedge, msw, implicit
    invwedge_msw = TestCase('invwedge_msw')
    invwedge_msw.cfg_dir = "nonequilibrium/invwedge"
    invwedge_msw.cfg_file = "invwedge_msw.cfg"
    invwedge_msw.test_iter = 10
    invwedge_msw.test_vals = [-1.212335, -1.737098, -18.299220, -18.626618, -18.572623, 2.106171, 1.651949, 5.143958, 0.704444]
    invwedge_msw.test_vals_aarch64 = [-1.224649, -1.749412, -18.299151, -18.626550, -18.572552, 2.094106, 1.635779, 5.131012, 0.692821]
    test_list.append(invwedge_msw)

    # Inviscid single wedge, roe, implicit
    invwedge_roe = TestCase('invwedge_roe')
    invwedge_roe.cfg_dir = "nonequilibrium/invwedge"
    invwedge_roe.cfg_file = "invwedge_roe.cfg"
    invwedge_roe.test_iter = 10
    invwedge_roe.test_vals = [-1.062496, -1.587259, -17.208314, -17.538065, -17.481444, 2.255933, 1.853450, 5.293725, 0.890784]
    invwedge_roe.test_vals_aarch64 = [-1.069128, -1.593891, -17.208222, -17.537969, -17.481352, 2.249020, 1.852904, 5.287143, 0.879852]
    test_list.append(invwedge_roe)

    # Inviscid single wedge, lax, implicit
    invwedge_lax = TestCase('invwedge_lax')
    invwedge_lax.cfg_dir = "nonequilibrium/invwedge"
    invwedge_lax.cfg_file = "invwedge_lax.cfg"
    invwedge_lax.test_iter = 10
    invwedge_lax.test_vals = [-0.877280, -1.402043, -32.000000, -32.000000, -24.952631, 2.451869, 1.857084, 5.486158, 1.051580]
    invwedge_lax.test_vals_aarch64 = [-0.877280, -1.402043, -32.000000, -32.000000, -24.952631, 2.451869, 1.857084, 5.486158, 1.051580]
    test_list.append(invwedge_lax)

    # Inviscid single wedge, implicit, AUSM+M scheme
    invwedge_ausm_m = TestCase('invwedge_ausm_m')
    invwedge_ausm_m.cfg_dir = "nonequilibrium/invwedge"
    invwedge_ausm_m.cfg_file = "invwedge_am.cfg"
    invwedge_ausm_m.test_iter = 10
    invwedge_ausm_m.test_vals = [-1.173033, -1.697796, -16.739586, -17.063491, -17.012692, 2.124519, 1.963804, 5.182881, 0.747539]
    invwedge_ausm_m.test_vals_aarch64 = [-1.171654, -1.696417, -16.739585, -17.063491, -17.012691, 2.125633, 1.966511, 5.184281, 0.749068]
    test_list.append(invwedge_ausm_m)

    # Inviscid single wedge, implicit, NEMO supersonic inlet
    invwedge_ss_inlet = TestCase('invwedge_ss_inlet')
    invwedge_ss_inlet.cfg_dir = "nonequilibrium/invwedge"
    invwedge_ss_inlet.cfg_file = "invwedge_ss_inlet.cfg"
    invwedge_ss_inlet.test_iter = 10
    invwedge_ss_inlet.test_vals = [-1.068592, -1.593355, -18.250183, -18.579524, -18.523255, 2.246972, 1.874197, 5.291273, 0.848771]
    invwedge_ss_inlet.test_vals_aarch64 = [-1.069892, -1.594654, -18.250175, -18.579516, -18.523248, 2.245827, 1.871123, 5.290054, 0.847476]
    test_list.append(invwedge_ss_inlet)

    # Viscous single cone - axisymmetric
    visc_cone = TestCase('visc_cone')
    visc_cone.cfg_dir = "nonequilibrium/visc_wedge"
    visc_cone.cfg_file = "axi_visccone.cfg"
    visc_cone.test_iter = 10
    visc_cone.test_vals = [-5.222270, -5.746525, -20.560273, -20.510152, -20.409102, 1.255757, -3.208382, -0.016014, 0.093462, 32619.000000]
    visc_cone.test_vals_aarch64 = [-5.222267, -5.746523, -20.560279, -20.510152, -20.409102, 1.255758, -3.208380, -0.016014, 0.093462, 32633.000000]
    test_list.append(visc_cone)

    # Viscous single wedge with Mutation++
    #viscwedge_mpp = TestCase('viscwedge_mpp')
    #viscwedge_mpp.cfg_dir = "nonequilibrium/viscwedge_mpp"
    #viscwedge_mpp.cfg_file = "viscwedge_mpp.cfg"
    #viscwedge_mpp.test_iter = 10
    #viscwedge_mpp.test_vals = [-20.608474, -20.586446,-20.707524, -5.171304,-5.696067,-1.548350,-2.071211,2.231054,-2.545494]
    #test_list.append(viscwedge_mpp)

    # Viscous single wedge - super catalytic walls
    super_cat = TestCase('super_cat')
    super_cat.cfg_dir = "nonequilibrium/visc_wedge"
    super_cat.cfg_file = "super_cat.cfg"
    super_cat.test_iter = 10
    super_cat.test_vals = [-5.232595, -5.757889, -20.641415, -20.640623, -20.541670, 1.246866, -3.205258, -0.028372, 0.250647, 32440.000000]
    test_list.append(super_cat)

    # Viscous single wedge - partially catalytic walls
    partial_cat = TestCase('partial_cat')
    partial_cat.cfg_dir = "nonequilibrium/visc_wedge"
    partial_cat.cfg_file = "partial_cat.cfg"
    partial_cat.test_iter = 10
    partial_cat.test_vals = [-5.210302, -5.735065, -20.880448, -20.825971, -23.475263, 1.806201, -2.813952, -0.078400, 0.495606, 29020.000000]
    test_list.append(partial_cat)

    # Viscous cylinder, ionization, Gupta-Yos
    ion_gy = TestCase('ion_gy')
    ion_gy.cfg_dir = "nonequilibrium/visc_cylinder"
    ion_gy.cfg_file = "cyl_ion_gy.cfg"
    ion_gy.test_iter = 10
    ion_gy.test_vals = [-11.629873, -4.165563, -4.702662, -4.950351, -5.146155, -4.993878, -6.893332, 5.990109, 5.990004, -0.014849, 0.000000, 90090.000000]
    test_list.append(ion_gy)

    ##########################
    ### Compressible Euler ###
    ##########################

    # Channel
    channel           = TestCase('channel')
    channel.cfg_dir   = "euler/channel"
    channel.cfg_file  = "inv_channel_RK.cfg"
    channel.test_iter = 20
    channel.test_vals = [-2.904385, 2.536048, 0.020906, 0.042348]
    test_list.append(channel)

    # NACA0012
    naca0012           = TestCase('naca0012')
    naca0012.cfg_dir   = "euler/naca0012"
    naca0012.cfg_file  = "inv_NACA0012_Roe.cfg"
    naca0012.test_iter = 20
    naca0012.test_vals = [-4.319811, -3.867353, 0.321947, 0.022489]
    test_list.append(naca0012)

    # Supersonic wedge
    wedge           = TestCase('wedge')
    wedge.cfg_dir   = "euler/wedge"
    wedge.cfg_file  = "inv_wedge_HLLC.cfg"
    wedge.test_iter = 20
    wedge.test_vals = [-1.377543, 4.293870, -0.243566, 0.042930]
    test_list.append(wedge)

    # ONERA M6 Wing
    oneram6           = TestCase('oneram6')
    oneram6.cfg_dir   = "euler/oneram6"
    oneram6.cfg_file  = "inv_ONERAM6.cfg"
    oneram6.test_iter = 10
    oneram6.test_vals = [-11.512364, -10.982009, 0.280800, 0.008623]
    oneram6.timeout   = 3200
    test_list.append(oneram6)

    # Fixed CL NACA0012
    fixedCL_naca0012           = TestCase('fixedcl_naca0012')
    fixedCL_naca0012.cfg_dir   = "fixed_cl/naca0012"
    fixedCL_naca0012.cfg_file  = "inv_NACA0012.cfg"
    fixedCL_naca0012.test_iter = 10
    fixedCL_naca0012.test_vals = [-3.856871, 1.676974, 0.301113, 0.019487]
    test_list.append(fixedCL_naca0012)

    # Polar sweep of the inviscid NACA0012
    polar_naca0012           = TestCase('polar_naca0012')
    polar_naca0012.cfg_dir   = "polar/naca0012"
    polar_naca0012.cfg_file  = "inv_NACA0012.cfg"
    polar_naca0012.polar     = True
    polar_naca0012.test_iter = 10
    polar_naca0012.test_vals         = [-1.086730, 4.382703, 0.001762, 0.033013]
    polar_naca0012.test_vals_aarch64 = [-1.083394, 4.386134, 0.001588, 0.033513]
    polar_naca0012.command   = TestCase.Command(exec = "compute_polar.py", param = "-i 11")
    # flaky test on arm64
    polar_naca0012.enabled_on_cpu_arch = ["x86_64"]
    test_list.append(polar_naca0012)

    # HYPERSONIC FLOW PAST BLUNT BODY
    bluntbody           = TestCase('bluntbody')
    bluntbody.cfg_dir   = "euler/bluntbody"
    bluntbody.cfg_file  = "blunt.cfg"
    bluntbody.test_iter = 20
    bluntbody.test_vals = [0.493672, 6.857839, -0.000002, 1.791404]
    test_list.append(bluntbody)

    # Equivalent area NACA64-206
    ea_naca64206           = TestCase('ea_naca64206')
    ea_naca64206.cfg_dir   = "optimization_euler/equivalentarea_naca64206"
    ea_naca64206.cfg_file  = "NACA64206.cfg"
    ea_naca64206.test_iter = 10
    ea_naca64206.test_vals = [-1.188459, -0.522783, -0.003147, 67775.000000]
    test_list.append(ea_naca64206)

    # SUPERSONIC FLOW PAST A RAMP IN A CHANNEL
    ramp = TestCase('ramp')
    ramp.cfg_dir = "euler/ramp"
    ramp.cfg_file = "inv_ramp.cfg"
    ramp.test_iter = 10
    ramp.test_vals = [-13.648694, -8.010920, -0.076277, 0.054839]
    ramp.test_vals_aarch64 = [-13.398422, -7.786461, -0.081064, 0.056474]
    test_list.append(ramp)

    ##########################
    ###  Compressible N-S  ###
    ##########################

    # Laminar flat plate
    flatplate           = TestCase('flatplate')
    flatplate.cfg_dir   = "navierstokes/flatplate"
    flatplate.cfg_file  = "lam_flatplate.cfg"
    flatplate.test_iter = 100
    flatplate.test_vals = [-7.613122, -2.140941, 0.001084, 0.036230, 2.361500, -2.325300, 0.000000, 0.000000]
    test_list.append(flatplate)

    # Custom objective function
    flatplate_udobj           = TestCase('flatplate_udobj')
    flatplate_udobj.cfg_dir   = "user_defined_functions"
    flatplate_udobj.cfg_file  = "lam_flatplate.cfg"
    flatplate_udobj.test_iter = 20
    flatplate_udobj.test_vals = [-6.660355, -1.186227, -0.956763, 0.000642, -0.000643, 0.000540, -0.001184, 596.990000, 300.060000, 296.920000, 22.235000, 0.524150, 37.285000, 2.350100]
    test_list.append(flatplate_udobj)

    # Laminar cylinder (steady)
    cylinder           = TestCase('cylinder')
    cylinder.cfg_dir   = "navierstokes/cylinder"
    cylinder.cfg_file  = "lam_cylinder.cfg"
    cylinder.test_iter = 25
    cylinder.test_vals = [-8.422091, -2.930561, -0.003396, 1.608418, 0.000000]
    test_list.append(cylinder)

    # Laminar cylinder (low Mach correction)
    cylinder_lowmach           = TestCase('cylinder_lowmach')
    cylinder_lowmach.cfg_dir   = "navierstokes/cylinder"
    cylinder_lowmach.cfg_file  = "cylinder_lowmach.cfg"
    cylinder_lowmach.test_iter = 25
    cylinder_lowmach.test_vals = [-6.841604, -1.379532, -1.266739, 76.118218, 0.000000]
    test_list.append(cylinder_lowmach)

    # 2D Poiseuille flow (body force driven with periodic inlet / outlet)
    poiseuille           = TestCase('poiseuille')
    poiseuille.cfg_dir   = "navierstokes/poiseuille"
    poiseuille.cfg_file  = "lam_poiseuille.cfg"
    poiseuille.test_iter = 10
    poiseuille.test_vals = [-5.050889, 0.648196, 0.000199, 13.639173, 0.000000]
    poiseuille.tol       = 0.001
    test_list.append(poiseuille)

    # 2D Poiseuille flow (inlet profile file)
    poiseuille_profile           = TestCase('poiseuille_profile')
    poiseuille_profile.cfg_dir   = "navierstokes/poiseuille"
    poiseuille_profile.cfg_file  = "profile_poiseuille.cfg"
    poiseuille_profile.test_iter = 10
    poiseuille_profile.test_vals         = [-12.007512, -7.227061, -0.000000, 2.089953]
    poiseuille_profile.test_vals_aarch64 = [-12.492864, -7.671632, -0.000000, 2.085796]
    test_list.append(poiseuille_profile)

    ##########################
    ### Compressible RANS  ###
    ##########################

    # RAE2822 SA
    rae2822_sa           = TestCase('rae2822_sa')
    rae2822_sa.cfg_dir   = "rans/rae2822"
    rae2822_sa.cfg_file  = "turb_SA_RAE2822.cfg"
    rae2822_sa.test_iter = 20
    rae2822_sa.test_vals = [-2.004689, -5.265797, 0.809463, 0.062016, 0]
    test_list.append(rae2822_sa)

    # RAE2822 SST
    rae2822_sst           = TestCase('rae2822_sst')
    rae2822_sst.cfg_dir   = "rans/rae2822"
    rae2822_sst.cfg_file  = "turb_SST_RAE2822.cfg"
    rae2822_sst.test_iter = 20
    rae2822_sst.test_vals = [-0.510367, 4.902122, 0.813791, 0.062425, 0.000000]
    test_list.append(rae2822_sst)

    # RAE2822 SST_SUST
    rae2822_sst_sust           = TestCase('rae2822_sst_sust')
    rae2822_sst_sust.cfg_dir   = "rans/rae2822"
    rae2822_sst_sust.cfg_file  = "turb_SST_SUST_RAE2822.cfg"
    rae2822_sst_sust.test_iter = 20
    rae2822_sst_sust.test_vals = [-2.569628, 4.902122, 0.813791, 0.062425]
    test_list.append(rae2822_sst_sust)

    # Flat plate
    turb_flatplate           = TestCase('turb_flatplate')
    turb_flatplate.cfg_dir   = "rans/flatplate"
    turb_flatplate.cfg_file  = "turb_SA_flatplate.cfg"
    turb_flatplate.test_iter = 20
    turb_flatplate.test_vals = [-4.293470, -6.730438, -0.187644, 0.057700]
    test_list.append(turb_flatplate)

    # Flat plate (compressible) with species inlet
    turb_flatplate_species           = TestCase('turb_flatplate_species')
    turb_flatplate_species.cfg_dir   = "rans/flatplate"
    turb_flatplate_species.cfg_file  = "turb_SA_flatplate_species.cfg"
    turb_flatplate_species.test_iter = 20
    turb_flatplate_species.test_vals = [-4.243064, -0.634797, -1.706652, 1.231264, -3.266203, 9.000000, -6.632972, 5.000000, -6.985977, 10.000000, -6.007208, 0.996237, 0.996237]
    test_list.append(turb_flatplate_species)

    # Flat plate SST compressibility correction Wilcox
    turb_flatplate_CC_Wilcox = TestCase('turb_flatplate_CC_Wilcox')
    turb_flatplate_CC_Wilcox.cfg_dir   = "rans/flatplate"
    turb_flatplate_CC_Wilcox.cfg_file  = "turb_SST_flatplate_compressibility_Wilcox.cfg"
    turb_flatplate_CC_Wilcox.test_iter = 20
    turb_flatplate_CC_Wilcox.test_vals = [-1.280875, 1.974210, 1.440441, 5.038396, -4.052127, 11.904843]
    test_list.append(turb_flatplate_CC_Wilcox)

    # Flat plate SST compressibility correction Sarkar
    turb_flatplate_CC_Sarkar = TestCase('turb_flatplate_CC_Sarkar')
    turb_flatplate_CC_Sarkar.cfg_dir   = "rans/flatplate"
    turb_flatplate_CC_Sarkar.cfg_file  = "turb_SST_flatplate_compressibility_Sarkar.cfg"
    turb_flatplate_CC_Sarkar.test_iter = 20
    turb_flatplate_CC_Sarkar.test_vals = [-1.280875, 1.974210, 1.440441, 5.038396, -4.052131, 11.904843]
    test_list.append(turb_flatplate_CC_Sarkar)

    # ONERA M6 Wing
    turb_oneram6           = TestCase('turb_oneram6')
    turb_oneram6.cfg_dir   = "rans/oneram6"
    turb_oneram6.cfg_file  = "turb_ONERAM6.cfg"
    turb_oneram6.test_iter = 10
    turb_oneram6.test_vals = [-2.408532, -6.662836, 0.238334, 0.158910, 0]
    turb_oneram6.timeout   = 3200
    test_list.append(turb_oneram6)

    # ONERA M6 Wing - vorticity confinement
    turb_oneram6_vc = TestCase('turb_oneram6_vc')
    turb_oneram6_vc.cfg_dir = "rans/oneram6"
    turb_oneram6_vc.cfg_file = "turb_ONERAM6_vc.cfg"
    turb_oneram6_vc.test_iter = 15
    turb_oneram6_vc.test_vals = [-2.281896, -6.614616, 0.233785, 0.142861, 0]
    turb_oneram6_vc.timeout = 3200
    test_list.append(turb_oneram6_vc)

    # ONERA M6 Wing - Newton-Krylov
    turb_oneram6_nk           = TestCase('turb_oneram6_nk')
    turb_oneram6_nk.cfg_dir   = "rans/oneram6"
    turb_oneram6_nk.cfg_file  = "turb_ONERAM6_nk.cfg"
    turb_oneram6_nk.test_iter = 20
    turb_oneram6_nk.test_vals = [-4.851388, -4.457414, -11.468726, 0.217228, 0.049043, 5.000000, -0.533763, 23.567000]
    turb_oneram6_nk.timeout   = 600
    turb_oneram6_nk.tol       = 0.0001
    test_list.append(turb_oneram6_nk)

    # NACA0012 (SA, FUN3D finest grid results: CL=1.0983, CD=0.01242)
    turb_naca0012_sa           = TestCase('turb_naca0012_sa')
    turb_naca0012_sa.cfg_dir   = "rans/naca0012"
    turb_naca0012_sa.cfg_file  = "turb_NACA0012_sa.cfg"
    turb_naca0012_sa.test_iter = 5
    turb_naca0012_sa.test_vals = [-12.094695, -14.685268, 1.057665, 0.022971, 20.000000, -1.692967, 20.000000, -4.037673, 0]
    turb_naca0012_sa.timeout   = 3200
    test_list.append(turb_naca0012_sa)

    # NACA0012 (SST, FUN3D finest grid results: CL=1.0840, CD=0.01253)
    turb_naca0012_sst           = TestCase('turb_naca0012_sst')
    turb_naca0012_sst.cfg_dir   = "rans/naca0012"
    turb_naca0012_sst.cfg_file  = "turb_NACA0012_sst.cfg"
    turb_naca0012_sst.test_iter = 10
    turb_naca0012_sst.test_vals = [-12.232533, -14.435252, -6.410718, 1.047444, 0.019214, -1.704292, 0.000000]
    turb_naca0012_sst.test_vals_aarch64 = [-12.232533, -14.435252, -6.410718, 1.047444, 0.019214, -1.704292, 0.000000]
    turb_naca0012_sst.timeout   = 3200
    test_list.append(turb_naca0012_sst)

    # NACA0012 (SST_SUST, FUN3D finest grid results: CL=1.0840, CD=0.01253)
    turb_naca0012_sst_sust           = TestCase('turb_naca0012_sst_sust')
    turb_naca0012_sst_sust.cfg_dir   = "rans/naca0012"
    turb_naca0012_sst_sust.cfg_file  = "turb_NACA0012_sst_sust.cfg"
    turb_naca0012_sst_sust.test_iter = 10
    turb_naca0012_sst_sust.test_vals = [-12.146206, -14.781894, -6.726031, 1.000270, 0.019123, -1.593340]
    turb_naca0012_sst_sust.test_vals_aarch64 = [-12.146206, -14.781894, -6.726031, 1.000270, 0.019123, -1.593340]
    turb_naca0012_sst_sust.timeout   = 3200
    test_list.append(turb_naca0012_sst_sust)

    # NACA0012 (SST, 2003m, Vorticity)
    turb_naca0012_sst_2003_Vm           = TestCase('turb_naca0012_sst_2003_Vm')
    turb_naca0012_sst_2003_Vm.cfg_dir   = "rans/naca0012"
    turb_naca0012_sst_2003_Vm.cfg_file  = "turb_NACA0012_sst_2003-Vm.cfg"
    turb_naca0012_sst_2003_Vm.test_iter = 10
    turb_naca0012_sst_2003_Vm.test_vals = [-8.263497, -10.306865, -3.563758, 1.045289, 0.019325, -1.551944]
    turb_naca0012_sst_2003_Vm.timeout   = 3200
    test_list.append(turb_naca0012_sst_2003_Vm)

    # NACA0012 (SST, 1994m Kato-Launder)
    turb_naca0012_sst_1994_KLm           = TestCase('turb_naca0012_sst_1994_KLm')
    turb_naca0012_sst_1994_KLm.cfg_dir   = "rans/naca0012"
    turb_naca0012_sst_1994_KLm.cfg_file  = "turb_NACA0012_sst_1994-KLm.cfg"
    turb_naca0012_sst_1994_KLm.test_iter = 10
    turb_naca0012_sst_1994_KLm.test_vals = [-8.563644, -10.803387, -3.994584, 1.046738, 0.019251, -1.806540]
    turb_naca0012_sst_1994_KLm.timeout   = 3200
    test_list.append(turb_naca0012_sst_1994_KLm)


    # NACA0012 (SST, fixed values for turbulence quantities)
    turb_naca0012_sst_fixedvalues           = TestCase('turb_naca0012_sst_fixedvalues')
    turb_naca0012_sst_fixedvalues.cfg_dir   = "rans/naca0012"
    turb_naca0012_sst_fixedvalues.cfg_file  = "turb_NACA0012_sst_fixedvalues.cfg"
    turb_naca0012_sst_fixedvalues.test_iter = 10
    turb_naca0012_sst_fixedvalues.test_vals = [-5.216567, -10.242833, -1.565507, 1.022391, 0.040547, -3.738426]
    turb_naca0012_sst_fixedvalues.timeout   = 3200
    test_list.append(turb_naca0012_sst_fixedvalues)

    # NACA0012 (SST, explicit Euler for flow and turbulence equations)
    turb_naca0012_sst_expliciteuler           = TestCase('turb_naca0012_sst_expliciteuler')
    turb_naca0012_sst_expliciteuler.cfg_dir   = "rans/naca0012"
    turb_naca0012_sst_expliciteuler.cfg_file  = "turb_NACA0012_sst_expliciteuler.cfg"
    turb_naca0012_sst_expliciteuler.test_iter = 10
    turb_naca0012_sst_expliciteuler.test_vals = [-3.533765, -3.157766, 3.364026, 1.124760, 0.501702, -float("inf")]
    turb_naca0012_sst_expliciteuler.timeout   = 3200
    test_list.append(turb_naca0012_sst_expliciteuler)

    # PROPELLER
    propeller           = TestCase('propeller')
    propeller.cfg_dir   = "rans/propeller"
    propeller.cfg_file  = "propeller.cfg"
    propeller.test_iter = 10
    propeller.test_vals = [-3.389724, -8.409502, 0.000048, 0.056344]
    propeller.timeout   = 3200
    test_list.append(propeller)

    # Actuator disk BEM method for propeller
    actuatordisk_bem = TestCase('actuatordisk_bem')
    actuatordisk_bem.cfg_dir = "rans/actuatordisk_bem"
    actuatordisk_bem.cfg_file = "actuatordisk_bem.cfg"
    actuatordisk_bem.test_iter = 15
    actuatordisk_bem.test_vals = [-5.388943, -10.318617, 0.001362, -0.376520]
    actuatordisk_bem.timeout = 3200
    actuatordisk_bem.tol = 0.001
    test_list.append(actuatordisk_bem)

    #######################################
    ### Axisymmetric Compressible RANS  ###
    #######################################

    # Axisymmetric air nozzle (transonic) restart
    axi_rans_air_nozzle_restart           = TestCase('axi_rans_air_nozzle_restart')
    axi_rans_air_nozzle_restart.cfg_dir   = "axisymmetric_rans/air_nozzle"
    axi_rans_air_nozzle_restart.cfg_file  = "air_nozzle_restart.cfg"
    axi_rans_air_nozzle_restart.test_iter = 10
    axi_rans_air_nozzle_restart.test_vals = [-12.067082, -6.839065, -8.740217, -4.045574, 0.000000]
    axi_rans_air_nozzle_restart.tol       = 0.0001
    test_list.append(axi_rans_air_nozzle_restart)

    #################################
    ## Compressible RANS Restart  ###
    #################################

    # NACA0012 SST Multigrid restart
    turb_naca0012_sst_restart_mg           = TestCase('turb_naca0012_sst_restart_mg')
    turb_naca0012_sst_restart_mg.cfg_dir   = "rans/naca0012"
    turb_naca0012_sst_restart_mg.cfg_file  = "turb_NACA0012_sst_multigrid_restart.cfg"
    turb_naca0012_sst_restart_mg.test_iter = 20
    turb_naca0012_sst_restart_mg.ntest_vals = 5
    turb_naca0012_sst_restart_mg.test_vals = [-7.600526, -7.181993, -0.627166, -0.000016, 0.078729]
    turb_naca0012_sst_restart_mg.timeout   = 3200
    turb_naca0012_sst_restart_mg.tol       = 0.000001
    test_list.append(turb_naca0012_sst_restart_mg)

    #############################
    ### Incompressible Euler  ###
    #############################

    # NACA0012 Hydrofoil
    inc_euler_naca0012           = TestCase('inc_euler_naca0012')
    inc_euler_naca0012.cfg_dir   = "incomp_euler/naca0012"
    inc_euler_naca0012.cfg_file  = "incomp_NACA0012.cfg"
    inc_euler_naca0012.test_iter = 20
    inc_euler_naca0012.test_vals = [-7.141428, -6.403478, 0.531992, 0.008466]
    test_list.append(inc_euler_naca0012)

    # C-D nozzle with pressure inlet and mass flow outlet
    inc_nozzle           = TestCase('inc_nozzle')
    inc_nozzle.cfg_dir   = "incomp_euler/nozzle"
    inc_nozzle.cfg_file  = "inv_nozzle.cfg"
    inc_nozzle.test_iter = 20
    inc_nozzle.test_vals = [-6.308730, -5.512525, -0.004405, 0.126629]
    test_list.append(inc_nozzle)

    #############################
    ### Incompressible N-S    ###
    #############################

    # Laminar cylinder
    inc_lam_cylinder          = TestCase('inc_lam_cylinder')
    inc_lam_cylinder.cfg_dir   = "incomp_navierstokes/cylinder"
    inc_lam_cylinder.cfg_file  = "incomp_cylinder.cfg"
    inc_lam_cylinder.test_iter = 10
    inc_lam_cylinder.test_vals = [-4.004072, -3.194881, -0.076553, 7.780048]
    test_list.append(inc_lam_cylinder)

    # Laminar sphere, Re=1. Last column: Cd=24/Re
    inc_lam_sphere          = TestCase('inc_lam_sphere')
    inc_lam_sphere.cfg_dir   = "incomp_navierstokes/sphere"
    inc_lam_sphere.cfg_file  = "sphere.cfg"
    inc_lam_sphere.test_iter = 5
    inc_lam_sphere.test_vals = [-8.342926, -8.032107, 0.121003, 25.782687]
    test_list.append(inc_lam_sphere)

    # Buoyancy-driven cavity
    inc_buoyancy          = TestCase('inc_buoyancy')
    inc_buoyancy.cfg_dir   = "incomp_navierstokes/buoyancy_cavity"
    inc_buoyancy.cfg_file  = "lam_buoyancy_cavity.cfg"
    inc_buoyancy.test_iter = 20
    inc_buoyancy.test_vals = [-4.435827, 0.508037, 0.000000, 0.000000]
    test_list.append(inc_buoyancy)

    # Laminar heated cylinder with polynomial fluid model
    inc_poly_cylinder          = TestCase('inc_poly_cylinder')
    inc_poly_cylinder.cfg_dir   = "incomp_navierstokes/cylinder"
    inc_poly_cylinder.cfg_file  = "poly_cylinder.cfg"
    inc_poly_cylinder.test_iter = 20
    inc_poly_cylinder.test_vals = [-7.786564, -2.036735, 0.012980, 1.944887, -170.930000]
    test_list.append(inc_poly_cylinder)

    # X-coarse laminar bend as a mixed element CGNS test
    inc_lam_bend          = TestCase('inc_lam_bend')
    inc_lam_bend.cfg_dir   = "incomp_navierstokes/bend"
    inc_lam_bend.cfg_file  = "lam_bend.cfg"
    inc_lam_bend.test_iter = 10
    inc_lam_bend.test_vals = [-3.550744, -3.220213, -0.017606, 1.015086]
    test_list.append(inc_lam_bend)

    # 3D laminar channnel with 1 cell in flow direction, streamwise periodic
    sp_pipeSlice_3d_dp_hf_tp           = TestCase('sp_pipeSlice_3d_dp_hf_tp')
    sp_pipeSlice_3d_dp_hf_tp.cfg_dir   = "incomp_navierstokes/streamwise_periodic/pipeSlice_3d"
    sp_pipeSlice_3d_dp_hf_tp.cfg_file  = "sp_pipeSlice_3d_dp_hf_tp.cfg"
    sp_pipeSlice_3d_dp_hf_tp.test_iter = 10
    sp_pipeSlice_3d_dp_hf_tp.test_vals = [-11.119796, -11.234737, -8.694310, -0.000023]
    test_list.append(sp_pipeSlice_3d_dp_hf_tp)

    # 2D pin array with heat transfer BC on pin surfaces
    inc_heatTransfer_BC           = TestCase('inc_heatTransfer_BC')
    inc_heatTransfer_BC.cfg_dir   = "incomp_navierstokes/streamwise_periodic/chtPinArray_2d"
    inc_heatTransfer_BC.cfg_file  = "BC_HeatTransfer.cfg"
    inc_heatTransfer_BC.test_iter = 50
    inc_heatTransfer_BC.test_vals = [-8.201114, -7.405807, -7.555676, -0.113666, -1671.700000]
    test_list.append(inc_heatTransfer_BC)

    ############################
    ### Incompressible RANS  ###
    ############################

    # NACA0012
    inc_turb_naca0012           = TestCase('inc_turb_naca0012')
    inc_turb_naca0012.cfg_dir   = "incomp_rans/naca0012"
    inc_turb_naca0012.cfg_file  = "naca0012.cfg"
    inc_turb_naca0012.test_iter = 20
    inc_turb_naca0012.test_vals = [-4.788595, -11.040625, -0.000002, 0.309519]
    test_list.append(inc_turb_naca0012)

    # NACA0012, SST_SUST
    inc_turb_naca0012_sst_sust           = TestCase('inc_turb_naca0012_sst_sust')
    inc_turb_naca0012_sst_sust.cfg_dir   = "incomp_rans/naca0012"
    inc_turb_naca0012_sst_sust.cfg_file  = "naca0012_SST_SUST.cfg"
    inc_turb_naca0012_sst_sust.test_iter = 20
    inc_turb_naca0012_sst_sust.test_vals = [-7.291511, 0.132644, -0.000001, 0.312109]
    test_list.append(inc_turb_naca0012_sst_sust)

    ####################
    ### DG-FEM Euler ###
    ####################

    # NACA0012
    fem_euler_naca0012           = TestCase('fem_euler_naca0012')
    fem_euler_naca0012.cfg_dir   = "hom_euler/NACA0012_5thOrder"
    fem_euler_naca0012.cfg_file  = "fem_NACA0012_reg.cfg"
    fem_euler_naca0012.test_iter = 10
    fem_euler_naca0012.test_vals = [-6.519946, -5.976944, 0.255551, 0.000028]
    test_list.append(fem_euler_naca0012)

    ############################
    ### DG-FEM Navier-Stokes ###
    ############################

    # Flat plate
    fem_ns_flatplate           = TestCase('fem_ns_flatplate')
    fem_ns_flatplate.cfg_dir   = "hom_navierstokes/FlatPlate/nPoly4"
    fem_ns_flatplate.cfg_file  = "lam_flatplate_reg.cfg"
    fem_ns_flatplate.test_iter = 25
    fem_ns_flatplate.test_vals = [1.383727, 3.175247, 0.058387, 0.257951]
    test_list.append(fem_ns_flatplate)

    # Steady cylinder
    fem_ns_cylinder           = TestCase('fem_ns_cylinder')
    fem_ns_cylinder.cfg_dir   = "hom_navierstokes/CylinderViscous/nPoly3"
    fem_ns_cylinder.cfg_file  = "fem_Cylinder_reg.cfg"
    fem_ns_cylinder.test_iter = 10
    fem_ns_cylinder.test_vals = [0.454960, 0.979123, -0.000028, 79.984799]
    test_list.append(fem_ns_cylinder)

    # Steady sphere
    fem_ns_sphere           = TestCase('fem_ns_sphere')
    fem_ns_sphere.cfg_dir   = "hom_navierstokes/SphereViscous/nPoly3_QuadDominant"
    fem_ns_sphere.cfg_file  = "fem_Sphere_reg.cfg"
    fem_ns_sphere.test_iter = 10
    fem_ns_sphere.test_vals = [-0.288121, 0.240324, 0.000258, 21.797363]
    test_list.append(fem_ns_sphere)

    # Unsteady sphere ADER
    fem_ns_sphere_ader           = TestCase('fem_ns_sphere_ader')
    fem_ns_sphere_ader.cfg_dir   = "hom_navierstokes/SphereViscous/nPoly3_QuadDominant"
    fem_ns_sphere_ader.cfg_file  = "fem_Sphere_reg_ADER.cfg"
    fem_ns_sphere_ader.test_iter = 10
    fem_ns_sphere_ader.test_vals = [-35.000000, -35.000000, 0.000047, 31.110911]
    test_list.append(fem_ns_sphere_ader)

    # Unsteady cylinder
    fem_ns_unsteady_cylinder           = TestCase('fem_ns_unsteady_cylinder')
    fem_ns_unsteady_cylinder.cfg_dir   = "hom_navierstokes/UnsteadyCylinder/nPoly4"
    fem_ns_unsteady_cylinder.cfg_file  = "fem_unst_cylinder.cfg"
    fem_ns_unsteady_cylinder.test_iter = 11
    fem_ns_unsteady_cylinder.test_vals = [-3.558582, -3.014464, -0.038927, 1.383983]
    fem_ns_unsteady_cylinder.unsteady  = True
    test_list.append(fem_ns_unsteady_cylinder)

    # Unsteady cylinder ADER
    fem_ns_unsteady_cylinder_ader           = TestCase('fem_ns_unsteady_cylinder_ader')
    fem_ns_unsteady_cylinder_ader.cfg_dir   = "hom_navierstokes/UnsteadyCylinder/nPoly4"
    fem_ns_unsteady_cylinder_ader.cfg_file  = "fem_unst_cylinder_ADER.cfg"
    fem_ns_unsteady_cylinder_ader.test_iter = 11
    fem_ns_unsteady_cylinder_ader.test_vals = [-35.000000, -35.000000, -0.041003, 1.391339]
    fem_ns_unsteady_cylinder_ader.unsteady  = True
    test_list.append(fem_ns_unsteady_cylinder_ader)

    ###########################
    ### Turbulence modeling ###
    ###########################

    # SA Baseline (Identical to RANS SA RAE2822)
    turbmod_sa_bsl_rae2822           = TestCase('turbmod_sa_bsl_rae2822')
    turbmod_sa_bsl_rae2822.cfg_dir   = "turbulence_models/sa/rae2822"
    turbmod_sa_bsl_rae2822.cfg_file  = "turb_SA_BSL_RAE2822.cfg"
    turbmod_sa_bsl_rae2822.test_iter = 20
    turbmod_sa_bsl_rae2822.test_vals = [-2.004689, 0.742306, 0.497308, -5.265797, 0.809463, 0.062016]
    test_list.append(turbmod_sa_bsl_rae2822)

    # SA Negative
    turbmod_sa_neg_rae2822           = TestCase('turbmod_sa_neg_rae2822')
    turbmod_sa_neg_rae2822.cfg_dir   = "turbulence_models/sa/rae2822"
    turbmod_sa_neg_rae2822.cfg_file  = "turb_SA_NEG_RAE2822.cfg"
    turbmod_sa_neg_rae2822.test_iter = 10
    turbmod_sa_neg_rae2822.test_vals         = [-1.204800, 1.611685, 1.349330, 1.489602, 1.263603, 0.466487, 0]
    turbmod_sa_neg_rae2822.test_vals_aarch64 = [-1.359612, 1.493629, 1.218367, -1.441703, 1.248499, 0.457987, 0]
    test_list.append(turbmod_sa_neg_rae2822)

    # SA Compressibility Correction
    turbmod_sa_comp_rae2822           = TestCase('turbmod_sa_comp_rae2822')
    turbmod_sa_comp_rae2822.cfg_dir   = "turbulence_models/sa/rae2822"
    turbmod_sa_comp_rae2822.cfg_file  = "turb_SA_COMP_RAE2822.cfg"
    turbmod_sa_comp_rae2822.test_iter = 20
    turbmod_sa_comp_rae2822.test_vals = [-2.004687, 0.742304, 0.497309, -5.266084, 0.809467, 0.062029]
    test_list.append(turbmod_sa_comp_rae2822)

    # SA Edwards
    turbmod_sa_edw_rae2822           = TestCase('turbmod_sa_edw_rae2822')
    turbmod_sa_edw_rae2822.cfg_dir   = "turbulence_models/sa/rae2822"
    turbmod_sa_edw_rae2822.cfg_file  = "turb_SA_EDW_RAE2822.cfg"
    turbmod_sa_edw_rae2822.test_iter = 20
    turbmod_sa_edw_rae2822.test_vals = [-2.004687, 0.742306, 0.497310, -5.290769, 0.809485, 0.062036]
    test_list.append(turbmod_sa_edw_rae2822)

    # SA Compressibility and Edwards
    turbmod_sa_comp_edw_rae2822           = TestCase('turbmod_sa_comp_edw_rae2822')
    turbmod_sa_comp_edw_rae2822.cfg_dir   = "turbulence_models/sa/rae2822"
    turbmod_sa_comp_edw_rae2822.cfg_file  = "turb_SA_COMP_EDW_RAE2822.cfg"
    turbmod_sa_comp_edw_rae2822.test_iter = 20
    turbmod_sa_comp_edw_rae2822.test_vals = [-2.004685, 0.742307, 0.497311, -5.290750, 0.809487, 0.062045]
    test_list.append(turbmod_sa_comp_edw_rae2822)

    # SA QCR
    turbmod_sa_qcr_rae2822           = TestCase('turbmod_sa_qcr_rae2822')
    turbmod_sa_qcr_rae2822.cfg_dir   = "turbulence_models/sa/rae2822"
    turbmod_sa_qcr_rae2822.cfg_file  = "turb_SA_QCR_RAE2822.cfg"
    turbmod_sa_qcr_rae2822.test_iter = 20
    turbmod_sa_qcr_rae2822.test_vals = [-2.004793, 0.742353, 0.497315, -5.265977, 0.807841, 0.062027]
    test_list.append(turbmod_sa_qcr_rae2822)

    ############################
    ###      Transition      ###
    ############################

    # Schubauer-Klebanoff Natural Transition Case
    schubauer_klebanoff_transition              = TestCase('Schubauer_Klebanoff')
    schubauer_klebanoff_transition.cfg_dir      = "transition/Schubauer_Klebanoff"
    schubauer_klebanoff_transition.cfg_file     = "transitional_BC_model_ConfigFile.cfg"
    schubauer_klebanoff_transition.test_iter    = 10
    schubauer_klebanoff_transition.test_vals    = [-8.058933, -13.242001, 0.000048, 0.007993]
    test_list.append(schubauer_klebanoff_transition)

    #####################################
    ### Cont. adj. compressible Euler ###
    #####################################

    # Inviscid NACA0012
    contadj_naca0012           = TestCase('contadj_naca0012')
    contadj_naca0012.cfg_dir   = "cont_adj_euler/naca0012"
    contadj_naca0012.cfg_file  = "inv_NACA0012.cfg"
    contadj_naca0012.test_iter = 5
    contadj_naca0012.test_vals = [-9.662585, -14.998832, -0.726250, 0.020280]
    test_list.append(contadj_naca0012)

    # Inviscid ONERA M6
    contadj_oneram6           = TestCase('contadj_oneram6')
    contadj_oneram6.cfg_dir   = "cont_adj_euler/oneram6"
    contadj_oneram6.cfg_file  = "inv_ONERAM6.cfg"
    contadj_oneram6.test_iter = 10
    contadj_oneram6.test_vals = [-12.032190, -12.587083, -1.086100, 0.007556]
    test_list.append(contadj_oneram6)

    # Inviscid WEDGE: tests averaged outflow total pressure adjoint
    contadj_wedge             = TestCase('contadj_wedge')
    contadj_wedge.cfg_dir   = "cont_adj_euler/wedge"
    contadj_wedge.cfg_file  = "inv_wedge_ROE.cfg"
    contadj_wedge.test_iter = 10
    contadj_wedge.test_vals = [2.872064, -2.756210, 1010800.000000, 0.000000]
    test_list.append(contadj_wedge)

    # Inviscid fixed CL NACA0012
    contadj_fixed_CL_naca0012           = TestCase('contadj_fixedcl_naca0012')
    contadj_fixed_CL_naca0012.cfg_dir   = "fixed_cl/naca0012"
    contadj_fixed_CL_naca0012.cfg_file  = "inv_NACA0012_ContAdj.cfg"
    contadj_fixed_CL_naca0012.test_iter = 100
    contadj_fixed_CL_naca0012.test_vals = [0.748438, -4.810920, -0.520110, -0.000292]
    test_list.append(contadj_fixed_CL_naca0012)

    ###################################
    ### Cont. adj. compressible N-S ###
    ###################################

    # Adjoint laminar cylinder
    contadj_ns_cylinder           = TestCase('contadj_ns_cylinder')
    contadj_ns_cylinder.cfg_dir   = "cont_adj_navierstokes/cylinder"
    contadj_ns_cylinder.cfg_file  = "lam_cylinder.cfg"
    contadj_ns_cylinder.test_iter = 20
    contadj_ns_cylinder.test_vals = [-3.651430, -9.113079, 2.056700, -0.000000]
    test_list.append(contadj_ns_cylinder)

    # Adjoint laminar naca0012 subsonic
    contadj_ns_naca0012_sub           = TestCase('contadj_ns_naca0012_sub')
    contadj_ns_naca0012_sub.cfg_dir   = "cont_adj_navierstokes/naca0012_sub"
    contadj_ns_naca0012_sub.cfg_file  = "lam_NACA0012.cfg"
    contadj_ns_naca0012_sub.test_iter = 20
    contadj_ns_naca0012_sub.test_vals = [-2.743268, -8.215193, 0.518810, 0.001210]
    test_list.append(contadj_ns_naca0012_sub)

    # Adjoint laminar naca0012 transonic
    contadj_ns_naca0012_trans           = TestCase('contadj_ns_naca0012_trans')
    contadj_ns_naca0012_trans.cfg_dir   = "cont_adj_navierstokes/naca0012_trans"
    contadj_ns_naca0012_trans.cfg_file  = "lam_NACA0012.cfg"
    contadj_ns_naca0012_trans.test_iter = 20
    contadj_ns_naca0012_trans.test_vals = [-1.039664, -6.575019, 1.772300, 0.012495]
    test_list.append(contadj_ns_naca0012_trans)

    #######################################################
    ### Cont. adj. compressible RANS (frozen viscosity) ###
    #######################################################

    # Adjoint turbulent NACA0012
    contadj_rans_naca0012           = TestCase('contadj_rans_naca0012')
    contadj_rans_naca0012.cfg_dir   = "cont_adj_rans/naca0012"
    contadj_rans_naca0012.cfg_file  = "turb_nasa.cfg"
    contadj_rans_naca0012.test_iter = 20
    contadj_rans_naca0012.test_vals = [-0.794162, -5.761722, 19.214000, -0.000000]
    test_list.append(contadj_rans_naca0012)

    # Adjoint turbulent NACA0012 with binary restarts
    contadj_rans_naca0012_bin           = TestCase('contadj_rans_naca0012_bin')
    contadj_rans_naca0012_bin.cfg_dir   = "cont_adj_rans/naca0012"
    contadj_rans_naca0012_bin.cfg_file  = "turb_nasa_binary.cfg"
    contadj_rans_naca0012_bin.test_iter = 18
    contadj_rans_naca0012_bin.test_vals = [-0.794169, -5.761671, 19.214000, -0.000000]
    test_list.append(contadj_rans_naca0012_bin)

    # Adjoint turbulent RAE2822
    contadj_rans_rae2822           = TestCase('contadj_rans_rae822')
    contadj_rans_rae2822.cfg_dir   = "cont_adj_rans/rae2822"
    contadj_rans_rae2822.cfg_file  = "turb_SA_RAE2822.cfg"
    contadj_rans_rae2822.test_iter = 20
    contadj_rans_rae2822.test_vals = [-5.372407, -10.874841, -0.212470, 0.005448]
    test_list.append(contadj_rans_rae2822)

    #############################
    ### Compressibele RANS UQ ###
    #############################

    # NACA0012 1c
    turb_naca0012_1c           = TestCase('turb_naca0012_1c')
    turb_naca0012_1c.cfg_dir   = "rans_uq/naca0012"
    turb_naca0012_1c.cfg_file  = "turb_NACA0012_uq_1c.cfg"
    turb_naca0012_1c.test_iter = 10
    turb_naca0012_1c.test_vals = [-4.981013, 1.139991, 0.466303, -0.076862]
    test_list.append(turb_naca0012_1c)

    # NACA0012 2c
    turb_naca0012_2c           = TestCase('turb_naca0012_2c')
    turb_naca0012_2c.cfg_dir   = "rans_uq/naca0012"
    turb_naca0012_2c.cfg_file  = "turb_NACA0012_uq_2c.cfg"
    turb_naca0012_2c.test_iter = 10
    turb_naca0012_2c.test_vals = [-5.484979, 0.968345, 0.317774, -0.109857]
    test_list.append(turb_naca0012_2c)

    # NACA0012 3c
    turb_naca0012_3c           = TestCase('turb_naca0012_3c')
    turb_naca0012_3c.cfg_dir   = "rans_uq/naca0012"
    turb_naca0012_3c.cfg_file  = "turb_NACA0012_uq_3c.cfg"
    turb_naca0012_3c.test_iter = 10
    turb_naca0012_3c.test_vals = [-5.584315, 0.931447, 0.274234, -0.113498]
    test_list.append(turb_naca0012_3c)

    # NACA0012 p1c1
    turb_naca0012_p1c1           = TestCase('turb_naca0012_p1c1')
    turb_naca0012_p1c1.cfg_dir   = "rans_uq/naca0012"
    turb_naca0012_p1c1.cfg_file  = "turb_NACA0012_uq_p1c1.cfg"
    turb_naca0012_p1c1.test_iter = 10
    turb_naca0012_p1c1.test_vals = [-5.122291, 1.074243, 0.412316, -0.091523]
    test_list.append(turb_naca0012_p1c1)

    # NACA0012 p1c2
    turb_naca0012_p1c2           = TestCase('turb_naca0012_p1c2')
    turb_naca0012_p1c2.cfg_dir   = "rans_uq/naca0012"
    turb_naca0012_p1c2.cfg_file  = "turb_NACA0012_uq_p1c2.cfg"
    turb_naca0012_p1c2.test_iter = 10
    turb_naca0012_p1c2.test_vals         = [-5.549595, 0.945688, 0.284500, -0.112282]
    test_list.append(turb_naca0012_p1c2)

    ######################################
    ### Harmonic Balance               ###
    ######################################

    # Description of the regression test
    harmonic_balance           = TestCase('harmonic_balance')
    harmonic_balance.cfg_dir   = "harmonic_balance"
    harmonic_balance.cfg_file  = "HB.cfg"
    harmonic_balance.test_iter = 25
    harmonic_balance.test_vals = [-1.554985, 0.831796, 0.935729, 3.960210]
    test_list.append(harmonic_balance)

    # Turbulent pitching NACA 64a010 airfoil
    hb_rans_preconditioning           = TestCase('hb_rans_preconditioning')
    hb_rans_preconditioning.cfg_dir   = "harmonic_balance/hb_rans_preconditioning"
    hb_rans_preconditioning.cfg_file  = "davis.cfg"
    hb_rans_preconditioning.test_iter = 25
    hb_rans_preconditioning.tol       = 0.00001
    hb_rans_preconditioning.test_vals = [-1.902098, 0.484070, 0.601481, 3.609002, -5.949360]
    test_list.append(hb_rans_preconditioning)

    ######################################
    ### Moving Wall                    ###
    ######################################

    # Rotating NACA 0012
    rot_naca0012           = TestCase('rot_naca0012')
    rot_naca0012.cfg_dir   = "rotating/naca0012"
    rot_naca0012.cfg_file  = "rot_NACA0012.cfg"
    rot_naca0012.test_iter = 25
    rot_naca0012.test_vals = [-2.709459, 2.836670, -0.081188, 0.002156]
    test_list.append(rot_naca0012)

    # Lid-driven cavity
    cavity           = TestCase('cavity')
    cavity.cfg_dir   = "moving_wall/cavity"
    cavity.cfg_file  = "lam_cavity.cfg"
    cavity.test_iter = 25
    cavity.test_vals = [-5.610923, -0.146741, 1.115860, 1.490430]
    test_list.append(cavity)

    # Spinning cylinder
    spinning_cylinder           = TestCase('spinning_cylinder')
    spinning_cylinder.cfg_dir   = "moving_wall/spinning_cylinder"
    spinning_cylinder.cfg_file  = "spinning_cylinder.cfg"
    spinning_cylinder.test_iter = 25
    spinning_cylinder.test_vals = [-7.806056, -2.364884, 1.685228, 1.518276]
    test_list.append(spinning_cylinder)

    ######################################
    ### Unsteady                       ###
    ######################################

    # Square cylinder
    square_cylinder           = TestCase('square_cylinder')
    square_cylinder.cfg_dir   = "unsteady/square_cylinder"
    square_cylinder.cfg_file  = "turb_square.cfg"
    square_cylinder.test_iter = 3
    square_cylinder.test_vals = [-1.176727, 0.061953, 1.399402, 2.220364, 1.399350, 2.218602, 0.000000]
    square_cylinder.unsteady  = True
    test_list.append(square_cylinder)

    # Gust
    sine_gust           = TestCase('sine_gust')
    sine_gust.cfg_dir   = "gust"
    sine_gust.cfg_file  = "inv_gust_NACA0012.cfg"
    sine_gust.test_iter = 5
    sine_gust.test_vals = [-1.977514, 3.481817, -0.010609, -0.007956]
    sine_gust.unsteady  = True
    test_list.append(sine_gust)

    # Aeroelastic
    aeroelastic           = TestCase('aeroelastic')
    aeroelastic.cfg_dir   = "aeroelastic"
    aeroelastic.cfg_file  = "aeroelastic_NACA64A010.cfg"
    aeroelastic.test_iter = 2
    aeroelastic.test_vals = [0.075176, 0.027496, -0.001643, -0.000126]
    aeroelastic.unsteady  = True
    test_list.append(aeroelastic)

    # Delayed Detached Eddy Simulation
    ddes_flatplate        = TestCase('ddes_flatplate')
    ddes_flatplate.cfg_dir   = "ddes/flatplate"
    ddes_flatplate.cfg_file  = "ddes_flatplate.cfg"
    ddes_flatplate.test_iter = 10
    ddes_flatplate.test_vals = [-2.714786, -5.882637, -0.215041, 0.023758, 0]
    ddes_flatplate.unsteady  = True
    test_list.append(ddes_flatplate)

    # unsteady pitching NACA0015, SA
    unst_inc_turb_naca0015_sa           = TestCase('unst_inc_turb_naca0015_sa')
    unst_inc_turb_naca0015_sa.cfg_dir   = "unsteady/pitching_naca0015_rans_inc"
    unst_inc_turb_naca0015_sa.cfg_file  = "config_incomp_turb_sa.cfg"
    unst_inc_turb_naca0015_sa.test_iter = 1
    unst_inc_turb_naca0015_sa.test_vals = [-3.004011, -6.876250, 1.487888, 0.421869]
    unst_inc_turb_naca0015_sa.unsteady  = True
    test_list.append(unst_inc_turb_naca0015_sa)

    # Flat plate
    flatplate_unsteady           = TestCase('flatplate_unsteady')
    flatplate_unsteady.cfg_dir   = "navierstokes/flatplate"
    flatplate_unsteady.cfg_file  = "lam_flatplate_unst.cfg"
    flatplate_unsteady.test_iter = 3
    flatplate_unsteady.test_vals = [-8.875126, -8.250188, -6.305789, -5.469452, -3.398228, 0.002075, -0.326018]
    flatplate_unsteady.unsteady  = True
    test_list.append(flatplate_unsteady)

    ######################################
    ### NICFD                          ###
    ######################################

    # Rarefaction shock wave edge_VW
    edge_VW           = TestCase('edge_VW')
    edge_VW.cfg_dir   = "nicf/edge"
    edge_VW.cfg_file  = "edge_VW.cfg"
    edge_VW.test_iter = 50
    edge_VW.test_vals = [-8.107432, -1.914195, -0.000009, 0.000000]
    test_list.append(edge_VW)

    # Rarefaction shock wave edge_PPR
    edge_PPR           = TestCase('edge_PPR')
    edge_PPR.cfg_dir   = "nicf/edge"
    edge_PPR.cfg_file  = "edge_PPR.cfg"
    edge_PPR.test_iter = 50
    edge_PPR.test_vals = [-8.611983, -2.441992, -0.000034, 0.000000]
    test_list.append(edge_PPR)

    # Rarefaction Q1D nozzle, include CoolProp fluid model
    coolprop_fluidModel           = TestCase('coolprop_fluidModel')
    coolprop_fluidModel.cfg_dir   = "nicf/coolprop"
    coolprop_fluidModel.cfg_file  = "fluidModel.cfg"
    coolprop_fluidModel.test_iter = 5
    coolprop_fluidModel.test_vals = [-4.424952, -1.583033, 3.720621, 0.000000, 0.000000]
    coolprop_fluidModel.enabled_on_cpu_arch = ["x86_64"]
    test_list.append(coolprop_fluidModel)

    # Rarefaction Q1D nozzle, include CoolProp transport model
    coolprop_transportModel           = TestCase('coolprop_transportModel')
    coolprop_transportModel.cfg_dir   = "nicf/coolprop"
    coolprop_transportModel.cfg_file  = "transportModel.cfg"
    coolprop_transportModel.test_iter = 5
    coolprop_transportModel.test_vals = [-4.428096, -1.314555, 4.666156, 0.000000, 0.000000]
    coolprop_transportModel.enabled_on_cpu_arch = ["x86_64"]
    test_list.append(coolprop_transportModel)

    # Rarefaction Q1D nozzle, include data-driven fluid model
    datadriven_fluidModel           = TestCase('datadriven_fluidModel')
    datadriven_fluidModel.cfg_dir   = "nicf/datadriven"
    datadriven_fluidModel.cfg_file  = "datadriven_nozzle.cfg"
    datadriven_fluidModel.test_iter = 50
<<<<<<< HEAD
    datadriven_fluidModel.test_vals = [-5.506499, -3.447247, -3.859876, -1.251899, -2.140268, 1.267121]
=======
    datadriven_fluidModel.test_vals = [-2.632720, 0.156604, 4.691528, 0.000000, 0.000000]
>>>>>>> 537783be
    test_list.append(datadriven_fluidModel)

    ######################################
    ### Turbomachinery                 ###
    ######################################

    # Aachen Turbine restart
    Aachen_3D_restart = TestCase('aachen_turbine_restart')
    Aachen_3D_restart.cfg_dir = "turbomachinery/Aachen_turbine"
    Aachen_3D_restart.cfg_file = "aachen_3D_MP_restart.cfg"
    Aachen_3D_restart.test_iter = 5
    Aachen_3D_restart.test_vals = [-7.701448, -8.512241, -6.014939, -6.468738, -5.801759, -4.607179, -5.551037, -5.300771, -3.804188, -5.256055, -5.765160, -3.609605, -2.229276, -2.883962, -0.563469]
    test_list.append(Aachen_3D_restart)

    # Jones APU Turbocharger restart
    Jones_tc_restart           = TestCase('jones_turbocharger_restart')
    Jones_tc_restart.cfg_dir   = "turbomachinery/APU_turbocharger"
    Jones_tc_restart.cfg_file  = "Jones_restart.cfg"
    Jones_tc_restart.test_iter = 5
    Jones_tc_restart.test_vals = [-7.286677, -5.327030, -14.895645, -9.330524, -12.071730, -6.548621, 73291.000000, 73291.000000, 0.020111, 82.896000]
    test_list.append(Jones_tc_restart)

    # 2D axial stage
    axial_stage2D           = TestCase('axial_stage2D')
    axial_stage2D.cfg_dir   = "turbomachinery/axial_stage_2D"
    axial_stage2D.cfg_file  = "Axial_stage2D.cfg"
    axial_stage2D.test_iter = 20
    axial_stage2D.test_vals = [1.108171, 1.561780, -2.895045, 2.607616, -2.479708, 3.063740, 106380.000000, 106380.000000, 5.733600, 64.747000]
    test_list.append(axial_stage2D)

    # 2D transonic stator restart
    transonic_stator_restart           = TestCase('transonic_stator_restart')
    transonic_stator_restart.cfg_dir   = "turbomachinery/transonic_stator_2D"
    transonic_stator_restart.cfg_file  = "transonic_stator_restart.cfg"
    transonic_stator_restart.test_iter = 20
    transonic_stator_restart.test_vals = [-4.354904, -2.473465, -2.076229, 1.740407, -1.440833, 2.730785, -471620.000000, 94.839000, -0.050270]
    transonic_stator_restart.test_vals_aarch64 = [-5.011834, -3.091110, -2.757795, 1.087934, -3.544707, 2.166101, -471630, 94.868, -0.035888]
    test_list.append(transonic_stator_restart)

    # Multiple turbomachinery interface restart
    multi_interface                    = TestCase('multi_interface')
    multi_interface.cfg_dir            = "turbomachinery/multi_interface"
    multi_interface.cfg_file           = "multi_interface_rst.cfg"
    multi_interface.test_iter          = 5
    multi_interface.test_vals          = [-8.632374, -8.895124, -9.350417]
    multi_interface.test_vals_aarch64  = [-8.632374, -8.895124, -9.350417]
    test_list.append(multi_interface)

    ######################################
    ### Sliding Mesh                   ###
    ######################################

    # Uniform flow
    uniform_flow         = TestCase('uniform_flow')
    uniform_flow.cfg_dir   = "sliding_interface/uniform_flow"
    uniform_flow.cfg_file  = "uniform_NN.cfg"
    uniform_flow.test_iter = 5
    uniform_flow.test_vals = [5.000000, 0.000000, -0.186036, -10.624450]
    uniform_flow.unsteady  = True
    uniform_flow.multizone = True
    test_list.append(uniform_flow)

    # Channel_2D
    channel_2D           = TestCase('channel_2D')
    channel_2D.cfg_dir   = "sliding_interface/channel_2D"
    channel_2D.cfg_file  = "channel_2D_WA.cfg"
    channel_2D.test_iter = 2
    channel_2D.test_vals = [2.000000, 0.000000, 0.417418, 0.350499, 0.401527]
    channel_2D.timeout   = 100
    channel_2D.unsteady  = True
    channel_2D.multizone = True
    test_list.append(channel_2D)

    # Channel_3D
    channel_3D           = TestCase('channel_3D')
    channel_3D.cfg_dir   = "sliding_interface/channel_3D"
    channel_3D.cfg_file  = "channel_3D_WA.cfg"
    channel_3D.test_iter = 2
    channel_3D.test_vals = [2.000000, 0.000000, 0.622666, 0.506173, 0.410911]
    channel_3D.unsteady  = True
    channel_3D.multizone = True
    test_list.append(channel_3D)

    # Pipe
    pipe           = TestCase('pipe')
    pipe.cfg_dir   = "sliding_interface/pipe"
    pipe.cfg_file  = "pipe_NN.cfg"
    pipe.test_iter = 2
    pipe.test_vals = [0.121512, 0.477629, 0.641341, 0.983336, 1.018856]
    pipe.unsteady  = True
    pipe.multizone = True
    test_list.append(pipe)

    # Rotating cylinders
    rotating_cylinders           = TestCase('rotating_cylinders')
    rotating_cylinders.cfg_dir   = "sliding_interface/rotating_cylinders"
    rotating_cylinders.cfg_file  = "rot_cylinders_WA.cfg"
    rotating_cylinders.test_iter = 3
    rotating_cylinders.test_vals = [3.000000, 0.000000, 0.719777, 1.111044, 1.154071]
    rotating_cylinders.unsteady  = True
    rotating_cylinders.multizone  = True
    test_list.append(rotating_cylinders)

    # Supersonic vortex shedding
    supersonic_vortex_shedding           = TestCase('supersonic_vortex_shedding')
    supersonic_vortex_shedding.cfg_dir   = "sliding_interface/supersonic_vortex_shedding"
    supersonic_vortex_shedding.cfg_file  = "sup_vor_shed_WA.cfg"
    supersonic_vortex_shedding.test_iter = 5
    supersonic_vortex_shedding.test_vals = [5.000000, 0.000000, 1.206774, 1.053450]
    supersonic_vortex_shedding.unsteady  = True
    supersonic_vortex_shedding.multizone  = True
    test_list.append(supersonic_vortex_shedding)

    # Bars_SST_2D
    bars_SST_2D           = TestCase('bars_SST_2D')
    bars_SST_2D.cfg_dir   = "sliding_interface/bars_SST_2D"
    bars_SST_2D.cfg_file  = "bars.cfg"
    bars_SST_2D.test_iter = 13
    bars_SST_2D.test_vals = [13.000000, 0.268760, -1.700012]
    bars_SST_2D.multizone = True
    test_list.append(bars_SST_2D)

    # Sliding mesh with incompressible flows (steady)
    slinc_steady           = TestCase('slinc_steady')
    slinc_steady.cfg_dir   = "sliding_interface/incompressible_steady"
    slinc_steady.cfg_file  = "config.cfg"
    slinc_steady.test_iter = 19
    slinc_steady.test_vals = [19.000000, -1.778863, -2.040209]
    slinc_steady.timeout   = 100
    slinc_steady.tol       = 0.00002
    slinc_steady.multizone = True
    test_list.append(slinc_steady)

    # Sliding mesh with incompressible flows (unsteady)
    # slinc_unsteady           = TestCase('slinc_unsteady')
    # slinc_unsteady.cfg_dir   = "sliding_interface/incompressible_unsteady"
    # slinc_unsteady.cfg_file  = "config.cfg"
    # slinc_unsteady.test_iter = 19
    # slinc_unsteady.test_vals = [-3.513701,1.931626,0.000000,0.000000] #last 4 columns
    # slinc_unsteady.command   = TestCase.Command(exec = "SU2_CFD")
    # slinc_unsteady.timeout   = 100
    # slinc_unsteady.unsteady  = True
    # test_list.append(slinc_unsteady)

    ##########################
    ### FEA - FSI          ###
    ##########################

    # Static beam, 3d
    statbeam3d           = TestCase('statbeam3d')
    statbeam3d.cfg_dir   = "fea_fsi/StatBeam_3d"
    statbeam3d.cfg_file  = "configBeam_3d.cfg"
    statbeam3d.test_iter = 0
    statbeam3d.test_vals         = [-6.058758, -5.750933, -5.892188, 110190]
    statbeam3d.test_vals_aarch64 = [-6.058758, -5.750933, -5.892188, 110190]
    statbeam3d.command   = TestCase.Command(exec = "parallel_computation_fsi.py", param = "-f")
    test_list.append(statbeam3d)

    # Rotating cylinder, 3d
    rotating_cylinder_fea           = TestCase('rotating_cylinder_fea')
    rotating_cylinder_fea.cfg_dir   = "fea_fsi/rotating_cylinder"
    rotating_cylinder_fea.cfg_file  = "config.cfg"
    rotating_cylinder_fea.test_iter = 0
    # For a thin disk with the inner and outer radius of this geometry, from
    # "Formulas for Stress, Strain, and Structural Matrices", 2nd Edition, figure 19-4,
    # the maximum stress is 165.6MPa, we get a Von Misses stress very close to that.
    rotating_cylinder_fea.test_vals = [-6.861940, -6.835550, -6.895497, 22, -8.313847, 1.6502e+08]
    test_list.append(rotating_cylinder_fea)

    # Dynamic beam, 2d
    dynbeam2d           = TestCase('dynbeam2d')
    dynbeam2d.cfg_dir   = "fea_fsi/DynBeam_2d"
    dynbeam2d.cfg_file  = "configBeam_2d.cfg"
    dynbeam2d.test_iter = 6
    dynbeam2d.test_vals = [-3.240015, 2.895057, -0.353146, 66127.000000]
    dynbeam2d.unsteady  = True
    test_list.append(dynbeam2d)

    # FSI, 2d
    fsi2d           = TestCase('fsi2d')
    fsi2d.cfg_dir   = "fea_fsi/WallChannel_2d"
    fsi2d.cfg_file  = "configFSI.cfg"
    fsi2d.test_iter = 4
    fsi2d.test_vals = [4.000000, 0.000000, -3.726049, -4.277801]
    fsi2d.command   = TestCase.Command(exec = "parallel_computation_fsi.py", param = "-f")
    fsi2d.multizone= True
    fsi2d.unsteady = True
    test_list.append(fsi2d)

    # FSI, Static, 2D, new mesh solver
    stat_fsi           = TestCase('stat_fsi')
    stat_fsi.cfg_dir   = "fea_fsi/stat_fsi"
    stat_fsi.cfg_file  = "config.cfg"
    stat_fsi.test_iter = 7
    stat_fsi.test_vals = [-3.309522, -4.948620, 0.000000, 8]
    stat_fsi.multizone = True
    test_list.append(stat_fsi)

    # FSI, Dynamic, 2D, new mesh solver
    dyn_fsi           = TestCase('dyn_fsi')
    dyn_fsi.cfg_dir   = "fea_fsi/dyn_fsi"
    dyn_fsi.cfg_file  = "config.cfg"
    dyn_fsi.test_iter = 4
    dyn_fsi.test_vals = [-4.330921, -4.153040, 0.000000, 96]
    dyn_fsi.multizone = True
    dyn_fsi.unsteady  = True
    test_list.append(dyn_fsi)

    # FSI, Static, 2D, new mesh solver, restart
    stat_fsi_restart           = TestCase('stat_fsi_restart')
    stat_fsi_restart.cfg_dir   = "fea_fsi/stat_fsi"
    stat_fsi_restart.cfg_file  = "config_restart.cfg"
    stat_fsi_restart.test_iter = 1
    stat_fsi_restart.test_vals = [-3.450744, -4.279403, 0.000000, 27]
    stat_fsi_restart.multizone = True
    test_list.append(stat_fsi_restart)

    # ###############################
    # ### Radiative Heat Transfer ###
    # ###############################

    # Radiative heat transfer
    p1rad           = TestCase('p1rad')
    p1rad.cfg_dir   = "radiation/p1model"
    p1rad.cfg_file  = "configp1.cfg"
    p1rad.test_iter = 100
    p1rad.test_vals = [-7.743666, -7.921411, -2.111848, 0.098302, -47.897000]
    test_list.append(p1rad)


    # #############################
    # ### Solid Heat Conduction ###
    # #############################

    # 2D pins, periodically connected
    solid_periodic_pins           = TestCase('solid_periodic_pins')
    solid_periodic_pins.cfg_dir   = "solid_heat_conduction/periodic_pins"
    solid_periodic_pins.cfg_file  = "configSolid.cfg"
    solid_periodic_pins.test_iter = 750
    solid_periodic_pins.test_vals = [-15.878977, -14.569206, 300.900000, 425.320000, 0.000000, 5.000000, -1.672737]
    solid_periodic_pins.test_vals_aarch64 = [-15.879016, -14.569206, 300.900000, 425.320000, 0.000000, 5.000000, -1.672666]
    test_list.append(solid_periodic_pins)

    # ###############################
    # ### Conjugate heat transfer ###
    # ###############################

    # CHT incompressible
    cht_incompressible           = TestCase('cht_incompressible')
    cht_incompressible.cfg_dir   = "coupled_cht/incomp_2d"
    cht_incompressible.cfg_file  = "cht_2d_3cylinders.cfg"
    cht_incompressible.test_iter = 10
    cht_incompressible.test_vals = [-2.128827, -0.588812, -0.588812, -0.588812]
    cht_incompressible.multizone = True
    test_list.append(cht_incompressible)

    # CHT compressible
    cht_compressible           = TestCase('cht_compressible')
    cht_compressible.cfg_dir   = "coupled_cht/comp_2d"
    cht_compressible.cfg_file  = "cht_2d_3cylinders.cfg"
    cht_compressible.test_iter = 10
    cht_compressible.test_vals = [-4.256053, -0.532725, -0.532725, -0.532726]
    cht_compressible.multizone = True
    test_list.append(cht_compressible)

    # 2D CHT case streamwise periodicity. Also test Multizone PerSurface screen output.
    sp_pinArray_cht_2d_dp_hf           = TestCase('sp_pinArray_cht_2d_dp_hf')
    sp_pinArray_cht_2d_dp_hf.cfg_dir   = "incomp_navierstokes/streamwise_periodic/chtPinArray_2d"
    sp_pinArray_cht_2d_dp_hf.cfg_file  = "configMaster.cfg"
    sp_pinArray_cht_2d_dp_hf.test_iter = 100
    sp_pinArray_cht_2d_dp_hf.test_vals = [0.548558, -0.379295, -1.007163, -0.732245, 208.023676, 334.010000, -0.000000, -0.732240, 0.732240]
    sp_pinArray_cht_2d_dp_hf.multizone = True
    test_list.append(sp_pinArray_cht_2d_dp_hf)

    # simple small 3D pin case massflow periodic with heatflux BC
    sp_pinArray_3d_cht_mf_hf_tp           = TestCase('sp_pinArray_3d_cht_mf_hf_tp')
    sp_pinArray_3d_cht_mf_hf_tp.cfg_dir   = "incomp_navierstokes/streamwise_periodic/chtPinArray_3d"
    sp_pinArray_3d_cht_mf_hf_tp.cfg_file  = "configMaster.cfg"
    sp_pinArray_3d_cht_mf_hf_tp.test_iter = 30
    sp_pinArray_3d_cht_mf_hf_tp.test_vals         = [-1.117102, -1.880628, -2.561816, -0.009804, 104.600540, 418.360000, 0.000000]
    sp_pinArray_3d_cht_mf_hf_tp.test_vals_aarch64 = [-1.117102, -1.880628, -2.561816, -0.009804, 104.600540, 418.360000, 0.000000]
    sp_pinArray_3d_cht_mf_hf_tp.multizone = True
    test_list.append(sp_pinArray_3d_cht_mf_hf_tp)


    ##########################
    ###   Python wrapper   ###
    ##########################

    # NACA0012
    pywrapper_naca0012           = TestCase('pywrapper_naca0012')
    pywrapper_naca0012.cfg_dir   = "euler/naca0012"
    pywrapper_naca0012.cfg_file  = "inv_NACA0012_Roe.cfg"
    pywrapper_naca0012.test_iter = 100
    pywrapper_naca0012.test_vals = [-8.461085, -7.758356, 0.335769, 0.023275]
    pywrapper_naca0012.command   = TestCase.Command("mpirun -np 2", "SU2_CFD.py", "--parallel -f")
    test_list.append(pywrapper_naca0012)

    # NACA0012 (SST, FUN3D results for finest grid: CL=1.0840, CD=0.01253)
    pywrapper_turb_naca0012_sst           = TestCase('pywrapper_turb_naca0012_sst')
    pywrapper_turb_naca0012_sst.cfg_dir   = "rans/naca0012"
    pywrapper_turb_naca0012_sst.cfg_file  = "turb_NACA0012_sst.cfg"
    pywrapper_turb_naca0012_sst.test_iter = 10
    pywrapper_turb_naca0012_sst.test_vals = [-12.232533, -14.435252, -6.410718, 1.047444, 0.019214, -1.704292, 0]
    pywrapper_turb_naca0012_sst.test_vals_aarch64 = [-12.232533, -14.435252, -6.410718, 1.047444, 0.019214, -1.704292, 0]
    pywrapper_turb_naca0012_sst.command   = TestCase.Command("mpirun -np 2", "SU2_CFD.py", "--parallel -f")
    pywrapper_turb_naca0012_sst.timeout   = 3200
    test_list.append(pywrapper_turb_naca0012_sst)

    # Square cylinder
    pywrapper_square_cylinder           = TestCase('pywrapper_square_cylinder')
    pywrapper_square_cylinder.cfg_dir   = "unsteady/square_cylinder"
    pywrapper_square_cylinder.cfg_file  = "turb_square.cfg"
    pywrapper_square_cylinder.test_iter = 10
    pywrapper_square_cylinder.test_vals = [-1.181633, -0.354608, 1.401055, 2.358088, 1.401417, 2.301179, 0]
    pywrapper_square_cylinder.command   = TestCase.Command("mpirun -np 2", "SU2_CFD.py", "--parallel -f")
    pywrapper_square_cylinder.unsteady  = True
    test_list.append(pywrapper_square_cylinder)

    # Aeroelastic
    pywrapper_aeroelastic         = TestCase('pywrapper_aeroelastic')
    pywrapper_aeroelastic.cfg_dir   = "aeroelastic"
    pywrapper_aeroelastic.cfg_file  = "aeroelastic_NACA64A010.cfg"
    pywrapper_aeroelastic.test_iter = 2
    pywrapper_aeroelastic.test_vals = [0.075176, 0.027496, -0.001643, -0.000126]
    pywrapper_aeroelastic.command   = TestCase.Command("mpirun -np 2", "SU2_CFD.py", "--parallel -f")
    pywrapper_aeroelastic.unsteady  = True
    test_list.append(pywrapper_aeroelastic)

    # Custom FEA load
    pywrapper_custom_fea_load = TestCase('pywrapper_custom_fea_load')
    pywrapper_custom_fea_load.cfg_dir = "py_wrapper/custom_load_fea"
    pywrapper_custom_fea_load.cfg_file = "config.cfg"
    pywrapper_custom_fea_load.test_iter = 13
    pywrapper_custom_fea_load.test_vals = [-7.263559, -4.946814, -14.165142, 34.000000, -6.380144, 320.580000]
    pywrapper_custom_fea_load.test_vals_aarch64 = [-7.263558, -4.946814, -14.165142, 35.000000, -6.802790, 320.580000]
    pywrapper_custom_fea_load.command = TestCase.Command("mpirun -np 2", "python", "run.py")
    test_list.append(pywrapper_custom_fea_load)

    # FSI, 2d
    pywrapper_fsi2d           = TestCase('pywrapper_fsi2d')
    pywrapper_fsi2d.cfg_dir   = "fea_fsi/WallChannel_2d"
    pywrapper_fsi2d.cfg_file  = "configFSI.cfg"
    pywrapper_fsi2d.test_iter = 4
    pywrapper_fsi2d.test_vals = [4.000000, 0.000000, -3.726049, -4.277801]
    pywrapper_fsi2d.command   = TestCase.Command("mpirun -np 2", "SU2_CFD.py", "--nZone 2 --fsi True --parallel -f")
    pywrapper_fsi2d.unsteady  = True
    pywrapper_fsi2d.multizone = True
    test_list.append(pywrapper_fsi2d)

    # Unsteady FSI with custom load
    pywrapper_unsteadyFSI = TestCase('pywrapper_unsteadyFSI')
    pywrapper_unsteadyFSI.cfg_dir = "py_wrapper/dyn_fsi"
    pywrapper_unsteadyFSI.cfg_file = "config.cfg"
    pywrapper_unsteadyFSI.test_iter = 4
    pywrapper_unsteadyFSI.test_vals = [0.000000, 49.000000, 5.000000, 55.000000, -0.709822, -3.429271, -2.524625, -7.938341, 0.001514]
    pywrapper_unsteadyFSI.command = TestCase.Command("mpirun -np 2", "python", "run.py")
    pywrapper_unsteadyFSI.unsteady = True
    pywrapper_unsteadyFSI.multizone = True
    test_list.append(pywrapper_unsteadyFSI)

    # Unsteady CHT
    pywrapper_unsteadyCHT               = TestCase('pywrapper_unsteadyCHT')
    pywrapper_unsteadyCHT.cfg_dir       = "py_wrapper/flatPlate_unsteady_CHT"
    pywrapper_unsteadyCHT.cfg_file      = "unsteady_CHT_FlatPlate_Conf.cfg"
    pywrapper_unsteadyCHT.test_iter     = 5
    pywrapper_unsteadyCHT.test_vals     = [-1.614167, 2.246133, -0.001388, 0.172996]
    pywrapper_unsteadyCHT.command       = TestCase.Command("mpirun -np 2", "python", "launch_unsteady_CHT_FlatPlate.py --parallel -f")
    pywrapper_unsteadyCHT.unsteady      = True
    test_list.append(pywrapper_unsteadyCHT)

    # Rigid motion
    pywrapper_rigidMotion               = TestCase('pywrapper_rigidMotion')
    pywrapper_rigidMotion.cfg_dir       = "py_wrapper/flatPlate_rigidMotion"
    pywrapper_rigidMotion.cfg_file      = "flatPlate_rigidMotion_Conf.cfg"
    pywrapper_rigidMotion.test_iter     = 5
    pywrapper_rigidMotion.test_vals     = [-1.614165, 2.243155, 0.350196, 0.089497]
    pywrapper_rigidMotion.command       = TestCase.Command("mpirun -np 2", "python", "launch_flatPlate_rigidMotion.py --parallel -f")
    pywrapper_rigidMotion.unsteady      = True
    test_list.append(pywrapper_rigidMotion)

    # Deforming Bump in Channel
    pywrapper_deformingBump = TestCase('pywrapper_deformingBump')
    pywrapper_deformingBump.cfg_dir = "py_wrapper/deforming_bump_in_channel"
    pywrapper_deformingBump.cfg_file = "config.cfg"
    pywrapper_deformingBump.test_iter = 1
    pywrapper_deformingBump.test_vals = [0.500000, 0.000000, -3.037859, -1.603563, -2.074259, 2.424288, 7.762848, -0.220436]
    pywrapper_deformingBump.command = TestCase.Command("mpirun -np 2", "python", "run.py")
    pywrapper_deformingBump.unsteady = True
    test_list.append(pywrapper_deformingBump)

    ##############################################
    ### Method of Manufactured Solutions (MMS) ###
    ##############################################

    # FVM, compressible, laminar N-S
    mms_fvm_ns           = TestCase('mms_fvm_ns')
    mms_fvm_ns.cfg_dir   = "mms/fvm_navierstokes"
    mms_fvm_ns.cfg_file  = "lam_mms_roe.cfg"
    mms_fvm_ns.test_iter = 20
    mms_fvm_ns.test_vals = [-2.808514, 2.152654, 0.000000, 0.000000]
    mms_fvm_ns.tol       = 0.0001
    test_list.append(mms_fvm_ns)

    # FVM, incompressible, euler
    mms_fvm_inc_euler           = TestCase('mms_fvm_inc_euler')
    mms_fvm_inc_euler.cfg_dir   = "mms/fvm_incomp_euler"
    mms_fvm_inc_euler.cfg_file  = "inv_mms_jst.cfg"
    mms_fvm_inc_euler.test_iter = 20
    mms_fvm_inc_euler.test_vals = [-9.128660, -9.441806, 0.000000, 0.000000]
    mms_fvm_inc_euler.tol       = 0.0001
    test_list.append(mms_fvm_inc_euler)

    # FVM, incompressible, laminar N-S
    mms_fvm_inc_ns           = TestCase('mms_fvm_inc_ns')
    mms_fvm_inc_ns.cfg_dir   = "mms/fvm_incomp_navierstokes"
    mms_fvm_inc_ns.cfg_file  = "lam_mms_fds.cfg"
    mms_fvm_inc_ns.test_iter = 20
    mms_fvm_inc_ns.test_vals = [-7.414944, -7.631546, 0.000000, 0.000000]
    mms_fvm_inc_ns.tol       = 0.0001
    test_list.append(mms_fvm_inc_ns)

    # DG, compressible, euler
    ringleb_dg_euler           = TestCase('ringleb_dg_euler')
    ringleb_dg_euler.cfg_dir   = "mms/dg_ringleb"
    ringleb_dg_euler.cfg_file  = "ringleb_dg.cfg"
    ringleb_dg_euler.test_iter = 100
    ringleb_dg_euler.test_vals = [-5.136652, -4.724941, 0.000000, 0.000000]
    ringleb_dg_euler.tol       = 0.0001
    test_list.append(ringleb_dg_euler)

    # DG, compressible, laminar N-S
    mms_dg_ns           = TestCase('mms_dg_ns')
    mms_dg_ns.cfg_dir   = "mms/dg_navierstokes"
    mms_dg_ns.cfg_file  = "lam_mms_dg.cfg"
    mms_dg_ns.test_iter = 100
    mms_dg_ns.test_vals = [-1.845393, 3.520699, 0.000000, 0.000000]
    mms_dg_ns.tol       = 0.0001
    test_list.append(mms_dg_ns)

    # DG, compressible, laminar N-S 3D
    mms_dg_ns_3d           = TestCase('mms_dg_ns_3d')
    mms_dg_ns_3d.cfg_dir   = "mms/dg_navierstokes_3d"
    mms_dg_ns_3d.cfg_file  = "lam_mms_dg_3d.cfg"
    mms_dg_ns_3d.test_iter = 100
    mms_dg_ns_3d.test_vals = [-0.146826, 5.356413, 0.000000, 0.000000]
    mms_dg_ns_3d.tol       = 0.0001
    test_list.append(mms_dg_ns_3d)

    #####################
    ## Species solver ###
    #####################

    # 2 species (1 eq) primitive venturi mixing using mixing model
    species2_primitiveVenturi_mixingmodel           = TestCase('species2_primitiveVenturi_mixingmodel')
    species2_primitiveVenturi_mixingmodel.cfg_dir   = "species_transport/venturi_primitive_3species"
    species2_primitiveVenturi_mixingmodel.cfg_file  = "species2_primitiveVenturi_mixingmodel.cfg"
    species2_primitiveVenturi_mixingmodel.test_iter = 50
    species2_primitiveVenturi_mixingmodel.test_vals = [-5.433571, -4.507202, -4.599966, -5.856697, -0.076061, -5.608935, 5.000000, -1.897907, 5.000000, -4.894972, 5.000000, -1.202673, 0.000538, 0.000476, 0.000062, 0.000000]
    test_list.append(species2_primitiveVenturi_mixingmodel)

    # 2 species (1 eq) primitive venturi mixing using mixing model and bounded scalar transport
    species2_primitiveVenturi_mixingmodel_boundedscalar           = TestCase('species2_primitiveVenturi_mixingmodel_boundedscalar')
    species2_primitiveVenturi_mixingmodel_boundedscalar.cfg_dir   = "species_transport/venturi_primitive_3species"
    species2_primitiveVenturi_mixingmodel_boundedscalar.cfg_file  = "species2_primitiveVenturi_mixingmodel_boundedscalar.cfg"
    species2_primitiveVenturi_mixingmodel_boundedscalar.test_iter = 50
    species2_primitiveVenturi_mixingmodel_boundedscalar.test_vals = [-5.397959, -4.441556, -4.532005, -6.118886, -0.129272, -5.681345, 5.000000, -1.986039, 5.000000, -4.961054, 5.000000, -1.880403, 0.000297, 0.000297, 0.000000, 0.000000]
    test_list.append(species2_primitiveVenturi_mixingmodel_boundedscalar)

    # 2 species (1 eq) primitive venturi mixing using mixing model including viscosity, thermal conductivity and inlet markers for SA turbulence model
    species2_primitiveVenturi_mixingmodel_viscosity           = TestCase('species2_primitiveVenturi_mixingmodel_viscosity')
    species2_primitiveVenturi_mixingmodel_viscosity.cfg_dir   = "species_transport/venturi_primitive_3species"
    species2_primitiveVenturi_mixingmodel_viscosity.cfg_file  = "species2_primitiveVenturi_mixingmodel_viscosity.cfg"
    species2_primitiveVenturi_mixingmodel_viscosity.test_iter = 50
    species2_primitiveVenturi_mixingmodel_viscosity.test_vals = [-4.857405, -3.646534, -3.737422, -7.602756, -5.008835, 5.000000, -1.756256, 5.000000, -3.163548, 5.000000, -2.189690, 2.476807, 0.977000, 0.609279, 0.890528]
    test_list.append(species2_primitiveVenturi_mixingmodel_viscosity)

    # 2 species (1 eq) primitive venturi mixing using mixing model including heat capacity and mass diffusivity
    species2_primitiveVenturi_mixingmodel_heatcapacity_H2           = TestCase('species2_primitiveVenturi_mixingmodel_heatcapacity_H2.cfg')
    species2_primitiveVenturi_mixingmodel_heatcapacity_H2.cfg_dir   = "species_transport/venturi_primitive_3species"
    species2_primitiveVenturi_mixingmodel_heatcapacity_H2.cfg_file  = "species2_primitiveVenturi_mixingmodel_heatcapacity_H2.cfg"
    species2_primitiveVenturi_mixingmodel_heatcapacity_H2.test_iter = 50
    species2_primitiveVenturi_mixingmodel_heatcapacity_H2.test_vals = [-5.704159, -4.581981, -4.519914, -6.960130, 2.304741, -5.429054, 30.000000, -6.864204, 12.000000, -8.228958, 8.000000, -9.215808, 2.079379, 1.000000, 0.600000, 0.479379]
    test_list.append(species2_primitiveVenturi_mixingmodel_heatcapacity_H2)

    # 2 species (1 eq) primitive venturi mixing using mixing model including heat capacity and mass diffusivity NonDimensional case
    species2_primitiveVenturi_mixingmodel_heatcapacity_H2_ND           = TestCase('species2_primitiveVenturi_mixingmodel_heatcapacity_H2_ND.cfg')
    species2_primitiveVenturi_mixingmodel_heatcapacity_H2_ND.cfg_dir   = "species_transport/venturi_primitive_3species"
    species2_primitiveVenturi_mixingmodel_heatcapacity_H2_ND.cfg_file  = "species2_primitiveVenturi_mixingmodel_heatcapacity_H2_ND.cfg"
    species2_primitiveVenturi_mixingmodel_heatcapacity_H2_ND.test_iter = 50
    species2_primitiveVenturi_mixingmodel_heatcapacity_H2_ND.test_vals = [-5.304586, -4.884409, -4.811332, -7.928962, 1.999898, -5.034484, 10.000000, -2.603534, 3.000000, -5.374631, 5.000000, -5.612314, 2.079522, 1.000000, 0.600000, 0.479522]
    test_list.append(species2_primitiveVenturi_mixingmodel_heatcapacity_H2_ND)

    # 2 species (1 eq) primitive venturi mixing
    species2_primitiveVenturi           = TestCase('species2_primitiveVenturi')
    species2_primitiveVenturi.cfg_dir   = "species_transport/venturi_primitive_3species"
    species2_primitiveVenturi.cfg_file  = "species2_primitiveVenturi.cfg"
    species2_primitiveVenturi.test_iter = 50
    species2_primitiveVenturi.test_vals = [-5.383507, -4.591042, -4.618659, -5.371315, -1.048003, -5.321849, 5.000000, -1.011668, 5.000000, -2.540380, 5.000000, -1.220744, 0.000035, 0.000035, 0.000000, 0.000000]
    test_list.append(species2_primitiveVenturi)

    # 2 species (1 eq) primitive venturi mixing with bounded scalar transport
    species_primitiveVenturi_boundedscalar             = TestCase('species2_primitiveVenturi_bounded_scalar')
    species_primitiveVenturi_boundedscalar.cfg_dir     = "species_transport/venturi_primitive_3species"
    species_primitiveVenturi_boundedscalar.cfg_file    = "species2_primitiveVenturi_boundedscalar.cfg"
    species_primitiveVenturi_boundedscalar.test_iter   = 50
    species_primitiveVenturi_boundedscalar.test_vals   = [-5.273416, -4.372370, -4.440933, -5.944335, -0.961736, -5.609422, 5.000000, -2.024352, 5.000000, -4.092737, 5.000000, -1.811021, 0.000423, 0.000423, 0.000000, 0.000000]
    test_list.append(species_primitiveVenturi_boundedscalar)

    # 2 species (1 eq) primitive venturi mixing using mixing model including inlet markers for turbulent intensity and viscosity ratios
    species2_primitiveVenturi_mixingmodel_TURBULENT_MARKERS           = TestCase('species2_primitiveVenturi_mixingmodel_TURBULENT_MARKERS.cfg')
    species2_primitiveVenturi_mixingmodel_TURBULENT_MARKERS.cfg_dir   = "species_transport/venturi_primitive_3species"
    species2_primitiveVenturi_mixingmodel_TURBULENT_MARKERS.cfg_file  = "species2_primitiveVenturi_mixingmodel_TURBULENT_MARKERS.cfg"
    species2_primitiveVenturi_mixingmodel_TURBULENT_MARKERS.test_iter = 50
    species2_primitiveVenturi_mixingmodel_TURBULENT_MARKERS.test_vals = [-4.047742, -1.641280, -1.562848, -0.984640, 1.499898, -3.745901, 23.000000, -5.208811, 12.000000, -5.399205, 3.000000, -5.230072, 2.000000, 1.000000, 0.000000, 1.000000]
    test_list.append(species2_primitiveVenturi_mixingmodel_TURBULENT_MARKERS)

    # 3 species (2 eq) primitive venturi mixing with inlet files.
    # Note that the residuals are exactly the same as for the non-inlet case which should be the case for a fresh inlet file.
    species3_primitiveVenturi_inletFile           = TestCase('species3_primitiveVenturi_inletFile')
    species3_primitiveVenturi_inletFile.cfg_dir   = "species_transport/venturi_primitive_3species"
    species3_primitiveVenturi_inletFile.cfg_file  = "species3_primitiveVenturi_inletFile.cfg"
    species3_primitiveVenturi_inletFile.test_iter = 50
    species3_primitiveVenturi_inletFile.test_vals = [-5.454137, -4.661671, -4.689288, -5.441944, -1.118632, -5.592455, -5.735073, 5.000000, -1.011667, 5.000000, -2.540380, 5.000000, -1.040187]
    test_list.append(species3_primitiveVenturi_inletFile)

    # rectangle passive transport validation
    species_passive_val           = TestCase('species_passive_val')
    species_passive_val.cfg_dir   = "species_transport/passive_transport_validation"
    species_passive_val.cfg_file  = "passive_transport.cfg"
    species_passive_val.test_iter = 50
    species_passive_val.test_vals =         [-16.604279, -16.303255, -16.970059, -4.257599, 10.000000, -4.731945, 8.000000, -5.193350, 0.186610, 0.000000]
    species_passive_val.test_vals_aarch64 = [-16.538551, -16.312552, -16.882823, -4.257599, 10, -4.585464, 8, -5.19335, 0.18661, 0]
    test_list.append(species_passive_val)

    # species transport, 3 species with multizone (2 fluid regions)
    species3_multizone_restart           = TestCase('species3_multizone_restart')
    species3_multizone_restart.cfg_dir   = "species_transport/multizone"
    species3_multizone_restart.cfg_file  = "configMaster.cfg"
    species3_multizone_restart.test_iter = 5
    species3_multizone_restart.test_vals = [-2.081789, -1.936012]
    species3_multizone_restart.multizone = True
    test_list.append(species3_multizone_restart)

    #####################
    ## CGNS writer ###
    #####################

    # CGNS writer
    cgns_writer = TestCase('cgns_writer')
    cgns_writer.cfg_dir = "cgns_writer"
    cgns_writer.cfg_file = "config.cfg"
    cgns_writer.test_iter = 1
    cgns_writer.test_vals = [-2.974473, 0.640256, 5.371029, -6.732060]
    cgns_writer.command = TestCase.Command("mpirun -n 2", "SU2_CFD")
    cgns_writer.new_output = True
    test_list.append(cgns_writer)

    ######################################
    ### RUN TESTS                      ###
    ######################################

    # set suitable defaults unless something else has been specified
    # command: "mpirun -n 2 SU2_CFD"
    # timeout: 1600
    # tol:     0.00001
    for test in test_list:
        if test.command.empty():
            test.command = TestCase.Command("mpirun -n 2", "SU2_CFD")
        if test.timeout == 0:
            test.timeout = 1600
        if test.tol == 0.0:
            test.tol = 0.00001

    pass_list = [ test.run_test() for test in test_list ]

    ######################################
    ### RUN CHT TEST WITH FILEDIFF     ###
    ######################################

    # 2D planar laminar premixed methane flame on isothermal burner with conjugate heat transfer in cooling fin (restart)
    cfd_flamelet_ch4_cht                  = TestCase('cfd_flamelet_ch4_cht')
    cfd_flamelet_ch4_cht.cfg_dir          = "flamelet/03_laminar_premixed_ch4_flame_cht_cfd"
    cfd_flamelet_ch4_cht.cfg_file         = "lam_prem_ch4_cht_cfd_master.cfg"
    cfd_flamelet_ch4_cht.test_iter        = 5
    cfd_flamelet_ch4_cht.command          = TestCase.Command("mpirun -n 2", "SU2_CFD")
    cfd_flamelet_ch4_cht.timeout          = 1600
    cfd_flamelet_ch4_cht.reference_file   = "restart_0.csv.ref"
    cfd_flamelet_ch4_cht.test_file        = "restart_0.csv"
    cfd_flamelet_ch4_cht.multizone        = True
    cfd_flamelet_ch4_cht.comp_threshold   = 1e-6
    cfd_flamelet_ch4_cht.tol_file_percent = 1.0
    pass_list.append(cfd_flamelet_ch4_cht.run_filediff())
    test_list.append(cfd_flamelet_ch4_cht)

    ######################################
    ### RUN SU2_SOL TESTS              ###
    ######################################

    # parallel STL output using
    stl_writer_test                = TestCase('stl_writer_test')
    stl_writer_test.cfg_dir        = "rans/oneram6"
    stl_writer_test.cfg_file       = "turb_ONERAM6.cfg"
    stl_writer_test.test_iter      = 1
    stl_writer_test.command        = TestCase.Command("mpirun -n 2", "SU2_SOL")
    stl_writer_test.timeout        = 1600
    stl_writer_test.reference_file = "surface_flow.stl.ref"
    stl_writer_test.test_file      = "surface_flow.stl"
    pass_list.append(stl_writer_test.run_filediff())
    test_list.append(stl_writer_test)

    ######################################
    ### RUN SU2_DEF TESTS              ###
    ######################################

    # Inviscid NACA0012 (triangles)
    naca0012_def            = TestCase('naca0012_def')
    naca0012_def.cfg_dir   = "deformation/naca0012"
    naca0012_def.cfg_file  = "def_NACA0012.cfg"
    naca0012_def.test_iter = 10
    naca0012_def.test_vals = [0.00352488] #residual
    naca0012_def.command   = TestCase.Command("mpirun -n 2", "SU2_DEF")
    naca0012_def.timeout   = 1600
    naca0012_def.tol       = 1e-8

    pass_list.append(naca0012_def.run_def())
    test_list.append(naca0012_def)

    # Inviscid NACA0012 based on SURFACE_FILE input (surface_bump.dat)
    naca0012_def_file            = TestCase('naca0012_def_file')
    naca0012_def_file.cfg_dir   = "deformation/naca0012"
    naca0012_def_file.cfg_file  = "surface_file_NACA0012.cfg"
    naca0012_def_file.test_iter = 10
    naca0012_def_file.test_vals = [0.00352488] #residual
    naca0012_def_file.command   = TestCase.Command("mpirun -n 2", "SU2_DEF")
    naca0012_def_file.timeout   = 1600
    naca0012_def_file.tol       = 1e-8

    pass_list.append(naca0012_def_file.run_def())
    test_list.append(naca0012_def_file)

    # RAE2822 (mixed tris + quads)
    rae2822_def            = TestCase('rae2822_def')
    rae2822_def.cfg_dir   = "deformation/rae2822"
    rae2822_def.cfg_file  = "def_RAE2822.cfg"
    rae2822_def.test_iter = 10
    rae2822_def.test_vals = [8.24002e-09] #residual
    rae2822_def.command   = TestCase.Command("mpirun -n 2", "SU2_DEF")
    rae2822_def.timeout   = 1600
    rae2822_def.tol       = 1e-13

    pass_list.append(rae2822_def.run_def())
    test_list.append(rae2822_def)

    # Turb NACA4412 (quads, wall distance)
    naca4412_def            = TestCase('naca4412_def')
    naca4412_def.cfg_dir   = "deformation/naca4412"
    naca4412_def.cfg_file  = "def_NACA4412.cfg"
    naca4412_def.test_iter = 10
    naca4412_def.test_vals = [2.210380e-12] #residual
    naca4412_def.command   = TestCase.Command("mpirun -n 2", "SU2_DEF")
    naca4412_def.timeout   = 1600
    naca4412_def.tol       = 1e-12

    pass_list.append(naca4412_def.run_def())
    test_list.append(naca4412_def)

    # Brick of tets (inverse volume)
    brick_tets_def            = TestCase('brick_tets_def')
    brick_tets_def.cfg_dir   = "deformation/brick_tets"
    brick_tets_def.cfg_file  = "def_brick_tets.cfg"
    brick_tets_def.test_iter = 10
    brick_tets_def.test_vals = [0.000955394] #residual
    brick_tets_def.command   = TestCase.Command("mpirun -n 2", "SU2_DEF")
    brick_tets_def.timeout   = 1600
    brick_tets_def.tol       = 1e-9

    pass_list.append(brick_tets_def.run_def())
    test_list.append(brick_tets_def)

    # Brick of isotropic hexas (inverse volume)
    brick_hex_def           = TestCase('brick_hex_def')
    brick_hex_def.cfg_dir   = "deformation/brick_hex"
    brick_hex_def.cfg_file  = "def_brick_hex.cfg"
    brick_hex_def.test_iter = 10
    brick_hex_def.test_vals = [0.000166575] #residual
    brick_hex_def.command   = TestCase.Command("mpirun -n 2", "SU2_DEF")
    brick_hex_def.timeout   = 1600
    brick_hex_def.tol       = 1e-9

    pass_list.append(brick_hex_def.run_def())
    test_list.append(brick_hex_def)

    # Brick with a pyramid layer (inverse volume)
    brick_pyra_def           = TestCase('brick_pyra_def')
    brick_pyra_def.cfg_dir   = "deformation/brick_pyra"
    brick_pyra_def.cfg_file  = "def_brick_pyra.cfg"
    brick_pyra_def.test_iter = 10
    brick_pyra_def.test_vals = [0.00161454] #residual
    brick_pyra_def.command   = TestCase.Command("mpirun -n 2", "SU2_DEF")
    brick_pyra_def.timeout   = 1600
    brick_pyra_def.tol       = 1e-8

    pass_list.append(brick_pyra_def.run_def())
    test_list.append(brick_pyra_def)

    # Brick of isotropic prisms (inverse volume)
    brick_prism_def           = TestCase('brick_prism_def')
    brick_prism_def.cfg_dir   = "deformation/brick_prism"
    brick_prism_def.cfg_file  = "def_brick_prism.cfg"
    brick_prism_def.test_iter = 10
    brick_prism_def.test_vals = [0.00254732] #residual
    brick_prism_def.command   = TestCase.Command("mpirun -n 2", "SU2_DEF")
    brick_prism_def.timeout   = 1600
    brick_prism_def.tol       = 1e-8

    pass_list.append(brick_prism_def.run_def())
    test_list.append(brick_prism_def)

    # Brick of prisms with high aspect ratio cells near the wall (wall distance)
    brick_prism_rans_def           = TestCase('brick_prism_rans_def')
    brick_prism_rans_def.cfg_dir   = "deformation/brick_prism_rans"
    brick_prism_rans_def.cfg_file  = "def_brick_prism_rans.cfg"
    brick_prism_rans_def.test_iter = 10
    brick_prism_rans_def.test_vals = [2.99461e-07] #residual
    brick_prism_rans_def.command   = TestCase.Command("mpirun -n 2", "SU2_DEF")
    brick_prism_rans_def.timeout   = 1600
    brick_prism_rans_def.tol       = 1e-12

    pass_list.append(brick_prism_rans_def.run_def())
    test_list.append(brick_prism_rans_def)

    # Brick of hexas with high aspect ratio cells near the wall (inverse volume)
    brick_hex_rans_def           = TestCase('brick_hex_rans_def')
    brick_hex_rans_def.cfg_dir   = "deformation/brick_hex_rans"
    brick_hex_rans_def.cfg_file  = "def_brick_hex_rans.cfg"
    brick_hex_rans_def.test_iter = 10
    brick_hex_rans_def.test_vals = [3.54213e-06] #residual
    brick_hex_rans_def.command   = TestCase.Command("mpirun -n 2", "SU2_DEF")
    brick_hex_rans_def.timeout   = 1600
    brick_hex_rans_def.tol       = 1e-11

    pass_list.append(brick_hex_rans_def.run_def())
    test_list.append(brick_hex_rans_def)

    # Cylindrical FFD test
    cylinder_ffd_def           = TestCase('cylinder_ffd_def')
    cylinder_ffd_def.cfg_dir   = "deformation/cylindrical_ffd"
    cylinder_ffd_def.cfg_file  = "def_cylindrical.cfg"
    cylinder_ffd_def.test_iter = 10
    cylinder_ffd_def.test_vals = [0.000902348] #residual
    cylinder_ffd_def.command   = TestCase.Command("mpirun -n 2", "SU2_DEF")
    cylinder_ffd_def.timeout   = 1600
    cylinder_ffd_def.tol       = 1e-9

    pass_list.append(cylinder_ffd_def.run_def())
    test_list.append(cylinder_ffd_def)

    # Spherical FFD test
    sphere_ffd_def           = TestCase('sphere_ffd_def')
    sphere_ffd_def.cfg_dir   = "deformation/spherical_ffd"
    sphere_ffd_def.cfg_file  = "def_spherical.cfg"
    sphere_ffd_def.test_iter = 10
    sphere_ffd_def.test_vals = [0.00360367] #residual
    sphere_ffd_def.command   = TestCase.Command("mpirun -n 2", "SU2_DEF")
    sphere_ffd_def.timeout   = 1600
    sphere_ffd_def.tol       = 1e-8

    pass_list.append(sphere_ffd_def.run_def())
    test_list.append(sphere_ffd_def)

    # Spherical FFD test using BSplines
    sphere_ffd_def_bspline           = TestCase('sphere_ffd_def_bspline')
    sphere_ffd_def_bspline.cfg_dir   = "deformation/spherical_ffd"
    sphere_ffd_def_bspline.cfg_file  = "def_spherical_bspline.cfg"
    sphere_ffd_def_bspline.test_iter = 10
    sphere_ffd_def_bspline.test_vals = [0.00208393] #residual
    sphere_ffd_def_bspline.command   = TestCase.Command("mpirun -n 2", "SU2_DEF")
    sphere_ffd_def_bspline.timeout   = 1600
    sphere_ffd_def_bspline.tol       = 1e-8

    pass_list.append(sphere_ffd_def_bspline.run_def())
    test_list.append(sphere_ffd_def_bspline)

    # Inviscid NACA0012 (triangles)
    naca0012_cst = TestCase('naca0012_cst')
    naca0012_cst.cfg_dir = "deformation/cst"
    naca0012_cst.cfg_file = "naca0012.cfg"
    naca0012_cst.test_iter = 10
    naca0012_cst.test_vals = [0.000385514] #residual
    naca0012_cst.command = TestCase.Command("mpirun -n 2", "SU2_DEF")
    naca0012_cst.timeout = 1600
    naca0012_cst.tol = 1e-8

    pass_list.append(naca0012_cst.run_def())
    test_list.append(naca0012_cst)

    # 2D FD streamwise periodic cht, avg temp obj func
    fd_sp_pinArray_cht_2d_dp_hf = TestCase('fd_sp_pinArray_cht_2d_dp_hf')
    fd_sp_pinArray_cht_2d_dp_hf.cfg_dir = "incomp_navierstokes/streamwise_periodic/chtPinArray_2d"
    fd_sp_pinArray_cht_2d_dp_hf.cfg_file = "FD_configMaster.cfg"
    fd_sp_pinArray_cht_2d_dp_hf.test_iter = 100
    fd_sp_pinArray_cht_2d_dp_hf.command = TestCase.Command(exec = "finite_differences.py", param = "-z 2 -n 2 -f")
    fd_sp_pinArray_cht_2d_dp_hf.timeout = 1600
    fd_sp_pinArray_cht_2d_dp_hf.comp_threshold  = 1e-6
    fd_sp_pinArray_cht_2d_dp_hf.tol_file_percent = 0.2
    fd_sp_pinArray_cht_2d_dp_hf.reference_file = "of_grad_findiff.csv.ref"
    fd_sp_pinArray_cht_2d_dp_hf.reference_file_aarch64 = "of_grad_findiff_aarch64.csv.ref"
    fd_sp_pinArray_cht_2d_dp_hf.test_file = "FINDIFF/of_grad_findiff.csv"
    fd_sp_pinArray_cht_2d_dp_hf.multizone = True

    pass_list.append(fd_sp_pinArray_cht_2d_dp_hf.run_filediff())
    test_list.append(fd_sp_pinArray_cht_2d_dp_hf)


    # Tests summary
    print('==================================================================')
    print('Summary of the parallel tests')
    print('python version:', sys.version)
    for i, test in enumerate(test_list):
        if (pass_list[i]):
            print('  passed - %s'%test.tag)
        else:
            print('* FAILED - %s'%test.tag)

    if all(pass_list):
        sys.exit(0)
    else:
        sys.exit(1)
    # done

if __name__ == '__main__':
    main()<|MERGE_RESOLUTION|>--- conflicted
+++ resolved
@@ -1066,11 +1066,7 @@
     datadriven_fluidModel.cfg_dir   = "nicf/datadriven"
     datadriven_fluidModel.cfg_file  = "datadriven_nozzle.cfg"
     datadriven_fluidModel.test_iter = 50
-<<<<<<< HEAD
     datadriven_fluidModel.test_vals = [-5.506499, -3.447247, -3.859876, -1.251899, -2.140268, 1.267121]
-=======
-    datadriven_fluidModel.test_vals = [-2.632720, 0.156604, 4.691528, 0.000000, 0.000000]
->>>>>>> 537783be
     test_list.append(datadriven_fluidModel)
 
     ######################################
