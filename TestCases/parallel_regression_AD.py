#!/usr/bin/env python

## \file parallel_regression.py
#  \brief Python script for automated regression testing of SU2 examples
#  \author A. Aranake, A. Campos, T. Economon, T. Lukaczyk, S. Padron
#  \version 6.2.0 "Falcon"
#
# The current SU2 release has been coordinated by the
# SU2 International Developers Society <www.su2devsociety.org>
# with selected contributions from the open-source community.
#
# The main research teams contributing to the current release are:
#  - Prof. Juan J. Alonso's group at Stanford University.
#  - Prof. Piero Colonna's group at Delft University of Technology.
#  - Prof. Nicolas R. Gauger's group at Kaiserslautern University of Technology.
#  - Prof. Alberto Guardone's group at Polytechnic University of Milan.
#  - Prof. Rafael Palacios' group at Imperial College London.
#  - Prof. Vincent Terrapon's group at the University of Liege.
#  - Prof. Edwin van der Weide's group at the University of Twente.
#  - Lab. of New Concepts in Aeronautics at Tech. Institute of Aeronautics.
#
# Copyright 2012-2019, Francisco D. Palacios, Thomas D. Economon,
#                      Tim Albring, and the SU2 contributors.
#
# SU2 is free software; you can redistribute it and/or
# modify it under the terms of the GNU Lesser General Public
# License as published by the Free Software Foundation; either
# version 2.1 of the License, or (at your option) any later version.
#
# SU2 is distributed in the hope that it will be useful,
# but WITHOUT ANY WARRANTY; without even the implied warranty of
# MERCHANTABILITY or FITNESS FOR A PARTICULAR PURPOSE. See the GNU
# Lesser General Public License for more details.
#
# You should have received a copy of the GNU Lesser General Public
# License along with SU2. If not, see <http://www.gnu.org/licenses/>.

# make print(*args) function available in PY2.6+, does'nt work on PY < 2.6
from __future__ import print_function

import sys
from TestCase import TestCase    

def main():
    '''This program runs SU2 and ensures that the output matches specified values. 
       This will be used to do checks when code is pushed to github 
       to make sure nothing is broken. '''

    test_list = []

    #####################################
    ### Disc. adj. compressible Euler ###
    #####################################

    # Inviscid NACA0012
    discadj_naca0012           = TestCase('discadj_naca0012')
    discadj_naca0012.cfg_dir   = "cont_adj_euler/naca0012"
    discadj_naca0012.cfg_file  = "inv_NACA0012_discadj.cfg"
    discadj_naca0012.test_iter = 100
    discadj_naca0012.test_vals = [-3.610567, -9.034912, -0.000000, 0.005621] #last 4 columns
    discadj_naca0012.su2_exec  = "parallel_computation.py -f"
    discadj_naca0012.timeout   = 1600
    discadj_naca0012.tol       = 0.00001
    test_list.append(discadj_naca0012)
   
    # Inviscid Cylinder 3D (multiple markers)
    discadj_cylinder3D           = TestCase('discadj_cylinder3D')
    discadj_cylinder3D.cfg_dir   = "disc_adj_euler/cylinder3D"
    discadj_cylinder3D.cfg_file  = "inv_cylinder3D.cfg"
    discadj_cylinder3D.test_iter = 5
    discadj_cylinder3D.test_vals = [-3.757340, -3.857847, 0.000000, 0.000000] #last 4 columns
    discadj_cylinder3D.su2_exec  = "parallel_computation.py -f"
    discadj_cylinder3D.timeout   = 1600
    discadj_cylinder3D.tol       = 0.00001
    test_list.append(discadj_cylinder3D)

    # Arina nozzle 2D
    discadj_arina2k              = TestCase('discadj_arina2k')
    discadj_arina2k.cfg_dir      = "disc_adj_euler/arina2k"
    discadj_arina2k.cfg_file     = "Arina2KRS.cfg"
    discadj_arina2k.test_iter    = 20
    discadj_arina2k.test_vals    = [2.275220, 1.750269, 47258.000000, 0.000000] #last 4 columns
    discadj_arina2k.su2_exec     = "parallel_computation.py -f"
    discadj_arina2k.timeout      = 8400
    discadj_arina2k.tol          = 0.00001
    test_list.append(discadj_arina2k)
    
    ####################################
    ### Disc. adj. compressible RANS ###
    ####################################

    # Adjoint turbulent NACA0012 SA
    discadj_rans_naca0012_sa           = TestCase('discadj_rans_naca0012_sa')
    discadj_rans_naca0012_sa.cfg_dir   = "disc_adj_rans/naca0012"
    discadj_rans_naca0012_sa.cfg_file  = "turb_NACA0012_sa.cfg"
    discadj_rans_naca0012_sa.test_iter = 10
    discadj_rans_naca0012_sa.test_vals = [-1.751966, 0.485697, 0.183154, -0.000018] #last 4 columns
    discadj_rans_naca0012_sa.su2_exec  = "parallel_computation.py -f"
    discadj_rans_naca0012_sa.timeout   = 1600
    discadj_rans_naca0012_sa.tol       = 0.00001
    test_list.append(discadj_rans_naca0012_sa)

    # Adjoint turbulent NACA0012 SST
    discadj_rans_naca0012_sst           = TestCase('discadj_rans_naca0012_sst')
    discadj_rans_naca0012_sst.cfg_dir   = "disc_adj_rans/naca0012"
    discadj_rans_naca0012_sst.cfg_file  = "turb_NACA0012_sst.cfg"
    discadj_rans_naca0012_sst.test_iter = 10
    discadj_rans_naca0012_sst.test_vals = [-1.654042, -0.500944, 0.154703, -0.000022] #last 4 columns
    discadj_rans_naca0012_sst.su2_exec  = "parallel_computation.py -f"
    discadj_rans_naca0012_sst.timeout   = 1600
    discadj_rans_naca0012_sst.tol       = 0.00001
    test_list.append(discadj_rans_naca0012_sst)

    #######################################
    ### Disc. adj. incompressible Euler ###
    #######################################

    # Adjoint Incompressible Inviscid NACA0012
    discadj_incomp_NACA0012           = TestCase('discadj_incomp_NACA0012')
    discadj_incomp_NACA0012.cfg_dir   = "disc_adj_incomp_euler/naca0012"
    discadj_incomp_NACA0012.cfg_file  = "incomp_NACA0012_disc.cfg"
    discadj_incomp_NACA0012.test_iter = 20
<<<<<<< HEAD
    discadj_incomp_NACA0012.test_vals = [20.000000, -3.595580, -2.549720, 0.000000] #last 4 columns
=======
    discadj_incomp_NACA0012.test_vals = [-3.566362, -2.541739, 0.000000, 0.000000] #last 4 columns
>>>>>>> d6fa48d3
    discadj_incomp_NACA0012.su2_exec  = "parallel_computation.py -f"
    discadj_incomp_NACA0012.timeout   = 1600
    discadj_incomp_NACA0012.tol       = 0.00001
    test_list.append(discadj_incomp_NACA0012)

    #####################################
    ### Disc. adj. incompressible N-S ###
    #####################################

    # Adjoint Incompressible Viscous Cylinder (Heated)
    discadj_incomp_cylinder           = TestCase('discadj_incomp_cylinder')
    discadj_incomp_cylinder.cfg_dir   = "disc_adj_incomp_navierstokes/cylinder"
    discadj_incomp_cylinder.cfg_file  = "heated_cylinder.cfg"
    discadj_incomp_cylinder.test_iter = 20
    discadj_incomp_cylinder.test_vals = [20.000000, -2.104640, -2.004547, 0.0000e+00] #last 4 columns
    discadj_incomp_cylinder.su2_exec  = "parallel_computation.py -f"
    discadj_incomp_cylinder.timeout   = 1600
    discadj_incomp_cylinder.tol       = 0.00001
    test_list.append(discadj_incomp_cylinder)

    ######################################
    ### Disc. adj. incompressible RANS ###
    ######################################

    # Adjoint Incompressible Turbulent NACA 0012 SA
    discadj_incomp_turb_NACA0012_sa           = TestCase('discadj_incomp_turb_NACA0012_sa')
    discadj_incomp_turb_NACA0012_sa.cfg_dir   = "disc_adj_incomp_rans/naca0012"
    discadj_incomp_turb_NACA0012_sa.cfg_file  = "turb_naca0012_sa.cfg"
    discadj_incomp_turb_NACA0012_sa.test_iter = 10
    discadj_incomp_turb_NACA0012_sa.test_vals = [10.000000, -3.846036, -1.031071, 0.000000] #last 4 columns
    discadj_incomp_turb_NACA0012_sa.su2_exec  = "parallel_computation.py -f"
    discadj_incomp_turb_NACA0012_sa.timeout   = 1600
    discadj_incomp_turb_NACA0012_sa.tol       = 0.00001
    test_list.append(discadj_incomp_turb_NACA0012_sa)

    # Adjoint Incompressible Turbulent NACA 0012 SST
    discadj_incomp_turb_NACA0012_sst           = TestCase('discadj_incomp_turb_NACA0012_sst')
    discadj_incomp_turb_NACA0012_sst.cfg_dir   = "disc_adj_incomp_rans/naca0012"
    discadj_incomp_turb_NACA0012_sst.cfg_file  = "turb_naca0012_sst.cfg"
    discadj_incomp_turb_NACA0012_sst.test_iter = 10
    discadj_incomp_turb_NACA0012_sst.test_vals = [-3.845805, -2.415680, -8.430441, 0.000000] #last 4 columns
    discadj_incomp_turb_NACA0012_sst.su2_exec  = "parallel_computation.py -f"
    discadj_incomp_turb_NACA0012_sst.timeout   = 1600
    discadj_incomp_turb_NACA0012_sst.tol       = 0.00001
    test_list.append(discadj_incomp_turb_NACA0012_sst)

    #######################################################
    ### Unsteady Disc. adj. compressible RANS           ###
    #######################################################
   
    # Turbulent Cylinder
    discadj_cylinder           = TestCase('unsteady_cylinder')
    discadj_cylinder.cfg_dir   = "disc_adj_rans/cylinder"
    discadj_cylinder.cfg_file  = "cylinder.cfg" 
    discadj_cylinder.test_iter = 9
    discadj_cylinder.test_vals = [3.746900, -1.544893, -8.3447e-03, 1.3808e-05] #last 4 columns
    discadj_cylinder.su2_exec  = "parallel_computation.py -f"
    discadj_cylinder.timeout   = 1600
    discadj_cylinder.tol       = 0.00001
    discadj_cylinder.unsteady  = True
    test_list.append(discadj_cylinder)

    ##########################################################################
    ### Unsteady Disc. adj. compressible RANS DualTimeStepping 1st order   ###
    ##########################################################################

    # Turbulent Cylinder
    discadj_DT_1ST_cylinder           = TestCase('unsteady_cylinder_DT_1ST')
    discadj_DT_1ST_cylinder.cfg_dir   = "disc_adj_rans/cylinder_DT_1ST"
    discadj_DT_1ST_cylinder.cfg_file  = "cylinder.cfg"
    discadj_DT_1ST_cylinder.test_iter = 9
    discadj_DT_1ST_cylinder.test_vals = [3.698165, -1.607052, -2.2503e-03, 2.7212e-05] #last 4 columns
    discadj_DT_1ST_cylinder.su2_exec  = "parallel_computation.py -f"
    discadj_DT_1ST_cylinder.timeout   = 1600
    discadj_DT_1ST_cylinder.tol       = 0.00001
    discadj_DT_1ST_cylinder.unsteady  = True
    test_list.append(discadj_DT_1ST_cylinder)

    ######################################################
    ### Unsteady Disc. adj. compressible pitching NACA ###
    ######################################################

    # compressible pitching NACA0012
    discadj_pitchingNACA0012           = TestCase('pitchingNACA0012')
    discadj_pitchingNACA0012.cfg_dir   = "disc_adj_euler/naca0012_pitching"
    discadj_pitchingNACA0012.cfg_file  = "inv_NACA0012_pitching.cfg"
    discadj_pitchingNACA0012.test_iter = 4
    discadj_pitchingNACA0012.test_vals = [-2.647642, -3.115408, -0.000691, 0.000002] #last 4 columns
    discadj_pitchingNACA0012.su2_exec  = "parallel_computation.py -f"
    discadj_pitchingNACA0012.timeout   = 1600
    discadj_pitchingNACA0012.tol       = 0.00001
    discadj_pitchingNACA0012.unsteady  = True
    test_list.append(discadj_pitchingNACA0012)

    #######################################################
    ### Disc. adj. turbomachinery                       ###
    #######################################################
    
    # Transonic Stator 2D
    discadj_trans_stator           = TestCase('transonic_stator')
    discadj_trans_stator.cfg_dir   = "disc_adj_turbomachinery/transonic_stator_2D"
    discadj_trans_stator.cfg_file  = "transonic_stator.cfg" 
    discadj_trans_stator.test_iter = 79
    discadj_trans_stator.test_vals = [79.000000,-1.923936, -2.119783] #last 4 columns
    discadj_trans_stator.su2_exec  = "parallel_computation.py -f"
    discadj_trans_stator.timeout   = 1600
    discadj_trans_stator.tol       = 0.00001
    test_list.append(discadj_trans_stator)
    
    ###################################
    ### Structural Adjoint          ###
    ###################################
   
    # Structural model
    discadj_fea           = TestCase('discadj_fea')
    discadj_fea.cfg_dir   = "disc_adj_fea"
    discadj_fea.cfg_file  = "configAD_fem.cfg" 
    discadj_fea.test_iter = 9
    discadj_fea.test_vals = [-5.394766, -5.572142, -0.000364, -8.708681] #last 4 columns
    discadj_fea.su2_exec  = "parallel_computation.py -f"
    discadj_fea.timeout   = 1600
    discadj_fea.tol       = 0.00001
    test_list.append(discadj_fea) 

    ###################################
    ### Disc. adj. heat             ###
    ###################################

    # Discrete adjoint for heated cylinder
    discadj_heat           = TestCase('discadj_heat')
    discadj_heat.cfg_dir   = "disc_adj_heat"
    discadj_heat.cfg_file  = "disc_adj_heat.cfg"
    discadj_heat.test_iter = 10
    discadj_heat.test_vals = [3.183906, 0.923840, -223.200000, -2059.800000] #last 4 columns
    discadj_heat.su2_exec  = "parallel_computation.py -f"
    discadj_heat.timeout   = 1600
    discadj_heat.tol       = 0.00001
    test_list.append(discadj_heat)

    ###################################
    ### Coupled FSI Adjoint         ###
    ###################################
   
#    # Structural model
#    discadj_fsi           = TestCase('discadj_fsi')
#    discadj_fsi.cfg_dir   = "disc_adj_fsi"
#    discadj_fsi.cfg_file  = "configAD_fsi.cfg" 
#    discadj_fsi.test_iter = 3000
#    discadj_fsi.test_vals = [0.958848,-0.157183,0.658415,1.302076] #last 4 columns
#    discadj_fsi.su2_exec  = "parallel_computation.py -f"
#    discadj_fsi.timeout   = 1600
#    discadj_fsi.tol       = 0.00001
#    test_list.append(discadj_fsi)

    ######################################
    ### RUN TESTS                      ###
    ######################################

    pass_list = [ test.run_test() for test in test_list ]

    ##################################################
    ### Structural Adjoint - Topology Optimization ###
    ##################################################

    # test discrete_adjoint.py
    discadj_topol_optim = TestCase('discadj_topol_optim')
    discadj_topol_optim.cfg_dir = "fea_topology"
    discadj_topol_optim.cfg_file  = "config.cfg"
    discadj_topol_optim.test_iter = 0
    discadj_topol_optim.su2_exec  = "parallel_computation.py"
    discadj_topol_optim.timeout   = 1600
    discadj_topol_optim.reference_file = "grad_ref_node.dat.ref"
    discadj_topol_optim.test_file = "grad_ref_node.dat"
    pass_list.append(discadj_topol_optim.run_filediff())
    test_list.append(discadj_topol_optim)

    ###################################
    ### Coupled FSI Adjoint         ###
    ###################################

#    discadj_fsi2           = TestCase('discadj_fsi_airfoil')
#    discadj_fsi2.cfg_dir   = "disc_adj_fsi/Airfoil_2d"
#    discadj_fsi2.cfg_file  = "config.cfg"
#    discadj_fsi2.test_iter = 0
#    discadj_fsi2.su2_exec  = "parallel_computation.py"
#    discadj_fsi2.timeout   = 1600
#    discadj_fsi2.reference_file = "grad_young.opt.ref"
#    discadj_fsi2.test_file = "grad_young.opt"
#    pass_list.append(discadj_fsi2.run_filediff())
#    test_list.append(discadj_fsi2)

    # Tests summary
    print('==================================================================')
    print('Summary of the parallel tests')
    print('python version:', sys.version)
    for i, test in enumerate(test_list):
        if (pass_list[i]):
            print('  passed - %s'%test.tag)
        else:
            print('* FAILED - %s'%test.tag)

    if all(pass_list):
        sys.exit(0)
    else:
        sys.exit(1)
    # done

if __name__ == '__main__':
    main()<|MERGE_RESOLUTION|>--- conflicted
+++ resolved
@@ -120,11 +120,7 @@
     discadj_incomp_NACA0012.cfg_dir   = "disc_adj_incomp_euler/naca0012"
     discadj_incomp_NACA0012.cfg_file  = "incomp_NACA0012_disc.cfg"
     discadj_incomp_NACA0012.test_iter = 20
-<<<<<<< HEAD
-    discadj_incomp_NACA0012.test_vals = [20.000000, -3.595580, -2.549720, 0.000000] #last 4 columns
-=======
     discadj_incomp_NACA0012.test_vals = [-3.566362, -2.541739, 0.000000, 0.000000] #last 4 columns
->>>>>>> d6fa48d3
     discadj_incomp_NACA0012.su2_exec  = "parallel_computation.py -f"
     discadj_incomp_NACA0012.timeout   = 1600
     discadj_incomp_NACA0012.tol       = 0.00001
@@ -139,7 +135,7 @@
     discadj_incomp_cylinder.cfg_dir   = "disc_adj_incomp_navierstokes/cylinder"
     discadj_incomp_cylinder.cfg_file  = "heated_cylinder.cfg"
     discadj_incomp_cylinder.test_iter = 20
-    discadj_incomp_cylinder.test_vals = [20.000000, -2.104640, -2.004547, 0.0000e+00] #last 4 columns
+    discadj_incomp_cylinder.test_vals = [-2.104640, -2.004547, 0.0000e+00, 0.0000e+00] #last 4 columns
     discadj_incomp_cylinder.su2_exec  = "parallel_computation.py -f"
     discadj_incomp_cylinder.timeout   = 1600
     discadj_incomp_cylinder.tol       = 0.00001
@@ -154,7 +150,7 @@
     discadj_incomp_turb_NACA0012_sa.cfg_dir   = "disc_adj_incomp_rans/naca0012"
     discadj_incomp_turb_NACA0012_sa.cfg_file  = "turb_naca0012_sa.cfg"
     discadj_incomp_turb_NACA0012_sa.test_iter = 10
-    discadj_incomp_turb_NACA0012_sa.test_vals = [10.000000, -3.846036, -1.031071, 0.000000] #last 4 columns
+    discadj_incomp_turb_NACA0012_sa.test_vals = [-3.846036, -1.031071, 0.000000, 0.000000] #last 4 columns
     discadj_incomp_turb_NACA0012_sa.su2_exec  = "parallel_computation.py -f"
     discadj_incomp_turb_NACA0012_sa.timeout   = 1600
     discadj_incomp_turb_NACA0012_sa.tol       = 0.00001
@@ -165,7 +161,7 @@
     discadj_incomp_turb_NACA0012_sst.cfg_dir   = "disc_adj_incomp_rans/naca0012"
     discadj_incomp_turb_NACA0012_sst.cfg_file  = "turb_naca0012_sst.cfg"
     discadj_incomp_turb_NACA0012_sst.test_iter = 10
-    discadj_incomp_turb_NACA0012_sst.test_vals = [-3.845805, -2.415680, -8.430441, 0.000000] #last 4 columns
+    discadj_incomp_turb_NACA0012_sst.test_vals = [-3.845805, -2.415680, 0.000000, 0.000000] #last 4 columns
     discadj_incomp_turb_NACA0012_sst.su2_exec  = "parallel_computation.py -f"
     discadj_incomp_turb_NACA0012_sst.timeout   = 1600
     discadj_incomp_turb_NACA0012_sst.tol       = 0.00001
@@ -228,7 +224,7 @@
     discadj_trans_stator.cfg_dir   = "disc_adj_turbomachinery/transonic_stator_2D"
     discadj_trans_stator.cfg_file  = "transonic_stator.cfg" 
     discadj_trans_stator.test_iter = 79
-    discadj_trans_stator.test_vals = [79.000000,-1.923936, -2.119783] #last 4 columns
+    discadj_trans_stator.test_vals = [-1.923936, -2.119783, -0.510181, -20.818266] #last 4 columns
     discadj_trans_stator.su2_exec  = "parallel_computation.py -f"
     discadj_trans_stator.timeout   = 1600
     discadj_trans_stator.tol       = 0.00001
@@ -243,7 +239,7 @@
     discadj_fea.cfg_dir   = "disc_adj_fea"
     discadj_fea.cfg_file  = "configAD_fem.cfg" 
     discadj_fea.test_iter = 9
-    discadj_fea.test_vals = [-5.394766, -5.572142, -0.000364, -8.708681] #last 4 columns
+    discadj_fea.test_vals = [-5.394766, -5.572142, -0.000364, -8.708700] #last 4 columns
     discadj_fea.su2_exec  = "parallel_computation.py -f"
     discadj_fea.timeout   = 1600
     discadj_fea.tol       = 0.00001
@@ -258,7 +254,7 @@
     discadj_heat.cfg_dir   = "disc_adj_heat"
     discadj_heat.cfg_file  = "disc_adj_heat.cfg"
     discadj_heat.test_iter = 10
-    discadj_heat.test_vals = [3.183906, 0.923840, -223.200000, -2059.800000] #last 4 columns
+    discadj_heat.test_vals = [3.183906, 0.923840, -223.197830, -2059.808372] #last 4 columns
     discadj_heat.su2_exec  = "parallel_computation.py -f"
     discadj_heat.timeout   = 1600
     discadj_heat.tol       = 0.00001
@@ -268,16 +264,16 @@
     ### Coupled FSI Adjoint         ###
     ###################################
    
-#    # Structural model
-#    discadj_fsi           = TestCase('discadj_fsi')
-#    discadj_fsi.cfg_dir   = "disc_adj_fsi"
-#    discadj_fsi.cfg_file  = "configAD_fsi.cfg" 
-#    discadj_fsi.test_iter = 3000
-#    discadj_fsi.test_vals = [0.958848,-0.157183,0.658415,1.302076] #last 4 columns
-#    discadj_fsi.su2_exec  = "parallel_computation.py -f"
-#    discadj_fsi.timeout   = 1600
-#    discadj_fsi.tol       = 0.00001
-#    test_list.append(discadj_fsi)
+    # Structural model
+    discadj_fsi           = TestCase('discadj_fsi')
+    discadj_fsi.cfg_dir   = "disc_adj_fsi"
+    discadj_fsi.cfg_file  = "configAD_fsi.cfg" 
+    discadj_fsi.test_iter = 3000
+    discadj_fsi.test_vals = [0.958848,-0.157183,0.658415,1.302076] #last 4 columns
+    discadj_fsi.su2_exec  = "parallel_computation.py -f"
+    discadj_fsi.timeout   = 1600
+    discadj_fsi.tol       = 0.00001
+    test_list.append(discadj_fsi)
 
     ######################################
     ### RUN TESTS                      ###
@@ -305,16 +301,16 @@
     ### Coupled FSI Adjoint         ###
     ###################################
 
-#    discadj_fsi2           = TestCase('discadj_fsi_airfoil')
-#    discadj_fsi2.cfg_dir   = "disc_adj_fsi/Airfoil_2d"
-#    discadj_fsi2.cfg_file  = "config.cfg"
-#    discadj_fsi2.test_iter = 0
-#    discadj_fsi2.su2_exec  = "parallel_computation.py"
-#    discadj_fsi2.timeout   = 1600
-#    discadj_fsi2.reference_file = "grad_young.opt.ref"
-#    discadj_fsi2.test_file = "grad_young.opt"
-#    pass_list.append(discadj_fsi2.run_filediff())
-#    test_list.append(discadj_fsi2)
+    discadj_fsi2           = TestCase('discadj_fsi_airfoil')
+    discadj_fsi2.cfg_dir   = "disc_adj_fsi/Airfoil_2d"
+    discadj_fsi2.cfg_file  = "config.cfg"
+    discadj_fsi2.test_iter = 0
+    discadj_fsi2.su2_exec  = "parallel_computation.py"
+    discadj_fsi2.timeout   = 1600
+    discadj_fsi2.reference_file = "grad_young.opt.ref"
+    discadj_fsi2.test_file = "grad_young.opt"
+    pass_list.append(discadj_fsi2.run_filediff())
+    test_list.append(discadj_fsi2)
 
     # Tests summary
     print('==================================================================')
