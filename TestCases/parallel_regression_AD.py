--- conflicted
+++ resolved
@@ -217,11 +217,7 @@
     discadj_pitchingNACA0012.cfg_dir   = "disc_adj_euler/naca0012_pitching"
     discadj_pitchingNACA0012.cfg_file  = "inv_NACA0012_pitching.cfg"
     discadj_pitchingNACA0012.test_iter = 4
-<<<<<<< HEAD
-    discadj_pitchingNACA0012.test_vals = [-1.224823, -1.646695, -0.007573, 0.000012]
-=======
     discadj_pitchingNACA0012.test_vals = [-1.226212, -1.647429, -0.007557, 0.000012]
->>>>>>> 02be3f6c
     discadj_pitchingNACA0012.unsteady  = True
     test_list.append(discadj_pitchingNACA0012)
 
@@ -337,38 +333,17 @@
     discadj_flamelet_ch4_hx.cfg_file         = "lam_prem_ch4_hx_ad.cfg"
     discadj_flamelet_ch4_hx.multizone        = False
     discadj_flamelet_ch4_hx.test_iter        = 10
-<<<<<<< HEAD
-    discadj_flamelet_ch4_hx.timeout          = 20000
-    discadj_flamelet_ch4_hx.reference_file   = "restart_adj_custom.csv.ref"
-    discadj_flamelet_ch4_hx.test_file        = "restart_adj_custom.csv"
-    discadj_flamelet_ch4_hx.comp_threshold   = 1e-6
-    discadj_flamelet_ch4_hx.tol_file_percent = 0.1
-    # pass_list.append(discadj_flamelet_ch4_hx.run_filediff())
-    # test_list.append(discadj_flamelet_ch4_hx)
-=======
     discadj_flamelet_ch4_hx.test_vals        = [-8.699008, -8.604699, -8.816298, -6.626855, -14.620943, -3.249062, -18.930953]
     test_list.append(discadj_flamelet_ch4_hx)
->>>>>>> 02be3f6c
 
     # 2D planar laminar premixed flame on isothermal burner with conjugate heat transfer (restart)
     discadj_flamelet_ch4_cht                  = TestCase('discadj_flamelet_ch4_cht')
     discadj_flamelet_ch4_cht.cfg_dir          = "flamelet/04_laminar_premixed_ch4_flame_cht_ad"
     discadj_flamelet_ch4_cht.cfg_file         = "lam_prem_ch4_cht_ad_master.cfg"
     discadj_flamelet_ch4_cht.multizone        = True
-<<<<<<< HEAD
-    discadj_flamelet_ch4_cht.test_iter        = 5
-    discadj_flamelet_ch4_cht.reference_file   = "restart_adj_T_0.csv.ref"
-    discadj_flamelet_ch4_cht.test_file        = "restart_adj_T_0.csv"
-    discadj_flamelet_ch4_cht.comp_threshold   = 1e-6
-    discadj_flamelet_ch4_cht.tol_file_percent = 0.1
-    discadj_flamelet_ch4_cht.timeout          = 20000
-    # pass_list.append(discadj_flamelet_ch4_cht.run_filediff())
-    # test_list.append(discadj_flamelet_ch4_cht)
-=======
     discadj_flamelet_ch4_cht.test_iter        = 10
     discadj_flamelet_ch4_cht.test_vals        = [-2.760027, -1.999839, -2.096537, -0.153424, -7.289370, -18.655063, -18.622003, -4.847179]
     test_list.append(discadj_flamelet_ch4_cht)
->>>>>>> 02be3f6c
 
     ######################################
     ### RUN TESTS                      ###
@@ -405,8 +380,8 @@
     dot_flamelet_ch4_hx.test_file        = "of_grad.csv"
     dot_flamelet_ch4_hx.comp_threshold   = 1e-6
     dot_flamelet_ch4_hx.tol_file_percent = 0.1
-    # pass_list.append(dot_flamelet_ch4_hx.run_filediff())
-    # test_list.append(dot_flamelet_ch4_hx)
+    pass_list.append(dot_flamelet_ch4_hx.run_filediff())
+    test_list.append(dot_flamelet_ch4_hx)
 
     # 2D planar laminar premixed flame on isothermal burner with conjugate heat transfer (restart)
     # This test restarts on the output of test discadj_flamelet_ch4_cht and
@@ -422,8 +397,8 @@
     dot_flamelet_ch4_cht.test_file        = "of_grad.csv"
     dot_flamelet_ch4_cht.comp_threshold   = 1e-6
     dot_flamelet_ch4_cht.tol_file_percent = 0.1
-    # pass_list.append(dot_flamelet_ch4_cht.run_filediff())
-    # test_list.append(dot_flamelet_ch4_cht)
+    pass_list.append(dot_flamelet_ch4_cht.run_filediff())
+    test_list.append(dot_flamelet_ch4_cht)
 
     ##################################################
     ### Structural Adjoint - Topology Optimization ###
