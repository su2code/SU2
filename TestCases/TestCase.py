#!/usr/bin/env python

## \file TestCase.py
#  \brief Python class for automated regression testing of SU2 examples
#  \author A. Aranake, A. Campos, T. Economon, T. Lukaczyk, S. Padron
#  \version 7.5.1 "Blackbird"
#
# SU2 Project Website: https://su2code.github.io
#
# The SU2 Project is maintained by the SU2 Foundation
# (http://su2foundation.org)
#
# Copyright 2012-2023, SU2 Contributors (cf. AUTHORS.md)
#
# SU2 is free software; you can redistribute it and/or
# modify it under the terms of the GNU Lesser General Public
# License as published by the Free Software Foundation; either
# version 2.1 of the License, or (at your option) any later version.
#
# SU2 is distributed in the hope that it will be useful,
# but WITHOUT ANY WARRANTY; without even the implied warranty of
# MERCHANTABILITY or FITNESS FOR A PARTICULAR PURPOSE. See the GNU
# Lesser General Public License for more details.
#
# You should have received a copy of the GNU Lesser General Public
# License along with SU2. If not, see <http://www.gnu.org/licenses/>.
from __future__ import print_function, division, absolute_import
import time, os, subprocess, datetime, sys
import difflib
import platform


def print_vals(vals, name="Values"):
    """Print an array of floats."""
    print(name + ': ' + ', '.join('{:f}'.format(v) for v in vals))

def is_float(test_string):
    try:
        float(test_string)
        return True
    except ValueError:
        return False

class TestCase:

    class Command:
        """ Split a command into launch part, the executable itself and parameters.

        Attributes
        ----------
        launch : str
            e.g. "mpirun -n 2", possibly empty
        exec : str
            e.g. "SU2_CFD", must be suitable to identify the processes started by the command
        param : str
            e.g. "-t 2", possibly empty
        """

        def __init__(self, launch = "", exec = "", param = ""):
            self.launch = launch
            self.exec = exec
            self.param = param

        def empty(self):
            return self.launch == "" and self.exec == "" and self.param == ""

        def assemble(self):
            assert self.exec != ""
            return " ".join([part for part in [self.launch, self.exec, self.param] if part != ""])

        def allow_mpi_as_root(self):
            if os.geteuid() == 0:
                if self.launch.startswith('mpirun'):
                    self.launch = self.launch.replace('mpirun', 'mpirun --allow-run-as-root')

        def killall(self):
            """ Issues a shell command that kills all processes matching self.exec, except this process. """
            os.system('pgrep %s | grep -vx %d | xargs kill -9' % (self.exec, os.getpid()))

    def __init__(self,tag_in):

        self.tag  = tag_in  # Input, string tag that identifies this run

        # Configuration file path/filename
        self.cfg_dir  = "."
        self.cfg_file = "default.cfg"

        # Indicate if the test is unsteady
        self.unsteady = False

        # Indicate if the test is a polar run
        self.polar = False

        # Indicate whether to disable restart
        self.no_restart = False

        # Indicate whether the new output is used
        self.new_output = True

        # multizone problem
        self.multizone = False

        # The test condition. These must be set after initialization
        self.test_iter = 1
        self.ntest_vals = 4
        self.test_vals = []
        self.test_vals_aarch64 = []
        self.cpu_arch = platform.processor()
        self.enabled_on_cpu_arch = ["x86_64", "aarch64"]
        self.command = self.Command()
        self.timeout = 0
        self.tol = 0.0
<<<<<<< HEAD
        self.tol_percent = 0.0
=======
        self.tol_file_percent = 0.0
        self.comp_threshold = 0.0
>>>>>>> 4d624fc8

        # Options for file-comparison tests
        self.reference_file = "of_grad.dat.ref"
        self.reference_file_aarch64 = ""
        self.test_file      = "of_grad.dat"

    def run_test(self):

        if not self.is_enabled():
            return True

        print('==================== Start Test: %s ===================='%self.tag)
        passed       = True
        exceed_tol   = False
        timed_out    = False
        iter_missing = True
        start_solver = True

        # if root, add flag to mpirun
        self.command.allow_mpi_as_root()

        # Adjust the number of iterations in the config file
        if len(self.test_vals) != 0:
            self.adjust_iter()

        # Check for disabling the restart
        if self.no_restart:
            self.disable_restart()

        # Assemble the shell command to run SU2
        if len(self.test_vals) != 0:
            logfilename = '%s.log' % os.path.splitext(self.cfg_file)[0]
        else:
            logfilename = '%s_check.log' % os.path.splitext(self.cfg_file)[0]

        # Check for polar calls
        if self.polar:
            shell_command = "%s > %s" % (self.command.assemble(), logfilename)
        else:
            shell_command = "%s %s > %s 2>&1" % (self.command.assemble(), self.cfg_file, logfilename)

        self.adjust_test_data()

        # Run SU2
        workdir = os.getcwd()
        os.chdir(self.cfg_dir)
        print(os.getcwd())
        start   = datetime.datetime.now()
        process = subprocess.Popen(shell_command, shell=True)  # This line launches SU2

        # check for timeout
        while process.poll() is None:
            time.sleep(0.1)
            now = datetime.datetime.now()
            running_time = (now - start).seconds
            if running_time > self.timeout:
                try:
                    process.kill()
                    self.command.killall() # In case of parallel execution
                except AttributeError: # popen.kill apparently fails on some versions of subprocess... the killall command should take care of things!
                    pass
                timed_out = True
                passed    = False

        # Examine the output
        f = open(logfilename,'r')
        output = f.readlines()
        delta_vals = []
        sim_vals = []
        if not timed_out and len(self.test_vals) != 0:
            start_solver = False
            for line in output:
                if not start_solver: # Don't bother parsing anything before --Start solver ---
                    if line.find('Begin Solver') > -1:
                        start_solver=True
                else:   # Found the --Begin solver --- line; parse the input
                    if self.new_output or self.multizone:
                        raw_data = line.strip() # Strip removes whitespaces head-tail
                        raw_data = raw_data[1:-1].split('|') # Remove heat-tail bars before splitting
                    else:
                        raw_data = line.split()
                    try:
                        iter_number = int(raw_data[0])
                        if self.unsteady and not self.multizone and not self.new_output:
                            iter_number = int(raw_data[1])
                        data = raw_data[len(raw_data) - len(self.test_vals):]
                    except ValueError:
                        continue
                    except IndexError:
                        continue

                    if iter_number == self.test_iter:  # Found the iteration number we're checking for
                        iter_missing = False
                        if not len(self.test_vals)==len(data):   # something went wrong... probably bad input
                            print("Error in test_vals!")
                            passed = False
                            break
                        for j in range(len(data)):
                            sim_vals.append( float(data[j]) )
                            delta_vals.append( abs(float(data[j])-self.test_vals[j]) )
                            if delta_vals[j] > self.tol:
                                exceed_tol = True
                                passed     = False
                        break
                    else:
                        iter_missing = True

            if not start_solver:
                passed = False

            if iter_missing:
                passed = False

        # Write the test results
        #for j in output:
        #  print(j)


        process.communicate()
        if process.returncode != 0:
            passed = False
        if passed:
            print("%s: PASSED"%self.tag)
        else:
            print("%s: FAILED"%self.tag)
            print('Output for the failed case')
            subprocess.call(['cat', logfilename])

        print('execution command: %s' % shell_command)

        if timed_out:
            print('ERROR: Execution timed out. timeout=%d'%self.timeout)

        if exceed_tol:
            print('ERROR: Difference between computed input and test_vals exceeded tolerance. TOL=%f'%self.tol)

        if not start_solver:
            print('ERROR: The code was not able to get to the "Begin solver" section.')

        if iter_missing:
            print('ERROR: The iteration number %d could not be found.'%self.test_iter)

        print('CPU architecture=%s' % self.cpu_arch)

        if len(self.test_vals) != 0:
            print('test_iter=%d' % self.test_iter)

            print_vals(self.test_vals, name="test_vals (stored)")

            print_vals(sim_vals, name="sim_vals (computed)")

            print_vals(delta_vals, name="delta_vals")

        print('test duration: %.2f min'%(running_time/60.0))
        print('==================== End Test: %s ====================\n'%self.tag)

        sys.stdout.flush()
        os.chdir(workdir)
        return passed

    def run_filediff(self):

        if not self.is_enabled():
            return True

        print('==================== Start Test: %s ===================='%self.tag)
        passed       = True
        timed_out    = False

        # Adjust the number of iterations in the config file
        self.adjust_iter()

        self.adjust_test_data()

        # if root, add flag to mpirun
        self.command.allow_mpi_as_root()

        # Assemble the shell command to run
        logfilename = '%s.log' % os.path.splitext(self.cfg_file)[0]
        shell_command = "%s %s > %s 2>&1" % (self.command.assemble(), self.cfg_file, logfilename)

        # Run SU2
        workdir = os.getcwd()
        os.chdir(self.cfg_dir)
        print(os.getcwd())
        start   = datetime.datetime.now()
        process = subprocess.Popen(shell_command, shell=True)  # This line launches SU2

        # check for timeout
        while process.poll() is None:
            time.sleep(0.1)
            now = datetime.datetime.now()
            running_time = (now - start).seconds
            if running_time > self.timeout:
                try:
                    process.kill()
                    self.command.killall()  # In case of parallel execution
                except AttributeError: # popen.kill apparently fails on some versions of subprocess... the killall command should take care of things!
                    pass
                timed_out = True
                passed    = False

        # Check for error output from that process
        if process.poll() != 0:
            passed = False
            print("ERROR")
            print("Output from the failed case:")
            subprocess.call(["cat", logfilename])

        diff_time_start = datetime.datetime.now()
        if not timed_out and passed:
            # Compare files
            fromfile = self.reference_file
            tofile = self.test_file
            # Initial value s.t. will fail if it does not get to diff step
            diff = ''
            try:
                fromdate = time.ctime(os.stat(fromfile).st_mtime)
                fromlines = open(fromfile, 'U').readlines()
                try:
                    todate = time.ctime(os.stat(tofile).st_mtime)
                    tolines = open(tofile, 'U').readlines()

<<<<<<< HEAD
                    # If tolerance is set to 0, make regular diff on whole file
                    if self.tol_percent == 0.0:
=======
                    # If file tolerance is set to 0, make regular diff
                    if self.tol_file_percent == 0.0:
>>>>>>> 4d624fc8
                        diff = list(difflib.unified_diff(fromlines, tolines, fromfile, tofile, fromdate, todate))

                    # Else test word by word with given tolerance
                    else:

<<<<<<< HEAD
                        diff            = [];
                        max_delta       = 0
                        compare_counter = 0
                        ignore_counter  = 0

                        # Assert that both files have the same number of lines
                        if len(fromlines) != len(tolines):
                            diff   = ["ERROR: Number of lines in " + fromfile + " and " + tofile + " differ."]
=======
                        diff = []
                        max_delta = 0
                        compare_counter = 0
                        ignore_counter = 0

                        # Assert that both files have the same number of lines
                        if len(fromlines) != len(tolines):
                            diff = ["ERROR: Number of lines in " + fromfile + " and " + tofile + " differ."]
>>>>>>> 4d624fc8
                            passed = False
                        
                        # Loop through all lines
                        for i_line in range(0, len(fromlines)):

                            if passed == False: break

<<<<<<< HEAD
                            from_line = fromlines[i_line].split(",")
                            to_line   = tolines[i_line].split(",")

                            # Assert that both lines have the same number of words
                            if len(from_line) != len(to_line):
                                diff   = ["ERROR: Number of words in line " + str(i_line+1) + " differ."]
=======
                            # Extract next line and split it
                            from_line = fromlines[i_line].split()
                            to_line = tolines[i_line].split()

                            # Assert that both lines have the same number of words
                            if len(from_line) != len(to_line):
                                diff = ["ERROR: Number of words in line " + str(i_line+1) + " differ."]
>>>>>>> 4d624fc8
                                passed = False
                                break
                            
                            # Loop through all words of one line
                            for i_word in range(0, len(from_line)):
<<<<<<< HEAD
                                from_word = from_line[i_word]
                                to_word   = to_line[i_word]

                                # Assert that both words are either numeric or non-numeric
                                from_isfloat = is_float(from_word)
                                to_isfloat   = is_float(to_word)
                                if from_isfloat != to_isfloat:
                                    diff      = ["ERROR: File entries '" + from_word + "' and '" + to_word + "' in line " + str(i_line+1) + " differ."]
                                    passed    = False
                                    delta     = 0.0
=======

                                # Extract next word and strip whitespace and commas
                                from_word = from_line[i_word].strip().strip(',')
                                to_word = to_line[i_word].strip().strip(',')

                                # Assert that words are either both numeric or both non-numeric
                                from_isfloat = is_float(from_word)
                                to_isfloat = is_float(to_word)
                                if from_isfloat != to_isfloat:
                                    diff = ["ERROR: File entries '" + from_word + "' and '" + to_word + "' in line " + str(i_line+1) + ", word " + str(i_word+1) + " differ."]
                                    passed = False
                                    delta = 0.0
>>>>>>> 4d624fc8
                                    max_delta = "Not applicable"
                                    break

                                # Make actual comparison
<<<<<<< HEAD
                                if from_isfloat:
                                    try:
                                        # Only do a relative comparison when the absolute tolerance is met.
                                        # This is to prevent large relative differences for very small numbers.
                                        if (float(from_word) > self.tol):
                                          delta = abs( (float(from_word) - float(to_word)) / float(from_word) ) * 100
                                        else:
                                          delta = 0.0
                                        max_delta = max(max_delta, delta)
                                        compare_counter += 1
                                    except ZeroDivisionError:
                                        ignore_counter += 1
                                        continue
                                else:
                                    delta  = 0.0
                                    compare_counter += 1
                                    if from_word != to_word:
                                        diff      = ["ERROR: File entries '" + from_word + "' and '" + to_word + "' in line " + str(i_line+1) + " differ."]
                                        passed    = False
                                        max_delta = "Not applicable"
                                        break
                                
                                if delta > self.tol_percent:
                                    diff   = ["ERROR: File entries '" + from_word + "' and '" + to_word + "' in line " + str(i_line+1) + " differ."]
=======
                                # Compare floats
                                if from_isfloat:
                                    try:
                                        # Only do a relative comparison when the threshold is met.
                                        # This is to prevent large relative differences for very small numbers.
                                        if (abs(float(from_word)) > self.comp_threshold):
                                            delta = abs( (float(from_word) - float(to_word)) / float(from_word) ) * 100
                                            compare_counter += 1
                                        else:
                                            delta = 0.0
                                            ignore_counter += 1

                                        max_delta = max(max_delta, delta)

                                    except ZeroDivisionError:
                                        ignore_counter += 1
                                        continue

                                # Compare non-floats
                                else:
                                    delta = 0.0
                                    compare_counter += 1
                                    if from_word != to_word:
                                        diff = ["ERROR: File entries '" + from_word + "' and '" + to_word + "' in line " + str(i_line+1) + ", word " + str(i_word+1) + " differ."]
                                        passed = False
                                        max_delta = "Not applicable"
                                        break

                                if delta > self.tol_file_percent:
                                    diff = ["ERROR: File entries '" + from_word + "' and '" + to_word + "' in line " + str(i_line+1) + ", word " + str(i_word+1) + " differ."]
>>>>>>> 4d624fc8
                                    passed = False
                                    break

                except OSError:
                    print("OS error, most likely from missing reference file:", fromfile)
                    print("Current working directory contents:")
                    print(os.listdir("."))
            except OSError:
                print("OS error, most likely from missing reference file:", fromfile)
                print("Current working directory contents:")
                print(os.listdir("."))

            if (diff==[]):
                passed=True
            else:
                for line in diff:
                    print(line[:-1])
                passed=False

        else:
            passed = False

<<<<<<< HEAD
        diff_time_stop = datetime.datetime.now()
        diff_time      = (diff_time_stop - diff_time_start).microseconds
=======
        # Report results
        diff_time_stop = datetime.datetime.now()
        diff_time = (diff_time_stop - diff_time_start).microseconds
>>>>>>> 4d624fc8

        print('CPU architecture:    %s'%self.cpu_arch)
        print('Test duration:       %.2f min'%(running_time/60.0))
        print('Diff duration:       %.2f sec'%(diff_time/1e6))
<<<<<<< HEAD

        if self.tol_percent != 0.0:
            print('Compared entries:    ' + str(compare_counter))
            print('Ignored entries:     ' + str(ignore_counter))
            print('Maximum difference:  ' + str(max_delta) + ' %')
            print('Specified tolerance: ' + str(self.tol_percent) + ' %') 
=======
        print('Specified tolerance: ' + str(self.tol_file_percent) + '%')
        print('Specified threshold: ' + str(self.comp_threshold)) 

        if self.tol_file_percent != 0.0:
            print('Compared entries:    ' + str(compare_counter))
            print('Ignored entries:     ' + str(ignore_counter))
            print('Maximum difference:  ' + str(max_delta) + '%')
>>>>>>> 4d624fc8

        print('==================== End Test: %s ====================\n'%self.tag)

        sys.stdout.flush()
        os.chdir(workdir)
        return passed

    def run_opt(self):

        if not self.is_enabled():
            return True

        print('==================== Start Test: %s ===================='%self.tag)
        passed       = True
        exceed_tol   = False
        timed_out    = False
        iter_missing = True
        start_solver = True

        # Adjust the number of iterations in the config file
        self.adjust_opt_iter()

        self.adjust_test_data()

        # Assemble the shell command to run SU2
        logfilename = '%s.log' % os.path.splitext(self.cfg_file)[0]
        shell_command = "%s %s > %s 2>&1" % (self.command.assemble(), self.cfg_file, logfilename)

        # Run SU2
        workdir = os.getcwd()
        os.chdir(self.cfg_dir)
        print(os.getcwd())
        start   = datetime.datetime.now()
        process = subprocess.Popen(shell_command, shell=True)  # This line launches SU2

        # check for timeout
        while process.poll() is None:
            time.sleep(0.1)
            now = datetime.datetime.now()
            running_time = (now - start).seconds
            if running_time > self.timeout:
                try:
                    process.kill()
                    self.command.killall()  # In case of parallel execution
                except AttributeError: # popen.kill apparently fails on some versions of subprocess... the killall command should take care of things!
                    pass
                timed_out = True
                passed    = False

        # Examine the output
        f = open(logfilename,'r')
        output = f.readlines()
        delta_vals = []
        sim_vals = []
        if not timed_out:
            start_solver = False
            for line in output:
                if not start_solver: # Don't bother parsing anything before optimizer starts
                    if line.find('OBJFUN') > -1:
                        start_solver=True
                else:   # Found the OBJFUN line; parse the input
                    raw_data = line.split()
                    try:
                        iter_number = int(raw_data[0])
                        data = raw_data[len(raw_data) - len(self.test_vals):]
                    except ValueError:
                        continue
                    except IndexError:
                        continue

                    if iter_number == self.test_iter:  # Found the iteration number we're checking for
                        iter_missing = False
                        if not len(self.test_vals)==len(data):   # something went wrong... probably bad input
                            print("Error in test_vals!")
                            passed = False
                            break
                        for j in range(len(data)):
                            sim_vals.append( float(data[j]) )
                            delta_vals.append( abs(float(data[j])-self.test_vals[j]) )
                            if delta_vals[j] > self.tol:
                                exceed_tol = True
                                passed     = False
                        break
                    else:
                        iter_missing = True

            if not start_solver:
                passed = False

            if iter_missing:
                passed = False

        # Write the test results
        #for j in output:
        #  print(j)

        if passed:
            print("%s: PASSED"%self.tag)
        else:
            print("%s: FAILED"%self.tag)
            print('Output for the failed case')
            subprocess.call(['cat', logfilename])

        print('execution command: %s' % shell_command)

        if timed_out:
            print('ERROR: Execution timed out. timeout=%d'%self.timeout)

        if exceed_tol:
            print('ERROR: Difference between computed input and test_vals exceeded tolerance. TOL=%f'%self.tol)

        if not start_solver:
            print('ERROR: The code was not able to get to the "OBJFUN" section.')

        if iter_missing:
            print('ERROR: The optimizer iteration number %d could not be found.'%self.test_iter)

        print('test_iter=%d' % self.test_iter)

        print_vals(self.test_vals, name="test_vals (stored)")

        print_vals(sim_vals, name="sim_vals (computed)")

        print_vals(delta_vals, name="delta_vals")

        print('test duration: %.2f min'%(running_time/60.0))
        print('==================== End Test: %s ====================\n'%self.tag)

        sys.stdout.flush()
        os.chdir(workdir)
        return passed

    def run_geo(self):

        if not self.is_enabled():
            return True

        print('==================== Start Test: %s ===================='%self.tag)
        passed       = True
        exceed_tol   = False
        timed_out    = False
        start_solver = True
        iter_missing = True

        found_thick  = False
        found_area   = False
        found_twist  = False
        found_chord  = False

        self.adjust_test_data()

        # if root, add flag to mpirun
        self.command.allow_mpi_as_root()

        # Assemble the shell command to run SU2
        logfilename = '%s.log' % os.path.splitext(self.cfg_file)[0]
        shell_command = "%s %s > %s 2>&1" % (self.command.assemble(), self.cfg_file, logfilename)

        # Run SU2
        workdir = os.getcwd()
        os.chdir(self.cfg_dir)
        print(os.getcwd())
        start   = datetime.datetime.now()
        process = subprocess.Popen(shell_command, shell=True)  # This line launches SU2

        # check for timeout
        while process.poll() is None:
            time.sleep(0.1)
            now = datetime.datetime.now()
            running_time = (now - start).seconds
            if running_time > self.timeout:
                try:
                    process.kill()
                    self.command.killall() # In case of parallel execution
                except AttributeError: # popen.kill apparently fails on some versions of subprocess... the killall command should take care of things!
                    pass
                timed_out = True
                passed    = False

        # Examine the output
        f = open(logfilename,'r')
        output = f.readlines()
        delta_vals = []
        sim_vals = []
        data = []
        if not timed_out:
            start_solver = False
            for line in output:
                if not start_solver: # Don't bother parsing anything before SU2_GEO starts
                    if line.find('Station 1') > -1:
                        start_solver=True
                elif line.find('Station 2') > -1: # jump out of loop if we hit the next station
                    break
                else:   # Found the lines; parse the input

                    if line.find('Chord') > -1:
                        raw_data = line.replace(",", "").split()
                        data.append(raw_data[1])
                        found_chord = True
                        data.append(raw_data[5])
                        found_radius = True
                        data.append(raw_data[8])
                        found_toc = True
                        data.append(raw_data[10])
                        found_aoa = True

            if found_chord and found_radius and found_toc and found_aoa:  # Found what we're checking for
                iter_missing = False
                if not len(self.test_vals)==len(data):   # something went wrong... probably bad input
                    print("Error in test_vals!")
                    passed = False
                for j in range(len(data)):
                    sim_vals.append( float(data[j]) )
                    delta_vals.append( abs(float(data[j])-self.test_vals[j]) )
                    if delta_vals[j] > self.tol:
                        exceed_tol = True
                        passed     = False
            else:
                iter_missing = True

            if not start_solver:
                passed = False

            if iter_missing:
                passed = False

        # Write the test results
        #for j in output:
        #  print(j)

        if passed:
            print("%s: PASSED"%self.tag)
        else:
            print("%s: FAILED"%self.tag)
            print('Output for the failed case')
            subprocess.call(['cat', logfilename])

        print('execution command: %s' % shell_command)

        if timed_out:
            print('ERROR: Execution timed out. timeout=%d'%self.timeout)

        if exceed_tol:
            print('ERROR: Difference between computed input and test_vals exceeded tolerance. TOL=%f'%self.tol)

        if not start_solver:
            print('ERROR: The code was not able to get to the "OBJFUN" section.')

        if iter_missing:
            print('ERROR: The SU2_GEO values could not be found.')

        print_vals(self.test_vals, name="test_vals (stored)")

        print_vals(sim_vals, name="sim_vals (computed)")

        print_vals(delta_vals, name="delta_vals")

        print('test duration: %.2f min'%(running_time/60.0))
        print('==================== End Test: %s ====================\n'%self.tag)

        sys.stdout.flush()
        os.chdir(workdir)
        return passed

    def run_def(self):

        if not self.is_enabled():
            return True

        print('==================== Start Test: %s ===================='%self.tag)
        passed       = True
        exceed_tol   = False
        timed_out    = False
        iter_missing = True
        start_solver = True

        self.adjust_test_data()

        # if root, add flag to mpirun
        self.command.allow_mpi_as_root()

        # Assemble the shell command to run SU2
        logfilename = '%s.log' % os.path.splitext(self.cfg_file)[0]
        shell_command = "%s %s > %s 2>&1" % (self.command.assemble(), self.cfg_file, logfilename)

        # Run SU2
        workdir = os.getcwd()
        os.chdir(self.cfg_dir)
        print(os.getcwd())
        start   = datetime.datetime.now()
        process = subprocess.Popen(shell_command, shell=True)  # This line launches SU2

        # check for timeout
        while process.poll() is None:
            time.sleep(0.1)
            now = datetime.datetime.now()
            running_time = (now - start).seconds
            if running_time > self.timeout:
                try:
                    process.kill()
                    self.command.killall() # In case of parallel execution
                except AttributeError: # popen.kill apparently fails on some versions of subprocess... the killall command should take care of things!
                    pass
                timed_out = True
                passed = False

        # Examine the output
        f = open(logfilename,'r')
        output = f.readlines()
        delta_vals = []
        sim_vals = []
        if not timed_out:
            start_solver = False
            for line in output:
                if not start_solver: # Don't bother parsing anything before -- Volumetric grid deformation ---
                    if line.find('Volumetric grid deformation') > -1:
                        start_solver=True
                else:   # Found the -- Volumetric grid deformation --- line; parse the input
                    raw_data = line.split()
                    try:
                        iter_number = int(raw_data[0])
                        data        = raw_data[len(raw_data)-1:]    # Take the last column for comparison
                    except ValueError:
                        continue
                    except IndexError:
                        continue

                    if iter_number == self.test_iter:  # Found the iteration number we're checking for
                        iter_missing = False
                        if not len(self.test_vals)==len(data):   # something went wrong... probably bad input
                            print("Error in test_vals!")
                            passed = False
                            break
                        for j in range(len(data)):
                            sim_vals.append( float(data[j]) )
                            delta_vals.append( abs(float(data[j])-self.test_vals[j]) )
                            if delta_vals[j] > self.tol:
                                exceed_tol = True
                                passed = False
                        break
                    else:
                        iter_missing = True

            if not start_solver:
                passed = False

            if iter_missing:
                passed = False

        # Write the test results
        #for j in output:
        #  print(j)

        if passed:
            print("%s: PASSED"%self.tag)
        else:
            print("%s: FAILED"%self.tag)
            print('Output for the failed case')
            subprocess.call(['cat', logfilename])

        print('execution command: %s' % shell_command)

        if timed_out:
            print('ERROR: Execution timed out. timeout=%d sec'%self.timeout)

        if exceed_tol:
            print('ERROR: Difference between computed input and test_vals exceeded tolerance. TOL=%e'%self.tol)

        if not start_solver:
            print('ERROR: The code was not able to get to the "Begin solver" section.')

        if iter_missing:
            print('ERROR: The iteration number %d could not be found.'%self.test_iter)

        print('test_iter=%d' % self.test_iter)

        print_vals(self.test_vals, name="test_vals (stored)")

        print_vals(sim_vals, name="sim_vals (computed)")

        print_vals(delta_vals, name="delta_vals")

        print('test duration: %.2f min'%(running_time/60.0))
        #print('==================== End Test: %s ====================\n'%self.tag)

        sys.stdout.flush()
        os.chdir(workdir)
        return passed

    def adjust_iter(self):

        # Read the cfg file
        workdir = os.getcwd()
        os.chdir(self.cfg_dir)
        file_in = open(self.cfg_file, 'r')
        lines   = file_in.readlines()
        file_in.close()

        # Rewrite the file with a .autotest extension
        self.cfg_file = "%s.autotest"%self.cfg_file
        file_out = open(self.cfg_file,'w')
        file_out.write('% This file automatically generated by the regression script\n')
        file_out.write('%% Number of iterations changed to %d\n'%(self.test_iter+1))
        if (self.multizone or self.new_output) and self.unsteady:
            adjust_string = "TIME_ITER"
        elif self.multizone:
            adjust_string = "OUTER_ITER"
        else:
            adjust_string = "ITER"
        for line in lines:
            if not line.strip().split("=")[0].strip() == adjust_string:
                file_out.write(line)
            else:
                file_out.write(adjust_string+"=%d\n"%(self.test_iter+1))
        file_out.close()
        os.chdir(workdir)

        return

    def adjust_opt_iter(self):

        # Read the cfg file
        workdir = os.getcwd()
        os.chdir(self.cfg_dir)
        file_in = open(self.cfg_file, 'r')
        lines   = file_in.readlines()
        file_in.close()

        # Rewrite the file with a .autotest extension
        self.cfg_file = "%s.autotest"%self.cfg_file
        file_out = open(self.cfg_file,'w')
        file_out.write('% This file automatically generated by the regression script\n')
        file_out.write('%% Number of optimizer iterations changed to %d\n'%(self.test_iter))
        for line in lines:
            if not line.startswith("OPT_ITERATIONS"):
                file_out.write(line)
            else:
                file_out.write("OPT_ITERATIONS= %d\n"%(self.test_iter))
        file_out.close()
        os.chdir(workdir)

        return

    def disable_restart(self):

        # Read the cfg file
        workdir = os.getcwd()
        os.chdir(self.cfg_dir)
        file_in = open(self.cfg_file, 'r')
        lines   = file_in.readlines()
        file_in.close()

        # Rewrite the file with a .autotest extension
        self.cfg_file = "%s.autotest"%self.cfg_file
        file_out = open(self.cfg_file,'w')
        file_out.write('% This file automatically generated by the regression script\n')
        file_out.write('%% Number of optimizer iterations changed to %d\n'%(self.test_iter))
        for line in lines:
            if not line.startswith("RESTART_SOL"):
                file_out.write(line)
            else:
                file_out.write("RESTART_SOL= NO\n")
        file_out.close()
        os.chdir(workdir)

        return

    def is_enabled(self):
        is_enabled = self.cpu_arch in self.enabled_on_cpu_arch

        if not is_enabled:
            print('Ignoring test "%s" because it is not enabled for the current CPU architecture: %s' % (self.tag, self.cpu_arch))

        return is_enabled

    def adjust_test_data(self):

        if self.cpu_arch == 'aarch64':
            if len(self.test_vals_aarch64) != 0:
                self.test_vals = self.test_vals_aarch64

            if len(self.reference_file_aarch64) != 0:
                self.reference_file = self.reference_file_aarch64<|MERGE_RESOLUTION|>--- conflicted
+++ resolved
@@ -110,12 +110,8 @@
         self.command = self.Command()
         self.timeout = 0
         self.tol = 0.0
-<<<<<<< HEAD
-        self.tol_percent = 0.0
-=======
         self.tol_file_percent = 0.0
         self.comp_threshold = 0.0
->>>>>>> 4d624fc8
 
         # Options for file-comparison tests
         self.reference_file = "of_grad.dat.ref"
@@ -339,28 +335,13 @@
                     todate = time.ctime(os.stat(tofile).st_mtime)
                     tolines = open(tofile, 'U').readlines()
 
-<<<<<<< HEAD
-                    # If tolerance is set to 0, make regular diff on whole file
-                    if self.tol_percent == 0.0:
-=======
                     # If file tolerance is set to 0, make regular diff
                     if self.tol_file_percent == 0.0:
->>>>>>> 4d624fc8
                         diff = list(difflib.unified_diff(fromlines, tolines, fromfile, tofile, fromdate, todate))
 
                     # Else test word by word with given tolerance
                     else:
 
-<<<<<<< HEAD
-                        diff            = [];
-                        max_delta       = 0
-                        compare_counter = 0
-                        ignore_counter  = 0
-
-                        # Assert that both files have the same number of lines
-                        if len(fromlines) != len(tolines):
-                            diff   = ["ERROR: Number of lines in " + fromfile + " and " + tofile + " differ."]
-=======
                         diff = []
                         max_delta = 0
                         compare_counter = 0
@@ -369,7 +350,6 @@
                         # Assert that both files have the same number of lines
                         if len(fromlines) != len(tolines):
                             diff = ["ERROR: Number of lines in " + fromfile + " and " + tofile + " differ."]
->>>>>>> 4d624fc8
                             passed = False
                         
                         # Loop through all lines
@@ -377,14 +357,6 @@
 
                             if passed == False: break
 
-<<<<<<< HEAD
-                            from_line = fromlines[i_line].split(",")
-                            to_line   = tolines[i_line].split(",")
-
-                            # Assert that both lines have the same number of words
-                            if len(from_line) != len(to_line):
-                                diff   = ["ERROR: Number of words in line " + str(i_line+1) + " differ."]
-=======
                             # Extract next line and split it
                             from_line = fromlines[i_line].split()
                             to_line = tolines[i_line].split()
@@ -392,24 +364,11 @@
                             # Assert that both lines have the same number of words
                             if len(from_line) != len(to_line):
                                 diff = ["ERROR: Number of words in line " + str(i_line+1) + " differ."]
->>>>>>> 4d624fc8
                                 passed = False
                                 break
                             
                             # Loop through all words of one line
                             for i_word in range(0, len(from_line)):
-<<<<<<< HEAD
-                                from_word = from_line[i_word]
-                                to_word   = to_line[i_word]
-
-                                # Assert that both words are either numeric or non-numeric
-                                from_isfloat = is_float(from_word)
-                                to_isfloat   = is_float(to_word)
-                                if from_isfloat != to_isfloat:
-                                    diff      = ["ERROR: File entries '" + from_word + "' and '" + to_word + "' in line " + str(i_line+1) + " differ."]
-                                    passed    = False
-                                    delta     = 0.0
-=======
 
                                 # Extract next word and strip whitespace and commas
                                 from_word = from_line[i_word].strip().strip(',')
@@ -422,37 +381,10 @@
                                     diff = ["ERROR: File entries '" + from_word + "' and '" + to_word + "' in line " + str(i_line+1) + ", word " + str(i_word+1) + " differ."]
                                     passed = False
                                     delta = 0.0
->>>>>>> 4d624fc8
                                     max_delta = "Not applicable"
                                     break
 
                                 # Make actual comparison
-<<<<<<< HEAD
-                                if from_isfloat:
-                                    try:
-                                        # Only do a relative comparison when the absolute tolerance is met.
-                                        # This is to prevent large relative differences for very small numbers.
-                                        if (float(from_word) > self.tol):
-                                          delta = abs( (float(from_word) - float(to_word)) / float(from_word) ) * 100
-                                        else:
-                                          delta = 0.0
-                                        max_delta = max(max_delta, delta)
-                                        compare_counter += 1
-                                    except ZeroDivisionError:
-                                        ignore_counter += 1
-                                        continue
-                                else:
-                                    delta  = 0.0
-                                    compare_counter += 1
-                                    if from_word != to_word:
-                                        diff      = ["ERROR: File entries '" + from_word + "' and '" + to_word + "' in line " + str(i_line+1) + " differ."]
-                                        passed    = False
-                                        max_delta = "Not applicable"
-                                        break
-                                
-                                if delta > self.tol_percent:
-                                    diff   = ["ERROR: File entries '" + from_word + "' and '" + to_word + "' in line " + str(i_line+1) + " differ."]
-=======
                                 # Compare floats
                                 if from_isfloat:
                                     try:
@@ -483,7 +415,6 @@
 
                                 if delta > self.tol_file_percent:
                                     diff = ["ERROR: File entries '" + from_word + "' and '" + to_word + "' in line " + str(i_line+1) + ", word " + str(i_word+1) + " differ."]
->>>>>>> 4d624fc8
                                     passed = False
                                     break
 
@@ -506,26 +437,13 @@
         else:
             passed = False
 
-<<<<<<< HEAD
-        diff_time_stop = datetime.datetime.now()
-        diff_time      = (diff_time_stop - diff_time_start).microseconds
-=======
         # Report results
         diff_time_stop = datetime.datetime.now()
         diff_time = (diff_time_stop - diff_time_start).microseconds
->>>>>>> 4d624fc8
 
         print('CPU architecture:    %s'%self.cpu_arch)
         print('Test duration:       %.2f min'%(running_time/60.0))
         print('Diff duration:       %.2f sec'%(diff_time/1e6))
-<<<<<<< HEAD
-
-        if self.tol_percent != 0.0:
-            print('Compared entries:    ' + str(compare_counter))
-            print('Ignored entries:     ' + str(ignore_counter))
-            print('Maximum difference:  ' + str(max_delta) + ' %')
-            print('Specified tolerance: ' + str(self.tol_percent) + ' %') 
-=======
         print('Specified tolerance: ' + str(self.tol_file_percent) + '%')
         print('Specified threshold: ' + str(self.comp_threshold)) 
 
@@ -533,7 +451,6 @@
             print('Compared entries:    ' + str(compare_counter))
             print('Ignored entries:     ' + str(ignore_counter))
             print('Maximum difference:  ' + str(max_delta) + '%')
->>>>>>> 4d624fc8
 
         print('==================== End Test: %s ====================\n'%self.tag)
 
