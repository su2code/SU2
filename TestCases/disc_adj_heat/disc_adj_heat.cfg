--- conflicted
+++ resolved
@@ -6,11 +6,7 @@
 % Author: Ole Burghardt                                                         %
 % Institution: Chair for Scientific Computing, TU Kaiserslautern                %
 % Date: November 26th, 2018                                                     %
-<<<<<<< HEAD
-% File Version 7.0.5 "Blackbird"                                                   %
-=======
 % File Version 7.0.6 "Blackbird"                                                   %
->>>>>>> 0e3fad69
 %                                                                               %
 %%%%%%%%%%%%%%%%%%%%%%%%%%%%%%%%%%%%%%%%%%%%%%%%%%%%%%%%%%%%%%%%%%%%%%%%%%%%%%%%%
 
