%%%%%%%%%%%%%%%%%%%%%%%%%%%%%%%%%%%%%%%%%%%%%%%%%%%%%%%%%%%%%%%%%%%%%%%%%%%%%%%%
%                                                                              %
% SU2 configuration file                                                       %
% Case description: Subsonic incompressible inviscid flow around a NACA0012    %
% Author: Thomas D. Economon                                                   %
% Date: 2018.10.30                                                             %
% File Version 6.2.0 "Falcon"                                                  %
%                                                                              %
%%%%%%%%%%%%%%%%%%%%%%%%%%%%%%%%%%%%%%%%%%%%%%%%%%%%%%%%%%%%%%%%%%%%%%%%%%%%%%%%

% ------------- DIRECT, ADJOINT, AND LINEARIZED PROBLEM DEFINITION ------------%
%
% Physical governing equations (EULER, NAVIER_STOKES,
%                               WAVE_EQUATION, HEAT_EQUATION, FEM_ELASTICITY,
%                               POISSON_EQUATION)
PHYSICAL_PROBLEM= EULER
%
% Mathematical problem (DIRECT, CONTINUOUS_ADJOINT)
MATH_PROBLEM= DISCRETE_ADJOINT
%
% Restart solution (NO, YES)
RESTART_SOL= NO
%
% Write binary restart files (YES, NO)
WRT_BINARY_RESTART= NO
%
% Read binary restart files (YES, NO)
READ_BINARY_RESTART= NO
%
% Regime type (COMPRESSIBLE, INCOMPRESSIBLE, FREESURFACE)
REGIME_TYPE= INCOMPRESSIBLE

<<<<<<< HEAD
SINGLEZONE_DRIVER = NO
=======
SINGLEZONE_DRIVER = YES
>>>>>>> 3b6182ab
ITER = 21

% ---------------- INCOMPRESSIBLE FLOW CONDITION DEFINITION -------------------%
%
% Initial density for incompressible flows
% (1.2886 kg/m^3 by default (air), 998.2 Kg/m^3 (water))
INC_DENSITY_INIT= 1.2886
%
% Initial velocity for incompressible flows (1.0,0,0 m/s by default)
INC_VELOCITY_INIT= ( 33.1588, 1.15793, 0.0 )

% ---------------------- REFERENCE VALUE DEFINITION ---------------------------%
%
% Reference origin for moment computation
REF_ORIGIN_MOMENT_X = 0.25
REF_ORIGIN_MOMENT_Y = 0.00
REF_ORIGIN_MOMENT_Z = 0.00
%
% Reference length for pitching, rolling, and yawing non-dimensional moment
REF_LENGTH= 1.0
%
% Reference area for force coefficients (0 implies automatic calculation)
REF_AREA= 1.0

% ----------------------- BOUNDARY CONDITION DEFINITION -----------------------%
%
% Marker of the Euler boundary (0 = no marker)
MARKER_EULER= ( airfoil )
%
% Marker of the far field (0 = no marker)
MARKER_FAR= ( farfield )
%
% Marker of the surface which is going to be plotted or designed
MARKER_PLOTTING= ( airfoil )
%
% Marker of the surface where the functional (Cd, Cl, etc.) will be evaluated
MARKER_MONITORING= ( airfoil )

% ------------- COMMON PARAMETERS TO DEFINE THE NUMERICAL METHOD --------------%
% Numerical method for spatial gradients (GREEN_GAUSS, LEAST_SQUARES, 
%                                         WEIGHTED_LEAST_SQUARES)
NUM_METHOD_GRAD= GREEN_GAUSS
%
% Courant-Friedrichs-Lewy condition of the finest grid
CFL_NUMBER= 8.0
%
% Adaptive CFL number (NO, YES)
CFL_ADAPT= NO
%
% Parameters of the adaptive CFL number (factor down, factor up, CFL min value,
%                                        CFL max value )
CFL_ADAPT_PARAM= ( 1.5, 0.5, 1.0, 100.0 )
%
% Runge-Kutta alpha coefficients
RK_ALPHA_COEFF= ( 0.66667, 0.66667, 1.000000 )
%
% Number of total iterations
EXT_ITER= 501
%
% Objective function in gradient evaluation   (DRAG, LIFT, SIDEFORCE, MOMENT_X,
%                                             MOMENT_Y, MOMENT_Z, EFFICIENCY,
%                                             EQUIVALENT_AREA, NEARFIELD_PRESSURE,
%                                             FORCE_X, FORCE_Y, FORCE_Z, THRUST,
%                                             TORQUE, TOTAL_HEATFLUX,
%                                             MAXIMUM_HEATFLUX, INVERSE_DESIGN_PRESSURE,
%                                             INVERSE_DESIGN_HEATFLUX, SURFACE_TOTAL_PRESSURE,
%                                             SURFACE_MASSFLOW, SURFACE_STATIC_PRESSURE, SURFACE_MACH)
% For a weighted sum of objectives: separate by commas, add OBJECTIVE_WEIGHT and MARKER_MONITORING in matching order.
OBJECTIVE_FUNCTION= LIFT
%
% List of weighting values when using more than one OBJECTIVE_FUNCTION. Separate by commas and match with MARKER_MONITORING.
OBJECTIVE_WEIGHT = 1.0

% -------------------------- MULTIGRID PARAMETERS -----------------------------%
%
% Multi-Grid Levels (0 = no multi-grid)
MGLEVEL= 2
%
% Multi-grid cycle (V_CYCLE, W_CYCLE, FULLMG_CYCLE)
MGCYCLE= W_CYCLE
%
% Multi-Grid PreSmoothing Level
MG_PRE_SMOOTH= ( 1, 2, 3, 3 )
%
% Multi-Grid PostSmoothing Level
MG_POST_SMOOTH= ( 0, 0, 0, 0 )
%
% Jacobi implicit smoothing of the correction
MG_CORRECTION_SMOOTH= ( 0, 0, 0, 0 )
%
% Damping factor for the residual restriction
MG_DAMP_RESTRICTION= 1.0
%
% Damping factor for the correction prolongation
MG_DAMP_PROLONGATION= 1.0

% -------------------- FLOW NUMERICAL METHOD DEFINITION -----------------------%
%
% Convective numerical method (JST, LAX-FRIEDRICH, CUSP, ROE, AUSM, HLLC,
%                              TURKEL_PREC, MSW)
CONV_NUM_METHOD_FLOW= JST
%
% Monotonic Upwind Scheme for Conservation Laws (TVD) in the flow equations.
%           Required for 2nd order upwind schemes (NO, YES)
MUSCL_FLOW= YES
%
% Slope limiter (VENKATAKRISHNAN, MINMOD)
SLOPE_LIMITER_FLOW= NONE
%
% Coefficient for the limiter
VENKAT_LIMITER_COEFF= 0.001
%
% 2nd and 4th order artificial dissipation coefficients
JST_SENSOR_COEFF= ( 0.0, 0.01 )
%
% Time discretization (RUNGE-KUTTA_EXPLICIT, EULER_IMPLICIT, EULER_EXPLICIT)
TIME_DISCRE_FLOW= EULER_IMPLICIT

% ------------------------ GRID DEFORMATION PARAMETERS ------------------------%
% Kind of deformation (FFD_SETTING, HICKS_HENNE, HICKS_HENNE_NORMAL, PARABOLIC,
%                      HICKS_HENNE_SHOCK, NACA_4DIGITS, DISPLACEMENT, ROTATION, 
%                      FFD_CONTROL_POINT, FFD_DIHEDRAL_ANGLE, FFD_TWIST_ANGLE, 
%                      FFD_ROTATION)
DV_KIND= HICKS_HENNE
%
% Marker of the surface in which we are going apply the shape deformation
DV_MARKER= ( airfoil )
%
% Parameters of the shape deformation 
% 	- HICKS_HENNE_FAMILY ( Lower(0)/Upper(1) side, x_Loc )
% 	- NACA_4DIGITS ( 1st digit, 2nd digit, 3rd and 4th digit )
% 	- PARABOLIC ( 1st digit, 2nd and 3rd digit )
% 	- DISPLACEMENT ( x_Disp, y_Disp, z_Disp )
% 	- ROTATION ( x_Orig, y_Orig, z_Orig, x_End, y_End, z_End )
DV_PARAM= ( 1, 0.5 )
%
% Value of the shape deformation deformation
DV_VALUE= 0.01

% --------------------------- CONVERGENCE PARAMETERS --------------------------%
% Convergence criteria (CAUCHY, RESIDUAL)
%
CONV_CRITERIA= RESIDUAL
%
% Residual reduction (order of magnitude with respect to the initial value)
RESIDUAL_REDUCTION= 12
%
% Min value of the residual (log10 of the residual)
RESIDUAL_MINVAL= -15
%
% Start Cauchy criteria at iteration number
STARTCONV_ITER= 10
%
% Number of elements to apply the criteria
CAUCHY_ELEMS= 100
%
% Epsilon to control the series convergence
CAUCHY_EPS= 1E-6
%
% Function to apply the criteria (LIFT, DRAG, SENS_GEOMETRY, SENS_MACH,
%                                 DELTA_LIFT, DELTA_DRAG)
CAUCHY_FUNC_FLOW= DRAG

% ------------------------- INPUT/OUTPUT INFORMATION --------------------------%
%
% Mesh input file
MESH_FILENAME= mesh_NACA0012_inv.su2
%
% Mesh input file format (SU2, CGNS, NETCDF_ASCII)
MESH_FORMAT= SU2
%
% Mesh output file
MESH_OUT_FILENAME= mesh_out.su2
%
% Restart flow input file
SOLUTION_FLOW_FILENAME= solution_flow.dat
%
% Restart adjoint input file
SOLUTION_ADJ_FILENAME= solution_adj.dat
%
% Output file format (PARAVIEW, TECPLOT)
OUTPUT_FORMAT= PARAVIEW_BINARY
%
% Output file convergence history (w/o extension) 
CONV_FILENAME= history
%
% Output file restart flow
RESTART_FLOW_FILENAME= restart_flow.dat
%
% Output file restart adjoint
RESTART_ADJ_FILENAME= restart_adj.dat
%
% Output file flow (w/o extension) variables
VOLUME_FLOW_FILENAME= flow
%
% Output file adjoint (w/o extension) variables
VOLUME_ADJ_FILENAME= adjoint
%
% Output Objective function gradient (using continuous adjoint)
GRAD_OBJFUNC_FILENAME= of_grad.dat
%
% Output file surface flow coefficient (w/o extension)
SURFACE_FLOW_FILENAME= surface_flow
%
% Output file surface adjoint coefficient (w/o extension)
SURFACE_ADJ_FILENAME= surface_adjoint
%
% Writing solution file frequency
WRT_SOL_FREQ= 250
%
% Writing convergence history frequency
WRT_CON_FREQ= 1

% --------------------- OPTIMAL SHAPE DESIGN DEFINITION -----------------------%
%
% List of design variables (Design variables are separated by semicolons)
% From 1 to 99, Geometrycal design variables.
%  - HICKS_HENNE ( 1, Scale | Mark. List | Lower(0)/Upper(1) side, x_Loc )
%  - NACA_4DIGITS ( 4, Scale | Mark. List |  1st digit, 2nd digit, 3rd and 4th digit )
%  - ROTATION ( 6, Scale | Mark. List | x_Axis, y_Axis, z_Axis, x_Turn, y_Turn, z_Turn )
% From 100 to 199, Flow solver design variables.
%  - MACH_NUMBER ( 101, Scale | Markers List )
%  - AOA ( 102, Scale | Markers List )
DEFINITION_DV= ( 1, 1.0 | airfoil | 0, 0.05 ); ( 1, 1.0 | airfoil | 0, 0.10 ); ( 1, 1.0 | airfoil | 0, 0.15 ); ( 1, 1.0 | airfoil | 0, 0.20 ); ( 1, 1.0 | airfoil | 0, 0.25 ); ( 1, 1.0 | airfoil | 0, 0.30 ); ( 1, 1.0 | airfoil | 0, 0.35 ); ( 1, 1.0 | airfoil | 0, 0.40 ); ( 1, 1.0 | airfoil | 0, 0.45 ); ( 1, 1.0 | airfoil | 0, 0.50 ); ( 1, 1.0 | airfoil | 0, 0.55 ); ( 1, 1.0 | airfoil | 0, 0.60 ); ( 1, 1.0 | airfoil | 0, 0.65 ); ( 1, 1.0 | airfoil | 0, 0.70 ); ( 1, 1.0 | airfoil | 0, 0.75 ); ( 1, 1.0 | airfoil | 0, 0.80 ); ( 1, 1.0 | airfoil | 0, 0.85 ); ( 1, 1.0 | airfoil | 0, 0.90 ); ( 1, 1.0 | airfoil | 0, 0.95 ); ( 1, 1.0 | airfoil | 1, 0.05 ); ( 1, 1.0 | airfoil | 1, 0.10 ); ( 1, 1.0 | airfoil | 1, 0.15 ); ( 1, 1.0 | airfoil | 1, 0.20 ); ( 1, 1.0 | airfoil | 1, 0.25 ); ( 1, 1.0 | airfoil | 1, 0.30 ); ( 1, 1.0 | airfoil | 1, 0.35 ); ( 1, 1.0 | airfoil | 1, 0.40 ); ( 1, 1.0 | airfoil | 1, 0.45 ); ( 1, 1.0 | airfoil | 1, 0.50 ); ( 1, 1.0 | airfoil | 1, 0.55 ); ( 1, 1.0 | airfoil | 1, 0.60 ); ( 1, 1.0 | airfoil | 1, 0.65 ); ( 1, 1.0 | airfoil | 1, 0.70 ); ( 1, 1.0 | airfoil | 1, 0.75 ); ( 1, 1.0 | airfoil | 1, 0.80 ); ( 1, 1.0 | airfoil | 1, 0.85 ); ( 1, 1.0 | airfoil | 1, 0.90 ); ( 1, 1.0 | airfoil | 1, 0.95 )<|MERGE_RESOLUTION|>--- conflicted
+++ resolved
@@ -30,11 +30,7 @@
 % Regime type (COMPRESSIBLE, INCOMPRESSIBLE, FREESURFACE)
 REGIME_TYPE= INCOMPRESSIBLE
 
-<<<<<<< HEAD
-SINGLEZONE_DRIVER = NO
-=======
 SINGLEZONE_DRIVER = YES
->>>>>>> 3b6182ab
 ITER = 21
 
 % ---------------- INCOMPRESSIBLE FLOW CONDITION DEFINITION -------------------%
