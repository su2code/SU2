﻿/*!
 * \file config_structure.cpp
 * \brief Main file for managing the config file
 * \author F. Palacios, T. Economon, B. Tracey, H. Kline
 * \version 6.2.0 "Falcon"
 *
 * The current SU2 release has been coordinated by the
 * SU2 International Developers Society <www.su2devsociety.org>
 * with selected contributions from the open-source community.
 *
 * The main research teams contributing to the current release are:
 *  - Prof. Juan J. Alonso's group at Stanford University.
 *  - Prof. Piero Colonna's group at Delft University of Technology.
 *  - Prof. Nicolas R. Gauger's group at Kaiserslautern University of Technology.
 *  - Prof. Alberto Guardone's group at Polytechnic University of Milan.
 *  - Prof. Rafael Palacios' group at Imperial College London.
 *  - Prof. Vincent Terrapon's group at the University of Liege.
 *  - Prof. Edwin van der Weide's group at the University of Twente.
 *  - Lab. of New Concepts in Aeronautics at Tech. Institute of Aeronautics.
 *
 * Copyright 2012-2019, Francisco D. Palacios, Thomas D. Economon,
 *                      Tim Albring, and the SU2 contributors.
 *
 * SU2 is free software; you can redistribute it and/or
 * modify it under the terms of the GNU Lesser General Public
 * License as published by the Free Software Foundation; either
 * version 2.1 of the License, or (at your option) any later version.
 *
 * SU2 is distributed in the hope that it will be useful,
 * but WITHOUT ANY WARRANTY; without even the implied warranty of
 * MERCHANTABILITY or FITNESS FOR A PARTICULAR PURPOSE. See the GNU
 * Lesser General Public License for more details.
 *
 * You should have received a copy of the GNU Lesser General Public
 * License along with SU2. If not, see <http://www.gnu.org/licenses/>.
 */

#include "../include/config_structure.hpp"
#include "../include/fem_gauss_jacobi_quadrature.hpp"
#include "../include/fem_geometry_structure.hpp"

#ifdef PROFILE
#ifdef HAVE_MKL
#include "mkl.h"
#endif
#endif

vector<string> Profile_Function_tp;       /*!< \brief Vector of string names for profiled functions. */
vector<double> Profile_Time_tp;           /*!< \brief Vector of elapsed time for profiled functions. */
vector<double> Profile_ID_tp;             /*!< \brief Vector of group ID number for profiled functions. */
map<string, vector<int> > Profile_Map_tp; /*!< \brief Map containing the final results for profiled functions. */

map<CLong3T, int> GEMM_Profile_MNK;       /*!< \brief Map, which maps the GEMM size to the index where
                                                      the data for this GEMM is stored in several vectors. */
vector<long>   GEMM_Profile_NCalls;       /*!< \brief Vector, which stores the number of calls to this
                                                      GEMM size. */
vector<double> GEMM_Profile_TotTime;      /*!< \brief Total time spent for this GEMM size. */
vector<double> GEMM_Profile_MinTime;      /*!< \brief Minimum time spent for this GEMM size. */
vector<double> GEMM_Profile_MaxTime;      /*!< \brief Maximum time spent for this GEMM size. */

//#pragma omp threadprivate(Profile_Function_tp, Profile_Time_tp, Profile_ID_tp, Profile_Map_tp)

#include "../include/ad_structure.hpp"
#include "../include/toolboxes/printing_toolbox.hpp"

CConfig::CConfig(char case_filename[MAX_STRING_SIZE], unsigned short val_software, unsigned short val_iZone, unsigned short val_nZone, unsigned short val_nDim, bool verb_high) {
  
  /*--- Store MPI rank and size ---*/ 
  
  rank = SU2_MPI::GetRank();
  size = SU2_MPI::GetSize();

  /*--- Initialize pointers to Null---*/

  SetPointersNull();

  /*--- Reading config options  ---*/

  SetConfig_Options(val_iZone, val_nZone);

  /*--- Parsing the config file  ---*/

  SetConfig_Parsing(case_filename);

  /*--- Configuration file postprocessing ---*/

  SetPostprocessing(val_software, val_iZone, val_nDim);

  /*--- Configuration file boundaries/markers setting ---*/

  SetMarkers(val_software);

  /*--- Configuration file output ---*/

  if ((rank == MASTER_NODE) && verb_high && (val_iZone == 0))
    SetOutput(val_software, val_iZone);

}

CConfig::CConfig(char case_filename[MAX_STRING_SIZE], unsigned short val_software) {

  /*--- Store MPI rank and size ---*/ 

  rank = SU2_MPI::GetRank();
  size = SU2_MPI::GetSize();
  
  /*--- Initialize pointers to Null---*/

  SetPointersNull();

  /*--- Reading config options  ---*/

  SetConfig_Options(0, 1);

  /*--- Parsing the config file  ---*/

  SetConfig_Parsing(case_filename);

  /*--- Configuration file postprocessing ---*/

  SetPostprocessing(val_software, 0, 1);

  /*--- Configuration file boundaries/markers setting ---*/

  SetMarkers(val_software);

}

CConfig::CConfig(char case_filename[MAX_STRING_SIZE], CConfig *config) {

  /*--- Store MPI rank and size ---*/ 
  
  rank = SU2_MPI::GetRank();
  size = SU2_MPI::GetSize();
  
  bool runtime_file = false;

  /*--- Initialize pointers to Null---*/

  SetPointersNull();

  /*--- Reading config options  ---*/

  SetRunTime_Options();

  /*--- Parsing the config file  ---*/

  runtime_file = SetRunTime_Parsing(case_filename);

  /*--- Update original config file ---*/

  if (runtime_file) {
    config->SetnExtIter(nExtIter);
  }

}

SU2_MPI::Comm CConfig::GetMPICommunicator() {

  return SU2_Communicator;

}

void CConfig::SetMPICommunicator(SU2_MPI::Comm Communicator) {

  SU2_Communicator = Communicator;

}

unsigned short CConfig::GetnZone(string val_mesh_filename, unsigned short val_format, CConfig *config) {

  int nZone = 1; /* Default value if nothing is specified. */

  switch (val_format) {
    case SU2: {

      /*--- Local variables for reading the SU2 file. ---*/
      string text_line;
      ifstream mesh_file;

      /*--- Check if the mesh file can be opened for reading. ---*/
      mesh_file.open(val_mesh_filename.c_str(), ios::in);
      if (mesh_file.fail())
        SU2_MPI::Error(string("There is no geometry file called ") + val_mesh_filename,
                              CURRENT_FUNCTION);

      /*--- Read the SU2 mesh file until the zone data is reached or
            when it can be decided that it is not present. ---*/
      while( getline (mesh_file, text_line) ) {

        /*--- Search for the "NZONE" keyword to see if there are multiple Zones ---*/
        if(text_line.find ("NZONE=",0) != string::npos) {
          text_line.erase (0,6); nZone = atoi(text_line.c_str());
          break;
        }

        /*--- If one of the keywords IZONE, NELEM or NPOIN, NMARK is encountered,
              it can be assumed that the NZONE keyword is not present and the loop
              can be terminated. ---*/
        if(text_line.find ("IZONE=",0) != string::npos) break;
        if(text_line.find ("NELEM=",0) != string::npos) break;
        if(text_line.find ("NPOIN=",0) != string::npos) break;
        if(text_line.find ("NMARK=",0) != string::npos) break;
      }

      mesh_file.close();
      break;
    }

    case CGNS: {

#ifdef HAVE_CGNS

      /*--- Local variables which are needed when calling the CGNS mid-level API. ---*/
      int fn, nbases, file_type;

      /*--- Check whether the supplied file is truly a CGNS file. ---*/
      if ( cg_is_cgns(val_mesh_filename.c_str(), &file_type) != CG_OK )
        SU2_MPI::Error(val_mesh_filename + string(" is not a CGNS file"),
                       CURRENT_FUNCTION);

      /*--- Open the CGNS file for reading. The value of fn returned
            is the specific index number for this file and will be
            repeatedly used in the function calls. ---*/
      if (cg_open(val_mesh_filename.c_str(), CG_MODE_READ, &fn) != CG_OK) cg_error_exit();

      /*--- Get the number of databases. This is the highest node
            in the CGNS heirarchy. ---*/
      if (cg_nbases(fn, &nbases) != CG_OK) cg_error_exit();

      /*--- Check if there is more than one database. Throw an
            error if there is because this reader can currently
            only handle one database. ---*/
      if ( nbases > 1 )
        SU2_MPI::Error("CGNS reader currently incapable of handling more than 1 database.",
                       CURRENT_FUNCTION);

      /*--- Determine the number of zones present in the first base.
            Note that the indexing starts at 1 in CGNS. Afterwards
            close the file again. ---*/
      if(cg_nzones(fn, 1, &nZone) != CG_OK) cg_error_exit();
      if (cg_close(fn) != CG_OK) cg_error_exit();
#endif

      break;
    }
  }

  return (unsigned short) nZone;
}

unsigned short CConfig::GetnDim(string val_mesh_filename, unsigned short val_format) {

  short nDim = -1;

  switch (val_format) {
    case SU2: {

      /*--- Local variables for reading the SU2 file. ---*/
      string text_line;
      ifstream mesh_file;

      /*--- Open grid file ---*/
      mesh_file.open(val_mesh_filename.c_str(), ios::in);
      if (mesh_file.fail()) {
        SU2_MPI::Error(string("The SU2 mesh file named ") + val_mesh_filename + string(" was not found."), CURRENT_FUNCTION);
      }

      /*--- Read the SU2 mesh file until the dimension data is reached
            or when it can be decided that it is not present. ---*/
      while( getline (mesh_file, text_line) ) {

        /*--- Search for the "NDIME" keyword to determine the number
              of dimensions.  ---*/
        if(text_line.find ("NDIME=",0) != string::npos) {
          text_line.erase (0,6); nDim = atoi(text_line.c_str());
          break;
        }

        /*--- If one of the keywords NELEM or NPOIN, NMARK is encountered,
              it can be assumed that the NZONE keyword is not present and
              the loop can be terminated. ---*/
        if(text_line.find ("NELEM=",0) != string::npos) break;
        if(text_line.find ("NPOIN=",0) != string::npos) break;
        if(text_line.find ("NMARK=",0) != string::npos) break;
      }

      mesh_file.close();

      /*--- Throw an error if the dimension was not found. ---*/
      if (nDim == -1) {
        SU2_MPI::Error(val_mesh_filename + string(" is not an SU2 mesh file or has the wrong format \n ('NDIME=' not found). Please check."),
                       CURRENT_FUNCTION);
      }

      break;
    }

    case CGNS: {

#ifdef HAVE_CGNS

      /*--- Local variables which are needed when calling the CGNS mid-level API. ---*/
      int fn, nbases, file_type;
      int cell_dim, phys_dim;
      char basename[CGNS_STRING_SIZE];

      /*--- Check whether the supplied file is truly a CGNS file. ---*/
      if ( cg_is_cgns(val_mesh_filename.c_str(), &file_type) != CG_OK ) {
        SU2_MPI::Error(val_mesh_filename + string(" was not found or is not a CGNS file."),
                       CURRENT_FUNCTION);
      }

      /*--- Open the CGNS file for reading. The value of fn returned
            is the specific index number for this file and will be
            repeatedly used in the function calls. ---*/
      if (cg_open(val_mesh_filename.c_str(), CG_MODE_READ, &fn) != CG_OK) cg_error_exit();

      /*--- Get the number of databases. This is the highest node
            in the CGNS heirarchy. ---*/
      if (cg_nbases(fn, &nbases) != CG_OK) cg_error_exit();

      /*--- Check if there is more than one database. Throw an
            error if there is because this reader can currently
            only handle one database. ---*/
      if ( nbases > 1 )
        SU2_MPI::Error("CGNS reader currently incapable of handling more than 1 database." ,
                       CURRENT_FUNCTION);

      /*--- Read the database. Note that the indexing starts at 1.
            Afterwards close the file again. ---*/
      if (cg_base_read(fn, 1, basename, &cell_dim, &phys_dim) != CG_OK) cg_error_exit();
      if (cg_close(fn) != CG_OK) cg_error_exit();

      /*--- Set the problem dimension as read from the CGNS file ---*/
      nDim = cell_dim;
#endif

      break;
    }
  }

  /*--- After reading the mesh, assert that the dimension is equal to 2 or 3. ---*/
  assert((nDim == 2) || (nDim == 3));

  return (unsigned short) nDim;
}

void CConfig::SetPointersNull(void) {
  
  Marker_CfgFile_GeoEval      = NULL;   Marker_All_GeoEval       = NULL;
  Marker_CfgFile_Monitoring   = NULL;   Marker_All_Monitoring    = NULL;
  Marker_CfgFile_Designing    = NULL;   Marker_All_Designing     = NULL;
  Marker_CfgFile_Plotting     = NULL;   Marker_All_Plotting      = NULL;
  Marker_CfgFile_Analyze      = NULL;   Marker_All_Analyze       = NULL;
  Marker_CfgFile_DV           = NULL;   Marker_All_DV            = NULL;
  Marker_CfgFile_Moving       = NULL;   Marker_All_Moving        = NULL;
  Marker_CfgFile_SobolevBC    = NULL;   Marker_All_SobolevBC     = NULL;
  Marker_CfgFile_PerBound     = NULL;   Marker_All_PerBound      = NULL;    Marker_PerBound   = NULL;
  Marker_CfgFile_Turbomachinery = NULL; Marker_All_Turbomachinery = NULL;
  Marker_CfgFile_TurbomachineryFlag = NULL; Marker_All_TurbomachineryFlag = NULL;
  Marker_CfgFile_MixingPlaneInterface = NULL; Marker_All_MixingPlaneInterface = NULL;
  Marker_CfgFile_ZoneInterface = NULL;
  Marker_CfgFile_Interface     = NULL;  Marker_All_Interface     = NULL;

  Marker_CfgFile_Turbomachinery       = NULL; Marker_All_Turbomachinery       = NULL;
  Marker_CfgFile_TurbomachineryFlag   = NULL; Marker_All_TurbomachineryFlag   = NULL;
  Marker_CfgFile_MixingPlaneInterface = NULL; Marker_All_MixingPlaneInterface = NULL;

  Marker_CfgFile_PyCustom     = NULL;   Marker_All_PyCustom      = NULL;
  
  Marker_DV                   = NULL;   Marker_Moving            = NULL;    Marker_Monitoring = NULL;
  Marker_Designing            = NULL;   Marker_GeoEval           = NULL;    Marker_Plotting   = NULL;
  Marker_Analyze              = NULL;   Marker_PyCustom          = NULL;    Marker_WallFunctions        = NULL;
  Marker_CfgFile_KindBC       = NULL;   Marker_All_KindBC        = NULL;    Marker_SobolevBC  = NULL;

  Kind_WallFunctions       = NULL;
  IntInfo_WallFunctions    = NULL;
  DoubleInfo_WallFunctions = NULL;
  
  Config_Filenames = NULL;

  /*--- Marker Pointers ---*/

  Marker_Euler                = NULL;    Marker_FarField         = NULL;    Marker_Custom         = NULL;
  Marker_SymWall              = NULL;    Marker_PerBound       = NULL;
  Marker_PerDonor             = NULL;    Marker_NearFieldBound   = NULL;    Marker_Interface      = NULL;
  Marker_Dirichlet            = NULL;    Marker_Inlet            = NULL;    
  Marker_Supersonic_Inlet     = NULL;    Marker_Outlet           = NULL;
  Marker_Isothermal           = NULL;    Marker_HeatFlux         = NULL;    Marker_EngineInflow   = NULL;
  Marker_Supersonic_Outlet    = NULL;    Marker_Load             = NULL;    Marker_Disp_Dir       = NULL;
  Marker_EngineExhaust        = NULL;    Marker_Displacement     = NULL;    Marker_Load           = NULL;
  Marker_Load_Dir             = NULL;    Marker_Load_Sine        = NULL;    Marker_Clamped        = NULL;
  Marker_FlowLoad             = NULL;    Marker_Neumann          = NULL;    Marker_Internal       = NULL;
  Marker_All_TagBound         = NULL;    Marker_CfgFile_TagBound = NULL;    Marker_All_KindBC     = NULL;
  Marker_CfgFile_KindBC       = NULL;    Marker_All_SendRecv     = NULL;    Marker_All_PerBound   = NULL;
  Marker_ZoneInterface        = NULL;    Marker_All_ZoneInterface= NULL;    Marker_Riemann        = NULL;
  Marker_Fluid_InterfaceBound = NULL;    Marker_CHTInterface     = NULL;    Marker_Damper           = NULL;

  
    /*--- Boundary Condition settings ---*/

  Dirichlet_Value = NULL;    Isothermal_Temperature = NULL;
  Heat_Flux       = NULL;    Displ_Value            = NULL;    Load_Value = NULL;
  FlowLoad_Value  = NULL;    Damper_Constant        = NULL;
  
  /*--- Inlet Outlet Boundary Condition settings ---*/

  Inlet_Ttotal    = NULL;    Inlet_Ptotal      = NULL;
  Inlet_FlowDir   = NULL;    Inlet_Temperature = NULL;    Inlet_Pressure = NULL;
  Inlet_Velocity  = NULL;
  Outlet_Pressure = NULL;
  
  /*--- Engine Boundary Condition settings ---*/
  
  Inflow_Pressure      = NULL;    Inflow_MassFlow    = NULL;    Inflow_ReverseMassFlow  = NULL;
  Inflow_TotalPressure = NULL;    Inflow_Temperature = NULL;    Inflow_TotalTemperature = NULL;
  Inflow_RamDrag       = NULL;    Inflow_Force       = NULL;    Inflow_Power            = NULL;
  Inflow_Mach          = NULL;
  
  Exhaust_Pressure        = NULL;   Exhaust_Temperature        = NULL;    Exhaust_MassFlow = NULL;
  Exhaust_TotalPressure   = NULL;   Exhaust_TotalTemperature   = NULL;
  Exhaust_GrossThrust     = NULL;   Exhaust_Force              = NULL;
  Exhaust_Power           = NULL;   Exhaust_Temperature_Target = NULL;
  Exhaust_Pressure_Target = NULL;
  
  Engine_Mach  = NULL;    Engine_Force        = NULL;
  Engine_Power = NULL;    Engine_NetThrust    = NULL;    Engine_GrossThrust = NULL;
  Engine_Area  = NULL;    EngineInflow_Target = NULL;
  
  Dirichlet_Value           = NULL;     Exhaust_Temperature_Target  = NULL;     Exhaust_Temperature   = NULL;
  Exhaust_Pressure_Target   = NULL;     Inlet_Ttotal                = NULL;     Inlet_Ptotal          = NULL;
  Inlet_FlowDir             = NULL;     Inlet_Temperature           = NULL;     Inlet_Pressure        = NULL;
  Inlet_Velocity            = NULL;     Inflow_Mach                 = NULL;     Inflow_Pressure       = NULL;
  Exhaust_Pressure          = NULL;     Outlet_Pressure             = NULL;     Isothermal_Temperature= NULL;
  Heat_Flux                 = NULL;     Displ_Value                 = NULL;     Load_Value            = NULL;
  FlowLoad_Value            = NULL;

  ElasticityMod             = NULL;     PoissonRatio                = NULL;     MaterialDensity       = NULL;

  Load_Dir = NULL;	          Load_Dir_Value = NULL;          Load_Dir_Multiplier = NULL;
  Disp_Dir = NULL;            Disp_Dir_Value = NULL;          Disp_Dir_Multiplier = NULL;
  Load_Sine_Dir = NULL;	      Load_Sine_Amplitude = NULL;     Load_Sine_Frequency = NULL;
  Electric_Field_Mod = NULL;  Electric_Field_Dir = NULL;      RefNode_Displacement = NULL;

  Electric_Constant = NULL;

  /*--- Actuator Disk Boundary Condition settings ---*/
  
  ActDiskInlet_Pressure         = NULL;    ActDiskInlet_TotalPressure = NULL;    ActDiskInlet_Temperature = NULL;
  ActDiskInlet_TotalTemperature = NULL;    ActDiskInlet_MassFlow      = NULL;    ActDiskInlet_RamDrag     = NULL;
  ActDiskInlet_Force            = NULL;    ActDiskInlet_Power         = NULL;

  ActDiskOutlet_Pressure      = NULL;
  ActDiskOutlet_TotalPressure = NULL;   ActDiskOutlet_GrossThrust = NULL;  ActDiskOutlet_Force            = NULL;
  ActDiskOutlet_Power         = NULL;   ActDiskOutlet_Temperature = NULL;  ActDiskOutlet_TotalTemperature = NULL;
  ActDiskOutlet_MassFlow      = NULL;
  
  ActDisk_DeltaPress      = NULL;    ActDisk_DeltaTemp      = NULL;
  ActDisk_TotalPressRatio = NULL;    ActDisk_TotalTempRatio = NULL;    ActDisk_StaticPressRatio = NULL;
  ActDisk_StaticTempRatio = NULL;    ActDisk_NetThrust      = NULL;    ActDisk_GrossThrust      = NULL;
  ActDisk_Power           = NULL;    ActDisk_MassFlow       = NULL;    ActDisk_Area             = NULL;
  ActDisk_ReverseMassFlow = NULL;    Surface_MassFlow        = NULL;   Surface_Mach             = NULL;
  Surface_Temperature      = NULL;   Surface_Pressure         = NULL;  Surface_Density          = NULL;   Surface_Enthalpy          = NULL;
  Surface_NormalVelocity   = NULL;   Surface_TotalTemperature = NULL;  Surface_TotalPressure    = NULL;   Surface_PressureDrop    = NULL;
  Surface_DC60             = NULL;    Surface_IDC = NULL;

  Outlet_MassFlow      = NULL;       Outlet_Density      = NULL;      Outlet_Area     = NULL;

  Surface_Uniformity = NULL; Surface_SecondaryStrength = NULL; Surface_SecondOverUniform = NULL;
  Surface_MomentumDistortion = NULL;

  Surface_IDC_Mach        = NULL;    Surface_IDR            = NULL;    ActDisk_Mach             = NULL;
  ActDisk_Force           = NULL;    ActDisk_BCThrust       = NULL;    ActDisk_BCThrust_Old     = NULL;
  
  /*--- Miscellaneous/unsorted ---*/

  Aeroelastic_plunge  = NULL;
  Aeroelastic_pitch   = NULL;
  MassFrac_FreeStream = NULL;
  Velocity_FreeStream = NULL;
  Inc_Velocity_Init   = NULL;

  RefOriginMoment     = NULL;
  CFL_AdaptParam      = NULL;            
  CFL                 = NULL;
  HTP_Axis = NULL;
  PlaneTag            = NULL;
  Kappa_Flow          = NULL;    
  Kappa_AdjFlow       = NULL;
  Kappa_Heat          = NULL;
  Stations_Bounds     = NULL;
  ParamDV             = NULL;     
  DV_Value            = NULL;    
  Design_Variable     = NULL;

  Hold_GridFixed_Coord      = NULL;
  SubsonicEngine_Cyl        = NULL;
  EA_IntLimit               = NULL;
  TimeDOFsADER_DG           = NULL;
  TimeIntegrationADER_DG    = NULL;
  WeightsIntegrationADER_DG = NULL;
  RK_Alpha_Step             = NULL;
  MG_CorrecSmooth           = NULL;
  MG_PreSmooth              = NULL;
  MG_PostSmooth             = NULL;
  Int_Coeffs                = NULL;

  Kind_Inc_Inlet = NULL;
  Kind_Inc_Outlet = NULL;
  
  Kind_ObjFunc   = NULL;

  Weight_ObjFunc = NULL;

  /*--- Moving mesh pointers ---*/

  Kind_GridMovement   = NULL;    LocationStations   = NULL;
  Motion_Origin_X     = NULL;    Motion_Origin_Y     = NULL;    Motion_Origin_Z     = NULL;
  Translation_Rate_X  = NULL;    Translation_Rate_Y  = NULL;    Translation_Rate_Z  = NULL;
  Rotation_Rate_X     = NULL;    Rotation_Rate_Y     = NULL;    Rotation_Rate_Z     = NULL;
  Pitching_Omega_X    = NULL;    Pitching_Omega_Y    = NULL;    Pitching_Omega_Z    = NULL;
  Pitching_Ampl_X     = NULL;    Pitching_Ampl_Y     = NULL;    Pitching_Ampl_Z     = NULL;
  Pitching_Phase_X    = NULL;    Pitching_Phase_Y    = NULL;    Pitching_Phase_Z    = NULL;
  Plunging_Omega_X    = NULL;    Plunging_Omega_Y    = NULL;    Plunging_Omega_Z    = NULL;
  Plunging_Ampl_X     = NULL;    Plunging_Ampl_Y     = NULL;    Plunging_Ampl_Z     = NULL;
  RefOriginMoment_X   = NULL;    RefOriginMoment_Y   = NULL;    RefOriginMoment_Z   = NULL;
  MoveMotion_Origin   = NULL;

  /*--- Periodic BC pointers. ---*/
  
  Periodic_Translate  = NULL;    Periodic_Rotation   = NULL;    Periodic_Center     = NULL;
  Periodic_Translation= NULL;    Periodic_RotAngles  = NULL;    Periodic_RotCenter  = NULL;

  /* Harmonic Balance Frequency pointer */
  
  Omega_HB = NULL;
    
  /*--- Initialize some default arrays to NULL. ---*/
  
  default_vel_inf            = NULL;
  default_ffd_axis           = NULL;
  default_eng_cyl            = NULL;
  default_eng_val            = NULL;
  default_cfl_adapt          = NULL;
  default_jst_coeff          = NULL;
  default_ffd_coeff          = NULL;
  default_mixedout_coeff     = NULL;
  default_extrarelfac        = NULL;
  default_rampRotFrame_coeff = NULL;
  default_rampOutPres_coeff  = NULL;
  default_jst_adj_coeff      = NULL;
  default_ad_coeff_heat      = NULL;
  default_obj_coeff          = NULL;
  default_geo_loc            = NULL;
  default_distortion         = NULL;
  default_ea_lim             = NULL;
  default_grid_fix           = NULL;
  default_inc_crit           = NULL;
  default_htp_axis           = NULL;
  default_body_force         = NULL;
  default_sineload_coeff     = NULL;
  default_nacelle_location   = NULL;
  
  default_cp_polycoeffs = NULL;
  default_mu_polycoeffs = NULL;
  default_kt_polycoeffs = NULL;
  CpPolyCoefficientsND  = NULL;
  MuPolyCoefficientsND  = NULL;
  KtPolyCoefficientsND  = NULL;
  
  Riemann_FlowDir       = NULL;
  Giles_FlowDir         = NULL;
  CoordFFDBox           = NULL;
  DegreeFFDBox          = NULL;
  FFDTag                = NULL;
  nDV_Value             = NULL;
  TagFFDBox             = NULL;
 
  Kind_Data_Riemann        = NULL;
  Riemann_Var1             = NULL;
  Riemann_Var2             = NULL;
  Kind_Data_Giles          = NULL;
  Giles_Var1               = NULL;
  Giles_Var2               = NULL;
  RelaxFactorAverage       = NULL;
  RelaxFactorFourier       = NULL;
  nSpan_iZones             = NULL;
  FinalRotation_Rate_Z     = NULL;
  ExtraRelFacGiles         = NULL;
  Mixedout_Coeff           = NULL;
  RampRotatingFrame_Coeff  = NULL;
  RampOutletPressure_Coeff = NULL;
  Kind_TurboMachinery      = NULL;
  SineLoad_Coeff           = NULL;

  Marker_MixingPlaneInterface  = NULL;
  Marker_TurboBoundIn          = NULL;
  Marker_TurboBoundOut         = NULL;
  Marker_Giles                 = NULL;
  Marker_Shroud                = NULL;

  nBlades                      = NULL;
  FreeStreamTurboNormal        = NULL;

  ConvHistFile                 = NULL;

  top_optim_kernels       = NULL;
  top_optim_kernel_params = NULL;
  top_optim_filter_radius = NULL;

  /*--- Variable initialization ---*/
  
  ExtIter    = 0;
  IntIter    = 0;
  nIntCoeffs = 0;
  OuterIter  = 0;
  
  AoA_Offset = 0;
  AoS_Offset = 0;

  nMarker_PerBound = 0;
  nPeriodic_Index  = 0;

  Grid_Movement = false;
  Aeroelastic_Simulation = false;
  ZoneSpecific_Problem = false;

  nSpanMaxAllZones = 1;

  Wrt_InletFile = false;
  
}

void CConfig::SetRunTime_Options(void) {
  
  /* DESCRIPTION: Number of external iterations */
  
  addUnsignedLongOption("EXT_ITER", nExtIter, 999999);

}

void CConfig::SetConfig_Options(unsigned short val_iZone, unsigned short val_nZone) {
  
  nZone = val_nZone;
  iZone = val_iZone;

  /*--- Allocate some default arrays needed for lists of doubles. ---*/
  
  default_vel_inf            = new su2double[3];
  default_ffd_axis           = new su2double[3];
  default_eng_cyl            = new su2double[7];
  default_eng_val            = new su2double[5];
  default_cfl_adapt          = new su2double[4];
  default_jst_coeff          = new su2double[2];
  default_ffd_coeff          = new su2double[3];
  default_mixedout_coeff     = new su2double[3];
  default_extrarelfac        = new su2double[2];
  default_rampRotFrame_coeff = new su2double[3];
  default_rampOutPres_coeff  = new su2double[3];
  default_jst_adj_coeff      = new su2double[2];
  default_ad_coeff_heat      = new su2double[2];
  default_obj_coeff          = new su2double[5];
  default_geo_loc            = new su2double[2];
  default_distortion         = new su2double[2];
  default_ea_lim             = new su2double[3];
  default_grid_fix           = new su2double[6];
  default_inc_crit           = new su2double[3];
  default_htp_axis           = new su2double[2];
  default_body_force         = new su2double[3];
  default_sineload_coeff     = new su2double[3];
  default_nacelle_location   = new su2double[5];
  
  /*--- All temperature polynomial fits for the fluid models currently
   assume a quartic form (5 coefficients). For example,
   Cp(T) = b0 + b1*T + b2*T^2 + b3*T^3 + b4*T^4. By default, all coeffs
   are set to zero and will be properly non-dim. in the solver. ---*/
  
  nPolyCoeffs = 5;
  default_cp_polycoeffs = new su2double[nPolyCoeffs];
  default_mu_polycoeffs = new su2double[nPolyCoeffs];
  default_kt_polycoeffs = new su2double[nPolyCoeffs];
  CpPolyCoefficientsND  = new su2double[nPolyCoeffs];
  MuPolyCoefficientsND  = new su2double[nPolyCoeffs];
  KtPolyCoefficientsND  = new su2double[nPolyCoeffs];
  for (unsigned short iVar = 0; iVar < nPolyCoeffs; iVar++) {
    default_cp_polycoeffs[iVar] = 0.0;
    default_mu_polycoeffs[iVar] = 0.0;
    default_kt_polycoeffs[iVar] = 0.0;
    CpPolyCoefficientsND[iVar]  = 0.0;
    MuPolyCoefficientsND[iVar]  = 0.0;
    KtPolyCoefficientsND[iVar]  = 0.0;
  }

  // This config file is parsed by a number of programs to make it easy to write SU2
  // wrapper scripts (in python, go, etc.) so please do
  // the best you can to follow the established format. It's very hard to parse c++ code
  // and none of us that write the parsers want to write a full c++ interpreter. Please
  // play nice with the existing format so that you don't break the existing scripts.

  /* BEGIN_CONFIG_OPTIONS */

  /*!\par CONFIG_CATEGORY: Problem Definition \ingroup Config */
  /*--- Options related to problem definition and partitioning ---*/

  /*!\brief REGIME_TYPE \n  DESCRIPTION: Regime type \n OPTIONS: see \link Regime_Map \endlink \ingroup Config*/
  addEnumOption("REGIME_TYPE", Kind_Regime, Regime_Map, COMPRESSIBLE);
  
  /*!\brief PHYSICAL_PROBLEM \n DESCRIPTION: Physical governing equations \n Options: see \link Solver_Map \endlink \n DEFAULT: NO_SOLVER \ingroup Config*/
  addEnumOption("PHYSICAL_PROBLEM", Kind_Solver, Solver_Map, NO_SOLVER);
  /*!\brief PHYSICAL_PROBLEM_ZONEWISE \n DESCRIPTION: Physical governing equations for each zone \n Options: see \link Solver_Map \endlink \n DEFAULT: NO_SOLVER \ingroup Config*/
  addEnumListOption("PHYSICAL_PROBLEM_ZONEWISE", nZoneSpecified, Kind_Solver_PerZone, Solver_Map);
  /*!\brief PHYSICAL_PROBLEM \n DESCRIPTION: Physical governing equations \n Options: see \link Solver_Map \endlink \n DEFAULT: NO_SOLVER \ingroup Config*/
  addEnumOption("MULTIZONE_SOLVER", Kind_MZSolver, Multizone_Map, MZ_BLOCK_GAUSS_SEIDEL);
  /*!\brief MATH_PROBLEM  \n DESCRIPTION: Mathematical problem \n  Options: DIRECT, ADJOINT \ingroup Config*/
  addMathProblemOption("MATH_PROBLEM", ContinuousAdjoint, false, DiscreteAdjoint, false, Restart_Flow, false);
  /*!\brief KIND_TURB_MODEL \n DESCRIPTION: Specify turbulence model \n Options: see \link Turb_Model_Map \endlink \n DEFAULT: NO_TURB_MODEL \ingroup Config*/
  addEnumOption("KIND_TURB_MODEL", Kind_Turb_Model, Turb_Model_Map, NO_TURB_MODEL);
  /*!\brief KIND_TRANS_MODEL \n DESCRIPTION: Specify transition model OPTIONS: see \link Trans_Model_Map \endlink \n DEFAULT: NO_TRANS_MODEL \ingroup Config*/
  addEnumOption("KIND_TRANS_MODEL", Kind_Trans_Model, Trans_Model_Map, NO_TRANS_MODEL);

  /*!\brief KIND_SGS_MODEL \n DESCRIPTION: Specify subgrid scale model OPTIONS: see \link SGS_Model_Map \endlink \n DEFAULT: NO_SGS_MODEL \ingroup Config*/
  addEnumOption("KIND_SGS_MODEL", Kind_SGS_Model, SGS_Model_Map, NO_SGS_MODEL);

  /*!\brief KIND_FEM_DG_SHOCK \n DESCRIPTION: Specify shock capturing method for DG OPTIONS: see \link ShockCapturingDG_Map \endlink \n DEFAULT: NO_SHOCK_CAPTURING \ingroup Config*/
  addEnumOption("KIND_FEM_DG_SHOCK", Kind_FEM_DG_Shock, ShockCapturingDG_Map, NO_SHOCK_CAPTURING);

  /*!\brief KIND_VERIFICATION_SOLUTION \n DESCRIPTION: Specify the verification solution OPTIONS: see \link Verification_Solution_Map \endlink \n DEFAULT: NO_VERIFICATION_SOLUTION \ingroup Config*/
  addEnumOption("KIND_VERIFICATION_SOLUTION", Kind_Verification_Solution, Verification_Solution_Map, NO_VERIFICATION_SOLUTION);

  /*!\brief KIND_MATRIX_COLORING \n DESCRIPTION: Specify the method for matrix coloring for Jacobian computations OPTIONS: see \link MatrixColoring_Map \endlink \n DEFAULT GREEDY_COLORING \ingroup Config*/
  addEnumOption("KIND_MATRIX_COLORING", Kind_Matrix_Coloring, MatrixColoring_Map, GREEDY_COLORING);

  /*!\brief WEAKLY_COUPLED_HEAT_EQUATION \n DESCRIPTION: Enable heat equation for incompressible flows. \ingroup Config*/
  addBoolOption("WEAKLY_COUPLED_HEAT_EQUATION", Weakly_Coupled_Heat, NO);

  /*\brief AXISYMMETRIC \n DESCRIPTION: Axisymmetric simulation \n DEFAULT: false \ingroup Config */
  addBoolOption("AXISYMMETRIC", Axisymmetric, false);
  /* DESCRIPTION: Add the gravity force */
  addBoolOption("GRAVITY_FORCE", GravityForce, false);
  /* DESCRIPTION: Apply a body force as a source term (NO, YES) */
  addBoolOption("BODY_FORCE", Body_Force, false);
  default_body_force[0] = 0.0; default_body_force[1] = 0.0; default_body_force[2] = 0.0;
  /* DESCRIPTION: Vector of body force values (BodyForce_X, BodyForce_Y, BodyForce_Z) */
  addDoubleArrayOption("BODY_FORCE_VECTOR", 3, Body_Force_Vector, default_body_force);
  /*!\brief RESTART_SOL \n DESCRIPTION: Restart solution from native solution file \n Options: NO, YES \ingroup Config */
  addBoolOption("RESTART_SOL", Restart, false);
  /*!\brief BINARY_RESTART \n DESCRIPTION: Read / write binary SU2 native restart files. \n Options: YES, NO \ingroup Config */
  addBoolOption("WRT_BINARY_RESTART", Wrt_Binary_Restart, true);
  /*!\brief BINARY_RESTART \n DESCRIPTION: Read / write binary SU2 native restart files. \n Options: YES, NO \ingroup Config */
  addBoolOption("READ_BINARY_RESTART", Read_Binary_Restart, true);
  /*!\brief SYSTEM_MEASUREMENTS \n DESCRIPTION: System of measurements \n OPTIONS: see \link Measurements_Map \endlink \n DEFAULT: SI \ingroup Config*/
  addEnumOption("SYSTEM_MEASUREMENTS", SystemMeasurements, Measurements_Map, SI);

  /*!\par CONFIG_CATEGORY: FluidModel \ingroup Config*/
  /*!\brief FLUID_MODEL \n DESCRIPTION: Fluid model \n OPTIONS: See \link FluidModel_Map \endlink \n DEFAULT: STANDARD_AIR \ingroup Config*/
  addEnumOption("FLUID_MODEL", Kind_FluidModel, FluidModel_Map, STANDARD_AIR);


  /*!\par CONFIG_CATEGORY: Freestream Conditions \ingroup Config*/
  /*--- Options related to freestream specification ---*/

  /*!\brief GAS_CONSTANT \n DESCRIPTION: Specific gas constant (287.058 J/kg*K (air), only for compressible flows) \ingroup Config*/
  addDoubleOption("GAS_CONSTANT", Gas_Constant, 287.058);
  /*!\brief GAMMA_VALUE  \n DESCRIPTION: Ratio of specific heats (1.4 (air), only for compressible flows) \ingroup Config*/
  addDoubleOption("GAMMA_VALUE", Gamma, 1.4);
  /*!\brief CP_VALUE  \n DESCRIPTION: Specific heat at constant pressure, Cp (1004.703 J/kg*K (air), constant density incompressible fluids only) \ingroup Config*/
  addDoubleOption("SPECIFIC_HEAT_CP", Specific_Heat_Cp, 1004.703);
  /*!\brief CP_VALUE  \n DESCRIPTION: Specific heat at constant volume, Cp (717.645 J/kg*K (air), constant density incompressible fluids only) \ingroup Config*/
  addDoubleOption("SPECIFIC_HEAT_CV", Specific_Heat_Cv, 717.645);
  /* DESCRIPTION: Heat capacity used for heat equation */
  addDoubleOption("SPECIFIC_HEAT_CP_SOLID", Specific_Heat_Cp_Solid, 896.0);
  /*!\brief THERMAL_EXPANSION_COEFF  \n DESCRIPTION: Thermal expansion coefficient (0.00347 K^-1 (air), used for Boussinesq approximation for liquids/non-ideal gases) \ingroup Config*/
  addDoubleOption("THERMAL_EXPANSION_COEFF", Thermal_Expansion_Coeff, 0.00347);
  /*!\brief MOLECULAR_WEIGHT \n DESCRIPTION: Molecular weight for an incompressible ideal gas (28.96 g/mol (air) default) \ingroup Config*/
  addDoubleOption("MOLECULAR_WEIGHT", Molecular_Weight, 28.96);
  
  /*--- Options related to VAN der WAALS MODEL and PENG ROBINSON ---*/

  /* DESCRIPTION: Critical Temperature, default value for AIR */
  addDoubleOption("CRITICAL_TEMPERATURE", Temperature_Critical, 131.00);
  /* DESCRIPTION: Critical Pressure, default value for MDM */
  addDoubleOption("CRITICAL_PRESSURE", Pressure_Critical, 3588550.0);
  /* DESCRIPTION: Critical Density, default value for MDM */
  addDoubleOption("CRITICAL_DENSITY", Density_Critical, 263.0);

  /*--- Options related to VAN der WAALS MODEL and PENG ROBINSON ---*/
  /* DESCRIPTION: Critical Density, default value for MDM */
   addDoubleOption("ACENTRIC_FACTOR", Acentric_Factor, 0.035);

   /*--- Options related to Viscosity Model ---*/
  /*!\brief VISCOSITY_MODEL \n DESCRIPTION: model of the viscosity \n OPTIONS: See \link ViscosityModel_Map \endlink \n DEFAULT: SUTHERLAND \ingroup Config*/
  addEnumOption("VISCOSITY_MODEL", Kind_ViscosityModel, ViscosityModel_Map, SUTHERLAND);

  /*--- Options related to Constant Viscosity Model ---*/

  /* DESCRIPTION: default value for AIR */
  addDoubleOption("MU_CONSTANT", Mu_Constant , 1.716E-5);

  /*--- Options related to Sutherland Viscosity Model ---*/

  /* DESCRIPTION: Sutherland Viscosity Ref default value for AIR SI */
  addDoubleOption("MU_REF", Mu_Ref, 1.716E-5);
  /* DESCRIPTION: Sutherland Temperature Ref, default value for AIR SI */
  addDoubleOption("MU_T_REF", Mu_Temperature_Ref, 273.15);
  /* DESCRIPTION: Sutherland constant, default value for AIR SI */
  addDoubleOption("SUTHERLAND_CONSTANT", Mu_S, 110.4);

  /*--- Options related to Thermal Conductivity Model ---*/

  addEnumOption("CONDUCTIVITY_MODEL", Kind_ConductivityModel, ConductivityModel_Map, CONSTANT_PRANDTL);

  /* DESCRIPTION: Definition of the turbulent thermal conductivity model (CONSTANT_PRANDTL_TURB (default), NONE). */
  addEnumOption("TURBULENT_CONDUCTIVITY_MODEL", Kind_ConductivityModel_Turb, TurbConductivityModel_Map, CONSTANT_PRANDTL_TURB);

 /*--- Options related to Constant Thermal Conductivity Model ---*/

 /* DESCRIPTION: default value for AIR */
  addDoubleOption("KT_CONSTANT", Kt_Constant , 0.0257);
  
  /*--- Options related to temperature polynomial coefficients for fluid models. ---*/
  
  /* DESCRIPTION: Definition of the temperature polynomial coefficients for specific heat Cp. */
  addDoubleArrayOption("CP_POLYCOEFFS", nPolyCoeffs, CpPolyCoefficients, default_cp_polycoeffs);
  /* DESCRIPTION: Definition of the temperature polynomial coefficients for specific heat Cp. */
  addDoubleArrayOption("MU_POLYCOEFFS", nPolyCoeffs, MuPolyCoefficients, default_mu_polycoeffs);
  /* DESCRIPTION: Definition of the temperature polynomial coefficients for specific heat Cp. */
  addDoubleArrayOption("KT_POLYCOEFFS", nPolyCoeffs, KtPolyCoefficients, default_kt_polycoeffs);

  /*!\brief REYNOLDS_NUMBER \n DESCRIPTION: Reynolds number (non-dimensional, based on the free-stream values). Needed for viscous solvers. For incompressible solvers the Reynolds length will always be 1.0 \n DEFAULT: 0.0 \ingroup Config */
  addDoubleOption("REYNOLDS_NUMBER", Reynolds, 0.0);
  /*!\brief REYNOLDS_LENGTH \n DESCRIPTION: Reynolds length (1 m by default). Used for compressible solver: incompressible solver will use 1.0. \ingroup Config */
  addDoubleOption("REYNOLDS_LENGTH", Length_Reynolds, 1.0);
  /*!\brief PRANDTL_LAM \n DESCRIPTION: Laminar Prandtl number (0.72 (air), only for compressible flows) \n DEFAULT: 0.72 \ingroup Config*/
  addDoubleOption("PRANDTL_LAM", Prandtl_Lam, 0.72);
  /*!\brief PRANDTL_TURB \n DESCRIPTION: Turbulent Prandtl number (0.9 (air), only for compressible flows) \n DEFAULT 0.90 \ingroup Config*/
  addDoubleOption("PRANDTL_TURB", Prandtl_Turb, 0.90);
  /*!\brief BULK_MODULUS \n DESCRIPTION: Value of the Bulk Modulus  \n DEFAULT 1.42E5 \ingroup Config*/
  addDoubleOption("BULK_MODULUS", Bulk_Modulus, 1.42E5);
  /* DESCRIPTION: Epsilon^2 multipier in Beta calculation for incompressible preconditioner.  */
  addDoubleOption("BETA_FACTOR", Beta_Factor, 4.1);
  /*!\brief MACH_NUMBER  \n DESCRIPTION:  Mach number (non-dimensional, based on the free-stream values). 0.0 by default \ingroup Config*/
  addDoubleOption("MACH_NUMBER", Mach, 0.0);
  /*!\brief INIT_OPTION \n DESCRIPTION: Init option to choose between Reynolds or thermodynamics quantities for initializing the solution \n OPTIONS: see \link InitOption_Map \endlink \n DEFAULT REYNOLDS \ingroup Config*/
  addEnumOption("INIT_OPTION", Kind_InitOption, InitOption_Map, REYNOLDS);
  /* DESCRIPTION: Free-stream option to choose between density and temperature for initializing the solution */
  addEnumOption("FREESTREAM_OPTION", Kind_FreeStreamOption, FreeStreamOption_Map, TEMPERATURE_FS);
  /*!\brief FREESTREAM_PRESSURE\n DESCRIPTION: Free-stream pressure (101325.0 N/m^2 by default) \ingroup Config*/
  addDoubleOption("FREESTREAM_PRESSURE", Pressure_FreeStream, 101325.0);
  /*!\brief FREESTREAM_DENSITY\n DESCRIPTION: Free-stream density (1.2886 Kg/m^3 (air), 998.2 Kg/m^3 (water)) \n DEFAULT -1.0 (calculated from others) \ingroup Config*/
  addDoubleOption("FREESTREAM_DENSITY", Density_FreeStream, -1.0);
  /*!\brief FREESTREAM_TEMPERATURE\n DESCRIPTION: Free-stream temperature (288.15 K by default) \ingroup Config*/
  addDoubleOption("FREESTREAM_TEMPERATURE", Temperature_FreeStream, 288.15);

  /*--- Options related to incompressible flow solver ---*/

  /* DESCRIPTION: Option to choose the density model used in the incompressible flow solver. */
  addEnumOption("INC_DENSITY_MODEL", Kind_DensityModel, DensityModel_Map, CONSTANT);
    /*!\brief ENERGY_EQUATION \n DESCRIPTION: Solve the energy equation in the incompressible flow solver. \ingroup Config*/
  addBoolOption("INC_ENERGY_EQUATION", Energy_Equation, false);
  /*!\brief INC_DENSITY_REF \n DESCRIPTION: Reference density for incompressible flows  \ingroup Config*/
  addDoubleOption("INC_DENSITY_REF", Inc_Density_Ref, 1.0);
  /*!\brief INC_VELOCITY_REF \n DESCRIPTION: Reference velocity for incompressible flows (1.0 by default) \ingroup Config*/
  addDoubleOption("INC_VELOCITY_REF", Inc_Velocity_Ref, 1.0);
  /*!\brief INC_TEMPERATURE_REF \n DESCRIPTION: Reference temperature for incompressible flows with the energy equation (1.0 by default) \ingroup Config*/
  addDoubleOption("INC_TEMPERATURE_REF", Inc_Temperature_Ref, 1.0);
  /*!\brief INC_DENSITY_INIT \n DESCRIPTION: Initial density for incompressible flows (1.2886 kg/m^3 by default) \ingroup Config*/
  addDoubleOption("INC_DENSITY_INIT", Inc_Density_Init, 1.2886);
  /*!\brief INC_VELOCITY_INIT \n DESCRIPTION: Initial velocity for incompressible flows (1.0,0,0 m/s by default) \ingroup Config*/
  default_vel_inf[0] = 1.0; default_vel_inf[1] = 0.0; default_vel_inf[2] = 0.0;
  addDoubleArrayOption("INC_VELOCITY_INIT", 3, Inc_Velocity_Init, default_vel_inf);
  /*!\brief INC_TEMPERATURE_INIT \n DESCRIPTION: Initial temperature for incompressible flows with the energy equation (288.15 K by default) \ingroup Config*/
  addDoubleOption("INC_TEMPERATURE_INIT", Inc_Temperature_Init, 288.15);
  /*!\brief INC_NONDIM \n DESCRIPTION: Non-dimensionalization scheme for incompressible flows. \ingroup Config*/
  addEnumOption("INC_NONDIM", Ref_Inc_NonDim, NonDim_Map, INITIAL_VALUES);
    /*!\brief INC_INLET_USENORMAL \n DESCRIPTION: Use the local boundary normal for the flow direction with the incompressible pressure inlet. \ingroup Config*/
  addBoolOption("INC_INLET_USENORMAL", Inc_Inlet_UseNormal, false);
  /*!\brief INC_INLET_DAMPING \n DESCRIPTION: Damping factor applied to the iterative updates to the velocity at a pressure inlet in incompressible flow (0.1 by default). \ingroup Config*/
  addDoubleOption("INC_INLET_DAMPING", Inc_Inlet_Damping, 0.1);
  /*!\brief INC_OUTLET_DAMPING \n DESCRIPTION: Damping factor applied to the iterative updates to the pressure at a mass flow outlet in incompressible flow (0.1 by default). \ingroup Config*/
  addDoubleOption("INC_OUTLET_DAMPING", Inc_Outlet_Damping, 0.1);
  
  /*!\brief FREESTREAM_TEMPERATURE_VE\n DESCRIPTION: Free-stream vibrational-electronic temperature (288.15 K by default) \ingroup Config*/
  addDoubleOption("FREESTREAM_TEMPERATURE_VE", Temperature_ve_FreeStream, 288.15);
  default_vel_inf[0] = 1.0; default_vel_inf[1] = 0.0; default_vel_inf[2] = 0.0;
  /*!\brief FREESTREAM_VELOCITY\n DESCRIPTION: Free-stream velocity (m/s) */
  addDoubleArrayOption("FREESTREAM_VELOCITY", 3, Velocity_FreeStream, default_vel_inf);
  /* DESCRIPTION: Free-stream viscosity (1.853E-5 Ns/m^2 (air), 0.798E-3 Ns/m^2 (water)) */
  addDoubleOption("FREESTREAM_VISCOSITY", Viscosity_FreeStream, -1.0);
  /* DESCRIPTION: Thermal conductivity used for heat equation */
  addDoubleOption("THERMAL_CONDUCTIVITY_SOLID", Thermal_Conductivity_Solid, 0.0);
  /* DESCRIPTION: Solids temperature at freestream conditions */
  addDoubleOption("SOLID_TEMPERATURE_INIT", Temperature_Freestream_Solid, 288.15);
  /* DESCRIPTION: Density used in solids */
  addDoubleOption("SOLID_DENSITY", Density_Solid, 2710.0);
  /* DESCRIPTION:  */
  addDoubleOption("FREESTREAM_INTERMITTENCY", Intermittency_FreeStream, 1.0);
  /* DESCRIPTION:  */
  addDoubleOption("FREESTREAM_TURBULENCEINTENSITY", TurbulenceIntensity_FreeStream, 0.05);
  /* DESCRIPTION:  */
  addDoubleOption("FREESTREAM_NU_FACTOR", NuFactor_FreeStream, 3.0);
  /* DESCRIPTION:  */
  addDoubleOption("ENGINE_NU_FACTOR", NuFactor_Engine, 3.0);
  /* DESCRIPTION:  */
  addDoubleOption("ACTDISK_SECONDARY_FLOW", SecondaryFlow_ActDisk, 0.0);
  /* DESCRIPTION:  */
  addDoubleOption("INITIAL_BCTHRUST", Initial_BCThrust, 4000.0);
  /* DESCRIPTION:  */
  addDoubleOption("FREESTREAM_TURB2LAMVISCRATIO", Turb2LamViscRatio_FreeStream, 10.0);
  /* DESCRIPTION: Side-slip angle (degrees, only for compressible flows) */
  addDoubleOption("SIDESLIP_ANGLE", AoS, 0.0);
  /*!\brief AOA  \n DESCRIPTION: Angle of attack (degrees, only for compressible flows) \ingroup Config*/
  addDoubleOption("AOA", AoA, 0.0);
  /* DESCRIPTION: Activate fixed CL mode (specify a CL instead of AoA). */
  addBoolOption("FIXED_CL_MODE", Fixed_CL_Mode, false);
  /* DESCRIPTION: Activate fixed CM mode (specify a CM instead of iH). */
  addBoolOption("FIXED_CM_MODE", Fixed_CM_Mode, false);
  /* DESCRIPTION: Evaluate the dOF_dCL or dOF_dCMy during run time. */
  addBoolOption("EVAL_DOF_DCX", Eval_dOF_dCX, false);
  /* DESCRIPTION: DIscard the angle of attack in the solution and the increment in the geometry files. */
  addBoolOption("DISCARD_INFILES", Discard_InFiles, false);
  /* DESCRIPTION: Specify a fixed coefficient of lift instead of AoA (only for compressible flows) */
  addDoubleOption("TARGET_CL", Target_CL, 0.0);
  /* DESCRIPTION: Specify a fixed coefficient of lift instead of AoA (only for compressible flows) */
  addDoubleOption("TARGET_CM", Target_CM, 0.0);
  /* DESCRIPTION: Damping factor for fixed CL mode. */
  addDoubleOption("DCL_DALPHA", dCL_dAlpha, 0.2);
  /* DESCRIPTION: Damping factor for fixed CL mode. */
  addDoubleOption("DCM_DIH", dCM_diH, 0.05);
  /* DESCRIPTION: Number of times Alpha is updated in a fix CL problem. */
  addUnsignedLongOption("UPDATE_ALPHA", Update_Alpha, 5);
  /* DESCRIPTION: Number of times Alpha is updated in a fix CL problem. */
  addUnsignedLongOption("UPDATE_IH", Update_iH, 5);
  /* DESCRIPTION: Number of iterations to evaluate dCL_dAlpha . */
  addUnsignedLongOption("ITER_DCL_DALPHA", Iter_dCL_dAlpha, 500);
  /* DESCRIPTION: Damping factor for fixed CL mode. */
  addDoubleOption("DNETTHRUST_DBCTHRUST", dNetThrust_dBCThrust, 1.0);
  /* DESCRIPTION: Number of times Alpha is updated in a fix CL problem. */
  addUnsignedLongOption("UPDATE_BCTHRUST", Update_BCThrust, 5);


  /*!\par CONFIG_CATEGORY: Reference Conditions \ingroup Config*/
  /*--- Options related to reference values for nondimensionalization ---*/

  Length_Ref = 1.0; //<---- NOTE: this should be given an option or set as a const

  /*!\brief REF_ORIGIN_MOMENT_X\n DESCRIPTION: X Reference origin for moment computation \ingroup Config*/
  addDoubleListOption("REF_ORIGIN_MOMENT_X", nRefOriginMoment_X, RefOriginMoment_X);
  /*!\brief REF_ORIGIN_MOMENT_Y\n DESCRIPTION: Y Reference origin for moment computation \ingroup Config*/
  addDoubleListOption("REF_ORIGIN_MOMENT_Y", nRefOriginMoment_Y, RefOriginMoment_Y);
  /*!\brief REF_ORIGIN_MOMENT_Z\n DESCRIPTION: Z Reference origin for moment computation \ingroup Config*/
  addDoubleListOption("REF_ORIGIN_MOMENT_Z", nRefOriginMoment_Z, RefOriginMoment_Z);
  /*!\brief REF_AREA\n DESCRIPTION: Reference area for force coefficients (0 implies automatic calculation) \ingroup Config*/
  addDoubleOption("REF_AREA", RefArea, 1.0);
  /*!\brief SEMI_SPAN\n DESCRIPTION: Wing semi-span (0 implies automatic calculation) \ingroup Config*/
  addDoubleOption("SEMI_SPAN", SemiSpan, 0.0);
  /*!\brief REF_LENGTH\n DESCRIPTION: Reference length for pitching, rolling, and yawing non-dimensional moment \ingroup Config*/
  addDoubleOption("REF_LENGTH", RefLength, 1.0);
  /*!\brief REF_SHARP_EDGES\n DESCRIPTION: Reference coefficient for detecting sharp edges \ingroup Config*/
  addDoubleOption("REF_SHARP_EDGES", RefSharpEdges, 3.0);
	/*!\brief REF_VELOCITY\n DESCRIPTION: Reference velocity (incompressible only)  \ingroup Config*/
  addDoubleOption("REF_VELOCITY", Velocity_Ref, -1.0);
	/* !\brief REF_VISCOSITY  \n DESCRIPTION: Reference viscosity (incompressible only)  \ingroup Config*/
  addDoubleOption("REF_VISCOSITY", Viscosity_Ref, -1.0);
  /* DESCRIPTION: Type of mesh motion */
  addEnumOption("REF_DIMENSIONALIZATION", Ref_NonDim, NonDim_Map, DIMENSIONAL);

  /*!\par CONFIG_CATEGORY: Boundary Markers \ingroup Config*/
  /*--- Options related to various boundary markers ---*/

  /*!\brief HTP_AXIS\n DESCRIPTION: Location of the HTP axis*/
  default_htp_axis[0] = 0.0; default_htp_axis[1] = 0.0;
  addDoubleArrayOption("HTP_AXIS", 2, HTP_Axis, default_htp_axis);
  /*!\brief MARKER_PLOTTING\n DESCRIPTION: Marker(s) of the surface in the surface flow solution file  \ingroup Config*/
  addStringListOption("MARKER_PLOTTING", nMarker_Plotting, Marker_Plotting);
  /*!\brief MARKER_MONITORING\n DESCRIPTION: Marker(s) of the surface where evaluate the non-dimensional coefficients \ingroup Config*/
  addStringListOption("MARKER_MONITORING", nMarker_Monitoring, Marker_Monitoring);
  /*!\brief MARKER_CONTROL_VOLUME\n DESCRIPTION: Marker(s) of the surface in the surface flow solution file  \ingroup Config*/
  addStringListOption("MARKER_ANALYZE", nMarker_Analyze, Marker_Analyze);
  /*!\brief MARKER_DESIGNING\n DESCRIPTION: Marker(s) of the surface where objective function (design problem) will be evaluated \ingroup Config*/
  addStringListOption("MARKER_DESIGNING", nMarker_Designing, Marker_Designing);
  /*!\brief GEO_MARKER\n DESCRIPTION: Marker(s) of the surface where evaluate the geometrical functions \ingroup Config*/
  addStringListOption("GEO_MARKER", nMarker_GeoEval, Marker_GeoEval);
  /*!\brief MARKER_EULER\n DESCRIPTION: Euler wall boundary marker(s) \ingroup Config*/
  addStringListOption("MARKER_EULER", nMarker_Euler, Marker_Euler);
  /*!\brief MARKER_FAR\n DESCRIPTION: Far-field boundary marker(s) \ingroup Config*/
  addStringListOption("MARKER_FAR", nMarker_FarField, Marker_FarField);
  /*!\brief MARKER_SYM\n DESCRIPTION: Symmetry boundary condition \ingroup Config*/
  addStringListOption("MARKER_SYM", nMarker_SymWall, Marker_SymWall);
  /*!\brief MARKER_NEARFIELD\n DESCRIPTION: Near-Field boundary condition \ingroup Config*/
  addStringListOption("MARKER_NEARFIELD", nMarker_NearFieldBound, Marker_NearFieldBound);
  /*!\brief MARKER_FLUID_INTERFACE\n DESCRIPTION: Fluid interface boundary marker(s) \ingroup Config*/
  addStringListOption("MARKER_FLUID_INTERFACE", nMarker_Fluid_InterfaceBound, Marker_Fluid_InterfaceBound);
  /*!\brief MARKER_INTERFACE\n DESCRIPTION: Interface boundary marker(s) \ingroup Config*/
  addStringListOption("MARKER_INTERFACE", nMarker_Interface, Marker_Interface);
  /*!\brief MARKER_FSI_INTERFACE \n DESCRIPTION: ZONE interface boundary marker(s) \ingroup Config*/
  addStringListOption("MARKER_ZONE_INTERFACE", nMarker_ZoneInterface, Marker_ZoneInterface);
  /*!\brief MARKER_CHT_INTERFACE \n DESCRIPTION: CHT interface boundary marker(s) \ingroup Config*/
  addStringListOption("MARKER_CHT_INTERFACE", nMarker_CHTInterface, Marker_CHTInterface);
  /*!\brief MARKER_DIRICHLET  \n DESCRIPTION: Dirichlet boundary marker(s) \ingroup Config*/
  addStringListOption("MARKER_DIRICHLET", nMarker_Dirichlet, Marker_Dirichlet);
  /* DESCRIPTION: Neumann boundary marker(s) */
  addStringListOption("MARKER_NEUMANN", nMarker_Neumann, Marker_Neumann);
  /* DESCRIPTION: Neumann boundary marker(s) */
  addStringListOption("MARKER_INTERNAL", nMarker_Internal, Marker_Internal);
  /* DESCRIPTION: Custom boundary marker(s) */
  addStringListOption("MARKER_CUSTOM", nMarker_Custom, Marker_Custom);
  /* DESCRIPTION: Periodic boundary marker(s) for use with SU2_MSH
   Format: ( periodic marker, donor marker, rotation_center_x, rotation_center_y,
   rotation_center_z, rotation_angle_x-axis, rotation_angle_y-axis,
   rotation_angle_z-axis, translation_x, translation_y, translation_z, ... ) */
  addPeriodicOption("MARKER_PERIODIC", nMarker_PerBound, Marker_PerBound, Marker_PerDonor,
                    Periodic_RotCenter, Periodic_RotAngles, Periodic_Translation);

  /*!\brief MARKER_PYTHON_CUSTOM\n DESCRIPTION: Python customizable marker(s) \ingroup Config*/
  addStringListOption("MARKER_PYTHON_CUSTOM", nMarker_PyCustom, Marker_PyCustom);

  /*!\brief MARKER_WALL_FUNCTIONS\n DESCRIPTION: Viscous wall markers for which wall functions must be applied.
   Format: (Wall function marker, wall function type, ...) \ingroup Config*/
  addWallFunctionOption("MARKER_WALL_FUNCTIONS", nMarker_WallFunctions, Marker_WallFunctions,
                        Kind_WallFunctions, IntInfo_WallFunctions, DoubleInfo_WallFunctions);

  /*!\brief ACTDISK_TYPE  \n DESCRIPTION: Actuator Disk boundary type \n OPTIONS: see \link ActDisk_Map \endlink \n Default: VARIABLES_JUMP \ingroup Config*/
  addEnumOption("ACTDISK_TYPE", Kind_ActDisk, ActDisk_Map, VARIABLES_JUMP);

  /*!\brief MARKER_ACTDISK\n DESCRIPTION: Periodic boundary marker(s) for use with SU2_MSH
   Format: ( periodic marker, donor marker, rotation_center_x, rotation_center_y,
   rotation_center_z, rotation_angle_x-axis, rotation_angle_y-axis,
   rotation_angle_z-axis, translation_x, translation_y, translation_z, ... ) \ingroup Config*/
  addActDiskOption("MARKER_ACTDISK",
                   nMarker_ActDiskInlet, nMarker_ActDiskOutlet,  Marker_ActDiskInlet, Marker_ActDiskOutlet,
                   ActDisk_PressJump, ActDisk_TempJump, ActDisk_Omega);

  /*!\brief INLET_TYPE  \n DESCRIPTION: Inlet boundary type \n OPTIONS: see \link Inlet_Map \endlink \n DEFAULT: TOTAL_CONDITIONS \ingroup Config*/
  addEnumOption("INLET_TYPE", Kind_Inlet, Inlet_Map, TOTAL_CONDITIONS);
  /*!\brief INC_INLET_TYPE \n DESCRIPTION: List of inlet types for incompressible flows. List length must match number of inlet markers. Options: VELOCITY_INLET, PRESSURE_INLET. \ingroup Config*/
  addEnumListOption("INC_INLET_TYPE", nInc_Inlet, Kind_Inc_Inlet, Inlet_Map);
  addBoolOption("SPECIFIED_INLET_PROFILE", Inlet_From_File, false);
  /*!\brief INLET_FILENAME \n DESCRIPTION: Input file for a specified inlet profile (w/ extension) \n DEFAULT: inlet.dat \ingroup Config*/
  addStringOption("INLET_FILENAME", Inlet_Filename, string("inlet.dat"));
  /*!\brief INLET_MATCHING_TOLERANCE
   * \n DESCRIPTION: If a file is provided to specify the inlet profile,
   * this tolerance will be used to match the coordinates in the input file to
   * the points on the grid. \n DEFAULT: 1E-6 \ingroup Config*/
  addDoubleOption("INLET_MATCHING_TOLERANCE", Inlet_Matching_Tol, 1e-6);
  /*!\brief MARKER_INLET  \n DESCRIPTION: Inlet boundary marker(s) with the following formats,
   Total Conditions: (inlet marker, total temp, total pressure, flow_direction_x,
   flow_direction_y, flow_direction_z, ... ) where flow_direction is
   a unit vector.
   Mass Flow: (inlet marker, density, velocity magnitude, flow_direction_x,
   flow_direction_y, flow_direction_z, ... ) where flow_direction is
   a unit vector. \ingroup Config*/
  addInletOption("MARKER_INLET", nMarker_Inlet, Marker_Inlet, Inlet_Ttotal, Inlet_Ptotal, Inlet_FlowDir);

  /*!\brief MARKER_RIEMANN \n DESCRIPTION: Riemann boundary marker(s) with the following formats, a unit vector.
   * \n OPTIONS: See \link Riemann_Map \endlink. The variables indicated by the option and the flow direction unit vector must be specified. \ingroup Config*/
  addRiemannOption("MARKER_RIEMANN", nMarker_Riemann, Marker_Riemann, Kind_Data_Riemann, Riemann_Map, Riemann_Var1, Riemann_Var2, Riemann_FlowDir);
  /*!\brief MARKER_GILES \n DESCRIPTION: Giles boundary marker(s) with the following formats, a unit vector. */
  /* \n OPTIONS: See \link Giles_Map \endlink. The variables indicated by the option and the flow direction unit vector must be specified. \ingroup Config*/
  addGilesOption("MARKER_GILES", nMarker_Giles, Marker_Giles, Kind_Data_Giles, Giles_Map, Giles_Var1, Giles_Var2, Giles_FlowDir, RelaxFactorAverage, RelaxFactorFourier);
  /*!\brief SPATIAL_FOURIER \n DESCRIPTION: Option to compute the spatial fourier trasformation for the Giles BC. */
  addBoolOption("SPATIAL_FOURIER", SpatialFourier, false);
  /*!\brief GILES_EXTRA_RELAXFACTOR \n DESCRIPTION: the 1st coeff the value of the under relaxation factor to apply to the shroud and hub,
   * the 2nd coefficient is the the percentage of span-wise height influenced by this extra under relaxation factor.*/
  default_extrarelfac[0] = 0.1; default_extrarelfac[1] = 0.1;
  addDoubleArrayOption("GILES_EXTRA_RELAXFACTOR", 2, ExtraRelFacGiles, default_extrarelfac);
  /*!\brief AVERAGE_PROCESS_TYPE \n DESCRIPTION: types of mixing process for averaging quantities at the boundaries.
    \n OPTIONS: see \link MixingProcess_Map \endlink \n DEFAULT: AREA_AVERAGE \ingroup Config*/
  addEnumOption("MIXINGPLANE_INTERFACE_KIND", Kind_MixingPlaneInterface, MixingPlaneInterface_Map, NEAREST_SPAN);
  /*!\brief AVERAGE_PROCESS_KIND \n DESCRIPTION: types of mixing process for averaging quantities at the boundaries.
    \n OPTIONS: see \link MixingProcess_Map \endlink \n DEFAULT: AREA_AVERAGE \ingroup Config*/
  addEnumOption("AVERAGE_PROCESS_KIND", Kind_AverageProcess, AverageProcess_Map, AREA);
  /*!\brief PERFORMANCE_AVERAGE_PROCESS_KIND \n DESCRIPTION: types of mixing process for averaging quantities at the boundaries for performance computation.
      \n OPTIONS: see \link MixingProcess_Map \endlink \n DEFAULT: AREA_AVERAGE \ingroup Config*/
  addEnumOption("PERFORMANCE_AVERAGE_PROCESS_KIND", Kind_PerformanceAverageProcess, AverageProcess_Map, AREA);
  default_mixedout_coeff[0] = 1.0; default_mixedout_coeff[1] = 1.0E-05; default_mixedout_coeff[2] = 15.0;
  /*!\brief MIXEDOUT_COEFF \n DESCRIPTION: the 1st coeff is an under relaxation factor for the Newton method,
   * the 2nd coefficient is the tolerance for the Newton method, 3rd coefficient is the maximum number of
   * iteration for the Newton Method.*/
  addDoubleArrayOption("MIXEDOUT_COEFF", 3, Mixedout_Coeff, default_mixedout_coeff);
  /*!\brief RAMP_ROTATING_FRAME\n DESCRIPTION: option to ramp up or down the rotating frame velocity value*/
  addBoolOption("RAMP_ROTATING_FRAME", RampRotatingFrame, false);
  default_rampRotFrame_coeff[0] = 0; default_rampRotFrame_coeff[1] = 1.0; default_rampRotFrame_coeff[2] = 1000.0;
      /*!\brief RAMP_ROTATING_FRAME_COEFF \n DESCRIPTION: the 1st coeff is the staring velocity,
   * the 2nd coeff is the number of iterations for the update, 3rd is the number of iteration */
  addDoubleArrayOption("RAMP_ROTATING_FRAME_COEFF", 3, RampRotatingFrame_Coeff, default_rampRotFrame_coeff);
  /* DESCRIPTION: AVERAGE_MACH_LIMIT is a limit value for average procedure based on the mass flux. */
  addDoubleOption("AVERAGE_MACH_LIMIT", AverageMachLimit, 0.03);
  /*!\brief RAMP_OUTLET_PRESSURE\n DESCRIPTION: option to ramp up or down the rotating frame velocity value*/
  addBoolOption("RAMP_OUTLET_PRESSURE", RampOutletPressure, false);
  default_rampOutPres_coeff[0] = 100000.0; default_rampOutPres_coeff[1] = 1.0; default_rampOutPres_coeff[2] = 1000.0;
  /*!\brief RAMP_OUTLET_PRESSURE_COEFF \n DESCRIPTION: the 1st coeff is the staring outlet pressure,
   * the 2nd coeff is the number of iterations for the update, 3rd is the number of total iteration till reaching the final outlet pressure value */
  addDoubleArrayOption("RAMP_OUTLET_PRESSURE_COEFF", 3, RampOutletPressure_Coeff, default_rampOutPres_coeff);
  /*!\brief MARKER_MIXINGPLANE \n DESCRIPTION: Identify the boundaries in which the mixing plane is applied. \ingroup Config*/
  addStringListOption("MARKER_MIXINGPLANE_INTERFACE", nMarker_MixingPlaneInterface, Marker_MixingPlaneInterface);
  /*!\brief TURBULENT_MIXINGPLANE \n DESCRIPTION: Activate mixing plane also for turbulent quantities \ingroup Config*/
  addBoolOption("TURBULENT_MIXINGPLANE", turbMixingPlane, false);
  /*!\brief MARKER_TURBOMACHINERY \n DESCRIPTION: Identify the inflow and outflow boundaries in which the turbomachinery settings are  applied. \ingroup Config*/
  addTurboPerfOption("MARKER_TURBOMACHINERY", nMarker_Turbomachinery, Marker_TurboBoundIn, Marker_TurboBoundOut);
  /*!\brief NUM_SPANWISE_SECTIONS \n DESCRIPTION: Integer number of spanwise sections to compute 3D turbo BC and Performance for turbomachinery */
  addUnsignedShortOption("NUM_SPANWISE_SECTIONS", nSpanWiseSections_User, 1);
  /*!\brief SPANWISE_KIND \n DESCRIPTION: type of algorithm to identify the span-wise sections at the turbo boundaries.
   \n OPTIONS: see \link SpanWise_Map \endlink \n Default: AUTOMATIC */
  addEnumOption("SPANWISE_KIND", Kind_SpanWise, SpanWise_Map, AUTOMATIC);
  /*!\brief TURBOMACHINERY_KIND \n DESCRIPTION: types of turbomachynery architecture.
      \n OPTIONS: see \link TurboMachinery_Map \endlink \n Default: AXIAL */
  addEnumListOption("TURBOMACHINERY_KIND",nTurboMachineryKind, Kind_TurboMachinery, TurboMachinery_Map);
  /*!\brief MARKER_SHROUD \n DESCRIPTION: markers in which velocity is forced to 0.0 .
   * \n Format: (shroud1, shroud2, ...)*/
  addStringListOption("MARKER_SHROUD", nMarker_Shroud, Marker_Shroud);
  /*!\brief MARKER_SUPERSONIC_INLET  \n DESCRIPTION: Supersonic inlet boundary marker(s)
   * \n   Format: (inlet marker, temperature, static pressure, velocity_x,   velocity_y, velocity_z, ... ), i.e. primitive variables specified. \ingroup Config*/
  addInletOption("MARKER_SUPERSONIC_INLET", nMarker_Supersonic_Inlet, Marker_Supersonic_Inlet, Inlet_Temperature, Inlet_Pressure, Inlet_Velocity);
  /*!\brief MARKER_SUPERSONIC_OUTLET \n DESCRIPTION: Supersonic outlet boundary marker(s) \ingroup Config*/
  addStringListOption("MARKER_SUPERSONIC_OUTLET", nMarker_Supersonic_Outlet, Marker_Supersonic_Outlet);
  /*!\brief MARKER_OUTLET  \n DESCRIPTION: Outlet boundary marker(s)\n
   Format: ( outlet marker, back pressure (static), ... ) \ingroup Config*/
  addStringDoubleListOption("MARKER_OUTLET", nMarker_Outlet, Marker_Outlet, Outlet_Pressure);
  /*!\brief INC_INLET_TYPE \n DESCRIPTION: List of inlet types for incompressible flows. List length must match number of inlet markers. Options: VELOCITY_INLET, PRESSURE_INLET. \ingroup Config*/
  addEnumListOption("INC_OUTLET_TYPE", nInc_Outlet, Kind_Inc_Outlet, Outlet_Map);
  /*!\brief MARKER_ISOTHERMAL DESCRIPTION: Isothermal wall boundary marker(s)\n
   * Format: ( isothermal marker, wall temperature (static), ... ) \ingroup Config  */
  addStringDoubleListOption("MARKER_ISOTHERMAL", nMarker_Isothermal, Marker_Isothermal, Isothermal_Temperature);
  /*!\brief MARKER_HEATFLUX  \n DESCRIPTION: Specified heat flux wall boundary marker(s)
   Format: ( Heat flux marker, wall heat flux (static), ... ) \ingroup Config*/
  addStringDoubleListOption("MARKER_HEATFLUX", nMarker_HeatFlux, Marker_HeatFlux, Heat_Flux);
  /*!\brief MARKER_ENGINE_INFLOW  \n DESCRIPTION: Engine inflow boundary marker(s)
   Format: ( nacelle inflow marker, fan face Mach, ... ) \ingroup Config*/
  addStringDoubleListOption("MARKER_ENGINE_INFLOW", nMarker_EngineInflow, Marker_EngineInflow, EngineInflow_Target);
  /* DESCRIPTION: Highlite area */
  addDoubleOption("HIGHLITE_AREA", Highlite_Area, 1.0);
  /* DESCRIPTION: Fan poly efficiency */
  addDoubleOption("FAN_POLY_EFF", Fan_Poly_Eff, 1.0);
  /*!\brief SUBSONIC_ENGINE\n DESCRIPTION: Engine subsonic intake region \ingroup Config*/
  addBoolOption("INTEGRATED_HEATFLUX", Integrated_HeatFlux, false);
  /*!\brief SUBSONIC_ENGINE\n DESCRIPTION: Engine subsonic intake region \ingroup Config*/
  addBoolOption("SUBSONIC_ENGINE", SubsonicEngine, false);
  /* DESCRIPTION: Actuator disk double surface */
  addBoolOption("ACTDISK_DOUBLE_SURFACE", ActDisk_DoubleSurface, false);
  /* DESCRIPTION: Only half engine is in the computational grid */
  addBoolOption("ENGINE_HALF_MODEL", Engine_HalfModel, false);
  /* DESCRIPTION: Actuator disk double surface */
  addBoolOption("ACTDISK_SU2_DEF", ActDisk_SU2_DEF, false);
  /* DESCRIPTION: Definition of the distortion rack (radial number of proves / circumferential density (degree) */
  default_distortion[0] =  5.0; default_distortion[1] =  15.0;
  addDoubleArrayOption("DISTORTION_RACK", 2, DistortionRack, default_distortion);
  /* DESCRIPTION: Values of the box to impose a subsonic nacellle (mach, Pressure, Temperature) */
  default_eng_val[0]=0.0; default_eng_val[1]=0.0; default_eng_val[2]=0.0;
  default_eng_val[3]=0.0;  default_eng_val[4]=0.0;
  addDoubleArrayOption("SUBSONIC_ENGINE_VALUES", 5, SubsonicEngine_Values, default_eng_val);
  /* DESCRIPTION: Coordinates of the box to impose a subsonic nacellle cylinder (Xmin, Ymin, Zmin, Xmax, Ymax, Zmax, Radius) */
  default_eng_cyl[0] = 0.0; default_eng_cyl[1] = 0.0; default_eng_cyl[2] = 0.0;
  default_eng_cyl[3] =  1E15; default_eng_cyl[4] =  1E15; default_eng_cyl[5] =  1E15; default_eng_cyl[6] =  1E15;
  addDoubleArrayOption("SUBSONIC_ENGINE_CYL", 7, SubsonicEngine_Cyl, default_eng_cyl);
  /* DESCRIPTION: Engine exhaust boundary marker(s)
   Format: (nacelle exhaust marker, total nozzle temp, total nozzle pressure, ... )*/
  addExhaustOption("MARKER_ENGINE_EXHAUST", nMarker_EngineExhaust, Marker_EngineExhaust, Exhaust_Temperature_Target, Exhaust_Pressure_Target);
  /* DESCRIPTION: Clamped boundary marker(s) */
  addStringListOption("MARKER_CLAMPED", nMarker_Clamped, Marker_Clamped);
  /* DESCRIPTION: Displacement boundary marker(s) */
  addStringDoubleListOption("MARKER_NORMAL_DISPL", nMarker_Displacement, Marker_Displacement, Displ_Value);
  /* DESCRIPTION: Load boundary marker(s) - uniform pressure in Pa */
  addStringDoubleListOption("MARKER_PRESSURE", nMarker_Load, Marker_Load, Load_Value);
  /* DESCRIPTION: Load boundary marker(s) */
  addStringDoubleListOption("MARKER_DAMPER", nMarker_Damper, Marker_Damper, Damper_Constant);
  /* DESCRIPTION: Load boundary marker(s)
   Format: (inlet marker, load, multiplier, dir_x, dir_y, dir_z, ... ), i.e. primitive variables specified. */
  addInletOption("MARKER_LOAD", nMarker_Load_Dir, Marker_Load_Dir, Load_Dir_Value, Load_Dir_Multiplier, Load_Dir);
  /* DESCRIPTION: Load boundary marker(s)
   Format: (inlet marker, load, multiplier, dir_x, dir_y, dir_z, ... ), i.e. primitive variables specified. */
  addInletOption("MARKER_DISPLACEMENT", nMarker_Disp_Dir, Marker_Disp_Dir, Disp_Dir_Value, Disp_Dir_Multiplier, Disp_Dir);
  /* DESCRIPTION: Sine load boundary marker(s)
   Format: (inlet marker, load, multiplier, dir_x, dir_y, dir_z, ... ), i.e. primitive variables specified. */
  addInletOption("MARKER_SINE_LOAD", nMarker_Load_Sine, Marker_Load_Sine, Load_Sine_Amplitude, Load_Sine_Frequency, Load_Sine_Dir);
  /*!\brief SINE_LOAD\n DESCRIPTION: option to apply the load as a sine*/
  addBoolOption("SINE_LOAD", Sine_Load, false);
  default_sineload_coeff[0] = 0.0; default_sineload_coeff[1] = 0.0; default_sineload_coeff[2] = 0.0;
  /*!\brief SINE_LOAD_COEFF \n DESCRIPTION: the 1st coeff is the amplitude, the 2nd is the frequency, 3rd is the phase in radians */
  addDoubleArrayOption("SINE_LOAD_COEFF", 3, SineLoad_Coeff, default_sineload_coeff);
  /*!\brief RAMP_AND_RELEASE\n DESCRIPTION: release the load after applying the ramp*/
  addBoolOption("RAMP_AND_RELEASE_LOAD", RampAndRelease, false);

  /* DESCRIPTION: Flow load boundary marker(s) */
  addStringDoubleListOption("MARKER_FLOWLOAD", nMarker_FlowLoad, Marker_FlowLoad, FlowLoad_Value);
  /* DESCRIPTION: Damping factor for engine inlet condition */
  addDoubleOption("DAMP_ENGINE_INFLOW", Damp_Engine_Inflow, 0.95);
  /* DESCRIPTION: Damping factor for engine exhaust condition */
  addDoubleOption("DAMP_ENGINE_EXHAUST", Damp_Engine_Exhaust, 0.95);
  /*!\brief ENGINE_INFLOW_TYPE  \n DESCRIPTION: Inlet boundary type \n OPTIONS: see \link Engine_Inflow_Map \endlink \n Default: FAN_FACE_MACH \ingroup Config*/
  addEnumOption("ENGINE_INFLOW_TYPE", Kind_Engine_Inflow, Engine_Inflow_Map, FAN_FACE_MACH);
  /* DESCRIPTION: Evaluate a problem with engines */
  addBoolOption("ENGINE", Engine, false);
    
  /* DESCRIPTION:  Compute buffet sensor */
  addBoolOption("BUFFET_MONITORING", Buffet_Monitoring, false);
  /* DESCRIPTION:  Sharpness coefficient for the buffet sensor */
  addDoubleOption("BUFFET_K", Buffet_k, 10.0);
  /* DESCRIPTION:  Offset parameter for the buffet sensor */
  addDoubleOption("BUFFET_LAMBDA", Buffet_lambda, 0.0);


  /*!\par CONFIG_CATEGORY: Time-marching \ingroup Config*/
  /*--- Options related to time-marching ---*/

  /* DESCRIPTION: Unsteady simulation  */
  addEnumOption("UNSTEADY_SIMULATION", Unsteady_Simulation, Unsteady_Map, STEADY);
  /* DESCRIPTION:  Courant-Friedrichs-Lewy condition of the finest grid */
  addDoubleOption("CFL_NUMBER", CFLFineGrid, 1.25);
  /* DESCRIPTION:  Courant-Friedrichs-Lewy condition of the finest grid in (heat fvm) solid solvers */
  addDoubleOption("CFL_NUMBER_SOLID", CFLSolid, 1.25);
  /* DESCRIPTION:  Max time step in local time stepping simulations */
  addDoubleOption("MAX_DELTA_TIME", Max_DeltaTime, 1000000);
  /* DESCRIPTION: Activate The adaptive CFL number. */
  addBoolOption("CFL_ADAPT", CFL_Adapt, false);
  /* !\brief CFL_ADAPT_PARAM
   * DESCRIPTION: Parameters of the adaptive CFL number (factor down, factor up, CFL limit (min and max) )
   * Factor down generally >1.0, factor up generally < 1.0 to cause the CFL to increase when residual is decreasing,
   * and decrease when the residual is increasing or stalled. \ingroup Config*/
  default_cfl_adapt[0] = 0.0; default_cfl_adapt[1] = 0.0; default_cfl_adapt[2] = 1.0; default_cfl_adapt[3] = 100.0;
  addDoubleArrayOption("CFL_ADAPT_PARAM", 4, CFL_AdaptParam, default_cfl_adapt);
  /* DESCRIPTION: Reduction factor of the CFL coefficient in the adjoint problem */
  addDoubleOption("CFL_REDUCTION_ADJFLOW", CFLRedCoeff_AdjFlow, 0.8);
  /* DESCRIPTION: Reduction factor of the CFL coefficient in the level set problem */
  addDoubleOption("CFL_REDUCTION_TURB", CFLRedCoeff_Turb, 1.0);
  /* DESCRIPTION: Reduction factor of the CFL coefficient in the turbulent adjoint problem */
  addDoubleOption("CFL_REDUCTION_ADJTURB", CFLRedCoeff_AdjTurb, 1.0);
  /* DESCRIPTION: Number of total iterations */
  addUnsignedLongOption("EXT_ITER", nExtIter, 999999);
  /* DESCRIPTION: External iteration offset due to restart */
  addUnsignedLongOption("EXT_ITER_OFFSET", ExtIter_OffSet, 0);
  // these options share nRKStep as their size, which is not a good idea in general
  /* DESCRIPTION: Runge-Kutta alpha coefficients */
  addDoubleListOption("RK_ALPHA_COEFF", nRKStep, RK_Alpha_Step);
  /* DESCRIPTION: Number of time levels for time accurate local time stepping. */
  addUnsignedShortOption("LEVELS_TIME_ACCURATE_LTS", nLevels_TimeAccurateLTS, 1);
  /* DESCRIPTION: Number of time DOFs used in the predictor step of ADER-DG. */
  addUnsignedShortOption("TIME_DOFS_ADER_DG", nTimeDOFsADER_DG, 2);
  /* DESCRIPTION: Time Step for dual time stepping simulations (s) */
  addDoubleOption("UNST_TIMESTEP", Delta_UnstTime, 0.0);
  /* DESCRIPTION: Total Physical Time for dual time stepping simulations (s) */
  addDoubleOption("UNST_TIME", Total_UnstTime, 1.0);
  /* DESCRIPTION: Unsteady Courant-Friedrichs-Lewy number of the finest grid */
  addDoubleOption("UNST_CFL_NUMBER", Unst_CFL, 0.0);
  /* DESCRIPTION: Number of internal iterations (dual time method) */
  addUnsignedLongOption("UNST_INT_ITER", Unst_nIntIter, 100);
  /* DESCRIPTION: Integer number of periodic time instances for Harmonic Balance */
  addUnsignedShortOption("TIME_INSTANCES", nTimeInstances, 1);
  /* DESCRIPTION: Time period for Harmonic Balance wihtout moving meshes */
  addDoubleOption("HB_PERIOD", HarmonicBalance_Period, -1.0);
  /* DESCRIPTION:  Turn on/off harmonic balance preconditioning */
  addBoolOption("HB_PRECONDITION", HB_Precondition, false);
  /* DESCRIPTION: Iteration number to begin unsteady restarts (dual time method) */
  addLongOption("UNST_RESTART_ITER", Unst_RestartIter, 0);
  /* DESCRIPTION: Starting direct solver iteration for the unsteady adjoint */
  addLongOption("UNST_ADJOINT_ITER", Unst_AdjointIter, 0);
  /* DESCRIPTION: Number of iterations to average the objective */
  addLongOption("ITER_AVERAGE_OBJ", Iter_Avg_Objective , 0);
  /* DESCRIPTION: Iteration number to begin unsteady restarts (structural analysis) */
  addLongOption("DYN_RESTART_ITER", Dyn_RestartIter, 0);
  /* DESCRIPTION: Time discretization */
  addEnumOption("TIME_DISCRE_FLOW", Kind_TimeIntScheme_Flow, Time_Int_Map, EULER_IMPLICIT);
  /* DESCRIPTION: Time discretization */
  addEnumOption("TIME_DISCRE_FEM_FLOW", Kind_TimeIntScheme_FEM_Flow, Time_Int_Map, RUNGE_KUTTA_EXPLICIT);
  /* DESCRIPTION: ADER-DG predictor step */
  addEnumOption("ADER_PREDICTOR", Kind_ADER_Predictor, Ader_Predictor_Map, ADER_ALIASED_PREDICTOR);
  /* DESCRIPTION: Time discretization */
  addEnumOption("TIME_DISCRE_ADJFLOW", Kind_TimeIntScheme_AdjFlow, Time_Int_Map, EULER_IMPLICIT);
  /* DESCRIPTION: Time discretization */
  addEnumOption("TIME_DISCRE_TURB", Kind_TimeIntScheme_Turb, Time_Int_Map, EULER_IMPLICIT);
  /* DESCRIPTION: Time discretization */
  addEnumOption("TIME_DISCRE_ADJTURB", Kind_TimeIntScheme_AdjTurb, Time_Int_Map, EULER_IMPLICIT);
  /* DESCRIPTION: Time discretization */
  addEnumOption("TIME_DISCRE_FEA", Kind_TimeIntScheme_FEA, Time_Int_Map_FEA, NEWMARK_IMPLICIT);
  /* DESCRIPTION: Time discretization */
  addEnumOption("TIME_DISCRE_HEAT", Kind_TimeIntScheme_Heat, Time_Int_Map, EULER_IMPLICIT);
  /* DESCRIPTION: Time discretization */
  addEnumOption("TIMESTEP_HEAT", Kind_TimeStep_Heat, Heat_TimeStep_Map, MINIMUM);

  /*!\par CONFIG_CATEGORY: Linear solver definition \ingroup Config*/
  /*--- Options related to the linear solvers ---*/

  /*!\brief LINEAR_SOLVER
   *  \n DESCRIPTION: Linear solver for the implicit, mesh deformation, or discrete adjoint systems \n OPTIONS: see \link Linear_Solver_Map \endlink \n DEFAULT: FGMRES \ingroup Config*/
  addEnumOption("LINEAR_SOLVER", Kind_Linear_Solver, Linear_Solver_Map, FGMRES);
  /*!\brief LINEAR_SOLVER_PREC
   *  \n DESCRIPTION: Preconditioner for the Krylov linear solvers \n OPTIONS: see \link Linear_Solver_Prec_Map \endlink \n DEFAULT: LU_SGS \ingroup Config*/
  addEnumOption("LINEAR_SOLVER_PREC", Kind_Linear_Solver_Prec, Linear_Solver_Prec_Map, ILU);
  /* DESCRIPTION: Minimum error threshold for the linear solver for the implicit formulation */
  addDoubleOption("LINEAR_SOLVER_ERROR", Linear_Solver_Error, 1E-6);
  /* DESCRIPTION: Minimum error threshold for the linear solver for the implicit formulation for the FVM heat solver. */
  addDoubleOption("LINEAR_SOLVER_ERROR_HEAT", Linear_Solver_Error_Heat, 1E-8);
  /* DESCRIPTION: Maximum number of iterations of the linear solver for the implicit formulation */
  addUnsignedLongOption("LINEAR_SOLVER_ITER", Linear_Solver_Iter, 10);
  /* DESCRIPTION: Max iterations of the linear solver for the FVM heat solver. */
  addUnsignedLongOption("LINEAR_SOLVER_ITER_HEAT", Linear_Solver_Iter_Heat, 10);
  /* DESCRIPTION: Fill in level for the ILU preconditioner */
  addUnsignedShortOption("LINEAR_SOLVER_ILU_FILL_IN", Linear_Solver_ILU_n, 0);
  /* DESCRIPTION: Maximum number of iterations of the linear solver for the implicit formulation */
  addUnsignedLongOption("LINEAR_SOLVER_RESTART_FREQUENCY", Linear_Solver_Restart_Frequency, 10);
  /* DESCRIPTION: Relaxation of the flow equations solver for the implicit formulation */
  addDoubleOption("RELAXATION_FACTOR_FLOW", Relaxation_Factor_Flow, 1.0);
  /* DESCRIPTION: Relaxation of the turb equations solver for the implicit formulation */
  addDoubleOption("RELAXATION_FACTOR_TURB", Relaxation_Factor_Turb, 1.0);
  /* DESCRIPTION: Relaxation of the adjoint flow equations solver for the implicit formulation */
  addDoubleOption("RELAXATION_FACTOR_ADJFLOW", Relaxation_Factor_AdjFlow, 1.0);
  /* DESCRIPTION: Relaxation of the CHT coupling */
  addDoubleOption("RELAXATION_FACTOR_CHT", Relaxation_Factor_CHT, 1.0);
  /* DESCRIPTION: Roe coefficient */
  addDoubleOption("ROE_KAPPA", Roe_Kappa, 0.5);
  /* DESCRIPTION: Roe-Turkel preconditioning for low Mach number flows */
  addBoolOption("LOW_MACH_PREC", Low_Mach_Precon, false);
  /* DESCRIPTION: Post-reconstruction correction for low Mach number flows */
  addBoolOption("LOW_MACH_CORR", Low_Mach_Corr, false);
  /* DESCRIPTION: Time Step for dual time stepping simulations (s) */
  addDoubleOption("MIN_ROE_TURKEL_PREC", Min_Beta_RoeTurkel, 0.01);
  /* DESCRIPTION: Time Step for dual time stepping simulations (s) */
  addDoubleOption("MAX_ROE_TURKEL_PREC", Max_Beta_RoeTurkel, 0.2);
  /* DESCRIPTION: Linear solver for the turbulent adjoint systems */
  addEnumOption("ADJTURB_LIN_SOLVER", Kind_AdjTurb_Linear_Solver, Linear_Solver_Map, FGMRES);
  /* DESCRIPTION: Preconditioner for the turbulent adjoint Krylov linear solvers */
  addEnumOption("ADJTURB_LIN_PREC", Kind_AdjTurb_Linear_Prec, Linear_Solver_Prec_Map, ILU);
  /* DESCRIPTION: Minimum error threshold for the turbulent adjoint linear solver for the implicit formulation */
  addDoubleOption("ADJTURB_LIN_ERROR", AdjTurb_Linear_Error, 1E-5);
  /* DESCRIPTION: Maximum number of iterations of the turbulent adjoint linear solver for the implicit formulation */
  addUnsignedShortOption("ADJTURB_LIN_ITER", AdjTurb_Linear_Iter, 10);
  /* DESCRIPTION: Entropy fix factor */
  addDoubleOption("ENTROPY_FIX_COEFF", EntropyFix_Coeff, 0.001);
  /* DESCRIPTION: Linear solver for the discete adjoint systems */
  addEnumOption("DISCADJ_LIN_SOLVER", Kind_DiscAdj_Linear_Solver, Linear_Solver_Map, FGMRES);
  /* DESCRIPTION: Preconditioner for the discrete adjoint Krylov linear solvers */
  addEnumOption("DISCADJ_LIN_PREC", Kind_DiscAdj_Linear_Prec, Linear_Solver_Prec_Map, ILU);
  /* DESCRIPTION: Linear solver for the discete adjoint systems */
  addEnumOption("FSI_DISCADJ_LIN_SOLVER_STRUC", Kind_DiscAdj_Linear_Solver_FSI_Struc, Linear_Solver_Map, CONJUGATE_GRADIENT);
  /* DESCRIPTION: Preconditioner for the discrete adjoint Krylov linear solvers */
  addEnumOption("FSI_DISCADJ_LIN_PREC_STRUC", Kind_DiscAdj_Linear_Prec_FSI_Struc, Linear_Solver_Prec_Map, JACOBI);
  
  /*!\par CONFIG_CATEGORY: Convergence\ingroup Config*/
  /*--- Options related to convergence ---*/
  
  /*!\brief CONV_CRITERIA
   *  \n DESCRIPTION: Convergence criteria \n OPTIONS: see \link Converge_Crit_Map \endlink \n DEFAULT: RESIDUAL \ingroup Config*/
  addEnumOption("CONV_CRITERIA", ConvCriteria, Converge_Crit_Map, RESIDUAL);
  /*!\brief RESIDUAL_REDUCTION \n DESCRIPTION: Residual reduction (order of magnitude with respect to the initial value)\n DEFAULT: 3.0 \ingroup Config*/
  addDoubleOption("RESIDUAL_REDUCTION", OrderMagResidual, 5.0);
  /*!\brief RESIDUAL_MINVAL\n DESCRIPTION: Min value of the residual (log10 of the residual)\n DEFAULT: -14.0 \ingroup Config*/
  addDoubleOption("RESIDUAL_MINVAL", MinLogResidual, -14.0);
  /* DESCRIPTION: Residual reduction (order of magnitude with respect to the initial value) */
  addDoubleOption("RESIDUAL_REDUCTION_FSI", OrderMagResidualFSI, 3.0);
  /* DESCRIPTION: Min value of the residual (log10 of the residual) */
  addDoubleOption("RESIDUAL_MINVAL_FSI", MinLogResidualFSI, -5.0);
  /*!\brief RESIDUAL_REDUCTION \n DESCRIPTION: Residual reduction (order of magnitude with respect to the initial value)\n DEFAULT: 3.0 \ingroup Config*/
  addDoubleOption("RESIDUAL_REDUCTION_BGS_FLOW", OrderMagResidual_BGS_F, 3.0);
  /*!\brief RESIDUAL_MINVAL\n DESCRIPTION: Min value of the residual (log10 of the residual)\n DEFAULT: -8.0 \ingroup Config*/
  addDoubleOption("RESIDUAL_MINVAL_BGS_FLOW", MinLogResidual_BGS_F, -8.0);
  /*!\brief RESIDUAL_REDUCTION \n DESCRIPTION: Residual reduction (order of magnitude with respect to the initial value)\n DEFAULT: 3.0 \ingroup Config*/
  addDoubleOption("RESIDUAL_REDUCTION_BGS_STRUCTURE", OrderMagResidual_BGS_S, 3.0);
  /*!\brief RESIDUAL_MINVAL\n DESCRIPTION: Min value of the residual (log10 of the residual)\n DEFAULT: -8.0 \ingroup Config*/
  addDoubleOption("RESIDUAL_MINVAL_BGS_STRUCTURE", MinLogResidual_BGS_S, -8.0);
  /* DESCRIPTION: FEM: UTOL = norm(Delta_U(k)) / norm(U(k)) */
  addDoubleOption("RESIDUAL_FEM_UTOL", Res_FEM_UTOL, -9.0);
  /* DESCRIPTION: FEM: RTOL = norm(Residual(k)) / norm(Residual(0)) */
  addDoubleOption("RESIDUAL_FEM_RTOL", Res_FEM_RTOL, -9.0);
  /* DESCRIPTION: FEM: ETOL = Delta_U(k) * Residual(k) / Delta_U(0) * Residual(0) */
  addDoubleOption("RESIDUAL_FEM_ETOL", Res_FEM_ETOL, -9.0);
  /* DESCRIPTION: FEM: ETOL = Delta_U(k) * Residual(k) / Delta_U(0) * Residual(0) */
  addEnumOption("RESIDUAL_CRITERIA_FEM", Res_FEM_CRIT, ResFem_Map, RESFEM_RELATIVE);
  /*!\brief RESIDUAL_FUNC_FLOW\n DESCRIPTION: Flow functional for the Residual criteria\n OPTIONS: See \link Residual_Map \endlink \n DEFAULT: RHO_RESIDUAL \ingroup Config*/
  addEnumOption("RESIDUAL_FUNC_FLOW", Residual_Func_Flow, Residual_Map, RHO_RESIDUAL);
  /*!\brief STARTCONV_ITER\n DESCRIPTION: Iteration number to begin convergence monitoring\n DEFAULT: 5 \ingroup Config*/
  addUnsignedLongOption("STARTCONV_ITER", StartConv_Iter, 5);
  /*!\brief CAUCHY_ELEMS\n DESCRIPTION: Number of elements to apply the criteria. \n DEFAULT 100 \ingroup Config*/
  addUnsignedShortOption("CAUCHY_ELEMS", Cauchy_Elems, 100);
  /*!\brief CAUCHY_EPS\n DESCRIPTION: Epsilon to control the series convergence \n DEFAULT: 1e-10 \ingroup Config*/
  addDoubleOption("CAUCHY_EPS", Cauchy_Eps, 1E-10);
  /*!\brief CAUCHY_FUNC_FLOW
   *  \n DESCRIPTION: Flow functional for the Cauchy criteria \n OPTIONS: see \link Objective_Map \endlink \n DEFAULT: DRAG_COEFFICIENT \ingroup Config*/
  addEnumOption("CAUCHY_FUNC_FLOW", Cauchy_Func_Flow, Objective_Map, DRAG_COEFFICIENT);
  /*!\brief CAUCHY_FUNC_ADJFLOW\n DESCRIPTION: Adjoint functional for the Cauchy criteria.\n OPTIONS: See \link Sens_Map \endlink. \n DEFAULT: SENS_GEOMETRY \ingroup Config*/
  addEnumOption("CAUCHY_FUNC_ADJFLOW", Cauchy_Func_AdjFlow, Sens_Map, SENS_GEOMETRY);

  /*!\par CONFIG_CATEGORY: Multi-grid \ingroup Config*/
  /*--- Options related to Multi-grid ---*/

  /*!\brief START_UP_ITER \n DESCRIPTION: Start up iterations using the fine grid only. DEFAULT: 0 \ingroup Config*/
  addUnsignedShortOption("START_UP_ITER", nStartUpIter, 0);
  /*!\brief MGLEVEL\n DESCRIPTION: Multi-grid Levels. DEFAULT: 0 \ingroup Config*/
  addUnsignedShortOption("MGLEVEL", nMGLevels, 0);
  /*!\brief MGCYCLE\n DESCRIPTION: Multi-grid cycle. OPTIONS: See \link MG_Cycle_Map \endlink. Defualt V_CYCLE \ingroup Config*/
  addEnumOption("MGCYCLE", MGCycle, MG_Cycle_Map, V_CYCLE);
  /*!\brief MG_PRE_SMOOTH\n DESCRIPTION: Multi-grid pre-smoothing level \ingroup Config*/
  addUShortListOption("MG_PRE_SMOOTH", nMG_PreSmooth, MG_PreSmooth);
  /*!\brief MG_POST_SMOOTH\n DESCRIPTION: Multi-grid post-smoothing level \ingroup Config*/
  addUShortListOption("MG_POST_SMOOTH", nMG_PostSmooth, MG_PostSmooth);
  /*!\brief MG_CORRECTION_SMOOTH\n DESCRIPTION: Jacobi implicit smoothing of the correction \ingroup Config*/
  addUShortListOption("MG_CORRECTION_SMOOTH", nMG_CorrecSmooth, MG_CorrecSmooth);
  /*!\brief MG_DAMP_RESTRICTION\n DESCRIPTION: Damping factor for the residual restriction. DEFAULT: 0.75 \ingroup Config*/
  addDoubleOption("MG_DAMP_RESTRICTION", Damp_Res_Restric, 0.75);
  /*!\brief MG_DAMP_PROLONGATION\n DESCRIPTION: Damping factor for the correction prolongation. DEFAULT 0.75 \ingroup Config*/
  addDoubleOption("MG_DAMP_PROLONGATION", Damp_Correc_Prolong, 0.75);

  /*!\par CONFIG_CATEGORY: Spatial Discretization \ingroup Config*/
  /*--- Options related to the spatial discretization ---*/

  /*!\brief NUM_METHOD_GRAD
   *  \n DESCRIPTION: Numerical method for spatial gradients \n OPTIONS: See \link Gradient_Map \endlink. \n DEFAULT: WEIGHTED_LEAST_SQUARES. \ingroup Config*/
  addEnumOption("NUM_METHOD_GRAD", Kind_Gradient_Method, Gradient_Map, WEIGHTED_LEAST_SQUARES);
  /*!\brief VENKAT_LIMITER_COEFF
   *  \n DESCRIPTION: Coefficient for the limiter. DEFAULT value 0.5. Larger values decrease the extent of limiting, values approaching zero cause lower-order approximation to the solution. \ingroup Config */
  addDoubleOption("VENKAT_LIMITER_COEFF", Venkat_LimiterCoeff, 0.05);
  /*!\brief ADJ_SHARP_LIMITER_COEFF
   *  \n DESCRIPTION: Coefficient for detecting the limit of the sharp edges. DEFAULT value 3.0.  Use with sharp edges limiter. \ingroup Config*/
  addDoubleOption("ADJ_SHARP_LIMITER_COEFF", AdjSharp_LimiterCoeff, 3.0);
  /*!\brief LIMITER_ITER
   *  \n DESCRIPTION: Freeze the value of the limiter after a number of iterations. DEFAULT value 999999. \ingroup Config*/
  addUnsignedLongOption("LIMITER_ITER", LimiterIter, 999999);

  /*!\brief CONV_NUM_METHOD_FLOW
   *  \n DESCRIPTION: Convective numerical method \n OPTIONS: See \link Upwind_Map \endlink , \link Centered_Map \endlink. \ingroup Config*/
  addConvectOption("CONV_NUM_METHOD_FLOW", Kind_ConvNumScheme_Flow, Kind_Centered_Flow, Kind_Upwind_Flow);

  /*!\brief NUM_METHOD_FEM_FLOW
   *  \n DESCRIPTION: Numerical method \n OPTIONS: See \link FEM_Map \endlink , \link Centered_Map \endlink. \ingroup Config*/
  addConvectFEMOption("NUM_METHOD_FEM_FLOW", Kind_ConvNumScheme_FEM_Flow, Kind_FEM_Flow);

  /*!\brief MUSCL_FLOW \n DESCRIPTION: Check if the MUSCL scheme should be used \ingroup Config*/
  addBoolOption("MUSCL_FLOW", MUSCL_Flow, true);
  /*!\brief SLOPE_LIMITER_FLOW
   * DESCRIPTION: Slope limiter for the direct solution. \n OPTIONS: See \link Limiter_Map \endlink \n DEFAULT VENKATAKRISHNAN \ingroup Config*/
  addEnumOption("SLOPE_LIMITER_FLOW", Kind_SlopeLimit_Flow, Limiter_Map, VENKATAKRISHNAN);
  default_jst_coeff[0] = 0.5; default_jst_coeff[1] = 0.02;
  /*!\brief JST_SENSOR_COEFF \n DESCRIPTION: 2nd and 4th order artificial dissipation coefficients for the JST method \ingroup Config*/
  addDoubleArrayOption("JST_SENSOR_COEFF", 2, Kappa_Flow, default_jst_coeff);
  /*!\brief LAX_SENSOR_COEFF \n DESCRIPTION: 1st order artificial dissipation coefficients for the Lax-Friedrichs method. \ingroup Config*/
  addDoubleOption("LAX_SENSOR_COEFF", Kappa_1st_Flow, 0.15);
  default_ad_coeff_heat[0] = 0.5; default_ad_coeff_heat[1] = 0.02;
  /*!\brief JST_SENSOR_COEFF_HEAT \n DESCRIPTION: 2nd and 4th order artificial dissipation coefficients for the JST method \ingroup Config*/
  addDoubleArrayOption("JST_SENSOR_COEFF_HEAT", 2, Kappa_Heat, default_ad_coeff_heat);

  /*!\brief CONV_NUM_METHOD_ADJFLOW
   *  \n DESCRIPTION: Convective numerical method for the adjoint solver.
   *  \n OPTIONS:  See \link Upwind_Map \endlink , \link Centered_Map \endlink. Note: not all methods are guaranteed to be implemented for the adjoint solver. \ingroup Config */
  addConvectOption("CONV_NUM_METHOD_ADJFLOW", Kind_ConvNumScheme_AdjFlow, Kind_Centered_AdjFlow, Kind_Upwind_AdjFlow);
  /*!\brief MUSCL_FLOW \n DESCRIPTION: Check if the MUSCL scheme should be used \ingroup Config*/
  addBoolOption("MUSCL_ADJFLOW", MUSCL_AdjFlow, true);
  /*!\brief SLOPE_LIMITER_ADJFLOW
     * DESCRIPTION: Slope limiter for the adjoint solution. \n OPTIONS: See \link Limiter_Map \endlink \n DEFAULT VENKATAKRISHNAN \ingroup Config*/
  addEnumOption("SLOPE_LIMITER_ADJFLOW", Kind_SlopeLimit_AdjFlow, Limiter_Map, VENKATAKRISHNAN);
  default_jst_adj_coeff[0] = 0.5; default_jst_adj_coeff[1] = 0.02;
  /*!\brief ADJ_JST_SENSOR_COEFF \n DESCRIPTION: 2nd and 4th order artificial dissipation coefficients for the adjoint JST method. \ingroup Config*/
  addDoubleArrayOption("ADJ_JST_SENSOR_COEFF", 2, Kappa_AdjFlow, default_jst_adj_coeff);
  /*!\brief LAX_SENSOR_COEFF \n DESCRIPTION: 1st order artificial dissipation coefficients for the adjoint Lax-Friedrichs method. \ingroup Config*/
  addDoubleOption("ADJ_LAX_SENSOR_COEFF", Kappa_1st_AdjFlow, 0.15);

  /*!\brief MUSCL_FLOW \n DESCRIPTION: Check if the MUSCL scheme should be used \ingroup Config*/
  addBoolOption("MUSCL_TURB", MUSCL_Turb, false);
  /*!\brief SLOPE_LIMITER_TURB
   *  \n DESCRIPTION: Slope limiter  \n OPTIONS: See \link Limiter_Map \endlink \n DEFAULT VENKATAKRISHNAN \ingroup Config*/
  addEnumOption("SLOPE_LIMITER_TURB", Kind_SlopeLimit_Turb, Limiter_Map, VENKATAKRISHNAN);
  /*!\brief CONV_NUM_METHOD_TURB
   *  \n DESCRIPTION: Convective numerical method \ingroup Config*/
  addConvectOption("CONV_NUM_METHOD_TURB", Kind_ConvNumScheme_Turb, Kind_Centered_Turb, Kind_Upwind_Turb);
  
  /*!\brief MUSCL_FLOW \n DESCRIPTION: Check if the MUSCL scheme should be used \ingroup Config*/
  addBoolOption("MUSCL_ADJTURB", MUSCL_AdjTurb, false);
  /*!\brief SLOPE_LIMITER_ADJTURB
   *  \n DESCRIPTION: Slope limiter \n OPTIONS: See \link Limiter_Map \endlink \n DEFAULT VENKATAKRISHNAN \ingroup Config */
  addEnumOption("SLOPE_LIMITER_ADJTURB", Kind_SlopeLimit_AdjTurb, Limiter_Map, VENKATAKRISHNAN);
  /*!\brief CONV_NUM_METHOD_ADJTURB\n DESCRIPTION: Convective numerical method for the adjoint/turbulent problem \ingroup Config*/
  addConvectOption("CONV_NUM_METHOD_ADJTURB", Kind_ConvNumScheme_AdjTurb, Kind_Centered_AdjTurb, Kind_Upwind_AdjTurb);

  /*!\brief MUSCL_FLOW \n DESCRIPTION: Check if the MUSCL scheme should be used \ingroup Config*/
  addBoolOption("MUSCL_HEAT", MUSCL_Heat, false);
  /*!\brief CONV_NUM_METHOD_HEAT
   *  \n DESCRIPTION: Convective numerical method \n DEFAULT: UPWIND */
  addEnumOption("CONV_NUM_METHOD_HEAT", Kind_ConvNumScheme_Heat, Space_Map, SPACE_UPWIND);

  /*!\par CONFIG_CATEGORY: Adjoint and Gradient \ingroup Config*/
  /*--- Options related to the adjoint and gradient ---*/

  /*!\brief LIMIT_ADJFLOW \n DESCRIPTION: Limit value for the adjoint variable.\n DEFAULT: 1E6. \ingroup Config*/
  addDoubleOption("LIMIT_ADJFLOW", AdjointLimit, 1E6);
  /*!\brief MG_ADJFLOW\n DESCRIPTION: Multigrid with the adjoint problem. \n Defualt: YES \ingroup Config*/
  addBoolOption("MG_ADJFLOW", MG_AdjointFlow, true);

  /*!\brief OBJECTIVE_WEIGHT  \n DESCRIPTION: Adjoint problem boundary condition weights. Applies scaling factor to objective(s) \ingroup Config*/
  addDoubleListOption("OBJECTIVE_WEIGHT", nObjW, Weight_ObjFunc);
  /*!\brief OBJECTIVE_FUNCTION
   *  \n DESCRIPTION: Adjoint problem boundary condition \n OPTIONS: see \link Objective_Map \endlink \n DEFAULT: DRAG_COEFFICIENT \ingroup Config*/
  addEnumListOption("OBJECTIVE_FUNCTION", nObj, Kind_ObjFunc, Objective_Map);

  /* DESCRIPTION: parameter for the definition of a complex objective function */
  addDoubleOption("DCD_DCL_VALUE", dCD_dCL, 0.0);
  /* DESCRIPTION: parameter for the definition of a complex objective function */
  addDoubleOption("DCMX_DCL_VALUE", dCMx_dCL, 0.0);
  /* DESCRIPTION: parameter for the definition of a complex objective function */
  addDoubleOption("DCMY_DCL_VALUE", dCMy_dCL, 0.0);
  /* DESCRIPTION: parameter for the definition of a complex objective function */
  addDoubleOption("DCMZ_DCL_VALUE", dCMz_dCL, 0.0);

  /* DESCRIPTION: parameter for the definition of a complex objective function */
  addDoubleOption("DCD_DCMY_VALUE", dCD_dCMy, 0.0);

  default_obj_coeff[0]=0.0; default_obj_coeff[1]=0.0; default_obj_coeff[2]=0.0;
  default_obj_coeff[3]=0.0;  default_obj_coeff[4]=0.0;
  /*!\brief OBJ_CHAIN_RULE_COEFF
  * \n DESCRIPTION: Coefficients defining the objective function gradient using the chain rule
  * with area-averaged outlet primitive variables. This is used with the genereralized outflow
  * objective.  \ingroup Config   */
  addDoubleArrayOption("OBJ_CHAIN_RULE_COEFF", 5, Obj_ChainRuleCoeff, default_obj_coeff);

  default_geo_loc[0] = 0.0; default_geo_loc[1] = 1.0;
  /* DESCRIPTION: Definition of the airfoil section */
  addDoubleArrayOption("GEO_BOUNDS", 2, Stations_Bounds, default_geo_loc);
  /* DESCRIPTION: Identify the body to slice */
  addEnumOption("GEO_DESCRIPTION", Geo_Description, Geo_Description_Map, WING);
  /* DESCRIPTION: Z location of the waterline */
  addDoubleOption("GEO_WATERLINE_LOCATION", Geo_Waterline_Location, 0.0);
  /* DESCRIPTION: Number of section cuts to make when calculating internal volume */
  addUnsignedShortOption("GEO_NUMBER_STATIONS", nWingStations, 25);
  /* DESCRIPTION: Definition of the airfoil sections */
  addDoubleListOption("GEO_LOCATION_STATIONS", nLocationStations, LocationStations);
  default_nacelle_location[0] = 0.0; default_nacelle_location[1] = 0.0; default_nacelle_location[2] = 0.0;
  default_nacelle_location[3] = 0.0; default_nacelle_location[4] = 0.0;
  /* DESCRIPTION: Definition of the nacelle location (higlite coordinates, tilt angle, toe angle) */
  addDoubleArrayOption("GEO_NACELLE_LOCATION", 5, NacelleLocation, default_nacelle_location);
  /* DESCRIPTION: Output sectional forces for specified markers. */
  addBoolOption("GEO_PLOT_STATIONS", Plot_Section_Forces, false);
  /* DESCRIPTION: Mode of the GDC code (analysis, or gradient) */
  addEnumOption("GEO_MODE", GeometryMode, GeometryMode_Map, FUNCTION);

  /* DESCRIPTION: Drag weight in sonic boom Objective Function (from 0.0 to 1.0) */
  addDoubleOption("DRAG_IN_SONICBOOM", WeightCd, 0.0);
  /* DESCRIPTION: Sensitivity smoothing  */
  addEnumOption("SENS_SMOOTHING", Kind_SensSmooth, Sens_Smoothing_Map, NO_SMOOTH);
  /* DESCRIPTION: Continuous Adjoint frozen viscosity */
  addBoolOption("FROZEN_VISC_CONT", Frozen_Visc_Cont, true);
  /* DESCRIPTION: Discrete Adjoint frozen viscosity */
  addBoolOption("FROZEN_VISC_DISC", Frozen_Visc_Disc, false);
  /* DESCRIPTION: Discrete Adjoint frozen limiter */
  addBoolOption("FROZEN_LIMITER_DISC", Frozen_Limiter_Disc, false);
  /* DESCRIPTION: Use an inconsistent (primal/dual) discrete adjoint formulation */
  addBoolOption("INCONSISTENT_DISC", Inconsistent_Disc, false);
   /* DESCRIPTION:  */
  addDoubleOption("FIX_AZIMUTHAL_LINE", FixAzimuthalLine, 90.0);
  /*!\brief SENS_REMOVE_SHARP
   * \n DESCRIPTION: Remove sharp edges from the sensitivity evaluation  \n Format: SENS_REMOVE_SHARP = YES \n DEFAULT: NO \ingroup Config*/
  addBoolOption("SENS_REMOVE_SHARP", Sens_Remove_Sharp, false);

  /* DESCRIPTION: Automatically reorient elements that seem flipped */
  addBoolOption("REORIENT_ELEMENTS",ReorientElements, true);

  /* DESCRIPTION: Switch to activate gradient smoothing */
  addBoolOption("SMOOTH_GRADIENT",SmoothGradient, false);
  /* DESCRIPTION: Epsilon of the Laplace Beltrami Operator */
  addDoubleOption("SMOOTHING_PARAM",SmoothingParam, 1.0);
  /* DESCRIPTION: Switch to calculate dimensions separated */
  addBoolOption("SEPARATE_DIMENSIONS",SepDim, false);
  /* DESCRIPTION: Switch to calculate dimensions separated */
  addBoolOption("SECOND_ORDER_INTEGRATION",SecOrdQuad, true);
  /* DESCRIPTION: Switch to activate somecode pieces for debbuging */
  addBoolOption("DEBUG_MODE",DebugMode, false);

  /*!\par CONFIG_CATEGORY: Input/output files and formats \ingroup Config */
  /*--- Options related to input/output files and formats ---*/

  /*!\brief OUTPUT_FORMAT \n DESCRIPTION: I/O format for output plots. \n OPTIONS: see \link Output_Map \endlink \n DEFAULT: TECPLOT \ingroup Config */
  addEnumOption("OUTPUT_FORMAT", Output_FileFormat, Output_Map, TECPLOT);
  /*!\brief ACTDISK_JUMP \n DESCRIPTION: The jump is given by the difference in values or a ratio */
  addEnumOption("ACTDISK_JUMP", ActDisk_Jump, Jump_Map, DIFFERENCE);
  /*!\brief MESH_FORMAT \n DESCRIPTION: Mesh input file format \n OPTIONS: see \link Input_Map \endlink \n DEFAULT: SU2 \ingroup Config*/
  addEnumOption("MESH_FORMAT", Mesh_FileFormat, Input_Map, SU2);
  /* DESCRIPTION:  Mesh input file */
  addStringOption("MESH_FILENAME", Mesh_FileName, string("mesh.su2"));
  /*!\brief MESH_OUT_FILENAME \n DESCRIPTION: Mesh output file name. Used when converting, scaling, or deforming a mesh. \n DEFAULT: mesh_out.su2 \ingroup Config*/
  addStringOption("MESH_OUT_FILENAME", Mesh_Out_FileName, string("mesh_out.su2"));
  /* DESCRIPTION: Determine if the mesh file supports multizone. \n DEFAULT: true (temporarily) */
  addBoolOption("MULTIZONE_MESH", Multizone_Mesh, true);
  /* DESCRIPTION: Determine if we need to allocate memory to store the multizone residual. \n DEFAULT: true (temporarily) */
  addBoolOption("MULTIZONE_RESIDUAL", Multizone_Residual, false);

  /*!\brief CONV_FILENAME \n DESCRIPTION: Output file convergence history (w/o extension) \n DEFAULT: history \ingroup Config*/
  addStringOption("CONV_FILENAME", Conv_FileName, string("history"));
  /*!\brief BREAKDOWN_FILENAME \n DESCRIPTION: Output file forces breakdown \ingroup Config*/
  addStringOption("BREAKDOWN_FILENAME", Breakdown_FileName, string("forces_breakdown.dat"));
  /*!\brief CONV_FILENAME \n DESCRIPTION: Output file convergence history (w/o extension) \n DEFAULT: history \ingroup Config*/
  addStringOption("CONV_FILENAME_FSI", Conv_FileName_FSI, string("historyFSI.csv"));
  /* DESCRIPTION: Viscous limiter turbulent equations */
  addBoolOption("WRITE_CONV_FILENAME_FSI", Write_Conv_FSI, false);
  /*!\brief SOLUTION_FLOW_FILENAME \n DESCRIPTION: Restart flow input file (the file output under the filename set by RESTART_FLOW_FILENAME) \n DEFAULT: solution_flow.dat \ingroup Config */
  addStringOption("SOLUTION_FLOW_FILENAME", Solution_FlowFileName, string("solution_flow.dat"));
  /*!\brief SOLUTION_ADJ_FILENAME\n DESCRIPTION: Restart adjoint input file. Objective function abbreviation is expected. \ingroup Config*/
  addStringOption("SOLUTION_ADJ_FILENAME", Solution_AdjFileName, string("solution_adj.dat"));
  /*!\brief SOLUTION_FLOW_FILENAME \n DESCRIPTION: Restart structure input file (the file output under the filename set by RESTART_FLOW_FILENAME) \n Default: solution_flow.dat \ingroup Config */
  addStringOption("SOLUTION_STRUCTURE_FILENAME", Solution_FEMFileName, string("solution_structure.dat"));
  /*!\brief SOLUTION_FLOW_FILENAME \n DESCRIPTION: Restart structure input file (the file output under the filename set by RESTART_FLOW_FILENAME) \n Default: solution_flow.dat \ingroup Config */
  addStringOption("SOLUTION_ADJ_STRUCTURE_FILENAME", Solution_AdjFEMFileName, string("solution_adjoint_structure.dat"));
  /*!\brief RESTART_FLOW_FILENAME \n DESCRIPTION: Output file restart flow \ingroup Config*/
  addStringOption("RESTART_FLOW_FILENAME", Restart_FlowFileName, string("restart_flow.dat"));
  /*!\brief RESTART_ADJ_FILENAME  \n DESCRIPTION: Output file restart adjoint. Objective function abbreviation will be appended. \ingroup Config*/
  addStringOption("RESTART_ADJ_FILENAME", Restart_AdjFileName, string("restart_adj.dat"));
  /*!\brief RESTART_STRUCTURE_FILENAME \n DESCRIPTION: Output file restart structure \ingroup Config*/
  addStringOption("RESTART_STRUCTURE_FILENAME", Restart_FEMFileName, string("restart_structure.dat"));
  /*!\brief RESTART_ADJ_STRUCTURE_FILENAME \n DESCRIPTION: Output file restart structure \ingroup Config*/
  addStringOption("RESTART_ADJ_STRUCTURE_FILENAME", Restart_AdjFEMFileName, string("restart_adjoint_structure.dat"));
  /*!\brief VOLUME_FLOW_FILENAME  \n DESCRIPTION: Output file flow (w/o extension) variables \ingroup Config */
  addStringOption("VOLUME_FLOW_FILENAME", Flow_FileName, string("flow"));
  /*!\brief VOLUME_STRUCTURE_FILENAME
   * \n  DESCRIPTION: Output file structure (w/o extension) variables \ingroup Config*/
  addStringOption("VOLUME_STRUCTURE_FILENAME", Structure_FileName, string("structure"));
  /*!\brief VOLUME_ADJ_STRUCTURE_FILENAME
   * \n  DESCRIPTION: Output file structure (w/o extension) variables \ingroup Config*/
  addStringOption("VOLUME_ADJ_STRUCTURE_FILENAME", AdjStructure_FileName, string("adj_structure"));
  /*!\brief SURFACE_STRUCTURE_FILENAME
   *  \n DESCRIPTION: Output file structure (w/o extension) variables \ingroup Config*/
  addStringOption("SURFACE_STRUCTURE_FILENAME", SurfStructure_FileName, string("surface_structure"));
  /*!\brief SURFACE_STRUCTURE_FILENAME
   *  \n DESCRIPTION: Output file structure (w/o extension) variables \ingroup Config*/
  addStringOption("SURFACE_ADJ_STRUCTURE_FILENAME", AdjSurfStructure_FileName, string("adj_surface_structure"));
  /*!\brief SURFACE_HEAT_FILENAME
   *  \n DESCRIPTION: Output file structure (w/o extension) variables \ingroup Config */
  addStringOption("SURFACE_HEAT_FILENAME", SurfHeat_FileName, string("surface_heat"));
  /*!\brief VOLUME_HEAT_FILENAME
   *  \n DESCRIPTION: Output file wave (w/o extension) variables  \ingroup Config*/
  addStringOption("VOLUME_HEAT_FILENAME", Heat_FileName, string("heat"));
  /*!\brief VOLUME_ADJ_FILENAME
   *  \n DESCRIPTION: Output file adjoint (w/o extension) variables  \ingroup Config*/
  addStringOption("VOLUME_ADJ_FILENAME", Adj_FileName, string("adjoint"));
  /*!\brief GRAD_OBJFUNC_FILENAME
   *  \n DESCRIPTION: Output objective function gradient  \ingroup Config*/
  addStringOption("GRAD_OBJFUNC_FILENAME", ObjFunc_Grad_FileName, string("of_grad.dat"));
  /*!\brief VALUE_OBJFUNC_FILENAME
   *  \n DESCRIPTION: Output objective function  \ingroup Config*/
  addStringOption("VALUE_OBJFUNC_FILENAME", ObjFunc_Value_FileName, string("of_func.dat"));
  /*!\brief SURFACE_FLOW_FILENAME
   *  \n DESCRIPTION: Output file surface flow coefficient (w/o extension)  \ingroup Config*/
  addStringOption("SURFACE_FLOW_FILENAME", SurfFlowCoeff_FileName, string("surface_flow"));
  /*!\brief SURFACE_ADJ_FILENAME
   *  \n DESCRIPTION: Output file surface adjoint coefficient (w/o extension)  \ingroup Config*/
  addStringOption("SURFACE_ADJ_FILENAME", SurfAdjCoeff_FileName, string("surface_adjoint"));
  /*!\brief SURFACE_SENS_FILENAME_FILENAME
   *  \n DESCRIPTION: Output file surface sensitivity (discrete adjoint) (w/o extension)  \ingroup Config*/
  addStringOption("SURFACE_SENS_FILENAME", SurfSens_FileName, string("surface_sens"));
  /*!\brief VOLUME_SENS_FILENAME
   *  \n DESCRIPTION: Output file volume sensitivity (discrete adjoint))  \ingroup Config*/
  addStringOption("VOLUME_SENS_FILENAME", VolSens_FileName, string("volume_sens"));
  /*!\brief WRT_SOL_FREQ
   *  \n DESCRIPTION: Writing solution file frequency  \ingroup Config*/
  addUnsignedLongOption("WRT_SOL_FREQ", Wrt_Sol_Freq, 1000);
  /*!\brief WRT_SOL_FREQ_DUALTIME
   *  \n DESCRIPTION: Writing solution file frequency for dual time  \ingroup Config*/
  addUnsignedLongOption("WRT_SOL_FREQ_DUALTIME", Wrt_Sol_Freq_DualTime, 1);
  /*!\brief WRT_CON_FREQ
   *  \n DESCRIPTION: Writing convergence history frequency  \ingroup Config*/
  addUnsignedLongOption("WRT_CON_FREQ",  Wrt_Con_Freq, 1);
  /*!\brief WRT_CON_FREQ_DUALTIME
   *  \n DESCRIPTION: Writing convergence history frequency for the dual time  \ingroup Config*/
  addUnsignedLongOption("WRT_CON_FREQ_DUALTIME",  Wrt_Con_Freq_DualTime, 10);
  /*!\brief LOW_MEMORY_OUTPUT
   *  \n DESCRIPTION: Output less information for lower memory use.  \ingroup Config*/
  addBoolOption("LOW_MEMORY_OUTPUT", Low_MemoryOutput, false);
  /*!\brief WRT_OUTPUT
   *  \n DESCRIPTION: Write output files (disable all output by setting to NO)  \ingroup Config*/
  addBoolOption("WRT_OUTPUT", Wrt_Output, true);
  /*!\brief WRT_VOL_SOL
   *  \n DESCRIPTION: Write a volume solution file  \ingroup Config*/
  addBoolOption("WRT_VOL_SOL", Wrt_Vol_Sol, true);
  /*!\brief WRT_SRF_SOL
   *  \n DESCRIPTION: Write a surface solution file  \ingroup Config*/
  addBoolOption("WRT_SRF_SOL", Wrt_Srf_Sol, true);
  /*!\brief WRT_CSV_SOL
   *  \n DESCRIPTION: Write a surface CSV solution file  \ingroup Config*/
  addBoolOption("WRT_CSV_SOL", Wrt_Csv_Sol, true);
  /*!\brief WRT_CSV_SOL
   *  \n DESCRIPTION: Write a binary coordinates file  \ingroup Config*/
  addBoolOption("WRT_CRD_SOL", Wrt_Crd_Sol, false);
  /*!\brief WRT_SURFACE
   *  \n DESCRIPTION: Output solution at each surface  \ingroup Config*/
  addBoolOption("WRT_SURFACE", Wrt_Surface, false);
  /*!\brief WRT_RESIDUALS
   *  \n DESCRIPTION: Output residual info to solution/restart file  \ingroup Config*/
  addBoolOption("WRT_RESIDUALS", Wrt_Residuals, false);
  /*!\brief WRT_LIMITERS
   *  \n DESCRIPTION: Output limiter value information to solution/restart file  \ingroup Config*/
  addBoolOption("WRT_LIMITERS", Wrt_Limiters, false);
  /*!\brief WRT_SHARPEDGES
   *  \n DESCRIPTION: Output sharp edge limiter information to solution/restart file  \ingroup Config*/
  addBoolOption("WRT_SHARPEDGES", Wrt_SharpEdges, false);
  /* DESCRIPTION: Output the rind layers in the solution files  \ingroup Config*/
  addBoolOption("WRT_HALO", Wrt_Halo, false);
  /* DESCRIPTION: Output the performance summary to the console at the end of SU2_CFD  \ingroup Config*/
  addBoolOption("WRT_PERFORMANCE", Wrt_Performance, false);
    /* DESCRIPTION: Output a 1D slice of a 2D cartesian solution \ingroup Config*/
  addBoolOption("WRT_SLICE", Wrt_Slice, false);
  /*!\brief MARKER_ANALYZE_AVERAGE
   *  \n DESCRIPTION: Output averaged flow values on specified analyze marker.
   *  Options: AREA, MASSFLUX
   *  \n Use with MARKER_ANALYZE. \ingroup Config*/
  addEnumOption("MARKER_ANALYZE_AVERAGE", Kind_Average, Average_Map, AVERAGE_MASSFLUX);
  /*!\brief COMM_LEVEL
   *  \n DESCRIPTION: Level of MPI communications during runtime  \ingroup Config*/
  addEnumOption("COMM_LEVEL", Comm_Level, Comm_Map, COMM_FULL);

  /*!\par CONFIG_CATEGORY: Dynamic mesh definition \ingroup Config*/
  /*--- Options related to dynamic meshes ---*/

  /* DESCRIPTION: Mesh motion for unsteady simulations */
  addBoolOption("GRID_MOVEMENT", Grid_Movement, false);
  /* DESCRIPTION: Type of mesh motion */
  addEnumListOption("GRID_MOVEMENT_KIND", nGridMovement, Kind_GridMovement, GridMovement_Map);
  /* DESCRIPTION: Marker(s) of moving surfaces (MOVING_WALL or DEFORMING grid motion). */
  addStringListOption("MARKER_MOVING", nMarker_Moving, Marker_Moving);
  /* DESCRIPTION: Marker(s) of gradient problem boundaries. */
  addStringListOption("MARKER_SOBOLEVBC", nMarker_SobolevBC, Marker_SobolevBC);
  /* DESCRIPTION: Mach number (non-dimensional, based on the mesh velocity and freestream vals.) */
  addDoubleOption("MACH_MOTION", Mach_Motion, 0.0);
  /* DESCRIPTION: Coordinates of the rigid motion origin */
  addDoubleListOption("MOTION_ORIGIN_X", nMotion_Origin_X, Motion_Origin_X);
  /* DESCRIPTION: Coordinates of the rigid motion origin */
  addDoubleListOption("MOTION_ORIGIN_Y", nMotion_Origin_Y, Motion_Origin_Y);
  /* DESCRIPTION: Coordinates of the rigid motion origin */
  addDoubleListOption("MOTION_ORIGIN_Z", nMotion_Origin_Z, Motion_Origin_Z);
  /* DESCRIPTION: Translational velocity vector (m/s) in the x, y, & z directions (RIGID_MOTION only) */
  addDoubleListOption("TRANSLATION_RATE_X", nTranslation_Rate_X, Translation_Rate_X);
  /* DESCRIPTION: Translational velocity vector (m/s) in the x, y, & z directions (RIGID_MOTION only) */
  addDoubleListOption("TRANSLATION_RATE_Y", nTranslation_Rate_Y, Translation_Rate_Y);
  /* DESCRIPTION: Translational velocity vector (m/s) in the x, y, & z directions (RIGID_MOTION only) */
  addDoubleListOption("TRANSLATION_RATE_Z", nTranslation_Rate_Z, Translation_Rate_Z);
  /* DESCRIPTION: Angular velocity vector (rad/s) about x, y, & z axes (RIGID_MOTION only) */
  addDoubleListOption("ROTATION_RATE_X", nRotation_Rate_X, Rotation_Rate_X);
  /* DESCRIPTION: Angular velocity vector (rad/s) about x, y, & z axes (RIGID_MOTION only) */
  addDoubleListOption("ROTATION_RATE_Y", nRotation_Rate_Y, Rotation_Rate_Y);
  /* DESCRIPTION: Angular velocity vector (rad/s) about x, y, & z axes (RIGID_MOTION only) */
  addDoubleListOption("ROTATION_RATE_Z", nRotation_Rate_Z, Rotation_Rate_Z);
  /* DESCRIPTION: Pitching angular freq. (rad/s) about x, y, & z axes (RIGID_MOTION only) */
  addDoubleListOption("PITCHING_OMEGA_X", nPitching_Omega_X, Pitching_Omega_X);
  /* DESCRIPTION: Pitching angular freq. (rad/s) about x, y, & z axes (RIGID_MOTION only) */
  addDoubleListOption("PITCHING_OMEGA_Y", nPitching_Omega_Y, Pitching_Omega_Y);
  /* DESCRIPTION: Pitching angular freq. (rad/s) about x, y, & z axes (RIGID_MOTION only) */
  addDoubleListOption("PITCHING_OMEGA_Z", nPitching_Omega_Z, Pitching_Omega_Z);
  /* DESCRIPTION: Pitching amplitude (degrees) about x, y, & z axes (RIGID_MOTION only) */
  addDoubleListOption("PITCHING_AMPL_X", nPitching_Ampl_X, Pitching_Ampl_X);
  /* DESCRIPTION: Pitching amplitude (degrees) about x, y, & z axes (RIGID_MOTION only) */
  addDoubleListOption("PITCHING_AMPL_Y", nPitching_Ampl_Y, Pitching_Ampl_Y);
  /* DESCRIPTION: Pitching amplitude (degrees) about x, y, & z axes (RIGID_MOTION only) */
  addDoubleListOption("PITCHING_AMPL_Z", nPitching_Ampl_Z, Pitching_Ampl_Z);
  /* DESCRIPTION: Pitching phase offset (degrees) about x, y, & z axes (RIGID_MOTION only) */
  addDoubleListOption("PITCHING_PHASE_X", nPitching_Phase_X, Pitching_Phase_X);
  /* DESCRIPTION: Pitching phase offset (degrees) about x, y, & z axes (RIGID_MOTION only) */
  addDoubleListOption("PITCHING_PHASE_Y", nPitching_Phase_Y, Pitching_Phase_Y);
  /* DESCRIPTION: Pitching phase offset (degrees) about x, y, & z axes (RIGID_MOTION only) */
  addDoubleListOption("PITCHING_PHASE_Z", nPitching_Phase_Z, Pitching_Phase_Z);
  /* DESCRIPTION: Plunging angular freq. (rad/s) in x, y, & z directions (RIGID_MOTION only) */
  addDoubleListOption("PLUNGING_OMEGA_X", nPlunging_Omega_X, Plunging_Omega_X);
  /* DESCRIPTION: Plunging angular freq. (rad/s) in x, y, & z directions (RIGID_MOTION only) */
  addDoubleListOption("PLUNGING_OMEGA_Y", nPlunging_Omega_Y, Plunging_Omega_Y);
  /* DESCRIPTION: Plunging angular freq. (rad/s) in x, y, & z directions (RIGID_MOTION only) */
  addDoubleListOption("PLUNGING_OMEGA_Z", nPlunging_Omega_Z, Plunging_Omega_Z);
  /* DESCRIPTION: Plunging amplitude (m) in x, y, & z directions (RIGID_MOTION only) */
  addDoubleListOption("PLUNGING_AMPL_X", nPlunging_Ampl_X, Plunging_Ampl_X);
  /* DESCRIPTION: Plunging amplitude (m) in x, y, & z directions (RIGID_MOTION only) */
  addDoubleListOption("PLUNGING_AMPL_Y", nPlunging_Ampl_Y, Plunging_Ampl_Y);
  /* DESCRIPTION: Plunging amplitude (m) in x, y, & z directions (RIGID_MOTION only) */
  addDoubleListOption("PLUNGING_AMPL_Z", nPlunging_Ampl_Z, Plunging_Ampl_Z);
  /* DESCRIPTION: Value to move motion origins (1 or 0) */
  addUShortListOption("MOVE_MOTION_ORIGIN", nMoveMotion_Origin, MoveMotion_Origin);

  /*!\par CONFIG_CATEGORY: Grid adaptation \ingroup Config*/
  /*--- Options related to grid adaptation ---*/

  /* DESCRIPTION: Kind of grid adaptation */
  addEnumOption("KIND_ADAPT", Kind_Adaptation, Adapt_Map, NO_ADAPT);
  /* DESCRIPTION: Percentage of new elements (% of the original number of elements) */
  addDoubleOption("NEW_ELEMS", New_Elem_Adapt, -1.0);
  /* DESCRIPTION: Scale factor for the dual volume */
  addDoubleOption("DUALVOL_POWER", DualVol_Power, 0.5);
  /* DESCRIPTION: Use analytical definition for surfaces */
  addEnumOption("ANALYTICAL_SURFDEF", Analytical_Surface, Geo_Analytic_Map, NO_GEO_ANALYTIC);
  /* DESCRIPTION: Before each computation, implicitly smooth the nodal coordinates */
  addBoolOption("SMOOTH_GEOMETRY", SmoothNumGrid, false);
  /* DESCRIPTION: Adapt the boundary elements */
  addBoolOption("ADAPT_BOUNDARY", AdaptBoundary, true);

  /*!\par CONFIG_CATEGORY: Aeroelastic Simulation (Typical Section Model) \ingroup Config*/
  /*--- Options related to aeroelastic simulations using the Typical Section Model) ---*/
  /* DESCRIPTION: The flutter speed index (modifies the freestream condition) */
  addDoubleOption("FLUTTER_SPEED_INDEX", FlutterSpeedIndex, 0.6);
  /* DESCRIPTION: Natural frequency of the spring in the plunging direction (rad/s). */
  addDoubleOption("PLUNGE_NATURAL_FREQUENCY", PlungeNaturalFrequency, 100);
  /* DESCRIPTION: Natural frequency of the spring in the pitching direction (rad/s). */
  addDoubleOption("PITCH_NATURAL_FREQUENCY", PitchNaturalFrequency, 100);
  /* DESCRIPTION: The airfoil mass ratio. */
  addDoubleOption("AIRFOIL_MASS_RATIO", AirfoilMassRatio, 60);
  /* DESCRIPTION: Distance in semichords by which the center of gravity lies behind the elastic axis. */
  addDoubleOption("CG_LOCATION", CG_Location, 1.8);
  /* DESCRIPTION: The radius of gyration squared (expressed in semichords) of the typical section about the elastic axis. */
  addDoubleOption("RADIUS_GYRATION_SQUARED", RadiusGyrationSquared, 3.48);
  /* DESCRIPTION: Solve the aeroelastic equations every given number of internal iterations. */
  addUnsignedShortOption("AEROELASTIC_ITER", AeroelasticIter, 3);
  
  /*!\par CONFIG_CATEGORY: Optimization Problem*/
  
  /* DESCRIPTION: Scale the line search in the optimizer */
  addDoubleOption("OPT_RELAX_FACTOR", Opt_RelaxFactor, 1.0);

  /* DESCRIPTION: Bound the line search in the optimizer */
  addDoubleOption("OPT_LINE_SEARCH_BOUND", Opt_LineSearch_Bound, 1E6);

  /*!\par CONFIG_CATEGORY: Wind Gust \ingroup Config*/
  /*--- Options related to wind gust simulations ---*/

  /* DESCRIPTION: Apply a wind gust */
  addBoolOption("WIND_GUST", Wind_Gust, false);
  /* DESCRIPTION: Type of gust */
  addEnumOption("GUST_TYPE", Gust_Type, Gust_Type_Map, NO_GUST);
  /* DESCRIPTION: Gust wavelenght (meters) */
  addDoubleOption("GUST_WAVELENGTH", Gust_WaveLength, 0.0);
  /* DESCRIPTION: Number of gust periods */
  addDoubleOption("GUST_PERIODS", Gust_Periods, 1.0);
  /* DESCRIPTION: Gust amplitude (m/s) */
  addDoubleOption("GUST_AMPL", Gust_Ampl, 0.0);
  /* DESCRIPTION: Time at which to begin the gust (sec) */
  addDoubleOption("GUST_BEGIN_TIME", Gust_Begin_Time, 0.0);
  /* DESCRIPTION: Location at which the gust begins (meters) */
  addDoubleOption("GUST_BEGIN_LOC", Gust_Begin_Loc, 0.0);
  /* DESCRIPTION: Direction of the gust X or Y dir */
  addEnumOption("GUST_DIR", Gust_Dir, Gust_Dir_Map, Y_DIR);

  /* Harmonic Balance config */
  /* DESCRIPTION: Omega_HB = 2*PI*frequency - frequencies for Harmonic Balance method */
  addDoubleListOption("OMEGA_HB", nOmega_HB, Omega_HB);

  /*!\par CONFIG_CATEGORY: Equivalent Area \ingroup Config*/
  /*--- Options related to the equivalent area ---*/

  /* DESCRIPTION: Evaluate equivalent area on the Near-Field  */
  addBoolOption("EQUIV_AREA", EquivArea, false);
  default_ea_lim[0] = 0.0; default_ea_lim[1] = 1.0; default_ea_lim[2] = 1.0;
  /* DESCRIPTION: Integration limits of the equivalent area ( xmin, xmax, Dist_NearField ) */
  addDoubleArrayOption("EA_INT_LIMIT", 3, EA_IntLimit, default_ea_lim);
  /* DESCRIPTION: Equivalent area scaling factor */
  addDoubleOption("EA_SCALE_FACTOR", EA_ScaleFactor, 1.0);

	// these options share nDV as their size in the option references; not a good idea
	/*!\par CONFIG_CATEGORY: Grid deformation \ingroup Config*/
  /*--- Options related to the grid deformation ---*/

	/* DESCRIPTION: Kind of deformation */
	addEnumListOption("DV_KIND", nDV, Design_Variable, Param_Map);
	/* DESCRIPTION: Marker of the surface to which we are going apply the shape deformation */
  addStringListOption("DV_MARKER", nMarker_DV, Marker_DV);
	/* DESCRIPTION: Parameters of the shape deformation
   - FFD_CONTROL_POINT_2D ( FFDBox ID, i_Ind, j_Ind, x_Disp, y_Disp )
   - FFD_RADIUS_2D ( FFDBox ID )
   - FFD_CAMBER_2D ( FFDBox ID, i_Ind )
   - FFD_THICKNESS_2D ( FFDBox ID, i_Ind )
   - HICKS_HENNE ( Lower Surface (0)/Upper Surface (1)/Only one Surface (2), x_Loc )
   - SURFACE_BUMP ( x_start, x_end, x_Loc )
   - CST ( Lower Surface (0)/Upper Surface (1), Kulfan parameter number, Total number of Kulfan parameters for surface )
   - NACA_4DIGITS ( 1st digit, 2nd digit, 3rd and 4th digit )
   - PARABOLIC ( Center, Thickness )
   - TRANSLATION ( x_Disp, y_Disp, z_Disp )
   - ROTATION ( x_Orig, y_Orig, z_Orig, x_End, y_End, z_End )
   - OBSTACLE ( Center, Bump size )
   - SPHERICAL ( ControlPoint_Index, Theta_Disp, R_Disp )
   - FFD_CONTROL_POINT ( FFDBox ID, i_Ind, j_Ind, k_Ind, x_Disp, y_Disp, z_Disp )
   - FFD_TWIST ( FFDBox ID, x_Orig, y_Orig, z_Orig, x_End, y_End, z_End )
   - FFD_TWIST_2D ( FFDBox ID, x_Orig, y_Orig, z_Orig, x_End, y_End, z_End )
   - FFD_ROTATION ( FFDBox ID, x_Orig, y_Orig, z_Orig, x_End, y_End, z_End )
   - FFD_CONTROL_SURFACE ( FFDBox ID, x_Orig, y_Orig, z_Orig, x_End, y_End, z_End )
   - FFD_CAMBER ( FFDBox ID, i_Ind, j_Ind )
   - FFD_THICKNESS ( FFDBox ID, i_Ind, j_Ind ) */
	addDVParamOption("DV_PARAM", nDV, ParamDV, FFDTag, Design_Variable);
  /* DESCRIPTION: New value of the shape deformation */
  addDVValueOption("DV_VALUE", nDV_Value, DV_Value, nDV, ParamDV, Design_Variable);
  /* DESCRIPTION: Provide a file of surface positions from an external parameterization. */
  addStringOption("DV_FILENAME", DV_Filename, string("surface_positions.dat"));
  /* DESCRIPTION: File of sensitivities as an unordered ASCII file with rows of x, y, z, dJ/dx, dJ/dy, dJ/dz for each volume grid point. */
  addStringOption("DV_UNORDERED_SENS_FILENAME", DV_Unordered_Sens_Filename, string("unordered_sensitivity.dat"));
  /* DESCRIPTION: File of sensitivities as an ASCII file with rows of x, y, z, dJ/dx, dJ/dy, dJ/dz for each surface grid point. */
  addStringOption("DV_SENS_FILENAME", DV_Sens_Filename, string("surface_sensitivity.dat"));
  /*!\brief OUTPUT_FORMAT \n DESCRIPTION: I/O format for output plots. \n OPTIONS: see \link Output_Map \endlink \n DEFAULT: TECPLOT \ingroup Config */
  addEnumOption("DV_SENSITIVITY_FORMAT", Sensitivity_FileFormat, Sensitivity_Map, SU2_NATIVE);
	/* DESCRIPTION: Hold the grid fixed in a region */
  addBoolOption("HOLD_GRID_FIXED", Hold_GridFixed, false);
	default_grid_fix[0] = -1E15; default_grid_fix[1] = -1E15; default_grid_fix[2] = -1E15;
	default_grid_fix[3] =  1E15; default_grid_fix[4] =  1E15; default_grid_fix[5] =  1E15;
	/* DESCRIPTION: Coordinates of the box where the grid will be deformed (Xmin, Ymin, Zmin, Xmax, Ymax, Zmax) */
	addDoubleArrayOption("HOLD_GRID_FIXED_COORD", 6, Hold_GridFixed_Coord, default_grid_fix);
	/* DESCRIPTION: Visualize the deformation (surface grid) */
  addBoolOption("VISUALIZE_SURFACE_DEF", Visualize_Surface_Def, true);
  /* DESCRIPTION: Visualize the deformation (volume grid) */
  addBoolOption("VISUALIZE_VOLUME_DEF", Visualize_Volume_Def, false);
  /* DESCRIPTION: Print the residuals during mesh deformation to the console */
  addBoolOption("DEFORM_CONSOLE_OUTPUT", Deform_Output, true);
  /* DESCRIPTION: Number of nonlinear deformation iterations (surface deformation increments) */
  addUnsignedLongOption("DEFORM_NONLINEAR_ITER", GridDef_Nonlinear_Iter, 1);
  /* DESCRIPTION: Number of smoothing iterations for FEA mesh deformation */
  addUnsignedLongOption("DEFORM_LINEAR_ITER", GridDef_Linear_Iter, 1000);
  /* DESCRIPTION: Deform coefficient (-1.0 to 0.5) */
  addDoubleOption("DEFORM_COEFF", Deform_Coeff, 1E6);
  /* DESCRIPTION: Deform limit in m or inches */
  addDoubleOption("DEFORM_LIMIT", Deform_Limit, 1E6);
  /* DESCRIPTION: Type of element stiffness imposed for FEA mesh deformation (INVERSE_VOLUME, WALL_DISTANCE, CONSTANT_STIFFNESS) */
  addEnumOption("DEFORM_STIFFNESS_TYPE", Deform_Stiffness_Type, Deform_Stiffness_Map, SOLID_WALL_DISTANCE);
  /* DESCRIPTION: Poisson's ratio for constant stiffness FEA method of grid deformation*/
  addDoubleOption("DEFORM_ELASTICITY_MODULUS", Deform_ElasticityMod, 2E11);
  /* DESCRIPTION: Young's modulus and Poisson's ratio for constant stiffness FEA method of grid deformation*/
  addDoubleOption("DEFORM_POISSONS_RATIO", Deform_PoissonRatio, 0.3);
  /*  DESCRIPTION: Linear solver for the mesh deformation\n OPTIONS: see \link Linear_Solver_Map \endlink \n DEFAULT: FGMRES \ingroup Config*/
  addEnumOption("DEFORM_LINEAR_SOLVER", Kind_Deform_Linear_Solver, Linear_Solver_Map, FGMRES);
  /*  \n DESCRIPTION: Preconditioner for the Krylov linear solvers \n OPTIONS: see \link Linear_Solver_Prec_Map \endlink \n DEFAULT: LU_SGS \ingroup Config*/
  addEnumOption("DEFORM_LINEAR_SOLVER_PREC", Kind_Deform_Linear_Solver_Prec, Linear_Solver_Prec_Map, ILU);
  /* DESCRIPTION: Minimum error threshold for the linear solver for the implicit formulation */
  addDoubleOption("DEFORM_LINEAR_SOLVER_ERROR", Deform_Linear_Solver_Error, 1E-14);
  /* DESCRIPTION: Maximum number of iterations of the linear solver for the implicit formulation */
  addUnsignedLongOption("DEFORM_LINEAR_SOLVER_ITER", Deform_Linear_Solver_Iter, 1000);

  /*  DESCRIPTION: Linear solver for the gradient smoothing\n OPTIONS: see \link Linear_Solver_Map \endlink \n DEFAULT: FGMRES \ingroup Config*/
  addEnumOption("GRAD_LINEAR_SOLVER", Kind_Grad_Linear_Solver, Linear_Solver_Map, FGMRES);
  /*  \n DESCRIPTION: Preconditioner for the Krylov linear solvers \n OPTIONS: see \link Linear_Solver_Prec_Map \endlink \n DEFAULT: LU_SGS \ingroup Config*/
  addEnumOption("GRAD_LINEAR_SOLVER_PREC", Kind_Grad_Linear_Solver_Prec, Linear_Solver_Prec_Map, ILU);
  /* DESCRIPTION: Minimum error threshold for the linear solver for the implicit formulation */
  addDoubleOption("GRAD_LINEAR_SOLVER_ERROR", Grad_Linear_Solver_Error, 1E-14);
  /* DESCRIPTION: Maximum number of iterations of the linear solver for the implicit formulation */
  addUnsignedLongOption("GRAD_LINEAR_SOLVER_ITER", Grad_Linear_Solver_Iter, 1000);


  /*!\par CONFIG_CATEGORY: Rotorcraft problem \ingroup Config*/
  /*--- option related to rotorcraft problems ---*/

  /* DESCRIPTION: MISSING ---*/
  addDoubleOption("CYCLIC_PITCH", Cyclic_Pitch, 0.0);
  /* DESCRIPTION: MISSING ---*/
  addDoubleOption("COLLECTIVE_PITCH", Collective_Pitch, 0.0);

  /*!\par CONFIG_CATEGORY: FEM flow solver definition \ingroup Config*/
  /*--- Options related to the finite element flow solver---*/

  /* DESCRIPTION: Riemann solver used for DG (ROE, LAX-FRIEDRICH, AUSM, AUSMPW+, HLLC, VAN_LEER) */
  addEnumOption("RIEMANN_SOLVER_FEM", Riemann_Solver_FEM, Upwind_Map, ROE);
  /* DESCRIPTION: Constant factor applied for quadrature with straight elements (2.0 by default) */
  addDoubleOption("QUADRATURE_FACTOR_STRAIGHT_FEM", Quadrature_Factor_Straight, 2.0);
  /* DESCRIPTION: Constant factor applied for quadrature with curved elements (3.0 by default) */
  addDoubleOption("QUADRATURE_FACTOR_CURVED_FEM", Quadrature_Factor_Curved, 3.0);
  /* DESCRIPTION: Factor applied during quadrature in time for ADER-DG. (2.0 by default) */
  addDoubleOption("QUADRATURE_FACTOR_TIME_ADER_DG", Quadrature_Factor_Time_ADER_DG, 2.0);
  /* DESCRIPTION: Factor for the symmetrizing terms in the DG FEM discretization (1.0 by default) */
  addDoubleOption("THETA_INTERIOR_PENALTY_DG_FEM", Theta_Interior_Penalty_DGFEM, 1.0);
  /* DESCRIPTION: Compute the entropy in the fluid model (YES, NO) */
  addBoolOption("COMPUTE_ENTROPY_FLUID_MODEL", Compute_Entropy, true);
  /* DESCRIPTION: Use the lumped mass matrix for steady DGFEM computations */
  addBoolOption("USE_LUMPED_MASSMATRIX_DGFEM", Use_Lumped_MassMatrix_DGFEM, false);
  /* DESCRIPTION: Only compute the exact Jacobian of the spatial discretization (NO, YES) */
  addBoolOption("JACOBIAN_SPATIAL_DISCRETIZATION_ONLY", Jacobian_Spatial_Discretization_Only, false);

  /* DESCRIPTION: Number of aligned bytes for the matrix multiplications. Multiple of 64. (128 by default) */
  addUnsignedShortOption("ALIGNED_BYTES_MATMUL", byteAlignmentMatMul, 128);

  /*!\par CONFIG_CATEGORY: FEA solver \ingroup Config*/
  /*--- Options related to the FEA solver ---*/

  /*!\brief FEA_FILENAME \n DESCRIPTION: Filename to input for element-based properties \n Default: element_properties.dat \ingroup Config */
  addStringOption("FEA_FILENAME", FEA_FileName, string("element_properties.dat"));

  /* DESCRIPTION: Modulus of elasticity */
  addDoubleListOption("ELASTICITY_MODULUS", nElasticityMod, ElasticityMod);
  /* DESCRIPTION: Poisson ratio */
  addDoubleListOption("POISSON_RATIO", nPoissonRatio, PoissonRatio);
  /* DESCRIPTION: Material density */
  addDoubleListOption("MATERIAL_DENSITY", nMaterialDensity, MaterialDensity);
  /* DESCRIPTION: Knowles B constant */
  addDoubleOption("KNOWLES_B", Knowles_B, 1.0);
  /* DESCRIPTION: Knowles N constant */
  addDoubleOption("KNOWLES_N", Knowles_N, 1.0);

  /*  DESCRIPTION: Include DE effects
  *  Options: NO, YES \ingroup Config */
  addBoolOption("DE_EFFECTS", DE_Effects, false);
  /*!\brief ELECTRIC_FIELD_CONST \n DESCRIPTION: Value of the Dielectric Elastomer constant */
  addDoubleListOption("ELECTRIC_FIELD_CONST", nElectric_Constant, Electric_Constant);
  /* DESCRIPTION: Modulus of the Electric Fields */
  addDoubleListOption("ELECTRIC_FIELD_MOD", nElectric_Field, Electric_Field_Mod);
  /* DESCRIPTION: Direction of the Electic Fields */
  addDoubleListOption("ELECTRIC_FIELD_DIR", nDim_Electric_Field, Electric_Field_Dir);

  /* DESCRIPTION: Convergence criteria for FEM adjoint */
  addDoubleOption("CRITERIA_FEM_ADJ", Res_FEM_ADJ, -5.0);

  /*!\brief DESIGN_VARIABLE_FEA
   *  \n DESCRIPTION: Design variable for FEA problems \n OPTIONS: See \link DVFEA_Map \endlink \n DEFAULT VENKATAKRISHNAN \ingroup Config */
  addEnumOption("DESIGN_VARIABLE_FEA", Kind_DV_FEA, DVFEA_Map, NODV_FEA);

  /*  DESCRIPTION: Consider a reference solution for the structure (optimization applications)
  *  Options: NO, YES \ingroup Config */
  addBoolOption("REFERENCE_GEOMETRY", RefGeom, false);
  /*!\brief REFERENCE_GEOMETRY_PENALTY\n DESCRIPTION: Penalty weight value for the objective function \ingroup Config*/
  addDoubleOption("REFERENCE_GEOMETRY_PENALTY", RefGeom_Penalty, 1E6);
  /*!\brief SOLUTION_FLOW_FILENAME \n DESCRIPTION: Restart structure input file (the file output under the filename set by RESTART_FLOW_FILENAME) \n Default: solution_flow.dat \ingroup Config */
  addStringOption("REFERENCE_GEOMETRY_FILENAME", RefGeom_FEMFileName, string("reference_geometry.dat"));
  /*!\brief MESH_FORMAT \n DESCRIPTION: Mesh input file format \n OPTIONS: see \link Input_Map \endlink \n DEFAULT: SU2 \ingroup Config*/
  addEnumOption("REFERENCE_GEOMETRY_FORMAT", RefGeom_FileFormat, Input_Ref_Map, SU2_REF);

  /*!\brief TOTAL_DV_PENALTY\n DESCRIPTION: Penalty weight value to maintain the total sum of DV constant \ingroup Config*/
  addDoubleOption("TOTAL_DV_PENALTY", DV_Penalty, 0);

  /*!\brief REFERENCE_NODE\n  DESCRIPTION: Reference node for the structure (optimization applications) */
  addUnsignedLongOption("REFERENCE_NODE", refNodeID, 0);
  /* DESCRIPTION: Modulus of the electric fields */
  addDoubleListOption("REFERENCE_NODE_DISPLACEMENT", nDim_RefNode, RefNode_Displacement);
  /*!\brief REFERENCE_NODE_PENALTY\n DESCRIPTION: Penalty weight value for the objective function \ingroup Config*/
  addDoubleOption("REFERENCE_NODE_PENALTY", RefNode_Penalty, 1E3);

  /*!\brief REGIME_TYPE \n  DESCRIPTION: Geometric condition \n OPTIONS: see \link Struct_Map \endlink \ingroup Config*/
  addEnumOption("GEOMETRIC_CONDITIONS", Kind_Struct_Solver, Struct_Map, SMALL_DEFORMATIONS);
  /*!\brief REGIME_TYPE \n  DESCRIPTION: Material model \n OPTIONS: see \link Material_Map \endlink \ingroup Config*/
  addEnumOption("MATERIAL_MODEL", Kind_Material, Material_Map, LINEAR_ELASTIC);
  /*!\brief REGIME_TYPE \n  DESCRIPTION: Compressibility of the material \n OPTIONS: see \link MatComp_Map \endlink \ingroup Config*/
  addEnumOption("MATERIAL_COMPRESSIBILITY", Kind_Material_Compress, MatComp_Map, COMPRESSIBLE_MAT);

  /*  DESCRIPTION: Consider a prestretch in the structural domain
  *  Options: NO, YES \ingroup Config */
  addBoolOption("PRESTRETCH", Prestretch, false);
  /*!\brief PRESTRETCH_FILENAME \n DESCRIPTION: Filename to input for prestretching membranes \n Default: prestretch_file.dat \ingroup Config */
  addStringOption("PRESTRETCH_FILENAME", Prestretch_FEMFileName, string("prestretch_file.dat"));

  /* DESCRIPTION: Iterative method for non-linear structural analysis */
  addEnumOption("NONLINEAR_FEM_SOLUTION_METHOD", Kind_SpaceIteScheme_FEA, Space_Ite_Map_FEA, NEWTON_RAPHSON);
  /* DESCRIPTION: Number of internal iterations for Newton-Raphson Method in nonlinear structural applications */
  addUnsignedLongOption("NONLINEAR_FEM_INT_ITER", Dyn_nIntIter, 10);

  /* DESCRIPTION: Formulation for bidimensional elasticity solver */
  addEnumOption("FORMULATION_ELASTICITY_2D", Kind_2DElasForm, ElasForm_2D, PLANE_STRAIN);
  /*  DESCRIPTION: Apply dead loads
  *  Options: NO, YES \ingroup Config */
  addBoolOption("DEAD_LOAD", DeadLoad, false);
  /*  DESCRIPTION: Temporary: pseudo static analysis (no density in dynamic analysis)
  *  Options: NO, YES \ingroup Config */
  addBoolOption("PSEUDO_STATIC", PseudoStatic, false);
  /* DESCRIPTION: Dynamic or static structural analysis */
  addEnumOption("DYNAMIC_ANALYSIS", Dynamic_Analysis, Dynamic_Map, STATIC);
  /* DESCRIPTION: Time Step for dynamic analysis (s) */
  addDoubleOption("DYN_TIMESTEP", Delta_DynTime, 0.0);
  /* DESCRIPTION: Total Physical Time for dual time stepping simulations (s) */
  addDoubleOption("DYN_TIME", Total_DynTime, 1.0);
  /* DESCRIPTION: Parameter alpha for Newmark scheme (s) */
  addDoubleOption("NEWMARK_BETA", Newmark_beta, 0.25);
  /* DESCRIPTION: Parameter delta for Newmark scheme (s) */
  addDoubleOption("NEWMARK_GAMMA", Newmark_gamma, 0.5);
  /* DESCRIPTION: Apply the load as a ramp */
  addBoolOption("RAMP_LOADING", Ramp_Load, false);
  /* DESCRIPTION: Time while the load is to be increased linearly */
  addDoubleOption("RAMP_TIME", Ramp_Time, 1.0);
  /* DESCRIPTION: Transfer method used for multiphysics problems */
  addEnumOption("DYNAMIC_LOAD_TRANSFER", Dynamic_LoadTransfer, Dyn_Transfer_Method_Map, POL_ORDER_1);

  /* DESCRIPTION: Newmark - Generalized alpha - coefficients */
  addDoubleListOption("TIME_INT_STRUCT_COEFFS", nIntCoeffs, Int_Coeffs);

  /*  DESCRIPTION: Apply dead loads. Options: NO, YES \ingroup Config */
  addBoolOption("INCREMENTAL_LOAD", IncrementalLoad, false);
  /* DESCRIPTION: Maximum number of increments of the  */
  addUnsignedLongOption("NUMBER_INCREMENTS", IncLoad_Nincrements, 10);

  default_inc_crit[0] = 0.0; default_inc_crit[1] = 0.0; default_inc_crit[2] = 0.0;
  /* DESCRIPTION: Definition of the  UTOL RTOL ETOL*/
  addDoubleArrayOption("INCREMENTAL_CRITERIA", 3, IncLoad_Criteria, default_inc_crit);

  /* DESCRIPTION: Use of predictor */
  addBoolOption("PREDICTOR", Predictor, false);
  /* DESCRIPTION: Order of the predictor */
  addUnsignedShortOption("PREDICTOR_ORDER", Pred_Order, 0);

  /* DESCRIPTION: Topology optimization options */
  addBoolOption("TOPOLOGY_OPTIMIZATION", topology_optimization, false);
  addStringOption("TOPOL_OPTIM_OUTFILE", top_optim_output_file, string("element_derivatives.dat"));
  addDoubleOption("TOPOL_OPTIM_SIMP_EXPONENT", simp_exponent, 1.0);
  addDoubleOption("TOPOL_OPTIM_SIMP_MINSTIFF", simp_minimum_stiffness, 0.001);
  addEnumListOption("TOPOL_OPTIM_FILTER_KERNEL", top_optim_nKernel, top_optim_kernels, Filter_Kernel_Map);
  addDoubleListOption("TOPOL_OPTIM_FILTER_RADIUS", top_optim_nRadius, top_optim_filter_radius);
  addDoubleListOption("TOPOL_OPTIM_KERNEL_PARAM", top_optim_nKernelParams, top_optim_kernel_params);
  addEnumOption("TOPOL_OPTIM_PROJECTION_TYPE", top_optim_proj_type, Projection_Function_Map, NO_PROJECTION);
  addDoubleOption("TOPOL_OPTIM_PROJECTION_PARAM", top_optim_proj_param, 0.0);

  /* CONFIG_CATEGORY: FSI solver */
  /*--- Options related to the FSI solver ---*/

  /*!\brief PHYSICAL_PROBLEM_FLUID_FSI
   *  DESCRIPTION: Physical governing equations \n
   *  Options: NONE (default),EULER, NAVIER_STOKES, RANS,
   *  \ingroup Config*/
  addEnumOption("FSI_FLUID_PROBLEM", Kind_Solver_Fluid_FSI, FSI_Fluid_Solver_Map, NO_SOLVER_FFSI);

  /*!\brief PHYSICAL_PROBLEM_STRUCTURAL_FSI
   *  DESCRIPTION: Physical governing equations \n
   *  Options: NONE (default), FEM_ELASTICITY
   *  \ingroup Config*/
  addEnumOption("FSI_STRUCTURAL_PROBLEM", Kind_Solver_Struc_FSI, FSI_Struc_Solver_Map, NO_SOLVER_SFSI);

  /* DESCRIPTION: Linear solver for the structural side on FSI problems */
  addEnumOption("FSI_LINEAR_SOLVER_STRUC", Kind_Linear_Solver_FSI_Struc, Linear_Solver_Map, FGMRES);
  /* DESCRIPTION: Preconditioner for the Krylov linear solvers */
  addEnumOption("FSI_LINEAR_SOLVER_PREC_STRUC", Kind_Linear_Solver_Prec_FSI_Struc, Linear_Solver_Prec_Map, ILU);
  /* DESCRIPTION: Maximum number of iterations of the linear solver for the implicit formulation */
  addUnsignedLongOption("FSI_LINEAR_SOLVER_ITER_STRUC", Linear_Solver_Iter_FSI_Struc, 500);
  /* DESCRIPTION: Minimum error threshold for the linear solver for the implicit formulation */
  addDoubleOption("FSI_LINEAR_SOLVER_ERROR_STRUC", Linear_Solver_Error_FSI_Struc, 1E-6);

  /* DESCRIPTION: ID of the region we want to compute the sensitivities using direct differentiation */
  addUnsignedShortOption("FEA_ID_DIRECTDIFF", nID_DV, 0);

  /* DESCRIPTION: Restart from a steady state (sets grid velocities to 0 when loading the restart). */
  addBoolOption("RESTART_STEADY_STATE", SteadyRestart, false);

  /*!\par CONFIG_CATEGORY: Multizone definition \ingroup Config*/
  /*--- Options related to multizone problems ---*/

  /*!\brief MARKER_PLOTTING\n DESCRIPTION: Marker(s) of the surface in the surface flow solution file  \ingroup Config*/
  addStringListOption("CONFIG_LIST", nConfig_Files, Config_Filenames);

  /* DESCRIPTION: Determines if the multizone problem is solved for time-domain. */
  addBoolOption("TIME_DOMAIN", Time_Domain, false);
  /* DESCRIPTION: Number of outer iterations in the multizone problem. */
  addUnsignedLongOption("OUTER_ITER", Outer_Iter, 1);
  /* DESCRIPTION: Number of inner iterations in each multizone block. */
  addUnsignedLongOption("INNER_ITER", Inner_Iter, 1);
  /* DESCRIPTION: Number of time steps solved in the multizone problem. */
  addUnsignedLongOption("TIME_ITER", Time_Iter, 1);
  /* DESCRIPTION: Number of iterations in each single-zone block. */
  addUnsignedLongOption("ITER", Iter, 1000);
  /* DESCRIPTION: Restart iteration in the multizone problem. */
  addUnsignedLongOption("RESTART_ITER", Restart_Iter, 1);
  /* DESCRIPTION: Minimum error threshold for the linear solver for the implicit formulation */
  addDoubleOption("TIME_STEP", Time_Step, 0.0);
  /* DESCRIPTION: Total Physical Time for time-domain problems (s) */
  addDoubleOption("MAX_TIME", Max_Time, 1.0);
  /* DESCRIPTION: Determines if the single-zone driver is used. (TEMPORARY) */
  addBoolOption("SINGLEZONE_DRIVER", SinglezoneDriver, false);
  /* DESCRIPTION: Determines if the special output is written out */
  addBoolOption("SPECIAL_OUTPUT", SpecialOutput, false);
  /* DESCRIPTION: Determines if the special output is written out */
  addBoolOption("WRT_FORCES_BREAKDOWN", Wrt_ForcesBreakdown, false);
  
  /*  DESCRIPTION: Use conservative approach for interpolating between meshes.
  *  Options: NO, YES \ingroup Config */
  addBoolOption("CONSERVATIVE_INTERPOLATION", ConservativeInterpolation, true);

  /*!\par KIND_INTERPOLATION \n
   * DESCRIPTION: Type of interpolation to use for multi-zone problems. \n OPTIONS: see \link Interpolator_Map \endlink
   * Sets Kind_Interpolation \ingroup Config
   */
  addEnumOption("KIND_INTERPOLATION", Kind_Interpolation, Interpolator_Map, NEAREST_NEIGHBOR);
    
  /*!\par KIND_INTERPOLATION \n
   * DESCRIPTION: Type of radial basis function to use for radial basis function interpolation. \n OPTIONS: see \link RadialBasis_Map \endlink
   * Sets Kind_RadialBasis \ingroup Config
   */
  addEnumOption("KIND_RADIAL_BASIS_FUNCTION", Kind_RadialBasisFunction, RadialBasisFunction_Map, WENDLAND_C2);
  
  /*  DESCRIPTION: Use polynomial term in radial basis function interpolation.
  *  Options: NO, YES \ingroup Config */
  addBoolOption("RADIAL_BASIS_FUNCTION_POLYNOMIAL_TERM", RadialBasisFunction_PolynomialOption, true);
  
  /* DESCRIPTION: Radius for radial basis function */
  addDoubleOption("RADIAL_BASIS_FUNCTION_PARAMETER", RadialBasisFunction_Parameter, 1);

  /* DESCRIPTION: Maximum number of FSI iterations */
  addUnsignedShortOption("FSI_ITER", nIterFSI, 1);
  /* DESCRIPTION: Number of FSI iterations during which a ramp is applied */
  addUnsignedShortOption("RAMP_FSI_ITER", nIterFSI_Ramp, 2);
  /* DESCRIPTION: Aitken's static relaxation factor */
  addDoubleOption("STAT_RELAX_PARAMETER", AitkenStatRelax, 0.4);
  /* DESCRIPTION: Aitken's dynamic maximum relaxation factor for the first iteration */
  addDoubleOption("AITKEN_DYN_MAX_INITIAL", AitkenDynMaxInit, 0.5);
  /* DESCRIPTION: Aitken's dynamic minimum relaxation factor for the first iteration */
  addDoubleOption("AITKEN_DYN_MIN_INITIAL", AitkenDynMinInit, 0.5);
  /* DESCRIPTION: Kind of relaxation */
  addEnumOption("BGS_RELAXATION", Kind_BGS_RelaxMethod, AitkenForm_Map, NO_RELAXATION);
  /* DESCRIPTION: Relaxation required */
  addBoolOption("RELAXATION", Relaxation, false);

  /*!\par CONFIG_CATEGORY: Heat solver \ingroup Config*/
  /*--- options related to the heat solver ---*/

  /* DESCRIPTION: Thermal diffusivity constant */
  addDoubleOption("THERMAL_DIFFUSIVITY", Thermal_Diffusivity, 1.172E-5);

  /* DESCRIPTION: Thermal diffusivity constant */
  addDoubleOption("THERMAL_DIFFUSIVITY_SOLID", Thermal_Diffusivity_Solid, 1.172E-5);

  /*!\par CONFIG_CATEGORY: Visualize Control Volumes \ingroup Config*/
  /*--- options related to visualizing control volumes ---*/

  /* DESCRIPTION: Node number for the CV to be visualized */
  addLongOption("VISUALIZE_CV", Visualize_CV, -1);

  /*!\par CONFIG_CATEGORY: Inverse design problem \ingroup Config*/
  /*--- options related to inverse design problem ---*/

  /* DESCRIPTION: Evaluate inverse design on the surface  */
  addBoolOption("INV_DESIGN_CP", InvDesign_Cp, false);

  /* DESCRIPTION: Evaluate inverse design on the surface  */
  addBoolOption("INV_DESIGN_HEATFLUX", InvDesign_HeatFlux, false);

  /*!\par CONFIG_CATEGORY: Unsupported options \ingroup Config*/
  /*--- Options that are experimental and not intended for general use ---*/

  /* DESCRIPTION: Write extra output */
  addBoolOption("EXTRA_OUTPUT", ExtraOutput, false);

  /* DESCRIPTION: Write extra heat output for a given zone heat solver zone */
  addLongOption("EXTRA_HEAT_ZONE_OUTPUT", ExtraHeatOutputZone, -1);

  /*--- options related to the FFD problem ---*/
  /*!\par CONFIG_CATEGORY:FFD point inversion \ingroup Config*/
  
  /* DESCRIPTION: Fix I plane */
  addShortListOption("FFD_FIX_I", nFFD_Fix_IDir, FFD_Fix_IDir);
  
  /* DESCRIPTION: Fix J plane */
  addShortListOption("FFD_FIX_J", nFFD_Fix_JDir, FFD_Fix_JDir);
  
  /* DESCRIPTION: Fix K plane */
  addShortListOption("FFD_FIX_K", nFFD_Fix_KDir, FFD_Fix_KDir);
  
  /* DESCRIPTION: FFD symmetry plane (j=0) */
  addBoolOption("FFD_SYMMETRY_PLANE", FFD_Symmetry_Plane, false);

  /* DESCRIPTION: Define different coordinates systems for the FFD */
  addEnumOption("FFD_COORD_SYSTEM", FFD_CoordSystem, CoordSystem_Map, CARTESIAN);

  /* DESCRIPTION: Axis information for the spherical and cylindrical coord system */
  default_ffd_axis[0] = 0.0; default_ffd_axis[1] = 0.0; default_ffd_axis[2] =0.0;
  addDoubleArrayOption("FFD_AXIS", 3, FFD_Axis, default_ffd_axis);

  /* DESCRIPTION: Number of total iterations in the FFD point inversion */
  addUnsignedShortOption("FFD_ITERATIONS", nFFD_Iter, 500);

  /* DESCRIPTION: Free surface damping coefficient */
	addDoubleOption("FFD_TOLERANCE", FFD_Tol, 1E-10);

  /* DESCRIPTION: Definition of the FFD boxes */
  addFFDDefOption("FFD_DEFINITION", nFFDBox, CoordFFDBox, TagFFDBox);
  
  /* DESCRIPTION: Definition of the FFD boxes */
  addFFDDegreeOption("FFD_DEGREE", nFFDBox, DegreeFFDBox);
  
  /* DESCRIPTION: Surface continuity at the intersection with the FFD */
  addEnumOption("FFD_CONTINUITY", FFD_Continuity, Continuity_Map, DERIVATIVE_2ND);

  /* DESCRIPTION: Kind of blending for the FFD definition */
  addEnumOption("FFD_BLENDING", FFD_Blending, Blending_Map, BEZIER );

  /* DESCRIPTION: Order of the BSplines for BSpline Blending function */
  default_ffd_coeff[0] = 2; default_ffd_coeff[1] = 2; default_ffd_coeff[2] = 2;
  addDoubleArrayOption("FFD_BSPLINE_ORDER", 3, FFD_BSpline_Order, default_ffd_coeff);

  /*--- Options for the automatic differentiation methods ---*/
  /*!\par CONFIG_CATEGORY: Automatic Differentation options\ingroup Config*/

  /* DESCRIPTION: Direct differentiation mode (forward) */
  addEnumOption("DIRECT_DIFF", DirectDiff, DirectDiff_Var_Map, NO_DERIVATIVE);

  /* DESCRIPTION: Automatic differentiation mode (reverse) */
  addBoolOption("AUTO_DIFF", AD_Mode, NO);

  /* DESCRIPTION: Preaccumulation in the AD mode. */
  addBoolOption("PREACC", AD_Preaccumulation, YES);

  /*--- options that are used in the python optimization scripts. These have no effect on the c++ toolsuite ---*/
  /*!\par CONFIG_CATEGORY:Python Options\ingroup Config*/

  /* DESCRIPTION: Gradient method */
  addPythonOption("GRADIENT_METHOD");

  /* DESCRIPTION: Geometrical Parameter */
  addPythonOption("GEO_PARAM");

  /* DESCRIPTION: Setup for design variables */
  addPythonOption("DEFINITION_DV");

  /* DESCRIPTION: Maximum number of iterations */
  addPythonOption("OPT_ITERATIONS");
  
  /* DESCRIPTION: Requested accuracy */
  addPythonOption("OPT_ACCURACY");
  
  /*!\brief OPT_COMBINE_OBJECTIVE
   *  \n DESCRIPTION: Flag specifying whether to internally combine a multi-objective function or treat separately */
  addPythonOption("OPT_COMBINE_OBJECTIVE");

  /* DESCRIPTION: Current value of the design variables */
  addPythonOption("DV_VALUE_NEW");

  /* DESCRIPTION: Previous value of the design variables */
  addPythonOption("DV_VALUE_OLD");

  /* DESCRIPTION: Number of partitions of the mesh */
  addPythonOption("NUMBER_PART");

  /* DESCRIPTION: Optimization objective function with optional scaling factor*/
  addPythonOption("OPT_OBJECTIVE");

  /* DESCRIPTION: Optimization constraint functions with optional scaling factor */
  addPythonOption("OPT_CONSTRAINT");

  /* DESCRIPTION: Finite different step for gradient estimation */
  addPythonOption("FIN_DIFF_STEP");

  /* DESCRIPTION: Verbosity of the python scripts to Stdout */
  addPythonOption("CONSOLE");

  /* DESCRIPTION: Flag specifying if the mesh was decomposed */
  addPythonOption("DECOMPOSED");

  /* DESCRIPTION: Optimization gradient factor */
  addPythonOption("OPT_GRADIENT_FACTOR");
  
  /* DESCRIPTION: Upper bound for the optimizer */
  addPythonOption("OPT_BOUND_UPPER");
  
  /* DESCRIPTION: Lower bound for the optimizer */
  addPythonOption("OPT_BOUND_LOWER");

  /* DESCRIPTION: Number of zones of the problem */
  addPythonOption("NZONES");

  /* DESCRIPTION: Activate ParMETIS mode for testing */
  addBoolOption("PARMETIS", ParMETIS, false);
    
  /*--- options that are used in the Hybrid RANS/LES Simulations  ---*/
  /*!\par CONFIG_CATEGORY:Hybrid_RANSLES Options\ingroup Config*/
    
  /* DESCRIPTION: Writing surface solution file frequency for dual time */
  addUnsignedLongOption("WRT_SURF_FREQ_DUALTIME", Wrt_Surf_Freq_DualTime, 1);

  /* DESCRIPTION: DES Constant */
  addDoubleOption("DES_CONST", Const_DES, 0.65);

  /* DESCRIPTION: Specify Hybrid RANS/LES model */
  addEnumOption("HYBRID_RANSLES", Kind_HybridRANSLES, HybridRANSLES_Map, NO_HYBRIDRANSLES);
    
  /* DESCRIPTION: Roe with low dissipation for unsteady flows */
  addEnumOption("ROE_LOW_DISSIPATION", Kind_RoeLowDiss, RoeLowDiss_Map, NO_ROELOWDISS);

  /* DESCRIPTION: Activate SA Quadratic Constitutive Relation, 2000 version */
  addBoolOption("SA_QCR", QCR, false);
  
  /* DESCRIPTION: Compute Average for unsteady simulations */
  addBoolOption("COMPUTE_AVERAGE", Compute_Average, false);
  
  /* DESCRIPTION: Multipoint design Mach number*/
  addPythonOption("MULTIPOINT_MACH_NUMBER");
  
  /* DESCRIPTION: Multipoint design Weight */
  addPythonOption("MULTIPOINT_WEIGHT");
  
  /* DESCRIPTION: Multipoint design Angle of Attack */
  addPythonOption("MULTIPOINT_AOA");
  
  /* DESCRIPTION: Multipoint design Sideslip angle */
  addPythonOption("MULTIPOINT_SIDESLIP_ANGLE");
  
  /* DESCRIPTION: Multipoint design target CL*/
  addPythonOption("MULTIPOINT_TARGET_CL");
  
  /* DESCRIPTION: Multipoint design Reynolds number */
  addPythonOption("MULTIPOINT_REYNOLDS_NUMBER");
  
  /* DESCRIPTION: Multipoint design freestream temperature */
  addPythonOption("MULTIPOINT_FREESTREAM_TEMPERATURE");
  
  /* DESCRIPTION: Multipoint design freestream pressure */
  addPythonOption("MULTIPOINT_FREESTREAM_PRESSURE");
  
  /* DESCRIPTION: Multipoint design for outlet quantities (varying back pressure or mass flow operating points). */
  addPythonOption("MULTIPOINT_OUTLET_VALUE");
  
  /* DESCRIPTION: Using Uncertainty Quantification with SST Turbulence Model */
  addBoolOption("USING_UQ", using_uq, false);

  /* DESCRIPTION: Parameter to perturb eigenvalues */
  addDoubleOption("UQ_DELTA_B", uq_delta_b, 1.0);

  /* DESCRIPTION: Parameter to determine kind of perturbation */
  addUnsignedShortOption("UQ_COMPONENT", eig_val_comp, 1);

  /* DESCRIPTION: Parameter to perturb eigenvalues */
  addDoubleOption("UQ_URLX", uq_urlx, 0.1);

  /* DESCRIPTION: Permuting eigenvectors for UQ analysis */
  addBoolOption("UQ_PERMUTE", uq_permute, false);

  /* END_CONFIG_OPTIONS */

}

void CConfig::SetConfig_Parsing(char case_filename[MAX_STRING_SIZE]) {
  string text_line, option_name;
  ifstream case_file;
  vector<string> option_value;
  
  /*--- Read the configuration file ---*/
  
  case_file.open(case_filename, ios::in);

  if (case_file.fail()) {
    SU2_MPI::Error("The configuration file (.cfg) is missing!!", CURRENT_FUNCTION);
  }

  string errorString;

  int  err_count = 0;  // How many errors have we found in the config file
  int max_err_count = 30; // Maximum number of errors to print before stopping

  map<string, bool> included_options;

  /*--- Parse the configuration file and set the options ---*/
  
  while (getline (case_file, text_line)) {
    
    if (err_count >= max_err_count) {
      errorString.append("too many errors. Stopping parse");

      cout << errorString << endl;
      throw(1);
    }
    
    if (TokenizeString(text_line, option_name, option_value)) {
      
      /*--- See if it's a python option ---*/

      if (option_map.find(option_name) == option_map.end()) {
          string newString;
          newString.append(option_name);
          newString.append(": invalid option name");
          newString.append(". Check current SU2 options in config_template.cfg.");
          newString.append("\n");
          if (!option_name.compare("AD_COEFF_FLOW")) newString.append("AD_COEFF_FLOW= (1st, 2nd, 4th) is now JST_SENSOR_COEFF= (2nd, 4th).\n");
          if (!option_name.compare("AD_COEFF_ADJFLOW")) newString.append("AD_COEFF_ADJFLOW= (1st, 2nd, 4th) is now ADJ_JST_SENSOR_COEFF= (2nd, 4th).\n");
          if (!option_name.compare("SPATIAL_ORDER_FLOW")) newString.append("SPATIAL_ORDER_FLOW is now the boolean MUSCL_FLOW and the appropriate SLOPE_LIMITER_FLOW.\n");
          if (!option_name.compare("SPATIAL_ORDER_ADJFLOW")) newString.append("SPATIAL_ORDER_ADJFLOW is now the boolean MUSCL_ADJFLOW and the appropriate SLOPE_LIMITER_ADJFLOW.\n");
          if (!option_name.compare("SPATIAL_ORDER_TURB")) newString.append("SPATIAL_ORDER_TURB is now the boolean MUSCL_TURB and the appropriate SLOPE_LIMITER_TURB.\n");
          if (!option_name.compare("SPATIAL_ORDER_ADJTURB")) newString.append("SPATIAL_ORDER_ADJTURB is now the boolean MUSCL_ADJTURB and the appropriate SLOPE_LIMITER_ADJTURB.\n");
          if (!option_name.compare("LIMITER_COEFF")) newString.append("LIMITER_COEFF is now VENKAT_LIMITER_COEFF.\n");
          if (!option_name.compare("SHARP_EDGES_COEFF")) newString.append("SHARP_EDGES_COEFF is now ADJ_SHARP_LIMITER_COEFF.\n");
          if (!option_name.compare("DEFORM_TOL_FACTOR")) newString.append("DEFORM_TOL_FACTOR is no longer used.\n Set DEFORM_LINEAR_SOLVER_ERROR to define the minimum residual for grid deformation.\n");
          if (!option_name.compare("MOTION_FILENAME")) newString.append("MOTION_FILENAME is now DV_FILENAME.\n");
          if (!option_name.compare("BETA_DELTA")) newString.append("BETA_DELTA is now UQ_DELTA_B.\n");
          if (!option_name.compare("COMPONENTALITY")) newString.append("COMPONENTALITY is now UQ_COMPONENT.\n");
          if (!option_name.compare("PERMUTE")) newString.append("PERMUTE is now UQ_PERMUTE.\n");
          if (!option_name.compare("URLX")) newString.append("URLX is now UQ_URLX.\n");

          errorString.append(newString);
          err_count++;
        continue;
      }

      /*--- Option exists, check if the option has already been in the config file ---*/
      
      if (included_options.find(option_name) != included_options.end()) {
        string newString;
        newString.append(option_name);
        newString.append(": option appears twice");
        newString.append("\n");
        errorString.append(newString);
        err_count++;
        continue;
      }


      /*--- New found option. Add it to the map, and delete from all options ---*/
      
      included_options.insert(pair<string, bool>(option_name, true));
      all_options.erase(option_name);

      /*--- Set the value and check error ---*/
      
      string out = option_map[option_name]->SetValue(option_value);
      if (out.compare("") != 0) {
        errorString.append(out);
        errorString.append("\n");
        err_count++;
      }
    }
  }

  /*--- See if there were any errors parsing the config file ---*/
      
  if (errorString.size() != 0) {
    SU2_MPI::Error(errorString, CURRENT_FUNCTION);
  }

  /*--- Set the default values for all of the options that weren't set ---*/
      
  for (map<string, bool>::iterator iter = all_options.begin(); iter != all_options.end(); ++iter) {
    option_map[iter->first]->SetDefault();
  }

  case_file.close();
  
}

bool CConfig::SetRunTime_Parsing(char case_filename[MAX_STRING_SIZE]) {
  string text_line, option_name;
  ifstream case_file;
  vector<string> option_value;
  
  /*--- Read the configuration file ---*/
  
  case_file.open(case_filename, ios::in);
  
  if (case_file.fail()) { return false; }
  
  string errorString;
  
  int err_count = 0;  // How many errors have we found in the config file
  int max_err_count = 30; // Maximum number of errors to print before stopping
  
  map<string, bool> included_options;
  
  /*--- Parse the configuration file and set the options ---*/
  
  while (getline (case_file, text_line)) {
    
    if (err_count >= max_err_count) {
      errorString.append("too many errors. Stopping parse");
      
      cout << errorString << endl;
      throw(1);
    }
    
    if (TokenizeString(text_line, option_name, option_value)) {
      
      if (option_map.find(option_name) == option_map.end()) {
        
        /*--- See if it's a python option ---*/
        
        string newString;
        newString.append(option_name);
        newString.append(": invalid option name");
        newString.append("\n");
        errorString.append(newString);
        err_count++;
        continue;
      }
      
      /*--- Option exists, check if the option has already been in the config file ---*/
      
      if (included_options.find(option_name) != included_options.end()) {
        string newString;
        newString.append(option_name);
        newString.append(": option appears twice");
        newString.append("\n");
        errorString.append(newString);
        err_count++;
        continue;
      }
      
      /*--- New found option. Add it to the map, and delete from all options ---*/
      
      included_options.insert(pair<string, bool>(option_name, true));
      all_options.erase(option_name);
      
      /*--- Set the value and check error ---*/
      
      string out = option_map[option_name]->SetValue(option_value);
      if (out.compare("") != 0) {
        errorString.append(out);
        errorString.append("\n");
        err_count++;
      }
      
    }
  }
  
  /*--- See if there were any errors parsing the runtime file ---*/
  
  if (errorString.size() != 0) {
    SU2_MPI::Error(errorString, CURRENT_FUNCTION);
  }
  
  case_file.close();
  
  return true;
  
}

void CConfig::SetPostprocessing(unsigned short val_software, unsigned short val_izone, unsigned short val_nDim) {
  
  unsigned short iZone, iCFL, iMarker;
  bool ideal_gas = ((Kind_FluidModel == STANDARD_AIR) ||
                    (Kind_FluidModel == IDEAL_GAS) ||
                    (Kind_FluidModel == INC_IDEAL_GAS) ||
                    (Kind_FluidModel == INC_IDEAL_GAS_POLY) ||
                    (Kind_FluidModel == CONSTANT_DENSITY));
  bool standard_air = ((Kind_FluidModel == STANDARD_AIR));
  
#ifndef HAVE_TECIO
  if (Output_FileFormat == TECPLOT_BINARY) {
    cout << "Tecplot binary file requested but SU2 was built without TecIO support." << "\n";
    Output_FileFormat = TECPLOT;
  }
#endif

  /*--- Set the boolean Wall_Functions equal to true if there is a
   definition for the wall founctions ---*/

  Wall_Functions = false;
  if (nMarker_WallFunctions > 0) {
    for (iMarker = 0; iMarker < nMarker_WallFunctions; iMarker++) {
      if (Kind_WallFunctions[iMarker] != NO_WALL_FUNCTION)
        Wall_Functions = true;
      
      if ((Kind_WallFunctions[iMarker] == ADAPTIVE_WALL_FUNCTION) || (Kind_WallFunctions[iMarker] == SCALABLE_WALL_FUNCTION)
        || (Kind_WallFunctions[iMarker] == NONEQUILIBRIUM_WALL_MODEL))

        SU2_MPI::Error(string("For RANS problems, use NO_WALL_FUNCTION, STANDARD_WALL_FUNCTION or EQUILIBRIUM_WALL_MODEL.\n"), CURRENT_FUNCTION);

    }
  }
  
  /*--- Fixed CM mode requires a static movement of the grid ---*/
  
  if (Fixed_CM_Mode) {
    Grid_Movement= true;
  	 nGridMovement = 1;
  	 Kind_GridMovement = new unsigned short[nGridMovement];
  	 Kind_GridMovement[0] = MOVING_HTP;
  }

  /*--- Initialize the AoA and Sideslip variables for the incompressible
   solver. This is typically unused (often internal flows). This also
   is necessary to avoid any issues with the AoA adjustments for the
   compressible code for fixed lift mode (including the adjoint). ---*/

  if (Kind_Regime == INCOMPRESSIBLE) {

    /*--- Compute x-velocity with a safegaurd for 0.0. ---*/

    su2double Vx = 1e-10;
    if (Inc_Velocity_Init[0] != 0.0) {
      Vx = Inc_Velocity_Init[0];
    }

    /*--- Compute the angle-of-attack and sideslip. ---*/

    su2double alpha = 0.0, beta = 0.0;
    if (val_nDim == 2) {
      alpha = atan(Inc_Velocity_Init[1]/Vx)*180.0/PI_NUMBER;
    } else {
      alpha = atan(Inc_Velocity_Init[2]/Vx)*180.0/PI_NUMBER;
      beta  = atan(Inc_Velocity_Init[1]/Vx)*180.0/PI_NUMBER;
    }

    /*--- Set alpha and beta in the config class. ---*/

    SetAoA(alpha);
    SetAoS(beta);
    
  }

  /*--- By default, in 2D we should use TWOD_AIRFOIL (independenly from the input file) ---*/

  if (val_nDim == 2) Geo_Description = TWOD_AIRFOIL;

  /*--- Store the SU2 module that we are executing. ---*/
  
  Kind_SU2 = val_software;

  /*--- Set limiter for no MUSCL reconstructions ---*/
  
  if ((!MUSCL_Flow) || (Kind_ConvNumScheme_Flow == SPACE_CENTERED)) Kind_SlopeLimit_Flow = NO_LIMITER;
  if ((!MUSCL_Turb) || (Kind_ConvNumScheme_Turb == SPACE_CENTERED)) Kind_SlopeLimit_Turb = NO_LIMITER;
  if ((!MUSCL_AdjFlow) || (Kind_ConvNumScheme_AdjFlow == SPACE_CENTERED)) Kind_SlopeLimit_AdjFlow = NO_LIMITER;
  if ((!MUSCL_AdjTurb) || (Kind_ConvNumScheme_AdjTurb == SPACE_CENTERED)) Kind_SlopeLimit_AdjTurb = NO_LIMITER;

  /*--- Set the default for thrust in ActDisk ---*/
  
  if ((Kind_ActDisk == NET_THRUST) || (Kind_ActDisk == BC_THRUST)
      || (Kind_ActDisk == DRAG_MINUS_THRUST) || (Kind_ActDisk == MASSFLOW)
      || (Kind_ActDisk == POWER))
    ActDisk_Jump = RATIO;

  /*--- Error-catching and automatic array adjustments for objective, marker, and weights arrays --- */

  /*--- If Kind_Obj has not been specified, these arrays need to take a default --*/

  if (Weight_ObjFunc == NULL && Kind_ObjFunc == NULL) {
    Kind_ObjFunc = new unsigned short[1];
    Kind_ObjFunc[0] = DRAG_COEFFICIENT;
    Weight_ObjFunc = new su2double[1];
    Weight_ObjFunc[0] = 1.0;
    nObj=1;
    nObjW=1;
  }

  /*--- Maker sure that arrays are the same length ---*/

  if (nObj>0) {
    if (nMarker_Monitoring!=nObj && Marker_Monitoring!= NULL) {
      if (nMarker_Monitoring==1) {
        /*-- If only one marker was listed with multiple objectives, set that marker as the marker for each objective ---*/
        nMarker_Monitoring = nObj;
        string marker = Marker_Monitoring[0];
        delete[] Marker_Monitoring;
        Marker_Monitoring = new string[nMarker_Monitoring];
        for (iMarker=0; iMarker<nMarker_Monitoring; iMarker++)
          Marker_Monitoring[iMarker] = marker;
      }
      else if(nObj==1){
        /*--- If one objective and more than one marker: repeat objective over each marker, evenly weighted ---*/
        unsigned int obj = Kind_ObjFunc[0];
        su2double wt=1.0;
        delete[] Kind_ObjFunc;
        if (Weight_ObjFunc!=NULL){
         wt = Weight_ObjFunc[0];
         delete[] Weight_ObjFunc;
        }
        Kind_ObjFunc = new short unsigned int[nMarker_Monitoring];
        Weight_ObjFunc = new su2double[nMarker_Monitoring];
        for (unsigned short iObj=0; iObj<nMarker_Monitoring; iObj++){
          Kind_ObjFunc[iObj] = obj;
          Weight_ObjFunc[iObj] = wt;
        }
        nObjW = nObj;
      }
      else if(nObj>1) {
        SU2_MPI::Error(string("When using more than one OBJECTIVE_FUNCTION, MARKER_MONITORING must be the same length or length 1.\n ") +
                       string("For multiple surfaces per objective, either use one objective or list the objective multiple times.\n") +
                       string("For multiple objectives per marker either use one marker or list the marker multiple times.\n")+
                       string("Similar rules apply for multi-objective optimization using OPT_OBJECTIVE rather than OBJECTIVE_FUNCTION."),
                       CURRENT_FUNCTION);
      }
    }
  }

  /*-- Correct for case where Weight_ObjFunc has not been provided or has length < kind_objfunc---*/
  
  if (nObjW<nObj) {
    if (Weight_ObjFunc!= NULL && nObjW>1) {
      SU2_MPI::Error(string("The option OBJECTIVE_WEIGHT must either have the same length as OBJECTIVE_FUNCTION,\n") +
                     string("be lenght 1, or be deleted from the config file (equal weights will be applied)."), CURRENT_FUNCTION);
    }
    Weight_ObjFunc = new su2double[nObj];
    for (unsigned short iObj=0; iObj<nObj; iObj++)
      Weight_ObjFunc[iObj] = 1.0;
  }

  /*--- One final check for multi-objective with the set of objectives
   that are not counted per-surface. We will disable multi-objective here. ---*/
  
  if (nObj > 1) {
    unsigned short Obj_0 = Kind_ObjFunc[0];
    for (unsigned short iObj=1; iObj<nObj; iObj++){
      switch(Kind_ObjFunc[iObj]) {
        case INVERSE_DESIGN_PRESSURE:
        case INVERSE_DESIGN_HEATFLUX:
        case THRUST_COEFFICIENT:
        case TORQUE_COEFFICIENT:
        case FIGURE_OF_MERIT:
        case SURFACE_TOTAL_PRESSURE:
        case SURFACE_STATIC_PRESSURE:
        case SURFACE_MASSFLOW:
        case SURFACE_UNIFORMITY:
        case SURFACE_SECONDARY:
        case SURFACE_MOM_DISTORTION:
        case SURFACE_SECOND_OVER_UNIFORM:
        case SURFACE_PRESSURE_DROP:
        case CUSTOM_OBJFUNC:
          if (Kind_ObjFunc[iObj] != Obj_0) {
            SU2_MPI::Error(string("The following objectives can only be used for the first surface in a multi-objective \n")+
                           string("problem or as a single objective applied to multiple monitoring markers:\n")+
                           string("INVERSE_DESIGN_PRESSURE, INVERSE_DESIGN_HEATFLUX, THRUST_COEFFICIENT, TORQUE_COEFFICIENT\n")+
                           string("FIGURE_OF_MERIT, SURFACE_TOTAL_PRESSURE, SURFACE_STATIC_PRESSURE, SURFACE_MASSFLOW\n")+
                           string("SURFACE_UNIFORMITY, SURFACE_SECONDARY, SURFACE_MOM_DISTORTION, SURFACE_SECOND_OVER_UNIFORM\n")+
                           string("SURFACE_PRESSURE_DROP, CUSTOM_OBJFUNC.\n"), CURRENT_FUNCTION);
          }
          break;
        default:
          break;
      }
    }
  }
  
  /*--- Low memory only for ASCII Tecplot ---*/

  if (Output_FileFormat != TECPLOT) Low_MemoryOutput = NO;
  
  /*--- The that Discard_InFiles is false, owerwise the gradient could be wrong ---*/
  
  if ((ContinuousAdjoint || DiscreteAdjoint) && Fixed_CL_Mode && !Eval_dOF_dCX)
    Discard_InFiles = false;

  /*--- Deactivate the multigrid in the adjoint problem ---*/
  
  if ((ContinuousAdjoint && !MG_AdjointFlow) ||
      (Unsteady_Simulation == TIME_STEPPING)) { nMGLevels = 0; }

  /*--- If Fluid Structure Interaction, set the solver for each zone.
   *--- ZONE_0 is the zone of the fluid.
   *--- All the other zones are structure.
   *--- This will allow us to define multiple physics structural problems */

  if (Kind_Solver == FLUID_STRUCTURE_INTERACTION) {
    if (val_izone == 0) {Kind_Solver = Kind_Solver_Fluid_FSI; FSI_Problem = true;}

    else {Kind_Solver = Kind_Solver_Struc_FSI; FSI_Problem = true;
    Kind_Linear_Solver = Kind_Linear_Solver_FSI_Struc;
    Kind_Linear_Solver_Prec = Kind_Linear_Solver_Prec_FSI_Struc;
    Linear_Solver_Error = Linear_Solver_Error_FSI_Struc;
    Linear_Solver_Iter = Linear_Solver_Iter_FSI_Struc;
    // Discrete adjoint linear solver
    Kind_DiscAdj_Linear_Solver = Kind_DiscAdj_Linear_Solver_FSI_Struc;
    Kind_DiscAdj_Linear_Prec = Kind_DiscAdj_Linear_Prec_FSI_Struc;}

    Multizone_Residual = true;
  }
  else { FSI_Problem = false; }

  if (Kind_Solver == MULTIZONE) {
    Multizone_Problem = true;
  }
  else{
    Multizone_Problem = false;
  }


  if ((Kind_Solver == HEAT_EQUATION_FVM) || (Kind_Solver == DISC_ADJ_HEAT)) {
    Linear_Solver_Iter = Linear_Solver_Iter_Heat;
    Linear_Solver_Error = Linear_Solver_Error_Heat;
  }

  if ((rank == MASTER_NODE) && ContinuousAdjoint && (Ref_NonDim == DIMENSIONAL) && (Kind_SU2 == SU2_CFD)) {
    cout << "WARNING: The adjoint solver should use a non-dimensional flow solution." << endl;
  }
  
  /*--- Initialize non-physical points/reconstructions to zero ---*/
  
  Nonphys_Points   = 0;
  Nonphys_Reconstr = 0;
  
  /*--- Set the number of external iterations to 1 for the steady state problem ---*/
  
  if (Kind_Solver == FEM_ELASTICITY) {
    nMGLevels = 0;
    if (Dynamic_Analysis == STATIC) nExtIter = 1;
  }

  /*--- Initialize the ofstream ConvHistFile. ---*/
  ofstream ConvHistFile;

  /*--- Decide whether we should be writing unsteady solution files. ---*/
  
  if (Unsteady_Simulation == STEADY ||
      Unsteady_Simulation == HARMONIC_BALANCE)
 { Wrt_Unsteady = false; }
  else { Wrt_Unsteady = true; }

  if (Kind_Solver == FEM_ELASTICITY) {

	  if (Dynamic_Analysis == STATIC) { Wrt_Dynamic = false; }
	  else { Wrt_Dynamic = true; }

  } else {
    Wrt_Dynamic = false;
  }

  if (Kind_Solver == ZONE_SPECIFIC) {
    ZoneSpecific_Problem = true;
    Kind_Solver = Kind_Solver_PerZone[val_izone];
  }

  /*--- Check for unsupported features. ---*/

  if ((Kind_Regime == INCOMPRESSIBLE) && (Unsteady_Simulation == HARMONIC_BALANCE)){
    SU2_MPI::Error("Harmonic Balance not yet implemented for the incompressible solver.", CURRENT_FUNCTION);
  }

  if ((Kind_Regime == EULER) && (Buffet_Monitoring == true)){
    SU2_MPI::Error("Buffet monitoring incompatible with Euler Solver", CURRENT_FUNCTION);
  }
  
  /*--- Check for Fluid model consistency ---*/

  if (standard_air) {
    if (Gamma != 1.4 || Gas_Constant != 287.058) {
      Gamma = 1.4;
      Gas_Constant = 287.058;
    }
  }

  /*--- Overrule the default values for viscosity if the US measurement system is used. ---*/

  if (SystemMeasurements == US) {

    /* Correct the viscosities, if they contain the default SI values. */
    if(fabs(Mu_Constant-1.716E-5) < 1.0E-15) Mu_Constant /= 47.88025898;
    if(fabs(Mu_Ref-1.716E-5)      < 1.0E-15) Mu_Ref      /= 47.88025898;

    /* Correct the values with temperature dimension, if they contain the default SI values. */
    if(fabs(Mu_Temperature_Ref-273.15) < 1.0E-8) Mu_Temperature_Ref *= 1.8;
    if(fabs(Mu_S-110.4)                < 1.0E-8) Mu_S               *= 1.8;

    /* Correct the thermal conductivity, if it contains the default SI value. */
    if(fabs(Kt_Constant-0.0257) < 1.0E-10) Kt_Constant *= 0.577789317;
  }

  /*--- Check for Measurement System ---*/
  
  if (SystemMeasurements == US && !standard_air) {
    SU2_MPI::Error("Only STANDARD_AIR fluid model can be used with US Measurement System", CURRENT_FUNCTION);
  }
  
  /*--- Check for Convective scheme available for NICFD ---*/
  
  if (!ideal_gas) {
    if (Kind_Upwind_Flow != ROE && Kind_Upwind_Flow != HLLC && Kind_Centered_Flow != JST) {
      SU2_MPI::Error("Only ROE Upwind, HLLC Upwind scheme, and JST scheme can be used for Non-Ideal Compressible Fluids", CURRENT_FUNCTION);
    }

  }
  
  if(GetBoolTurbomachinery()){
    nBlades = new su2double[nZone];
    FreeStreamTurboNormal= new su2double[3];
  }

  /*--- Check if Giles are used with turbo markers ---*/

  if (nMarker_Giles > 0 && !GetBoolTurbomachinery()){
    SU2_MPI::Error("Giles Boundary conditions can only be used with turbomachinery markers", CURRENT_FUNCTION);
  }

  /*--- Check for Boundary condition available for NICFD ---*/
  
  if (!ideal_gas) {
    if (nMarker_Inlet != 0) {
      SU2_MPI::Error("Riemann Boundary conditions or Giles must be used for inlet and outlet with Not Ideal Compressible Fluids ", CURRENT_FUNCTION);
    }
    if (nMarker_Outlet != 0) {
      SU2_MPI::Error("Riemann Boundary conditions or Giles must be used outlet with Not Ideal Compressible Fluids ", CURRENT_FUNCTION);
    }
    
    if (nMarker_FarField != 0) {
      SU2_MPI::Error("Riemann Boundary conditions or Giles must be used outlet with Not Ideal Compressible Fluids ", CURRENT_FUNCTION);
    }
    
  }
  
  /*--- Check for Boundary condition available for NICF ---*/
  
  if (ideal_gas && (Kind_Regime != INCOMPRESSIBLE)) {
    if (SystemMeasurements == US && standard_air) {
      if (Kind_ViscosityModel != SUTHERLAND) {
        SU2_MPI::Error("Only SUTHERLAND viscosity model can be used with US Measurement", CURRENT_FUNCTION);
      }
    }
    if (Kind_ConductivityModel != CONSTANT_PRANDTL ) {
      SU2_MPI::Error("Only CONSTANT_PRANDTL thermal conductivity model can be used with STANDARD_AIR and IDEAL_GAS", CURRENT_FUNCTION);
    }
    
  }
  
  /*--- Check for Boundary condition option agreement ---*/
  if (Kind_InitOption == REYNOLDS){
    if (Kind_Regime == COMPRESSIBLE && (Kind_Solver == NAVIER_STOKES || Kind_Solver == RANS) && Reynolds <=0){
      SU2_MPI::Error("Reynolds number required for NAVIER_STOKES and RANS !!", CURRENT_FUNCTION);
    }
  }

  /*--- Force number of span-wise section to 1 if 2D case ---*/
  if(val_nDim ==2){
    nSpanWiseSections_User=1;
    Kind_SpanWise= EQUISPACED;
  }

  /*--- Set number of TurboPerformance markers ---*/
  if(nMarker_Turbomachinery > 0){
    if(nMarker_Turbomachinery > 1){
      nMarker_TurboPerformance = nMarker_Turbomachinery + SU2_TYPE::Int(nMarker_Turbomachinery/2) + 1;
    }else{
      nMarker_TurboPerformance = nMarker_Turbomachinery;
    }
  } else {
    nMarker_TurboPerformance = 0;
    nSpanWiseSections =1;
  }

  /*--- Set number of TurboPerformance markers ---*/
  if(nMarker_Turbomachinery != 0){
    nSpan_iZones = new unsigned short[nZone];
  }

  /*--- Set number of TurboPerformance markers ---*/
  if(RampRotatingFrame && !DiscreteAdjoint){
    FinalRotation_Rate_Z = new su2double[nZone];
    for(iZone=0; iZone <nZone; iZone ++){
      FinalRotation_Rate_Z[iZone] = Rotation_Rate_Z[iZone];
      if(abs(FinalRotation_Rate_Z[iZone]) > 0.0){
        Rotation_Rate_Z[iZone] = RampRotatingFrame_Coeff[0];
      }
    }
  }

  if(RampOutletPressure && !DiscreteAdjoint){
    for (iMarker = 0; iMarker < nMarker_Giles; iMarker++){
      if (Kind_Data_Giles[iMarker] == STATIC_PRESSURE || Kind_Data_Giles[iMarker] == STATIC_PRESSURE_1D || Kind_Data_Giles[iMarker] == RADIAL_EQUILIBRIUM ){
        FinalOutletPressure   = Giles_Var1[iMarker];
        Giles_Var1[iMarker] = RampOutletPressure_Coeff[0];
      }
    }
    for (iMarker = 0; iMarker < nMarker_Riemann; iMarker++){
      if (Kind_Data_Riemann[iMarker] == STATIC_PRESSURE || Kind_Data_Riemann[iMarker] == RADIAL_EQUILIBRIUM){
        FinalOutletPressure      = Riemann_Var1[iMarker];
        Riemann_Var1[iMarker] = RampOutletPressure_Coeff[0];
      }
    }
  }

  /*--- Check on extra Relaxation factor for Giles---*/
  if(ExtraRelFacGiles[1] > 0.5){
    ExtraRelFacGiles[1] = 0.5;
  }


  /*--- Set grid movement kind to NO_MOVEMENT if not specified, which means
   that we also set the Grid_Movement flag to false. We initialize to the
   number of zones here, because we are guaranteed to at least have one. ---*/
  
  if (Kind_GridMovement == NULL) {
    Kind_GridMovement = new unsigned short[nZone];
    for (unsigned short iZone = 0; iZone < nZone; iZone++ )
      Kind_GridMovement[iZone] = NO_MOVEMENT;
    if (Grid_Movement == true) {
      SU2_MPI::Error("GRID_MOVEMENT = YES but no type provided in GRID_MOVEMENT_KIND!!", CURRENT_FUNCTION);
    }
  }
  
  /*--- If only one Grid_Movement kind is specified, it is assumed it's the same for all zones. ---*/
  /*--- TODO: Kind_Grid_Movement should not be an array but rather only one short. ---*/
  /*--- The distinction comes as each zone has one config container. ---*/
  if (nGridMovement != nZone){
    for (unsigned short iZone = 0; iZone < nZone; iZone++ )
      Kind_GridMovement[iZone] = Kind_GridMovement[ZONE_0];
  }

  /*--- If we're solving a purely steady problem with no prescribed grid
   movement (both rotating frame and moving walls can be steady), make sure that
   there is no grid motion ---*/
  
  if ((Kind_SU2 == SU2_CFD || Kind_SU2 == SU2_SOL) &&
      (Unsteady_Simulation == STEADY) &&
      ((Kind_GridMovement[ZONE_0] != MOVING_WALL) &&
       (Kind_GridMovement[ZONE_0] != ROTATING_FRAME) &&
       (Kind_GridMovement[ZONE_0] != STEADY_TRANSLATION) &&
       (Kind_GridMovement[ZONE_0] != FLUID_STRUCTURE) &&
       (Kind_GridMovement[ZONE_0] != ELASTICITY)))
    Grid_Movement = false;
  
  if ((Kind_SU2 == SU2_CFD || Kind_SU2 == SU2_SOL) &&
      (Unsteady_Simulation == STEADY) &&
      ((Kind_GridMovement[ZONE_0] == MOVING_HTP)))
    Grid_Movement = true;

  /*--- The Line Search should be applied only in the deformation stage. ---*/

  if (Kind_SU2 != SU2_DEF) {
  	Opt_RelaxFactor = 1.0;
  }

  /*--- If it is not specified, set the mesh motion mach number
   equal to the freestream value. ---*/
  
  if (Grid_Movement && Mach_Motion == 0.0)
    Mach_Motion = Mach;
  
  /*--- Set the boolean flag if we are in a rotating frame (source term). ---*/
  
  if (Grid_Movement && Kind_GridMovement[ZONE_0] == ROTATING_FRAME)
    Rotating_Frame = true;
  else
    Rotating_Frame = false;
  
  /*--- Check the number of moving markers against the number of grid movement
   types provided (should be equal, except that rigid motion and rotating frame
   do not depend on surface specification). ---*/
  
  if (Grid_Movement &&
      (Kind_GridMovement[ZONE_0] != RIGID_MOTION) &&
      (Kind_GridMovement[ZONE_0] != ROTATING_FRAME) &&
      (Kind_GridMovement[ZONE_0] != MOVING_HTP) &&
      (Kind_GridMovement[ZONE_0] != STEADY_TRANSLATION) &&
      (Kind_GridMovement[ZONE_0] != FLUID_STRUCTURE) &&
      (Kind_GridMovement[ZONE_0] != ELASTICITY) &&
      (Kind_GridMovement[ZONE_0] != GUST) &&
      (nGridMovement != nMarker_Moving)) {
    SU2_MPI::Error("Number of GRID_MOVEMENT_KIND must match number of MARKER_MOVING!!", CURRENT_FUNCTION);
  }
  
  /*--- In case the grid movement parameters have not been declared in the
   config file, set them equal to zero for safety. Also check to make sure
   that for each option, a value has been declared for each moving marker. ---*/
  
  unsigned short nMoving;
  if (nGridMovement > nZone) nMoving = nGridMovement;
  else nMoving = nZone;

  /*--- Motion Origin: ---*/
  
  if (Motion_Origin_X == NULL) {
    Motion_Origin_X = new su2double[nMoving];
    for (iZone = 0; iZone < nMoving; iZone++ )
      Motion_Origin_X[iZone] = 0.0;
  } else {
    if (Grid_Movement && (nMotion_Origin_X != nGridMovement)) {
      SU2_MPI::Error("Length of MOTION_ORIGIN_X must match GRID_MOVEMENT_KIND!!", CURRENT_FUNCTION);
    }
  }
  
  if (Motion_Origin_Y == NULL) {
    Motion_Origin_Y = new su2double[nMoving];
    for (iZone = 0; iZone < nMoving; iZone++ )
      Motion_Origin_Y[iZone] = 0.0;
  } else {
    if (Grid_Movement && (nMotion_Origin_Y != nGridMovement)) {
      SU2_MPI::Error("Length of MOTION_ORIGIN_Y must match GRID_MOVEMENT_KIND!!", CURRENT_FUNCTION);
    }
  }
  
  if (Motion_Origin_Z == NULL) {
    Motion_Origin_Z = new su2double[nMoving];
    for (iZone = 0; iZone < nMoving; iZone++ )
      Motion_Origin_Z[iZone] = 0.0;
  } else {
    if (Grid_Movement && (nMotion_Origin_Z != nGridMovement)) {
      SU2_MPI::Error("Length of MOTION_ORIGIN_Z must match GRID_MOVEMENT_KIND!!", CURRENT_FUNCTION);
    }
  }
  
  if (MoveMotion_Origin == NULL) {
    MoveMotion_Origin = new unsigned short[nMoving];
    for (iZone = 0; iZone < nMoving; iZone++ )
      MoveMotion_Origin[iZone] = 0;
  } else {
    if (Grid_Movement && (nMoveMotion_Origin != nGridMovement)) {
      SU2_MPI::Error("Length of MOVE_MOTION_ORIGIN must match GRID_MOVEMENT_KIND!!", CURRENT_FUNCTION);
    }
  }
  
  /*--- Translation: ---*/
  
  if (Translation_Rate_X == NULL) {
    Translation_Rate_X = new su2double[nMoving];
    for (iZone = 0; iZone < nMoving; iZone++ )
      Translation_Rate_X[iZone] = 0.0;
  } else {
    if (Grid_Movement && (nTranslation_Rate_X != nGridMovement)) {
      SU2_MPI::Error("Length of TRANSLATION_RATE_X must match GRID_MOVEMENT_KIND!!", CURRENT_FUNCTION);
    }
  }
  
  if (Translation_Rate_Y == NULL) {
    Translation_Rate_Y = new su2double[nMoving];
    for (iZone = 0; iZone < nMoving; iZone++ )
      Translation_Rate_Y[iZone] = 0.0;
  } else {
    if (Grid_Movement && (nTranslation_Rate_Y != nGridMovement)) {
      SU2_MPI::Error("Length of TRANSLATION_RATE_Y must match GRID_MOVEMENT_KIND!!", CURRENT_FUNCTION);
    }
  }
  
  if (Translation_Rate_Z == NULL) {
    Translation_Rate_Z = new su2double[nMoving];
    for (iZone = 0; iZone < nMoving; iZone++ )
      Translation_Rate_Z[iZone] = 0.0;
  } else {
    if (Grid_Movement && (nTranslation_Rate_Z != nGridMovement)) {
      SU2_MPI::Error("Length of TRANSLATION_RATE_Z must match GRID_MOVEMENT_KIND!!", CURRENT_FUNCTION);
    }
  }
  
  /*--- Rotation: ---*/
  
  if (Rotation_Rate_X == NULL) {
    Rotation_Rate_X = new su2double[nMoving];
    for (iZone = 0; iZone < nMoving; iZone++ )
      Rotation_Rate_X[iZone] = 0.0;
  } else {
    if (Grid_Movement && (nRotation_Rate_X != nGridMovement)) {
      SU2_MPI::Error("Length of ROTATION_RATE_X must match GRID_MOVEMENT_KIND!!", CURRENT_FUNCTION);
    }
  }
  
  if (Rotation_Rate_Y == NULL) {
    Rotation_Rate_Y = new su2double[nMoving];
    for (iZone = 0; iZone < nMoving; iZone++ )
      Rotation_Rate_Y[iZone] = 0.0;
  } else {
    if (Grid_Movement && (nRotation_Rate_Y != nGridMovement)) {
      SU2_MPI::Error("Length of ROTATION_RATE_Y must match GRID_MOVEMENT_KIND!!", CURRENT_FUNCTION);
    }
  }
  
  if (Rotation_Rate_Z == NULL) {
    Rotation_Rate_Z = new su2double[nMoving];
    for (iZone = 0; iZone < nMoving; iZone++ )
      Rotation_Rate_Z[iZone] = 0.0;
  } else {
    if (Grid_Movement && (nRotation_Rate_Z != nGridMovement)) {
      SU2_MPI::Error("Length of ROTATION_RATE_Z must match GRID_MOVEMENT_KIND!!", CURRENT_FUNCTION);
    }
  }
  
  /*--- Pitching: ---*/
  
  if (Pitching_Omega_X == NULL) {
    Pitching_Omega_X = new su2double[nMoving];
    for (iZone = 0; iZone < nMoving; iZone++ )
      Pitching_Omega_X[iZone] = 0.0;
  } else {
    if (Grid_Movement && (nPitching_Omega_X != nGridMovement)) {
      SU2_MPI::Error("Length of PITCHING_OMEGA_X must match GRID_MOVEMENT_KIND!!", CURRENT_FUNCTION);
    }
  }
  
  if (Pitching_Omega_Y == NULL) {
    Pitching_Omega_Y = new su2double[nMoving];
    for (iZone = 0; iZone < nMoving; iZone++ )
      Pitching_Omega_Y[iZone] = 0.0;
  } else {
    if (Grid_Movement && (nPitching_Omega_Y != nGridMovement)) {
      SU2_MPI::Error("Length of PITCHING_OMEGA_Y must match GRID_MOVEMENT_KIND!!", CURRENT_FUNCTION);
    }
  }
  
  if (Pitching_Omega_Z == NULL) {
    Pitching_Omega_Z = new su2double[nMoving];
    for (iZone = 0; iZone < nMoving; iZone++ )
      Pitching_Omega_Z[iZone] = 0.0;
  } else {
    if (Grid_Movement && (nPitching_Omega_Z != nGridMovement)) {
      SU2_MPI::Error("Length of PITCHING_OMEGA_Z must match GRID_MOVEMENT_KIND!!", CURRENT_FUNCTION);
    }
  }
  
  /*--- Pitching Amplitude: ---*/
  
  if (Pitching_Ampl_X == NULL) {
    Pitching_Ampl_X = new su2double[nMoving];
    for (iZone = 0; iZone < nMoving; iZone++ )
      Pitching_Ampl_X[iZone] = 0.0;
  } else {
    if (Grid_Movement && (nPitching_Ampl_X != nGridMovement)) {
      SU2_MPI::Error("Length of PITCHING_AMPL_X must match GRID_MOVEMENT_KIND!!", CURRENT_FUNCTION);
    }
  }
  
  if (Pitching_Ampl_Y == NULL) {
    Pitching_Ampl_Y = new su2double[nMoving];
    for (iZone = 0; iZone < nMoving; iZone++ )
      Pitching_Ampl_Y[iZone] = 0.0;
  } else {
    if (Grid_Movement && (nPitching_Ampl_Y != nGridMovement)) {
      SU2_MPI::Error("Length of PITCHING_AMPL_Y must match GRID_MOVEMENT_KIND!!", CURRENT_FUNCTION);
    }
  }
  
  if (Pitching_Ampl_Z == NULL) {
    Pitching_Ampl_Z = new su2double[nMoving];
    for (iZone = 0; iZone < nMoving; iZone++ )
      Pitching_Ampl_Z[iZone] = 0.0;
  } else {
    if (Grid_Movement && (nPitching_Ampl_Z != nGridMovement)) {
      SU2_MPI::Error("Length of PITCHING_AMPL_Z must match GRID_MOVEMENT_KIND!!", CURRENT_FUNCTION);
    }
  }
  
  /*--- Pitching Phase: ---*/
  
  if (Pitching_Phase_X == NULL) {
    Pitching_Phase_X = new su2double[nMoving];
    for (iZone = 0; iZone < nMoving; iZone++ )
      Pitching_Phase_X[iZone] = 0.0;
  } else {
    if (Grid_Movement && (nPitching_Phase_X != nGridMovement)) {
      SU2_MPI::Error("Length of PITCHING_PHASE_X must match GRID_MOVEMENT_KIND!!", CURRENT_FUNCTION);
    }
  }
  
  if (Pitching_Phase_Y == NULL) {
    Pitching_Phase_Y = new su2double[nMoving];
    for (iZone = 0; iZone < nMoving; iZone++ )
      Pitching_Phase_Y[iZone] = 0.0;
  } else {
    if (Grid_Movement && (nPitching_Phase_Y != nGridMovement)) {
      SU2_MPI::Error("Length of PITCHING_PHASE_Y must match GRID_MOVEMENT_KIND!!", CURRENT_FUNCTION);
    }
  }
  
  if (Pitching_Phase_Z == NULL) {
    Pitching_Phase_Z = new su2double[nMoving];
    for (iZone = 0; iZone < nMoving; iZone++ )
      Pitching_Phase_Z[iZone] = 0.0;
  } else {
    if (Grid_Movement && (nPitching_Phase_Z != nGridMovement)) {
      SU2_MPI::Error("Length of PITCHING_PHASE_Z must match GRID_MOVEMENT_KIND!!", CURRENT_FUNCTION);
    }
  }
  
  /*--- Plunging: ---*/
  
  if (Plunging_Omega_X == NULL) {
    Plunging_Omega_X = new su2double[nMoving];
    for (iZone = 0; iZone < nMoving; iZone++ )
      Plunging_Omega_X[iZone] = 0.0;
  } else {
    if (Grid_Movement && (nPlunging_Omega_X != nGridMovement)) {
      SU2_MPI::Error("Length of PLUNGING_PHASE_X must match GRID_MOVEMENT_KIND!!", CURRENT_FUNCTION);
    }
  }
  
  if (Plunging_Omega_Y == NULL) {
    Plunging_Omega_Y = new su2double[nMoving];
    for (iZone = 0; iZone < nMoving; iZone++ )
      Plunging_Omega_Y[iZone] = 0.0;
  } else {
    if (Grid_Movement && (nPlunging_Omega_Y != nGridMovement)) {
      SU2_MPI::Error("Length of PLUNGING_PHASE_Y must match GRID_MOVEMENT_KIND!!", CURRENT_FUNCTION);
    }
  }
  
  if (Plunging_Omega_Z == NULL) {
    Plunging_Omega_Z = new su2double[nMoving];
    for (iZone = 0; iZone < nMoving; iZone++ )
      Plunging_Omega_Z[iZone] = 0.0;
  } else {
    if (Grid_Movement && (nPlunging_Omega_Z != nGridMovement)) {
      SU2_MPI::Error("Length of PLUNGING_PHASE_Z must match GRID_MOVEMENT_KIND!!", CURRENT_FUNCTION);
    }
  }
  
  /*--- Plunging Amplitude: ---*/
  
  if (Plunging_Ampl_X == NULL) {
    Plunging_Ampl_X = new su2double[nMoving];
    for (iZone = 0; iZone < nMoving; iZone++ )
      Plunging_Ampl_X[iZone] = 0.0;
  } else {
    if (Grid_Movement && (nPlunging_Ampl_X != nGridMovement)) {
      SU2_MPI::Error("Length of PLUNGING_AMPL_X must match GRID_MOVEMENT_KIND!!", CURRENT_FUNCTION);
    }
  }
  
  if (Plunging_Ampl_Y == NULL) {
    Plunging_Ampl_Y = new su2double[nMoving];
    for (iZone = 0; iZone < nMoving; iZone++ )
      Plunging_Ampl_Y[iZone] = 0.0;
  } else {
    if (Grid_Movement && (nPlunging_Ampl_Y != nGridMovement)) {
      SU2_MPI::Error("Length of PLUNGING_AMPL_Y must match GRID_MOVEMENT_KIND!!", CURRENT_FUNCTION);
    }
  }
  
  if (Plunging_Ampl_Z == NULL) {
    Plunging_Ampl_Z = new su2double[nMoving];
    for (iZone = 0; iZone < nMoving; iZone++ )
      Plunging_Ampl_Z[iZone] = 0.0;
  } else {
    if (Grid_Movement && (nPlunging_Ampl_Z != nGridMovement)) {
      SU2_MPI::Error("Length of PLUNGING_AMPL_Z must match GRID_MOVEMENT_KIND!!", CURRENT_FUNCTION);
    }
  }
  
  /*-- Setting Harmonic Balance period from the config file */

  if (Unsteady_Simulation == HARMONIC_BALANCE) {
  	HarmonicBalance_Period = GetHarmonicBalance_Period();
  	if (HarmonicBalance_Period < 0)  {
      SU2_MPI::Error("Not a valid value for time period!!", CURRENT_FUNCTION);
  	}
  	/* Initialize the Harmonic balance Frequency pointer */
  	if (Omega_HB == NULL) {
  		Omega_HB = new su2double[nOmega_HB];
  		for (iZone = 0; iZone < nOmega_HB; iZone++ )
  			Omega_HB[iZone] = 0.0;
  	}else {
  		if (nOmega_HB != nTimeInstances) {
        SU2_MPI::Error("Length of omega_HB  must match the number TIME_INSTANCES!!" , CURRENT_FUNCTION);
      }
  	}
  }

    /*--- Use the various rigid-motion input frequencies to determine the period to be used with harmonic balance cases.
     There are THREE types of motion to consider, namely: rotation, pitching, and plunging.
     The largest period of motion is the one to be used for harmonic balance  calculations. ---*/
    
  /*if (Unsteady_Simulation == HARMONIC_BALANCE) {
      if (!(GetGrid_Movement())) {
          // No grid movement - Time period from config file //
          HarmonicBalance_Period = GetHarmonicBalance_Period();
      }
      
      else {
          unsigned short N_MOTION_TYPES = 3;
          su2double *periods;
          periods = new su2double[N_MOTION_TYPES];
          
          //--- rotation: ---//
          
          su2double Omega_mag_rot = sqrt(pow(Rotation_Rate_X[ZONE_0],2)+pow(Rotation_Rate_Y[ZONE_0],2)+pow(Rotation_Rate_Z[ZONE_0],2));
          if (Omega_mag_rot > 0)
              periods[0] = 2*PI_NUMBER/Omega_mag_rot;
          else
              periods[0] = 0.0;
          
          //--- pitching: ---//
          
          su2double Omega_mag_pitch = sqrt(pow(Pitching_Omega_X[ZONE_0],2)+pow(Pitching_Omega_Y[ZONE_0],2)+pow(Pitching_Omega_Z[ZONE_0],2));
          if (Omega_mag_pitch > 0)
              periods[1] = 2*PI_NUMBER/Omega_mag_pitch;
          else
              periods[1] = 0.0;
          
          //--- plunging: ---//
          
          su2double Omega_mag_plunge = sqrt(pow(Plunging_Omega_X[ZONE_0],2)+pow(Plunging_Omega_Y[ZONE_0],2)+pow(Plunging_Omega_Z[ZONE_0],2));
          if (Omega_mag_plunge > 0)
              periods[2] = 2*PI_NUMBER/Omega_mag_plunge;
          else
              periods[2] = 0.0;
          
          //--- determine which period is largest ---//
          
          unsigned short iVar;
          HarmonicBalance_Period = 0.0;
          for (iVar = 0; iVar < N_MOTION_TYPES; iVar++) {
              if (periods[iVar] > HarmonicBalance_Period)
                  HarmonicBalance_Period = periods[iVar];
          }
          
          delete periods;
      }
    
  }*/
  

  
    
  /*--- Initialize the RefOriginMoment Pointer ---*/
  
  RefOriginMoment = NULL;
  RefOriginMoment = new su2double[3];
  RefOriginMoment[0] = 0.0; RefOriginMoment[1] = 0.0; RefOriginMoment[2] = 0.0;
  
  /*--- In case the moment origin coordinates have not been declared in the
   config file, set them equal to zero for safety. Also check to make sure
   that for each marker, a value has been declared for the moment origin.
   Unless only one value was specified, then set this value for all the markers
   being monitored. ---*/
  
  
  if ((nRefOriginMoment_X != nRefOriginMoment_Y) || (nRefOriginMoment_X != nRefOriginMoment_Z) ) {
    SU2_MPI::Error("ERROR: Length of REF_ORIGIN_MOMENT_X, REF_ORIGIN_MOMENT_Y and REF_ORIGIN_MOMENT_Z must be the same!!", CURRENT_FUNCTION);
  }
  
  if (RefOriginMoment_X == NULL) {
    RefOriginMoment_X = new su2double[nMarker_Monitoring];
    for (iMarker = 0; iMarker < nMarker_Monitoring; iMarker++ )
      RefOriginMoment_X[iMarker] = 0.0;
  } else {
    if (nRefOriginMoment_X == 1) {
      
      su2double aux_RefOriginMoment_X = RefOriginMoment_X[0];
      delete [] RefOriginMoment_X;
      RefOriginMoment_X = new su2double[nMarker_Monitoring];
      nRefOriginMoment_X = nMarker_Monitoring;
      
      for (iMarker = 0; iMarker < nMarker_Monitoring; iMarker++ )
        RefOriginMoment_X[iMarker] = aux_RefOriginMoment_X;
    }
    else if (nRefOriginMoment_X != nMarker_Monitoring) {
      SU2_MPI::Error("ERROR: Length of REF_ORIGIN_MOMENT_X must match number of Monitoring Markers!!", CURRENT_FUNCTION);
    }
  }
  
  if (RefOriginMoment_Y == NULL) {
    RefOriginMoment_Y = new su2double[nMarker_Monitoring];
    for (iMarker = 0; iMarker < nMarker_Monitoring; iMarker++ )
      RefOriginMoment_Y[iMarker] = 0.0;
  } else {
    if (nRefOriginMoment_Y == 1) {
      
      su2double aux_RefOriginMoment_Y = RefOriginMoment_Y[0];
      delete [] RefOriginMoment_Y;
      RefOriginMoment_Y = new su2double[nMarker_Monitoring];
      nRefOriginMoment_Y = nMarker_Monitoring;
      
      for (iMarker = 0; iMarker < nMarker_Monitoring; iMarker++ )
        RefOriginMoment_Y[iMarker] = aux_RefOriginMoment_Y;
    }
    else if (nRefOriginMoment_Y != nMarker_Monitoring) {
      SU2_MPI::Error("ERROR: Length of REF_ORIGIN_MOMENT_Y must match number of Monitoring Markers!!", CURRENT_FUNCTION);
    }
  }
  
  if (RefOriginMoment_Z == NULL) {
    RefOriginMoment_Z = new su2double[nMarker_Monitoring];
    for (iMarker = 0; iMarker < nMarker_Monitoring; iMarker++ )
      RefOriginMoment_Z[iMarker] = 0.0;
  } else {
    if (nRefOriginMoment_Z == 1) {
      
      su2double aux_RefOriginMoment_Z = RefOriginMoment_Z[0];
      delete [] RefOriginMoment_Z;
      RefOriginMoment_Z = new su2double[nMarker_Monitoring];
      nRefOriginMoment_Z = nMarker_Monitoring;
      
      for (iMarker = 0; iMarker < nMarker_Monitoring; iMarker++ )
        RefOriginMoment_Z[iMarker] = aux_RefOriginMoment_Z;
    }
    else if (nRefOriginMoment_Z != nMarker_Monitoring) {
      SU2_MPI::Error("ERROR: Length of REF_ORIGIN_MOMENT_Z must match number of Monitoring Markers!!", CURRENT_FUNCTION);
    }
  }
  
  /*--- Set the boolean flag if we are carrying out an aeroelastic simulation. ---*/
  
  if (Grid_Movement && (Kind_GridMovement[ZONE_0] == AEROELASTIC || Kind_GridMovement[ZONE_0] == AEROELASTIC_RIGID_MOTION)) Aeroelastic_Simulation = true;
  else Aeroelastic_Simulation = false;
  
  /*--- Initializing the size for the solutions of the Aeroelastic problem. ---*/
  
  
  if (Grid_Movement && Aeroelastic_Simulation) {
    Aeroelastic_np1.resize(nMarker_Monitoring);
    Aeroelastic_n.resize(nMarker_Monitoring);
    Aeroelastic_n1.resize(nMarker_Monitoring);
    for (iMarker = 0; iMarker < nMarker_Monitoring; iMarker++) {
      Aeroelastic_np1[iMarker].resize(2);
      Aeroelastic_n[iMarker].resize(2);
      Aeroelastic_n1[iMarker].resize(2);
      for (int i =0; i<2; i++) {
        Aeroelastic_np1[iMarker][i].resize(2);
        Aeroelastic_n[iMarker][i].resize(2);
        Aeroelastic_n1[iMarker][i].resize(2);
        for (int j=0; j<2; j++) {
          Aeroelastic_np1[iMarker][i][j] = 0.0;
          Aeroelastic_n[iMarker][i][j] = 0.0;
          Aeroelastic_n1[iMarker][i][j] = 0.0;
        }
      }
    }
  }
  
  /*--- Allocate memory for the plunge and pitch and initialized them to zero ---*/
  
  if (Grid_Movement && Aeroelastic_Simulation) {
    Aeroelastic_pitch = new su2double[nMarker_Monitoring];
    Aeroelastic_plunge = new su2double[nMarker_Monitoring];
    for (iMarker = 0; iMarker < nMarker_Monitoring; iMarker++ ) {
      Aeroelastic_pitch[iMarker] = 0.0;
      Aeroelastic_plunge[iMarker] = 0.0;
    }
  }

  /*--- Fluid-Structure Interaction problems ---*/

  if (FSI_Problem) {
    if ((Dynamic_Analysis == STATIC) && (Unsteady_Simulation == STEADY)) {
      Kind_GridMovement[val_izone] = FLUID_STRUCTURE_STATIC;
      Grid_Movement = false;
    }
    else{
      Kind_GridMovement[val_izone] = FLUID_STRUCTURE;
      Grid_Movement = true;
    }
  }
  
  if (MGCycle == FULLMG_CYCLE) FinestMesh = nMGLevels;
  else FinestMesh = MESH_0;
  
  if ((Kind_Solver == NAVIER_STOKES) &&
      (Kind_Turb_Model != NONE))
    Kind_Solver = RANS;
  
  if (Kind_Solver == EULER) Kind_Turb_Model = NONE;

  Kappa_2nd_Flow    = Kappa_Flow[0];
  Kappa_4th_Flow    = Kappa_Flow[1];
  Kappa_2nd_AdjFlow = Kappa_AdjFlow[0];
  Kappa_4th_AdjFlow = Kappa_AdjFlow[1];
  Kappa_2nd_Heat = Kappa_Heat[0];
  Kappa_4th_Heat = Kappa_Heat[1];
  
  /*--- Make the MG_PreSmooth, MG_PostSmooth, and MG_CorrecSmooth
   arrays consistent with nMGLevels ---*/
  
  unsigned short * tmp_smooth = new unsigned short[nMGLevels+1];
  
  if ((nMG_PreSmooth != nMGLevels+1) && (nMG_PreSmooth != 0)) {
    if (nMG_PreSmooth > nMGLevels+1) {
      
      /*--- Truncate by removing unnecessary elements at the end ---*/
      
      for (unsigned int i = 0; i <= nMGLevels; i++)
        tmp_smooth[i] = MG_PreSmooth[i];
      delete [] MG_PreSmooth;
      MG_PreSmooth=NULL;
    } else {
      
      /*--- Add additional elements equal to last element ---*/
      
      for (unsigned int i = 0; i < nMG_PreSmooth; i++)
        tmp_smooth[i] = MG_PreSmooth[i];
      for (unsigned int i = nMG_PreSmooth; i <= nMGLevels; i++)
        tmp_smooth[i] = MG_PreSmooth[nMG_PreSmooth-1];
      delete [] MG_PreSmooth;
      MG_PreSmooth=NULL;
    }
    
    nMG_PreSmooth = nMGLevels+1;
    MG_PreSmooth = new unsigned short[nMG_PreSmooth];
    for (unsigned int i = 0; i < nMG_PreSmooth; i++)
      MG_PreSmooth[i] = tmp_smooth[i];
  }
  if ((nMGLevels != 0) && (nMG_PreSmooth == 0)) {
    delete [] MG_PreSmooth;
    nMG_PreSmooth = nMGLevels+1;
    MG_PreSmooth = new unsigned short[nMG_PreSmooth];
    for (unsigned int i = 0; i < nMG_PreSmooth; i++)
      MG_PreSmooth[i] = i+1;
  }
  
  if ((nMG_PostSmooth != nMGLevels+1) && (nMG_PostSmooth != 0)) {
    if (nMG_PostSmooth > nMGLevels+1) {
      
      /*--- Truncate by removing unnecessary elements at the end ---*/
      
      for (unsigned int i = 0; i <= nMGLevels; i++)
        tmp_smooth[i] = MG_PostSmooth[i];
      delete [] MG_PostSmooth;
      MG_PostSmooth=NULL;
    } else {
      
      /*--- Add additional elements equal to last element ---*/
       
      for (unsigned int i = 0; i < nMG_PostSmooth; i++)
        tmp_smooth[i] = MG_PostSmooth[i];
      for (unsigned int i = nMG_PostSmooth; i <= nMGLevels; i++)
        tmp_smooth[i] = MG_PostSmooth[nMG_PostSmooth-1];
      delete [] MG_PostSmooth;
      MG_PostSmooth=NULL;
    }
    
    nMG_PostSmooth = nMGLevels+1;
    MG_PostSmooth = new unsigned short[nMG_PostSmooth];
    for (unsigned int i = 0; i < nMG_PostSmooth; i++)
      MG_PostSmooth[i] = tmp_smooth[i];
    
  }
  
  if ((nMGLevels != 0) && (nMG_PostSmooth == 0)) {
    delete [] MG_PostSmooth;
    nMG_PostSmooth = nMGLevels+1;
    MG_PostSmooth = new unsigned short[nMG_PostSmooth];
    for (unsigned int i = 0; i < nMG_PostSmooth; i++)
      MG_PostSmooth[i] = 0;
  }
  
  if ((nMG_CorrecSmooth != nMGLevels+1) && (nMG_CorrecSmooth != 0)) {
    if (nMG_CorrecSmooth > nMGLevels+1) {
      
      /*--- Truncate by removing unnecessary elements at the end ---*/
      
      for (unsigned int i = 0; i <= nMGLevels; i++)
        tmp_smooth[i] = MG_CorrecSmooth[i];
      delete [] MG_CorrecSmooth;
      MG_CorrecSmooth = NULL;
    } else {
      
      /*--- Add additional elements equal to last element ---*/
      
      for (unsigned int i = 0; i < nMG_CorrecSmooth; i++)
        tmp_smooth[i] = MG_CorrecSmooth[i];
      for (unsigned int i = nMG_CorrecSmooth; i <= nMGLevels; i++)
        tmp_smooth[i] = MG_CorrecSmooth[nMG_CorrecSmooth-1];
      delete [] MG_CorrecSmooth;
      MG_CorrecSmooth = NULL;
    }
    nMG_CorrecSmooth = nMGLevels+1;
    MG_CorrecSmooth = new unsigned short[nMG_CorrecSmooth];
    for (unsigned int i = 0; i < nMG_CorrecSmooth; i++)
      MG_CorrecSmooth[i] = tmp_smooth[i];
  }
  
  if ((nMGLevels != 0) && (nMG_CorrecSmooth == 0)) {
    delete [] MG_CorrecSmooth;
    nMG_CorrecSmooth = nMGLevels+1;
    MG_CorrecSmooth = new unsigned short[nMG_CorrecSmooth];
    for (unsigned int i = 0; i < nMG_CorrecSmooth; i++)
      MG_CorrecSmooth[i] = 0;
  }
  
  /*--- Override MG Smooth parameters ---*/
  
  if (nMG_PreSmooth != 0) MG_PreSmooth[MESH_0] = 1;
  if (nMG_PostSmooth != 0) {
    MG_PostSmooth[MESH_0] = 0;
    MG_PostSmooth[nMGLevels] = 0;
  }
  if (nMG_CorrecSmooth != 0) MG_CorrecSmooth[nMGLevels] = 0;
  
  if (Restart) MGCycle = V_CYCLE;
  
  if (ContinuousAdjoint) {
    if (Kind_Solver == EULER) Kind_Solver = ADJ_EULER;
    if (Kind_Solver == NAVIER_STOKES) Kind_Solver = ADJ_NAVIER_STOKES;
    if (Kind_Solver == RANS) Kind_Solver = ADJ_RANS;
  }
  
  nCFL = nMGLevels+1;
  CFL = new su2double[nCFL];
  CFL[0] = CFLFineGrid;
  
  /*--- Evaluate when the Cl should be evaluated ---*/
  
  Iter_Fixed_CL        = SU2_TYPE::Int(nExtIter / (su2double(Update_Alpha)+1));
  Iter_Fixed_CM        = SU2_TYPE::Int(nExtIter / (su2double(Update_iH)+1));
  Iter_Fixed_NetThrust = SU2_TYPE::Int(nExtIter / (su2double(Update_BCThrust)+1));

  /*--- Setting relaxation factor and CFL for the adjoint runs ---*/

  if (ContinuousAdjoint) {
    Relaxation_Factor_Flow = Relaxation_Factor_AdjFlow;
    CFL[0] = CFL[0] * CFLRedCoeff_AdjFlow;
    CFL_AdaptParam[2] *= CFLRedCoeff_AdjFlow;
    CFL_AdaptParam[3] *= CFLRedCoeff_AdjFlow;
    Iter_Fixed_CL = SU2_TYPE::Int(su2double (Iter_Fixed_CL) / CFLRedCoeff_AdjFlow);
    Iter_Fixed_CM = SU2_TYPE::Int(su2double (Iter_Fixed_CM) / CFLRedCoeff_AdjFlow);
    Iter_Fixed_NetThrust = SU2_TYPE::Int(su2double (Iter_Fixed_NetThrust) / CFLRedCoeff_AdjFlow);
  }

  if ((DiscreteAdjoint) && (Inconsistent_Disc)) {
    Kind_ConvNumScheme_Flow = Kind_ConvNumScheme_AdjFlow;
    Kind_Centered_Flow = Kind_Centered_AdjFlow;
    Kind_Upwind_Flow = Kind_Upwind_AdjFlow;
    Kappa_Flow[0] = Kappa_AdjFlow[0];
    Kappa_Flow[1] = Kappa_AdjFlow[1];
  }
  
  if (Iter_Fixed_CL == 0) { Iter_Fixed_CL = nExtIter+1; Update_Alpha = 0; }
  if (Iter_Fixed_CM == 0) { Iter_Fixed_CM = nExtIter+1; Update_iH = 0; }
  if (Iter_Fixed_NetThrust == 0) { Iter_Fixed_NetThrust = nExtIter+1; Update_BCThrust = 0; }

  for (iCFL = 1; iCFL < nCFL; iCFL++)
    CFL[iCFL] = CFL[iCFL-1];
  
  if (nRKStep == 0) {
    nRKStep = 1;
    RK_Alpha_Step = new su2double[1]; RK_Alpha_Step[0] = 1.0;
  }

  /* Check if the byte alignment of the matrix multiplications is a
     multiple of 64. */
  if( byteAlignmentMatMul%64 ) {
    if(rank == MASTER_NODE)
      cout << "ALIGNED_BYTES_MATMUL must be a multiple of 64." << endl;
    exit(EXIT_FAILURE);
  }

  /* Determine the value of sizeMatMulPadding, which is the matrix size in
     the vectorization direction when padding is applied to have optimal
     performance in the matrix multiplications. */
  sizeMatMulPadding = byteAlignmentMatMul/sizeof(passivedouble);

  /* Correct the number of time levels for time accurate local time
     stepping, if needed.  */
  if (nLevels_TimeAccurateLTS == 0)  nLevels_TimeAccurateLTS =  1;
  if (nLevels_TimeAccurateLTS  > 15) nLevels_TimeAccurateLTS = 15;

  /* Check that no time accurate local time stepping is specified for time
     integration schemes other than ADER. */
  if (Kind_TimeIntScheme_FEM_Flow != ADER_DG && nLevels_TimeAccurateLTS != 1) {

    if (rank==MASTER_NODE) {
      cout << endl << "WARNING: "
           << nLevels_TimeAccurateLTS << " levels specified for time accurate local time stepping." << endl
           << "Time accurate local time stepping is only possible for ADER, hence this option is not used." << endl
           << endl;
    }

    nLevels_TimeAccurateLTS = 1;
  }

  if (Kind_TimeIntScheme_FEM_Flow == ADER_DG) {

    Unsteady_Simulation = TIME_STEPPING;  // Only time stepping for ADER.

    /* If time accurate local time stepping is used, make sure that an unsteady
       CFL is specified. If not, terminate. */
    if (nLevels_TimeAccurateLTS != 1) {
      if(Unst_CFL == 0.0)
        SU2_MPI::Error("ERROR: Unsteady CFL not specified for time accurate local time stepping.",
                       CURRENT_FUNCTION);
    }

    /* Determine the location of the ADER time DOFs, which are the Gauss-Legendre
       integration points corresponding to the number of time DOFs. */
    vector<passivedouble> GLPoints(nTimeDOFsADER_DG), GLWeights(nTimeDOFsADER_DG);
    CGaussJacobiQuadrature GaussJacobi;
    GaussJacobi.GetQuadraturePoints(0.0, 0.0, -1.0, 1.0, GLPoints, GLWeights);

    TimeDOFsADER_DG = new su2double[nTimeDOFsADER_DG];
    for(unsigned short i=0; i<nTimeDOFsADER_DG; ++i)
      TimeDOFsADER_DG[i] = GLPoints[i];

    /* Determine the number of integration points in time, their locations
       on the interval [-1..1] and their integration weights. */
    unsigned short orderExact = ceil(Quadrature_Factor_Time_ADER_DG*(nTimeDOFsADER_DG-1));
    nTimeIntegrationADER_DG = orderExact/2 + 1;
    nTimeIntegrationADER_DG = max(nTimeIntegrationADER_DG, nTimeDOFsADER_DG);
    GLPoints.resize(nTimeIntegrationADER_DG);
    GLWeights.resize(nTimeIntegrationADER_DG);
    GaussJacobi.GetQuadraturePoints(0.0, 0.0, -1.0, 1.0, GLPoints, GLWeights);

    TimeIntegrationADER_DG    = new su2double[nTimeIntegrationADER_DG];
    WeightsIntegrationADER_DG = new su2double[nTimeIntegrationADER_DG];
    for(unsigned short i=0; i<nTimeIntegrationADER_DG; ++i) {
      TimeIntegrationADER_DG[i]    = GLPoints[i];
      WeightsIntegrationADER_DG[i] = GLWeights[i];
    }
  }

  if (nIntCoeffs == 0) {
    nIntCoeffs = 2;
    Int_Coeffs = new su2double[2]; Int_Coeffs[0] = 0.25; Int_Coeffs[1] = 0.5;
  }
  
  if (nElasticityMod == 0) {
  nElasticityMod = 1;
  ElasticityMod = new su2double[1]; ElasticityMod[0] = 2E11;
  }

  if (nPoissonRatio == 0) {
  nPoissonRatio = 1;
  PoissonRatio = new su2double[1]; PoissonRatio[0] = 0.30;
  }

  if (nMaterialDensity == 0) {
  nMaterialDensity = 1;
  MaterialDensity = new su2double[1]; MaterialDensity[0] = 7854;
  }

  if (nElectric_Constant == 0) {
  nElectric_Constant = 1;
  Electric_Constant = new su2double[1]; Electric_Constant[0] = 0.0;
  }

  if (nElectric_Field == 0) {
	nElectric_Field = 1;
	Electric_Field_Mod = new su2double[1]; Electric_Field_Mod[0] = 0.0;
  }

  if (nDim_RefNode == 0) {
  nDim_RefNode = 3;
  RefNode_Displacement = new su2double[3];
  RefNode_Displacement[0] = 0.0; RefNode_Displacement[1] = 0.0; RefNode_Displacement[2] = 0.0;
  }

  if (nDim_Electric_Field == 0) {
	nDim_Electric_Field = 2;
	Electric_Field_Dir = new su2double[2]; Electric_Field_Dir[0] = 0.0;  Electric_Field_Dir[1] = 1.0;
  }

  if ((Kind_SU2 == SU2_CFD) && (Kind_Solver == NO_SOLVER)) {
    SU2_MPI::Error("PHYSICAL_PROBLEM must be set in the configuration file", CURRENT_FUNCTION);
  }
  
  /*--- Set a flag for viscous simulations ---*/
  
  Viscous = (( Kind_Solver == NAVIER_STOKES          ) ||
             ( Kind_Solver == ADJ_NAVIER_STOKES      ) ||
             ( Kind_Solver == RANS                   ) ||
             ( Kind_Solver == ADJ_RANS               ) ||
             ( Kind_Solver == FEM_NAVIER_STOKES      ) ||
             ( Kind_Solver == FEM_RANS               ) ||
             ( Kind_Solver == FEM_LES                ));

  /*--- To avoid boundary intersections, let's add a small constant to the planes. ---*/

  if (Geo_Description == NACELLE) {
    for (unsigned short iSections = 0; iSections < nLocationStations; iSections++) {
      if (LocationStations[iSections] == 0) LocationStations[iSections] = 1E-6;
      if (LocationStations[iSections] == 360) LocationStations[iSections] = 359.999999;
    }
  }
  else {
    for (unsigned short iSections = 0; iSections < nLocationStations; iSections++) {
      LocationStations[iSections] += EPS;
    }
    Stations_Bounds[0] += EPS;
    Stations_Bounds[1] += EPS;
  }

  /*--- Length based parameter for slope limiters uses a default value of
   0.1m ---*/
  
  RefElemLength = 1.0;
  if (SystemMeasurements == US) RefElemLength /= 0.3048;

  /*--- Re-scale the length based parameters. The US system uses feet,
   but SU2 assumes that the grid is in inches ---*/
  
  if ((SystemMeasurements == US) && (Kind_SU2 == SU2_CFD)) {
    
    for (iMarker = 0; iMarker < nMarker_Monitoring; iMarker++) {
      RefOriginMoment_X[iMarker] = RefOriginMoment_X[iMarker]/12.0;
      RefOriginMoment_Y[iMarker] = RefOriginMoment_Y[iMarker]/12.0;
      RefOriginMoment_Z[iMarker] = RefOriginMoment_Z[iMarker]/12.0;
    }
    
    for (iMarker = 0; iMarker < nGridMovement; iMarker++) {
      Motion_Origin_X[iMarker] = Motion_Origin_X[iMarker]/12.0;
      Motion_Origin_Y[iMarker] = Motion_Origin_Y[iMarker]/12.0;
      Motion_Origin_Z[iMarker] = Motion_Origin_Z[iMarker]/12.0;
    }
    
    RefLength = RefLength/12.0;

    if ((val_nDim == 2) && (!Axisymmetric)) RefArea = RefArea/12.0;
    else RefArea = RefArea/144.0;
    Length_Reynolds = Length_Reynolds/12.0;
    Highlite_Area = Highlite_Area/144.0;
    SemiSpan = SemiSpan/12.0;

    EA_IntLimit[0] = EA_IntLimit[0]/12.0;
    EA_IntLimit[1] = EA_IntLimit[1]/12.0;
    EA_IntLimit[2] = EA_IntLimit[2]/12.0;
    
    if (Geo_Description != NACELLE) {
      for (unsigned short iSections = 0; iSections < nLocationStations; iSections++) {
        LocationStations[iSections] = LocationStations[iSections]/12.0;
      }
      Stations_Bounds[0] = Stations_Bounds[0]/12.0;
      Stations_Bounds[1] = Stations_Bounds[1]/12.0;
    }
    
    SubsonicEngine_Cyl[0] = SubsonicEngine_Cyl[0]/12.0;
    SubsonicEngine_Cyl[1] = SubsonicEngine_Cyl[1]/12.0;
    SubsonicEngine_Cyl[2] = SubsonicEngine_Cyl[2]/12.0;
    SubsonicEngine_Cyl[3] = SubsonicEngine_Cyl[3]/12.0;
    SubsonicEngine_Cyl[4] = SubsonicEngine_Cyl[4]/12.0;
    SubsonicEngine_Cyl[5] = SubsonicEngine_Cyl[5]/12.0;
    SubsonicEngine_Cyl[6] = SubsonicEngine_Cyl[6]/12.0;
    
  }

  if ((Kind_Turb_Model != SA) && (Kind_Trans_Model == BC)){
    SU2_MPI::Error("BC transition model currently only available in combination with SA turbulence model!", CURRENT_FUNCTION);
  }
  
  /*--- Check for constant lift mode. Initialize the update flag for
   the AoA with each iteration to false  ---*/
  
  if (Fixed_CL_Mode) Update_AoA = false;
  if (Fixed_CM_Mode) Update_HTPIncidence = false;

  if (DirectDiff != NO_DERIVATIVE) {
#if !defined COMPLEX_TYPE && !defined ADOLC_FORWARD_TYPE && !defined CODI_FORWARD_TYPE
      if (Kind_SU2 == SU2_CFD) {
        SU2_MPI::Error(string("SU2_CFD: Config option DIRECT_DIFF= YES requires AD or complex support!\n") +
                       string("Please use SU2_CFD_DIRECTDIFF (configuration/compilation is done using the preconfigure.py script)."),
                       CURRENT_FUNCTION);
      }
#endif
    /*--- Initialize the derivative values ---*/
    switch (DirectDiff) {
      case D_MACH:
        SU2_TYPE::SetDerivative(Mach, 1.0);
        break;
      case D_AOA:
        SU2_TYPE::SetDerivative(AoA, 1.0);
        break;
      case D_SIDESLIP:
        SU2_TYPE::SetDerivative(AoS, 1.0);
        break;
      case D_REYNOLDS:
        SU2_TYPE::SetDerivative(Reynolds, 1.0);
        break;
      case D_TURB2LAM:
       SU2_TYPE::SetDerivative(Turb2LamViscRatio_FreeStream, 1.0);
        break;
      default:
        /*--- All other cases are handled in the specific solver ---*/
        break;
      }
  }

#if defined CODI_REVERSE_TYPE
  AD_Mode = YES;

  AD::PreaccEnabled = AD_Preaccumulation;

#else
  if (AD_Mode == YES) {
    SU2_MPI::Error(string("AUTO_DIFF=YES requires Automatic Differentiation support.\n") +
                   string("Please use correct executables (configuration/compilation is done using the preconfigure.py script)."),
                   CURRENT_FUNCTION);
  }
#endif

  if (DiscreteAdjoint) {
#if !defined CODI_REVERSE_TYPE
    if (Kind_SU2 == SU2_CFD) {
      SU2_MPI::Error(string("SU2_CFD: Config option MATH_PROBLEM= DISCRETE_ADJOINT requires AD support!\n") +
                     string("Please use SU2_CFD_AD (configuration/compilation is done using the preconfigure.py script)."),
                     CURRENT_FUNCTION);
    }
#endif

    /*--- Disable writing of limiters if enabled ---*/
    Wrt_Limiters = false;

    if (Unsteady_Simulation) {

      Restart_Flow = false;

      if (Grid_Movement) {
        SU2_MPI::Error("Dynamic mesh movement currently not supported for the discrete adjoint solver.", CURRENT_FUNCTION);
      }

      if (Unst_AdjointIter- long(nExtIter) < 0){
        SU2_MPI::Error(string("Invalid iteration number requested for unsteady adjoint.\n" ) +
                       string("Make sure EXT_ITER is larger or equal than UNST_ADJOINT_ITER."),
                       CURRENT_FUNCTION);
      }

      /*--- If the averaging interval is not set, we average over all time-steps ---*/

      if (Iter_Avg_Objective == 0.0) {
        Iter_Avg_Objective = nExtIter;
      }

    }

    switch(Kind_Solver) {
      case EULER:
        Kind_Solver = DISC_ADJ_EULER;
        break;
      case RANS:
        Kind_Solver = DISC_ADJ_RANS;
        break;
      case NAVIER_STOKES:
        Kind_Solver = DISC_ADJ_NAVIER_STOKES;
        break;
      case FEM_EULER :
        Kind_Solver = DISC_ADJ_FEM_EULER;
        break;
      case FEM_RANS :
        Kind_Solver = DISC_ADJ_FEM_RANS;
        break;
      case FEM_NAVIER_STOKES : 
        Kind_Solver = DISC_ADJ_FEM_NS;
        break;
      case FEM_ELASTICITY:
        Kind_Solver = DISC_ADJ_FEM;
        break;
      default:
        break;
    }

    RampOutletPressure = false;
    RampRotatingFrame = false;
  }
  
  delete [] tmp_smooth;

  /*--- Make sure that implicit time integration is disabled
        for the FEM fluid solver (numerics). ---*/
  if ((Kind_Solver == FEM_EULER)         ||
      (Kind_Solver == FEM_NAVIER_STOKES) ||
      (Kind_Solver == FEM_RANS)          ||
      (Kind_Solver == FEM_LES)) {
     Kind_TimeIntScheme_Flow = Kind_TimeIntScheme_FEM_Flow;
  }

  /*--- Set up the time stepping / unsteady CFL options. ---*/
  if ((Unsteady_Simulation == TIME_STEPPING) && (Unst_CFL != 0.0)) {
    for (iCFL = 0; iCFL < nCFL; iCFL++)
      CFL[iCFL] = Unst_CFL;
  }


  /*--- If it is a fixed mode problem, then we will add 100 iterations to
    evaluate the derivatives with respect to a change in the AoA and CL ---*/

  if (!ContinuousAdjoint & !DiscreteAdjoint) {
  	if ((Fixed_CL_Mode) || (Fixed_CM_Mode)) {
    ConvCriteria = RESIDUAL;
  		nExtIter += Iter_dCL_dAlpha;
  		OrderMagResidual = 24;
  		MinLogResidual = -24;
  	}
  }

  /* --- Throw error if UQ used for any turbulence model other that SST --- */

  if (Kind_Solver == RANS && Kind_Turb_Model != SST && using_uq){
    SU2_MPI::Error("UQ capabilities only implemented for SST turbulence model", CURRENT_FUNCTION);
  }

  /* --- Throw error if invalid componentiality used --- */

  if (using_uq && (eig_val_comp > 3 || eig_val_comp < 1)){
    SU2_MPI::Error("Componentality should be either 1, 2, or 3!", CURRENT_FUNCTION);
  }

  /*--- If there are not design variables defined in the file ---*/

  if (nDV == 0) {
    nDV = 1;
    Design_Variable = new unsigned short [nDV];
    Design_Variable[0] = NO_DEFORMATION;
  }

  /*--- Checks for incompressible flow problems. ---*/

  if ((Kind_Solver == EULER) && (Kind_Regime == INCOMPRESSIBLE)) {
    /*--- Force inviscid problems to use constant density and disable energy. ---*/
    if (Kind_DensityModel != CONSTANT || Energy_Equation == true) {
      SU2_MPI::Error("Inviscid incompressible problems must be constant density (no energy eqn.).\n Use DENSITY_MODEL= CONSTANT and ENERGY_EQUATION= NO.", CURRENT_FUNCTION);
    }
  }

  /*--- Default values should recover original incompressible behavior (for old config files). ---*/

  if (Kind_Regime == INCOMPRESSIBLE) {
    if ((Kind_DensityModel == CONSTANT) || (Kind_DensityModel == BOUSSINESQ))
      Kind_FluidModel = CONSTANT_DENSITY;
  }

  /*--- Energy equation must be active for any fluid models other than constant density. ---*/

  if (Kind_DensityModel != CONSTANT) Energy_Equation = true;

  if (Kind_DensityModel == BOUSSINESQ) {
    Energy_Equation = true;
    if (Body_Force) {
      SU2_MPI::Error("Body force and Boussinesq source terms are not currently compatible.", CURRENT_FUNCTION);
    }
  }

  if (Kind_DensityModel == VARIABLE) {
    if (Kind_FluidModel != INC_IDEAL_GAS && Kind_FluidModel != INC_IDEAL_GAS_POLY) {
      SU2_MPI::Error("Variable density incompressible solver limited to ideal gases.\n Check the fluid model options (use INC_IDEAL_GAS, INC_IDEAL_GAS_POLY).", CURRENT_FUNCTION);
    }
  }

  if (Kind_Regime != INCOMPRESSIBLE) {
    if ((Kind_FluidModel == CONSTANT_DENSITY) || (Kind_FluidModel == INC_IDEAL_GAS) || (Kind_FluidModel == INC_IDEAL_GAS_POLY)) {
      SU2_MPI::Error("Fluid model not compatible with compressible flows.\n CONSTANT_DENSITY/INC_IDEAL_GAS/INC_IDEAL_GAS_POLY are for incompressible only.", CURRENT_FUNCTION);
    }
  }

  if ((Kind_Regime == INCOMPRESSIBLE) && (Kind_Solver != EULER) && (Kind_Solver != ADJ_EULER) && (Kind_Solver != DISC_ADJ_EULER)) {
    if (Kind_ViscosityModel == SUTHERLAND) {
      if ((Kind_FluidModel != INC_IDEAL_GAS) && (Kind_FluidModel != INC_IDEAL_GAS_POLY)) {
        SU2_MPI::Error("Sutherland's law only valid for ideal gases in incompressible flows.\n Must use VISCOSITY_MODEL=CONSTANT_VISCOSITY and set viscosity with\n MU_CONSTANT, or use DENSITY_MODEL= VARIABLE with FLUID_MODEL= INC_IDEAL_GAS or INC_IDEAL_GAS_POLY for VISCOSITY_MODEL=SUTHERLAND.\n NOTE: FREESTREAM_VISCOSITY is no longer used for incompressible flows!", CURRENT_FUNCTION);
      }
    }
  }
  
  /*--- Check the coefficients for the polynomial models. ---*/
  
  if (Kind_Regime != INCOMPRESSIBLE) {
    if ((Kind_ViscosityModel == POLYNOMIAL_VISCOSITY) || (Kind_ConductivityModel == POLYNOMIAL_CONDUCTIVITY) || (Kind_FluidModel == INC_IDEAL_GAS_POLY)) {
      SU2_MPI::Error("POLYNOMIAL_VISCOSITY and POLYNOMIAL_CONDUCTIVITY are for incompressible only currently.", CURRENT_FUNCTION);
    }
  }
  
  if ((Kind_Regime == INCOMPRESSIBLE) && (Kind_FluidModel == INC_IDEAL_GAS_POLY)) {
    su2double sum = 0.0;
    for (unsigned short iVar = 0; iVar < nPolyCoeffs; iVar++) {
      sum += GetCp_PolyCoeff(iVar);
    }
    if ((nPolyCoeffs < 1) || (sum == 0.0))
      SU2_MPI::Error(string("CP_POLYCOEFFS not set for fluid model INC_IDEAL_GAS_POLY. \n"), CURRENT_FUNCTION);
  }
  
  if ((Kind_Regime == INCOMPRESSIBLE) && (Kind_ViscosityModel == POLYNOMIAL_VISCOSITY)) {
    su2double sum = 0.0;
    for (unsigned short iVar = 0; iVar < nPolyCoeffs; iVar++) {
      sum += GetMu_PolyCoeff(iVar);
    }
    if ((nPolyCoeffs < 1) || (sum == 0.0))
      SU2_MPI::Error(string("MU_POLYCOEFFS not set for viscosity model POLYNOMIAL_VISCOSITY. \n"), CURRENT_FUNCTION);
  }
  
  if ((Kind_Regime == INCOMPRESSIBLE) && (Kind_ConductivityModel == POLYNOMIAL_CONDUCTIVITY)) {
    su2double sum = 0.0;
    for (unsigned short iVar = 0; iVar < nPolyCoeffs; iVar++) {
      sum += GetKt_PolyCoeff(iVar);
    }
    if ((nPolyCoeffs < 1) || (sum == 0.0))
      SU2_MPI::Error(string("KT_POLYCOEFFS not set for conductivity model POLYNOMIAL_CONDUCTIVITY. \n"), CURRENT_FUNCTION);
  }

  /*--- Incompressible solver currently limited to SI units. ---*/

  if ((Kind_Regime == INCOMPRESSIBLE) && (SystemMeasurements == US)) {
    SU2_MPI::Error("Must use SI units for incompressible solver.", CURRENT_FUNCTION);
  }

  /*--- Check that the non-dim type is valid. ---*/

  if (Kind_Regime == INCOMPRESSIBLE) {
    if ((Ref_Inc_NonDim != INITIAL_VALUES) && (Ref_Inc_NonDim != REFERENCE_VALUES) && (Ref_Inc_NonDim != DIMENSIONAL)) {
      SU2_MPI::Error("Incompressible non-dim. scheme invalid.\n Must use INITIAL_VALUES, REFERENCE_VALUES, or DIMENSIONAL.", CURRENT_FUNCTION);
    }
  }
  
  /*--- Check that the incompressible inlets are correctly specified. ---*/
  
  if ((Kind_Regime == INCOMPRESSIBLE) && (nMarker_Inlet != 0)) {
    if (nMarker_Inlet != nInc_Inlet) {
      SU2_MPI::Error("Inlet types for incompressible problem improperly specified.\n Use INC_INLET_TYPE= VELOCITY_INLET or PRESSURE_INLET.\n Must list a type for each inlet marker, including duplicates, e.g.,\n INC_INLET_TYPE= VELOCITY_INLET VELOCITY_INLET PRESSURE_INLET", CURRENT_FUNCTION);
    }
    for (unsigned short iInlet = 0; iInlet < nInc_Inlet; iInlet++){
      if ((Kind_Inc_Inlet[iInlet] != VELOCITY_INLET) && (Kind_Inc_Inlet[iInlet] != PRESSURE_INLET)) {
        SU2_MPI::Error("Undefined incompressible inlet type. VELOCITY_INLET or PRESSURE_INLET possible.", CURRENT_FUNCTION);
      }
    }
  }
  
  /*--- Check that the incompressible inlets are correctly specified. ---*/
  
  if ((Kind_Regime == INCOMPRESSIBLE) && (nMarker_Outlet != 0)) {
    if (nMarker_Outlet != nInc_Outlet) {
      SU2_MPI::Error("Outlet types for incompressible problem improperly specified.\n Use INC_OUTLET_TYPE= PRESSURE_OUTLET or MASS_FLOW_OUTLET.\n Must list a type for each inlet marker, including duplicates, e.g.,\n INC_OUTLET_TYPE= PRESSURE_OUTLET PRESSURE_OUTLET MASS_FLOW_OUTLET", CURRENT_FUNCTION);
    }
    for (unsigned short iInlet = 0; iInlet < nInc_Outlet; iInlet++){
      if ((Kind_Inc_Outlet[iInlet] != PRESSURE_OUTLET) && (Kind_Inc_Outlet[iInlet] != MASS_FLOW_OUTLET)) {
        SU2_MPI::Error("Undefined incompressible outlet type. PRESSURE_OUTLET or MASS_FLOW_OUTLET possible.", CURRENT_FUNCTION);
      }
    }
  }

  /*--- Grid motion is not yet supported with the incompressible solver. ---*/

  if ((Kind_Regime == INCOMPRESSIBLE) && (Grid_Movement)) {
    SU2_MPI::Error("Support for grid movement not yet implemented for incompressible flows.", CURRENT_FUNCTION);
  }

  /*--- Assert that there are two markers being analyzed if the
   pressure drop objective function is selected. ---*/

  for (unsigned short iObj = 0; iObj < nObj; iObj++) {
    if ((Kind_ObjFunc[iObj] == SURFACE_PRESSURE_DROP) && (nMarker_Analyze != 2)) {
      SU2_MPI::Error("Must list two markers for the pressure drop objective function.\n Expected format: MARKER_ANALYZE= (outlet_name, inlet_name).", CURRENT_FUNCTION);
    }
  }
  
  /*--- Handle default options for topology optimization ---*/
  
  if (topology_optimization && top_optim_nKernel==0) {
    top_optim_nKernel = 1;
    top_optim_kernels = new unsigned short [1];
    top_optim_kernels[0] = CONICAL_WEIGHT_FILTER;
  }
  
  if (top_optim_nKernel != 0) {
    /*--- Set default value of kernel parameters ---*/
    if (top_optim_nKernelParams == 0) {
      top_optim_nKernelParams = top_optim_nKernel;
      top_optim_kernel_params = new su2double [top_optim_nKernel];
      for (unsigned short i=0; i<top_optim_nKernel; ++i) top_optim_kernel_params[i] = 1.0;
    }
    /*--- Broadcast the only value provided ---*/
    else if (top_optim_nKernelParams==1 && top_optim_nKernel>1) {
      su2double tmp = top_optim_kernel_params[0];
      delete [] top_optim_kernel_params;
      top_optim_nKernelParams = top_optim_nKernel;
      top_optim_kernel_params = new su2double [top_optim_nKernel];
      for (unsigned short i=0; i<top_optim_nKernel; ++i) top_optim_kernel_params[i] = tmp;
    }
    /*--- Numbers do not match ---*/
    else if (top_optim_nKernelParams != top_optim_nKernel) {
      SU2_MPI::Error("Different number of topology filter kernels and respective parameters.", CURRENT_FUNCTION);
    }

    /*--- Set default value of filter radius ---*/
    if (top_optim_nRadius == 0) {
      top_optim_nRadius = top_optim_nKernel;
      top_optim_filter_radius = new su2double [top_optim_nKernel];
      for (unsigned short i=0; i<top_optim_nKernel; ++i) top_optim_filter_radius[i] = 1.0e-6;
    }
    /*--- Broadcast the only value provided ---*/
    else if (top_optim_nRadius==1 && top_optim_nKernel>1) {
      su2double tmp = top_optim_filter_radius[0];
      delete [] top_optim_filter_radius;
      top_optim_nRadius = top_optim_nKernel;
      top_optim_filter_radius = new su2double [top_optim_nKernel];
      for (unsigned short i=0; i<top_optim_nKernel; ++i) top_optim_filter_radius[i] = tmp;
    }
    /*--- Numbers do not match ---*/
    else if (top_optim_nRadius != top_optim_nKernel) {
      SU2_MPI::Error("Different number of topology filter kernels and respective radii.", CURRENT_FUNCTION);
    }
  }
  
  /*--- If we are executing SU2_DOT in surface file mode, then
   force the projected surface sensitivity file to be written. ---*/
  
  Wrt_Projected_Sensitivity = false;
  if ((Kind_SU2 == SU2_DOT) && (Design_Variable[0] == SURFACE_FILE)) {
    Wrt_Projected_Sensitivity = true;
  }

  /*--- Delay the output until exit for minimal communication mode. ---*/
  
  if (Comm_Level != COMM_FULL) {
    
    /*--- Disable the use of Comm_Level = NONE until we have properly
     implemented it. ---*/
    
    if (Comm_Level == COMM_NONE)
      SU2_MPI::Error("COMM_LEVEL = NONE not yet implemented.", CURRENT_FUNCTION);

    Wrt_Sol_Freq          = nExtIter+1;
    Wrt_Sol_Freq_DualTime = nExtIter+1;
    
    /*--- Write only the restart. ---*/
    
    Wrt_Slice   = false;
    Wrt_Vol_Sol = false;
    Wrt_Srf_Sol = false;
    Wrt_Csv_Sol = false;
  }
  
  /*--- Check the conductivity model. Deactivate the turbulent component
   if we are not running RANS. ---*/
  
  if ((Kind_Solver != RANS) &&
      (Kind_Solver != ADJ_RANS) &&
      (Kind_Solver != DISC_ADJ_RANS)) {
    Kind_ConductivityModel_Turb = NO_CONDUCTIVITY_TURB;
  }
  
  /*--- Check for running SU2_MSH for periodic preprocessing, and throw
   an error to report that this is no longer necessary. ---*/
  
  if ((Kind_SU2 == SU2_MSH) &&
      (Kind_Adaptation == PERIODIC)) {
    SU2_MPI::Error(string("For SU2 v7.0.0 and later, preprocessing of periodic grids by SU2_MSH\n") +
                   string("is no longer necessary. Please use the original mesh file (prior to SU2_MSH)\n") +
                   string("with the same MARKER_PERIODIC definition in the configuration file.") , CURRENT_FUNCTION);
  }
  
}

void CConfig::SetMarkers(unsigned short val_software) {

  unsigned short iMarker_All, iMarker_CfgFile, iMarker_Euler, iMarker_Custom,
  iMarker_FarField, iMarker_SymWall, iMarker_PerBound,
  iMarker_NearFieldBound, iMarker_Interface, iMarker_Fluid_InterfaceBound, iMarker_Dirichlet,
  iMarker_Inlet, iMarker_Riemann, iMarker_Giles, iMarker_Outlet, iMarker_Isothermal,
  iMarker_HeatFlux, iMarker_EngineInflow, iMarker_EngineExhaust, iMarker_Damper,
  iMarker_Displacement, iMarker_Load, iMarker_FlowLoad, iMarker_Neumann, iMarker_Internal,
  iMarker_Monitoring, iMarker_Designing, iMarker_GeoEval, iMarker_Plotting, iMarker_Analyze,
  iMarker_DV, iMarker_Moving, iMarker_SobolevBC, iMarker_PyCustom, iMarker_Supersonic_Inlet, iMarker_Supersonic_Outlet,
  iMarker_Clamped, iMarker_ZoneInterface, iMarker_CHTInterface, iMarker_Load_Dir, iMarker_Disp_Dir, iMarker_Load_Sine,
  iMarker_ActDiskInlet, iMarker_ActDiskOutlet,
  iMarker_Turbomachinery, iMarker_MixingPlaneInterface;

  int size = SINGLE_NODE;
  
#ifdef HAVE_MPI
  if (val_software != SU2_MSH)
    SU2_MPI::Comm_size(MPI_COMM_WORLD, &size);
#endif

  /*--- Compute the total number of markers in the config file ---*/
  
  nMarker_CfgFile = nMarker_Euler + nMarker_FarField + nMarker_SymWall +
  nMarker_PerBound + nMarker_NearFieldBound + nMarker_Fluid_InterfaceBound +
  nMarker_CHTInterface + nMarker_Dirichlet + nMarker_Neumann + nMarker_Inlet + nMarker_Riemann +
  nMarker_Giles + nMarker_Outlet + nMarker_Isothermal + nMarker_HeatFlux +
  nMarker_EngineInflow + nMarker_EngineExhaust + nMarker_Internal +
  nMarker_Supersonic_Inlet + nMarker_Supersonic_Outlet + nMarker_Displacement + nMarker_Load +
  nMarker_FlowLoad + nMarker_Custom + nMarker_Damper +
  nMarker_Clamped + nMarker_Load_Sine + nMarker_Load_Dir + nMarker_Disp_Dir +
  nMarker_ActDiskInlet + nMarker_ActDiskOutlet;
  
  /*--- Add the possible send/receive domains ---*/

  nMarker_Max = nMarker_CfgFile + OVERHEAD*size;
  
  /*--- Basic dimensionalization of the markers (worst scenario) ---*/

  nMarker_All = nMarker_Max;

  /*--- Allocate the memory (markers in each domain) ---*/
  
  Marker_All_TagBound       = new string[nMarker_All];		// Store the tag that correspond with each marker.
  Marker_All_SendRecv       = new short[nMarker_All];		// +#domain (send), -#domain (receive).
  Marker_All_KindBC         = new unsigned short[nMarker_All];	// Store the kind of boundary condition.
  Marker_All_Monitoring     = new unsigned short[nMarker_All];	// Store whether the boundary should be monitored.
  Marker_All_Designing      = new unsigned short[nMarker_All];  // Store whether the boundary should be designed.
  Marker_All_Plotting       = new unsigned short[nMarker_All];	// Store whether the boundary should be plotted.
  Marker_All_Analyze        = new unsigned short[nMarker_All];	// Store whether the boundary should be plotted.
  Marker_All_ZoneInterface  = new unsigned short[nMarker_All];	// Store whether the boundary is in the FSI interface.
  Marker_All_GeoEval        = new unsigned short[nMarker_All];	// Store whether the boundary should be geometry evaluation.
  Marker_All_DV             = new unsigned short[nMarker_All];	// Store whether the boundary should be affected by design variables.
  Marker_All_Moving         = new unsigned short[nMarker_All];	// Store whether the boundary should be in motion.
<<<<<<< HEAD
  Marker_All_SobolevBC      = new unsigned short[nMarker_All];	// Store what boundary to apply to the gradient smoothing.
=======
  Marker_All_Interface      = new unsigned short[nMarker_All];	// Store whether the boundary belongs to an interface.
>>>>>>> fc772cdb
  Marker_All_PyCustom       = new unsigned short[nMarker_All];  // Store whether the boundary is Python customizable.
  Marker_All_PerBound       = new short[nMarker_All];		// Store whether the boundary belongs to a periodic boundary.
  Marker_All_Turbomachinery       = new unsigned short[nMarker_All];	// Store whether the boundary is in needed for Turbomachinery computations.
  Marker_All_TurbomachineryFlag   = new unsigned short[nMarker_All];	// Store whether the boundary has a flag for Turbomachinery computations.
  Marker_All_MixingPlaneInterface = new unsigned short[nMarker_All];	// Store whether the boundary has a in the MixingPlane interface.


  for (iMarker_All = 0; iMarker_All < nMarker_All; iMarker_All++) {
    Marker_All_TagBound[iMarker_All]             = "SEND_RECEIVE";
    Marker_All_SendRecv[iMarker_All]             = 0;
    Marker_All_KindBC[iMarker_All]               = 0;
    Marker_All_Monitoring[iMarker_All]           = 0;
    Marker_All_GeoEval[iMarker_All]              = 0;
    Marker_All_Designing[iMarker_All]            = 0;
    Marker_All_Plotting[iMarker_All]             = 0;
    Marker_All_Analyze[iMarker_All]              = 0;
    Marker_All_ZoneInterface[iMarker_All]        = 0;
    Marker_All_DV[iMarker_All]                   = 0;
    Marker_All_Moving[iMarker_All]               = 0;
<<<<<<< HEAD
    Marker_All_SobolevBC[iMarker_All]            = 0;
=======
    Marker_All_Interface[iMarker_All]            = 0;
>>>>>>> fc772cdb
    Marker_All_PerBound[iMarker_All]             = 0;
    Marker_All_Turbomachinery[iMarker_All]       = 0;
    Marker_All_TurbomachineryFlag[iMarker_All]   = 0;
    Marker_All_MixingPlaneInterface[iMarker_All] = 0;
    Marker_All_PyCustom[iMarker_All]             = 0;
  }

  /*--- Allocate the memory (markers in the config file) ---*/

  Marker_CfgFile_TagBound             = new string[nMarker_CfgFile];
  Marker_CfgFile_KindBC               = new unsigned short[nMarker_CfgFile];
  Marker_CfgFile_Monitoring           = new unsigned short[nMarker_CfgFile];
  Marker_CfgFile_Designing            = new unsigned short[nMarker_CfgFile];
  Marker_CfgFile_Plotting             = new unsigned short[nMarker_CfgFile];
  Marker_CfgFile_Analyze              = new unsigned short[nMarker_CfgFile];
  Marker_CfgFile_GeoEval              = new unsigned short[nMarker_CfgFile];
  Marker_CfgFile_ZoneInterface        = new unsigned short[nMarker_CfgFile];
  Marker_CfgFile_DV                   = new unsigned short[nMarker_CfgFile];
  Marker_CfgFile_Moving               = new unsigned short[nMarker_CfgFile];
<<<<<<< HEAD
  Marker_CfgFile_SobolevBC            = new unsigned short[nMarker_CfgFile];
=======
  Marker_CfgFile_Interface            = new unsigned short[nMarker_CfgFile];
>>>>>>> fc772cdb
  Marker_CfgFile_PerBound             = new unsigned short[nMarker_CfgFile];
  Marker_CfgFile_Turbomachinery       = new unsigned short[nMarker_CfgFile];
  Marker_CfgFile_TurbomachineryFlag   = new unsigned short[nMarker_CfgFile];
  Marker_CfgFile_MixingPlaneInterface = new unsigned short[nMarker_CfgFile];
  Marker_CfgFile_PyCustom             = new unsigned short[nMarker_CfgFile];

  for (iMarker_CfgFile = 0; iMarker_CfgFile < nMarker_CfgFile; iMarker_CfgFile++) {
    Marker_CfgFile_TagBound[iMarker_CfgFile]             = "SEND_RECEIVE";
    Marker_CfgFile_KindBC[iMarker_CfgFile]               = 0;
    Marker_CfgFile_Monitoring[iMarker_CfgFile]           = 0;
    Marker_CfgFile_GeoEval[iMarker_CfgFile]              = 0;
    Marker_CfgFile_Designing[iMarker_CfgFile]            = 0;
    Marker_CfgFile_Plotting[iMarker_CfgFile]             = 0;
    Marker_CfgFile_Analyze[iMarker_CfgFile]              = 0;
    Marker_CfgFile_ZoneInterface[iMarker_CfgFile]        = 0;
    Marker_CfgFile_DV[iMarker_CfgFile]                   = 0;
    Marker_CfgFile_Moving[iMarker_CfgFile]               = 0;
<<<<<<< HEAD
    Marker_CfgFile_SobolevBC[iMarker_CfgFile]            = 0;
=======
    Marker_CfgFile_Interface[iMarker_CfgFile]            = 0;
>>>>>>> fc772cdb
    Marker_CfgFile_PerBound[iMarker_CfgFile]             = 0;
    Marker_CfgFile_Turbomachinery[iMarker_CfgFile]       = 0;
    Marker_CfgFile_TurbomachineryFlag[iMarker_CfgFile]   = 0;
    Marker_CfgFile_MixingPlaneInterface[iMarker_CfgFile] = 0;
    Marker_CfgFile_PyCustom[iMarker_CfgFile]             = 0;
  }

  /*--- Allocate memory to store surface information (Analyze BC) ---*/

  Surface_MassFlow = new su2double[nMarker_Analyze];
  Surface_Mach = new su2double[nMarker_Analyze];
  Surface_Temperature = new su2double[nMarker_Analyze];
  Surface_Pressure = new su2double[nMarker_Analyze];
  Surface_Density = new su2double[nMarker_Analyze];
  Surface_Enthalpy = new su2double[nMarker_Analyze];
  Surface_NormalVelocity = new su2double[nMarker_Analyze];
  Surface_Uniformity = new su2double[nMarker_Analyze];
  Surface_SecondaryStrength = new su2double[nMarker_Analyze];
  Surface_SecondOverUniform = new su2double[nMarker_Analyze];
  Surface_MomentumDistortion = new su2double[nMarker_Analyze];
  Surface_TotalTemperature = new su2double[nMarker_Analyze];
  Surface_TotalPressure = new su2double[nMarker_Analyze];
  Surface_PressureDrop = new su2double[nMarker_Analyze];
  Surface_DC60 = new su2double[nMarker_Analyze];
  Surface_IDC = new su2double[nMarker_Analyze];
  Surface_IDC_Mach = new su2double[nMarker_Analyze];
  Surface_IDR = new su2double[nMarker_Analyze];
  for (iMarker_Analyze = 0; iMarker_Analyze < nMarker_Analyze; iMarker_Analyze++) {
    Surface_MassFlow[iMarker_Analyze] = 0.0;
    Surface_Mach[iMarker_Analyze] = 0.0;
    Surface_Temperature[iMarker_Analyze] = 0.0;
    Surface_Pressure[iMarker_Analyze] = 0.0;
    Surface_Density[iMarker_Analyze] = 0.0;
    Surface_Enthalpy[iMarker_Analyze] = 0.0;
    Surface_NormalVelocity[iMarker_Analyze] = 0.0;
    Surface_Uniformity[iMarker_Analyze] = 0.0;
    Surface_SecondaryStrength[iMarker_Analyze] = 0.0;
    Surface_SecondOverUniform[iMarker_Analyze] = 0.0;
    Surface_MomentumDistortion[iMarker_Analyze] = 0.0;
    Surface_TotalTemperature[iMarker_Analyze] = 0.0;
    Surface_TotalPressure[iMarker_Analyze] = 0.0;
    Surface_PressureDrop[iMarker_Analyze] = 0.0;
    Surface_DC60[iMarker_Analyze] = 0.0;
    Surface_IDC[iMarker_Analyze] = 0.0;
    Surface_IDC_Mach[iMarker_Analyze] = 0.0;
    Surface_IDR[iMarker_Analyze] = 0.0;
  }

  /*--- Populate the marker information in the config file (all domains) ---*/

  iMarker_CfgFile = 0;
  for (iMarker_Euler = 0; iMarker_Euler < nMarker_Euler; iMarker_Euler++) {
    Marker_CfgFile_TagBound[iMarker_CfgFile] = Marker_Euler[iMarker_Euler];
    Marker_CfgFile_KindBC[iMarker_CfgFile] = EULER_WALL;
    iMarker_CfgFile++;
  }

  for (iMarker_FarField = 0; iMarker_FarField < nMarker_FarField; iMarker_FarField++) {
    Marker_CfgFile_TagBound[iMarker_CfgFile] = Marker_FarField[iMarker_FarField];
    Marker_CfgFile_KindBC[iMarker_CfgFile] = FAR_FIELD;
    iMarker_CfgFile++;
  }

  for (iMarker_SymWall = 0; iMarker_SymWall < nMarker_SymWall; iMarker_SymWall++) {
    Marker_CfgFile_TagBound[iMarker_CfgFile] = Marker_SymWall[iMarker_SymWall];
    Marker_CfgFile_KindBC[iMarker_CfgFile] = SYMMETRY_PLANE;
    iMarker_CfgFile++;
  }

  for (iMarker_PerBound = 0; iMarker_PerBound < nMarker_PerBound; iMarker_PerBound++) {
    Marker_CfgFile_TagBound[iMarker_CfgFile] = Marker_PerBound[iMarker_PerBound];
    Marker_CfgFile_KindBC[iMarker_CfgFile] = PERIODIC_BOUNDARY;
    Marker_CfgFile_PerBound[iMarker_CfgFile] = iMarker_PerBound + 1;
    iMarker_CfgFile++;
  }

  ActDisk_DeltaPress = new su2double[nMarker_ActDiskInlet];
  ActDisk_DeltaTemp = new su2double[nMarker_ActDiskInlet];
  ActDisk_TotalPressRatio = new su2double[nMarker_ActDiskInlet];
  ActDisk_TotalTempRatio = new su2double[nMarker_ActDiskInlet];
  ActDisk_StaticPressRatio = new su2double[nMarker_ActDiskInlet];
  ActDisk_StaticTempRatio = new su2double[nMarker_ActDiskInlet];
  ActDisk_Power = new su2double[nMarker_ActDiskInlet];
  ActDisk_MassFlow = new su2double[nMarker_ActDiskInlet];
  ActDisk_Mach = new su2double[nMarker_ActDiskInlet];
  ActDisk_Force = new su2double[nMarker_ActDiskInlet];
  ActDisk_NetThrust = new su2double[nMarker_ActDiskInlet];
  ActDisk_BCThrust = new su2double[nMarker_ActDiskInlet];
  ActDisk_BCThrust_Old = new su2double[nMarker_ActDiskInlet];
  ActDisk_GrossThrust = new su2double[nMarker_ActDiskInlet];
  ActDisk_Area = new su2double[nMarker_ActDiskInlet];
  ActDisk_ReverseMassFlow = new su2double[nMarker_ActDiskInlet];
  
  for (iMarker_ActDiskInlet = 0; iMarker_ActDiskInlet < nMarker_ActDiskInlet; iMarker_ActDiskInlet++) {
    ActDisk_DeltaPress[iMarker_ActDiskInlet] = 0.0;
    ActDisk_DeltaTemp[iMarker_ActDiskInlet] = 0.0;
    ActDisk_TotalPressRatio[iMarker_ActDiskInlet] = 0.0;
    ActDisk_TotalTempRatio[iMarker_ActDiskInlet] = 0.0;
    ActDisk_StaticPressRatio[iMarker_ActDiskInlet] = 0.0;
    ActDisk_StaticTempRatio[iMarker_ActDiskInlet] = 0.0;
    ActDisk_Power[iMarker_ActDiskInlet] = 0.0;
    ActDisk_MassFlow[iMarker_ActDiskInlet] = 0.0;
    ActDisk_Mach[iMarker_ActDiskInlet] = 0.0;
    ActDisk_Force[iMarker_ActDiskInlet] = 0.0;
    ActDisk_NetThrust[iMarker_ActDiskInlet] = 0.0;
    ActDisk_BCThrust[iMarker_ActDiskInlet] = 0.0;
    ActDisk_BCThrust_Old[iMarker_ActDiskInlet] = 0.0;
    ActDisk_GrossThrust[iMarker_ActDiskInlet] = 0.0;
    ActDisk_Area[iMarker_ActDiskInlet] = 0.0;
    ActDisk_ReverseMassFlow[iMarker_ActDiskInlet] = 0.0;
  }
  
  
  ActDiskInlet_MassFlow = new su2double[nMarker_ActDiskInlet];
  ActDiskInlet_Temperature = new su2double[nMarker_ActDiskInlet];
  ActDiskInlet_TotalTemperature = new su2double[nMarker_ActDiskInlet];
  ActDiskInlet_Pressure = new su2double[nMarker_ActDiskInlet];
  ActDiskInlet_TotalPressure = new su2double[nMarker_ActDiskInlet];
  ActDiskInlet_RamDrag = new su2double[nMarker_ActDiskInlet];
  ActDiskInlet_Force = new su2double[nMarker_ActDiskInlet];
  ActDiskInlet_Power = new su2double[nMarker_ActDiskInlet];
  
  for (iMarker_ActDiskInlet = 0; iMarker_ActDiskInlet < nMarker_ActDiskInlet; iMarker_ActDiskInlet++) {
    Marker_CfgFile_TagBound[iMarker_CfgFile] = Marker_ActDiskInlet[iMarker_ActDiskInlet];
    Marker_CfgFile_KindBC[iMarker_CfgFile] = ACTDISK_INLET;
    ActDiskInlet_MassFlow[iMarker_ActDiskInlet] = 0.0;
    ActDiskInlet_Temperature[iMarker_ActDiskInlet] = 0.0;
    ActDiskInlet_TotalTemperature[iMarker_ActDiskInlet] = 0.0;
    ActDiskInlet_Pressure[iMarker_ActDiskInlet] = 0.0;
    ActDiskInlet_TotalPressure[iMarker_ActDiskInlet] = 0.0;
    ActDiskInlet_RamDrag[iMarker_ActDiskInlet] = 0.0;
    ActDiskInlet_Force[iMarker_ActDiskInlet] = 0.0;
    ActDiskInlet_Power[iMarker_ActDiskInlet] = 0.0;
    iMarker_CfgFile++;
  }
  
  ActDiskOutlet_MassFlow = new su2double[nMarker_ActDiskOutlet];
  ActDiskOutlet_Temperature = new su2double[nMarker_ActDiskOutlet];
  ActDiskOutlet_TotalTemperature = new su2double[nMarker_ActDiskOutlet];
  ActDiskOutlet_Pressure = new su2double[nMarker_ActDiskOutlet];
  ActDiskOutlet_TotalPressure = new su2double[nMarker_ActDiskOutlet];
  ActDiskOutlet_GrossThrust = new su2double[nMarker_ActDiskOutlet];
  ActDiskOutlet_Force = new su2double[nMarker_ActDiskOutlet];
  ActDiskOutlet_Power = new su2double[nMarker_ActDiskOutlet];
  
  for (iMarker_ActDiskOutlet = 0; iMarker_ActDiskOutlet < nMarker_ActDiskOutlet; iMarker_ActDiskOutlet++) {
    Marker_CfgFile_TagBound[iMarker_CfgFile] = Marker_ActDiskOutlet[iMarker_ActDiskOutlet];
    Marker_CfgFile_KindBC[iMarker_CfgFile] = ACTDISK_OUTLET;
    ActDiskOutlet_MassFlow[iMarker_ActDiskOutlet] = 0.0;
    ActDiskOutlet_Temperature[iMarker_ActDiskOutlet] = 0.0;
    ActDiskOutlet_TotalTemperature[iMarker_ActDiskOutlet] = 0.0;
    ActDiskOutlet_Pressure[iMarker_ActDiskOutlet] = 0.0;
    ActDiskOutlet_TotalPressure[iMarker_ActDiskOutlet] = 0.0;
    ActDiskOutlet_GrossThrust[iMarker_ActDiskOutlet] = 0.0;
    ActDiskOutlet_Force[iMarker_ActDiskOutlet] = 0.0;
    ActDiskOutlet_Power[iMarker_ActDiskOutlet] = 0.0;
    iMarker_CfgFile++;
  }

  Outlet_MassFlow = new su2double[nMarker_Outlet];
  Outlet_Density  = new su2double[nMarker_Outlet];
  Outlet_Area     = new su2double[nMarker_Outlet];
  for (iMarker_Outlet = 0; iMarker_Outlet < nMarker_Outlet; iMarker_Outlet++) {
    Outlet_MassFlow[iMarker_Outlet] = 0.0;
    Outlet_Density[iMarker_Outlet]  = 0.0;
    Outlet_Area[iMarker_Outlet]     = 0.0;
  }
  
  for (iMarker_NearFieldBound = 0; iMarker_NearFieldBound < nMarker_NearFieldBound; iMarker_NearFieldBound++) {
    Marker_CfgFile_TagBound[iMarker_CfgFile] = Marker_NearFieldBound[iMarker_NearFieldBound];
    Marker_CfgFile_KindBC[iMarker_CfgFile] = NEARFIELD_BOUNDARY;
    iMarker_CfgFile++;
  }
  
  for (iMarker_Fluid_InterfaceBound = 0; iMarker_Fluid_InterfaceBound < nMarker_Fluid_InterfaceBound; iMarker_Fluid_InterfaceBound++) {
    Marker_CfgFile_TagBound[iMarker_CfgFile] = Marker_Fluid_InterfaceBound[iMarker_Fluid_InterfaceBound];
    Marker_CfgFile_KindBC[iMarker_CfgFile] = FLUID_INTERFACE;
    iMarker_CfgFile++;
  }

  for (iMarker_CHTInterface = 0; iMarker_CHTInterface < nMarker_CHTInterface; iMarker_CHTInterface++) {
    Marker_CfgFile_TagBound[iMarker_CfgFile] = Marker_CHTInterface[iMarker_CHTInterface];
    Marker_CfgFile_KindBC[iMarker_CfgFile] = CHT_WALL_INTERFACE;
    iMarker_CfgFile++;
  }

  for (iMarker_Dirichlet = 0; iMarker_Dirichlet < nMarker_Dirichlet; iMarker_Dirichlet++) {
    Marker_CfgFile_TagBound[iMarker_CfgFile] = Marker_Dirichlet[iMarker_Dirichlet];
    Marker_CfgFile_KindBC[iMarker_CfgFile] = DIRICHLET;
    iMarker_CfgFile++;
  }

  for (iMarker_Inlet = 0; iMarker_Inlet < nMarker_Inlet; iMarker_Inlet++) {
    Marker_CfgFile_TagBound[iMarker_CfgFile] = Marker_Inlet[iMarker_Inlet];
    Marker_CfgFile_KindBC[iMarker_CfgFile] = INLET_FLOW;
    iMarker_CfgFile++;
  }

  for (iMarker_Riemann = 0; iMarker_Riemann < nMarker_Riemann; iMarker_Riemann++) {
    Marker_CfgFile_TagBound[iMarker_CfgFile] = Marker_Riemann[iMarker_Riemann];
    Marker_CfgFile_KindBC[iMarker_CfgFile] = RIEMANN_BOUNDARY;
    iMarker_CfgFile++;
  }

  for (iMarker_Giles = 0; iMarker_Giles < nMarker_Giles; iMarker_Giles++) {
    Marker_CfgFile_TagBound[iMarker_CfgFile] = Marker_Giles[iMarker_Giles];
    Marker_CfgFile_KindBC[iMarker_CfgFile] = GILES_BOUNDARY;
    iMarker_CfgFile++;
  }

  Engine_Power       = new su2double[nMarker_EngineInflow];
  Engine_Mach        = new su2double[nMarker_EngineInflow];
  Engine_Force       = new su2double[nMarker_EngineInflow];
  Engine_NetThrust   = new su2double[nMarker_EngineInflow];
  Engine_GrossThrust = new su2double[nMarker_EngineInflow];
  Engine_Area        = new su2double[nMarker_EngineInflow];
  
  for (iMarker_EngineInflow = 0; iMarker_EngineInflow < nMarker_EngineInflow; iMarker_EngineInflow++) {
    Engine_Power[iMarker_EngineInflow] = 0.0;
    Engine_Mach[iMarker_EngineInflow] = 0.0;
    Engine_Force[iMarker_EngineInflow] = 0.0;
    Engine_NetThrust[iMarker_EngineInflow] = 0.0;
    Engine_GrossThrust[iMarker_EngineInflow] = 0.0;
    Engine_Area[iMarker_EngineInflow] = 0.0;
  }
  
  Inflow_Mach = new su2double[nMarker_EngineInflow];
  Inflow_Pressure = new su2double[nMarker_EngineInflow];
  Inflow_MassFlow = new su2double[nMarker_EngineInflow];
  Inflow_ReverseMassFlow = new su2double[nMarker_EngineInflow];
  Inflow_TotalPressure = new su2double[nMarker_EngineInflow];
  Inflow_Temperature = new su2double[nMarker_EngineInflow];
  Inflow_TotalTemperature = new su2double[nMarker_EngineInflow];
  Inflow_RamDrag = new su2double[nMarker_EngineInflow];
  Inflow_Force = new su2double[nMarker_EngineInflow];
  Inflow_Power = new su2double[nMarker_EngineInflow];
  
  for (iMarker_EngineInflow = 0; iMarker_EngineInflow < nMarker_EngineInflow; iMarker_EngineInflow++) {
    Marker_CfgFile_TagBound[iMarker_CfgFile] = Marker_EngineInflow[iMarker_EngineInflow];
    Marker_CfgFile_KindBC[iMarker_CfgFile] = ENGINE_INFLOW;
    Inflow_Mach[iMarker_EngineInflow] = 0.0;
    Inflow_Pressure[iMarker_EngineInflow] = 0.0;
    Inflow_MassFlow[iMarker_EngineInflow] = 0.0;
    Inflow_ReverseMassFlow[iMarker_EngineInflow] = 0.0;
    Inflow_TotalPressure[iMarker_EngineInflow] = 0.0;
    Inflow_Temperature[iMarker_EngineInflow] = 0.0;
    Inflow_TotalTemperature[iMarker_EngineInflow] = 0.0;
    Inflow_RamDrag[iMarker_EngineInflow] = 0.0;
    Inflow_Force[iMarker_EngineInflow] = 0.0;
    Inflow_Power[iMarker_EngineInflow] = 0.0;
    iMarker_CfgFile++;
  }
  
  Exhaust_Pressure = new su2double[nMarker_EngineExhaust];
  Exhaust_Temperature = new su2double[nMarker_EngineExhaust];
  Exhaust_MassFlow = new su2double[nMarker_EngineExhaust];
  Exhaust_TotalPressure = new su2double[nMarker_EngineExhaust];
  Exhaust_TotalTemperature = new su2double[nMarker_EngineExhaust];
  Exhaust_GrossThrust = new su2double[nMarker_EngineExhaust];
  Exhaust_Force = new su2double[nMarker_EngineExhaust];
  Exhaust_Power = new su2double[nMarker_EngineExhaust];
  
  for (iMarker_EngineExhaust = 0; iMarker_EngineExhaust < nMarker_EngineExhaust; iMarker_EngineExhaust++) {
    Marker_CfgFile_TagBound[iMarker_CfgFile] = Marker_EngineExhaust[iMarker_EngineExhaust];
    Marker_CfgFile_KindBC[iMarker_CfgFile] = ENGINE_EXHAUST;
    Exhaust_Pressure[iMarker_EngineExhaust] = 0.0;
    Exhaust_Temperature[iMarker_EngineExhaust] = 0.0;
    Exhaust_MassFlow[iMarker_EngineExhaust] = 0.0;
    Exhaust_TotalPressure[iMarker_EngineExhaust] = 0.0;
    Exhaust_TotalTemperature[iMarker_EngineExhaust] = 0.0;
    Exhaust_GrossThrust[iMarker_EngineExhaust] = 0.0;
    Exhaust_Force[iMarker_EngineExhaust] = 0.0;
    Exhaust_Power[iMarker_EngineExhaust] = 0.0;
    iMarker_CfgFile++;
  }
  
  for (iMarker_Supersonic_Inlet = 0; iMarker_Supersonic_Inlet < nMarker_Supersonic_Inlet; iMarker_Supersonic_Inlet++) {
    Marker_CfgFile_TagBound[iMarker_CfgFile] = Marker_Supersonic_Inlet[iMarker_Supersonic_Inlet];
    Marker_CfgFile_KindBC[iMarker_CfgFile] = SUPERSONIC_INLET;
    iMarker_CfgFile++;
  }
  
  for (iMarker_Supersonic_Outlet = 0; iMarker_Supersonic_Outlet < nMarker_Supersonic_Outlet; iMarker_Supersonic_Outlet++) {
    Marker_CfgFile_TagBound[iMarker_CfgFile] = Marker_Supersonic_Outlet[iMarker_Supersonic_Outlet];
    Marker_CfgFile_KindBC[iMarker_CfgFile] = SUPERSONIC_OUTLET;
    iMarker_CfgFile++;
  }

  for (iMarker_Neumann = 0; iMarker_Neumann < nMarker_Neumann; iMarker_Neumann++) {
    Marker_CfgFile_TagBound[iMarker_CfgFile] = Marker_Neumann[iMarker_Neumann];
    Marker_CfgFile_KindBC[iMarker_CfgFile] = NEUMANN;
    iMarker_CfgFile++;
  }
  
  for (iMarker_Internal = 0; iMarker_Internal < nMarker_Internal; iMarker_Internal++) {
    Marker_CfgFile_TagBound[iMarker_CfgFile] = Marker_Internal[iMarker_Internal];
    Marker_CfgFile_KindBC[iMarker_CfgFile] = INTERNAL_BOUNDARY;
    iMarker_CfgFile++;
  }

  for (iMarker_Custom = 0; iMarker_Custom < nMarker_Custom; iMarker_Custom++) {
    Marker_CfgFile_TagBound[iMarker_CfgFile] = Marker_Custom[iMarker_Custom];
    Marker_CfgFile_KindBC[iMarker_CfgFile] = CUSTOM_BOUNDARY;
    iMarker_CfgFile++;
  }

  for (iMarker_Outlet = 0; iMarker_Outlet < nMarker_Outlet; iMarker_Outlet++) {
    Marker_CfgFile_TagBound[iMarker_CfgFile] = Marker_Outlet[iMarker_Outlet];
    Marker_CfgFile_KindBC[iMarker_CfgFile] = OUTLET_FLOW;
    iMarker_CfgFile++;
  }

  for (iMarker_Isothermal = 0; iMarker_Isothermal < nMarker_Isothermal; iMarker_Isothermal++) {
    Marker_CfgFile_TagBound[iMarker_CfgFile] = Marker_Isothermal[iMarker_Isothermal];
    Marker_CfgFile_KindBC[iMarker_CfgFile] = ISOTHERMAL;
    iMarker_CfgFile++;
  }

  for (iMarker_HeatFlux = 0; iMarker_HeatFlux < nMarker_HeatFlux; iMarker_HeatFlux++) {
    Marker_CfgFile_TagBound[iMarker_CfgFile] = Marker_HeatFlux[iMarker_HeatFlux];
    Marker_CfgFile_KindBC[iMarker_CfgFile] = HEAT_FLUX;
    iMarker_CfgFile++;
  }

  for (iMarker_Clamped = 0; iMarker_Clamped < nMarker_Clamped; iMarker_Clamped++) {
    Marker_CfgFile_TagBound[iMarker_CfgFile] = Marker_Clamped[iMarker_Clamped];
    Marker_CfgFile_KindBC[iMarker_CfgFile] = CLAMPED_BOUNDARY;
    iMarker_CfgFile++;
  }

  for (iMarker_Displacement = 0; iMarker_Displacement < nMarker_Displacement; iMarker_Displacement++) {
    Marker_CfgFile_TagBound[iMarker_CfgFile] = Marker_Displacement[iMarker_Displacement];
    Marker_CfgFile_KindBC[iMarker_CfgFile] = DISPLACEMENT_BOUNDARY;
    iMarker_CfgFile++;
  }

  for (iMarker_Load = 0; iMarker_Load < nMarker_Load; iMarker_Load++) {
    Marker_CfgFile_TagBound[iMarker_CfgFile] = Marker_Load[iMarker_Load];
    Marker_CfgFile_KindBC[iMarker_CfgFile] = LOAD_BOUNDARY;
    iMarker_CfgFile++;
  }

  for (iMarker_Damper = 0; iMarker_Damper < nMarker_Damper; iMarker_Damper++) {
    Marker_CfgFile_TagBound[iMarker_CfgFile] = Marker_Damper[iMarker_Damper];
    Marker_CfgFile_KindBC[iMarker_CfgFile] = DAMPER_BOUNDARY;
    iMarker_CfgFile++;
  }

  for (iMarker_Load_Dir = 0; iMarker_Load_Dir < nMarker_Load_Dir; iMarker_Load_Dir++) {
    Marker_CfgFile_TagBound[iMarker_CfgFile] = Marker_Load_Dir[iMarker_Load_Dir];
    Marker_CfgFile_KindBC[iMarker_CfgFile] = LOAD_DIR_BOUNDARY;
    iMarker_CfgFile++;
  }

  for (iMarker_Disp_Dir = 0; iMarker_Disp_Dir < nMarker_Disp_Dir; iMarker_Disp_Dir++) {
    Marker_CfgFile_TagBound[iMarker_CfgFile] = Marker_Disp_Dir[iMarker_Disp_Dir];
    Marker_CfgFile_KindBC[iMarker_CfgFile] = DISP_DIR_BOUNDARY;
    iMarker_CfgFile++;
  }

  for (iMarker_Load_Sine = 0; iMarker_Load_Sine < nMarker_Load_Sine; iMarker_Load_Sine++) {
    Marker_CfgFile_TagBound[iMarker_CfgFile] = Marker_Load_Sine[iMarker_Load_Sine];
    Marker_CfgFile_KindBC[iMarker_CfgFile] = LOAD_SINE_BOUNDARY;
    iMarker_CfgFile++;
  }


  for (iMarker_FlowLoad = 0; iMarker_FlowLoad < nMarker_FlowLoad; iMarker_FlowLoad++) {
    Marker_CfgFile_TagBound[iMarker_CfgFile] = Marker_FlowLoad[iMarker_FlowLoad];
    Marker_CfgFile_KindBC[iMarker_CfgFile] = FLOWLOAD_BOUNDARY;
    iMarker_CfgFile++;
  }

  for (iMarker_CfgFile = 0; iMarker_CfgFile < nMarker_CfgFile; iMarker_CfgFile++) {
    Marker_CfgFile_Monitoring[iMarker_CfgFile] = NO;
    for (iMarker_Monitoring = 0; iMarker_Monitoring < nMarker_Monitoring; iMarker_Monitoring++)
      if (Marker_CfgFile_TagBound[iMarker_CfgFile] == Marker_Monitoring[iMarker_Monitoring])
        Marker_CfgFile_Monitoring[iMarker_CfgFile] = YES;
  }

  for (iMarker_CfgFile = 0; iMarker_CfgFile < nMarker_CfgFile; iMarker_CfgFile++) {
    Marker_CfgFile_GeoEval[iMarker_CfgFile] = NO;
    for (iMarker_GeoEval = 0; iMarker_GeoEval < nMarker_GeoEval; iMarker_GeoEval++)
      if (Marker_CfgFile_TagBound[iMarker_CfgFile] == Marker_GeoEval[iMarker_GeoEval])
        Marker_CfgFile_GeoEval[iMarker_CfgFile] = YES;
  }

  for (iMarker_CfgFile = 0; iMarker_CfgFile < nMarker_CfgFile; iMarker_CfgFile++) {
    Marker_CfgFile_Designing[iMarker_CfgFile] = NO;
    for (iMarker_Designing = 0; iMarker_Designing < nMarker_Designing; iMarker_Designing++)
      if (Marker_CfgFile_TagBound[iMarker_CfgFile] == Marker_Designing[iMarker_Designing])
        Marker_CfgFile_Designing[iMarker_CfgFile] = YES;
  }

  for (iMarker_CfgFile = 0; iMarker_CfgFile < nMarker_CfgFile; iMarker_CfgFile++) {
    Marker_CfgFile_Plotting[iMarker_CfgFile] = NO;
    for (iMarker_Plotting = 0; iMarker_Plotting < nMarker_Plotting; iMarker_Plotting++)
      if (Marker_CfgFile_TagBound[iMarker_CfgFile] == Marker_Plotting[iMarker_Plotting])
        Marker_CfgFile_Plotting[iMarker_CfgFile] = YES;
  }
  
  for (iMarker_CfgFile = 0; iMarker_CfgFile < nMarker_CfgFile; iMarker_CfgFile++) {
    Marker_CfgFile_Analyze[iMarker_CfgFile] = NO;
    for (iMarker_Analyze = 0; iMarker_Analyze < nMarker_Analyze; iMarker_Analyze++)
      if (Marker_CfgFile_TagBound[iMarker_CfgFile] == Marker_Analyze[iMarker_Analyze])
        Marker_CfgFile_Analyze[iMarker_CfgFile] = YES;
  }

  /*--- Identification of Fluid-Structure interface markers ---*/

  for (iMarker_CfgFile = 0; iMarker_CfgFile < nMarker_CfgFile; iMarker_CfgFile++) {
    unsigned short indexMarker = 0;
    Marker_CfgFile_ZoneInterface[iMarker_CfgFile] = NO;
    for (iMarker_ZoneInterface = 0; iMarker_ZoneInterface < nMarker_ZoneInterface; iMarker_ZoneInterface++)
      if (Marker_CfgFile_TagBound[iMarker_CfgFile] == Marker_ZoneInterface[iMarker_ZoneInterface])
            indexMarker = (int)(iMarker_ZoneInterface/2+1);
    Marker_CfgFile_ZoneInterface[iMarker_CfgFile] = indexMarker;
  }

/*--- Identification of Turbomachinery markers and flag them---*/

  for (iMarker_CfgFile = 0; iMarker_CfgFile < nMarker_CfgFile; iMarker_CfgFile++) {
    unsigned short indexMarker=0;
    Marker_CfgFile_Turbomachinery[iMarker_CfgFile] = NO;
    Marker_CfgFile_TurbomachineryFlag[iMarker_CfgFile] = NO;
    for (iMarker_Turbomachinery = 0; iMarker_Turbomachinery < nMarker_Turbomachinery; iMarker_Turbomachinery++){
      if (Marker_CfgFile_TagBound[iMarker_CfgFile] == Marker_TurboBoundIn[iMarker_Turbomachinery]){
        indexMarker=(iMarker_Turbomachinery+1);
        Marker_CfgFile_Turbomachinery[iMarker_CfgFile] = indexMarker;
        Marker_CfgFile_TurbomachineryFlag[iMarker_CfgFile] = INFLOW;
      }
      if (Marker_CfgFile_TagBound[iMarker_CfgFile] == Marker_TurboBoundOut[iMarker_Turbomachinery]){
        indexMarker=(iMarker_Turbomachinery+1);
        Marker_CfgFile_Turbomachinery[iMarker_CfgFile] = indexMarker;
        Marker_CfgFile_TurbomachineryFlag[iMarker_CfgFile] = OUTFLOW;
      }
    }
  }

  /*--- Identification of MixingPlane interface markers ---*/

  for (iMarker_CfgFile = 0; iMarker_CfgFile < nMarker_CfgFile; iMarker_CfgFile++) {
  	unsigned short indexMarker=0;
    Marker_CfgFile_MixingPlaneInterface[iMarker_CfgFile] = NO;
    for (iMarker_MixingPlaneInterface = 0; iMarker_MixingPlaneInterface < nMarker_MixingPlaneInterface; iMarker_MixingPlaneInterface++)
      if (Marker_CfgFile_TagBound[iMarker_CfgFile] == Marker_MixingPlaneInterface[iMarker_MixingPlaneInterface])
      	indexMarker=(int)(iMarker_MixingPlaneInterface/2+1);
    Marker_CfgFile_MixingPlaneInterface[iMarker_CfgFile] = indexMarker;
  }

  for (iMarker_CfgFile = 0; iMarker_CfgFile < nMarker_CfgFile; iMarker_CfgFile++) {
    Marker_CfgFile_DV[iMarker_CfgFile] = NO;
    for (iMarker_DV = 0; iMarker_DV < nMarker_DV; iMarker_DV++)
      if (Marker_CfgFile_TagBound[iMarker_CfgFile] == Marker_DV[iMarker_DV])
        Marker_CfgFile_DV[iMarker_CfgFile] = YES;
  }
  
  /*--- Add an extra check for DV_MARKER to make sure that any given marker
   name is recognized as an existing boundary in the problem. ---*/
  
  unsigned short markerCount = 0;
  for (iMarker_DV = 0; iMarker_DV < nMarker_DV; iMarker_DV++) {
    for (iMarker_CfgFile = 0; iMarker_CfgFile < nMarker_CfgFile; iMarker_CfgFile++) {
      if (Marker_CfgFile_TagBound[iMarker_CfgFile] == Marker_DV[iMarker_DV])
        markerCount++;
    }
  }
  if ((nMarker_DV > 0) && (markerCount != nMarker_DV)) {
    SU2_MPI::Error("DV_MARKER contains marker names that do not exist in the lists of BCs in the config file.", CURRENT_FUNCTION);
  }
  
  for (iMarker_CfgFile = 0; iMarker_CfgFile < nMarker_CfgFile; iMarker_CfgFile++) {
    Marker_CfgFile_Moving[iMarker_CfgFile] = NO;
    for (iMarker_Moving = 0; iMarker_Moving < nMarker_Moving; iMarker_Moving++)
      if (Marker_CfgFile_TagBound[iMarker_CfgFile] == Marker_Moving[iMarker_Moving])
        Marker_CfgFile_Moving[iMarker_CfgFile] = YES;
  }

  for (iMarker_CfgFile = 0; iMarker_CfgFile < nMarker_CfgFile; iMarker_CfgFile++) {
    Marker_CfgFile_Interface[iMarker_CfgFile] = NO;
    for (iMarker_Interface = 0; iMarker_Interface < nMarker_Interface; iMarker_Interface++)
      if (Marker_CfgFile_TagBound[iMarker_CfgFile] == Marker_Interface[iMarker_Interface])
        Marker_CfgFile_Interface[iMarker_CfgFile] = YES;
  }

  for (iMarker_CfgFile=0; iMarker_CfgFile < nMarker_CfgFile; iMarker_CfgFile++) {
    Marker_CfgFile_PyCustom[iMarker_CfgFile] = NO;
    for(iMarker_PyCustom=0; iMarker_PyCustom < nMarker_PyCustom; iMarker_PyCustom++)
      if (Marker_CfgFile_TagBound[iMarker_CfgFile] == Marker_PyCustom[iMarker_PyCustom])
        Marker_CfgFile_PyCustom[iMarker_CfgFile] = YES;
  }

  for (iMarker_CfgFile = 0; iMarker_CfgFile < nMarker_CfgFile; iMarker_CfgFile++) {
    Marker_CfgFile_SobolevBC[iMarker_CfgFile] = NO;
    for (iMarker_SobolevBC = 0; iMarker_SobolevBC < nMarker_SobolevBC; iMarker_SobolevBC++)
      if (Marker_CfgFile_TagBound[iMarker_CfgFile] == Marker_SobolevBC[iMarker_SobolevBC])
        Marker_CfgFile_SobolevBC[iMarker_CfgFile] = YES;
  }

}

void CConfig::SetOutput(unsigned short val_software, unsigned short val_izone) {

  unsigned short iMarker_Euler, iMarker_Custom, iMarker_FarField,
  iMarker_SymWall, iMarker_PerBound, iMarker_NearFieldBound,
  iMarker_Interface, iMarker_Fluid_InterfaceBound, iMarker_Dirichlet, iMarker_Inlet, iMarker_Riemann,
  iMarker_Giles, iMarker_Outlet, iMarker_Isothermal, iMarker_HeatFlux,
  iMarker_EngineInflow, iMarker_EngineExhaust, iMarker_Displacement, iMarker_Damper,
  iMarker_Load, iMarker_FlowLoad,  iMarker_Neumann, iMarker_Internal, iMarker_Monitoring,
  iMarker_Designing, iMarker_GeoEval, iMarker_Plotting, iMarker_Analyze, iMarker_DV, iDV_Value,
  iMarker_ZoneInterface, iMarker_PyCustom, iMarker_Load_Dir, iMarker_Disp_Dir, iMarker_Load_Sine, iMarker_Clamped,
  iMarker_Moving, iMarker_SobolevBC, iMarker_Supersonic_Inlet, iMarker_Supersonic_Outlet, iMarker_ActDiskInlet,
  iMarker_ActDiskOutlet, iMarker_MixingPlaneInterface;
  
  bool fea = ((Kind_Solver == FEM_ELASTICITY) || (Kind_Solver == DISC_ADJ_FEM));
  
  /*--- WARNING: when compiling on Windows, ctime() is not available. Comment out
   the two lines below that use the dt variable. ---*/
  //time_t now = time(0);
  //string dt = ctime(&now); dt[24] = '.';

  cout << endl << "-------------------------------------------------------------------------" << endl;
  cout << "|    ___ _   _ ___                                                      |" << endl;
  cout << "|   / __| | | |_  )   Release 6.2.0  \"Falcon\"                           |" << endl;
  cout << "|   \\__ \\ |_| |/ /                                                      |" << endl;
  switch (val_software) {
    case SU2_CFD: cout << "|   |___/\\___//___|   Suite (Computational Fluid Dynamics Code)         |" << endl; break;
    case SU2_DEF: cout << "|   |___/\\___//___|   Suite (Mesh Deformation Code)                     |" << endl; break;
    case SU2_DOT: cout << "|   |___/\\___//___|   Suite (Gradient Projection Code)                  |" << endl; break;
    case SU2_MSH: cout << "|   |___/\\___//___|   Suite (Mesh Adaptation Code)                      |" << endl; break;
    case SU2_GEO: cout << "|   |___/\\___//___|   Suite (Geometry Definition Code)                  |" << endl; break;
    case SU2_SOL: cout << "|   |___/\\___//___|   Suite (Solution Exporting Code)                   |" << endl; break;
  }

  cout << "|                                                                       |" << endl;
  //cout << "|   Local date and time: " << dt << "                      |" << endl;
  cout <<"-------------------------------------------------------------------------" << endl;
  cout << "| The current SU2 release has been coordinated by the                   |" << endl;
  cout << "| SU2 International Developers Society <www.su2devsociety.org>          |" << endl;
  cout << "| with selected contributions from the open-source community.           |" << endl;
  cout <<"-------------------------------------------------------------------------" << endl;
  cout << "| The main research teams contributing to the current release are:      |" << endl;
  cout << "| - Prof. Juan J. Alonso's group at Stanford University.                |" << endl;
  cout << "| - Prof. Piero Colonna's group at Delft University of Technology.      |" << endl;
  cout << "| - Prof. Nicolas R. Gauger's group at Kaiserslautern U. of Technology. |" << endl;
  cout << "| - Prof. Alberto Guardone's group at Polytechnic University of Milan.  |" << endl;
  cout << "| - Prof. Rafael Palacios' group at Imperial College London.            |" << endl;
  cout << "| - Prof. Vincent Terrapon's group at the University of Liege.          |" << endl;
  cout << "| - Prof. Edwin van der Weide's group at the University of Twente.      |" << endl;
  cout << "| - Lab. of New Concepts in Aeronautics at Tech. Inst. of Aeronautics.  |" << endl;
  cout <<"-------------------------------------------------------------------------" << endl;
  cout << "| Copyright 2012-2019, Francisco D. Palacios, Thomas D. Economon,       |" << endl;
  cout << "|                      Tim Albring, and the SU2 contributors.           |" << endl;
  cout << "|                                                                       |" << endl;
  cout << "| SU2 is free software; you can redistribute it and/or                  |" << endl;
  cout << "| modify it under the terms of the GNU Lesser General Public            |" << endl;
  cout << "| License as published by the Free Software Foundation; either          |" << endl;
  cout << "| version 2.1 of the License, or (at your option) any later version.    |" << endl;
  cout << "|                                                                       |" << endl;
  cout << "| SU2 is distributed in the hope that it will be useful,                |" << endl;
  cout << "| but WITHOUT ANY WARRANTY; without even the implied warranty of        |" << endl;
  cout << "| MERCHANTABILITY or FITNESS FOR A PARTICULAR PURPOSE. See the GNU      |" << endl;
  cout << "| Lesser General Public License for more details.                       |" << endl;
  cout << "|                                                                       |" << endl;
  cout << "| You should have received a copy of the GNU Lesser General Public      |" << endl;
  cout << "| License along with SU2. If not, see <http://www.gnu.org/licenses/>.   |" << endl;
  cout <<"-------------------------------------------------------------------------" << endl;

  cout << endl <<"------------------------ Physical Case Definition -----------------------" << endl;
  if (val_software == SU2_CFD) {
	if (FSI_Problem) {
	   cout << "Fluid-Structure Interaction." << endl;
	}

  if (nConfig_Files != 0) {
    cout << "List of config files: ";
    for (unsigned short iConfig = 0; iConfig < nConfig_Files; iConfig++) {
      cout << Config_Filenames[iConfig];
      if (iConfig < nConfig_Files-1) cout << ", ";
      else cout <<".";
    }
    cout<< endl;
  }

  if (DiscreteAdjoint) {
     cout <<"Discrete Adjoint equations using Algorithmic Differentiation " << endl;
     cout <<"based on the physical case: ";
  }
    switch (Kind_Solver) {
      case EULER: case DISC_ADJ_EULER: case FEM_EULER: case DISC_ADJ_FEM_EULER:
        if (Kind_Regime == COMPRESSIBLE) cout << "Compressible Euler equations." << endl;
        if (Kind_Regime == INCOMPRESSIBLE) cout << "Incompressible Euler equations." << endl;
        break;
      case NAVIER_STOKES: case DISC_ADJ_NAVIER_STOKES: case FEM_NAVIER_STOKES: case DISC_ADJ_FEM_NS:
        if (Kind_Regime == COMPRESSIBLE) cout << "Compressible Laminar Navier-Stokes' equations." << endl;
        if (Kind_Regime == INCOMPRESSIBLE) cout << "Incompressible Laminar Navier-Stokes' equations." << endl;
        break;
      case RANS: case DISC_ADJ_RANS: case FEM_RANS: case DISC_ADJ_FEM_RANS:
        if (Kind_Regime == COMPRESSIBLE) cout << "Compressible RANS equations." << endl;
        if (Kind_Regime == INCOMPRESSIBLE) cout << "Incompressible RANS equations." << endl;
        cout << "Turbulence model: ";
        switch (Kind_Turb_Model) {
          case SA:     cout << "Spalart Allmaras" << endl; break;
          case SA_NEG: cout << "Negative Spalart Allmaras" << endl; break;
          case SST:    cout << "Menter's SST"     << endl; break;
          case SA_E:   cout << "Edwards Spalart Allmaras" << endl; break;
          case SA_COMP:   cout << "Compressibility Correction Spalart Allmaras" << endl; break;
          case SA_E_COMP:   cout << "Compressibility Correction Edwards Spalart Allmaras" << endl; break;
        }
        if (QCR) cout << "Using Quadratic Constitutive Relation, 2000 version (QCR2000)" << endl;
        cout << "Hybrid RANS/LES: ";
        switch (Kind_HybridRANSLES){
          case NO_HYBRIDRANSLES: cout <<  "No Hybrid RANS/LES" << endl; break;
          case SA_DES:  cout << "Detached Eddy Simulation (DES97) " << endl; break;
          case SA_DDES:  cout << "Delayed Detached Eddy Simulation (DDES) with Standard SGS" << endl; break;
          case SA_ZDES:  cout << "Delayed Detached Eddy Simulation (DDES) with Vorticity-based SGS" << endl; break;
          case SA_EDDES:  cout << "Delayed Detached Eddy Simulation (DDES) with Shear-layer Adapted SGS" << endl; break;
        }
        if (using_uq){
          cout << "Perturbing Reynold's Stress Matrix towards "<< eig_val_comp << " component turbulence"<< endl;
          if (uq_permute) cout << "Permuting eigenvectors" << endl;  
        } 
        break;
      case FEM_LES:
        if (Kind_Regime == COMPRESSIBLE)   cout << "Compressible LES equations." << endl;
        if (Kind_Regime == INCOMPRESSIBLE) cout << "Incompressible LES equations." << endl;
        cout << "Subgrid Scale model: ";
        switch (Kind_SGS_Model) {
          case IMPLICIT_LES: cout << "Implicit LES" << endl; break;
          case SMAGORINSKY:  cout << "Smagorinsky " << endl; break;
          case WALE:         cout << "WALE"         << endl; break;
          case VREMAN:       cout << "VREMAN"         << endl; break;
          default:
            SU2_MPI::Error("Subgrid Scale model not specified.", CURRENT_FUNCTION);

        }
        break;
      case FEM_ELASTICITY: case DISC_ADJ_FEM:
    	  if (Kind_Struct_Solver == SMALL_DEFORMATIONS) cout << "Geometrically linear elasticity solver." << endl;
    	  if (Kind_Struct_Solver == LARGE_DEFORMATIONS) cout << "Geometrically non-linear elasticity solver." << endl;
    	  if (Kind_Material == LINEAR_ELASTIC) cout << "Linear elastic material." << endl;
    	  if (Kind_Material == NEO_HOOKEAN) {
    		  if (Kind_Material_Compress == COMPRESSIBLE_MAT) cout << "Compressible Neo-Hookean material model." << endl;
    	  }
    	  break;
      case ADJ_EULER: cout << "Continuous Euler adjoint equations." << endl; break;
      case ADJ_NAVIER_STOKES:
        if (Frozen_Visc_Cont)
          cout << "Continuous Navier-Stokes adjoint equations with frozen (laminar) viscosity." << endl;
        else
          cout << "Continuous Navier-Stokes adjoint equations." << endl;
        break;
      case ADJ_RANS:
        if (Frozen_Visc_Cont)
          cout << "Continuous RANS adjoint equations with frozen (laminar and eddy) viscosity." << endl;
        else
          cout << "Continuous RANS adjoint equations." << endl;

        break;

    }

    if ((Kind_Regime == COMPRESSIBLE) && (Kind_Solver != FEM_ELASTICITY)) {
      cout << "Mach number: " << Mach <<"."<< endl;
      cout << "Angle of attack (AoA): " << AoA <<" deg, and angle of sideslip (AoS): " << AoS <<" deg."<< endl;
      if ((Kind_Solver == NAVIER_STOKES) || (Kind_Solver == ADJ_NAVIER_STOKES) ||
          (Kind_Solver == RANS) || (Kind_Solver == ADJ_RANS))
        cout << "Reynolds number: " << Reynolds <<". Reference length "  << Length_Reynolds << "." << endl;
      if (Fixed_CL_Mode) {
      	cout << "Fixed CL mode, target value: " << Target_CL << "." << endl;
      }
      if (Fixed_CM_Mode) {
      		cout << "Fixed CM mode, target value:  " << Target_CM << "." << endl;
      		cout << "HTP rotation axis (X,Z): ("<< HTP_Axis[0] <<", "<< HTP_Axis[1] <<")."<< endl;
      }
    }

    if (EquivArea) {
      cout <<"The equivalent area is going to be evaluated on the near-field."<< endl;
      cout <<"The lower integration limit is "<<EA_IntLimit[0]<<", and the upper is "<<EA_IntLimit[1]<<"."<< endl;
      cout <<"The near-field is situated at "<<EA_IntLimit[2]<<"."<< endl;
    }

    if (Grid_Movement) {
      cout << "Performing a dynamic mesh simulation: ";
      switch (Kind_GridMovement[ZONE_0]) {
        case NO_MOVEMENT:     cout << "no movement." << endl; break;
        case DEFORMING:       cout << "deforming mesh motion." << endl; break;
        case RIGID_MOTION:    cout << "rigid mesh motion." << endl; break;
        case MOVING_WALL:     cout << "moving walls." << endl; break;
        case MOVING_HTP:      cout << "HTP moving." << endl; break;
        case ROTATING_FRAME:  cout << "rotating reference frame." << endl; break;
        case AEROELASTIC:     cout << "aeroelastic motion." << endl; break;
        case FLUID_STRUCTURE: cout << "fluid-structure motion." << endl; break;
        case EXTERNAL:        cout << "externally prescribed motion." << endl; break;
        case AEROELASTIC_RIGID_MOTION:  cout << "rigid mesh motion plus aeroelastic motion." << endl; break;
      }
    }

    if (Restart) {
      if (Read_Binary_Restart) cout << "Reading and writing binary SU2 native restart files." << endl;
      else cout << "Reading and writing ASCII SU2 native restart files." << endl;
      if (!ContinuousAdjoint && Kind_Solver != FEM_ELASTICITY) cout << "Read flow solution from: " << Solution_FlowFileName << "." << endl;
      if (ContinuousAdjoint) cout << "Read adjoint solution from: " << Solution_AdjFileName << "." << endl;
      if (Kind_Solver == FEM_ELASTICITY) cout << "Read structural solution from: " << Solution_FEMFileName << "." << endl;
      if (Kind_Solver == DISC_ADJ_FEM){
        cout << "Read structural adjoint solution from: " << Solution_AdjFEMFileName << "." << endl;
      }
    }
    else {
        if (fea) cout << "No restart solution, initialize from undeformed configuration." << endl;
        else cout << "No restart solution, use the values at infinity (freestream)." << endl;
    }

    if (ContinuousAdjoint)
      cout << "Read flow solution from: " << Solution_FlowFileName << "." << endl;
  
    if (!fea){
      if (Kind_Regime == COMPRESSIBLE) {
      if (Ref_NonDim == DIMENSIONAL) { cout << "Dimensional simulation." << endl; }
      else if (Ref_NonDim == FREESTREAM_PRESS_EQ_ONE) { cout << "Non-Dimensional simulation (P=1.0, Rho=1.0, T=1.0 at the farfield)." << endl; }
      else if (Ref_NonDim == FREESTREAM_VEL_EQ_MACH) { cout << "Non-Dimensional simulation (V=Mach, Rho=1.0, T=1.0 at the farfield)." << endl; }
      else if (Ref_NonDim == FREESTREAM_VEL_EQ_ONE) { cout << "Non-Dimensional simulation (V=1.0, Rho=1.0, T=1.0 at the farfield)." << endl; }
    } else if (Kind_Regime == INCOMPRESSIBLE) {
      if (Ref_Inc_NonDim == DIMENSIONAL) { cout << "Dimensional simulation." << endl; }
      else if (Ref_Inc_NonDim == INITIAL_VALUES) { cout << "Non-Dimensional simulation using intialization values." << endl; }
      else if (Ref_Inc_NonDim == REFERENCE_VALUES) { cout << "Non-Dimensional simulation using user-specified reference values." << endl; }
    }
      
      if (RefArea == 0.0) cout << "The reference area will be computed using y(2D) or z(3D) projection." << endl;
      else { cout << "The reference area is " << RefArea;
        if (SystemMeasurements == US) cout << " ft^2." << endl; else cout << " m^2." << endl;
      }

      if (SemiSpan == 0.0) cout << "The semi-span will be computed using the max y(3D) value." << endl;
      else { cout << "The semi-span length area is " << SemiSpan;
        if (SystemMeasurements == US) cout << " ft." << endl; else cout << " m." << endl;
      }

      cout << "The reference length is " << RefLength;
      if (SystemMeasurements == US) cout << " ft." << endl; else cout << " m." << endl;

      if ((nRefOriginMoment_X > 1) || (nRefOriginMoment_Y > 1) || (nRefOriginMoment_Z > 1)) {
        cout << "Surface(s) where the force coefficients are evaluated and \n";
        cout << "their reference origin for moment computation: \n";

        for (iMarker_Monitoring = 0; iMarker_Monitoring < nMarker_Monitoring; iMarker_Monitoring++) {
          cout << "   - " << Marker_Monitoring[iMarker_Monitoring] << " (" << RefOriginMoment_X[iMarker_Monitoring] <<", "<<RefOriginMoment_Y[iMarker_Monitoring] <<", "<< RefOriginMoment_Z[iMarker_Monitoring] << ")";
          if (iMarker_Monitoring < nMarker_Monitoring-1) cout << ".\n";
          else {
          if (SystemMeasurements == US) cout <<" ft."<< endl;
          else cout <<" m."<< endl;
          }

        }
      }
      else {
        cout << "Reference origin for moment evaluation is (" << RefOriginMoment_X[0] << ", " << RefOriginMoment_Y[0] << ", " << RefOriginMoment_Z[0] << ")." << endl;
        cout << "Surface(s) where the force coefficients are evaluated: ";
        for (iMarker_Monitoring = 0; iMarker_Monitoring < nMarker_Monitoring; iMarker_Monitoring++) {
          cout << Marker_Monitoring[iMarker_Monitoring];
          if (iMarker_Monitoring < nMarker_Monitoring-1) cout << ", ";
          else cout <<"."<< endl;
        }
        cout<< endl;
      }
    }
    
    if (nMarker_Designing != 0) {
      cout << "Surface(s) where the objective function is evaluated: ";
      for (iMarker_Designing = 0; iMarker_Designing < nMarker_Designing; iMarker_Designing++) {
        cout << Marker_Designing[iMarker_Designing];
        if (iMarker_Designing < nMarker_Designing-1) cout << ", ";
        else cout <<".";
      }
      cout<< endl;
    }
    
    if (nMarker_Plotting != 0) {
      cout << "Surface(s) plotted in the output file: ";
      for (iMarker_Plotting = 0; iMarker_Plotting < nMarker_Plotting; iMarker_Plotting++) {
        cout << Marker_Plotting[iMarker_Plotting];
        if (iMarker_Plotting < nMarker_Plotting-1) cout << ", ";
        else cout <<".";
      }
      cout<< endl;
    }
    
    if (nMarker_Analyze != 0) {
      cout << "Surface(s) to be analyzed in detail: ";
      for (iMarker_Analyze = 0; iMarker_Analyze < nMarker_Analyze; iMarker_Analyze++) {
        cout << Marker_Analyze[iMarker_Analyze];
        if (iMarker_Analyze < nMarker_Analyze-1) cout << ", ";
        else cout <<".";
      }
      cout<< endl;
    }
    
    if (nMarker_ZoneInterface != 0) {
      cout << "Surface(s) acting as an interface among zones: ";
      for (iMarker_ZoneInterface = 0; iMarker_ZoneInterface < nMarker_ZoneInterface; iMarker_ZoneInterface++) {
        cout << Marker_ZoneInterface[iMarker_ZoneInterface];
        if (iMarker_ZoneInterface < nMarker_ZoneInterface-1) cout << ", ";
        else cout <<".";
      }
      cout<<endl;
    }

    if(nMarker_PyCustom != 0) {
      cout << "Surface(s) that are customizable in Python: ";
      for(iMarker_PyCustom=0; iMarker_PyCustom < nMarker_PyCustom; iMarker_PyCustom++){
        cout << Marker_PyCustom[iMarker_PyCustom];
        if (iMarker_PyCustom < nMarker_PyCustom-1) cout << ", ";
        else cout << ".";
      }
      cout << endl;
    }
    
    if (nMarker_DV != 0) {
      cout << "Surface(s) affected by the design variables: ";
      for (iMarker_DV = 0; iMarker_DV < nMarker_DV; iMarker_DV++) {
        cout << Marker_DV[iMarker_DV];
        if (iMarker_DV < nMarker_DV-1) cout << ", ";
        else cout <<".";
      }
      cout<< endl;
    }

    if ((Kind_GridMovement[ZONE_0] == DEFORMING) || (Kind_GridMovement[ZONE_0] == MOVING_WALL) || (Kind_GridMovement[ZONE_0] == FLUID_STRUCTURE)) {
      cout << "Surface(s) in motion: ";
      for (iMarker_Moving = 0; iMarker_Moving < nMarker_Moving; iMarker_Moving++) {
        cout << Marker_Moving[iMarker_Moving];
        if (iMarker_Moving < nMarker_Moving-1) cout << ", ";
        else cout <<".";
      }
      cout<< endl;
    }

  }

  if (val_software == SU2_GEO) {
    if (nMarker_GeoEval != 0) {
      cout << "Surface(s) where the geometrical based functions is evaluated: ";
      for (iMarker_GeoEval = 0; iMarker_GeoEval < nMarker_GeoEval; iMarker_GeoEval++) {
        cout << Marker_GeoEval[iMarker_GeoEval];
        if (iMarker_GeoEval < nMarker_GeoEval-1) cout << ", ";
        else cout <<".";
      }
      cout<< endl;
    }
  }

  cout << "Input mesh file name: " << Mesh_FileName << endl;

	if (val_software == SU2_DOT) {
    if (DiscreteAdjoint) {
      cout << "Input sensitivity file name: " << GetObjFunc_Extension(Solution_AdjFileName) << "." << endl;
    }else {
		cout << "Input sensitivity file name: " << SurfAdjCoeff_FileName << "." << endl;
	}
  }

	if (val_software == SU2_MSH) {
		switch (Kind_Adaptation) {
		case FULL: case WAKE: case FULL_FLOW: case FULL_ADJOINT: case SMOOTHING: case SUPERSONIC_SHOCK:
			break;
		case GRAD_FLOW:
			cout << "Read flow solution from: " << Solution_FlowFileName << "." << endl;
			break;
		case GRAD_ADJOINT:
			cout << "Read adjoint flow solution from: " << Solution_AdjFileName << "." << endl;
			break;
		case GRAD_FLOW_ADJ: case COMPUTABLE: case REMAINING:
			cout << "Read flow solution from: " << Solution_FlowFileName << "." << endl;
			cout << "Read adjoint flow solution from: " << Solution_AdjFileName << "." << endl;
			break;
		}
	}

	if (val_software == SU2_DEF) {
		cout << endl <<"---------------------- Grid deformation parameters ----------------------" << endl;
		cout << "Grid deformation using a linear elasticity method." << endl;

    if (Hold_GridFixed == YES) cout << "Hold some regions of the mesh fixed (hardcode implementation)." << endl;
  }

  if (val_software == SU2_DOT) {
  cout << endl <<"-------------------- Surface deformation parameters ---------------------" << endl;
  }

  if (((val_software == SU2_DEF) || (val_software == SU2_DOT)) && (Design_Variable[0] != NO_DEFORMATION)) {

    for (unsigned short iDV = 0; iDV < nDV; iDV++) {

      
      if ((Design_Variable[iDV] != NO_DEFORMATION) &&
          (Design_Variable[iDV] != FFD_SETTING) &&
          (Design_Variable[iDV] != SCALE_GRID) &&
          (Design_Variable[iDV] != TRANSLATE_GRID) &&
          (Design_Variable[iDV] != ROTATE_GRID) &&
          (Design_Variable[iDV] != SURFACE_FILE)) {
        
        if (iDV == 0)
          cout << "Design variables definition (markers <-> value <-> param):" << endl;
        
        switch (Design_Variable[iDV]) {
          case FFD_CONTROL_POINT_2D:  cout << "FFD 2D (control point) <-> "; break;
          case FFD_CAMBER_2D:         cout << "FFD 2D (camber) <-> "; break;
          case FFD_THICKNESS_2D:      cout << "FFD 2D (thickness) <-> "; break;
          case FFD_TWIST_2D:          cout << "FFD 2D (twist) <-> "; break;
          case HICKS_HENNE:           cout << "Hicks Henne <-> " ; break;
          case SURFACE_BUMP:          cout << "Surface bump <-> " ; break;
          case ANGLE_OF_ATTACK:       cout << "Angle of attack <-> " ; break;
          case CST:           	      cout << "Kulfan parameter number (CST) <-> " ; break;
          case TRANSLATION:           cout << "Translation design variable."; break;
          case SCALE:                 cout << "Scale design variable."; break;
          case NACA_4DIGITS:          cout << "NACA four digits <-> "; break;
          case PARABOLIC:             cout << "Parabolic <-> "; break;
          case AIRFOIL:               cout << "Airfoil <-> "; break;
          case ROTATION:              cout << "Rotation <-> "; break;
          case FFD_CONTROL_POINT:     cout << "FFD (control point) <-> "; break;
          case FFD_NACELLE:           cout << "FFD (nacelle) <-> "; break;
          case FFD_GULL:              cout << "FFD (gull) <-> "; break;
          case FFD_TWIST:             cout << "FFD (twist) <-> "; break;
          case FFD_ROTATION:          cout << "FFD (rotation) <-> "; break;
          case FFD_CONTROL_SURFACE:   cout << "FFD (control surface) <-> "; break;
          case FFD_CAMBER:            cout << "FFD (camber) <-> "; break;
          case FFD_THICKNESS:         cout << "FFD (thickness) -> "; break;
          case FFD_ANGLE_OF_ATTACK:   cout << "FFD (angle of attack) <-> "; break;
        }
        
        for (iMarker_DV = 0; iMarker_DV < nMarker_DV; iMarker_DV++) {
          cout << Marker_DV[iMarker_DV];
          if (iMarker_DV < nMarker_DV-1) cout << ", ";
          else cout << " <-> ";
        }

        for (iDV_Value = 0; iDV_Value < nDV_Value[iDV]; iDV_Value++) {
          cout << DV_Value[iDV][iDV_Value];
          if (iDV_Value != nDV_Value[iDV]-1) cout << ", ";
        }
        cout << " <-> ";

        if ((Design_Variable[iDV] == NO_DEFORMATION) ||
            (Design_Variable[iDV] == FFD_SETTING) ||
            (Design_Variable[iDV] == SCALE) ) nParamDV = 0;
        if (Design_Variable[iDV] == ANGLE_OF_ATTACK) nParamDV = 1;
        if ((Design_Variable[iDV] == FFD_CAMBER_2D) ||
            (Design_Variable[iDV] == FFD_THICKNESS_2D) ||
            (Design_Variable[iDV] == HICKS_HENNE) ||
            (Design_Variable[iDV] == PARABOLIC) ||
            (Design_Variable[iDV] == AIRFOIL) ||
            (Design_Variable[iDV] == FFD_GULL) ||
            (Design_Variable[iDV] == FFD_ANGLE_OF_ATTACK) ) nParamDV = 2;
        if ((Design_Variable[iDV] ==  TRANSLATION) ||
            (Design_Variable[iDV] ==  NACA_4DIGITS) ||
            (Design_Variable[iDV] ==  CST) ||
            (Design_Variable[iDV] ==  SURFACE_BUMP) ||
            (Design_Variable[iDV] ==  FFD_CAMBER) ||
            (Design_Variable[iDV] ==  FFD_TWIST_2D) ||
            (Design_Variable[iDV] ==  FFD_THICKNESS) ) nParamDV = 3;
        if (Design_Variable[iDV] == FFD_CONTROL_POINT_2D) nParamDV = 5;
        if (Design_Variable[iDV] == ROTATION) nParamDV = 6;
        if ((Design_Variable[iDV] ==  FFD_CONTROL_POINT) ||
            (Design_Variable[iDV] ==  FFD_ROTATION) ||
            (Design_Variable[iDV] ==  FFD_CONTROL_SURFACE) ) nParamDV = 7;
        if (Design_Variable[iDV] == FFD_TWIST) nParamDV = 8;

        for (unsigned short iParamDV = 0; iParamDV < nParamDV; iParamDV++) {

          if (iParamDV == 0) cout << "( ";

          if ((iParamDV == 0) &&
              ((Design_Variable[iDV] == NO_DEFORMATION) ||
               (Design_Variable[iDV] == FFD_SETTING) ||
               (Design_Variable[iDV] == FFD_ANGLE_OF_ATTACK) ||
               (Design_Variable[iDV] == FFD_CONTROL_POINT_2D) ||
               (Design_Variable[iDV] == FFD_CAMBER_2D) ||
               (Design_Variable[iDV] == FFD_THICKNESS_2D) ||
               (Design_Variable[iDV] == FFD_TWIST_2D) ||
               (Design_Variable[iDV] == FFD_CONTROL_POINT) ||
               (Design_Variable[iDV] == FFD_NACELLE) ||
               (Design_Variable[iDV] == FFD_GULL) ||
               (Design_Variable[iDV] == FFD_TWIST) ||
               (Design_Variable[iDV] == FFD_ROTATION) ||
               (Design_Variable[iDV] == FFD_CONTROL_SURFACE) ||
               (Design_Variable[iDV] == FFD_CAMBER) ||
               (Design_Variable[iDV] == FFD_THICKNESS))) cout << FFDTag[iDV];
          else cout << ParamDV[iDV][iParamDV];

          if (iParamDV < nParamDV-1) cout << ", ";
          else cout <<" )"<< endl;
          
        }

      }
      
      else if (Design_Variable[iDV] == NO_DEFORMATION) {
        cout << "No deformation of the numerical grid. Just output .su2 file." << endl;
      }
      
      else if (Design_Variable[iDV] == SCALE_GRID) {
        nParamDV = 0;
        cout << "Scaling of the volume grid by a constant factor." << endl;
      }
      
      else if (Design_Variable[iDV] == TRANSLATE_GRID) {
        nParamDV = 3;
        cout << "Rigid translation of the volume grid." << endl;
      }
      
      else if (Design_Variable[iDV] == ROTATE_GRID) {
        nParamDV = 6;
        cout << "Rigid rotation of the volume grid." << endl;
      }

      else if (Design_Variable[iDV] == FFD_SETTING) {
        
        cout << "Setting the FFD box structure." << endl;
        cout << "FFD boxes definition (FFD tag <-> degree <-> coord):" << endl;
        
        for (unsigned short iFFDBox = 0; iFFDBox < nFFDBox; iFFDBox++) {
          
          cout << TagFFDBox[iFFDBox] << " <-> ";
          
          for (unsigned short iDegreeFFD = 0; iDegreeFFD < 3; iDegreeFFD++) {
            if (iDegreeFFD == 0) cout << "( ";
            cout << DegreeFFDBox[iFFDBox][iDegreeFFD];
            if (iDegreeFFD < 2) cout << ", ";
            else cout <<" )";
          }
          
          cout << " <-> ";

          for (unsigned short iCoordFFD = 0; iCoordFFD < 24; iCoordFFD++) {
            if (iCoordFFD == 0) cout << "( ";
            cout << CoordFFDBox[iFFDBox][iCoordFFD];
            if (iCoordFFD < 23) cout << ", ";
            else cout <<" )"<< endl;
          }
          
        }
        
      }
      
      else cout << endl;

		}
	}

	if (((val_software == SU2_CFD) && ( ContinuousAdjoint || DiscreteAdjoint)) || (val_software == SU2_DOT)) {

		cout << endl <<"----------------------- Design problem definition -----------------------" << endl;
		if (nObj==1) {
      switch (Kind_ObjFunc[0]) {
        case DRAG_COEFFICIENT:           cout << "CD objective function";
          if (Fixed_CL_Mode) {           cout << " using fixed CL mode, dCD/dCL = " << dCD_dCL << "." << endl; }
          else if (Fixed_CM_Mode) {      cout << " using fixed CMy mode, dCD/dCMy = " << dCD_dCMy << "." << endl; }
          else {                         cout << "." << endl; }
          break;
        case LIFT_COEFFICIENT:           cout << "CL objective function." << endl; break;
        case MOMENT_X_COEFFICIENT:       cout << "CMx objective function" << endl;
          if (Fixed_CL_Mode) {           cout << " using fixed CL mode, dCMx/dCL = " << dCMx_dCL << "." << endl; }
          else {                         cout << "." << endl; }
          break;
        case MOMENT_Y_COEFFICIENT:       cout << "CMy objective function" << endl;
          if (Fixed_CL_Mode) {           cout << " using fixed CL mode, dCMy/dCL = " << dCMy_dCL << "." << endl; }
          else {                         cout << "." << endl; }
          break;
        case MOMENT_Z_COEFFICIENT:       cout << "CMz objective function" << endl;
          if (Fixed_CL_Mode) {           cout << " using fixed CL mode, dCMz/dCL = " << dCMz_dCL << "." << endl; }
          else {                         cout << "." << endl; }
          break;
        case INVERSE_DESIGN_PRESSURE:    cout << "Inverse design (Cp) objective function." << endl; break;
        case INVERSE_DESIGN_HEATFLUX:    cout << "Inverse design (Heat Flux) objective function." << endl; break;
        case SIDEFORCE_COEFFICIENT:      cout << "Side force objective function." << endl; break;
        case EFFICIENCY:                 cout << "CL/CD objective function." << endl; break;
        case EQUIVALENT_AREA:            cout << "Equivalent area objective function. CD weight: " << WeightCd <<"."<< endl;  break;
        case NEARFIELD_PRESSURE:         cout << "Nearfield pressure objective function. CD weight: " << WeightCd <<"."<< endl;  break;
        case FORCE_X_COEFFICIENT:        cout << "X-force objective function." << endl; break;
        case FORCE_Y_COEFFICIENT:        cout << "Y-force objective function." << endl; break;
        case FORCE_Z_COEFFICIENT:        cout << "Z-force objective function." << endl; break;
        case THRUST_COEFFICIENT:         cout << "Thrust objective function." << endl; break;
        case TORQUE_COEFFICIENT:         cout << "Torque efficiency objective function." << endl; break;
        case TOTAL_HEATFLUX:             cout << "Total heat flux objective function." << endl; break;
        case MAXIMUM_HEATFLUX:           cout << "Maximum heat flux objective function." << endl; break;
        case FIGURE_OF_MERIT:            cout << "Rotor Figure of Merit objective function." << endl; break;
        case BUFFET_SENSOR:              cout << "Buffet sensor objective function." << endl; break;
        case SURFACE_TOTAL_PRESSURE:         cout << "Average total pressure objective function." << endl; break;
        case SURFACE_STATIC_PRESSURE:        cout << "Average static pressure objective function." << endl; break;
        case SURFACE_MASSFLOW:             cout << "Mass flow rate objective function." << endl; break;
        case SURFACE_MACH:             cout << "Mach number objective function." << endl; break;
        case CUSTOM_OBJFUNC:        		cout << "Custom objective function." << endl; break;
        case REFERENCE_GEOMETRY:        cout << "Target geometry objective function." << endl; break;
        case REFERENCE_NODE:            cout << "Target node displacement objective function." << endl; break;
        case VOLUME_FRACTION:           cout << "Volume fraction objective function." << endl; break;
      }
		}
		else {
		  cout << "Weighted sum objective function." << endl;
		}

	}

	if (val_software == SU2_CFD) {
		cout << endl <<"---------------------- Space Numerical Integration ----------------------" << endl;

		if (SmoothNumGrid) cout << "There are some smoothing iterations on the grid coordinates." << endl;

    if ((Kind_Solver == EULER) || (Kind_Solver == NAVIER_STOKES) || (Kind_Solver == RANS) ||
         (Kind_Solver == DISC_ADJ_EULER) || (Kind_Solver == DISC_ADJ_NAVIER_STOKES) || (Kind_Solver == DISC_ADJ_RANS) ) {

      if (Kind_ConvNumScheme_Flow == SPACE_CENTERED) {
        if (Kind_Centered_Flow == JST) {
          cout << "Jameson-Schmidt-Turkel scheme (2nd order in space) for the flow inviscid terms."<< endl;
          cout << "JST viscous coefficients (2nd & 4th): " << Kappa_2nd_Flow << ", " << Kappa_4th_Flow <<"." << endl;
          cout << "The method includes a grid stretching correction (p = 0.3)."<< endl;
        }
        if (Kind_Centered_Flow == JST_KE) {
          cout << "Jameson-Schmidt-Turkel scheme (2nd order in space) for the flow inviscid terms."<< endl;
          cout << "JST viscous coefficients (2nd & 4th): " << Kappa_2nd_Flow << ", " << Kappa_4th_Flow << "." << endl;
          cout << "The method includes a grid stretching correction (p = 0.3)."<< endl;
        }
        if (Kind_Centered_Flow == LAX) {
          cout << "Lax-Friedrich scheme (1st order in space) for the flow inviscid terms."<< endl;
          cout << "Lax viscous coefficients (1st): " << Kappa_1st_Flow << "." << endl;
          cout << "First order integration." << endl;
        }
      }

      if (Kind_ConvNumScheme_Flow == SPACE_UPWIND) {
        if (Kind_Upwind_Flow == ROE)   cout << "Roe (with entropy fix = "<< EntropyFix_Coeff <<") solver for the flow inviscid terms."<< endl;
        if (Kind_Upwind_Flow == TURKEL) cout << "Roe-Turkel solver for the flow inviscid terms."<< endl;
        if (Kind_Upwind_Flow == AUSM)  cout << "AUSM solver for the flow inviscid terms."<< endl;
        if (Kind_Upwind_Flow == HLLC)  cout << "HLLC solver for the flow inviscid terms."<< endl;
        if (Kind_Upwind_Flow == SW)  cout << "Steger-Warming solver for the flow inviscid terms."<< endl;
        if (Kind_Upwind_Flow == MSW)  cout << "Modified Steger-Warming solver for the flow inviscid terms."<< endl;
        if (Kind_Upwind_Flow == CUSP)  cout << "CUSP solver for the flow inviscid terms."<< endl;
        if (Kind_Upwind_Flow == L2ROE) cout << "L2ROE Low Mach ROE solver for the flow inviscid terms."<< endl;
        if (Kind_Upwind_Flow == LMROE) cout << "Rieper Low Mach ROE solver for the flow inviscid terms."<< endl;
        if (Kind_Upwind_Flow == SLAU) cout << "Simple Low-Dissipation AUSM solver for the flow inviscid terms."<< endl;
        if (Kind_Upwind_Flow == SLAU2) cout << "Simple Low-Dissipation AUSM 2 solver for the flow inviscid terms."<< endl;
        if (Kind_Upwind_Flow == FDS)   cout << "Flux difference splitting (FDS) upwind scheme for the flow inviscid terms."<< endl;
        if (Kind_Upwind_Flow == AUSMPLUSUP)  cout << "AUSM+-up solver for the flow inviscid terms."<< endl;
	if (Kind_Upwind_Flow == AUSMPLUSUP2)  cout << "AUSM+-up2 solver for the flow inviscid terms."<< endl;
          
        if (Kind_Regime == COMPRESSIBLE) {
          switch (Kind_RoeLowDiss) {
            case NO_ROELOWDISS: cout << "Standard Roe without low-dissipation function."<< endl; break;
            case NTS: cout << "Roe with NTS low-dissipation function."<< endl; break;
            case FD: cout << "Roe with DDES's FD low-dissipation function."<< endl; break;
            case NTS_DUCROS: cout << "Roe with NTS low-dissipation function + Ducros shock sensor."<< endl; break;
            case FD_DUCROS: cout << "Roe with DDES's FD low-dissipation function + Ducros shock sensor."<< endl; break;
          }
        }
        
        if (MUSCL_Flow) {
          cout << "Second order integration in space, with slope limiter." << endl;
            switch (Kind_SlopeLimit_Flow) {
              case NO_LIMITER:
                cout << "No slope-limiting method. "<< endl;
                break;
              case VENKATAKRISHNAN:
                cout << "Venkatakrishnan slope-limiting method, with constant: " << Venkat_LimiterCoeff <<". "<< endl;
                cout << "The reference element size is: " << RefElemLength <<". "<< endl;
                break;
              case VENKATAKRISHNAN_WANG:
                cout << "Venkatakrishnan-Wang slope-limiting method, with constant: " << Venkat_LimiterCoeff <<". "<< endl;
                break;
              case BARTH_JESPERSEN:
                cout << "Barth-Jespersen slope-limiting method." << endl;
                break;
              case VAN_ALBADA_EDGE:
                cout << "Van Albada slope-limiting method implemented by edges." << endl;
                break;
            }
        }
        else {
          cout << "First order integration in space." << endl;
        }
        
      }

    }

    if ((Kind_Solver == RANS) || (Kind_Solver == DISC_ADJ_RANS)) {
      if (Kind_ConvNumScheme_Turb == SPACE_UPWIND) {
        if (Kind_Upwind_Turb == SCALAR_UPWIND) cout << "Scalar upwind solver for the turbulence model."<< endl;
        if (MUSCL_Turb) {
          cout << "Second order integration in space with slope limiter." << endl;
            switch (Kind_SlopeLimit_Turb) {
              case NO_LIMITER:
                cout << "No slope-limiting method. "<< endl;
                break;
              case VENKATAKRISHNAN:
                cout << "Venkatakrishnan slope-limiting method, with constant: " << Venkat_LimiterCoeff <<". "<< endl;
                cout << "The reference element size is: " << RefElemLength <<". "<< endl;
                break;
              case VENKATAKRISHNAN_WANG:
                cout << "Venkatakrishnan-Wang slope-limiting method, with constant: " << Venkat_LimiterCoeff <<". "<< endl;
                break;
              case BARTH_JESPERSEN:
                cout << "Barth-Jespersen slope-limiting method." << endl;
                break;
              case VAN_ALBADA_EDGE:
                cout << "Van Albada slope-limiting method implemented by edges." << endl;
                break;
            }
        }
        else {
          cout << "First order integration in space." << endl;
        }
      }
    }

    if ((Kind_Solver == ADJ_EULER) || (Kind_Solver == ADJ_NAVIER_STOKES) || (Kind_Solver == ADJ_RANS)) {

      if (Kind_ConvNumScheme_AdjFlow == SPACE_CENTERED) {
        if (Kind_Centered_AdjFlow == JST) {
          cout << "Jameson-Schmidt-Turkel scheme for the adjoint inviscid terms."<< endl;
          cout << "JST viscous coefficients (1st, 2nd, & 4th): " << Kappa_1st_AdjFlow
          << ", " << Kappa_2nd_AdjFlow << ", " << Kappa_4th_AdjFlow <<"."<< endl;
          cout << "The method includes a grid stretching correction (p = 0.3)."<< endl;
          cout << "Second order integration." << endl;
        }
        if (Kind_Centered_AdjFlow == LAX) {
          cout << "Lax-Friedrich scheme for the adjoint inviscid terms."<< endl;
          cout << "First order integration." << endl;
        }
      }

      if (Kind_ConvNumScheme_AdjFlow == SPACE_UPWIND) {
        if (Kind_Upwind_AdjFlow == ROE) cout << "Roe (with entropy fix = "<< EntropyFix_Coeff <<") solver for the adjoint inviscid terms."<< endl;
        if (MUSCL_AdjFlow) {
          cout << "Second order integration with slope limiter." << endl;
            switch (Kind_SlopeLimit_AdjFlow) {
              case NO_LIMITER:
                cout << "No slope-limiting method. "<< endl;
                break;
              case VENKATAKRISHNAN:
                cout << "Venkatakrishnan slope-limiting method, with constant: " << Venkat_LimiterCoeff <<". "<< endl;
                cout << "The reference element size is: " << RefElemLength <<". "<< endl;
                break;
              case VENKATAKRISHNAN_WANG:
                cout << "Venkatakrishnan-Wang slope-limiting method, with constant: " << Venkat_LimiterCoeff <<". "<< endl;
                break;
              case BARTH_JESPERSEN:
                cout << "Barth-Jespersen slope-limiting method." << endl;
                break;
              case VAN_ALBADA_EDGE:
                cout << "Van Albada slope-limiting method implemented by edges." << endl;
                break;
              case SHARP_EDGES:
                cout << "Sharp edges slope-limiting method, with constant: " << Venkat_LimiterCoeff <<". "<< endl;
                cout << "The reference element size is: " << RefElemLength <<". "<< endl;
                cout << "The reference sharp edge distance is: " << AdjSharp_LimiterCoeff*RefElemLength*Venkat_LimiterCoeff <<". "<< endl;
                break;
              case WALL_DISTANCE:
                cout << "Wall distance slope-limiting method, with constant: " << Venkat_LimiterCoeff <<". "<< endl;
                cout << "The reference element size is: " << RefElemLength <<". "<< endl;
                cout << "The reference wall distance is: " << AdjSharp_LimiterCoeff*RefElemLength*Venkat_LimiterCoeff <<". "<< endl;
                break;
            }
        }
        else {
          cout << "First order integration." << endl;
        }
      }
      
      cout << "The reference sharp edge distance is: " << AdjSharp_LimiterCoeff*RefElemLength*Venkat_LimiterCoeff <<". "<< endl;

    }

    if ((Kind_Solver == ADJ_RANS) && (!Frozen_Visc_Cont)) {
      if (Kind_ConvNumScheme_AdjTurb == SPACE_UPWIND) {
        if (Kind_Upwind_Turb == SCALAR_UPWIND) cout << "Scalar upwind solver (first order) for the adjoint turbulence model."<< endl;
        if (MUSCL_AdjTurb) {
          cout << "Second order integration with slope limiter." << endl;
            switch (Kind_SlopeLimit_AdjTurb) {
              case NO_LIMITER:
                cout << "No slope-limiting method. "<< endl;
                break;
              case VENKATAKRISHNAN:
                cout << "Venkatakrishnan slope-limiting method, with constant: " << Venkat_LimiterCoeff <<". "<< endl;
                cout << "The reference element size is: " << RefElemLength <<". "<< endl;
                break;
              case VENKATAKRISHNAN_WANG:
                cout << "Venkatakrishnan-Wang slope-limiting method, with constant: " << Venkat_LimiterCoeff <<". "<< endl;
                break;
              case BARTH_JESPERSEN:
                cout << "Barth-Jespersen slope-limiting method." << endl;
                break;
              case VAN_ALBADA_EDGE:
                cout << "Van Albada slope-limiting method implemented by edges." << endl;
                break;
              case SHARP_EDGES:
                cout << "Sharp edges slope-limiting method, with constant: " << Venkat_LimiterCoeff <<". "<< endl;
                cout << "The reference element size is: " << RefElemLength <<". "<< endl;
                cout << "The reference sharp edge distance is: " << AdjSharp_LimiterCoeff*RefElemLength*Venkat_LimiterCoeff <<". "<< endl;
                break;
              case WALL_DISTANCE:
                cout << "Wall distance slope-limiting method, with constant: " << Venkat_LimiterCoeff <<". "<< endl;
                cout << "The reference element size is: " << RefElemLength <<". "<< endl;
                cout << "The reference wall distance is: " << AdjSharp_LimiterCoeff*RefElemLength*Venkat_LimiterCoeff <<". "<< endl;
                break;
            }
        }
        else {
          cout << "First order integration." << endl;
        }
      }
    }

    if ((Kind_Solver == NAVIER_STOKES) || (Kind_Solver == RANS) ||
        (Kind_Solver == DISC_ADJ_NAVIER_STOKES) || (Kind_Solver == DISC_ADJ_RANS)) {
        cout << "Average of gradients with correction (viscous flow terms)." << endl;
    }

    if ((Kind_Solver == ADJ_NAVIER_STOKES) || (Kind_Solver == ADJ_RANS)) {
      cout << "Average of gradients with correction (viscous adjoint terms)." << endl;
    }

    if ((Kind_Solver == RANS) || (Kind_Solver == DISC_ADJ_RANS)) {
      cout << "Average of gradients with correction (viscous turbulence terms)." << endl;
    }

    if ((Kind_Solver == ADJ_RANS) && (!Frozen_Visc_Cont)) {
      cout << "Average of gradients with correction (2nd order) for computation of adjoint viscous turbulence terms." << endl;
      if (Kind_TimeIntScheme_AdjTurb == EULER_IMPLICIT) cout << "Euler implicit method for the turbulent adjoint equation." << endl;
    }

    if(Kind_Solver != FEM_EULER && Kind_Solver != FEM_NAVIER_STOKES &&
       Kind_Solver != FEM_RANS  && Kind_Solver != FEM_LES &&
       Kind_Solver != DISC_ADJ_FEM_EULER && Kind_Solver != DISC_ADJ_FEM_NS && 
       Kind_Solver != DISC_ADJ_FEM_RANS) {
      if (!fea){
        switch (Kind_Gradient_Method) {
          case GREEN_GAUSS: cout << "Gradient computation using Green-Gauss theorem." << endl; break;
          case WEIGHTED_LEAST_SQUARES: cout << "Gradient Computation using weighted Least-Squares method." << endl; break;
        }
      }
      else{
        cout << "Spatial discretization using the Finite Element Method." << endl;
      }
    }

    if(Kind_Solver == FEM_EULER || Kind_Solver == FEM_NAVIER_STOKES ||
       Kind_Solver == FEM_RANS  || Kind_Solver == FEM_LES ||
       Kind_Solver == DISC_ADJ_FEM_EULER || Kind_Solver == DISC_ADJ_FEM_NS ||
       Kind_Solver == DISC_ADJ_FEM_RANS) {
      if(Kind_FEM_Flow == DG) {
        cout << "Discontinuous Galerkin Finite element solver" << endl;

        switch( Riemann_Solver_FEM ) {
          case ROE:           cout << "Roe (with entropy fix) solver for inviscid fluxes over the faces" << endl; break;
          case LAX_FRIEDRICH: cout << "Lax-Friedrich solver for inviscid fluxes over the faces" << endl; break;
          case AUSM:          cout << "AUSM solver inviscid fluxes over the faces" << endl; break;
          case HLLC:          cout << "HLLC solver inviscid fluxes over the faces" << endl; break;
        }

        if(Kind_Solver != FEM_EULER && Kind_Solver != DISC_ADJ_FEM_EULER) {
          cout << "Theta symmetrizing terms interior penalty: " << Theta_Interior_Penalty_DGFEM << endl;
        }
      }

      cout << "Quadrature factor for elements with constant Jacobian:     " << Quadrature_Factor_Straight << endl;
      cout << "Quadrature factor for elements with non-constant Jacobian: " << Quadrature_Factor_Curved << endl;

      cout << "Byte alignment matrix multiplications:      " << byteAlignmentMatMul << endl;
      cout << "Padded matrix size for optimal performance: " << sizeMatMulPadding << endl;
    }

    cout << endl <<"---------------------- Time Numerical Integration -----------------------" << endl;

    if (!fea) {
		switch (Unsteady_Simulation) {
		  case NO:
			cout << "Local time stepping (steady state simulation)." << endl; break;
		  case TIME_STEPPING:
			cout << "Unsteady simulation using a time stepping strategy."<< endl;
			if (Unst_CFL != 0.0) {
                          cout << "Time step computed by the code. Unsteady CFL number: " << Unst_CFL <<"."<< endl;
                          if (Delta_UnstTime != 0.0) {
                            cout << "Synchronization time provided by the user (s): "<< Delta_UnstTime << "." << endl;
                          }
                        }
			else cout << "Unsteady time step provided by the user (s): "<< Delta_UnstTime << "." << endl;
			break;
		  case DT_STEPPING_1ST: case DT_STEPPING_2ND:
			if (Unsteady_Simulation == DT_STEPPING_1ST) cout << "Unsteady simulation, dual time stepping strategy (first order in time)."<< endl;
			if (Unsteady_Simulation == DT_STEPPING_2ND) cout << "Unsteady simulation, dual time stepping strategy (second order in time)."<< endl;
			if (Unst_CFL != 0.0) cout << "Time step computed by the code. Unsteady CFL number: " << Unst_CFL <<"."<< endl;
			else cout << "Unsteady time step provided by the user (s): "<< Delta_UnstTime << "." << endl;
			cout << "Total number of internal Dual Time iterations: "<< Unst_nIntIter <<"." << endl;
			break;
		}
  }
	else {
		switch (Dynamic_Analysis) {
		  case NO:
			cout << "Static structural analysis." << endl; break;
		  case YES:
			cout << "Dynamic structural analysis."<< endl;
			cout << "Time step provided by the user for the dynamic analysis(s): "<< Delta_DynTime << "." << endl;
			break;
		}
	}

    if ((Kind_Solver == EULER) || (Kind_Solver == NAVIER_STOKES) || (Kind_Solver == RANS) ||
        (Kind_Solver == DISC_ADJ_EULER) || (Kind_Solver == DISC_ADJ_NAVIER_STOKES) || (Kind_Solver == DISC_ADJ_RANS) ||
        (Kind_Solver == DISC_ADJ_FEM_EULER) || (Kind_Solver == DISC_ADJ_FEM_NS) || (Kind_Solver == DISC_ADJ_FEM_RANS)) {
      switch (Kind_TimeIntScheme_Flow) {
        case RUNGE_KUTTA_EXPLICIT:
          cout << "Runge-Kutta explicit method for the flow equations." << endl;
          cout << "Number of steps: " << nRKStep << endl;
          cout << "Alpha coefficients: ";
          for (unsigned short iRKStep = 0; iRKStep < nRKStep; iRKStep++) {
            cout << "\t" << RK_Alpha_Step[iRKStep];
          }
          cout << endl;
          break;
        case EULER_EXPLICIT:
          cout << "Euler explicit method for the flow equations." << endl;
          break;
        case EULER_IMPLICIT:
          cout << "Euler implicit method for the flow equations." << endl;
          switch (Kind_Linear_Solver) {
            case BCGSTAB:
              cout << "BCGSTAB is used for solving the linear system." << endl;
              switch (Kind_Linear_Solver_Prec) {
                case ILU: cout << "Using a ILU("<< Linear_Solver_ILU_n <<") preconditioning."<< endl; break;
                case LINELET: cout << "Using a linelet preconditioning."<< endl; break;
                case LU_SGS: cout << "Using a LU-SGS preconditioning."<< endl; break;
                case JACOBI: cout << "Using a Jacobi preconditioning."<< endl; break;
              }
              cout << "Convergence criteria of the linear solver: "<< Linear_Solver_Error <<"."<< endl;
              cout << "Max number of linear iterations: "<< Linear_Solver_Iter <<"."<< endl;
              break;
            case FGMRES:
            case RESTARTED_FGMRES:
              cout << "FGMRES is used for solving the linear system." << endl;
              switch (Kind_Linear_Solver_Prec) {
                case ILU: cout << "Using a ILU("<< Linear_Solver_ILU_n <<") preconditioning."<< endl; break;
                case LINELET: cout << "Using a linelet preconditioning."<< endl; break;
                case LU_SGS: cout << "Using a LU-SGS preconditioning."<< endl; break;
                case JACOBI: cout << "Using a Jacobi preconditioning."<< endl; break;
              }
              cout << "Convergence criteria of the linear solver: "<< Linear_Solver_Error <<"."<< endl;
              cout << "Max number of linear iterations: "<< Linear_Solver_Iter <<"."<< endl;
               break;
            case SMOOTHER_JACOBI:
              cout << "A Jacobi method is used for smoothing the linear system." << endl;
              break;
            case SMOOTHER_ILU:
              cout << "A ILU("<< Linear_Solver_ILU_n <<") method is used for smoothing the linear system." << endl;
              break;
            case SMOOTHER_LUSGS:
              cout << "A LU-SGS method is used for smoothing the linear system." << endl;
              break;
            case SMOOTHER_LINELET:
              cout << "A Linelet method is used for smoothing the linear system." << endl;
              break;
          }
          break;
        case CLASSICAL_RK4_EXPLICIT:
          cout << "Classical RK4 explicit method for the flow equations." << endl;
          cout << "Number of steps: " << 4 << endl;
          cout << "Time coefficients: {0.5, 0.5, 1, 1}" << endl;
          cout << "Function coefficients: {1/6, 1/3, 1/3, 1/6}" << endl;
          break;
      }
    }

    if (fea) {
      switch (Kind_TimeIntScheme_FEA) {
        case CD_EXPLICIT:
          cout << "Explicit time integration (NOT IMPLEMENTED YET)." << endl;
          break;
        case GENERALIZED_ALPHA:
          cout << "Generalized-alpha method." << endl;
          break;
        case NEWMARK_IMPLICIT:
          if (Dynamic_Analysis) cout << "Newmark implicit method for the structural time integration." << endl;
          switch (Kind_Linear_Solver) {
            case BCGSTAB:
              cout << "BCGSTAB is used for solving the linear system." << endl;
              cout << "Convergence criteria of the linear solver: "<< Linear_Solver_Error <<"."<< endl;
              cout << "Max number of iterations: "<< Linear_Solver_Iter <<"."<< endl;
              break;
            case FGMRES: case RESTARTED_FGMRES:
              cout << "FGMRES is used for solving the linear system." << endl;
              cout << "Convergence criteria of the linear solver: "<< Linear_Solver_Error <<"."<< endl;
              cout << "Max number of iterations: "<< Linear_Solver_Iter <<"."<< endl;
              break;
            case CONJUGATE_GRADIENT:
              cout << "A Conjugate Gradient method is used for solving the linear system." << endl;
              cout << "Convergence criteria of the linear solver: "<< Linear_Solver_Error <<"."<< endl;
              cout << "Max number of iterations: "<< Linear_Solver_Iter <<"."<< endl;
              break;
          }
          break;
      }
    }

    if ((Kind_Solver == ADJ_EULER) || (Kind_Solver == ADJ_NAVIER_STOKES) || (Kind_Solver == ADJ_RANS)) {
      switch (Kind_TimeIntScheme_AdjFlow) {
        case RUNGE_KUTTA_EXPLICIT:
          cout << "Runge-Kutta explicit method for the adjoint equations." << endl;
          cout << "Number of steps: " << nRKStep << endl;
          cout << "Alpha coefficients: ";
          for (unsigned short iRKStep = 0; iRKStep < nRKStep; iRKStep++) {
            cout << "\t" << RK_Alpha_Step[iRKStep];
          }
          cout << endl;
          break;
        case EULER_EXPLICIT: cout << "Euler explicit method for the adjoint equations." << endl; break;
        case EULER_IMPLICIT: cout << "Euler implicit method for the adjoint equations." << endl; break;
      }
    }

    if(Kind_Solver == FEM_EULER || Kind_Solver == FEM_NAVIER_STOKES ||
       Kind_Solver == FEM_RANS  || Kind_Solver == FEM_LES) {
      switch (Kind_TimeIntScheme_FEM_Flow) {
        case RUNGE_KUTTA_EXPLICIT:
          cout << "Runge-Kutta explicit method for the flow equations." << endl;
          cout << "Number of steps: " << nRKStep << endl;
          cout << "Alpha coefficients: ";
          for (unsigned short iRKStep = 0; iRKStep < nRKStep; iRKStep++) {
            cout << "\t" << RK_Alpha_Step[iRKStep];
          }
          cout << endl;
          break;
        case CLASSICAL_RK4_EXPLICIT:
          cout << "Classical RK4 explicit method for the flow equations." << endl;
          cout << "Number of steps: " << 4 << endl;
          cout << "Time coefficients: {0.5, 0.5, 1, 1}" << endl;
          cout << "Function coefficients: {1/6, 1/3, 1/3, 1/6}" << endl;
          break;

        case ADER_DG:
          if(nLevels_TimeAccurateLTS == 1)
            cout << "ADER-DG for the flow equations with global time stepping." << endl;
          else
            cout << "ADER-DG for the flow equations with " << nLevels_TimeAccurateLTS
                 << " levels for time accurate local time stepping." << endl;

          switch( Kind_ADER_Predictor ) {
            case ADER_ALIASED_PREDICTOR:
              cout << "An aliased approach is used in the predictor step. " << endl;
              break;
            case ADER_NON_ALIASED_PREDICTOR:
              cout << "A non-aliased approach is used in the predictor step. " << endl;
              break;
          }
          cout << "Number of time DOFs ADER-DG predictor step: " << nTimeDOFsADER_DG << endl;
          cout << "Location of time DOFs ADER-DG on the interval [-1,1]: ";
          for (unsigned short iDOF=0; iDOF<nTimeDOFsADER_DG; iDOF++) {
            cout << "\t" << TimeDOFsADER_DG[iDOF];
          }
          cout << endl;
          cout << "Time quadrature factor for ADER-DG: " << Quadrature_Factor_Time_ADER_DG << endl;
          cout << "Number of time integration points ADER-DG: " << nTimeIntegrationADER_DG << endl;
          cout << "Location of time integration points ADER-DG on the interval [-1,1]: ";
          for (unsigned short iDOF=0; iDOF<nTimeIntegrationADER_DG; iDOF++) {
            cout << "\t" << TimeIntegrationADER_DG[iDOF];
          }
          cout << endl;
          cout << "Weights of time integration points ADER-DG on the interval [-1,1]: ";
          for (unsigned short iDOF=0; iDOF<nTimeIntegrationADER_DG; iDOF++) {
            cout << "\t" << WeightsIntegrationADER_DG[iDOF];
          }
          cout << endl;
          break;
      }
    }

    if (nMGLevels !=0) {
      
      if (nStartUpIter != 0) cout << "A total of " << nStartUpIter << " start up iterations on the fine grid."<< endl;
      if (MGCycle == V_CYCLE) cout << "V Multigrid Cycle, with " << nMGLevels << " multigrid levels."<< endl;
      if (MGCycle == W_CYCLE) cout << "W Multigrid Cycle, with " << nMGLevels << " multigrid levels."<< endl;
      if (MGCycle == FULLMG_CYCLE) cout << "Full Multigrid Cycle, with " << nMGLevels << " multigrid levels."<< endl;

      cout << "Damping factor for the residual restriction: " << Damp_Res_Restric <<"."<< endl;
      cout << "Damping factor for the correction prolongation: " << Damp_Correc_Prolong <<"."<< endl;
    }

    if ((Kind_Solver != FEM_ELASTICITY) && (Kind_Solver != DISC_ADJ_FEM)) {

      if (!CFL_Adapt) cout << "No CFL adaptation." << endl;
      else cout << "CFL adaptation. Factor down: "<< CFL_AdaptParam[0] <<", factor up: "<< CFL_AdaptParam[1]
        <<",\n                lower limit: "<< CFL_AdaptParam[2] <<", upper limit: " << CFL_AdaptParam[3] <<"."<< endl;

      if (nMGLevels !=0) {
        PrintingToolbox::CTablePrinter MGTable(&std::cout);
        
        MGTable.AddColumn("MG Level",         10);
        MGTable.AddColumn("Presmooth",     10);
        MGTable.AddColumn("PostSmooth",    10);
        MGTable.AddColumn("CorrectSmooth", 10);
        MGTable.SetAlign(PrintingToolbox::CTablePrinter::RIGHT);
        MGTable.PrintHeader();
        for (unsigned short iLevel = 0; iLevel < nMGLevels+1; iLevel++) {
          MGTable << iLevel << MG_PreSmooth[iLevel] << MG_PostSmooth[iLevel] << MG_CorrecSmooth[iLevel];
        }
        MGTable.PrintFooter();
      }

			if (Unsteady_Simulation != TIME_STEPPING) {
				cout << "Courant-Friedrichs-Lewy number:   ";
				cout.precision(3);
				cout.width(6); cout << CFL[0];
				cout << endl;
			}
			

    }

    if ((Kind_Solver == RANS) || (Kind_Solver == DISC_ADJ_RANS))
      if (Kind_TimeIntScheme_Turb == EULER_IMPLICIT)
        cout << "Euler implicit time integration for the turbulence model." << endl;
  }

  if (val_software == SU2_CFD) {

    cout << endl <<"------------------------- Convergence Criteria --------------------------" << endl;

    if (SinglezoneDriver){
      cout << "Maximum number of solver subiterations: " << Iter <<"."<< endl;
      cout << "Maximum number of physical time-steps: " << Time_Iter <<"."<< endl;
    }
    else{
      cout << "Maximum number of iterations: " << nExtIter <<"."<< endl;
    }

    if (!fea){

      if (ConvCriteria == CAUCHY) {
        if (!ContinuousAdjoint && !DiscreteAdjoint)
          switch (Cauchy_Func_Flow) {
            case LIFT_COEFFICIENT: cout << "Cauchy criteria for Lift using "
              << Cauchy_Elems << " elements and epsilon " <<Cauchy_Eps<< "."<< endl; break;
            case DRAG_COEFFICIENT: cout << "Cauchy criteria for Drag using "
              << Cauchy_Elems << " elements and epsilon " <<Cauchy_Eps<< "."<< endl; break;
          }

        if (ContinuousAdjoint || DiscreteAdjoint)
          switch (Cauchy_Func_AdjFlow) {
            case SENS_GEOMETRY: cout << "Cauchy criteria for geo. sensitivity using "
              << Cauchy_Elems << " elements and epsilon " <<Cauchy_Eps<< "."<< endl; break;
            case SENS_MACH: cout << "Cauchy criteria for Mach number sensitivity using "
              << Cauchy_Elems << " elements and epsilon " <<Cauchy_Eps<< "."<< endl; break;
          }

        cout << "Start convergence criteria at iteration " << StartConv_Iter<< "."<< endl;
      
      }


      if (ConvCriteria == RESIDUAL) {
        if (!ContinuousAdjoint && !DiscreteAdjoint) {
          cout << "Reduce the density residual " << OrderMagResidual << " orders of magnitude."<< endl;
          cout << "The minimum bound for the density residual is 10^(" << MinLogResidual<< ")."<< endl;
          cout << "Start convergence criteria at iteration " << StartConv_Iter<< "."<< endl;
        }

        if (ContinuousAdjoint || DiscreteAdjoint) {
          cout << "Reduce the adjoint density residual " << OrderMagResidual << " orders of magnitude."<< endl;
          cout << "The minimum value for the adjoint density residual is 10^(" << MinLogResidual<< ")."<< endl;
        }

      }

    }
    else{
        if (Kind_Struct_Solver == SMALL_DEFORMATIONS) {cout << "Convergence criteria determined by the linear solver." << endl;}
        else if (Kind_Solver == DISC_ADJ_FEM){

        }
        else{
          if (Res_FEM_CRIT == RESFEM_ABSOLUTE){
              cout << "Absolute convergence criteria" << endl;
              cout << "Log10 of displacements (UTOL-A): " << Res_FEM_UTOL << "."<< endl;
              cout << "Log10 of residual (RTOL-A): " << Res_FEM_RTOL << "."<< endl;
              cout << "Log10 of energy (ETOL-A): " << Res_FEM_ETOL << "."<< endl;
          }
          else{
              cout << "Relative convergence criteria" << endl;
              cout << "Displacements tolerance (UTOL): Reduce " << -Res_FEM_UTOL << " orders of magnitude."<< endl;
              cout << "Residual tolerance (RTOL): Reduce " << -Res_FEM_RTOL << " orders of magnitude."<< endl;
              cout << "Energy tolerance (ETOL): Reduce " << -Res_FEM_ETOL << " orders of magnitude."<< endl;
          }
        }
    }


  }

  if (val_software == SU2_MSH) {
    cout << endl <<"----------------------- Grid adaptation strategy ------------------------" << endl;

    switch (Kind_Adaptation) {
      case NONE: break;
      case PERIODIC: cout << "Grid modification to run periodic bc problems." << endl; break;
      case FULL: cout << "Grid adaptation using a complete refinement." << endl; break;
      case WAKE: cout << "Grid adaptation of the wake." << endl; break;
      case FULL_FLOW: cout << "Flow grid adaptation using a complete refinement." << endl; break;
      case FULL_ADJOINT: cout << "Adjoint grid adaptation using a complete refinement." << endl; break;
      case GRAD_FLOW: cout << "Grid adaptation using gradient based strategy (density)." << endl; break;
      case GRAD_ADJOINT: cout << "Grid adaptation using gradient based strategy (adjoint density)." << endl; break;
      case GRAD_FLOW_ADJ: cout << "Grid adaptation using gradient based strategy (density and adjoint density)." << endl; break;
      case COMPUTABLE: cout << "Grid adaptation using computable correction."<< endl; break;
      case REMAINING: cout << "Grid adaptation using remaining error."<< endl; break;
      case SMOOTHING: cout << "Grid smoothing using an implicit method."<< endl; break;
      case SUPERSONIC_SHOCK: cout << "Grid adaptation for a supersonic shock at Mach: " << Mach <<"."<< endl; break;
    }

    switch (Kind_Adaptation) {
      case GRAD_FLOW: case GRAD_ADJOINT: case GRAD_FLOW_ADJ: case COMPUTABLE: case REMAINING:
        cout << "Power of the dual volume in the adaptation sensor: " << DualVol_Power << endl;
        cout << "Percentage of new elements in the adaptation process: " << New_Elem_Adapt << "."<< endl;
        break;
    }

    if (Analytical_Surface != NONE)
      cout << "Use analytical definition for including points in the surfaces." << endl;

  }

  cout << endl <<"-------------------------- Output Information ---------------------------" << endl;

  if (val_software == SU2_CFD) {

    if (Low_MemoryOutput) cout << "Writing output files with low memory RAM requirements."<< endl;
    cout << "Writing a solution file every " << Wrt_Sol_Freq <<" iterations."<< endl;
    cout << "Writing the convergence history every " << Wrt_Con_Freq <<" iterations."<< endl;
    if ((Unsteady_Simulation == DT_STEPPING_1ST) || (Unsteady_Simulation == DT_STEPPING_2ND)) {
      cout << "Writing the dual time flow solution every " << Wrt_Sol_Freq_DualTime <<" iterations."<< endl;
      cout << "Writing the dual time convergence history every " << Wrt_Con_Freq_DualTime <<" iterations."<< endl;
    }

    switch (Output_FileFormat) {
      case PARAVIEW: cout << "The output file format is Paraview ASCII legacy (.vtk)." << endl; break;
      case PARAVIEW_BINARY: cout << "The output file format is Paraview binary legacy (.vtk)." << endl; break;
      case TECPLOT: cout << "The output file format is Tecplot ASCII (.dat)." << endl; break;
      case TECPLOT_BINARY: cout << "The output file format is Tecplot binary (.plt)." << endl; break;
      case FIELDVIEW: cout << "The output file format is FieldView ASCII (.uns)." << endl; break;
      case FIELDVIEW_BINARY: cout << "The output file format is FieldView binary (.uns)." << endl; break;
      case CGNS_SOL: cout << "The output file format is CGNS (.cgns)." << endl; break;
    }

    cout << "Convergence history file name: " << Conv_FileName << "." << endl;

    cout << "Forces breakdown file name: " << Breakdown_FileName << "." << endl;

    if ((!fea)) {
      if (!ContinuousAdjoint && !DiscreteAdjoint) {
        cout << "Surface flow coefficients file name: " << SurfFlowCoeff_FileName << "." << endl;
        cout << "Flow variables file name: " << Flow_FileName << "." << endl;
        cout << "Restart flow file name: " << Restart_FlowFileName << "." << endl;
      }

      if (ContinuousAdjoint || DiscreteAdjoint) {
        cout << "Adjoint solution file name: " << Solution_AdjFileName << "." << endl;
        cout << "Restart adjoint file name: " << Restart_AdjFileName << "." << endl;
        cout << "Adjoint variables file name: " << Adj_FileName << "." << endl;
        cout << "Surface adjoint coefficients file name: " << SurfAdjCoeff_FileName << "." << endl;
      }
    }
    else if (fea){
      if (!ContinuousAdjoint && !DiscreteAdjoint) {
        Wrt_Srf_Sol = false;
        cout << "Structure variables file name: " << Structure_FileName << "." << endl;
        cout << "Restart structure file name: " << Restart_FEMFileName << "." << endl;
      }
      if (ContinuousAdjoint || DiscreteAdjoint) {
        Wrt_Srf_Sol = false;
        cout << "Structure variables file name: " << AdjStructure_FileName << "." << endl;
        cout << "Restart structure file name: " << Restart_AdjFEMFileName << "." << endl;
      }
    }
    else{
      cout << "Surface coefficients file name: " << SurfFlowCoeff_FileName << "." << endl;
      cout << "Variables file name: " << Flow_FileName << "." << endl;
      cout << "Restart file name: " << Restart_FlowFileName << "." << endl;
    }

  }

  if (val_software == SU2_SOL) {
    if (Low_MemoryOutput) cout << "Writing output files with low memory RAM requirements."<< endl;
    switch (Output_FileFormat) {
      case PARAVIEW: cout << "The output file format is Paraview ASCII legacy (.vtk)." << endl; break;
      case PARAVIEW_BINARY: cout << "The output file format is Paraview binary legacy (.vtk)." << endl; break;
      case TECPLOT: cout << "The output file format is Tecplot ASCII (.dat)." << endl; break;
      case TECPLOT_BINARY: cout << "The output file format is Tecplot binary (.plt)." << endl; break;
      case FIELDVIEW: cout << "The output file format is FieldView ASCII (.uns)." << endl; break;
      case FIELDVIEW_BINARY: cout << "The output file format is FieldView binary (.uns)." << endl; break;
      case CGNS_SOL: cout << "The output file format is CGNS (.cgns)." << endl; break;
    }
    cout << "Flow variables file name: " << Flow_FileName << "." << endl;
  }

  if (val_software == SU2_DEF) {
    cout << "Output mesh file name: " << Mesh_Out_FileName << ". " << endl;
    if (Visualize_Surface_Def) cout << "A file will be created to visualize the surface deformation." << endl;
    if (Visualize_Volume_Def) cout << "A file will be created to visualize the volume deformation." << endl;
    else cout << "No file for visualizing the deformation." << endl;
    switch (GetDeform_Stiffness_Type()) {
      case INVERSE_VOLUME:
        cout << "Cell stiffness scaled by inverse of the cell volume." << endl;
        break;
      case SOLID_WALL_DISTANCE:
        cout << "Cell stiffness scaled by distance to nearest solid surface." << endl;
        break;
      case CONSTANT_STIFFNESS:
        cout << "Imposing constant cell stiffness." << endl;
        break;
    }
  }

  if (val_software == SU2_MSH) {
    cout << "Output mesh file name: " << Mesh_Out_FileName << ". " << endl;
  }

  if (val_software == SU2_DOT) {
    if (DiscreteAdjoint) {
      cout << "Output Volume Sensitivity file name: " << VolSens_FileName << ". " << endl;
      cout << "Output Surface Sensitivity file name: " << SurfSens_FileName << ". " << endl;
    }
    cout << "Output gradient file name: " << ObjFunc_Grad_FileName << ". " << endl;
  }

  if (val_software == SU2_MSH) {
    cout << "Output mesh file name: " << Mesh_Out_FileName << ". " << endl;
    cout << "Restart flow file name: " << Restart_FlowFileName << "." << endl;
    if ((Kind_Adaptation == FULL_ADJOINT) || (Kind_Adaptation == GRAD_ADJOINT) || (Kind_Adaptation == GRAD_FLOW_ADJ) ||
        (Kind_Adaptation == COMPUTABLE) || (Kind_Adaptation == REMAINING)) {
      if (Kind_ObjFunc[0] == DRAG_COEFFICIENT) cout << "Restart adjoint file name: " << Restart_AdjFileName << "." << endl;
      if (Kind_ObjFunc[0] == EQUIVALENT_AREA) cout << "Restart adjoint file name: " << Restart_AdjFileName << "." << endl;
      if (Kind_ObjFunc[0] == NEARFIELD_PRESSURE) cout << "Restart adjoint file name: " << Restart_AdjFileName << "." << endl;
      if (Kind_ObjFunc[0] == LIFT_COEFFICIENT) cout << "Restart adjoint file name: " << Restart_AdjFileName << "." << endl;
    }
  }

  cout << endl <<"------------------- Config File Boundary Information --------------------" << endl;

  PrintingToolbox::CTablePrinter BoundaryTable(&std::cout);
  BoundaryTable.AddColumn("Marker Type", 20);
  BoundaryTable.AddColumn("Marker Name", 20);
  
  BoundaryTable.PrintHeader();
  
  if (nMarker_Euler != 0) {   
    BoundaryTable << "Euler wall";
    for (iMarker_Euler = 0; iMarker_Euler < nMarker_Euler; iMarker_Euler++) {
      BoundaryTable << Marker_Euler[iMarker_Euler];
      if (iMarker_Euler < nMarker_Euler-1)  BoundaryTable << " ";
    }
    BoundaryTable.PrintFooter();
  }
  
  if (nMarker_FarField != 0) {
    BoundaryTable << "Far-field";
    for (iMarker_FarField = 0; iMarker_FarField < nMarker_FarField; iMarker_FarField++) {
      BoundaryTable << Marker_FarField[iMarker_FarField];
      if (iMarker_FarField < nMarker_FarField-1)  BoundaryTable << " ";
    }
    BoundaryTable.PrintFooter();
  }
  
  if (nMarker_SymWall != 0) {
    BoundaryTable << "Symmetry plane";
    for (iMarker_SymWall = 0; iMarker_SymWall < nMarker_SymWall; iMarker_SymWall++) {
      BoundaryTable << Marker_SymWall[iMarker_SymWall];
      if (iMarker_SymWall < nMarker_SymWall-1)  BoundaryTable << " ";
    }
    BoundaryTable.PrintFooter();
  }
  
  if (nMarker_PerBound != 0) {
    BoundaryTable << "Periodic boundary";
    for (iMarker_PerBound = 0; iMarker_PerBound < nMarker_PerBound; iMarker_PerBound++) {
      BoundaryTable << Marker_PerBound[iMarker_PerBound];
      if (iMarker_PerBound < nMarker_PerBound-1)  BoundaryTable << " ";
    }
    BoundaryTable.PrintFooter();
  }

  if (nMarker_NearFieldBound != 0) {
    BoundaryTable << "Near-field boundary";
    for (iMarker_NearFieldBound = 0; iMarker_NearFieldBound < nMarker_NearFieldBound; iMarker_NearFieldBound++) {
      BoundaryTable << Marker_NearFieldBound[iMarker_NearFieldBound];
      if (iMarker_NearFieldBound < nMarker_NearFieldBound-1)  BoundaryTable << " ";
    }
    BoundaryTable.PrintFooter();
  }
  
  if (nMarker_Interface != 0) {
    BoundaryTable << "Interface boundary";
    for (iMarker_Interface = 0; iMarker_Interface < nMarker_Interface; iMarker_Interface++) {
      BoundaryTable << Marker_Interface[iMarker_Interface];
      if (iMarker_Interface < nMarker_Interface-1)  BoundaryTable << " ";
    }
    BoundaryTable.PrintFooter();
  }

  if (nMarker_SobolevBC != 0) {
    BoundaryTable << "Sobolev boundary";
    for (iMarker_SobolevBC = 0; iMarker_SobolevBC < nMarker_SobolevBC; iMarker_SobolevBC++) {
      BoundaryTable << Marker_SobolevBC[iMarker_SobolevBC];
      if (iMarker_SobolevBC < nMarker_SobolevBC-1)  BoundaryTable << " ";
    }
    BoundaryTable.PrintFooter();
  }
  
  if (nMarker_Fluid_InterfaceBound != 0) {
    BoundaryTable << "Fluid interface boundary";
    for (iMarker_Fluid_InterfaceBound = 0; iMarker_Fluid_InterfaceBound < nMarker_Fluid_InterfaceBound; iMarker_Fluid_InterfaceBound++) {
      BoundaryTable << Marker_Fluid_InterfaceBound[iMarker_Fluid_InterfaceBound];
      if (iMarker_Fluid_InterfaceBound < nMarker_Fluid_InterfaceBound-1)  BoundaryTable << " ";
    }
    BoundaryTable.PrintFooter();
  }
  
  if (nMarker_Dirichlet != 0) {
    BoundaryTable << "Dirichlet boundary";
    for (iMarker_Dirichlet = 0; iMarker_Dirichlet < nMarker_Dirichlet; iMarker_Dirichlet++) {
      BoundaryTable << Marker_Dirichlet[iMarker_Dirichlet];
      if (iMarker_Dirichlet < nMarker_Dirichlet-1)  BoundaryTable << " ";
    }
    BoundaryTable.PrintFooter();
  }
  
  if (nMarker_FlowLoad != 0) {
    BoundaryTable << "Flow load boundary";
    for (iMarker_FlowLoad = 0; iMarker_FlowLoad < nMarker_FlowLoad; iMarker_FlowLoad++) {
      BoundaryTable << Marker_FlowLoad[iMarker_FlowLoad];
      if (iMarker_FlowLoad < nMarker_FlowLoad-1)  BoundaryTable << " ";
    }
    BoundaryTable.PrintFooter();
  }
  
  if (nMarker_Internal != 0) {
    BoundaryTable << "Internal boundary";
    for (iMarker_Internal = 0; iMarker_Internal < nMarker_Internal; iMarker_Internal++) {
      BoundaryTable << Marker_Internal[iMarker_Internal];
      if (iMarker_Internal < nMarker_Internal-1)  BoundaryTable << " ";
    }
    BoundaryTable.PrintFooter();
  }
  
  if (nMarker_Inlet != 0) {
    BoundaryTable << "Inlet boundary";
    for (iMarker_Inlet = 0; iMarker_Inlet < nMarker_Inlet; iMarker_Inlet++) {
      BoundaryTable << Marker_Inlet[iMarker_Inlet];
      if (iMarker_Inlet < nMarker_Inlet-1)  BoundaryTable << " ";
    }
    BoundaryTable.PrintFooter();
  } 
  
  if (nMarker_Riemann != 0) {
    BoundaryTable << "Riemann boundary";
    for (iMarker_Riemann = 0; iMarker_Riemann < nMarker_Riemann; iMarker_Riemann++) {
      BoundaryTable << Marker_Riemann[iMarker_Riemann];
      if (iMarker_Riemann < nMarker_Riemann-1)  BoundaryTable << " ";
    }
    BoundaryTable.PrintFooter();
  } 
  
  if (nMarker_Giles != 0) {
    BoundaryTable << "Giles boundary";
    for (iMarker_Giles = 0; iMarker_Giles < nMarker_Giles; iMarker_Giles++) {
      BoundaryTable << Marker_Giles[iMarker_Giles];
      if (iMarker_Giles < nMarker_Giles-1)  BoundaryTable << " ";
    }
    BoundaryTable.PrintFooter();
  } 
  
  if (nMarker_MixingPlaneInterface != 0) {
    BoundaryTable << "MixingPlane boundary";
    for (iMarker_MixingPlaneInterface = 0; iMarker_MixingPlaneInterface < nMarker_MixingPlaneInterface; iMarker_MixingPlaneInterface++) {
      BoundaryTable << Marker_MixingPlaneInterface[iMarker_MixingPlaneInterface];
      if (iMarker_MixingPlaneInterface < nMarker_MixingPlaneInterface-1)  BoundaryTable << " ";
    }
    BoundaryTable.PrintFooter();
  } 
  
  if (nMarker_EngineInflow != 0) {
    BoundaryTable << "Engine inflow boundary";
    for (iMarker_EngineInflow = 0; iMarker_EngineInflow < nMarker_EngineInflow; iMarker_EngineInflow++) {
      BoundaryTable << Marker_EngineInflow[iMarker_EngineInflow];
      if (iMarker_EngineInflow < nMarker_EngineInflow-1)  BoundaryTable << " ";
    }
    BoundaryTable.PrintFooter();
  } 
  
  if (nMarker_EngineExhaust != 0) {
    BoundaryTable << "Engine exhaust boundary";
    for (iMarker_EngineExhaust = 0; iMarker_EngineExhaust < nMarker_EngineExhaust; iMarker_EngineExhaust++) {
      BoundaryTable << Marker_EngineExhaust[iMarker_EngineExhaust];
      if (iMarker_EngineExhaust < nMarker_EngineExhaust-1)  BoundaryTable << " ";
    }
    BoundaryTable.PrintFooter();
  } 
  
  if (nMarker_Supersonic_Inlet != 0) {
    BoundaryTable << "Supersonic inlet boundary";
    for (iMarker_Supersonic_Inlet = 0; iMarker_Supersonic_Inlet < nMarker_Supersonic_Inlet; iMarker_Supersonic_Inlet++) {
      BoundaryTable << Marker_Supersonic_Inlet[iMarker_Supersonic_Inlet];
      if (iMarker_Supersonic_Inlet < nMarker_Supersonic_Inlet-1)  BoundaryTable << " ";
    }
    BoundaryTable.PrintFooter();
  } 
  
  if (nMarker_Supersonic_Outlet != 0) {
    BoundaryTable << "Supersonic outlet boundary";
    for (iMarker_Supersonic_Outlet = 0; iMarker_Supersonic_Outlet < nMarker_Supersonic_Outlet; iMarker_Supersonic_Outlet++) {
      BoundaryTable << Marker_Supersonic_Outlet[iMarker_Supersonic_Outlet];
      if (iMarker_Supersonic_Outlet < nMarker_Supersonic_Outlet-1)  BoundaryTable << " ";
    }
    BoundaryTable.PrintFooter();
  } 
  
  if (nMarker_Outlet != 0) {
    BoundaryTable << "Outlet boundary";
    for (iMarker_Outlet = 0; iMarker_Outlet < nMarker_Outlet; iMarker_Outlet++) {
      BoundaryTable << Marker_Outlet[iMarker_Outlet];
      if (iMarker_Outlet < nMarker_Outlet-1)  BoundaryTable << " ";
    }
    BoundaryTable.PrintFooter();
  } 
  
  if (nMarker_Isothermal != 0) {
    BoundaryTable << "Isothermal wall";
    for (iMarker_Isothermal = 0; iMarker_Isothermal < nMarker_Isothermal; iMarker_Isothermal++) {
      BoundaryTable << Marker_Isothermal[iMarker_Isothermal];
      if (iMarker_Isothermal < nMarker_Isothermal-1)  BoundaryTable << " ";
    }
    BoundaryTable.PrintFooter();
  } 
 
  if (nMarker_HeatFlux != 0) {  
    BoundaryTable << "Heat flux wall";
    for (iMarker_HeatFlux = 0; iMarker_HeatFlux < nMarker_HeatFlux; iMarker_HeatFlux++) {
      BoundaryTable << Marker_HeatFlux[iMarker_HeatFlux];
      if (iMarker_HeatFlux < nMarker_HeatFlux-1)  BoundaryTable << " ";
    }
    BoundaryTable.PrintFooter();
  }
  
  if (nMarker_Clamped != 0) {  
    BoundaryTable << "Clamped boundary";
    for (iMarker_Clamped = 0; iMarker_Clamped < nMarker_Clamped; iMarker_Clamped++) {
      BoundaryTable << Marker_Clamped[iMarker_Clamped];
      if (iMarker_Clamped < nMarker_Clamped-1)  BoundaryTable << " ";
    }
    BoundaryTable.PrintFooter();
  }

  if (nMarker_Displacement != 0) {  
    BoundaryTable << "Displacement boundary";
    for (iMarker_Displacement = 0; iMarker_Displacement < nMarker_Displacement; iMarker_Displacement++) {
      BoundaryTable << Marker_Displacement[iMarker_Displacement];
      if (iMarker_Displacement < nMarker_Displacement-1)  BoundaryTable << " ";
    }
    BoundaryTable.PrintFooter();
  }

  if (nMarker_Load != 0) {  
    BoundaryTable << "Normal load boundary";
    for (iMarker_Load = 0; iMarker_Load < nMarker_Load; iMarker_Load++) {
      BoundaryTable << Marker_Load[iMarker_Load];
      if (iMarker_Load < nMarker_Load-1)  BoundaryTable << " ";
    }
    BoundaryTable.PrintFooter();
  }
  
  if (nMarker_Damper != 0) {  
    BoundaryTable << "Damper boundary";
    for (iMarker_Damper = 0; iMarker_Damper < nMarker_Damper; iMarker_Damper++) {
      BoundaryTable << Marker_Damper[iMarker_Damper];
      if (iMarker_Damper < nMarker_Damper-1)  BoundaryTable << " ";
    }
    BoundaryTable.PrintFooter();
  }
  
  if (nMarker_Load_Dir != 0) {  
    BoundaryTable << "Load boundary";
    for (iMarker_Load_Dir = 0; iMarker_Load_Dir < nMarker_Load_Dir; iMarker_Load_Dir++) {
      BoundaryTable << Marker_Load_Dir[iMarker_Load_Dir];
      if (iMarker_Load_Dir < nMarker_Load_Dir-1)  BoundaryTable << " ";
    }
    BoundaryTable.PrintFooter();
  }
  
  if (nMarker_Disp_Dir != 0) {  
    BoundaryTable << "Disp boundary";
    for (iMarker_Disp_Dir = 0; iMarker_Disp_Dir < nMarker_Disp_Dir; iMarker_Disp_Dir++) {
      BoundaryTable << Marker_Disp_Dir[iMarker_Disp_Dir];
      if (iMarker_Disp_Dir < nMarker_Disp_Dir-1)  BoundaryTable << " ";
    }
    BoundaryTable.PrintFooter();
  }
  
  if (nMarker_Load_Sine != 0) {  
    BoundaryTable << "Sine-Wave boundary";
    for (iMarker_Load_Sine = 0; iMarker_Load_Sine < nMarker_Load_Sine; iMarker_Load_Sine++) {
      BoundaryTable << Marker_Load_Sine[iMarker_Load_Sine];
      if (iMarker_Load_Sine < nMarker_Load_Sine-1)  BoundaryTable << " ";
    }
    BoundaryTable.PrintFooter();
  }
  
  if (nMarker_Neumann != 0) {  
    BoundaryTable << "Neumann boundary";
    for (iMarker_Neumann = 0; iMarker_Neumann < nMarker_Neumann; iMarker_Neumann++) {
      BoundaryTable << Marker_Neumann[iMarker_Neumann];
      if (iMarker_Neumann < nMarker_Neumann-1)  BoundaryTable << " ";
    }
    BoundaryTable.PrintFooter();
  }
  
  if (nMarker_Custom != 0) {  
    BoundaryTable << "Custom boundary";
    for (iMarker_Custom = 0; iMarker_Custom < nMarker_Custom; iMarker_Custom++) {
      BoundaryTable << Marker_Custom[iMarker_Custom];
      if (iMarker_Custom < nMarker_Custom-1)  BoundaryTable << " ";
    }
    BoundaryTable.PrintFooter();
  }
  
  if (nMarker_ActDiskInlet != 0) {  
    BoundaryTable << "Actuator disk (inlet) boundary";
    for (iMarker_ActDiskInlet = 0; iMarker_ActDiskInlet < nMarker_ActDiskInlet; iMarker_ActDiskInlet++) {
      BoundaryTable << Marker_ActDiskInlet[iMarker_ActDiskInlet];
      if (iMarker_ActDiskInlet < nMarker_ActDiskInlet-1)  BoundaryTable << " ";
    }
    BoundaryTable.PrintFooter();
  }
  
  if (nMarker_ActDiskOutlet != 0) {  
    BoundaryTable << "Actuator disk (outlet) boundary";
    for (iMarker_ActDiskOutlet = 0; iMarker_ActDiskOutlet < nMarker_ActDiskOutlet; iMarker_ActDiskOutlet++) {
      BoundaryTable << Marker_ActDiskOutlet[iMarker_ActDiskOutlet];
      if (iMarker_ActDiskOutlet < nMarker_ActDiskOutlet-1)  BoundaryTable << " ";
    }
    BoundaryTable.PrintFooter();
  }

}

bool CConfig::TokenizeString(string & str, string & option_name,
                             vector<string> & option_value) {
  const string delimiters(" ()[]{}:,\t\n\v\f\r");
  // check for comments or empty string
  string::size_type pos, last_pos;
  pos = str.find_first_of("%");
  if ( (str.length() == 0) || (pos == 0) ) {
    // str is empty or a comment line, so no option here
    return false;
  }
  if (pos != string::npos) {
    // remove comment at end if necessary
    str.erase(pos);
  }

  // look for line composed on only delimiters (usually whitespace)
  pos = str.find_first_not_of(delimiters);
  if (pos == string::npos) {
    return false;
  }

  // find the equals sign and split string
  string name_part, value_part;
  pos = str.find("=");
  if (pos == string::npos) {
    cerr << "Error in TokenizeString(): "
    << "line in the configuration file with no \"=\" sign."
    << endl;
    cout << "Look for: " << str << endl;
    cout << "str.length() = " << str.length() << endl;
    throw(-1);
  }
  name_part = str.substr(0, pos);
  value_part = str.substr(pos+1, string::npos);
  //cout << "name_part  = |" << name_part  << "|" << endl;
  //cout << "value_part = |" << value_part << "|" << endl;

  // the first_part should consist of one string with no interior delimiters
  last_pos = name_part.find_first_not_of(delimiters, 0);
  pos = name_part.find_first_of(delimiters, last_pos);
  if ( (name_part.length() == 0) || (last_pos == string::npos) ) {
    cerr << "Error in CConfig::TokenizeString(): "
    << "line in the configuration file with no name before the \"=\" sign."
    << endl;
    throw(-1);
  }
  if (pos == string::npos) pos = name_part.length();
  option_name = name_part.substr(last_pos, pos - last_pos);
  last_pos = name_part.find_first_not_of(delimiters, pos);
  if (last_pos != string::npos) {
    cerr << "Error in TokenizeString(): "
    << "two or more options before an \"=\" sign in the configuration file."
    << endl;
    throw(-1);
  }
  StringToUpperCase(option_name);

  //cout << "option_name = |" << option_name << "|" << endl;
  //cout << "pos = " << pos << ": last_pos = " << last_pos << endl;

  // now fill the option value vector
  option_value.clear();
  last_pos = value_part.find_first_not_of(delimiters, 0);
  pos = value_part.find_first_of(delimiters, last_pos);
  while (string::npos != pos || string::npos != last_pos) {
    // add token to the vector<string>
    option_value.push_back(value_part.substr(last_pos, pos - last_pos));
    // skip delimiters
    last_pos = value_part.find_first_not_of(delimiters, pos);
    // find next "non-delimiter"
    pos = value_part.find_first_of(delimiters, last_pos);
  }
  if (option_value.size() == 0) {
    cerr << "Error in TokenizeString(): "
    << "option " << option_name << " in configuration file with no value assigned."
    << endl;
    throw(-1);
  }

#if 0
  cout << "option value(s) = ";
  for (unsigned int i = 0; i < option_value.size(); i++)
    cout << option_value[i] << " ";
  cout << endl;
#endif

  // look for ';' DV delimiters attached to values
  vector<string>::iterator it;
  it = option_value.begin();
  while (it != option_value.end()) {
    if (it->compare(";") == 0) {
      it++;
      continue;
    }

    pos = it->find(';');
    if (pos != string::npos) {
      string before_semi = it->substr(0, pos);
      string after_semi= it->substr(pos+1, string::npos);
      if (before_semi.empty()) {
        *it = ";";
        it++;
        option_value.insert(it, after_semi);
      } else {
        *it = before_semi;
        it++;
        vector<string> to_insert;
        to_insert.push_back(";");
        if (!after_semi.empty())
          to_insert.push_back(after_semi);
        option_value.insert(it, to_insert.begin(), to_insert.end());
      }
      it = option_value.begin(); // go back to beginning; not efficient
      continue;
    } else {
      it++;
    }
  }
#if 0
  cout << "option value(s) = ";
  for (unsigned int i = 0; i < option_value.size(); i++)
    cout << option_value[i] << " ";
  cout << endl;
#endif
  // remove any consecutive ";"
  it = option_value.begin();
  bool semi_at_prev = false;
  while (it != option_value.end()) {
    if (semi_at_prev) {
      if (it->compare(";") == 0) {
        option_value.erase(it);
        it = option_value.begin();
        semi_at_prev = false;
        continue;
      }
    }
    if (it->compare(";") == 0) {
      semi_at_prev = true;
    } else {
      semi_at_prev = false;
    }
    it++;
  }

#if 0
  cout << "option value(s) = ";
  for (unsigned int i = 0; i < option_value.size(); i++)
    cout << option_value[i] << " ";
  cout << endl;
#endif
  return true;
}

unsigned short CConfig::GetMarker_CfgFile_TagBound(string val_marker) {

  unsigned short iMarker_CfgFile;

  for (iMarker_CfgFile = 0; iMarker_CfgFile < nMarker_CfgFile; iMarker_CfgFile++)
    if (Marker_CfgFile_TagBound[iMarker_CfgFile] == val_marker)
      return iMarker_CfgFile;

  SU2_MPI::Error(string("The configuration file doesn't have any definition for marker ") + val_marker, CURRENT_FUNCTION);
  return 0;
}

string CConfig::GetMarker_CfgFile_TagBound(unsigned short val_marker) {
  return Marker_CfgFile_TagBound[val_marker];
}

unsigned short CConfig::GetMarker_CfgFile_KindBC(string val_marker) {
  unsigned short iMarker_CfgFile;
  for (iMarker_CfgFile = 0; iMarker_CfgFile < nMarker_CfgFile; iMarker_CfgFile++)
    if (Marker_CfgFile_TagBound[iMarker_CfgFile] == val_marker) break;
  return Marker_CfgFile_KindBC[iMarker_CfgFile];
}

unsigned short CConfig::GetMarker_CfgFile_Monitoring(string val_marker) {
  unsigned short iMarker_CfgFile;
  for (iMarker_CfgFile = 0; iMarker_CfgFile < nMarker_CfgFile; iMarker_CfgFile++)
    if (Marker_CfgFile_TagBound[iMarker_CfgFile] == val_marker) break;
  return Marker_CfgFile_Monitoring[iMarker_CfgFile];
}

unsigned short CConfig::GetMarker_CfgFile_GeoEval(string val_marker) {
  unsigned short iMarker_CfgFile;
  for (iMarker_CfgFile = 0; iMarker_CfgFile < nMarker_CfgFile; iMarker_CfgFile++)
    if (Marker_CfgFile_TagBound[iMarker_CfgFile] == val_marker) break;
  return Marker_CfgFile_GeoEval[iMarker_CfgFile];
}

unsigned short CConfig::GetMarker_CfgFile_Designing(string val_marker) {
  unsigned short iMarker_CfgFile;
  for (iMarker_CfgFile = 0; iMarker_CfgFile < nMarker_CfgFile; iMarker_CfgFile++)
    if (Marker_CfgFile_TagBound[iMarker_CfgFile] == val_marker) break;
  return Marker_CfgFile_Designing[iMarker_CfgFile];
}

unsigned short CConfig::GetMarker_CfgFile_Plotting(string val_marker) {
  unsigned short iMarker_CfgFile;
  for (iMarker_CfgFile = 0; iMarker_CfgFile < nMarker_CfgFile; iMarker_CfgFile++)
    if (Marker_CfgFile_TagBound[iMarker_CfgFile] == val_marker) break;
  return Marker_CfgFile_Plotting[iMarker_CfgFile];
}

unsigned short CConfig::GetMarker_CfgFile_Analyze(string val_marker) {
  unsigned short iMarker_CfgFile;
  for (iMarker_CfgFile = 0; iMarker_CfgFile < nMarker_CfgFile; iMarker_CfgFile++)
    if (Marker_CfgFile_TagBound[iMarker_CfgFile] == val_marker) break;
  return Marker_CfgFile_Analyze[iMarker_CfgFile];
}


unsigned short CConfig::GetMarker_CfgFile_ZoneInterface(string val_marker) {
  unsigned short iMarker_CfgFile;
  for (iMarker_CfgFile = 0; iMarker_CfgFile < nMarker_CfgFile; iMarker_CfgFile++)
    if (Marker_CfgFile_TagBound[iMarker_CfgFile] == val_marker) break;
  return Marker_CfgFile_ZoneInterface[iMarker_CfgFile];
}

unsigned short CConfig::GetMarker_CfgFile_Turbomachinery(string val_marker) {
  unsigned short iMarker_CfgFile;
  for (iMarker_CfgFile = 0; iMarker_CfgFile < nMarker_CfgFile; iMarker_CfgFile++)
    if (Marker_CfgFile_TagBound[iMarker_CfgFile] == val_marker) break;
  return Marker_CfgFile_Turbomachinery[iMarker_CfgFile];
}

unsigned short CConfig::GetMarker_CfgFile_TurbomachineryFlag(string val_marker) {
  unsigned short iMarker_CfgFile;
  for (iMarker_CfgFile = 0; iMarker_CfgFile < nMarker_CfgFile; iMarker_CfgFile++)
    if (Marker_CfgFile_TagBound[iMarker_CfgFile] == val_marker) break;
  return Marker_CfgFile_TurbomachineryFlag[iMarker_CfgFile];
}

unsigned short CConfig::GetMarker_CfgFile_MixingPlaneInterface(string val_marker) {
  unsigned short iMarker_CfgFile;
  for (iMarker_CfgFile = 0; iMarker_CfgFile < nMarker_CfgFile; iMarker_CfgFile++)
    if (Marker_CfgFile_TagBound[iMarker_CfgFile] == val_marker) break;
  return Marker_CfgFile_MixingPlaneInterface[iMarker_CfgFile];
}

unsigned short CConfig::GetMarker_CfgFile_DV(string val_marker) {
  unsigned short iMarker_CfgFile;
  for (iMarker_CfgFile = 0; iMarker_CfgFile < nMarker_CfgFile; iMarker_CfgFile++)
    if (Marker_CfgFile_TagBound[iMarker_CfgFile] == val_marker) break;
  return Marker_CfgFile_DV[iMarker_CfgFile];
}

unsigned short CConfig::GetMarker_CfgFile_Moving(string val_marker) {
  unsigned short iMarker_CfgFile;
  for (iMarker_CfgFile = 0; iMarker_CfgFile < nMarker_CfgFile; iMarker_CfgFile++)
    if (Marker_CfgFile_TagBound[iMarker_CfgFile] == val_marker) break;
  return Marker_CfgFile_Moving[iMarker_CfgFile];
}

<<<<<<< HEAD
unsigned short CConfig::GetMarker_CfgFile_SobolevBC(string val_marker) {
  unsigned short iMarker_CfgFile;
  for (iMarker_CfgFile = 0; iMarker_CfgFile < nMarker_CfgFile; iMarker_CfgFile++)
    if (Marker_CfgFile_TagBound[iMarker_CfgFile] == val_marker) break;
  return Marker_CfgFile_SobolevBC[iMarker_CfgFile];
=======
unsigned short CConfig::GetMarker_CfgFile_Interface(string val_marker) {
  unsigned short iMarker_CfgFile;
  for (iMarker_CfgFile = 0; iMarker_CfgFile < nMarker_CfgFile; iMarker_CfgFile++)
    if (Marker_CfgFile_TagBound[iMarker_CfgFile] == val_marker) break;
  return Marker_CfgFile_Interface[iMarker_CfgFile];
>>>>>>> fc772cdb
}

unsigned short CConfig::GetMarker_CfgFile_PyCustom(string val_marker){
  unsigned short iMarker_CfgFile;
  for (iMarker_CfgFile=0; iMarker_CfgFile < nMarker_CfgFile; iMarker_CfgFile++)
    if (Marker_CfgFile_TagBound[iMarker_CfgFile] == val_marker) break;
  return Marker_CfgFile_PyCustom[iMarker_CfgFile];
}

unsigned short CConfig::GetMarker_CfgFile_PerBound(string val_marker) {
  unsigned short iMarker_CfgFile;
  for (iMarker_CfgFile = 0; iMarker_CfgFile < nMarker_CfgFile; iMarker_CfgFile++)
    if (Marker_CfgFile_TagBound[iMarker_CfgFile] == val_marker) break;
  return Marker_CfgFile_PerBound[iMarker_CfgFile];
}

int CConfig::GetMarker_ZoneInterface(string val_marker) {	
	  unsigned short iMarker_CfgFile;
	  for (iMarker_CfgFile = 0; iMarker_CfgFile < nMarker_CfgFile; iMarker_CfgFile++)
    
		  if (Marker_CfgFile_TagBound[iMarker_CfgFile] == val_marker)
				return  Marker_CfgFile_ZoneInterface[iMarker_CfgFile];
    return 0;
}


CConfig::~CConfig(void) {
	
  unsigned long iDV, iMarker, iPeriodic, iFFD;

  /*--- Delete all of the option objects in the global option map ---*/
    
  for(map<string, COptionBase*>::iterator itr = option_map.begin(); itr != option_map.end(); itr++) {
    delete itr->second;
  }

  if (TimeDOFsADER_DG           != NULL) delete [] TimeDOFsADER_DG;
  if (TimeIntegrationADER_DG    != NULL) delete [] TimeIntegrationADER_DG;
  if (WeightsIntegrationADER_DG != NULL) delete [] WeightsIntegrationADER_DG;
  if (RK_Alpha_Step             != NULL) delete [] RK_Alpha_Step;
  if (MG_PreSmooth              != NULL) delete [] MG_PreSmooth;
  if (MG_PostSmooth             != NULL) delete [] MG_PostSmooth;

  /*--- Free memory for Aeroelastic problems. ---*/

  if (Grid_Movement && Aeroelastic_Simulation) {
    if (Aeroelastic_pitch  != NULL) delete[] Aeroelastic_pitch;
    if (Aeroelastic_plunge != NULL) delete[] Aeroelastic_plunge;
  }

  /*--- Free memory for unspecified grid motion parameters ---*/

 if (Kind_GridMovement != NULL) delete [] Kind_GridMovement;

 /*--- Free memory for airfoil sections ---*/

 if (LocationStations   != NULL) delete [] LocationStations;

  /*--- motion origin: ---*/
  
  if (Motion_Origin_X   != NULL) delete [] Motion_Origin_X;
  if (Motion_Origin_Y   != NULL) delete [] Motion_Origin_Y;
  if (Motion_Origin_Z   != NULL) delete [] Motion_Origin_Z;
  if (MoveMotion_Origin != NULL) delete [] MoveMotion_Origin;

  /*--- translation: ---*/
  
  if (Translation_Rate_X != NULL) delete [] Translation_Rate_X;
  if (Translation_Rate_Y != NULL) delete [] Translation_Rate_Y;
  if (Translation_Rate_Z != NULL) delete [] Translation_Rate_Z;

  /*--- rotation: ---*/
  
  if (Rotation_Rate_X != NULL) delete [] Rotation_Rate_X;
  if (Rotation_Rate_Y != NULL) delete [] Rotation_Rate_Y;
  if (Rotation_Rate_Z != NULL) delete [] Rotation_Rate_Z;

  /*--- pitching: ---*/
  
  if (Pitching_Omega_X != NULL) delete [] Pitching_Omega_X;
  if (Pitching_Omega_Y != NULL) delete [] Pitching_Omega_Y;
  if (Pitching_Omega_Z != NULL) delete [] Pitching_Omega_Z;

  /*--- pitching amplitude: ---*/
  
  if (Pitching_Ampl_X != NULL) delete [] Pitching_Ampl_X;
  if (Pitching_Ampl_Y != NULL) delete [] Pitching_Ampl_Y;
  if (Pitching_Ampl_Z != NULL) delete [] Pitching_Ampl_Z;

  /*--- pitching phase: ---*/
  
  if (Pitching_Phase_X != NULL) delete [] Pitching_Phase_X;
  if (Pitching_Phase_Y != NULL) delete [] Pitching_Phase_Y;
  if (Pitching_Phase_Z != NULL) delete [] Pitching_Phase_Z;

  /*--- plunging: ---*/
  
  if (Plunging_Omega_X != NULL) delete [] Plunging_Omega_X;
  if (Plunging_Omega_Y != NULL) delete [] Plunging_Omega_Y;
  if (Plunging_Omega_Z != NULL) delete [] Plunging_Omega_Z;

  /*--- plunging amplitude: ---*/
  
  if (Plunging_Ampl_X != NULL) delete [] Plunging_Ampl_X;
  if (Plunging_Ampl_Y != NULL) delete [] Plunging_Ampl_Y;
  if (Plunging_Ampl_Z != NULL) delete [] Plunging_Ampl_Z;

  /*--- reference origin for moments ---*/
  
  if (RefOriginMoment   != NULL) delete [] RefOriginMoment;
  if (RefOriginMoment_X != NULL) delete [] RefOriginMoment_X;
  if (RefOriginMoment_Y != NULL) delete [] RefOriginMoment_Y;
  if (RefOriginMoment_Z != NULL) delete [] RefOriginMoment_Z;

  /*--- Free memory for Harmonic Blance Frequency  pointer ---*/
    
  if (Omega_HB != NULL) delete [] Omega_HB;
    
  /*--- Marker pointers ---*/
  
  if (Marker_CfgFile_GeoEval != NULL) delete[] Marker_CfgFile_GeoEval;
  if (Marker_All_GeoEval     != NULL) delete[] Marker_All_GeoEval;
  
  if (Marker_CfgFile_TagBound != NULL) delete[] Marker_CfgFile_TagBound;
  if (Marker_All_TagBound     != NULL) delete[] Marker_All_TagBound;
  
  if (Marker_CfgFile_KindBC != NULL) delete[] Marker_CfgFile_KindBC;
  if (Marker_All_KindBC     != NULL) delete[] Marker_All_KindBC;
  
  if (Marker_CfgFile_Monitoring != NULL) delete[] Marker_CfgFile_Monitoring;
  if (Marker_All_Monitoring     != NULL) delete[] Marker_All_Monitoring;
  
  if (Marker_CfgFile_Designing != NULL) delete[] Marker_CfgFile_Designing;
  if (Marker_All_Designing     != NULL) delete[] Marker_All_Designing;
  
  if (Marker_CfgFile_Plotting != NULL) delete[] Marker_CfgFile_Plotting;
  if (Marker_All_Plotting     != NULL) delete[] Marker_All_Plotting;
  
  if (Marker_CfgFile_Analyze != NULL) delete[] Marker_CfgFile_Analyze;
  if (Marker_All_Analyze  != NULL) delete[] Marker_All_Analyze;

  if (Marker_CfgFile_ZoneInterface != NULL) delete[] Marker_CfgFile_ZoneInterface;
  if (Marker_All_ZoneInterface     != NULL) delete[] Marker_All_ZoneInterface;
  
  if (Marker_CfgFile_DV != NULL) delete[] Marker_CfgFile_DV;
  if (Marker_All_DV     != NULL) delete[] Marker_All_DV;
  
  if (Marker_CfgFile_Moving != NULL) delete[] Marker_CfgFile_Moving;
  if (Marker_All_Moving     != NULL) delete[] Marker_All_Moving;

<<<<<<< HEAD
  if (Marker_CfgFile_SobolevBC != NULL) delete[] Marker_CfgFile_SobolevBC;
  if (Marker_All_SobolevBC     != NULL) delete[] Marker_All_SobolevBC;
=======
  if (Marker_CfgFile_Interface != NULL) delete[] Marker_CfgFile_Interface;
  if (Marker_All_Interface     != NULL) delete[] Marker_All_Interface;
>>>>>>> fc772cdb

  if (Marker_CfgFile_PyCustom    != NULL) delete[] Marker_CfgFile_PyCustom;
  if (Marker_All_PyCustom != NULL) delete[] Marker_All_PyCustom;
  
  if (Marker_CfgFile_PerBound != NULL) delete[] Marker_CfgFile_PerBound;
  if (Marker_All_PerBound     != NULL) delete[] Marker_All_PerBound;

  if (Marker_CfgFile_Turbomachinery != NULL) delete [] Marker_CfgFile_Turbomachinery;
  if (Marker_All_Turbomachinery     != NULL) delete [] Marker_All_Turbomachinery;

  if (Marker_CfgFile_TurbomachineryFlag != NULL) delete [] Marker_CfgFile_TurbomachineryFlag;
  if (Marker_All_TurbomachineryFlag     != NULL) delete [] Marker_All_TurbomachineryFlag;

  if (Marker_CfgFile_MixingPlaneInterface != NULL) delete [] Marker_CfgFile_MixingPlaneInterface;
  if (Marker_All_MixingPlaneInterface     != NULL) delete [] Marker_All_MixingPlaneInterface;

  if (Marker_DV!= NULL)               delete[] Marker_DV;
  if (Marker_Moving != NULL)           delete[] Marker_Moving;
  if (Marker_SobolevBC != NULL)           delete[] Marker_SobolevBC;
  if (Marker_Monitoring != NULL)      delete[] Marker_Monitoring;
  if (Marker_Designing != NULL)       delete[] Marker_Designing;
  if (Marker_GeoEval != NULL)         delete[] Marker_GeoEval;
  if (Marker_Plotting != NULL)        delete[] Marker_Plotting;
  if (Marker_Analyze != NULL)        delete[] Marker_Analyze;
  if (Marker_WallFunctions != NULL)  delete[] Marker_WallFunctions;
  if (Marker_ZoneInterface != NULL)        delete[] Marker_ZoneInterface;
  if (Marker_PyCustom != NULL)             delete [] Marker_PyCustom;
  if (Marker_All_SendRecv != NULL)    delete[] Marker_All_SendRecv;

  if (Kind_Inc_Inlet != NULL)      delete[] Kind_Inc_Inlet;
  if (Kind_Inc_Outlet != NULL)      delete[] Kind_Inc_Outlet;

  if (Kind_WallFunctions != NULL) delete[] Kind_WallFunctions;

  if (Config_Filenames != NULL) delete[] Config_Filenames;

  if (IntInfo_WallFunctions != NULL) {
    for (iMarker = 0; iMarker < nMarker_WallFunctions; ++iMarker) {
      if (IntInfo_WallFunctions[iMarker] != NULL)
        delete[] IntInfo_WallFunctions[iMarker];
    }
    delete[] IntInfo_WallFunctions;
  }

  if (DoubleInfo_WallFunctions != NULL) {
    for (iMarker = 0; iMarker < nMarker_WallFunctions; ++iMarker) {
      if (DoubleInfo_WallFunctions[iMarker] != NULL) 
        delete[] DoubleInfo_WallFunctions[iMarker];
    }
    delete[] DoubleInfo_WallFunctions;
  }

  if (Kind_ObjFunc != NULL)      delete[] Kind_ObjFunc;
  if (Weight_ObjFunc != NULL)      delete[] Weight_ObjFunc;

  if (DV_Value != NULL) {
    for (iDV = 0; iDV < nDV; iDV++) delete[] DV_Value[iDV];
    delete [] DV_Value;
  }
  
  if (ParamDV != NULL) {
    for (iDV = 0; iDV < nDV; iDV++) delete[] ParamDV[iDV];
    delete [] ParamDV;
  }
  
  if (CoordFFDBox != NULL) {
    for (iFFD = 0; iFFD < nFFDBox; iFFD++) delete[] CoordFFDBox[iFFD];
    delete [] CoordFFDBox;
  }
  
  if (DegreeFFDBox != NULL) {
    for (iFFD = 0; iFFD < nFFDBox; iFFD++) delete[] DegreeFFDBox[iFFD];
    delete [] DegreeFFDBox;
  }
  
  if (Design_Variable != NULL)    delete[] Design_Variable;
  if (Dirichlet_Value != NULL)    delete[] Dirichlet_Value;
  
  if (Exhaust_Temperature_Target != NULL)    delete[]  Exhaust_Temperature_Target;
  if (Exhaust_Pressure_Target != NULL)    delete[]  Exhaust_Pressure_Target;
  if (Exhaust_Pressure != NULL)    delete[] Exhaust_Pressure;
  if (Exhaust_Temperature != NULL)    delete[] Exhaust_Temperature;
  if (Exhaust_MassFlow != NULL)    delete[] Exhaust_MassFlow;
  if (Exhaust_TotalPressure != NULL)    delete[] Exhaust_TotalPressure;
  if (Exhaust_TotalTemperature != NULL)    delete[] Exhaust_TotalTemperature;
  if (Exhaust_GrossThrust != NULL)    delete[] Exhaust_GrossThrust;
  if (Exhaust_Force != NULL)    delete[] Exhaust_Force;
  if (Exhaust_Power != NULL)    delete[] Exhaust_Power;

  if (Inflow_Mach != NULL)    delete[]  Inflow_Mach;
  if (Inflow_Pressure != NULL)    delete[] Inflow_Pressure;
  if (Inflow_MassFlow != NULL)    delete[] Inflow_MassFlow;
  if (Inflow_ReverseMassFlow != NULL)    delete[] Inflow_ReverseMassFlow;
  if (Inflow_TotalPressure != NULL)    delete[] Inflow_TotalPressure;
  if (Inflow_Temperature != NULL)    delete[] Inflow_Temperature;
  if (Inflow_TotalTemperature != NULL)    delete[] Inflow_TotalTemperature;
  if (Inflow_RamDrag != NULL)    delete[] Inflow_RamDrag;
  if (Inflow_Force != NULL)    delete[]  Inflow_Force;
  if (Inflow_Power != NULL)    delete[] Inflow_Power;

  if (Engine_Power != NULL)    delete[]  Engine_Power;
  if (Engine_Mach != NULL)    delete[]  Engine_Mach;
  if (Engine_Force != NULL)    delete[]  Engine_Force;
  if (Engine_NetThrust != NULL)    delete[]  Engine_NetThrust;
  if (Engine_GrossThrust != NULL)    delete[]  Engine_GrossThrust;
  if (Engine_Area != NULL)    delete[]  Engine_Area;
  if (EngineInflow_Target != NULL)    delete[] EngineInflow_Target;

  if (ActDiskInlet_MassFlow != NULL)    delete[]  ActDiskInlet_MassFlow;
  if (ActDiskInlet_Temperature != NULL)    delete[]  ActDiskInlet_Temperature;
  if (ActDiskInlet_TotalTemperature != NULL)    delete[]  ActDiskInlet_TotalTemperature;
  if (ActDiskInlet_Pressure != NULL)    delete[]  ActDiskInlet_Pressure;
  if (ActDiskInlet_TotalPressure != NULL)    delete[]  ActDiskInlet_TotalPressure;
  if (ActDiskInlet_RamDrag != NULL)    delete[]  ActDiskInlet_RamDrag;
  if (ActDiskInlet_Force != NULL)    delete[]  ActDiskInlet_Force;
  if (ActDiskInlet_Power != NULL)    delete[]  ActDiskInlet_Power;

  if (ActDiskOutlet_MassFlow != NULL)    delete[]  ActDiskOutlet_MassFlow;
  if (ActDiskOutlet_Temperature != NULL)    delete[]  ActDiskOutlet_Temperature;
  if (ActDiskOutlet_TotalTemperature != NULL)    delete[]  ActDiskOutlet_TotalTemperature;
  if (ActDiskOutlet_Pressure != NULL)    delete[]  ActDiskOutlet_Pressure;
  if (ActDiskOutlet_TotalPressure != NULL)    delete[]  ActDiskOutlet_TotalPressure;
  if (ActDiskOutlet_GrossThrust != NULL)    delete[]  ActDiskOutlet_GrossThrust;
  if (ActDiskOutlet_Force != NULL)    delete[]  ActDiskOutlet_Force;
  if (ActDiskOutlet_Power != NULL)    delete[]  ActDiskOutlet_Power;

  if (Outlet_MassFlow != NULL)    delete[]  Outlet_MassFlow;
  if (Outlet_Density != NULL)    delete[]  Outlet_Density;
  if (Outlet_Area != NULL)    delete[]  Outlet_Area;

  if (ActDisk_DeltaPress != NULL)    delete[]  ActDisk_DeltaPress;
  if (ActDisk_DeltaTemp != NULL)    delete[]  ActDisk_DeltaTemp;
  if (ActDisk_TotalPressRatio != NULL)    delete[]  ActDisk_TotalPressRatio;
  if (ActDisk_TotalTempRatio != NULL)    delete[]  ActDisk_TotalTempRatio;
  if (ActDisk_StaticPressRatio != NULL)    delete[]  ActDisk_StaticPressRatio;
  if (ActDisk_StaticTempRatio != NULL)    delete[]  ActDisk_StaticTempRatio;
  if (ActDisk_Power != NULL)    delete[]  ActDisk_Power;
  if (ActDisk_MassFlow != NULL)    delete[]  ActDisk_MassFlow;
  if (ActDisk_Mach != NULL)    delete[]  ActDisk_Mach;
  if (ActDisk_Force != NULL)    delete[]  ActDisk_Force;
  if (ActDisk_NetThrust != NULL)    delete[]  ActDisk_NetThrust;
  if (ActDisk_BCThrust != NULL)    delete[]  ActDisk_BCThrust;
  if (ActDisk_BCThrust_Old != NULL)    delete[]  ActDisk_BCThrust_Old;
  if (ActDisk_GrossThrust != NULL)    delete[]  ActDisk_GrossThrust;
  if (ActDisk_Area != NULL)    delete[]  ActDisk_Area;
  if (ActDisk_ReverseMassFlow != NULL)    delete[]  ActDisk_ReverseMassFlow;
  
  if (Surface_MassFlow != NULL)    delete[]  Surface_MassFlow;
  if (Surface_Mach != NULL)    delete[]  Surface_Mach;
  if (Surface_Temperature != NULL)    delete[]  Surface_Temperature;
  if (Surface_Pressure != NULL)    delete[]  Surface_Pressure;
  if (Surface_Density != NULL)    delete[]  Surface_Density;
  if (Surface_Enthalpy != NULL)    delete[]  Surface_Enthalpy;
  if (Surface_NormalVelocity != NULL)    delete[]  Surface_NormalVelocity;
  if (Surface_Uniformity != NULL)    delete[]  Surface_Uniformity;
  if (Surface_SecondaryStrength != NULL)    delete[]  Surface_SecondaryStrength;
  if (Surface_SecondOverUniform != NULL)    delete[]  Surface_SecondOverUniform;
  if (Surface_MomentumDistortion != NULL)    delete[]  Surface_MomentumDistortion;
  if (Surface_TotalTemperature != NULL)    delete[]  Surface_TotalTemperature;
  if (Surface_TotalPressure!= NULL)    delete[]  Surface_TotalPressure;
  if (Surface_PressureDrop!= NULL)    delete[]  Surface_PressureDrop;
  if (Surface_DC60 != NULL)    delete[]  Surface_DC60;
  if (Surface_IDC != NULL)    delete[]  Surface_IDC;
  if (Surface_IDC_Mach != NULL)    delete[]  Surface_IDC_Mach;
  if (Surface_IDR != NULL)    delete[]  Surface_IDR;

  if (Inlet_Ttotal != NULL) delete[]  Inlet_Ttotal;
  if (Inlet_Ptotal != NULL) delete[]  Inlet_Ptotal;
  if (Inlet_FlowDir != NULL) {
    for (iMarker = 0; iMarker < nMarker_Inlet; iMarker++)
      delete [] Inlet_FlowDir[iMarker];
    delete [] Inlet_FlowDir;
  }
  
  if (Inlet_Velocity != NULL) {
    for (iMarker = 0; iMarker < nMarker_Supersonic_Inlet; iMarker++)
      delete [] Inlet_Velocity[iMarker];
    delete [] Inlet_Velocity;
  }
  
  if (Riemann_FlowDir != NULL) {
    for (iMarker = 0; iMarker < nMarker_Riemann; iMarker++)
      delete [] Riemann_FlowDir[iMarker];
    delete [] Riemann_FlowDir;
  }
  
  if (Giles_FlowDir != NULL) {
    for (iMarker = 0; iMarker < nMarker_Giles; iMarker++)
      delete [] Giles_FlowDir[iMarker];
    delete [] Giles_FlowDir;
  }
  
  if (Load_Sine_Dir != NULL) {
    for (iMarker = 0; iMarker < nMarker_Load_Sine; iMarker++)
      delete [] Load_Sine_Dir[iMarker];
    delete [] Load_Sine_Dir;
  }
  
  if (Load_Dir != NULL) {
    for (iMarker = 0; iMarker < nMarker_Load_Dir; iMarker++)
      delete [] Load_Dir[iMarker];
    delete [] Load_Dir;
  }
  
  if (Inlet_Temperature != NULL)    delete[] Inlet_Temperature;
  if (Inlet_Pressure != NULL)    delete[] Inlet_Pressure;
  if (Outlet_Pressure != NULL)    delete[] Outlet_Pressure;
  if (Isothermal_Temperature != NULL)    delete[] Isothermal_Temperature;
  if (Heat_Flux != NULL)    delete[] Heat_Flux;
  if (Displ_Value != NULL)    delete[] Displ_Value;
  if (Load_Value != NULL)    delete[] Load_Value;
  if (Damper_Constant != NULL)    delete[] Damper_Constant;
  if (Load_Dir_Multiplier != NULL)    delete[] Load_Dir_Multiplier;
  if (Load_Dir_Value != NULL)    delete[] Load_Dir_Value;
  if (Disp_Dir != NULL)    delete[] Disp_Dir;
  if (Disp_Dir_Multiplier != NULL)    delete[] Disp_Dir_Multiplier;
  if (Disp_Dir_Value != NULL)    delete[] Disp_Dir_Value;
  if (Load_Sine_Amplitude != NULL)    delete[] Load_Sine_Amplitude;
  if (Load_Sine_Frequency != NULL)    delete[] Load_Sine_Frequency;
  if (FlowLoad_Value != NULL)    delete[] FlowLoad_Value;

  /*--- related to periodic boundary conditions ---*/
  
  for (iMarker = 0; iMarker < nMarker_PerBound; iMarker++) {
    if (Periodic_RotCenter   != NULL) delete [] Periodic_RotCenter[iMarker];
    if (Periodic_RotAngles   != NULL) delete [] Periodic_RotAngles[iMarker];
    if (Periodic_Translation != NULL) delete [] Periodic_Translation[iMarker];
  }
  if (Periodic_RotCenter   != NULL) delete[] Periodic_RotCenter;
  if (Periodic_RotAngles   != NULL) delete[] Periodic_RotAngles;
  if (Periodic_Translation != NULL) delete[] Periodic_Translation;

  for (iPeriodic = 0; iPeriodic < nPeriodic_Index; iPeriodic++) {
    if (Periodic_Center    != NULL) delete [] Periodic_Center[iPeriodic];
    if (Periodic_Rotation  != NULL) delete [] Periodic_Rotation[iPeriodic];
    if (Periodic_Translate != NULL) delete [] Periodic_Translate[iPeriodic];
  }
  if (Periodic_Center      != NULL) delete[] Periodic_Center;
  if (Periodic_Rotation    != NULL) delete[] Periodic_Rotation;
  if (Periodic_Translate   != NULL) delete[] Periodic_Translate;

  if (MG_CorrecSmooth != NULL) delete[] MG_CorrecSmooth;
  if (PlaneTag != NULL)        delete[] PlaneTag;
  if (CFL != NULL)             delete[] CFL;

  /*--- String markers ---*/
  
  if (Marker_Euler != NULL )              delete[] Marker_Euler;
  if (Marker_FarField != NULL )           delete[] Marker_FarField;
  if (Marker_Custom != NULL )             delete[] Marker_Custom;
  if (Marker_SymWall != NULL )            delete[] Marker_SymWall;
  if (Marker_PerBound != NULL )           delete[] Marker_PerBound;
  if (Marker_PerDonor != NULL )           delete[] Marker_PerDonor;
  if (Marker_NearFieldBound != NULL )     delete[] Marker_NearFieldBound;
  if (Marker_Interface != NULL )          delete[] Marker_Interface;
  if (Marker_Fluid_InterfaceBound != NULL )     delete[] Marker_Fluid_InterfaceBound;
  if (Marker_Dirichlet != NULL )          delete[] Marker_Dirichlet;
  if (Marker_Inlet != NULL )              delete[] Marker_Inlet;
  if (Marker_Supersonic_Inlet != NULL )   delete[] Marker_Supersonic_Inlet;
  if (Marker_Supersonic_Outlet != NULL )   delete[] Marker_Supersonic_Outlet;
  if (Marker_Outlet != NULL )             delete[] Marker_Outlet;
  if (Marker_Isothermal != NULL )         delete[] Marker_Isothermal;
  if (Marker_EngineInflow != NULL )      delete[] Marker_EngineInflow;
  if (Marker_EngineExhaust != NULL )     delete[] Marker_EngineExhaust;
  if (Marker_Displacement != NULL )       delete[] Marker_Displacement;
  if (Marker_Load != NULL )               delete[] Marker_Load;
  if (Marker_Damper != NULL )               delete[] Marker_Damper;
  if (Marker_Load_Dir != NULL )               delete[] Marker_Load_Dir;
  if (Marker_Disp_Dir != NULL )               delete[] Marker_Disp_Dir;
  if (Marker_Load_Sine != NULL )               delete[] Marker_Load_Sine;
  if (Marker_FlowLoad != NULL )           delete[] Marker_FlowLoad;
  if (Marker_Neumann != NULL )            delete[] Marker_Neumann;
  if (Marker_Internal != NULL )            delete[] Marker_Internal;
  if (Marker_HeatFlux != NULL )               delete[] Marker_HeatFlux;

  if (Int_Coeffs != NULL) delete [] Int_Coeffs;
  
  if (ElasticityMod        != NULL) delete [] ElasticityMod;
  if (PoissonRatio         != NULL) delete [] PoissonRatio;
  if (MaterialDensity      != NULL) delete [] MaterialDensity;
  if (Electric_Constant    != NULL) delete [] Electric_Constant;
  if (Electric_Field_Mod   != NULL) delete [] Electric_Field_Mod;
  if (RefNode_Displacement != NULL) delete [] RefNode_Displacement;
  if (Electric_Field_Dir   != NULL) delete [] Electric_Field_Dir;

  /*--- Delete some arrays needed just for initializing options. ---*/
  
  if (default_vel_inf       != NULL) delete [] default_vel_inf;
  if (default_ffd_axis      != NULL) delete [] default_ffd_axis;
  if (default_eng_cyl       != NULL) delete [] default_eng_cyl;
  if (default_eng_val       != NULL) delete [] default_eng_val;
  if (default_cfl_adapt     != NULL) delete [] default_cfl_adapt;
  if (default_jst_coeff != NULL) delete [] default_jst_coeff;
  if (default_ffd_coeff != NULL) delete [] default_ffd_coeff;
  if (default_mixedout_coeff!= NULL) delete [] default_mixedout_coeff;
  if (default_extrarelfac!= NULL) delete [] default_extrarelfac;
  if (default_rampRotFrame_coeff!= NULL) delete [] default_rampRotFrame_coeff;
  if (default_rampOutPres_coeff!= NULL) delete[] default_rampOutPres_coeff;
  if (default_jst_adj_coeff  != NULL) delete [] default_jst_adj_coeff;
  if (default_ad_coeff_heat  != NULL) delete [] default_ad_coeff_heat;
  if (default_obj_coeff     != NULL) delete [] default_obj_coeff;
  if (default_geo_loc       != NULL) delete [] default_geo_loc;
  if (default_distortion    != NULL) delete [] default_distortion;
  if (default_ea_lim        != NULL) delete [] default_ea_lim;
  if (default_grid_fix      != NULL) delete [] default_grid_fix;
  if (default_inc_crit      != NULL) delete [] default_inc_crit;
  if (default_htp_axis      != NULL) delete [] default_htp_axis;
  if (default_body_force    != NULL) delete [] default_body_force;
  if (default_sineload_coeff!= NULL) delete [] default_sineload_coeff;
  if (default_nacelle_location    != NULL) delete [] default_nacelle_location;
  
  if (default_cp_polycoeffs != NULL) delete [] default_cp_polycoeffs;
  if (default_mu_polycoeffs != NULL) delete [] default_mu_polycoeffs;
  if (default_kt_polycoeffs != NULL) delete [] default_kt_polycoeffs;
  if (CpPolyCoefficientsND  != NULL) delete [] CpPolyCoefficientsND;
  if (MuPolyCoefficientsND  != NULL) delete [] MuPolyCoefficientsND;
  if (KtPolyCoefficientsND  != NULL) delete [] KtPolyCoefficientsND;

  if (FFDTag != NULL) delete [] FFDTag;
  if (nDV_Value != NULL) delete [] nDV_Value;
  if (TagFFDBox != NULL) delete [] TagFFDBox;
  
  if (Kind_Data_Riemann != NULL) delete [] Kind_Data_Riemann;
  if (Riemann_Var1 != NULL) delete [] Riemann_Var1;
  if (Riemann_Var2 != NULL) delete [] Riemann_Var2;
  if (Kind_Data_Giles != NULL) delete [] Kind_Data_Giles;
  if (Giles_Var1 != NULL) delete [] Giles_Var1;
  if (Giles_Var2 != NULL) delete [] Giles_Var2;
  if (RelaxFactorAverage != NULL) delete [] RelaxFactorAverage;
  if (RelaxFactorFourier != NULL) delete [] RelaxFactorFourier;
  if (nSpan_iZones != NULL) delete [] nSpan_iZones;
  if (FinalRotation_Rate_Z != NULL) delete [] FinalRotation_Rate_Z;
  if (Kind_TurboMachinery != NULL) delete [] Kind_TurboMachinery;

  if (Marker_MixingPlaneInterface !=NULL) delete [] Marker_MixingPlaneInterface;
  if (Marker_TurboBoundIn != NULL) delete [] Marker_TurboBoundIn;
  if (Marker_TurboBoundOut != NULL) delete [] Marker_TurboBoundOut;
  if (Marker_Riemann != NULL) delete [] Marker_Riemann;
  if (Marker_Giles != NULL) delete [] Marker_Giles;
  if (Marker_Shroud != NULL) delete [] Marker_Shroud;

  if (nBlades != NULL) delete [] nBlades;
  if (FreeStreamTurboNormal != NULL) delete [] FreeStreamTurboNormal;

  if (top_optim_kernels != NULL) delete [] top_optim_kernels;
  if (top_optim_kernel_params != NULL) delete [] top_optim_kernel_params;
  if (top_optim_filter_radius != NULL) delete [] top_optim_filter_radius;

}

string CConfig::GetUnsteady_FileName(string val_filename, int val_iter) {

  string UnstExt, UnstFilename = val_filename;
  char buffer[50];

  /*--- Check that a positive value iteration is requested (for now). ---*/
  
  if (val_iter < 0) {
    SU2_MPI::Error("Requesting a negative iteration number for the restart file!!", CURRENT_FUNCTION);
  }

  /*--- Append iteration number for unsteady cases ---*/

  if ((Wrt_Unsteady) || (Wrt_Dynamic)) {
    unsigned short lastindex = UnstFilename.find_last_of(".");
    UnstFilename = UnstFilename.substr(0, lastindex);
    if ((val_iter >= 0)    && (val_iter < 10))    SPRINTF (buffer, "_0000%d.dat", val_iter);
    if ((val_iter >= 10)   && (val_iter < 100))   SPRINTF (buffer, "_000%d.dat",  val_iter);
    if ((val_iter >= 100)  && (val_iter < 1000))  SPRINTF (buffer, "_00%d.dat",   val_iter);
    if ((val_iter >= 1000) && (val_iter < 10000)) SPRINTF (buffer, "_0%d.dat",    val_iter);
    if (val_iter >= 10000) SPRINTF (buffer, "_%d.dat", val_iter);
    string UnstExt = string(buffer);
    UnstFilename.append(UnstExt);
  }

  return UnstFilename;
}

string CConfig::GetMultizone_FileName(string val_filename, int val_iZone) {

    string multizone_filename = val_filename;
    char buffer[50];
    
    if (GetnZone() > 1 ) {
        unsigned short lastindex = multizone_filename.find_last_of(".");
        multizone_filename = multizone_filename.substr(0, lastindex);
        SPRINTF (buffer, "_%d.dat", SU2_TYPE::Int(val_iZone));
        multizone_filename.append(string(buffer));
    }
    return multizone_filename;
}

string CConfig::GetMultizone_HistoryFileName(string val_filename, int val_iZone) {

    string multizone_filename = val_filename;
    char buffer[50];

    if (GetnZone() > 1 ) {
        unsigned short lastindex = multizone_filename.find_last_of(".");
        multizone_filename = multizone_filename.substr(0, lastindex);
        SPRINTF (buffer, "_%d", SU2_TYPE::Int(val_iZone));
        multizone_filename.append(string(buffer));
    }
    return multizone_filename;
}

string CConfig::GetMultiInstance_FileName(string val_filename, int val_iInst) {

    string multizone_filename = val_filename;
    char buffer[50];

    unsigned short lastindex = multizone_filename.find_last_of(".");
    multizone_filename = multizone_filename.substr(0, lastindex);
    SPRINTF (buffer, "_%d.dat", SU2_TYPE::Int(val_iInst));
    multizone_filename.append(string(buffer));

    return multizone_filename;
}

string CConfig::GetMultiInstance_HistoryFileName(string val_filename, int val_iInst) {

    string multizone_filename = val_filename;
    char buffer[50];

    unsigned short lastindex = multizone_filename.find_last_of(".");
    multizone_filename = multizone_filename.substr(0, lastindex);
    SPRINTF (buffer, "_%d", SU2_TYPE::Int(val_iInst));
    multizone_filename.append(string(buffer));

    return multizone_filename;
}

string CConfig::GetObjFunc_Extension(string val_filename) {

  string AdjExt, Filename = val_filename;

  if (ContinuousAdjoint || DiscreteAdjoint) {

    /*--- Remove filename extension (.dat) ---*/

    unsigned short lastindex = Filename.find_last_of(".");
    Filename = Filename.substr(0, lastindex);

    if (nObj==1) {
      switch (Kind_ObjFunc[0]) {
        case DRAG_COEFFICIENT:            AdjExt = "_cd";       break;
        case LIFT_COEFFICIENT:            AdjExt = "_cl";       break;
        case SIDEFORCE_COEFFICIENT:       AdjExt = "_csf";      break;
        case INVERSE_DESIGN_PRESSURE:     AdjExt = "_invpress"; break;
        case INVERSE_DESIGN_HEATFLUX:     AdjExt = "_invheat";  break;
        case MOMENT_X_COEFFICIENT:        AdjExt = "_cmx";      break;
        case MOMENT_Y_COEFFICIENT:        AdjExt = "_cmy";      break;
        case MOMENT_Z_COEFFICIENT:        AdjExt = "_cmz";      break;
        case EFFICIENCY:                  AdjExt = "_eff";      break;
        case EQUIVALENT_AREA:             AdjExt = "_ea";       break;
        case NEARFIELD_PRESSURE:          AdjExt = "_nfp";      break;
        case FORCE_X_COEFFICIENT:         AdjExt = "_cfx";      break;
        case FORCE_Y_COEFFICIENT:         AdjExt = "_cfy";      break;
        case FORCE_Z_COEFFICIENT:         AdjExt = "_cfz";      break;
        case THRUST_COEFFICIENT:          AdjExt = "_ct";       break;
        case TORQUE_COEFFICIENT:          AdjExt = "_cq";       break;
        case TOTAL_HEATFLUX:              AdjExt = "_totheat";  break;
        case MAXIMUM_HEATFLUX:            AdjExt = "_maxheat";  break;
        case TOTAL_AVG_TEMPERATURE:       AdjExt = "_avtp";     break;
        case FIGURE_OF_MERIT:             AdjExt = "_merit";    break;
        case BUFFET_SENSOR:               AdjExt = "_buffet";    break;
        case SURFACE_TOTAL_PRESSURE:      AdjExt = "_pt";       break;
        case SURFACE_STATIC_PRESSURE:     AdjExt = "_pe";       break;
        case SURFACE_MASSFLOW:            AdjExt = "_mfr";      break;
        case SURFACE_UNIFORMITY:          AdjExt = "_uniform";  break;
        case SURFACE_SECONDARY:           AdjExt = "_second";   break;
        case SURFACE_MOM_DISTORTION:      AdjExt = "_distort";  break;
        case SURFACE_SECOND_OVER_UNIFORM: AdjExt = "_sou";      break;
        case SURFACE_PRESSURE_DROP:       AdjExt = "_dp";       break;
        case SURFACE_MACH:                AdjExt = "_mach";     break;
        case CUSTOM_OBJFUNC:        		  AdjExt = "_custom";   break;
        case KINETIC_ENERGY_LOSS:         AdjExt = "_ke";       break;
        case TOTAL_PRESSURE_LOSS:         AdjExt = "_pl";       break;
        case FLOW_ANGLE_OUT:              AdjExt = "_fao";      break;
        case FLOW_ANGLE_IN:               AdjExt = "_fai";      break;
        case TOTAL_EFFICIENCY:            AdjExt = "_teff";     break;
        case TOTAL_STATIC_EFFICIENCY:     AdjExt = "_tseff";    break;
        case EULERIAN_WORK:               AdjExt = "_ew";       break;
        case MASS_FLOW_IN:                AdjExt = "_mfi";      break;
        case MASS_FLOW_OUT:               AdjExt = "_mfo";      break;
        case ENTROPY_GENERATION:          AdjExt = "_entg";     break;
        case REFERENCE_GEOMETRY:          AdjExt = "_refgeom";  break;
        case REFERENCE_NODE:              AdjExt = "_refnode";  break;
        case VOLUME_FRACTION:             AdjExt = "_volfrac";  break;
      }
    }
    else{
      AdjExt = "_combo";
    }
    Filename.append(AdjExt);

    /*--- Lastly, add the .dat extension ---*/
    Filename.append(".dat");

  }

  return Filename;
}

unsigned short CConfig::GetContainerPosition(unsigned short val_eqsystem) {

  switch (val_eqsystem) {
    case RUNTIME_FLOW_SYS:      return FLOW_SOL;
    case RUNTIME_TURB_SYS:      return TURB_SOL;
    case RUNTIME_TRANS_SYS:     return TRANS_SOL;
    case RUNTIME_HEAT_SYS:      return HEAT_SOL;
    case RUNTIME_FEA_SYS:       return FEA_SOL;
    case RUNTIME_ADJPOT_SYS:    return ADJFLOW_SOL;
    case RUNTIME_ADJFLOW_SYS:   return ADJFLOW_SOL;
    case RUNTIME_ADJTURB_SYS:   return ADJTURB_SOL;
    case RUNTIME_ADJFEA_SYS:    return ADJFEA_SOL;
    case RUNTIME_MULTIGRID_SYS: return 0;
  }
  return 0;
}

void CConfig::SetKind_ConvNumScheme(unsigned short val_kind_convnumscheme,
                                    unsigned short val_kind_centered, unsigned short val_kind_upwind,
                                    unsigned short val_kind_slopelimit, bool val_muscl,
                                    unsigned short val_kind_fem) {

  Kind_ConvNumScheme = val_kind_convnumscheme;
  Kind_Centered = val_kind_centered;
  Kind_Upwind = val_kind_upwind;
  Kind_FEM = val_kind_fem;
  Kind_SlopeLimit = val_kind_slopelimit;
  MUSCL = val_muscl;

}

void CConfig::SetGlobalParam(unsigned short val_solver,
                             unsigned short val_system,
                             unsigned long val_extiter) {

  /*--- Set the simulation global time ---*/
  
  Current_UnstTime = static_cast<su2double>(val_extiter)*Delta_UnstTime;
  Current_UnstTimeND = static_cast<su2double>(val_extiter)*Delta_UnstTimeND;

  /*--- Set the solver methods ---*/
  
  switch (val_solver) {
    case EULER:
      if (val_system == RUNTIME_FLOW_SYS) {
        SetKind_ConvNumScheme(Kind_ConvNumScheme_Flow, Kind_Centered_Flow,
                              Kind_Upwind_Flow, Kind_SlopeLimit_Flow,
                              MUSCL_Flow, NONE);
        SetKind_TimeIntScheme(Kind_TimeIntScheme_Flow);
      }
      break;
    case NAVIER_STOKES:
      if (val_system == RUNTIME_FLOW_SYS) {
        SetKind_ConvNumScheme(Kind_ConvNumScheme_Flow, Kind_Centered_Flow,
                              Kind_Upwind_Flow, Kind_SlopeLimit_Flow,
                              MUSCL_Flow, NONE);
        SetKind_TimeIntScheme(Kind_TimeIntScheme_Flow);
      }
      if (val_system == RUNTIME_HEAT_SYS) {
        SetKind_ConvNumScheme(Kind_ConvNumScheme_Heat, NONE, NONE, NONE, NONE, NONE);
        SetKind_TimeIntScheme(Kind_TimeIntScheme_Heat);
      }
      break;
    case RANS:
      if (val_system == RUNTIME_FLOW_SYS) {
        SetKind_ConvNumScheme(Kind_ConvNumScheme_Flow, Kind_Centered_Flow,
                              Kind_Upwind_Flow, Kind_SlopeLimit_Flow,
                              MUSCL_Flow, NONE);
        SetKind_TimeIntScheme(Kind_TimeIntScheme_Flow);
      }
      if (val_system == RUNTIME_TURB_SYS) {
        SetKind_ConvNumScheme(Kind_ConvNumScheme_Turb, Kind_Centered_Turb,
                              Kind_Upwind_Turb, Kind_SlopeLimit_Turb,
                              MUSCL_Turb, NONE);
        SetKind_TimeIntScheme(Kind_TimeIntScheme_Turb);
      }
      if (val_system == RUNTIME_TRANS_SYS) {
        SetKind_ConvNumScheme(Kind_ConvNumScheme_Turb, Kind_Centered_Turb,
                              Kind_Upwind_Turb, Kind_SlopeLimit_Turb,
                              MUSCL_Turb, NONE);
        SetKind_TimeIntScheme(Kind_TimeIntScheme_Turb);
      }
      if (val_system == RUNTIME_HEAT_SYS) {
        SetKind_ConvNumScheme(Kind_ConvNumScheme_Heat, NONE, NONE, NONE, NONE, NONE);
        SetKind_TimeIntScheme(Kind_TimeIntScheme_Heat);
      }
      break;
    case FEM_EULER:
      if (val_system == RUNTIME_FLOW_SYS) {
        SetKind_ConvNumScheme(Kind_ConvNumScheme_FEM_Flow, Kind_Centered_Flow,
                              Kind_Upwind_Flow, Kind_SlopeLimit_Flow,
                              MUSCL_Flow, Kind_FEM_Flow);
        SetKind_TimeIntScheme(Kind_TimeIntScheme_FEM_Flow);
      }
      break;
    case FEM_NAVIER_STOKES:
      if (val_system == RUNTIME_FLOW_SYS) {
        SetKind_ConvNumScheme(Kind_ConvNumScheme_Flow, Kind_Centered_Flow,
                              Kind_Upwind_Flow, Kind_SlopeLimit_Flow,
                              MUSCL_Flow, Kind_FEM_Flow);
        SetKind_TimeIntScheme(Kind_TimeIntScheme_FEM_Flow);
      }
      break;
    case FEM_LES:
      if (val_system == RUNTIME_FLOW_SYS) {
        SetKind_ConvNumScheme(Kind_ConvNumScheme_Flow, Kind_Centered_Flow,
                              Kind_Upwind_Flow, Kind_SlopeLimit_Flow,
                              MUSCL_Flow, Kind_FEM_Flow);
        SetKind_TimeIntScheme(Kind_TimeIntScheme_FEM_Flow);
      }
      break;
    case ADJ_EULER:
      if (val_system == RUNTIME_FLOW_SYS) {
        SetKind_ConvNumScheme(Kind_ConvNumScheme_Flow, Kind_Centered_Flow,
                              Kind_Upwind_Flow, Kind_SlopeLimit_Flow,
                              MUSCL_Flow, NONE);
        SetKind_TimeIntScheme(Kind_TimeIntScheme_Flow);
      }
      if (val_system == RUNTIME_ADJFLOW_SYS) {
        SetKind_ConvNumScheme(Kind_ConvNumScheme_AdjFlow, Kind_Centered_AdjFlow,
                              Kind_Upwind_AdjFlow, Kind_SlopeLimit_AdjFlow,
                              MUSCL_AdjFlow, NONE);
        SetKind_TimeIntScheme(Kind_TimeIntScheme_AdjFlow);
      }
      break;
    case ADJ_NAVIER_STOKES:
      if (val_system == RUNTIME_FLOW_SYS) {
        SetKind_ConvNumScheme(Kind_ConvNumScheme_Flow, Kind_Centered_Flow,
                              Kind_Upwind_Flow, Kind_SlopeLimit_Flow,
                              MUSCL_Flow, NONE);
        SetKind_TimeIntScheme(Kind_TimeIntScheme_Flow);
      }
      if (val_system == RUNTIME_ADJFLOW_SYS) {
        SetKind_ConvNumScheme(Kind_ConvNumScheme_AdjFlow, Kind_Centered_AdjFlow,
                              Kind_Upwind_AdjFlow, Kind_SlopeLimit_AdjFlow,
                              MUSCL_AdjFlow, NONE);
        SetKind_TimeIntScheme(Kind_TimeIntScheme_AdjFlow);
      }
      break;
    case ADJ_RANS:
      if (val_system == RUNTIME_FLOW_SYS) {
        SetKind_ConvNumScheme(Kind_ConvNumScheme_Flow, Kind_Centered_Flow,
                              Kind_Upwind_Flow, Kind_SlopeLimit_Flow,
                              MUSCL_Flow, NONE);
        SetKind_TimeIntScheme(Kind_TimeIntScheme_Flow);
      }
      if (val_system == RUNTIME_ADJFLOW_SYS) {
        SetKind_ConvNumScheme(Kind_ConvNumScheme_AdjFlow, Kind_Centered_AdjFlow,
                              Kind_Upwind_AdjFlow, Kind_SlopeLimit_AdjFlow,
                              MUSCL_AdjFlow, NONE);
        SetKind_TimeIntScheme(Kind_TimeIntScheme_AdjFlow);
      }
      if (val_system == RUNTIME_TURB_SYS) {
        SetKind_ConvNumScheme(Kind_ConvNumScheme_Turb, Kind_Centered_Turb,
                              Kind_Upwind_Turb, Kind_SlopeLimit_Turb,
                              MUSCL_Turb, NONE);
        SetKind_TimeIntScheme(Kind_TimeIntScheme_Turb);
      }
      if (val_system == RUNTIME_ADJTURB_SYS) {
        SetKind_ConvNumScheme(Kind_ConvNumScheme_AdjTurb, Kind_Centered_AdjTurb,
                              Kind_Upwind_AdjTurb, Kind_SlopeLimit_AdjTurb,
                              MUSCL_AdjTurb, NONE);
        SetKind_TimeIntScheme(Kind_TimeIntScheme_AdjTurb);
      }
      break;
    case HEAT_EQUATION_FVM:
      if (val_system == RUNTIME_HEAT_SYS) {
        SetKind_ConvNumScheme(NONE, NONE, NONE, NONE, NONE, NONE);
        SetKind_TimeIntScheme(Kind_TimeIntScheme_Heat);
      }
      break;

    case FEM_ELASTICITY:

      Current_DynTime = static_cast<su2double>(val_extiter)*Delta_DynTime;

      if (val_system == RUNTIME_FEA_SYS) {
        SetKind_ConvNumScheme(NONE, NONE, NONE, NONE, NONE, NONE);
        SetKind_TimeIntScheme(Kind_TimeIntScheme_FEA);
      }
      break;
  }
}

su2double* CConfig::GetPeriodicRotCenter(string val_marker) {
  unsigned short iMarker_PerBound;
  for (iMarker_PerBound = 0; iMarker_PerBound < nMarker_PerBound; iMarker_PerBound++)
    if (Marker_PerBound[iMarker_PerBound] == val_marker) break;
  return Periodic_RotCenter[iMarker_PerBound];
}

su2double* CConfig::GetPeriodicRotAngles(string val_marker) {
  unsigned short iMarker_PerBound;
  for (iMarker_PerBound = 0; iMarker_PerBound < nMarker_PerBound; iMarker_PerBound++)
    if (Marker_PerBound[iMarker_PerBound] == val_marker) break;
  return Periodic_RotAngles[iMarker_PerBound];
}

su2double* CConfig::GetPeriodicTranslation(string val_marker) {
  unsigned short iMarker_PerBound;
  for (iMarker_PerBound = 0; iMarker_PerBound < nMarker_PerBound; iMarker_PerBound++)
    if (Marker_PerBound[iMarker_PerBound] == val_marker) break;
  return Periodic_Translation[iMarker_PerBound];
}

unsigned short CConfig::GetMarker_Periodic_Donor(string val_marker) {
  unsigned short iMarker_PerBound, jMarker_PerBound, kMarker_All;

  /*--- Find the marker for this periodic boundary. ---*/
  for (iMarker_PerBound = 0; iMarker_PerBound < nMarker_PerBound; iMarker_PerBound++)
    if (Marker_PerBound[iMarker_PerBound] == val_marker) break;

  /*--- Find corresponding donor. ---*/
  for (jMarker_PerBound = 0; jMarker_PerBound < nMarker_PerBound; jMarker_PerBound++)
    if (Marker_PerBound[jMarker_PerBound] == Marker_PerDonor[iMarker_PerBound]) break;

  /*--- Find and return global marker index for donor boundary. ---*/
  for (kMarker_All = 0; kMarker_All < nMarker_CfgFile; kMarker_All++)
    if (Marker_PerBound[jMarker_PerBound] == Marker_All_TagBound[kMarker_All]) break;

  return kMarker_All;
}

su2double CConfig::GetActDisk_NetThrust(string val_marker) {
  unsigned short iMarker_ActDisk;
  for (iMarker_ActDisk = 0; iMarker_ActDisk < nMarker_ActDiskInlet; iMarker_ActDisk++)
    if ((Marker_ActDiskInlet[iMarker_ActDisk] == val_marker) ||
        (Marker_ActDiskOutlet[iMarker_ActDisk] == val_marker)) break;
  return ActDisk_NetThrust[iMarker_ActDisk];
}

su2double CConfig::GetActDisk_Power(string val_marker) {
  unsigned short iMarker_ActDisk;
  for (iMarker_ActDisk = 0; iMarker_ActDisk < nMarker_ActDiskInlet; iMarker_ActDisk++)
    if ((Marker_ActDiskInlet[iMarker_ActDisk] == val_marker) ||
        (Marker_ActDiskOutlet[iMarker_ActDisk] == val_marker)) break;
  return ActDisk_Power[iMarker_ActDisk];
}

su2double CConfig::GetActDisk_MassFlow(string val_marker) {
  unsigned short iMarker_ActDisk;
  for (iMarker_ActDisk = 0; iMarker_ActDisk < nMarker_ActDiskInlet; iMarker_ActDisk++)
    if ((Marker_ActDiskInlet[iMarker_ActDisk] == val_marker) ||
        (Marker_ActDiskOutlet[iMarker_ActDisk] == val_marker)) break;
  return ActDisk_MassFlow[iMarker_ActDisk];
}

su2double CConfig::GetActDisk_Mach(string val_marker) {
  unsigned short iMarker_ActDisk;
  for (iMarker_ActDisk = 0; iMarker_ActDisk < nMarker_ActDiskInlet; iMarker_ActDisk++)
    if ((Marker_ActDiskInlet[iMarker_ActDisk] == val_marker) ||
        (Marker_ActDiskOutlet[iMarker_ActDisk] == val_marker)) break;
  return ActDisk_Mach[iMarker_ActDisk];
}

su2double CConfig::GetActDisk_Force(string val_marker) {
  unsigned short iMarker_ActDisk;
  for (iMarker_ActDisk = 0; iMarker_ActDisk < nMarker_ActDiskInlet; iMarker_ActDisk++)
    if ((Marker_ActDiskInlet[iMarker_ActDisk] == val_marker) ||
        (Marker_ActDiskOutlet[iMarker_ActDisk] == val_marker)) break;
  return ActDisk_Force[iMarker_ActDisk];
}

su2double CConfig::GetActDisk_BCThrust(string val_marker) {
  unsigned short iMarker_ActDisk;
  for (iMarker_ActDisk = 0; iMarker_ActDisk < nMarker_ActDiskInlet; iMarker_ActDisk++)
    if ((Marker_ActDiskInlet[iMarker_ActDisk] == val_marker) ||
        (Marker_ActDiskOutlet[iMarker_ActDisk] == val_marker)) break;
  return ActDisk_BCThrust[iMarker_ActDisk];
}

su2double CConfig::GetActDisk_BCThrust_Old(string val_marker) {
  unsigned short iMarker_ActDisk;
  for (iMarker_ActDisk = 0; iMarker_ActDisk < nMarker_ActDiskInlet; iMarker_ActDisk++)
    if ((Marker_ActDiskInlet[iMarker_ActDisk] == val_marker) ||
        (Marker_ActDiskOutlet[iMarker_ActDisk] == val_marker)) break;
  return ActDisk_BCThrust_Old[iMarker_ActDisk];
}

void CConfig::SetActDisk_BCThrust(string val_marker, su2double val_actdisk_bcthrust) {
  unsigned short iMarker_ActDisk;
  for (iMarker_ActDisk = 0; iMarker_ActDisk < nMarker_ActDiskInlet; iMarker_ActDisk++)
    if ((Marker_ActDiskInlet[iMarker_ActDisk] == val_marker) ||
        (Marker_ActDiskOutlet[iMarker_ActDisk] == val_marker)) break;
  ActDisk_BCThrust[iMarker_ActDisk] = val_actdisk_bcthrust;
}

void CConfig::SetActDisk_BCThrust_Old(string val_marker, su2double val_actdisk_bcthrust_old) {
  unsigned short iMarker_ActDisk;
  for (iMarker_ActDisk = 0; iMarker_ActDisk < nMarker_ActDiskInlet; iMarker_ActDisk++)
    if ((Marker_ActDiskInlet[iMarker_ActDisk] == val_marker) ||
        (Marker_ActDiskOutlet[iMarker_ActDisk] == val_marker)) break;
  ActDisk_BCThrust_Old[iMarker_ActDisk] = val_actdisk_bcthrust_old;
}

su2double CConfig::GetActDisk_Area(string val_marker) {
  unsigned short iMarker_ActDisk;
  for (iMarker_ActDisk = 0; iMarker_ActDisk < nMarker_ActDiskInlet; iMarker_ActDisk++)
    if ((Marker_ActDiskInlet[iMarker_ActDisk] == val_marker) ||
        (Marker_ActDiskOutlet[iMarker_ActDisk] == val_marker)) break;
  return ActDisk_Area[iMarker_ActDisk];
}

su2double CConfig::GetActDisk_ReverseMassFlow(string val_marker) {
  unsigned short iMarker_ActDisk;
  for (iMarker_ActDisk = 0; iMarker_ActDisk < nMarker_ActDiskInlet; iMarker_ActDisk++)
    if ((Marker_ActDiskInlet[iMarker_ActDisk] == val_marker) ||
        (Marker_ActDiskOutlet[iMarker_ActDisk] == val_marker)) break;
  return ActDisk_ReverseMassFlow[iMarker_ActDisk];
}

su2double CConfig::GetActDisk_PressJump(string val_marker, unsigned short val_value) {
  unsigned short iMarker_ActDisk;
  for (iMarker_ActDisk = 0; iMarker_ActDisk < nMarker_ActDiskInlet; iMarker_ActDisk++)
    if ((Marker_ActDiskInlet[iMarker_ActDisk] == val_marker) ||
        (Marker_ActDiskOutlet[iMarker_ActDisk] == val_marker)) break;
  return ActDisk_PressJump[iMarker_ActDisk][val_value];
}

su2double CConfig::GetActDisk_TempJump(string val_marker, unsigned short val_value) {
  unsigned short iMarker_ActDisk;
  for (iMarker_ActDisk = 0; iMarker_ActDisk < nMarker_ActDiskInlet; iMarker_ActDisk++)
    if ((Marker_ActDiskInlet[iMarker_ActDisk] == val_marker) ||
        (Marker_ActDiskOutlet[iMarker_ActDisk] == val_marker)) break;
  return ActDisk_TempJump[iMarker_ActDisk][val_value];;
}

su2double CConfig::GetActDisk_Omega(string val_marker, unsigned short val_value) {
  unsigned short iMarker_ActDisk;
  for (iMarker_ActDisk = 0; iMarker_ActDisk < nMarker_ActDiskInlet; iMarker_ActDisk++)
    if ((Marker_ActDiskInlet[iMarker_ActDisk] == val_marker) ||
        (Marker_ActDiskOutlet[iMarker_ActDisk] == val_marker)) break;
  return ActDisk_Omega[iMarker_ActDisk][val_value];;
}

su2double CConfig::GetOutlet_MassFlow(string val_marker) {
  unsigned short iMarker_Outlet;
  for (iMarker_Outlet = 0; iMarker_Outlet < nMarker_Outlet; iMarker_Outlet++)
    if ((Marker_Outlet[iMarker_Outlet] == val_marker)) break;
  return Outlet_MassFlow[iMarker_Outlet];
}

su2double CConfig::GetOutlet_Density(string val_marker) {
  unsigned short iMarker_Outlet;
  for (iMarker_Outlet = 0; iMarker_Outlet < nMarker_Outlet; iMarker_Outlet++)
    if ((Marker_Outlet[iMarker_Outlet] == val_marker)) break;
  return Outlet_Density[iMarker_Outlet];
}

su2double CConfig::GetOutlet_Area(string val_marker) {
  unsigned short iMarker_Outlet;
  for (iMarker_Outlet = 0; iMarker_Outlet < nMarker_Outlet; iMarker_Outlet++)
    if ((Marker_Outlet[iMarker_Outlet] == val_marker)) break;
  return Outlet_Area[iMarker_Outlet];
}

unsigned short CConfig::GetMarker_CfgFile_ActDiskOutlet(string val_marker) {
  unsigned short iMarker_ActDisk, kMarker_All;
  
  /*--- Find the marker for this actuator disk inlet. ---*/
  
  for (iMarker_ActDisk = 0; iMarker_ActDisk < nMarker_ActDiskInlet; iMarker_ActDisk++)
    if (Marker_ActDiskInlet[iMarker_ActDisk] == val_marker) break;
  
  /*--- Find and return global marker index for the actuator disk outlet. ---*/
  
  for (kMarker_All = 0; kMarker_All < nMarker_CfgFile; kMarker_All++)
    if (Marker_ActDiskOutlet[iMarker_ActDisk] == Marker_CfgFile_TagBound[kMarker_All]) break;
  
  return kMarker_All;
}

unsigned short CConfig::GetMarker_CfgFile_EngineExhaust(string val_marker) {
  unsigned short iMarker_Engine, kMarker_All;
  
  /*--- Find the marker for this engine inflow. ---*/
  
  for (iMarker_Engine = 0; iMarker_Engine < nMarker_EngineInflow; iMarker_Engine++)
    if (Marker_EngineInflow[iMarker_Engine] == val_marker) break;
  
  /*--- Find and return global marker index for the engine exhaust. ---*/
  
  for (kMarker_All = 0; kMarker_All < nMarker_CfgFile; kMarker_All++)
    if (Marker_EngineExhaust[iMarker_Engine] == Marker_CfgFile_TagBound[kMarker_All]) break;
  
  return kMarker_All;
}

unsigned short CConfig::GetMarker_Moving(string val_marker) {
  unsigned short iMarker_Moving;

  /*--- Find the marker for this moving boundary. ---*/
  for (iMarker_Moving = 0; iMarker_Moving < nMarker_Moving; iMarker_Moving++)
    if (Marker_Moving[iMarker_Moving] == val_marker) break;

  return iMarker_Moving;
}

<<<<<<< HEAD
unsigned short CConfig::GetMarker_SobolevBC(string val_marker) {
  unsigned short iMarker_SobolevBC;

  /*--- Find the marker for this moving boundary. ---*/
  for (iMarker_SobolevBC = 0; iMarker_SobolevBC < nMarker_SobolevBC; iMarker_SobolevBC++)
    if (Marker_SobolevBC[iMarker_SobolevBC] == val_marker) break;

  return iMarker_SobolevBC;
=======
unsigned short CConfig::GetMarker_Interface(string val_marker) {
  unsigned short iMarker_Interface;

  /*--- Find the marker for this interface boundary. ---*/
  for (iMarker_Interface = 0; iMarker_Interface < nMarker_Interface; iMarker_Interface++)
    if (Marker_Interface[iMarker_Interface] == val_marker) break;

  return iMarker_Interface;
>>>>>>> fc772cdb
}

su2double CConfig::GetDirichlet_Value(string val_marker) {
  unsigned short iMarker_Dirichlet;
  for (iMarker_Dirichlet = 0; iMarker_Dirichlet < nMarker_Dirichlet; iMarker_Dirichlet++)
    if (Marker_Dirichlet[iMarker_Dirichlet] == val_marker) break;
  return Dirichlet_Value[iMarker_Dirichlet];
}

bool CConfig::GetDirichlet_Boundary(string val_marker) {
  unsigned short iMarker_Dirichlet;
  bool Dirichlet = false;
  for (iMarker_Dirichlet = 0; iMarker_Dirichlet < nMarker_Dirichlet; iMarker_Dirichlet++)
    if (Marker_Dirichlet[iMarker_Dirichlet] == val_marker) {
      Dirichlet = true;
      break;
    }
  return Dirichlet;
}

su2double CConfig::GetExhaust_Temperature_Target(string val_marker) {
  unsigned short iMarker_EngineExhaust;
  for (iMarker_EngineExhaust = 0; iMarker_EngineExhaust < nMarker_EngineExhaust; iMarker_EngineExhaust++)
    if (Marker_EngineExhaust[iMarker_EngineExhaust] == val_marker) break;
  return Exhaust_Temperature_Target[iMarker_EngineExhaust];
}

su2double CConfig::GetExhaust_Pressure_Target(string val_marker) {
  unsigned short iMarker_EngineExhaust;
  for (iMarker_EngineExhaust = 0; iMarker_EngineExhaust < nMarker_EngineExhaust; iMarker_EngineExhaust++)
    if (Marker_EngineExhaust[iMarker_EngineExhaust] == val_marker) break;
  return Exhaust_Pressure_Target[iMarker_EngineExhaust];
}

unsigned short CConfig::GetKind_Inc_Inlet(string val_marker) {
  unsigned short iMarker_Inlet;
  for (iMarker_Inlet = 0; iMarker_Inlet < nMarker_Inlet; iMarker_Inlet++)
    if (Marker_Inlet[iMarker_Inlet] == val_marker) break;
  return Kind_Inc_Inlet[iMarker_Inlet];
}

unsigned short CConfig::GetKind_Inc_Outlet(string val_marker) {
  unsigned short iMarker_Outlet;
  for (iMarker_Outlet = 0; iMarker_Outlet < nMarker_Outlet; iMarker_Outlet++)
    if (Marker_Outlet[iMarker_Outlet] == val_marker) break;
  return Kind_Inc_Outlet[iMarker_Outlet];
}

su2double CConfig::GetInlet_Ttotal(string val_marker) {
  unsigned short iMarker_Inlet;
  for (iMarker_Inlet = 0; iMarker_Inlet < nMarker_Inlet; iMarker_Inlet++)
    if (Marker_Inlet[iMarker_Inlet] == val_marker) break;
  return Inlet_Ttotal[iMarker_Inlet];
}

su2double CConfig::GetInlet_Ptotal(string val_marker) {
  unsigned short iMarker_Inlet;
  for (iMarker_Inlet = 0; iMarker_Inlet < nMarker_Inlet; iMarker_Inlet++)
    if (Marker_Inlet[iMarker_Inlet] == val_marker) break;
  return Inlet_Ptotal[iMarker_Inlet];
}

void CConfig::SetInlet_Ptotal(su2double val_pressure, string val_marker) {
  unsigned short iMarker_Inlet;
  for (iMarker_Inlet = 0; iMarker_Inlet < nMarker_Inlet; iMarker_Inlet++)
    if (Marker_Inlet[iMarker_Inlet] == val_marker)
      Inlet_Ptotal[iMarker_Inlet] = val_pressure;
}

su2double* CConfig::GetInlet_FlowDir(string val_marker) {
  unsigned short iMarker_Inlet;
  for (iMarker_Inlet = 0; iMarker_Inlet < nMarker_Inlet; iMarker_Inlet++)
    if (Marker_Inlet[iMarker_Inlet] == val_marker) break;
  return Inlet_FlowDir[iMarker_Inlet];
}

su2double CConfig::GetInlet_Temperature(string val_marker) {
  unsigned short iMarker_Supersonic_Inlet;
  for (iMarker_Supersonic_Inlet = 0; iMarker_Supersonic_Inlet < nMarker_Supersonic_Inlet; iMarker_Supersonic_Inlet++)
    if (Marker_Supersonic_Inlet[iMarker_Supersonic_Inlet] == val_marker) break;
  return Inlet_Temperature[iMarker_Supersonic_Inlet];
}

su2double CConfig::GetInlet_Pressure(string val_marker) {
  unsigned short iMarker_Supersonic_Inlet;
  for (iMarker_Supersonic_Inlet = 0; iMarker_Supersonic_Inlet < nMarker_Supersonic_Inlet; iMarker_Supersonic_Inlet++)
    if (Marker_Supersonic_Inlet[iMarker_Supersonic_Inlet] == val_marker) break;
  return Inlet_Pressure[iMarker_Supersonic_Inlet];
}

su2double* CConfig::GetInlet_Velocity(string val_marker) {
  unsigned short iMarker_Supersonic_Inlet;
  for (iMarker_Supersonic_Inlet = 0; iMarker_Supersonic_Inlet < nMarker_Supersonic_Inlet; iMarker_Supersonic_Inlet++)
    if (Marker_Supersonic_Inlet[iMarker_Supersonic_Inlet] == val_marker) break;
  return Inlet_Velocity[iMarker_Supersonic_Inlet];
}

su2double CConfig::GetOutlet_Pressure(string val_marker) {
  unsigned short iMarker_Outlet;
  for (iMarker_Outlet = 0; iMarker_Outlet < nMarker_Outlet; iMarker_Outlet++)
    if (Marker_Outlet[iMarker_Outlet] == val_marker) break;
  return Outlet_Pressure[iMarker_Outlet];
}

void CConfig::SetOutlet_Pressure(su2double val_pressure, string val_marker) {
  unsigned short iMarker_Outlet;
  for (iMarker_Outlet = 0; iMarker_Outlet < nMarker_Outlet; iMarker_Outlet++)
    if (Marker_Outlet[iMarker_Outlet] == val_marker)
      Outlet_Pressure[iMarker_Outlet] = val_pressure;
}

su2double CConfig::GetRiemann_Var1(string val_marker) {
  unsigned short iMarker_Riemann;
  for (iMarker_Riemann = 0; iMarker_Riemann < nMarker_Riemann; iMarker_Riemann++)
    if (Marker_Riemann[iMarker_Riemann] == val_marker) break;
  return Riemann_Var1[iMarker_Riemann];
}

su2double CConfig::GetRiemann_Var2(string val_marker) {
  unsigned short iMarker_Riemann;
  for (iMarker_Riemann = 0; iMarker_Riemann < nMarker_Riemann; iMarker_Riemann++)
    if (Marker_Riemann[iMarker_Riemann] == val_marker) break;
  return Riemann_Var2[iMarker_Riemann];
}

su2double* CConfig::GetRiemann_FlowDir(string val_marker) {
  unsigned short iMarker_Riemann;
  for (iMarker_Riemann = 0; iMarker_Riemann < nMarker_Riemann; iMarker_Riemann++)
    if (Marker_Riemann[iMarker_Riemann] == val_marker) break;
  return Riemann_FlowDir[iMarker_Riemann];
}

unsigned short CConfig::GetKind_Data_Riemann(string val_marker) {
  unsigned short iMarker_Riemann;
  for (iMarker_Riemann = 0; iMarker_Riemann < nMarker_Riemann; iMarker_Riemann++)
    if (Marker_Riemann[iMarker_Riemann] == val_marker) break;
  return Kind_Data_Riemann[iMarker_Riemann];
}


su2double CConfig::GetGiles_Var1(string val_marker) {
  unsigned short iMarker_Giles;
  for (iMarker_Giles = 0; iMarker_Giles < nMarker_Giles; iMarker_Giles++)
    if (Marker_Giles[iMarker_Giles] == val_marker) break;
  return Giles_Var1[iMarker_Giles];
}

void CConfig::SetGiles_Var1(su2double newVar1, string val_marker) {
  unsigned short iMarker_Giles;
  for (iMarker_Giles = 0; iMarker_Giles < nMarker_Giles; iMarker_Giles++)
    if (Marker_Giles[iMarker_Giles] == val_marker) break;
  Giles_Var1[iMarker_Giles] = newVar1;
}

su2double CConfig::GetGiles_Var2(string val_marker) {
  unsigned short iMarker_Giles;
  for (iMarker_Giles = 0; iMarker_Giles < nMarker_Giles; iMarker_Giles++)
    if (Marker_Giles[iMarker_Giles] == val_marker) break;
  return Giles_Var2[iMarker_Giles];
}

su2double CConfig::GetGiles_RelaxFactorAverage(string val_marker) {
  unsigned short iMarker_Giles;
  for (iMarker_Giles = 0; iMarker_Giles < nMarker_Giles; iMarker_Giles++)
    if (Marker_Giles[iMarker_Giles] == val_marker) break;
  return RelaxFactorAverage[iMarker_Giles];
}

su2double CConfig::GetGiles_RelaxFactorFourier(string val_marker) {
  unsigned short iMarker_Giles;
  for (iMarker_Giles = 0; iMarker_Giles < nMarker_Giles; iMarker_Giles++)
    if (Marker_Giles[iMarker_Giles] == val_marker) break;
  return RelaxFactorFourier[iMarker_Giles];
}

su2double* CConfig::GetGiles_FlowDir(string val_marker) {
  unsigned short iMarker_Giles;
  for (iMarker_Giles = 0; iMarker_Giles < nMarker_Giles; iMarker_Giles++)
    if (Marker_Giles[iMarker_Giles] == val_marker) break;
  return Giles_FlowDir[iMarker_Giles];
}

unsigned short CConfig::GetKind_Data_Giles(string val_marker) {
  unsigned short iMarker_Giles;
  for (iMarker_Giles = 0; iMarker_Giles < nMarker_Giles; iMarker_Giles++)
    if (Marker_Giles[iMarker_Giles] == val_marker) break;
  return Kind_Data_Giles[iMarker_Giles];
}


su2double CConfig::GetPressureOut_BC() {
  unsigned short iMarker_BC;
  su2double pres_out = 0.0;
  for (iMarker_BC = 0; iMarker_BC < nMarker_Giles; iMarker_BC++){
    if (Kind_Data_Giles[iMarker_BC] == STATIC_PRESSURE || Kind_Data_Giles[iMarker_BC] == STATIC_PRESSURE_1D || Kind_Data_Giles[iMarker_BC] == RADIAL_EQUILIBRIUM ){
      pres_out = Giles_Var1[iMarker_BC];
    }
  }
  for (iMarker_BC = 0; iMarker_BC < nMarker_Riemann; iMarker_BC++){
    if (Kind_Data_Riemann[iMarker_BC] == STATIC_PRESSURE || Kind_Data_Riemann[iMarker_BC] == RADIAL_EQUILIBRIUM){
      pres_out = Riemann_Var1[iMarker_BC];
    }
  }
  return pres_out/Pressure_Ref;
}


void CConfig::SetPressureOut_BC(su2double val_press) {
  unsigned short iMarker_BC;
  for (iMarker_BC = 0; iMarker_BC < nMarker_Giles; iMarker_BC++){
    if (Kind_Data_Giles[iMarker_BC] == STATIC_PRESSURE || Kind_Data_Giles[iMarker_BC] == STATIC_PRESSURE_1D || Kind_Data_Giles[iMarker_BC] == RADIAL_EQUILIBRIUM ){
      Giles_Var1[iMarker_BC] = val_press*Pressure_Ref;
    }
  }
  for (iMarker_BC = 0; iMarker_BC < nMarker_Riemann; iMarker_BC++){
    if (Kind_Data_Riemann[iMarker_BC] == STATIC_PRESSURE || Kind_Data_Riemann[iMarker_BC] == RADIAL_EQUILIBRIUM){
      Riemann_Var1[iMarker_BC] = val_press*Pressure_Ref;
    }
  }
}

su2double CConfig::GetTotalPressureIn_BC() {
  unsigned short iMarker_BC;
  su2double tot_pres_in = 0.0;
  for (iMarker_BC = 0; iMarker_BC < nMarker_Giles; iMarker_BC++){
    if (Kind_Data_Giles[iMarker_BC] == TOTAL_CONDITIONS_PT || Kind_Data_Giles[iMarker_BC] == TOTAL_CONDITIONS_PT_1D){
      tot_pres_in = Giles_Var1[iMarker_BC];
    }
  }
  for (iMarker_BC = 0; iMarker_BC < nMarker_Riemann; iMarker_BC++){
    if (Kind_Data_Riemann[iMarker_BC] == TOTAL_CONDITIONS_PT ){
      tot_pres_in = Riemann_Var1[iMarker_BC];
    }
  }
  if(nMarker_Inlet == 1 && Kind_Inlet == TOTAL_CONDITIONS){
    tot_pres_in = Inlet_Ptotal[0];
  }
  return tot_pres_in/Pressure_Ref;
}

su2double CConfig::GetTotalTemperatureIn_BC() {
  unsigned short iMarker_BC;
  su2double tot_temp_in = 0.0;
  for (iMarker_BC = 0; iMarker_BC < nMarker_Giles; iMarker_BC++){
    if (Kind_Data_Giles[iMarker_BC] == TOTAL_CONDITIONS_PT || Kind_Data_Giles[iMarker_BC] == TOTAL_CONDITIONS_PT_1D){
      tot_temp_in = Giles_Var2[iMarker_BC];
    }
  }
  for (iMarker_BC = 0; iMarker_BC < nMarker_Riemann; iMarker_BC++){
    if (Kind_Data_Riemann[iMarker_BC] == TOTAL_CONDITIONS_PT ){
      tot_temp_in = Riemann_Var2[iMarker_BC];
    }
  }

  if(nMarker_Inlet == 1 && Kind_Inlet == TOTAL_CONDITIONS){
    tot_temp_in = Inlet_Ttotal[0];
  }
  return tot_temp_in/Temperature_Ref;
}

void CConfig::SetTotalTemperatureIn_BC(su2double val_temp) {
  unsigned short iMarker_BC;
  for (iMarker_BC = 0; iMarker_BC < nMarker_Giles; iMarker_BC++){
    if (Kind_Data_Giles[iMarker_BC] == TOTAL_CONDITIONS_PT || Kind_Data_Giles[iMarker_BC] == TOTAL_CONDITIONS_PT_1D){
      Giles_Var2[iMarker_BC] = val_temp*Temperature_Ref;
    }
  }
  for (iMarker_BC = 0; iMarker_BC < nMarker_Riemann; iMarker_BC++){
    if (Kind_Data_Riemann[iMarker_BC] == TOTAL_CONDITIONS_PT ){
      Riemann_Var2[iMarker_BC] = val_temp*Temperature_Ref;
    }
  }

  if(nMarker_Inlet == 1 && Kind_Inlet == TOTAL_CONDITIONS){
    Inlet_Ttotal[0] = val_temp*Temperature_Ref;
  }
}

su2double CConfig::GetFlowAngleIn_BC() {
  unsigned short iMarker_BC;
  su2double alpha_in = 0.0;
  for (iMarker_BC = 0; iMarker_BC < nMarker_Giles; iMarker_BC++){
    if (Kind_Data_Giles[iMarker_BC] == TOTAL_CONDITIONS_PT || Kind_Data_Giles[iMarker_BC] == TOTAL_CONDITIONS_PT_1D){
      alpha_in = atan(Giles_FlowDir[iMarker_BC][1]/Giles_FlowDir[iMarker_BC][0]);
    }
  }
  for (iMarker_BC = 0; iMarker_BC < nMarker_Riemann; iMarker_BC++){
  	if (Kind_Data_Riemann[iMarker_BC] == TOTAL_CONDITIONS_PT ){
  		alpha_in = atan(Riemann_FlowDir[iMarker_BC][1]/Riemann_FlowDir[iMarker_BC][0]);
  	}
  }

  if(nMarker_Inlet == 1 && Kind_Inlet == TOTAL_CONDITIONS){
  	alpha_in = atan(Inlet_FlowDir[0][1]/Inlet_FlowDir[0][0]);
  }

  return alpha_in;
}

su2double CConfig::GetIncInlet_BC() {

  su2double val_out = 0.0;

  if (nMarker_Inlet > 0) {
    if (Kind_Inc_Inlet[0] == VELOCITY_INLET)
      val_out = Inlet_Ptotal[0]/Velocity_Ref;
    else if (Kind_Inc_Inlet[0] == PRESSURE_INLET)
      val_out = Inlet_Ptotal[0]/Pressure_Ref;
  }

  return val_out;
}

void CConfig::SetIncInlet_BC(su2double val_in) {

  if (nMarker_Inlet > 0) {
    if (Kind_Inc_Inlet[0] == VELOCITY_INLET)
      Inlet_Ptotal[0] = val_in*Velocity_Ref;
    else if (Kind_Inc_Inlet[0] == PRESSURE_INLET)
      Inlet_Ptotal[0] = val_in*Pressure_Ref;
  }
  
}

su2double CConfig::GetIncTemperature_BC() {

  su2double val_out = 0.0;

  if (nMarker_Inlet > 0) {
      val_out = Inlet_Ttotal[0]/Temperature_Ref;
  }

  return val_out;
}

void CConfig::SetIncTemperature_BC(su2double val_temperature) {

  if (nMarker_Inlet > 0) {
      Inlet_Ttotal[0] = val_temperature*Temperature_Ref;
  }
  
}

su2double CConfig::GetIncPressureOut_BC() {

  su2double pressure_out = 0.0;

  if (nMarker_FarField > 0){
    pressure_out = Pressure_FreeStreamND;
  } else if (nMarker_Outlet > 0) {
    pressure_out = Outlet_Pressure[0]/Pressure_Ref;
  }

  return pressure_out;
}

void CConfig::SetIncPressureOut_BC(su2double val_pressure) {

  if (nMarker_FarField > 0){
    Pressure_FreeStreamND = val_pressure;
  } else if (nMarker_Outlet > 0) {
    Outlet_Pressure[0] = val_pressure*Pressure_Ref;
  }

}

su2double CConfig::GetIsothermal_Temperature(string val_marker) {

  unsigned short iMarker_Isothermal = 0;

  if (nMarker_Isothermal > 0) {
    for (iMarker_Isothermal = 0; iMarker_Isothermal < nMarker_Isothermal; iMarker_Isothermal++)
      if (Marker_Isothermal[iMarker_Isothermal] == val_marker) break;
  }

  return Isothermal_Temperature[iMarker_Isothermal];
}

su2double CConfig::GetWall_HeatFlux(string val_marker) {
  unsigned short iMarker_HeatFlux = 0;

  if (nMarker_HeatFlux > 0) {
  for (iMarker_HeatFlux = 0; iMarker_HeatFlux < nMarker_HeatFlux; iMarker_HeatFlux++)
    if (Marker_HeatFlux[iMarker_HeatFlux] == val_marker) break;
  }

  return Heat_Flux[iMarker_HeatFlux];
}

unsigned short CConfig::GetWallFunction_Treatment(string val_marker) {
  unsigned short WallFunction = NO_WALL_FUNCTION;

  for(unsigned short iMarker=0; iMarker<nMarker_WallFunctions; iMarker++) {
    if(Marker_WallFunctions[iMarker] == val_marker) {
      WallFunction = Kind_WallFunctions[iMarker];
      break;
    }
  }

  return WallFunction;
}

unsigned short* CConfig::GetWallFunction_IntInfo(string val_marker) {
  unsigned short *intInfo = NULL;

  for(unsigned short iMarker=0; iMarker<nMarker_WallFunctions; iMarker++) {
    if(Marker_WallFunctions[iMarker] == val_marker) {
      intInfo = IntInfo_WallFunctions[iMarker];
      break;
    }
  }

  return intInfo;
}

su2double* CConfig::GetWallFunction_DoubleInfo(string val_marker) {
  su2double *doubleInfo = NULL;

  for(unsigned short iMarker=0; iMarker<nMarker_WallFunctions; iMarker++) {
    if(Marker_WallFunctions[iMarker] == val_marker) {
      doubleInfo = DoubleInfo_WallFunctions[iMarker];
      break;
    } 
  } 

  return doubleInfo;
}

su2double CConfig::GetEngineInflow_Target(string val_marker) {
  unsigned short iMarker_EngineInflow;
  for (iMarker_EngineInflow = 0; iMarker_EngineInflow < nMarker_EngineInflow; iMarker_EngineInflow++)
    if (Marker_EngineInflow[iMarker_EngineInflow] == val_marker) break;
  return EngineInflow_Target[iMarker_EngineInflow];
}

su2double CConfig::GetInflow_Pressure(string val_marker) {
  unsigned short iMarker_EngineInflow;
  for (iMarker_EngineInflow = 0; iMarker_EngineInflow < nMarker_EngineInflow; iMarker_EngineInflow++)
    if (Marker_EngineInflow[iMarker_EngineInflow] == val_marker) break;
  return Inflow_Pressure[iMarker_EngineInflow];
}

su2double CConfig::GetInflow_MassFlow(string val_marker) {
  unsigned short iMarker_EngineInflow;
  for (iMarker_EngineInflow = 0; iMarker_EngineInflow < nMarker_EngineInflow; iMarker_EngineInflow++)
    if (Marker_EngineInflow[iMarker_EngineInflow] == val_marker) break;
  return Inflow_MassFlow[iMarker_EngineInflow];
}

su2double CConfig::GetInflow_ReverseMassFlow(string val_marker) {
  unsigned short iMarker_EngineInflow;
  for (iMarker_EngineInflow = 0; iMarker_EngineInflow < nMarker_EngineInflow; iMarker_EngineInflow++)
    if (Marker_EngineInflow[iMarker_EngineInflow] == val_marker) break;
  return Inflow_ReverseMassFlow[iMarker_EngineInflow];
}

su2double CConfig::GetInflow_TotalPressure(string val_marker) {
  unsigned short iMarker_EngineInflow;
  for (iMarker_EngineInflow = 0; iMarker_EngineInflow < nMarker_EngineInflow; iMarker_EngineInflow++)
    if (Marker_EngineInflow[iMarker_EngineInflow] == val_marker) break;
  return Inflow_TotalPressure[iMarker_EngineInflow];
}

su2double CConfig::GetInflow_Temperature(string val_marker) {
  unsigned short iMarker_EngineInflow;
  for (iMarker_EngineInflow = 0; iMarker_EngineInflow < nMarker_EngineInflow; iMarker_EngineInflow++)
    if (Marker_EngineInflow[iMarker_EngineInflow] == val_marker) break;
  return Inflow_Temperature[iMarker_EngineInflow];
}

su2double CConfig::GetInflow_TotalTemperature(string val_marker) {
  unsigned short iMarker_EngineInflow;
  for (iMarker_EngineInflow = 0; iMarker_EngineInflow < nMarker_EngineInflow; iMarker_EngineInflow++)
    if (Marker_EngineInflow[iMarker_EngineInflow] == val_marker) break;
  return Inflow_TotalTemperature[iMarker_EngineInflow];
}

su2double CConfig::GetInflow_RamDrag(string val_marker) {
  unsigned short iMarker_EngineInflow;
  for (iMarker_EngineInflow = 0; iMarker_EngineInflow < nMarker_EngineInflow; iMarker_EngineInflow++)
    if (Marker_EngineInflow[iMarker_EngineInflow] == val_marker) break;
  return Inflow_RamDrag[iMarker_EngineInflow];
}

su2double CConfig::GetInflow_Force(string val_marker) {
  unsigned short iMarker_EngineInflow;
  for (iMarker_EngineInflow = 0; iMarker_EngineInflow < nMarker_EngineInflow; iMarker_EngineInflow++)
    if (Marker_EngineInflow[iMarker_EngineInflow] == val_marker) break;
  return Inflow_Force[iMarker_EngineInflow];
}

su2double CConfig::GetInflow_Power(string val_marker) {
  unsigned short iMarker_EngineInflow;
  for (iMarker_EngineInflow = 0; iMarker_EngineInflow < nMarker_EngineInflow; iMarker_EngineInflow++)
    if (Marker_EngineInflow[iMarker_EngineInflow] == val_marker) break;
  return Inflow_Power[iMarker_EngineInflow];
}

su2double CConfig::GetInflow_Mach(string val_marker) {
  unsigned short iMarker_EngineInflow;
  for (iMarker_EngineInflow = 0; iMarker_EngineInflow < nMarker_EngineInflow; iMarker_EngineInflow++)
    if (Marker_EngineInflow[iMarker_EngineInflow] == val_marker) break;
  return Inflow_Mach[iMarker_EngineInflow];
}

su2double CConfig::GetExhaust_Pressure(string val_marker) {
  unsigned short iMarker_EngineExhaust;
  for (iMarker_EngineExhaust = 0; iMarker_EngineExhaust < nMarker_EngineExhaust; iMarker_EngineExhaust++)
    if (Marker_EngineExhaust[iMarker_EngineExhaust] == val_marker) break;
  return Exhaust_Pressure[iMarker_EngineExhaust];
}

su2double CConfig::GetExhaust_Temperature(string val_marker) {
  unsigned short iMarker_EngineExhaust;
  for (iMarker_EngineExhaust = 0; iMarker_EngineExhaust < nMarker_EngineExhaust; iMarker_EngineExhaust++)
    if (Marker_EngineExhaust[iMarker_EngineExhaust] == val_marker) break;
  return Exhaust_Temperature[iMarker_EngineExhaust];
}

su2double CConfig::GetExhaust_MassFlow(string val_marker) {
  unsigned short iMarker_EngineExhaust;
  for (iMarker_EngineExhaust = 0; iMarker_EngineExhaust < nMarker_EngineExhaust; iMarker_EngineExhaust++)
    if (Marker_EngineExhaust[iMarker_EngineExhaust] == val_marker) break;
  return Exhaust_MassFlow[iMarker_EngineExhaust];
}

su2double CConfig::GetExhaust_TotalPressure(string val_marker) {
  unsigned short iMarker_EngineExhaust;
  for (iMarker_EngineExhaust = 0; iMarker_EngineExhaust < nMarker_EngineExhaust; iMarker_EngineExhaust++)
    if (Marker_EngineExhaust[iMarker_EngineExhaust] == val_marker) break;
  return Exhaust_TotalPressure[iMarker_EngineExhaust];
}

su2double CConfig::GetExhaust_TotalTemperature(string val_marker) {
  unsigned short iMarker_EngineExhaust;
  for (iMarker_EngineExhaust = 0; iMarker_EngineExhaust < nMarker_EngineExhaust; iMarker_EngineExhaust++)
    if (Marker_EngineExhaust[iMarker_EngineExhaust] == val_marker) break;
  return Exhaust_TotalTemperature[iMarker_EngineExhaust];
}

su2double CConfig::GetExhaust_GrossThrust(string val_marker) {
  unsigned short iMarker_EngineExhaust;
  for (iMarker_EngineExhaust = 0; iMarker_EngineExhaust < nMarker_EngineExhaust; iMarker_EngineExhaust++)
    if (Marker_EngineExhaust[iMarker_EngineExhaust] == val_marker) break;
  return Exhaust_GrossThrust[iMarker_EngineExhaust];
}

su2double CConfig::GetExhaust_Force(string val_marker) {
  unsigned short iMarker_EngineExhaust;
  for (iMarker_EngineExhaust = 0; iMarker_EngineExhaust < nMarker_EngineExhaust; iMarker_EngineExhaust++)
    if (Marker_EngineExhaust[iMarker_EngineExhaust] == val_marker) break;
  return Exhaust_Force[iMarker_EngineExhaust];
}

su2double CConfig::GetExhaust_Power(string val_marker) {
  unsigned short iMarker_EngineExhaust;
  for (iMarker_EngineExhaust = 0; iMarker_EngineExhaust < nMarker_EngineExhaust; iMarker_EngineExhaust++)
    if (Marker_EngineExhaust[iMarker_EngineExhaust] == val_marker) break;
  return Exhaust_Power[iMarker_EngineExhaust];
}

su2double CConfig::GetActDiskInlet_Pressure(string val_marker) {
  unsigned short iMarker_ActDiskInlet;
  for (iMarker_ActDiskInlet = 0; iMarker_ActDiskInlet < nMarker_ActDiskInlet; iMarker_ActDiskInlet++)
    if (Marker_ActDiskInlet[iMarker_ActDiskInlet] == val_marker) break;
  return ActDiskInlet_Pressure[iMarker_ActDiskInlet];
}

su2double CConfig::GetActDiskInlet_TotalPressure(string val_marker) {
  unsigned short iMarker_ActDiskInlet;
  for (iMarker_ActDiskInlet = 0; iMarker_ActDiskInlet < nMarker_ActDiskInlet; iMarker_ActDiskInlet++)
    if (Marker_ActDiskInlet[iMarker_ActDiskInlet] == val_marker) break;
  return ActDiskInlet_TotalPressure[iMarker_ActDiskInlet];
}

su2double CConfig::GetActDiskInlet_RamDrag(string val_marker) {
  unsigned short iMarker_ActDiskInlet;
  for (iMarker_ActDiskInlet = 0; iMarker_ActDiskInlet < nMarker_ActDiskInlet; iMarker_ActDiskInlet++)
    if (Marker_ActDiskInlet[iMarker_ActDiskInlet] == val_marker) break;
  return ActDiskInlet_RamDrag[iMarker_ActDiskInlet];
}

su2double CConfig::GetActDiskInlet_Force(string val_marker) {
  unsigned short iMarker_ActDiskInlet;
  for (iMarker_ActDiskInlet = 0; iMarker_ActDiskInlet < nMarker_ActDiskInlet; iMarker_ActDiskInlet++)
    if (Marker_ActDiskInlet[iMarker_ActDiskInlet] == val_marker) break;
  return ActDiskInlet_Force[iMarker_ActDiskInlet];
}

su2double CConfig::GetActDiskInlet_Power(string val_marker) {
  unsigned short iMarker_ActDiskInlet;
  for (iMarker_ActDiskInlet = 0; iMarker_ActDiskInlet < nMarker_ActDiskInlet; iMarker_ActDiskInlet++)
    if (Marker_ActDiskInlet[iMarker_ActDiskInlet] == val_marker) break;
  return ActDiskInlet_Power[iMarker_ActDiskInlet];
}

su2double CConfig::GetActDiskOutlet_Pressure(string val_marker) {
  unsigned short iMarker_ActDiskOutlet;
  for (iMarker_ActDiskOutlet = 0; iMarker_ActDiskOutlet < nMarker_ActDiskOutlet; iMarker_ActDiskOutlet++)
    if (Marker_ActDiskOutlet[iMarker_ActDiskOutlet] == val_marker) break;
  return ActDiskOutlet_Pressure[iMarker_ActDiskOutlet];
}

su2double CConfig::GetActDiskOutlet_TotalPressure(string val_marker) {
  unsigned short iMarker_ActDiskOutlet;
  for (iMarker_ActDiskOutlet = 0; iMarker_ActDiskOutlet < nMarker_ActDiskOutlet; iMarker_ActDiskOutlet++)
    if (Marker_ActDiskOutlet[iMarker_ActDiskOutlet] == val_marker) break;
  return ActDiskOutlet_TotalPressure[iMarker_ActDiskOutlet];
}

su2double CConfig::GetActDiskOutlet_GrossThrust(string val_marker) {
  unsigned short iMarker_ActDiskOutlet;
  for (iMarker_ActDiskOutlet = 0; iMarker_ActDiskOutlet < nMarker_ActDiskOutlet; iMarker_ActDiskOutlet++)
    if (Marker_ActDiskOutlet[iMarker_ActDiskOutlet] == val_marker) break;
  return ActDiskOutlet_GrossThrust[iMarker_ActDiskOutlet];
}

su2double CConfig::GetActDiskOutlet_Force(string val_marker) {
  unsigned short iMarker_ActDiskOutlet;
  for (iMarker_ActDiskOutlet = 0; iMarker_ActDiskOutlet < nMarker_ActDiskOutlet; iMarker_ActDiskOutlet++)
    if (Marker_ActDiskOutlet[iMarker_ActDiskOutlet] == val_marker) break;
  return ActDiskOutlet_Force[iMarker_ActDiskOutlet];
}

su2double CConfig::GetActDiskOutlet_Power(string val_marker) {
  unsigned short iMarker_ActDiskOutlet;
  for (iMarker_ActDiskOutlet = 0; iMarker_ActDiskOutlet < nMarker_ActDiskOutlet; iMarker_ActDiskOutlet++)
    if (Marker_ActDiskOutlet[iMarker_ActDiskOutlet] == val_marker) break;
  return ActDiskOutlet_Power[iMarker_ActDiskOutlet];
}

su2double CConfig::GetActDiskInlet_Temperature(string val_marker) {
  unsigned short iMarker_ActDiskInlet;
  for (iMarker_ActDiskInlet = 0; iMarker_ActDiskInlet < nMarker_ActDiskInlet; iMarker_ActDiskInlet++)
    if (Marker_ActDiskInlet[iMarker_ActDiskInlet] == val_marker) break;
  return ActDiskInlet_Temperature[iMarker_ActDiskInlet];
}

su2double CConfig::GetActDiskInlet_TotalTemperature(string val_marker) {
  unsigned short iMarker_ActDiskInlet;
  for (iMarker_ActDiskInlet = 0; iMarker_ActDiskInlet < nMarker_ActDiskInlet; iMarker_ActDiskInlet++)
    if (Marker_ActDiskInlet[iMarker_ActDiskInlet] == val_marker) break;
  return ActDiskInlet_TotalTemperature[iMarker_ActDiskInlet];
}

su2double CConfig::GetActDiskOutlet_Temperature(string val_marker) {
  unsigned short iMarker_ActDiskOutlet;
  for (iMarker_ActDiskOutlet = 0; iMarker_ActDiskOutlet < nMarker_ActDiskOutlet; iMarker_ActDiskOutlet++)
    if (Marker_ActDiskOutlet[iMarker_ActDiskOutlet] == val_marker) break;
  return ActDiskOutlet_Temperature[iMarker_ActDiskOutlet];
}

su2double CConfig::GetActDiskOutlet_TotalTemperature(string val_marker) {
  unsigned short iMarker_ActDiskOutlet;
  for (iMarker_ActDiskOutlet = 0; iMarker_ActDiskOutlet < nMarker_ActDiskOutlet; iMarker_ActDiskOutlet++)
    if (Marker_ActDiskOutlet[iMarker_ActDiskOutlet] == val_marker) break;
  return ActDiskOutlet_TotalTemperature[iMarker_ActDiskOutlet];
}

su2double CConfig::GetActDiskInlet_MassFlow(string val_marker) {
  unsigned short iMarker_ActDiskInlet;
  for (iMarker_ActDiskInlet = 0; iMarker_ActDiskInlet < nMarker_ActDiskInlet; iMarker_ActDiskInlet++)
    if (Marker_ActDiskInlet[iMarker_ActDiskInlet] == val_marker) break;
  return ActDiskInlet_MassFlow[iMarker_ActDiskInlet];
}

su2double CConfig::GetActDiskOutlet_MassFlow(string val_marker) {
  unsigned short iMarker_ActDiskOutlet;
  for (iMarker_ActDiskOutlet = 0; iMarker_ActDiskOutlet < nMarker_ActDiskOutlet; iMarker_ActDiskOutlet++)
    if (Marker_ActDiskOutlet[iMarker_ActDiskOutlet] == val_marker) break;
  return ActDiskOutlet_MassFlow[iMarker_ActDiskOutlet];
}

su2double CConfig::GetDispl_Value(string val_marker) {
  unsigned short iMarker_Displacement;
  for (iMarker_Displacement = 0; iMarker_Displacement < nMarker_Displacement; iMarker_Displacement++)
    if (Marker_Displacement[iMarker_Displacement] == val_marker) break;
  return Displ_Value[iMarker_Displacement];
}

su2double CConfig::GetLoad_Value(string val_marker) {
  unsigned short iMarker_Load;
  for (iMarker_Load = 0; iMarker_Load < nMarker_Load; iMarker_Load++)
    if (Marker_Load[iMarker_Load] == val_marker) break;
  return Load_Value[iMarker_Load];
}

su2double CConfig::GetDamper_Constant(string val_marker) {
  unsigned short iMarker_Damper;
  for (iMarker_Damper = 0; iMarker_Damper < nMarker_Damper; iMarker_Damper++)
    if (Marker_Damper[iMarker_Damper] == val_marker) break;
  return Damper_Constant[iMarker_Damper];
}

su2double CConfig::GetLoad_Dir_Value(string val_marker) {
  unsigned short iMarker_Load_Dir;
  for (iMarker_Load_Dir = 0; iMarker_Load_Dir < nMarker_Load_Dir; iMarker_Load_Dir++)
    if (Marker_Load_Dir[iMarker_Load_Dir] == val_marker) break;
  return Load_Dir_Value[iMarker_Load_Dir];
}

su2double CConfig::GetLoad_Dir_Multiplier(string val_marker) {
  unsigned short iMarker_Load_Dir;
  for (iMarker_Load_Dir = 0; iMarker_Load_Dir < nMarker_Load_Dir; iMarker_Load_Dir++)
    if (Marker_Load_Dir[iMarker_Load_Dir] == val_marker) break;
  return Load_Dir_Multiplier[iMarker_Load_Dir];
}

su2double CConfig::GetDisp_Dir_Value(string val_marker) {
  unsigned short iMarker_Disp_Dir;
  for (iMarker_Disp_Dir = 0; iMarker_Disp_Dir < nMarker_Disp_Dir; iMarker_Disp_Dir++)
    if (Marker_Disp_Dir[iMarker_Disp_Dir] == val_marker) break;
  return Disp_Dir_Value[iMarker_Disp_Dir];
}

su2double CConfig::GetDisp_Dir_Multiplier(string val_marker) {
  unsigned short iMarker_Disp_Dir;
  for (iMarker_Disp_Dir = 0; iMarker_Disp_Dir < nMarker_Disp_Dir; iMarker_Disp_Dir++)
    if (Marker_Disp_Dir[iMarker_Disp_Dir] == val_marker) break;
  return Disp_Dir_Multiplier[iMarker_Disp_Dir];
}

su2double* CConfig::GetLoad_Dir(string val_marker) {
  unsigned short iMarker_Load_Dir;
  for (iMarker_Load_Dir = 0; iMarker_Load_Dir < nMarker_Load_Dir; iMarker_Load_Dir++)
    if (Marker_Load_Dir[iMarker_Load_Dir] == val_marker) break;
  return Load_Dir[iMarker_Load_Dir];
}

su2double* CConfig::GetDisp_Dir(string val_marker) {
  unsigned short iMarker_Disp_Dir;
  for (iMarker_Disp_Dir = 0; iMarker_Disp_Dir < nMarker_Disp_Dir; iMarker_Disp_Dir++)
    if (Marker_Disp_Dir[iMarker_Disp_Dir] == val_marker) break;
  return Disp_Dir[iMarker_Disp_Dir];
}

su2double CConfig::GetLoad_Sine_Amplitude(string val_marker) {
  unsigned short iMarker_Load_Sine;
  for (iMarker_Load_Sine = 0; iMarker_Load_Sine < nMarker_Load_Sine; iMarker_Load_Sine++)
    if (Marker_Load_Sine[iMarker_Load_Sine] == val_marker) break;
  return Load_Sine_Amplitude[iMarker_Load_Sine];
}

su2double CConfig::GetLoad_Sine_Frequency(string val_marker) {
  unsigned short iMarker_Load_Sine;
  for (iMarker_Load_Sine = 0; iMarker_Load_Sine < nMarker_Load_Sine; iMarker_Load_Sine++)
    if (Marker_Load_Sine[iMarker_Load_Sine] == val_marker) break;
  return Load_Sine_Frequency[iMarker_Load_Sine];
}

su2double* CConfig::GetLoad_Sine_Dir(string val_marker) {
  unsigned short iMarker_Load_Sine;
  for (iMarker_Load_Sine = 0; iMarker_Load_Sine < nMarker_Load_Sine; iMarker_Load_Sine++)
    if (Marker_Load_Sine[iMarker_Load_Sine] == val_marker) break;
  return Load_Sine_Dir[iMarker_Load_Sine];
}

su2double CConfig::GetFlowLoad_Value(string val_marker) {
  unsigned short iMarker_FlowLoad;
  for (iMarker_FlowLoad = 0; iMarker_FlowLoad < nMarker_FlowLoad; iMarker_FlowLoad++)
    if (Marker_FlowLoad[iMarker_FlowLoad] == val_marker) break;
  return FlowLoad_Value[iMarker_FlowLoad];
}

void CConfig::SetSpline(vector<su2double> &x, vector<su2double> &y, unsigned long n, su2double yp1, su2double ypn, vector<su2double> &y2) {
  unsigned long i, k;
  su2double p, qn, sig, un, *u;

  u = new su2double [n];

  if (yp1 > 0.99e30)			// The lower boundary condition is set either to be "nat
    y2[0]=u[0]=0.0;			  // -ural"
  else {									// or else to have a specified first derivative.
    y2[0] = -0.5;
    u[0]=(3.0/(x[1]-x[0]))*((y[1]-y[0])/(x[1]-x[0])-yp1);
  }

  for (i=2; i<=n-1; i++) {									//  This is the decomposition loop of the tridiagonal al-
    sig=(x[i-1]-x[i-2])/(x[i]-x[i-2]);		//	gorithm. y2 and u are used for tem-
    p=sig*y2[i-2]+2.0;										//	porary storage of the decomposed
    y2[i-1]=(sig-1.0)/p;										//	factors.
    u[i-1]=(y[i]-y[i-1])/(x[i]-x[i-1]) - (y[i-1]-y[i-2])/(x[i-1]-x[i-2]);
    u[i-1]=(6.0*u[i-1]/(x[i]-x[i-2])-sig*u[i-2])/p;
  }

  if (ypn > 0.99e30)						// The upper boundary condition is set either to be
    qn=un=0.0;									// "natural"
  else {												// or else to have a specified first derivative.
    qn=0.5;
    un=(3.0/(x[n-1]-x[n-2]))*(ypn-(y[n-1]-y[n-2])/(x[n-1]-x[n-2]));
  }
  y2[n-1]=(un-qn*u[n-2])/(qn*y2[n-2]+1.0);
  for (k=n-1; k>=1; k--)					// This is the backsubstitution loop of the tridiagonal
    y2[k-1]=y2[k-1]*y2[k]+u[k-1];	  // algorithm.

  delete[] u;

}

su2double CConfig::GetSpline(vector<su2double>&xa, vector<su2double>&ya, vector<su2double>&y2a, unsigned long n, su2double x) {
  unsigned long klo, khi, k;
  su2double h, b, a, y;

  klo=1;										// We will find the right place in the table by means of
  khi=n;										// bisection. This is optimal if sequential calls to this
  while (khi-klo > 1) {			// routine are at random values of x. If sequential calls
    k=(khi+klo) >> 1;				// are in order, and closely spaced, one would do better
    if (xa[k-1] > x) khi=k;		// to store previous values of klo and khi and test if
    else klo=k;							// they remain appropriate on the next call.
  }								// klo and khi now bracket the input value of x
  h=xa[khi-1]-xa[klo-1];
  if (h == 0.0) cout << "Bad xa input to routine splint" << endl;	// The xa?s must be dis-
  a=(xa[khi-1]-x)/h;																					      // tinct.
  b=(x-xa[klo-1])/h;				// Cubic spline polynomial is now evaluated.
  y=a*ya[klo-1]+b*ya[khi-1]+((a*a*a-a)*y2a[klo-1]+(b*b*b-b)*y2a[khi-1])*(h*h)/6.0;

  return y;
}

void CConfig::Tick(double *val_start_time) {

#ifdef PROFILE
#ifndef HAVE_MPI
  *val_start_time = double(clock())/double(CLOCKS_PER_SEC);
#else
  *val_start_time = MPI_Wtime();
#endif

#endif

}

void CConfig::Tock(double val_start_time, string val_function_name, int val_group_id) {

#ifdef PROFILE

  double val_stop_time = 0.0, val_elapsed_time = 0.0;

#ifndef HAVE_MPI
  val_stop_time = double(clock())/double(CLOCKS_PER_SEC);
#else
  val_stop_time = MPI_Wtime();
#endif

  /*--- Compute the elapsed time for this subroutine ---*/
  val_elapsed_time = val_stop_time - val_start_time;

  /*--- Store the subroutine name and the elapsed time ---*/
  Profile_Function_tp.push_back(val_function_name);
  Profile_Time_tp.push_back(val_elapsed_time);
  Profile_ID_tp.push_back(val_group_id);

#endif

}

void CConfig::SetProfilingCSV(void) {

#ifdef PROFILE

  int rank = MASTER_NODE;
  int size = SINGLE_NODE;
#ifdef HAVE_MPI
  SU2_MPI::Comm_rank(MPI_COMM_WORLD, &rank);
  SU2_MPI::Comm_size(MPI_COMM_WORLD, &size);
#endif

  /*--- Each rank has the same stack trace, so the they have the same
   function calls and ordering in the vectors. We're going to reduce
   the timings from each rank and extract the avg, min, and max timings. ---*/

  /*--- First, create a local mapping, so that we can extract the
   min and max values for each function. ---*/

  for (unsigned int i = 0; i < Profile_Function_tp.size(); i++) {

    /*--- Add the function and initialize if not already stored (the ID
     only needs to be stored the first time).---*/
    if (Profile_Map_tp.find(Profile_Function_tp[i]) == Profile_Map_tp.end()) {

      vector<int> profile; profile.push_back(i);
      Profile_Map_tp.insert(pair<string,vector<int> >(Profile_Function_tp[i],profile));

    } else {

      /*--- This function has already been added, so simply increment the
       number of calls and total time for this function. ---*/

      Profile_Map_tp[Profile_Function_tp[i]].push_back(i);

    }
  }

  /*--- We now have everything gathered by function name, so we can loop over
   each function and store the min/max times. ---*/

  int map_size = 0;
  for (map<string,vector<int> >::iterator it=Profile_Map_tp.begin(); it!=Profile_Map_tp.end(); ++it) {
    map_size++;
  }

  /*--- Allocate and initialize memory ---*/

  double *l_min_red = NULL, *l_max_red = NULL, *l_tot_red = NULL, *l_avg_red = NULL;
  int *n_calls_red = NULL;
  double* l_min = new double[map_size];
  double* l_max = new double[map_size];
  double* l_tot = new double[map_size];
  double* l_avg = new double[map_size];
  int* n_calls  = new int[map_size];
  for (int i = 0; i < map_size; i++)
  {
    l_min[i]   = 1e10;
    l_max[i]   = 0.0;
    l_tot[i]   = 0.0;
    l_avg[i]   = 0.0;
    n_calls[i] = 0;
  }

  /*--- Collect the info for each function from the current rank ---*/

  int func_counter = 0;
  for (map<string,vector<int> >::iterator it=Profile_Map_tp.begin(); it!=Profile_Map_tp.end(); ++it) {

    for (unsigned int i = 0; i < (it->second).size(); i++) {
      n_calls[func_counter]++;
      l_tot[func_counter] += Profile_Time_tp[(it->second)[i]];
      if (Profile_Time_tp[(it->second)[i]] < l_min[func_counter])
        l_min[func_counter] = Profile_Time_tp[(it->second)[i]];
      if (Profile_Time_tp[(it->second)[i]] > l_max[func_counter])
        l_max[func_counter] = Profile_Time_tp[(it->second)[i]];

    }
    l_avg[func_counter] = l_tot[func_counter]/((double)n_calls[func_counter]);
    func_counter++;
  }

  /*--- Now reduce the data ---*/

  if (rank == MASTER_NODE) {
    l_min_red = new double[map_size];
    l_max_red = new double[map_size];
    l_tot_red = new double[map_size];
    l_avg_red = new double[map_size];
    n_calls_red  = new int[map_size];
  }

#ifdef HAVE_MPI
  MPI_Reduce(n_calls, n_calls_red, map_size, MPI_INT, MPI_SUM, MASTER_NODE, MPI_COMM_WORLD);
  MPI_Reduce(l_tot, l_tot_red, map_size, MPI_DOUBLE, MPI_SUM, MASTER_NODE, MPI_COMM_WORLD);
  MPI_Reduce(l_avg, l_avg_red, map_size, MPI_DOUBLE, MPI_SUM, MASTER_NODE, MPI_COMM_WORLD);
  MPI_Reduce(l_min, l_min_red, map_size, MPI_DOUBLE, MPI_MIN, MASTER_NODE, MPI_COMM_WORLD);
  MPI_Reduce(l_max, l_max_red, map_size, MPI_DOUBLE, MPI_MAX, MASTER_NODE, MPI_COMM_WORLD);
#else
  memcpy(n_calls_red, n_calls, map_size*sizeof(int));
  memcpy(l_tot_red,   l_tot,   map_size*sizeof(double));
  memcpy(l_avg_red,   l_avg,   map_size*sizeof(double));
  memcpy(l_min_red,   l_min,   map_size*sizeof(double));
  memcpy(l_max_red,   l_max,   map_size*sizeof(double));
#endif

  /*--- The master rank will write the file ---*/

  if (rank == MASTER_NODE) {

    /*--- Take averages over all ranks on the master ---*/

    for (int i = 0; i < map_size; i++) {
      l_tot_red[i]   = l_tot_red[i]/(double)size;
      l_avg_red[i]   = l_avg_red[i]/(double)size;
      n_calls_red[i] = n_calls_red[i]/size;
    }

    /*--- Now write a CSV file with the processed results ---*/

    char cstr[200];
    ofstream Profile_File;
    strcpy (cstr, "profiling.csv");

    /*--- Prepare and open the file ---*/

    Profile_File.precision(15);
    Profile_File.open(cstr, ios::out);

    /*--- Create the CSV header ---*/

    Profile_File << "\"Function_Name\", \"N_Calls\", \"Avg_Total_Time\", \"Avg_Time\", \"Min_Time\", \"Max_Time\", \"Function_ID\"" << endl;

    /*--- Loop through the map and write the results to the file ---*/

    func_counter = 0;
    for (map<string,vector<int> >::iterator it=Profile_Map_tp.begin(); it!=Profile_Map_tp.end(); ++it) {

      Profile_File << scientific << it->first << ", " << n_calls_red[func_counter] << ", " << l_tot_red[func_counter] << ", " << l_avg_red[func_counter] << ", " << l_min_red[func_counter] << ", " << l_max_red[func_counter] << ", " << (int)Profile_ID_tp[(it->second)[0]] << endl;
      func_counter++;
    }

    Profile_File.close();

  }

  delete [] l_min;
  delete [] l_max;
  delete [] l_avg;
  delete [] l_tot;
  delete [] n_calls;
  if (rank == MASTER_NODE) {
    delete [] l_min_red;
    delete [] l_max_red;
    delete [] l_avg_red;
    delete [] l_tot_red;
    delete [] n_calls_red;
  }

#endif

}

void CConfig::GEMM_Tick(double *val_start_time) {

#ifdef PROFILE

#ifdef HAVE_MKL
  *val_start_time = dsecnd();
#elif HAVE_MPI
  *val_start_time = MPI_Wtime();
#else
  *val_start_time = double(clock())/double(CLOCKS_PER_SEC);
#endif

#endif

}

void CConfig::GEMM_Tock(double val_start_time, int M, int N, int K) {

#ifdef PROFILE

  /* Determine the timing value. The actual function called depends on
     the type of executable. */
  double val_stop_time = 0.0;

#ifdef HAVE_MKL
  val_stop_time = dsecnd();
#elif HAVE_MPI
  val_stop_time = MPI_Wtime();
#else
  val_stop_time = double(clock())/double(CLOCKS_PER_SEC);
#endif

  /* Compute the elapsed time. */
  const double val_elapsed_time = val_stop_time - val_start_time;

  /* Create the CLong3T from the M-N-K values and check if it is already
     stored in the map GEMM_Profile_MNK. */
  CLong3T MNK(M, N, K);
  map<CLong3T, int>::iterator MI = GEMM_Profile_MNK.find(MNK);

  if(MI == GEMM_Profile_MNK.end()) {

    /* Entry is not present yet. Create it. */
    const int ind = GEMM_Profile_MNK.size();
    GEMM_Profile_MNK[MNK] = ind;

    GEMM_Profile_NCalls.push_back(1);
    GEMM_Profile_TotTime.push_back(val_elapsed_time);
    GEMM_Profile_MinTime.push_back(val_elapsed_time);
    GEMM_Profile_MaxTime.push_back(val_elapsed_time);
  }
  else {

    /* Entry is already present. Determine its index in the
       map and update the corresponding vectors. */
    const int ind = MI->second;
    ++GEMM_Profile_NCalls[ind];
    GEMM_Profile_TotTime[ind] += val_elapsed_time;
    GEMM_Profile_MinTime[ind]  = min(GEMM_Profile_MinTime[ind], val_elapsed_time);
    GEMM_Profile_MaxTime[ind]  = max(GEMM_Profile_MaxTime[ind], val_elapsed_time);
  }

#endif

}

void CConfig::GEMMProfilingCSV(void) {

#ifdef PROFILE

  /* Initialize the rank to the master node. */
  int rank = MASTER_NODE;

#ifdef HAVE_MPI
  /* Parallel executable. The profiling data must be sent to the master node.
     First determine the rank and size. */
  int size;
  SU2_MPI::Comm_rank(MPI_COMM_WORLD, &rank);
  SU2_MPI::Comm_size(MPI_COMM_WORLD, &size);

  /* Check for the master node. */
  if(rank == MASTER_NODE) {

    /* Master node. Loop over the other ranks to receive their data. */
    for(int proc=1; proc<size; ++proc) {

      /* Block until a message from this processor arrives. Determine
         the number of entries in the receive buffers. */
      SU2_MPI::Status status;
      SU2_MPI::Probe(proc, 0, MPI_COMM_WORLD, &status);

      int nEntries;
      SU2_MPI::Get_count(&status, MPI_LONG, &nEntries);

      /* Allocate the memory for the receive buffers and receive the
         three messages using blocking receives. */
      vector<long>   recvBufNCalls(nEntries);
      vector<double> recvBufTotTime(nEntries);
      vector<double> recvBufMinTime(nEntries);
      vector<double> recvBufMaxTime(nEntries);
      vector<long>   recvBufMNK(3*nEntries);

      SU2_MPI::Recv(recvBufNCalls.data(), recvBufNCalls.size(),
                    MPI_LONG, proc, 0, MPI_COMM_WORLD, &status);
      SU2_MPI::Recv(recvBufTotTime.data(), recvBufTotTime.size(),
                    MPI_DOUBLE, proc, 1, MPI_COMM_WORLD, &status);
      SU2_MPI::Recv(recvBufMinTime.data(), recvBufMinTime.size(),
                    MPI_DOUBLE, proc, 2, MPI_COMM_WORLD, &status);
      SU2_MPI::Recv(recvBufMaxTime.data(), recvBufMaxTime.size(),
                    MPI_DOUBLE, proc, 3, MPI_COMM_WORLD, &status);
      SU2_MPI::Recv(recvBufMNK.data(), recvBufMNK.size(),
                    MPI_LONG, proc, 4, MPI_COMM_WORLD, &status);

      /* Loop over the number of entries. */
      for(int i=0; i<nEntries; ++i) {

        /* Create the CLong3T from the M-N-K values and check if it is already
           stored in the map GEMM_Profile_MNK. */
        CLong3T MNK(recvBufMNK[3*i], recvBufMNK[3*i+1], recvBufMNK[3*i+2]);
        map<CLong3T, int>::iterator MI = GEMM_Profile_MNK.find(MNK);

        if(MI == GEMM_Profile_MNK.end()) {

          /* Entry is not present yet. Create it. */
          const int ind = GEMM_Profile_MNK.size();
          GEMM_Profile_MNK[MNK] = ind;

          GEMM_Profile_NCalls.push_back(recvBufNCalls[i]);
          GEMM_Profile_TotTime.push_back(recvBufTotTime[i]);
          GEMM_Profile_MinTime.push_back(recvBufMinTime[i]);
          GEMM_Profile_MaxTime.push_back(recvBufMaxTime[i]);
        }
        else {

          /* Entry is already present. Determine its index in the
             map and update the corresponding vectors. */
          const int ind = MI->second;
          GEMM_Profile_NCalls[ind]  += recvBufNCalls[i];
          GEMM_Profile_TotTime[ind] += recvBufTotTime[i];
          GEMM_Profile_MinTime[ind]  = min(GEMM_Profile_MinTime[ind], recvBufMinTime[i]);
          GEMM_Profile_MaxTime[ind]  = max(GEMM_Profile_MaxTime[ind], recvBufMaxTime[i]);
        }
      }
    }
  }
  else {

    /* Not the master node. Create the send buffer for the MNK data. */
    vector<long> sendBufMNK(3*GEMM_Profile_NCalls.size());
    for(map<CLong3T, int>::iterator MI =GEMM_Profile_MNK.begin();
                                    MI!=GEMM_Profile_MNK.end(); ++MI) {

      const int ind = 3*MI->second;
      sendBufMNK[ind]   = MI->first.long0;
      sendBufMNK[ind+1] = MI->first.long1;
      sendBufMNK[ind+2] = MI->first.long2;
    }

    /* Send the data to the master node using blocking sends. */
    SU2_MPI::Send(GEMM_Profile_NCalls.data(), GEMM_Profile_NCalls.size(),
                  MPI_LONG, MASTER_NODE, 0, MPI_COMM_WORLD);
    SU2_MPI::Send(GEMM_Profile_TotTime.data(), GEMM_Profile_TotTime.size(),
                  MPI_DOUBLE, MASTER_NODE, 1, MPI_COMM_WORLD);
    SU2_MPI::Send(GEMM_Profile_MinTime.data(), GEMM_Profile_MinTime.size(),
                  MPI_DOUBLE, MASTER_NODE, 2, MPI_COMM_WORLD);
    SU2_MPI::Send(GEMM_Profile_MaxTime.data(), GEMM_Profile_MaxTime.size(),
                  MPI_DOUBLE, MASTER_NODE, 3, MPI_COMM_WORLD);
    SU2_MPI::Send(sendBufMNK.data(), sendBufMNK.size(),
                  MPI_LONG, MASTER_NODE, 4, MPI_COMM_WORLD);
  }

#endif

  /*--- The master rank will write the file ---*/
  if (rank == MASTER_NODE) {

    /* Store the elements of the map GEMM_Profile_MNK in
       vectors for post processing reasons. */
    const unsigned int nItems = GEMM_Profile_MNK.size();
    vector<long> M(nItems), N(nItems), K(nItems);
    for(map<CLong3T, int>::iterator MI =GEMM_Profile_MNK.begin();
                                    MI!=GEMM_Profile_MNK.end(); ++MI) {

      const int ind = MI->second;
      M[ind] = MI->first.long0;
      N[ind] = MI->first.long1;
      K[ind] = MI->first.long2;
    }

    /* In order to create a nicer output the profiling data is sorted in
       terms of CPU time spent. Create a vector of pairs for carrying
       out this sort. */
    vector<pair<double, unsigned int> > sortedTime;

    for(unsigned int i=0; i<GEMM_Profile_TotTime.size(); ++i)
      sortedTime.push_back(make_pair(GEMM_Profile_TotTime[i], i));

    sort(sortedTime.begin(), sortedTime.end());

    /* Open the profiling file. */
    char cstr[200];
    ofstream Profile_File;
    strcpy (cstr, "gemm_profiling.csv");

    Profile_File.precision(15);
    Profile_File.open(cstr, ios::out);

    /* Create the CSV header */
    Profile_File << "\"Total_Time\", \"N_Calls\", \"Avg_Time\", \"Min_Time\", \"Max_Time\", \"M\", \"N\", \"K\", \"Avg GFLOPs\"" << endl;

    /* Loop through the different items, where the item with the largest total time is
       written first. As sortedTime is sorted in increasing order, the sequence of
       sortedTime must be reversed. */
    for(vector<pair<double, unsigned int> >::reverse_iterator rit =sortedTime.rbegin();
                                                              rit!=sortedTime.rend(); ++rit) {
      /* Determine the original index in the profiling vectors. */
      const unsigned int ind = rit->second;
      const double AvgTime = GEMM_Profile_TotTime[ind]/GEMM_Profile_NCalls[ind];
      const double GFlops   = 2.0e-9*M[ind]*N[ind]*K[ind]/AvgTime;

      /* Write the data. */
      Profile_File << scientific << GEMM_Profile_TotTime[ind] << ", " << GEMM_Profile_NCalls[ind] << ", "
                   << AvgTime << ", " << GEMM_Profile_MinTime[ind] << ", " << GEMM_Profile_MaxTime[ind] << ", "
                   << M[ind] << ", " << N[ind] << ", " << K[ind] << ", " << GFlops << endl;
    }

    /* Close the file. */
    Profile_File.close();
  }

#endif

}

void CConfig::SetFreeStreamTurboNormal(su2double* turboNormal){

  FreeStreamTurboNormal[0] = turboNormal[0];
  FreeStreamTurboNormal[1] = turboNormal[1];
  FreeStreamTurboNormal[2] = 0.0;

}

void CConfig::SetMultizone(CConfig *driver_config, CConfig **config_container){

  unsigned short iMarker_CfgFile, iMarker_ZoneInterface;

  /*--- If the command MARKER_ZONE_INTERFACE is not in the config file, nMarker_ZoneInterface will be 0 ---*/
  if (nMarker_ZoneInterface == 0){

    /*--- Copy the marker interface from the driver configuration file ---*/

    nMarker_ZoneInterface = driver_config->GetnMarker_ZoneInterface();
    Marker_ZoneInterface = new string[nMarker_ZoneInterface];

    /*--- Set the Markers at the interface from the main config file ---*/
    for (iMarker_ZoneInterface = 0; iMarker_ZoneInterface < nMarker_ZoneInterface; iMarker_ZoneInterface++){
      Marker_ZoneInterface[iMarker_ZoneInterface] = driver_config->GetMarkerTag_ZoneInterface(iMarker_ZoneInterface);
    }

    /*--- Identification of Multizone markers ---*/
    if (rank == MASTER_NODE) cout << endl << "-------------------- Interface Boundary Information ---------------------" << endl;
    if (rank == MASTER_NODE) cout << "The interface markers are: ";

    unsigned short indexOutput = 0;
    for (iMarker_CfgFile = 0; iMarker_CfgFile < nMarker_CfgFile; iMarker_CfgFile++) {
      unsigned short indexMarker = 0;
      Marker_CfgFile_ZoneInterface[iMarker_CfgFile] = NO;
      for (iMarker_ZoneInterface = 0; iMarker_ZoneInterface < nMarker_ZoneInterface; iMarker_ZoneInterface++){
        if (Marker_CfgFile_TagBound[iMarker_CfgFile] == Marker_ZoneInterface[iMarker_ZoneInterface]){
          indexMarker = (int)(iMarker_ZoneInterface/2+1);
          indexOutput++;
          if (rank == MASTER_NODE) cout << Marker_CfgFile_TagBound[iMarker_CfgFile];
        }
      }
      Marker_CfgFile_ZoneInterface[iMarker_CfgFile] = indexMarker;
      if (rank == MASTER_NODE){
        if (indexMarker > 0 && (indexOutput < (nMarker_ZoneInterface/2))) cout << ", ";
        else if (indexMarker > 0 && (indexOutput == (nMarker_ZoneInterface/2))) cout << ".";
      }
    }
    if (rank == MASTER_NODE) cout << endl;
  }

  /*--- Set the Multizone Boolean to true ---*/
  Multizone_Problem = true;

  /*--- Set the Restart iter for time dependent problems ---*/
  if (driver_config->GetRestart()){
    Unst_RestartIter = driver_config->GetRestart_Iter();
    Dyn_RestartIter  = driver_config->GetRestart_Iter();
  }

  /*--- Fix the Time Step for all subdomains, for the case of time-dependent problems ---*/
  if (driver_config->GetTime_Domain()){
    Delta_UnstTime = driver_config->GetTime_Step();
    Delta_DynTime  = driver_config->GetTime_Step();

    Time_Domain = true;
  }

  /*------------------------------------------------------------*/
  /*------ Determine the special properties of the problem -----*/
  /*------------------------------------------------------------*/

  bool structural_zone = false;
  bool fluid_zone = false;

  unsigned short iZone = 0;

  /*--- If there is at least a fluid and a structural zone ---*/
  for (iZone = 0; iZone < nZone; iZone++){
    switch (config_container[iZone]->GetKind_Solver()) {
    case EULER: case NAVIER_STOKES: case RANS:
      fluid_zone = true;
      break;
    case FEM_ELASTICITY:
      structural_zone = true;
      Relaxation = true;
      break;
    }
  }

  /*--- If the problem has FSI properties ---*/
  if (fluid_zone && structural_zone) FSI_Problem = true;

  Multizone_Residual = true;

}
<|MERGE_RESOLUTION|>--- conflicted
+++ resolved
@@ -4414,11 +4414,8 @@
   Marker_All_GeoEval        = new unsigned short[nMarker_All];	// Store whether the boundary should be geometry evaluation.
   Marker_All_DV             = new unsigned short[nMarker_All];	// Store whether the boundary should be affected by design variables.
   Marker_All_Moving         = new unsigned short[nMarker_All];	// Store whether the boundary should be in motion.
-<<<<<<< HEAD
   Marker_All_SobolevBC      = new unsigned short[nMarker_All];	// Store what boundary to apply to the gradient smoothing.
-=======
   Marker_All_Interface      = new unsigned short[nMarker_All];	// Store whether the boundary belongs to an interface.
->>>>>>> fc772cdb
   Marker_All_PyCustom       = new unsigned short[nMarker_All];  // Store whether the boundary is Python customizable.
   Marker_All_PerBound       = new short[nMarker_All];		// Store whether the boundary belongs to a periodic boundary.
   Marker_All_Turbomachinery       = new unsigned short[nMarker_All];	// Store whether the boundary is in needed for Turbomachinery computations.
@@ -4438,11 +4435,8 @@
     Marker_All_ZoneInterface[iMarker_All]        = 0;
     Marker_All_DV[iMarker_All]                   = 0;
     Marker_All_Moving[iMarker_All]               = 0;
-<<<<<<< HEAD
     Marker_All_SobolevBC[iMarker_All]            = 0;
-=======
     Marker_All_Interface[iMarker_All]            = 0;
->>>>>>> fc772cdb
     Marker_All_PerBound[iMarker_All]             = 0;
     Marker_All_Turbomachinery[iMarker_All]       = 0;
     Marker_All_TurbomachineryFlag[iMarker_All]   = 0;
@@ -4462,11 +4456,8 @@
   Marker_CfgFile_ZoneInterface        = new unsigned short[nMarker_CfgFile];
   Marker_CfgFile_DV                   = new unsigned short[nMarker_CfgFile];
   Marker_CfgFile_Moving               = new unsigned short[nMarker_CfgFile];
-<<<<<<< HEAD
   Marker_CfgFile_SobolevBC            = new unsigned short[nMarker_CfgFile];
-=======
   Marker_CfgFile_Interface            = new unsigned short[nMarker_CfgFile];
->>>>>>> fc772cdb
   Marker_CfgFile_PerBound             = new unsigned short[nMarker_CfgFile];
   Marker_CfgFile_Turbomachinery       = new unsigned short[nMarker_CfgFile];
   Marker_CfgFile_TurbomachineryFlag   = new unsigned short[nMarker_CfgFile];
@@ -4484,11 +4475,8 @@
     Marker_CfgFile_ZoneInterface[iMarker_CfgFile]        = 0;
     Marker_CfgFile_DV[iMarker_CfgFile]                   = 0;
     Marker_CfgFile_Moving[iMarker_CfgFile]               = 0;
-<<<<<<< HEAD
     Marker_CfgFile_SobolevBC[iMarker_CfgFile]            = 0;
-=======
     Marker_CfgFile_Interface[iMarker_CfgFile]            = 0;
->>>>>>> fc772cdb
     Marker_CfgFile_PerBound[iMarker_CfgFile]             = 0;
     Marker_CfgFile_Turbomachinery[iMarker_CfgFile]       = 0;
     Marker_CfgFile_TurbomachineryFlag[iMarker_CfgFile]   = 0;
@@ -6895,19 +6883,19 @@
   return Marker_CfgFile_Moving[iMarker_CfgFile];
 }
 
-<<<<<<< HEAD
+
 unsigned short CConfig::GetMarker_CfgFile_SobolevBC(string val_marker) {
   unsigned short iMarker_CfgFile;
   for (iMarker_CfgFile = 0; iMarker_CfgFile < nMarker_CfgFile; iMarker_CfgFile++)
     if (Marker_CfgFile_TagBound[iMarker_CfgFile] == val_marker) break;
   return Marker_CfgFile_SobolevBC[iMarker_CfgFile];
-=======
+}
+
 unsigned short CConfig::GetMarker_CfgFile_Interface(string val_marker) {
   unsigned short iMarker_CfgFile;
   for (iMarker_CfgFile = 0; iMarker_CfgFile < nMarker_CfgFile; iMarker_CfgFile++)
     if (Marker_CfgFile_TagBound[iMarker_CfgFile] == val_marker) break;
   return Marker_CfgFile_Interface[iMarker_CfgFile];
->>>>>>> fc772cdb
 }
 
 unsigned short CConfig::GetMarker_CfgFile_PyCustom(string val_marker){
@@ -7058,13 +7046,11 @@
   if (Marker_CfgFile_Moving != NULL) delete[] Marker_CfgFile_Moving;
   if (Marker_All_Moving     != NULL) delete[] Marker_All_Moving;
 
-<<<<<<< HEAD
   if (Marker_CfgFile_SobolevBC != NULL) delete[] Marker_CfgFile_SobolevBC;
   if (Marker_All_SobolevBC     != NULL) delete[] Marker_All_SobolevBC;
-=======
+
   if (Marker_CfgFile_Interface != NULL) delete[] Marker_CfgFile_Interface;
   if (Marker_All_Interface     != NULL) delete[] Marker_All_Interface;
->>>>>>> fc772cdb
 
   if (Marker_CfgFile_PyCustom    != NULL) delete[] Marker_CfgFile_PyCustom;
   if (Marker_All_PyCustom != NULL) delete[] Marker_All_PyCustom;
@@ -7967,7 +7953,7 @@
   return iMarker_Moving;
 }
 
-<<<<<<< HEAD
+
 unsigned short CConfig::GetMarker_SobolevBC(string val_marker) {
   unsigned short iMarker_SobolevBC;
 
@@ -7976,7 +7962,8 @@
     if (Marker_SobolevBC[iMarker_SobolevBC] == val_marker) break;
 
   return iMarker_SobolevBC;
-=======
+}
+
 unsigned short CConfig::GetMarker_Interface(string val_marker) {
   unsigned short iMarker_Interface;
 
@@ -7985,7 +7972,6 @@
     if (Marker_Interface[iMarker_Interface] == val_marker) break;
 
   return iMarker_Interface;
->>>>>>> fc772cdb
 }
 
 su2double CConfig::GetDirichlet_Value(string val_marker) {
