/*!
 * \file config_structure.cpp
 * \brief Main file for managing the config file
 * \author F. Palacios, T. Economon, B. Tracey, H. Kline
 * \version 6.2.0 "Falcon"
 *
 * The current SU2 release has been coordinated by the
 * SU2 International Developers Society <www.su2devsociety.org>
 * with selected contributions from the open-source community.
 *
 * The main research teams contributing to the current release are:
 *  - Prof. Juan J. Alonso's group at Stanford University.
 *  - Prof. Piero Colonna's group at Delft University of Technology.
 *  - Prof. Nicolas R. Gauger's group at Kaiserslautern University of Technology.
 *  - Prof. Alberto Guardone's group at Polytechnic University of Milan.
 *  - Prof. Rafael Palacios' group at Imperial College London.
 *  - Prof. Vincent Terrapon's group at the University of Liege.
 *  - Prof. Edwin van der Weide's group at the University of Twente.
 *  - Lab. of New Concepts in Aeronautics at Tech. Institute of Aeronautics.
 *
 * Copyright 2012-2019, Francisco D. Palacios, Thomas D. Economon,
 *                      Tim Albring, and the SU2 contributors.
 *
 * SU2 is free software; you can redistribute it and/or
 * modify it under the terms of the GNU Lesser General Public
 * License as published by the Free Software Foundation; either
 * version 2.1 of the License, or (at your option) any later version.
 *
 * SU2 is distributed in the hope that it will be useful,
 * but WITHOUT ANY WARRANTY; without even the implied warranty of
 * MERCHANTABILITY or FITNESS FOR A PARTICULAR PURPOSE. See the GNU
 * Lesser General Public License for more details.
 *
 * You should have received a copy of the GNU Lesser General Public
 * License along with SU2. If not, see <http://www.gnu.org/licenses/>.
 */

#include "../include/config_structure.hpp"
#include "../include/fem_gauss_jacobi_quadrature.hpp"
#include "../include/fem_geometry_structure.hpp"

vector<string> Profile_Function_tp;       /*!< \brief Vector of string names for profiled functions. */
vector<double> Profile_Time_tp;           /*!< \brief Vector of elapsed time for profiled functions. */
vector<double> Profile_ID_tp;             /*!< \brief Vector of group ID number for profiled functions. */
map<string, vector<int> > Profile_Map_tp; /*!< \brief Map containing the final results for profiled functions. */

map<CLong3T, int> GEMM_Profile_MNK;       /*!< \brief Map, which maps the GEMM size to the index where
                                                      the data for this GEMM is stored in several vectors. */
vector<long>   GEMM_Profile_NCalls;       /*!< \brief Vector, which stores the number of calls to this
                                                      GEMM size. */
vector<double> GEMM_Profile_TotTime;      /*!< \brief Total time spent for this GEMM size. */
vector<double> GEMM_Profile_MinTime;      /*!< \brief Minimum time spent for this GEMM size. */
vector<double> GEMM_Profile_MaxTime;      /*!< \brief Maximum time spent for this GEMM size. */

//#pragma omp threadprivate(Profile_Function_tp, Profile_Time_tp, Profile_ID_tp, Profile_Map_tp)

#include "../include/ad_structure.hpp"
#include "../include/toolboxes/printing_toolbox.hpp"

CConfig::CConfig(char case_filename[MAX_STRING_SIZE], unsigned short val_software, unsigned short val_iZone, unsigned short val_nZone, unsigned short val_nDim, unsigned short verb_level) {
  
  /*--- Store MPI rank and size ---*/ 
  
  rank = SU2_MPI::GetRank();
  size = SU2_MPI::GetSize();

  /*--- Initialize pointers to Null---*/

  SetPointersNull();

  /*--- Reading config options  ---*/

  SetConfig_Options(val_iZone, val_nZone);

  /*--- Parsing the config file  ---*/

  SetConfig_Parsing(case_filename);

  /*--- Configuration file postprocessing ---*/

  SetPostprocessing(val_software, val_iZone, val_nDim);

  /*--- Configuration file boundaries/markers setting ---*/

  SetMarkers(val_software);

  /*--- Configuration file output ---*/

  if ((rank == MASTER_NODE) && (verb_level == VERB_HIGH) && (val_iZone == 0))
    SetOutput(val_software, val_iZone);

}

CConfig::CConfig(char case_filename[MAX_STRING_SIZE], unsigned short val_software) {

  /*--- Store MPI rank and size ---*/ 
  
  rank = SU2_MPI::GetRank();
  size = SU2_MPI::GetSize();
  
  /*--- Initialize pointers to Null---*/

  SetPointersNull();

  /*--- Reading config options  ---*/

  SetConfig_Options(0, 1);

  /*--- Parsing the config file  ---*/

  SetConfig_Parsing(case_filename);

  /*--- Configuration file postprocessing ---*/

  SetPostprocessing(val_software, 0, 1);

  /*--- Configuration file boundaries/markers setting ---*/

  SetMarkers(val_software);

}

CConfig::CConfig(char case_filename[MAX_STRING_SIZE], CConfig *config) {

  /*--- Store MPI rank and size ---*/ 
  
  rank = SU2_MPI::GetRank();
  size = SU2_MPI::GetSize();
  
  bool runtime_file = false;

  /*--- Initialize pointers to Null---*/

  SetPointersNull();

  /*--- Reading config options  ---*/

  SetRunTime_Options();

  /*--- Parsing the config file  ---*/

  runtime_file = SetRunTime_Parsing(case_filename);

  /*--- Update original config file ---*/

  if (runtime_file) {
    config->SetnExtIter(nExtIter);
  }

}

SU2_MPI::Comm CConfig::GetMPICommunicator() {

  return SU2_Communicator;

}

void CConfig::SetMPICommunicator(SU2_MPI::Comm Communicator) {

  SU2_Communicator = Communicator;

}

unsigned short CConfig::GetnZone(string val_mesh_filename, unsigned short val_format, CConfig *config) {

  int nZone = 1; /* Default value if nothing is specified. */

  switch (val_format) {
    case SU2: {

      /*--- Local variables for reading the SU2 file. ---*/
      string text_line;
      ifstream mesh_file;

      /*--- Check if the mesh file can be opened for reading. ---*/
      mesh_file.open(val_mesh_filename.c_str(), ios::in);
      if (mesh_file.fail())
        SU2_MPI::Error(string("There is no geometry file called ") + val_mesh_filename,
                              CURRENT_FUNCTION);

      /*--- Read the SU2 mesh file until the zone data is reached or
            when it can be decided that it is not present. ---*/
      while( getline (mesh_file, text_line) ) {

        /*--- Search for the "NZONE" keyword to see if there are multiple Zones ---*/
        if(text_line.find ("NZONE=",0) != string::npos) {
          text_line.erase (0,6); nZone = atoi(text_line.c_str());
          break;
        }

        /*--- If one of the keywords IZONE, NELEM or NPOIN, NMARK is encountered,
              it can be assumed that the NZONE keyword is not present and the loop
              can be terminated. ---*/
        if(text_line.find ("IZONE=",0) != string::npos) break;
        if(text_line.find ("NELEM=",0) != string::npos) break;
        if(text_line.find ("NPOIN=",0) != string::npos) break;
        if(text_line.find ("NMARK=",0) != string::npos) break;
      }

      mesh_file.close();
      break;
    }

    case CGNS: {

#ifdef HAVE_CGNS

      /*--- Local variables which are needed when calling the CGNS mid-level API. ---*/
      int fn, nbases, file_type;

      /*--- Check whether the supplied file is truly a CGNS file. ---*/
      if ( cg_is_cgns(val_mesh_filename.c_str(), &file_type) != CG_OK )
        SU2_MPI::Error(val_mesh_filename + string(" is not a CGNS file"),
                       CURRENT_FUNCTION);

      /*--- Open the CGNS file for reading. The value of fn returned
            is the specific index number for this file and will be
            repeatedly used in the function calls. ---*/
      if (cg_open(val_mesh_filename.c_str(), CG_MODE_READ, &fn) != CG_OK) cg_error_exit();

      /*--- Get the number of databases. This is the highest node
            in the CGNS heirarchy. ---*/
      if (cg_nbases(fn, &nbases) != CG_OK) cg_error_exit();

      /*--- Check if there is more than one database. Throw an
            error if there is because this reader can currently
            only handle one database. ---*/
      if ( nbases > 1 )
        SU2_MPI::Error("CGNS reader currently incapable of handling more than 1 database.",
                       CURRENT_FUNCTION);

      /*--- Determine the number of zones present in the first base.
            Note that the indexing starts at 1 in CGNS. Afterwards
            close the file again. ---*/
      if(cg_nzones(fn, 1, &nZone) != CG_OK) cg_error_exit();
      if (cg_close(fn) != CG_OK) cg_error_exit();
#endif

      break;
    }
  }

  return (unsigned short) nZone;
}

unsigned short CConfig::GetnDim(string val_mesh_filename, unsigned short val_format) {

  short nDim = -1;

  switch (val_format) {
    case SU2: {

      /*--- Local variables for reading the SU2 file. ---*/
      string text_line;
      ifstream mesh_file;

      /*--- Open grid file ---*/
      mesh_file.open(val_mesh_filename.c_str(), ios::in);
      if (mesh_file.fail()) {
        SU2_MPI::Error(string("The SU2 mesh file named ") + val_mesh_filename + string(" was not found."), CURRENT_FUNCTION);
      }

      /*--- Read the SU2 mesh file until the dimension data is reached
            or when it can be decided that it is not present. ---*/
      while( getline (mesh_file, text_line) ) {

        /*--- Search for the "NDIME" keyword to determine the number
              of dimensions.  ---*/
        if(text_line.find ("NDIME=",0) != string::npos) {
          text_line.erase (0,6); nDim = atoi(text_line.c_str());
          break;
        }

        /*--- If one of the keywords NELEM or NPOIN, NMARK is encountered,
              it can be assumed that the NZONE keyword is not present and
              the loop can be terminated. ---*/
        if(text_line.find ("NELEM=",0) != string::npos) break;
        if(text_line.find ("NPOIN=",0) != string::npos) break;
        if(text_line.find ("NMARK=",0) != string::npos) break;
      }

      mesh_file.close();

      /*--- Throw an error if the dimension was not found. ---*/
      if (nDim == -1) {
        SU2_MPI::Error(val_mesh_filename + string(" is not an SU2 mesh file or has the wrong format \n ('NDIME=' not found). Please check."),
                       CURRENT_FUNCTION);
      }

      break;
    }

    case CGNS: {

#ifdef HAVE_CGNS

      /*--- Local variables which are needed when calling the CGNS mid-level API. ---*/
      int fn, nbases, file_type;
      int cell_dim, phys_dim;
      char basename[CGNS_STRING_SIZE];

      /*--- Check whether the supplied file is truly a CGNS file. ---*/
      if ( cg_is_cgns(val_mesh_filename.c_str(), &file_type) != CG_OK ) {
        SU2_MPI::Error(val_mesh_filename + string(" was not found or is not a CGNS file."),
                       CURRENT_FUNCTION);
      }

      /*--- Open the CGNS file for reading. The value of fn returned
            is the specific index number for this file and will be
            repeatedly used in the function calls. ---*/
      if (cg_open(val_mesh_filename.c_str(), CG_MODE_READ, &fn) != CG_OK) cg_error_exit();

      /*--- Get the number of databases. This is the highest node
            in the CGNS heirarchy. ---*/
      if (cg_nbases(fn, &nbases) != CG_OK) cg_error_exit();

      /*--- Check if there is more than one database. Throw an
            error if there is because this reader can currently
            only handle one database. ---*/
      if ( nbases > 1 )
        SU2_MPI::Error("CGNS reader currently incapable of handling more than 1 database." ,
                       CURRENT_FUNCTION);

      /*--- Read the database. Note that the indexing starts at 1.
            Afterwards close the file again. ---*/
      if (cg_base_read(fn, 1, basename, &cell_dim, &phys_dim) != CG_OK) cg_error_exit();
      if (cg_close(fn) != CG_OK) cg_error_exit();

      /*--- Set the problem dimension as read from the CGNS file ---*/
      nDim = cell_dim;
#endif

      break;
    }
  }

  /*--- After reading the mesh, assert that the dimension is equal to 2 or 3. ---*/
  assert((nDim == 2) || (nDim == 3));

  return (unsigned short) nDim;
}


bool CConfig::GetPeriodic(string val_mesh_filename,
                          unsigned short val_format,
                          CConfig *config) {

  bool isPeriodic = false;

  /*--- For now, assume that if we have periodic BCs in the config, that
   the user's intent is for there to be periodic BCs in the mesh too. ---*/

  if (config->GetnMarker_Periodic() > 0) isPeriodic = true;

  return isPeriodic;
  
}

void CConfig::SetPointersNull(void) {
  
  Marker_CfgFile_GeoEval      = NULL;   Marker_All_GeoEval       = NULL;
  Marker_CfgFile_Monitoring   = NULL;   Marker_All_Monitoring    = NULL;
  Marker_CfgFile_Designing    = NULL;   Marker_All_Designing     = NULL;
  Marker_CfgFile_Plotting     = NULL;   Marker_All_Plotting      = NULL;
  Marker_CfgFile_Analyze      = NULL;   Marker_All_Analyze       = NULL;
  Marker_CfgFile_DV           = NULL;   Marker_All_DV            = NULL;
  Marker_CfgFile_Moving       = NULL;   Marker_All_Moving        = NULL;
  Marker_CfgFile_PerBound     = NULL;   Marker_All_PerBound      = NULL;    Marker_PerBound   = NULL;
  Marker_CfgFile_Turbomachinery = NULL; Marker_All_Turbomachinery = NULL;
  Marker_CfgFile_TurbomachineryFlag = NULL; Marker_All_TurbomachineryFlag = NULL;
  Marker_CfgFile_MixingPlaneInterface = NULL; Marker_All_MixingPlaneInterface = NULL;
  Marker_CfgFile_ZoneInterface = NULL;

  Marker_CfgFile_Turbomachinery       = NULL; Marker_All_Turbomachinery       = NULL;
  Marker_CfgFile_TurbomachineryFlag   = NULL; Marker_All_TurbomachineryFlag   = NULL;
  Marker_CfgFile_MixingPlaneInterface = NULL; Marker_All_MixingPlaneInterface = NULL;

  Marker_CfgFile_PyCustom     = NULL;   Marker_All_PyCustom      = NULL;
  
  Marker_DV                   = NULL;   Marker_Moving            = NULL;    Marker_Monitoring = NULL;
  Marker_Designing            = NULL;   Marker_GeoEval           = NULL;    Marker_Plotting   = NULL;
  Marker_Analyze              = NULL;   Marker_PyCustom          = NULL;    Marker_WallFunctions        = NULL;
  Marker_CfgFile_KindBC       = NULL;   Marker_All_KindBC        = NULL;

  Kind_WallFunctions       = NULL;
  IntInfo_WallFunctions    = NULL;
  DoubleInfo_WallFunctions = NULL;
  
  Config_Filenames = NULL;

  /*--- Marker Pointers ---*/

  Marker_Euler                = NULL;    Marker_FarField         = NULL;    Marker_Custom         = NULL;
  Marker_SymWall              = NULL;    Marker_PerBound       = NULL;
  Marker_PerDonor             = NULL;    Marker_NearFieldBound   = NULL;    Marker_InterfaceBound = NULL;
  Marker_Dirichlet            = NULL;    Marker_Inlet            = NULL;    
  Marker_Supersonic_Inlet     = NULL;    Marker_Outlet           = NULL;
  Marker_Isothermal           = NULL;    Marker_HeatFlux         = NULL;    Marker_EngineInflow   = NULL;
  Marker_Supersonic_Outlet    = NULL;    Marker_Load             = NULL;    Marker_Disp_Dir       = NULL;
  Marker_EngineExhaust        = NULL;    Marker_Displacement     = NULL;    Marker_Load           = NULL;
  Marker_Load_Dir             = NULL;    Marker_Load_Sine        = NULL;    Marker_Clamped        = NULL;
  Marker_FlowLoad             = NULL;    Marker_Neumann          = NULL;    Marker_Internal       = NULL;
  Marker_All_TagBound         = NULL;    Marker_CfgFile_TagBound = NULL;    Marker_All_KindBC     = NULL;
  Marker_CfgFile_KindBC       = NULL;    Marker_All_SendRecv     = NULL;    Marker_All_PerBound   = NULL;
  Marker_ZoneInterface        = NULL;    Marker_All_ZoneInterface= NULL;    Marker_Riemann        = NULL;
  Marker_Fluid_InterfaceBound = NULL;    Marker_CHTInterface     = NULL;    Marker_Damper           = NULL;

  
    /*--- Boundary Condition settings ---*/

  Dirichlet_Value = NULL;    Isothermal_Temperature = NULL;
  Heat_Flux       = NULL;    Displ_Value            = NULL;    Load_Value = NULL;
  FlowLoad_Value  = NULL;    Damper_Constant        = NULL;
  
  /*--- Inlet Outlet Boundary Condition settings ---*/

  Inlet_Ttotal    = NULL;    Inlet_Ptotal      = NULL;
  Inlet_FlowDir   = NULL;    Inlet_Temperature = NULL;    Inlet_Pressure = NULL;
  Inlet_Velocity  = NULL;
  Outlet_Pressure = NULL;
  
  /*--- Engine Boundary Condition settings ---*/
  
  Inflow_Pressure      = NULL;    Inflow_MassFlow    = NULL;    Inflow_ReverseMassFlow  = NULL;
  Inflow_TotalPressure = NULL;    Inflow_Temperature = NULL;    Inflow_TotalTemperature = NULL;
  Inflow_RamDrag       = NULL;    Inflow_Force       = NULL;    Inflow_Power            = NULL;
  Inflow_Mach          = NULL;
  
  Exhaust_Pressure        = NULL;   Exhaust_Temperature        = NULL;    Exhaust_MassFlow = NULL;
  Exhaust_TotalPressure   = NULL;   Exhaust_TotalTemperature   = NULL;
  Exhaust_GrossThrust     = NULL;   Exhaust_Force              = NULL;
  Exhaust_Power           = NULL;   Exhaust_Temperature_Target = NULL;
  Exhaust_Pressure_Target = NULL;
  
  Engine_Mach  = NULL;    Engine_Force        = NULL;
  Engine_Power = NULL;    Engine_NetThrust    = NULL;    Engine_GrossThrust = NULL;
  Engine_Area  = NULL;    EngineInflow_Target = NULL;
  
  Periodic_Translate   = NULL;   Periodic_Rotation  = NULL;   Periodic_Center    = NULL;
  Periodic_Translation = NULL;   Periodic_RotAngles = NULL;   Periodic_RotCenter = NULL;

  Dirichlet_Value           = NULL;     Exhaust_Temperature_Target  = NULL;     Exhaust_Temperature   = NULL;
  Exhaust_Pressure_Target   = NULL;     Inlet_Ttotal                = NULL;     Inlet_Ptotal          = NULL;
  Inlet_FlowDir             = NULL;     Inlet_Temperature           = NULL;     Inlet_Pressure        = NULL;
  Inlet_Velocity            = NULL;     Inflow_Mach                 = NULL;     Inflow_Pressure       = NULL;
  Exhaust_Pressure          = NULL;     Outlet_Pressure             = NULL;     Isothermal_Temperature= NULL;
  Heat_Flux                 = NULL;     Displ_Value                 = NULL;     Load_Value            = NULL;
  FlowLoad_Value            = NULL;     Periodic_RotCenter          = NULL;     Periodic_RotAngles    = NULL;
  Periodic_Translation      = NULL;     Periodic_Center             = NULL;     Periodic_Rotation     = NULL;
  Periodic_Translate        = NULL;

  ElasticityMod             = NULL;     PoissonRatio                = NULL;     MaterialDensity       = NULL;

  Load_Dir = NULL;	          Load_Dir_Value = NULL;          Load_Dir_Multiplier = NULL;
  Disp_Dir = NULL;            Disp_Dir_Value = NULL;          Disp_Dir_Multiplier = NULL;
  Load_Sine_Dir = NULL;	      Load_Sine_Amplitude = NULL;     Load_Sine_Frequency = NULL;
  Electric_Field_Mod = NULL;  Electric_Field_Dir = NULL;      RefNode_Displacement = NULL;

  Electric_Constant = NULL;

  /*--- Actuator Disk Boundary Condition settings ---*/
  
  ActDiskInlet_Pressure         = NULL;    ActDiskInlet_TotalPressure = NULL;    ActDiskInlet_Temperature = NULL;
  ActDiskInlet_TotalTemperature = NULL;    ActDiskInlet_MassFlow      = NULL;    ActDiskInlet_RamDrag     = NULL;
  ActDiskInlet_Force            = NULL;    ActDiskInlet_Power         = NULL;

  ActDiskOutlet_Pressure      = NULL;
  ActDiskOutlet_TotalPressure = NULL;   ActDiskOutlet_GrossThrust = NULL;  ActDiskOutlet_Force            = NULL;
  ActDiskOutlet_Power         = NULL;   ActDiskOutlet_Temperature = NULL;  ActDiskOutlet_TotalTemperature = NULL;
  ActDiskOutlet_MassFlow      = NULL;
  
  ActDisk_DeltaPress      = NULL;    ActDisk_DeltaTemp      = NULL;
  ActDisk_TotalPressRatio = NULL;    ActDisk_TotalTempRatio = NULL;    ActDisk_StaticPressRatio = NULL;
  ActDisk_StaticTempRatio = NULL;    ActDisk_NetThrust      = NULL;    ActDisk_GrossThrust      = NULL;
  ActDisk_Power           = NULL;    ActDisk_MassFlow       = NULL;    ActDisk_Area             = NULL;
  ActDisk_ReverseMassFlow = NULL;    Surface_MassFlow        = NULL;   Surface_Mach             = NULL;
  Surface_Temperature      = NULL;   Surface_Pressure         = NULL;  Surface_Density          = NULL;   Surface_Enthalpy          = NULL;
  Surface_NormalVelocity   = NULL;   Surface_TotalTemperature = NULL;  Surface_TotalPressure    = NULL;   Surface_PressureDrop    = NULL;
  Surface_DC60             = NULL;    Surface_IDC = NULL;

  Outlet_MassFlow      = NULL;       Outlet_Density      = NULL;      Outlet_Area     = NULL;

  Surface_Uniformity = NULL; Surface_SecondaryStrength = NULL; Surface_SecondOverUniform = NULL;
  Surface_MomentumDistortion = NULL;

  Surface_IDC_Mach        = NULL;    Surface_IDR            = NULL;    ActDisk_Mach             = NULL;
  ActDisk_Force           = NULL;    ActDisk_BCThrust       = NULL;    ActDisk_BCThrust_Old     = NULL;
  
  /*--- Miscellaneous/unsorted ---*/

  Aeroelastic_plunge  = NULL;
  Aeroelastic_pitch   = NULL;
  MassFrac_FreeStream = NULL;
  Velocity_FreeStream = NULL;
  Inc_Velocity_Init   = NULL;

  RefOriginMoment     = NULL;
  CFL_AdaptParam      = NULL;            
  CFL                 = NULL;
  HTP_Axis = NULL;
  PlaneTag            = NULL;
  Kappa_Flow          = NULL;    
  Kappa_AdjFlow       = NULL;
  Kappa_Heat          = NULL;
  Stations_Bounds     = NULL;
  ParamDV             = NULL;     
  DV_Value            = NULL;    
  Design_Variable     = NULL;

  Hold_GridFixed_Coord      = NULL;
  SubsonicEngine_Cyl        = NULL;
  EA_IntLimit               = NULL;
  TimeDOFsADER_DG           = NULL;
  TimeIntegrationADER_DG    = NULL;
  WeightsIntegrationADER_DG = NULL;
  RK_Alpha_Step             = NULL;
  MG_CorrecSmooth           = NULL;
  MG_PreSmooth              = NULL;
  MG_PostSmooth             = NULL;
  Int_Coeffs                = NULL;

  Kind_Inc_Inlet = NULL;
  Kind_Inc_Outlet = NULL;
  
  Kind_ObjFunc   = NULL;

  Weight_ObjFunc = NULL;

  /*--- Moving mesh pointers ---*/

  Kind_GridMovement   = NULL;    LocationStations   = NULL;
  Motion_Origin_X     = NULL;    Motion_Origin_Y     = NULL;    Motion_Origin_Z     = NULL;
  Translation_Rate_X  = NULL;    Translation_Rate_Y  = NULL;    Translation_Rate_Z  = NULL;
  Rotation_Rate_X     = NULL;    Rotation_Rate_Y     = NULL;    Rotation_Rate_Z     = NULL;
  Pitching_Omega_X    = NULL;    Pitching_Omega_Y    = NULL;    Pitching_Omega_Z    = NULL;
  Pitching_Ampl_X     = NULL;    Pitching_Ampl_Y     = NULL;    Pitching_Ampl_Z     = NULL;
  Pitching_Phase_X    = NULL;    Pitching_Phase_Y    = NULL;    Pitching_Phase_Z    = NULL;
  Plunging_Omega_X    = NULL;    Plunging_Omega_Y    = NULL;    Plunging_Omega_Z    = NULL;
  Plunging_Ampl_X     = NULL;    Plunging_Ampl_Y     = NULL;    Plunging_Ampl_Z     = NULL;
  RefOriginMoment_X   = NULL;    RefOriginMoment_Y   = NULL;    RefOriginMoment_Z   = NULL;
  MoveMotion_Origin   = NULL;
  Periodic_Translate  = NULL;    Periodic_Rotation   = NULL;    Periodic_Center     = NULL;
  Periodic_Translation= NULL;    Periodic_RotAngles  = NULL;    Periodic_RotCenter  = NULL;


  /* Harmonic Balance Frequency pointer */
  Omega_HB = NULL;
    
  /*--- Initialize some default arrays to NULL. ---*/
  
  default_vel_inf            = NULL;
  default_ffd_axis           = NULL;
  default_eng_cyl            = NULL;
  default_eng_val            = NULL;
  default_cfl_adapt          = NULL;
  default_jst_coeff          = NULL;
  default_ffd_coeff          = NULL;
  default_mixedout_coeff     = NULL;
  default_extrarelfac        = NULL;
  default_rampRotFrame_coeff = NULL;
  default_rampOutPres_coeff  = NULL;
  default_jst_adj_coeff      = NULL;
  default_ad_coeff_heat      = NULL;
  default_obj_coeff          = NULL;
  default_geo_loc            = NULL;
  default_distortion         = NULL;
  default_ea_lim             = NULL;
  default_grid_fix           = NULL;
  default_inc_crit           = NULL;
  default_htp_axis           = NULL;
  default_body_force         = NULL;
  default_sineload_coeff     = NULL;
  default_nacelle_location   = NULL;
<<<<<<< HEAD
  default_prefcoord_location = NULL;

=======
  
  default_cp_polycoeffs = NULL;
  default_mu_polycoeffs = NULL;
  default_kt_polycoeffs = NULL;
  CpPolyCoefficientsND  = NULL;
  MuPolyCoefficientsND  = NULL;
  KtPolyCoefficientsND  = NULL;
  
>>>>>>> 284b2a5b
  Riemann_FlowDir       = NULL;
  Giles_FlowDir         = NULL;
  CoordFFDBox           = NULL;
  DegreeFFDBox          = NULL;
  FFDTag                = NULL;
  nDV_Value             = NULL;
  TagFFDBox             = NULL;
 
  Kind_Data_Riemann        = NULL;
  Riemann_Var1             = NULL;
  Riemann_Var2             = NULL;
  Kind_Data_Giles          = NULL;
  Giles_Var1               = NULL;
  Giles_Var2               = NULL;
  RelaxFactorAverage       = NULL;
  RelaxFactorFourier       = NULL;
  nSpan_iZones             = NULL;
  FinalRotation_Rate_Z     = NULL;
  ExtraRelFacGiles         = NULL;
  Mixedout_Coeff           = NULL;
  RampRotatingFrame_Coeff  = NULL;
  RampOutletPressure_Coeff = NULL;
  Kind_TurboMachinery      = NULL;
  SineLoad_Coeff           = NULL;

  Marker_MixingPlaneInterface  = NULL;
  Marker_TurboBoundIn          = NULL;
  Marker_TurboBoundOut         = NULL;
  Marker_Giles                 = NULL;
  Marker_Shroud                = NULL;

  nBlades                      = NULL;
  FreeStreamTurboNormal        = NULL;

  ConvHistFile                 = NULL;

  top_optim_kernels       = NULL;
  top_optim_kernel_params = NULL;
  top_optim_filter_radius = NULL;

  /*--- Variable initialization ---*/
  
  ExtIter    = 0;
  IntIter    = 0;
  nIntCoeffs = 0;
  OuterIter  = 0;
  
  AoA_Offset = 0;
  AoS_Offset = 0;

  nMarker_PerBound = 0;
  nPeriodic_Index  = 0;

  Grid_Movement = false;
  Aeroelastic_Simulation = false;
  ZoneSpecific_Problem = false;

  nSpanMaxAllZones = 1;

  Wrt_InletFile = false;
  
}

void CConfig::SetRunTime_Options(void) {
  
  /* DESCRIPTION: Number of external iterations */
  
  addUnsignedLongOption("EXT_ITER", nExtIter, 999999);

}

void CConfig::SetConfig_Options(unsigned short val_iZone, unsigned short val_nZone) {
  
  nZone = val_nZone;
  iZone = val_iZone;

  /*--- Allocate some default arrays needed for lists of doubles. ---*/
  
  default_vel_inf            = new su2double[3];
  default_ffd_axis           = new su2double[3];
  default_eng_cyl            = new su2double[7];
  default_eng_val            = new su2double[5];
  default_cfl_adapt          = new su2double[4];
  default_jst_coeff          = new su2double[2];
  default_ffd_coeff          = new su2double[3];
  default_mixedout_coeff     = new su2double[3];
  default_extrarelfac        = new su2double[2];
  default_rampRotFrame_coeff = new su2double[3];
  default_rampOutPres_coeff  = new su2double[3];
  default_jst_adj_coeff      = new su2double[2];
  default_ad_coeff_heat      = new su2double[2];
  default_obj_coeff          = new su2double[5];
  default_geo_loc            = new su2double[2];
  default_distortion         = new su2double[2];
  default_ea_lim             = new su2double[3];
  default_grid_fix           = new su2double[6];
  default_inc_crit           = new su2double[3];
  default_htp_axis           = new su2double[2];
  default_body_force         = new su2double[3];
  default_sineload_coeff     = new su2double[3];
  default_nacelle_location   = new su2double[5];
<<<<<<< HEAD
  default_prefcoord_location = new su2double[3];
=======
  
  /*--- All temperature polynomial fits for the fluid models currently
   assume a quartic form (5 coefficients). For example,
   Cp(T) = b0 + b1*T + b2*T^2 + b3*T^3 + b4*T^4. By default, all coeffs
   are set to zero and will be properly non-dim. in the solver. ---*/
  
  nPolyCoeffs = 5;
  default_cp_polycoeffs = new su2double[nPolyCoeffs];
  default_mu_polycoeffs = new su2double[nPolyCoeffs];
  default_kt_polycoeffs = new su2double[nPolyCoeffs];
  CpPolyCoefficientsND  = new su2double[nPolyCoeffs];
  MuPolyCoefficientsND  = new su2double[nPolyCoeffs];
  KtPolyCoefficientsND  = new su2double[nPolyCoeffs];
  for (unsigned short iVar = 0; iVar < nPolyCoeffs; iVar++) {
    default_cp_polycoeffs[iVar] = 0.0;
    default_mu_polycoeffs[iVar] = 0.0;
    default_kt_polycoeffs[iVar] = 0.0;
    CpPolyCoefficientsND[iVar]  = 0.0;
    MuPolyCoefficientsND[iVar]  = 0.0;
    KtPolyCoefficientsND[iVar]  = 0.0;
  }
>>>>>>> 284b2a5b

  // This config file is parsed by a number of programs to make it easy to write SU2
  // wrapper scripts (in python, go, etc.) so please do
  // the best you can to follow the established format. It's very hard to parse c++ code
  // and none of us that write the parsers want to write a full c++ interpreter. Please
  // play nice with the existing format so that you don't break the existing scripts.

  /* BEGIN_CONFIG_OPTIONS */

  /*!\par CONFIG_CATEGORY: Problem Definition \ingroup Config */
  /*--- Options related to problem definition and partitioning ---*/

  /*!\brief REGIME_TYPE \n  DESCRIPTION: Regime type \n OPTIONS: see \link Regime_Map \endlink \ingroup Config*/
  addEnumOption("REGIME_TYPE", Kind_Regime, Regime_Map, COMPRESSIBLE);
    cout<<"Regime type: "<<Kind_Regime<<endl;
   /*!\brief REGIME_TYPE \n  DESCRIPTION: Regime type \n OPTIONS: see \link Regime_Map \endlink \ingroup Config*/
  addEnumOption("KIND_INCOMP_SYSTEM", Kind_Incomp_System, Incomp_Map, DENSITY_BASED);
  cout<<"Incomp type: "<<Kind_Incomp_System<<endl;
  /*!\brief PHYSICAL_PROBLEM \n DESCRIPTION: Physical governing equations \n Options: see \link Solver_Map \endlink \n DEFAULT: NO_SOLVER \ingroup Config*/
  addEnumOption("PHYSICAL_PROBLEM", Kind_Solver, Solver_Map, NO_SOLVER);
  /*!\brief PHYSICAL_PROBLEM_ZONEWISE \n DESCRIPTION: Physical governing equations for each zone \n Options: see \link Solver_Map \endlink \n DEFAULT: NO_SOLVER \ingroup Config*/
  addEnumListOption("PHYSICAL_PROBLEM_ZONEWISE", nZoneSpecified, Kind_Solver_PerZone, Solver_Map);
  /*!\brief PHYSICAL_PROBLEM \n DESCRIPTION: Physical governing equations \n Options: see \link Solver_Map \endlink \n DEFAULT: NO_SOLVER \ingroup Config*/
  addEnumOption("MULTIZONE_SOLVER", Kind_MZSolver, Multizone_Map, MZ_BLOCK_GAUSS_SEIDEL);
  /*!\brief MATH_PROBLEM  \n DESCRIPTION: Mathematical problem \n  Options: DIRECT, ADJOINT \ingroup Config*/
  addMathProblemOption("MATH_PROBLEM", ContinuousAdjoint, false, DiscreteAdjoint, false, Restart_Flow, false);
  /*!\brief KIND_TURB_MODEL \n DESCRIPTION: Specify turbulence model \n Options: see \link Turb_Model_Map \endlink \n DEFAULT: NO_TURB_MODEL \ingroup Config*/
  addEnumOption("KIND_TURB_MODEL", Kind_Turb_Model, Turb_Model_Map, NO_TURB_MODEL);
  /*!\brief KIND_TRANS_MODEL \n DESCRIPTION: Specify transition model OPTIONS: see \link Trans_Model_Map \endlink \n DEFAULT: NO_TRANS_MODEL \ingroup Config*/
  addEnumOption("KIND_TRANS_MODEL", Kind_Trans_Model, Trans_Model_Map, NO_TRANS_MODEL);

  /*!\brief KIND_SGS_MODEL \n DESCRIPTION: Specify subgrid scale model OPTIONS: see \link SGS_Model_Map \endlink \n DEFAULT: NO_SGS_MODEL \ingroup Config*/
  addEnumOption("KIND_SGS_MODEL", Kind_SGS_Model, SGS_Model_Map, NO_SGS_MODEL);

  /*!\brief KIND_FEM_DG_SHOCK \n DESCRIPTION: Specify shock capturing method for DG OPTIONS: see \link ShockCapturingDG_Map \endlink \n DEFAULT: NO_SHOCK_CAPTURING \ingroup Config*/
  addEnumOption("KIND_FEM_DG_SHOCK", Kind_FEM_DG_Shock, ShockCapturingDG_Map, NO_SHOCK_CAPTURING);

  /*!\brief KIND_MATRIX_COLORING \n DESCRIPTION: Specify the method for matrix coloring for Jacobian computations OPTIONS: see \link MatrixColoring_Map \endlink \n DEFAULT GREEDY_COLORING \ingroup Config*/
  addEnumOption("KIND_MATRIX_COLORING", Kind_Matrix_Coloring, MatrixColoring_Map, GREEDY_COLORING);

  /*!\brief WEAKLY_COUPLED_HEAT_EQUATION \n DESCRIPTION: Enable heat equation for incompressible flows. \ingroup Config*/
  addBoolOption("WEAKLY_COUPLED_HEAT_EQUATION", Weakly_Coupled_Heat, NO);

  /*\brief AXISYMMETRIC \n DESCRIPTION: Axisymmetric simulation \n DEFAULT: false \ingroup Config */
  addBoolOption("AXISYMMETRIC", Axisymmetric, false);
  /* DESCRIPTION: Add the gravity force */
  addBoolOption("GRAVITY_FORCE", GravityForce, false);
  /* DESCRIPTION: Apply a body force as a source term (NO, YES) */
  addBoolOption("BODY_FORCE", Body_Force, false);
  default_body_force[0] = 0.0; default_body_force[1] = 0.0; default_body_force[2] = 0.0;
  /* DESCRIPTION: Vector of body force values (BodyForce_X, BodyForce_Y, BodyForce_Z) */
  addDoubleArrayOption("BODY_FORCE_VECTOR", 3, Body_Force_Vector, default_body_force);
  /*!\brief RESTART_SOL \n DESCRIPTION: Restart solution from native solution file \n Options: NO, YES \ingroup Config */
  addBoolOption("RESTART_SOL", Restart, false);
  /*!\brief BINARY_RESTART \n DESCRIPTION: Read / write binary SU2 native restart files. \n Options: YES, NO \ingroup Config */
  addBoolOption("WRT_BINARY_RESTART", Wrt_Binary_Restart, true);
  /*!\brief BINARY_RESTART \n DESCRIPTION: Read / write binary SU2 native restart files. \n Options: YES, NO \ingroup Config */
  addBoolOption("READ_BINARY_RESTART", Read_Binary_Restart, true);
  /*!\brief SYSTEM_MEASUREMENTS \n DESCRIPTION: System of measurements \n OPTIONS: see \link Measurements_Map \endlink \n DEFAULT: SI \ingroup Config*/
  addEnumOption("SYSTEM_MEASUREMENTS", SystemMeasurements, Measurements_Map, SI);

  /*!\par CONFIG_CATEGORY: FluidModel \ingroup Config*/
  /*!\brief FLUID_MODEL \n DESCRIPTION: Fluid model \n OPTIONS: See \link FluidModel_Map \endlink \n DEFAULT: STANDARD_AIR \ingroup Config*/
  addEnumOption("FLUID_MODEL", Kind_FluidModel, FluidModel_Map, STANDARD_AIR);


  /*!\par CONFIG_CATEGORY: Freestream Conditions \ingroup Config*/
  /*--- Options related to freestream specification ---*/

  /*!\brief GAS_CONSTANT \n DESCRIPTION: Specific gas constant (287.058 J/kg*K (air), only for compressible flows) \ingroup Config*/
  addDoubleOption("GAS_CONSTANT", Gas_Constant, 287.058);
  /*!\brief GAMMA_VALUE  \n DESCRIPTION: Ratio of specific heats (1.4 (air), only for compressible flows) \ingroup Config*/
  addDoubleOption("GAMMA_VALUE", Gamma, 1.4);
  /*!\brief CP_VALUE  \n DESCRIPTION: Specific heat at constant pressure, Cp (1004.703 J/kg*K (air), constant density incompressible fluids only) \ingroup Config*/
  addDoubleOption("SPECIFIC_HEAT_CP", Specific_Heat_Cp, 1004.703);
  /*!\brief CP_VALUE  \n DESCRIPTION: Specific heat at constant volume, Cp (717.645 J/kg*K (air), constant density incompressible fluids only) \ingroup Config*/
  addDoubleOption("SPECIFIC_HEAT_CV", Specific_Heat_Cv, 717.645);
  /* DESCRIPTION: Heat capacity used for heat equation */
  addDoubleOption("SPECIFIC_HEAT_CP_SOLID", Specific_Heat_Cp_Solid, 896.0);
  /*!\brief THERMAL_EXPANSION_COEFF  \n DESCRIPTION: Thermal expansion coefficient (0.00347 K^-1 (air), used for Boussinesq approximation for liquids/non-ideal gases) \ingroup Config*/
  addDoubleOption("THERMAL_EXPANSION_COEFF", Thermal_Expansion_Coeff, 0.00347);
  /*!\brief MOLECULAR_WEIGHT \n DESCRIPTION: Molecular weight for an incompressible ideal gas (28.96 g/mol (air) default) \ingroup Config*/
  addDoubleOption("MOLECULAR_WEIGHT", Molecular_Weight, 28.96);
  
  /*--- Options related to VAN der WAALS MODEL and PENG ROBINSON ---*/

  /* DESCRIPTION: Critical Temperature, default value for AIR */
  addDoubleOption("CRITICAL_TEMPERATURE", Temperature_Critical, 131.00);
  /* DESCRIPTION: Critical Pressure, default value for MDM */
  addDoubleOption("CRITICAL_PRESSURE", Pressure_Critical, 3588550.0);
  /* DESCRIPTION: Critical Density, default value for MDM */
  addDoubleOption("CRITICAL_DENSITY", Density_Critical, 263.0);

  /*--- Options related to VAN der WAALS MODEL and PENG ROBINSON ---*/
  /* DESCRIPTION: Critical Density, default value for MDM */
   addDoubleOption("ACENTRIC_FACTOR", Acentric_Factor, 0.035);

   /*--- Options related to Viscosity Model ---*/
  /*!\brief VISCOSITY_MODEL \n DESCRIPTION: model of the viscosity \n OPTIONS: See \link ViscosityModel_Map \endlink \n DEFAULT: SUTHERLAND \ingroup Config*/
  addEnumOption("VISCOSITY_MODEL", Kind_ViscosityModel, ViscosityModel_Map, SUTHERLAND);

  /*--- Options related to Constant Viscosity Model ---*/

  /* DESCRIPTION: default value for AIR */
  addDoubleOption("MU_CONSTANT", Mu_Constant , 1.716E-5);

  /*--- Options related to Sutherland Viscosity Model ---*/

  /* DESCRIPTION: Sutherland Viscosity Ref default value for AIR SI */
  addDoubleOption("MU_REF", Mu_Ref, 1.716E-5);
  /* DESCRIPTION: Sutherland Temperature Ref, default value for AIR SI */
  addDoubleOption("MU_T_REF", Mu_Temperature_Ref, 273.15);
  /* DESCRIPTION: Sutherland constant, default value for AIR SI */
  addDoubleOption("SUTHERLAND_CONSTANT", Mu_S, 110.4);

  /*--- Options related to Thermal Conductivity Model ---*/

  addEnumOption("CONDUCTIVITY_MODEL", Kind_ConductivityModel, ConductivityModel_Map, CONSTANT_PRANDTL);

  /* DESCRIPTION: Definition of the turbulent thermal conductivity model (CONSTANT_PRANDTL_TURB (default), NONE). */
  addEnumOption("TURBULENT_CONDUCTIVITY_MODEL", Kind_ConductivityModel_Turb, TurbConductivityModel_Map, CONSTANT_PRANDTL_TURB);

 /*--- Options related to Constant Thermal Conductivity Model ---*/

 /* DESCRIPTION: default value for AIR */
  addDoubleOption("KT_CONSTANT", Kt_Constant , 0.0257);
  
  /*--- Options related to temperature polynomial coefficients for fluid models. ---*/
  
  /* DESCRIPTION: Definition of the temperature polynomial coefficients for specific heat Cp. */
  addDoubleArrayOption("CP_POLYCOEFFS", nPolyCoeffs, CpPolyCoefficients, default_cp_polycoeffs);
  /* DESCRIPTION: Definition of the temperature polynomial coefficients for specific heat Cp. */
  addDoubleArrayOption("MU_POLYCOEFFS", nPolyCoeffs, MuPolyCoefficients, default_mu_polycoeffs);
  /* DESCRIPTION: Definition of the temperature polynomial coefficients for specific heat Cp. */
  addDoubleArrayOption("KT_POLYCOEFFS", nPolyCoeffs, KtPolyCoefficients, default_kt_polycoeffs);

  /*!\brief REYNOLDS_NUMBER \n DESCRIPTION: Reynolds number (non-dimensional, based on the free-stream values). Needed for viscous solvers. For incompressible solvers the Reynolds length will always be 1.0 \n DEFAULT: 0.0 \ingroup Config */
  addDoubleOption("REYNOLDS_NUMBER", Reynolds, 0.0);
  /*!\brief REYNOLDS_LENGTH \n DESCRIPTION: Reynolds length (1 m by default). Used for compressible solver: incompressible solver will use 1.0. \ingroup Config */
  addDoubleOption("REYNOLDS_LENGTH", Length_Reynolds, 1.0);
  /*!\brief PRANDTL_LAM \n DESCRIPTION: Laminar Prandtl number (0.72 (air), only for compressible flows) \n DEFAULT: 0.72 \ingroup Config*/
  addDoubleOption("PRANDTL_LAM", Prandtl_Lam, 0.72);
  /*!\brief PRANDTL_TURB \n DESCRIPTION: Turbulent Prandtl number (0.9 (air), only for compressible flows) \n DEFAULT 0.90 \ingroup Config*/
  addDoubleOption("PRANDTL_TURB", Prandtl_Turb, 0.90);
  /*!\brief BULK_MODULUS \n DESCRIPTION: Value of the Bulk Modulus  \n DEFAULT 1.42E5 \ingroup Config*/
  addDoubleOption("BULK_MODULUS", Bulk_Modulus, 1.42E5);
  /* DESCRIPTION: Epsilon^2 multipier in Beta calculation for incompressible preconditioner.  */
  addDoubleOption("BETA_FACTOR", Beta_Factor, 4.1);
  /*!\brief MACH_NUMBER  \n DESCRIPTION:  Mach number (non-dimensional, based on the free-stream values). 0.0 by default \ingroup Config*/
  addDoubleOption("MACH_NUMBER", Mach, 0.0);
  /*!\brief INIT_OPTION \n DESCRIPTION: Init option to choose between Reynolds or thermodynamics quantities for initializing the solution \n OPTIONS: see \link InitOption_Map \endlink \n DEFAULT REYNOLDS \ingroup Config*/
  addEnumOption("INIT_OPTION", Kind_InitOption, InitOption_Map, REYNOLDS);
  /* DESCRIPTION: Free-stream option to choose between density and temperature for initializing the solution */
  addEnumOption("FREESTREAM_OPTION", Kind_FreeStreamOption, FreeStreamOption_Map, TEMPERATURE_FS);
  /*!\brief FREESTREAM_PRESSURE\n DESCRIPTION: Free-stream pressure (101325.0 N/m^2 by default) \ingroup Config*/
  addDoubleOption("FREESTREAM_PRESSURE", Pressure_FreeStream, 101325.0);
  /*!\brief FREESTREAM_DENSITY\n DESCRIPTION: Free-stream density (1.2886 Kg/m^3 (air), 998.2 Kg/m^3 (water)) \n DEFAULT -1.0 (calculated from others) \ingroup Config*/
  addDoubleOption("FREESTREAM_DENSITY", Density_FreeStream, -1.0);
  /*!\brief FREESTREAM_TEMPERATURE\n DESCRIPTION: Free-stream temperature (288.15 K by default) \ingroup Config*/
  addDoubleOption("FREESTREAM_TEMPERATURE", Temperature_FreeStream, 288.15);

  /*--- Options related to incompressible flow solver ---*/

  /* DESCRIPTION: Option to choose the density model used in the incompressible flow solver. */
  addEnumOption("INC_DENSITY_MODEL", Kind_DensityModel, DensityModel_Map, CONSTANT);
    /*!\brief ENERGY_EQUATION \n DESCRIPTION: Solve the energy equation in the incompressible flow solver. \ingroup Config*/
  addBoolOption("INC_ENERGY_EQUATION", Energy_Equation, false);
  /*!\brief INC_DENSITY_REF \n DESCRIPTION: Reference density for incompressible flows  \ingroup Config*/
  addDoubleOption("INC_DENSITY_REF", Inc_Density_Ref, 1.0);
  /*!\brief INC_VELOCITY_REF \n DESCRIPTION: Reference velocity for incompressible flows (1.0 by default) \ingroup Config*/
  addDoubleOption("INC_VELOCITY_REF", Inc_Velocity_Ref, 1.0);
  /*!\brief INC_TEMPERATURE_REF \n DESCRIPTION: Reference temperature for incompressible flows with the energy equation (1.0 by default) \ingroup Config*/
  addDoubleOption("INC_TEMPERATURE_REF", Inc_Temperature_Ref, 1.0);
  /*!\brief INC_DENSITY_INIT \n DESCRIPTION: Initial density for incompressible flows (1.2886 kg/m^3 by default) \ingroup Config*/
  addDoubleOption("INC_DENSITY_INIT", Inc_Density_Init, 1.2886);
  /*!\brief INC_VELOCITY_INIT \n DESCRIPTION: Initial velocity for incompressible flows (1.0,0,0 m/s by default) \ingroup Config*/
  default_vel_inf[0] = 1.0; default_vel_inf[1] = 0.0; default_vel_inf[2] = 0.0;
  addDoubleArrayOption("INC_VELOCITY_INIT", 3, Inc_Velocity_Init, default_vel_inf);
  /*!\brief INC_TEMPERATURE_INIT \n DESCRIPTION: Initial temperature for incompressible flows with the energy equation (288.15 K by default) \ingroup Config*/
  addDoubleOption("INC_TEMPERATURE_INIT", Inc_Temperature_Init, 288.15);
  /*!\brief INC_NONDIM \n DESCRIPTION: Non-dimensionalization scheme for incompressible flows. \ingroup Config*/
  addEnumOption("INC_NONDIM", Ref_Inc_NonDim, NonDim_Map, INITIAL_VALUES);
    /*!\brief INC_INLET_USENORMAL \n DESCRIPTION: Use the local boundary normal for the flow direction with the incompressible pressure inlet. \ingroup Config*/
  addBoolOption("INC_INLET_USENORMAL", Inc_Inlet_UseNormal, false);
  /*!\brief INC_INLET_DAMPING \n DESCRIPTION: Damping factor applied to the iterative updates to the velocity at a pressure inlet in incompressible flow (0.1 by default). \ingroup Config*/
  addDoubleOption("INC_INLET_DAMPING", Inc_Inlet_Damping, 0.1);
  /*!\brief INC_OUTLET_DAMPING \n DESCRIPTION: Damping factor applied to the iterative updates to the pressure at a mass flow outlet in incompressible flow (0.1 by default). \ingroup Config*/
  addDoubleOption("INC_OUTLET_DAMPING", Inc_Outlet_Damping, 0.1);
  
  /*!\brief FREESTREAM_TEMPERATURE_VE\n DESCRIPTION: Free-stream vibrational-electronic temperature (288.15 K by default) \ingroup Config*/
  addDoubleOption("FREESTREAM_TEMPERATURE_VE", Temperature_ve_FreeStream, 288.15);
  default_vel_inf[0] = 1.0; default_vel_inf[1] = 0.0; default_vel_inf[2] = 0.0;
  /*!\brief FREESTREAM_VELOCITY\n DESCRIPTION: Free-stream velocity (m/s) */
  addDoubleArrayOption("FREESTREAM_VELOCITY", 3, Velocity_FreeStream, default_vel_inf);
  /* DESCRIPTION: Free-stream viscosity (1.853E-5 Ns/m^2 (air), 0.798E-3 Ns/m^2 (water)) */
  addDoubleOption("FREESTREAM_VISCOSITY", Viscosity_FreeStream, -1.0);
  /* DESCRIPTION: Thermal conductivity used for heat equation */
  addDoubleOption("THERMAL_CONDUCTIVITY_SOLID", Thermal_Conductivity_Solid, 0.0);
  /* DESCRIPTION: Solids temperature at freestream conditions */
  addDoubleOption("SOLID_TEMPERATURE_INIT", Temperature_Freestream_Solid, 288.15);
  /* DESCRIPTION: Density used in solids */
  addDoubleOption("SOLID_DENSITY", Density_Solid, 2710.0);
  /* DESCRIPTION:  */
  addDoubleOption("FREESTREAM_INTERMITTENCY", Intermittency_FreeStream, 1.0);
  /* DESCRIPTION:  */
  addDoubleOption("FREESTREAM_TURBULENCEINTENSITY", TurbulenceIntensity_FreeStream, 0.05);
  /* DESCRIPTION:  */
  addDoubleOption("FREESTREAM_NU_FACTOR", NuFactor_FreeStream, 3.0);
  /* DESCRIPTION:  */
  addDoubleOption("ENGINE_NU_FACTOR", NuFactor_Engine, 3.0);
  /* DESCRIPTION:  */
  addDoubleOption("ACTDISK_SECONDARY_FLOW", SecondaryFlow_ActDisk, 0.0);
  /* DESCRIPTION:  */
  addDoubleOption("INITIAL_BCTHRUST", Initial_BCThrust, 4000.0);
  /* DESCRIPTION:  */
  addDoubleOption("FREESTREAM_TURB2LAMVISCRATIO", Turb2LamViscRatio_FreeStream, 10.0);
  /* DESCRIPTION: Side-slip angle (degrees, only for compressible flows) */
  addDoubleOption("SIDESLIP_ANGLE", AoS, 0.0);
  /*!\brief AOA  \n DESCRIPTION: Angle of attack (degrees, only for compressible flows) \ingroup Config*/
  addDoubleOption("AOA", AoA, 0.0);
  /* DESCRIPTION: Activate fixed CL mode (specify a CL instead of AoA). */
  addBoolOption("FIXED_CL_MODE", Fixed_CL_Mode, false);
  /* DESCRIPTION: Activate fixed CM mode (specify a CM instead of iH). */
  addBoolOption("FIXED_CM_MODE", Fixed_CM_Mode, false);
  /* DESCRIPTION: Evaluate the dOF_dCL or dOF_dCMy during run time. */
  addBoolOption("EVAL_DOF_DCX", Eval_dOF_dCX, false);
  /* DESCRIPTION: DIscard the angle of attack in the solution and the increment in the geometry files. */
  addBoolOption("DISCARD_INFILES", Discard_InFiles, false);
  /* DESCRIPTION: Specify a fixed coefficient of lift instead of AoA (only for compressible flows) */
  addDoubleOption("TARGET_CL", Target_CL, 0.0);
  /* DESCRIPTION: Specify a fixed coefficient of lift instead of AoA (only for compressible flows) */
  addDoubleOption("TARGET_CM", Target_CM, 0.0);
  /* DESCRIPTION: Damping factor for fixed CL mode. */
  addDoubleOption("DCL_DALPHA", dCL_dAlpha, 0.2);
  /* DESCRIPTION: Damping factor for fixed CL mode. */
  addDoubleOption("DCM_DIH", dCM_diH, 0.05);
  /* DESCRIPTION: Number of times Alpha is updated in a fix CL problem. */
  addUnsignedLongOption("UPDATE_ALPHA", Update_Alpha, 5);
  /* DESCRIPTION: Number of times Alpha is updated in a fix CL problem. */
  addUnsignedLongOption("UPDATE_IH", Update_iH, 5);
  /* DESCRIPTION: Number of iterations to evaluate dCL_dAlpha . */
  addUnsignedLongOption("ITER_DCL_DALPHA", Iter_dCL_dAlpha, 500);
  /* DESCRIPTION: Damping factor for fixed CL mode. */
  addDoubleOption("DNETTHRUST_DBCTHRUST", dNetThrust_dBCThrust, 1.0);
  /* DESCRIPTION: Number of times Alpha is updated in a fix CL problem. */
  addUnsignedLongOption("UPDATE_BCTHRUST", Update_BCThrust, 5);


  /*!\par CONFIG_CATEGORY: Reference Conditions \ingroup Config*/
  /*--- Options related to reference values for nondimensionalization ---*/

  Length_Ref = 1.0; //<---- NOTE: this should be given an option or set as a const

  /*!\brief REF_ORIGIN_MOMENT_X\n DESCRIPTION: X Reference origin for moment computation \ingroup Config*/
  addDoubleListOption("REF_ORIGIN_MOMENT_X", nRefOriginMoment_X, RefOriginMoment_X);
  /*!\brief REF_ORIGIN_MOMENT_Y\n DESCRIPTION: Y Reference origin for moment computation \ingroup Config*/
  addDoubleListOption("REF_ORIGIN_MOMENT_Y", nRefOriginMoment_Y, RefOriginMoment_Y);
  /*!\brief REF_ORIGIN_MOMENT_Z\n DESCRIPTION: Z Reference origin for moment computation \ingroup Config*/
  addDoubleListOption("REF_ORIGIN_MOMENT_Z", nRefOriginMoment_Z, RefOriginMoment_Z);
  /*!\brief REF_AREA\n DESCRIPTION: Reference area for force coefficients (0 implies automatic calculation) \ingroup Config*/
  addDoubleOption("REF_AREA", RefArea, 1.0);
  /*!\brief SEMI_SPAN\n DESCRIPTION: Wing semi-span (0 implies automatic calculation) \ingroup Config*/
  addDoubleOption("SEMI_SPAN", SemiSpan, 0.0);
  /*!\brief REF_LENGTH\n DESCRIPTION: Reference length for pitching, rolling, and yawing non-dimensional moment \ingroup Config*/
  addDoubleOption("REF_LENGTH", RefLength, 1.0);
  /*!\brief REF_SHARP_EDGES\n DESCRIPTION: Reference coefficient for detecting sharp edges \ingroup Config*/
  addDoubleOption("REF_SHARP_EDGES", RefSharpEdges, 3.0);
	/*!\brief REF_VELOCITY\n DESCRIPTION: Reference velocity (incompressible only)  \ingroup Config*/
  addDoubleOption("REF_VELOCITY", Velocity_Ref, -1.0);
	/* !\brief REF_VISCOSITY  \n DESCRIPTION: Reference viscosity (incompressible only)  \ingroup Config*/
  addDoubleOption("REF_VISCOSITY", Viscosity_Ref, -1.0);
  /* DESCRIPTION: Type of mesh motion */
  addEnumOption("REF_DIMENSIONALIZATION", Ref_NonDim, NonDim_Map, DIMENSIONAL);
  
  default_prefcoord_location[0] = 0.5; default_prefcoord_location[1] = 0.5; default_prefcoord_location[2] = 0.5;
  addDoubleArrayOption("PRESSURE_REF_COORD", 3, PRef_Coord, default_prefcoord_location);
  
  addDoubleOption("PRESSURE_REF", PRef_Value, 0.0);

  /*!\par CONFIG_CATEGORY: Boundary Markers \ingroup Config*/
  /*--- Options related to various boundary markers ---*/

  /*!\brief HTP_AXIS\n DESCRIPTION: Location of the HTP axis*/
  default_htp_axis[0] = 0.0; default_htp_axis[1] = 0.0;
  addDoubleArrayOption("HTP_AXIS", 2, HTP_Axis, default_htp_axis);
  /*!\brief MARKER_PLOTTING\n DESCRIPTION: Marker(s) of the surface in the surface flow solution file  \ingroup Config*/
  addStringListOption("MARKER_PLOTTING", nMarker_Plotting, Marker_Plotting);
  /*!\brief MARKER_MONITORING\n DESCRIPTION: Marker(s) of the surface where evaluate the non-dimensional coefficients \ingroup Config*/
  addStringListOption("MARKER_MONITORING", nMarker_Monitoring, Marker_Monitoring);
  /*!\brief MARKER_CONTROL_VOLUME\n DESCRIPTION: Marker(s) of the surface in the surface flow solution file  \ingroup Config*/
  addStringListOption("MARKER_ANALYZE", nMarker_Analyze, Marker_Analyze);
  /*!\brief MARKER_DESIGNING\n DESCRIPTION: Marker(s) of the surface where objective function (design problem) will be evaluated \ingroup Config*/
  addStringListOption("MARKER_DESIGNING", nMarker_Designing, Marker_Designing);
  /*!\brief GEO_MARKER\n DESCRIPTION: Marker(s) of the surface where evaluate the geometrical functions \ingroup Config*/
  addStringListOption("GEO_MARKER", nMarker_GeoEval, Marker_GeoEval);
  /*!\brief MARKER_EULER\n DESCRIPTION: Euler wall boundary marker(s) \ingroup Config*/
  addStringListOption("MARKER_EULER", nMarker_Euler, Marker_Euler);
  /*!\brief MARKER_FAR\n DESCRIPTION: Far-field boundary marker(s) \ingroup Config*/
  addStringListOption("MARKER_FAR", nMarker_FarField, Marker_FarField);
  /*!\brief MARKER_SYM\n DESCRIPTION: Symmetry boundary condition \ingroup Config*/
  addStringListOption("MARKER_SYM", nMarker_SymWall, Marker_SymWall);
  /*!\brief MARKER_NEARFIELD\n DESCRIPTION: Near-Field boundary condition \ingroup Config*/
  addStringListOption("MARKER_NEARFIELD", nMarker_NearFieldBound, Marker_NearFieldBound);
  /*!\brief MARKER_FLUID_INTERFACE\n DESCRIPTION: Fluid interface boundary marker(s) \ingroup Config*/
  addStringListOption("MARKER_FLUID_INTERFACE", nMarker_Fluid_InterfaceBound, Marker_Fluid_InterfaceBound);
  /*!\brief MARKER_INTERFACE\n DESCRIPTION: Zone interface boundary marker(s) \ingroup Config*/
  addStringListOption("MARKER_INTERFACE", nMarker_InterfaceBound, Marker_InterfaceBound);
  /*!\brief MARKER_FSI_INTERFACE \n DESCRIPTION: ZONE interface boundary marker(s) \ingroup Config*/
  addStringListOption("MARKER_ZONE_INTERFACE", nMarker_ZoneInterface, Marker_ZoneInterface);
  /*!\brief MARKER_CHT_INTERFACE \n DESCRIPTION: CHT interface boundary marker(s) \ingroup Config*/
  addStringListOption("MARKER_CHT_INTERFACE", nMarker_CHTInterface, Marker_CHTInterface);
  /*!\brief MARKER_DIRICHLET  \n DESCRIPTION: Dirichlet boundary marker(s) \ingroup Config*/
  addStringListOption("MARKER_DIRICHLET", nMarker_Dirichlet, Marker_Dirichlet);
  /* DESCRIPTION: Neumann boundary marker(s) */
  addStringListOption("MARKER_NEUMANN", nMarker_Neumann, Marker_Neumann);
  /* DESCRIPTION: Neumann boundary marker(s) */
  addStringListOption("MARKER_INTERNAL", nMarker_Internal, Marker_Internal);
  /* DESCRIPTION: Custom boundary marker(s) */
  addStringListOption("MARKER_CUSTOM", nMarker_Custom, Marker_Custom);
  /* DESCRIPTION: Periodic boundary marker(s) for use with SU2_MSH
   Format: ( periodic marker, donor marker, rotation_center_x, rotation_center_y,
   rotation_center_z, rotation_angle_x-axis, rotation_angle_y-axis,
   rotation_angle_z-axis, translation_x, translation_y, translation_z, ... ) */
  addPeriodicOption("MARKER_PERIODIC", nMarker_PerBound, Marker_PerBound, Marker_PerDonor,
                    Periodic_RotCenter, Periodic_RotAngles, Periodic_Translation);

  /*!\brief MARKER_PYTHON_CUSTOM\n DESCRIPTION: Python customizable marker(s) \ingroup Config*/
  addStringListOption("MARKER_PYTHON_CUSTOM", nMarker_PyCustom, Marker_PyCustom);

  /*!\brief MARKER_WALL_FUNCTIONS\n DESCRIPTION: Viscous wall markers for which wall functions must be applied.
   Format: (Wall function marker, wall function type, ...) \ingroup Config*/
  addWallFunctionOption("MARKER_WALL_FUNCTIONS", nMarker_WallFunctions, Marker_WallFunctions,
                        Kind_WallFunctions, IntInfo_WallFunctions, DoubleInfo_WallFunctions);

  /*!\brief ACTDISK_TYPE  \n DESCRIPTION: Actuator Disk boundary type \n OPTIONS: see \link ActDisk_Map \endlink \n Default: VARIABLES_JUMP \ingroup Config*/
  addEnumOption("ACTDISK_TYPE", Kind_ActDisk, ActDisk_Map, VARIABLES_JUMP);

  /*!\brief MARKER_ACTDISK\n DESCRIPTION: Periodic boundary marker(s) for use with SU2_MSH
   Format: ( periodic marker, donor marker, rotation_center_x, rotation_center_y,
   rotation_center_z, rotation_angle_x-axis, rotation_angle_y-axis,
   rotation_angle_z-axis, translation_x, translation_y, translation_z, ... ) \ingroup Config*/
  addActDiskOption("MARKER_ACTDISK",
                   nMarker_ActDiskInlet, nMarker_ActDiskOutlet,  Marker_ActDiskInlet, Marker_ActDiskOutlet,
                   ActDisk_PressJump, ActDisk_TempJump, ActDisk_Omega);

  /*!\brief INLET_TYPE  \n DESCRIPTION: Inlet boundary type \n OPTIONS: see \link Inlet_Map \endlink \n DEFAULT: TOTAL_CONDITIONS \ingroup Config*/
  addEnumOption("INLET_TYPE", Kind_Inlet, Inlet_Map, TOTAL_CONDITIONS);
  /*!\brief INC_INLET_TYPE \n DESCRIPTION: List of inlet types for incompressible flows. List length must match number of inlet markers. Options: VELOCITY_INLET, PRESSURE_INLET. \ingroup Config*/
  addEnumListOption("INC_INLET_TYPE", nInc_Inlet, Kind_Inc_Inlet, Inlet_Map);
  addBoolOption("SPECIFIED_INLET_PROFILE", Inlet_From_File, false);
  /*!\brief INLET_FILENAME \n DESCRIPTION: Input file for a specified inlet profile (w/ extension) \n DEFAULT: inlet.dat \ingroup Config*/
  addStringOption("INLET_FILENAME", Inlet_Filename, string("inlet.dat"));
  /*!\brief INLET_MATCHING_TOLERANCE
   * \n DESCRIPTION: If a file is provided to specify the inlet profile,
   * this tolerance will be used to match the coordinates in the input file to
   * the points on the grid. \n DEFAULT: 1E-6 \ingroup Config*/
  addDoubleOption("INLET_MATCHING_TOLERANCE", Inlet_Matching_Tol, 1e-6);
  /*!\brief MARKER_INLET  \n DESCRIPTION: Inlet boundary marker(s) with the following formats,
   Total Conditions: (inlet marker, total temp, total pressure, flow_direction_x,
   flow_direction_y, flow_direction_z, ... ) where flow_direction is
   a unit vector.
   Mass Flow: (inlet marker, density, velocity magnitude, flow_direction_x,
   flow_direction_y, flow_direction_z, ... ) where flow_direction is
   a unit vector. \ingroup Config*/
  addInletOption("MARKER_INLET", nMarker_Inlet, Marker_Inlet, Inlet_Ttotal, Inlet_Ptotal, Inlet_FlowDir);

  /*!\brief MARKER_RIEMANN \n DESCRIPTION: Riemann boundary marker(s) with the following formats, a unit vector.
   * \n OPTIONS: See \link Riemann_Map \endlink. The variables indicated by the option and the flow direction unit vector must be specified. \ingroup Config*/
  addRiemannOption("MARKER_RIEMANN", nMarker_Riemann, Marker_Riemann, Kind_Data_Riemann, Riemann_Map, Riemann_Var1, Riemann_Var2, Riemann_FlowDir);
  /*!\brief MARKER_GILES \n DESCRIPTION: Giles boundary marker(s) with the following formats, a unit vector. */
  /* \n OPTIONS: See \link Giles_Map \endlink. The variables indicated by the option and the flow direction unit vector must be specified. \ingroup Config*/
  addGilesOption("MARKER_GILES", nMarker_Giles, Marker_Giles, Kind_Data_Giles, Giles_Map, Giles_Var1, Giles_Var2, Giles_FlowDir, RelaxFactorAverage, RelaxFactorFourier);
  /*!\brief SPATIAL_FOURIER \n DESCRIPTION: Option to compute the spatial fourier trasformation for the Giles BC. */
  addBoolOption("SPATIAL_FOURIER", SpatialFourier, false);
  /*!\brief GILES_EXTRA_RELAXFACTOR \n DESCRIPTION: the 1st coeff the value of the under relaxation factor to apply to the shroud and hub,
   * the 2nd coefficient is the the percentage of span-wise height influenced by this extra under relaxation factor.*/
  default_extrarelfac[0] = 0.1; default_extrarelfac[1] = 0.1;
  addDoubleArrayOption("GILES_EXTRA_RELAXFACTOR", 2, ExtraRelFacGiles, default_extrarelfac);
  /*!\brief AVERAGE_PROCESS_TYPE \n DESCRIPTION: types of mixing process for averaging quantities at the boundaries.
    \n OPTIONS: see \link MixingProcess_Map \endlink \n DEFAULT: AREA_AVERAGE \ingroup Config*/
  addEnumOption("MIXINGPLANE_INTERFACE_KIND", Kind_MixingPlaneInterface, MixingPlaneInterface_Map, NEAREST_SPAN);
  /*!\brief AVERAGE_PROCESS_KIND \n DESCRIPTION: types of mixing process for averaging quantities at the boundaries.
    \n OPTIONS: see \link MixingProcess_Map \endlink \n DEFAULT: AREA_AVERAGE \ingroup Config*/
  addEnumOption("AVERAGE_PROCESS_KIND", Kind_AverageProcess, AverageProcess_Map, AREA);
  /*!\brief PERFORMANCE_AVERAGE_PROCESS_KIND \n DESCRIPTION: types of mixing process for averaging quantities at the boundaries for performance computation.
      \n OPTIONS: see \link MixingProcess_Map \endlink \n DEFAULT: AREA_AVERAGE \ingroup Config*/
  addEnumOption("PERFORMANCE_AVERAGE_PROCESS_KIND", Kind_PerformanceAverageProcess, AverageProcess_Map, AREA);
  default_mixedout_coeff[0] = 1.0; default_mixedout_coeff[1] = 1.0E-05; default_mixedout_coeff[2] = 15.0;
  /*!\brief MIXEDOUT_COEFF \n DESCRIPTION: the 1st coeff is an under relaxation factor for the Newton method,
   * the 2nd coefficient is the tolerance for the Newton method, 3rd coefficient is the maximum number of
   * iteration for the Newton Method.*/
  addDoubleArrayOption("MIXEDOUT_COEFF", 3, Mixedout_Coeff, default_mixedout_coeff);
  /*!\brief RAMP_ROTATING_FRAME\n DESCRIPTION: option to ramp up or down the rotating frame velocity value*/
  addBoolOption("RAMP_ROTATING_FRAME", RampRotatingFrame, false);
  default_rampRotFrame_coeff[0] = 0; default_rampRotFrame_coeff[1] = 1.0; default_rampRotFrame_coeff[2] = 1000.0;
      /*!\brief RAMP_ROTATING_FRAME_COEFF \n DESCRIPTION: the 1st coeff is the staring velocity,
   * the 2nd coeff is the number of iterations for the update, 3rd is the number of iteration */
  addDoubleArrayOption("RAMP_ROTATING_FRAME_COEFF", 3, RampRotatingFrame_Coeff, default_rampRotFrame_coeff);
  /* DESCRIPTION: AVERAGE_MACH_LIMIT is a limit value for average procedure based on the mass flux. */
  addDoubleOption("AVERAGE_MACH_LIMIT", AverageMachLimit, 0.03);
  /*!\brief RAMP_OUTLET_PRESSURE\n DESCRIPTION: option to ramp up or down the rotating frame velocity value*/
  addBoolOption("RAMP_OUTLET_PRESSURE", RampOutletPressure, false);
  default_rampOutPres_coeff[0] = 100000.0; default_rampOutPres_coeff[1] = 1.0; default_rampOutPres_coeff[2] = 1000.0;
  /*!\brief RAMP_OUTLET_PRESSURE_COEFF \n DESCRIPTION: the 1st coeff is the staring outlet pressure,
   * the 2nd coeff is the number of iterations for the update, 3rd is the number of total iteration till reaching the final outlet pressure value */
  addDoubleArrayOption("RAMP_OUTLET_PRESSURE_COEFF", 3, RampOutletPressure_Coeff, default_rampOutPres_coeff);
  /*!\brief MARKER_MIXINGPLANE \n DESCRIPTION: Identify the boundaries in which the mixing plane is applied. \ingroup Config*/
  addStringListOption("MARKER_MIXINGPLANE_INTERFACE", nMarker_MixingPlaneInterface, Marker_MixingPlaneInterface);
  /*!\brief TURBULENT_MIXINGPLANE \n DESCRIPTION: Activate mixing plane also for turbulent quantities \ingroup Config*/
  addBoolOption("TURBULENT_MIXINGPLANE", turbMixingPlane, false);
  /*!\brief MARKER_TURBOMACHINERY \n DESCRIPTION: Identify the inflow and outflow boundaries in which the turbomachinery settings are  applied. \ingroup Config*/
  addTurboPerfOption("MARKER_TURBOMACHINERY", nMarker_Turbomachinery, Marker_TurboBoundIn, Marker_TurboBoundOut);
  /*!\brief NUM_SPANWISE_SECTIONS \n DESCRIPTION: Integer number of spanwise sections to compute 3D turbo BC and Performance for turbomachinery */
  addUnsignedShortOption("NUM_SPANWISE_SECTIONS", nSpanWiseSections_User, 1);
  /*!\brief SPANWISE_KIND \n DESCRIPTION: type of algorithm to identify the span-wise sections at the turbo boundaries.
   \n OPTIONS: see \link SpanWise_Map \endlink \n Default: AUTOMATIC */
  addEnumOption("SPANWISE_KIND", Kind_SpanWise, SpanWise_Map, AUTOMATIC);
  /*!\brief TURBOMACHINERY_KIND \n DESCRIPTION: types of turbomachynery architecture.
      \n OPTIONS: see \link TurboMachinery_Map \endlink \n Default: AXIAL */
  addEnumListOption("TURBOMACHINERY_KIND",nTurboMachineryKind, Kind_TurboMachinery, TurboMachinery_Map);
  /*!\brief MARKER_SHROUD \n DESCRIPTION: markers in which velocity is forced to 0.0 .
   * \n Format: (shroud1, shroud2, ...)*/
  addStringListOption("MARKER_SHROUD", nMarker_Shroud, Marker_Shroud);
  /*!\brief MARKER_SUPERSONIC_INLET  \n DESCRIPTION: Supersonic inlet boundary marker(s)
   * \n   Format: (inlet marker, temperature, static pressure, velocity_x,   velocity_y, velocity_z, ... ), i.e. primitive variables specified. \ingroup Config*/
  addInletOption("MARKER_SUPERSONIC_INLET", nMarker_Supersonic_Inlet, Marker_Supersonic_Inlet, Inlet_Temperature, Inlet_Pressure, Inlet_Velocity);
  /*!\brief MARKER_SUPERSONIC_OUTLET \n DESCRIPTION: Supersonic outlet boundary marker(s) \ingroup Config*/
  addStringListOption("MARKER_SUPERSONIC_OUTLET", nMarker_Supersonic_Outlet, Marker_Supersonic_Outlet);
  /*!\brief MARKER_OUTLET  \n DESCRIPTION: Outlet boundary marker(s)\n
   Format: ( outlet marker, back pressure (static), ... ) \ingroup Config*/
  addStringDoubleListOption("MARKER_OUTLET", nMarker_Outlet, Marker_Outlet, Outlet_Pressure);
  /*!\brief INC_INLET_TYPE \n DESCRIPTION: List of inlet types for incompressible flows. List length must match number of inlet markers. Options: VELOCITY_INLET, PRESSURE_INLET. \ingroup Config*/
  addEnumListOption("INC_OUTLET_TYPE", nInc_Outlet, Kind_Inc_Outlet, Outlet_Map);
  /*!\brief MARKER_ISOTHERMAL DESCRIPTION: Isothermal wall boundary marker(s)\n
   * Format: ( isothermal marker, wall temperature (static), ... ) \ingroup Config  */
  addStringDoubleListOption("MARKER_ISOTHERMAL", nMarker_Isothermal, Marker_Isothermal, Isothermal_Temperature);
  /*!\brief MARKER_HEATFLUX  \n DESCRIPTION: Specified heat flux wall boundary marker(s)
   Format: ( Heat flux marker, wall heat flux (static), ... ) \ingroup Config*/
  addStringDoubleListOption("MARKER_HEATFLUX", nMarker_HeatFlux, Marker_HeatFlux, Heat_Flux);
  /*!\brief MARKER_ENGINE_INFLOW  \n DESCRIPTION: Engine inflow boundary marker(s)
   Format: ( nacelle inflow marker, fan face Mach, ... ) \ingroup Config*/
  addStringDoubleListOption("MARKER_ENGINE_INFLOW", nMarker_EngineInflow, Marker_EngineInflow, EngineInflow_Target);
  /* DESCRIPTION: Highlite area */
  addDoubleOption("HIGHLITE_AREA", Highlite_Area, 1.0);
  /* DESCRIPTION: Fan poly efficiency */
  addDoubleOption("FAN_POLY_EFF", Fan_Poly_Eff, 1.0);
  /*!\brief SUBSONIC_ENGINE\n DESCRIPTION: Engine subsonic intake region \ingroup Config*/
  addBoolOption("INTEGRATED_HEATFLUX", Integrated_HeatFlux, false);
  /*!\brief SUBSONIC_ENGINE\n DESCRIPTION: Engine subsonic intake region \ingroup Config*/
  addBoolOption("SUBSONIC_ENGINE", SubsonicEngine, false);
  /* DESCRIPTION: Actuator disk double surface */
  addBoolOption("ACTDISK_DOUBLE_SURFACE", ActDisk_DoubleSurface, false);
  /* DESCRIPTION: Only half engine is in the computational grid */
  addBoolOption("ENGINE_HALF_MODEL", Engine_HalfModel, false);
  /* DESCRIPTION: Actuator disk double surface */
  addBoolOption("ACTDISK_SU2_DEF", ActDisk_SU2_DEF, false);
  /* DESCRIPTION: Definition of the distortion rack (radial number of proves / circumferential density (degree) */
  default_distortion[0] =  5.0; default_distortion[1] =  15.0;
  addDoubleArrayOption("DISTORTION_RACK", 2, DistortionRack, default_distortion);
  /* DESCRIPTION: Values of the box to impose a subsonic nacellle (mach, Pressure, Temperature) */
  default_eng_val[0]=0.0; default_eng_val[1]=0.0; default_eng_val[2]=0.0;
  default_eng_val[3]=0.0;  default_eng_val[4]=0.0;
  addDoubleArrayOption("SUBSONIC_ENGINE_VALUES", 5, SubsonicEngine_Values, default_eng_val);
  /* DESCRIPTION: Coordinates of the box to impose a subsonic nacellle cylinder (Xmin, Ymin, Zmin, Xmax, Ymax, Zmax, Radius) */
  default_eng_cyl[0] = 0.0; default_eng_cyl[1] = 0.0; default_eng_cyl[2] = 0.0;
  default_eng_cyl[3] =  1E15; default_eng_cyl[4] =  1E15; default_eng_cyl[5] =  1E15; default_eng_cyl[6] =  1E15;
  addDoubleArrayOption("SUBSONIC_ENGINE_CYL", 7, SubsonicEngine_Cyl, default_eng_cyl);
  /* DESCRIPTION: Engine exhaust boundary marker(s)
   Format: (nacelle exhaust marker, total nozzle temp, total nozzle pressure, ... )*/
  addExhaustOption("MARKER_ENGINE_EXHAUST", nMarker_EngineExhaust, Marker_EngineExhaust, Exhaust_Temperature_Target, Exhaust_Pressure_Target);
  /* DESCRIPTION: Clamped boundary marker(s) */
  addStringListOption("MARKER_CLAMPED", nMarker_Clamped, Marker_Clamped);
  /* DESCRIPTION: Displacement boundary marker(s) */
  addStringDoubleListOption("MARKER_NORMAL_DISPL", nMarker_Displacement, Marker_Displacement, Displ_Value);
  /* DESCRIPTION: Load boundary marker(s) - uniform pressure in Pa */
  addStringDoubleListOption("MARKER_PRESSURE", nMarker_Load, Marker_Load, Load_Value);
  /* DESCRIPTION: Load boundary marker(s) */
  addStringDoubleListOption("MARKER_DAMPER", nMarker_Damper, Marker_Damper, Damper_Constant);
  /* DESCRIPTION: Load boundary marker(s)
   Format: (inlet marker, load, multiplier, dir_x, dir_y, dir_z, ... ), i.e. primitive variables specified. */
  addInletOption("MARKER_LOAD", nMarker_Load_Dir, Marker_Load_Dir, Load_Dir_Value, Load_Dir_Multiplier, Load_Dir);
  /* DESCRIPTION: Load boundary marker(s)
   Format: (inlet marker, load, multiplier, dir_x, dir_y, dir_z, ... ), i.e. primitive variables specified. */
  addInletOption("MARKER_DISPLACEMENT", nMarker_Disp_Dir, Marker_Disp_Dir, Disp_Dir_Value, Disp_Dir_Multiplier, Disp_Dir);
  /* DESCRIPTION: Sine load boundary marker(s)
   Format: (inlet marker, load, multiplier, dir_x, dir_y, dir_z, ... ), i.e. primitive variables specified. */
  addInletOption("MARKER_SINE_LOAD", nMarker_Load_Sine, Marker_Load_Sine, Load_Sine_Amplitude, Load_Sine_Frequency, Load_Sine_Dir);
  /*!\brief SINE_LOAD\n DESCRIPTION: option to apply the load as a sine*/
  addBoolOption("SINE_LOAD", Sine_Load, false);
  default_sineload_coeff[0] = 0.0; default_sineload_coeff[1] = 0.0; default_sineload_coeff[2] = 0.0;
  /*!\brief SINE_LOAD_COEFF \n DESCRIPTION: the 1st coeff is the amplitude, the 2nd is the frequency, 3rd is the phase in radians */
  addDoubleArrayOption("SINE_LOAD_COEFF", 3, SineLoad_Coeff, default_sineload_coeff);
  /*!\brief RAMP_AND_RELEASE\n DESCRIPTION: release the load after applying the ramp*/
  addBoolOption("RAMP_AND_RELEASE_LOAD", RampAndRelease, false);

  /* DESCRIPTION: Flow load boundary marker(s) */
  addStringDoubleListOption("MARKER_FLOWLOAD", nMarker_FlowLoad, Marker_FlowLoad, FlowLoad_Value);
  /* DESCRIPTION: Damping factor for engine inlet condition */
  addDoubleOption("DAMP_ENGINE_INFLOW", Damp_Engine_Inflow, 0.95);
  /* DESCRIPTION: Damping factor for engine exhaust condition */
  addDoubleOption("DAMP_ENGINE_EXHAUST", Damp_Engine_Exhaust, 0.95);
  /*!\brief ENGINE_INFLOW_TYPE  \n DESCRIPTION: Inlet boundary type \n OPTIONS: see \link Engine_Inflow_Map \endlink \n Default: FAN_FACE_MACH \ingroup Config*/
  addEnumOption("ENGINE_INFLOW_TYPE", Kind_Engine_Inflow, Engine_Inflow_Map, FAN_FACE_MACH);
  /* DESCRIPTION: Evaluate a problem with engines */
  addBoolOption("ENGINE", Engine, false);
    
  /* DESCRIPTION:  Compute buffet sensor */
  addBoolOption("BUFFET_MONITORING", Buffet_Monitoring, false);
  /* DESCRIPTION:  Sharpness coefficient for the buffet sensor */
  addDoubleOption("BUFFET_K", Buffet_k, 10.0);
  /* DESCRIPTION:  Offset parameter for the buffet sensor */
  addDoubleOption("BUFFET_LAMBDA", Buffet_lambda, 0.0);


  /*!\par CONFIG_CATEGORY: Time-marching \ingroup Config*/
  /*--- Options related to time-marching ---*/

  /* DESCRIPTION: Unsteady simulation  */
  addEnumOption("UNSTEADY_SIMULATION", Unsteady_Simulation, Unsteady_Map, STEADY);
  /* DESCRIPTION:  Courant-Friedrichs-Lewy condition of the finest grid */
  addDoubleOption("CFL_NUMBER", CFLFineGrid, 1.25);
  /* DESCRIPTION:  Courant-Friedrichs-Lewy condition of the finest grid in (heat fvm) solid solvers */
  addDoubleOption("CFL_NUMBER_SOLID", CFLSolid, 1.25);
  /* DESCRIPTION:  Max time step in local time stepping simulations */
  addDoubleOption("MAX_DELTA_TIME", Max_DeltaTime, 1000000);
  /* DESCRIPTION: Activate The adaptive CFL number. */
  addBoolOption("CFL_ADAPT", CFL_Adapt, false);
  /* !\brief CFL_ADAPT_PARAM
   * DESCRIPTION: Parameters of the adaptive CFL number (factor down, factor up, CFL limit (min and max) )
   * Factor down generally >1.0, factor up generally < 1.0 to cause the CFL to increase when residual is decreasing,
   * and decrease when the residual is increasing or stalled. \ingroup Config*/
  default_cfl_adapt[0] = 0.0; default_cfl_adapt[1] = 0.0; default_cfl_adapt[2] = 1.0; default_cfl_adapt[3] = 100.0;
  addDoubleArrayOption("CFL_ADAPT_PARAM", 4, CFL_AdaptParam, default_cfl_adapt);
  /* DESCRIPTION: Reduction factor of the CFL coefficient in the adjoint problem */
  addDoubleOption("CFL_REDUCTION_ADJFLOW", CFLRedCoeff_AdjFlow, 0.8);
  /* DESCRIPTION: Reduction factor of the CFL coefficient in the level set problem */
  addDoubleOption("CFL_REDUCTION_TURB", CFLRedCoeff_Turb, 1.0);
  /* DESCRIPTION: Reduction factor of the CFL coefficient in the turbulent adjoint problem */
  addDoubleOption("CFL_REDUCTION_ADJTURB", CFLRedCoeff_AdjTurb, 1.0);
  /* DESCRIPTION: Number of total iterations */
  addUnsignedLongOption("EXT_ITER", nExtIter, 999999);
  /* DESCRIPTION: External iteration offset due to restart */
  addUnsignedLongOption("EXT_ITER_OFFSET", ExtIter_OffSet, 0);
  // these options share nRKStep as their size, which is not a good idea in general
  /* DESCRIPTION: Runge-Kutta alpha coefficients */
  addDoubleListOption("RK_ALPHA_COEFF", nRKStep, RK_Alpha_Step);
  /* DESCRIPTION: Number of time levels for time accurate local time stepping. */
  addUnsignedShortOption("LEVELS_TIME_ACCURATE_LTS", nLevels_TimeAccurateLTS, 1);
  /* DESCRIPTION: Number of time DOFs used in the predictor step of ADER-DG. */
  addUnsignedShortOption("TIME_DOFS_ADER_DG", nTimeDOFsADER_DG, 2);
  /* DESCRIPTION: Time Step for dual time stepping simulations (s) */
  addDoubleOption("UNST_TIMESTEP", Delta_UnstTime, 0.0);
  /* DESCRIPTION: Total Physical Time for dual time stepping simulations (s) */
  addDoubleOption("UNST_TIME", Total_UnstTime, 1.0);
  /* DESCRIPTION: Unsteady Courant-Friedrichs-Lewy number of the finest grid */
  addDoubleOption("UNST_CFL_NUMBER", Unst_CFL, 0.0);
  /* DESCRIPTION: Number of internal iterations (dual time method) */
  addUnsignedLongOption("UNST_INT_ITER", Unst_nIntIter, 100);
  /* DESCRIPTION: Integer number of periodic time instances for Harmonic Balance */
  addUnsignedShortOption("TIME_INSTANCES", nTimeInstances, 1);
  /* DESCRIPTION: Time period for Harmonic Balance wihtout moving meshes */
  addDoubleOption("HB_PERIOD", HarmonicBalance_Period, -1.0);
  /* DESCRIPTION:  Turn on/off harmonic balance preconditioning */
  addBoolOption("HB_PRECONDITION", HB_Precondition, false);
  /* DESCRIPTION: Iteration number to begin unsteady restarts (dual time method) */
  addLongOption("UNST_RESTART_ITER", Unst_RestartIter, 0);
  /* DESCRIPTION: Starting direct solver iteration for the unsteady adjoint */
  addLongOption("UNST_ADJOINT_ITER", Unst_AdjointIter, 0);
  /* DESCRIPTION: Number of iterations to average the objective */
  addLongOption("ITER_AVERAGE_OBJ", Iter_Avg_Objective , 0);
  /* DESCRIPTION: Iteration number to begin unsteady restarts (structural analysis) */
  addLongOption("DYN_RESTART_ITER", Dyn_RestartIter, 0);
  /* DESCRIPTION: Time discretization */
  addEnumOption("TIME_DISCRE_FLOW", Kind_TimeIntScheme_Flow, Time_Int_Map, EULER_IMPLICIT);
  /* DESCRIPTION: Time discretization */
  addEnumOption("TIME_DISCRE_FEM_FLOW", Kind_TimeIntScheme_FEM_Flow, Time_Int_Map, RUNGE_KUTTA_EXPLICIT);
  /* DESCRIPTION: ADER-DG predictor step */
  addEnumOption("ADER_PREDICTOR", Kind_ADER_Predictor, Ader_Predictor_Map, ADER_ALIASED_PREDICTOR);
  /* DESCRIPTION: Time discretization */
  addEnumOption("TIME_DISCRE_ADJFLOW", Kind_TimeIntScheme_AdjFlow, Time_Int_Map, EULER_IMPLICIT);
  /* DESCRIPTION: Time discretization */
  addEnumOption("TIME_DISCRE_TURB", Kind_TimeIntScheme_Turb, Time_Int_Map, EULER_IMPLICIT);
  /* DESCRIPTION: Time discretization */
  addEnumOption("TIME_DISCRE_ADJTURB", Kind_TimeIntScheme_AdjTurb, Time_Int_Map, EULER_IMPLICIT);
  /* DESCRIPTION: Time discretization */
  addEnumOption("TIME_DISCRE_FEA", Kind_TimeIntScheme_FEA, Time_Int_Map_FEA, NEWMARK_IMPLICIT);
  /* DESCRIPTION: Time discretization */
  addEnumOption("TIME_DISCRE_HEAT", Kind_TimeIntScheme_Heat, Time_Int_Map, EULER_IMPLICIT);
  /* DESCRIPTION: Time discretization */
  addEnumOption("TIMESTEP_HEAT", Kind_TimeStep_Heat, Heat_TimeStep_Map, MINIMUM);
  /* DESCRIPTION: Time discretization */
  addEnumOption("TIME_DISCRE_POISSON", Kind_TimeIntScheme_Poisson, Time_Int_Map, EULER_EXPLICIT);

  /*!\par CONFIG_CATEGORY: Linear solver definition \ingroup Config*/
  /*--- Options related to the linear solvers ---*/

  /*!\brief LINEAR_SOLVER
   *  \n DESCRIPTION: Linear solver for the implicit, mesh deformation, or discrete adjoint systems \n OPTIONS: see \link Linear_Solver_Map \endlink \n DEFAULT: FGMRES \ingroup Config*/
  addEnumOption("LINEAR_SOLVER", Kind_Linear_Solver, Linear_Solver_Map, FGMRES);
  /*!\brief LINEAR_SOLVER_PREC
   *  \n DESCRIPTION: Preconditioner for the Krylov linear solvers \n OPTIONS: see \link Linear_Solver_Prec_Map \endlink \n DEFAULT: LU_SGS \ingroup Config*/
  addEnumOption("LINEAR_SOLVER_PREC", Kind_Linear_Solver_Prec, Linear_Solver_Prec_Map, ILU);
  /* DESCRIPTION: Minimum error threshold for the linear solver for the implicit formulation */
  addDoubleOption("LINEAR_SOLVER_ERROR", Linear_Solver_Error, 1E-6);
  /* DESCRIPTION: Minimum error threshold for the linear solver for the implicit formulation for the FVM heat solver. */
  addDoubleOption("LINEAR_SOLVER_ERROR_HEAT", Linear_Solver_Error_Heat, 1E-8);
  /* DESCRIPTION: Maximum number of iterations of the linear solver for the implicit formulation */
  addUnsignedLongOption("LINEAR_SOLVER_ITER", Linear_Solver_Iter, 10);
  /* DESCRIPTION: Max iterations of the linear solver for the FVM heat solver. */
  addUnsignedLongOption("LINEAR_SOLVER_ITER_HEAT", Linear_Solver_Iter_Heat, 10);
  /* DESCRIPTION: Fill in level for the ILU preconditioner */
  addUnsignedShortOption("LINEAR_SOLVER_ILU_FILL_IN", Linear_Solver_ILU_n, 0);
  /* DESCRIPTION: Maximum number of iterations of the linear solver for the implicit formulation */
  addUnsignedLongOption("LINEAR_SOLVER_RESTART_FREQUENCY", Linear_Solver_Restart_Frequency, 10);
  /* DESCRIPTION: Relaxation of the flow equations solver for the implicit formulation */
  addDoubleOption("RELAXATION_FACTOR_FLOW", Relaxation_Factor_Flow, 1.0);
  /* DESCRIPTION: Relaxation of the turb equations solver for the implicit formulation */
  addDoubleOption("RELAXATION_FACTOR_TURB", Relaxation_Factor_Turb, 1.0);
  /* DESCRIPTION: Relaxation of the adjoint flow equations solver for the implicit formulation */
  addDoubleOption("RELAXATION_FACTOR_ADJFLOW", Relaxation_Factor_AdjFlow, 1.0);
  /* DESCRIPTION: Relaxation of the CHT coupling */
  addDoubleOption("RELAXATION_FACTOR_CHT", Relaxation_Factor_CHT, 1.0);
  /* DESCRIPTION: Roe coefficient */
  addDoubleOption("ROE_KAPPA", Roe_Kappa, 0.5);
  /* DESCRIPTION: Roe-Turkel preconditioning for low Mach number flows */
  addBoolOption("LOW_MACH_PREC", Low_Mach_Precon, false);
  /* DESCRIPTION: Post-reconstruction correction for low Mach number flows */
  addBoolOption("LOW_MACH_CORR", Low_Mach_Corr, false);
  /* DESCRIPTION: Time Step for dual time stepping simulations (s) */
  addDoubleOption("MIN_ROE_TURKEL_PREC", Min_Beta_RoeTurkel, 0.01);
  /* DESCRIPTION: Time Step for dual time stepping simulations (s) */
  addDoubleOption("MAX_ROE_TURKEL_PREC", Max_Beta_RoeTurkel, 0.2);
  /* DESCRIPTION: Linear solver for the turbulent adjoint systems */
  addEnumOption("ADJTURB_LIN_SOLVER", Kind_AdjTurb_Linear_Solver, Linear_Solver_Map, FGMRES);
  /* DESCRIPTION: Preconditioner for the turbulent adjoint Krylov linear solvers */
  addEnumOption("ADJTURB_LIN_PREC", Kind_AdjTurb_Linear_Prec, Linear_Solver_Prec_Map, ILU);
  /* DESCRIPTION: Minimum error threshold for the turbulent adjoint linear solver for the implicit formulation */
  addDoubleOption("ADJTURB_LIN_ERROR", AdjTurb_Linear_Error, 1E-5);
  /* DESCRIPTION: Maximum number of iterations of the turbulent adjoint linear solver for the implicit formulation */
  addUnsignedShortOption("ADJTURB_LIN_ITER", AdjTurb_Linear_Iter, 10);
  /* DESCRIPTION: Entropy fix factor */
  addDoubleOption("ENTROPY_FIX_COEFF", EntropyFix_Coeff, 0.001);
  /* DESCRIPTION: Linear solver for the discete adjoint systems */
  addEnumOption("DISCADJ_LIN_SOLVER", Kind_DiscAdj_Linear_Solver, Linear_Solver_Map, FGMRES);
  /* DESCRIPTION: Preconditioner for the discrete adjoint Krylov linear solvers */
  addEnumOption("DISCADJ_LIN_PREC", Kind_DiscAdj_Linear_Prec, Linear_Solver_Prec_Map, ILU);
  /* DESCRIPTION: Linear solver for the discete adjoint systems */
  addEnumOption("FSI_DISCADJ_LIN_SOLVER_STRUC", Kind_DiscAdj_Linear_Solver_FSI_Struc, Linear_Solver_Map, CONJUGATE_GRADIENT);
  /* DESCRIPTION: Preconditioner for the discrete adjoint Krylov linear solvers */
  addEnumOption("FSI_DISCADJ_LIN_PREC_STRUC", Kind_DiscAdj_Linear_Prec_FSI_Struc, Linear_Solver_Prec_Map, JACOBI);
  
  /*!\par CONFIG_CATEGORY: Convergence\ingroup Config*/
  /*--- Options related to convergence ---*/
  
  /*!\brief CONV_CRITERIA
   *  \n DESCRIPTION: Convergence criteria \n OPTIONS: see \link Converge_Crit_Map \endlink \n DEFAULT: RESIDUAL \ingroup Config*/
  addEnumOption("CONV_CRITERIA", ConvCriteria, Converge_Crit_Map, RESIDUAL);
  /*!\brief RESIDUAL_REDUCTION \n DESCRIPTION: Residual reduction (order of magnitude with respect to the initial value)\n DEFAULT: 3.0 \ingroup Config*/
  addDoubleOption("RESIDUAL_REDUCTION", OrderMagResidual, 5.0);
  /*!\brief RESIDUAL_MINVAL\n DESCRIPTION: Min value of the residual (log10 of the residual)\n DEFAULT: -14.0 \ingroup Config*/
  addDoubleOption("RESIDUAL_MINVAL", MinLogResidual, -14.0);
  /* DESCRIPTION: Residual reduction (order of magnitude with respect to the initial value) */
  addDoubleOption("RESIDUAL_REDUCTION_FSI", OrderMagResidualFSI, 3.0);
  /* DESCRIPTION: Min value of the residual (log10 of the residual) */
  addDoubleOption("RESIDUAL_MINVAL_FSI", MinLogResidualFSI, -5.0);
  /*!\brief RESIDUAL_REDUCTION \n DESCRIPTION: Residual reduction (order of magnitude with respect to the initial value)\n DEFAULT: 3.0 \ingroup Config*/
  addDoubleOption("RESIDUAL_REDUCTION_BGS_FLOW", OrderMagResidual_BGS_F, 3.0);
  /*!\brief RESIDUAL_MINVAL\n DESCRIPTION: Min value of the residual (log10 of the residual)\n DEFAULT: -8.0 \ingroup Config*/
  addDoubleOption("RESIDUAL_MINVAL_BGS_FLOW", MinLogResidual_BGS_F, -8.0);
  /*!\brief RESIDUAL_REDUCTION \n DESCRIPTION: Residual reduction (order of magnitude with respect to the initial value)\n DEFAULT: 3.0 \ingroup Config*/
  addDoubleOption("RESIDUAL_REDUCTION_BGS_STRUCTURE", OrderMagResidual_BGS_S, 3.0);
  /*!\brief RESIDUAL_MINVAL\n DESCRIPTION: Min value of the residual (log10 of the residual)\n DEFAULT: -8.0 \ingroup Config*/
  addDoubleOption("RESIDUAL_MINVAL_BGS_STRUCTURE", MinLogResidual_BGS_S, -8.0);
  /* DESCRIPTION: FEM: UTOL = norm(Delta_U(k)) / norm(U(k)) */
  addDoubleOption("RESIDUAL_FEM_UTOL", Res_FEM_UTOL, -9.0);
  /* DESCRIPTION: FEM: RTOL = norm(Residual(k)) / norm(Residual(0)) */
  addDoubleOption("RESIDUAL_FEM_RTOL", Res_FEM_RTOL, -9.0);
  /* DESCRIPTION: FEM: ETOL = Delta_U(k) * Residual(k) / Delta_U(0) * Residual(0) */
  addDoubleOption("RESIDUAL_FEM_ETOL", Res_FEM_ETOL, -9.0);
  /* DESCRIPTION: FEM: ETOL = Delta_U(k) * Residual(k) / Delta_U(0) * Residual(0) */
  addEnumOption("RESIDUAL_CRITERIA_FEM", Res_FEM_CRIT, ResFem_Map, RESFEM_RELATIVE);
  /*!\brief RESIDUAL_FUNC_FLOW\n DESCRIPTION: Flow functional for the Residual criteria\n OPTIONS: See \link Residual_Map \endlink \n DEFAULT: RHO_RESIDUAL \ingroup Config*/
  addEnumOption("RESIDUAL_FUNC_FLOW", Residual_Func_Flow, Residual_Map, RHO_RESIDUAL);
  /*!\brief STARTCONV_ITER\n DESCRIPTION: Iteration number to begin convergence monitoring\n DEFAULT: 5 \ingroup Config*/
  addUnsignedLongOption("STARTCONV_ITER", StartConv_Iter, 5);
  /*!\brief CAUCHY_ELEMS\n DESCRIPTION: Number of elements to apply the criteria. \n DEFAULT 100 \ingroup Config*/
  addUnsignedShortOption("CAUCHY_ELEMS", Cauchy_Elems, 100);
  /*!\brief CAUCHY_EPS\n DESCRIPTION: Epsilon to control the series convergence \n DEFAULT: 1e-10 \ingroup Config*/
  addDoubleOption("CAUCHY_EPS", Cauchy_Eps, 1E-10);
  /*!\brief CAUCHY_FUNC_FLOW
   *  \n DESCRIPTION: Flow functional for the Cauchy criteria \n OPTIONS: see \link Objective_Map \endlink \n DEFAULT: DRAG_COEFFICIENT \ingroup Config*/
  addEnumOption("CAUCHY_FUNC_FLOW", Cauchy_Func_Flow, Objective_Map, DRAG_COEFFICIENT);
  /*!\brief CAUCHY_FUNC_ADJFLOW\n DESCRIPTION: Adjoint functional for the Cauchy criteria.\n OPTIONS: See \link Sens_Map \endlink. \n DEFAULT: SENS_GEOMETRY \ingroup Config*/
  addEnumOption("CAUCHY_FUNC_ADJFLOW", Cauchy_Func_AdjFlow, Sens_Map, SENS_GEOMETRY);

  /*!\par CONFIG_CATEGORY: Multi-grid \ingroup Config*/
  /*--- Options related to Multi-grid ---*/

  /*!\brief START_UP_ITER \n DESCRIPTION: Start up iterations using the fine grid only. DEFAULT: 0 \ingroup Config*/
  addUnsignedShortOption("START_UP_ITER", nStartUpIter, 0);
  /*!\brief MGLEVEL\n DESCRIPTION: Multi-grid Levels. DEFAULT: 0 \ingroup Config*/
  addUnsignedShortOption("MGLEVEL", nMGLevels, 0);
  /*!\brief MGCYCLE\n DESCRIPTION: Multi-grid cycle. OPTIONS: See \link MG_Cycle_Map \endlink. Defualt V_CYCLE \ingroup Config*/
  addEnumOption("MGCYCLE", MGCycle, MG_Cycle_Map, V_CYCLE);
  /*!\brief MG_PRE_SMOOTH\n DESCRIPTION: Multi-grid pre-smoothing level \ingroup Config*/
  addUShortListOption("MG_PRE_SMOOTH", nMG_PreSmooth, MG_PreSmooth);
  /*!\brief MG_POST_SMOOTH\n DESCRIPTION: Multi-grid post-smoothing level \ingroup Config*/
  addUShortListOption("MG_POST_SMOOTH", nMG_PostSmooth, MG_PostSmooth);
  /*!\brief MG_CORRECTION_SMOOTH\n DESCRIPTION: Jacobi implicit smoothing of the correction \ingroup Config*/
  addUShortListOption("MG_CORRECTION_SMOOTH", nMG_CorrecSmooth, MG_CorrecSmooth);
  /*!\brief MG_DAMP_RESTRICTION\n DESCRIPTION: Damping factor for the residual restriction. DEFAULT: 0.75 \ingroup Config*/
  addDoubleOption("MG_DAMP_RESTRICTION", Damp_Res_Restric, 0.75);
  /*!\brief MG_DAMP_PROLONGATION\n DESCRIPTION: Damping factor for the correction prolongation. DEFAULT 0.75 \ingroup Config*/
  addDoubleOption("MG_DAMP_PROLONGATION", Damp_Correc_Prolong, 0.75);

  /*!\par CONFIG_CATEGORY: Spatial Discretization \ingroup Config*/
  /*--- Options related to the spatial discretization ---*/

  /*!\brief NUM_METHOD_GRAD
   *  \n DESCRIPTION: Numerical method for spatial gradients \n OPTIONS: See \link Gradient_Map \endlink. \n DEFAULT: WEIGHTED_LEAST_SQUARES. \ingroup Config*/
  addEnumOption("NUM_METHOD_GRAD", Kind_Gradient_Method, Gradient_Map, WEIGHTED_LEAST_SQUARES);
  /*!\brief VENKAT_LIMITER_COEFF
   *  \n DESCRIPTION: Coefficient for the limiter. DEFAULT value 0.5. Larger values decrease the extent of limiting, values approaching zero cause lower-order approximation to the solution. \ingroup Config */
  addDoubleOption("VENKAT_LIMITER_COEFF", Venkat_LimiterCoeff, 0.05);
  /*!\brief ADJ_SHARP_LIMITER_COEFF
   *  \n DESCRIPTION: Coefficient for detecting the limit of the sharp edges. DEFAULT value 3.0.  Use with sharp edges limiter. \ingroup Config*/
  addDoubleOption("ADJ_SHARP_LIMITER_COEFF", AdjSharp_LimiterCoeff, 3.0);
  /*!\brief LIMITER_ITER
   *  \n DESCRIPTION: Freeze the value of the limiter after a number of iterations. DEFAULT value 999999. \ingroup Config*/
  addUnsignedLongOption("LIMITER_ITER", LimiterIter, 999999);

  /*!\brief CONV_NUM_METHOD_FLOW
   *  \n DESCRIPTION: Convective numerical method \n OPTIONS: See \link Upwind_Map \endlink , \link Centered_Map \endlink. \ingroup Config*/
  addConvectOption("CONV_NUM_METHOD_FLOW", Kind_ConvNumScheme_Flow, Kind_Centered_Flow, Kind_Upwind_Flow);

  /*!\brief NUM_METHOD_FEM_FLOW
   *  \n DESCRIPTION: Numerical method \n OPTIONS: See \link FEM_Map \endlink , \link Centered_Map \endlink. \ingroup Config*/
  addConvectFEMOption("NUM_METHOD_FEM_FLOW", Kind_ConvNumScheme_FEM_Flow, Kind_FEM_Flow);

  /*!\brief MUSCL_FLOW \n DESCRIPTION: Check if the MUSCL scheme should be used \ingroup Config*/
  addBoolOption("MUSCL_FLOW", MUSCL_Flow, true);
  /*!\brief SLOPE_LIMITER_FLOW
   * DESCRIPTION: Slope limiter for the direct solution. \n OPTIONS: See \link Limiter_Map \endlink \n DEFAULT VENKATAKRISHNAN \ingroup Config*/
  addEnumOption("SLOPE_LIMITER_FLOW", Kind_SlopeLimit_Flow, Limiter_Map, VENKATAKRISHNAN);
  default_jst_coeff[0] = 0.5; default_jst_coeff[1] = 0.02;
  /*!\brief JST_SENSOR_COEFF \n DESCRIPTION: 2nd and 4th order artificial dissipation coefficients for the JST method \ingroup Config*/
  addDoubleArrayOption("JST_SENSOR_COEFF", 2, Kappa_Flow, default_jst_coeff);
  /*!\brief LAX_SENSOR_COEFF \n DESCRIPTION: 1st order artificial dissipation coefficients for the Lax-Friedrichs method. \ingroup Config*/
  addDoubleOption("LAX_SENSOR_COEFF", Kappa_1st_Flow, 0.15);
  default_ad_coeff_heat[0] = 0.5; default_ad_coeff_heat[1] = 0.02;
  /*!\brief JST_SENSOR_COEFF_HEAT \n DESCRIPTION: 2nd and 4th order artificial dissipation coefficients for the JST method \ingroup Config*/
  addDoubleArrayOption("JST_SENSOR_COEFF_HEAT", 2, Kappa_Heat, default_ad_coeff_heat);

  /*!\brief CONV_NUM_METHOD_ADJFLOW
   *  \n DESCRIPTION: Convective numerical method for the adjoint solver.
   *  \n OPTIONS:  See \link Upwind_Map \endlink , \link Centered_Map \endlink. Note: not all methods are guaranteed to be implemented for the adjoint solver. \ingroup Config */
  addConvectOption("CONV_NUM_METHOD_ADJFLOW", Kind_ConvNumScheme_AdjFlow, Kind_Centered_AdjFlow, Kind_Upwind_AdjFlow);
  /*!\brief MUSCL_FLOW \n DESCRIPTION: Check if the MUSCL scheme should be used \ingroup Config*/
  addBoolOption("MUSCL_ADJFLOW", MUSCL_AdjFlow, true);
  /*!\brief SLOPE_LIMITER_ADJFLOW
     * DESCRIPTION: Slope limiter for the adjoint solution. \n OPTIONS: See \link Limiter_Map \endlink \n DEFAULT VENKATAKRISHNAN \ingroup Config*/
  addEnumOption("SLOPE_LIMITER_ADJFLOW", Kind_SlopeLimit_AdjFlow, Limiter_Map, VENKATAKRISHNAN);
  default_jst_adj_coeff[0] = 0.5; default_jst_adj_coeff[1] = 0.02;
  /*!\brief ADJ_JST_SENSOR_COEFF \n DESCRIPTION: 2nd and 4th order artificial dissipation coefficients for the adjoint JST method. \ingroup Config*/
  addDoubleArrayOption("ADJ_JST_SENSOR_COEFF", 2, Kappa_AdjFlow, default_jst_adj_coeff);
  /*!\brief LAX_SENSOR_COEFF \n DESCRIPTION: 1st order artificial dissipation coefficients for the adjoint Lax-Friedrichs method. \ingroup Config*/
  addDoubleOption("ADJ_LAX_SENSOR_COEFF", Kappa_1st_AdjFlow, 0.15);

  /*!\brief MUSCL_FLOW \n DESCRIPTION: Check if the MUSCL scheme should be used \ingroup Config*/
  addBoolOption("MUSCL_TURB", MUSCL_Turb, false);
  /*!\brief SLOPE_LIMITER_TURB
   *  \n DESCRIPTION: Slope limiter  \n OPTIONS: See \link Limiter_Map \endlink \n DEFAULT VENKATAKRISHNAN \ingroup Config*/
  addEnumOption("SLOPE_LIMITER_TURB", Kind_SlopeLimit_Turb, Limiter_Map, VENKATAKRISHNAN);
  /*!\brief CONV_NUM_METHOD_TURB
   *  \n DESCRIPTION: Convective numerical method \ingroup Config*/
  addConvectOption("CONV_NUM_METHOD_TURB", Kind_ConvNumScheme_Turb, Kind_Centered_Turb, Kind_Upwind_Turb);
  
  /*!\brief MUSCL_FLOW \n DESCRIPTION: Check if the MUSCL scheme should be used \ingroup Config*/
  addBoolOption("MUSCL_ADJTURB", MUSCL_AdjTurb, false);
  /*!\brief SLOPE_LIMITER_ADJTURB
   *  \n DESCRIPTION: Slope limiter \n OPTIONS: See \link Limiter_Map \endlink \n DEFAULT VENKATAKRISHNAN \ingroup Config */
  addEnumOption("SLOPE_LIMITER_ADJTURB", Kind_SlopeLimit_AdjTurb, Limiter_Map, VENKATAKRISHNAN);
  /*!\brief CONV_NUM_METHOD_ADJTURB\n DESCRIPTION: Convective numerical method for the adjoint/turbulent problem \ingroup Config*/
  addConvectOption("CONV_NUM_METHOD_ADJTURB", Kind_ConvNumScheme_AdjTurb, Kind_Centered_AdjTurb, Kind_Upwind_AdjTurb);

  /*!\brief MUSCL_FLOW \n DESCRIPTION: Check if the MUSCL scheme should be used \ingroup Config*/
  addBoolOption("MUSCL_HEAT", MUSCL_Heat, false);
  /*!\brief CONV_NUM_METHOD_HEAT
   *  \n DESCRIPTION: Convective numerical method \n DEFAULT: UPWIND */
  addEnumOption("CONV_NUM_METHOD_HEAT", Kind_ConvNumScheme_Heat, Space_Map, SPACE_UPWIND);

  /*!\par CONFIG_CATEGORY: Adjoint and Gradient \ingroup Config*/
  /*--- Options related to the adjoint and gradient ---*/

  /*!\brief LIMIT_ADJFLOW \n DESCRIPTION: Limit value for the adjoint variable.\n DEFAULT: 1E6. \ingroup Config*/
  addDoubleOption("LIMIT_ADJFLOW", AdjointLimit, 1E6);
  /*!\brief MG_ADJFLOW\n DESCRIPTION: Multigrid with the adjoint problem. \n Defualt: YES \ingroup Config*/
  addBoolOption("MG_ADJFLOW", MG_AdjointFlow, true);

  /*!\brief OBJECTIVE_WEIGHT  \n DESCRIPTION: Adjoint problem boundary condition weights. Applies scaling factor to objective(s) \ingroup Config*/
  addDoubleListOption("OBJECTIVE_WEIGHT", nObjW, Weight_ObjFunc);
  /*!\brief OBJECTIVE_FUNCTION
   *  \n DESCRIPTION: Adjoint problem boundary condition \n OPTIONS: see \link Objective_Map \endlink \n DEFAULT: DRAG_COEFFICIENT \ingroup Config*/
  addEnumListOption("OBJECTIVE_FUNCTION", nObj, Kind_ObjFunc, Objective_Map);

  /* DESCRIPTION: parameter for the definition of a complex objective function */
  addDoubleOption("DCD_DCL_VALUE", dCD_dCL, 0.0);
  /* DESCRIPTION: parameter for the definition of a complex objective function */
  addDoubleOption("DCMX_DCL_VALUE", dCMx_dCL, 0.0);
  /* DESCRIPTION: parameter for the definition of a complex objective function */
  addDoubleOption("DCMY_DCL_VALUE", dCMy_dCL, 0.0);
  /* DESCRIPTION: parameter for the definition of a complex objective function */
  addDoubleOption("DCMZ_DCL_VALUE", dCMz_dCL, 0.0);

  /* DESCRIPTION: parameter for the definition of a complex objective function */
  addDoubleOption("DCD_DCMY_VALUE", dCD_dCMy, 0.0);

  default_obj_coeff[0]=0.0; default_obj_coeff[1]=0.0; default_obj_coeff[2]=0.0;
  default_obj_coeff[3]=0.0;  default_obj_coeff[4]=0.0;
  /*!\brief OBJ_CHAIN_RULE_COEFF
  * \n DESCRIPTION: Coefficients defining the objective function gradient using the chain rule
  * with area-averaged outlet primitive variables. This is used with the genereralized outflow
  * objective.  \ingroup Config   */
  addDoubleArrayOption("OBJ_CHAIN_RULE_COEFF", 5, Obj_ChainRuleCoeff, default_obj_coeff);

  default_geo_loc[0] = 0.0; default_geo_loc[1] = 1.0;
  /* DESCRIPTION: Definition of the airfoil section */
  addDoubleArrayOption("GEO_BOUNDS", 2, Stations_Bounds, default_geo_loc);
  /* DESCRIPTION: Identify the body to slice */
  addEnumOption("GEO_DESCRIPTION", Geo_Description, Geo_Description_Map, WING);
  /* DESCRIPTION: Z location of the waterline */
  addDoubleOption("GEO_WATERLINE_LOCATION", Geo_Waterline_Location, 0.0);
  /* DESCRIPTION: Number of section cuts to make when calculating internal volume */
  addUnsignedShortOption("GEO_NUMBER_STATIONS", nWingStations, 25);
  /* DESCRIPTION: Definition of the airfoil sections */
  addDoubleListOption("GEO_LOCATION_STATIONS", nLocationStations, LocationStations);
  default_nacelle_location[0] = 0.0; default_nacelle_location[1] = 0.0; default_nacelle_location[2] = 0.0;
  default_nacelle_location[3] = 0.0; default_nacelle_location[4] = 0.0;
  /* DESCRIPTION: Definition of the nacelle location (higlite coordinates, tilt angle, toe angle) */
  addDoubleArrayOption("GEO_NACELLE_LOCATION", 5, NacelleLocation, default_nacelle_location);
  /* DESCRIPTION: Output sectional forces for specified markers. */
  addBoolOption("GEO_PLOT_STATIONS", Plot_Section_Forces, false);
  /* DESCRIPTION: Mode of the GDC code (analysis, or gradient) */
  addEnumOption("GEO_MODE", GeometryMode, GeometryMode_Map, FUNCTION);

  /* DESCRIPTION: Drag weight in sonic boom Objective Function (from 0.0 to 1.0) */
  addDoubleOption("DRAG_IN_SONICBOOM", WeightCd, 0.0);
  /* DESCRIPTION: Sensitivity smoothing  */
  addEnumOption("SENS_SMOOTHING", Kind_SensSmooth, Sens_Smoothing_Map, NO_SMOOTH);
  /* DESCRIPTION: Continuous Adjoint frozen viscosity */
  addBoolOption("FROZEN_VISC_CONT", Frozen_Visc_Cont, true);
  /* DESCRIPTION: Discrete Adjoint frozen viscosity */
  addBoolOption("FROZEN_VISC_DISC", Frozen_Visc_Disc, false);
  /* DESCRIPTION: Discrete Adjoint frozen limiter */
  addBoolOption("FROZEN_LIMITER_DISC", Frozen_Limiter_Disc, false);
  /* DESCRIPTION: Use an inconsistent (primal/dual) discrete adjoint formulation */
  addBoolOption("INCONSISTENT_DISC", Inconsistent_Disc, false);
   /* DESCRIPTION:  */
  addDoubleOption("FIX_AZIMUTHAL_LINE", FixAzimuthalLine, 90.0);
  /*!\brief SENS_REMOVE_SHARP
   * \n DESCRIPTION: Remove sharp edges from the sensitivity evaluation  \n Format: SENS_REMOVE_SHARP = YES \n DEFAULT: NO \ingroup Config*/
  addBoolOption("SENS_REMOVE_SHARP", Sens_Remove_Sharp, false);

  /* DESCRIPTION: Automatically reorient elements that seem flipped */
  addBoolOption("REORIENT_ELEMENTS",ReorientElements, true);

  /*!\par CONFIG_CATEGORY: Input/output files and formats \ingroup Config */
  /*--- Options related to input/output files and formats ---*/

  /*!\brief OUTPUT_FORMAT \n DESCRIPTION: I/O format for output plots. \n OPTIONS: see \link Output_Map \endlink \n DEFAULT: TECPLOT \ingroup Config */
  addEnumOption("OUTPUT_FORMAT", Output_FileFormat, Output_Map, TECPLOT);
  /*!\brief ACTDISK_JUMP \n DESCRIPTION: The jump is given by the difference in values or a ratio */
  addEnumOption("ACTDISK_JUMP", ActDisk_Jump, Jump_Map, DIFFERENCE);
  /*!\brief MESH_FORMAT \n DESCRIPTION: Mesh input file format \n OPTIONS: see \link Input_Map \endlink \n DEFAULT: SU2 \ingroup Config*/
  addEnumOption("MESH_FORMAT", Mesh_FileFormat, Input_Map, SU2);
  /* DESCRIPTION:  Mesh input file */
  addStringOption("MESH_FILENAME", Mesh_FileName, string("mesh.su2"));
  /*!\brief MESH_OUT_FILENAME \n DESCRIPTION: Mesh output file name. Used when converting, scaling, or deforming a mesh. \n DEFAULT: mesh_out.su2 \ingroup Config*/
  addStringOption("MESH_OUT_FILENAME", Mesh_Out_FileName, string("mesh_out.su2"));
  /* DESCRIPTION: Determine if the mesh file supports multizone. \n DEFAULT: true (temporarily) */
  addBoolOption("MULTIZONE_MESH", Multizone_Mesh, true);
  /* DESCRIPTION: Determine if we need to allocate memory to store the multizone residual. \n DEFAULT: true (temporarily) */
  addBoolOption("MULTIZONE_RESIDUAL", Multizone_Residual, false);

  /*!\brief CONV_FILENAME \n DESCRIPTION: Output file convergence history (w/o extension) \n DEFAULT: history \ingroup Config*/
  addStringOption("CONV_FILENAME", Conv_FileName, string("history"));
  /*!\brief BREAKDOWN_FILENAME \n DESCRIPTION: Output file forces breakdown \ingroup Config*/
  addStringOption("BREAKDOWN_FILENAME", Breakdown_FileName, string("forces_breakdown.dat"));
  /*!\brief CONV_FILENAME \n DESCRIPTION: Output file convergence history (w/o extension) \n DEFAULT: history \ingroup Config*/
  addStringOption("CONV_FILENAME_FSI", Conv_FileName_FSI, string("historyFSI.csv"));
  /* DESCRIPTION: Viscous limiter turbulent equations */
  addBoolOption("WRITE_CONV_FILENAME_FSI", Write_Conv_FSI, false);
  /*!\brief SOLUTION_FLOW_FILENAME \n DESCRIPTION: Restart flow input file (the file output under the filename set by RESTART_FLOW_FILENAME) \n DEFAULT: solution_flow.dat \ingroup Config */
  addStringOption("SOLUTION_FLOW_FILENAME", Solution_FlowFileName, string("solution_flow.dat"));
  /*!\brief SOLUTION_ADJ_FILENAME\n DESCRIPTION: Restart adjoint input file. Objective function abbreviation is expected. \ingroup Config*/
  addStringOption("SOLUTION_ADJ_FILENAME", Solution_AdjFileName, string("solution_adj.dat"));
  /*!\brief SOLUTION_FLOW_FILENAME \n DESCRIPTION: Restart structure input file (the file output under the filename set by RESTART_FLOW_FILENAME) \n Default: solution_flow.dat \ingroup Config */
  addStringOption("SOLUTION_STRUCTURE_FILENAME", Solution_FEMFileName, string("solution_structure.dat"));
  /*!\brief SOLUTION_FLOW_FILENAME \n DESCRIPTION: Restart structure input file (the file output under the filename set by RESTART_FLOW_FILENAME) \n Default: solution_flow.dat \ingroup Config */
  addStringOption("SOLUTION_ADJ_STRUCTURE_FILENAME", Solution_AdjFEMFileName, string("solution_adjoint_structure.dat"));
  /*!\brief RESTART_FLOW_FILENAME \n DESCRIPTION: Output file restart flow \ingroup Config*/
  addStringOption("RESTART_FLOW_FILENAME", Restart_FlowFileName, string("restart_flow.dat"));
  /*!\brief RESTART_ADJ_FILENAME  \n DESCRIPTION: Output file restart adjoint. Objective function abbreviation will be appended. \ingroup Config*/
  addStringOption("RESTART_ADJ_FILENAME", Restart_AdjFileName, string("restart_adj.dat"));
  /*!\brief RESTART_STRUCTURE_FILENAME \n DESCRIPTION: Output file restart structure \ingroup Config*/
  addStringOption("RESTART_STRUCTURE_FILENAME", Restart_FEMFileName, string("restart_structure.dat"));
  /*!\brief RESTART_ADJ_STRUCTURE_FILENAME \n DESCRIPTION: Output file restart structure \ingroup Config*/
  addStringOption("RESTART_ADJ_STRUCTURE_FILENAME", Restart_AdjFEMFileName, string("restart_adjoint_structure.dat"));
  /*!\brief VOLUME_FLOW_FILENAME  \n DESCRIPTION: Output file flow (w/o extension) variables \ingroup Config */
  addStringOption("VOLUME_FLOW_FILENAME", Flow_FileName, string("flow"));
  /*!\brief VOLUME_STRUCTURE_FILENAME
   * \n  DESCRIPTION: Output file structure (w/o extension) variables \ingroup Config*/
  addStringOption("VOLUME_STRUCTURE_FILENAME", Structure_FileName, string("structure"));
  /*!\brief VOLUME_ADJ_STRUCTURE_FILENAME
   * \n  DESCRIPTION: Output file structure (w/o extension) variables \ingroup Config*/
  addStringOption("VOLUME_ADJ_STRUCTURE_FILENAME", AdjStructure_FileName, string("adj_structure"));
  /*!\brief SURFACE_STRUCTURE_FILENAME
   *  \n DESCRIPTION: Output file structure (w/o extension) variables \ingroup Config*/
  addStringOption("SURFACE_STRUCTURE_FILENAME", SurfStructure_FileName, string("surface_structure"));
  /*!\brief SURFACE_STRUCTURE_FILENAME
   *  \n DESCRIPTION: Output file structure (w/o extension) variables \ingroup Config*/
  addStringOption("SURFACE_ADJ_STRUCTURE_FILENAME", AdjSurfStructure_FileName, string("adj_surface_structure"));
  /*!\brief SURFACE_HEAT_FILENAME
   *  \n DESCRIPTION: Output file structure (w/o extension) variables \ingroup Config */
  addStringOption("SURFACE_HEAT_FILENAME", SurfHeat_FileName, string("surface_heat"));
  /*!\brief VOLUME_HEAT_FILENAME
   *  \n DESCRIPTION: Output file wave (w/o extension) variables  \ingroup Config*/
  addStringOption("VOLUME_HEAT_FILENAME", Heat_FileName, string("heat"));
  /*!\brief VOLUME_ADJ_FILENAME
   *  \n DESCRIPTION: Output file adjoint (w/o extension) variables  \ingroup Config*/
  addStringOption("VOLUME_ADJ_FILENAME", Adj_FileName, string("adjoint"));
  /*!\brief GRAD_OBJFUNC_FILENAME
   *  \n DESCRIPTION: Output objective function gradient  \ingroup Config*/
  addStringOption("GRAD_OBJFUNC_FILENAME", ObjFunc_Grad_FileName, string("of_grad.dat"));
  /*!\brief VALUE_OBJFUNC_FILENAME
   *  \n DESCRIPTION: Output objective function  \ingroup Config*/
  addStringOption("VALUE_OBJFUNC_FILENAME", ObjFunc_Value_FileName, string("of_func.dat"));
  /*!\brief SURFACE_FLOW_FILENAME
   *  \n DESCRIPTION: Output file surface flow coefficient (w/o extension)  \ingroup Config*/
  addStringOption("SURFACE_FLOW_FILENAME", SurfFlowCoeff_FileName, string("surface_flow"));
  /*!\brief SURFACE_ADJ_FILENAME
   *  \n DESCRIPTION: Output file surface adjoint coefficient (w/o extension)  \ingroup Config*/
  addStringOption("SURFACE_ADJ_FILENAME", SurfAdjCoeff_FileName, string("surface_adjoint"));
  /*!\brief SURFACE_SENS_FILENAME_FILENAME
   *  \n DESCRIPTION: Output file surface sensitivity (discrete adjoint) (w/o extension)  \ingroup Config*/
  addStringOption("SURFACE_SENS_FILENAME", SurfSens_FileName, string("surface_sens"));
  /*!\brief VOLUME_SENS_FILENAME
   *  \n DESCRIPTION: Output file volume sensitivity (discrete adjoint))  \ingroup Config*/
  addStringOption("VOLUME_SENS_FILENAME", VolSens_FileName, string("volume_sens"));
  /*!\brief WRT_SOL_FREQ
   *  \n DESCRIPTION: Writing solution file frequency  \ingroup Config*/
  addUnsignedLongOption("WRT_SOL_FREQ", Wrt_Sol_Freq, 1000);
  /*!\brief WRT_SOL_FREQ_DUALTIME
   *  \n DESCRIPTION: Writing solution file frequency for dual time  \ingroup Config*/
  addUnsignedLongOption("WRT_SOL_FREQ_DUALTIME", Wrt_Sol_Freq_DualTime, 1);
  /*!\brief WRT_CON_FREQ
   *  \n DESCRIPTION: Writing convergence history frequency  \ingroup Config*/
  addUnsignedLongOption("WRT_CON_FREQ",  Wrt_Con_Freq, 1);
  /*!\brief WRT_CON_FREQ_DUALTIME
   *  \n DESCRIPTION: Writing convergence history frequency for the dual time  \ingroup Config*/
  addUnsignedLongOption("WRT_CON_FREQ_DUALTIME",  Wrt_Con_Freq_DualTime, 10);
  /*!\brief LOW_MEMORY_OUTPUT
   *  \n DESCRIPTION: Output less information for lower memory use.  \ingroup Config*/
  addBoolOption("LOW_MEMORY_OUTPUT", Low_MemoryOutput, false);
  /*!\brief WRT_OUTPUT
   *  \n DESCRIPTION: Write output files (disable all output by setting to NO)  \ingroup Config*/
  addBoolOption("WRT_OUTPUT", Wrt_Output, true);
  /*!\brief WRT_VOL_SOL
   *  \n DESCRIPTION: Write a volume solution file  \ingroup Config*/
  addBoolOption("WRT_VOL_SOL", Wrt_Vol_Sol, true);
  /*!\brief WRT_SRF_SOL
   *  \n DESCRIPTION: Write a surface solution file  \ingroup Config*/
  addBoolOption("WRT_SRF_SOL", Wrt_Srf_Sol, true);
  /*!\brief WRT_CSV_SOL
   *  \n DESCRIPTION: Write a surface CSV solution file  \ingroup Config*/
  addBoolOption("WRT_CSV_SOL", Wrt_Csv_Sol, true);
  /*!\brief WRT_CSV_SOL
   *  \n DESCRIPTION: Write a binary coordinates file  \ingroup Config*/
  addBoolOption("WRT_CRD_SOL", Wrt_Crd_Sol, false);
  /*!\brief WRT_SURFACE
   *  \n DESCRIPTION: Output solution at each surface  \ingroup Config*/
  addBoolOption("WRT_SURFACE", Wrt_Surface, false);
  /*!\brief WRT_RESIDUALS
   *  \n DESCRIPTION: Output residual info to solution/restart file  \ingroup Config*/
  addBoolOption("WRT_RESIDUALS", Wrt_Residuals, false);
  /*!\brief WRT_LIMITERS
   *  \n DESCRIPTION: Output limiter value information to solution/restart file  \ingroup Config*/
  addBoolOption("WRT_LIMITERS", Wrt_Limiters, false);
  /*!\brief WRT_SHARPEDGES
   *  \n DESCRIPTION: Output sharp edge limiter information to solution/restart file  \ingroup Config*/
  addBoolOption("WRT_SHARPEDGES", Wrt_SharpEdges, false);
  /* DESCRIPTION: Output the rind layers in the solution files  \ingroup Config*/
  addBoolOption("WRT_HALO", Wrt_Halo, false);
  /* DESCRIPTION: Output the performance summary to the console at the end of SU2_CFD  \ingroup Config*/
  addBoolOption("WRT_PERFORMANCE", Wrt_Performance, false);
    /* DESCRIPTION: Output a 1D slice of a 2D cartesian solution \ingroup Config*/
  addBoolOption("WRT_SLICE", Wrt_Slice, false);
  /*!\brief MARKER_ANALYZE_AVERAGE
   *  \n DESCRIPTION: Output averaged flow values on specified analyze marker.
   *  Options: AREA, MASSFLUX
   *  \n Use with MARKER_ANALYZE. \ingroup Config*/
  addEnumOption("MARKER_ANALYZE_AVERAGE", Kind_Average, Average_Map, AVERAGE_MASSFLUX);
  /*!\brief CONSOLE_OUTPUT_VERBOSITY
   *  \n DESCRIPTION: Verbosity level for console output  \ingroup Config*/
  addEnumOption("CONSOLE_OUTPUT_VERBOSITY", Console_Output_Verb, Verb_Map, VERB_HIGH);


  /*!\par CONFIG_CATEGORY: Dynamic mesh definition \ingroup Config*/
  /*--- Options related to dynamic meshes ---*/

  /* DESCRIPTION: Mesh motion for unsteady simulations */
  addBoolOption("GRID_MOVEMENT", Grid_Movement, false);
  /* DESCRIPTION: Type of mesh motion */
  addEnumListOption("GRID_MOVEMENT_KIND", nGridMovement, Kind_GridMovement, GridMovement_Map);
  /* DESCRIPTION: Marker(s) of moving surfaces (MOVING_WALL or DEFORMING grid motion). */
  addStringListOption("MARKER_MOVING", nMarker_Moving, Marker_Moving);
  /* DESCRIPTION: Mach number (non-dimensional, based on the mesh velocity and freestream vals.) */
  addDoubleOption("MACH_MOTION", Mach_Motion, 0.0);
  /* DESCRIPTION: Coordinates of the rigid motion origin */
  addDoubleListOption("MOTION_ORIGIN_X", nMotion_Origin_X, Motion_Origin_X);
  /* DESCRIPTION: Coordinates of the rigid motion origin */
  addDoubleListOption("MOTION_ORIGIN_Y", nMotion_Origin_Y, Motion_Origin_Y);
  /* DESCRIPTION: Coordinates of the rigid motion origin */
  addDoubleListOption("MOTION_ORIGIN_Z", nMotion_Origin_Z, Motion_Origin_Z);
  /* DESCRIPTION: Translational velocity vector (m/s) in the x, y, & z directions (RIGID_MOTION only) */
  addDoubleListOption("TRANSLATION_RATE_X", nTranslation_Rate_X, Translation_Rate_X);
  /* DESCRIPTION: Translational velocity vector (m/s) in the x, y, & z directions (RIGID_MOTION only) */
  addDoubleListOption("TRANSLATION_RATE_Y", nTranslation_Rate_Y, Translation_Rate_Y);
  /* DESCRIPTION: Translational velocity vector (m/s) in the x, y, & z directions (RIGID_MOTION only) */
  addDoubleListOption("TRANSLATION_RATE_Z", nTranslation_Rate_Z, Translation_Rate_Z);
  /* DESCRIPTION: Angular velocity vector (rad/s) about x, y, & z axes (RIGID_MOTION only) */
  addDoubleListOption("ROTATION_RATE_X", nRotation_Rate_X, Rotation_Rate_X);
  /* DESCRIPTION: Angular velocity vector (rad/s) about x, y, & z axes (RIGID_MOTION only) */
  addDoubleListOption("ROTATION_RATE_Y", nRotation_Rate_Y, Rotation_Rate_Y);
  /* DESCRIPTION: Angular velocity vector (rad/s) about x, y, & z axes (RIGID_MOTION only) */
  addDoubleListOption("ROTATION_RATE_Z", nRotation_Rate_Z, Rotation_Rate_Z);
  /* DESCRIPTION: Pitching angular freq. (rad/s) about x, y, & z axes (RIGID_MOTION only) */
  addDoubleListOption("PITCHING_OMEGA_X", nPitching_Omega_X, Pitching_Omega_X);
  /* DESCRIPTION: Pitching angular freq. (rad/s) about x, y, & z axes (RIGID_MOTION only) */
  addDoubleListOption("PITCHING_OMEGA_Y", nPitching_Omega_Y, Pitching_Omega_Y);
  /* DESCRIPTION: Pitching angular freq. (rad/s) about x, y, & z axes (RIGID_MOTION only) */
  addDoubleListOption("PITCHING_OMEGA_Z", nPitching_Omega_Z, Pitching_Omega_Z);
  /* DESCRIPTION: Pitching amplitude (degrees) about x, y, & z axes (RIGID_MOTION only) */
  addDoubleListOption("PITCHING_AMPL_X", nPitching_Ampl_X, Pitching_Ampl_X);
  /* DESCRIPTION: Pitching amplitude (degrees) about x, y, & z axes (RIGID_MOTION only) */
  addDoubleListOption("PITCHING_AMPL_Y", nPitching_Ampl_Y, Pitching_Ampl_Y);
  /* DESCRIPTION: Pitching amplitude (degrees) about x, y, & z axes (RIGID_MOTION only) */
  addDoubleListOption("PITCHING_AMPL_Z", nPitching_Ampl_Z, Pitching_Ampl_Z);
  /* DESCRIPTION: Pitching phase offset (degrees) about x, y, & z axes (RIGID_MOTION only) */
  addDoubleListOption("PITCHING_PHASE_X", nPitching_Phase_X, Pitching_Phase_X);
  /* DESCRIPTION: Pitching phase offset (degrees) about x, y, & z axes (RIGID_MOTION only) */
  addDoubleListOption("PITCHING_PHASE_Y", nPitching_Phase_Y, Pitching_Phase_Y);
  /* DESCRIPTION: Pitching phase offset (degrees) about x, y, & z axes (RIGID_MOTION only) */
  addDoubleListOption("PITCHING_PHASE_Z", nPitching_Phase_Z, Pitching_Phase_Z);
  /* DESCRIPTION: Plunging angular freq. (rad/s) in x, y, & z directions (RIGID_MOTION only) */
  addDoubleListOption("PLUNGING_OMEGA_X", nPlunging_Omega_X, Plunging_Omega_X);
  /* DESCRIPTION: Plunging angular freq. (rad/s) in x, y, & z directions (RIGID_MOTION only) */
  addDoubleListOption("PLUNGING_OMEGA_Y", nPlunging_Omega_Y, Plunging_Omega_Y);
  /* DESCRIPTION: Plunging angular freq. (rad/s) in x, y, & z directions (RIGID_MOTION only) */
  addDoubleListOption("PLUNGING_OMEGA_Z", nPlunging_Omega_Z, Plunging_Omega_Z);
  /* DESCRIPTION: Plunging amplitude (m) in x, y, & z directions (RIGID_MOTION only) */
  addDoubleListOption("PLUNGING_AMPL_X", nPlunging_Ampl_X, Plunging_Ampl_X);
  /* DESCRIPTION: Plunging amplitude (m) in x, y, & z directions (RIGID_MOTION only) */
  addDoubleListOption("PLUNGING_AMPL_Y", nPlunging_Ampl_Y, Plunging_Ampl_Y);
  /* DESCRIPTION: Plunging amplitude (m) in x, y, & z directions (RIGID_MOTION only) */
  addDoubleListOption("PLUNGING_AMPL_Z", nPlunging_Ampl_Z, Plunging_Ampl_Z);
  /* DESCRIPTION: Value to move motion origins (1 or 0) */
  addUShortListOption("MOVE_MOTION_ORIGIN", nMoveMotion_Origin, MoveMotion_Origin);

  /*!\par CONFIG_CATEGORY: Grid adaptation \ingroup Config*/
  /*--- Options related to grid adaptation ---*/

  /* DESCRIPTION: Kind of grid adaptation */
  addEnumOption("KIND_ADAPT", Kind_Adaptation, Adapt_Map, NO_ADAPT);
  /* DESCRIPTION: Percentage of new elements (% of the original number of elements) */
  addDoubleOption("NEW_ELEMS", New_Elem_Adapt, -1.0);
  /* DESCRIPTION: Scale factor for the dual volume */
  addDoubleOption("DUALVOL_POWER", DualVol_Power, 0.5);
  /* DESCRIPTION: Use analytical definition for surfaces */
  addEnumOption("ANALYTICAL_SURFDEF", Analytical_Surface, Geo_Analytic_Map, NO_GEO_ANALYTIC);
  /* DESCRIPTION: Before each computation, implicitly smooth the nodal coordinates */
  addBoolOption("SMOOTH_GEOMETRY", SmoothNumGrid, false);
  /* DESCRIPTION: Adapt the boundary elements */
  addBoolOption("ADAPT_BOUNDARY", AdaptBoundary, true);

  /*!\par CONFIG_CATEGORY: Aeroelastic Simulation (Typical Section Model) \ingroup Config*/
  /*--- Options related to aeroelastic simulations using the Typical Section Model) ---*/
  /* DESCRIPTION: The flutter speed index (modifies the freestream condition) */
  addDoubleOption("FLUTTER_SPEED_INDEX", FlutterSpeedIndex, 0.6);
  /* DESCRIPTION: Natural frequency of the spring in the plunging direction (rad/s). */
  addDoubleOption("PLUNGE_NATURAL_FREQUENCY", PlungeNaturalFrequency, 100);
  /* DESCRIPTION: Natural frequency of the spring in the pitching direction (rad/s). */
  addDoubleOption("PITCH_NATURAL_FREQUENCY", PitchNaturalFrequency, 100);
  /* DESCRIPTION: The airfoil mass ratio. */
  addDoubleOption("AIRFOIL_MASS_RATIO", AirfoilMassRatio, 60);
  /* DESCRIPTION: Distance in semichords by which the center of gravity lies behind the elastic axis. */
  addDoubleOption("CG_LOCATION", CG_Location, 1.8);
  /* DESCRIPTION: The radius of gyration squared (expressed in semichords) of the typical section about the elastic axis. */
  addDoubleOption("RADIUS_GYRATION_SQUARED", RadiusGyrationSquared, 3.48);
  /* DESCRIPTION: Solve the aeroelastic equations every given number of internal iterations. */
  addUnsignedShortOption("AEROELASTIC_ITER", AeroelasticIter, 3);
  
  /*!\par CONFIG_CATEGORY: Optimization Problem*/
  
  /* DESCRIPTION: Scale the line search in the optimizer */
  addDoubleOption("OPT_RELAX_FACTOR", Opt_RelaxFactor, 1.0);

  /* DESCRIPTION: Bound the line search in the optimizer */
  addDoubleOption("OPT_LINE_SEARCH_BOUND", Opt_LineSearch_Bound, 1E6);

  /*!\par CONFIG_CATEGORY: Wind Gust \ingroup Config*/
  /*--- Options related to wind gust simulations ---*/

  /* DESCRIPTION: Apply a wind gust */
  addBoolOption("WIND_GUST", Wind_Gust, false);
  /* DESCRIPTION: Type of gust */
  addEnumOption("GUST_TYPE", Gust_Type, Gust_Type_Map, NO_GUST);
  /* DESCRIPTION: Gust wavelenght (meters) */
  addDoubleOption("GUST_WAVELENGTH", Gust_WaveLength, 0.0);
  /* DESCRIPTION: Number of gust periods */
  addDoubleOption("GUST_PERIODS", Gust_Periods, 1.0);
  /* DESCRIPTION: Gust amplitude (m/s) */
  addDoubleOption("GUST_AMPL", Gust_Ampl, 0.0);
  /* DESCRIPTION: Time at which to begin the gust (sec) */
  addDoubleOption("GUST_BEGIN_TIME", Gust_Begin_Time, 0.0);
  /* DESCRIPTION: Location at which the gust begins (meters) */
  addDoubleOption("GUST_BEGIN_LOC", Gust_Begin_Loc, 0.0);
  /* DESCRIPTION: Direction of the gust X or Y dir */
  addEnumOption("GUST_DIR", Gust_Dir, Gust_Dir_Map, Y_DIR);

  /* Harmonic Balance config */
  /* DESCRIPTION: Omega_HB = 2*PI*frequency - frequencies for Harmonic Balance method */
  addDoubleListOption("OMEGA_HB", nOmega_HB, Omega_HB);

  /*!\par CONFIG_CATEGORY: Equivalent Area \ingroup Config*/
  /*--- Options related to the equivalent area ---*/

  /* DESCRIPTION: Evaluate equivalent area on the Near-Field  */
  addBoolOption("EQUIV_AREA", EquivArea, false);
  default_ea_lim[0] = 0.0; default_ea_lim[1] = 1.0; default_ea_lim[2] = 1.0;
  /* DESCRIPTION: Integration limits of the equivalent area ( xmin, xmax, Dist_NearField ) */
  addDoubleArrayOption("EA_INT_LIMIT", 3, EA_IntLimit, default_ea_lim);
  /* DESCRIPTION: Equivalent area scaling factor */
  addDoubleOption("EA_SCALE_FACTOR", EA_ScaleFactor, 1.0);

	// these options share nDV as their size in the option references; not a good idea
	/*!\par CONFIG_CATEGORY: Grid deformation \ingroup Config*/
  /*--- Options related to the grid deformation ---*/

	/* DESCRIPTION: Kind of deformation */
	addEnumListOption("DV_KIND", nDV, Design_Variable, Param_Map);
	/* DESCRIPTION: Marker of the surface to which we are going apply the shape deformation */
  addStringListOption("DV_MARKER", nMarker_DV, Marker_DV);
	/* DESCRIPTION: Parameters of the shape deformation
   - FFD_CONTROL_POINT_2D ( FFDBox ID, i_Ind, j_Ind, x_Disp, y_Disp )
   - FFD_RADIUS_2D ( FFDBox ID )
   - FFD_CAMBER_2D ( FFDBox ID, i_Ind )
   - FFD_THICKNESS_2D ( FFDBox ID, i_Ind )
   - HICKS_HENNE ( Lower Surface (0)/Upper Surface (1)/Only one Surface (2), x_Loc )
   - SURFACE_BUMP ( x_start, x_end, x_Loc )
   - CST ( Lower Surface (0)/Upper Surface (1), Kulfan parameter number, Total number of Kulfan parameters for surface )
   - NACA_4DIGITS ( 1st digit, 2nd digit, 3rd and 4th digit )
   - PARABOLIC ( Center, Thickness )
   - TRANSLATION ( x_Disp, y_Disp, z_Disp )
   - ROTATION ( x_Orig, y_Orig, z_Orig, x_End, y_End, z_End )
   - OBSTACLE ( Center, Bump size )
   - SPHERICAL ( ControlPoint_Index, Theta_Disp, R_Disp )
   - FFD_CONTROL_POINT ( FFDBox ID, i_Ind, j_Ind, k_Ind, x_Disp, y_Disp, z_Disp )
   - FFD_TWIST_ANGLE ( FFDBox ID, x_Orig, y_Orig, z_Orig, x_End, y_End, z_End )
   - FFD_ROTATION ( FFDBox ID, x_Orig, y_Orig, z_Orig, x_End, y_End, z_End )
   - FFD_CONTROL_SURFACE ( FFDBox ID, x_Orig, y_Orig, z_Orig, x_End, y_End, z_End )
   - FFD_CAMBER ( FFDBox ID, i_Ind, j_Ind )
   - FFD_THICKNESS ( FFDBox ID, i_Ind, j_Ind ) */
	addDVParamOption("DV_PARAM", nDV, ParamDV, FFDTag, Design_Variable);
  /* DESCRIPTION: New value of the shape deformation */
  addDVValueOption("DV_VALUE", nDV_Value, DV_Value, nDV, ParamDV, Design_Variable);
  /* DESCRIPTION: Provide a file of surface positions from an external parameterization. */
  addStringOption("DV_FILENAME", DV_Filename, string("surface_positions.dat"));
  /* DESCRIPTION: File of sensitivities as an unordered ASCII file with rows of x, y, z, dJ/dx, dJ/dy, dJ/dz for each volume grid point. */
  addStringOption("DV_UNORDERED_SENS_FILENAME", DV_Unordered_Sens_Filename, string("unordered_sensitivity.dat"));
  /* DESCRIPTION: File of sensitivities as an ASCII file with rows of x, y, z, dJ/dx, dJ/dy, dJ/dz for each surface grid point. */
  addStringOption("DV_SENS_FILENAME", DV_Sens_Filename, string("surface_sensitivity.dat"));
  /*!\brief OUTPUT_FORMAT \n DESCRIPTION: I/O format for output plots. \n OPTIONS: see \link Output_Map \endlink \n DEFAULT: TECPLOT \ingroup Config */
  addEnumOption("DV_SENSITIVITY_FORMAT", Sensitivity_FileFormat, Sensitivity_Map, SU2_NATIVE);
	/* DESCRIPTION: Hold the grid fixed in a region */
  addBoolOption("HOLD_GRID_FIXED", Hold_GridFixed, false);
	default_grid_fix[0] = -1E15; default_grid_fix[1] = -1E15; default_grid_fix[2] = -1E15;
	default_grid_fix[3] =  1E15; default_grid_fix[4] =  1E15; default_grid_fix[5] =  1E15;
	/* DESCRIPTION: Coordinates of the box where the grid will be deformed (Xmin, Ymin, Zmin, Xmax, Ymax, Zmax) */
	addDoubleArrayOption("HOLD_GRID_FIXED_COORD", 6, Hold_GridFixed_Coord, default_grid_fix);
	/* DESCRIPTION: Visualize the deformation (surface grid) */
  addBoolOption("VISUALIZE_SURFACE_DEF", Visualize_Surface_Def, true);
  /* DESCRIPTION: Visualize the deformation (volume grid) */
  addBoolOption("VISUALIZE_VOLUME_DEF", Visualize_Volume_Def, false);
  /* DESCRIPTION: Print the residuals during mesh deformation to the console */
  addBoolOption("DEFORM_CONSOLE_OUTPUT", Deform_Output, true);
  /* DESCRIPTION: Number of nonlinear deformation iterations (surface deformation increments) */
  addUnsignedLongOption("DEFORM_NONLINEAR_ITER", GridDef_Nonlinear_Iter, 1);
  /* DESCRIPTION: Number of smoothing iterations for FEA mesh deformation */
  addUnsignedLongOption("DEFORM_LINEAR_ITER", GridDef_Linear_Iter, 1000);
  /* DESCRIPTION: Deform coefficient (-1.0 to 0.5) */
  addDoubleOption("DEFORM_COEFF", Deform_Coeff, 1E6);
  /* DESCRIPTION: Deform limit in m or inches */
  addDoubleOption("DEFORM_LIMIT", Deform_Limit, 1E6);
  /* DESCRIPTION: Type of element stiffness imposed for FEA mesh deformation (INVERSE_VOLUME, WALL_DISTANCE, CONSTANT_STIFFNESS) */
  addEnumOption("DEFORM_STIFFNESS_TYPE", Deform_Stiffness_Type, Deform_Stiffness_Map, SOLID_WALL_DISTANCE);
  /* DESCRIPTION: Poisson's ratio for constant stiffness FEA method of grid deformation*/
  addDoubleOption("DEFORM_ELASTICITY_MODULUS", Deform_ElasticityMod, 2E11);
  /* DESCRIPTION: Young's modulus and Poisson's ratio for constant stiffness FEA method of grid deformation*/
  addDoubleOption("DEFORM_POISSONS_RATIO", Deform_PoissonRatio, 0.3);
  /*  DESCRIPTION: Linear solver for the mesh deformation\n OPTIONS: see \link Linear_Solver_Map \endlink \n DEFAULT: FGMRES \ingroup Config*/
  addEnumOption("DEFORM_LINEAR_SOLVER", Kind_Deform_Linear_Solver, Linear_Solver_Map, FGMRES);
  /*  \n DESCRIPTION: Preconditioner for the Krylov linear solvers \n OPTIONS: see \link Linear_Solver_Prec_Map \endlink \n DEFAULT: LU_SGS \ingroup Config*/
  addEnumOption("DEFORM_LINEAR_SOLVER_PREC", Kind_Deform_Linear_Solver_Prec, Linear_Solver_Prec_Map, ILU);
  /* DESCRIPTION: Minimum error threshold for the linear solver for the implicit formulation */
  addDoubleOption("DEFORM_LINEAR_SOLVER_ERROR", Deform_Linear_Solver_Error, 1E-14);
  /* DESCRIPTION: Maximum number of iterations of the linear solver for the implicit formulation */
  addUnsignedLongOption("DEFORM_LINEAR_SOLVER_ITER", Deform_Linear_Solver_Iter, 1000);

  /*!\par CONFIG_CATEGORY: Rotorcraft problem \ingroup Config*/
  /*--- option related to rotorcraft problems ---*/

  /* DESCRIPTION: MISSING ---*/
  addDoubleOption("CYCLIC_PITCH", Cyclic_Pitch, 0.0);
  /* DESCRIPTION: MISSING ---*/
  addDoubleOption("COLLECTIVE_PITCH", Collective_Pitch, 0.0);

  /*!\par CONFIG_CATEGORY: FEM flow solver definition \ingroup Config*/
  /*--- Options related to the finite element flow solver---*/

  /* DESCRIPTION: Riemann solver used for DG (ROE, LAX-FRIEDRICH, AUSM, AUSMPW+, HLLC, VAN_LEER) */
  addEnumOption("RIEMANN_SOLVER_FEM", Riemann_Solver_FEM, Upwind_Map, ROE);
  /* DESCRIPTION: Constant factor applied for quadrature with straight elements (2.0 by default) */
  addDoubleOption("QUADRATURE_FACTOR_STRAIGHT_FEM", Quadrature_Factor_Straight, 2.0);
  /* DESCRIPTION: Constant factor applied for quadrature with curved elements (3.0 by default) */
  addDoubleOption("QUADRATURE_FACTOR_CURVED_FEM", Quadrature_Factor_Curved, 3.0);
  /* DESCRIPTION: Factor applied during quadrature in time for ADER-DG. (2.0 by default) */
  addDoubleOption("QUADRATURE_FACTOR_TIME_ADER_DG", Quadrature_Factor_Time_ADER_DG, 2.0);
  /* DESCRIPTION: Factor for the symmetrizing terms in the DG FEM discretization (1.0 by default) */
  addDoubleOption("THETA_INTERIOR_PENALTY_DG_FEM", Theta_Interior_Penalty_DGFEM, 1.0);
  /* DESCRIPTION: Compute the entropy in the fluid model (YES, NO) */
  addBoolOption("COMPUTE_ENTROPY_FLUID_MODEL", Compute_Entropy, true);
  /* DESCRIPTION: Use the lumped mass matrix for steady DGFEM computations */
  addBoolOption("USE_LUMPED_MASSMATRIX_DGFEM", Use_Lumped_MassMatrix_DGFEM, false);
  /* DESCRIPTION: Only compute the exact Jacobian of the spatial discretization (NO, YES) */
  addBoolOption("JACOBIAN_SPATIAL_DISCRETIZATION_ONLY", Jacobian_Spatial_Discretization_Only, false);

  /* DESCRIPTION: Number of aligned bytes for the matrix multiplications. Multiple of 64. (128 by default) */
  addUnsignedShortOption("ALIGNED_BYTES_MATMUL", byteAlignmentMatMul, 128);

  /*!\par CONFIG_CATEGORY: FEA solver \ingroup Config*/
  /*--- Options related to the FEA solver ---*/

  /*!\brief FEA_FILENAME \n DESCRIPTION: Filename to input for element-based properties \n Default: element_properties.dat \ingroup Config */
  addStringOption("FEA_FILENAME", FEA_FileName, string("element_properties.dat"));

  /* DESCRIPTION: Modulus of elasticity */
  addDoubleListOption("ELASTICITY_MODULUS", nElasticityMod, ElasticityMod);
  /* DESCRIPTION: Poisson ratio */
  addDoubleListOption("POISSON_RATIO", nPoissonRatio, PoissonRatio);
  /* DESCRIPTION: Material density */
  addDoubleListOption("MATERIAL_DENSITY", nMaterialDensity, MaterialDensity);
  /* DESCRIPTION: Knowles B constant */
  addDoubleOption("KNOWLES_B", Knowles_B, 1.0);
  /* DESCRIPTION: Knowles N constant */
  addDoubleOption("KNOWLES_N", Knowles_N, 1.0);

  /*  DESCRIPTION: Include DE effects
  *  Options: NO, YES \ingroup Config */
  addBoolOption("DE_EFFECTS", DE_Effects, false);
  /*!\brief ELECTRIC_FIELD_CONST \n DESCRIPTION: Value of the Dielectric Elastomer constant */
  addDoubleListOption("ELECTRIC_FIELD_CONST", nElectric_Constant, Electric_Constant);
  /* DESCRIPTION: Modulus of the Electric Fields */
  addDoubleListOption("ELECTRIC_FIELD_MOD", nElectric_Field, Electric_Field_Mod);
  /* DESCRIPTION: Direction of the Electic Fields */
  addDoubleListOption("ELECTRIC_FIELD_DIR", nDim_Electric_Field, Electric_Field_Dir);

  /* DESCRIPTION: Convergence criteria for FEM adjoint */
  addDoubleOption("CRITERIA_FEM_ADJ", Res_FEM_ADJ, -5.0);

  /*!\brief DESIGN_VARIABLE_FEA
   *  \n DESCRIPTION: Design variable for FEA problems \n OPTIONS: See \link DVFEA_Map \endlink \n DEFAULT VENKATAKRISHNAN \ingroup Config */
  addEnumOption("DESIGN_VARIABLE_FEA", Kind_DV_FEA, DVFEA_Map, NODV_FEA);

  /*  DESCRIPTION: Consider a reference solution for the structure (optimization applications)
  *  Options: NO, YES \ingroup Config */
  addBoolOption("REFERENCE_GEOMETRY", RefGeom, false);
  /*!\brief REFERENCE_GEOMETRY_PENALTY\n DESCRIPTION: Penalty weight value for the objective function \ingroup Config*/
  addDoubleOption("REFERENCE_GEOMETRY_PENALTY", RefGeom_Penalty, 1E6);
  /*!\brief SOLUTION_FLOW_FILENAME \n DESCRIPTION: Restart structure input file (the file output under the filename set by RESTART_FLOW_FILENAME) \n Default: solution_flow.dat \ingroup Config */
  addStringOption("REFERENCE_GEOMETRY_FILENAME", RefGeom_FEMFileName, string("reference_geometry.dat"));
  /*!\brief MESH_FORMAT \n DESCRIPTION: Mesh input file format \n OPTIONS: see \link Input_Map \endlink \n DEFAULT: SU2 \ingroup Config*/
  addEnumOption("REFERENCE_GEOMETRY_FORMAT", RefGeom_FileFormat, Input_Ref_Map, SU2_REF);

  /*!\brief TOTAL_DV_PENALTY\n DESCRIPTION: Penalty weight value to maintain the total sum of DV constant \ingroup Config*/
  addDoubleOption("TOTAL_DV_PENALTY", DV_Penalty, 0);

  /*!\brief REFERENCE_NODE\n  DESCRIPTION: Reference node for the structure (optimization applications) */
  addUnsignedLongOption("REFERENCE_NODE", refNodeID, 0);
  /* DESCRIPTION: Modulus of the electric fields */
  addDoubleListOption("REFERENCE_NODE_DISPLACEMENT", nDim_RefNode, RefNode_Displacement);
  /*!\brief REFERENCE_NODE_PENALTY\n DESCRIPTION: Penalty weight value for the objective function \ingroup Config*/
  addDoubleOption("REFERENCE_NODE_PENALTY", RefNode_Penalty, 1E3);

  /*!\brief REGIME_TYPE \n  DESCRIPTION: Geometric condition \n OPTIONS: see \link Struct_Map \endlink \ingroup Config*/
  addEnumOption("GEOMETRIC_CONDITIONS", Kind_Struct_Solver, Struct_Map, SMALL_DEFORMATIONS);
  /*!\brief REGIME_TYPE \n  DESCRIPTION: Material model \n OPTIONS: see \link Material_Map \endlink \ingroup Config*/
  addEnumOption("MATERIAL_MODEL", Kind_Material, Material_Map, LINEAR_ELASTIC);
  /*!\brief REGIME_TYPE \n  DESCRIPTION: Compressibility of the material \n OPTIONS: see \link MatComp_Map \endlink \ingroup Config*/
  addEnumOption("MATERIAL_COMPRESSIBILITY", Kind_Material_Compress, MatComp_Map, COMPRESSIBLE_MAT);

  /*  DESCRIPTION: Consider a prestretch in the structural domain
  *  Options: NO, YES \ingroup Config */
  addBoolOption("PRESTRETCH", Prestretch, false);
  /*!\brief PRESTRETCH_FILENAME \n DESCRIPTION: Filename to input for prestretching membranes \n Default: prestretch_file.dat \ingroup Config */
  addStringOption("PRESTRETCH_FILENAME", Prestretch_FEMFileName, string("prestretch_file.dat"));

  /* DESCRIPTION: Iterative method for non-linear structural analysis */
  addEnumOption("NONLINEAR_FEM_SOLUTION_METHOD", Kind_SpaceIteScheme_FEA, Space_Ite_Map_FEA, NEWTON_RAPHSON);
  /* DESCRIPTION: Number of internal iterations for Newton-Raphson Method in nonlinear structural applications */
  addUnsignedLongOption("NONLINEAR_FEM_INT_ITER", Dyn_nIntIter, 10);

  /* DESCRIPTION: Formulation for bidimensional elasticity solver */
  addEnumOption("FORMULATION_ELASTICITY_2D", Kind_2DElasForm, ElasForm_2D, PLANE_STRAIN);
  /*  DESCRIPTION: Apply dead loads
  *  Options: NO, YES \ingroup Config */
  addBoolOption("DEAD_LOAD", DeadLoad, false);
  /*  DESCRIPTION: Temporary: pseudo static analysis (no density in dynamic analysis)
  *  Options: NO, YES \ingroup Config */
  addBoolOption("PSEUDO_STATIC", PseudoStatic, false);
  /* DESCRIPTION: Dynamic or static structural analysis */
  addEnumOption("DYNAMIC_ANALYSIS", Dynamic_Analysis, Dynamic_Map, STATIC);
  /* DESCRIPTION: Time Step for dynamic analysis (s) */
  addDoubleOption("DYN_TIMESTEP", Delta_DynTime, 0.0);
  /* DESCRIPTION: Total Physical Time for dual time stepping simulations (s) */
  addDoubleOption("DYN_TIME", Total_DynTime, 1.0);
  /* DESCRIPTION: Parameter alpha for Newmark scheme (s) */
  addDoubleOption("NEWMARK_BETA", Newmark_beta, 0.25);
  /* DESCRIPTION: Parameter delta for Newmark scheme (s) */
  addDoubleOption("NEWMARK_GAMMA", Newmark_gamma, 0.5);
  /* DESCRIPTION: Apply the load as a ramp */
  addBoolOption("RAMP_LOADING", Ramp_Load, false);
  /* DESCRIPTION: Time while the load is to be increased linearly */
  addDoubleOption("RAMP_TIME", Ramp_Time, 1.0);
  /* DESCRIPTION: Transfer method used for multiphysics problems */
  addEnumOption("DYNAMIC_LOAD_TRANSFER", Dynamic_LoadTransfer, Dyn_Transfer_Method_Map, POL_ORDER_1);

  /* DESCRIPTION: Newmark - Generalized alpha - coefficients */
  addDoubleListOption("TIME_INT_STRUCT_COEFFS", nIntCoeffs, Int_Coeffs);

  /*  DESCRIPTION: Apply dead loads. Options: NO, YES \ingroup Config */
  addBoolOption("INCREMENTAL_LOAD", IncrementalLoad, false);
  /* DESCRIPTION: Maximum number of increments of the  */
  addUnsignedLongOption("NUMBER_INCREMENTS", IncLoad_Nincrements, 10);

  default_inc_crit[0] = 0.0; default_inc_crit[1] = 0.0; default_inc_crit[2] = 0.0;
  /* DESCRIPTION: Definition of the  UTOL RTOL ETOL*/
  addDoubleArrayOption("INCREMENTAL_CRITERIA", 3, IncLoad_Criteria, default_inc_crit);

  /* DESCRIPTION: Use of predictor */
  addBoolOption("PREDICTOR", Predictor, false);
  /* DESCRIPTION: Order of the predictor */
  addUnsignedShortOption("PREDICTOR_ORDER", Pred_Order, 0);

  /* DESCRIPTION: Topology optimization options */
  addBoolOption("TOPOLOGY_OPTIMIZATION", topology_optimization, false);
  addStringOption("TOPOL_OPTIM_OUTFILE", top_optim_output_file, string("element_derivatives.dat"));
  addDoubleOption("TOPOL_OPTIM_SIMP_EXPONENT", simp_exponent, 1.0);
  addDoubleOption("TOPOL_OPTIM_SIMP_MINSTIFF", simp_minimum_stiffness, 0.001);
  addEnumListOption("TOPOL_OPTIM_FILTER_KERNEL", top_optim_nKernel, top_optim_kernels, Filter_Kernel_Map);
  addDoubleListOption("TOPOL_OPTIM_FILTER_RADIUS", top_optim_nRadius, top_optim_filter_radius);
  addDoubleListOption("TOPOL_OPTIM_KERNEL_PARAM", top_optim_nKernelParams, top_optim_kernel_params);
  addEnumOption("TOPOL_OPTIM_PROJECTION_TYPE", top_optim_proj_type, Projection_Function_Map, NO_PROJECTION);
  addDoubleOption("TOPOL_OPTIM_PROJECTION_PARAM", top_optim_proj_param, 0.0);

  /* CONFIG_CATEGORY: FSI solver */
  /*--- Options related to the FSI solver ---*/

  /*!\brief PHYSICAL_PROBLEM_FLUID_FSI
   *  DESCRIPTION: Physical governing equations \n
   *  Options: NONE (default),EULER, NAVIER_STOKES, RANS,
   *  \ingroup Config*/
  addEnumOption("FSI_FLUID_PROBLEM", Kind_Solver_Fluid_FSI, FSI_Fluid_Solver_Map, NO_SOLVER_FFSI);

  /*!\brief PHYSICAL_PROBLEM_STRUCTURAL_FSI
   *  DESCRIPTION: Physical governing equations \n
   *  Options: NONE (default), FEM_ELASTICITY
   *  \ingroup Config*/
  addEnumOption("FSI_STRUCTURAL_PROBLEM", Kind_Solver_Struc_FSI, FSI_Struc_Solver_Map, NO_SOLVER_SFSI);

  /* DESCRIPTION: Linear solver for the structural side on FSI problems */
  addEnumOption("FSI_LINEAR_SOLVER_STRUC", Kind_Linear_Solver_FSI_Struc, Linear_Solver_Map, FGMRES);
  /* DESCRIPTION: Preconditioner for the Krylov linear solvers */
  addEnumOption("FSI_LINEAR_SOLVER_PREC_STRUC", Kind_Linear_Solver_Prec_FSI_Struc, Linear_Solver_Prec_Map, ILU);
  /* DESCRIPTION: Maximum number of iterations of the linear solver for the implicit formulation */
  addUnsignedLongOption("FSI_LINEAR_SOLVER_ITER_STRUC", Linear_Solver_Iter_FSI_Struc, 500);
  /* DESCRIPTION: Minimum error threshold for the linear solver for the implicit formulation */
  addDoubleOption("FSI_LINEAR_SOLVER_ERROR_STRUC", Linear_Solver_Error_FSI_Struc, 1E-6);

  /* DESCRIPTION: ID of the region we want to compute the sensitivities using direct differentiation */
  addUnsignedShortOption("FEA_ID_DIRECTDIFF", nID_DV, 0);

  /* DESCRIPTION: Restart from a steady state (sets grid velocities to 0 when loading the restart). */
  addBoolOption("RESTART_STEADY_STATE", SteadyRestart, false);

  /*!\par CONFIG_CATEGORY: Multizone definition \ingroup Config*/
  /*--- Options related to multizone problems ---*/

  /*!\brief MARKER_PLOTTING\n DESCRIPTION: Marker(s) of the surface in the surface flow solution file  \ingroup Config*/
  addStringListOption("CONFIG_LIST", nConfig_Files, Config_Filenames);

  /* DESCRIPTION: Determines if the multizone problem is solved for time-domain. */
  addBoolOption("TIME_DOMAIN", Time_Domain, false);
  /* DESCRIPTION: Number of outer iterations in the multizone problem. */
  addUnsignedLongOption("OUTER_ITER", Outer_Iter, 1);
  /* DESCRIPTION: Number of inner iterations in each multizone block. */
  addUnsignedLongOption("INNER_ITER", Inner_Iter, 1);
  /* DESCRIPTION: Number of time steps solved in the multizone problem. */
  addUnsignedLongOption("TIME_ITER", Time_Iter, 1);
  /* DESCRIPTION: Number of iterations in each single-zone block. */
  addUnsignedLongOption("ITER", Iter, 1000);
  /* DESCRIPTION: Restart iteration in the multizone problem. */
  addUnsignedLongOption("RESTART_ITER", Restart_Iter, 1);
  /* DESCRIPTION: Minimum error threshold for the linear solver for the implicit formulation */
  addDoubleOption("TIME_STEP", Time_Step, 0.0);
  /* DESCRIPTION: Total Physical Time for time-domain problems (s) */
  addDoubleOption("MAX_TIME", Max_Time, 1.0);
  /* DESCRIPTION: Determines if the single-zone driver is used. (TEMPORARY) */
  addBoolOption("SINGLEZONE_DRIVER", SinglezoneDriver, false);
  /* DESCRIPTION: Determines if the special output is written out */
  addBoolOption("SPECIAL_OUTPUT", SpecialOutput, false);
  /* DESCRIPTION: Determines if the special output is written out */
  addBoolOption("WRT_FORCES_BREAKDOWN", Wrt_ForcesBreakdown, false);
  
  /*  DESCRIPTION: Use conservative approach for interpolating between meshes.
  *  Options: NO, YES \ingroup Config */
  addBoolOption("CONSERVATIVE_INTERPOLATION", ConservativeInterpolation, true);

  /*!\par KIND_INTERPOLATION \n
   * DESCRIPTION: Type of interpolation to use for multi-zone problems. \n OPTIONS: see \link Interpolator_Map \endlink
   * Sets Kind_Interpolation \ingroup Config
   */
  addEnumOption("KIND_INTERPOLATION", Kind_Interpolation, Interpolator_Map, NEAREST_NEIGHBOR);
    
  /*!\par KIND_INTERPOLATION \n
   * DESCRIPTION: Type of radial basis function to use for radial basis function interpolation. \n OPTIONS: see \link RadialBasis_Map \endlink
   * Sets Kind_RadialBasis \ingroup Config
   */
  addEnumOption("KIND_RADIAL_BASIS_FUNCTION", Kind_RadialBasisFunction, RadialBasisFunction_Map, WENDLAND_C2);
  
  /*  DESCRIPTION: Use polynomial term in radial basis function interpolation.
  *  Options: NO, YES \ingroup Config */
  addBoolOption("RADIAL_BASIS_FUNCTION_POLYNOMIAL_TERM", RadialBasisFunction_PolynomialOption, true);
  
  /* DESCRIPTION: Radius for radial basis function */
  addDoubleOption("RADIAL_BASIS_FUNCTION_PARAMETER", RadialBasisFunction_Parameter, 1);

  /* DESCRIPTION: Maximum number of FSI iterations */
  addUnsignedShortOption("FSI_ITER", nIterFSI, 1);
  /* DESCRIPTION: Number of FSI iterations during which a ramp is applied */
  addUnsignedShortOption("RAMP_FSI_ITER", nIterFSI_Ramp, 2);
  /* DESCRIPTION: Aitken's static relaxation factor */
  addDoubleOption("STAT_RELAX_PARAMETER", AitkenStatRelax, 0.4);
  /* DESCRIPTION: Aitken's dynamic maximum relaxation factor for the first iteration */
  addDoubleOption("AITKEN_DYN_MAX_INITIAL", AitkenDynMaxInit, 0.5);
  /* DESCRIPTION: Aitken's dynamic minimum relaxation factor for the first iteration */
  addDoubleOption("AITKEN_DYN_MIN_INITIAL", AitkenDynMinInit, 0.5);
  /* DESCRIPTION: Kind of relaxation */
  addEnumOption("BGS_RELAXATION", Kind_BGS_RelaxMethod, AitkenForm_Map, NO_RELAXATION);
  /* DESCRIPTION: Relaxation required */
  addBoolOption("RELAXATION", Relaxation, false);

  /*!\par CONFIG_CATEGORY: Heat solver \ingroup Config*/
  /*--- options related to the heat solver ---*/

  /* DESCRIPTION: Thermal diffusivity constant */
  addDoubleOption("THERMAL_DIFFUSIVITY", Thermal_Diffusivity, 1.172E-5);

  /* DESCRIPTION: Thermal diffusivity constant */
  addDoubleOption("THERMAL_DIFFUSIVITY_SOLID", Thermal_Diffusivity_Solid, 1.172E-5);

  /*!\par CONFIG_CATEGORY: Visualize Control Volumes \ingroup Config*/
  /*--- options related to visualizing control volumes ---*/

  /* DESCRIPTION: Node number for the CV to be visualized */
  addLongOption("VISUALIZE_CV", Visualize_CV, -1);

  /*!\par CONFIG_CATEGORY: Inverse design problem \ingroup Config*/
  /*--- options related to inverse design problem ---*/

  /* DESCRIPTION: Evaluate inverse design on the surface  */
  addBoolOption("INV_DESIGN_CP", InvDesign_Cp, false);

  /* DESCRIPTION: Evaluate inverse design on the surface  */
  addBoolOption("INV_DESIGN_HEATFLUX", InvDesign_HeatFlux, false);

  /*!\par CONFIG_CATEGORY: Unsupported options \ingroup Config*/
  /*--- Options that are experimental and not intended for general use ---*/

  /* DESCRIPTION: Write extra output */
  addBoolOption("EXTRA_OUTPUT", ExtraOutput, false);

  /* DESCRIPTION: Write extra heat output for a given zone heat solver zone */
  addLongOption("EXTRA_HEAT_ZONE_OUTPUT", ExtraHeatOutputZone, -1);

  /*--- options related to the FFD problem ---*/
  /*!\par CONFIG_CATEGORY:FFD point inversion \ingroup Config*/
  
  /* DESCRIPTION: Fix I plane */
  addShortListOption("FFD_FIX_I", nFFD_Fix_IDir, FFD_Fix_IDir);
  
  /* DESCRIPTION: Fix J plane */
  addShortListOption("FFD_FIX_J", nFFD_Fix_JDir, FFD_Fix_JDir);
  
  /* DESCRIPTION: Fix K plane */
  addShortListOption("FFD_FIX_K", nFFD_Fix_KDir, FFD_Fix_KDir);
  
  /* DESCRIPTION: FFD symmetry plane (j=0) */
  addBoolOption("FFD_SYMMETRY_PLANE", FFD_Symmetry_Plane, false);

  /* DESCRIPTION: Define different coordinates systems for the FFD */
  addEnumOption("FFD_COORD_SYSTEM", FFD_CoordSystem, CoordSystem_Map, CARTESIAN);

  /* DESCRIPTION: Axis information for the spherical and cylindrical coord system */
  default_ffd_axis[0] = 0.0; default_ffd_axis[1] = 0.0; default_ffd_axis[2] =0.0;
  addDoubleArrayOption("FFD_AXIS", 3, FFD_Axis, default_ffd_axis);

  /* DESCRIPTION: Number of total iterations in the FFD point inversion */
  addUnsignedShortOption("FFD_ITERATIONS", nFFD_Iter, 500);

  /* DESCRIPTION: Free surface damping coefficient */
	addDoubleOption("FFD_TOLERANCE", FFD_Tol, 1E-10);

  /* DESCRIPTION: Definition of the FFD boxes */
  addFFDDefOption("FFD_DEFINITION", nFFDBox, CoordFFDBox, TagFFDBox);
  
  /* DESCRIPTION: Definition of the FFD boxes */
  addFFDDegreeOption("FFD_DEGREE", nFFDBox, DegreeFFDBox);
  
  /* DESCRIPTION: Surface continuity at the intersection with the FFD */
  addEnumOption("FFD_CONTINUITY", FFD_Continuity, Continuity_Map, DERIVATIVE_2ND);

  /* DESCRIPTION: Kind of blending for the FFD definition */
  addEnumOption("FFD_BLENDING", FFD_Blending, Blending_Map, BEZIER );

  /* DESCRIPTION: Order of the BSplines for BSpline Blending function */
  default_ffd_coeff[0] = 2; default_ffd_coeff[1] = 2; default_ffd_coeff[2] = 2;
  addDoubleArrayOption("FFD_BSPLINE_ORDER", 3, FFD_BSpline_Order, default_ffd_coeff);

  /*--- Options for the automatic differentiation methods ---*/
  /*!\par CONFIG_CATEGORY: Automatic Differentation options\ingroup Config*/

  /* DESCRIPTION: Direct differentiation mode (forward) */
  addEnumOption("DIRECT_DIFF", DirectDiff, DirectDiff_Var_Map, NO_DERIVATIVE);

  /* DESCRIPTION: Automatic differentiation mode (reverse) */
  addBoolOption("AUTO_DIFF", AD_Mode, NO);

  /* DESCRIPTION: Preaccumulation in the AD mode. */
  addBoolOption("PREACC", AD_Preaccumulation, YES);

  /*--- options that are used in the python optimization scripts. These have no effect on the c++ toolsuite ---*/
  /*!\par CONFIG_CATEGORY:Python Options\ingroup Config*/

  /* DESCRIPTION: Gradient method */
  addPythonOption("GRADIENT_METHOD");

  /* DESCRIPTION: Geometrical Parameter */
  addPythonOption("GEO_PARAM");

  /* DESCRIPTION: Setup for design variables */
  addPythonOption("DEFINITION_DV");

  /* DESCRIPTION: Maximum number of iterations */
  addPythonOption("OPT_ITERATIONS");
  
  /* DESCRIPTION: Requested accuracy */
  addPythonOption("OPT_ACCURACY");
  
  /*!\brief OPT_COMBINE_OBJECTIVE
   *  \n DESCRIPTION: Flag specifying whether to internally combine a multi-objective function or treat separately */
  addPythonOption("OPT_COMBINE_OBJECTIVE");

  /* DESCRIPTION: Current value of the design variables */
  addPythonOption("DV_VALUE_NEW");

  /* DESCRIPTION: Previous value of the design variables */
  addPythonOption("DV_VALUE_OLD");

  /* DESCRIPTION: Number of partitions of the mesh */
  addPythonOption("NUMBER_PART");

  /* DESCRIPTION: Optimization objective function with optional scaling factor*/
  addPythonOption("OPT_OBJECTIVE");

  /* DESCRIPTION: Optimization constraint functions with optional scaling factor */
  addPythonOption("OPT_CONSTRAINT");

  /* DESCRIPTION: Finite different step for gradient estimation */
  addPythonOption("FIN_DIFF_STEP");

  /* DESCRIPTION: Verbosity of the python scripts to Stdout */
  addPythonOption("CONSOLE");

  /* DESCRIPTION: Flag specifying if the mesh was decomposed */
  addPythonOption("DECOMPOSED");

  /* DESCRIPTION: Optimization gradient factor */
  addPythonOption("OPT_GRADIENT_FACTOR");
  
  /* DESCRIPTION: Upper bound for the optimizer */
  addPythonOption("OPT_BOUND_UPPER");
  
  /* DESCRIPTION: Lower bound for the optimizer */
  addPythonOption("OPT_BOUND_LOWER");

  /* DESCRIPTION: Number of zones of the problem */
  addPythonOption("NZONES");

  /* DESCRIPTION: Activate ParMETIS mode for testing */
  addBoolOption("PARMETIS", ParMETIS, false);
    
  /*--- options that are used in the Hybrid RANS/LES Simulations  ---*/
  /*!\par CONFIG_CATEGORY:Hybrid_RANSLES Options\ingroup Config*/
    
  /* DESCRIPTION: Writing surface solution file frequency for dual time */
  addUnsignedLongOption("WRT_SURF_FREQ_DUALTIME", Wrt_Surf_Freq_DualTime, 1);

  /* DESCRIPTION: DES Constant */
  addDoubleOption("DES_CONST", Const_DES, 0.65);

  /* DESCRIPTION: Specify Hybrid RANS/LES model */
  addEnumOption("HYBRID_RANSLES", Kind_HybridRANSLES, HybridRANSLES_Map, NO_HYBRIDRANSLES);
    
  /* DESCRIPTION: Roe with low dissipation for unsteady flows */
  addEnumOption("ROE_LOW_DISSIPATION", Kind_RoeLowDiss, RoeLowDiss_Map, NO_ROELOWDISS);

  /* DESCRIPTION: Activate SA Quadratic Constitutive Relation, 2000 version */
  addBoolOption("SA_QCR", QCR, false);
  
  /* DESCRIPTION: Compute Average for unsteady simulations */
  addBoolOption("COMPUTE_AVERAGE", Compute_Average, false);
  
  /* DESCRIPTION: Multipoint design Mach number*/
  addPythonOption("MULTIPOINT_MACH_NUMBER");
  
  /* DESCRIPTION: Multipoint design Weight */
  addPythonOption("MULTIPOINT_WEIGHT");
  
  /* DESCRIPTION: Multipoint design Angle of Attack */
  addPythonOption("MULTIPOINT_AOA");
  
  /* DESCRIPTION: Multipoint design Sideslip angle */
  addPythonOption("MULTIPOINT_SIDESLIP_ANGLE");
  
  /* DESCRIPTION: Multipoint design target CL*/
  addPythonOption("MULTIPOINT_TARGET_CL");
  
  /* DESCRIPTION: Multipoint design Reynolds number */
  addPythonOption("MULTIPOINT_REYNOLDS_NUMBER");
  
  /* DESCRIPTION: Multipoint design freestream temperature */
  addPythonOption("MULTIPOINT_FREESTREAM_TEMPERATURE");
  
  /* DESCRIPTION: Multipoint design freestream pressure */
  addPythonOption("MULTIPOINT_FREESTREAM_PRESSURE");
  
  /* DESCRIPTION: Multipoint design for outlet quantities (varying back pressure or mass flow operating points). */
  addPythonOption("MULTIPOINT_OUTLET_VALUE");
  
  /* DESCRIPTION: Using Uncertainty Quantification with SST Turbulence Model */
  addBoolOption("USING_UQ", using_uq, false);

  /* DESCRIPTION: Parameter to perturb eigenvalues */
  addDoubleOption("UQ_DELTA_B", uq_delta_b, 1.0);

  /* DESCRIPTION: Parameter to determine kind of perturbation */
  addUnsignedShortOption("UQ_COMPONENT", eig_val_comp, 1);

  /* DESCRIPTION: Parameter to perturb eigenvalues */
  addDoubleOption("UQ_URLX", uq_urlx, 0.1);

  /* DESCRIPTION: Permuting eigenvectors for UQ analysis */
  addBoolOption("UQ_PERMUTE", uq_permute, false);

  /* END_CONFIG_OPTIONS */

}

void CConfig::SetConfig_Parsing(char case_filename[MAX_STRING_SIZE]) {
  string text_line, option_name;
  ifstream case_file;
  vector<string> option_value;
  
  /*--- Read the configuration file ---*/
  
  case_file.open(case_filename, ios::in);

  if (case_file.fail()) {
    SU2_MPI::Error("The configuration file (.cfg) is missing!!", CURRENT_FUNCTION);
  }

  string errorString;

  int  err_count = 0;  // How many errors have we found in the config file
  int max_err_count = 30; // Maximum number of errors to print before stopping

  map<string, bool> included_options;

  /*--- Parse the configuration file and set the options ---*/
  
  while (getline (case_file, text_line)) {
    
    if (err_count >= max_err_count) {
      errorString.append("too many errors. Stopping parse");

      cout << errorString << endl;
      throw(1);
    }
    
    if (TokenizeString(text_line, option_name, option_value)) {
      
      /*--- See if it's a python option ---*/

      if (option_map.find(option_name) == option_map.end()) {
          string newString;
          newString.append(option_name);
          newString.append(": invalid option name");
          newString.append(". Check current SU2 options in config_template.cfg.");
          newString.append("\n");
          if (!option_name.compare("AD_COEFF_FLOW")) newString.append("AD_COEFF_FLOW= (1st, 2nd, 4th) is now JST_SENSOR_COEFF= (2nd, 4th).\n");
          if (!option_name.compare("AD_COEFF_ADJFLOW")) newString.append("AD_COEFF_ADJFLOW= (1st, 2nd, 4th) is now ADJ_JST_SENSOR_COEFF= (2nd, 4th).\n");
          if (!option_name.compare("SPATIAL_ORDER_FLOW")) newString.append("SPATIAL_ORDER_FLOW is now the boolean MUSCL_FLOW and the appropriate SLOPE_LIMITER_FLOW.\n");
          if (!option_name.compare("SPATIAL_ORDER_ADJFLOW")) newString.append("SPATIAL_ORDER_ADJFLOW is now the boolean MUSCL_ADJFLOW and the appropriate SLOPE_LIMITER_ADJFLOW.\n");
          if (!option_name.compare("SPATIAL_ORDER_TURB")) newString.append("SPATIAL_ORDER_TURB is now the boolean MUSCL_TURB and the appropriate SLOPE_LIMITER_TURB.\n");
          if (!option_name.compare("SPATIAL_ORDER_ADJTURB")) newString.append("SPATIAL_ORDER_ADJTURB is now the boolean MUSCL_ADJTURB and the appropriate SLOPE_LIMITER_ADJTURB.\n");
          if (!option_name.compare("LIMITER_COEFF")) newString.append("LIMITER_COEFF is now VENKAT_LIMITER_COEFF.\n");
          if (!option_name.compare("SHARP_EDGES_COEFF")) newString.append("SHARP_EDGES_COEFF is now ADJ_SHARP_LIMITER_COEFF.\n");
          if (!option_name.compare("DEFORM_TOL_FACTOR")) newString.append("DEFORM_TOL_FACTOR is no longer used.\n Set DEFORM_LINEAR_SOLVER_ERROR to define the minimum residual for grid deformation.\n");
          if (!option_name.compare("MOTION_FILENAME")) newString.append("MOTION_FILENAME is now DV_FILENAME.\n");
          if (!option_name.compare("BETA_DELTA")) newString.append("BETA_DELTA is now UQ_DELTA_B.\n");
          if (!option_name.compare("COMPONENTALITY")) newString.append("COMPONENTALITY is now UQ_COMPONENT.\n");
          if (!option_name.compare("PERMUTE")) newString.append("PERMUTE is now UQ_PERMUTE.\n");
          if (!option_name.compare("URLX")) newString.append("URLX is now UQ_URLX.\n");

          errorString.append(newString);
          err_count++;
        continue;
      }

      /*--- Option exists, check if the option has already been in the config file ---*/
      
      if (included_options.find(option_name) != included_options.end()) {
        string newString;
        newString.append(option_name);
        newString.append(": option appears twice");
        newString.append("\n");
        errorString.append(newString);
        err_count++;
        continue;
      }


      /*--- New found option. Add it to the map, and delete from all options ---*/
      
      included_options.insert(pair<string, bool>(option_name, true));
      all_options.erase(option_name);

      /*--- Set the value and check error ---*/
      
      string out = option_map[option_name]->SetValue(option_value);
      if (out.compare("") != 0) {
        errorString.append(out);
        errorString.append("\n");
        err_count++;
      }
    }
  }

  /*--- See if there were any errors parsing the config file ---*/
      
  if (errorString.size() != 0) {
    SU2_MPI::Error(errorString, CURRENT_FUNCTION);
  }

  /*--- Set the default values for all of the options that weren't set ---*/
      
  for (map<string, bool>::iterator iter = all_options.begin(); iter != all_options.end(); ++iter) {
    option_map[iter->first]->SetDefault();
  }

  case_file.close();
  
}

bool CConfig::SetRunTime_Parsing(char case_filename[MAX_STRING_SIZE]) {
  string text_line, option_name;
  ifstream case_file;
  vector<string> option_value;
  
  /*--- Read the configuration file ---*/
  
  case_file.open(case_filename, ios::in);
  
  if (case_file.fail()) { return false; }
  
  string errorString;
  
  int err_count = 0;  // How many errors have we found in the config file
  int max_err_count = 30; // Maximum number of errors to print before stopping
  
  map<string, bool> included_options;
  
  /*--- Parse the configuration file and set the options ---*/
  
  while (getline (case_file, text_line)) {
    
    if (err_count >= max_err_count) {
      errorString.append("too many errors. Stopping parse");
      
      cout << errorString << endl;
      throw(1);
    }
    
    if (TokenizeString(text_line, option_name, option_value)) {
      
      if (option_map.find(option_name) == option_map.end()) {
        
        /*--- See if it's a python option ---*/
        
        string newString;
        newString.append(option_name);
        newString.append(": invalid option name");
        newString.append("\n");
        errorString.append(newString);
        err_count++;
        continue;
      }
      
      /*--- Option exists, check if the option has already been in the config file ---*/
      
      if (included_options.find(option_name) != included_options.end()) {
        string newString;
        newString.append(option_name);
        newString.append(": option appears twice");
        newString.append("\n");
        errorString.append(newString);
        err_count++;
        continue;
      }
      
      /*--- New found option. Add it to the map, and delete from all options ---*/
      
      included_options.insert(pair<string, bool>(option_name, true));
      all_options.erase(option_name);
      
      /*--- Set the value and check error ---*/
      
      string out = option_map[option_name]->SetValue(option_value);
      if (out.compare("") != 0) {
        errorString.append(out);
        errorString.append("\n");
        err_count++;
      }
      
    }
  }
  
  /*--- See if there were any errors parsing the runtime file ---*/
  
  if (errorString.size() != 0) {
    SU2_MPI::Error(errorString, CURRENT_FUNCTION);
  }
  
  case_file.close();
  
  return true;
  
}

void CConfig::SetPostprocessing(unsigned short val_software, unsigned short val_izone, unsigned short val_nDim) {
  
  unsigned short iZone, iCFL, iMarker;
  bool ideal_gas = ((Kind_FluidModel == STANDARD_AIR) ||
                    (Kind_FluidModel == IDEAL_GAS) ||
                    (Kind_FluidModel == INC_IDEAL_GAS) ||
                    (Kind_FluidModel == INC_IDEAL_GAS_POLY) ||
                    (Kind_FluidModel == CONSTANT_DENSITY));
  bool standard_air = ((Kind_FluidModel == STANDARD_AIR));
  
#ifndef HAVE_TECIO
  if (Output_FileFormat == TECPLOT_BINARY) {
    cout << "Tecplot binary file requested but SU2 was built without TecIO support." << "\n";
    Output_FileFormat = TECPLOT;
  }
#endif

  /*--- Set the boolean Wall_Functions equal to true if there is a
   definition for the wall founctions ---*/

  Wall_Functions = false;
  if (nMarker_WallFunctions > 0) {
    for (iMarker = 0; iMarker < nMarker_WallFunctions; iMarker++) {
      if (Kind_WallFunctions[iMarker] != NO_WALL_FUNCTION)
        Wall_Functions = true;
      
      if ((Kind_WallFunctions[iMarker] == ADAPTIVE_WALL_FUNCTION) || (Kind_WallFunctions[iMarker] == SCALABLE_WALL_FUNCTION)
        || (Kind_WallFunctions[iMarker] == NONEQUILIBRIUM_WALL_MODEL))

        SU2_MPI::Error(string("For RANS problems, use NO_WALL_FUNCTION, STANDARD_WALL_FUNCTION or EQUILIBRIUM_WALL_MODEL.\n"), CURRENT_FUNCTION);

    }
  }
  
  /*--- Fixed CM mode requires a static movement of the grid ---*/
  
  if (Fixed_CM_Mode) {
    Grid_Movement= true;
  	 nGridMovement = 1;
  	 Kind_GridMovement = new unsigned short[nGridMovement];
  	 Kind_GridMovement[0] = MOVING_HTP;
  }

  /*--- Initialize the AoA and Sideslip variables for the incompressible
   solver. This is typically unused (often internal flows). This also
   is necessary to avoid any issues with the AoA adjustments for the
   compressible code for fixed lift mode (including the adjoint). ---*/

  if (Kind_Regime == INCOMPRESSIBLE) {

    /*--- Compute x-velocity with a safegaurd for 0.0. ---*/

    su2double Vx = 1e-10;
    if (Inc_Velocity_Init[0] != 0.0) {
      Vx = Inc_Velocity_Init[0];
    }

    /*--- Compute the angle-of-attack and sideslip. ---*/

    su2double alpha = 0.0, beta = 0.0;
    if (val_nDim == 2) {
      alpha = atan(Inc_Velocity_Init[1]/Vx)*180.0/PI_NUMBER;
    } else {
      alpha = atan(Inc_Velocity_Init[2]/Vx)*180.0/PI_NUMBER;
      beta  = atan(Inc_Velocity_Init[1]/Vx)*180.0/PI_NUMBER;
    }

    /*--- Set alpha and beta in the config class. ---*/

    SetAoA(alpha);
    SetAoS(beta);
    
  }

  /*--- By default, in 2D we should use TWOD_AIRFOIL (independenly from the input file) ---*/

  if (val_nDim == 2) Geo_Description = TWOD_AIRFOIL;

  /*--- Store the SU2 module that we are executing. ---*/
  
  Kind_SU2 = val_software;

  /*--- Set limiter for no MUSCL reconstructions ---*/
  
  if ((!MUSCL_Flow) || (Kind_ConvNumScheme_Flow == SPACE_CENTERED)) Kind_SlopeLimit_Flow = NO_LIMITER;
  if ((!MUSCL_Turb) || (Kind_ConvNumScheme_Turb == SPACE_CENTERED)) Kind_SlopeLimit_Turb = NO_LIMITER;
  if ((!MUSCL_AdjFlow) || (Kind_ConvNumScheme_AdjFlow == SPACE_CENTERED)) Kind_SlopeLimit_AdjFlow = NO_LIMITER;
  if ((!MUSCL_AdjTurb) || (Kind_ConvNumScheme_AdjTurb == SPACE_CENTERED)) Kind_SlopeLimit_AdjTurb = NO_LIMITER;

  /*--- Set the default for thrust in ActDisk ---*/
  
  if ((Kind_ActDisk == NET_THRUST) || (Kind_ActDisk == BC_THRUST)
      || (Kind_ActDisk == DRAG_MINUS_THRUST) || (Kind_ActDisk == MASSFLOW)
      || (Kind_ActDisk == POWER))
    ActDisk_Jump = RATIO;

  /*--- Error-catching and automatic array adjustments for objective, marker, and weights arrays --- */

  /*--- If Kind_Obj has not been specified, these arrays need to take a default --*/

  if (Weight_ObjFunc == NULL && Kind_ObjFunc == NULL) {
    Kind_ObjFunc = new unsigned short[1];
    Kind_ObjFunc[0] = DRAG_COEFFICIENT;
    Weight_ObjFunc = new su2double[1];
    Weight_ObjFunc[0] = 1.0;
    nObj=1;
    nObjW=1;
  }

  /*--- Maker sure that arrays are the same length ---*/

  if (nObj>0) {
    if (nMarker_Monitoring!=nObj && Marker_Monitoring!= NULL) {
      if (nMarker_Monitoring==1) {
        /*-- If only one marker was listed with multiple objectives, set that marker as the marker for each objective ---*/
        nMarker_Monitoring = nObj;
        string marker = Marker_Monitoring[0];
        delete[] Marker_Monitoring;
        Marker_Monitoring = new string[nMarker_Monitoring];
        for (iMarker=0; iMarker<nMarker_Monitoring; iMarker++)
          Marker_Monitoring[iMarker] = marker;
      }
      else if(nObj==1){
        /*--- If one objective and more than one marker: repeat objective over each marker, evenly weighted ---*/
        unsigned int obj = Kind_ObjFunc[0];
        su2double wt=1.0;
        delete[] Kind_ObjFunc;
        if (Weight_ObjFunc!=NULL){
         wt = Weight_ObjFunc[0];
         delete[] Weight_ObjFunc;
        }
        Kind_ObjFunc = new short unsigned int[nMarker_Monitoring];
        Weight_ObjFunc = new su2double[nMarker_Monitoring];
        for (unsigned short iObj=0; iObj<nMarker_Monitoring; iObj++){
          Kind_ObjFunc[iObj] = obj;
          Weight_ObjFunc[iObj] = wt;
        }
        nObjW = nObj;
      }
      else if(nObj>1) {
        SU2_MPI::Error(string("When using more than one OBJECTIVE_FUNCTION, MARKER_MONITORING must be the same length or length 1.\n ") +
                       string("For multiple surfaces per objective, either use one objective or list the objective multiple times.\n") +
                       string("For multiple objectives per marker either use one marker or list the marker multiple times.\n")+
                       string("Similar rules apply for multi-objective optimization using OPT_OBJECTIVE rather than OBJECTIVE_FUNCTION."),
                       CURRENT_FUNCTION);
      }
    }
  }

  /*-- Correct for case where Weight_ObjFunc has not been provided or has length < kind_objfunc---*/
  
  if (nObjW<nObj) {
    if (Weight_ObjFunc!= NULL && nObjW>1) {
      SU2_MPI::Error(string("The option OBJECTIVE_WEIGHT must either have the same length as OBJECTIVE_FUNCTION,\n") +
                     string("be lenght 1, or be deleted from the config file (equal weights will be applied)."), CURRENT_FUNCTION);
    }
    Weight_ObjFunc = new su2double[nObj];
    for (unsigned short iObj=0; iObj<nObj; iObj++)
      Weight_ObjFunc[iObj] = 1.0;
  }

  /*--- One final check for multi-objective with the set of objectives
   that are not counted per-surface. We will disable multi-objective here. ---*/
  
  if (nObj > 1) {
    unsigned short Obj_0 = Kind_ObjFunc[0];
    for (unsigned short iObj=1; iObj<nObj; iObj++){
      switch(Kind_ObjFunc[iObj]) {
        case INVERSE_DESIGN_PRESSURE:
        case INVERSE_DESIGN_HEATFLUX:
        case THRUST_COEFFICIENT:
        case TORQUE_COEFFICIENT:
        case FIGURE_OF_MERIT:
        case SURFACE_TOTAL_PRESSURE:
        case SURFACE_STATIC_PRESSURE:
        case SURFACE_MASSFLOW:
        case SURFACE_UNIFORMITY:
        case SURFACE_SECONDARY:
        case SURFACE_MOM_DISTORTION:
        case SURFACE_SECOND_OVER_UNIFORM:
        case SURFACE_PRESSURE_DROP:
        case CUSTOM_OBJFUNC:
          if (Kind_ObjFunc[iObj] != Obj_0) {
            SU2_MPI::Error(string("The following objectives can only be used for the first surface in a multi-objective \n")+
                           string("problem or as a single objective applied to multiple monitoring markers:\n")+
                           string("INVERSE_DESIGN_PRESSURE, INVERSE_DESIGN_HEATFLUX, THRUST_COEFFICIENT, TORQUE_COEFFICIENT\n")+
                           string("FIGURE_OF_MERIT, SURFACE_TOTAL_PRESSURE, SURFACE_STATIC_PRESSURE, SURFACE_MASSFLOW\n")+
                           string("SURFACE_UNIFORMITY, SURFACE_SECONDARY, SURFACE_MOM_DISTORTION, SURFACE_SECOND_OVER_UNIFORM\n")+
                           string("SURFACE_PRESSURE_DROP, CUSTOM_OBJFUNC.\n"), CURRENT_FUNCTION);
          }
          break;
        default:
          break;
      }
    }
  }
  
  /*--- Low memory only for ASCII Tecplot ---*/

  if (Output_FileFormat != TECPLOT) Low_MemoryOutput = NO;
  
  /*--- The that Discard_InFiles is false, owerwise the gradient could be wrong ---*/
  
  if ((ContinuousAdjoint || DiscreteAdjoint) && Fixed_CL_Mode && !Eval_dOF_dCX)
    Discard_InFiles = false;

  /*--- Deactivate the multigrid in the adjoint problem ---*/
  
  if ((ContinuousAdjoint && !MG_AdjointFlow) ||
      (Unsteady_Simulation == TIME_STEPPING)) { nMGLevels = 0; }

  /*--- If Fluid Structure Interaction, set the solver for each zone.
   *--- ZONE_0 is the zone of the fluid.
   *--- All the other zones are structure.
   *--- This will allow us to define multiple physics structural problems */

  if (Kind_Solver == FLUID_STRUCTURE_INTERACTION) {
    if (val_izone == 0) {Kind_Solver = Kind_Solver_Fluid_FSI; FSI_Problem = true;}

    else {Kind_Solver = Kind_Solver_Struc_FSI; FSI_Problem = true;
    Kind_Linear_Solver = Kind_Linear_Solver_FSI_Struc;
    Kind_Linear_Solver_Prec = Kind_Linear_Solver_Prec_FSI_Struc;
    Linear_Solver_Error = Linear_Solver_Error_FSI_Struc;
    Linear_Solver_Iter = Linear_Solver_Iter_FSI_Struc;
    // Discrete adjoint linear solver
    Kind_DiscAdj_Linear_Solver = Kind_DiscAdj_Linear_Solver_FSI_Struc;
    Kind_DiscAdj_Linear_Prec = Kind_DiscAdj_Linear_Prec_FSI_Struc;}

    Multizone_Residual = true;
  }
  else { FSI_Problem = false; }

  if (Kind_Solver == MULTIZONE) {
    Multizone_Problem = true;
  }
  else{
    Multizone_Problem = false;
  }


  if ((Kind_Solver == HEAT_EQUATION_FVM) || (Kind_Solver == DISC_ADJ_HEAT)) {
    Linear_Solver_Iter = Linear_Solver_Iter_Heat;
    Linear_Solver_Error = Linear_Solver_Error_Heat;
  }

  if ((rank == MASTER_NODE) && ContinuousAdjoint && (Ref_NonDim == DIMENSIONAL) && (Kind_SU2 == SU2_CFD)) {
    cout << "WARNING: The adjoint solver should use a non-dimensional flow solution." << endl;
  }
  
  /*--- Initialize non-physical points/reconstructions to zero ---*/
  
  Nonphys_Points   = 0;
  Nonphys_Reconstr = 0;
  
  /*--- Set the number of external iterations to 1 for the steady state problem ---*/

  if (Kind_Solver == FEM_ELASTICITY) {
    nMGLevels = 0;
    if (Dynamic_Analysis == STATIC) nExtIter = 1;
  }

  /*--- Initialize the ofstream ConvHistFile. ---*/
  ofstream ConvHistFile;

  /*--- Decide whether we should be writing unsteady solution files. ---*/
  
  if (Unsteady_Simulation == STEADY ||
      Unsteady_Simulation == HARMONIC_BALANCE)
 { Wrt_Unsteady = false; }
  else { Wrt_Unsteady = true; }

  if (Kind_Solver == FEM_ELASTICITY) {

	  if (Dynamic_Analysis == STATIC) { Wrt_Dynamic = false; }
	  else { Wrt_Dynamic = true; }

  } else {
    Wrt_Dynamic = false;
  }

  if (Kind_Solver == ZONE_SPECIFIC) {
    ZoneSpecific_Problem = true;
    Kind_Solver = Kind_Solver_PerZone[val_izone];
  }

  /*--- Check for unsupported features. ---*/

  if ((Kind_Regime == INCOMPRESSIBLE) && (Unsteady_Simulation == HARMONIC_BALANCE)){
    SU2_MPI::Error("Harmonic Balance not yet implemented for the incompressible solver.", CURRENT_FUNCTION);
  }

  if ((Kind_Regime == EULER) && (Buffet_Monitoring == true)){
    SU2_MPI::Error("Buffet monitoring incompatible with Euler Solver", CURRENT_FUNCTION);
  }
  
  /*--- Check for Fluid model consistency ---*/

  if (standard_air) {
    if (Gamma != 1.4 || Gas_Constant != 287.058) {
      Gamma = 1.4;
      Gas_Constant = 287.058;
    }
  }

  /*--- Overrule the default values for viscosity if the US measurement system is used. ---*/

  if (SystemMeasurements == US) {

    /* Correct the viscosities, if they contain the default SI values. */
    if(fabs(Mu_Constant-1.716E-5) < 1.0E-15) Mu_Constant /= 47.88025898;
    if(fabs(Mu_Ref-1.716E-5)      < 1.0E-15) Mu_Ref      /= 47.88025898;

    /* Correct the values with temperature dimension, if they contain the default SI values. */
    if(fabs(Mu_Temperature_Ref-273.15) < 1.0E-8) Mu_Temperature_Ref *= 1.8;
    if(fabs(Mu_S-110.4)                < 1.0E-8) Mu_S               *= 1.8;

    /* Correct the thermal conductivity, if it contains the default SI value. */
    if(fabs(Kt_Constant-0.0257) < 1.0E-10) Kt_Constant *= 0.577789317;
  }

  /*--- Check for Measurement System ---*/
  
  if (SystemMeasurements == US && !standard_air) {
    SU2_MPI::Error("Only STANDARD_AIR fluid model can be used with US Measurement System", CURRENT_FUNCTION);
  }
  
  /*--- Check for Convective scheme available for NICFD ---*/
  
  if (!ideal_gas) {
    if (Kind_Upwind_Flow != ROE && Kind_Upwind_Flow != HLLC && Kind_Centered_Flow != JST) {
      SU2_MPI::Error("Only ROE Upwind, HLLC Upwind scheme, and JST scheme can be used for Non-Ideal Compressible Fluids", CURRENT_FUNCTION);
    }

  }
  
  if(GetBoolTurbomachinery()){
    nBlades = new su2double[nZone];
    FreeStreamTurboNormal= new su2double[3];
  }

  /*--- Check if Giles are used with turbo markers ---*/

  if (nMarker_Giles > 0 && !GetBoolTurbomachinery()){
    SU2_MPI::Error("Giles Boundary conditions can only be used with turbomachinery markers", CURRENT_FUNCTION);
  }

  /*--- Check for Boundary condition available for NICFD ---*/
  
  if (!ideal_gas) {
    if (nMarker_Inlet != 0) {
      SU2_MPI::Error("Riemann Boundary conditions or Giles must be used for inlet and outlet with Not Ideal Compressible Fluids ", CURRENT_FUNCTION);
    }
    if (nMarker_Outlet != 0) {
      SU2_MPI::Error("Riemann Boundary conditions or Giles must be used outlet with Not Ideal Compressible Fluids ", CURRENT_FUNCTION);
    }
    
    if (nMarker_FarField != 0) {
      SU2_MPI::Error("Riemann Boundary conditions or Giles must be used outlet with Not Ideal Compressible Fluids ", CURRENT_FUNCTION);
    }
    
  }
  
  /*--- Check for Boundary condition available for NICF ---*/
  
  if (ideal_gas && (Kind_Regime != INCOMPRESSIBLE)) {
    if (SystemMeasurements == US && standard_air) {
      if (Kind_ViscosityModel != SUTHERLAND) {
        SU2_MPI::Error("Only SUTHERLAND viscosity model can be used with US Measurement", CURRENT_FUNCTION);
      }
    }
    if (Kind_ConductivityModel != CONSTANT_PRANDTL ) {
      SU2_MPI::Error("Only CONSTANT_PRANDTL thermal conductivity model can be used with STANDARD_AIR and IDEAL_GAS", CURRENT_FUNCTION);
    }
    
  }
  
  /*--- Force number of span-wise section to 1 if 2D case ---*/
  if(val_nDim ==2){
    nSpanWiseSections_User=1;
    Kind_SpanWise= EQUISPACED;
  }

  /*--- Set number of TurboPerformance markers ---*/
  if(nMarker_Turbomachinery > 0){
    if(nMarker_Turbomachinery > 1){
      nMarker_TurboPerformance = nMarker_Turbomachinery + SU2_TYPE::Int(nMarker_Turbomachinery/2) + 1;
    }else{
      nMarker_TurboPerformance = nMarker_Turbomachinery;
    }
  } else {
    nMarker_TurboPerformance = 0;
    nSpanWiseSections =1;
  }

  /*--- Set number of TurboPerformance markers ---*/
  if(nMarker_Turbomachinery != 0){
    nSpan_iZones = new unsigned short[nZone];
  }

  /*--- Set number of TurboPerformance markers ---*/
  if(RampRotatingFrame && !DiscreteAdjoint){
    FinalRotation_Rate_Z = new su2double[nZone];
    for(iZone=0; iZone <nZone; iZone ++){
      FinalRotation_Rate_Z[iZone] = Rotation_Rate_Z[iZone];
      if(abs(FinalRotation_Rate_Z[iZone]) > 0.0){
        Rotation_Rate_Z[iZone] = RampRotatingFrame_Coeff[0];
      }
    }
  }

  if(RampOutletPressure && !DiscreteAdjoint){
    for (iMarker = 0; iMarker < nMarker_Giles; iMarker++){
      if (Kind_Data_Giles[iMarker] == STATIC_PRESSURE || Kind_Data_Giles[iMarker] == STATIC_PRESSURE_1D || Kind_Data_Giles[iMarker] == RADIAL_EQUILIBRIUM ){
        FinalOutletPressure   = Giles_Var1[iMarker];
        Giles_Var1[iMarker] = RampOutletPressure_Coeff[0];
      }
    }
    for (iMarker = 0; iMarker < nMarker_Riemann; iMarker++){
      if (Kind_Data_Riemann[iMarker] == STATIC_PRESSURE || Kind_Data_Riemann[iMarker] == RADIAL_EQUILIBRIUM){
        FinalOutletPressure      = Riemann_Var1[iMarker];
        Riemann_Var1[iMarker] = RampOutletPressure_Coeff[0];
      }
    }
  }

  /*--- Check on extra Relaxation factor for Giles---*/
  if(ExtraRelFacGiles[1] > 0.5){
    ExtraRelFacGiles[1] = 0.5;
  }


  /*--- Set grid movement kind to NO_MOVEMENT if not specified, which means
   that we also set the Grid_Movement flag to false. We initialize to the
   number of zones here, because we are guaranteed to at least have one. ---*/
  
  if (Kind_GridMovement == NULL) {
    Kind_GridMovement = new unsigned short[nZone];
    for (unsigned short iZone = 0; iZone < nZone; iZone++ )
      Kind_GridMovement[iZone] = NO_MOVEMENT;
    if (Grid_Movement == true) {
      SU2_MPI::Error("GRID_MOVEMENT = YES but no type provided in GRID_MOVEMENT_KIND!!", CURRENT_FUNCTION);
    }
  }
  
  /*--- If only one Grid_Movement kind is specified, it is assumed it's the same for all zones. ---*/
  /*--- TODO: Kind_Grid_Movement should not be an array but rather only one short. ---*/
  /*--- The distinction comes as each zone has one config container. ---*/
  if (nGridMovement != nZone){
    for (unsigned short iZone = 0; iZone < nZone; iZone++ )
      Kind_GridMovement[iZone] = Kind_GridMovement[ZONE_0];
  }

  /*--- If we're solving a purely steady problem with no prescribed grid
   movement (both rotating frame and moving walls can be steady), make sure that
   there is no grid motion ---*/
  
  if ((Kind_SU2 == SU2_CFD || Kind_SU2 == SU2_SOL) &&
      (Unsteady_Simulation == STEADY) &&
      ((Kind_GridMovement[ZONE_0] != MOVING_WALL) &&
       (Kind_GridMovement[ZONE_0] != ROTATING_FRAME) &&
       (Kind_GridMovement[ZONE_0] != STEADY_TRANSLATION) &&
       (Kind_GridMovement[ZONE_0] != FLUID_STRUCTURE)))
    Grid_Movement = false;
  
  if ((Kind_SU2 == SU2_CFD || Kind_SU2 == SU2_SOL) &&
      (Unsteady_Simulation == STEADY) &&
      ((Kind_GridMovement[ZONE_0] == MOVING_HTP)))
    Grid_Movement = true;

  /*--- The Line Search should be applied only in the deformation stage. ---*/

  if (Kind_SU2 != SU2_DEF) {
  	Opt_RelaxFactor = 1.0;
  }

  /*--- If it is not specified, set the mesh motion mach number
   equal to the freestream value. ---*/
  
  if (Grid_Movement && Mach_Motion == 0.0)
    Mach_Motion = Mach;
  
  /*--- Set the boolean flag if we are in a rotating frame (source term). ---*/
  
  if (Grid_Movement && Kind_GridMovement[ZONE_0] == ROTATING_FRAME)
    Rotating_Frame = true;
  else
    Rotating_Frame = false;
  
  /*--- Check the number of moving markers against the number of grid movement
   types provided (should be equal, except that rigid motion and rotating frame
   do not depend on surface specification). ---*/
  
  if (Grid_Movement &&
      (Kind_GridMovement[ZONE_0] != RIGID_MOTION) &&
      (Kind_GridMovement[ZONE_0] != ROTATING_FRAME) &&
      (Kind_GridMovement[ZONE_0] != MOVING_HTP) &&
      (Kind_GridMovement[ZONE_0] != STEADY_TRANSLATION) &&
      (Kind_GridMovement[ZONE_0] != FLUID_STRUCTURE) &&
      (Kind_GridMovement[ZONE_0] != GUST) &&
      (nGridMovement != nMarker_Moving)) {
    SU2_MPI::Error("Number of GRID_MOVEMENT_KIND must match number of MARKER_MOVING!!", CURRENT_FUNCTION);
  }
  
  /*--- In case the grid movement parameters have not been declared in the
   config file, set them equal to zero for safety. Also check to make sure
   that for each option, a value has been declared for each moving marker. ---*/
  
  unsigned short nMoving;
  if (nGridMovement > nZone) nMoving = nGridMovement;
  else nMoving = nZone;

  /*--- Motion Origin: ---*/
  
  if (Motion_Origin_X == NULL) {
    Motion_Origin_X = new su2double[nMoving];
    for (iZone = 0; iZone < nMoving; iZone++ )
      Motion_Origin_X[iZone] = 0.0;
  } else {
    if (Grid_Movement && (nMotion_Origin_X != nGridMovement)) {
      SU2_MPI::Error("Length of MOTION_ORIGIN_X must match GRID_MOVEMENT_KIND!!", CURRENT_FUNCTION);
    }
  }
  
  if (Motion_Origin_Y == NULL) {
    Motion_Origin_Y = new su2double[nMoving];
    for (iZone = 0; iZone < nMoving; iZone++ )
      Motion_Origin_Y[iZone] = 0.0;
  } else {
    if (Grid_Movement && (nMotion_Origin_Y != nGridMovement)) {
      SU2_MPI::Error("Length of MOTION_ORIGIN_Y must match GRID_MOVEMENT_KIND!!", CURRENT_FUNCTION);
    }
  }
  
  if (Motion_Origin_Z == NULL) {
    Motion_Origin_Z = new su2double[nMoving];
    for (iZone = 0; iZone < nMoving; iZone++ )
      Motion_Origin_Z[iZone] = 0.0;
  } else {
    if (Grid_Movement && (nMotion_Origin_Z != nGridMovement)) {
      SU2_MPI::Error("Length of MOTION_ORIGIN_Z must match GRID_MOVEMENT_KIND!!", CURRENT_FUNCTION);
    }
  }
  
  if (MoveMotion_Origin == NULL) {
    MoveMotion_Origin = new unsigned short[nMoving];
    for (iZone = 0; iZone < nMoving; iZone++ )
      MoveMotion_Origin[iZone] = 0;
  } else {
    if (Grid_Movement && (nMoveMotion_Origin != nGridMovement)) {
      SU2_MPI::Error("Length of MOVE_MOTION_ORIGIN must match GRID_MOVEMENT_KIND!!", CURRENT_FUNCTION);
    }
  }
  
  /*--- Translation: ---*/
  
  if (Translation_Rate_X == NULL) {
    Translation_Rate_X = new su2double[nMoving];
    for (iZone = 0; iZone < nMoving; iZone++ )
      Translation_Rate_X[iZone] = 0.0;
  } else {
    if (Grid_Movement && (nTranslation_Rate_X != nGridMovement)) {
      SU2_MPI::Error("Length of TRANSLATION_RATE_X must match GRID_MOVEMENT_KIND!!", CURRENT_FUNCTION);
    }
  }
  
  if (Translation_Rate_Y == NULL) {
    Translation_Rate_Y = new su2double[nMoving];
    for (iZone = 0; iZone < nMoving; iZone++ )
      Translation_Rate_Y[iZone] = 0.0;
  } else {
    if (Grid_Movement && (nTranslation_Rate_Y != nGridMovement)) {
      SU2_MPI::Error("Length of TRANSLATION_RATE_Y must match GRID_MOVEMENT_KIND!!", CURRENT_FUNCTION);
    }
  }
  
  if (Translation_Rate_Z == NULL) {
    Translation_Rate_Z = new su2double[nMoving];
    for (iZone = 0; iZone < nMoving; iZone++ )
      Translation_Rate_Z[iZone] = 0.0;
  } else {
    if (Grid_Movement && (nTranslation_Rate_Z != nGridMovement)) {
      SU2_MPI::Error("Length of TRANSLATION_RATE_Z must match GRID_MOVEMENT_KIND!!", CURRENT_FUNCTION);
    }
  }
  
  /*--- Rotation: ---*/
  
  if (Rotation_Rate_X == NULL) {
    Rotation_Rate_X = new su2double[nMoving];
    for (iZone = 0; iZone < nMoving; iZone++ )
      Rotation_Rate_X[iZone] = 0.0;
  } else {
    if (Grid_Movement && (nRotation_Rate_X != nGridMovement)) {
      SU2_MPI::Error("Length of ROTATION_RATE_X must match GRID_MOVEMENT_KIND!!", CURRENT_FUNCTION);
    }
  }
  
  if (Rotation_Rate_Y == NULL) {
    Rotation_Rate_Y = new su2double[nMoving];
    for (iZone = 0; iZone < nMoving; iZone++ )
      Rotation_Rate_Y[iZone] = 0.0;
  } else {
    if (Grid_Movement && (nRotation_Rate_Y != nGridMovement)) {
      SU2_MPI::Error("Length of ROTATION_RATE_Y must match GRID_MOVEMENT_KIND!!", CURRENT_FUNCTION);
    }
  }
  
  if (Rotation_Rate_Z == NULL) {
    Rotation_Rate_Z = new su2double[nMoving];
    for (iZone = 0; iZone < nMoving; iZone++ )
      Rotation_Rate_Z[iZone] = 0.0;
  } else {
    if (Grid_Movement && (nRotation_Rate_Z != nGridMovement)) {
      SU2_MPI::Error("Length of ROTATION_RATE_Z must match GRID_MOVEMENT_KIND!!", CURRENT_FUNCTION);
    }
  }
  
  /*--- Pitching: ---*/
  
  if (Pitching_Omega_X == NULL) {
    Pitching_Omega_X = new su2double[nMoving];
    for (iZone = 0; iZone < nMoving; iZone++ )
      Pitching_Omega_X[iZone] = 0.0;
  } else {
    if (Grid_Movement && (nPitching_Omega_X != nGridMovement)) {
      SU2_MPI::Error("Length of PITCHING_OMEGA_X must match GRID_MOVEMENT_KIND!!", CURRENT_FUNCTION);
    }
  }
  
  if (Pitching_Omega_Y == NULL) {
    Pitching_Omega_Y = new su2double[nMoving];
    for (iZone = 0; iZone < nMoving; iZone++ )
      Pitching_Omega_Y[iZone] = 0.0;
  } else {
    if (Grid_Movement && (nPitching_Omega_Y != nGridMovement)) {
      SU2_MPI::Error("Length of PITCHING_OMEGA_Y must match GRID_MOVEMENT_KIND!!", CURRENT_FUNCTION);
    }
  }
  
  if (Pitching_Omega_Z == NULL) {
    Pitching_Omega_Z = new su2double[nMoving];
    for (iZone = 0; iZone < nMoving; iZone++ )
      Pitching_Omega_Z[iZone] = 0.0;
  } else {
    if (Grid_Movement && (nPitching_Omega_Z != nGridMovement)) {
      SU2_MPI::Error("Length of PITCHING_OMEGA_Z must match GRID_MOVEMENT_KIND!!", CURRENT_FUNCTION);
    }
  }
  
  /*--- Pitching Amplitude: ---*/
  
  if (Pitching_Ampl_X == NULL) {
    Pitching_Ampl_X = new su2double[nMoving];
    for (iZone = 0; iZone < nMoving; iZone++ )
      Pitching_Ampl_X[iZone] = 0.0;
  } else {
    if (Grid_Movement && (nPitching_Ampl_X != nGridMovement)) {
      SU2_MPI::Error("Length of PITCHING_AMPL_X must match GRID_MOVEMENT_KIND!!", CURRENT_FUNCTION);
    }
  }
  
  if (Pitching_Ampl_Y == NULL) {
    Pitching_Ampl_Y = new su2double[nMoving];
    for (iZone = 0; iZone < nMoving; iZone++ )
      Pitching_Ampl_Y[iZone] = 0.0;
  } else {
    if (Grid_Movement && (nPitching_Ampl_Y != nGridMovement)) {
      SU2_MPI::Error("Length of PITCHING_AMPL_Y must match GRID_MOVEMENT_KIND!!", CURRENT_FUNCTION);
    }
  }
  
  if (Pitching_Ampl_Z == NULL) {
    Pitching_Ampl_Z = new su2double[nMoving];
    for (iZone = 0; iZone < nMoving; iZone++ )
      Pitching_Ampl_Z[iZone] = 0.0;
  } else {
    if (Grid_Movement && (nPitching_Ampl_Z != nGridMovement)) {
      SU2_MPI::Error("Length of PITCHING_AMPL_Z must match GRID_MOVEMENT_KIND!!", CURRENT_FUNCTION);
    }
  }
  
  /*--- Pitching Phase: ---*/
  
  if (Pitching_Phase_X == NULL) {
    Pitching_Phase_X = new su2double[nMoving];
    for (iZone = 0; iZone < nMoving; iZone++ )
      Pitching_Phase_X[iZone] = 0.0;
  } else {
    if (Grid_Movement && (nPitching_Phase_X != nGridMovement)) {
      SU2_MPI::Error("Length of PITCHING_PHASE_X must match GRID_MOVEMENT_KIND!!", CURRENT_FUNCTION);
    }
  }
  
  if (Pitching_Phase_Y == NULL) {
    Pitching_Phase_Y = new su2double[nMoving];
    for (iZone = 0; iZone < nMoving; iZone++ )
      Pitching_Phase_Y[iZone] = 0.0;
  } else {
    if (Grid_Movement && (nPitching_Phase_Y != nGridMovement)) {
      SU2_MPI::Error("Length of PITCHING_PHASE_Y must match GRID_MOVEMENT_KIND!!", CURRENT_FUNCTION);
    }
  }
  
  if (Pitching_Phase_Z == NULL) {
    Pitching_Phase_Z = new su2double[nMoving];
    for (iZone = 0; iZone < nMoving; iZone++ )
      Pitching_Phase_Z[iZone] = 0.0;
  } else {
    if (Grid_Movement && (nPitching_Phase_Z != nGridMovement)) {
      SU2_MPI::Error("Length of PITCHING_PHASE_Z must match GRID_MOVEMENT_KIND!!", CURRENT_FUNCTION);
    }
  }
  
  /*--- Plunging: ---*/
  
  if (Plunging_Omega_X == NULL) {
    Plunging_Omega_X = new su2double[nMoving];
    for (iZone = 0; iZone < nMoving; iZone++ )
      Plunging_Omega_X[iZone] = 0.0;
  } else {
    if (Grid_Movement && (nPlunging_Omega_X != nGridMovement)) {
      SU2_MPI::Error("Length of PLUNGING_PHASE_X must match GRID_MOVEMENT_KIND!!", CURRENT_FUNCTION);
    }
  }
  
  if (Plunging_Omega_Y == NULL) {
    Plunging_Omega_Y = new su2double[nMoving];
    for (iZone = 0; iZone < nMoving; iZone++ )
      Plunging_Omega_Y[iZone] = 0.0;
  } else {
    if (Grid_Movement && (nPlunging_Omega_Y != nGridMovement)) {
      SU2_MPI::Error("Length of PLUNGING_PHASE_Y must match GRID_MOVEMENT_KIND!!", CURRENT_FUNCTION);
    }
  }
  
  if (Plunging_Omega_Z == NULL) {
    Plunging_Omega_Z = new su2double[nMoving];
    for (iZone = 0; iZone < nMoving; iZone++ )
      Plunging_Omega_Z[iZone] = 0.0;
  } else {
    if (Grid_Movement && (nPlunging_Omega_Z != nGridMovement)) {
      SU2_MPI::Error("Length of PLUNGING_PHASE_Z must match GRID_MOVEMENT_KIND!!", CURRENT_FUNCTION);
    }
  }
  
  /*--- Plunging Amplitude: ---*/
  
  if (Plunging_Ampl_X == NULL) {
    Plunging_Ampl_X = new su2double[nMoving];
    for (iZone = 0; iZone < nMoving; iZone++ )
      Plunging_Ampl_X[iZone] = 0.0;
  } else {
    if (Grid_Movement && (nPlunging_Ampl_X != nGridMovement)) {
      SU2_MPI::Error("Length of PLUNGING_AMPL_X must match GRID_MOVEMENT_KIND!!", CURRENT_FUNCTION);
    }
  }
  
  if (Plunging_Ampl_Y == NULL) {
    Plunging_Ampl_Y = new su2double[nMoving];
    for (iZone = 0; iZone < nMoving; iZone++ )
      Plunging_Ampl_Y[iZone] = 0.0;
  } else {
    if (Grid_Movement && (nPlunging_Ampl_Y != nGridMovement)) {
      SU2_MPI::Error("Length of PLUNGING_AMPL_Y must match GRID_MOVEMENT_KIND!!", CURRENT_FUNCTION);
    }
  }
  
  if (Plunging_Ampl_Z == NULL) {
    Plunging_Ampl_Z = new su2double[nMoving];
    for (iZone = 0; iZone < nMoving; iZone++ )
      Plunging_Ampl_Z[iZone] = 0.0;
  } else {
    if (Grid_Movement && (nPlunging_Ampl_Z != nGridMovement)) {
      SU2_MPI::Error("Length of PLUNGING_AMPL_Z must match GRID_MOVEMENT_KIND!!", CURRENT_FUNCTION);
    }
  }
  
  /*-- Setting Harmonic Balance period from the config file */

  if (Unsteady_Simulation == HARMONIC_BALANCE) {
  	HarmonicBalance_Period = GetHarmonicBalance_Period();
  	if (HarmonicBalance_Period < 0)  {
      SU2_MPI::Error("Not a valid value for time period!!", CURRENT_FUNCTION);
  	}
  	/* Initialize the Harmonic balance Frequency pointer */
  	if (Omega_HB == NULL) {
  		Omega_HB = new su2double[nOmega_HB];
  		for (iZone = 0; iZone < nOmega_HB; iZone++ )
  			Omega_HB[iZone] = 0.0;
  	}else {
  		if (nOmega_HB != nTimeInstances) {
        SU2_MPI::Error("Length of omega_HB  must match the number TIME_INSTANCES!!" , CURRENT_FUNCTION);
      }
  	}
  }

    /*--- Use the various rigid-motion input frequencies to determine the period to be used with harmonic balance cases.
     There are THREE types of motion to consider, namely: rotation, pitching, and plunging.
     The largest period of motion is the one to be used for harmonic balance  calculations. ---*/
    
  /*if (Unsteady_Simulation == HARMONIC_BALANCE) {
      if (!(GetGrid_Movement())) {
          // No grid movement - Time period from config file //
          HarmonicBalance_Period = GetHarmonicBalance_Period();
      }
      
      else {
          unsigned short N_MOTION_TYPES = 3;
          su2double *periods;
          periods = new su2double[N_MOTION_TYPES];
          
          //--- rotation: ---//
          
          su2double Omega_mag_rot = sqrt(pow(Rotation_Rate_X[ZONE_0],2)+pow(Rotation_Rate_Y[ZONE_0],2)+pow(Rotation_Rate_Z[ZONE_0],2));
          if (Omega_mag_rot > 0)
              periods[0] = 2*PI_NUMBER/Omega_mag_rot;
          else
              periods[0] = 0.0;
          
          //--- pitching: ---//
          
          su2double Omega_mag_pitch = sqrt(pow(Pitching_Omega_X[ZONE_0],2)+pow(Pitching_Omega_Y[ZONE_0],2)+pow(Pitching_Omega_Z[ZONE_0],2));
          if (Omega_mag_pitch > 0)
              periods[1] = 2*PI_NUMBER/Omega_mag_pitch;
          else
              periods[1] = 0.0;
          
          //--- plunging: ---//
          
          su2double Omega_mag_plunge = sqrt(pow(Plunging_Omega_X[ZONE_0],2)+pow(Plunging_Omega_Y[ZONE_0],2)+pow(Plunging_Omega_Z[ZONE_0],2));
          if (Omega_mag_plunge > 0)
              periods[2] = 2*PI_NUMBER/Omega_mag_plunge;
          else
              periods[2] = 0.0;
          
          //--- determine which period is largest ---//
          
          unsigned short iVar;
          HarmonicBalance_Period = 0.0;
          for (iVar = 0; iVar < N_MOTION_TYPES; iVar++) {
              if (periods[iVar] > HarmonicBalance_Period)
                  HarmonicBalance_Period = periods[iVar];
          }
          
          delete periods;
      }
    
  }*/
  

  
    
  /*--- Initialize the RefOriginMoment Pointer ---*/
  
  RefOriginMoment = NULL;
  RefOriginMoment = new su2double[3];
  RefOriginMoment[0] = 0.0; RefOriginMoment[1] = 0.0; RefOriginMoment[2] = 0.0;
  
  /*--- In case the moment origin coordinates have not been declared in the
   config file, set them equal to zero for safety. Also check to make sure
   that for each marker, a value has been declared for the moment origin.
   Unless only one value was specified, then set this value for all the markers
   being monitored. ---*/
  
  
  if ((nRefOriginMoment_X != nRefOriginMoment_Y) || (nRefOriginMoment_X != nRefOriginMoment_Z) ) {
    SU2_MPI::Error("ERROR: Length of REF_ORIGIN_MOMENT_X, REF_ORIGIN_MOMENT_Y and REF_ORIGIN_MOMENT_Z must be the same!!", CURRENT_FUNCTION);
  }
  
  if (RefOriginMoment_X == NULL) {
    RefOriginMoment_X = new su2double[nMarker_Monitoring];
    for (iMarker = 0; iMarker < nMarker_Monitoring; iMarker++ )
      RefOriginMoment_X[iMarker] = 0.0;
  } else {
    if (nRefOriginMoment_X == 1) {
      
      su2double aux_RefOriginMoment_X = RefOriginMoment_X[0];
      delete [] RefOriginMoment_X;
      RefOriginMoment_X = new su2double[nMarker_Monitoring];
      nRefOriginMoment_X = nMarker_Monitoring;
      
      for (iMarker = 0; iMarker < nMarker_Monitoring; iMarker++ )
        RefOriginMoment_X[iMarker] = aux_RefOriginMoment_X;
    }
    else if (nRefOriginMoment_X != nMarker_Monitoring) {
      SU2_MPI::Error("ERROR: Length of REF_ORIGIN_MOMENT_X must match number of Monitoring Markers!!", CURRENT_FUNCTION);
    }
  }
  
  if (RefOriginMoment_Y == NULL) {
    RefOriginMoment_Y = new su2double[nMarker_Monitoring];
    for (iMarker = 0; iMarker < nMarker_Monitoring; iMarker++ )
      RefOriginMoment_Y[iMarker] = 0.0;
  } else {
    if (nRefOriginMoment_Y == 1) {
      
      su2double aux_RefOriginMoment_Y = RefOriginMoment_Y[0];
      delete [] RefOriginMoment_Y;
      RefOriginMoment_Y = new su2double[nMarker_Monitoring];
      nRefOriginMoment_Y = nMarker_Monitoring;
      
      for (iMarker = 0; iMarker < nMarker_Monitoring; iMarker++ )
        RefOriginMoment_Y[iMarker] = aux_RefOriginMoment_Y;
    }
    else if (nRefOriginMoment_Y != nMarker_Monitoring) {
      SU2_MPI::Error("ERROR: Length of REF_ORIGIN_MOMENT_Y must match number of Monitoring Markers!!", CURRENT_FUNCTION);
    }
  }
  
  if (RefOriginMoment_Z == NULL) {
    RefOriginMoment_Z = new su2double[nMarker_Monitoring];
    for (iMarker = 0; iMarker < nMarker_Monitoring; iMarker++ )
      RefOriginMoment_Z[iMarker] = 0.0;
  } else {
    if (nRefOriginMoment_Z == 1) {
      
      su2double aux_RefOriginMoment_Z = RefOriginMoment_Z[0];
      delete [] RefOriginMoment_Z;
      RefOriginMoment_Z = new su2double[nMarker_Monitoring];
      nRefOriginMoment_Z = nMarker_Monitoring;
      
      for (iMarker = 0; iMarker < nMarker_Monitoring; iMarker++ )
        RefOriginMoment_Z[iMarker] = aux_RefOriginMoment_Z;
    }
    else if (nRefOriginMoment_Z != nMarker_Monitoring) {
      SU2_MPI::Error("ERROR: Length of REF_ORIGIN_MOMENT_Z must match number of Monitoring Markers!!", CURRENT_FUNCTION);
    }
  }
  
  /*--- Set the boolean flag if we are carrying out an aeroelastic simulation. ---*/
  
  if (Grid_Movement && (Kind_GridMovement[ZONE_0] == AEROELASTIC || Kind_GridMovement[ZONE_0] == AEROELASTIC_RIGID_MOTION)) Aeroelastic_Simulation = true;
  else Aeroelastic_Simulation = false;
  
  /*--- Initializing the size for the solutions of the Aeroelastic problem. ---*/
  
  
  if (Grid_Movement && Aeroelastic_Simulation) {
    Aeroelastic_np1.resize(nMarker_Monitoring);
    Aeroelastic_n.resize(nMarker_Monitoring);
    Aeroelastic_n1.resize(nMarker_Monitoring);
    for (iMarker = 0; iMarker < nMarker_Monitoring; iMarker++) {
      Aeroelastic_np1[iMarker].resize(2);
      Aeroelastic_n[iMarker].resize(2);
      Aeroelastic_n1[iMarker].resize(2);
      for (int i =0; i<2; i++) {
        Aeroelastic_np1[iMarker][i].resize(2);
        Aeroelastic_n[iMarker][i].resize(2);
        Aeroelastic_n1[iMarker][i].resize(2);
        for (int j=0; j<2; j++) {
          Aeroelastic_np1[iMarker][i][j] = 0.0;
          Aeroelastic_n[iMarker][i][j] = 0.0;
          Aeroelastic_n1[iMarker][i][j] = 0.0;
        }
      }
    }
  }
  
  /*--- Allocate memory for the plunge and pitch and initialized them to zero ---*/
  
  if (Grid_Movement && Aeroelastic_Simulation) {
    Aeroelastic_pitch = new su2double[nMarker_Monitoring];
    Aeroelastic_plunge = new su2double[nMarker_Monitoring];
    for (iMarker = 0; iMarker < nMarker_Monitoring; iMarker++ ) {
      Aeroelastic_pitch[iMarker] = 0.0;
      Aeroelastic_plunge[iMarker] = 0.0;
    }
  }

  /*--- Fluid-Structure Interaction problems ---*/

  if (FSI_Problem) {
    if ((Dynamic_Analysis == STATIC) && (Unsteady_Simulation == STEADY)) {
      Kind_GridMovement[val_izone] = FLUID_STRUCTURE_STATIC;
      Grid_Movement = false;
    }
    else{
      Kind_GridMovement[val_izone] = FLUID_STRUCTURE;
      Grid_Movement = true;
    }
  }
  
  if (MGCycle == FULLMG_CYCLE) FinestMesh = nMGLevels;
  else FinestMesh = MESH_0;
  
  if ((Kind_Solver == NAVIER_STOKES) &&
      (Kind_Turb_Model != NONE))
    Kind_Solver = RANS;
  
  if (Kind_Solver == EULER) Kind_Turb_Model = NONE;

  Kappa_2nd_Flow    = Kappa_Flow[0];
  Kappa_4th_Flow    = Kappa_Flow[1];
  Kappa_2nd_AdjFlow = Kappa_AdjFlow[0];
  Kappa_4th_AdjFlow = Kappa_AdjFlow[1];
  Kappa_2nd_Heat = Kappa_Heat[0];
  Kappa_4th_Heat = Kappa_Heat[1];
  
  /*--- Make the MG_PreSmooth, MG_PostSmooth, and MG_CorrecSmooth
   arrays consistent with nMGLevels ---*/
  
  unsigned short * tmp_smooth = new unsigned short[nMGLevels+1];
  
  if ((nMG_PreSmooth != nMGLevels+1) && (nMG_PreSmooth != 0)) {
    if (nMG_PreSmooth > nMGLevels+1) {
      
      /*--- Truncate by removing unnecessary elements at the end ---*/
      
      for (unsigned int i = 0; i <= nMGLevels; i++)
        tmp_smooth[i] = MG_PreSmooth[i];
      delete [] MG_PreSmooth;
      MG_PreSmooth=NULL;
    } else {
      
      /*--- Add additional elements equal to last element ---*/
      
      for (unsigned int i = 0; i < nMG_PreSmooth; i++)
        tmp_smooth[i] = MG_PreSmooth[i];
      for (unsigned int i = nMG_PreSmooth; i <= nMGLevels; i++)
        tmp_smooth[i] = MG_PreSmooth[nMG_PreSmooth-1];
      delete [] MG_PreSmooth;
      MG_PreSmooth=NULL;
    }
    
    nMG_PreSmooth = nMGLevels+1;
    MG_PreSmooth = new unsigned short[nMG_PreSmooth];
    for (unsigned int i = 0; i < nMG_PreSmooth; i++)
      MG_PreSmooth[i] = tmp_smooth[i];
  }
  if ((nMGLevels != 0) && (nMG_PreSmooth == 0)) {
    delete [] MG_PreSmooth;
    nMG_PreSmooth = nMGLevels+1;
    MG_PreSmooth = new unsigned short[nMG_PreSmooth];
    for (unsigned int i = 0; i < nMG_PreSmooth; i++)
      MG_PreSmooth[i] = i+1;
  }
  
  if ((nMG_PostSmooth != nMGLevels+1) && (nMG_PostSmooth != 0)) {
    if (nMG_PostSmooth > nMGLevels+1) {
      
      /*--- Truncate by removing unnecessary elements at the end ---*/
      
      for (unsigned int i = 0; i <= nMGLevels; i++)
        tmp_smooth[i] = MG_PostSmooth[i];
      delete [] MG_PostSmooth;
      MG_PostSmooth=NULL;
    } else {
      
      /*--- Add additional elements equal to last element ---*/
       
      for (unsigned int i = 0; i < nMG_PostSmooth; i++)
        tmp_smooth[i] = MG_PostSmooth[i];
      for (unsigned int i = nMG_PostSmooth; i <= nMGLevels; i++)
        tmp_smooth[i] = MG_PostSmooth[nMG_PostSmooth-1];
      delete [] MG_PostSmooth;
      MG_PostSmooth=NULL;
    }
    
    nMG_PostSmooth = nMGLevels+1;
    MG_PostSmooth = new unsigned short[nMG_PostSmooth];
    for (unsigned int i = 0; i < nMG_PostSmooth; i++)
      MG_PostSmooth[i] = tmp_smooth[i];
    
  }
  
  if ((nMGLevels != 0) && (nMG_PostSmooth == 0)) {
    delete [] MG_PostSmooth;
    nMG_PostSmooth = nMGLevels+1;
    MG_PostSmooth = new unsigned short[nMG_PostSmooth];
    for (unsigned int i = 0; i < nMG_PostSmooth; i++)
      MG_PostSmooth[i] = 0;
  }
  
  if ((nMG_CorrecSmooth != nMGLevels+1) && (nMG_CorrecSmooth != 0)) {
    if (nMG_CorrecSmooth > nMGLevels+1) {
      
      /*--- Truncate by removing unnecessary elements at the end ---*/
      
      for (unsigned int i = 0; i <= nMGLevels; i++)
        tmp_smooth[i] = MG_CorrecSmooth[i];
      delete [] MG_CorrecSmooth;
      MG_CorrecSmooth = NULL;
    } else {
      
      /*--- Add additional elements equal to last element ---*/
      
      for (unsigned int i = 0; i < nMG_CorrecSmooth; i++)
        tmp_smooth[i] = MG_CorrecSmooth[i];
      for (unsigned int i = nMG_CorrecSmooth; i <= nMGLevels; i++)
        tmp_smooth[i] = MG_CorrecSmooth[nMG_CorrecSmooth-1];
      delete [] MG_CorrecSmooth;
      MG_CorrecSmooth = NULL;
    }
    nMG_CorrecSmooth = nMGLevels+1;
    MG_CorrecSmooth = new unsigned short[nMG_CorrecSmooth];
    for (unsigned int i = 0; i < nMG_CorrecSmooth; i++)
      MG_CorrecSmooth[i] = tmp_smooth[i];
  }
  
  if ((nMGLevels != 0) && (nMG_CorrecSmooth == 0)) {
    delete [] MG_CorrecSmooth;
    nMG_CorrecSmooth = nMGLevels+1;
    MG_CorrecSmooth = new unsigned short[nMG_CorrecSmooth];
    for (unsigned int i = 0; i < nMG_CorrecSmooth; i++)
      MG_CorrecSmooth[i] = 0;
  }
  
  /*--- Override MG Smooth parameters ---*/
  
  if (nMG_PreSmooth != 0) MG_PreSmooth[MESH_0] = 1;
  if (nMG_PostSmooth != 0) {
    MG_PostSmooth[MESH_0] = 0;
    MG_PostSmooth[nMGLevels] = 0;
  }
  if (nMG_CorrecSmooth != 0) MG_CorrecSmooth[nMGLevels] = 0;
  
  if (Restart) MGCycle = V_CYCLE;
  
  if (ContinuousAdjoint) {
    if (Kind_Solver == EULER) Kind_Solver = ADJ_EULER;
    if (Kind_Solver == NAVIER_STOKES) Kind_Solver = ADJ_NAVIER_STOKES;
    if (Kind_Solver == RANS) Kind_Solver = ADJ_RANS;
  }
  
  nCFL = nMGLevels+1;
  CFL = new su2double[nCFL];
  CFL[0] = CFLFineGrid;
  
  /*--- Evaluate when the Cl should be evaluated ---*/
  
  Iter_Fixed_CL        = SU2_TYPE::Int(nExtIter / (su2double(Update_Alpha)+1));
  Iter_Fixed_CM        = SU2_TYPE::Int(nExtIter / (su2double(Update_iH)+1));
  Iter_Fixed_NetThrust = SU2_TYPE::Int(nExtIter / (su2double(Update_BCThrust)+1));

  /*--- Setting relaxation factor and CFL for the adjoint runs ---*/

  if (ContinuousAdjoint) {
    Relaxation_Factor_Flow = Relaxation_Factor_AdjFlow;
    CFL[0] = CFL[0] * CFLRedCoeff_AdjFlow;
    CFL_AdaptParam[2] *= CFLRedCoeff_AdjFlow;
    CFL_AdaptParam[3] *= CFLRedCoeff_AdjFlow;
    Iter_Fixed_CL = SU2_TYPE::Int(su2double (Iter_Fixed_CL) / CFLRedCoeff_AdjFlow);
    Iter_Fixed_CM = SU2_TYPE::Int(su2double (Iter_Fixed_CM) / CFLRedCoeff_AdjFlow);
    Iter_Fixed_NetThrust = SU2_TYPE::Int(su2double (Iter_Fixed_NetThrust) / CFLRedCoeff_AdjFlow);
  }

  if ((DiscreteAdjoint) && (Inconsistent_Disc)) {
    Kind_ConvNumScheme_Flow = Kind_ConvNumScheme_AdjFlow;
    Kind_Centered_Flow = Kind_Centered_AdjFlow;
    Kind_Upwind_Flow = Kind_Upwind_AdjFlow;
    Kappa_Flow[0] = Kappa_AdjFlow[0];
    Kappa_Flow[1] = Kappa_AdjFlow[1];
  }
  
  if (Iter_Fixed_CL == 0) { Iter_Fixed_CL = nExtIter+1; Update_Alpha = 0; }
  if (Iter_Fixed_CM == 0) { Iter_Fixed_CM = nExtIter+1; Update_iH = 0; }
  if (Iter_Fixed_NetThrust == 0) { Iter_Fixed_NetThrust = nExtIter+1; Update_BCThrust = 0; }

  for (iCFL = 1; iCFL < nCFL; iCFL++)
    CFL[iCFL] = CFL[iCFL-1];
  
  if (nRKStep == 0) {
    nRKStep = 1;
    RK_Alpha_Step = new su2double[1]; RK_Alpha_Step[0] = 1.0;
  }

  /* Check if the byte alignment of the matrix multiplications is a
     multiple of 64. */
  if( byteAlignmentMatMul%64 ) {
    if(rank == MASTER_NODE)
      cout << "ALIGNED_BYTES_MATMUL must be a multiple of 64." << endl;
    exit(EXIT_FAILURE);
  }

  /* Determine the value of sizeMatMulPadding, which is the matrix size in
     the vectorization direction when padding is applied to have optimal
     performance in the matrix multiplications. */
  sizeMatMulPadding = byteAlignmentMatMul/sizeof(passivedouble);

  /* Correct the number of time levels for time accurate local time
     stepping, if needed.  */
  if (nLevels_TimeAccurateLTS == 0)  nLevels_TimeAccurateLTS =  1;
  if (nLevels_TimeAccurateLTS  > 15) nLevels_TimeAccurateLTS = 15;

  /* Check that no time accurate local time stepping is specified for time
     integration schemes other than ADER. */
  if (Kind_TimeIntScheme_FEM_Flow != ADER_DG && nLevels_TimeAccurateLTS != 1) {

    if (rank==MASTER_NODE) {
      cout << endl << "WARNING: "
           << nLevels_TimeAccurateLTS << " levels specified for time accurate local time stepping." << endl
           << "Time accurate local time stepping is only possible for ADER, hence this option is not used." << endl
           << endl;
    }

    nLevels_TimeAccurateLTS = 1;
  }

  if (Kind_TimeIntScheme_FEM_Flow == ADER_DG) {

    Unsteady_Simulation = TIME_STEPPING;  // Only time stepping for ADER.

    /* If time accurate local time stepping is used, make sure that an unsteady
       CFL is specified. If not, terminate. */
    if (nLevels_TimeAccurateLTS != 1) {
      if(Unst_CFL == 0.0)
        SU2_MPI::Error("ERROR: Unsteady CFL not specified for time accurate local time stepping.",
                       CURRENT_FUNCTION);
    }

    /* Determine the location of the ADER time DOFs, which are the Gauss-Legendre
       integration points corresponding to the number of time DOFs. */
    vector<passivedouble> GLPoints(nTimeDOFsADER_DG), GLWeights(nTimeDOFsADER_DG);
    CGaussJacobiQuadrature GaussJacobi;
    GaussJacobi.GetQuadraturePoints(0.0, 0.0, -1.0, 1.0, GLPoints, GLWeights);

    TimeDOFsADER_DG = new su2double[nTimeDOFsADER_DG];
    for(unsigned short i=0; i<nTimeDOFsADER_DG; ++i)
      TimeDOFsADER_DG[i] = GLPoints[i];

    /* Determine the number of integration points in time, their locations
       on the interval [-1..1] and their integration weights. */
    unsigned short orderExact = ceil(Quadrature_Factor_Time_ADER_DG*(nTimeDOFsADER_DG-1));
    nTimeIntegrationADER_DG = orderExact/2 + 1;
    nTimeIntegrationADER_DG = max(nTimeIntegrationADER_DG, nTimeDOFsADER_DG);
    GLPoints.resize(nTimeIntegrationADER_DG);
    GLWeights.resize(nTimeIntegrationADER_DG);
    GaussJacobi.GetQuadraturePoints(0.0, 0.0, -1.0, 1.0, GLPoints, GLWeights);

    TimeIntegrationADER_DG    = new su2double[nTimeIntegrationADER_DG];
    WeightsIntegrationADER_DG = new su2double[nTimeIntegrationADER_DG];
    for(unsigned short i=0; i<nTimeIntegrationADER_DG; ++i) {
      TimeIntegrationADER_DG[i]    = GLPoints[i];
      WeightsIntegrationADER_DG[i] = GLWeights[i];
    }
  }

  if (nIntCoeffs == 0) {
    nIntCoeffs = 2;
    Int_Coeffs = new su2double[2]; Int_Coeffs[0] = 0.25; Int_Coeffs[1] = 0.5;
  }
  
  if (nElasticityMod == 0) {
  nElasticityMod = 1;
  ElasticityMod = new su2double[1]; ElasticityMod[0] = 2E11;
  }

  if (nPoissonRatio == 0) {
  nPoissonRatio = 1;
  PoissonRatio = new su2double[1]; PoissonRatio[0] = 0.30;
  }

  if (nMaterialDensity == 0) {
  nMaterialDensity = 1;
  MaterialDensity = new su2double[1]; MaterialDensity[0] = 7854;
  }

  if (nElectric_Constant == 0) {
  nElectric_Constant = 1;
  Electric_Constant = new su2double[1]; Electric_Constant[0] = 0.0;
  }

  if (nElectric_Field == 0) {
	nElectric_Field = 1;
	Electric_Field_Mod = new su2double[1]; Electric_Field_Mod[0] = 0.0;
  }

  if (nDim_RefNode == 0) {
  nDim_RefNode = 3;
  RefNode_Displacement = new su2double[3];
  RefNode_Displacement[0] = 0.0; RefNode_Displacement[1] = 0.0; RefNode_Displacement[2] = 0.0;
  }

  if (nDim_Electric_Field == 0) {
	nDim_Electric_Field = 2;
	Electric_Field_Dir = new su2double[2]; Electric_Field_Dir[0] = 0.0;  Electric_Field_Dir[1] = 1.0;
  }

  if ((Kind_SU2 == SU2_CFD) && (Kind_Solver == NO_SOLVER)) {
    SU2_MPI::Error("PHYSICAL_PROBLEM must be set in the configuration file", CURRENT_FUNCTION);
  }
  
  /*--- Set a flag for viscous simulations ---*/
  
  Viscous = (( Kind_Solver == NAVIER_STOKES          ) ||
             ( Kind_Solver == ADJ_NAVIER_STOKES      ) ||
             ( Kind_Solver == RANS                   ) ||
             ( Kind_Solver == ADJ_RANS               ) ||
             ( Kind_Solver == FEM_NAVIER_STOKES      ) ||
             ( Kind_Solver == FEM_RANS               ) ||
             ( Kind_Solver == FEM_LES                ));

  /*--- To avoid boundary intersections, let's add a small constant to the planes. ---*/

  if (Geo_Description == NACELLE) {
    for (unsigned short iSections = 0; iSections < nLocationStations; iSections++) {
      if (LocationStations[iSections] == 0) LocationStations[iSections] = 1E-6;
      if (LocationStations[iSections] == 360) LocationStations[iSections] = 359.999999;
    }
  }
  else {
    for (unsigned short iSections = 0; iSections < nLocationStations; iSections++) {
      LocationStations[iSections] += EPS;
    }
    Stations_Bounds[0] += EPS;
    Stations_Bounds[1] += EPS;
  }

  /*--- Length based parameter for slope limiters uses a default value of
   0.1m ---*/
  
  RefElemLength = 1.0;
  if (SystemMeasurements == US) RefElemLength /= 0.3048;

  /*--- Re-scale the length based parameters. The US system uses feet,
   but SU2 assumes that the grid is in inches ---*/
  
  if ((SystemMeasurements == US) && (Kind_SU2 == SU2_CFD)) {
    
    for (iMarker = 0; iMarker < nMarker_Monitoring; iMarker++) {
      RefOriginMoment_X[iMarker] = RefOriginMoment_X[iMarker]/12.0;
      RefOriginMoment_Y[iMarker] = RefOriginMoment_Y[iMarker]/12.0;
      RefOriginMoment_Z[iMarker] = RefOriginMoment_Z[iMarker]/12.0;
    }
    
    for (iMarker = 0; iMarker < nGridMovement; iMarker++) {
      Motion_Origin_X[iMarker] = Motion_Origin_X[iMarker]/12.0;
      Motion_Origin_Y[iMarker] = Motion_Origin_Y[iMarker]/12.0;
      Motion_Origin_Z[iMarker] = Motion_Origin_Z[iMarker]/12.0;
    }
    
    RefLength = RefLength/12.0;

    if ((val_nDim == 2) && (!Axisymmetric)) RefArea = RefArea/12.0;
    else RefArea = RefArea/144.0;
    Length_Reynolds = Length_Reynolds/12.0;
    Highlite_Area = Highlite_Area/144.0;
    SemiSpan = SemiSpan/12.0;

    EA_IntLimit[0] = EA_IntLimit[0]/12.0;
    EA_IntLimit[1] = EA_IntLimit[1]/12.0;
    EA_IntLimit[2] = EA_IntLimit[2]/12.0;
    
    if (Geo_Description != NACELLE) {
      for (unsigned short iSections = 0; iSections < nLocationStations; iSections++) {
        LocationStations[iSections] = LocationStations[iSections]/12.0;
      }
      Stations_Bounds[0] = Stations_Bounds[0]/12.0;
      Stations_Bounds[1] = Stations_Bounds[1]/12.0;
    }
    
    SubsonicEngine_Cyl[0] = SubsonicEngine_Cyl[0]/12.0;
    SubsonicEngine_Cyl[1] = SubsonicEngine_Cyl[1]/12.0;
    SubsonicEngine_Cyl[2] = SubsonicEngine_Cyl[2]/12.0;
    SubsonicEngine_Cyl[3] = SubsonicEngine_Cyl[3]/12.0;
    SubsonicEngine_Cyl[4] = SubsonicEngine_Cyl[4]/12.0;
    SubsonicEngine_Cyl[5] = SubsonicEngine_Cyl[5]/12.0;
    SubsonicEngine_Cyl[6] = SubsonicEngine_Cyl[6]/12.0;
    
  }

  if ((Kind_Turb_Model != SA) && (Kind_Trans_Model == BC)){
    SU2_MPI::Error("BC transition model currently only available in combination with SA turbulence model!", CURRENT_FUNCTION);
  }
  
  /*--- Check for constant lift mode. Initialize the update flag for
   the AoA with each iteration to false  ---*/
  
  if (Fixed_CL_Mode) Update_AoA = false;
  if (Fixed_CM_Mode) Update_HTPIncidence = false;

  if (DirectDiff != NO_DERIVATIVE) {
#if !defined COMPLEX_TYPE && !defined ADOLC_FORWARD_TYPE && !defined CODI_FORWARD_TYPE
      if (Kind_SU2 == SU2_CFD) {
        SU2_MPI::Error(string("SU2_CFD: Config option DIRECT_DIFF= YES requires AD or complex support!\n") +
                       string("Please use SU2_CFD_DIRECTDIFF (configuration/compilation is done using the preconfigure.py script)."),
                       CURRENT_FUNCTION);
      }
#endif
    /*--- Initialize the derivative values ---*/
    switch (DirectDiff) {
      case D_MACH:
        SU2_TYPE::SetDerivative(Mach, 1.0);
        break;
      case D_AOA:
        SU2_TYPE::SetDerivative(AoA, 1.0);
        break;
      case D_SIDESLIP:
        SU2_TYPE::SetDerivative(AoS, 1.0);
        break;
      case D_REYNOLDS:
        SU2_TYPE::SetDerivative(Reynolds, 1.0);
        break;
      case D_TURB2LAM:
       SU2_TYPE::SetDerivative(Turb2LamViscRatio_FreeStream, 1.0);
        break;
      default:
        /*--- All other cases are handled in the specific solver ---*/
        break;
      }
  }

#if defined CODI_REVERSE_TYPE
  AD_Mode = YES;

  AD::PreaccEnabled = AD_Preaccumulation;

#else
  if (AD_Mode == YES) {
    SU2_MPI::Error(string("AUTO_DIFF=YES requires Automatic Differentiation support.\n") +
                   string("Please use correct executables (configuration/compilation is done using the preconfigure.py script)."),
                   CURRENT_FUNCTION);
  }
#endif

  if (DiscreteAdjoint) {
#if !defined CODI_REVERSE_TYPE
    if (Kind_SU2 == SU2_CFD) {
      SU2_MPI::Error(string("SU2_CFD: Config option MATH_PROBLEM= DISCRETE_ADJOINT requires AD support!\n") +
                     string("Please use SU2_CFD_AD (configuration/compilation is done using the preconfigure.py script)."),
                     CURRENT_FUNCTION);
    }
#endif

    /*--- Disable writing of limiters if enabled ---*/
    Wrt_Limiters = false;

    if (Unsteady_Simulation) {

      Restart_Flow = false;

      if (Grid_Movement) {
        SU2_MPI::Error("Dynamic mesh movement currently not supported for the discrete adjoint solver.", CURRENT_FUNCTION);
      }

      if (Unst_AdjointIter- long(nExtIter) < 0){
        SU2_MPI::Error(string("Invalid iteration number requested for unsteady adjoint.\n" ) +
                       string("Make sure EXT_ITER is larger or equal than UNST_ADJOINT_ITER."),
                       CURRENT_FUNCTION);
      }

      /*--- If the averaging interval is not set, we average over all time-steps ---*/

      if (Iter_Avg_Objective == 0.0) {
        Iter_Avg_Objective = nExtIter;
      }

    }

    switch(Kind_Solver) {
      case EULER:
        Kind_Solver = DISC_ADJ_EULER;
        break;
      case RANS:
        Kind_Solver = DISC_ADJ_RANS;
        break;
      case NAVIER_STOKES:
        Kind_Solver = DISC_ADJ_NAVIER_STOKES;
        break;
      case FEM_EULER :
        Kind_Solver = DISC_ADJ_FEM_EULER;
        break;
      case FEM_RANS :
        Kind_Solver = DISC_ADJ_FEM_RANS;
        break;
      case FEM_NAVIER_STOKES : 
        Kind_Solver = DISC_ADJ_FEM_NS;
        break;
      case FEM_ELASTICITY:
        Kind_Solver = DISC_ADJ_FEM;
        break;
      default:
        break;
    }

    RampOutletPressure = false;
    RampRotatingFrame = false;
  }
  
  delete [] tmp_smooth;

  /*--- Make sure that implicit time integration is disabled
        for the FEM fluid solver (numerics). ---*/
  if ((Kind_Solver == FEM_EULER)         ||
      (Kind_Solver == FEM_NAVIER_STOKES) ||
      (Kind_Solver == FEM_RANS)          ||
      (Kind_Solver == FEM_LES)) {
     Kind_TimeIntScheme_Flow = Kind_TimeIntScheme_FEM_Flow;
  }

  /*--- Set up the time stepping / unsteady CFL options. ---*/
  if ((Unsteady_Simulation == TIME_STEPPING) && (Unst_CFL != 0.0)) {
    for (iCFL = 0; iCFL < nCFL; iCFL++)
      CFL[iCFL] = Unst_CFL;
  }


  /*--- If it is a fixed mode problem, then we will add 100 iterations to
    evaluate the derivatives with respect to a change in the AoA and CL ---*/

  if (!ContinuousAdjoint & !DiscreteAdjoint) {
  	if ((Fixed_CL_Mode) || (Fixed_CM_Mode)) {
    ConvCriteria = RESIDUAL;
  		nExtIter += Iter_dCL_dAlpha;
  		OrderMagResidual = 24;
  		MinLogResidual = -24;
  	}
  }

  /* --- Throw error if UQ used for any turbulence model other that SST --- */

  if (Kind_Solver == RANS && Kind_Turb_Model != SST && using_uq){
    SU2_MPI::Error("UQ capabilities only implemented for SST turbulence model", CURRENT_FUNCTION);
  }

  /* --- Throw error if invalid componentiality used --- */

  if (using_uq && (eig_val_comp > 3 || eig_val_comp < 1)){
    SU2_MPI::Error("Componentality should be either 1, 2, or 3!", CURRENT_FUNCTION);
  }

  /*--- If there are not design variables defined in the file ---*/

  if (nDV == 0) {
    nDV = 1;
    Design_Variable = new unsigned short [nDV];
    Design_Variable[0] = NO_DEFORMATION;
  }

  /*--- Checks for incompressible flow problems. ---*/

  if ((Kind_Solver == EULER) && (Kind_Regime == INCOMPRESSIBLE)) {
    /*--- Force inviscid problems to use constant density and disable energy. ---*/
    if (Kind_DensityModel != CONSTANT || Energy_Equation == true) {
      SU2_MPI::Error("Inviscid incompressible problems must be constant density (no energy eqn.).\n Use DENSITY_MODEL= CONSTANT and ENERGY_EQUATION= NO.", CURRENT_FUNCTION);
    }
  }

  /*--- Default values should recover original incompressible behavior (for old config files). ---*/

  if (Kind_Regime == INCOMPRESSIBLE) {
    if ((Kind_DensityModel == CONSTANT) || (Kind_DensityModel == BOUSSINESQ))
      Kind_FluidModel = CONSTANT_DENSITY;
  }

  /*--- Energy equation must be active for any fluid models other than constant density. ---*/

  if (Kind_DensityModel != CONSTANT) Energy_Equation = true;

  if (Kind_DensityModel == BOUSSINESQ) {
    Energy_Equation = true;
    if (Body_Force) {
      SU2_MPI::Error("Body force and Boussinesq source terms are not currently compatible.", CURRENT_FUNCTION);
    }
  }

  if (Kind_DensityModel == VARIABLE) {
    if (Kind_FluidModel != INC_IDEAL_GAS && Kind_FluidModel != INC_IDEAL_GAS_POLY) {
      SU2_MPI::Error("Variable density incompressible solver limited to ideal gases.\n Check the fluid model options (use INC_IDEAL_GAS, INC_IDEAL_GAS_POLY).", CURRENT_FUNCTION);
    }
  }

  if (Kind_Regime != INCOMPRESSIBLE) {
    if ((Kind_FluidModel == CONSTANT_DENSITY) || (Kind_FluidModel == INC_IDEAL_GAS) || (Kind_FluidModel == INC_IDEAL_GAS_POLY)) {
      SU2_MPI::Error("Fluid model not compatible with compressible flows.\n CONSTANT_DENSITY/INC_IDEAL_GAS/INC_IDEAL_GAS_POLY are for incompressible only.", CURRENT_FUNCTION);
    }
  }

  if ((Kind_Regime == INCOMPRESSIBLE) && (Kind_Solver != EULER) && (Kind_Solver != ADJ_EULER) && (Kind_Solver != DISC_ADJ_EULER)) {
    if (Kind_ViscosityModel == SUTHERLAND) {
      if ((Kind_FluidModel != INC_IDEAL_GAS) && (Kind_FluidModel != INC_IDEAL_GAS_POLY)) {
        SU2_MPI::Error("Sutherland's law only valid for ideal gases in incompressible flows.\n Must use VISCOSITY_MODEL=CONSTANT_VISCOSITY and set viscosity with\n MU_CONSTANT, or use DENSITY_MODEL= VARIABLE with FLUID_MODEL= INC_IDEAL_GAS or INC_IDEAL_GAS_POLY for VISCOSITY_MODEL=SUTHERLAND.\n NOTE: FREESTREAM_VISCOSITY is no longer used for incompressible flows!", CURRENT_FUNCTION);
      }
    }
  }
  
  /*--- Check the coefficients for the polynomial models. ---*/
  
  if (Kind_Regime != INCOMPRESSIBLE) {
    if ((Kind_ViscosityModel == POLYNOMIAL_VISCOSITY) || (Kind_ConductivityModel == POLYNOMIAL_CONDUCTIVITY) || (Kind_FluidModel == INC_IDEAL_GAS_POLY)) {
      SU2_MPI::Error("POLYNOMIAL_VISCOSITY and POLYNOMIAL_CONDUCTIVITY are for incompressible only currently.", CURRENT_FUNCTION);
    }
  }
  
  if ((Kind_Regime == INCOMPRESSIBLE) && (Kind_FluidModel == INC_IDEAL_GAS_POLY)) {
    su2double sum = 0.0;
    for (unsigned short iVar = 0; iVar < nPolyCoeffs; iVar++) {
      sum += GetCp_PolyCoeff(iVar);
    }
    if ((nPolyCoeffs < 1) || (sum == 0.0))
      SU2_MPI::Error(string("CP_POLYCOEFFS not set for fluid model INC_IDEAL_GAS_POLY. \n"), CURRENT_FUNCTION);
  }
  
  if ((Kind_Regime == INCOMPRESSIBLE) && (Kind_ViscosityModel == POLYNOMIAL_VISCOSITY)) {
    su2double sum = 0.0;
    for (unsigned short iVar = 0; iVar < nPolyCoeffs; iVar++) {
      sum += GetMu_PolyCoeff(iVar);
    }
    if ((nPolyCoeffs < 1) || (sum == 0.0))
      SU2_MPI::Error(string("MU_POLYCOEFFS not set for viscosity model POLYNOMIAL_VISCOSITY. \n"), CURRENT_FUNCTION);
  }
  
  if ((Kind_Regime == INCOMPRESSIBLE) && (Kind_ConductivityModel == POLYNOMIAL_CONDUCTIVITY)) {
    su2double sum = 0.0;
    for (unsigned short iVar = 0; iVar < nPolyCoeffs; iVar++) {
      sum += GetKt_PolyCoeff(iVar);
    }
    if ((nPolyCoeffs < 1) || (sum == 0.0))
      SU2_MPI::Error(string("KT_POLYCOEFFS not set for conductivity model POLYNOMIAL_CONDUCTIVITY. \n"), CURRENT_FUNCTION);
  }

  /*--- Incompressible solver currently limited to SI units. ---*/

  if ((Kind_Regime == INCOMPRESSIBLE) && (SystemMeasurements == US)) {
    SU2_MPI::Error("Must use SI units for incompressible solver.", CURRENT_FUNCTION);
  }

  /*--- Check that the non-dim type is valid. ---*/

  if (Kind_Regime == INCOMPRESSIBLE) {
    if ((Ref_Inc_NonDim != INITIAL_VALUES) && (Ref_Inc_NonDim != REFERENCE_VALUES) && (Ref_Inc_NonDim != DIMENSIONAL)) {
      SU2_MPI::Error("Incompressible non-dim. scheme invalid.\n Must use INITIAL_VALUES, REFERENCE_VALUES, or DIMENSIONAL.", CURRENT_FUNCTION);
    }
  }
  
  /*--- Check that the incompressible inlets are correctly specified. ---*/
  
  if ((Kind_Regime == INCOMPRESSIBLE) && (nMarker_Inlet != 0)) {
    if (nMarker_Inlet != nInc_Inlet) {
      SU2_MPI::Error("Inlet types for incompressible problem improperly specified.\n Use INC_INLET_TYPE= VELOCITY_INLET or PRESSURE_INLET.\n Must list a type for each inlet marker, including duplicates, e.g.,\n INC_INLET_TYPE= VELOCITY_INLET VELOCITY_INLET PRESSURE_INLET", CURRENT_FUNCTION);
    }
    for (unsigned short iInlet = 0; iInlet < nInc_Inlet; iInlet++){
      if ((Kind_Inc_Inlet[iInlet] != VELOCITY_INLET) && (Kind_Inc_Inlet[iInlet] != PRESSURE_INLET)) {
        SU2_MPI::Error("Undefined incompressible inlet type. VELOCITY_INLET or PRESSURE_INLET possible.", CURRENT_FUNCTION);
      }
    }
  }
  
  /*--- Check that the incompressible inlets are correctly specified. ---*/
  
  if ((Kind_Regime == INCOMPRESSIBLE) && (nMarker_Outlet != 0)) {
    if (nMarker_Outlet != nInc_Outlet) {
      SU2_MPI::Error("Outlet types for incompressible problem improperly specified.\n Use INC_OUTLET_TYPE= PRESSURE_OUTLET or MASS_FLOW_OUTLET.\n Must list a type for each inlet marker, including duplicates, e.g.,\n INC_OUTLET_TYPE= PRESSURE_OUTLET PRESSURE_OUTLET MASS_FLOW_OUTLET", CURRENT_FUNCTION);
    }
    for (unsigned short iInlet = 0; iInlet < nInc_Outlet; iInlet++){
      if ((Kind_Inc_Outlet[iInlet] != PRESSURE_OUTLET) && (Kind_Inc_Outlet[iInlet] != MASS_FLOW_OUTLET)) {
        SU2_MPI::Error("Undefined incompressible outlet type. PRESSURE_OUTLET or MASS_FLOW_OUTLET possible.", CURRENT_FUNCTION);
      }
    }
  }

  /*--- Grid motion is not yet supported with the incompressible solver. ---*/

  if ((Kind_Regime == INCOMPRESSIBLE) && (Grid_Movement)) {
    SU2_MPI::Error("Support for grid movement not yet implemented for incompressible flows.", CURRENT_FUNCTION);
  }

  /*--- Assert that there are two markers being analyzed if the
   pressure drop objective function is selected. ---*/

  for (unsigned short iObj = 0; iObj < nObj; iObj++) {
    if ((Kind_ObjFunc[iObj] == SURFACE_PRESSURE_DROP) && (nMarker_Analyze != 2)) {
      SU2_MPI::Error("Must list two markers for the pressure drop objective function.\n Expected format: MARKER_ANALYZE= (outlet_name, inlet_name).", CURRENT_FUNCTION);
    }
  }
  
  /*--- Handle default options for topology optimization ---*/
  
  if (topology_optimization && top_optim_nKernel==0) {
    top_optim_nKernel = 1;
    top_optim_kernels = new unsigned short [1];
    top_optim_kernels[0] = CONICAL_WEIGHT_FILTER;
  }
  
  if (top_optim_nKernel != 0) {
    /*--- Set default value of kernel parameters ---*/
    if (top_optim_nKernelParams == 0) {
      top_optim_nKernelParams = top_optim_nKernel;
      top_optim_kernel_params = new su2double [top_optim_nKernel];
      for (unsigned short i=0; i<top_optim_nKernel; ++i) top_optim_kernel_params[i] = 1.0;
    }
    /*--- Broadcast the only value provided ---*/
    else if (top_optim_nKernelParams==1 && top_optim_nKernel>1) {
      su2double tmp = top_optim_kernel_params[0];
      delete [] top_optim_kernel_params;
      top_optim_nKernelParams = top_optim_nKernel;
      top_optim_kernel_params = new su2double [top_optim_nKernel];
      for (unsigned short i=0; i<top_optim_nKernel; ++i) top_optim_kernel_params[i] = tmp;
    }
    /*--- Numbers do not match ---*/
    else if (top_optim_nKernelParams != top_optim_nKernel) {
      SU2_MPI::Error("Different number of topology filter kernels and respective parameters.", CURRENT_FUNCTION);
    }

    /*--- Set default value of filter radius ---*/
    if (top_optim_nRadius == 0) {
      top_optim_nRadius = top_optim_nKernel;
      top_optim_filter_radius = new su2double [top_optim_nKernel];
      for (unsigned short i=0; i<top_optim_nKernel; ++i) top_optim_filter_radius[i] = 1.0e-6;
    }
    /*--- Broadcast the only value provided ---*/
    else if (top_optim_nRadius==1 && top_optim_nKernel>1) {
      su2double tmp = top_optim_filter_radius[0];
      delete [] top_optim_filter_radius;
      top_optim_nRadius = top_optim_nKernel;
      top_optim_filter_radius = new su2double [top_optim_nKernel];
      for (unsigned short i=0; i<top_optim_nKernel; ++i) top_optim_filter_radius[i] = tmp;
    }
    /*--- Numbers do not match ---*/
    else if (top_optim_nRadius != top_optim_nKernel) {
      SU2_MPI::Error("Different number of topology filter kernels and respective radii.", CURRENT_FUNCTION);
    }
  }
  
  /*--- If we are executing SU2_DOT in surface file mode, then
   force the projected surface sensitivity file to be written. ---*/
  
  Wrt_Projected_Sensitivity = false;
  if ((Kind_SU2 == SU2_DOT) && (Design_Variable[0] == SURFACE_FILE)) {
    Wrt_Projected_Sensitivity = true;
  }

  /*--- Check the conductivity model. Deactivate the turbulent component
   if we are not running RANS. ---*/
  
  if ((Kind_Solver != RANS) &&
      (Kind_Solver != ADJ_RANS) &&
      (Kind_Solver != DISC_ADJ_RANS)) {
    Kind_ConductivityModel_Turb = NO_CONDUCTIVITY_TURB;
  }
    
}

void CConfig::SetMarkers(unsigned short val_software) {

  unsigned short iMarker_All, iMarker_CfgFile, iMarker_Euler, iMarker_Custom,
  iMarker_FarField, iMarker_SymWall, iMarker_PerBound,
  iMarker_NearFieldBound, iMarker_InterfaceBound, iMarker_Fluid_InterfaceBound, iMarker_Dirichlet,
  iMarker_Inlet, iMarker_Riemann, iMarker_Giles, iMarker_Outlet, iMarker_Isothermal,
  iMarker_HeatFlux, iMarker_EngineInflow, iMarker_EngineExhaust, iMarker_Damper,
  iMarker_Displacement, iMarker_Load, iMarker_FlowLoad, iMarker_Neumann, iMarker_Internal,
  iMarker_Monitoring, iMarker_Designing, iMarker_GeoEval, iMarker_Plotting, iMarker_Analyze,
  iMarker_DV, iMarker_Moving, iMarker_PyCustom, iMarker_Supersonic_Inlet, iMarker_Supersonic_Outlet,
  iMarker_Clamped, iMarker_ZoneInterface, iMarker_CHTInterface, iMarker_Load_Dir, iMarker_Disp_Dir, iMarker_Load_Sine,
  iMarker_ActDiskInlet, iMarker_ActDiskOutlet,
  iMarker_Turbomachinery, iMarker_MixingPlaneInterface;

  int size = SINGLE_NODE;
  
#ifdef HAVE_MPI
  if (val_software != SU2_MSH)
    SU2_MPI::Comm_size(MPI_COMM_WORLD, &size);
#endif

  /*--- Compute the total number of markers in the config file ---*/
  
  nMarker_CfgFile = nMarker_Euler + nMarker_FarField + nMarker_SymWall +
  nMarker_PerBound + nMarker_NearFieldBound + nMarker_Fluid_InterfaceBound +
  nMarker_InterfaceBound + nMarker_CHTInterface + nMarker_Dirichlet + nMarker_Neumann + nMarker_Inlet + nMarker_Riemann +
  nMarker_Giles + nMarker_Outlet + nMarker_Isothermal + nMarker_HeatFlux +
  nMarker_EngineInflow + nMarker_EngineExhaust + nMarker_Internal +
  nMarker_Supersonic_Inlet + nMarker_Supersonic_Outlet + nMarker_Displacement + nMarker_Load +
  nMarker_FlowLoad + nMarker_Custom + nMarker_Damper +
  nMarker_Clamped + nMarker_Load_Sine + nMarker_Load_Dir + nMarker_Disp_Dir +
  nMarker_ActDiskInlet + nMarker_ActDiskOutlet;
  
  /*--- Add the possible send/receive domains ---*/

  nMarker_Max = nMarker_CfgFile + OVERHEAD*size;
  
  /*--- Basic dimensionalization of the markers (worst scenario) ---*/

  nMarker_All = nMarker_Max;

  /*--- Allocate the memory (markers in each domain) ---*/
  
  Marker_All_TagBound       = new string[nMarker_All];		// Store the tag that correspond with each marker.
  Marker_All_SendRecv       = new short[nMarker_All];		// +#domain (send), -#domain (receive).
  Marker_All_KindBC         = new unsigned short[nMarker_All];	// Store the kind of boundary condition.
  Marker_All_Monitoring     = new unsigned short[nMarker_All];	// Store whether the boundary should be monitored.
  Marker_All_Designing      = new unsigned short[nMarker_All];  // Store whether the boundary should be designed.
  Marker_All_Plotting       = new unsigned short[nMarker_All];	// Store whether the boundary should be plotted.
  Marker_All_Analyze  = new unsigned short[nMarker_All];	// Store whether the boundary should be plotted.
  Marker_All_ZoneInterface   = new unsigned short[nMarker_All];	// Store whether the boundary is in the FSI interface.
  Marker_All_GeoEval        = new unsigned short[nMarker_All];	// Store whether the boundary should be geometry evaluation.
  Marker_All_DV             = new unsigned short[nMarker_All];	// Store whether the boundary should be affected by design variables.
  Marker_All_Moving         = new unsigned short[nMarker_All];	// Store whether the boundary should be in motion.
  Marker_All_PyCustom       = new unsigned short[nMarker_All];  // Store whether the boundary is Python customizable.
  Marker_All_PerBound       = new short[nMarker_All];		// Store whether the boundary belongs to a periodic boundary.
  Marker_All_Turbomachinery       = new unsigned short[nMarker_All];	// Store whether the boundary is in needed for Turbomachinery computations.
  Marker_All_TurbomachineryFlag   = new unsigned short[nMarker_All];	// Store whether the boundary has a flag for Turbomachinery computations.
  Marker_All_MixingPlaneInterface = new unsigned short[nMarker_All];	// Store whether the boundary has a in the MixingPlane interface.


  for (iMarker_All = 0; iMarker_All < nMarker_All; iMarker_All++) {
    Marker_All_TagBound[iMarker_All]             = "SEND_RECEIVE";
    Marker_All_SendRecv[iMarker_All]             = 0;
    Marker_All_KindBC[iMarker_All]               = 0;
    Marker_All_Monitoring[iMarker_All]           = 0;
    Marker_All_GeoEval[iMarker_All]              = 0;
    Marker_All_Designing[iMarker_All]            = 0;
    Marker_All_Plotting[iMarker_All]             = 0;
    Marker_All_Analyze[iMarker_All]              = 0;
    Marker_All_ZoneInterface[iMarker_All]        = 0;
    Marker_All_DV[iMarker_All]                   = 0;
    Marker_All_Moving[iMarker_All]               = 0;
    Marker_All_PerBound[iMarker_All]             = 0;
    Marker_All_Turbomachinery[iMarker_All]       = 0;
    Marker_All_TurbomachineryFlag[iMarker_All]   = 0;
    Marker_All_MixingPlaneInterface[iMarker_All] = 0;
    Marker_All_PyCustom[iMarker_All]             = 0;
  }

  /*--- Allocate the memory (markers in the config file) ---*/

  Marker_CfgFile_TagBound             = new string[nMarker_CfgFile];
  Marker_CfgFile_KindBC               = new unsigned short[nMarker_CfgFile];
  Marker_CfgFile_Monitoring           = new unsigned short[nMarker_CfgFile];
  Marker_CfgFile_Designing            = new unsigned short[nMarker_CfgFile];
  Marker_CfgFile_Plotting             = new unsigned short[nMarker_CfgFile];
  Marker_CfgFile_Analyze              = new unsigned short[nMarker_CfgFile];
  Marker_CfgFile_GeoEval              = new unsigned short[nMarker_CfgFile];
  Marker_CfgFile_ZoneInterface        = new unsigned short[nMarker_CfgFile];
  Marker_CfgFile_DV                   = new unsigned short[nMarker_CfgFile];
  Marker_CfgFile_Moving               = new unsigned short[nMarker_CfgFile];
  Marker_CfgFile_PerBound             = new unsigned short[nMarker_CfgFile];
  Marker_CfgFile_Turbomachinery       = new unsigned short[nMarker_CfgFile];
  Marker_CfgFile_TurbomachineryFlag   = new unsigned short[nMarker_CfgFile];
  Marker_CfgFile_MixingPlaneInterface = new unsigned short[nMarker_CfgFile];
  Marker_CfgFile_PyCustom             = new unsigned short[nMarker_CfgFile];

  for (iMarker_CfgFile = 0; iMarker_CfgFile < nMarker_CfgFile; iMarker_CfgFile++) {
    Marker_CfgFile_TagBound[iMarker_CfgFile]             = "SEND_RECEIVE";
    Marker_CfgFile_KindBC[iMarker_CfgFile]               = 0;
    Marker_CfgFile_Monitoring[iMarker_CfgFile]           = 0;
    Marker_CfgFile_GeoEval[iMarker_CfgFile]              = 0;
    Marker_CfgFile_Designing[iMarker_CfgFile]            = 0;
    Marker_CfgFile_Plotting[iMarker_CfgFile]             = 0;
    Marker_CfgFile_Analyze[iMarker_CfgFile]              = 0;
    Marker_CfgFile_ZoneInterface[iMarker_CfgFile]        = 0;
    Marker_CfgFile_DV[iMarker_CfgFile]                   = 0;
    Marker_CfgFile_Moving[iMarker_CfgFile]               = 0;
    Marker_CfgFile_PerBound[iMarker_CfgFile]             = 0;
    Marker_CfgFile_Turbomachinery[iMarker_CfgFile]       = 0;
    Marker_CfgFile_TurbomachineryFlag[iMarker_CfgFile]   = 0;
    Marker_CfgFile_MixingPlaneInterface[iMarker_CfgFile] = 0;
    Marker_CfgFile_PyCustom[iMarker_CfgFile]             = 0;
  }

  /*--- Allocate memory to store surface information (Analyze BC) ---*/

  Surface_MassFlow = new su2double[nMarker_Analyze];
  Surface_Mach = new su2double[nMarker_Analyze];
  Surface_Temperature = new su2double[nMarker_Analyze];
  Surface_Pressure = new su2double[nMarker_Analyze];
  Surface_Density = new su2double[nMarker_Analyze];
  Surface_Enthalpy = new su2double[nMarker_Analyze];
  Surface_NormalVelocity = new su2double[nMarker_Analyze];
  Surface_Uniformity = new su2double[nMarker_Analyze];
  Surface_SecondaryStrength = new su2double[nMarker_Analyze];
  Surface_SecondOverUniform = new su2double[nMarker_Analyze];
  Surface_MomentumDistortion = new su2double[nMarker_Analyze];
  Surface_TotalTemperature = new su2double[nMarker_Analyze];
  Surface_TotalPressure = new su2double[nMarker_Analyze];
  Surface_PressureDrop = new su2double[nMarker_Analyze];
  Surface_DC60 = new su2double[nMarker_Analyze];
  Surface_IDC = new su2double[nMarker_Analyze];
  Surface_IDC_Mach = new su2double[nMarker_Analyze];
  Surface_IDR = new su2double[nMarker_Analyze];
  for (iMarker_Analyze = 0; iMarker_Analyze < nMarker_Analyze; iMarker_Analyze++) {
    Surface_MassFlow[iMarker_Analyze] = 0.0;
    Surface_Mach[iMarker_Analyze] = 0.0;
    Surface_Temperature[iMarker_Analyze] = 0.0;
    Surface_Pressure[iMarker_Analyze] = 0.0;
    Surface_Density[iMarker_Analyze] = 0.0;
    Surface_Enthalpy[iMarker_Analyze] = 0.0;
    Surface_NormalVelocity[iMarker_Analyze] = 0.0;
    Surface_Uniformity[iMarker_Analyze] = 0.0;
    Surface_SecondaryStrength[iMarker_Analyze] = 0.0;
    Surface_SecondOverUniform[iMarker_Analyze] = 0.0;
    Surface_MomentumDistortion[iMarker_Analyze] = 0.0;
    Surface_TotalTemperature[iMarker_Analyze] = 0.0;
    Surface_TotalPressure[iMarker_Analyze] = 0.0;
    Surface_PressureDrop[iMarker_Analyze] = 0.0;
    Surface_DC60[iMarker_Analyze] = 0.0;
    Surface_IDC[iMarker_Analyze] = 0.0;
    Surface_IDC_Mach[iMarker_Analyze] = 0.0;
    Surface_IDR[iMarker_Analyze] = 0.0;
  }

  /*--- Populate the marker information in the config file (all domains) ---*/

  iMarker_CfgFile = 0;
  for (iMarker_Euler = 0; iMarker_Euler < nMarker_Euler; iMarker_Euler++) {
    Marker_CfgFile_TagBound[iMarker_CfgFile] = Marker_Euler[iMarker_Euler];
    Marker_CfgFile_KindBC[iMarker_CfgFile] = EULER_WALL;
    iMarker_CfgFile++;
  }

  for (iMarker_FarField = 0; iMarker_FarField < nMarker_FarField; iMarker_FarField++) {
    Marker_CfgFile_TagBound[iMarker_CfgFile] = Marker_FarField[iMarker_FarField];
    Marker_CfgFile_KindBC[iMarker_CfgFile] = FAR_FIELD;
    iMarker_CfgFile++;
  }

  for (iMarker_SymWall = 0; iMarker_SymWall < nMarker_SymWall; iMarker_SymWall++) {
    Marker_CfgFile_TagBound[iMarker_CfgFile] = Marker_SymWall[iMarker_SymWall];
    Marker_CfgFile_KindBC[iMarker_CfgFile] = SYMMETRY_PLANE;
    iMarker_CfgFile++;
  }

  for (iMarker_PerBound = 0; iMarker_PerBound < nMarker_PerBound; iMarker_PerBound++) {
    Marker_CfgFile_TagBound[iMarker_CfgFile] = Marker_PerBound[iMarker_PerBound];
    Marker_CfgFile_KindBC[iMarker_CfgFile] = PERIODIC_BOUNDARY;
    Marker_CfgFile_PerBound[iMarker_CfgFile] = iMarker_PerBound + 1;
    iMarker_CfgFile++;
  }

  ActDisk_DeltaPress = new su2double[nMarker_ActDiskInlet];
  ActDisk_DeltaTemp = new su2double[nMarker_ActDiskInlet];
  ActDisk_TotalPressRatio = new su2double[nMarker_ActDiskInlet];
  ActDisk_TotalTempRatio = new su2double[nMarker_ActDiskInlet];
  ActDisk_StaticPressRatio = new su2double[nMarker_ActDiskInlet];
  ActDisk_StaticTempRatio = new su2double[nMarker_ActDiskInlet];
  ActDisk_Power = new su2double[nMarker_ActDiskInlet];
  ActDisk_MassFlow = new su2double[nMarker_ActDiskInlet];
  ActDisk_Mach = new su2double[nMarker_ActDiskInlet];
  ActDisk_Force = new su2double[nMarker_ActDiskInlet];
  ActDisk_NetThrust = new su2double[nMarker_ActDiskInlet];
  ActDisk_BCThrust = new su2double[nMarker_ActDiskInlet];
  ActDisk_BCThrust_Old = new su2double[nMarker_ActDiskInlet];
  ActDisk_GrossThrust = new su2double[nMarker_ActDiskInlet];
  ActDisk_Area = new su2double[nMarker_ActDiskInlet];
  ActDisk_ReverseMassFlow = new su2double[nMarker_ActDiskInlet];
  
  for (iMarker_ActDiskInlet = 0; iMarker_ActDiskInlet < nMarker_ActDiskInlet; iMarker_ActDiskInlet++) {
    ActDisk_DeltaPress[iMarker_ActDiskInlet] = 0.0;
    ActDisk_DeltaTemp[iMarker_ActDiskInlet] = 0.0;
    ActDisk_TotalPressRatio[iMarker_ActDiskInlet] = 0.0;
    ActDisk_TotalTempRatio[iMarker_ActDiskInlet] = 0.0;
    ActDisk_StaticPressRatio[iMarker_ActDiskInlet] = 0.0;
    ActDisk_StaticTempRatio[iMarker_ActDiskInlet] = 0.0;
    ActDisk_Power[iMarker_ActDiskInlet] = 0.0;
    ActDisk_MassFlow[iMarker_ActDiskInlet] = 0.0;
    ActDisk_Mach[iMarker_ActDiskInlet] = 0.0;
    ActDisk_Force[iMarker_ActDiskInlet] = 0.0;
    ActDisk_NetThrust[iMarker_ActDiskInlet] = 0.0;
    ActDisk_BCThrust[iMarker_ActDiskInlet] = 0.0;
    ActDisk_BCThrust_Old[iMarker_ActDiskInlet] = 0.0;
    ActDisk_GrossThrust[iMarker_ActDiskInlet] = 0.0;
    ActDisk_Area[iMarker_ActDiskInlet] = 0.0;
    ActDisk_ReverseMassFlow[iMarker_ActDiskInlet] = 0.0;
  }
  
  
  ActDiskInlet_MassFlow = new su2double[nMarker_ActDiskInlet];
  ActDiskInlet_Temperature = new su2double[nMarker_ActDiskInlet];
  ActDiskInlet_TotalTemperature = new su2double[nMarker_ActDiskInlet];
  ActDiskInlet_Pressure = new su2double[nMarker_ActDiskInlet];
  ActDiskInlet_TotalPressure = new su2double[nMarker_ActDiskInlet];
  ActDiskInlet_RamDrag = new su2double[nMarker_ActDiskInlet];
  ActDiskInlet_Force = new su2double[nMarker_ActDiskInlet];
  ActDiskInlet_Power = new su2double[nMarker_ActDiskInlet];
  
  for (iMarker_ActDiskInlet = 0; iMarker_ActDiskInlet < nMarker_ActDiskInlet; iMarker_ActDiskInlet++) {
    Marker_CfgFile_TagBound[iMarker_CfgFile] = Marker_ActDiskInlet[iMarker_ActDiskInlet];
    Marker_CfgFile_KindBC[iMarker_CfgFile] = ACTDISK_INLET;
    ActDiskInlet_MassFlow[iMarker_ActDiskInlet] = 0.0;
    ActDiskInlet_Temperature[iMarker_ActDiskInlet] = 0.0;
    ActDiskInlet_TotalTemperature[iMarker_ActDiskInlet] = 0.0;
    ActDiskInlet_Pressure[iMarker_ActDiskInlet] = 0.0;
    ActDiskInlet_TotalPressure[iMarker_ActDiskInlet] = 0.0;
    ActDiskInlet_RamDrag[iMarker_ActDiskInlet] = 0.0;
    ActDiskInlet_Force[iMarker_ActDiskInlet] = 0.0;
    ActDiskInlet_Power[iMarker_ActDiskInlet] = 0.0;
    iMarker_CfgFile++;
  }
  
  ActDiskOutlet_MassFlow = new su2double[nMarker_ActDiskOutlet];
  ActDiskOutlet_Temperature = new su2double[nMarker_ActDiskOutlet];
  ActDiskOutlet_TotalTemperature = new su2double[nMarker_ActDiskOutlet];
  ActDiskOutlet_Pressure = new su2double[nMarker_ActDiskOutlet];
  ActDiskOutlet_TotalPressure = new su2double[nMarker_ActDiskOutlet];
  ActDiskOutlet_GrossThrust = new su2double[nMarker_ActDiskOutlet];
  ActDiskOutlet_Force = new su2double[nMarker_ActDiskOutlet];
  ActDiskOutlet_Power = new su2double[nMarker_ActDiskOutlet];
  
  for (iMarker_ActDiskOutlet = 0; iMarker_ActDiskOutlet < nMarker_ActDiskOutlet; iMarker_ActDiskOutlet++) {
    Marker_CfgFile_TagBound[iMarker_CfgFile] = Marker_ActDiskOutlet[iMarker_ActDiskOutlet];
    Marker_CfgFile_KindBC[iMarker_CfgFile] = ACTDISK_OUTLET;
    ActDiskOutlet_MassFlow[iMarker_ActDiskOutlet] = 0.0;
    ActDiskOutlet_Temperature[iMarker_ActDiskOutlet] = 0.0;
    ActDiskOutlet_TotalTemperature[iMarker_ActDiskOutlet] = 0.0;
    ActDiskOutlet_Pressure[iMarker_ActDiskOutlet] = 0.0;
    ActDiskOutlet_TotalPressure[iMarker_ActDiskOutlet] = 0.0;
    ActDiskOutlet_GrossThrust[iMarker_ActDiskOutlet] = 0.0;
    ActDiskOutlet_Force[iMarker_ActDiskOutlet] = 0.0;
    ActDiskOutlet_Power[iMarker_ActDiskOutlet] = 0.0;
    iMarker_CfgFile++;
  }

  Outlet_MassFlow = new su2double[nMarker_Outlet];
  Outlet_Density  = new su2double[nMarker_Outlet];
  Outlet_Area     = new su2double[nMarker_Outlet];
  for (iMarker_Outlet = 0; iMarker_Outlet < nMarker_Outlet; iMarker_Outlet++) {
    Outlet_MassFlow[iMarker_Outlet] = 0.0;
    Outlet_Density[iMarker_Outlet]  = 0.0;
    Outlet_Area[iMarker_Outlet]     = 0.0;
  }
  
  for (iMarker_NearFieldBound = 0; iMarker_NearFieldBound < nMarker_NearFieldBound; iMarker_NearFieldBound++) {
    Marker_CfgFile_TagBound[iMarker_CfgFile] = Marker_NearFieldBound[iMarker_NearFieldBound];
    Marker_CfgFile_KindBC[iMarker_CfgFile] = NEARFIELD_BOUNDARY;
    iMarker_CfgFile++;
  }

  for (iMarker_InterfaceBound = 0; iMarker_InterfaceBound < nMarker_InterfaceBound; iMarker_InterfaceBound++) {
    Marker_CfgFile_TagBound[iMarker_CfgFile] = Marker_InterfaceBound[iMarker_InterfaceBound];
    Marker_CfgFile_KindBC[iMarker_CfgFile] = INTERFACE_BOUNDARY;
    iMarker_CfgFile++;
  }
  
  for (iMarker_Fluid_InterfaceBound = 0; iMarker_Fluid_InterfaceBound < nMarker_Fluid_InterfaceBound; iMarker_Fluid_InterfaceBound++) {
    Marker_CfgFile_TagBound[iMarker_CfgFile] = Marker_Fluid_InterfaceBound[iMarker_Fluid_InterfaceBound];
    Marker_CfgFile_KindBC[iMarker_CfgFile] = FLUID_INTERFACE;
    iMarker_CfgFile++;
  }

  for (iMarker_CHTInterface = 0; iMarker_CHTInterface < nMarker_CHTInterface; iMarker_CHTInterface++) {
    Marker_CfgFile_TagBound[iMarker_CfgFile] = Marker_CHTInterface[iMarker_CHTInterface];
    Marker_CfgFile_KindBC[iMarker_CfgFile] = CHT_WALL_INTERFACE;
    iMarker_CfgFile++;
  }

  for (iMarker_Dirichlet = 0; iMarker_Dirichlet < nMarker_Dirichlet; iMarker_Dirichlet++) {
    Marker_CfgFile_TagBound[iMarker_CfgFile] = Marker_Dirichlet[iMarker_Dirichlet];
    Marker_CfgFile_KindBC[iMarker_CfgFile] = DIRICHLET;
    iMarker_CfgFile++;
  }

  for (iMarker_Inlet = 0; iMarker_Inlet < nMarker_Inlet; iMarker_Inlet++) {
    Marker_CfgFile_TagBound[iMarker_CfgFile] = Marker_Inlet[iMarker_Inlet];
    Marker_CfgFile_KindBC[iMarker_CfgFile] = INLET_FLOW;
    iMarker_CfgFile++;
  }

  for (iMarker_Riemann = 0; iMarker_Riemann < nMarker_Riemann; iMarker_Riemann++) {
    Marker_CfgFile_TagBound[iMarker_CfgFile] = Marker_Riemann[iMarker_Riemann];
    Marker_CfgFile_KindBC[iMarker_CfgFile] = RIEMANN_BOUNDARY;
    iMarker_CfgFile++;
  }

  for (iMarker_Giles = 0; iMarker_Giles < nMarker_Giles; iMarker_Giles++) {
    Marker_CfgFile_TagBound[iMarker_CfgFile] = Marker_Giles[iMarker_Giles];
    Marker_CfgFile_KindBC[iMarker_CfgFile] = GILES_BOUNDARY;
    iMarker_CfgFile++;
  }

  Engine_Power       = new su2double[nMarker_EngineInflow];
  Engine_Mach        = new su2double[nMarker_EngineInflow];
  Engine_Force       = new su2double[nMarker_EngineInflow];
  Engine_NetThrust   = new su2double[nMarker_EngineInflow];
  Engine_GrossThrust = new su2double[nMarker_EngineInflow];
  Engine_Area        = new su2double[nMarker_EngineInflow];
  
  for (iMarker_EngineInflow = 0; iMarker_EngineInflow < nMarker_EngineInflow; iMarker_EngineInflow++) {
    Engine_Power[iMarker_EngineInflow] = 0.0;
    Engine_Mach[iMarker_EngineInflow] = 0.0;
    Engine_Force[iMarker_EngineInflow] = 0.0;
    Engine_NetThrust[iMarker_EngineInflow] = 0.0;
    Engine_GrossThrust[iMarker_EngineInflow] = 0.0;
    Engine_Area[iMarker_EngineInflow] = 0.0;
  }
  
  Inflow_Mach = new su2double[nMarker_EngineInflow];
  Inflow_Pressure = new su2double[nMarker_EngineInflow];
  Inflow_MassFlow = new su2double[nMarker_EngineInflow];
  Inflow_ReverseMassFlow = new su2double[nMarker_EngineInflow];
  Inflow_TotalPressure = new su2double[nMarker_EngineInflow];
  Inflow_Temperature = new su2double[nMarker_EngineInflow];
  Inflow_TotalTemperature = new su2double[nMarker_EngineInflow];
  Inflow_RamDrag = new su2double[nMarker_EngineInflow];
  Inflow_Force = new su2double[nMarker_EngineInflow];
  Inflow_Power = new su2double[nMarker_EngineInflow];
  
  for (iMarker_EngineInflow = 0; iMarker_EngineInflow < nMarker_EngineInflow; iMarker_EngineInflow++) {
    Marker_CfgFile_TagBound[iMarker_CfgFile] = Marker_EngineInflow[iMarker_EngineInflow];
    Marker_CfgFile_KindBC[iMarker_CfgFile] = ENGINE_INFLOW;
    Inflow_Mach[iMarker_EngineInflow] = 0.0;
    Inflow_Pressure[iMarker_EngineInflow] = 0.0;
    Inflow_MassFlow[iMarker_EngineInflow] = 0.0;
    Inflow_ReverseMassFlow[iMarker_EngineInflow] = 0.0;
    Inflow_TotalPressure[iMarker_EngineInflow] = 0.0;
    Inflow_Temperature[iMarker_EngineInflow] = 0.0;
    Inflow_TotalTemperature[iMarker_EngineInflow] = 0.0;
    Inflow_RamDrag[iMarker_EngineInflow] = 0.0;
    Inflow_Force[iMarker_EngineInflow] = 0.0;
    Inflow_Power[iMarker_EngineInflow] = 0.0;
    iMarker_CfgFile++;
  }
  
  Exhaust_Pressure = new su2double[nMarker_EngineExhaust];
  Exhaust_Temperature = new su2double[nMarker_EngineExhaust];
  Exhaust_MassFlow = new su2double[nMarker_EngineExhaust];
  Exhaust_TotalPressure = new su2double[nMarker_EngineExhaust];
  Exhaust_TotalTemperature = new su2double[nMarker_EngineExhaust];
  Exhaust_GrossThrust = new su2double[nMarker_EngineExhaust];
  Exhaust_Force = new su2double[nMarker_EngineExhaust];
  Exhaust_Power = new su2double[nMarker_EngineExhaust];
  
  for (iMarker_EngineExhaust = 0; iMarker_EngineExhaust < nMarker_EngineExhaust; iMarker_EngineExhaust++) {
    Marker_CfgFile_TagBound[iMarker_CfgFile] = Marker_EngineExhaust[iMarker_EngineExhaust];
    Marker_CfgFile_KindBC[iMarker_CfgFile] = ENGINE_EXHAUST;
    Exhaust_Pressure[iMarker_EngineExhaust] = 0.0;
    Exhaust_Temperature[iMarker_EngineExhaust] = 0.0;
    Exhaust_MassFlow[iMarker_EngineExhaust] = 0.0;
    Exhaust_TotalPressure[iMarker_EngineExhaust] = 0.0;
    Exhaust_TotalTemperature[iMarker_EngineExhaust] = 0.0;
    Exhaust_GrossThrust[iMarker_EngineExhaust] = 0.0;
    Exhaust_Force[iMarker_EngineExhaust] = 0.0;
    Exhaust_Power[iMarker_EngineExhaust] = 0.0;
    iMarker_CfgFile++;
  }
  
  for (iMarker_Supersonic_Inlet = 0; iMarker_Supersonic_Inlet < nMarker_Supersonic_Inlet; iMarker_Supersonic_Inlet++) {
    Marker_CfgFile_TagBound[iMarker_CfgFile] = Marker_Supersonic_Inlet[iMarker_Supersonic_Inlet];
    Marker_CfgFile_KindBC[iMarker_CfgFile] = SUPERSONIC_INLET;
    iMarker_CfgFile++;
  }
  
  for (iMarker_Supersonic_Outlet = 0; iMarker_Supersonic_Outlet < nMarker_Supersonic_Outlet; iMarker_Supersonic_Outlet++) {
    Marker_CfgFile_TagBound[iMarker_CfgFile] = Marker_Supersonic_Outlet[iMarker_Supersonic_Outlet];
    Marker_CfgFile_KindBC[iMarker_CfgFile] = SUPERSONIC_OUTLET;
    iMarker_CfgFile++;
  }

  for (iMarker_Neumann = 0; iMarker_Neumann < nMarker_Neumann; iMarker_Neumann++) {
    Marker_CfgFile_TagBound[iMarker_CfgFile] = Marker_Neumann[iMarker_Neumann];
    Marker_CfgFile_KindBC[iMarker_CfgFile] = NEUMANN;
    iMarker_CfgFile++;
  }
  
  for (iMarker_Internal = 0; iMarker_Internal < nMarker_Internal; iMarker_Internal++) {
    Marker_CfgFile_TagBound[iMarker_CfgFile] = Marker_Internal[iMarker_Internal];
    Marker_CfgFile_KindBC[iMarker_CfgFile] = INTERNAL_BOUNDARY;
    iMarker_CfgFile++;
  }

  for (iMarker_Custom = 0; iMarker_Custom < nMarker_Custom; iMarker_Custom++) {
    Marker_CfgFile_TagBound[iMarker_CfgFile] = Marker_Custom[iMarker_Custom];
    Marker_CfgFile_KindBC[iMarker_CfgFile] = CUSTOM_BOUNDARY;
    iMarker_CfgFile++;
  }

  for (iMarker_Outlet = 0; iMarker_Outlet < nMarker_Outlet; iMarker_Outlet++) {
    Marker_CfgFile_TagBound[iMarker_CfgFile] = Marker_Outlet[iMarker_Outlet];
    Marker_CfgFile_KindBC[iMarker_CfgFile] = OUTLET_FLOW;
    iMarker_CfgFile++;
  }

  for (iMarker_Isothermal = 0; iMarker_Isothermal < nMarker_Isothermal; iMarker_Isothermal++) {
    Marker_CfgFile_TagBound[iMarker_CfgFile] = Marker_Isothermal[iMarker_Isothermal];
    Marker_CfgFile_KindBC[iMarker_CfgFile] = ISOTHERMAL;
    iMarker_CfgFile++;
  }

  for (iMarker_HeatFlux = 0; iMarker_HeatFlux < nMarker_HeatFlux; iMarker_HeatFlux++) {
    Marker_CfgFile_TagBound[iMarker_CfgFile] = Marker_HeatFlux[iMarker_HeatFlux];
    Marker_CfgFile_KindBC[iMarker_CfgFile] = HEAT_FLUX;
    iMarker_CfgFile++;
  }

  for (iMarker_Clamped = 0; iMarker_Clamped < nMarker_Clamped; iMarker_Clamped++) {
    Marker_CfgFile_TagBound[iMarker_CfgFile] = Marker_Clamped[iMarker_Clamped];
    Marker_CfgFile_KindBC[iMarker_CfgFile] = CLAMPED_BOUNDARY;
    iMarker_CfgFile++;
  }

  for (iMarker_Displacement = 0; iMarker_Displacement < nMarker_Displacement; iMarker_Displacement++) {
    Marker_CfgFile_TagBound[iMarker_CfgFile] = Marker_Displacement[iMarker_Displacement];
    Marker_CfgFile_KindBC[iMarker_CfgFile] = DISPLACEMENT_BOUNDARY;
    iMarker_CfgFile++;
  }

  for (iMarker_Load = 0; iMarker_Load < nMarker_Load; iMarker_Load++) {
    Marker_CfgFile_TagBound[iMarker_CfgFile] = Marker_Load[iMarker_Load];
    Marker_CfgFile_KindBC[iMarker_CfgFile] = LOAD_BOUNDARY;
    iMarker_CfgFile++;
  }

  for (iMarker_Damper = 0; iMarker_Damper < nMarker_Damper; iMarker_Damper++) {
    Marker_CfgFile_TagBound[iMarker_CfgFile] = Marker_Damper[iMarker_Damper];
    Marker_CfgFile_KindBC[iMarker_CfgFile] = DAMPER_BOUNDARY;
    iMarker_CfgFile++;
  }

  for (iMarker_Load_Dir = 0; iMarker_Load_Dir < nMarker_Load_Dir; iMarker_Load_Dir++) {
    Marker_CfgFile_TagBound[iMarker_CfgFile] = Marker_Load_Dir[iMarker_Load_Dir];
    Marker_CfgFile_KindBC[iMarker_CfgFile] = LOAD_DIR_BOUNDARY;
    iMarker_CfgFile++;
  }

  for (iMarker_Disp_Dir = 0; iMarker_Disp_Dir < nMarker_Disp_Dir; iMarker_Disp_Dir++) {
    Marker_CfgFile_TagBound[iMarker_CfgFile] = Marker_Disp_Dir[iMarker_Disp_Dir];
    Marker_CfgFile_KindBC[iMarker_CfgFile] = DISP_DIR_BOUNDARY;
    iMarker_CfgFile++;
  }

  for (iMarker_Load_Sine = 0; iMarker_Load_Sine < nMarker_Load_Sine; iMarker_Load_Sine++) {
    Marker_CfgFile_TagBound[iMarker_CfgFile] = Marker_Load_Sine[iMarker_Load_Sine];
    Marker_CfgFile_KindBC[iMarker_CfgFile] = LOAD_SINE_BOUNDARY;
    iMarker_CfgFile++;
  }


  for (iMarker_FlowLoad = 0; iMarker_FlowLoad < nMarker_FlowLoad; iMarker_FlowLoad++) {
    Marker_CfgFile_TagBound[iMarker_CfgFile] = Marker_FlowLoad[iMarker_FlowLoad];
    Marker_CfgFile_KindBC[iMarker_CfgFile] = FLOWLOAD_BOUNDARY;
    iMarker_CfgFile++;
  }

  for (iMarker_CfgFile = 0; iMarker_CfgFile < nMarker_CfgFile; iMarker_CfgFile++) {
    Marker_CfgFile_Monitoring[iMarker_CfgFile] = NO;
    for (iMarker_Monitoring = 0; iMarker_Monitoring < nMarker_Monitoring; iMarker_Monitoring++)
      if (Marker_CfgFile_TagBound[iMarker_CfgFile] == Marker_Monitoring[iMarker_Monitoring])
        Marker_CfgFile_Monitoring[iMarker_CfgFile] = YES;
  }

  for (iMarker_CfgFile = 0; iMarker_CfgFile < nMarker_CfgFile; iMarker_CfgFile++) {
    Marker_CfgFile_GeoEval[iMarker_CfgFile] = NO;
    for (iMarker_GeoEval = 0; iMarker_GeoEval < nMarker_GeoEval; iMarker_GeoEval++)
      if (Marker_CfgFile_TagBound[iMarker_CfgFile] == Marker_GeoEval[iMarker_GeoEval])
        Marker_CfgFile_GeoEval[iMarker_CfgFile] = YES;
  }

  for (iMarker_CfgFile = 0; iMarker_CfgFile < nMarker_CfgFile; iMarker_CfgFile++) {
    Marker_CfgFile_Designing[iMarker_CfgFile] = NO;
    for (iMarker_Designing = 0; iMarker_Designing < nMarker_Designing; iMarker_Designing++)
      if (Marker_CfgFile_TagBound[iMarker_CfgFile] == Marker_Designing[iMarker_Designing])
        Marker_CfgFile_Designing[iMarker_CfgFile] = YES;
  }

  for (iMarker_CfgFile = 0; iMarker_CfgFile < nMarker_CfgFile; iMarker_CfgFile++) {
    Marker_CfgFile_Plotting[iMarker_CfgFile] = NO;
    for (iMarker_Plotting = 0; iMarker_Plotting < nMarker_Plotting; iMarker_Plotting++)
      if (Marker_CfgFile_TagBound[iMarker_CfgFile] == Marker_Plotting[iMarker_Plotting])
        Marker_CfgFile_Plotting[iMarker_CfgFile] = YES;
  }
  
  for (iMarker_CfgFile = 0; iMarker_CfgFile < nMarker_CfgFile; iMarker_CfgFile++) {
    Marker_CfgFile_Analyze[iMarker_CfgFile] = NO;
    for (iMarker_Analyze = 0; iMarker_Analyze < nMarker_Analyze; iMarker_Analyze++)
      if (Marker_CfgFile_TagBound[iMarker_CfgFile] == Marker_Analyze[iMarker_Analyze])
        Marker_CfgFile_Analyze[iMarker_CfgFile] = YES;
  }

  /*--- Identification of Fluid-Structure interface markers ---*/

  for (iMarker_CfgFile = 0; iMarker_CfgFile < nMarker_CfgFile; iMarker_CfgFile++) {
    unsigned short indexMarker = 0;
    Marker_CfgFile_ZoneInterface[iMarker_CfgFile] = NO;
    for (iMarker_ZoneInterface = 0; iMarker_ZoneInterface < nMarker_ZoneInterface; iMarker_ZoneInterface++)
      if (Marker_CfgFile_TagBound[iMarker_CfgFile] == Marker_ZoneInterface[iMarker_ZoneInterface])
            indexMarker = (int)(iMarker_ZoneInterface/2+1);
    Marker_CfgFile_ZoneInterface[iMarker_CfgFile] = indexMarker;
  }

/*--- Identification of Turbomachinery markers and flag them---*/

  for (iMarker_CfgFile = 0; iMarker_CfgFile < nMarker_CfgFile; iMarker_CfgFile++) {
    unsigned short indexMarker=0;
    Marker_CfgFile_Turbomachinery[iMarker_CfgFile] = NO;
    Marker_CfgFile_TurbomachineryFlag[iMarker_CfgFile] = NO;
    for (iMarker_Turbomachinery = 0; iMarker_Turbomachinery < nMarker_Turbomachinery; iMarker_Turbomachinery++){
      if (Marker_CfgFile_TagBound[iMarker_CfgFile] == Marker_TurboBoundIn[iMarker_Turbomachinery]){
        indexMarker=(iMarker_Turbomachinery+1);
        Marker_CfgFile_Turbomachinery[iMarker_CfgFile] = indexMarker;
        Marker_CfgFile_TurbomachineryFlag[iMarker_CfgFile] = INFLOW;
      }
      if (Marker_CfgFile_TagBound[iMarker_CfgFile] == Marker_TurboBoundOut[iMarker_Turbomachinery]){
        indexMarker=(iMarker_Turbomachinery+1);
        Marker_CfgFile_Turbomachinery[iMarker_CfgFile] = indexMarker;
        Marker_CfgFile_TurbomachineryFlag[iMarker_CfgFile] = OUTFLOW;
      }
    }
  }

  /*--- Identification of MixingPlane interface markers ---*/

  for (iMarker_CfgFile = 0; iMarker_CfgFile < nMarker_CfgFile; iMarker_CfgFile++) {
  	unsigned short indexMarker=0;
    Marker_CfgFile_MixingPlaneInterface[iMarker_CfgFile] = NO;
    for (iMarker_MixingPlaneInterface = 0; iMarker_MixingPlaneInterface < nMarker_MixingPlaneInterface; iMarker_MixingPlaneInterface++)
      if (Marker_CfgFile_TagBound[iMarker_CfgFile] == Marker_MixingPlaneInterface[iMarker_MixingPlaneInterface])
      	indexMarker=(int)(iMarker_MixingPlaneInterface/2+1);
    Marker_CfgFile_MixingPlaneInterface[iMarker_CfgFile] = indexMarker;
  }

  for (iMarker_CfgFile = 0; iMarker_CfgFile < nMarker_CfgFile; iMarker_CfgFile++) {
    Marker_CfgFile_DV[iMarker_CfgFile] = NO;
    for (iMarker_DV = 0; iMarker_DV < nMarker_DV; iMarker_DV++)
      if (Marker_CfgFile_TagBound[iMarker_CfgFile] == Marker_DV[iMarker_DV])
        Marker_CfgFile_DV[iMarker_CfgFile] = YES;
  }
  
  /*--- Add an extra check for DV_MARKER to make sure that any given marker
   name is recognized as an existing boundary in the problem. ---*/
  
  unsigned short markerCount = 0;
  for (iMarker_DV = 0; iMarker_DV < nMarker_DV; iMarker_DV++) {
    for (iMarker_CfgFile = 0; iMarker_CfgFile < nMarker_CfgFile; iMarker_CfgFile++) {
      if (Marker_CfgFile_TagBound[iMarker_CfgFile] == Marker_DV[iMarker_DV])
        markerCount++;
    }
  }
  if ((nMarker_DV > 0) && (markerCount != nMarker_DV)) {
    SU2_MPI::Error("DV_MARKER contains marker names that do not exist in the lists of BCs in the config file.", CURRENT_FUNCTION);
  }
  
  for (iMarker_CfgFile = 0; iMarker_CfgFile < nMarker_CfgFile; iMarker_CfgFile++) {
    Marker_CfgFile_Moving[iMarker_CfgFile] = NO;
    for (iMarker_Moving = 0; iMarker_Moving < nMarker_Moving; iMarker_Moving++)
      if (Marker_CfgFile_TagBound[iMarker_CfgFile] == Marker_Moving[iMarker_Moving])
        Marker_CfgFile_Moving[iMarker_CfgFile] = YES;
  }

  for (iMarker_CfgFile=0; iMarker_CfgFile < nMarker_CfgFile; iMarker_CfgFile++) {
    Marker_CfgFile_PyCustom[iMarker_CfgFile] = NO;
    for(iMarker_PyCustom=0; iMarker_PyCustom < nMarker_PyCustom; iMarker_PyCustom++)
      if (Marker_CfgFile_TagBound[iMarker_CfgFile] == Marker_PyCustom[iMarker_PyCustom])
        Marker_CfgFile_PyCustom[iMarker_CfgFile] = YES;
  }

}

void CConfig::SetOutput(unsigned short val_software, unsigned short val_izone) {

  unsigned short iMarker_Euler, iMarker_Custom, iMarker_FarField,
  iMarker_SymWall, iMarker_PerBound, iMarker_NearFieldBound,
  iMarker_InterfaceBound, iMarker_Fluid_InterfaceBound, iMarker_Dirichlet, iMarker_Inlet, iMarker_Riemann,
  iMarker_Giles, iMarker_Outlet, iMarker_Isothermal, iMarker_HeatFlux,
  iMarker_EngineInflow, iMarker_EngineExhaust, iMarker_Displacement, iMarker_Damper,
  iMarker_Load, iMarker_FlowLoad,  iMarker_Neumann, iMarker_Internal, iMarker_Monitoring,
  iMarker_Designing, iMarker_GeoEval, iMarker_Plotting, iMarker_Analyze, iMarker_DV, iDV_Value,
  iMarker_ZoneInterface, iMarker_PyCustom, iMarker_Load_Dir, iMarker_Disp_Dir, iMarker_Load_Sine, iMarker_Clamped,
  iMarker_Moving, iMarker_Supersonic_Inlet, iMarker_Supersonic_Outlet, iMarker_ActDiskInlet,
  iMarker_ActDiskOutlet, iMarker_MixingPlaneInterface;
  
  bool fea = ((Kind_Solver == FEM_ELASTICITY) || (Kind_Solver == DISC_ADJ_FEM));
  
  /*--- WARNING: when compiling on Windows, ctime() is not available. Comment out
   the two lines below that use the dt variable. ---*/
  //time_t now = time(0);
  //string dt = ctime(&now); dt[24] = '.';

  cout << endl << "-------------------------------------------------------------------------" << endl;
  cout << "|    ___ _   _ ___                                                      |" << endl;
  cout << "|   / __| | | |_  )   Release 6.2.0  \"Falcon\"                           |" << endl;
  cout << "|   \\__ \\ |_| |/ /                                                      |" << endl;
  switch (val_software) {
    case SU2_CFD: cout << "|   |___/\\___//___|   Suite (Computational Fluid Dynamics Code)         |" << endl; break;
    case SU2_DEF: cout << "|   |___/\\___//___|   Suite (Mesh Deformation Code)                     |" << endl; break;
    case SU2_DOT: cout << "|   |___/\\___//___|   Suite (Gradient Projection Code)                  |" << endl; break;
    case SU2_MSH: cout << "|   |___/\\___//___|   Suite (Mesh Adaptation Code)                      |" << endl; break;
    case SU2_GEO: cout << "|   |___/\\___//___|   Suite (Geometry Definition Code)                  |" << endl; break;
    case SU2_SOL: cout << "|   |___/\\___//___|   Suite (Solution Exporting Code)                   |" << endl; break;
  }

  cout << "|                                                                       |" << endl;
  //cout << "|   Local date and time: " << dt << "                      |" << endl;
  cout <<"-------------------------------------------------------------------------" << endl;
  cout << "| The current SU2 release has been coordinated by the                   |" << endl;
  cout << "| SU2 International Developers Society <www.su2devsociety.org>          |" << endl;
  cout << "| with selected contributions from the open-source community.           |" << endl;
  cout <<"-------------------------------------------------------------------------" << endl;
  cout << "| The main research teams contributing to the current release are:      |" << endl;
  cout << "| - Prof. Juan J. Alonso's group at Stanford University.                |" << endl;
  cout << "| - Prof. Piero Colonna's group at Delft University of Technology.      |" << endl;
  cout << "| - Prof. Nicolas R. Gauger's group at Kaiserslautern U. of Technology. |" << endl;
  cout << "| - Prof. Alberto Guardone's group at Polytechnic University of Milan.  |" << endl;
  cout << "| - Prof. Rafael Palacios' group at Imperial College London.            |" << endl;
  cout << "| - Prof. Vincent Terrapon's group at the University of Liege.          |" << endl;
  cout << "| - Prof. Edwin van der Weide's group at the University of Twente.      |" << endl;
  cout << "| - Lab. of New Concepts in Aeronautics at Tech. Inst. of Aeronautics.  |" << endl;
  cout <<"-------------------------------------------------------------------------" << endl;
  cout << "| Copyright 2012-2019, Francisco D. Palacios, Thomas D. Economon,       |" << endl;
  cout << "|                      Tim Albring, and the SU2 contributors.           |" << endl;
  cout << "|                                                                       |" << endl;
  cout << "| SU2 is free software; you can redistribute it and/or                  |" << endl;
  cout << "| modify it under the terms of the GNU Lesser General Public            |" << endl;
  cout << "| License as published by the Free Software Foundation; either          |" << endl;
  cout << "| version 2.1 of the License, or (at your option) any later version.    |" << endl;
  cout << "|                                                                       |" << endl;
  cout << "| SU2 is distributed in the hope that it will be useful,                |" << endl;
  cout << "| but WITHOUT ANY WARRANTY; without even the implied warranty of        |" << endl;
  cout << "| MERCHANTABILITY or FITNESS FOR A PARTICULAR PURPOSE. See the GNU      |" << endl;
  cout << "| Lesser General Public License for more details.                       |" << endl;
  cout << "|                                                                       |" << endl;
  cout << "| You should have received a copy of the GNU Lesser General Public      |" << endl;
  cout << "| License along with SU2. If not, see <http://www.gnu.org/licenses/>.   |" << endl;
  cout <<"-------------------------------------------------------------------------" << endl;

  cout << endl <<"------------------------ Physical Case Definition -----------------------" << endl;
  if (val_software == SU2_CFD) {
	if (FSI_Problem) {
	   cout << "Fluid-Structure Interaction." << endl;
	}

  if (nConfig_Files != 0) {
    cout << "List of config files: ";
    for (unsigned short iConfig = 0; iConfig < nConfig_Files; iConfig++) {
      cout << Config_Filenames[iConfig];
      if (iConfig < nConfig_Files-1) cout << ", ";
      else cout <<".";
    }
    cout<< endl;
  }

  if (DiscreteAdjoint) {
     cout <<"Discrete Adjoint equations using Algorithmic Differentiation " << endl;
     cout <<"based on the physical case: ";
  }
    switch (Kind_Solver) {
      case EULER: case DISC_ADJ_EULER: case FEM_EULER: case DISC_ADJ_FEM_EULER:
        if (Kind_Regime == COMPRESSIBLE) cout << "Compressible Euler equations." << endl;
        if (Kind_Regime == INCOMPRESSIBLE) cout << "Incompressible Euler equations." << endl;
        break;
      case NAVIER_STOKES: case DISC_ADJ_NAVIER_STOKES: case FEM_NAVIER_STOKES: case DISC_ADJ_FEM_NS:
        if (Kind_Regime == COMPRESSIBLE) cout << "Compressible Laminar Navier-Stokes' equations." << endl;
        if (Kind_Regime == INCOMPRESSIBLE) cout << "Incompressible Laminar Navier-Stokes' equations." << endl;
        break;
      case RANS: case DISC_ADJ_RANS: case FEM_RANS: case DISC_ADJ_FEM_RANS:
        if (Kind_Regime == COMPRESSIBLE) cout << "Compressible RANS equations." << endl;
        if (Kind_Regime == INCOMPRESSIBLE) cout << "Incompressible RANS equations." << endl;
        cout << "Turbulence model: ";
        switch (Kind_Turb_Model) {
          case SA:     cout << "Spalart Allmaras" << endl; break;
          case SA_NEG: cout << "Negative Spalart Allmaras" << endl; break;
          case SST:    cout << "Menter's SST"     << endl; break;
          case SA_E:   cout << "Edwards Spalart Allmaras" << endl; break;
          case SA_COMP:   cout << "Compressibility Correction Spalart Allmaras" << endl; break;
          case SA_E_COMP:   cout << "Compressibility Correction Edwards Spalart Allmaras" << endl; break;
        }
        if (QCR) cout << "Using Quadratic Constitutive Relation, 2000 version (QCR2000)" << endl;
        cout << "Hybrid RANS/LES: ";
        switch (Kind_HybridRANSLES){
          case NO_HYBRIDRANSLES: cout <<  "No Hybrid RANS/LES" << endl; break;
          case SA_DES:  cout << "Detached Eddy Simulation (DES97) " << endl; break;
          case SA_DDES:  cout << "Delayed Detached Eddy Simulation (DDES) with Standard SGS" << endl; break;
          case SA_ZDES:  cout << "Delayed Detached Eddy Simulation (DDES) with Vorticity-based SGS" << endl; break;
          case SA_EDDES:  cout << "Delayed Detached Eddy Simulation (DDES) with Shear-layer Adapted SGS" << endl; break;
        }
        if (using_uq){
          cout << "Perturbing Reynold's Stress Matrix towards "<< eig_val_comp << " component turbulence"<< endl;
          if (uq_permute) cout << "Permuting eigenvectors" << endl;  
        } 
        break;
      case FEM_LES:
        if (Kind_Regime == COMPRESSIBLE)   cout << "Compressible LES equations." << endl;
        if (Kind_Regime == INCOMPRESSIBLE) cout << "Incompressible LES equations." << endl;
        cout << "Subgrid Scale model: ";
        switch (Kind_SGS_Model) {
          case IMPLICIT_LES: cout << "Implicit LES" << endl; break;
          case SMAGORINSKY:  cout << "Smagorinsky " << endl; break;
          case WALE:         cout << "WALE"         << endl; break;
          case VREMAN:       cout << "VREMAN"         << endl; break;
          default:
            SU2_MPI::Error("Subgrid Scale model not specified.", CURRENT_FUNCTION);

        }
        break;
      case FEM_ELASTICITY: case DISC_ADJ_FEM:
    	  if (Kind_Struct_Solver == SMALL_DEFORMATIONS) cout << "Geometrically linear elasticity solver." << endl;
    	  if (Kind_Struct_Solver == LARGE_DEFORMATIONS) cout << "Geometrically non-linear elasticity solver." << endl;
    	  if (Kind_Material == LINEAR_ELASTIC) cout << "Linear elastic material." << endl;
    	  if (Kind_Material == NEO_HOOKEAN) {
    		  if (Kind_Material_Compress == COMPRESSIBLE_MAT) cout << "Compressible Neo-Hookean material model." << endl;
    		  if (Kind_Material_Compress == INCOMPRESSIBLE_MAT) cout << "Incompressible Neo-Hookean material model (mean dilatation method)." << endl;
    	  }
    	  break;
      case ADJ_EULER: cout << "Continuous Euler adjoint equations." << endl; break;
      case ADJ_NAVIER_STOKES:
        if (Frozen_Visc_Cont)
          cout << "Continuous Navier-Stokes adjoint equations with frozen (laminar) viscosity." << endl;
        else
          cout << "Continuous Navier-Stokes adjoint equations." << endl;
        break;
      case ADJ_RANS:
        if (Frozen_Visc_Cont)
          cout << "Continuous RANS adjoint equations with frozen (laminar and eddy) viscosity." << endl;
        else
          cout << "Continuous RANS adjoint equations." << endl;

        break;

    }

    if ((Kind_Regime == COMPRESSIBLE) && (Kind_Solver != FEM_ELASTICITY)) {
      cout << "Mach number: " << Mach <<"."<< endl;
      cout << "Angle of attack (AoA): " << AoA <<" deg, and angle of sideslip (AoS): " << AoS <<" deg."<< endl;
      if ((Kind_Solver == NAVIER_STOKES) || (Kind_Solver == ADJ_NAVIER_STOKES) ||
          (Kind_Solver == RANS) || (Kind_Solver == ADJ_RANS))
        cout << "Reynolds number: " << Reynolds <<". Reference length "  << Length_Reynolds << "." << endl;
      if (Fixed_CL_Mode) {
      	cout << "Fixed CL mode, target value: " << Target_CL << "." << endl;
      }
      if (Fixed_CM_Mode) {
      		cout << "Fixed CM mode, target value:  " << Target_CM << "." << endl;
      		cout << "HTP rotation axis (X,Z): ("<< HTP_Axis[0] <<", "<< HTP_Axis[1] <<")."<< endl;
      }
    }

    if (EquivArea) {
      cout <<"The equivalent area is going to be evaluated on the near-field."<< endl;
      cout <<"The lower integration limit is "<<EA_IntLimit[0]<<", and the upper is "<<EA_IntLimit[1]<<"."<< endl;
      cout <<"The near-field is situated at "<<EA_IntLimit[2]<<"."<< endl;
    }

    if (Grid_Movement) {
      cout << "Performing a dynamic mesh simulation: ";
      switch (Kind_GridMovement[ZONE_0]) {
        case NO_MOVEMENT:     cout << "no movement." << endl; break;
        case DEFORMING:       cout << "deforming mesh motion." << endl; break;
        case RIGID_MOTION:    cout << "rigid mesh motion." << endl; break;
        case MOVING_WALL:     cout << "moving walls." << endl; break;
        case MOVING_HTP:      cout << "HTP moving." << endl; break;
        case ROTATING_FRAME:  cout << "rotating reference frame." << endl; break;
        case AEROELASTIC:     cout << "aeroelastic motion." << endl; break;
        case FLUID_STRUCTURE: cout << "fluid-structure motion." << endl; break;
        case EXTERNAL:        cout << "externally prescribed motion." << endl; break;
        case AEROELASTIC_RIGID_MOTION:  cout << "rigid mesh motion plus aeroelastic motion." << endl; break;
      }
    }

    if (Restart) {
      if (Read_Binary_Restart) cout << "Reading and writing binary SU2 native restart files." << endl;
      else cout << "Reading and writing ASCII SU2 native restart files." << endl;
      if (!ContinuousAdjoint && Kind_Solver != FEM_ELASTICITY) cout << "Read flow solution from: " << Solution_FlowFileName << "." << endl;
      if (ContinuousAdjoint) cout << "Read adjoint solution from: " << Solution_AdjFileName << "." << endl;
      if (Kind_Solver == FEM_ELASTICITY) cout << "Read structural solution from: " << Solution_FEMFileName << "." << endl;
      if (Kind_Solver == DISC_ADJ_FEM){
        cout << "Read structural adjoint solution from: " << Solution_AdjFEMFileName << "." << endl;
      }
    }
    else {
        if (fea) cout << "No restart solution, initialize from undeformed configuration." << endl;
        else cout << "No restart solution, use the values at infinity (freestream)." << endl;
    }

    if (ContinuousAdjoint)
      cout << "Read flow solution from: " << Solution_FlowFileName << "." << endl;
  
    if (!fea){
      if (Kind_Regime == COMPRESSIBLE) {
      if (Ref_NonDim == DIMENSIONAL) { cout << "Dimensional simulation." << endl; }
      else if (Ref_NonDim == FREESTREAM_PRESS_EQ_ONE) { cout << "Non-Dimensional simulation (P=1.0, Rho=1.0, T=1.0 at the farfield)." << endl; }
      else if (Ref_NonDim == FREESTREAM_VEL_EQ_MACH) { cout << "Non-Dimensional simulation (V=Mach, Rho=1.0, T=1.0 at the farfield)." << endl; }
      else if (Ref_NonDim == FREESTREAM_VEL_EQ_ONE) { cout << "Non-Dimensional simulation (V=1.0, Rho=1.0, T=1.0 at the farfield)." << endl; }
    } else if (Kind_Regime == INCOMPRESSIBLE) {
      if (Ref_Inc_NonDim == DIMENSIONAL) { cout << "Dimensional simulation." << endl; }
      else if (Ref_Inc_NonDim == INITIAL_VALUES) { cout << "Non-Dimensional simulation using intialization values." << endl; }
      else if (Ref_Inc_NonDim == REFERENCE_VALUES) { cout << "Non-Dimensional simulation using user-specified reference values." << endl; }
    }
      
      if (RefArea == 0.0) cout << "The reference area will be computed using y(2D) or z(3D) projection." << endl;
      else { cout << "The reference area is " << RefArea;
        if (SystemMeasurements == US) cout << " ft^2." << endl; else cout << " m^2." << endl;
      }

      if (SemiSpan == 0.0) cout << "The semi-span will be computed using the max y(3D) value." << endl;
      else { cout << "The semi-span length area is " << SemiSpan;
        if (SystemMeasurements == US) cout << " ft." << endl; else cout << " m." << endl;
      }

      cout << "The reference length is " << RefLength;
      if (SystemMeasurements == US) cout << " ft." << endl; else cout << " m." << endl;

      if ((nRefOriginMoment_X > 1) || (nRefOriginMoment_Y > 1) || (nRefOriginMoment_Z > 1)) {
        cout << "Surface(s) where the force coefficients are evaluated and \n";
        cout << "their reference origin for moment computation: \n";

        for (iMarker_Monitoring = 0; iMarker_Monitoring < nMarker_Monitoring; iMarker_Monitoring++) {
          cout << "   - " << Marker_Monitoring[iMarker_Monitoring] << " (" << RefOriginMoment_X[iMarker_Monitoring] <<", "<<RefOriginMoment_Y[iMarker_Monitoring] <<", "<< RefOriginMoment_Z[iMarker_Monitoring] << ")";
          if (iMarker_Monitoring < nMarker_Monitoring-1) cout << ".\n";
          else {
          if (SystemMeasurements == US) cout <<" ft."<< endl;
          else cout <<" m."<< endl;
          }

        }
      }
      else {
        cout << "Reference origin for moment evaluation is (" << RefOriginMoment_X[0] << ", " << RefOriginMoment_Y[0] << ", " << RefOriginMoment_Z[0] << ")." << endl;
        cout << "Surface(s) where the force coefficients are evaluated: ";
        for (iMarker_Monitoring = 0; iMarker_Monitoring < nMarker_Monitoring; iMarker_Monitoring++) {
          cout << Marker_Monitoring[iMarker_Monitoring];
          if (iMarker_Monitoring < nMarker_Monitoring-1) cout << ", ";
          else cout <<"."<< endl;
        }
        cout<< endl;
      }
    }
    
    if (nMarker_Designing != 0) {
      cout << "Surface(s) where the objective function is evaluated: ";
      for (iMarker_Designing = 0; iMarker_Designing < nMarker_Designing; iMarker_Designing++) {
        cout << Marker_Designing[iMarker_Designing];
        if (iMarker_Designing < nMarker_Designing-1) cout << ", ";
        else cout <<".";
      }
      cout<< endl;
    }
    
    if (nMarker_Plotting != 0) {
      cout << "Surface(s) plotted in the output file: ";
      for (iMarker_Plotting = 0; iMarker_Plotting < nMarker_Plotting; iMarker_Plotting++) {
        cout << Marker_Plotting[iMarker_Plotting];
        if (iMarker_Plotting < nMarker_Plotting-1) cout << ", ";
        else cout <<".";
      }
      cout<< endl;
    }
    
    if (nMarker_Analyze != 0) {
      cout << "Surface(s) to be analyzed in detail: ";
      for (iMarker_Analyze = 0; iMarker_Analyze < nMarker_Analyze; iMarker_Analyze++) {
        cout << Marker_Analyze[iMarker_Analyze];
        if (iMarker_Analyze < nMarker_Analyze-1) cout << ", ";
        else cout <<".";
      }
      cout<< endl;
    }
    
    if (nMarker_ZoneInterface != 0) {
      cout << "Surface(s) acting as an interface among zones: ";
      for (iMarker_ZoneInterface = 0; iMarker_ZoneInterface < nMarker_ZoneInterface; iMarker_ZoneInterface++) {
        cout << Marker_ZoneInterface[iMarker_ZoneInterface];
        if (iMarker_ZoneInterface < nMarker_ZoneInterface-1) cout << ", ";
        else cout <<".";
      }
      cout<<endl;
    }

    if(nMarker_PyCustom != 0) {
      cout << "Surface(s) that are customizable in Python: ";
      for(iMarker_PyCustom=0; iMarker_PyCustom < nMarker_PyCustom; iMarker_PyCustom++){
        cout << Marker_PyCustom[iMarker_PyCustom];
        if (iMarker_PyCustom < nMarker_PyCustom-1) cout << ", ";
        else cout << ".";
      }
      cout << endl;
    }
    
    if (nMarker_DV != 0) {
      cout << "Surface(s) affected by the design variables: ";
      for (iMarker_DV = 0; iMarker_DV < nMarker_DV; iMarker_DV++) {
        cout << Marker_DV[iMarker_DV];
        if (iMarker_DV < nMarker_DV-1) cout << ", ";
        else cout <<".";
      }
      cout<< endl;
    }

    if ((Kind_GridMovement[ZONE_0] == DEFORMING) || (Kind_GridMovement[ZONE_0] == MOVING_WALL) || (Kind_GridMovement[ZONE_0] == FLUID_STRUCTURE)) {
      cout << "Surface(s) in motion: ";
      for (iMarker_Moving = 0; iMarker_Moving < nMarker_Moving; iMarker_Moving++) {
        cout << Marker_Moving[iMarker_Moving];
        if (iMarker_Moving < nMarker_Moving-1) cout << ", ";
        else cout <<".";
      }
      cout<< endl;
    }

  }

  if (val_software == SU2_GEO) {
    if (nMarker_GeoEval != 0) {
      cout << "Surface(s) where the geometrical based functions is evaluated: ";
      for (iMarker_GeoEval = 0; iMarker_GeoEval < nMarker_GeoEval; iMarker_GeoEval++) {
        cout << Marker_GeoEval[iMarker_GeoEval];
        if (iMarker_GeoEval < nMarker_GeoEval-1) cout << ", ";
        else cout <<".";
      }
      cout<< endl;
    }
  }

  cout << "Input mesh file name: " << Mesh_FileName << endl;

	if (val_software == SU2_DOT) {
    if (DiscreteAdjoint) {
      cout << "Input sensitivity file name: " << GetObjFunc_Extension(Solution_AdjFileName) << "." << endl;
    }else {
		cout << "Input sensitivity file name: " << SurfAdjCoeff_FileName << "." << endl;
	}
  }

	if (val_software == SU2_MSH) {
		switch (Kind_Adaptation) {
		case FULL: case WAKE: case FULL_FLOW: case FULL_ADJOINT: case SMOOTHING: case SUPERSONIC_SHOCK:
			break;
		case GRAD_FLOW:
			cout << "Read flow solution from: " << Solution_FlowFileName << "." << endl;
			break;
		case GRAD_ADJOINT:
			cout << "Read adjoint flow solution from: " << Solution_AdjFileName << "." << endl;
			break;
		case GRAD_FLOW_ADJ: case COMPUTABLE: case REMAINING:
			cout << "Read flow solution from: " << Solution_FlowFileName << "." << endl;
			cout << "Read adjoint flow solution from: " << Solution_AdjFileName << "." << endl;
			break;
		}
	}

	if (val_software == SU2_DEF) {
		cout << endl <<"---------------------- Grid deformation parameters ----------------------" << endl;
		cout << "Grid deformation using a linear elasticity method." << endl;

    if (Hold_GridFixed == YES) cout << "Hold some regions of the mesh fixed (hardcode implementation)." << endl;
  }

  if (val_software == SU2_DOT) {
  cout << endl <<"-------------------- Surface deformation parameters ---------------------" << endl;
  }

  if (((val_software == SU2_DEF) || (val_software == SU2_DOT)) && (Design_Variable[0] != NO_DEFORMATION)) {

    for (unsigned short iDV = 0; iDV < nDV; iDV++) {

      
      if ((Design_Variable[iDV] != NO_DEFORMATION) &&
          (Design_Variable[iDV] != FFD_SETTING) &&
          (Design_Variable[iDV] != SCALE_GRID) &&
          (Design_Variable[iDV] != TRANSLATE_GRID) &&
          (Design_Variable[iDV] != ROTATE_GRID) &&
          (Design_Variable[iDV] != SURFACE_FILE)) {
        
        if (iDV == 0)
          cout << "Design variables definition (markers <-> value <-> param):" << endl;
        
        switch (Design_Variable[iDV]) {
          case FFD_CONTROL_POINT_2D:  cout << "FFD 2D (control point) <-> "; break;
          case FFD_CAMBER_2D:         cout << "FFD 2D (camber) <-> "; break;
          case FFD_THICKNESS_2D:      cout << "FFD 2D (thickness) <-> "; break;
          case FFD_TWIST_2D:          cout << "FFD 2D (twist) <-> "; break;
          case HICKS_HENNE:           cout << "Hicks Henne <-> " ; break;
          case SURFACE_BUMP:          cout << "Surface bump <-> " ; break;
          case ANGLE_OF_ATTACK:       cout << "Angle of attack <-> " ; break;
          case CST:           	      cout << "Kulfan parameter number (CST) <-> " ; break;
          case TRANSLATION:           cout << "Translation design variable."; break;
          case SCALE:                 cout << "Scale design variable."; break;
          case NACA_4DIGITS:          cout << "NACA four digits <-> "; break;
          case PARABOLIC:             cout << "Parabolic <-> "; break;
          case AIRFOIL:               cout << "Airfoil <-> "; break;
          case ROTATION:              cout << "Rotation <-> "; break;
          case FFD_CONTROL_POINT:     cout << "FFD (control point) <-> "; break;
          case FFD_NACELLE:           cout << "FFD (nacelle) <-> "; break;
          case FFD_GULL:              cout << "FFD (gull) <-> "; break;
          case FFD_TWIST:             cout << "FFD (twist) <-> "; break;
          case FFD_ROTATION:          cout << "FFD (rotation) <-> "; break;
          case FFD_CONTROL_SURFACE:   cout << "FFD (control surface) <-> "; break;
          case FFD_CAMBER:            cout << "FFD (camber) <-> "; break;
          case FFD_THICKNESS:         cout << "FFD (thickness) -> "; break;
          case FFD_ANGLE_OF_ATTACK:   cout << "FFD (angle of attack) <-> "; break;
        }
        
        for (iMarker_DV = 0; iMarker_DV < nMarker_DV; iMarker_DV++) {
          cout << Marker_DV[iMarker_DV];
          if (iMarker_DV < nMarker_DV-1) cout << ", ";
          else cout << " <-> ";
        }

        for (iDV_Value = 0; iDV_Value < nDV_Value[iDV]; iDV_Value++) {
          cout << DV_Value[iDV][iDV_Value];
          if (iDV_Value != nDV_Value[iDV]-1) cout << ", ";
        }
        cout << " <-> ";

        if ((Design_Variable[iDV] == NO_DEFORMATION) ||
            (Design_Variable[iDV] == FFD_SETTING) ||
            (Design_Variable[iDV] == SCALE) ) nParamDV = 0;
        if (Design_Variable[iDV] == ANGLE_OF_ATTACK) nParamDV = 1;
        if ((Design_Variable[iDV] == FFD_CAMBER_2D) ||
            (Design_Variable[iDV] == FFD_THICKNESS_2D) ||
            (Design_Variable[iDV] == HICKS_HENNE) ||
            (Design_Variable[iDV] == PARABOLIC) ||
            (Design_Variable[iDV] == AIRFOIL) ||
            (Design_Variable[iDV] == FFD_GULL) ||
            (Design_Variable[iDV] == FFD_ANGLE_OF_ATTACK) ) nParamDV = 2;
        if ((Design_Variable[iDV] ==  TRANSLATION) ||
            (Design_Variable[iDV] ==  NACA_4DIGITS) ||
            (Design_Variable[iDV] ==  CST) ||
            (Design_Variable[iDV] ==  SURFACE_BUMP) ||
            (Design_Variable[iDV] ==  FFD_CAMBER) ||
            (Design_Variable[iDV] ==  FFD_TWIST_2D) ||
            (Design_Variable[iDV] ==  FFD_THICKNESS) ) nParamDV = 3;
        if (Design_Variable[iDV] == FFD_CONTROL_POINT_2D) nParamDV = 5;
        if (Design_Variable[iDV] == ROTATION) nParamDV = 6;
        if ((Design_Variable[iDV] ==  FFD_CONTROL_POINT) ||
            (Design_Variable[iDV] ==  FFD_ROTATION) ||
            (Design_Variable[iDV] ==  FFD_CONTROL_SURFACE) ) nParamDV = 7;
        if (Design_Variable[iDV] == FFD_TWIST) nParamDV = 8;

        for (unsigned short iParamDV = 0; iParamDV < nParamDV; iParamDV++) {

          if (iParamDV == 0) cout << "( ";

          if ((iParamDV == 0) &&
              ((Design_Variable[iDV] == NO_DEFORMATION) ||
               (Design_Variable[iDV] == FFD_SETTING) ||
               (Design_Variable[iDV] == FFD_ANGLE_OF_ATTACK) ||
               (Design_Variable[iDV] == FFD_CONTROL_POINT_2D) ||
               (Design_Variable[iDV] == FFD_CAMBER_2D) ||
               (Design_Variable[iDV] == FFD_THICKNESS_2D) ||
               (Design_Variable[iDV] == FFD_TWIST_2D) ||
               (Design_Variable[iDV] == FFD_CONTROL_POINT) ||
               (Design_Variable[iDV] == FFD_NACELLE) ||
               (Design_Variable[iDV] == FFD_GULL) ||
               (Design_Variable[iDV] == FFD_TWIST) ||
               (Design_Variable[iDV] == FFD_ROTATION) ||
               (Design_Variable[iDV] == FFD_CONTROL_SURFACE) ||
               (Design_Variable[iDV] == FFD_CAMBER) ||
               (Design_Variable[iDV] == FFD_THICKNESS))) cout << FFDTag[iDV];
          else cout << ParamDV[iDV][iParamDV];

          if (iParamDV < nParamDV-1) cout << ", ";
          else cout <<" )"<< endl;
          
        }

      }
      
      else if (Design_Variable[iDV] == NO_DEFORMATION) {
        cout << "No deformation of the numerical grid. Just output .su2 file." << endl;
      }
      
      else if (Design_Variable[iDV] == SCALE_GRID) {
        nParamDV = 0;
        cout << "Scaling of the volume grid by a constant factor." << endl;
      }
      
      else if (Design_Variable[iDV] == TRANSLATE_GRID) {
        nParamDV = 3;
        cout << "Rigid translation of the volume grid." << endl;
      }
      
      else if (Design_Variable[iDV] == ROTATE_GRID) {
        nParamDV = 6;
        cout << "Rigid rotation of the volume grid." << endl;
      }

      else if (Design_Variable[iDV] == FFD_SETTING) {
        
        cout << "Setting the FFD box structure." << endl;
        cout << "FFD boxes definition (FFD tag <-> degree <-> coord):" << endl;
        
        for (unsigned short iFFDBox = 0; iFFDBox < nFFDBox; iFFDBox++) {
          
          cout << TagFFDBox[iFFDBox] << " <-> ";
          
          for (unsigned short iDegreeFFD = 0; iDegreeFFD < 3; iDegreeFFD++) {
            if (iDegreeFFD == 0) cout << "( ";
            cout << DegreeFFDBox[iFFDBox][iDegreeFFD];
            if (iDegreeFFD < 2) cout << ", ";
            else cout <<" )";
          }
          
          cout << " <-> ";

          for (unsigned short iCoordFFD = 0; iCoordFFD < 24; iCoordFFD++) {
            if (iCoordFFD == 0) cout << "( ";
            cout << CoordFFDBox[iFFDBox][iCoordFFD];
            if (iCoordFFD < 23) cout << ", ";
            else cout <<" )"<< endl;
          }
          
        }
        
      }
      
      else cout << endl;

		}
	}

	if (((val_software == SU2_CFD) && ( ContinuousAdjoint || DiscreteAdjoint)) || (val_software == SU2_DOT)) {

		cout << endl <<"----------------------- Design problem definition -----------------------" << endl;
		if (nObj==1) {
      switch (Kind_ObjFunc[0]) {
        case DRAG_COEFFICIENT:           cout << "CD objective function";
          if (Fixed_CL_Mode) {           cout << " using fixed CL mode, dCD/dCL = " << dCD_dCL << "." << endl; }
          else if (Fixed_CM_Mode) {      cout << " using fixed CMy mode, dCD/dCMy = " << dCD_dCMy << "." << endl; }
          else {                         cout << "." << endl; }
          break;
        case LIFT_COEFFICIENT:           cout << "CL objective function." << endl; break;
        case MOMENT_X_COEFFICIENT:       cout << "CMx objective function" << endl;
          if (Fixed_CL_Mode) {           cout << " using fixed CL mode, dCMx/dCL = " << dCMx_dCL << "." << endl; }
          else {                         cout << "." << endl; }
          break;
        case MOMENT_Y_COEFFICIENT:       cout << "CMy objective function" << endl;
          if (Fixed_CL_Mode) {           cout << " using fixed CL mode, dCMy/dCL = " << dCMy_dCL << "." << endl; }
          else {                         cout << "." << endl; }
          break;
        case MOMENT_Z_COEFFICIENT:       cout << "CMz objective function" << endl;
          if (Fixed_CL_Mode) {           cout << " using fixed CL mode, dCMz/dCL = " << dCMz_dCL << "." << endl; }
          else {                         cout << "." << endl; }
          break;
        case INVERSE_DESIGN_PRESSURE:    cout << "Inverse design (Cp) objective function." << endl; break;
        case INVERSE_DESIGN_HEATFLUX:    cout << "Inverse design (Heat Flux) objective function." << endl; break;
        case SIDEFORCE_COEFFICIENT:      cout << "Side force objective function." << endl; break;
        case EFFICIENCY:                 cout << "CL/CD objective function." << endl; break;
        case EQUIVALENT_AREA:            cout << "Equivalent area objective function. CD weight: " << WeightCd <<"."<< endl;  break;
        case NEARFIELD_PRESSURE:         cout << "Nearfield pressure objective function. CD weight: " << WeightCd <<"."<< endl;  break;
        case FORCE_X_COEFFICIENT:        cout << "X-force objective function." << endl; break;
        case FORCE_Y_COEFFICIENT:        cout << "Y-force objective function." << endl; break;
        case FORCE_Z_COEFFICIENT:        cout << "Z-force objective function." << endl; break;
        case THRUST_COEFFICIENT:         cout << "Thrust objective function." << endl; break;
        case TORQUE_COEFFICIENT:         cout << "Torque efficiency objective function." << endl; break;
        case TOTAL_HEATFLUX:             cout << "Total heat flux objective function." << endl; break;
        case MAXIMUM_HEATFLUX:           cout << "Maximum heat flux objective function." << endl; break;
        case FIGURE_OF_MERIT:            cout << "Rotor Figure of Merit objective function." << endl; break;
        case BUFFET_SENSOR:              cout << "Buffet sensor objective function." << endl; break;
        case SURFACE_TOTAL_PRESSURE:         cout << "Average total pressure objective function." << endl; break;
        case SURFACE_STATIC_PRESSURE:        cout << "Average static pressure objective function." << endl; break;
        case SURFACE_MASSFLOW:             cout << "Mass flow rate objective function." << endl; break;
        case SURFACE_MACH:             cout << "Mach number objective function." << endl; break;
        case CUSTOM_OBJFUNC:        		cout << "Custom objective function." << endl; break;
        case REFERENCE_GEOMETRY:        cout << "Target geometry objective function." << endl; break;
        case REFERENCE_NODE:            cout << "Target node displacement objective function." << endl; break;
        case VOLUME_FRACTION:           cout << "Volume fraction objective function." << endl; break;
      }
		}
		else {
		  cout << "Weighted sum objective function." << endl;
		}

	}

	if (val_software == SU2_CFD) {
		cout << endl <<"---------------------- Space Numerical Integration ----------------------" << endl;

		if (SmoothNumGrid) cout << "There are some smoothing iterations on the grid coordinates." << endl;

    if ((Kind_Solver == EULER) || (Kind_Solver == NAVIER_STOKES) || (Kind_Solver == RANS) ||
         (Kind_Solver == DISC_ADJ_EULER) || (Kind_Solver == DISC_ADJ_NAVIER_STOKES) || (Kind_Solver == DISC_ADJ_RANS) ) {

      if (Kind_ConvNumScheme_Flow == SPACE_CENTERED) {
        if (Kind_Centered_Flow == JST) {
          cout << "Jameson-Schmidt-Turkel scheme (2nd order in space) for the flow inviscid terms."<< endl;
          cout << "JST viscous coefficients (2nd & 4th): " << Kappa_2nd_Flow << ", " << Kappa_4th_Flow <<"." << endl;
          cout << "The method includes a grid stretching correction (p = 0.3)."<< endl;
        }
        if (Kind_Centered_Flow == JST_KE) {
          cout << "Jameson-Schmidt-Turkel scheme (2nd order in space) for the flow inviscid terms."<< endl;
          cout << "JST viscous coefficients (2nd & 4th): " << Kappa_2nd_Flow << ", " << Kappa_4th_Flow << "." << endl;
          cout << "The method includes a grid stretching correction (p = 0.3)."<< endl;
        }
        if (Kind_Centered_Flow == LAX) {
          cout << "Lax-Friedrich scheme (1st order in space) for the flow inviscid terms."<< endl;
          cout << "Lax viscous coefficients (1st): " << Kappa_1st_Flow << "." << endl;
          cout << "First order integration." << endl;
        }
      }

      if (Kind_ConvNumScheme_Flow == SPACE_UPWIND) {
        if (Kind_Upwind_Flow == ROE)   cout << "Roe (with entropy fix = "<< EntropyFix_Coeff <<") solver for the flow inviscid terms."<< endl;
        if (Kind_Upwind_Flow == TURKEL) cout << "Roe-Turkel solver for the flow inviscid terms."<< endl;
        if (Kind_Upwind_Flow == AUSM)  cout << "AUSM solver for the flow inviscid terms."<< endl;
        if (Kind_Upwind_Flow == HLLC)  cout << "HLLC solver for the flow inviscid terms."<< endl;
        if (Kind_Upwind_Flow == SW)  cout << "Steger-Warming solver for the flow inviscid terms."<< endl;
        if (Kind_Upwind_Flow == MSW)  cout << "Modified Steger-Warming solver for the flow inviscid terms."<< endl;
        if (Kind_Upwind_Flow == CUSP)  cout << "CUSP solver for the flow inviscid terms."<< endl;
        if (Kind_Upwind_Flow == L2ROE) cout << "L2ROE Low Mach ROE solver for the flow inviscid terms."<< endl;
        if (Kind_Upwind_Flow == LMROE) cout << "Rieper Low Mach ROE solver for the flow inviscid terms."<< endl;
        if (Kind_Upwind_Flow == SLAU) cout << "Simple Low-Dissipation AUSM solver for the flow inviscid terms."<< endl;
        if (Kind_Upwind_Flow == SLAU2) cout << "Simple Low-Dissipation AUSM 2 solver for the flow inviscid terms."<< endl;
        if (Kind_Upwind_Flow == FDS)   cout << "Flux difference splitting (FDS) upwind scheme for the flow inviscid terms."<< endl;
        if (Kind_Upwind_Flow == AUSMPLUSUP)  cout << "AUSM+-up solver for the flow inviscid terms."<< endl;
	if (Kind_Upwind_Flow == AUSMPLUSUP2)  cout << "AUSM+-up2 solver for the flow inviscid terms."<< endl;
          
        if (Kind_Regime == COMPRESSIBLE) {
          switch (Kind_RoeLowDiss) {
            case NO_ROELOWDISS: cout << "Standard Roe without low-dissipation function."<< endl; break;
            case NTS: cout << "Roe with NTS low-dissipation function."<< endl; break;
            case FD: cout << "Roe with DDES's FD low-dissipation function."<< endl; break;
            case NTS_DUCROS: cout << "Roe with NTS low-dissipation function + Ducros shock sensor."<< endl; break;
            case FD_DUCROS: cout << "Roe with DDES's FD low-dissipation function + Ducros shock sensor."<< endl; break;
          }
        }
        
        if (MUSCL_Flow) {
          cout << "Second order integration in space, with slope limiter." << endl;
            switch (Kind_SlopeLimit_Flow) {
              case NO_LIMITER:
                cout << "No slope-limiting method. "<< endl;
                break;
              case VENKATAKRISHNAN:
                cout << "Venkatakrishnan slope-limiting method, with constant: " << Venkat_LimiterCoeff <<". "<< endl;
                cout << "The reference element size is: " << RefElemLength <<". "<< endl;
                break;
              case VENKATAKRISHNAN_WANG:
                cout << "Venkatakrishnan-Wang slope-limiting method, with constant: " << Venkat_LimiterCoeff <<". "<< endl;
                break;
              case BARTH_JESPERSEN:
                cout << "Barth-Jespersen slope-limiting method." << endl;
                break;
              case VAN_ALBADA_EDGE:
                cout << "Van Albada slope-limiting method implemented by edges." << endl;
                break;
            }
        }
        else {
          cout << "First order integration in space." << endl;
        }
        
      }

    }

    if ((Kind_Solver == RANS) || (Kind_Solver == DISC_ADJ_RANS)) {
      if (Kind_ConvNumScheme_Turb == SPACE_UPWIND) {
        if (Kind_Upwind_Turb == SCALAR_UPWIND) cout << "Scalar upwind solver for the turbulence model."<< endl;
        if (MUSCL_Turb) {
          cout << "Second order integration in space with slope limiter." << endl;
            switch (Kind_SlopeLimit_Turb) {
              case NO_LIMITER:
                cout << "No slope-limiting method. "<< endl;
                break;
              case VENKATAKRISHNAN:
                cout << "Venkatakrishnan slope-limiting method, with constant: " << Venkat_LimiterCoeff <<". "<< endl;
                cout << "The reference element size is: " << RefElemLength <<". "<< endl;
                break;
              case VENKATAKRISHNAN_WANG:
                cout << "Venkatakrishnan-Wang slope-limiting method, with constant: " << Venkat_LimiterCoeff <<". "<< endl;
                break;
              case BARTH_JESPERSEN:
                cout << "Barth-Jespersen slope-limiting method." << endl;
                break;
              case VAN_ALBADA_EDGE:
                cout << "Van Albada slope-limiting method implemented by edges." << endl;
                break;
            }
        }
        else {
          cout << "First order integration in space." << endl;
        }
      }
    }

    if ((Kind_Solver == ADJ_EULER) || (Kind_Solver == ADJ_NAVIER_STOKES) || (Kind_Solver == ADJ_RANS)) {

      if (Kind_ConvNumScheme_AdjFlow == SPACE_CENTERED) {
        if (Kind_Centered_AdjFlow == JST) {
          cout << "Jameson-Schmidt-Turkel scheme for the adjoint inviscid terms."<< endl;
          cout << "JST viscous coefficients (1st, 2nd, & 4th): " << Kappa_1st_AdjFlow
          << ", " << Kappa_2nd_AdjFlow << ", " << Kappa_4th_AdjFlow <<"."<< endl;
          cout << "The method includes a grid stretching correction (p = 0.3)."<< endl;
          cout << "Second order integration." << endl;
        }
        if (Kind_Centered_AdjFlow == LAX) {
          cout << "Lax-Friedrich scheme for the adjoint inviscid terms."<< endl;
          cout << "First order integration." << endl;
        }
      }

      if (Kind_ConvNumScheme_AdjFlow == SPACE_UPWIND) {
        if (Kind_Upwind_AdjFlow == ROE) cout << "Roe (with entropy fix = "<< EntropyFix_Coeff <<") solver for the adjoint inviscid terms."<< endl;
        if (MUSCL_AdjFlow) {
          cout << "Second order integration with slope limiter." << endl;
            switch (Kind_SlopeLimit_AdjFlow) {
              case NO_LIMITER:
                cout << "No slope-limiting method. "<< endl;
                break;
              case VENKATAKRISHNAN:
                cout << "Venkatakrishnan slope-limiting method, with constant: " << Venkat_LimiterCoeff <<". "<< endl;
                cout << "The reference element size is: " << RefElemLength <<". "<< endl;
                break;
              case VENKATAKRISHNAN_WANG:
                cout << "Venkatakrishnan-Wang slope-limiting method, with constant: " << Venkat_LimiterCoeff <<". "<< endl;
                break;
              case BARTH_JESPERSEN:
                cout << "Barth-Jespersen slope-limiting method." << endl;
                break;
              case VAN_ALBADA_EDGE:
                cout << "Van Albada slope-limiting method implemented by edges." << endl;
                break;
              case SHARP_EDGES:
                cout << "Sharp edges slope-limiting method, with constant: " << Venkat_LimiterCoeff <<". "<< endl;
                cout << "The reference element size is: " << RefElemLength <<". "<< endl;
                cout << "The reference sharp edge distance is: " << AdjSharp_LimiterCoeff*RefElemLength*Venkat_LimiterCoeff <<". "<< endl;
                break;
              case WALL_DISTANCE:
                cout << "Wall distance slope-limiting method, with constant: " << Venkat_LimiterCoeff <<". "<< endl;
                cout << "The reference element size is: " << RefElemLength <<". "<< endl;
                cout << "The reference wall distance is: " << AdjSharp_LimiterCoeff*RefElemLength*Venkat_LimiterCoeff <<". "<< endl;
                break;
            }
        }
        else {
          cout << "First order integration." << endl;
        }
      }
      
      cout << "The reference sharp edge distance is: " << AdjSharp_LimiterCoeff*RefElemLength*Venkat_LimiterCoeff <<". "<< endl;

    }

    if ((Kind_Solver == ADJ_RANS) && (!Frozen_Visc_Cont)) {
      if (Kind_ConvNumScheme_AdjTurb == SPACE_UPWIND) {
        if (Kind_Upwind_Turb == SCALAR_UPWIND) cout << "Scalar upwind solver (first order) for the adjoint turbulence model."<< endl;
        if (MUSCL_AdjTurb) {
          cout << "Second order integration with slope limiter." << endl;
            switch (Kind_SlopeLimit_AdjTurb) {
              case NO_LIMITER:
                cout << "No slope-limiting method. "<< endl;
                break;
              case VENKATAKRISHNAN:
                cout << "Venkatakrishnan slope-limiting method, with constant: " << Venkat_LimiterCoeff <<". "<< endl;
                cout << "The reference element size is: " << RefElemLength <<". "<< endl;
                break;
              case VENKATAKRISHNAN_WANG:
                cout << "Venkatakrishnan-Wang slope-limiting method, with constant: " << Venkat_LimiterCoeff <<". "<< endl;
                break;
              case BARTH_JESPERSEN:
                cout << "Barth-Jespersen slope-limiting method." << endl;
                break;
              case VAN_ALBADA_EDGE:
                cout << "Van Albada slope-limiting method implemented by edges." << endl;
                break;
              case SHARP_EDGES:
                cout << "Sharp edges slope-limiting method, with constant: " << Venkat_LimiterCoeff <<". "<< endl;
                cout << "The reference element size is: " << RefElemLength <<". "<< endl;
                cout << "The reference sharp edge distance is: " << AdjSharp_LimiterCoeff*RefElemLength*Venkat_LimiterCoeff <<". "<< endl;
                break;
              case WALL_DISTANCE:
                cout << "Wall distance slope-limiting method, with constant: " << Venkat_LimiterCoeff <<". "<< endl;
                cout << "The reference element size is: " << RefElemLength <<". "<< endl;
                cout << "The reference wall distance is: " << AdjSharp_LimiterCoeff*RefElemLength*Venkat_LimiterCoeff <<". "<< endl;
                break;
            }
        }
        else {
          cout << "First order integration." << endl;
        }
      }
    }

    if ((Kind_Solver == NAVIER_STOKES) || (Kind_Solver == RANS) ||
        (Kind_Solver == DISC_ADJ_NAVIER_STOKES) || (Kind_Solver == DISC_ADJ_RANS)) {
        cout << "Average of gradients with correction (viscous flow terms)." << endl;
    }

    if ((Kind_Solver == ADJ_NAVIER_STOKES) || (Kind_Solver == ADJ_RANS)) {
      cout << "Average of gradients with correction (viscous adjoint terms)." << endl;
    }

    if ((Kind_Solver == RANS) || (Kind_Solver == DISC_ADJ_RANS)) {
      cout << "Average of gradients with correction (viscous turbulence terms)." << endl;
    }

    if ((Kind_Solver == ADJ_RANS) && (!Frozen_Visc_Cont)) {
      cout << "Average of gradients with correction (2nd order) for computation of adjoint viscous turbulence terms." << endl;
      if (Kind_TimeIntScheme_AdjTurb == EULER_IMPLICIT) cout << "Euler implicit method for the turbulent adjoint equation." << endl;
    }

    if(Kind_Solver != FEM_EULER && Kind_Solver != FEM_NAVIER_STOKES &&
       Kind_Solver != FEM_RANS  && Kind_Solver != FEM_LES &&
       Kind_Solver != DISC_ADJ_FEM_EULER && Kind_Solver != DISC_ADJ_FEM_NS && 
       Kind_Solver != DISC_ADJ_FEM_RANS) {
      if (!fea){
        switch (Kind_Gradient_Method) {
          case GREEN_GAUSS: cout << "Gradient computation using Green-Gauss theorem." << endl; break;
          case WEIGHTED_LEAST_SQUARES: cout << "Gradient Computation using weighted Least-Squares method." << endl; break;
        }
      }
      else{
        cout << "Spatial discretization using the Finite Element Method." << endl;
      }
    }

    if(Kind_Solver == FEM_EULER || Kind_Solver == FEM_NAVIER_STOKES ||
       Kind_Solver == FEM_RANS  || Kind_Solver == FEM_LES ||
       Kind_Solver == DISC_ADJ_FEM_EULER || Kind_Solver == DISC_ADJ_FEM_NS ||
       Kind_Solver == DISC_ADJ_FEM_RANS) {
      if(Kind_FEM_Flow == DG) {
        cout << "Discontinuous Galerkin Finite element solver" << endl;

        switch( Riemann_Solver_FEM ) {
          case ROE:           cout << "Roe (with entropy fix) solver for inviscid fluxes over the faces" << endl; break;
          case LAX_FRIEDRICH: cout << "Lax-Friedrich solver for inviscid fluxes over the faces" << endl; break;
          case AUSM:          cout << "AUSM solver inviscid fluxes over the faces" << endl; break;
          case HLLC:          cout << "HLLC solver inviscid fluxes over the faces" << endl; break;
        }

        if(Kind_Solver != FEM_EULER && Kind_Solver != DISC_ADJ_FEM_EULER) {
          cout << "Theta symmetrizing terms interior penalty: " << Theta_Interior_Penalty_DGFEM << endl;
        }
      }

      cout << "Quadrature factor for elements with constant Jacobian:     " << Quadrature_Factor_Straight << endl;
      cout << "Quadrature factor for elements with non-constant Jacobian: " << Quadrature_Factor_Curved << endl;

      cout << "Byte alignment matrix multiplications:      " << byteAlignmentMatMul << endl;
      cout << "Padded matrix size for optimal performance: " << sizeMatMulPadding << endl;
    }

    cout << endl <<"---------------------- Time Numerical Integration -----------------------" << endl;

    if (!fea) {
		switch (Unsteady_Simulation) {
		  case NO:
			cout << "Local time stepping (steady state simulation)." << endl; break;
		  case TIME_STEPPING:
			cout << "Unsteady simulation using a time stepping strategy."<< endl;
			if (Unst_CFL != 0.0) {
                          cout << "Time step computed by the code. Unsteady CFL number: " << Unst_CFL <<"."<< endl;
                          if (Delta_UnstTime != 0.0) {
                            cout << "Synchronization time provided by the user (s): "<< Delta_UnstTime << "." << endl;
                          }
                        }
			else cout << "Unsteady time step provided by the user (s): "<< Delta_UnstTime << "." << endl;
			break;
		  case DT_STEPPING_1ST: case DT_STEPPING_2ND:
			if (Unsteady_Simulation == DT_STEPPING_1ST) cout << "Unsteady simulation, dual time stepping strategy (first order in time)."<< endl;
			if (Unsteady_Simulation == DT_STEPPING_2ND) cout << "Unsteady simulation, dual time stepping strategy (second order in time)."<< endl;
			if (Unst_CFL != 0.0) cout << "Time step computed by the code. Unsteady CFL number: " << Unst_CFL <<"."<< endl;
			else cout << "Unsteady time step provided by the user (s): "<< Delta_UnstTime << "." << endl;
			cout << "Total number of internal Dual Time iterations: "<< Unst_nIntIter <<"." << endl;
			break;
		}
  }
	else {
		switch (Dynamic_Analysis) {
		  case NO:
			cout << "Static structural analysis." << endl; break;
		  case YES:
			cout << "Dynamic structural analysis."<< endl;
			cout << "Time step provided by the user for the dynamic analysis(s): "<< Delta_DynTime << "." << endl;
			break;
		}
	}

    if ((Kind_Solver == EULER) || (Kind_Solver == NAVIER_STOKES) || (Kind_Solver == RANS) ||
        (Kind_Solver == DISC_ADJ_EULER) || (Kind_Solver == DISC_ADJ_NAVIER_STOKES) || (Kind_Solver == DISC_ADJ_RANS) ||
        (Kind_Solver == DISC_ADJ_FEM_EULER) || (Kind_Solver == DISC_ADJ_FEM_NS) || (Kind_Solver == DISC_ADJ_FEM_RANS)) {
      switch (Kind_TimeIntScheme_Flow) {
        case RUNGE_KUTTA_EXPLICIT:
          cout << "Runge-Kutta explicit method for the flow equations." << endl;
          cout << "Number of steps: " << nRKStep << endl;
          cout << "Alpha coefficients: ";
          for (unsigned short iRKStep = 0; iRKStep < nRKStep; iRKStep++) {
            cout << "\t" << RK_Alpha_Step[iRKStep];
          }
          cout << endl;
          break;
        case EULER_EXPLICIT:
          cout << "Euler explicit method for the flow equations." << endl;
          break;
        case EULER_IMPLICIT:
          cout << "Euler implicit method for the flow equations." << endl;
          switch (Kind_Linear_Solver) {
            case BCGSTAB:
              cout << "BCGSTAB is used for solving the linear system." << endl;
              switch (Kind_Linear_Solver_Prec) {
                case ILU: cout << "Using a ILU("<< Linear_Solver_ILU_n <<") preconditioning."<< endl; break;
                case LINELET: cout << "Using a linelet preconditioning."<< endl; break;
                case LU_SGS: cout << "Using a LU-SGS preconditioning."<< endl; break;
                case JACOBI: cout << "Using a Jacobi preconditioning."<< endl; break;
              }
              cout << "Convergence criteria of the linear solver: "<< Linear_Solver_Error <<"."<< endl;
              cout << "Max number of linear iterations: "<< Linear_Solver_Iter <<"."<< endl;
              break;
            case FGMRES:
            case RESTARTED_FGMRES:
              cout << "FGMRES is used for solving the linear system." << endl;
              switch (Kind_Linear_Solver_Prec) {
                case ILU: cout << "Using a ILU("<< Linear_Solver_ILU_n <<") preconditioning."<< endl; break;
                case LINELET: cout << "Using a linelet preconditioning."<< endl; break;
                case LU_SGS: cout << "Using a LU-SGS preconditioning."<< endl; break;
                case JACOBI: cout << "Using a Jacobi preconditioning."<< endl; break;
              }
              cout << "Convergence criteria of the linear solver: "<< Linear_Solver_Error <<"."<< endl;
              cout << "Max number of linear iterations: "<< Linear_Solver_Iter <<"."<< endl;
               break;
            case SMOOTHER_JACOBI:
              cout << "A Jacobi method is used for smoothing the linear system." << endl;
              break;
            case SMOOTHER_ILU:
              cout << "A ILU("<< Linear_Solver_ILU_n <<") method is used for smoothing the linear system." << endl;
              break;
            case SMOOTHER_LUSGS:
              cout << "A LU-SGS method is used for smoothing the linear system." << endl;
              break;
            case SMOOTHER_LINELET:
              cout << "A Linelet method is used for smoothing the linear system." << endl;
              break;
          }
          break;
        case CLASSICAL_RK4_EXPLICIT:
          cout << "Classical RK4 explicit method for the flow equations." << endl;
          cout << "Number of steps: " << 4 << endl;
          cout << "Time coefficients: {0.5, 0.5, 1, 1}" << endl;
          cout << "Function coefficients: {1/6, 1/3, 1/3, 1/6}" << endl;
          break;
      }
    }

    if (fea) {
      switch (Kind_TimeIntScheme_FEA) {
        case CD_EXPLICIT:
          cout << "Explicit time integration (NOT IMPLEMENTED YET)." << endl;
          break;
        case GENERALIZED_ALPHA:
          cout << "Generalized-alpha method." << endl;
          break;
        case NEWMARK_IMPLICIT:
          if (Dynamic_Analysis) cout << "Newmark implicit method for the structural time integration." << endl;
          switch (Kind_Linear_Solver) {
            case BCGSTAB:
              cout << "BCGSTAB is used for solving the linear system." << endl;
              cout << "Convergence criteria of the linear solver: "<< Linear_Solver_Error <<"."<< endl;
              cout << "Max number of iterations: "<< Linear_Solver_Iter <<"."<< endl;
              break;
            case FGMRES: case RESTARTED_FGMRES:
              cout << "FGMRES is used for solving the linear system." << endl;
              cout << "Convergence criteria of the linear solver: "<< Linear_Solver_Error <<"."<< endl;
              cout << "Max number of iterations: "<< Linear_Solver_Iter <<"."<< endl;
              break;
            case CONJUGATE_GRADIENT:
              cout << "A Conjugate Gradient method is used for solving the linear system." << endl;
              cout << "Convergence criteria of the linear solver: "<< Linear_Solver_Error <<"."<< endl;
              cout << "Max number of iterations: "<< Linear_Solver_Iter <<"."<< endl;
              break;
          }
          break;
      }
    }

    if ((Kind_Solver == ADJ_EULER) || (Kind_Solver == ADJ_NAVIER_STOKES) || (Kind_Solver == ADJ_RANS)) {
      switch (Kind_TimeIntScheme_AdjFlow) {
        case RUNGE_KUTTA_EXPLICIT:
          cout << "Runge-Kutta explicit method for the adjoint equations." << endl;
          cout << "Number of steps: " << nRKStep << endl;
          cout << "Alpha coefficients: ";
          for (unsigned short iRKStep = 0; iRKStep < nRKStep; iRKStep++) {
            cout << "\t" << RK_Alpha_Step[iRKStep];
          }
          cout << endl;
          break;
        case EULER_EXPLICIT: cout << "Euler explicit method for the adjoint equations." << endl; break;
        case EULER_IMPLICIT: cout << "Euler implicit method for the adjoint equations." << endl; break;
      }
    }

    if(Kind_Solver == FEM_EULER || Kind_Solver == FEM_NAVIER_STOKES ||
       Kind_Solver == FEM_RANS  || Kind_Solver == FEM_LES) {
      switch (Kind_TimeIntScheme_FEM_Flow) {
        case RUNGE_KUTTA_EXPLICIT:
          cout << "Runge-Kutta explicit method for the flow equations." << endl;
          cout << "Number of steps: " << nRKStep << endl;
          cout << "Alpha coefficients: ";
          for (unsigned short iRKStep = 0; iRKStep < nRKStep; iRKStep++) {
            cout << "\t" << RK_Alpha_Step[iRKStep];
          }
          cout << endl;
          break;
        case CLASSICAL_RK4_EXPLICIT:
          cout << "Classical RK4 explicit method for the flow equations." << endl;
          cout << "Number of steps: " << 4 << endl;
          cout << "Time coefficients: {0.5, 0.5, 1, 1}" << endl;
          cout << "Function coefficients: {1/6, 1/3, 1/3, 1/6}" << endl;
          break;

        case ADER_DG:
          if(nLevels_TimeAccurateLTS == 1)
            cout << "ADER-DG for the flow equations with global time stepping." << endl;
          else
            cout << "ADER-DG for the flow equations with " << nLevels_TimeAccurateLTS
                 << " levels for time accurate local time stepping." << endl;

          switch( Kind_ADER_Predictor ) {
            case ADER_ALIASED_PREDICTOR:
              cout << "An aliased approach is used in the predictor step. " << endl;
              break;
            case ADER_NON_ALIASED_PREDICTOR:
              cout << "A non-aliased approach is used in the predictor step. " << endl;
              break;
          }
          cout << "Number of time DOFs ADER-DG predictor step: " << nTimeDOFsADER_DG << endl;
          cout << "Location of time DOFs ADER-DG on the interval [-1,1]: ";
          for (unsigned short iDOF=0; iDOF<nTimeDOFsADER_DG; iDOF++) {
            cout << "\t" << TimeDOFsADER_DG[iDOF];
          }
          cout << endl;
          cout << "Time quadrature factor for ADER-DG: " << Quadrature_Factor_Time_ADER_DG << endl;
          cout << "Number of time integration points ADER-DG: " << nTimeIntegrationADER_DG << endl;
          cout << "Location of time integration points ADER-DG on the interval [-1,1]: ";
          for (unsigned short iDOF=0; iDOF<nTimeIntegrationADER_DG; iDOF++) {
            cout << "\t" << TimeIntegrationADER_DG[iDOF];
          }
          cout << endl;
          cout << "Weights of time integration points ADER-DG on the interval [-1,1]: ";
          for (unsigned short iDOF=0; iDOF<nTimeIntegrationADER_DG; iDOF++) {
            cout << "\t" << WeightsIntegrationADER_DG[iDOF];
          }
          cout << endl;
          break;
      }
    }

    if (nMGLevels !=0) {
      
      if (nStartUpIter != 0) cout << "A total of " << nStartUpIter << " start up iterations on the fine grid."<< endl;
      if (MGCycle == V_CYCLE) cout << "V Multigrid Cycle, with " << nMGLevels << " multigrid levels."<< endl;
      if (MGCycle == W_CYCLE) cout << "W Multigrid Cycle, with " << nMGLevels << " multigrid levels."<< endl;
      if (MGCycle == FULLMG_CYCLE) cout << "Full Multigrid Cycle, with " << nMGLevels << " multigrid levels."<< endl;

      cout << "Damping factor for the residual restriction: " << Damp_Res_Restric <<"."<< endl;
      cout << "Damping factor for the correction prolongation: " << Damp_Correc_Prolong <<"."<< endl;
    }

    if ((Kind_Solver != FEM_ELASTICITY) && (Kind_Solver != DISC_ADJ_FEM)) {

      if (!CFL_Adapt) cout << "No CFL adaptation." << endl;
      else cout << "CFL adaptation. Factor down: "<< CFL_AdaptParam[0] <<", factor up: "<< CFL_AdaptParam[1]
        <<",\n                lower limit: "<< CFL_AdaptParam[2] <<", upper limit: " << CFL_AdaptParam[3] <<"."<< endl;

      if (nMGLevels !=0) {
        PrintingToolbox::CTablePrinter MGTable(&std::cout);
        
        MGTable.AddColumn("MG Level",         10);
        MGTable.AddColumn("Presmooth",     10);
        MGTable.AddColumn("PostSmooth",    10);
        MGTable.AddColumn("CorrectSmooth", 10);
        MGTable.SetAlign(PrintingToolbox::CTablePrinter::RIGHT);
        MGTable.PrintHeader();
        for (unsigned short iLevel = 0; iLevel < nMGLevels+1; iLevel++) {
          MGTable << iLevel << MG_PreSmooth[iLevel] << MG_PostSmooth[iLevel] << MG_CorrecSmooth[iLevel];
        }
        MGTable.PrintFooter();
      }

			if (Unsteady_Simulation != TIME_STEPPING) {
				cout << "Courant-Friedrichs-Lewy number:   ";
				cout.precision(3);
				cout.width(6); cout << CFL[0];
				cout << endl;
			}
			

    }

    if ((Kind_Solver == RANS) || (Kind_Solver == DISC_ADJ_RANS))
      if (Kind_TimeIntScheme_Turb == EULER_IMPLICIT)
        cout << "Euler implicit time integration for the turbulence model." << endl;
  }

  if (val_software == SU2_CFD) {

    cout << endl <<"------------------------- Convergence Criteria --------------------------" << endl;

    if (SinglezoneDriver){
      cout << "Maximum number of solver subiterations: " << Iter <<"."<< endl;
      cout << "Maximum number of physical time-steps: " << Time_Iter <<"."<< endl;
    }
    else{
      cout << "Maximum number of iterations: " << nExtIter <<"."<< endl;
    }

    if (!fea){

      if (ConvCriteria == CAUCHY) {
        if (!ContinuousAdjoint && !DiscreteAdjoint)
          switch (Cauchy_Func_Flow) {
            case LIFT_COEFFICIENT: cout << "Cauchy criteria for Lift using "
              << Cauchy_Elems << " elements and epsilon " <<Cauchy_Eps<< "."<< endl; break;
            case DRAG_COEFFICIENT: cout << "Cauchy criteria for Drag using "
              << Cauchy_Elems << " elements and epsilon " <<Cauchy_Eps<< "."<< endl; break;
          }

        if (ContinuousAdjoint || DiscreteAdjoint)
          switch (Cauchy_Func_AdjFlow) {
            case SENS_GEOMETRY: cout << "Cauchy criteria for geo. sensitivity using "
              << Cauchy_Elems << " elements and epsilon " <<Cauchy_Eps<< "."<< endl; break;
            case SENS_MACH: cout << "Cauchy criteria for Mach number sensitivity using "
              << Cauchy_Elems << " elements and epsilon " <<Cauchy_Eps<< "."<< endl; break;
          }

        cout << "Start convergence criteria at iteration " << StartConv_Iter<< "."<< endl;
      
      }


      if (ConvCriteria == RESIDUAL) {
        if (!ContinuousAdjoint && !DiscreteAdjoint) {
          cout << "Reduce the density residual " << OrderMagResidual << " orders of magnitude."<< endl;
          cout << "The minimum bound for the density residual is 10^(" << MinLogResidual<< ")."<< endl;
          cout << "Start convergence criteria at iteration " << StartConv_Iter<< "."<< endl;
        }

        if (ContinuousAdjoint || DiscreteAdjoint) {
          cout << "Reduce the adjoint density residual " << OrderMagResidual << " orders of magnitude."<< endl;
          cout << "The minimum value for the adjoint density residual is 10^(" << MinLogResidual<< ")."<< endl;
        }

      }

    }
    else{
        if (Kind_Struct_Solver == SMALL_DEFORMATIONS) {cout << "Convergence criteria determined by the linear solver." << endl;}
        else if (Kind_Solver == DISC_ADJ_FEM){

        }
        else{
          if (Res_FEM_CRIT == RESFEM_ABSOLUTE){
              cout << "Absolute convergence criteria" << endl;
              cout << "Log10 of displacements (UTOL-A): " << Res_FEM_UTOL << "."<< endl;
              cout << "Log10 of residual (RTOL-A): " << Res_FEM_RTOL << "."<< endl;
              cout << "Log10 of energy (ETOL-A): " << Res_FEM_ETOL << "."<< endl;
          }
          else{
              cout << "Relative convergence criteria" << endl;
              cout << "Displacements tolerance (UTOL): Reduce " << -Res_FEM_UTOL << " orders of magnitude."<< endl;
              cout << "Residual tolerance (RTOL): Reduce " << -Res_FEM_RTOL << " orders of magnitude."<< endl;
              cout << "Energy tolerance (ETOL): Reduce " << -Res_FEM_ETOL << " orders of magnitude."<< endl;
          }
        }
    }


  }

  if (val_software == SU2_MSH) {
    cout << endl <<"----------------------- Grid adaptation strategy ------------------------" << endl;

    switch (Kind_Adaptation) {
      case NONE: break;
      case PERIODIC: cout << "Grid modification to run periodic bc problems." << endl; break;
      case FULL: cout << "Grid adaptation using a complete refinement." << endl; break;
      case WAKE: cout << "Grid adaptation of the wake." << endl; break;
      case FULL_FLOW: cout << "Flow grid adaptation using a complete refinement." << endl; break;
      case FULL_ADJOINT: cout << "Adjoint grid adaptation using a complete refinement." << endl; break;
      case GRAD_FLOW: cout << "Grid adaptation using gradient based strategy (density)." << endl; break;
      case GRAD_ADJOINT: cout << "Grid adaptation using gradient based strategy (adjoint density)." << endl; break;
      case GRAD_FLOW_ADJ: cout << "Grid adaptation using gradient based strategy (density and adjoint density)." << endl; break;
      case COMPUTABLE: cout << "Grid adaptation using computable correction."<< endl; break;
      case REMAINING: cout << "Grid adaptation using remaining error."<< endl; break;
      case SMOOTHING: cout << "Grid smoothing using an implicit method."<< endl; break;
      case SUPERSONIC_SHOCK: cout << "Grid adaptation for a supersonic shock at Mach: " << Mach <<"."<< endl; break;
    }

    switch (Kind_Adaptation) {
      case GRAD_FLOW: case GRAD_ADJOINT: case GRAD_FLOW_ADJ: case COMPUTABLE: case REMAINING:
        cout << "Power of the dual volume in the adaptation sensor: " << DualVol_Power << endl;
        cout << "Percentage of new elements in the adaptation process: " << New_Elem_Adapt << "."<< endl;
        break;
    }

    if (Analytical_Surface != NONE)
      cout << "Use analytical definition for including points in the surfaces." << endl;

  }

  cout << endl <<"-------------------------- Output Information ---------------------------" << endl;

  if (val_software == SU2_CFD) {

    if (Low_MemoryOutput) cout << "Writing output files with low memory RAM requirements."<< endl;
    cout << "Writing a solution file every " << Wrt_Sol_Freq <<" iterations."<< endl;
    cout << "Writing the convergence history every " << Wrt_Con_Freq <<" iterations."<< endl;
    if ((Unsteady_Simulation == DT_STEPPING_1ST) || (Unsteady_Simulation == DT_STEPPING_2ND)) {
      cout << "Writing the dual time flow solution every " << Wrt_Sol_Freq_DualTime <<" iterations."<< endl;
      cout << "Writing the dual time convergence history every " << Wrt_Con_Freq_DualTime <<" iterations."<< endl;
    }

    switch (Output_FileFormat) {
      case PARAVIEW: cout << "The output file format is Paraview ASCII legacy (.vtk)." << endl; break;
      case PARAVIEW_BINARY: cout << "The output file format is Paraview binary legacy (.vtk)." << endl; break;
      case TECPLOT: cout << "The output file format is Tecplot ASCII (.dat)." << endl; break;
      case TECPLOT_BINARY: cout << "The output file format is Tecplot binary (.plt)." << endl; break;
      case FIELDVIEW: cout << "The output file format is FieldView ASCII (.uns)." << endl; break;
      case FIELDVIEW_BINARY: cout << "The output file format is FieldView binary (.uns)." << endl; break;
      case CGNS_SOL: cout << "The output file format is CGNS (.cgns)." << endl; break;
    }

    cout << "Convergence history file name: " << Conv_FileName << "." << endl;

    cout << "Forces breakdown file name: " << Breakdown_FileName << "." << endl;

    if ((!fea)) {
      if (!ContinuousAdjoint && !DiscreteAdjoint) {
        cout << "Surface flow coefficients file name: " << SurfFlowCoeff_FileName << "." << endl;
        cout << "Flow variables file name: " << Flow_FileName << "." << endl;
        cout << "Restart flow file name: " << Restart_FlowFileName << "." << endl;
      }

      if (ContinuousAdjoint || DiscreteAdjoint) {
        cout << "Adjoint solution file name: " << Solution_AdjFileName << "." << endl;
        cout << "Restart adjoint file name: " << Restart_AdjFileName << "." << endl;
        cout << "Adjoint variables file name: " << Adj_FileName << "." << endl;
        cout << "Surface adjoint coefficients file name: " << SurfAdjCoeff_FileName << "." << endl;
      }
    }
    else if (fea){
      if (!ContinuousAdjoint && !DiscreteAdjoint) {
        Wrt_Srf_Sol = false;
        cout << "Structure variables file name: " << Structure_FileName << "." << endl;
        cout << "Restart structure file name: " << Restart_FEMFileName << "." << endl;
      }
      if (ContinuousAdjoint || DiscreteAdjoint) {
        Wrt_Srf_Sol = false;
        cout << "Structure variables file name: " << AdjStructure_FileName << "." << endl;
        cout << "Restart structure file name: " << Restart_AdjFEMFileName << "." << endl;
      }
    }
    else{
      cout << "Surface coefficients file name: " << SurfFlowCoeff_FileName << "." << endl;
      cout << "Variables file name: " << Flow_FileName << "." << endl;
      cout << "Restart file name: " << Restart_FlowFileName << "." << endl;
    }

  }

  if (val_software == SU2_SOL) {
    if (Low_MemoryOutput) cout << "Writing output files with low memory RAM requirements."<< endl;
    switch (Output_FileFormat) {
      case PARAVIEW: cout << "The output file format is Paraview ASCII legacy (.vtk)." << endl; break;
      case PARAVIEW_BINARY: cout << "The output file format is Paraview binary legacy (.vtk)." << endl; break;
      case TECPLOT: cout << "The output file format is Tecplot ASCII (.dat)." << endl; break;
      case TECPLOT_BINARY: cout << "The output file format is Tecplot binary (.plt)." << endl; break;
      case FIELDVIEW: cout << "The output file format is FieldView ASCII (.uns)." << endl; break;
      case FIELDVIEW_BINARY: cout << "The output file format is FieldView binary (.uns)." << endl; break;
      case CGNS_SOL: cout << "The output file format is CGNS (.cgns)." << endl; break;
    }
    cout << "Flow variables file name: " << Flow_FileName << "." << endl;
  }

  if (val_software == SU2_DEF) {
    cout << "Output mesh file name: " << Mesh_Out_FileName << ". " << endl;
    if (Visualize_Surface_Def) cout << "A file will be created to visualize the surface deformation." << endl;
    if (Visualize_Volume_Def) cout << "A file will be created to visualize the volume deformation." << endl;
    else cout << "No file for visualizing the deformation." << endl;
    switch (GetDeform_Stiffness_Type()) {
      case INVERSE_VOLUME:
        cout << "Cell stiffness scaled by inverse of the cell volume." << endl;
        break;
      case SOLID_WALL_DISTANCE:
        cout << "Cell stiffness scaled by distance to nearest solid surface." << endl;
        break;
      case CONSTANT_STIFFNESS:
        cout << "Imposing constant cell stiffness." << endl;
        break;
    }
  }

  if (val_software == SU2_MSH) {
    cout << "Output mesh file name: " << Mesh_Out_FileName << ". " << endl;
  }

  if (val_software == SU2_DOT) {
    if (DiscreteAdjoint) {
      cout << "Output Volume Sensitivity file name: " << VolSens_FileName << ". " << endl;
      cout << "Output Surface Sensitivity file name: " << SurfSens_FileName << ". " << endl;
    }
    cout << "Output gradient file name: " << ObjFunc_Grad_FileName << ". " << endl;
  }

  if (val_software == SU2_MSH) {
    cout << "Output mesh file name: " << Mesh_Out_FileName << ". " << endl;
    cout << "Restart flow file name: " << Restart_FlowFileName << "." << endl;
    if ((Kind_Adaptation == FULL_ADJOINT) || (Kind_Adaptation == GRAD_ADJOINT) || (Kind_Adaptation == GRAD_FLOW_ADJ) ||
        (Kind_Adaptation == COMPUTABLE) || (Kind_Adaptation == REMAINING)) {
      if (Kind_ObjFunc[0] == DRAG_COEFFICIENT) cout << "Restart adjoint file name: " << Restart_AdjFileName << "." << endl;
      if (Kind_ObjFunc[0] == EQUIVALENT_AREA) cout << "Restart adjoint file name: " << Restart_AdjFileName << "." << endl;
      if (Kind_ObjFunc[0] == NEARFIELD_PRESSURE) cout << "Restart adjoint file name: " << Restart_AdjFileName << "." << endl;
      if (Kind_ObjFunc[0] == LIFT_COEFFICIENT) cout << "Restart adjoint file name: " << Restart_AdjFileName << "." << endl;
    }
  }

  cout << endl <<"------------------- Config File Boundary Information --------------------" << endl;

  PrintingToolbox::CTablePrinter BoundaryTable(&std::cout);
  BoundaryTable.AddColumn("Marker Type", 20);
  BoundaryTable.AddColumn("Marker Name", 20);
  
  BoundaryTable.PrintHeader();
  
  if (nMarker_Euler != 0) {   
    BoundaryTable << "Euler wall";
    for (iMarker_Euler = 0; iMarker_Euler < nMarker_Euler; iMarker_Euler++) {
      BoundaryTable << Marker_Euler[iMarker_Euler];
      if (iMarker_Euler < nMarker_Euler-1)  BoundaryTable << " ";
    }
    BoundaryTable.PrintFooter();
  }
  
  if (nMarker_FarField != 0) {
    BoundaryTable << "Far-field";
    for (iMarker_FarField = 0; iMarker_FarField < nMarker_FarField; iMarker_FarField++) {
      BoundaryTable << Marker_FarField[iMarker_FarField];
      if (iMarker_FarField < nMarker_FarField-1)  BoundaryTable << " ";
    }
    BoundaryTable.PrintFooter();
  }
  
  if (nMarker_SymWall != 0) {
    BoundaryTable << "Symmetry plane";
    for (iMarker_SymWall = 0; iMarker_SymWall < nMarker_SymWall; iMarker_SymWall++) {
      BoundaryTable << Marker_SymWall[iMarker_SymWall];
      if (iMarker_SymWall < nMarker_SymWall-1)  BoundaryTable << " ";
    }
    BoundaryTable.PrintFooter();
  }
  
  if (nMarker_PerBound != 0) {
    BoundaryTable << "Periodic boundary";
    for (iMarker_PerBound = 0; iMarker_PerBound < nMarker_PerBound; iMarker_PerBound++) {
      BoundaryTable << Marker_PerBound[iMarker_PerBound];
      if (iMarker_PerBound < nMarker_PerBound-1)  BoundaryTable << " ";
    }
    BoundaryTable.PrintFooter();
  }

  if (nMarker_NearFieldBound != 0) {
    BoundaryTable << "Near-field boundary";
    for (iMarker_NearFieldBound = 0; iMarker_NearFieldBound < nMarker_NearFieldBound; iMarker_NearFieldBound++) {
      BoundaryTable << Marker_NearFieldBound[iMarker_NearFieldBound];
      if (iMarker_NearFieldBound < nMarker_NearFieldBound-1)  BoundaryTable << " ";
    }
    BoundaryTable.PrintFooter();
  }
  
  if (nMarker_InterfaceBound != 0) {
    BoundaryTable << "Interface boundary";
    for (iMarker_InterfaceBound = 0; iMarker_InterfaceBound < nMarker_InterfaceBound; iMarker_InterfaceBound++) {
      BoundaryTable << Marker_InterfaceBound[iMarker_InterfaceBound];
      if (iMarker_InterfaceBound < nMarker_InterfaceBound-1)  BoundaryTable << " ";
    }
    BoundaryTable.PrintFooter();
  }
  
  if (nMarker_Fluid_InterfaceBound != 0) {
    BoundaryTable << "Fluid interface boundary";
    for (iMarker_Fluid_InterfaceBound = 0; iMarker_Fluid_InterfaceBound < nMarker_Fluid_InterfaceBound; iMarker_Fluid_InterfaceBound++) {
      BoundaryTable << Marker_Fluid_InterfaceBound[iMarker_Fluid_InterfaceBound];
      if (iMarker_Fluid_InterfaceBound < nMarker_Fluid_InterfaceBound-1)  BoundaryTable << " ";
    }
    BoundaryTable.PrintFooter();
  }
  
  if (nMarker_Dirichlet != 0) {
    BoundaryTable << "Dirichlet boundary";
    for (iMarker_Dirichlet = 0; iMarker_Dirichlet < nMarker_Dirichlet; iMarker_Dirichlet++) {
      BoundaryTable << Marker_Dirichlet[iMarker_Dirichlet];
      if (iMarker_Dirichlet < nMarker_Dirichlet-1)  BoundaryTable << " ";
    }
    BoundaryTable.PrintFooter();
  }
  
  if (nMarker_FlowLoad != 0) {
    BoundaryTable << "Flow load boundary";
    for (iMarker_FlowLoad = 0; iMarker_FlowLoad < nMarker_FlowLoad; iMarker_FlowLoad++) {
      BoundaryTable << Marker_FlowLoad[iMarker_FlowLoad];
      if (iMarker_FlowLoad < nMarker_FlowLoad-1)  BoundaryTable << " ";
    }
    BoundaryTable.PrintFooter();
  }
  
  if (nMarker_Internal != 0) {
    BoundaryTable << "Internal boundary";
    for (iMarker_Internal = 0; iMarker_Internal < nMarker_Internal; iMarker_Internal++) {
      BoundaryTable << Marker_Internal[iMarker_Internal];
      if (iMarker_Internal < nMarker_Internal-1)  BoundaryTable << " ";
    }
    BoundaryTable.PrintFooter();
  }
  
  if (nMarker_Inlet != 0) {
    BoundaryTable << "Inlet boundary";
    for (iMarker_Inlet = 0; iMarker_Inlet < nMarker_Inlet; iMarker_Inlet++) {
      BoundaryTable << Marker_Inlet[iMarker_Inlet];
      if (iMarker_Inlet < nMarker_Inlet-1)  BoundaryTable << " ";
    }
    BoundaryTable.PrintFooter();
  } 
  
  if (nMarker_Riemann != 0) {
    BoundaryTable << "Riemann boundary";
    for (iMarker_Riemann = 0; iMarker_Riemann < nMarker_Riemann; iMarker_Riemann++) {
      BoundaryTable << Marker_Riemann[iMarker_Riemann];
      if (iMarker_Riemann < nMarker_Riemann-1)  BoundaryTable << " ";
    }
    BoundaryTable.PrintFooter();
  } 
  
  if (nMarker_Giles != 0) {
    BoundaryTable << "Giles boundary";
    for (iMarker_Giles = 0; iMarker_Giles < nMarker_Giles; iMarker_Giles++) {
      BoundaryTable << Marker_Giles[iMarker_Giles];
      if (iMarker_Giles < nMarker_Giles-1)  BoundaryTable << " ";
    }
    BoundaryTable.PrintFooter();
  } 
  
  if (nMarker_MixingPlaneInterface != 0) {
    BoundaryTable << "MixingPlane boundary";
    for (iMarker_MixingPlaneInterface = 0; iMarker_MixingPlaneInterface < nMarker_MixingPlaneInterface; iMarker_MixingPlaneInterface++) {
      BoundaryTable << Marker_MixingPlaneInterface[iMarker_MixingPlaneInterface];
      if (iMarker_MixingPlaneInterface < nMarker_MixingPlaneInterface-1)  BoundaryTable << " ";
    }
    BoundaryTable.PrintFooter();
  } 
  
  if (nMarker_EngineInflow != 0) {
    BoundaryTable << "Engine inflow boundary";
    for (iMarker_EngineInflow = 0; iMarker_EngineInflow < nMarker_EngineInflow; iMarker_EngineInflow++) {
      BoundaryTable << Marker_EngineInflow[iMarker_EngineInflow];
      if (iMarker_EngineInflow < nMarker_EngineInflow-1)  BoundaryTable << " ";
    }
    BoundaryTable.PrintFooter();
  } 
  
  if (nMarker_EngineExhaust != 0) {
    BoundaryTable << "Engine exhaust boundary";
    for (iMarker_EngineExhaust = 0; iMarker_EngineExhaust < nMarker_EngineExhaust; iMarker_EngineExhaust++) {
      BoundaryTable << Marker_EngineExhaust[iMarker_EngineExhaust];
      if (iMarker_EngineExhaust < nMarker_EngineExhaust-1)  BoundaryTable << " ";
    }
    BoundaryTable.PrintFooter();
  } 
  
  if (nMarker_Supersonic_Inlet != 0) {
    BoundaryTable << "Supersonic inlet boundary";
    for (iMarker_Supersonic_Inlet = 0; iMarker_Supersonic_Inlet < nMarker_Supersonic_Inlet; iMarker_Supersonic_Inlet++) {
      BoundaryTable << Marker_Supersonic_Inlet[iMarker_Supersonic_Inlet];
      if (iMarker_Supersonic_Inlet < nMarker_Supersonic_Inlet-1)  BoundaryTable << " ";
    }
    BoundaryTable.PrintFooter();
  } 
  
  if (nMarker_Supersonic_Outlet != 0) {
    BoundaryTable << "Supersonic outlet boundary";
    for (iMarker_Supersonic_Outlet = 0; iMarker_Supersonic_Outlet < nMarker_Supersonic_Outlet; iMarker_Supersonic_Outlet++) {
      BoundaryTable << Marker_Supersonic_Outlet[iMarker_Supersonic_Outlet];
      if (iMarker_Supersonic_Outlet < nMarker_Supersonic_Outlet-1)  BoundaryTable << " ";
    }
    BoundaryTable.PrintFooter();
  } 
  
  if (nMarker_Outlet != 0) {
    BoundaryTable << "Outlet boundary";
    for (iMarker_Outlet = 0; iMarker_Outlet < nMarker_Outlet; iMarker_Outlet++) {
      BoundaryTable << Marker_Outlet[iMarker_Outlet];
      if (iMarker_Outlet < nMarker_Outlet-1)  BoundaryTable << " ";
    }
    BoundaryTable.PrintFooter();
  } 
  
  if (nMarker_Isothermal != 0) {
    BoundaryTable << "Isothermal wall";
    for (iMarker_Isothermal = 0; iMarker_Isothermal < nMarker_Isothermal; iMarker_Isothermal++) {
      BoundaryTable << Marker_Isothermal[iMarker_Isothermal];
      if (iMarker_Isothermal < nMarker_Isothermal-1)  BoundaryTable << " ";
    }
    BoundaryTable.PrintFooter();
  } 
 
  if (nMarker_HeatFlux != 0) {  
    BoundaryTable << "Heat flux wall";
    for (iMarker_HeatFlux = 0; iMarker_HeatFlux < nMarker_HeatFlux; iMarker_HeatFlux++) {
      BoundaryTable << Marker_HeatFlux[iMarker_HeatFlux];
      if (iMarker_HeatFlux < nMarker_HeatFlux-1)  BoundaryTable << " ";
    }
    BoundaryTable.PrintFooter();
  }
  
  if (nMarker_Clamped != 0) {  
    BoundaryTable << "Clamped boundary";
    for (iMarker_Clamped = 0; iMarker_Clamped < nMarker_Clamped; iMarker_Clamped++) {
      BoundaryTable << Marker_Clamped[iMarker_Clamped];
      if (iMarker_Clamped < nMarker_Clamped-1)  BoundaryTable << " ";
    }
    BoundaryTable.PrintFooter();
  }

  if (nMarker_Displacement != 0) {  
    BoundaryTable << "Displacement boundary";
    for (iMarker_Displacement = 0; iMarker_Displacement < nMarker_Displacement; iMarker_Displacement++) {
      BoundaryTable << Marker_Displacement[iMarker_Displacement];
      if (iMarker_Displacement < nMarker_Displacement-1)  BoundaryTable << " ";
    }
    BoundaryTable.PrintFooter();
  }

  if (nMarker_Load != 0) {  
    BoundaryTable << "Normal load boundary";
    for (iMarker_Load = 0; iMarker_Load < nMarker_Load; iMarker_Load++) {
      BoundaryTable << Marker_Load[iMarker_Load];
      if (iMarker_Load < nMarker_Load-1)  BoundaryTable << " ";
    }
    BoundaryTable.PrintFooter();
  }
  
  if (nMarker_Damper != 0) {  
    BoundaryTable << "Damper boundary";
    for (iMarker_Damper = 0; iMarker_Damper < nMarker_Damper; iMarker_Damper++) {
      BoundaryTable << Marker_Damper[iMarker_Damper];
      if (iMarker_Damper < nMarker_Damper-1)  BoundaryTable << " ";
    }
    BoundaryTable.PrintFooter();
  }
  
  if (nMarker_Load_Dir != 0) {  
    BoundaryTable << "Load boundary";
    for (iMarker_Load_Dir = 0; iMarker_Load_Dir < nMarker_Load_Dir; iMarker_Load_Dir++) {
      BoundaryTable << Marker_Load_Dir[iMarker_Load_Dir];
      if (iMarker_Load_Dir < nMarker_Load_Dir-1)  BoundaryTable << " ";
    }
    BoundaryTable.PrintFooter();
  }
  
  if (nMarker_Disp_Dir != 0) {  
    BoundaryTable << "Disp boundary";
    for (iMarker_Disp_Dir = 0; iMarker_Disp_Dir < nMarker_Disp_Dir; iMarker_Disp_Dir++) {
      BoundaryTable << Marker_Disp_Dir[iMarker_Disp_Dir];
      if (iMarker_Disp_Dir < nMarker_Disp_Dir-1)  BoundaryTable << " ";
    }
    BoundaryTable.PrintFooter();
  }
  
  if (nMarker_Load_Sine != 0) {  
    BoundaryTable << "Sine-Wave boundary";
    for (iMarker_Load_Sine = 0; iMarker_Load_Sine < nMarker_Load_Sine; iMarker_Load_Sine++) {
      BoundaryTable << Marker_Load_Sine[iMarker_Load_Sine];
      if (iMarker_Load_Sine < nMarker_Load_Sine-1)  BoundaryTable << " ";
    }
    BoundaryTable.PrintFooter();
  }
  
  if (nMarker_Neumann != 0) {  
    BoundaryTable << "Neumann boundary";
    for (iMarker_Neumann = 0; iMarker_Neumann < nMarker_Neumann; iMarker_Neumann++) {
      BoundaryTable << Marker_Neumann[iMarker_Neumann];
      if (iMarker_Neumann < nMarker_Neumann-1)  BoundaryTable << " ";
    }
    BoundaryTable.PrintFooter();
  }
  
  if (nMarker_Custom != 0) {  
    BoundaryTable << "Custom boundary";
    for (iMarker_Custom = 0; iMarker_Custom < nMarker_Custom; iMarker_Custom++) {
      BoundaryTable << Marker_Custom[iMarker_Custom];
      if (iMarker_Custom < nMarker_Custom-1)  BoundaryTable << " ";
    }
    BoundaryTable.PrintFooter();
  }
  
  if (nMarker_ActDiskInlet != 0) {  
    BoundaryTable << "Actuator disk (inlet) boundary";
    for (iMarker_ActDiskInlet = 0; iMarker_ActDiskInlet < nMarker_ActDiskInlet; iMarker_ActDiskInlet++) {
      BoundaryTable << Marker_ActDiskInlet[iMarker_ActDiskInlet];
      if (iMarker_ActDiskInlet < nMarker_ActDiskInlet-1)  BoundaryTable << " ";
    }
    BoundaryTable.PrintFooter();
  }
  
  if (nMarker_ActDiskOutlet != 0) {  
    BoundaryTable << "Actuator disk (outlet) boundary";
    for (iMarker_ActDiskOutlet = 0; iMarker_ActDiskOutlet < nMarker_ActDiskOutlet; iMarker_ActDiskOutlet++) {
      BoundaryTable << Marker_ActDiskOutlet[iMarker_ActDiskOutlet];
      if (iMarker_ActDiskOutlet < nMarker_ActDiskOutlet-1)  BoundaryTable << " ";
    }
    BoundaryTable.PrintFooter();
  }

}

bool CConfig::TokenizeString(string & str, string & option_name,
                             vector<string> & option_value) {
  const string delimiters(" ()[]{}:,\t\n\v\f\r");
  // check for comments or empty string
  string::size_type pos, last_pos;
  pos = str.find_first_of("%");
  if ( (str.length() == 0) || (pos == 0) ) {
    // str is empty or a comment line, so no option here
    return false;
  }
  if (pos != string::npos) {
    // remove comment at end if necessary
    str.erase(pos);
  }

  // look for line composed on only delimiters (usually whitespace)
  pos = str.find_first_not_of(delimiters);
  if (pos == string::npos) {
    return false;
  }

  // find the equals sign and split string
  string name_part, value_part;
  pos = str.find("=");
  if (pos == string::npos) {
    cerr << "Error in TokenizeString(): "
    << "line in the configuration file with no \"=\" sign."
    << endl;
    cout << "Look for: " << str << endl;
    cout << "str.length() = " << str.length() << endl;
    throw(-1);
  }
  name_part = str.substr(0, pos);
  value_part = str.substr(pos+1, string::npos);
  //cout << "name_part  = |" << name_part  << "|" << endl;
  //cout << "value_part = |" << value_part << "|" << endl;

  // the first_part should consist of one string with no interior delimiters
  last_pos = name_part.find_first_not_of(delimiters, 0);
  pos = name_part.find_first_of(delimiters, last_pos);
  if ( (name_part.length() == 0) || (last_pos == string::npos) ) {
    cerr << "Error in CConfig::TokenizeString(): "
    << "line in the configuration file with no name before the \"=\" sign."
    << endl;
    throw(-1);
  }
  if (pos == string::npos) pos = name_part.length();
  option_name = name_part.substr(last_pos, pos - last_pos);
  last_pos = name_part.find_first_not_of(delimiters, pos);
  if (last_pos != string::npos) {
    cerr << "Error in TokenizeString(): "
    << "two or more options before an \"=\" sign in the configuration file."
    << endl;
    throw(-1);
  }
  StringToUpperCase(option_name);

  //cout << "option_name = |" << option_name << "|" << endl;
  //cout << "pos = " << pos << ": last_pos = " << last_pos << endl;

  // now fill the option value vector
  option_value.clear();
  last_pos = value_part.find_first_not_of(delimiters, 0);
  pos = value_part.find_first_of(delimiters, last_pos);
  while (string::npos != pos || string::npos != last_pos) {
    // add token to the vector<string>
    option_value.push_back(value_part.substr(last_pos, pos - last_pos));
    // skip delimiters
    last_pos = value_part.find_first_not_of(delimiters, pos);
    // find next "non-delimiter"
    pos = value_part.find_first_of(delimiters, last_pos);
  }
  if (option_value.size() == 0) {
    cerr << "Error in TokenizeString(): "
    << "option " << option_name << " in configuration file with no value assigned."
    << endl;
    throw(-1);
  }

#if 0
  cout << "option value(s) = ";
  for (unsigned int i = 0; i < option_value.size(); i++)
    cout << option_value[i] << " ";
  cout << endl;
#endif

  // look for ';' DV delimiters attached to values
  vector<string>::iterator it;
  it = option_value.begin();
  while (it != option_value.end()) {
    if (it->compare(";") == 0) {
      it++;
      continue;
    }

    pos = it->find(';');
    if (pos != string::npos) {
      string before_semi = it->substr(0, pos);
      string after_semi= it->substr(pos+1, string::npos);
      if (before_semi.empty()) {
        *it = ";";
        it++;
        option_value.insert(it, after_semi);
      } else {
        *it = before_semi;
        it++;
        vector<string> to_insert;
        to_insert.push_back(";");
        if (!after_semi.empty())
          to_insert.push_back(after_semi);
        option_value.insert(it, to_insert.begin(), to_insert.end());
      }
      it = option_value.begin(); // go back to beginning; not efficient
      continue;
    } else {
      it++;
    }
  }
#if 0
  cout << "option value(s) = ";
  for (unsigned int i = 0; i < option_value.size(); i++)
    cout << option_value[i] << " ";
  cout << endl;
#endif
  // remove any consecutive ";"
  it = option_value.begin();
  bool semi_at_prev = false;
  while (it != option_value.end()) {
    if (semi_at_prev) {
      if (it->compare(";") == 0) {
        option_value.erase(it);
        it = option_value.begin();
        semi_at_prev = false;
        continue;
      }
    }
    if (it->compare(";") == 0) {
      semi_at_prev = true;
    } else {
      semi_at_prev = false;
    }
    it++;
  }

#if 0
  cout << "option value(s) = ";
  for (unsigned int i = 0; i < option_value.size(); i++)
    cout << option_value[i] << " ";
  cout << endl;
#endif
  return true;
}

unsigned short CConfig::GetMarker_CfgFile_TagBound(string val_marker) {

  unsigned short iMarker_CfgFile;

  for (iMarker_CfgFile = 0; iMarker_CfgFile < nMarker_CfgFile; iMarker_CfgFile++)
    if (Marker_CfgFile_TagBound[iMarker_CfgFile] == val_marker)
      return iMarker_CfgFile;

  SU2_MPI::Error(string("The configuration file doesn't have any definition for marker ") + val_marker, CURRENT_FUNCTION);
  return 0;
}

string CConfig::GetMarker_CfgFile_TagBound(unsigned short val_marker) {
  return Marker_CfgFile_TagBound[val_marker];
}

unsigned short CConfig::GetMarker_CfgFile_KindBC(string val_marker) {
  unsigned short iMarker_CfgFile;
  for (iMarker_CfgFile = 0; iMarker_CfgFile < nMarker_CfgFile; iMarker_CfgFile++)
    if (Marker_CfgFile_TagBound[iMarker_CfgFile] == val_marker) break;
  return Marker_CfgFile_KindBC[iMarker_CfgFile];
}

unsigned short CConfig::GetMarker_CfgFile_Monitoring(string val_marker) {
  unsigned short iMarker_CfgFile;
  for (iMarker_CfgFile = 0; iMarker_CfgFile < nMarker_CfgFile; iMarker_CfgFile++)
    if (Marker_CfgFile_TagBound[iMarker_CfgFile] == val_marker) break;
  return Marker_CfgFile_Monitoring[iMarker_CfgFile];
}

unsigned short CConfig::GetMarker_CfgFile_GeoEval(string val_marker) {
  unsigned short iMarker_CfgFile;
  for (iMarker_CfgFile = 0; iMarker_CfgFile < nMarker_CfgFile; iMarker_CfgFile++)
    if (Marker_CfgFile_TagBound[iMarker_CfgFile] == val_marker) break;
  return Marker_CfgFile_GeoEval[iMarker_CfgFile];
}

unsigned short CConfig::GetMarker_CfgFile_Designing(string val_marker) {
  unsigned short iMarker_CfgFile;
  for (iMarker_CfgFile = 0; iMarker_CfgFile < nMarker_CfgFile; iMarker_CfgFile++)
    if (Marker_CfgFile_TagBound[iMarker_CfgFile] == val_marker) break;
  return Marker_CfgFile_Designing[iMarker_CfgFile];
}

unsigned short CConfig::GetMarker_CfgFile_Plotting(string val_marker) {
  unsigned short iMarker_CfgFile;
  for (iMarker_CfgFile = 0; iMarker_CfgFile < nMarker_CfgFile; iMarker_CfgFile++)
    if (Marker_CfgFile_TagBound[iMarker_CfgFile] == val_marker) break;
  return Marker_CfgFile_Plotting[iMarker_CfgFile];
}

unsigned short CConfig::GetMarker_CfgFile_Analyze(string val_marker) {
  unsigned short iMarker_CfgFile;
  for (iMarker_CfgFile = 0; iMarker_CfgFile < nMarker_CfgFile; iMarker_CfgFile++)
    if (Marker_CfgFile_TagBound[iMarker_CfgFile] == val_marker) break;
  return Marker_CfgFile_Analyze[iMarker_CfgFile];
}


unsigned short CConfig::GetMarker_CfgFile_ZoneInterface(string val_marker) {
  unsigned short iMarker_CfgFile;
  for (iMarker_CfgFile = 0; iMarker_CfgFile < nMarker_CfgFile; iMarker_CfgFile++)
    if (Marker_CfgFile_TagBound[iMarker_CfgFile] == val_marker) break;
  return Marker_CfgFile_ZoneInterface[iMarker_CfgFile];
}

unsigned short CConfig::GetMarker_CfgFile_Turbomachinery(string val_marker) {
  unsigned short iMarker_CfgFile;
  for (iMarker_CfgFile = 0; iMarker_CfgFile < nMarker_CfgFile; iMarker_CfgFile++)
    if (Marker_CfgFile_TagBound[iMarker_CfgFile] == val_marker) break;
  return Marker_CfgFile_Turbomachinery[iMarker_CfgFile];
}

unsigned short CConfig::GetMarker_CfgFile_TurbomachineryFlag(string val_marker) {
  unsigned short iMarker_CfgFile;
  for (iMarker_CfgFile = 0; iMarker_CfgFile < nMarker_CfgFile; iMarker_CfgFile++)
    if (Marker_CfgFile_TagBound[iMarker_CfgFile] == val_marker) break;
  return Marker_CfgFile_TurbomachineryFlag[iMarker_CfgFile];
}

unsigned short CConfig::GetMarker_CfgFile_MixingPlaneInterface(string val_marker) {
  unsigned short iMarker_CfgFile;
  for (iMarker_CfgFile = 0; iMarker_CfgFile < nMarker_CfgFile; iMarker_CfgFile++)
    if (Marker_CfgFile_TagBound[iMarker_CfgFile] == val_marker) break;
  return Marker_CfgFile_MixingPlaneInterface[iMarker_CfgFile];
}

unsigned short CConfig::GetMarker_CfgFile_DV(string val_marker) {
  unsigned short iMarker_CfgFile;
  for (iMarker_CfgFile = 0; iMarker_CfgFile < nMarker_CfgFile; iMarker_CfgFile++)
    if (Marker_CfgFile_TagBound[iMarker_CfgFile] == val_marker) break;
  return Marker_CfgFile_DV[iMarker_CfgFile];
}

unsigned short CConfig::GetMarker_CfgFile_Moving(string val_marker) {
  unsigned short iMarker_CfgFile;
  for (iMarker_CfgFile = 0; iMarker_CfgFile < nMarker_CfgFile; iMarker_CfgFile++)
    if (Marker_CfgFile_TagBound[iMarker_CfgFile] == val_marker) break;
  return Marker_CfgFile_Moving[iMarker_CfgFile];
}

unsigned short CConfig::GetMarker_CfgFile_PyCustom(string val_marker){
  unsigned short iMarker_CfgFile;
  for (iMarker_CfgFile=0; iMarker_CfgFile < nMarker_CfgFile; iMarker_CfgFile++)
    if (Marker_CfgFile_TagBound[iMarker_CfgFile] == val_marker) break;
  return Marker_CfgFile_PyCustom[iMarker_CfgFile];
}

unsigned short CConfig::GetMarker_CfgFile_PerBound(string val_marker) {
  unsigned short iMarker_CfgFile;
  for (iMarker_CfgFile = 0; iMarker_CfgFile < nMarker_CfgFile; iMarker_CfgFile++)
    if (Marker_CfgFile_TagBound[iMarker_CfgFile] == val_marker) break;
  return Marker_CfgFile_PerBound[iMarker_CfgFile];
}

int CConfig::GetMarker_ZoneInterface(string val_marker) {	
	  unsigned short iMarker_CfgFile;
	  for (iMarker_CfgFile = 0; iMarker_CfgFile < nMarker_CfgFile; iMarker_CfgFile++)
    
		  if (Marker_CfgFile_TagBound[iMarker_CfgFile] == val_marker)
				return  Marker_CfgFile_ZoneInterface[iMarker_CfgFile];
    return 0;
}


CConfig::~CConfig(void) {
	
  unsigned long iDV, iMarker, iPeriodic, iFFD;

  /*--- Delete all of the option objects in the global option map ---*/
    
  for(map<string, COptionBase*>::iterator itr = option_map.begin(); itr != option_map.end(); itr++) {
    delete itr->second;
  }

  if (TimeDOFsADER_DG           != NULL) delete [] TimeDOFsADER_DG;
  if (TimeIntegrationADER_DG    != NULL) delete [] TimeIntegrationADER_DG;
  if (WeightsIntegrationADER_DG != NULL) delete [] WeightsIntegrationADER_DG;
  if (RK_Alpha_Step             != NULL) delete [] RK_Alpha_Step;
  if (MG_PreSmooth              != NULL) delete [] MG_PreSmooth;
  if (MG_PostSmooth             != NULL) delete [] MG_PostSmooth;

  /*--- Free memory for Aeroelastic problems. ---*/

  if (Grid_Movement && Aeroelastic_Simulation) {
    if (Aeroelastic_pitch  != NULL) delete[] Aeroelastic_pitch;
    if (Aeroelastic_plunge != NULL) delete[] Aeroelastic_plunge;
  }

  /*--- Free memory for unspecified grid motion parameters ---*/

 if (Kind_GridMovement != NULL) delete [] Kind_GridMovement;

 /*--- Free memory for airfoil sections ---*/

 if (LocationStations   != NULL) delete [] LocationStations;

  /*--- motion origin: ---*/
  
  if (Motion_Origin_X   != NULL) delete [] Motion_Origin_X;
  if (Motion_Origin_Y   != NULL) delete [] Motion_Origin_Y;
  if (Motion_Origin_Z   != NULL) delete [] Motion_Origin_Z;
  if (MoveMotion_Origin != NULL) delete [] MoveMotion_Origin;

  /*--- translation: ---*/
  
  if (Translation_Rate_X != NULL) delete [] Translation_Rate_X;
  if (Translation_Rate_Y != NULL) delete [] Translation_Rate_Y;
  if (Translation_Rate_Z != NULL) delete [] Translation_Rate_Z;

  /*--- rotation: ---*/
  
  if (Rotation_Rate_X != NULL) delete [] Rotation_Rate_X;
  if (Rotation_Rate_Y != NULL) delete [] Rotation_Rate_Y;
  if (Rotation_Rate_Z != NULL) delete [] Rotation_Rate_Z;

  /*--- pitching: ---*/
  
  if (Pitching_Omega_X != NULL) delete [] Pitching_Omega_X;
  if (Pitching_Omega_Y != NULL) delete [] Pitching_Omega_Y;
  if (Pitching_Omega_Z != NULL) delete [] Pitching_Omega_Z;

  /*--- pitching amplitude: ---*/
  
  if (Pitching_Ampl_X != NULL) delete [] Pitching_Ampl_X;
  if (Pitching_Ampl_Y != NULL) delete [] Pitching_Ampl_Y;
  if (Pitching_Ampl_Z != NULL) delete [] Pitching_Ampl_Z;

  /*--- pitching phase: ---*/
  
  if (Pitching_Phase_X != NULL) delete [] Pitching_Phase_X;
  if (Pitching_Phase_Y != NULL) delete [] Pitching_Phase_Y;
  if (Pitching_Phase_Z != NULL) delete [] Pitching_Phase_Z;

  /*--- plunging: ---*/
  
  if (Plunging_Omega_X != NULL) delete [] Plunging_Omega_X;
  if (Plunging_Omega_Y != NULL) delete [] Plunging_Omega_Y;
  if (Plunging_Omega_Z != NULL) delete [] Plunging_Omega_Z;

  /*--- plunging amplitude: ---*/
  
  if (Plunging_Ampl_X != NULL) delete [] Plunging_Ampl_X;
  if (Plunging_Ampl_Y != NULL) delete [] Plunging_Ampl_Y;
  if (Plunging_Ampl_Z != NULL) delete [] Plunging_Ampl_Z;

  /*--- reference origin for moments ---*/
  
  if (RefOriginMoment   != NULL) delete [] RefOriginMoment;
  if (RefOriginMoment_X != NULL) delete [] RefOriginMoment_X;
  if (RefOriginMoment_Y != NULL) delete [] RefOriginMoment_Y;
  if (RefOriginMoment_Z != NULL) delete [] RefOriginMoment_Z;

  /*--- Free memory for Harmonic Blance Frequency  pointer ---*/
    
  if (Omega_HB != NULL) delete [] Omega_HB;
    
  /*--- Marker pointers ---*/
  
  if (Marker_CfgFile_GeoEval != NULL) delete[] Marker_CfgFile_GeoEval;
  if (Marker_All_GeoEval     != NULL) delete[] Marker_All_GeoEval;
  
  if (Marker_CfgFile_TagBound != NULL) delete[] Marker_CfgFile_TagBound;
  if (Marker_All_TagBound     != NULL) delete[] Marker_All_TagBound;
  
  if (Marker_CfgFile_KindBC != NULL) delete[] Marker_CfgFile_KindBC;
  if (Marker_All_KindBC     != NULL) delete[] Marker_All_KindBC;
  
  if (Marker_CfgFile_Monitoring != NULL) delete[] Marker_CfgFile_Monitoring;
  if (Marker_All_Monitoring     != NULL) delete[] Marker_All_Monitoring;
  
  if (Marker_CfgFile_Designing != NULL) delete[] Marker_CfgFile_Designing;
  if (Marker_All_Designing     != NULL) delete[] Marker_All_Designing;
  
  if (Marker_CfgFile_Plotting != NULL) delete[] Marker_CfgFile_Plotting;
  if (Marker_All_Plotting     != NULL) delete[] Marker_All_Plotting;
  
  if (Marker_CfgFile_Analyze != NULL) delete[] Marker_CfgFile_Analyze;
  if (Marker_All_Analyze  != NULL) delete[] Marker_All_Analyze;

  if (Marker_CfgFile_ZoneInterface != NULL) delete[] Marker_CfgFile_ZoneInterface;
  if (Marker_All_ZoneInterface     != NULL) delete[] Marker_All_ZoneInterface;
  
  if (Marker_CfgFile_DV != NULL) delete[] Marker_CfgFile_DV;
  if (Marker_All_DV     != NULL) delete[] Marker_All_DV;
  
  if (Marker_CfgFile_Moving != NULL) delete[] Marker_CfgFile_Moving;
  if (Marker_All_Moving     != NULL) delete[] Marker_All_Moving;

  if (Marker_CfgFile_PyCustom    != NULL) delete[] Marker_CfgFile_PyCustom;
  if (Marker_All_PyCustom != NULL) delete[] Marker_All_PyCustom;
  
  if (Marker_CfgFile_PerBound != NULL) delete[] Marker_CfgFile_PerBound;
  if (Marker_All_PerBound     != NULL) delete[] Marker_All_PerBound;

  if (Marker_CfgFile_Turbomachinery != NULL) delete [] Marker_CfgFile_Turbomachinery;
  if (Marker_All_Turbomachinery     != NULL) delete [] Marker_All_Turbomachinery;

  if (Marker_CfgFile_TurbomachineryFlag != NULL) delete [] Marker_CfgFile_TurbomachineryFlag;
  if (Marker_All_TurbomachineryFlag     != NULL) delete [] Marker_All_TurbomachineryFlag;

  if (Marker_CfgFile_MixingPlaneInterface != NULL) delete [] Marker_CfgFile_MixingPlaneInterface;
  if (Marker_All_MixingPlaneInterface     != NULL) delete [] Marker_All_MixingPlaneInterface;

  if (Marker_DV!= NULL)               delete[] Marker_DV;
  if (Marker_Moving != NULL)           delete[] Marker_Moving;
  if (Marker_Monitoring != NULL)      delete[] Marker_Monitoring;
  if (Marker_Designing != NULL)       delete[] Marker_Designing;
  if (Marker_GeoEval != NULL)         delete[] Marker_GeoEval;
  if (Marker_Plotting != NULL)        delete[] Marker_Plotting;
  if (Marker_Analyze != NULL)        delete[] Marker_Analyze;
  if (Marker_WallFunctions != NULL)  delete[] Marker_WallFunctions;
  if (Marker_ZoneInterface != NULL)        delete[] Marker_ZoneInterface;
  if (Marker_PyCustom != NULL)             delete [] Marker_PyCustom;
  if (Marker_All_SendRecv != NULL)    delete[] Marker_All_SendRecv;

  if (Kind_Inc_Inlet != NULL)      delete[] Kind_Inc_Inlet;
  if (Kind_Inc_Outlet != NULL)      delete[] Kind_Inc_Outlet;

  if (Kind_WallFunctions != NULL) delete[] Kind_WallFunctions;

  if (Config_Filenames != NULL) delete[] Config_Filenames;

  if (IntInfo_WallFunctions != NULL) {
    for (iMarker = 0; iMarker < nMarker_WallFunctions; ++iMarker) {
      if (IntInfo_WallFunctions[iMarker] != NULL)
        delete[] IntInfo_WallFunctions[iMarker];
    }
    delete[] IntInfo_WallFunctions;
  }

  if (DoubleInfo_WallFunctions != NULL) {
    for (iMarker = 0; iMarker < nMarker_WallFunctions; ++iMarker) {
      if (DoubleInfo_WallFunctions[iMarker] != NULL) 
        delete[] DoubleInfo_WallFunctions[iMarker];
    }
    delete[] DoubleInfo_WallFunctions;
  }

  if (Kind_ObjFunc != NULL)      delete[] Kind_ObjFunc;
  if (Weight_ObjFunc != NULL)      delete[] Weight_ObjFunc;

  if (DV_Value != NULL) {
    for (iDV = 0; iDV < nDV; iDV++) delete[] DV_Value[iDV];
    delete [] DV_Value;
  }
  
  if (ParamDV != NULL) {
    for (iDV = 0; iDV < nDV; iDV++) delete[] ParamDV[iDV];
    delete [] ParamDV;
  }
  
  if (CoordFFDBox != NULL) {
    for (iFFD = 0; iFFD < nFFDBox; iFFD++) delete[] CoordFFDBox[iFFD];
    delete [] CoordFFDBox;
  }
  
  if (DegreeFFDBox != NULL) {
    for (iFFD = 0; iFFD < nFFDBox; iFFD++) delete[] DegreeFFDBox[iFFD];
    delete [] DegreeFFDBox;
  }
  
  if (Design_Variable != NULL)    delete[] Design_Variable;
  if (Dirichlet_Value != NULL)    delete[] Dirichlet_Value;
  
  if (Exhaust_Temperature_Target != NULL)    delete[]  Exhaust_Temperature_Target;
  if (Exhaust_Pressure_Target != NULL)    delete[]  Exhaust_Pressure_Target;
  if (Exhaust_Pressure != NULL)    delete[] Exhaust_Pressure;
  if (Exhaust_Temperature != NULL)    delete[] Exhaust_Temperature;
  if (Exhaust_MassFlow != NULL)    delete[] Exhaust_MassFlow;
  if (Exhaust_TotalPressure != NULL)    delete[] Exhaust_TotalPressure;
  if (Exhaust_TotalTemperature != NULL)    delete[] Exhaust_TotalTemperature;
  if (Exhaust_GrossThrust != NULL)    delete[] Exhaust_GrossThrust;
  if (Exhaust_Force != NULL)    delete[] Exhaust_Force;
  if (Exhaust_Power != NULL)    delete[] Exhaust_Power;

  if (Inflow_Mach != NULL)    delete[]  Inflow_Mach;
  if (Inflow_Pressure != NULL)    delete[] Inflow_Pressure;
  if (Inflow_MassFlow != NULL)    delete[] Inflow_MassFlow;
  if (Inflow_ReverseMassFlow != NULL)    delete[] Inflow_ReverseMassFlow;
  if (Inflow_TotalPressure != NULL)    delete[] Inflow_TotalPressure;
  if (Inflow_Temperature != NULL)    delete[] Inflow_Temperature;
  if (Inflow_TotalTemperature != NULL)    delete[] Inflow_TotalTemperature;
  if (Inflow_RamDrag != NULL)    delete[] Inflow_RamDrag;
  if (Inflow_Force != NULL)    delete[]  Inflow_Force;
  if (Inflow_Power != NULL)    delete[] Inflow_Power;

  if (Engine_Power != NULL)    delete[]  Engine_Power;
  if (Engine_Mach != NULL)    delete[]  Engine_Mach;
  if (Engine_Force != NULL)    delete[]  Engine_Force;
  if (Engine_NetThrust != NULL)    delete[]  Engine_NetThrust;
  if (Engine_GrossThrust != NULL)    delete[]  Engine_GrossThrust;
  if (Engine_Area != NULL)    delete[]  Engine_Area;
  if (EngineInflow_Target != NULL)    delete[] EngineInflow_Target;

  if (ActDiskInlet_MassFlow != NULL)    delete[]  ActDiskInlet_MassFlow;
  if (ActDiskInlet_Temperature != NULL)    delete[]  ActDiskInlet_Temperature;
  if (ActDiskInlet_TotalTemperature != NULL)    delete[]  ActDiskInlet_TotalTemperature;
  if (ActDiskInlet_Pressure != NULL)    delete[]  ActDiskInlet_Pressure;
  if (ActDiskInlet_TotalPressure != NULL)    delete[]  ActDiskInlet_TotalPressure;
  if (ActDiskInlet_RamDrag != NULL)    delete[]  ActDiskInlet_RamDrag;
  if (ActDiskInlet_Force != NULL)    delete[]  ActDiskInlet_Force;
  if (ActDiskInlet_Power != NULL)    delete[]  ActDiskInlet_Power;

  if (ActDiskOutlet_MassFlow != NULL)    delete[]  ActDiskOutlet_MassFlow;
  if (ActDiskOutlet_Temperature != NULL)    delete[]  ActDiskOutlet_Temperature;
  if (ActDiskOutlet_TotalTemperature != NULL)    delete[]  ActDiskOutlet_TotalTemperature;
  if (ActDiskOutlet_Pressure != NULL)    delete[]  ActDiskOutlet_Pressure;
  if (ActDiskOutlet_TotalPressure != NULL)    delete[]  ActDiskOutlet_TotalPressure;
  if (ActDiskOutlet_GrossThrust != NULL)    delete[]  ActDiskOutlet_GrossThrust;
  if (ActDiskOutlet_Force != NULL)    delete[]  ActDiskOutlet_Force;
  if (ActDiskOutlet_Power != NULL)    delete[]  ActDiskOutlet_Power;

  if (Outlet_MassFlow != NULL)    delete[]  Outlet_MassFlow;
  if (Outlet_Density != NULL)    delete[]  Outlet_Density;
  if (Outlet_Area != NULL)    delete[]  Outlet_Area;

  if (ActDisk_DeltaPress != NULL)    delete[]  ActDisk_DeltaPress;
  if (ActDisk_DeltaTemp != NULL)    delete[]  ActDisk_DeltaTemp;
  if (ActDisk_TotalPressRatio != NULL)    delete[]  ActDisk_TotalPressRatio;
  if (ActDisk_TotalTempRatio != NULL)    delete[]  ActDisk_TotalTempRatio;
  if (ActDisk_StaticPressRatio != NULL)    delete[]  ActDisk_StaticPressRatio;
  if (ActDisk_StaticTempRatio != NULL)    delete[]  ActDisk_StaticTempRatio;
  if (ActDisk_Power != NULL)    delete[]  ActDisk_Power;
  if (ActDisk_MassFlow != NULL)    delete[]  ActDisk_MassFlow;
  if (ActDisk_Mach != NULL)    delete[]  ActDisk_Mach;
  if (ActDisk_Force != NULL)    delete[]  ActDisk_Force;
  if (ActDisk_NetThrust != NULL)    delete[]  ActDisk_NetThrust;
  if (ActDisk_BCThrust != NULL)    delete[]  ActDisk_BCThrust;
  if (ActDisk_BCThrust_Old != NULL)    delete[]  ActDisk_BCThrust_Old;
  if (ActDisk_GrossThrust != NULL)    delete[]  ActDisk_GrossThrust;
  if (ActDisk_Area != NULL)    delete[]  ActDisk_Area;
  if (ActDisk_ReverseMassFlow != NULL)    delete[]  ActDisk_ReverseMassFlow;
  
  if (Surface_MassFlow != NULL)    delete[]  Surface_MassFlow;
  if (Surface_Mach != NULL)    delete[]  Surface_Mach;
  if (Surface_Temperature != NULL)    delete[]  Surface_Temperature;
  if (Surface_Pressure != NULL)    delete[]  Surface_Pressure;
  if (Surface_Density != NULL)    delete[]  Surface_Density;
  if (Surface_Enthalpy != NULL)    delete[]  Surface_Enthalpy;
  if (Surface_NormalVelocity != NULL)    delete[]  Surface_NormalVelocity;
  if (Surface_Uniformity != NULL)    delete[]  Surface_Uniformity;
  if (Surface_SecondaryStrength != NULL)    delete[]  Surface_SecondaryStrength;
  if (Surface_SecondOverUniform != NULL)    delete[]  Surface_SecondOverUniform;
  if (Surface_MomentumDistortion != NULL)    delete[]  Surface_MomentumDistortion;
  if (Surface_TotalTemperature != NULL)    delete[]  Surface_TotalTemperature;
  if (Surface_TotalPressure!= NULL)    delete[]  Surface_TotalPressure;
  if (Surface_PressureDrop!= NULL)    delete[]  Surface_PressureDrop;
  if (Surface_DC60 != NULL)    delete[]  Surface_DC60;
  if (Surface_IDC != NULL)    delete[]  Surface_IDC;
  if (Surface_IDC_Mach != NULL)    delete[]  Surface_IDC_Mach;
  if (Surface_IDR != NULL)    delete[]  Surface_IDR;

  if (Inlet_Ttotal != NULL) delete[]  Inlet_Ttotal;
  if (Inlet_Ptotal != NULL) delete[]  Inlet_Ptotal;
  if (Inlet_FlowDir != NULL) {
    for (iMarker = 0; iMarker < nMarker_Inlet; iMarker++)
      delete [] Inlet_FlowDir[iMarker];
    delete [] Inlet_FlowDir;
  }
  
  if (Inlet_Velocity != NULL) {
    for (iMarker = 0; iMarker < nMarker_Supersonic_Inlet; iMarker++)
      delete [] Inlet_Velocity[iMarker];
    delete [] Inlet_Velocity;
  }
  
  if (Riemann_FlowDir != NULL) {
    for (iMarker = 0; iMarker < nMarker_Riemann; iMarker++)
      delete [] Riemann_FlowDir[iMarker];
    delete [] Riemann_FlowDir;
  }
  
  if (Giles_FlowDir != NULL) {
    for (iMarker = 0; iMarker < nMarker_Giles; iMarker++)
      delete [] Giles_FlowDir[iMarker];
    delete [] Giles_FlowDir;
  }
  
  if (Load_Sine_Dir != NULL) {
    for (iMarker = 0; iMarker < nMarker_Load_Sine; iMarker++)
      delete [] Load_Sine_Dir[iMarker];
    delete [] Load_Sine_Dir;
  }
  
  if (Load_Dir != NULL) {
    for (iMarker = 0; iMarker < nMarker_Load_Dir; iMarker++)
      delete [] Load_Dir[iMarker];
    delete [] Load_Dir;
  }
  
  if (Inlet_Temperature != NULL)    delete[] Inlet_Temperature;
  if (Inlet_Pressure != NULL)    delete[] Inlet_Pressure;
  if (Outlet_Pressure != NULL)    delete[] Outlet_Pressure;
  if (Isothermal_Temperature != NULL)    delete[] Isothermal_Temperature;
  if (Heat_Flux != NULL)    delete[] Heat_Flux;
  if (Displ_Value != NULL)    delete[] Displ_Value;
  if (Load_Value != NULL)    delete[] Load_Value;
  if (Damper_Constant != NULL)    delete[] Damper_Constant;
  if (Load_Dir_Multiplier != NULL)    delete[] Load_Dir_Multiplier;
  if (Load_Dir_Value != NULL)    delete[] Load_Dir_Value;
  if (Disp_Dir != NULL)    delete[] Disp_Dir;
  if (Disp_Dir_Multiplier != NULL)    delete[] Disp_Dir_Multiplier;
  if (Disp_Dir_Value != NULL)    delete[] Disp_Dir_Value;
  if (Load_Sine_Amplitude != NULL)    delete[] Load_Sine_Amplitude;
  if (Load_Sine_Frequency != NULL)    delete[] Load_Sine_Frequency;
  if (FlowLoad_Value != NULL)    delete[] FlowLoad_Value;

  /*--- related to periodic boundary conditions ---*/
  
  for (iMarker = 0; iMarker < nMarker_PerBound; iMarker++) {
    if (Periodic_RotCenter   != NULL) delete [] Periodic_RotCenter[iMarker];
    if (Periodic_RotAngles   != NULL) delete [] Periodic_RotAngles[iMarker];
    if (Periodic_Translation != NULL) delete [] Periodic_Translation[iMarker];
  }
  if (Periodic_RotCenter   != NULL) delete[] Periodic_RotCenter;
  if (Periodic_RotAngles   != NULL) delete[] Periodic_RotAngles;
  if (Periodic_Translation != NULL) delete[] Periodic_Translation;

  for (iPeriodic = 0; iPeriodic < nPeriodic_Index; iPeriodic++) {
    if (Periodic_Center    != NULL) delete [] Periodic_Center[iPeriodic];
    if (Periodic_Rotation  != NULL) delete [] Periodic_Rotation[iPeriodic];
    if (Periodic_Translate != NULL) delete [] Periodic_Translate[iPeriodic];
  }
  if (Periodic_Center      != NULL) delete[] Periodic_Center;
  if (Periodic_Rotation    != NULL) delete[] Periodic_Rotation;
  if (Periodic_Translate   != NULL) delete[] Periodic_Translate;
  
  if (MG_CorrecSmooth != NULL) delete[] MG_CorrecSmooth;
  if (PlaneTag != NULL)        delete[] PlaneTag;
  if (CFL != NULL)             delete[] CFL;

  /*--- String markers ---*/
  
  if (Marker_Euler != NULL )              delete[] Marker_Euler;
  if (Marker_FarField != NULL )           delete[] Marker_FarField;
  if (Marker_Custom != NULL )             delete[] Marker_Custom;
  if (Marker_SymWall != NULL )            delete[] Marker_SymWall;
  if (Marker_PerBound != NULL )           delete[] Marker_PerBound;
  if (Marker_PerDonor != NULL )           delete[] Marker_PerDonor;
  if (Marker_NearFieldBound != NULL )     delete[] Marker_NearFieldBound;
  if (Marker_InterfaceBound != NULL )     delete[] Marker_InterfaceBound;
  if (Marker_Fluid_InterfaceBound != NULL )     delete[] Marker_Fluid_InterfaceBound;
  if (Marker_Dirichlet != NULL )          delete[] Marker_Dirichlet;
  if (Marker_Inlet != NULL )              delete[] Marker_Inlet;
  if (Marker_Supersonic_Inlet != NULL )   delete[] Marker_Supersonic_Inlet;
  if (Marker_Supersonic_Outlet != NULL )   delete[] Marker_Supersonic_Outlet;
  if (Marker_Outlet != NULL )             delete[] Marker_Outlet;
  if (Marker_Isothermal != NULL )         delete[] Marker_Isothermal;
  if (Marker_EngineInflow != NULL )      delete[] Marker_EngineInflow;
  if (Marker_EngineExhaust != NULL )     delete[] Marker_EngineExhaust;
  if (Marker_Displacement != NULL )       delete[] Marker_Displacement;
  if (Marker_Load != NULL )               delete[] Marker_Load;
  if (Marker_Damper != NULL )               delete[] Marker_Damper;
  if (Marker_Load_Dir != NULL )               delete[] Marker_Load_Dir;
  if (Marker_Disp_Dir != NULL )               delete[] Marker_Disp_Dir;
  if (Marker_Load_Sine != NULL )               delete[] Marker_Load_Sine;
  if (Marker_FlowLoad != NULL )           delete[] Marker_FlowLoad;
  if (Marker_Neumann != NULL )            delete[] Marker_Neumann;
  if (Marker_Internal != NULL )            delete[] Marker_Internal;
  if (Marker_HeatFlux != NULL )               delete[] Marker_HeatFlux;

  if (Int_Coeffs != NULL) delete [] Int_Coeffs;
  
  if (ElasticityMod        != NULL) delete [] ElasticityMod;
  if (PoissonRatio         != NULL) delete [] PoissonRatio;
  if (MaterialDensity      != NULL) delete [] MaterialDensity;
  if (Electric_Constant    != NULL) delete [] Electric_Constant;
  if (Electric_Field_Mod   != NULL) delete [] Electric_Field_Mod;
  if (RefNode_Displacement != NULL) delete [] RefNode_Displacement;
  if (Electric_Field_Dir   != NULL) delete [] Electric_Field_Dir;

  /*--- Delete some arrays needed just for initializing options. ---*/
  
  if (default_vel_inf       != NULL) delete [] default_vel_inf;
  if (default_ffd_axis      != NULL) delete [] default_ffd_axis;
  if (default_eng_cyl       != NULL) delete [] default_eng_cyl;
  if (default_eng_val       != NULL) delete [] default_eng_val;
  if (default_cfl_adapt     != NULL) delete [] default_cfl_adapt;
  if (default_jst_coeff != NULL) delete [] default_jst_coeff;
  if (default_ffd_coeff != NULL) delete [] default_ffd_coeff;
  if (default_mixedout_coeff!= NULL) delete [] default_mixedout_coeff;
  if (default_extrarelfac!= NULL) delete [] default_extrarelfac;
  if (default_rampRotFrame_coeff!= NULL) delete [] default_rampRotFrame_coeff;
  if (default_rampOutPres_coeff!= NULL) delete[] default_rampOutPres_coeff;
  if (default_jst_adj_coeff  != NULL) delete [] default_jst_adj_coeff;
  if (default_ad_coeff_heat  != NULL) delete [] default_ad_coeff_heat;
  if (default_obj_coeff     != NULL) delete [] default_obj_coeff;
  if (default_geo_loc       != NULL) delete [] default_geo_loc;
  if (default_distortion    != NULL) delete [] default_distortion;
  if (default_ea_lim        != NULL) delete [] default_ea_lim;
  if (default_grid_fix      != NULL) delete [] default_grid_fix;
  if (default_inc_crit      != NULL) delete [] default_inc_crit;
  if (default_htp_axis      != NULL) delete [] default_htp_axis;
  if (default_body_force    != NULL) delete [] default_body_force;
  if (default_sineload_coeff!= NULL) delete [] default_sineload_coeff;
  if (default_nacelle_location    != NULL) delete [] default_nacelle_location;
<<<<<<< HEAD
  if (default_prefcoord_location  != NULL) delete [] default_prefcoord_location;
=======
  
  if (default_cp_polycoeffs != NULL) delete [] default_cp_polycoeffs;
  if (default_mu_polycoeffs != NULL) delete [] default_mu_polycoeffs;
  if (default_kt_polycoeffs != NULL) delete [] default_kt_polycoeffs;
  if (CpPolyCoefficientsND  != NULL) delete [] CpPolyCoefficientsND;
  if (MuPolyCoefficientsND  != NULL) delete [] MuPolyCoefficientsND;
  if (KtPolyCoefficientsND  != NULL) delete [] KtPolyCoefficientsND;
>>>>>>> 284b2a5b

  if (FFDTag != NULL) delete [] FFDTag;
  if (nDV_Value != NULL) delete [] nDV_Value;
  if (TagFFDBox != NULL) delete [] TagFFDBox;
  
  if (Kind_Data_Riemann != NULL) delete [] Kind_Data_Riemann;
  if (Riemann_Var1 != NULL) delete [] Riemann_Var1;
  if (Riemann_Var2 != NULL) delete [] Riemann_Var2;
  if (Kind_Data_Giles != NULL) delete [] Kind_Data_Giles;
  if (Giles_Var1 != NULL) delete [] Giles_Var1;
  if (Giles_Var2 != NULL) delete [] Giles_Var2;
  if (RelaxFactorAverage != NULL) delete [] RelaxFactorAverage;
  if (RelaxFactorFourier != NULL) delete [] RelaxFactorFourier;
  if (nSpan_iZones != NULL) delete [] nSpan_iZones;
  if (FinalRotation_Rate_Z != NULL) delete [] FinalRotation_Rate_Z;
  if (Kind_TurboMachinery != NULL) delete [] Kind_TurboMachinery;

  if (Marker_MixingPlaneInterface !=NULL) delete [] Marker_MixingPlaneInterface;
  if (Marker_TurboBoundIn != NULL) delete [] Marker_TurboBoundIn;
  if (Marker_TurboBoundOut != NULL) delete [] Marker_TurboBoundOut;
  if (Marker_Riemann != NULL) delete [] Marker_Riemann;
  if (Marker_Giles != NULL) delete [] Marker_Giles;
  if (Marker_Shroud != NULL) delete [] Marker_Shroud;

  if (nBlades != NULL) delete [] nBlades;
  if (FreeStreamTurboNormal != NULL) delete [] FreeStreamTurboNormal;

  if (top_optim_kernels != NULL) delete [] top_optim_kernels;
  if (top_optim_kernel_params != NULL) delete [] top_optim_kernel_params;
  if (top_optim_filter_radius != NULL) delete [] top_optim_filter_radius;

}

string CConfig::GetUnsteady_FileName(string val_filename, int val_iter) {

  string UnstExt, UnstFilename = val_filename;
  char buffer[50];

  /*--- Check that a positive value iteration is requested (for now). ---*/
  
  if (val_iter < 0) {
    SU2_MPI::Error("Requesting a negative iteration number for the restart file!!", CURRENT_FUNCTION);
  }

  /*--- Append iteration number for unsteady cases ---*/

  if ((Wrt_Unsteady) || (Wrt_Dynamic)) {
    unsigned short lastindex = UnstFilename.find_last_of(".");
    UnstFilename = UnstFilename.substr(0, lastindex);
    if ((val_iter >= 0)    && (val_iter < 10))    SPRINTF (buffer, "_0000%d.dat", val_iter);
    if ((val_iter >= 10)   && (val_iter < 100))   SPRINTF (buffer, "_000%d.dat",  val_iter);
    if ((val_iter >= 100)  && (val_iter < 1000))  SPRINTF (buffer, "_00%d.dat",   val_iter);
    if ((val_iter >= 1000) && (val_iter < 10000)) SPRINTF (buffer, "_0%d.dat",    val_iter);
    if (val_iter >= 10000) SPRINTF (buffer, "_%d.dat", val_iter);
    string UnstExt = string(buffer);
    UnstFilename.append(UnstExt);
  }

  return UnstFilename;
}

string CConfig::GetMultizone_FileName(string val_filename, int val_iZone) {

    string multizone_filename = val_filename;
    char buffer[50];
    
    if (GetnZone() > 1 ) {
        unsigned short lastindex = multizone_filename.find_last_of(".");
        multizone_filename = multizone_filename.substr(0, lastindex);
        SPRINTF (buffer, "_%d.dat", SU2_TYPE::Int(val_iZone));
        multizone_filename.append(string(buffer));
    }
    return multizone_filename;
}

string CConfig::GetMultizone_HistoryFileName(string val_filename, int val_iZone) {

    string multizone_filename = val_filename;
    char buffer[50];

    if (GetnZone() > 1 ) {
        unsigned short lastindex = multizone_filename.find_last_of(".");
        multizone_filename = multizone_filename.substr(0, lastindex);
        SPRINTF (buffer, "_%d", SU2_TYPE::Int(val_iZone));
        multizone_filename.append(string(buffer));
    }
    return multizone_filename;
}

string CConfig::GetMultiInstance_FileName(string val_filename, int val_iInst) {

    string multizone_filename = val_filename;
    char buffer[50];

    unsigned short lastindex = multizone_filename.find_last_of(".");
    multizone_filename = multizone_filename.substr(0, lastindex);
    SPRINTF (buffer, "_%d.dat", SU2_TYPE::Int(val_iInst));
    multizone_filename.append(string(buffer));

    return multizone_filename;
}

string CConfig::GetMultiInstance_HistoryFileName(string val_filename, int val_iInst) {

    string multizone_filename = val_filename;
    char buffer[50];

    unsigned short lastindex = multizone_filename.find_last_of(".");
    multizone_filename = multizone_filename.substr(0, lastindex);
    SPRINTF (buffer, "_%d", SU2_TYPE::Int(val_iInst));
    multizone_filename.append(string(buffer));

    return multizone_filename;
}

string CConfig::GetObjFunc_Extension(string val_filename) {

  string AdjExt, Filename = val_filename;

  if (ContinuousAdjoint || DiscreteAdjoint) {

    /*--- Remove filename extension (.dat) ---*/

    unsigned short lastindex = Filename.find_last_of(".");
    Filename = Filename.substr(0, lastindex);

    if (nObj==1) {
      switch (Kind_ObjFunc[0]) {
        case DRAG_COEFFICIENT:            AdjExt = "_cd";       break;
        case LIFT_COEFFICIENT:            AdjExt = "_cl";       break;
        case SIDEFORCE_COEFFICIENT:       AdjExt = "_csf";      break;
        case INVERSE_DESIGN_PRESSURE:     AdjExt = "_invpress"; break;
        case INVERSE_DESIGN_HEATFLUX:     AdjExt = "_invheat";  break;
        case MOMENT_X_COEFFICIENT:        AdjExt = "_cmx";      break;
        case MOMENT_Y_COEFFICIENT:        AdjExt = "_cmy";      break;
        case MOMENT_Z_COEFFICIENT:        AdjExt = "_cmz";      break;
        case EFFICIENCY:                  AdjExt = "_eff";      break;
        case EQUIVALENT_AREA:             AdjExt = "_ea";       break;
        case NEARFIELD_PRESSURE:          AdjExt = "_nfp";      break;
        case FORCE_X_COEFFICIENT:         AdjExt = "_cfx";      break;
        case FORCE_Y_COEFFICIENT:         AdjExt = "_cfy";      break;
        case FORCE_Z_COEFFICIENT:         AdjExt = "_cfz";      break;
        case THRUST_COEFFICIENT:          AdjExt = "_ct";       break;
        case TORQUE_COEFFICIENT:          AdjExt = "_cq";       break;
        case TOTAL_HEATFLUX:              AdjExt = "_totheat";  break;
        case MAXIMUM_HEATFLUX:            AdjExt = "_maxheat";  break;
        case TOTAL_AVG_TEMPERATURE:       AdjExt = "_avtp";     break;
        case FIGURE_OF_MERIT:             AdjExt = "_merit";    break;
        case BUFFET_SENSOR:               AdjExt = "_buffet";    break;
        case SURFACE_TOTAL_PRESSURE:      AdjExt = "_pt";       break;
        case SURFACE_STATIC_PRESSURE:     AdjExt = "_pe";       break;
        case SURFACE_MASSFLOW:            AdjExt = "_mfr";      break;
        case SURFACE_UNIFORMITY:          AdjExt = "_uniform";  break;
        case SURFACE_SECONDARY:           AdjExt = "_second";   break;
        case SURFACE_MOM_DISTORTION:      AdjExt = "_distort";  break;
        case SURFACE_SECOND_OVER_UNIFORM: AdjExt = "_sou";      break;
        case SURFACE_PRESSURE_DROP:       AdjExt = "_dp";       break;
        case SURFACE_MACH:                AdjExt = "_mach";     break;
        case CUSTOM_OBJFUNC:        		  AdjExt = "_custom";   break;
        case KINETIC_ENERGY_LOSS:         AdjExt = "_ke";       break;
        case TOTAL_PRESSURE_LOSS:         AdjExt = "_pl";       break;
        case FLOW_ANGLE_OUT:              AdjExt = "_fao";      break;
        case FLOW_ANGLE_IN:               AdjExt = "_fai";      break;
        case TOTAL_EFFICIENCY:            AdjExt = "_teff";     break;
        case TOTAL_STATIC_EFFICIENCY:     AdjExt = "_tseff";    break;
        case EULERIAN_WORK:               AdjExt = "_ew";       break;
        case MASS_FLOW_IN:                AdjExt = "_mfi";      break;
        case MASS_FLOW_OUT:               AdjExt = "_mfo";      break;
        case ENTROPY_GENERATION:          AdjExt = "_entg";     break;
        case REFERENCE_GEOMETRY:          AdjExt = "_refgeom";  break;
        case REFERENCE_NODE:              AdjExt = "_refnode";  break;
        case VOLUME_FRACTION:             AdjExt = "_volfrac";  break;
      }
    }
    else{
      AdjExt = "_combo";
    }
    Filename.append(AdjExt);

    /*--- Lastly, add the .dat extension ---*/
    Filename.append(".dat");

  }

  return Filename;
}

unsigned short CConfig::GetContainerPosition(unsigned short val_eqsystem) {

  switch (val_eqsystem) {
    case RUNTIME_FLOW_SYS:      return FLOW_SOL;
    case RUNTIME_TURB_SYS:      return TURB_SOL;
    case RUNTIME_TRANS_SYS:     return TRANS_SOL;
    case RUNTIME_HEAT_SYS:      return HEAT_SOL;
    case RUNTIME_POISSON_SYS:   return POISSON_SOL;
    case RUNTIME_FEA_SYS:       return FEA_SOL;
    case RUNTIME_ADJPOT_SYS:    return ADJFLOW_SOL;
    case RUNTIME_ADJFLOW_SYS:   return ADJFLOW_SOL;
    case RUNTIME_ADJTURB_SYS:   return ADJTURB_SOL;
    case RUNTIME_ADJFEA_SYS:    return ADJFEA_SOL;
    case RUNTIME_MULTIGRID_SYS: return 0;
  }
  return 0;
}

void CConfig::SetKind_ConvNumScheme(unsigned short val_kind_convnumscheme,
                                    unsigned short val_kind_centered, unsigned short val_kind_upwind,
                                    unsigned short val_kind_slopelimit, bool val_muscl,
                                    unsigned short val_kind_fem) {

  Kind_ConvNumScheme = val_kind_convnumscheme;
  Kind_Centered = val_kind_centered;
  Kind_Upwind = val_kind_upwind;
  Kind_FEM = val_kind_fem;
  Kind_SlopeLimit = val_kind_slopelimit;
  MUSCL = val_muscl;

}

void CConfig::SetGlobalParam(unsigned short val_solver,
                             unsigned short val_system,
                             unsigned long val_extiter) {

  /*--- Set the simulation global time ---*/
  
  Current_UnstTime = static_cast<su2double>(val_extiter)*Delta_UnstTime;
  Current_UnstTimeND = static_cast<su2double>(val_extiter)*Delta_UnstTimeND;

  /*--- Set the solver methods ---*/
  
  switch (val_solver) {
    case EULER:
      if (val_system == RUNTIME_FLOW_SYS) {
        SetKind_ConvNumScheme(Kind_ConvNumScheme_Flow, Kind_Centered_Flow,
                              Kind_Upwind_Flow, Kind_SlopeLimit_Flow,
                              MUSCL_Flow, NONE);
        SetKind_TimeIntScheme(Kind_TimeIntScheme_Flow);
      }
      break;
    case NAVIER_STOKES:
      if (val_system == RUNTIME_FLOW_SYS) {
        SetKind_ConvNumScheme(Kind_ConvNumScheme_Flow, Kind_Centered_Flow,
                              Kind_Upwind_Flow, Kind_SlopeLimit_Flow,
                              MUSCL_Flow, NONE);
        SetKind_TimeIntScheme(Kind_TimeIntScheme_Flow);
      }
      if (val_system == RUNTIME_HEAT_SYS) {
        SetKind_ConvNumScheme(Kind_ConvNumScheme_Heat, NONE, NONE, NONE, NONE, NONE);
        SetKind_TimeIntScheme(Kind_TimeIntScheme_Heat);
      }
      break;
    case RANS:
      if (val_system == RUNTIME_FLOW_SYS) {
        SetKind_ConvNumScheme(Kind_ConvNumScheme_Flow, Kind_Centered_Flow,
                              Kind_Upwind_Flow, Kind_SlopeLimit_Flow,
                              MUSCL_Flow, NONE);
        SetKind_TimeIntScheme(Kind_TimeIntScheme_Flow);
      }
      if (val_system == RUNTIME_TURB_SYS) {
        SetKind_ConvNumScheme(Kind_ConvNumScheme_Turb, Kind_Centered_Turb,
                              Kind_Upwind_Turb, Kind_SlopeLimit_Turb,
                              MUSCL_Turb, NONE);
        SetKind_TimeIntScheme(Kind_TimeIntScheme_Turb);
      }
      if (val_system == RUNTIME_TRANS_SYS) {
        SetKind_ConvNumScheme(Kind_ConvNumScheme_Turb, Kind_Centered_Turb,
                              Kind_Upwind_Turb, Kind_SlopeLimit_Turb,
                              MUSCL_Turb, NONE);
        SetKind_TimeIntScheme(Kind_TimeIntScheme_Turb);
      }
      if (val_system == RUNTIME_HEAT_SYS) {
        SetKind_ConvNumScheme(Kind_ConvNumScheme_Heat, NONE, NONE, NONE, NONE, NONE);
        SetKind_TimeIntScheme(Kind_TimeIntScheme_Heat);
      }
      break;
    case FEM_EULER:
      if (val_system == RUNTIME_FLOW_SYS) {
        SetKind_ConvNumScheme(Kind_ConvNumScheme_FEM_Flow, Kind_Centered_Flow,
                              Kind_Upwind_Flow, Kind_SlopeLimit_Flow,
                              MUSCL_Flow, Kind_FEM_Flow);
        SetKind_TimeIntScheme(Kind_TimeIntScheme_FEM_Flow);
      }
      break;
    case FEM_NAVIER_STOKES:
      if (val_system == RUNTIME_FLOW_SYS) {
        SetKind_ConvNumScheme(Kind_ConvNumScheme_Flow, Kind_Centered_Flow,
                              Kind_Upwind_Flow, Kind_SlopeLimit_Flow,
                              MUSCL_Flow, Kind_FEM_Flow);
        SetKind_TimeIntScheme(Kind_TimeIntScheme_FEM_Flow);
      }
      break;
    case FEM_LES:
      if (val_system == RUNTIME_FLOW_SYS) {
        SetKind_ConvNumScheme(Kind_ConvNumScheme_Flow, Kind_Centered_Flow,
                              Kind_Upwind_Flow, Kind_SlopeLimit_Flow,
                              MUSCL_Flow, Kind_FEM_Flow);
        SetKind_TimeIntScheme(Kind_TimeIntScheme_FEM_Flow);
      }
      break;
    case ADJ_EULER:
      if (val_system == RUNTIME_FLOW_SYS) {
        SetKind_ConvNumScheme(Kind_ConvNumScheme_Flow, Kind_Centered_Flow,
                              Kind_Upwind_Flow, Kind_SlopeLimit_Flow,
                              MUSCL_Flow, NONE);
        SetKind_TimeIntScheme(Kind_TimeIntScheme_Flow);
      }
      if (val_system == RUNTIME_ADJFLOW_SYS) {
        SetKind_ConvNumScheme(Kind_ConvNumScheme_AdjFlow, Kind_Centered_AdjFlow,
                              Kind_Upwind_AdjFlow, Kind_SlopeLimit_AdjFlow,
                              MUSCL_AdjFlow, NONE);
        SetKind_TimeIntScheme(Kind_TimeIntScheme_AdjFlow);
      }
      break;
    case ADJ_NAVIER_STOKES:
      if (val_system == RUNTIME_FLOW_SYS) {
        SetKind_ConvNumScheme(Kind_ConvNumScheme_Flow, Kind_Centered_Flow,
                              Kind_Upwind_Flow, Kind_SlopeLimit_Flow,
                              MUSCL_Flow, NONE);
        SetKind_TimeIntScheme(Kind_TimeIntScheme_Flow);
      }
      if (val_system == RUNTIME_ADJFLOW_SYS) {
        SetKind_ConvNumScheme(Kind_ConvNumScheme_AdjFlow, Kind_Centered_AdjFlow,
                              Kind_Upwind_AdjFlow, Kind_SlopeLimit_AdjFlow,
                              MUSCL_AdjFlow, NONE);
        SetKind_TimeIntScheme(Kind_TimeIntScheme_AdjFlow);
      }
      break;
    case ADJ_RANS:
      if (val_system == RUNTIME_FLOW_SYS) {
        SetKind_ConvNumScheme(Kind_ConvNumScheme_Flow, Kind_Centered_Flow,
                              Kind_Upwind_Flow, Kind_SlopeLimit_Flow,
                              MUSCL_Flow, NONE);
        SetKind_TimeIntScheme(Kind_TimeIntScheme_Flow);
      }
      if (val_system == RUNTIME_ADJFLOW_SYS) {
        SetKind_ConvNumScheme(Kind_ConvNumScheme_AdjFlow, Kind_Centered_AdjFlow,
                              Kind_Upwind_AdjFlow, Kind_SlopeLimit_AdjFlow,
                              MUSCL_AdjFlow, NONE);
        SetKind_TimeIntScheme(Kind_TimeIntScheme_AdjFlow);
      }
      if (val_system == RUNTIME_TURB_SYS) {
        SetKind_ConvNumScheme(Kind_ConvNumScheme_Turb, Kind_Centered_Turb,
                              Kind_Upwind_Turb, Kind_SlopeLimit_Turb,
                              MUSCL_Turb, NONE);
        SetKind_TimeIntScheme(Kind_TimeIntScheme_Turb);
      }
      if (val_system == RUNTIME_ADJTURB_SYS) {
        SetKind_ConvNumScheme(Kind_ConvNumScheme_AdjTurb, Kind_Centered_AdjTurb,
                              Kind_Upwind_AdjTurb, Kind_SlopeLimit_AdjTurb,
                              MUSCL_AdjTurb, NONE);
        SetKind_TimeIntScheme(Kind_TimeIntScheme_AdjTurb);
      }
      break;
    case HEAT_EQUATION_FVM:
      if (val_system == RUNTIME_HEAT_SYS) {
        SetKind_ConvNumScheme(NONE, NONE, NONE, NONE, NONE, NONE);
        SetKind_TimeIntScheme(Kind_TimeIntScheme_Heat);
      }
      break;
     
     case POISSON_EQUATION:
      if (val_system == RUNTIME_POISSON_SYS) {
        SetKind_ConvNumScheme(NONE, NONE, NONE, NONE, NONE, NONE);
        SetKind_TimeIntScheme(Kind_TimeIntScheme_Poisson);
      }
      break;

    case FEM_ELASTICITY:

      Current_DynTime = static_cast<su2double>(val_extiter)*Delta_DynTime;

      if (val_system == RUNTIME_FEA_SYS) {
        SetKind_ConvNumScheme(NONE, NONE, NONE, NONE, NONE, NONE);
        SetKind_TimeIntScheme(Kind_TimeIntScheme_FEA);
      }
      break;
  }
}

su2double* CConfig::GetPeriodicRotCenter(string val_marker) {
  unsigned short iMarker_PerBound;
  for (iMarker_PerBound = 0; iMarker_PerBound < nMarker_PerBound; iMarker_PerBound++)
    if (Marker_PerBound[iMarker_PerBound] == val_marker) break;
  return Periodic_RotCenter[iMarker_PerBound];
}

su2double* CConfig::GetPeriodicRotAngles(string val_marker) {
  unsigned short iMarker_PerBound;
  for (iMarker_PerBound = 0; iMarker_PerBound < nMarker_PerBound; iMarker_PerBound++)
    if (Marker_PerBound[iMarker_PerBound] == val_marker) break;
  return Periodic_RotAngles[iMarker_PerBound];
}

su2double* CConfig::GetPeriodicTranslation(string val_marker) {
  unsigned short iMarker_PerBound;
  for (iMarker_PerBound = 0; iMarker_PerBound < nMarker_PerBound; iMarker_PerBound++)
    if (Marker_PerBound[iMarker_PerBound] == val_marker) break;
  return Periodic_Translation[iMarker_PerBound];
}

unsigned short CConfig::GetMarker_Periodic_Donor(string val_marker) {
  unsigned short iMarker_PerBound, jMarker_PerBound, kMarker_All;

  /*--- Find the marker for this periodic boundary. ---*/
  for (iMarker_PerBound = 0; iMarker_PerBound < nMarker_PerBound; iMarker_PerBound++)
    if (Marker_PerBound[iMarker_PerBound] == val_marker) break;

  /*--- Find corresponding donor. ---*/
  for (jMarker_PerBound = 0; jMarker_PerBound < nMarker_PerBound; jMarker_PerBound++)
    if (Marker_PerBound[jMarker_PerBound] == Marker_PerDonor[iMarker_PerBound]) break;

  /*--- Find and return global marker index for donor boundary. ---*/
  for (kMarker_All = 0; kMarker_All < nMarker_CfgFile; kMarker_All++)
    if (Marker_PerBound[jMarker_PerBound] == Marker_All_TagBound[kMarker_All]) break;

  return kMarker_All;
}

su2double CConfig::GetActDisk_NetThrust(string val_marker) {
  unsigned short iMarker_ActDisk;
  for (iMarker_ActDisk = 0; iMarker_ActDisk < nMarker_ActDiskInlet; iMarker_ActDisk++)
    if ((Marker_ActDiskInlet[iMarker_ActDisk] == val_marker) ||
        (Marker_ActDiskOutlet[iMarker_ActDisk] == val_marker)) break;
  return ActDisk_NetThrust[iMarker_ActDisk];
}

su2double CConfig::GetActDisk_Power(string val_marker) {
  unsigned short iMarker_ActDisk;
  for (iMarker_ActDisk = 0; iMarker_ActDisk < nMarker_ActDiskInlet; iMarker_ActDisk++)
    if ((Marker_ActDiskInlet[iMarker_ActDisk] == val_marker) ||
        (Marker_ActDiskOutlet[iMarker_ActDisk] == val_marker)) break;
  return ActDisk_Power[iMarker_ActDisk];
}

su2double CConfig::GetActDisk_MassFlow(string val_marker) {
  unsigned short iMarker_ActDisk;
  for (iMarker_ActDisk = 0; iMarker_ActDisk < nMarker_ActDiskInlet; iMarker_ActDisk++)
    if ((Marker_ActDiskInlet[iMarker_ActDisk] == val_marker) ||
        (Marker_ActDiskOutlet[iMarker_ActDisk] == val_marker)) break;
  return ActDisk_MassFlow[iMarker_ActDisk];
}

su2double CConfig::GetActDisk_Mach(string val_marker) {
  unsigned short iMarker_ActDisk;
  for (iMarker_ActDisk = 0; iMarker_ActDisk < nMarker_ActDiskInlet; iMarker_ActDisk++)
    if ((Marker_ActDiskInlet[iMarker_ActDisk] == val_marker) ||
        (Marker_ActDiskOutlet[iMarker_ActDisk] == val_marker)) break;
  return ActDisk_Mach[iMarker_ActDisk];
}

su2double CConfig::GetActDisk_Force(string val_marker) {
  unsigned short iMarker_ActDisk;
  for (iMarker_ActDisk = 0; iMarker_ActDisk < nMarker_ActDiskInlet; iMarker_ActDisk++)
    if ((Marker_ActDiskInlet[iMarker_ActDisk] == val_marker) ||
        (Marker_ActDiskOutlet[iMarker_ActDisk] == val_marker)) break;
  return ActDisk_Force[iMarker_ActDisk];
}

su2double CConfig::GetActDisk_BCThrust(string val_marker) {
  unsigned short iMarker_ActDisk;
  for (iMarker_ActDisk = 0; iMarker_ActDisk < nMarker_ActDiskInlet; iMarker_ActDisk++)
    if ((Marker_ActDiskInlet[iMarker_ActDisk] == val_marker) ||
        (Marker_ActDiskOutlet[iMarker_ActDisk] == val_marker)) break;
  return ActDisk_BCThrust[iMarker_ActDisk];
}

su2double CConfig::GetActDisk_BCThrust_Old(string val_marker) {
  unsigned short iMarker_ActDisk;
  for (iMarker_ActDisk = 0; iMarker_ActDisk < nMarker_ActDiskInlet; iMarker_ActDisk++)
    if ((Marker_ActDiskInlet[iMarker_ActDisk] == val_marker) ||
        (Marker_ActDiskOutlet[iMarker_ActDisk] == val_marker)) break;
  return ActDisk_BCThrust_Old[iMarker_ActDisk];
}

void CConfig::SetActDisk_BCThrust(string val_marker, su2double val_actdisk_bcthrust) {
  unsigned short iMarker_ActDisk;
  for (iMarker_ActDisk = 0; iMarker_ActDisk < nMarker_ActDiskInlet; iMarker_ActDisk++)
    if ((Marker_ActDiskInlet[iMarker_ActDisk] == val_marker) ||
        (Marker_ActDiskOutlet[iMarker_ActDisk] == val_marker)) break;
  ActDisk_BCThrust[iMarker_ActDisk] = val_actdisk_bcthrust;
}

void CConfig::SetActDisk_BCThrust_Old(string val_marker, su2double val_actdisk_bcthrust_old) {
  unsigned short iMarker_ActDisk;
  for (iMarker_ActDisk = 0; iMarker_ActDisk < nMarker_ActDiskInlet; iMarker_ActDisk++)
    if ((Marker_ActDiskInlet[iMarker_ActDisk] == val_marker) ||
        (Marker_ActDiskOutlet[iMarker_ActDisk] == val_marker)) break;
  ActDisk_BCThrust_Old[iMarker_ActDisk] = val_actdisk_bcthrust_old;
}

su2double CConfig::GetActDisk_Area(string val_marker) {
  unsigned short iMarker_ActDisk;
  for (iMarker_ActDisk = 0; iMarker_ActDisk < nMarker_ActDiskInlet; iMarker_ActDisk++)
    if ((Marker_ActDiskInlet[iMarker_ActDisk] == val_marker) ||
        (Marker_ActDiskOutlet[iMarker_ActDisk] == val_marker)) break;
  return ActDisk_Area[iMarker_ActDisk];
}

su2double CConfig::GetActDisk_ReverseMassFlow(string val_marker) {
  unsigned short iMarker_ActDisk;
  for (iMarker_ActDisk = 0; iMarker_ActDisk < nMarker_ActDiskInlet; iMarker_ActDisk++)
    if ((Marker_ActDiskInlet[iMarker_ActDisk] == val_marker) ||
        (Marker_ActDiskOutlet[iMarker_ActDisk] == val_marker)) break;
  return ActDisk_ReverseMassFlow[iMarker_ActDisk];
}

su2double CConfig::GetActDisk_PressJump(string val_marker, unsigned short val_value) {
  unsigned short iMarker_ActDisk;
  for (iMarker_ActDisk = 0; iMarker_ActDisk < nMarker_ActDiskInlet; iMarker_ActDisk++)
    if ((Marker_ActDiskInlet[iMarker_ActDisk] == val_marker) ||
        (Marker_ActDiskOutlet[iMarker_ActDisk] == val_marker)) break;
  return ActDisk_PressJump[iMarker_ActDisk][val_value];
}

su2double CConfig::GetActDisk_TempJump(string val_marker, unsigned short val_value) {
  unsigned short iMarker_ActDisk;
  for (iMarker_ActDisk = 0; iMarker_ActDisk < nMarker_ActDiskInlet; iMarker_ActDisk++)
    if ((Marker_ActDiskInlet[iMarker_ActDisk] == val_marker) ||
        (Marker_ActDiskOutlet[iMarker_ActDisk] == val_marker)) break;
  return ActDisk_TempJump[iMarker_ActDisk][val_value];;
}

su2double CConfig::GetActDisk_Omega(string val_marker, unsigned short val_value) {
  unsigned short iMarker_ActDisk;
  for (iMarker_ActDisk = 0; iMarker_ActDisk < nMarker_ActDiskInlet; iMarker_ActDisk++)
    if ((Marker_ActDiskInlet[iMarker_ActDisk] == val_marker) ||
        (Marker_ActDiskOutlet[iMarker_ActDisk] == val_marker)) break;
  return ActDisk_Omega[iMarker_ActDisk][val_value];;
}

su2double CConfig::GetOutlet_MassFlow(string val_marker) {
  unsigned short iMarker_Outlet;
  for (iMarker_Outlet = 0; iMarker_Outlet < nMarker_Outlet; iMarker_Outlet++)
    if ((Marker_Outlet[iMarker_Outlet] == val_marker)) break;
  return Outlet_MassFlow[iMarker_Outlet];
}

su2double CConfig::GetOutlet_Density(string val_marker) {
  unsigned short iMarker_Outlet;
  for (iMarker_Outlet = 0; iMarker_Outlet < nMarker_Outlet; iMarker_Outlet++)
    if ((Marker_Outlet[iMarker_Outlet] == val_marker)) break;
  return Outlet_Density[iMarker_Outlet];
}

su2double CConfig::GetOutlet_Area(string val_marker) {
  unsigned short iMarker_Outlet;
  for (iMarker_Outlet = 0; iMarker_Outlet < nMarker_Outlet; iMarker_Outlet++)
    if ((Marker_Outlet[iMarker_Outlet] == val_marker)) break;
  return Outlet_Area[iMarker_Outlet];
}

unsigned short CConfig::GetMarker_CfgFile_ActDiskOutlet(string val_marker) {
  unsigned short iMarker_ActDisk, kMarker_All;
  
  /*--- Find the marker for this actuator disk inlet. ---*/
  
  for (iMarker_ActDisk = 0; iMarker_ActDisk < nMarker_ActDiskInlet; iMarker_ActDisk++)
    if (Marker_ActDiskInlet[iMarker_ActDisk] == val_marker) break;
  
  /*--- Find and return global marker index for the actuator disk outlet. ---*/
  
  for (kMarker_All = 0; kMarker_All < nMarker_CfgFile; kMarker_All++)
    if (Marker_ActDiskOutlet[iMarker_ActDisk] == Marker_CfgFile_TagBound[kMarker_All]) break;
  
  return kMarker_All;
}

unsigned short CConfig::GetMarker_CfgFile_EngineExhaust(string val_marker) {
  unsigned short iMarker_Engine, kMarker_All;
  
  /*--- Find the marker for this engine inflow. ---*/
  
  for (iMarker_Engine = 0; iMarker_Engine < nMarker_EngineInflow; iMarker_Engine++)
    if (Marker_EngineInflow[iMarker_Engine] == val_marker) break;
  
  /*--- Find and return global marker index for the engine exhaust. ---*/
  
  for (kMarker_All = 0; kMarker_All < nMarker_CfgFile; kMarker_All++)
    if (Marker_EngineExhaust[iMarker_Engine] == Marker_CfgFile_TagBound[kMarker_All]) break;
  
  return kMarker_All;
}

void CConfig::SetnPeriodicIndex(unsigned short val_index) {

  /*--- Store total number of transformations. ---*/
  nPeriodic_Index = val_index;

  /*--- Allocate memory for centers, angles, translations. ---*/
  Periodic_Center    = new su2double*[nPeriodic_Index];
  Periodic_Rotation  = new su2double*[nPeriodic_Index];
  Periodic_Translate = new su2double*[nPeriodic_Index];
  
  for (unsigned long i = 0; i < nPeriodic_Index; i++) {
    Periodic_Center[i]    = new su2double[3];
    Periodic_Rotation[i]  = new su2double[3];
    Periodic_Translate[i] = new su2double[3];
  }
  
}

unsigned short CConfig::GetMarker_Moving(string val_marker) {
  unsigned short iMarker_Moving;

  /*--- Find the marker for this moving boundary. ---*/
  for (iMarker_Moving = 0; iMarker_Moving < nMarker_Moving; iMarker_Moving++)
    if (Marker_Moving[iMarker_Moving] == val_marker) break;

  return iMarker_Moving;
}

su2double CConfig::GetDirichlet_Value(string val_marker) {
  unsigned short iMarker_Dirichlet;
  for (iMarker_Dirichlet = 0; iMarker_Dirichlet < nMarker_Dirichlet; iMarker_Dirichlet++)
    if (Marker_Dirichlet[iMarker_Dirichlet] == val_marker) break;
  return Dirichlet_Value[iMarker_Dirichlet];
}

bool CConfig::GetDirichlet_Boundary(string val_marker) {
  unsigned short iMarker_Dirichlet;
  bool Dirichlet = false;
  for (iMarker_Dirichlet = 0; iMarker_Dirichlet < nMarker_Dirichlet; iMarker_Dirichlet++)
    if (Marker_Dirichlet[iMarker_Dirichlet] == val_marker) {
      Dirichlet = true;
      break;
    }
  return Dirichlet;
}

su2double CConfig::GetExhaust_Temperature_Target(string val_marker) {
  unsigned short iMarker_EngineExhaust;
  for (iMarker_EngineExhaust = 0; iMarker_EngineExhaust < nMarker_EngineExhaust; iMarker_EngineExhaust++)
    if (Marker_EngineExhaust[iMarker_EngineExhaust] == val_marker) break;
  return Exhaust_Temperature_Target[iMarker_EngineExhaust];
}

su2double CConfig::GetExhaust_Pressure_Target(string val_marker) {
  unsigned short iMarker_EngineExhaust;
  for (iMarker_EngineExhaust = 0; iMarker_EngineExhaust < nMarker_EngineExhaust; iMarker_EngineExhaust++)
    if (Marker_EngineExhaust[iMarker_EngineExhaust] == val_marker) break;
  return Exhaust_Pressure_Target[iMarker_EngineExhaust];
}

unsigned short CConfig::GetKind_Inc_Inlet(string val_marker) {
  unsigned short iMarker_Inlet;
  for (iMarker_Inlet = 0; iMarker_Inlet < nMarker_Inlet; iMarker_Inlet++)
    if (Marker_Inlet[iMarker_Inlet] == val_marker) break;
  return Kind_Inc_Inlet[iMarker_Inlet];
}

unsigned short CConfig::GetKind_Inc_Outlet(string val_marker) {
  unsigned short iMarker_Outlet;
  for (iMarker_Outlet = 0; iMarker_Outlet < nMarker_Outlet; iMarker_Outlet++)
    if (Marker_Outlet[iMarker_Outlet] == val_marker) break;
  return Kind_Inc_Outlet[iMarker_Outlet];
}

su2double CConfig::GetInlet_Ttotal(string val_marker) {
  unsigned short iMarker_Inlet;
  for (iMarker_Inlet = 0; iMarker_Inlet < nMarker_Inlet; iMarker_Inlet++)
    if (Marker_Inlet[iMarker_Inlet] == val_marker) break;
  return Inlet_Ttotal[iMarker_Inlet];
}

su2double CConfig::GetInlet_Ptotal(string val_marker) {
  unsigned short iMarker_Inlet;
  for (iMarker_Inlet = 0; iMarker_Inlet < nMarker_Inlet; iMarker_Inlet++)
    if (Marker_Inlet[iMarker_Inlet] == val_marker) break;
  return Inlet_Ptotal[iMarker_Inlet];
}

void CConfig::SetInlet_Ptotal(su2double val_pressure, string val_marker) {
  unsigned short iMarker_Inlet;
  for (iMarker_Inlet = 0; iMarker_Inlet < nMarker_Inlet; iMarker_Inlet++)
    if (Marker_Inlet[iMarker_Inlet] == val_marker)
      Inlet_Ptotal[iMarker_Inlet] = val_pressure;
}

su2double* CConfig::GetInlet_FlowDir(string val_marker) {
  unsigned short iMarker_Inlet;
  for (iMarker_Inlet = 0; iMarker_Inlet < nMarker_Inlet; iMarker_Inlet++)
    if (Marker_Inlet[iMarker_Inlet] == val_marker) break;
  return Inlet_FlowDir[iMarker_Inlet];
}

su2double CConfig::GetInlet_Temperature(string val_marker) {
  unsigned short iMarker_Supersonic_Inlet;
  for (iMarker_Supersonic_Inlet = 0; iMarker_Supersonic_Inlet < nMarker_Supersonic_Inlet; iMarker_Supersonic_Inlet++)
    if (Marker_Supersonic_Inlet[iMarker_Supersonic_Inlet] == val_marker) break;
  return Inlet_Temperature[iMarker_Supersonic_Inlet];
}

su2double CConfig::GetInlet_Pressure(string val_marker) {
  unsigned short iMarker_Supersonic_Inlet;
  for (iMarker_Supersonic_Inlet = 0; iMarker_Supersonic_Inlet < nMarker_Supersonic_Inlet; iMarker_Supersonic_Inlet++)
    if (Marker_Supersonic_Inlet[iMarker_Supersonic_Inlet] == val_marker) break;
  return Inlet_Pressure[iMarker_Supersonic_Inlet];
}

su2double* CConfig::GetInlet_Velocity(string val_marker) {
  unsigned short iMarker_Supersonic_Inlet;
  for (iMarker_Supersonic_Inlet = 0; iMarker_Supersonic_Inlet < nMarker_Supersonic_Inlet; iMarker_Supersonic_Inlet++)
    if (Marker_Supersonic_Inlet[iMarker_Supersonic_Inlet] == val_marker) break;
  return Inlet_Velocity[iMarker_Supersonic_Inlet];
}

su2double CConfig::GetOutlet_Pressure(string val_marker) {
  unsigned short iMarker_Outlet;
  for (iMarker_Outlet = 0; iMarker_Outlet < nMarker_Outlet; iMarker_Outlet++)
    if (Marker_Outlet[iMarker_Outlet] == val_marker) break;
  return Outlet_Pressure[iMarker_Outlet];
}

void CConfig::SetOutlet_Pressure(su2double val_pressure, string val_marker) {
  unsigned short iMarker_Outlet;
  for (iMarker_Outlet = 0; iMarker_Outlet < nMarker_Outlet; iMarker_Outlet++)
    if (Marker_Outlet[iMarker_Outlet] == val_marker)
      Outlet_Pressure[iMarker_Outlet] = val_pressure;
}

su2double CConfig::GetRiemann_Var1(string val_marker) {
  unsigned short iMarker_Riemann;
  for (iMarker_Riemann = 0; iMarker_Riemann < nMarker_Riemann; iMarker_Riemann++)
    if (Marker_Riemann[iMarker_Riemann] == val_marker) break;
  return Riemann_Var1[iMarker_Riemann];
}

su2double CConfig::GetRiemann_Var2(string val_marker) {
  unsigned short iMarker_Riemann;
  for (iMarker_Riemann = 0; iMarker_Riemann < nMarker_Riemann; iMarker_Riemann++)
    if (Marker_Riemann[iMarker_Riemann] == val_marker) break;
  return Riemann_Var2[iMarker_Riemann];
}

su2double* CConfig::GetRiemann_FlowDir(string val_marker) {
  unsigned short iMarker_Riemann;
  for (iMarker_Riemann = 0; iMarker_Riemann < nMarker_Riemann; iMarker_Riemann++)
    if (Marker_Riemann[iMarker_Riemann] == val_marker) break;
  return Riemann_FlowDir[iMarker_Riemann];
}

unsigned short CConfig::GetKind_Data_Riemann(string val_marker) {
  unsigned short iMarker_Riemann;
  for (iMarker_Riemann = 0; iMarker_Riemann < nMarker_Riemann; iMarker_Riemann++)
    if (Marker_Riemann[iMarker_Riemann] == val_marker) break;
  return Kind_Data_Riemann[iMarker_Riemann];
}


su2double CConfig::GetGiles_Var1(string val_marker) {
  unsigned short iMarker_Giles;
  for (iMarker_Giles = 0; iMarker_Giles < nMarker_Giles; iMarker_Giles++)
    if (Marker_Giles[iMarker_Giles] == val_marker) break;
  return Giles_Var1[iMarker_Giles];
}

void CConfig::SetGiles_Var1(su2double newVar1, string val_marker) {
  unsigned short iMarker_Giles;
  for (iMarker_Giles = 0; iMarker_Giles < nMarker_Giles; iMarker_Giles++)
    if (Marker_Giles[iMarker_Giles] == val_marker) break;
  Giles_Var1[iMarker_Giles] = newVar1;
}

su2double CConfig::GetGiles_Var2(string val_marker) {
  unsigned short iMarker_Giles;
  for (iMarker_Giles = 0; iMarker_Giles < nMarker_Giles; iMarker_Giles++)
    if (Marker_Giles[iMarker_Giles] == val_marker) break;
  return Giles_Var2[iMarker_Giles];
}

su2double CConfig::GetGiles_RelaxFactorAverage(string val_marker) {
  unsigned short iMarker_Giles;
  for (iMarker_Giles = 0; iMarker_Giles < nMarker_Giles; iMarker_Giles++)
    if (Marker_Giles[iMarker_Giles] == val_marker) break;
  return RelaxFactorAverage[iMarker_Giles];
}

su2double CConfig::GetGiles_RelaxFactorFourier(string val_marker) {
  unsigned short iMarker_Giles;
  for (iMarker_Giles = 0; iMarker_Giles < nMarker_Giles; iMarker_Giles++)
    if (Marker_Giles[iMarker_Giles] == val_marker) break;
  return RelaxFactorFourier[iMarker_Giles];
}

su2double* CConfig::GetGiles_FlowDir(string val_marker) {
  unsigned short iMarker_Giles;
  for (iMarker_Giles = 0; iMarker_Giles < nMarker_Giles; iMarker_Giles++)
    if (Marker_Giles[iMarker_Giles] == val_marker) break;
  return Giles_FlowDir[iMarker_Giles];
}

unsigned short CConfig::GetKind_Data_Giles(string val_marker) {
  unsigned short iMarker_Giles;
  for (iMarker_Giles = 0; iMarker_Giles < nMarker_Giles; iMarker_Giles++)
    if (Marker_Giles[iMarker_Giles] == val_marker) break;
  return Kind_Data_Giles[iMarker_Giles];
}


su2double CConfig::GetPressureOut_BC() {
  unsigned short iMarker_BC;
  su2double pres_out = 0.0;
  for (iMarker_BC = 0; iMarker_BC < nMarker_Giles; iMarker_BC++){
    if (Kind_Data_Giles[iMarker_BC] == STATIC_PRESSURE || Kind_Data_Giles[iMarker_BC] == STATIC_PRESSURE_1D || Kind_Data_Giles[iMarker_BC] == RADIAL_EQUILIBRIUM ){
      pres_out = Giles_Var1[iMarker_BC];
    }
  }
  for (iMarker_BC = 0; iMarker_BC < nMarker_Riemann; iMarker_BC++){
    if (Kind_Data_Riemann[iMarker_BC] == STATIC_PRESSURE || Kind_Data_Riemann[iMarker_BC] == RADIAL_EQUILIBRIUM){
      pres_out = Riemann_Var1[iMarker_BC];
    }
  }
  return pres_out/Pressure_Ref;
}


void CConfig::SetPressureOut_BC(su2double val_press) {
  unsigned short iMarker_BC;
  for (iMarker_BC = 0; iMarker_BC < nMarker_Giles; iMarker_BC++){
    if (Kind_Data_Giles[iMarker_BC] == STATIC_PRESSURE || Kind_Data_Giles[iMarker_BC] == STATIC_PRESSURE_1D || Kind_Data_Giles[iMarker_BC] == RADIAL_EQUILIBRIUM ){
      Giles_Var1[iMarker_BC] = val_press*Pressure_Ref;
    }
  }
  for (iMarker_BC = 0; iMarker_BC < nMarker_Riemann; iMarker_BC++){
    if (Kind_Data_Riemann[iMarker_BC] == STATIC_PRESSURE || Kind_Data_Riemann[iMarker_BC] == RADIAL_EQUILIBRIUM){
      Riemann_Var1[iMarker_BC] = val_press*Pressure_Ref;
    }
  }
}

su2double CConfig::GetTotalPressureIn_BC() {
  unsigned short iMarker_BC;
  su2double tot_pres_in = 0.0;
  for (iMarker_BC = 0; iMarker_BC < nMarker_Giles; iMarker_BC++){
    if (Kind_Data_Giles[iMarker_BC] == TOTAL_CONDITIONS_PT || Kind_Data_Giles[iMarker_BC] == TOTAL_CONDITIONS_PT_1D){
      tot_pres_in = Giles_Var1[iMarker_BC];
    }
  }
  for (iMarker_BC = 0; iMarker_BC < nMarker_Riemann; iMarker_BC++){
    if (Kind_Data_Riemann[iMarker_BC] == TOTAL_CONDITIONS_PT ){
      tot_pres_in = Riemann_Var1[iMarker_BC];
    }
  }
  if(nMarker_Inlet == 1 && Kind_Inlet == TOTAL_CONDITIONS){
    tot_pres_in = Inlet_Ptotal[0];
  }
  return tot_pres_in/Pressure_Ref;
}

su2double CConfig::GetTotalTemperatureIn_BC() {
  unsigned short iMarker_BC;
  su2double tot_temp_in = 0.0;
  for (iMarker_BC = 0; iMarker_BC < nMarker_Giles; iMarker_BC++){
    if (Kind_Data_Giles[iMarker_BC] == TOTAL_CONDITIONS_PT || Kind_Data_Giles[iMarker_BC] == TOTAL_CONDITIONS_PT_1D){
      tot_temp_in = Giles_Var2[iMarker_BC];
    }
  }
  for (iMarker_BC = 0; iMarker_BC < nMarker_Riemann; iMarker_BC++){
    if (Kind_Data_Riemann[iMarker_BC] == TOTAL_CONDITIONS_PT ){
      tot_temp_in = Riemann_Var2[iMarker_BC];
    }
  }

  if(nMarker_Inlet == 1 && Kind_Inlet == TOTAL_CONDITIONS){
    tot_temp_in = Inlet_Ttotal[0];
  }
  return tot_temp_in/Temperature_Ref;
}

void CConfig::SetTotalTemperatureIn_BC(su2double val_temp) {
  unsigned short iMarker_BC;
  for (iMarker_BC = 0; iMarker_BC < nMarker_Giles; iMarker_BC++){
    if (Kind_Data_Giles[iMarker_BC] == TOTAL_CONDITIONS_PT || Kind_Data_Giles[iMarker_BC] == TOTAL_CONDITIONS_PT_1D){
      Giles_Var2[iMarker_BC] = val_temp*Temperature_Ref;
    }
  }
  for (iMarker_BC = 0; iMarker_BC < nMarker_Riemann; iMarker_BC++){
    if (Kind_Data_Riemann[iMarker_BC] == TOTAL_CONDITIONS_PT ){
      Riemann_Var2[iMarker_BC] = val_temp*Temperature_Ref;
    }
  }

  if(nMarker_Inlet == 1 && Kind_Inlet == TOTAL_CONDITIONS){
    Inlet_Ttotal[0] = val_temp*Temperature_Ref;
  }
}

su2double CConfig::GetFlowAngleIn_BC() {
  unsigned short iMarker_BC;
  su2double alpha_in = 0.0;
  for (iMarker_BC = 0; iMarker_BC < nMarker_Giles; iMarker_BC++){
    if (Kind_Data_Giles[iMarker_BC] == TOTAL_CONDITIONS_PT || Kind_Data_Giles[iMarker_BC] == TOTAL_CONDITIONS_PT_1D){
      alpha_in = atan(Giles_FlowDir[iMarker_BC][1]/Giles_FlowDir[iMarker_BC][0]);
    }
  }
  for (iMarker_BC = 0; iMarker_BC < nMarker_Riemann; iMarker_BC++){
  	if (Kind_Data_Riemann[iMarker_BC] == TOTAL_CONDITIONS_PT ){
  		alpha_in = atan(Riemann_FlowDir[iMarker_BC][1]/Riemann_FlowDir[iMarker_BC][0]);
  	}
  }

  if(nMarker_Inlet == 1 && Kind_Inlet == TOTAL_CONDITIONS){
  	alpha_in = atan(Inlet_FlowDir[0][1]/Inlet_FlowDir[0][0]);
  }

  return alpha_in;
}

su2double CConfig::GetIncInlet_BC() {

  su2double val_out = 0.0;

  if (nMarker_Inlet > 0) {
    if (Kind_Inc_Inlet[0] == VELOCITY_INLET)
      val_out = Inlet_Ptotal[0]/Velocity_Ref;
    else if (Kind_Inc_Inlet[0] == PRESSURE_INLET)
      val_out = Inlet_Ptotal[0]/Pressure_Ref;
  }

  return val_out;
}

void CConfig::SetIncInlet_BC(su2double val_in) {

  if (nMarker_Inlet > 0) {
    if (Kind_Inc_Inlet[0] == VELOCITY_INLET)
      Inlet_Ptotal[0] = val_in*Velocity_Ref;
    else if (Kind_Inc_Inlet[0] == PRESSURE_INLET)
      Inlet_Ptotal[0] = val_in*Pressure_Ref;
  }
  
}

su2double CConfig::GetIncTemperature_BC() {

  su2double val_out = 0.0;

  if (nMarker_Inlet > 0) {
      val_out = Inlet_Ttotal[0]/Temperature_Ref;
  }

  return val_out;
}

void CConfig::SetIncTemperature_BC(su2double val_temperature) {

  if (nMarker_Inlet > 0) {
      Inlet_Ttotal[0] = val_temperature*Temperature_Ref;
  }
  
}

su2double CConfig::GetIncPressureOut_BC() {

  su2double pressure_out = 0.0;

  if (nMarker_FarField > 0){
    pressure_out = Pressure_FreeStreamND;
  } else if (nMarker_Outlet > 0) {
    pressure_out = Outlet_Pressure[0]/Pressure_Ref;
  }

  return pressure_out;
}

void CConfig::SetIncPressureOut_BC(su2double val_pressure) {

  if (nMarker_FarField > 0){
    Pressure_FreeStreamND = val_pressure;
  } else if (nMarker_Outlet > 0) {
    Outlet_Pressure[0] = val_pressure*Pressure_Ref;
  }

}

su2double CConfig::GetIsothermal_Temperature(string val_marker) {

  unsigned short iMarker_Isothermal = 0;

  if (nMarker_Isothermal > 0) {
    for (iMarker_Isothermal = 0; iMarker_Isothermal < nMarker_Isothermal; iMarker_Isothermal++)
      if (Marker_Isothermal[iMarker_Isothermal] == val_marker) break;
  }

  return Isothermal_Temperature[iMarker_Isothermal];
}

su2double CConfig::GetWall_HeatFlux(string val_marker) {
  unsigned short iMarker_HeatFlux = 0;

  if (nMarker_HeatFlux > 0) {
  for (iMarker_HeatFlux = 0; iMarker_HeatFlux < nMarker_HeatFlux; iMarker_HeatFlux++)
    if (Marker_HeatFlux[iMarker_HeatFlux] == val_marker) break;
  }

  return Heat_Flux[iMarker_HeatFlux];
}

unsigned short CConfig::GetWallFunction_Treatment(string val_marker) {
  unsigned short WallFunction = NO_WALL_FUNCTION;

  for(unsigned short iMarker=0; iMarker<nMarker_WallFunctions; iMarker++) {
    if(Marker_WallFunctions[iMarker] == val_marker) {
      WallFunction = Kind_WallFunctions[iMarker];
      break;
    }
  }

  return WallFunction;
}

unsigned short* CConfig::GetWallFunction_IntInfo(string val_marker) {
  unsigned short *intInfo = NULL;

  for(unsigned short iMarker=0; iMarker<nMarker_WallFunctions; iMarker++) {
    if(Marker_WallFunctions[iMarker] == val_marker) {
      intInfo = IntInfo_WallFunctions[iMarker];
      break;
    }
  }

  return intInfo;
}

su2double* CConfig::GetWallFunction_DoubleInfo(string val_marker) {
  su2double *doubleInfo = NULL;

  for(unsigned short iMarker=0; iMarker<nMarker_WallFunctions; iMarker++) {
    if(Marker_WallFunctions[iMarker] == val_marker) {
      doubleInfo = DoubleInfo_WallFunctions[iMarker];
      break;
    } 
  } 

  return doubleInfo;
}

su2double CConfig::GetEngineInflow_Target(string val_marker) {
  unsigned short iMarker_EngineInflow;
  for (iMarker_EngineInflow = 0; iMarker_EngineInflow < nMarker_EngineInflow; iMarker_EngineInflow++)
    if (Marker_EngineInflow[iMarker_EngineInflow] == val_marker) break;
  return EngineInflow_Target[iMarker_EngineInflow];
}

su2double CConfig::GetInflow_Pressure(string val_marker) {
  unsigned short iMarker_EngineInflow;
  for (iMarker_EngineInflow = 0; iMarker_EngineInflow < nMarker_EngineInflow; iMarker_EngineInflow++)
    if (Marker_EngineInflow[iMarker_EngineInflow] == val_marker) break;
  return Inflow_Pressure[iMarker_EngineInflow];
}

su2double CConfig::GetInflow_MassFlow(string val_marker) {
  unsigned short iMarker_EngineInflow;
  for (iMarker_EngineInflow = 0; iMarker_EngineInflow < nMarker_EngineInflow; iMarker_EngineInflow++)
    if (Marker_EngineInflow[iMarker_EngineInflow] == val_marker) break;
  return Inflow_MassFlow[iMarker_EngineInflow];
}

su2double CConfig::GetInflow_ReverseMassFlow(string val_marker) {
  unsigned short iMarker_EngineInflow;
  for (iMarker_EngineInflow = 0; iMarker_EngineInflow < nMarker_EngineInflow; iMarker_EngineInflow++)
    if (Marker_EngineInflow[iMarker_EngineInflow] == val_marker) break;
  return Inflow_ReverseMassFlow[iMarker_EngineInflow];
}

su2double CConfig::GetInflow_TotalPressure(string val_marker) {
  unsigned short iMarker_EngineInflow;
  for (iMarker_EngineInflow = 0; iMarker_EngineInflow < nMarker_EngineInflow; iMarker_EngineInflow++)
    if (Marker_EngineInflow[iMarker_EngineInflow] == val_marker) break;
  return Inflow_TotalPressure[iMarker_EngineInflow];
}

su2double CConfig::GetInflow_Temperature(string val_marker) {
  unsigned short iMarker_EngineInflow;
  for (iMarker_EngineInflow = 0; iMarker_EngineInflow < nMarker_EngineInflow; iMarker_EngineInflow++)
    if (Marker_EngineInflow[iMarker_EngineInflow] == val_marker) break;
  return Inflow_Temperature[iMarker_EngineInflow];
}

su2double CConfig::GetInflow_TotalTemperature(string val_marker) {
  unsigned short iMarker_EngineInflow;
  for (iMarker_EngineInflow = 0; iMarker_EngineInflow < nMarker_EngineInflow; iMarker_EngineInflow++)
    if (Marker_EngineInflow[iMarker_EngineInflow] == val_marker) break;
  return Inflow_TotalTemperature[iMarker_EngineInflow];
}

su2double CConfig::GetInflow_RamDrag(string val_marker) {
  unsigned short iMarker_EngineInflow;
  for (iMarker_EngineInflow = 0; iMarker_EngineInflow < nMarker_EngineInflow; iMarker_EngineInflow++)
    if (Marker_EngineInflow[iMarker_EngineInflow] == val_marker) break;
  return Inflow_RamDrag[iMarker_EngineInflow];
}

su2double CConfig::GetInflow_Force(string val_marker) {
  unsigned short iMarker_EngineInflow;
  for (iMarker_EngineInflow = 0; iMarker_EngineInflow < nMarker_EngineInflow; iMarker_EngineInflow++)
    if (Marker_EngineInflow[iMarker_EngineInflow] == val_marker) break;
  return Inflow_Force[iMarker_EngineInflow];
}

su2double CConfig::GetInflow_Power(string val_marker) {
  unsigned short iMarker_EngineInflow;
  for (iMarker_EngineInflow = 0; iMarker_EngineInflow < nMarker_EngineInflow; iMarker_EngineInflow++)
    if (Marker_EngineInflow[iMarker_EngineInflow] == val_marker) break;
  return Inflow_Power[iMarker_EngineInflow];
}

su2double CConfig::GetInflow_Mach(string val_marker) {
  unsigned short iMarker_EngineInflow;
  for (iMarker_EngineInflow = 0; iMarker_EngineInflow < nMarker_EngineInflow; iMarker_EngineInflow++)
    if (Marker_EngineInflow[iMarker_EngineInflow] == val_marker) break;
  return Inflow_Mach[iMarker_EngineInflow];
}

su2double CConfig::GetExhaust_Pressure(string val_marker) {
  unsigned short iMarker_EngineExhaust;
  for (iMarker_EngineExhaust = 0; iMarker_EngineExhaust < nMarker_EngineExhaust; iMarker_EngineExhaust++)
    if (Marker_EngineExhaust[iMarker_EngineExhaust] == val_marker) break;
  return Exhaust_Pressure[iMarker_EngineExhaust];
}

su2double CConfig::GetExhaust_Temperature(string val_marker) {
  unsigned short iMarker_EngineExhaust;
  for (iMarker_EngineExhaust = 0; iMarker_EngineExhaust < nMarker_EngineExhaust; iMarker_EngineExhaust++)
    if (Marker_EngineExhaust[iMarker_EngineExhaust] == val_marker) break;
  return Exhaust_Temperature[iMarker_EngineExhaust];
}

su2double CConfig::GetExhaust_MassFlow(string val_marker) {
  unsigned short iMarker_EngineExhaust;
  for (iMarker_EngineExhaust = 0; iMarker_EngineExhaust < nMarker_EngineExhaust; iMarker_EngineExhaust++)
    if (Marker_EngineExhaust[iMarker_EngineExhaust] == val_marker) break;
  return Exhaust_MassFlow[iMarker_EngineExhaust];
}

su2double CConfig::GetExhaust_TotalPressure(string val_marker) {
  unsigned short iMarker_EngineExhaust;
  for (iMarker_EngineExhaust = 0; iMarker_EngineExhaust < nMarker_EngineExhaust; iMarker_EngineExhaust++)
    if (Marker_EngineExhaust[iMarker_EngineExhaust] == val_marker) break;
  return Exhaust_TotalPressure[iMarker_EngineExhaust];
}

su2double CConfig::GetExhaust_TotalTemperature(string val_marker) {
  unsigned short iMarker_EngineExhaust;
  for (iMarker_EngineExhaust = 0; iMarker_EngineExhaust < nMarker_EngineExhaust; iMarker_EngineExhaust++)
    if (Marker_EngineExhaust[iMarker_EngineExhaust] == val_marker) break;
  return Exhaust_TotalTemperature[iMarker_EngineExhaust];
}

su2double CConfig::GetExhaust_GrossThrust(string val_marker) {
  unsigned short iMarker_EngineExhaust;
  for (iMarker_EngineExhaust = 0; iMarker_EngineExhaust < nMarker_EngineExhaust; iMarker_EngineExhaust++)
    if (Marker_EngineExhaust[iMarker_EngineExhaust] == val_marker) break;
  return Exhaust_GrossThrust[iMarker_EngineExhaust];
}

su2double CConfig::GetExhaust_Force(string val_marker) {
  unsigned short iMarker_EngineExhaust;
  for (iMarker_EngineExhaust = 0; iMarker_EngineExhaust < nMarker_EngineExhaust; iMarker_EngineExhaust++)
    if (Marker_EngineExhaust[iMarker_EngineExhaust] == val_marker) break;
  return Exhaust_Force[iMarker_EngineExhaust];
}

su2double CConfig::GetExhaust_Power(string val_marker) {
  unsigned short iMarker_EngineExhaust;
  for (iMarker_EngineExhaust = 0; iMarker_EngineExhaust < nMarker_EngineExhaust; iMarker_EngineExhaust++)
    if (Marker_EngineExhaust[iMarker_EngineExhaust] == val_marker) break;
  return Exhaust_Power[iMarker_EngineExhaust];
}

su2double CConfig::GetActDiskInlet_Pressure(string val_marker) {
  unsigned short iMarker_ActDiskInlet;
  for (iMarker_ActDiskInlet = 0; iMarker_ActDiskInlet < nMarker_ActDiskInlet; iMarker_ActDiskInlet++)
    if (Marker_ActDiskInlet[iMarker_ActDiskInlet] == val_marker) break;
  return ActDiskInlet_Pressure[iMarker_ActDiskInlet];
}

su2double CConfig::GetActDiskInlet_TotalPressure(string val_marker) {
  unsigned short iMarker_ActDiskInlet;
  for (iMarker_ActDiskInlet = 0; iMarker_ActDiskInlet < nMarker_ActDiskInlet; iMarker_ActDiskInlet++)
    if (Marker_ActDiskInlet[iMarker_ActDiskInlet] == val_marker) break;
  return ActDiskInlet_TotalPressure[iMarker_ActDiskInlet];
}

su2double CConfig::GetActDiskInlet_RamDrag(string val_marker) {
  unsigned short iMarker_ActDiskInlet;
  for (iMarker_ActDiskInlet = 0; iMarker_ActDiskInlet < nMarker_ActDiskInlet; iMarker_ActDiskInlet++)
    if (Marker_ActDiskInlet[iMarker_ActDiskInlet] == val_marker) break;
  return ActDiskInlet_RamDrag[iMarker_ActDiskInlet];
}

su2double CConfig::GetActDiskInlet_Force(string val_marker) {
  unsigned short iMarker_ActDiskInlet;
  for (iMarker_ActDiskInlet = 0; iMarker_ActDiskInlet < nMarker_ActDiskInlet; iMarker_ActDiskInlet++)
    if (Marker_ActDiskInlet[iMarker_ActDiskInlet] == val_marker) break;
  return ActDiskInlet_Force[iMarker_ActDiskInlet];
}

su2double CConfig::GetActDiskInlet_Power(string val_marker) {
  unsigned short iMarker_ActDiskInlet;
  for (iMarker_ActDiskInlet = 0; iMarker_ActDiskInlet < nMarker_ActDiskInlet; iMarker_ActDiskInlet++)
    if (Marker_ActDiskInlet[iMarker_ActDiskInlet] == val_marker) break;
  return ActDiskInlet_Power[iMarker_ActDiskInlet];
}

su2double CConfig::GetActDiskOutlet_Pressure(string val_marker) {
  unsigned short iMarker_ActDiskOutlet;
  for (iMarker_ActDiskOutlet = 0; iMarker_ActDiskOutlet < nMarker_ActDiskOutlet; iMarker_ActDiskOutlet++)
    if (Marker_ActDiskOutlet[iMarker_ActDiskOutlet] == val_marker) break;
  return ActDiskOutlet_Pressure[iMarker_ActDiskOutlet];
}

su2double CConfig::GetActDiskOutlet_TotalPressure(string val_marker) {
  unsigned short iMarker_ActDiskOutlet;
  for (iMarker_ActDiskOutlet = 0; iMarker_ActDiskOutlet < nMarker_ActDiskOutlet; iMarker_ActDiskOutlet++)
    if (Marker_ActDiskOutlet[iMarker_ActDiskOutlet] == val_marker) break;
  return ActDiskOutlet_TotalPressure[iMarker_ActDiskOutlet];
}

su2double CConfig::GetActDiskOutlet_GrossThrust(string val_marker) {
  unsigned short iMarker_ActDiskOutlet;
  for (iMarker_ActDiskOutlet = 0; iMarker_ActDiskOutlet < nMarker_ActDiskOutlet; iMarker_ActDiskOutlet++)
    if (Marker_ActDiskOutlet[iMarker_ActDiskOutlet] == val_marker) break;
  return ActDiskOutlet_GrossThrust[iMarker_ActDiskOutlet];
}

su2double CConfig::GetActDiskOutlet_Force(string val_marker) {
  unsigned short iMarker_ActDiskOutlet;
  for (iMarker_ActDiskOutlet = 0; iMarker_ActDiskOutlet < nMarker_ActDiskOutlet; iMarker_ActDiskOutlet++)
    if (Marker_ActDiskOutlet[iMarker_ActDiskOutlet] == val_marker) break;
  return ActDiskOutlet_Force[iMarker_ActDiskOutlet];
}

su2double CConfig::GetActDiskOutlet_Power(string val_marker) {
  unsigned short iMarker_ActDiskOutlet;
  for (iMarker_ActDiskOutlet = 0; iMarker_ActDiskOutlet < nMarker_ActDiskOutlet; iMarker_ActDiskOutlet++)
    if (Marker_ActDiskOutlet[iMarker_ActDiskOutlet] == val_marker) break;
  return ActDiskOutlet_Power[iMarker_ActDiskOutlet];
}

su2double CConfig::GetActDiskInlet_Temperature(string val_marker) {
  unsigned short iMarker_ActDiskInlet;
  for (iMarker_ActDiskInlet = 0; iMarker_ActDiskInlet < nMarker_ActDiskInlet; iMarker_ActDiskInlet++)
    if (Marker_ActDiskInlet[iMarker_ActDiskInlet] == val_marker) break;
  return ActDiskInlet_Temperature[iMarker_ActDiskInlet];
}

su2double CConfig::GetActDiskInlet_TotalTemperature(string val_marker) {
  unsigned short iMarker_ActDiskInlet;
  for (iMarker_ActDiskInlet = 0; iMarker_ActDiskInlet < nMarker_ActDiskInlet; iMarker_ActDiskInlet++)
    if (Marker_ActDiskInlet[iMarker_ActDiskInlet] == val_marker) break;
  return ActDiskInlet_TotalTemperature[iMarker_ActDiskInlet];
}

su2double CConfig::GetActDiskOutlet_Temperature(string val_marker) {
  unsigned short iMarker_ActDiskOutlet;
  for (iMarker_ActDiskOutlet = 0; iMarker_ActDiskOutlet < nMarker_ActDiskOutlet; iMarker_ActDiskOutlet++)
    if (Marker_ActDiskOutlet[iMarker_ActDiskOutlet] == val_marker) break;
  return ActDiskOutlet_Temperature[iMarker_ActDiskOutlet];
}

su2double CConfig::GetActDiskOutlet_TotalTemperature(string val_marker) {
  unsigned short iMarker_ActDiskOutlet;
  for (iMarker_ActDiskOutlet = 0; iMarker_ActDiskOutlet < nMarker_ActDiskOutlet; iMarker_ActDiskOutlet++)
    if (Marker_ActDiskOutlet[iMarker_ActDiskOutlet] == val_marker) break;
  return ActDiskOutlet_TotalTemperature[iMarker_ActDiskOutlet];
}

su2double CConfig::GetActDiskInlet_MassFlow(string val_marker) {
  unsigned short iMarker_ActDiskInlet;
  for (iMarker_ActDiskInlet = 0; iMarker_ActDiskInlet < nMarker_ActDiskInlet; iMarker_ActDiskInlet++)
    if (Marker_ActDiskInlet[iMarker_ActDiskInlet] == val_marker) break;
  return ActDiskInlet_MassFlow[iMarker_ActDiskInlet];
}

su2double CConfig::GetActDiskOutlet_MassFlow(string val_marker) {
  unsigned short iMarker_ActDiskOutlet;
  for (iMarker_ActDiskOutlet = 0; iMarker_ActDiskOutlet < nMarker_ActDiskOutlet; iMarker_ActDiskOutlet++)
    if (Marker_ActDiskOutlet[iMarker_ActDiskOutlet] == val_marker) break;
  return ActDiskOutlet_MassFlow[iMarker_ActDiskOutlet];
}

su2double CConfig::GetDispl_Value(string val_marker) {
  unsigned short iMarker_Displacement;
  for (iMarker_Displacement = 0; iMarker_Displacement < nMarker_Displacement; iMarker_Displacement++)
    if (Marker_Displacement[iMarker_Displacement] == val_marker) break;
  return Displ_Value[iMarker_Displacement];
}

su2double CConfig::GetLoad_Value(string val_marker) {
  unsigned short iMarker_Load;
  for (iMarker_Load = 0; iMarker_Load < nMarker_Load; iMarker_Load++)
    if (Marker_Load[iMarker_Load] == val_marker) break;
  return Load_Value[iMarker_Load];
}

su2double CConfig::GetDamper_Constant(string val_marker) {
  unsigned short iMarker_Damper;
  for (iMarker_Damper = 0; iMarker_Damper < nMarker_Damper; iMarker_Damper++)
    if (Marker_Damper[iMarker_Damper] == val_marker) break;
  return Damper_Constant[iMarker_Damper];
}

su2double CConfig::GetLoad_Dir_Value(string val_marker) {
  unsigned short iMarker_Load_Dir;
  for (iMarker_Load_Dir = 0; iMarker_Load_Dir < nMarker_Load_Dir; iMarker_Load_Dir++)
    if (Marker_Load_Dir[iMarker_Load_Dir] == val_marker) break;
  return Load_Dir_Value[iMarker_Load_Dir];
}

su2double CConfig::GetLoad_Dir_Multiplier(string val_marker) {
  unsigned short iMarker_Load_Dir;
  for (iMarker_Load_Dir = 0; iMarker_Load_Dir < nMarker_Load_Dir; iMarker_Load_Dir++)
    if (Marker_Load_Dir[iMarker_Load_Dir] == val_marker) break;
  return Load_Dir_Multiplier[iMarker_Load_Dir];
}

su2double CConfig::GetDisp_Dir_Value(string val_marker) {
  unsigned short iMarker_Disp_Dir;
  for (iMarker_Disp_Dir = 0; iMarker_Disp_Dir < nMarker_Disp_Dir; iMarker_Disp_Dir++)
    if (Marker_Disp_Dir[iMarker_Disp_Dir] == val_marker) break;
  return Disp_Dir_Value[iMarker_Disp_Dir];
}

su2double CConfig::GetDisp_Dir_Multiplier(string val_marker) {
  unsigned short iMarker_Disp_Dir;
  for (iMarker_Disp_Dir = 0; iMarker_Disp_Dir < nMarker_Disp_Dir; iMarker_Disp_Dir++)
    if (Marker_Disp_Dir[iMarker_Disp_Dir] == val_marker) break;
  return Disp_Dir_Multiplier[iMarker_Disp_Dir];
}

su2double* CConfig::GetLoad_Dir(string val_marker) {
  unsigned short iMarker_Load_Dir;
  for (iMarker_Load_Dir = 0; iMarker_Load_Dir < nMarker_Load_Dir; iMarker_Load_Dir++)
    if (Marker_Load_Dir[iMarker_Load_Dir] == val_marker) break;
  return Load_Dir[iMarker_Load_Dir];
}

su2double* CConfig::GetDisp_Dir(string val_marker) {
  unsigned short iMarker_Disp_Dir;
  for (iMarker_Disp_Dir = 0; iMarker_Disp_Dir < nMarker_Disp_Dir; iMarker_Disp_Dir++)
    if (Marker_Disp_Dir[iMarker_Disp_Dir] == val_marker) break;
  return Disp_Dir[iMarker_Disp_Dir];
}

su2double CConfig::GetLoad_Sine_Amplitude(string val_marker) {
  unsigned short iMarker_Load_Sine;
  for (iMarker_Load_Sine = 0; iMarker_Load_Sine < nMarker_Load_Sine; iMarker_Load_Sine++)
    if (Marker_Load_Sine[iMarker_Load_Sine] == val_marker) break;
  return Load_Sine_Amplitude[iMarker_Load_Sine];
}

su2double CConfig::GetLoad_Sine_Frequency(string val_marker) {
  unsigned short iMarker_Load_Sine;
  for (iMarker_Load_Sine = 0; iMarker_Load_Sine < nMarker_Load_Sine; iMarker_Load_Sine++)
    if (Marker_Load_Sine[iMarker_Load_Sine] == val_marker) break;
  return Load_Sine_Frequency[iMarker_Load_Sine];
}

su2double* CConfig::GetLoad_Sine_Dir(string val_marker) {
  unsigned short iMarker_Load_Sine;
  for (iMarker_Load_Sine = 0; iMarker_Load_Sine < nMarker_Load_Sine; iMarker_Load_Sine++)
    if (Marker_Load_Sine[iMarker_Load_Sine] == val_marker) break;
  return Load_Sine_Dir[iMarker_Load_Sine];
}

su2double CConfig::GetFlowLoad_Value(string val_marker) {
  unsigned short iMarker_FlowLoad;
  for (iMarker_FlowLoad = 0; iMarker_FlowLoad < nMarker_FlowLoad; iMarker_FlowLoad++)
    if (Marker_FlowLoad[iMarker_FlowLoad] == val_marker) break;
  return FlowLoad_Value[iMarker_FlowLoad];
}

void CConfig::SetSpline(vector<su2double> &x, vector<su2double> &y, unsigned long n, su2double yp1, su2double ypn, vector<su2double> &y2) {
  unsigned long i, k;
  su2double p, qn, sig, un, *u;

  u = new su2double [n];

  if (yp1 > 0.99e30)			// The lower boundary condition is set either to be "nat
    y2[0]=u[0]=0.0;			  // -ural"
  else {									// or else to have a specified first derivative.
    y2[0] = -0.5;
    u[0]=(3.0/(x[1]-x[0]))*((y[1]-y[0])/(x[1]-x[0])-yp1);
  }

  for (i=2; i<=n-1; i++) {									//  This is the decomposition loop of the tridiagonal al-
    sig=(x[i-1]-x[i-2])/(x[i]-x[i-2]);		//	gorithm. y2 and u are used for tem-
    p=sig*y2[i-2]+2.0;										//	porary storage of the decomposed
    y2[i-1]=(sig-1.0)/p;										//	factors.
    u[i-1]=(y[i]-y[i-1])/(x[i]-x[i-1]) - (y[i-1]-y[i-2])/(x[i-1]-x[i-2]);
    u[i-1]=(6.0*u[i-1]/(x[i]-x[i-2])-sig*u[i-2])/p;
  }

  if (ypn > 0.99e30)						// The upper boundary condition is set either to be
    qn=un=0.0;									// "natural"
  else {												// or else to have a specified first derivative.
    qn=0.5;
    un=(3.0/(x[n-1]-x[n-2]))*(ypn-(y[n-1]-y[n-2])/(x[n-1]-x[n-2]));
  }
  y2[n-1]=(un-qn*u[n-2])/(qn*y2[n-2]+1.0);
  for (k=n-1; k>=1; k--)					// This is the backsubstitution loop of the tridiagonal
    y2[k-1]=y2[k-1]*y2[k]+u[k-1];	  // algorithm.

  delete[] u;

}

su2double CConfig::GetSpline(vector<su2double>&xa, vector<su2double>&ya, vector<su2double>&y2a, unsigned long n, su2double x) {
  unsigned long klo, khi, k;
  su2double h, b, a, y;

  klo=1;										// We will find the right place in the table by means of
  khi=n;										// bisection. This is optimal if sequential calls to this
  while (khi-klo > 1) {			// routine are at random values of x. If sequential calls
    k=(khi+klo) >> 1;				// are in order, and closely spaced, one would do better
    if (xa[k-1] > x) khi=k;		// to store previous values of klo and khi and test if
    else klo=k;							// they remain appropriate on the next call.
  }								// klo and khi now bracket the input value of x
  h=xa[khi-1]-xa[klo-1];
  if (h == 0.0) cout << "Bad xa input to routine splint" << endl;	// The xa?s must be dis-
  a=(xa[khi-1]-x)/h;																					      // tinct.
  b=(x-xa[klo-1])/h;				// Cubic spline polynomial is now evaluated.
  y=a*ya[klo-1]+b*ya[khi-1]+((a*a*a-a)*y2a[klo-1]+(b*b*b-b)*y2a[khi-1])*(h*h)/6.0;

  return y;
}

void CConfig::Tick(double *val_start_time) {

#ifdef PROFILE
#ifndef HAVE_MPI
  *val_start_time = double(clock())/double(CLOCKS_PER_SEC);
#else
  *val_start_time = MPI_Wtime();
#endif

#endif

}

void CConfig::Tock(double val_start_time, string val_function_name, int val_group_id) {

#ifdef PROFILE

  double val_stop_time = 0.0, val_elapsed_time = 0.0;

#ifndef HAVE_MPI
  val_stop_time = double(clock())/double(CLOCKS_PER_SEC);
#else
  val_stop_time = MPI_Wtime();
#endif

  /*--- Compute the elapsed time for this subroutine ---*/
  val_elapsed_time = val_stop_time - val_start_time;

  /*--- Store the subroutine name and the elapsed time ---*/
  Profile_Function_tp.push_back(val_function_name);
  Profile_Time_tp.push_back(val_elapsed_time);
  Profile_ID_tp.push_back(val_group_id);

#endif

}

void CConfig::SetProfilingCSV(void) {

#ifdef PROFILE

  int rank = MASTER_NODE;
  int size = SINGLE_NODE;
#ifdef HAVE_MPI
  SU2_MPI::Comm_rank(MPI_COMM_WORLD, &rank);
  SU2_MPI::Comm_size(MPI_COMM_WORLD, &size);
#endif

  /*--- Each rank has the same stack trace, so the they have the same
   function calls and ordering in the vectors. We're going to reduce
   the timings from each rank and extract the avg, min, and max timings. ---*/

  /*--- First, create a local mapping, so that we can extract the
   min and max values for each function. ---*/

  for (unsigned int i = 0; i < Profile_Function_tp.size(); i++) {

    /*--- Add the function and initialize if not already stored (the ID
     only needs to be stored the first time).---*/
    if (Profile_Map_tp.find(Profile_Function_tp[i]) == Profile_Map_tp.end()) {

      vector<int> profile; profile.push_back(i);
      Profile_Map_tp.insert(pair<string,vector<int> >(Profile_Function_tp[i],profile));

    } else {

      /*--- This function has already been added, so simply increment the
       number of calls and total time for this function. ---*/

      Profile_Map_tp[Profile_Function_tp[i]].push_back(i);

    }
  }

  /*--- We now have everything gathered by function name, so we can loop over
   each function and store the min/max times. ---*/

  int map_size = 0;
  for (map<string,vector<int> >::iterator it=Profile_Map_tp.begin(); it!=Profile_Map_tp.end(); ++it) {
    map_size++;
  }

  /*--- Allocate and initialize memory ---*/

  double *l_min_red = NULL, *l_max_red = NULL, *l_tot_red = NULL, *l_avg_red = NULL;
  int *n_calls_red = NULL;
  double* l_min = new double[map_size];
  double* l_max = new double[map_size];
  double* l_tot = new double[map_size];
  double* l_avg = new double[map_size];
  int* n_calls  = new int[map_size];
  for (int i = 0; i < map_size; i++)
  {
    l_min[i]   = 1e10;
    l_max[i]   = 0.0;
    l_tot[i]   = 0.0;
    l_avg[i]   = 0.0;
    n_calls[i] = 0;
  }

  /*--- Collect the info for each function from the current rank ---*/

  int func_counter = 0;
  for (map<string,vector<int> >::iterator it=Profile_Map_tp.begin(); it!=Profile_Map_tp.end(); ++it) {

    for (unsigned int i = 0; i < (it->second).size(); i++) {
      n_calls[func_counter]++;
      l_tot[func_counter] += Profile_Time_tp[(it->second)[i]];
      if (Profile_Time_tp[(it->second)[i]] < l_min[func_counter])
        l_min[func_counter] = Profile_Time_tp[(it->second)[i]];
      if (Profile_Time_tp[(it->second)[i]] > l_max[func_counter])
        l_max[func_counter] = Profile_Time_tp[(it->second)[i]];

    }
    l_avg[func_counter] = l_tot[func_counter]/((double)n_calls[func_counter]);
    func_counter++;
  }

  /*--- Now reduce the data ---*/

  if (rank == MASTER_NODE) {
    l_min_red = new double[map_size];
    l_max_red = new double[map_size];
    l_tot_red = new double[map_size];
    l_avg_red = new double[map_size];
    n_calls_red  = new int[map_size];
  }

#ifdef HAVE_MPI
  MPI_Reduce(n_calls, n_calls_red, map_size, MPI_INT, MPI_SUM, MASTER_NODE, MPI_COMM_WORLD);
  MPI_Reduce(l_tot, l_tot_red, map_size, MPI_DOUBLE, MPI_SUM, MASTER_NODE, MPI_COMM_WORLD);
  MPI_Reduce(l_avg, l_avg_red, map_size, MPI_DOUBLE, MPI_SUM, MASTER_NODE, MPI_COMM_WORLD);
  MPI_Reduce(l_min, l_min_red, map_size, MPI_DOUBLE, MPI_MIN, MASTER_NODE, MPI_COMM_WORLD);
  MPI_Reduce(l_max, l_max_red, map_size, MPI_DOUBLE, MPI_MAX, MASTER_NODE, MPI_COMM_WORLD);
#else
  memcpy(n_calls_red, n_calls, map_size*sizeof(int));
  memcpy(l_tot_red,   l_tot,   map_size*sizeof(double));
  memcpy(l_avg_red,   l_avg,   map_size*sizeof(double));
  memcpy(l_min_red,   l_min,   map_size*sizeof(double));
  memcpy(l_max_red,   l_max,   map_size*sizeof(double));
#endif

  /*--- The master rank will write the file ---*/

  if (rank == MASTER_NODE) {

    /*--- Take averages over all ranks on the master ---*/

    for (int i = 0; i < map_size; i++) {
      l_tot_red[i]   = l_tot_red[i]/(double)size;
      l_avg_red[i]   = l_avg_red[i]/(double)size;
      n_calls_red[i] = n_calls_red[i]/size;
    }

    /*--- Now write a CSV file with the processed results ---*/

    char cstr[200];
    ofstream Profile_File;
    strcpy (cstr, "profiling.csv");

    /*--- Prepare and open the file ---*/

    Profile_File.precision(15);
    Profile_File.open(cstr, ios::out);

    /*--- Create the CSV header ---*/

    Profile_File << "\"Function_Name\", \"N_Calls\", \"Avg_Total_Time\", \"Avg_Time\", \"Min_Time\", \"Max_Time\", \"Function_ID\"" << endl;

    /*--- Loop through the map and write the results to the file ---*/

    func_counter = 0;
    for (map<string,vector<int> >::iterator it=Profile_Map_tp.begin(); it!=Profile_Map_tp.end(); ++it) {

      Profile_File << scientific << it->first << ", " << n_calls_red[func_counter] << ", " << l_tot_red[func_counter] << ", " << l_avg_red[func_counter] << ", " << l_min_red[func_counter] << ", " << l_max_red[func_counter] << ", " << (int)Profile_ID_tp[(it->second)[0]] << endl;
      func_counter++;
    }

    Profile_File.close();

  }

  delete [] l_min;
  delete [] l_max;
  delete [] l_avg;
  delete [] l_tot;
  delete [] n_calls;
  if (rank == MASTER_NODE) {
    delete [] l_min_red;
    delete [] l_max_red;
    delete [] l_avg_red;
    delete [] l_tot_red;
    delete [] n_calls_red;
  }

#endif

}

void CConfig::GEMM_Tick(double *val_start_time) {

#ifdef PROFILE

#ifdef HAVE_MKL
  *val_start_time = dsecnd();
#elif HAVE_MPI
  *val_start_time = MPI_Wtime();
#else
  *val_start_time = double(clock())/double(CLOCKS_PER_SEC);
#endif

#endif

}

void CConfig::GEMM_Tock(double val_start_time, int M, int N, int K) {

#ifdef PROFILE

  /* Determine the timing value. The actual function called depends on
     the type of executable. */
  double val_stop_time = 0.0;

#ifdef HAVE_MKL
  val_stop_time = dsecnd();
#elif HAVE_MPI
  val_stop_time = MPI_Wtime();
#else
  val_stop_time = double(clock())/double(CLOCKS_PER_SEC);
#endif

  /* Compute the elapsed time. */
  const double val_elapsed_time = val_stop_time - val_start_time;

  /* Create the CLong3T from the M-N-K values and check if it is already
     stored in the map GEMM_Profile_MNK. */
  CLong3T MNK(M, N, K);
  map<CLong3T, int>::iterator MI = GEMM_Profile_MNK.find(MNK);

  if(MI == GEMM_Profile_MNK.end()) {

    /* Entry is not present yet. Create it. */
    GEMM_Profile_MNK[MNK] = GEMM_Profile_MNK.size();

    GEMM_Profile_NCalls.push_back(1);
    GEMM_Profile_TotTime.push_back(val_elapsed_time);
    GEMM_Profile_MinTime.push_back(val_elapsed_time);
    GEMM_Profile_MaxTime.push_back(val_elapsed_time);
  }
  else {

    /* Entry is already present. Determine its index in the
       map and update the corresponding vectors. */
    const int ind = MI->second;
    ++GEMM_Profile_NCalls[ind];
    GEMM_Profile_TotTime[ind] += val_elapsed_time;
    GEMM_Profile_MinTime[ind]  = min(GEMM_Profile_MinTime[ind], val_elapsed_time);
    GEMM_Profile_MaxTime[ind]  = max(GEMM_Profile_MaxTime[ind], val_elapsed_time);
  }

#endif

}

void CConfig::GEMMProfilingCSV(void) {

#ifdef PROFILE

  /* Initialize the rank to the master node. */
  int rank = MASTER_NODE;

#ifdef HAVE_MPI
  /* Parallel executable. The profiling data must be sent to the master node.
     First determine the rank and size. */
  int size;
  SU2_MPI::Comm_rank(MPI_COMM_WORLD, &rank);
  SU2_MPI::Comm_size(MPI_COMM_WORLD, &size);

  /* Check for the master node. */
  if(rank == MASTER_NODE) {

    /* Master node. Loop over the other ranks to receive their data. */
    for(int proc=1; proc<size; ++proc) {

      /* Block until a message from this processor arrives. Determine
         the number of entries in the receive buffers. */
      SU2_MPI::Status status;
      SU2_MPI::Probe(proc, 0, MPI_COMM_WORLD, &status);

      int nEntries;
      SU2_MPI::Get_count(&status, MPI_LONG, &nEntries);

      /* Allocate the memory for the receive buffers and receive the
         three messages using blocking receives. */
      vector<long>   recvBufNCalls(nEntries);
      vector<double> recvBufTotTime(nEntries);
      vector<double> recvBufMinTime(nEntries);
      vector<double> recvBufMaxTime(nEntries);
      vector<long>   recvBufMNK(3*nEntries);

      SU2_MPI::Recv(recvBufNCalls.data(), recvBufNCalls.size(),
                    MPI_LONG, proc, 0, MPI_COMM_WORLD, &status);
      SU2_MPI::Recv(recvBufTotTime.data(), recvBufTotTime.size(),
                    MPI_DOUBLE, proc, 1, MPI_COMM_WORLD, &status);
      SU2_MPI::Recv(recvBufMinTime.data(), recvBufMinTime.size(),
                    MPI_DOUBLE, proc, 2, MPI_COMM_WORLD, &status);
      SU2_MPI::Recv(recvBufMaxTime.data(), recvBufMaxTime.size(),
                    MPI_DOUBLE, proc, 3, MPI_COMM_WORLD, &status);
      SU2_MPI::Recv(recvBufMNK.data(), recvBufMNK.size(),
                    MPI_LONG, proc, 4, MPI_COMM_WORLD, &status);

      /* Loop over the number of entries. */
      for(int i=0; i<nEntries; ++i) {

        /* Create the CLong3T from the M-N-K values and check if it is already
           stored in the map GEMM_Profile_MNK. */
        CLong3T MNK(recvBufMNK[3*i], recvBufMNK[3*i+1], recvBufMNK[3*i+2]);
        map<CLong3T, int>::iterator MI = GEMM_Profile_MNK.find(MNK);

        if(MI == GEMM_Profile_MNK.end()) {

          /* Entry is not present yet. Create it. */
          GEMM_Profile_MNK[MNK] = GEMM_Profile_MNK.size();

          GEMM_Profile_NCalls.push_back(recvBufNCalls[i]);
          GEMM_Profile_TotTime.push_back(recvBufTotTime[i]);
          GEMM_Profile_MinTime.push_back(recvBufMinTime[i]);
          GEMM_Profile_MaxTime.push_back(recvBufMaxTime[i]);
        }
        else {

          /* Entry is already present. Determine its index in the
             map and update the corresponding vectors. */
          const int ind = MI->second;
          GEMM_Profile_NCalls[ind]  += recvBufNCalls[i];
          GEMM_Profile_TotTime[ind] += recvBufTotTime[i];
          GEMM_Profile_MinTime[ind]  = min(GEMM_Profile_MinTime[ind], recvBufMinTime[i]);
          GEMM_Profile_MaxTime[ind]  = max(GEMM_Profile_MaxTime[ind], recvBufMaxTime[i]);
        }
      }
    }
  }
  else {

    /* Not the master node. Create the send buffer for the MNK data. */
    vector<long> sendBufMNK(3*GEMM_Profile_NCalls.size());
    for(map<CLong3T, int>::iterator MI =GEMM_Profile_MNK.begin();
                                    MI!=GEMM_Profile_MNK.end(); ++MI) {

      const int ind = 3*MI->second;
      sendBufMNK[ind]   = MI->first.long0;
      sendBufMNK[ind+1] = MI->first.long1;
      sendBufMNK[ind+2] = MI->first.long2;
    }

    /* Send the data to the master node using blocking sends. */
    SU2_MPI::Send(GEMM_Profile_NCalls.data(), GEMM_Profile_NCalls.size(),
                  MPI_LONG, MASTER_NODE, 0, MPI_COMM_WORLD);
    SU2_MPI::Send(GEMM_Profile_TotTime.data(), GEMM_Profile_TotTime.size(),
                  MPI_DOUBLE, MASTER_NODE, 1, MPI_COMM_WORLD);
    SU2_MPI::Send(GEMM_Profile_MinTime.data(), GEMM_Profile_MinTime.size(),
                  MPI_DOUBLE, MASTER_NODE, 2, MPI_COMM_WORLD);
    SU2_MPI::Send(GEMM_Profile_MaxTime.data(), GEMM_Profile_MaxTime.size(),
                  MPI_DOUBLE, MASTER_NODE, 3, MPI_COMM_WORLD);
    SU2_MPI::Send(sendBufMNK.data(), sendBufMNK.size(),
                  MPI_LONG, MASTER_NODE, 4, MPI_COMM_WORLD);
  }

#endif

  /*--- The master rank will write the file ---*/
  if (rank == MASTER_NODE) {

    /* Store the elements of the map GEMM_Profile_MNK in
       vectors for post processing reasons. */
    const unsigned int nItems = GEMM_Profile_MNK.size();
    vector<long> M(nItems), N(nItems), K(nItems);
    for(map<CLong3T, int>::iterator MI =GEMM_Profile_MNK.begin();
                                    MI!=GEMM_Profile_MNK.end(); ++MI) {

      const int ind = MI->second;
      M[ind] = MI->first.long0;
      N[ind] = MI->first.long1;
      K[ind] = MI->first.long2;
    }

    /* In order to create a nicer output the profiling data is sorted in
       terms of CPU time spent. Create a vector of pairs for carrying
       out this sort. */
    vector<pair<double, unsigned int> > sortedTime;

    for(unsigned int i=0; i<GEMM_Profile_TotTime.size(); ++i)
      sortedTime.push_back(make_pair(GEMM_Profile_TotTime[i], i));

    sort(sortedTime.begin(), sortedTime.end());

    /* Open the profiling file. */
    char cstr[200];
    ofstream Profile_File;
    strcpy (cstr, "gemm_profiling.csv");

    Profile_File.precision(15);
    Profile_File.open(cstr, ios::out);

    /* Create the CSV header */
    Profile_File << "\"Total_Time\", \"N_Calls\", \"Avg_Time\", \"Min_Time\", \"Max_Time\", \"M\", \"N\", \"K\", \"Avg GFLOPs\"" << endl;

    /* Loop through the different items, where the item with the largest total time is
       written first. As sortedTime is sorted in increasing order, the sequence of
       sortedTime must be reversed. */
    for(vector<pair<double, unsigned int> >::reverse_iterator rit =sortedTime.rbegin();
                                                              rit!=sortedTime.rend(); ++rit) {
      /* Determine the original index in the profiling vectors. */
      const unsigned int ind = rit->second;
      const double AvgTime = GEMM_Profile_TotTime[ind]/GEMM_Profile_NCalls[ind];
      const double GFlops   = 2.0e-9*M[ind]*N[ind]*K[ind]/AvgTime;

      /* Write the data. */
      Profile_File << scientific << GEMM_Profile_TotTime[ind] << ", " << GEMM_Profile_NCalls[ind] << ", "
                   << AvgTime << ", " << GEMM_Profile_MinTime[ind] << ", " << GEMM_Profile_MaxTime[ind] << ", "
                   << M[ind] << ", " << N[ind] << ", " << K[ind] << ", " << GFlops << endl;
    }

    /* Close the file. */
    Profile_File.close();
  }

#endif

}

void CConfig::SetFreeStreamTurboNormal(su2double* turboNormal){

  FreeStreamTurboNormal[0] = turboNormal[0];
  FreeStreamTurboNormal[1] = turboNormal[1];
  FreeStreamTurboNormal[2] = 0.0;

}

void CConfig::SetMultizone(CConfig *driver_config, CConfig **config_container){

  unsigned short iMarker_CfgFile, iMarker_ZoneInterface;

  /*--- If the command MARKER_ZONE_INTERFACE is not in the config file, nMarker_ZoneInterface will be 0 ---*/
  if (nMarker_ZoneInterface == 0){

    /*--- Copy the marker interface from the driver configuration file ---*/

    nMarker_ZoneInterface = driver_config->GetnMarker_ZoneInterface();
    Marker_ZoneInterface = new string[nMarker_ZoneInterface];

    /*--- Set the Markers at the interface from the main config file ---*/
    for (iMarker_ZoneInterface = 0; iMarker_ZoneInterface < nMarker_ZoneInterface; iMarker_ZoneInterface++){
      Marker_ZoneInterface[iMarker_ZoneInterface] = driver_config->GetMarkerTag_ZoneInterface(iMarker_ZoneInterface);
    }

    /*--- Identification of Multizone markers ---*/
    if (rank == MASTER_NODE) cout << endl << "-------------------- Interface Boundary Information ---------------------" << endl;
    if (rank == MASTER_NODE) cout << "The interface markers are: ";

    unsigned short indexOutput = 0;
    for (iMarker_CfgFile = 0; iMarker_CfgFile < nMarker_CfgFile; iMarker_CfgFile++) {
      unsigned short indexMarker = 0;
      Marker_CfgFile_ZoneInterface[iMarker_CfgFile] = NO;
      for (iMarker_ZoneInterface = 0; iMarker_ZoneInterface < nMarker_ZoneInterface; iMarker_ZoneInterface++){
        if (Marker_CfgFile_TagBound[iMarker_CfgFile] == Marker_ZoneInterface[iMarker_ZoneInterface]){
          indexMarker = (int)(iMarker_ZoneInterface/2+1);
          indexOutput++;
          if (rank == MASTER_NODE) cout << Marker_CfgFile_TagBound[iMarker_CfgFile];
        }
      }
      Marker_CfgFile_ZoneInterface[iMarker_CfgFile] = indexMarker;
      if (rank == MASTER_NODE){
        if (indexMarker > 0 && (indexOutput < (nMarker_ZoneInterface/2))) cout << ", ";
        else if (indexMarker > 0 && (indexOutput == (nMarker_ZoneInterface/2))) cout << ".";
      }
    }
    if (rank == MASTER_NODE) cout << endl;
  }

  /*--- Set the Multizone Boolean to true ---*/
  Multizone_Problem = true;

  /*--- Set the Restart iter for time dependent problems ---*/
  if (driver_config->GetRestart()){
    Unst_RestartIter = driver_config->GetRestart_Iter();
    Dyn_RestartIter  = driver_config->GetRestart_Iter();
  }

  /*--- Fix the Time Step for all subdomains, for the case of time-dependent problems ---*/
  if (driver_config->GetTime_Domain()){
    Delta_UnstTime = driver_config->GetTime_Step();
    Delta_DynTime  = driver_config->GetTime_Step();
  }

  /*------------------------------------------------------------*/
  /*------ Determine the special properties of the problem -----*/
  /*------------------------------------------------------------*/

  bool structural_zone = false;
  bool fluid_zone = false;

  unsigned short iZone = 0;

  /*--- If there is at least a fluid and a structural zone ---*/
  for (iZone = 0; iZone < nZone; iZone++){
    switch (config_container[iZone]->GetKind_Solver()) {
    case EULER: case NAVIER_STOKES: case RANS:
      fluid_zone = true;
      break;
    case FEM_ELASTICITY:
      structural_zone = true;
      Relaxation = true;
      break;
    }
  }

  /*--- If the problem has FSI properties ---*/
  if (fluid_zone && structural_zone) FSI_Problem = true;

  Multizone_Residual = true;

}
<|MERGE_RESOLUTION|>--- conflicted
+++ resolved
@@ -571,19 +571,14 @@
   default_body_force         = NULL;
   default_sineload_coeff     = NULL;
   default_nacelle_location   = NULL;
-<<<<<<< HEAD
   default_prefcoord_location = NULL;
-
-=======
-  
   default_cp_polycoeffs = NULL;
   default_mu_polycoeffs = NULL;
   default_kt_polycoeffs = NULL;
   CpPolyCoefficientsND  = NULL;
   MuPolyCoefficientsND  = NULL;
   KtPolyCoefficientsND  = NULL;
-  
->>>>>>> 284b2a5b
+
   Riemann_FlowDir       = NULL;
   Giles_FlowDir         = NULL;
   CoordFFDBox           = NULL;
@@ -685,9 +680,7 @@
   default_body_force         = new su2double[3];
   default_sineload_coeff     = new su2double[3];
   default_nacelle_location   = new su2double[5];
-<<<<<<< HEAD
   default_prefcoord_location = new su2double[3];
-=======
   
   /*--- All temperature polynomial fits for the fluid models currently
    assume a quartic form (5 coefficients). For example,
@@ -709,7 +702,7 @@
     MuPolyCoefficientsND[iVar]  = 0.0;
     KtPolyCoefficientsND[iVar]  = 0.0;
   }
->>>>>>> 284b2a5b
+
 
   // This config file is parsed by a number of programs to make it easy to write SU2
   // wrapper scripts (in python, go, etc.) so please do
@@ -7278,9 +7271,7 @@
   if (default_body_force    != NULL) delete [] default_body_force;
   if (default_sineload_coeff!= NULL) delete [] default_sineload_coeff;
   if (default_nacelle_location    != NULL) delete [] default_nacelle_location;
-<<<<<<< HEAD
   if (default_prefcoord_location  != NULL) delete [] default_prefcoord_location;
-=======
   
   if (default_cp_polycoeffs != NULL) delete [] default_cp_polycoeffs;
   if (default_mu_polycoeffs != NULL) delete [] default_mu_polycoeffs;
@@ -7288,7 +7279,6 @@
   if (CpPolyCoefficientsND  != NULL) delete [] CpPolyCoefficientsND;
   if (MuPolyCoefficientsND  != NULL) delete [] MuPolyCoefficientsND;
   if (KtPolyCoefficientsND  != NULL) delete [] KtPolyCoefficientsND;
->>>>>>> 284b2a5b
 
   if (FFDTag != NULL) delete [] FFDTag;
   if (nDV_Value != NULL) delete [] nDV_Value;
