/*!
 * \file config_structure.cpp
 * \brief Main file for managing the config file
 * \author F. Palacios, T. Economon, B. Tracey, H. Kline
 * \version 5.0.0 "Raven"
 *
 * SU2 Lead Developers: Dr. Francisco Palacios (Francisco.D.Palacios@boeing.com).
 *                      Dr. Thomas D. Economon (economon@stanford.edu).
 *
 * SU2 Developers: Prof. Juan J. Alonso's group at Stanford University.
 *                 Prof. Piero Colonna's group at Delft University of Technology.
 *                 Prof. Nicolas R. Gauger's group at Kaiserslautern University of Technology.
 *                 Prof. Alberto Guardone's group at Polytechnic University of Milan.
 *                 Prof. Rafael Palacios' group at Imperial College London.
 *                 Prof. Edwin van der Weide's group at the University of Twente.
 *                 Prof. Vincent Terrapon's group at the University of Liege.
 *
 * Copyright (C) 2012-2017 SU2, the open-source CFD code.
 *
 * SU2 is free software; you can redistribute it and/or
 * modify it under the terms of the GNU Lesser General Public
 * License as published by the Free Software Foundation; either
 * version 2.1 of the License, or (at your option) any later version.
 *
 * SU2 is distributed in the hope that it will be useful,
 * but WITHOUT ANY WARRANTY; without even the implied warranty of
 * MERCHANTABILITY or FITNESS FOR A PARTICULAR PURPOSE. See the GNU
 * Lesser General Public License for more details.
 *
 * You should have received a copy of the GNU Lesser General Public
 * License along with SU2. If not, see <http://www.gnu.org/licenses/>.
 */

#include "../include/config_structure.hpp"


CConfig::CConfig(char case_filename[MAX_STRING_SIZE], unsigned short val_software, unsigned short val_iZone, unsigned short val_nZone, unsigned short val_nDim, unsigned short verb_level) {
  
#ifdef HAVE_MPI
  MPI_Comm_rank(MPI_COMM_WORLD, &rank);
#else
  rank = MASTER_NODE;
#endif

  /*--- Initialize pointers to Null---*/

  SetPointersNull();

  /*--- Reading config options  ---*/

  SetConfig_Options(val_iZone, val_nZone);

  /*--- Parsing the config file  ---*/

  SetConfig_Parsing(case_filename);

  /*--- Configuration file postprocessing ---*/

  SetPostprocessing(val_software, val_iZone, val_nDim);

  /*--- Configuration file boundaries/markers setting ---*/

  SetMarkers(val_software);

  /*--- Configuration file output ---*/

  if ((rank == MASTER_NODE) && (verb_level == VERB_HIGH) && (val_iZone == 0))
    SetOutput(val_software, val_iZone);

}

CConfig::CConfig(char case_filename[MAX_STRING_SIZE], unsigned short val_software) {

  /*--- Initialize pointers to Null---*/

  SetPointersNull();

  /*--- Reading config options  ---*/

  SetConfig_Options(0, 1);

  /*--- Parsing the config file  ---*/

  SetConfig_Parsing(case_filename);

  /*--- Configuration file postprocessing ---*/

  SetPostprocessing(val_software, 0, 1);

}

CConfig::CConfig(char case_filename[MAX_STRING_SIZE], CConfig *config) {

  bool runtime_file = false;

  /*--- Initialize pointers to Null---*/

  SetPointersNull();

  /*--- Reading config options  ---*/

  SetRunTime_Options();

  /*--- Parsing the config file  ---*/

  runtime_file = SetRunTime_Parsing(case_filename);

  /*--- Update original config file ---*/

  if (runtime_file) {
    config->SetnExtIter(nExtIter);
  }

}

<<<<<<< HEAD
CConfig::CConfig() {

  /*--- Initialize pointers to Null---*/
  SetPointersNull();

  /*--- Reading config options  ---*/
  SetConfig_Options(0, 1);

  /*--- Set all options to default values */
  map<string, bool>::iterator iter;
  for (iter = all_options.begin(); iter != all_options.end(); ++iter) {
    option_map[iter->first]->SetDefault();
  }

  // Just to avoid error in SetPostprocessing below
  SetKind_Solver(NAVIER_STOKES);

  /*--- Configuration file postprocessing ---*/
  SetPostprocessing(1, 0, 1);

}

=======
SU2_Comm CConfig::GetMPICommunicator() {

  return SU2_Communicator;

}

void CConfig::SetMPICommunicator(SU2_Comm Communicator) {

  SU2_Communicator = Communicator;

}

unsigned short CConfig::GetnZone(string val_mesh_filename, unsigned short val_format, CConfig *config) {
  string text_line, Marker_Tag;
  ifstream mesh_file;
  short nZone = 1; // Default value
  unsigned short iLine, nLine = 10;
  char cstr[200];
  string::size_type position;

  /*--- Search the mesh file for the 'NZONE' keyword. ---*/

  switch (val_format) {
    case SU2:

      /*--- Open grid file ---*/

      strcpy (cstr, val_mesh_filename.c_str());
      mesh_file.open(cstr, ios::in);
      if (mesh_file.fail()) {
        cout << "cstr=" << cstr << endl;
        cout << "There is no geometry file (GetnZone))!" << endl;

#ifndef HAVE_MPI
        exit(EXIT_FAILURE);
#else
        MPI_Barrier(MPI_COMM_WORLD);
        MPI_Abort(MPI_COMM_WORLD,1);
        MPI_Finalize();
#endif
      }

      /*--- Read the SU2 mesh file ---*/

      for (iLine = 0; iLine < nLine ; iLine++) {

        getline (mesh_file, text_line);

        /*--- Search for the "NZONE" keyword to see if there are multiple Zones ---*/

        position = text_line.find ("NZONE=",0);
        if (position != string::npos) {
          text_line.erase (0,6); nZone = atoi(text_line.c_str());
        }
      }

      break;

  }

  /*--- For harmonic balance integration, nZones = nTimeInstances. ---*/

  if (config->GetUnsteady_Simulation() == HARMONIC_BALANCE && (config->GetKind_SU2() != SU2_DEF)   ) {
  	nZone = config->GetnTimeInstances();
  }

  return (unsigned short) nZone;
}

unsigned short CConfig::GetnDim(string val_mesh_filename, unsigned short val_format) {

  string text_line, Marker_Tag;
  ifstream mesh_file;
  short nDim = 3;
  unsigned short iLine, nLine = 10;
  char cstr[200];
  string::size_type position;

  /*--- Open grid file ---*/

  strcpy (cstr, val_mesh_filename.c_str());
  mesh_file.open(cstr, ios::in);

  switch (val_format) {
  case SU2:

    /*--- Read SU2 mesh file ---*/

    for (iLine = 0; iLine < nLine ; iLine++) {

      getline (mesh_file, text_line);

      /*--- Search for the "NDIM" keyword to see if there are multiple Zones ---*/

      position = text_line.find ("NDIME=",0);
      if (position != string::npos) {
        text_line.erase (0,6); nDim = atoi(text_line.c_str());
      }
    }
    break;

  case CGNS:

#ifdef HAVE_CGNS

    /*--- Local variables which are needed when calling the CGNS mid-level API. ---*/

    int fn, nbases = 0, nzones = 0, file_type;
    int cell_dim = 0, phys_dim = 0;
    char basename[CGNS_STRING_SIZE];

    /*--- Check whether the supplied file is truly a CGNS file. ---*/

    if ( cg_is_cgns(val_mesh_filename.c_str(), &file_type) != CG_OK ) {
      printf( "\n\n   !!! Error !!!\n" );
      printf( " %s is not a CGNS file.\n", val_mesh_filename.c_str());
      printf( " Now exiting...\n\n");
      exit(EXIT_FAILURE);
    }

    /*--- Open the CGNS file for reading. The value of fn returned
       is the specific index number for this file and will be
       repeatedly used in the function calls. ---*/

    if (cg_open(val_mesh_filename.c_str(), CG_MODE_READ, &fn)) cg_error_exit();

    /*--- Get the number of databases. This is the highest node
       in the CGNS heirarchy. ---*/

    if (cg_nbases(fn, &nbases)) cg_error_exit();

    /*--- Check if there is more than one database. Throw an
       error if there is because this reader can currently
       only handle one database. ---*/

    if ( nbases > 1 ) {
      printf("\n\n   !!! Error !!!\n" );
      printf("CGNS reader currently incapable of handling more than 1 database.");
      printf("Now exiting...\n\n");
      exit(EXIT_FAILURE);
    }

    /*--- Read the databases. Note that the indexing starts at 1. ---*/

    for ( int i = 1; i <= nbases; i++ ) {

      if (cg_base_read(fn, i, basename, &cell_dim, &phys_dim)) cg_error_exit();

      /*--- Get the number of zones for this base. ---*/

      if (cg_nzones(fn, i, &nzones)) cg_error_exit();

    }

    /*--- Set the problem dimension as read from the CGNS file ---*/

    nDim = cell_dim;

#endif

    break;

  }

  mesh_file.close();

  return (unsigned short) nDim;
}
>>>>>>> 6d6727d3

void CConfig::SetPointersNull(void) {
  
  Marker_CfgFile_Out_1D       = NULL;   Marker_All_Out_1D        = NULL;
  Marker_CfgFile_GeoEval      = NULL;   Marker_All_GeoEval       = NULL;
  Marker_CfgFile_Monitoring   = NULL;   Marker_All_Monitoring    = NULL;
  Marker_CfgFile_Designing    = NULL;   Marker_All_Designing     = NULL;
  Marker_CfgFile_Plotting     = NULL;   Marker_All_Plotting      = NULL;
  Marker_CfgFile_Analyze      = NULL;   Marker_All_Analyze       = NULL;
  Marker_CfgFile_DV           = NULL;   Marker_All_DV            = NULL;
  Marker_CfgFile_Moving       = NULL;   Marker_All_Moving        = NULL;
  Marker_CfgFile_PerBound     = NULL;   Marker_All_PerBound      = NULL;    Marker_PerBound   = NULL;
  Marker_CfgFile_FSIinterface = NULL;
  
  Marker_DV                   = NULL;   Marker_Moving            = NULL;    Marker_Monitoring = NULL;
  Marker_Designing            = NULL;   Marker_GeoEval           = NULL;    Marker_Plotting   = NULL;
  Marker_Analyze              = NULL;
  Marker_CfgFile_KindBC       = NULL;   Marker_All_KindBC        = NULL;
  
  /*--- Marker Pointers ---*/

  Marker_Euler                = NULL;    Marker_FarField         = NULL;    Marker_Custom         = NULL;
  Marker_SymWall              = NULL;    Marker_Pressure         = NULL;    Marker_PerBound       = NULL;
  Marker_PerDonor             = NULL;    Marker_NearFieldBound   = NULL;    Marker_InterfaceBound = NULL;
  Marker_Dirichlet            = NULL;    Marker_Inlet            = NULL;    
  Marker_Supersonic_Inlet     = NULL;    Marker_Outlet           = NULL;    Marker_Out_1D         = NULL;
  Marker_Isothermal           = NULL;    Marker_HeatFlux         = NULL;    Marker_EngineInflow   = NULL;
  Marker_Supersonic_Outlet    = NULL;    Marker_Load             = NULL;
  Marker_EngineExhaust        = NULL;    Marker_Displacement     = NULL;    Marker_Load           = NULL;
  Marker_Load_Dir             = NULL;    Marker_Load_Sine        = NULL;    Marker_Clamped        = NULL;
  Marker_FlowLoad             = NULL;    Marker_Neumann          = NULL;    Marker_Internal       = NULL;
  Marker_All_TagBound         = NULL;    Marker_CfgFile_TagBound = NULL;    Marker_All_KindBC     = NULL;
  Marker_CfgFile_KindBC       = NULL;    Marker_All_SendRecv     = NULL;    Marker_All_PerBound   = NULL;
  Marker_FSIinterface         = NULL;    Marker_All_FSIinterface = NULL;    Marker_Riemann        = NULL;
  Marker_Fluid_InterfaceBound = NULL;

  
  /*--- Boundary Condition settings ---*/

  Dirichlet_Value = NULL;    Isothermal_Temperature = NULL;
  Heat_Flux       = NULL;    Displ_Value            = NULL;    Load_Value = NULL;
  FlowLoad_Value  = NULL;
  
  /*--- Inlet Outlet Boundary Condition settings ---*/

  Inlet_Ttotal    = NULL;    Inlet_Ptotal      = NULL;
  Inlet_FlowDir   = NULL;    Inlet_Temperature = NULL;    Inlet_Pressure = NULL;
  Inlet_Velocity  = NULL;
  Outlet_Pressure = NULL;
  
  /*--- Engine Boundary Condition settings ---*/
  
  Inflow_Pressure      = NULL;    Inflow_MassFlow    = NULL;    Inflow_ReverseMassFlow  = NULL;
  Inflow_TotalPressure = NULL;    Inflow_Temperature = NULL;    Inflow_TotalTemperature = NULL;
  Inflow_RamDrag       = NULL;    Inflow_Force       = NULL;    Inflow_Power            = NULL;
  Inflow_Mach          = NULL;
  
  Exhaust_Pressure        = NULL;   Exhaust_Temperature        = NULL;    Exhaust_MassFlow = NULL;
  Exhaust_TotalPressure   = NULL;   Exhaust_TotalTemperature   = NULL;
  Exhaust_GrossThrust     = NULL;   Exhaust_Force              = NULL;
  Exhaust_Power           = NULL;   Exhaust_Temperature_Target = NULL;
  Exhaust_Pressure_Target = NULL;
  
  Engine_Mach  = NULL;    Engine_Force        = NULL;
  Engine_Power = NULL;    Engine_NetThrust    = NULL;    Engine_GrossThrust = NULL;
  Engine_Area  = NULL;    EngineInflow_Target = NULL;
  
  Periodic_Translate   = NULL;   Periodic_Rotation  = NULL;   Periodic_Center    = NULL;
  Periodic_Translation = NULL;   Periodic_RotAngles = NULL;   Periodic_RotCenter = NULL;

  Dirichlet_Value           = NULL;     Exhaust_Temperature_Target	= NULL;	    Exhaust_Temperature   = NULL;
  Exhaust_Pressure_Target   = NULL;		Inlet_Ttotal                = NULL;	    Inlet_Ptotal          = NULL;
  Inlet_FlowDir             = NULL;     Inlet_Temperature           = NULL;     Inlet_Pressure        = NULL;
  Inlet_Velocity            = NULL;     Inflow_Mach                 = NULL;     Inflow_Pressure       = NULL;
  Exhaust_Pressure          = NULL;     Outlet_Pressure             = NULL;     Isothermal_Temperature= NULL;
  Heat_Flux                 = NULL;     Displ_Value                 = NULL;     Load_Value            = NULL;
  FlowLoad_Value            = NULL;     Periodic_RotCenter          = NULL;     Periodic_RotAngles    = NULL;
  Periodic_Translation      = NULL;     Periodic_Center             = NULL;     Periodic_Rotation     = NULL;
  Periodic_Translate        = NULL;

  Load_Dir            = NULL;    Load_Dir_Value      = NULL;    Load_Dir_Multiplier = NULL;
  Load_Sine_Dir       = NULL;    Load_Sine_Amplitude = NULL;    Load_Sine_Frequency = NULL;

  /*--- Actuator Disk Boundary Condition settings ---*/
  
  ActDiskInlet_Pressure         = NULL;    ActDiskInlet_TotalPressure = NULL;    ActDiskInlet_Temperature = NULL;
  ActDiskInlet_TotalTemperature = NULL;    ActDiskInlet_MassFlow      = NULL;    ActDiskInlet_RamDrag     = NULL;
  ActDiskInlet_Force            = NULL;    ActDiskInlet_Power         = NULL;

  ActDiskOutlet_Pressure      = NULL;
  ActDiskOutlet_TotalPressure = NULL;   ActDiskOutlet_GrossThrust = NULL;  ActDiskOutlet_Force            = NULL;
  ActDiskOutlet_Power         = NULL;   ActDiskOutlet_Temperature = NULL;  ActDiskOutlet_TotalTemperature = NULL;
  ActDiskOutlet_MassFlow      = NULL;
  
  ActDisk_DeltaPress      = NULL;    ActDisk_DeltaTemp      = NULL;
  ActDisk_TotalPressRatio = NULL;    ActDisk_TotalTempRatio = NULL;    ActDisk_StaticPressRatio = NULL;
  ActDisk_StaticTempRatio = NULL;    ActDisk_NetThrust      = NULL;    ActDisk_GrossThrust      = NULL;
  ActDisk_Power           = NULL;    ActDisk_MassFlow       = NULL;    ActDisk_Area             = NULL;
  ActDisk_ReverseMassFlow = NULL;    Surface_MassFlow       = NULL;    Surface_DC60             = NULL;    Surface_IDC = NULL;
  Surface_IDC_Mach        = NULL;    Surface_IDR            = NULL;    ActDisk_Mach             = NULL;
  ActDisk_Force           = NULL;    ActDisk_BCThrust       = NULL;    ActDisk_BCThrust_Old     = NULL;
  
  /*--- Miscellaneous/unsorted ---*/

  Aeroelastic_plunge  = NULL;
  Aeroelastic_pitch   = NULL;
  MassFrac_FreeStream = NULL;
  Velocity_FreeStream = NULL;

  RefOriginMoment     = NULL;
  CFL_AdaptParam      = NULL;            
  CFL                 = NULL;
  HTP_Axis = NULL;
  PlaneTag            = NULL;
  Kappa_Flow	      = NULL;    
  Kappa_AdjFlow       = NULL;
  Section_WingBounds    = NULL;
  ParamDV             = NULL;     
  DV_Value            = NULL;    
  Design_Variable     = NULL;

  Hold_GridFixed_Coord= NULL;
  SubsonicEngine_Cyl  = NULL;
  EA_IntLimit         = NULL;
  RK_Alpha_Step       = NULL;
  MG_CorrecSmooth     = NULL;
  MG_PreSmooth        = NULL;
  MG_PostSmooth       = NULL;
  Int_Coeffs          = NULL;

  Kind_ObjFunc   = NULL;

  Weight_ObjFunc = NULL;

  /*--- Moving mesh pointers ---*/

  Kind_GridMovement	  = NULL;    LocationStations	  = NULL;
  Motion_Origin_X     = NULL;    Motion_Origin_Y     = NULL;    Motion_Origin_Z	    = NULL;
  Translation_Rate_X  = NULL;    Translation_Rate_Y  = NULL;    Translation_Rate_Z  = NULL;
  Rotation_Rate_X     = NULL;    Rotation_Rate_Y     = NULL;    Rotation_Rate_Z     = NULL;
  Pitching_Omega_X    = NULL;    Pitching_Omega_Y    = NULL;    Pitching_Omega_Z    = NULL;
  Pitching_Ampl_X     = NULL;    Pitching_Ampl_Y     = NULL;    Pitching_Ampl_Z     = NULL;
  Pitching_Phase_X    = NULL;    Pitching_Phase_Y    = NULL;    Pitching_Phase_Z    = NULL;
  Plunging_Omega_X    = NULL;    Plunging_Omega_Y    = NULL;    Plunging_Omega_Z    = NULL;
  Plunging_Ampl_X     = NULL;    Plunging_Ampl_Y     = NULL;    Plunging_Ampl_Z     = NULL;
  RefOriginMoment_X   = NULL;    RefOriginMoment_Y   = NULL;    RefOriginMoment_Z   = NULL;
  MoveMotion_Origin   = NULL;
  Periodic_Translate  = NULL;    Periodic_Rotation 	 = NULL;    Periodic_Center	    = NULL;
  Periodic_Translation= NULL;    Periodic_RotAngles	 = NULL;    Periodic_RotCenter  = NULL;


  /* Harmonic Balance Frequency pointer */
  Omega_HB = NULL;
    
  /*--- Initialize some default arrays to NULL. ---*/
  
  default_vel_inf       = NULL;
  default_ffd_axis      = NULL;
  default_eng_cyl       = NULL;
  default_eng_val       = NULL;
  default_cfl_adapt     = NULL;
  default_ad_coeff_flow = NULL;
  default_ad_coeff_adj  = NULL;
  default_obj_coeff     = NULL;
  default_geo_loc       = NULL;
  default_distortion    = NULL;
  default_ea_lim        = NULL;
  default_grid_fix      = NULL;
  default_inc_crit      = NULL;
  default_htp_axis      = NULL;

  Riemann_FlowDir= NULL;
  NRBC_FlowDir = NULL;
  CoordFFDBox= NULL;
  DegreeFFDBox= NULL;
  FFDTag = NULL;
  nDV_Value = NULL;
  TagFFDBox = NULL;
 
  Kind_Data_Riemann     = NULL;
  Riemann_Var1          = NULL;
  Riemann_Var2          = NULL;
  Kind_Data_NRBC        = NULL;
  NRBC_Var1             = NULL;
  NRBC_Var2             = NULL;
  Marker_TurboBoundIn   = NULL;
  Marker_TurboBoundOut  = NULL;
  Kind_TurboPerformance = NULL;
  Marker_NRBC           = NULL;
  
  /*--- Variable initialization ---*/
  
  ExtIter    = 0;
  IntIter    = 0;
  nIntCoeffs = 0;
  FSIIter    = 0;
  
  AoA_Offset = 0;
  AoS_Offset = 0;

  nMarker_PerBound = 0;
  nPeriodic_Index  = 0;

  Grid_Movement = false;
  Aeroelastic_Simulation = false;
  
}

void CConfig::SetRunTime_Options(void) {
  
  /* DESCRIPTION: Number of external iterations */
  
  addUnsignedLongOption("EXT_ITER", nExtIter, 999999);

}

void CConfig::SetConfig_Options(unsigned short val_iZone, unsigned short val_nZone) {
  
  nZone = val_nZone;
  iZone = val_iZone;

  /*--- Allocate some default arrays needed for lists of doubles. ---*/
  
  default_vel_inf       = new su2double[3];
  default_ffd_axis      = new su2double[3];
  default_eng_cyl       = new su2double[7];
  default_eng_val       = new su2double[5];
  default_cfl_adapt     = new su2double[4];
  default_ad_coeff_flow = new su2double[3];
  default_ad_coeff_adj  = new su2double[3];
  default_obj_coeff     = new su2double[5];
  default_geo_loc       = new su2double[2];
  default_distortion    = new su2double[2];
  default_ea_lim        = new su2double[3];
  default_grid_fix      = new su2double[6];
  default_inc_crit      = new su2double[3];
  default_htp_axis      = new su2double[2];

  // This config file is parsed by a number of programs to make it easy to write SU2
  // wrapper scripts (in python, go, etc.) so please do
  // the best you can to follow the established format. It's very hard to parse c++ code
  // and none of us that write the parsers want to write a full c++ interpreter. Please
  // play nice with the existing format so that you don't break the existing scripts.

  /* BEGIN_CONFIG_OPTIONS */

  /*!\par CONFIG_CATEGORY: Problem Definition \ingroup Config */
  /*--- Options related to problem definition and partitioning ---*/

  /*!\brief REGIME_TYPE \n  DESCRIPTION: Regime type \n OPTIONS: see \link Regime_Map \endlink \ingroup Config*/
  addEnumOption("REGIME_TYPE", Kind_Regime, Regime_Map, COMPRESSIBLE);
  
  /*!\brief PHYSICAL_PROBLEM \n DESCRIPTION: Physical governing equations \n Options: see \link Solver_Map \endlink \n DEFAULT: NO_SOLVER \ingroup Config*/
  addEnumOption("PHYSICAL_PROBLEM", Kind_Solver, Solver_Map, NO_SOLVER);
  /*!\brief MATH_PROBLEM  \n DESCRIPTION: Mathematical problem \n  Options: DIRECT, ADJOINT \ingroup Config*/
  addMathProblemOption("MATH_PROBLEM", ContinuousAdjoint, false, DiscreteAdjoint, false, Restart_Flow, false);
  /*!\brief KIND_TURB_MODEL \n DESCRIPTION: Specify turbulence model \n Options: see \link Turb_Model_Map \endlink \n DEFAULT: NO_TURB_MODEL \ingroup Config*/
  addEnumOption("KIND_TURB_MODEL", Kind_Turb_Model, Turb_Model_Map, NO_TURB_MODEL);

  /*!\brief KIND_TRANS_MODEL \n DESCRIPTION: Specify transition model OPTIONS: see \link Trans_Model_Map \endlink \n DEFAULT: NO_TRANS_MODEL \ingroup Config*/
  addEnumOption("KIND_TRANS_MODEL", Kind_Trans_Model, Trans_Model_Map, NO_TRANS_MODEL);

  /*\brief AXISYMMETRIC \n DESCRIPTION: Axisymmetric simulation \n DEFAULT: false \ingroup Config */
  addBoolOption("AXISYMMETRIC", Axisymmetric, false);
  /* DESCRIPTION: Add the gravity force */
  addBoolOption("GRAVITY_FORCE", GravityForce, false);
  /* DESCRIPTION: Perform a low fidelity simulation */
  addBoolOption("LOW_FIDELITY_SIMULATION", LowFidelitySim, false);
  /*!\brief RESTART_SOL \n DESCRIPTION: Restart solution from native solution file \n Options: NO, YES \ingroup Config */
  addBoolOption("RESTART_SOL", Restart, false);
  /*!\brief SYSTEM_MEASUREMENTS \n DESCRIPTION: System of measurements \n OPTIONS: see \link Measurements_Map \endlink \n DEFAULT: SI \ingroup Config*/
  addEnumOption("SYSTEM_MEASUREMENTS", SystemMeasurements, Measurements_Map, SI);

  /*!\par CONFIG_CATEGORY: FluidModel \ingroup Config*/
  /*!\brief FLUID_MODEL \n DESCRIPTION: Fluid model \n OPTIONS: See \link FluidModel_Map \endlink \n DEFAULT: STANDARD_AIR \ingroup Config*/
  addEnumOption("FLUID_MODEL", Kind_FluidModel, FluidModel_Map, STANDARD_AIR);


  /*!\par CONFIG_CATEGORY: Freestream Conditions \ingroup Config*/
  /*--- Options related to freestream specification ---*/

  /*!\brief GAS_CONSTANT \n DESCRIPTION: Specific gas constant (287.058 J/kg*K (air), only for compressible flows) \ingroup Config*/
  addDoubleOption("GAS_CONSTANT", Gas_Constant, 287.058);
  /*!\brief GAMMA_VALUE  \n DESCRIPTION: Ratio of specific heats (1.4 (air), only for compressible flows) \ingroup Config*/
  addDoubleOption("GAMMA_VALUE", Gamma, 1.4);


  /*--- Options related to VAN der WAALS MODEL and PENG ROBINSON ---*/

  /* DESCRIPTION: Critical Temperature, default value for AIR */
  addDoubleOption("CRITICAL_TEMPERATURE", Temperature_Critical, 131.00);
  /* DESCRIPTION: Critical Pressure, default value for MDM */
  addDoubleOption("CRITICAL_PRESSURE", Pressure_Critical, 3588550.0);
  /* DESCRIPTION: Critical Density, default value for MDM */
  addDoubleOption("CRITICAL_DENSITY", Density_Critical, 263.0);

  /*--- Options related to VAN der WAALS MODEL and PENG ROBINSON ---*/
  /* DESCRIPTION: Critical Density, default value for MDM */
   addDoubleOption("ACENTRIC_FACTOR", Acentric_Factor, 0.035);

   /*--- Options related to Viscosity Model ---*/
  /*!\brief VISCOSITY_MODEL \n DESCRIPTION: model of the viscosity \n OPTIONS: See \link ViscosityModel_Map \endlink \n DEFAULT: SUTHERLAND \ingroup Config*/
  addEnumOption("VISCOSITY_MODEL", Kind_ViscosityModel, ViscosityModel_Map, SUTHERLAND);

  /*--- Options related to Constant Viscosity Model ---*/

  /* DESCRIPTION: default value for AIR */
  addDoubleOption("MU_CONSTANT", Mu_ConstantND , 1.716E-5);

  /*--- Options related to Sutherland Viscosity Model ---*/

  /* DESCRIPTION: Sutherland Viscosity Ref default value for AIR SI */
  addDoubleOption("MU_REF", Mu_RefND, 1.716E-5);
  /* DESCRIPTION: Sutherland Temperature Ref, default value for AIR SI */
  addDoubleOption("MU_T_REF", Mu_Temperature_RefND, 273.15);
  /* DESCRIPTION: Sutherland constant, default value for AIR SI */
  addDoubleOption("SUTHERLAND_CONSTANT", Mu_SND, 110.4);

  /*--- Options related to Thermal Conductivity Model ---*/

  addEnumOption("CONDUCTIVITY_MODEL", Kind_ConductivityModel, ConductivityModel_Map, CONSTANT_PRANDTL);

 /*--- Options related to Constant Thermal Conductivity Model ---*/

 /* DESCRIPTION: default value for AIR */
  addDoubleOption("KT_CONSTANT", Kt_ConstantND , 0.0257);

  /*!\brief REYNOLDS_NUMBER \n DESCRIPTION: Reynolds number (non-dimensional, based on the free-stream values). Needed for viscous solvers. For incompressible solvers the Reynolds length will always be 1.0 \n DEFAULT: 0.0 \ingroup Config */
  addDoubleOption("REYNOLDS_NUMBER", Reynolds, 0.0);
  /*!\brief REYNOLDS_LENGTH \n DESCRIPTION: Reynolds length (1 m by default). Used for compressible solver: incompressible solver will use 1.0. \ingroup Config */
  addDoubleOption("REYNOLDS_LENGTH", Length_Reynolds, 1.0);
  /*!\brief PRANDTL_LAM \n DESCRIPTION: Laminar Prandtl number (0.72 (air), only for compressible flows) \n DEFAULT: 0.72 \ingroup Config*/
  addDoubleOption("PRANDTL_LAM", Prandtl_Lam, 0.72);
  /*!\brief PRANDTL_TURB \n DESCRIPTION: Turbulent Prandtl number (0.9 (air), only for compressible flows) \n DEFAULT 0.90 \ingroup Config*/
  addDoubleOption("PRANDTL_TURB", Prandtl_Turb, 0.90);
  /*!\brief BULK_MODULUS \n DESCRIPTION: Value of the Bulk Modulus  \n DEFAULT 1.42E5 \ingroup Config*/
  addDoubleOption("BULK_MODULUS", Bulk_Modulus, 1.42E5);
  /* DESCRIPTION: Artifical compressibility factor  */
  addDoubleOption("ARTCOMP_FACTOR", ArtComp_Factor, 1.0);
  /*!\brief MACH_NUMBER  \n DESCRIPTION:  Mach number (non-dimensional, based on the free-stream values). 0.0 by default \ingroup Config*/
  addDoubleOption("MACH_NUMBER", Mach, 0.0);
  /*!\brief INIT_OPTION \n DESCRIPTION: Init option to choose between Reynolds or thermodynamics quantities for initializing the solution \n OPTIONS: see \link InitOption_Map \endlink \n DEFAULT REYNOLDS \ingroup Config*/
  addEnumOption("INIT_OPTION", Kind_InitOption, InitOption_Map, REYNOLDS);
  /* DESCRIPTION: Free-stream option to choose between density and temperature for initializing the solution */
  addEnumOption("FREESTREAM_OPTION", Kind_FreeStreamOption, FreeStreamOption_Map, TEMPERATURE_FS);
  /*!\brief FREESTREAM_PRESSURE\n DESCRIPTION: Free-stream pressure (101325.0 N/m^2 by default) \ingroup Config*/
  addDoubleOption("FREESTREAM_PRESSURE", Pressure_FreeStream, 101325.0);
  /*!\brief FREESTREAM_DENSITY\n DESCRIPTION: Free-stream density (1.2886 Kg/m^3 (air), 998.2 Kg/m^3 (water)) \n DEFAULT -1.0 (calculated from others) \ingroup Config*/
  addDoubleOption("FREESTREAM_DENSITY", Density_FreeStream, -1.0);
  /*!\brief FREESTREAM_TEMPERATURE\n DESCRIPTION: Free-stream temperature (288.15 K by default) \ingroup Config*/
  addDoubleOption("FREESTREAM_TEMPERATURE", Temperature_FreeStream, 288.15);
  /*!\brief FREESTREAM_TEMPERATURE_VE\n DESCRIPTION: Free-stream vibrational-electronic temperature (288.15 K by default) \ingroup Config*/
  addDoubleOption("FREESTREAM_TEMPERATURE_VE", Temperature_ve_FreeStream, 288.15);
  default_vel_inf[0] = 1.0; default_vel_inf[1] = 0.0; default_vel_inf[2] = 0.0;
  /*!\brief FREESTREAM_VELOCITY\n DESCRIPTION: Free-stream velocity (m/s) */
  addDoubleArrayOption("FREESTREAM_VELOCITY", 3, Velocity_FreeStream, default_vel_inf);
  /* DESCRIPTION: Free-stream viscosity (1.853E-5 Ns/m^2 (air), 0.798E-3 Ns/m^2 (water)) */
  addDoubleOption("FREESTREAM_VISCOSITY", Viscosity_FreeStream, -1.0);
  /* DESCRIPTION:  */
  addDoubleOption("FREESTREAM_INTERMITTENCY", Intermittency_FreeStream, 1.0);
  /* DESCRIPTION:  */
  addDoubleOption("FREESTREAM_TURBULENCEINTENSITY", TurbulenceIntensity_FreeStream, 0.05);
  /* DESCRIPTION:  */
  addDoubleOption("FREESTREAM_NU_FACTOR", NuFactor_FreeStream, 3.0);
  /* DESCRIPTION:  */
  addDoubleOption("ENGINE_NU_FACTOR", NuFactor_Engine, 3.0);
  /* DESCRIPTION:  */
  addDoubleOption("ACTDISK_SECONDARY_FLOW", SecondaryFlow_ActDisk, 0.0);
  /* DESCRIPTION:  */
  addDoubleOption("INITIAL_BCTHRUST", Initial_BCThrust, 4000.0);
  /* DESCRIPTION:  */
  addDoubleOption("FREESTREAM_TURB2LAMVISCRATIO", Turb2LamViscRatio_FreeStream, 10.0);
  /* DESCRIPTION: Side-slip angle (degrees, only for compressible flows) */
  addDoubleOption("SIDESLIP_ANGLE", AoS, 0.0);
  /*!\brief AOA  \n DESCRIPTION: Angle of attack (degrees, only for compressible flows) \ingroup Config*/
  addDoubleOption("AOA", AoA, 0.0);
  /* DESCRIPTION: Activate fixed CL mode (specify a CL instead of AoA). */
  addBoolOption("FIXED_CL_MODE", Fixed_CL_Mode, false);
  /* DESCRIPTION: Activate fixed CM mode (specify a CM instead of iH). */
  addBoolOption("FIXED_CM_MODE", Fixed_CM_Mode, false);
  /* DESCRIPTION: Evaluate the dCD_dCL or dCD_dCMy during run time. */
  addBoolOption("EVAL_DCD_DCX", Eval_dCD_dCX, true);
  /* DESCRIPTION: DIscard the angle of attack in the solution and the increment in the geometry files. */
  addBoolOption("DISCARD_INFILES", Discard_InFiles, false);
  /* DESCRIPTION: Specify a fixed coefficient of lift instead of AoA (only for compressible flows) */
  addDoubleOption("TARGET_CL", Target_CL, 0.0);
  /* DESCRIPTION: Specify a fixed coefficient of lift instead of AoA (only for compressible flows) */
  addDoubleOption("TARGET_CM", Target_CM, 0.0);
  /* DESCRIPTION: Damping factor for fixed CL mode. */
  addDoubleOption("DCL_DALPHA", dCL_dAlpha, 0.2);
  /* DESCRIPTION: Damping factor for fixed CL mode. */
  addDoubleOption("DCM_DIH", dCM_diH, 0.05);
  /* DESCRIPTION: Number of times Alpha is updated in a fix CL problem. */
  addUnsignedLongOption("UPDATE_ALPHA", Update_Alpha, 5);
  /* DESCRIPTION: Number of times Alpha is updated in a fix CL problem. */
  addUnsignedLongOption("UPDATE_IH", Update_iH, 5);
  /* DESCRIPTION: Damping factor for fixed CL mode. */
  addDoubleOption("DNETTHRUST_DBCTHRUST", dNetThrust_dBCThrust, 2.0);
  /* DESCRIPTION: Number of times Alpha is updated in a fix CL problem. */
  addUnsignedLongOption("UPDATE_BCTHRUST", Update_BCThrust, 5);


  /*!\par CONFIG_CATEGORY: Reference Conditions \ingroup Config*/
  /*--- Options related to reference values for nondimensionalization ---*/

  Length_Ref = 1.0; //<---- NOTE: this should be given an option or set as a const

  /*!\brief REF_ORIGIN_MOMENT_X\n DESCRIPTION: X Reference origin for moment computation \ingroup Config*/
  addDoubleListOption("REF_ORIGIN_MOMENT_X", nRefOriginMoment_X, RefOriginMoment_X);
  /*!\brief REF_ORIGIN_MOMENT_Y\n DESCRIPTION: Y Reference origin for moment computation \ingroup Config*/
  addDoubleListOption("REF_ORIGIN_MOMENT_Y", nRefOriginMoment_Y, RefOriginMoment_Y);
  /*!\brief REF_ORIGIN_MOMENT_Z\n DESCRIPTION: Z Reference origin for moment computation \ingroup Config*/
  addDoubleListOption("REF_ORIGIN_MOMENT_Z", nRefOriginMoment_Z, RefOriginMoment_Z);
  /*!\brief REF_AREA\n DESCRIPTION: Reference area for force coefficients (0 implies automatic calculation) \ingroup Config*/
  addDoubleOption("REF_AREA", RefAreaCoeff, 1.0);
  /*!\brief SEMI_SPAN\n DESCRIPTION: Wing semi-span (1 by deafult) \ingroup Config*/
  addDoubleOption("SEMI_SPAN", SemiSpan, 1.0);
  /*!\brief REF_LENGTH_MOMENT\n DESCRIPTION: Reference length for pitching, rolling, and yawing non-dimensional moment \ingroup Config*/
  addDoubleOption("REF_LENGTH_MOMENT", RefLengthMoment, 1.0);
  /*!\brief REF_ELEM_LENGTH\n DESCRIPTION: Reference element length for computing the slope limiter epsilon \ingroup Config*/
  addDoubleOption("REF_ELEM_LENGTH", RefElemLength, 0.1);
  /*!\brief REF_SHARP_EDGES\n DESCRIPTION: Reference coefficient for detecting sharp edges \ingroup Config*/
  addDoubleOption("REF_SHARP_EDGES", RefSharpEdges, 3.0);
	/*!\brief REF_VELOCITY\n DESCRIPTION: Reference velocity (incompressible only)  \ingroup Config*/
  addDoubleOption("REF_VELOCITY", Velocity_Ref, -1.0);
	/* !\brief REF_VISCOSITY  \n DESCRIPTION: Reference viscosity (incompressible only)  \ingroup Config*/
  addDoubleOption("REF_VISCOSITY", Viscosity_Ref, -1.0);
  /* DESCRIPTION: Type of mesh motion */
  addEnumOption("REF_DIMENSIONALIZATION", Ref_NonDim, NonDim_Map, DIMENSIONAL);

  /*!\par CONFIG_CATEGORY: Boundary Markers \ingroup Config*/
  /*--- Options related to various boundary markers ---*/

  /*!\brief HTP_AXIS\n DESCRIPTION: Location of the HTP axis*/
  default_htp_axis[0] = 0.0; default_htp_axis[1] = 0.0;
  addDoubleArrayOption("HTP_AXIS", 2, HTP_Axis, default_htp_axis);
  /*!\brief MARKER_PLOTTING\n DESCRIPTION: Marker(s) of the surface in the surface flow solution file  \ingroup Config*/
  addStringListOption("MARKER_PLOTTING", nMarker_Plotting, Marker_Plotting);
  /*!\brief MARKER_MONITORING\n DESCRIPTION: Marker(s) of the surface where evaluate the non-dimensional coefficients \ingroup Config*/
  addStringListOption("MARKER_MONITORING", nMarker_Monitoring, Marker_Monitoring);
  /*!\brief MARKER_CONTROL_VOLUME\n DESCRIPTION: Marker(s) of the surface in the surface flow solution file  \ingroup Config*/
  addStringListOption("MARKER_ANALYZE", nMarker_Analyze, Marker_Analyze);
  /*!\brief MARKER_DESIGNING\n DESCRIPTION: Marker(s) of the surface where objective function (design problem) will be evaluated \ingroup Config*/
  addStringListOption("MARKER_DESIGNING", nMarker_Designing, Marker_Designing);
  /*!\brief MARKER_OUT_1D \n DESCRIPTION: Outlet boundary marker(s) over which to calculate 1-D flow properties
   Format: ( outlet marker) \ingroup Config*/
  addStringListOption("MARKER_OUT_1D", nMarker_Out_1D, Marker_Out_1D);
  /*!\brief GEO_MARKER\n DESCRIPTION: Marker(s) of the surface where evaluate the geometrical functions \ingroup Config*/
  addStringListOption("GEO_MARKER", nMarker_GeoEval, Marker_GeoEval);
  /*!\brief MARKER_EULER\n DESCRIPTION: Euler wall boundary marker(s) \ingroup Config*/
  addStringListOption("MARKER_EULER", nMarker_Euler, Marker_Euler);
  /*!\brief MARKER_FAR\n DESCRIPTION: Far-field boundary marker(s) \ingroup Config*/
  addStringListOption("MARKER_FAR", nMarker_FarField, Marker_FarField);
  /*!\brief MARKER_SYM\n DESCRIPTION: Symmetry boundary condition \ingroup Config*/
  addStringListOption("MARKER_SYM", nMarker_SymWall, Marker_SymWall);
  /*!\brief MARKER_PRESSURE\n DESCRIPTION: Symmetry boundary condition \ingroup Config*/
  addStringListOption("MARKER_PRESSURE", nMarker_Pressure, Marker_Pressure);
  /*!\brief MARKER_NEARFIELD\n DESCRIPTION: Near-Field boundary condition \ingroup Config*/
  addStringListOption("MARKER_NEARFIELD", nMarker_NearFieldBound, Marker_NearFieldBound);
  /*!\brief MARKER_FLUID_INTERFACE\n DESCRIPTION: Fluid interface boundary marker(s) \ingroup Config*/
  addStringListOption("MARKER_FLUID_INTERFACE", nMarker_Fluid_InterfaceBound, Marker_Fluid_InterfaceBound);
  /*!\brief MARKER_INTERFACE\n DESCRIPTION: Zone interface boundary marker(s) \ingroup Config*/
  addStringListOption("MARKER_INTERFACE", nMarker_InterfaceBound, Marker_InterfaceBound);
  /*!\brief MARKER_FSI_INTERFACE \n DESCRIPTION: FSI interface boundary marker(s) \ingroup Config*/
  addStringListOption("MARKER_FSI_INTERFACE", nMarker_FSIinterface, Marker_FSIinterface);
  /*!\brief MARKER_DIRICHLET  \n DESCRIPTION: Dirichlet boundary marker(s) \ingroup Config*/
  addStringListOption("MARKER_DIRICHLET", nMarker_Dirichlet, Marker_Dirichlet);
  /* DESCRIPTION: Neumann boundary marker(s) */
  addStringListOption("MARKER_NEUMANN", nMarker_Neumann, Marker_Neumann);
  /* DESCRIPTION: Neumann boundary marker(s) */
  addStringListOption("MARKER_INTERNAL", nMarker_Internal, Marker_Internal);
  /* DESCRIPTION: Custom boundary marker(s) */
  addStringListOption("MARKER_CUSTOM", nMarker_Custom, Marker_Custom);
  /* DESCRIPTION: Periodic boundary marker(s) for use with SU2_MSH
   Format: ( periodic marker, donor marker, rotation_center_x, rotation_center_y,
   rotation_center_z, rotation_angle_x-axis, rotation_angle_y-axis,
   rotation_angle_z-axis, translation_x, translation_y, translation_z, ... ) */
  addPeriodicOption("MARKER_PERIODIC", nMarker_PerBound, Marker_PerBound, Marker_PerDonor,
                    Periodic_RotCenter, Periodic_RotAngles, Periodic_Translation);

  /*!\brief ACTDISK_TYPE  \n DESCRIPTION: Actuator Disk boundary type \n OPTIONS: see \link ActDisk_Map \endlink \n Default: VARIABLES_JUMP \ingroup Config*/
  addEnumOption("ACTDISK_TYPE", Kind_ActDisk, ActDisk_Map, VARIABLES_JUMP);

  /*!\brief MARKER_ACTDISK\n DESCRIPTION: Periodic boundary marker(s) for use with SU2_MSH
   Format: ( periodic marker, donor marker, rotation_center_x, rotation_center_y,
   rotation_center_z, rotation_angle_x-axis, rotation_angle_y-axis,
   rotation_angle_z-axis, translation_x, translation_y, translation_z, ... ) \ingroup Config*/
  addActDiskOption("MARKER_ACTDISK",
                   nMarker_ActDiskInlet, nMarker_ActDiskOutlet,  Marker_ActDiskInlet, Marker_ActDiskOutlet,
                   ActDisk_PressJump, ActDisk_TempJump, ActDisk_Omega);

  /*!\brief INLET_TYPE  \n DESCRIPTION: Inlet boundary type \n OPTIONS: see \link Inlet_Map \endlink \n DEFAULT: TOTAL_CONDITIONS \ingroup Config*/
  addEnumOption("INLET_TYPE", Kind_Inlet, Inlet_Map, TOTAL_CONDITIONS);

  /*!\brief MARKER_INLET  \n DESCRIPTION: Inlet boundary marker(s) with the following formats,
   Total Conditions: (inlet marker, total temp, total pressure, flow_direction_x,
   flow_direction_y, flow_direction_z, ... ) where flow_direction is
   a unit vector.
   Mass Flow: (inlet marker, density, velocity magnitude, flow_direction_x,
   flow_direction_y, flow_direction_z, ... ) where flow_direction is
   a unit vector. \ingroup Config*/
  addInletOption("MARKER_INLET", nMarker_Inlet, Marker_Inlet, Inlet_Ttotal, Inlet_Ptotal, Inlet_FlowDir);

  /*!\brief MARKER_RIEMANN \n DESCRIPTION: Riemann boundary marker(s) with the following formats, a unit vector.
   * \n OPTIONS: See \link Riemann_Map \endlink. The variables indicated by the option and the flow direction unit vector must be specified. \ingroup Config*/
  addRiemannOption("MARKER_RIEMANN", nMarker_Riemann, Marker_Riemann, Kind_Data_Riemann, Riemann_Map, Riemann_Var1, Riemann_Var2, Riemann_FlowDir);
  /*!\brief MARKER_NRBC \n DESCRIPTION: Riemann boundary marker(s) with the following formats, a unit vector. \ingroup Config*/
  addNRBCOption("MARKER_NRBC", nMarker_NRBC, Marker_NRBC, Kind_Data_NRBC, NRBC_Map, NRBC_Var1, NRBC_Var2, NRBC_FlowDir);
  /*!\brief MIXING_PROCESS_TYPE \n DESCRIPTION: types of mixing process for averaging quantities at the boundaries.
    \n OPTIONS: see \link MixingProcess_Map \endlink \n DEFAULT: AREA_AVERAGE \ingroup Config*/
  addEnumOption("MIXING_PROCESS_TYPE", Kind_MixingProcess, MixingProcess_Map, AREA_AVERAGE);
  /*!\brief MARKER_MIXINGPLANE \n DESCRIPTION: Identify the boundaries in which the mixing plane is applied. \ingroup Config*/
  addMixingPlaneOption("MARKER_MIXINGPLANE", nMarker_MixBound, Marker_MixBound, Marker_MixDonor);
  /*!\brief MARKER_MIXINGPLANE \n DESCRIPTION: Identify the boundaries in which the mixing plane is applied. \ingroup Config*/
  addTurboPerfOption("MARKER_TURBO_PERFORMANCE", nMarker_TurboPerf, Marker_TurboBoundIn, Marker_TurboBoundOut, Kind_TurboPerformance, TurboPerformance_Map);
  /*!\brief MARKER_SUPERSONIC_INLET  \n DESCRIPTION: Supersonic inlet boundary marker(s)
   * \n   Format: (inlet marker, temperature, static pressure, velocity_x,   velocity_y, velocity_z, ... ), i.e. primitive variables specified. \ingroup Config*/
  addInletOption("MARKER_SUPERSONIC_INLET", nMarker_Supersonic_Inlet, Marker_Supersonic_Inlet, Inlet_Temperature, Inlet_Pressure, Inlet_Velocity);
  /*!\brief MARKER_SUPERSONIC_OUTLET \n DESCRIPTION: Supersonic outlet boundary marker(s) \ingroup Config*/
  addStringListOption("MARKER_SUPERSONIC_OUTLET", nMarker_Supersonic_Outlet, Marker_Supersonic_Outlet);
  /*!\brief MARKER_OUTLET  \n DESCRIPTION: Outlet boundary marker(s)\n
   Format: ( outlet marker, back pressure (static), ... ) \ingroup Config*/
  addStringDoubleListOption("MARKER_OUTLET", nMarker_Outlet, Marker_Outlet, Outlet_Pressure);
  /*!\brief MARKER_ISOTHERMAL DESCRIPTION: Isothermal wall boundary marker(s)\n
   * Format: ( isothermal marker, wall temperature (static), ... ) \ingroup Config  */
  addStringDoubleListOption("MARKER_ISOTHERMAL", nMarker_Isothermal, Marker_Isothermal, Isothermal_Temperature);
  /*!\brief MARKER_HEATFLUX  \n DESCRIPTION: Specified heat flux wall boundary marker(s)
   Format: ( Heat flux marker, wall heat flux (static), ... ) \ingroup Config*/
  addStringDoubleListOption("MARKER_HEATFLUX", nMarker_HeatFlux, Marker_HeatFlux, Heat_Flux);
  /*!\brief MARKER_ENGINE_INFLOW  \n DESCRIPTION: Engine inflow boundary marker(s)
   Format: ( nacelle inflow marker, fan face Mach, ... ) \ingroup Config*/
  addStringDoubleListOption("MARKER_ENGINE_INFLOW", nMarker_EngineInflow, Marker_EngineInflow, EngineInflow_Target);
  /* DESCRIPTION: Highlite area */
  addDoubleOption("HIGHLITE_AREA", Highlite_Area, 1.0);
  /* DESCRIPTION: Fan poly efficiency */
  addDoubleOption("FAN_POLY_EFF", Fan_Poly_Eff, 1.0);
  /*!\brief SUBSONIC_ENGINE\n DESCRIPTION: Engine subsonic intake region \ingroup Config*/
  addBoolOption("SUBSONIC_ENGINE", SubsonicEngine, false);
  /* DESCRIPTION: Actuator disk double surface */
  addBoolOption("ACTDISK_DOUBLE_SURFACE", ActDisk_DoubleSurface, false);
  /* DESCRIPTION: Only half engine is in the computational grid */
  addBoolOption("ENGINE_HALF_MODEL", Engine_HalfModel, false);
  /* DESCRIPTION: Actuator disk double surface */
  addBoolOption("ACTDISK_SU2_DEF", ActDisk_SU2_DEF, false);
  /* DESCRIPTION: Definition of the distortion rack (radial number of proves / circumferential density (degree) */
  default_distortion[0] =  5.0; default_distortion[1] =  15.0;
  addDoubleArrayOption("DISTORTION_RACK", 2, DistortionRack, default_distortion);
  /* DESCRIPTION: Values of the box to impose a subsonic nacellle (mach, Pressure, Temperature) */
  default_eng_val[0]=0.0; default_eng_val[1]=0.0; default_eng_val[2]=0.0;
  default_eng_val[3]=0.0;  default_eng_val[4]=0.0;
  addDoubleArrayOption("SUBSONIC_ENGINE_VALUES", 5, SubsonicEngine_Values, default_eng_val);
  /* DESCRIPTION: Coordinates of the box to impose a subsonic nacellle cylinder (Xmin, Ymin, Zmin, Xmax, Ymax, Zmax, Radius) */
  default_eng_cyl[0] = 0.0; default_eng_cyl[1] = 0.0; default_eng_cyl[2] = 0.0;
  default_eng_cyl[3] =  1E15; default_eng_cyl[4] =  1E15; default_eng_cyl[5] =  1E15; default_eng_cyl[6] =  1E15;
  addDoubleArrayOption("SUBSONIC_ENGINE_CYL", 7, SubsonicEngine_Cyl, default_eng_cyl);
  /* DESCRIPTION: Engine exhaust boundary marker(s)
   Format: (nacelle exhaust marker, total nozzle temp, total nozzle pressure, ... )*/
  addExhaustOption("MARKER_ENGINE_EXHAUST", nMarker_EngineExhaust, Marker_EngineExhaust, Exhaust_Temperature_Target, Exhaust_Pressure_Target);
  /* DESCRIPTION: Clamped boundary marker(s) */
  addStringListOption("MARKER_CLAMPED", nMarker_Clamped, Marker_Clamped);
  /* DESCRIPTION: Displacement boundary marker(s) */
  addStringDoubleListOption("MARKER_NORMAL_DISPL", nMarker_Displacement, Marker_Displacement, Displ_Value);
  /* DESCRIPTION: Load boundary marker(s) */
  addStringDoubleListOption("MARKER_NORMAL_LOAD", nMarker_Load, Marker_Load, Load_Value);
  /* DESCRIPTION: Load boundary marker(s)
   Format: (inlet marker, load, multiplier, dir_x, dir_y, dir_z, ... ), i.e. primitive variables specified. */
  addInletOption("MARKER_LOAD", nMarker_Load_Dir, Marker_Load_Dir, Load_Dir_Value, Load_Dir_Multiplier, Load_Dir);
  /* DESCRIPTION: Sine load boundary marker(s)
   Format: (inlet marker, load, multiplier, dir_x, dir_y, dir_z, ... ), i.e. primitive variables specified. */
  addInletOption("MARKER_SINE_LOAD", nMarker_Load_Sine, Marker_Load_Sine, Load_Sine_Amplitude, Load_Sine_Frequency, Load_Sine_Dir);

  /* DESCRIPTION: Flow load boundary marker(s) */
  addStringDoubleListOption("MARKER_FLOWLOAD", nMarker_FlowLoad, Marker_FlowLoad, FlowLoad_Value);
  /* DESCRIPTION: Damping factor for engine inlet condition */
  addDoubleOption("DAMP_ENGINE_INFLOW", Damp_Engine_Inflow, 0.95);
  /* DESCRIPTION: Damping factor for engine exhaust condition */
  addDoubleOption("DAMP_ENGINE_EXHAUST", Damp_Engine_Exhaust, 0.95);
  /*!\brief ENGINE_INFLOW_TYPE  \n DESCRIPTION: Inlet boundary type \n OPTIONS: see \link Engine_Inflow_Map \endlink \n Default: FAN_FACE_MACH \ingroup Config*/
  addEnumOption("ENGINE_INFLOW_TYPE", Kind_Engine_Inflow, Engine_Inflow_Map, FAN_FACE_MACH);
  /* DESCRIPTION: Evaluate a problem with engines */
  addBoolOption("ENGINE", Engine, false);


  /*!\par CONFIG_CATEGORY: Time-marching \ingroup Config*/
  /*--- Options related to time-marching ---*/

  /* DESCRIPTION: Unsteady simulation  */
  addEnumOption("UNSTEADY_SIMULATION", Unsteady_Simulation, Unsteady_Map, STEADY);
  /* DESCRIPTION:  Courant-Friedrichs-Lewy condition of the finest grid */
  addDoubleOption("CFL_NUMBER", CFLFineGrid, 1.25);
  /* DESCRIPTION:  Max time step in local time stepping simulations */
  addDoubleOption("MAX_DELTA_TIME", Max_DeltaTime, 1000000);
  /* DESCRIPTION: Activate The adaptive CFL number. */
  addBoolOption("CFL_ADAPT", CFL_Adapt, false);
  /* !\brief CFL_ADAPT_PARAM
   * DESCRIPTION: Parameters of the adaptive CFL number (factor down, factor up, CFL limit (min and max) )
   * Factor down generally >1.0, factor up generally < 1.0 to cause the CFL to increase when residual is decreasing,
   * and decrease when the residual is increasing or stalled. \ingroup Config*/
  default_cfl_adapt[0] = 0.0; default_cfl_adapt[1] = 0.0; default_cfl_adapt[2] = 1.0; default_cfl_adapt[3] = 100.0;
  addDoubleArrayOption("CFL_ADAPT_PARAM", 4, CFL_AdaptParam, default_cfl_adapt);
  /* DESCRIPTION: Reduction factor of the CFL coefficient in the adjoint problem */
  addDoubleOption("CFL_REDUCTION_ADJFLOW", CFLRedCoeff_AdjFlow, 0.8);
  /* DESCRIPTION: Reduction factor of the CFL coefficient in the level set problem */
  addDoubleOption("CFL_REDUCTION_TURB", CFLRedCoeff_Turb, 1.0);
  /* DESCRIPTION: Reduction factor of the CFL coefficient in the turbulent adjoint problem */
  addDoubleOption("CFL_REDUCTION_ADJTURB", CFLRedCoeff_AdjTurb, 1.0);
  /* DESCRIPTION: Number of total iterations */
  addUnsignedLongOption("EXT_ITER", nExtIter, 999999);
  /* DESCRIPTION: External iteration offset due to restart */
  addUnsignedLongOption("EXT_ITER_OFFSET", ExtIter_OffSet, 0);
  // these options share nRKStep as their size, which is not a good idea in general
  /* DESCRIPTION: Runge-Kutta alpha coefficients */
  addDoubleListOption("RK_ALPHA_COEFF", nRKStep, RK_Alpha_Step);
  /* DESCRIPTION: Time Step for dual time stepping simulations (s) */
  addDoubleOption("UNST_TIMESTEP", Delta_UnstTime, 0.0);
  /* DESCRIPTION: Total Physical Time for dual time stepping simulations (s) */
  addDoubleOption("UNST_TIME", Total_UnstTime, 1.0);
  /* DESCRIPTION: Unsteady Courant-Friedrichs-Lewy number of the finest grid */
  addDoubleOption("UNST_CFL_NUMBER", Unst_CFL, 0.0);
  /* DESCRIPTION: Number of internal iterations (dual time method) */
  addUnsignedLongOption("UNST_INT_ITER", Unst_nIntIter, 100);
  /* DESCRIPTION: Integer number of periodic time instances for Harmonic Balance */
  addUnsignedShortOption("TIME_INSTANCES", nTimeInstances, 1);
  /* DESCRIPTION: Time period for Harmonic Balance wihtout moving meshes */
  addDoubleOption("HB_PERIOD", HarmonicBalance_Period, -1.0);
  /* DESCRIPTION: Iteration number to begin unsteady restarts (dual time method) */
  addLongOption("UNST_RESTART_ITER", Unst_RestartIter, 0);
  /* DESCRIPTION: Starting direct solver iteration for the unsteady adjoint */
  addLongOption("UNST_ADJOINT_ITER", Unst_AdjointIter, 0);
  /* DESCRIPTION: Number of iterations to average the objective */
  addLongOption("ITER_AVERAGE_OBJ", Iter_Avg_Objective , 0);
  /* DESCRIPTION: Iteration number to begin unsteady restarts (structural analysis) */
  addLongOption("DYN_RESTART_ITER", Dyn_RestartIter, 0);
  /* DESCRIPTION: Time discretization */
  addEnumOption("TIME_DISCRE_FLOW", Kind_TimeIntScheme_Flow, Time_Int_Map, EULER_IMPLICIT);
  /* DESCRIPTION: Time discretization */
  addEnumOption("TIME_DISCRE_ADJFLOW", Kind_TimeIntScheme_AdjFlow, Time_Int_Map, EULER_IMPLICIT);
  /* DESCRIPTION: Time discretization */
  addEnumOption("TIME_DISCRE_TURB", Kind_TimeIntScheme_Turb, Time_Int_Map, EULER_IMPLICIT);
  /* DESCRIPTION: Time discretization */
  addEnumOption("TIME_DISCRE_ADJTURB", Kind_TimeIntScheme_AdjTurb, Time_Int_Map, EULER_IMPLICIT);
  /* DESCRIPTION: Time discretization */
  addEnumOption("TIME_DISCRE_WAVE", Kind_TimeIntScheme_Wave, Time_Int_Map, EULER_IMPLICIT);
  /* DESCRIPTION: Time discretization */
  addEnumOption("TIME_DISCRE_FEA", Kind_TimeIntScheme_FEA, Time_Int_Map_FEA, NEWMARK_IMPLICIT);
  /* DESCRIPTION: Time discretization */
  addEnumOption("TIME_DISCRE_HEAT", Kind_TimeIntScheme_Heat, Time_Int_Map, EULER_IMPLICIT);
  /* DESCRIPTION: Time discretization */
  addEnumOption("TIME_DISCRE_POISSON", Kind_TimeIntScheme_Poisson, Time_Int_Map, EULER_IMPLICIT);

  /*!\par CONFIG_CATEGORY: Linear solver definition \ingroup Config*/
  /*--- Options related to the linear solvers ---*/

  /*!\brief LINEAR_SOLVER
   *  \n DESCRIPTION: Linear solver for the implicit, mesh deformation, or discrete adjoint systems \n OPTIONS: see \link Linear_Solver_Map \endlink \n DEFAULT: FGMRES \ingroup Config*/
  addEnumOption("LINEAR_SOLVER", Kind_Linear_Solver, Linear_Solver_Map, FGMRES);
  /*!\brief LINEAR_SOLVER_PREC
   *  \n DESCRIPTION: Preconditioner for the Krylov linear solvers \n OPTIONS: see \link Linear_Solver_Prec_Map \endlink \n DEFAULT: LU_SGS \ingroup Config*/
  addEnumOption("LINEAR_SOLVER_PREC", Kind_Linear_Solver_Prec, Linear_Solver_Prec_Map, LU_SGS);
  /* DESCRIPTION: Minimum error threshold for the linear solver for the implicit formulation */
  addDoubleOption("LINEAR_SOLVER_ERROR", Linear_Solver_Error, 1E-5);
  /* DESCRIPTION: Maximum number of iterations of the linear solver for the implicit formulation */
  addUnsignedLongOption("LINEAR_SOLVER_ITER", Linear_Solver_Iter, 10);
  /* DESCRIPTION: Maximum number of iterations of the linear solver for the implicit formulation */
  addUnsignedLongOption("LINEAR_SOLVER_RESTART_FREQUENCY", Linear_Solver_Restart_Frequency, 10);
  /* DESCRIPTION: Relaxation of the flow equations solver for the implicit formulation */
  addDoubleOption("RELAXATION_FACTOR_FLOW", Relaxation_Factor_Flow, 1.0);
  /* DESCRIPTION: Relaxation of the turb equations solver for the implicit formulation */
  addDoubleOption("RELAXATION_FACTOR_TURB", Relaxation_Factor_Turb, 1.0);
  /* DESCRIPTION: Relaxation of the adjoint flow equations solver for the implicit formulation */
  addDoubleOption("RELAXATION_FACTOR_ADJFLOW", Relaxation_Factor_AdjFlow, 1.0);
  /* DESCRIPTION: Roe coefficient */
  addDoubleOption("ROE_KAPPA", Roe_Kappa, 0.5);
  /* DESCRIPTION: Roe-Turkel preconditioning for low Mach number flows */
  addBoolOption("ROE_TURKEL_PREC", Low_Mach_Precon, false);
  /* DESCRIPTION: Post-reconstruction correction for low Mach number flows */
  addBoolOption("LOW_MACH_CORR", Low_Mach_Corr, false);
  /* DESCRIPTION: Time Step for dual time stepping simulations (s) */
  addDoubleOption("MIN_ROE_TURKEL_PREC", Min_Beta_RoeTurkel, 0.01);
  /* DESCRIPTION: Time Step for dual time stepping simulations (s) */
  addDoubleOption("MAX_ROE_TURKEL_PREC", Max_Beta_RoeTurkel, 0.2);
  /* DESCRIPTION: Linear solver for the turbulent adjoint systems */
  addEnumOption("ADJTURB_LIN_SOLVER", Kind_AdjTurb_Linear_Solver, Linear_Solver_Map, FGMRES);
  /* DESCRIPTION: Preconditioner for the turbulent adjoint Krylov linear solvers */
  addEnumOption("ADJTURB_LIN_PREC", Kind_AdjTurb_Linear_Prec, Linear_Solver_Prec_Map, LU_SGS);
  /* DESCRIPTION: Minimum error threshold for the turbulent adjoint linear solver for the implicit formulation */
  addDoubleOption("ADJTURB_LIN_ERROR", AdjTurb_Linear_Error, 1E-5);
  /* DESCRIPTION: Maximum number of iterations of the turbulent adjoint linear solver for the implicit formulation */
  addUnsignedShortOption("ADJTURB_LIN_ITER", AdjTurb_Linear_Iter, 10);
  /* DESCRIPTION: Entropy fix factor */
  addDoubleOption("ENTROPY_FIX_COEFF", EntropyFix_Coeff, 0.001);
  /* DESCRIPTION: Linear solver for the discete adjoint systems */
  addEnumOption("DISCADJ_LIN_SOLVER", Kind_DiscAdj_Linear_Solver, Linear_Solver_Map, FGMRES);
  /* DESCRIPTION: Preconditioner for the discrete adjoint Krylov linear solvers */
  addEnumOption("DISCADJ_LIN_PREC", Kind_DiscAdj_Linear_Prec, Linear_Solver_Prec_Map, ILU);
  
  /*!\par CONFIG_CATEGORY: Convergence\ingroup Config*/
  /*--- Options related to convergence ---*/
  
  /*!\brief CONV_CRITERIA
   *  \n DESCRIPTION: Convergence criteria \n OPTIONS: see \link Converge_Crit_Map \endlink \n DEFAULT: RESIDUAL \ingroup Config*/
  addEnumOption("CONV_CRITERIA", ConvCriteria, Converge_Crit_Map, RESIDUAL);
  /*!\brief RESIDUAL_REDUCTION \n DESCRIPTION: Residual reduction (order of magnitude with respect to the initial value)\n DEFAULT: 3.0 \ingroup Config*/
  addDoubleOption("RESIDUAL_REDUCTION", OrderMagResidual, 3.0);
  /*!\brief RESIDUAL_MINVAL\n DESCRIPTION: Min value of the residual (log10 of the residual)\n DEFAULT: -8.0 \ingroup Config*/
  addDoubleOption("RESIDUAL_MINVAL", MinLogResidual, -8.0);
  /* DESCRIPTION: Residual reduction (order of magnitude with respect to the initial value) */
  addDoubleOption("RESIDUAL_REDUCTION_FSI", OrderMagResidualFSI, 3.0);
  /* DESCRIPTION: Min value of the residual (log10 of the residual) */
  addDoubleOption("RESIDUAL_MINVAL_FSI", MinLogResidualFSI, -5.0);
  /* DESCRIPTION: FEM: UTOL = norm(Delta_U(k)) / norm(U(k)) */
  addDoubleOption("RESIDUAL_FEM_UTOL", Res_FEM_UTOL, -9.0);
  /* DESCRIPTION: FEM: RTOL = norm(Residual(k)) / norm(Residual(0)) */
  addDoubleOption("RESIDUAL_FEM_RTOL", Res_FEM_RTOL, -9.0);
  /* DESCRIPTION: FEM: ETOL = Delta_U(k) * Residual(k) / Delta_U(0) * Residual(0) */
  addDoubleOption("RESIDUAL_FEM_ETOL", Res_FEM_ETOL, -9.0);
  /*!\brief RESIDUAL_FUNC_FLOW\n DESCRIPTION: Flow functional for the Residual criteria\n OPTIONS: See \link Residual_Map \endlink \n DEFAULT: RHO_RESIDUAL \ingroup Config*/
  addEnumOption("RESIDUAL_FUNC_FLOW", Residual_Func_Flow, Residual_Map, RHO_RESIDUAL);
  /*!\brief STARTCONV_ITER\n DESCRIPTION: Iteration number to begin convergence monitoring\n DEFAULT: 5 \ingroup Config*/
  addUnsignedLongOption("STARTCONV_ITER", StartConv_Iter, 5);
  /*!\brief CAUCHY_ELEMS\n DESCRIPTION: Number of elements to apply the criteria. \n DEFAULT 100 \ingroup Config*/
  addUnsignedShortOption("CAUCHY_ELEMS", Cauchy_Elems, 100);
  /*!\brief CAUCHY_EPS\n DESCRIPTION: Epsilon to control the series convergence \n DEFAULT: 1e-10 \ingroup Config*/
  addDoubleOption("CAUCHY_EPS", Cauchy_Eps, 1E-10);
  /*!\brief CAUCHY_FUNC_FLOW
   *  \n DESCRIPTION: Flow functional for the Cauchy criteria \n OPTIONS: see \link Objective_Map \endlink \n DEFAULT: DRAG_COEFFICIENT \ingroup Config*/
  addEnumOption("CAUCHY_FUNC_FLOW", Cauchy_Func_Flow, Objective_Map, DRAG_COEFFICIENT);
  /*!\brief CAUCHY_FUNC_ADJFLOW\n DESCRIPTION: Adjoint functional for the Cauchy criteria.\n OPTIONS: See \link Sens_Map \endlink. \n DEFAULT: SENS_GEOMETRY \ingroup Config*/
  addEnumOption("CAUCHY_FUNC_ADJFLOW", Cauchy_Func_AdjFlow, Sens_Map, SENS_GEOMETRY);

  /*!\par CONFIG_CATEGORY: Multi-grid \ingroup Config*/
  /*--- Options related to Multi-grid ---*/

  /*!\brief START_UP_ITER \n DESCRIPTION: Start up iterations using the fine grid only. DEFAULT: 0 \ingroup Config*/
  addUnsignedShortOption("START_UP_ITER", nStartUpIter, 0);
  /*!\brief MGLEVEL\n DESCRIPTION: Multi-grid Levels. DEFAULT: 0 \ingroup Config*/
  addUnsignedShortOption("MGLEVEL", nMGLevels, 0);
  /*!\brief MGCYCLE\n DESCRIPTION: Multi-grid cycle. OPTIONS: See \link MG_Cycle_Map \endlink. Defualt V_CYCLE \ingroup Config*/
  addEnumOption("MGCYCLE", MGCycle, MG_Cycle_Map, V_CYCLE);
  /*!\brief MG_PRE_SMOOTH\n DESCRIPTION: Multi-grid pre-smoothing level \ingroup Config*/
  addUShortListOption("MG_PRE_SMOOTH", nMG_PreSmooth, MG_PreSmooth);
  /*!\brief MG_POST_SMOOTH\n DESCRIPTION: Multi-grid post-smoothing level \ingroup Config*/
  addUShortListOption("MG_POST_SMOOTH", nMG_PostSmooth, MG_PostSmooth);
  /*!\brief MG_CORRECTION_SMOOTH\n DESCRIPTION: Jacobi implicit smoothing of the correction \ingroup Config*/
  addUShortListOption("MG_CORRECTION_SMOOTH", nMG_CorrecSmooth, MG_CorrecSmooth);
  /*!\brief MG_DAMP_RESTRICTION\n DESCRIPTION: Damping factor for the residual restriction. DEFAULT: 0.75 \ingroup Config*/
  addDoubleOption("MG_DAMP_RESTRICTION", Damp_Res_Restric, 0.75);
  /*!\brief MG_DAMP_PROLONGATION\n DESCRIPTION: Damping factor for the correction prolongation. DEFAULT 0.75 \ingroup Config*/
  addDoubleOption("MG_DAMP_PROLONGATION", Damp_Correc_Prolong, 0.75);

  /*!\par CONFIG_CATEGORY: Spatial Discretization \ingroup Config*/
  /*--- Options related to the spatial discretization ---*/

  /*!\brief NUM_METHOD_GRAD
   *  \n DESCRIPTION: Numerical method for spatial gradients \n OPTIONS: See \link Gradient_Map \endlink. \n DEFAULT: WEIGHTED_LEAST_SQUARES. \ingroup Config*/
  addEnumOption("NUM_METHOD_GRAD", Kind_Gradient_Method, Gradient_Map, WEIGHTED_LEAST_SQUARES);
  /*!\brief LIMITER_COEFF
   *  \n DESCRIPTION: Coefficient for the limiter. DEFAULT value 0.5. Larger values decrease the extent of limiting, values approaching zero cause lower-order approximation to the solution. \ingroup Config */
  addDoubleOption("LIMITER_COEFF", LimiterCoeff, 0.5);
  /*!\brief LIMITER_ITER
   *  \n DESCRIPTION: Freeze the value of the limiter after a number of iterations. DEFAULT value 999999. \ingroup Config*/
  addUnsignedLongOption("LIMITER_ITER", LimiterIter, 999999);
  /*!\brief SHARP_EDGES_COEFF
   *  \n DESCRIPTION: Coefficient for detecting the limit of the sharp edges. DEFAULT value 3.0.  Use with sharp edges limiter. \ingroup Config*/
  addDoubleOption("SHARP_EDGES_COEFF", SharpEdgesCoeff, 3.0);

  /*!\brief CONV_NUM_METHOD_FLOW
   *  \n DESCRIPTION: Convective numerical method \n OPTIONS: See \link Upwind_Map \endlink , \link Centered_Map \endlink. \ingroup Config*/
  addConvectOption("CONV_NUM_METHOD_FLOW", Kind_ConvNumScheme_Flow, Kind_Centered_Flow, Kind_Upwind_Flow);
  /*!\brief SPATIAL_ORDER_FLOW
   *  \n DESCRIPTION: Spatial numerical order integration \n OPTIONS: See \link SpatialOrder_Map \endlink \n DEFAULT: SECOND_ORDER \ingroup Config*/
  addEnumOption("SPATIAL_ORDER_FLOW", SpatialOrder_Flow, SpatialOrder_Map, SECOND_ORDER);
  /*!\brief SLOPE_LIMITER_FLOW
   * DESCRIPTION: Slope limiter for the direct solution. \n OPTIONS: See \link Limiter_Map \endlink \n DEFAULT VENKATAKRISHNAN \ingroup Config*/
  addEnumOption("SLOPE_LIMITER_FLOW", Kind_SlopeLimit_Flow, Limiter_Map, VENKATAKRISHNAN);
  default_ad_coeff_flow[0] = 0.15; default_ad_coeff_flow[1] = 0.5; default_ad_coeff_flow[2] = 0.02;
  /*!\brief AD_COEFF_FLOW \n DESCRIPTION: 1st, 2nd and 4th order artificial dissipation coefficients \ingroup Config*/
  addDoubleArrayOption("AD_COEFF_FLOW", 3, Kappa_Flow, default_ad_coeff_flow);

  /*!\brief CONV_NUM_METHOD_ADJFLOW
   *  \n DESCRIPTION: Convective numerical method for the adjoint solver.
   *  \n OPTIONS:  See \link Upwind_Map \endlink , \link Centered_Map \endlink. Note: not all methods are guaranteed to be implemented for the adjoint solver. \ingroup Config */
  addConvectOption("CONV_NUM_METHOD_ADJFLOW", Kind_ConvNumScheme_AdjFlow, Kind_Centered_AdjFlow, Kind_Upwind_AdjFlow);
  /*!\brief SPATIAL_ORDER_ADJFLOW
   *  \n DESCRIPTION: Spatial numerical order integration \n OPTIONS: See \link SpatialOrder_Map \endlink \n DEFAULT: SECOND_ORDER \ingroup Config*/
  addEnumOption("SPATIAL_ORDER_ADJFLOW", SpatialOrder_AdjFlow, SpatialOrder_Map, SECOND_ORDER);
  /*!\brief SLOPE_LIMITER_ADJFLOW
     * DESCRIPTION: Slope limiter for the adjoint solution. \n OPTIONS: See \link Limiter_Map \endlink \n DEFAULT VENKATAKRISHNAN \ingroup Config*/
  addEnumOption("SLOPE_LIMITER_ADJFLOW", Kind_SlopeLimit_AdjFlow, Limiter_Map, VENKATAKRISHNAN);
  default_ad_coeff_adj[0] = 0.15; default_ad_coeff_adj[1] = 0.5; default_ad_coeff_adj[2] = 0.02;
  /*!\brief AD_COEFF_ADJFLOW
   *  \n DESCRIPTION: 1st, 2nd and 4th order artificial dissipation coefficients for the adjoint solver.
   *  \n FORMAT and default values: AD_COEFF_ADJFLOW = (0.15, 0.5, 0.02) \ingroup Config*/
  addDoubleArrayOption("AD_COEFF_ADJFLOW", 3, Kappa_AdjFlow, default_ad_coeff_adj);

  /*!\brief SPATIAL_ORDER_TURB
   *  \n DESCRIPTION: Spatial numerical order integration.\n OPTIONS: See \link SpatialOrder_Map \endlink \n DEFAULT: FIRST_ORDER \ingroup Config*/
  addEnumOption("SPATIAL_ORDER_TURB", SpatialOrder_Turb, SpatialOrder_Map, FIRST_ORDER);
  /*!\brief SLOPE_LIMITER_TURB
   *  \n DESCRIPTION: Slope limiter  \n OPTIONS: See \link Limiter_Map \endlink \n DEFAULT VENKATAKRISHNAN \ingroup Config*/
  addEnumOption("SLOPE_LIMITER_TURB", Kind_SlopeLimit_Turb, Limiter_Map, VENKATAKRISHNAN);
  /*!\brief CONV_NUM_METHOD_TURB
   *  \n DESCRIPTION: Convective numerical method \ingroup Config*/
  addConvectOption("CONV_NUM_METHOD_TURB", Kind_ConvNumScheme_Turb, Kind_Centered_Turb, Kind_Upwind_Turb);
  
  /*!\brief SPATIAL_ORDER_ADJTURB
   *  \n DESCRIPTION: Spatial numerical order integration \n OPTIONS: See \link SpatialOrder_Map \endlink \n DEFAULT: FIRST_ORDER \ingroup Config*/
  addEnumOption("SPATIAL_ORDER_ADJTURB", SpatialOrder_AdjTurb, SpatialOrder_Map, FIRST_ORDER);
  /*!\brief SLOPE_LIMITER_ADJTURB
   *  \n DESCRIPTION: Slope limiter \n OPTIONS: See \link Limiter_Map \endlink \n DEFAULT VENKATAKRISHNAN \ingroup Config */
  addEnumOption("SLOPE_LIMITER_ADJTURB", Kind_SlopeLimit_AdjTurb, Limiter_Map, VENKATAKRISHNAN);
  /*!\brief CONV_NUM_METHOD_ADJTURB\n DESCRIPTION: Convective numerical method for the adjoint/turbulent problem \ingroup Config*/
  addConvectOption("CONV_NUM_METHOD_ADJTURB", Kind_ConvNumScheme_AdjTurb, Kind_Centered_AdjTurb, Kind_Upwind_AdjTurb);

  /* DESCRIPTION: Viscous limiter mean flow equations */
  addBoolOption("VISCOUS_LIMITER_FLOW", Viscous_Limiter_Flow, false);
  /* DESCRIPTION: Viscous limiter turbulent equations */
  addBoolOption("VISCOUS_LIMITER_TURB", Viscous_Limiter_Turb, false);
  
  /*!\par CONFIG_CATEGORY: Adjoint and Gradient \ingroup Config*/
  /*--- Options related to the adjoint and gradient ---*/

  /*!\brief LIMIT_ADJFLOW \n DESCRIPTION: Limit value for the adjoint variable.\n DEFAULT: 1E6. \ingroup Config*/
  addDoubleOption("LIMIT_ADJFLOW", AdjointLimit, 1E6);
  /*!\brief MG_ADJFLOW\n DESCRIPTION: Multigrid with the adjoint problem. \n Defualt: YES \ingroup Config*/
  addBoolOption("MG_ADJFLOW", MG_AdjointFlow, true);

  /*!\brief OBJECTIVE_WEIGHT  \n DESCRIPTION: Adjoint problem boundary condition weights. Applies scaling factor to objective(s) \ingroup Config*/
  addDoubleListOption("OBJECTIVE_WEIGHT", nObjW, Weight_ObjFunc);
  /*!\brief OBJECTIVE_FUNCTION
   *  \n DESCRIPTION: Adjoint problem boundary condition \n OPTIONS: see \link Objective_Map \endlink \n DEFAULT: DRAG_COEFFICIENT \ingroup Config*/
  addEnumListOption("OBJECTIVE_FUNCTION", nObj, Kind_ObjFunc, Objective_Map);

  /* DESCRIPTION: parameter for the definition of a complex objective function */
  addDoubleOption("DCD_DCL_VALUE", dCD_dCL, 0.0);
  /* DESCRIPTION: parameter for the definition of a complex objective function */
  addDoubleOption("DCD_DCM_VALUE", dCD_dCM, 0.0);

  default_obj_coeff[0]=0.0; default_obj_coeff[1]=0.0; default_obj_coeff[2]=0.0;
  default_obj_coeff[3]=0.0;  default_obj_coeff[4]=0.0;
  /*!\brief OBJ_CHAIN_RULE_COEFF
  * \n DESCRIPTION: Coefficients defining the objective function gradient using the chain rule
  * with area-averaged outlet primitive variables. This is used with the genereralized outflow
  * objective.  \ingroup Config   */
  addDoubleArrayOption("OBJ_CHAIN_RULE_COEFF",5,Obj_ChainRuleCoeff,default_obj_coeff);

  default_geo_loc[0] = 0.0; default_geo_loc[1] = 1.0;
  /* DESCRIPTION: Definition of the airfoil section */
  addDoubleArrayOption("GEO_WING_BOUNDS", 2, Section_WingBounds, default_geo_loc);
  /* DESCRIPTION: Identify the axis of the section */
  addEnumOption("GEO_AXIS_STATIONS", Axis_Stations, Axis_Stations_Map, Y_AXIS);
  /* DESCRIPTION: Number of section cuts to make when calculating internal volume */
  addUnsignedShortOption("GEO_WING_STATIONS", nWingStations, 101);
  /* DESCRIPTION: Definition of the airfoil sections */
  addDoubleListOption("GEO_LOCATION_STATIONS", nLocationStations, LocationStations);
  /* DESCRIPTION: Output sectional forces for specified markers. */
  addBoolOption("GEO_PLOT_STATIONS", Plot_Section_Forces, false);
  /* DESCRIPTION: Mode of the GDC code (analysis, or gradient) */
  addEnumOption("GEO_MODE", GeometryMode, GeometryMode_Map, FUNCTION);

  /* DESCRIPTION: Drag weight in sonic boom Objective Function (from 0.0 to 1.0) */
  addDoubleOption("DRAG_IN_SONICBOOM", WeightCd, 0.0);
  /* DESCRIPTION: Sensitivity smoothing  */
  addEnumOption("SENS_SMOOTHING", Kind_SensSmooth, Sens_Smoothing_Map, NO_SMOOTH);
  /* DESCRIPTION: Adjoint frozen viscosity */
  addBoolOption("FROZEN_VISC", Frozen_Visc, true);
   /* DESCRIPTION:  */
  addDoubleOption("FIX_AZIMUTHAL_LINE", FixAzimuthalLine, 90.0);
  /*!\brief SENS_REMOVE_SHARP
   * \n DESCRIPTION: Remove sharp edges from the sensitivity evaluation  \n Format: SENS_REMOVE_SHARP = YES \n DEFAULT: NO \ingroup Config*/
  addBoolOption("SENS_REMOVE_SHARP", Sens_Remove_Sharp, false);

  /*!\par CONFIG_CATEGORY: Input/output files and formats \ingroup Config */
  /*--- Options related to input/output files and formats ---*/

  /*!\brief OUTPUT_FORMAT \n DESCRIPTION: I/O format for output plots. \n OPTIONS: see \link Output_Map \endlink \n DEFAULT: TECPLOT \ingroup Config */
  addEnumOption("OUTPUT_FORMAT", Output_FileFormat, Output_Map, TECPLOT);
  /*!\brief ACTDISK_JUMP \n DESCRIPTION: The jump is given by the difference in values or a ratio */
  addEnumOption("ACTDISK_JUMP", ActDisk_Jump, Jump_Map, DIFFERENCE);
  /*!\brief MESH_FORMAT \n DESCRIPTION: Mesh input file format \n OPTIONS: see \link Input_Map \endlink \n DEFAULT: SU2 \ingroup Config*/
  addEnumOption("MESH_FORMAT", Mesh_FileFormat, Input_Map, SU2);
  /* DESCRIPTION:  Mesh input file */
  addStringOption("MESH_FILENAME", Mesh_FileName, string("mesh.su2"));
  /*!\brief MESH_OUT_FILENAME \n DESCRIPTION: Mesh output file name. Used when converting, scaling, or deforming a mesh. \n DEFAULT: mesh_out.su2 \ingroup Config*/
  addStringOption("MESH_OUT_FILENAME", Mesh_Out_FileName, string("mesh_out.su2"));

  /*!\brief CONV_FILENAME \n DESCRIPTION: Output file convergence history (w/o extension) \n DEFAULT: history \ingroup Config*/
  addStringOption("CONV_FILENAME", Conv_FileName, string("history"));
  /*!\brief BREAKDOWN_FILENAME \n DESCRIPTION: Output file forces breakdown \ingroup Config*/
  addStringOption("BREAKDOWN_FILENAME", Breakdown_FileName, string("forces_breakdown.dat"));
  /*!\brief CONV_FILENAME \n DESCRIPTION: Output file convergence history (w/o extension) \n DEFAULT: history \ingroup Config*/
  addStringOption("CONV_FILENAME_FSI", Conv_FileName_FSI, string("historyFSI.csv"));
  /* DESCRIPTION: Viscous limiter turbulent equations */
  addBoolOption("WRITE_CONV_FILENAME_FSI", Write_Conv_FSI, false);
  /*!\brief SOLUTION_FLOW_FILENAME \n DESCRIPTION: Restart flow input file (the file output under the filename set by RESTART_FLOW_FILENAME) \n DEFAULT: solution_flow.dat \ingroup Config */
  addStringOption("SOLUTION_FLOW_FILENAME", Solution_FlowFileName, string("solution_flow.dat"));
  /*!\brief SOLUTION_ADJ_FILENAME\n DESCRIPTION: Restart adjoint input file. Objective function abbreviation is expected. \ingroup Config*/
  addStringOption("SOLUTION_ADJ_FILENAME", Solution_AdjFileName, string("solution_adj.dat"));
  /*!\brief SOLUTION_FLOW_FILENAME \n DESCRIPTION: Restart structure input file (the file output under the filename set by RESTART_FLOW_FILENAME) \n Default: solution_flow.dat \ingroup Config */
  addStringOption("SOLUTION_STRUCTURE_FILENAME", Solution_FEMFileName, string("solution_structure.dat"));
  /*!\brief RESTART_FLOW_FILENAME \n DESCRIPTION: Output file restart flow \ingroup Config*/
  addStringOption("RESTART_FLOW_FILENAME", Restart_FlowFileName, string("restart_flow.dat"));
  /*!\brief RESTART_ADJ_FILENAME  \n DESCRIPTION: Output file restart adjoint. Objective function abbreviation will be appended. \ingroup Config*/
  addStringOption("RESTART_ADJ_FILENAME", Restart_AdjFileName, string("restart_adj.dat"));
  /*!\brief RESTART_WAVE_FILENAME \n DESCRIPTION: Output file restart wave \ingroup Config*/
  addStringOption("RESTART_WAVE_FILENAME", Restart_WaveFileName, string("restart_wave.dat"));
  /*!\brief RESTART_FLOW_FILENAME \n DESCRIPTION: Output file restart structure \ingroup Config*/
  addStringOption("RESTART_STRUCTURE_FILENAME", Restart_FEMFileName, string("restart_structure.dat"));
  /*!\brief VOLUME_FLOW_FILENAME  \n DESCRIPTION: Output file flow (w/o extension) variables \ingroup Config */
  addStringOption("VOLUME_FLOW_FILENAME", Flow_FileName, string("flow"));
  /*!\brief VOLUME_STRUCTURE_FILENAME
   * \n  DESCRIPTION: Output file structure (w/o extension) variables \ingroup Config*/
  addStringOption("VOLUME_STRUCTURE_FILENAME", Structure_FileName, string("structure"));
  /*!\brief SURFACE_STRUCTURE_FILENAME
   *  \n DESCRIPTION: Output file structure (w/o extension) variables \ingroup Config*/
  addStringOption("SURFACE_STRUCTURE_FILENAME", SurfStructure_FileName, string("surface_structure"));
  /*!\brief SURFACE_WAVE_FILENAME
   *  \n DESCRIPTION: Output file structure (w/o extension) variables \ingroup Config*/
  addStringOption("SURFACE_WAVE_FILENAME", SurfWave_FileName, string("surface_wave"));
  /*!\brief SURFACE_HEAT_FILENAME
   *  \n DESCRIPTION: Output file structure (w/o extension) variables \ingroup Config */
  addStringOption("SURFACE_HEAT_FILENAME", SurfHeat_FileName, string("surface_heat"));
  /*!\brief VOLUME_WAVE_FILENAME
   *  \n DESCRIPTION: Output file wave (w/o extension) variables  \ingroup Config*/
  addStringOption("VOLUME_WAVE_FILENAME", Wave_FileName, string("wave"));
  /*!\brief VOLUME_HEAT_FILENAME
   *  \n DESCRIPTION: Output file wave (w/o extension) variables  \ingroup Config*/
  addStringOption("VOLUME_HEAT_FILENAME", Heat_FileName, string("heat"));
  /*!\brief VOLUME_ADJWAVE_FILENAME
   *  \n DESCRIPTION: Output file adj. wave (w/o extension) variables  \ingroup Config*/
  addStringOption("VOLUME_ADJWAVE_FILENAME", AdjWave_FileName, string("adjoint_wave"));
  /*!\brief VOLUME_ADJ_FILENAME
   *  \n DESCRIPTION: Output file adjoint (w/o extension) variables  \ingroup Config*/
  addStringOption("VOLUME_ADJ_FILENAME", Adj_FileName, string("adjoint"));
  /*!\brief GRAD_OBJFUNC_FILENAME
   *  \n DESCRIPTION: Output objective function gradient  \ingroup Config*/
  addStringOption("GRAD_OBJFUNC_FILENAME", ObjFunc_Grad_FileName, string("of_grad.dat"));
  /*!\brief VALUE_OBJFUNC_FILENAME
   *  \n DESCRIPTION: Output objective function  \ingroup Config*/
  addStringOption("VALUE_OBJFUNC_FILENAME", ObjFunc_Value_FileName, string("of_func.dat"));
  /*!\brief SURFACE_FLOW_FILENAME
   *  \n DESCRIPTION: Output file surface flow coefficient (w/o extension)  \ingroup Config*/
  addStringOption("SURFACE_FLOW_FILENAME", SurfFlowCoeff_FileName, string("surface_flow"));
  /*!\brief SURFACE_ADJ_FILENAME
   *  \n DESCRIPTION: Output file surface adjoint coefficient (w/o extension)  \ingroup Config*/
  addStringOption("SURFACE_ADJ_FILENAME", SurfAdjCoeff_FileName, string("surface_adjoint"));
  /*!\brief SURFACE_SENS_FILENAME_FILENAME
   *  \n DESCRIPTION: Output file surface sensitivity (discrete adjoint) (w/o extension)  \ingroup Config*/
  addStringOption("SURFACE_SENS_FILENAME", SurfSens_FileName, string("surface_sens"));
  /*!\brief VOLUME_SENS_FILENAME
   *  \n DESCRIPTION: Output file volume sensitivity (discrete adjoint))  \ingroup Config*/
  addStringOption("VOLUME_SENS_FILENAME", VolSens_FileName, string("volume_sens"));
  /*!\brief WRT_SOL_FREQ
   *  \n DESCRIPTION: Writing solution file frequency  \ingroup Config*/
  addUnsignedLongOption("WRT_SOL_FREQ", Wrt_Sol_Freq, 1000);
  /*!\brief WRT_SOL_FREQ_DUALTIME
   *  \n DESCRIPTION: Writing solution file frequency for dual time  \ingroup Config*/
  addUnsignedLongOption("WRT_SOL_FREQ_DUALTIME", Wrt_Sol_Freq_DualTime, 1);
  /*!\brief WRT_CON_FREQ
   *  \n DESCRIPTION: Writing convergence history frequency  \ingroup Config*/
  addUnsignedLongOption("WRT_CON_FREQ",  Wrt_Con_Freq, 1);
  /*!\brief WRT_CON_FREQ_DUALTIME
   *  \n DESCRIPTION: Writing convergence history frequency for the dual time  \ingroup Config*/
  addUnsignedLongOption("WRT_CON_FREQ_DUALTIME",  Wrt_Con_Freq_DualTime, 10);
  /*!\brief LOW_MEMORY_OUTPUT
   *  \n DESCRIPTION: Output less information for lower memory use.  \ingroup Config*/
  addBoolOption("LOW_MEMORY_OUTPUT", Low_MemoryOutput, false);
  /*!\brief WRT_VOL_SOL
   *  \n DESCRIPTION: Write a volume solution file  \ingroup Config*/
  addBoolOption("WRT_VOL_SOL", Wrt_Vol_Sol, true);
  /*!\brief WRT_SRF_SOL
   *  \n DESCRIPTION: Write a surface solution file  \ingroup Config*/
  addBoolOption("WRT_SRF_SOL", Wrt_Srf_Sol, true);
  /*!\brief WRT_CSV_SOL
   *  \n DESCRIPTION: Write a surface CSV solution file  \ingroup Config*/
  addBoolOption("WRT_CSV_SOL", Wrt_Csv_Sol, true);
  /*!\brief WRT_RESIDUALS
   *  \n DESCRIPTION: Output residual info to solution/restart file  \ingroup Config*/
  addBoolOption("WRT_RESIDUALS", Wrt_Residuals, false);
  /*!\brief WRT_LIMITERS
   *  \n DESCRIPTION: Output limiter value information to solution/restart file  \ingroup Config*/
  addBoolOption("WRT_LIMITERS", Wrt_Limiters, false);
  /*!\brief WRT_SHARPEDGES
   *  \n DESCRIPTION: Output sharp edge limiter information to solution/restart file  \ingroup Config*/
  addBoolOption("WRT_SHARPEDGES", Wrt_SharpEdges, false);
  /* DESCRIPTION: Output the rind layers in the solution files  \ingroup Config*/
  addBoolOption("WRT_HALO", Wrt_Halo, false);
  /*!\brief ONE_D_OUTPUT
   *  \n DESCRIPTION: Output averaged outlet flow values on specified exit marker. \n Use with MARKER_OUT_1D. \ingroup Config*/
  addBoolOption("ONE_D_OUTPUT", Wrt_1D_Output, false);
  /*!\brief CONSOLE_OUTPUT_VERBOSITY
   *  \n DESCRIPTION: Verbosity level for console output  \ingroup Config*/
  addEnumOption("CONSOLE_OUTPUT_VERBOSITY", Console_Output_Verb, Verb_Map, VERB_HIGH);


  /*!\par CONFIG_CATEGORY: Dynamic mesh definition \ingroup Config*/
  /*--- Options related to dynamic meshes ---*/

  /* DESCRIPTION: Mesh motion for unsteady simulations */
  addBoolOption("GRID_MOVEMENT", Grid_Movement, false);
  /* DESCRIPTION: Type of mesh motion */
  addEnumListOption("GRID_MOVEMENT_KIND", nGridMovement, Kind_GridMovement, GridMovement_Map);
  /* DESCRIPTION: Marker(s) of moving surfaces (MOVING_WALL or DEFORMING grid motion). */
  addStringListOption("MARKER_MOVING", nMarker_Moving, Marker_Moving);
  /* DESCRIPTION: Mach number (non-dimensional, based on the mesh velocity and freestream vals.) */
  addDoubleOption("MACH_MOTION", Mach_Motion, 0.0);
  /* DESCRIPTION: Coordinates of the rigid motion origin */
  addDoubleListOption("MOTION_ORIGIN_X", nMotion_Origin_X, Motion_Origin_X);
  /* DESCRIPTION: Coordinates of the rigid motion origin */
  addDoubleListOption("MOTION_ORIGIN_Y", nMotion_Origin_Y, Motion_Origin_Y);
  /* DESCRIPTION: Coordinates of the rigid motion origin */
  addDoubleListOption("MOTION_ORIGIN_Z", nMotion_Origin_Z, Motion_Origin_Z);
  /* DESCRIPTION: Translational velocity vector (m/s) in the x, y, & z directions (RIGID_MOTION only) */
  addDoubleListOption("TRANSLATION_RATE_X", nTranslation_Rate_X, Translation_Rate_X);
  /* DESCRIPTION: Translational velocity vector (m/s) in the x, y, & z directions (RIGID_MOTION only) */
  addDoubleListOption("TRANSLATION_RATE_Y", nTranslation_Rate_Y, Translation_Rate_Y);
  /* DESCRIPTION: Translational velocity vector (m/s) in the x, y, & z directions (RIGID_MOTION only) */
  addDoubleListOption("TRANSLATION_RATE_Z", nTranslation_Rate_Z, Translation_Rate_Z);
  /* DESCRIPTION: Angular velocity vector (rad/s) about x, y, & z axes (RIGID_MOTION only) */
  addDoubleListOption("ROTATION_RATE_X", nRotation_Rate_X, Rotation_Rate_X);
  /* DESCRIPTION: Angular velocity vector (rad/s) about x, y, & z axes (RIGID_MOTION only) */
  addDoubleListOption("ROTATION_RATE_Y", nRotation_Rate_Y, Rotation_Rate_Y);
  /* DESCRIPTION: Angular velocity vector (rad/s) about x, y, & z axes (RIGID_MOTION only) */
  addDoubleListOption("ROTATION_RATE_Z", nRotation_Rate_Z, Rotation_Rate_Z);
  /* DESCRIPTION: Pitching angular freq. (rad/s) about x, y, & z axes (RIGID_MOTION only) */
  addDoubleListOption("PITCHING_OMEGA_X", nPitching_Omega_X, Pitching_Omega_X);
  /* DESCRIPTION: Pitching angular freq. (rad/s) about x, y, & z axes (RIGID_MOTION only) */
  addDoubleListOption("PITCHING_OMEGA_Y", nPitching_Omega_Y, Pitching_Omega_Y);
  /* DESCRIPTION: Pitching angular freq. (rad/s) about x, y, & z axes (RIGID_MOTION only) */
  addDoubleListOption("PITCHING_OMEGA_Z", nPitching_Omega_Z, Pitching_Omega_Z);
  /* DESCRIPTION: Pitching amplitude (degrees) about x, y, & z axes (RIGID_MOTION only) */
  addDoubleListOption("PITCHING_AMPL_X", nPitching_Ampl_X, Pitching_Ampl_X);
  /* DESCRIPTION: Pitching amplitude (degrees) about x, y, & z axes (RIGID_MOTION only) */
  addDoubleListOption("PITCHING_AMPL_Y", nPitching_Ampl_Y, Pitching_Ampl_Y);
  /* DESCRIPTION: Pitching amplitude (degrees) about x, y, & z axes (RIGID_MOTION only) */
  addDoubleListOption("PITCHING_AMPL_Z", nPitching_Ampl_Z, Pitching_Ampl_Z);
  /* DESCRIPTION: Pitching phase offset (degrees) about x, y, & z axes (RIGID_MOTION only) */
  addDoubleListOption("PITCHING_PHASE_X", nPitching_Phase_X, Pitching_Phase_X);
  /* DESCRIPTION: Pitching phase offset (degrees) about x, y, & z axes (RIGID_MOTION only) */
  addDoubleListOption("PITCHING_PHASE_Y", nPitching_Phase_Y, Pitching_Phase_Y);
  /* DESCRIPTION: Pitching phase offset (degrees) about x, y, & z axes (RIGID_MOTION only) */
  addDoubleListOption("PITCHING_PHASE_Z", nPitching_Phase_Z, Pitching_Phase_Z);
  /* DESCRIPTION: Plunging angular freq. (rad/s) in x, y, & z directions (RIGID_MOTION only) */
  addDoubleListOption("PLUNGING_OMEGA_X", nPlunging_Omega_X, Plunging_Omega_X);
  /* DESCRIPTION: Plunging angular freq. (rad/s) in x, y, & z directions (RIGID_MOTION only) */
  addDoubleListOption("PLUNGING_OMEGA_Y", nPlunging_Omega_Y, Plunging_Omega_Y);
  /* DESCRIPTION: Plunging angular freq. (rad/s) in x, y, & z directions (RIGID_MOTION only) */
  addDoubleListOption("PLUNGING_OMEGA_Z", nPlunging_Omega_Z, Plunging_Omega_Z);
  /* DESCRIPTION: Plunging amplitude (m) in x, y, & z directions (RIGID_MOTION only) */
  addDoubleListOption("PLUNGING_AMPL_X", nPlunging_Ampl_X, Plunging_Ampl_X);
  /* DESCRIPTION: Plunging amplitude (m) in x, y, & z directions (RIGID_MOTION only) */
  addDoubleListOption("PLUNGING_AMPL_Y", nPlunging_Ampl_Y, Plunging_Ampl_Y);
  /* DESCRIPTION: Plunging amplitude (m) in x, y, & z directions (RIGID_MOTION only) */
  addDoubleListOption("PLUNGING_AMPL_Z", nPlunging_Ampl_Z, Plunging_Ampl_Z);
  /* DESCRIPTION: Value to move motion origins (1 or 0) */
  addUShortListOption("MOVE_MOTION_ORIGIN", nMoveMotion_Origin, MoveMotion_Origin);
  /* DESCRIPTION:  */
  addStringOption("MOTION_FILENAME", Motion_Filename, string("mesh_motion.dat"));

  /*!\par CONFIG_CATEGORY: Grid adaptation \ingroup Config*/
  /*--- Options related to grid adaptation ---*/

  /* DESCRIPTION: Kind of grid adaptation */
  addEnumOption("KIND_ADAPT", Kind_Adaptation, Adapt_Map, NO_ADAPT);
  /* DESCRIPTION: Percentage of new elements (% of the original number of elements) */
  addDoubleOption("NEW_ELEMS", New_Elem_Adapt, -1.0);
  /* DESCRIPTION: Scale factor for the dual volume */
  addDoubleOption("DUALVOL_POWER", DualVol_Power, 0.5);
  /* DESCRIPTION: Use analytical definition for surfaces */
  addEnumOption("ANALYTICAL_SURFDEF", Analytical_Surface, Geo_Analytic_Map, NO_GEO_ANALYTIC);
  /* DESCRIPTION: Before each computation, implicitly smooth the nodal coordinates */
  addBoolOption("SMOOTH_GEOMETRY", SmoothNumGrid, false);
  /* DESCRIPTION: Adapt the boundary elements */
  addBoolOption("ADAPT_BOUNDARY", AdaptBoundary, true);

  /*!\par CONFIG_CATEGORY: Aeroelastic Simulation (Typical Section Model) \ingroup Config*/
  /*--- Options related to aeroelastic simulations using the Typical Section Model) ---*/
  /* DESCRIPTION: The flutter speed index (modifies the freestream condition) */
  addDoubleOption("FLUTTER_SPEED_INDEX", FlutterSpeedIndex, 0.6);
  /* DESCRIPTION: Natural frequency of the spring in the plunging direction (rad/s). */
  addDoubleOption("PLUNGE_NATURAL_FREQUENCY", PlungeNaturalFrequency, 100);
  /* DESCRIPTION: Natural frequency of the spring in the pitching direction (rad/s). */
  addDoubleOption("PITCH_NATURAL_FREQUENCY", PitchNaturalFrequency, 100);
  /* DESCRIPTION: The airfoil mass ratio. */
  addDoubleOption("AIRFOIL_MASS_RATIO", AirfoilMassRatio, 60);
  /* DESCRIPTION: Distance in semichords by which the center of gravity lies behind the elastic axis. */
  addDoubleOption("CG_LOCATION", CG_Location, 1.8);
  /* DESCRIPTION: The radius of gyration squared (expressed in semichords) of the typical section about the elastic axis. */
  addDoubleOption("RADIUS_GYRATION_SQUARED", RadiusGyrationSquared, 3.48);
  /* DESCRIPTION: Solve the aeroelastic equations every given number of internal iterations. */
  addUnsignedShortOption("AEROELASTIC_ITER", AeroelasticIter, 3);
  
  /*!\par CONFIG_CATEGORY: Optimization Problem*/
  
  /* DESCRIPTION: Setup for design variables (upper bound) */
  addDoubleOption("OPT_BOUND_UPPER", DVBound_Upper, 1E6);
  /* DESCRIPTION: Setup for design variables (lower bound) */
  addDoubleOption("OPT_BOUND_LOWER", DVBound_Lower, -1E6);

  /*!\par CONFIG_CATEGORY: Wind Gust \ingroup Config*/
  /*--- Options related to wind gust simulations ---*/

  /* DESCRIPTION: Apply a wind gust */
  addBoolOption("WIND_GUST", Wind_Gust, false);
  /* DESCRIPTION: Type of gust */
  addEnumOption("GUST_TYPE", Gust_Type, Gust_Type_Map, NO_GUST);
  /* DESCRIPTION: Gust wavelenght (meters) */
  addDoubleOption("GUST_WAVELENGTH", Gust_WaveLength, 0.0);
  /* DESCRIPTION: Number of gust periods */
  addDoubleOption("GUST_PERIODS", Gust_Periods, 1.0);
  /* DESCRIPTION: Gust amplitude (m/s) */
  addDoubleOption("GUST_AMPL", Gust_Ampl, 0.0);
  /* DESCRIPTION: Time at which to begin the gust (sec) */
  addDoubleOption("GUST_BEGIN_TIME", Gust_Begin_Time, 0.0);
  /* DESCRIPTION: Location at which the gust begins (meters) */
  addDoubleOption("GUST_BEGIN_LOC", Gust_Begin_Loc, 0.0);
  /* DESCRIPTION: Direction of the gust X or Y dir */
  addEnumOption("GUST_DIR", Gust_Dir, Gust_Dir_Map, Y_DIR);

  /* Harmonic Balance config */
  /* DESCRIPTION: Omega_HB = 2*PI*frequency - frequencies for Harmonic Balance method */
  addDoubleListOption("OMEGA_HB", nOmega_HB, Omega_HB);

  /*!\par CONFIG_CATEGORY: Equivalent Area \ingroup Config*/
  /*--- Options related to the equivalent area ---*/

  /* DESCRIPTION: Evaluate equivalent area on the Near-Field  */
  addBoolOption("EQUIV_AREA", EquivArea, false);
  default_ea_lim[0] = 0.0; default_ea_lim[1] = 1.0; default_ea_lim[2] = 1.0;
  /* DESCRIPTION: Integration limits of the equivalent area ( xmin, xmax, Dist_NearField ) */
  addDoubleArrayOption("EA_INT_LIMIT", 3, EA_IntLimit, default_ea_lim);
  /* DESCRIPTION: Equivalent area scaling factor */
  addDoubleOption("EA_SCALE_FACTOR", EA_ScaleFactor, 1.0);

	// these options share nDV as their size in the option references; not a good idea
	/*!\par CONFIG_CATEGORY: Grid deformation \ingroup Config*/
  /*--- Options related to the grid deformation ---*/

	/* DESCRIPTION: Kind of deformation */
	addEnumListOption("DV_KIND", nDV, Design_Variable, Param_Map);
	/* DESCRIPTION: Marker of the surface to which we are going apply the shape deformation */
  addStringListOption("DV_MARKER", nMarker_DV, Marker_DV);
	/* DESCRIPTION: Parameters of the shape deformation
   - FFD_CONTROL_POINT_2D ( FFDBox ID, i_Ind, j_Ind, x_Disp, y_Disp )
   - FFD_RADIUS_2D ( FFDBox ID )
   - FFD_CAMBER_2D ( FFDBox ID, i_Ind )
   - FFD_THICKNESS_2D ( FFDBox ID, i_Ind )
   - HICKS_HENNE ( Lower Surface (0)/Upper Surface (1)/Only one Surface (2), x_Loc )
   - SURFACE_BUMP ( x_start, x_end, x_Loc )
   - CST ( Lower Surface (0)/Upper Surface (1), Kulfan parameter number, Total number of Kulfan parameters for surface )
   - NACA_4DIGITS ( 1st digit, 2nd digit, 3rd and 4th digit )
   - PARABOLIC ( Center, Thickness )
   - TRANSLATION ( x_Disp, y_Disp, z_Disp )
   - ROTATION ( x_Orig, y_Orig, z_Orig, x_End, y_End, z_End )
   - OBSTACLE ( Center, Bump size )
   - SPHERICAL ( ControlPoint_Index, Theta_Disp, R_Disp )
   - FFD_CONTROL_POINT ( FFDBox ID, i_Ind, j_Ind, k_Ind, x_Disp, y_Disp, z_Disp )
   - FFD_TWIST_ANGLE ( FFDBox ID, x_Orig, y_Orig, z_Orig, x_End, y_End, z_End )
   - FFD_ROTATION ( FFDBox ID, x_Orig, y_Orig, z_Orig, x_End, y_End, z_End )
   - FFD_CONTROL_SURFACE ( FFDBox ID, x_Orig, y_Orig, z_Orig, x_End, y_End, z_End )
   - FFD_CAMBER ( FFDBox ID, i_Ind, j_Ind )
   - FFD_THICKNESS ( FFDBox ID, i_Ind, j_Ind ) */
	addDVParamOption("DV_PARAM", nDV, ParamDV, FFDTag, Design_Variable);
  /* DESCRIPTION: New value of the shape deformation */
  addDVValueOption("DV_VALUE", nDV_Value, DV_Value, nDV, ParamDV, Design_Variable);
	/* DESCRIPTION: Hold the grid fixed in a region */
  addBoolOption("HOLD_GRID_FIXED", Hold_GridFixed, false);
	default_grid_fix[0] = -1E15; default_grid_fix[1] = -1E15; default_grid_fix[2] = -1E15;
	default_grid_fix[3] =  1E15; default_grid_fix[4] =  1E15; default_grid_fix[5] =  1E15;
	/* DESCRIPTION: Coordinates of the box where the grid will be deformed (Xmin, Ymin, Zmin, Xmax, Ymax, Zmax) */
	addDoubleArrayOption("HOLD_GRID_FIXED_COORD", 6, Hold_GridFixed_Coord, default_grid_fix);
	/* DESCRIPTION: Visualize the deformation */
  addBoolOption("VISUALIZE_DEFORMATION", Visualize_Deformation, false);
  /* DESCRIPTION: Print the residuals during mesh deformation to the console */
  addBoolOption("DEFORM_CONSOLE_OUTPUT", Deform_Output, true);
  /* DESCRIPTION: Number of nonlinear deformation iterations (surface deformation increments) */
  addUnsignedLongOption("DEFORM_NONLINEAR_ITER", GridDef_Nonlinear_Iter, 1);
  /* DESCRIPTION: Number of smoothing iterations for FEA mesh deformation */
  addUnsignedLongOption("DEFORM_LINEAR_ITER", GridDef_Linear_Iter, 1000);
  /* DESCRIPTION: Factor to multiply smallest volume for deform tolerance (0.001 default) */
  addDoubleOption("DEFORM_TOL_FACTOR", Deform_Tol_Factor, 1E-6);
  /* DESCRIPTION: Deform coefficient (-1.0 to 0.5) */
  addDoubleOption("DEFORM_COEFF", Deform_Coeff, 1E6);
  /* DESCRIPTION: Type of element stiffness imposed for FEA mesh deformation (INVERSE_VOLUME, WALL_DISTANCE, CONSTANT_STIFFNESS) */
  addEnumOption("DEFORM_STIFFNESS_TYPE", Deform_Stiffness_Type, Deform_Stiffness_Map, WALL_DISTANCE);
  /* DESCRIPTION: Poisson's ratio for constant stiffness FEA method of grid deformation*/
  addDoubleOption("DEFORM_ELASTICITY_MODULUS", Deform_ElasticityMod, 2E11);
  /* DESCRIPTION: Young's modulus and Poisson's ratio for constant stiffness FEA method of grid deformation*/
  addDoubleOption("DEFORM_POISSONS_RATIO", Deform_PoissonRatio, 0.3);
  /*  DESCRIPTION: Linear solver for the mesh deformation\n OPTIONS: see \link Linear_Solver_Map \endlink \n DEFAULT: FGMRES \ingroup Config*/
  addEnumOption("DEFORM_LINEAR_SOLVER", Kind_Deform_Linear_Solver, Linear_Solver_Map, FGMRES);
  /*  \n DESCRIPTION: Preconditioner for the Krylov linear solvers \n OPTIONS: see \link Linear_Solver_Prec_Map \endlink \n DEFAULT: LU_SGS \ingroup Config*/
  addEnumOption("DEFORM_LINEAR_SOLVER_PREC", Kind_Deform_Linear_Solver_Prec, Linear_Solver_Prec_Map, LU_SGS);

  /*!\par CONFIG_CATEGORY: Rotorcraft problem \ingroup Config*/
  /*--- option related to rotorcraft problems ---*/

  /* DESCRIPTION: MISSING ---*/
  addDoubleOption("CYCLIC_PITCH", Cyclic_Pitch, 0.0);
  /* DESCRIPTION: MISSING ---*/
  addDoubleOption("COLLECTIVE_PITCH", Collective_Pitch, 0.0);


  /*!\par CONFIG_CATEGORY: FEA solver \ingroup Config*/
  /*--- Options related to the FEA solver ---*/

  /* DESCRIPTION: Modulus of elasticity */
  addDoubleOption("ELASTICITY_MODULUS", ElasticyMod, 2E11);
  /* DESCRIPTION: Poisson ratio */
  addDoubleOption("POISSON_RATIO", PoissonRatio, 0.30);
  /* DESCRIPTION: Material density */
  addDoubleOption("MATERIAL_DENSITY", MaterialDensity, 7854);
  /*!\brief BULK_MODULUS_STRUCT \n DESCRIPTION: Value of the Bulk Modulus for a structural problem \n DEFAULT 160E9 */
  /* This is a temporal definition */
  addDoubleOption("BULK_MODULUS_STRUCT", Bulk_Modulus_Struct, 160E9);

  /*!\brief REGIME_TYPE \n  DESCRIPTION: Geometric condition \n OPTIONS: see \link Struct_Map \endlink \ingroup Config*/
  addEnumOption("GEOMETRIC_CONDITIONS", Kind_Struct_Solver, Struct_Map, SMALL_DEFORMATIONS);
  /*!\brief REGIME_TYPE \n  DESCRIPTION: Material model \n OPTIONS: see \link Material_Map \endlink \ingroup Config*/
  addEnumOption("MATERIAL_MODEL", Kind_Material, Material_Map, LINEAR_ELASTIC);
  /*!\brief REGIME_TYPE \n  DESCRIPTION: Compressibility of the material \n OPTIONS: see \link MatComp_Map \endlink \ingroup Config*/
  addEnumOption("MATERIAL_COMPRESSIBILITY", Kind_Material_Compress, MatComp_Map, COMPRESSIBLE_MAT);

  /*  DESCRIPTION: Consider a prestretch in the structural domain
  *  Options: NO, YES \ingroup Config */
  addBoolOption("PRESTRETCH", Prestretch, false);
  /*!\brief PRESTRETCH_FILENAME \n DESCRIPTION: Filename to input for prestretching membranes \n Default: prestretch_file.dat \ingroup Config */
  addStringOption("PRESTRETCH_FILENAME", Prestretch_FEMFileName, string("prestretch_file.dat"));

  /* DESCRIPTION: Iterative method for non-linear structural analysis */
  addEnumOption("NONLINEAR_FEM_SOLUTION_METHOD", Kind_SpaceIteScheme_FEA, Space_Ite_Map_FEA, NEWTON_RAPHSON);
  /* DESCRIPTION: Number of internal iterations for Newton-Raphson Method in nonlinear structural applications */
  addUnsignedLongOption("NONLINEAR_FEM_INT_ITER", Dyn_nIntIter, 10);

  /* DESCRIPTION: Formulation for bidimensional elasticity solver */
  addEnumOption("FORMULATION_ELASTICITY_2D", Kind_2DElasForm, ElasForm_2D, PLANE_STRAIN);
  /*  DESCRIPTION: Apply dead loads
  *  Options: NO, YES \ingroup Config */
  addBoolOption("DEAD_LOAD", DeadLoad, false);
  /* DESCRIPTION: Dynamic or static structural analysis */
  addEnumOption("DYNAMIC_ANALYSIS", Dynamic_Analysis, Dynamic_Map, STATIC);
  /* DESCRIPTION: Time Step for dynamic analysis (s) */
  addDoubleOption("DYN_TIMESTEP", Delta_DynTime, 0.0);
  /* DESCRIPTION: Total Physical Time for dual time stepping simulations (s) */
  addDoubleOption("DYN_TIME", Total_DynTime, 1.0);
  /* DESCRIPTION: Parameter alpha for Newmark scheme (s) */
  addDoubleOption("NEWMARK_ALPHA", Newmark_alpha, 0.25);
  /* DESCRIPTION: Parameter delta for Newmark scheme (s) */
  addDoubleOption("NEWMARK_DELTA", Newmark_delta, 0.5);
  /* DESCRIPTION: Apply the load slowly or suddenly */
  addBoolOption("SIGMOID_LOADING", Sigmoid_Load, false);
  /* DESCRIPTION: Apply the load as a ramp */
  addBoolOption("RAMP_LOADING", Ramp_Load, false);
  /* DESCRIPTION: Time while the load is to be increased linearly */
  addDoubleOption("RAMP_TIME", Ramp_Time, 1.0);
  /* DESCRIPTION: Time while the load is to be increased linearly */
  addDoubleOption("SIGMOID_TIME", Sigmoid_Time, 1.0);
  /* DESCRIPTION: Constant of steepness of the sigmoid */
  addDoubleOption("SIGMOID_K", Sigmoid_K, 10.0);

  /* DESCRIPTION: Newmark - Generalized alpha - coefficients */
  addDoubleListOption("TIME_INT_STRUCT_COEFFS", nIntCoeffs, Int_Coeffs);

  /*  DESCRIPTION: Apply dead loads. Options: NO, YES \ingroup Config */
  addBoolOption("INCREMENTAL_LOAD", IncrementalLoad, false);
  /* DESCRIPTION: Maximum number of increments of the  */
  addUnsignedLongOption("NUMBER_INCREMENTS", IncLoad_Nincrements, 10);

  default_inc_crit[0] = 0.0; default_inc_crit[1] = 0.0; default_inc_crit[2] = 0.0;
  /* DESCRIPTION: Definition of the  UTOL RTOL ETOL*/
  addDoubleArrayOption("INCREMENTAL_CRITERIA", 3, IncLoad_Criteria, default_inc_crit);

  /* DESCRIPTION: Time while the structure is static */
  addDoubleOption("STATIC_TIME", Static_Time, 0.0);

  /* DESCRIPTION: Order of the predictor */
  addUnsignedShortOption("PREDICTOR_ORDER", Pred_Order, 0);

  /* DESCRIPTION: Transfer method used for multiphysics problems */
  addEnumOption("MULTIPHYSICS_TRANSFER_METHOD", Kind_TransferMethod, Transfer_Method_Map, BROADCAST_DATA);


  /* CONFIG_CATEGORY: FSI solver */
  /*--- Options related to the FSI solver ---*/

  /*!\brief PHYSICAL_PROBLEM_FLUID_FSI
   *  DESCRIPTION: Physical governing equations \n
   *  Options: NONE (default),EULER, NAVIER_STOKES, RANS,
   *  \ingroup Config*/
  addEnumOption("FSI_FLUID_PROBLEM", Kind_Solver_Fluid_FSI, FSI_Fluid_Solver_Map, NO_SOLVER_FFSI);

  /*!\brief PHYSICAL_PROBLEM_STRUCTURAL_FSI
   *  DESCRIPTION: Physical governing equations \n
   *  Options: NONE (default), FEM_ELASTICITY
   *  \ingroup Config*/
  addEnumOption("FSI_STRUCTURAL_PROBLEM", Kind_Solver_Struc_FSI, FSI_Struc_Solver_Map, NO_SOLVER_SFSI);

  /* DESCRIPTION: Linear solver for the structural side on FSI problems */
  addEnumOption("FSI_LINEAR_SOLVER_STRUC", Kind_Linear_Solver_FSI_Struc, Linear_Solver_Map, FGMRES);
  /* DESCRIPTION: Preconditioner for the Krylov linear solvers */
  addEnumOption("FSI_LINEAR_SOLVER_PREC_STRUC", Kind_Linear_Solver_Prec_FSI_Struc, Linear_Solver_Prec_Map, LU_SGS);
  /* DESCRIPTION: Maximum number of iterations of the linear solver for the implicit formulation */
  addUnsignedLongOption("FSI_LINEAR_SOLVER_ITER_STRUC", Linear_Solver_Iter_FSI_Struc, 500);
  /* DESCRIPTION: Minimum error threshold for the linear solver for the implicit formulation */
  addDoubleOption("FSI_LINEAR_SOLVER_ERROR_STRUC", Linear_Solver_Error_FSI_Struc, 1E-6);

  /* DESCRIPTION: Restart from a steady state (sets grid velocities to 0 when loading the restart). */
  addBoolOption("RESTART_STEADY_STATE", SteadyRestart, false);

  /*  DESCRIPTION: Apply dead loads
  *  Options: NO, YES \ingroup Config */
  addBoolOption("MATCHING_MESH", MatchingMesh, true);

  /*!\par KIND_INTERPOLATION \n
   * DESCRIPTION: Type of interpolation to use for multi-zone problems. \n OPTIONS: see \link Interpolator_Map \endlink
   * Sets Kind_Interpolation \ingroup Config
   */
  addEnumOption("KIND_INTERPOLATION", Kind_Interpolation, Interpolator_Map, NEAREST_NEIGHBOR);

  /* DESCRIPTION: Maximum number of FSI iterations */
  addUnsignedShortOption("FSI_ITER", nIterFSI, 1);
  /* DESCRIPTION: Aitken's static relaxation factor */
  addDoubleOption("STAT_RELAX_PARAMETER", AitkenStatRelax, 0.4);
  /* DESCRIPTION: Aitken's dynamic maximum relaxation factor for the first iteration */
  addDoubleOption("AITKEN_DYN_MAX_INITIAL", AitkenDynMaxInit, 0.5);
  /* DESCRIPTION: Aitken's dynamic minimum relaxation factor for the first iteration */
  addDoubleOption("AITKEN_DYN_MIN_INITIAL", AitkenDynMinInit, 0.5);
  /* DESCRIPTION: Type of gust */
  addEnumOption("BGS_RELAXATION", Kind_BGS_RelaxMethod, AitkenForm_Map, NO_RELAXATION);


  /*!\par CONFIG_CATEGORY: Wave solver \ingroup Config*/
  /*--- options related to the wave solver ---*/

  /* DESCRIPTION: Constant wave speed */
  addDoubleOption("WAVE_SPEED", Wave_Speed, 331.79);

  /*!\par CONFIG_CATEGORY: Heat solver \ingroup Config*/
  /*--- options related to the heat solver ---*/

  /* DESCRIPTION: Thermal diffusivity constant */
  addDoubleOption("THERMAL_DIFFUSIVITY", Thermal_Diffusivity, 1.172E-5);

  /*!\par CONFIG_CATEGORY: Visualize Control Volumes \ingroup Config*/
  /*--- options related to visualizing control volumes ---*/

  /* DESCRIPTION: Node number for the CV to be visualized */
  addLongOption("VISUALIZE_CV", Visualize_CV, -1);

  /*!\par CONFIG_CATEGORY: Inverse design problem \ingroup Config*/
  /*--- options related to inverse design problem ---*/

  /* DESCRIPTION: Evaluate inverse design on the surface  */
  addBoolOption("INV_DESIGN_CP", InvDesign_Cp, false);

  /* DESCRIPTION: Evaluate inverse design on the surface  */
  addBoolOption("INV_DESIGN_HEATFLUX", InvDesign_HeatFlux, false);

  /*!\par CONFIG_CATEGORY: Unsupported options \ingroup Config*/
  /*--- Options that are experimental and not intended for general use ---*/

  /* DESCRIPTION: Write extra output */
  addBoolOption("EXTRA_OUTPUT", ExtraOutput, false);

  /*--- options related to the FFD problem ---*/
  /*!\par CONFIG_CATEGORY:FFD point inversion \ingroup Config*/
  
  /* DESCRIPTION: Fix I plane */
  addShortListOption("FFD_FIX_I", nFFD_Fix_IDir, FFD_Fix_IDir);
  
  /* DESCRIPTION: Fix J plane */
  addShortListOption("FFD_FIX_J", nFFD_Fix_JDir, FFD_Fix_JDir);
  
  /* DESCRIPTION: Fix K plane */
  addShortListOption("FFD_FIX_K", nFFD_Fix_KDir, FFD_Fix_KDir);
  
  /* DESCRIPTION: FFD symmetry plane (j=0) */
  addBoolOption("FFD_SYMMETRY_PLANE", FFD_Symmetry_Plane, false);

  /* DESCRIPTION: Define different coordinates systems for the FFD */
  addEnumOption("FFD_COORD_SYSTEM", FFD_CoordSystem, CoordSystem_Map, CARTESIAN);

  /* DESCRIPTION: Axis information for the spherical and cylindrical coord system */
  default_ffd_axis[0] = 0.0; default_ffd_axis[1] = 0.0; default_ffd_axis[2] =0.0;
  addDoubleArrayOption("FFD_AXIS", 3, FFD_Axis, default_ffd_axis);

  /* DESCRIPTION: Number of total iterations in the FFD point inversion */
  addUnsignedShortOption("FFD_ITERATIONS", nFFD_Iter, 500);

  /* DESCRIPTION: Free surface damping coefficient */
	addDoubleOption("FFD_TOLERANCE", FFD_Tol, 1E-10);
  
  /* DESCRIPTION: Free surface damping coefficient */
  addDoubleOption("FFD_SCALE", FFD_Scale, 1.0);

  /* DESCRIPTION: Definition of the FFD boxes */
  addFFDDefOption("FFD_DEFINITION", nFFDBox, CoordFFDBox, TagFFDBox);
  
  /* DESCRIPTION: Definition of the FFD boxes */
  addFFDDegreeOption("FFD_DEGREE", nFFDBox, DegreeFFDBox);
  
  /* DESCRIPTION: Surface continuity at the intersection with the FFD */
  addEnumOption("FFD_CONTINUITY", FFD_Continuity, Continuity_Map, DERIVATIVE_2ND);

  /* DESCRIPTION: Kind of blending for the FFD definition */
  addEnumOption("FFD_BLENDING", FFD_Blending, Blending_Map, BEZIER );

  /* DESCRIPTION: Order of the BSplines for BSpline Blending function */
  default_ad_coeff_flow[0] = 2; default_ad_coeff_flow[1] = 2; default_ad_coeff_flow[2] = 2;
  addDoubleArrayOption("FFD_BSPLINE_ORDER", 3, FFD_BSpline_Order,default_ad_coeff_flow);

  /*--- Options for the automatic differentiation methods ---*/
  /*!\par CONFIG_CATEGORY: Automatic Differentation options\ingroup Config*/

  /* DESCRIPTION: Direct differentiation mode (forward) */
  addEnumOption("DIRECT_DIFF", DirectDiff, DirectDiff_Var_Map, NO_DERIVATIVE);

  /* DESCRIPTION: Automatic differentiation mode (reverse) */
  addBoolOption("AUTO_DIFF", AD_Mode, NO);

  /*--- options that are used in the python optimization scripts. These have no effect on the c++ toolsuite ---*/
  /*!\par CONFIG_CATEGORY:Python Options\ingroup Config*/

  /* DESCRIPTION: Gradient method */
  addPythonOption("GRADIENT_METHOD");

  /* DESCRIPTION: Geometrical Parameter */
  addPythonOption("GEO_PARAM");

  /* DESCRIPTION: Setup for design variables */
  addPythonOption("DEFINITION_DV");

  /* DESCRIPTION: Maximum number of iterations */
  addPythonOption("OPT_ITERATIONS");
  
  /* DESCRIPTION: Requested accuracy */
  addPythonOption("OPT_ACCURACY");
  
  /*!\brief OPT_COMBINE_OBJECTIVE
   *  \n DESCRIPTION: Flag specifying whether to internally combine a multi-objective function or treat separately */
  addPythonOption("OPT_COMBINE_OBJECTIVE");

  /* DESCRIPTION: Current value of the design variables */
  addPythonOption("DV_VALUE_NEW");

  /* DESCRIPTION: Previous value of the design variables */
  addPythonOption("DV_VALUE_OLD");

  /* DESCRIPTION: Number of partitions of the mesh */
  addPythonOption("NUMBER_PART");

  /* DESCRIPTION: Optimization objective function with optional scaling factor*/
  addPythonOption("OPT_OBJECTIVE");

  /* DESCRIPTION: Optimization constraint functions with optional scaling factor */
  addPythonOption("OPT_CONSTRAINT");

  /* DESCRIPTION: Finite different step for gradient estimation */
  addPythonOption("FIN_DIFF_STEP");

  /* DESCRIPTION: Verbosity of the python scripts to Stdout */
  addPythonOption("CONSOLE");

  /* DESCRIPTION: Flag specifying if the mesh was decomposed */
  addPythonOption("DECOMPOSED");

  /* DESCRIPTION: Activate ParMETIS mode for testing */
  addBoolOption("PARMETIS", ParMETIS, false);
  
  /* END_CONFIG_OPTIONS */

}

void CConfig::SetConfig_Parsing(char case_filename[MAX_STRING_SIZE]) {
  string text_line, option_name;
  ifstream case_file;
  vector<string> option_value;
  int rank = MASTER_NODE;
  
#ifdef HAVE_MPI
  MPI_Comm_rank(MPI_COMM_WORLD, &rank);
#endif
  
  /*--- Read the configuration file ---*/
  
  case_file.open(case_filename, ios::in);

  if (case_file.fail()) {
    if (rank == MASTER_NODE) cout << endl << "The configuration file (.cfg) is missing!!" << endl << endl;
    exit(EXIT_FAILURE);
  }

  string errorString;

  int  err_count = 0;  // How many errors have we found in the config file
  int max_err_count = 30; // Maximum number of errors to print before stopping

  map<string, bool> included_options;

  /*--- Parse the configuration file and set the options ---*/
  
  while (getline (case_file, text_line)) {
    
    if (err_count >= max_err_count) {
      errorString.append("too many errors. Stopping parse");

      cout << errorString << endl;
      throw(1);
    }
    
    if (TokenizeString(text_line, option_name, option_value)) {
      
      /*--- See if it's a python option ---*/

      if (option_map.find(option_name) == option_map.end()) {
          string newString;
          newString.append(option_name);
          newString.append(": invalid option name");
          newString.append(". Check current SU2 options in config_template.cfg.");
          newString.append("\n");
          errorString.append(newString);
          err_count++;
        continue;
      }

      /*--- Option exists, check if the option has already been in the config file ---*/
      
      if (included_options.find(option_name) != included_options.end()) {
        string newString;
        newString.append(option_name);
        newString.append(": option appears twice");
        newString.append("\n");
        errorString.append(newString);
        err_count++;
        continue;
      }


      /*--- New found option. Add it to the map, and delete from all options ---*/
      
      included_options.insert(pair<string, bool>(option_name, true));
      all_options.erase(option_name);

      /*--- Set the value and check error ---*/
      
      string out = option_map[option_name]->SetValue(option_value);
      if (out.compare("") != 0) {
        errorString.append(out);
        errorString.append("\n");
        err_count++;
      }
    }
  }

  /*--- See if there were any errors parsing the config file ---*/
      
  if (errorString.size() != 0) {
    if (rank == MASTER_NODE) cout << errorString << endl;
    exit(EXIT_FAILURE);
  }

  /*--- Set the default values for all of the options that weren't set ---*/
      
  for (map<string, bool>::iterator iter = all_options.begin(); iter != all_options.end(); ++iter) {
    option_map[iter->first]->SetDefault();
  }

  case_file.close();
  
}

bool CConfig::SetRunTime_Parsing(char case_filename[MAX_STRING_SIZE]) {
  string text_line, option_name;
  ifstream case_file;
  vector<string> option_value;
  int rank = MASTER_NODE;
  
#ifdef HAVE_MPI
  MPI_Comm_rank(MPI_COMM_WORLD, &rank);
#endif
  
  /*--- Read the configuration file ---*/
  
  case_file.open(case_filename, ios::in);
  
  if (case_file.fail()) { return false; }
  
  string errorString;
  
  int err_count = 0;  // How many errors have we found in the config file
  int max_err_count = 30; // Maximum number of errors to print before stopping
  
  map<string, bool> included_options;
  
  /*--- Parse the configuration file and set the options ---*/
  
  while (getline (case_file, text_line)) {
    
    if (err_count >= max_err_count) {
      errorString.append("too many errors. Stopping parse");
      
      cout << errorString << endl;
      throw(1);
    }
    
    if (TokenizeString(text_line, option_name, option_value)) {
      
      if (option_map.find(option_name) == option_map.end()) {
        
        /*--- See if it's a python option ---*/
        
        string newString;
        newString.append(option_name);
        newString.append(": invalid option name");
        newString.append("\n");
        errorString.append(newString);
        err_count++;
        continue;
      }
      
      /*--- Option exists, check if the option has already been in the config file ---*/
      
      if (included_options.find(option_name) != included_options.end()) {
        string newString;
        newString.append(option_name);
        newString.append(": option appears twice");
        newString.append("\n");
        errorString.append(newString);
        err_count++;
        continue;
      }
      
      /*--- New found option. Add it to the map, and delete from all options ---*/
      
      included_options.insert(pair<string, bool>(option_name, true));
      all_options.erase(option_name);
      
      /*--- Set the value and check error ---*/
      
      string out = option_map[option_name]->SetValue(option_value);
      if (out.compare("") != 0) {
        errorString.append(out);
        errorString.append("\n");
        err_count++;
      }
      
    }
  }
  
  /*--- See if there were any errors parsing the runtime file ---*/
  
  if (errorString.size() != 0) {
    if (rank == MASTER_NODE) cout << errorString << endl;
    exit(EXIT_FAILURE);
  }
  
  case_file.close();
  
  return true;
  
}

void CConfig::SetPostprocessing(unsigned short val_software, unsigned short val_izone, unsigned short val_nDim) {
  
  unsigned short iZone, iCFL, iMarker;
  bool ideal_gas       = (Kind_FluidModel == STANDARD_AIR || Kind_FluidModel == IDEAL_GAS );
  bool standard_air       = (Kind_FluidModel == STANDARD_AIR);
  
#ifdef HAVE_MPI
  int size = SINGLE_NODE;
  MPI_Comm_size(MPI_COMM_WORLD, &size);
#endif
  
#ifndef HAVE_TECIO
  if (Output_FileFormat == TECPLOT_BINARY) {
    cout << "Tecplot binary file requested but SU2 was built without TecIO support." << "\n";
    Output_FileFormat = TECPLOT;
  }
#endif
  
  /*--- Fixed CM mode requires a static movement of the grid ---*/
  
  if (Fixed_CM_Mode) {
    Grid_Movement= true;
  	 nGridMovement = 1;
  	 Kind_GridMovement = new unsigned short[nGridMovement];
  	 Kind_GridMovement[0] = MOVING_HTP;
  }

  /*--- Store the SU2 module that we are executing. ---*/
  
  Kind_SU2 = val_software;

  /*--- Set the default for thrust in ActDisk ---*/
  
  if ((Kind_ActDisk == NET_THRUST) || (Kind_ActDisk == BC_THRUST)
      || (Kind_ActDisk == DRAG_MINUS_THRUST) || (Kind_ActDisk == MASSFLOW)
      || (Kind_ActDisk == POWER))
    ActDisk_Jump = RATIO;

  /*--- If Kind_Obj has not been specified, these arrays need to take a default --*/

  if (Weight_ObjFunc == NULL and Kind_ObjFunc == NULL) {
    Kind_ObjFunc = new unsigned short[1];
    Kind_ObjFunc[0] = DRAG_COEFFICIENT;
    Weight_ObjFunc = new su2double[1];
    Weight_ObjFunc[0] = 1.0;
    nObj=1;
    nObjW=1;
  }
  /*-- Correct for case where Weight_ObjFunc has not been provided or has length < kind_objfunc---*/
  
  if (nObjW<nObj) {
    if (Weight_ObjFunc!= NULL) {
      cout <<"The option OBJECTIVE_WEIGHT must either have the same length as OBJECTIVE_FUNCTION,\n"<<
          "or be deleted from the config file (equal weights will be applied)."<< endl;
      exit(EXIT_FAILURE);
    }
    Weight_ObjFunc = new su2double[nObj];
    for (unsigned short iObj=0; iObj<nObj; iObj++)
      Weight_ObjFunc[iObj] = 1.0;
  }
  /*--- Ignore weights if only one objective provided ---*/
  
  if (nObj == 1 )
      Weight_ObjFunc[0] = 1.0;

  /*--- Maker sure that nMarker = nObj ---*/

  if (nObj>0) {
    if (nMarker_Monitoring!=nObj and Marker_Monitoring!= NULL) {
      if (nMarker_Monitoring==1) {
        /*-- If only one marker was listed with multiple objectives, set that marker as the marker for each objective ---*/
        nMarker_Monitoring = nObj;
        string marker = Marker_Monitoring[0];
        delete[] Marker_Monitoring;
        Marker_Monitoring = new string[nMarker_Monitoring];
        for (iMarker=0; iMarker<nMarker_Monitoring; iMarker++)
          Marker_Monitoring[iMarker] = marker;
      }
      else if(nObj>1) {
        cout <<"When using more than one OBJECTIVE_FUNCTION, MARKER_MONTIOR must be the same length or length 1. \n "<<
            "For multiple surfaces per objective, list the objective multiple times. \n"<<
            "For multiple objectives per marker either use one marker overall or list the marker multiple times."<<endl;
        exit(EXIT_FAILURE);
      }
    }
  }

  /*--- Low memory only for ASCII Tecplot ---*/

  if (Output_FileFormat != TECPLOT) Low_MemoryOutput = NO;
  
  /*--- Deactivate the multigrid in the adjoint problem ---*/
  
  if ((ContinuousAdjoint && !MG_AdjointFlow) ||
      (Unsteady_Simulation == TIME_STEPPING)) { nMGLevels = 0; }

  /*--- If Fluid Structure Interaction, set the solver for each zone.
   *--- ZONE_0 is the zone of the fluid.
   *--- All the other zones are structure.
   *--- This will allow us to define multiple physics structural problems */

  if (Kind_Solver == FLUID_STRUCTURE_INTERACTION) {
	  if (val_izone == 0) {	Kind_Solver = Kind_Solver_Fluid_FSI; 		FSI_Problem = true;}

	  else {			 	Kind_Solver = Kind_Solver_Struc_FSI;	  	FSI_Problem = true;
	  	  	  	  	  	  	Kind_Linear_Solver = Kind_Linear_Solver_FSI_Struc;
	  	  	  	  	  	  	Kind_Linear_Solver_Prec = Kind_Linear_Solver_Prec_FSI_Struc;
	  	  	  	  	  	  	Linear_Solver_Error = Linear_Solver_Error_FSI_Struc;
	  	  	  	  	  	  	Linear_Solver_Iter = Linear_Solver_Iter_FSI_Struc;}
  }
  else { FSI_Problem = false; }

  if ((rank==MASTER_NODE) && ContinuousAdjoint && (Ref_NonDim == DIMENSIONAL) && (Kind_SU2 == SU2_CFD)) {
    cout << "WARNING: The adjoint solver should use a non-dimensional flow solution." << endl;
  }
  
  /*--- Initialize non-physical points/reconstructions to zero ---*/
  
  Nonphys_Points   = 0;
  Nonphys_Reconstr = 0;
  
  /*--- Apply a bound to the deformation if there is any design variable ---*/
  
  if (Design_Variable != NULL) {
    for (unsigned short iDV = 0; iDV < nDV; iDV++) {
      if (DV_Value != NULL)
        DV_Value[iDV][0] = max(min(DV_Value[iDV][0], DVBound_Upper), DVBound_Lower);
    }
  }
  
  if (Kind_Solver == POISSON_EQUATION) {
    Unsteady_Simulation = STEADY;
  }
  
  /*--- Set the number of external iterations to 1 for the steady state problem ---*/

  if ((Kind_Solver == HEAT_EQUATION) ||
      (Kind_Solver == WAVE_EQUATION) || (Kind_Solver == POISSON_EQUATION)) {
    nMGLevels = 0;
    if (Unsteady_Simulation == STEADY) nExtIter = 1;
    else Unst_nIntIter = 2;
  }
  
  if (Kind_Solver == FEM_ELASTICITY) {
    nMGLevels = 0;
    if (Dynamic_Analysis == STATIC)
	nExtIter = 1;
  }

  /*--- Decide whether we should be writing unsteady solution files. ---*/
  
  if (Unsteady_Simulation == STEADY ||
      Unsteady_Simulation == HARMONIC_BALANCE)
 { Wrt_Unsteady = false; }
  else { Wrt_Unsteady = true; }

  if (Kind_Solver == FEM_ELASTICITY) {

	  if (Dynamic_Analysis == STATIC) { Wrt_Dynamic = false; }
	  else { Wrt_Dynamic = true; }

  } else {
    Wrt_Dynamic = false;
  }

  /*--- Check for unsupported features. ---*/

  if ((Kind_Regime == INCOMPRESSIBLE) && (Unsteady_Simulation == HARMONIC_BALANCE)){
    cout << "Harmonic Balance not yet implemented for the incompressible solver." << endl;
    exit(EXIT_FAILURE);
  }
  
  /*--- Check for Fluid model consistency ---*/

  if (standard_air) {
	if (Gamma != 1.4 || Gas_Constant != 287.058) {
		Gamma = 1.4;
		Gas_Constant = 287.058;
        }
  }
  /*--- Check for Measurement System ---*/
  
  if (SystemMeasurements == US && !standard_air) {
    cout << "Only STANDARD_AIR fluid model can be used with US Measurement System" << endl;
    exit(EXIT_FAILURE);
  }
  
  /*--- Check for Convective scheme available for NICFD ---*/
  
  if (!ideal_gas) {
    if (Kind_ConvNumScheme_Flow != SPACE_UPWIND) {
      cout << "Only ROE Upwind and HLLC Upwind scheme can be used for Non-Ideal Compressible Fluids" << endl;
      exit(EXIT_FAILURE);
    }
    else {
      if (Kind_Upwind_Flow != ROE && Kind_Upwind_Flow != HLLC) {
        cout << "Only ROE Upwind and HLLC Upwind scheme can be used for Non-Ideal Compressible Fluids" << endl;
        exit(EXIT_FAILURE);
      }
    }
  }
  
  /*--- Check for Boundary condition available for NICFD ---*/
  
  if (!ideal_gas) {
    if (nMarker_Inlet != 0) {
      cout << "Riemann Boundary conditions or NRBC must be used for inlet and outlet with Not Ideal Compressible Fluids " << endl;
      exit(EXIT_FAILURE);
    }
    if (nMarker_Outlet != 0) {
      cout << "Riemann Boundary conditions or NRBC must be used outlet with Not Ideal Compressible Fluids " << endl;
      exit(EXIT_FAILURE);
    }
    
    if (nMarker_FarField != 0) {
      cout << "Riemann Boundary conditions or NRBC must be used outlet with Not Ideal Compressible Fluids " << endl;
      exit(EXIT_FAILURE);
    }
    
  }
  
  /*--- Check for Boundary condition available for NICF ---*/
  
  if (ideal_gas) {
    if (SystemMeasurements == US && standard_air) {
      if (Kind_ViscosityModel != SUTHERLAND) {
        cout << "Only SUTHERLAND viscosity model can be used with US Measurement  " << endl;
        exit(EXIT_FAILURE);
      }
    }
    if (Kind_ConductivityModel != CONSTANT_PRANDTL ) {
      cout << "Only CONSTANT_PRANDTL thermal conductivity model can be used with STANDARD_AIR and IDEAL_GAS" << endl;
      exit(EXIT_FAILURE);
    }
    
  }
  
  /*--- Set grid movement kind to NO_MOVEMENT if not specified, which means
   that we also set the Grid_Movement flag to false. We initialize to the
   number of zones here, because we are guaranteed to at least have one. ---*/
  
  if (Kind_GridMovement == NULL) {
    Kind_GridMovement = new unsigned short[nZone];
    for (unsigned short iZone = 0; iZone < nZone; iZone++ )
      Kind_GridMovement[iZone] = NO_MOVEMENT;
    if (Grid_Movement == true) {
      cout << "GRID_MOVEMENT = YES but no type provided in GRID_MOVEMENT_KIND!!" << endl;
      exit(EXIT_FAILURE);
    }
  }
  
  /*--- If we're solving a purely steady problem with no prescribed grid
   movement (both rotating frame and moving walls can be steady), make sure that
   there is no grid motion ---*/
  
  if ((Kind_SU2 == SU2_CFD || Kind_SU2 == SU2_SOL) &&
      (Unsteady_Simulation == STEADY) &&
      ((Kind_GridMovement[ZONE_0] != MOVING_WALL) &&
       (Kind_GridMovement[ZONE_0] != ROTATING_FRAME) &&
       (Kind_GridMovement[ZONE_0] != STEADY_TRANSLATION) &&
       (Kind_GridMovement[ZONE_0] != FLUID_STRUCTURE)))
    Grid_Movement = false;
  
  if ((Kind_SU2 == SU2_CFD || Kind_SU2 == SU2_SOL) &&
      (Unsteady_Simulation == STEADY) &&
      ((Kind_GridMovement[ZONE_0] == MOVING_HTP)))
    Grid_Movement = true;

  /*--- If it is not specified, set the mesh motion mach number
   equal to the freestream value. ---*/
  
  if (Grid_Movement && Mach_Motion == 0.0)
    Mach_Motion = Mach;
  
  /*--- Set the boolean flag if we are in a rotating frame (source term). ---*/
  
  if (Grid_Movement && Kind_GridMovement[ZONE_0] == ROTATING_FRAME)
    Rotating_Frame = true;
  else
    Rotating_Frame = false;
  
  /*--- Check the number of moving markers against the number of grid movement
   types provided (should be equal, except that rigid motion and rotating frame
   do not depend on surface specification). ---*/
  
  if (Grid_Movement &&
      (Kind_GridMovement[ZONE_0] != RIGID_MOTION) &&
      (Kind_GridMovement[ZONE_0] != ROTATING_FRAME) &&
      (Kind_GridMovement[ZONE_0] != MOVING_HTP) &&
      (Kind_GridMovement[ZONE_0] != STEADY_TRANSLATION) &&
      (Kind_GridMovement[ZONE_0] != FLUID_STRUCTURE) &&
      (Kind_GridMovement[ZONE_0] != GUST) &&
      (nGridMovement != nMarker_Moving)) {
    cout << "Number of GRID_MOVEMENT_KIND must match number of MARKER_MOVING!!" << endl;
    exit(EXIT_FAILURE);
  }
  
  /*--- Make sure that there aren't more than one rigid motion or
   rotating frame specified in GRID_MOVEMENT_KIND. ---*/
 /* 
  if (Grid_Movement && (Kind_GridMovement[ZONE_0] == RIGID_MOTION) &&
      (nGridMovement > 2)) {
    cout << "Can not support more than 2 type of rigid motion in GRID_MOVEMENT_KIND!!" << endl;
    exit(EXIT_FAILURE);
  }
 */ 
  /*--- In case the grid movement parameters have not been declared in the
   config file, set them equal to zero for safety. Also check to make sure
   that for each option, a value has been declared for each moving marker. ---*/
  
  unsigned short nMoving;
  if (nGridMovement > nZone) nMoving = nGridMovement;
  else nMoving = nZone;

  /*--- Motion Origin: ---*/
  
  if (Motion_Origin_X == NULL) {
    Motion_Origin_X = new su2double[nMoving];
    for (iZone = 0; iZone < nMoving; iZone++ )
      Motion_Origin_X[iZone] = 0.0;
  } else {
    if (Grid_Movement && (nMotion_Origin_X != nGridMovement)) {
      cout << "Length of MOTION_ORIGIN_X must match GRID_MOVEMENT_KIND!!" << endl;
      exit(EXIT_FAILURE);
    }
  }
  
  if (Motion_Origin_Y == NULL) {
    Motion_Origin_Y = new su2double[nMoving];
    for (iZone = 0; iZone < nMoving; iZone++ )
      Motion_Origin_Y[iZone] = 0.0;
  } else {
    if (Grid_Movement && (nMotion_Origin_Y != nGridMovement)) {
      cout << "Length of MOTION_ORIGIN_Y must match GRID_MOVEMENT_KIND!!" << endl;
      exit(EXIT_FAILURE);
    }
  }
  
  if (Motion_Origin_Z == NULL) {
    Motion_Origin_Z = new su2double[nMoving];
    for (iZone = 0; iZone < nMoving; iZone++ )
      Motion_Origin_Z[iZone] = 0.0;
  } else {
    if (Grid_Movement && (nMotion_Origin_Z != nGridMovement)) {
      cout << "Length of MOTION_ORIGIN_Z must match GRID_MOVEMENT_KIND!!" << endl;
      exit(EXIT_FAILURE);
    }
  }
  
  if (MoveMotion_Origin == NULL) {
    MoveMotion_Origin = new unsigned short[nMoving];
    for (iZone = 0; iZone < nMoving; iZone++ )
      MoveMotion_Origin[iZone] = 0;
  } else {
    if (Grid_Movement && (nMoveMotion_Origin != nGridMovement)) {
      cout << "Length of MOVE_MOTION_ORIGIN must match GRID_MOVEMENT_KIND!!" << endl;
      exit(EXIT_FAILURE);
    }
  }
  
  /*--- Translation: ---*/
  
  if (Translation_Rate_X == NULL) {
    Translation_Rate_X = new su2double[nMoving];
    for (iZone = 0; iZone < nMoving; iZone++ )
      Translation_Rate_X[iZone] = 0.0;
  } else {
    if (Grid_Movement && (nTranslation_Rate_X != nGridMovement)) {
      cout << "Length of TRANSLATION_RATE_X must match GRID_MOVEMENT_KIND!!" << endl;
      exit(EXIT_FAILURE);
    }
  }
  
  if (Translation_Rate_Y == NULL) {
    Translation_Rate_Y = new su2double[nMoving];
    for (iZone = 0; iZone < nMoving; iZone++ )
      Translation_Rate_Y[iZone] = 0.0;
  } else {
    if (Grid_Movement && (nTranslation_Rate_Y != nGridMovement)) {
      cout << "Length of TRANSLATION_RATE_Y must match GRID_MOVEMENT_KIND!!" << endl;
      exit(EXIT_FAILURE);
    }
  }
  
  if (Translation_Rate_Z == NULL) {
    Translation_Rate_Z = new su2double[nMoving];
    for (iZone = 0; iZone < nMoving; iZone++ )
      Translation_Rate_Z[iZone] = 0.0;
  } else {
    if (Grid_Movement && (nTranslation_Rate_Z != nGridMovement)) {
      cout << "Length of TRANSLATION_RATE_Z must match GRID_MOVEMENT_KIND!!" << endl;
      exit(EXIT_FAILURE);
    }
  }
  
  /*--- Rotation: ---*/
  
  if (Rotation_Rate_X == NULL) {
    Rotation_Rate_X = new su2double[nMoving];
    for (iZone = 0; iZone < nMoving; iZone++ )
      Rotation_Rate_X[iZone] = 0.0;
  } else {
    if (Grid_Movement && (nRotation_Rate_X != nGridMovement)) {
      cout << "Length of ROTATION_RATE_X must match GRID_MOVEMENT_KIND!!" << endl;
      exit(EXIT_FAILURE);
    }
  }
  
  if (Rotation_Rate_Y == NULL) {
    Rotation_Rate_Y = new su2double[nMoving];
    for (iZone = 0; iZone < nMoving; iZone++ )
      Rotation_Rate_Y[iZone] = 0.0;
  } else {
    if (Grid_Movement && (nRotation_Rate_Y != nGridMovement)) {
      cout << "Length of ROTATION_RATE_Y must match GRID_MOVEMENT_KIND!!" << endl;
      exit(EXIT_FAILURE);
    }
  }
  
  if (Rotation_Rate_Z == NULL) {
    Rotation_Rate_Z = new su2double[nMoving];
    for (iZone = 0; iZone < nMoving; iZone++ )
      Rotation_Rate_Z[iZone] = 0.0;
  } else {
    if (Grid_Movement && (nRotation_Rate_Z != nGridMovement)) {
      cout << "Length of ROTATION_RATE_Z must match GRID_MOVEMENT_KIND!!" << endl;
      exit(EXIT_FAILURE);
    }
  }
  
  /*--- Pitching: ---*/
  
  if (Pitching_Omega_X == NULL) {
    Pitching_Omega_X = new su2double[nMoving];
    for (iZone = 0; iZone < nMoving; iZone++ )
      Pitching_Omega_X[iZone] = 0.0;
  } else {
    if (Grid_Movement && (nPitching_Omega_X != nGridMovement)) {
      cout << "Length of PITCHING_OMEGA_X must match GRID_MOVEMENT_KIND!!" << endl;
      exit(EXIT_FAILURE);
    }
  }
  
  if (Pitching_Omega_Y == NULL) {
    Pitching_Omega_Y = new su2double[nMoving];
    for (iZone = 0; iZone < nMoving; iZone++ )
      Pitching_Omega_Y[iZone] = 0.0;
  } else {
    if (Grid_Movement && (nPitching_Omega_Y != nGridMovement)) {
      cout << "Length of PITCHING_OMEGA_Y must match GRID_MOVEMENT_KIND!!" << endl;
      exit(EXIT_FAILURE);
    }
  }
  
  if (Pitching_Omega_Z == NULL) {
    Pitching_Omega_Z = new su2double[nMoving];
    for (iZone = 0; iZone < nMoving; iZone++ )
      Pitching_Omega_Z[iZone] = 0.0;
  } else {
    if (Grid_Movement && (nPitching_Omega_Z != nGridMovement)) {
      cout << "Length of PITCHING_OMEGA_Z must match GRID_MOVEMENT_KIND!!" << endl;
      exit(EXIT_FAILURE);
    }
  }
  
  /*--- Pitching Amplitude: ---*/
  
  if (Pitching_Ampl_X == NULL) {
    Pitching_Ampl_X = new su2double[nMoving];
    for (iZone = 0; iZone < nMoving; iZone++ )
      Pitching_Ampl_X[iZone] = 0.0;
  } else {
    if (Grid_Movement && (nPitching_Ampl_X != nGridMovement)) {
      cout << "Length of PITCHING_AMPL_X must match GRID_MOVEMENT_KIND!!" << endl;
      exit(EXIT_FAILURE);
    }
  }
  
  if (Pitching_Ampl_Y == NULL) {
    Pitching_Ampl_Y = new su2double[nMoving];
    for (iZone = 0; iZone < nMoving; iZone++ )
      Pitching_Ampl_Y[iZone] = 0.0;
  } else {
    if (Grid_Movement && (nPitching_Ampl_Y != nGridMovement)) {
      cout << "Length of PITCHING_AMPL_Y must match GRID_MOVEMENT_KIND!!" << endl;
      exit(EXIT_FAILURE);
    }
  }
  
  if (Pitching_Ampl_Z == NULL) {
    Pitching_Ampl_Z = new su2double[nMoving];
    for (iZone = 0; iZone < nMoving; iZone++ )
      Pitching_Ampl_Z[iZone] = 0.0;
  } else {
    if (Grid_Movement && (nPitching_Ampl_Z != nGridMovement)) {
      cout << "Length of PITCHING_AMPL_Z must match GRID_MOVEMENT_KIND!!" << endl;
      exit(EXIT_FAILURE);
    }
  }
  
  /*--- Pitching Phase: ---*/
  
  if (Pitching_Phase_X == NULL) {
    Pitching_Phase_X = new su2double[nMoving];
    for (iZone = 0; iZone < nMoving; iZone++ )
      Pitching_Phase_X[iZone] = 0.0;
  } else {
    if (Grid_Movement && (nPitching_Phase_X != nGridMovement)) {
      cout << "Length of PITCHING_PHASE_X must match GRID_MOVEMENT_KIND!!" << endl;
      exit(EXIT_FAILURE);
    }
  }
  
  if (Pitching_Phase_Y == NULL) {
    Pitching_Phase_Y = new su2double[nMoving];
    for (iZone = 0; iZone < nMoving; iZone++ )
      Pitching_Phase_Y[iZone] = 0.0;
  } else {
    if (Grid_Movement && (nPitching_Phase_Y != nGridMovement)) {
      cout << "Length of PITCHING_PHASE_Y must match GRID_MOVEMENT_KIND!!" << endl;
      exit(EXIT_FAILURE);
    }
  }
  
  if (Pitching_Phase_Z == NULL) {
    Pitching_Phase_Z = new su2double[nMoving];
    for (iZone = 0; iZone < nMoving; iZone++ )
      Pitching_Phase_Z[iZone] = 0.0;
  } else {
    if (Grid_Movement && (nPitching_Phase_Z != nGridMovement)) {
      cout << "Length of PITCHING_PHASE_Z must match GRID_MOVEMENT_KIND!!" << endl;
      exit(EXIT_FAILURE);
    }
  }
  
  /*--- Plunging: ---*/
  
  if (Plunging_Omega_X == NULL) {
    Plunging_Omega_X = new su2double[nMoving];
    for (iZone = 0; iZone < nMoving; iZone++ )
      Plunging_Omega_X[iZone] = 0.0;
  } else {
    if (Grid_Movement && (nPlunging_Omega_X != nGridMovement)) {
      cout << "Length of PLUNGING_OMEGA_X must match GRID_MOVEMENT_KIND!!" << endl;
      exit(EXIT_FAILURE);
    }
  }
  
  if (Plunging_Omega_Y == NULL) {
    Plunging_Omega_Y = new su2double[nMoving];
    for (iZone = 0; iZone < nMoving; iZone++ )
      Plunging_Omega_Y[iZone] = 0.0;
  } else {
    if (Grid_Movement && (nPlunging_Omega_Y != nGridMovement)) {
      cout << "Length of PLUNGING_OMEGA_Y must match GRID_MOVEMENT_KIND!!" << endl;
      exit(EXIT_FAILURE);
    }
  }
  
  if (Plunging_Omega_Z == NULL) {
    Plunging_Omega_Z = new su2double[nMoving];
    for (iZone = 0; iZone < nMoving; iZone++ )
      Plunging_Omega_Z[iZone] = 0.0;
  } else {
    if (Grid_Movement && (nPlunging_Omega_Z != nGridMovement)) {
      cout << "Length of PLUNGING_OMEGA_Z must match GRID_MOVEMENT_KIND!!" << endl;
      exit(EXIT_FAILURE);
    }
  }
  
  /*--- Plunging Amplitude: ---*/
  
  if (Plunging_Ampl_X == NULL) {
    Plunging_Ampl_X = new su2double[nMoving];
    for (iZone = 0; iZone < nMoving; iZone++ )
      Plunging_Ampl_X[iZone] = 0.0;
  } else {
    if (Grid_Movement && (nPlunging_Ampl_X != nGridMovement)) {
      cout << "Length of PLUNGING_AMPL_X must match GRID_MOVEMENT_KIND!!" << endl;
      exit(EXIT_FAILURE);
    }
  }
  
  if (Plunging_Ampl_Y == NULL) {
    Plunging_Ampl_Y = new su2double[nMoving];
    for (iZone = 0; iZone < nMoving; iZone++ )
      Plunging_Ampl_Y[iZone] = 0.0;
  } else {
    if (Grid_Movement && (nPlunging_Ampl_Y != nGridMovement)) {
      cout << "Length of PLUNGING_AMPL_Y must match GRID_MOVEMENT_KIND!!" << endl;
      exit(EXIT_FAILURE);
    }
  }
  
  if (Plunging_Ampl_Z == NULL) {
    Plunging_Ampl_Z = new su2double[nMoving];
    for (iZone = 0; iZone < nMoving; iZone++ )
      Plunging_Ampl_Z[iZone] = 0.0;
  } else {
    if (Grid_Movement && (nPlunging_Ampl_Z != nGridMovement)) {
      cout << "Length of PLUNGING_AMPL_Z must match GRID_MOVEMENT_KIND!!" << endl;
      exit(EXIT_FAILURE);
    }
  }
  
  /*-- Setting Harmonic Balance period from the config file */

  if (Unsteady_Simulation == HARMONIC_BALANCE) {
  	HarmonicBalance_Period = GetHarmonicBalance_Period();
  	if (HarmonicBalance_Period < 0)  {
  		cout << "Not a valid value for time period!!" << endl;
  		exit(EXIT_FAILURE);
  	}
  	/* Initialize the Harmonic balance Frequency pointer */
  	if (Omega_HB == NULL) {
  		Omega_HB = new su2double[nOmega_HB];
  		for (iZone = 0; iZone < nOmega_HB; iZone++ )
  			Omega_HB[iZone] = 0.0;
  	}else {
  		if (nOmega_HB != nTimeInstances) {
  			cout << "Length of omega_HB  must match the number TIME_INSTANCES!!" << endl;
  			exit(EXIT_FAILURE);
  		}
  	}
  }

    /*--- Use the various rigid-motion input frequencies to determine the period to be used with harmonic balance cases.
     There are THREE types of motion to consider, namely: rotation, pitching, and plunging.
     The largest period of motion is the one to be used for harmonic balance  calculations. ---*/
    
  /*if (Unsteady_Simulation == HARMONIC_BALANCE) {
      if (!(GetGrid_Movement())) {
          // No grid movement - Time period from config file //
          HarmonicBalance_Period = GetHarmonicBalance_Period();
      }
      
      else {
          unsigned short N_MOTION_TYPES = 3;
          su2double *periods;
          periods = new su2double[N_MOTION_TYPES];
          
          //--- rotation: ---//
          
          su2double Omega_mag_rot = sqrt(pow(Rotation_Rate_X[ZONE_0],2)+pow(Rotation_Rate_Y[ZONE_0],2)+pow(Rotation_Rate_Z[ZONE_0],2));
          if (Omega_mag_rot > 0)
              periods[0] = 2*PI_NUMBER/Omega_mag_rot;
          else
              periods[0] = 0.0;
          
          //--- pitching: ---//
          
          su2double Omega_mag_pitch = sqrt(pow(Pitching_Omega_X[ZONE_0],2)+pow(Pitching_Omega_Y[ZONE_0],2)+pow(Pitching_Omega_Z[ZONE_0],2));
          if (Omega_mag_pitch > 0)
              periods[1] = 2*PI_NUMBER/Omega_mag_pitch;
          else
              periods[1] = 0.0;
          
          //--- plunging: ---//
          
          su2double Omega_mag_plunge = sqrt(pow(Plunging_Omega_X[ZONE_0],2)+pow(Plunging_Omega_Y[ZONE_0],2)+pow(Plunging_Omega_Z[ZONE_0],2));
          if (Omega_mag_plunge > 0)
              periods[2] = 2*PI_NUMBER/Omega_mag_plunge;
          else
              periods[2] = 0.0;
          
          //--- determine which period is largest ---//
          
          unsigned short iVar;
          HarmonicBalance_Period = 0.0;
          for (iVar = 0; iVar < N_MOTION_TYPES; iVar++) {
              if (periods[iVar] > HarmonicBalance_Period)
                  HarmonicBalance_Period = periods[iVar];
          }
          
          delete periods;
      }
    
  }*/
  

  
    
  /*--- Initialize the RefOriginMoment Pointer ---*/
  
  RefOriginMoment = NULL;
  RefOriginMoment = new su2double[3];
  RefOriginMoment[0] = 0.0; RefOriginMoment[1] = 0.0; RefOriginMoment[2] = 0.0;
  
  /*--- In case the moment origin coordinates have not been declared in the
   config file, set them equal to zero for safety. Also check to make sure
   that for each marker, a value has been declared for the moment origin.
   Unless only one value was specified, then set this value for all the markers
   being monitored. ---*/
  
  
  if ((nRefOriginMoment_X != nRefOriginMoment_Y) || (nRefOriginMoment_X != nRefOriginMoment_Z) ) {
    cout << "ERROR: Length of REF_ORIGIN_MOMENT_X, REF_ORIGIN_MOMENT_Y and REF_ORIGIN_MOMENT_Z must be the same!!" << endl;
    exit(EXIT_FAILURE);
  }
  
  if (RefOriginMoment_X == NULL) {
    RefOriginMoment_X = new su2double[nMarker_Monitoring];
    for (iMarker = 0; iMarker < nMarker_Monitoring; iMarker++ )
      RefOriginMoment_X[iMarker] = 0.0;
  } else {
    if (nRefOriginMoment_X == 1) {
      
      su2double aux_RefOriginMoment_X = RefOriginMoment_X[0];
      delete [] RefOriginMoment_X;
      RefOriginMoment_X = new su2double[nMarker_Monitoring];
      nRefOriginMoment_X = nMarker_Monitoring;
      
      for (iMarker = 0; iMarker < nMarker_Monitoring; iMarker++ )
        RefOriginMoment_X[iMarker] = aux_RefOriginMoment_X;
    }
    else if (nRefOriginMoment_X != nMarker_Monitoring) {
      cout << "ERROR: Length of REF_ORIGIN_MOMENT_X must match number of Monitoring Markers!!" << endl;
      exit(EXIT_FAILURE);
    }
  }
  
  if (RefOriginMoment_Y == NULL) {
    RefOriginMoment_Y = new su2double[nMarker_Monitoring];
    for (iMarker = 0; iMarker < nMarker_Monitoring; iMarker++ )
      RefOriginMoment_Y[iMarker] = 0.0;
  } else {
    if (nRefOriginMoment_Y == 1) {
      
      su2double aux_RefOriginMoment_Y = RefOriginMoment_Y[0];
      delete [] RefOriginMoment_Y;
      RefOriginMoment_Y = new su2double[nMarker_Monitoring];
      nRefOriginMoment_Y = nMarker_Monitoring;
      
      for (iMarker = 0; iMarker < nMarker_Monitoring; iMarker++ )
        RefOriginMoment_Y[iMarker] = aux_RefOriginMoment_Y;
    }
    else if (nRefOriginMoment_Y != nMarker_Monitoring) {
      cout << "ERROR: Length of REF_ORIGIN_MOMENT_Y must match number of Monitoring Markers!!" << endl;
      exit(EXIT_FAILURE);
    }
  }
  
  if (RefOriginMoment_Z == NULL) {
    RefOriginMoment_Z = new su2double[nMarker_Monitoring];
    for (iMarker = 0; iMarker < nMarker_Monitoring; iMarker++ )
      RefOriginMoment_Z[iMarker] = 0.0;
  } else {
    if (nRefOriginMoment_Z == 1) {
      
      su2double aux_RefOriginMoment_Z = RefOriginMoment_Z[0];
      delete [] RefOriginMoment_Z;
      RefOriginMoment_Z = new su2double[nMarker_Monitoring];
      nRefOriginMoment_Z = nMarker_Monitoring;
      
      for (iMarker = 0; iMarker < nMarker_Monitoring; iMarker++ )
        RefOriginMoment_Z[iMarker] = aux_RefOriginMoment_Z;
    }
    else if (nRefOriginMoment_Z != nMarker_Monitoring) {
      cout << "ERROR: Length of REF_ORIGIN_MOMENT_Z must match number of Monitoring Markers!!" << endl;
      exit(EXIT_FAILURE);
    }
  }
  
  /*--- Set the boolean flag if we are carrying out an aeroelastic simulation. ---*/
  
  if (Grid_Movement && (Kind_GridMovement[ZONE_0] == AEROELASTIC || Kind_GridMovement[ZONE_0] == AEROELASTIC_RIGID_MOTION)) Aeroelastic_Simulation = true;
  else Aeroelastic_Simulation = false;
  
  /*--- Initializing the size for the solutions of the Aeroelastic problem. ---*/
  
  
  if (Grid_Movement && Aeroelastic_Simulation) {
    Aeroelastic_np1.resize(nMarker_Monitoring);
    Aeroelastic_n.resize(nMarker_Monitoring);
    Aeroelastic_n1.resize(nMarker_Monitoring);
    for (iMarker = 0; iMarker < nMarker_Monitoring; iMarker++) {
      Aeroelastic_np1[iMarker].resize(2);
      Aeroelastic_n[iMarker].resize(2);
      Aeroelastic_n1[iMarker].resize(2);
      for (int i =0; i<2; i++) {
        Aeroelastic_np1[iMarker][i].resize(2);
        Aeroelastic_n[iMarker][i].resize(2);
        Aeroelastic_n1[iMarker][i].resize(2);
        for (int j=0; j<2; j++) {
          Aeroelastic_np1[iMarker][i][j] = 0.0;
          Aeroelastic_n[iMarker][i][j] = 0.0;
          Aeroelastic_n1[iMarker][i][j] = 0.0;
        }
      }
    }
  }
  
  /*--- Allocate memory for the plunge and pitch and initialized them to zero ---*/
  
  if (Grid_Movement && Aeroelastic_Simulation) {
    Aeroelastic_pitch = new su2double[nMarker_Monitoring];
    Aeroelastic_plunge = new su2double[nMarker_Monitoring];
    for (iMarker = 0; iMarker < nMarker_Monitoring; iMarker++ ) {
      Aeroelastic_pitch[iMarker] = 0.0;
      Aeroelastic_plunge[iMarker] = 0.0;
    }
  }

  /*--- Fluid-Structure Interaction problems ---*/

  if (FSI_Problem) {
	  Kind_GridMovement[val_izone] = FLUID_STRUCTURE;
	  Grid_Movement = true;
  }
  
  if (MGCycle == FULLMG_CYCLE) FinestMesh = nMGLevels;
  else FinestMesh = MESH_0;
  
  if ((Kind_Solver == NAVIER_STOKES) &&
      (Kind_Turb_Model != NONE))
    Kind_Solver = RANS;
    
  Kappa_1st_Flow = Kappa_Flow[0];
  Kappa_2nd_Flow = Kappa_Flow[1];
  Kappa_4th_Flow = Kappa_Flow[2];
  Kappa_1st_AdjFlow = Kappa_AdjFlow[0];
  Kappa_2nd_AdjFlow = Kappa_AdjFlow[1];
  Kappa_4th_AdjFlow = Kappa_AdjFlow[2];
  
  /*--- Make the MG_PreSmooth, MG_PostSmooth, and MG_CorrecSmooth
   arrays consistent with nMGLevels ---*/
  
  unsigned short * tmp_smooth = new unsigned short[nMGLevels+1];
  
  if ((nMG_PreSmooth != nMGLevels+1) && (nMG_PreSmooth != 0)) {
    if (nMG_PreSmooth > nMGLevels+1) {
      
      /*--- Truncate by removing unnecessary elements at the end ---*/
      
      for (unsigned int i = 0; i <= nMGLevels; i++)
        tmp_smooth[i] = MG_PreSmooth[i];
      delete [] MG_PreSmooth;
      MG_PreSmooth=NULL;
    } else {
      
      /*--- Add additional elements equal to last element ---*/
      
      for (unsigned int i = 0; i < nMG_PreSmooth; i++)
        tmp_smooth[i] = MG_PreSmooth[i];
      for (unsigned int i = nMG_PreSmooth; i <= nMGLevels; i++)
        tmp_smooth[i] = MG_PreSmooth[nMG_PreSmooth-1];
      delete [] MG_PreSmooth;
      MG_PreSmooth=NULL;
    }
    
    nMG_PreSmooth = nMGLevels+1;
    MG_PreSmooth = new unsigned short[nMG_PreSmooth];
    for (unsigned int i = 0; i < nMG_PreSmooth; i++)
      MG_PreSmooth[i] = tmp_smooth[i];
  }
  if ((nMGLevels != 0) && (nMG_PreSmooth == 0)) {
    delete [] MG_PreSmooth;
    nMG_PreSmooth = nMGLevels+1;
    MG_PreSmooth = new unsigned short[nMG_PreSmooth];
    for (unsigned int i = 0; i < nMG_PreSmooth; i++)
      MG_PreSmooth[i] = i+1;
  }
  
  if ((nMG_PostSmooth != nMGLevels+1) && (nMG_PostSmooth != 0)) {
    if (nMG_PostSmooth > nMGLevels+1) {
      
      /*--- Truncate by removing unnecessary elements at the end ---*/
      
      for (unsigned int i = 0; i <= nMGLevels; i++)
        tmp_smooth[i] = MG_PostSmooth[i];
      delete [] MG_PostSmooth;
      MG_PostSmooth=NULL;
    } else {
      
      /*--- Add additional elements equal to last element ---*/
       
      for (unsigned int i = 0; i < nMG_PostSmooth; i++)
        tmp_smooth[i] = MG_PostSmooth[i];
      for (unsigned int i = nMG_PostSmooth; i <= nMGLevels; i++)
        tmp_smooth[i] = MG_PostSmooth[nMG_PostSmooth-1];
      delete [] MG_PostSmooth;
      MG_PostSmooth=NULL;
    }
    
    nMG_PostSmooth = nMGLevels+1;
    MG_PostSmooth = new unsigned short[nMG_PostSmooth];
    for (unsigned int i = 0; i < nMG_PostSmooth; i++)
      MG_PostSmooth[i] = tmp_smooth[i];
    
  }
  
  if ((nMGLevels != 0) && (nMG_PostSmooth == 0)) {
    delete [] MG_PostSmooth;
    nMG_PostSmooth = nMGLevels+1;
    MG_PostSmooth = new unsigned short[nMG_PostSmooth];
    for (unsigned int i = 0; i < nMG_PostSmooth; i++)
      MG_PostSmooth[i] = 0;
  }
  
  if ((nMG_CorrecSmooth != nMGLevels+1) && (nMG_CorrecSmooth != 0)) {
    if (nMG_CorrecSmooth > nMGLevels+1) {
      
      /*--- Truncate by removing unnecessary elements at the end ---*/
      
      for (unsigned int i = 0; i <= nMGLevels; i++)
        tmp_smooth[i] = MG_CorrecSmooth[i];
      delete [] MG_CorrecSmooth;
      MG_CorrecSmooth = NULL;
    } else {
      
      /*--- Add additional elements equal to last element ---*/
      
      for (unsigned int i = 0; i < nMG_CorrecSmooth; i++)
        tmp_smooth[i] = MG_CorrecSmooth[i];
      for (unsigned int i = nMG_CorrecSmooth; i <= nMGLevels; i++)
        tmp_smooth[i] = MG_CorrecSmooth[nMG_CorrecSmooth-1];
      delete [] MG_CorrecSmooth;
      MG_CorrecSmooth = NULL;
    }
    nMG_CorrecSmooth = nMGLevels+1;
    MG_CorrecSmooth = new unsigned short[nMG_CorrecSmooth];
    for (unsigned int i = 0; i < nMG_CorrecSmooth; i++)
      MG_CorrecSmooth[i] = tmp_smooth[i];
  }
  
  if ((nMGLevels != 0) && (nMG_CorrecSmooth == 0)) {
    delete [] MG_CorrecSmooth;
    nMG_CorrecSmooth = nMGLevels+1;
    MG_CorrecSmooth = new unsigned short[nMG_CorrecSmooth];
    for (unsigned int i = 0; i < nMG_CorrecSmooth; i++)
      MG_CorrecSmooth[i] = 0;
  }
  
  /*--- Override MG Smooth parameters ---*/
  
  if (nMG_PreSmooth != 0) MG_PreSmooth[MESH_0] = 1;
  if (nMG_PostSmooth != 0) {
    MG_PostSmooth[MESH_0] = 0;
    MG_PostSmooth[nMGLevels] = 0;
  }
  if (nMG_CorrecSmooth != 0) MG_CorrecSmooth[nMGLevels] = 0;
  
  if (Restart) MGCycle = V_CYCLE;
  
  if (ContinuousAdjoint) {
    if (Kind_Solver == EULER) Kind_Solver = ADJ_EULER;
    if (Kind_Solver == NAVIER_STOKES) Kind_Solver = ADJ_NAVIER_STOKES;
    if (Kind_Solver == RANS) Kind_Solver = ADJ_RANS;
  }
  
  nCFL = nMGLevels+1;
  CFL = new su2double[nCFL];
  CFL[0] = CFLFineGrid;
  
  /*--- Evaluate when the Cl should be evaluated ---*/
  
  Iter_Fixed_CL        = SU2_TYPE::Int(nExtIter / (su2double(Update_Alpha)+5.0));
  Iter_Fixed_CM        = SU2_TYPE::Int(nExtIter / (su2double(Update_iH)+5.0));
  Iter_Fixed_NetThrust = SU2_TYPE::Int(nExtIter / (su2double(Update_BCThrust)+5.0));

  if (ContinuousAdjoint) {
    CFL[0] = CFL[0] * CFLRedCoeff_AdjFlow;
    CFL_AdaptParam[2] *= CFLRedCoeff_AdjFlow;
    CFL_AdaptParam[3] *= CFLRedCoeff_AdjFlow;
    Iter_Fixed_CL = SU2_TYPE::Int(su2double (Iter_Fixed_CL) / CFLRedCoeff_AdjFlow);
    Iter_Fixed_CM = SU2_TYPE::Int(su2double (Iter_Fixed_CM) / CFLRedCoeff_AdjFlow);
    Iter_Fixed_NetThrust = SU2_TYPE::Int(su2double (Iter_Fixed_NetThrust) / CFLRedCoeff_AdjFlow);
  }
  
  if (Iter_Fixed_CL == 0) { Iter_Fixed_CL = nExtIter+1; Update_Alpha = 0; }
  if (Iter_Fixed_CM == 0) { Iter_Fixed_CM = nExtIter+1; Update_iH = 0; }
  if (Iter_Fixed_NetThrust == 0) { Iter_Fixed_NetThrust = nExtIter+1; Update_BCThrust = 0; }

  for (iCFL = 1; iCFL < nCFL; iCFL++)
    CFL[iCFL] = CFL[iCFL-1];
  
  if (nRKStep == 0) {
    nRKStep = 1;
    RK_Alpha_Step = new su2double[1]; RK_Alpha_Step[0] = 1.0;
  }
  
  if (nIntCoeffs == 0) {
	nIntCoeffs = 2;
	Int_Coeffs = new su2double[2]; Int_Coeffs[0] = 0.25; Int_Coeffs[1] = 0.5;
  }

  if ((Kind_SU2 == SU2_CFD) && (Kind_Solver == NO_SOLVER)) {
    cout << "PHYSICAL_PROBLEM must be set in the configuration file" << endl;
    exit(EXIT_FAILURE);
  }
  
  /*--- Set a flag for viscous simulations ---*/
  
  Viscous = (( Kind_Solver == NAVIER_STOKES          ) ||
             ( Kind_Solver == ADJ_NAVIER_STOKES      ) ||
             ( Kind_Solver == RANS                   ) ||
             ( Kind_Solver == ADJ_RANS               ) );
  
  /*--- To avoid boundary intersections, let's add a small constant to the planes. ---*/

  Section_WingBounds[0] += EPS;
  Section_WingBounds[1] += EPS;

  for (unsigned short iSections = 0; iSections < nLocationStations; iSections++) {
    LocationStations[iSections] += EPS;
  }

  /*--- Re-scale the length based parameters. The US system uses feet,
   but SU2 assumes that the grid is in inches ---*/
  
  if ((SystemMeasurements == US) && (Kind_SU2 == SU2_CFD)) {
    
    for (iMarker = 0; iMarker < nMarker_Monitoring; iMarker++) {
      RefOriginMoment_X[iMarker] = RefOriginMoment_X[iMarker]/12.0;
      RefOriginMoment_Y[iMarker] = RefOriginMoment_Y[iMarker]/12.0;
      RefOriginMoment_Z[iMarker] = RefOriginMoment_Z[iMarker]/12.0;
    }
    
    for (iMarker = 0; iMarker < nGridMovement; iMarker++) {
      Motion_Origin_X[iMarker] = Motion_Origin_X[iMarker]/12.0;
      Motion_Origin_Y[iMarker] = Motion_Origin_Y[iMarker]/12.0;
      Motion_Origin_Z[iMarker] = Motion_Origin_Z[iMarker]/12.0;
    }
    
    RefLengthMoment = RefLengthMoment/12.0;
    if ((val_nDim == 2) && (!Axisymmetric)) RefAreaCoeff = RefAreaCoeff/12.0;
    else RefAreaCoeff = RefAreaCoeff/144.0;
    Length_Reynolds = Length_Reynolds/12.0;
    RefElemLength = RefElemLength/12.0;
    Highlite_Area = Highlite_Area/144.0;
    SemiSpan = SemiSpan/12.0;

    EA_IntLimit[0] = EA_IntLimit[0]/12.0;
    EA_IntLimit[1] = EA_IntLimit[1]/12.0;
    EA_IntLimit[2] = EA_IntLimit[2]/12.0;
    
    for (unsigned short iSections = 0; iSections < nLocationStations; iSections++) {
      LocationStations[iSections] = LocationStations[iSections]/12.0;
    }

    Section_WingBounds[0] = Section_WingBounds[0]/12.0;
    Section_WingBounds[1] = Section_WingBounds[1]/12.0;
    
    SubsonicEngine_Cyl[0] = SubsonicEngine_Cyl[0]/12.0;
    SubsonicEngine_Cyl[1] = SubsonicEngine_Cyl[1]/12.0;
    SubsonicEngine_Cyl[2] = SubsonicEngine_Cyl[2]/12.0;
    SubsonicEngine_Cyl[3] = SubsonicEngine_Cyl[3]/12.0;
    SubsonicEngine_Cyl[4] = SubsonicEngine_Cyl[4]/12.0;
    SubsonicEngine_Cyl[5] = SubsonicEngine_Cyl[5]/12.0;
    SubsonicEngine_Cyl[6] = SubsonicEngine_Cyl[6]/12.0;
    
  }
  
  /*--- Check for constant lift mode. Initialize the update flag for
   the AoA with each iteration to false  ---*/
  
  if (Fixed_CL_Mode) Update_AoA = false;
  if (Fixed_CM_Mode) Update_HTPIncidence = false;

  if (DirectDiff != NO_DERIVATIVE) {
#if !defined COMPLEX_TYPE && !defined ADOLC_FORWARD_TYPE && !defined CODI_FORWARD_TYPE
      if (Kind_SU2 == SU2_CFD) {
        cout << "SU2_CFD: Config option DIRECT_DIFF= YES requires AD or complex support!" << endl;
        cout << "Please use SU2_CFD_DIRECTDIFF (configuration/compilation is done using the preconfigure.py script)." << endl;
        exit(EXIT_FAILURE);
      }
#endif
    /*--- Initialize the derivative values ---*/
    switch (DirectDiff) {
      case D_MACH:
        SU2_TYPE::SetDerivative(Mach, 1.0);
        break;
      case D_AOA:
        SU2_TYPE::SetDerivative(AoA, 1.0);
        break;
      case D_SIDESLIP:
        SU2_TYPE::SetDerivative(AoS, 1.0);
        break;
      case D_REYNOLDS:
        SU2_TYPE::SetDerivative(Reynolds, 1.0);
        break;
      case D_TURB2LAM:
       SU2_TYPE::SetDerivative(Turb2LamViscRatio_FreeStream, 1.0);
        break;
      default:
        /*--- All other cases are handled in the specific solver ---*/
        break;
      }
  }

#if defined CODI_REVERSE_TYPE
  AD_Mode = YES;
#else
  if (AD_Mode == YES) {
    cout << "AUTO_DIFF=YES requires Automatic Differentiation support." << endl;
    cout << "Please use correct executables (configuration/compilation is done using the preconfigure.py script)." << endl;
  }
#endif

  if (DiscreteAdjoint) {
#if !defined ADOLC_REVERSE_TYPE && !defined CODI_REVERSE_TYPE
    if (Kind_SU2 == SU2_CFD) {
      cout << "SU2_CFD: Config option MATH_PROBLEM= DISCRETE_ADJOINT requires AD support!" << endl;
      cout << "Please use SU2_CFD_AD (configuration/compilation is done using the preconfigure.py script)." << endl;
      exit(EXIT_FAILURE);
    }
#endif

    /*--- Disable writing of limiters if enabled ---*/
    Wrt_Limiters = false;

    if (Unsteady_Simulation) {

      Restart_Flow = false;

      if (Grid_Movement) {
        cout << "Dynamic mesh movement currently not supported for the discrete adjoint solver." << endl;
        exit(EXIT_FAILURE);
      }

      /*--- If the averaging interval is not set, we average over all time-steps ---*/

      if (Iter_Avg_Objective == 0.0) {
        Iter_Avg_Objective = nExtIter;
      }
    }

    switch(Kind_Solver) {
      case EULER:
        Kind_Solver = DISC_ADJ_EULER;
        break;
      case RANS:
        Kind_Solver = DISC_ADJ_RANS;
        Frozen_Visc = false;
        break;
      case NAVIER_STOKES:
        Kind_Solver = DISC_ADJ_NAVIER_STOKES;
        break;
      default:
        break;
    }
  }

  /*--- Check for 2nd order w/ limiting for JST and correct ---*/
  
  if ((Kind_ConvNumScheme_Flow == SPACE_CENTERED) && (Kind_Centered_Flow == JST) && (SpatialOrder_Flow == SECOND_ORDER_LIMITER))
    SpatialOrder_Flow = SECOND_ORDER;
  
  if ((Kind_ConvNumScheme_AdjFlow == SPACE_CENTERED) && (Kind_Centered_AdjFlow == JST) && (SpatialOrder_AdjFlow == SECOND_ORDER_LIMITER))
    SpatialOrder_AdjFlow = SECOND_ORDER;
  
  delete [] tmp_smooth;
  
}

void CConfig::SetMarkers(unsigned short val_software) {

  unsigned short iMarker_All, iMarker_CfgFile, iMarker_Euler, iMarker_Custom,
  iMarker_FarField, iMarker_SymWall, iMarker_Pressure, iMarker_PerBound,
  iMarker_NearFieldBound, iMarker_InterfaceBound, iMarker_Fluid_InterfaceBound, iMarker_Dirichlet,
  iMarker_Inlet, iMarker_Riemann, iMarker_NRBC, iMarker_Outlet, iMarker_Isothermal,
  iMarker_HeatFlux, iMarker_EngineInflow, iMarker_EngineExhaust,
  iMarker_Displacement, iMarker_Load, iMarker_FlowLoad, iMarker_Neumann, iMarker_Internal,
  iMarker_Monitoring, iMarker_Designing, iMarker_GeoEval, iMarker_Plotting, iMarker_Analyze,
  iMarker_DV, iMarker_Moving, iMarker_Supersonic_Inlet, iMarker_Supersonic_Outlet,
  iMarker_Clamped, iMarker_FSIinterface, iMarker_Load_Dir, iMarker_Load_Sine,
  iMarker_ActDiskInlet, iMarker_ActDiskOutlet, iMarker_Out_1D;

  int size = SINGLE_NODE;
  
#ifdef HAVE_MPI
  if (val_software != SU2_MSH)
    MPI_Comm_size(MPI_COMM_WORLD, &size);
#endif

  /*--- Compute the total number of markers in the config file ---*/
  
  nMarker_CfgFile = nMarker_Euler + nMarker_FarField + nMarker_SymWall +
  nMarker_Pressure + nMarker_PerBound + nMarker_NearFieldBound + nMarker_Fluid_InterfaceBound +
  nMarker_InterfaceBound + nMarker_Dirichlet + nMarker_Neumann + nMarker_Inlet + nMarker_Riemann +
  nMarker_NRBC + nMarker_Outlet + nMarker_Isothermal + nMarker_HeatFlux +
  nMarker_EngineInflow + nMarker_EngineExhaust + nMarker_Internal +
  nMarker_Supersonic_Inlet + nMarker_Supersonic_Outlet + nMarker_Displacement + nMarker_Load +
  nMarker_FlowLoad + nMarker_Custom +
  nMarker_Clamped + nMarker_Load_Sine + nMarker_Load_Dir +
  nMarker_ActDiskInlet + nMarker_ActDiskOutlet + nMarker_Out_1D;
  
  /*--- Add the possible send/receive domains ---*/

  nMarker_Max = nMarker_CfgFile + OVERHEAD*size;
  
  /*--- Basic dimensionalization of the markers (worst scenario) ---*/

  nMarker_All = nMarker_Max;

  /*--- Allocate the memory (markers in each domain) ---*/
  
  Marker_All_TagBound       = new string[nMarker_All];			    // Store the tag that correspond with each marker.
  Marker_All_SendRecv       = new short[nMarker_All];						// +#domain (send), -#domain (receive).
  Marker_All_KindBC         = new unsigned short[nMarker_All];	// Store the kind of boundary condition.
  Marker_All_Monitoring     = new unsigned short[nMarker_All];	// Store whether the boundary should be monitored.
  Marker_All_Designing      = new unsigned short[nMarker_All];  // Store whether the boundary should be designed.
  Marker_All_Plotting       = new unsigned short[nMarker_All];	// Store whether the boundary should be plotted.
  Marker_All_Analyze  = new unsigned short[nMarker_All];	// Store whether the boundary should be plotted.
  Marker_All_FSIinterface   = new unsigned short[nMarker_All];	// Store whether the boundary is in the FSI interface.
  Marker_All_GeoEval        = new unsigned short[nMarker_All];	// Store whether the boundary should be geometry evaluation.
  Marker_All_DV             = new unsigned short[nMarker_All];	// Store whether the boundary should be affected by design variables.
  Marker_All_Moving         = new unsigned short[nMarker_All];	// Store whether the boundary should be in motion.
  Marker_All_PerBound       = new short[nMarker_All];						// Store whether the boundary belongs to a periodic boundary.
  Marker_All_Out_1D         = new unsigned short[nMarker_All];  // Store whether the boundary belongs to a 1-d output boundary.

  for (iMarker_All = 0; iMarker_All < nMarker_All; iMarker_All++) {
    Marker_All_TagBound[iMarker_All]      = "SEND_RECEIVE";
    Marker_All_SendRecv[iMarker_All]      = 0;
    Marker_All_KindBC[iMarker_All]        = 0;
    Marker_All_Monitoring[iMarker_All]    = 0;
    Marker_All_GeoEval[iMarker_All]       = 0;
    Marker_All_Designing[iMarker_All]     = 0;
    Marker_All_Plotting[iMarker_All]      = 0;
    Marker_All_Analyze[iMarker_All] = 0;
    Marker_All_FSIinterface[iMarker_All]  = 0;
    Marker_All_DV[iMarker_All]            = 0;
    Marker_All_Moving[iMarker_All]        = 0;
    Marker_All_PerBound[iMarker_All]      = 0;
    Marker_All_Out_1D[iMarker_All]        = 0;
  }

  /*--- Allocate the memory (markers in the config file) ---*/

  Marker_CfgFile_TagBound      = new string[nMarker_CfgFile];
  Marker_CfgFile_KindBC        = new unsigned short[nMarker_CfgFile];
  Marker_CfgFile_Monitoring    = new unsigned short[nMarker_CfgFile];
  Marker_CfgFile_Designing     = new unsigned short[nMarker_CfgFile];
  Marker_CfgFile_Plotting      = new unsigned short[nMarker_CfgFile];
  Marker_CfgFile_Analyze       = new unsigned short[nMarker_CfgFile];
  Marker_CfgFile_GeoEval       = new unsigned short[nMarker_CfgFile];
  Marker_CfgFile_FSIinterface	 = new unsigned short[nMarker_CfgFile];
  Marker_CfgFile_DV            = new unsigned short[nMarker_CfgFile];
  Marker_CfgFile_Moving        = new unsigned short[nMarker_CfgFile];
  Marker_CfgFile_PerBound      = new unsigned short[nMarker_CfgFile];
  Marker_CfgFile_Out_1D        = new unsigned short[nMarker_CfgFile];

  for (iMarker_CfgFile = 0; iMarker_CfgFile < nMarker_CfgFile; iMarker_CfgFile++) {
    Marker_CfgFile_TagBound[iMarker_CfgFile]      = "SEND_RECEIVE";
    Marker_CfgFile_KindBC[iMarker_CfgFile]        = 0;
    Marker_CfgFile_Monitoring[iMarker_CfgFile]    = 0;
    Marker_CfgFile_GeoEval[iMarker_CfgFile]       = 0;
    Marker_CfgFile_Designing[iMarker_CfgFile]     = 0;
    Marker_CfgFile_Plotting[iMarker_CfgFile]      = 0;
    Marker_CfgFile_Analyze[iMarker_CfgFile] = 0;
    Marker_CfgFile_FSIinterface[iMarker_CfgFile]  = 0;
    Marker_CfgFile_DV[iMarker_CfgFile]            = 0;
    Marker_CfgFile_Moving[iMarker_CfgFile]        = 0;
    Marker_CfgFile_PerBound[iMarker_CfgFile]      = 0;
    Marker_CfgFile_Out_1D[iMarker_CfgFile]        = 0;
  }

  /*--- Allocate memory to store surface information (Analyze BC) ---*/

  Surface_MassFlow = new su2double[nMarker_Analyze];
  Surface_DC60 = new su2double[nMarker_Analyze];
  Surface_IDC = new su2double[nMarker_Analyze];
  Surface_IDC_Mach = new su2double[nMarker_Analyze];
  Surface_IDR = new su2double[nMarker_Analyze];
  for (iMarker_Analyze = 0; iMarker_Analyze < nMarker_Analyze; iMarker_Analyze++) {
     Surface_MassFlow[iMarker_Analyze] = 0.0;
   	 Surface_DC60[iMarker_Analyze] = 0.0;
     Surface_IDC[iMarker_Analyze] = 0.0;
     Surface_IDC_Mach[iMarker_Analyze] = 0.0;
     Surface_IDR[iMarker_Analyze] = 0.0;
   }

  /*--- Populate the marker information in the config file (all domains) ---*/

  iMarker_CfgFile = 0;
  for (iMarker_Euler = 0; iMarker_Euler < nMarker_Euler; iMarker_Euler++) {
    Marker_CfgFile_TagBound[iMarker_CfgFile] = Marker_Euler[iMarker_Euler];
    Marker_CfgFile_KindBC[iMarker_CfgFile] = EULER_WALL;
    iMarker_CfgFile++;
  }

  for (iMarker_FarField = 0; iMarker_FarField < nMarker_FarField; iMarker_FarField++) {
    Marker_CfgFile_TagBound[iMarker_CfgFile] = Marker_FarField[iMarker_FarField];
    Marker_CfgFile_KindBC[iMarker_CfgFile] = FAR_FIELD;
    iMarker_CfgFile++;
  }

  for (iMarker_SymWall = 0; iMarker_SymWall < nMarker_SymWall; iMarker_SymWall++) {
    Marker_CfgFile_TagBound[iMarker_CfgFile] = Marker_SymWall[iMarker_SymWall];
    Marker_CfgFile_KindBC[iMarker_CfgFile] = SYMMETRY_PLANE;
    iMarker_CfgFile++;
  }

  for (iMarker_Pressure = 0; iMarker_Pressure < nMarker_Pressure; iMarker_Pressure++) {
    Marker_CfgFile_TagBound[iMarker_CfgFile] = Marker_Pressure[iMarker_Pressure];
    Marker_CfgFile_KindBC[iMarker_CfgFile] = PRESSURE_BOUNDARY;
    iMarker_CfgFile++;
  }

  for (iMarker_PerBound = 0; iMarker_PerBound < nMarker_PerBound; iMarker_PerBound++) {
    Marker_CfgFile_TagBound[iMarker_CfgFile] = Marker_PerBound[iMarker_PerBound];
    Marker_CfgFile_KindBC[iMarker_CfgFile] = PERIODIC_BOUNDARY;
    Marker_CfgFile_PerBound[iMarker_CfgFile] = iMarker_PerBound + 1;
    iMarker_CfgFile++;
  }

  ActDisk_DeltaPress = new su2double[nMarker_ActDiskInlet];
  ActDisk_DeltaTemp = new su2double[nMarker_ActDiskInlet];
  ActDisk_TotalPressRatio = new su2double[nMarker_ActDiskInlet];
  ActDisk_TotalTempRatio = new su2double[nMarker_ActDiskInlet];
  ActDisk_StaticPressRatio = new su2double[nMarker_ActDiskInlet];
  ActDisk_StaticTempRatio = new su2double[nMarker_ActDiskInlet];
  ActDisk_Power = new su2double[nMarker_ActDiskInlet];
  ActDisk_MassFlow = new su2double[nMarker_ActDiskInlet];
  ActDisk_Mach = new su2double[nMarker_ActDiskInlet];
  ActDisk_Force = new su2double[nMarker_ActDiskInlet];
  ActDisk_NetThrust = new su2double[nMarker_ActDiskInlet];
  ActDisk_BCThrust = new su2double[nMarker_ActDiskInlet];
  ActDisk_BCThrust_Old = new su2double[nMarker_ActDiskInlet];
  ActDisk_GrossThrust = new su2double[nMarker_ActDiskInlet];
  ActDisk_Area = new su2double[nMarker_ActDiskInlet];
  ActDisk_ReverseMassFlow = new su2double[nMarker_ActDiskInlet];
  
  for (iMarker_ActDiskInlet = 0; iMarker_ActDiskInlet < nMarker_ActDiskInlet; iMarker_ActDiskInlet++) {
    ActDisk_DeltaPress[iMarker_ActDiskInlet] = 0.0;
    ActDisk_DeltaTemp[iMarker_ActDiskInlet] = 0.0;
    ActDisk_TotalPressRatio[iMarker_ActDiskInlet] = 0.0;
    ActDisk_TotalTempRatio[iMarker_ActDiskInlet] = 0.0;
    ActDisk_StaticPressRatio[iMarker_ActDiskInlet] = 0.0;
    ActDisk_StaticTempRatio[iMarker_ActDiskInlet] = 0.0;
    ActDisk_Power[iMarker_ActDiskInlet] = 0.0;
    ActDisk_MassFlow[iMarker_ActDiskInlet] = 0.0;
    ActDisk_Mach[iMarker_ActDiskInlet] = 0.0;
    ActDisk_Force[iMarker_ActDiskInlet] = 0.0;
    ActDisk_NetThrust[iMarker_ActDiskInlet] = 0.0;
    ActDisk_BCThrust[iMarker_ActDiskInlet] = 0.0;
    ActDisk_BCThrust_Old[iMarker_ActDiskInlet] = 0.0;
    ActDisk_GrossThrust[iMarker_ActDiskInlet] = 0.0;
    ActDisk_Area[iMarker_ActDiskInlet] = 0.0;
    ActDisk_ReverseMassFlow[iMarker_ActDiskInlet] = 0.0;
  }
  
  
  ActDiskInlet_MassFlow = new su2double[nMarker_ActDiskInlet];
  ActDiskInlet_Temperature = new su2double[nMarker_ActDiskInlet];
  ActDiskInlet_TotalTemperature = new su2double[nMarker_ActDiskInlet];
  ActDiskInlet_Pressure = new su2double[nMarker_ActDiskInlet];
  ActDiskInlet_TotalPressure = new su2double[nMarker_ActDiskInlet];
  ActDiskInlet_RamDrag = new su2double[nMarker_ActDiskInlet];
  ActDiskInlet_Force = new su2double[nMarker_ActDiskInlet];
  ActDiskInlet_Power = new su2double[nMarker_ActDiskInlet];
  
  for (iMarker_ActDiskInlet = 0; iMarker_ActDiskInlet < nMarker_ActDiskInlet; iMarker_ActDiskInlet++) {
    Marker_CfgFile_TagBound[iMarker_CfgFile] = Marker_ActDiskInlet[iMarker_ActDiskInlet];
    Marker_CfgFile_KindBC[iMarker_CfgFile] = ACTDISK_INLET;
    ActDiskInlet_MassFlow[iMarker_ActDiskInlet] = 0.0;
    ActDiskInlet_Temperature[iMarker_ActDiskInlet] = 0.0;
    ActDiskInlet_TotalTemperature[iMarker_ActDiskInlet] = 0.0;
    ActDiskInlet_Pressure[iMarker_ActDiskInlet] = 0.0;
    ActDiskInlet_TotalPressure[iMarker_ActDiskInlet] = 0.0;
    ActDiskInlet_RamDrag[iMarker_ActDiskInlet] = 0.0;
    ActDiskInlet_Force[iMarker_ActDiskInlet] = 0.0;
    ActDiskInlet_Power[iMarker_ActDiskInlet] = 0.0;
    iMarker_CfgFile++;
  }
  
  ActDiskOutlet_MassFlow = new su2double[nMarker_ActDiskOutlet];
  ActDiskOutlet_Temperature = new su2double[nMarker_ActDiskOutlet];
  ActDiskOutlet_TotalTemperature = new su2double[nMarker_ActDiskOutlet];
  ActDiskOutlet_Pressure = new su2double[nMarker_ActDiskOutlet];
  ActDiskOutlet_TotalPressure = new su2double[nMarker_ActDiskOutlet];
  ActDiskOutlet_GrossThrust = new su2double[nMarker_ActDiskOutlet];
  ActDiskOutlet_Force = new su2double[nMarker_ActDiskOutlet];
  ActDiskOutlet_Power = new su2double[nMarker_ActDiskOutlet];
  
  for (iMarker_ActDiskOutlet = 0; iMarker_ActDiskOutlet < nMarker_ActDiskOutlet; iMarker_ActDiskOutlet++) {
    Marker_CfgFile_TagBound[iMarker_CfgFile] = Marker_ActDiskOutlet[iMarker_ActDiskOutlet];
    Marker_CfgFile_KindBC[iMarker_CfgFile] = ACTDISK_OUTLET;
    ActDiskOutlet_MassFlow[iMarker_ActDiskOutlet] = 0.0;
    ActDiskOutlet_Temperature[iMarker_ActDiskOutlet] = 0.0;
    ActDiskOutlet_TotalTemperature[iMarker_ActDiskOutlet] = 0.0;
    ActDiskOutlet_Pressure[iMarker_ActDiskOutlet] = 0.0;
    ActDiskOutlet_TotalPressure[iMarker_ActDiskOutlet] = 0.0;
    ActDiskOutlet_GrossThrust[iMarker_ActDiskOutlet] = 0.0;
    ActDiskOutlet_Force[iMarker_ActDiskOutlet] = 0.0;
    ActDiskOutlet_Power[iMarker_ActDiskOutlet] = 0.0;
    iMarker_CfgFile++;
  }

  for (iMarker_NearFieldBound = 0; iMarker_NearFieldBound < nMarker_NearFieldBound; iMarker_NearFieldBound++) {
    Marker_CfgFile_TagBound[iMarker_CfgFile] = Marker_NearFieldBound[iMarker_NearFieldBound];
    Marker_CfgFile_KindBC[iMarker_CfgFile] = NEARFIELD_BOUNDARY;
    iMarker_CfgFile++;
  }

  for (iMarker_InterfaceBound = 0; iMarker_InterfaceBound < nMarker_InterfaceBound; iMarker_InterfaceBound++) {
    Marker_CfgFile_TagBound[iMarker_CfgFile] = Marker_InterfaceBound[iMarker_InterfaceBound];
    Marker_CfgFile_KindBC[iMarker_CfgFile] = INTERFACE_BOUNDARY;
    iMarker_CfgFile++;
  }
  
  for (iMarker_Fluid_InterfaceBound = 0; iMarker_Fluid_InterfaceBound < nMarker_Fluid_InterfaceBound; iMarker_Fluid_InterfaceBound++) {
    Marker_CfgFile_TagBound[iMarker_CfgFile] = Marker_Fluid_InterfaceBound[iMarker_Fluid_InterfaceBound];
    Marker_CfgFile_KindBC[iMarker_CfgFile] = FLUID_INTERFACE;
    iMarker_CfgFile++;
  }

  for (iMarker_Dirichlet = 0; iMarker_Dirichlet < nMarker_Dirichlet; iMarker_Dirichlet++) {
    Marker_CfgFile_TagBound[iMarker_CfgFile] = Marker_Dirichlet[iMarker_Dirichlet];
    Marker_CfgFile_KindBC[iMarker_CfgFile] = DIRICHLET;
    iMarker_CfgFile++;
  }

  for (iMarker_Inlet = 0; iMarker_Inlet < nMarker_Inlet; iMarker_Inlet++) {
    Marker_CfgFile_TagBound[iMarker_CfgFile] = Marker_Inlet[iMarker_Inlet];
    Marker_CfgFile_KindBC[iMarker_CfgFile] = INLET_FLOW;
    iMarker_CfgFile++;
  }

  for (iMarker_Riemann = 0; iMarker_Riemann < nMarker_Riemann; iMarker_Riemann++) {
    Marker_CfgFile_TagBound[iMarker_CfgFile] = Marker_Riemann[iMarker_Riemann];
    Marker_CfgFile_KindBC[iMarker_CfgFile] = RIEMANN_BOUNDARY;
    iMarker_CfgFile++;
  }

  for (iMarker_NRBC = 0; iMarker_NRBC < nMarker_NRBC; iMarker_NRBC++) {
    Marker_CfgFile_TagBound[iMarker_CfgFile] = Marker_NRBC[iMarker_NRBC];
    Marker_CfgFile_KindBC[iMarker_CfgFile] = NRBC_BOUNDARY;
    iMarker_CfgFile++;
  }

  Engine_Power       = new su2double[nMarker_EngineInflow];
  Engine_Mach        = new su2double[nMarker_EngineInflow];
  Engine_Force       = new su2double[nMarker_EngineInflow];
  Engine_NetThrust   = new su2double[nMarker_EngineInflow];
  Engine_GrossThrust = new su2double[nMarker_EngineInflow];
  Engine_Area        = new su2double[nMarker_EngineInflow];
  
  for (iMarker_EngineInflow = 0; iMarker_EngineInflow < nMarker_EngineInflow; iMarker_EngineInflow++) {
    Engine_Power[iMarker_EngineInflow] = 0.0;
    Engine_Mach[iMarker_EngineInflow] = 0.0;
    Engine_Force[iMarker_EngineInflow] = 0.0;
    Engine_NetThrust[iMarker_EngineInflow] = 0.0;
    Engine_GrossThrust[iMarker_EngineInflow] = 0.0;
    Engine_Area[iMarker_EngineInflow] = 0.0;
  }
  
  Inflow_Mach = new su2double[nMarker_EngineInflow];
  Inflow_Pressure = new su2double[nMarker_EngineInflow];
  Inflow_MassFlow = new su2double[nMarker_EngineInflow];
  Inflow_ReverseMassFlow = new su2double[nMarker_EngineInflow];
  Inflow_TotalPressure = new su2double[nMarker_EngineInflow];
  Inflow_Temperature = new su2double[nMarker_EngineInflow];
  Inflow_TotalTemperature = new su2double[nMarker_EngineInflow];
  Inflow_RamDrag = new su2double[nMarker_EngineInflow];
  Inflow_Force = new su2double[nMarker_EngineInflow];
  Inflow_Power = new su2double[nMarker_EngineInflow];
  
  for (iMarker_EngineInflow = 0; iMarker_EngineInflow < nMarker_EngineInflow; iMarker_EngineInflow++) {
    Marker_CfgFile_TagBound[iMarker_CfgFile] = Marker_EngineInflow[iMarker_EngineInflow];
    Marker_CfgFile_KindBC[iMarker_CfgFile] = ENGINE_INFLOW;
    Inflow_Mach[iMarker_EngineInflow] = 0.0;
    Inflow_Pressure[iMarker_EngineInflow] = 0.0;
    Inflow_MassFlow[iMarker_EngineInflow] = 0.0;
    Inflow_ReverseMassFlow[iMarker_EngineInflow] = 0.0;
    Inflow_TotalPressure[iMarker_EngineInflow] = 0.0;
    Inflow_Temperature[iMarker_EngineInflow] = 0.0;
    Inflow_TotalTemperature[iMarker_EngineInflow] = 0.0;
    Inflow_RamDrag[iMarker_EngineInflow] = 0.0;
    Inflow_Force[iMarker_EngineInflow] = 0.0;
    Inflow_Power[iMarker_EngineInflow] = 0.0;
    iMarker_CfgFile++;
  }
  
  Exhaust_Pressure = new su2double[nMarker_EngineExhaust];
  Exhaust_Temperature = new su2double[nMarker_EngineExhaust];
  Exhaust_MassFlow = new su2double[nMarker_EngineExhaust];
  Exhaust_TotalPressure = new su2double[nMarker_EngineExhaust];
  Exhaust_TotalTemperature = new su2double[nMarker_EngineExhaust];
  Exhaust_GrossThrust = new su2double[nMarker_EngineExhaust];
  Exhaust_Force = new su2double[nMarker_EngineExhaust];
  Exhaust_Power = new su2double[nMarker_EngineExhaust];
  
  for (iMarker_EngineExhaust = 0; iMarker_EngineExhaust < nMarker_EngineExhaust; iMarker_EngineExhaust++) {
    Marker_CfgFile_TagBound[iMarker_CfgFile] = Marker_EngineExhaust[iMarker_EngineExhaust];
    Marker_CfgFile_KindBC[iMarker_CfgFile] = ENGINE_EXHAUST;
    Exhaust_Pressure[iMarker_EngineExhaust] = 0.0;
    Exhaust_Temperature[iMarker_EngineExhaust] = 0.0;
    Exhaust_MassFlow[iMarker_EngineExhaust] = 0.0;
    Exhaust_TotalPressure[iMarker_EngineExhaust] = 0.0;
    Exhaust_TotalTemperature[iMarker_EngineExhaust] = 0.0;
    Exhaust_GrossThrust[iMarker_EngineExhaust] = 0.0;
    Exhaust_Force[iMarker_EngineExhaust] = 0.0;
    Exhaust_Power[iMarker_EngineExhaust] = 0.0;
    iMarker_CfgFile++;
  }
  
  for (iMarker_Supersonic_Inlet = 0; iMarker_Supersonic_Inlet < nMarker_Supersonic_Inlet; iMarker_Supersonic_Inlet++) {
    Marker_CfgFile_TagBound[iMarker_CfgFile] = Marker_Supersonic_Inlet[iMarker_Supersonic_Inlet];
    Marker_CfgFile_KindBC[iMarker_CfgFile] = SUPERSONIC_INLET;
    iMarker_CfgFile++;
  }
  
  for (iMarker_Supersonic_Outlet = 0; iMarker_Supersonic_Outlet < nMarker_Supersonic_Outlet; iMarker_Supersonic_Outlet++) {
    Marker_CfgFile_TagBound[iMarker_CfgFile] = Marker_Supersonic_Outlet[iMarker_Supersonic_Outlet];
    Marker_CfgFile_KindBC[iMarker_CfgFile] = SUPERSONIC_OUTLET;
    iMarker_CfgFile++;
  }

  for (iMarker_Neumann = 0; iMarker_Neumann < nMarker_Neumann; iMarker_Neumann++) {
    Marker_CfgFile_TagBound[iMarker_CfgFile] = Marker_Neumann[iMarker_Neumann];
    Marker_CfgFile_KindBC[iMarker_CfgFile] = NEUMANN;
    iMarker_CfgFile++;
  }
  
  for (iMarker_Internal = 0; iMarker_Internal < nMarker_Internal; iMarker_Internal++) {
    Marker_CfgFile_TagBound[iMarker_CfgFile] = Marker_Internal[iMarker_Internal];
    Marker_CfgFile_KindBC[iMarker_CfgFile] = INTERNAL_BOUNDARY;
    iMarker_CfgFile++;
  }

  for (iMarker_Custom = 0; iMarker_Custom < nMarker_Custom; iMarker_Custom++) {
    Marker_CfgFile_TagBound[iMarker_CfgFile] = Marker_Custom[iMarker_Custom];
    Marker_CfgFile_KindBC[iMarker_CfgFile] = CUSTOM_BOUNDARY;
    iMarker_CfgFile++;
  }

  for (iMarker_Outlet = 0; iMarker_Outlet < nMarker_Outlet; iMarker_Outlet++) {
    Marker_CfgFile_TagBound[iMarker_CfgFile] = Marker_Outlet[iMarker_Outlet];
    Marker_CfgFile_KindBC[iMarker_CfgFile] = OUTLET_FLOW;
    iMarker_CfgFile++;
  }

  for (iMarker_Isothermal = 0; iMarker_Isothermal < nMarker_Isothermal; iMarker_Isothermal++) {
    Marker_CfgFile_TagBound[iMarker_CfgFile] = Marker_Isothermal[iMarker_Isothermal];
    Marker_CfgFile_KindBC[iMarker_CfgFile] = ISOTHERMAL;
    iMarker_CfgFile++;
  }

  for (iMarker_HeatFlux = 0; iMarker_HeatFlux < nMarker_HeatFlux; iMarker_HeatFlux++) {
    Marker_CfgFile_TagBound[iMarker_CfgFile] = Marker_HeatFlux[iMarker_HeatFlux];
    Marker_CfgFile_KindBC[iMarker_CfgFile] = HEAT_FLUX;
    iMarker_CfgFile++;
  }

  for (iMarker_Clamped = 0; iMarker_Clamped < nMarker_Clamped; iMarker_Clamped++) {
    Marker_CfgFile_TagBound[iMarker_CfgFile] = Marker_Clamped[iMarker_Clamped];
    Marker_CfgFile_KindBC[iMarker_CfgFile] = CLAMPED_BOUNDARY;
    iMarker_CfgFile++;
  }

  for (iMarker_Displacement = 0; iMarker_Displacement < nMarker_Displacement; iMarker_Displacement++) {
    Marker_CfgFile_TagBound[iMarker_CfgFile] = Marker_Displacement[iMarker_Displacement];
    Marker_CfgFile_KindBC[iMarker_CfgFile] = DISPLACEMENT_BOUNDARY;
    iMarker_CfgFile++;
  }

  for (iMarker_Load = 0; iMarker_Load < nMarker_Load; iMarker_Load++) {
    Marker_CfgFile_TagBound[iMarker_CfgFile] = Marker_Load[iMarker_Load];
    Marker_CfgFile_KindBC[iMarker_CfgFile] = LOAD_BOUNDARY;
    iMarker_CfgFile++;
  }

  for (iMarker_Load_Dir = 0; iMarker_Load_Dir < nMarker_Load_Dir; iMarker_Load_Dir++) {
    Marker_CfgFile_TagBound[iMarker_CfgFile] = Marker_Load_Dir[iMarker_Load_Dir];
    Marker_CfgFile_KindBC[iMarker_CfgFile] = LOAD_DIR_BOUNDARY;
    iMarker_CfgFile++;
  }

  for (iMarker_Load_Sine = 0; iMarker_Load_Sine < nMarker_Load_Sine; iMarker_Load_Sine++) {
    Marker_CfgFile_TagBound[iMarker_CfgFile] = Marker_Load_Sine[iMarker_Load_Sine];
    Marker_CfgFile_KindBC[iMarker_CfgFile] = LOAD_SINE_BOUNDARY;
    iMarker_CfgFile++;
  }


  for (iMarker_FlowLoad = 0; iMarker_FlowLoad < nMarker_FlowLoad; iMarker_FlowLoad++) {
    Marker_CfgFile_TagBound[iMarker_CfgFile] = Marker_FlowLoad[iMarker_FlowLoad];
    Marker_CfgFile_KindBC[iMarker_CfgFile] = FLOWLOAD_BOUNDARY;
    iMarker_CfgFile++;
  }

  for (iMarker_CfgFile = 0; iMarker_CfgFile < nMarker_CfgFile; iMarker_CfgFile++) {
    Marker_CfgFile_Monitoring[iMarker_CfgFile] = NO;
    for (iMarker_Monitoring = 0; iMarker_Monitoring < nMarker_Monitoring; iMarker_Monitoring++)
      if (Marker_CfgFile_TagBound[iMarker_CfgFile] == Marker_Monitoring[iMarker_Monitoring])
        Marker_CfgFile_Monitoring[iMarker_CfgFile] = YES;
  }

  for (iMarker_CfgFile = 0; iMarker_CfgFile < nMarker_CfgFile; iMarker_CfgFile++) {
    Marker_CfgFile_GeoEval[iMarker_CfgFile] = NO;
    for (iMarker_GeoEval = 0; iMarker_GeoEval < nMarker_GeoEval; iMarker_GeoEval++)
      if (Marker_CfgFile_TagBound[iMarker_CfgFile] == Marker_GeoEval[iMarker_GeoEval])
        Marker_CfgFile_GeoEval[iMarker_CfgFile] = YES;
  }

  for (iMarker_CfgFile = 0; iMarker_CfgFile < nMarker_CfgFile; iMarker_CfgFile++) {
    Marker_CfgFile_Designing[iMarker_CfgFile] = NO;
    for (iMarker_Designing = 0; iMarker_Designing < nMarker_Designing; iMarker_Designing++)
      if (Marker_CfgFile_TagBound[iMarker_CfgFile] == Marker_Designing[iMarker_Designing])
        Marker_CfgFile_Designing[iMarker_CfgFile] = YES;
  }

  for (iMarker_CfgFile = 0; iMarker_CfgFile < nMarker_CfgFile; iMarker_CfgFile++) {
    Marker_CfgFile_Plotting[iMarker_CfgFile] = NO;
    for (iMarker_Plotting = 0; iMarker_Plotting < nMarker_Plotting; iMarker_Plotting++)
      if (Marker_CfgFile_TagBound[iMarker_CfgFile] == Marker_Plotting[iMarker_Plotting])
        Marker_CfgFile_Plotting[iMarker_CfgFile] = YES;
  }
  
  for (iMarker_CfgFile = 0; iMarker_CfgFile < nMarker_CfgFile; iMarker_CfgFile++) {
    Marker_CfgFile_Analyze[iMarker_CfgFile] = NO;
    for (iMarker_Analyze = 0; iMarker_Analyze < nMarker_Analyze; iMarker_Analyze++)
      if (Marker_CfgFile_TagBound[iMarker_CfgFile] == Marker_Analyze[iMarker_Analyze])
        Marker_CfgFile_Analyze[iMarker_CfgFile] = YES;
  }

  /*--- Identification of Fluid-Structure interface markers ---*/

  for (iMarker_CfgFile = 0; iMarker_CfgFile < nMarker_CfgFile; iMarker_CfgFile++) {
	unsigned short indexMarker = 0;
    Marker_CfgFile_FSIinterface[iMarker_CfgFile] = NO;
    for (iMarker_FSIinterface = 0; iMarker_FSIinterface < nMarker_FSIinterface; iMarker_FSIinterface++)
      if (Marker_CfgFile_TagBound[iMarker_CfgFile] == Marker_FSIinterface[iMarker_FSIinterface])
			indexMarker = (int)(iMarker_FSIinterface/2+1);
	  Marker_CfgFile_FSIinterface[iMarker_CfgFile] = indexMarker;
  }

  for (iMarker_CfgFile = 0; iMarker_CfgFile < nMarker_CfgFile; iMarker_CfgFile++) {
    Marker_CfgFile_DV[iMarker_CfgFile] = NO;
    for (iMarker_DV = 0; iMarker_DV < nMarker_DV; iMarker_DV++)
      if (Marker_CfgFile_TagBound[iMarker_CfgFile] == Marker_DV[iMarker_DV])
        Marker_CfgFile_DV[iMarker_CfgFile] = YES;
  }

  for (iMarker_CfgFile = 0; iMarker_CfgFile < nMarker_CfgFile; iMarker_CfgFile++) {
    Marker_CfgFile_Moving[iMarker_CfgFile] = NO;
    for (iMarker_Moving = 0; iMarker_Moving < nMarker_Moving; iMarker_Moving++)
      if (Marker_CfgFile_TagBound[iMarker_CfgFile] == Marker_Moving[iMarker_Moving])
        Marker_CfgFile_Moving[iMarker_CfgFile] = YES;
  }

  for (iMarker_CfgFile = 0; iMarker_CfgFile < nMarker_CfgFile; iMarker_CfgFile++) {
    Marker_CfgFile_Out_1D[iMarker_CfgFile] = NO;
    for (iMarker_Out_1D = 0; iMarker_Out_1D < nMarker_Out_1D; iMarker_Out_1D++)
      if (Marker_CfgFile_TagBound[iMarker_CfgFile] == Marker_Out_1D[iMarker_Out_1D])
        Marker_CfgFile_Out_1D[iMarker_CfgFile] = YES;
  }

}

void CConfig::SetOutput(unsigned short val_software, unsigned short val_izone) {

  unsigned short iMarker_Euler, iMarker_Custom, iMarker_FarField,
  iMarker_SymWall, iMarker_PerBound, iMarker_Pressure, iMarker_NearFieldBound,
  iMarker_InterfaceBound, iMarker_Fluid_InterfaceBound, iMarker_Dirichlet, iMarker_Inlet, iMarker_Riemann,
  iMarker_NRBC, iMarker_MixBound, iMarker_Outlet, iMarker_Isothermal, iMarker_HeatFlux,
  iMarker_EngineInflow, iMarker_EngineExhaust, iMarker_Displacement,
  iMarker_Load, iMarker_FlowLoad, iMarker_Neumann, iMarker_Internal, iMarker_Monitoring,
  iMarker_Designing, iMarker_GeoEval, iMarker_Plotting, iMarker_Analyze, iMarker_DV, iDV_Value,
  iMarker_FSIinterface, iMarker_Load_Dir, iMarker_Load_Sine, iMarker_Clamped,
  iMarker_Moving, iMarker_Supersonic_Inlet, iMarker_Supersonic_Outlet, iMarker_ActDiskInlet,
  iMarker_ActDiskOutlet;
  
  
  /*--- WARNING: when compiling on Windows, ctime() is not available. Comment out
   the two lines below that use the dt variable. ---*/
  //time_t now = time(0);
  //string dt = ctime(&now); dt[24] = '.';

  cout << endl << "-------------------------------------------------------------------------" << endl;
  cout << "|    ___ _   _ ___                                                      |" << endl;
  cout << "|   / __| | | |_  )   Release 5.0.0  \"Raven\"                            |" << endl;
  cout << "|   \\__ \\ |_| |/ /                                                      |" << endl;
  switch (val_software) {
    case SU2_CFD: cout << "|   |___/\\___//___|   Suite (Computational Fluid Dynamics Code)         |" << endl; break;
    case SU2_DEF: cout << "|   |___/\\___//___|   Suite (Mesh Deformation Code)                     |" << endl; break;
    case SU2_DOT: cout << "|   |___/\\___//___|   Suite (Gradient Projection Code)                  |" << endl; break;
    case SU2_MSH: cout << "|   |___/\\___//___|   Suite (Mesh Adaptation Code)                      |" << endl; break;
    case SU2_GEO: cout << "|   |___/\\___//___|   Suite (Geometry Definition Code)                  |" << endl; break;
    case SU2_SOL: cout << "|   |___/\\___//___|   Suite (Solution Exporting Code)                   |" << endl; break;
  }

  cout << "|                                                                       |" << endl;
  //cout << "|   Local date and time: " << dt << "                      |" << endl;
  cout <<"-------------------------------------------------------------------------" << endl;
  cout << "| SU2 Lead Dev.: Dr. Francisco Palacios, Francisco.D.Palacios@boeing.com|" << endl;
  cout << "|                Dr. Thomas D. Economon, economon@stanford.edu          |" << endl;
  cout <<"-------------------------------------------------------------------------" << endl;
  cout << "| SU2 Developers:                                                       |" << endl;
  cout << "| - Prof. Juan J. Alonso's group at Stanford University.                |" << endl;
  cout << "| - Prof. Piero Colonna's group at Delft University of Technology.      |" << endl;
  cout << "| - Prof. Nicolas R. Gauger's group at Kaiserslautern U. of Technology. |" << endl;
  cout << "| - Prof. Alberto Guardone's group at Polytechnic University of Milan.  |" << endl;
  cout << "| - Prof. Rafael Palacios' group at Imperial College London.            |" << endl;
  cout << "| - Prof. Edwin van der Weide's group at the University of Twente.      |" << endl;
  cout << "| - Prof. Vincent Terrapon's group at the University of Liege.          |" << endl;
  cout <<"-------------------------------------------------------------------------" << endl;
  cout << "| Copyright (C) 2012-2017 SU2, the open-source CFD code.                |" << endl;
  cout << "|                                                                       |" << endl;
  cout << "| SU2 is free software; you can redistribute it and/or                  |" << endl;
  cout << "| modify it under the terms of the GNU Lesser General Public            |" << endl;
  cout << "| License as published by the Free Software Foundation; either          |" << endl;
  cout << "| version 2.1 of the License, or (at your option) any later version.    |" << endl;
  cout << "|                                                                       |" << endl;
  cout << "| SU2 is distributed in the hope that it will be useful,                |" << endl;
  cout << "| but WITHOUT ANY WARRANTY; without even the implied warranty of        |" << endl;
  cout << "| MERCHANTABILITY or FITNESS FOR A PARTICULAR PURPOSE. See the GNU      |" << endl;
  cout << "| Lesser General Public License for more details.                       |" << endl;
  cout << "|                                                                       |" << endl;
  cout << "| You should have received a copy of the GNU Lesser General Public      |" << endl;
  cout << "| License along with SU2. If not, see <http://www.gnu.org/licenses/>.   |" << endl;
  cout <<"-------------------------------------------------------------------------" << endl;

  cout << endl <<"------------------------ Physical Case Definition -----------------------" << endl;
  if (val_software == SU2_CFD) {
	if (FSI_Problem) {
	   cout << "Fluid-Structure Interaction." << endl;
	}

  if (DiscreteAdjoint) {
     cout <<"Discrete Adjoint equations using Algorithmic Differentiation " << endl;
     cout <<"based on the physical case: ";
  }
    switch (Kind_Solver) {
      case EULER: case DISC_ADJ_EULER:
        if (Kind_Regime == COMPRESSIBLE) cout << "Compressible Euler equations." << endl;
        if (Kind_Regime == INCOMPRESSIBLE) cout << "Incompressible Euler equations." << endl;
        break;
      case NAVIER_STOKES: case DISC_ADJ_NAVIER_STOKES:
        if (Kind_Regime == COMPRESSIBLE) cout << "Compressible Laminar Navier-Stokes' equations." << endl;
        if (Kind_Regime == INCOMPRESSIBLE) cout << "Incompressible Laminar Navier-Stokes' equations." << endl;
        break;
      case RANS: case DISC_ADJ_RANS:
        if (Kind_Regime == COMPRESSIBLE) cout << "Compressible RANS equations." << endl;
        if (Kind_Regime == INCOMPRESSIBLE) cout << "Incompressible RANS equations." << endl;
        cout << "Turbulence model: ";
        switch (Kind_Turb_Model) {
          case SA:     cout << "Spalart Allmaras" << endl; break;
          case SA_NEG: cout << "Negative Spalart Allmaras" << endl; break;
          case SST:    cout << "Menter's SST"     << endl; break;
        }
        break;
      case POISSON_EQUATION: cout << "Poisson equation." << endl; break;
      case WAVE_EQUATION: cout << "Wave equation." << endl; break;
      case HEAT_EQUATION: cout << "Heat equation." << endl; break;
      case FEM_ELASTICITY:
    	  if (Kind_Struct_Solver == SMALL_DEFORMATIONS) cout << "Geometrically linear elasticity solver." << endl;
    	  if (Kind_Struct_Solver == LARGE_DEFORMATIONS) cout << "Geometrically non-linear elasticity solver." << endl;
    	  if (Kind_Material == LINEAR_ELASTIC) cout << "Linear elastic material." << endl;
    	  if (Kind_Material == NEO_HOOKEAN) {
    		  if (Kind_Material_Compress == COMPRESSIBLE_MAT) cout << "Compressible Neo-Hookean material model." << endl;
    		  if (Kind_Material_Compress == INCOMPRESSIBLE_MAT) cout << "Incompressible Neo-Hookean material model (mean dilatation method)." << endl;
    	  }
    	  break;
      case ADJ_EULER: cout << "Continuous Euler adjoint equations." << endl; break;
      case ADJ_NAVIER_STOKES:
        if (Frozen_Visc)
          cout << "Continuous Navier-Stokes adjoint equations with frozen (laminar) viscosity." << endl;
        else
          cout << "Continuous Navier-Stokes adjoint equations." << endl;
        break;
      case ADJ_RANS:
        if (Frozen_Visc)
          cout << "Continuous RANS adjoint equations with frozen (laminar and eddy) viscosity." << endl;
        else
          cout << "Continuous RANS adjoint equations." << endl;

        break;

    }

    if ((Kind_Regime == COMPRESSIBLE) && (Kind_Solver != FEM_ELASTICITY) &&
        (Kind_Solver != HEAT_EQUATION) && (Kind_Solver != WAVE_EQUATION)) {
      cout << "Mach number: " << Mach <<"."<< endl;
      cout << "Angle of attack (AoA): " << AoA <<" deg, and angle of sideslip (AoS): " << AoS <<" deg."<< endl;
      if ((Kind_Solver == NAVIER_STOKES) || (Kind_Solver == ADJ_NAVIER_STOKES) ||
          (Kind_Solver == RANS) || (Kind_Solver == ADJ_RANS))
        cout << "Reynolds number: " << Reynolds <<". Reference length "  << Length_Reynolds << "." << endl;
      if (Fixed_CL_Mode) cout << "Fixed CL mode, target value: " << Target_CL << "." << endl;
      if (Fixed_CM_Mode) {
      		cout << "Fixed CM mode, target value:  " << Target_CM << "." << endl;
        cout << "HTP rotation axis (X,Z): ("<< HTP_Axis[0] <<", "<< HTP_Axis[1] <<")."<< endl;
      }
    }

    if (EquivArea) {
      cout <<"The equivalent area is going to be evaluated on the near-field."<< endl;
      cout <<"The lower integration limit is "<<EA_IntLimit[0]<<", and the upper is "<<EA_IntLimit[1]<<"."<< endl;
      cout <<"The near-field is situated at "<<EA_IntLimit[2]<<"."<< endl;
    }

    if (Grid_Movement) {
      cout << "Performing a dynamic mesh simulation: ";
      switch (Kind_GridMovement[ZONE_0]) {
        case NO_MOVEMENT:     cout << "no movement." << endl; break;
        case DEFORMING:       cout << "deforming mesh motion." << endl; break;
        case RIGID_MOTION:    cout << "rigid mesh motion." << endl; break;
        case MOVING_WALL:     cout << "moving walls." << endl; break;
        case MOVING_HTP:      cout << "HTP moving." << endl; break;
        case ROTATING_FRAME:  cout << "rotating reference frame." << endl; break;
        case AEROELASTIC:     cout << "aeroelastic motion." << endl; break;
        case FLUID_STRUCTURE: cout << "fluid-structure motion." << endl; break;
        case EXTERNAL:        cout << "externally prescribed motion." << endl; break;
        case AEROELASTIC_RIGID_MOTION:  cout << "rigid mesh motion plus aeroelastic motion." << endl; break;
      }
    }

    if (Restart) {
      if (!ContinuousAdjoint && Kind_Solver != FEM_ELASTICITY) cout << "Read flow solution from: " << Solution_FlowFileName << "." << endl;
      if (ContinuousAdjoint) cout << "Read adjoint solution from: " << Solution_AdjFileName << "." << endl;
      if (Kind_Solver == FEM_ELASTICITY) cout << "Read structural solution from: " << Solution_FEMFileName << "." << endl;
    }
    else {
      cout << "No restart solution, use the values at infinity (freestream)." << endl;
    }

    if (ContinuousAdjoint)
      cout << "Read flow solution from: " << Solution_FlowFileName << "." << endl;

    
    if (Ref_NonDim == DIMENSIONAL) { cout << "Dimensional simulation." << endl; }
    else if (Ref_NonDim == FREESTREAM_PRESS_EQ_ONE) { cout << "Non-Dimensional simulation (P=1.0, Rho=1.0, T=1.0 at the farfield)." << endl; }
    else if (Ref_NonDim == FREESTREAM_VEL_EQ_MACH) { cout << "Non-Dimensional simulation (V=Mach, Rho=1.0, T=1.0 at the farfield)." << endl; }
    else if (Ref_NonDim == FREESTREAM_VEL_EQ_ONE) { cout << "Non-Dimensional simulation (V=1.0, Rho=1.0, T=1.0 at the farfield)." << endl; }
    
    if (RefAreaCoeff == 0) cout << "The reference length/area will be computed using y(2D) or z(3D) projection." << endl;
    else cout << "The reference length/area (force coefficient) is " << RefAreaCoeff << "." << endl;
    cout << "The reference length (moment computation) is " << RefLengthMoment << "." << endl;

    if ((nRefOriginMoment_X > 1) || (nRefOriginMoment_Y > 1) || (nRefOriginMoment_Z > 1)) {
      cout << "Surface(s) where the force coefficients are evaluated and \n";
      cout << "their reference origin for moment computation: \n";

      for (iMarker_Monitoring = 0; iMarker_Monitoring < nMarker_Monitoring; iMarker_Monitoring++) {
        cout << "   - " << Marker_Monitoring[iMarker_Monitoring] << " (" << RefOriginMoment_X[iMarker_Monitoring] <<", "<<RefOriginMoment_Y[iMarker_Monitoring] <<", "<< RefOriginMoment_Z[iMarker_Monitoring] << ")";
        if (iMarker_Monitoring < nMarker_Monitoring-1) cout << ".\n";
        else cout <<"."<< endl;
      }
    }
    else {
      cout << "Reference origin (moment computation) is (" << RefOriginMoment_X[0] << ", " << RefOriginMoment_Y[0] << ", " << RefOriginMoment_Z[0] << ")." << endl;
      cout << "Surface(s) where the force coefficients are evaluated: ";
      for (iMarker_Monitoring = 0; iMarker_Monitoring < nMarker_Monitoring; iMarker_Monitoring++) {
        cout << Marker_Monitoring[iMarker_Monitoring];
        if (iMarker_Monitoring < nMarker_Monitoring-1) cout << ", ";
        else cout <<"."<< endl;
      }
    }
    
    if (nMarker_Designing != 0) {
      cout << "Surface(s) where the objective function is evaluated: ";
      for (iMarker_Designing = 0; iMarker_Designing < nMarker_Designing; iMarker_Designing++) {
        cout << Marker_Designing[iMarker_Designing];
        if (iMarker_Designing < nMarker_Designing-1) cout << ", ";
        else cout <<".";
      }
      cout<< endl;
    }
    
    if (nMarker_Plotting != 0) {
      cout << "Surface(s) plotted in the output file: ";
      for (iMarker_Plotting = 0; iMarker_Plotting < nMarker_Plotting; iMarker_Plotting++) {
        cout << Marker_Plotting[iMarker_Plotting];
        if (iMarker_Plotting < nMarker_Plotting-1) cout << ", ";
        else cout <<".";
      }
      cout<< endl;
    }
    
    if (nMarker_Analyze != 0) {
      cout << "Surface(s) to be analyzed in detail: ";
      for (iMarker_Analyze = 0; iMarker_Analyze < nMarker_Analyze; iMarker_Analyze++) {
        cout << Marker_Analyze[iMarker_Analyze];
        if (iMarker_Analyze < nMarker_Analyze-1) cout << ", ";
        else cout <<".";
      }
      cout<< endl;
    }
    
    if (nMarker_FSIinterface != 0) {
      cout << "Surface(s) belonging to the Fluid-Structure Interaction problem: ";
      for (iMarker_FSIinterface = 0; iMarker_FSIinterface < nMarker_FSIinterface; iMarker_FSIinterface++) {
        cout << Marker_FSIinterface[iMarker_FSIinterface];
        if (iMarker_FSIinterface < nMarker_FSIinterface-1) cout << ", ";
        else cout <<".";
      }
      cout<<endl;
    }
    
    if (nMarker_DV != 0) {
      cout << "Surface(s) affected by the design variables: ";
      for (iMarker_DV = 0; iMarker_DV < nMarker_DV; iMarker_DV++) {
        cout << Marker_DV[iMarker_DV];
        if (iMarker_DV < nMarker_DV-1) cout << ", ";
        else cout <<".";
      }
      cout<< endl;
    }

    if ((Kind_GridMovement[ZONE_0] == DEFORMING) || (Kind_GridMovement[ZONE_0] == MOVING_WALL)) {
      cout << "Surface(s) in motion: ";
      for (iMarker_Moving = 0; iMarker_Moving < nMarker_Moving; iMarker_Moving++) {
        cout << Marker_Moving[iMarker_Moving];
        if (iMarker_Moving < nMarker_Moving-1) cout << ", ";
        else cout <<".";
      }
      cout<< endl;
    }

  }

  if (val_software == SU2_GEO) {
    if (nMarker_GeoEval != 0) {
      cout << "Surface(s) where the geometrical based functions is evaluated: ";
      for (iMarker_GeoEval = 0; iMarker_GeoEval < nMarker_GeoEval; iMarker_GeoEval++) {
        cout << Marker_GeoEval[iMarker_GeoEval];
        if (iMarker_GeoEval < nMarker_GeoEval-1) cout << ", ";
        else cout <<".";
      }
      cout<< endl;
    }
  }

  cout << "Input mesh file name: " << Mesh_FileName << endl;

	if (val_software == SU2_DOT) {
    if (DiscreteAdjoint) {
      cout << "Input sensitivity file name: " << GetObjFunc_Extension(Solution_AdjFileName) << "." << endl;
    }else {
		cout << "Input sensitivity file name: " << SurfAdjCoeff_FileName << "." << endl;
	}
  }

	if (val_software == SU2_MSH) {
		switch (Kind_Adaptation) {
		case FULL: case WAKE: case FULL_FLOW: case FULL_ADJOINT: case SMOOTHING: case SUPERSONIC_SHOCK:
			break;
		case GRAD_FLOW:
			cout << "Read flow solution from: " << Solution_FlowFileName << "." << endl;
			break;
		case GRAD_ADJOINT:
			cout << "Read adjoint flow solution from: " << Solution_AdjFileName << "." << endl;
			break;
		case GRAD_FLOW_ADJ: case COMPUTABLE: case REMAINING:
			cout << "Read flow solution from: " << Solution_FlowFileName << "." << endl;
			cout << "Read adjoint flow solution from: " << Solution_AdjFileName << "." << endl;
			break;
		}
	}

	if (val_software == SU2_DEF) {
		cout << endl <<"---------------------- Grid deformation parameters ----------------------" << endl;
		cout << "Grid deformation using a linear elasticity method." << endl;

    if (Hold_GridFixed == YES) cout << "Hold some regions of the mesh fixed (hardcode implementation)." << endl;
  }

  if (val_software == SU2_DOT) {
  cout << endl <<"-------------------- Surface deformation parameters ---------------------" << endl;
  }

  if (((val_software == SU2_DEF) || (val_software == SU2_DOT)) && (Design_Variable[0] != NONE)) {

    for (unsigned short iDV = 0; iDV < nDV; iDV++) {

      
      if ((Design_Variable[iDV] != NO_DEFORMATION) &&
          (Design_Variable[iDV] != FFD_SETTING) &&
          (Design_Variable[iDV] != SURFACE_FILE)) {
        
        if (iDV == 0)
          cout << "Design variables definition (markers <-> value <-> param):" << endl;
        
        switch (Design_Variable[iDV]) {
          case FFD_CONTROL_POINT_2D:  cout << "FFD 2D (control point) <-> "; break;
          case FFD_CAMBER_2D:         cout << "FFD 2D (camber) <-> "; break;
          case FFD_THICKNESS_2D:      cout << "FFD 2D (thickness) <-> "; break;
          case FFD_TWIST_2D:          cout << "FFD 2D (twist) <-> "; break;
          case HICKS_HENNE:           cout << "Hicks Henne <-> " ; break;
          case SURFACE_BUMP:          cout << "Surface bump <-> " ; break;
          case ANGLE_OF_ATTACK:       cout << "Angle of attack <-> " ; break;
	        case CST:           	      cout << "Kulfan parameter number (CST) <-> " ; break;
          case TRANSLATION:           cout << "Translation design variable."; break;
          case SCALE:                 cout << "Scale design variable."; break;
          case NACA_4DIGITS:          cout << "NACA four digits <-> "; break;
          case PARABOLIC:             cout << "Parabolic <-> "; break;
          case AIRFOIL:               cout << "Airfoil <-> "; break;
          case ROTATION:              cout << "Rotation <-> "; break;
          case FFD_CONTROL_POINT:     cout << "FFD (control point) <-> "; break;
          case FFD_NACELLE:           cout << "FFD (nacelle) <-> "; break;
          case FFD_GULL:              cout << "FFD (gull) <-> "; break;
          case FFD_TWIST:             cout << "FFD (twist) <-> "; break;
          case FFD_ROTATION:          cout << "FFD (rotation) <-> "; break;
          case FFD_CONTROL_SURFACE:   cout << "FFD (control surface) <-> "; break;
          case FFD_CAMBER:            cout << "FFD (camber) <-> "; break;
          case FFD_THICKNESS:         cout << "FFD (thickness) <-> "; break;
          case FFD_ANGLE_OF_ATTACK:   cout << "FFD (angle of attack) <-> "; break;
          case CUSTOM:                cout << "Custom DV <-> "; break;
        }
        
        for (iMarker_DV = 0; iMarker_DV < nMarker_DV; iMarker_DV++) {
          cout << Marker_DV[iMarker_DV];
          if (iMarker_DV < nMarker_DV-1) cout << ", ";
          else cout << " <-> ";
        }

        for (iDV_Value = 0; iDV_Value < nDV_Value[iDV]; iDV_Value++) {
          cout << DV_Value[iDV][iDV_Value];
          if (iDV_Value != nDV_Value[iDV]-1) cout << ", ";
        }
        cout << " <-> ";

        if ((Design_Variable[iDV] == NO_DEFORMATION) ||
            (Design_Variable[iDV] == FFD_SETTING) ||
            (Design_Variable[iDV] == SCALE) ) nParamDV = 0;
        if (Design_Variable[iDV] == ANGLE_OF_ATTACK) nParamDV = 1;
        if ((Design_Variable[iDV] == FFD_CAMBER_2D) ||
            (Design_Variable[iDV] == FFD_THICKNESS_2D) ||
            (Design_Variable[iDV] == HICKS_HENNE) ||
            (Design_Variable[iDV] == PARABOLIC) ||
            (Design_Variable[iDV] == AIRFOIL) ||
            (Design_Variable[iDV] == FFD_GULL) ||
            (Design_Variable[iDV] == FFD_ANGLE_OF_ATTACK) ) nParamDV = 2;
        if ((Design_Variable[iDV] ==  TRANSLATION) ||
            (Design_Variable[iDV] ==  NACA_4DIGITS) ||
            (Design_Variable[iDV] ==  CST) ||
            (Design_Variable[iDV] ==  SURFACE_BUMP) ||
            (Design_Variable[iDV] ==  FFD_CAMBER) ||
            (Design_Variable[iDV] ==  FFD_TWIST_2D) ||
            (Design_Variable[iDV] ==  FFD_THICKNESS) ) nParamDV = 3;
        if (Design_Variable[iDV] == FFD_CONTROL_POINT_2D) nParamDV = 5;
        if (Design_Variable[iDV] == ROTATION) nParamDV = 6;
        if ((Design_Variable[iDV] ==  FFD_CONTROL_POINT) ||
            (Design_Variable[iDV] ==  FFD_ROTATION) ||
            (Design_Variable[iDV] ==  FFD_CONTROL_SURFACE) ) nParamDV = 7;
        if (Design_Variable[iDV] ==  CUSTOM) nParamDV = 1;
        if (Design_Variable[iDV] == FFD_TWIST) nParamDV = 8;

        for (unsigned short iParamDV = 0; iParamDV < nParamDV; iParamDV++) {

          if (iParamDV == 0) cout << "( ";

          if ((iParamDV == 0) &&
              ((Design_Variable[iDV] == NO_DEFORMATION) ||
               (Design_Variable[iDV] == FFD_SETTING) ||
               (Design_Variable[iDV] == FFD_ANGLE_OF_ATTACK) ||
               (Design_Variable[iDV] == FFD_CONTROL_POINT_2D) ||
               (Design_Variable[iDV] == FFD_CAMBER_2D) ||
               (Design_Variable[iDV] == FFD_THICKNESS_2D) ||
               (Design_Variable[iDV] == FFD_TWIST_2D) ||
               (Design_Variable[iDV] == FFD_CONTROL_POINT) ||
               (Design_Variable[iDV] == FFD_NACELLE) ||
               (Design_Variable[iDV] == FFD_GULL) ||
               (Design_Variable[iDV] == FFD_TWIST) ||
               (Design_Variable[iDV] == FFD_ROTATION) ||
               (Design_Variable[iDV] == FFD_CONTROL_SURFACE) ||
               (Design_Variable[iDV] == FFD_CAMBER) ||
               (Design_Variable[iDV] == FFD_THICKNESS))) cout << FFDTag[iDV];
          else cout << ParamDV[iDV][iParamDV];

          if (iParamDV < nParamDV-1) cout << ", ";
          else cout <<" )"<< endl;
          
        }

      }
      
      else if (Design_Variable[iDV] == FFD_SETTING) {
        
        cout << "Setting the FFD box structure." << endl;
        cout << "FFD boxes definition (FFD tag <-> degree <-> coord):" << endl;
        
        for (unsigned short iFFDBox = 0; iFFDBox < nFFDBox; iFFDBox++) {
          
          cout << TagFFDBox[iFFDBox] << " <-> ";
          
          for (unsigned short iDegreeFFD = 0; iDegreeFFD < 3; iDegreeFFD++) {
            if (iDegreeFFD == 0) cout << "( ";
            cout << DegreeFFDBox[iFFDBox][iDegreeFFD];
            if (iDegreeFFD < 2) cout << ", ";
            else cout <<" )";
          }
          
          cout << " <-> ";

          for (unsigned short iCoordFFD = 0; iCoordFFD < 24; iCoordFFD++) {
            if (iCoordFFD == 0) cout << "( ";
            cout << CoordFFDBox[iFFDBox][iCoordFFD];
            if (iCoordFFD < 23) cout << ", ";
            else cout <<" )"<< endl;
          }
          
        }
        
      }
      
      else cout << endl;

		}
	}

	if (((val_software == SU2_CFD) && ( ContinuousAdjoint || DiscreteAdjoint)) || (val_software == SU2_DOT)) {

		cout << endl <<"----------------------- Design problem definition -----------------------" << endl;
		if (nObj==1) {
      switch (Kind_ObjFunc[0]) {
        case DRAG_COEFFICIENT:
          cout << "CD objective function." << endl;
          if (Fixed_CL_Mode) cout << "dCD/dCL = " << dCD_dCL << "." << endl;
          if (Fixed_CM_Mode) cout << "dCD/dCM = " << dCD_dCM << "." << endl;
          break;
        case LIFT_COEFFICIENT:        cout << "CL objective function." << endl; break;
        case MOMENT_X_COEFFICIENT:    cout << "CMx objective function." << endl; break;
        case MOMENT_Y_COEFFICIENT:    cout << "CMy objective function." << endl; break;
        case MOMENT_Z_COEFFICIENT:    cout << "CMz objective function." << endl; break;
        case INVERSE_DESIGN_PRESSURE: cout << "Inverse design (Cp) objective function." << endl; break;
        case INVERSE_DESIGN_HEATFLUX: cout << "Inverse design (Heat Flux) objective function." << endl; break;
        case SIDEFORCE_COEFFICIENT:   cout << "Side force objective function." << endl; break;
        case EFFICIENCY:              cout << "CL/CD objective function." << endl; break;
        case EQUIVALENT_AREA:         cout << "Equivalent area objective function. CD weight: " << WeightCd <<"."<< endl;  break;
        case NEARFIELD_PRESSURE:      cout << "Nearfield pressure objective function. CD weight: " << WeightCd <<"."<< endl;  break;
        case FORCE_X_COEFFICIENT:     cout << "X-force objective function." << endl; break;
        case FORCE_Y_COEFFICIENT:     cout << "Y-force objective function." << endl; break;
        case FORCE_Z_COEFFICIENT:     cout << "Z-force objective function." << endl; break;
        case THRUST_COEFFICIENT:      cout << "Thrust objective function." << endl; break;
        case TORQUE_COEFFICIENT:      cout << "Torque efficiency objective function." << endl; break;
        case TOTAL_HEATFLUX:          cout << "Total heat flux objective function." << endl; break;
        case MAXIMUM_HEATFLUX:        cout << "Maximum heat flux objective function." << endl; break;
        case FIGURE_OF_MERIT:         cout << "Rotor Figure of Merit objective function." << endl; break;
        case AVG_TOTAL_PRESSURE:      cout << "Average total objective pressure." << endl; break;
        case AVG_OUTLET_PRESSURE:     cout << "Average static objective pressure." << endl; break;
        case MASS_FLOW_RATE:          cout << "Mass flow rate objective function." << endl; break;
        case OUTFLOW_GENERALIZED:     cout << "Generalized outflow objective function." << endl; break;
        case AERO_DRAG_COEFFICIENT:   cout << "Aero CD objective function." << endl; break;
        case RADIAL_DISTORTION:       cout << "Radial distortion objective function." << endl; break;
        case CIRCUMFERENTIAL_DISTORTION:   cout << "Circumferential distortion objective function." << endl; break;

      }
		}
		else {
		  cout << "Weighted sum objective function." << endl;
		}

	}

	if (val_software == SU2_CFD) {
		cout << endl <<"---------------------- Space Numerical Integration ----------------------" << endl;

		if (SmoothNumGrid) cout << "There are some smoothing iterations on the grid coordinates." << endl;

    if ((Kind_Solver == EULER) || (Kind_Solver == NAVIER_STOKES) || (Kind_Solver == RANS) ||
         (Kind_Solver == DISC_ADJ_EULER) || (Kind_Solver == DISC_ADJ_NAVIER_STOKES) || (Kind_Solver == DISC_ADJ_RANS) ) {

      if (Kind_ConvNumScheme_Flow == SPACE_CENTERED) {
        if (Kind_Centered_Flow == JST) {
          cout << "Jameson-Schmidt-Turkel scheme for the flow inviscid terms."<< endl;
          cout << "JST viscous coefficients (1st, 2nd & 4th): " << Kappa_1st_Flow
          << ", " << Kappa_2nd_Flow << ", " << Kappa_4th_Flow <<"."<< endl;
          cout << "The method includes a grid stretching correction (p = 0.3)."<< endl;
          cout << "Second order integration." << endl;
        }
        if (Kind_Centered_Flow == JST_KE) {
          cout << "Jameson-Schmidt-Turkel scheme for the flow inviscid terms."<< endl;
          cout << "JST viscous coefficients (1st, 2nd): " << Kappa_1st_Flow
          << ", " << Kappa_2nd_Flow << "."<< endl;
          cout << "The method includes a grid stretching correction (p = 0.3)."<< endl;
          cout << "Second order integration." << endl;
        }
        if (Kind_Centered_Flow == LAX) {
          cout << "Lax-Friedrich scheme for the flow inviscid terms."<< endl;
          cout << "First order integration." << endl;
        }
      }

			if (Kind_ConvNumScheme_Flow == SPACE_UPWIND) {
				if (Kind_Upwind_Flow == ROE) cout << "Roe (with entropy fix) solver for the flow inviscid terms."<< endl;
				if (Kind_Upwind_Flow == TURKEL) cout << "Roe-Turkel solver for the flow inviscid terms."<< endl;
				if (Kind_Upwind_Flow == AUSM)	cout << "AUSM solver for the flow inviscid terms."<< endl;
				if (Kind_Upwind_Flow == HLLC)	cout << "HLLC solver for the flow inviscid terms."<< endl;
				if (Kind_Upwind_Flow == SW)	cout << "Steger-Warming solver for the flow inviscid terms."<< endl;
				if (Kind_Upwind_Flow == MSW)	cout << "Modified Steger-Warming solver for the flow inviscid terms."<< endl;
        if (Kind_Upwind_Flow == CUSP)	cout << "CUSP solver for the flow inviscid terms."<< endl;
        switch (SpatialOrder_Flow) {
          case FIRST_ORDER: cout << "First order integration." << endl; break;
          case SECOND_ORDER: cout << "Second order integration." << endl; break;
          case SECOND_ORDER_LIMITER: cout << "Second order integration with slope limiter." << endl;
            switch (Kind_SlopeLimit_Flow) {
              case VENKATAKRISHNAN:
                cout << "Venkatakrishnan slope-limiting method, with constant: " << LimiterCoeff <<". "<< endl;
                cout << "The reference element size is: " << RefElemLength <<". "<< endl;
                break;
              case BARTH_JESPERSEN:
                cout << "Barth-Jespersen slope-limiting method." << endl;
                break;
            }
            break;
        }
			}

		}

    if ((Kind_Solver == RANS) || (Kind_Solver == DISC_ADJ_RANS)) {
      if (Kind_ConvNumScheme_Turb == SPACE_UPWIND) {
        if (Kind_Upwind_Turb == SCALAR_UPWIND) cout << "Scalar upwind solver (first order) for the turbulence model."<< endl;
        switch (SpatialOrder_Turb) {
          case FIRST_ORDER: cout << "First order integration." << endl; break;
          case SECOND_ORDER: cout << "Second order integration." << endl; break;
          case SECOND_ORDER_LIMITER: cout << "Second order integration with slope limiter." << endl;
            switch (Kind_SlopeLimit_Turb) {
              case VENKATAKRISHNAN:
                cout << "Venkatakrishnan slope-limiting method, with constant: " << LimiterCoeff <<". "<< endl;
                cout << "The reference element size is: " << RefElemLength <<". "<< endl;
                break;
              case BARTH_JESPERSEN:
                cout << "Barth-Jespersen slope-limiting method." << endl;
                break;
            }
            break;
        }
      }
    }

    if ((Kind_Solver == ADJ_EULER) || (Kind_Solver == ADJ_NAVIER_STOKES) || (Kind_Solver == ADJ_RANS)) {

      if (Kind_ConvNumScheme_AdjFlow == SPACE_CENTERED) {
        if (Kind_Centered_AdjFlow == JST) {
          cout << "Jameson-Schmidt-Turkel scheme for the adjoint inviscid terms."<< endl;
          cout << "JST viscous coefficients (1st, 2nd, & 4th): " << Kappa_1st_AdjFlow
          << ", " << Kappa_2nd_AdjFlow << ", " << Kappa_4th_AdjFlow <<"."<< endl;
          cout << "The method includes a grid stretching correction (p = 0.3)."<< endl;
          cout << "Second order integration." << endl;
        }
        if (Kind_Centered_AdjFlow == LAX) {
          cout << "Lax-Friedrich scheme for the adjoint inviscid terms."<< endl;
          cout << "First order integration." << endl;
        }
      }

      if (Kind_ConvNumScheme_AdjFlow == SPACE_UPWIND) {
        if (Kind_Upwind_AdjFlow == ROE) cout << "Roe (with entropy fix) solver for the adjoint inviscid terms."<< endl;
        switch (SpatialOrder_AdjFlow) {
          case FIRST_ORDER: cout << "First order integration." << endl; break;
          case SECOND_ORDER: cout << "Second order integration." << endl; break;
          case SECOND_ORDER_LIMITER: cout << "Second order integration with slope limiter." << endl;
            switch (Kind_SlopeLimit_AdjFlow) {
              case VENKATAKRISHNAN:
                cout << "Venkatakrishnan slope-limiting method, with constant: " << LimiterCoeff <<". "<< endl;
                cout << "The reference element size is: " << RefElemLength <<". "<< endl;
                break;
              case SHARP_EDGES:
                cout << "Sharp edges slope-limiting method, with constant: " << LimiterCoeff <<". "<< endl;
                cout << "The reference element size is: " << RefElemLength <<". "<< endl;
                cout << "The reference sharp edge distance is: " << SharpEdgesCoeff*RefElemLength*LimiterCoeff <<". "<< endl;
                break;
              case SOLID_WALL_DISTANCE:
                cout << "Wall distance slope-limiting method, with constant: " << LimiterCoeff <<". "<< endl;
                cout << "The reference element size is: " << RefElemLength <<". "<< endl;
                cout << "The reference wall distance is: " << SharpEdgesCoeff*RefElemLength*LimiterCoeff <<". "<< endl;
                break;
              case BARTH_JESPERSEN:
                cout << "Barth-Jespersen slope-limiting method." << endl;
                break;
            }
            break;
        }
      }
      
      cout << "The reference sharp edge distance is: " << SharpEdgesCoeff*RefElemLength*LimiterCoeff <<". "<< endl;

    }

    if ((Kind_Solver == ADJ_RANS) && (!Frozen_Visc)) {
      if (Kind_ConvNumScheme_AdjTurb == SPACE_UPWIND) {
        if (Kind_Upwind_Turb == SCALAR_UPWIND) cout << "Scalar upwind solver (first order) for the adjoint turbulence model."<< endl;
        switch (SpatialOrder_AdjTurb) {
          case FIRST_ORDER: cout << "First order integration." << endl; break;
          case SECOND_ORDER: cout << "Second order integration." << endl; break;
          case SECOND_ORDER_LIMITER: cout << "Second order integration with slope limiter." << endl;
            switch (Kind_SlopeLimit_AdjTurb) {
              case VENKATAKRISHNAN:
                cout << "Venkatakrishnan slope-limiting method, with constant: " << LimiterCoeff <<". "<< endl;
                cout << "The reference element size is: " << RefElemLength <<". "<< endl;
                break;
              case SHARP_EDGES:
                cout << "Sharp edges slope-limiting method, with constant: " << LimiterCoeff <<". "<< endl;
                cout << "The reference element size is: " << RefElemLength <<". "<< endl;
                cout << "The reference sharp edge distance is: " << SharpEdgesCoeff*RefElemLength*LimiterCoeff <<". "<< endl;
                break;
              case SOLID_WALL_DISTANCE:
                cout << "Wall distance slope-limiting method, with constant: " << LimiterCoeff <<". "<< endl;
                cout << "The reference element size is: " << RefElemLength <<". "<< endl;
                cout << "The reference wall distance is: " << SharpEdgesCoeff*RefElemLength*LimiterCoeff <<". "<< endl;
                break;
              case BARTH_JESPERSEN:
                cout << "Barth-Jespersen slope-limiting method." << endl;
                break;
            }
            break;
        }
      }
    }

    if ((Kind_Solver == NAVIER_STOKES) || (Kind_Solver == RANS) ||
        (Kind_Solver == DISC_ADJ_NAVIER_STOKES) || (Kind_Solver == DISC_ADJ_RANS)) {
        cout << "Average of gradients with correction (viscous flow terms)." << endl;
    }

    if ((Kind_Solver == ADJ_NAVIER_STOKES) || (Kind_Solver == ADJ_RANS)) {
      cout << "Average of gradients with correction (viscous adjoint terms)." << endl;
    }

    if ((Kind_Solver == RANS) || (Kind_Solver == DISC_ADJ_RANS)) {
      cout << "Average of gradients with correction (viscous turbulence terms)." << endl;
    }

    if (Kind_Solver == POISSON_EQUATION) {
      cout << "Galerkin method for viscous terms computation of the poisson potential equation." << endl;
    }

    if ((Kind_Solver == ADJ_RANS) && (!Frozen_Visc)) {
      cout << "Average of gradients with correction (2nd order) for computation of adjoint viscous turbulence terms." << endl;
      if (Kind_TimeIntScheme_AdjTurb == EULER_IMPLICIT) cout << "Euler implicit method for the turbulent adjoint equation." << endl;
    }

    switch (Kind_Gradient_Method) {
      case GREEN_GAUSS: cout << "Gradient computation using Green-Gauss theorem." << endl; break;
      case WEIGHTED_LEAST_SQUARES: cout << "Gradient Computation using weighted Least-Squares method." << endl; break;
    }

    if (Kind_Regime == INCOMPRESSIBLE) {
      cout << "Artificial compressibility factor: " << ArtComp_Factor << "." << endl;
    }

    cout << endl <<"---------------------- Time Numerical Integration -----------------------" << endl;

    if (Kind_Solver != FEM_ELASTICITY) {
		switch (Unsteady_Simulation) {
		  case NO:
			cout << "Local time stepping (steady state simulation)." << endl; break;
		  case TIME_STEPPING:
			cout << "Unsteady simulation using a time stepping strategy."<< endl;
			if (Unst_CFL != 0.0) cout << "Time step computed by the code. Unsteady CFL number: " << Unst_CFL <<"."<< endl;
			else cout << "Unsteady time step provided by the user (s): "<< Delta_UnstTime << "." << endl;
			break;
		  case DT_STEPPING_1ST: case DT_STEPPING_2ND:
			if (Unsteady_Simulation == DT_STEPPING_1ST) cout << "Unsteady simulation, dual time stepping strategy (first order in time)."<< endl;
			if (Unsteady_Simulation == DT_STEPPING_2ND) cout << "Unsteady simulation, dual time stepping strategy (second order in time)."<< endl;
			if (Unst_CFL != 0.0) cout << "Time step computed by the code. Unsteady CFL number: " << Unst_CFL <<"."<< endl;
			else cout << "Unsteady time step provided by the user (s): "<< Delta_UnstTime << "." << endl;
			cout << "Total number of internal Dual Time iterations: "<< Unst_nIntIter <<"." << endl;
			break;
		}
    }
	else {
		switch (Dynamic_Analysis) {
		  case NO:
			cout << "Static structural analysis." << endl; break;
		  case YES:
			cout << "Dynamic structural analysis."<< endl;
			cout << "Time step provided by the user for the dynamic analysis(s): "<< Delta_DynTime << "." << endl;
			break;
		}
	}

    if ((Kind_Solver == EULER) || (Kind_Solver == NAVIER_STOKES) || (Kind_Solver == RANS) ||
        (Kind_Solver == DISC_ADJ_EULER) || (Kind_Solver == DISC_ADJ_NAVIER_STOKES) || (Kind_Solver == DISC_ADJ_RANS)) {
      switch (Kind_TimeIntScheme_Flow) {
        case RUNGE_KUTTA_EXPLICIT:
          cout << "Runge-Kutta explicit method for the flow equations." << endl;
          cout << "Number of steps: " << nRKStep << endl;
          cout << "Alpha coefficients: ";
          for (unsigned short iRKStep = 0; iRKStep < nRKStep; iRKStep++) {
            cout << "\t" << RK_Alpha_Step[iRKStep];
          }
          cout << endl;
          break;
        case EULER_EXPLICIT: cout << "Euler explicit method for the flow equations." << endl; break;
        case EULER_IMPLICIT:
          cout << "Euler implicit method for the flow equations." << endl;
          switch (Kind_Linear_Solver) {
            case BCGSTAB:
              cout << "BCGSTAB is used for solving the linear system." << endl;
              cout << "Convergence criteria of the linear solver: "<< Linear_Solver_Error <<"."<< endl;
              cout << "Max number of iterations: "<< Linear_Solver_Iter <<"."<< endl;
              break;
            case FGMRES || RESTARTED_FGMRES:
              cout << "FGMRES is used for solving the linear system." << endl;
              cout << "Convergence criteria of the linear solver: "<< Linear_Solver_Error <<"."<< endl;
              cout << "Max number of iterations: "<< Linear_Solver_Iter <<"."<< endl;
              break;
            case SMOOTHER_JACOBI:
              cout << "A Jacobi method is used for smoothing the linear system." << endl;
              break;
            case SMOOTHER_ILU:
              cout << "A ILU0 method is used for smoothing the linear system." << endl;
              break;
            case SMOOTHER_LUSGS:
              cout << "A LU-SGS method is used for smoothing the linear system." << endl;
              break;
            case SMOOTHER_LINELET:
              cout << "A Linelet method is used for smoothing the linear system." << endl;
              break;
          }
          break;
      }
    }

    if ((Kind_Solver == ADJ_EULER) || (Kind_Solver == ADJ_NAVIER_STOKES) || (Kind_Solver == ADJ_RANS)) {
      switch (Kind_TimeIntScheme_AdjFlow) {
        case RUNGE_KUTTA_EXPLICIT:
          cout << "Runge-Kutta explicit method for the adjoint equations." << endl;
          cout << "Number of steps: " << nRKStep << endl;
          cout << "Alpha coefficients: ";
          for (unsigned short iRKStep = 0; iRKStep < nRKStep; iRKStep++) {
            cout << "\t" << RK_Alpha_Step[iRKStep];
          }
          cout << endl;
          break;
        case EULER_EXPLICIT: cout << "Euler explicit method for the adjoint equations." << endl; break;
        case EULER_IMPLICIT: cout << "Euler implicit method for the adjoint equations." << endl; break;
      }
    }

    if (nMGLevels !=0) {
      
      if (nStartUpIter != 0) cout << "A total of " << nStartUpIter << " start up iterations on the fine grid."<< endl;
      if (MGCycle == V_CYCLE) cout << "V Multigrid Cycle, with " << nMGLevels << " multigrid levels."<< endl;
      if (MGCycle == W_CYCLE) cout << "W Multigrid Cycle, with " << nMGLevels << " multigrid levels."<< endl;
      if (MGCycle == FULLMG_CYCLE) cout << "Full Multigrid Cycle, with " << nMGLevels << " multigrid levels."<< endl;

      cout << "Damping factor for the residual restriction: " << Damp_Res_Restric <<"."<< endl;
      cout << "Damping factor for the correction prolongation: " << Damp_Correc_Prolong <<"."<< endl;
    }

    if ((Kind_Solver != FEM_ELASTICITY) && (Kind_Solver != HEAT_EQUATION) && (Kind_Solver != WAVE_EQUATION)) {

      if (!CFL_Adapt) cout << "No CFL adaptation." << endl;
      else cout << "CFL adaptation. Factor down: "<< CFL_AdaptParam[0] <<", factor up: "<< CFL_AdaptParam[1]
        <<",\n                lower limit: "<< CFL_AdaptParam[2] <<", upper limit: " << CFL_AdaptParam[3] <<"."<< endl;

      if (nMGLevels !=0) {
        cout << "Multigrid Level:                  ";
        for (unsigned short iLevel = 0; iLevel < nMGLevels+1; iLevel++) {
          cout.width(6); cout << iLevel;
        }
        cout << endl;
      }

			if (Unsteady_Simulation != TIME_STEPPING) {
				cout << "Courant-Friedrichs-Lewy number:   ";
				cout.precision(3);
				cout.width(6); cout << CFL[0];
				cout << endl;
			}
			

      if (nMGLevels !=0) {
        cout.precision(3);
        cout << "MG PreSmooth coefficients:        ";
        for (unsigned short iMG_PreSmooth = 0; iMG_PreSmooth < nMGLevels+1; iMG_PreSmooth++) {
          cout.width(6); cout << MG_PreSmooth[iMG_PreSmooth];
        }
        cout << endl;
      }

      if (nMGLevels !=0) {
        cout.precision(3);
        cout << "MG PostSmooth coefficients:       ";
        for (unsigned short iMG_PostSmooth = 0; iMG_PostSmooth < nMGLevels+1; iMG_PostSmooth++) {
          cout.width(6); cout << MG_PostSmooth[iMG_PostSmooth];
        }
        cout << endl;
      }

      if (nMGLevels !=0) {
        cout.precision(3);
        cout << "MG CorrecSmooth coefficients:     ";
        for (unsigned short iMG_CorrecSmooth = 0; iMG_CorrecSmooth < nMGLevels+1; iMG_CorrecSmooth++) {
          cout.width(6); cout << MG_CorrecSmooth[iMG_CorrecSmooth];
        }
        cout << endl;
      }

    }

    if ((Kind_Solver == RANS) || (Kind_Solver == DISC_ADJ_RANS))
      if (Kind_TimeIntScheme_Turb == EULER_IMPLICIT)
        cout << "Euler implicit time integration for the turbulence model." << endl;
  }

  if (val_software == SU2_CFD) {

    cout << endl <<"------------------------- Convergence Criteria --------------------------" << endl;

    cout << "Maximum number of iterations: " << nExtIter <<"."<< endl;

    if (ConvCriteria == CAUCHY) {
      if (!ContinuousAdjoint && !DiscreteAdjoint)
        switch (Cauchy_Func_Flow) {
          case LIFT_COEFFICIENT: cout << "Cauchy criteria for Lift using "
            << Cauchy_Elems << " elements and epsilon " <<Cauchy_Eps<< "."<< endl; break;
          case DRAG_COEFFICIENT: cout << "Cauchy criteria for Drag using "
            << Cauchy_Elems << " elements and epsilon " <<Cauchy_Eps<< "."<< endl; break;
        }

      if (ContinuousAdjoint || DiscreteAdjoint)
        switch (Cauchy_Func_AdjFlow) {
          case SENS_GEOMETRY: cout << "Cauchy criteria for geo. sensitivity using "
            << Cauchy_Elems << " elements and epsilon " <<Cauchy_Eps<< "."<< endl; break;
          case SENS_MACH: cout << "Cauchy criteria for Mach number sensitivity using "
            << Cauchy_Elems << " elements and epsilon " <<Cauchy_Eps<< "."<< endl; break;
        }

      cout << "Start convergence criteria at iteration " << StartConv_Iter<< "."<< endl;
      
    }


    if (ConvCriteria == RESIDUAL) {
      if (!ContinuousAdjoint && !DiscreteAdjoint) {
        cout << "Reduce the density residual " << OrderMagResidual << " orders of magnitude."<< endl;
        cout << "The minimum bound for the density residual is 10^(" << MinLogResidual<< ")."<< endl;
        cout << "Start convergence criteria at iteration " << StartConv_Iter<< "."<< endl;
      }

      if (ContinuousAdjoint || DiscreteAdjoint) {
        cout << "Reduce the adjoint density residual " << OrderMagResidual << " orders of magnitude."<< endl;
        cout << "The minimum value for the adjoint density residual is 10^(" << MinLogResidual<< ")."<< endl;
      }

    }

  }

  if (val_software == SU2_MSH) {
    cout << endl <<"----------------------- Grid adaptation strategy ------------------------" << endl;

    switch (Kind_Adaptation) {
      case NONE: break;
      case PERIODIC: cout << "Grid modification to run periodic bc problems." << endl; break;
      case FULL: cout << "Grid adaptation using a complete refinement." << endl; break;
      case WAKE: cout << "Grid adaptation of the wake." << endl; break;
      case FULL_FLOW: cout << "Flow grid adaptation using a complete refinement." << endl; break;
      case FULL_ADJOINT: cout << "Adjoint grid adaptation using a complete refinement." << endl; break;
      case GRAD_FLOW: cout << "Grid adaptation using gradient based strategy (density)." << endl; break;
      case GRAD_ADJOINT: cout << "Grid adaptation using gradient based strategy (adjoint density)." << endl; break;
      case GRAD_FLOW_ADJ: cout << "Grid adaptation using gradient based strategy (density and adjoint density)." << endl; break;
      case COMPUTABLE: cout << "Grid adaptation using computable correction."<< endl; break;
      case REMAINING: cout << "Grid adaptation using remaining error."<< endl; break;
      case SMOOTHING: cout << "Grid smoothing using an implicit method."<< endl; break;
      case SUPERSONIC_SHOCK: cout << "Grid adaptation for a supersonic shock at Mach: " << Mach <<"."<< endl; break;
    }

    switch (Kind_Adaptation) {
      case GRAD_FLOW: case GRAD_ADJOINT: case GRAD_FLOW_ADJ: case COMPUTABLE: case REMAINING:
        cout << "Power of the dual volume in the adaptation sensor: " << DualVol_Power << endl;
        cout << "Percentage of new elements in the adaptation process: " << New_Elem_Adapt << "."<< endl;
        break;
    }

    if (Analytical_Surface != NONE)
      cout << "Use analytical definition for including points in the surfaces." << endl;

  }

  cout << endl <<"-------------------------- Output Information ---------------------------" << endl;

  if (val_software == SU2_CFD) {

    if (Low_MemoryOutput) cout << "Writing output files with low memory RAM requirements."<< endl;
    cout << "Writing a flow solution every " << Wrt_Sol_Freq <<" iterations."<< endl;
    cout << "Writing the convergence history every " << Wrt_Con_Freq <<" iterations."<< endl;
    if ((Unsteady_Simulation == DT_STEPPING_1ST) || (Unsteady_Simulation == DT_STEPPING_2ND)) {
      cout << "Writing the dual time flow solution every " << Wrt_Sol_Freq_DualTime <<" iterations."<< endl;
      cout << "Writing the dual time convergence history every " << Wrt_Con_Freq_DualTime <<" iterations."<< endl;
    }

    switch (Output_FileFormat) {
      case PARAVIEW: cout << "The output file format is Paraview ASCII (.vtk)." << endl; break;
      case TECPLOT: cout << "The output file format is Tecplot ASCII (.dat)." << endl; break;
      case TECPLOT_BINARY: cout << "The output file format is Tecplot binary (.plt)." << endl; break;
      case FIELDVIEW: cout << "The output file format is FieldView ASCII (.uns)." << endl; break;
      case FIELDVIEW_BINARY: cout << "The output file format is FieldView binary (.uns)." << endl; break;
      case CGNS_SOL: cout << "The output file format is CGNS (.cgns)." << endl; break;
    }

    cout << "Convergence history file name: " << Conv_FileName << "." << endl;

    cout << "Forces breakdown file name: " << Breakdown_FileName << "." << endl;

    if ((Kind_Solver != FEM_ELASTICITY) && (Kind_Solver != HEAT_EQUATION) && (Kind_Solver != WAVE_EQUATION)) {
      if (!ContinuousAdjoint && !DiscreteAdjoint) {
        cout << "Surface flow coefficients file name: " << SurfFlowCoeff_FileName << "." << endl;
        cout << "Flow variables file name: " << Flow_FileName << "." << endl;
        cout << "Restart flow file name: " << Restart_FlowFileName << "." << endl;
      }

      if (ContinuousAdjoint || DiscreteAdjoint) {
        cout << "Adjoint solution file name: " << Solution_AdjFileName << "." << endl;
        cout << "Restart adjoint file name: " << Restart_AdjFileName << "." << endl;
        cout << "Adjoint variables file name: " << Adj_FileName << "." << endl;
        cout << "Surface adjoint coefficients file name: " << SurfAdjCoeff_FileName << "." << endl;
      }
    }
    else {
      cout << "Surface structure coefficients file name: " << SurfStructure_FileName << "." << endl;
      cout << "Structure variables file name: " << Structure_FileName << "." << endl;
      cout << "Restart structure file name: " << Restart_FEMFileName << "." << endl;
    }

  }

  if (val_software == SU2_SOL) {
    if (Low_MemoryOutput) cout << "Writing output files with low memory RAM requirements."<< endl;
    switch (Output_FileFormat) {
      case PARAVIEW: cout << "The output file format is Paraview ASCII (.vtk)." << endl; break;
      case TECPLOT: cout << "The output file format is Tecplot ASCII (.dat)." << endl; break;
      case TECPLOT_BINARY: cout << "The output file format is Tecplot binary (.plt)." << endl; break;
      case FIELDVIEW: cout << "The output file format is FieldView ASCII (.uns)." << endl; break;
      case FIELDVIEW_BINARY: cout << "The output file format is FieldView binary (.uns)." << endl; break;
      case CGNS_SOL: cout << "The output file format is CGNS (.cgns)." << endl; break;
    }
    cout << "Flow variables file name: " << Flow_FileName << "." << endl;
  }

  if (val_software == SU2_DEF) {
    cout << "Output mesh file name: " << Mesh_Out_FileName << ". " << endl;
    if (Visualize_Deformation) cout << "A file will be created to visualize the deformation." << endl;
    else cout << "No file for visualizing the deformation." << endl;
    switch (GetDeform_Stiffness_Type()) {
      case INVERSE_VOLUME:
        cout << "Cell stiffness scaled by inverse of the cell volume." << endl;
        break;
      case WALL_DISTANCE:
        cout << "Cell stiffness scaled by distance from the deforming surface." << endl;
        break;
      case CONSTANT_STIFFNESS:
        cout << "Imposing constant cell stiffness (steel)." << endl;
        break;
    }
  }

  if (val_software == SU2_MSH) {
    cout << "Output mesh file name: " << Mesh_Out_FileName << ". " << endl;
  }

  if (val_software == SU2_DOT) {
    if (DiscreteAdjoint) {
      cout << "Output Volume Sensitivity file name: " << VolSens_FileName << ". " << endl;
      cout << "Output Surface Sensitivity file name: " << SurfSens_FileName << ". " << endl;
    }
    cout << "Output gradient file name: " << ObjFunc_Grad_FileName << ". " << endl;
  }

  if (val_software == SU2_MSH) {
    cout << "Output mesh file name: " << Mesh_Out_FileName << ". " << endl;
    cout << "Restart flow file name: " << Restart_FlowFileName << "." << endl;
    if ((Kind_Adaptation == FULL_ADJOINT) || (Kind_Adaptation == GRAD_ADJOINT) || (Kind_Adaptation == GRAD_FLOW_ADJ) ||
        (Kind_Adaptation == COMPUTABLE) || (Kind_Adaptation == REMAINING)) {
      if (Kind_ObjFunc[0] == DRAG_COEFFICIENT) cout << "Restart adjoint file name: " << Restart_AdjFileName << "." << endl;
      if (Kind_ObjFunc[0] == EQUIVALENT_AREA) cout << "Restart adjoint file name: " << Restart_AdjFileName << "." << endl;
      if (Kind_ObjFunc[0] == NEARFIELD_PRESSURE) cout << "Restart adjoint file name: " << Restart_AdjFileName << "." << endl;
      if (Kind_ObjFunc[0] == LIFT_COEFFICIENT) cout << "Restart adjoint file name: " << Restart_AdjFileName << "." << endl;
    }
  }

  cout << endl <<"------------------- Config File Boundary Information --------------------" << endl;

  if (nMarker_Euler != 0) {
    cout << "Euler wall boundary marker(s): ";
    for (iMarker_Euler = 0; iMarker_Euler < nMarker_Euler; iMarker_Euler++) {
      cout << Marker_Euler[iMarker_Euler];
      if (iMarker_Euler < nMarker_Euler-1) cout << ", ";
      else cout <<"."<< endl;
    }
  }

  if (nMarker_FarField != 0) {
    cout << "Far-field boundary marker(s): ";
    for (iMarker_FarField = 0; iMarker_FarField < nMarker_FarField; iMarker_FarField++) {
      cout << Marker_FarField[iMarker_FarField];
      if (iMarker_FarField < nMarker_FarField-1) cout << ", ";
      else cout <<"."<< endl;
    }
  }

  if (nMarker_SymWall != 0) {
    cout << "Symmetry plane boundary marker(s): ";
    for (iMarker_SymWall = 0; iMarker_SymWall < nMarker_SymWall; iMarker_SymWall++) {
      cout << Marker_SymWall[iMarker_SymWall];
      if (iMarker_SymWall < nMarker_SymWall-1) cout << ", ";
      else cout <<"."<< endl;
    }
  }

  if (nMarker_Pressure != 0) {
    cout << "Pressure boundary marker(s): ";
    for (iMarker_Pressure = 0; iMarker_Pressure < nMarker_Pressure; iMarker_Pressure++) {
      cout << Marker_Pressure[iMarker_Pressure];
      if (iMarker_Pressure < nMarker_Pressure-1) cout << ", ";
      else cout <<"."<< endl;
    }
  }

  if (nMarker_PerBound != 0) {
    cout << "Periodic boundary marker(s): ";
    for (iMarker_PerBound = 0; iMarker_PerBound < nMarker_PerBound; iMarker_PerBound++) {
      cout << Marker_PerBound[iMarker_PerBound];
      if (iMarker_PerBound < nMarker_PerBound-1) cout << ", ";
      else cout <<"."<< endl;
    }
  }

  if (nMarker_NearFieldBound != 0) {
    cout << "Near-field boundary marker(s): ";
    for (iMarker_NearFieldBound = 0; iMarker_NearFieldBound < nMarker_NearFieldBound; iMarker_NearFieldBound++) {
      cout << Marker_NearFieldBound[iMarker_NearFieldBound];
      if (iMarker_NearFieldBound < nMarker_NearFieldBound-1) cout << ", ";
      else cout <<"."<< endl;
    }
  }

  if (nMarker_InterfaceBound != 0) {
    cout << "Interface boundary marker(s): ";
    for (iMarker_InterfaceBound = 0; iMarker_InterfaceBound < nMarker_InterfaceBound; iMarker_InterfaceBound++) {
      cout << Marker_InterfaceBound[iMarker_InterfaceBound];
      if (iMarker_InterfaceBound < nMarker_InterfaceBound-1) cout << ", ";
      else cout <<"."<< endl;
    }
  }
  
  if (nMarker_Fluid_InterfaceBound != 0) {
    cout << "Fluid interface boundary marker(s): ";
    for (iMarker_Fluid_InterfaceBound = 0; iMarker_Fluid_InterfaceBound < nMarker_Fluid_InterfaceBound; iMarker_Fluid_InterfaceBound++) {
      cout << Marker_Fluid_InterfaceBound[iMarker_Fluid_InterfaceBound];
      if (iMarker_Fluid_InterfaceBound < nMarker_Fluid_InterfaceBound-1) cout << ", ";
      else cout <<"."<< endl;
    }
  }

  if (nMarker_Dirichlet != 0) {
    cout << "Dirichlet boundary marker(s): ";
    for (iMarker_Dirichlet = 0; iMarker_Dirichlet < nMarker_Dirichlet; iMarker_Dirichlet++) {
      cout << Marker_Dirichlet[iMarker_Dirichlet];
      if (iMarker_Dirichlet < nMarker_Dirichlet-1) cout << ", ";
      else cout <<"."<< endl;
    }
  }

  if (nMarker_FlowLoad != 0) {
    cout << "Flow Load boundary marker(s): ";
    for (iMarker_FlowLoad = 0; iMarker_FlowLoad < nMarker_FlowLoad; iMarker_FlowLoad++) {
      cout << Marker_FlowLoad[iMarker_FlowLoad];
      if (iMarker_FlowLoad < nMarker_FlowLoad-1) cout << ", ";
      else cout <<"."<< endl;
    }
  }
  
  if (nMarker_Internal != 0) {
    cout << "Internal boundary marker(s): ";
    for (iMarker_Internal = 0; iMarker_Internal < nMarker_Internal; iMarker_Internal++) {
      cout << Marker_Internal[iMarker_Internal];
      if (iMarker_Internal < nMarker_Internal-1) cout << ", ";
      else cout <<"."<< endl;
    }
  }

  if (nMarker_Inlet != 0) {
    cout << "Inlet boundary marker(s): ";
    for (iMarker_Inlet = 0; iMarker_Inlet < nMarker_Inlet; iMarker_Inlet++) {
      cout << Marker_Inlet[iMarker_Inlet];
      if (iMarker_Inlet < nMarker_Inlet-1) cout << ", ";
      else cout <<"."<< endl;
    }
  }

  if (nMarker_Riemann != 0) {
      cout << "Riemann boundary marker(s): ";
      for (iMarker_Riemann = 0; iMarker_Riemann < nMarker_Riemann; iMarker_Riemann++) {
        cout << Marker_Riemann[iMarker_Riemann];
        if (iMarker_Riemann < nMarker_Riemann-1) cout << ", ";
        else cout <<"."<< endl;
    }
  }
  
  if (nMarker_NRBC != 0) {
      cout << "NRBC boundary marker(s): ";
      for (iMarker_NRBC = 0; iMarker_NRBC < nMarker_NRBC; iMarker_NRBC++) {
        cout << Marker_NRBC[iMarker_NRBC];
        if (iMarker_NRBC < nMarker_NRBC-1) cout << ", ";
        else cout <<"."<< endl;
    }
  }

  if (nMarker_MixBound != 0) {
      cout << "MixingPlane boundary marker(s): ";
      for (iMarker_MixBound = 0; iMarker_MixBound < nMarker_MixBound; iMarker_MixBound++) {
        cout << Marker_MixBound[iMarker_MixBound];
        if (iMarker_MixBound < nMarker_MixBound-1) cout << ", ";
        else cout <<"."<< endl;
    }
  }

  if (nMarker_EngineInflow != 0) {
    cout << "Engine inflow boundary marker(s): ";
    for (iMarker_EngineInflow = 0; iMarker_EngineInflow < nMarker_EngineInflow; iMarker_EngineInflow++) {
      cout << Marker_EngineInflow[iMarker_EngineInflow];
      if (iMarker_EngineInflow < nMarker_EngineInflow-1) cout << ", ";
      else cout <<"."<< endl;
    }
  }

  if (nMarker_EngineExhaust != 0) {
    cout << "Engine exhaust boundary marker(s): ";
    for (iMarker_EngineExhaust = 0; iMarker_EngineExhaust < nMarker_EngineExhaust; iMarker_EngineExhaust++) {
      cout << Marker_EngineExhaust[iMarker_EngineExhaust];
      if (iMarker_EngineExhaust < nMarker_EngineExhaust-1) cout << ", ";
      else cout <<"."<< endl;
    }
  }

  if (nMarker_Supersonic_Inlet != 0) {
    cout << "Supersonic inlet boundary marker(s): ";
    for (iMarker_Supersonic_Inlet = 0; iMarker_Supersonic_Inlet < nMarker_Supersonic_Inlet; iMarker_Supersonic_Inlet++) {
      cout << Marker_Supersonic_Inlet[iMarker_Supersonic_Inlet];
      if (iMarker_Supersonic_Inlet < nMarker_Supersonic_Inlet-1) cout << ", ";
      else cout <<"."<< endl;
    }
  }
  
  if (nMarker_Supersonic_Outlet != 0) {
    cout << "Supersonic outlet boundary marker(s): ";
    for (iMarker_Supersonic_Outlet = 0; iMarker_Supersonic_Outlet < nMarker_Supersonic_Outlet; iMarker_Supersonic_Outlet++) {
      cout << Marker_Supersonic_Outlet[iMarker_Supersonic_Outlet];
      if (iMarker_Supersonic_Outlet < nMarker_Supersonic_Outlet-1) cout << ", ";
      else cout <<"."<< endl;
    }
  }

  if (nMarker_Outlet != 0) {
    cout << "Outlet boundary marker(s): ";
    for (iMarker_Outlet = 0; iMarker_Outlet < nMarker_Outlet; iMarker_Outlet++) {
      cout << Marker_Outlet[iMarker_Outlet];
      if (iMarker_Outlet < nMarker_Outlet-1) cout << ", ";
      else cout <<"."<< endl;
    }
  }

  if (nMarker_Isothermal != 0) {
    cout << "Isothermal wall boundary marker(s): ";
    for (iMarker_Isothermal = 0; iMarker_Isothermal < nMarker_Isothermal; iMarker_Isothermal++) {
      cout << Marker_Isothermal[iMarker_Isothermal];
      if (iMarker_Isothermal < nMarker_Isothermal-1) cout << ", ";
      else cout <<"."<< endl;
    }
  }

  if (nMarker_HeatFlux != 0) {
    cout << "Constant heat flux wall boundary marker(s): ";
    for (iMarker_HeatFlux = 0; iMarker_HeatFlux < nMarker_HeatFlux; iMarker_HeatFlux++) {
      cout << Marker_HeatFlux[iMarker_HeatFlux];
      if (iMarker_HeatFlux < nMarker_HeatFlux-1) cout << ", ";
      else cout <<"."<< endl;
    }
  }

  if (nMarker_Clamped != 0) {
    cout << "Clamped boundary marker(s): ";
    for (iMarker_Clamped = 0; iMarker_Clamped < nMarker_Clamped; iMarker_Clamped++) {
      cout << Marker_Clamped[iMarker_Clamped];
      if (iMarker_Clamped < nMarker_Clamped-1) cout << ", ";
      else cout <<"."<<endl;
    }
  }

  if (nMarker_Displacement != 0) {
    cout << "Displacement boundary marker(s): ";
    for (iMarker_Displacement = 0; iMarker_Displacement < nMarker_Displacement; iMarker_Displacement++) {
      cout << Marker_Displacement[iMarker_Displacement];
      if (iMarker_Displacement < nMarker_Displacement-1) cout << ", ";
      else cout <<"."<< endl;
    }
  }

  if (nMarker_Load != 0) {
    cout << "Normal load boundary marker(s): ";
    for (iMarker_Load = 0; iMarker_Load < nMarker_Load; iMarker_Load++) {
      cout << Marker_Load[iMarker_Load];
      if (iMarker_Load < nMarker_Load-1) cout << ", ";
      else cout <<"."<< endl;
    }
  }

  if (nMarker_Load_Dir != 0) {
    cout << "Load boundary marker(s) in cartesian coordinates: ";
    for (iMarker_Load_Dir = 0; iMarker_Load_Dir < nMarker_Load_Dir; iMarker_Load_Dir++) {
      cout << Marker_Load_Dir[iMarker_Load_Dir];
      if (iMarker_Load_Dir < nMarker_Load_Dir-1) cout << ", ";
      else cout <<"."<<endl;
    }
  }

  if (nMarker_Load_Sine != 0) {
    cout << "Sine-Wave Load boundary marker(s): ";
    for (iMarker_Load_Sine = 0; iMarker_Load_Sine < nMarker_Load_Sine; iMarker_Load_Sine++) {
      cout << Marker_Load_Sine[iMarker_Load_Sine];
      if (iMarker_Load_Sine < nMarker_Load_Sine-1) cout << ", ";
      else cout <<"."<<endl;
    }
  }

  if (nMarker_Neumann != 0) {
    cout << "Neumann boundary marker(s): ";
    for (iMarker_Neumann = 0; iMarker_Neumann < nMarker_Neumann; iMarker_Neumann++) {
      cout << Marker_Neumann[iMarker_Neumann];
      if (iMarker_Neumann < nMarker_Neumann-1) cout << ", ";
      else cout <<"."<< endl;
    }
  }

  if (nMarker_Custom != 0) {
    cout << "Custom boundary marker(s): ";
    for (iMarker_Custom = 0; iMarker_Custom < nMarker_Custom; iMarker_Custom++) {
      cout << Marker_Custom[iMarker_Custom];
      if (iMarker_Custom < nMarker_Custom-1) cout << ", ";
      else cout <<"."<< endl;
    }
  }

  if (nMarker_ActDiskInlet != 0) {
		cout << "Actuator disk (inlet) boundary marker(s): ";
		for (iMarker_ActDiskInlet = 0; iMarker_ActDiskInlet < nMarker_ActDiskInlet; iMarker_ActDiskInlet++) {
			cout << Marker_ActDiskInlet[iMarker_ActDiskInlet];
			if (iMarker_ActDiskInlet < nMarker_ActDiskInlet-1) cout << ", ";
			else cout <<"."<< endl;
		}
	}

  if (nMarker_ActDiskOutlet != 0) {
		cout << "Actuator disk (outlet) boundary marker(s): ";
		for (iMarker_ActDiskOutlet = 0; iMarker_ActDiskOutlet < nMarker_ActDiskOutlet; iMarker_ActDiskOutlet++) {
			cout << Marker_ActDiskOutlet[iMarker_ActDiskOutlet];
			if (iMarker_ActDiskOutlet < nMarker_ActDiskOutlet-1) cout << ", ";
			else cout <<"."<< endl;
		}
	}

}

bool CConfig::TokenizeString(string & str, string & option_name,
                             vector<string> & option_value) {
  const string delimiters(" ()[]{}:,\t\n\v\f\r");
  // check for comments or empty string
  string::size_type pos, last_pos;
  pos = str.find_first_of("%");
  if ( (str.length() == 0) || (pos == 0) ) {
    // str is empty or a comment line, so no option here
    return false;
  }
  if (pos != string::npos) {
    // remove comment at end if necessary
    str.erase(pos);
  }

  // look for line composed on only delimiters (usually whitespace)
  pos = str.find_first_not_of(delimiters);
  if (pos == string::npos) {
    return false;
  }

  // find the equals sign and split string
  string name_part, value_part;
  pos = str.find("=");
  if (pos == string::npos) {
    cerr << "Error in TokenizeString(): "
    << "line in the configuration file with no \"=\" sign."
    << endl;
    cout << "Look for: " << str << endl;
    cout << "str.length() = " << str.length() << endl;
    throw(-1);
  }
  name_part = str.substr(0, pos);
  value_part = str.substr(pos+1, string::npos);
  //cout << "name_part  = |" << name_part  << "|" << endl;
  //cout << "value_part = |" << value_part << "|" << endl;

  // the first_part should consist of one string with no interior delimiters
  last_pos = name_part.find_first_not_of(delimiters, 0);
  pos = name_part.find_first_of(delimiters, last_pos);
  if ( (name_part.length() == 0) || (last_pos == string::npos) ) {
    cerr << "Error in CConfig::TokenizeString(): "
    << "line in the configuration file with no name before the \"=\" sign."
    << endl;
    throw(-1);
  }
  if (pos == string::npos) pos = name_part.length();
  option_name = name_part.substr(last_pos, pos - last_pos);
  last_pos = name_part.find_first_not_of(delimiters, pos);
  if (last_pos != string::npos) {
    cerr << "Error in TokenizeString(): "
    << "two or more options before an \"=\" sign in the configuration file."
    << endl;
    throw(-1);
  }
  StringToUpperCase(option_name);

  //cout << "option_name = |" << option_name << "|" << endl;
  //cout << "pos = " << pos << ": last_pos = " << last_pos << endl;

  // now fill the option value vector
  option_value.clear();
  last_pos = value_part.find_first_not_of(delimiters, 0);
  pos = value_part.find_first_of(delimiters, last_pos);
  while (string::npos != pos || string::npos != last_pos) {
    // add token to the vector<string>
    option_value.push_back(value_part.substr(last_pos, pos - last_pos));
    // skip delimiters
    last_pos = value_part.find_first_not_of(delimiters, pos);
    // find next "non-delimiter"
    pos = value_part.find_first_of(delimiters, last_pos);
  }
  if (option_value.size() == 0) {
    cerr << "Error in TokenizeString(): "
    << "option " << option_name << " in configuration file with no value assigned."
    << endl;
    throw(-1);
  }

#if 0
  cout << "option value(s) = ";
  for (unsigned int i = 0; i < option_value.size(); i++)
    cout << option_value[i] << " ";
  cout << endl;
#endif

  // look for ';' DV delimiters attached to values
  vector<string>::iterator it;
  it = option_value.begin();
  while (it != option_value.end()) {
    if (it->compare(";") == 0) {
      it++;
      continue;
    }

    pos = it->find(';');
    if (pos != string::npos) {
      string before_semi = it->substr(0, pos);
      string after_semi= it->substr(pos+1, string::npos);
      if (before_semi.empty()) {
        *it = ";";
        it++;
        option_value.insert(it, after_semi);
      } else {
        *it = before_semi;
        it++;
        vector<string> to_insert;
        to_insert.push_back(";");
        if (!after_semi.empty())
          to_insert.push_back(after_semi);
        option_value.insert(it, to_insert.begin(), to_insert.end());
      }
      it = option_value.begin(); // go back to beginning; not efficient
      continue;
    } else {
      it++;
    }
  }
#if 0
  cout << "option value(s) = ";
  for (unsigned int i = 0; i < option_value.size(); i++)
    cout << option_value[i] << " ";
  cout << endl;
#endif
  // remove any consecutive ";"
  it = option_value.begin();
  bool semi_at_prev = false;
  while (it != option_value.end()) {
    if (semi_at_prev) {
      if (it->compare(";") == 0) {
        option_value.erase(it);
        it = option_value.begin();
        semi_at_prev = false;
        continue;
      }
    }
    if (it->compare(";") == 0) {
      semi_at_prev = true;
    } else {
      semi_at_prev = false;
    }
    it++;
  }

#if 0
  cout << "option value(s) = ";
  for (unsigned int i = 0; i < option_value.size(); i++)
    cout << option_value[i] << " ";
  cout << endl;
#endif
  return true;
}

unsigned short CConfig::GetMarker_CfgFile_TagBound(string val_marker) {

  unsigned short iMarker_CfgFile;

  for (iMarker_CfgFile = 0; iMarker_CfgFile < nMarker_CfgFile; iMarker_CfgFile++)
    if (Marker_CfgFile_TagBound[iMarker_CfgFile] == val_marker)
      return iMarker_CfgFile;

  cout <<"The configuration file doesn't have any definition for marker "<< val_marker <<"!!" << endl;
  exit(EXIT_FAILURE);
  
}

string CConfig::GetMarker_CfgFile_TagBound(unsigned short val_marker) {
  return Marker_CfgFile_TagBound[val_marker];
}

unsigned short CConfig::GetMarker_CfgFile_KindBC(string val_marker) {
  unsigned short iMarker_CfgFile;
  for (iMarker_CfgFile = 0; iMarker_CfgFile < nMarker_CfgFile; iMarker_CfgFile++)
    if (Marker_CfgFile_TagBound[iMarker_CfgFile] == val_marker) break;
  return Marker_CfgFile_KindBC[iMarker_CfgFile];
}

unsigned short CConfig::GetMarker_CfgFile_Monitoring(string val_marker) {
  unsigned short iMarker_CfgFile;
  for (iMarker_CfgFile = 0; iMarker_CfgFile < nMarker_CfgFile; iMarker_CfgFile++)
    if (Marker_CfgFile_TagBound[iMarker_CfgFile] == val_marker) break;
  return Marker_CfgFile_Monitoring[iMarker_CfgFile];
}

unsigned short CConfig::GetMarker_CfgFile_GeoEval(string val_marker) {
  unsigned short iMarker_CfgFile;
  for (iMarker_CfgFile = 0; iMarker_CfgFile < nMarker_CfgFile; iMarker_CfgFile++)
    if (Marker_CfgFile_TagBound[iMarker_CfgFile] == val_marker) break;
  return Marker_CfgFile_GeoEval[iMarker_CfgFile];
}

unsigned short CConfig::GetMarker_CfgFile_Designing(string val_marker) {
  unsigned short iMarker_CfgFile;
  for (iMarker_CfgFile = 0; iMarker_CfgFile < nMarker_CfgFile; iMarker_CfgFile++)
    if (Marker_CfgFile_TagBound[iMarker_CfgFile] == val_marker) break;
  return Marker_CfgFile_Designing[iMarker_CfgFile];
}

unsigned short CConfig::GetMarker_CfgFile_Plotting(string val_marker) {
  unsigned short iMarker_CfgFile;
  for (iMarker_CfgFile = 0; iMarker_CfgFile < nMarker_CfgFile; iMarker_CfgFile++)
    if (Marker_CfgFile_TagBound[iMarker_CfgFile] == val_marker) break;
  return Marker_CfgFile_Plotting[iMarker_CfgFile];
}

unsigned short CConfig::GetMarker_CfgFile_Analyze(string val_marker) {
  unsigned short iMarker_CfgFile;
  for (iMarker_CfgFile = 0; iMarker_CfgFile < nMarker_CfgFile; iMarker_CfgFile++)
    if (Marker_CfgFile_TagBound[iMarker_CfgFile] == val_marker) break;
  return Marker_CfgFile_Analyze[iMarker_CfgFile];
}


unsigned short CConfig::GetMarker_CfgFile_FSIinterface(string val_marker) {
  unsigned short iMarker_CfgFile;
  for (iMarker_CfgFile = 0; iMarker_CfgFile < nMarker_CfgFile; iMarker_CfgFile++)
    if (Marker_CfgFile_TagBound[iMarker_CfgFile] == val_marker) break;
  return Marker_CfgFile_FSIinterface[iMarker_CfgFile];
}

unsigned short CConfig::GetMarker_CfgFile_Out_1D(string val_marker) {
  unsigned short iMarker_CfgFile;
  for (iMarker_CfgFile = 0; iMarker_CfgFile < nMarker_CfgFile; iMarker_CfgFile++)
    if (Marker_CfgFile_TagBound[iMarker_CfgFile] == val_marker) break;
  return Marker_CfgFile_Out_1D[iMarker_CfgFile];
}

unsigned short CConfig::GetMarker_CfgFile_DV(string val_marker) {
  unsigned short iMarker_CfgFile;
  for (iMarker_CfgFile = 0; iMarker_CfgFile < nMarker_CfgFile; iMarker_CfgFile++)
    if (Marker_CfgFile_TagBound[iMarker_CfgFile] == val_marker) break;
  return Marker_CfgFile_DV[iMarker_CfgFile];
}

unsigned short CConfig::GetMarker_CfgFile_Moving(string val_marker) {
  unsigned short iMarker_CfgFile;
  for (iMarker_CfgFile = 0; iMarker_CfgFile < nMarker_CfgFile; iMarker_CfgFile++)
    if (Marker_CfgFile_TagBound[iMarker_CfgFile] == val_marker) break;
  return Marker_CfgFile_Moving[iMarker_CfgFile];
}

unsigned short CConfig::GetMarker_CfgFile_PerBound(string val_marker) {
  unsigned short iMarker_CfgFile;
  for (iMarker_CfgFile = 0; iMarker_CfgFile < nMarker_CfgFile; iMarker_CfgFile++)
    if (Marker_CfgFile_TagBound[iMarker_CfgFile] == val_marker) break;
  return Marker_CfgFile_PerBound[iMarker_CfgFile];
}

int CConfig::GetMarker_FSIinterface(string val_marker) {	
	  unsigned short iMarker_CfgFile;
	  for (iMarker_CfgFile = 0; iMarker_CfgFile < nMarker_CfgFile; iMarker_CfgFile++)
    
		  if (Marker_CfgFile_TagBound[iMarker_CfgFile] == val_marker)
				return  Marker_CfgFile_FSIinterface[iMarker_CfgFile];
    return 0;
}


CConfig::~CConfig(void) {
	
  unsigned long iDV, iMarker, iPeriodic, iFFD;

  /*--- Delete all of the option objects in the global option map ---*/
    
  for(map<string, COptionBase*>::iterator itr = option_map.begin(); itr != option_map.end(); itr++) {
    delete itr->second;
  }
 
  if (RK_Alpha_Step != NULL) delete [] RK_Alpha_Step;
  if (MG_PreSmooth  != NULL) delete [] MG_PreSmooth;
  if (MG_PostSmooth != NULL) delete [] MG_PostSmooth;
  
  /*--- Free memory for Aeroelastic problems. ---*/

  if (Grid_Movement && Aeroelastic_Simulation) {
    if (Aeroelastic_pitch  != NULL) delete[] Aeroelastic_pitch;
    if (Aeroelastic_plunge != NULL) delete[] Aeroelastic_plunge;
  }

  /*--- Free memory for unspecified grid motion parameters ---*/

 if (Kind_GridMovement != NULL) delete [] Kind_GridMovement;

 /*--- Free memory for airfoil sections ---*/

 if (LocationStations   != NULL) delete [] LocationStations;

  /*--- motion origin: ---*/
  
  if (Motion_Origin_X   != NULL) delete [] Motion_Origin_X;
  if (Motion_Origin_Y   != NULL) delete [] Motion_Origin_Y;
  if (Motion_Origin_Z   != NULL) delete [] Motion_Origin_Z;
  if (MoveMotion_Origin != NULL) delete [] MoveMotion_Origin;

  /*--- translation: ---*/
  
  if (Translation_Rate_X != NULL) delete [] Translation_Rate_X;
  if (Translation_Rate_Y != NULL) delete [] Translation_Rate_Y;
  if (Translation_Rate_Z != NULL) delete [] Translation_Rate_Z;

  /*--- rotation: ---*/
  
  if (Rotation_Rate_X != NULL) delete [] Rotation_Rate_X;
  if (Rotation_Rate_Y != NULL) delete [] Rotation_Rate_Y;
  if (Rotation_Rate_Z != NULL) delete [] Rotation_Rate_Z;

  /*--- pitching: ---*/
  
  if (Pitching_Omega_X != NULL) delete [] Pitching_Omega_X;
  if (Pitching_Omega_Y != NULL) delete [] Pitching_Omega_Y;
  if (Pitching_Omega_Z != NULL) delete [] Pitching_Omega_Z;

  /*--- pitching amplitude: ---*/
  
  if (Pitching_Ampl_X != NULL) delete [] Pitching_Ampl_X;
  if (Pitching_Ampl_Y != NULL) delete [] Pitching_Ampl_Y;
  if (Pitching_Ampl_Z != NULL) delete [] Pitching_Ampl_Z;

  /*--- pitching phase: ---*/
  
  if (Pitching_Phase_X != NULL) delete [] Pitching_Phase_X;
  if (Pitching_Phase_Y != NULL) delete [] Pitching_Phase_Y;
  if (Pitching_Phase_Z != NULL) delete [] Pitching_Phase_Z;

  /*--- plunging: ---*/
  
  if (Plunging_Omega_X != NULL) delete [] Plunging_Omega_X;
  if (Plunging_Omega_Y != NULL) delete [] Plunging_Omega_Y;
  if (Plunging_Omega_Z != NULL) delete [] Plunging_Omega_Z;

  /*--- plunging amplitude: ---*/
  
  if (Plunging_Ampl_X != NULL) delete [] Plunging_Ampl_X;
  if (Plunging_Ampl_Y != NULL) delete [] Plunging_Ampl_Y;
  if (Plunging_Ampl_Z != NULL) delete [] Plunging_Ampl_Z;

  /*--- reference origin for moments ---*/
  
  if (RefOriginMoment   != NULL) delete [] RefOriginMoment;
  if (RefOriginMoment_X != NULL) delete [] RefOriginMoment_X;
  if (RefOriginMoment_Y != NULL) delete [] RefOriginMoment_Y;
  if (RefOriginMoment_Z != NULL) delete [] RefOriginMoment_Z;

  /*--- Free memory for Harmonic Blance Frequency  pointer ---*/
    
  if (Omega_HB != NULL) delete [] Omega_HB;
    
  /*--- Marker pointers ---*/
  
  if (Marker_CfgFile_Out_1D != NULL) delete[] Marker_CfgFile_Out_1D;
  if (Marker_All_Out_1D     != NULL) delete[] Marker_All_Out_1D;
  
  if (Marker_CfgFile_GeoEval != NULL) delete[] Marker_CfgFile_GeoEval;
  if (Marker_All_GeoEval     != NULL) delete[] Marker_All_GeoEval;
  
  if (Marker_CfgFile_TagBound != NULL) delete[] Marker_CfgFile_TagBound;
  if (Marker_All_TagBound     != NULL) delete[] Marker_All_TagBound;
  
  if (Marker_CfgFile_KindBC != NULL) delete[] Marker_CfgFile_KindBC;
  if (Marker_All_KindBC     != NULL) delete[] Marker_All_KindBC;
  
  if (Marker_CfgFile_Monitoring != NULL) delete[] Marker_CfgFile_Monitoring;
  if (Marker_All_Monitoring     != NULL) delete[] Marker_All_Monitoring;
  
  if (Marker_CfgFile_Designing != NULL) delete[] Marker_CfgFile_Designing;
  if (Marker_All_Designing     != NULL) delete[] Marker_All_Designing;
  
  if (Marker_CfgFile_Plotting != NULL) delete[] Marker_CfgFile_Plotting;
  if (Marker_All_Plotting     != NULL) delete[] Marker_All_Plotting;
  
  if (Marker_CfgFile_Analyze != NULL) delete[] Marker_CfgFile_Analyze;
  if (Marker_All_Analyze  != NULL) delete[] Marker_All_Analyze;

  if (Marker_CfgFile_FSIinterface != NULL) delete[] Marker_CfgFile_FSIinterface;
  if (Marker_All_FSIinterface     != NULL) delete[] Marker_All_FSIinterface;
  
  if (Marker_CfgFile_DV != NULL) delete[] Marker_CfgFile_DV;
  if (Marker_All_DV     != NULL) delete[] Marker_All_DV;
  
  if (Marker_CfgFile_Moving != NULL) delete[] Marker_CfgFile_Moving;
  if (Marker_All_Moving     != NULL) delete[] Marker_All_Moving;
  
  if (Marker_CfgFile_PerBound != NULL) delete[] Marker_CfgFile_PerBound;
  if (Marker_All_PerBound     != NULL) delete[] Marker_All_PerBound;

  if (Marker_DV!= NULL)               delete[] Marker_DV;
  if (Marker_Moving != NULL)           delete[] Marker_Moving;
  if (Marker_Monitoring != NULL)      delete[] Marker_Monitoring;
  if (Marker_Designing != NULL)       delete[] Marker_Designing;
  if (Marker_GeoEval != NULL)         delete[] Marker_GeoEval;
  if (Marker_Plotting != NULL)        delete[] Marker_Plotting;
  if (Marker_Analyze != NULL)        delete[] Marker_Analyze;
  if (Marker_FSIinterface != NULL)        delete[] Marker_FSIinterface;
  if (Marker_All_SendRecv != NULL)    delete[] Marker_All_SendRecv;

  if (Kind_ObjFunc != NULL)      delete[] Kind_ObjFunc;
  if (Weight_ObjFunc != NULL)      delete[] Weight_ObjFunc;

  if (DV_Value != NULL) {
    for (iDV = 0; iDV < nDV; iDV++) delete[] DV_Value[iDV];
    delete [] DV_Value;
  }
  
  if (ParamDV != NULL) {
    for (iDV = 0; iDV < nDV; iDV++) delete[] ParamDV[iDV];
    delete [] ParamDV;
  }
  
  if (CoordFFDBox != NULL) {
    for (iFFD = 0; iFFD < nFFDBox; iFFD++) delete[] CoordFFDBox[iFFD];
    delete [] CoordFFDBox;
  }
  
  if (DegreeFFDBox != NULL) {
    for (iFFD = 0; iFFD < nFFDBox; iFFD++) delete[] DegreeFFDBox[iFFD];
    delete [] DegreeFFDBox;
  }
  
  if (Design_Variable != NULL)    delete[] Design_Variable;
  if (Dirichlet_Value != NULL)    delete[] Dirichlet_Value;
  
  if (Exhaust_Temperature_Target != NULL)    delete[]  Exhaust_Temperature_Target;
  if (Exhaust_Pressure_Target != NULL)    delete[]  Exhaust_Pressure_Target;
  if (Exhaust_Pressure != NULL)    delete[] Exhaust_Pressure;
  if (Exhaust_Temperature != NULL)    delete[] Exhaust_Temperature;
  if (Exhaust_MassFlow != NULL)    delete[] Exhaust_MassFlow;
  if (Exhaust_TotalPressure != NULL)    delete[] Exhaust_TotalPressure;
  if (Exhaust_TotalTemperature != NULL)    delete[] Exhaust_TotalTemperature;
  if (Exhaust_GrossThrust != NULL)    delete[] Exhaust_GrossThrust;
  if (Exhaust_Force != NULL)    delete[] Exhaust_Force;
  if (Exhaust_Power != NULL)    delete[] Exhaust_Power;

  if (Inflow_Mach != NULL)    delete[]  Inflow_Mach;
  if (Inflow_Pressure != NULL)    delete[] Inflow_Pressure;
  if (Inflow_MassFlow != NULL)    delete[] Inflow_MassFlow;
  if (Inflow_ReverseMassFlow != NULL)    delete[] Inflow_ReverseMassFlow;
  if (Inflow_TotalPressure != NULL)    delete[] Inflow_TotalPressure;
  if (Inflow_Temperature != NULL)    delete[] Inflow_Temperature;
  if (Inflow_TotalTemperature != NULL)    delete[] Inflow_TotalTemperature;
  if (Inflow_RamDrag != NULL)    delete[] Inflow_RamDrag;
  if (Inflow_Force != NULL)    delete[]  Inflow_Force;
  if (Inflow_Power != NULL)    delete[] Inflow_Power;

  if (Engine_Power != NULL)    delete[]  Engine_Power;
  if (Engine_Mach != NULL)    delete[]  Engine_Mach;
  if (Engine_Force != NULL)    delete[]  Engine_Force;
  if (Engine_NetThrust != NULL)    delete[]  Engine_NetThrust;
  if (Engine_GrossThrust != NULL)    delete[]  Engine_GrossThrust;
  if (Engine_Area != NULL)    delete[]  Engine_Area;
  if (EngineInflow_Target != NULL)    delete[] EngineInflow_Target;

  if (ActDiskInlet_MassFlow != NULL)    delete[]  ActDiskInlet_MassFlow;
  if (ActDiskInlet_Temperature != NULL)    delete[]  ActDiskInlet_Temperature;
  if (ActDiskInlet_TotalTemperature != NULL)    delete[]  ActDiskInlet_TotalTemperature;
  if (ActDiskInlet_Pressure != NULL)    delete[]  ActDiskInlet_Pressure;
  if (ActDiskInlet_TotalPressure != NULL)    delete[]  ActDiskInlet_TotalPressure;
  if (ActDiskInlet_RamDrag != NULL)    delete[]  ActDiskInlet_RamDrag;
  if (ActDiskInlet_Force != NULL)    delete[]  ActDiskInlet_Force;
  if (ActDiskInlet_Power != NULL)    delete[]  ActDiskInlet_Power;

  if (ActDiskOutlet_MassFlow != NULL)    delete[]  ActDiskOutlet_MassFlow;
  if (ActDiskOutlet_Temperature != NULL)    delete[]  ActDiskOutlet_Temperature;
  if (ActDiskOutlet_TotalTemperature != NULL)    delete[]  ActDiskOutlet_TotalTemperature;
  if (ActDiskOutlet_Pressure != NULL)    delete[]  ActDiskOutlet_Pressure;
  if (ActDiskOutlet_TotalPressure != NULL)    delete[]  ActDiskOutlet_TotalPressure;
  if (ActDiskOutlet_GrossThrust != NULL)    delete[]  ActDiskOutlet_GrossThrust;
  if (ActDiskOutlet_Force != NULL)    delete[]  ActDiskOutlet_Force;
  if (ActDiskOutlet_Power != NULL)    delete[]  ActDiskOutlet_Power;

  if (ActDisk_DeltaPress != NULL)    delete[]  ActDisk_DeltaPress;
  if (ActDisk_DeltaTemp != NULL)    delete[]  ActDisk_DeltaTemp;
  if (ActDisk_TotalPressRatio != NULL)    delete[]  ActDisk_TotalPressRatio;
  if (ActDisk_TotalTempRatio != NULL)    delete[]  ActDisk_TotalTempRatio;
  if (ActDisk_StaticPressRatio != NULL)    delete[]  ActDisk_StaticPressRatio;
  if (ActDisk_StaticTempRatio != NULL)    delete[]  ActDisk_StaticTempRatio;
  if (ActDisk_Power != NULL)    delete[]  ActDisk_Power;
  if (ActDisk_MassFlow != NULL)    delete[]  ActDisk_MassFlow;
  if (ActDisk_Mach != NULL)    delete[]  ActDisk_Mach;
  if (ActDisk_Force != NULL)    delete[]  ActDisk_Force;
  if (ActDisk_NetThrust != NULL)    delete[]  ActDisk_NetThrust;
  if (ActDisk_BCThrust != NULL)    delete[]  ActDisk_BCThrust;
  if (ActDisk_BCThrust_Old != NULL)    delete[]  ActDisk_BCThrust_Old;
  if (ActDisk_GrossThrust != NULL)    delete[]  ActDisk_GrossThrust;
  if (ActDisk_Area != NULL)    delete[]  ActDisk_Area;
  if (ActDisk_ReverseMassFlow != NULL)    delete[]  ActDisk_ReverseMassFlow;
  
  if (Surface_MassFlow != NULL)    delete[]  Surface_MassFlow;
  if (Surface_DC60 != NULL)    delete[]  Surface_DC60;
  if (Surface_IDC != NULL)    delete[]  Surface_IDC;
  if (Surface_IDC_Mach != NULL)    delete[]  Surface_IDC_Mach;
  if (Surface_IDR != NULL)    delete[]  Surface_IDR;

  if (Inlet_Ttotal != NULL) delete[]  Inlet_Ttotal;
  if (Inlet_Ptotal != NULL) delete[]  Inlet_Ptotal;
  if (Inlet_FlowDir != NULL) {
    for (iMarker = 0; iMarker < nMarker_Inlet; iMarker++)
      delete [] Inlet_FlowDir[iMarker];
    delete [] Inlet_FlowDir;
  }
  
  if (Inlet_Velocity != NULL) {
    for (iMarker = 0; iMarker < nMarker_Supersonic_Inlet; iMarker++)
      delete [] Inlet_Velocity[iMarker];
    delete [] Inlet_Velocity;
  }
  
  if (Riemann_FlowDir != NULL) {
    for (iMarker = 0; iMarker < nMarker_Riemann; iMarker++)
      delete [] Riemann_FlowDir[iMarker];
    delete [] Riemann_FlowDir;
  }
  
  if (NRBC_FlowDir != NULL) {
    for (iMarker = 0; iMarker < nMarker_NRBC; iMarker++)
      delete [] NRBC_FlowDir[iMarker];
    delete [] NRBC_FlowDir;
  }
  
  if (Load_Sine_Dir != NULL) {
    for (iMarker = 0; iMarker < nMarker_Load_Sine; iMarker++)
      delete [] Load_Sine_Dir[iMarker];
    delete [] Load_Sine_Dir;
  }
  
  if (Load_Dir != NULL) {
    for (iMarker = 0; iMarker < nMarker_Load_Dir; iMarker++)
      delete [] Load_Dir[iMarker];
    delete [] Load_Dir;
  }
  
  if (Inlet_Temperature != NULL)    delete[] Inlet_Temperature;
  if (Inlet_Pressure != NULL)    delete[] Inlet_Pressure;
  if (Outlet_Pressure != NULL)    delete[] Outlet_Pressure;
  if (Isothermal_Temperature != NULL)    delete[] Isothermal_Temperature;
  if (Heat_Flux != NULL)    delete[] Heat_Flux;
  if (Displ_Value != NULL)    delete[] Displ_Value;
  if (Load_Value != NULL)    delete[] Load_Value;
  if (Load_Dir_Multiplier != NULL)    delete[] Load_Dir_Multiplier;
  if (Load_Dir_Value != NULL)    delete[] Load_Dir_Value;
  if (Load_Sine_Amplitude != NULL)    delete[] Load_Sine_Amplitude;
  if (Load_Sine_Frequency != NULL)    delete[] Load_Sine_Frequency;
  if (FlowLoad_Value != NULL)    delete[] FlowLoad_Value;

  /*--- related to periodic boundary conditions ---*/
  
  for (iMarker = 0; iMarker < nMarker_PerBound; iMarker++) {
    if (Periodic_RotCenter   != NULL) delete [] Periodic_RotCenter[iMarker];
    if (Periodic_RotAngles   != NULL) delete [] Periodic_RotAngles[iMarker];
    if (Periodic_Translation != NULL) delete [] Periodic_Translation[iMarker];
  }
  if (Periodic_RotCenter   != NULL) delete[] Periodic_RotCenter;
  if (Periodic_RotAngles   != NULL) delete[] Periodic_RotAngles;
  if (Periodic_Translation != NULL) delete[] Periodic_Translation;

  for (iPeriodic = 0; iPeriodic < nPeriodic_Index; iPeriodic++) {
    if (Periodic_Center    != NULL) delete [] Periodic_Center[iPeriodic];
    if (Periodic_Rotation  != NULL) delete [] Periodic_Rotation[iPeriodic];
    if (Periodic_Translate != NULL) delete [] Periodic_Translate[iPeriodic];
  }
  if (Periodic_Center      != NULL) delete[] Periodic_Center;
  if (Periodic_Rotation    != NULL) delete[] Periodic_Rotation;
  if (Periodic_Translate   != NULL) delete[] Periodic_Translate;
  
  if (MG_CorrecSmooth != NULL) delete[] MG_CorrecSmooth;
  if (PlaneTag != NULL)        delete[] PlaneTag;
  if (CFL != NULL)             delete[] CFL;

  /*--- String markers ---*/
  
  if (Marker_Euler != NULL )              delete[] Marker_Euler;
  if (Marker_FarField != NULL )           delete[] Marker_FarField;
  if (Marker_Custom != NULL )             delete[] Marker_Custom;
  if (Marker_SymWall != NULL )            delete[] Marker_SymWall;
  if (Marker_Pressure != NULL )           delete[] Marker_Pressure;
  if (Marker_PerBound != NULL )           delete[] Marker_PerBound;
  if (Marker_PerDonor != NULL )           delete[] Marker_PerDonor;
  if (Marker_NearFieldBound != NULL )     delete[] Marker_NearFieldBound;
  if (Marker_InterfaceBound != NULL )     delete[] Marker_InterfaceBound;
  if (Marker_Fluid_InterfaceBound != NULL )     delete[] Marker_Fluid_InterfaceBound;
  if (Marker_Dirichlet != NULL )          delete[] Marker_Dirichlet;
  if (Marker_Inlet != NULL )              delete[] Marker_Inlet;
  if (Marker_Supersonic_Inlet != NULL )   delete[] Marker_Supersonic_Inlet;
  if (Marker_Supersonic_Outlet != NULL )   delete[] Marker_Supersonic_Outlet;
  if (Marker_Outlet != NULL )             delete[] Marker_Outlet;
  if (Marker_Out_1D != NULL )             delete[] Marker_Out_1D;
  if (Marker_Isothermal != NULL )         delete[] Marker_Isothermal;
  if (Marker_EngineInflow != NULL )      delete[] Marker_EngineInflow;
  if (Marker_EngineExhaust != NULL )     delete[] Marker_EngineExhaust;
  if (Marker_Displacement != NULL )       delete[] Marker_Displacement;
  if (Marker_Load != NULL )               delete[] Marker_Load;
  if (Marker_Load_Dir != NULL )               delete[] Marker_Load_Dir;
  if (Marker_Load_Sine != NULL )               delete[] Marker_Load_Sine;
  if (Marker_FlowLoad != NULL )           delete[] Marker_FlowLoad;
  if (Marker_Neumann != NULL )            delete[] Marker_Neumann;
  if (Marker_Internal != NULL )            delete[] Marker_Internal;
  if (Marker_HeatFlux != NULL )               delete[] Marker_HeatFlux;

  if (Int_Coeffs != NULL) delete [] Int_Coeffs;
  
  /*--- Delete some arrays needed just for initializing options. ---*/
  
  if (default_vel_inf       != NULL) delete [] default_vel_inf;
  if (default_ffd_axis      != NULL) delete [] default_ffd_axis;
  if (default_eng_cyl       != NULL) delete [] default_eng_cyl;
  if (default_eng_val       != NULL) delete [] default_eng_val;
  if (default_cfl_adapt     != NULL) delete [] default_cfl_adapt;
  if (default_ad_coeff_flow != NULL) delete [] default_ad_coeff_flow;
  if (default_ad_coeff_adj  != NULL) delete [] default_ad_coeff_adj;
  if (default_obj_coeff     != NULL) delete [] default_obj_coeff;
  if (default_geo_loc       != NULL) delete [] default_geo_loc;
  if (default_distortion    != NULL) delete [] default_distortion;
  if (default_ea_lim        != NULL) delete [] default_ea_lim;
  if (default_grid_fix      != NULL) delete [] default_grid_fix;
  if (default_inc_crit      != NULL) delete [] default_inc_crit;
  if (default_htp_axis      != NULL) delete [] default_htp_axis;

  if (FFDTag != NULL) delete [] FFDTag;
  if (nDV_Value != NULL) delete [] nDV_Value;
  if (TagFFDBox != NULL) delete [] TagFFDBox;
  
  if (Kind_Data_Riemann != NULL) delete [] Kind_Data_Riemann;
  if (Riemann_Var1 != NULL) delete [] Riemann_Var1;
  if (Riemann_Var2 != NULL) delete [] Riemann_Var2;
  if (Kind_Data_NRBC != NULL) delete [] Kind_Data_NRBC;
  if (NRBC_Var1 != NULL) delete [] NRBC_Var1;
  if (NRBC_Var2 != NULL) delete [] NRBC_Var2;
  if (Marker_TurboBoundIn != NULL) delete [] Marker_TurboBoundIn;
  if (Marker_TurboBoundOut != NULL) delete [] Marker_TurboBoundOut;
  if (Kind_TurboPerformance != NULL) delete [] Kind_TurboPerformance;
  if (Marker_Riemann != NULL) delete [] Marker_Riemann;
  if (Marker_NRBC != NULL) delete [] Marker_NRBC;
 
}

string CConfig::GetUnsteady_FileName(string val_filename, int val_iter) {

  string UnstExt, UnstFilename = val_filename;
  char buffer[50];

  /*--- Check that a positive value iteration is requested (for now). ---*/
  
  if (val_iter < 0) {
    cout << "Requesting a negative iteration number for the restart file!!" << endl;
    exit(EXIT_FAILURE);
  }

  /*--- Append iteration number for unsteady cases ---*/

  if ((Wrt_Unsteady) || (Wrt_Dynamic)) {
    unsigned short lastindex = UnstFilename.find_last_of(".");
    UnstFilename = UnstFilename.substr(0, lastindex);
    if ((val_iter >= 0)    && (val_iter < 10))    SPRINTF (buffer, "_0000%d.dat", val_iter);
    if ((val_iter >= 10)   && (val_iter < 100))   SPRINTF (buffer, "_000%d.dat",  val_iter);
    if ((val_iter >= 100)  && (val_iter < 1000))  SPRINTF (buffer, "_00%d.dat",   val_iter);
    if ((val_iter >= 1000) && (val_iter < 10000)) SPRINTF (buffer, "_0%d.dat",    val_iter);
    if (val_iter >= 10000) SPRINTF (buffer, "_%d.dat", val_iter);
    string UnstExt = string(buffer);
    UnstFilename.append(UnstExt);
  }

  return UnstFilename;
}

string CConfig::GetMultizone_FileName(string val_filename, int val_iZone) {

    string multizone_filename = val_filename;
    char buffer[50];
    
    if (GetnZone() > 1 ) {
        unsigned short lastindex = multizone_filename.find_last_of(".");
        multizone_filename = multizone_filename.substr(0, lastindex);
        SPRINTF (buffer, "_%d.dat", SU2_TYPE::Int(val_iZone));
        multizone_filename.append(string(buffer));
    }
    
    return multizone_filename;
}

string CConfig::GetObjFunc_Extension(string val_filename) {

  string AdjExt, Filename = val_filename;

  if (ContinuousAdjoint || DiscreteAdjoint) {

    /*--- Remove filename extension (.dat) ---*/
    unsigned short lastindex = Filename.find_last_of(".");
    Filename = Filename.substr(0, lastindex);
    if (nObj==1) {
      switch (Kind_ObjFunc[0]) {
      case DRAG_COEFFICIENT:        AdjExt = "_cd";       break;
      case LIFT_COEFFICIENT:        AdjExt = "_cl";       break;
      case SIDEFORCE_COEFFICIENT:   AdjExt = "_csf";      break;
      case INVERSE_DESIGN_PRESSURE: AdjExt = "_invpress"; break;
      case INVERSE_DESIGN_HEATFLUX: AdjExt = "_invheat";  break;
      case MOMENT_X_COEFFICIENT:    AdjExt = "_cmx";      break;
      case MOMENT_Y_COEFFICIENT:    AdjExt = "_cmy";      break;
      case MOMENT_Z_COEFFICIENT:    AdjExt = "_cmz";      break;
      case EFFICIENCY:              AdjExt = "_eff";      break;
      case EQUIVALENT_AREA:         AdjExt = "_ea";       break;
      case NEARFIELD_PRESSURE:      AdjExt = "_nfp";      break;
      case FORCE_X_COEFFICIENT:     AdjExt = "_cfx";      break;
      case FORCE_Y_COEFFICIENT:     AdjExt = "_cfy";      break;
      case FORCE_Z_COEFFICIENT:     AdjExt = "_cfz";      break;
      case THRUST_COEFFICIENT:      AdjExt = "_ct";       break;
      case TORQUE_COEFFICIENT:      AdjExt = "_cq";       break;
      case TOTAL_HEATFLUX:          AdjExt = "_totheat";  break;
      case MAXIMUM_HEATFLUX:        AdjExt = "_maxheat";  break;
      case FIGURE_OF_MERIT:         AdjExt = "_merit";    break;
      case AVG_TOTAL_PRESSURE:      AdjExt = "_pt";       break;
      case AVG_OUTLET_PRESSURE:     AdjExt = "_pe";       break;
      case MASS_FLOW_RATE:          AdjExt = "_mfr";      break;
      case OUTFLOW_GENERALIZED:     AdjExt = "_chn";      break;
      case AERO_DRAG_COEFFICIENT:   AdjExt = "_acd";       break;
      case RADIAL_DISTORTION:           AdjExt = "_rdis";      break;
      case CIRCUMFERENTIAL_DISTORTION:  AdjExt = "_cdis";      break;
      }
    }
    else{
      AdjExt = "_combo";
    }
    Filename.append(AdjExt);

    /*--- Lastly, add the .dat extension ---*/
    Filename.append(".dat");

  }

  return Filename;
}

unsigned short CConfig::GetContainerPosition(unsigned short val_eqsystem) {

  switch (val_eqsystem) {
    case RUNTIME_FLOW_SYS:      return FLOW_SOL;
    case RUNTIME_TURB_SYS:      return TURB_SOL;
    case RUNTIME_TRANS_SYS:     return TRANS_SOL;
    case RUNTIME_POISSON_SYS:   return POISSON_SOL;
    case RUNTIME_WAVE_SYS:      return WAVE_SOL;
    case RUNTIME_HEAT_SYS:      return HEAT_SOL;
    case RUNTIME_FEA_SYS:       return FEA_SOL;
    case RUNTIME_ADJPOT_SYS:    return ADJFLOW_SOL;
    case RUNTIME_ADJFLOW_SYS:   return ADJFLOW_SOL;
    case RUNTIME_ADJTURB_SYS:   return ADJTURB_SOL;
    case RUNTIME_MULTIGRID_SYS: return 0;
  }
  return 0;
}

void CConfig::SetKind_ConvNumScheme(unsigned short val_kind_convnumscheme,
                                    unsigned short val_kind_centered, unsigned short val_kind_upwind,
                                    unsigned short val_kind_slopelimit, unsigned short val_order_spatial_int) {

  Kind_ConvNumScheme = val_kind_convnumscheme;
  Kind_Centered = val_kind_centered;
  Kind_Upwind = val_kind_upwind;
  Kind_SlopeLimit = val_kind_slopelimit;
  SpatialOrder = val_order_spatial_int;

}

void CConfig::SetGlobalParam(unsigned short val_solver,
                             unsigned short val_system,
                             unsigned long val_extiter) {

  /*--- Set the simulation global time ---*/
  Current_UnstTime = static_cast<su2double>(val_extiter)*Delta_UnstTime;
  Current_UnstTimeND = static_cast<su2double>(val_extiter)*Delta_UnstTimeND;

  /*--- Set the solver methods ---*/
  switch (val_solver) {
    case EULER:
      if (val_system == RUNTIME_FLOW_SYS) {
        SetKind_ConvNumScheme(Kind_ConvNumScheme_Flow, Kind_Centered_Flow,
                              Kind_Upwind_Flow, Kind_SlopeLimit_Flow,
                              SpatialOrder_Flow);
        SetKind_TimeIntScheme(Kind_TimeIntScheme_Flow);
      }
      break;
    case NAVIER_STOKES:
      if (val_system == RUNTIME_FLOW_SYS) {
        SetKind_ConvNumScheme(Kind_ConvNumScheme_Flow, Kind_Centered_Flow,
                              Kind_Upwind_Flow, Kind_SlopeLimit_Flow,
                              SpatialOrder_Flow);
        SetKind_TimeIntScheme(Kind_TimeIntScheme_Flow);
      }
      break;
    case RANS:
      if (val_system == RUNTIME_FLOW_SYS) {
        SetKind_ConvNumScheme(Kind_ConvNumScheme_Flow, Kind_Centered_Flow,
                              Kind_Upwind_Flow, Kind_SlopeLimit_Flow,
                              SpatialOrder_Flow);
        SetKind_TimeIntScheme(Kind_TimeIntScheme_Flow);
      }
      if (val_system == RUNTIME_TURB_SYS) {
        SetKind_ConvNumScheme(Kind_ConvNumScheme_Turb, Kind_Centered_Turb,
                              Kind_Upwind_Turb, Kind_SlopeLimit_Turb,
                              SpatialOrder_Turb);
        SetKind_TimeIntScheme(Kind_TimeIntScheme_Turb);
      }
      if (val_system == RUNTIME_TRANS_SYS) {
        SetKind_ConvNumScheme(Kind_ConvNumScheme_Turb, Kind_Centered_Turb,
                              Kind_Upwind_Turb, Kind_SlopeLimit_Turb,
                              SpatialOrder_Turb);
        SetKind_TimeIntScheme(Kind_TimeIntScheme_Turb);
      }
      break;
    case ADJ_EULER:
      if (val_system == RUNTIME_FLOW_SYS) {
        SetKind_ConvNumScheme(Kind_ConvNumScheme_Flow, Kind_Centered_Flow,
                              Kind_Upwind_Flow, Kind_SlopeLimit_Flow,
                              SpatialOrder_Flow);
        SetKind_TimeIntScheme(Kind_TimeIntScheme_Flow);
      }
      if (val_system == RUNTIME_ADJFLOW_SYS) {
        SetKind_ConvNumScheme(Kind_ConvNumScheme_AdjFlow, Kind_Centered_AdjFlow,
                              Kind_Upwind_AdjFlow, Kind_SlopeLimit_AdjFlow,
                              SpatialOrder_AdjFlow);
        SetKind_TimeIntScheme(Kind_TimeIntScheme_AdjFlow);
      }
      break;
    case ADJ_NAVIER_STOKES:
      if (val_system == RUNTIME_FLOW_SYS) {
        SetKind_ConvNumScheme(Kind_ConvNumScheme_Flow, Kind_Centered_Flow,
                              Kind_Upwind_Flow, Kind_SlopeLimit_Flow,
                              SpatialOrder_Flow);
        SetKind_TimeIntScheme(Kind_TimeIntScheme_Flow);
      }
      if (val_system == RUNTIME_ADJFLOW_SYS) {
        SetKind_ConvNumScheme(Kind_ConvNumScheme_AdjFlow, Kind_Centered_AdjFlow,
                              Kind_Upwind_AdjFlow, Kind_SlopeLimit_AdjFlow,
                              SpatialOrder_AdjFlow);
        SetKind_TimeIntScheme(Kind_TimeIntScheme_AdjFlow);
      }
      break;
    case ADJ_RANS:
      if (val_system == RUNTIME_FLOW_SYS) {
        SetKind_ConvNumScheme(Kind_ConvNumScheme_Flow, Kind_Centered_Flow,
                              Kind_Upwind_Flow, Kind_SlopeLimit_Flow,
                              SpatialOrder_Flow);
        SetKind_TimeIntScheme(Kind_TimeIntScheme_Flow);
      }
      if (val_system == RUNTIME_ADJFLOW_SYS) {
        SetKind_ConvNumScheme(Kind_ConvNumScheme_AdjFlow, Kind_Centered_AdjFlow,
                              Kind_Upwind_AdjFlow, Kind_SlopeLimit_AdjFlow,
                              SpatialOrder_AdjFlow);
        SetKind_TimeIntScheme(Kind_TimeIntScheme_AdjFlow);
      }
      if (val_system == RUNTIME_TURB_SYS) {
        SetKind_ConvNumScheme(Kind_ConvNumScheme_Turb, Kind_Centered_Turb,
                              Kind_Upwind_Turb, Kind_SlopeLimit_Turb,
                              SpatialOrder_Turb);
        SetKind_TimeIntScheme(Kind_TimeIntScheme_Turb);
      }
      if (val_system == RUNTIME_ADJTURB_SYS) {
        SetKind_ConvNumScheme(Kind_ConvNumScheme_AdjTurb, Kind_Centered_AdjTurb,
                              Kind_Upwind_AdjTurb, Kind_SlopeLimit_AdjTurb,
                              SpatialOrder_AdjTurb);
        SetKind_TimeIntScheme(Kind_TimeIntScheme_AdjTurb);
      }
      break;
    case POISSON_EQUATION:
      if (val_system == RUNTIME_POISSON_SYS) {
        SetKind_ConvNumScheme(NONE, NONE, NONE, NONE, NONE);
        SetKind_TimeIntScheme(Kind_TimeIntScheme_Poisson);
      }
      break;
    case WAVE_EQUATION:
      if (val_system == RUNTIME_WAVE_SYS) {
        SetKind_ConvNumScheme(NONE, NONE, NONE, NONE, NONE);
        SetKind_TimeIntScheme(Kind_TimeIntScheme_Wave);
      }
      break;
    case HEAT_EQUATION:
      if (val_system == RUNTIME_HEAT_SYS) {
        SetKind_ConvNumScheme(NONE, NONE, NONE, NONE, NONE);
        SetKind_TimeIntScheme(Kind_TimeIntScheme_Heat);
      }
      break;
    case FEM_ELASTICITY:

      Current_DynTime = static_cast<su2double>(val_extiter)*Delta_DynTime;

      if (val_system == RUNTIME_FEA_SYS) {
        SetKind_ConvNumScheme(NONE, NONE, NONE, NONE, NONE);
        SetKind_TimeIntScheme(Kind_TimeIntScheme_FEA);
      }
      break;
  }
}

su2double* CConfig::GetPeriodicRotCenter(string val_marker) {
  unsigned short iMarker_PerBound;
  for (iMarker_PerBound = 0; iMarker_PerBound < nMarker_PerBound; iMarker_PerBound++)
    if (Marker_PerBound[iMarker_PerBound] == val_marker) break;
  return Periodic_RotCenter[iMarker_PerBound];
}

su2double* CConfig::GetPeriodicRotAngles(string val_marker) {
  unsigned short iMarker_PerBound;
  for (iMarker_PerBound = 0; iMarker_PerBound < nMarker_PerBound; iMarker_PerBound++)
    if (Marker_PerBound[iMarker_PerBound] == val_marker) break;
  return Periodic_RotAngles[iMarker_PerBound];
}

su2double* CConfig::GetPeriodicTranslation(string val_marker) {
  unsigned short iMarker_PerBound;
  for (iMarker_PerBound = 0; iMarker_PerBound < nMarker_PerBound; iMarker_PerBound++)
    if (Marker_PerBound[iMarker_PerBound] == val_marker) break;
  return Periodic_Translation[iMarker_PerBound];
}

unsigned short CConfig::GetMarker_Periodic_Donor(string val_marker) {
  unsigned short iMarker_PerBound, jMarker_PerBound, kMarker_All;

  /*--- Find the marker for this periodic boundary. ---*/
  for (iMarker_PerBound = 0; iMarker_PerBound < nMarker_PerBound; iMarker_PerBound++)
    if (Marker_PerBound[iMarker_PerBound] == val_marker) break;

  /*--- Find corresponding donor. ---*/
  for (jMarker_PerBound = 0; jMarker_PerBound < nMarker_PerBound; jMarker_PerBound++)
    if (Marker_PerBound[jMarker_PerBound] == Marker_PerDonor[iMarker_PerBound]) break;

  /*--- Find and return global marker index for donor boundary. ---*/
  for (kMarker_All = 0; kMarker_All < nMarker_CfgFile; kMarker_All++)
    if (Marker_PerBound[jMarker_PerBound] == Marker_All_TagBound[kMarker_All]) break;

  return kMarker_All;
}

su2double CConfig::GetActDisk_NetThrust(string val_marker) {
  unsigned short iMarker_ActDisk;
  for (iMarker_ActDisk = 0; iMarker_ActDisk < nMarker_ActDiskInlet; iMarker_ActDisk++)
    if ((Marker_ActDiskInlet[iMarker_ActDisk] == val_marker) ||
        (Marker_ActDiskOutlet[iMarker_ActDisk] == val_marker)) break;
  return ActDisk_NetThrust[iMarker_ActDisk];
}

su2double CConfig::GetActDisk_Power(string val_marker) {
  unsigned short iMarker_ActDisk;
  for (iMarker_ActDisk = 0; iMarker_ActDisk < nMarker_ActDiskInlet; iMarker_ActDisk++)
    if ((Marker_ActDiskInlet[iMarker_ActDisk] == val_marker) ||
        (Marker_ActDiskOutlet[iMarker_ActDisk] == val_marker)) break;
  return ActDisk_Power[iMarker_ActDisk];
}

su2double CConfig::GetActDisk_MassFlow(string val_marker) {
  unsigned short iMarker_ActDisk;
  for (iMarker_ActDisk = 0; iMarker_ActDisk < nMarker_ActDiskInlet; iMarker_ActDisk++)
    if ((Marker_ActDiskInlet[iMarker_ActDisk] == val_marker) ||
        (Marker_ActDiskOutlet[iMarker_ActDisk] == val_marker)) break;
  return ActDisk_MassFlow[iMarker_ActDisk];
}

su2double CConfig::GetActDisk_Mach(string val_marker) {
  unsigned short iMarker_ActDisk;
  for (iMarker_ActDisk = 0; iMarker_ActDisk < nMarker_ActDiskInlet; iMarker_ActDisk++)
    if ((Marker_ActDiskInlet[iMarker_ActDisk] == val_marker) ||
        (Marker_ActDiskOutlet[iMarker_ActDisk] == val_marker)) break;
  return ActDisk_Mach[iMarker_ActDisk];
}

su2double CConfig::GetActDisk_Force(string val_marker) {
  unsigned short iMarker_ActDisk;
  for (iMarker_ActDisk = 0; iMarker_ActDisk < nMarker_ActDiskInlet; iMarker_ActDisk++)
    if ((Marker_ActDiskInlet[iMarker_ActDisk] == val_marker) ||
        (Marker_ActDiskOutlet[iMarker_ActDisk] == val_marker)) break;
  return ActDisk_Force[iMarker_ActDisk];
}

su2double CConfig::GetActDisk_BCThrust(string val_marker) {
  unsigned short iMarker_ActDisk;
  for (iMarker_ActDisk = 0; iMarker_ActDisk < nMarker_ActDiskInlet; iMarker_ActDisk++)
    if ((Marker_ActDiskInlet[iMarker_ActDisk] == val_marker) ||
        (Marker_ActDiskOutlet[iMarker_ActDisk] == val_marker)) break;
  return ActDisk_BCThrust[iMarker_ActDisk];
}

su2double CConfig::GetActDisk_BCThrust_Old(string val_marker) {
  unsigned short iMarker_ActDisk;
  for (iMarker_ActDisk = 0; iMarker_ActDisk < nMarker_ActDiskInlet; iMarker_ActDisk++)
    if ((Marker_ActDiskInlet[iMarker_ActDisk] == val_marker) ||
        (Marker_ActDiskOutlet[iMarker_ActDisk] == val_marker)) break;
  return ActDisk_BCThrust_Old[iMarker_ActDisk];
}

void CConfig::SetActDisk_BCThrust(string val_marker, su2double val_actdisk_bcthrust) {
  unsigned short iMarker_ActDisk;
  for (iMarker_ActDisk = 0; iMarker_ActDisk < nMarker_ActDiskInlet; iMarker_ActDisk++)
    if ((Marker_ActDiskInlet[iMarker_ActDisk] == val_marker) ||
        (Marker_ActDiskOutlet[iMarker_ActDisk] == val_marker)) break;
  ActDisk_BCThrust[iMarker_ActDisk] = val_actdisk_bcthrust;
}

void CConfig::SetActDisk_BCThrust_Old(string val_marker, su2double val_actdisk_bcthrust_old) {
  unsigned short iMarker_ActDisk;
  for (iMarker_ActDisk = 0; iMarker_ActDisk < nMarker_ActDiskInlet; iMarker_ActDisk++)
    if ((Marker_ActDiskInlet[iMarker_ActDisk] == val_marker) ||
        (Marker_ActDiskOutlet[iMarker_ActDisk] == val_marker)) break;
  ActDisk_BCThrust_Old[iMarker_ActDisk] = val_actdisk_bcthrust_old;
}

su2double CConfig::GetActDisk_Area(string val_marker) {
  unsigned short iMarker_ActDisk;
  for (iMarker_ActDisk = 0; iMarker_ActDisk < nMarker_ActDiskInlet; iMarker_ActDisk++)
    if ((Marker_ActDiskInlet[iMarker_ActDisk] == val_marker) ||
        (Marker_ActDiskOutlet[iMarker_ActDisk] == val_marker)) break;
  return ActDisk_Area[iMarker_ActDisk];
}

su2double CConfig::GetActDisk_ReverseMassFlow(string val_marker) {
  unsigned short iMarker_ActDisk;
  for (iMarker_ActDisk = 0; iMarker_ActDisk < nMarker_ActDiskInlet; iMarker_ActDisk++)
    if ((Marker_ActDiskInlet[iMarker_ActDisk] == val_marker) ||
        (Marker_ActDiskOutlet[iMarker_ActDisk] == val_marker)) break;
  return ActDisk_ReverseMassFlow[iMarker_ActDisk];
}

su2double CConfig::GetActDisk_PressJump(string val_marker, unsigned short val_value) {
  unsigned short iMarker_ActDisk;
  for (iMarker_ActDisk = 0; iMarker_ActDisk < nMarker_ActDiskInlet; iMarker_ActDisk++)
    if ((Marker_ActDiskInlet[iMarker_ActDisk] == val_marker) ||
        (Marker_ActDiskOutlet[iMarker_ActDisk] == val_marker)) break;
  return ActDisk_PressJump[iMarker_ActDisk][val_value];
}

su2double CConfig::GetActDisk_TempJump(string val_marker, unsigned short val_value) {
  unsigned short iMarker_ActDisk;
  for (iMarker_ActDisk = 0; iMarker_ActDisk < nMarker_ActDiskInlet; iMarker_ActDisk++)
    if ((Marker_ActDiskInlet[iMarker_ActDisk] == val_marker) ||
        (Marker_ActDiskOutlet[iMarker_ActDisk] == val_marker)) break;
  return ActDisk_TempJump[iMarker_ActDisk][val_value];;
}

su2double CConfig::GetActDisk_Omega(string val_marker, unsigned short val_value) {
  unsigned short iMarker_ActDisk;
  for (iMarker_ActDisk = 0; iMarker_ActDisk < nMarker_ActDiskInlet; iMarker_ActDisk++)
    if ((Marker_ActDiskInlet[iMarker_ActDisk] == val_marker) ||
        (Marker_ActDiskOutlet[iMarker_ActDisk] == val_marker)) break;
  return ActDisk_Omega[iMarker_ActDisk][val_value];;
}

unsigned short CConfig::GetMarker_CfgFile_ActDiskOutlet(string val_marker) {
  unsigned short iMarker_ActDisk, kMarker_All;
  
  /*--- Find the marker for this actuator disk inlet. ---*/
  
  for (iMarker_ActDisk = 0; iMarker_ActDisk < nMarker_ActDiskInlet; iMarker_ActDisk++)
    if (Marker_ActDiskInlet[iMarker_ActDisk] == val_marker) break;
  
  /*--- Find and return global marker index for the actuator disk outlet. ---*/
  
  for (kMarker_All = 0; kMarker_All < nMarker_CfgFile; kMarker_All++)
    if (Marker_ActDiskOutlet[iMarker_ActDisk] == Marker_CfgFile_TagBound[kMarker_All]) break;
  
  return kMarker_All;
}

unsigned short CConfig::GetMarker_CfgFile_EngineExhaust(string val_marker) {
  unsigned short iMarker_Engine, kMarker_All;
  
  /*--- Find the marker for this engine inflow. ---*/
  
  for (iMarker_Engine = 0; iMarker_Engine < nMarker_EngineInflow; iMarker_Engine++)
    if (Marker_EngineInflow[iMarker_Engine] == val_marker) break;
  
  /*--- Find and return global marker index for the engine exhaust. ---*/
  
  for (kMarker_All = 0; kMarker_All < nMarker_CfgFile; kMarker_All++)
    if (Marker_EngineExhaust[iMarker_Engine] == Marker_CfgFile_TagBound[kMarker_All]) break;
  
  return kMarker_All;
}

void CConfig::SetnPeriodicIndex(unsigned short val_index) {

  /*--- Store total number of transformations. ---*/
  nPeriodic_Index = val_index;

  /*--- Allocate memory for centers, angles, translations. ---*/
  Periodic_Center    = new su2double*[nPeriodic_Index];
  Periodic_Rotation  = new su2double*[nPeriodic_Index];
  Periodic_Translate = new su2double*[nPeriodic_Index];
  
  for (unsigned long i = 0; i < nPeriodic_Index; i++) {
    Periodic_Center[i]    = new su2double[3];
    Periodic_Rotation[i]  = new su2double[3];
    Periodic_Translate[i] = new su2double[3];
  }
  
}

unsigned short CConfig::GetMarker_Moving(string val_marker) {
  unsigned short iMarker_Moving;

  /*--- Find the marker for this moving boundary. ---*/
  for (iMarker_Moving = 0; iMarker_Moving < nMarker_Moving; iMarker_Moving++)
    if (Marker_Moving[iMarker_Moving] == val_marker) break;

  return iMarker_Moving;
}

su2double CConfig::GetDirichlet_Value(string val_marker) {
  unsigned short iMarker_Dirichlet;
  for (iMarker_Dirichlet = 0; iMarker_Dirichlet < nMarker_Dirichlet; iMarker_Dirichlet++)
    if (Marker_Dirichlet[iMarker_Dirichlet] == val_marker) break;
  return Dirichlet_Value[iMarker_Dirichlet];
}

bool CConfig::GetDirichlet_Boundary(string val_marker) {
  unsigned short iMarker_Dirichlet;
  bool Dirichlet = false;
  for (iMarker_Dirichlet = 0; iMarker_Dirichlet < nMarker_Dirichlet; iMarker_Dirichlet++)
    if (Marker_Dirichlet[iMarker_Dirichlet] == val_marker) {
      Dirichlet = true;
      break;
    }
  return Dirichlet;
}

su2double CConfig::GetExhaust_Temperature_Target(string val_marker) {
  unsigned short iMarker_EngineExhaust;
  for (iMarker_EngineExhaust = 0; iMarker_EngineExhaust < nMarker_EngineExhaust; iMarker_EngineExhaust++)
    if (Marker_EngineExhaust[iMarker_EngineExhaust] == val_marker) break;
  return Exhaust_Temperature_Target[iMarker_EngineExhaust];
}

su2double CConfig::GetExhaust_Pressure_Target(string val_marker) {
  unsigned short iMarker_EngineExhaust;
  for (iMarker_EngineExhaust = 0; iMarker_EngineExhaust < nMarker_EngineExhaust; iMarker_EngineExhaust++)
    if (Marker_EngineExhaust[iMarker_EngineExhaust] == val_marker) break;
  return Exhaust_Pressure_Target[iMarker_EngineExhaust];
}

su2double CConfig::GetInlet_Ttotal(string val_marker) {
  unsigned short iMarker_Inlet;
  for (iMarker_Inlet = 0; iMarker_Inlet < nMarker_Inlet; iMarker_Inlet++)
    if (Marker_Inlet[iMarker_Inlet] == val_marker) break;
  return Inlet_Ttotal[iMarker_Inlet];
}

su2double CConfig::GetInlet_Ptotal(string val_marker) {
  unsigned short iMarker_Inlet;
  for (iMarker_Inlet = 0; iMarker_Inlet < nMarker_Inlet; iMarker_Inlet++)
    if (Marker_Inlet[iMarker_Inlet] == val_marker) break;
  return Inlet_Ptotal[iMarker_Inlet];
}

su2double* CConfig::GetInlet_FlowDir(string val_marker) {
  unsigned short iMarker_Inlet;
  for (iMarker_Inlet = 0; iMarker_Inlet < nMarker_Inlet; iMarker_Inlet++)
    if (Marker_Inlet[iMarker_Inlet] == val_marker) break;
  return Inlet_FlowDir[iMarker_Inlet];
}

su2double CConfig::GetInlet_Temperature(string val_marker) {
  unsigned short iMarker_Supersonic_Inlet;
  for (iMarker_Supersonic_Inlet = 0; iMarker_Supersonic_Inlet < nMarker_Supersonic_Inlet; iMarker_Supersonic_Inlet++)
    if (Marker_Supersonic_Inlet[iMarker_Supersonic_Inlet] == val_marker) break;
  return Inlet_Temperature[iMarker_Supersonic_Inlet];
}

su2double CConfig::GetInlet_Pressure(string val_marker) {
  unsigned short iMarker_Supersonic_Inlet;
  for (iMarker_Supersonic_Inlet = 0; iMarker_Supersonic_Inlet < nMarker_Supersonic_Inlet; iMarker_Supersonic_Inlet++)
    if (Marker_Supersonic_Inlet[iMarker_Supersonic_Inlet] == val_marker) break;
  return Inlet_Pressure[iMarker_Supersonic_Inlet];
}

su2double* CConfig::GetInlet_Velocity(string val_marker) {
  unsigned short iMarker_Supersonic_Inlet;
  for (iMarker_Supersonic_Inlet = 0; iMarker_Supersonic_Inlet < nMarker_Supersonic_Inlet; iMarker_Supersonic_Inlet++)
    if (Marker_Supersonic_Inlet[iMarker_Supersonic_Inlet] == val_marker) break;
  return Inlet_Velocity[iMarker_Supersonic_Inlet];
}

su2double CConfig::GetOutlet_Pressure(string val_marker) {
  unsigned short iMarker_Outlet;
  for (iMarker_Outlet = 0; iMarker_Outlet < nMarker_Outlet; iMarker_Outlet++)
    if (Marker_Outlet[iMarker_Outlet] == val_marker) break;
  return Outlet_Pressure[iMarker_Outlet];
}

su2double CConfig::GetRiemann_Var1(string val_marker) {
  unsigned short iMarker_Riemann;
  for (iMarker_Riemann = 0; iMarker_Riemann < nMarker_Riemann; iMarker_Riemann++)
    if (Marker_Riemann[iMarker_Riemann] == val_marker) break;
  return Riemann_Var1[iMarker_Riemann];
}

su2double CConfig::GetRiemann_Var2(string val_marker) {
  unsigned short iMarker_Riemann;
  for (iMarker_Riemann = 0; iMarker_Riemann < nMarker_Riemann; iMarker_Riemann++)
    if (Marker_Riemann[iMarker_Riemann] == val_marker) break;
  return Riemann_Var2[iMarker_Riemann];
}

su2double* CConfig::GetRiemann_FlowDir(string val_marker) {
  unsigned short iMarker_Riemann;
  for (iMarker_Riemann = 0; iMarker_Riemann < nMarker_Riemann; iMarker_Riemann++)
    if (Marker_Riemann[iMarker_Riemann] == val_marker) break;
  return Riemann_FlowDir[iMarker_Riemann];
}

unsigned short CConfig::GetKind_Data_Riemann(string val_marker) {
  unsigned short iMarker_Riemann;
  for (iMarker_Riemann = 0; iMarker_Riemann < nMarker_Riemann; iMarker_Riemann++)
    if (Marker_Riemann[iMarker_Riemann] == val_marker) break;
  return Kind_Data_Riemann[iMarker_Riemann];
}


su2double CConfig::GetNRBC_Var1(string val_marker) {
  unsigned short iMarker_NRBC;
  for (iMarker_NRBC = 0; iMarker_NRBC < nMarker_NRBC; iMarker_NRBC++)
    if (Marker_NRBC[iMarker_NRBC] == val_marker) break;
  return NRBC_Var1[iMarker_NRBC];
}

su2double CConfig::GetNRBC_Var2(string val_marker) {
  unsigned short iMarker_NRBC;
  for (iMarker_NRBC = 0; iMarker_NRBC < nMarker_NRBC; iMarker_NRBC++)
    if (Marker_NRBC[iMarker_NRBC] == val_marker) break;
  return NRBC_Var2[iMarker_NRBC];
}

su2double* CConfig::GetNRBC_FlowDir(string val_marker) {
  unsigned short iMarker_NRBC;
  for (iMarker_NRBC = 0; iMarker_NRBC < nMarker_NRBC; iMarker_NRBC++)
    if (Marker_NRBC[iMarker_NRBC] == val_marker) break;
  return NRBC_FlowDir[iMarker_NRBC];
}

unsigned short CConfig::GetKind_Data_NRBC(string val_marker) {
  unsigned short iMarker_NRBC;
  for (iMarker_NRBC = 0; iMarker_NRBC < nMarker_NRBC; iMarker_NRBC++)
    if (Marker_NRBC[iMarker_NRBC] == val_marker) break;
  return Kind_Data_NRBC[iMarker_NRBC];
}


su2double CConfig::GetIsothermal_Temperature(string val_marker) {

  unsigned short iMarker_Isothermal = 0;

  if (nMarker_Isothermal > 0) {
    for (iMarker_Isothermal = 0; iMarker_Isothermal < nMarker_Isothermal; iMarker_Isothermal++)
      if (Marker_Isothermal[iMarker_Isothermal] == val_marker) break;
  }

  return Isothermal_Temperature[iMarker_Isothermal];
}

su2double CConfig::GetWall_HeatFlux(string val_marker) {
  unsigned short iMarker_HeatFlux = 0;

  if (nMarker_HeatFlux > 0) {
  for (iMarker_HeatFlux = 0; iMarker_HeatFlux < nMarker_HeatFlux; iMarker_HeatFlux++)
    if (Marker_HeatFlux[iMarker_HeatFlux] == val_marker) break;
  }

  return Heat_Flux[iMarker_HeatFlux];
}

su2double CConfig::GetEngineInflow_Target(string val_marker) {
  unsigned short iMarker_EngineInflow;
  for (iMarker_EngineInflow = 0; iMarker_EngineInflow < nMarker_EngineInflow; iMarker_EngineInflow++)
    if (Marker_EngineInflow[iMarker_EngineInflow] == val_marker) break;
  return EngineInflow_Target[iMarker_EngineInflow];
}

su2double CConfig::GetInflow_Pressure(string val_marker) {
  unsigned short iMarker_EngineInflow;
  for (iMarker_EngineInflow = 0; iMarker_EngineInflow < nMarker_EngineInflow; iMarker_EngineInflow++)
    if (Marker_EngineInflow[iMarker_EngineInflow] == val_marker) break;
  return Inflow_Pressure[iMarker_EngineInflow];
}

su2double CConfig::GetInflow_MassFlow(string val_marker) {
  unsigned short iMarker_EngineInflow;
  for (iMarker_EngineInflow = 0; iMarker_EngineInflow < nMarker_EngineInflow; iMarker_EngineInflow++)
    if (Marker_EngineInflow[iMarker_EngineInflow] == val_marker) break;
  return Inflow_MassFlow[iMarker_EngineInflow];
}

su2double CConfig::GetInflow_ReverseMassFlow(string val_marker) {
  unsigned short iMarker_EngineInflow;
  for (iMarker_EngineInflow = 0; iMarker_EngineInflow < nMarker_EngineInflow; iMarker_EngineInflow++)
    if (Marker_EngineInflow[iMarker_EngineInflow] == val_marker) break;
  return Inflow_ReverseMassFlow[iMarker_EngineInflow];
}

su2double CConfig::GetInflow_TotalPressure(string val_marker) {
  unsigned short iMarker_EngineInflow;
  for (iMarker_EngineInflow = 0; iMarker_EngineInflow < nMarker_EngineInflow; iMarker_EngineInflow++)
    if (Marker_EngineInflow[iMarker_EngineInflow] == val_marker) break;
  return Inflow_TotalPressure[iMarker_EngineInflow];
}

su2double CConfig::GetInflow_Temperature(string val_marker) {
  unsigned short iMarker_EngineInflow;
  for (iMarker_EngineInflow = 0; iMarker_EngineInflow < nMarker_EngineInflow; iMarker_EngineInflow++)
    if (Marker_EngineInflow[iMarker_EngineInflow] == val_marker) break;
  return Inflow_Temperature[iMarker_EngineInflow];
}

su2double CConfig::GetInflow_TotalTemperature(string val_marker) {
  unsigned short iMarker_EngineInflow;
  for (iMarker_EngineInflow = 0; iMarker_EngineInflow < nMarker_EngineInflow; iMarker_EngineInflow++)
    if (Marker_EngineInflow[iMarker_EngineInflow] == val_marker) break;
  return Inflow_TotalTemperature[iMarker_EngineInflow];
}

su2double CConfig::GetInflow_RamDrag(string val_marker) {
  unsigned short iMarker_EngineInflow;
  for (iMarker_EngineInflow = 0; iMarker_EngineInflow < nMarker_EngineInflow; iMarker_EngineInflow++)
    if (Marker_EngineInflow[iMarker_EngineInflow] == val_marker) break;
  return Inflow_RamDrag[iMarker_EngineInflow];
}

su2double CConfig::GetInflow_Force(string val_marker) {
  unsigned short iMarker_EngineInflow;
  for (iMarker_EngineInflow = 0; iMarker_EngineInflow < nMarker_EngineInflow; iMarker_EngineInflow++)
    if (Marker_EngineInflow[iMarker_EngineInflow] == val_marker) break;
  return Inflow_Force[iMarker_EngineInflow];
}

su2double CConfig::GetInflow_Power(string val_marker) {
  unsigned short iMarker_EngineInflow;
  for (iMarker_EngineInflow = 0; iMarker_EngineInflow < nMarker_EngineInflow; iMarker_EngineInflow++)
    if (Marker_EngineInflow[iMarker_EngineInflow] == val_marker) break;
  return Inflow_Power[iMarker_EngineInflow];
}

su2double CConfig::GetInflow_Mach(string val_marker) {
  unsigned short iMarker_EngineInflow;
  for (iMarker_EngineInflow = 0; iMarker_EngineInflow < nMarker_EngineInflow; iMarker_EngineInflow++)
    if (Marker_EngineInflow[iMarker_EngineInflow] == val_marker) break;
  return Inflow_Mach[iMarker_EngineInflow];
}

su2double CConfig::GetExhaust_Pressure(string val_marker) {
  unsigned short iMarker_EngineExhaust;
  for (iMarker_EngineExhaust = 0; iMarker_EngineExhaust < nMarker_EngineExhaust; iMarker_EngineExhaust++)
    if (Marker_EngineExhaust[iMarker_EngineExhaust] == val_marker) break;
  return Exhaust_Pressure[iMarker_EngineExhaust];
}

su2double CConfig::GetExhaust_Temperature(string val_marker) {
  unsigned short iMarker_EngineExhaust;
  for (iMarker_EngineExhaust = 0; iMarker_EngineExhaust < nMarker_EngineExhaust; iMarker_EngineExhaust++)
    if (Marker_EngineExhaust[iMarker_EngineExhaust] == val_marker) break;
  return Exhaust_Temperature[iMarker_EngineExhaust];
}

su2double CConfig::GetExhaust_MassFlow(string val_marker) {
  unsigned short iMarker_EngineExhaust;
  for (iMarker_EngineExhaust = 0; iMarker_EngineExhaust < nMarker_EngineExhaust; iMarker_EngineExhaust++)
    if (Marker_EngineExhaust[iMarker_EngineExhaust] == val_marker) break;
  return Exhaust_MassFlow[iMarker_EngineExhaust];
}

su2double CConfig::GetExhaust_TotalPressure(string val_marker) {
  unsigned short iMarker_EngineExhaust;
  for (iMarker_EngineExhaust = 0; iMarker_EngineExhaust < nMarker_EngineExhaust; iMarker_EngineExhaust++)
    if (Marker_EngineExhaust[iMarker_EngineExhaust] == val_marker) break;
  return Exhaust_TotalPressure[iMarker_EngineExhaust];
}

su2double CConfig::GetExhaust_TotalTemperature(string val_marker) {
  unsigned short iMarker_EngineExhaust;
  for (iMarker_EngineExhaust = 0; iMarker_EngineExhaust < nMarker_EngineExhaust; iMarker_EngineExhaust++)
    if (Marker_EngineExhaust[iMarker_EngineExhaust] == val_marker) break;
  return Exhaust_TotalTemperature[iMarker_EngineExhaust];
}

su2double CConfig::GetExhaust_GrossThrust(string val_marker) {
  unsigned short iMarker_EngineExhaust;
  for (iMarker_EngineExhaust = 0; iMarker_EngineExhaust < nMarker_EngineExhaust; iMarker_EngineExhaust++)
    if (Marker_EngineExhaust[iMarker_EngineExhaust] == val_marker) break;
  return Exhaust_GrossThrust[iMarker_EngineExhaust];
}

su2double CConfig::GetExhaust_Force(string val_marker) {
  unsigned short iMarker_EngineExhaust;
  for (iMarker_EngineExhaust = 0; iMarker_EngineExhaust < nMarker_EngineExhaust; iMarker_EngineExhaust++)
    if (Marker_EngineExhaust[iMarker_EngineExhaust] == val_marker) break;
  return Exhaust_Force[iMarker_EngineExhaust];
}

su2double CConfig::GetExhaust_Power(string val_marker) {
  unsigned short iMarker_EngineExhaust;
  for (iMarker_EngineExhaust = 0; iMarker_EngineExhaust < nMarker_EngineExhaust; iMarker_EngineExhaust++)
    if (Marker_EngineExhaust[iMarker_EngineExhaust] == val_marker) break;
  return Exhaust_Power[iMarker_EngineExhaust];
}

su2double CConfig::GetActDiskInlet_Pressure(string val_marker) {
  unsigned short iMarker_ActDiskInlet;
  for (iMarker_ActDiskInlet = 0; iMarker_ActDiskInlet < nMarker_ActDiskInlet; iMarker_ActDiskInlet++)
    if (Marker_ActDiskInlet[iMarker_ActDiskInlet] == val_marker) break;
  return ActDiskInlet_Pressure[iMarker_ActDiskInlet];
}

su2double CConfig::GetActDiskInlet_TotalPressure(string val_marker) {
  unsigned short iMarker_ActDiskInlet;
  for (iMarker_ActDiskInlet = 0; iMarker_ActDiskInlet < nMarker_ActDiskInlet; iMarker_ActDiskInlet++)
    if (Marker_ActDiskInlet[iMarker_ActDiskInlet] == val_marker) break;
  return ActDiskInlet_TotalPressure[iMarker_ActDiskInlet];
}

su2double CConfig::GetActDiskInlet_RamDrag(string val_marker) {
  unsigned short iMarker_ActDiskInlet;
  for (iMarker_ActDiskInlet = 0; iMarker_ActDiskInlet < nMarker_ActDiskInlet; iMarker_ActDiskInlet++)
    if (Marker_ActDiskInlet[iMarker_ActDiskInlet] == val_marker) break;
  return ActDiskInlet_RamDrag[iMarker_ActDiskInlet];
}

su2double CConfig::GetActDiskInlet_Force(string val_marker) {
  unsigned short iMarker_ActDiskInlet;
  for (iMarker_ActDiskInlet = 0; iMarker_ActDiskInlet < nMarker_ActDiskInlet; iMarker_ActDiskInlet++)
    if (Marker_ActDiskInlet[iMarker_ActDiskInlet] == val_marker) break;
  return ActDiskInlet_Force[iMarker_ActDiskInlet];
}

su2double CConfig::GetActDiskInlet_Power(string val_marker) {
  unsigned short iMarker_ActDiskInlet;
  for (iMarker_ActDiskInlet = 0; iMarker_ActDiskInlet < nMarker_ActDiskInlet; iMarker_ActDiskInlet++)
    if (Marker_ActDiskInlet[iMarker_ActDiskInlet] == val_marker) break;
  return ActDiskInlet_Power[iMarker_ActDiskInlet];
}

su2double CConfig::GetActDiskOutlet_Pressure(string val_marker) {
  unsigned short iMarker_ActDiskOutlet;
  for (iMarker_ActDiskOutlet = 0; iMarker_ActDiskOutlet < nMarker_ActDiskOutlet; iMarker_ActDiskOutlet++)
    if (Marker_ActDiskOutlet[iMarker_ActDiskOutlet] == val_marker) break;
  return ActDiskOutlet_Pressure[iMarker_ActDiskOutlet];
}

su2double CConfig::GetActDiskOutlet_TotalPressure(string val_marker) {
  unsigned short iMarker_ActDiskOutlet;
  for (iMarker_ActDiskOutlet = 0; iMarker_ActDiskOutlet < nMarker_ActDiskOutlet; iMarker_ActDiskOutlet++)
    if (Marker_ActDiskOutlet[iMarker_ActDiskOutlet] == val_marker) break;
  return ActDiskOutlet_TotalPressure[iMarker_ActDiskOutlet];
}

su2double CConfig::GetActDiskOutlet_GrossThrust(string val_marker) {
  unsigned short iMarker_ActDiskOutlet;
  for (iMarker_ActDiskOutlet = 0; iMarker_ActDiskOutlet < nMarker_ActDiskOutlet; iMarker_ActDiskOutlet++)
    if (Marker_ActDiskOutlet[iMarker_ActDiskOutlet] == val_marker) break;
  return ActDiskOutlet_GrossThrust[iMarker_ActDiskOutlet];
}

su2double CConfig::GetActDiskOutlet_Force(string val_marker) {
  unsigned short iMarker_ActDiskOutlet;
  for (iMarker_ActDiskOutlet = 0; iMarker_ActDiskOutlet < nMarker_ActDiskOutlet; iMarker_ActDiskOutlet++)
    if (Marker_ActDiskOutlet[iMarker_ActDiskOutlet] == val_marker) break;
  return ActDiskOutlet_Force[iMarker_ActDiskOutlet];
}

su2double CConfig::GetActDiskOutlet_Power(string val_marker) {
  unsigned short iMarker_ActDiskOutlet;
  for (iMarker_ActDiskOutlet = 0; iMarker_ActDiskOutlet < nMarker_ActDiskOutlet; iMarker_ActDiskOutlet++)
    if (Marker_ActDiskOutlet[iMarker_ActDiskOutlet] == val_marker) break;
  return ActDiskOutlet_Power[iMarker_ActDiskOutlet];
}

su2double CConfig::GetActDiskInlet_Temperature(string val_marker) {
  unsigned short iMarker_ActDiskInlet;
  for (iMarker_ActDiskInlet = 0; iMarker_ActDiskInlet < nMarker_ActDiskInlet; iMarker_ActDiskInlet++)
    if (Marker_ActDiskInlet[iMarker_ActDiskInlet] == val_marker) break;
  return ActDiskInlet_Temperature[iMarker_ActDiskInlet];
}

su2double CConfig::GetActDiskInlet_TotalTemperature(string val_marker) {
  unsigned short iMarker_ActDiskInlet;
  for (iMarker_ActDiskInlet = 0; iMarker_ActDiskInlet < nMarker_ActDiskInlet; iMarker_ActDiskInlet++)
    if (Marker_ActDiskInlet[iMarker_ActDiskInlet] == val_marker) break;
  return ActDiskInlet_TotalTemperature[iMarker_ActDiskInlet];
}

su2double CConfig::GetActDiskOutlet_Temperature(string val_marker) {
  unsigned short iMarker_ActDiskOutlet;
  for (iMarker_ActDiskOutlet = 0; iMarker_ActDiskOutlet < nMarker_ActDiskOutlet; iMarker_ActDiskOutlet++)
    if (Marker_ActDiskOutlet[iMarker_ActDiskOutlet] == val_marker) break;
  return ActDiskOutlet_Temperature[iMarker_ActDiskOutlet];
}

su2double CConfig::GetActDiskOutlet_TotalTemperature(string val_marker) {
  unsigned short iMarker_ActDiskOutlet;
  for (iMarker_ActDiskOutlet = 0; iMarker_ActDiskOutlet < nMarker_ActDiskOutlet; iMarker_ActDiskOutlet++)
    if (Marker_ActDiskOutlet[iMarker_ActDiskOutlet] == val_marker) break;
  return ActDiskOutlet_TotalTemperature[iMarker_ActDiskOutlet];
}

su2double CConfig::GetActDiskInlet_MassFlow(string val_marker) {
  unsigned short iMarker_ActDiskInlet;
  for (iMarker_ActDiskInlet = 0; iMarker_ActDiskInlet < nMarker_ActDiskInlet; iMarker_ActDiskInlet++)
    if (Marker_ActDiskInlet[iMarker_ActDiskInlet] == val_marker) break;
  return ActDiskInlet_MassFlow[iMarker_ActDiskInlet];
}

su2double CConfig::GetActDiskOutlet_MassFlow(string val_marker) {
  unsigned short iMarker_ActDiskOutlet;
  for (iMarker_ActDiskOutlet = 0; iMarker_ActDiskOutlet < nMarker_ActDiskOutlet; iMarker_ActDiskOutlet++)
    if (Marker_ActDiskOutlet[iMarker_ActDiskOutlet] == val_marker) break;
  return ActDiskOutlet_MassFlow[iMarker_ActDiskOutlet];
}

su2double CConfig::GetDispl_Value(string val_marker) {
  unsigned short iMarker_Displacement;
  for (iMarker_Displacement = 0; iMarker_Displacement < nMarker_Displacement; iMarker_Displacement++)
    if (Marker_Displacement[iMarker_Displacement] == val_marker) break;
  return Displ_Value[iMarker_Displacement];
}

su2double CConfig::GetLoad_Value(string val_marker) {
  unsigned short iMarker_Load;
  for (iMarker_Load = 0; iMarker_Load < nMarker_Load; iMarker_Load++)
    if (Marker_Load[iMarker_Load] == val_marker) break;
  return Load_Value[iMarker_Load];
}

su2double CConfig::GetLoad_Dir_Value(string val_marker) {
  unsigned short iMarker_Load_Dir;
  for (iMarker_Load_Dir = 0; iMarker_Load_Dir < nMarker_Load_Dir; iMarker_Load_Dir++)
    if (Marker_Load_Dir[iMarker_Load_Dir] == val_marker) break;
  return Load_Dir_Value[iMarker_Load_Dir];
}

su2double CConfig::GetLoad_Dir_Multiplier(string val_marker) {
  unsigned short iMarker_Load_Dir;
  for (iMarker_Load_Dir = 0; iMarker_Load_Dir < nMarker_Load_Dir; iMarker_Load_Dir++)
    if (Marker_Load_Dir[iMarker_Load_Dir] == val_marker) break;
  return Load_Dir_Multiplier[iMarker_Load_Dir];
}

su2double* CConfig::GetLoad_Dir(string val_marker) {
  unsigned short iMarker_Load_Dir;
  for (iMarker_Load_Dir = 0; iMarker_Load_Dir < nMarker_Load_Dir; iMarker_Load_Dir++)
    if (Marker_Load_Dir[iMarker_Load_Dir] == val_marker) break;
  return Load_Dir[iMarker_Load_Dir];
}


su2double CConfig::GetLoad_Sine_Amplitude(string val_marker) {
  unsigned short iMarker_Load_Sine;
  for (iMarker_Load_Sine = 0; iMarker_Load_Sine < nMarker_Load_Sine; iMarker_Load_Sine++)
    if (Marker_Load_Sine[iMarker_Load_Sine] == val_marker) break;
  return Load_Sine_Amplitude[iMarker_Load_Sine];
}

su2double CConfig::GetLoad_Sine_Frequency(string val_marker) {
  unsigned short iMarker_Load_Sine;
  for (iMarker_Load_Sine = 0; iMarker_Load_Sine < nMarker_Load_Sine; iMarker_Load_Sine++)
    if (Marker_Load_Sine[iMarker_Load_Sine] == val_marker) break;
  return Load_Sine_Frequency[iMarker_Load_Sine];
}

su2double* CConfig::GetLoad_Sine_Dir(string val_marker) {
  unsigned short iMarker_Load_Sine;
  for (iMarker_Load_Sine = 0; iMarker_Load_Sine < nMarker_Load_Sine; iMarker_Load_Sine++)
    if (Marker_Load_Sine[iMarker_Load_Sine] == val_marker) break;
  return Load_Sine_Dir[iMarker_Load_Sine];
}

su2double CConfig::GetFlowLoad_Value(string val_marker) {
  unsigned short iMarker_FlowLoad;
  for (iMarker_FlowLoad = 0; iMarker_FlowLoad < nMarker_FlowLoad; iMarker_FlowLoad++)
    if (Marker_FlowLoad[iMarker_FlowLoad] == val_marker) break;
  return FlowLoad_Value[iMarker_FlowLoad];
}

void CConfig::SetSpline(vector<su2double> &x, vector<su2double> &y, unsigned long n, su2double yp1, su2double ypn, vector<su2double> &y2) {
  unsigned long i, k;
  su2double p, qn, sig, un, *u;

  u = new su2double [n];

  if (yp1 > 0.99e30)			// The lower boundary condition is set either to be "nat
    y2[0]=u[0]=0.0;			  // -ural"
  else {									// or else to have a specified first derivative.
    y2[0] = -0.5;
    u[0]=(3.0/(x[1]-x[0]))*((y[1]-y[0])/(x[1]-x[0])-yp1);
  }

  for (i=2; i<=n-1; i++) {									//  This is the decomposition loop of the tridiagonal al-
    sig=(x[i-1]-x[i-2])/(x[i]-x[i-2]);		//	gorithm. y2 and u are used for tem-
    p=sig*y2[i-2]+2.0;										//	porary storage of the decomposed
    y2[i-1]=(sig-1.0)/p;										//	factors.
    u[i-1]=(y[i]-y[i-1])/(x[i]-x[i-1]) - (y[i-1]-y[i-2])/(x[i-1]-x[i-2]);
    u[i-1]=(6.0*u[i-1]/(x[i]-x[i-2])-sig*u[i-2])/p;
  }

  if (ypn > 0.99e30)						// The upper boundary condition is set either to be
    qn=un=0.0;									// "natural"
  else {												// or else to have a specified first derivative.
    qn=0.5;
    un=(3.0/(x[n-1]-x[n-2]))*(ypn-(y[n-1]-y[n-2])/(x[n-1]-x[n-2]));
  }
  y2[n-1]=(un-qn*u[n-2])/(qn*y2[n-2]+1.0);
  for (k=n-1; k>=1; k--)					// This is the backsubstitution loop of the tridiagonal
    y2[k-1]=y2[k-1]*y2[k]+u[k-1];	  // algorithm.

  delete[] u;

}

su2double CConfig::GetSpline(vector<su2double>&xa, vector<su2double>&ya, vector<su2double>&y2a, unsigned long n, su2double x) {
  unsigned long klo, khi, k;
  su2double h, b, a, y;

  klo=1;										// We will find the right place in the table by means of
  khi=n;										// bisection. This is optimal if sequential calls to this
  while (khi-klo > 1) {			// routine are at random values of x. If sequential calls
    k=(khi+klo) >> 1;				// are in order, and closely spaced, one would do better
    if (xa[k-1] > x) khi=k;		// to store previous values of klo and khi and test if
    else klo=k;							// they remain appropriate on the next call.
  }								// klo and khi now bracket the input value of x
  h=xa[khi-1]-xa[klo-1];
  if (h == 0.0) cout << "Bad xa input to routine splint" << endl;	// The xa’s must be dis-
  a=(xa[khi-1]-x)/h;																					      // tinct.
  b=(x-xa[klo-1])/h;				// Cubic spline polynomial is now evaluated.
  y=a*ya[klo-1]+b*ya[khi-1]+((a*a*a-a)*y2a[klo-1]+(b*b*b-b)*y2a[khi-1])*(h*h)/6.0;

  return y;
}<|MERGE_RESOLUTION|>--- conflicted
+++ resolved
@@ -113,7 +113,6 @@
 
 }
 
-<<<<<<< HEAD
 CConfig::CConfig() {
 
   /*--- Initialize pointers to Null---*/
@@ -136,7 +135,6 @@
 
 }
 
-=======
 SU2_Comm CConfig::GetMPICommunicator() {
 
   return SU2_Communicator;
@@ -305,7 +303,6 @@
 
   return (unsigned short) nDim;
 }
->>>>>>> 6d6727d3
 
 void CConfig::SetPointersNull(void) {
   
