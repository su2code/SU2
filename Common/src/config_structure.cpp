--- conflicted
+++ resolved
@@ -1701,16 +1701,13 @@
   /* DESCRIPTION: Surface continuity at the intersection with the FFD */
   addEnumOption("FFD_CONTINUITY", FFD_Continuity, Continuity_Map, DERIVATIVE_2ND);
 
-<<<<<<< HEAD
   /* DESCRIPTION: Kind of blending for the FFD definition */
-  addEnumOption("FFD_BLENDING", FFD_Blending, Blending_Map, BSPLINE_UNIFORM );
+  addEnumOption("FFD_BLENDING", FFD_Blending, Blending_Map, BEZIER );
 
   /* DESCRIPTION: Order of the BSplines for BSpline Blending function */
   default_ad_coeff_flow[0] = 2; default_ad_coeff_flow[1] = 2; default_ad_coeff_flow[2] = 2;
   addDoubleArrayOption("FFD_BSPLINE_ORDER", 3, FFD_BSpline_Order,default_ad_coeff_flow);
 
-=======
->>>>>>> 7aa5aa2b
   /*--- Options for the automatic differentiation methods ---*/
   /*!\par CONFIG_CATEGORY: Automatic Differentation options\ingroup Config*/
 
