/*!
 * \file config_structure.cpp
 * \brief Main file for managing the config file
 * \author F. Palacios, T. Economon, B. Tracey
 * \version 4.2.0 "Cardinal"
 *
 * SU2 Lead Developers: Dr. Francisco Palacios (Francisco.D.Palacios@boeing.com).
 *                      Dr. Thomas D. Economon (economon@stanford.edu).
 *
 * SU2 Developers: Prof. Juan J. Alonso's group at Stanford University.
 *                 Prof. Piero Colonna's group at Delft University of Technology.
 *                 Prof. Nicolas R. Gauger's group at Kaiserslautern University of Technology.
 *                 Prof. Alberto Guardone's group at Polytechnic University of Milan.
 *                 Prof. Rafael Palacios' group at Imperial College London.
 *
 * Copyright (C) 2012-2016 SU2, the open-source CFD code.
 *
 * SU2 is free software; you can redistribute it and/or
 * modify it under the terms of the GNU Lesser General Public
 * License as published by the Free Software Foundation; either
 * version 2.1 of the License, or (at your option) any later version.
 *
 * SU2 is distributed in the hope that it will be useful,
 * but WITHOUT ANY WARRANTY; without even the implied warranty of
 * MERCHANTABILITY or FITNESS FOR A PARTICULAR PURPOSE. See the GNU
 * Lesser General Public License for more details.
 *
 * You should have received a copy of the GNU Lesser General Public
 * License along with SU2. If not, see <http://www.gnu.org/licenses/>.
 */

#include "../include/config_structure.hpp"

CConfig::CConfig(char case_filename[MAX_STRING_SIZE], unsigned short val_software, unsigned short val_iZone, unsigned short val_nZone, unsigned short val_nDim, unsigned short verb_level) {

  int rank = MASTER_NODE;
#ifdef HAVE_MPI
  MPI_Comm_rank(MPI_COMM_WORLD, &rank);
#endif

  /*--- Initialize pointers to Null---*/
  
  SetPointersNull();

  /*--- Reading config options  ---*/
  
  SetConfig_Options(val_iZone, val_nZone);

  /*--- Parsing the config file  ---*/
  
  SetConfig_Parsing(case_filename);

  /*--- Configuration file postprocessing ---*/

  SetPostprocessing(val_software, val_iZone, val_nDim);

  /*--- Configuration file boundaries/markers setting ---*/
  
  SetMarkers(val_software);

  /*--- Configuration file output ---*/

  if ((rank == MASTER_NODE) && (verb_level == VERB_HIGH) && (val_iZone != 1))
    SetOutput(val_software, val_iZone);

}

CConfig::CConfig(char case_filename[MAX_STRING_SIZE], unsigned short val_software) {
  
  /*--- Initialize pointers to Null---*/
  
  SetPointersNull();

  /*--- Reading config options  ---*/
  
  SetConfig_Options(0, 1);

  /*--- Parsing the config file  ---*/
  
  SetConfig_Parsing(case_filename);

  /*--- Configuration file postprocessing ---*/
  
  SetPostprocessing(val_software, 0, 1);
  
}

CConfig::CConfig(char case_filename[MAX_STRING_SIZE], CConfig *config) {
  
  bool runtime_file = false;
  
  /*--- Initialize pointers to Null---*/
  
  SetPointersNull();
  
  /*--- Reading config options  ---*/
  
  SetRunTime_Options();
  
  /*--- Parsing the config file  ---*/
  
  runtime_file = SetRunTime_Parsing(case_filename);
  
  /*--- Update original config file ---*/
  
  if (runtime_file) {
    config->SetnExtIter(nExtIter);
  }

}

void CConfig::SetPointersNull(void) {
  Marker_CfgFile_Out_1D=NULL;       Marker_All_Out_1D=NULL;
  Marker_CfgFile_GeoEval=NULL;      Marker_All_GeoEval=NULL;
  Marker_CfgFile_Monitoring=NULL;   Marker_All_Monitoring=NULL;
  Marker_CfgFile_Designing=NULL;    Marker_All_Designing=NULL;
  Marker_CfgFile_Plotting=NULL;     Marker_All_Plotting=NULL;
  Marker_CfgFile_DV=NULL;           Marker_All_DV=NULL;
  Marker_CfgFile_Moving=NULL;       Marker_All_Moving=NULL;
  Marker_CfgFile_PerBound=NULL;     Marker_All_PerBound=NULL;   Marker_PerBound=NULL;
  Marker_CfgFile_FSIinterface=NULL;
  
  Marker_DV=NULL;  Marker_Moving=NULL;  Marker_Monitoring=NULL;
  Marker_Designing=NULL;  Marker_GeoEval=NULL;  Marker_Plotting=NULL;
  Marker_CfgFile_KindBC=NULL;       Marker_All_KindBC=NULL;
  /*--- Marker Pointers ---*/

  Marker_Euler = NULL;            Marker_FarField = NULL;           Marker_Custom = NULL;
  Marker_SymWall = NULL;          Marker_Pressure = NULL;           Marker_PerBound = NULL;
  Marker_PerDonor = NULL;         Marker_NearFieldBound = NULL;     Marker_InterfaceBound = NULL;
  Marker_Dirichlet = NULL;        Marker_Inlet = NULL;
  Marker_Supersonic_Inlet = NULL; Marker_Outlet = NULL;             Marker_Out_1D = NULL;
  Marker_Isothermal = NULL;       Marker_HeatFlux = NULL;           Marker_EngineInflow = NULL;
  Marker_EngineBleed = NULL;      Marker_Supersonic_Outlet = NULL;
  Marker_EngineExhaust = NULL;    Marker_Displacement = NULL;       Marker_Load = NULL;
  Marker_Load_Dir = NULL;         Marker_Load_Sine = NULL;          Marker_Clamped = NULL;
  Marker_FlowLoad = NULL;         Marker_Neumann = NULL;
  Marker_All_TagBound = NULL;     Marker_CfgFile_TagBound = NULL;   Marker_All_KindBC = NULL;
  Marker_CfgFile_KindBC = NULL;   Marker_All_SendRecv = NULL;       Marker_All_PerBound = NULL;
  Marker_FSIinterface = NULL;     Marker_All_FSIinterface=NULL; Marker_Riemann = NULL;
  Marker_Load = NULL;
  /*--- Boundary Condition settings ---*/

  Dirichlet_Value = NULL;         Exhaust_Temperature_Target = NULL;
  Exhaust_Pressure_Target = NULL; Inlet_Ttotal = NULL;              Inlet_Ptotal = NULL;
  Inlet_FlowDir = NULL;           Inlet_Temperature = NULL;         Inlet_Pressure = NULL;
  Inlet_Velocity = NULL;          Inflow_Mach_Target = NULL;        Inflow_Mach = NULL;
  Inflow_Pressure = NULL;         Bleed_Temperature_Target = NULL;  Bleed_Temperature = NULL;
  Bleed_MassFlow_Target = NULL;   Bleed_MassFlow = NULL;            Exhaust_Pressure = NULL; Exhaust_Temperature = NULL;
  Bleed_Pressure = NULL;          Outlet_Pressure = NULL;           Isothermal_Temperature = NULL;
  Heat_Flux = NULL;               Displ_Value = NULL;               Load_Value = NULL;
  FlowLoad_Value = NULL;
  
  Periodic_Translate=NULL;    Periodic_Rotation=NULL;    Periodic_Center=NULL;
  Periodic_Translation=NULL;   Periodic_RotAngles=NULL;   Periodic_RotCenter=NULL;

  Load_Dir = NULL;	          Load_Dir_Value = NULL;          Load_Dir_Multiplier = NULL;
  Load_Sine_Dir = NULL;	      Load_Sine_Amplitude = NULL;     Load_Sine_Frequency = NULL;

  /*--- Miscellaneous/unsorted ---*/

  Aeroelastic_plunge = NULL;    Aeroelastic_pitch = NULL;
  MassFrac_FreeStream = NULL;
  Velocity_FreeStream = NULL;
  RefOriginMoment = NULL;
  CFL_AdaptParam = NULL;            CFL=NULL;
  PlaneTag = NULL;
  Kappa_Flow = NULL;    Kappa_AdjFlow = NULL;
  Section_Location = NULL;
  ParamDV=NULL;     DV_Value = NULL;    Design_Variable=NULL;
  MG_PreSmooth = NULL;
  MG_PostSmooth = NULL;
  MG_CorrecSmooth = NULL;
  Subsonic_Engine_Box = NULL;
  Hold_GridFixed_Coord=NULL;
  EA_IntLimit=NULL;
  RK_Alpha_Step=NULL;
<<<<<<< HEAD
  MG_PreSmooth = MG_PostSmooth = NULL;

=======
>>>>>>> 730af223
  Int_Coeffs = NULL;

  /*--- Moving mesh pointers ---*/

  Kind_GridMovement = NULL;
  Motion_Origin_X = NULL;     Motion_Origin_Y = NULL;     Motion_Origin_Z = NULL;
  Translation_Rate_X = NULL;  Translation_Rate_Y = NULL;  Translation_Rate_Z = NULL;
  Rotation_Rate_X = NULL;     Rotation_Rate_Y = NULL;     Rotation_Rate_Z = NULL;
  Pitching_Omega_X = NULL;    Pitching_Omega_Y = NULL;    Pitching_Omega_Z = NULL;
  Pitching_Ampl_X = NULL;     Pitching_Ampl_Y = NULL;     Pitching_Ampl_Z = NULL;
  Pitching_Phase_X = NULL;    Pitching_Phase_Y = NULL;    Pitching_Phase_Z = NULL;
  Plunging_Omega_X = NULL;    Plunging_Omega_Y = NULL;    Plunging_Omega_Z = NULL;
  Plunging_Ampl_X = NULL;     Plunging_Ampl_Y = NULL;     Plunging_Ampl_Z = NULL;
  RefOriginMoment_X = NULL;   RefOriginMoment_Y = NULL;   RefOriginMoment_Z = NULL;
  MoveMotion_Origin = NULL;

  /*--- Initialize some default arrays to NULL. ---*/
  
  default_vel_inf       = NULL;
  default_eng_box       = NULL;
  default_cfl_adapt     = NULL;
  default_ad_coeff_flow = NULL;
  default_ad_coeff_adj  = NULL;
  default_obj_coeff     = NULL;
  default_geo_loc       = NULL;
  default_ea_lim        = NULL;
  default_grid_fix      = NULL;
  default_inc_crit      = NULL;
  
  Riemann_FlowDir= NULL;
  NRBC_FlowDir = NULL;
  ActDisk_Origin= NULL;
  CoordFFDBox= NULL;
  DegreeFFDBox= NULL;
  FFDTag = NULL;
  nDV_Value = NULL;
  TagFFDBox = NULL;
 
  Kind_Data_Riemann = NULL;
  Riemann_Var1 = NULL;
  Riemann_Var2 = NULL;
  Kind_Data_NRBC = NULL;
  NRBC_Var1 = NULL;
  NRBC_Var2 = NULL;
  Marker_TurboBoundIn = NULL;
  Marker_TurboBoundOut = NULL;
  Kind_TurboPerformance = NULL;
  Marker_NRBC = NULL;
  
  /*--- Variable initialization ---*/
  
  ExtIter = 0;
  IntIter = 0;
  
  nMarker_PerBound = 0;
  nPeriodic_Index = 0;

  Grid_Movement = false;
  Aeroelastic_Simulation = false;
  
}

void CConfig::SetRunTime_Options(void) {
  
  /* DESCRIPTION: Number of external iterations */
  
  addUnsignedLongOption("EXT_ITER", nExtIter, 999999);

}

void CConfig::SetConfig_Options(unsigned short val_iZone, unsigned short val_nZone) {
  
  nZone = val_nZone;
  iZone = val_iZone;

  /*--- Allocate some default arrays needed for lists of doubles. ---*/
  
  default_vel_inf       = new su2double[3];
  default_eng_box       = new su2double[6];
  default_cfl_adapt     = new su2double[4];
  default_ad_coeff_flow = new su2double[3];
  default_ad_coeff_adj  = new su2double[3];
  default_obj_coeff     = new su2double[5];
  default_geo_loc       = new su2double[2];
  default_ea_lim        = new su2double[3];
  default_grid_fix      = new su2double[6];
  default_inc_crit      = new su2double[3];

  // This config file is parsed by a number of programs to make it easy to write SU2
  // wrapper scripts (in python, go, etc.) so please do
  // the best you can to follow the established format. It's very hard to parse c++ code
  // and none of us that write the parsers want to write a full c++ interpreter. Please
  // play nice with the existing format so that you don't break the existing scripts.

  /* BEGIN_CONFIG_OPTIONS */

  /*!\par CONFIG_CATEGORY: Problem Definition \ingroup Config */
  /*--- Options related to problem definition and partitioning ---*/

  /*!\brief REGIME_TYPE \n  DESCRIPTION: Regime type \n OPTIONS: see \link Regime_Map \endlink \ingroup Config*/
  addEnumOption("REGIME_TYPE", Kind_Regime, Regime_Map, COMPRESSIBLE);
  
  /* DESCRIPTION: Debug mode */
  addBoolOption("DEBUG_MODE",DebugMode, false);
  
  /*!\brief PHYSICAL_PROBLEM \n DESCRIPTION: Physical governing equations \n Options: see \link Solver_Map \endlink \n DEFAULT: NO_SOLVER \ingroup Config*/
  addEnumOption("PHYSICAL_PROBLEM", Kind_Solver, Solver_Map, NO_SOLVER);
  /*!\brief MATH_PROBLEM  \n DESCRIPTION: Mathematical problem \n  Options: DIRECT, ADJOINT \ingroup Config*/
  addMathProblemOption("MATH_PROBLEM", ContinuousAdjoint, false, DiscreteAdjoint, false, Restart_Flow, false);
  /*!\brief KIND_TURB_MODEL \n DESCRIPTION: Specify turbulence model \n Options: see \link Turb_Model_Map \endlink \n DEFAULT: NO_TURB_MODEL \ingroup Config*/
  addEnumOption("KIND_TURB_MODEL", Kind_Turb_Model, Turb_Model_Map, NO_TURB_MODEL);

  /*!\brief KIND_TRANS_MODEL \n DESCRIPTION: Specify transition model OPTIONS: see \link Trans_Model_Map \endlink \n DEFAULT: NO_TRANS_MODEL \ingroup Config*/
  addEnumOption("KIND_TRANS_MODEL", Kind_Trans_Model, Trans_Model_Map, NO_TRANS_MODEL);

  /*!\brief KIND_SGS_MODEL \n DESCRIPTION: Specify subgrid scale model OPTIONS: see \link SGS_Model_Map \endlink \n DEFAULT: NO_SGS_MODEL \ingroup Config*/
  addEnumOption("KIND_SGS_MODEL", Kind_SGS_Model, SGS_Model_Map, NO_SGS_MODEL);

  /*\brief AXISYMMETRIC \n DESCRIPTION: Axisymmetric simulation \n DEFAULT: false \ingroup Config */
  addBoolOption("AXISYMMETRIC", Axisymmetric, false);
  /* DESCRIPTION: Add the gravity force */
  addBoolOption("GRAVITY_FORCE", GravityForce, false);
  /* DESCRIPTION: Perform a low fidelity simulation */
  addBoolOption("LOW_FIDELITY_SIMULATION", LowFidelitySim, false);
  /*!\brief RESTART_SOL \n DESCRIPTION: Restart solution from native solution file \n Options: NO, YES \ingroup Config */
  addBoolOption("RESTART_SOL", Restart, false);
  /*!\brief SYSTEM_MEASUREMENTS \n DESCRIPTION: System of measurements \n OPTIONS: see \link Measurements_Map \endlink \n DEFAULT: SI \ingroup Config*/
  addEnumOption("SYSTEM_MEASUREMENTS", SystemMeasurements, Measurements_Map, SI);

  /*!\par CONFIG_CATEGORY: FluidModel \ingroup Config*/
  /*!\brief FLUID_MODEL \n DESCRIPTION: Fluid model \n OPTIONS: See \link FluidModel_Map \endlink \n DEFAULT: STANDARD_AIR \ingroup Config*/
  addEnumOption("FLUID_MODEL", Kind_FluidModel, FluidModel_Map, STANDARD_AIR);


  /*!\par CONFIG_CATEGORY: Freestream Conditions \ingroup Config*/
  /*--- Options related to freestream specification ---*/

  /*!\brief GAS_CONSTANT \n DESCRIPTION: Specific gas constant (287.058 J/kg*K (air), only for compressible flows) \ingroup Config*/
  addDoubleOption("GAS_CONSTANT", Gas_Constant, 287.058);
  /*!\brief GAMMA_VALUE  \n DESCRIPTION: Ratio of specific heats (1.4 (air), only for compressible flows) \ingroup Config*/
  addDoubleOption("GAMMA_VALUE", Gamma, 1.4);


  /*--- Options related to VAN der WAALS MODEL and PENG ROBINSON ---*/

  /* DESCRIPTION: Critical Temperature, default value for AIR */
  addDoubleOption("CRITICAL_TEMPERATURE", Temperature_Critical, 131.00);
  /* DESCRIPTION: Critical Pressure, default value for MDM */
  addDoubleOption("CRITICAL_PRESSURE", Pressure_Critical, 3588550.0);
  /* DESCRIPTION: Critical Density, default value for MDM */
  addDoubleOption("CRITICAL_DENSITY", Density_Critical, 263.0);

  /*--- Options related to VAN der WAALS MODEL and PENG ROBINSON ---*/
  /* DESCRIPTION: Critical Density, default value for MDM */
   addDoubleOption("ACENTRIC_FACTOR", Acentric_Factor, 0.035);

   /*--- Options related to Viscosity Model ---*/
  /*!\brief VISCOSITY_MODEL \n DESCRIPTION: model of the viscosity \n OPTIONS: See \link ViscosityModel_Map \endlink \n DEFAULT: SUTHERLAND \ingroup Config*/
  addEnumOption("VISCOSITY_MODEL", Kind_ViscosityModel, ViscosityModel_Map, SUTHERLAND);

  /*--- Options related to Constant Viscosity Model ---*/

  /* DESCRIPTION: default value for AIR */
  addDoubleOption("MU_CONSTANT", Mu_ConstantND , 1.716E-5);

  /*--- Options related to Sutherland Viscosity Model ---*/

  /* DESCRIPTION: Sutherland Viscosity Ref default value for AIR SI */
  addDoubleOption("MU_REF", Mu_RefND, 1.716E-5);
  /* DESCRIPTION: Sutherland Temperature Ref, default value for AIR SI */
  addDoubleOption("MU_T_REF", Mu_Temperature_RefND, 273.15);
  /* DESCRIPTION: Sutherland constant, default value for AIR SI */
  addDoubleOption("SUTHERLAND_CONSTANT", Mu_SND, 110.4);

  /*--- Options related to Thermal Conductivity Model ---*/

  addEnumOption("CONDUCTIVITY_MODEL", Kind_ConductivityModel, ConductivityModel_Map, CONSTANT_PRANDTL);

 /*--- Options related to Constant Thermal Conductivity Model ---*/

 /* DESCRIPTION: default value for AIR */
  addDoubleOption("KT_CONSTANT", Kt_ConstantND , 0.0257);

  /*!\brief REYNOLDS_NUMBER \n DESCRIPTION: Reynolds number (non-dimensional, based on the free-stream values). Needed for viscous solvers. For incompressible solvers the Reynolds length will always be 1.0 \n DEFAULT: 0.0 \ingroup Config */
  addDoubleOption("REYNOLDS_NUMBER", Reynolds, 0.0);
  /*!\brief REYNOLDS_LENGTH \n DESCRIPTION: Reynolds length (1 m by default). Used for compressible solver: incompressible solver will use 1.0. \ingroup Config */
  addDoubleOption("REYNOLDS_LENGTH", Length_Reynolds, 1.0);
  /*!\brief PRANDTL_LAM \n DESCRIPTION: Laminar Prandtl number (0.72 (air), only for compressible flows) \n DEFAULT: 0.72 \ingroup Config*/
  addDoubleOption("PRANDTL_LAM", Prandtl_Lam, 0.72);
  /*!\brief PRANDTL_TURB \n DESCRIPTION: Turbulent Prandtl number (0.9 (air), only for compressible flows) \n DEFAULT 0.90 \ingroup Config*/
  addDoubleOption("PRANDTL_TURB", Prandtl_Turb, 0.90);
  /*!\brief BULK_MODULUS \n DESCRIPTION: Value of the Bulk Modulus  \n DEFAULT 1.42E5 \ingroup Config*/
  addDoubleOption("BULK_MODULUS", Bulk_Modulus, 1.42E5);
  /* DESCRIPTION: Artifical compressibility factor  */
  addDoubleOption("ARTCOMP_FACTOR", ArtComp_Factor, 1.0);
  /*!\brief MACH_NUMBER  \n DESCRIPTION:  Mach number (non-dimensional, based on the free-stream values). 0.0 by default \ingroup Config*/
  addDoubleOption("MACH_NUMBER", Mach, 0.0);
  /*!\brief INIT_OPTION \n DESCRIPTION: Init option to choose between Reynolds or thermodynamics quantities for initializing the solution \n OPTIONS: see \link InitOption_Map \endlink \n DEFAULT REYNOLDS \ingroup Config*/
  addEnumOption("INIT_OPTION", Kind_InitOption, InitOption_Map, REYNOLDS);
  /* DESCRIPTION: Free-stream option to choose between density and temperature for initializing the solution */
  addEnumOption("FREESTREAM_OPTION", Kind_FreeStreamOption, FreeStreamOption_Map, TEMPERATURE_FS);
  /*!\brief FREESTREAM_PRESSURE\n DESCRIPTION: Free-stream pressure (101325.0 N/m^2 by default) \ingroup Config*/
  addDoubleOption("FREESTREAM_PRESSURE", Pressure_FreeStream, 101325.0);
  /*!\brief FREESTREAM_DENSITY\n DESCRIPTION: Free-stream density (1.2886 Kg/m^3 (air), 998.2 Kg/m^3 (water)) \n DEFAULT -1.0 (calculated from others) \ingroup Config*/
  addDoubleOption("FREESTREAM_DENSITY", Density_FreeStream, -1.0);
  /*!\brief FREESTREAM_TEMPERATURE\n DESCRIPTION: Free-stream temperature (288.15 K by default) \ingroup Config*/
  addDoubleOption("FREESTREAM_TEMPERATURE", Temperature_FreeStream, 288.15);
  /*!\brief FREESTREAM_TEMPERATURE_VE\n DESCRIPTION: Free-stream vibrational-electronic temperature (288.15 K by default) \ingroup Config*/
  addDoubleOption("FREESTREAM_TEMPERATURE_VE", Temperature_ve_FreeStream, 288.15);
  default_vel_inf[0] = 1.0; default_vel_inf[1] = 0.0; default_vel_inf[2] = 0.0;
  /*!\brief FREESTREAM_VELOCITY\n DESCRIPTION: Free-stream velocity (m/s) */
  addDoubleArrayOption("FREESTREAM_VELOCITY", 3, Velocity_FreeStream, default_vel_inf);
  /* DESCRIPTION: Free-stream viscosity (1.853E-5 Ns/m^2 (air), 0.798E-3 Ns/m^2 (water)) */
  addDoubleOption("FREESTREAM_VISCOSITY", Viscosity_FreeStream, -1.0);
  /* DESCRIPTION:  */
  addDoubleOption("FREESTREAM_INTERMITTENCY", Intermittency_FreeStream, 1.0);
  /* DESCRIPTION:  */
  addDoubleOption("FREESTREAM_TURBULENCEINTENSITY", TurbulenceIntensity_FreeStream, 0.05);
  /* DESCRIPTION:  */
  addDoubleOption("FREESTREAM_NU_FACTOR", NuFactor_FreeStream, 3.0);
  /* DESCRIPTION:  */
  addDoubleOption("ENGINE_NU_FACTOR", NuFactor_Engine, 30.0);
  /* DESCRIPTION:  */
  addDoubleOption("FREESTREAM_TURB2LAMVISCRATIO", Turb2LamViscRatio_FreeStream, 10.0);
  /* DESCRIPTION: Side-slip angle (degrees, only for compressible flows) */
  addDoubleOption("SIDESLIP_ANGLE", AoS, 0.0);
  /*!\brief AOA  \n DESCRIPTION: Angle of attack (degrees, only for compressible flows) \ingroup Config*/
  addDoubleOption("AOA", AoA, 0.0);
  /* DESCRIPTION: Activate fixed CL mode (specify a CL instead of AoA). */
  addBoolOption("FIXED_CL_MODE", Fixed_CL_Mode, false);
  /* DESCRIPTION: Specify a fixed coefficient of lift instead of AoA (only for compressible flows) */
  addDoubleOption("TARGET_CL", Target_CL, 0.0);
  /* DESCRIPTION: Lift cure slope for fixed CL mode (0.2 per deg by default). */
  addDoubleOption("DCL_DALPHA", dCl_dAlpha, 0.2);
  /* DESCRIPTION: Iterations to re-evaluate the angle of attack. */
  addUnsignedLongOption("ITER_FIXED_CL", Iter_Fixed_CL, 500);


  /*!\par CONFIG_CATEGORY: Reference Conditions \ingroup Config*/
  /*--- Options related to reference values for nondimensionalization ---*/

  Length_Ref = 1.0; //<---- NOTE: this should be given an option or set as a const

  /*!\brief REF_ORIGIN_MOMENT_X\n DESCRIPTION: X Reference origin for moment computation \ingroup Config*/
  addDoubleListOption("REF_ORIGIN_MOMENT_X", nRefOriginMoment_X, RefOriginMoment_X);
  /*!\brief REF_ORIGIN_MOMENT_Y\n DESCRIPTION: Y Reference origin for moment computation \ingroup Config*/
  addDoubleListOption("REF_ORIGIN_MOMENT_Y", nRefOriginMoment_Y, RefOriginMoment_Y);
  /*!\brief REF_ORIGIN_MOMENT_Z\n DESCRIPTION: Z Reference origin for moment computation \ingroup Config*/
  addDoubleListOption("REF_ORIGIN_MOMENT_Z", nRefOriginMoment_Z, RefOriginMoment_Z);
  /*!\brief REF_AREA\n DESCRIPTION: Reference area for force coefficients (0 implies automatic calculation) \ingroup Config*/
  addDoubleOption("REF_AREA", RefAreaCoeff, 1.0);
  /*!\brief REF_LENGTH_MOMENT\n DESCRIPTION: Reference length for pitching, rolling, and yawing non-dimensional moment \ingroup Config*/
  addDoubleOption("REF_LENGTH_MOMENT", RefLengthMoment, 1.0);
  /*!\brief REF_ELEM_LENGTH\n DESCRIPTION: Reference element length for computing the slope limiter epsilon \ingroup Config*/
  addDoubleOption("REF_ELEM_LENGTH", RefElemLength, 0.1);
  /*!\brief REF_SHARP_EDGES\n DESCRIPTION: Reference coefficient for detecting sharp edges \ingroup Config*/
  addDoubleOption("REF_SHARP_EDGES", RefSharpEdges, 3.0);
	/*!\brief REF_VELOCITY\n DESCRIPTION: Reference velocity (incompressible only)  \ingroup Config*/
  addDoubleOption("REF_VELOCITY", Velocity_Ref, -1.0);
	/* !\brief REF_VISCOSITY  \n DESCRIPTION: Reference viscosity (incompressible only)  \ingroup Config*/
  addDoubleOption("REF_VISCOSITY", Viscosity_Ref, -1.0);
  /* DESCRIPTION: Type of mesh motion */
  addEnumOption("REF_DIMENSIONALIZATION", Ref_NonDim, NonDim_Map, DIMENSIONAL);

  /*!\par CONFIG_CATEGORY: Boundary Markers \ingroup Config*/
  /*--- Options related to various boundary markers ---*/

  /*!\brief MARKER_PLOTTING\n DESCRIPTION: Marker(s) of the surface in the surface flow solution file  \ingroup Config*/
  addStringListOption("MARKER_PLOTTING", nMarker_Plotting, Marker_Plotting);
  /*!\brief MARKER_MONITORING\n DESCRIPTION: Marker(s) of the surface where evaluate the non-dimensional coefficients \ingroup Config*/
  addStringListOption("MARKER_MONITORING", nMarker_Monitoring, Marker_Monitoring);
  /*!\brief MARKER_DESIGNING\n DESCRIPTION: Marker(s) of the surface where objective function (design problem) will be evaluated \ingroup Config*/
  addStringListOption("MARKER_DESIGNING", nMarker_Designing, Marker_Designing);
  /*!\brief MARKER_OUT_1D \n DESCRIPTION: Outlet boundary marker(s) over which to calculate 1-D flow properties
   Format: ( outlet marker) \ingroup Config*/
  addStringListOption("MARKER_OUT_1D", nMarker_Out_1D, Marker_Out_1D);
  /*!\brief GEO_MARKER\n DESCRIPTION: Marker(s) of the surface where evaluate the geometrical functions \ingroup Config*/
  addStringListOption("GEO_MARKER", nMarker_GeoEval, Marker_GeoEval);
  /*!\brief MARKER_EULER\n DESCRIPTION: Euler wall boundary marker(s) \ingroup Config*/
  addStringListOption("MARKER_EULER", nMarker_Euler, Marker_Euler);
  /*!\brief MARKER_FAR\n DESCRIPTION: Far-field boundary marker(s) \ingroup Config*/
  addStringListOption("MARKER_FAR", nMarker_FarField, Marker_FarField);
  /*!\brief MARKER_SYM\n DESCRIPTION: Symmetry boundary condition \ingroup Config*/
  addStringListOption("MARKER_SYM", nMarker_SymWall, Marker_SymWall);
  /*!\brief MARKER_PRESSURE\n DESCRIPTION: Symmetry boundary condition \ingroup Config*/
  addStringListOption("MARKER_PRESSURE", nMarker_Pressure, Marker_Pressure);
  /*!\brief MARKER_NEARFIELD\n DESCRIPTION: Near-Field boundary condition \ingroup Config*/
  addStringListOption("MARKER_NEARFIELD", nMarker_NearFieldBound, Marker_NearFieldBound);
  /*!\brief MARKER_INTERFACE\n DESCRIPTION: Zone interface boundary marker(s) \ingroup Config*/
  addStringListOption("MARKER_INTERFACE", nMarker_InterfaceBound, Marker_InterfaceBound);
  /*!\brief MARKER_FSI_INTERFACE \n DESCRIPTION: FSI interface boundary marker(s) \ingroup Config*/
  addStringListOption("MARKER_FSI_INTERFACE", nMarker_FSIinterface, Marker_FSIinterface);
  /*!\brief MARKER_DIRICHLET  \n DESCRIPTION: Dirichlet boundary marker(s) \ingroup Config*/
  addStringListOption("MARKER_DIRICHLET", nMarker_Dirichlet, Marker_Dirichlet);
  /* DESCRIPTION: Neumann boundary marker(s) */
  addStringListOption("MARKER_NEUMANN", nMarker_Neumann, Marker_Neumann);
  /* DESCRIPTION: Custom boundary marker(s) */
  addStringListOption("MARKER_CUSTOM", nMarker_Custom, Marker_Custom);
  /* DESCRIPTION: Periodic boundary marker(s) for use with SU2_MSH
   Format: ( periodic marker, donor marker, rotation_center_x, rotation_center_y,
   rotation_center_z, rotation_angle_x-axis, rotation_angle_y-axis,
   rotation_angle_z-axis, translation_x, translation_y, translation_z, ... ) */
  addPeriodicOption("MARKER_PERIODIC", nMarker_PerBound, Marker_PerBound, Marker_PerDonor,
                    Periodic_RotCenter, Periodic_RotAngles, Periodic_Translation);

  /*!\brief MARKER_ACTDISK\n DESCRIPTION: Periodic boundary marker(s) for use with SU2_MSH
   Format: ( periodic marker, donor marker, rotation_center_x, rotation_center_y,
   rotation_center_z, rotation_angle_x-axis, rotation_angle_y-axis,
   rotation_angle_z-axis, translation_x, translation_y, translation_z, ... ) \ingroup Config*/
  addActuatorDiskOption("MARKER_ACTDISK", nMarker_ActDisk_Inlet, nMarker_ActDisk_Outlet,
                        Marker_ActDisk_Inlet, Marker_ActDisk_Outlet,
                        ActDisk_Origin, ActDisk_RootRadius, ActDisk_TipRadius,
                        ActDisk_PressJump, ActDisk_TempJump, ActDisk_Omega, ActDisk_Distribution);

  /*!\brief INLET_TYPE  \n DESCRIPTION: Inlet boundary type \n OPTIONS: see \link Inlet_Map \endlink \n DEFAULT: TOTAL_CONDITIONS \ingroup Config*/
  addEnumOption("INLET_TYPE", Kind_Inlet, Inlet_Map, TOTAL_CONDITIONS);

  /*!\brief MARKER_INLET  \n DESCRIPTION: Inlet boundary marker(s) with the following formats,
   Total Conditions: (inlet marker, total temp, total pressure, flow_direction_x,
   flow_direction_y, flow_direction_z, ... ) where flow_direction is
   a unit vector.
   Mass Flow: (inlet marker, density, velocity magnitude, flow_direction_x,
   flow_direction_y, flow_direction_z, ... ) where flow_direction is
   a unit vector. \ingroup Config*/
  addInletOption("MARKER_INLET", nMarker_Inlet, Marker_Inlet, Inlet_Ttotal, Inlet_Ptotal, Inlet_FlowDir);

  /*!\brief MARKER_RIEMANN \n DESCRIPTION: Riemann boundary marker(s) with the following formats, a unit vector.
   * \n OPTIONS: See \link Riemann_Map \endlink. The variables indicated by the option and the flow direction unit vector must be specified. \ingroup Config*/
  addRiemannOption("MARKER_RIEMANN", nMarker_Riemann, Marker_Riemann, Kind_Data_Riemann, Riemann_Map, Riemann_Var1, Riemann_Var2, Riemann_FlowDir);
  /*!\brief MARKER_NRBC \n DESCRIPTION: Riemann boundary marker(s) with the following formats, a unit vector. \ingroup Config*/
  addNRBCOption("MARKER_NRBC", nMarker_NRBC, Marker_NRBC, Kind_Data_NRBC, NRBC_Map, NRBC_Var1, NRBC_Var2, NRBC_FlowDir);
  /*!\brief MIXING_PROCESS_TYPE \n DESCRIPTION: types of mixing process for averaging quantities at the boundaries.
    \n OPTIONS: see \link MixingProcess_Map \endlink \n DEFAULT: AREA_AVERAGE \ingroup Config*/
  addEnumOption("MIXING_PROCESS_TYPE", Kind_MixingProcess, MixingProcess_Map, AREA_AVERAGE);
  /*!\brief MARKER_MIXINGPLANE \n DESCRIPTION: Identify the boundaries in which the mixing plane is applied. \ingroup Config*/
  addMixingPlaneOption("MARKER_MIXINGPLANE", nMarker_MixBound, Marker_MixBound, Marker_MixDonor);
  /*!\brief MARKER_MIXINGPLANE \n DESCRIPTION: Identify the boundaries in which the mixing plane is applied. \ingroup Config*/
  addTurboPerfOption("MARKER_TURBO_PERFORMANCE", nMarker_TurboPerf, Marker_TurboBoundIn, Marker_TurboBoundOut, Kind_TurboPerformance, TurboPerformance_Map);
  /*!\brief MARKER_SUPERSONIC_INLET  \n DESCRIPTION: Supersonic inlet boundary marker(s)
   * \n   Format: (inlet marker, temperature, static pressure, velocity_x,   velocity_y, velocity_z, ... ), i.e. primitive variables specified. \ingroup Config*/
  addInletOption("MARKER_SUPERSONIC_INLET", nMarker_Supersonic_Inlet, Marker_Supersonic_Inlet,
                 Inlet_Temperature, Inlet_Pressure, Inlet_Velocity);
  /*!\brief MARKER_SUPERSONIC_OUTLET \n DESCRIPTION: Supersonic outlet boundary marker(s) \ingroup Config*/
  addStringListOption("MARKER_SUPERSONIC_OUTLET", nMarker_Supersonic_Outlet, Marker_Supersonic_Outlet);
  /*!\brief MARKER_OUTLET  \n DESCRIPTION: Outlet boundary marker(s)\n
   Format: ( outlet marker, back pressure (static), ... ) \ingroup Config*/
  addStringDoubleListOption("MARKER_OUTLET", nMarker_Outlet, Marker_Outlet, Outlet_Pressure);
  /*!\brief MARKER_ISOTHERMAL DESCRIPTION: Isothermal wall boundary marker(s)\n
   * Format: ( isothermal marker, wall temperature (static), ... ) \ingroup Config  */
  addStringDoubleListOption("MARKER_ISOTHERMAL", nMarker_Isothermal, Marker_Isothermal, Isothermal_Temperature);
  /*!\brief MARKER_HEATFLUX  \n DESCRIPTION: Specified heat flux wall boundary marker(s)
   Format: ( Heat flux marker, wall heat flux (static), ... ) \ingroup Config*/
  addStringDoubleListOption("MARKER_HEATFLUX", nMarker_HeatFlux, Marker_HeatFlux, Heat_Flux);
  /*!\brief MARKER_ENGINE_INFLOW  \n DESCRIPTION: Engine inflow boundary marker(s)
   Format: ( nacelle inflow marker, fan face Mach, ... ) \ingroup Config*/
  addStringDoubleListOption("MARKER_ENGINE_INFLOW", nMarker_EngineInflow, Marker_EngineInflow, Inflow_Mach_Target);
  /*!\brief MARKER_ENGINE_BLEED  \n DESCRIPTION: Engine bleed boundary marker(s)
   Format: ( nacelle inflow marker, flux, ... ) \ingroup Config*/
  addBleedOption("MARKER_ENGINE_BLEED", nMarker_EngineBleed, Marker_EngineBleed, Bleed_MassFlow_Target, Bleed_Temperature_Target);
  /*!\brief SUBSONIC_ENGINE\n DESCRIPTION: Engine subsonic intake region \ingroup Config*/
  addBoolOption("SUBSONIC_ENGINE", Engine_Intake, false);
  default_eng_box[0] = -1E15; default_eng_box[1] = -1E15; default_eng_box[2] = -1E15;
  default_eng_box[3] =  1E15; default_eng_box[4] =  1E15; default_eng_box[5] =  1E15;
  /* DESCRIPTION: Coordinates of the box to impose a subsonic nacellle (Xmin, Ymin, Zmin, Xmax, Ymax, Zmax) */
  addDoubleArrayOption("SUBSONIC_ENGINE_BOX", 6, Subsonic_Engine_Box, default_eng_box);
  /* DESCRIPTION: Engine exhaust boundary marker(s)
   Format: (nacelle exhaust marker, total nozzle temp, total nozzle pressure, ... )*/
  addExhaustOption("MARKER_ENGINE_EXHAUST", nMarker_EngineExhaust, Marker_EngineExhaust, Exhaust_Temperature_Target, Exhaust_Pressure_Target);
  /* DESCRIPTION: Clamped boundary marker(s) */
  addStringListOption("MARKER_CLAMPED", nMarker_Clamped, Marker_Clamped);
  /* DESCRIPTION: Displacement boundary marker(s) */
  addStringDoubleListOption("MARKER_NORMAL_DISPL", nMarker_Displacement, Marker_Displacement, Displ_Value);
  /* DESCRIPTION: Load boundary marker(s) */
  addStringDoubleListOption("MARKER_NORMAL_LOAD", nMarker_Load, Marker_Load, Load_Value);
  /* DESCRIPTION: Load boundary marker(s)
   Format: (inlet marker, load, multiplier, dir_x, dir_y, dir_z, ... ), i.e. primitive variables specified. */
  addInletOption("MARKER_LOAD", nMarker_Load_Dir, Marker_Load_Dir, Load_Dir_Value, Load_Dir_Multiplier, Load_Dir);
  /* DESCRIPTION: Sine load boundary marker(s)
   Format: (inlet marker, load, multiplier, dir_x, dir_y, dir_z, ... ), i.e. primitive variables specified. */
  addInletOption("MARKER_SINE_LOAD", nMarker_Load_Sine, Marker_Load_Sine, Load_Sine_Amplitude, Load_Sine_Frequency, Load_Sine_Dir);

  /* DESCRIPTION: Flow load boundary marker(s) */
  addStringDoubleListOption("MARKER_FLOWLOAD", nMarker_FlowLoad, Marker_FlowLoad, FlowLoad_Value);
  /* DESCRIPTION: Damping factor for engine inlet condition */
  addDoubleOption("DAMP_ENGINE_INFLOW", Damp_Engine_Inflow, 0.95);
  /* DESCRIPTION: Damping factor for engine bleed condition */
  addDoubleOption("DAMP_ENGINE_BLEED", Damp_Engine_Bleed, 0.95);
  /* DESCRIPTION: Damping factor for engine exhaust condition */
  addDoubleOption("DAMP_ENGINE_EXHAUST", Damp_Engine_Exhaust, 0.95);


  /*!\par CONFIG_CATEGORY: Time-marching \ingroup Config*/
  /*--- Options related to time-marching ---*/

  /* DESCRIPTION: Unsteady simulation  */
  addEnumOption("UNSTEADY_SIMULATION", Unsteady_Simulation, Unsteady_Map, STEADY);
  /* DESCRIPTION:  Courant-Friedrichs-Lewy condition of the finest grid */
  addDoubleOption("CFL_NUMBER", CFLFineGrid, 1.25);
  /* DESCRIPTION:  Max time step in local time stepping simulations */
  addDoubleOption("MAX_DELTA_TIME", Max_DeltaTime, 1000000);
  /* DESCRIPTION: Activate The adaptive CFL number. */
  addBoolOption("CFL_ADAPT", CFL_Adapt, false);
  /* !\brief CFL_ADAPT_PARAM
   * DESCRIPTION: Parameters of the adaptive CFL number (factor down, factor up, CFL limit (min and max) )
   * Factor down generally >1.0, factor up generally < 1.0 to cause the CFL to increase when residual is decreasing,
   * and decrease when the residual is increasing or stalled. \ingroup Config*/
  default_cfl_adapt[0] = 0.0; default_cfl_adapt[1] = 0.0; default_cfl_adapt[2] = 1.0; default_cfl_adapt[3] = 100.0;
  addDoubleArrayOption("CFL_ADAPT_PARAM", 4, CFL_AdaptParam, default_cfl_adapt);
  /* DESCRIPTION: Reduction factor of the CFL coefficient in the adjoint problem */
  addDoubleOption("CFL_REDUCTION_ADJFLOW", CFLRedCoeff_AdjFlow, 0.8);
  /* DESCRIPTION: Reduction factor of the CFL coefficient in the level set problem */
  addDoubleOption("CFL_REDUCTION_TURB", CFLRedCoeff_Turb, 1.0);
  /* DESCRIPTION: Reduction factor of the CFL coefficient in the turbulent adjoint problem */
  addDoubleOption("CFL_REDUCTION_ADJTURB", CFLRedCoeff_AdjTurb, 1.0);
  /* DESCRIPTION: Number of total iterations */
  addUnsignedLongOption("EXT_ITER", nExtIter, 999999);
  // these options share nRKStep as their size, which is not a good idea in general
  /* DESCRIPTION: Runge-Kutta alpha coefficients */
  addDoubleListOption("RK_ALPHA_COEFF", nRKStep, RK_Alpha_Step);
  /* DESCRIPTION: Time Step for dual time stepping simulations (s) */
  addDoubleOption("UNST_TIMESTEP", Delta_UnstTime, 0.0);
  /* DESCRIPTION: Total Physical Time for dual time stepping simulations (s) */
  addDoubleOption("UNST_TIME", Total_UnstTime, 1.0);
  /* DESCRIPTION: Unsteady Courant-Friedrichs-Lewy number of the finest grid */
  addDoubleOption("UNST_CFL_NUMBER", Unst_CFL, 0.0);
  /* DESCRIPTION: Number of internal iterations (dual time method) */
  addUnsignedLongOption("UNST_INT_ITER", Unst_nIntIter, 100);
  /* DESCRIPTION: Integer number of periodic time instances for Time Spectral */
  addUnsignedShortOption("TIME_INSTANCES", nTimeInstances, 1);
  /* DESCRIPTION: Iteration number to begin unsteady restarts (dual time method) */
  addLongOption("UNST_RESTART_ITER", Unst_RestartIter, 0);
  /* DESCRIPTION: Starting direct solver iteration for the unsteady adjoint */
  addLongOption("UNST_ADJOINT_ITER", Unst_AdjointIter, 0);
  /* DESCRIPTION: Number of iterations to average the objective */
  addLongOption("ITER_AVERAGE_OBJ", Iter_Avg_Objective , 0);
  /* DESCRIPTION: Iteration number to begin unsteady restarts (structural analysis) */
  addLongOption("DYN_RESTART_ITER", Dyn_RestartIter, 0);
  /* DESCRIPTION: Time discretization */
  addEnumOption("TIME_DISCRE_FLOW", Kind_TimeIntScheme_Flow, Time_Int_Map, EULER_IMPLICIT);
  /* DESCRIPTION: Time discretization */
  addEnumOption("TIME_DISCRE_FEM_FLOW", Kind_TimeIntScheme_FEM_Flow, Time_Int_Map, RUNGE_KUTTA_EXPLICIT);
  /* DESCRIPTION: Time discretization */
  addEnumOption("TIME_DISCRE_ADJLEVELSET", Kind_TimeIntScheme_AdjLevelSet, Time_Int_Map, EULER_IMPLICIT);
  /* DESCRIPTION: Time discretization */
  addEnumOption("TIME_DISCRE_ADJFLOW", Kind_TimeIntScheme_AdjFlow, Time_Int_Map, EULER_IMPLICIT);
  /* DESCRIPTION: Time discretization */
  addEnumOption("TIME_DISCRE_TURB", Kind_TimeIntScheme_Turb, Time_Int_Map, EULER_IMPLICIT);
  /* DESCRIPTION: Time discretization */
  addEnumOption("TIME_DISCRE_ADJTURB", Kind_TimeIntScheme_AdjTurb, Time_Int_Map, EULER_IMPLICIT);
  /* DESCRIPTION: Time discretization */
  addEnumOption("TIME_DISCRE_WAVE", Kind_TimeIntScheme_Wave, Time_Int_Map, EULER_IMPLICIT);
  /* DESCRIPTION: Time discretization */
  addEnumOption("TIME_DISCRE_FEA", Kind_TimeIntScheme_FEA, Time_Int_Map_FEA, NEWMARK_IMPLICIT);
  /* DESCRIPTION: Time discretization */
  addEnumOption("TIME_DISCRE_HEAT", Kind_TimeIntScheme_Heat, Time_Int_Map, EULER_IMPLICIT);
  /* DESCRIPTION: Time discretization */
  addEnumOption("TIME_DISCRE_POISSON", Kind_TimeIntScheme_Poisson, Time_Int_Map, EULER_IMPLICIT);

  /*!\par CONFIG_CATEGORY: Linear solver definition \ingroup Config*/
  /*--- Options related to the linear solvers ---*/

  /*!\brief LINEAR_SOLVER
   *  \n DESCRIPTION: Linear solver for the implicit, mesh deformation, or discrete adjoint systems \n OPTIONS: see \link Linear_Solver_Map \endlink \n DEFAULT: FGMRES \ingroup Config*/
  addEnumOption("LINEAR_SOLVER", Kind_Linear_Solver, Linear_Solver_Map, FGMRES);
  /*!\brief LINEAR_SOLVER_PREC
   *  \n DESCRIPTION: Preconditioner for the Krylov linear solvers \n OPTIONS: see \link Linear_Solver_Prec_Map \endlink \n DEFAULT: LU_SGS \ingroup Config*/
  addEnumOption("LINEAR_SOLVER_PREC", Kind_Linear_Solver_Prec, Linear_Solver_Prec_Map, LU_SGS);
  /* DESCRIPTION: Minimum error threshold for the linear solver for the implicit formulation */
  addDoubleOption("LINEAR_SOLVER_ERROR", Linear_Solver_Error, 1E-5);
  /* DESCRIPTION: Maximum number of iterations of the linear solver for the implicit formulation */
  addUnsignedLongOption("LINEAR_SOLVER_ITER", Linear_Solver_Iter, 10);
  /* DESCRIPTION: Maximum number of iterations of the linear solver for the implicit formulation */
  addUnsignedLongOption("LINEAR_SOLVER_RESTART_FREQUENCY", Linear_Solver_Restart_Frequency, 10);
  /* DESCRIPTION: Relaxation of the flow equations solver for the implicit formulation */
  addDoubleOption("RELAXATION_FACTOR_FLOW", Relaxation_Factor_Flow, 1.0);
  /* DESCRIPTION: Relaxation of the turb equations solver for the implicit formulation */
  addDoubleOption("RELAXATION_FACTOR_TURB", Relaxation_Factor_Turb, 1.0);
  /* DESCRIPTION: Relaxation of the adjoint flow equations solver for the implicit formulation */
  addDoubleOption("RELAXATION_FACTOR_ADJFLOW", Relaxation_Factor_AdjFlow, 1.0);
  /* DESCRIPTION: Roe coefficient */
  addDoubleOption("ROE_KAPPA", Roe_Kappa, 0.5);
  /* DESCRIPTION: Roe-Turkel preconditioning for low Mach number flows */
  addBoolOption("ROE_TURKEL_PREC", Low_Mach_Precon, false);
  /* DESCRIPTION: Post-reconstruction correction for low Mach number flows */
  addBoolOption("LOW_MACH_CORR", Low_Mach_Corr, false);
  /* DESCRIPTION: Time Step for dual time stepping simulations (s) */
  addDoubleOption("MIN_ROE_TURKEL_PREC", Min_Beta_RoeTurkel, 0.01);
  /* DESCRIPTION: Time Step for dual time stepping simulations (s) */
  addDoubleOption("MAX_ROE_TURKEL_PREC", Max_Beta_RoeTurkel, 0.2);
  /* DESCRIPTION: Linear solver for the turbulent adjoint systems */
  addEnumOption("ADJTURB_LIN_SOLVER", Kind_AdjTurb_Linear_Solver, Linear_Solver_Map, FGMRES);
  /* DESCRIPTION: Preconditioner for the turbulent adjoint Krylov linear solvers */
  addEnumOption("ADJTURB_LIN_PREC", Kind_AdjTurb_Linear_Prec, Linear_Solver_Prec_Map, LU_SGS);
  /* DESCRIPTION: Minimum error threshold for the turbulent adjoint linear solver for the implicit formulation */
  addDoubleOption("ADJTURB_LIN_ERROR", AdjTurb_Linear_Error, 1E-5);
  /* DESCRIPTION: Maximum number of iterations of the turbulent adjoint linear solver for the implicit formulation */
  addUnsignedShortOption("ADJTURB_LIN_ITER", AdjTurb_Linear_Iter, 10);
  /* DESCRIPTION: Entropy fix factor */
  addDoubleOption("ENTROPY_FIX_COEFF", EntropyFix_Coeff, 0.001);
  /* DESCRIPTION: Linear solver for the discete adjoint systems */
  addEnumOption("DISCADJ_LIN_SOLVER", Kind_DiscAdj_Linear_Solver, Linear_Solver_Map, FGMRES);
  /* DESCRIPTION: Preconditioner for the discrete adjoint Krylov linear solvers */
  addEnumOption("DISCADJ_LIN_PREC", Kind_DiscAdj_Linear_Prec, Linear_Solver_Prec_Map, ILU);
  
  /*!\par CONFIG_CATEGORY: Convergence\ingroup Config*/
  /*--- Options related to convergence ---*/
  
  /*!\brief CONV_CRITERIA
   *  \n DESCRIPTION: Convergence criteria \n OPTIONS: see \link Converge_Crit_Map \endlink \n DEFAULT: RESIDUAL \ingroup Config*/
  addEnumOption("CONV_CRITERIA", ConvCriteria, Converge_Crit_Map, RESIDUAL);
  /*!\brief RESIDUAL_REDUCTION \n DESCRIPTION: Residual reduction (order of magnitude with respect to the initial value)\n DEFAULT: 3.0 \ingroup Config*/
  addDoubleOption("RESIDUAL_REDUCTION", OrderMagResidual, 3.0);
  /*!\brief RESIDUAL_MINVAL\n DESCRIPTION: Min value of the residual (log10 of the residual)\n DEFAULT: -8.0 \ingroup Config*/
  addDoubleOption("RESIDUAL_MINVAL", MinLogResidual, -8.0);
  /* DESCRIPTION: Residual reduction (order of magnitude with respect to the initial value) */
  addDoubleOption("RESIDUAL_REDUCTION_FSI", OrderMagResidualFSI, 3.0);
  /* DESCRIPTION: Min value of the residual (log10 of the residual) */
  addDoubleOption("RESIDUAL_MINVAL_FSI", MinLogResidualFSI, -5.0);
  /* DESCRIPTION: FEM: UTOL = norm(Delta_U(k)) / norm(U(k)) */
  addDoubleOption("RESIDUAL_FEM_UTOL", Res_FEM_UTOL, -9.0);
  /* DESCRIPTION: FEM: RTOL = norm(Residual(k)) / norm(Residual(0)) */
  addDoubleOption("RESIDUAL_FEM_RTOL", Res_FEM_RTOL, -9.0);
  /* DESCRIPTION: FEM: ETOL = Delta_U(k) * Residual(k) / Delta_U(0) * Residual(0) */
  addDoubleOption("RESIDUAL_FEM_ETOL", Res_FEM_ETOL, -9.0);
  /*!\brief RESIDUAL_FUNC_FLOW\n DESCRIPTION: Flow functional for the Residual criteria\n OPTIONS: See \link Residual_Map \endlink \n DEFAULT: RHO_RESIDUAL \ingroup Config*/
  addEnumOption("RESIDUAL_FUNC_FLOW", Residual_Func_Flow, Residual_Map, RHO_RESIDUAL);
  /*!\brief STARTCONV_ITER\n DESCRIPTION: Iteration number to begin convergence monitoring\n DEFAULT: 5 \ingroup Config*/
  addUnsignedLongOption("STARTCONV_ITER", StartConv_Iter, 5);
  /*!\brief CAUCHY_ELEMS\n DESCRIPTION: Number of elements to apply the criteria. \n DEFAULT 100 \ingroup Config*/
  addUnsignedShortOption("CAUCHY_ELEMS", Cauchy_Elems, 100);
  /*!\brief CAUCHY_EPS\n DESCRIPTION: Epsilon to control the series convergence \n DEFAULT: 1e-10 \ingroup Config*/
  addDoubleOption("CAUCHY_EPS", Cauchy_Eps, 1E-10);
  /*!\brief CAUCHY_FUNC_FLOW
   *  \n DESCRIPTION: Flow functional for the Cauchy criteria \n OPTIONS: see \link Objective_Map \endlink \n DEFAULT: DRAG_COEFFICIENT \ingroup Config*/
  addEnumOption("CAUCHY_FUNC_FLOW", Cauchy_Func_Flow, Objective_Map, DRAG_COEFFICIENT);
  /*!\brief CAUCHY_FUNC_ADJFLOW\n DESCRIPTION: Adjoint functional for the Cauchy criteria.\n OPTIONS: See \link Sens_Map \endlink. \n DEFAULT: SENS_GEOMETRY \ingroup Config*/
  addEnumOption("CAUCHY_FUNC_ADJFLOW", Cauchy_Func_AdjFlow, Sens_Map, SENS_GEOMETRY);

  /*!\par CONFIG_CATEGORY: Multi-grid \ingroup Config*/
  /*--- Options related to Multi-grid ---*/

  /*!\brief START_UP_ITER \n DESCRIPTION: Start up iterations using the fine grid only. DEFAULT: 0 \ingroup Config*/
  addUnsignedShortOption("START_UP_ITER", nStartUpIter, 0);
  /*!\brief MGLEVEL\n DESCRIPTION: Multi-grid Levels. DEFAULT: 0 \ingroup Config*/
  addUnsignedShortOption("MGLEVEL", nMGLevels, 0);
  /*!\brief MGCYCLE\n DESCRIPTION: Multi-grid cycle. OPTIONS: See \link MG_Cycle_Map \endlink. Defualt V_CYCLE \ingroup Config*/
  addEnumOption("MGCYCLE", MGCycle, MG_Cycle_Map, V_CYCLE);
  /*!\brief MG_PRE_SMOOTH\n DESCRIPTION: Multi-grid pre-smoothing level \ingroup Config*/
  addUShortListOption("MG_PRE_SMOOTH", nMG_PreSmooth, MG_PreSmooth);
  /*!\brief MG_POST_SMOOTH\n DESCRIPTION: Multi-grid post-smoothing level \ingroup Config*/
  addUShortListOption("MG_POST_SMOOTH", nMG_PostSmooth, MG_PostSmooth);
  /*!\brief MG_CORRECTION_SMOOTH\n DESCRIPTION: Jacobi implicit smoothing of the correction \ingroup Config*/
  addUShortListOption("MG_CORRECTION_SMOOTH", nMG_CorrecSmooth, MG_CorrecSmooth);
  /*!\brief MG_DAMP_RESTRICTION\n DESCRIPTION: Damping factor for the residual restriction. DEFAULT: 0.75 \ingroup Config*/
  addDoubleOption("MG_DAMP_RESTRICTION", Damp_Res_Restric, 0.75);
  /*!\brief MG_DAMP_PROLONGATION\n DESCRIPTION: Damping factor for the correction prolongation. DEFAULT 0.75 \ingroup Config*/
  addDoubleOption("MG_DAMP_PROLONGATION", Damp_Correc_Prolong, 0.75);

  /*!\par CONFIG_CATEGORY: Spatial Discretization \ingroup Config*/
  /*--- Options related to the spatial discretization ---*/

  /*!\brief NUM_METHOD_GRAD
   *  \n DESCRIPTION: Numerical method for spatial gradients \n OPTIONS: See \link Gradient_Map \endlink. \n DEFAULT: WEIGHTED_LEAST_SQUARES. \ingroup Config*/
  addEnumOption("NUM_METHOD_GRAD", Kind_Gradient_Method, Gradient_Map, WEIGHTED_LEAST_SQUARES);
  /*!\brief LIMITER_COEFF
   *  \n DESCRIPTION: Coefficient for the limiter. DEFAULT value 0.5. Larger values decrease the extent of limiting, values approaching zero cause lower-order approximation to the solution. \ingroup Config */
  addDoubleOption("LIMITER_COEFF", LimiterCoeff, 0.5);
  /*!\brief LIMITER_ITER
   *  \n DESCRIPTION: Freeze the value of the limiter after a number of iterations. DEFAULT value 999999. \ingroup Config*/
  addUnsignedLongOption("LIMITER_ITER", LimiterIter, 999999);
  /*!\brief SHARP_EDGES_COEFF
   *  \n DESCRIPTION: Coefficient for detecting the limit of the sharp edges. DEFAULT value 3.0.  Use with sharp edges limiter. \ingroup Config*/
  addDoubleOption("SHARP_EDGES_COEFF", SharpEdgesCoeff, 3.0);

  /*!\brief CONV_NUM_METHOD_FLOW
   *  \n DESCRIPTION: Convective numerical method \n OPTIONS: See \link Upwind_Map \endlink , \link Centered_Map \endlink. \ingroup Config*/
  addConvectOption("CONV_NUM_METHOD_FLOW", Kind_ConvNumScheme_Flow, Kind_Centered_Flow, Kind_Upwind_Flow);
  
  /*!\brief NUM_METHOD_FEM_FLOW
   *  \n DESCRIPTION: Numerical method \n OPTIONS: See \link Upwind_Map \endlink , \link Centered_Map \endlink. \ingroup Config*/
  addConvectFEMOption("NUM_METHOD_FEM_FLOW", Kind_ConvNumScheme_FEM_Flow, Kind_FEM_Flow);
  
  /*!\brief SPATIAL_ORDER_FLOW
   *  \n DESCRIPTION: Spatial numerical order integration \n OPTIONS: See \link SpatialOrder_Map \endlink \n DEFAULT: SECOND_ORDER \ingroup Config*/
  addEnumOption("SPATIAL_ORDER_FLOW", SpatialOrder_Flow, SpatialOrder_Map, SECOND_ORDER);
  /*!\brief SLOPE_LIMITER_FLOW
   * DESCRIPTION: Slope limiter for the direct solution. \n OPTIONS: See \link Limiter_Map \endlink \n DEFAULT VENKATAKRISHNAN \ingroup Config*/
  addEnumOption("SLOPE_LIMITER_FLOW", Kind_SlopeLimit_Flow, Limiter_Map, VENKATAKRISHNAN);
  default_ad_coeff_flow[0] = 0.15; default_ad_coeff_flow[1] = 0.5; default_ad_coeff_flow[2] = 0.02;
  /*!\brief AD_COEFF_FLOW \n DESCRIPTION: 1st, 2nd and 4th order artificial dissipation coefficients \ingroup Config*/
  addDoubleArrayOption("AD_COEFF_FLOW", 3, Kappa_Flow, default_ad_coeff_flow);

  /*!\brief CONV_NUM_METHOD_ADJFLOW
   *  \n DESCRIPTION: Convective numerical method for the adjoint solver.
   *  \n OPTIONS:  See \link Upwind_Map \endlink , \link Centered_Map \endlink. Note: not all methods are guaranteed to be implemented for the adjoint solver. \ingroup Config */
  addConvectOption("CONV_NUM_METHOD_ADJFLOW", Kind_ConvNumScheme_AdjFlow, Kind_Centered_AdjFlow, Kind_Upwind_AdjFlow);
  /*!\brief SPATIAL_ORDER_ADJFLOW
   *  \n DESCRIPTION: Spatial numerical order integration \n OPTIONS: See \link SpatialOrder_Map \endlink \n DEFAULT: SECOND_ORDER \ingroup Config*/
  addEnumOption("SPATIAL_ORDER_ADJFLOW", SpatialOrder_AdjFlow, SpatialOrder_Map, SECOND_ORDER);
  /*!\brief SLOPE_LIMITER_ADJFLOW
     * DESCRIPTION: Slope limiter for the adjoint solution. \n OPTIONS: See \link Limiter_Map \endlink \n DEFAULT VENKATAKRISHNAN \ingroup Config*/
  addEnumOption("SLOPE_LIMITER_ADJFLOW", Kind_SlopeLimit_AdjFlow, Limiter_Map, VENKATAKRISHNAN);
  default_ad_coeff_adj[0] = 0.15; default_ad_coeff_adj[1] = 0.5; default_ad_coeff_adj[2] = 0.02;
  /*!\brief AD_COEFF_ADJFLOW
   *  \n DESCRIPTION: 1st, 2nd and 4th order artificial dissipation coefficients for the adjoint solver.
   *  \n FORMAT and default values: AD_COEFF_ADJFLOW = (0.15, 0.5, 0.02) \ingroup Config*/
  addDoubleArrayOption("AD_COEFF_ADJFLOW", 3, Kappa_AdjFlow, default_ad_coeff_adj);

  /*!\brief SPATIAL_ORDER_TURB
   *  \n DESCRIPTION: Spatial numerical order integration.\n OPTIONS: See \link SpatialOrder_Map \endlink \n DEFAULT: FIRST_ORDER \ingroup Config*/
  addEnumOption("SPATIAL_ORDER_TURB", SpatialOrder_Turb, SpatialOrder_Map, FIRST_ORDER);
  /*!\brief SLOPE_LIMITER_TURB
   *  \n DESCRIPTION: Slope limiter  \n OPTIONS: See \link Limiter_Map \endlink \n DEFAULT VENKATAKRISHNAN \ingroup Config*/
  addEnumOption("SLOPE_LIMITER_TURB", Kind_SlopeLimit_Turb, Limiter_Map, VENKATAKRISHNAN);
  /*!\brief CONV_NUM_METHOD_TURB
   *  \n DESCRIPTION: Convective numerical method \ingroup Config*/
  addConvectOption("CONV_NUM_METHOD_TURB", Kind_ConvNumScheme_Turb, Kind_Centered_Turb, Kind_Upwind_Turb);
  
  /*!\brief SPATIAL_ORDER_ADJTURB
   *  \n DESCRIPTION: Spatial numerical order integration \n OPTIONS: See \link SpatialOrder_Map \endlink \n DEFAULT: FIRST_ORDER \ingroup Config*/
  addEnumOption("SPATIAL_ORDER_ADJTURB", SpatialOrder_AdjTurb, SpatialOrder_Map, FIRST_ORDER);
  /*!\brief SLOPE_LIMITER_ADJTURB
   *  \n DESCRIPTION: Slope limiter \n OPTIONS: See \link Limiter_Map \endlink \n DEFAULT VENKATAKRISHNAN \ingroup Config */
  addEnumOption("SLOPE_LIMITER_ADJTURB", Kind_SlopeLimit_AdjTurb, Limiter_Map, VENKATAKRISHNAN);
  /*!\brief CONV_NUM_METHOD_ADJTURB\n DESCRIPTION: Convective numerical method for the adjoint/turbulent problem \ingroup Config*/
  addConvectOption("CONV_NUM_METHOD_ADJTURB", Kind_ConvNumScheme_AdjTurb, Kind_Centered_AdjTurb, Kind_Upwind_AdjTurb);

  /*!\brief SPATIAL_ORDER_ADJLEVELSET
   *  \n DESCRIPTION: Spatial numerical order integration \n OPTIONS: See \link SpatialOrder_Map \endlink \n DEFAULT: 2ND_ORDER \ingroup Config*/
  addEnumOption("SPATIAL_ORDER_ADJLEVELSET", SpatialOrder_AdjLevelSet, SpatialOrder_Map, SECOND_ORDER);
  /*!\brief SLOPE_LIMITER_ADJLEVELTSET
   *  \n DESCRIPTION: Slope limiter\n OPTIONS: See \link Limiter_Map \endlink \n DEFAULT VENKATAKRISHNAN \ingroup Config */
  addEnumOption("SLOPE_LIMITER_ADJLEVELSET", Kind_SlopeLimit_AdjLevelSet, Limiter_Map, VENKATAKRISHNAN);
  /*!\brief CONV_NUM_METHOD_ADJLEVELSET
   *  \n DESCRIPTION: Convective numerical method for the adjoint levelset problem. \ingroup Config*/
  addConvectOption("CONV_NUM_METHOD_ADJLEVELSET", Kind_ConvNumScheme_AdjLevelSet, Kind_Centered_AdjLevelSet, Kind_Upwind_AdjLevelSet);

  /* DESCRIPTION: Viscous limiter mean flow equations */
  addBoolOption("VISCOUS_LIMITER_FLOW", Viscous_Limiter_Flow, false);
  /* DESCRIPTION: Viscous limiter turbulent equations */
  addBoolOption("VISCOUS_LIMITER_TURB", Viscous_Limiter_Turb, false);
  
  /*!\par CONFIG_CATEGORY: Adjoint and Gradient \ingroup Config*/
  /*--- Options related to the adjoint and gradient ---*/

  /*!\brief LIMIT_ADJFLOW \n DESCRIPTION: Limit value for the adjoint variable.\n DEFAULT: 1E6. \ingroup Config*/
  addDoubleOption("LIMIT_ADJFLOW", AdjointLimit, 1E6);
  /*!\brief MG_ADJFLOW\n DESCRIPTION: Multigrid with the adjoint problem. \n Defualt: YES \ingroup Config*/
  addBoolOption("MG_ADJFLOW", MG_AdjointFlow, true);
  /*!\brief OBJECTIVE_FUNCTION
   *  \n DESCRIPTION: Adjoint problem boundary condition \n OPTIONS: see \link Objective_Map \endlink \n DEFAULT: DRAG_COEFFICIENT \ingroup Config*/
  addEnumOption("OBJECTIVE_FUNCTION", Kind_ObjFunc, Objective_Map, DRAG_COEFFICIENT);

  default_obj_coeff[0]=0.0; default_obj_coeff[1]=0.0; default_obj_coeff[2]=0.0;
  default_obj_coeff[3]=0.0;  default_obj_coeff[4]=0.0;
  /*!\brief OBJ_CHAIN_RULE_COEFF
  * \n DESCRIPTION: Coefficients defining the objective function gradient using the chain rule
  * with area-averaged outlet primitive variables. This is used with the genereralized outflow
  * objective.  \ingroup Config   */
  addDoubleArrayOption("OBJ_CHAIN_RULE_COEFF",5,Obj_ChainRuleCoeff,default_obj_coeff);

  default_geo_loc[0] = 0.0; default_geo_loc[1] = 1.0;
  /* DESCRIPTION: Definition of the airfoil section */
  addDoubleArrayOption("GEO_LOCATION_SECTIONS", 2, Section_Location, default_geo_loc);
  /* DESCRIPTION: Identify the axis of the section */
  addEnumOption("GEO_ORIENTATION_SECTIONS", Axis_Orientation, Axis_Orientation_Map, Y_AXIS);
  /* DESCRIPTION: Percentage of new elements (% of the original number of elements) */
  addUnsignedShortOption("GEO_NUMBER_SECTIONS", nSections, 5);
  /* DESCRIPTION: Number of section cuts to make when calculating internal volume */
  addUnsignedShortOption("GEO_VOLUME_SECTIONS", nVolSections, 101);
  /* DESCRIPTION: Output sectional forces for specified markers. */
  addBoolOption("GEO_PLOT_SECTIONS", Plot_Section_Forces, false);
  /* DESCRIPTION: Mode of the GDC code (analysis, or gradient) */
  addEnumOption("GEO_MODE", GeometryMode, GeometryMode_Map, FUNCTION);

  /* DESCRIPTION: Drag weight in sonic boom Objective Function (from 0.0 to 1.0) */
  addDoubleOption("DRAG_IN_SONICBOOM", WeightCd, 0.0);
  /* DESCRIPTION: Sensitivity smoothing  */
  addEnumOption("SENS_SMOOTHING", Kind_SensSmooth, Sens_Smoothing_Map, NO_SMOOTH);
  /* DESCRIPTION: Adjoint frozen viscosity */
  addBoolOption("FROZEN_VISC", Frozen_Visc, true);
   /* DESCRIPTION:  */
  addDoubleOption("FIX_AZIMUTHAL_LINE", FixAzimuthalLine, 90.0);
  /*!\brief SENS_REMOVE_SHARP
   * \n DESCRIPTION: Remove sharp edges from the sensitivity evaluation  \n Format: SENS_REMOVE_SHARP = YES \n DEFAULT: NO \ingroup Config*/
  addBoolOption("SENS_REMOVE_SHARP", Sens_Remove_Sharp, false);

  /*!\par CONFIG_CATEGORY: Input/output files and formats \ingroup Config */
  /*--- Options related to input/output files and formats ---*/

  /*!\brief OUTPUT_FORMAT \n DESCRIPTION: I/O format for output plots. \n OPTIONS: see \link Output_Map \endlink \n DEFAULT: TECPLOT \ingroup Config */
  addEnumOption("OUTPUT_FORMAT", Output_FileFormat, Output_Map, TECPLOT);
  /*!\brief MESH_FORMAT \n DESCRIPTION: Mesh input file format \n OPTIONS: see \link Input_Map \endlink \n DEFAULT: SU2 \ingroup Config*/
  addEnumOption("MESH_FORMAT", Mesh_FileFormat, Input_Map, SU2);
  /* DESCRIPTION:  Mesh input file */
  addStringOption("MESH_FILENAME", Mesh_FileName, string("mesh.su2"));
  /*!\brief MESH_OUT_FILENAME \n DESCRIPTION: Mesh output file name. Used when converting, scaling, or deforming a mesh. \n DEFAULT: mesh_out.su2 \ingroup Config*/
  addStringOption("MESH_OUT_FILENAME", Mesh_Out_FileName, string("mesh_out.su2"));

  /*!\brief CONV_FILENAME \n DESCRIPTION: Output file convergence history (w/o extension) \n DEFAULT: history \ingroup Config*/
  addStringOption("CONV_FILENAME", Conv_FileName, string("history"));
  /*!\brief BREAKDOWN_FILENAME \n DESCRIPTION: Output file forces breakdown \ingroup Config*/
  addStringOption("BREAKDOWN_FILENAME", Breakdown_FileName, string("forces_breakdown.dat"));
  /*!\brief CONV_FILENAME \n DESCRIPTION: Output file convergence history (w/o extension) \n DEFAULT: history \ingroup Config*/
  addStringOption("CONV_FILENAME_FSI", Conv_FileName_FSI, string("historyFSI.csv"));
  /* DESCRIPTION: Viscous limiter turbulent equations */
  addBoolOption("WRITE_CONV_FILENAME_FSI", Write_Conv_FSI, false);
  /*!\brief SOLUTION_FLOW_FILENAME \n DESCRIPTION: Restart flow input file (the file output under the filename set by RESTART_FLOW_FILENAME) \n DEFAULT: solution_flow.dat \ingroup Config */
  addStringOption("SOLUTION_FLOW_FILENAME", Solution_FlowFileName, string("solution_flow.dat"));
  /*!\brief SOLUTION_ADJ_FILENAME\n DESCRIPTION: Restart adjoint input file. Objective function abbreviation is expected. \ingroup Config*/
  addStringOption("SOLUTION_ADJ_FILENAME", Solution_AdjFileName, string("solution_adj.dat"));
  /*!\brief SOLUTION_FLOW_FILENAME \n DESCRIPTION: Restart structure input file (the file output under the filename set by RESTART_FLOW_FILENAME) \n Default: solution_flow.dat \ingroup Config */
  addStringOption("SOLUTION_STRUCTURE_FILENAME", Solution_FEMFileName, string("solution_structure.dat"));
  /*!\brief RESTART_FLOW_FILENAME \n DESCRIPTION: Output file restart flow \ingroup Config*/
  addStringOption("RESTART_FLOW_FILENAME", Restart_FlowFileName, string("restart_flow.dat"));
  /*!\brief RESTART_ADJ_FILENAME  \n DESCRIPTION: Output file restart adjoint. Objective function abbreviation will be appended. \ingroup Config*/
  addStringOption("RESTART_ADJ_FILENAME", Restart_AdjFileName, string("restart_adj.dat"));
  /*!\brief RESTART_WAVE_FILENAME \n DESCRIPTION: Output file restart wave \ingroup Config*/
  addStringOption("RESTART_WAVE_FILENAME", Restart_WaveFileName, string("restart_wave.dat"));
  /*!\brief RESTART_FLOW_FILENAME \n DESCRIPTION: Output file restart structure \ingroup Config*/
  addStringOption("RESTART_STRUCTURE_FILENAME", Restart_FEMFileName, string("restart_structure.dat"));
  /*!\brief VOLUME_FLOW_FILENAME  \n DESCRIPTION: Output file flow (w/o extension) variables \ingroup Config */
  addStringOption("VOLUME_FLOW_FILENAME", Flow_FileName, string("flow"));
  /*!\brief VOLUME_STRUCTURE_FILENAME
   * \n  DESCRIPTION: Output file structure (w/o extension) variables \ingroup Config*/
  addStringOption("VOLUME_STRUCTURE_FILENAME", Structure_FileName, string("structure"));
  /*!\brief SURFACE_STRUCTURE_FILENAME
   *  \n DESCRIPTION: Output file structure (w/o extension) variables \ingroup Config*/
  addStringOption("SURFACE_STRUCTURE_FILENAME", SurfStructure_FileName, string("surface_structure"));
  /*!\brief SURFACE_WAVE_FILENAME
   *  \n DESCRIPTION: Output file structure (w/o extension) variables \ingroup Config*/
  addStringOption("SURFACE_WAVE_FILENAME", SurfWave_FileName, string("surface_wave"));
  /*!\brief SURFACE_HEAT_FILENAME
   *  \n DESCRIPTION: Output file structure (w/o extension) variables \ingroup Config */
  addStringOption("SURFACE_HEAT_FILENAME", SurfHeat_FileName, string("surface_heat"));
  /*!\brief VOLUME_WAVE_FILENAME
   *  \n DESCRIPTION: Output file wave (w/o extension) variables  \ingroup Config*/
  addStringOption("VOLUME_WAVE_FILENAME", Wave_FileName, string("wave"));
  /*!\brief VOLUME_HEAT_FILENAME
   *  \n DESCRIPTION: Output file wave (w/o extension) variables  \ingroup Config*/
  addStringOption("VOLUME_HEAT_FILENAME", Heat_FileName, string("heat"));
  /*!\brief VOLUME_ADJWAVE_FILENAME
   *  \n DESCRIPTION: Output file adj. wave (w/o extension) variables  \ingroup Config*/
  addStringOption("VOLUME_ADJWAVE_FILENAME", AdjWave_FileName, string("adjoint_wave"));
  /*!\brief VOLUME_ADJ_FILENAME
   *  \n DESCRIPTION: Output file adjoint (w/o extension) variables  \ingroup Config*/
  addStringOption("VOLUME_ADJ_FILENAME", Adj_FileName, string("adjoint"));
  /*!\brief GRAD_OBJFUNC_FILENAME
   *  \n DESCRIPTION: Output objective function gradient  \ingroup Config*/
  addStringOption("GRAD_OBJFUNC_FILENAME", ObjFunc_Grad_FileName, string("of_grad.dat"));
  /*!\brief VALUE_OBJFUNC_FILENAME
   *  \n DESCRIPTION: Output objective function  \ingroup Config*/
  addStringOption("VALUE_OBJFUNC_FILENAME", ObjFunc_Value_FileName, string("of_func.dat"));
  /*!\brief SURFACE_FLOW_FILENAME
   *  \n DESCRIPTION: Output file surface flow coefficient (w/o extension)  \ingroup Config*/
  addStringOption("SURFACE_FLOW_FILENAME", SurfFlowCoeff_FileName, string("surface_flow"));
  /*!\brief SURFACE_ADJ_FILENAME
   *  \n DESCRIPTION: Output file surface adjoint coefficient (w/o extension)  \ingroup Config*/
  addStringOption("SURFACE_ADJ_FILENAME", SurfAdjCoeff_FileName, string("surface_adjoint"));
  /*!\brief SURFACE_SENS_FILENAME_FILENAME
   *  \n DESCRIPTION: Output file surface sensitivity (discrete adjoint) (w/o extension)  \ingroup Config*/
  addStringOption("SURFACE_SENS_FILENAME", SurfSens_FileName, string("surface_sens"));
  /*!\brief VOLUME_SENS_FILENAME
   *  \n DESCRIPTION: Output file volume sensitivity (discrete adjoint))  \ingroup Config*/
  addStringOption("VOLUME_SENS_FILENAME", VolSens_FileName, string("volume_sens"));
  /*!\brief WRT_SOL_FREQ
   *  \n DESCRIPTION: Writing solution file frequency  \ingroup Config*/
  addUnsignedLongOption("WRT_SOL_FREQ", Wrt_Sol_Freq, 1000);
  /*!\brief WRT_SOL_FREQ_DUALTIME
   *  \n DESCRIPTION: Writing solution file frequency for dual time  \ingroup Config*/
  addUnsignedLongOption("WRT_SOL_FREQ_DUALTIME", Wrt_Sol_Freq_DualTime, 1);
  /*!\brief WRT_CON_FREQ
   *  \n DESCRIPTION: Writing convergence history frequency  \ingroup Config*/
  addUnsignedLongOption("WRT_CON_FREQ",  Wrt_Con_Freq, 1);
  /*!\brief WRT_CON_FREQ_DUALTIME
   *  \n DESCRIPTION: Writing convergence history frequency for the dual time  \ingroup Config*/
  addUnsignedLongOption("WRT_CON_FREQ_DUALTIME",  Wrt_Con_Freq_DualTime, 10);
  /*!\brief LOW_MEMORY_OUTPUT
   *  \n DESCRIPTION: Output less information for lower memory use.  \ingroup Config*/
  addBoolOption("LOW_MEMORY_OUTPUT", Low_MemoryOutput, false);
  /*!\brief WRT_VOL_SOL
   *  \n DESCRIPTION: Write a volume solution file  \ingroup Config*/
  addBoolOption("WRT_VOL_SOL", Wrt_Vol_Sol, true);
  /*!\brief WRT_SRF_SOL
   *  \n DESCRIPTION: Write a surface solution file  \ingroup Config*/
  addBoolOption("WRT_SRF_SOL", Wrt_Srf_Sol, true);
  /*!\brief WRT_CSV_SOL
   *  \n DESCRIPTION: Write a surface CSV solution file  \ingroup Config*/
  addBoolOption("WRT_CSV_SOL", Wrt_Csv_Sol, true);
  /*!\brief WRT_RESIDUALS
   *  \n DESCRIPTION: Output residual info to solution/restart file  \ingroup Config*/
  addBoolOption("WRT_RESIDUALS", Wrt_Residuals, false);
  /*!\brief WRT_LIMITERS
   *  \n DESCRIPTION: Output limiter value information to solution/restart file  \ingroup Config*/
  addBoolOption("WRT_LIMITERS", Wrt_Limiters, false);
  /*!\brief WRT_SHARPEDGES
   *  \n DESCRIPTION: Output sharp edge limiter information to solution/restart file  \ingroup Config*/
  addBoolOption("WRT_SHARPEDGES", Wrt_SharpEdges, false);
  /* DESCRIPTION: Output the rind layers in the solution files  \ingroup Config*/
  addBoolOption("WRT_HALO", Wrt_Halo, false);
  /*!\brief ONE_D_OUTPUT
   *  \n DESCRIPTION: Output averaged outlet flow values on specified exit marker. \n Use with MARKER_OUT_1D. \ingroup Config*/
  addBoolOption("ONE_D_OUTPUT", Wrt_1D_Output, false);
  /*!\brief CONSOLE_OUTPUT_VERBOSITY
   *  \n DESCRIPTION: Verbosity level for console output  \ingroup Config*/
  addEnumOption("CONSOLE_OUTPUT_VERBOSITY", Console_Output_Verb, Verb_Map, VERB_HIGH);


  /*!\par CONFIG_CATEGORY: Dynamic mesh definition \ingroup Config*/
  /*--- Options related to dynamic meshes ---*/

  /* DESCRIPTION: Mesh motion for unsteady simulations */
  addBoolOption("GRID_MOVEMENT", Grid_Movement, false);
  /* DESCRIPTION: Type of mesh motion */
  addEnumListOption("GRID_MOVEMENT_KIND", nGridMovement, Kind_GridMovement, GridMovement_Map);
  /* DESCRIPTION: Marker(s) of moving surfaces (MOVING_WALL or DEFORMING grid motion). */
  addStringListOption("MARKER_MOVING", nMarker_Moving, Marker_Moving);
  /* DESCRIPTION: Mach number (non-dimensional, based on the mesh velocity and freestream vals.) */
  addDoubleOption("MACH_MOTION", Mach_Motion, 0.0);
  /* DESCRIPTION: Coordinates of the rigid motion origin */
  addDoubleListOption("MOTION_ORIGIN_X", nMotion_Origin_X, Motion_Origin_X);
  /* DESCRIPTION: Coordinates of the rigid motion origin */
  addDoubleListOption("MOTION_ORIGIN_Y", nMotion_Origin_Y, Motion_Origin_Y);
  /* DESCRIPTION: Coordinates of the rigid motion origin */
  addDoubleListOption("MOTION_ORIGIN_Z", nMotion_Origin_Z, Motion_Origin_Z);
  /* DESCRIPTION: Translational velocity vector (m/s) in the x, y, & z directions (RIGID_MOTION only) */
  addDoubleListOption("TRANSLATION_RATE_X", nTranslation_Rate_X, Translation_Rate_X);
  /* DESCRIPTION: Translational velocity vector (m/s) in the x, y, & z directions (RIGID_MOTION only) */
  addDoubleListOption("TRANSLATION_RATE_Y", nTranslation_Rate_Y, Translation_Rate_Y);
  /* DESCRIPTION: Translational velocity vector (m/s) in the x, y, & z directions (RIGID_MOTION only) */
  addDoubleListOption("TRANSLATION_RATE_Z", nTranslation_Rate_Z, Translation_Rate_Z);
  /* DESCRIPTION: Angular velocity vector (rad/s) about x, y, & z axes (RIGID_MOTION only) */
  addDoubleListOption("ROTATION_RATE_X", nRotation_Rate_X, Rotation_Rate_X);
  /* DESCRIPTION: Angular velocity vector (rad/s) about x, y, & z axes (RIGID_MOTION only) */
  addDoubleListOption("ROTATION_RATE_Y", nRotation_Rate_Y, Rotation_Rate_Y);
  /* DESCRIPTION: Angular velocity vector (rad/s) about x, y, & z axes (RIGID_MOTION only) */
  addDoubleListOption("ROTATION_RATE_Z", nRotation_Rate_Z, Rotation_Rate_Z);
  /* DESCRIPTION: Pitching angular freq. (rad/s) about x, y, & z axes (RIGID_MOTION only) */
  addDoubleListOption("PITCHING_OMEGA_X", nPitching_Omega_X, Pitching_Omega_X);
  /* DESCRIPTION: Pitching angular freq. (rad/s) about x, y, & z axes (RIGID_MOTION only) */
  addDoubleListOption("PITCHING_OMEGA_Y", nPitching_Omega_Y, Pitching_Omega_Y);
  /* DESCRIPTION: Pitching angular freq. (rad/s) about x, y, & z axes (RIGID_MOTION only) */
  addDoubleListOption("PITCHING_OMEGA_Z", nPitching_Omega_Z, Pitching_Omega_Z);
  /* DESCRIPTION: Pitching amplitude (degrees) about x, y, & z axes (RIGID_MOTION only) */
  addDoubleListOption("PITCHING_AMPL_X", nPitching_Ampl_X, Pitching_Ampl_X);
  /* DESCRIPTION: Pitching amplitude (degrees) about x, y, & z axes (RIGID_MOTION only) */
  addDoubleListOption("PITCHING_AMPL_Y", nPitching_Ampl_Y, Pitching_Ampl_Y);
  /* DESCRIPTION: Pitching amplitude (degrees) about x, y, & z axes (RIGID_MOTION only) */
  addDoubleListOption("PITCHING_AMPL_Z", nPitching_Ampl_Z, Pitching_Ampl_Z);
  /* DESCRIPTION: Pitching phase offset (degrees) about x, y, & z axes (RIGID_MOTION only) */
  addDoubleListOption("PITCHING_PHASE_X", nPitching_Phase_X, Pitching_Phase_X);
  /* DESCRIPTION: Pitching phase offset (degrees) about x, y, & z axes (RIGID_MOTION only) */
  addDoubleListOption("PITCHING_PHASE_Y", nPitching_Phase_Y, Pitching_Phase_Y);
  /* DESCRIPTION: Pitching phase offset (degrees) about x, y, & z axes (RIGID_MOTION only) */
  addDoubleListOption("PITCHING_PHASE_Z", nPitching_Phase_Z, Pitching_Phase_Z);
  /* DESCRIPTION: Plunging angular freq. (rad/s) in x, y, & z directions (RIGID_MOTION only) */
  addDoubleListOption("PLUNGING_OMEGA_X", nPlunging_Omega_X, Plunging_Omega_X);
  /* DESCRIPTION: Plunging angular freq. (rad/s) in x, y, & z directions (RIGID_MOTION only) */
  addDoubleListOption("PLUNGING_OMEGA_Y", nPlunging_Omega_Y, Plunging_Omega_Y);
  /* DESCRIPTION: Plunging angular freq. (rad/s) in x, y, & z directions (RIGID_MOTION only) */
  addDoubleListOption("PLUNGING_OMEGA_Z", nPlunging_Omega_Z, Plunging_Omega_Z);
  /* DESCRIPTION: Plunging amplitude (m) in x, y, & z directions (RIGID_MOTION only) */
  addDoubleListOption("PLUNGING_AMPL_X", nPlunging_Ampl_X, Plunging_Ampl_X);
  /* DESCRIPTION: Plunging amplitude (m) in x, y, & z directions (RIGID_MOTION only) */
  addDoubleListOption("PLUNGING_AMPL_Y", nPlunging_Ampl_Y, Plunging_Ampl_Y);
  /* DESCRIPTION: Plunging amplitude (m) in x, y, & z directions (RIGID_MOTION only) */
  addDoubleListOption("PLUNGING_AMPL_Z", nPlunging_Ampl_Z, Plunging_Ampl_Z);
  /* DESCRIPTION: Value to move motion origins (1 or 0) */
  addUShortListOption("MOVE_MOTION_ORIGIN", nMoveMotion_Origin, MoveMotion_Origin);
  /* DESCRIPTION:  */
  addStringOption("MOTION_FILENAME", Motion_Filename, string("mesh_motion.dat"));

  /*!\par CONFIG_CATEGORY: Grid adaptation \ingroup Config*/
  /*--- Options related to grid adaptation ---*/

  /* DESCRIPTION: Kind of grid adaptation */
  addEnumOption("KIND_ADAPT", Kind_Adaptation, Adapt_Map, NO_ADAPT);
  /* DESCRIPTION: Percentage of new elements (% of the original number of elements) */
  addDoubleOption("NEW_ELEMS", New_Elem_Adapt, -1.0);
  /* DESCRIPTION: Scale factor for the dual volume */
  addDoubleOption("DUALVOL_POWER", DualVol_Power, 0.5);
  /* DESCRIPTION: Use analytical definition for surfaces */
  addEnumOption("ANALYTICAL_SURFDEF", Analytical_Surface, Geo_Analytic_Map, NO_GEO_ANALYTIC);
  /* DESCRIPTION: Before each computation, implicitly smooth the nodal coordinates */
  addBoolOption("SMOOTH_GEOMETRY", SmoothNumGrid, false);
  /* DESCRIPTION: Adapt the boundary elements */
  addBoolOption("ADAPT_BOUNDARY", AdaptBoundary, true);

  /*!\par CONFIG_CATEGORY: Aeroelastic Simulation (Typical Section Model) \ingroup Config*/
  /*--- Options related to aeroelastic simulations using the Typical Section Model) ---*/
  /* DESCRIPTION: The flutter speed index (modifies the freestream condition) */
  addDoubleOption("FLUTTER_SPEED_INDEX", FlutterSpeedIndex, 0.6);
  /* DESCRIPTION: Natural frequency of the spring in the plunging direction (rad/s). */
  addDoubleOption("PLUNGE_NATURAL_FREQUENCY", PlungeNaturalFrequency, 100);
  /* DESCRIPTION: Natural frequency of the spring in the pitching direction (rad/s). */
  addDoubleOption("PITCH_NATURAL_FREQUENCY", PitchNaturalFrequency, 100);
  /* DESCRIPTION: The airfoil mass ratio. */
  addDoubleOption("AIRFOIL_MASS_RATIO", AirfoilMassRatio, 60);
  /* DESCRIPTION: Distance in semichords by which the center of gravity lies behind the elastic axis. */
  addDoubleOption("CG_LOCATION", CG_Location, 1.8);
  /* DESCRIPTION: The radius of gyration squared (expressed in semichords) of the typical section about the elastic axis. */
  addDoubleOption("RADIUS_GYRATION_SQUARED", RadiusGyrationSquared, 3.48);
  /* DESCRIPTION: Solve the aeroelastic equations every given number of internal iterations. */
  addUnsignedShortOption("AEROELASTIC_ITER", AeroelasticIter, 3);
  
  /*!\par CONFIG_CATEGORY: Wind Gust \ingroup Config*/
  /*--- Options related to wind gust simulations ---*/

  /* DESCRIPTION: Apply a wind gust */
  addBoolOption("WIND_GUST", Wind_Gust, false);
  /* DESCRIPTION: Type of gust */
  addEnumOption("GUST_TYPE", Gust_Type, Gust_Type_Map, NO_GUST);
  /* DESCRIPTION: Gust wavelenght (meters) */
  addDoubleOption("GUST_WAVELENGTH", Gust_WaveLength, 0.0);
  /* DESCRIPTION: Number of gust periods */
  addDoubleOption("GUST_PERIODS", Gust_Periods, 1.0);
  /* DESCRIPTION: Gust amplitude (m/s) */
  addDoubleOption("GUST_AMPL", Gust_Ampl, 0.0);
  /* DESCRIPTION: Time at which to begin the gust (sec) */
  addDoubleOption("GUST_BEGIN_TIME", Gust_Begin_Time, 0.0);
  /* DESCRIPTION: Location at which the gust begins (meters) */
  addDoubleOption("GUST_BEGIN_LOC", Gust_Begin_Loc, 0.0);
  /* DESCRIPTION: Direction of the gust X or Y dir */
  addEnumOption("GUST_DIR", Gust_Dir, Gust_Dir_Map, Y_DIR);

  /*!\par CONFIG_CATEGORY: Equivalent Area \ingroup Config*/
  /*--- Options related to the equivalent area ---*/

  /* DESCRIPTION: Evaluate equivalent area on the Near-Field  */
  addBoolOption("EQUIV_AREA", EquivArea, false);
  default_ea_lim[0] = 0.0; default_ea_lim[1] = 1.0; default_ea_lim[2] = 1.0;
  /* DESCRIPTION: Integration limits of the equivalent area ( xmin, xmax, Dist_NearField ) */
  addDoubleArrayOption("EA_INT_LIMIT", 3, EA_IntLimit, default_ea_lim);
  /* DESCRIPTION: Equivalent area scaling factor */
  addDoubleOption("EA_SCALE_FACTOR", EA_ScaleFactor, 1.0);

	/*!\par CONFIG_CATEGORY: Free surface simulation \ingroup Config*/
	/*--- Options related to free surface simulation ---*/

	/* DESCRIPTION: Ratio of density for two phase problems */
  addDoubleOption("RATIO_DENSITY", RatioDensity, 0.1);
	/* DESCRIPTION: Ratio of viscosity for two phase problems */
  addDoubleOption("RATIO_VISCOSITY", RatioViscosity, 0.1);
	/* DESCRIPTION: Location of the freesurface (y or z coordinate) */
  addDoubleOption("FREESURFACE_ZERO", FreeSurface_Zero, 0.0);
	/* DESCRIPTION: Free surface depth surface (x or y coordinate) */
  addDoubleOption("FREESURFACE_DEPTH", FreeSurface_Depth, 1.0);
	/* DESCRIPTION: Thickness of the interface in a free surface problem */
  addDoubleOption("FREESURFACE_THICKNESS", FreeSurface_Thickness, 0.1);
	/* DESCRIPTION: Free surface damping coefficient */
  addDoubleOption("FREESURFACE_DAMPING_COEFF", FreeSurface_Damping_Coeff, 0.0);
	/* DESCRIPTION: Free surface damping length (times the baseline wave) */
  addDoubleOption("FREESURFACE_DAMPING_LENGTH", FreeSurface_Damping_Length, 1.0);
	/* DESCRIPTION: Location of the free surface outlet surface (x or y coordinate) */
  addDoubleOption("FREESURFACE_OUTLET", FreeSurface_Outlet, 0.0);

	// these options share nDV as their size in the option references; not a good idea
	/*!\par CONFIG_CATEGORY: Grid deformation \ingroup Config*/
  /*--- Options related to the grid deformation ---*/

	/* DESCRIPTION: Kind of deformation */
	addEnumListOption("DV_KIND", nDV, Design_Variable, Param_Map);
	/* DESCRIPTION: Marker of the surface to which we are going apply the shape deformation */
  addStringListOption("DV_MARKER", nMarker_DV, Marker_DV);
	/* DESCRIPTION: Parameters of the shape deformation
   - FFD_CONTROL_POINT_2D ( FFDBox ID, i_Ind, j_Ind, x_Disp, y_Disp )
   - FFD_RADIUS_2D ( FFDBox ID )
   - FFD_CAMBER_2D ( FFDBox ID, i_Ind )
   - FFD_THICKNESS_2D ( FFDBox ID, i_Ind )
   - HICKS_HENNE ( Lower Surface (0)/Upper Surface (1)/Only one Surface (2), x_Loc )
   - COSINE_BUMP ( Lower Surface (0)/Upper Surface (1)/Only one Surface (2), x_Loc, Thickness )
   - FOURIER ( Lower Surface (0)/Upper Surface (1)/Only one Surface (2), index, cos(0)/sin(1) )
   - NACA_4DIGITS ( 1st digit, 2nd digit, 3rd and 4th digit )
   - PARABOLIC ( Center, Thickness )
   - DISPLACEMENT ( x_Disp, y_Disp, z_Disp )
   - ROTATION ( x_Orig, y_Orig, z_Orig, x_End, y_End, z_End )
   - OBSTACLE ( Center, Bump size )
   - SPHERICAL ( ControlPoint_Index, Theta_Disp, R_Disp )
   - FFD_CONTROL_POINT ( FFDBox ID, i_Ind, j_Ind, k_Ind, x_Disp, y_Disp, z_Disp )
   - FFD_DIHEDRAL_ANGLE ( FFDBox ID, x_Orig, y_Orig, z_Orig, x_End, y_End, z_End )
   - FFD_TWIST_ANGLE ( FFDBox ID, x_Orig, y_Orig, z_Orig, x_End, y_End, z_End )
   - FFD_ROTATION ( FFDBox ID, x_Orig, y_Orig, z_Orig, x_End, y_End, z_End )
   - FFD_CONTROL_SURFACE ( FFDBox ID, x_Orig, y_Orig, z_Orig, x_End, y_End, z_End )
   - FFD_CAMBER ( FFDBox ID, i_Ind, j_Ind )
   - FFD_THICKNESS ( FFDBox ID, i_Ind, j_Ind ) */
	addDVParamOption("DV_PARAM", nDV, ParamDV, FFDTag, Design_Variable);
  /* DESCRIPTION: New value of the shape deformation */
  addDVValueOption("DV_VALUE", nDV_Value, DV_Value, nDV, ParamDV, Design_Variable);
	/* DESCRIPTION: Hold the grid fixed in a region */
  addBoolOption("HOLD_GRID_FIXED", Hold_GridFixed, false);
	default_grid_fix[0] = -1E15; default_grid_fix[1] = -1E15; default_grid_fix[2] = -1E15;
	default_grid_fix[3] =  1E15; default_grid_fix[4] =  1E15; default_grid_fix[5] =  1E15;
	/* DESCRIPTION: Coordinates of the box where the grid will be deformed (Xmin, Ymin, Zmin, Xmax, Ymax, Zmax) */
	addDoubleArrayOption("HOLD_GRID_FIXED_COORD", 6, Hold_GridFixed_Coord, default_grid_fix);
	/* DESCRIPTION: Visualize the deformation */
  addBoolOption("VISUALIZE_DEFORMATION", Visualize_Deformation, false);
  /* DESCRIPTION: Print the residuals during mesh deformation to the console */
  addBoolOption("DEFORM_CONSOLE_OUTPUT", Deform_Output, true);
  /* DESCRIPTION: Number of nonlinear deformation iterations (surface deformation increments) */
  addUnsignedLongOption("DEFORM_NONLINEAR_ITER", GridDef_Nonlinear_Iter, 1);
  /* DESCRIPTION: Number of smoothing iterations for FEA mesh deformation */
  addUnsignedLongOption("DEFORM_LINEAR_ITER", GridDef_Linear_Iter, 1000);
  /* DESCRIPTION: Factor to multiply smallest volume for deform tolerance (0.001 default) */
  addDoubleOption("DEFORM_TOL_FACTOR", Deform_Tol_Factor, 1E-6);
  /* DESCRIPTION: Deform coefficient (-1.0 to 0.5) */
  addDoubleOption("DEFORM_COEFF", Deform_Coeff, 1E6);
  /* DESCRIPTION: Type of element stiffness imposed for FEA mesh deformation (INVERSE_VOLUME, WALL_DISTANCE, CONSTANT_STIFFNESS) */
  addEnumOption("DEFORM_STIFFNESS_TYPE", Deform_Stiffness_Type, Deform_Stiffness_Map, WALL_DISTANCE);
  /* DESCRIPTION: Poisson's ratio for constant stiffness FEA method of grid deformation*/
  addDoubleOption("DEFORM_ELASTICITY_MODULUS", Deform_ElasticityMod, 2E11);
  /* DESCRIPTION: Young's modulus and Poisson's ratio for constant stiffness FEA method of grid deformation*/
  addDoubleOption("DEFORM_POISSONS_RATIO", Deform_PoissonRatio, 0.3);
  /*  DESCRIPTION: Linear solver for the mesh deformation\n OPTIONS: see \link Linear_Solver_Map \endlink \n DEFAULT: FGMRES \ingroup Config*/
  addEnumOption("DEFORM_LINEAR_SOLVER", Deform_Linear_Solver, Linear_Solver_Map, FGMRES);

  /*!\par CONFIG_CATEGORY: Rotorcraft problem \ingroup Config*/
  /*--- option related to rotorcraft problems ---*/

  /* DESCRIPTION: MISSING ---*/
  addDoubleOption("CYCLIC_PITCH", Cyclic_Pitch, 0.0);
  /* DESCRIPTION: MISSING ---*/
  addDoubleOption("COLLECTIVE_PITCH", Collective_Pitch, 0.0);
  
  /*!\par CONFIG_CATEGORY: FEM flow solver definition \ingroup Config*/
  /*--- Options related to the finite element flow solver---*/
  
  /* DESCRIPTION: Riemann solver used for DG (ROE, LAX-FRIEDRICH, AUSM, AUSMPW+, HLLC, VAN_LEER) */
  addEnumOption("RIEMANN_SOLVER_FEM", Riemann_Solver_FEM, Upwind_Map, ROE);
  /* DESCRIPTION: Constant factor applied for quadrature with straight elements (2.0 by default) */
  addDoubleOption("QUADRATURE_FACTOR_STRAIGHT_FEM", Quadrature_Factor_Straight, 2.0);
  /* DESCRIPTION: Constant factor applied for quadrature with curved elements (3.0 by default) */
  addDoubleOption("QUADRATURE_FACTOR_CURVED_FEM", Quadrature_Factor_Curved, 3.0);
  /* DESCRIPTION: Factor for the symmetrizing terms in the DG FEM discretization (1.0 by default) */
  addDoubleOption("THETA_INTERIOR_PENALTY_DG_FEM", Theta_Interior_Penalty_DGFEM, 1.0);

  /*!\par CONFIG_CATEGORY: FEA solver \ingroup Config*/
  /*--- Options related to the FEA solver ---*/

  /* DESCRIPTION: Modulus of elasticity */
  addDoubleOption("ELASTICITY_MODULUS", ElasticyMod, 2E11);
  /* DESCRIPTION: Poisson ratio */
  addDoubleOption("POISSON_RATIO", PoissonRatio, 0.30);
  /* DESCRIPTION: Material density */
  addDoubleOption("MATERIAL_DENSITY", MaterialDensity, 7854);
  /*!\brief BULK_MODULUS_STRUCT \n DESCRIPTION: Value of the Bulk Modulus for a structural problem \n DEFAULT 160E9 */
  /* This is a temporal definition */
  addDoubleOption("BULK_MODULUS_STRUCT", Bulk_Modulus_Struct, 160E9);

  /*!\brief REGIME_TYPE \n  DESCRIPTION: Geometric condition \n OPTIONS: see \link Struct_Map \endlink \ingroup Config*/
  addEnumOption("GEOMETRIC_CONDITIONS", Kind_Struct_Solver, Struct_Map, SMALL_DEFORMATIONS);
  /*!\brief REGIME_TYPE \n  DESCRIPTION: Material model \n OPTIONS: see \link Material_Map \endlink \ingroup Config*/
  addEnumOption("MATERIAL_MODEL", Kind_Material, Material_Map, LINEAR_ELASTIC);
  /*!\brief REGIME_TYPE \n  DESCRIPTION: Compressibility of the material \n OPTIONS: see \link MatComp_Map \endlink \ingroup Config*/
  addEnumOption("MATERIAL_COMPRESSIBILITY", Kind_Material_Compress, MatComp_Map, COMPRESSIBLE_MAT);

  /*  DESCRIPTION: Consider a prestretch in the structural domain
  *  Options: NO, YES \ingroup Config */
  addBoolOption("PRESTRETCH", Prestretch, false);
  /*!\brief PRESTRETCH_FILENAME \n DESCRIPTION: Filename to input for prestretching membranes \n Default: prestretch_file.dat \ingroup Config */
  addStringOption("PRESTRETCH_FILENAME", Prestretch_FEMFileName, string("prestretch_file.dat"));

  /* DESCRIPTION: Iterative method for non-linear structural analysis */
  addEnumOption("NONLINEAR_FEM_SOLUTION_METHOD", Kind_SpaceIteScheme_FEA, Space_Ite_Map_FEA, NEWTON_RAPHSON);
  /* DESCRIPTION: Number of internal iterations for Newton-Raphson Method in nonlinear structural applications */
  addUnsignedLongOption("NONLINEAR_FEM_INT_ITER", Dyn_nIntIter, 10);

  /* DESCRIPTION: Formulation for bidimensional elasticity solver */
  addEnumOption("FORMULATION_ELASTICITY_2D", Kind_2DElasForm, ElasForm_2D, PLANE_STRAIN);
  /*  DESCRIPTION: Apply dead loads
  *  Options: NO, YES \ingroup Config */
  addBoolOption("DEAD_LOAD", DeadLoad, false);
  /* DESCRIPTION: Dynamic or static structural analysis */
  addEnumOption("DYNAMIC_ANALYSIS", Dynamic_Analysis, Dynamic_Map, STATIC);
  /* DESCRIPTION: Time Step for dynamic analysis (s) */
  addDoubleOption("DYN_TIMESTEP", Delta_DynTime, 0.0);
  /* DESCRIPTION: Total Physical Time for dual time stepping simulations (s) */
  addDoubleOption("DYN_TIME", Total_DynTime, 1.0);
  /* DESCRIPTION: Parameter alpha for Newmark scheme (s) */
  addDoubleOption("NEWMARK_ALPHA", Newmark_alpha, 0.25);
  /* DESCRIPTION: Parameter delta for Newmark scheme (s) */
  addDoubleOption("NEWMARK_DELTA", Newmark_delta, 0.5);
  /* DESCRIPTION: Apply the load slowly or suddenly */
  addBoolOption("SIGMOID_LOADING", Sigmoid_Load, false);
  /* DESCRIPTION: Apply the load as a ramp */
  addBoolOption("RAMP_LOADING", Ramp_Load, false);
  /* DESCRIPTION: Time while the load is to be increased linearly */
  addDoubleOption("RAMP_TIME", Ramp_Time, 1.0);
  /* DESCRIPTION: Time while the load is to be increased linearly */
  addDoubleOption("SIGMOID_TIME", Sigmoid_Time, 1.0);
  /* DESCRIPTION: Constant of steepness of the sigmoid */
  addDoubleOption("SIGMOID_K", Sigmoid_K, 10.0);

  /* DESCRIPTION: Newmark - Generalized alpha - coefficients */
  addDoubleListOption("TIME_INT_STRUCT_COEFFS", nIntCoeffs, Int_Coeffs);

  /*  DESCRIPTION: Apply dead loads. Options: NO, YES \ingroup Config */
  addBoolOption("INCREMENTAL_LOAD", IncrementalLoad, false);
  /* DESCRIPTION: Maximum number of increments of the  */
  addUnsignedLongOption("NUMBER_INCREMENTS", IncLoad_Nincrements, 10);

  default_inc_crit[0] = 0.0; default_inc_crit[1] = 0.0; default_inc_crit[2] = 0.0;
  /* DESCRIPTION: Definition of the  UTOL RTOL ETOL*/
  addDoubleArrayOption("INCREMENTAL_CRITERIA", 3, IncLoad_Criteria, default_inc_crit);

  /* DESCRIPTION: Time while the structure is static */
  addDoubleOption("STATIC_TIME", Static_Time, 0.0);

  /* DESCRIPTION: Order of the predictor */
  addUnsignedShortOption("PREDICTOR_ORDER", Pred_Order, 0);

  /* DESCRIPTION: Transfer method used for multiphysics problems */
  addEnumOption("MULTIPHYSICS_TRANSFER_METHOD", Kind_TransferMethod, Transfer_Method_Map, BROADCAST_DATA);


  /* CONFIG_CATEGORY: FSI solver */
  /*--- Options related to the FSI solver ---*/

  /*!\brief PHYSICAL_PROBLEM_FLUID_FSI
   *  DESCRIPTION: Physical governing equations \n
   *  Options: NONE (default),EULER, NAVIER_STOKES, RANS,
   *  \ingroup Config*/
  addEnumOption("FSI_FLUID_PROBLEM", Kind_Solver_Fluid_FSI, FSI_Fluid_Solver_Map, NO_SOLVER_FFSI);

  /*!\brief PHYSICAL_PROBLEM_STRUCTURAL_FSI
   *  DESCRIPTION: Physical governing equations \n
   *  Options: NONE (default), FEM_ELASTICITY
   *  \ingroup Config*/
  addEnumOption("FSI_STRUCTURAL_PROBLEM", Kind_Solver_Struc_FSI, FSI_Struc_Solver_Map, NO_SOLVER_SFSI);

  /* DESCRIPTION: Linear solver for the structural side on FSI problems */
  addEnumOption("FSI_LINEAR_SOLVER_STRUC", Kind_Linear_Solver_FSI_Struc, Linear_Solver_Map, FGMRES);
  /* DESCRIPTION: Preconditioner for the Krylov linear solvers */
  addEnumOption("FSI_LINEAR_SOLVER_PREC_STRUC", Kind_Linear_Solver_Prec_FSI_Struc, Linear_Solver_Prec_Map, LU_SGS);
  /* DESCRIPTION: Maximum number of iterations of the linear solver for the implicit formulation */
  addUnsignedLongOption("FSI_LINEAR_SOLVER_ITER_STRUC", Linear_Solver_Iter_FSI_Struc, 500);
  /* DESCRIPTION: Minimum error threshold for the linear solver for the implicit formulation */
  addDoubleOption("FSI_LINEAR_SOLVER_ERROR_STRUC", Linear_Solver_Error_FSI_Struc, 1E-6);

  /* DESCRIPTION: Restart from a steady state (sets grid velocities to 0 when loading the restart). */
  addBoolOption("RESTART_STEADY_STATE", SteadyRestart, false);

  /*  DESCRIPTION: Apply dead loads
  *  Options: NO, YES \ingroup Config */
  addBoolOption("MATCHING_MESH", MatchingMesh, true);

  /*!\par KIND_INTERPOLATION \n
   * DESCRIPTION: Type of interpolation to use for multi-zone problems. \n OPTIONS: see \link Interpolator_Map \endlink
   * Sets Kind_Interpolation \ingroup Config
   */
  addEnumOption("KIND_INTERPOLATION", Kind_Interpolation, Interpolator_Map, NEAREST_NEIGHBOR);

  /* DESCRIPTION: Maximum number of FSI iterations */
  addUnsignedShortOption("FSI_ITER", nIterFSI, 1);
  /* DESCRIPTION: Aitken's static relaxation factor */
  addDoubleOption("STAT_RELAX_PARAMETER", AitkenStatRelax, 0.4);
  /* DESCRIPTION: Aitken's dynamic maximum relaxation factor for the first iteration */
  addDoubleOption("AITKEN_DYN_MAX_INITIAL", AitkenDynMaxInit, 0.5);
  /* DESCRIPTION: Aitken's dynamic minimum relaxation factor for the first iteration */
  addDoubleOption("AITKEN_DYN_MIN_INITIAL", AitkenDynMinInit, 0.5);
  /* DESCRIPTION: Type of gust */
  addEnumOption("BGS_RELAXATION", Kind_BGS_RelaxMethod, AitkenForm_Map, NO_RELAXATION);


  /*!\par CONFIG_CATEGORY: Wave solver \ingroup Config*/
  /*--- options related to the wave solver ---*/

  /* DESCRIPTION: Constant wave speed */
  addDoubleOption("WAVE_SPEED", Wave_Speed, 331.79);

  /*!\par CONFIG_CATEGORY: Heat solver \ingroup Config*/
  /*--- options related to the heat solver ---*/

  /* DESCRIPTION: Thermal diffusivity constant */
  addDoubleOption("THERMAL_DIFFUSIVITY", Thermal_Diffusivity, 1.172E-5);

  /*!\par CONFIG_CATEGORY: Visualize Control Volumes \ingroup Config*/
  /*--- options related to visualizing control volumes ---*/

  /* DESCRIPTION: Node number for the CV to be visualized */
  addLongOption("VISUALIZE_CV", Visualize_CV, -1);

  /*!\par CONFIG_CATEGORY: Inverse design problem \ingroup Config*/
  /*--- options related to inverse design problem ---*/

  /* DESCRIPTION: Evaluate inverse design on the surface  */
  addBoolOption("INV_DESIGN_CP", InvDesign_Cp, false);

  /* DESCRIPTION: Evaluate inverse design on the surface  */
  addBoolOption("INV_DESIGN_HEATFLUX", InvDesign_HeatFlux, false);

  /*!\par CONFIG_CATEGORY: Unsupported options \ingroup Config*/
  /*--- Options that are experimental and not intended for general use ---*/

  /* DESCRIPTION: Write extra output */
  addBoolOption("EXTRA_OUTPUT", ExtraOutput, false);

  /*--- options related to the FFD problem ---*/
  /*!\par CONFIG_CATEGORY:FFD point inversion \ingroup Config*/

  /* DESCRIPTION: Number of total iterations in the FFD point inversion */
  addUnsignedShortOption("FFD_ITERATIONS", nFFD_Iter, 500);

  /* DESCRIPTION: Free surface damping coefficient */
	addDoubleOption("FFD_TOLERANCE", FFD_Tol, 1E-10);

  /* DESCRIPTION: Definition of the FFD boxes */
  addFFDDefOption("FFD_DEFINITION", nFFDBox, CoordFFDBox, TagFFDBox);
  
  /* DESCRIPTION: Definition of the FFD boxes */
  addFFDDegreeOption("FFD_DEGREE", nFFDBox, DegreeFFDBox);
  
  /* DESCRIPTION: Surface continuity at the intersection with the FFD */
  addEnumOption("FFD_CONTINUITY", FFD_Continuity, Continuity_Map, DERIVATIVE_2ND);


  /*--- Options for the automatic differentiation methods ---*/
  /*!\par CONFIG_CATEGORY: Automatic Differentation options\ingroup Config*/

  /* DESCRIPTION: Direct differentiation mode (forward) */
  addEnumOption("DIRECT_DIFF", DirectDiff, DirectDiff_Var_Map, NO_DERIVATIVE);

  /* DESCRIPTION: Automatic differentiation mode (reverse) */
  addBoolOption("AUTO_DIFF", AD_Mode, NO);

  /*--- options that are used in the python optimization scripts. These have no effect on the c++ toolsuite ---*/
  /*!\par CONFIG_CATEGORY:Python Options\ingroup Config*/

  /* DESCRIPTION: Gradient method */
  addPythonOption("GRADIENT_METHOD");

  /* DESCRIPTION: Geometrical Parameter */
  addPythonOption("GEO_PARAM");

  /* DESCRIPTION: Setup for design variables */
  addPythonOption("DEFINITION_DV");

  /* DESCRIPTION: Maximum number of iterations */
  addPythonOption("OPT_ITERATIONS");
  
  /* DESCRIPTION: Requested accuracy */
  addPythonOption("OPT_ACCURACY");
  
  /* DESCRIPTION: Setup for design variables (upper bound) */
  addPythonOption("OPT_BOUND_UPPER");
  
  /* DESCRIPTION: Setup for design variables (lower bound) */
  addPythonOption("OPT_BOUND_LOWER");
  
  /* DESCRIPTION: Current value of the design variables */
  addPythonOption("DV_VALUE_NEW");

  /* DESCRIPTION: Previous value of the design variables */
  addPythonOption("DV_VALUE_OLD");

  /* DESCRIPTION: Number of partitions of the mesh */
  addPythonOption("NUMBER_PART");

  /* DESCRIPTION: Optimization objective function with optional scaling factor*/
  addPythonOption("OPT_OBJECTIVE");

  /* DESCRIPTION: Optimization constraint functions with optional scaling factor */
  addPythonOption("OPT_CONSTRAINT");

  /* DESCRIPTION: Finite different step for gradient estimation */
  addPythonOption("FIN_DIFF_STEP");

  /* DESCRIPTION: Verbosity of the python scripts to Stdout */
  addPythonOption("CONSOLE");

  /* DESCRIPTION: Flag specifying if the mesh was decomposed */
  addPythonOption("DECOMPOSED");

  /* DESCRIPTION: Activate ParMETIS mode for testing */
  addBoolOption("PARMETIS", ParMETIS, false);
  
  /* END_CONFIG_OPTIONS */

}

void CConfig::SetConfig_Parsing(char case_filename[MAX_STRING_SIZE]) {
  string text_line, option_name;
  ifstream case_file;
  vector<string> option_value;
  int rank = MASTER_NODE;
  
#ifdef HAVE_MPI
  MPI_Comm_rank(MPI_COMM_WORLD, &rank);
#endif
  
  /*--- Read the configuration file ---*/
  
  case_file.open(case_filename, ios::in);

  if (case_file.fail()) {
    if (rank == MASTER_NODE) cout << endl << "The configuration file (.cfg) is missing!!" << endl << endl;
    exit(EXIT_FAILURE);
  }

  string errorString;

  int  err_count = 0;  // How many errors have we found in the config file
  int max_err_count = 30; // Maximum number of errors to print before stopping

  map<string, bool> included_options;

  /*--- Parse the configuration file and set the options ---*/
  
  while (getline (case_file, text_line)) {
    
    if (err_count >= max_err_count) {
      errorString.append("too many errors. Stopping parse");

      cout << errorString << endl;
      throw(1);
    }
    
    if (TokenizeString(text_line, option_name, option_value)) {
      
      /*--- See if it's a python option ---*/

      if (option_map.find(option_name) == option_map.end()) {
          string newString;
          newString.append(option_name);
          newString.append(": invalid option name");
          newString.append(". Check current SU2 options in config_template.cfg.");
          newString.append("\n");
          errorString.append(newString);
          err_count++;
        continue;
      }

      /*--- Option exists, check if the option has already been in the config file ---*/
      
      if (included_options.find(option_name) != included_options.end()) {
        string newString;
        newString.append(option_name);
        newString.append(": option appears twice");
        newString.append("\n");
        errorString.append(newString);
        err_count++;
        continue;
      }


      /*--- New found option. Add it to the map, and delete from all options ---*/
      
      included_options.insert(pair<string, bool>(option_name, true));
      all_options.erase(option_name);

      /*--- Set the value and check error ---*/
      
      string out = option_map[option_name]->SetValue(option_value);
      if (out.compare("") != 0) {
        errorString.append(out);
        errorString.append("\n");
        err_count++;
      }
    }
  }

  /*--- See if there were any errors parsing the config file ---*/
      
  if (errorString.size() != 0) {
    if (rank == MASTER_NODE) cout << errorString << endl;
    exit(EXIT_FAILURE);
  }

  /*--- Set the default values for all of the options that weren't set ---*/
      
  for (map<string, bool>::iterator iter = all_options.begin(); iter != all_options.end(); ++iter) {
    option_map[iter->first]->SetDefault();
  }

  case_file.close();
  
}

bool CConfig::SetRunTime_Parsing(char case_filename[MAX_STRING_SIZE]) {
  string text_line, option_name;
  ifstream case_file;
  vector<string> option_value;
  int rank = MASTER_NODE;
  
#ifdef HAVE_MPI
  MPI_Comm_rank(MPI_COMM_WORLD, &rank);
#endif
  
  /*--- Read the configuration file ---*/
  
  case_file.open(case_filename, ios::in);
  
  if (case_file.fail()) { return false; }
  
  string errorString;
  
  int err_count = 0;  // How many errors have we found in the config file
  int max_err_count = 30; // Maximum number of errors to print before stopping
  
  map<string, bool> included_options;
  
  /*--- Parse the configuration file and set the options ---*/
  
  while (getline (case_file, text_line)) {
    
    if (err_count >= max_err_count) {
      errorString.append("too many errors. Stopping parse");
      
      cout << errorString << endl;
      throw(1);
    }
    
    if (TokenizeString(text_line, option_name, option_value)) {
      
      if (option_map.find(option_name) == option_map.end()) {
        
        /*--- See if it's a python option ---*/
        
        string newString;
        newString.append(option_name);
        newString.append(": invalid option name");
        newString.append("\n");
        errorString.append(newString);
        err_count++;
        continue;
      }
      
      /*--- Option exists, check if the option has already been in the config file ---*/
      
      if (included_options.find(option_name) != included_options.end()) {
        string newString;
        newString.append(option_name);
        newString.append(": option appears twice");
        newString.append("\n");
        errorString.append(newString);
        err_count++;
        continue;
      }
      
      /*--- New found option. Add it to the map, and delete from all options ---*/
      
      included_options.insert(pair<string, bool>(option_name, true));
      all_options.erase(option_name);
      
      /*--- Set the value and check error ---*/
      
      string out = option_map[option_name]->SetValue(option_value);
      if (out.compare("") != 0) {
        errorString.append(out);
        errorString.append("\n");
        err_count++;
      }
      
    }
  }
  
  /*--- See if there were any errors parsing the runtime file ---*/
  
  if (errorString.size() != 0) {
    if (rank == MASTER_NODE) cout << errorString << endl;
    exit(EXIT_FAILURE);
  }
  
  case_file.close();
  
  return true;
  
}

void CConfig::SetPostprocessing(unsigned short val_software, unsigned short val_izone, unsigned short val_nDim) {
  
  unsigned short iZone, iCFL, iDim;
  bool ideal_gas       = (Kind_FluidModel == STANDARD_AIR || Kind_FluidModel == IDEAL_GAS );
  bool standard_air       = (Kind_FluidModel == STANDARD_AIR);
  
#ifdef HAVE_MPI
  int size = SINGLE_NODE;
  MPI_Comm_size(MPI_COMM_WORLD, &size);
#endif
  
#ifndef HAVE_TECIO
  if (Output_FileFormat == TECPLOT_BINARY) {
    cout << "Tecplot binary file requested but SU2 was built without TecIO support." << "\n";
    Output_FileFormat = TECPLOT;
  }
#endif
  
  /*--- Store the SU2 module that we are executing. ---*/
  
  Kind_SU2 = val_software;
  
  /*--- Make sure that 1D outputs are written when objective function requires ---*/
  
  if (Kind_ObjFunc== AVG_OUTLET_PRESSURE || Kind_ObjFunc == AVG_TOTAL_PRESSURE || Kind_ObjFunc == OUTFLOW_GENERALIZED) {
    Wrt_1D_Output = YES;
    Marker_Out_1D = new string[nMarker_Monitoring];
    for (unsigned short iMarker=0; iMarker<nMarker_Monitoring; iMarker++){
      Marker_Out_1D[iMarker] = Marker_Monitoring[iMarker];
    }
    nMarker_Out_1D = nMarker_Monitoring;
  }
  
  /*--- Low memory only for ASCII Tecplot ---*/

  if (Output_FileFormat != TECPLOT) Low_MemoryOutput = NO;
  
  /*--- Deactivate the multigrid in the adjoint problem ---*/
  
  if ((ContinuousAdjoint && !MG_AdjointFlow) ||
      (Unsteady_Simulation == TIME_STEPPING)) { nMGLevels = 0; }

  /*--- If Fluid Structure Interaction, set the solver for each zone.
   *--- ZONE_0 is the zone of the fluid.
   *--- All the other zones are structure.
   *--- This will allow us to define multiple physics structural problems */

  if (Kind_Solver == FLUID_STRUCTURE_INTERACTION){
	  if (val_izone==0) {	Kind_Solver = Kind_Solver_Fluid_FSI; 		FSI_Problem = true;}

	  else {			 	Kind_Solver = Kind_Solver_Struc_FSI;	  	FSI_Problem = true;
	  	  	  	  	  	  	Kind_Linear_Solver = Kind_Linear_Solver_FSI_Struc;
	  	  	  	  	  	  	Kind_Linear_Solver_Prec = Kind_Linear_Solver_Prec_FSI_Struc;
	  	  	  	  	  	  	Linear_Solver_Error = Linear_Solver_Error_FSI_Struc;
	  	  	  	  	  	  	Linear_Solver_Iter = Linear_Solver_Iter_FSI_Struc;}
  }
  else{ FSI_Problem = false; }

  
  /*--- Initialize non-physical points/reconstructions to zero ---*/
  
  Nonphys_Points   = 0;
  Nonphys_Reconstr = 0;
  
  /*--- Don't do any deformation if there is no Design variable information ---*/
  
//  if (Design_Variable == NULL) {
//    Design_Variable = new unsigned short [1];
//    nDV = 1; Design_Variable[0] = NONE;
//  }
  
  /*--- Identification of free-surface problem, this problems are always 
   unsteady and incompressible. ---*/
  
  if (Kind_Regime == FREESURFACE) {
    if (Unsteady_Simulation != DT_STEPPING_2ND) Unsteady_Simulation = DT_STEPPING_1ST;
  }
  
  if (Kind_Solver == POISSON_EQUATION) {
    Unsteady_Simulation = STEADY;
  }
  
  /*--- Set the number of external iterations to 1 for the steady state problem ---*/

  if ((Kind_Solver == HEAT_EQUATION) ||
      (Kind_Solver == WAVE_EQUATION) || (Kind_Solver == POISSON_EQUATION)) {
    nMGLevels = 0;
    if (Unsteady_Simulation == STEADY) nExtIter = 1;
    else Unst_nIntIter = 2;
  }
  
  if (Kind_Solver == FEM_ELASTICITY) {
    nMGLevels = 0;
    if (Dynamic_Analysis == STATIC)
	nExtIter = 1;
  }

  /*--- Decide whether we should be writing unsteady solution files. ---*/
  
  if (Unsteady_Simulation == STEADY ||
      Unsteady_Simulation == TIME_SPECTRAL  ||
      Kind_Regime == FREESURFACE) { Wrt_Unsteady = false; }
  else { Wrt_Unsteady = true; }

  if (Kind_Solver == FEM_ELASTICITY) {

	  if (Dynamic_Analysis == STATIC) { Wrt_Dynamic = false; }
	  else { Wrt_Dynamic = true; }

  } else {
    Wrt_Dynamic = false;
  }

  
  /*--- Check for Fluid model consistency ---*/

  if (standard_air){
	if (Gamma != 1.4 || Gas_Constant != 287.058){
		Gamma = 1.4;
		Gas_Constant = 287.058;
        }
  }
  /*--- Check for Measurement System ---*/
  
  if (SystemMeasurements == US && !standard_air) {
    cout << "Only STANDARD_AIR fluid model can be used with US Measurement System" << endl;
    exit(EXIT_FAILURE);
  }
  
  /*--- Check for Convective scheme available for NICFD ---*/
  
  if (!ideal_gas) {
    if (Kind_ConvNumScheme_Flow != SPACE_UPWIND) {
      cout << "Only ROE Upwind and HLLC Upwind scheme can be used for Non-Ideal Compressible Fluids" << endl;
      exit(EXIT_FAILURE);
    }
    else {
      if (Kind_Upwind_Flow != ROE && Kind_Upwind_Flow != HLLC) {
        cout << "Only ROE Upwind and HLLC Upwind scheme can be used for Non-Ideal Compressible Fluids" << endl;
        exit(EXIT_FAILURE);
      }
    }
  }
  
  /*--- Check for Boundary condition available for NICFD ---*/
  
  if (!ideal_gas) {
    if (nMarker_Inlet != 0) {
      cout << "Riemann Boundary conditions or NRBC must be used for inlet and outlet with Not Ideal Compressible Fluids " << endl;
      exit(EXIT_FAILURE);
    }
    if (nMarker_Outlet != 0) {
      cout << "Riemann Boundary conditions or NRBC must be used outlet with Not Ideal Compressible Fluids " << endl;
      exit(EXIT_FAILURE);
    }
    
    if (nMarker_FarField != 0) {
      cout << "Riemann Boundary conditions or NRBC must be used outlet with Not Ideal Compressible Fluids " << endl;
      exit(EXIT_FAILURE);
    }
    
  }
  
  /*--- Check for Boundary condition available for NICF ---*/
  
  if (ideal_gas) {
    if (SystemMeasurements == US && standard_air) {
      if (Kind_ViscosityModel != SUTHERLAND) {
        cout << "Only SUTHERLAND viscosity model can be used with US Measurement  " << endl;
        exit(EXIT_FAILURE);
      }
    }
    if (Kind_ConductivityModel != CONSTANT_PRANDTL ) {
      cout << "Only CONSTANT_PRANDTL thermal conductivity model can be used with STANDARD_AIR and IDEAL_GAS" << endl;
      exit(EXIT_FAILURE);
    }
    
  }
  
  /*--- Set grid movement kind to NO_MOVEMENT if not specified, which means
   that we also set the Grid_Movement flag to false. We initialize to the
   number of zones here, because we are guaranteed to at least have one. ---*/
  
  if (Kind_GridMovement == NULL) {
    Kind_GridMovement = new unsigned short[nZone];
    for (unsigned short iZone = 0; iZone < nZone; iZone++ )
      Kind_GridMovement[iZone] = NO_MOVEMENT;
    if (Grid_Movement == true) {
      cout << "GRID_MOVEMENT = YES but no type provided in GRID_MOVEMENT_KIND!!" << endl;
      exit(EXIT_FAILURE);
    }
  }
  
  /*--- If we're solving a purely steady problem with no prescribed grid
   movement (both rotating frame and moving walls can be steady), make sure that
   there is no grid motion ---*/
  
  if ((Kind_SU2 == SU2_CFD || Kind_SU2 == SU2_SOL) &&
      (Unsteady_Simulation == STEADY) &&
      ((Kind_GridMovement[ZONE_0] != MOVING_WALL) &&
       (Kind_GridMovement[ZONE_0] != ROTATING_FRAME) &&
       (Kind_GridMovement[ZONE_0] != STEADY_TRANSLATION)))
    Grid_Movement = false;
  
  /*--- If it is not specified, set the mesh motion mach number
   equal to the freestream value. ---*/
  
  if (Grid_Movement && Mach_Motion == 0.0)
    Mach_Motion = Mach;
  
  /*--- Set the boolean flag if we are in a rotating frame (source term). ---*/
  
  if (Grid_Movement && Kind_GridMovement[ZONE_0] == ROTATING_FRAME)
    Rotating_Frame = true;
  else
    Rotating_Frame = false;
  
  /*--- Check the number of moving markers against the number of grid movement
   types provided (should be equal, except that rigid motion and rotating frame
   do not depend on surface specification). ---*/
  
  if (Grid_Movement &&
      (Kind_GridMovement[ZONE_0] != RIGID_MOTION) &&
      (Kind_GridMovement[ZONE_0] != ROTATING_FRAME) &&
      (Kind_GridMovement[ZONE_0] != STEADY_TRANSLATION) &&
      (Kind_GridMovement[ZONE_0] != FLUID_STRUCTURE) &&
      (Kind_GridMovement[ZONE_0] != GUST) &&
      (nGridMovement != nMarker_Moving)) {
    cout << "Number of GRID_MOVEMENT_KIND must match number of MARKER_MOVING!!" << endl;
    exit(EXIT_FAILURE);
  }
  
  /*--- Make sure that there aren't more than one rigid motion or
   rotating frame specified in GRID_MOVEMENT_KIND. ---*/
  
  if (Grid_Movement && (Kind_GridMovement[ZONE_0] == RIGID_MOTION) &&
      (nGridMovement > 1)) {
    cout << "Can not support more than one type of rigid motion in GRID_MOVEMENT_KIND!!" << endl;
    exit(EXIT_FAILURE);
  }
  
  /*--- In case the grid movement parameters have not been declared in the
   config file, set them equal to zero for safety. Also check to make sure
   that for each option, a value has been declared for each moving marker. ---*/
  
  unsigned short nMoving;
  if (nGridMovement > nZone) nMoving = nGridMovement;
  else nMoving = nZone;
  
  /*--- Motion Origin: ---*/
  
  if (Motion_Origin_X == NULL) {
    Motion_Origin_X = new su2double[nMoving];
    for (iZone = 0; iZone < nMoving; iZone++ )
      Motion_Origin_X[iZone] = 0.0;
  } else {
    if (Grid_Movement && (nMotion_Origin_X != nGridMovement)) {
      cout << "Length of MOTION_ORIGIN_X must match GRID_MOVEMENT_KIND!!" << endl;
      exit(EXIT_FAILURE);
    }
  }
  
  if (Motion_Origin_Y == NULL) {
    Motion_Origin_Y = new su2double[nMoving];
    for (iZone = 0; iZone < nMoving; iZone++ )
      Motion_Origin_Y[iZone] = 0.0;
  } else {
    if (Grid_Movement && (nMotion_Origin_Y != nGridMovement)) {
      cout << "Length of MOTION_ORIGIN_Y must match GRID_MOVEMENT_KIND!!" << endl;
      exit(EXIT_FAILURE);
    }
  }
  
  if (Motion_Origin_Z == NULL) {
    Motion_Origin_Z = new su2double[nMoving];
    for (iZone = 0; iZone < nMoving; iZone++ )
      Motion_Origin_Z[iZone] = 0.0;
  } else {
    if (Grid_Movement && (nMotion_Origin_Z != nGridMovement)) {
      cout << "Length of MOTION_ORIGIN_Z must match GRID_MOVEMENT_KIND!!" << endl;
      exit(EXIT_FAILURE);
    }
  }
  
  if (MoveMotion_Origin == NULL) {
    MoveMotion_Origin = new unsigned short[nMoving];
    for (iZone = 0; iZone < nMoving; iZone++ )
      MoveMotion_Origin[iZone] = 0;
  } else {
    if (Grid_Movement && (nMoveMotion_Origin != nGridMovement)) {
      cout << "Length of MOVE_MOTION_ORIGIN must match GRID_MOVEMENT_KIND!!" << endl;
      exit(EXIT_FAILURE);
    }
  }
  
  /*--- Translation: ---*/
  
  if (Translation_Rate_X == NULL) {
    Translation_Rate_X = new su2double[nMoving];
    for (iZone = 0; iZone < nMoving; iZone++ )
      Translation_Rate_X[iZone] = 0.0;
  } else {
    if (Grid_Movement && (nTranslation_Rate_X != nGridMovement)) {
      cout << "Length of TRANSLATION_RATE_X must match GRID_MOVEMENT_KIND!!" << endl;
      exit(EXIT_FAILURE);
    }
  }
  
  if (Translation_Rate_Y == NULL) {
    Translation_Rate_Y = new su2double[nMoving];
    for (iZone = 0; iZone < nMoving; iZone++ )
      Translation_Rate_Y[iZone] = 0.0;
  } else {
    if (Grid_Movement && (nTranslation_Rate_Y != nGridMovement)) {
      cout << "Length of TRANSLATION_RATE_Y must match GRID_MOVEMENT_KIND!!" << endl;
      exit(EXIT_FAILURE);
    }
  }
  
  if (Translation_Rate_Z == NULL) {
    Translation_Rate_Z = new su2double[nMoving];
    for (iZone = 0; iZone < nMoving; iZone++ )
      Translation_Rate_Z[iZone] = 0.0;
  } else {
    if (Grid_Movement && (nTranslation_Rate_Z != nGridMovement)) {
      cout << "Length of TRANSLATION_RATE_Z must match GRID_MOVEMENT_KIND!!" << endl;
      exit(EXIT_FAILURE);
    }
  }
  
  /*--- Rotation: ---*/
  
  if (Rotation_Rate_X == NULL) {
    Rotation_Rate_X = new su2double[nMoving];
    for (iZone = 0; iZone < nMoving; iZone++ )
      Rotation_Rate_X[iZone] = 0.0;
  } else {
    if (Grid_Movement && (nRotation_Rate_X != nGridMovement)) {
      cout << "Length of ROTATION_RATE_X must match GRID_MOVEMENT_KIND!!" << endl;
      exit(EXIT_FAILURE);
    }
  }
  
  if (Rotation_Rate_Y == NULL) {
    Rotation_Rate_Y = new su2double[nMoving];
    for (iZone = 0; iZone < nMoving; iZone++ )
      Rotation_Rate_Y[iZone] = 0.0;
  } else {
    if (Grid_Movement && (nRotation_Rate_Y != nGridMovement)) {
      cout << "Length of ROTATION_RATE_Y must match GRID_MOVEMENT_KIND!!" << endl;
      exit(EXIT_FAILURE);
    }
  }
  
  if (Rotation_Rate_Z == NULL) {
    Rotation_Rate_Z = new su2double[nMoving];
    for (iZone = 0; iZone < nMoving; iZone++ )
      Rotation_Rate_Z[iZone] = 0.0;
  } else {
    if (Grid_Movement && (nRotation_Rate_Z != nGridMovement)) {
      cout << "Length of ROTATION_RATE_Z must match GRID_MOVEMENT_KIND!!" << endl;
      exit(EXIT_FAILURE);
    }
  }
  
  /*--- Pitching: ---*/
  
  if (Pitching_Omega_X == NULL) {
    Pitching_Omega_X = new su2double[nMoving];
    for (iZone = 0; iZone < nMoving; iZone++ )
      Pitching_Omega_X[iZone] = 0.0;
  } else {
    if (Grid_Movement && (nPitching_Omega_X != nGridMovement)) {
      cout << "Length of PITCHING_OMEGA_X must match GRID_MOVEMENT_KIND!!" << endl;
      exit(EXIT_FAILURE);
    }
  }
  
  if (Pitching_Omega_Y == NULL) {
    Pitching_Omega_Y = new su2double[nMoving];
    for (iZone = 0; iZone < nMoving; iZone++ )
      Pitching_Omega_Y[iZone] = 0.0;
  } else {
    if (Grid_Movement && (nPitching_Omega_Y != nGridMovement)) {
      cout << "Length of PITCHING_OMEGA_Y must match GRID_MOVEMENT_KIND!!" << endl;
      exit(EXIT_FAILURE);
    }
  }
  
  if (Pitching_Omega_Z == NULL) {
    Pitching_Omega_Z = new su2double[nMoving];
    for (iZone = 0; iZone < nMoving; iZone++ )
      Pitching_Omega_Z[iZone] = 0.0;
  } else {
    if (Grid_Movement && (nPitching_Omega_Z != nGridMovement)) {
      cout << "Length of PITCHING_OMEGA_Z must match GRID_MOVEMENT_KIND!!" << endl;
      exit(EXIT_FAILURE);
    }
  }
  
  /*--- Pitching Amplitude: ---*/
  
  if (Pitching_Ampl_X == NULL) {
    Pitching_Ampl_X = new su2double[nMoving];
    for (iZone = 0; iZone < nMoving; iZone++ )
      Pitching_Ampl_X[iZone] = 0.0;
  } else {
    if (Grid_Movement && (nPitching_Ampl_X != nGridMovement)) {
      cout << "Length of PITCHING_AMPL_X must match GRID_MOVEMENT_KIND!!" << endl;
      exit(EXIT_FAILURE);
    }
  }
  
  if (Pitching_Ampl_Y == NULL) {
    Pitching_Ampl_Y = new su2double[nMoving];
    for (iZone = 0; iZone < nMoving; iZone++ )
      Pitching_Ampl_Y[iZone] = 0.0;
  } else {
    if (Grid_Movement && (nPitching_Ampl_Y != nGridMovement)) {
      cout << "Length of PITCHING_AMPL_Y must match GRID_MOVEMENT_KIND!!" << endl;
      exit(EXIT_FAILURE);
    }
  }
  
  if (Pitching_Ampl_Z == NULL) {
    Pitching_Ampl_Z = new su2double[nMoving];
    for (iZone = 0; iZone < nMoving; iZone++ )
      Pitching_Ampl_Z[iZone] = 0.0;
  } else {
    if (Grid_Movement && (nPitching_Ampl_Z != nGridMovement)) {
      cout << "Length of PITCHING_AMPL_Z must match GRID_MOVEMENT_KIND!!" << endl;
      exit(EXIT_FAILURE);
    }
  }
  
  /*--- Pitching Phase: ---*/
  
  if (Pitching_Phase_X == NULL) {
    Pitching_Phase_X = new su2double[nMoving];
    for (iZone = 0; iZone < nMoving; iZone++ )
      Pitching_Phase_X[iZone] = 0.0;
  } else {
    if (Grid_Movement && (nPitching_Phase_X != nGridMovement)) {
      cout << "Length of PITCHING_PHASE_X must match GRID_MOVEMENT_KIND!!" << endl;
      exit(EXIT_FAILURE);
    }
  }
  
  if (Pitching_Phase_Y == NULL) {
    Pitching_Phase_Y = new su2double[nMoving];
    for (iZone = 0; iZone < nMoving; iZone++ )
      Pitching_Phase_Y[iZone] = 0.0;
  } else {
    if (Grid_Movement && (nPitching_Phase_Y != nGridMovement)) {
      cout << "Length of PITCHING_PHASE_Y must match GRID_MOVEMENT_KIND!!" << endl;
      exit(EXIT_FAILURE);
    }
  }
  
  if (Pitching_Phase_Z == NULL) {
    Pitching_Phase_Z = new su2double[nMoving];
    for (iZone = 0; iZone < nMoving; iZone++ )
      Pitching_Phase_Z[iZone] = 0.0;
  } else {
    if (Grid_Movement && (nPitching_Phase_Z != nGridMovement)) {
      cout << "Length of PITCHING_PHASE_Z must match GRID_MOVEMENT_KIND!!" << endl;
      exit(EXIT_FAILURE);
    }
  }
  
  /*--- Plunging: ---*/
  
  if (Plunging_Omega_X == NULL) {
    Plunging_Omega_X = new su2double[nMoving];
    for (iZone = 0; iZone < nMoving; iZone++ )
      Plunging_Omega_X[iZone] = 0.0;
  } else {
    if (Grid_Movement && (nPlunging_Omega_X != nGridMovement)) {
      cout << "Length of PLUNGING_OMEGA_X must match GRID_MOVEMENT_KIND!!" << endl;
      exit(EXIT_FAILURE);
    }
  }
  
  if (Plunging_Omega_Y == NULL) {
    Plunging_Omega_Y = new su2double[nMoving];
    for (iZone = 0; iZone < nMoving; iZone++ )
      Plunging_Omega_Y[iZone] = 0.0;
  } else {
    if (Grid_Movement && (nPlunging_Omega_Y != nGridMovement)) {
      cout << "Length of PLUNGING_OMEGA_Y must match GRID_MOVEMENT_KIND!!" << endl;
      exit(EXIT_FAILURE);
    }
  }
  
  if (Plunging_Omega_Z == NULL) {
    Plunging_Omega_Z = new su2double[nMoving];
    for (iZone = 0; iZone < nMoving; iZone++ )
      Plunging_Omega_Z[iZone] = 0.0;
  } else {
    if (Grid_Movement && (nPlunging_Omega_Z != nGridMovement)) {
      cout << "Length of PLUNGING_OMEGA_Z must match GRID_MOVEMENT_KIND!!" << endl;
      exit(EXIT_FAILURE);
    }
  }
  
  /*--- Plunging Amplitude: ---*/
  
  if (Plunging_Ampl_X == NULL) {
    Plunging_Ampl_X = new su2double[nMoving];
    for (iZone = 0; iZone < nMoving; iZone++ )
      Plunging_Ampl_X[iZone] = 0.0;
  } else {
    if (Grid_Movement && (nPlunging_Ampl_X != nGridMovement)) {
      cout << "Length of PLUNGING_AMPL_X must match GRID_MOVEMENT_KIND!!" << endl;
      exit(EXIT_FAILURE);
    }
  }
  
  if (Plunging_Ampl_Y == NULL) {
    Plunging_Ampl_Y = new su2double[nMoving];
    for (iZone = 0; iZone < nMoving; iZone++ )
      Plunging_Ampl_Y[iZone] = 0.0;
  } else {
    if (Grid_Movement && (nPlunging_Ampl_Y != nGridMovement)) {
      cout << "Length of PLUNGING_AMPL_Y must match GRID_MOVEMENT_KIND!!" << endl;
      exit(EXIT_FAILURE);
    }
  }
  
  if (Plunging_Ampl_Z == NULL) {
    Plunging_Ampl_Z = new su2double[nMoving];
    for (iZone = 0; iZone < nMoving; iZone++ )
      Plunging_Ampl_Z[iZone] = 0.0;
  } else {
    if (Grid_Movement && (nPlunging_Ampl_Z != nGridMovement)) {
      cout << "Length of PLUNGING_AMPL_Z must match GRID_MOVEMENT_KIND!!" << endl;
      exit(EXIT_FAILURE);
    }
  }
  
  /*--- Use the various rigid-motion input frequencies to determine the period to be used with time-spectral cases.
   There are THREE types of motion to consider, namely: rotation, pitching, and plunging.
   The largest period of motion is the one to be used for time-spectral calculations. ---*/
  
  if (Unsteady_Simulation == TIME_SPECTRAL) {
    
    unsigned short N_MOTION_TYPES = 3;
    su2double *periods;
    periods = new su2double[N_MOTION_TYPES];
    
    /*--- rotation: ---*/
    
    su2double Omega_mag_rot = sqrt(pow(Rotation_Rate_X[ZONE_0],2)+pow(Rotation_Rate_Y[ZONE_0],2)+pow(Rotation_Rate_Z[ZONE_0],2));
    if (Omega_mag_rot > 0)
      periods[0] = 2*PI_NUMBER/Omega_mag_rot;
    else
      periods[0] = 0.0;
    
    /*--- pitching: ---*/
    
    su2double Omega_mag_pitch = sqrt(pow(Pitching_Omega_X[ZONE_0],2)+pow(Pitching_Omega_Y[ZONE_0],2)+pow(Pitching_Omega_Z[ZONE_0],2));
    if (Omega_mag_pitch > 0)
      periods[1] = 2*PI_NUMBER/Omega_mag_pitch;
    else
      periods[1] = 0.0;
    
    /*--- plunging: ---*/
    
    su2double Omega_mag_plunge = sqrt(pow(Plunging_Omega_X[ZONE_0],2)+pow(Plunging_Omega_Y[ZONE_0],2)+pow(Plunging_Omega_Z[ZONE_0],2));
    if (Omega_mag_plunge > 0)
      periods[2] = 2*PI_NUMBER/Omega_mag_plunge;
    else
      periods[2] = 0.0;
    
    /*--- determine which period is largest ---*/
    
    unsigned short iVar;
    TimeSpectral_Period = 0.0;
    for (iVar = 0; iVar < N_MOTION_TYPES; iVar++) {
      if (periods[iVar] > TimeSpectral_Period)
        TimeSpectral_Period = periods[iVar];
    }
    
    delete periods;
    
  }
  
  /*--- Initialize the RefOriginMoment Pointer ---*/
  
  RefOriginMoment = NULL;
  RefOriginMoment = new su2double[3];
  RefOriginMoment[0] = 0.0; RefOriginMoment[1] = 0.0; RefOriginMoment[2] = 0.0;
  
  /*--- In case the moment origin coordinates have not been declared in the
   config file, set them equal to zero for safety. Also check to make sure
   that for each marker, a value has been declared for the moment origin.
   Unless only one value was specified, then set this value for all the markers
   being monitored. ---*/
  
  unsigned short iMarker;
  
  if ((nRefOriginMoment_X != nRefOriginMoment_Y) || (nRefOriginMoment_X != nRefOriginMoment_Z) ) {
    cout << "ERROR: Length of REF_ORIGIN_MOMENT_X, REF_ORIGIN_MOMENT_Y and REF_ORIGIN_MOMENT_Z must be the same!!" << endl;
    exit(EXIT_FAILURE);
  }
  
  if (RefOriginMoment_X == NULL) {
    RefOriginMoment_X = new su2double[nMarker_Monitoring];
    for (iMarker = 0; iMarker < nMarker_Monitoring; iMarker++ )
      RefOriginMoment_X[iMarker] = 0.0;
  } else {
    if (nRefOriginMoment_X == 1) {
      
      su2double aux_RefOriginMoment_X = RefOriginMoment_X[0];
      delete [] RefOriginMoment_X;
      RefOriginMoment_X = new su2double[nMarker_Monitoring];
      nRefOriginMoment_X = nMarker_Monitoring;
      
      for (iMarker = 0; iMarker < nMarker_Monitoring; iMarker++ )
        RefOriginMoment_X[iMarker] = aux_RefOriginMoment_X;
    }
    else if (nRefOriginMoment_X != nMarker_Monitoring) {
      cout << "ERROR: Length of REF_ORIGIN_MOMENT_X must match number of Monitoring Markers!!" << endl;
      exit(EXIT_FAILURE);
    }
  }
  
  if (RefOriginMoment_Y == NULL) {
    RefOriginMoment_Y = new su2double[nMarker_Monitoring];
    for (iMarker = 0; iMarker < nMarker_Monitoring; iMarker++ )
      RefOriginMoment_Y[iMarker] = 0.0;
  } else {
    if (nRefOriginMoment_Y == 1) {
      
      su2double aux_RefOriginMoment_Y = RefOriginMoment_Y[0];
      delete [] RefOriginMoment_Y;
      RefOriginMoment_Y = new su2double[nMarker_Monitoring];
      nRefOriginMoment_Y = nMarker_Monitoring;
      
      for (iMarker = 0; iMarker < nMarker_Monitoring; iMarker++ )
        RefOriginMoment_Y[iMarker] = aux_RefOriginMoment_Y;
    }
    else if (nRefOriginMoment_Y != nMarker_Monitoring) {
      cout << "ERROR: Length of REF_ORIGIN_MOMENT_Y must match number of Monitoring Markers!!" << endl;
      exit(EXIT_FAILURE);
    }
  }
  
  if (RefOriginMoment_Z == NULL) {
    RefOriginMoment_Z = new su2double[nMarker_Monitoring];
    for (iMarker = 0; iMarker < nMarker_Monitoring; iMarker++ )
      RefOriginMoment_Z[iMarker] = 0.0;
  } else {
    if (nRefOriginMoment_Z == 1) {
      
      su2double aux_RefOriginMoment_Z = RefOriginMoment_Z[0];
      delete [] RefOriginMoment_Z;
      RefOriginMoment_Z = new su2double[nMarker_Monitoring];
      nRefOriginMoment_Z = nMarker_Monitoring;
      
      for (iMarker = 0; iMarker < nMarker_Monitoring; iMarker++ )
        RefOriginMoment_Z[iMarker] = aux_RefOriginMoment_Z;
    }
    else if (nRefOriginMoment_Z != nMarker_Monitoring) {
      cout << "ERROR: Length of REF_ORIGIN_MOMENT_Z must match number of Monitoring Markers!!" << endl;
      exit(EXIT_FAILURE);
    }
  }
  
  /*--- Set the boolean flag if we are carrying out an aeroelastic simulation. ---*/
  
  if (Grid_Movement && (Kind_GridMovement[ZONE_0] == AEROELASTIC || Kind_GridMovement[ZONE_0] == AEROELASTIC_RIGID_MOTION)) Aeroelastic_Simulation = true;
  else Aeroelastic_Simulation = false;
  
  /*--- Initializing the size for the solutions of the Aeroelastic problem. ---*/
  
  
  if (Grid_Movement && Aeroelastic_Simulation) {
    Aeroelastic_np1.resize(nMarker_Monitoring);
    Aeroelastic_n.resize(nMarker_Monitoring);
    Aeroelastic_n1.resize(nMarker_Monitoring);
    for (iMarker = 0; iMarker < nMarker_Monitoring; iMarker++) {
      Aeroelastic_np1[iMarker].resize(2);
      Aeroelastic_n[iMarker].resize(2);
      Aeroelastic_n1[iMarker].resize(2);
      for (int i =0; i<2; i++) {
        Aeroelastic_np1[iMarker][i].resize(2);
        Aeroelastic_n[iMarker][i].resize(2);
        Aeroelastic_n1[iMarker][i].resize(2);
        for (int j=0; j<2; j++) {
          Aeroelastic_np1[iMarker][i][j] = 0.0;
          Aeroelastic_n[iMarker][i][j] = 0.0;
          Aeroelastic_n1[iMarker][i][j] = 0.0;
        }
      }
    }
  }
  
  /*--- Allocate memory for the plunge and pitch and initialized them to zero ---*/
  
  if (Grid_Movement && Aeroelastic_Simulation) {
    Aeroelastic_pitch = new su2double[nMarker_Monitoring];
    Aeroelastic_plunge = new su2double[nMarker_Monitoring];
    for (iMarker = 0; iMarker < nMarker_Monitoring; iMarker++ ) {
      Aeroelastic_pitch[iMarker] = 0.0;
      Aeroelastic_plunge[iMarker] = 0.0;
    }
  }

  /*--- Fluid-Structure Interaction problems ---*/

  if (FSI_Problem) {
	  Kind_GridMovement[val_izone] = FLUID_STRUCTURE;
	  Grid_Movement = true;
  }
  
  if (MGCycle == FULLMG_CYCLE) FinestMesh = nMGLevels;
  else FinestMesh = MESH_0;
  
  if ((Kind_Solver == NAVIER_STOKES) &&
      (Kind_Turb_Model != NONE))
    Kind_Solver = RANS;
  
  if (Kind_Regime == FREESURFACE) GravityForce = true;
  
  Kappa_1st_Flow = Kappa_Flow[0];
  Kappa_2nd_Flow = Kappa_Flow[1];
  Kappa_4th_Flow = Kappa_Flow[2];
  Kappa_1st_AdjFlow = Kappa_AdjFlow[0];
  Kappa_2nd_AdjFlow = Kappa_AdjFlow[1];
  Kappa_4th_AdjFlow = Kappa_AdjFlow[2];
  
  /*--- Make the MG_PreSmooth, MG_PostSmooth, and MG_CorrecSmooth
   arrays consistent with nMGLevels ---*/
  
  unsigned short * tmp_smooth = new unsigned short[nMGLevels+1];
  
  if ((nMG_PreSmooth != nMGLevels+1) && (nMG_PreSmooth != 0)) {
    if (nMG_PreSmooth > nMGLevels+1) {
      
      /*--- Truncate by removing unnecessary elements at the end ---*/
      
      for (unsigned int i = 0; i <= nMGLevels; i++)
        tmp_smooth[i] = MG_PreSmooth[i];
      delete [] MG_PreSmooth;
      MG_PreSmooth=NULL;
    } else {
      
      /*--- Add additional elements equal to last element ---*/
      
      for (unsigned int i = 0; i < nMG_PreSmooth; i++)
        tmp_smooth[i] = MG_PreSmooth[i];
      for (unsigned int i = nMG_PreSmooth; i <= nMGLevels; i++)
        tmp_smooth[i] = MG_PreSmooth[nMG_PreSmooth-1];
      delete [] MG_PreSmooth;
      MG_PreSmooth=NULL;
    }
    
    nMG_PreSmooth = nMGLevels+1;
    MG_PreSmooth = new unsigned short[nMG_PreSmooth];
    for (unsigned int i = 0; i < nMG_PreSmooth; i++)
      MG_PreSmooth[i] = tmp_smooth[i];
  }
  if ((nMGLevels != 0) && (nMG_PreSmooth == 0)) {
    delete [] MG_PreSmooth;
    nMG_PreSmooth = nMGLevels+1;
    MG_PreSmooth = new unsigned short[nMG_PreSmooth];
    for (unsigned int i = 0; i < nMG_PreSmooth; i++)
      MG_PreSmooth[i] = i+1;
  }
  
  if ((nMG_PostSmooth != nMGLevels+1) && (nMG_PostSmooth != 0)) {
    if (nMG_PostSmooth > nMGLevels+1) {
      
      /*--- Truncate by removing unnecessary elements at the end ---*/
      
      for (unsigned int i = 0; i <= nMGLevels; i++)
        tmp_smooth[i] = MG_PostSmooth[i];
      delete [] MG_PostSmooth;
      MG_PostSmooth=NULL;
    } else {
      
      /*--- Add additional elements equal to last element ---*/
       
      for (unsigned int i = 0; i < nMG_PostSmooth; i++)
        tmp_smooth[i] = MG_PostSmooth[i];
      for (unsigned int i = nMG_PostSmooth; i <= nMGLevels; i++)
        tmp_smooth[i] = MG_PostSmooth[nMG_PostSmooth-1];
      delete [] MG_PostSmooth;
      MG_PostSmooth=NULL;
    }
    
    nMG_PostSmooth = nMGLevels+1;
    MG_PostSmooth = new unsigned short[nMG_PostSmooth];
    for (unsigned int i = 0; i < nMG_PostSmooth; i++)
      MG_PostSmooth[i] = tmp_smooth[i];
    
  }
  
  if ((nMGLevels != 0) && (nMG_PostSmooth == 0)) {
    delete [] MG_PostSmooth;
    nMG_PostSmooth = nMGLevels+1;
    MG_PostSmooth = new unsigned short[nMG_PostSmooth];
    for (unsigned int i = 0; i < nMG_PostSmooth; i++)
      MG_PostSmooth[i] = 0;
  }
  
  if ((nMG_CorrecSmooth != nMGLevels+1) && (nMG_CorrecSmooth != 0)) {
    if (nMG_CorrecSmooth > nMGLevels+1) {
      
      /*--- Truncate by removing unnecessary elements at the end ---*/
      
      for (unsigned int i = 0; i <= nMGLevels; i++)
        tmp_smooth[i] = MG_CorrecSmooth[i];
      delete [] MG_CorrecSmooth;
      MG_CorrecSmooth = NULL;
    } else {
      
      /*--- Add additional elements equal to last element ---*/
      
      for (unsigned int i = 0; i < nMG_CorrecSmooth; i++)
        tmp_smooth[i] = MG_CorrecSmooth[i];
      for (unsigned int i = nMG_CorrecSmooth; i <= nMGLevels; i++)
        tmp_smooth[i] = MG_CorrecSmooth[nMG_CorrecSmooth-1];
      delete [] MG_CorrecSmooth;
      MG_CorrecSmooth = NULL;
    }
    nMG_CorrecSmooth = nMGLevels+1;
    MG_CorrecSmooth = new unsigned short[nMG_CorrecSmooth];
    for (unsigned int i = 0; i < nMG_CorrecSmooth; i++)
      MG_CorrecSmooth[i] = tmp_smooth[i];
  }
  
  if ((nMGLevels != 0) && (nMG_CorrecSmooth == 0)) {
    delete [] MG_CorrecSmooth;
    nMG_CorrecSmooth = nMGLevels+1;
    MG_CorrecSmooth = new unsigned short[nMG_CorrecSmooth];
    for (unsigned int i = 0; i < nMG_CorrecSmooth; i++)
      MG_CorrecSmooth[i] = 0;
  }
  
  /*--- Override MG Smooth parameters ---*/
  
  if (nMG_PreSmooth != 0) MG_PreSmooth[MESH_0] = 1;
  if (nMG_PostSmooth != 0) {
    MG_PostSmooth[MESH_0] = 0;
    MG_PostSmooth[nMGLevels] = 0;
  }
  if (nMG_CorrecSmooth != 0) MG_CorrecSmooth[nMGLevels] = 0;
  
  if (Restart) MGCycle = V_CYCLE;
  
  if (ContinuousAdjoint) {
    if (Kind_Solver == EULER) Kind_Solver = ADJ_EULER;
    if (Kind_Solver == NAVIER_STOKES) Kind_Solver = ADJ_NAVIER_STOKES;
    if (Kind_Solver == RANS) Kind_Solver = ADJ_RANS;
  }
  
  nCFL = nMGLevels+1;
  CFL = new su2double[nCFL];
  CFL[0] = CFLFineGrid;
  if (ContinuousAdjoint){
    CFL[0] = CFL[0] * CFLRedCoeff_AdjFlow;
    CFL_AdaptParam[2]*=CFLRedCoeff_AdjFlow;
    CFL_AdaptParam[3]*=CFLRedCoeff_AdjFlow;
  }
  
  for (iCFL = 1; iCFL < nCFL; iCFL++)
    CFL[iCFL] = CFL[iCFL-1];
  
  if (nRKStep == 0) {
    nRKStep = 1;
    RK_Alpha_Step = new su2double[1]; RK_Alpha_Step[0] = 1.0;
  }
  
  if (nIntCoeffs == 0) {
	nIntCoeffs = 2;
	Int_Coeffs = new su2double[2]; Int_Coeffs[0] = 0.25; Int_Coeffs[1] = 0.5;
  }

  if ((Kind_SU2 == SU2_CFD) && (Kind_Solver == NO_SOLVER)) {
    cout << "PHYSICAL_PROBLEM must be set in the configuration file" << endl;
    exit(EXIT_FAILURE);
  }
  
  /*--- Set a flag for viscous simulations ---*/
  
  Viscous = (( Kind_Solver == NAVIER_STOKES          ) ||
             ( Kind_Solver == ADJ_NAVIER_STOKES      ) ||
             ( Kind_Solver == RANS                   ) ||
             ( Kind_Solver == ADJ_RANS               ) ||
             ( Kind_Solver == FEM_NAVIER_STOKES      ) ||
             ( Kind_Solver == FEM_RANS               ) ||
             ( Kind_Solver == FEM_LES                ));
  
  
  /*--- Re-scale the length based parameters. The US system uses feet,
   but SU2 assumes that the grid is in inches ---*/
  
  if ((SystemMeasurements == US) && (Kind_SU2 == SU2_CFD)) {
    
    for (iMarker = 0; iMarker < nMarker_Monitoring; iMarker++) {
      RefOriginMoment_X[iMarker] = RefOriginMoment_X[iMarker]/12.0;
      RefOriginMoment_Y[iMarker] = RefOriginMoment_Y[iMarker]/12.0;
      RefOriginMoment_Z[iMarker] = RefOriginMoment_Z[iMarker]/12.0;
    }
    
    for (iMarker = 0; iMarker < nGridMovement; iMarker++) {
      Motion_Origin_X[iMarker] = Motion_Origin_X[iMarker]/12.0;
      Motion_Origin_Y[iMarker] = Motion_Origin_Y[iMarker]/12.0;
      Motion_Origin_Z[iMarker] = Motion_Origin_Z[iMarker]/12.0;
    }
    
    RefLengthMoment = RefLengthMoment/12.0;
    if (val_nDim == 2) RefAreaCoeff = RefAreaCoeff/12.0;
    else RefAreaCoeff = RefAreaCoeff/144.0;
    Length_Reynolds = Length_Reynolds/12.0;
    RefElemLength = RefElemLength/12.0;
    
    EA_IntLimit[0] = EA_IntLimit[0]/12.0;
    EA_IntLimit[1] = EA_IntLimit[1]/12.0;
    EA_IntLimit[2] = EA_IntLimit[2]/12.0;
    
    Section_Location[0] = Section_Location[0]/12.0;
    Section_Location[1] = Section_Location[1]/12.0;
    
    Subsonic_Engine_Box[0] = Subsonic_Engine_Box[0]/12.0;
    Subsonic_Engine_Box[1] = Subsonic_Engine_Box[1]/12.0;
    Subsonic_Engine_Box[2] = Subsonic_Engine_Box[2]/12.0;
    Subsonic_Engine_Box[3] = Subsonic_Engine_Box[3]/12.0;
    Subsonic_Engine_Box[4] = Subsonic_Engine_Box[4]/12.0;
    Subsonic_Engine_Box[5] = Subsonic_Engine_Box[5]/12.0;
    
    for (iMarker = 0; iMarker < nMarker_ActDisk_Inlet; iMarker++) {
      for (iDim = 0; iDim < val_nDim; iDim++)
        ActDisk_Origin[iMarker][iDim] = ActDisk_Origin[iMarker][iDim]/12.0;
      ActDisk_RootRadius[iMarker] = ActDisk_RootRadius[iMarker]/12.0;
      ActDisk_TipRadius[iMarker] = ActDisk_TipRadius[iMarker]/12.0;
    }
    
  }
  
  if (DirectDiff != NO_DERIVATIVE){
#if !defined COMPLEX_TYPE && !defined ADOLC_FORWARD_TYPE && !defined CODI_FORWARD_TYPE
      if (Kind_SU2 == SU2_CFD){
        cout << "SU2_CFD: Config option DIRECT_DIFF= YES requires AD or complex support!" << endl;
        cout << "Please use SU2_CFD_DIRECTDIFF (configuration/compilation is done using the preconfigure.py script)." << endl;
        exit(EXIT_FAILURE);
      }
#endif
    /*--- Initialize the derivative values ---*/
    switch (DirectDiff) {
      case D_MACH:
        SU2_TYPE::SetDerivative(Mach, 1.0);
        break;
      case D_AOA:
        SU2_TYPE::SetDerivative(AoA, 1.0);
        break;
      case D_SIDESLIP:
        SU2_TYPE::SetDerivative(AoS, 1.0);
        break;
      case D_REYNOLDS:
        SU2_TYPE::SetDerivative(Reynolds, 1.0);
        break;
      case D_TURB2LAM:
       SU2_TYPE::SetDerivative(Turb2LamViscRatio_FreeStream, 1.0);
        break;
      default:
        /*--- All other cases are handled in the specific solver ---*/
        break;
      }
  }

#if defined CODI_REVERSE_TYPE
  AD_Mode = YES;
#else
  if (AD_Mode == YES){
    cout << "AUTO_DIFF=YES requires Automatic Differentiation support." << endl;
    cout << "Please use correct executables (configuration/compilation is done using the preconfigure.py script)." << endl;
  }
#endif

  if (DiscreteAdjoint){
#if !defined ADOLC_REVERSE_TYPE && !defined CODI_REVERSE_TYPE
    if (Kind_SU2 == SU2_CFD){
      cout << "SU2_CFD: Config option MATH_PROBLEM= DISCRETE_ADJOINT requires AD support!" << endl;
      cout << "Please use SU2_CFD_AD (configuration/compilation is done using the preconfigure.py script)." << endl;
      exit(EXIT_FAILURE);
    }
#endif

    /*--- Disable writing of limiters if enabled ---*/
    Wrt_Limiters = false;

    if (Unsteady_Simulation){

      Restart_Flow = false;

      if (Grid_Movement){
        cout << "Dynamic mesh movement currently not supported for the discrete adjoint solver." << endl;
        exit(EXIT_FAILURE);
      }

      /* --- If the averaging interval is not set, we average over all time-steps ---*/

      if (Iter_Avg_Objective == 0.0){
        Iter_Avg_Objective = nExtIter;
      }
    }

    switch(Kind_Solver){
      case EULER:
        Kind_Solver = DISC_ADJ_EULER;
        break;
      case RANS:
        Kind_Solver = DISC_ADJ_RANS;
        Frozen_Visc = false;
        break;
      case NAVIER_STOKES:
        Kind_Solver = DISC_ADJ_NAVIER_STOKES;
        break;
      default:
        break;
    }
  }

  /*--- Check for 2nd order w/ limiting for JST and correct ---*/
  
  if ((Kind_ConvNumScheme_Flow == SPACE_CENTERED) && (Kind_Centered_Flow == JST) && (SpatialOrder_Flow == SECOND_ORDER_LIMITER))
    SpatialOrder_Flow = SECOND_ORDER;
  
  if ((Kind_ConvNumScheme_AdjFlow == SPACE_CENTERED) && (Kind_Centered_AdjFlow == JST) && (SpatialOrder_AdjFlow == SECOND_ORDER_LIMITER))
    SpatialOrder_AdjFlow = SECOND_ORDER;
  
  delete [] tmp_smooth;
 
  /*--- Make sure that implicit time integration is disable
        for the FEM fluid solver (numerics). ---*/
  if ((Kind_Solver == FEM_EULER) ||
      (Kind_Solver == FEM_NAVIER_STOKES) || 
      (Kind_Solver == FEM_RANS)) {
     Kind_TimeIntScheme_Flow = Kind_TimeIntScheme_FEM_Flow;
  }
 
}

void CConfig::SetMarkers(unsigned short val_software) {

  unsigned short iMarker_All, iMarker_CfgFile, iMarker_Euler, iMarker_Custom,
  iMarker_FarField, iMarker_SymWall, iMarker_Pressure, iMarker_PerBound,
  iMarker_NearFieldBound, iMarker_InterfaceBound, iMarker_Dirichlet,
  iMarker_Inlet, iMarker_Riemann, iMarker_NRBC, iMarker_Outlet, iMarker_Isothermal,
  iMarker_HeatFlux, iMarker_EngineInflow, iMarker_EngineBleed, iMarker_EngineExhaust,
  iMarker_Displacement, iMarker_Load, iMarker_FlowLoad, iMarker_Neumann,
  iMarker_Monitoring, iMarker_Designing, iMarker_GeoEval, iMarker_Plotting,
  iMarker_DV, iMarker_Moving, iMarker_Supersonic_Inlet, iMarker_Supersonic_Outlet,
  iMarker_Clamped, iMarker_FSIinterface, iMarker_Load_Dir, iMarker_Load_Sine,
  iMarker_ActDisk_Inlet, iMarker_ActDisk_Outlet, iMarker_Out_1D;

  int size = SINGLE_NODE;
  
#ifdef HAVE_MPI
  if (val_software != SU2_MSH)
    MPI_Comm_size(MPI_COMM_WORLD, &size);
#endif

  /*--- Compute the total number of markers in the config file ---*/
  
  nMarker_CfgFile = nMarker_Euler + nMarker_FarField + nMarker_SymWall +
  nMarker_Pressure + nMarker_PerBound + nMarker_NearFieldBound +
  nMarker_InterfaceBound + nMarker_Dirichlet + nMarker_Neumann + nMarker_Inlet + nMarker_Riemann +
  nMarker_NRBC + nMarker_Outlet + nMarker_Isothermal + nMarker_HeatFlux +
  nMarker_EngineInflow + nMarker_EngineBleed + nMarker_EngineExhaust +
  nMarker_Supersonic_Inlet + nMarker_Supersonic_Outlet + nMarker_Displacement + nMarker_Load +
  nMarker_FlowLoad + nMarker_Custom +
  nMarker_Clamped + nMarker_Load_Sine + nMarker_Load_Dir +
  nMarker_ActDisk_Inlet + nMarker_ActDisk_Outlet + nMarker_Out_1D;
  
  /*--- Add the possible send/receive domains ---*/

  nMarker_Max = nMarker_CfgFile + OVERHEAD*size;
  
  /*--- Basic dimensionalization of the markers (worst scenario) ---*/

  nMarker_All = nMarker_Max;

  /*--- Allocate the memory (markers in each domain) ---*/
  
  Marker_All_TagBound   = new string[nMarker_All];			    // Store the tag that correspond with each marker.
  Marker_All_SendRecv   = new short[nMarker_All];						// +#domain (send), -#domain (receive).
  Marker_All_KindBC     = new unsigned short[nMarker_All];	// Store the kind of boundary condition.
  Marker_All_Monitoring = new unsigned short[nMarker_All];	// Store whether the boundary should be monitored.
  Marker_All_Designing  = new unsigned short[nMarker_All];  // Store whether the boundary should be designed.
  Marker_All_Plotting   = new unsigned short[nMarker_All];	// Store whether the boundary should be plotted.
  Marker_All_FSIinterface   = new unsigned short[nMarker_All];	// Store whether the boundary is in the FSI interface.
  Marker_All_GeoEval    = new unsigned short[nMarker_All];	// Store whether the boundary should be geometry evaluation.
  Marker_All_DV         = new unsigned short[nMarker_All];	// Store whether the boundary should be affected by design variables.
  Marker_All_Moving     = new unsigned short[nMarker_All];	// Store whether the boundary should be in motion.
  Marker_All_PerBound   = new short[nMarker_All];						// Store whether the boundary belongs to a periodic boundary.
  Marker_All_Out_1D     = new unsigned short[nMarker_All];  // Store whether the boundary belongs to a 1-d output boundary.

  for (iMarker_All = 0; iMarker_All < nMarker_All; iMarker_All++) {
    Marker_All_TagBound[iMarker_All]   = "SEND_RECEIVE";
    Marker_All_SendRecv[iMarker_All]   = 0;
    Marker_All_KindBC[iMarker_All]     = 0;
    Marker_All_Monitoring[iMarker_All] = 0;
    Marker_All_GeoEval[iMarker_All]    = 0;
    Marker_All_Designing[iMarker_All]  = 0;
    Marker_All_Plotting[iMarker_All]   = 0;
    Marker_All_FSIinterface[iMarker_All]   = 0;
    Marker_All_DV[iMarker_All]         = 0;
    Marker_All_Moving[iMarker_All]     = 0;
    Marker_All_PerBound[iMarker_All]   = 0;
    Marker_All_Out_1D[iMarker_All]     = 0;
  }

  /*--- Allocate the memory (markers in the config file) ---*/

  Marker_CfgFile_TagBound     = new string[nMarker_CfgFile];
  Marker_CfgFile_KindBC       = new unsigned short[nMarker_CfgFile];
  Marker_CfgFile_Monitoring   = new unsigned short[nMarker_CfgFile];
  Marker_CfgFile_Designing    = new unsigned short[nMarker_CfgFile];
  Marker_CfgFile_Plotting     = new unsigned short[nMarker_CfgFile];
  Marker_CfgFile_GeoEval      = new unsigned short[nMarker_CfgFile];
  Marker_CfgFile_FSIinterface	= new unsigned short[nMarker_CfgFile];
  Marker_CfgFile_DV           = new unsigned short[nMarker_CfgFile];
  Marker_CfgFile_Moving       = new unsigned short[nMarker_CfgFile];
  Marker_CfgFile_PerBound     = new unsigned short[nMarker_CfgFile];
  Marker_CfgFile_Out_1D       = new unsigned short[nMarker_CfgFile];

  for (iMarker_CfgFile = 0; iMarker_CfgFile < nMarker_CfgFile; iMarker_CfgFile++) {
    Marker_CfgFile_TagBound[iMarker_CfgFile]   = "SEND_RECEIVE";
    Marker_CfgFile_KindBC[iMarker_CfgFile]     = 0;
    Marker_CfgFile_Monitoring[iMarker_CfgFile] = 0;
    Marker_CfgFile_GeoEval[iMarker_CfgFile]    = 0;
    Marker_CfgFile_Designing[iMarker_CfgFile]  = 0;
    Marker_CfgFile_Plotting[iMarker_CfgFile]   = 0;
    Marker_CfgFile_FSIinterface[iMarker_CfgFile]   = 0;
    Marker_CfgFile_DV[iMarker_CfgFile]         = 0;
    Marker_CfgFile_Moving[iMarker_CfgFile]     = 0;
    Marker_CfgFile_PerBound[iMarker_CfgFile]   = 0;
    Marker_CfgFile_Out_1D[iMarker_CfgFile]     = 0;
  }

  /*--- Populate the marker information in the config file (all domains) ---*/

  iMarker_CfgFile = 0;
  for (iMarker_Euler = 0; iMarker_Euler < nMarker_Euler; iMarker_Euler++) {
    Marker_CfgFile_TagBound[iMarker_CfgFile] = Marker_Euler[iMarker_Euler];
    Marker_CfgFile_KindBC[iMarker_CfgFile] = EULER_WALL;
    iMarker_CfgFile++;
  }

  for (iMarker_FarField = 0; iMarker_FarField < nMarker_FarField; iMarker_FarField++) {
    Marker_CfgFile_TagBound[iMarker_CfgFile] = Marker_FarField[iMarker_FarField];
    Marker_CfgFile_KindBC[iMarker_CfgFile] = FAR_FIELD;
    iMarker_CfgFile++;
  }

  for (iMarker_SymWall = 0; iMarker_SymWall < nMarker_SymWall; iMarker_SymWall++) {
    Marker_CfgFile_TagBound[iMarker_CfgFile] = Marker_SymWall[iMarker_SymWall];
    Marker_CfgFile_KindBC[iMarker_CfgFile] = SYMMETRY_PLANE;
    iMarker_CfgFile++;
  }

  for (iMarker_Pressure = 0; iMarker_Pressure < nMarker_Pressure; iMarker_Pressure++) {
    Marker_CfgFile_TagBound[iMarker_CfgFile] = Marker_Pressure[iMarker_Pressure];
    Marker_CfgFile_KindBC[iMarker_CfgFile] = PRESSURE_BOUNDARY;
    iMarker_CfgFile++;
  }

  for (iMarker_PerBound = 0; iMarker_PerBound < nMarker_PerBound; iMarker_PerBound++) {
    Marker_CfgFile_TagBound[iMarker_CfgFile] = Marker_PerBound[iMarker_PerBound];
    Marker_CfgFile_KindBC[iMarker_CfgFile] = PERIODIC_BOUNDARY;
    Marker_CfgFile_PerBound[iMarker_CfgFile] = iMarker_PerBound + 1;
    iMarker_CfgFile++;
  }

  for (iMarker_ActDisk_Inlet = 0; iMarker_ActDisk_Inlet < nMarker_ActDisk_Inlet; iMarker_ActDisk_Inlet++) {
		Marker_CfgFile_TagBound[iMarker_CfgFile] = Marker_ActDisk_Inlet[iMarker_ActDisk_Inlet];
		Marker_CfgFile_KindBC[iMarker_CfgFile] = ACTDISK_INLET;
		iMarker_CfgFile++;
	}

  for (iMarker_ActDisk_Outlet = 0; iMarker_ActDisk_Outlet < nMarker_ActDisk_Outlet; iMarker_ActDisk_Outlet++) {
		Marker_CfgFile_TagBound[iMarker_CfgFile] = Marker_ActDisk_Outlet[iMarker_ActDisk_Outlet];
		Marker_CfgFile_KindBC[iMarker_CfgFile] = ACTDISK_OUTLET;
		iMarker_CfgFile++;
	}

  for (iMarker_NearFieldBound = 0; iMarker_NearFieldBound < nMarker_NearFieldBound; iMarker_NearFieldBound++) {
    Marker_CfgFile_TagBound[iMarker_CfgFile] = Marker_NearFieldBound[iMarker_NearFieldBound];
    Marker_CfgFile_KindBC[iMarker_CfgFile] = NEARFIELD_BOUNDARY;
    iMarker_CfgFile++;
  }

  for (iMarker_InterfaceBound = 0; iMarker_InterfaceBound < nMarker_InterfaceBound; iMarker_InterfaceBound++) {
    Marker_CfgFile_TagBound[iMarker_CfgFile] = Marker_InterfaceBound[iMarker_InterfaceBound];
    Marker_CfgFile_KindBC[iMarker_CfgFile] = INTERFACE_BOUNDARY;
    iMarker_CfgFile++;
  }

  for (iMarker_Dirichlet = 0; iMarker_Dirichlet < nMarker_Dirichlet; iMarker_Dirichlet++) {
    Marker_CfgFile_TagBound[iMarker_CfgFile] = Marker_Dirichlet[iMarker_Dirichlet];
    Marker_CfgFile_KindBC[iMarker_CfgFile] = DIRICHLET;
    iMarker_CfgFile++;
  }

  for (iMarker_Inlet = 0; iMarker_Inlet < nMarker_Inlet; iMarker_Inlet++) {
    Marker_CfgFile_TagBound[iMarker_CfgFile] = Marker_Inlet[iMarker_Inlet];
    Marker_CfgFile_KindBC[iMarker_CfgFile] = INLET_FLOW;
    iMarker_CfgFile++;
  }

  for (iMarker_Riemann = 0; iMarker_Riemann < nMarker_Riemann; iMarker_Riemann++) {
    Marker_CfgFile_TagBound[iMarker_CfgFile] = Marker_Riemann[iMarker_Riemann];
    Marker_CfgFile_KindBC[iMarker_CfgFile] = RIEMANN_BOUNDARY;
    iMarker_CfgFile++;
  }

  for (iMarker_NRBC = 0; iMarker_NRBC < nMarker_NRBC; iMarker_NRBC++) {
    Marker_CfgFile_TagBound[iMarker_CfgFile] = Marker_NRBC[iMarker_NRBC];
    Marker_CfgFile_KindBC[iMarker_CfgFile] = NRBC_BOUNDARY;
    iMarker_CfgFile++;
  }

  Inflow_Mach = new su2double[nMarker_EngineInflow];
  Inflow_Pressure = new su2double[nMarker_EngineInflow];

  for (iMarker_EngineInflow = 0; iMarker_EngineInflow < nMarker_EngineInflow; iMarker_EngineInflow++) {
    Marker_CfgFile_TagBound[iMarker_CfgFile] = Marker_EngineInflow[iMarker_EngineInflow];
    Marker_CfgFile_KindBC[iMarker_CfgFile] = ENGINE_INFLOW;
    Inflow_Mach[iMarker_EngineInflow] = 0.0;
    Inflow_Pressure[iMarker_EngineInflow] = 0.0;
    iMarker_CfgFile++;
  }
  
  Bleed_MassFlow = new su2double[nMarker_EngineBleed];
  Bleed_Temperature = new su2double[nMarker_EngineBleed];
  Bleed_Pressure = new su2double[nMarker_EngineBleed];

  for (iMarker_EngineBleed = 0; iMarker_EngineBleed < nMarker_EngineBleed; iMarker_EngineBleed++) {
    Marker_CfgFile_TagBound[iMarker_CfgFile] = Marker_EngineBleed[iMarker_EngineBleed];
    Marker_CfgFile_KindBC[iMarker_CfgFile] = ENGINE_BLEED;
    Bleed_MassFlow[iMarker_EngineBleed] = 0.0;
    Bleed_Temperature[iMarker_EngineBleed] = 0.0;
    Bleed_Pressure[iMarker_EngineBleed] = 0.0;
    iMarker_CfgFile++;
  }

  Exhaust_Pressure = new su2double[nMarker_EngineExhaust];
  Exhaust_Temperature = new su2double[nMarker_EngineExhaust];

  for (iMarker_EngineExhaust = 0; iMarker_EngineExhaust < nMarker_EngineExhaust; iMarker_EngineExhaust++) {
    Marker_CfgFile_TagBound[iMarker_CfgFile] = Marker_EngineExhaust[iMarker_EngineExhaust];
    Marker_CfgFile_KindBC[iMarker_CfgFile] = ENGINE_EXHAUST;
    Exhaust_Pressure[iMarker_EngineExhaust] = 0.0;
    Exhaust_Temperature[iMarker_EngineExhaust] = 0.0;
    iMarker_CfgFile++;
  }

  for (iMarker_Supersonic_Inlet = 0; iMarker_Supersonic_Inlet < nMarker_Supersonic_Inlet; iMarker_Supersonic_Inlet++) {
    Marker_CfgFile_TagBound[iMarker_CfgFile] = Marker_Supersonic_Inlet[iMarker_Supersonic_Inlet];
    Marker_CfgFile_KindBC[iMarker_CfgFile] = SUPERSONIC_INLET;
    iMarker_CfgFile++;
  }
  
  for (iMarker_Supersonic_Outlet = 0; iMarker_Supersonic_Outlet < nMarker_Supersonic_Outlet; iMarker_Supersonic_Outlet++) {
    Marker_CfgFile_TagBound[iMarker_CfgFile] = Marker_Supersonic_Outlet[iMarker_Supersonic_Outlet];
    Marker_CfgFile_KindBC[iMarker_CfgFile] = SUPERSONIC_OUTLET;
    iMarker_CfgFile++;
  }

  for (iMarker_Neumann = 0; iMarker_Neumann < nMarker_Neumann; iMarker_Neumann++) {
    Marker_CfgFile_TagBound[iMarker_CfgFile] = Marker_Neumann[iMarker_Neumann];
    Marker_CfgFile_KindBC[iMarker_CfgFile] = NEUMANN;
    iMarker_CfgFile++;
  }

  for (iMarker_Custom = 0; iMarker_Custom < nMarker_Custom; iMarker_Custom++) {
    Marker_CfgFile_TagBound[iMarker_CfgFile] = Marker_Custom[iMarker_Custom];
    Marker_CfgFile_KindBC[iMarker_CfgFile] = CUSTOM_BOUNDARY;
    iMarker_CfgFile++;
  }

  for (iMarker_Outlet = 0; iMarker_Outlet < nMarker_Outlet; iMarker_Outlet++) {
    Marker_CfgFile_TagBound[iMarker_CfgFile] = Marker_Outlet[iMarker_Outlet];
    Marker_CfgFile_KindBC[iMarker_CfgFile] = OUTLET_FLOW;
    iMarker_CfgFile++;
  }

  for (iMarker_Isothermal = 0; iMarker_Isothermal < nMarker_Isothermal; iMarker_Isothermal++) {
    Marker_CfgFile_TagBound[iMarker_CfgFile] = Marker_Isothermal[iMarker_Isothermal];
    Marker_CfgFile_KindBC[iMarker_CfgFile] = ISOTHERMAL;
    iMarker_CfgFile++;
  }

  for (iMarker_HeatFlux = 0; iMarker_HeatFlux < nMarker_HeatFlux; iMarker_HeatFlux++) {
    Marker_CfgFile_TagBound[iMarker_CfgFile] = Marker_HeatFlux[iMarker_HeatFlux];
    Marker_CfgFile_KindBC[iMarker_CfgFile] = HEAT_FLUX;
    iMarker_CfgFile++;
  }

  for (iMarker_Clamped = 0; iMarker_Clamped < nMarker_Clamped; iMarker_Clamped++) {
    Marker_CfgFile_TagBound[iMarker_CfgFile] = Marker_Clamped[iMarker_Clamped];
    Marker_CfgFile_KindBC[iMarker_CfgFile] = CLAMPED_BOUNDARY;
    iMarker_CfgFile++;
  }

  for (iMarker_Displacement = 0; iMarker_Displacement < nMarker_Displacement; iMarker_Displacement++) {
    Marker_CfgFile_TagBound[iMarker_CfgFile] = Marker_Displacement[iMarker_Displacement];
    Marker_CfgFile_KindBC[iMarker_CfgFile] = DISPLACEMENT_BOUNDARY;
    iMarker_CfgFile++;
  }

  for (iMarker_Load = 0; iMarker_Load < nMarker_Load; iMarker_Load++) {
    Marker_CfgFile_TagBound[iMarker_CfgFile] = Marker_Load[iMarker_Load];
    Marker_CfgFile_KindBC[iMarker_CfgFile] = LOAD_BOUNDARY;
    iMarker_CfgFile++;
  }

  for (iMarker_Load_Dir = 0; iMarker_Load_Dir < nMarker_Load_Dir; iMarker_Load_Dir++) {
    Marker_CfgFile_TagBound[iMarker_CfgFile] = Marker_Load_Dir[iMarker_Load_Dir];
    Marker_CfgFile_KindBC[iMarker_CfgFile] = LOAD_DIR_BOUNDARY;
    iMarker_CfgFile++;
  }

  for (iMarker_Load_Sine = 0; iMarker_Load_Sine < nMarker_Load_Sine; iMarker_Load_Sine++) {
    Marker_CfgFile_TagBound[iMarker_CfgFile] = Marker_Load_Sine[iMarker_Load_Sine];
    Marker_CfgFile_KindBC[iMarker_CfgFile] = LOAD_SINE_BOUNDARY;
    iMarker_CfgFile++;
  }


  for (iMarker_FlowLoad = 0; iMarker_FlowLoad < nMarker_FlowLoad; iMarker_FlowLoad++) {
    Marker_CfgFile_TagBound[iMarker_CfgFile] = Marker_FlowLoad[iMarker_FlowLoad];
    Marker_CfgFile_KindBC[iMarker_CfgFile] = FLOWLOAD_BOUNDARY;
    iMarker_CfgFile++;
  }

  for (iMarker_CfgFile = 0; iMarker_CfgFile < nMarker_CfgFile; iMarker_CfgFile++) {
    Marker_CfgFile_Monitoring[iMarker_CfgFile] = NO;
    for (iMarker_Monitoring = 0; iMarker_Monitoring < nMarker_Monitoring; iMarker_Monitoring++)
      if (Marker_CfgFile_TagBound[iMarker_CfgFile] == Marker_Monitoring[iMarker_Monitoring])
        Marker_CfgFile_Monitoring[iMarker_CfgFile] = YES;
  }

  for (iMarker_CfgFile = 0; iMarker_CfgFile < nMarker_CfgFile; iMarker_CfgFile++) {
    Marker_CfgFile_GeoEval[iMarker_CfgFile] = NO;
    for (iMarker_GeoEval = 0; iMarker_GeoEval < nMarker_GeoEval; iMarker_GeoEval++)
      if (Marker_CfgFile_TagBound[iMarker_CfgFile] == Marker_GeoEval[iMarker_GeoEval])
        Marker_CfgFile_GeoEval[iMarker_CfgFile] = YES;
  }

  for (iMarker_CfgFile = 0; iMarker_CfgFile < nMarker_CfgFile; iMarker_CfgFile++) {
    Marker_CfgFile_Designing[iMarker_CfgFile] = NO;
    for (iMarker_Designing = 0; iMarker_Designing < nMarker_Designing; iMarker_Designing++)
      if (Marker_CfgFile_TagBound[iMarker_CfgFile] == Marker_Designing[iMarker_Designing])
        Marker_CfgFile_Designing[iMarker_CfgFile] = YES;
  }

  for (iMarker_CfgFile = 0; iMarker_CfgFile < nMarker_CfgFile; iMarker_CfgFile++) {
    Marker_CfgFile_Plotting[iMarker_CfgFile] = NO;
    for (iMarker_Plotting = 0; iMarker_Plotting < nMarker_Plotting; iMarker_Plotting++)
      if (Marker_CfgFile_TagBound[iMarker_CfgFile] == Marker_Plotting[iMarker_Plotting])
        Marker_CfgFile_Plotting[iMarker_CfgFile] = YES;
  }

  /*--- Identification of Fluid-Structure interface markers ---*/

  for (iMarker_CfgFile = 0; iMarker_CfgFile < nMarker_CfgFile; iMarker_CfgFile++) {
	unsigned short indexMarker=0;
    Marker_CfgFile_FSIinterface[iMarker_CfgFile] = NO;
    for (iMarker_FSIinterface = 0; iMarker_FSIinterface < nMarker_FSIinterface; iMarker_FSIinterface++)
      if (Marker_CfgFile_TagBound[iMarker_CfgFile] == Marker_FSIinterface[iMarker_FSIinterface])
      	indexMarker=(int)(iMarker_FSIinterface/2+1);
        Marker_CfgFile_FSIinterface[iMarker_CfgFile] = indexMarker;
  }

  for (iMarker_CfgFile = 0; iMarker_CfgFile < nMarker_CfgFile; iMarker_CfgFile++) {
    Marker_CfgFile_DV[iMarker_CfgFile] = NO;
    for (iMarker_DV = 0; iMarker_DV < nMarker_DV; iMarker_DV++)
      if (Marker_CfgFile_TagBound[iMarker_CfgFile] == Marker_DV[iMarker_DV])
        Marker_CfgFile_DV[iMarker_CfgFile] = YES;
  }

  for (iMarker_CfgFile = 0; iMarker_CfgFile < nMarker_CfgFile; iMarker_CfgFile++) {
    Marker_CfgFile_Moving[iMarker_CfgFile] = NO;
    for (iMarker_Moving = 0; iMarker_Moving < nMarker_Moving; iMarker_Moving++)
      if (Marker_CfgFile_TagBound[iMarker_CfgFile] == Marker_Moving[iMarker_Moving])
        Marker_CfgFile_Moving[iMarker_CfgFile] = YES;
  }

  for (iMarker_CfgFile = 0; iMarker_CfgFile < nMarker_CfgFile; iMarker_CfgFile++) {
    Marker_CfgFile_Out_1D[iMarker_CfgFile] = NO;
    for (iMarker_Out_1D = 0; iMarker_Out_1D < nMarker_Out_1D; iMarker_Out_1D++)
      if (Marker_CfgFile_TagBound[iMarker_CfgFile] == Marker_Out_1D[iMarker_Out_1D])
        Marker_CfgFile_Out_1D[iMarker_CfgFile] = YES;
  }

}

void CConfig::SetOutput(unsigned short val_software, unsigned short val_izone) {

  unsigned short iMarker_Euler, iMarker_Custom, iMarker_FarField,
  iMarker_SymWall, iMarker_PerBound, iMarker_Pressure, iMarker_NearFieldBound,
  iMarker_InterfaceBound, iMarker_Dirichlet, iMarker_Inlet, iMarker_Riemann,
  iMarker_NRBC, iMarker_MixBound, iMarker_Outlet, iMarker_Isothermal, iMarker_HeatFlux,
  iMarker_EngineInflow, iMarker_EngineBleed, iMarker_EngineExhaust, iMarker_Displacement,
  iMarker_Load, iMarker_FlowLoad,  iMarker_Neumann, iMarker_Monitoring,
  iMarker_Designing, iMarker_GeoEval, iMarker_Plotting, iMarker_DV, iDV_Value,
  iMarker_FSIinterface, iMarker_Load_Dir, iMarker_Load_Sine, iMarker_Clamped,
  iMarker_Moving, iMarker_Supersonic_Inlet, iMarker_Supersonic_Outlet, iMarker_ActDisk_Inlet,
  iMarker_ActDisk_Outlet;
  
  
  /*--- WARNING: when compiling on Windows, ctime() is not available. Comment out
   the two lines below that use the dt variable. ---*/
  //time_t now = time(0);
  //string dt = ctime(&now); dt[24] = '.';

  cout << endl << "-------------------------------------------------------------------------" << endl;
  cout << "|    ___ _   _ ___                                                      |" << endl;
  cout << "|   / __| | | |_  )   Release 4.2.0  \"Cardinal\"                         |" << endl;
  cout << "|   \\__ \\ |_| |/ /                                                      |" << endl;
  switch (val_software) {
    case SU2_CFD: cout << "|   |___/\\___//___|   Suite (Computational Fluid Dynamics Code)         |" << endl; break;
    case SU2_DEF: cout << "|   |___/\\___//___|   Suite (Mesh Deformation Code)                     |" << endl; break;
    case SU2_DOT: cout << "|   |___/\\___//___|   Suite (Gradient Projection Code)                  |" << endl; break;
    case SU2_MSH: cout << "|   |___/\\___//___|   Suite (Mesh Adaptation Code)                      |" << endl; break;
    case SU2_GEO: cout << "|   |___/\\___//___|   Suite (Geometry Definition Code)                  |" << endl; break;
    case SU2_SOL: cout << "|   |___/\\___//___|   Suite (Solution Exporting Code)                   |" << endl; break;
  }

  cout << "|                                                                       |" << endl;
  //cout << "|   Local date and time: " << dt << "                      |" << endl;
  cout <<"-------------------------------------------------------------------------" << endl;
  cout << "| SU2 Lead Dev.: Dr. Francisco Palacios, Francisco.D.Palacios@boeing.com|" << endl;
  cout << "|                Dr. Thomas D. Economon, economon@stanford.edu          |" << endl;
  cout <<"-------------------------------------------------------------------------" << endl;
  cout << "| SU2 Developers:                                                       |" << endl;
  cout << "| - Prof. Juan J. Alonso's group at Stanford University.                |" << endl;
  cout << "| - Prof. Piero Colonna's group at Delft University of Technology.      |" << endl;
  cout << "| - Prof. Nicolas R. Gauger's group at Kaiserslautern U. of Technology. |" << endl;
  cout << "| - Prof. Alberto Guardone's group at Polytechnic University of Milan.  |" << endl;
  cout << "| - Prof. Rafael Palacios' group at Imperial College London.            |" << endl;
  cout <<"-------------------------------------------------------------------------" << endl;
  cout << "| Copyright (C) 2012-2016 SU2, the open-source CFD code.                |" << endl;
  cout << "|                                                                       |" << endl;
  cout << "| SU2 is free software; you can redistribute it and/or                  |" << endl;
  cout << "| modify it under the terms of the GNU Lesser General Public            |" << endl;
  cout << "| License as published by the Free Software Foundation; either          |" << endl;
  cout << "| version 2.1 of the License, or (at your option) any later version.    |" << endl;
  cout << "|                                                                       |" << endl;
  cout << "| SU2 is distributed in the hope that it will be useful,                |" << endl;
  cout << "| but WITHOUT ANY WARRANTY; without even the implied warranty of        |" << endl;
  cout << "| MERCHANTABILITY or FITNESS FOR A PARTICULAR PURPOSE. See the GNU      |" << endl;
  cout << "| Lesser General Public License for more details.                       |" << endl;
  cout << "|                                                                       |" << endl;
  cout << "| You should have received a copy of the GNU Lesser General Public      |" << endl;
  cout << "| License along with SU2. If not, see <http://www.gnu.org/licenses/>.   |" << endl;
  cout <<"-------------------------------------------------------------------------" << endl;

  cout << endl <<"------------------------ Physical Case Definition -----------------------" << endl;
  if (val_software == SU2_CFD) {
	if (FSI_Problem){
	   cout << "Fluid-Structure Interaction." << endl;
	}

  if (DiscreteAdjoint){
     cout <<"Discrete Adjoint equations using Algorithmic Differentiation " << endl;
     cout <<"based on the physical case: ";
  }
    switch (Kind_Solver) {
      case EULER: case DISC_ADJ_EULER: case FEM_EULER:
        if (Kind_Regime == COMPRESSIBLE) cout << "Compressible Euler equations." << endl;
        if (Kind_Regime == INCOMPRESSIBLE) cout << "Incompressible Euler equations." << endl;
        if (Kind_Regime == FREESURFACE) {
          cout << "Incompressible Euler equations with FreeSurface." << endl;
          cout << "Free surface flow equation. Density ratio: " << RatioDensity << "." << endl;
          cout << "The free surface is located at: " << FreeSurface_Zero <<", and its thickness is: " << FreeSurface_Thickness << "." << endl;
        }
        break;
      case NAVIER_STOKES: case DISC_ADJ_NAVIER_STOKES: case FEM_NAVIER_STOKES:
        if (Kind_Regime == COMPRESSIBLE) cout << "Compressible Laminar Navier-Stokes' equations." << endl;
        if (Kind_Regime == INCOMPRESSIBLE) cout << "Incompressible Laminar Navier-Stokes' equations." << endl;
        if (Kind_Regime == FREESURFACE) {
          cout << "Incompressible Laminar Navier-Stokes' equations with FreeSurface." << endl;
          cout << "Free surface flow equation. Density ratio: " << RatioDensity <<". Viscosity ratio: "<< RatioViscosity << "." << endl;
          cout << "The free surface is located at: " << FreeSurface_Zero <<", and its thickness is: " << FreeSurface_Thickness << "." << endl;
        }
        break;
      case RANS: case DISC_ADJ_RANS: case FEM_RANS:
        if (Kind_Regime == COMPRESSIBLE) cout << "Compressible RANS equations." << endl;
        if (Kind_Regime == INCOMPRESSIBLE) cout << "Incompressible RANS equations." << endl;
        if (Kind_Regime == FREESURFACE) {
          cout << "Incompressible RANS equations with FreeSurface." << endl;
          cout << "Free surface flow equation. Density ratio: " << RatioDensity <<". Viscosity ratio: "<< RatioViscosity << "." << endl;
          cout << "The free surface is located at: " << FreeSurface_Zero <<", and its thickness is: " << FreeSurface_Thickness << "." << endl;
        }
        cout << "Turbulence model: ";
        switch (Kind_Turb_Model) {
          case SA:     cout << "Spalart Allmaras" << endl; break;
          case SA_NEG: cout << "Negative Spalart Allmaras" << endl; break;
          case SST:    cout << "Menter's SST"     << endl; break;
        }
        break;
      case FEM_LES:
        if (Kind_Regime == COMPRESSIBLE)   cout << "Compressible LES equations." << endl;
        if (Kind_Regime == INCOMPRESSIBLE) cout << "Incompressible LES equations." << endl;
        cout << "Subgrid Scale model: ";
        switch (Kind_SGS_Model) {
          case IMPLICIT_LES: cout << "Implicit LES" << endl; break;
          case SMAGORINSKY:  cout << "Smagorinsky " << endl; break;
          case WALE:         cout << "WALE"         << endl; break;
        }
        break;
      case POISSON_EQUATION: cout << "Poisson equation." << endl; break;
      case WAVE_EQUATION: cout << "Wave equation." << endl; break;
      case HEAT_EQUATION: cout << "Heat equation." << endl; break;
      case FEM_ELASTICITY:
    	  if (Kind_Struct_Solver == SMALL_DEFORMATIONS) cout << "Geometrically linear elasticity solver." << endl;
    	  if (Kind_Struct_Solver == LARGE_DEFORMATIONS) cout << "Geometrically non-linear elasticity solver." << endl;
    	  if (Kind_Material == LINEAR_ELASTIC) cout << "Linear elastic material." << endl;
    	  if (Kind_Material == NEO_HOOKEAN) {
    		  if (Kind_Material_Compress == COMPRESSIBLE_MAT) cout << "Compressible Neo-Hookean material model." << endl;
    		  if (Kind_Material_Compress == INCOMPRESSIBLE_MAT) cout << "Incompressible Neo-Hookean material model (mean dilatation method)." << endl;
    	  }
    	  break;
      case ADJ_EULER: cout << "Continuous Euler adjoint equations." << endl; break;
      case ADJ_NAVIER_STOKES:
        if (Frozen_Visc)
          cout << "Continuous Navier-Stokes adjoint equations with frozen (laminar) viscosity." << endl;
        else
          cout << "Continuous Navier-Stokes adjoint equations." << endl;
        break;
      case ADJ_RANS:
        if (Frozen_Visc)
          cout << "Continuous RANS adjoint equations with frozen (laminar and eddy) viscosity." << endl;
        else
          cout << "Continuous RANS adjoint equations." << endl;

        break;

    }

    if ((Kind_Regime == COMPRESSIBLE) && (Kind_Solver != FEM_ELASTICITY) &&
        (Kind_Solver != HEAT_EQUATION) && (Kind_Solver != WAVE_EQUATION)) {
      cout << "Mach number: " << Mach <<"."<< endl;
      cout << "Angle of attack (AoA): " << AoA <<" deg, and angle of sideslip (AoS): " << AoS <<" deg."<< endl;
      if ((Kind_Solver == NAVIER_STOKES) || (Kind_Solver == ADJ_NAVIER_STOKES) ||
          (Kind_Solver == RANS) || (Kind_Solver == ADJ_RANS))
        cout << "Reynolds number: " << Reynolds <<"."<< endl;
    }

    if (EquivArea) {
      cout <<"The equivalent area is going to be evaluated on the near-field."<< endl;
      cout <<"The lower integration limit is "<<EA_IntLimit[0]<<", and the upper is "<<EA_IntLimit[1]<<"."<< endl;
      cout <<"The near-field is situated at "<<EA_IntLimit[2]<<"."<< endl;
    }

    if (Grid_Movement) {
      cout << "Performing a dynamic mesh simulation: ";
      switch (Kind_GridMovement[ZONE_0]) {
        case NO_MOVEMENT:     cout << "no movement." << endl; break;
        case DEFORMING:       cout << "deforming mesh motion." << endl; break;
        case RIGID_MOTION:    cout << "rigid mesh motion." << endl; break;
        case MOVING_WALL:     cout << "moving walls." << endl; break;
        case ROTATING_FRAME:  cout << "rotating reference frame." << endl; break;
        case AEROELASTIC:     cout << "aeroelastic motion." << endl; break;
        case FLUID_STRUCTURE: cout << "fluid-structure motion." << endl; break;
        case EXTERNAL:        cout << "externally prescribed motion." << endl; break;
        case AEROELASTIC_RIGID_MOTION:  cout << "rigid mesh motion plus aeroelastic motion." << endl; break;
      }
    }

    if (Restart) {
      if (!ContinuousAdjoint && Kind_Solver != FEM_ELASTICITY) cout << "Read flow solution from: " << Solution_FlowFileName << "." << endl;
      if (ContinuousAdjoint) cout << "Read adjoint solution from: " << Solution_AdjFileName << "." << endl;
      if (Kind_Solver == FEM_ELASTICITY) cout << "Read structural solution from: " << Solution_FEMFileName << "." << endl;
    }
    else {
      cout << "No restart solution, use the values at infinity (freestream)." << endl;
    }

    if (ContinuousAdjoint)
      cout << "Read flow solution from: " << Solution_FlowFileName << "." << endl;

    
    if (Ref_NonDim == DIMENSIONAL) { cout << "Dimensional simulation." << endl; }
    else if (Ref_NonDim == FREESTREAM_PRESS_EQ_ONE) { cout << "Non-Dimensional simulation (P=1.0, Rho=1.0, T=1.0 at the farfield)." << endl; }
    else if (Ref_NonDim == FREESTREAM_VEL_EQ_MACH) { cout << "Non-Dimensional simulation (V=Mach, Rho=1.0, T=1.0 at the farfield)." << endl; }
    else if (Ref_NonDim == FREESTREAM_VEL_EQ_ONE) { cout << "Non-Dimensional simulation (V=1.0, Rho=1.0, T=1.0 at the farfield)." << endl; }
    
    if (RefAreaCoeff == 0) cout << "The reference length/area will be computed using y(2D) or z(3D) projection." << endl;
    else cout << "The reference length/area (force coefficient) is " << RefAreaCoeff << "." << endl;
    cout << "The reference length (moment computation) is " << RefLengthMoment << "." << endl;

    if ((nRefOriginMoment_X > 1) || (nRefOriginMoment_Y > 1) || (nRefOriginMoment_Z > 1)) {
      cout << "Surface(s) where the force coefficients are evaluated and \n";
      cout << "their reference origin for moment computation: \n";

      for (iMarker_Monitoring = 0; iMarker_Monitoring < nMarker_Monitoring; iMarker_Monitoring++) {
        cout << "   - " << Marker_Monitoring[iMarker_Monitoring] << " (" << RefOriginMoment_X[iMarker_Monitoring] <<", "<<RefOriginMoment_Y[iMarker_Monitoring] <<", "<< RefOriginMoment_Z[iMarker_Monitoring] << ")";
        if (iMarker_Monitoring < nMarker_Monitoring-1) cout << ".\n";
        else cout <<"."<< endl;
      }
    }
    else {
      cout << "Reference origin (moment computation) is (" << RefOriginMoment_X[0] << ", " << RefOriginMoment_Y[0] << ", " << RefOriginMoment_Z[0] << ")." << endl;
      cout << "Surface(s) where the force coefficients are evaluated: ";
      for (iMarker_Monitoring = 0; iMarker_Monitoring < nMarker_Monitoring; iMarker_Monitoring++) {
        cout << Marker_Monitoring[iMarker_Monitoring];
        if (iMarker_Monitoring < nMarker_Monitoring-1) cout << ", ";
        else cout <<"."<< endl;
      }
    }

    if (nMarker_Designing != 0) {
      cout << "Surface(s) where the objective function is evaluated: ";
      for (iMarker_Designing = 0; iMarker_Designing < nMarker_Designing; iMarker_Designing++) {
        cout << Marker_Designing[iMarker_Designing];
        if (iMarker_Designing < nMarker_Designing-1) cout << ", ";
        else cout <<".";
      }
      cout<< endl;
    }

    cout << "Surface(s) plotted in the output file: ";
    for (iMarker_Plotting = 0; iMarker_Plotting < nMarker_Plotting; iMarker_Plotting++) {
      cout << Marker_Plotting[iMarker_Plotting];
      if (iMarker_Plotting < nMarker_Plotting-1) cout << ", ";
      else cout <<".";
    }
    cout<< endl;

    if(nMarker_FSIinterface != 0) {
      cout << "Surface(s) belonging to the Fluid-Structure Interaction problem: ";
      for (iMarker_FSIinterface = 0; iMarker_FSIinterface < nMarker_FSIinterface; iMarker_FSIinterface++) {
        cout << Marker_FSIinterface[iMarker_FSIinterface];
        if (iMarker_FSIinterface < nMarker_FSIinterface-1) cout << ", ";
        else cout <<".";
      }
      cout<<endl;
    }

    if (nMarker_DV != 0) {
      cout << "Surface(s) affected by the design variables: ";
      for (iMarker_DV = 0; iMarker_DV < nMarker_DV; iMarker_DV++) {
        cout << Marker_DV[iMarker_DV];
        if (iMarker_DV < nMarker_DV-1) cout << ", ";
        else cout <<".";
      }
      cout<< endl;
    }

    if ((Kind_GridMovement[ZONE_0] == DEFORMING) || (Kind_GridMovement[ZONE_0] == MOVING_WALL)) {
      cout << "Surface(s) in motion: ";
      for (iMarker_Moving = 0; iMarker_Moving < nMarker_Moving; iMarker_Moving++) {
        cout << Marker_Moving[iMarker_Moving];
        if (iMarker_Moving < nMarker_Moving-1) cout << ", ";
        else cout <<".";
      }
      cout<< endl;
    }

  }

  if (val_software == SU2_GEO) {
    if (nMarker_GeoEval != 0) {
      cout << "Surface(s) where the geometrical based functions is evaluated: ";
      for (iMarker_GeoEval = 0; iMarker_GeoEval < nMarker_GeoEval; iMarker_GeoEval++) {
        cout << Marker_GeoEval[iMarker_GeoEval];
        if (iMarker_GeoEval < nMarker_GeoEval-1) cout << ", ";
        else cout <<".";
      }
      cout<< endl;
    }
  }

  cout << "Input mesh file name: " << Mesh_FileName << endl;

	if (val_software == SU2_DOT) {
    if (DiscreteAdjoint){
      cout << "Input sensitivity file name: " << GetObjFunc_Extension(Solution_AdjFileName) << "." << endl;
    }else{
		cout << "Input sensitivity file name: " << SurfAdjCoeff_FileName << "." << endl;
	}
  }

	if (val_software == SU2_MSH) {
		switch (Kind_Adaptation) {
		case FULL: case WAKE: case FULL_FLOW: case FULL_ADJOINT: case SMOOTHING: case SUPERSONIC_SHOCK:
			break;
		case GRAD_FLOW:
			cout << "Read flow solution from: " << Solution_FlowFileName << "." << endl;
			break;
		case GRAD_ADJOINT:
			cout << "Read adjoint flow solution from: " << Solution_AdjFileName << "." << endl;
			break;
		case GRAD_FLOW_ADJ: case COMPUTABLE: case REMAINING:
			cout << "Read flow solution from: " << Solution_FlowFileName << "." << endl;
			cout << "Read adjoint flow solution from: " << Solution_AdjFileName << "." << endl;
			break;
		}
	}

	if (val_software == SU2_DEF) {
		cout << endl <<"---------------------- Grid deformation parameters ----------------------" << endl;
		cout << "Grid deformation using a linear elasticity method." << endl;

    if (Hold_GridFixed == YES) cout << "Hold some regions of the mesh fixed (hardcode implementation)." << endl;
  }

  if (val_software == SU2_DOT) {
  cout << endl <<"-------------------- Surface deformation parameters ---------------------" << endl;
  }

  if (((val_software == SU2_DEF) || (val_software == SU2_DOT)) && (Design_Variable[0] != NONE)) {

    for (unsigned short iDV = 0; iDV < nDV; iDV++) {

      
      if ((Design_Variable[iDV] != FFD_SETTING) &&
          (Design_Variable[iDV] != SURFACE_FILE) &&
          (Design_Variable[iDV] != GE_LITE)) {
        
        if (iDV == 0)
          cout << "Design variables definition (markers <-> value <-> param):" << endl;
        
        switch (Design_Variable[iDV]) {
          case FFD_CONTROL_POINT_2D:  cout << "FFD 2D (control point) <-> "; break;
          case FFD_CAMBER_2D:         cout << "FFD 2D (camber) <-> "; break;
          case FFD_THICKNESS_2D:      cout << "FFD 2D (thickness) <-> "; break;
          case HICKS_HENNE:           cout << "Hicks Henne <-> " ; break;
          case TRANSLATION:           cout << "Translation design variable."; break;
          case SCALE:                 cout << "Scale design variable."; break;
          case NACA_4DIGITS:          cout << "NACA four digits <-> "; break;
          case PARABOLIC:             cout << "Parabolic <-> "; break;
          case AIRFOIL:               cout << "Airfoil <-> "; break;
          case ROTATION:              cout << "Rotation <-> "; break;
          case FFD_CONTROL_POINT:     cout << "FFD (control point) <-> "; break;
          case FFD_DIHEDRAL_ANGLE:    cout << "FFD (dihedral angle) <-> "; break;
          case FFD_TWIST_ANGLE:       cout << "FFD (twist angle) <-> "; break;
          case FFD_ROTATION:          cout << "FFD (rotation) <-> "; break;
          case FFD_CONTROL_SURFACE:   cout << "FFD (control surface) <-> "; break;
          case FFD_CAMBER:            cout << "FFD (camber) <-> "; break;
          case FFD_THICKNESS:         cout << "FFD (thickness) <-> "; break;
          case CUSTOM:                cout << "Custom DV <-> "; break;
        }
        
        for (iMarker_DV = 0; iMarker_DV < nMarker_DV; iMarker_DV++) {
          cout << Marker_DV[iMarker_DV];
          if (iMarker_DV < nMarker_DV-1) cout << ", ";
          else cout << " <-> ";
        }

        for (iDV_Value = 0; iDV_Value < nDV_Value[iDV]; iDV_Value++){
          cout << DV_Value[iDV][iDV_Value];
          if (iDV_Value != nDV_Value[iDV]-1) cout << ", ";
        }
        cout << " <-> ";

        if (Design_Variable[iDV] == FFD_SETTING) nParamDV = 0;
        if (Design_Variable[iDV] == SCALE) nParamDV = 0;
        if ((Design_Variable[iDV] == FFD_CAMBER_2D) ||
            (Design_Variable[iDV] == FFD_THICKNESS_2D) ||
            (Design_Variable[iDV] == HICKS_HENNE) ||
            (Design_Variable[iDV] == PARABOLIC) ||
            (Design_Variable[iDV] == AIRFOIL) ) nParamDV = 2;
        if ((Design_Variable[iDV] ==  TRANSLATION) ||
            (Design_Variable[iDV] ==  NACA_4DIGITS) ||
            (Design_Variable[iDV] ==  FFD_CAMBER) ||
            (Design_Variable[iDV] ==  FFD_THICKNESS) ) nParamDV = 3;
        if (Design_Variable[iDV] == FFD_CONTROL_POINT_2D) nParamDV = 5;
        if (Design_Variable[iDV] == ROTATION) nParamDV = 6;
        if ((Design_Variable[iDV] ==  FFD_CONTROL_POINT) ||
            (Design_Variable[iDV] ==  FFD_DIHEDRAL_ANGLE) ||
            (Design_Variable[iDV] ==  FFD_TWIST_ANGLE) ||
            (Design_Variable[iDV] ==  FFD_ROTATION) ||
            (Design_Variable[iDV] ==  FFD_CONTROL_SURFACE) ) nParamDV = 7;
        if (Design_Variable[iDV] ==  CUSTOM) nParamDV = 1;

        for (unsigned short iParamDV = 0; iParamDV < nParamDV; iParamDV++) {

          if (iParamDV == 0) cout << "( ";

          if ((iParamDV == 0) &&
              ((Design_Variable[iDV] == FFD_SETTING) ||
               (Design_Variable[iDV] == FFD_CONTROL_POINT_2D) ||
               (Design_Variable[iDV] == FFD_CAMBER_2D) ||
               (Design_Variable[iDV] == FFD_THICKNESS_2D) ||
               (Design_Variable[iDV] == FFD_CONTROL_POINT) ||
               (Design_Variable[iDV] == FFD_DIHEDRAL_ANGLE) ||
               (Design_Variable[iDV] == FFD_TWIST_ANGLE) ||
               (Design_Variable[iDV] == FFD_ROTATION) ||
               (Design_Variable[iDV] == FFD_CONTROL_SURFACE) ||
               (Design_Variable[iDV] == FFD_CAMBER) ||
               (Design_Variable[iDV] == FFD_THICKNESS))) cout << FFDTag[iDV];
          else cout << ParamDV[iDV][iParamDV];

          if (iParamDV < nParamDV-1) cout << ", ";
          else cout <<" )"<< endl;
          
        }

      }
      
      else if (Design_Variable[iDV] == FFD_SETTING) {
        
        cout << "Setting the FFD box structure." << endl;
        cout << "FFD boxes definition (FFD tag <-> degree <-> coord):" << endl;
        
        for (unsigned short iFFDBox = 0; iFFDBox < nFFDBox; iFFDBox++) {
          
          cout << TagFFDBox[iFFDBox] << " <-> ";
          
          for (unsigned short iDegreeFFD = 0; iDegreeFFD < 3; iDegreeFFD++) {
            if (iDegreeFFD == 0) cout << "( ";
            cout << DegreeFFDBox[iFFDBox][iDegreeFFD];
            if (iDegreeFFD < 2) cout << ", ";
            else cout <<" )";
          }
          
          cout << " <-> ";

          for (unsigned short iCoordFFD = 0; iCoordFFD < 24; iCoordFFD++) {
            if (iCoordFFD == 0) cout << "( ";
            cout << CoordFFDBox[iFFDBox][iCoordFFD];
            if (iCoordFFD < 23) cout << ", ";
            else cout <<" )"<< endl;
          }
          
        }
        
      }
      
      else cout << endl;

		}
	}

	if (((val_software == SU2_CFD) && ( ContinuousAdjoint )) || (val_software == SU2_DOT)) {

		cout << endl <<"----------------------- Design problem definition -----------------------" << endl;
		switch (Kind_ObjFunc) {
      case DRAG_COEFFICIENT:        cout << "CD objective function." << endl; break;
      case LIFT_COEFFICIENT:        cout << "CL objective function." << endl; break;
      case MOMENT_X_COEFFICIENT:    cout << "CMx objective function." << endl; break;
      case MOMENT_Y_COEFFICIENT:    cout << "CMy objective function." << endl; break;
      case MOMENT_Z_COEFFICIENT:    cout << "CMz objective function." << endl; break;
      case INVERSE_DESIGN_PRESSURE: cout << "Inverse design (Cp) objective function." << endl; break;
      case INVERSE_DESIGN_HEATFLUX: cout << "Inverse design (Heat Flux) objective function." << endl; break;
      case SIDEFORCE_COEFFICIENT:   cout << "Side force objective function." << endl; break;
      case EFFICIENCY:              cout << "CL/CD objective function." << endl; break;
      case EQUIVALENT_AREA:         cout << "Equivalent area objective function. CD weight: " << WeightCd <<"."<< endl;  break;
      case NEARFIELD_PRESSURE:      cout << "Nearfield pressure objective function. CD weight: " << WeightCd <<"."<< endl;  break;
      case FORCE_X_COEFFICIENT:     cout << "X-force objective function." << endl; break;
      case FORCE_Y_COEFFICIENT:     cout << "Y-force objective function." << endl; break;
      case FORCE_Z_COEFFICIENT:     cout << "Z-force objective function." << endl; break;
      case THRUST_COEFFICIENT:      cout << "Thrust objective function." << endl; break;
      case TORQUE_COEFFICIENT:      cout << "Torque efficiency objective function." << endl; break;
      case TOTAL_HEATFLUX:          cout << "Total heat flux objective function." << endl; break;
      case MAXIMUM_HEATFLUX:        cout << "Maximum heat flux objective function." << endl; break;
      case FIGURE_OF_MERIT:         cout << "Rotor Figure of Merit objective function." << endl; break;
      case FREE_SURFACE:            cout << "Free-Surface objective function." << endl; break;
      case AVG_TOTAL_PRESSURE:      cout << "Average total objective pressure." << endl; break;
      case AVG_OUTLET_PRESSURE:     cout << "Average static objective pressure." << endl; break;
      case MASS_FLOW_RATE:          cout << "Mass flow rate objective function." << endl; break;
      case OUTFLOW_GENERALIZED:     cout << "Generalized outflow objective function." << endl; break;
		}

	}

	if (val_software == SU2_CFD) {
		cout << endl <<"---------------------- Space Numerical Integration ----------------------" << endl;

		if (SmoothNumGrid) cout << "There are some smoothing iterations on the grid coordinates." << endl;

    if ((Kind_Solver == EULER) || (Kind_Solver == NAVIER_STOKES) || (Kind_Solver == RANS) ||
         (Kind_Solver == DISC_ADJ_EULER) || (Kind_Solver == DISC_ADJ_NAVIER_STOKES) || (Kind_Solver == DISC_ADJ_RANS) ) {

      if (Kind_ConvNumScheme_Flow == SPACE_CENTERED) {
        if (Kind_Centered_Flow == JST) {
          cout << "Jameson-Schmidt-Turkel scheme for the flow inviscid terms."<< endl;
          cout << "JST viscous coefficients (1st, 2nd & 4th): " << Kappa_1st_Flow
          << ", " << Kappa_2nd_Flow << ", " << Kappa_4th_Flow <<"."<< endl;
          cout << "The method includes a grid stretching correction (p = 0.3)."<< endl;
          cout << "Second order integration." << endl;
        }
        if (Kind_Centered_Flow == JST_KE) {
          cout << "Jameson-Schmidt-Turkel scheme for the flow inviscid terms."<< endl;
          cout << "JST viscous coefficients (1st, 2nd): " << Kappa_1st_Flow
          << ", " << Kappa_2nd_Flow << "."<< endl;
          cout << "The method includes a grid stretching correction (p = 0.3)."<< endl;
          cout << "Second order integration." << endl;
        }
        if (Kind_Centered_Flow == LAX) {
          cout << "Lax-Friedrich scheme for the flow inviscid terms."<< endl;
          cout << "First order integration." << endl;
        }
      }

			if (Kind_ConvNumScheme_Flow == SPACE_UPWIND) {
				if (Kind_Upwind_Flow == ROE) cout << "Roe (with entropy fix) solver for the flow inviscid terms."<< endl;
				if (Kind_Upwind_Flow == TURKEL) cout << "Roe-Turkel solver for the flow inviscid terms."<< endl;
				if (Kind_Upwind_Flow == AUSM)	cout << "AUSM solver for the flow inviscid terms."<< endl;
				if (Kind_Upwind_Flow == HLLC)	cout << "HLLC solver for the flow inviscid terms."<< endl;
				if (Kind_Upwind_Flow == SW)	cout << "Steger-Warming solver for the flow inviscid terms."<< endl;
				if (Kind_Upwind_Flow == MSW)	cout << "Modified Steger-Warming solver for the flow inviscid terms."<< endl;
        if (Kind_Upwind_Flow == CUSP)	cout << "CUSP solver for the flow inviscid terms."<< endl;
        switch (SpatialOrder_Flow) {
          case FIRST_ORDER: cout << "First order integration." << endl; break;
          case SECOND_ORDER: cout << "Second order integration." << endl; break;
          case SECOND_ORDER_LIMITER: cout << "Second order integration with slope limiter." << endl;
            switch (Kind_SlopeLimit_Flow) {
              case VENKATAKRISHNAN:
                cout << "Venkatakrishnan slope-limiting method, with constant: " << LimiterCoeff <<". "<< endl;
                cout << "The reference element size is: " << RefElemLength <<". "<< endl;
                break;
              case BARTH_JESPERSEN:
                cout << "Barth-Jespersen slope-limiting method." << endl;
                break;
            }
            break;
        }
			}

		}

    if ((Kind_Solver == RANS) || (Kind_Solver == DISC_ADJ_RANS)) {
      if (Kind_ConvNumScheme_Turb == SPACE_UPWIND) {
        if (Kind_Upwind_Turb == SCALAR_UPWIND) cout << "Scalar upwind solver (first order) for the turbulence model."<< endl;
        switch (SpatialOrder_Turb) {
          case FIRST_ORDER: cout << "First order integration." << endl; break;
          case SECOND_ORDER: cout << "Second order integration." << endl; break;
          case SECOND_ORDER_LIMITER: cout << "Second order integration with slope limiter." << endl;
            switch (Kind_SlopeLimit_Turb) {
              case VENKATAKRISHNAN:
                cout << "Venkatakrishnan slope-limiting method, with constant: " << LimiterCoeff <<". "<< endl;
                cout << "The reference element size is: " << RefElemLength <<". "<< endl;
                break;
              case BARTH_JESPERSEN:
                cout << "Barth-Jespersen slope-limiting method." << endl;
                break;
            }
            break;
        }
      }
    }

    if ((Kind_Solver == ADJ_EULER) || (Kind_Solver == ADJ_NAVIER_STOKES) || (Kind_Solver == ADJ_RANS)) {

      if (Kind_ConvNumScheme_AdjFlow == SPACE_CENTERED) {
        if (Kind_Centered_AdjFlow == JST) {
          cout << "Jameson-Schmidt-Turkel scheme for the adjoint inviscid terms."<< endl;
          cout << "JST viscous coefficients (1st, 2nd, & 4th): " << Kappa_1st_AdjFlow
          << ", " << Kappa_2nd_AdjFlow << ", " << Kappa_4th_AdjFlow <<"."<< endl;
          cout << "The method includes a grid stretching correction (p = 0.3)."<< endl;
          cout << "Second order integration." << endl;
        }
        if (Kind_Centered_AdjFlow == LAX) {
          cout << "Lax-Friedrich scheme for the adjoint inviscid terms."<< endl;
          cout << "First order integration." << endl;
        }
      }

      if (Kind_ConvNumScheme_AdjFlow == SPACE_UPWIND) {
        if (Kind_Upwind_AdjFlow == ROE) cout << "Roe (with entropy fix) solver for the adjoint inviscid terms."<< endl;
        switch (SpatialOrder_AdjFlow) {
          case FIRST_ORDER: cout << "First order integration." << endl; break;
          case SECOND_ORDER: cout << "Second order integration." << endl; break;
          case SECOND_ORDER_LIMITER: cout << "Second order integration with slope limiter." << endl;
            switch (Kind_SlopeLimit_AdjFlow) {
              case VENKATAKRISHNAN:
                cout << "Venkatakrishnan slope-limiting method, with constant: " << LimiterCoeff <<". "<< endl;
                cout << "The reference element size is: " << RefElemLength <<". "<< endl;
                break;
              case SHARP_EDGES:
                cout << "Sharp edges slope-limiting method, with constant: " << LimiterCoeff <<". "<< endl;
                cout << "The reference element size is: " << RefElemLength <<". "<< endl;
                cout << "The reference sharp edge distance is: " << SharpEdgesCoeff*RefElemLength*LimiterCoeff <<". "<< endl;
                break;
              case SOLID_WALL_DISTANCE:
                cout << "Wall distance slope-limiting method, with constant: " << LimiterCoeff <<". "<< endl;
                cout << "The reference element size is: " << RefElemLength <<". "<< endl;
                cout << "The reference wall distance is: " << SharpEdgesCoeff*RefElemLength*LimiterCoeff <<". "<< endl;
                break;
              case BARTH_JESPERSEN:
                cout << "Barth-Jespersen slope-limiting method." << endl;
                break;
            }
            break;
        }
      }
      
      cout << "The reference sharp edge distance is: " << SharpEdgesCoeff*RefElemLength*LimiterCoeff <<". "<< endl;

    }

    if ((Kind_Solver == ADJ_RANS) && (!Frozen_Visc)) {
      if (Kind_ConvNumScheme_AdjTurb == SPACE_UPWIND) {
        if (Kind_Upwind_Turb == SCALAR_UPWIND) cout << "Scalar upwind solver (first order) for the adjoint turbulence model."<< endl;
        switch (SpatialOrder_AdjTurb) {
          case FIRST_ORDER: cout << "First order integration." << endl; break;
          case SECOND_ORDER: cout << "Second order integration." << endl; break;
          case SECOND_ORDER_LIMITER: cout << "Second order integration with slope limiter." << endl;
            switch (Kind_SlopeLimit_AdjTurb) {
              case VENKATAKRISHNAN:
                cout << "Venkatakrishnan slope-limiting method, with constant: " << LimiterCoeff <<". "<< endl;
                cout << "The reference element size is: " << RefElemLength <<". "<< endl;
                break;
              case SHARP_EDGES:
                cout << "Sharp edges slope-limiting method, with constant: " << LimiterCoeff <<". "<< endl;
                cout << "The reference element size is: " << RefElemLength <<". "<< endl;
                cout << "The reference sharp edge distance is: " << SharpEdgesCoeff*RefElemLength*LimiterCoeff <<". "<< endl;
                break;
              case SOLID_WALL_DISTANCE:
                cout << "Wall distance slope-limiting method, with constant: " << LimiterCoeff <<". "<< endl;
                cout << "The reference element size is: " << RefElemLength <<". "<< endl;
                cout << "The reference wall distance is: " << SharpEdgesCoeff*RefElemLength*LimiterCoeff <<". "<< endl;
                break;
              case BARTH_JESPERSEN:
                cout << "Barth-Jespersen slope-limiting method." << endl;
                break;
            }
            break;
        }
      }
    }

    if ((Kind_Solver == NAVIER_STOKES) || (Kind_Solver == RANS) ||
        (Kind_Solver == DISC_ADJ_NAVIER_STOKES) || (Kind_Solver == DISC_ADJ_RANS)) {
        cout << "Average of gradients with correction (viscous flow terms)." << endl;
    }

    if ((Kind_Solver == ADJ_NAVIER_STOKES) || (Kind_Solver == ADJ_RANS)) {
      cout << "Average of gradients with correction (viscous adjoint terms)." << endl;
    }

    if ((Kind_Solver == RANS) || (Kind_Solver == DISC_ADJ_RANS)) {
      cout << "Average of gradients with correction (viscous turbulence terms)." << endl;
    }

    if (Kind_Solver == POISSON_EQUATION) {
      cout << "Galerkin method for viscous terms computation of the poisson potential equation." << endl;
    }

    if ((Kind_Solver == ADJ_RANS) && (!Frozen_Visc)) {
      cout << "Average of gradients with correction (2nd order) for computation of adjoint viscous turbulence terms." << endl;
      if (Kind_TimeIntScheme_AdjTurb == EULER_IMPLICIT) cout << "Euler implicit method for the turbulent adjoint equation." << endl;
    }

    if(Kind_Solver != FEM_EULER && Kind_Solver != FEM_NAVIER_STOKES &&
       Kind_Solver != FEM_RANS  && Kind_Solver != FEM_LES) {
      switch (Kind_Gradient_Method) {
        case GREEN_GAUSS: cout << "Gradient computation using Green-Gauss theorem." << endl; break;
        case WEIGHTED_LEAST_SQUARES: cout << "Gradient Computation using weighted Least-Squares method." << endl; break;
      }
    }

    if ((Kind_Regime == INCOMPRESSIBLE) || (Kind_Regime == FREESURFACE)) {
      cout << "Artificial compressibility factor: " << ArtComp_Factor << "." << endl;
    }

    if(Kind_Solver == FEM_EULER || Kind_Solver == FEM_NAVIER_STOKES ||
       Kind_Solver == FEM_RANS  || Kind_Solver == FEM_LES) {
      if(Kind_FEM_Flow == DG) {
        cout << "Discontinuous Galerkin Finite element solver" << endl;

        switch( Riemann_Solver_FEM ) {
          case ROE:           cout << "Roe (with entropy fix) solver for inviscid fluxes over the faces" << endl; break;
          case LAX_FRIEDRICH: cout << "Lax-Friedrich solver for inviscid fluxes over the faces" << endl; break;
          case AUSM:          cout << "AUSM solver inviscid fluxes over the faces" << endl; break;
          case AUSMPWPLUS:    cout << "AUSMPW+ solver inviscid fluxes over the faces" << endl; break;
          case HLLC:          cout << "HLLC solver inviscid fluxes over the faces" << endl; break;
          case VAN_LEER:      cout << "Van Leer solver inviscid fluxes over the faces" << endl; break;
        }

        if(Kind_Solver != FEM_EULER)
          cout << "Theta symmetrizing terms interior penalty: " << Theta_Interior_Penalty_DGFEM << endl;
      }

      cout << "Quadrature factor for straight elements:   " << Quadrature_Factor_Straight << endl;
      cout << "Quadrature factor for curved elements:     "   << Quadrature_Factor_Curved << endl;
    }

    cout << endl <<"---------------------- Time Numerical Integration -----------------------" << endl;

    if (Kind_Solver != FEM_ELASTICITY) {
		switch (Unsteady_Simulation) {
		  case NO:
			cout << "Local time stepping (steady state simulation)." << endl; break;
		  case TIME_STEPPING:
			cout << "Unsteady simulation using a time stepping strategy."<< endl;
			if (Unst_CFL != 0.0) cout << "Time step computed by the code. Unsteady CFL number: " << Unst_CFL <<"."<< endl;
			else cout << "Unsteady time step provided by the user (s): "<< Delta_UnstTime << "." << endl;
			break;
		  case DT_STEPPING_1ST: case DT_STEPPING_2ND:
			if (Unsteady_Simulation == DT_STEPPING_1ST) cout << "Unsteady simulation, dual time stepping strategy (first order in time)."<< endl;
			if (Unsteady_Simulation == DT_STEPPING_2ND) cout << "Unsteady simulation, dual time stepping strategy (second order in time)."<< endl;
			if (Unst_CFL != 0.0) cout << "Time step computed by the code. Unsteady CFL number: " << Unst_CFL <<"."<< endl;
			else cout << "Unsteady time step provided by the user (s): "<< Delta_UnstTime << "." << endl;
			cout << "Total number of internal Dual Time iterations: "<< Unst_nIntIter <<"." << endl;
			break;
		}
    }
	else {
		switch (Dynamic_Analysis) {
		  case NO:
			cout << "Static structural analysis." << endl; break;
		  case YES:
			cout << "Dynamic structural analysis."<< endl;
			cout << "Time step provided by the user for the dynamic analysis(s): "<< Delta_DynTime << "." << endl;
			break;
		}
	}

    if ((Kind_Solver == EULER) || (Kind_Solver == NAVIER_STOKES) || (Kind_Solver == RANS) ||
        (Kind_Solver == DISC_ADJ_EULER) || (Kind_Solver == DISC_ADJ_NAVIER_STOKES) || (Kind_Solver == DISC_ADJ_RANS)) {
      switch (Kind_TimeIntScheme_Flow) {
        case RUNGE_KUTTA_EXPLICIT:
          cout << "Runge-Kutta explicit method for the flow equations." << endl;
          cout << "Number of steps: " << nRKStep << endl;
          cout << "Alpha coefficients: ";
          for (unsigned short iRKStep = 0; iRKStep < nRKStep; iRKStep++) {
            cout << "\t" << RK_Alpha_Step[iRKStep];
          }
          cout << endl;
          break;
        case EULER_EXPLICIT: cout << "Euler explicit method for the flow equations." << endl; break;
        case EULER_IMPLICIT:
          cout << "Euler implicit method for the flow equations." << endl;
          switch (Kind_Linear_Solver) {
            case BCGSTAB:
              cout << "BCGSTAB is used for solving the linear system." << endl;
              cout << "Convergence criteria of the linear solver: "<< Linear_Solver_Error <<"."<< endl;
              cout << "Max number of iterations: "<< Linear_Solver_Iter <<"."<< endl;
              break;
            case FGMRES || RESTARTED_FGMRES:
              cout << "FGMRES is used for solving the linear system." << endl;
              cout << "Convergence criteria of the linear solver: "<< Linear_Solver_Error <<"."<< endl;
              cout << "Max number of iterations: "<< Linear_Solver_Iter <<"."<< endl;
              break;
            case SMOOTHER_JACOBI:
              cout << "A Jacobi method is used for smoothing the linear system." << endl;
              break;
            case SMOOTHER_ILU:
              cout << "A ILU0 method is used for smoothing the linear system." << endl;
              break;
            case SMOOTHER_LUSGS:
              cout << "A LU-SGS method is used for smoothing the linear system." << endl;
              break;
            case SMOOTHER_LINELET:
              cout << "A Linelet method is used for smoothing the linear system." << endl;
              break;
          }
          break;
      }
    }

    if ((Kind_Solver == ADJ_EULER) || (Kind_Solver == ADJ_NAVIER_STOKES) || (Kind_Solver == ADJ_RANS)) {
      switch (Kind_TimeIntScheme_AdjFlow) {
        case RUNGE_KUTTA_EXPLICIT:
          cout << "Runge-Kutta explicit method for the adjoint equations." << endl;
          cout << "Number of steps: " << nRKStep << endl;
          cout << "Alpha coefficients: ";
          for (unsigned short iRKStep = 0; iRKStep < nRKStep; iRKStep++) {
            cout << "\t" << RK_Alpha_Step[iRKStep];
          }
          cout << endl;
          break;
        case EULER_EXPLICIT: cout << "Euler explicit method for the adjoint equations." << endl; break;
        case EULER_IMPLICIT: cout << "Euler implicit method for the adjoint equations." << endl; break;
      }
    }

    if(Kind_Solver == FEM_EULER || Kind_Solver == FEM_NAVIER_STOKES ||
       Kind_Solver == FEM_RANS  || Kind_Solver == FEM_LES) {
      switch (Kind_TimeIntScheme_FEM_Flow) {
        case RUNGE_KUTTA_EXPLICIT:
          cout << "Runge-Kutta explicit method for the flow equations." << endl;
          cout << "Number of steps: " << nRKStep << endl;
          cout << "Alpha coefficients: ";
          for (unsigned short iRKStep = 0; iRKStep < nRKStep; iRKStep++) {
            cout << "\t" << RK_Alpha_Step[iRKStep];
          }
          cout << endl;
          break;
      }
    }

    if (nMGLevels !=0) {
      
      if (nStartUpIter != 0) cout << "A total of " << nStartUpIter << " start up iterations on the fine grid."<< endl;
      if (MGCycle == V_CYCLE) cout << "V Multigrid Cycle, with " << nMGLevels << " multigrid levels."<< endl;
      if (MGCycle == W_CYCLE) cout << "W Multigrid Cycle, with " << nMGLevels << " multigrid levels."<< endl;
      if (MGCycle == FULLMG_CYCLE) cout << "Full Multigrid Cycle, with " << nMGLevels << " multigrid levels."<< endl;

      cout << "Damping factor for the residual restriction: " << Damp_Res_Restric <<"."<< endl;
      cout << "Damping factor for the correction prolongation: " << Damp_Correc_Prolong <<"."<< endl;
    }

    if ((Kind_Solver != FEM_ELASTICITY) && (Kind_Solver != HEAT_EQUATION) && (Kind_Solver != WAVE_EQUATION)) {

      if (!CFL_Adapt) cout << "No CFL adaptation." << endl;
      else cout << "CFL adaptation. Factor down: "<< CFL_AdaptParam[0] <<", factor up: "<< CFL_AdaptParam[1]
        <<",\n                lower limit: "<< CFL_AdaptParam[2] <<", upper limit: " << CFL_AdaptParam[3] <<"."<< endl;

      if (nMGLevels !=0) {
        cout << "Multigrid Level:                  ";
        for (unsigned short iLevel = 0; iLevel < nMGLevels+1; iLevel++) {
          cout.width(6); cout << iLevel;
        }
        cout << endl;
      }

			if (Unsteady_Simulation != TIME_STEPPING){
				cout << "Courant-Friedrichs-Lewy number:   ";
				cout.precision(3);
				cout.width(6); cout << CFL[0];
				cout << endl;
			}
			

      if (nMGLevels !=0) {
        cout.precision(3);
        cout << "MG PreSmooth coefficients:        ";
        for (unsigned short iMG_PreSmooth = 0; iMG_PreSmooth < nMGLevels+1; iMG_PreSmooth++) {
          cout.width(6); cout << MG_PreSmooth[iMG_PreSmooth];
        }
        cout << endl;
      }

      if (nMGLevels !=0) {
        cout.precision(3);
        cout << "MG PostSmooth coefficients:       ";
        for (unsigned short iMG_PostSmooth = 0; iMG_PostSmooth < nMGLevels+1; iMG_PostSmooth++) {
          cout.width(6); cout << MG_PostSmooth[iMG_PostSmooth];
        }
        cout << endl;
      }

      if (nMGLevels !=0) {
        cout.precision(3);
        cout << "MG CorrecSmooth coefficients:     ";
        for (unsigned short iMG_CorrecSmooth = 0; iMG_CorrecSmooth < nMGLevels+1; iMG_CorrecSmooth++) {
          cout.width(6); cout << MG_CorrecSmooth[iMG_CorrecSmooth];
        }
        cout << endl;
      }

    }

    if ((Kind_Solver == RANS) || (Kind_Solver == DISC_ADJ_RANS))
      if (Kind_TimeIntScheme_Turb == EULER_IMPLICIT)
        cout << "Euler implicit time integration for the turbulence model." << endl;
  }

  if (val_software == SU2_CFD) {

    cout << endl <<"------------------------- Convergence Criteria --------------------------" << endl;

    cout << "Maximum number of iterations: " << nExtIter <<"."<< endl;

    if (ConvCriteria == CAUCHY) {
      if (!ContinuousAdjoint && !DiscreteAdjoint)
        switch (Cauchy_Func_Flow) {
          case LIFT_COEFFICIENT: cout << "Cauchy criteria for Lift using "
            << Cauchy_Elems << " elements and epsilon " <<Cauchy_Eps<< "."<< endl; break;
          case DRAG_COEFFICIENT: cout << "Cauchy criteria for Drag using "
            << Cauchy_Elems << " elements and epsilon " <<Cauchy_Eps<< "."<< endl; break;
        }

      if (ContinuousAdjoint || DiscreteAdjoint)
        switch (Cauchy_Func_AdjFlow) {
          case SENS_GEOMETRY: cout << "Cauchy criteria for geo. sensitivity using "
            << Cauchy_Elems << " elements and epsilon " <<Cauchy_Eps<< "."<< endl; break;
          case SENS_MACH: cout << "Cauchy criteria for Mach number sensitivity using "
            << Cauchy_Elems << " elements and epsilon " <<Cauchy_Eps<< "."<< endl; break;
        }

      cout << "Start convergence criteria at iteration " << StartConv_Iter<< "."<< endl;
      
    }


    if (ConvCriteria == RESIDUAL) {
      if (!ContinuousAdjoint && !DiscreteAdjoint) {
        cout << "Reduce the density residual " << OrderMagResidual << " orders of magnitude."<< endl;
        cout << "The minimum bound for the density residual is 10^(" << MinLogResidual<< ")."<< endl;
        cout << "Start convergence criteria at iteration " << StartConv_Iter<< "."<< endl;
      }

      if (ContinuousAdjoint || DiscreteAdjoint) {
        cout << "Reduce the adjoint density residual " << OrderMagResidual << " orders of magnitude."<< endl;
        cout << "The minimum value for the adjoint density residual is 10^(" << MinLogResidual<< ")."<< endl;
      }

    }

  }

  if (val_software == SU2_MSH) {
    cout << endl <<"----------------------- Grid adaptation strategy ------------------------" << endl;

    switch (Kind_Adaptation) {
      case NONE: break;
      case PERIODIC: cout << "Grid modification to run periodic bc problems." << endl; break;
      case FULL: cout << "Grid adaptation using a complete refinement." << endl; break;
      case WAKE: cout << "Grid adaptation of the wake." << endl; break;
      case FULL_FLOW: cout << "Flow grid adaptation using a complete refinement." << endl; break;
      case FULL_ADJOINT: cout << "Adjoint grid adaptation using a complete refinement." << endl; break;
      case GRAD_FLOW: cout << "Grid adaptation using gradient based strategy (density)." << endl; break;
      case GRAD_ADJOINT: cout << "Grid adaptation using gradient based strategy (adjoint density)." << endl; break;
      case GRAD_FLOW_ADJ: cout << "Grid adaptation using gradient based strategy (density and adjoint density)." << endl; break;
      case COMPUTABLE: cout << "Grid adaptation using computable correction."<< endl; break;
      case REMAINING: cout << "Grid adaptation using remaining error."<< endl; break;
      case SMOOTHING: cout << "Grid smoothing using an implicit method."<< endl; break;
      case SUPERSONIC_SHOCK: cout << "Grid adaptation for a supersonic shock at Mach: " << Mach <<"."<< endl; break;
    }

    switch (Kind_Adaptation) {
      case GRAD_FLOW: case GRAD_ADJOINT: case GRAD_FLOW_ADJ: case COMPUTABLE: case REMAINING:
        cout << "Power of the dual volume in the adaptation sensor: " << DualVol_Power << endl;
        cout << "Percentage of new elements in the adaptation process: " << New_Elem_Adapt << "."<< endl;
        break;
    }

    if (Analytical_Surface != NONE)
      cout << "Use analytical definition for including points in the surfaces." << endl;

  }

  cout << endl <<"-------------------------- Output Information ---------------------------" << endl;

  if (val_software == SU2_CFD) {

    if (Low_MemoryOutput) cout << "Writing output files with low memory RAM requirements."<< endl;
    cout << "Writing a flow solution every " << Wrt_Sol_Freq <<" iterations."<< endl;
    cout << "Writing the convergence history every " << Wrt_Con_Freq <<" iterations."<< endl;
    if ((Unsteady_Simulation == DT_STEPPING_1ST) || (Unsteady_Simulation == DT_STEPPING_2ND)) {
      cout << "Writing the dual time flow solution every " << Wrt_Sol_Freq_DualTime <<" iterations."<< endl;
      cout << "Writing the dual time convergence history every " << Wrt_Con_Freq_DualTime <<" iterations."<< endl;
    }

    switch (Output_FileFormat) {
      case PARAVIEW: cout << "The output file format is Paraview ASCII (.vtk)." << endl; break;
      case TECPLOT: cout << "The output file format is Tecplot ASCII (.dat)." << endl; break;
      case TECPLOT_BINARY: cout << "The output file format is Tecplot binary (.plt)." << endl; break;
      case FIELDVIEW: cout << "The output file format is FieldView ASCII (.uns)." << endl; break;
      case FIELDVIEW_BINARY: cout << "The output file format is FieldView binary (.uns)." << endl; break;
      case CGNS_SOL: cout << "The output file format is CGNS (.cgns)." << endl; break;
    }

    cout << "Convergence history file name: " << Conv_FileName << "." << endl;

    cout << "Forces breakdown file name: " << Breakdown_FileName << "." << endl;

    if ((Kind_Solver != FEM_ELASTICITY) && (Kind_Solver != HEAT_EQUATION) && (Kind_Solver != WAVE_EQUATION)) {
      if (!ContinuousAdjoint && !DiscreteAdjoint) {
        cout << "Surface flow coefficients file name: " << SurfFlowCoeff_FileName << "." << endl;
        cout << "Flow variables file name: " << Flow_FileName << "." << endl;
        cout << "Restart flow file name: " << Restart_FlowFileName << "." << endl;
      }

      if (ContinuousAdjoint || DiscreteAdjoint) {
        cout << "Adjoint solution file name: " << Solution_AdjFileName << "." << endl;
        cout << "Restart adjoint file name: " << Restart_AdjFileName << "." << endl;
        cout << "Adjoint variables file name: " << Adj_FileName << "." << endl;
        cout << "Surface adjoint coefficients file name: " << SurfAdjCoeff_FileName << "." << endl;
      }
    }
    else {
      cout << "Surface structure coefficients file name: " << SurfStructure_FileName << "." << endl;
      cout << "Structure variables file name: " << Structure_FileName << "." << endl;
      cout << "Restart structure file name: " << Restart_FEMFileName << "." << endl;
    }

  }

  if (val_software == SU2_SOL) {
    if (Low_MemoryOutput) cout << "Writing output files with low memory RAM requirements."<< endl;
    switch (Output_FileFormat) {
      case PARAVIEW: cout << "The output file format is Paraview ASCII (.vtk)." << endl; break;
      case TECPLOT: cout << "The output file format is Tecplot ASCII (.dat)." << endl; break;
      case TECPLOT_BINARY: cout << "The output file format is Tecplot binary (.plt)." << endl; break;
      case FIELDVIEW: cout << "The output file format is FieldView ASCII (.uns)." << endl; break;
      case FIELDVIEW_BINARY: cout << "The output file format is FieldView binary (.uns)." << endl; break;
      case CGNS_SOL: cout << "The output file format is CGNS (.cgns)." << endl; break;
    }
    cout << "Flow variables file name: " << Flow_FileName << "." << endl;
  }

  if (val_software == SU2_DEF) {
    cout << "Output mesh file name: " << Mesh_Out_FileName << ". " << endl;
    if (Visualize_Deformation) cout << "A file will be created to visualize the deformation." << endl;
    else cout << "No file for visualizing the deformation." << endl;
    switch (GetDeform_Stiffness_Type()) {
      case INVERSE_VOLUME:
        cout << "Cell stiffness scaled by inverse of the cell volume." << endl;
        break;
      case WALL_DISTANCE:
        cout << "Cell stiffness scaled by distance from the deforming surface." << endl;
        break;
      case CONSTANT_STIFFNESS:
        cout << "Imposing constant cell stiffness (steel)." << endl;
        break;
    }
  }

  if (val_software == SU2_MSH) {
    cout << "Output mesh file name: " << Mesh_Out_FileName << ". " << endl;
  }

  if (val_software == SU2_DOT) {
    if (DiscreteAdjoint){
      cout << "Output Volume Sensitivity file name: " << VolSens_FileName << ". " << endl;
      cout << "Output Surface Sensitivity file name: " << SurfSens_FileName << ". " << endl;
    }
    cout << "Output gradient file name: " << ObjFunc_Grad_FileName << ". " << endl;
  }

  if (val_software == SU2_MSH) {
    cout << "Output mesh file name: " << Mesh_Out_FileName << ". " << endl;
    cout << "Restart flow file name: " << Restart_FlowFileName << "." << endl;
    if ((Kind_Adaptation == FULL_ADJOINT) || (Kind_Adaptation == GRAD_ADJOINT) || (Kind_Adaptation == GRAD_FLOW_ADJ) ||
        (Kind_Adaptation == COMPUTABLE) || (Kind_Adaptation == REMAINING)) {
      if (Kind_ObjFunc == DRAG_COEFFICIENT) cout << "Restart adjoint file name: " << Restart_AdjFileName << "." << endl;
      if (Kind_ObjFunc == EQUIVALENT_AREA) cout << "Restart adjoint file name: " << Restart_AdjFileName << "." << endl;
      if (Kind_ObjFunc == NEARFIELD_PRESSURE) cout << "Restart adjoint file name: " << Restart_AdjFileName << "." << endl;
      if (Kind_ObjFunc == LIFT_COEFFICIENT) cout << "Restart adjoint file name: " << Restart_AdjFileName << "." << endl;
    }
  }

  cout << endl <<"------------------- Config File Boundary Information --------------------" << endl;

  if (nMarker_Euler != 0) {
    cout << "Euler wall boundary marker(s): ";
    for (iMarker_Euler = 0; iMarker_Euler < nMarker_Euler; iMarker_Euler++) {
      cout << Marker_Euler[iMarker_Euler];
      if (iMarker_Euler < nMarker_Euler-1) cout << ", ";
      else cout <<"."<< endl;
    }
  }

  if (nMarker_FarField != 0) {
    cout << "Far-field boundary marker(s): ";
    for (iMarker_FarField = 0; iMarker_FarField < nMarker_FarField; iMarker_FarField++) {
      cout << Marker_FarField[iMarker_FarField];
      if (iMarker_FarField < nMarker_FarField-1) cout << ", ";
      else cout <<"."<< endl;
    }
  }

  if (nMarker_SymWall != 0) {
    cout << "Symmetry plane boundary marker(s): ";
    for (iMarker_SymWall = 0; iMarker_SymWall < nMarker_SymWall; iMarker_SymWall++) {
      cout << Marker_SymWall[iMarker_SymWall];
      if (iMarker_SymWall < nMarker_SymWall-1) cout << ", ";
      else cout <<"."<< endl;
    }
  }

  if (nMarker_Pressure != 0) {
    cout << "Pressure boundary marker(s): ";
    for (iMarker_Pressure = 0; iMarker_Pressure < nMarker_Pressure; iMarker_Pressure++) {
      cout << Marker_Pressure[iMarker_Pressure];
      if (iMarker_Pressure < nMarker_Pressure-1) cout << ", ";
      else cout <<"."<< endl;
    }
  }

  if (nMarker_PerBound != 0) {
    cout << "Periodic boundary marker(s): ";
    for (iMarker_PerBound = 0; iMarker_PerBound < nMarker_PerBound; iMarker_PerBound++) {
      cout << Marker_PerBound[iMarker_PerBound];
      if (iMarker_PerBound < nMarker_PerBound-1) cout << ", ";
      else cout <<"."<< endl;
    }
  }

  if (nMarker_NearFieldBound != 0) {
    cout << "Near-field boundary marker(s): ";
    for (iMarker_NearFieldBound = 0; iMarker_NearFieldBound < nMarker_NearFieldBound; iMarker_NearFieldBound++) {
      cout << Marker_NearFieldBound[iMarker_NearFieldBound];
      if (iMarker_NearFieldBound < nMarker_NearFieldBound-1) cout << ", ";
      else cout <<"."<< endl;
    }
  }

  if (nMarker_InterfaceBound != 0) {
    cout << "Interface boundary marker(s): ";
    for (iMarker_InterfaceBound = 0; iMarker_InterfaceBound < nMarker_InterfaceBound; iMarker_InterfaceBound++) {
      cout << Marker_InterfaceBound[iMarker_InterfaceBound];
      if (iMarker_InterfaceBound < nMarker_InterfaceBound-1) cout << ", ";
      else cout <<"."<< endl;
    }
  }

  if (nMarker_Dirichlet != 0) {
    cout << "Dirichlet boundary marker(s): ";
    for (iMarker_Dirichlet = 0; iMarker_Dirichlet < nMarker_Dirichlet; iMarker_Dirichlet++) {
      cout << Marker_Dirichlet[iMarker_Dirichlet];
      if (iMarker_Dirichlet < nMarker_Dirichlet-1) cout << ", ";
      else cout <<"."<< endl;
    }
  }

  if (nMarker_FlowLoad != 0) {
    cout << "Flow Load boundary marker(s): ";
    for (iMarker_FlowLoad = 0; iMarker_FlowLoad < nMarker_FlowLoad; iMarker_FlowLoad++) {
      cout << Marker_FlowLoad[iMarker_FlowLoad];
      if (iMarker_FlowLoad < nMarker_FlowLoad-1) cout << ", ";
      else cout <<"."<< endl;
    }
  }

  if (nMarker_Neumann != 0) {
    cout << "Neumann boundary marker(s): ";
    for (iMarker_Neumann = 0; iMarker_Neumann < nMarker_Neumann; iMarker_Neumann++) {
      cout << Marker_Neumann[iMarker_Neumann];
      if (iMarker_Neumann < nMarker_Neumann-1) cout << ", ";
      else cout <<"."<< endl;
    }
  }

  if (nMarker_Inlet != 0) {
    cout << "Inlet boundary marker(s): ";
    for (iMarker_Inlet = 0; iMarker_Inlet < nMarker_Inlet; iMarker_Inlet++) {
      cout << Marker_Inlet[iMarker_Inlet];
      if (iMarker_Inlet < nMarker_Inlet-1) cout << ", ";
      else cout <<"."<< endl;
    }
  }

  if (nMarker_Riemann != 0) {
      cout << "Riemann boundary marker(s): ";
      for (iMarker_Riemann = 0; iMarker_Riemann < nMarker_Riemann; iMarker_Riemann++) {
        cout << Marker_Riemann[iMarker_Riemann];
        if (iMarker_Riemann < nMarker_Riemann-1) cout << ", ";
        else cout <<"."<< endl;
    }
  }
  
  if (nMarker_NRBC != 0) {
      cout << "NRBC boundary marker(s): ";
      for (iMarker_NRBC = 0; iMarker_NRBC < nMarker_NRBC; iMarker_NRBC++) {
        cout << Marker_NRBC[iMarker_NRBC];
        if (iMarker_NRBC < nMarker_NRBC-1) cout << ", ";
        else cout <<"."<< endl;
    }
  }

  if (nMarker_MixBound != 0) {
      cout << "MixingPlane boundary marker(s): ";
      for (iMarker_MixBound = 0; iMarker_MixBound < nMarker_MixBound; iMarker_MixBound++) {
        cout << Marker_MixBound[iMarker_MixBound];
        if (iMarker_MixBound < nMarker_MixBound-1) cout << ", ";
        else cout <<"."<< endl;
    }
  }

  if (nMarker_EngineInflow != 0) {
    cout << "Engine inflow boundary marker(s): ";
    for (iMarker_EngineInflow = 0; iMarker_EngineInflow < nMarker_EngineInflow; iMarker_EngineInflow++) {
      cout << Marker_EngineInflow[iMarker_EngineInflow];
      if (iMarker_EngineInflow < nMarker_EngineInflow-1) cout << ", ";
      else cout <<"."<< endl;
    }
  }
  
  if (nMarker_EngineBleed != 0) {
    cout << "Engine bleed boundary marker(s): ";
    for (iMarker_EngineBleed = 0; iMarker_EngineBleed < nMarker_EngineBleed; iMarker_EngineBleed++) {
      cout << Marker_EngineBleed[iMarker_EngineBleed];
      if (iMarker_EngineBleed < nMarker_EngineBleed-1) cout << ", ";
      else cout <<"."<< endl;
    }
  }

  if (nMarker_EngineExhaust != 0) {
    cout << "Engine exhaust boundary marker(s): ";
    for (iMarker_EngineExhaust = 0; iMarker_EngineExhaust < nMarker_EngineExhaust; iMarker_EngineExhaust++) {
      cout << Marker_EngineExhaust[iMarker_EngineExhaust];
      if (iMarker_EngineExhaust < nMarker_EngineExhaust-1) cout << ", ";
      else cout <<"."<< endl;
    }
  }

  if (nMarker_Supersonic_Inlet != 0) {
    cout << "Supersonic inlet boundary marker(s): ";
    for (iMarker_Supersonic_Inlet = 0; iMarker_Supersonic_Inlet < nMarker_Supersonic_Inlet; iMarker_Supersonic_Inlet++) {
      cout << Marker_Supersonic_Inlet[iMarker_Supersonic_Inlet];
      if (iMarker_Supersonic_Inlet < nMarker_Supersonic_Inlet-1) cout << ", ";
      else cout <<"."<< endl;
    }
  }
  
  if (nMarker_Supersonic_Outlet != 0) {
    cout << "Supersonic outlet boundary marker(s): ";
    for (iMarker_Supersonic_Outlet = 0; iMarker_Supersonic_Outlet < nMarker_Supersonic_Outlet; iMarker_Supersonic_Outlet++) {
      cout << Marker_Supersonic_Outlet[iMarker_Supersonic_Outlet];
      if (iMarker_Supersonic_Outlet < nMarker_Supersonic_Outlet-1) cout << ", ";
      else cout <<"."<< endl;
    }
  }

  if (nMarker_Outlet != 0) {
    cout << "Outlet boundary marker(s): ";
    for (iMarker_Outlet = 0; iMarker_Outlet < nMarker_Outlet; iMarker_Outlet++) {
      cout << Marker_Outlet[iMarker_Outlet];
      if (iMarker_Outlet < nMarker_Outlet-1) cout << ", ";
      else cout <<"."<< endl;
    }
  }

  if (nMarker_Isothermal != 0) {
    cout << "Isothermal wall boundary marker(s): ";
    for (iMarker_Isothermal = 0; iMarker_Isothermal < nMarker_Isothermal; iMarker_Isothermal++) {
      cout << Marker_Isothermal[iMarker_Isothermal];
      if (iMarker_Isothermal < nMarker_Isothermal-1) cout << ", ";
      else cout <<"."<< endl;
    }
  }

  if (nMarker_HeatFlux != 0) {
    cout << "Constant heat flux wall boundary marker(s): ";
    for (iMarker_HeatFlux = 0; iMarker_HeatFlux < nMarker_HeatFlux; iMarker_HeatFlux++) {
      cout << Marker_HeatFlux[iMarker_HeatFlux];
      if (iMarker_HeatFlux < nMarker_HeatFlux-1) cout << ", ";
      else cout <<"."<< endl;
    }
  }

  if (nMarker_Clamped != 0) {
    cout << "Clamped boundary marker(s): ";
    for (iMarker_Clamped = 0; iMarker_Clamped < nMarker_Clamped; iMarker_Clamped++) {
      cout << Marker_Clamped[iMarker_Clamped];
      if (iMarker_Clamped < nMarker_Clamped-1) cout << ", ";
      else cout <<"."<<endl;
    }
  }

  if (nMarker_Displacement != 0) {
    cout << "Displacement boundary marker(s): ";
    for (iMarker_Displacement = 0; iMarker_Displacement < nMarker_Displacement; iMarker_Displacement++) {
      cout << Marker_Displacement[iMarker_Displacement];
      if (iMarker_Displacement < nMarker_Displacement-1) cout << ", ";
      else cout <<"."<< endl;
    }
  }

  if (nMarker_Load != 0) {
    cout << "Normal load boundary marker(s): ";
    for (iMarker_Load = 0; iMarker_Load < nMarker_Load; iMarker_Load++) {
      cout << Marker_Load[iMarker_Load];
      if (iMarker_Load < nMarker_Load-1) cout << ", ";
      else cout <<"."<< endl;
    }
  }

  if (nMarker_Load_Dir != 0) {
    cout << "Load boundary marker(s) in cartesian coordinates: ";
    for (iMarker_Load_Dir = 0; iMarker_Load_Dir < nMarker_Load_Dir; iMarker_Load_Dir++) {
      cout << Marker_Load_Dir[iMarker_Load_Dir];
      if (iMarker_Load_Dir < nMarker_Load_Dir-1) cout << ", ";
      else cout <<"."<<endl;
    }
  }

  if (nMarker_Load_Sine != 0) {
    cout << "Sine-Wave Load boundary marker(s): ";
    for (iMarker_Load_Sine = 0; iMarker_Load_Sine < nMarker_Load_Sine; iMarker_Load_Sine++) {
      cout << Marker_Load_Sine[iMarker_Load_Sine];
      if (iMarker_Load_Sine < nMarker_Load_Sine-1) cout << ", ";
      else cout <<"."<<endl;
    }
  }

  if (nMarker_Neumann != 0) {
    cout << "Neumann boundary marker(s): ";
    for (iMarker_Neumann = 0; iMarker_Neumann < nMarker_Neumann; iMarker_Neumann++) {
      cout << Marker_Neumann[iMarker_Neumann];
      if (iMarker_Neumann < nMarker_Neumann-1) cout << ", ";
      else cout <<"."<< endl;
    }
  }

  if (nMarker_Custom != 0) {
    cout << "Custom boundary marker(s): ";
    for (iMarker_Custom = 0; iMarker_Custom < nMarker_Custom; iMarker_Custom++) {
      cout << Marker_Custom[iMarker_Custom];
      if (iMarker_Custom < nMarker_Custom-1) cout << ", ";
      else cout <<"."<< endl;
    }
  }

  if (nMarker_ActDisk_Inlet != 0) {
		cout << "Actuator disk (inlet) boundary marker(s): ";
		for (iMarker_ActDisk_Inlet = 0; iMarker_ActDisk_Inlet < nMarker_ActDisk_Inlet; iMarker_ActDisk_Inlet++) {
			cout << Marker_ActDisk_Inlet[iMarker_ActDisk_Inlet];
			if (iMarker_ActDisk_Inlet < nMarker_ActDisk_Inlet-1) cout << ", ";
			else cout <<"."<< endl;
		}
	}

  if (nMarker_ActDisk_Outlet != 0) {
		cout << "Actuator disk (outlet) boundary marker(s): ";
		for (iMarker_ActDisk_Outlet = 0; iMarker_ActDisk_Outlet < nMarker_ActDisk_Outlet; iMarker_ActDisk_Outlet++) {
			cout << Marker_ActDisk_Outlet[iMarker_ActDisk_Outlet];
			if (iMarker_ActDisk_Outlet < nMarker_ActDisk_Outlet-1) cout << ", ";
			else cout <<"."<< endl;
		}
	}

}

bool CConfig::TokenizeString(string & str, string & option_name,
                             vector<string> & option_value) {
  const string delimiters(" ()[]{}:,\t\n\v\f\r");
  // check for comments or empty string
  string::size_type pos, last_pos;
  pos = str.find_first_of("%");
  if ( (str.length() == 0) || (pos == 0) ) {
    // str is empty or a comment line, so no option here
    return false;
  }
  if (pos != string::npos) {
    // remove comment at end if necessary
    str.erase(pos);
  }

  // look for line composed on only delimiters (usually whitespace)
  pos = str.find_first_not_of(delimiters);
  if (pos == string::npos) {
    return false;
  }

  // find the equals sign and split string
  string name_part, value_part;
  pos = str.find("=");
  if (pos == string::npos) {
    cerr << "Error in TokenizeString(): "
    << "line in the configuration file with no \"=\" sign."
    << endl;
    cout << "Look for: " << str << endl;
    cout << "str.length() = " << str.length() << endl;
    throw(-1);
  }
  name_part = str.substr(0, pos);
  value_part = str.substr(pos+1, string::npos);
  //cout << "name_part  = |" << name_part  << "|" << endl;
  //cout << "value_part = |" << value_part << "|" << endl;

  // the first_part should consist of one string with no interior delimiters
  last_pos = name_part.find_first_not_of(delimiters, 0);
  pos = name_part.find_first_of(delimiters, last_pos);
  if ( (name_part.length() == 0) || (last_pos == string::npos) ) {
    cerr << "Error in CConfig::TokenizeString(): "
    << "line in the configuration file with no name before the \"=\" sign."
    << endl;
    throw(-1);
  }
  if (pos == string::npos) pos = name_part.length();
  option_name = name_part.substr(last_pos, pos - last_pos);
  last_pos = name_part.find_first_not_of(delimiters, pos);
  if (last_pos != string::npos) {
    cerr << "Error in TokenizeString(): "
    << "two or more options before an \"=\" sign in the configuration file."
    << endl;
    throw(-1);
  }
  StringToUpperCase(option_name);

  //cout << "option_name = |" << option_name << "|" << endl;
  //cout << "pos = " << pos << ": last_pos = " << last_pos << endl;

  // now fill the option value vector
  option_value.clear();
  last_pos = value_part.find_first_not_of(delimiters, 0);
  pos = value_part.find_first_of(delimiters, last_pos);
  while (string::npos != pos || string::npos != last_pos) {
    // add token to the vector<string>
    option_value.push_back(value_part.substr(last_pos, pos - last_pos));
    // skip delimiters
    last_pos = value_part.find_first_not_of(delimiters, pos);
    // find next "non-delimiter"
    pos = value_part.find_first_of(delimiters, last_pos);
  }
  if (option_value.size() == 0) {
    cerr << "Error in TokenizeString(): "
    << "option " << option_name << " in configuration file with no value assigned."
    << endl;
    throw(-1);
  }

#if 0
  cout << "option value(s) = ";
  for (unsigned int i = 0; i < option_value.size(); i++)
    cout << option_value[i] << " ";
  cout << endl;
#endif

  // look for ';' DV delimiters attached to values
  vector<string>::iterator it;
  it = option_value.begin();
  while (it != option_value.end()) {
    if (it->compare(";") == 0) {
      it++;
      continue;
    }

    pos = it->find(';');
    if (pos != string::npos) {
      string before_semi = it->substr(0, pos);
      string after_semi= it->substr(pos+1, string::npos);
      if (before_semi.empty()) {
        *it = ";";
        it++;
        option_value.insert(it, after_semi);
      } else {
        *it = before_semi;
        it++;
        vector<string> to_insert;
        to_insert.push_back(";");
        if (!after_semi.empty())
          to_insert.push_back(after_semi);
        option_value.insert(it, to_insert.begin(), to_insert.end());
      }
      it = option_value.begin(); // go back to beginning; not efficient
      continue;
    } else {
      it++;
    }
  }
#if 0
  cout << "option value(s) = ";
  for (unsigned int i = 0; i < option_value.size(); i++)
    cout << option_value[i] << " ";
  cout << endl;
#endif
  // remove any consecutive ";"
  it = option_value.begin();
  bool semi_at_prev = false;
  while (it != option_value.end()) {
    if (semi_at_prev) {
      if (it->compare(";") == 0) {
        option_value.erase(it);
        it = option_value.begin();
        semi_at_prev = false;
        continue;
      }
    }
    if (it->compare(";") == 0) {
      semi_at_prev = true;
    } else {
      semi_at_prev = false;
    }
    it++;
  }

#if 0
  cout << "option value(s) = ";
  for (unsigned int i = 0; i < option_value.size(); i++)
    cout << option_value[i] << " ";
  cout << endl;
#endif
  return true;
}

unsigned short CConfig::GetMarker_CfgFile_TagBound(string val_marker) {

  unsigned short iMarker_CfgFile;

  for (iMarker_CfgFile = 0; iMarker_CfgFile < nMarker_CfgFile; iMarker_CfgFile++)
    if (Marker_CfgFile_TagBound[iMarker_CfgFile] == val_marker)
      return iMarker_CfgFile;

  cout <<"The configuration file doesn't have any definition for marker "<< val_marker <<"!!" << endl;
  exit(EXIT_FAILURE);
  
}

string CConfig::GetMarker_CfgFile_TagBound(unsigned short val_marker) {
  return Marker_CfgFile_TagBound[val_marker];
}

unsigned short CConfig::GetMarker_CfgFile_KindBC(string val_marker) {
  unsigned short iMarker_CfgFile;
  for (iMarker_CfgFile = 0; iMarker_CfgFile < nMarker_CfgFile; iMarker_CfgFile++)
    if (Marker_CfgFile_TagBound[iMarker_CfgFile] == val_marker) break;
  return Marker_CfgFile_KindBC[iMarker_CfgFile];
}

unsigned short CConfig::GetMarker_CfgFile_Monitoring(string val_marker) {
  unsigned short iMarker_CfgFile;
  for (iMarker_CfgFile = 0; iMarker_CfgFile < nMarker_CfgFile; iMarker_CfgFile++)
    if (Marker_CfgFile_TagBound[iMarker_CfgFile] == val_marker) break;
  return Marker_CfgFile_Monitoring[iMarker_CfgFile];
}

unsigned short CConfig::GetMarker_CfgFile_GeoEval(string val_marker) {
  unsigned short iMarker_CfgFile;
  for (iMarker_CfgFile = 0; iMarker_CfgFile < nMarker_CfgFile; iMarker_CfgFile++)
    if (Marker_CfgFile_TagBound[iMarker_CfgFile] == val_marker) break;
  return Marker_CfgFile_GeoEval[iMarker_CfgFile];
}

unsigned short CConfig::GetMarker_CfgFile_Designing(string val_marker) {
  unsigned short iMarker_CfgFile;
  for (iMarker_CfgFile = 0; iMarker_CfgFile < nMarker_CfgFile; iMarker_CfgFile++)
    if (Marker_CfgFile_TagBound[iMarker_CfgFile] == val_marker) break;
  return Marker_CfgFile_Designing[iMarker_CfgFile];
}

unsigned short CConfig::GetMarker_CfgFile_Plotting(string val_marker) {
  unsigned short iMarker_CfgFile;
  for (iMarker_CfgFile = 0; iMarker_CfgFile < nMarker_CfgFile; iMarker_CfgFile++)
    if (Marker_CfgFile_TagBound[iMarker_CfgFile] == val_marker) break;
  return Marker_CfgFile_Plotting[iMarker_CfgFile];
}

unsigned short CConfig::GetMarker_CfgFile_FSIinterface(string val_marker) {
  unsigned short iMarker_CfgFile;
  for (iMarker_CfgFile = 0; iMarker_CfgFile < nMarker_CfgFile; iMarker_CfgFile++)
    if (Marker_CfgFile_TagBound[iMarker_CfgFile] == val_marker) break;
  return Marker_CfgFile_FSIinterface[iMarker_CfgFile];
}

unsigned short CConfig::GetMarker_CfgFile_Out_1D(string val_marker) {
  unsigned short iMarker_CfgFile;
  for (iMarker_CfgFile = 0; iMarker_CfgFile < nMarker_CfgFile; iMarker_CfgFile++)
    if (Marker_CfgFile_TagBound[iMarker_CfgFile] == val_marker) break;
  return Marker_CfgFile_Out_1D[iMarker_CfgFile];
}

unsigned short CConfig::GetMarker_CfgFile_DV(string val_marker) {
  unsigned short iMarker_CfgFile;
  for (iMarker_CfgFile = 0; iMarker_CfgFile < nMarker_CfgFile; iMarker_CfgFile++)
    if (Marker_CfgFile_TagBound[iMarker_CfgFile] == val_marker) break;
  return Marker_CfgFile_DV[iMarker_CfgFile];
}

unsigned short CConfig::GetMarker_CfgFile_Moving(string val_marker) {
  unsigned short iMarker_CfgFile;
  for (iMarker_CfgFile = 0; iMarker_CfgFile < nMarker_CfgFile; iMarker_CfgFile++)
    if (Marker_CfgFile_TagBound[iMarker_CfgFile] == val_marker) break;
  return Marker_CfgFile_Moving[iMarker_CfgFile];
}

unsigned short CConfig::GetMarker_CfgFile_PerBound(string val_marker) {
  unsigned short iMarker_CfgFile;
  for (iMarker_CfgFile = 0; iMarker_CfgFile < nMarker_CfgFile; iMarker_CfgFile++)
    if (Marker_CfgFile_TagBound[iMarker_CfgFile] == val_marker) break;
  return Marker_CfgFile_PerBound[iMarker_CfgFile];
}

CConfig::~CConfig(void) {
 
  unsigned long iDV, iMarker, iPeriodic, iFFD;

  /*--- Delete all of the option objects in the global option map ---*/
    
  for(map<string, COptionBase*>::iterator itr = option_map.begin(); itr != option_map.end(); itr++) {
    delete itr->second;
  }
 
  if (RK_Alpha_Step !=NULL) delete [] RK_Alpha_Step;
  if (MG_PreSmooth  !=NULL) delete [] MG_PreSmooth;
  if (MG_PostSmooth !=NULL) delete [] MG_PostSmooth;
  
  /*--- Free memory for Aeroelastic problems. ---*/

  if (Grid_Movement && Aeroelastic_Simulation) {
    if (Aeroelastic_pitch  !=NULL) delete[] Aeroelastic_pitch;
    if (Aeroelastic_plunge !=NULL) delete[] Aeroelastic_plunge;
  }

  /*--- Free memory for unspecified grid motion parameters ---*/

 if (Kind_GridMovement != NULL) delete [] Kind_GridMovement;

  /*--- motion origin: ---*/
  
  if (Motion_Origin_X   != NULL) delete [] Motion_Origin_X;
  if (Motion_Origin_Y   != NULL) delete [] Motion_Origin_Y;
  if (Motion_Origin_Z   != NULL) delete [] Motion_Origin_Z;
  if (MoveMotion_Origin != NULL) delete [] MoveMotion_Origin;

  /*--- translation: ---*/
  
  if (Translation_Rate_X != NULL) delete [] Translation_Rate_X;
  if (Translation_Rate_Y != NULL) delete [] Translation_Rate_Y;
  if (Translation_Rate_Z != NULL) delete [] Translation_Rate_Z;

  /*--- translation: ---*/

  if (Translation_Rate_X != NULL) delete [] Translation_Rate_X;
  if (Translation_Rate_Y != NULL) delete [] Translation_Rate_Y;
  if (Translation_Rate_Z != NULL) delete [] Translation_Rate_Z;

  /*--- rotation: ---*/
  
  if (Rotation_Rate_X != NULL) delete [] Rotation_Rate_X;
  if (Rotation_Rate_Y != NULL) delete [] Rotation_Rate_Y;
  if (Rotation_Rate_Z != NULL) delete [] Rotation_Rate_Z;

  /*--- pitching: ---*/
  
  if (Pitching_Omega_X != NULL) delete [] Pitching_Omega_X;
  if (Pitching_Omega_Y != NULL) delete [] Pitching_Omega_Y;
  if (Pitching_Omega_Z != NULL) delete [] Pitching_Omega_Z;

  /*--- pitching amplitude: ---*/
  
  if (Pitching_Ampl_X != NULL) delete [] Pitching_Ampl_X;
  if (Pitching_Ampl_Y != NULL) delete [] Pitching_Ampl_Y;
  if (Pitching_Ampl_Z != NULL) delete [] Pitching_Ampl_Z;

  /*--- pitching phase: ---*/
  
  if (Pitching_Phase_X != NULL) delete [] Pitching_Phase_X;
  if (Pitching_Phase_Y != NULL) delete [] Pitching_Phase_Y;
  if (Pitching_Phase_Z != NULL) delete [] Pitching_Phase_Z;

  /*--- plunging: ---*/
  
  if (Plunging_Omega_X != NULL) delete [] Plunging_Omega_X;
  if (Plunging_Omega_Y != NULL) delete [] Plunging_Omega_Y;
  if (Plunging_Omega_Z != NULL) delete [] Plunging_Omega_Z;

  /*--- plunging amplitude: ---*/
  
  if (Plunging_Ampl_X != NULL) delete [] Plunging_Ampl_X;
  if (Plunging_Ampl_Y != NULL) delete [] Plunging_Ampl_Y;
  if (Plunging_Ampl_Z != NULL) delete [] Plunging_Ampl_Z;

  /*--- reference origin for moments ---*/
  
  if (RefOriginMoment   != NULL) delete [] RefOriginMoment;
  if (RefOriginMoment_X != NULL) delete [] RefOriginMoment_X;
  if (RefOriginMoment_Y != NULL) delete [] RefOriginMoment_Y;
  if (RefOriginMoment_Z != NULL) delete [] RefOriginMoment_Z;

  /*--- Marker pointers ---*/
  
  if (Marker_CfgFile_Out_1D != NULL) delete[] Marker_CfgFile_Out_1D;
  if (Marker_All_Out_1D     != NULL) delete[] Marker_All_Out_1D;
  
  if (Marker_CfgFile_GeoEval != NULL) delete[] Marker_CfgFile_GeoEval;
  if (Marker_All_GeoEval     != NULL) delete[] Marker_All_GeoEval;
  
  if (Marker_CfgFile_TagBound != NULL) delete[] Marker_CfgFile_TagBound;
  if (Marker_All_TagBound     != NULL) delete[] Marker_All_TagBound;
  
  if (Marker_CfgFile_KindBC != NULL) delete[] Marker_CfgFile_KindBC;
  if (Marker_All_KindBC     != NULL) delete[] Marker_All_KindBC;
  
  if (Marker_CfgFile_Monitoring != NULL) delete[] Marker_CfgFile_Monitoring;
  if (Marker_All_Monitoring     != NULL) delete[] Marker_All_Monitoring;
  
  if (Marker_CfgFile_Designing != NULL) delete[] Marker_CfgFile_Designing;
  if (Marker_All_Designing     != NULL) delete[] Marker_All_Designing;
  
  if (Marker_CfgFile_Plotting != NULL) delete[] Marker_CfgFile_Plotting;
  if (Marker_All_Plotting     != NULL) delete[] Marker_All_Plotting;

  if (Marker_CfgFile_FSIinterface != NULL) delete[] Marker_CfgFile_FSIinterface;
  if (Marker_All_FSIinterface     != NULL) delete[] Marker_All_FSIinterface;
  
  if (Marker_CfgFile_DV !=NULL) delete[] Marker_CfgFile_DV;
  if (Marker_All_DV     !=NULL) delete[] Marker_All_DV;
  
  if (Marker_CfgFile_Moving != NULL) delete[] Marker_CfgFile_Moving;
  if (Marker_All_Moving     != NULL) delete[] Marker_All_Moving;
  
  if (Marker_CfgFile_PerBound != NULL) delete[] Marker_CfgFile_PerBound;
  if (Marker_All_PerBound     != NULL) delete[] Marker_All_PerBound;

  if (Marker_DV!=NULL)               delete[] Marker_DV;
  if (Marker_Moving != NULL)           delete[] Marker_Moving;
  if (Marker_Monitoring != NULL)      delete[] Marker_Monitoring;
  if (Marker_Designing != NULL)       delete[] Marker_Designing;
  if (Marker_GeoEval != NULL)         delete[] Marker_GeoEval;
  if (Marker_Plotting != NULL)        delete[] Marker_Plotting;
  if (Marker_FSIinterface != NULL)        delete[] Marker_FSIinterface;
  if (Marker_All_SendRecv != NULL)    delete[] Marker_All_SendRecv;
  if (DV_Value != NULL) {
    for (iDV = 0; iDV < nDV; iDV++) delete[] DV_Value[iDV];
    delete [] DV_Value;
  }
  
  if (ParamDV != NULL) {
    for (iDV = 0; iDV < nDV; iDV++) delete[] ParamDV[iDV];
    delete [] ParamDV;
  }
  
  if (CoordFFDBox != NULL) {
    for (iFFD = 0; iFFD < nFFDBox; iFFD++) delete[] CoordFFDBox[iFFD];
    delete [] CoordFFDBox;
  }
  
  if (DegreeFFDBox != NULL) {
    for (iFFD = 0; iFFD < nFFDBox; iFFD++) delete[] DegreeFFDBox[iFFD];
    delete [] DegreeFFDBox;
  }
  
  if (Design_Variable != NULL)    delete[] Design_Variable;
  if (Dirichlet_Value != NULL)    delete[] Dirichlet_Value;
  if (Exhaust_Temperature_Target != NULL)    delete[]  Exhaust_Temperature_Target;
  if (Exhaust_Pressure_Target != NULL)    delete[]  Exhaust_Pressure_Target;
  
  if (Inlet_Ttotal != NULL) delete[]  Inlet_Ttotal;
  if (Inlet_Ptotal != NULL) delete[]  Inlet_Ptotal;
  if (Inlet_FlowDir != NULL) {
    for (iMarker = 0; iMarker < nMarker_Inlet; iMarker++)
      delete [] Inlet_FlowDir[iMarker];
    delete [] Inlet_FlowDir;
  }
  
  if (Inlet_Velocity != NULL) {
    for (iMarker = 0; iMarker < nMarker_Supersonic_Inlet; iMarker++)
      delete [] Inlet_Velocity[iMarker];
    delete [] Inlet_Velocity;
  }
  
  if (Riemann_FlowDir != NULL) {
    for (iMarker = 0; iMarker < nMarker_Riemann; iMarker++)
      delete [] Riemann_FlowDir[iMarker];
    delete [] Riemann_FlowDir;
  }
  
  if (NRBC_FlowDir != NULL) {
    for (iMarker = 0; iMarker < nMarker_NRBC; iMarker++)
      delete [] NRBC_FlowDir[iMarker];
    delete [] NRBC_FlowDir;
  }
  
  if (Load_Sine_Dir != NULL) {
    for (iMarker = 0; iMarker < nMarker_Load_Sine; iMarker++)
      delete [] Load_Sine_Dir[iMarker];
    delete [] Load_Sine_Dir;
  }
  
  if (Load_Dir != NULL) {
    for (iMarker = 0; iMarker < nMarker_Load_Dir; iMarker++)
      delete [] Load_Dir[iMarker];
    delete [] Load_Dir;
  }
  
  if (ActDisk_Origin != NULL) {
    for (iMarker = 0; iMarker < nMarker_ActDisk_Inlet; iMarker++)
      delete [] ActDisk_Origin[iMarker];
    delete [] ActDisk_Origin;
  }
  
  if (Inlet_Temperature != NULL)    delete[] Inlet_Temperature;
  if (Inlet_Pressure != NULL)    delete[] Inlet_Pressure;
  if (Inflow_Mach_Target != NULL)    delete[] Inflow_Mach_Target;
  if (Inflow_Mach != NULL)    delete[]  Inflow_Mach;
  if (Inflow_Pressure != NULL)    delete[] Inflow_Pressure;
  if (Bleed_MassFlow_Target != NULL)    delete[] Bleed_MassFlow_Target;
  if (Bleed_MassFlow != NULL)    delete[]  Bleed_MassFlow;
  if (Bleed_Temperature_Target != NULL)    delete[] Bleed_Temperature_Target;
  if (Bleed_Temperature != NULL)    delete[]  Bleed_Temperature;
  if (Bleed_Pressure != NULL)    delete[] Bleed_Pressure;
  if (Exhaust_Pressure != NULL)    delete[] Exhaust_Pressure;
  if (Exhaust_Temperature != NULL)    delete[] Exhaust_Temperature;
  if (Outlet_Pressure != NULL)    delete[] Outlet_Pressure;
  if (Isothermal_Temperature != NULL)    delete[] Isothermal_Temperature;
  if (Heat_Flux != NULL)    delete[] Heat_Flux;
  if (Displ_Value != NULL)    delete[] Displ_Value;
  if (Load_Value != NULL)    delete[] Load_Value;
  if (Load_Dir_Multiplier != NULL)    delete[] Load_Dir_Multiplier;
  if (Load_Dir_Value != NULL)    delete[] Load_Dir_Value;
  if (Load_Sine_Amplitude != NULL)    delete[] Load_Sine_Amplitude;
  if (Load_Sine_Frequency != NULL)    delete[] Load_Sine_Frequency;
  if (FlowLoad_Value != NULL)    delete[] FlowLoad_Value;

  /*--- related to periodic boundary conditions ---*/
  
  for (iMarker = 0; iMarker < nMarker_PerBound; iMarker++) {
    if (Periodic_RotCenter   != NULL) delete [] Periodic_RotCenter[iMarker];
    if (Periodic_RotAngles   != NULL) delete [] Periodic_RotAngles[iMarker];
    if (Periodic_Translation != NULL) delete [] Periodic_Translation[iMarker];
  }
  if (Periodic_RotCenter   != NULL) delete[] Periodic_RotCenter;
  if (Periodic_RotAngles   != NULL) delete[] Periodic_RotAngles;
  if (Periodic_Translation != NULL) delete[] Periodic_Translation;

  for (iPeriodic = 0; iPeriodic < nPeriodic_Index; iPeriodic++) {
    if (Periodic_Center    != NULL) delete [] Periodic_Center[iPeriodic];
    if (Periodic_Rotation  != NULL) delete [] Periodic_Rotation[iPeriodic];
    if (Periodic_Translate != NULL) delete [] Periodic_Translate[iPeriodic];
  }
  if (Periodic_Center      != NULL) delete[] Periodic_Center;
  if (Periodic_Rotation    != NULL) delete[] Periodic_Rotation;
  if (Periodic_Translate   != NULL) delete[] Periodic_Translate;
  
  if (MG_CorrecSmooth != NULL)        delete[] MG_CorrecSmooth;
  if (PlaneTag != NULL)               delete[] PlaneTag;
  if (CFL!=NULL)                      delete[] CFL;
  
  /*--- String markers ---*/
  if (Marker_Euler != NULL )              delete[] Marker_Euler;
  if (Marker_FarField != NULL )           delete[] Marker_FarField;
  if (Marker_Custom != NULL )             delete[] Marker_Custom;
  if (Marker_SymWall != NULL )            delete[] Marker_SymWall;
  if (Marker_Pressure != NULL )           delete[] Marker_Pressure;
  if (Marker_PerBound != NULL )           delete[] Marker_PerBound;
  if (Marker_PerDonor != NULL )           delete[] Marker_PerDonor;
  if (Marker_NearFieldBound != NULL )     delete[] Marker_NearFieldBound;
  if (Marker_InterfaceBound != NULL )     delete[] Marker_InterfaceBound;
  if (Marker_Dirichlet != NULL )          delete[] Marker_Dirichlet;
  if (Marker_Inlet != NULL )              delete[] Marker_Inlet;
  if (Marker_Supersonic_Inlet != NULL )   delete[] Marker_Supersonic_Inlet;
  if (Marker_Supersonic_Outlet != NULL )   delete[] Marker_Supersonic_Outlet;
  if (Marker_Outlet != NULL )             delete[] Marker_Outlet;
  if (Marker_Out_1D != NULL )             delete[] Marker_Out_1D;
  if (Marker_Isothermal != NULL )         delete[] Marker_Isothermal;
  if (Marker_EngineInflow != NULL )      delete[] Marker_EngineInflow;
  if (Marker_EngineBleed != NULL )      delete[] Marker_EngineBleed;
  if (Marker_EngineExhaust != NULL )     delete[] Marker_EngineExhaust;
  if (Marker_Displacement != NULL )       delete[] Marker_Displacement;
  if (Marker_Load != NULL )               delete[] Marker_Load;
  if (Marker_Load_Dir != NULL )               delete[] Marker_Load_Dir;
  if (Marker_Load_Sine != NULL )               delete[] Marker_Load_Sine;
  if (Marker_FlowLoad != NULL )           delete[] Marker_FlowLoad;
  if (Marker_Neumann != NULL )            delete[] Marker_Neumann;
  if (Marker_HeatFlux != NULL )               delete[] Marker_HeatFlux;

<<<<<<< HEAD

  /*--- Misc. ---*/
  if( Int_Coeffs ) delete[] Int_Coeffs;
=======
  if (Int_Coeffs != NULL) delete [] Int_Coeffs;
  
  /*--- Delete some arrays needed just for initializing options. ---*/
  
  if (default_vel_inf       != NULL) delete [] default_vel_inf;
  if (default_eng_box       != NULL) delete [] default_eng_box;
  if (default_cfl_adapt     != NULL) delete [] default_cfl_adapt;
  if (default_ad_coeff_flow != NULL) delete [] default_ad_coeff_flow;
  if (default_ad_coeff_adj  != NULL) delete [] default_ad_coeff_adj;
  if (default_obj_coeff     != NULL) delete [] default_obj_coeff;
  if (default_geo_loc       != NULL) delete [] default_geo_loc;
  if (default_ea_lim        != NULL) delete [] default_ea_lim;
  if (default_grid_fix      != NULL) delete [] default_grid_fix;
  if (default_inc_crit      != NULL) delete [] default_inc_crit;
 
  if (FFDTag != NULL) delete [] FFDTag;
  if (nDV_Value != NULL) delete [] nDV_Value;
  if (TagFFDBox != NULL) delete [] TagFFDBox;
  
  if (Kind_Data_Riemann != NULL) delete [] Kind_Data_Riemann;
  if (Riemann_Var1 != NULL) delete [] Riemann_Var1;
  if (Riemann_Var2 != NULL) delete [] Riemann_Var2;
  if (Kind_Data_NRBC != NULL) delete [] Kind_Data_NRBC;
  if (NRBC_Var1 != NULL) delete [] NRBC_Var1;
  if (NRBC_Var2 != NULL) delete [] NRBC_Var2;
  if (Marker_TurboBoundIn != NULL) delete [] Marker_TurboBoundIn;
  if (Marker_TurboBoundOut != NULL) delete [] Marker_TurboBoundOut;
  if (Kind_TurboPerformance != NULL) delete [] Kind_TurboPerformance;
  if (Marker_Riemann != NULL) delete [] Marker_Riemann;
  if (Marker_NRBC != NULL) delete [] Marker_NRBC;
 
>>>>>>> 730af223
}

string CConfig::GetUnsteady_FileName(string val_filename, int val_iter) {

  string UnstExt, UnstFilename = val_filename;
  char buffer[50];

  /*--- Check that a positive value iteration is requested (for now). ---*/
  
  if (val_iter < 0) {
    cout << "Requesting a negative iteration number for the restart file!!" << endl;
    exit(EXIT_FAILURE);
  }

  /*--- Append iteration number for unsteady cases ---*/
  if ((Wrt_Unsteady) || (Unsteady_Simulation == TIME_SPECTRAL) || (Wrt_Dynamic)) {
    unsigned short lastindex = UnstFilename.find_last_of(".");
    UnstFilename = UnstFilename.substr(0, lastindex);
    if ((val_iter >= 0)    && (val_iter < 10))    SPRINTF (buffer, "_0000%d.dat", val_iter);
    if ((val_iter >= 10)   && (val_iter < 100))   SPRINTF (buffer, "_000%d.dat",  val_iter);
    if ((val_iter >= 100)  && (val_iter < 1000))  SPRINTF (buffer, "_00%d.dat",   val_iter);
    if ((val_iter >= 1000) && (val_iter < 10000)) SPRINTF (buffer, "_0%d.dat",    val_iter);
    if (val_iter >= 10000) SPRINTF (buffer, "_%d.dat", val_iter);
    string UnstExt = string(buffer);
    UnstFilename.append(UnstExt);
  }

  return UnstFilename;
}

string CConfig::GetMultizone_FileName(string val_filename, int val_iZone) {

    string multizone_filename = val_filename;
    char buffer[50];
    
    if (GetnZone() > 1){
        unsigned short lastindex = multizone_filename.find_last_of(".");
        multizone_filename = multizone_filename.substr(0, lastindex);
        SPRINTF (buffer, "_%d.dat", SU2_TYPE::Int(val_iZone));
        multizone_filename.append(string(buffer));
    }
    
    return multizone_filename;
}

string CConfig::GetObjFunc_Extension(string val_filename) {

  string AdjExt, Filename = val_filename;

  if (ContinuousAdjoint || DiscreteAdjoint) {

    /*--- Remove filename extension (.dat) ---*/
    unsigned short lastindex = Filename.find_last_of(".");
    Filename = Filename.substr(0, lastindex);

    switch (Kind_ObjFunc) {
      case DRAG_COEFFICIENT:        AdjExt = "_cd";       break;
      case LIFT_COEFFICIENT:        AdjExt = "_cl";       break;
      case SIDEFORCE_COEFFICIENT:   AdjExt = "_csf";      break;
      case INVERSE_DESIGN_PRESSURE: AdjExt = "_invpress"; break;
      case INVERSE_DESIGN_HEATFLUX: AdjExt = "_invheat";  break;
      case MOMENT_X_COEFFICIENT:    AdjExt = "_cmx";      break;
      case MOMENT_Y_COEFFICIENT:    AdjExt = "_cmy";      break;
      case MOMENT_Z_COEFFICIENT:    AdjExt = "_cmz";      break;
      case EFFICIENCY:              AdjExt = "_eff";      break;
      case EQUIVALENT_AREA:         AdjExt = "_ea";       break;
      case NEARFIELD_PRESSURE:      AdjExt = "_nfp";      break;
      case FORCE_X_COEFFICIENT:     AdjExt = "_cfx";      break;
      case FORCE_Y_COEFFICIENT:     AdjExt = "_cfy";      break;
      case FORCE_Z_COEFFICIENT:     AdjExt = "_cfz";      break;
      case THRUST_COEFFICIENT:      AdjExt = "_ct";       break;
      case TORQUE_COEFFICIENT:      AdjExt = "_cq";       break;
      case TOTAL_HEATFLUX:          AdjExt = "_totheat";  break;
      case MAXIMUM_HEATFLUX:        AdjExt = "_maxheat";  break;
      case FIGURE_OF_MERIT:         AdjExt = "_merit";    break;
      case FREE_SURFACE:            AdjExt = "_fs";       break;
      case AVG_TOTAL_PRESSURE:      AdjExt = "_pt";       break;
      case AVG_OUTLET_PRESSURE:     AdjExt = "_pe";       break;
      case MASS_FLOW_RATE:          AdjExt = "_mfr";       break;
      case OUTFLOW_GENERALIZED:     AdjExt = "_chn";       break;
    }
    Filename.append(AdjExt);

    /*--- Lastly, add the .dat extension ---*/
    Filename.append(".dat");

  }

  return Filename;
}

unsigned short CConfig::GetContainerPosition(unsigned short val_eqsystem) {

  switch (val_eqsystem) {
    case RUNTIME_FLOW_SYS:      return FLOW_SOL;
    case RUNTIME_TURB_SYS:      return TURB_SOL;
    case RUNTIME_TRANS_SYS:     return TRANS_SOL;
    case RUNTIME_POISSON_SYS:   return POISSON_SOL;
    case RUNTIME_WAVE_SYS:      return WAVE_SOL;
    case RUNTIME_HEAT_SYS:      return HEAT_SOL;
    case RUNTIME_FEA_SYS:       return FEA_SOL;
    case RUNTIME_ADJPOT_SYS:    return ADJFLOW_SOL;
    case RUNTIME_ADJFLOW_SYS:   return ADJFLOW_SOL;
    case RUNTIME_ADJTURB_SYS:   return ADJTURB_SOL;
    case RUNTIME_MULTIGRID_SYS: return 0;
  }
  return 0;
}

void CConfig::SetKind_ConvNumScheme(unsigned short val_kind_convnumscheme,
                                    unsigned short val_kind_centered, unsigned short val_kind_upwind,
                                    unsigned short val_kind_slopelimit, unsigned short val_order_spatial_int,
                                    unsigned short val_kind_fem) {

  Kind_ConvNumScheme = val_kind_convnumscheme;
  Kind_Centered = val_kind_centered;
  Kind_Upwind = val_kind_upwind;
  Kind_FEM = val_kind_fem;
  Kind_SlopeLimit = val_kind_slopelimit;
  SpatialOrder = val_order_spatial_int;

}

void CConfig::SetGlobalParam(unsigned short val_solver,
                             unsigned short val_system,
                             unsigned long val_extiter) {

  /*--- Set the simulation global time ---*/
  Current_UnstTime = static_cast<su2double>(val_extiter)*Delta_UnstTime;
  Current_UnstTimeND = static_cast<su2double>(val_extiter)*Delta_UnstTimeND;

  /*--- Set the solver methods ---*/
  switch (val_solver) {
    case EULER:
      if (val_system == RUNTIME_FLOW_SYS) {
        SetKind_ConvNumScheme(Kind_ConvNumScheme_Flow, Kind_Centered_Flow,
                              Kind_Upwind_Flow, Kind_SlopeLimit_Flow,
                              SpatialOrder_Flow, NONE);
        SetKind_TimeIntScheme(Kind_TimeIntScheme_Flow);
      }
      break;
    case NAVIER_STOKES:
      if (val_system == RUNTIME_FLOW_SYS) {
        SetKind_ConvNumScheme(Kind_ConvNumScheme_Flow, Kind_Centered_Flow,
                              Kind_Upwind_Flow, Kind_SlopeLimit_Flow,
                              SpatialOrder_Flow, NONE);
        SetKind_TimeIntScheme(Kind_TimeIntScheme_Flow);
      }
      break;
    case RANS:
      if (val_system == RUNTIME_FLOW_SYS) {
        SetKind_ConvNumScheme(Kind_ConvNumScheme_Flow, Kind_Centered_Flow,
                              Kind_Upwind_Flow, Kind_SlopeLimit_Flow,
                              SpatialOrder_Flow, NONE);
        SetKind_TimeIntScheme(Kind_TimeIntScheme_Flow);
      }
      if (val_system == RUNTIME_TURB_SYS) {
        SetKind_ConvNumScheme(Kind_ConvNumScheme_Turb, Kind_Centered_Turb,
                              Kind_Upwind_Turb, Kind_SlopeLimit_Turb,
                              SpatialOrder_Turb, NONE);
        SetKind_TimeIntScheme(Kind_TimeIntScheme_Turb);
      }
      if (val_system == RUNTIME_TRANS_SYS) {
        SetKind_ConvNumScheme(Kind_ConvNumScheme_Turb, Kind_Centered_Turb,
                              Kind_Upwind_Turb, Kind_SlopeLimit_Turb,
                              SpatialOrder_Turb, NONE);
        SetKind_TimeIntScheme(Kind_TimeIntScheme_Turb);
      }
      break;
    case FEM_EULER:
      if (val_system == RUNTIME_FLOW_SYS) {
        SetKind_ConvNumScheme(Kind_ConvNumScheme_FEM_Flow, Kind_Centered_Flow,
                              Kind_Upwind_Flow, Kind_SlopeLimit_Flow,
                              SpatialOrder_Flow, Kind_FEM_Flow);
        SetKind_TimeIntScheme(Kind_TimeIntScheme_FEM_Flow);
      }
      break;
    case FEM_NAVIER_STOKES:
      if (val_system == RUNTIME_FLOW_SYS) {
        SetKind_ConvNumScheme(Kind_ConvNumScheme_Flow, Kind_Centered_Flow,
                              Kind_Upwind_Flow, Kind_SlopeLimit_Flow,
                              SpatialOrder_Flow, Kind_FEM_Flow);
        SetKind_TimeIntScheme(Kind_TimeIntScheme_FEM_Flow);
      }
      break;
    case ADJ_EULER:
      if (val_system == RUNTIME_FLOW_SYS) {
        SetKind_ConvNumScheme(Kind_ConvNumScheme_Flow, Kind_Centered_Flow,
                              Kind_Upwind_Flow, Kind_SlopeLimit_Flow,
                              SpatialOrder_Flow, NONE);
        SetKind_TimeIntScheme(Kind_TimeIntScheme_Flow);
      }
      if (val_system == RUNTIME_ADJFLOW_SYS) {
        SetKind_ConvNumScheme(Kind_ConvNumScheme_AdjFlow, Kind_Centered_AdjFlow,
                              Kind_Upwind_AdjFlow, Kind_SlopeLimit_AdjFlow,
                              SpatialOrder_AdjFlow, NONE);
        SetKind_TimeIntScheme(Kind_TimeIntScheme_AdjFlow);
      }
      break;
    case ADJ_NAVIER_STOKES:
      if (val_system == RUNTIME_FLOW_SYS) {
        SetKind_ConvNumScheme(Kind_ConvNumScheme_Flow, Kind_Centered_Flow,
                              Kind_Upwind_Flow, Kind_SlopeLimit_Flow,
                              SpatialOrder_Flow, NONE);
        SetKind_TimeIntScheme(Kind_TimeIntScheme_Flow);
      }
      if (val_system == RUNTIME_ADJFLOW_SYS) {
        SetKind_ConvNumScheme(Kind_ConvNumScheme_AdjFlow, Kind_Centered_AdjFlow,
                              Kind_Upwind_AdjFlow, Kind_SlopeLimit_AdjFlow,
                              SpatialOrder_AdjFlow, NONE);
        SetKind_TimeIntScheme(Kind_TimeIntScheme_AdjFlow);
      }
      break;
    case ADJ_RANS:
      if (val_system == RUNTIME_FLOW_SYS) {
        SetKind_ConvNumScheme(Kind_ConvNumScheme_Flow, Kind_Centered_Flow,
                              Kind_Upwind_Flow, Kind_SlopeLimit_Flow,
                              SpatialOrder_Flow, NONE);
        SetKind_TimeIntScheme(Kind_TimeIntScheme_Flow);
      }
      if (val_system == RUNTIME_ADJFLOW_SYS) {
        SetKind_ConvNumScheme(Kind_ConvNumScheme_AdjFlow, Kind_Centered_AdjFlow,
                              Kind_Upwind_AdjFlow, Kind_SlopeLimit_AdjFlow,
                              SpatialOrder_AdjFlow, NONE);
        SetKind_TimeIntScheme(Kind_TimeIntScheme_AdjFlow);
      }
      if (val_system == RUNTIME_TURB_SYS) {
        SetKind_ConvNumScheme(Kind_ConvNumScheme_Turb, Kind_Centered_Turb,
                              Kind_Upwind_Turb, Kind_SlopeLimit_Turb,
                              SpatialOrder_Turb, NONE);
        SetKind_TimeIntScheme(Kind_TimeIntScheme_Turb);
      }
      if (val_system == RUNTIME_ADJTURB_SYS) {
        SetKind_ConvNumScheme(Kind_ConvNumScheme_AdjTurb, Kind_Centered_AdjTurb,
                              Kind_Upwind_AdjTurb, Kind_SlopeLimit_AdjTurb,
                              SpatialOrder_AdjTurb, NONE);
        SetKind_TimeIntScheme(Kind_TimeIntScheme_AdjTurb);
      }
      break;
    case POISSON_EQUATION:
      if (val_system == RUNTIME_POISSON_SYS) {
        SetKind_ConvNumScheme(NONE, NONE, NONE, NONE, NONE, NONE);
        SetKind_TimeIntScheme(Kind_TimeIntScheme_Poisson);
      }
      break;
    case WAVE_EQUATION:
      if (val_system == RUNTIME_WAVE_SYS) {
        SetKind_ConvNumScheme(NONE, NONE, NONE, NONE, NONE, NONE);
        SetKind_TimeIntScheme(Kind_TimeIntScheme_Wave);
      }
      break;
    case HEAT_EQUATION:
      if (val_system == RUNTIME_HEAT_SYS) {
        SetKind_ConvNumScheme(NONE, NONE, NONE, NONE, NONE, NONE);
        SetKind_TimeIntScheme(Kind_TimeIntScheme_Heat);
      }
      break;
    case FEM_ELASTICITY:

      Current_DynTime = static_cast<su2double>(val_extiter)*Delta_DynTime;

      if (val_system == RUNTIME_FEA_SYS) {
        SetKind_ConvNumScheme(NONE, NONE, NONE, NONE, NONE, NONE);
        SetKind_TimeIntScheme(Kind_TimeIntScheme_FEA);
      }
      break;
  }
}

su2double* CConfig::GetPeriodicRotCenter(string val_marker) {
  unsigned short iMarker_PerBound;
  for (iMarker_PerBound = 0; iMarker_PerBound < nMarker_PerBound; iMarker_PerBound++)
    if (Marker_PerBound[iMarker_PerBound] == val_marker) break;
  return Periodic_RotCenter[iMarker_PerBound];
}

su2double* CConfig::GetPeriodicRotAngles(string val_marker) {
  unsigned short iMarker_PerBound;
  for (iMarker_PerBound = 0; iMarker_PerBound < nMarker_PerBound; iMarker_PerBound++)
    if (Marker_PerBound[iMarker_PerBound] == val_marker) break;
  return Periodic_RotAngles[iMarker_PerBound];
}

su2double* CConfig::GetPeriodicTranslation(string val_marker) {
  unsigned short iMarker_PerBound;
  for (iMarker_PerBound = 0; iMarker_PerBound < nMarker_PerBound; iMarker_PerBound++)
    if (Marker_PerBound[iMarker_PerBound] == val_marker) break;
  return Periodic_Translation[iMarker_PerBound];
}

unsigned short CConfig::GetMarker_Periodic_Donor(string val_marker) {
  unsigned short iMarker_PerBound, jMarker_PerBound, kMarker_All;

  /*--- Find the marker for this periodic boundary. ---*/
  for (iMarker_PerBound = 0; iMarker_PerBound < nMarker_PerBound; iMarker_PerBound++)
    if (Marker_PerBound[iMarker_PerBound] == val_marker) break;

  /*--- Find corresponding donor. ---*/
  for (jMarker_PerBound = 0; jMarker_PerBound < nMarker_PerBound; jMarker_PerBound++)
    if (Marker_PerBound[jMarker_PerBound] == Marker_PerDonor[iMarker_PerBound]) break;

  /*--- Find and return global marker index for donor boundary. ---*/
  for (kMarker_All = 0; kMarker_All < nMarker_CfgFile; kMarker_All++)
    if (Marker_PerBound[jMarker_PerBound] == Marker_All_TagBound[kMarker_All]) break;

  return kMarker_All;
}

su2double* CConfig::GetActDisk_Origin(string val_marker) {
  unsigned short iMarker_ActDisk;
  for (iMarker_ActDisk = 0; iMarker_ActDisk < nMarker_ActDisk_Inlet; iMarker_ActDisk++)
    if ((Marker_ActDisk_Inlet[iMarker_ActDisk] == val_marker) ||
        (Marker_ActDisk_Outlet[iMarker_ActDisk] == val_marker)) break;
  return ActDisk_Origin[iMarker_ActDisk];
}

su2double CConfig::GetActDisk_RootRadius(string val_marker) {
  unsigned short iMarker_ActDisk;
  for (iMarker_ActDisk = 0; iMarker_ActDisk < nMarker_ActDisk_Inlet; iMarker_ActDisk++)
    if ((Marker_ActDisk_Inlet[iMarker_ActDisk] == val_marker) ||
        (Marker_ActDisk_Outlet[iMarker_ActDisk] == val_marker)) break;
  return ActDisk_RootRadius[iMarker_ActDisk];
}

su2double CConfig::GetActDisk_TipRadius(string val_marker) {
  unsigned short iMarker_ActDisk;
  for (iMarker_ActDisk = 0; iMarker_ActDisk < nMarker_ActDisk_Inlet; iMarker_ActDisk++)
    if ((Marker_ActDisk_Inlet[iMarker_ActDisk] == val_marker) ||
        (Marker_ActDisk_Outlet[iMarker_ActDisk] == val_marker)) break;
  return ActDisk_TipRadius[iMarker_ActDisk];
}

su2double CConfig::GetActDisk_PressJump(string val_marker) {
  unsigned short iMarker_ActDisk;
  for (iMarker_ActDisk = 0; iMarker_ActDisk < nMarker_ActDisk_Inlet; iMarker_ActDisk++)
    if ((Marker_ActDisk_Inlet[iMarker_ActDisk] == val_marker) ||
        (Marker_ActDisk_Outlet[iMarker_ActDisk] == val_marker)) break;
  return ActDisk_PressJump[iMarker_ActDisk];
}

su2double CConfig::GetActDisk_TempJump(string val_marker) {
  unsigned short iMarker_ActDisk;
  for (iMarker_ActDisk = 0; iMarker_ActDisk < nMarker_ActDisk_Inlet; iMarker_ActDisk++)
    if ((Marker_ActDisk_Inlet[iMarker_ActDisk] == val_marker) ||
        (Marker_ActDisk_Outlet[iMarker_ActDisk] == val_marker)) break;
  return ActDisk_TempJump[iMarker_ActDisk];
}

su2double CConfig::GetActDisk_Omega(string val_marker) {
  unsigned short iMarker_ActDisk;
  for (iMarker_ActDisk = 0; iMarker_ActDisk < nMarker_ActDisk_Inlet; iMarker_ActDisk++)
    if ((Marker_ActDisk_Inlet[iMarker_ActDisk] == val_marker) ||
        (Marker_ActDisk_Outlet[iMarker_ActDisk] == val_marker)) break;
  return ActDisk_Omega[iMarker_ActDisk];
}

unsigned short CConfig::GetActDisk_Distribution(string val_marker) {
  unsigned short iMarker_ActDisk;
  for (iMarker_ActDisk = 0; iMarker_ActDisk < nMarker_ActDisk_Inlet; iMarker_ActDisk++)
    if ((Marker_ActDisk_Inlet[iMarker_ActDisk] == val_marker) ||
        (Marker_ActDisk_Outlet[iMarker_ActDisk] == val_marker)) break;
  return ActDisk_Distribution[iMarker_ActDisk];
}

unsigned short CConfig::GetMarker_ActDisk_Outlet(string val_marker) {
  unsigned short iMarker_ActDisk, kMarker_All;

  /*--- Find the marker for this actuator disk inlet. ---*/

  for (iMarker_ActDisk = 0; iMarker_ActDisk < nMarker_ActDisk_Inlet; iMarker_ActDisk++)
    if (Marker_ActDisk_Inlet[iMarker_ActDisk] == val_marker) break;

  /*--- Find and return global marker index for the actuator disk outlet. ---*/

  for (kMarker_All = 0; kMarker_All < nMarker_CfgFile; kMarker_All++)
    if (Marker_ActDisk_Outlet[iMarker_ActDisk] == Marker_All_TagBound[kMarker_All]) break;

  return kMarker_All;
}

void CConfig::SetnPeriodicIndex(unsigned short val_index) {

  /*--- Store total number of transformations. ---*/
  nPeriodic_Index = val_index;

  /*--- Allocate memory for centers, angles, translations. ---*/
  Periodic_Center    = new su2double*[nPeriodic_Index];
  Periodic_Rotation  = new su2double*[nPeriodic_Index];
  Periodic_Translate = new su2double*[nPeriodic_Index];
  
  for (unsigned long i = 0; i < nPeriodic_Index; i++) {
    Periodic_Center[i]    = new su2double[3];
    Periodic_Rotation[i]  = new su2double[3];
    Periodic_Translate[i] = new su2double[3];
  }
  
}

unsigned short CConfig::GetMarker_Moving(string val_marker) {
  unsigned short iMarker_Moving;

  /*--- Find the marker for this moving boundary. ---*/
  for (iMarker_Moving = 0; iMarker_Moving < nMarker_Moving; iMarker_Moving++)
    if (Marker_Moving[iMarker_Moving] == val_marker) break;

  return iMarker_Moving;
}

su2double CConfig::GetDirichlet_Value(string val_marker) {
  unsigned short iMarker_Dirichlet;
  for (iMarker_Dirichlet = 0; iMarker_Dirichlet < nMarker_Dirichlet; iMarker_Dirichlet++)
    if (Marker_Dirichlet[iMarker_Dirichlet] == val_marker) break;
  return Dirichlet_Value[iMarker_Dirichlet];
}

bool CConfig::GetDirichlet_Boundary(string val_marker) {
  unsigned short iMarker_Dirichlet;
  bool Dirichlet = false;
  for (iMarker_Dirichlet = 0; iMarker_Dirichlet < nMarker_Dirichlet; iMarker_Dirichlet++)
    if (Marker_Dirichlet[iMarker_Dirichlet] == val_marker) {
      Dirichlet = true;
      break;
    }
  return Dirichlet;
}

su2double CConfig::GetExhaust_Temperature_Target(string val_marker) {
  unsigned short iMarker_EngineExhaust;
  for (iMarker_EngineExhaust = 0; iMarker_EngineExhaust < nMarker_EngineExhaust; iMarker_EngineExhaust++)
    if (Marker_EngineExhaust[iMarker_EngineExhaust] == val_marker) break;
  return Exhaust_Temperature_Target[iMarker_EngineExhaust];
}

su2double CConfig::GetExhaust_Pressure_Target(string val_marker) {
  unsigned short iMarker_EngineExhaust;
  for (iMarker_EngineExhaust = 0; iMarker_EngineExhaust < nMarker_EngineExhaust; iMarker_EngineExhaust++)
    if (Marker_EngineExhaust[iMarker_EngineExhaust] == val_marker) break;
  return Exhaust_Pressure_Target[iMarker_EngineExhaust];
}

su2double CConfig::GetInlet_Ttotal(string val_marker) {
  unsigned short iMarker_Inlet;
  for (iMarker_Inlet = 0; iMarker_Inlet < nMarker_Inlet; iMarker_Inlet++)
    if (Marker_Inlet[iMarker_Inlet] == val_marker) break;
  return Inlet_Ttotal[iMarker_Inlet];
}

su2double CConfig::GetInlet_Ptotal(string val_marker) {
  unsigned short iMarker_Inlet;
  for (iMarker_Inlet = 0; iMarker_Inlet < nMarker_Inlet; iMarker_Inlet++)
    if (Marker_Inlet[iMarker_Inlet] == val_marker) break;
  return Inlet_Ptotal[iMarker_Inlet];
}

su2double* CConfig::GetInlet_FlowDir(string val_marker) {
  unsigned short iMarker_Inlet;
  for (iMarker_Inlet = 0; iMarker_Inlet < nMarker_Inlet; iMarker_Inlet++)
    if (Marker_Inlet[iMarker_Inlet] == val_marker) break;
  return Inlet_FlowDir[iMarker_Inlet];
}

su2double CConfig::GetInlet_Temperature(string val_marker) {
  unsigned short iMarker_Supersonic_Inlet;
  for (iMarker_Supersonic_Inlet = 0; iMarker_Supersonic_Inlet < nMarker_Supersonic_Inlet; iMarker_Supersonic_Inlet++)
    if (Marker_Supersonic_Inlet[iMarker_Supersonic_Inlet] == val_marker) break;
  return Inlet_Temperature[iMarker_Supersonic_Inlet];
}

su2double CConfig::GetInlet_Pressure(string val_marker) {
  unsigned short iMarker_Supersonic_Inlet;
  for (iMarker_Supersonic_Inlet = 0; iMarker_Supersonic_Inlet < nMarker_Supersonic_Inlet; iMarker_Supersonic_Inlet++)
    if (Marker_Supersonic_Inlet[iMarker_Supersonic_Inlet] == val_marker) break;
  return Inlet_Pressure[iMarker_Supersonic_Inlet];
}

su2double* CConfig::GetInlet_Velocity(string val_marker) {
  unsigned short iMarker_Supersonic_Inlet;
  for (iMarker_Supersonic_Inlet = 0; iMarker_Supersonic_Inlet < nMarker_Supersonic_Inlet; iMarker_Supersonic_Inlet++)
    if (Marker_Supersonic_Inlet[iMarker_Supersonic_Inlet] == val_marker) break;
  return Inlet_Velocity[iMarker_Supersonic_Inlet];
}

su2double CConfig::GetOutlet_Pressure(string val_marker) {
  unsigned short iMarker_Outlet;
  for (iMarker_Outlet = 0; iMarker_Outlet < nMarker_Outlet; iMarker_Outlet++)
    if (Marker_Outlet[iMarker_Outlet] == val_marker) break;
  return Outlet_Pressure[iMarker_Outlet];
}

su2double CConfig::GetRiemann_Var1(string val_marker) {
  unsigned short iMarker_Riemann;
  for (iMarker_Riemann = 0; iMarker_Riemann < nMarker_Riemann; iMarker_Riemann++)
    if (Marker_Riemann[iMarker_Riemann] == val_marker) break;
  return Riemann_Var1[iMarker_Riemann];
}

su2double CConfig::GetRiemann_Var2(string val_marker) {
  unsigned short iMarker_Riemann;
  for (iMarker_Riemann = 0; iMarker_Riemann < nMarker_Riemann; iMarker_Riemann++)
    if (Marker_Riemann[iMarker_Riemann] == val_marker) break;
  return Riemann_Var2[iMarker_Riemann];
}

su2double* CConfig::GetRiemann_FlowDir(string val_marker) {
  unsigned short iMarker_Riemann;
  for (iMarker_Riemann = 0; iMarker_Riemann < nMarker_Riemann; iMarker_Riemann++)
    if (Marker_Riemann[iMarker_Riemann] == val_marker) break;
  return Riemann_FlowDir[iMarker_Riemann];
}

unsigned short CConfig::GetKind_Data_Riemann(string val_marker) {
  unsigned short iMarker_Riemann;
  for (iMarker_Riemann = 0; iMarker_Riemann < nMarker_Riemann; iMarker_Riemann++)
    if (Marker_Riemann[iMarker_Riemann] == val_marker) break;
  return Kind_Data_Riemann[iMarker_Riemann];
}


su2double CConfig::GetNRBC_Var1(string val_marker) {
  unsigned short iMarker_NRBC;
  for (iMarker_NRBC = 0; iMarker_NRBC < nMarker_NRBC; iMarker_NRBC++)
    if (Marker_NRBC[iMarker_NRBC] == val_marker) break;
  return NRBC_Var1[iMarker_NRBC];
}

su2double CConfig::GetNRBC_Var2(string val_marker) {
  unsigned short iMarker_NRBC;
  for (iMarker_NRBC = 0; iMarker_NRBC < nMarker_NRBC; iMarker_NRBC++)
    if (Marker_NRBC[iMarker_NRBC] == val_marker) break;
  return NRBC_Var2[iMarker_NRBC];
}

su2double* CConfig::GetNRBC_FlowDir(string val_marker) {
  unsigned short iMarker_NRBC;
  for (iMarker_NRBC = 0; iMarker_NRBC < nMarker_NRBC; iMarker_NRBC++)
    if (Marker_NRBC[iMarker_NRBC] == val_marker) break;
  return NRBC_FlowDir[iMarker_NRBC];
}

unsigned short CConfig::GetKind_Data_NRBC(string val_marker) {
  unsigned short iMarker_NRBC;
  for (iMarker_NRBC = 0; iMarker_NRBC < nMarker_NRBC; iMarker_NRBC++)
    if (Marker_NRBC[iMarker_NRBC] == val_marker) break;
  return Kind_Data_NRBC[iMarker_NRBC];
}


su2double CConfig::GetIsothermal_Temperature(string val_marker) {

  unsigned short iMarker_Isothermal = 0;

  if (nMarker_Isothermal > 0) {
    for (iMarker_Isothermal = 0; iMarker_Isothermal < nMarker_Isothermal; iMarker_Isothermal++)
      if (Marker_Isothermal[iMarker_Isothermal] == val_marker) break;
  }

  return Isothermal_Temperature[iMarker_Isothermal];
}

su2double CConfig::GetWall_HeatFlux(string val_marker) {
  unsigned short iMarker_HeatFlux = 0;

  if (nMarker_HeatFlux > 0) {
  for (iMarker_HeatFlux = 0; iMarker_HeatFlux < nMarker_HeatFlux; iMarker_HeatFlux++)
    if (Marker_HeatFlux[iMarker_HeatFlux] == val_marker) break;
  }

  return Heat_Flux[iMarker_HeatFlux];
}

su2double CConfig::GetInflow_Mach_Target(string val_marker) {
  unsigned short iMarker_EngineInflow;
  for (iMarker_EngineInflow = 0; iMarker_EngineInflow < nMarker_EngineInflow; iMarker_EngineInflow++)
    if (Marker_EngineInflow[iMarker_EngineInflow] == val_marker) break;
  return Inflow_Mach_Target[iMarker_EngineInflow];
}

su2double CConfig::GetBleed_MassFlow_Target(string val_marker) {
  unsigned short iMarker_EngineBleed;
  for (iMarker_EngineBleed = 0; iMarker_EngineBleed < nMarker_EngineBleed; iMarker_EngineBleed++)
    if (Marker_EngineBleed[iMarker_EngineBleed] == val_marker) break;
  return Bleed_MassFlow_Target[iMarker_EngineBleed];
}

su2double CConfig::GetBleed_Temperature_Target(string val_marker) {
  unsigned short iMarker_EngineBleed;
  for (iMarker_EngineBleed = 0; iMarker_EngineBleed < nMarker_EngineBleed; iMarker_EngineBleed++)
    if (Marker_EngineBleed[iMarker_EngineBleed] == val_marker) break;
  return Bleed_Temperature_Target[iMarker_EngineBleed];
}

su2double CConfig::GetInflow_Pressure(string val_marker) {
  unsigned short iMarker_EngineInflow;
  for (iMarker_EngineInflow = 0; iMarker_EngineInflow < nMarker_EngineInflow; iMarker_EngineInflow++)
    if (Marker_EngineInflow[iMarker_EngineInflow] == val_marker) break;
  return Inflow_Pressure[iMarker_EngineInflow];
}

su2double CConfig::GetBleed_Pressure(string val_marker) {
  unsigned short iMarker_EngineBleed;
  for (iMarker_EngineBleed = 0; iMarker_EngineBleed < nMarker_EngineBleed; iMarker_EngineBleed++)
    if (Marker_EngineBleed[iMarker_EngineBleed] == val_marker) break;
  return Bleed_Pressure[iMarker_EngineBleed];
}

su2double CConfig::GetExhaust_Pressure(string val_marker) {
  unsigned short iMarker_EngineExhaust;
  for (iMarker_EngineExhaust = 0; iMarker_EngineExhaust < nMarker_EngineExhaust; iMarker_EngineExhaust++)
  if (Marker_EngineExhaust[iMarker_EngineExhaust] == val_marker) break;
  return Exhaust_Pressure[iMarker_EngineExhaust];
}

su2double CConfig::GetExhaust_Temperature(string val_marker) {
  unsigned short iMarker_EngineExhaust;
  for (iMarker_EngineExhaust = 0; iMarker_EngineExhaust < nMarker_EngineExhaust; iMarker_EngineExhaust++)
  if (Marker_EngineExhaust[iMarker_EngineExhaust] == val_marker) break;
  return Exhaust_Temperature[iMarker_EngineExhaust];
}

su2double CConfig::GetInflow_Mach(string val_marker) {
  unsigned short iMarker_EngineInflow;
  for (iMarker_EngineInflow = 0; iMarker_EngineInflow < nMarker_EngineInflow; iMarker_EngineInflow++)
    if (Marker_EngineInflow[iMarker_EngineInflow] == val_marker) break;
  return Inflow_Mach[iMarker_EngineInflow];
}

su2double CConfig::GetBleed_MassFlow(string val_marker) {
  unsigned short iMarker_EngineBleed;
  for (iMarker_EngineBleed = 0; iMarker_EngineBleed < nMarker_EngineBleed; iMarker_EngineBleed++)
    if (Marker_EngineBleed[iMarker_EngineBleed] == val_marker) break;
  return Bleed_MassFlow[iMarker_EngineBleed];
}

su2double CConfig::GetBleed_Temperature(string val_marker) {
  unsigned short iMarker_EngineBleed;
  for (iMarker_EngineBleed = 0; iMarker_EngineBleed < nMarker_EngineBleed; iMarker_EngineBleed++)
    if (Marker_EngineBleed[iMarker_EngineBleed] == val_marker) break;
  return Bleed_Temperature[iMarker_EngineBleed];
}

su2double CConfig::GetDispl_Value(string val_marker) {
  unsigned short iMarker_Displacement;
  for (iMarker_Displacement = 0; iMarker_Displacement < nMarker_Displacement; iMarker_Displacement++)
    if (Marker_Displacement[iMarker_Displacement] == val_marker) break;
  return Displ_Value[iMarker_Displacement];
}

su2double CConfig::GetLoad_Value(string val_marker) {
  unsigned short iMarker_Load;
  for (iMarker_Load = 0; iMarker_Load < nMarker_Load; iMarker_Load++)
    if (Marker_Load[iMarker_Load] == val_marker) break;
  return Load_Value[iMarker_Load];
}

su2double CConfig::GetLoad_Dir_Value(string val_marker) {
  unsigned short iMarker_Load_Dir;
  for (iMarker_Load_Dir = 0; iMarker_Load_Dir < nMarker_Load_Dir; iMarker_Load_Dir++)
    if (Marker_Load_Dir[iMarker_Load_Dir] == val_marker) break;
  return Load_Dir_Value[iMarker_Load_Dir];
}

su2double CConfig::GetLoad_Dir_Multiplier(string val_marker) {
  unsigned short iMarker_Load_Dir;
  for (iMarker_Load_Dir = 0; iMarker_Load_Dir < nMarker_Load_Dir; iMarker_Load_Dir++)
    if (Marker_Load_Dir[iMarker_Load_Dir] == val_marker) break;
  return Load_Dir_Multiplier[iMarker_Load_Dir];
}

su2double* CConfig::GetLoad_Dir(string val_marker) {
  unsigned short iMarker_Load_Dir;
  for (iMarker_Load_Dir = 0; iMarker_Load_Dir < nMarker_Load_Dir; iMarker_Load_Dir++)
    if (Marker_Load_Dir[iMarker_Load_Dir] == val_marker) break;
  return Load_Dir[iMarker_Load_Dir];
}


su2double CConfig::GetLoad_Sine_Amplitude(string val_marker) {
  unsigned short iMarker_Load_Sine;
  for (iMarker_Load_Sine = 0; iMarker_Load_Sine < nMarker_Load_Sine; iMarker_Load_Sine++)
    if (Marker_Load_Sine[iMarker_Load_Sine] == val_marker) break;
  return Load_Sine_Amplitude[iMarker_Load_Sine];
}

su2double CConfig::GetLoad_Sine_Frequency(string val_marker) {
  unsigned short iMarker_Load_Sine;
  for (iMarker_Load_Sine = 0; iMarker_Load_Sine < nMarker_Load_Sine; iMarker_Load_Sine++)
    if (Marker_Load_Sine[iMarker_Load_Sine] == val_marker) break;
  return Load_Sine_Frequency[iMarker_Load_Sine];
}

su2double* CConfig::GetLoad_Sine_Dir(string val_marker) {
  unsigned short iMarker_Load_Sine;
  for (iMarker_Load_Sine = 0; iMarker_Load_Sine < nMarker_Load_Sine; iMarker_Load_Sine++)
    if (Marker_Load_Sine[iMarker_Load_Sine] == val_marker) break;
  return Load_Sine_Dir[iMarker_Load_Sine];
}

su2double CConfig::GetFlowLoad_Value(string val_marker) {
  unsigned short iMarker_FlowLoad;
  for (iMarker_FlowLoad = 0; iMarker_FlowLoad < nMarker_FlowLoad; iMarker_FlowLoad++)
    if (Marker_FlowLoad[iMarker_FlowLoad] == val_marker) break;
  return FlowLoad_Value[iMarker_FlowLoad];
}

void CConfig::SetSpline(vector<su2double> &x, vector<su2double> &y, unsigned long n, su2double yp1, su2double ypn, vector<su2double> &y2) {
  unsigned long i, k;
  su2double p, qn, sig, un, *u;

  u = new su2double [n];

  if (yp1 > 0.99e30)			// The lower boundary condition is set either to be "nat
    y2[0]=u[0]=0.0;			  // -ural"
  else {									// or else to have a specified first derivative.
    y2[0] = -0.5;
    u[0]=(3.0/(x[1]-x[0]))*((y[1]-y[0])/(x[1]-x[0])-yp1);
  }

  for (i=2; i<=n-1; i++) {									//  This is the decomposition loop of the tridiagonal al-
    sig=(x[i-1]-x[i-2])/(x[i]-x[i-2]);		//	gorithm. y2 and u are used for tem-
    p=sig*y2[i-2]+2.0;										//	porary storage of the decomposed
    y2[i-1]=(sig-1.0)/p;										//	factors.
    u[i-1]=(y[i]-y[i-1])/(x[i]-x[i-1]) - (y[i-1]-y[i-2])/(x[i-1]-x[i-2]);
    u[i-1]=(6.0*u[i-1]/(x[i]-x[i-2])-sig*u[i-2])/p;
  }

  if (ypn > 0.99e30)						// The upper boundary condition is set either to be
    qn=un=0.0;									// "natural"
  else {												// or else to have a specified first derivative.
    qn=0.5;
    un=(3.0/(x[n-1]-x[n-2]))*(ypn-(y[n-1]-y[n-2])/(x[n-1]-x[n-2]));
  }
  y2[n-1]=(un-qn*u[n-2])/(qn*y2[n-2]+1.0);
  for (k=n-1; k>=1; k--)					// This is the backsubstitution loop of the tridiagonal
    y2[k-1]=y2[k-1]*y2[k]+u[k-1];	  // algorithm.

  delete[] u;

}

su2double CConfig::GetSpline(vector<su2double>&xa, vector<su2double>&ya, vector<su2double>&y2a, unsigned long n, su2double x) {
  unsigned long klo, khi, k;
  su2double h, b, a, y;

  klo=1;										// We will find the right place in the table by means of
  khi=n;										// bisection. This is optimal if sequential calls to this
  while (khi-klo > 1) {			// routine are at random values of x. If sequential calls
    k=(khi+klo) >> 1;				// are in order, and closely spaced, one would do better
    if (xa[k-1] > x) khi=k;		// to store previous values of klo and khi and test if
    else klo=k;							// they remain appropriate on the next call.
  }								// klo and khi now bracket the input value of x
  h=xa[khi-1]-xa[klo-1];
  if (h == 0.0) cout << "Bad xa input to routine splint" << endl;	// The xa’s must be dis-
  a=(xa[khi-1]-x)/h;																					      // tinct.
  b=(x-xa[klo-1])/h;				// Cubic spline polynomial is now evaluated.
  y=a*ya[klo-1]+b*ya[khi-1]+((a*a*a-a)*y2a[klo-1]+(b*b*b-b)*y2a[khi-1])*(h*h)/6.0;

  return y;
}<|MERGE_RESOLUTION|>--- conflicted
+++ resolved
@@ -175,11 +175,6 @@
   Hold_GridFixed_Coord=NULL;
   EA_IntLimit=NULL;
   RK_Alpha_Step=NULL;
-<<<<<<< HEAD
-  MG_PreSmooth = MG_PostSmooth = NULL;
-
-=======
->>>>>>> 730af223
   Int_Coeffs = NULL;
 
   /*--- Moving mesh pointers ---*/
@@ -4639,12 +4634,6 @@
   if (MoveMotion_Origin != NULL) delete [] MoveMotion_Origin;
 
   /*--- translation: ---*/
-  
-  if (Translation_Rate_X != NULL) delete [] Translation_Rate_X;
-  if (Translation_Rate_Y != NULL) delete [] Translation_Rate_Y;
-  if (Translation_Rate_Z != NULL) delete [] Translation_Rate_Z;
-
-  /*--- translation: ---*/
 
   if (Translation_Rate_X != NULL) delete [] Translation_Rate_X;
   if (Translation_Rate_Y != NULL) delete [] Translation_Rate_Y;
@@ -4880,11 +4869,6 @@
   if (Marker_Neumann != NULL )            delete[] Marker_Neumann;
   if (Marker_HeatFlux != NULL )               delete[] Marker_HeatFlux;
 
-<<<<<<< HEAD
-
-  /*--- Misc. ---*/
-  if( Int_Coeffs ) delete[] Int_Coeffs;
-=======
   if (Int_Coeffs != NULL) delete [] Int_Coeffs;
   
   /*--- Delete some arrays needed just for initializing options. ---*/
@@ -4916,7 +4900,6 @@
   if (Marker_Riemann != NULL) delete [] Marker_Riemann;
   if (Marker_NRBC != NULL) delete [] Marker_NRBC;
  
->>>>>>> 730af223
 }
 
 string CConfig::GetUnsteady_FileName(string val_filename, int val_iter) {
