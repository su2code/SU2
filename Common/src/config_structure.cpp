/*!
 * \file config_structure.cpp
 * \brief Main file for managing the config file
 * \author F. Palacios, T. Economon, B. Tracey, H. Kline
 * \version 6.2.0 "Falcon"
 *
 * The current SU2 release has been coordinated by the
 * SU2 International Developers Society <www.su2devsociety.org>
 * with selected contributions from the open-source community.
 *
 * The main research teams contributing to the current release are:
 *  - Prof. Juan J. Alonso's group at Stanford University.
 *  - Prof. Piero Colonna's group at Delft University of Technology.
 *  - Prof. Nicolas R. Gauger's group at Kaiserslautern University of Technology.
 *  - Prof. Alberto Guardone's group at Polytechnic University of Milan.
 *  - Prof. Rafael Palacios' group at Imperial College London.
 *  - Prof. Vincent Terrapon's group at the University of Liege.
 *  - Prof. Edwin van der Weide's group at the University of Twente.
 *  - Lab. of New Concepts in Aeronautics at Tech. Institute of Aeronautics.
 *
 * Copyright 2012-2019, Francisco D. Palacios, Thomas D. Economon,
 *                      Tim Albring, and the SU2 contributors.
 *
 * SU2 is free software; you can redistribute it and/or
 * modify it under the terms of the GNU Lesser General Public
 * License as published by the Free Software Foundation; either
 * version 2.1 of the License, or (at your option) any later version.
 *
 * SU2 is distributed in the hope that it will be useful,
 * but WITHOUT ANY WARRANTY; without even the implied warranty of
 * MERCHANTABILITY or FITNESS FOR A PARTICULAR PURPOSE. See the GNU
 * Lesser General Public License for more details.
 *
 * You should have received a copy of the GNU Lesser General Public
 * License along with SU2. If not, see <http://www.gnu.org/licenses/>.
 */

#include "../include/config_structure.hpp"
#include "../include/fem_gauss_jacobi_quadrature.hpp"
#include "../include/fem_geometry_structure.hpp"

#ifdef PROFILE
#ifdef HAVE_MKL
#include "mkl.h"
#endif
#endif

vector<string> Profile_Function_tp;       /*!< \brief Vector of string names for profiled functions. */
vector<double> Profile_Time_tp;           /*!< \brief Vector of elapsed time for profiled functions. */
vector<double> Profile_ID_tp;             /*!< \brief Vector of group ID number for profiled functions. */
map<string, vector<int> > Profile_Map_tp; /*!< \brief Map containing the final results for profiled functions. */

map<CLong3T, int> GEMM_Profile_MNK;       /*!< \brief Map, which maps the GEMM size to the index where
                                                      the data for this GEMM is stored in several vectors. */
vector<long>   GEMM_Profile_NCalls;       /*!< \brief Vector, which stores the number of calls to this
                                                      GEMM size. */
vector<double> GEMM_Profile_TotTime;      /*!< \brief Total time spent for this GEMM size. */
vector<double> GEMM_Profile_MinTime;      /*!< \brief Minimum time spent for this GEMM size. */
vector<double> GEMM_Profile_MaxTime;      /*!< \brief Maximum time spent for this GEMM size. */

//#pragma omp threadprivate(Profile_Function_tp, Profile_Time_tp, Profile_ID_tp, Profile_Map_tp)

#include "../include/ad_structure.hpp"
#include "../include/toolboxes/printing_toolbox.hpp"

CConfig::CConfig(char case_filename[MAX_STRING_SIZE], unsigned short val_software, unsigned short val_nZone, bool verb_high) {
  
  base_config = true;
  
  /*--- Store MPI rank and size ---*/ 
  
  rank = SU2_MPI::GetRank();
  size = SU2_MPI::GetSize();
  
  iZone = val_nZone;
  nZone = val_nZone;

  /*--- Initialize pointers to Null---*/

  SetPointersNull();

  /*--- Reading config options  ---*/

  SetConfig_Options();

  /*--- Parsing the config file  ---*/

  SetConfig_Parsing(case_filename);
  
  /*--- Set the default values for all of the options that weren't set ---*/
      
  SetDefault();

  /*--- Configuration file postprocessing ---*/

  SetPostprocessing(val_software, iZone, 0);

  /*--- Configuration file boundaries/markers setting ---*/

  SetMarkers(val_software);

  /*--- Configuration file output ---*/

  if ((rank == MASTER_NODE) && verb_high)
    SetOutput(val_software, iZone);

}

CConfig::CConfig(CConfig* config, char case_filename[MAX_STRING_SIZE], unsigned short val_software, unsigned short val_iZone, unsigned short val_nZone, bool verb_high) {
  
  unsigned short val_nDim;
  
  base_config = false;
  
  /*--- Store MPI rank and size ---*/ 
  
  rank = SU2_MPI::GetRank();
  size = SU2_MPI::GetSize();

  iZone = val_iZone;
  nZone = val_nZone;
  
  /*--- Initialize pointers to Null---*/

  SetPointersNull();

  /*--- Reading config options  ---*/

  SetConfig_Options();

  /*--- Parsing the config file  ---*/

  SetConfig_Parsing(case_filename);
  
  /*--- Set default options from base config ---*/
  
  SetDefaultFromConfig(config);
  
  /*--- Set the default values for all of the options that weren't set ---*/
      
  SetDefault();
  
  /*--- Get the dimension --- */
  
  val_nDim = GetnDim(Mesh_FileName, Mesh_FileFormat);

  /*--- Configuration file postprocessing ---*/

  SetPostprocessing(val_software, val_iZone, val_nDim);

  /*--- Configuration file boundaries/markers setting ---*/

  SetMarkers(val_software);

  /*--- Configuration file output ---*/

  if ((rank == MASTER_NODE) && verb_high)
    SetOutput(val_software, val_iZone);

}

CConfig::CConfig(char case_filename[MAX_STRING_SIZE], unsigned short val_software) {

  base_config = true;
  
  nZone = 1;
  iZone = 0;
<<<<<<< HEAD
  
=======

>>>>>>> 62e6edb8
  /*--- Store MPI rank and size ---*/ 

  rank = SU2_MPI::GetRank();
  size = SU2_MPI::GetSize();
  
  /*--- Initialize pointers to Null---*/

  SetPointersNull();

  /*--- Reading config options  ---*/

  SetConfig_Options();

  /*--- Parsing the config file  ---*/

  SetConfig_Parsing(case_filename);
  
  /*--- Set the default values for all of the options that weren't set ---*/
      
  SetDefault();
  
  /*--- Set number of zones --- */
  
  SetnZone();

  /*--- Configuration file postprocessing ---*/

  SetPostprocessing(val_software, 0, 1);

  /*--- Configuration file boundaries/markers setting ---*/

  SetMarkers(val_software);
  
  /*--- Print the header --- */
  
  SetHeader(val_software);

  /*--- Print the header --- */
  
  SetHeader(val_software);

}

CConfig::CConfig(char case_filename[MAX_STRING_SIZE], CConfig *config) {

  base_config = true;
  
  /*--- Store MPI rank and size ---*/ 
  
  rank = SU2_MPI::GetRank();
  size = SU2_MPI::GetSize();
  
  bool runtime_file = false;

  /*--- Initialize pointers to Null---*/

  SetPointersNull();

  /*--- Reading config options  ---*/

  SetRunTime_Options();

  /*--- Parsing the config file  ---*/

  runtime_file = SetRunTime_Parsing(case_filename);
  
  /*--- Set the default values for all of the options that weren't set ---*/
      
  SetDefault();

  /*--- Set the default values for all of the options that weren't set ---*/
      
  SetDefault();

  /*--- Update original config file ---*/

  if (runtime_file) {
    config->SetnExtIter(nExtIter);
  }

}

SU2_MPI::Comm CConfig::GetMPICommunicator() {

  return SU2_Communicator;

}

void CConfig::SetMPICommunicator(SU2_MPI::Comm Communicator) {

  SU2_Communicator = Communicator;

}

unsigned short CConfig::GetnZone(string val_mesh_filename, unsigned short val_format) {

  int nZone = 1; /* Default value if nothing is specified. */

  switch (val_format) {
    case SU2: {

      /*--- Local variables for reading the SU2 file. ---*/
      string text_line;
      ifstream mesh_file;

      /*--- Check if the mesh file can be opened for reading. ---*/
      mesh_file.open(val_mesh_filename.c_str(), ios::in);
      if (mesh_file.fail())
        SU2_MPI::Error(string("There is no geometry file called ") + val_mesh_filename,
                              CURRENT_FUNCTION);

      /*--- Read the SU2 mesh file until the zone data is reached or
            when it can be decided that it is not present. ---*/
      while( getline (mesh_file, text_line) ) {

        /*--- Search for the "NZONE" keyword to see if there are multiple Zones ---*/
        if(text_line.find ("NZONE=",0) != string::npos) {
          text_line.erase (0,6); nZone = atoi(text_line.c_str());
          break;
        }

        /*--- If one of the keywords IZONE, NELEM or NPOIN, NMARK is encountered,
              it can be assumed that the NZONE keyword is not present and the loop
              can be terminated. ---*/
        if(text_line.find ("IZONE=",0) != string::npos) break;
        if(text_line.find ("NELEM=",0) != string::npos) break;
        if(text_line.find ("NPOIN=",0) != string::npos) break;
        if(text_line.find ("NMARK=",0) != string::npos) break;
      }

      mesh_file.close();
      break;
    }

    case CGNS: {

#ifdef HAVE_CGNS

      /*--- Local variables which are needed when calling the CGNS mid-level API. ---*/
      int fn, nbases, file_type;

      /*--- Check whether the supplied file is truly a CGNS file. ---*/
      if ( cg_is_cgns(val_mesh_filename.c_str(), &file_type) != CG_OK )
        SU2_MPI::Error(val_mesh_filename + string(" is not a CGNS file"),
                       CURRENT_FUNCTION);

      /*--- Open the CGNS file for reading. The value of fn returned
            is the specific index number for this file and will be
            repeatedly used in the function calls. ---*/
      if (cg_open(val_mesh_filename.c_str(), CG_MODE_READ, &fn) != CG_OK) cg_error_exit();

      /*--- Get the number of databases. This is the highest node
            in the CGNS heirarchy. ---*/
      if (cg_nbases(fn, &nbases) != CG_OK) cg_error_exit();

      /*--- Check if there is more than one database. Throw an
            error if there is because this reader can currently
            only handle one database. ---*/
      if ( nbases > 1 )
        SU2_MPI::Error("CGNS reader currently incapable of handling more than 1 database.",
                       CURRENT_FUNCTION);

      /*--- Determine the number of zones present in the first base.
            Note that the indexing starts at 1 in CGNS. Afterwards
            close the file again. ---*/
      if(cg_nzones(fn, 1, &nZone) != CG_OK) cg_error_exit();
      if (cg_close(fn) != CG_OK) cg_error_exit();
#endif

      break;
    }
  }

  return (unsigned short) nZone;
}

unsigned short CConfig::GetnDim(string val_mesh_filename, unsigned short val_format) {

  short nDim = -1;

  switch (val_format) {
    case SU2: {

      /*--- Local variables for reading the SU2 file. ---*/
      string text_line;
      ifstream mesh_file;

      /*--- Open grid file ---*/
      mesh_file.open(val_mesh_filename.c_str(), ios::in);
      if (mesh_file.fail()) {
        SU2_MPI::Error(string("The SU2 mesh file named ") + val_mesh_filename + string(" was not found."), CURRENT_FUNCTION);
      }

      /*--- Read the SU2 mesh file until the dimension data is reached
            or when it can be decided that it is not present. ---*/
      while( getline (mesh_file, text_line) ) {

        /*--- Search for the "NDIME" keyword to determine the number
              of dimensions.  ---*/
        if(text_line.find ("NDIME=",0) != string::npos) {
          text_line.erase (0,6); nDim = atoi(text_line.c_str());
          break;
        }

        /*--- If one of the keywords NELEM or NPOIN, NMARK is encountered,
              it can be assumed that the NZONE keyword is not present and
              the loop can be terminated. ---*/
        if(text_line.find ("NELEM=",0) != string::npos) break;
        if(text_line.find ("NPOIN=",0) != string::npos) break;
        if(text_line.find ("NMARK=",0) != string::npos) break;
      }

      mesh_file.close();

      /*--- Throw an error if the dimension was not found. ---*/
      if (nDim == -1) {
        SU2_MPI::Error(val_mesh_filename + string(" is not an SU2 mesh file or has the wrong format \n ('NDIME=' not found). Please check."),
                       CURRENT_FUNCTION);
      }

      break;
    }

    case CGNS: {

#ifdef HAVE_CGNS

      /*--- Local variables which are needed when calling the CGNS mid-level API. ---*/
      int fn, nbases, file_type;
      int cell_dim, phys_dim;
      char basename[CGNS_STRING_SIZE];

      /*--- Check whether the supplied file is truly a CGNS file. ---*/
      if ( cg_is_cgns(val_mesh_filename.c_str(), &file_type) != CG_OK ) {
        SU2_MPI::Error(val_mesh_filename + string(" was not found or is not a CGNS file."),
                       CURRENT_FUNCTION);
      }

      /*--- Open the CGNS file for reading. The value of fn returned
            is the specific index number for this file and will be
            repeatedly used in the function calls. ---*/
      if (cg_open(val_mesh_filename.c_str(), CG_MODE_READ, &fn) != CG_OK) cg_error_exit();

      /*--- Get the number of databases. This is the highest node
            in the CGNS heirarchy. ---*/
      if (cg_nbases(fn, &nbases) != CG_OK) cg_error_exit();

      /*--- Check if there is more than one database. Throw an
            error if there is because this reader can currently
            only handle one database. ---*/
      if ( nbases > 1 )
        SU2_MPI::Error("CGNS reader currently incapable of handling more than 1 database." ,
                       CURRENT_FUNCTION);

      /*--- Read the database. Note that the indexing starts at 1.
            Afterwards close the file again. ---*/
      if (cg_base_read(fn, 1, basename, &cell_dim, &phys_dim) != CG_OK) cg_error_exit();
      if (cg_close(fn) != CG_OK) cg_error_exit();

      /*--- Set the problem dimension as read from the CGNS file ---*/
      nDim = cell_dim;
#endif

      break;
    }
  }

  /*--- After reading the mesh, assert that the dimension is equal to 2 or 3. ---*/
  assert((nDim == 2) || (nDim == 3));

  return (unsigned short) nDim;
}

void CConfig::SetPointersNull(void) {
  
  Marker_CfgFile_GeoEval      = NULL;   Marker_All_GeoEval       = NULL;
  Marker_CfgFile_Monitoring   = NULL;   Marker_All_Monitoring    = NULL;
  Marker_CfgFile_Designing    = NULL;   Marker_All_Designing     = NULL;
  Marker_CfgFile_Plotting     = NULL;   Marker_All_Plotting      = NULL;
  Marker_CfgFile_Analyze      = NULL;   Marker_All_Analyze       = NULL;
  Marker_CfgFile_DV           = NULL;   Marker_All_DV            = NULL;
  Marker_CfgFile_Moving       = NULL;   Marker_All_Moving        = NULL;
  Marker_CfgFile_PerBound     = NULL;   Marker_All_PerBound      = NULL;    Marker_PerBound   = NULL;
  Marker_CfgFile_Turbomachinery = NULL; Marker_All_Turbomachinery = NULL;
  Marker_CfgFile_TurbomachineryFlag = NULL; Marker_All_TurbomachineryFlag = NULL;
  Marker_CfgFile_MixingPlaneInterface = NULL; Marker_All_MixingPlaneInterface = NULL;
  Marker_CfgFile_ZoneInterface = NULL;

  Marker_CfgFile_Turbomachinery       = NULL; Marker_All_Turbomachinery       = NULL;
  Marker_CfgFile_TurbomachineryFlag   = NULL; Marker_All_TurbomachineryFlag   = NULL;
  Marker_CfgFile_MixingPlaneInterface = NULL; Marker_All_MixingPlaneInterface = NULL;

  Marker_CfgFile_PyCustom     = NULL;   Marker_All_PyCustom      = NULL;
  
  Marker_DV                   = NULL;   Marker_Moving            = NULL;    Marker_Monitoring = NULL;
  Marker_Designing            = NULL;   Marker_GeoEval           = NULL;    Marker_Plotting   = NULL;
  Marker_Analyze              = NULL;   Marker_PyCustom          = NULL;    Marker_WallFunctions        = NULL;
  Marker_CfgFile_KindBC       = NULL;   Marker_All_KindBC        = NULL;

  Kind_WallFunctions       = NULL;
  IntInfo_WallFunctions    = NULL;
  DoubleInfo_WallFunctions = NULL;
  
  Config_Filenames = NULL;

  /*--- Marker Pointers ---*/

  Marker_Euler                = NULL;    Marker_FarField         = NULL;    Marker_Custom         = NULL;
  Marker_SymWall              = NULL;    Marker_PerBound       = NULL;
  Marker_PerDonor             = NULL;    Marker_NearFieldBound   = NULL;    
  Marker_Dirichlet            = NULL;    Marker_Inlet            = NULL;    
  Marker_Supersonic_Inlet     = NULL;    Marker_Outlet           = NULL;
  Marker_Isothermal           = NULL;    Marker_HeatFlux         = NULL;    Marker_EngineInflow   = NULL;
  Marker_Supersonic_Outlet    = NULL;    Marker_Load             = NULL;    Marker_Disp_Dir       = NULL;
  Marker_EngineExhaust        = NULL;    Marker_Displacement     = NULL;    Marker_Load           = NULL;
  Marker_Load_Dir             = NULL;    Marker_Load_Sine        = NULL;    Marker_Clamped        = NULL;
  Marker_FlowLoad             = NULL;    Marker_Neumann          = NULL;    Marker_Internal       = NULL;
  Marker_All_TagBound         = NULL;    Marker_CfgFile_TagBound = NULL;    Marker_All_KindBC     = NULL;
  Marker_CfgFile_KindBC       = NULL;    Marker_All_SendRecv     = NULL;    Marker_All_PerBound   = NULL;
  Marker_ZoneInterface        = NULL;    Marker_All_ZoneInterface= NULL;    Marker_Riemann        = NULL;
  Marker_Fluid_InterfaceBound = NULL;    Marker_CHTInterface     = NULL;    Marker_Damper           = NULL;

  
    /*--- Boundary Condition settings ---*/

  Dirichlet_Value = NULL;    Isothermal_Temperature = NULL;
  Heat_Flux       = NULL;    Displ_Value            = NULL;    Load_Value = NULL;
  FlowLoad_Value  = NULL;    Damper_Constant        = NULL;
  
  /*--- Inlet Outlet Boundary Condition settings ---*/

  Inlet_Ttotal    = NULL;    Inlet_Ptotal      = NULL;
  Inlet_FlowDir   = NULL;    Inlet_Temperature = NULL;    Inlet_Pressure = NULL;
  Inlet_Velocity  = NULL;
  Outlet_Pressure = NULL;
  
  /*--- Engine Boundary Condition settings ---*/
  
  Inflow_Pressure      = NULL;    Inflow_MassFlow    = NULL;    Inflow_ReverseMassFlow  = NULL;
  Inflow_TotalPressure = NULL;    Inflow_Temperature = NULL;    Inflow_TotalTemperature = NULL;
  Inflow_RamDrag       = NULL;    Inflow_Force       = NULL;    Inflow_Power            = NULL;
  Inflow_Mach          = NULL;
  
  Exhaust_Pressure        = NULL;   Exhaust_Temperature        = NULL;    Exhaust_MassFlow = NULL;
  Exhaust_TotalPressure   = NULL;   Exhaust_TotalTemperature   = NULL;
  Exhaust_GrossThrust     = NULL;   Exhaust_Force              = NULL;
  Exhaust_Power           = NULL;   Exhaust_Temperature_Target = NULL;
  Exhaust_Pressure_Target = NULL;
  
  Engine_Mach  = NULL;    Engine_Force        = NULL;
  Engine_Power = NULL;    Engine_NetThrust    = NULL;    Engine_GrossThrust = NULL;
  Engine_Area  = NULL;    EngineInflow_Target = NULL;
  
  Dirichlet_Value           = NULL;     Exhaust_Temperature_Target  = NULL;     Exhaust_Temperature   = NULL;
  Exhaust_Pressure_Target   = NULL;     Inlet_Ttotal                = NULL;     Inlet_Ptotal          = NULL;
  Inlet_FlowDir             = NULL;     Inlet_Temperature           = NULL;     Inlet_Pressure        = NULL;
  Inlet_Velocity            = NULL;     Inflow_Mach                 = NULL;     Inflow_Pressure       = NULL;
  Exhaust_Pressure          = NULL;     Outlet_Pressure             = NULL;     Isothermal_Temperature= NULL;
  Heat_Flux                 = NULL;     Displ_Value                 = NULL;     Load_Value            = NULL;
  FlowLoad_Value            = NULL;

  ElasticityMod             = NULL;     PoissonRatio                = NULL;     MaterialDensity       = NULL;

  Load_Dir = NULL;	          Load_Dir_Value = NULL;          Load_Dir_Multiplier = NULL;
  Disp_Dir = NULL;            Disp_Dir_Value = NULL;          Disp_Dir_Multiplier = NULL;
  Load_Sine_Dir = NULL;	      Load_Sine_Amplitude = NULL;     Load_Sine_Frequency = NULL;
  Electric_Field_Mod = NULL;  Electric_Field_Dir = NULL;      RefNode_Displacement = NULL;

  Electric_Constant = NULL;

  /*--- Actuator Disk Boundary Condition settings ---*/
  
  ActDiskInlet_Pressure         = NULL;    ActDiskInlet_TotalPressure = NULL;    ActDiskInlet_Temperature = NULL;
  ActDiskInlet_TotalTemperature = NULL;    ActDiskInlet_MassFlow      = NULL;    ActDiskInlet_RamDrag     = NULL;
  ActDiskInlet_Force            = NULL;    ActDiskInlet_Power         = NULL;

  ActDiskOutlet_Pressure      = NULL;
  ActDiskOutlet_TotalPressure = NULL;   ActDiskOutlet_GrossThrust = NULL;  ActDiskOutlet_Force            = NULL;
  ActDiskOutlet_Power         = NULL;   ActDiskOutlet_Temperature = NULL;  ActDiskOutlet_TotalTemperature = NULL;
  ActDiskOutlet_MassFlow      = NULL;
  
  ActDisk_DeltaPress      = NULL;    ActDisk_DeltaTemp      = NULL;
  ActDisk_TotalPressRatio = NULL;    ActDisk_TotalTempRatio = NULL;    ActDisk_StaticPressRatio = NULL;
  ActDisk_StaticTempRatio = NULL;    ActDisk_NetThrust      = NULL;    ActDisk_GrossThrust      = NULL;
  ActDisk_Power           = NULL;    ActDisk_MassFlow       = NULL;    ActDisk_Area             = NULL;
  ActDisk_ReverseMassFlow = NULL;    Surface_MassFlow        = NULL;   Surface_Mach             = NULL;
  Surface_Temperature      = NULL;   Surface_Pressure         = NULL;  Surface_Density          = NULL;   Surface_Enthalpy          = NULL;
  Surface_NormalVelocity   = NULL;   Surface_TotalTemperature = NULL;  Surface_TotalPressure    = NULL;   Surface_PressureDrop    = NULL;
  Surface_DC60             = NULL;    Surface_IDC = NULL;

  Outlet_MassFlow      = NULL;       Outlet_Density      = NULL;      Outlet_Area     = NULL;

  Surface_Uniformity = NULL; Surface_SecondaryStrength = NULL; Surface_SecondOverUniform = NULL;
  Surface_MomentumDistortion = NULL;

  Surface_IDC_Mach        = NULL;    Surface_IDR            = NULL;    ActDisk_Mach             = NULL;
  ActDisk_Force           = NULL;    ActDisk_BCThrust       = NULL;    ActDisk_BCThrust_Old     = NULL;
  
  /*--- Miscellaneous/unsorted ---*/

  Aeroelastic_plunge  = NULL;
  Aeroelastic_pitch   = NULL;
  MassFrac_FreeStream = NULL;
  Velocity_FreeStream = NULL;
  Inc_Velocity_Init   = NULL;

  RefOriginMoment     = NULL;
  CFL_AdaptParam      = NULL;            
  CFL                 = NULL;
  HTP_Axis = NULL;
  PlaneTag            = NULL;
  Kappa_Flow          = NULL;    
  Kappa_AdjFlow       = NULL;
  Kappa_Heat          = NULL;
  Stations_Bounds     = NULL;
  ParamDV             = NULL;     
  DV_Value            = NULL;    
  Design_Variable     = NULL;

  Hold_GridFixed_Coord      = NULL;
  SubsonicEngine_Cyl        = NULL;
  EA_IntLimit               = NULL;
  TimeDOFsADER_DG           = NULL;
  TimeIntegrationADER_DG    = NULL;
  WeightsIntegrationADER_DG = NULL;
  RK_Alpha_Step             = NULL;
  MG_CorrecSmooth           = NULL;
  MG_PreSmooth              = NULL;
  MG_PostSmooth             = NULL;
  Int_Coeffs                = NULL;

  Kind_Inc_Inlet = NULL;
  Kind_Inc_Outlet = NULL;
  
  Kind_ObjFunc   = NULL;

  Weight_ObjFunc = NULL;

  /*--- Moving mesh pointers ---*/
<<<<<<< HEAD

=======
  
  nKind_SurfaceMovement = 0;
>>>>>>> 62e6edb8
  LocationStations   = NULL;
  Motion_Origin     = NULL;   
  Translation_Rate       = NULL;  
  Rotation_Rate     = NULL;   
  Pitching_Omega    = NULL;   
  Pitching_Ampl     = NULL;    
  Pitching_Phase    = NULL;    
  Plunging_Omega    = NULL;   
  Plunging_Ampl     = NULL; 
  MarkerMotion_Origin     = NULL;   
  MarkerTranslation_Rate       = NULL;  
  MarkerRotation_Rate     = NULL;   
  MarkerPitching_Omega    = NULL;   
  MarkerPitching_Ampl     = NULL;    
  MarkerPitching_Phase    = NULL;    
  MarkerPlunging_Omega    = NULL;   
  MarkerPlunging_Ampl     = NULL;    
  RefOriginMoment_X   = NULL;    RefOriginMoment_Y   = NULL;    RefOriginMoment_Z   = NULL;
  MoveMotion_Origin   = NULL;

  /*--- Periodic BC pointers. ---*/
  
  Periodic_Translate  = NULL;    Periodic_Rotation   = NULL;    Periodic_Center     = NULL;
  Periodic_Translation= NULL;    Periodic_RotAngles  = NULL;    Periodic_RotCenter  = NULL;

  /* Harmonic Balance Frequency pointer */
  
  Omega_HB = NULL;
    
  /*--- Initialize some default arrays to NULL. ---*/
  
  default_vel_inf            = NULL;
  default_ffd_axis           = NULL;
  default_eng_cyl            = NULL;
  default_eng_val            = NULL;
  default_cfl_adapt          = NULL;
  default_jst_coeff          = NULL;
  default_ffd_coeff          = NULL;
  default_mixedout_coeff     = NULL;
  default_extrarelfac        = NULL;
  default_rampRotFrame_coeff = NULL;
  default_rampOutPres_coeff  = NULL;
  default_jst_adj_coeff      = NULL;
  default_ad_coeff_heat      = NULL;
  default_obj_coeff          = NULL;
  default_geo_loc            = NULL;
  default_distortion         = NULL;
  default_ea_lim             = NULL;
  default_grid_fix           = NULL;
  default_inc_crit           = NULL;
  default_htp_axis           = NULL;
  default_body_force         = NULL;
  default_sineload_coeff     = NULL;
  default_nacelle_location   = NULL;
  
  default_cp_polycoeffs = NULL;
  default_mu_polycoeffs = NULL;
  default_kt_polycoeffs = NULL;
  CpPolyCoefficientsND  = NULL;
  MuPolyCoefficientsND  = NULL;
  KtPolyCoefficientsND  = NULL;
  
  Riemann_FlowDir       = NULL;
  Giles_FlowDir         = NULL;
  CoordFFDBox           = NULL;
  DegreeFFDBox          = NULL;
  FFDTag                = NULL;
  nDV_Value             = NULL;
  TagFFDBox             = NULL;
 
  Kind_Data_Riemann        = NULL;
  Riemann_Var1             = NULL;
  Riemann_Var2             = NULL;
  Kind_Data_Giles          = NULL;
  Giles_Var1               = NULL;
  Giles_Var2               = NULL;
  RelaxFactorAverage       = NULL;
  RelaxFactorFourier       = NULL;
  nSpan_iZones             = NULL;
  ExtraRelFacGiles         = NULL;
  Mixedout_Coeff           = NULL;
  RampRotatingFrame_Coeff  = NULL;
  RampOutletPressure_Coeff = NULL;
  Kind_TurboMachinery      = NULL;
  SineLoad_Coeff           = NULL;

  Marker_MixingPlaneInterface  = NULL;
  Marker_TurboBoundIn          = NULL;
  Marker_TurboBoundOut         = NULL;
  Marker_Giles                 = NULL;
  Marker_Shroud                = NULL;

  nBlades                      = NULL;
  FreeStreamTurboNormal        = NULL;

  ConvHistFile                 = NULL;

  top_optim_kernels       = NULL;
  top_optim_kernel_params = NULL;
  top_optim_filter_radius = NULL;

  /*--- Variable initialization ---*/
  
  ExtIter    = 0;
  IntIter    = 0;
  nIntCoeffs = 0;
  OuterIter  = 0;
  
  AoA_Offset = 0;
  AoS_Offset = 0;

  nMarker_PerBound = 0;
  nPeriodic_Index  = 0;

  Aeroelastic_Simulation = false;
  ZoneSpecific_Problem = false;

  nSpanMaxAllZones = 1;

  Wrt_InletFile = false;
  
}

void CConfig::SetRunTime_Options(void) {
  
  /* DESCRIPTION: Number of external iterations */
  
  addUnsignedLongOption("EXT_ITER", nExtIter, 999999);

}

void CConfig::SetConfig_Options() {
  

  /*--- Allocate some default arrays needed for lists of doubles. ---*/
  
  default_vel_inf            = new su2double[3];
  default_ffd_axis           = new su2double[3];
  default_eng_cyl            = new su2double[7];
  default_eng_val            = new su2double[5];
  default_cfl_adapt          = new su2double[4];
  default_jst_coeff          = new su2double[2];
  default_ffd_coeff          = new su2double[3];
  default_mixedout_coeff     = new su2double[3];
  default_extrarelfac        = new su2double[2];
  default_rampRotFrame_coeff = new su2double[3];
  default_rampOutPres_coeff  = new su2double[3];
  default_jst_adj_coeff      = new su2double[2];
  default_ad_coeff_heat      = new su2double[2];
  default_obj_coeff          = new su2double[5];
  default_geo_loc            = new su2double[2];
  default_distortion         = new su2double[2];
  default_ea_lim             = new su2double[3];
  default_grid_fix           = new su2double[6];
  default_inc_crit           = new su2double[3];
  default_htp_axis           = new su2double[2];
  default_body_force         = new su2double[3];
  default_sineload_coeff     = new su2double[3];
  default_nacelle_location   = new su2double[5];
  
  /*--- All temperature polynomial fits for the fluid models currently
   assume a quartic form (5 coefficients). For example,
   Cp(T) = b0 + b1*T + b2*T^2 + b3*T^3 + b4*T^4. By default, all coeffs
   are set to zero and will be properly non-dim. in the solver. ---*/
  
  nPolyCoeffs = 5;
  default_cp_polycoeffs = new su2double[nPolyCoeffs];
  default_mu_polycoeffs = new su2double[nPolyCoeffs];
  default_kt_polycoeffs = new su2double[nPolyCoeffs];
  CpPolyCoefficientsND  = new su2double[nPolyCoeffs];
  MuPolyCoefficientsND  = new su2double[nPolyCoeffs];
  KtPolyCoefficientsND  = new su2double[nPolyCoeffs];
  for (unsigned short iVar = 0; iVar < nPolyCoeffs; iVar++) {
    default_cp_polycoeffs[iVar] = 0.0;
    default_mu_polycoeffs[iVar] = 0.0;
    default_kt_polycoeffs[iVar] = 0.0;
    CpPolyCoefficientsND[iVar]  = 0.0;
    MuPolyCoefficientsND[iVar]  = 0.0;
    KtPolyCoefficientsND[iVar]  = 0.0;
  }

  // This config file is parsed by a number of programs to make it easy to write SU2
  // wrapper scripts (in python, go, etc.) so please do
  // the best you can to follow the established format. It's very hard to parse c++ code
  // and none of us that write the parsers want to write a full c++ interpreter. Please
  // play nice with the existing format so that you don't break the existing scripts.

  /* BEGIN_CONFIG_OPTIONS */

  /*!\par CONFIG_CATEGORY: Problem Definition \ingroup Config */
  /*--- Options related to problem definition and partitioning ---*/

  /*!\brief REGIME_TYPE \n  DESCRIPTION: Regime type \n OPTIONS: see \link Regime_Map \endlink \ingroup Config*/
  addEnumOption("REGIME_TYPE", Kind_Regime, Regime_Map, COMPRESSIBLE);
  /*!\brief PHYSICAL_PROBLEM \n DESCRIPTION: Physical governing equations \n Options: see \link Solver_Map \endlink \n DEFAULT: NO_SOLVER \ingroup Config*/
  addEnumOption("PHYSICAL_PROBLEM", Kind_Solver, Solver_Map, NO_SOLVER);
  /*!\brief MULTIZONE \n DESCRIPTION: Enable multizone mode \ingroup Config*/  
  addBoolOption("MULTIZONE", Multizone_Problem, NO);
  /*!\brief PHYSICAL_PROBLEM_ZONEWISE \n DESCRIPTION: Physical governing equations for each zone \n Options: see \link Solver_Map \endlink \n DEFAULT: NO_SOLVER \ingroup Config*/
  addEnumListOption("PHYSICAL_PROBLEM_ZONEWISE", nZoneSpecified, Kind_Solver_PerZone, Solver_Map);
  /*!\brief PHYSICAL_PROBLEM \n DESCRIPTION: Physical governing equations \n Options: see \link Solver_Map \endlink \n DEFAULT: NO_SOLVER \ingroup Config*/
  addEnumOption("MULTIZONE_SOLVER", Kind_MZSolver, Multizone_Map, MZ_BLOCK_GAUSS_SEIDEL);
  /*!\brief MATH_PROBLEM  \n DESCRIPTION: Mathematical problem \n  Options: DIRECT, ADJOINT \ingroup Config*/
  addMathProblemOption("MATH_PROBLEM", ContinuousAdjoint, false, DiscreteAdjoint, false, Restart_Flow, false);
  /*!\brief KIND_TURB_MODEL \n DESCRIPTION: Specify turbulence model \n Options: see \link Turb_Model_Map \endlink \n DEFAULT: NO_TURB_MODEL \ingroup Config*/
  addEnumOption("KIND_TURB_MODEL", Kind_Turb_Model, Turb_Model_Map, NO_TURB_MODEL);
  /*!\brief KIND_TRANS_MODEL \n DESCRIPTION: Specify transition model OPTIONS: see \link Trans_Model_Map \endlink \n DEFAULT: NO_TRANS_MODEL \ingroup Config*/
  addEnumOption("KIND_TRANS_MODEL", Kind_Trans_Model, Trans_Model_Map, NO_TRANS_MODEL);

  /*!\brief KIND_SGS_MODEL \n DESCRIPTION: Specify subgrid scale model OPTIONS: see \link SGS_Model_Map \endlink \n DEFAULT: NO_SGS_MODEL \ingroup Config*/
  addEnumOption("KIND_SGS_MODEL", Kind_SGS_Model, SGS_Model_Map, NO_SGS_MODEL);

  /*!\brief KIND_FEM_DG_SHOCK \n DESCRIPTION: Specify shock capturing method for DG OPTIONS: see \link ShockCapturingDG_Map \endlink \n DEFAULT: NO_SHOCK_CAPTURING \ingroup Config*/
  addEnumOption("KIND_FEM_DG_SHOCK", Kind_FEM_DG_Shock, ShockCapturingDG_Map, NO_SHOCK_CAPTURING);

  /*!\brief KIND_VERIFICATION_SOLUTION \n DESCRIPTION: Specify the verification solution OPTIONS: see \link Verification_Solution_Map \endlink \n DEFAULT: NO_VERIFICATION_SOLUTION \ingroup Config*/
  addEnumOption("KIND_VERIFICATION_SOLUTION", Kind_Verification_Solution, Verification_Solution_Map, NO_VERIFICATION_SOLUTION);

  /*!\brief KIND_MATRIX_COLORING \n DESCRIPTION: Specify the method for matrix coloring for Jacobian computations OPTIONS: see \link MatrixColoring_Map \endlink \n DEFAULT GREEDY_COLORING \ingroup Config*/
  addEnumOption("KIND_MATRIX_COLORING", Kind_Matrix_Coloring, MatrixColoring_Map, GREEDY_COLORING);

  /*!\brief WEAKLY_COUPLED_HEAT_EQUATION \n DESCRIPTION: Enable heat equation for incompressible flows. \ingroup Config*/
  addBoolOption("WEAKLY_COUPLED_HEAT_EQUATION", Weakly_Coupled_Heat, NO);

  /*\brief AXISYMMETRIC \n DESCRIPTION: Axisymmetric simulation \n DEFAULT: false \ingroup Config */
  addBoolOption("AXISYMMETRIC", Axisymmetric, false);
  /* DESCRIPTION: Add the gravity force */
  addBoolOption("GRAVITY_FORCE", GravityForce, false);
  /* DESCRIPTION: Apply a body force as a source term (NO, YES) */
  addBoolOption("BODY_FORCE", Body_Force, false);
  default_body_force[0] = 0.0; default_body_force[1] = 0.0; default_body_force[2] = 0.0;
  /* DESCRIPTION: Vector of body force values (BodyForce_X, BodyForce_Y, BodyForce_Z) */
  addDoubleArrayOption("BODY_FORCE_VECTOR", 3, Body_Force_Vector, default_body_force);
  /*!\brief RESTART_SOL \n DESCRIPTION: Restart solution from native solution file \n Options: NO, YES \ingroup Config */
  addBoolOption("RESTART_SOL", Restart, false);
  /*!\brief BINARY_RESTART \n DESCRIPTION: Read / write binary SU2 native restart files. \n Options: YES, NO \ingroup Config */
  addBoolOption("WRT_BINARY_RESTART", Wrt_Binary_Restart, true);
  /*!\brief BINARY_RESTART \n DESCRIPTION: Read / write binary SU2 native restart files. \n Options: YES, NO \ingroup Config */
  addBoolOption("READ_BINARY_RESTART", Read_Binary_Restart, true);
  /*!\brief SYSTEM_MEASUREMENTS \n DESCRIPTION: System of measurements \n OPTIONS: see \link Measurements_Map \endlink \n DEFAULT: SI \ingroup Config*/
  addEnumOption("SYSTEM_MEASUREMENTS", SystemMeasurements, Measurements_Map, SI);

  /*!\par CONFIG_CATEGORY: FluidModel \ingroup Config*/
  /*!\brief FLUID_MODEL \n DESCRIPTION: Fluid model \n OPTIONS: See \link FluidModel_Map \endlink \n DEFAULT: STANDARD_AIR \ingroup Config*/
  addEnumOption("FLUID_MODEL", Kind_FluidModel, FluidModel_Map, STANDARD_AIR);


  /*!\par CONFIG_CATEGORY: Freestream Conditions \ingroup Config*/
  /*--- Options related to freestream specification ---*/

  /*!\brief GAS_CONSTANT \n DESCRIPTION: Specific gas constant (287.058 J/kg*K (air), only for compressible flows) \ingroup Config*/
  addDoubleOption("GAS_CONSTANT", Gas_Constant, 287.058);
  /*!\brief GAMMA_VALUE  \n DESCRIPTION: Ratio of specific heats (1.4 (air), only for compressible flows) \ingroup Config*/
  addDoubleOption("GAMMA_VALUE", Gamma, 1.4);
  /*!\brief CP_VALUE  \n DESCRIPTION: Specific heat at constant pressure, Cp (1004.703 J/kg*K (air), constant density incompressible fluids only) \ingroup Config*/
  addDoubleOption("SPECIFIC_HEAT_CP", Specific_Heat_Cp, 1004.703);
  /*!\brief CP_VALUE  \n DESCRIPTION: Specific heat at constant volume, Cp (717.645 J/kg*K (air), constant density incompressible fluids only) \ingroup Config*/
  addDoubleOption("SPECIFIC_HEAT_CV", Specific_Heat_Cv, 717.645);
  /* DESCRIPTION: Heat capacity used for heat equation */
  addDoubleOption("SPECIFIC_HEAT_CP_SOLID", Specific_Heat_Cp_Solid, 896.0);
  /*!\brief THERMAL_EXPANSION_COEFF  \n DESCRIPTION: Thermal expansion coefficient (0.00347 K^-1 (air), used for Boussinesq approximation for liquids/non-ideal gases) \ingroup Config*/
  addDoubleOption("THERMAL_EXPANSION_COEFF", Thermal_Expansion_Coeff, 0.00347);
  /*!\brief MOLECULAR_WEIGHT \n DESCRIPTION: Molecular weight for an incompressible ideal gas (28.96 g/mol (air) default) \ingroup Config*/
  addDoubleOption("MOLECULAR_WEIGHT", Molecular_Weight, 28.96);
  
  /*--- Options related to VAN der WAALS MODEL and PENG ROBINSON ---*/

  /* DESCRIPTION: Critical Temperature, default value for AIR */
  addDoubleOption("CRITICAL_TEMPERATURE", Temperature_Critical, 131.00);
  /* DESCRIPTION: Critical Pressure, default value for MDM */
  addDoubleOption("CRITICAL_PRESSURE", Pressure_Critical, 3588550.0);
  /* DESCRIPTION: Critical Density, default value for MDM */
  addDoubleOption("CRITICAL_DENSITY", Density_Critical, 263.0);

  /*--- Options related to VAN der WAALS MODEL and PENG ROBINSON ---*/
  /* DESCRIPTION: Critical Density, default value for MDM */
   addDoubleOption("ACENTRIC_FACTOR", Acentric_Factor, 0.035);

   /*--- Options related to Viscosity Model ---*/
  /*!\brief VISCOSITY_MODEL \n DESCRIPTION: model of the viscosity \n OPTIONS: See \link ViscosityModel_Map \endlink \n DEFAULT: SUTHERLAND \ingroup Config*/
  addEnumOption("VISCOSITY_MODEL", Kind_ViscosityModel, ViscosityModel_Map, SUTHERLAND);

  /*--- Options related to Constant Viscosity Model ---*/

  /* DESCRIPTION: default value for AIR */
  addDoubleOption("MU_CONSTANT", Mu_Constant , 1.716E-5);

  /*--- Options related to Sutherland Viscosity Model ---*/

  /* DESCRIPTION: Sutherland Viscosity Ref default value for AIR SI */
  addDoubleOption("MU_REF", Mu_Ref, 1.716E-5);
  /* DESCRIPTION: Sutherland Temperature Ref, default value for AIR SI */
  addDoubleOption("MU_T_REF", Mu_Temperature_Ref, 273.15);
  /* DESCRIPTION: Sutherland constant, default value for AIR SI */
  addDoubleOption("SUTHERLAND_CONSTANT", Mu_S, 110.4);

  /*--- Options related to Thermal Conductivity Model ---*/

  addEnumOption("CONDUCTIVITY_MODEL", Kind_ConductivityModel, ConductivityModel_Map, CONSTANT_PRANDTL);

  /* DESCRIPTION: Definition of the turbulent thermal conductivity model (CONSTANT_PRANDTL_TURB (default), NONE). */
  addEnumOption("TURBULENT_CONDUCTIVITY_MODEL", Kind_ConductivityModel_Turb, TurbConductivityModel_Map, CONSTANT_PRANDTL_TURB);

 /*--- Options related to Constant Thermal Conductivity Model ---*/

 /* DESCRIPTION: default value for AIR */
  addDoubleOption("KT_CONSTANT", Kt_Constant , 0.0257);
  
  /*--- Options related to temperature polynomial coefficients for fluid models. ---*/
  
  /* DESCRIPTION: Definition of the temperature polynomial coefficients for specific heat Cp. */
  addDoubleArrayOption("CP_POLYCOEFFS", nPolyCoeffs, CpPolyCoefficients, default_cp_polycoeffs);
  /* DESCRIPTION: Definition of the temperature polynomial coefficients for specific heat Cp. */
  addDoubleArrayOption("MU_POLYCOEFFS", nPolyCoeffs, MuPolyCoefficients, default_mu_polycoeffs);
  /* DESCRIPTION: Definition of the temperature polynomial coefficients for specific heat Cp. */
  addDoubleArrayOption("KT_POLYCOEFFS", nPolyCoeffs, KtPolyCoefficients, default_kt_polycoeffs);

  /*!\brief REYNOLDS_NUMBER \n DESCRIPTION: Reynolds number (non-dimensional, based on the free-stream values). Needed for viscous solvers. For incompressible solvers the Reynolds length will always be 1.0 \n DEFAULT: 0.0 \ingroup Config */
  addDoubleOption("REYNOLDS_NUMBER", Reynolds, 0.0);
  /*!\brief REYNOLDS_LENGTH \n DESCRIPTION: Reynolds length (1 m by default). Used for compressible solver: incompressible solver will use 1.0. \ingroup Config */
  addDoubleOption("REYNOLDS_LENGTH", Length_Reynolds, 1.0);
  /*!\brief PRANDTL_LAM \n DESCRIPTION: Laminar Prandtl number (0.72 (air), only for compressible flows) \n DEFAULT: 0.72 \ingroup Config*/
  addDoubleOption("PRANDTL_LAM", Prandtl_Lam, 0.72);
  /*!\brief PRANDTL_TURB \n DESCRIPTION: Turbulent Prandtl number (0.9 (air), only for compressible flows) \n DEFAULT 0.90 \ingroup Config*/
  addDoubleOption("PRANDTL_TURB", Prandtl_Turb, 0.90);
  /*!\brief BULK_MODULUS \n DESCRIPTION: Value of the Bulk Modulus  \n DEFAULT 1.42E5 \ingroup Config*/
  addDoubleOption("BULK_MODULUS", Bulk_Modulus, 1.42E5);
  /* DESCRIPTION: Epsilon^2 multipier in Beta calculation for incompressible preconditioner.  */
  addDoubleOption("BETA_FACTOR", Beta_Factor, 4.1);
  /*!\brief MACH_NUMBER  \n DESCRIPTION:  Mach number (non-dimensional, based on the free-stream values). 0.0 by default \ingroup Config*/
  addDoubleOption("MACH_NUMBER", Mach, 0.0);
  /*!\brief INIT_OPTION \n DESCRIPTION: Init option to choose between Reynolds or thermodynamics quantities for initializing the solution \n OPTIONS: see \link InitOption_Map \endlink \n DEFAULT REYNOLDS \ingroup Config*/
  addEnumOption("INIT_OPTION", Kind_InitOption, InitOption_Map, REYNOLDS);
  /* DESCRIPTION: Free-stream option to choose between density and temperature for initializing the solution */
  addEnumOption("FREESTREAM_OPTION", Kind_FreeStreamOption, FreeStreamOption_Map, TEMPERATURE_FS);
  /*!\brief FREESTREAM_PRESSURE\n DESCRIPTION: Free-stream pressure (101325.0 N/m^2 by default) \ingroup Config*/
  addDoubleOption("FREESTREAM_PRESSURE", Pressure_FreeStream, 101325.0);
  /*!\brief FREESTREAM_DENSITY\n DESCRIPTION: Free-stream density (1.2886 Kg/m^3 (air), 998.2 Kg/m^3 (water)) \n DEFAULT -1.0 (calculated from others) \ingroup Config*/
  addDoubleOption("FREESTREAM_DENSITY", Density_FreeStream, -1.0);
  /*!\brief FREESTREAM_TEMPERATURE\n DESCRIPTION: Free-stream temperature (288.15 K by default) \ingroup Config*/
  addDoubleOption("FREESTREAM_TEMPERATURE", Temperature_FreeStream, 288.15);

  /*--- Options related to incompressible flow solver ---*/

  /* DESCRIPTION: Option to choose the density model used in the incompressible flow solver. */
  addEnumOption("INC_DENSITY_MODEL", Kind_DensityModel, DensityModel_Map, CONSTANT);
    /*!\brief ENERGY_EQUATION \n DESCRIPTION: Solve the energy equation in the incompressible flow solver. \ingroup Config*/
  addBoolOption("INC_ENERGY_EQUATION", Energy_Equation, false);
  /*!\brief INC_DENSITY_REF \n DESCRIPTION: Reference density for incompressible flows  \ingroup Config*/
  addDoubleOption("INC_DENSITY_REF", Inc_Density_Ref, 1.0);
  /*!\brief INC_VELOCITY_REF \n DESCRIPTION: Reference velocity for incompressible flows (1.0 by default) \ingroup Config*/
  addDoubleOption("INC_VELOCITY_REF", Inc_Velocity_Ref, 1.0);
  /*!\brief INC_TEMPERATURE_REF \n DESCRIPTION: Reference temperature for incompressible flows with the energy equation (1.0 by default) \ingroup Config*/
  addDoubleOption("INC_TEMPERATURE_REF", Inc_Temperature_Ref, 1.0);
  /*!\brief INC_DENSITY_INIT \n DESCRIPTION: Initial density for incompressible flows (1.2886 kg/m^3 by default) \ingroup Config*/
  addDoubleOption("INC_DENSITY_INIT", Inc_Density_Init, 1.2886);
  /*!\brief INC_VELOCITY_INIT \n DESCRIPTION: Initial velocity for incompressible flows (1.0,0,0 m/s by default) \ingroup Config*/
  default_vel_inf[0] = 1.0; default_vel_inf[1] = 0.0; default_vel_inf[2] = 0.0;
  addDoubleArrayOption("INC_VELOCITY_INIT", 3, Inc_Velocity_Init, default_vel_inf);
  /*!\brief INC_TEMPERATURE_INIT \n DESCRIPTION: Initial temperature for incompressible flows with the energy equation (288.15 K by default) \ingroup Config*/
  addDoubleOption("INC_TEMPERATURE_INIT", Inc_Temperature_Init, 288.15);
  /*!\brief INC_NONDIM \n DESCRIPTION: Non-dimensionalization scheme for incompressible flows. \ingroup Config*/
  addEnumOption("INC_NONDIM", Ref_Inc_NonDim, NonDim_Map, INITIAL_VALUES);
    /*!\brief INC_INLET_USENORMAL \n DESCRIPTION: Use the local boundary normal for the flow direction with the incompressible pressure inlet. \ingroup Config*/
  addBoolOption("INC_INLET_USENORMAL", Inc_Inlet_UseNormal, false);
  /*!\brief INC_INLET_DAMPING \n DESCRIPTION: Damping factor applied to the iterative updates to the velocity at a pressure inlet in incompressible flow (0.1 by default). \ingroup Config*/
  addDoubleOption("INC_INLET_DAMPING", Inc_Inlet_Damping, 0.1);
  /*!\brief INC_OUTLET_DAMPING \n DESCRIPTION: Damping factor applied to the iterative updates to the pressure at a mass flow outlet in incompressible flow (0.1 by default). \ingroup Config*/
  addDoubleOption("INC_OUTLET_DAMPING", Inc_Outlet_Damping, 0.1);
  
  /*!\brief FREESTREAM_TEMPERATURE_VE\n DESCRIPTION: Free-stream vibrational-electronic temperature (288.15 K by default) \ingroup Config*/
  addDoubleOption("FREESTREAM_TEMPERATURE_VE", Temperature_ve_FreeStream, 288.15);
  default_vel_inf[0] = 1.0; default_vel_inf[1] = 0.0; default_vel_inf[2] = 0.0;
  /*!\brief FREESTREAM_VELOCITY\n DESCRIPTION: Free-stream velocity (m/s) */
  addDoubleArrayOption("FREESTREAM_VELOCITY", 3, Velocity_FreeStream, default_vel_inf);
  /* DESCRIPTION: Free-stream viscosity (1.853E-5 Ns/m^2 (air), 0.798E-3 Ns/m^2 (water)) */
  addDoubleOption("FREESTREAM_VISCOSITY", Viscosity_FreeStream, -1.0);
  /* DESCRIPTION: Thermal conductivity used for heat equation */
  addDoubleOption("THERMAL_CONDUCTIVITY_SOLID", Thermal_Conductivity_Solid, 0.0);
  /* DESCRIPTION: Solids temperature at freestream conditions */
  addDoubleOption("SOLID_TEMPERATURE_INIT", Temperature_Freestream_Solid, 288.15);
  /* DESCRIPTION: Density used in solids */
  addDoubleOption("SOLID_DENSITY", Density_Solid, 2710.0);
  /* DESCRIPTION:  */
  addDoubleOption("FREESTREAM_INTERMITTENCY", Intermittency_FreeStream, 1.0);
  /* DESCRIPTION:  */
  addDoubleOption("FREESTREAM_TURBULENCEINTENSITY", TurbulenceIntensity_FreeStream, 0.05);
  /* DESCRIPTION:  */
  addDoubleOption("FREESTREAM_NU_FACTOR", NuFactor_FreeStream, 3.0);
  /* DESCRIPTION:  */
  addDoubleOption("ENGINE_NU_FACTOR", NuFactor_Engine, 3.0);
  /* DESCRIPTION:  */
  addDoubleOption("ACTDISK_SECONDARY_FLOW", SecondaryFlow_ActDisk, 0.0);
  /* DESCRIPTION:  */
  addDoubleOption("INITIAL_BCTHRUST", Initial_BCThrust, 4000.0);
  /* DESCRIPTION:  */
  addDoubleOption("FREESTREAM_TURB2LAMVISCRATIO", Turb2LamViscRatio_FreeStream, 10.0);
  /* DESCRIPTION: Side-slip angle (degrees, only for compressible flows) */
  addDoubleOption("SIDESLIP_ANGLE", AoS, 0.0);
  /*!\brief AOA  \n DESCRIPTION: Angle of attack (degrees, only for compressible flows) \ingroup Config*/
  addDoubleOption("AOA", AoA, 0.0);
  /* DESCRIPTION: Activate fixed CL mode (specify a CL instead of AoA). */
  addBoolOption("FIXED_CL_MODE", Fixed_CL_Mode, false);
  /* DESCRIPTION: Activate fixed CM mode (specify a CM instead of iH). */
  addBoolOption("FIXED_CM_MODE", Fixed_CM_Mode, false);
  /* DESCRIPTION: Evaluate the dOF_dCL or dOF_dCMy during run time. */
  addBoolOption("EVAL_DOF_DCX", Eval_dOF_dCX, false);
  /* DESCRIPTION: DIscard the angle of attack in the solution and the increment in the geometry files. */
  addBoolOption("DISCARD_INFILES", Discard_InFiles, false);
  /* DESCRIPTION: Specify a fixed coefficient of lift instead of AoA (only for compressible flows) */
  addDoubleOption("TARGET_CL", Target_CL, 0.0);
  /* DESCRIPTION: Specify a fixed coefficient of lift instead of AoA (only for compressible flows) */
  addDoubleOption("TARGET_CM", Target_CM, 0.0);
  /* DESCRIPTION: Damping factor for fixed CL mode. */
  addDoubleOption("DCL_DALPHA", dCL_dAlpha, 0.2);
  /* DESCRIPTION: Damping factor for fixed CL mode. */
  addDoubleOption("DCM_DIH", dCM_diH, 0.05);
  /* DESCRIPTION: Number of times Alpha is updated in a fix CL problem. */
  addUnsignedLongOption("UPDATE_ALPHA", Update_Alpha, 5);
  /* DESCRIPTION: Number of times Alpha is updated in a fix CL problem. */
  addUnsignedLongOption("UPDATE_IH", Update_iH, 5);
  /* DESCRIPTION: Number of iterations to evaluate dCL_dAlpha . */
  addUnsignedLongOption("ITER_DCL_DALPHA", Iter_dCL_dAlpha, 500);
  /* DESCRIPTION: Damping factor for fixed CL mode. */
  addDoubleOption("DNETTHRUST_DBCTHRUST", dNetThrust_dBCThrust, 1.0);
  /* DESCRIPTION: Number of times Alpha is updated in a fix CL problem. */
  addUnsignedLongOption("UPDATE_BCTHRUST", Update_BCThrust, 5);


  /*!\par CONFIG_CATEGORY: Reference Conditions \ingroup Config*/
  /*--- Options related to reference values for nondimensionalization ---*/

  Length_Ref = 1.0; //<---- NOTE: this should be given an option or set as a const

  /*!\brief REF_ORIGIN_MOMENT_X\n DESCRIPTION: X Reference origin for moment computation \ingroup Config*/
  addDoubleListOption("REF_ORIGIN_MOMENT_X", nRefOriginMoment_X, RefOriginMoment_X);
  /*!\brief REF_ORIGIN_MOMENT_Y\n DESCRIPTION: Y Reference origin for moment computation \ingroup Config*/
  addDoubleListOption("REF_ORIGIN_MOMENT_Y", nRefOriginMoment_Y, RefOriginMoment_Y);
  /*!\brief REF_ORIGIN_MOMENT_Z\n DESCRIPTION: Z Reference origin for moment computation \ingroup Config*/
  addDoubleListOption("REF_ORIGIN_MOMENT_Z", nRefOriginMoment_Z, RefOriginMoment_Z);
  /*!\brief REF_AREA\n DESCRIPTION: Reference area for force coefficients (0 implies automatic calculation) \ingroup Config*/
  addDoubleOption("REF_AREA", RefArea, 1.0);
  /*!\brief SEMI_SPAN\n DESCRIPTION: Wing semi-span (0 implies automatic calculation) \ingroup Config*/
  addDoubleOption("SEMI_SPAN", SemiSpan, 0.0);
  /*!\brief REF_LENGTH\n DESCRIPTION: Reference length for pitching, rolling, and yawing non-dimensional moment \ingroup Config*/
  addDoubleOption("REF_LENGTH", RefLength, 1.0);
  /*!\brief REF_SHARP_EDGES\n DESCRIPTION: Reference coefficient for detecting sharp edges \ingroup Config*/
  addDoubleOption("REF_SHARP_EDGES", RefSharpEdges, 3.0);
	/*!\brief REF_VELOCITY\n DESCRIPTION: Reference velocity (incompressible only)  \ingroup Config*/
  addDoubleOption("REF_VELOCITY", Velocity_Ref, -1.0);
	/* !\brief REF_VISCOSITY  \n DESCRIPTION: Reference viscosity (incompressible only)  \ingroup Config*/
  addDoubleOption("REF_VISCOSITY", Viscosity_Ref, -1.0);
  /* DESCRIPTION: Type of mesh motion */
  addEnumOption("REF_DIMENSIONALIZATION", Ref_NonDim, NonDim_Map, DIMENSIONAL);

  /*!\par CONFIG_CATEGORY: Boundary Markers \ingroup Config*/
  /*--- Options related to various boundary markers ---*/

  /*!\brief HTP_AXIS\n DESCRIPTION: Location of the HTP axis*/
  default_htp_axis[0] = 0.0; default_htp_axis[1] = 0.0;
  addDoubleArrayOption("HTP_AXIS", 2, HTP_Axis, default_htp_axis);
  /*!\brief MARKER_PLOTTING\n DESCRIPTION: Marker(s) of the surface in the surface flow solution file  \ingroup Config*/
  addStringListOption("MARKER_PLOTTING", nMarker_Plotting, Marker_Plotting);
  /*!\brief MARKER_MONITORING\n DESCRIPTION: Marker(s) of the surface where evaluate the non-dimensional coefficients \ingroup Config*/
  addStringListOption("MARKER_MONITORING", nMarker_Monitoring, Marker_Monitoring);
  /*!\brief MARKER_CONTROL_VOLUME\n DESCRIPTION: Marker(s) of the surface in the surface flow solution file  \ingroup Config*/
  addStringListOption("MARKER_ANALYZE", nMarker_Analyze, Marker_Analyze);
  /*!\brief MARKER_DESIGNING\n DESCRIPTION: Marker(s) of the surface where objective function (design problem) will be evaluated \ingroup Config*/
  addStringListOption("MARKER_DESIGNING", nMarker_Designing, Marker_Designing);
  /*!\brief GEO_MARKER\n DESCRIPTION: Marker(s) of the surface where evaluate the geometrical functions \ingroup Config*/
  addStringListOption("GEO_MARKER", nMarker_GeoEval, Marker_GeoEval);
  /*!\brief MARKER_EULER\n DESCRIPTION: Euler wall boundary marker(s) \ingroup Config*/
  addStringListOption("MARKER_EULER", nMarker_Euler, Marker_Euler);
  /*!\brief MARKER_FAR\n DESCRIPTION: Far-field boundary marker(s) \ingroup Config*/
  addStringListOption("MARKER_FAR", nMarker_FarField, Marker_FarField);
  /*!\brief MARKER_SYM\n DESCRIPTION: Symmetry boundary condition \ingroup Config*/
  addStringListOption("MARKER_SYM", nMarker_SymWall, Marker_SymWall);
  /*!\brief MARKER_NEARFIELD\n DESCRIPTION: Near-Field boundary condition \ingroup Config*/
  addStringListOption("MARKER_NEARFIELD", nMarker_NearFieldBound, Marker_NearFieldBound);
  /*!\brief MARKER_FLUID_INTERFACE\n DESCRIPTION: Fluid interface boundary marker(s) \ingroup Config*/
  addStringListOption("MARKER_FLUID_INTERFACE", nMarker_Fluid_InterfaceBound, Marker_Fluid_InterfaceBound);
  /*!\brief MARKER_FSI_INTERFACE \n DESCRIPTION: ZONE interface boundary marker(s) \ingroup Config*/
  addStringListOption("MARKER_ZONE_INTERFACE", nMarker_ZoneInterface, Marker_ZoneInterface);
  /*!\brief MARKER_CHT_INTERFACE \n DESCRIPTION: CHT interface boundary marker(s) \ingroup Config*/
  addStringListOption("MARKER_CHT_INTERFACE", nMarker_CHTInterface, Marker_CHTInterface);
  /*!\brief MARKER_DIRICHLET  \n DESCRIPTION: Dirichlet boundary marker(s) \ingroup Config*/
  addStringListOption("MARKER_DIRICHLET", nMarker_Dirichlet, Marker_Dirichlet);
  /* DESCRIPTION: Neumann boundary marker(s) */
  addStringListOption("MARKER_NEUMANN", nMarker_Neumann, Marker_Neumann);
  /* DESCRIPTION: Neumann boundary marker(s) */
  addStringListOption("MARKER_INTERNAL", nMarker_Internal, Marker_Internal);
  /* DESCRIPTION: Custom boundary marker(s) */
  addStringListOption("MARKER_CUSTOM", nMarker_Custom, Marker_Custom);
  /* DESCRIPTION: Periodic boundary marker(s) for use with SU2_MSH
   Format: ( periodic marker, donor marker, rotation_center_x, rotation_center_y,
   rotation_center_z, rotation_angle_x-axis, rotation_angle_y-axis,
   rotation_angle_z-axis, translation_x, translation_y, translation_z, ... ) */
  addPeriodicOption("MARKER_PERIODIC", nMarker_PerBound, Marker_PerBound, Marker_PerDonor,
                    Periodic_RotCenter, Periodic_RotAngles, Periodic_Translation);

  /*!\brief MARKER_PYTHON_CUSTOM\n DESCRIPTION: Python customizable marker(s) \ingroup Config*/
  addStringListOption("MARKER_PYTHON_CUSTOM", nMarker_PyCustom, Marker_PyCustom);

  /*!\brief MARKER_WALL_FUNCTIONS\n DESCRIPTION: Viscous wall markers for which wall functions must be applied.
   Format: (Wall function marker, wall function type, ...) \ingroup Config*/
  addWallFunctionOption("MARKER_WALL_FUNCTIONS", nMarker_WallFunctions, Marker_WallFunctions,
                        Kind_WallFunctions, IntInfo_WallFunctions, DoubleInfo_WallFunctions);

  /*!\brief ACTDISK_TYPE  \n DESCRIPTION: Actuator Disk boundary type \n OPTIONS: see \link ActDisk_Map \endlink \n Default: VARIABLES_JUMP \ingroup Config*/
  addEnumOption("ACTDISK_TYPE", Kind_ActDisk, ActDisk_Map, VARIABLES_JUMP);

  /*!\brief MARKER_ACTDISK\n DESCRIPTION: Periodic boundary marker(s) for use with SU2_MSH
   Format: ( periodic marker, donor marker, rotation_center_x, rotation_center_y,
   rotation_center_z, rotation_angle_x-axis, rotation_angle_y-axis,
   rotation_angle_z-axis, translation_x, translation_y, translation_z, ... ) \ingroup Config*/
  addActDiskOption("MARKER_ACTDISK",
                   nMarker_ActDiskInlet, nMarker_ActDiskOutlet,  Marker_ActDiskInlet, Marker_ActDiskOutlet,
                   ActDisk_PressJump, ActDisk_TempJump, ActDisk_Omega);

  /*!\brief INLET_TYPE  \n DESCRIPTION: Inlet boundary type \n OPTIONS: see \link Inlet_Map \endlink \n DEFAULT: TOTAL_CONDITIONS \ingroup Config*/
  addEnumOption("INLET_TYPE", Kind_Inlet, Inlet_Map, TOTAL_CONDITIONS);
  /*!\brief INC_INLET_TYPE \n DESCRIPTION: List of inlet types for incompressible flows. List length must match number of inlet markers. Options: VELOCITY_INLET, PRESSURE_INLET. \ingroup Config*/
  addEnumListOption("INC_INLET_TYPE", nInc_Inlet, Kind_Inc_Inlet, Inlet_Map);
  addBoolOption("SPECIFIED_INLET_PROFILE", Inlet_From_File, false);
  /*!\brief INLET_FILENAME \n DESCRIPTION: Input file for a specified inlet profile (w/ extension) \n DEFAULT: inlet.dat \ingroup Config*/
  addStringOption("INLET_FILENAME", Inlet_Filename, string("inlet.dat"));
  /*!\brief INLET_MATCHING_TOLERANCE
   * \n DESCRIPTION: If a file is provided to specify the inlet profile,
   * this tolerance will be used to match the coordinates in the input file to
   * the points on the grid. \n DEFAULT: 1E-6 \ingroup Config*/
  addDoubleOption("INLET_MATCHING_TOLERANCE", Inlet_Matching_Tol, 1e-6);
  /*!\brief MARKER_INLET  \n DESCRIPTION: Inlet boundary marker(s) with the following formats,
   Total Conditions: (inlet marker, total temp, total pressure, flow_direction_x,
   flow_direction_y, flow_direction_z, ... ) where flow_direction is
   a unit vector.
   Mass Flow: (inlet marker, density, velocity magnitude, flow_direction_x,
   flow_direction_y, flow_direction_z, ... ) where flow_direction is
   a unit vector. \ingroup Config*/
  addInletOption("MARKER_INLET", nMarker_Inlet, Marker_Inlet, Inlet_Ttotal, Inlet_Ptotal, Inlet_FlowDir);

  /*!\brief MARKER_RIEMANN \n DESCRIPTION: Riemann boundary marker(s) with the following formats, a unit vector.
   * \n OPTIONS: See \link Riemann_Map \endlink. The variables indicated by the option and the flow direction unit vector must be specified. \ingroup Config*/
  addRiemannOption("MARKER_RIEMANN", nMarker_Riemann, Marker_Riemann, Kind_Data_Riemann, Riemann_Map, Riemann_Var1, Riemann_Var2, Riemann_FlowDir);
  /*!\brief MARKER_GILES \n DESCRIPTION: Giles boundary marker(s) with the following formats, a unit vector. */
  /* \n OPTIONS: See \link Giles_Map \endlink. The variables indicated by the option and the flow direction unit vector must be specified. \ingroup Config*/
  addGilesOption("MARKER_GILES", nMarker_Giles, Marker_Giles, Kind_Data_Giles, Giles_Map, Giles_Var1, Giles_Var2, Giles_FlowDir, RelaxFactorAverage, RelaxFactorFourier);
  /*!\brief SPATIAL_FOURIER \n DESCRIPTION: Option to compute the spatial fourier trasformation for the Giles BC. */
  addBoolOption("SPATIAL_FOURIER", SpatialFourier, false);
  /*!\brief GILES_EXTRA_RELAXFACTOR \n DESCRIPTION: the 1st coeff the value of the under relaxation factor to apply to the shroud and hub,
   * the 2nd coefficient is the the percentage of span-wise height influenced by this extra under relaxation factor.*/
  default_extrarelfac[0] = 0.1; default_extrarelfac[1] = 0.1;
  addDoubleArrayOption("GILES_EXTRA_RELAXFACTOR", 2, ExtraRelFacGiles, default_extrarelfac);
  /*!\brief AVERAGE_PROCESS_TYPE \n DESCRIPTION: types of mixing process for averaging quantities at the boundaries.
    \n OPTIONS: see \link MixingProcess_Map \endlink \n DEFAULT: AREA_AVERAGE \ingroup Config*/
  addEnumOption("MIXINGPLANE_INTERFACE_KIND", Kind_MixingPlaneInterface, MixingPlaneInterface_Map, NEAREST_SPAN);
  /*!\brief AVERAGE_PROCESS_KIND \n DESCRIPTION: types of mixing process for averaging quantities at the boundaries.
    \n OPTIONS: see \link MixingProcess_Map \endlink \n DEFAULT: AREA_AVERAGE \ingroup Config*/
  addEnumOption("AVERAGE_PROCESS_KIND", Kind_AverageProcess, AverageProcess_Map, AREA);
  /*!\brief PERFORMANCE_AVERAGE_PROCESS_KIND \n DESCRIPTION: types of mixing process for averaging quantities at the boundaries for performance computation.
      \n OPTIONS: see \link MixingProcess_Map \endlink \n DEFAULT: AREA_AVERAGE \ingroup Config*/
  addEnumOption("PERFORMANCE_AVERAGE_PROCESS_KIND", Kind_PerformanceAverageProcess, AverageProcess_Map, AREA);
  default_mixedout_coeff[0] = 1.0; default_mixedout_coeff[1] = 1.0E-05; default_mixedout_coeff[2] = 15.0;
  /*!\brief MIXEDOUT_COEFF \n DESCRIPTION: the 1st coeff is an under relaxation factor for the Newton method,
   * the 2nd coefficient is the tolerance for the Newton method, 3rd coefficient is the maximum number of
   * iteration for the Newton Method.*/
  addDoubleArrayOption("MIXEDOUT_COEFF", 3, Mixedout_Coeff, default_mixedout_coeff);
  /*!\brief RAMP_ROTATING_FRAME\n DESCRIPTION: option to ramp up or down the rotating frame velocity value*/
  addBoolOption("RAMP_ROTATING_FRAME", RampRotatingFrame, false);
  default_rampRotFrame_coeff[0] = 0; default_rampRotFrame_coeff[1] = 1.0; default_rampRotFrame_coeff[2] = 1000.0;
      /*!\brief RAMP_ROTATING_FRAME_COEFF \n DESCRIPTION: the 1st coeff is the staring velocity,
   * the 2nd coeff is the number of iterations for the update, 3rd is the number of iteration */
  addDoubleArrayOption("RAMP_ROTATING_FRAME_COEFF", 3, RampRotatingFrame_Coeff, default_rampRotFrame_coeff);
  /* DESCRIPTION: AVERAGE_MACH_LIMIT is a limit value for average procedure based on the mass flux. */
  addDoubleOption("AVERAGE_MACH_LIMIT", AverageMachLimit, 0.03);
  /*!\brief RAMP_OUTLET_PRESSURE\n DESCRIPTION: option to ramp up or down the rotating frame velocity value*/
  addBoolOption("RAMP_OUTLET_PRESSURE", RampOutletPressure, false);
  default_rampOutPres_coeff[0] = 100000.0; default_rampOutPres_coeff[1] = 1.0; default_rampOutPres_coeff[2] = 1000.0;
  /*!\brief RAMP_OUTLET_PRESSURE_COEFF \n DESCRIPTION: the 1st coeff is the staring outlet pressure,
   * the 2nd coeff is the number of iterations for the update, 3rd is the number of total iteration till reaching the final outlet pressure value */
  addDoubleArrayOption("RAMP_OUTLET_PRESSURE_COEFF", 3, RampOutletPressure_Coeff, default_rampOutPres_coeff);
  /*!\brief MARKER_MIXINGPLANE \n DESCRIPTION: Identify the boundaries in which the mixing plane is applied. \ingroup Config*/
  addStringListOption("MARKER_MIXINGPLANE_INTERFACE", nMarker_MixingPlaneInterface, Marker_MixingPlaneInterface);
  /*!\brief TURBULENT_MIXINGPLANE \n DESCRIPTION: Activate mixing plane also for turbulent quantities \ingroup Config*/
  addBoolOption("TURBULENT_MIXINGPLANE", turbMixingPlane, false);
  /*!\brief MARKER_TURBOMACHINERY \n DESCRIPTION: Identify the inflow and outflow boundaries in which the turbomachinery settings are  applied. \ingroup Config*/
  addTurboPerfOption("MARKER_TURBOMACHINERY", nMarker_Turbomachinery, Marker_TurboBoundIn, Marker_TurboBoundOut);
  /*!\brief NUM_SPANWISE_SECTIONS \n DESCRIPTION: Integer number of spanwise sections to compute 3D turbo BC and Performance for turbomachinery */
  addUnsignedShortOption("NUM_SPANWISE_SECTIONS", nSpanWiseSections_User, 1);
  /*!\brief SPANWISE_KIND \n DESCRIPTION: type of algorithm to identify the span-wise sections at the turbo boundaries.
   \n OPTIONS: see \link SpanWise_Map \endlink \n Default: AUTOMATIC */
  addEnumOption("SPANWISE_KIND", Kind_SpanWise, SpanWise_Map, AUTOMATIC);
  /*!\brief TURBOMACHINERY_KIND \n DESCRIPTION: types of turbomachynery architecture.
      \n OPTIONS: see \link TurboMachinery_Map \endlink \n Default: AXIAL */
  addEnumListOption("TURBOMACHINERY_KIND",nTurboMachineryKind, Kind_TurboMachinery, TurboMachinery_Map);
  /*!\brief MARKER_SHROUD \n DESCRIPTION: markers in which velocity is forced to 0.0 .
   * \n Format: (shroud1, shroud2, ...)*/
  addStringListOption("MARKER_SHROUD", nMarker_Shroud, Marker_Shroud);
  /*!\brief MARKER_SUPERSONIC_INLET  \n DESCRIPTION: Supersonic inlet boundary marker(s)
   * \n   Format: (inlet marker, temperature, static pressure, velocity_x,   velocity_y, velocity_z, ... ), i.e. primitive variables specified. \ingroup Config*/
  addInletOption("MARKER_SUPERSONIC_INLET", nMarker_Supersonic_Inlet, Marker_Supersonic_Inlet, Inlet_Temperature, Inlet_Pressure, Inlet_Velocity);
  /*!\brief MARKER_SUPERSONIC_OUTLET \n DESCRIPTION: Supersonic outlet boundary marker(s) \ingroup Config*/
  addStringListOption("MARKER_SUPERSONIC_OUTLET", nMarker_Supersonic_Outlet, Marker_Supersonic_Outlet);
  /*!\brief MARKER_OUTLET  \n DESCRIPTION: Outlet boundary marker(s)\n
   Format: ( outlet marker, back pressure (static), ... ) \ingroup Config*/
  addStringDoubleListOption("MARKER_OUTLET", nMarker_Outlet, Marker_Outlet, Outlet_Pressure);
  /*!\brief INC_INLET_TYPE \n DESCRIPTION: List of inlet types for incompressible flows. List length must match number of inlet markers. Options: VELOCITY_INLET, PRESSURE_INLET. \ingroup Config*/
  addEnumListOption("INC_OUTLET_TYPE", nInc_Outlet, Kind_Inc_Outlet, Outlet_Map);
  /*!\brief MARKER_ISOTHERMAL DESCRIPTION: Isothermal wall boundary marker(s)\n
   * Format: ( isothermal marker, wall temperature (static), ... ) \ingroup Config  */
  addStringDoubleListOption("MARKER_ISOTHERMAL", nMarker_Isothermal, Marker_Isothermal, Isothermal_Temperature);
  /*!\brief MARKER_HEATFLUX  \n DESCRIPTION: Specified heat flux wall boundary marker(s)
   Format: ( Heat flux marker, wall heat flux (static), ... ) \ingroup Config*/
  addStringDoubleListOption("MARKER_HEATFLUX", nMarker_HeatFlux, Marker_HeatFlux, Heat_Flux);
  /*!\brief MARKER_ENGINE_INFLOW  \n DESCRIPTION: Engine inflow boundary marker(s)
   Format: ( nacelle inflow marker, fan face Mach, ... ) \ingroup Config*/
  addStringDoubleListOption("MARKER_ENGINE_INFLOW", nMarker_EngineInflow, Marker_EngineInflow, EngineInflow_Target);
  /* DESCRIPTION: Highlite area */
  addDoubleOption("HIGHLITE_AREA", Highlite_Area, 1.0);
  /* DESCRIPTION: Fan poly efficiency */
  addDoubleOption("FAN_POLY_EFF", Fan_Poly_Eff, 1.0);
  /*!\brief SUBSONIC_ENGINE\n DESCRIPTION: Engine subsonic intake region \ingroup Config*/
  addBoolOption("INTEGRATED_HEATFLUX", Integrated_HeatFlux, false);
  /*!\brief SUBSONIC_ENGINE\n DESCRIPTION: Engine subsonic intake region \ingroup Config*/
  addBoolOption("SUBSONIC_ENGINE", SubsonicEngine, false);
  /* DESCRIPTION: Actuator disk double surface */
  addBoolOption("ACTDISK_DOUBLE_SURFACE", ActDisk_DoubleSurface, false);
  /* DESCRIPTION: Only half engine is in the computational grid */
  addBoolOption("ENGINE_HALF_MODEL", Engine_HalfModel, false);
  /* DESCRIPTION: Actuator disk double surface */
  addBoolOption("ACTDISK_SU2_DEF", ActDisk_SU2_DEF, false);
  /* DESCRIPTION: Definition of the distortion rack (radial number of proves / circumferential density (degree) */
  default_distortion[0] =  5.0; default_distortion[1] =  15.0;
  addDoubleArrayOption("DISTORTION_RACK", 2, DistortionRack, default_distortion);
  /* DESCRIPTION: Values of the box to impose a subsonic nacellle (mach, Pressure, Temperature) */
  default_eng_val[0]=0.0; default_eng_val[1]=0.0; default_eng_val[2]=0.0;
  default_eng_val[3]=0.0;  default_eng_val[4]=0.0;
  addDoubleArrayOption("SUBSONIC_ENGINE_VALUES", 5, SubsonicEngine_Values, default_eng_val);
  /* DESCRIPTION: Coordinates of the box to impose a subsonic nacellle cylinder (Xmin, Ymin, Zmin, Xmax, Ymax, Zmax, Radius) */
  default_eng_cyl[0] = 0.0; default_eng_cyl[1] = 0.0; default_eng_cyl[2] = 0.0;
  default_eng_cyl[3] =  1E15; default_eng_cyl[4] =  1E15; default_eng_cyl[5] =  1E15; default_eng_cyl[6] =  1E15;
  addDoubleArrayOption("SUBSONIC_ENGINE_CYL", 7, SubsonicEngine_Cyl, default_eng_cyl);
  /* DESCRIPTION: Engine exhaust boundary marker(s)
   Format: (nacelle exhaust marker, total nozzle temp, total nozzle pressure, ... )*/
  addExhaustOption("MARKER_ENGINE_EXHAUST", nMarker_EngineExhaust, Marker_EngineExhaust, Exhaust_Temperature_Target, Exhaust_Pressure_Target);
  /* DESCRIPTION: Clamped boundary marker(s) */
  addStringListOption("MARKER_CLAMPED", nMarker_Clamped, Marker_Clamped);
  /* DESCRIPTION: Displacement boundary marker(s) */
  addStringDoubleListOption("MARKER_NORMAL_DISPL", nMarker_Displacement, Marker_Displacement, Displ_Value);
  /* DESCRIPTION: Load boundary marker(s) - uniform pressure in Pa */
  addStringDoubleListOption("MARKER_PRESSURE", nMarker_Load, Marker_Load, Load_Value);
  /* DESCRIPTION: Load boundary marker(s) */
  addStringDoubleListOption("MARKER_DAMPER", nMarker_Damper, Marker_Damper, Damper_Constant);
  /* DESCRIPTION: Load boundary marker(s)
   Format: (inlet marker, load, multiplier, dir_x, dir_y, dir_z, ... ), i.e. primitive variables specified. */
  addInletOption("MARKER_LOAD", nMarker_Load_Dir, Marker_Load_Dir, Load_Dir_Value, Load_Dir_Multiplier, Load_Dir);
  /* DESCRIPTION: Load boundary marker(s)
   Format: (inlet marker, load, multiplier, dir_x, dir_y, dir_z, ... ), i.e. primitive variables specified. */
  addInletOption("MARKER_DISPLACEMENT", nMarker_Disp_Dir, Marker_Disp_Dir, Disp_Dir_Value, Disp_Dir_Multiplier, Disp_Dir);
  /* DESCRIPTION: Sine load boundary marker(s)
   Format: (inlet marker, load, multiplier, dir_x, dir_y, dir_z, ... ), i.e. primitive variables specified. */
  addInletOption("MARKER_SINE_LOAD", nMarker_Load_Sine, Marker_Load_Sine, Load_Sine_Amplitude, Load_Sine_Frequency, Load_Sine_Dir);
  /*!\brief SINE_LOAD\n DESCRIPTION: option to apply the load as a sine*/
  addBoolOption("SINE_LOAD", Sine_Load, false);
  default_sineload_coeff[0] = 0.0; default_sineload_coeff[1] = 0.0; default_sineload_coeff[2] = 0.0;
  /*!\brief SINE_LOAD_COEFF \n DESCRIPTION: the 1st coeff is the amplitude, the 2nd is the frequency, 3rd is the phase in radians */
  addDoubleArrayOption("SINE_LOAD_COEFF", 3, SineLoad_Coeff, default_sineload_coeff);
  /*!\brief RAMP_AND_RELEASE\n DESCRIPTION: release the load after applying the ramp*/
  addBoolOption("RAMP_AND_RELEASE_LOAD", RampAndRelease, false);

  /* DESCRIPTION: Flow load boundary marker(s) */
  addStringDoubleListOption("MARKER_FLOWLOAD", nMarker_FlowLoad, Marker_FlowLoad, FlowLoad_Value);
  /* DESCRIPTION: Damping factor for engine inlet condition */
  addDoubleOption("DAMP_ENGINE_INFLOW", Damp_Engine_Inflow, 0.95);
  /* DESCRIPTION: Damping factor for engine exhaust condition */
  addDoubleOption("DAMP_ENGINE_EXHAUST", Damp_Engine_Exhaust, 0.95);
  /*!\brief ENGINE_INFLOW_TYPE  \n DESCRIPTION: Inlet boundary type \n OPTIONS: see \link Engine_Inflow_Map \endlink \n Default: FAN_FACE_MACH \ingroup Config*/
  addEnumOption("ENGINE_INFLOW_TYPE", Kind_Engine_Inflow, Engine_Inflow_Map, FAN_FACE_MACH);
  /* DESCRIPTION: Evaluate a problem with engines */
  addBoolOption("ENGINE", Engine, false);
    
  /* DESCRIPTION:  Compute buffet sensor */
  addBoolOption("BUFFET_MONITORING", Buffet_Monitoring, false);
  /* DESCRIPTION:  Sharpness coefficient for the buffet sensor */
  addDoubleOption("BUFFET_K", Buffet_k, 10.0);
  /* DESCRIPTION:  Offset parameter for the buffet sensor */
  addDoubleOption("BUFFET_LAMBDA", Buffet_lambda, 0.0);


  /*!\par CONFIG_CATEGORY: Time-marching \ingroup Config*/
  /*--- Options related to time-marching ---*/

  /* DESCRIPTION: Unsteady simulation  */
  addEnumOption("UNSTEADY_SIMULATION", Unsteady_Simulation, Unsteady_Map, STEADY);
  /* DESCRIPTION:  Courant-Friedrichs-Lewy condition of the finest grid */
  addDoubleOption("CFL_NUMBER", CFLFineGrid, 1.25);
  /* DESCRIPTION:  Courant-Friedrichs-Lewy condition of the finest grid in (heat fvm) solid solvers */
  addDoubleOption("CFL_NUMBER_SOLID", CFLSolid, 1.25);
  /* DESCRIPTION:  Max time step in local time stepping simulations */
  addDoubleOption("MAX_DELTA_TIME", Max_DeltaTime, 1000000);
  /* DESCRIPTION: Activate The adaptive CFL number. */
  addBoolOption("CFL_ADAPT", CFL_Adapt, false);
  /* !\brief CFL_ADAPT_PARAM
   * DESCRIPTION: Parameters of the adaptive CFL number (factor down, factor up, CFL limit (min and max) )
   * Factor down generally >1.0, factor up generally < 1.0 to cause the CFL to increase when residual is decreasing,
   * and decrease when the residual is increasing or stalled. \ingroup Config*/
  default_cfl_adapt[0] = 0.0; default_cfl_adapt[1] = 0.0; default_cfl_adapt[2] = 1.0; default_cfl_adapt[3] = 100.0;
  addDoubleArrayOption("CFL_ADAPT_PARAM", 4, CFL_AdaptParam, default_cfl_adapt);
  /* DESCRIPTION: Reduction factor of the CFL coefficient in the adjoint problem */
  addDoubleOption("CFL_REDUCTION_ADJFLOW", CFLRedCoeff_AdjFlow, 0.8);
  /* DESCRIPTION: Reduction factor of the CFL coefficient in the level set problem */
  addDoubleOption("CFL_REDUCTION_TURB", CFLRedCoeff_Turb, 1.0);
  /* DESCRIPTION: Reduction factor of the CFL coefficient in the turbulent adjoint problem */
  addDoubleOption("CFL_REDUCTION_ADJTURB", CFLRedCoeff_AdjTurb, 1.0);
  /* DESCRIPTION: Number of total iterations */
  addUnsignedLongOption("EXT_ITER", nExtIter, 0);
  /* DESCRIPTION: External iteration offset due to restart */
  addUnsignedLongOption("EXT_ITER_OFFSET", ExtIter_OffSet, 0);
  // these options share nRKStep as their size, which is not a good idea in general
  /* DESCRIPTION: Runge-Kutta alpha coefficients */
  addDoubleListOption("RK_ALPHA_COEFF", nRKStep, RK_Alpha_Step);
  /* DESCRIPTION: Number of time levels for time accurate local time stepping. */
  addUnsignedShortOption("LEVELS_TIME_ACCURATE_LTS", nLevels_TimeAccurateLTS, 1);
  /* DESCRIPTION: Number of time DOFs used in the predictor step of ADER-DG. */
  addUnsignedShortOption("TIME_DOFS_ADER_DG", nTimeDOFsADER_DG, 2);
  /* DESCRIPTION: Time Step for dual time stepping simulations (s) */
  addDoubleOption("UNST_TIMESTEP", Delta_UnstTime, 0.0);
  /* DESCRIPTION: Total Physical Time for dual time stepping simulations (s) */
  addDoubleOption("UNST_TIME", Total_UnstTime, 1.0);
  /* DESCRIPTION: Unsteady Courant-Friedrichs-Lewy number of the finest grid */
  addDoubleOption("UNST_CFL_NUMBER", Unst_CFL, 0.0);
  /* DESCRIPTION: Number of internal iterations (dual time method) */
  addUnsignedLongOption("UNST_INT_ITER", Unst_nIntIter, 100);
  /* DESCRIPTION: Integer number of periodic time instances for Harmonic Balance */
  addUnsignedShortOption("TIME_INSTANCES", nTimeInstances, 1);
  /* DESCRIPTION: Time period for Harmonic Balance wihtout moving meshes */
  addDoubleOption("HB_PERIOD", HarmonicBalance_Period, -1.0);
  /* DESCRIPTION:  Turn on/off harmonic balance preconditioning */
  addBoolOption("HB_PRECONDITION", HB_Precondition, false);
  /* DESCRIPTION: Iteration number to begin unsteady restarts (dual time method) */
  addLongOption("UNST_RESTART_ITER", Unst_RestartIter, 0);
  /* DESCRIPTION: Starting direct solver iteration for the unsteady adjoint */
  addLongOption("UNST_ADJOINT_ITER", Unst_AdjointIter, 0);
  /* DESCRIPTION: Number of iterations to average the objective */
  addLongOption("ITER_AVERAGE_OBJ", Iter_Avg_Objective , 0);
  /* DESCRIPTION: Iteration number to begin unsteady restarts (structural analysis) */
  addLongOption("DYN_RESTART_ITER", Dyn_RestartIter, 0);
  /* DESCRIPTION: Time discretization */
  addEnumOption("TIME_DISCRE_FLOW", Kind_TimeIntScheme_Flow, Time_Int_Map, EULER_IMPLICIT);
  /* DESCRIPTION: Time discretization */
  addEnumOption("TIME_DISCRE_FEM_FLOW", Kind_TimeIntScheme_FEM_Flow, Time_Int_Map, RUNGE_KUTTA_EXPLICIT);
  /* DESCRIPTION: ADER-DG predictor step */
  addEnumOption("ADER_PREDICTOR", Kind_ADER_Predictor, Ader_Predictor_Map, ADER_ALIASED_PREDICTOR);
  /* DESCRIPTION: Time discretization */
  addEnumOption("TIME_DISCRE_ADJFLOW", Kind_TimeIntScheme_AdjFlow, Time_Int_Map, EULER_IMPLICIT);
  /* DESCRIPTION: Time discretization */
  addEnumOption("TIME_DISCRE_TURB", Kind_TimeIntScheme_Turb, Time_Int_Map, EULER_IMPLICIT);
  /* DESCRIPTION: Time discretization */
  addEnumOption("TIME_DISCRE_ADJTURB", Kind_TimeIntScheme_AdjTurb, Time_Int_Map, EULER_IMPLICIT);
  /* DESCRIPTION: Time discretization */
  addEnumOption("TIME_DISCRE_FEA", Kind_TimeIntScheme_FEA, Time_Int_Map_FEA, NEWMARK_IMPLICIT);
  /* DESCRIPTION: Time discretization */
  addEnumOption("TIME_DISCRE_HEAT", Kind_TimeIntScheme_Heat, Time_Int_Map, EULER_IMPLICIT);
  /* DESCRIPTION: Time discretization */
  addEnumOption("TIMESTEP_HEAT", Kind_TimeStep_Heat, Heat_TimeStep_Map, MINIMUM);

  /*!\par CONFIG_CATEGORY: Linear solver definition \ingroup Config*/
  /*--- Options related to the linear solvers ---*/

  /*!\brief LINEAR_SOLVER
   *  \n DESCRIPTION: Linear solver for the implicit, mesh deformation, or discrete adjoint systems \n OPTIONS: see \link Linear_Solver_Map \endlink \n DEFAULT: FGMRES \ingroup Config*/
  addEnumOption("LINEAR_SOLVER", Kind_Linear_Solver, Linear_Solver_Map, FGMRES);
  /*!\brief LINEAR_SOLVER_PREC
   *  \n DESCRIPTION: Preconditioner for the Krylov linear solvers \n OPTIONS: see \link Linear_Solver_Prec_Map \endlink \n DEFAULT: LU_SGS \ingroup Config*/
  addEnumOption("LINEAR_SOLVER_PREC", Kind_Linear_Solver_Prec, Linear_Solver_Prec_Map, ILU);
  /* DESCRIPTION: Minimum error threshold for the linear solver for the implicit formulation */
  addDoubleOption("LINEAR_SOLVER_ERROR", Linear_Solver_Error, 1E-6);
  /* DESCRIPTION: Minimum error threshold for the linear solver for the implicit formulation for the FVM heat solver. */
  addDoubleOption("LINEAR_SOLVER_ERROR_HEAT", Linear_Solver_Error_Heat, 1E-8);
  /* DESCRIPTION: Maximum number of iterations of the linear solver for the implicit formulation */
  addUnsignedLongOption("LINEAR_SOLVER_ITER", Linear_Solver_Iter, 10);
  /* DESCRIPTION: Max iterations of the linear solver for the FVM heat solver. */
  addUnsignedLongOption("LINEAR_SOLVER_ITER_HEAT", Linear_Solver_Iter_Heat, 10);
  /* DESCRIPTION: Fill in level for the ILU preconditioner */
  addUnsignedShortOption("LINEAR_SOLVER_ILU_FILL_IN", Linear_Solver_ILU_n, 0);
  /* DESCRIPTION: Maximum number of iterations of the linear solver for the implicit formulation */
  addUnsignedLongOption("LINEAR_SOLVER_RESTART_FREQUENCY", Linear_Solver_Restart_Frequency, 10);
  /* DESCRIPTION: Relaxation of the flow equations solver for the implicit formulation */
  addDoubleOption("RELAXATION_FACTOR_FLOW", Relaxation_Factor_Flow, 1.0);
  /* DESCRIPTION: Relaxation of the turb equations solver for the implicit formulation */
  addDoubleOption("RELAXATION_FACTOR_TURB", Relaxation_Factor_Turb, 1.0);
  /* DESCRIPTION: Relaxation of the adjoint flow equations solver for the implicit formulation */
  addDoubleOption("RELAXATION_FACTOR_ADJFLOW", Relaxation_Factor_AdjFlow, 1.0);
  /* DESCRIPTION: Relaxation of the CHT coupling */
  addDoubleOption("RELAXATION_FACTOR_CHT", Relaxation_Factor_CHT, 1.0);
  /* DESCRIPTION: Roe coefficient */
  addDoubleOption("ROE_KAPPA", Roe_Kappa, 0.5);
  /* DESCRIPTION: Roe-Turkel preconditioning for low Mach number flows */
  addBoolOption("LOW_MACH_PREC", Low_Mach_Precon, false);
  /* DESCRIPTION: Post-reconstruction correction for low Mach number flows */
  addBoolOption("LOW_MACH_CORR", Low_Mach_Corr, false);
  /* DESCRIPTION: Time Step for dual time stepping simulations (s) */
  addDoubleOption("MIN_ROE_TURKEL_PREC", Min_Beta_RoeTurkel, 0.01);
  /* DESCRIPTION: Time Step for dual time stepping simulations (s) */
  addDoubleOption("MAX_ROE_TURKEL_PREC", Max_Beta_RoeTurkel, 0.2);
  /* DESCRIPTION: Linear solver for the turbulent adjoint systems */
  addEnumOption("ADJTURB_LIN_SOLVER", Kind_AdjTurb_Linear_Solver, Linear_Solver_Map, FGMRES);
  /* DESCRIPTION: Preconditioner for the turbulent adjoint Krylov linear solvers */
  addEnumOption("ADJTURB_LIN_PREC", Kind_AdjTurb_Linear_Prec, Linear_Solver_Prec_Map, ILU);
  /* DESCRIPTION: Minimum error threshold for the turbulent adjoint linear solver for the implicit formulation */
  addDoubleOption("ADJTURB_LIN_ERROR", AdjTurb_Linear_Error, 1E-5);
  /* DESCRIPTION: Maximum number of iterations of the turbulent adjoint linear solver for the implicit formulation */
  addUnsignedShortOption("ADJTURB_LIN_ITER", AdjTurb_Linear_Iter, 10);
  /* DESCRIPTION: Entropy fix factor */
  addDoubleOption("ENTROPY_FIX_COEFF", EntropyFix_Coeff, 0.001);
  /* DESCRIPTION: Linear solver for the discete adjoint systems */
  addEnumOption("DISCADJ_LIN_SOLVER", Kind_DiscAdj_Linear_Solver, Linear_Solver_Map, FGMRES);
  /* DESCRIPTION: Preconditioner for the discrete adjoint Krylov linear solvers */
  addEnumOption("DISCADJ_LIN_PREC", Kind_DiscAdj_Linear_Prec, Linear_Solver_Prec_Map, ILU);
  /* DESCRIPTION: Linear solver for the discete adjoint systems */
  addEnumOption("FSI_DISCADJ_LIN_SOLVER_STRUC", Kind_DiscAdj_Linear_Solver_FSI_Struc, Linear_Solver_Map, CONJUGATE_GRADIENT);
  /* DESCRIPTION: Preconditioner for the discrete adjoint Krylov linear solvers */
  addEnumOption("FSI_DISCADJ_LIN_PREC_STRUC", Kind_DiscAdj_Linear_Prec_FSI_Struc, Linear_Solver_Prec_Map, JACOBI);
  
  /*!\par CONFIG_CATEGORY: Convergence\ingroup Config*/
  /*--- Options related to convergence ---*/
  
  /*!\brief CONV_CRITERIA
   *  \n DESCRIPTION: Convergence criteria \n OPTIONS: see \link Converge_Crit_Map \endlink \n DEFAULT: RESIDUAL \ingroup Config*/
  addEnumOption("CONV_CRITERIA", ConvCriteria, Converge_Crit_Map, RESIDUAL);
  /*!\brief RESIDUAL_REDUCTION \n DESCRIPTION: Residual reduction (order of magnitude with respect to the initial value)\n DEFAULT: 3.0 \ingroup Config*/
  addDoubleOption("RESIDUAL_REDUCTION", OrderMagResidual, 5.0);
  /*!\brief RESIDUAL_MINVAL\n DESCRIPTION: Min value of the residual (log10 of the residual)\n DEFAULT: -14.0 \ingroup Config*/
  addDoubleOption("RESIDUAL_MINVAL", MinLogResidual, -14.0);
  /* DESCRIPTION: Residual reduction (order of magnitude with respect to the initial value) */
  addDoubleOption("RESIDUAL_REDUCTION_FSI", OrderMagResidualFSI, 3.0);
  /* DESCRIPTION: Min value of the residual (log10 of the residual) */
  addDoubleOption("RESIDUAL_MINVAL_FSI", MinLogResidualFSI, -5.0);
  /*!\brief RESIDUAL_REDUCTION \n DESCRIPTION: Residual reduction (order of magnitude with respect to the initial value)\n DEFAULT: 3.0 \ingroup Config*/
  addDoubleOption("RESIDUAL_REDUCTION_BGS_FLOW", OrderMagResidual_BGS_F, 3.0);
  /*!\brief RESIDUAL_MINVAL\n DESCRIPTION: Min value of the residual (log10 of the residual)\n DEFAULT: -8.0 \ingroup Config*/
  addDoubleOption("RESIDUAL_MINVAL_BGS_FLOW", MinLogResidual_BGS_F, -8.0);
  /*!\brief RESIDUAL_REDUCTION \n DESCRIPTION: Residual reduction (order of magnitude with respect to the initial value)\n DEFAULT: 3.0 \ingroup Config*/
  addDoubleOption("RESIDUAL_REDUCTION_BGS_STRUCTURE", OrderMagResidual_BGS_S, 3.0);
  /*!\brief RESIDUAL_MINVAL\n DESCRIPTION: Min value of the residual (log10 of the residual)\n DEFAULT: -8.0 \ingroup Config*/
  addDoubleOption("RESIDUAL_MINVAL_BGS_STRUCTURE", MinLogResidual_BGS_S, -8.0);
  /* DESCRIPTION: FEM: UTOL = norm(Delta_U(k)) / norm(U(k)) */
  addDoubleOption("RESIDUAL_FEM_UTOL", Res_FEM_UTOL, -9.0);
  /* DESCRIPTION: FEM: RTOL = norm(Residual(k)) / norm(Residual(0)) */
  addDoubleOption("RESIDUAL_FEM_RTOL", Res_FEM_RTOL, -9.0);
  /* DESCRIPTION: FEM: ETOL = Delta_U(k) * Residual(k) / Delta_U(0) * Residual(0) */
  addDoubleOption("RESIDUAL_FEM_ETOL", Res_FEM_ETOL, -9.0);
  /* DESCRIPTION: FEM: ETOL = Delta_U(k) * Residual(k) / Delta_U(0) * Residual(0) */
  addEnumOption("RESIDUAL_CRITERIA_FEM", Res_FEM_CRIT, ResFem_Map, RESFEM_RELATIVE);
  /*!\brief RESIDUAL_FUNC_FLOW\n DESCRIPTION: Flow functional for the Residual criteria\n OPTIONS: See \link Residual_Map \endlink \n DEFAULT: RHO_RESIDUAL \ingroup Config*/
  addEnumOption("RESIDUAL_FUNC_FLOW", Residual_Func_Flow, Residual_Map, RHO_RESIDUAL);
  /*!\brief STARTCONV_ITER\n DESCRIPTION: Iteration number to begin convergence monitoring\n DEFAULT: 5 \ingroup Config*/
  addUnsignedLongOption("STARTCONV_ITER", StartConv_Iter, 5);
  /*!\brief CAUCHY_ELEMS\n DESCRIPTION: Number of elements to apply the criteria. \n DEFAULT 100 \ingroup Config*/
  addUnsignedShortOption("CAUCHY_ELEMS", Cauchy_Elems, 100);
  /*!\brief CAUCHY_EPS\n DESCRIPTION: Epsilon to control the series convergence \n DEFAULT: 1e-10 \ingroup Config*/
  addDoubleOption("CAUCHY_EPS", Cauchy_Eps, 1E-10);
  /*!\brief CAUCHY_FUNC_FLOW
   *  \n DESCRIPTION: Flow functional for the Cauchy criteria \n OPTIONS: see \link Objective_Map \endlink \n DEFAULT: DRAG_COEFFICIENT \ingroup Config*/
  addEnumOption("CAUCHY_FUNC_FLOW", Cauchy_Func_Flow, Objective_Map, DRAG_COEFFICIENT);
  /*!\brief CAUCHY_FUNC_ADJFLOW\n DESCRIPTION: Adjoint functional for the Cauchy criteria.\n OPTIONS: See \link Sens_Map \endlink. \n DEFAULT: SENS_GEOMETRY \ingroup Config*/
  addEnumOption("CAUCHY_FUNC_ADJFLOW", Cauchy_Func_AdjFlow, Sens_Map, SENS_GEOMETRY);

  addStringOption("CONV_FIELD", ConvField, "");

  /*!\par CONFIG_CATEGORY: Multi-grid \ingroup Config*/
  /*--- Options related to Multi-grid ---*/

  /*!\brief START_UP_ITER \n DESCRIPTION: Start up iterations using the fine grid only. DEFAULT: 0 \ingroup Config*/
  addUnsignedShortOption("START_UP_ITER", nStartUpIter, 0);
  /*!\brief MGLEVEL\n DESCRIPTION: Multi-grid Levels. DEFAULT: 0 \ingroup Config*/
  addUnsignedShortOption("MGLEVEL", nMGLevels, 0);
  /*!\brief MGCYCLE\n DESCRIPTION: Multi-grid cycle. OPTIONS: See \link MG_Cycle_Map \endlink. Defualt V_CYCLE \ingroup Config*/
  addEnumOption("MGCYCLE", MGCycle, MG_Cycle_Map, V_CYCLE);
  /*!\brief MG_PRE_SMOOTH\n DESCRIPTION: Multi-grid pre-smoothing level \ingroup Config*/
  addUShortListOption("MG_PRE_SMOOTH", nMG_PreSmooth, MG_PreSmooth);
  /*!\brief MG_POST_SMOOTH\n DESCRIPTION: Multi-grid post-smoothing level \ingroup Config*/
  addUShortListOption("MG_POST_SMOOTH", nMG_PostSmooth, MG_PostSmooth);
  /*!\brief MG_CORRECTION_SMOOTH\n DESCRIPTION: Jacobi implicit smoothing of the correction \ingroup Config*/
  addUShortListOption("MG_CORRECTION_SMOOTH", nMG_CorrecSmooth, MG_CorrecSmooth);
  /*!\brief MG_DAMP_RESTRICTION\n DESCRIPTION: Damping factor for the residual restriction. DEFAULT: 0.75 \ingroup Config*/
  addDoubleOption("MG_DAMP_RESTRICTION", Damp_Res_Restric, 0.75);
  /*!\brief MG_DAMP_PROLONGATION\n DESCRIPTION: Damping factor for the correction prolongation. DEFAULT 0.75 \ingroup Config*/
  addDoubleOption("MG_DAMP_PROLONGATION", Damp_Correc_Prolong, 0.75);

  /*!\par CONFIG_CATEGORY: Spatial Discretization \ingroup Config*/
  /*--- Options related to the spatial discretization ---*/

  /*!\brief NUM_METHOD_GRAD
   *  \n DESCRIPTION: Numerical method for spatial gradients \n OPTIONS: See \link Gradient_Map \endlink. \n DEFAULT: WEIGHTED_LEAST_SQUARES. \ingroup Config*/
  addEnumOption("NUM_METHOD_GRAD", Kind_Gradient_Method, Gradient_Map, WEIGHTED_LEAST_SQUARES);
  /*!\brief VENKAT_LIMITER_COEFF
   *  \n DESCRIPTION: Coefficient for the limiter. DEFAULT value 0.5. Larger values decrease the extent of limiting, values approaching zero cause lower-order approximation to the solution. \ingroup Config */
  addDoubleOption("VENKAT_LIMITER_COEFF", Venkat_LimiterCoeff, 0.05);
  /*!\brief ADJ_SHARP_LIMITER_COEFF
   *  \n DESCRIPTION: Coefficient for detecting the limit of the sharp edges. DEFAULT value 3.0.  Use with sharp edges limiter. \ingroup Config*/
  addDoubleOption("ADJ_SHARP_LIMITER_COEFF", AdjSharp_LimiterCoeff, 3.0);
  /*!\brief LIMITER_ITER
   *  \n DESCRIPTION: Freeze the value of the limiter after a number of iterations. DEFAULT value 999999. \ingroup Config*/
  addUnsignedLongOption("LIMITER_ITER", LimiterIter, 999999);

  /*!\brief CONV_NUM_METHOD_FLOW
   *  \n DESCRIPTION: Convective numerical method \n OPTIONS: See \link Upwind_Map \endlink , \link Centered_Map \endlink. \ingroup Config*/
  addConvectOption("CONV_NUM_METHOD_FLOW", Kind_ConvNumScheme_Flow, Kind_Centered_Flow, Kind_Upwind_Flow);

  /*!\brief NUM_METHOD_FEM_FLOW
   *  \n DESCRIPTION: Numerical method \n OPTIONS: See \link FEM_Map \endlink , \link Centered_Map \endlink. \ingroup Config*/
  addConvectFEMOption("NUM_METHOD_FEM_FLOW", Kind_ConvNumScheme_FEM_Flow, Kind_FEM_Flow);

  /*!\brief MUSCL_FLOW \n DESCRIPTION: Check if the MUSCL scheme should be used \ingroup Config*/
  addBoolOption("MUSCL_FLOW", MUSCL_Flow, true);
  /*!\brief SLOPE_LIMITER_FLOW
   * DESCRIPTION: Slope limiter for the direct solution. \n OPTIONS: See \link Limiter_Map \endlink \n DEFAULT VENKATAKRISHNAN \ingroup Config*/
  addEnumOption("SLOPE_LIMITER_FLOW", Kind_SlopeLimit_Flow, Limiter_Map, VENKATAKRISHNAN);
  default_jst_coeff[0] = 0.5; default_jst_coeff[1] = 0.02;
  /*!\brief JST_SENSOR_COEFF \n DESCRIPTION: 2nd and 4th order artificial dissipation coefficients for the JST method \ingroup Config*/
  addDoubleArrayOption("JST_SENSOR_COEFF", 2, Kappa_Flow, default_jst_coeff);
  /*!\brief LAX_SENSOR_COEFF \n DESCRIPTION: 1st order artificial dissipation coefficients for the Lax-Friedrichs method. \ingroup Config*/
  addDoubleOption("LAX_SENSOR_COEFF", Kappa_1st_Flow, 0.15);
  default_ad_coeff_heat[0] = 0.5; default_ad_coeff_heat[1] = 0.02;
  /*!\brief JST_SENSOR_COEFF_HEAT \n DESCRIPTION: 2nd and 4th order artificial dissipation coefficients for the JST method \ingroup Config*/
  addDoubleArrayOption("JST_SENSOR_COEFF_HEAT", 2, Kappa_Heat, default_ad_coeff_heat);

  /*!\brief CONV_NUM_METHOD_ADJFLOW
   *  \n DESCRIPTION: Convective numerical method for the adjoint solver.
   *  \n OPTIONS:  See \link Upwind_Map \endlink , \link Centered_Map \endlink. Note: not all methods are guaranteed to be implemented for the adjoint solver. \ingroup Config */
  addConvectOption("CONV_NUM_METHOD_ADJFLOW", Kind_ConvNumScheme_AdjFlow, Kind_Centered_AdjFlow, Kind_Upwind_AdjFlow);
  /*!\brief MUSCL_FLOW \n DESCRIPTION: Check if the MUSCL scheme should be used \ingroup Config*/
  addBoolOption("MUSCL_ADJFLOW", MUSCL_AdjFlow, true);
  /*!\brief SLOPE_LIMITER_ADJFLOW
     * DESCRIPTION: Slope limiter for the adjoint solution. \n OPTIONS: See \link Limiter_Map \endlink \n DEFAULT VENKATAKRISHNAN \ingroup Config*/
  addEnumOption("SLOPE_LIMITER_ADJFLOW", Kind_SlopeLimit_AdjFlow, Limiter_Map, VENKATAKRISHNAN);
  default_jst_adj_coeff[0] = 0.5; default_jst_adj_coeff[1] = 0.02;
  /*!\brief ADJ_JST_SENSOR_COEFF \n DESCRIPTION: 2nd and 4th order artificial dissipation coefficients for the adjoint JST method. \ingroup Config*/
  addDoubleArrayOption("ADJ_JST_SENSOR_COEFF", 2, Kappa_AdjFlow, default_jst_adj_coeff);
  /*!\brief LAX_SENSOR_COEFF \n DESCRIPTION: 1st order artificial dissipation coefficients for the adjoint Lax-Friedrichs method. \ingroup Config*/
  addDoubleOption("ADJ_LAX_SENSOR_COEFF", Kappa_1st_AdjFlow, 0.15);

  /*!\brief MUSCL_FLOW \n DESCRIPTION: Check if the MUSCL scheme should be used \ingroup Config*/
  addBoolOption("MUSCL_TURB", MUSCL_Turb, false);
  /*!\brief SLOPE_LIMITER_TURB
   *  \n DESCRIPTION: Slope limiter  \n OPTIONS: See \link Limiter_Map \endlink \n DEFAULT VENKATAKRISHNAN \ingroup Config*/
  addEnumOption("SLOPE_LIMITER_TURB", Kind_SlopeLimit_Turb, Limiter_Map, VENKATAKRISHNAN);
  /*!\brief CONV_NUM_METHOD_TURB
   *  \n DESCRIPTION: Convective numerical method \ingroup Config*/
  addConvectOption("CONV_NUM_METHOD_TURB", Kind_ConvNumScheme_Turb, Kind_Centered_Turb, Kind_Upwind_Turb);
  
  /*!\brief MUSCL_FLOW \n DESCRIPTION: Check if the MUSCL scheme should be used \ingroup Config*/
  addBoolOption("MUSCL_ADJTURB", MUSCL_AdjTurb, false);
  /*!\brief SLOPE_LIMITER_ADJTURB
   *  \n DESCRIPTION: Slope limiter \n OPTIONS: See \link Limiter_Map \endlink \n DEFAULT VENKATAKRISHNAN \ingroup Config */
  addEnumOption("SLOPE_LIMITER_ADJTURB", Kind_SlopeLimit_AdjTurb, Limiter_Map, VENKATAKRISHNAN);
  /*!\brief CONV_NUM_METHOD_ADJTURB\n DESCRIPTION: Convective numerical method for the adjoint/turbulent problem \ingroup Config*/
  addConvectOption("CONV_NUM_METHOD_ADJTURB", Kind_ConvNumScheme_AdjTurb, Kind_Centered_AdjTurb, Kind_Upwind_AdjTurb);

  /*!\brief MUSCL_FLOW \n DESCRIPTION: Check if the MUSCL scheme should be used \ingroup Config*/
  addBoolOption("MUSCL_HEAT", MUSCL_Heat, false);
  /*!\brief CONV_NUM_METHOD_HEAT
   *  \n DESCRIPTION: Convective numerical method \n DEFAULT: UPWIND */
  addEnumOption("CONV_NUM_METHOD_HEAT", Kind_ConvNumScheme_Heat, Space_Map, SPACE_UPWIND);

  /*!\par CONFIG_CATEGORY: Adjoint and Gradient \ingroup Config*/
  /*--- Options related to the adjoint and gradient ---*/

  /*!\brief LIMIT_ADJFLOW \n DESCRIPTION: Limit value for the adjoint variable.\n DEFAULT: 1E6. \ingroup Config*/
  addDoubleOption("LIMIT_ADJFLOW", AdjointLimit, 1E6);
  /*!\brief MG_ADJFLOW\n DESCRIPTION: Multigrid with the adjoint problem. \n Defualt: YES \ingroup Config*/
  addBoolOption("MG_ADJFLOW", MG_AdjointFlow, true);

  /*!\brief OBJECTIVE_WEIGHT  \n DESCRIPTION: Adjoint problem boundary condition weights. Applies scaling factor to objective(s) \ingroup Config*/
  addDoubleListOption("OBJECTIVE_WEIGHT", nObjW, Weight_ObjFunc);
  /*!\brief OBJECTIVE_FUNCTION
   *  \n DESCRIPTION: Adjoint problem boundary condition \n OPTIONS: see \link Objective_Map \endlink \n DEFAULT: DRAG_COEFFICIENT \ingroup Config*/
  addEnumListOption("OBJECTIVE_FUNCTION", nObj, Kind_ObjFunc, Objective_Map);

  /* DESCRIPTION: parameter for the definition of a complex objective function */
  addDoubleOption("DCD_DCL_VALUE", dCD_dCL, 0.0);
  /* DESCRIPTION: parameter for the definition of a complex objective function */
  addDoubleOption("DCMX_DCL_VALUE", dCMx_dCL, 0.0);
  /* DESCRIPTION: parameter for the definition of a complex objective function */
  addDoubleOption("DCMY_DCL_VALUE", dCMy_dCL, 0.0);
  /* DESCRIPTION: parameter for the definition of a complex objective function */
  addDoubleOption("DCMZ_DCL_VALUE", dCMz_dCL, 0.0);

  /* DESCRIPTION: parameter for the definition of a complex objective function */
  addDoubleOption("DCD_DCMY_VALUE", dCD_dCMy, 0.0);

  default_obj_coeff[0]=0.0; default_obj_coeff[1]=0.0; default_obj_coeff[2]=0.0;
  default_obj_coeff[3]=0.0;  default_obj_coeff[4]=0.0;
  /*!\brief OBJ_CHAIN_RULE_COEFF
  * \n DESCRIPTION: Coefficients defining the objective function gradient using the chain rule
  * with area-averaged outlet primitive variables. This is used with the genereralized outflow
  * objective.  \ingroup Config   */
  addDoubleArrayOption("OBJ_CHAIN_RULE_COEFF", 5, Obj_ChainRuleCoeff, default_obj_coeff);

  default_geo_loc[0] = 0.0; default_geo_loc[1] = 1.0;
  /* DESCRIPTION: Definition of the airfoil section */
  addDoubleArrayOption("GEO_BOUNDS", 2, Stations_Bounds, default_geo_loc);
  /* DESCRIPTION: Identify the body to slice */
  addEnumOption("GEO_DESCRIPTION", Geo_Description, Geo_Description_Map, WING);
  /* DESCRIPTION: Z location of the waterline */
  addDoubleOption("GEO_WATERLINE_LOCATION", Geo_Waterline_Location, 0.0);
  /* DESCRIPTION: Number of section cuts to make when calculating internal volume */
  addUnsignedShortOption("GEO_NUMBER_STATIONS", nWingStations, 25);
  /* DESCRIPTION: Definition of the airfoil sections */
  addDoubleListOption("GEO_LOCATION_STATIONS", nLocationStations, LocationStations);
  default_nacelle_location[0] = 0.0; default_nacelle_location[1] = 0.0; default_nacelle_location[2] = 0.0;
  default_nacelle_location[3] = 0.0; default_nacelle_location[4] = 0.0;
  /* DESCRIPTION: Definition of the nacelle location (higlite coordinates, tilt angle, toe angle) */
  addDoubleArrayOption("GEO_NACELLE_LOCATION", 5, NacelleLocation, default_nacelle_location);
  /* DESCRIPTION: Output sectional forces for specified markers. */
  addBoolOption("GEO_PLOT_STATIONS", Plot_Section_Forces, false);
  /* DESCRIPTION: Mode of the GDC code (analysis, or gradient) */
  addEnumOption("GEO_MODE", GeometryMode, GeometryMode_Map, FUNCTION);

  /* DESCRIPTION: Drag weight in sonic boom Objective Function (from 0.0 to 1.0) */
  addDoubleOption("DRAG_IN_SONICBOOM", WeightCd, 0.0);
  /* DESCRIPTION: Sensitivity smoothing  */
  addEnumOption("SENS_SMOOTHING", Kind_SensSmooth, Sens_Smoothing_Map, NO_SMOOTH);
  /* DESCRIPTION: Continuous Adjoint frozen viscosity */
  addBoolOption("FROZEN_VISC_CONT", Frozen_Visc_Cont, true);
  /* DESCRIPTION: Discrete Adjoint frozen viscosity */
  addBoolOption("FROZEN_VISC_DISC", Frozen_Visc_Disc, false);
  /* DESCRIPTION: Discrete Adjoint frozen limiter */
  addBoolOption("FROZEN_LIMITER_DISC", Frozen_Limiter_Disc, false);
  /* DESCRIPTION: Use an inconsistent (primal/dual) discrete adjoint formulation */
  addBoolOption("INCONSISTENT_DISC", Inconsistent_Disc, false);
   /* DESCRIPTION:  */
  addDoubleOption("FIX_AZIMUTHAL_LINE", FixAzimuthalLine, 90.0);
  /*!\brief SENS_REMOVE_SHARP
   * \n DESCRIPTION: Remove sharp edges from the sensitivity evaluation  \n Format: SENS_REMOVE_SHARP = YES \n DEFAULT: NO \ingroup Config*/
  addBoolOption("SENS_REMOVE_SHARP", Sens_Remove_Sharp, false);

  /* DESCRIPTION: Automatically reorient elements that seem flipped */
  addBoolOption("REORIENT_ELEMENTS",ReorientElements, true);

  /*!\par CONFIG_CATEGORY: Input/output files and formats \ingroup Config */
  /*--- Options related to input/output files and formats ---*/

  /*!\brief OUTPUT_FORMAT \n DESCRIPTION: I/O format for output plots. \n OPTIONS: see \link Output_Map \endlink \n DEFAULT: TECPLOT \ingroup Config */
  addEnumOption("OUTPUT_FORMAT", Output_FileFormat, Output_Map, TECPLOT);
  /*!\brief ACTDISK_JUMP \n DESCRIPTION: The jump is given by the difference in values or a ratio */
  addEnumOption("ACTDISK_JUMP", ActDisk_Jump, Jump_Map, DIFFERENCE);
  /*!\brief MESH_FORMAT \n DESCRIPTION: Mesh input file format \n OPTIONS: see \link Input_Map \endlink \n DEFAULT: SU2 \ingroup Config*/
  addEnumOption("MESH_FORMAT", Mesh_FileFormat, Input_Map, SU2);
  /* DESCRIPTION:  Mesh input file */
  addStringOption("MESH_FILENAME", Mesh_FileName, string("mesh.su2"));
  /*!\brief MESH_OUT_FILENAME \n DESCRIPTION: Mesh output file name. Used when converting, scaling, or deforming a mesh. \n DEFAULT: mesh_out.su2 \ingroup Config*/
  addStringOption("MESH_OUT_FILENAME", Mesh_Out_FileName, string("mesh_out.su2"));
  /* DESCRIPTION: Determine if the mesh file supports multizone. \n DEFAULT: true (temporarily) */
  addBoolOption("MULTIZONE_MESH", Multizone_Mesh, true);
  /* DESCRIPTION: Determine if we need to allocate memory to store the multizone residual. \n DEFAULT: true (temporarily) */
  addBoolOption("MULTIZONE_RESIDUAL", Multizone_Residual, false);

  /*!\brief CONV_FILENAME \n DESCRIPTION: Output file convergence history (w/o extension) \n DEFAULT: history \ingroup Config*/
  addStringOption("CONV_FILENAME", Conv_FileName, string("history"));
  /*!\brief BREAKDOWN_FILENAME \n DESCRIPTION: Output file forces breakdown \ingroup Config*/
  addStringOption("BREAKDOWN_FILENAME", Breakdown_FileName, string("forces_breakdown.dat"));
  /*!\brief SOLUTION_FLOW_FILENAME \n DESCRIPTION: Restart flow input file (the file output under the filename set by RESTART_FLOW_FILENAME) \n DEFAULT: solution_flow.dat \ingroup Config */
  addStringOption("SOLUTION_FILENAME", Solution_FileName, string("solution.dat"));
  /*!\brief SOLUTION_ADJ_FILENAME\n DESCRIPTION: Restart adjoint input file. Objective function abbreviation is expected. \ingroup Config*/
  addStringOption("SOLUTION_ADJ_FILENAME", Solution_AdjFileName, string("solution_adj.dat"));
  /*!\brief RESTART_FLOW_FILENAME \n DESCRIPTION: Output file restart flow \ingroup Config*/
  addStringOption("RESTART_FILENAME", Restart_FileName, string("restart.dat"));
  /*!\brief RESTART_ADJ_FILENAME  \n DESCRIPTION: Output file restart adjoint. Objective function abbreviation will be appended. \ingroup Config*/
  addStringOption("RESTART_ADJ_FILENAME", Restart_AdjFileName, string("restart_adj.dat"));
  /*!\brief VOLUME_FLOW_FILENAME  \n DESCRIPTION: Output file flow (w/o extension) variables \ingroup Config */
  addStringOption("VOLUME_FILENAME", Volume_FileName, string("vol_solution"));
  /*!\brief VOLUME_ADJ_FILENAME
   *  \n DESCRIPTION: Output file adjoint (w/o extension) variables  \ingroup Config*/
  addStringOption("VOLUME_ADJ_FILENAME", Adj_FileName, string("adj_vol_solution"));
  /*!\brief GRAD_OBJFUNC_FILENAME
   *  \n DESCRIPTION: Output objective function gradient  \ingroup Config*/
  addStringOption("GRAD_OBJFUNC_FILENAME", ObjFunc_Grad_FileName, string("of_grad.dat"));
  /*!\brief VALUE_OBJFUNC_FILENAME
   *  \n DESCRIPTION: Output objective function  \ingroup Config*/
  addStringOption("VALUE_OBJFUNC_FILENAME", ObjFunc_Value_FileName, string("of_func.dat"));
  /*!\brief SURFACE_FLOW_FILENAME
   *  \n DESCRIPTION: Output file surface flow coefficient (w/o extension)  \ingroup Config*/
  addStringOption("SURFACE_FILENAME", SurfCoeff_FileName, string("surface"));
  /*!\brief SURFACE_ADJ_FILENAME
   *  \n DESCRIPTION: Output file surface adjoint coefficient (w/o extension)  \ingroup Config*/
  addStringOption("SURFACE_ADJ_FILENAME", SurfAdjCoeff_FileName, string("surface_adjoint"));
  /*!\brief SURFACE_SENS_FILENAME_FILENAME
   *  \n DESCRIPTION: Output file surface sensitivity (discrete adjoint) (w/o extension)  \ingroup Config*/
  addStringOption("SURFACE_SENS_FILENAME", SurfSens_FileName, string("surface_sens"));
  /*!\brief VOLUME_SENS_FILENAME
   *  \n DESCRIPTION: Output file volume sensitivity (discrete adjoint))  \ingroup Config*/
  addStringOption("VOLUME_SENS_FILENAME", VolSens_FileName, string("volume_sens"));
  /*!\brief WRT_SOL_FREQ
   *  \n DESCRIPTION: Writing solution file frequency  \ingroup Config*/
  addUnsignedLongOption("WRT_SOL_FREQ", Wrt_Sol_Freq, 1000);
  /*!\brief WRT_SOL_FREQ_DUALTIME
   *  \n DESCRIPTION: Writing solution file frequency for dual time  \ingroup Config*/
  addUnsignedLongOption("WRT_SOL_FREQ_DUALTIME", Wrt_Sol_Freq_DualTime, 1);
  /*!\brief WRT_CON_FREQ
   *  \n DESCRIPTION: Writing convergence history frequency  \ingroup Config*/
  addUnsignedLongOption("WRT_CON_FREQ",  Wrt_Con_Freq, 1);
  /*!\brief WRT_CON_FREQ_DUALTIME
   *  \n DESCRIPTION: Writing convergence history frequency for the dual time  \ingroup Config*/
  addUnsignedLongOption("WRT_CON_FREQ_DUALTIME",  Wrt_Con_Freq_DualTime, 10);
  /*!\brief LOW_MEMORY_OUTPUT
   *  \n DESCRIPTION: Output less information for lower memory use.  \ingroup Config*/
  addBoolOption("LOW_MEMORY_OUTPUT", Low_MemoryOutput, false);
  /*!\brief WRT_OUTPUT
   *  \n DESCRIPTION: Write output files (disable all output by setting to NO)  \ingroup Config*/
  addBoolOption("WRT_OUTPUT", Wrt_Output, true);
  /*!\brief WRT_VOL_SOL
   *  \n DESCRIPTION: Write a volume solution file  \ingroup Config*/
  addBoolOption("WRT_VOL_SOL", Wrt_Vol_Sol, true);
  /*!\brief WRT_SRF_SOL
   *  \n DESCRIPTION: Write a surface solution file  \ingroup Config*/
  addBoolOption("WRT_SRF_SOL", Wrt_Srf_Sol, true);
  /*!\brief WRT_CSV_SOL
   *  \n DESCRIPTION: Write a surface CSV solution file  \ingroup Config*/
  addBoolOption("WRT_CSV_SOL", Wrt_Csv_Sol, true);
  /*!\brief WRT_CSV_SOL
   *  \n DESCRIPTION: Write a binary coordinates file  \ingroup Config*/
  addBoolOption("WRT_CRD_SOL", Wrt_Crd_Sol, false);
  /*!\brief WRT_SURFACE
   *  \n DESCRIPTION: Output solution at each surface  \ingroup Config*/
  addBoolOption("WRT_SURFACE", Wrt_Surface, false);
  /*!\brief WRT_RESIDUALS
   *  \n DESCRIPTION: Output residual info to solution/restart file  \ingroup Config*/
  addBoolOption("WRT_RESIDUALS", Wrt_Residuals, false);
  /*!\brief WRT_LIMITERS
   *  \n DESCRIPTION: Output limiter value information to solution/restart file  \ingroup Config*/
  addBoolOption("WRT_LIMITERS", Wrt_Limiters, false);
  /*!\brief WRT_SHARPEDGES
   *  \n DESCRIPTION: Output sharp edge limiter information to solution/restart file  \ingroup Config*/
  addBoolOption("WRT_SHARPEDGES", Wrt_SharpEdges, false);
  /* DESCRIPTION: Output the rind layers in the solution files  \ingroup Config*/
  addBoolOption("WRT_HALO", Wrt_Halo, false);
  /* DESCRIPTION: Output the performance summary to the console at the end of SU2_CFD  \ingroup Config*/
  addBoolOption("WRT_PERFORMANCE", Wrt_Performance, false);
    /* DESCRIPTION: Output a 1D slice of a 2D cartesian solution \ingroup Config*/
  addBoolOption("WRT_SLICE", Wrt_Slice, false);
  /*!\brief MARKER_ANALYZE_AVERAGE
   *  \n DESCRIPTION: Output averaged flow values on specified analyze marker.
   *  Options: AREA, MASSFLUX
   *  \n Use with MARKER_ANALYZE. \ingroup Config*/
  addEnumOption("MARKER_ANALYZE_AVERAGE", Kind_Average, Average_Map, AVERAGE_MASSFLUX);
  /*!\brief COMM_LEVEL
   *  \n DESCRIPTION: Level of MPI communications during runtime  \ingroup Config*/
  addEnumOption("COMM_LEVEL", Comm_Level, Comm_Map, COMM_FULL);

  /*!\par CONFIG_CATEGORY: Dynamic mesh definition \ingroup Config*/
  /*--- Options related to dynamic meshes ---*/

  /* DESCRIPTION: Type of mesh motion */
  addEnumOption("GRID_MOVEMENT", Kind_GridMovement, GridMovement_Map, NO_MOVEMENT);
  /* DESCRIPTION: Type of surface motion */
  addEnumListOption("SURFACE_MOVEMENT",nKind_SurfaceMovement, Kind_SurfaceMovement, SurfaceMovement_Map);
  /* DESCRIPTION: Marker(s) of moving surfaces (MOVING_WALL or DEFORMING grid motion). */
  addStringListOption("MARKER_MOVING", nMarker_Moving, Marker_Moving);
  /* DESCRIPTION: Mach number (non-dimensional, based on the mesh velocity and freestream vals.) */
  addDoubleOption("MACH_MOTION", Mach_Motion, 0.0);
  default_vel_inf[0] = 0.0; default_vel_inf[1] = 0.0; default_vel_inf[2] = 0.0;  
  /* DESCRIPTION: Coordinates of the rigid motion origin */
  addDoubleArrayOption("MOTION_ORIGIN", 3, Motion_Origin, default_vel_inf);
  /* DESCRIPTION: Translational velocity vector (m/s) in the x, y, & z directions (RIGID_MOTION only) */
  addDoubleArrayOption("TRANSLATION_RATE", 3, Translation_Rate, default_vel_inf); 
  /* DESCRIPTION: Angular velocity vector (rad/s) about x, y, & z axes (RIGID_MOTION only) */
  addDoubleArrayOption("ROTATION_RATE", 3, Rotation_Rate, default_vel_inf);
  /* DESCRIPTION: Pitching angular freq. (rad/s) about x, y, & z axes (RIGID_MOTION only) */
  addDoubleArrayOption("PITCHING_OMEGA", 3, Pitching_Omega, default_vel_inf);
  /* DESCRIPTION: Pitching amplitude (degrees) about x, y, & z axes (RIGID_MOTION only) */
  addDoubleArrayOption("PITCHING_AMPL", 3, Pitching_Ampl, default_vel_inf); 
  /* DESCRIPTION: Pitching phase offset (degrees) about x, y, & z axes (RIGID_MOTION only) */
  addDoubleArrayOption("PITCHING_PHASE", 3, Pitching_Phase, default_vel_inf);
  /* DESCRIPTION: Plunging angular freq. (rad/s) in x, y, & z directions (RIGID_MOTION only) */
  addDoubleArrayOption("PLUNGING_OMEGA", 3, Plunging_Omega, default_vel_inf);
  /* DESCRIPTION: Plunging amplitude (m) in x, y, & z directions (RIGID_MOTION only) */
  addDoubleArrayOption("PLUNGING_AMPL", 3, Plunging_Ampl, default_vel_inf);
  /* DESCRIPTION: Coordinates of the rigid motion origin */
  addDoubleListOption("SURFACE_MOTION_ORIGIN", nMarkerMotion_Origin, MarkerMotion_Origin);
  /* DESCRIPTION: Translational velocity vector (m/s) in the x, y, & z directions (DEFORMING only) */
  addDoubleListOption("SURFACE_TRANSLATION_RATE", nMarkerTranslation, MarkerTranslation_Rate); 
  /* DESCRIPTION: Angular velocity vector (rad/s) about x, y, & z axes (DEFORMING only) */
  addDoubleListOption("SURFACE_ROTATION_RATE", nMarkerRotation_Rate, MarkerRotation_Rate);
  /* DESCRIPTION: Pitching angular freq. (rad/s) about x, y, & z axes (DEFORMING only) */
  addDoubleListOption("SURFACE_PITCHING_OMEGA", nMarkerPitching_Omega, MarkerPitching_Omega);
  /* DESCRIPTION: Pitching amplitude (degrees) about x, y, & z axes (DEFORMING only) */
  addDoubleListOption("SURFACE_PITCHING_AMPL", nMarkerPitching_Ampl, MarkerPitching_Ampl); 
  /* DESCRIPTION: Pitching phase offset (degrees) about x, y, & z axes (DEFORMING only) */
  addDoubleListOption("SURFACE_PITCHING_PHASE", nMarkerPitching_Phase, MarkerPitching_Phase);
  /* DESCRIPTION: Plunging angular freq. (rad/s) in x, y, & z directions (DEFORMING only) */
  addDoubleListOption("SURFACE_PLUNGING_OMEGA", nMarkerPlunging_Omega, MarkerPlunging_Omega);
  /* DESCRIPTION: Plunging amplitude (m) in x, y, & z directions (DEFORMING only) */
  addDoubleListOption("SURFACE_PLUNGING_AMPL", nMarkerPlunging_Ampl, MarkerPlunging_Ampl);
  /* DESCRIPTION: Value to move motion origins (1 or 0) */
  addUShortListOption("MOVE_MOTION_ORIGIN", nMoveMotion_Origin, MoveMotion_Origin);

  /*!\par CONFIG_CATEGORY: Grid adaptation \ingroup Config*/
  /*--- Options related to grid adaptation ---*/

  /* DESCRIPTION: Kind of grid adaptation */
  addEnumOption("KIND_ADAPT", Kind_Adaptation, Adapt_Map, NO_ADAPT);
  /* DESCRIPTION: Percentage of new elements (% of the original number of elements) */
  addDoubleOption("NEW_ELEMS", New_Elem_Adapt, -1.0);
  /* DESCRIPTION: Scale factor for the dual volume */
  addDoubleOption("DUALVOL_POWER", DualVol_Power, 0.5);
  /* DESCRIPTION: Use analytical definition for surfaces */
  addEnumOption("ANALYTICAL_SURFDEF", Analytical_Surface, Geo_Analytic_Map, NO_GEO_ANALYTIC);
  /* DESCRIPTION: Before each computation, implicitly smooth the nodal coordinates */
  addBoolOption("SMOOTH_GEOMETRY", SmoothNumGrid, false);
  /* DESCRIPTION: Adapt the boundary elements */
  addBoolOption("ADAPT_BOUNDARY", AdaptBoundary, true);

  /*!\par CONFIG_CATEGORY: Aeroelastic Simulation (Typical Section Model) \ingroup Config*/
  /*--- Options related to aeroelastic simulations using the Typical Section Model) ---*/
  /* DESCRIPTION: The flutter speed index (modifies the freestream condition) */
  addDoubleOption("FLUTTER_SPEED_INDEX", FlutterSpeedIndex, 0.6);
  /* DESCRIPTION: Natural frequency of the spring in the plunging direction (rad/s). */
  addDoubleOption("PLUNGE_NATURAL_FREQUENCY", PlungeNaturalFrequency, 100);
  /* DESCRIPTION: Natural frequency of the spring in the pitching direction (rad/s). */
  addDoubleOption("PITCH_NATURAL_FREQUENCY", PitchNaturalFrequency, 100);
  /* DESCRIPTION: The airfoil mass ratio. */
  addDoubleOption("AIRFOIL_MASS_RATIO", AirfoilMassRatio, 60);
  /* DESCRIPTION: Distance in semichords by which the center of gravity lies behind the elastic axis. */
  addDoubleOption("CG_LOCATION", CG_Location, 1.8);
  /* DESCRIPTION: The radius of gyration squared (expressed in semichords) of the typical section about the elastic axis. */
  addDoubleOption("RADIUS_GYRATION_SQUARED", RadiusGyrationSquared, 3.48);
  /* DESCRIPTION: Solve the aeroelastic equations every given number of internal iterations. */
  addUnsignedShortOption("AEROELASTIC_ITER", AeroelasticIter, 3);
  
  /*!\par CONFIG_CATEGORY: Optimization Problem*/
  
  /* DESCRIPTION: Scale the line search in the optimizer */
  addDoubleOption("OPT_RELAX_FACTOR", Opt_RelaxFactor, 1.0);

  /* DESCRIPTION: Bound the line search in the optimizer */
  addDoubleOption("OPT_LINE_SEARCH_BOUND", Opt_LineSearch_Bound, 1E6);

  /*!\par CONFIG_CATEGORY: Wind Gust \ingroup Config*/
  /*--- Options related to wind gust simulations ---*/

  /* DESCRIPTION: Apply a wind gust */
  addBoolOption("WIND_GUST", Wind_Gust, false);
  /* DESCRIPTION: Type of gust */
  addEnumOption("GUST_TYPE", Gust_Type, Gust_Type_Map, NO_GUST);
  /* DESCRIPTION: Gust wavelenght (meters) */
  addDoubleOption("GUST_WAVELENGTH", Gust_WaveLength, 0.0);
  /* DESCRIPTION: Number of gust periods */
  addDoubleOption("GUST_PERIODS", Gust_Periods, 1.0);
  /* DESCRIPTION: Gust amplitude (m/s) */
  addDoubleOption("GUST_AMPL", Gust_Ampl, 0.0);
  /* DESCRIPTION: Time at which to begin the gust (sec) */
  addDoubleOption("GUST_BEGIN_TIME", Gust_Begin_Time, 0.0);
  /* DESCRIPTION: Location at which the gust begins (meters) */
  addDoubleOption("GUST_BEGIN_LOC", Gust_Begin_Loc, 0.0);
  /* DESCRIPTION: Direction of the gust X or Y dir */
  addEnumOption("GUST_DIR", Gust_Dir, Gust_Dir_Map, Y_DIR);

  /* Harmonic Balance config */
  /* DESCRIPTION: Omega_HB = 2*PI*frequency - frequencies for Harmonic Balance method */
  addDoubleListOption("OMEGA_HB", nOmega_HB, Omega_HB);

  /*!\par CONFIG_CATEGORY: Equivalent Area \ingroup Config*/
  /*--- Options related to the equivalent area ---*/

  /* DESCRIPTION: Evaluate equivalent area on the Near-Field  */
  addBoolOption("EQUIV_AREA", EquivArea, false);
  default_ea_lim[0] = 0.0; default_ea_lim[1] = 1.0; default_ea_lim[2] = 1.0;
  /* DESCRIPTION: Integration limits of the equivalent area ( xmin, xmax, Dist_NearField ) */
  addDoubleArrayOption("EA_INT_LIMIT", 3, EA_IntLimit, default_ea_lim);
  /* DESCRIPTION: Equivalent area scaling factor */
  addDoubleOption("EA_SCALE_FACTOR", EA_ScaleFactor, 1.0);

	// these options share nDV as their size in the option references; not a good idea
	/*!\par CONFIG_CATEGORY: Grid deformation \ingroup Config*/
  /*--- Options related to the grid deformation ---*/

	/* DESCRIPTION: Kind of deformation */
	addEnumListOption("DV_KIND", nDV, Design_Variable, Param_Map);
	/* DESCRIPTION: Marker of the surface to which we are going apply the shape deformation */
  addStringListOption("DV_MARKER", nMarker_DV, Marker_DV);
	/* DESCRIPTION: Parameters of the shape deformation
   - FFD_CONTROL_POINT_2D ( FFDBox ID, i_Ind, j_Ind, x_Disp, y_Disp )
   - FFD_RADIUS_2D ( FFDBox ID )
   - FFD_CAMBER_2D ( FFDBox ID, i_Ind )
   - FFD_THICKNESS_2D ( FFDBox ID, i_Ind )
   - HICKS_HENNE ( Lower Surface (0)/Upper Surface (1)/Only one Surface (2), x_Loc )
   - SURFACE_BUMP ( x_start, x_end, x_Loc )
   - CST ( Lower Surface (0)/Upper Surface (1), Kulfan parameter number, Total number of Kulfan parameters for surface )
   - NACA_4DIGITS ( 1st digit, 2nd digit, 3rd and 4th digit )
   - PARABOLIC ( Center, Thickness )
   - TRANSLATION ( x_Disp, y_Disp, z_Disp )
   - ROTATION ( x_Orig, y_Orig, z_Orig, x_End, y_End, z_End )
   - OBSTACLE ( Center, Bump size )
   - SPHERICAL ( ControlPoint_Index, Theta_Disp, R_Disp )
   - FFD_CONTROL_POINT ( FFDBox ID, i_Ind, j_Ind, k_Ind, x_Disp, y_Disp, z_Disp )
   - FFD_TWIST ( FFDBox ID, x_Orig, y_Orig, z_Orig, x_End, y_End, z_End )
   - FFD_TWIST_2D ( FFDBox ID, x_Orig, y_Orig, z_Orig, x_End, y_End, z_End )
   - FFD_ROTATION ( FFDBox ID, x_Orig, y_Orig, z_Orig, x_End, y_End, z_End )
   - FFD_CONTROL_SURFACE ( FFDBox ID, x_Orig, y_Orig, z_Orig, x_End, y_End, z_End )
   - FFD_CAMBER ( FFDBox ID, i_Ind, j_Ind )
   - FFD_THICKNESS ( FFDBox ID, i_Ind, j_Ind ) */
	addDVParamOption("DV_PARAM", nDV, ParamDV, FFDTag, Design_Variable);
  /* DESCRIPTION: New value of the shape deformation */
  addDVValueOption("DV_VALUE", nDV_Value, DV_Value, nDV, ParamDV, Design_Variable);
  /* DESCRIPTION: Provide a file of surface positions from an external parameterization. */
  addStringOption("DV_FILENAME", DV_Filename, string("surface_positions.dat"));
  /* DESCRIPTION: File of sensitivities as an unordered ASCII file with rows of x, y, z, dJ/dx, dJ/dy, dJ/dz for each volume grid point. */
  addStringOption("DV_UNORDERED_SENS_FILENAME", DV_Unordered_Sens_Filename, string("unordered_sensitivity.dat"));
  /* DESCRIPTION: File of sensitivities as an ASCII file with rows of x, y, z, dJ/dx, dJ/dy, dJ/dz for each surface grid point. */
  addStringOption("DV_SENS_FILENAME", DV_Sens_Filename, string("surface_sensitivity.dat"));
  /*!\brief OUTPUT_FORMAT \n DESCRIPTION: I/O format for output plots. \n OPTIONS: see \link Output_Map \endlink \n DEFAULT: TECPLOT \ingroup Config */
  addEnumOption("DV_SENSITIVITY_FORMAT", Sensitivity_FileFormat, Sensitivity_Map, SU2_NATIVE);
	/* DESCRIPTION: Hold the grid fixed in a region */
  addBoolOption("HOLD_GRID_FIXED", Hold_GridFixed, false);
	default_grid_fix[0] = -1E15; default_grid_fix[1] = -1E15; default_grid_fix[2] = -1E15;
	default_grid_fix[3] =  1E15; default_grid_fix[4] =  1E15; default_grid_fix[5] =  1E15;
	/* DESCRIPTION: Coordinates of the box where the grid will be deformed (Xmin, Ymin, Zmin, Xmax, Ymax, Zmax) */
	addDoubleArrayOption("HOLD_GRID_FIXED_COORD", 6, Hold_GridFixed_Coord, default_grid_fix);
	/* DESCRIPTION: Visualize the deformation (surface grid) */
  addBoolOption("VISUALIZE_SURFACE_DEF", Visualize_Surface_Def, true);
  /* DESCRIPTION: Visualize the deformation (volume grid) */
  addBoolOption("VISUALIZE_VOLUME_DEF", Visualize_Volume_Def, false);
  /* DESCRIPTION: Print the residuals during mesh deformation to the console */
  addBoolOption("DEFORM_CONSOLE_OUTPUT", Deform_Output, false);
  /* DESCRIPTION: Number of nonlinear deformation iterations (surface deformation increments) */
  addUnsignedLongOption("DEFORM_NONLINEAR_ITER", GridDef_Nonlinear_Iter, 1);
  /* DESCRIPTION: Number of smoothing iterations for FEA mesh deformation */
  addUnsignedLongOption("DEFORM_LINEAR_ITER", GridDef_Linear_Iter, 1000);
  /* DESCRIPTION: Deform coefficient (-1.0 to 0.5) */
  addDoubleOption("DEFORM_COEFF", Deform_Coeff, 1E6);
  /* DESCRIPTION: Deform limit in m or inches */
  addDoubleOption("DEFORM_LIMIT", Deform_Limit, 1E6);
  /* DESCRIPTION: Type of element stiffness imposed for FEA mesh deformation (INVERSE_VOLUME, WALL_DISTANCE, CONSTANT_STIFFNESS) */
  addEnumOption("DEFORM_STIFFNESS_TYPE", Deform_Stiffness_Type, Deform_Stiffness_Map, SOLID_WALL_DISTANCE);
  /* DESCRIPTION: Poisson's ratio for constant stiffness FEA method of grid deformation*/
  addDoubleOption("DEFORM_ELASTICITY_MODULUS", Deform_ElasticityMod, 2E11);
  /* DESCRIPTION: Young's modulus and Poisson's ratio for constant stiffness FEA method of grid deformation*/
  addDoubleOption("DEFORM_POISSONS_RATIO", Deform_PoissonRatio, 0.3);
  /*  DESCRIPTION: Linear solver for the mesh deformation\n OPTIONS: see \link Linear_Solver_Map \endlink \n DEFAULT: FGMRES \ingroup Config*/
  addEnumOption("DEFORM_LINEAR_SOLVER", Kind_Deform_Linear_Solver, Linear_Solver_Map, FGMRES);
  /*  \n DESCRIPTION: Preconditioner for the Krylov linear solvers \n OPTIONS: see \link Linear_Solver_Prec_Map \endlink \n DEFAULT: LU_SGS \ingroup Config*/
  addEnumOption("DEFORM_LINEAR_SOLVER_PREC", Kind_Deform_Linear_Solver_Prec, Linear_Solver_Prec_Map, ILU);
  /* DESCRIPTION: Minimum error threshold for the linear solver for the implicit formulation */
  addDoubleOption("DEFORM_LINEAR_SOLVER_ERROR", Deform_Linear_Solver_Error, 1E-14);
  /* DESCRIPTION: Maximum number of iterations of the linear solver for the implicit formulation */
  addUnsignedLongOption("DEFORM_LINEAR_SOLVER_ITER", Deform_Linear_Solver_Iter, 1000);

  /*!\par CONFIG_CATEGORY: Rotorcraft problem \ingroup Config*/
  /*--- option related to rotorcraft problems ---*/

  /* DESCRIPTION: MISSING ---*/
  addDoubleOption("CYCLIC_PITCH", Cyclic_Pitch, 0.0);
  /* DESCRIPTION: MISSING ---*/
  addDoubleOption("COLLECTIVE_PITCH", Collective_Pitch, 0.0);

  /*!\par CONFIG_CATEGORY: FEM flow solver definition \ingroup Config*/
  /*--- Options related to the finite element flow solver---*/

  /* DESCRIPTION: Riemann solver used for DG (ROE, LAX-FRIEDRICH, AUSM, AUSMPW+, HLLC, VAN_LEER) */
  addEnumOption("RIEMANN_SOLVER_FEM", Riemann_Solver_FEM, Upwind_Map, ROE);
  /* DESCRIPTION: Constant factor applied for quadrature with straight elements (2.0 by default) */
  addDoubleOption("QUADRATURE_FACTOR_STRAIGHT_FEM", Quadrature_Factor_Straight, 2.0);
  /* DESCRIPTION: Constant factor applied for quadrature with curved elements (3.0 by default) */
  addDoubleOption("QUADRATURE_FACTOR_CURVED_FEM", Quadrature_Factor_Curved, 3.0);
  /* DESCRIPTION: Factor applied during quadrature in time for ADER-DG. (2.0 by default) */
  addDoubleOption("QUADRATURE_FACTOR_TIME_ADER_DG", Quadrature_Factor_Time_ADER_DG, 2.0);
  /* DESCRIPTION: Factor for the symmetrizing terms in the DG FEM discretization (1.0 by default) */
  addDoubleOption("THETA_INTERIOR_PENALTY_DG_FEM", Theta_Interior_Penalty_DGFEM, 1.0);
  /* DESCRIPTION: Compute the entropy in the fluid model (YES, NO) */
  addBoolOption("COMPUTE_ENTROPY_FLUID_MODEL", Compute_Entropy, true);
  /* DESCRIPTION: Use the lumped mass matrix for steady DGFEM computations */
  addBoolOption("USE_LUMPED_MASSMATRIX_DGFEM", Use_Lumped_MassMatrix_DGFEM, false);
  /* DESCRIPTION: Only compute the exact Jacobian of the spatial discretization (NO, YES) */
  addBoolOption("JACOBIAN_SPATIAL_DISCRETIZATION_ONLY", Jacobian_Spatial_Discretization_Only, false);

  /* DESCRIPTION: Number of aligned bytes for the matrix multiplications. Multiple of 64. (128 by default) */
  addUnsignedShortOption("ALIGNED_BYTES_MATMUL", byteAlignmentMatMul, 128);

  /*!\par CONFIG_CATEGORY: FEA solver \ingroup Config*/
  /*--- Options related to the FEA solver ---*/

  /*!\brief FEA_FILENAME \n DESCRIPTION: Filename to input for element-based properties \n Default: element_properties.dat \ingroup Config */
  addStringOption("FEA_FILENAME", FEA_FileName, string("element_properties.dat"));

  /* DESCRIPTION: Modulus of elasticity */
  addDoubleListOption("ELASTICITY_MODULUS", nElasticityMod, ElasticityMod);
  /* DESCRIPTION: Poisson ratio */
  addDoubleListOption("POISSON_RATIO", nPoissonRatio, PoissonRatio);
  /* DESCRIPTION: Material density */
  addDoubleListOption("MATERIAL_DENSITY", nMaterialDensity, MaterialDensity);
  /* DESCRIPTION: Knowles B constant */
  addDoubleOption("KNOWLES_B", Knowles_B, 1.0);
  /* DESCRIPTION: Knowles N constant */
  addDoubleOption("KNOWLES_N", Knowles_N, 1.0);

  /*  DESCRIPTION: Include DE effects
  *  Options: NO, YES \ingroup Config */
  addBoolOption("DE_EFFECTS", DE_Effects, false);
  /*!\brief ELECTRIC_FIELD_CONST \n DESCRIPTION: Value of the Dielectric Elastomer constant */
  addDoubleListOption("ELECTRIC_FIELD_CONST", nElectric_Constant, Electric_Constant);
  /* DESCRIPTION: Modulus of the Electric Fields */
  addDoubleListOption("ELECTRIC_FIELD_MOD", nElectric_Field, Electric_Field_Mod);
  /* DESCRIPTION: Direction of the Electic Fields */
  addDoubleListOption("ELECTRIC_FIELD_DIR", nDim_Electric_Field, Electric_Field_Dir);

  /* DESCRIPTION: Convergence criteria for FEM adjoint */
  addDoubleOption("CRITERIA_FEM_ADJ", Res_FEM_ADJ, -5.0);

  /*!\brief DESIGN_VARIABLE_FEA
   *  \n DESCRIPTION: Design variable for FEA problems \n OPTIONS: See \link DVFEA_Map \endlink \n DEFAULT VENKATAKRISHNAN \ingroup Config */
  addEnumOption("DESIGN_VARIABLE_FEA", Kind_DV_FEA, DVFEA_Map, NODV_FEA);

  /*  DESCRIPTION: Consider a reference solution for the structure (optimization applications)
  *  Options: NO, YES \ingroup Config */
  addBoolOption("REFERENCE_GEOMETRY", RefGeom, false);
  /*!\brief REFERENCE_GEOMETRY_PENALTY\n DESCRIPTION: Penalty weight value for the objective function \ingroup Config*/
  addDoubleOption("REFERENCE_GEOMETRY_PENALTY", RefGeom_Penalty, 1E6);
  /*!\brief SOLUTION_FLOW_FILENAME \n DESCRIPTION: Restart structure input file (the file output under the filename set by RESTART_FLOW_FILENAME) \n Default: solution_flow.dat \ingroup Config */
  addStringOption("REFERENCE_GEOMETRY_FILENAME", RefGeom_FEMFileName, string("reference_geometry.dat"));
  /*!\brief MESH_FORMAT \n DESCRIPTION: Mesh input file format \n OPTIONS: see \link Input_Map \endlink \n DEFAULT: SU2 \ingroup Config*/
  addEnumOption("REFERENCE_GEOMETRY_FORMAT", RefGeom_FileFormat, Input_Ref_Map, SU2_REF);

  /*!\brief TOTAL_DV_PENALTY\n DESCRIPTION: Penalty weight value to maintain the total sum of DV constant \ingroup Config*/
  addDoubleOption("TOTAL_DV_PENALTY", DV_Penalty, 0);

  /*!\brief REFERENCE_NODE\n  DESCRIPTION: Reference node for the structure (optimization applications) */
  addUnsignedLongOption("REFERENCE_NODE", refNodeID, 0);
  /* DESCRIPTION: Modulus of the electric fields */
  addDoubleListOption("REFERENCE_NODE_DISPLACEMENT", nDim_RefNode, RefNode_Displacement);
  /*!\brief REFERENCE_NODE_PENALTY\n DESCRIPTION: Penalty weight value for the objective function \ingroup Config*/
  addDoubleOption("REFERENCE_NODE_PENALTY", RefNode_Penalty, 1E3);

  /*!\brief REGIME_TYPE \n  DESCRIPTION: Geometric condition \n OPTIONS: see \link Struct_Map \endlink \ingroup Config*/
  addEnumOption("GEOMETRIC_CONDITIONS", Kind_Struct_Solver, Struct_Map, SMALL_DEFORMATIONS);
  /*!\brief REGIME_TYPE \n  DESCRIPTION: Material model \n OPTIONS: see \link Material_Map \endlink \ingroup Config*/
  addEnumOption("MATERIAL_MODEL", Kind_Material, Material_Map, LINEAR_ELASTIC);
  /*!\brief REGIME_TYPE \n  DESCRIPTION: Compressibility of the material \n OPTIONS: see \link MatComp_Map \endlink \ingroup Config*/
  addEnumOption("MATERIAL_COMPRESSIBILITY", Kind_Material_Compress, MatComp_Map, COMPRESSIBLE_MAT);

  /*  DESCRIPTION: Consider a prestretch in the structural domain
  *  Options: NO, YES \ingroup Config */
  addBoolOption("PRESTRETCH", Prestretch, false);
  /*!\brief PRESTRETCH_FILENAME \n DESCRIPTION: Filename to input for prestretching membranes \n Default: prestretch_file.dat \ingroup Config */
  addStringOption("PRESTRETCH_FILENAME", Prestretch_FEMFileName, string("prestretch_file.dat"));

  /* DESCRIPTION: Iterative method for non-linear structural analysis */
  addEnumOption("NONLINEAR_FEM_SOLUTION_METHOD", Kind_SpaceIteScheme_FEA, Space_Ite_Map_FEA, NEWTON_RAPHSON);
  /* DESCRIPTION: Number of internal iterations for Newton-Raphson Method in nonlinear structural applications */
  addUnsignedLongOption("NONLINEAR_FEM_INT_ITER", Dyn_nIntIter, 10);

  /* DESCRIPTION: Formulation for bidimensional elasticity solver */
  addEnumOption("FORMULATION_ELASTICITY_2D", Kind_2DElasForm, ElasForm_2D, PLANE_STRAIN);
  /*  DESCRIPTION: Apply dead loads
  *  Options: NO, YES \ingroup Config */
  addBoolOption("DEAD_LOAD", DeadLoad, false);
  /*  DESCRIPTION: Temporary: pseudo static analysis (no density in dynamic analysis)
  *  Options: NO, YES \ingroup Config */
  addBoolOption("PSEUDO_STATIC", PseudoStatic, false);
  /* DESCRIPTION: Dynamic or static structural analysis */
  addEnumOption("DYNAMIC_ANALYSIS", Dynamic_Analysis, Dynamic_Map, STATIC);
  /* DESCRIPTION: Time Step for dynamic analysis (s) */
  addDoubleOption("DYN_TIMESTEP", Delta_DynTime, 0.0);
  /* DESCRIPTION: Total Physical Time for dual time stepping simulations (s) */
  addDoubleOption("DYN_TIME", Total_DynTime, 1.0);
  /* DESCRIPTION: Parameter alpha for Newmark scheme (s) */
  addDoubleOption("NEWMARK_BETA", Newmark_beta, 0.25);
  /* DESCRIPTION: Parameter delta for Newmark scheme (s) */
  addDoubleOption("NEWMARK_GAMMA", Newmark_gamma, 0.5);
  /* DESCRIPTION: Apply the load as a ramp */
  addBoolOption("RAMP_LOADING", Ramp_Load, false);
  /* DESCRIPTION: Time while the load is to be increased linearly */
  addDoubleOption("RAMP_TIME", Ramp_Time, 1.0);
  /* DESCRIPTION: Transfer method used for multiphysics problems */
  addEnumOption("DYNAMIC_LOAD_TRANSFER", Dynamic_LoadTransfer, Dyn_Transfer_Method_Map, POL_ORDER_1);

  /* DESCRIPTION: Newmark - Generalized alpha - coefficients */
  addDoubleListOption("TIME_INT_STRUCT_COEFFS", nIntCoeffs, Int_Coeffs);

  /*  DESCRIPTION: Apply dead loads. Options: NO, YES \ingroup Config */
  addBoolOption("INCREMENTAL_LOAD", IncrementalLoad, false);
  /* DESCRIPTION: Maximum number of increments of the  */
  addUnsignedLongOption("NUMBER_INCREMENTS", IncLoad_Nincrements, 10);

  default_inc_crit[0] = 0.0; default_inc_crit[1] = 0.0; default_inc_crit[2] = 0.0;
  /* DESCRIPTION: Definition of the  UTOL RTOL ETOL*/
  addDoubleArrayOption("INCREMENTAL_CRITERIA", 3, IncLoad_Criteria, default_inc_crit);

  /* DESCRIPTION: Use of predictor */
  addBoolOption("PREDICTOR", Predictor, false);
  /* DESCRIPTION: Order of the predictor */
  addUnsignedShortOption("PREDICTOR_ORDER", Pred_Order, 0);

  /* DESCRIPTION: Topology optimization options */
  addBoolOption("TOPOLOGY_OPTIMIZATION", topology_optimization, false);
  addStringOption("TOPOL_OPTIM_OUTFILE", top_optim_output_file, string("element_derivatives.dat"));
  addDoubleOption("TOPOL_OPTIM_SIMP_EXPONENT", simp_exponent, 1.0);
  addDoubleOption("TOPOL_OPTIM_SIMP_MINSTIFF", simp_minimum_stiffness, 0.001);
  addEnumListOption("TOPOL_OPTIM_FILTER_KERNEL", top_optim_nKernel, top_optim_kernels, Filter_Kernel_Map);
  addDoubleListOption("TOPOL_OPTIM_FILTER_RADIUS", top_optim_nRadius, top_optim_filter_radius);
  addDoubleListOption("TOPOL_OPTIM_KERNEL_PARAM", top_optim_nKernelParams, top_optim_kernel_params);
  addEnumOption("TOPOL_OPTIM_PROJECTION_TYPE", top_optim_proj_type, Projection_Function_Map, NO_PROJECTION);
  addDoubleOption("TOPOL_OPTIM_PROJECTION_PARAM", top_optim_proj_param, 0.0);

  /* CONFIG_CATEGORY: FSI solver */
  /*--- Options related to the FSI solver ---*/

  /*!\brief PHYSICAL_PROBLEM_FLUID_FSI
   *  DESCRIPTION: Physical governing equations \n
   *  Options: NONE (default),EULER, NAVIER_STOKES, RANS,
   *  \ingroup Config*/
  addEnumOption("FSI_FLUID_PROBLEM", Kind_Solver_Fluid_FSI, FSI_Fluid_Solver_Map, NO_SOLVER_FFSI);

  /*!\brief PHYSICAL_PROBLEM_STRUCTURAL_FSI
   *  DESCRIPTION: Physical governing equations \n
   *  Options: NONE (default), FEM_ELASTICITY
   *  \ingroup Config*/
  addEnumOption("FSI_STRUCTURAL_PROBLEM", Kind_Solver_Struc_FSI, FSI_Struc_Solver_Map, NO_SOLVER_SFSI);

  /* DESCRIPTION: Linear solver for the structural side on FSI problems */
  addEnumOption("FSI_LINEAR_SOLVER_STRUC", Kind_Linear_Solver_FSI_Struc, Linear_Solver_Map, FGMRES);
  /* DESCRIPTION: Preconditioner for the Krylov linear solvers */
  addEnumOption("FSI_LINEAR_SOLVER_PREC_STRUC", Kind_Linear_Solver_Prec_FSI_Struc, Linear_Solver_Prec_Map, ILU);
  /* DESCRIPTION: Maximum number of iterations of the linear solver for the implicit formulation */
  addUnsignedLongOption("FSI_LINEAR_SOLVER_ITER_STRUC", Linear_Solver_Iter_FSI_Struc, 500);
  /* DESCRIPTION: Minimum error threshold for the linear solver for the implicit formulation */
  addDoubleOption("FSI_LINEAR_SOLVER_ERROR_STRUC", Linear_Solver_Error_FSI_Struc, 1E-6);

  /* DESCRIPTION: ID of the region we want to compute the sensitivities using direct differentiation */
  addUnsignedShortOption("FEA_ID_DIRECTDIFF", nID_DV, 0);

  /* DESCRIPTION: Restart from a steady state (sets grid velocities to 0 when loading the restart). */
  addBoolOption("RESTART_STEADY_STATE", SteadyRestart, false);

  /*!\par CONFIG_CATEGORY: Multizone definition \ingroup Config*/
  /*--- Options related to multizone problems ---*/

  /*!\brief MARKER_PLOTTING\n DESCRIPTION: Marker(s) of the surface in the surface flow solution file  \ingroup Config*/
  addStringListOption("CONFIG_LIST", nConfig_Files, Config_Filenames);

  /* DESCRIPTION: Determines if the multizone problem is solved for time-domain. */
  addBoolOption("TIME_DOMAIN", Time_Domain, false);
  /* DESCRIPTION: Number of outer iterations in the multizone problem. */
  addUnsignedLongOption("OUTER_ITER", nOuterIter, 1);
  /* DESCRIPTION: Number of inner iterations in each multizone block. */
  addUnsignedLongOption("INNER_ITER", nInnerIter, 1);
  /* DESCRIPTION: Number of time steps solved in the multizone problem. */
  addUnsignedLongOption("TIME_ITER", nTimeIter, 1);
  /* DESCRIPTION: Number of iterations in each single-zone block. */
  addUnsignedLongOption("ITER", nIter, 1000);
  /* DESCRIPTION: Restart iteration in the multizone problem. */
  addUnsignedLongOption("RESTART_ITER", Restart_Iter, 1);
  /* DESCRIPTION: Minimum error threshold for the linear solver for the implicit formulation */
  addDoubleOption("TIME_STEP", Time_Step, 0.0);
  /* DESCRIPTION: Total Physical Time for time-domain problems (s) */
  addDoubleOption("MAX_TIME", Max_Time, 1.0);
  /* DESCRIPTION: Determines if the single-zone driver is used. (TEMPORARY) */
  addBoolOption("SINGLEZONE_DRIVER", SinglezoneDriver, true);
  /* DESCRIPTION: Determines if the special output is written out */
  addBoolOption("SPECIAL_OUTPUT", SpecialOutput, false);

  /* DESCRIPTION: Determines if the convergence history of each individual zone is written to screen */
  addBoolOption("WRT_ZONE_CONV", Wrt_ZoneConv, false);
  /* DESCRIPTION: Determines if the convergence history of each individual zone is written to file */
  addBoolOption("WRT_ZONE_HIST", Wrt_ZoneHist, true);


  /* DESCRIPTION: Determines if the special output is written out */
  addBoolOption("WRT_FORCES_BREAKDOWN", Wrt_ForcesBreakdown, false);



  /*  DESCRIPTION: Use conservative approach for interpolating between meshes.
  *  Options: NO, YES \ingroup Config */
  addBoolOption("CONSERVATIVE_INTERPOLATION", ConservativeInterpolation, true);

  /*!\par KIND_INTERPOLATION \n
   * DESCRIPTION: Type of interpolation to use for multi-zone problems. \n OPTIONS: see \link Interpolator_Map \endlink
   * Sets Kind_Interpolation \ingroup Config
   */
  addEnumOption("KIND_INTERPOLATION", Kind_Interpolation, Interpolator_Map, NEAREST_NEIGHBOR);
    
  /*!\par KIND_INTERPOLATION \n
   * DESCRIPTION: Type of radial basis function to use for radial basis function interpolation. \n OPTIONS: see \link RadialBasis_Map \endlink
   * Sets Kind_RadialBasis \ingroup Config
   */
  addEnumOption("KIND_RADIAL_BASIS_FUNCTION", Kind_RadialBasisFunction, RadialBasisFunction_Map, WENDLAND_C2);
  
  /*  DESCRIPTION: Use polynomial term in radial basis function interpolation.
  *  Options: NO, YES \ingroup Config */
  addBoolOption("RADIAL_BASIS_FUNCTION_POLYNOMIAL_TERM", RadialBasisFunction_PolynomialOption, true);
  
  /* DESCRIPTION: Radius for radial basis function */
  addDoubleOption("RADIAL_BASIS_FUNCTION_PARAMETER", RadialBasisFunction_Parameter, 1);

  /* DESCRIPTION: Maximum number of FSI iterations */
  addUnsignedShortOption("FSI_ITER", nIterFSI, 1);
  /* DESCRIPTION: Number of FSI iterations during which a ramp is applied */
  addUnsignedShortOption("RAMP_FSI_ITER", nIterFSI_Ramp, 2);
  /* DESCRIPTION: Aitken's static relaxation factor */
  addDoubleOption("STAT_RELAX_PARAMETER", AitkenStatRelax, 0.4);
  /* DESCRIPTION: Aitken's dynamic maximum relaxation factor for the first iteration */
  addDoubleOption("AITKEN_DYN_MAX_INITIAL", AitkenDynMaxInit, 0.5);
  /* DESCRIPTION: Aitken's dynamic minimum relaxation factor for the first iteration */
  addDoubleOption("AITKEN_DYN_MIN_INITIAL", AitkenDynMinInit, 0.5);
  /* DESCRIPTION: Kind of relaxation */
  addEnumOption("BGS_RELAXATION", Kind_BGS_RelaxMethod, AitkenForm_Map, NO_RELAXATION);
  /* DESCRIPTION: Relaxation required */
  addBoolOption("RELAXATION", Relaxation, false);

  /*!\par CONFIG_CATEGORY: Heat solver \ingroup Config*/
  /*--- options related to the heat solver ---*/

  /* DESCRIPTION: Thermal diffusivity constant */
  addDoubleOption("THERMAL_DIFFUSIVITY", Thermal_Diffusivity, 1.172E-5);

  /* DESCRIPTION: Thermal diffusivity constant */
  addDoubleOption("THERMAL_DIFFUSIVITY_SOLID", Thermal_Diffusivity_Solid, 1.172E-5);

  /*!\par CONFIG_CATEGORY: Visualize Control Volumes \ingroup Config*/
  /*--- options related to visualizing control volumes ---*/

  /* DESCRIPTION: Node number for the CV to be visualized */
  addLongOption("VISUALIZE_CV", Visualize_CV, -1);

  /*!\par CONFIG_CATEGORY: Inverse design problem \ingroup Config*/
  /*--- options related to inverse design problem ---*/

  /* DESCRIPTION: Evaluate inverse design on the surface  */
  addBoolOption("INV_DESIGN_CP", InvDesign_Cp, false);

  /* DESCRIPTION: Evaluate inverse design on the surface  */
  addBoolOption("INV_DESIGN_HEATFLUX", InvDesign_HeatFlux, false);

  /*!\par CONFIG_CATEGORY: Unsupported options \ingroup Config*/
  /*--- Options that are experimental and not intended for general use ---*/

  /* DESCRIPTION: Write extra output */
  addBoolOption("EXTRA_OUTPUT", ExtraOutput, false);

  /* DESCRIPTION: Write extra heat output for a given zone heat solver zone */
  addLongOption("EXTRA_HEAT_ZONE_OUTPUT", ExtraHeatOutputZone, -1);

  /*--- options related to the FFD problem ---*/
  /*!\par CONFIG_CATEGORY:FFD point inversion \ingroup Config*/
  
  /* DESCRIPTION: Fix I plane */
  addShortListOption("FFD_FIX_I", nFFD_Fix_IDir, FFD_Fix_IDir);
  
  /* DESCRIPTION: Fix J plane */
  addShortListOption("FFD_FIX_J", nFFD_Fix_JDir, FFD_Fix_JDir);
  
  /* DESCRIPTION: Fix K plane */
  addShortListOption("FFD_FIX_K", nFFD_Fix_KDir, FFD_Fix_KDir);
  
  /* DESCRIPTION: FFD symmetry plane (j=0) */
  addBoolOption("FFD_SYMMETRY_PLANE", FFD_Symmetry_Plane, false);

  /* DESCRIPTION: Define different coordinates systems for the FFD */
  addEnumOption("FFD_COORD_SYSTEM", FFD_CoordSystem, CoordSystem_Map, CARTESIAN);

  /* DESCRIPTION: Axis information for the spherical and cylindrical coord system */
  default_ffd_axis[0] = 0.0; default_ffd_axis[1] = 0.0; default_ffd_axis[2] =0.0;
  addDoubleArrayOption("FFD_AXIS", 3, FFD_Axis, default_ffd_axis);

  /* DESCRIPTION: Number of total iterations in the FFD point inversion */
  addUnsignedShortOption("FFD_ITERATIONS", nFFD_Iter, 500);

  /* DESCRIPTION: Free surface damping coefficient */
	addDoubleOption("FFD_TOLERANCE", FFD_Tol, 1E-10);

  /* DESCRIPTION: Definition of the FFD boxes */
  addFFDDefOption("FFD_DEFINITION", nFFDBox, CoordFFDBox, TagFFDBox);
  
  /* DESCRIPTION: Definition of the FFD boxes */
  addFFDDegreeOption("FFD_DEGREE", nFFDBox, DegreeFFDBox);
  
  /* DESCRIPTION: Surface continuity at the intersection with the FFD */
  addEnumOption("FFD_CONTINUITY", FFD_Continuity, Continuity_Map, DERIVATIVE_2ND);

  /* DESCRIPTION: Kind of blending for the FFD definition */
  addEnumOption("FFD_BLENDING", FFD_Blending, Blending_Map, BEZIER );

  /* DESCRIPTION: Order of the BSplines for BSpline Blending function */
  default_ffd_coeff[0] = 2; default_ffd_coeff[1] = 2; default_ffd_coeff[2] = 2;
  addDoubleArrayOption("FFD_BSPLINE_ORDER", 3, FFD_BSpline_Order, default_ffd_coeff);

  /*--- Options for the automatic differentiation methods ---*/
  /*!\par CONFIG_CATEGORY: Automatic Differentation options\ingroup Config*/

  /* DESCRIPTION: Direct differentiation mode (forward) */
  addEnumOption("DIRECT_DIFF", DirectDiff, DirectDiff_Var_Map, NO_DERIVATIVE);

  /* DESCRIPTION: Automatic differentiation mode (reverse) */
  addBoolOption("AUTO_DIFF", AD_Mode, NO);

  /* DESCRIPTION: Preaccumulation in the AD mode. */
  addBoolOption("PREACC", AD_Preaccumulation, YES);

  /*--- options that are used in the python optimization scripts. These have no effect on the c++ toolsuite ---*/
  /*!\par CONFIG_CATEGORY:Python Options\ingroup Config*/

  /* DESCRIPTION: Gradient method */
  addPythonOption("GRADIENT_METHOD");

  /* DESCRIPTION: Geometrical Parameter */
  addPythonOption("GEO_PARAM");

  /* DESCRIPTION: Setup for design variables */
  addPythonOption("DEFINITION_DV");

  /* DESCRIPTION: Maximum number of iterations */
  addPythonOption("OPT_ITERATIONS");
  
  /* DESCRIPTION: Requested accuracy */
  addPythonOption("OPT_ACCURACY");
  
  /*!\brief OPT_COMBINE_OBJECTIVE
   *  \n DESCRIPTION: Flag specifying whether to internally combine a multi-objective function or treat separately */
  addPythonOption("OPT_COMBINE_OBJECTIVE");

  /* DESCRIPTION: Current value of the design variables */
  addPythonOption("DV_VALUE_NEW");

  /* DESCRIPTION: Previous value of the design variables */
  addPythonOption("DV_VALUE_OLD");

  /* DESCRIPTION: Number of partitions of the mesh */
  addPythonOption("NUMBER_PART");

  /* DESCRIPTION: Optimization objective function with optional scaling factor*/
  addPythonOption("OPT_OBJECTIVE");

  /* DESCRIPTION: Optimization constraint functions with optional scaling factor */
  addPythonOption("OPT_CONSTRAINT");

  /* DESCRIPTION: Finite different step for gradient estimation */
  addPythonOption("FIN_DIFF_STEP");

  /* DESCRIPTION: Verbosity of the python scripts to Stdout */
  addPythonOption("CONSOLE");

  /* DESCRIPTION: Flag specifying if the mesh was decomposed */
  addPythonOption("DECOMPOSED");

  /* DESCRIPTION: Optimization gradient factor */
  addPythonOption("OPT_GRADIENT_FACTOR");
  
  /* DESCRIPTION: Upper bound for the optimizer */
  addPythonOption("OPT_BOUND_UPPER");
  
  /* DESCRIPTION: Lower bound for the optimizer */
  addPythonOption("OPT_BOUND_LOWER");

  /* DESCRIPTION: Number of zones of the problem */
  addPythonOption("NZONES");

  /* DESCRIPTION: Activate ParMETIS mode for testing */
  addBoolOption("PARMETIS", ParMETIS, false);
    
  /*--- options that are used in the Hybrid RANS/LES Simulations  ---*/
  /*!\par CONFIG_CATEGORY:Hybrid_RANSLES Options\ingroup Config*/
    
  /* DESCRIPTION: Writing surface solution file frequency for dual time */
  addUnsignedLongOption("WRT_SURF_FREQ_DUALTIME", Wrt_Surf_Freq_DualTime, 1);

  /* DESCRIPTION: DES Constant */
  addDoubleOption("DES_CONST", Const_DES, 0.65);

  /* DESCRIPTION: Specify Hybrid RANS/LES model */
  addEnumOption("HYBRID_RANSLES", Kind_HybridRANSLES, HybridRANSLES_Map, NO_HYBRIDRANSLES);
    
  /* DESCRIPTION: Roe with low dissipation for unsteady flows */
  addEnumOption("ROE_LOW_DISSIPATION", Kind_RoeLowDiss, RoeLowDiss_Map, NO_ROELOWDISS);

  /* DESCRIPTION: Activate SA Quadratic Constitutive Relation, 2000 version */
  addBoolOption("SA_QCR", QCR, false);
  
  /* DESCRIPTION: Compute Average for unsteady simulations */
  addBoolOption("COMPUTE_AVERAGE", Compute_Average, false);
  
  /* DESCRIPTION: Multipoint design Mach number*/
  addPythonOption("MULTIPOINT_MACH_NUMBER");
  
  /* DESCRIPTION: Multipoint design Weight */
  addPythonOption("MULTIPOINT_WEIGHT");
  
  /* DESCRIPTION: Multipoint design Angle of Attack */
  addPythonOption("MULTIPOINT_AOA");
  
  /* DESCRIPTION: Multipoint design Sideslip angle */
  addPythonOption("MULTIPOINT_SIDESLIP_ANGLE");
  
  /* DESCRIPTION: Multipoint design target CL*/
  addPythonOption("MULTIPOINT_TARGET_CL");
  
  /* DESCRIPTION: Multipoint design Reynolds number */
  addPythonOption("MULTIPOINT_REYNOLDS_NUMBER");
  
  /* DESCRIPTION: Multipoint design freestream temperature */
  addPythonOption("MULTIPOINT_FREESTREAM_TEMPERATURE");
  
  /* DESCRIPTION: Multipoint design freestream pressure */
  addPythonOption("MULTIPOINT_FREESTREAM_PRESSURE");
  
  /* DESCRIPTION: Multipoint design for outlet quantities (varying back pressure or mass flow operating points). */
  addPythonOption("MULTIPOINT_OUTLET_VALUE");

  /*--- options that are used for the output ---*/
  /*!\par CONFIG_CATEGORY:Output Options\ingroup Config*/

  /* DESCRIPTION: Type of screen output */
  addStringListOption("SCREEN_OUTPUT", nScreenOutput, ScreenOutput);
  /* DESCRIPTION: Type of output printed to the history file */
  addStringListOption("HISTORY_OUTPUT", nHistoryOutput, HistoryOutput);
  /* DESCRIPTION: Type of output printed to the volume solution file */
  addStringListOption("VOLUME_OUTPUT", nVolumeOutput, VolumeOutput);
  
  /* DESCRIPTION: Using Uncertainty Quantification with SST Turbulence Model */
  addBoolOption("USING_UQ", using_uq, false);

  /* DESCRIPTION: Parameter to perturb eigenvalues */
  addDoubleOption("UQ_DELTA_B", uq_delta_b, 1.0);

  /* DESCRIPTION: Parameter to determine kind of perturbation */
  addUnsignedShortOption("UQ_COMPONENT", eig_val_comp, 1);

  /* DESCRIPTION: Parameter to perturb eigenvalues */
  addDoubleOption("UQ_URLX", uq_urlx, 0.1);

  /* DESCRIPTION: Permuting eigenvectors for UQ analysis */
  addBoolOption("UQ_PERMUTE", uq_permute, false);

  /* END_CONFIG_OPTIONS */

}

void CConfig::SetConfig_Parsing(char case_filename[MAX_STRING_SIZE]) {
  string text_line, option_name;
  ifstream case_file;
  vector<string> option_value;
  
  /*--- Read the configuration file ---*/
  
  case_file.open(case_filename, ios::in);

  if (case_file.fail()) {
    SU2_MPI::Error("The configuration file (.cfg) is missing!!", CURRENT_FUNCTION);
  }

  string errorString;

  int  err_count = 0;  // How many errors have we found in the config file
  int max_err_count = 30; // Maximum number of errors to print before stopping

  map<string, bool> included_options;

  /*--- Parse the configuration file and set the options ---*/
  
  while (getline (case_file, text_line)) {
    
    if (err_count >= max_err_count) {
      errorString.append("too many errors. Stopping parse");

      cout << errorString << endl;
      throw(1);
    }
    
    if (TokenizeString(text_line, option_name, option_value)) {
      
      /*--- See if it's a python option ---*/

      if (option_map.find(option_name) == option_map.end()) {
          string newString;
          newString.append(option_name);
          newString.append(": invalid option name");
          newString.append(". Check current SU2 options in config_template.cfg.");
          newString.append("\n");
          if (!option_name.compare("AD_COEFF_FLOW")) newString.append("AD_COEFF_FLOW= (1st, 2nd, 4th) is now JST_SENSOR_COEFF= (2nd, 4th).\n");
          if (!option_name.compare("AD_COEFF_ADJFLOW")) newString.append("AD_COEFF_ADJFLOW= (1st, 2nd, 4th) is now ADJ_JST_SENSOR_COEFF= (2nd, 4th).\n");
          if (!option_name.compare("SPATIAL_ORDER_FLOW")) newString.append("SPATIAL_ORDER_FLOW is now the boolean MUSCL_FLOW and the appropriate SLOPE_LIMITER_FLOW.\n");
          if (!option_name.compare("SPATIAL_ORDER_ADJFLOW")) newString.append("SPATIAL_ORDER_ADJFLOW is now the boolean MUSCL_ADJFLOW and the appropriate SLOPE_LIMITER_ADJFLOW.\n");
          if (!option_name.compare("SPATIAL_ORDER_TURB")) newString.append("SPATIAL_ORDER_TURB is now the boolean MUSCL_TURB and the appropriate SLOPE_LIMITER_TURB.\n");
          if (!option_name.compare("SPATIAL_ORDER_ADJTURB")) newString.append("SPATIAL_ORDER_ADJTURB is now the boolean MUSCL_ADJTURB and the appropriate SLOPE_LIMITER_ADJTURB.\n");
          if (!option_name.compare("LIMITER_COEFF")) newString.append("LIMITER_COEFF is now VENKAT_LIMITER_COEFF.\n");
          if (!option_name.compare("SHARP_EDGES_COEFF")) newString.append("SHARP_EDGES_COEFF is now ADJ_SHARP_LIMITER_COEFF.\n");
          if (!option_name.compare("DEFORM_TOL_FACTOR")) newString.append("DEFORM_TOL_FACTOR is no longer used.\n Set DEFORM_LINEAR_SOLVER_ERROR to define the minimum residual for grid deformation.\n");
          if (!option_name.compare("MOTION_FILENAME")) newString.append("MOTION_FILENAME is now DV_FILENAME.\n");
          if (!option_name.compare("BETA_DELTA")) newString.append("BETA_DELTA is now UQ_DELTA_B.\n");
          if (!option_name.compare("COMPONENTALITY")) newString.append("COMPONENTALITY is now UQ_COMPONENT.\n");
          if (!option_name.compare("PERMUTE")) newString.append("PERMUTE is now UQ_PERMUTE.\n");
          if (!option_name.compare("URLX")) newString.append("URLX is now UQ_URLX.\n");

          errorString.append(newString);
          err_count++;
        continue;
      }

      /*--- Option exists, check if the option has already been in the config file ---*/
      
      if (included_options.find(option_name) != included_options.end()) {
        string newString;
        newString.append(option_name);
        newString.append(": option appears twice");
        newString.append("\n");
        errorString.append(newString);
        err_count++;
        continue;
      }


      /*--- New found option. Add it to the map, and delete from all options ---*/
      
      included_options.insert(pair<string, bool>(option_name, true));
      all_options.erase(option_name);

      /*--- Set the value and check error ---*/
      
      string out = option_map[option_name]->SetValue(option_value);
      if (out.compare("") != 0) {
        errorString.append(out);
        errorString.append("\n");
        err_count++;
      }
    }
  }

  /*--- See if there were any errors parsing the config file ---*/
      
  if (errorString.size() != 0) {
    SU2_MPI::Error(errorString, CURRENT_FUNCTION);
  }

  case_file.close();
  
}

void CConfig::SetDefaultFromConfig(CConfig *config){
  
  map<string, bool> noInheritance = CCreateMap<string, bool>
      ("SCREEN_OUTPUT", true)
      ("HISTORY_OUTPUT", true);
  
  map<string, bool>::iterator iter = all_options.begin(), curr_iter;
  
  while (iter != all_options.end()){
    curr_iter = iter++;   
    if (config->option_map[curr_iter->first]->GetValue().size() > 0 && !noInheritance[curr_iter->first]){
      option_map[curr_iter->first]->SetValue(config->option_map[curr_iter->first]->GetValue());
      all_options.erase(curr_iter);      
    }
  }
}

void CConfig::SetDefault(){
  
  /*--- Set the default values for all of the options that weren't set ---*/
      
  for (map<string, bool>::iterator iter = all_options.begin(); iter != all_options.end(); ++iter) {
    if (option_map[iter->first]->GetValue().size() == 0)
<<<<<<< HEAD
      option_map[iter->first]->SetDefault();
=======
    option_map[iter->first]->SetDefault();
>>>>>>> 62e6edb8
  }
}

bool CConfig::SetRunTime_Parsing(char case_filename[MAX_STRING_SIZE]) {
  string text_line, option_name;
  ifstream case_file;
  vector<string> option_value;
  
  /*--- Read the configuration file ---*/
  
  case_file.open(case_filename, ios::in);
  
  if (case_file.fail()) { return false; }
  
  string errorString;
  
  int err_count = 0;  // How many errors have we found in the config file
  int max_err_count = 30; // Maximum number of errors to print before stopping
  
  map<string, bool> included_options;
  
  /*--- Parse the configuration file and set the options ---*/
  
  while (getline (case_file, text_line)) {
    
    if (err_count >= max_err_count) {
      errorString.append("too many errors. Stopping parse");
      
      cout << errorString << endl;
      throw(1);
    }
    
    if (TokenizeString(text_line, option_name, option_value)) {
      
      if (option_map.find(option_name) == option_map.end()) {
        
        /*--- See if it's a python option ---*/
        
        string newString;
        newString.append(option_name);
        newString.append(": invalid option name");
        newString.append("\n");
        errorString.append(newString);
        err_count++;
        continue;
      }
      
      /*--- Option exists, check if the option has already been in the config file ---*/
      
      if (included_options.find(option_name) != included_options.end()) {
        string newString;
        newString.append(option_name);
        newString.append(": option appears twice");
        newString.append("\n");
        errorString.append(newString);
        err_count++;
        continue;
      }
      
      /*--- New found option. Add it to the map, and delete from all options ---*/
      
      included_options.insert(pair<string, bool>(option_name, true));
      all_options.erase(option_name);
      
      /*--- Set the value and check error ---*/
      
      string out = option_map[option_name]->SetValue(option_value);
      if (out.compare("") != 0) {
        errorString.append(out);
        errorString.append("\n");
        err_count++;
      }
      
    }
  }
  
  /*--- Set the default values for all of the options that weren't set ---*/
      
  for (map<string, bool>::iterator iter = all_options.begin(); iter != all_options.end(); ++iter) {
    option_map[iter->first]->SetDefault();
  }
  
  /*--- See if there were any errors parsing the runtime file ---*/
  
  if (errorString.size() != 0) {
    SU2_MPI::Error(errorString, CURRENT_FUNCTION);
  }
  
  case_file.close();
  
  return true;
  
}

void CConfig::SetHeader(unsigned short val_software){
  /*--- WARNING: when compiling on Windows, ctime() is not available. Comment out
   the two lines below that use the dt variable. ---*/
  //time_t now = time(0);
  //string dt = ctime(&now); dt[24] = '.';
  if ((iZone == 0) && (rank == MASTER_NODE)){
    cout << endl << "-------------------------------------------------------------------------" << endl;
    cout << "|    ___ _   _ ___                                                      |" << endl;
    cout << "|   / __| | | |_  )   Release 6.2.0  \"Falcon\"                           |" << endl;
    cout << "|   \\__ \\ |_| |/ /                                                      |" << endl;
    switch (val_software) {
    case SU2_CFD: cout << "|   |___/\\___//___|   Suite (Computational Fluid Dynamics Code)         |" << endl; break;
    case SU2_DEF: cout << "|   |___/\\___//___|   Suite (Mesh Deformation Code)                     |" << endl; break;
    case SU2_DOT: cout << "|   |___/\\___//___|   Suite (Gradient Projection Code)                  |" << endl; break;
    case SU2_MSH: cout << "|   |___/\\___//___|   Suite (Mesh Adaptation Code)                      |" << endl; break;
    case SU2_GEO: cout << "|   |___/\\___//___|   Suite (Geometry Definition Code)                  |" << endl; break;
    case SU2_SOL: cout << "|   |___/\\___//___|   Suite (Solution Exporting Code)                   |" << endl; break;
    }
    
    cout << "|                                                                       |" << endl;
    //cout << "|   Local date and time: " << dt << "                      |" << endl;
    cout <<"-------------------------------------------------------------------------" << endl;
    cout << "| The current SU2 release has been coordinated by the                   |" << endl;
    cout << "| SU2 International Developers Society <www.su2devsociety.org>          |" << endl;
    cout << "| with selected contributions from the open-source community.           |" << endl;
    cout <<"-------------------------------------------------------------------------" << endl;
    cout << "| The main research teams contributing to the current release are:      |" << endl;
    cout << "| - Prof. Juan J. Alonso's group at Stanford University.                |" << endl;
    cout << "| - Prof. Piero Colonna's group at Delft University of Technology.      |" << endl;
    cout << "| - Prof. Nicolas R. Gauger's group at Kaiserslautern U. of Technology. |" << endl;
    cout << "| - Prof. Alberto Guardone's group at Polytechnic University of Milan.  |" << endl;
    cout << "| - Prof. Rafael Palacios' group at Imperial College London.            |" << endl;
    cout << "| - Prof. Vincent Terrapon's group at the University of Liege.          |" << endl;
    cout << "| - Prof. Edwin van der Weide's group at the University of Twente.      |" << endl;
    cout << "| - Lab. of New Concepts in Aeronautics at Tech. Inst. of Aeronautics.  |" << endl;
    cout <<"-------------------------------------------------------------------------" << endl;
    cout << "| Copyright 2012-2019, Francisco D. Palacios, Thomas D. Economon,       |" << endl;
    cout << "|                      Tim Albring, and the SU2 contributors.           |" << endl;
    cout << "|                                                                       |" << endl;
    cout << "| SU2 is free software; you can redistribute it and/or                  |" << endl;
    cout << "| modify it under the terms of the GNU Lesser General Public            |" << endl;
    cout << "| License as published by the Free Software Foundation; either          |" << endl;
    cout << "| version 2.1 of the License, or (at your option) any later version.    |" << endl;
    cout << "|                                                                       |" << endl;
    cout << "| SU2 is distributed in the hope that it will be useful,                |" << endl;
    cout << "| but WITHOUT ANY WARRANTY; without even the implied warranty of        |" << endl;
    cout << "| MERCHANTABILITY or FITNESS FOR A PARTICULAR PURPOSE. See the GNU      |" << endl;
    cout << "| Lesser General Public License for more details.                       |" << endl;
    cout << "|                                                                       |" << endl;
    cout << "| You should have received a copy of the GNU Lesser General Public      |" << endl;
    cout << "| License along with SU2. If not, see <http://www.gnu.org/licenses/>.   |" << endl;
    cout <<"-------------------------------------------------------------------------" << endl;
  }
  
}

void CConfig::SetnZone(){
  
  /*--- Just as a clarification --- */
  
  if (Multizone_Problem == NO && Kind_Solver != MULTIPHYSICS){
    nZone = 1;
  }
  
  if (Kind_Solver == MULTIPHYSICS){
    Multizone_Problem = YES;
    if (nConfig_Files == 0){
      SU2_MPI::Error("CONFIG_LIST must be provided if PHYSICAL_PROBLEM=MULTIPHYSICS", CURRENT_FUNCTION);
    }
  }
  
  if (Multizone_Problem == YES){
    
    /*--- Some basic multizone checks ---*/
    
    if (nMarker_ZoneInterface % 2 != 0){
      SU2_MPI::Error("Number of markers in MARKER_ZONE_INTERFACE must be a multiple of 2", CURRENT_FUNCTION);
    }
    
    SinglezoneDriver  = NO;
    
    if (Multizone_Mesh){
      
      /*--- Get the number of zones from the mesh file --- */
      
      nZone = GetnZone(Mesh_FileName, Mesh_FileFormat);
      
      /*--- If config list is set, make sure number matches number of zones in mesh file --- */
      
      if (nConfig_Files != 0 && (nZone != nConfig_Files)){
        SU2_MPI::Error("Number of CONFIG_LIST must match number of zones in mesh file.", CURRENT_FUNCTION);
      }
    } else {
      
      /*--- Number of zones is determined from the number of config files provided --- */
      
      if (nConfig_Files == 0){
        SU2_MPI::Error("If MULTIZONE_MESH is set to YES, you must provide a list of config files using CONFIG_LIST option", CURRENT_FUNCTION);
      }
      nZone = nConfig_Files;
      
    }
    
    /*--- Check if subconfig files exist --- */
    
    if (nConfig_Files != 0){
      for (unsigned short iConfig = 0; iConfig < nConfig_Files; iConfig++){
        ifstream f(Config_Filenames[iConfig].c_str());
        if (!f.good()){
          SU2_MPI::Error("Config file " + Config_Filenames[iConfig] + " defined in CONFIG_FILES does not exist", CURRENT_FUNCTION);
        }
      }
    }
    
  }
  
}

void CConfig::SetPostprocessing(unsigned short val_software, unsigned short val_izone, unsigned short val_nDim) {
  
  unsigned short iCFL, iMarker;
  bool ideal_gas = ((Kind_FluidModel == STANDARD_AIR) ||
                    (Kind_FluidModel == IDEAL_GAS) ||
                    (Kind_FluidModel == INC_IDEAL_GAS) ||
                    (Kind_FluidModel == INC_IDEAL_GAS_POLY) ||
                    (Kind_FluidModel == CONSTANT_DENSITY));
  bool standard_air = ((Kind_FluidModel == STANDARD_AIR));
  
  if (nZone > 1){
    Multizone_Problem = YES;
  }
  
#ifndef HAVE_TECIO
  if (Output_FileFormat == TECPLOT_BINARY) {
    cout << "Tecplot binary file requested but SU2 was built without TecIO support." << "\n";
    Output_FileFormat = TECPLOT;
  }
#endif

  /*--- Set the boolean Wall_Functions equal to true if there is a
   definition for the wall founctions ---*/

  Wall_Functions = false;
  if (nMarker_WallFunctions > 0) {
    for (iMarker = 0; iMarker < nMarker_WallFunctions; iMarker++) {
      if (Kind_WallFunctions[iMarker] != NO_WALL_FUNCTION)
        Wall_Functions = true;
      
      if ((Kind_WallFunctions[iMarker] == ADAPTIVE_WALL_FUNCTION) || (Kind_WallFunctions[iMarker] == SCALABLE_WALL_FUNCTION)
        || (Kind_WallFunctions[iMarker] == NONEQUILIBRIUM_WALL_MODEL))

        SU2_MPI::Error(string("For RANS problems, use NO_WALL_FUNCTION, STANDARD_WALL_FUNCTION or EQUILIBRIUM_WALL_MODEL.\n"), CURRENT_FUNCTION);

    }
  }
  
  /*--- Fixed CM mode requires a static movement of the grid ---*/
  
  if (Fixed_CM_Mode) {
    Kind_GridMovement = MOVING_HTP;
  }

  /*--- Initialize the AoA and Sideslip variables for the incompressible
   solver. This is typically unused (often internal flows). This also
   is necessary to avoid any issues with the AoA adjustments for the
   compressible code for fixed lift mode (including the adjoint). ---*/

  if (Kind_Regime == INCOMPRESSIBLE) {

    /*--- Compute x-velocity with a safegaurd for 0.0. ---*/

    su2double Vx = 1e-10;
    if (Inc_Velocity_Init[0] != 0.0) {
      Vx = Inc_Velocity_Init[0];
    }

    /*--- Compute the angle-of-attack and sideslip. ---*/

    su2double alpha = 0.0, beta = 0.0;
    if (val_nDim == 2) {
      alpha = atan(Inc_Velocity_Init[1]/Vx)*180.0/PI_NUMBER;
    } else {
      alpha = atan(Inc_Velocity_Init[2]/Vx)*180.0/PI_NUMBER;
      beta  = atan(Inc_Velocity_Init[1]/Vx)*180.0/PI_NUMBER;
    }

    /*--- Set alpha and beta in the config class. ---*/

    SetAoA(alpha);
    SetAoS(beta);
    
  }

  /*--- By default, in 2D we should use TWOD_AIRFOIL (independenly from the input file) ---*/

  if (val_nDim == 2) Geo_Description = TWOD_AIRFOIL;

  /*--- Store the SU2 module that we are executing. ---*/
  
  Kind_SU2 = val_software;

  /*--- Set limiter for no MUSCL reconstructions ---*/
  
  if ((!MUSCL_Flow) || (Kind_ConvNumScheme_Flow == SPACE_CENTERED)) Kind_SlopeLimit_Flow = NO_LIMITER;
  if ((!MUSCL_Turb) || (Kind_ConvNumScheme_Turb == SPACE_CENTERED)) Kind_SlopeLimit_Turb = NO_LIMITER;
  if ((!MUSCL_AdjFlow) || (Kind_ConvNumScheme_AdjFlow == SPACE_CENTERED)) Kind_SlopeLimit_AdjFlow = NO_LIMITER;
  if ((!MUSCL_AdjTurb) || (Kind_ConvNumScheme_AdjTurb == SPACE_CENTERED)) Kind_SlopeLimit_AdjTurb = NO_LIMITER;

  /*--- Set the default for thrust in ActDisk ---*/
  
  if ((Kind_ActDisk == NET_THRUST) || (Kind_ActDisk == BC_THRUST)
      || (Kind_ActDisk == DRAG_MINUS_THRUST) || (Kind_ActDisk == MASSFLOW)
      || (Kind_ActDisk == POWER))
    ActDisk_Jump = RATIO;

  /*--- Error-catching and automatic array adjustments for objective, marker, and weights arrays --- */

  /*--- If Kind_Obj has not been specified, these arrays need to take a default --*/

  if (Weight_ObjFunc == NULL && Kind_ObjFunc == NULL) {
    Kind_ObjFunc = new unsigned short[1];
    Kind_ObjFunc[0] = DRAG_COEFFICIENT;
    Weight_ObjFunc = new su2double[1];
    Weight_ObjFunc[0] = 1.0;
    nObj=1;
    nObjW=1;
  }

  /*--- Maker sure that arrays are the same length ---*/

  if (nObj>0) {
    if (nMarker_Monitoring!=nObj && Marker_Monitoring!= NULL) {
      if (nMarker_Monitoring==1) {
        /*-- If only one marker was listed with multiple objectives, set that marker as the marker for each objective ---*/
        nMarker_Monitoring = nObj;
        string marker = Marker_Monitoring[0];
        delete[] Marker_Monitoring;
        Marker_Monitoring = new string[nMarker_Monitoring];
        for (iMarker=0; iMarker<nMarker_Monitoring; iMarker++)
          Marker_Monitoring[iMarker] = marker;
      }
      else if(nObj==1){
        /*--- If one objective and more than one marker: repeat objective over each marker, evenly weighted ---*/
        unsigned int obj = Kind_ObjFunc[0];
        su2double wt=1.0;
        delete[] Kind_ObjFunc;
        if (Weight_ObjFunc!=NULL){
         wt = Weight_ObjFunc[0];
         delete[] Weight_ObjFunc;
        }
        Kind_ObjFunc = new short unsigned int[nMarker_Monitoring];
        Weight_ObjFunc = new su2double[nMarker_Monitoring];
        for (unsigned short iObj=0; iObj<nMarker_Monitoring; iObj++){
          Kind_ObjFunc[iObj] = obj;
          Weight_ObjFunc[iObj] = wt;
        }
        nObjW = nObj;
      }
      else if(nObj>1) {
        SU2_MPI::Error(string("When using more than one OBJECTIVE_FUNCTION, MARKER_MONITORING must be the same length or length 1.\n ") +
                       string("For multiple surfaces per objective, either use one objective or list the objective multiple times.\n") +
                       string("For multiple objectives per marker either use one marker or list the marker multiple times.\n")+
                       string("Similar rules apply for multi-objective optimization using OPT_OBJECTIVE rather than OBJECTIVE_FUNCTION."),
                       CURRENT_FUNCTION);
      }
    }
  }

  /*-- Correct for case where Weight_ObjFunc has not been provided or has length < kind_objfunc---*/
  
  if (nObjW<nObj) {
    if (Weight_ObjFunc!= NULL && nObjW>1) {
      SU2_MPI::Error(string("The option OBJECTIVE_WEIGHT must either have the same length as OBJECTIVE_FUNCTION,\n") +
                     string("be lenght 1, or be deleted from the config file (equal weights will be applied)."), CURRENT_FUNCTION);
    }
    Weight_ObjFunc = new su2double[nObj];
    for (unsigned short iObj=0; iObj<nObj; iObj++)
      Weight_ObjFunc[iObj] = 1.0;
  }

  /*--- One final check for multi-objective with the set of objectives
   that are not counted per-surface. We will disable multi-objective here. ---*/
  
  if (nObj > 1) {
    unsigned short Obj_0 = Kind_ObjFunc[0];
    for (unsigned short iObj=1; iObj<nObj; iObj++){
      switch(Kind_ObjFunc[iObj]) {
        case INVERSE_DESIGN_PRESSURE:
        case INVERSE_DESIGN_HEATFLUX:
        case THRUST_COEFFICIENT:
        case TORQUE_COEFFICIENT:
        case FIGURE_OF_MERIT:
        case SURFACE_TOTAL_PRESSURE:
        case SURFACE_STATIC_PRESSURE:
        case SURFACE_MASSFLOW:
        case SURFACE_UNIFORMITY:
        case SURFACE_SECONDARY:
        case SURFACE_MOM_DISTORTION:
        case SURFACE_SECOND_OVER_UNIFORM:
        case SURFACE_PRESSURE_DROP:
        case CUSTOM_OBJFUNC:
          if (Kind_ObjFunc[iObj] != Obj_0) {
            SU2_MPI::Error(string("The following objectives can only be used for the first surface in a multi-objective \n")+
                           string("problem or as a single objective applied to multiple monitoring markers:\n")+
                           string("INVERSE_DESIGN_PRESSURE, INVERSE_DESIGN_HEATFLUX, THRUST_COEFFICIENT, TORQUE_COEFFICIENT\n")+
                           string("FIGURE_OF_MERIT, SURFACE_TOTAL_PRESSURE, SURFACE_STATIC_PRESSURE, SURFACE_MASSFLOW\n")+
                           string("SURFACE_UNIFORMITY, SURFACE_SECONDARY, SURFACE_MOM_DISTORTION, SURFACE_SECOND_OVER_UNIFORM\n")+
                           string("SURFACE_PRESSURE_DROP, CUSTOM_OBJFUNC.\n"), CURRENT_FUNCTION);
          }
          break;
        default:
          break;
      }
    }
  }
  
  /*--- Low memory only for ASCII Tecplot ---*/

  if (Output_FileFormat != TECPLOT) Low_MemoryOutput = NO;
  
  /*--- The that Discard_InFiles is false, owerwise the gradient could be wrong ---*/
  
  if ((ContinuousAdjoint || DiscreteAdjoint) && Fixed_CL_Mode && !Eval_dOF_dCX)
    Discard_InFiles = false;

  /*--- Deactivate the multigrid in the adjoint problem ---*/
  
  if ((ContinuousAdjoint && !MG_AdjointFlow) ||
      (Unsteady_Simulation == TIME_STEPPING)) { nMGLevels = 0; }

  /*--- If Fluid Structure Interaction, set the solver for each zone.
   *--- ZONE_0 is the zone of the fluid.
   *--- All the other zones are structure.
   *--- This will allow us to define multiple physics structural problems */

  if (Kind_Solver == FLUID_STRUCTURE_INTERACTION) {
    if (val_izone == 0) {Kind_Solver = Kind_Solver_Fluid_FSI; FSI_Problem = true;}

    else {Kind_Solver = Kind_Solver_Struc_FSI; FSI_Problem = true;
    Kind_Linear_Solver = Kind_Linear_Solver_FSI_Struc;
    Kind_Linear_Solver_Prec = Kind_Linear_Solver_Prec_FSI_Struc;
    Linear_Solver_Error = Linear_Solver_Error_FSI_Struc;
    Linear_Solver_Iter = Linear_Solver_Iter_FSI_Struc;
    // Discrete adjoint linear solver
    Kind_DiscAdj_Linear_Solver = Kind_DiscAdj_Linear_Solver_FSI_Struc;
    Kind_DiscAdj_Linear_Prec = Kind_DiscAdj_Linear_Prec_FSI_Struc;}

    Multizone_Residual = true;
  }
  else { FSI_Problem = false; }


  if ((Kind_Solver == HEAT_EQUATION_FVM) || (Kind_Solver == DISC_ADJ_HEAT)) {
    Linear_Solver_Iter = Linear_Solver_Iter_Heat;
    Linear_Solver_Error = Linear_Solver_Error_Heat;
  }

  if ((rank == MASTER_NODE) && ContinuousAdjoint && (Ref_NonDim == DIMENSIONAL) && (Kind_SU2 == SU2_CFD)) {
    cout << "WARNING: The adjoint solver should use a non-dimensional flow solution." << endl;
  }
  
  /*--- Initialize non-physical points/reconstructions to zero ---*/
  
  Nonphys_Points   = 0;
  Nonphys_Reconstr = 0;
  
  /*--- Set the number of external iterations to 1 for the steady state problem ---*/
  
  if (Kind_Solver == FEM_ELASTICITY) {
    nMGLevels = 0;
    if (Dynamic_Analysis == STATIC) nTimeIter = 1;
  }

  /*--- Initialize the ofstream ConvHistFile. ---*/
//  ofstream ConvHistFile;

  /*--- Decide whether we should be writing unsteady solution files. ---*/
  
  if (Unsteady_Simulation == STEADY ||
      Unsteady_Simulation == HARMONIC_BALANCE)
 { Wrt_Unsteady = false; }
  else { Wrt_Unsteady = true; }

  if (Kind_Solver == FEM_ELASTICITY) {

	  if (Dynamic_Analysis == STATIC) { Wrt_Dynamic = false; }
	  else { Wrt_Dynamic = true; }

  } else {
    Wrt_Dynamic = false;
  }

  if (Kind_Solver == ZONE_SPECIFIC) {
    ZoneSpecific_Problem = true;
    Kind_Solver = Kind_Solver_PerZone[val_izone];
  }

  /*--- Check for unsupported features. ---*/

  if ((Kind_Regime == INCOMPRESSIBLE) && (Unsteady_Simulation == HARMONIC_BALANCE)){
    SU2_MPI::Error("Harmonic Balance not yet implemented for the incompressible solver.", CURRENT_FUNCTION);
  }

  if ((Kind_Regime == EULER) && (Buffet_Monitoring == true)){
    SU2_MPI::Error("Buffet monitoring incompatible with Euler Solver", CURRENT_FUNCTION);
  }
  
  /*--- Check for Fluid model consistency ---*/

  if (standard_air) {
    if (Gamma != 1.4 || Gas_Constant != 287.058) {
      Gamma = 1.4;
      Gas_Constant = 287.058;
    }
  }

  /*--- Overrule the default values for viscosity if the US measurement system is used. ---*/

  if (SystemMeasurements == US) {

    /* Correct the viscosities, if they contain the default SI values. */
    if(fabs(Mu_Constant-1.716E-5) < 1.0E-15) Mu_Constant /= 47.88025898;
    if(fabs(Mu_Ref-1.716E-5)      < 1.0E-15) Mu_Ref      /= 47.88025898;

    /* Correct the values with temperature dimension, if they contain the default SI values. */
    if(fabs(Mu_Temperature_Ref-273.15) < 1.0E-8) Mu_Temperature_Ref *= 1.8;
    if(fabs(Mu_S-110.4)                < 1.0E-8) Mu_S               *= 1.8;

    /* Correct the thermal conductivity, if it contains the default SI value. */
    if(fabs(Kt_Constant-0.0257) < 1.0E-10) Kt_Constant *= 0.577789317;
  }

  /*--- Check for Measurement System ---*/
  
  if (SystemMeasurements == US && !standard_air) {
    SU2_MPI::Error("Only STANDARD_AIR fluid model can be used with US Measurement System", CURRENT_FUNCTION);
  }
  
  /*--- Check for Convective scheme available for NICFD ---*/
  
  if (!ideal_gas) {
    if (Kind_Upwind_Flow != ROE && Kind_Upwind_Flow != HLLC && Kind_Centered_Flow != JST) {
      SU2_MPI::Error("Only ROE Upwind, HLLC Upwind scheme, and JST scheme can be used for Non-Ideal Compressible Fluids", CURRENT_FUNCTION);
    }

  }
  
  if(GetBoolTurbomachinery()){
    nBlades = new su2double[nZone];
    FreeStreamTurboNormal= new su2double[3];
  }

  /*--- Check if Giles are used with turbo markers ---*/

  if (nMarker_Giles > 0 && !GetBoolTurbomachinery()){
    SU2_MPI::Error("Giles Boundary conditions can only be used with turbomachinery markers", CURRENT_FUNCTION);
  }

  /*--- Check for Boundary condition available for NICFD ---*/
  
  if (!ideal_gas) {
    if (nMarker_Inlet != 0) {
      SU2_MPI::Error("Riemann Boundary conditions or Giles must be used for inlet and outlet with Not Ideal Compressible Fluids ", CURRENT_FUNCTION);
    }
    if (nMarker_Outlet != 0) {
      SU2_MPI::Error("Riemann Boundary conditions or Giles must be used outlet with Not Ideal Compressible Fluids ", CURRENT_FUNCTION);
    }
    
    if (nMarker_FarField != 0) {
      SU2_MPI::Error("Riemann Boundary conditions or Giles must be used outlet with Not Ideal Compressible Fluids ", CURRENT_FUNCTION);
    }
    
  }
  
  /*--- Check for Boundary condition available for NICF ---*/
  
  if (ideal_gas && (Kind_Regime != INCOMPRESSIBLE)) {
    if (SystemMeasurements == US && standard_air) {
      if (Kind_ViscosityModel != SUTHERLAND) {
        SU2_MPI::Error("Only SUTHERLAND viscosity model can be used with US Measurement", CURRENT_FUNCTION);
      }
    }
    if (Kind_ConductivityModel != CONSTANT_PRANDTL ) {
      SU2_MPI::Error("Only CONSTANT_PRANDTL thermal conductivity model can be used with STANDARD_AIR and IDEAL_GAS", CURRENT_FUNCTION);
    }
    
  }
    /*--- Check for Boundary condition option agreement ---*/
  if (Kind_InitOption == REYNOLDS){
    if (Kind_Regime == COMPRESSIBLE && (Kind_Solver == NAVIER_STOKES || Kind_Solver == RANS) && Reynolds <=0){
      SU2_MPI::Error("Reynolds number required for NAVIER_STOKES and RANS !!", CURRENT_FUNCTION);
    }
  }

  if (nKind_SurfaceMovement > 1 && (GetSurface_Movement(FLUID_STRUCTURE) || GetSurface_Movement(FLUID_STRUCTURE_STATIC))){
    SU2_MPI::Error("FSI in combination with moving surfaces is currently not supported.", CURRENT_FUNCTION);    
<<<<<<< HEAD
  }

  if (nKind_SurfaceMovement != nMarker_Moving && !(GetSurface_Movement(FLUID_STRUCTURE) || GetSurface_Movement(FLUID_STRUCTURE_STATIC))){
    SU2_MPI::Error("Number of KIND_SURFACE_MOVEMENT must match number of MARKER_MOVING", CURRENT_FUNCTION);
  }

  if (Time_Domain && Time_Step <= 0.0){
    SU2_MPI::Error("Invalid value for TIME_STEP.", CURRENT_FUNCTION);
  }
  
  if (nExtIter != 0){
    SU2_MPI::Error("Option EXT_ITER is deprecated as of v7.0. Please use TIME_ITER, OUTER_ITER or ITER \n"
                   "to specify the number of time iterations, outer multizone iterations or iterations, respectively.", CURRENT_FUNCTION);
  }
  
  if (Unsteady_Simulation == TIME_STEPPING){
    nIter      = 1;
    nInnerIter  = 1;
  }
  
  if (!Time_Domain){
    nTimeIter = 1;
    Time_Step = 0;
  } 
  
  if (Time_Domain){
    Delta_UnstTime = Time_Step;
    Delta_DynTime  = Time_Step;
  }
  
  if (!Time_Domain){
    nExtIter = nIter;
  } else {
    nExtIter = nTimeIter;
=======
  }

  if (nKind_SurfaceMovement != nMarker_Moving && !(GetSurface_Movement(FLUID_STRUCTURE) || GetSurface_Movement(FLUID_STRUCTURE_STATIC))){
    SU2_MPI::Error("Number of KIND_SURFACE_MOVEMENT must match number of MARKER_MOVING", CURRENT_FUNCTION);
>>>>>>> 62e6edb8
  }

  /*--- If we're solving a purely steady problem with no prescribed grid
   movement (both rotating frame and moving walls can be steady), make sure that
   there is no grid motion ---*/
  
  if (GetGrid_Movement()){
    if ((Kind_SU2 == SU2_CFD || Kind_SU2 == SU2_SOL) &&
        (Unsteady_Simulation == STEADY && !Time_Domain)){
      
      if((Kind_GridMovement != ROTATING_FRAME) &&
         (Kind_GridMovement != STEADY_TRANSLATION) &&
         (Kind_GridMovement != NONE)){
        SU2_MPI::Error("Unsupported kind of grid movement for steady state problems.", CURRENT_FUNCTION);      
      }
      for (iMarker = 0; iMarker < nMarker_Moving; iMarker++){
        if (Kind_SurfaceMovement[iMarker] != MOVING_WALL){
          SU2_MPI::Error("Unsupported kind of surface movement for steady state problems.", CURRENT_FUNCTION);                
        }
      }  
    } 
  }
<<<<<<< HEAD
  
=======

>>>>>>> 62e6edb8
  /*--- The Line Search should be applied only in the deformation stage. ---*/

  if (Kind_SU2 != SU2_DEF) {
  	Opt_RelaxFactor = 1.0;
  }

  /*--- If it is not specified, set the mesh motion mach number
   equal to the freestream value. ---*/
  
  if (GetGrid_Movement() && Mach_Motion == 0.0)
    Mach_Motion = Mach;
  
  /*--- Set the boolean flag if we are in a rotating frame (source term). ---*/
  
  if (Kind_GridMovement == ROTATING_FRAME)
    Rotating_Frame = true;
  else
    Rotating_Frame = false;
  
<<<<<<< HEAD
=======
  /*--- THIS IS A TEMPORARY WORKAROUND to run the new multizone driver without adapting the config file.
   * Will be removed soon. ---*/
  if (Multizone_Problem){
    if (Unsteady_Simulation != STEADY || Time_Domain == YES){
      if (Delta_UnstTime != 0){        
        Time_Domain = YES;
        Time_Iter  = nExtIter;   
        Outer_Iter = Unst_nIntIter;
        Inner_Iter = 1;
        Time_Step = Delta_UnstTime;
      }
    }
  }
  
>>>>>>> 62e6edb8
  /*--- In case the grid movement parameters have not been declared in the
   config file, set them equal to zero for safety. Also check to make sure
   that for each option, a value has been declared for each moving marker. ---*/
  
  if (nMarker_Moving > 0){
    unsigned short iDim;
    if (nMarkerMotion_Origin == 0){
      nMarkerMotion_Origin = 3*nMarker_Moving;
      MarkerMotion_Origin = new su2double[nMarkerMotion_Origin];
      for (iMarker = 0; iMarker < nMarker_Moving; iMarker++){
        for (iDim = 0; iDim < 3; iDim++){
          MarkerMotion_Origin[3*iMarker+iDim] = 0.0;
<<<<<<< HEAD
        }
      }
    }
    if (nMarkerMotion_Origin/3 != nMarker_Moving){
      SU2_MPI::Error("Number of SURFACE_MOTION_ORIGIN must be three times the number of MARKER_MOVING, (x,y,z) per marker.", CURRENT_FUNCTION);
    }
    if (nMarkerTranslation == 0){
      nMarkerTranslation = 3*nMarker_Moving;
      MarkerTranslation_Rate = new su2double[nMarkerTranslation];
      for (iMarker = 0; iMarker < nMarker_Moving; iMarker++){
        for (iDim = 0; iDim < 3; iDim++){
          MarkerTranslation_Rate[3*iMarker+iDim] = 0.0;
        }
      }
    }
    if (nMarkerTranslation/3 != nMarker_Moving){
      SU2_MPI::Error("Number of SURFACE_TRANSLATION_RATE must be three times the number of MARKER_MOVING, (x,y,z) per marker.", CURRENT_FUNCTION);
    }
    if (nMarkerRotation_Rate == 0){
      nMarkerRotation_Rate = 3*nMarker_Moving;
      MarkerRotation_Rate = new su2double[nMarkerRotation_Rate];
      for (iMarker = 0; iMarker < nMarker_Moving; iMarker++){
        for (iDim = 0; iDim < 3; iDim++){
          MarkerRotation_Rate[3*iMarker+iDim] = 0.0;
        }
      }
    }
    if (nMarkerRotation_Rate/3 != nMarker_Moving){
      SU2_MPI::Error("Number of SURFACE_ROTATION_RATE must be three times the number of MARKER_MOVING, (x,y,z) per marker.", CURRENT_FUNCTION);
    }
    if (nMarkerPlunging_Ampl == 0){
      nMarkerPlunging_Ampl = 3*nMarker_Moving;
      MarkerPlunging_Ampl = new su2double[nMarkerPlunging_Ampl];
      for (iMarker = 0; iMarker < nMarker_Moving; iMarker++){
        for (iDim = 0; iDim < 3; iDim++){
          MarkerPlunging_Ampl[3*iMarker+iDim] = 0.0;
        }
      }
    }
    if (nMarkerPlunging_Ampl/3 != nMarker_Moving){
      SU2_MPI::Error("Number of SURFACE_PLUNGING_AMPL must be three times the number of MARKER_MOVING, (x,y,z) per marker.", CURRENT_FUNCTION);
    }
    if (nMarkerPlunging_Omega == 0){
      nMarkerPlunging_Omega = 3*nMarker_Moving;
      MarkerPlunging_Omega = new su2double[nMarkerPlunging_Omega];
      for (iMarker = 0; iMarker < nMarker_Moving; iMarker++){
        for (iDim = 0; iDim < 3; iDim++){
          MarkerPlunging_Omega[3*iMarker+iDim] = 0.0;
        }
      }
    }
    if (nMarkerPlunging_Omega/3 != nMarker_Moving){
      SU2_MPI::Error("Number of SURFACE_PLUNGING_OMEGA must be three times the number of MARKER_MOVING, (x,y,z) per marker.", CURRENT_FUNCTION);
    }
    if (nMarkerPitching_Ampl == 0){
      nMarkerPitching_Ampl = 3*nMarker_Moving;
      MarkerPitching_Ampl = new su2double[nMarkerPitching_Ampl];
      for (iMarker = 0; iMarker < nMarker_Moving; iMarker++){
        for (iDim = 0; iDim < 3; iDim++){
          MarkerPitching_Ampl[3*iMarker+iDim] = 0.0;
        }
      }
    }
    if (nMarkerPitching_Ampl/3 != nMarker_Moving){
      SU2_MPI::Error("Number of SURFACE_PITCHING_AMPL must be three times the number of MARKER_MOVING, (x,y,z) per marker.", CURRENT_FUNCTION);
    }
    if (nMarkerPitching_Omega == 0){
      nMarkerPitching_Omega = 3*nMarker_Moving;
      MarkerPitching_Omega = new su2double[nMarkerPitching_Omega];
      for (iMarker = 0; iMarker < nMarker_Moving; iMarker++){
        for (iDim = 0; iDim < 3; iDim++){
          MarkerPitching_Omega[3*iMarker+iDim] = 0.0;
        }
      }
    }
    if (nMarkerPitching_Omega/3 != nMarker_Moving){
      SU2_MPI::Error("Number of SURFACE_PITCHING_OMEGA must be three times the number of MARKER_MOVING, (x,y,z) per marker.", CURRENT_FUNCTION);
    }
    if (nMarkerPitching_Phase == 0){
      nMarkerPitching_Phase = 3*nMarker_Moving;
      MarkerPitching_Phase = new su2double[nMarkerPitching_Phase];
      for (iMarker = 0; iMarker < nMarker_Moving; iMarker++){
        for (iDim = 0; iDim < 3; iDim++){
          MarkerPitching_Phase[3*iMarker+iDim] = 0.0;
        }
      }
    }
    if (nMarkerPitching_Phase/3 != nMarker_Moving){
      SU2_MPI::Error("Number of SURFACE_PITCHING_PHASE must be three times the number of MARKER_MOVING, (x,y,z) per marker.", CURRENT_FUNCTION);
    }
    
    if (nMoveMotion_Origin == 0){
      nMoveMotion_Origin = nMarker_Moving;
      MoveMotion_Origin = new unsigned short[nMoveMotion_Origin];
      for (iMarker = 0; iMarker < nMarker_Moving; iMarker++){
          MoveMotion_Origin[iMarker] = NO;
      }
    }
    if (nMoveMotion_Origin != nMarker_Moving){
      SU2_MPI::Error("Number of MOVE_MOTION_ORIGIN must match number of MARKER_MOVING.", CURRENT_FUNCTION);
=======
    }
  }
    }
    if (nMarkerMotion_Origin/3 != nMarker_Moving){
      SU2_MPI::Error("Number of SURFACE_MOTION_ORIGIN must be three times the number of MARKER_MOVING, (x,y,z) per marker.", CURRENT_FUNCTION);
  }
    if (nMarkerTranslation == 0){
      nMarkerTranslation = 3*nMarker_Moving;
      MarkerTranslation_Rate = new su2double[nMarkerTranslation];
      for (iMarker = 0; iMarker < nMarker_Moving; iMarker++){
        for (iDim = 0; iDim < 3; iDim++){
          MarkerTranslation_Rate[3*iMarker+iDim] = 0.0;
    }
  }
    }
    if (nMarkerTranslation/3 != nMarker_Moving){
      SU2_MPI::Error("Number of SURFACE_TRANSLATION_RATE must be three times the number of MARKER_MOVING, (x,y,z) per marker.", CURRENT_FUNCTION);
  }
    if (nMarkerRotation_Rate == 0){
      nMarkerRotation_Rate = 3*nMarker_Moving;
      MarkerRotation_Rate = new su2double[nMarkerRotation_Rate];
      for (iMarker = 0; iMarker < nMarker_Moving; iMarker++){
        for (iDim = 0; iDim < 3; iDim++){
          MarkerRotation_Rate[3*iMarker+iDim] = 0.0;
    }
  }
    }
    if (nMarkerRotation_Rate/3 != nMarker_Moving){
      SU2_MPI::Error("Number of SURFACE_ROTATION_RATE must be three times the number of MARKER_MOVING, (x,y,z) per marker.", CURRENT_FUNCTION);
  }
    if (nMarkerPlunging_Ampl == 0){
      nMarkerPlunging_Ampl = 3*nMarker_Moving;
      MarkerPlunging_Ampl = new su2double[nMarkerPlunging_Ampl];
      for (iMarker = 0; iMarker < nMarker_Moving; iMarker++){
        for (iDim = 0; iDim < 3; iDim++){
          MarkerPlunging_Ampl[3*iMarker+iDim] = 0.0;
    }
  }
    }
    if (nMarkerPlunging_Ampl/3 != nMarker_Moving){
      SU2_MPI::Error("Number of SURFACE_PLUNGING_AMPL must be three times the number of MARKER_MOVING, (x,y,z) per marker.", CURRENT_FUNCTION);
  }
    if (nMarkerPlunging_Omega == 0){
      nMarkerPlunging_Omega = 3*nMarker_Moving;
      MarkerPlunging_Omega = new su2double[nMarkerPlunging_Omega];
      for (iMarker = 0; iMarker < nMarker_Moving; iMarker++){
        for (iDim = 0; iDim < 3; iDim++){
          MarkerPlunging_Omega[3*iMarker+iDim] = 0.0;
    }
  }
    }
    if (nMarkerPlunging_Omega/3 != nMarker_Moving){
      SU2_MPI::Error("Number of SURFACE_PLUNGING_OMEGA must be three times the number of MARKER_MOVING, (x,y,z) per marker.", CURRENT_FUNCTION);
  }
    if (nMarkerPitching_Ampl == 0){
      nMarkerPitching_Ampl = 3*nMarker_Moving;
      MarkerPitching_Ampl = new su2double[nMarkerPitching_Ampl];
      for (iMarker = 0; iMarker < nMarker_Moving; iMarker++){
        for (iDim = 0; iDim < 3; iDim++){
          MarkerPitching_Ampl[3*iMarker+iDim] = 0.0;
    }
  }
    }
    if (nMarkerPitching_Ampl/3 != nMarker_Moving){
      SU2_MPI::Error("Number of SURFACE_PITCHING_AMPL must be three times the number of MARKER_MOVING, (x,y,z) per marker.", CURRENT_FUNCTION);
  }
    if (nMarkerPitching_Omega == 0){
      nMarkerPitching_Omega = 3*nMarker_Moving;
      MarkerPitching_Omega = new su2double[nMarkerPitching_Omega];
      for (iMarker = 0; iMarker < nMarker_Moving; iMarker++){
        for (iDim = 0; iDim < 3; iDim++){
          MarkerPitching_Omega[3*iMarker+iDim] = 0.0;
    }
  }
    }
    if (nMarkerPitching_Omega/3 != nMarker_Moving){
      SU2_MPI::Error("Number of SURFACE_PITCHING_OMEGA must be three times the number of MARKER_MOVING, (x,y,z) per marker.", CURRENT_FUNCTION);
  }
    if (nMarkerPitching_Phase == 0){
      nMarkerPitching_Phase = 3*nMarker_Moving;
      MarkerPitching_Phase = new su2double[nMarkerPitching_Phase];
      for (iMarker = 0; iMarker < nMarker_Moving; iMarker++){
        for (iDim = 0; iDim < 3; iDim++){
          MarkerPitching_Phase[3*iMarker+iDim] = 0.0;
    }
  }
    }
    if (nMarkerPitching_Phase/3 != nMarker_Moving){
      SU2_MPI::Error("Number of SURFACE_PITCHING_PHASE must be three times the number of MARKER_MOVING, (x,y,z) per marker.", CURRENT_FUNCTION);
  }
  
    if (nMoveMotion_Origin == 0){
      nMoveMotion_Origin = nMarker_Moving;
      MoveMotion_Origin = new unsigned short[nMoveMotion_Origin];
      for (iMarker = 0; iMarker < nMarker_Moving; iMarker++){
          MoveMotion_Origin[iMarker] = NO;
    }
  }
    if (nMoveMotion_Origin != nMarker_Moving){
      SU2_MPI::Error("Number of MOVE_MOTION_ORIGIN must match number of MARKER_MOVING.", CURRENT_FUNCTION);
    }
  }
  
  /*-- Setting Harmonic Balance period from the config file */

  if (Unsteady_Simulation == HARMONIC_BALANCE) {
  	HarmonicBalance_Period = GetHarmonicBalance_Period();
  	if (HarmonicBalance_Period < 0)  {
      SU2_MPI::Error("Not a valid value for time period!!", CURRENT_FUNCTION);
  	}
  	/* Initialize the Harmonic balance Frequency pointer */
  	if (Omega_HB == NULL) {
  		Omega_HB = new su2double[nOmega_HB];
  		for (unsigned short iZone = 0; iZone < nOmega_HB; iZone++ )
  			Omega_HB[iZone] = 0.0;
  } else {
  		if (nOmega_HB != nTimeInstances) {
        SU2_MPI::Error("Length of omega_HB  must match the number TIME_INSTANCES!!" , CURRENT_FUNCTION);
      }
    }
  }
  
  /*--- Force number of span-wise section to 1 if 2D case ---*/
  if(val_nDim ==2){
    nSpanWiseSections_User=1;
    Kind_SpanWise= EQUISPACED;
  }
  
  /*--- Set number of TurboPerformance markers ---*/
  if(nMarker_Turbomachinery > 0){
    if(nMarker_Turbomachinery > 1){
      nMarker_TurboPerformance = nMarker_Turbomachinery + SU2_TYPE::Int(nMarker_Turbomachinery/2) + 1;
  } else {
      nMarker_TurboPerformance = nMarker_Turbomachinery;
    }
  } else {
    nMarker_TurboPerformance = 0;
    nSpanWiseSections =1;
  }
  
  /*--- Set number of TurboPerformance markers ---*/
  if(nMarker_Turbomachinery != 0){
    nSpan_iZones = new unsigned short[nZone];
  }
  
  /*--- Set number of TurboPerformance markers ---*/
  if(GetGrid_Movement() && RampRotatingFrame && !DiscreteAdjoint){
      FinalRotation_Rate_Z = Rotation_Rate[2];
      if(abs(FinalRotation_Rate_Z) > 0.0){
        Rotation_Rate[2] = RampRotatingFrame_Coeff[0];
  }
  
  }
  
  if(RampOutletPressure && !DiscreteAdjoint){
    for (iMarker = 0; iMarker < nMarker_Giles; iMarker++){
      if (Kind_Data_Giles[iMarker] == STATIC_PRESSURE || Kind_Data_Giles[iMarker] == STATIC_PRESSURE_1D || Kind_Data_Giles[iMarker] == RADIAL_EQUILIBRIUM ){
        FinalOutletPressure   = Giles_Var1[iMarker];
        Giles_Var1[iMarker] = RampOutletPressure_Coeff[0];
>>>>>>> 62e6edb8
    }
  }
    for (iMarker = 0; iMarker < nMarker_Riemann; iMarker++){
      if (Kind_Data_Riemann[iMarker] == STATIC_PRESSURE || Kind_Data_Riemann[iMarker] == RADIAL_EQUILIBRIUM){
        FinalOutletPressure      = Riemann_Var1[iMarker];
        Riemann_Var1[iMarker] = RampOutletPressure_Coeff[0];
  	}
<<<<<<< HEAD
  	/* Initialize the Harmonic balance Frequency pointer */
  	if (Omega_HB == NULL) {
  		Omega_HB = new su2double[nOmega_HB];
  		for (unsigned short iZone = 0; iZone < nOmega_HB; iZone++ )
  			Omega_HB[iZone] = 0.0;
  	}else {
  		if (nOmega_HB != nTimeInstances) {
        SU2_MPI::Error("Length of omega_HB  must match the number TIME_INSTANCES!!" , CURRENT_FUNCTION);
      }
  	}
  }
  
  /*--- Force number of span-wise section to 1 if 2D case ---*/
  if(val_nDim ==2){
    nSpanWiseSections_User=1;
    Kind_SpanWise= EQUISPACED;
  }

  /*--- Set number of TurboPerformance markers ---*/
  if(nMarker_Turbomachinery > 0){
    if(nMarker_Turbomachinery > 1){
      nMarker_TurboPerformance = nMarker_Turbomachinery + SU2_TYPE::Int(nMarker_Turbomachinery/2) + 1;
    }else{
      nMarker_TurboPerformance = nMarker_Turbomachinery;
    }
  } else {
    nMarker_TurboPerformance = 0;
    nSpanWiseSections =1;
  }

  /*--- Set number of TurboPerformance markers ---*/
  if(nMarker_Turbomachinery != 0){
    nSpan_iZones = new unsigned short[nZone];
  }

  /*--- Set number of TurboPerformance markers ---*/
  if(GetGrid_Movement() && RampRotatingFrame && !DiscreteAdjoint){
      FinalRotation_Rate_Z = Rotation_Rate[2];
      if(abs(FinalRotation_Rate_Z) > 0.0){
        Rotation_Rate[2] = RampRotatingFrame_Coeff[0];
      }
    
  }

  if(RampOutletPressure && !DiscreteAdjoint){
    for (iMarker = 0; iMarker < nMarker_Giles; iMarker++){
      if (Kind_Data_Giles[iMarker] == STATIC_PRESSURE || Kind_Data_Giles[iMarker] == STATIC_PRESSURE_1D || Kind_Data_Giles[iMarker] == RADIAL_EQUILIBRIUM ){
        FinalOutletPressure   = Giles_Var1[iMarker];
        Giles_Var1[iMarker] = RampOutletPressure_Coeff[0];
      }
    }
    for (iMarker = 0; iMarker < nMarker_Riemann; iMarker++){
      if (Kind_Data_Riemann[iMarker] == STATIC_PRESSURE || Kind_Data_Riemann[iMarker] == RADIAL_EQUILIBRIUM){
        FinalOutletPressure      = Riemann_Var1[iMarker];
        Riemann_Var1[iMarker] = RampOutletPressure_Coeff[0];
      }
    }
  }
=======
      }
  	}
>>>>>>> 62e6edb8

  /*--- Check on extra Relaxation factor for Giles---*/
  if(ExtraRelFacGiles[1] > 0.5){
    ExtraRelFacGiles[1] = 0.5;
  }
    /*--- Use the various rigid-motion input frequencies to determine the period to be used with harmonic balance cases.
     There are THREE types of motion to consider, namely: rotation, pitching, and plunging.
     The largest period of motion is the one to be used for harmonic balance  calculations. ---*/
    
  /*if (Unsteady_Simulation == HARMONIC_BALANCE) {
      if (!(GetGrid_Movement())) {
          // No grid movement - Time period from config file //
          HarmonicBalance_Period = GetHarmonicBalance_Period();
      }
      
      else {
          unsigned short N_MOTION_TYPES = 3;
          su2double *periods;
          periods = new su2double[N_MOTION_TYPES];
          
          //--- rotation: ---//
          
          su2double Omega_mag_rot = sqrt(pow(Rotation_Rate_X[ZONE_0],2)+pow(Rotation_Rate_Y[ZONE_0],2)+pow(Rotation_Rate_Z[ZONE_0],2));
          if (Omega_mag_rot > 0)
              periods[0] = 2*PI_NUMBER/Omega_mag_rot;
          else
              periods[0] = 0.0;
          
          //--- pitching: ---//
          
          su2double Omega_mag_pitch = sqrt(pow(Pitching_Omega_X[ZONE_0],2)+pow(Pitching_Omega_Y[ZONE_0],2)+pow(Pitching_Omega_Z[ZONE_0],2));
          if (Omega_mag_pitch > 0)
              periods[1] = 2*PI_NUMBER/Omega_mag_pitch;
          else
              periods[1] = 0.0;
          
          //--- plunging: ---//
          
          su2double Omega_mag_plunge = sqrt(pow(Plunging_Omega_X[ZONE_0],2)+pow(Plunging_Omega_Y[ZONE_0],2)+pow(Plunging_Omega_Z[ZONE_0],2));
          if (Omega_mag_plunge > 0)
              periods[2] = 2*PI_NUMBER/Omega_mag_plunge;
          else
              periods[2] = 0.0;
          
          //--- determine which period is largest ---//
          
          unsigned short iVar;
          HarmonicBalance_Period = 0.0;
          for (iVar = 0; iVar < N_MOTION_TYPES; iVar++) {
              if (periods[iVar] > HarmonicBalance_Period)
                  HarmonicBalance_Period = periods[iVar];
          }
          
          delete periods;
      }
    
  }*/
  

  
    
  /*--- Initialize the RefOriginMoment Pointer ---*/
  
  RefOriginMoment = NULL;
  RefOriginMoment = new su2double[3];
  RefOriginMoment[0] = 0.0; RefOriginMoment[1] = 0.0; RefOriginMoment[2] = 0.0;
  
  /*--- In case the moment origin coordinates have not been declared in the
   config file, set them equal to zero for safety. Also check to make sure
   that for each marker, a value has been declared for the moment origin.
   Unless only one value was specified, then set this value for all the markers
   being monitored. ---*/
  
  
  if ((nRefOriginMoment_X != nRefOriginMoment_Y) || (nRefOriginMoment_X != nRefOriginMoment_Z) ) {
    SU2_MPI::Error("ERROR: Length of REF_ORIGIN_MOMENT_X, REF_ORIGIN_MOMENT_Y and REF_ORIGIN_MOMENT_Z must be the same!!", CURRENT_FUNCTION);
  }
  
  if (RefOriginMoment_X == NULL) {
    RefOriginMoment_X = new su2double[nMarker_Monitoring];
    for (iMarker = 0; iMarker < nMarker_Monitoring; iMarker++ )
      RefOriginMoment_X[iMarker] = 0.0;
  } else {
    if (nRefOriginMoment_X == 1) {
      
      su2double aux_RefOriginMoment_X = RefOriginMoment_X[0];
      delete [] RefOriginMoment_X;
      RefOriginMoment_X = new su2double[nMarker_Monitoring];
      nRefOriginMoment_X = nMarker_Monitoring;
      
      for (iMarker = 0; iMarker < nMarker_Monitoring; iMarker++ )
        RefOriginMoment_X[iMarker] = aux_RefOriginMoment_X;
    }
    else if (nRefOriginMoment_X != nMarker_Monitoring) {
      SU2_MPI::Error("ERROR: Length of REF_ORIGIN_MOMENT_X must match number of Monitoring Markers!!", CURRENT_FUNCTION);
    }
  }
  
  if (RefOriginMoment_Y == NULL) {
    RefOriginMoment_Y = new su2double[nMarker_Monitoring];
    for (iMarker = 0; iMarker < nMarker_Monitoring; iMarker++ )
      RefOriginMoment_Y[iMarker] = 0.0;
  } else {
    if (nRefOriginMoment_Y == 1) {
      
      su2double aux_RefOriginMoment_Y = RefOriginMoment_Y[0];
      delete [] RefOriginMoment_Y;
      RefOriginMoment_Y = new su2double[nMarker_Monitoring];
      nRefOriginMoment_Y = nMarker_Monitoring;
      
      for (iMarker = 0; iMarker < nMarker_Monitoring; iMarker++ )
        RefOriginMoment_Y[iMarker] = aux_RefOriginMoment_Y;
    }
    else if (nRefOriginMoment_Y != nMarker_Monitoring) {
      SU2_MPI::Error("ERROR: Length of REF_ORIGIN_MOMENT_Y must match number of Monitoring Markers!!", CURRENT_FUNCTION);
    }
  }
  
  if (RefOriginMoment_Z == NULL) {
    RefOriginMoment_Z = new su2double[nMarker_Monitoring];
    for (iMarker = 0; iMarker < nMarker_Monitoring; iMarker++ )
      RefOriginMoment_Z[iMarker] = 0.0;
  } else {
    if (nRefOriginMoment_Z == 1) {
      
      su2double aux_RefOriginMoment_Z = RefOriginMoment_Z[0];
      delete [] RefOriginMoment_Z;
      RefOriginMoment_Z = new su2double[nMarker_Monitoring];
      nRefOriginMoment_Z = nMarker_Monitoring;
      
      for (iMarker = 0; iMarker < nMarker_Monitoring; iMarker++ )
        RefOriginMoment_Z[iMarker] = aux_RefOriginMoment_Z;
    }
    else if (nRefOriginMoment_Z != nMarker_Monitoring) {
      SU2_MPI::Error("ERROR: Length of REF_ORIGIN_MOMENT_Z must match number of Monitoring Markers!!", CURRENT_FUNCTION);
    }
  }
  
  /*--- Set the boolean flag if we are carrying out an aeroelastic simulation. ---*/
  
  if (GetGrid_Movement() && (GetSurface_Movement(AEROELASTIC) || GetSurface_Movement(AEROELASTIC_RIGID_MOTION))) Aeroelastic_Simulation = true;
  else Aeroelastic_Simulation = false;
  
  /*--- Initializing the size for the solutions of the Aeroelastic problem. ---*/
  
  
  if (GetGrid_Movement() && Aeroelastic_Simulation) {
    Aeroelastic_np1.resize(nMarker_Monitoring);
    Aeroelastic_n.resize(nMarker_Monitoring);
    Aeroelastic_n1.resize(nMarker_Monitoring);
    for (iMarker = 0; iMarker < nMarker_Monitoring; iMarker++) {
      Aeroelastic_np1[iMarker].resize(2);
      Aeroelastic_n[iMarker].resize(2);
      Aeroelastic_n1[iMarker].resize(2);
      for (int i =0; i<2; i++) {
        Aeroelastic_np1[iMarker][i].resize(2);
        Aeroelastic_n[iMarker][i].resize(2);
        Aeroelastic_n1[iMarker][i].resize(2);
        for (int j=0; j<2; j++) {
          Aeroelastic_np1[iMarker][i][j] = 0.0;
          Aeroelastic_n[iMarker][i][j] = 0.0;
          Aeroelastic_n1[iMarker][i][j] = 0.0;
        }
      }
    }
  }
  
  /*--- Allocate memory for the plunge and pitch and initialized them to zero ---*/
  
  if (GetGrid_Movement() && Aeroelastic_Simulation) {
    Aeroelastic_pitch = new su2double[nMarker_Monitoring];
    Aeroelastic_plunge = new su2double[nMarker_Monitoring];
    for (iMarker = 0; iMarker < nMarker_Monitoring; iMarker++ ) {
      Aeroelastic_pitch[iMarker] = 0.0;
      Aeroelastic_plunge[iMarker] = 0.0;
    }
  }
<<<<<<< HEAD
  
=======

>>>>>>> 62e6edb8
  if (MGCycle == FULLMG_CYCLE) FinestMesh = nMGLevels;
  else FinestMesh = MESH_0;
  
  if ((Kind_Solver == NAVIER_STOKES) &&
      (Kind_Turb_Model != NONE))
    Kind_Solver = RANS;
  
  if (Kind_Solver == EULER) Kind_Turb_Model = NONE;

  Kappa_2nd_Flow    = Kappa_Flow[0];
  Kappa_4th_Flow    = Kappa_Flow[1];
  Kappa_2nd_AdjFlow = Kappa_AdjFlow[0];
  Kappa_4th_AdjFlow = Kappa_AdjFlow[1];
  Kappa_2nd_Heat = Kappa_Heat[0];
  Kappa_4th_Heat = Kappa_Heat[1];
  
  /*--- Make the MG_PreSmooth, MG_PostSmooth, and MG_CorrecSmooth
   arrays consistent with nMGLevels ---*/
  
  unsigned short * tmp_smooth = new unsigned short[nMGLevels+1];
  
  if ((nMG_PreSmooth != nMGLevels+1) && (nMG_PreSmooth != 0)) {
    if (nMG_PreSmooth > nMGLevels+1) {
      
      /*--- Truncate by removing unnecessary elements at the end ---*/
      
      for (unsigned int i = 0; i <= nMGLevels; i++)
        tmp_smooth[i] = MG_PreSmooth[i];
      delete [] MG_PreSmooth;
      MG_PreSmooth=NULL;
    } else {
      
      /*--- Add additional elements equal to last element ---*/
      
      for (unsigned int i = 0; i < nMG_PreSmooth; i++)
        tmp_smooth[i] = MG_PreSmooth[i];
      for (unsigned int i = nMG_PreSmooth; i <= nMGLevels; i++)
        tmp_smooth[i] = MG_PreSmooth[nMG_PreSmooth-1];
      delete [] MG_PreSmooth;
      MG_PreSmooth=NULL;
    }
    
    nMG_PreSmooth = nMGLevels+1;
    MG_PreSmooth = new unsigned short[nMG_PreSmooth];
    for (unsigned int i = 0; i < nMG_PreSmooth; i++)
      MG_PreSmooth[i] = tmp_smooth[i];
  }
  if ((nMGLevels != 0) && (nMG_PreSmooth == 0)) {
    delete [] MG_PreSmooth;
    nMG_PreSmooth = nMGLevels+1;
    MG_PreSmooth = new unsigned short[nMG_PreSmooth];
    for (unsigned int i = 0; i < nMG_PreSmooth; i++)
      MG_PreSmooth[i] = i+1;
  }
  
  if ((nMG_PostSmooth != nMGLevels+1) && (nMG_PostSmooth != 0)) {
    if (nMG_PostSmooth > nMGLevels+1) {
      
      /*--- Truncate by removing unnecessary elements at the end ---*/
      
      for (unsigned int i = 0; i <= nMGLevels; i++)
        tmp_smooth[i] = MG_PostSmooth[i];
      delete [] MG_PostSmooth;
      MG_PostSmooth=NULL;
    } else {
      
      /*--- Add additional elements equal to last element ---*/
       
      for (unsigned int i = 0; i < nMG_PostSmooth; i++)
        tmp_smooth[i] = MG_PostSmooth[i];
      for (unsigned int i = nMG_PostSmooth; i <= nMGLevels; i++)
        tmp_smooth[i] = MG_PostSmooth[nMG_PostSmooth-1];
      delete [] MG_PostSmooth;
      MG_PostSmooth=NULL;
    }
    
    nMG_PostSmooth = nMGLevels+1;
    MG_PostSmooth = new unsigned short[nMG_PostSmooth];
    for (unsigned int i = 0; i < nMG_PostSmooth; i++)
      MG_PostSmooth[i] = tmp_smooth[i];
    
  }
  
  if ((nMGLevels != 0) && (nMG_PostSmooth == 0)) {
    delete [] MG_PostSmooth;
    nMG_PostSmooth = nMGLevels+1;
    MG_PostSmooth = new unsigned short[nMG_PostSmooth];
    for (unsigned int i = 0; i < nMG_PostSmooth; i++)
      MG_PostSmooth[i] = 0;
  }
  
  if ((nMG_CorrecSmooth != nMGLevels+1) && (nMG_CorrecSmooth != 0)) {
    if (nMG_CorrecSmooth > nMGLevels+1) {
      
      /*--- Truncate by removing unnecessary elements at the end ---*/
      
      for (unsigned int i = 0; i <= nMGLevels; i++)
        tmp_smooth[i] = MG_CorrecSmooth[i];
      delete [] MG_CorrecSmooth;
      MG_CorrecSmooth = NULL;
    } else {
      
      /*--- Add additional elements equal to last element ---*/
      
      for (unsigned int i = 0; i < nMG_CorrecSmooth; i++)
        tmp_smooth[i] = MG_CorrecSmooth[i];
      for (unsigned int i = nMG_CorrecSmooth; i <= nMGLevels; i++)
        tmp_smooth[i] = MG_CorrecSmooth[nMG_CorrecSmooth-1];
      delete [] MG_CorrecSmooth;
      MG_CorrecSmooth = NULL;
    }
    nMG_CorrecSmooth = nMGLevels+1;
    MG_CorrecSmooth = new unsigned short[nMG_CorrecSmooth];
    for (unsigned int i = 0; i < nMG_CorrecSmooth; i++)
      MG_CorrecSmooth[i] = tmp_smooth[i];
  }
  
  if ((nMGLevels != 0) && (nMG_CorrecSmooth == 0)) {
    delete [] MG_CorrecSmooth;
    nMG_CorrecSmooth = nMGLevels+1;
    MG_CorrecSmooth = new unsigned short[nMG_CorrecSmooth];
    for (unsigned int i = 0; i < nMG_CorrecSmooth; i++)
      MG_CorrecSmooth[i] = 0;
  }
  
  /*--- Override MG Smooth parameters ---*/
  
  if (nMG_PreSmooth != 0) MG_PreSmooth[MESH_0] = 1;
  if (nMG_PostSmooth != 0) {
    MG_PostSmooth[MESH_0] = 0;
    MG_PostSmooth[nMGLevels] = 0;
  }
  if (nMG_CorrecSmooth != 0) MG_CorrecSmooth[nMGLevels] = 0;
  
  if (Restart) MGCycle = V_CYCLE;
  
  if (ContinuousAdjoint) {
    if (Kind_Solver == EULER) Kind_Solver = ADJ_EULER;
    if (Kind_Solver == NAVIER_STOKES) Kind_Solver = ADJ_NAVIER_STOKES;
    if (Kind_Solver == RANS) Kind_Solver = ADJ_RANS;
  }
  
  nCFL = nMGLevels+1;
  CFL = new su2double[nCFL];
  CFL[0] = CFLFineGrid;
  
  /*--- Evaluate when the Cl should be evaluated ---*/
  
  Iter_Fixed_CL        = SU2_TYPE::Int(nExtIter / (su2double(Update_Alpha)+1));
  Iter_Fixed_CM        = SU2_TYPE::Int(nExtIter / (su2double(Update_iH)+1));
  Iter_Fixed_NetThrust = SU2_TYPE::Int(nExtIter / (su2double(Update_BCThrust)+1));

  /*--- Setting relaxation factor and CFL for the adjoint runs ---*/

  if (ContinuousAdjoint) {
    Relaxation_Factor_Flow = Relaxation_Factor_AdjFlow;
    CFL[0] = CFL[0] * CFLRedCoeff_AdjFlow;
    CFL_AdaptParam[2] *= CFLRedCoeff_AdjFlow;
    CFL_AdaptParam[3] *= CFLRedCoeff_AdjFlow;
    Iter_Fixed_CL = SU2_TYPE::Int(su2double (Iter_Fixed_CL) / CFLRedCoeff_AdjFlow);
    Iter_Fixed_CM = SU2_TYPE::Int(su2double (Iter_Fixed_CM) / CFLRedCoeff_AdjFlow);
    Iter_Fixed_NetThrust = SU2_TYPE::Int(su2double (Iter_Fixed_NetThrust) / CFLRedCoeff_AdjFlow);
  }

  if ((DiscreteAdjoint) && (Inconsistent_Disc)) {
    Kind_ConvNumScheme_Flow = Kind_ConvNumScheme_AdjFlow;
    Kind_Centered_Flow = Kind_Centered_AdjFlow;
    Kind_Upwind_Flow = Kind_Upwind_AdjFlow;
    Kappa_Flow[0] = Kappa_AdjFlow[0];
    Kappa_Flow[1] = Kappa_AdjFlow[1];
  }
  
  if (Iter_Fixed_CL == 0) { Iter_Fixed_CL = nExtIter+1; Update_Alpha = 0; }
  if (Iter_Fixed_CM == 0) { Iter_Fixed_CM = nExtIter+1; Update_iH = 0; }
  if (Iter_Fixed_NetThrust == 0) { Iter_Fixed_NetThrust = nExtIter+1; Update_BCThrust = 0; }

  for (iCFL = 1; iCFL < nCFL; iCFL++)
    CFL[iCFL] = CFL[iCFL-1];
  
  if (nRKStep == 0) {
    nRKStep = 1;
    RK_Alpha_Step = new su2double[1]; RK_Alpha_Step[0] = 1.0;
  }

  /* Check if the byte alignment of the matrix multiplications is a
     multiple of 64. */
  if( byteAlignmentMatMul%64 ) {
    if(rank == MASTER_NODE)
      cout << "ALIGNED_BYTES_MATMUL must be a multiple of 64." << endl;
    exit(EXIT_FAILURE);
  }

  /* Determine the value of sizeMatMulPadding, which is the matrix size in
     the vectorization direction when padding is applied to have optimal
     performance in the matrix multiplications. */
  sizeMatMulPadding = byteAlignmentMatMul/sizeof(passivedouble);

  /* Correct the number of time levels for time accurate local time
     stepping, if needed.  */
  if (nLevels_TimeAccurateLTS == 0)  nLevels_TimeAccurateLTS =  1;
  if (nLevels_TimeAccurateLTS  > 15) nLevels_TimeAccurateLTS = 15;

  /* Check that no time accurate local time stepping is specified for time
     integration schemes other than ADER. */
  if (Kind_TimeIntScheme_FEM_Flow != ADER_DG && nLevels_TimeAccurateLTS != 1) {

    if (rank==MASTER_NODE) {
      cout << endl << "WARNING: "
           << nLevels_TimeAccurateLTS << " levels specified for time accurate local time stepping." << endl
           << "Time accurate local time stepping is only possible for ADER, hence this option is not used." << endl
           << endl;
    }

    nLevels_TimeAccurateLTS = 1;
  }

  if (Kind_TimeIntScheme_FEM_Flow == ADER_DG) {

    Unsteady_Simulation = TIME_STEPPING;  // Only time stepping for ADER.

    /* If time accurate local time stepping is used, make sure that an unsteady
       CFL is specified. If not, terminate. */
    if (nLevels_TimeAccurateLTS != 1) {
      if(Unst_CFL == 0.0)
        SU2_MPI::Error("ERROR: Unsteady CFL not specified for time accurate local time stepping.",
                       CURRENT_FUNCTION);
    }

    /* Determine the location of the ADER time DOFs, which are the Gauss-Legendre
       integration points corresponding to the number of time DOFs. */
    vector<passivedouble> GLPoints(nTimeDOFsADER_DG), GLWeights(nTimeDOFsADER_DG);
    CGaussJacobiQuadrature GaussJacobi;
    GaussJacobi.GetQuadraturePoints(0.0, 0.0, -1.0, 1.0, GLPoints, GLWeights);

    TimeDOFsADER_DG = new su2double[nTimeDOFsADER_DG];
    for(unsigned short i=0; i<nTimeDOFsADER_DG; ++i)
      TimeDOFsADER_DG[i] = GLPoints[i];

    /* Determine the number of integration points in time, their locations
       on the interval [-1..1] and their integration weights. */
    unsigned short orderExact = ceil(Quadrature_Factor_Time_ADER_DG*(nTimeDOFsADER_DG-1));
    nTimeIntegrationADER_DG = orderExact/2 + 1;
    nTimeIntegrationADER_DG = max(nTimeIntegrationADER_DG, nTimeDOFsADER_DG);
    GLPoints.resize(nTimeIntegrationADER_DG);
    GLWeights.resize(nTimeIntegrationADER_DG);
    GaussJacobi.GetQuadraturePoints(0.0, 0.0, -1.0, 1.0, GLPoints, GLWeights);

    TimeIntegrationADER_DG    = new su2double[nTimeIntegrationADER_DG];
    WeightsIntegrationADER_DG = new su2double[nTimeIntegrationADER_DG];
    for(unsigned short i=0; i<nTimeIntegrationADER_DG; ++i) {
      TimeIntegrationADER_DG[i]    = GLPoints[i];
      WeightsIntegrationADER_DG[i] = GLWeights[i];
    }
  }

  if (nIntCoeffs == 0) {
    nIntCoeffs = 2;
    Int_Coeffs = new su2double[2]; Int_Coeffs[0] = 0.25; Int_Coeffs[1] = 0.5;
  }
  
  if (nElasticityMod == 0) {
  nElasticityMod = 1;
  ElasticityMod = new su2double[1]; ElasticityMod[0] = 2E11;
  }

  if (nPoissonRatio == 0) {
  nPoissonRatio = 1;
  PoissonRatio = new su2double[1]; PoissonRatio[0] = 0.30;
  }

  if (nMaterialDensity == 0) {
  nMaterialDensity = 1;
  MaterialDensity = new su2double[1]; MaterialDensity[0] = 7854;
  }

  if (nElectric_Constant == 0) {
  nElectric_Constant = 1;
  Electric_Constant = new su2double[1]; Electric_Constant[0] = 0.0;
  }

  if (nElectric_Field == 0) {
	nElectric_Field = 1;
	Electric_Field_Mod = new su2double[1]; Electric_Field_Mod[0] = 0.0;
  }

  if (nDim_RefNode == 0) {
  nDim_RefNode = 3;
  RefNode_Displacement = new su2double[3];
  RefNode_Displacement[0] = 0.0; RefNode_Displacement[1] = 0.0; RefNode_Displacement[2] = 0.0;
  }

  if (nDim_Electric_Field == 0) {
	nDim_Electric_Field = 2;
	Electric_Field_Dir = new su2double[2]; Electric_Field_Dir[0] = 0.0;  Electric_Field_Dir[1] = 1.0;
  }

  if ((Kind_SU2 == SU2_CFD) && (Kind_Solver == NO_SOLVER)) {
    SU2_MPI::Error("PHYSICAL_PROBLEM must be set in the configuration file", CURRENT_FUNCTION);
  }
  
  /*--- Set a flag for viscous simulations ---*/
  
  Viscous = (( Kind_Solver == NAVIER_STOKES          ) ||
             ( Kind_Solver == ADJ_NAVIER_STOKES      ) ||
             ( Kind_Solver == RANS                   ) ||
             ( Kind_Solver == ADJ_RANS               ) ||
             ( Kind_Solver == FEM_NAVIER_STOKES      ) ||
             ( Kind_Solver == FEM_RANS               ) ||
             ( Kind_Solver == FEM_LES                ));

  /*--- To avoid boundary intersections, let's add a small constant to the planes. ---*/

  if (Geo_Description == NACELLE) {
    for (unsigned short iSections = 0; iSections < nLocationStations; iSections++) {
      if (LocationStations[iSections] == 0) LocationStations[iSections] = 1E-6;
      if (LocationStations[iSections] == 360) LocationStations[iSections] = 359.999999;
    }
  }
  else {
    for (unsigned short iSections = 0; iSections < nLocationStations; iSections++) {
      LocationStations[iSections] += EPS;
    }
    Stations_Bounds[0] += EPS;
    Stations_Bounds[1] += EPS;
  }

  /*--- Length based parameter for slope limiters uses a default value of
   0.1m ---*/
  
  RefElemLength = 1.0;
  if (SystemMeasurements == US) RefElemLength /= 0.3048;

  /*--- Re-scale the length based parameters. The US system uses feet,
   but SU2 assumes that the grid is in inches ---*/
  
  if ((SystemMeasurements == US) && (Kind_SU2 == SU2_CFD)) {
    
    for (iMarker = 0; iMarker < nMarker_Monitoring; iMarker++) {
      RefOriginMoment_X[iMarker] = RefOriginMoment_X[iMarker]/12.0;
      RefOriginMoment_Y[iMarker] = RefOriginMoment_Y[iMarker]/12.0;
      RefOriginMoment_Z[iMarker] = RefOriginMoment_Z[iMarker]/12.0;
    }
<<<<<<< HEAD
   
=======
    
>>>>>>> 62e6edb8
    for (iMarker = 0; iMarker < nMarker_Moving; iMarker++){
      for (unsigned short iDim = 0; iDim < 3; iDim++){
        MarkerMotion_Origin[3*iMarker+iDim] /= 12.0;
      }
    }
    
    RefLength = RefLength/12.0;

    if ((val_nDim == 2) && (!Axisymmetric)) RefArea = RefArea/12.0;
    else RefArea = RefArea/144.0;
    Length_Reynolds = Length_Reynolds/12.0;
    Highlite_Area = Highlite_Area/144.0;
    SemiSpan = SemiSpan/12.0;

    EA_IntLimit[0] = EA_IntLimit[0]/12.0;
    EA_IntLimit[1] = EA_IntLimit[1]/12.0;
    EA_IntLimit[2] = EA_IntLimit[2]/12.0;
    
    if (Geo_Description != NACELLE) {
      for (unsigned short iSections = 0; iSections < nLocationStations; iSections++) {
        LocationStations[iSections] = LocationStations[iSections]/12.0;
      }
      Stations_Bounds[0] = Stations_Bounds[0]/12.0;
      Stations_Bounds[1] = Stations_Bounds[1]/12.0;
    }
    
    SubsonicEngine_Cyl[0] = SubsonicEngine_Cyl[0]/12.0;
    SubsonicEngine_Cyl[1] = SubsonicEngine_Cyl[1]/12.0;
    SubsonicEngine_Cyl[2] = SubsonicEngine_Cyl[2]/12.0;
    SubsonicEngine_Cyl[3] = SubsonicEngine_Cyl[3]/12.0;
    SubsonicEngine_Cyl[4] = SubsonicEngine_Cyl[4]/12.0;
    SubsonicEngine_Cyl[5] = SubsonicEngine_Cyl[5]/12.0;
    SubsonicEngine_Cyl[6] = SubsonicEngine_Cyl[6]/12.0;
    
  }

  if ((Kind_Turb_Model != SA) && (Kind_Trans_Model == BC)){
    SU2_MPI::Error("BC transition model currently only available in combination with SA turbulence model!", CURRENT_FUNCTION);
  }
  
  /*--- Check for constant lift mode. Initialize the update flag for
   the AoA with each iteration to false  ---*/
  
  if (Fixed_CL_Mode) Update_AoA = false;
  if (Fixed_CM_Mode) Update_HTPIncidence = false;

  if (DirectDiff != NO_DERIVATIVE) {
#if !defined COMPLEX_TYPE && !defined ADOLC_FORWARD_TYPE && !defined CODI_FORWARD_TYPE
      if (Kind_SU2 == SU2_CFD) {
        SU2_MPI::Error(string("SU2_CFD: Config option DIRECT_DIFF= YES requires AD or complex support!\n") +
                       string("Please use SU2_CFD_DIRECTDIFF (configuration/compilation is done using the preconfigure.py script)."),
                       CURRENT_FUNCTION);
      }
#endif
    /*--- Initialize the derivative values ---*/
    switch (DirectDiff) {
      case D_MACH:
        SU2_TYPE::SetDerivative(Mach, 1.0);
        break;
      case D_AOA:
        SU2_TYPE::SetDerivative(AoA, 1.0);
        break;
      case D_SIDESLIP:
        SU2_TYPE::SetDerivative(AoS, 1.0);
        break;
      case D_REYNOLDS:
        SU2_TYPE::SetDerivative(Reynolds, 1.0);
        break;
      case D_TURB2LAM:
       SU2_TYPE::SetDerivative(Turb2LamViscRatio_FreeStream, 1.0);
        break;
      default:
        /*--- All other cases are handled in the specific solver ---*/
        break;
      }
  }

#if defined CODI_REVERSE_TYPE
  AD_Mode = YES;

  AD::PreaccEnabled = AD_Preaccumulation;

#else
  if (AD_Mode == YES) {
    SU2_MPI::Error(string("AUTO_DIFF=YES requires Automatic Differentiation support.\n") +
                   string("Please use correct executables (configuration/compilation is done using the preconfigure.py script)."),
                   CURRENT_FUNCTION);
  }
#endif

  if (DiscreteAdjoint) {
#if !defined CODI_REVERSE_TYPE
    if (Kind_SU2 == SU2_CFD) {
      SU2_MPI::Error(string("SU2_CFD: Config option MATH_PROBLEM= DISCRETE_ADJOINT requires AD support!\n") +
                     string("Please use SU2_CFD_AD (configuration/compilation is done using the preconfigure.py script)."),
                     CURRENT_FUNCTION);
    }
#endif

    /*--- Disable writing of limiters if enabled ---*/
    Wrt_Limiters = false;

    if (Unsteady_Simulation) {

      Restart_Flow = false;

      if (GetGrid_Movement()) {
        SU2_MPI::Error("Dynamic mesh movement currently not supported for the discrete adjoint solver.", CURRENT_FUNCTION);
      }

      if (Unst_AdjointIter- long(nExtIter) < 0){
        SU2_MPI::Error(string("Invalid iteration number requested for unsteady adjoint.\n" ) +
                       string("Make sure EXT_ITER is larger or equal than UNST_ADJOINT_ITER."),
                       CURRENT_FUNCTION);
      }

      /*--- If the averaging interval is not set, we average over all time-steps ---*/

      if (Iter_Avg_Objective == 0.0) {
        Iter_Avg_Objective = nExtIter;
      }

    }

    switch(Kind_Solver) {
      case EULER:
        Kind_Solver = DISC_ADJ_EULER;
        break;
      case RANS:
        Kind_Solver = DISC_ADJ_RANS;
        break;
      case NAVIER_STOKES:
        Kind_Solver = DISC_ADJ_NAVIER_STOKES;
        break;
      case FEM_EULER :
        Kind_Solver = DISC_ADJ_FEM_EULER;
        break;
      case FEM_RANS :
        Kind_Solver = DISC_ADJ_FEM_RANS;
        break;
      case FEM_NAVIER_STOKES : 
        Kind_Solver = DISC_ADJ_FEM_NS;
        break;
      case FEM_ELASTICITY:
        Kind_Solver = DISC_ADJ_FEM;
        break;
      default:
        break;
    }

    RampOutletPressure = false;
    RampRotatingFrame = false;
  }
  
  delete [] tmp_smooth;

  /*--- Make sure that implicit time integration is disabled
        for the FEM fluid solver (numerics). ---*/
  if ((Kind_Solver == FEM_EULER)         ||
      (Kind_Solver == FEM_NAVIER_STOKES) ||
      (Kind_Solver == FEM_RANS)          ||
      (Kind_Solver == FEM_LES)) {
     Kind_TimeIntScheme_Flow = Kind_TimeIntScheme_FEM_Flow;
  }

  /*--- Set up the time stepping / unsteady CFL options. ---*/
  if ((Unsteady_Simulation == TIME_STEPPING) && (Unst_CFL != 0.0)) {
    for (iCFL = 0; iCFL < nCFL; iCFL++)
      CFL[iCFL] = Unst_CFL;
  }


  /*--- If it is a fixed mode problem, then we will add 100 iterations to
    evaluate the derivatives with respect to a change in the AoA and CL ---*/

  if (!ContinuousAdjoint & !DiscreteAdjoint) {
  	if ((Fixed_CL_Mode) || (Fixed_CM_Mode)) {
    ConvCriteria = RESIDUAL;
  		nExtIter += Iter_dCL_dAlpha;
  		OrderMagResidual = 24;
  		MinLogResidual = -24;
  	}
  }

  /* --- Throw error if UQ used for any turbulence model other that SST --- */

  if (Kind_Solver == RANS && Kind_Turb_Model != SST && using_uq){
    SU2_MPI::Error("UQ capabilities only implemented for SST turbulence model", CURRENT_FUNCTION);
  }

  /* --- Throw error if invalid componentiality used --- */

  if (using_uq && (eig_val_comp > 3 || eig_val_comp < 1)){
    SU2_MPI::Error("Componentality should be either 1, 2, or 3!", CURRENT_FUNCTION);
  }

  /*--- If there are not design variables defined in the file ---*/

  if (nDV == 0) {
    nDV = 1;
    Design_Variable = new unsigned short [nDV];
    Design_Variable[0] = NO_DEFORMATION;
  }

  /*--- Checks for incompressible flow problems. ---*/

  if ((Kind_Solver == EULER) && (Kind_Regime == INCOMPRESSIBLE)) {
    /*--- Force inviscid problems to use constant density and disable energy. ---*/
    if (Kind_DensityModel != CONSTANT || Energy_Equation == true) {
      SU2_MPI::Error("Inviscid incompressible problems must be constant density (no energy eqn.).\n Use DENSITY_MODEL= CONSTANT and ENERGY_EQUATION= NO.", CURRENT_FUNCTION);
    }
  }

  /*--- Default values should recover original incompressible behavior (for old config files). ---*/

  if (Kind_Regime == INCOMPRESSIBLE) {
    if ((Kind_DensityModel == CONSTANT) || (Kind_DensityModel == BOUSSINESQ))
      Kind_FluidModel = CONSTANT_DENSITY;
  }

  /*--- Energy equation must be active for any fluid models other than constant density. ---*/

  if (Kind_DensityModel != CONSTANT) Energy_Equation = true;

  if (Kind_DensityModel == BOUSSINESQ) {
    Energy_Equation = true;
    if (Body_Force) {
      SU2_MPI::Error("Body force and Boussinesq source terms are not currently compatible.", CURRENT_FUNCTION);
    }
  }

  if (Kind_DensityModel == VARIABLE) {
    if (Kind_FluidModel != INC_IDEAL_GAS && Kind_FluidModel != INC_IDEAL_GAS_POLY) {
      SU2_MPI::Error("Variable density incompressible solver limited to ideal gases.\n Check the fluid model options (use INC_IDEAL_GAS, INC_IDEAL_GAS_POLY).", CURRENT_FUNCTION);
    }
  }

  if (Kind_Regime != INCOMPRESSIBLE) {
    if ((Kind_FluidModel == CONSTANT_DENSITY) || (Kind_FluidModel == INC_IDEAL_GAS) || (Kind_FluidModel == INC_IDEAL_GAS_POLY)) {
      SU2_MPI::Error("Fluid model not compatible with compressible flows.\n CONSTANT_DENSITY/INC_IDEAL_GAS/INC_IDEAL_GAS_POLY are for incompressible only.", CURRENT_FUNCTION);
    }
  }

  if ((Kind_Regime == INCOMPRESSIBLE) && (Kind_Solver != EULER) && (Kind_Solver != ADJ_EULER) && (Kind_Solver != DISC_ADJ_EULER)) {
    if (Kind_ViscosityModel == SUTHERLAND) {
      if ((Kind_FluidModel != INC_IDEAL_GAS) && (Kind_FluidModel != INC_IDEAL_GAS_POLY)) {
        SU2_MPI::Error("Sutherland's law only valid for ideal gases in incompressible flows.\n Must use VISCOSITY_MODEL=CONSTANT_VISCOSITY and set viscosity with\n MU_CONSTANT, or use DENSITY_MODEL= VARIABLE with FLUID_MODEL= INC_IDEAL_GAS or INC_IDEAL_GAS_POLY for VISCOSITY_MODEL=SUTHERLAND.\n NOTE: FREESTREAM_VISCOSITY is no longer used for incompressible flows!", CURRENT_FUNCTION);
      }
    }
  }
  
  /*--- Check the coefficients for the polynomial models. ---*/
  
  if (Kind_Regime != INCOMPRESSIBLE) {
    if ((Kind_ViscosityModel == POLYNOMIAL_VISCOSITY) || (Kind_ConductivityModel == POLYNOMIAL_CONDUCTIVITY) || (Kind_FluidModel == INC_IDEAL_GAS_POLY)) {
      SU2_MPI::Error("POLYNOMIAL_VISCOSITY and POLYNOMIAL_CONDUCTIVITY are for incompressible only currently.", CURRENT_FUNCTION);
    }
  }
  
  if ((Kind_Regime == INCOMPRESSIBLE) && (Kind_FluidModel == INC_IDEAL_GAS_POLY)) {
    su2double sum = 0.0;
    for (unsigned short iVar = 0; iVar < nPolyCoeffs; iVar++) {
      sum += GetCp_PolyCoeff(iVar);
    }
    if ((nPolyCoeffs < 1) || (sum == 0.0))
      SU2_MPI::Error(string("CP_POLYCOEFFS not set for fluid model INC_IDEAL_GAS_POLY. \n"), CURRENT_FUNCTION);
  }
  
  if ((Kind_Regime == INCOMPRESSIBLE) && (Kind_ViscosityModel == POLYNOMIAL_VISCOSITY)) {
    su2double sum = 0.0;
    for (unsigned short iVar = 0; iVar < nPolyCoeffs; iVar++) {
      sum += GetMu_PolyCoeff(iVar);
    }
    if ((nPolyCoeffs < 1) || (sum == 0.0))
      SU2_MPI::Error(string("MU_POLYCOEFFS not set for viscosity model POLYNOMIAL_VISCOSITY. \n"), CURRENT_FUNCTION);
  }
  
  if ((Kind_Regime == INCOMPRESSIBLE) && (Kind_ConductivityModel == POLYNOMIAL_CONDUCTIVITY)) {
    su2double sum = 0.0;
    for (unsigned short iVar = 0; iVar < nPolyCoeffs; iVar++) {
      sum += GetKt_PolyCoeff(iVar);
    }
    if ((nPolyCoeffs < 1) || (sum == 0.0))
      SU2_MPI::Error(string("KT_POLYCOEFFS not set for conductivity model POLYNOMIAL_CONDUCTIVITY. \n"), CURRENT_FUNCTION);
  }

  /*--- Incompressible solver currently limited to SI units. ---*/

  if ((Kind_Regime == INCOMPRESSIBLE) && (SystemMeasurements == US)) {
    SU2_MPI::Error("Must use SI units for incompressible solver.", CURRENT_FUNCTION);
  }

  /*--- Check that the non-dim type is valid. ---*/

  if (Kind_Regime == INCOMPRESSIBLE) {
    if ((Ref_Inc_NonDim != INITIAL_VALUES) && (Ref_Inc_NonDim != REFERENCE_VALUES) && (Ref_Inc_NonDim != DIMENSIONAL)) {
      SU2_MPI::Error("Incompressible non-dim. scheme invalid.\n Must use INITIAL_VALUES, REFERENCE_VALUES, or DIMENSIONAL.", CURRENT_FUNCTION);
    }
  }
  
  /*--- Check that the incompressible inlets are correctly specified. ---*/
  
  if ((Kind_Regime == INCOMPRESSIBLE) && (nMarker_Inlet != 0)) {
    if (nMarker_Inlet != nInc_Inlet) {
      SU2_MPI::Error("Inlet types for incompressible problem improperly specified.\n Use INC_INLET_TYPE= VELOCITY_INLET or PRESSURE_INLET.\n Must list a type for each inlet marker, including duplicates, e.g.,\n INC_INLET_TYPE= VELOCITY_INLET VELOCITY_INLET PRESSURE_INLET", CURRENT_FUNCTION);
    }
    for (unsigned short iInlet = 0; iInlet < nInc_Inlet; iInlet++){
      if ((Kind_Inc_Inlet[iInlet] != VELOCITY_INLET) && (Kind_Inc_Inlet[iInlet] != PRESSURE_INLET)) {
        SU2_MPI::Error("Undefined incompressible inlet type. VELOCITY_INLET or PRESSURE_INLET possible.", CURRENT_FUNCTION);
      }
    }
  }
  
  /*--- Check that the incompressible inlets are correctly specified. ---*/
  
  if ((Kind_Regime == INCOMPRESSIBLE) && (nMarker_Outlet != 0)) {
    if (nMarker_Outlet != nInc_Outlet) {
      SU2_MPI::Error("Outlet types for incompressible problem improperly specified.\n Use INC_OUTLET_TYPE= PRESSURE_OUTLET or MASS_FLOW_OUTLET.\n Must list a type for each inlet marker, including duplicates, e.g.,\n INC_OUTLET_TYPE= PRESSURE_OUTLET PRESSURE_OUTLET MASS_FLOW_OUTLET", CURRENT_FUNCTION);
    }
    for (unsigned short iInlet = 0; iInlet < nInc_Outlet; iInlet++){
      if ((Kind_Inc_Outlet[iInlet] != PRESSURE_OUTLET) && (Kind_Inc_Outlet[iInlet] != MASS_FLOW_OUTLET)) {
        SU2_MPI::Error("Undefined incompressible outlet type. PRESSURE_OUTLET or MASS_FLOW_OUTLET possible.", CURRENT_FUNCTION);
      }
    }
  }

  /*--- Grid motion is not yet supported with the incompressible solver. ---*/

  if ((Kind_Regime == INCOMPRESSIBLE) && (GetGrid_Movement())) {
    SU2_MPI::Error("Support for grid movement not yet implemented for incompressible flows.", CURRENT_FUNCTION);
  }

  /*--- Assert that there are two markers being analyzed if the
   pressure drop objective function is selected. ---*/

  for (unsigned short iObj = 0; iObj < nObj; iObj++) {
    if ((Kind_ObjFunc[iObj] == SURFACE_PRESSURE_DROP) && (nMarker_Analyze != 2)) {
      SU2_MPI::Error("Must list two markers for the pressure drop objective function.\n Expected format: MARKER_ANALYZE= (outlet_name, inlet_name).", CURRENT_FUNCTION);
    }
  }
  
  /*--- Handle default options for topology optimization ---*/
  
  if (topology_optimization && top_optim_nKernel==0) {
    top_optim_nKernel = 1;
    top_optim_kernels = new unsigned short [1];
    top_optim_kernels[0] = CONICAL_WEIGHT_FILTER;
  }
  
  if (top_optim_nKernel != 0) {
    /*--- Set default value of kernel parameters ---*/
    if (top_optim_nKernelParams == 0) {
      top_optim_nKernelParams = top_optim_nKernel;
      top_optim_kernel_params = new su2double [top_optim_nKernel];
      for (unsigned short i=0; i<top_optim_nKernel; ++i) top_optim_kernel_params[i] = 1.0;
    }
    /*--- Broadcast the only value provided ---*/
    else if (top_optim_nKernelParams==1 && top_optim_nKernel>1) {
      su2double tmp = top_optim_kernel_params[0];
      delete [] top_optim_kernel_params;
      top_optim_nKernelParams = top_optim_nKernel;
      top_optim_kernel_params = new su2double [top_optim_nKernel];
      for (unsigned short i=0; i<top_optim_nKernel; ++i) top_optim_kernel_params[i] = tmp;
    }
    /*--- Numbers do not match ---*/
    else if (top_optim_nKernelParams != top_optim_nKernel) {
      SU2_MPI::Error("Different number of topology filter kernels and respective parameters.", CURRENT_FUNCTION);
    }

    /*--- Set default value of filter radius ---*/
    if (top_optim_nRadius == 0) {
      top_optim_nRadius = top_optim_nKernel;
      top_optim_filter_radius = new su2double [top_optim_nKernel];
      for (unsigned short i=0; i<top_optim_nKernel; ++i) top_optim_filter_radius[i] = 1.0e-6;
    }
    /*--- Broadcast the only value provided ---*/
    else if (top_optim_nRadius==1 && top_optim_nKernel>1) {
      su2double tmp = top_optim_filter_radius[0];
      delete [] top_optim_filter_radius;
      top_optim_nRadius = top_optim_nKernel;
      top_optim_filter_radius = new su2double [top_optim_nKernel];
      for (unsigned short i=0; i<top_optim_nKernel; ++i) top_optim_filter_radius[i] = tmp;
    }
    /*--- Numbers do not match ---*/
    else if (top_optim_nRadius != top_optim_nKernel) {
      SU2_MPI::Error("Different number of topology filter kernels and respective radii.", CURRENT_FUNCTION);
    }
  }
  
  /*--- If we are executing SU2_DOT in surface file mode, then
   force the projected surface sensitivity file to be written. ---*/
  
  Wrt_Projected_Sensitivity = false;
  if ((Kind_SU2 == SU2_DOT) && (Design_Variable[0] == SURFACE_FILE)) {
    Wrt_Projected_Sensitivity = true;
  }

  /*--- Delay the output until exit for minimal communication mode. ---*/
  
  if (Comm_Level != COMM_FULL) {
    
    /*--- Disable the use of Comm_Level = NONE until we have properly
     implemented it. ---*/
    
    if (Comm_Level == COMM_NONE)
      SU2_MPI::Error("COMM_LEVEL = NONE not yet implemented.", CURRENT_FUNCTION);

    Wrt_Sol_Freq          = nExtIter+1;
    Wrt_Sol_Freq_DualTime = nExtIter+1;
    
    /*--- Write only the restart. ---*/
    
    Wrt_Slice   = false;
    Wrt_Vol_Sol = false;
    Wrt_Srf_Sol = false;
    Wrt_Csv_Sol = false;
  }
  
  /*--- Check the conductivity model. Deactivate the turbulent component
   if we are not running RANS. ---*/
  
  if ((Kind_Solver != RANS) &&
      (Kind_Solver != ADJ_RANS) &&
      (Kind_Solver != DISC_ADJ_RANS)) {
    Kind_ConductivityModel_Turb = NO_CONDUCTIVITY_TURB;
  }
  
  /*--- Check for running SU2_MSH for periodic preprocessing, and throw
   an error to report that this is no longer necessary. ---*/
  
  if ((Kind_SU2 == SU2_MSH) &&
      (Kind_Adaptation == PERIODIC)) {
    SU2_MPI::Error(string("For SU2 v7.0.0 and later, preprocessing of periodic grids by SU2_MSH\n") +
                   string("is no longer necessary. Please use the original mesh file (prior to SU2_MSH)\n") +
                   string("with the same MARKER_PERIODIC definition in the configuration file.") , CURRENT_FUNCTION);
  }
  
}

void CConfig::SetMarkers(unsigned short val_software) {

  unsigned short iMarker_All, iMarker_CfgFile, iMarker_Euler, iMarker_Custom,
  iMarker_FarField, iMarker_SymWall, iMarker_PerBound,
  iMarker_NearFieldBound, iMarker_InterfaceBound, iMarker_Fluid_InterfaceBound, iMarker_Dirichlet,
  iMarker_Inlet, iMarker_Riemann, iMarker_Giles, iMarker_Outlet, iMarker_Isothermal,
  iMarker_HeatFlux, iMarker_EngineInflow, iMarker_EngineExhaust, iMarker_Damper,
  iMarker_Displacement, iMarker_Load, iMarker_FlowLoad, iMarker_Neumann, iMarker_Internal,
  iMarker_Monitoring, iMarker_Designing, iMarker_GeoEval, iMarker_Plotting, iMarker_Analyze,
  iMarker_DV, iMarker_Moving, iMarker_PyCustom, iMarker_Supersonic_Inlet, iMarker_Supersonic_Outlet,
  iMarker_Clamped, iMarker_ZoneInterface, iMarker_CHTInterface, iMarker_Load_Dir, iMarker_Disp_Dir, iMarker_Load_Sine,
  iMarker_ActDiskInlet, iMarker_ActDiskOutlet,
  iMarker_Turbomachinery, iMarker_MixingPlaneInterface;

  int size = SINGLE_NODE;
  
#ifdef HAVE_MPI
  if (val_software != SU2_MSH)
    SU2_MPI::Comm_size(MPI_COMM_WORLD, &size);
#endif

  /*--- Compute the total number of markers in the config file ---*/
  
  nMarker_CfgFile = nMarker_Euler + nMarker_FarField + nMarker_SymWall +
  nMarker_PerBound + nMarker_NearFieldBound + nMarker_Fluid_InterfaceBound + nMarker_CHTInterface + nMarker_Dirichlet + nMarker_Neumann + nMarker_Inlet + nMarker_Riemann +
  nMarker_Giles + nMarker_Outlet + nMarker_Isothermal + nMarker_HeatFlux +
  nMarker_EngineInflow + nMarker_EngineExhaust + nMarker_Internal +
  nMarker_Supersonic_Inlet + nMarker_Supersonic_Outlet + nMarker_Displacement + nMarker_Load +
  nMarker_FlowLoad + nMarker_Custom + nMarker_Damper +
  nMarker_Clamped + nMarker_Load_Sine + nMarker_Load_Dir + nMarker_Disp_Dir +
  nMarker_ActDiskInlet + nMarker_ActDiskOutlet + nMarker_ZoneInterface;
  
  /*--- Add the possible send/receive domains ---*/

  nMarker_Max = nMarker_CfgFile + OVERHEAD*size;
  
  /*--- Basic dimensionalization of the markers (worst scenario) ---*/

  nMarker_All = nMarker_Max;

  /*--- Allocate the memory (markers in each domain) ---*/
  
  Marker_All_TagBound       = new string[nMarker_All];		// Store the tag that correspond with each marker.
  Marker_All_SendRecv       = new short[nMarker_All];		// +#domain (send), -#domain (receive).
  Marker_All_KindBC         = new unsigned short[nMarker_All];	// Store the kind of boundary condition.
  Marker_All_Monitoring     = new unsigned short[nMarker_All];	// Store whether the boundary should be monitored.
  Marker_All_Designing      = new unsigned short[nMarker_All];  // Store whether the boundary should be designed.
  Marker_All_Plotting       = new unsigned short[nMarker_All];	// Store whether the boundary should be plotted.
  Marker_All_Analyze  = new unsigned short[nMarker_All];	// Store whether the boundary should be plotted.
  Marker_All_ZoneInterface   = new unsigned short[nMarker_All];	// Store whether the boundary is in the FSI interface.
  Marker_All_GeoEval        = new unsigned short[nMarker_All];	// Store whether the boundary should be geometry evaluation.
  Marker_All_DV             = new unsigned short[nMarker_All];	// Store whether the boundary should be affected by design variables.
  Marker_All_Moving         = new unsigned short[nMarker_All];	// Store whether the boundary should be in motion.
  Marker_All_PyCustom       = new unsigned short[nMarker_All];  // Store whether the boundary is Python customizable.
  Marker_All_PerBound       = new short[nMarker_All];		// Store whether the boundary belongs to a periodic boundary.
  Marker_All_Turbomachinery       = new unsigned short[nMarker_All];	// Store whether the boundary is in needed for Turbomachinery computations.
  Marker_All_TurbomachineryFlag   = new unsigned short[nMarker_All];	// Store whether the boundary has a flag for Turbomachinery computations.
  Marker_All_MixingPlaneInterface = new unsigned short[nMarker_All];	// Store whether the boundary has a in the MixingPlane interface.


  for (iMarker_All = 0; iMarker_All < nMarker_All; iMarker_All++) {
    Marker_All_TagBound[iMarker_All]             = "SEND_RECEIVE";
    Marker_All_SendRecv[iMarker_All]             = 0;
    Marker_All_KindBC[iMarker_All]               = 0;
    Marker_All_Monitoring[iMarker_All]           = 0;
    Marker_All_GeoEval[iMarker_All]              = 0;
    Marker_All_Designing[iMarker_All]            = 0;
    Marker_All_Plotting[iMarker_All]             = 0;
    Marker_All_Analyze[iMarker_All]              = 0;
    Marker_All_ZoneInterface[iMarker_All]        = 0;
    Marker_All_DV[iMarker_All]                   = 0;
    Marker_All_Moving[iMarker_All]               = 0;
    Marker_All_PerBound[iMarker_All]             = 0;
    Marker_All_Turbomachinery[iMarker_All]       = 0;
    Marker_All_TurbomachineryFlag[iMarker_All]   = 0;
    Marker_All_MixingPlaneInterface[iMarker_All] = 0;
    Marker_All_PyCustom[iMarker_All]             = 0;
  }

  /*--- Allocate the memory (markers in the config file) ---*/

  Marker_CfgFile_TagBound             = new string[nMarker_CfgFile];
  Marker_CfgFile_KindBC               = new unsigned short[nMarker_CfgFile];
  Marker_CfgFile_Monitoring           = new unsigned short[nMarker_CfgFile];
  Marker_CfgFile_Designing            = new unsigned short[nMarker_CfgFile];
  Marker_CfgFile_Plotting             = new unsigned short[nMarker_CfgFile];
  Marker_CfgFile_Analyze              = new unsigned short[nMarker_CfgFile];
  Marker_CfgFile_GeoEval              = new unsigned short[nMarker_CfgFile];
  Marker_CfgFile_ZoneInterface        = new unsigned short[nMarker_CfgFile];
  Marker_CfgFile_DV                   = new unsigned short[nMarker_CfgFile];
  Marker_CfgFile_Moving               = new unsigned short[nMarker_CfgFile];
  Marker_CfgFile_PerBound             = new unsigned short[nMarker_CfgFile];
  Marker_CfgFile_Turbomachinery       = new unsigned short[nMarker_CfgFile];
  Marker_CfgFile_TurbomachineryFlag   = new unsigned short[nMarker_CfgFile];
  Marker_CfgFile_MixingPlaneInterface = new unsigned short[nMarker_CfgFile];
  Marker_CfgFile_PyCustom             = new unsigned short[nMarker_CfgFile];

  for (iMarker_CfgFile = 0; iMarker_CfgFile < nMarker_CfgFile; iMarker_CfgFile++) {
    Marker_CfgFile_TagBound[iMarker_CfgFile]             = "SEND_RECEIVE";
    Marker_CfgFile_KindBC[iMarker_CfgFile]               = 0;
    Marker_CfgFile_Monitoring[iMarker_CfgFile]           = 0;
    Marker_CfgFile_GeoEval[iMarker_CfgFile]              = 0;
    Marker_CfgFile_Designing[iMarker_CfgFile]            = 0;
    Marker_CfgFile_Plotting[iMarker_CfgFile]             = 0;
    Marker_CfgFile_Analyze[iMarker_CfgFile]              = 0;
    Marker_CfgFile_ZoneInterface[iMarker_CfgFile]        = 0;
    Marker_CfgFile_DV[iMarker_CfgFile]                   = 0;
    Marker_CfgFile_Moving[iMarker_CfgFile]               = 0;
    Marker_CfgFile_PerBound[iMarker_CfgFile]             = 0;
    Marker_CfgFile_Turbomachinery[iMarker_CfgFile]       = 0;
    Marker_CfgFile_TurbomachineryFlag[iMarker_CfgFile]   = 0;
    Marker_CfgFile_MixingPlaneInterface[iMarker_CfgFile] = 0;
    Marker_CfgFile_PyCustom[iMarker_CfgFile]             = 0;
  }

  /*--- Allocate memory to store surface information (Analyze BC) ---*/

  Surface_MassFlow = new su2double[nMarker_Analyze];
  Surface_Mach = new su2double[nMarker_Analyze];
  Surface_Temperature = new su2double[nMarker_Analyze];
  Surface_Pressure = new su2double[nMarker_Analyze];
  Surface_Density = new su2double[nMarker_Analyze];
  Surface_Enthalpy = new su2double[nMarker_Analyze];
  Surface_NormalVelocity = new su2double[nMarker_Analyze];
  Surface_Uniformity = new su2double[nMarker_Analyze];
  Surface_SecondaryStrength = new su2double[nMarker_Analyze];
  Surface_SecondOverUniform = new su2double[nMarker_Analyze];
  Surface_MomentumDistortion = new su2double[nMarker_Analyze];
  Surface_TotalTemperature = new su2double[nMarker_Analyze];
  Surface_TotalPressure = new su2double[nMarker_Analyze];
  Surface_PressureDrop = new su2double[nMarker_Analyze];
  Surface_DC60 = new su2double[nMarker_Analyze];
  Surface_IDC = new su2double[nMarker_Analyze];
  Surface_IDC_Mach = new su2double[nMarker_Analyze];
  Surface_IDR = new su2double[nMarker_Analyze];
  for (iMarker_Analyze = 0; iMarker_Analyze < nMarker_Analyze; iMarker_Analyze++) {
    Surface_MassFlow[iMarker_Analyze] = 0.0;
    Surface_Mach[iMarker_Analyze] = 0.0;
    Surface_Temperature[iMarker_Analyze] = 0.0;
    Surface_Pressure[iMarker_Analyze] = 0.0;
    Surface_Density[iMarker_Analyze] = 0.0;
    Surface_Enthalpy[iMarker_Analyze] = 0.0;
    Surface_NormalVelocity[iMarker_Analyze] = 0.0;
    Surface_Uniformity[iMarker_Analyze] = 0.0;
    Surface_SecondaryStrength[iMarker_Analyze] = 0.0;
    Surface_SecondOverUniform[iMarker_Analyze] = 0.0;
    Surface_MomentumDistortion[iMarker_Analyze] = 0.0;
    Surface_TotalTemperature[iMarker_Analyze] = 0.0;
    Surface_TotalPressure[iMarker_Analyze] = 0.0;
    Surface_PressureDrop[iMarker_Analyze] = 0.0;
    Surface_DC60[iMarker_Analyze] = 0.0;
    Surface_IDC[iMarker_Analyze] = 0.0;
    Surface_IDC_Mach[iMarker_Analyze] = 0.0;
    Surface_IDR[iMarker_Analyze] = 0.0;
  }

  /*--- Populate the marker information in the config file (all domains) ---*/

  iMarker_CfgFile = 0;
  for (iMarker_Euler = 0; iMarker_Euler < nMarker_Euler; iMarker_Euler++) {
    Marker_CfgFile_TagBound[iMarker_CfgFile] = Marker_Euler[iMarker_Euler];
    Marker_CfgFile_KindBC[iMarker_CfgFile] = EULER_WALL;
    iMarker_CfgFile++;
  }

  for (iMarker_FarField = 0; iMarker_FarField < nMarker_FarField; iMarker_FarField++) {
    Marker_CfgFile_TagBound[iMarker_CfgFile] = Marker_FarField[iMarker_FarField];
    Marker_CfgFile_KindBC[iMarker_CfgFile] = FAR_FIELD;
    iMarker_CfgFile++;
  }

  for (iMarker_SymWall = 0; iMarker_SymWall < nMarker_SymWall; iMarker_SymWall++) {
    Marker_CfgFile_TagBound[iMarker_CfgFile] = Marker_SymWall[iMarker_SymWall];
    Marker_CfgFile_KindBC[iMarker_CfgFile] = SYMMETRY_PLANE;
    iMarker_CfgFile++;
  }

  for (iMarker_PerBound = 0; iMarker_PerBound < nMarker_PerBound; iMarker_PerBound++) {
    Marker_CfgFile_TagBound[iMarker_CfgFile] = Marker_PerBound[iMarker_PerBound];
    Marker_CfgFile_KindBC[iMarker_CfgFile] = PERIODIC_BOUNDARY;
    Marker_CfgFile_PerBound[iMarker_CfgFile] = iMarker_PerBound + 1;
    iMarker_CfgFile++;
  }

  ActDisk_DeltaPress = new su2double[nMarker_ActDiskInlet];
  ActDisk_DeltaTemp = new su2double[nMarker_ActDiskInlet];
  ActDisk_TotalPressRatio = new su2double[nMarker_ActDiskInlet];
  ActDisk_TotalTempRatio = new su2double[nMarker_ActDiskInlet];
  ActDisk_StaticPressRatio = new su2double[nMarker_ActDiskInlet];
  ActDisk_StaticTempRatio = new su2double[nMarker_ActDiskInlet];
  ActDisk_Power = new su2double[nMarker_ActDiskInlet];
  ActDisk_MassFlow = new su2double[nMarker_ActDiskInlet];
  ActDisk_Mach = new su2double[nMarker_ActDiskInlet];
  ActDisk_Force = new su2double[nMarker_ActDiskInlet];
  ActDisk_NetThrust = new su2double[nMarker_ActDiskInlet];
  ActDisk_BCThrust = new su2double[nMarker_ActDiskInlet];
  ActDisk_BCThrust_Old = new su2double[nMarker_ActDiskInlet];
  ActDisk_GrossThrust = new su2double[nMarker_ActDiskInlet];
  ActDisk_Area = new su2double[nMarker_ActDiskInlet];
  ActDisk_ReverseMassFlow = new su2double[nMarker_ActDiskInlet];
  
  for (iMarker_ActDiskInlet = 0; iMarker_ActDiskInlet < nMarker_ActDiskInlet; iMarker_ActDiskInlet++) {
    ActDisk_DeltaPress[iMarker_ActDiskInlet] = 0.0;
    ActDisk_DeltaTemp[iMarker_ActDiskInlet] = 0.0;
    ActDisk_TotalPressRatio[iMarker_ActDiskInlet] = 0.0;
    ActDisk_TotalTempRatio[iMarker_ActDiskInlet] = 0.0;
    ActDisk_StaticPressRatio[iMarker_ActDiskInlet] = 0.0;
    ActDisk_StaticTempRatio[iMarker_ActDiskInlet] = 0.0;
    ActDisk_Power[iMarker_ActDiskInlet] = 0.0;
    ActDisk_MassFlow[iMarker_ActDiskInlet] = 0.0;
    ActDisk_Mach[iMarker_ActDiskInlet] = 0.0;
    ActDisk_Force[iMarker_ActDiskInlet] = 0.0;
    ActDisk_NetThrust[iMarker_ActDiskInlet] = 0.0;
    ActDisk_BCThrust[iMarker_ActDiskInlet] = 0.0;
    ActDisk_BCThrust_Old[iMarker_ActDiskInlet] = 0.0;
    ActDisk_GrossThrust[iMarker_ActDiskInlet] = 0.0;
    ActDisk_Area[iMarker_ActDiskInlet] = 0.0;
    ActDisk_ReverseMassFlow[iMarker_ActDiskInlet] = 0.0;
  }
  
  
  ActDiskInlet_MassFlow = new su2double[nMarker_ActDiskInlet];
  ActDiskInlet_Temperature = new su2double[nMarker_ActDiskInlet];
  ActDiskInlet_TotalTemperature = new su2double[nMarker_ActDiskInlet];
  ActDiskInlet_Pressure = new su2double[nMarker_ActDiskInlet];
  ActDiskInlet_TotalPressure = new su2double[nMarker_ActDiskInlet];
  ActDiskInlet_RamDrag = new su2double[nMarker_ActDiskInlet];
  ActDiskInlet_Force = new su2double[nMarker_ActDiskInlet];
  ActDiskInlet_Power = new su2double[nMarker_ActDiskInlet];
  
  for (iMarker_ActDiskInlet = 0; iMarker_ActDiskInlet < nMarker_ActDiskInlet; iMarker_ActDiskInlet++) {
    Marker_CfgFile_TagBound[iMarker_CfgFile] = Marker_ActDiskInlet[iMarker_ActDiskInlet];
    Marker_CfgFile_KindBC[iMarker_CfgFile] = ACTDISK_INLET;
    ActDiskInlet_MassFlow[iMarker_ActDiskInlet] = 0.0;
    ActDiskInlet_Temperature[iMarker_ActDiskInlet] = 0.0;
    ActDiskInlet_TotalTemperature[iMarker_ActDiskInlet] = 0.0;
    ActDiskInlet_Pressure[iMarker_ActDiskInlet] = 0.0;
    ActDiskInlet_TotalPressure[iMarker_ActDiskInlet] = 0.0;
    ActDiskInlet_RamDrag[iMarker_ActDiskInlet] = 0.0;
    ActDiskInlet_Force[iMarker_ActDiskInlet] = 0.0;
    ActDiskInlet_Power[iMarker_ActDiskInlet] = 0.0;
    iMarker_CfgFile++;
  }
  
  ActDiskOutlet_MassFlow = new su2double[nMarker_ActDiskOutlet];
  ActDiskOutlet_Temperature = new su2double[nMarker_ActDiskOutlet];
  ActDiskOutlet_TotalTemperature = new su2double[nMarker_ActDiskOutlet];
  ActDiskOutlet_Pressure = new su2double[nMarker_ActDiskOutlet];
  ActDiskOutlet_TotalPressure = new su2double[nMarker_ActDiskOutlet];
  ActDiskOutlet_GrossThrust = new su2double[nMarker_ActDiskOutlet];
  ActDiskOutlet_Force = new su2double[nMarker_ActDiskOutlet];
  ActDiskOutlet_Power = new su2double[nMarker_ActDiskOutlet];
  
  for (iMarker_ActDiskOutlet = 0; iMarker_ActDiskOutlet < nMarker_ActDiskOutlet; iMarker_ActDiskOutlet++) {
    Marker_CfgFile_TagBound[iMarker_CfgFile] = Marker_ActDiskOutlet[iMarker_ActDiskOutlet];
    Marker_CfgFile_KindBC[iMarker_CfgFile] = ACTDISK_OUTLET;
    ActDiskOutlet_MassFlow[iMarker_ActDiskOutlet] = 0.0;
    ActDiskOutlet_Temperature[iMarker_ActDiskOutlet] = 0.0;
    ActDiskOutlet_TotalTemperature[iMarker_ActDiskOutlet] = 0.0;
    ActDiskOutlet_Pressure[iMarker_ActDiskOutlet] = 0.0;
    ActDiskOutlet_TotalPressure[iMarker_ActDiskOutlet] = 0.0;
    ActDiskOutlet_GrossThrust[iMarker_ActDiskOutlet] = 0.0;
    ActDiskOutlet_Force[iMarker_ActDiskOutlet] = 0.0;
    ActDiskOutlet_Power[iMarker_ActDiskOutlet] = 0.0;
    iMarker_CfgFile++;
  }

  Outlet_MassFlow = new su2double[nMarker_Outlet];
  Outlet_Density  = new su2double[nMarker_Outlet];
  Outlet_Area     = new su2double[nMarker_Outlet];
  for (iMarker_Outlet = 0; iMarker_Outlet < nMarker_Outlet; iMarker_Outlet++) {
    Outlet_MassFlow[iMarker_Outlet] = 0.0;
    Outlet_Density[iMarker_Outlet]  = 0.0;
    Outlet_Area[iMarker_Outlet]     = 0.0;
  }
  
  for (iMarker_NearFieldBound = 0; iMarker_NearFieldBound < nMarker_NearFieldBound; iMarker_NearFieldBound++) {
    Marker_CfgFile_TagBound[iMarker_CfgFile] = Marker_NearFieldBound[iMarker_NearFieldBound];
    Marker_CfgFile_KindBC[iMarker_CfgFile] = NEARFIELD_BOUNDARY;
    iMarker_CfgFile++;
  }

<<<<<<< HEAD
  for (iMarker_InterfaceBound = 0; iMarker_InterfaceBound < nMarker_ZoneInterface; iMarker_InterfaceBound++) {
    Marker_CfgFile_TagBound[iMarker_CfgFile] = Marker_ZoneInterface[iMarker_InterfaceBound];
    Marker_CfgFile_KindBC[iMarker_CfgFile] = INTERFACE_BOUNDARY;
    iMarker_CfgFile++;
  }
=======
>>>>>>> 62e6edb8
  
  for (iMarker_Fluid_InterfaceBound = 0; iMarker_Fluid_InterfaceBound < nMarker_Fluid_InterfaceBound; iMarker_Fluid_InterfaceBound++) {
    Marker_CfgFile_TagBound[iMarker_CfgFile] = Marker_Fluid_InterfaceBound[iMarker_Fluid_InterfaceBound];
    Marker_CfgFile_KindBC[iMarker_CfgFile] = FLUID_INTERFACE;
    iMarker_CfgFile++;
  }

  for (iMarker_CHTInterface = 0; iMarker_CHTInterface < nMarker_CHTInterface; iMarker_CHTInterface++) {
    Marker_CfgFile_TagBound[iMarker_CfgFile] = Marker_CHTInterface[iMarker_CHTInterface];
    Marker_CfgFile_KindBC[iMarker_CfgFile] = CHT_WALL_INTERFACE;
    iMarker_CfgFile++;
  }

  for (iMarker_Dirichlet = 0; iMarker_Dirichlet < nMarker_Dirichlet; iMarker_Dirichlet++) {
    Marker_CfgFile_TagBound[iMarker_CfgFile] = Marker_Dirichlet[iMarker_Dirichlet];
    Marker_CfgFile_KindBC[iMarker_CfgFile] = DIRICHLET;
    iMarker_CfgFile++;
  }

  for (iMarker_Inlet = 0; iMarker_Inlet < nMarker_Inlet; iMarker_Inlet++) {
    Marker_CfgFile_TagBound[iMarker_CfgFile] = Marker_Inlet[iMarker_Inlet];
    Marker_CfgFile_KindBC[iMarker_CfgFile] = INLET_FLOW;
    iMarker_CfgFile++;
  }

  for (iMarker_Riemann = 0; iMarker_Riemann < nMarker_Riemann; iMarker_Riemann++) {
    Marker_CfgFile_TagBound[iMarker_CfgFile] = Marker_Riemann[iMarker_Riemann];
    Marker_CfgFile_KindBC[iMarker_CfgFile] = RIEMANN_BOUNDARY;
    iMarker_CfgFile++;
  }

  for (iMarker_Giles = 0; iMarker_Giles < nMarker_Giles; iMarker_Giles++) {
    Marker_CfgFile_TagBound[iMarker_CfgFile] = Marker_Giles[iMarker_Giles];
    Marker_CfgFile_KindBC[iMarker_CfgFile] = GILES_BOUNDARY;
    iMarker_CfgFile++;
  }

  Engine_Power       = new su2double[nMarker_EngineInflow];
  Engine_Mach        = new su2double[nMarker_EngineInflow];
  Engine_Force       = new su2double[nMarker_EngineInflow];
  Engine_NetThrust   = new su2double[nMarker_EngineInflow];
  Engine_GrossThrust = new su2double[nMarker_EngineInflow];
  Engine_Area        = new su2double[nMarker_EngineInflow];
  
  for (iMarker_EngineInflow = 0; iMarker_EngineInflow < nMarker_EngineInflow; iMarker_EngineInflow++) {
    Engine_Power[iMarker_EngineInflow] = 0.0;
    Engine_Mach[iMarker_EngineInflow] = 0.0;
    Engine_Force[iMarker_EngineInflow] = 0.0;
    Engine_NetThrust[iMarker_EngineInflow] = 0.0;
    Engine_GrossThrust[iMarker_EngineInflow] = 0.0;
    Engine_Area[iMarker_EngineInflow] = 0.0;
  }
  
  Inflow_Mach = new su2double[nMarker_EngineInflow];
  Inflow_Pressure = new su2double[nMarker_EngineInflow];
  Inflow_MassFlow = new su2double[nMarker_EngineInflow];
  Inflow_ReverseMassFlow = new su2double[nMarker_EngineInflow];
  Inflow_TotalPressure = new su2double[nMarker_EngineInflow];
  Inflow_Temperature = new su2double[nMarker_EngineInflow];
  Inflow_TotalTemperature = new su2double[nMarker_EngineInflow];
  Inflow_RamDrag = new su2double[nMarker_EngineInflow];
  Inflow_Force = new su2double[nMarker_EngineInflow];
  Inflow_Power = new su2double[nMarker_EngineInflow];
  
  for (iMarker_EngineInflow = 0; iMarker_EngineInflow < nMarker_EngineInflow; iMarker_EngineInflow++) {
    Marker_CfgFile_TagBound[iMarker_CfgFile] = Marker_EngineInflow[iMarker_EngineInflow];
    Marker_CfgFile_KindBC[iMarker_CfgFile] = ENGINE_INFLOW;
    Inflow_Mach[iMarker_EngineInflow] = 0.0;
    Inflow_Pressure[iMarker_EngineInflow] = 0.0;
    Inflow_MassFlow[iMarker_EngineInflow] = 0.0;
    Inflow_ReverseMassFlow[iMarker_EngineInflow] = 0.0;
    Inflow_TotalPressure[iMarker_EngineInflow] = 0.0;
    Inflow_Temperature[iMarker_EngineInflow] = 0.0;
    Inflow_TotalTemperature[iMarker_EngineInflow] = 0.0;
    Inflow_RamDrag[iMarker_EngineInflow] = 0.0;
    Inflow_Force[iMarker_EngineInflow] = 0.0;
    Inflow_Power[iMarker_EngineInflow] = 0.0;
    iMarker_CfgFile++;
  }
  
  Exhaust_Pressure = new su2double[nMarker_EngineExhaust];
  Exhaust_Temperature = new su2double[nMarker_EngineExhaust];
  Exhaust_MassFlow = new su2double[nMarker_EngineExhaust];
  Exhaust_TotalPressure = new su2double[nMarker_EngineExhaust];
  Exhaust_TotalTemperature = new su2double[nMarker_EngineExhaust];
  Exhaust_GrossThrust = new su2double[nMarker_EngineExhaust];
  Exhaust_Force = new su2double[nMarker_EngineExhaust];
  Exhaust_Power = new su2double[nMarker_EngineExhaust];
  
  for (iMarker_EngineExhaust = 0; iMarker_EngineExhaust < nMarker_EngineExhaust; iMarker_EngineExhaust++) {
    Marker_CfgFile_TagBound[iMarker_CfgFile] = Marker_EngineExhaust[iMarker_EngineExhaust];
    Marker_CfgFile_KindBC[iMarker_CfgFile] = ENGINE_EXHAUST;
    Exhaust_Pressure[iMarker_EngineExhaust] = 0.0;
    Exhaust_Temperature[iMarker_EngineExhaust] = 0.0;
    Exhaust_MassFlow[iMarker_EngineExhaust] = 0.0;
    Exhaust_TotalPressure[iMarker_EngineExhaust] = 0.0;
    Exhaust_TotalTemperature[iMarker_EngineExhaust] = 0.0;
    Exhaust_GrossThrust[iMarker_EngineExhaust] = 0.0;
    Exhaust_Force[iMarker_EngineExhaust] = 0.0;
    Exhaust_Power[iMarker_EngineExhaust] = 0.0;
    iMarker_CfgFile++;
  }
  
  for (iMarker_Supersonic_Inlet = 0; iMarker_Supersonic_Inlet < nMarker_Supersonic_Inlet; iMarker_Supersonic_Inlet++) {
    Marker_CfgFile_TagBound[iMarker_CfgFile] = Marker_Supersonic_Inlet[iMarker_Supersonic_Inlet];
    Marker_CfgFile_KindBC[iMarker_CfgFile] = SUPERSONIC_INLET;
    iMarker_CfgFile++;
  }
  
  for (iMarker_Supersonic_Outlet = 0; iMarker_Supersonic_Outlet < nMarker_Supersonic_Outlet; iMarker_Supersonic_Outlet++) {
    Marker_CfgFile_TagBound[iMarker_CfgFile] = Marker_Supersonic_Outlet[iMarker_Supersonic_Outlet];
    Marker_CfgFile_KindBC[iMarker_CfgFile] = SUPERSONIC_OUTLET;
    iMarker_CfgFile++;
  }

  for (iMarker_Neumann = 0; iMarker_Neumann < nMarker_Neumann; iMarker_Neumann++) {
    Marker_CfgFile_TagBound[iMarker_CfgFile] = Marker_Neumann[iMarker_Neumann];
    Marker_CfgFile_KindBC[iMarker_CfgFile] = NEUMANN;
    iMarker_CfgFile++;
  }
  
  for (iMarker_Internal = 0; iMarker_Internal < nMarker_Internal; iMarker_Internal++) {
    Marker_CfgFile_TagBound[iMarker_CfgFile] = Marker_Internal[iMarker_Internal];
    Marker_CfgFile_KindBC[iMarker_CfgFile] = INTERNAL_BOUNDARY;
    iMarker_CfgFile++;
  }

  for (iMarker_Custom = 0; iMarker_Custom < nMarker_Custom; iMarker_Custom++) {
    Marker_CfgFile_TagBound[iMarker_CfgFile] = Marker_Custom[iMarker_Custom];
    Marker_CfgFile_KindBC[iMarker_CfgFile] = CUSTOM_BOUNDARY;
    iMarker_CfgFile++;
  }

  for (iMarker_Outlet = 0; iMarker_Outlet < nMarker_Outlet; iMarker_Outlet++) {
    Marker_CfgFile_TagBound[iMarker_CfgFile] = Marker_Outlet[iMarker_Outlet];
    Marker_CfgFile_KindBC[iMarker_CfgFile] = OUTLET_FLOW;
    iMarker_CfgFile++;
  }

  for (iMarker_Isothermal = 0; iMarker_Isothermal < nMarker_Isothermal; iMarker_Isothermal++) {
    Marker_CfgFile_TagBound[iMarker_CfgFile] = Marker_Isothermal[iMarker_Isothermal];
    Marker_CfgFile_KindBC[iMarker_CfgFile] = ISOTHERMAL;
    iMarker_CfgFile++;
  }

  for (iMarker_HeatFlux = 0; iMarker_HeatFlux < nMarker_HeatFlux; iMarker_HeatFlux++) {
    Marker_CfgFile_TagBound[iMarker_CfgFile] = Marker_HeatFlux[iMarker_HeatFlux];
    Marker_CfgFile_KindBC[iMarker_CfgFile] = HEAT_FLUX;
    iMarker_CfgFile++;
  }

  for (iMarker_Clamped = 0; iMarker_Clamped < nMarker_Clamped; iMarker_Clamped++) {
    Marker_CfgFile_TagBound[iMarker_CfgFile] = Marker_Clamped[iMarker_Clamped];
    Marker_CfgFile_KindBC[iMarker_CfgFile] = CLAMPED_BOUNDARY;
    iMarker_CfgFile++;
  }

  for (iMarker_Displacement = 0; iMarker_Displacement < nMarker_Displacement; iMarker_Displacement++) {
    Marker_CfgFile_TagBound[iMarker_CfgFile] = Marker_Displacement[iMarker_Displacement];
    Marker_CfgFile_KindBC[iMarker_CfgFile] = DISPLACEMENT_BOUNDARY;
    iMarker_CfgFile++;
  }

  for (iMarker_Load = 0; iMarker_Load < nMarker_Load; iMarker_Load++) {
    Marker_CfgFile_TagBound[iMarker_CfgFile] = Marker_Load[iMarker_Load];
    Marker_CfgFile_KindBC[iMarker_CfgFile] = LOAD_BOUNDARY;
    iMarker_CfgFile++;
  }

  for (iMarker_Damper = 0; iMarker_Damper < nMarker_Damper; iMarker_Damper++) {
    Marker_CfgFile_TagBound[iMarker_CfgFile] = Marker_Damper[iMarker_Damper];
    Marker_CfgFile_KindBC[iMarker_CfgFile] = DAMPER_BOUNDARY;
    iMarker_CfgFile++;
  }

  for (iMarker_Load_Dir = 0; iMarker_Load_Dir < nMarker_Load_Dir; iMarker_Load_Dir++) {
    Marker_CfgFile_TagBound[iMarker_CfgFile] = Marker_Load_Dir[iMarker_Load_Dir];
    Marker_CfgFile_KindBC[iMarker_CfgFile] = LOAD_DIR_BOUNDARY;
    iMarker_CfgFile++;
  }

  for (iMarker_Disp_Dir = 0; iMarker_Disp_Dir < nMarker_Disp_Dir; iMarker_Disp_Dir++) {
    Marker_CfgFile_TagBound[iMarker_CfgFile] = Marker_Disp_Dir[iMarker_Disp_Dir];
    Marker_CfgFile_KindBC[iMarker_CfgFile] = DISP_DIR_BOUNDARY;
    iMarker_CfgFile++;
  }

  for (iMarker_Load_Sine = 0; iMarker_Load_Sine < nMarker_Load_Sine; iMarker_Load_Sine++) {
    Marker_CfgFile_TagBound[iMarker_CfgFile] = Marker_Load_Sine[iMarker_Load_Sine];
    Marker_CfgFile_KindBC[iMarker_CfgFile] = LOAD_SINE_BOUNDARY;
    iMarker_CfgFile++;
  }


  for (iMarker_FlowLoad = 0; iMarker_FlowLoad < nMarker_FlowLoad; iMarker_FlowLoad++) {
    Marker_CfgFile_TagBound[iMarker_CfgFile] = Marker_FlowLoad[iMarker_FlowLoad];
    Marker_CfgFile_KindBC[iMarker_CfgFile] = FLOWLOAD_BOUNDARY;
    iMarker_CfgFile++;
  }

  for (iMarker_CfgFile = 0; iMarker_CfgFile < nMarker_CfgFile; iMarker_CfgFile++) {
    Marker_CfgFile_Monitoring[iMarker_CfgFile] = NO;
    for (iMarker_Monitoring = 0; iMarker_Monitoring < nMarker_Monitoring; iMarker_Monitoring++)
      if (Marker_CfgFile_TagBound[iMarker_CfgFile] == Marker_Monitoring[iMarker_Monitoring])
        Marker_CfgFile_Monitoring[iMarker_CfgFile] = YES;
  }

  for (iMarker_CfgFile = 0; iMarker_CfgFile < nMarker_CfgFile; iMarker_CfgFile++) {
    Marker_CfgFile_GeoEval[iMarker_CfgFile] = NO;
    for (iMarker_GeoEval = 0; iMarker_GeoEval < nMarker_GeoEval; iMarker_GeoEval++)
      if (Marker_CfgFile_TagBound[iMarker_CfgFile] == Marker_GeoEval[iMarker_GeoEval])
        Marker_CfgFile_GeoEval[iMarker_CfgFile] = YES;
  }

  for (iMarker_CfgFile = 0; iMarker_CfgFile < nMarker_CfgFile; iMarker_CfgFile++) {
    Marker_CfgFile_Designing[iMarker_CfgFile] = NO;
    for (iMarker_Designing = 0; iMarker_Designing < nMarker_Designing; iMarker_Designing++)
      if (Marker_CfgFile_TagBound[iMarker_CfgFile] == Marker_Designing[iMarker_Designing])
        Marker_CfgFile_Designing[iMarker_CfgFile] = YES;
  }

  for (iMarker_CfgFile = 0; iMarker_CfgFile < nMarker_CfgFile; iMarker_CfgFile++) {
    Marker_CfgFile_Plotting[iMarker_CfgFile] = NO;
    for (iMarker_Plotting = 0; iMarker_Plotting < nMarker_Plotting; iMarker_Plotting++)
      if (Marker_CfgFile_TagBound[iMarker_CfgFile] == Marker_Plotting[iMarker_Plotting])
        Marker_CfgFile_Plotting[iMarker_CfgFile] = YES;
  }
  
  for (iMarker_CfgFile = 0; iMarker_CfgFile < nMarker_CfgFile; iMarker_CfgFile++) {
    Marker_CfgFile_Analyze[iMarker_CfgFile] = NO;
    for (iMarker_Analyze = 0; iMarker_Analyze < nMarker_Analyze; iMarker_Analyze++)
      if (Marker_CfgFile_TagBound[iMarker_CfgFile] == Marker_Analyze[iMarker_Analyze])
        Marker_CfgFile_Analyze[iMarker_CfgFile] = YES;
  }

  /*--- Identification of Fluid-Structure interface markers ---*/

  for (iMarker_CfgFile = 0; iMarker_CfgFile < nMarker_CfgFile; iMarker_CfgFile++) {
    unsigned short indexMarker = 0;
    Marker_CfgFile_ZoneInterface[iMarker_CfgFile] = NO;
    for (iMarker_ZoneInterface = 0; iMarker_ZoneInterface < nMarker_ZoneInterface; iMarker_ZoneInterface++)
      if (Marker_CfgFile_TagBound[iMarker_CfgFile] == Marker_ZoneInterface[iMarker_ZoneInterface])
            indexMarker = (int)(iMarker_ZoneInterface/2+1);
    Marker_CfgFile_ZoneInterface[iMarker_CfgFile] = indexMarker;
  }

/*--- Identification of Turbomachinery markers and flag them---*/

  for (iMarker_CfgFile = 0; iMarker_CfgFile < nMarker_CfgFile; iMarker_CfgFile++) {
    unsigned short indexMarker=0;
    Marker_CfgFile_Turbomachinery[iMarker_CfgFile] = NO;
    Marker_CfgFile_TurbomachineryFlag[iMarker_CfgFile] = NO;
    for (iMarker_Turbomachinery = 0; iMarker_Turbomachinery < nMarker_Turbomachinery; iMarker_Turbomachinery++){
      if (Marker_CfgFile_TagBound[iMarker_CfgFile] == Marker_TurboBoundIn[iMarker_Turbomachinery]){
        indexMarker=(iMarker_Turbomachinery+1);
        Marker_CfgFile_Turbomachinery[iMarker_CfgFile] = indexMarker;
        Marker_CfgFile_TurbomachineryFlag[iMarker_CfgFile] = INFLOW;
      }
      if (Marker_CfgFile_TagBound[iMarker_CfgFile] == Marker_TurboBoundOut[iMarker_Turbomachinery]){
        indexMarker=(iMarker_Turbomachinery+1);
        Marker_CfgFile_Turbomachinery[iMarker_CfgFile] = indexMarker;
        Marker_CfgFile_TurbomachineryFlag[iMarker_CfgFile] = OUTFLOW;
      }
    }
  }

  /*--- Identification of MixingPlane interface markers ---*/

  for (iMarker_CfgFile = 0; iMarker_CfgFile < nMarker_CfgFile; iMarker_CfgFile++) {
  	unsigned short indexMarker=0;
    Marker_CfgFile_MixingPlaneInterface[iMarker_CfgFile] = NO;
    for (iMarker_MixingPlaneInterface = 0; iMarker_MixingPlaneInterface < nMarker_MixingPlaneInterface; iMarker_MixingPlaneInterface++)
      if (Marker_CfgFile_TagBound[iMarker_CfgFile] == Marker_MixingPlaneInterface[iMarker_MixingPlaneInterface])
      	indexMarker=(int)(iMarker_MixingPlaneInterface/2+1);
    Marker_CfgFile_MixingPlaneInterface[iMarker_CfgFile] = indexMarker;
  }

  for (iMarker_CfgFile = 0; iMarker_CfgFile < nMarker_CfgFile; iMarker_CfgFile++) {
    Marker_CfgFile_DV[iMarker_CfgFile] = NO;
    for (iMarker_DV = 0; iMarker_DV < nMarker_DV; iMarker_DV++)
      if (Marker_CfgFile_TagBound[iMarker_CfgFile] == Marker_DV[iMarker_DV])
        Marker_CfgFile_DV[iMarker_CfgFile] = YES;
  }
  
  /*--- Add an extra check for DV_MARKER to make sure that any given marker
   name is recognized as an existing boundary in the problem. ---*/
  
  unsigned short markerCount = 0;
  for (iMarker_DV = 0; iMarker_DV < nMarker_DV; iMarker_DV++) {
    for (iMarker_CfgFile = 0; iMarker_CfgFile < nMarker_CfgFile; iMarker_CfgFile++) {
      if (Marker_CfgFile_TagBound[iMarker_CfgFile] == Marker_DV[iMarker_DV])
        markerCount++;
    }
  }
  if ((nMarker_DV > 0) && (markerCount != nMarker_DV)) {
    SU2_MPI::Error("DV_MARKER contains marker names that do not exist in the lists of BCs in the config file.", CURRENT_FUNCTION);
  }
  
  for (iMarker_CfgFile = 0; iMarker_CfgFile < nMarker_CfgFile; iMarker_CfgFile++) {
    Marker_CfgFile_Moving[iMarker_CfgFile] = NO;
    for (iMarker_Moving = 0; iMarker_Moving < nMarker_Moving; iMarker_Moving++)
      if (Marker_CfgFile_TagBound[iMarker_CfgFile] == Marker_Moving[iMarker_Moving])
        Marker_CfgFile_Moving[iMarker_CfgFile] = YES;
  }

  for (iMarker_CfgFile=0; iMarker_CfgFile < nMarker_CfgFile; iMarker_CfgFile++) {
    Marker_CfgFile_PyCustom[iMarker_CfgFile] = NO;
    for(iMarker_PyCustom=0; iMarker_PyCustom < nMarker_PyCustom; iMarker_PyCustom++)
      if (Marker_CfgFile_TagBound[iMarker_CfgFile] == Marker_PyCustom[iMarker_PyCustom])
        Marker_CfgFile_PyCustom[iMarker_CfgFile] = YES;
  }

}

void CConfig::SetOutput(unsigned short val_software, unsigned short val_izone) {

  unsigned short iMarker_Euler, iMarker_Custom, iMarker_FarField,
  iMarker_SymWall, iMarker_PerBound, iMarker_NearFieldBound,
  iMarker_Fluid_InterfaceBound, iMarker_Dirichlet, iMarker_Inlet, iMarker_Riemann,
  iMarker_Giles, iMarker_Outlet, iMarker_Isothermal, iMarker_HeatFlux,
  iMarker_EngineInflow, iMarker_EngineExhaust, iMarker_Displacement, iMarker_Damper,
  iMarker_Load, iMarker_FlowLoad,  iMarker_Neumann, iMarker_Internal, iMarker_Monitoring,
  iMarker_Designing, iMarker_GeoEval, iMarker_Plotting, iMarker_Analyze, iMarker_DV, iDV_Value,
  iMarker_ZoneInterface, iMarker_PyCustom, iMarker_Load_Dir, iMarker_Disp_Dir, iMarker_Load_Sine, iMarker_Clamped,
  iMarker_Moving, iMarker_Supersonic_Inlet, iMarker_Supersonic_Outlet, iMarker_ActDiskInlet,
  iMarker_ActDiskOutlet, iMarker_MixingPlaneInterface;
  
  bool fea = ((Kind_Solver == FEM_ELASTICITY) || (Kind_Solver == DISC_ADJ_FEM));
  
<<<<<<< HEAD
 
=======

>>>>>>> 62e6edb8
  cout << endl <<"----------------- Physical Case Definition ( Zone "  << iZone << " ) -------------------" << endl;
  if (val_software == SU2_CFD) {
	if (FSI_Problem) {
	   cout << "Fluid-Structure Interaction." << endl;
<<<<<<< HEAD
	}
=======
  }
>>>>>>> 62e6edb8

  if (DiscreteAdjoint) {
     cout <<"Discrete Adjoint equations using Algorithmic Differentiation " << endl;
     cout <<"based on the physical case: ";
  }
    switch (Kind_Solver) {
      case EULER: case DISC_ADJ_EULER: case FEM_EULER: case DISC_ADJ_FEM_EULER:
        if (Kind_Regime == COMPRESSIBLE) cout << "Compressible Euler equations." << endl;
        if (Kind_Regime == INCOMPRESSIBLE) cout << "Incompressible Euler equations." << endl;
        break;
      case NAVIER_STOKES: case DISC_ADJ_NAVIER_STOKES: case FEM_NAVIER_STOKES: case DISC_ADJ_FEM_NS:
        if (Kind_Regime == COMPRESSIBLE) cout << "Compressible Laminar Navier-Stokes' equations." << endl;
        if (Kind_Regime == INCOMPRESSIBLE) cout << "Incompressible Laminar Navier-Stokes' equations." << endl;
        break;
      case RANS: case DISC_ADJ_RANS: case FEM_RANS: case DISC_ADJ_FEM_RANS:
        if (Kind_Regime == COMPRESSIBLE) cout << "Compressible RANS equations." << endl;
        if (Kind_Regime == INCOMPRESSIBLE) cout << "Incompressible RANS equations." << endl;
        cout << "Turbulence model: ";
        switch (Kind_Turb_Model) {
          case SA:     cout << "Spalart Allmaras" << endl; break;
          case SA_NEG: cout << "Negative Spalart Allmaras" << endl; break;
          case SST:    cout << "Menter's SST"     << endl; break;
          case SA_E:   cout << "Edwards Spalart Allmaras" << endl; break;
          case SA_COMP:   cout << "Compressibility Correction Spalart Allmaras" << endl; break;
          case SA_E_COMP:   cout << "Compressibility Correction Edwards Spalart Allmaras" << endl; break;
        }
        if (QCR) cout << "Using Quadratic Constitutive Relation, 2000 version (QCR2000)" << endl;
        cout << "Hybrid RANS/LES: ";
        switch (Kind_HybridRANSLES){
          case NO_HYBRIDRANSLES: cout <<  "No Hybrid RANS/LES" << endl; break;
          case SA_DES:  cout << "Detached Eddy Simulation (DES97) " << endl; break;
          case SA_DDES:  cout << "Delayed Detached Eddy Simulation (DDES) with Standard SGS" << endl; break;
          case SA_ZDES:  cout << "Delayed Detached Eddy Simulation (DDES) with Vorticity-based SGS" << endl; break;
          case SA_EDDES:  cout << "Delayed Detached Eddy Simulation (DDES) with Shear-layer Adapted SGS" << endl; break;
        }
        if (using_uq){
          cout << "Perturbing Reynold's Stress Matrix towards "<< eig_val_comp << " component turbulence"<< endl;
          if (uq_permute) cout << "Permuting eigenvectors" << endl;  
        } 
        break;
      case FEM_LES:
        if (Kind_Regime == COMPRESSIBLE)   cout << "Compressible LES equations." << endl;
        if (Kind_Regime == INCOMPRESSIBLE) cout << "Incompressible LES equations." << endl;
        cout << "Subgrid Scale model: ";
        switch (Kind_SGS_Model) {
          case IMPLICIT_LES: cout << "Implicit LES" << endl; break;
          case SMAGORINSKY:  cout << "Smagorinsky " << endl; break;
          case WALE:         cout << "WALE"         << endl; break;
          case VREMAN:       cout << "VREMAN"         << endl; break;
          default:
            SU2_MPI::Error("Subgrid Scale model not specified.", CURRENT_FUNCTION);

        }
        break;
      case FEM_ELASTICITY: case DISC_ADJ_FEM:
    	  if (Kind_Struct_Solver == SMALL_DEFORMATIONS) cout << "Geometrically linear elasticity solver." << endl;
    	  if (Kind_Struct_Solver == LARGE_DEFORMATIONS) cout << "Geometrically non-linear elasticity solver." << endl;
    	  if (Kind_Material == LINEAR_ELASTIC) cout << "Linear elastic material." << endl;
    	  if (Kind_Material == NEO_HOOKEAN) {
    		  if (Kind_Material_Compress == COMPRESSIBLE_MAT) cout << "Compressible Neo-Hookean material model." << endl;
    	  }
    	  break;
      case ADJ_EULER: cout << "Continuous Euler adjoint equations." << endl; break;
      case ADJ_NAVIER_STOKES:
        if (Frozen_Visc_Cont)
          cout << "Continuous Navier-Stokes adjoint equations with frozen (laminar) viscosity." << endl;
        else
          cout << "Continuous Navier-Stokes adjoint equations." << endl;
        break;
      case ADJ_RANS:
        if (Frozen_Visc_Cont)
          cout << "Continuous RANS adjoint equations with frozen (laminar and eddy) viscosity." << endl;
        else
          cout << "Continuous RANS adjoint equations." << endl;

        break;

    }

    if ((Kind_Regime == COMPRESSIBLE) && (Kind_Solver != FEM_ELASTICITY)) {
      cout << "Mach number: " << Mach <<"."<< endl;
      cout << "Angle of attack (AoA): " << AoA <<" deg, and angle of sideslip (AoS): " << AoS <<" deg."<< endl;
      if ((Kind_Solver == NAVIER_STOKES) || (Kind_Solver == ADJ_NAVIER_STOKES) ||
          (Kind_Solver == RANS) || (Kind_Solver == ADJ_RANS))
        cout << "Reynolds number: " << Reynolds <<". Reference length "  << Length_Reynolds << "." << endl;
      if (Fixed_CL_Mode) {
      	cout << "Fixed CL mode, target value: " << Target_CL << "." << endl;
      }
      if (Fixed_CM_Mode) {
      		cout << "Fixed CM mode, target value:  " << Target_CM << "." << endl;
      		cout << "HTP rotation axis (X,Z): ("<< HTP_Axis[0] <<", "<< HTP_Axis[1] <<")."<< endl;
      }
    }

    if (EquivArea) {
      cout <<"The equivalent area is going to be evaluated on the near-field."<< endl;
      cout <<"The lower integration limit is "<<EA_IntLimit[0]<<", and the upper is "<<EA_IntLimit[1]<<"."<< endl;
      cout <<"The near-field is situated at "<<EA_IntLimit[2]<<"."<< endl;
    }

    if (GetGrid_Movement()) {
      cout << "Performing a dynamic mesh simulation: ";
      switch (Kind_GridMovement) {
        case NO_MOVEMENT:     cout << "no direct movement." << endl; break;
        case RIGID_MOTION:    cout << "rigid mesh motion." << endl; break;
        case MOVING_HTP:      cout << "HTP moving." << endl; break;
        case ROTATING_FRAME:  cout << "rotating reference frame." << endl; break;
        case FLUID_STRUCTURE: cout << "fluid-structure motion." << endl; break;
        case EXTERNAL:        cout << "externally prescribed motion." << endl; break;
      }
    }

    if (Restart) {
      if (Read_Binary_Restart) cout << "Reading and writing binary SU2 native restart files." << endl;
      else cout << "Reading and writing ASCII SU2 native restart files." << endl;
      if (!ContinuousAdjoint && Kind_Solver != FEM_ELASTICITY) cout << "Read flow solution from: " << Solution_FileName << "." << endl;
      if (ContinuousAdjoint) cout << "Read adjoint solution from: " << Solution_AdjFileName << "." << endl;
    }
    else {
        if (fea) cout << "No restart solution, initialize from undeformed configuration." << endl;
        else cout << "No restart solution, use the values at infinity (freestream)." << endl;
    }

    if (ContinuousAdjoint)
      cout << "Read flow solution from: " << Solution_FileName << "." << endl;
  
    if (!fea){
      if (Kind_Regime == COMPRESSIBLE) {
      if (Ref_NonDim == DIMENSIONAL) { cout << "Dimensional simulation." << endl; }
      else if (Ref_NonDim == FREESTREAM_PRESS_EQ_ONE) { cout << "Non-Dimensional simulation (P=1.0, Rho=1.0, T=1.0 at the farfield)." << endl; }
      else if (Ref_NonDim == FREESTREAM_VEL_EQ_MACH) { cout << "Non-Dimensional simulation (V=Mach, Rho=1.0, T=1.0 at the farfield)." << endl; }
      else if (Ref_NonDim == FREESTREAM_VEL_EQ_ONE) { cout << "Non-Dimensional simulation (V=1.0, Rho=1.0, T=1.0 at the farfield)." << endl; }
    } else if (Kind_Regime == INCOMPRESSIBLE) {
      if (Ref_Inc_NonDim == DIMENSIONAL) { cout << "Dimensional simulation." << endl; }
      else if (Ref_Inc_NonDim == INITIAL_VALUES) { cout << "Non-Dimensional simulation using intialization values." << endl; }
      else if (Ref_Inc_NonDim == REFERENCE_VALUES) { cout << "Non-Dimensional simulation using user-specified reference values." << endl; }
    }
      
      if (RefArea == 0.0) cout << "The reference area will be computed using y(2D) or z(3D) projection." << endl;
      else { cout << "The reference area is " << RefArea;
        if (SystemMeasurements == US) cout << " ft^2." << endl; else cout << " m^2." << endl;
      }

      if (SemiSpan == 0.0) cout << "The semi-span will be computed using the max y(3D) value." << endl;
      else { cout << "The semi-span length area is " << SemiSpan;
        if (SystemMeasurements == US) cout << " ft." << endl; else cout << " m." << endl;
      }

      cout << "The reference length is " << RefLength;
      if (SystemMeasurements == US) cout << " ft." << endl; else cout << " m." << endl;

      if (nMarker_Monitoring != 0){
<<<<<<< HEAD
        if ((nRefOriginMoment_X > 1) || (nRefOriginMoment_Y > 1) || (nRefOriginMoment_Z > 1)) {
          cout << "Surface(s) where the force coefficients are evaluated and \n";
          cout << "their reference origin for moment computation: \n";
          
          for (iMarker_Monitoring = 0; iMarker_Monitoring < nMarker_Monitoring; iMarker_Monitoring++) {
            cout << "   - " << Marker_Monitoring[iMarker_Monitoring] << " (" << RefOriginMoment_X[iMarker_Monitoring] <<", "<<RefOriginMoment_Y[iMarker_Monitoring] <<", "<< RefOriginMoment_Z[iMarker_Monitoring] << ")";
            if (iMarker_Monitoring < nMarker_Monitoring-1) cout << ".\n";
            else {
              if (SystemMeasurements == US) cout <<" ft."<< endl;
              else cout <<" m."<< endl;
            }
            
=======
      if ((nRefOriginMoment_X > 1) || (nRefOriginMoment_Y > 1) || (nRefOriginMoment_Z > 1)) {
        cout << "Surface(s) where the force coefficients are evaluated and \n";
        cout << "their reference origin for moment computation: \n";

        for (iMarker_Monitoring = 0; iMarker_Monitoring < nMarker_Monitoring; iMarker_Monitoring++) {
          cout << "   - " << Marker_Monitoring[iMarker_Monitoring] << " (" << RefOriginMoment_X[iMarker_Monitoring] <<", "<<RefOriginMoment_Y[iMarker_Monitoring] <<", "<< RefOriginMoment_Z[iMarker_Monitoring] << ")";
          if (iMarker_Monitoring < nMarker_Monitoring-1) cout << ".\n";
          else {
          if (SystemMeasurements == US) cout <<" ft."<< endl;
          else cout <<" m."<< endl;
>>>>>>> 62e6edb8
          }
        }
        else {
          cout << "Reference origin for moment evaluation is (" << RefOriginMoment_X[0] << ", " << RefOriginMoment_Y[0] << ", " << RefOriginMoment_Z[0] << ")." << endl;
          cout << "Surface(s) where the force coefficients are evaluated: ";
          for (iMarker_Monitoring = 0; iMarker_Monitoring < nMarker_Monitoring; iMarker_Monitoring++) {
            cout << Marker_Monitoring[iMarker_Monitoring];
            if (iMarker_Monitoring < nMarker_Monitoring-1) cout << ", ";
            else cout <<"."<< endl;
          }
          cout<< endl;
        }
      }
    }
    }
    
    if (nMarker_Designing != 0) {
      cout << "Surface(s) where the objective function is evaluated: ";
      for (iMarker_Designing = 0; iMarker_Designing < nMarker_Designing; iMarker_Designing++) {
        cout << Marker_Designing[iMarker_Designing];
        if (iMarker_Designing < nMarker_Designing-1) cout << ", ";
        else cout <<".";
      }
      cout<< endl;
    }
    
    if (nMarker_Plotting != 0) {
      cout << "Surface(s) plotted in the output file: ";
      for (iMarker_Plotting = 0; iMarker_Plotting < nMarker_Plotting; iMarker_Plotting++) {
        cout << Marker_Plotting[iMarker_Plotting];
        if (iMarker_Plotting < nMarker_Plotting-1) cout << ", ";
        else cout <<".";
      }
      cout<< endl;
    }
    
    if (nMarker_Analyze != 0) {
      cout << "Surface(s) to be analyzed in detail: ";
      for (iMarker_Analyze = 0; iMarker_Analyze < nMarker_Analyze; iMarker_Analyze++) {
        cout << Marker_Analyze[iMarker_Analyze];
        if (iMarker_Analyze < nMarker_Analyze-1) cout << ", ";
        else cout <<".";
      }
      cout<< endl;
    }
    
    if (nMarker_ZoneInterface != 0) {
      cout << "Surface(s) acting as an interface among zones: ";
      for (iMarker_ZoneInterface = 0; iMarker_ZoneInterface < nMarker_ZoneInterface; iMarker_ZoneInterface++) {
        cout << Marker_ZoneInterface[iMarker_ZoneInterface];
        if (iMarker_ZoneInterface < nMarker_ZoneInterface-1) cout << ", ";
        else cout <<".";
      }
      cout<<endl;
    }

    if(nMarker_PyCustom != 0) {
      cout << "Surface(s) that are customizable in Python: ";
      for(iMarker_PyCustom=0; iMarker_PyCustom < nMarker_PyCustom; iMarker_PyCustom++){
        cout << Marker_PyCustom[iMarker_PyCustom];
        if (iMarker_PyCustom < nMarker_PyCustom-1) cout << ", ";
        else cout << ".";
      }
      cout << endl;
    }
    
    if (nMarker_DV != 0) {
      cout << "Surface(s) affected by the design variables: ";
      for (iMarker_DV = 0; iMarker_DV < nMarker_DV; iMarker_DV++) {
        cout << Marker_DV[iMarker_DV];
        if (iMarker_DV < nMarker_DV-1) cout << ", ";
        else cout <<".";
      }
      cout<< endl;
    }

    if (nMarker_Moving != 0) {
      cout << "Surface(s) in motion: ";
      for (iMarker_Moving = 0; iMarker_Moving < nMarker_Moving; iMarker_Moving++) {
        cout << Marker_Moving[iMarker_Moving];
        if (iMarker_Moving < nMarker_Moving-1) cout << ", ";
        else cout <<".";
      }
      cout<< endl;
    }

  }

  if (val_software == SU2_GEO) {
    if (nMarker_GeoEval != 0) {
      cout << "Surface(s) where the geometrical based functions is evaluated: ";
      for (iMarker_GeoEval = 0; iMarker_GeoEval < nMarker_GeoEval; iMarker_GeoEval++) {
        cout << Marker_GeoEval[iMarker_GeoEval];
        if (iMarker_GeoEval < nMarker_GeoEval-1) cout << ", ";
        else cout <<".";
      }
      cout<< endl;
    }
  }

  cout << "Input mesh file name: " << Mesh_FileName << endl;

	if (val_software == SU2_DOT) {
    if (DiscreteAdjoint) {
      cout << "Input sensitivity file name: " << GetObjFunc_Extension(Solution_AdjFileName) << "." << endl;
    }else {
		cout << "Input sensitivity file name: " << SurfAdjCoeff_FileName << "." << endl;
	}
  }

	if (val_software == SU2_MSH) {
		switch (Kind_Adaptation) {
		case FULL: case WAKE: case FULL_FLOW: case FULL_ADJOINT: case SMOOTHING: case SUPERSONIC_SHOCK:
			break;
		case GRAD_FLOW:
			cout << "Read flow solution from: " << Solution_FileName << "." << endl;
			break;
		case GRAD_ADJOINT:
			cout << "Read adjoint flow solution from: " << Solution_AdjFileName << "." << endl;
			break;
		case GRAD_FLOW_ADJ: case COMPUTABLE: case REMAINING:
			cout << "Read flow solution from: " << Solution_FileName << "." << endl;
			cout << "Read adjoint flow solution from: " << Solution_AdjFileName << "." << endl;
			break;
		}
	}

	if (val_software == SU2_DEF) {
		cout << endl <<"---------------- Grid deformation parameters ( Zone "  << iZone << " )  ----------------" << endl;
		cout << "Grid deformation using a linear elasticity method." << endl;

    if (Hold_GridFixed == YES) cout << "Hold some regions of the mesh fixed (hardcode implementation)." << endl;
  }

  if (val_software == SU2_DOT) {
  cout << endl <<"-------------- Surface deformation parameters ( Zone "  << iZone << " ) ----------------" << endl;
  }

  if (((val_software == SU2_DEF) || (val_software == SU2_DOT)) && (Design_Variable[0] != NO_DEFORMATION)) {

    for (unsigned short iDV = 0; iDV < nDV; iDV++) {

      
      if ((Design_Variable[iDV] != NO_DEFORMATION) &&
          (Design_Variable[iDV] != FFD_SETTING) &&
          (Design_Variable[iDV] != SCALE_GRID) &&
          (Design_Variable[iDV] != TRANSLATE_GRID) &&
          (Design_Variable[iDV] != ROTATE_GRID) &&
          (Design_Variable[iDV] != SURFACE_FILE)) {
        
        if (iDV == 0)
          cout << "Design variables definition (markers <-> value <-> param):" << endl;
        
        switch (Design_Variable[iDV]) {
          case FFD_CONTROL_POINT_2D:  cout << "FFD 2D (control point) <-> "; break;
          case FFD_CAMBER_2D:         cout << "FFD 2D (camber) <-> "; break;
          case FFD_THICKNESS_2D:      cout << "FFD 2D (thickness) <-> "; break;
          case FFD_TWIST_2D:          cout << "FFD 2D (twist) <-> "; break;
          case HICKS_HENNE:           cout << "Hicks Henne <-> " ; break;
          case SURFACE_BUMP:          cout << "Surface bump <-> " ; break;
          case ANGLE_OF_ATTACK:       cout << "Angle of attack <-> " ; break;
          case CST:           	      cout << "Kulfan parameter number (CST) <-> " ; break;
          case TRANSLATION:           cout << "Translation design variable."; break;
          case SCALE:                 cout << "Scale design variable."; break;
          case NACA_4DIGITS:          cout << "NACA four digits <-> "; break;
          case PARABOLIC:             cout << "Parabolic <-> "; break;
          case AIRFOIL:               cout << "Airfoil <-> "; break;
          case ROTATION:              cout << "Rotation <-> "; break;
          case FFD_CONTROL_POINT:     cout << "FFD (control point) <-> "; break;
          case FFD_NACELLE:           cout << "FFD (nacelle) <-> "; break;
          case FFD_GULL:              cout << "FFD (gull) <-> "; break;
          case FFD_TWIST:             cout << "FFD (twist) <-> "; break;
          case FFD_ROTATION:          cout << "FFD (rotation) <-> "; break;
          case FFD_CONTROL_SURFACE:   cout << "FFD (control surface) <-> "; break;
          case FFD_CAMBER:            cout << "FFD (camber) <-> "; break;
          case FFD_THICKNESS:         cout << "FFD (thickness) -> "; break;
          case FFD_ANGLE_OF_ATTACK:   cout << "FFD (angle of attack) <-> "; break;
        }
        
        for (iMarker_DV = 0; iMarker_DV < nMarker_DV; iMarker_DV++) {
          cout << Marker_DV[iMarker_DV];
          if (iMarker_DV < nMarker_DV-1) cout << ", ";
          else cout << " <-> ";
        }

        for (iDV_Value = 0; iDV_Value < nDV_Value[iDV]; iDV_Value++) {
          cout << DV_Value[iDV][iDV_Value];
          if (iDV_Value != nDV_Value[iDV]-1) cout << ", ";
        }
        cout << " <-> ";

        if ((Design_Variable[iDV] == NO_DEFORMATION) ||
            (Design_Variable[iDV] == FFD_SETTING) ||
            (Design_Variable[iDV] == SCALE) ) nParamDV = 0;
        if (Design_Variable[iDV] == ANGLE_OF_ATTACK) nParamDV = 1;
        if ((Design_Variable[iDV] == FFD_CAMBER_2D) ||
            (Design_Variable[iDV] == FFD_THICKNESS_2D) ||
            (Design_Variable[iDV] == HICKS_HENNE) ||
            (Design_Variable[iDV] == PARABOLIC) ||
            (Design_Variable[iDV] == AIRFOIL) ||
            (Design_Variable[iDV] == FFD_GULL) ||
            (Design_Variable[iDV] == FFD_ANGLE_OF_ATTACK) ) nParamDV = 2;
        if ((Design_Variable[iDV] ==  TRANSLATION) ||
            (Design_Variable[iDV] ==  NACA_4DIGITS) ||
            (Design_Variable[iDV] ==  CST) ||
            (Design_Variable[iDV] ==  SURFACE_BUMP) ||
            (Design_Variable[iDV] ==  FFD_CAMBER) ||
            (Design_Variable[iDV] ==  FFD_TWIST_2D) ||
            (Design_Variable[iDV] ==  FFD_THICKNESS) ) nParamDV = 3;
        if (Design_Variable[iDV] == FFD_CONTROL_POINT_2D) nParamDV = 5;
        if (Design_Variable[iDV] == ROTATION) nParamDV = 6;
        if ((Design_Variable[iDV] ==  FFD_CONTROL_POINT) ||
            (Design_Variable[iDV] ==  FFD_ROTATION) ||
            (Design_Variable[iDV] ==  FFD_CONTROL_SURFACE) ) nParamDV = 7;
        if (Design_Variable[iDV] == FFD_TWIST) nParamDV = 8;

        for (unsigned short iParamDV = 0; iParamDV < nParamDV; iParamDV++) {

          if (iParamDV == 0) cout << "( ";

          if ((iParamDV == 0) &&
              ((Design_Variable[iDV] == NO_DEFORMATION) ||
               (Design_Variable[iDV] == FFD_SETTING) ||
               (Design_Variable[iDV] == FFD_ANGLE_OF_ATTACK) ||
               (Design_Variable[iDV] == FFD_CONTROL_POINT_2D) ||
               (Design_Variable[iDV] == FFD_CAMBER_2D) ||
               (Design_Variable[iDV] == FFD_THICKNESS_2D) ||
               (Design_Variable[iDV] == FFD_TWIST_2D) ||
               (Design_Variable[iDV] == FFD_CONTROL_POINT) ||
               (Design_Variable[iDV] == FFD_NACELLE) ||
               (Design_Variable[iDV] == FFD_GULL) ||
               (Design_Variable[iDV] == FFD_TWIST) ||
               (Design_Variable[iDV] == FFD_ROTATION) ||
               (Design_Variable[iDV] == FFD_CONTROL_SURFACE) ||
               (Design_Variable[iDV] == FFD_CAMBER) ||
               (Design_Variable[iDV] == FFD_THICKNESS))) cout << FFDTag[iDV];
          else cout << ParamDV[iDV][iParamDV];

          if (iParamDV < nParamDV-1) cout << ", ";
          else cout <<" )"<< endl;
          
        }

      }
      
      else if (Design_Variable[iDV] == NO_DEFORMATION) {
        cout << "No deformation of the numerical grid. Just output .su2 file." << endl;
      }
      
      else if (Design_Variable[iDV] == SCALE_GRID) {
        nParamDV = 0;
        cout << "Scaling of the volume grid by a constant factor." << endl;
      }
      
      else if (Design_Variable[iDV] == TRANSLATE_GRID) {
        nParamDV = 3;
        cout << "Rigid translation of the volume grid." << endl;
      }
      
      else if (Design_Variable[iDV] == ROTATE_GRID) {
        nParamDV = 6;
        cout << "Rigid rotation of the volume grid." << endl;
      }

      else if (Design_Variable[iDV] == FFD_SETTING) {
        
        cout << "Setting the FFD box structure." << endl;
        cout << "FFD boxes definition (FFD tag <-> degree <-> coord):" << endl;
        
        for (unsigned short iFFDBox = 0; iFFDBox < nFFDBox; iFFDBox++) {
          
          cout << TagFFDBox[iFFDBox] << " <-> ";
          
          for (unsigned short iDegreeFFD = 0; iDegreeFFD < 3; iDegreeFFD++) {
            if (iDegreeFFD == 0) cout << "( ";
            cout << DegreeFFDBox[iFFDBox][iDegreeFFD];
            if (iDegreeFFD < 2) cout << ", ";
            else cout <<" )";
          }
          
          cout << " <-> ";

          for (unsigned short iCoordFFD = 0; iCoordFFD < 24; iCoordFFD++) {
            if (iCoordFFD == 0) cout << "( ";
            cout << CoordFFDBox[iFFDBox][iCoordFFD];
            if (iCoordFFD < 23) cout << ", ";
            else cout <<" )"<< endl;
          }
          
        }
        
      }
      
      else cout << endl;

		}
	}

	if (((val_software == SU2_CFD) && ( ContinuousAdjoint || DiscreteAdjoint)) || (val_software == SU2_DOT)) {

		cout << endl <<"---------------- Design problem definition  ( Zone "  << iZone << " ) ------------------" << endl;
		if (nObj==1) {
      switch (Kind_ObjFunc[0]) {
        case DRAG_COEFFICIENT:           cout << "CD objective function";
          if (Fixed_CL_Mode) {           cout << " using fixed CL mode, dCD/dCL = " << dCD_dCL << "." << endl; }
          else if (Fixed_CM_Mode) {      cout << " using fixed CMy mode, dCD/dCMy = " << dCD_dCMy << "." << endl; }
          else {                         cout << "." << endl; }
          break;
        case LIFT_COEFFICIENT:           cout << "CL objective function." << endl; break;
        case MOMENT_X_COEFFICIENT:       cout << "CMx objective function" << endl;
          if (Fixed_CL_Mode) {           cout << " using fixed CL mode, dCMx/dCL = " << dCMx_dCL << "." << endl; }
          else {                         cout << "." << endl; }
          break;
        case MOMENT_Y_COEFFICIENT:       cout << "CMy objective function" << endl;
          if (Fixed_CL_Mode) {           cout << " using fixed CL mode, dCMy/dCL = " << dCMy_dCL << "." << endl; }
          else {                         cout << "." << endl; }
          break;
        case MOMENT_Z_COEFFICIENT:       cout << "CMz objective function" << endl;
          if (Fixed_CL_Mode) {           cout << " using fixed CL mode, dCMz/dCL = " << dCMz_dCL << "." << endl; }
          else {                         cout << "." << endl; }
          break;
        case INVERSE_DESIGN_PRESSURE:    cout << "Inverse design (Cp) objective function." << endl; break;
        case INVERSE_DESIGN_HEATFLUX:    cout << "Inverse design (Heat Flux) objective function." << endl; break;
        case SIDEFORCE_COEFFICIENT:      cout << "Side force objective function." << endl; break;
        case EFFICIENCY:                 cout << "CL/CD objective function." << endl; break;
        case EQUIVALENT_AREA:            cout << "Equivalent area objective function. CD weight: " << WeightCd <<"."<< endl;  break;
        case NEARFIELD_PRESSURE:         cout << "Nearfield pressure objective function. CD weight: " << WeightCd <<"."<< endl;  break;
        case FORCE_X_COEFFICIENT:        cout << "X-force objective function." << endl; break;
        case FORCE_Y_COEFFICIENT:        cout << "Y-force objective function." << endl; break;
        case FORCE_Z_COEFFICIENT:        cout << "Z-force objective function." << endl; break;
        case THRUST_COEFFICIENT:         cout << "Thrust objective function." << endl; break;
        case TORQUE_COEFFICIENT:         cout << "Torque efficiency objective function." << endl; break;
        case TOTAL_HEATFLUX:             cout << "Total heat flux objective function." << endl; break;
        case MAXIMUM_HEATFLUX:           cout << "Maximum heat flux objective function." << endl; break;
        case FIGURE_OF_MERIT:            cout << "Rotor Figure of Merit objective function." << endl; break;
        case BUFFET_SENSOR:              cout << "Buffet sensor objective function." << endl; break;
        case SURFACE_TOTAL_PRESSURE:         cout << "Average total pressure objective function." << endl; break;
        case SURFACE_STATIC_PRESSURE:        cout << "Average static pressure objective function." << endl; break;
        case SURFACE_MASSFLOW:             cout << "Mass flow rate objective function." << endl; break;
        case SURFACE_MACH:             cout << "Mach number objective function." << endl; break;
        case CUSTOM_OBJFUNC:        		cout << "Custom objective function." << endl; break;
        case REFERENCE_GEOMETRY:        cout << "Target geometry objective function." << endl; break;
        case REFERENCE_NODE:            cout << "Target node displacement objective function." << endl; break;
        case VOLUME_FRACTION:           cout << "Volume fraction objective function." << endl; break;
      }
		}
		else {
		  cout << "Weighted sum objective function." << endl;
		}

	}

	if (val_software == SU2_CFD) {
		cout << endl <<"--------------- Space Numerical Integration ( Zone "  << iZone << " ) ------------------" << endl;

		if (SmoothNumGrid) cout << "There are some smoothing iterations on the grid coordinates." << endl;

    if ((Kind_Solver == EULER) || (Kind_Solver == NAVIER_STOKES) || (Kind_Solver == RANS) ||
         (Kind_Solver == DISC_ADJ_EULER) || (Kind_Solver == DISC_ADJ_NAVIER_STOKES) || (Kind_Solver == DISC_ADJ_RANS) ) {

      if (Kind_ConvNumScheme_Flow == SPACE_CENTERED) {
        if (Kind_Centered_Flow == JST) {
          cout << "Jameson-Schmidt-Turkel scheme (2nd order in space) for the flow inviscid terms."<< endl;
          cout << "JST viscous coefficients (2nd & 4th): " << Kappa_2nd_Flow << ", " << Kappa_4th_Flow <<"." << endl;
          cout << "The method includes a grid stretching correction (p = 0.3)."<< endl;
        }
        if (Kind_Centered_Flow == JST_KE) {
          cout << "Jameson-Schmidt-Turkel scheme (2nd order in space) for the flow inviscid terms."<< endl;
          cout << "JST viscous coefficients (2nd & 4th): " << Kappa_2nd_Flow << ", " << Kappa_4th_Flow << "." << endl;
          cout << "The method includes a grid stretching correction (p = 0.3)."<< endl;
        }
        if (Kind_Centered_Flow == LAX) {
          cout << "Lax-Friedrich scheme (1st order in space) for the flow inviscid terms."<< endl;
          cout << "Lax viscous coefficients (1st): " << Kappa_1st_Flow << "." << endl;
          cout << "First order integration." << endl;
        }
      }

      if (Kind_ConvNumScheme_Flow == SPACE_UPWIND) {
        if (Kind_Upwind_Flow == ROE)   cout << "Roe (with entropy fix = "<< EntropyFix_Coeff <<") solver for the flow inviscid terms."<< endl;
        if (Kind_Upwind_Flow == TURKEL) cout << "Roe-Turkel solver for the flow inviscid terms."<< endl;
        if (Kind_Upwind_Flow == AUSM)  cout << "AUSM solver for the flow inviscid terms."<< endl;
        if (Kind_Upwind_Flow == HLLC)  cout << "HLLC solver for the flow inviscid terms."<< endl;
        if (Kind_Upwind_Flow == SW)  cout << "Steger-Warming solver for the flow inviscid terms."<< endl;
        if (Kind_Upwind_Flow == MSW)  cout << "Modified Steger-Warming solver for the flow inviscid terms."<< endl;
        if (Kind_Upwind_Flow == CUSP)  cout << "CUSP solver for the flow inviscid terms."<< endl;
        if (Kind_Upwind_Flow == L2ROE) cout << "L2ROE Low Mach ROE solver for the flow inviscid terms."<< endl;
        if (Kind_Upwind_Flow == LMROE) cout << "Rieper Low Mach ROE solver for the flow inviscid terms."<< endl;
        if (Kind_Upwind_Flow == SLAU) cout << "Simple Low-Dissipation AUSM solver for the flow inviscid terms."<< endl;
        if (Kind_Upwind_Flow == SLAU2) cout << "Simple Low-Dissipation AUSM 2 solver for the flow inviscid terms."<< endl;
        if (Kind_Upwind_Flow == FDS)   cout << "Flux difference splitting (FDS) upwind scheme for the flow inviscid terms."<< endl;
        if (Kind_Upwind_Flow == AUSMPLUSUP)  cout << "AUSM+-up solver for the flow inviscid terms."<< endl;
	if (Kind_Upwind_Flow == AUSMPLUSUP2)  cout << "AUSM+-up2 solver for the flow inviscid terms."<< endl;
          
        if (Kind_Regime == COMPRESSIBLE) {
          switch (Kind_RoeLowDiss) {
            case NO_ROELOWDISS: cout << "Standard Roe without low-dissipation function."<< endl; break;
            case NTS: cout << "Roe with NTS low-dissipation function."<< endl; break;
            case FD: cout << "Roe with DDES's FD low-dissipation function."<< endl; break;
            case NTS_DUCROS: cout << "Roe with NTS low-dissipation function + Ducros shock sensor."<< endl; break;
            case FD_DUCROS: cout << "Roe with DDES's FD low-dissipation function + Ducros shock sensor."<< endl; break;
          }
        }
        
        if (MUSCL_Flow) {
          cout << "Second order integration in space, with slope limiter." << endl;
            switch (Kind_SlopeLimit_Flow) {
              case NO_LIMITER:
                cout << "No slope-limiting method. "<< endl;
                break;
              case VENKATAKRISHNAN:
                cout << "Venkatakrishnan slope-limiting method, with constant: " << Venkat_LimiterCoeff <<". "<< endl;
                cout << "The reference element size is: " << RefElemLength <<". "<< endl;
                break;
              case VENKATAKRISHNAN_WANG:
                cout << "Venkatakrishnan-Wang slope-limiting method, with constant: " << Venkat_LimiterCoeff <<". "<< endl;
                break;
              case BARTH_JESPERSEN:
                cout << "Barth-Jespersen slope-limiting method." << endl;
                break;
              case VAN_ALBADA_EDGE:
                cout << "Van Albada slope-limiting method implemented by edges." << endl;
                break;
            }
        }
        else {
          cout << "First order integration in space." << endl;
        }
        
      }

    }

    if ((Kind_Solver == RANS) || (Kind_Solver == DISC_ADJ_RANS)) {
      if (Kind_ConvNumScheme_Turb == SPACE_UPWIND) {
        if (Kind_Upwind_Turb == SCALAR_UPWIND) cout << "Scalar upwind solver for the turbulence model."<< endl;
        if (MUSCL_Turb) {
          cout << "Second order integration in space with slope limiter." << endl;
            switch (Kind_SlopeLimit_Turb) {
              case NO_LIMITER:
                cout << "No slope-limiting method. "<< endl;
                break;
              case VENKATAKRISHNAN:
                cout << "Venkatakrishnan slope-limiting method, with constant: " << Venkat_LimiterCoeff <<". "<< endl;
                cout << "The reference element size is: " << RefElemLength <<". "<< endl;
                break;
              case VENKATAKRISHNAN_WANG:
                cout << "Venkatakrishnan-Wang slope-limiting method, with constant: " << Venkat_LimiterCoeff <<". "<< endl;
                break;
              case BARTH_JESPERSEN:
                cout << "Barth-Jespersen slope-limiting method." << endl;
                break;
              case VAN_ALBADA_EDGE:
                cout << "Van Albada slope-limiting method implemented by edges." << endl;
                break;
            }
        }
        else {
          cout << "First order integration in space." << endl;
        }
      }
    }

    if ((Kind_Solver == ADJ_EULER) || (Kind_Solver == ADJ_NAVIER_STOKES) || (Kind_Solver == ADJ_RANS)) {

      if (Kind_ConvNumScheme_AdjFlow == SPACE_CENTERED) {
        if (Kind_Centered_AdjFlow == JST) {
          cout << "Jameson-Schmidt-Turkel scheme for the adjoint inviscid terms."<< endl;
          cout << "JST viscous coefficients (1st, 2nd, & 4th): " << Kappa_1st_AdjFlow
          << ", " << Kappa_2nd_AdjFlow << ", " << Kappa_4th_AdjFlow <<"."<< endl;
          cout << "The method includes a grid stretching correction (p = 0.3)."<< endl;
          cout << "Second order integration." << endl;
        }
        if (Kind_Centered_AdjFlow == LAX) {
          cout << "Lax-Friedrich scheme for the adjoint inviscid terms."<< endl;
          cout << "First order integration." << endl;
        }
      }

      if (Kind_ConvNumScheme_AdjFlow == SPACE_UPWIND) {
        if (Kind_Upwind_AdjFlow == ROE) cout << "Roe (with entropy fix = "<< EntropyFix_Coeff <<") solver for the adjoint inviscid terms."<< endl;
        if (MUSCL_AdjFlow) {
          cout << "Second order integration with slope limiter." << endl;
            switch (Kind_SlopeLimit_AdjFlow) {
              case NO_LIMITER:
                cout << "No slope-limiting method. "<< endl;
                break;
              case VENKATAKRISHNAN:
                cout << "Venkatakrishnan slope-limiting method, with constant: " << Venkat_LimiterCoeff <<". "<< endl;
                cout << "The reference element size is: " << RefElemLength <<". "<< endl;
                break;
              case VENKATAKRISHNAN_WANG:
                cout << "Venkatakrishnan-Wang slope-limiting method, with constant: " << Venkat_LimiterCoeff <<". "<< endl;
                break;
              case BARTH_JESPERSEN:
                cout << "Barth-Jespersen slope-limiting method." << endl;
                break;
              case VAN_ALBADA_EDGE:
                cout << "Van Albada slope-limiting method implemented by edges." << endl;
                break;
              case SHARP_EDGES:
                cout << "Sharp edges slope-limiting method, with constant: " << Venkat_LimiterCoeff <<". "<< endl;
                cout << "The reference element size is: " << RefElemLength <<". "<< endl;
                cout << "The reference sharp edge distance is: " << AdjSharp_LimiterCoeff*RefElemLength*Venkat_LimiterCoeff <<". "<< endl;
                break;
              case WALL_DISTANCE:
                cout << "Wall distance slope-limiting method, with constant: " << Venkat_LimiterCoeff <<". "<< endl;
                cout << "The reference element size is: " << RefElemLength <<". "<< endl;
                cout << "The reference wall distance is: " << AdjSharp_LimiterCoeff*RefElemLength*Venkat_LimiterCoeff <<". "<< endl;
                break;
            }
        }
        else {
          cout << "First order integration." << endl;
        }
      }
      
      cout << "The reference sharp edge distance is: " << AdjSharp_LimiterCoeff*RefElemLength*Venkat_LimiterCoeff <<". "<< endl;

    }

    if ((Kind_Solver == ADJ_RANS) && (!Frozen_Visc_Cont)) {
      if (Kind_ConvNumScheme_AdjTurb == SPACE_UPWIND) {
        if (Kind_Upwind_Turb == SCALAR_UPWIND) cout << "Scalar upwind solver (first order) for the adjoint turbulence model."<< endl;
        if (MUSCL_AdjTurb) {
          cout << "Second order integration with slope limiter." << endl;
            switch (Kind_SlopeLimit_AdjTurb) {
              case NO_LIMITER:
                cout << "No slope-limiting method. "<< endl;
                break;
              case VENKATAKRISHNAN:
                cout << "Venkatakrishnan slope-limiting method, with constant: " << Venkat_LimiterCoeff <<". "<< endl;
                cout << "The reference element size is: " << RefElemLength <<". "<< endl;
                break;
              case VENKATAKRISHNAN_WANG:
                cout << "Venkatakrishnan-Wang slope-limiting method, with constant: " << Venkat_LimiterCoeff <<". "<< endl;
                break;
              case BARTH_JESPERSEN:
                cout << "Barth-Jespersen slope-limiting method." << endl;
                break;
              case VAN_ALBADA_EDGE:
                cout << "Van Albada slope-limiting method implemented by edges." << endl;
                break;
              case SHARP_EDGES:
                cout << "Sharp edges slope-limiting method, with constant: " << Venkat_LimiterCoeff <<". "<< endl;
                cout << "The reference element size is: " << RefElemLength <<". "<< endl;
                cout << "The reference sharp edge distance is: " << AdjSharp_LimiterCoeff*RefElemLength*Venkat_LimiterCoeff <<". "<< endl;
                break;
              case WALL_DISTANCE:
                cout << "Wall distance slope-limiting method, with constant: " << Venkat_LimiterCoeff <<". "<< endl;
                cout << "The reference element size is: " << RefElemLength <<". "<< endl;
                cout << "The reference wall distance is: " << AdjSharp_LimiterCoeff*RefElemLength*Venkat_LimiterCoeff <<". "<< endl;
                break;
            }
        }
        else {
          cout << "First order integration." << endl;
        }
      }
    }

    if ((Kind_Solver == NAVIER_STOKES) || (Kind_Solver == RANS) ||
        (Kind_Solver == DISC_ADJ_NAVIER_STOKES) || (Kind_Solver == DISC_ADJ_RANS)) {
        cout << "Average of gradients with correction (viscous flow terms)." << endl;
    }

    if ((Kind_Solver == ADJ_NAVIER_STOKES) || (Kind_Solver == ADJ_RANS)) {
      cout << "Average of gradients with correction (viscous adjoint terms)." << endl;
    }

    if ((Kind_Solver == RANS) || (Kind_Solver == DISC_ADJ_RANS)) {
      cout << "Average of gradients with correction (viscous turbulence terms)." << endl;
    }

    if ((Kind_Solver == ADJ_RANS) && (!Frozen_Visc_Cont)) {
      cout << "Average of gradients with correction (2nd order) for computation of adjoint viscous turbulence terms." << endl;
      if (Kind_TimeIntScheme_AdjTurb == EULER_IMPLICIT) cout << "Euler implicit method for the turbulent adjoint equation." << endl;
    }

    if(Kind_Solver != FEM_EULER && Kind_Solver != FEM_NAVIER_STOKES &&
       Kind_Solver != FEM_RANS  && Kind_Solver != FEM_LES &&
       Kind_Solver != DISC_ADJ_FEM_EULER && Kind_Solver != DISC_ADJ_FEM_NS && 
       Kind_Solver != DISC_ADJ_FEM_RANS) {
      if (!fea){
        switch (Kind_Gradient_Method) {
          case GREEN_GAUSS: cout << "Gradient computation using Green-Gauss theorem." << endl; break;
          case WEIGHTED_LEAST_SQUARES: cout << "Gradient Computation using weighted Least-Squares method." << endl; break;
        }
      }
      else{
        cout << "Spatial discretization using the Finite Element Method." << endl;
      }
    }

    if(Kind_Solver == FEM_EULER || Kind_Solver == FEM_NAVIER_STOKES ||
       Kind_Solver == FEM_RANS  || Kind_Solver == FEM_LES ||
       Kind_Solver == DISC_ADJ_FEM_EULER || Kind_Solver == DISC_ADJ_FEM_NS ||
       Kind_Solver == DISC_ADJ_FEM_RANS) {
      if(Kind_FEM_Flow == DG) {
        cout << "Discontinuous Galerkin Finite element solver" << endl;

        switch( Riemann_Solver_FEM ) {
          case ROE:           cout << "Roe (with entropy fix) solver for inviscid fluxes over the faces" << endl; break;
          case LAX_FRIEDRICH: cout << "Lax-Friedrich solver for inviscid fluxes over the faces" << endl; break;
          case AUSM:          cout << "AUSM solver inviscid fluxes over the faces" << endl; break;
          case HLLC:          cout << "HLLC solver inviscid fluxes over the faces" << endl; break;
        }

        if(Kind_Solver != FEM_EULER && Kind_Solver != DISC_ADJ_FEM_EULER) {
          cout << "Theta symmetrizing terms interior penalty: " << Theta_Interior_Penalty_DGFEM << endl;
        }
      }

      cout << "Quadrature factor for elements with constant Jacobian:     " << Quadrature_Factor_Straight << endl;
      cout << "Quadrature factor for elements with non-constant Jacobian: " << Quadrature_Factor_Curved << endl;

      cout << "Byte alignment matrix multiplications:      " << byteAlignmentMatMul << endl;
      cout << "Padded matrix size for optimal performance: " << sizeMatMulPadding << endl;
    }

    cout << endl <<"--------------- Time Numerical Integration  ( Zone "  << iZone << " ) ------------------" << endl;

    if (!fea) {
		switch (Unsteady_Simulation) {
		  case NO:
			cout << "Local time stepping (steady state simulation)." << endl; break;
		  case TIME_STEPPING:
			cout << "Unsteady simulation using a time stepping strategy."<< endl;
			if (Unst_CFL != 0.0) {
                          cout << "Time step computed by the code. Unsteady CFL number: " << Unst_CFL <<"."<< endl;
                          if (Delta_UnstTime != 0.0) {
                            cout << "Synchronization time provided by the user (s): "<< Delta_UnstTime << "." << endl;
                          }
                        }
			else cout << "Unsteady time step provided by the user (s): "<< Delta_UnstTime << "." << endl;
			break;
		  case DT_STEPPING_1ST: case DT_STEPPING_2ND:
			if (Unsteady_Simulation == DT_STEPPING_1ST) cout << "Unsteady simulation, dual time stepping strategy (first order in time)."<< endl;
			if (Unsteady_Simulation == DT_STEPPING_2ND) cout << "Unsteady simulation, dual time stepping strategy (second order in time)."<< endl;
			if (Unst_CFL != 0.0) cout << "Time step computed by the code. Unsteady CFL number: " << Unst_CFL <<"."<< endl;
			else cout << "Unsteady time step provided by the user (s): "<< Delta_UnstTime << "." << endl;
			cout << "Total number of internal Dual Time iterations: "<< Unst_nIntIter <<"." << endl;
			break;
		}
  }
	else {
		switch (Dynamic_Analysis) {
		  case NO:
			cout << "Static structural analysis." << endl; break;
		  case YES:
			cout << "Dynamic structural analysis."<< endl;
			cout << "Time step provided by the user for the dynamic analysis(s): "<< Delta_DynTime << "." << endl;
			break;
		}
	}

    if ((Kind_Solver == EULER) || (Kind_Solver == NAVIER_STOKES) || (Kind_Solver == RANS) ||
        (Kind_Solver == DISC_ADJ_EULER) || (Kind_Solver == DISC_ADJ_NAVIER_STOKES) || (Kind_Solver == DISC_ADJ_RANS) ||
        (Kind_Solver == DISC_ADJ_FEM_EULER) || (Kind_Solver == DISC_ADJ_FEM_NS) || (Kind_Solver == DISC_ADJ_FEM_RANS)) {
      switch (Kind_TimeIntScheme_Flow) {
        case RUNGE_KUTTA_EXPLICIT:
          cout << "Runge-Kutta explicit method for the flow equations." << endl;
          cout << "Number of steps: " << nRKStep << endl;
          cout << "Alpha coefficients: ";
          for (unsigned short iRKStep = 0; iRKStep < nRKStep; iRKStep++) {
            cout << "\t" << RK_Alpha_Step[iRKStep];
          }
          cout << endl;
          break;
        case EULER_EXPLICIT:
          cout << "Euler explicit method for the flow equations." << endl;
          break;
        case EULER_IMPLICIT:
          cout << "Euler implicit method for the flow equations." << endl;
          switch (Kind_Linear_Solver) {
            case BCGSTAB:
              cout << "BCGSTAB is used for solving the linear system." << endl;
              switch (Kind_Linear_Solver_Prec) {
                case ILU: cout << "Using a ILU("<< Linear_Solver_ILU_n <<") preconditioning."<< endl; break;
                case LINELET: cout << "Using a linelet preconditioning."<< endl; break;
                case LU_SGS: cout << "Using a LU-SGS preconditioning."<< endl; break;
                case JACOBI: cout << "Using a Jacobi preconditioning."<< endl; break;
              }
              cout << "Convergence criteria of the linear solver: "<< Linear_Solver_Error <<"."<< endl;
              cout << "Max number of linear iterations: "<< Linear_Solver_Iter <<"."<< endl;
              break;
            case FGMRES:
            case RESTARTED_FGMRES:
              cout << "FGMRES is used for solving the linear system." << endl;
              switch (Kind_Linear_Solver_Prec) {
                case ILU: cout << "Using a ILU("<< Linear_Solver_ILU_n <<") preconditioning."<< endl; break;
                case LINELET: cout << "Using a linelet preconditioning."<< endl; break;
                case LU_SGS: cout << "Using a LU-SGS preconditioning."<< endl; break;
                case JACOBI: cout << "Using a Jacobi preconditioning."<< endl; break;
              }
              cout << "Convergence criteria of the linear solver: "<< Linear_Solver_Error <<"."<< endl;
              cout << "Max number of linear iterations: "<< Linear_Solver_Iter <<"."<< endl;
               break;
            case SMOOTHER_JACOBI:
              cout << "A Jacobi method is used for smoothing the linear system." << endl;
              break;
            case SMOOTHER_ILU:
              cout << "A ILU("<< Linear_Solver_ILU_n <<") method is used for smoothing the linear system." << endl;
              break;
            case SMOOTHER_LUSGS:
              cout << "A LU-SGS method is used for smoothing the linear system." << endl;
              break;
            case SMOOTHER_LINELET:
              cout << "A Linelet method is used for smoothing the linear system." << endl;
              break;
          }
          break;
        case CLASSICAL_RK4_EXPLICIT:
          cout << "Classical RK4 explicit method for the flow equations." << endl;
          cout << "Number of steps: " << 4 << endl;
          cout << "Time coefficients: {0.5, 0.5, 1, 1}" << endl;
          cout << "Function coefficients: {1/6, 1/3, 1/3, 1/6}" << endl;
          break;
      }
    }

    if (fea) {
      switch (Kind_TimeIntScheme_FEA) {
        case CD_EXPLICIT:
          cout << "Explicit time integration (NOT IMPLEMENTED YET)." << endl;
          break;
        case GENERALIZED_ALPHA:
          cout << "Generalized-alpha method." << endl;
          break;
        case NEWMARK_IMPLICIT:
          if (Dynamic_Analysis) cout << "Newmark implicit method for the structural time integration." << endl;
          switch (Kind_Linear_Solver) {
            case BCGSTAB:
              cout << "BCGSTAB is used for solving the linear system." << endl;
              cout << "Convergence criteria of the linear solver: "<< Linear_Solver_Error <<"."<< endl;
              cout << "Max number of iterations: "<< Linear_Solver_Iter <<"."<< endl;
              break;
            case FGMRES: case RESTARTED_FGMRES:
              cout << "FGMRES is used for solving the linear system." << endl;
              cout << "Convergence criteria of the linear solver: "<< Linear_Solver_Error <<"."<< endl;
              cout << "Max number of iterations: "<< Linear_Solver_Iter <<"."<< endl;
              break;
            case CONJUGATE_GRADIENT:
              cout << "A Conjugate Gradient method is used for solving the linear system." << endl;
              cout << "Convergence criteria of the linear solver: "<< Linear_Solver_Error <<"."<< endl;
              cout << "Max number of iterations: "<< Linear_Solver_Iter <<"."<< endl;
              break;
          }
          break;
      }
    }

    if ((Kind_Solver == ADJ_EULER) || (Kind_Solver == ADJ_NAVIER_STOKES) || (Kind_Solver == ADJ_RANS)) {
      switch (Kind_TimeIntScheme_AdjFlow) {
        case RUNGE_KUTTA_EXPLICIT:
          cout << "Runge-Kutta explicit method for the adjoint equations." << endl;
          cout << "Number of steps: " << nRKStep << endl;
          cout << "Alpha coefficients: ";
          for (unsigned short iRKStep = 0; iRKStep < nRKStep; iRKStep++) {
            cout << "\t" << RK_Alpha_Step[iRKStep];
          }
          cout << endl;
          break;
        case EULER_EXPLICIT: cout << "Euler explicit method for the adjoint equations." << endl; break;
        case EULER_IMPLICIT: cout << "Euler implicit method for the adjoint equations." << endl; break;
      }
    }

    if(Kind_Solver == FEM_EULER || Kind_Solver == FEM_NAVIER_STOKES ||
       Kind_Solver == FEM_RANS  || Kind_Solver == FEM_LES) {
      switch (Kind_TimeIntScheme_FEM_Flow) {
        case RUNGE_KUTTA_EXPLICIT:
          cout << "Runge-Kutta explicit method for the flow equations." << endl;
          cout << "Number of steps: " << nRKStep << endl;
          cout << "Alpha coefficients: ";
          for (unsigned short iRKStep = 0; iRKStep < nRKStep; iRKStep++) {
            cout << "\t" << RK_Alpha_Step[iRKStep];
          }
          cout << endl;
          break;
        case CLASSICAL_RK4_EXPLICIT:
          cout << "Classical RK4 explicit method for the flow equations." << endl;
          cout << "Number of steps: " << 4 << endl;
          cout << "Time coefficients: {0.5, 0.5, 1, 1}" << endl;
          cout << "Function coefficients: {1/6, 1/3, 1/3, 1/6}" << endl;
          break;

        case ADER_DG:
          if(nLevels_TimeAccurateLTS == 1)
            cout << "ADER-DG for the flow equations with global time stepping." << endl;
          else
            cout << "ADER-DG for the flow equations with " << nLevels_TimeAccurateLTS
                 << " levels for time accurate local time stepping." << endl;

          switch( Kind_ADER_Predictor ) {
            case ADER_ALIASED_PREDICTOR:
              cout << "An aliased approach is used in the predictor step. " << endl;
              break;
            case ADER_NON_ALIASED_PREDICTOR:
              cout << "A non-aliased approach is used in the predictor step. " << endl;
              break;
          }
          cout << "Number of time DOFs ADER-DG predictor step: " << nTimeDOFsADER_DG << endl;
          cout << "Location of time DOFs ADER-DG on the interval [-1,1]: ";
          for (unsigned short iDOF=0; iDOF<nTimeDOFsADER_DG; iDOF++) {
            cout << "\t" << TimeDOFsADER_DG[iDOF];
          }
          cout << endl;
          cout << "Time quadrature factor for ADER-DG: " << Quadrature_Factor_Time_ADER_DG << endl;
          cout << "Number of time integration points ADER-DG: " << nTimeIntegrationADER_DG << endl;
          cout << "Location of time integration points ADER-DG on the interval [-1,1]: ";
          for (unsigned short iDOF=0; iDOF<nTimeIntegrationADER_DG; iDOF++) {
            cout << "\t" << TimeIntegrationADER_DG[iDOF];
          }
          cout << endl;
          cout << "Weights of time integration points ADER-DG on the interval [-1,1]: ";
          for (unsigned short iDOF=0; iDOF<nTimeIntegrationADER_DG; iDOF++) {
            cout << "\t" << WeightsIntegrationADER_DG[iDOF];
          }
          cout << endl;
          break;
      }
    }

    if (nMGLevels !=0) {
      
      if (nStartUpIter != 0) cout << "A total of " << nStartUpIter << " start up iterations on the fine grid."<< endl;
      if (MGCycle == V_CYCLE) cout << "V Multigrid Cycle, with " << nMGLevels << " multigrid levels."<< endl;
      if (MGCycle == W_CYCLE) cout << "W Multigrid Cycle, with " << nMGLevels << " multigrid levels."<< endl;
      if (MGCycle == FULLMG_CYCLE) cout << "Full Multigrid Cycle, with " << nMGLevels << " multigrid levels."<< endl;

      cout << "Damping factor for the residual restriction: " << Damp_Res_Restric <<"."<< endl;
      cout << "Damping factor for the correction prolongation: " << Damp_Correc_Prolong <<"."<< endl;
    }

    if ((Kind_Solver != FEM_ELASTICITY) && (Kind_Solver != DISC_ADJ_FEM)) {

      if (!CFL_Adapt) cout << "No CFL adaptation." << endl;
      else cout << "CFL adaptation. Factor down: "<< CFL_AdaptParam[0] <<", factor up: "<< CFL_AdaptParam[1]
        <<",\n                lower limit: "<< CFL_AdaptParam[2] <<", upper limit: " << CFL_AdaptParam[3] <<"."<< endl;

      if (nMGLevels !=0) {
        PrintingToolbox::CTablePrinter MGTable(&std::cout);
        
        MGTable.AddColumn("MG Level",         10);
        MGTable.AddColumn("Presmooth",     10);
        MGTable.AddColumn("PostSmooth",    10);
        MGTable.AddColumn("CorrectSmooth", 10);
        MGTable.SetAlign(PrintingToolbox::CTablePrinter::RIGHT);
        MGTable.PrintHeader();
        for (unsigned short iLevel = 0; iLevel < nMGLevels+1; iLevel++) {
          MGTable << iLevel << MG_PreSmooth[iLevel] << MG_PostSmooth[iLevel] << MG_CorrecSmooth[iLevel];
        }
        MGTable.PrintFooter();
      }
			if (Unsteady_Simulation != TIME_STEPPING) {
				cout << "Courant-Friedrichs-Lewy number:   ";
				cout.precision(3);
				cout.width(6); cout << CFL[0];
				cout << endl;
			}
			
    }

    if ((Kind_Solver == RANS) || (Kind_Solver == DISC_ADJ_RANS))
      if (Kind_TimeIntScheme_Turb == EULER_IMPLICIT)
        cout << "Euler implicit time integration for the turbulence model." << endl;
  }

  if (val_software == SU2_CFD) {

    cout << endl <<"------------------ Convergence Criteria  ( Zone "  << iZone << " ) ---------------------" << endl;

    if (SinglezoneDriver){
      cout << "Maximum number of solver subiterations: " << nIter <<"."<< endl;
      cout << "Maximum number of physical time-steps: " << nTimeIter <<"."<< endl;
    }
    else{
      cout << "Maximum number of iterations: " << nExtIter <<"."<< endl;
    }

    if (!fea){

      if (ConvCriteria == CAUCHY) {
        if (!ContinuousAdjoint && !DiscreteAdjoint)
          switch (Cauchy_Func_Flow) {
            case LIFT_COEFFICIENT: cout << "Cauchy criteria for Lift using "
              << Cauchy_Elems << " elements and epsilon " <<Cauchy_Eps<< "."<< endl; break;
            case DRAG_COEFFICIENT: cout << "Cauchy criteria for Drag using "
              << Cauchy_Elems << " elements and epsilon " <<Cauchy_Eps<< "."<< endl; break;
          }

        if (ContinuousAdjoint || DiscreteAdjoint)
          switch (Cauchy_Func_AdjFlow) {
            case SENS_GEOMETRY: cout << "Cauchy criteria for geo. sensitivity using "
              << Cauchy_Elems << " elements and epsilon " <<Cauchy_Eps<< "."<< endl; break;
            case SENS_MACH: cout << "Cauchy criteria for Mach number sensitivity using "
              << Cauchy_Elems << " elements and epsilon " <<Cauchy_Eps<< "."<< endl; break;
          }

        cout << "Start convergence criteria at iteration " << StartConv_Iter<< "."<< endl;
      
      }


      if (ConvCriteria == RESIDUAL) {
        if (!ContinuousAdjoint && !DiscreteAdjoint) {
          cout << "Reduce the density residual " << OrderMagResidual << " orders of magnitude."<< endl;
          cout << "The minimum bound for the density residual is 10^(" << MinLogResidual<< ")."<< endl;
          cout << "Start convergence criteria at iteration " << StartConv_Iter<< "."<< endl;
        }

        if (ContinuousAdjoint || DiscreteAdjoint) {
          cout << "Reduce the adjoint density residual " << OrderMagResidual << " orders of magnitude."<< endl;
          cout << "The minimum value for the adjoint density residual is 10^(" << MinLogResidual<< ")."<< endl;
        }

      }

    }
    else{
        if (Kind_Struct_Solver == SMALL_DEFORMATIONS) {cout << "Convergence criteria determined by the linear solver." << endl;}
        else if (Kind_Solver == DISC_ADJ_FEM){

        }
        else{
          if (Res_FEM_CRIT == RESFEM_ABSOLUTE){
              cout << "Absolute convergence criteria" << endl;
              cout << "Log10 of displacements (UTOL-A): " << Res_FEM_UTOL << "."<< endl;
              cout << "Log10 of residual (RTOL-A): " << Res_FEM_RTOL << "."<< endl;
              cout << "Log10 of energy (ETOL-A): " << Res_FEM_ETOL << "."<< endl;
          }
          else{
              cout << "Relative convergence criteria" << endl;
              cout << "Displacements tolerance (UTOL): Reduce " << -Res_FEM_UTOL << " orders of magnitude."<< endl;
              cout << "Residual tolerance (RTOL): Reduce " << -Res_FEM_RTOL << " orders of magnitude."<< endl;
              cout << "Energy tolerance (ETOL): Reduce " << -Res_FEM_ETOL << " orders of magnitude."<< endl;
          }
        }
    }


  }

  if (val_software == SU2_MSH) {
    cout << endl <<"----------------- Grid adaptation strategy ( Zone "  << iZone << " ) -------------------" << endl;

    switch (Kind_Adaptation) {
      case NONE: break;
      case PERIODIC: cout << "Grid modification to run periodic bc problems." << endl; break;
      case FULL: cout << "Grid adaptation using a complete refinement." << endl; break;
      case WAKE: cout << "Grid adaptation of the wake." << endl; break;
      case FULL_FLOW: cout << "Flow grid adaptation using a complete refinement." << endl; break;
      case FULL_ADJOINT: cout << "Adjoint grid adaptation using a complete refinement." << endl; break;
      case GRAD_FLOW: cout << "Grid adaptation using gradient based strategy (density)." << endl; break;
      case GRAD_ADJOINT: cout << "Grid adaptation using gradient based strategy (adjoint density)." << endl; break;
      case GRAD_FLOW_ADJ: cout << "Grid adaptation using gradient based strategy (density and adjoint density)." << endl; break;
      case COMPUTABLE: cout << "Grid adaptation using computable correction."<< endl; break;
      case REMAINING: cout << "Grid adaptation using remaining error."<< endl; break;
      case SMOOTHING: cout << "Grid smoothing using an implicit method."<< endl; break;
      case SUPERSONIC_SHOCK: cout << "Grid adaptation for a supersonic shock at Mach: " << Mach <<"."<< endl; break;
    }

    switch (Kind_Adaptation) {
      case GRAD_FLOW: case GRAD_ADJOINT: case GRAD_FLOW_ADJ: case COMPUTABLE: case REMAINING:
        cout << "Power of the dual volume in the adaptation sensor: " << DualVol_Power << endl;
        cout << "Percentage of new elements in the adaptation process: " << New_Elem_Adapt << "."<< endl;
        break;
    }

    if (Analytical_Surface != NONE)
      cout << "Use analytical definition for including points in the surfaces." << endl;

  }

  cout << endl <<"-------------------- Output Information ( Zone "  << iZone << " ) ----------------------" << endl;

  if (val_software == SU2_CFD) {

    if (Low_MemoryOutput) cout << "Writing output files with low memory RAM requirements."<< endl;
    cout << "Writing a solution file every " << Wrt_Sol_Freq <<" iterations."<< endl;
    cout << "Writing the convergence history every " << Wrt_Con_Freq <<" iterations."<< endl;
    if ((Unsteady_Simulation == DT_STEPPING_1ST) || (Unsteady_Simulation == DT_STEPPING_2ND)) {
      cout << "Writing the dual time flow solution every " << Wrt_Sol_Freq_DualTime <<" iterations."<< endl;
      cout << "Writing the dual time convergence history every " << Wrt_Con_Freq_DualTime <<" iterations."<< endl;
    }

    switch (Output_FileFormat) {
      case PARAVIEW: cout << "The output file format is Paraview ASCII legacy (.vtk)." << endl; break;
      case PARAVIEW_BINARY: cout << "The output file format is Paraview binary legacy (.vtk)." << endl; break;
      case TECPLOT: cout << "The output file format is Tecplot ASCII (.dat)." << endl; break;
      case TECPLOT_BINARY: cout << "The output file format is Tecplot binary (.plt)." << endl; break;
      case FIELDVIEW: cout << "The output file format is FieldView ASCII (.uns)." << endl; break;
      case FIELDVIEW_BINARY: cout << "The output file format is FieldView binary (.uns)." << endl; break;
      case CGNS_SOL: cout << "The output file format is CGNS (.cgns)." << endl; break;
    }

    cout << "Convergence history file name: " << Conv_FileName << "." << endl;

    cout << "Forces breakdown file name: " << Breakdown_FileName << "." << endl;

  
    if (!ContinuousAdjoint && !DiscreteAdjoint) {
      cout << "Surface coefficients file name: " << SurfCoeff_FileName << "." << endl;
      cout << "Volume file name: " << Volume_FileName << "." << endl;
      cout << "Restart file name: " << Restart_FileName << "." << endl;
    }
    
    if (ContinuousAdjoint || DiscreteAdjoint) {
      cout << "Adjoint solution file name: " << Solution_AdjFileName << "." << endl;
      cout << "Restart adjoint file name: " << Restart_AdjFileName << "." << endl;
      cout << "Adjoint variables file name: " << Adj_FileName << "." << endl;
      cout << "Surface adjoint coefficients file name: " << SurfAdjCoeff_FileName << "." << endl;
    }

  }

  if (val_software == SU2_SOL) {
    if (Low_MemoryOutput) cout << "Writing output files with low memory RAM requirements."<< endl;
    switch (Output_FileFormat) {
      case PARAVIEW: cout << "The output file format is Paraview ASCII legacy (.vtk)." << endl; break;
      case PARAVIEW_BINARY: cout << "The output file format is Paraview binary legacy (.vtk)." << endl; break;
      case TECPLOT: cout << "The output file format is Tecplot ASCII (.dat)." << endl; break;
      case TECPLOT_BINARY: cout << "The output file format is Tecplot binary (.plt)." << endl; break;
      case FIELDVIEW: cout << "The output file format is FieldView ASCII (.uns)." << endl; break;
      case FIELDVIEW_BINARY: cout << "The output file format is FieldView binary (.uns)." << endl; break;
      case CGNS_SOL: cout << "The output file format is CGNS (.cgns)." << endl; break;
    }
    cout << "Flow variables file name: " << Volume_FileName << "." << endl;
  }

  if (val_software == SU2_DEF) {
    cout << "Output mesh file name: " << Mesh_Out_FileName << ". " << endl;
    if (Visualize_Surface_Def) cout << "A file will be created to visualize the surface deformation." << endl;
    if (Visualize_Volume_Def) cout << "A file will be created to visualize the volume deformation." << endl;
    else cout << "No file for visualizing the deformation." << endl;
    switch (GetDeform_Stiffness_Type()) {
      case INVERSE_VOLUME:
        cout << "Cell stiffness scaled by inverse of the cell volume." << endl;
        break;
      case SOLID_WALL_DISTANCE:
        cout << "Cell stiffness scaled by distance to nearest solid surface." << endl;
        break;
      case CONSTANT_STIFFNESS:
        cout << "Imposing constant cell stiffness." << endl;
        break;
    }
  }

  if (val_software == SU2_MSH) {
    cout << "Output mesh file name: " << Mesh_Out_FileName << ". " << endl;
  }

  if (val_software == SU2_DOT) {
    if (DiscreteAdjoint) {
      cout << "Output Volume Sensitivity file name: " << VolSens_FileName << ". " << endl;
      cout << "Output Surface Sensitivity file name: " << SurfSens_FileName << ". " << endl;
    }
    cout << "Output gradient file name: " << ObjFunc_Grad_FileName << ". " << endl;
  }

  if (val_software == SU2_MSH) {
    cout << "Output mesh file name: " << Mesh_Out_FileName << ". " << endl;
    cout << "Restart flow file name: " << Restart_FileName << "." << endl;
    if ((Kind_Adaptation == FULL_ADJOINT) || (Kind_Adaptation == GRAD_ADJOINT) || (Kind_Adaptation == GRAD_FLOW_ADJ) ||
        (Kind_Adaptation == COMPUTABLE) || (Kind_Adaptation == REMAINING)) {
      if (Kind_ObjFunc[0] == DRAG_COEFFICIENT) cout << "Restart adjoint file name: " << Restart_AdjFileName << "." << endl;
      if (Kind_ObjFunc[0] == EQUIVALENT_AREA) cout << "Restart adjoint file name: " << Restart_AdjFileName << "." << endl;
      if (Kind_ObjFunc[0] == NEARFIELD_PRESSURE) cout << "Restart adjoint file name: " << Restart_AdjFileName << "." << endl;
      if (Kind_ObjFunc[0] == LIFT_COEFFICIENT) cout << "Restart adjoint file name: " << Restart_AdjFileName << "." << endl;
    }
  }

  cout << endl <<"------------- Config File Boundary Information ( Zone "  << iZone << " ) ---------------" << endl;

  PrintingToolbox::CTablePrinter BoundaryTable(&std::cout);
  BoundaryTable.AddColumn("Marker Type", 35);
  BoundaryTable.AddColumn("Marker Name", 35);
  
  BoundaryTable.PrintHeader();
  
  if (nMarker_Euler != 0) {   
    BoundaryTable << "Euler wall";
    for (iMarker_Euler = 0; iMarker_Euler < nMarker_Euler; iMarker_Euler++) {
      BoundaryTable << Marker_Euler[iMarker_Euler];
      if (iMarker_Euler < nMarker_Euler-1)  BoundaryTable << " ";
    }
    BoundaryTable.PrintFooter();
  }
  
  if (nMarker_FarField != 0) {
    BoundaryTable << "Far-field";
    for (iMarker_FarField = 0; iMarker_FarField < nMarker_FarField; iMarker_FarField++) {
      BoundaryTable << Marker_FarField[iMarker_FarField];
      if (iMarker_FarField < nMarker_FarField-1)  BoundaryTable << " ";
    }
    BoundaryTable.PrintFooter();
  }
  
  if (nMarker_SymWall != 0) {
    BoundaryTable << "Symmetry plane";
    for (iMarker_SymWall = 0; iMarker_SymWall < nMarker_SymWall; iMarker_SymWall++) {
      BoundaryTable << Marker_SymWall[iMarker_SymWall];
      if (iMarker_SymWall < nMarker_SymWall-1)  BoundaryTable << " ";
    }
    BoundaryTable.PrintFooter();
  }
  
  if (nMarker_PerBound != 0) {
    BoundaryTable << "Periodic boundary";
    for (iMarker_PerBound = 0; iMarker_PerBound < nMarker_PerBound; iMarker_PerBound++) {
      BoundaryTable << Marker_PerBound[iMarker_PerBound];
      if (iMarker_PerBound < nMarker_PerBound-1)  BoundaryTable << " ";
    }
    BoundaryTable.PrintFooter();
  }

  if (nMarker_NearFieldBound != 0) {
    BoundaryTable << "Near-field boundary";
    for (iMarker_NearFieldBound = 0; iMarker_NearFieldBound < nMarker_NearFieldBound; iMarker_NearFieldBound++) {
      BoundaryTable << Marker_NearFieldBound[iMarker_NearFieldBound];
      if (iMarker_NearFieldBound < nMarker_NearFieldBound-1)  BoundaryTable << " ";
    }
    BoundaryTable.PrintFooter();
  }
  
  if (nMarker_Fluid_InterfaceBound != 0) {
    BoundaryTable << "Fluid interface boundary";
    for (iMarker_Fluid_InterfaceBound = 0; iMarker_Fluid_InterfaceBound < nMarker_Fluid_InterfaceBound; iMarker_Fluid_InterfaceBound++) {
      BoundaryTable << Marker_Fluid_InterfaceBound[iMarker_Fluid_InterfaceBound];
      if (iMarker_Fluid_InterfaceBound < nMarker_Fluid_InterfaceBound-1)  BoundaryTable << " ";
    }
    BoundaryTable.PrintFooter();
  }
  
  if (nMarker_Dirichlet != 0) {
    BoundaryTable << "Dirichlet boundary";
    for (iMarker_Dirichlet = 0; iMarker_Dirichlet < nMarker_Dirichlet; iMarker_Dirichlet++) {
      BoundaryTable << Marker_Dirichlet[iMarker_Dirichlet];
      if (iMarker_Dirichlet < nMarker_Dirichlet-1)  BoundaryTable << " ";
    }
    BoundaryTable.PrintFooter();
  }
  
  if (nMarker_FlowLoad != 0) {
    BoundaryTable << "Flow load boundary";
    for (iMarker_FlowLoad = 0; iMarker_FlowLoad < nMarker_FlowLoad; iMarker_FlowLoad++) {
      BoundaryTable << Marker_FlowLoad[iMarker_FlowLoad];
      if (iMarker_FlowLoad < nMarker_FlowLoad-1)  BoundaryTable << " ";
    }
    BoundaryTable.PrintFooter();
  }
  
  if (nMarker_Internal != 0) {
    BoundaryTable << "Internal boundary";
    for (iMarker_Internal = 0; iMarker_Internal < nMarker_Internal; iMarker_Internal++) {
      BoundaryTable << Marker_Internal[iMarker_Internal];
      if (iMarker_Internal < nMarker_Internal-1)  BoundaryTable << " ";
    }
    BoundaryTable.PrintFooter();
  }
  
  if (nMarker_Inlet != 0) {
    BoundaryTable << "Inlet boundary";
    for (iMarker_Inlet = 0; iMarker_Inlet < nMarker_Inlet; iMarker_Inlet++) {
      BoundaryTable << Marker_Inlet[iMarker_Inlet];
      if (iMarker_Inlet < nMarker_Inlet-1)  BoundaryTable << " ";
    }
    BoundaryTable.PrintFooter();
  } 
  
  if (nMarker_Riemann != 0) {
    BoundaryTable << "Riemann boundary";
    for (iMarker_Riemann = 0; iMarker_Riemann < nMarker_Riemann; iMarker_Riemann++) {
      BoundaryTable << Marker_Riemann[iMarker_Riemann];
      if (iMarker_Riemann < nMarker_Riemann-1)  BoundaryTable << " ";
    }
    BoundaryTable.PrintFooter();
  } 
  
  if (nMarker_Giles != 0) {
    BoundaryTable << "Giles boundary";
    for (iMarker_Giles = 0; iMarker_Giles < nMarker_Giles; iMarker_Giles++) {
      BoundaryTable << Marker_Giles[iMarker_Giles];
      if (iMarker_Giles < nMarker_Giles-1)  BoundaryTable << " ";
    }
    BoundaryTable.PrintFooter();
  } 
  
  if (nMarker_MixingPlaneInterface != 0) {
    BoundaryTable << "MixingPlane boundary";
    for (iMarker_MixingPlaneInterface = 0; iMarker_MixingPlaneInterface < nMarker_MixingPlaneInterface; iMarker_MixingPlaneInterface++) {
      BoundaryTable << Marker_MixingPlaneInterface[iMarker_MixingPlaneInterface];
      if (iMarker_MixingPlaneInterface < nMarker_MixingPlaneInterface-1)  BoundaryTable << " ";
    }
    BoundaryTable.PrintFooter();
  } 
  
  if (nMarker_EngineInflow != 0) {
    BoundaryTable << "Engine inflow boundary";
    for (iMarker_EngineInflow = 0; iMarker_EngineInflow < nMarker_EngineInflow; iMarker_EngineInflow++) {
      BoundaryTable << Marker_EngineInflow[iMarker_EngineInflow];
      if (iMarker_EngineInflow < nMarker_EngineInflow-1)  BoundaryTable << " ";
    }
    BoundaryTable.PrintFooter();
  } 
  
  if (nMarker_EngineExhaust != 0) {
    BoundaryTable << "Engine exhaust boundary";
    for (iMarker_EngineExhaust = 0; iMarker_EngineExhaust < nMarker_EngineExhaust; iMarker_EngineExhaust++) {
      BoundaryTable << Marker_EngineExhaust[iMarker_EngineExhaust];
      if (iMarker_EngineExhaust < nMarker_EngineExhaust-1)  BoundaryTable << " ";
    }
    BoundaryTable.PrintFooter();
  } 
  
  if (nMarker_Supersonic_Inlet != 0) {
    BoundaryTable << "Supersonic inlet boundary";
    for (iMarker_Supersonic_Inlet = 0; iMarker_Supersonic_Inlet < nMarker_Supersonic_Inlet; iMarker_Supersonic_Inlet++) {
      BoundaryTable << Marker_Supersonic_Inlet[iMarker_Supersonic_Inlet];
      if (iMarker_Supersonic_Inlet < nMarker_Supersonic_Inlet-1)  BoundaryTable << " ";
    }
    BoundaryTable.PrintFooter();
  } 
  
  if (nMarker_Supersonic_Outlet != 0) {
    BoundaryTable << "Supersonic outlet boundary";
    for (iMarker_Supersonic_Outlet = 0; iMarker_Supersonic_Outlet < nMarker_Supersonic_Outlet; iMarker_Supersonic_Outlet++) {
      BoundaryTable << Marker_Supersonic_Outlet[iMarker_Supersonic_Outlet];
      if (iMarker_Supersonic_Outlet < nMarker_Supersonic_Outlet-1)  BoundaryTable << " ";
    }
    BoundaryTable.PrintFooter();
  } 
  
  if (nMarker_Outlet != 0) {
    BoundaryTable << "Outlet boundary";
    for (iMarker_Outlet = 0; iMarker_Outlet < nMarker_Outlet; iMarker_Outlet++) {
      BoundaryTable << Marker_Outlet[iMarker_Outlet];
      if (iMarker_Outlet < nMarker_Outlet-1)  BoundaryTable << " ";
    }
    BoundaryTable.PrintFooter();
  } 
  
  if (nMarker_Isothermal != 0) {
    BoundaryTable << "Isothermal wall";
    for (iMarker_Isothermal = 0; iMarker_Isothermal < nMarker_Isothermal; iMarker_Isothermal++) {
      BoundaryTable << Marker_Isothermal[iMarker_Isothermal];
      if (iMarker_Isothermal < nMarker_Isothermal-1)  BoundaryTable << " ";
    }
    BoundaryTable.PrintFooter();
  } 
 
  if (nMarker_HeatFlux != 0) {  
    BoundaryTable << "Heat flux wall";
    for (iMarker_HeatFlux = 0; iMarker_HeatFlux < nMarker_HeatFlux; iMarker_HeatFlux++) {
      BoundaryTable << Marker_HeatFlux[iMarker_HeatFlux];
      if (iMarker_HeatFlux < nMarker_HeatFlux-1)  BoundaryTable << " ";
    }
    BoundaryTable.PrintFooter();
  }
  
  if (nMarker_Clamped != 0) {  
    BoundaryTable << "Clamped boundary";
    for (iMarker_Clamped = 0; iMarker_Clamped < nMarker_Clamped; iMarker_Clamped++) {
      BoundaryTable << Marker_Clamped[iMarker_Clamped];
      if (iMarker_Clamped < nMarker_Clamped-1)  BoundaryTable << " ";
    }
    BoundaryTable.PrintFooter();
  }

  if (nMarker_Displacement != 0) {  
    BoundaryTable << "Displacement boundary";
    for (iMarker_Displacement = 0; iMarker_Displacement < nMarker_Displacement; iMarker_Displacement++) {
      BoundaryTable << Marker_Displacement[iMarker_Displacement];
      if (iMarker_Displacement < nMarker_Displacement-1)  BoundaryTable << " ";
    }
    BoundaryTable.PrintFooter();
  }

  if (nMarker_Load != 0) {  
    BoundaryTable << "Normal load boundary";
    for (iMarker_Load = 0; iMarker_Load < nMarker_Load; iMarker_Load++) {
      BoundaryTable << Marker_Load[iMarker_Load];
      if (iMarker_Load < nMarker_Load-1)  BoundaryTable << " ";
    }
    BoundaryTable.PrintFooter();
  }
  
  if (nMarker_Damper != 0) {  
    BoundaryTable << "Damper boundary";
    for (iMarker_Damper = 0; iMarker_Damper < nMarker_Damper; iMarker_Damper++) {
      BoundaryTable << Marker_Damper[iMarker_Damper];
      if (iMarker_Damper < nMarker_Damper-1)  BoundaryTable << " ";
    }
    BoundaryTable.PrintFooter();
  }
  
  if (nMarker_Load_Dir != 0) {  
    BoundaryTable << "Load boundary";
    for (iMarker_Load_Dir = 0; iMarker_Load_Dir < nMarker_Load_Dir; iMarker_Load_Dir++) {
      BoundaryTable << Marker_Load_Dir[iMarker_Load_Dir];
      if (iMarker_Load_Dir < nMarker_Load_Dir-1)  BoundaryTable << " ";
    }
    BoundaryTable.PrintFooter();
  }
  
  if (nMarker_Disp_Dir != 0) {  
    BoundaryTable << "Disp boundary";
    for (iMarker_Disp_Dir = 0; iMarker_Disp_Dir < nMarker_Disp_Dir; iMarker_Disp_Dir++) {
      BoundaryTable << Marker_Disp_Dir[iMarker_Disp_Dir];
      if (iMarker_Disp_Dir < nMarker_Disp_Dir-1)  BoundaryTable << " ";
    }
    BoundaryTable.PrintFooter();
  }
  
  if (nMarker_Load_Sine != 0) {  
    BoundaryTable << "Sine-Wave boundary";
    for (iMarker_Load_Sine = 0; iMarker_Load_Sine < nMarker_Load_Sine; iMarker_Load_Sine++) {
      BoundaryTable << Marker_Load_Sine[iMarker_Load_Sine];
      if (iMarker_Load_Sine < nMarker_Load_Sine-1)  BoundaryTable << " ";
    }
    BoundaryTable.PrintFooter();
  }
  
  if (nMarker_Neumann != 0) {  
    BoundaryTable << "Neumann boundary";
    for (iMarker_Neumann = 0; iMarker_Neumann < nMarker_Neumann; iMarker_Neumann++) {
      BoundaryTable << Marker_Neumann[iMarker_Neumann];
      if (iMarker_Neumann < nMarker_Neumann-1)  BoundaryTable << " ";
    }
    BoundaryTable.PrintFooter();
  }
  
  if (nMarker_Custom != 0) {  
    BoundaryTable << "Custom boundary";
    for (iMarker_Custom = 0; iMarker_Custom < nMarker_Custom; iMarker_Custom++) {
      BoundaryTable << Marker_Custom[iMarker_Custom];
      if (iMarker_Custom < nMarker_Custom-1)  BoundaryTable << " ";
    }
    BoundaryTable.PrintFooter();
  }
  
  if (nMarker_ActDiskInlet != 0) {  
    BoundaryTable << "Actuator disk (inlet) boundary";
    for (iMarker_ActDiskInlet = 0; iMarker_ActDiskInlet < nMarker_ActDiskInlet; iMarker_ActDiskInlet++) {
      BoundaryTable << Marker_ActDiskInlet[iMarker_ActDiskInlet];
      if (iMarker_ActDiskInlet < nMarker_ActDiskInlet-1)  BoundaryTable << " ";
    }
    BoundaryTable.PrintFooter();
  }
  
  if (nMarker_ActDiskOutlet != 0) {  
    BoundaryTable << "Actuator disk (outlet) boundary";
    for (iMarker_ActDiskOutlet = 0; iMarker_ActDiskOutlet < nMarker_ActDiskOutlet; iMarker_ActDiskOutlet++) {
      BoundaryTable << Marker_ActDiskOutlet[iMarker_ActDiskOutlet];
      if (iMarker_ActDiskOutlet < nMarker_ActDiskOutlet-1)  BoundaryTable << " ";
    }
    BoundaryTable.PrintFooter();
  }

}

bool CConfig::TokenizeString(string & str, string & option_name,
                             vector<string> & option_value) {
  const string delimiters(" (){}:,\t\n\v\f\r");
  // check for comments or empty string
  string::size_type pos, last_pos;
  pos = str.find_first_of("%");
  if ( (str.length() == 0) || (pos == 0) ) {
    // str is empty or a comment line, so no option here
    return false;
  }
  if (pos != string::npos) {
    // remove comment at end if necessary
    str.erase(pos);
  }

  // look for line composed on only delimiters (usually whitespace)
  pos = str.find_first_not_of(delimiters);
  if (pos == string::npos) {
    return false;
  }

  // find the equals sign and split string
  string name_part, value_part;
  pos = str.find("=");
  if (pos == string::npos) {
    cerr << "Error in TokenizeString(): "
    << "line in the configuration file with no \"=\" sign."
    << endl;
    cout << "Look for: " << str << endl;
    cout << "str.length() = " << str.length() << endl;
    throw(-1);
  }
  name_part = str.substr(0, pos);
  value_part = str.substr(pos+1, string::npos);
  //cout << "name_part  = |" << name_part  << "|" << endl;
  //cout << "value_part = |" << value_part << "|" << endl;

  // the first_part should consist of one string with no interior delimiters
  last_pos = name_part.find_first_not_of(delimiters, 0);
  pos = name_part.find_first_of(delimiters, last_pos);
  if ( (name_part.length() == 0) || (last_pos == string::npos) ) {
    cerr << "Error in CConfig::TokenizeString(): "
    << "line in the configuration file with no name before the \"=\" sign."
    << endl;
    throw(-1);
  }
  if (pos == string::npos) pos = name_part.length();
  option_name = name_part.substr(last_pos, pos - last_pos);
  last_pos = name_part.find_first_not_of(delimiters, pos);
  if (last_pos != string::npos) {
    cerr << "Error in TokenizeString(): "
    << "two or more options before an \"=\" sign in the configuration file."
    << endl;
    throw(-1);
  }
  StringToUpperCase(option_name);

  //cout << "option_name = |" << option_name << "|" << endl;
  //cout << "pos = " << pos << ": last_pos = " << last_pos << endl;

  // now fill the option value vector
  option_value.clear();
  last_pos = value_part.find_first_not_of(delimiters, 0);
  pos = value_part.find_first_of(delimiters, last_pos);
  while (string::npos != pos || string::npos != last_pos) {
    // add token to the vector<string>
    option_value.push_back(value_part.substr(last_pos, pos - last_pos));
    // skip delimiters
    last_pos = value_part.find_first_not_of(delimiters, pos);
    // find next "non-delimiter"
    pos = value_part.find_first_of(delimiters, last_pos);
  }
  if (option_value.size() == 0) {
    cerr << "Error in TokenizeString(): "
    << "option " << option_name << " in configuration file with no value assigned."
    << endl;
    throw(-1);
  }

#if 0
  cout << "option value(s) = ";
  for (unsigned int i = 0; i < option_value.size(); i++)
    cout << option_value[i] << " ";
  cout << endl;
#endif

  // look for ';' DV delimiters attached to values
  vector<string>::iterator it;
  it = option_value.begin();
  while (it != option_value.end()) {
    if (it->compare(";") == 0) {
      it++;
      continue;
    }

    pos = it->find(';');
    if (pos != string::npos) {
      string before_semi = it->substr(0, pos);
      string after_semi= it->substr(pos+1, string::npos);
      if (before_semi.empty()) {
        *it = ";";
        it++;
        option_value.insert(it, after_semi);
      } else {
        *it = before_semi;
        it++;
        vector<string> to_insert;
        to_insert.push_back(";");
        if (!after_semi.empty())
          to_insert.push_back(after_semi);
        option_value.insert(it, to_insert.begin(), to_insert.end());
      }
      it = option_value.begin(); // go back to beginning; not efficient
      continue;
    } else {
      it++;
    }
  }
#if 0
  cout << "option value(s) = ";
  for (unsigned int i = 0; i < option_value.size(); i++)
    cout << option_value[i] << " ";
  cout << endl;
#endif
  // remove any consecutive ";"
  it = option_value.begin();
  bool semi_at_prev = false;
  while (it != option_value.end()) {
    if (semi_at_prev) {
      if (it->compare(";") == 0) {
        option_value.erase(it);
        it = option_value.begin();
        semi_at_prev = false;
        continue;
      }
    }
    if (it->compare(";") == 0) {
      semi_at_prev = true;
    } else {
      semi_at_prev = false;
    }
    it++;
  }

#if 0
  cout << "option value(s) = ";
  for (unsigned int i = 0; i < option_value.size(); i++)
    cout << option_value[i] << " ";
  cout << endl;
#endif
  return true;
}

unsigned short CConfig::GetMarker_CfgFile_TagBound(string val_marker) {

  unsigned short iMarker_CfgFile;

  for (iMarker_CfgFile = 0; iMarker_CfgFile < nMarker_CfgFile; iMarker_CfgFile++)
    if (Marker_CfgFile_TagBound[iMarker_CfgFile] == val_marker)
      return iMarker_CfgFile;

  SU2_MPI::Error(string("The configuration file doesn't have any definition for marker ") + val_marker, CURRENT_FUNCTION);
  return 0;
}

string CConfig::GetMarker_CfgFile_TagBound(unsigned short val_marker) {
  return Marker_CfgFile_TagBound[val_marker];
}

unsigned short CConfig::GetMarker_CfgFile_KindBC(string val_marker) {
  unsigned short iMarker_CfgFile;
  for (iMarker_CfgFile = 0; iMarker_CfgFile < nMarker_CfgFile; iMarker_CfgFile++)
    if (Marker_CfgFile_TagBound[iMarker_CfgFile] == val_marker) break;
  return Marker_CfgFile_KindBC[iMarker_CfgFile];
}

unsigned short CConfig::GetMarker_CfgFile_Monitoring(string val_marker) {
  unsigned short iMarker_CfgFile;
  for (iMarker_CfgFile = 0; iMarker_CfgFile < nMarker_CfgFile; iMarker_CfgFile++)
    if (Marker_CfgFile_TagBound[iMarker_CfgFile] == val_marker) break;
  return Marker_CfgFile_Monitoring[iMarker_CfgFile];
}

unsigned short CConfig::GetMarker_CfgFile_GeoEval(string val_marker) {
  unsigned short iMarker_CfgFile;
  for (iMarker_CfgFile = 0; iMarker_CfgFile < nMarker_CfgFile; iMarker_CfgFile++)
    if (Marker_CfgFile_TagBound[iMarker_CfgFile] == val_marker) break;
  return Marker_CfgFile_GeoEval[iMarker_CfgFile];
}

unsigned short CConfig::GetMarker_CfgFile_Designing(string val_marker) {
  unsigned short iMarker_CfgFile;
  for (iMarker_CfgFile = 0; iMarker_CfgFile < nMarker_CfgFile; iMarker_CfgFile++)
    if (Marker_CfgFile_TagBound[iMarker_CfgFile] == val_marker) break;
  return Marker_CfgFile_Designing[iMarker_CfgFile];
}

unsigned short CConfig::GetMarker_CfgFile_Plotting(string val_marker) {
  unsigned short iMarker_CfgFile;
  for (iMarker_CfgFile = 0; iMarker_CfgFile < nMarker_CfgFile; iMarker_CfgFile++)
    if (Marker_CfgFile_TagBound[iMarker_CfgFile] == val_marker) break;
  return Marker_CfgFile_Plotting[iMarker_CfgFile];
}

unsigned short CConfig::GetMarker_CfgFile_Analyze(string val_marker) {
  unsigned short iMarker_CfgFile;
  for (iMarker_CfgFile = 0; iMarker_CfgFile < nMarker_CfgFile; iMarker_CfgFile++)
    if (Marker_CfgFile_TagBound[iMarker_CfgFile] == val_marker) break;
  return Marker_CfgFile_Analyze[iMarker_CfgFile];
}


unsigned short CConfig::GetMarker_CfgFile_ZoneInterface(string val_marker) {
  unsigned short iMarker_CfgFile;
  for (iMarker_CfgFile = 0; iMarker_CfgFile < nMarker_CfgFile; iMarker_CfgFile++)
    if (Marker_CfgFile_TagBound[iMarker_CfgFile] == val_marker) break;
  return Marker_CfgFile_ZoneInterface[iMarker_CfgFile];
}

unsigned short CConfig::GetMarker_CfgFile_Turbomachinery(string val_marker) {
  unsigned short iMarker_CfgFile;
  for (iMarker_CfgFile = 0; iMarker_CfgFile < nMarker_CfgFile; iMarker_CfgFile++)
    if (Marker_CfgFile_TagBound[iMarker_CfgFile] == val_marker) break;
  return Marker_CfgFile_Turbomachinery[iMarker_CfgFile];
}

unsigned short CConfig::GetMarker_CfgFile_TurbomachineryFlag(string val_marker) {
  unsigned short iMarker_CfgFile;
  for (iMarker_CfgFile = 0; iMarker_CfgFile < nMarker_CfgFile; iMarker_CfgFile++)
    if (Marker_CfgFile_TagBound[iMarker_CfgFile] == val_marker) break;
  return Marker_CfgFile_TurbomachineryFlag[iMarker_CfgFile];
}

unsigned short CConfig::GetMarker_CfgFile_MixingPlaneInterface(string val_marker) {
  unsigned short iMarker_CfgFile;
  for (iMarker_CfgFile = 0; iMarker_CfgFile < nMarker_CfgFile; iMarker_CfgFile++)
    if (Marker_CfgFile_TagBound[iMarker_CfgFile] == val_marker) break;
  return Marker_CfgFile_MixingPlaneInterface[iMarker_CfgFile];
}

unsigned short CConfig::GetMarker_CfgFile_DV(string val_marker) {
  unsigned short iMarker_CfgFile;
  for (iMarker_CfgFile = 0; iMarker_CfgFile < nMarker_CfgFile; iMarker_CfgFile++)
    if (Marker_CfgFile_TagBound[iMarker_CfgFile] == val_marker) break;
  return Marker_CfgFile_DV[iMarker_CfgFile];
}

unsigned short CConfig::GetMarker_CfgFile_Moving(string val_marker) {
  unsigned short iMarker_CfgFile;
  for (iMarker_CfgFile = 0; iMarker_CfgFile < nMarker_CfgFile; iMarker_CfgFile++)
    if (Marker_CfgFile_TagBound[iMarker_CfgFile] == val_marker) break;
  return Marker_CfgFile_Moving[iMarker_CfgFile];
}

unsigned short CConfig::GetMarker_CfgFile_PyCustom(string val_marker){
  unsigned short iMarker_CfgFile;
  for (iMarker_CfgFile=0; iMarker_CfgFile < nMarker_CfgFile; iMarker_CfgFile++)
    if (Marker_CfgFile_TagBound[iMarker_CfgFile] == val_marker) break;
  return Marker_CfgFile_PyCustom[iMarker_CfgFile];
}

unsigned short CConfig::GetMarker_CfgFile_PerBound(string val_marker) {
  unsigned short iMarker_CfgFile;
  for (iMarker_CfgFile = 0; iMarker_CfgFile < nMarker_CfgFile; iMarker_CfgFile++)
    if (Marker_CfgFile_TagBound[iMarker_CfgFile] == val_marker) break;
  return Marker_CfgFile_PerBound[iMarker_CfgFile];
}

int CConfig::GetMarker_ZoneInterface(string val_marker) {	
	  unsigned short iMarker_CfgFile;
	  for (iMarker_CfgFile = 0; iMarker_CfgFile < nMarker_CfgFile; iMarker_CfgFile++)
    
		  if (Marker_CfgFile_TagBound[iMarker_CfgFile] == val_marker)
				return  Marker_CfgFile_ZoneInterface[iMarker_CfgFile];
    return 0;
}


bool CConfig::GetSolid_Wall(unsigned short iMarker){
  
  if (Marker_All_KindBC[iMarker] == HEAT_FLUX  ||
      Marker_All_KindBC[iMarker] == ISOTHERMAL ||
      Marker_All_KindBC[iMarker] == CHT_WALL_INTERFACE ||
      Marker_All_KindBC[iMarker] == EULER_WALL){
    return true;
  }
  
  return false;
}

bool CConfig::GetViscous_Wall(unsigned short iMarker){
  
  if (Marker_All_KindBC[iMarker] == HEAT_FLUX  ||
      Marker_All_KindBC[iMarker] == ISOTHERMAL ||
      Marker_All_KindBC[iMarker] == CHT_WALL_INTERFACE){
    return true;
  }
  
  return false;
}

void CConfig::SetSurface_Movement(unsigned short iMarker, unsigned short kind_movement){
  
  unsigned short* new_surface_movement = new unsigned short[nMarker_Moving + 1];
  string* new_marker_moving = new string[nMarker_Moving+1];
  
  for (unsigned short iMarker_Moving = 0; iMarker_Moving < nMarker_Moving; iMarker_Moving++){
    new_surface_movement[iMarker_Moving] = Kind_SurfaceMovement[iMarker_Moving];
    new_marker_moving[iMarker_Moving] = Marker_Moving[iMarker_Moving];
  }
  
  if (nKind_SurfaceMovement > 0){
    delete [] Marker_Moving;
    delete [] Kind_SurfaceMovement;
  }
  
  Kind_SurfaceMovement = new_surface_movement;
  Marker_Moving        = new_marker_moving;
  
  Kind_SurfaceMovement[nMarker_Moving] = kind_movement;
<<<<<<< HEAD
  cout << "SETTING BOUNDMARKER " << Marker_All_TagBound[iMarker] <<  endl;
=======
>>>>>>> 62e6edb8
  Marker_Moving[nMarker_Moving] = Marker_All_TagBound[iMarker];
  
  nMarker_Moving++;
  nKind_SurfaceMovement++;
  
}
<<<<<<< HEAD

=======
>>>>>>> 62e6edb8
CConfig::~CConfig(void) {
	
  unsigned long iDV, iMarker, iPeriodic, iFFD;

  /*--- Delete all of the option objects in the global option map ---*/
    
  for(map<string, COptionBase*>::iterator itr = option_map.begin(); itr != option_map.end(); itr++) {
    delete itr->second;
  }

  if (TimeDOFsADER_DG           != NULL) delete [] TimeDOFsADER_DG;
  if (TimeIntegrationADER_DG    != NULL) delete [] TimeIntegrationADER_DG;
  if (WeightsIntegrationADER_DG != NULL) delete [] WeightsIntegrationADER_DG;
  if (RK_Alpha_Step             != NULL) delete [] RK_Alpha_Step;
  if (MG_PreSmooth              != NULL) delete [] MG_PreSmooth;
  if (MG_PostSmooth             != NULL) delete [] MG_PostSmooth;

  /*--- Free memory for Aeroelastic problems. ---*/

<<<<<<< HEAD
  if (Aeroelastic_pitch  != NULL) delete[] Aeroelastic_pitch;
  if (Aeroelastic_plunge != NULL) delete[] Aeroelastic_plunge;

=======
  if (GetGrid_Movement() && Aeroelastic_Simulation) {
    if (Aeroelastic_pitch  != NULL) delete[] Aeroelastic_pitch;
    if (Aeroelastic_plunge != NULL) delete[] Aeroelastic_plunge;
  }
  
>>>>>>> 62e6edb8
 /*--- Free memory for airfoil sections ---*/

 if (LocationStations   != NULL) delete [] LocationStations;

  /*--- motion origin: ---*/
  
  if (MarkerMotion_Origin   != NULL) delete [] MarkerMotion_Origin;
  
  if (MoveMotion_Origin != NULL) delete [] MoveMotion_Origin;

  /*--- translation: ---*/
  
  if (MarkerTranslation_Rate != NULL) delete [] MarkerTranslation_Rate;

  /*--- rotation: ---*/
  
  if (MarkerRotation_Rate != NULL) delete [] MarkerRotation_Rate;

  /*--- pitching: ---*/
  
  if (MarkerPitching_Omega != NULL) delete [] MarkerPitching_Omega;

  /*--- pitching amplitude: ---*/
  
  if (MarkerPitching_Ampl != NULL) delete [] MarkerPitching_Ampl;

  /*--- pitching phase: ---*/
  
  if (MarkerPitching_Phase != NULL) delete [] MarkerPitching_Phase;

  /*--- plunging: ---*/
  
  if (MarkerPlunging_Omega != NULL) delete [] MarkerPlunging_Omega;

  /*--- plunging amplitude: ---*/
<<<<<<< HEAD

=======
  
>>>>>>> 62e6edb8
  if (MarkerPlunging_Ampl != NULL) delete [] MarkerPlunging_Ampl;

  /*--- reference origin for moments ---*/
  
  if (RefOriginMoment   != NULL) delete [] RefOriginMoment;
  if (RefOriginMoment_X != NULL) delete [] RefOriginMoment_X;
  if (RefOriginMoment_Y != NULL) delete [] RefOriginMoment_Y;
  if (RefOriginMoment_Z != NULL) delete [] RefOriginMoment_Z;

  /*--- Free memory for Harmonic Blance Frequency  pointer ---*/
    
  if (Omega_HB != NULL) delete [] Omega_HB;
    
  /*--- Marker pointers ---*/
  
  if (Marker_CfgFile_GeoEval != NULL) delete[] Marker_CfgFile_GeoEval;
  if (Marker_All_GeoEval     != NULL) delete[] Marker_All_GeoEval;
  
  if (Marker_CfgFile_TagBound != NULL) delete[] Marker_CfgFile_TagBound;
  if (Marker_All_TagBound     != NULL) delete[] Marker_All_TagBound;
  
  if (Marker_CfgFile_KindBC != NULL) delete[] Marker_CfgFile_KindBC;
  if (Marker_All_KindBC     != NULL) delete[] Marker_All_KindBC;
  
  if (Marker_CfgFile_Monitoring != NULL) delete[] Marker_CfgFile_Monitoring;
  if (Marker_All_Monitoring     != NULL) delete[] Marker_All_Monitoring;
  
  if (Marker_CfgFile_Designing != NULL) delete[] Marker_CfgFile_Designing;
  if (Marker_All_Designing     != NULL) delete[] Marker_All_Designing;
  
  if (Marker_CfgFile_Plotting != NULL) delete[] Marker_CfgFile_Plotting;
  if (Marker_All_Plotting     != NULL) delete[] Marker_All_Plotting;
  
  if (Marker_CfgFile_Analyze != NULL) delete[] Marker_CfgFile_Analyze;
  if (Marker_All_Analyze  != NULL) delete[] Marker_All_Analyze;

  if (Marker_CfgFile_ZoneInterface != NULL) delete[] Marker_CfgFile_ZoneInterface;
  if (Marker_All_ZoneInterface     != NULL) delete[] Marker_All_ZoneInterface;
  
  if (Marker_CfgFile_DV != NULL) delete[] Marker_CfgFile_DV;
  if (Marker_All_DV     != NULL) delete[] Marker_All_DV;
  
  if (Marker_CfgFile_Moving != NULL) delete[] Marker_CfgFile_Moving;
  if (Marker_All_Moving     != NULL) delete[] Marker_All_Moving;

  if (Marker_CfgFile_PyCustom    != NULL) delete[] Marker_CfgFile_PyCustom;
  if (Marker_All_PyCustom != NULL) delete[] Marker_All_PyCustom;
  
  if (Marker_CfgFile_PerBound != NULL) delete[] Marker_CfgFile_PerBound;
  if (Marker_All_PerBound     != NULL) delete[] Marker_All_PerBound;

  if (Marker_CfgFile_Turbomachinery != NULL) delete [] Marker_CfgFile_Turbomachinery;
  if (Marker_All_Turbomachinery     != NULL) delete [] Marker_All_Turbomachinery;

  if (Marker_CfgFile_TurbomachineryFlag != NULL) delete [] Marker_CfgFile_TurbomachineryFlag;
  if (Marker_All_TurbomachineryFlag     != NULL) delete [] Marker_All_TurbomachineryFlag;

  if (Marker_CfgFile_MixingPlaneInterface != NULL) delete [] Marker_CfgFile_MixingPlaneInterface;
  if (Marker_All_MixingPlaneInterface     != NULL) delete [] Marker_All_MixingPlaneInterface;

  if (Marker_DV!= NULL)               delete[] Marker_DV;
  if (Marker_Moving != NULL)           delete[] Marker_Moving;
  if (Marker_Monitoring != NULL)      delete[] Marker_Monitoring;
  if (Marker_Designing != NULL)       delete[] Marker_Designing;
  if (Marker_GeoEval != NULL)         delete[] Marker_GeoEval;
  if (Marker_Plotting != NULL)        delete[] Marker_Plotting;
  if (Marker_Analyze != NULL)        delete[] Marker_Analyze;
  if (Marker_WallFunctions != NULL)  delete[] Marker_WallFunctions;
  if (Marker_ZoneInterface != NULL)        delete[] Marker_ZoneInterface;
  if (Marker_PyCustom != NULL)             delete [] Marker_PyCustom;
  if (Marker_All_SendRecv != NULL)    delete[] Marker_All_SendRecv;

  if (Kind_Inc_Inlet != NULL)      delete[] Kind_Inc_Inlet;
  if (Kind_Inc_Outlet != NULL)      delete[] Kind_Inc_Outlet;

  if (Kind_WallFunctions != NULL) delete[] Kind_WallFunctions;

  if (Config_Filenames != NULL) delete[] Config_Filenames;

  if (IntInfo_WallFunctions != NULL) {
    for (iMarker = 0; iMarker < nMarker_WallFunctions; ++iMarker) {
      if (IntInfo_WallFunctions[iMarker] != NULL)
        delete[] IntInfo_WallFunctions[iMarker];
    }
    delete[] IntInfo_WallFunctions;
  }

  if (DoubleInfo_WallFunctions != NULL) {
    for (iMarker = 0; iMarker < nMarker_WallFunctions; ++iMarker) {
      if (DoubleInfo_WallFunctions[iMarker] != NULL) 
        delete[] DoubleInfo_WallFunctions[iMarker];
    }
    delete[] DoubleInfo_WallFunctions;
  }

  if (Kind_ObjFunc != NULL)      delete[] Kind_ObjFunc;
  if (Weight_ObjFunc != NULL)      delete[] Weight_ObjFunc;

  if (DV_Value != NULL) {
    for (iDV = 0; iDV < nDV; iDV++) delete[] DV_Value[iDV];
    delete [] DV_Value;
  }
  
  if (ParamDV != NULL) {
    for (iDV = 0; iDV < nDV; iDV++) delete[] ParamDV[iDV];
    delete [] ParamDV;
  }
  
  if (CoordFFDBox != NULL) {
    for (iFFD = 0; iFFD < nFFDBox; iFFD++) delete[] CoordFFDBox[iFFD];
    delete [] CoordFFDBox;
  }
  
  if (DegreeFFDBox != NULL) {
    for (iFFD = 0; iFFD < nFFDBox; iFFD++) delete[] DegreeFFDBox[iFFD];
    delete [] DegreeFFDBox;
  }
  
  if (Design_Variable != NULL)    delete[] Design_Variable;
  if (Dirichlet_Value != NULL)    delete[] Dirichlet_Value;
  
  if (Exhaust_Temperature_Target != NULL)    delete[]  Exhaust_Temperature_Target;
  if (Exhaust_Pressure_Target != NULL)    delete[]  Exhaust_Pressure_Target;
  if (Exhaust_Pressure != NULL)    delete[] Exhaust_Pressure;
  if (Exhaust_Temperature != NULL)    delete[] Exhaust_Temperature;
  if (Exhaust_MassFlow != NULL)    delete[] Exhaust_MassFlow;
  if (Exhaust_TotalPressure != NULL)    delete[] Exhaust_TotalPressure;
  if (Exhaust_TotalTemperature != NULL)    delete[] Exhaust_TotalTemperature;
  if (Exhaust_GrossThrust != NULL)    delete[] Exhaust_GrossThrust;
  if (Exhaust_Force != NULL)    delete[] Exhaust_Force;
  if (Exhaust_Power != NULL)    delete[] Exhaust_Power;

  if (Inflow_Mach != NULL)    delete[]  Inflow_Mach;
  if (Inflow_Pressure != NULL)    delete[] Inflow_Pressure;
  if (Inflow_MassFlow != NULL)    delete[] Inflow_MassFlow;
  if (Inflow_ReverseMassFlow != NULL)    delete[] Inflow_ReverseMassFlow;
  if (Inflow_TotalPressure != NULL)    delete[] Inflow_TotalPressure;
  if (Inflow_Temperature != NULL)    delete[] Inflow_Temperature;
  if (Inflow_TotalTemperature != NULL)    delete[] Inflow_TotalTemperature;
  if (Inflow_RamDrag != NULL)    delete[] Inflow_RamDrag;
  if (Inflow_Force != NULL)    delete[]  Inflow_Force;
  if (Inflow_Power != NULL)    delete[] Inflow_Power;

  if (Engine_Power != NULL)    delete[]  Engine_Power;
  if (Engine_Mach != NULL)    delete[]  Engine_Mach;
  if (Engine_Force != NULL)    delete[]  Engine_Force;
  if (Engine_NetThrust != NULL)    delete[]  Engine_NetThrust;
  if (Engine_GrossThrust != NULL)    delete[]  Engine_GrossThrust;
  if (Engine_Area != NULL)    delete[]  Engine_Area;
  if (EngineInflow_Target != NULL)    delete[] EngineInflow_Target;

  if (ActDiskInlet_MassFlow != NULL)    delete[]  ActDiskInlet_MassFlow;
  if (ActDiskInlet_Temperature != NULL)    delete[]  ActDiskInlet_Temperature;
  if (ActDiskInlet_TotalTemperature != NULL)    delete[]  ActDiskInlet_TotalTemperature;
  if (ActDiskInlet_Pressure != NULL)    delete[]  ActDiskInlet_Pressure;
  if (ActDiskInlet_TotalPressure != NULL)    delete[]  ActDiskInlet_TotalPressure;
  if (ActDiskInlet_RamDrag != NULL)    delete[]  ActDiskInlet_RamDrag;
  if (ActDiskInlet_Force != NULL)    delete[]  ActDiskInlet_Force;
  if (ActDiskInlet_Power != NULL)    delete[]  ActDiskInlet_Power;

  if (ActDiskOutlet_MassFlow != NULL)    delete[]  ActDiskOutlet_MassFlow;
  if (ActDiskOutlet_Temperature != NULL)    delete[]  ActDiskOutlet_Temperature;
  if (ActDiskOutlet_TotalTemperature != NULL)    delete[]  ActDiskOutlet_TotalTemperature;
  if (ActDiskOutlet_Pressure != NULL)    delete[]  ActDiskOutlet_Pressure;
  if (ActDiskOutlet_TotalPressure != NULL)    delete[]  ActDiskOutlet_TotalPressure;
  if (ActDiskOutlet_GrossThrust != NULL)    delete[]  ActDiskOutlet_GrossThrust;
  if (ActDiskOutlet_Force != NULL)    delete[]  ActDiskOutlet_Force;
  if (ActDiskOutlet_Power != NULL)    delete[]  ActDiskOutlet_Power;

  if (Outlet_MassFlow != NULL)    delete[]  Outlet_MassFlow;
  if (Outlet_Density != NULL)    delete[]  Outlet_Density;
  if (Outlet_Area != NULL)    delete[]  Outlet_Area;

  if (ActDisk_DeltaPress != NULL)    delete[]  ActDisk_DeltaPress;
  if (ActDisk_DeltaTemp != NULL)    delete[]  ActDisk_DeltaTemp;
  if (ActDisk_TotalPressRatio != NULL)    delete[]  ActDisk_TotalPressRatio;
  if (ActDisk_TotalTempRatio != NULL)    delete[]  ActDisk_TotalTempRatio;
  if (ActDisk_StaticPressRatio != NULL)    delete[]  ActDisk_StaticPressRatio;
  if (ActDisk_StaticTempRatio != NULL)    delete[]  ActDisk_StaticTempRatio;
  if (ActDisk_Power != NULL)    delete[]  ActDisk_Power;
  if (ActDisk_MassFlow != NULL)    delete[]  ActDisk_MassFlow;
  if (ActDisk_Mach != NULL)    delete[]  ActDisk_Mach;
  if (ActDisk_Force != NULL)    delete[]  ActDisk_Force;
  if (ActDisk_NetThrust != NULL)    delete[]  ActDisk_NetThrust;
  if (ActDisk_BCThrust != NULL)    delete[]  ActDisk_BCThrust;
  if (ActDisk_BCThrust_Old != NULL)    delete[]  ActDisk_BCThrust_Old;
  if (ActDisk_GrossThrust != NULL)    delete[]  ActDisk_GrossThrust;
  if (ActDisk_Area != NULL)    delete[]  ActDisk_Area;
  if (ActDisk_ReverseMassFlow != NULL)    delete[]  ActDisk_ReverseMassFlow;
  
  if (Surface_MassFlow != NULL)    delete[]  Surface_MassFlow;
  if (Surface_Mach != NULL)    delete[]  Surface_Mach;
  if (Surface_Temperature != NULL)    delete[]  Surface_Temperature;
  if (Surface_Pressure != NULL)    delete[]  Surface_Pressure;
  if (Surface_Density != NULL)    delete[]  Surface_Density;
  if (Surface_Enthalpy != NULL)    delete[]  Surface_Enthalpy;
  if (Surface_NormalVelocity != NULL)    delete[]  Surface_NormalVelocity;
  if (Surface_Uniformity != NULL)    delete[]  Surface_Uniformity;
  if (Surface_SecondaryStrength != NULL)    delete[]  Surface_SecondaryStrength;
  if (Surface_SecondOverUniform != NULL)    delete[]  Surface_SecondOverUniform;
  if (Surface_MomentumDistortion != NULL)    delete[]  Surface_MomentumDistortion;
  if (Surface_TotalTemperature != NULL)    delete[]  Surface_TotalTemperature;
  if (Surface_TotalPressure!= NULL)    delete[]  Surface_TotalPressure;
  if (Surface_PressureDrop!= NULL)    delete[]  Surface_PressureDrop;
  if (Surface_DC60 != NULL)    delete[]  Surface_DC60;
  if (Surface_IDC != NULL)    delete[]  Surface_IDC;
  if (Surface_IDC_Mach != NULL)    delete[]  Surface_IDC_Mach;
  if (Surface_IDR != NULL)    delete[]  Surface_IDR;

  if (Inlet_Ttotal != NULL) delete[]  Inlet_Ttotal;
  if (Inlet_Ptotal != NULL) delete[]  Inlet_Ptotal;
  if (Inlet_FlowDir != NULL) {
    for (iMarker = 0; iMarker < nMarker_Inlet; iMarker++)
      delete [] Inlet_FlowDir[iMarker];
    delete [] Inlet_FlowDir;
  }
  
  if (Inlet_Velocity != NULL) {
    for (iMarker = 0; iMarker < nMarker_Supersonic_Inlet; iMarker++)
      delete [] Inlet_Velocity[iMarker];
    delete [] Inlet_Velocity;
  }
  
  if (Riemann_FlowDir != NULL) {
    for (iMarker = 0; iMarker < nMarker_Riemann; iMarker++)
      delete [] Riemann_FlowDir[iMarker];
    delete [] Riemann_FlowDir;
  }
  
  if (Giles_FlowDir != NULL) {
    for (iMarker = 0; iMarker < nMarker_Giles; iMarker++)
      delete [] Giles_FlowDir[iMarker];
    delete [] Giles_FlowDir;
  }
  
  if (Load_Sine_Dir != NULL) {
    for (iMarker = 0; iMarker < nMarker_Load_Sine; iMarker++)
      delete [] Load_Sine_Dir[iMarker];
    delete [] Load_Sine_Dir;
  }
  
  if (Load_Dir != NULL) {
    for (iMarker = 0; iMarker < nMarker_Load_Dir; iMarker++)
      delete [] Load_Dir[iMarker];
    delete [] Load_Dir;
  }
  
  if (Inlet_Temperature != NULL)    delete[] Inlet_Temperature;
  if (Inlet_Pressure != NULL)    delete[] Inlet_Pressure;
  if (Outlet_Pressure != NULL)    delete[] Outlet_Pressure;
  if (Isothermal_Temperature != NULL)    delete[] Isothermal_Temperature;
  if (Heat_Flux != NULL)    delete[] Heat_Flux;
  if (Displ_Value != NULL)    delete[] Displ_Value;
  if (Load_Value != NULL)    delete[] Load_Value;
  if (Damper_Constant != NULL)    delete[] Damper_Constant;
  if (Load_Dir_Multiplier != NULL)    delete[] Load_Dir_Multiplier;
  if (Load_Dir_Value != NULL)    delete[] Load_Dir_Value;
  if (Disp_Dir != NULL)    delete[] Disp_Dir;
  if (Disp_Dir_Multiplier != NULL)    delete[] Disp_Dir_Multiplier;
  if (Disp_Dir_Value != NULL)    delete[] Disp_Dir_Value;
  if (Load_Sine_Amplitude != NULL)    delete[] Load_Sine_Amplitude;
  if (Load_Sine_Frequency != NULL)    delete[] Load_Sine_Frequency;
  if (FlowLoad_Value != NULL)    delete[] FlowLoad_Value;

  /*--- related to periodic boundary conditions ---*/
  
  for (iMarker = 0; iMarker < nMarker_PerBound; iMarker++) {
    if (Periodic_RotCenter   != NULL) delete [] Periodic_RotCenter[iMarker];
    if (Periodic_RotAngles   != NULL) delete [] Periodic_RotAngles[iMarker];
    if (Periodic_Translation != NULL) delete [] Periodic_Translation[iMarker];
  }
  if (Periodic_RotCenter   != NULL) delete[] Periodic_RotCenter;
  if (Periodic_RotAngles   != NULL) delete[] Periodic_RotAngles;
  if (Periodic_Translation != NULL) delete[] Periodic_Translation;

  for (iPeriodic = 0; iPeriodic < nPeriodic_Index; iPeriodic++) {
    if (Periodic_Center    != NULL) delete [] Periodic_Center[iPeriodic];
    if (Periodic_Rotation  != NULL) delete [] Periodic_Rotation[iPeriodic];
    if (Periodic_Translate != NULL) delete [] Periodic_Translate[iPeriodic];
  }
  if (Periodic_Center      != NULL) delete[] Periodic_Center;
  if (Periodic_Rotation    != NULL) delete[] Periodic_Rotation;
  if (Periodic_Translate   != NULL) delete[] Periodic_Translate;

  if (MG_CorrecSmooth != NULL) delete[] MG_CorrecSmooth;
  if (PlaneTag != NULL)        delete[] PlaneTag;
  if (CFL != NULL)             delete[] CFL;

  /*--- String markers ---*/
  
  if (Marker_Euler != NULL )              delete[] Marker_Euler;
  if (Marker_FarField != NULL )           delete[] Marker_FarField;
  if (Marker_Custom != NULL )             delete[] Marker_Custom;
  if (Marker_SymWall != NULL )            delete[] Marker_SymWall;
  if (Marker_PerBound != NULL )           delete[] Marker_PerBound;
  if (Marker_PerDonor != NULL )           delete[] Marker_PerDonor;
  if (Marker_NearFieldBound != NULL )     delete[] Marker_NearFieldBound;
  if (Marker_Fluid_InterfaceBound != NULL )     delete[] Marker_Fluid_InterfaceBound;
  if (Marker_Dirichlet != NULL )          delete[] Marker_Dirichlet;
  if (Marker_Inlet != NULL )              delete[] Marker_Inlet;
  if (Marker_Supersonic_Inlet != NULL )   delete[] Marker_Supersonic_Inlet;
  if (Marker_Supersonic_Outlet != NULL )   delete[] Marker_Supersonic_Outlet;
  if (Marker_Outlet != NULL )             delete[] Marker_Outlet;
  if (Marker_Isothermal != NULL )         delete[] Marker_Isothermal;
  if (Marker_EngineInflow != NULL )      delete[] Marker_EngineInflow;
  if (Marker_EngineExhaust != NULL )     delete[] Marker_EngineExhaust;
  if (Marker_Displacement != NULL )       delete[] Marker_Displacement;
  if (Marker_Load != NULL )               delete[] Marker_Load;
  if (Marker_Damper != NULL )               delete[] Marker_Damper;
  if (Marker_Load_Dir != NULL )               delete[] Marker_Load_Dir;
  if (Marker_Disp_Dir != NULL )               delete[] Marker_Disp_Dir;
  if (Marker_Load_Sine != NULL )               delete[] Marker_Load_Sine;
  if (Marker_FlowLoad != NULL )           delete[] Marker_FlowLoad;
  if (Marker_Neumann != NULL )            delete[] Marker_Neumann;
  if (Marker_Internal != NULL )            delete[] Marker_Internal;
  if (Marker_HeatFlux != NULL )               delete[] Marker_HeatFlux;

  if (Int_Coeffs != NULL) delete [] Int_Coeffs;
  
  if (ElasticityMod        != NULL) delete [] ElasticityMod;
  if (PoissonRatio         != NULL) delete [] PoissonRatio;
  if (MaterialDensity      != NULL) delete [] MaterialDensity;
  if (Electric_Constant    != NULL) delete [] Electric_Constant;
  if (Electric_Field_Mod   != NULL) delete [] Electric_Field_Mod;
  if (RefNode_Displacement != NULL) delete [] RefNode_Displacement;
  if (Electric_Field_Dir   != NULL) delete [] Electric_Field_Dir;

  /*--- Delete some arrays needed just for initializing options. ---*/
  
  if (default_vel_inf       != NULL) delete [] default_vel_inf;
  if (default_ffd_axis      != NULL) delete [] default_ffd_axis;
  if (default_eng_cyl       != NULL) delete [] default_eng_cyl;
  if (default_eng_val       != NULL) delete [] default_eng_val;
  if (default_cfl_adapt     != NULL) delete [] default_cfl_adapt;
  if (default_jst_coeff != NULL) delete [] default_jst_coeff;
  if (default_ffd_coeff != NULL) delete [] default_ffd_coeff;
  if (default_mixedout_coeff!= NULL) delete [] default_mixedout_coeff;
  if (default_extrarelfac!= NULL) delete [] default_extrarelfac;
  if (default_rampRotFrame_coeff!= NULL) delete [] default_rampRotFrame_coeff;
  if (default_rampOutPres_coeff!= NULL) delete[] default_rampOutPres_coeff;
  if (default_jst_adj_coeff  != NULL) delete [] default_jst_adj_coeff;
  if (default_ad_coeff_heat  != NULL) delete [] default_ad_coeff_heat;
  if (default_obj_coeff     != NULL) delete [] default_obj_coeff;
  if (default_geo_loc       != NULL) delete [] default_geo_loc;
  if (default_distortion    != NULL) delete [] default_distortion;
  if (default_ea_lim        != NULL) delete [] default_ea_lim;
  if (default_grid_fix      != NULL) delete [] default_grid_fix;
  if (default_inc_crit      != NULL) delete [] default_inc_crit;
  if (default_htp_axis      != NULL) delete [] default_htp_axis;
  if (default_body_force    != NULL) delete [] default_body_force;
  if (default_sineload_coeff!= NULL) delete [] default_sineload_coeff;
  if (default_nacelle_location    != NULL) delete [] default_nacelle_location;
  
  if (default_cp_polycoeffs != NULL) delete [] default_cp_polycoeffs;
  if (default_mu_polycoeffs != NULL) delete [] default_mu_polycoeffs;
  if (default_kt_polycoeffs != NULL) delete [] default_kt_polycoeffs;
  if (CpPolyCoefficientsND  != NULL) delete [] CpPolyCoefficientsND;
  if (MuPolyCoefficientsND  != NULL) delete [] MuPolyCoefficientsND;
  if (KtPolyCoefficientsND  != NULL) delete [] KtPolyCoefficientsND;

  if (FFDTag != NULL) delete [] FFDTag;
  if (nDV_Value != NULL) delete [] nDV_Value;
  if (TagFFDBox != NULL) delete [] TagFFDBox;
  
  if (Kind_Data_Riemann != NULL) delete [] Kind_Data_Riemann;
  if (Riemann_Var1 != NULL) delete [] Riemann_Var1;
  if (Riemann_Var2 != NULL) delete [] Riemann_Var2;
  if (Kind_Data_Giles != NULL) delete [] Kind_Data_Giles;
  if (Giles_Var1 != NULL) delete [] Giles_Var1;
  if (Giles_Var2 != NULL) delete [] Giles_Var2;
  if (RelaxFactorAverage != NULL) delete [] RelaxFactorAverage;
  if (RelaxFactorFourier != NULL) delete [] RelaxFactorFourier;
  if (nSpan_iZones != NULL) delete [] nSpan_iZones;
  if (Kind_TurboMachinery != NULL) delete [] Kind_TurboMachinery;

  if (Marker_MixingPlaneInterface !=NULL) delete [] Marker_MixingPlaneInterface;
  if (Marker_TurboBoundIn != NULL) delete [] Marker_TurboBoundIn;
  if (Marker_TurboBoundOut != NULL) delete [] Marker_TurboBoundOut;
  if (Marker_Riemann != NULL) delete [] Marker_Riemann;
  if (Marker_Giles != NULL) delete [] Marker_Giles;
  if (Marker_Shroud != NULL) delete [] Marker_Shroud;

  if (nBlades != NULL) delete [] nBlades;
  if (FreeStreamTurboNormal != NULL) delete [] FreeStreamTurboNormal;

  if (top_optim_kernels != NULL) delete [] top_optim_kernels;
  if (top_optim_kernel_params != NULL) delete [] top_optim_kernel_params;
  if (top_optim_filter_radius != NULL) delete [] top_optim_filter_radius;

}

string CConfig::GetFilename(string filename, string ext){
  
  /*--- Remove any extension --- */
  
  unsigned short lastindex = filename.find_last_of(".");
  filename = filename.substr(0, lastindex);
  
  /*--- Add the extension --- */
  
  filename = filename + string(ext);
  
  /*--- Append the zone number if multizone problems ---*/
  if (GetnZone() > 1)
    filename = GetMultizone_FileName(filename, GetiZone(), ext);

  /*--- Append the zone number if multiple instance problems ---*/
  if (GetnTimeInstances() > 1)
    filename = GetMultiInstance_FileName(filename, GetiInst(), ext);

  if (GetWrt_Unsteady() || GetWrt_Dynamic()){
    filename = GetUnsteady_FileName(filename, (int)GetExtIter(), ext);
  }
  
  return filename;
}

string CConfig::GetUnsteady_FileName(string val_filename, int val_iter, string ext) {

  string UnstExt, UnstFilename = val_filename;
  char buffer[50];

  /*--- Check that a positive value iteration is requested (for now). ---*/
  
  if (val_iter < 0) {
    SU2_MPI::Error("Requesting a negative iteration number for the restart file!!", CURRENT_FUNCTION);
  }

  /*--- Append iteration number for unsteady cases ---*/

  if ((Wrt_Unsteady) || (Wrt_Dynamic)) {
    unsigned short lastindex = UnstFilename.find_last_of(".");
    UnstFilename = UnstFilename.substr(0, lastindex);
    if ((val_iter >= 0)    && (val_iter < 10))    SPRINTF (buffer, "_0000%d", val_iter);
    if ((val_iter >= 10)   && (val_iter < 100))   SPRINTF (buffer, "_000%d",  val_iter);
    if ((val_iter >= 100)  && (val_iter < 1000))  SPRINTF (buffer, "_00%d",   val_iter);
    if ((val_iter >= 1000) && (val_iter < 10000)) SPRINTF (buffer, "_0%d",    val_iter);
    if (val_iter >= 10000) SPRINTF (buffer, "_%d", val_iter);
    string UnstExt = string(buffer);
    UnstExt += ext;
    UnstFilename.append(UnstExt);
  }

  return UnstFilename;
}

string CConfig::GetMultizone_FileName(string val_filename, int val_iZone, string ext) {

    string multizone_filename = val_filename;
    char buffer[50];
    
    if (GetnZone() > 1 ) {
        unsigned short lastindex = multizone_filename.find_last_of(".");
        multizone_filename = multizone_filename.substr(0, lastindex);
        SPRINTF (buffer, "_%d", SU2_TYPE::Int(val_iZone));
        multizone_filename.append(string(buffer)+ext);
    }
    return multizone_filename;
}

string CConfig::GetMultizone_HistoryFileName(string val_filename, int val_iZone) {

    string multizone_filename = val_filename;
    char buffer[50];

    if (GetnZone() > 1 ) {
        unsigned short lastindex = multizone_filename.find_last_of(".");
        multizone_filename = multizone_filename.substr(0, lastindex);
        SPRINTF (buffer, "_%d", SU2_TYPE::Int(val_iZone));
        multizone_filename.append(string(buffer));
    }
    return multizone_filename;
}

string CConfig::GetMultiInstance_FileName(string val_filename, int val_iInst, string ext) {

    string multizone_filename = val_filename;
    char buffer[50];

    unsigned short lastindex = multizone_filename.find_last_of(".");
    multizone_filename = multizone_filename.substr(0, lastindex);
    SPRINTF (buffer, "_%d", SU2_TYPE::Int(val_iInst));
    multizone_filename.append(string(buffer));
    multizone_filename += ext;
    return multizone_filename;
}

string CConfig::GetMultiInstance_HistoryFileName(string val_filename, int val_iInst) {

    string multizone_filename = val_filename;
    char buffer[50];

    unsigned short lastindex = multizone_filename.find_last_of(".");
    multizone_filename = multizone_filename.substr(0, lastindex);
    SPRINTF (buffer, "_%d", SU2_TYPE::Int(val_iInst));
    multizone_filename.append(string(buffer));

    return multizone_filename;
}

string CConfig::GetObjFunc_Extension(string val_filename) {

  string AdjExt, Filename = val_filename;

  if (ContinuousAdjoint || DiscreteAdjoint) {

    /*--- Remove filename extension (.dat) ---*/

    unsigned short lastindex = Filename.find_last_of(".");
    Filename = Filename.substr(0, lastindex);

    if (nObj==1) {
      switch (Kind_ObjFunc[0]) {
        case DRAG_COEFFICIENT:            AdjExt = "_cd";       break;
        case LIFT_COEFFICIENT:            AdjExt = "_cl";       break;
        case SIDEFORCE_COEFFICIENT:       AdjExt = "_csf";      break;
        case INVERSE_DESIGN_PRESSURE:     AdjExt = "_invpress"; break;
        case INVERSE_DESIGN_HEATFLUX:     AdjExt = "_invheat";  break;
        case MOMENT_X_COEFFICIENT:        AdjExt = "_cmx";      break;
        case MOMENT_Y_COEFFICIENT:        AdjExt = "_cmy";      break;
        case MOMENT_Z_COEFFICIENT:        AdjExt = "_cmz";      break;
        case EFFICIENCY:                  AdjExt = "_eff";      break;
        case EQUIVALENT_AREA:             AdjExt = "_ea";       break;
        case NEARFIELD_PRESSURE:          AdjExt = "_nfp";      break;
        case FORCE_X_COEFFICIENT:         AdjExt = "_cfx";      break;
        case FORCE_Y_COEFFICIENT:         AdjExt = "_cfy";      break;
        case FORCE_Z_COEFFICIENT:         AdjExt = "_cfz";      break;
        case THRUST_COEFFICIENT:          AdjExt = "_ct";       break;
        case TORQUE_COEFFICIENT:          AdjExt = "_cq";       break;
        case TOTAL_HEATFLUX:              AdjExt = "_totheat";  break;
        case MAXIMUM_HEATFLUX:            AdjExt = "_maxheat";  break;
        case TOTAL_AVG_TEMPERATURE:       AdjExt = "_avtp";     break;
        case FIGURE_OF_MERIT:             AdjExt = "_merit";    break;
        case BUFFET_SENSOR:               AdjExt = "_buffet";    break;
        case SURFACE_TOTAL_PRESSURE:      AdjExt = "_pt";       break;
        case SURFACE_STATIC_PRESSURE:     AdjExt = "_pe";       break;
        case SURFACE_MASSFLOW:            AdjExt = "_mfr";      break;
        case SURFACE_UNIFORMITY:          AdjExt = "_uniform";  break;
        case SURFACE_SECONDARY:           AdjExt = "_second";   break;
        case SURFACE_MOM_DISTORTION:      AdjExt = "_distort";  break;
        case SURFACE_SECOND_OVER_UNIFORM: AdjExt = "_sou";      break;
        case SURFACE_PRESSURE_DROP:       AdjExt = "_dp";       break;
        case SURFACE_MACH:                AdjExt = "_mach";     break;
        case CUSTOM_OBJFUNC:        		  AdjExt = "_custom";   break;
        case KINETIC_ENERGY_LOSS:         AdjExt = "_ke";       break;
        case TOTAL_PRESSURE_LOSS:         AdjExt = "_pl";       break;
        case FLOW_ANGLE_OUT:              AdjExt = "_fao";      break;
        case FLOW_ANGLE_IN:               AdjExt = "_fai";      break;
        case TOTAL_EFFICIENCY:            AdjExt = "_teff";     break;
        case TOTAL_STATIC_EFFICIENCY:     AdjExt = "_tseff";    break;
        case EULERIAN_WORK:               AdjExt = "_ew";       break;
        case MASS_FLOW_IN:                AdjExt = "_mfi";      break;
        case MASS_FLOW_OUT:               AdjExt = "_mfo";      break;
        case ENTROPY_GENERATION:          AdjExt = "_entg";     break;
        case REFERENCE_GEOMETRY:          AdjExt = "_refgeom";  break;
        case REFERENCE_NODE:              AdjExt = "_refnode";  break;
        case VOLUME_FRACTION:             AdjExt = "_volfrac";  break;
      }
    }
    else{
      AdjExt = "_combo";
    }
    Filename.append(AdjExt);

    /*--- Lastly, add the .dat extension ---*/
    Filename.append(".dat");

  }

  return Filename;
}

unsigned short CConfig::GetContainerPosition(unsigned short val_eqsystem) {

  switch (val_eqsystem) {
    case RUNTIME_FLOW_SYS:      return FLOW_SOL;
    case RUNTIME_TURB_SYS:      return TURB_SOL;
    case RUNTIME_TRANS_SYS:     return TRANS_SOL;
    case RUNTIME_HEAT_SYS:      return HEAT_SOL;
    case RUNTIME_FEA_SYS:       return FEA_SOL;
    case RUNTIME_ADJPOT_SYS:    return ADJFLOW_SOL;
    case RUNTIME_ADJFLOW_SYS:   return ADJFLOW_SOL;
    case RUNTIME_ADJTURB_SYS:   return ADJTURB_SOL;
    case RUNTIME_ADJFEA_SYS:    return ADJFEA_SOL;
    case RUNTIME_MULTIGRID_SYS: return 0;
  }
  return 0;
}

void CConfig::SetKind_ConvNumScheme(unsigned short val_kind_convnumscheme,
                                    unsigned short val_kind_centered, unsigned short val_kind_upwind,
                                    unsigned short val_kind_slopelimit, bool val_muscl,
                                    unsigned short val_kind_fem) {

  Kind_ConvNumScheme = val_kind_convnumscheme;
  Kind_Centered = val_kind_centered;
  Kind_Upwind = val_kind_upwind;
  Kind_FEM = val_kind_fem;
  Kind_SlopeLimit = val_kind_slopelimit;
  MUSCL = val_muscl;

}

void CConfig::SetGlobalParam(unsigned short val_solver,
                             unsigned short val_system,
                             unsigned long val_extiter) {

  /*--- Set the simulation global time ---*/
  
  Current_UnstTime = static_cast<su2double>(val_extiter)*Delta_UnstTime;
  Current_UnstTimeND = static_cast<su2double>(val_extiter)*Delta_UnstTimeND;

  /*--- Set the solver methods ---*/
  
  switch (val_solver) {
    case EULER:
      if (val_system == RUNTIME_FLOW_SYS) {
        SetKind_ConvNumScheme(Kind_ConvNumScheme_Flow, Kind_Centered_Flow,
                              Kind_Upwind_Flow, Kind_SlopeLimit_Flow,
                              MUSCL_Flow, NONE);
        SetKind_TimeIntScheme(Kind_TimeIntScheme_Flow);
      }
      break;
    case NAVIER_STOKES:
      if (val_system == RUNTIME_FLOW_SYS) {
        SetKind_ConvNumScheme(Kind_ConvNumScheme_Flow, Kind_Centered_Flow,
                              Kind_Upwind_Flow, Kind_SlopeLimit_Flow,
                              MUSCL_Flow, NONE);
        SetKind_TimeIntScheme(Kind_TimeIntScheme_Flow);
      }
      if (val_system == RUNTIME_HEAT_SYS) {
        SetKind_ConvNumScheme(Kind_ConvNumScheme_Heat, NONE, NONE, NONE, NONE, NONE);
        SetKind_TimeIntScheme(Kind_TimeIntScheme_Heat);
      }
      break;
    case RANS:
      if (val_system == RUNTIME_FLOW_SYS) {
        SetKind_ConvNumScheme(Kind_ConvNumScheme_Flow, Kind_Centered_Flow,
                              Kind_Upwind_Flow, Kind_SlopeLimit_Flow,
                              MUSCL_Flow, NONE);
        SetKind_TimeIntScheme(Kind_TimeIntScheme_Flow);
      }
      if (val_system == RUNTIME_TURB_SYS) {
        SetKind_ConvNumScheme(Kind_ConvNumScheme_Turb, Kind_Centered_Turb,
                              Kind_Upwind_Turb, Kind_SlopeLimit_Turb,
                              MUSCL_Turb, NONE);
        SetKind_TimeIntScheme(Kind_TimeIntScheme_Turb);
      }
      if (val_system == RUNTIME_TRANS_SYS) {
        SetKind_ConvNumScheme(Kind_ConvNumScheme_Turb, Kind_Centered_Turb,
                              Kind_Upwind_Turb, Kind_SlopeLimit_Turb,
                              MUSCL_Turb, NONE);
        SetKind_TimeIntScheme(Kind_TimeIntScheme_Turb);
      }
      if (val_system == RUNTIME_HEAT_SYS) {
        SetKind_ConvNumScheme(Kind_ConvNumScheme_Heat, NONE, NONE, NONE, NONE, NONE);
        SetKind_TimeIntScheme(Kind_TimeIntScheme_Heat);
      }
      break;
    case FEM_EULER:
      if (val_system == RUNTIME_FLOW_SYS) {
        SetKind_ConvNumScheme(Kind_ConvNumScheme_FEM_Flow, Kind_Centered_Flow,
                              Kind_Upwind_Flow, Kind_SlopeLimit_Flow,
                              MUSCL_Flow, Kind_FEM_Flow);
        SetKind_TimeIntScheme(Kind_TimeIntScheme_FEM_Flow);
      }
      break;
    case FEM_NAVIER_STOKES:
      if (val_system == RUNTIME_FLOW_SYS) {
        SetKind_ConvNumScheme(Kind_ConvNumScheme_Flow, Kind_Centered_Flow,
                              Kind_Upwind_Flow, Kind_SlopeLimit_Flow,
                              MUSCL_Flow, Kind_FEM_Flow);
        SetKind_TimeIntScheme(Kind_TimeIntScheme_FEM_Flow);
      }
      break;
    case FEM_LES:
      if (val_system == RUNTIME_FLOW_SYS) {
        SetKind_ConvNumScheme(Kind_ConvNumScheme_Flow, Kind_Centered_Flow,
                              Kind_Upwind_Flow, Kind_SlopeLimit_Flow,
                              MUSCL_Flow, Kind_FEM_Flow);
        SetKind_TimeIntScheme(Kind_TimeIntScheme_FEM_Flow);
      }
      break;
    case ADJ_EULER:
      if (val_system == RUNTIME_FLOW_SYS) {
        SetKind_ConvNumScheme(Kind_ConvNumScheme_Flow, Kind_Centered_Flow,
                              Kind_Upwind_Flow, Kind_SlopeLimit_Flow,
                              MUSCL_Flow, NONE);
        SetKind_TimeIntScheme(Kind_TimeIntScheme_Flow);
      }
      if (val_system == RUNTIME_ADJFLOW_SYS) {
        SetKind_ConvNumScheme(Kind_ConvNumScheme_AdjFlow, Kind_Centered_AdjFlow,
                              Kind_Upwind_AdjFlow, Kind_SlopeLimit_AdjFlow,
                              MUSCL_AdjFlow, NONE);
        SetKind_TimeIntScheme(Kind_TimeIntScheme_AdjFlow);
      }
      break;
    case ADJ_NAVIER_STOKES:
      if (val_system == RUNTIME_FLOW_SYS) {
        SetKind_ConvNumScheme(Kind_ConvNumScheme_Flow, Kind_Centered_Flow,
                              Kind_Upwind_Flow, Kind_SlopeLimit_Flow,
                              MUSCL_Flow, NONE);
        SetKind_TimeIntScheme(Kind_TimeIntScheme_Flow);
      }
      if (val_system == RUNTIME_ADJFLOW_SYS) {
        SetKind_ConvNumScheme(Kind_ConvNumScheme_AdjFlow, Kind_Centered_AdjFlow,
                              Kind_Upwind_AdjFlow, Kind_SlopeLimit_AdjFlow,
                              MUSCL_AdjFlow, NONE);
        SetKind_TimeIntScheme(Kind_TimeIntScheme_AdjFlow);
      }
      break;
    case ADJ_RANS:
      if (val_system == RUNTIME_FLOW_SYS) {
        SetKind_ConvNumScheme(Kind_ConvNumScheme_Flow, Kind_Centered_Flow,
                              Kind_Upwind_Flow, Kind_SlopeLimit_Flow,
                              MUSCL_Flow, NONE);
        SetKind_TimeIntScheme(Kind_TimeIntScheme_Flow);
      }
      if (val_system == RUNTIME_ADJFLOW_SYS) {
        SetKind_ConvNumScheme(Kind_ConvNumScheme_AdjFlow, Kind_Centered_AdjFlow,
                              Kind_Upwind_AdjFlow, Kind_SlopeLimit_AdjFlow,
                              MUSCL_AdjFlow, NONE);
        SetKind_TimeIntScheme(Kind_TimeIntScheme_AdjFlow);
      }
      if (val_system == RUNTIME_TURB_SYS) {
        SetKind_ConvNumScheme(Kind_ConvNumScheme_Turb, Kind_Centered_Turb,
                              Kind_Upwind_Turb, Kind_SlopeLimit_Turb,
                              MUSCL_Turb, NONE);
        SetKind_TimeIntScheme(Kind_TimeIntScheme_Turb);
      }
      if (val_system == RUNTIME_ADJTURB_SYS) {
        SetKind_ConvNumScheme(Kind_ConvNumScheme_AdjTurb, Kind_Centered_AdjTurb,
                              Kind_Upwind_AdjTurb, Kind_SlopeLimit_AdjTurb,
                              MUSCL_AdjTurb, NONE);
        SetKind_TimeIntScheme(Kind_TimeIntScheme_AdjTurb);
      }
      break;
    case HEAT_EQUATION_FVM:
      if (val_system == RUNTIME_HEAT_SYS) {
        SetKind_ConvNumScheme(NONE, NONE, NONE, NONE, NONE, NONE);
        SetKind_TimeIntScheme(Kind_TimeIntScheme_Heat);
      }
      break;

    case FEM_ELASTICITY:

      Current_DynTime = static_cast<su2double>(val_extiter)*Delta_DynTime;

      if (val_system == RUNTIME_FEA_SYS) {
        SetKind_ConvNumScheme(NONE, NONE, NONE, NONE, NONE, NONE);
        SetKind_TimeIntScheme(Kind_TimeIntScheme_FEA);
      }
      break;
  }
}

su2double* CConfig::GetPeriodicRotCenter(string val_marker) {
  unsigned short iMarker_PerBound;
  for (iMarker_PerBound = 0; iMarker_PerBound < nMarker_PerBound; iMarker_PerBound++)
    if (Marker_PerBound[iMarker_PerBound] == val_marker) break;
  return Periodic_RotCenter[iMarker_PerBound];
}

su2double* CConfig::GetPeriodicRotAngles(string val_marker) {
  unsigned short iMarker_PerBound;
  for (iMarker_PerBound = 0; iMarker_PerBound < nMarker_PerBound; iMarker_PerBound++)
    if (Marker_PerBound[iMarker_PerBound] == val_marker) break;
  return Periodic_RotAngles[iMarker_PerBound];
}

su2double* CConfig::GetPeriodicTranslation(string val_marker) {
  unsigned short iMarker_PerBound;
  for (iMarker_PerBound = 0; iMarker_PerBound < nMarker_PerBound; iMarker_PerBound++)
    if (Marker_PerBound[iMarker_PerBound] == val_marker) break;
  return Periodic_Translation[iMarker_PerBound];
}

unsigned short CConfig::GetMarker_Periodic_Donor(string val_marker) {
  unsigned short iMarker_PerBound, jMarker_PerBound, kMarker_All;

  /*--- Find the marker for this periodic boundary. ---*/
  for (iMarker_PerBound = 0; iMarker_PerBound < nMarker_PerBound; iMarker_PerBound++)
    if (Marker_PerBound[iMarker_PerBound] == val_marker) break;

  /*--- Find corresponding donor. ---*/
  for (jMarker_PerBound = 0; jMarker_PerBound < nMarker_PerBound; jMarker_PerBound++)
    if (Marker_PerBound[jMarker_PerBound] == Marker_PerDonor[iMarker_PerBound]) break;

  /*--- Find and return global marker index for donor boundary. ---*/
  for (kMarker_All = 0; kMarker_All < nMarker_CfgFile; kMarker_All++)
    if (Marker_PerBound[jMarker_PerBound] == Marker_All_TagBound[kMarker_All]) break;

  return kMarker_All;
}

su2double CConfig::GetActDisk_NetThrust(string val_marker) {
  unsigned short iMarker_ActDisk;
  for (iMarker_ActDisk = 0; iMarker_ActDisk < nMarker_ActDiskInlet; iMarker_ActDisk++)
    if ((Marker_ActDiskInlet[iMarker_ActDisk] == val_marker) ||
        (Marker_ActDiskOutlet[iMarker_ActDisk] == val_marker)) break;
  return ActDisk_NetThrust[iMarker_ActDisk];
}

su2double CConfig::GetActDisk_Power(string val_marker) {
  unsigned short iMarker_ActDisk;
  for (iMarker_ActDisk = 0; iMarker_ActDisk < nMarker_ActDiskInlet; iMarker_ActDisk++)
    if ((Marker_ActDiskInlet[iMarker_ActDisk] == val_marker) ||
        (Marker_ActDiskOutlet[iMarker_ActDisk] == val_marker)) break;
  return ActDisk_Power[iMarker_ActDisk];
}

su2double CConfig::GetActDisk_MassFlow(string val_marker) {
  unsigned short iMarker_ActDisk;
  for (iMarker_ActDisk = 0; iMarker_ActDisk < nMarker_ActDiskInlet; iMarker_ActDisk++)
    if ((Marker_ActDiskInlet[iMarker_ActDisk] == val_marker) ||
        (Marker_ActDiskOutlet[iMarker_ActDisk] == val_marker)) break;
  return ActDisk_MassFlow[iMarker_ActDisk];
}

su2double CConfig::GetActDisk_Mach(string val_marker) {
  unsigned short iMarker_ActDisk;
  for (iMarker_ActDisk = 0; iMarker_ActDisk < nMarker_ActDiskInlet; iMarker_ActDisk++)
    if ((Marker_ActDiskInlet[iMarker_ActDisk] == val_marker) ||
        (Marker_ActDiskOutlet[iMarker_ActDisk] == val_marker)) break;
  return ActDisk_Mach[iMarker_ActDisk];
}

su2double CConfig::GetActDisk_Force(string val_marker) {
  unsigned short iMarker_ActDisk;
  for (iMarker_ActDisk = 0; iMarker_ActDisk < nMarker_ActDiskInlet; iMarker_ActDisk++)
    if ((Marker_ActDiskInlet[iMarker_ActDisk] == val_marker) ||
        (Marker_ActDiskOutlet[iMarker_ActDisk] == val_marker)) break;
  return ActDisk_Force[iMarker_ActDisk];
}

su2double CConfig::GetActDisk_BCThrust(string val_marker) {
  unsigned short iMarker_ActDisk;
  for (iMarker_ActDisk = 0; iMarker_ActDisk < nMarker_ActDiskInlet; iMarker_ActDisk++)
    if ((Marker_ActDiskInlet[iMarker_ActDisk] == val_marker) ||
        (Marker_ActDiskOutlet[iMarker_ActDisk] == val_marker)) break;
  return ActDisk_BCThrust[iMarker_ActDisk];
}

su2double CConfig::GetActDisk_BCThrust_Old(string val_marker) {
  unsigned short iMarker_ActDisk;
  for (iMarker_ActDisk = 0; iMarker_ActDisk < nMarker_ActDiskInlet; iMarker_ActDisk++)
    if ((Marker_ActDiskInlet[iMarker_ActDisk] == val_marker) ||
        (Marker_ActDiskOutlet[iMarker_ActDisk] == val_marker)) break;
  return ActDisk_BCThrust_Old[iMarker_ActDisk];
}

void CConfig::SetActDisk_BCThrust(string val_marker, su2double val_actdisk_bcthrust) {
  unsigned short iMarker_ActDisk;
  for (iMarker_ActDisk = 0; iMarker_ActDisk < nMarker_ActDiskInlet; iMarker_ActDisk++)
    if ((Marker_ActDiskInlet[iMarker_ActDisk] == val_marker) ||
        (Marker_ActDiskOutlet[iMarker_ActDisk] == val_marker)) break;
  ActDisk_BCThrust[iMarker_ActDisk] = val_actdisk_bcthrust;
}

void CConfig::SetActDisk_BCThrust_Old(string val_marker, su2double val_actdisk_bcthrust_old) {
  unsigned short iMarker_ActDisk;
  for (iMarker_ActDisk = 0; iMarker_ActDisk < nMarker_ActDiskInlet; iMarker_ActDisk++)
    if ((Marker_ActDiskInlet[iMarker_ActDisk] == val_marker) ||
        (Marker_ActDiskOutlet[iMarker_ActDisk] == val_marker)) break;
  ActDisk_BCThrust_Old[iMarker_ActDisk] = val_actdisk_bcthrust_old;
}

su2double CConfig::GetActDisk_Area(string val_marker) {
  unsigned short iMarker_ActDisk;
  for (iMarker_ActDisk = 0; iMarker_ActDisk < nMarker_ActDiskInlet; iMarker_ActDisk++)
    if ((Marker_ActDiskInlet[iMarker_ActDisk] == val_marker) ||
        (Marker_ActDiskOutlet[iMarker_ActDisk] == val_marker)) break;
  return ActDisk_Area[iMarker_ActDisk];
}

su2double CConfig::GetActDisk_ReverseMassFlow(string val_marker) {
  unsigned short iMarker_ActDisk;
  for (iMarker_ActDisk = 0; iMarker_ActDisk < nMarker_ActDiskInlet; iMarker_ActDisk++)
    if ((Marker_ActDiskInlet[iMarker_ActDisk] == val_marker) ||
        (Marker_ActDiskOutlet[iMarker_ActDisk] == val_marker)) break;
  return ActDisk_ReverseMassFlow[iMarker_ActDisk];
}

su2double CConfig::GetActDisk_PressJump(string val_marker, unsigned short val_value) {
  unsigned short iMarker_ActDisk;
  for (iMarker_ActDisk = 0; iMarker_ActDisk < nMarker_ActDiskInlet; iMarker_ActDisk++)
    if ((Marker_ActDiskInlet[iMarker_ActDisk] == val_marker) ||
        (Marker_ActDiskOutlet[iMarker_ActDisk] == val_marker)) break;
  return ActDisk_PressJump[iMarker_ActDisk][val_value];
}

su2double CConfig::GetActDisk_TempJump(string val_marker, unsigned short val_value) {
  unsigned short iMarker_ActDisk;
  for (iMarker_ActDisk = 0; iMarker_ActDisk < nMarker_ActDiskInlet; iMarker_ActDisk++)
    if ((Marker_ActDiskInlet[iMarker_ActDisk] == val_marker) ||
        (Marker_ActDiskOutlet[iMarker_ActDisk] == val_marker)) break;
  return ActDisk_TempJump[iMarker_ActDisk][val_value];;
}

su2double CConfig::GetActDisk_Omega(string val_marker, unsigned short val_value) {
  unsigned short iMarker_ActDisk;
  for (iMarker_ActDisk = 0; iMarker_ActDisk < nMarker_ActDiskInlet; iMarker_ActDisk++)
    if ((Marker_ActDiskInlet[iMarker_ActDisk] == val_marker) ||
        (Marker_ActDiskOutlet[iMarker_ActDisk] == val_marker)) break;
  return ActDisk_Omega[iMarker_ActDisk][val_value];;
}

su2double CConfig::GetOutlet_MassFlow(string val_marker) {
  unsigned short iMarker_Outlet;
  for (iMarker_Outlet = 0; iMarker_Outlet < nMarker_Outlet; iMarker_Outlet++)
    if ((Marker_Outlet[iMarker_Outlet] == val_marker)) break;
  return Outlet_MassFlow[iMarker_Outlet];
}

su2double CConfig::GetOutlet_Density(string val_marker) {
  unsigned short iMarker_Outlet;
  for (iMarker_Outlet = 0; iMarker_Outlet < nMarker_Outlet; iMarker_Outlet++)
    if ((Marker_Outlet[iMarker_Outlet] == val_marker)) break;
  return Outlet_Density[iMarker_Outlet];
}

su2double CConfig::GetOutlet_Area(string val_marker) {
  unsigned short iMarker_Outlet;
  for (iMarker_Outlet = 0; iMarker_Outlet < nMarker_Outlet; iMarker_Outlet++)
    if ((Marker_Outlet[iMarker_Outlet] == val_marker)) break;
  return Outlet_Area[iMarker_Outlet];
}

unsigned short CConfig::GetMarker_CfgFile_ActDiskOutlet(string val_marker) {
  unsigned short iMarker_ActDisk, kMarker_All;
  
  /*--- Find the marker for this actuator disk inlet. ---*/
  
  for (iMarker_ActDisk = 0; iMarker_ActDisk < nMarker_ActDiskInlet; iMarker_ActDisk++)
    if (Marker_ActDiskInlet[iMarker_ActDisk] == val_marker) break;
  
  /*--- Find and return global marker index for the actuator disk outlet. ---*/
  
  for (kMarker_All = 0; kMarker_All < nMarker_CfgFile; kMarker_All++)
    if (Marker_ActDiskOutlet[iMarker_ActDisk] == Marker_CfgFile_TagBound[kMarker_All]) break;
  
  return kMarker_All;
}

unsigned short CConfig::GetMarker_CfgFile_EngineExhaust(string val_marker) {
  unsigned short iMarker_Engine, kMarker_All;
  
  /*--- Find the marker for this engine inflow. ---*/
  
  for (iMarker_Engine = 0; iMarker_Engine < nMarker_EngineInflow; iMarker_Engine++)
    if (Marker_EngineInflow[iMarker_Engine] == val_marker) break;
  
  /*--- Find and return global marker index for the engine exhaust. ---*/
  
  for (kMarker_All = 0; kMarker_All < nMarker_CfgFile; kMarker_All++)
    if (Marker_EngineExhaust[iMarker_Engine] == Marker_CfgFile_TagBound[kMarker_All]) break;
  
  return kMarker_All;
}

bool CConfig::GetVolumetric_Movement(){
  bool volumetric_movement = false;
  
  if (GetSurface_Movement(AEROELASTIC) || 
      GetSurface_Movement(DEFORMING) ||
      GetSurface_Movement(AEROELASTIC_RIGID_MOTION)||
      GetSurface_Movement(FLUID_STRUCTURE) ||
      GetSurface_Movement(FLUID_STRUCTURE_STATIC) ||
      GetSurface_Movement(EXTERNAL) || 
      GetSurface_Movement(EXTERNAL_ROTATION)){
    volumetric_movement = true;
  }
  
  if (Kind_SU2 == SU2_DEF || 
      Kind_SU2 == SU2_DOT || 
      DirectDiff)
  { volumetric_movement = true;}
  return volumetric_movement;
}

bool CConfig::GetSurface_Movement(unsigned short kind_movement){
  for (unsigned short iMarkerMoving = 0; iMarkerMoving < nKind_SurfaceMovement; iMarkerMoving++){
    if (Kind_SurfaceMovement[iMarkerMoving] == kind_movement){
      return true;
    }
  }
  return false;
}

bool CConfig::GetVolumetric_Movement(){
  bool volumetric_movement = false;
  
  if (GetSurface_Movement(AEROELASTIC) || 
      GetSurface_Movement(DEFORMING) ||
      GetSurface_Movement(AEROELASTIC_RIGID_MOTION)||
      GetSurface_Movement(FLUID_STRUCTURE) ||
      GetSurface_Movement(FLUID_STRUCTURE_STATIC) ||
      GetSurface_Movement(EXTERNAL) || 
      GetSurface_Movement(EXTERNAL_ROTATION)){
    volumetric_movement = true;
  }
  
  if (Kind_SU2 == SU2_DEF || 
      Kind_SU2 == SU2_DOT || 
      DirectDiff)
  { volumetric_movement = true;}
  return volumetric_movement;
}

bool CConfig::GetSurface_Movement(unsigned short kind_movement){
  for (unsigned short iMarkerMoving = 0; iMarkerMoving < nKind_SurfaceMovement; iMarkerMoving++){
    if (Kind_SurfaceMovement[iMarkerMoving] == kind_movement){
      return true;
    }
  }
  return false;
}

unsigned short CConfig::GetMarker_Moving(string val_marker) {
  unsigned short iMarker_Moving;

  /*--- Find the marker for this moving boundary. ---*/
  for (iMarker_Moving = 0; iMarker_Moving < nMarker_Moving; iMarker_Moving++)
    if (Marker_Moving[iMarker_Moving] == val_marker) break;

  return iMarker_Moving;
}

su2double CConfig::GetDirichlet_Value(string val_marker) {
  unsigned short iMarker_Dirichlet;
  for (iMarker_Dirichlet = 0; iMarker_Dirichlet < nMarker_Dirichlet; iMarker_Dirichlet++)
    if (Marker_Dirichlet[iMarker_Dirichlet] == val_marker) break;
  return Dirichlet_Value[iMarker_Dirichlet];
}

bool CConfig::GetDirichlet_Boundary(string val_marker) {
  unsigned short iMarker_Dirichlet;
  bool Dirichlet = false;
  for (iMarker_Dirichlet = 0; iMarker_Dirichlet < nMarker_Dirichlet; iMarker_Dirichlet++)
    if (Marker_Dirichlet[iMarker_Dirichlet] == val_marker) {
      Dirichlet = true;
      break;
    }
  return Dirichlet;
}

su2double CConfig::GetExhaust_Temperature_Target(string val_marker) {
  unsigned short iMarker_EngineExhaust;
  for (iMarker_EngineExhaust = 0; iMarker_EngineExhaust < nMarker_EngineExhaust; iMarker_EngineExhaust++)
    if (Marker_EngineExhaust[iMarker_EngineExhaust] == val_marker) break;
  return Exhaust_Temperature_Target[iMarker_EngineExhaust];
}

su2double CConfig::GetExhaust_Pressure_Target(string val_marker) {
  unsigned short iMarker_EngineExhaust;
  for (iMarker_EngineExhaust = 0; iMarker_EngineExhaust < nMarker_EngineExhaust; iMarker_EngineExhaust++)
    if (Marker_EngineExhaust[iMarker_EngineExhaust] == val_marker) break;
  return Exhaust_Pressure_Target[iMarker_EngineExhaust];
}

unsigned short CConfig::GetKind_Inc_Inlet(string val_marker) {
  unsigned short iMarker_Inlet;
  for (iMarker_Inlet = 0; iMarker_Inlet < nMarker_Inlet; iMarker_Inlet++)
    if (Marker_Inlet[iMarker_Inlet] == val_marker) break;
  return Kind_Inc_Inlet[iMarker_Inlet];
}

unsigned short CConfig::GetKind_Inc_Outlet(string val_marker) {
  unsigned short iMarker_Outlet;
  for (iMarker_Outlet = 0; iMarker_Outlet < nMarker_Outlet; iMarker_Outlet++)
    if (Marker_Outlet[iMarker_Outlet] == val_marker) break;
  return Kind_Inc_Outlet[iMarker_Outlet];
}

su2double CConfig::GetInlet_Ttotal(string val_marker) {
  unsigned short iMarker_Inlet;
  for (iMarker_Inlet = 0; iMarker_Inlet < nMarker_Inlet; iMarker_Inlet++)
    if (Marker_Inlet[iMarker_Inlet] == val_marker) break;
  return Inlet_Ttotal[iMarker_Inlet];
}

su2double CConfig::GetInlet_Ptotal(string val_marker) {
  unsigned short iMarker_Inlet;
  for (iMarker_Inlet = 0; iMarker_Inlet < nMarker_Inlet; iMarker_Inlet++)
    if (Marker_Inlet[iMarker_Inlet] == val_marker) break;
  return Inlet_Ptotal[iMarker_Inlet];
}

void CConfig::SetInlet_Ptotal(su2double val_pressure, string val_marker) {
  unsigned short iMarker_Inlet;
  for (iMarker_Inlet = 0; iMarker_Inlet < nMarker_Inlet; iMarker_Inlet++)
    if (Marker_Inlet[iMarker_Inlet] == val_marker)
      Inlet_Ptotal[iMarker_Inlet] = val_pressure;
}

su2double* CConfig::GetInlet_FlowDir(string val_marker) {
  unsigned short iMarker_Inlet;
  for (iMarker_Inlet = 0; iMarker_Inlet < nMarker_Inlet; iMarker_Inlet++)
    if (Marker_Inlet[iMarker_Inlet] == val_marker) break;
  return Inlet_FlowDir[iMarker_Inlet];
}

su2double CConfig::GetInlet_Temperature(string val_marker) {
  unsigned short iMarker_Supersonic_Inlet;
  for (iMarker_Supersonic_Inlet = 0; iMarker_Supersonic_Inlet < nMarker_Supersonic_Inlet; iMarker_Supersonic_Inlet++)
    if (Marker_Supersonic_Inlet[iMarker_Supersonic_Inlet] == val_marker) break;
  return Inlet_Temperature[iMarker_Supersonic_Inlet];
}

su2double CConfig::GetInlet_Pressure(string val_marker) {
  unsigned short iMarker_Supersonic_Inlet;
  for (iMarker_Supersonic_Inlet = 0; iMarker_Supersonic_Inlet < nMarker_Supersonic_Inlet; iMarker_Supersonic_Inlet++)
    if (Marker_Supersonic_Inlet[iMarker_Supersonic_Inlet] == val_marker) break;
  return Inlet_Pressure[iMarker_Supersonic_Inlet];
}

su2double* CConfig::GetInlet_Velocity(string val_marker) {
  unsigned short iMarker_Supersonic_Inlet;
  for (iMarker_Supersonic_Inlet = 0; iMarker_Supersonic_Inlet < nMarker_Supersonic_Inlet; iMarker_Supersonic_Inlet++)
    if (Marker_Supersonic_Inlet[iMarker_Supersonic_Inlet] == val_marker) break;
  return Inlet_Velocity[iMarker_Supersonic_Inlet];
}

su2double CConfig::GetOutlet_Pressure(string val_marker) {
  unsigned short iMarker_Outlet;
  for (iMarker_Outlet = 0; iMarker_Outlet < nMarker_Outlet; iMarker_Outlet++)
    if (Marker_Outlet[iMarker_Outlet] == val_marker) break;
  return Outlet_Pressure[iMarker_Outlet];
}

void CConfig::SetOutlet_Pressure(su2double val_pressure, string val_marker) {
  unsigned short iMarker_Outlet;
  for (iMarker_Outlet = 0; iMarker_Outlet < nMarker_Outlet; iMarker_Outlet++)
    if (Marker_Outlet[iMarker_Outlet] == val_marker)
      Outlet_Pressure[iMarker_Outlet] = val_pressure;
}

su2double CConfig::GetRiemann_Var1(string val_marker) {
  unsigned short iMarker_Riemann;
  for (iMarker_Riemann = 0; iMarker_Riemann < nMarker_Riemann; iMarker_Riemann++)
    if (Marker_Riemann[iMarker_Riemann] == val_marker) break;
  return Riemann_Var1[iMarker_Riemann];
}

su2double CConfig::GetRiemann_Var2(string val_marker) {
  unsigned short iMarker_Riemann;
  for (iMarker_Riemann = 0; iMarker_Riemann < nMarker_Riemann; iMarker_Riemann++)
    if (Marker_Riemann[iMarker_Riemann] == val_marker) break;
  return Riemann_Var2[iMarker_Riemann];
}

su2double* CConfig::GetRiemann_FlowDir(string val_marker) {
  unsigned short iMarker_Riemann;
  for (iMarker_Riemann = 0; iMarker_Riemann < nMarker_Riemann; iMarker_Riemann++)
    if (Marker_Riemann[iMarker_Riemann] == val_marker) break;
  return Riemann_FlowDir[iMarker_Riemann];
}

unsigned short CConfig::GetKind_Data_Riemann(string val_marker) {
  unsigned short iMarker_Riemann;
  for (iMarker_Riemann = 0; iMarker_Riemann < nMarker_Riemann; iMarker_Riemann++)
    if (Marker_Riemann[iMarker_Riemann] == val_marker) break;
  return Kind_Data_Riemann[iMarker_Riemann];
}


su2double CConfig::GetGiles_Var1(string val_marker) {
  unsigned short iMarker_Giles;
  for (iMarker_Giles = 0; iMarker_Giles < nMarker_Giles; iMarker_Giles++)
    if (Marker_Giles[iMarker_Giles] == val_marker) break;
  return Giles_Var1[iMarker_Giles];
}

void CConfig::SetGiles_Var1(su2double newVar1, string val_marker) {
  unsigned short iMarker_Giles;
  for (iMarker_Giles = 0; iMarker_Giles < nMarker_Giles; iMarker_Giles++)
    if (Marker_Giles[iMarker_Giles] == val_marker) break;
  Giles_Var1[iMarker_Giles] = newVar1;
}

su2double CConfig::GetGiles_Var2(string val_marker) {
  unsigned short iMarker_Giles;
  for (iMarker_Giles = 0; iMarker_Giles < nMarker_Giles; iMarker_Giles++)
    if (Marker_Giles[iMarker_Giles] == val_marker) break;
  return Giles_Var2[iMarker_Giles];
}

su2double CConfig::GetGiles_RelaxFactorAverage(string val_marker) {
  unsigned short iMarker_Giles;
  for (iMarker_Giles = 0; iMarker_Giles < nMarker_Giles; iMarker_Giles++)
    if (Marker_Giles[iMarker_Giles] == val_marker) break;
  return RelaxFactorAverage[iMarker_Giles];
}

su2double CConfig::GetGiles_RelaxFactorFourier(string val_marker) {
  unsigned short iMarker_Giles;
  for (iMarker_Giles = 0; iMarker_Giles < nMarker_Giles; iMarker_Giles++)
    if (Marker_Giles[iMarker_Giles] == val_marker) break;
  return RelaxFactorFourier[iMarker_Giles];
}

su2double* CConfig::GetGiles_FlowDir(string val_marker) {
  unsigned short iMarker_Giles;
  for (iMarker_Giles = 0; iMarker_Giles < nMarker_Giles; iMarker_Giles++)
    if (Marker_Giles[iMarker_Giles] == val_marker) break;
  return Giles_FlowDir[iMarker_Giles];
}

unsigned short CConfig::GetKind_Data_Giles(string val_marker) {
  unsigned short iMarker_Giles;
  for (iMarker_Giles = 0; iMarker_Giles < nMarker_Giles; iMarker_Giles++)
    if (Marker_Giles[iMarker_Giles] == val_marker) break;
  return Kind_Data_Giles[iMarker_Giles];
}


su2double CConfig::GetPressureOut_BC() {
  unsigned short iMarker_BC;
  su2double pres_out = 0.0;
  for (iMarker_BC = 0; iMarker_BC < nMarker_Giles; iMarker_BC++){
    if (Kind_Data_Giles[iMarker_BC] == STATIC_PRESSURE || Kind_Data_Giles[iMarker_BC] == STATIC_PRESSURE_1D || Kind_Data_Giles[iMarker_BC] == RADIAL_EQUILIBRIUM ){
      pres_out = Giles_Var1[iMarker_BC];
    }
  }
  for (iMarker_BC = 0; iMarker_BC < nMarker_Riemann; iMarker_BC++){
    if (Kind_Data_Riemann[iMarker_BC] == STATIC_PRESSURE || Kind_Data_Riemann[iMarker_BC] == RADIAL_EQUILIBRIUM){
      pres_out = Riemann_Var1[iMarker_BC];
    }
  }
  return pres_out/Pressure_Ref;
}


void CConfig::SetPressureOut_BC(su2double val_press) {
  unsigned short iMarker_BC;
  for (iMarker_BC = 0; iMarker_BC < nMarker_Giles; iMarker_BC++){
    if (Kind_Data_Giles[iMarker_BC] == STATIC_PRESSURE || Kind_Data_Giles[iMarker_BC] == STATIC_PRESSURE_1D || Kind_Data_Giles[iMarker_BC] == RADIAL_EQUILIBRIUM ){
      Giles_Var1[iMarker_BC] = val_press*Pressure_Ref;
    }
  }
  for (iMarker_BC = 0; iMarker_BC < nMarker_Riemann; iMarker_BC++){
    if (Kind_Data_Riemann[iMarker_BC] == STATIC_PRESSURE || Kind_Data_Riemann[iMarker_BC] == RADIAL_EQUILIBRIUM){
      Riemann_Var1[iMarker_BC] = val_press*Pressure_Ref;
    }
  }
}

su2double CConfig::GetTotalPressureIn_BC() {
  unsigned short iMarker_BC;
  su2double tot_pres_in = 0.0;
  for (iMarker_BC = 0; iMarker_BC < nMarker_Giles; iMarker_BC++){
    if (Kind_Data_Giles[iMarker_BC] == TOTAL_CONDITIONS_PT || Kind_Data_Giles[iMarker_BC] == TOTAL_CONDITIONS_PT_1D){
      tot_pres_in = Giles_Var1[iMarker_BC];
    }
  }
  for (iMarker_BC = 0; iMarker_BC < nMarker_Riemann; iMarker_BC++){
    if (Kind_Data_Riemann[iMarker_BC] == TOTAL_CONDITIONS_PT ){
      tot_pres_in = Riemann_Var1[iMarker_BC];
    }
  }
  if(nMarker_Inlet == 1 && Kind_Inlet == TOTAL_CONDITIONS){
    tot_pres_in = Inlet_Ptotal[0];
  }
  return tot_pres_in/Pressure_Ref;
}

su2double CConfig::GetTotalTemperatureIn_BC() {
  unsigned short iMarker_BC;
  su2double tot_temp_in = 0.0;
  for (iMarker_BC = 0; iMarker_BC < nMarker_Giles; iMarker_BC++){
    if (Kind_Data_Giles[iMarker_BC] == TOTAL_CONDITIONS_PT || Kind_Data_Giles[iMarker_BC] == TOTAL_CONDITIONS_PT_1D){
      tot_temp_in = Giles_Var2[iMarker_BC];
    }
  }
  for (iMarker_BC = 0; iMarker_BC < nMarker_Riemann; iMarker_BC++){
    if (Kind_Data_Riemann[iMarker_BC] == TOTAL_CONDITIONS_PT ){
      tot_temp_in = Riemann_Var2[iMarker_BC];
    }
  }

  if(nMarker_Inlet == 1 && Kind_Inlet == TOTAL_CONDITIONS){
    tot_temp_in = Inlet_Ttotal[0];
  }
  return tot_temp_in/Temperature_Ref;
}

void CConfig::SetTotalTemperatureIn_BC(su2double val_temp) {
  unsigned short iMarker_BC;
  for (iMarker_BC = 0; iMarker_BC < nMarker_Giles; iMarker_BC++){
    if (Kind_Data_Giles[iMarker_BC] == TOTAL_CONDITIONS_PT || Kind_Data_Giles[iMarker_BC] == TOTAL_CONDITIONS_PT_1D){
      Giles_Var2[iMarker_BC] = val_temp*Temperature_Ref;
    }
  }
  for (iMarker_BC = 0; iMarker_BC < nMarker_Riemann; iMarker_BC++){
    if (Kind_Data_Riemann[iMarker_BC] == TOTAL_CONDITIONS_PT ){
      Riemann_Var2[iMarker_BC] = val_temp*Temperature_Ref;
    }
  }

  if(nMarker_Inlet == 1 && Kind_Inlet == TOTAL_CONDITIONS){
    Inlet_Ttotal[0] = val_temp*Temperature_Ref;
  }
}

su2double CConfig::GetFlowAngleIn_BC() {
  unsigned short iMarker_BC;
  su2double alpha_in = 0.0;
  for (iMarker_BC = 0; iMarker_BC < nMarker_Giles; iMarker_BC++){
    if (Kind_Data_Giles[iMarker_BC] == TOTAL_CONDITIONS_PT || Kind_Data_Giles[iMarker_BC] == TOTAL_CONDITIONS_PT_1D){
      alpha_in = atan(Giles_FlowDir[iMarker_BC][1]/Giles_FlowDir[iMarker_BC][0]);
    }
  }
  for (iMarker_BC = 0; iMarker_BC < nMarker_Riemann; iMarker_BC++){
  	if (Kind_Data_Riemann[iMarker_BC] == TOTAL_CONDITIONS_PT ){
  		alpha_in = atan(Riemann_FlowDir[iMarker_BC][1]/Riemann_FlowDir[iMarker_BC][0]);
  	}
  }

  if(nMarker_Inlet == 1 && Kind_Inlet == TOTAL_CONDITIONS){
  	alpha_in = atan(Inlet_FlowDir[0][1]/Inlet_FlowDir[0][0]);
  }

  return alpha_in;
}

su2double CConfig::GetIncInlet_BC() {

  su2double val_out = 0.0;

  if (nMarker_Inlet > 0) {
    if (Kind_Inc_Inlet[0] == VELOCITY_INLET)
      val_out = Inlet_Ptotal[0]/Velocity_Ref;
    else if (Kind_Inc_Inlet[0] == PRESSURE_INLET)
      val_out = Inlet_Ptotal[0]/Pressure_Ref;
  }

  return val_out;
}

void CConfig::SetIncInlet_BC(su2double val_in) {

  if (nMarker_Inlet > 0) {
    if (Kind_Inc_Inlet[0] == VELOCITY_INLET)
      Inlet_Ptotal[0] = val_in*Velocity_Ref;
    else if (Kind_Inc_Inlet[0] == PRESSURE_INLET)
      Inlet_Ptotal[0] = val_in*Pressure_Ref;
  }
  
}

su2double CConfig::GetIncTemperature_BC() {

  su2double val_out = 0.0;

  if (nMarker_Inlet > 0) {
      val_out = Inlet_Ttotal[0]/Temperature_Ref;
  }

  return val_out;
}

void CConfig::SetIncTemperature_BC(su2double val_temperature) {

  if (nMarker_Inlet > 0) {
      Inlet_Ttotal[0] = val_temperature*Temperature_Ref;
  }
  
}

su2double CConfig::GetIncPressureOut_BC() {

  su2double pressure_out = 0.0;

  if (nMarker_FarField > 0){
    pressure_out = Pressure_FreeStreamND;
  } else if (nMarker_Outlet > 0) {
    pressure_out = Outlet_Pressure[0]/Pressure_Ref;
  }

  return pressure_out;
}

void CConfig::SetIncPressureOut_BC(su2double val_pressure) {

  if (nMarker_FarField > 0){
    Pressure_FreeStreamND = val_pressure;
  } else if (nMarker_Outlet > 0) {
    Outlet_Pressure[0] = val_pressure*Pressure_Ref;
  }

}

su2double CConfig::GetIsothermal_Temperature(string val_marker) {

  unsigned short iMarker_Isothermal = 0;

  if (nMarker_Isothermal > 0) {
    for (iMarker_Isothermal = 0; iMarker_Isothermal < nMarker_Isothermal; iMarker_Isothermal++)
      if (Marker_Isothermal[iMarker_Isothermal] == val_marker) break;
  }

  return Isothermal_Temperature[iMarker_Isothermal];
}

su2double CConfig::GetWall_HeatFlux(string val_marker) {
  unsigned short iMarker_HeatFlux = 0;

  if (nMarker_HeatFlux > 0) {
  for (iMarker_HeatFlux = 0; iMarker_HeatFlux < nMarker_HeatFlux; iMarker_HeatFlux++)
    if (Marker_HeatFlux[iMarker_HeatFlux] == val_marker) break;
  }

  return Heat_Flux[iMarker_HeatFlux];
}

unsigned short CConfig::GetWallFunction_Treatment(string val_marker) {
  unsigned short WallFunction = NO_WALL_FUNCTION;

  for(unsigned short iMarker=0; iMarker<nMarker_WallFunctions; iMarker++) {
    if(Marker_WallFunctions[iMarker] == val_marker) {
      WallFunction = Kind_WallFunctions[iMarker];
      break;
    }
  }

  return WallFunction;
}

unsigned short* CConfig::GetWallFunction_IntInfo(string val_marker) {
  unsigned short *intInfo = NULL;

  for(unsigned short iMarker=0; iMarker<nMarker_WallFunctions; iMarker++) {
    if(Marker_WallFunctions[iMarker] == val_marker) {
      intInfo = IntInfo_WallFunctions[iMarker];
      break;
    }
  }

  return intInfo;
}

su2double* CConfig::GetWallFunction_DoubleInfo(string val_marker) {
  su2double *doubleInfo = NULL;

  for(unsigned short iMarker=0; iMarker<nMarker_WallFunctions; iMarker++) {
    if(Marker_WallFunctions[iMarker] == val_marker) {
      doubleInfo = DoubleInfo_WallFunctions[iMarker];
      break;
    } 
  } 

  return doubleInfo;
}

su2double CConfig::GetEngineInflow_Target(string val_marker) {
  unsigned short iMarker_EngineInflow;
  for (iMarker_EngineInflow = 0; iMarker_EngineInflow < nMarker_EngineInflow; iMarker_EngineInflow++)
    if (Marker_EngineInflow[iMarker_EngineInflow] == val_marker) break;
  return EngineInflow_Target[iMarker_EngineInflow];
}

su2double CConfig::GetInflow_Pressure(string val_marker) {
  unsigned short iMarker_EngineInflow;
  for (iMarker_EngineInflow = 0; iMarker_EngineInflow < nMarker_EngineInflow; iMarker_EngineInflow++)
    if (Marker_EngineInflow[iMarker_EngineInflow] == val_marker) break;
  return Inflow_Pressure[iMarker_EngineInflow];
}

su2double CConfig::GetInflow_MassFlow(string val_marker) {
  unsigned short iMarker_EngineInflow;
  for (iMarker_EngineInflow = 0; iMarker_EngineInflow < nMarker_EngineInflow; iMarker_EngineInflow++)
    if (Marker_EngineInflow[iMarker_EngineInflow] == val_marker) break;
  return Inflow_MassFlow[iMarker_EngineInflow];
}

su2double CConfig::GetInflow_ReverseMassFlow(string val_marker) {
  unsigned short iMarker_EngineInflow;
  for (iMarker_EngineInflow = 0; iMarker_EngineInflow < nMarker_EngineInflow; iMarker_EngineInflow++)
    if (Marker_EngineInflow[iMarker_EngineInflow] == val_marker) break;
  return Inflow_ReverseMassFlow[iMarker_EngineInflow];
}

su2double CConfig::GetInflow_TotalPressure(string val_marker) {
  unsigned short iMarker_EngineInflow;
  for (iMarker_EngineInflow = 0; iMarker_EngineInflow < nMarker_EngineInflow; iMarker_EngineInflow++)
    if (Marker_EngineInflow[iMarker_EngineInflow] == val_marker) break;
  return Inflow_TotalPressure[iMarker_EngineInflow];
}

su2double CConfig::GetInflow_Temperature(string val_marker) {
  unsigned short iMarker_EngineInflow;
  for (iMarker_EngineInflow = 0; iMarker_EngineInflow < nMarker_EngineInflow; iMarker_EngineInflow++)
    if (Marker_EngineInflow[iMarker_EngineInflow] == val_marker) break;
  return Inflow_Temperature[iMarker_EngineInflow];
}

su2double CConfig::GetInflow_TotalTemperature(string val_marker) {
  unsigned short iMarker_EngineInflow;
  for (iMarker_EngineInflow = 0; iMarker_EngineInflow < nMarker_EngineInflow; iMarker_EngineInflow++)
    if (Marker_EngineInflow[iMarker_EngineInflow] == val_marker) break;
  return Inflow_TotalTemperature[iMarker_EngineInflow];
}

su2double CConfig::GetInflow_RamDrag(string val_marker) {
  unsigned short iMarker_EngineInflow;
  for (iMarker_EngineInflow = 0; iMarker_EngineInflow < nMarker_EngineInflow; iMarker_EngineInflow++)
    if (Marker_EngineInflow[iMarker_EngineInflow] == val_marker) break;
  return Inflow_RamDrag[iMarker_EngineInflow];
}

su2double CConfig::GetInflow_Force(string val_marker) {
  unsigned short iMarker_EngineInflow;
  for (iMarker_EngineInflow = 0; iMarker_EngineInflow < nMarker_EngineInflow; iMarker_EngineInflow++)
    if (Marker_EngineInflow[iMarker_EngineInflow] == val_marker) break;
  return Inflow_Force[iMarker_EngineInflow];
}

su2double CConfig::GetInflow_Power(string val_marker) {
  unsigned short iMarker_EngineInflow;
  for (iMarker_EngineInflow = 0; iMarker_EngineInflow < nMarker_EngineInflow; iMarker_EngineInflow++)
    if (Marker_EngineInflow[iMarker_EngineInflow] == val_marker) break;
  return Inflow_Power[iMarker_EngineInflow];
}

su2double CConfig::GetInflow_Mach(string val_marker) {
  unsigned short iMarker_EngineInflow;
  for (iMarker_EngineInflow = 0; iMarker_EngineInflow < nMarker_EngineInflow; iMarker_EngineInflow++)
    if (Marker_EngineInflow[iMarker_EngineInflow] == val_marker) break;
  return Inflow_Mach[iMarker_EngineInflow];
}

su2double CConfig::GetExhaust_Pressure(string val_marker) {
  unsigned short iMarker_EngineExhaust;
  for (iMarker_EngineExhaust = 0; iMarker_EngineExhaust < nMarker_EngineExhaust; iMarker_EngineExhaust++)
    if (Marker_EngineExhaust[iMarker_EngineExhaust] == val_marker) break;
  return Exhaust_Pressure[iMarker_EngineExhaust];
}

su2double CConfig::GetExhaust_Temperature(string val_marker) {
  unsigned short iMarker_EngineExhaust;
  for (iMarker_EngineExhaust = 0; iMarker_EngineExhaust < nMarker_EngineExhaust; iMarker_EngineExhaust++)
    if (Marker_EngineExhaust[iMarker_EngineExhaust] == val_marker) break;
  return Exhaust_Temperature[iMarker_EngineExhaust];
}

su2double CConfig::GetExhaust_MassFlow(string val_marker) {
  unsigned short iMarker_EngineExhaust;
  for (iMarker_EngineExhaust = 0; iMarker_EngineExhaust < nMarker_EngineExhaust; iMarker_EngineExhaust++)
    if (Marker_EngineExhaust[iMarker_EngineExhaust] == val_marker) break;
  return Exhaust_MassFlow[iMarker_EngineExhaust];
}

su2double CConfig::GetExhaust_TotalPressure(string val_marker) {
  unsigned short iMarker_EngineExhaust;
  for (iMarker_EngineExhaust = 0; iMarker_EngineExhaust < nMarker_EngineExhaust; iMarker_EngineExhaust++)
    if (Marker_EngineExhaust[iMarker_EngineExhaust] == val_marker) break;
  return Exhaust_TotalPressure[iMarker_EngineExhaust];
}

su2double CConfig::GetExhaust_TotalTemperature(string val_marker) {
  unsigned short iMarker_EngineExhaust;
  for (iMarker_EngineExhaust = 0; iMarker_EngineExhaust < nMarker_EngineExhaust; iMarker_EngineExhaust++)
    if (Marker_EngineExhaust[iMarker_EngineExhaust] == val_marker) break;
  return Exhaust_TotalTemperature[iMarker_EngineExhaust];
}

su2double CConfig::GetExhaust_GrossThrust(string val_marker) {
  unsigned short iMarker_EngineExhaust;
  for (iMarker_EngineExhaust = 0; iMarker_EngineExhaust < nMarker_EngineExhaust; iMarker_EngineExhaust++)
    if (Marker_EngineExhaust[iMarker_EngineExhaust] == val_marker) break;
  return Exhaust_GrossThrust[iMarker_EngineExhaust];
}

su2double CConfig::GetExhaust_Force(string val_marker) {
  unsigned short iMarker_EngineExhaust;
  for (iMarker_EngineExhaust = 0; iMarker_EngineExhaust < nMarker_EngineExhaust; iMarker_EngineExhaust++)
    if (Marker_EngineExhaust[iMarker_EngineExhaust] == val_marker) break;
  return Exhaust_Force[iMarker_EngineExhaust];
}

su2double CConfig::GetExhaust_Power(string val_marker) {
  unsigned short iMarker_EngineExhaust;
  for (iMarker_EngineExhaust = 0; iMarker_EngineExhaust < nMarker_EngineExhaust; iMarker_EngineExhaust++)
    if (Marker_EngineExhaust[iMarker_EngineExhaust] == val_marker) break;
  return Exhaust_Power[iMarker_EngineExhaust];
}

su2double CConfig::GetActDiskInlet_Pressure(string val_marker) {
  unsigned short iMarker_ActDiskInlet;
  for (iMarker_ActDiskInlet = 0; iMarker_ActDiskInlet < nMarker_ActDiskInlet; iMarker_ActDiskInlet++)
    if (Marker_ActDiskInlet[iMarker_ActDiskInlet] == val_marker) break;
  return ActDiskInlet_Pressure[iMarker_ActDiskInlet];
}

su2double CConfig::GetActDiskInlet_TotalPressure(string val_marker) {
  unsigned short iMarker_ActDiskInlet;
  for (iMarker_ActDiskInlet = 0; iMarker_ActDiskInlet < nMarker_ActDiskInlet; iMarker_ActDiskInlet++)
    if (Marker_ActDiskInlet[iMarker_ActDiskInlet] == val_marker) break;
  return ActDiskInlet_TotalPressure[iMarker_ActDiskInlet];
}

su2double CConfig::GetActDiskInlet_RamDrag(string val_marker) {
  unsigned short iMarker_ActDiskInlet;
  for (iMarker_ActDiskInlet = 0; iMarker_ActDiskInlet < nMarker_ActDiskInlet; iMarker_ActDiskInlet++)
    if (Marker_ActDiskInlet[iMarker_ActDiskInlet] == val_marker) break;
  return ActDiskInlet_RamDrag[iMarker_ActDiskInlet];
}

su2double CConfig::GetActDiskInlet_Force(string val_marker) {
  unsigned short iMarker_ActDiskInlet;
  for (iMarker_ActDiskInlet = 0; iMarker_ActDiskInlet < nMarker_ActDiskInlet; iMarker_ActDiskInlet++)
    if (Marker_ActDiskInlet[iMarker_ActDiskInlet] == val_marker) break;
  return ActDiskInlet_Force[iMarker_ActDiskInlet];
}

su2double CConfig::GetActDiskInlet_Power(string val_marker) {
  unsigned short iMarker_ActDiskInlet;
  for (iMarker_ActDiskInlet = 0; iMarker_ActDiskInlet < nMarker_ActDiskInlet; iMarker_ActDiskInlet++)
    if (Marker_ActDiskInlet[iMarker_ActDiskInlet] == val_marker) break;
  return ActDiskInlet_Power[iMarker_ActDiskInlet];
}

su2double CConfig::GetActDiskOutlet_Pressure(string val_marker) {
  unsigned short iMarker_ActDiskOutlet;
  for (iMarker_ActDiskOutlet = 0; iMarker_ActDiskOutlet < nMarker_ActDiskOutlet; iMarker_ActDiskOutlet++)
    if (Marker_ActDiskOutlet[iMarker_ActDiskOutlet] == val_marker) break;
  return ActDiskOutlet_Pressure[iMarker_ActDiskOutlet];
}

su2double CConfig::GetActDiskOutlet_TotalPressure(string val_marker) {
  unsigned short iMarker_ActDiskOutlet;
  for (iMarker_ActDiskOutlet = 0; iMarker_ActDiskOutlet < nMarker_ActDiskOutlet; iMarker_ActDiskOutlet++)
    if (Marker_ActDiskOutlet[iMarker_ActDiskOutlet] == val_marker) break;
  return ActDiskOutlet_TotalPressure[iMarker_ActDiskOutlet];
}

su2double CConfig::GetActDiskOutlet_GrossThrust(string val_marker) {
  unsigned short iMarker_ActDiskOutlet;
  for (iMarker_ActDiskOutlet = 0; iMarker_ActDiskOutlet < nMarker_ActDiskOutlet; iMarker_ActDiskOutlet++)
    if (Marker_ActDiskOutlet[iMarker_ActDiskOutlet] == val_marker) break;
  return ActDiskOutlet_GrossThrust[iMarker_ActDiskOutlet];
}

su2double CConfig::GetActDiskOutlet_Force(string val_marker) {
  unsigned short iMarker_ActDiskOutlet;
  for (iMarker_ActDiskOutlet = 0; iMarker_ActDiskOutlet < nMarker_ActDiskOutlet; iMarker_ActDiskOutlet++)
    if (Marker_ActDiskOutlet[iMarker_ActDiskOutlet] == val_marker) break;
  return ActDiskOutlet_Force[iMarker_ActDiskOutlet];
}

su2double CConfig::GetActDiskOutlet_Power(string val_marker) {
  unsigned short iMarker_ActDiskOutlet;
  for (iMarker_ActDiskOutlet = 0; iMarker_ActDiskOutlet < nMarker_ActDiskOutlet; iMarker_ActDiskOutlet++)
    if (Marker_ActDiskOutlet[iMarker_ActDiskOutlet] == val_marker) break;
  return ActDiskOutlet_Power[iMarker_ActDiskOutlet];
}

su2double CConfig::GetActDiskInlet_Temperature(string val_marker) {
  unsigned short iMarker_ActDiskInlet;
  for (iMarker_ActDiskInlet = 0; iMarker_ActDiskInlet < nMarker_ActDiskInlet; iMarker_ActDiskInlet++)
    if (Marker_ActDiskInlet[iMarker_ActDiskInlet] == val_marker) break;
  return ActDiskInlet_Temperature[iMarker_ActDiskInlet];
}

su2double CConfig::GetActDiskInlet_TotalTemperature(string val_marker) {
  unsigned short iMarker_ActDiskInlet;
  for (iMarker_ActDiskInlet = 0; iMarker_ActDiskInlet < nMarker_ActDiskInlet; iMarker_ActDiskInlet++)
    if (Marker_ActDiskInlet[iMarker_ActDiskInlet] == val_marker) break;
  return ActDiskInlet_TotalTemperature[iMarker_ActDiskInlet];
}

su2double CConfig::GetActDiskOutlet_Temperature(string val_marker) {
  unsigned short iMarker_ActDiskOutlet;
  for (iMarker_ActDiskOutlet = 0; iMarker_ActDiskOutlet < nMarker_ActDiskOutlet; iMarker_ActDiskOutlet++)
    if (Marker_ActDiskOutlet[iMarker_ActDiskOutlet] == val_marker) break;
  return ActDiskOutlet_Temperature[iMarker_ActDiskOutlet];
}

su2double CConfig::GetActDiskOutlet_TotalTemperature(string val_marker) {
  unsigned short iMarker_ActDiskOutlet;
  for (iMarker_ActDiskOutlet = 0; iMarker_ActDiskOutlet < nMarker_ActDiskOutlet; iMarker_ActDiskOutlet++)
    if (Marker_ActDiskOutlet[iMarker_ActDiskOutlet] == val_marker) break;
  return ActDiskOutlet_TotalTemperature[iMarker_ActDiskOutlet];
}

su2double CConfig::GetActDiskInlet_MassFlow(string val_marker) {
  unsigned short iMarker_ActDiskInlet;
  for (iMarker_ActDiskInlet = 0; iMarker_ActDiskInlet < nMarker_ActDiskInlet; iMarker_ActDiskInlet++)
    if (Marker_ActDiskInlet[iMarker_ActDiskInlet] == val_marker) break;
  return ActDiskInlet_MassFlow[iMarker_ActDiskInlet];
}

su2double CConfig::GetActDiskOutlet_MassFlow(string val_marker) {
  unsigned short iMarker_ActDiskOutlet;
  for (iMarker_ActDiskOutlet = 0; iMarker_ActDiskOutlet < nMarker_ActDiskOutlet; iMarker_ActDiskOutlet++)
    if (Marker_ActDiskOutlet[iMarker_ActDiskOutlet] == val_marker) break;
  return ActDiskOutlet_MassFlow[iMarker_ActDiskOutlet];
}

su2double CConfig::GetDispl_Value(string val_marker) {
  unsigned short iMarker_Displacement;
  for (iMarker_Displacement = 0; iMarker_Displacement < nMarker_Displacement; iMarker_Displacement++)
    if (Marker_Displacement[iMarker_Displacement] == val_marker) break;
  return Displ_Value[iMarker_Displacement];
}

su2double CConfig::GetLoad_Value(string val_marker) {
  unsigned short iMarker_Load;
  for (iMarker_Load = 0; iMarker_Load < nMarker_Load; iMarker_Load++)
    if (Marker_Load[iMarker_Load] == val_marker) break;
  return Load_Value[iMarker_Load];
}

su2double CConfig::GetDamper_Constant(string val_marker) {
  unsigned short iMarker_Damper;
  for (iMarker_Damper = 0; iMarker_Damper < nMarker_Damper; iMarker_Damper++)
    if (Marker_Damper[iMarker_Damper] == val_marker) break;
  return Damper_Constant[iMarker_Damper];
}

su2double CConfig::GetLoad_Dir_Value(string val_marker) {
  unsigned short iMarker_Load_Dir;
  for (iMarker_Load_Dir = 0; iMarker_Load_Dir < nMarker_Load_Dir; iMarker_Load_Dir++)
    if (Marker_Load_Dir[iMarker_Load_Dir] == val_marker) break;
  return Load_Dir_Value[iMarker_Load_Dir];
}

su2double CConfig::GetLoad_Dir_Multiplier(string val_marker) {
  unsigned short iMarker_Load_Dir;
  for (iMarker_Load_Dir = 0; iMarker_Load_Dir < nMarker_Load_Dir; iMarker_Load_Dir++)
    if (Marker_Load_Dir[iMarker_Load_Dir] == val_marker) break;
  return Load_Dir_Multiplier[iMarker_Load_Dir];
}

su2double CConfig::GetDisp_Dir_Value(string val_marker) {
  unsigned short iMarker_Disp_Dir;
  for (iMarker_Disp_Dir = 0; iMarker_Disp_Dir < nMarker_Disp_Dir; iMarker_Disp_Dir++)
    if (Marker_Disp_Dir[iMarker_Disp_Dir] == val_marker) break;
  return Disp_Dir_Value[iMarker_Disp_Dir];
}

su2double CConfig::GetDisp_Dir_Multiplier(string val_marker) {
  unsigned short iMarker_Disp_Dir;
  for (iMarker_Disp_Dir = 0; iMarker_Disp_Dir < nMarker_Disp_Dir; iMarker_Disp_Dir++)
    if (Marker_Disp_Dir[iMarker_Disp_Dir] == val_marker) break;
  return Disp_Dir_Multiplier[iMarker_Disp_Dir];
}

su2double* CConfig::GetLoad_Dir(string val_marker) {
  unsigned short iMarker_Load_Dir;
  for (iMarker_Load_Dir = 0; iMarker_Load_Dir < nMarker_Load_Dir; iMarker_Load_Dir++)
    if (Marker_Load_Dir[iMarker_Load_Dir] == val_marker) break;
  return Load_Dir[iMarker_Load_Dir];
}

su2double* CConfig::GetDisp_Dir(string val_marker) {
  unsigned short iMarker_Disp_Dir;
  for (iMarker_Disp_Dir = 0; iMarker_Disp_Dir < nMarker_Disp_Dir; iMarker_Disp_Dir++)
    if (Marker_Disp_Dir[iMarker_Disp_Dir] == val_marker) break;
  return Disp_Dir[iMarker_Disp_Dir];
}

su2double CConfig::GetLoad_Sine_Amplitude(string val_marker) {
  unsigned short iMarker_Load_Sine;
  for (iMarker_Load_Sine = 0; iMarker_Load_Sine < nMarker_Load_Sine; iMarker_Load_Sine++)
    if (Marker_Load_Sine[iMarker_Load_Sine] == val_marker) break;
  return Load_Sine_Amplitude[iMarker_Load_Sine];
}

su2double CConfig::GetLoad_Sine_Frequency(string val_marker) {
  unsigned short iMarker_Load_Sine;
  for (iMarker_Load_Sine = 0; iMarker_Load_Sine < nMarker_Load_Sine; iMarker_Load_Sine++)
    if (Marker_Load_Sine[iMarker_Load_Sine] == val_marker) break;
  return Load_Sine_Frequency[iMarker_Load_Sine];
}

su2double* CConfig::GetLoad_Sine_Dir(string val_marker) {
  unsigned short iMarker_Load_Sine;
  for (iMarker_Load_Sine = 0; iMarker_Load_Sine < nMarker_Load_Sine; iMarker_Load_Sine++)
    if (Marker_Load_Sine[iMarker_Load_Sine] == val_marker) break;
  return Load_Sine_Dir[iMarker_Load_Sine];
}

su2double CConfig::GetFlowLoad_Value(string val_marker) {
  unsigned short iMarker_FlowLoad;
  for (iMarker_FlowLoad = 0; iMarker_FlowLoad < nMarker_FlowLoad; iMarker_FlowLoad++)
    if (Marker_FlowLoad[iMarker_FlowLoad] == val_marker) break;
  return FlowLoad_Value[iMarker_FlowLoad];
}

void CConfig::SetSpline(vector<su2double> &x, vector<su2double> &y, unsigned long n, su2double yp1, su2double ypn, vector<su2double> &y2) {
  unsigned long i, k;
  su2double p, qn, sig, un, *u;

  u = new su2double [n];

  if (yp1 > 0.99e30)			// The lower boundary condition is set either to be "nat
    y2[0]=u[0]=0.0;			  // -ural"
  else {									// or else to have a specified first derivative.
    y2[0] = -0.5;
    u[0]=(3.0/(x[1]-x[0]))*((y[1]-y[0])/(x[1]-x[0])-yp1);
  }

  for (i=2; i<=n-1; i++) {									//  This is the decomposition loop of the tridiagonal al-
    sig=(x[i-1]-x[i-2])/(x[i]-x[i-2]);		//	gorithm. y2 and u are used for tem-
    p=sig*y2[i-2]+2.0;										//	porary storage of the decomposed
    y2[i-1]=(sig-1.0)/p;										//	factors.
    u[i-1]=(y[i]-y[i-1])/(x[i]-x[i-1]) - (y[i-1]-y[i-2])/(x[i-1]-x[i-2]);
    u[i-1]=(6.0*u[i-1]/(x[i]-x[i-2])-sig*u[i-2])/p;
  }

  if (ypn > 0.99e30)						// The upper boundary condition is set either to be
    qn=un=0.0;									// "natural"
  else {												// or else to have a specified first derivative.
    qn=0.5;
    un=(3.0/(x[n-1]-x[n-2]))*(ypn-(y[n-1]-y[n-2])/(x[n-1]-x[n-2]));
  }
  y2[n-1]=(un-qn*u[n-2])/(qn*y2[n-2]+1.0);
  for (k=n-1; k>=1; k--)					// This is the backsubstitution loop of the tridiagonal
    y2[k-1]=y2[k-1]*y2[k]+u[k-1];	  // algorithm.

  delete[] u;

}

su2double CConfig::GetSpline(vector<su2double>&xa, vector<su2double>&ya, vector<su2double>&y2a, unsigned long n, su2double x) {
  unsigned long klo, khi, k;
  su2double h, b, a, y;

  klo=1;										// We will find the right place in the table by means of
  khi=n;										// bisection. This is optimal if sequential calls to this
  while (khi-klo > 1) {			// routine are at random values of x. If sequential calls
    k=(khi+klo) >> 1;				// are in order, and closely spaced, one would do better
    if (xa[k-1] > x) khi=k;		// to store previous values of klo and khi and test if
    else klo=k;							// they remain appropriate on the next call.
  }								// klo and khi now bracket the input value of x
  h=xa[khi-1]-xa[klo-1];
  if (h == 0.0) cout << "Bad xa input to routine splint" << endl;	// The xa?s must be dis-
  a=(xa[khi-1]-x)/h;																					      // tinct.
  b=(x-xa[klo-1])/h;				// Cubic spline polynomial is now evaluated.
  y=a*ya[klo-1]+b*ya[khi-1]+((a*a*a-a)*y2a[klo-1]+(b*b*b-b)*y2a[khi-1])*(h*h)/6.0;

  return y;
}

void CConfig::Tick(double *val_start_time) {

#ifdef PROFILE
#ifndef HAVE_MPI
  *val_start_time = double(clock())/double(CLOCKS_PER_SEC);
#else
  *val_start_time = MPI_Wtime();
#endif

#endif

}

void CConfig::Tock(double val_start_time, string val_function_name, int val_group_id) {

#ifdef PROFILE

  double val_stop_time = 0.0, val_elapsed_time = 0.0;

#ifndef HAVE_MPI
  val_stop_time = double(clock())/double(CLOCKS_PER_SEC);
#else
  val_stop_time = MPI_Wtime();
#endif

  /*--- Compute the elapsed time for this subroutine ---*/
  val_elapsed_time = val_stop_time - val_start_time;

  /*--- Store the subroutine name and the elapsed time ---*/
  Profile_Function_tp.push_back(val_function_name);
  Profile_Time_tp.push_back(val_elapsed_time);
  Profile_ID_tp.push_back(val_group_id);

#endif

}

void CConfig::SetProfilingCSV(void) {

#ifdef PROFILE

  int rank = MASTER_NODE;
  int size = SINGLE_NODE;
#ifdef HAVE_MPI
  SU2_MPI::Comm_rank(MPI_COMM_WORLD, &rank);
  SU2_MPI::Comm_size(MPI_COMM_WORLD, &size);
#endif

  /*--- Each rank has the same stack trace, so the they have the same
   function calls and ordering in the vectors. We're going to reduce
   the timings from each rank and extract the avg, min, and max timings. ---*/

  /*--- First, create a local mapping, so that we can extract the
   min and max values for each function. ---*/

  for (unsigned int i = 0; i < Profile_Function_tp.size(); i++) {

    /*--- Add the function and initialize if not already stored (the ID
     only needs to be stored the first time).---*/
    if (Profile_Map_tp.find(Profile_Function_tp[i]) == Profile_Map_tp.end()) {

      vector<int> profile; profile.push_back(i);
      Profile_Map_tp.insert(pair<string,vector<int> >(Profile_Function_tp[i],profile));

    } else {

      /*--- This function has already been added, so simply increment the
       number of calls and total time for this function. ---*/

      Profile_Map_tp[Profile_Function_tp[i]].push_back(i);

    }
  }

  /*--- We now have everything gathered by function name, so we can loop over
   each function and store the min/max times. ---*/

  int map_size = 0;
  for (map<string,vector<int> >::iterator it=Profile_Map_tp.begin(); it!=Profile_Map_tp.end(); ++it) {
    map_size++;
  }

  /*--- Allocate and initialize memory ---*/

  double *l_min_red = NULL, *l_max_red = NULL, *l_tot_red = NULL, *l_avg_red = NULL;
  int *n_calls_red = NULL;
  double* l_min = new double[map_size];
  double* l_max = new double[map_size];
  double* l_tot = new double[map_size];
  double* l_avg = new double[map_size];
  int* n_calls  = new int[map_size];
  for (int i = 0; i < map_size; i++)
  {
    l_min[i]   = 1e10;
    l_max[i]   = 0.0;
    l_tot[i]   = 0.0;
    l_avg[i]   = 0.0;
    n_calls[i] = 0;
  }

  /*--- Collect the info for each function from the current rank ---*/

  int func_counter = 0;
  for (map<string,vector<int> >::iterator it=Profile_Map_tp.begin(); it!=Profile_Map_tp.end(); ++it) {

    for (unsigned int i = 0; i < (it->second).size(); i++) {
      n_calls[func_counter]++;
      l_tot[func_counter] += Profile_Time_tp[(it->second)[i]];
      if (Profile_Time_tp[(it->second)[i]] < l_min[func_counter])
        l_min[func_counter] = Profile_Time_tp[(it->second)[i]];
      if (Profile_Time_tp[(it->second)[i]] > l_max[func_counter])
        l_max[func_counter] = Profile_Time_tp[(it->second)[i]];

    }
    l_avg[func_counter] = l_tot[func_counter]/((double)n_calls[func_counter]);
    func_counter++;
  }

  /*--- Now reduce the data ---*/

  if (rank == MASTER_NODE) {
    l_min_red = new double[map_size];
    l_max_red = new double[map_size];
    l_tot_red = new double[map_size];
    l_avg_red = new double[map_size];
    n_calls_red  = new int[map_size];
  }

#ifdef HAVE_MPI
  MPI_Reduce(n_calls, n_calls_red, map_size, MPI_INT, MPI_SUM, MASTER_NODE, MPI_COMM_WORLD);
  MPI_Reduce(l_tot, l_tot_red, map_size, MPI_DOUBLE, MPI_SUM, MASTER_NODE, MPI_COMM_WORLD);
  MPI_Reduce(l_avg, l_avg_red, map_size, MPI_DOUBLE, MPI_SUM, MASTER_NODE, MPI_COMM_WORLD);
  MPI_Reduce(l_min, l_min_red, map_size, MPI_DOUBLE, MPI_MIN, MASTER_NODE, MPI_COMM_WORLD);
  MPI_Reduce(l_max, l_max_red, map_size, MPI_DOUBLE, MPI_MAX, MASTER_NODE, MPI_COMM_WORLD);
#else
  memcpy(n_calls_red, n_calls, map_size*sizeof(int));
  memcpy(l_tot_red,   l_tot,   map_size*sizeof(double));
  memcpy(l_avg_red,   l_avg,   map_size*sizeof(double));
  memcpy(l_min_red,   l_min,   map_size*sizeof(double));
  memcpy(l_max_red,   l_max,   map_size*sizeof(double));
#endif

  /*--- The master rank will write the file ---*/

  if (rank == MASTER_NODE) {

    /*--- Take averages over all ranks on the master ---*/

    for (int i = 0; i < map_size; i++) {
      l_tot_red[i]   = l_tot_red[i]/(double)size;
      l_avg_red[i]   = l_avg_red[i]/(double)size;
      n_calls_red[i] = n_calls_red[i]/size;
    }

    /*--- Now write a CSV file with the processed results ---*/

    char cstr[200];
    ofstream Profile_File;
    strcpy (cstr, "profiling.csv");

    /*--- Prepare and open the file ---*/

    Profile_File.precision(15);
    Profile_File.open(cstr, ios::out);

    /*--- Create the CSV header ---*/

    Profile_File << "\"Function_Name\", \"N_Calls\", \"Avg_Total_Time\", \"Avg_Time\", \"Min_Time\", \"Max_Time\", \"Function_ID\"" << endl;

    /*--- Loop through the map and write the results to the file ---*/

    func_counter = 0;
    for (map<string,vector<int> >::iterator it=Profile_Map_tp.begin(); it!=Profile_Map_tp.end(); ++it) {

      Profile_File << scientific << it->first << ", " << n_calls_red[func_counter] << ", " << l_tot_red[func_counter] << ", " << l_avg_red[func_counter] << ", " << l_min_red[func_counter] << ", " << l_max_red[func_counter] << ", " << (int)Profile_ID_tp[(it->second)[0]] << endl;
      func_counter++;
    }

    Profile_File.close();

  }

  delete [] l_min;
  delete [] l_max;
  delete [] l_avg;
  delete [] l_tot;
  delete [] n_calls;
  if (rank == MASTER_NODE) {
    delete [] l_min_red;
    delete [] l_max_red;
    delete [] l_avg_red;
    delete [] l_tot_red;
    delete [] n_calls_red;
  }

#endif

}

void CConfig::GEMM_Tick(double *val_start_time) {

#ifdef PROFILE

#ifdef HAVE_MKL
  *val_start_time = dsecnd();
#elif HAVE_MPI
  *val_start_time = MPI_Wtime();
#else
  *val_start_time = double(clock())/double(CLOCKS_PER_SEC);
#endif

#endif

}

void CConfig::GEMM_Tock(double val_start_time, int M, int N, int K) {

#ifdef PROFILE

  /* Determine the timing value. The actual function called depends on
     the type of executable. */
  double val_stop_time = 0.0;

#ifdef HAVE_MKL
  val_stop_time = dsecnd();
#elif HAVE_MPI
  val_stop_time = MPI_Wtime();
#else
  val_stop_time = double(clock())/double(CLOCKS_PER_SEC);
#endif

  /* Compute the elapsed time. */
  const double val_elapsed_time = val_stop_time - val_start_time;

  /* Create the CLong3T from the M-N-K values and check if it is already
     stored in the map GEMM_Profile_MNK. */
  CLong3T MNK(M, N, K);
  map<CLong3T, int>::iterator MI = GEMM_Profile_MNK.find(MNK);

  if(MI == GEMM_Profile_MNK.end()) {

    /* Entry is not present yet. Create it. */
    const int ind = GEMM_Profile_MNK.size();
    GEMM_Profile_MNK[MNK] = ind;

    GEMM_Profile_NCalls.push_back(1);
    GEMM_Profile_TotTime.push_back(val_elapsed_time);
    GEMM_Profile_MinTime.push_back(val_elapsed_time);
    GEMM_Profile_MaxTime.push_back(val_elapsed_time);
  }
  else {

    /* Entry is already present. Determine its index in the
       map and update the corresponding vectors. */
    const int ind = MI->second;
    ++GEMM_Profile_NCalls[ind];
    GEMM_Profile_TotTime[ind] += val_elapsed_time;
    GEMM_Profile_MinTime[ind]  = min(GEMM_Profile_MinTime[ind], val_elapsed_time);
    GEMM_Profile_MaxTime[ind]  = max(GEMM_Profile_MaxTime[ind], val_elapsed_time);
  }

#endif

}

void CConfig::GEMMProfilingCSV(void) {

#ifdef PROFILE

  /* Initialize the rank to the master node. */
  int rank = MASTER_NODE;

#ifdef HAVE_MPI
  /* Parallel executable. The profiling data must be sent to the master node.
     First determine the rank and size. */
  int size;
  SU2_MPI::Comm_rank(MPI_COMM_WORLD, &rank);
  SU2_MPI::Comm_size(MPI_COMM_WORLD, &size);

  /* Check for the master node. */
  if(rank == MASTER_NODE) {

    /* Master node. Loop over the other ranks to receive their data. */
    for(int proc=1; proc<size; ++proc) {

      /* Block until a message from this processor arrives. Determine
         the number of entries in the receive buffers. */
      SU2_MPI::Status status;
      SU2_MPI::Probe(proc, 0, MPI_COMM_WORLD, &status);

      int nEntries;
      SU2_MPI::Get_count(&status, MPI_LONG, &nEntries);

      /* Allocate the memory for the receive buffers and receive the
         three messages using blocking receives. */
      vector<long>   recvBufNCalls(nEntries);
      vector<double> recvBufTotTime(nEntries);
      vector<double> recvBufMinTime(nEntries);
      vector<double> recvBufMaxTime(nEntries);
      vector<long>   recvBufMNK(3*nEntries);

      SU2_MPI::Recv(recvBufNCalls.data(), recvBufNCalls.size(),
                    MPI_LONG, proc, 0, MPI_COMM_WORLD, &status);
      SU2_MPI::Recv(recvBufTotTime.data(), recvBufTotTime.size(),
                    MPI_DOUBLE, proc, 1, MPI_COMM_WORLD, &status);
      SU2_MPI::Recv(recvBufMinTime.data(), recvBufMinTime.size(),
                    MPI_DOUBLE, proc, 2, MPI_COMM_WORLD, &status);
      SU2_MPI::Recv(recvBufMaxTime.data(), recvBufMaxTime.size(),
                    MPI_DOUBLE, proc, 3, MPI_COMM_WORLD, &status);
      SU2_MPI::Recv(recvBufMNK.data(), recvBufMNK.size(),
                    MPI_LONG, proc, 4, MPI_COMM_WORLD, &status);

      /* Loop over the number of entries. */
      for(int i=0; i<nEntries; ++i) {

        /* Create the CLong3T from the M-N-K values and check if it is already
           stored in the map GEMM_Profile_MNK. */
        CLong3T MNK(recvBufMNK[3*i], recvBufMNK[3*i+1], recvBufMNK[3*i+2]);
        map<CLong3T, int>::iterator MI = GEMM_Profile_MNK.find(MNK);

        if(MI == GEMM_Profile_MNK.end()) {

          /* Entry is not present yet. Create it. */
          const int ind = GEMM_Profile_MNK.size();
          GEMM_Profile_MNK[MNK] = ind;

          GEMM_Profile_NCalls.push_back(recvBufNCalls[i]);
          GEMM_Profile_TotTime.push_back(recvBufTotTime[i]);
          GEMM_Profile_MinTime.push_back(recvBufMinTime[i]);
          GEMM_Profile_MaxTime.push_back(recvBufMaxTime[i]);
        }
        else {

          /* Entry is already present. Determine its index in the
             map and update the corresponding vectors. */
          const int ind = MI->second;
          GEMM_Profile_NCalls[ind]  += recvBufNCalls[i];
          GEMM_Profile_TotTime[ind] += recvBufTotTime[i];
          GEMM_Profile_MinTime[ind]  = min(GEMM_Profile_MinTime[ind], recvBufMinTime[i]);
          GEMM_Profile_MaxTime[ind]  = max(GEMM_Profile_MaxTime[ind], recvBufMaxTime[i]);
        }
      }
    }
  }
  else {

    /* Not the master node. Create the send buffer for the MNK data. */
    vector<long> sendBufMNK(3*GEMM_Profile_NCalls.size());
    for(map<CLong3T, int>::iterator MI =GEMM_Profile_MNK.begin();
                                    MI!=GEMM_Profile_MNK.end(); ++MI) {

      const int ind = 3*MI->second;
      sendBufMNK[ind]   = MI->first.long0;
      sendBufMNK[ind+1] = MI->first.long1;
      sendBufMNK[ind+2] = MI->first.long2;
    }

    /* Send the data to the master node using blocking sends. */
    SU2_MPI::Send(GEMM_Profile_NCalls.data(), GEMM_Profile_NCalls.size(),
                  MPI_LONG, MASTER_NODE, 0, MPI_COMM_WORLD);
    SU2_MPI::Send(GEMM_Profile_TotTime.data(), GEMM_Profile_TotTime.size(),
                  MPI_DOUBLE, MASTER_NODE, 1, MPI_COMM_WORLD);
    SU2_MPI::Send(GEMM_Profile_MinTime.data(), GEMM_Profile_MinTime.size(),
                  MPI_DOUBLE, MASTER_NODE, 2, MPI_COMM_WORLD);
    SU2_MPI::Send(GEMM_Profile_MaxTime.data(), GEMM_Profile_MaxTime.size(),
                  MPI_DOUBLE, MASTER_NODE, 3, MPI_COMM_WORLD);
    SU2_MPI::Send(sendBufMNK.data(), sendBufMNK.size(),
                  MPI_LONG, MASTER_NODE, 4, MPI_COMM_WORLD);
  }

#endif

  /*--- The master rank will write the file ---*/
  if (rank == MASTER_NODE) {

    /* Store the elements of the map GEMM_Profile_MNK in
       vectors for post processing reasons. */
    const unsigned int nItems = GEMM_Profile_MNK.size();
    vector<long> M(nItems), N(nItems), K(nItems);
    for(map<CLong3T, int>::iterator MI =GEMM_Profile_MNK.begin();
                                    MI!=GEMM_Profile_MNK.end(); ++MI) {

      const int ind = MI->second;
      M[ind] = MI->first.long0;
      N[ind] = MI->first.long1;
      K[ind] = MI->first.long2;
    }

    /* In order to create a nicer output the profiling data is sorted in
       terms of CPU time spent. Create a vector of pairs for carrying
       out this sort. */
    vector<pair<double, unsigned int> > sortedTime;

    for(unsigned int i=0; i<GEMM_Profile_TotTime.size(); ++i)
      sortedTime.push_back(make_pair(GEMM_Profile_TotTime[i], i));

    sort(sortedTime.begin(), sortedTime.end());

    /* Open the profiling file. */
    char cstr[200];
    ofstream Profile_File;
    strcpy (cstr, "gemm_profiling.csv");

    Profile_File.precision(15);
    Profile_File.open(cstr, ios::out);

    /* Create the CSV header */
    Profile_File << "\"Total_Time\", \"N_Calls\", \"Avg_Time\", \"Min_Time\", \"Max_Time\", \"M\", \"N\", \"K\", \"Avg GFLOPs\"" << endl;

    /* Loop through the different items, where the item with the largest total time is
       written first. As sortedTime is sorted in increasing order, the sequence of
       sortedTime must be reversed. */
    for(vector<pair<double, unsigned int> >::reverse_iterator rit =sortedTime.rbegin();
                                                              rit!=sortedTime.rend(); ++rit) {
      /* Determine the original index in the profiling vectors. */
      const unsigned int ind = rit->second;
      const double AvgTime = GEMM_Profile_TotTime[ind]/GEMM_Profile_NCalls[ind];
      const double GFlops   = 2.0e-9*M[ind]*N[ind]*K[ind]/AvgTime;

      /* Write the data. */
      Profile_File << scientific << GEMM_Profile_TotTime[ind] << ", " << GEMM_Profile_NCalls[ind] << ", "
                   << AvgTime << ", " << GEMM_Profile_MinTime[ind] << ", " << GEMM_Profile_MaxTime[ind] << ", "
                   << M[ind] << ", " << N[ind] << ", " << K[ind] << ", " << GFlops << endl;
    }

    /* Close the file. */
    Profile_File.close();
  }

#endif

}

void CConfig::SetFreeStreamTurboNormal(su2double* turboNormal){

  FreeStreamTurboNormal[0] = turboNormal[0];
  FreeStreamTurboNormal[1] = turboNormal[1];
  FreeStreamTurboNormal[2] = 0.0;

}

void CConfig::SetMultizone(CConfig *driver_config, CConfig **config_container){
  
  for (unsigned short iZone = 0; iZone < nZone; iZone++){
    
    if (config_container[iZone]->GetTime_Domain() != GetTime_Domain()){
      SU2_MPI::Error("Option TIME_DOMAIN must be the same in all zones.", CURRENT_FUNCTION);
    }
    if (config_container[iZone]->GetnTime_Iter() != GetnTime_Iter()){
      SU2_MPI::Error("Option TIME_ITER must be the same in all zones.", CURRENT_FUNCTION);
    }
    if (config_container[iZone]->GetnOuter_Iter() != GetnOuter_Iter()){
      SU2_MPI::Error("Option OUTER_ITER must be the same in all zones.", CURRENT_FUNCTION);
    }
    if (config_container[iZone]->GetTime_Step() != GetTime_Step()){
      SU2_MPI::Error("Option TIME_STEP must be the same in all zones.", CURRENT_FUNCTION);
    }
    if (config_container[iZone]->GetMultizone_Problem() != GetMultizone_Problem()){
      SU2_MPI::Error("Option MULTIZONE must be the same in all zones.", CURRENT_FUNCTION);
    }
    if (config_container[iZone]->GetMultizone_Mesh() != GetMultizone_Mesh()){
      SU2_MPI::Error("Option MULTIZONE_MESH must be the same in all zones.", CURRENT_FUNCTION);
    }
  }

  /*--- Set the Restart iter for time dependent problems ---*/
  if (driver_config->GetRestart()){
    Unst_RestartIter = driver_config->GetRestart_Iter();
    Dyn_RestartIter  = driver_config->GetRestart_Iter();
  }

  /*--- Fix the Time Step for all subdomains, for the case of time-dependent problems ---*/
  if (driver_config->GetTime_Domain()){
    Delta_UnstTime = driver_config->GetTime_Step();
    Delta_DynTime  = driver_config->GetTime_Step();
  }

  /*------------------------------------------------------------*/
  /*------ Determine the special properties of the problem -----*/
  /*------------------------------------------------------------*/

  bool structural_zone = false;
  bool fluid_zone = false;

  unsigned short iZone = 0;

  /*--- If there is at least a fluid and a structural zone ---*/
  for (iZone = 0; iZone < nZone; iZone++){
    switch (config_container[iZone]->GetKind_Solver()) {
    case EULER: case NAVIER_STOKES: case RANS:
      fluid_zone = true;
      break;
    case FEM_ELASTICITY:
      structural_zone = true;
      Relaxation = true;
      break;
    }
  }

  /*--- If the problem has FSI properties ---*/
  if (fluid_zone && structural_zone) FSI_Problem = true;

  Multizone_Residual = true;

}
<|MERGE_RESOLUTION|>--- conflicted
+++ resolved
@@ -165,11 +165,7 @@
   
   nZone = 1;
   iZone = 0;
-<<<<<<< HEAD
-  
-=======
-
->>>>>>> 62e6edb8
+
   /*--- Store MPI rank and size ---*/ 
 
   rank = SU2_MPI::GetRank();
@@ -202,10 +198,6 @@
   /*--- Configuration file boundaries/markers setting ---*/
 
   SetMarkers(val_software);
-  
-  /*--- Print the header --- */
-  
-  SetHeader(val_software);
 
   /*--- Print the header --- */
   
@@ -235,11 +227,6 @@
   /*--- Parsing the config file  ---*/
 
   runtime_file = SetRunTime_Parsing(case_filename);
-  
-  /*--- Set the default values for all of the options that weren't set ---*/
-      
-  SetDefault();
-
   /*--- Set the default values for all of the options that weren't set ---*/
       
   SetDefault();
@@ -609,12 +596,8 @@
   Weight_ObjFunc = NULL;
 
   /*--- Moving mesh pointers ---*/
-<<<<<<< HEAD
-
-=======
   
   nKind_SurfaceMovement = 0;
->>>>>>> 62e6edb8
   LocationStations   = NULL;
   Motion_Origin     = NULL;   
   Translation_Rate       = NULL;  
@@ -2575,11 +2558,7 @@
       
   for (map<string, bool>::iterator iter = all_options.begin(); iter != all_options.end(); ++iter) {
     if (option_map[iter->first]->GetValue().size() == 0)
-<<<<<<< HEAD
       option_map[iter->first]->SetDefault();
-=======
-    option_map[iter->first]->SetDefault();
->>>>>>> 62e6edb8
   }
 }
 
@@ -3170,7 +3149,6 @@
 
   if (nKind_SurfaceMovement > 1 && (GetSurface_Movement(FLUID_STRUCTURE) || GetSurface_Movement(FLUID_STRUCTURE_STATIC))){
     SU2_MPI::Error("FSI in combination with moving surfaces is currently not supported.", CURRENT_FUNCTION);    
-<<<<<<< HEAD
   }
 
   if (nKind_SurfaceMovement != nMarker_Moving && !(GetSurface_Movement(FLUID_STRUCTURE) || GetSurface_Movement(FLUID_STRUCTURE_STATIC))){
@@ -3205,12 +3183,6 @@
     nExtIter = nIter;
   } else {
     nExtIter = nTimeIter;
-=======
-  }
-
-  if (nKind_SurfaceMovement != nMarker_Moving && !(GetSurface_Movement(FLUID_STRUCTURE) || GetSurface_Movement(FLUID_STRUCTURE_STATIC))){
-    SU2_MPI::Error("Number of KIND_SURFACE_MOVEMENT must match number of MARKER_MOVING", CURRENT_FUNCTION);
->>>>>>> 62e6edb8
   }
 
   /*--- If we're solving a purely steady problem with no prescribed grid
@@ -3233,11 +3205,6 @@
       }  
     } 
   }
-<<<<<<< HEAD
-  
-=======
-
->>>>>>> 62e6edb8
   /*--- The Line Search should be applied only in the deformation stage. ---*/
 
   if (Kind_SU2 != SU2_DEF) {
@@ -3257,23 +3224,6 @@
   else
     Rotating_Frame = false;
   
-<<<<<<< HEAD
-=======
-  /*--- THIS IS A TEMPORARY WORKAROUND to run the new multizone driver without adapting the config file.
-   * Will be removed soon. ---*/
-  if (Multizone_Problem){
-    if (Unsteady_Simulation != STEADY || Time_Domain == YES){
-      if (Delta_UnstTime != 0){        
-        Time_Domain = YES;
-        Time_Iter  = nExtIter;   
-        Outer_Iter = Unst_nIntIter;
-        Inner_Iter = 1;
-        Time_Step = Delta_UnstTime;
-      }
-    }
-  }
-  
->>>>>>> 62e6edb8
   /*--- In case the grid movement parameters have not been declared in the
    config file, set them equal to zero for safety. Also check to make sure
    that for each option, a value has been declared for each moving marker. ---*/
@@ -3286,98 +3236,97 @@
       for (iMarker = 0; iMarker < nMarker_Moving; iMarker++){
         for (iDim = 0; iDim < 3; iDim++){
           MarkerMotion_Origin[3*iMarker+iDim] = 0.0;
-<<<<<<< HEAD
-        }
-      }
+    }
+  }
     }
     if (nMarkerMotion_Origin/3 != nMarker_Moving){
       SU2_MPI::Error("Number of SURFACE_MOTION_ORIGIN must be three times the number of MARKER_MOVING, (x,y,z) per marker.", CURRENT_FUNCTION);
-    }
+  }
     if (nMarkerTranslation == 0){
       nMarkerTranslation = 3*nMarker_Moving;
       MarkerTranslation_Rate = new su2double[nMarkerTranslation];
       for (iMarker = 0; iMarker < nMarker_Moving; iMarker++){
         for (iDim = 0; iDim < 3; iDim++){
           MarkerTranslation_Rate[3*iMarker+iDim] = 0.0;
-        }
-      }
+    }
+  }
     }
     if (nMarkerTranslation/3 != nMarker_Moving){
       SU2_MPI::Error("Number of SURFACE_TRANSLATION_RATE must be three times the number of MARKER_MOVING, (x,y,z) per marker.", CURRENT_FUNCTION);
-    }
+  }
     if (nMarkerRotation_Rate == 0){
       nMarkerRotation_Rate = 3*nMarker_Moving;
       MarkerRotation_Rate = new su2double[nMarkerRotation_Rate];
       for (iMarker = 0; iMarker < nMarker_Moving; iMarker++){
         for (iDim = 0; iDim < 3; iDim++){
           MarkerRotation_Rate[3*iMarker+iDim] = 0.0;
-        }
-      }
+    }
+  }
     }
     if (nMarkerRotation_Rate/3 != nMarker_Moving){
       SU2_MPI::Error("Number of SURFACE_ROTATION_RATE must be three times the number of MARKER_MOVING, (x,y,z) per marker.", CURRENT_FUNCTION);
-    }
+  }
     if (nMarkerPlunging_Ampl == 0){
       nMarkerPlunging_Ampl = 3*nMarker_Moving;
       MarkerPlunging_Ampl = new su2double[nMarkerPlunging_Ampl];
       for (iMarker = 0; iMarker < nMarker_Moving; iMarker++){
         for (iDim = 0; iDim < 3; iDim++){
           MarkerPlunging_Ampl[3*iMarker+iDim] = 0.0;
-        }
-      }
+    }
+  }
     }
     if (nMarkerPlunging_Ampl/3 != nMarker_Moving){
       SU2_MPI::Error("Number of SURFACE_PLUNGING_AMPL must be three times the number of MARKER_MOVING, (x,y,z) per marker.", CURRENT_FUNCTION);
-    }
+  }
     if (nMarkerPlunging_Omega == 0){
       nMarkerPlunging_Omega = 3*nMarker_Moving;
       MarkerPlunging_Omega = new su2double[nMarkerPlunging_Omega];
       for (iMarker = 0; iMarker < nMarker_Moving; iMarker++){
         for (iDim = 0; iDim < 3; iDim++){
           MarkerPlunging_Omega[3*iMarker+iDim] = 0.0;
-        }
-      }
+    }
+  }
     }
     if (nMarkerPlunging_Omega/3 != nMarker_Moving){
       SU2_MPI::Error("Number of SURFACE_PLUNGING_OMEGA must be three times the number of MARKER_MOVING, (x,y,z) per marker.", CURRENT_FUNCTION);
-    }
+  }
     if (nMarkerPitching_Ampl == 0){
       nMarkerPitching_Ampl = 3*nMarker_Moving;
       MarkerPitching_Ampl = new su2double[nMarkerPitching_Ampl];
       for (iMarker = 0; iMarker < nMarker_Moving; iMarker++){
         for (iDim = 0; iDim < 3; iDim++){
           MarkerPitching_Ampl[3*iMarker+iDim] = 0.0;
-        }
-      }
+    }
+  }
     }
     if (nMarkerPitching_Ampl/3 != nMarker_Moving){
       SU2_MPI::Error("Number of SURFACE_PITCHING_AMPL must be three times the number of MARKER_MOVING, (x,y,z) per marker.", CURRENT_FUNCTION);
-    }
+  }
     if (nMarkerPitching_Omega == 0){
       nMarkerPitching_Omega = 3*nMarker_Moving;
       MarkerPitching_Omega = new su2double[nMarkerPitching_Omega];
       for (iMarker = 0; iMarker < nMarker_Moving; iMarker++){
         for (iDim = 0; iDim < 3; iDim++){
           MarkerPitching_Omega[3*iMarker+iDim] = 0.0;
-        }
-      }
+    }
+  }
     }
     if (nMarkerPitching_Omega/3 != nMarker_Moving){
       SU2_MPI::Error("Number of SURFACE_PITCHING_OMEGA must be three times the number of MARKER_MOVING, (x,y,z) per marker.", CURRENT_FUNCTION);
-    }
+  }
     if (nMarkerPitching_Phase == 0){
       nMarkerPitching_Phase = 3*nMarker_Moving;
       MarkerPitching_Phase = new su2double[nMarkerPitching_Phase];
       for (iMarker = 0; iMarker < nMarker_Moving; iMarker++){
         for (iDim = 0; iDim < 3; iDim++){
           MarkerPitching_Phase[3*iMarker+iDim] = 0.0;
-        }
-      }
+    }
+  }
     }
     if (nMarkerPitching_Phase/3 != nMarker_Moving){
       SU2_MPI::Error("Number of SURFACE_PITCHING_PHASE must be three times the number of MARKER_MOVING, (x,y,z) per marker.", CURRENT_FUNCTION);
-    }
-    
+  }
+  
     if (nMoveMotion_Origin == 0){
       nMoveMotion_Origin = nMarker_Moving;
       MoveMotion_Origin = new unsigned short[nMoveMotion_Origin];
@@ -3385,107 +3334,6 @@
           MoveMotion_Origin[iMarker] = NO;
       }
     }
-    if (nMoveMotion_Origin != nMarker_Moving){
-      SU2_MPI::Error("Number of MOVE_MOTION_ORIGIN must match number of MARKER_MOVING.", CURRENT_FUNCTION);
-=======
-    }
-  }
-    }
-    if (nMarkerMotion_Origin/3 != nMarker_Moving){
-      SU2_MPI::Error("Number of SURFACE_MOTION_ORIGIN must be three times the number of MARKER_MOVING, (x,y,z) per marker.", CURRENT_FUNCTION);
-  }
-    if (nMarkerTranslation == 0){
-      nMarkerTranslation = 3*nMarker_Moving;
-      MarkerTranslation_Rate = new su2double[nMarkerTranslation];
-      for (iMarker = 0; iMarker < nMarker_Moving; iMarker++){
-        for (iDim = 0; iDim < 3; iDim++){
-          MarkerTranslation_Rate[3*iMarker+iDim] = 0.0;
-    }
-  }
-    }
-    if (nMarkerTranslation/3 != nMarker_Moving){
-      SU2_MPI::Error("Number of SURFACE_TRANSLATION_RATE must be three times the number of MARKER_MOVING, (x,y,z) per marker.", CURRENT_FUNCTION);
-  }
-    if (nMarkerRotation_Rate == 0){
-      nMarkerRotation_Rate = 3*nMarker_Moving;
-      MarkerRotation_Rate = new su2double[nMarkerRotation_Rate];
-      for (iMarker = 0; iMarker < nMarker_Moving; iMarker++){
-        for (iDim = 0; iDim < 3; iDim++){
-          MarkerRotation_Rate[3*iMarker+iDim] = 0.0;
-    }
-  }
-    }
-    if (nMarkerRotation_Rate/3 != nMarker_Moving){
-      SU2_MPI::Error("Number of SURFACE_ROTATION_RATE must be three times the number of MARKER_MOVING, (x,y,z) per marker.", CURRENT_FUNCTION);
-  }
-    if (nMarkerPlunging_Ampl == 0){
-      nMarkerPlunging_Ampl = 3*nMarker_Moving;
-      MarkerPlunging_Ampl = new su2double[nMarkerPlunging_Ampl];
-      for (iMarker = 0; iMarker < nMarker_Moving; iMarker++){
-        for (iDim = 0; iDim < 3; iDim++){
-          MarkerPlunging_Ampl[3*iMarker+iDim] = 0.0;
-    }
-  }
-    }
-    if (nMarkerPlunging_Ampl/3 != nMarker_Moving){
-      SU2_MPI::Error("Number of SURFACE_PLUNGING_AMPL must be three times the number of MARKER_MOVING, (x,y,z) per marker.", CURRENT_FUNCTION);
-  }
-    if (nMarkerPlunging_Omega == 0){
-      nMarkerPlunging_Omega = 3*nMarker_Moving;
-      MarkerPlunging_Omega = new su2double[nMarkerPlunging_Omega];
-      for (iMarker = 0; iMarker < nMarker_Moving; iMarker++){
-        for (iDim = 0; iDim < 3; iDim++){
-          MarkerPlunging_Omega[3*iMarker+iDim] = 0.0;
-    }
-  }
-    }
-    if (nMarkerPlunging_Omega/3 != nMarker_Moving){
-      SU2_MPI::Error("Number of SURFACE_PLUNGING_OMEGA must be three times the number of MARKER_MOVING, (x,y,z) per marker.", CURRENT_FUNCTION);
-  }
-    if (nMarkerPitching_Ampl == 0){
-      nMarkerPitching_Ampl = 3*nMarker_Moving;
-      MarkerPitching_Ampl = new su2double[nMarkerPitching_Ampl];
-      for (iMarker = 0; iMarker < nMarker_Moving; iMarker++){
-        for (iDim = 0; iDim < 3; iDim++){
-          MarkerPitching_Ampl[3*iMarker+iDim] = 0.0;
-    }
-  }
-    }
-    if (nMarkerPitching_Ampl/3 != nMarker_Moving){
-      SU2_MPI::Error("Number of SURFACE_PITCHING_AMPL must be three times the number of MARKER_MOVING, (x,y,z) per marker.", CURRENT_FUNCTION);
-  }
-    if (nMarkerPitching_Omega == 0){
-      nMarkerPitching_Omega = 3*nMarker_Moving;
-      MarkerPitching_Omega = new su2double[nMarkerPitching_Omega];
-      for (iMarker = 0; iMarker < nMarker_Moving; iMarker++){
-        for (iDim = 0; iDim < 3; iDim++){
-          MarkerPitching_Omega[3*iMarker+iDim] = 0.0;
-    }
-  }
-    }
-    if (nMarkerPitching_Omega/3 != nMarker_Moving){
-      SU2_MPI::Error("Number of SURFACE_PITCHING_OMEGA must be three times the number of MARKER_MOVING, (x,y,z) per marker.", CURRENT_FUNCTION);
-  }
-    if (nMarkerPitching_Phase == 0){
-      nMarkerPitching_Phase = 3*nMarker_Moving;
-      MarkerPitching_Phase = new su2double[nMarkerPitching_Phase];
-      for (iMarker = 0; iMarker < nMarker_Moving; iMarker++){
-        for (iDim = 0; iDim < 3; iDim++){
-          MarkerPitching_Phase[3*iMarker+iDim] = 0.0;
-    }
-  }
-    }
-    if (nMarkerPitching_Phase/3 != nMarker_Moving){
-      SU2_MPI::Error("Number of SURFACE_PITCHING_PHASE must be three times the number of MARKER_MOVING, (x,y,z) per marker.", CURRENT_FUNCTION);
-  }
-  
-    if (nMoveMotion_Origin == 0){
-      nMoveMotion_Origin = nMarker_Moving;
-      MoveMotion_Origin = new unsigned short[nMoveMotion_Origin];
-      for (iMarker = 0; iMarker < nMarker_Moving; iMarker++){
-          MoveMotion_Origin[iMarker] = NO;
-    }
-  }
     if (nMoveMotion_Origin != nMarker_Moving){
       SU2_MPI::Error("Number of MOVE_MOTION_ORIGIN must match number of MARKER_MOVING.", CURRENT_FUNCTION);
     }
@@ -3507,64 +3355,6 @@
   		if (nOmega_HB != nTimeInstances) {
         SU2_MPI::Error("Length of omega_HB  must match the number TIME_INSTANCES!!" , CURRENT_FUNCTION);
       }
-    }
-  }
-  
-  /*--- Force number of span-wise section to 1 if 2D case ---*/
-  if(val_nDim ==2){
-    nSpanWiseSections_User=1;
-    Kind_SpanWise= EQUISPACED;
-  }
-  
-  /*--- Set number of TurboPerformance markers ---*/
-  if(nMarker_Turbomachinery > 0){
-    if(nMarker_Turbomachinery > 1){
-      nMarker_TurboPerformance = nMarker_Turbomachinery + SU2_TYPE::Int(nMarker_Turbomachinery/2) + 1;
-  } else {
-      nMarker_TurboPerformance = nMarker_Turbomachinery;
-    }
-  } else {
-    nMarker_TurboPerformance = 0;
-    nSpanWiseSections =1;
-  }
-  
-  /*--- Set number of TurboPerformance markers ---*/
-  if(nMarker_Turbomachinery != 0){
-    nSpan_iZones = new unsigned short[nZone];
-  }
-  
-  /*--- Set number of TurboPerformance markers ---*/
-  if(GetGrid_Movement() && RampRotatingFrame && !DiscreteAdjoint){
-      FinalRotation_Rate_Z = Rotation_Rate[2];
-      if(abs(FinalRotation_Rate_Z) > 0.0){
-        Rotation_Rate[2] = RampRotatingFrame_Coeff[0];
-  }
-  
-  }
-  
-  if(RampOutletPressure && !DiscreteAdjoint){
-    for (iMarker = 0; iMarker < nMarker_Giles; iMarker++){
-      if (Kind_Data_Giles[iMarker] == STATIC_PRESSURE || Kind_Data_Giles[iMarker] == STATIC_PRESSURE_1D || Kind_Data_Giles[iMarker] == RADIAL_EQUILIBRIUM ){
-        FinalOutletPressure   = Giles_Var1[iMarker];
-        Giles_Var1[iMarker] = RampOutletPressure_Coeff[0];
->>>>>>> 62e6edb8
-    }
-  }
-    for (iMarker = 0; iMarker < nMarker_Riemann; iMarker++){
-      if (Kind_Data_Riemann[iMarker] == STATIC_PRESSURE || Kind_Data_Riemann[iMarker] == RADIAL_EQUILIBRIUM){
-        FinalOutletPressure      = Riemann_Var1[iMarker];
-        Riemann_Var1[iMarker] = RampOutletPressure_Coeff[0];
-  	}
-<<<<<<< HEAD
-  	/* Initialize the Harmonic balance Frequency pointer */
-  	if (Omega_HB == NULL) {
-  		Omega_HB = new su2double[nOmega_HB];
-  		for (unsigned short iZone = 0; iZone < nOmega_HB; iZone++ )
-  			Omega_HB[iZone] = 0.0;
-  	}else {
-  		if (nOmega_HB != nTimeInstances) {
-        SU2_MPI::Error("Length of omega_HB  must match the number TIME_INSTANCES!!" , CURRENT_FUNCTION);
-      }
   	}
   }
   
@@ -3611,13 +3401,9 @@
       if (Kind_Data_Riemann[iMarker] == STATIC_PRESSURE || Kind_Data_Riemann[iMarker] == RADIAL_EQUILIBRIUM){
         FinalOutletPressure      = Riemann_Var1[iMarker];
         Riemann_Var1[iMarker] = RampOutletPressure_Coeff[0];
-      }
-    }
-  }
-=======
-      }
   	}
->>>>>>> 62e6edb8
+      }
+  	}
 
   /*--- Check on extra Relaxation factor for Giles---*/
   if(ExtraRelFacGiles[1] > 0.5){
@@ -3795,11 +3581,6 @@
       Aeroelastic_plunge[iMarker] = 0.0;
     }
   }
-<<<<<<< HEAD
-  
-=======
-
->>>>>>> 62e6edb8
   if (MGCycle == FULLMG_CYCLE) FinestMesh = nMGLevels;
   else FinestMesh = MESH_0;
   
@@ -4142,11 +3923,7 @@
       RefOriginMoment_Y[iMarker] = RefOriginMoment_Y[iMarker]/12.0;
       RefOriginMoment_Z[iMarker] = RefOriginMoment_Z[iMarker]/12.0;
     }
-<<<<<<< HEAD
-   
-=======
     
->>>>>>> 62e6edb8
     for (iMarker = 0; iMarker < nMarker_Moving; iMarker++){
       for (unsigned short iDim = 0; iDim < 3; iDim++){
         MarkerMotion_Origin[3*iMarker+iDim] /= 12.0;
@@ -4868,14 +4645,6 @@
     iMarker_CfgFile++;
   }
 
-<<<<<<< HEAD
-  for (iMarker_InterfaceBound = 0; iMarker_InterfaceBound < nMarker_ZoneInterface; iMarker_InterfaceBound++) {
-    Marker_CfgFile_TagBound[iMarker_CfgFile] = Marker_ZoneInterface[iMarker_InterfaceBound];
-    Marker_CfgFile_KindBC[iMarker_CfgFile] = INTERFACE_BOUNDARY;
-    iMarker_CfgFile++;
-  }
-=======
->>>>>>> 62e6edb8
   
   for (iMarker_Fluid_InterfaceBound = 0; iMarker_Fluid_InterfaceBound < nMarker_Fluid_InterfaceBound; iMarker_Fluid_InterfaceBound++) {
     Marker_CfgFile_TagBound[iMarker_CfgFile] = Marker_Fluid_InterfaceBound[iMarker_Fluid_InterfaceBound];
@@ -5205,20 +4974,11 @@
   
   bool fea = ((Kind_Solver == FEM_ELASTICITY) || (Kind_Solver == DISC_ADJ_FEM));
   
-<<<<<<< HEAD
- 
-=======
-
->>>>>>> 62e6edb8
   cout << endl <<"----------------- Physical Case Definition ( Zone "  << iZone << " ) -------------------" << endl;
   if (val_software == SU2_CFD) {
 	if (FSI_Problem) {
 	   cout << "Fluid-Structure Interaction." << endl;
-<<<<<<< HEAD
 	}
-=======
-  }
->>>>>>> 62e6edb8
 
   if (DiscreteAdjoint) {
      cout <<"Discrete Adjoint equations using Algorithmic Differentiation " << endl;
@@ -5371,7 +5131,6 @@
       if (SystemMeasurements == US) cout << " ft." << endl; else cout << " m." << endl;
 
       if (nMarker_Monitoring != 0){
-<<<<<<< HEAD
         if ((nRefOriginMoment_X > 1) || (nRefOriginMoment_Y > 1) || (nRefOriginMoment_Z > 1)) {
           cout << "Surface(s) where the force coefficients are evaluated and \n";
           cout << "their reference origin for moment computation: \n";
@@ -5384,18 +5143,6 @@
               else cout <<" m."<< endl;
             }
             
-=======
-      if ((nRefOriginMoment_X > 1) || (nRefOriginMoment_Y > 1) || (nRefOriginMoment_Z > 1)) {
-        cout << "Surface(s) where the force coefficients are evaluated and \n";
-        cout << "their reference origin for moment computation: \n";
-
-        for (iMarker_Monitoring = 0; iMarker_Monitoring < nMarker_Monitoring; iMarker_Monitoring++) {
-          cout << "   - " << Marker_Monitoring[iMarker_Monitoring] << " (" << RefOriginMoment_X[iMarker_Monitoring] <<", "<<RefOriginMoment_Y[iMarker_Monitoring] <<", "<< RefOriginMoment_Z[iMarker_Monitoring] << ")";
-          if (iMarker_Monitoring < nMarker_Monitoring-1) cout << ".\n";
-          else {
-          if (SystemMeasurements == US) cout <<" ft."<< endl;
-          else cout <<" m."<< endl;
->>>>>>> 62e6edb8
           }
         }
         else {
@@ -5409,7 +5156,6 @@
           cout<< endl;
         }
       }
-    }
     }
     
     if (nMarker_Designing != 0) {
@@ -7078,20 +6824,12 @@
   Marker_Moving        = new_marker_moving;
   
   Kind_SurfaceMovement[nMarker_Moving] = kind_movement;
-<<<<<<< HEAD
-  cout << "SETTING BOUNDMARKER " << Marker_All_TagBound[iMarker] <<  endl;
-=======
->>>>>>> 62e6edb8
   Marker_Moving[nMarker_Moving] = Marker_All_TagBound[iMarker];
   
   nMarker_Moving++;
   nKind_SurfaceMovement++;
   
 }
-<<<<<<< HEAD
-
-=======
->>>>>>> 62e6edb8
 CConfig::~CConfig(void) {
 	
   unsigned long iDV, iMarker, iPeriodic, iFFD;
@@ -7111,17 +6849,11 @@
 
   /*--- Free memory for Aeroelastic problems. ---*/
 
-<<<<<<< HEAD
-  if (Aeroelastic_pitch  != NULL) delete[] Aeroelastic_pitch;
-  if (Aeroelastic_plunge != NULL) delete[] Aeroelastic_plunge;
-
-=======
   if (GetGrid_Movement() && Aeroelastic_Simulation) {
     if (Aeroelastic_pitch  != NULL) delete[] Aeroelastic_pitch;
     if (Aeroelastic_plunge != NULL) delete[] Aeroelastic_plunge;
   }
   
->>>>>>> 62e6edb8
  /*--- Free memory for airfoil sections ---*/
 
  if (LocationStations   != NULL) delete [] LocationStations;
@@ -7157,11 +6889,6 @@
   if (MarkerPlunging_Omega != NULL) delete [] MarkerPlunging_Omega;
 
   /*--- plunging amplitude: ---*/
-<<<<<<< HEAD
-
-=======
-  
->>>>>>> 62e6edb8
   if (MarkerPlunging_Ampl != NULL) delete [] MarkerPlunging_Ampl;
 
   /*--- reference origin for moments ---*/
@@ -8151,35 +7878,6 @@
   return false;
 }
 
-bool CConfig::GetVolumetric_Movement(){
-  bool volumetric_movement = false;
-  
-  if (GetSurface_Movement(AEROELASTIC) || 
-      GetSurface_Movement(DEFORMING) ||
-      GetSurface_Movement(AEROELASTIC_RIGID_MOTION)||
-      GetSurface_Movement(FLUID_STRUCTURE) ||
-      GetSurface_Movement(FLUID_STRUCTURE_STATIC) ||
-      GetSurface_Movement(EXTERNAL) || 
-      GetSurface_Movement(EXTERNAL_ROTATION)){
-    volumetric_movement = true;
-  }
-  
-  if (Kind_SU2 == SU2_DEF || 
-      Kind_SU2 == SU2_DOT || 
-      DirectDiff)
-  { volumetric_movement = true;}
-  return volumetric_movement;
-}
-
-bool CConfig::GetSurface_Movement(unsigned short kind_movement){
-  for (unsigned short iMarkerMoving = 0; iMarkerMoving < nKind_SurfaceMovement; iMarkerMoving++){
-    if (Kind_SurfaceMovement[iMarkerMoving] == kind_movement){
-      return true;
-    }
-  }
-  return false;
-}
-
 unsigned short CConfig::GetMarker_Moving(string val_marker) {
   unsigned short iMarker_Moving;
 
