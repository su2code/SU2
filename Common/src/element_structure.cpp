--- conflicted
+++ resolved
@@ -102,100 +102,62 @@
 }
 
 CElement::~CElement(void) {
-<<<<<<< HEAD
-
+  
   unsigned short iNode, iGauss, jNode;
-
-=======
-  
-  unsigned short iNode, iGauss, jNode;
-  
->>>>>>> 730af223
+  
   if (GaussPoint != NULL) {
     for (iGauss = 0; iGauss < nGaussPoints; iGauss++) {
       delete GaussPoint[iGauss];
     }
     delete [] GaussPoint;
   }
-<<<<<<< HEAD
-
-=======
-  
->>>>>>> 730af223
+  
   if (NodalExtrap != NULL) {
     for (iNode = 0; iNode < nNodes; iNode++) {
       delete [] NodalExtrap[iNode];
     }
     delete [] NodalExtrap;
   }
-<<<<<<< HEAD
-
-=======
-  
->>>>>>> 730af223
+  
   if (NodalStress != NULL) {
     for (iNode = 0; iNode < nNodes; iNode++) {
       delete [] NodalStress[iNode];
     }
     delete [] NodalStress;
   }
-<<<<<<< HEAD
-
-=======
-  
->>>>>>> 730af223
+  
   if (CurrentCoord != NULL) {
     for (iNode = 0; iNode < nNodes; iNode++){
       delete [] CurrentCoord [iNode];
     }
     delete [] CurrentCoord;
   }
-<<<<<<< HEAD
-
-=======
-  
->>>>>>> 730af223
+  
   if (RefCoord != NULL) {
     for (iNode = 0; iNode < nNodes; iNode++){
       delete [] RefCoord [iNode];
     }
     delete [] RefCoord;
   }
-<<<<<<< HEAD
-
+  
   if (GaussWeight != NULL) {
     delete [] GaussWeight;
   }
-
-=======
-  
-  if (GaussWeight != NULL) {
-    delete [] GaussWeight;
-  }
-  
->>>>>>> 730af223
+  
   if (GaussCoord != NULL) {
     for (iGauss = 0; iGauss < nGaussPoints; iGauss++){
       delete [] GaussCoord[iGauss];
     }
     delete [] GaussCoord;
   }
-<<<<<<< HEAD
-
-=======
-  
->>>>>>> 730af223
+  
   if (Mab != NULL) {
     for (iNode = 0; iNode < nNodes; iNode++){
       delete [] Mab[iNode];
     }
     delete [] Mab;
   }
-<<<<<<< HEAD
-
-=======
-  
->>>>>>> 730af223
+  
   if (Kab != NULL) {
     for (iNode = 0; iNode < nNodes; iNode++){
       for (jNode = 0; jNode < nNodes; jNode++){
@@ -205,74 +167,46 @@
     }
     delete [] Kab;
   }
-<<<<<<< HEAD
-
-=======
-  
->>>>>>> 730af223
+  
   if (Ks_ab != NULL) {
     for (iNode = 0; iNode < nNodes; iNode++){
       delete [] Ks_ab[iNode];
     }
     delete [] Ks_ab;
   }
-<<<<<<< HEAD
-
-=======
-  
->>>>>>> 730af223
+  
   if (Kt_a != NULL) {
     for (iNode = 0; iNode < nNodes; iNode++){
       delete [] Kt_a[iNode];
     }
     delete [] Kt_a;
   }
-<<<<<<< HEAD
-
-=======
-  
->>>>>>> 730af223
+  
   if (FDL_a != NULL) {
     for (iNode = 0; iNode < nNodes; iNode++){
       delete [] FDL_a[iNode];
     }
     delete [] FDL_a;
   }
-<<<<<<< HEAD
-
-=======
-  
->>>>>>> 730af223
+  
   if (GaussPointP != NULL) {
     for (iGauss = 0; iGauss < nGaussPointsP; iGauss++) {
       delete GaussPointP[iGauss];
     }
     delete [] GaussPointP;
   }
-<<<<<<< HEAD
-
+  
   if (GaussWeightP != NULL) {
     delete [] GaussWeightP;
   }
-
-=======
-  
-  if (GaussWeightP != NULL) {
-    delete [] GaussWeightP;
-  }
-  
->>>>>>> 730af223
+  
   if (GaussCoordP != NULL)  {
     for (iGauss = 0; iGauss < nGaussPointsP; iGauss++){
       delete [] GaussCoordP[iGauss];
     }
     delete [] GaussCoordP;
   }
-<<<<<<< HEAD
-
-=======
-  
->>>>>>> 730af223
+  
   if (Kk_ab != NULL) {
     for (iNode = 0; iNode < nNodes; iNode++){
       for (jNode = 0; jNode < nNodes; jNode++){
@@ -282,11 +216,7 @@
     }
     delete [] Kk_ab;
   }
-<<<<<<< HEAD
-
-=======
-  
->>>>>>> 730af223
+  
 }
 
 void CElement::Add_Kab(su2double **val_Kab, unsigned short nodeA, unsigned short nodeB){
