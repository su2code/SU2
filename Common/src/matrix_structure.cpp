/*!
 * \file matrix_structure.cpp
 * \brief Main subroutines for doing the sparse structures
 * \author F. Palacios, A. Bueno, T. Economon
 * \version 6.1.0 "Falcon"
 *
 * The current SU2 release has been coordinated by the
 * SU2 International Developers Society <www.su2devsociety.org>
 * with selected contributions from the open-source community.
 *
 * The main research teams contributing to the current release are:
 *  - Prof. Juan J. Alonso's group at Stanford University.
 *  - Prof. Piero Colonna's group at Delft University of Technology.
 *  - Prof. Nicolas R. Gauger's group at Kaiserslautern University of Technology.
 *  - Prof. Alberto Guardone's group at Polytechnic University of Milan.
 *  - Prof. Rafael Palacios' group at Imperial College London.
 *  - Prof. Vincent Terrapon's group at the University of Liege.
 *  - Prof. Edwin van der Weide's group at the University of Twente.
 *  - Lab. of New Concepts in Aeronautics at Tech. Institute of Aeronautics.
 *
 * Copyright 2012-2018, Francisco D. Palacios, Thomas D. Economon,
 *                      Tim Albring, and the SU2 contributors.
 *
 * SU2 is free software; you can redistribute it and/or
 * modify it under the terms of the GNU Lesser General Public
 * License as published by the Free Software Foundation; either
 * version 2.1 of the License, or (at your option) any later version.
 *
 * SU2 is distributed in the hope that it will be useful,
 * but WITHOUT ANY WARRANTY; without even the implied warranty of
 * MERCHANTABILITY or FITNESS FOR A PARTICULAR PURPOSE. See the GNU
 * Lesser General Public License for more details.
 *
 * You should have received a copy of the GNU Lesser General Public
 * License along with SU2. If not, see <http://www.gnu.org/licenses/>.
 */

#include "../include/matrix_structure.hpp"

CSysMatrix::CSysMatrix(void) {
  
  size = SU2_MPI::GetSize();
  rank = SU2_MPI::GetRank();
  
  ilu_fill_in       = 0;

  /*--- Array initialization ---*/

  matrix            = NULL;
  ILU_matrix        = NULL;
  row_ptr           = NULL;
  col_ind           = NULL;
  row_ptr_ilu       = NULL;
  col_ind_ilu       = NULL;
  block             = NULL;
  prod_block_vector = NULL;
  prod_row_vector   = NULL;
  aux_vector        = NULL;
  sum_vector        = NULL;
  invM              = NULL;
  block_weight      = NULL;
  block_inverse     = NULL;

  /*--- Linelet preconditioner ---*/
  
  LineletBool     = NULL;
  LineletPoint    = NULL;
  UBlock          = NULL;
  invUBlock       = NULL;
  LBlock          = NULL;
  yVector         = NULL;
  zVector         = NULL;
  rVector         = NULL;
  LFBlock         = NULL;
  LyVector        = NULL;
  FzVector        = NULL;
<<<<<<< HEAD

  /*--- Initialization of member variables, which are used in the destructor.
        When CSysMatrix is not used, these variables should be 0. ---*/
  max_nElem   = 0;
  ilu_fill_in = 0;
=======
  max_nElem       = 0;

#ifdef HAVE_MKL
  MatrixMatrixProductJitter 		= NULL;
  MatrixVectorProductJitterBetaOne 	= NULL;
  MatrixVectorProductJitterBetaZero 	= NULL;
  useMKL 				= false;
#endif
  
>>>>>>> cec6b84b
}

CSysMatrix::~CSysMatrix(void) {
  
  unsigned long iElem;

  /*--- Memory deallocation ---*/
  
  if (matrix != NULL)             delete [] matrix;
  if (ILU_matrix != NULL)         delete [] ILU_matrix;
  if (row_ptr != NULL)            delete [] row_ptr;
  if (col_ind != NULL)            delete [] col_ind;

  if (ilu_fill_in != 0) {
    if (row_ptr_ilu != NULL) delete [] row_ptr_ilu;
    if (col_ind_ilu != NULL) delete [] col_ind_ilu;
  }
  
  if (block != NULL)              delete [] block;
  if (block_weight != NULL)       delete [] block_weight;
  if (block_inverse != NULL)      delete [] block_inverse;
  
  if (prod_block_vector != NULL)  delete [] prod_block_vector;
  if (prod_row_vector != NULL)    delete [] prod_row_vector;
  if (aux_vector != NULL)         delete [] aux_vector;
  if (sum_vector != NULL)         delete [] sum_vector;
  if (invM != NULL)               delete [] invM;
  if (LineletBool != NULL)        delete [] LineletBool;
  if (LineletPoint != NULL)       delete [] LineletPoint;
  
  for (iElem = 0; iElem < max_nElem; iElem++) {
    if (UBlock[iElem] != NULL)      delete [] UBlock[iElem];
    if (invUBlock[iElem] != NULL)   delete [] invUBlock[iElem];
    if (LBlock[iElem] != NULL)      delete [] LBlock[iElem];
    if (yVector[iElem] != NULL)     delete [] yVector[iElem];
    if (zVector[iElem] != NULL)     delete [] zVector[iElem];
    if (rVector[iElem] != NULL)     delete [] rVector[iElem];
  }
  if (UBlock != NULL)     delete [] UBlock;
  if (invUBlock != NULL)  delete [] invUBlock;
  if (LBlock != NULL)     delete [] LBlock;
  if (yVector != NULL)    delete [] yVector;
  if (zVector != NULL)    delete [] zVector;
  if (rVector != NULL)    delete [] rVector;

  if (LFBlock != NULL)    delete [] LFBlock;
  if (LyVector != NULL)   delete [] LyVector;
  if (FzVector != NULL)   delete [] FzVector;

#ifdef HAVE_MKL
  if ( MatrixMatrixProductJitter != NULL ) 		mkl_jit_destroy( MatrixMatrixProductJitter );
  if ( MatrixVectorProductJitterBetaZero != NULL ) 	mkl_jit_destroy( MatrixVectorProductJitterBetaZero );
  if ( MatrixVectorProductJitterBetaOne != NULL ) 	mkl_jit_destroy( MatrixVectorProductJitterBetaOne );
#endif
  
}

void CSysMatrix::Initialize(unsigned long nPoint, unsigned long nPointDomain,
                            unsigned short nVar, unsigned short nEqn,
                            bool EdgeConnect, CGeometry *geometry, CConfig *config) {

  /*--- Don't delete *row_ptr, *col_ind because they are
   asigned to the Jacobian structure. ---*/

  unsigned long iPoint, *row_ptr, *col_ind, index, nnz, Elem, iVar;
  unsigned short iNeigh, iElem, iNode, *nNeigh, *nNeigh_ilu;
  vector<unsigned long>::iterator it;
  vector<unsigned long> vneighs, vneighs_ilu;
  
  /*--- Set the ILU fill in level --*/
   
  ilu_fill_in = config->GetLinear_Solver_ILU_n();
  
  /*--- Compute the number of neighbors ---*/
  
  nNeigh = new unsigned short [nPoint];
  for (iPoint = 0; iPoint < nPoint; iPoint++) {
    
    if (EdgeConnect) {
      nNeigh[iPoint] = (geometry->node[iPoint]->GetnPoint()+1);  // +1 -> to include diagonal element
    }
    else {
      vneighs.clear();
      for (iElem = 0; iElem < geometry->node[iPoint]->GetnElem(); iElem++) {
        Elem =  geometry->node[iPoint]->GetElem(iElem);
        for (iNode = 0; iNode < geometry->elem[Elem]->GetnNodes(); iNode++)
          vneighs.push_back(geometry->elem[Elem]->GetNode(iNode));
      }
      vneighs.push_back(iPoint);
      
      sort(vneighs.begin(), vneighs.end());
      it = unique(vneighs.begin(), vneighs.end());
      vneighs.resize(it - vneighs.begin());
      nNeigh[iPoint] = vneighs.size();
    }
    
  }
  
  /*--- Create row_ptr structure, using the number of neighbors ---*/
  
  row_ptr = new unsigned long [nPoint+1];
  row_ptr[0] = 0;
  for (iPoint = 0; iPoint < nPoint; iPoint++)
    row_ptr[iPoint+1] = row_ptr[iPoint] + nNeigh[iPoint];
  nnz = row_ptr[nPoint];
  
  /*--- Create col_ind structure ---*/
  
  col_ind = new unsigned long [nnz];
  for (iPoint = 0; iPoint < nPoint; iPoint++) {
    
    vneighs.clear();
    
    if (EdgeConnect) {
      for (iNeigh = 0; iNeigh < geometry->node[iPoint]->GetnPoint(); iNeigh++)
        vneighs.push_back(geometry->node[iPoint]->GetPoint(iNeigh));
      vneighs.push_back(iPoint);
    }
    else {
      for (iElem = 0; iElem < geometry->node[iPoint]->GetnElem(); iElem++) {
        Elem =  geometry->node[iPoint]->GetElem(iElem);
        for (iNode = 0; iNode < geometry->elem[Elem]->GetnNodes(); iNode++)
          vneighs.push_back(geometry->elem[Elem]->GetNode(iNode));
      }
      vneighs.push_back(iPoint);
    }
    
    sort(vneighs.begin(), vneighs.end());
    it = unique(vneighs.begin(), vneighs.end());
    vneighs.resize( it - vneighs.begin() );
    
    index = row_ptr[iPoint];
    for (iNeigh = 0; iNeigh < vneighs.size(); iNeigh++) {
      col_ind[index] = vneighs[iNeigh];
      index++;
    }
    
  }
  
  /*--- Set the indices in the in the sparce matrix structure, and memory allocation ---*/
  
  SetIndexes(nPoint, nPointDomain, nVar, nEqn, row_ptr, col_ind, nnz, config);

  /*--- Generate MKL Kernels ---*/
  
#ifdef HAVE_MKL
  /*--- Create MKL JIT kernels if not using adjoint solvers ---*/
  if (!config->GetContinuous_Adjoint() && !config->GetDiscrete_Adjoint())
  {
    useMKL = true;

    mkl_jit_create_dgemm( &MatrixMatrixProductJitter, MKL_ROW_MAJOR, MKL_NOTRANS, MKL_NOTRANS, nVar, nVar, nVar,  1.0, nVar, nVar, 0.0, nVar );
    MatrixMatrixProductKernel = mkl_jit_get_dgemm_ptr( MatrixMatrixProductJitter );

    mkl_jit_create_dgemm( &MatrixVectorProductJitterBetaZero, MKL_COL_MAJOR, MKL_NOTRANS, MKL_NOTRANS, 1, nVar, nVar,  1.0, 1, nVar, 0.0, 1 );
    MatrixVectorProductKernelBetaZero = mkl_jit_get_dgemm_ptr( MatrixVectorProductJitterBetaZero );

    mkl_jit_create_dgemm( &MatrixVectorProductJitterBetaOne, MKL_COL_MAJOR, MKL_NOTRANS, MKL_NOTRANS, 1, nVar, nVar,  1.0, 1, nVar, 1.0, 1 );
    MatrixVectorProductKernelBetaOne = mkl_jit_get_dgemm_ptr( MatrixVectorProductJitterBetaOne );
  }

#endif
  
  /*--- Initialization matrix to zero ---*/
  
  SetValZero();
  
  delete [] nNeigh;
  
  /*--- ILU(n) preconditioner with a specific sparse structure ---*/
  
  if (ilu_fill_in != 0) {
    
    nNeigh_ilu = new unsigned short [nPoint];
    for (iPoint = 0; iPoint < nPoint; iPoint++) {
      
      vneighs_ilu.clear();
      SetNeighbours(geometry, iPoint, 0, ilu_fill_in, EdgeConnect, vneighs_ilu);
      sort(vneighs_ilu.begin(), vneighs_ilu.end());
      it = unique(vneighs_ilu.begin(), vneighs_ilu.end());
      vneighs_ilu.resize(it - vneighs_ilu.begin());
      nNeigh_ilu[iPoint] = vneighs_ilu.size();
      
    }
    
    row_ptr_ilu = new unsigned long [nPoint+1];
    row_ptr_ilu[0] = 0;
    for (iPoint = 0; iPoint < nPoint; iPoint++)
      row_ptr_ilu[iPoint+1] = row_ptr_ilu[iPoint] + nNeigh_ilu[iPoint];
    nnz_ilu = row_ptr_ilu[nPoint];
    
    /*--- Create col_ind structure ---*/
    
    col_ind_ilu = new unsigned long [nnz_ilu];
    for (iPoint = 0; iPoint < nPoint; iPoint++) {
      
      vneighs_ilu.clear();
      SetNeighbours(geometry, iPoint, 0, ilu_fill_in, EdgeConnect, vneighs_ilu);
      sort(vneighs_ilu.begin(), vneighs_ilu.end());
      it = unique(vneighs_ilu.begin(), vneighs_ilu.end());
      vneighs_ilu.resize( it - vneighs_ilu.begin() );
      
      index = row_ptr_ilu[iPoint];
      for (iNeigh = 0; iNeigh < vneighs_ilu.size(); iNeigh++) {
        col_ind_ilu[index] = vneighs_ilu[iNeigh];
        index++;
      }
      
    }
    
    ILU_matrix = new su2double [nnz_ilu*nVar*nEqn];
    for (iVar = 0; iVar < nnz_ilu*nVar*nEqn; iVar++) ILU_matrix[iVar] = 0.0;
    
    delete [] nNeigh_ilu;
    
  }
  
}

void CSysMatrix::SetNeighbours(CGeometry *geometry, unsigned long iPoint, unsigned short deep_level, unsigned short fill_level,
                               bool EdgeConnect, vector<unsigned long> & vneighs) {
  unsigned long Point, iElem, Elem;
  unsigned short iNode;


  if (EdgeConnect) {
    vneighs.push_back(iPoint);
    for (iNode = 0; iNode < geometry->node[iPoint]->GetnPoint(); iNode++) {
      Point = geometry->node[iPoint]->GetPoint(iNode);
      vneighs.push_back(Point);
      if (deep_level < fill_level) SetNeighbours(geometry, Point, deep_level+1, fill_level, EdgeConnect, vneighs);
    }
  }
  else {
    for (iElem = 0; iElem < geometry->node[iPoint]->GetnElem(); iElem++) {
      Elem =  geometry->node[iPoint]->GetElem(iElem);
      for (iNode = 0; iNode < geometry->elem[Elem]->GetnNodes(); iNode++) {
        Point = geometry->elem[Elem]->GetNode(iNode);
        vneighs.push_back(Point);
        if (deep_level < fill_level) SetNeighbours(geometry, Point, deep_level+1, fill_level, EdgeConnect, vneighs);
      }
    }
  }
  
}

void CSysMatrix::SetIndexes(unsigned long val_nPoint, unsigned long val_nPointDomain, unsigned short val_nVar, unsigned short val_nEq, unsigned long* val_row_ptr, unsigned long* val_col_ind, unsigned long val_nnz, CConfig *config) {
  
  unsigned long iVar;
  
  nPoint       = val_nPoint;        // Assign number of points in the mesh
  nPointDomain = val_nPointDomain;  // Assign number of points in the mesh
  nVar         = val_nVar;          // Assign number of vars in each block system
  nEqn         = val_nEq;           // Assign number of eqns in each block system
  
  row_ptr      = val_row_ptr;       // Assign row values in the spare system structure (Jacobian structure)
  col_ind      = val_col_ind;       // Assign colums values in the spare system structure (Jacobian structure)
  nnz          = val_nnz;           // Assign number of possible non zero blocks in the spare system structure (Jacobian structure)
  
  if (ilu_fill_in == 0) {
    row_ptr_ilu  = val_row_ptr;       // Assign row values in the spare system structure (ILU structure)
    col_ind_ilu  = val_col_ind;       // Assign colums values in the spare system structure (ILU structure)
    nnz_ilu      = val_nnz;           // Assign number of possible non zero blocks in the spare system structure (ILU structure)
  }
  
  matrix            = new su2double [nnz*nVar*nEqn];  // Reserve memory for the values of the matrix
  block             = new su2double [nVar*nEqn];
  block_weight      = new su2double [nVar*nEqn];
  block_inverse     = new su2double [nVar*nEqn];

  prod_block_vector = new su2double [nEqn];
  prod_row_vector   = new su2double [nVar];
  aux_vector        = new su2double [nVar];
  sum_vector        = new su2double [nVar];
  
  /*--- Memory initialization ---*/
  
  for (iVar = 0; iVar < nnz*nVar*nEqn; iVar++) matrix[iVar] = 0.0;
  for (iVar = 0; iVar < nVar*nEqn; iVar++)     block[iVar] = 0.0;
  for (iVar = 0; iVar < nVar*nEqn; iVar++)     block_weight[iVar] = 0.0;
  for (iVar = 0; iVar < nVar*nEqn; iVar++)     block_inverse[iVar] = 0.0;

  for (iVar = 0; iVar < nEqn; iVar++)          prod_block_vector[iVar] = 0.0;
  for (iVar = 0; iVar < nVar; iVar++)          prod_row_vector[iVar] = 0.0;
  for (iVar = 0; iVar < nVar; iVar++)          aux_vector[iVar] = 0.0;
  for (iVar = 0; iVar < nVar; iVar++)          sum_vector[iVar] = 0.0;
  
  if (ilu_fill_in == 0) {

    /*--- Set specific preconditioner matrices (ILU) ---*/
    
    if ((config->GetKind_Linear_Solver_Prec() == ILU) ||
        ((config->GetKind_SU2() == SU2_DEF) && (config->GetKind_Deform_Linear_Solver_Prec() == ILU)) ||
        ((config->GetKind_SU2() == SU2_DOT) && (config->GetKind_Deform_Linear_Solver_Prec() == ILU)) ||
        (config->GetKind_Linear_Solver() == SMOOTHER_ILU) ||
        (config->GetFSI_Simulation() && config->GetKind_Deform_Linear_Solver_Prec() == ILU) ||
        (config->GetDiscrete_Adjoint() && config->GetKind_DiscAdj_Linear_Prec() == ILU)) {
      
      /*--- Reserve memory for the ILU matrix. ---*/
      
      ILU_matrix = new su2double [nnz_ilu*nVar*nEqn];
      for (iVar = 0; iVar < nnz_ilu*nVar*nEqn; iVar++) ILU_matrix[iVar] = 0.0;
      
    }
    
  }
  
  /*--- Set specific preconditioner matrices (Jacobi and Linelet) ---*/
  
  if ((config->GetKind_Linear_Solver_Prec() == JACOBI) ||
      (config->GetKind_Linear_Solver_Prec() == LINELET) ||
   		((config->GetKind_SU2() == SU2_DEF) && (config->GetKind_Deform_Linear_Solver_Prec() == JACOBI)) ||
    	((config->GetKind_SU2() == SU2_DOT) && (config->GetKind_Deform_Linear_Solver_Prec() == JACOBI)) ||
      (config->GetKind_Linear_Solver() == SMOOTHER_JACOBI) ||
      (config->GetKind_Linear_Solver() == SMOOTHER_LINELET) ||
      (config->GetDiscrete_Adjoint() && config->GetKind_DiscAdj_Linear_Solver() == JACOBI) ||
      (config->GetFSI_Simulation() && config->GetKind_Deform_Linear_Solver_Prec() == JACOBI))   {
    
    /*--- Reserve memory for the values of the inverse of the preconditioner. ---*/
    
    invM = new su2double [nPoint*nVar*nEqn];
    for (iVar = 0; iVar < nPoint*nVar*nEqn; iVar++) invM[iVar] = 0.0;

  }

}

su2double *CSysMatrix::GetBlock(unsigned long block_i, unsigned long block_j) {
  
  unsigned long step = 0, index;
  
  for (index = row_ptr[block_i]; index < row_ptr[block_i+1]; index++) {
    step++;
    if (col_ind[index] == block_j) { return &(matrix[(row_ptr[block_i]+step-1)*nVar*nEqn]); }
  }
  return NULL;
  
}

su2double CSysMatrix::GetBlock(unsigned long block_i, unsigned long block_j, unsigned short iVar, unsigned short jVar) {
  
  unsigned long step = 0, index;
  
  for (index = row_ptr[block_i]; index < row_ptr[block_i+1]; index++) {
    step++;
    if (col_ind[index] == block_j) { return matrix[(row_ptr[block_i]+step-1)*nVar*nEqn+iVar*nEqn+jVar]; }
  }
  return 0;
  
}

void CSysMatrix::SetBlock(unsigned long block_i, unsigned long block_j, su2double **val_block) {
  
  unsigned long iVar, jVar, index, step = 0;
  
  for (index = row_ptr[block_i]; index < row_ptr[block_i+1]; index++) {
    step++;
    if (col_ind[index] == block_j) {
      for (iVar = 0; iVar < nVar; iVar++)
        for (jVar = 0; jVar < nEqn; jVar++)
//          matrix[(row_ptr[block_i]+step-1)*nVar*nEqn+iVar*nEqn+jVar] = val_block[iVar][jVar];  // Allow AD in Matrix Structure (disabled temporarily to avoid conflicts)
          matrix[(row_ptr[block_i]+step-1)*nVar*nEqn+iVar*nEqn+jVar] = SU2_TYPE::GetValue(val_block[iVar][jVar]);
      break;
    }
  }
  
}
  
void CSysMatrix::SetBlock(unsigned long block_i, unsigned long block_j, su2double *val_block) {
  
  unsigned long iVar, jVar, index, step = 0;
  
  for (index = row_ptr[block_i]; index < row_ptr[block_i+1]; index++) {
    step++;
    if (col_ind[index] == block_j) {
      for (iVar = 0; iVar < nVar; iVar++)
        for (jVar = 0; jVar < nEqn; jVar++)
//          matrix[(row_ptr[block_i]+step-1)*nVar*nEqn+iVar*nEqn+jVar] = val_block[iVar*nVar+jVar];  // Allow AD in Matrix Structure (disabled temporarily to avoid conflicts)
          matrix[(row_ptr[block_i]+step-1)*nVar*nEqn+iVar*nEqn+jVar] = SU2_TYPE::GetValue(val_block[iVar*nVar+jVar]);
      break;
    }
  }
  
}

void CSysMatrix::AddBlock(unsigned long block_i, unsigned long block_j, su2double **val_block) {
  
  unsigned long iVar, jVar, index, step = 0;
  
  for (index = row_ptr[block_i]; index < row_ptr[block_i+1]; index++) {
    step++;
    if (col_ind[index] == block_j) {
      for (iVar = 0; iVar < nVar; iVar++)
        for (jVar = 0; jVar < nEqn; jVar++)
//          matrix[(row_ptr[block_i]+step-1)*nVar*nEqn+iVar*nEqn+jVar] += val_block[iVar][jVar];  // Allow AD in Matrix Structure (disabled temporarily to avoid conflicts)
          matrix[(row_ptr[block_i]+step-1)*nVar*nEqn+iVar*nEqn+jVar] += SU2_TYPE::GetValue(val_block[iVar][jVar]);
      break;
    }
  }
  
}

void CSysMatrix::SubtractBlock(unsigned long block_i, unsigned long block_j, su2double **val_block) {
  
  unsigned long iVar, jVar, index, step = 0;
  
  for (index = row_ptr[block_i]; index < row_ptr[block_i+1]; index++) {
    step++;
    if (col_ind[index] == block_j) {
      for (iVar = 0; iVar < nVar; iVar++)
        for (jVar = 0; jVar < nEqn; jVar++)
//         matrix[(row_ptr[block_i]+step-1)*nVar*nEqn+iVar*nEqn+jVar] -= val_block[iVar][jVar];  // Allow AD in Matrix Structure (disabled temporarily to avoid conflicts)
          matrix[(row_ptr[block_i]+step-1)*nVar*nEqn+iVar*nEqn+jVar] -= SU2_TYPE::GetValue(val_block[iVar][jVar]);
      break;
    }
  }
  
}

su2double *CSysMatrix::GetBlock_ILUMatrix(unsigned long block_i, unsigned long block_j) {
  
  unsigned long step = 0, index;
  
  for (index = row_ptr_ilu[block_i]; index < row_ptr_ilu[block_i+1]; index++) {
    step++;
    if (col_ind_ilu[index] == block_j) { return &(ILU_matrix[(row_ptr_ilu[block_i]+step-1)*nVar*nEqn]); }
  }
  return NULL;
  
}

void CSysMatrix::SetBlock_ILUMatrix(unsigned long block_i, unsigned long block_j, su2double *val_block) {
  
  unsigned long iVar, jVar, index, step = 0;
  
  for (index = row_ptr_ilu[block_i]; index < row_ptr_ilu[block_i+1]; index++) {
    step++;
    if (col_ind_ilu[index] == block_j) {
      for (iVar = 0; iVar < nVar; iVar++)
        for (jVar = 0; jVar < nEqn; jVar++)
          ILU_matrix[(row_ptr_ilu[block_i]+step-1)*nVar*nEqn+iVar*nEqn+jVar] = val_block[iVar*nVar+jVar];
      break;
    }
  }
  
}

void CSysMatrix::SetBlockTransposed_ILUMatrix(unsigned long block_i, unsigned long block_j, su2double *val_block) {

  unsigned long iVar, jVar, index, step = 0;

  for (index = row_ptr_ilu[block_i]; index < row_ptr_ilu[block_i+1]; index++) {
    step++;
    if (col_ind_ilu[index] == block_j) {
      for (iVar = 0; iVar < nVar; iVar++)
        for (jVar = 0; jVar < nEqn; jVar++)
          ILU_matrix[(row_ptr_ilu[block_i]+step-1)*nVar*nEqn+iVar*nEqn+jVar] = val_block[jVar*nVar+iVar];
      break;
    }
  }

}

void CSysMatrix::SubtractBlock_ILUMatrix(unsigned long block_i, unsigned long block_j, su2double *val_block) {
  
  unsigned long iVar, jVar, index, step = 0;
  
  for (index = row_ptr_ilu[block_i]; index < row_ptr_ilu[block_i+1]; index++) {
    step++;
    if (col_ind_ilu[index] == block_j) {
      for (iVar = 0; iVar < nVar; iVar++)
        for (jVar = 0; jVar < nEqn; jVar++)
          ILU_matrix[(row_ptr_ilu[block_i]+step-1)*nVar*nEqn+iVar*nEqn+jVar] -= val_block[iVar*nVar+jVar];
      break;
    }
  }
  
}

void CSysMatrix::MatrixVectorProduct(su2double *matrix, su2double *vector, su2double *product) {

#ifdef HAVE_MKL
  // NOTE: matrix/vector swapped due to column major kernel -- manual "CBLAS" setup.
  if (useMKL) 
  {
    MatrixVectorProductKernelBetaZero( MatrixVectorProductJitterBetaZero, vector, matrix, product );
    return;
  }
#endif
  
  unsigned short iVar, jVar;
  
  for (iVar = 0; iVar < nVar; iVar++) {
    product[iVar] = 0.0;
    for (jVar = 0; jVar < nVar; jVar++) {
      product[iVar] += matrix[iVar*nVar+jVar] * vector[jVar];
    }
  }
  
}

void CSysMatrix::MatrixMatrixProduct(su2double *matrix_a, su2double *matrix_b, su2double *product) {

#ifdef HAVE_MKL
  if (useMKL)
  {
    MatrixMatrixProductKernel( MatrixMatrixProductJitter, matrix_a, matrix_b, product );
    return;
  }
#endif
  
  unsigned short iVar, jVar, kVar;

  for (iVar = 0; iVar < nVar; iVar++) {
    for (jVar = 0; jVar < nVar; jVar++) {
      product[iVar*nVar+jVar] = 0.0;
      for (kVar = 0; kVar < nVar; kVar++) {
        product[iVar*nVar+jVar] += matrix_a[iVar*nVar+kVar]*matrix_b[kVar*nVar+jVar];
      }
    }
  }
  
}

void CSysMatrix::AddVal2Diag(unsigned long block_i, su2double val_matrix) {
  
  unsigned long step = 0, iVar, index;
  
  for (index = row_ptr[block_i]; index < row_ptr[block_i+1]; index++) {
    step++;
    if (col_ind[index] == block_i) {	// Only elements on the diagonal
      for (iVar = 0; iVar < nVar; iVar++)
//        matrix[(row_ptr[block_i]+step-1)*nVar*nVar+iVar*nVar+iVar] += val_matrix;  // Allow AD in Matrix Structure (disabled temporarily to avoid conflicts)
        matrix[(row_ptr[block_i]+step-1)*nVar*nVar+iVar*nVar+iVar] += SU2_TYPE::GetValue(val_matrix);
      break;
    }
  }
  
}

void CSysMatrix::SetVal2Diag(unsigned long block_i, su2double val_matrix) {
  
  unsigned long step = 0, iVar, jVar, index;
  
  for (index = row_ptr[block_i]; index < row_ptr[block_i+1]; index++) {
    step++;
    if (col_ind[index] == block_i) {	// Only elements on the diagonal
      
      for (iVar = 0; iVar < nVar; iVar++)
        for (jVar = 0; jVar < nVar; jVar++)
          matrix[(row_ptr[block_i]+step-1)*nVar*nVar+iVar*nVar+jVar] = 0.0;
      
      for (iVar = 0; iVar < nVar; iVar++)
//        matrix[(row_ptr[block_i]+step-1)*nVar*nVar+iVar*nVar+iVar] = val_matrix;  // Allow AD in Matrix Structure (disabled temporarily to avoid conflicts)
        matrix[(row_ptr[block_i]+step-1)*nVar*nVar+iVar*nVar+iVar] = SU2_TYPE::GetValue(val_matrix);
      
      break;
    }
  }
  
}

void CSysMatrix::DeleteValsRowi(unsigned long i) {
  
  unsigned long block_i = i/nVar;
  unsigned long row = i - block_i*nVar;
  unsigned long index, iVar;
  
  for (index = row_ptr[block_i]; index < row_ptr[block_i+1]; index++) {
    for (iVar = 0; iVar < nVar; iVar++)
      matrix[index*nVar*nVar+row*nVar+iVar] = 0.0; // Delete row values in the block
    if (col_ind[index] == block_i)
      matrix[index*nVar*nVar+row*nVar+row] = 1.0; // Set 1 to the diagonal element
  }
  
}


su2double CSysMatrix::MatrixDeterminant(su2double **a, unsigned long n) {
  
  unsigned long i, j, j1, j2;
  su2double det = 0;
  su2double **m = NULL;
  
  if (n < 1) { }
  else if (n == 1) { det = a[0][0]; }
  else if (n == 2) { det = a[0][0] * a[1][1] - a[1][0] * a[0][1]; }
  else {
    det = 0.0;

    for (j1=0;j1<n;j1++) {
      m = new su2double*[n-1];
      for (i=0;i<n-1;i++)
        m[i] = new su2double[n-1];
      
      for (i=1;i<n;i++) {
        j2 = 0;
        for (j=0;j<n;j++) {
          if (j == j1)
          continue;
          m[i-1][j2] = a[i][j];
          j2++;
        }
      }
      
      det += pow(-1.0,j1+2.0) * a[0][j1] * MatrixDeterminant(m,n-1);
      for (i=0;i<n-1;i++)
      delete [] m[i];
      delete [] m;
    }
    
  }
  
  return(det);
  
}

void CSysMatrix::MatrixCoFactor(su2double **a, unsigned long n, su2double **b) {
  
  unsigned long i,j,ii,jj,i1,j1;
  su2double det;
  su2double **c;
  
  c = new su2double*[n-1];
  for (i=0;i<n-1;i++)
    c[i] = new su2double[n-1];
  
  for (j=0;j<n;j++) {
    for (i=0;i<n;i++) {
      
      /*--- Form the adjoint a_ij ---*/
      i1 = 0;
      for (ii=0;ii<n;ii++) {
        if (ii == i)
        continue;
        j1 = 0;
        for (jj=0;jj<n;jj++) {
          if (jj == j)
          continue;
          c[i1][j1] = a[ii][jj];
          j1++;
        }
        i1++;
      }
      
      /*--- Calculate the determinate ---*/
      det = MatrixDeterminant(c,n-1);
      
      /*--- Fill in the elements of the cofactor ---*/
      b[i][j] = pow(-1.0,i+j+2.0) * det;
    }
  }
  for (i=0;i<n-1;i++)
    delete [] c[i];
  delete [] c;
  
}

void CSysMatrix::MatrixTranspose(su2double **a, unsigned long n) {
  
  unsigned long i, j;
  su2double tmp;
  
  for (i=1;i<n;i++) {
    for (j=0;j<i;j++) {
      tmp = a[i][j];
      a[i][j] = a[j][i];
      a[j][i] = tmp;
    }
  }
  
}

void CSysMatrix::Gauss_Elimination(unsigned long block_i, su2double* rhs, bool transposed) {
  
  short iVar, jVar, kVar; // This is important, otherwise some compilers optimizations will fail
  su2double weight, aux;
  
  su2double *Block = GetBlock(block_i, block_i);
  
  /*--- Copy block matrix, note that the original matrix
   is modified by the algorithm---*/
  
  if (!transposed) {
    for (iVar = 0; iVar < (short)nVar; iVar++)
      for (jVar = 0; jVar < (short)nVar; jVar++)
        block[iVar*nVar+jVar] = Block[iVar*nVar+jVar];
  } else {
    for (iVar = 0; iVar < (short)nVar; iVar++)
      for (jVar = 0; jVar < (short)nVar; jVar++)
        block[iVar*nVar+jVar] = Block[jVar*nVar+iVar];
  }
  /*--- Gauss elimination ---*/
  
  if (nVar == 1) {
    rhs[0] /= block[0];
  }
  else {
    
    /*--- Transform system in Upper Matrix ---*/
    
    for (iVar = 1; iVar < (short)nVar; iVar++) {
      for (jVar = 0; jVar < iVar; jVar++) {
        weight = block[iVar*nVar+jVar] / block[jVar*nVar+jVar];
        for (kVar = jVar; kVar < (short)nVar; kVar++)
          block[iVar*nVar+kVar] -= weight*block[jVar*nVar+kVar];
        rhs[iVar] -= weight*rhs[jVar];
      }
    }
    
    /*--- Backwards substitution ---*/
    
    rhs[nVar-1] = rhs[nVar-1] / block[nVar*nVar-1];
    for (iVar = (short)nVar-2; iVar >= 0; iVar--) {
      aux = 0.0;
      for (jVar = iVar+1; jVar < (short)nVar; jVar++)
        aux += block[iVar*nVar+jVar]*rhs[jVar];
      rhs[iVar] = (rhs[iVar]-aux) / block[iVar*nVar+iVar];
      if (iVar == 0) break;
    }
  }
  
}

void CSysMatrix::Gauss_Elimination_ILUMatrix(unsigned long block_i, su2double* rhs) {
  
  short iVar, jVar, kVar; // This is important, otherwise some compilers optimizations will fail
  su2double weight, aux;
  
  su2double *Block = GetBlock_ILUMatrix(block_i, block_i);
  
  /*--- Copy block matrix, note that the original matrix
   is modified by the algorithm---*/


  // If source and dest overlap higher level problems occur, so memcpy is safe. And it is faster.
  memcpy( block, Block, (nVar * nVar * sizeof(su2double)) );

  //for (iVar = 0; iVar < (short)nVar; iVar++)
  //  for (jVar = 0; jVar < (short)nVar; jVar++)
  //    block[iVar*nVar+jVar] = Block[iVar*nVar+jVar];
  
  /*--- Gauss elimination ---*/

  if (nVar == 1) {
    rhs[0] /= block[0];
  }
  else {

#ifdef HAVE_MKL
  if (useMKL) {
      // With MKL_DIRECT_CALL enabled, this is significantly faster than native code on Intel Architectures.
      lapack_int * ipiv = new lapack_int [ nVar ];
      LAPACKE_dgetrf( LAPACK_ROW_MAJOR, nVar, nVar, (double *)&block[0], nVar, ipiv );
      LAPACKE_dgetrs( LAPACK_ROW_MAJOR, 'N', nVar, 1, (double *)&block[0], nVar, ipiv, rhs, 1 );

      delete [] ipiv;
      return;
  }
#endif
    
    /*--- Transform system in Upper Matrix ---*/
    
    for (iVar = 1; iVar < (short)nVar; iVar++) {
      for (jVar = 0; jVar < iVar; jVar++) {
        weight = block[iVar*nVar+jVar] / block[jVar*nVar+jVar];
        for (kVar = jVar; kVar < (short)nVar; kVar++)
          block[iVar*nVar+kVar] -= weight*block[jVar*nVar+kVar];
        rhs[iVar] -= weight*rhs[jVar];
      }
    }
    
    /*--- Backwards substitution ---*/
    
    rhs[nVar-1] = rhs[nVar-1] / block[nVar*nVar-1];
    for (iVar = (short)nVar-2; iVar >= 0; iVar--) {
      aux = 0.0;
      for (jVar = iVar+1; jVar < (short)nVar; jVar++)
        aux += block[iVar*nVar+jVar]*rhs[jVar];
      rhs[iVar] = (rhs[iVar]-aux) / block[iVar*nVar+iVar];
      if (iVar == 0) break;
    }
  }
  
}

void CSysMatrix::Gauss_Elimination(su2double* Block, su2double* rhs) {
  
  short iVar, jVar, kVar; // This is important, otherwise some compilers optimizations will fail
  su2double weight, aux;
  
  /*--- Copy block matrix, note that the original matrix
   is modified by the algorithm---*/
  
  for (iVar = 0; iVar < (short)nVar; iVar++)
    for (jVar = 0; jVar < (short)nVar; jVar++)
      block[iVar*nVar+jVar] = Block[iVar*nVar+jVar];
  
  
  if (nVar == 1) {
    rhs[0] /= block[0];
  }
  else {
    /*--- Transform system in Upper Matrix ---*/
    for (iVar = 1; iVar < (short)nVar; iVar++) {
      for (jVar = 0; jVar < iVar; jVar++) {
        weight = block[iVar*nVar+jVar] / block[jVar*nVar+jVar];
        for (kVar = jVar; kVar < (short)nVar; kVar++)
          block[iVar*nVar+kVar] -= weight*block[jVar*nVar+kVar];
        rhs[iVar] -= weight*rhs[jVar];
      }
    }
    
    /*--- Backwards substitution ---*/
    rhs[nVar-1] = rhs[nVar-1] / block[nVar*nVar-1];
    for (iVar = (short)nVar-2; iVar >= 0; iVar--) {
      aux = 0.0;
      for (jVar = iVar+1; jVar < (short)nVar; jVar++)
        aux += block[iVar*nVar+jVar]*rhs[jVar];
      rhs[iVar] = (rhs[iVar]-aux) / block[iVar*nVar+iVar];
      if (iVar == 0) break;
    }
  }
  
}

void CSysMatrix::ProdBlockVector(unsigned long block_i, unsigned long block_j, const CSysVector & vec) {
  
  unsigned long j = block_j*nVar;
  unsigned short iVar, jVar;
  
  su2double *block = GetBlock(block_i, block_j);
  
  for (iVar = 0; iVar < nVar; iVar++) {
    prod_block_vector[iVar] = 0;
    for (jVar = 0; jVar < nVar; jVar++)
      prod_block_vector[iVar] += block[iVar*nVar+jVar]*vec[j+jVar];
  }
  
}

void CSysMatrix::UpperProduct(CSysVector & vec, unsigned long row_i) {
  
  unsigned long iVar, index;
  
  for (iVar = 0; iVar < nVar; iVar++)
    prod_row_vector[iVar] = 0;
  
  for (index = row_ptr[row_i]; index < row_ptr[row_i+1]; index++) {
    if (col_ind[index] > row_i) {
      ProdBlockVector(row_i, col_ind[index], vec);
      for (iVar = 0; iVar < nVar; iVar++)
        prod_row_vector[iVar] += prod_block_vector[iVar];
    }
  }
  
}

void CSysMatrix::LowerProduct(CSysVector & vec, unsigned long row_i) {
  
  unsigned long iVar, index;
  
  for (iVar = 0; iVar < nVar; iVar++)
    prod_row_vector[iVar] = 0;
  
  for (index = row_ptr[row_i]; index < row_ptr[row_i+1]; index++) {
    if (col_ind[index] < row_i) {
      ProdBlockVector(row_i, col_ind[index], vec);
      for (iVar = 0; iVar < nVar; iVar++)
        prod_row_vector[iVar] += prod_block_vector[iVar];
    }
  }

}

void CSysMatrix::DiagonalProduct(CSysVector & vec, unsigned long row_i) {
  
  unsigned long iVar, index;
  
  for (iVar = 0; iVar < nVar; iVar++)
    prod_row_vector[iVar] = 0;
  
  for (index = row_ptr[row_i]; index < row_ptr[row_i+1]; index++) {
    if (col_ind[index] == row_i) {
      ProdBlockVector(row_i, col_ind[index], vec);
      for (iVar = 0; iVar < nVar; iVar++)
        prod_row_vector[iVar] += prod_block_vector[iVar];
    }
  }
  
}

void CSysMatrix::SendReceive_Solution(CSysVector & x, CGeometry *geometry, CConfig *config) {
  
  unsigned short iVar, iMarker, MarkerS, MarkerR;
  unsigned long iVertex, iPoint, nVertexS, nVertexR, nBufferS_Vector, nBufferR_Vector;
  su2double *Buffer_Receive = NULL, *Buffer_Send = NULL;
  
#ifdef HAVE_MPI
  int send_to, receive_from;
  SU2_MPI::Status status;
#endif
  
  for (iMarker = 0; iMarker < config->GetnMarker_All(); iMarker++) {
    
    if ((config->GetMarker_All_KindBC(iMarker) == SEND_RECEIVE) &&
        (config->GetMarker_All_SendRecv(iMarker) > 0)) {
      
      MarkerS = iMarker;  MarkerR = iMarker+1;
      
#ifdef HAVE_MPI

      send_to = config->GetMarker_All_SendRecv(MarkerS)-1;
      receive_from = abs(config->GetMarker_All_SendRecv(MarkerR))-1;
      
#endif

      nVertexS = geometry->nVertex[MarkerS];  nVertexR = geometry->nVertex[MarkerR];
      nBufferS_Vector = nVertexS*nVar;        nBufferR_Vector = nVertexR*nVar;
      
      /*--- Allocate Receive and send buffers  ---*/
      
      Buffer_Receive = new su2double [nBufferR_Vector];
      Buffer_Send = new su2double[nBufferS_Vector];
      
      /*--- Copy the solution that should be sended ---*/
      
      for (iVertex = 0; iVertex < nVertexS; iVertex++) {
        iPoint = geometry->vertex[MarkerS][iVertex]->GetNode();
        for (iVar = 0; iVar < nVar; iVar++)
          Buffer_Send[iVertex*nVar+iVar] = x[iPoint*nVar+iVar];
      }
      
#ifdef HAVE_MPI
      
      /*--- Send/Receive information using Sendrecv ---*/
      
      SU2_MPI::Sendrecv(Buffer_Send, nBufferS_Vector, MPI_DOUBLE, send_to, 0,
                   Buffer_Receive, nBufferR_Vector, MPI_DOUBLE, receive_from, 0, MPI_COMM_WORLD, &status);
      
#else
      
      /*--- Receive information without MPI ---*/
      
      for (iVertex = 0; iVertex < nVertexR; iVertex++) {
        for (iVar = 0; iVar < nVar; iVar++)
          Buffer_Receive[iVar*nVertexR+iVertex] = Buffer_Send[iVar*nVertexR+iVertex];
      }
      
#endif
      
      /*--- Deallocate send buffer ---*/
      
      delete [] Buffer_Send;
      
      /*--- Do the coordinate transformation ---*/
      
      for (iVertex = 0; iVertex < nVertexR; iVertex++) {
        
        /*--- Find point and its type of transformation ---*/
        
        iPoint = geometry->vertex[MarkerR][iVertex]->GetNode();
        
        /*--- Copy transformed conserved variables back into buffer. ---*/
        
        for (iVar = 0; iVar < nVar; iVar++)
          x[iPoint*nVar+iVar] = Buffer_Receive[iVertex*nVar+iVar];
        
      }
      
      /*--- Deallocate receive buffer ---*/
      
      delete [] Buffer_Receive;
      
    }
    
  }
  
}

void CSysMatrix::SendReceive_SolutionTransposed(CSysVector & x, CGeometry *geometry, CConfig *config) {

  unsigned short iVar, iMarker, MarkerS, MarkerR;
  unsigned long iVertex, iPoint, nVertexS, nVertexR, nBufferS_Vector, nBufferR_Vector;
  su2double *Buffer_Receive = NULL, *Buffer_Send = NULL;

#ifdef HAVE_MPI
  int send_to, receive_from;
  SU2_MPI::Status status;
#endif

  for (iMarker = 0; iMarker < config->GetnMarker_All(); iMarker++) {

    if ((config->GetMarker_All_KindBC(iMarker) == SEND_RECEIVE) &&
        (config->GetMarker_All_SendRecv(iMarker) > 0)) {

      MarkerS = iMarker + 1;  MarkerR = iMarker;

#ifdef HAVE_MPI

      receive_from = config->GetMarker_All_SendRecv(MarkerR)-1;
      send_to = abs(config->GetMarker_All_SendRecv(MarkerS))-1;

#endif

      nVertexS = geometry->nVertex[MarkerS];  nVertexR = geometry->nVertex[MarkerR];
      nBufferS_Vector = nVertexS*nVar;        nBufferR_Vector = nVertexR*nVar;

      /*--- Allocate Receive and send buffers  ---*/

      Buffer_Receive = new su2double [nBufferR_Vector];
      Buffer_Send = new su2double[nBufferS_Vector];

      /*--- Copy the solution that should be sended ---*/

      for (iVertex = 0; iVertex < nVertexS; iVertex++) {
        iPoint = geometry->vertex[MarkerS][iVertex]->GetNode();
        for (iVar = 0; iVar < nVar; iVar++)
          Buffer_Send[iVertex*nVar+iVar] = x[iPoint*nVar+iVar];
      }

#ifdef HAVE_MPI

      /*--- Send/Receive information using Sendrecv ---*/

      SU2_MPI::Sendrecv(Buffer_Send, nBufferS_Vector, MPI_DOUBLE, send_to, 0,
                   Buffer_Receive, nBufferR_Vector, MPI_DOUBLE, receive_from, 0, MPI_COMM_WORLD, &status);

#else

      /*--- Receive information without MPI ---*/

      for (iVertex = 0; iVertex < nVertexR; iVertex++) {
        for (iVar = 0; iVar < nVar; iVar++)
          Buffer_Receive[iVar*nVertexR+iVertex] = Buffer_Send[iVar*nVertexR+iVertex];
      }

#endif

      /*--- Deallocate send buffer ---*/

      delete [] Buffer_Send;

      /*--- Do the coordinate transformation ---*/

      for (iVertex = 0; iVertex < nVertexR; iVertex++) {

        /*--- Find point and its type of transformation ---*/

        iPoint = geometry->vertex[MarkerR][iVertex]->GetNode();

        /*--- Copy transformed conserved variables back into buffer. ---*/

        for (iVar = 0; iVar < nVar; iVar++)
          x[iPoint*nVar+iVar] += Buffer_Receive[iVertex*nVar+iVar];

      }

      /*--- Deallocate receive buffer ---*/

      delete [] Buffer_Receive;

    }

  }

}

void CSysMatrix::RowProduct(const CSysVector & vec, unsigned long row_i) {
  
  unsigned long iVar, index;
  
  for (iVar = 0; iVar < nVar; iVar++)
    prod_row_vector[iVar] = 0;
  
  for (index = row_ptr[row_i]; index < row_ptr[row_i+1]; index++) {
    ProdBlockVector(row_i, col_ind[index], vec);
    for (iVar = 0; iVar < nVar; iVar++)
      prod_row_vector[iVar] += prod_block_vector[iVar];
  }
  
}

void CSysMatrix::MatrixVectorProduct(const CSysVector & vec, CSysVector & prod) {
  
  unsigned long iPoint, iVar;
  
  for (iPoint = 0; iPoint < nPointDomain; iPoint++) {
    RowProduct(vec, iPoint);
    for (iVar = 0; iVar < nVar; iVar++)
      prod[iPoint*nVar+iVar] = prod_row_vector[iVar];
  }
  
}

void CSysMatrix::MatrixVectorProduct(const CSysVector & vec, CSysVector & prod, CGeometry *geometry, CConfig *config) {
  
  unsigned long prod_begin, vec_begin, mat_begin, index, iVar, jVar, row_i;
  
  /*--- Some checks for consistency between CSysMatrix and the CSysVectors ---*/
  if ( (nVar != vec.GetNVar()) || (nVar != prod.GetNVar()) ) {
    cerr << "CSysMatrix::MatrixVectorProduct(const CSysVector&, CSysVector): "
    << "nVar values incompatible." << endl;
    throw(-1);
  }
  if ( (nPoint != vec.GetNBlk()) || (nPoint != prod.GetNBlk()) ) {
    cerr << "CSysMatrix::MatrixVectorProduct(const CSysVector&, CSysVector): "
    << "nPoint and nBlk values incompatible." << endl;
    throw(-1);
  }
  
  prod = su2double(0.0); // set all entries of prod to zero
  for (row_i = 0; row_i < nPointDomain; row_i++) {
    prod_begin = row_i*nVar; // offset to beginning of block row_i
    for (index = row_ptr[row_i]; index < row_ptr[row_i+1]; index++) {
      vec_begin = col_ind[index]*nVar; // offset to beginning of block col_ind[index]
      mat_begin = (index*nVar*nVar); // offset to beginning of matrix block[row_i][col_ind[indx]]
#ifdef HAVE_MKL
      if (useMKL) 
      {
        MatrixVectorProductKernelBetaOne( MatrixVectorProductJitterBetaOne, (double *)&vec[ vec_begin ], (double *)&matrix[ mat_begin ], (double *)&prod[ prod_begin ] );
        continue;
      }
#endif
      for (iVar = 0; iVar < nVar; iVar++) {
        for (jVar = 0; jVar < nVar; jVar++) {
          prod[(unsigned long)(prod_begin+iVar)] += matrix[(unsigned long)(mat_begin+iVar*nVar+jVar)]*vec[(unsigned long)(vec_begin+jVar)];
        }
      }
    }
  }
  
  /*--- MPI Parallelization ---*/
  SendReceive_Solution(prod, geometry, config);
  
}

void CSysMatrix::MatrixVectorProductTransposed(const CSysVector & vec, CSysVector & prod, CGeometry *geometry, CConfig *config) {

  unsigned long prod_begin, vec_begin, mat_begin, index, iVar, jVar , row_i;

  /*--- Some checks for consistency between CSysMatrix and the CSysVectors ---*/
  if ( (nVar != vec.GetNVar()) || (nVar != prod.GetNVar()) ) {
    SU2_MPI::Error("nVar values incompatible.", CURRENT_FUNCTION);
  }
  if ( (nPoint != vec.GetNBlk()) || (nPoint != prod.GetNBlk()) ) {
    SU2_MPI::Error("nPoint and nBlk values incompatible.", CURRENT_FUNCTION);
  }

  prod = su2double(0.0); // set all entries of prod to zero
  for (row_i = 0; row_i < nPointDomain; row_i++) {
    vec_begin = row_i*nVar; // offset to beginning of block col_ind[index]
    for (index = row_ptr[row_i]; index < row_ptr[row_i+1]; index++) {
      prod_begin = col_ind[index]*nVar; // offset to beginning of block row_i
      mat_begin = (index*nVar*nVar); // offset to beginning of matrix block[row_i][col_ind[indx]]
      for (iVar = 0; iVar < nVar; iVar++) {
        for (jVar = 0; jVar < nVar; jVar++) {
            prod[(unsigned long)(prod_begin+jVar)] += matrix[(unsigned long)(mat_begin+iVar*nVar+jVar)]*vec[(unsigned long)(vec_begin+iVar)];
        }
      }
    }
  }

  /*--- MPI Parallelization ---*/
  SendReceive_SolutionTransposed(prod, geometry, config);

}

void CSysMatrix::GetMultBlockBlock(su2double *c, su2double *a, su2double *b) {
  
  unsigned long iVar, jVar, kVar;
  
  for (iVar = 0; iVar < nVar; iVar++)
    for (jVar = 0; jVar < nVar; jVar++) {
      c[iVar*nVar+jVar] = 0.0;
      for (kVar = 0; kVar < nVar; kVar++)
        c[iVar*nVar+jVar] += a[iVar*nVar+kVar] * b[kVar*nVar+jVar];
    }
  
}

void CSysMatrix::GetMultBlockVector(su2double *c, su2double *a, su2double *b) {
  
  unsigned long iVar, jVar;
  
  for (iVar = 0; iVar < nVar; iVar++) {
    c[iVar] =  0.0;
    for (jVar = 0; jVar < nVar; jVar++)
      c[iVar] += a[iVar*nVar+jVar] * b[jVar];
  }
  
}

void CSysMatrix::GetSubsBlock(su2double *c, su2double *a, su2double *b) {
  
  unsigned long iVar, jVar;
  
  for (iVar = 0; iVar < nVar; iVar++)
    for (jVar = 0; jVar < nVar; jVar++)
      c[iVar*nVar+jVar] = a[iVar*nVar+jVar] - b[iVar*nVar+jVar];
  
}

void CSysMatrix::GetSubsVector(su2double *c, su2double *a, su2double *b) {
  
  unsigned long iVar;
  
  for (iVar = 0; iVar < nVar; iVar++)
    c[iVar] = a[iVar] - b[iVar];
  
}

void CSysMatrix::InverseBlock(su2double *Block, su2double *invBlock) {
  
  unsigned long iVar, jVar;
  
  for (iVar = 0; iVar < nVar; iVar++) {
    for (jVar = 0; jVar < nVar; jVar++)
      aux_vector[jVar] = 0.0;
    aux_vector[iVar] = 1.0;
    
    /*--- Compute the i-th column of the inverse matrix ---*/
    Gauss_Elimination(Block, aux_vector);
    
    for (jVar = 0; jVar < nVar; jVar++)
      invBlock[jVar*nVar+iVar] = aux_vector[jVar];
  }
  
}

void CSysMatrix::InverseDiagonalBlock(unsigned long block_i, su2double *invBlock, bool transpose) {
  
  unsigned long iVar, jVar;
  
  for (iVar = 0; iVar < nVar; iVar++) {
    for (jVar = 0; jVar < nVar; jVar++)
      aux_vector[jVar] = 0.0;
    aux_vector[iVar] = 1.0;
    
    /*--- Compute the i-th column of the inverse matrix ---*/
    
    Gauss_Elimination(block_i, aux_vector, transpose);
    for (jVar = 0; jVar < nVar; jVar++)
      invBlock[jVar*nVar+iVar] = aux_vector[jVar];
  }
  
  //  su2double Det, **Matrix, **CoFactor;
  //  su2double *Block = GetBlock(block_i, block_i);
  //
  //  Matrix = new su2double*[nVar];
  //  CoFactor = new su2double*[nVar];
  //  for (iVar=0;iVar<nVar;iVar++) {
  //    Matrix[iVar] = new su2double[nVar];
  //    CoFactor[iVar] = new su2double[nVar];
  //  }
  //
  //  for (iVar = 0; iVar < nVar; iVar++) {
  //    for (jVar = 0; jVar < nVar; jVar++)
  //    Matrix[iVar][jVar] = Block[jVar*nVar+iVar];
  //  }
  //
  //  Det =  MatrixDeterminant(Matrix, nVar);
  //  MatrixCoFactor(Matrix, nVar, CoFactor);
  //  MatrixTranspose(CoFactor, nVar);
  //
  //
  //  for (iVar = 0; iVar < nVar; iVar++) {
  //    for (jVar = 0; jVar < nVar; jVar++)
  //    invBlock[jVar*nVar+iVar] = CoFactor[iVar][jVar]/Det;
  //  }
  //
  //  for (iVar = 0; iVar < nVar; iVar++) {
  //    delete [] Matrix[iVar];
  //    delete [] CoFactor[iVar];
  //  }
  //  delete [] Matrix;
  //  delete [] CoFactor;
  
}


void CSysMatrix::InverseDiagonalBlock_ILUMatrix(unsigned long block_i, su2double *invBlock) {
  
  unsigned long iVar, jVar;

  for (iVar = 0; iVar < nVar; iVar++) {
    for (jVar = 0; jVar < nVar; jVar++)
      aux_vector[jVar] = 0.0;
    aux_vector[iVar] = 1.0;
    
    /*--- Compute the i-th column of the inverse matrix ---*/
    
    Gauss_Elimination_ILUMatrix(block_i, aux_vector);
    for (jVar = 0; jVar < nVar; jVar++)
      invBlock[jVar*nVar+iVar] = aux_vector[jVar];
  }
  
  //  su2double Det, **Matrix, **CoFactor;
  //  su2double *Block = GetBlock_ILUMatrix(block_i, block_i);
  //
  //  Matrix = new su2double*[nVar];
  //  CoFactor = new su2double*[nVar];
  //  for (iVar=0;iVar<nVar;iVar++) {
  //    Matrix[iVar] = new su2double[nVar];
  //    CoFactor[iVar] = new su2double[nVar];
  //  }
  //
  //  for (iVar = 0; iVar < nVar; iVar++) {
  //    for (jVar = 0; jVar < nVar; jVar++)
  //    Matrix[iVar][jVar] = Block[jVar*nVar+iVar];
  //  }
  //
  //  Det =  MatrixDeterminant(Matrix, nVar);
  //  MatrixCoFactor(Matrix, nVar, CoFactor);
  //  MatrixTranspose(CoFactor, nVar);
  //
  //
  //  for (iVar = 0; iVar < nVar; iVar++) {
  //    for (jVar = 0; jVar < nVar; jVar++)
  //    invBlock[jVar*nVar+iVar] = CoFactor[iVar][jVar]/Det;
  //  }
  //
  //  for (iVar = 0; iVar < nVar; iVar++) {
  //    delete [] Matrix[iVar];
  //    delete [] CoFactor[iVar];
  //  }
  //  delete [] Matrix;
  //  delete [] CoFactor;
  
}

void CSysMatrix::BuildJacobiPreconditioner(bool transpose) {

  unsigned long iPoint, iVar, jVar;

  /*--- Compute Jacobi Preconditioner ---*/
  for (iPoint = 0; iPoint < nPoint; iPoint++) {

    /*--- Compute the inverse of the diagonal block ---*/
    InverseDiagonalBlock(iPoint, block_inverse, transpose);

    /*--- Set the inverse of the matrix to the invM structure (which is a vector) ---*/
    for (iVar = 0; iVar < nVar; iVar++)
      for (jVar = 0; jVar < nVar; jVar++)
        invM[iPoint*nVar*nVar+iVar*nVar+jVar] = block_inverse[iVar*nVar+jVar];
  }

}


void CSysMatrix::ComputeJacobiPreconditioner(const CSysVector & vec, CSysVector & prod, CGeometry *geometry, CConfig *config) {
  
  unsigned long iPoint, iVar, jVar;
  
  for (iPoint = 0; iPoint < nPointDomain; iPoint++) {
    for (iVar = 0; iVar < nVar; iVar++) {
      prod[(unsigned long)(iPoint*nVar+iVar)] = 0.0;
      for (jVar = 0; jVar < nVar; jVar++)
        prod[(unsigned long)(iPoint*nVar+iVar)] +=
        invM[(unsigned long)(iPoint*nVar*nVar+iVar*nVar+jVar)]*vec[(unsigned long)(iPoint*nVar+jVar)];
    }
  }
  
  /*--- MPI Parallelization ---*/
  
  SendReceive_Solution(prod, geometry, config);
  
}

unsigned long CSysMatrix::Jacobi_Smoother(const CSysVector & b, CSysVector & x, CMatrixVectorProduct & mat_vec, su2double tol, unsigned long m, su2double *residual, bool monitoring, CGeometry *geometry, CConfig *config) {
  
  unsigned long iPoint, iVar, jVar;
  
  /*---  Check the number of iterations requested ---*/
  
  if (m < 1) {
    char buf[100];
    SPRINTF(buf, "Illegal value for smoothing iterations, m = %lu", m );
    SU2_MPI::Error(string(buf), CURRENT_FUNCTION);
  }
  
  /*--- Create vectors to hold the residual and the Matrix-Vector product
   of the Jacobian matrix with the current solution (x^k). These must be
   stored in order to perform multiple iterations of the smoother. ---*/
  
  CSysVector r(b);
  CSysVector A_x(b);
  
  /*--- Calculate the initial residual, compute norm, and check
   if system is already solved. Recall, r holds b initially. ---*/
  
  mat_vec(x, A_x);
  r -= A_x;
  su2double norm_r = r.norm();
  su2double norm0  = b.norm();
  if ( (norm_r < tol*norm0) || (norm_r < eps) ) {
    if (rank == MASTER_NODE) cout << "CSysMatrix::Jacobi_Smoother(): system solved by initial guess." << endl;
    return 0;
  }
  
  /*--- Set the norm to the initial initial residual value ---*/
  
  norm0 = norm_r;
  
  /*--- Output header information including initial residual ---*/
  
  int i = 0;
  if ((monitoring) && (rank == MASTER_NODE)) {
    cout << "\n# " << "Jacobi Smoother" << " residual history" << endl;
    cout << "# Residual tolerance target = " << tol << endl;
    cout << "# Initial residual norm     = " << norm_r << endl;
    cout << "     " << i << "     " << norm_r/norm0 << endl;
  }
  
  /*---  Loop over all smoothing iterations ---*/
  
  for (i = 0; i < (int)m; i++) {
    
    /*--- Apply the Jacobi smoother, i.e., multiply by the inverse of the
     diagonal matrix of A, which was built in the preprocessing phase. Note
     that we are directly updating the solution (x^k+1) during the loop. ---*/
    
    for (iPoint = 0; iPoint < nPointDomain; iPoint++) {
      for (iVar = 0; iVar < nVar; iVar++) {
        for (jVar = 0; jVar < nVar; jVar++)
          x[(unsigned long)(iPoint*nVar+iVar)] +=
          invM[(unsigned long)(iPoint*nVar*nVar+iVar*nVar+jVar)]*r[(unsigned long)(iPoint*nVar+jVar)];
      }
    }
    
    /*--- MPI Parallelization ---*/
    
    SendReceive_Solution(x, geometry, config);
    
    /*--- Update the residual (r^k+1 = b - A*x^k+1) with the new solution ---*/
    
    r = b;
    mat_vec(x, A_x);
    r -= A_x;
    
    /*--- Check if solution has converged, else output the relative
     residual if necessary. ---*/
    
    norm_r = r.norm();
    if (norm_r < tol*norm0) break;
    if (((monitoring) && (rank == MASTER_NODE)) && ((i+1) % 5 == 0))
      cout << "     " << i << "     " << norm_r/norm0 << endl;
    
  }
  
  if ((monitoring) && (rank == MASTER_NODE)) {
    cout << "# Jacobi smoother final (true) residual:" << endl;
    cout << "# Iteration = " << i << ": |res|/|res0| = "  << norm_r/norm0 << ".\n" << endl;
  }
  
  return (unsigned long) i;
  
}

void CSysMatrix::BuildILUPreconditioner(bool transposed) {
  
  unsigned long index, index_, iVar;
  su2double *Block_ij, *Block_jk;
  long iPoint, jPoint, kPoint;
  

  /*--- Copy block matrix, note that the original matrix
   is modified by the algorithm, so that we have the factorization stored
   in the ILUMatrix at the end of this preprocessing. ---*/

  for (iVar = 0; iVar < nnz_ilu*nVar*nEqn; iVar++) ILU_matrix[iVar] = 0.0;

  for (iPoint = 0; iPoint < (long)nPointDomain; iPoint++) {
    for (index = row_ptr[iPoint]; index < row_ptr[iPoint+1]; index++) {
      jPoint = col_ind[index];
      if (transposed) {
        Block_ij = GetBlock(jPoint, iPoint);
        SetBlockTransposed_ILUMatrix(iPoint, jPoint, Block_ij);
      } else {
        Block_ij = GetBlock(iPoint, jPoint);
        SetBlock_ILUMatrix(iPoint, jPoint, Block_ij);
      }
    }
  }
  
  /*--- Transform system in Upper Matrix ---*/
  
  for (iPoint = 1; iPoint < (long)nPointDomain; iPoint++) {
    
    /*--- For each row (unknown), loop over all entries in A on this row
     row_ptr_ilu[iPoint+1] will have the index for the first entry on the next
     row. ---*/
    
    for (index = row_ptr_ilu[iPoint]; index < row_ptr_ilu[iPoint+1]; index++) {
      
      /*--- jPoint here is the column for each entry on this row ---*/
      
      jPoint = col_ind_ilu[index];
      
      /*--- Check that this column is in the lower triangular portion ---*/
      
      if ((jPoint < iPoint) && (jPoint < (long)nPointDomain)) {
        
        /*--- If we're in the lower triangle, get the pointer to this block,
         invert it, and then right multiply against the original block ---*/
        
        Block_ij = GetBlock_ILUMatrix(iPoint, jPoint);
        InverseDiagonalBlock_ILUMatrix(jPoint, block_inverse);
        MatrixMatrixProduct(Block_ij, block_inverse, block_weight);
        
        /*--- block_weight holds Aij*inv(Ajj). Jump to the row for jPoint ---*/
        
        for (index_ = row_ptr_ilu[jPoint]; index_ < row_ptr_ilu[jPoint+1]; index_++) {
          
          /*--- Get the column of the entry ---*/
          
          kPoint = col_ind_ilu[index_];
          
          /*--- If the column is greater than or equal to jPoint, i.e., the
           upper triangular part, then multiply and modify the matrix.
           Here, Aik' = Aik - Aij*inv(Ajj)*Ajk. ---*/
          
          if ((kPoint >= jPoint) && (jPoint < (long)nPointDomain)) {
            
            Block_jk = GetBlock_ILUMatrix(jPoint, kPoint);
            MatrixMatrixProduct(block_weight, Block_jk, block);
            SubtractBlock_ILUMatrix(iPoint, kPoint, block);
            
          }
        }
        
        /*--- Lastly, store block_weight in the lower triangular part, which
         will be reused during the forward solve in the precon/smoother. ---*/
        
        SetBlock_ILUMatrix(iPoint, jPoint, block_weight);
        
      }
    }
  }
  
}

void CSysMatrix::ComputeILUPreconditioner(const CSysVector & vec, CSysVector & prod, CGeometry *geometry, CConfig *config) {
  
  unsigned long index;
  su2double *Block_ij;
  long iPoint, jPoint;
  unsigned short iVar;
  
  /*--- Copy block matrix, note that the original matrix
   is modified by the algorithm---*/
  
  for (iPoint = 0; iPoint < (long)nPointDomain; iPoint++) {
    for (iVar = 0; iVar < nVar; iVar++) {
      prod[iPoint*nVar+iVar] = vec[iPoint*nVar+iVar];
    }
  }
  
  /*--- Forward solve the system using the lower matrix entries that
   were computed and stored during the ILU preprocessing. Note
   that we are overwriting the residual vector as we go. ---*/
  
  for (iPoint = 1; iPoint < (long)nPointDomain; iPoint++) {
    for (index = row_ptr_ilu[iPoint]; index < row_ptr_ilu[iPoint+1]; index++) {
      jPoint = col_ind_ilu[index];
      if ((jPoint < iPoint) && (jPoint < (long)nPointDomain)) {
        Block_ij = GetBlock_ILUMatrix(iPoint, jPoint);
        MatrixVectorProduct(Block_ij, &prod[jPoint*nVar], aux_vector);
        for (iVar = 0; iVar < nVar; iVar++)
          prod[iPoint*nVar+iVar] -= aux_vector[iVar];
        
      }
    }
  }
  
  /*--- Backwards substitution (starts at the last row) ---*/
  
  InverseDiagonalBlock_ILUMatrix((nPointDomain-1), block_inverse);
  MatrixVectorProduct(block_inverse, &prod[(nPointDomain-1)*nVar], aux_vector);
  
  for (iVar = 0; iVar < nVar; iVar++)
    prod[ (nPointDomain-1)*nVar + iVar] = aux_vector[iVar];
  
  for (iPoint = nPointDomain-2; iPoint >= 0; iPoint--) {
    for (iVar = 0; iVar < nVar; iVar++) sum_vector[iVar] = 0.0;
    for (index = row_ptr_ilu[iPoint]; index < row_ptr_ilu[iPoint+1]; index++) {
      jPoint = col_ind_ilu[index];
      if ((jPoint >= iPoint+1) && (jPoint < (long)nPointDomain)) {
        Block_ij = GetBlock_ILUMatrix(iPoint, jPoint);
        MatrixVectorProduct(Block_ij, &prod[jPoint*nVar], aux_vector);
        for (iVar = 0; iVar < nVar; iVar++) sum_vector[iVar] += aux_vector[iVar];
      }
    }
    for (iVar = 0; iVar < nVar; iVar++) prod[iPoint*nVar+iVar] = (prod[iPoint*nVar+iVar]-sum_vector[iVar]);
    InverseDiagonalBlock_ILUMatrix(iPoint, block_inverse);
    MatrixVectorProduct(block_inverse, &prod[iPoint*nVar], aux_vector);
    for (iVar = 0; iVar < nVar; iVar++) prod[iPoint*nVar+iVar] = aux_vector[iVar];
    if (iPoint == 0) break;
  }
  
  /*--- MPI Parallelization ---*/
  
  SendReceive_Solution(prod, geometry, config);
  
}

unsigned long CSysMatrix::ILU_Smoother(const CSysVector & b, CSysVector & x, CMatrixVectorProduct & mat_vec, su2double tol, unsigned long m, su2double *residual, bool monitoring, CGeometry *geometry, CConfig *config) {
  
  unsigned long index;
  su2double *Block_ij, omega = 1.0;
  long iPoint, jPoint;
  unsigned short iVar;
  
  /*---  Check the number of iterations requested ---*/
  
  if (m < 1) {
    char buf[100];
    SPRINTF(buf, "Illegal value for smoothing iterations, m = %lu", m );
    SU2_MPI::Error(string(buf), CURRENT_FUNCTION);
  }
  
  /*--- Create vectors to hold the residual and the Matrix-Vector product
   of the Jacobian matrix with the current solution (x^k). These must be
   stored in order to perform multiple iterations of the smoother. ---*/
  
  CSysVector r(b);
  CSysVector A_x(b);
  
  /*--- Calculate the initial residual, compute norm, and check
   if system is already solved. Recall, r holds b initially. ---*/
  
  mat_vec(x, A_x);
  r -= A_x;
  su2double norm_r = r.norm();
  su2double norm0  = b.norm();
  if ( (norm_r < tol*norm0) || (norm_r < eps) ) {
    if (rank == MASTER_NODE) cout << "CSysMatrix::ILU_Smoother(): system solved by initial guess." << endl;
    return 0;
  }
  
  /*--- Set the norm to the initial initial residual value ---*/
  
  norm0 = norm_r;
  
  /*--- Output header information including initial residual ---*/
  
  int i = 0;
  if ((monitoring) && (rank == MASTER_NODE)) {
    cout << "\n# " << "ILU Smoother" << " residual history" << endl;
    cout << "# Residual tolerance target = " << tol << endl;
    cout << "# Initial residual norm     = " << norm_r << endl;
    cout << "     " << i << "     " << norm_r/norm0 << endl;
  }
  
  /*---  Loop over all smoothing iterations ---*/
  
  for (i = 0; i < (int)m; i++) {
    
    /*--- Forward solve the system using the lower matrix entries that
     were computed and stored during the ILU preprocessing. Note
     that we are overwriting the residual vector as we go. ---*/
    
    for (iPoint = 1; iPoint < (long)nPointDomain; iPoint++) {
      
      /*--- For each row (unknown), loop over all entries in A on this row
       row_ptr_ilu[iPoint+1] will have the index for the first entry on the next
       row. ---*/
      
      for (index = row_ptr_ilu[iPoint]; index < row_ptr_ilu[iPoint+1]; index++) {
        
        /*--- jPoint here is the column for each entry on this row ---*/
        
        jPoint = col_ind_ilu[index];
        
        /*--- Check that this column is in the lower triangular portion ---*/
        
        if ((jPoint < iPoint) && (jPoint < (long)nPointDomain)) {
          
          /*--- Lastly, get Aij*inv(Ajj) from the lower triangular part, which
           was calculated in the preprocessing, and apply to r. ---*/
          
          Block_ij = GetBlock_ILUMatrix(iPoint, jPoint);
          MatrixVectorProduct(Block_ij, &r[jPoint*nVar], aux_vector);
          for (iVar = 0; iVar < nVar; iVar++)
            r[iPoint*nVar+iVar] -= aux_vector[iVar];
          
        }
      }
    }
    
    /*--- Backwards substitution (starts at the last row) ---*/
    
    InverseDiagonalBlock_ILUMatrix((nPointDomain-1), block_inverse);
    MatrixVectorProduct(block_inverse, &r[(nPointDomain-1)*nVar], aux_vector);
    
    for (iVar = 0; iVar < nVar; iVar++)
      r[(nPointDomain-1)*nVar + iVar] = aux_vector[iVar];
    
    for (iPoint = nPointDomain-2; iPoint >= 0; iPoint--) {
      for (iVar = 0; iVar < nVar; iVar++) sum_vector[iVar] = 0.0;
      for (index = row_ptr_ilu[iPoint]; index < row_ptr_ilu[iPoint+1]; index++) {
        jPoint = col_ind_ilu[index];
        if ((jPoint >= iPoint+1) && (jPoint < (long)nPointDomain)) {
          Block_ij = GetBlock_ILUMatrix(iPoint, jPoint);
          MatrixVectorProduct(Block_ij, &r[jPoint*nVar], aux_vector);
          for (iVar = 0; iVar < nVar; iVar++) sum_vector[iVar] += aux_vector[iVar];
        }
      }
      for (iVar = 0; iVar < nVar; iVar++) r[iPoint*nVar+iVar] = (r[iPoint*nVar+iVar]-sum_vector[iVar]);
      InverseDiagonalBlock_ILUMatrix(iPoint, block_inverse);
      MatrixVectorProduct(block_inverse, &r[iPoint*nVar], aux_vector);
      for (iVar = 0; iVar < nVar; iVar++) r[iPoint*nVar+iVar] = aux_vector[iVar];
      if (iPoint == 0) break;
    }
    
    /*--- Update solution (x^k+1 = x^k + w*M^-1*r^k) using the residual vector,
     which holds the update after applying the ILU smoother, i.e., M^-1*r^k.
     Omega is a relaxation factor that we have currently set to 1.0. ---*/
    
    x.Plus_AX(omega, r);
    
    /*--- MPI Parallelization ---*/
    
    SendReceive_Solution(x, geometry, config);
    
    /*--- Update the residual (r^k+1 = b - A*x^k+1) with the new solution ---*/
    
    r = b;
    mat_vec(x, A_x);
    r -= A_x;
    
    /*--- Check if solution has converged, else output the relative 
     residual if necessary. ---*/
    
    norm_r = r.norm();
    if (norm_r < tol*norm0) break;
    if (((monitoring) && (rank == MASTER_NODE)) && ((i+1) % 5 == 0))
      cout << "     " << i << "     " << norm_r/norm0 << endl;
    
  }
  
  if ((monitoring) && (rank == MASTER_NODE)) {
    cout << "# ILU smoother final (true) residual:" << endl;
    cout << "# Iteration = " << i << ": |res|/|res0| = "  << norm_r/norm0 << ".\n" << endl;
  }
  
  return (unsigned int) i;
  
}

void CSysMatrix::ComputeLU_SGSPreconditioner(const CSysVector & vec, CSysVector & prod, CGeometry *geometry, CConfig *config) {
  unsigned long iPoint, iVar;
  
  /*--- First part of the symmetric iteration: (D+L).x* = b ---*/
  
  for (iPoint = 0; iPoint < nPointDomain; iPoint++) {
    LowerProduct(prod, iPoint);                                        // Compute L.x*
    for (iVar = 0; iVar < nVar; iVar++)
      aux_vector[iVar] = vec[iPoint*nVar+iVar] - prod_row_vector[iVar]; // Compute aux_vector = b - L.x*
    Gauss_Elimination(iPoint, aux_vector);                            // Solve D.x* = aux_vector
    for (iVar = 0; iVar < nVar; iVar++)
      prod[iPoint*nVar+iVar] = aux_vector[iVar];                       // Assesing x* = solution
  }
  
  /*--- MPI Parallelization ---*/
  
  SendReceive_Solution(prod, geometry, config);
  
  /*--- Second part of the symmetric iteration: (D+U).x_(1) = D.x* ---*/
  
  for (iPoint = nPointDomain-1; (int)iPoint >= 0; iPoint--) {
    DiagonalProduct(prod, iPoint);                 // Compute D.x*
    for (iVar = 0; iVar < nVar; iVar++)
      aux_vector[iVar] = prod_row_vector[iVar];   // Compute aux_vector = D.x*
    UpperProduct(prod, iPoint);                    // Compute U.x_(n+1)
    for (iVar = 0; iVar < nVar; iVar++)
      aux_vector[iVar] -= prod_row_vector[iVar];  // Compute aux_vector = D.x*-U.x_(n+1)
    Gauss_Elimination(iPoint, aux_vector);        // Solve D.x* = aux_vector
    for (iVar = 0; iVar < nVar; iVar++)
      prod[iPoint*nVar + iVar] = aux_vector[iVar]; // Assesing x_(1) = solution
  }
  
  /*--- MPI Parallelization ---*/
  
  SendReceive_Solution(prod, geometry, config);
  
}

unsigned long CSysMatrix::LU_SGS_Smoother(const CSysVector & b, CSysVector & x, CMatrixVectorProduct & mat_vec, su2double tol, unsigned long m, su2double *residual, bool monitoring, CGeometry *geometry, CConfig *config) {
  
  unsigned long iPoint, iVar;
  su2double omega = 1.0;
  
  /*---  Check the number of iterations requested ---*/
  
  if (m < 1) {
    char buf[100];
    SPRINTF(buf, "Illegal value for smoothing iterations, m = %lu", m );
    SU2_MPI::Error(string(buf), CURRENT_FUNCTION);
  }
  
  /*--- Create vectors to hold the residual and the Matrix-Vector product
   of the Jacobian matrix with the current solution (x^k). These must be
   stored in order to perform multiple iterations of the smoother. ---*/
  
  CSysVector r(b);
  CSysVector A_x(b);
  CSysVector xStar(x);
  
  /*--- Calculate the initial residual, compute norm, and check
   if system is already solved. Recall, r holds b initially. ---*/
  
  mat_vec(x, A_x);
  r -= A_x;
  su2double norm_r = r.norm();
  su2double norm0  = b.norm();
  if ( (norm_r < tol*norm0) || (norm_r < eps) ) {
    if (rank == MASTER_NODE) cout << "CSysMatrix::LU_SGS_Smoother(): system solved by initial guess." << endl;
    return 0;
  }
  
  /*--- Set the norm to the initial initial residual value ---*/
  
  norm0 = norm_r;
  
  /*--- Output header information including initial residual ---*/
  
  int i = 0;
  if ((monitoring) && (rank == MASTER_NODE)) {
    cout << "\n# " << "LU_SGS Smoother" << " residual history" << endl;
    cout << "# Residual tolerance target = " << tol << endl;
    cout << "# Initial residual norm     = " << norm_r << endl;
    cout << "     " << i << "     " << norm_r/norm0 << endl;
  }
  
  /*---  Loop over all smoothing iterations ---*/
  
  for (i = 0; i < (int)m; i++) {

    /*--- First part of the symmetric iteration: (D+L).x* = b ---*/
    
    for (iPoint = 0; iPoint < nPointDomain; iPoint++) {
      LowerProduct(xStar, iPoint);                                      // Compute L.x*
      for (iVar = 0; iVar < nVar; iVar++)
        aux_vector[iVar] = r[iPoint*nVar+iVar] - prod_row_vector[iVar]; // Compute aux_vector = b - L.x*
      Gauss_Elimination(iPoint, aux_vector);                            // Solve D.x* = aux_vector
      for (iVar = 0; iVar < nVar; iVar++)
        xStar[iPoint*nVar+iVar] = aux_vector[iVar];                     // Assesing x* = solution, stored in r
    }
    
    /*--- MPI Parallelization ---*/
    
    SendReceive_Solution(xStar, geometry, config);
    
    /*--- Second part of the symmetric iteration: (D+U).x_(1) = D.x* ---*/
    
    for (iPoint = nPointDomain-1; (int)iPoint >= 0; iPoint--) {
      DiagonalProduct(xStar, iPoint);               // Compute D.x*
      for (iVar = 0; iVar < nVar; iVar++)
        aux_vector[iVar] = prod_row_vector[iVar];   // Compute aux_vector = D.x*
      UpperProduct(xStar, iPoint);                  // Compute U.x_(n+1)
      for (iVar = 0; iVar < nVar; iVar++)
        aux_vector[iVar] -= prod_row_vector[iVar];  // Compute aux_vector = D.x*-U.x_(n+1)
      Gauss_Elimination(iPoint, aux_vector);        // Solve D.x* = aux_vector
      for (iVar = 0; iVar < nVar; iVar++)
        xStar[iPoint*nVar+iVar] = aux_vector[iVar]; // Assesing x_(1) = solution
    }
    
    /*--- Update solution (x^k+1 = x^k + w*M^-1*r^k) using the xStar vector,
     which holds the update after applying the LU_SGS smoother, i.e., M^-1*r^k.
     Omega is a relaxation factor that we have currently set to 1.0. ---*/
    
    x.Plus_AX(omega, xStar);
    
    /*--- MPI Parallelization ---*/
    
    SendReceive_Solution(x, geometry, config);
    
    /*--- Update the residual (r^k+1 = b - A*x^k+1) with the new solution ---*/
    
    r = b;
    mat_vec(x, A_x);
    r -= A_x;
    xStar = x;
    
    /*--- Check if solution has converged, else output the relative
     residual if necessary. ---*/
    
    norm_r = r.norm();
    if (norm_r < tol*norm0) break;
    if (((monitoring) && (rank == MASTER_NODE)) && ((i+1) % 5 == 0))
      cout << "     " << i << "     " << norm_r/norm0 << endl;
    
  }
  
  if ((monitoring) && (rank == MASTER_NODE)) {
    cout << "# LU_SGS smoother final (true) residual:" << endl;
    cout << "# Iteration = " << i << ": |res|/|res0| = "  << norm_r/norm0 << ".\n" << endl;
  }
  
  return (unsigned int) i;
  
}

unsigned short CSysMatrix::BuildLineletPreconditioner(CGeometry *geometry, CConfig *config) {
  
  bool *check_Point, add_point;
  unsigned long iEdge, iPoint, jPoint, index_Point, iLinelet, iVertex, next_Point, counter, iElem;
  unsigned short iMarker, iNode, ExtraLines = 100, MeanPoints;
  su2double alpha = 0.9, weight, max_weight, *normal, area, volume_iPoint, volume_jPoint;
  unsigned long Local_nPoints, Local_nLineLets, Global_nPoints, Global_nLineLets;
  
  /*--- Memory allocation --*/
  
  check_Point = new bool [geometry->GetnPoint()];
  for (iPoint = 0; iPoint < geometry->GetnPoint(); iPoint++)
    check_Point[iPoint] = true;
  
  LineletBool = new bool[geometry->GetnPoint()];
  for (iPoint = 0; iPoint < geometry->GetnPoint(); iPoint ++)
    LineletBool[iPoint] = false;
  
  nLinelet = 0;
  for (iMarker = 0; iMarker < config->GetnMarker_All(); iMarker++) {
    if ((config->GetMarker_All_KindBC(iMarker) == HEAT_FLUX              ) ||
        (config->GetMarker_All_KindBC(iMarker) == ISOTHERMAL             ) ||
        (config->GetMarker_All_KindBC(iMarker) == EULER_WALL             ) ||
        (config->GetMarker_All_KindBC(iMarker) == DISPLACEMENT_BOUNDARY)) {
      nLinelet += geometry->nVertex[iMarker];
    }
  }
  
  /*--- If the domain contains well defined Linelets ---*/
  
  if (nLinelet != 0) {
    
    /*--- Basic initial allocation ---*/
    
    LineletPoint = new vector<unsigned long>[nLinelet + ExtraLines];
    
    /*--- Define the basic linelets, starting from each vertex ---*/
    
    for (iMarker = 0; iMarker < config->GetnMarker_All(); iMarker++) {
      if ((config->GetMarker_All_KindBC(iMarker) == HEAT_FLUX              ) ||
          (config->GetMarker_All_KindBC(iMarker) == ISOTHERMAL             ) ||
          (config->GetMarker_All_KindBC(iMarker) == EULER_WALL             ) ||
          (config->GetMarker_All_KindBC(iMarker) == DISPLACEMENT_BOUNDARY)) {
        iLinelet = 0;
        for (iVertex = 0; iVertex < geometry->nVertex[iMarker]; iVertex++) {
          iPoint = geometry->vertex[iMarker][iVertex]->GetNode();
          LineletPoint[iLinelet].push_back(iPoint);
          check_Point[iPoint] = false;
          iLinelet++;
        }
      }
    }
    
    /*--- Create the linelet structure ---*/
    
    iLinelet = 0;
    
    do {
      
      index_Point = 0;
      
      do {
        
        /*--- Compute the value of the max weight ---*/
        
        iPoint = LineletPoint[iLinelet][index_Point];
        max_weight = 0.0;
        for (iNode = 0; iNode < geometry->node[iPoint]->GetnPoint(); iNode++) {
          jPoint = geometry->node[iPoint]->GetPoint(iNode);
          if ((check_Point[jPoint]) && geometry->node[jPoint]->GetDomain()) {
            iEdge = geometry->FindEdge(iPoint, jPoint);
            normal = geometry->edge[iEdge]->GetNormal();
            if (geometry->GetnDim() == 3) area = sqrt(normal[0]*normal[0]+normal[1]*normal[1]+normal[2]*normal[2]);
            else area = sqrt(normal[0]*normal[0]+normal[1]*normal[1]);
            volume_iPoint = geometry->node[iPoint]->GetVolume();
            volume_jPoint = geometry->node[jPoint]->GetVolume();
            weight = 0.5*area*((1.0/volume_iPoint)+(1.0/volume_jPoint));
            max_weight = max(max_weight, weight);
          }
        }
        
        /*--- Verify if any face of the control volume must be added ---*/
        
        add_point = false;
        counter = 0;
        next_Point = geometry->node[iPoint]->GetPoint(0);
        for (iNode = 0; iNode < geometry->node[iPoint]->GetnPoint(); iNode++) {
          jPoint = geometry->node[iPoint]->GetPoint(iNode);
          iEdge = geometry->FindEdge(iPoint, jPoint);
          normal = geometry->edge[iEdge]->GetNormal();
          if (geometry->GetnDim() == 3) area = sqrt(normal[0]*normal[0]+normal[1]*normal[1]+normal[2]*normal[2]);
          else area = sqrt(normal[0]*normal[0]+normal[1]*normal[1]);
          volume_iPoint = geometry->node[iPoint]->GetVolume();
          volume_jPoint = geometry->node[jPoint]->GetVolume();
          weight = 0.5*area*((1.0/volume_iPoint)+(1.0/volume_jPoint));
          if (((check_Point[jPoint]) && (weight/max_weight > alpha) && (geometry->node[jPoint]->GetDomain())) &&
              ((index_Point == 0) || ((index_Point > 0) && (jPoint != LineletPoint[iLinelet][index_Point-1])))) {
            add_point = true;
            next_Point = jPoint;
            counter++;
          }
        }
        
        /*--- We have arrived to an isotropic zone ---*/
        
        if (counter > 1) add_point = false;
        
        /*--- Add a typical point to the linelet, no leading edge ---*/
        
        if (add_point) {
          LineletPoint[iLinelet].push_back(next_Point);
          check_Point[next_Point] = false;
          index_Point++;
        }
        
      } while (add_point);
      iLinelet++;
    } while (iLinelet < nLinelet);
    
    /*--- Identify the points that belong to a Linelet ---*/
    
    for (iLinelet = 0; iLinelet < nLinelet; iLinelet++) {
      for (iElem = 0; iElem < LineletPoint[iLinelet].size(); iElem++) {
        iPoint = LineletPoint[iLinelet][iElem];
        LineletBool[iPoint] = true;
      }
    }
    
    /*--- Identify the maximum number of elements in a Linelet ---*/
    
    max_nElem = LineletPoint[0].size();
    for (iLinelet = 1; iLinelet < nLinelet; iLinelet++)
      if (LineletPoint[iLinelet].size() > max_nElem)
        max_nElem = LineletPoint[iLinelet].size();
    
  }
  
  /*--- The domain doesn't have well defined linelets ---*/
  
  else {
    
    max_nElem = 0;
    
  }
  
  /*--- Screen output ---*/
  
  Local_nPoints = 0;
  for (iLinelet = 0; iLinelet < nLinelet; iLinelet++) {
    Local_nPoints += LineletPoint[iLinelet].size();
  }
  Local_nLineLets = nLinelet;
  
#ifndef HAVE_MPI
  Global_nPoints = Local_nPoints;
  Global_nLineLets = Local_nLineLets;
#else
  SU2_MPI::Allreduce(&Local_nPoints, &Global_nPoints, 1, MPI_UNSIGNED_LONG, MPI_SUM, MPI_COMM_WORLD);
  SU2_MPI::Allreduce(&Local_nLineLets, &Global_nLineLets, 1, MPI_UNSIGNED_LONG, MPI_SUM, MPI_COMM_WORLD);
#endif
  
  MeanPoints = SU2_TYPE::Int(su2double(Global_nPoints)/su2double(Global_nLineLets));
  
  /*--- Memory allocation --*/
  
  UBlock = new su2double* [max_nElem];
  invUBlock = new su2double* [max_nElem];
  LBlock = new su2double* [max_nElem];
  yVector = new su2double* [max_nElem];
  zVector = new su2double* [max_nElem];
  rVector = new su2double* [max_nElem];
  for (iElem = 0; iElem < max_nElem; iElem++) {
    UBlock[iElem] = new su2double [nVar*nVar];
    invUBlock[iElem] = new su2double [nVar*nVar];
    LBlock[iElem] = new su2double [nVar*nVar];
    yVector[iElem] = new su2double [nVar];
    zVector[iElem] = new su2double [nVar];
    rVector[iElem] = new su2double [nVar];
  }
  
  LFBlock = new su2double [nVar*nVar];
  LyVector = new su2double [nVar];
  FzVector = new su2double [nVar];
  
  /*--- Memory deallocation --*/
  
  delete [] check_Point;
  
  return MeanPoints;
  
}

void CSysMatrix::ComputeLineletPreconditioner(const CSysVector & vec, CSysVector & prod,
                                              CGeometry *geometry, CConfig *config) {
  
  unsigned long iVar, jVar, nElem = 0, iLinelet, im1Point, iPoint, ip1Point, iElem;
  long iElemLoop;
  su2double *block;
  
  if (size == SINGLE_NODE) {
    
    /*--- Jacobi preconditioning if there is no linelet ---*/
    
    for (iPoint = 0; iPoint < nPointDomain; iPoint++) {
      if (!LineletBool[iPoint]) {
        for (iVar = 0; iVar < nVar; iVar++) {
          prod[(unsigned long)(iPoint*nVar+iVar)] = 0.0;
          for (jVar = 0; jVar < nVar; jVar++)
            prod[(unsigned long)(iPoint*nVar+iVar)] +=
            invM[(unsigned long)(iPoint*nVar*nVar+iVar*nVar+jVar)]*vec[(unsigned long)(iPoint*nVar+jVar)];
        }
      }
    }
    
    /*--- MPI Parallelization ---*/
    
    SendReceive_Solution(prod, geometry, config);
    
    /*--- Solve linelet using a Thomas' algorithm ---*/
    
    for (iLinelet = 0; iLinelet < nLinelet; iLinelet++) {
      
      nElem = LineletPoint[iLinelet].size();
      
      /*--- Copy vec vector to the new structure ---*/
      
      for (iElem = 0; iElem < nElem; iElem++) {
        iPoint = LineletPoint[iLinelet][iElem];
        for (iVar = 0; iVar < nVar; iVar++)
          rVector[iElem][iVar] = vec[(unsigned long)(iPoint*nVar+iVar)];
      }
      
      /*--- Initialization (iElem = 0) ---*/
      
      iPoint = LineletPoint[iLinelet][0];
      block = GetBlock(iPoint, iPoint);
      for (iVar = 0; iVar < nVar; iVar++) {
        yVector[0][iVar] = rVector[0][iVar];
        for (jVar = 0; jVar < nVar; jVar++)
          UBlock[0][iVar*nVar+jVar] = block[iVar*nVar+jVar];
      }
      
      /*--- Main loop (without iElem = 0) ---*/
      
      for (iElem = 1; iElem < nElem; iElem++) {
        
        im1Point = LineletPoint[iLinelet][iElem-1];
        iPoint = LineletPoint[iLinelet][iElem];
        
        InverseBlock(UBlock[iElem-1], invUBlock[iElem-1]);
        block = GetBlock(iPoint, im1Point); GetMultBlockBlock(LBlock[iElem], block, invUBlock[iElem-1]);
        block = GetBlock(im1Point, iPoint); GetMultBlockBlock(LFBlock, LBlock[iElem], block);
        block = GetBlock(iPoint, iPoint); GetSubsBlock(UBlock[iElem], block, LFBlock);
        
        /*--- Forward substituton ---*/
        
        GetMultBlockVector(LyVector, LBlock[iElem], yVector[iElem-1]);
        GetSubsVector(yVector[iElem], rVector[iElem], LyVector);
        
      }
      
      /*--- Backward substituton ---*/
      
      InverseBlock(UBlock[nElem-1], invUBlock[nElem-1]);
      GetMultBlockVector(zVector[nElem-1], invUBlock[nElem-1], yVector[nElem-1]);
      
      for (iElemLoop = nElem-2; iElemLoop >= 0; iElemLoop--) {
        iPoint = LineletPoint[iLinelet][iElemLoop];
        ip1Point = LineletPoint[iLinelet][iElemLoop+1];
        block = GetBlock(iPoint, ip1Point); GetMultBlockVector(FzVector, block, zVector[iElemLoop+1]);
        GetSubsVector(aux_vector, yVector[iElemLoop], FzVector);
        GetMultBlockVector(zVector[iElemLoop], invUBlock[iElemLoop], aux_vector);
      }
      
      /*--- Copy zVector to the prod vector ---*/
      
      for (iElem = 0; iElem < nElem; iElem++) {
        iPoint = LineletPoint[iLinelet][iElem];
        for (iVar = 0; iVar < nVar; iVar++)
          prod[(unsigned long)(iPoint*nVar+iVar)] = zVector[iElem][iVar];
      }
      
    }
    
    /*--- MPI Parallelization ---*/
    
    SendReceive_Solution(prod, geometry, config);
    
  }
  else {
    SU2_MPI::Error("Linelet not implemented in parallel.", CURRENT_FUNCTION);
  }
  
}

void CSysMatrix::ComputeResidual(const CSysVector & sol, const CSysVector & f, CSysVector & res) {
  
  unsigned long iPoint, iVar;
  
  for (iPoint = 0; iPoint < nPointDomain; iPoint++) {
    RowProduct(sol, iPoint);
    for (iVar = 0; iVar < nVar; iVar++) {
      res[iPoint*nVar+iVar] = prod_row_vector[iVar] - f[iPoint*nVar+iVar];
    }
  }
  
}<|MERGE_RESOLUTION|>--- conflicted
+++ resolved
@@ -74,13 +74,6 @@
   LFBlock         = NULL;
   LyVector        = NULL;
   FzVector        = NULL;
-<<<<<<< HEAD
-
-  /*--- Initialization of member variables, which are used in the destructor.
-        When CSysMatrix is not used, these variables should be 0. ---*/
-  max_nElem   = 0;
-  ilu_fill_in = 0;
-=======
   max_nElem       = 0;
 
 #ifdef HAVE_MKL
@@ -90,7 +83,6 @@
   useMKL 				= false;
 #endif
   
->>>>>>> cec6b84b
 }
 
 CSysMatrix::~CSysMatrix(void) {
