--- conflicted
+++ resolved
@@ -415,14 +415,12 @@
 
 }
 
-<<<<<<< HEAD
-template<class ScalarType>
-ScalarType *CSysMatrix<ScalarType>::GetBlock(unsigned long block_i, unsigned long block_j) {
-=======
-void CSysMatrix::InitiateComms(CSysVector & x,
-                               CGeometry *geometry,
-                               CConfig *config,
-                               unsigned short commType) {
+template<class ScalarType>
+template<class OtherType>
+void CSysMatrix<ScalarType>::InitiateComms(CSysVector<OtherType> & x,
+                                           CGeometry *geometry,
+                                           CConfig *config,
+                                           unsigned short commType) {
   
   /*--- Local variables ---*/
   
@@ -567,10 +565,12 @@
   
 }
 
-void CSysMatrix::CompleteComms(CSysVector & x,
-                               CGeometry *geometry,
-                               CConfig *config,
-                               unsigned short commType) {
+template<class ScalarType>
+template<class OtherType>
+void CSysMatrix<ScalarType>::CompleteComms(CSysVector<OtherType> & x,
+                                           CGeometry *geometry,
+                                           CConfig *config,
+                                           unsigned short commType) {
   
   /*--- Local variables ---*/
   
@@ -630,7 +630,7 @@
             /*--- Store the data correctly depending on the quantity. ---*/
             
             for (iVar = 0; iVar < nVar; iVar++)
-              x[iPoint*nVar+iVar] = bufDRecv[buf_offset+iVar];
+              x[iPoint*nVar+iVar] = TypeCaster<su2double,true>(bufDRecv[buf_offset+iVar]);
             
           }
           break;
@@ -668,7 +668,7 @@
             
             
             for (iVar = 0; iVar < nVar; iVar++)
-              x[iPoint*nVar+iVar] += bufDRecv[buf_offset+iVar];
+              x[iPoint*nVar+iVar] += TypeCaster<su2double,true>(bufDRecv[buf_offset+iVar]);
             
           }
           
@@ -692,8 +692,8 @@
   
 }
 
-su2double *CSysMatrix::GetBlock(unsigned long block_i, unsigned long block_j) {
->>>>>>> 1571f0cc
+template<class ScalarType>
+ScalarType *CSysMatrix<ScalarType>::GetBlock(unsigned long block_i, unsigned long block_j) {
   
   unsigned long step = 0, index;
   
@@ -845,12 +845,8 @@
   
 }
 
-<<<<<<< HEAD
 template<class ScalarType>
 ScalarType CSysMatrix<ScalarType>::MatrixDeterminant(ScalarType **a, unsigned long n) {
-=======
-su2double CSysMatrix::MatrixDeterminant(su2double **a, unsigned long n) {
->>>>>>> 1571f0cc
   
   unsigned long i, j, j1, j2;
   ScalarType det = 0;
@@ -1673,7 +1669,7 @@
 unsigned long CSysMatrix<ScalarType>::Jacobi_Smoother(const CSysVector<ScalarType> & b, CSysVector<ScalarType> & x, CMatrixVectorProduct<ScalarType> & mat_vec, ScalarType tol, unsigned long m, ScalarType *residual, bool monitoring, CGeometry *geometry, CConfig *config) {
   
   unsigned long iPoint, iVar, jVar;
-  su2double norm_r = 0.0, norm0 = 0.0;
+  ScalarType norm_r = 0.0, norm0 = 0.0;
   int i = 0;
   
   /*---  Check the number of iterations requested ---*/
@@ -1696,15 +1692,6 @@
   
   mat_vec(x, A_x);
   r -= A_x;
-<<<<<<< HEAD
-  ScalarType norm_r = r.norm();
-  ScalarType norm0  = b.norm();
-  if ( (norm_r < tol*norm0) || (norm_r < eps) ) {
-    if (rank == MASTER_NODE) cout << "CSysMatrix<ScalarType>::Jacobi_Smoother(): system solved by initial guess." << endl;
-    return 0;
-  }
-=======
->>>>>>> 1571f0cc
   
   /*--- Only compute the residuals in full communication mode. ---*/
   
@@ -1941,7 +1928,7 @@
   ScalarType *Block_ij, omega = 1.0;
   long iPoint, jPoint;
   unsigned short iVar;
-  su2double norm_r = 0.0, norm0 = 0.0;
+  ScalarType norm_r = 0.0, norm0 = 0.0;
   int i = 0;
   
   /*---  Check the number of iterations requested ---*/
@@ -1964,15 +1951,6 @@
   
   mat_vec(x, A_x);
   r -= A_x;
-<<<<<<< HEAD
-  ScalarType norm_r = r.norm();
-  ScalarType norm0  = b.norm();
-  if ( (norm_r < tol*norm0) || (norm_r < eps) ) {
-    if (rank == MASTER_NODE) cout << "CSysMatrix<ScalarType>::ILU_Smoother(): system solved by initial guess." << endl;
-    return 0;
-  }
-=======
->>>>>>> 1571f0cc
   
   /*--- Only compute the residuals in full communication mode. ---*/
   
@@ -2148,13 +2126,9 @@
 unsigned long CSysMatrix<ScalarType>::LU_SGS_Smoother(const CSysVector<ScalarType> & b, CSysVector<ScalarType> & x, CMatrixVectorProduct<ScalarType> & mat_vec, ScalarType tol, unsigned long m, ScalarType *residual, bool monitoring, CGeometry *geometry, CConfig *config) {
   
   unsigned long iPoint, iVar;
-<<<<<<< HEAD
   ScalarType omega = 1.0;
-=======
-  su2double omega = 1.0;
-  su2double norm_r = 0.0, norm0 = 0.0;
+  ScalarType norm_r = 0.0, norm0 = 0.0;
   int i = 0;
->>>>>>> 1571f0cc
   
   /*---  Check the number of iterations requested ---*/
   
@@ -2177,15 +2151,6 @@
   
   mat_vec(x, A_x);
   r -= A_x;
-<<<<<<< HEAD
-  ScalarType norm_r = r.norm();
-  ScalarType norm0  = b.norm();
-  if ( (norm_r < tol*norm0) || (norm_r < eps) ) {
-    if (rank == MASTER_NODE) cout << "CSysMatrix<ScalarType>::LU_SGS_Smoother(): system solved by initial guess." << endl;
-    return 0;
-  }
-=======
->>>>>>> 1571f0cc
   
   /*--- Only compute the residuals in full communication mode. ---*/
   
@@ -2606,6 +2571,8 @@
 /*--- Explicit instantiations ---*/
 template class CSysMatrix<su2double>;
 template void  CSysMatrix<su2double>::SendReceive_Solution(CSysVector<su2double>&, CGeometry*, CConfig*);
+template void  CSysMatrix<su2double>::InitiateComms(CSysVector<su2double>&, CGeometry*, CConfig*, unsigned short);
+template void  CSysMatrix<su2double>::CompleteComms(CSysVector<su2double>&, CGeometry*, CConfig*, unsigned short);
 template class CSysMatrixVectorProduct<su2double>;
 template class CSysMatrixVectorProductTransposed<su2double>;
 template class CJacobiPreconditioner<su2double>;
@@ -2617,6 +2584,10 @@
 template class CSysMatrix<passivedouble>;
 template void  CSysMatrix<passivedouble>::SendReceive_Solution(CSysVector<passivedouble>&, CGeometry*, CConfig*);
 template void  CSysMatrix<passivedouble>::SendReceive_Solution(CSysVector<su2double>&, CGeometry*, CConfig*);
+template void  CSysMatrix<passivedouble>::InitiateComms(CSysVector<passivedouble>&, CGeometry*, CConfig*, unsigned short);
+template void  CSysMatrix<passivedouble>::InitiateComms(CSysVector<su2double>&, CGeometry*, CConfig*, unsigned short);
+template void  CSysMatrix<passivedouble>::CompleteComms(CSysVector<passivedouble>&, CGeometry*, CConfig*, unsigned short);
+template void  CSysMatrix<passivedouble>::CompleteComms(CSysVector<su2double>&, CGeometry*, CConfig*, unsigned short);
 template class CSysMatrixVectorProduct<passivedouble>;
 template class CSysMatrixVectorProductTransposed<passivedouble>;
 template class CJacobiPreconditioner<passivedouble>;
