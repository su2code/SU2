--- conflicted
+++ resolved
@@ -139,11 +139,7 @@
 }
 
 CTRIA1::~CTRIA1(void) {
-<<<<<<< HEAD
-
-=======
-  
->>>>>>> 730af223
+  
 }
 
 void CTRIA1::ComputeGrad_Linear(void){
@@ -409,11 +405,7 @@
 }
 
 CQUAD4::~CQUAD4(void) {
-<<<<<<< HEAD
-
-=======
-  
->>>>>>> 730af223
+  
 }
 
 void CQUAD4::ComputeGrad_Linear(void){
@@ -608,111 +600,9 @@
   
 }
 
-<<<<<<< HEAD
-	unsigned short iNode, iGauss, jNode;
-	unsigned short nDimSq;
-
-	nGaussPointsP = 1;
-
-	nDimSq = nDim*nDim;
-
-	GaussPointP = new CGaussVariable*[nGaussPointsP];
-	for (iGauss = 0; iGauss < nGaussPointsP; iGauss++) {
-		GaussPointP[iGauss] = new CGaussVariable(iGauss, nDim, nNodes);
-	}
-	GaussWeightP = new su2double [nGaussPointsP];
-
-	GaussCoordP = new su2double*[nGaussPointsP];
-	for (iGauss = 0; iGauss < nGaussPointsP; iGauss++){
-		GaussCoordP [iGauss] = new su2double[nDim];
-	}
-
-	GaussCoordP[0][0] = 0.0;  GaussCoordP[0][1] = 0.0;  GaussWeightP[0] = 4.0;
-
-	Kk_ab = new su2double **[nNodes];
-	for (iNode = 0; iNode < nNodes; iNode++){
-		Kk_ab [iNode] = new su2double*[nNodes];
-		for (jNode = 0; jNode < nNodes; jNode++){
-			Kk_ab [iNode][jNode] = new su2double[nDimSq];
-		}
-	}
-
-}
-
 CQUAD4P1::~CQUAD4P1(void) {
-
-}
-
-
-void CQUAD4P1::ComputeGrad_Pressure(void){
-
-	  su2double Xi, Eta;
-	  su2double Jac_Ref[2][2], Jac_Curr[2][2], dNiXj[4][2];
-	  su2double detJac_Ref, detJac_Curr, GradNi_Xj_Ref, GradNi_Xj_Curr;
-	  su2double ad_Ref[2][2], ad_Curr[2][2];
-	  unsigned short iNode, iDim, jDim, iGauss;
-
-	  for (iGauss = 0; iGauss < nGaussPointsP; iGauss++){
-
-		  Xi = GaussCoordP[iGauss][0];
-		  Eta = GaussCoordP[iGauss][1];
-
-		  /*--- dN/d xi, dN/d eta ---*/
-
-		  dNiXj[0][0] = -0.25*(1.0-Eta); dNiXj[0][1] = -0.25*(1.0-Xi);
-		  dNiXj[1][0] =  0.25*(1.0-Eta); dNiXj[1][1] = -0.25*(1.0+Xi);
-		  dNiXj[2][0] =  0.25*(1.0+Eta); dNiXj[2][1] =  0.25*(1.0+Xi);
-		  dNiXj[3][0] = -0.25*(1.0+Eta); dNiXj[3][1] =  0.25*(1.0-Xi);
-
-		  /*--- Jacobian transformation ---*/
-		  /*--- This does dX/dXi transpose ---*/
-
-		  for (iDim = 0; iDim < 2; iDim++) {
-			for (jDim = 0; jDim < 2; jDim++) {
-			  Jac_Ref[iDim][jDim] = 0.0;
-			  Jac_Curr[iDim][jDim] = 0.0;
-			  for (iNode = 0; iNode < 4; iNode++) {
-				  Jac_Ref[iDim][jDim] = Jac_Ref[iDim][jDim]+RefCoord[iNode][jDim]*dNiXj[iNode][iDim];
-				  Jac_Curr[iDim][jDim] = Jac_Curr[iDim][jDim]+CurrentCoord[iNode][jDim]*dNiXj[iNode][iDim];
-			  }
-			}
-		  }
-
-		  /*--- Adjoint to Jacobian ---*/
-
-		  ad_Ref[0][0] = Jac_Ref[1][1];
-		  ad_Ref[0][1] = -Jac_Ref[0][1];
-		  ad_Ref[1][0] = -Jac_Ref[1][0];
-		  ad_Ref[1][1] = Jac_Ref[0][0];
-
-		  ad_Curr[0][0] = Jac_Curr[1][1];
-		  ad_Curr[0][1] = -Jac_Curr[0][1];
-		  ad_Curr[1][0] = -Jac_Curr[1][0];
-		  ad_Curr[1][1] = Jac_Curr[0][0];
-
-		  /*--- Determinant of Jacobian ---*/
-
-		  detJac_Ref = ad_Ref[0][0]*ad_Ref[1][1]-ad_Ref[0][1]*ad_Ref[1][0];
-		  detJac_Curr = ad_Curr[0][0]*ad_Curr[1][1]-ad_Curr[0][1]*ad_Curr[1][0];
-
-		  GaussPointP[iGauss]->SetJ_X(detJac_Ref);
-		  GaussPointP[iGauss]->SetJ_x(detJac_Curr);
-
-		  /*--- Jacobian inverse (it was already computed as transpose) ---*/
-
-		  for (iDim = 0; iDim < 2; iDim++) {
-			for (jDim = 0; jDim < 2; jDim++) {
-				Jac_Ref[iDim][jDim] = ad_Ref[iDim][jDim]/detJac_Ref;
-				Jac_Curr[iDim][jDim] = ad_Curr[iDim][jDim]/detJac_Curr;
-			}
-		  }
-
-		  /*--- Derivatives with respect to global coordinates ---*/
-=======
-CQUAD4P1::~CQUAD4P1(void) {
-  
-}
->>>>>>> 730af223
+  
+}
 
 
 void CQUAD4P1::ComputeGrad_Pressure(void){
@@ -905,11 +795,7 @@
 }
 
 CTETRA1::~CTETRA1(void) {
-<<<<<<< HEAD
-
-=======
-  
->>>>>>> 730af223
+  
 }
 
 void CTETRA1::ComputeGrad_Linear(void){
@@ -1212,11 +1098,7 @@
 }
 
 CHEXA8::~CHEXA8(void) {
-<<<<<<< HEAD
-
-=======
-  
->>>>>>> 730af223
+  
 }
 
 void CHEXA8::ComputeGrad_Linear(void){
@@ -1482,11 +1364,7 @@
 }
 
 CHEXA8P1::~CHEXA8P1(void) {
-<<<<<<< HEAD
-
-=======
-  
->>>>>>> 730af223
+  
 }
 
 void CHEXA8P1::ComputeGrad_Pressure(void){
@@ -1663,11 +1541,7 @@
 }
 
 CBOUND2D::~CBOUND2D(void) {
-<<<<<<< HEAD
-
-=======
-  
->>>>>>> 730af223
+  
 }
 
 void CBOUND2D::ComputeGrad_Linear(void){
