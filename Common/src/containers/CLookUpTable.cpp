--- conflicted
+++ resolved
@@ -68,9 +68,7 @@
         break;
     }
 
-<<<<<<< HEAD
-  if (rank == MASTER_NODE)
-=======
+
   trap_map_x_y.resize(n_table_levels);
   su2double startTime = SU2_MPI::Wtime();
   unsigned short barwidth = 65;
@@ -101,8 +99,6 @@
       default:
         break;
     }
->>>>>>> 8aa27dca
-    cout << "Precomputing interpolation coefficients..." << endl;
   }
 
   ComputeInterpCoeffs();
@@ -578,7 +574,13 @@
                                       su2double val_CV2, unsigned long i_level) {
   unsigned long exit_code = 1;
 
-  if (val_name_var.compare("NULL") == 0) {
+  if (val_name_var.compare("NULL") == 0 ||
+      val_name_var.compare("Null") == 0 ||
+      val_name_var.compare("null") == 0 ||
+      val_name_var.compare("ZERO") == 0 ||
+      val_name_var.compare("Zero") == 0 ||
+      val_name_var.compare("zero") == 0 )
+    { 
     *val_var = 0.0;
     exit_code = 0;
     return exit_code;
@@ -621,21 +623,6 @@
   return exit_code;
 }
 
-<<<<<<< HEAD
-unsigned long CLookUpTable::LookUp_ProgEnth(const vector<string>& val_names_var, vector<su2double*>& val_vars,
-                                            su2double val_prog, su2double val_enth, const string& name_prog,
-                                            const string& name_enth) {
-  unsigned long exit_code = 0;
-  unsigned long nearest_neighbor = 0;
-  unsigned long id_triangle = 0;
-  std::array<su2double,3> interp_coeffs{0};
-  std::array<unsigned long,3> triangle{0};
-
-  /* check if progress variable value is in progress variable table range
-   * and if enthalpy is in enthalpy table range */
-  if (val_prog >= limits_table_prog[0] && val_prog <= limits_table_prog[1] && val_enth >= limits_table_enth[0] &&
-      val_enth <= limits_table_enth[1]) {
-=======
 unsigned long CLookUpTable::LookUp_XY(const vector<string>& val_names_var, vector<su2double*>& val_vars,
                                       su2double val_CV1, su2double val_CV2, unsigned long i_level) {
   unsigned long exit_code = 1;
@@ -647,7 +634,6 @@
    * and if y is in table y-dimension table range */
   if ((val_CV1 >= *limits_table_x[i_level].first && val_CV1 <= *limits_table_x[i_level].second) &&
       (val_CV2 >= *limits_table_y[i_level].first && val_CV2 <= *limits_table_y[i_level].second)) {
->>>>>>> 8aa27dca
     /* if so, try to find the triangle that holds the (prog, enth) point */
     id_triangle = trap_map_x_y[i_level].GetTriangle(val_CV1, val_CV2);
 
@@ -663,33 +649,21 @@
   }
 
   /* loop over variable names and interpolate / get values */
-<<<<<<< HEAD
   for (long unsigned int i_var = 0; i_var < val_names_var.size(); ++i_var) {
-    if (val_names_var[i_var].compare("NULL") == 0 ||
-        val_names_var[i_var].compare("Null") == 0 ||
-        val_names_var[i_var].compare("null") == 0 ||
-        val_names_var[i_var].compare("ZERO") == 0 ||
-        val_names_var[i_var].compare("Zero") == 0 ||
-        val_names_var[i_var].compare("zero") == 0 )
-    {
+    if (val_names_var[i_var].compare("NULL") == 0 || val_names_var[i_var].compare("Null") == 0 ||
+        val_names_var[i_var].compare("null") == 0 || val_names_var[i_var].compare("ZERO") == 0 ||
+        val_names_var[i_var].compare("Zero") == 0 || val_names_var[i_var].compare("zero") == 0 ) {
       *val_vars[i_var] = 0.0;
+      exit_code = 0;
     } else {
-      if (exit_code == 0){
-
-=======
-  if (exit_code == 0) {
-    for (long unsigned int i_var = 0; i_var < val_names_var.size(); ++i_var) {
-      if (val_names_var[i_var].compare("NULL") == 0) {
-        *val_vars[i_var] = 0.0;
-      } else {
->>>>>>> 8aa27dca
+      if (exit_code == 0) {
         /* first, copy the single triangle from the large triangle list*/
         for (int p = 0; p < 3; p++) triangle[p] = triangles[i_level][id_triangle][p];
         *val_vars[i_var] = Interpolate(GetDataP(val_names_var[i_var], i_level), triangle, interp_coeffs);
+      } else {
+        InterpolateToNearestNeighbors(val_CV1, val_CV2, val_names_var[i_var], val_vars[i_var], i_level);
       }
     }
-  } else {
-    InterpolateToNearestNeighbors(val_CV1, val_CV2, val_names_var, val_vars, i_level);
   }
 
   return exit_code;
