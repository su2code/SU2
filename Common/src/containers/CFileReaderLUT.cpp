/*!
 * \file CFileReaderLUT.hpp
 * \brief reading lookup table for tabulated fluid properties
 * \author D. Mayer, T. Economon
 * \version 7.5.1 "Blackbird"
 *
 * SU2 Project Website: https://su2code.github.io
 *
 * The SU2 Project is maintained by the SU2 Foundation
 * (http://su2foundation.org)
 *
 * Copyright 2012-2023, SU2 Contributors (cf. AUTHORS.md)
 *
 * SU2 is free software; you can redistribute it and/or
 * modify it under the terms of the GNU Lesser General Public
 * License as published by the Free Software Foundation; either
 * version 2.1 of the License, or (at your option) any later version.
 *
 * SU2 is distributed in the hope that it will be useful,
 * but WITHOUT ANY WARRANTY; without even the implied warranty of
 * MERCHANTABILITY or FITNESS FOR A PARTICULAR PURPOSE. See the GNU
 * Lesser General Public License for more details.
 *
 * You should have received a copy of the GNU Lesser General Public
 * License along with SU2. If not, see <http://www.gnu.org/licenses/>.
 */

#include "../../Common/include/containers/CFileReaderLUT.hpp"

#include "../../../Common/include/linear_algebra/blas_structure.hpp"
#include "../../../Common/include/toolboxes/CSquareMatrixCM.hpp"
#include "../../Common/include/option_structure.hpp"
#include "../../Common/include/parallelization/mpi_structure.hpp"

using namespace std;

void CFileReaderLUT::ReadRawLUT(const string& file_name) {
  version_reader = "1.1.0";

  /*--- Store MPI rank. ---*/
  rank = SU2_MPI::GetRank();

  string line;
  string word;

  istringstream stream_names_var;

  ifstream file_stream;

  bool eoHeader = false;
  bool eoData = false;
  bool eoConnectivity = false;
  bool eoHull = false;

  file_stream.open(file_name.c_str(), ifstream::in);

  if (!file_stream.is_open()) {
    SU2_MPI::Error(string("There is no look-up-table file called ") + file_name, CURRENT_FUNCTION);
  }

  /*--- Read header ---*/
  SkipToFlag(file_stream, line, "<Header>");
  table_dim = 2;
  bool found_level_count = false;
  while (GetNextNonEmptyLine(file_stream, line) && !eoHeader) {
    /*--- check version_lut ---*/
    if (line.compare("[Version]") == 0) {
      GetNextNonEmptyLine(file_stream, line);
      version_lut = line;

      if (version_lut.compare("1.0.1") == 0) {
        table_dim = 2;
        n_levels = 1;
        found_level_count = true;
        n_points.resize(n_levels);
        n_triangles.resize(n_levels);
        n_hull_points.resize(n_levels);
      } else if (version_lut.compare("1.1.0") == 0) {
        table_dim = 3;
      } else {
        SU2_MPI::Error("Version conflict between LUT reader and LUT library file.", CURRENT_FUNCTION);
      }
    }

    if (line.compare("[Number of table levels]") == 0) {
      found_level_count = true;
      GetNextNonEmptyLine(file_stream, line);
      n_levels = stoul(line);

      n_points.resize(n_levels);
      n_triangles.resize(n_levels);
      n_hull_points.resize(n_levels);
      table_levels.resize(n_levels);
    }

    /*--- number of points in LUT ---*/
    if (line.compare("[Number of points]") == 0) {
      if (!found_level_count)
        SU2_MPI::Error("Number of points provided before specifying level count.", CURRENT_FUNCTION);
      for (unsigned long i_level = 0; i_level < n_levels; i_level++) {
        GetNextNonEmptyLine(file_stream, line);
        n_points[i_level] = stoi(line);
      }
    }

    /*--- number of triangles in LUT ---*/
    if (line.compare("[Number of triangles]") == 0) {
      if (!found_level_count)
        SU2_MPI::Error("Number of triangles provided before specifying level count.", CURRENT_FUNCTION);
      for (unsigned long i_level = 0; i_level < n_levels; i_level++) {
        GetNextNonEmptyLine(file_stream, line);
        n_triangles[i_level] = stoi(line);
      }
    }

    /*--- number of points on the hull ---*/
    if (line.compare("[Number of hull points]") == 0) {
      if (!found_level_count)
        SU2_MPI::Error("Number of hull points provided before specifying level count.", CURRENT_FUNCTION);
      for (unsigned long i_level = 0; i_level < n_levels; i_level++) {
        GetNextNonEmptyLine(file_stream, line);
        n_hull_points[i_level] = stoi(line);
      }
    }

    if (line.compare("[Table levels]") == 0) {
      for (unsigned long i_level = 0; i_level < n_levels; i_level++) {
        GetNextNonEmptyLine(file_stream, line);
        table_levels[i_level] = stod(line);
      }

      /*--- Checking whether table levels are ordered and appearance of duplicates ---*/
      for (auto i_level = 0u; i_level < n_levels - 1; i_level++) {
        if (table_levels[i_level] > table_levels[i_level + 1])
          SU2_MPI::Error("Table levels are not provided in ascending order.", CURRENT_FUNCTION);
      }
      auto duplicate = adjacent_find(table_levels.begin(), table_levels.end()) != table_levels.end();
      if (duplicate)
        SU2_MPI::Error("Duplicate table levels are present in LUT file", CURRENT_FUNCTION);
    }

    

    /*--- number of variables in LUT ---*/
    if (line.compare("[Number of variables]") == 0) {
      GetNextNonEmptyLine(file_stream, line);
      n_variables = stoi(line);
    }

    /*--- variable names ---*/
    if (line.compare("[Variable names]") == 0) {
      names_var.resize(n_variables);
      for (unsigned long i = 0; i < n_variables; i++) {
        /*--- grab a single line ---*/
        GetNextNonEmptyLine(file_stream, line);
        names_var[i] = line.substr(line.find(":") + 1);
      }
    }

    /*--- check if end of header is reached ---*/
    if (line.compare("</Header>") == 0) eoHeader = true;
  }

  /*--- check header quantities ---*/
  for (unsigned long i_level = 0; i_level < n_levels; i_level++) {
    if (n_points[i_level] == 0 || n_triangles[i_level] == 0 || n_variables == 0 || n_hull_points[i_level] == 0)
      SU2_MPI::Error(
          "Number of points, triangles, hull points, or variables in lookup table "
          "library header is zero.",
          CURRENT_FUNCTION);
  }

  /*--- check if number of variables is consistent ---*/
  if (n_variables != names_var.size())
    SU2_MPI::Error(
        "Number of read variables does not match number of "
        "variables specified in lookup table "
        "library header.",
        CURRENT_FUNCTION);

  /*--- now that n_variables, n_points, n_hull_points and n_variables are available, allocate memory ---*/
  if (rank == MASTER_NODE)
    cout << "allocating memory for the data, size = ( " << GetNVariables() << " , " << GetNPoints() << " )" << endl;
  table_data.resize(n_levels);
  for (unsigned long i_level = 0; i_level < n_levels; i_level++)
    table_data[i_level].resize(GetNVariables(), GetNPoints(i_level));

  if (rank == MASTER_NODE) cout << "allocating memory for the triangles, size = " << GetNTriangles() << endl;
  triangles.resize(n_levels);
  for (unsigned long i_level = 0; i_level < n_levels; i_level++) triangles[i_level].resize(GetNTriangles(i_level), 3);

  if (rank == MASTER_NODE) cout << "allocating memory for the hull points, size = " << GetNHullPoints() << endl;
  hull.resize(n_levels);
  for (unsigned long i_level = 0; i_level < n_levels; i_level++) hull[i_level].resize(GetNHullPoints(i_level));

  /*--- flush any cout ---*/
  if (rank == MASTER_NODE) cout << endl;

  /*--- read data block ---*/
  if (rank == MASTER_NODE) cout << "loading data block" << endl;

  SkipToFlag(file_stream, line, "<Data>");
  bool eoLevel = true;
  unsigned long pointCounter = 0;
  unsigned long levelCounter = 0;
  while (GetNextNonEmptyLine(file_stream, line) && !eoData) {
    /*--- check if end of data is reached ---*/
    if (line.compare("</Data>") == 0) eoData = true;

    if (!eoData) {
      if (line.compare("<Level>") == 0) {
        eoLevel = false;
        pointCounter = 0;
        GetNextNonEmptyLine(file_stream, line);
      }
      if (line.compare("</Level>") == 0) {
        eoLevel = true;
        if (n_points[levelCounter] != pointCounter)
          SU2_MPI::Error("Number of read points on level " + std::to_string(levelCounter) +
                             " does not match number of points "
                             "specified in lookup table library header.",
                         CURRENT_FUNCTION);
        levelCounter++;
      }
      if (!eoLevel || (table_dim == 2)) {
        /*--- one line contains values for one point for all variables ---*/
        istringstream streamDataLine(line);

        /*--- add next line to table array ---*/
        for (unsigned long iVar = 0; iVar < n_variables; iVar++) {
          streamDataLine >> word;
          passivedouble tmp = stod(word);
          table_data[levelCounter][iVar][pointCounter] = (su2double)tmp;
        }
        pointCounter++;
      }
    }
  }

  /*--- read connectivity ---*/
  if (rank == MASTER_NODE) cout << "loading connectivity block" << endl;

  SkipToFlag(file_stream, line, "<Connectivity>");
  unsigned long triCounter = 0;
  eoLevel = true;
  levelCounter = 0;
  while (GetNextNonEmptyLine(file_stream, line) && !eoConnectivity) {
    if (!line.empty() && (line[line.length() - 1] == '\n' || line[line.length() - 1] == '\r')) {
      line.erase(line.length() - 1);
    }
    /*--- check if end of data is reached ---*/
    if (line.compare("</Connectivity>") == 0) eoConnectivity = true;

    if (!eoConnectivity) {
      if (line.compare("<Level>") == 0) {
        eoLevel = false;
        triCounter = 0;
        GetNextNonEmptyLine(file_stream, line);
      }
      if (line.compare("</Level>") == 0) {
        eoLevel = true;
        if (n_triangles[levelCounter] != triCounter)
          SU2_MPI::Error("Number of read triangles on level " + std::to_string(levelCounter) +
                             " does not match number of triangles "
                             "specified in lookup table library header.",
                         CURRENT_FUNCTION);
        levelCounter++;
      }
      if (!eoLevel || (table_dim == 2)) {
        /*--- one line contains values for one triangle (3 points) ---*/
        istringstream streamTriLine(line);

        /*--- add next line to triangles ---*/
        for (int iPoint = 0; iPoint < 3; iPoint++) {
          streamTriLine >> word;

          /*--- lookup table index starts with 1, convert to c++ indexing starting with 0: ---*/
          triangles[levelCounter][triCounter][iPoint] = stol(word) - 1;
        }
        triCounter++;
      }
    }
  }

  /*--- read hull points ---*/
  if (rank == MASTER_NODE) cout << "loading hull block" << endl;

  SkipToFlag(file_stream, line, "<Hull>");
  unsigned long hullCounter = 0;
  eoLevel = true;
  levelCounter = 0;
  while (GetNextNonEmptyLine(file_stream, line) && !eoHull) {
    if (!line.empty() && (line[line.length() - 1] == '\n' || line[line.length() - 1] == '\r')) {
      line.erase(line.length() - 1);
    }
    /*--- check if end of data is reached ---*/
    if (line.compare("</Hull>") == 0) eoHull = true;

    if (!eoHull) {
      if (line.compare("<Level>") == 0) {
        eoLevel = false;
        hullCounter = 0;
        GetNextNonEmptyLine(file_stream, line);
      }
      if (line.compare("</Level>") == 0) {
        eoLevel = true;
        if (n_hull_points[levelCounter] != hullCounter)
          SU2_MPI::Error("Number of read hull nodes on level " + std::to_string(levelCounter) +
                             " does not match number of hull nodes "
                             "specified in lookup table library header.",
                         CURRENT_FUNCTION);
        levelCounter++;
      }
      if (!eoLevel || (table_dim == 2)) {
        /*--- one line contains one point ID for one point on the hull  ---*/
        istringstream streamHullLine(line);

        streamHullLine >> word;

        /*--- Lookup table indices start with 1, convert to c++ indexing starting with 0: ---*/
        hull[levelCounter][hullCounter] = stol(word) - 1;
        hullCounter++;
      }
    }
  }

  file_stream.close();
}

void CFileReaderLUT::SkipToFlag(ifstream& file_stream, const string& current_line, const string& flag) const {
  string next_line = "";

  /*--- compare current line to flag and return if equal ---*/
  if (current_line.compare(flag) == 0) return;

  /*--- else, search for flag ---*/
  while (next_line.find(flag) == string::npos && !(file_stream).eof()) {
    GetStrippedLine(file_stream, next_line);
  }

  /*--- throw error if end of file reached ---*/
  if ((file_stream).eof()) SU2_MPI::Error("Flag " + flag + " not found in file", CURRENT_FUNCTION);
}

bool CFileReaderLUT::GetNextNonEmptyLine(ifstream& file_stream, string& line) const {
  /*--- get next line and save return value ---*/
  bool return_value = GetStrippedLine(file_stream, line);

  /*--- skip empty lines ---*/
  while (line.empty() && !(file_stream).eof()) {
    return_value = GetStrippedLine(file_stream, line);
  }

  /*--- return true if line is not empty, else return false ---*/
  return return_value;
}

bool CFileReaderLUT::GetStrippedLine(ifstream& file_stream, string& line) const {
  /*--- get next line and save return value ---*/
  getline(file_stream, line);

  /*--- find last non-control-character character ---*/
  size_t end = line.find_last_not_of(" \n\r\t\f\v");

  /*--- clean up line ---*/
  line = (end == string::npos) ? "" : line.substr(0, end + 1);

<<<<<<< HEAD
    /*--- return true if line is not empty, else return false ---*/
    return !line.empty();
  }
=======
  /*--- return true if line is not empty, else return false ---*/
  return !line.empty();
}
>>>>>>> 8aa27dca
<|MERGE_RESOLUTION|>--- conflicted
+++ resolved
@@ -365,12 +365,6 @@
   /*--- clean up line ---*/
   line = (end == string::npos) ? "" : line.substr(0, end + 1);
 
-<<<<<<< HEAD
-    /*--- return true if line is not empty, else return false ---*/
-    return !line.empty();
-  }
-=======
   /*--- return true if line is not empty, else return false ---*/
   return !line.empty();
-}
->>>>>>> 8aa27dca
+}