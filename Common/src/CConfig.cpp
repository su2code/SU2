/*!
 * \file CConfig.cpp
 * \brief Main file for managing the config file
 * \author F. Palacios, T. Economon, B. Tracey, H. Kline
 * \version 8.1.0 "Harrier"
 *
 * SU2 Project Website: https://su2code.github.io
 *
 * The SU2 Project is maintained by the SU2 Foundation
 * (http://su2foundation.org)
 *
 * Copyright 2012-2024, SU2 Contributors (cf. AUTHORS.md)
 *
 * SU2 is free software; you can redistribute it and/or
 * modify it under the terms of the GNU Lesser General Public
 * License as published by the Free Software Foundation; either
 * version 2.1 of the License, or (at your option) any later version.
 *
 * SU2 is distributed in the hope that it will be useful,
 * but WITHOUT ANY WARRANTY; without even the implied warranty of
 * MERCHANTABILITY or FITNESS FOR A PARTICULAR PURPOSE. See the GNU
 * Lesser General Public License for more details.
 *
 * You should have received a copy of the GNU Lesser General Public
 * License along with SU2. If not, see <http://www.gnu.org/licenses/>.
 */

#define ENABLE_MAPS
#include <utility>

#include "../include/CConfig.hpp"
#undef ENABLE_MAPS

#include "../include/fem/fem_gauss_jacobi_quadrature.hpp"
#include "../include/fem/fem_geometry_structure.hpp"

#include "../include/basic_types/ad_structure.hpp"
#include "../include/toolboxes/printing_toolbox.hpp"

using namespace PrintingToolbox;

#ifdef PROFILE
#ifdef HAVE_MKL
#include "mkl.h"
#endif
#endif

vector<string> Profile_Function_tp;       /*!< \brief Vector of string names for profiled functions. */
vector<double> Profile_Time_tp;           /*!< \brief Vector of elapsed time for profiled functions. */
vector<double> Profile_ID_tp;             /*!< \brief Vector of group ID number for profiled functions. */
map<string, vector<int> > Profile_Map_tp; /*!< \brief Map containing the final results for profiled functions. */

map<CLong3T, int> GEMM_Profile_MNK;       /*!< \brief Map, which maps the GEMM size to the index where
                                                      the data for this GEMM is stored in several vectors. */
vector<long>   GEMM_Profile_NCalls;       /*!< \brief Vector, which stores the number of calls to this
                                                      GEMM size. */
vector<double> GEMM_Profile_TotTime;      /*!< \brief Total time spent for this GEMM size. */
vector<double> GEMM_Profile_MinTime;      /*!< \brief Minimum time spent for this GEMM size. */
vector<double> GEMM_Profile_MaxTime;      /*!< \brief Maximum time spent for this GEMM size. */

//#pragma omp threadprivate(Profile_Function_tp, Profile_Time_tp, Profile_ID_tp, Profile_Map_tp)


CConfig::CConfig(char case_filename[MAX_STRING_SIZE], SU2_COMPONENT val_software, bool verb_high) {

  /*--- Set the case name to the base config file name without extension ---*/

  caseName = PrintingToolbox::split(string(case_filename),'.')[0];

  base_config = true;

  /*--- Store MPI rank and size ---*/

  rank = SU2_MPI::GetRank();
  size = SU2_MPI::GetSize();

  iZone = 0;
  nZone = 1;

  Init();

  /*--- Parsing the config file  ---*/

  SetConfig_Parsing(case_filename);

  /*--- Set the default values for all of the options that weren't set ---*/

  SetDefault();

  /*--- Set number of zone ---*/

  SetnZone();

  /*--- Configuration file postprocessing ---*/

  SetPostprocessing(val_software, iZone, 0);

  /*--- Configuration file boundaries/markers setting ---*/

  SetMarkers(val_software);

  /*--- Configuration file output ---*/

  if ((rank == MASTER_NODE) && verb_high)
    SetOutput(val_software, iZone);

}

CConfig::CConfig(istream &case_buffer, SU2_COMPONENT val_software, bool verb_high) {

  base_config = true;

  iZone = 0;
  nZone = 1;

  Init();

  /*--- Parsing the config file  ---*/

  SetConfig_Parsing(case_buffer);

  /*--- Set the default values for all of the options that weren't set ---*/

  SetDefault();

  /*--- Set number of zone ---*/

  SetnZone();

  /*--- Configuration file postprocessing ---*/

  SetPostprocessing(val_software, iZone, 0);

  /*--- Configuration file boundaries/markers setting ---*/

  SetMarkers(val_software);

  /*--- Configuration file output ---*/

  if ((rank == MASTER_NODE) && verb_high)
    SetOutput(val_software, iZone);

}

CConfig::CConfig(CConfig* config, char case_filename[MAX_STRING_SIZE], SU2_COMPONENT val_software, unsigned short val_iZone, unsigned short val_nZone, bool verb_high) {

  caseName = config->GetCaseName();

  unsigned short val_nDim;

  base_config = false;

  iZone = val_iZone;
  nZone = val_nZone;

  Init();

  /*--- Parsing the config file  ---*/

  SetConfig_Parsing(case_filename);

  /*--- Set default options from base config ---*/

  SetDefaultFromConfig(config);

  /*--- Set the default values for all of the options that weren't set ---*/

  SetDefault();

  /*--- Get the dimension --- */

  val_nDim = GetnDim(Mesh_FileName, Mesh_FileFormat);

  /*--- Configuration file postprocessing ---*/

  SetPostprocessing(val_software, val_iZone, val_nDim);

  /*--- Configuration file boundaries/markers setting ---*/

  SetMarkers(val_software);

  /*--- Configuration file output ---*/

  if ((rank == MASTER_NODE) && verb_high)
    SetOutput(val_software, val_iZone);

  Multizone_Problem = config->GetMultizone_Problem();

}

CConfig::CConfig(char case_filename[MAX_STRING_SIZE], SU2_COMPONENT val_software) {

  /*--- Set the case name to the base config file name without extension ---*/

  caseName = PrintingToolbox::split(string(case_filename),'.')[0];

  base_config = true;

  nZone = 1;
  iZone = 0;

  Init();

  /*--- Parsing the config file  ---*/

  SetConfig_Parsing(case_filename);

  /*--- Set the default values for all of the options that weren't set ---*/

  SetDefault();

  /*--- Set number of zones --- */

  SetnZone();

  /*--- Configuration file postprocessing ---*/

  SetPostprocessing(val_software, 0, 1);

  /*--- Configuration file boundaries/markers setting ---*/

  SetMarkers(val_software);

  /*--- Print the header --- */

  SetHeader(val_software);

}

CConfig::CConfig(char case_filename[MAX_STRING_SIZE], CConfig *config) {

  /*--- Set the case name to the base config file name without extension ---*/

  caseName = PrintingToolbox::split(string(case_filename),'.')[0];

  base_config = true;

  bool runtime_file = false;

  Init();

  /*--- Parsing the config file  ---*/

  runtime_file = SetRunTime_Parsing(case_filename);

  /*--- Set the default values for all of the options that weren't set ---*/

  SetDefault();

  /*--- Update original config file ---*/

  if (runtime_file) {
    if (all_options.find("TIME_ITER") == all_options.end())
      config->SetnTime_Iter(nTimeIter);
  }
}

SU2_MPI::Comm CConfig::GetMPICommunicator() const {

  return SU2_Communicator;

}

void CConfig::Init(){

  /*--- Store MPI rank and size ---*/

  rank = SU2_MPI::GetRank();
  size = SU2_MPI::GetSize();

  /*--- Initialize pointers to Null---*/

  SetPointersNull();

  /*--- Reading config options  ---*/

  SetConfig_Options();

}

void CConfig::SetMPICommunicator(SU2_MPI::Comm Communicator) {

  SU2_Communicator = Communicator;

}

void CConfig::addDoubleOption(const string& name, su2double & option_field, su2double default_value) {
  // Check if the key is already in the map. If this fails, it is coder error
  // and not user error, so throw.
  assert(option_map.find(name) == option_map.end());

  // Add this option to the list of all the options
  all_options.insert(pair<string, bool>(name, true));

  // Create the parser for a su2double option with a reference to the option_field and the desired
  // default value. This will take the string in the config file, convert it to a su2double, and
  // place that su2double in the memory location specified by the reference.
  COptionBase* val = new COptionDouble(name, option_field, default_value);

  // Create an association between the option name ("CFL") and the parser generated above.
  // During configuration, the parsing script will get the option name, and use this map
  // to find how to parse that option.
  option_map.insert(pair<string, COptionBase *>(name, val));
}

void CConfig::addStringOption(const string& name, string & option_field, string default_value) {

  assert(option_map.find(name) == option_map.end());
  all_options.insert(pair<string, bool>(name, true));
  COptionBase* val = new COptionString(name, option_field, std::move(default_value));
  option_map.insert(pair<string, COptionBase *>(name, val));
}

void CConfig::addIntegerOption(const string& name, int & option_field, int default_value) {
  assert(option_map.find(name) == option_map.end());
  all_options.insert(pair<string, bool>(name, true));
  COptionBase* val = new COptionInt(name, option_field, default_value);
  option_map.insert(pair<string, COptionBase *>(name, val));
}

void CConfig::addUnsignedLongOption(const string& name, unsigned long & option_field, unsigned long default_value) {
  assert(option_map.find(name) == option_map.end());
  all_options.insert(pair<string, bool>(name, true));
  COptionBase* val = new COptionULong(name, option_field, default_value);
  option_map.insert(pair<string, COptionBase *>(name, val));
}

void CConfig::addUnsignedShortOption(const string& name, unsigned short & option_field, unsigned short default_value) {
  assert(option_map.find(name) == option_map.end());
  all_options.insert(pair<string, bool>(name, true));
  COptionBase* val = new COptionUShort(name, option_field, default_value);
  option_map.insert(pair<string, COptionBase *>(name, val));
}

void CConfig::addLongOption(const string& name, long & option_field, long default_value) {
  assert(option_map.find(name) == option_map.end());
  all_options.insert(pair<string, bool>(name, true));
  COptionBase* val = new COptionLong(name, option_field, default_value);
  option_map.insert(pair<string, COptionBase *>(name, val));
}

void CConfig::addBoolOption(const string& name, bool & option_field, bool default_value) {
  assert(option_map.find(name) == option_map.end());
  all_options.insert(pair<string, bool>(name, true));
  COptionBase* val = new COptionBool(name, option_field, default_value);
  option_map.insert(pair<string, COptionBase *>(name, val));
}

// enum types work differently than all of the others because there are a small number of valid
// string entries for the type. One must also provide a list of all the valid strings of that type.
template <class Tenum, class TField>
void CConfig::addEnumOption(const string name, TField& option_field, const map<string,Tenum>& enum_map, Tenum default_value) {
  assert(option_map.find(name) == option_map.end());
  all_options.insert(pair<string, bool>(name, true));
  COptionBase* val = new COptionEnum<Tenum, TField>(name, enum_map, option_field, default_value);
  option_map.insert(pair<string, COptionBase *>(name, val));
}

// input_size is the number of options read in from the config file
template <class Tenum, class TField>
void CConfig::addEnumListOption(const string name, unsigned short& input_size, TField*& option_field, const map<string, Tenum>& enum_map) {
  input_size = 0;
  assert(option_map.find(name) == option_map.end());
  all_options.insert(pair<string, bool>(name, true));
  COptionBase* val = new COptionEnumList<Tenum,TField>(name, enum_map, option_field, input_size);
  option_map.insert( pair<string, COptionBase*>(name, val) );
}

void CConfig::addDoubleArrayOption(const string& name, const int size, su2double* option_field) {
  assert(option_map.find(name) == option_map.end());
  all_options.insert(pair<string, bool>(name, true));
  COptionBase* val = new COptionArray<su2double>(name, size, option_field);
  option_map.insert(pair<string, COptionBase *>(name, val));
}

void CConfig::addUShortArrayOption(const string& name, const int size, unsigned short* option_field) {
  assert(option_map.find(name) == option_map.end());
  all_options.insert(pair<string, bool>(name, true));
  COptionBase* val = new COptionArray<unsigned short>(name, size, option_field);
  option_map.insert(pair<string, COptionBase *>(name, val));
}

void CConfig::addDoubleListOption(const string& name, unsigned short & size, su2double * & option_field) {
  assert(option_map.find(name) == option_map.end());
  all_options.insert(pair<string, bool>(name, true));
  COptionBase* val = new COptionDoubleList(name, size, option_field);
  option_map.insert(pair<string, COptionBase *>(name, val));
}

void CConfig::addShortListOption(const string& name, unsigned short & size, short * & option_field) {
  assert(option_map.find(name) == option_map.end());
  all_options.insert(pair<string, bool>(name, true));
  COptionBase* val = new COptionShortList(name, size, option_field);
  option_map.insert(pair<string, COptionBase *>(name, val));
}

void CConfig::addUShortListOption(const string& name, unsigned short & size, unsigned short * & option_field) {
  assert(option_map.find(name) == option_map.end());
  all_options.insert(pair<string, bool>(name, true));
  COptionBase* val = new COptionUShortList(name, size, option_field);
  option_map.insert(pair<string, COptionBase *>(name, val));
}

void CConfig::addULongListOption(const string& name, unsigned short & size, unsigned long * & option_field) {
  assert(option_map.find(name) == option_map.end());
  all_options.insert(pair<string, bool>(name, true));
  COptionBase* val = new COptionULongList(name, size, option_field);
  option_map.insert(pair<string, COptionBase *>(name, val));
}

void CConfig::addStringListOption(const string& name, unsigned short & num_marker, string* & option_field) {
  assert(option_map.find(name) == option_map.end());
  all_options.insert(pair<string, bool>(name, true));
  COptionBase* val = new COptionStringList(name, num_marker, option_field);
  option_map.insert(pair<string, COptionBase *>(name, val));
}

void CConfig::addConvectOption(const string& name, unsigned short & space_field, CENTERED & centered_field, UPWIND & upwind_field) {
  assert(option_map.find(name) == option_map.end());
  all_options.insert(pair<string, bool>(name, true));
  COptionBase* val = new COptionConvect(name, space_field, centered_field, upwind_field);
  option_map.insert(pair<string, COptionBase *>(name, val));
}

void CConfig::addConvectFEMOption(const string& name, unsigned short & space_field, unsigned short & fem_field) {
  assert(option_map.find(name) == option_map.end());
  all_options.insert(pair<string, bool>(name, true));
  COptionBase* val = new COptionFEMConvect(name, space_field, fem_field);
  option_map.insert(pair<string, COptionBase *>(name, val));
}

void CConfig::addMathProblemOption(const string& name, bool & ContinuousAdjoint, const bool & ContinuousAdjoint_default,
                          bool & DiscreteAdjoint, const bool & DiscreteAdjoint_default,
                          bool & Restart_Flow, const bool & Restart_Flow_default) {
  assert(option_map.find(name) == option_map.end());
  all_options.insert(pair<string, bool>(name, true));
  COptionBase* val = new COptionMathProblem(name, ContinuousAdjoint, ContinuousAdjoint_default, DiscreteAdjoint, DiscreteAdjoint_default, Restart_Flow, Restart_Flow_default);
  option_map.insert(pair<string, COptionBase *>(name, val));
}

void CConfig::addDVParamOption(const string& name, unsigned short & nDV_field, su2double** & paramDV, string* & FFDTag,
                      unsigned short* & design_variable) {
  assert(option_map.find(name) == option_map.end());
  all_options.insert(pair<string, bool>(name, true));
  COptionBase* val = new COptionDVParam(name, nDV_field, paramDV, FFDTag, design_variable);
  option_map.insert(pair<string, COptionBase *>(name, val));
}

void CConfig::addDVValueOption(const string& name, unsigned short* & nDVValue_field, su2double** & valueDV, unsigned short & nDV_field,  su2double** & paramDV,
                      unsigned short* & design_variable) {
  assert(option_map.find(name) == option_map.end());
  all_options.insert(pair<string, bool>(name, true));
  COptionBase* val = new COptionDVValue(name, nDVValue_field, valueDV, nDV_field, paramDV, design_variable);
  option_map.insert(pair<string, COptionBase *>(name, val));
}

void CConfig::addFFDDefOption(const string& name, unsigned short & nFFD_field, su2double** & coordFFD, string* & FFDTag) {
  assert(option_map.find(name) == option_map.end());
  all_options.insert(pair<string, bool>(name, true));
  COptionBase* val = new COptionFFDDef(name, nFFD_field, coordFFD, FFDTag);
  option_map.insert(pair<string, COptionBase *>(name, val));
}

void CConfig::addFFDDegreeOption(const string& name, unsigned short & nFFD_field, unsigned short** & degreeFFD) {
  assert(option_map.find(name) == option_map.end());
  all_options.insert(pair<string, bool>(name, true));
  COptionBase* val = new COptionFFDDegree(name, nFFD_field, degreeFFD);
  option_map.insert(pair<string, COptionBase *>(name, val));
}

void CConfig::addStringDoubleListOption(const string& name, unsigned short & list_size, string * & string_field,
                                        su2double* & double_field) {
  assert(option_map.find(name) == option_map.end());
  all_options.insert(pair<string, bool>(name, true));
  COptionBase* val = new COptionStringValuesList<su2double>(name, list_size, string_field, double_field);
  option_map.insert(pair<string, COptionBase *>(name, val));
}

void CConfig::addInletOption(const string& name, unsigned short & nMarker_Inlet, string * & Marker_Inlet,
                    su2double* & Ttotal, su2double* & Ptotal, su2double** & FlowDir) {
  assert(option_map.find(name) == option_map.end());
  all_options.insert(pair<string, bool>(name, true));
  COptionBase* val = new COptionInlet(name, nMarker_Inlet, Marker_Inlet, Ttotal, Ptotal, FlowDir);
  option_map.insert(pair<string, COptionBase *>(name, val));
}

void CConfig::addInletSpeciesOption(const string& name, unsigned short & nMarker_Inlet_Species,
                                    string * & Marker_Inlet_Species, su2double** & inlet_species_val,
                                    unsigned short & nSpecies_per_Inlet) {
  assert(option_map.find(name) == option_map.end());
  all_options.insert(pair<string, bool>(name, true));
  COptionBase* val = new COptionStringValuesList<su2double*>(name, nMarker_Inlet_Species, Marker_Inlet_Species,
                                                             inlet_species_val, nSpecies_per_Inlet);
  option_map.insert(pair<string, COptionBase *>(name, val));
}

void CConfig::addInletTurbOption(const string& name, unsigned short& nMarker_Inlet_Turb, string*& Marker_Inlet_Turb,
                                 su2double**& Turb_Properties_val, unsigned short& nTurb_Properties) {
  assert(option_map.find(name) == option_map.end());
  all_options.insert(pair<string, bool>(name, true));
  COptionBase* val = new COptionStringValuesList<su2double*>(name, nMarker_Inlet_Turb, Marker_Inlet_Turb,
                                                             Turb_Properties_val, nTurb_Properties);
  option_map.insert(pair<string, COptionBase*>(name, val));
}

template <class Tenum>
void CConfig::addRiemannOption(const string name, unsigned short & nMarker_Riemann, string * & Marker_Riemann, unsigned short* & option_field, const map<string, Tenum> & enum_map,
                               su2double* & var1, su2double* & var2, su2double** & FlowDir) {
  assert(option_map.find(name) == option_map.end());
  all_options.insert(pair<string, bool>(name, true));
  COptionBase* val = new COptionRiemann<Tenum>(name, nMarker_Riemann, Marker_Riemann, option_field, enum_map, var1, var2, FlowDir);
  option_map.insert(pair<string, COptionBase *>(name, val));
}

template <class Tenum>
void CConfig::addGilesOption(const string name, unsigned short & nMarker_Giles, string * & Marker_Giles, unsigned short* & option_field, const map<string, Tenum> & enum_map,
                             su2double* & var1, su2double* & var2, su2double** & FlowDir, su2double* & relaxfactor1, su2double* & relaxfactor2) {
  assert(option_map.find(name) == option_map.end());
  all_options.insert(pair<string, bool>(name, true));
  COptionBase* val = new COptionGiles<Tenum>(name, nMarker_Giles, Marker_Giles, option_field, enum_map, var1, var2, FlowDir, relaxfactor1, relaxfactor2);
  option_map.insert(pair<string, COptionBase *>(name, val));
}

void CConfig::addExhaustOption(const string& name, unsigned short & nMarker_Exhaust, string * & Marker_Exhaust,
                               su2double* & Ttotal, su2double* & Ptotal) {
  assert(option_map.find(name) == option_map.end());
  all_options.insert(pair<string, bool>(name, true));
  COptionBase* val = new COptionExhaust(name, nMarker_Exhaust, Marker_Exhaust, Ttotal, Ptotal);
  option_map.insert(pair<string, COptionBase *>(name, val));
}

void CConfig::addPeriodicOption(const string & name, unsigned short & nMarker_PerBound,
                                string* & Marker_PerBound, string* & Marker_PerDonor,
                                su2double** & RotCenter, su2double** & RotAngles, su2double** & Translation) {
  assert(option_map.find(name) == option_map.end());
  all_options.insert(pair<string, bool>(name, true));
  COptionBase* val = new COptionPeriodic(name, nMarker_PerBound, Marker_PerBound, Marker_PerDonor, RotCenter, RotAngles, Translation);
  option_map.insert(pair<string, COptionBase *>(name, val));
}

void CConfig::addTurboPerfOption(const string & name, unsigned short & nMarker_TurboPerf,
                                 string* & Marker_TurboBoundIn, string* & Marker_TurboBoundOut, string* & Marker_Turbomachinery) {
  assert(option_map.find(name) == option_map.end());
  all_options.insert(pair<string, bool>(name, true));
  COptionBase* val = new COptionTurboPerformance(name, nMarker_TurboPerf, Marker_TurboBoundIn, Marker_TurboBoundOut, Marker_Turbomachinery);
  option_map.insert(pair<string, COptionBase *>(name, val));
}

void CConfig::addActDiskOption(const string & name, unsigned short & nMarker_ActDiskInlet,
                               unsigned short & nMarker_ActDiskOutlet, string* & Marker_ActDiskInlet,
                               string* & Marker_ActDiskOutlet, su2double** & ActDisk_PressJump,
                               su2double** & ActDisk_TempJump, su2double** & ActDisk_Omega) {
  assert(option_map.find(name) == option_map.end());
  all_options.insert(pair<string, bool>(name, true));
  COptionBase* val = new COptionActDisk(name, nMarker_ActDiskInlet, nMarker_ActDiskOutlet, Marker_ActDiskInlet,
                                        Marker_ActDiskOutlet, ActDisk_PressJump, ActDisk_TempJump, ActDisk_Omega);
  option_map.insert(pair<string, COptionBase *>(name, val));
}

void CConfig::addActDiskBemOption(const string& name,
                                  unsigned short& nMarker_ActDiskBemInlet, unsigned short& nMarker_ActDiskBemOutlet,
                                  string*& Marker_ActDiskBemInlet, string*& Marker_ActDiskBemOutlet,
                                  su2double**& ActDiskBem_X, su2double**& ActDiskBem_Y, su2double**& ActDiskBem_Z) {
  assert(option_map.find(name) == option_map.end());
  all_options.insert(pair<string, bool>(name, true));
  COptionBase* val = new COptionActDisk(name,
                                        nMarker_ActDiskBemInlet, nMarker_ActDiskBemOutlet,
                                        Marker_ActDiskBemInlet, Marker_ActDiskBemOutlet,
                                        ActDiskBem_X, ActDiskBem_Y, ActDiskBem_Z);
  option_map.insert(pair<string, COptionBase *>(name, val));
}

void CConfig::addWallFunctionOption(const string &name, unsigned short &list_size, string* &string_field,
                                    WALL_FUNCTIONS* &val_Kind_WF, unsigned short** &val_IntInfo_WF,
                                    su2double** &val_DoubleInfo_WF) {
  assert(option_map.find(name) == option_map.end());
  all_options.insert(pair<string, bool>(name, true));
  COptionBase* val = new COptionWallFunction(name, list_size, string_field, val_Kind_WF,
                                             val_IntInfo_WF, val_DoubleInfo_WF);
  option_map.insert(pair<string, COptionBase *>(name, val));
}

void CConfig::addPythonOption(const string& name) {
  assert(option_map.find(name) == option_map.end());
  all_options.insert(pair<string, bool>(name, true));
  COptionBase* val = new COptionPython(name);
  option_map.insert(pair<string, COptionBase *>(name, val));
}

unsigned short CConfig::GetnZone(const string& val_mesh_filename, unsigned short val_format) {

  int nZone = 1; /* Default value if nothing is specified. */

  switch (val_format) {
    case SU2: {

      /*--- Local variables for reading the SU2 file. ---*/
      string text_line;
      ifstream mesh_file;

      /*--- Check if the mesh file can be opened for reading. ---*/
      mesh_file.open(val_mesh_filename.c_str(), ios::in);
      if (mesh_file.fail())
        SU2_MPI::Error(string("There is no geometry file called ") + val_mesh_filename,
                              CURRENT_FUNCTION);

      /*--- Read the SU2 mesh file until the zone data is reached or
            when it can be decided that it is not present. ---*/
      while( getline (mesh_file, text_line) ) {

        /*--- Search for the "NZONE" keyword to see if there are multiple Zones ---*/
        if(text_line.find ("NZONE=",0) != string::npos) {
          text_line.erase (0,6); nZone = atoi(text_line.c_str());
          break;
        }

        /*--- If one of the keywords IZONE, NELEM or NPOIN, NMARK is encountered,
              it can be assumed that the NZONE keyword is not present and the loop
              can be terminated. ---*/
        if(text_line.find ("IZONE=",0) != string::npos) break;
        if(text_line.find ("NELEM=",0) != string::npos) break;
        if(text_line.find ("NPOIN=",0) != string::npos) break;
        if(text_line.find ("NMARK=",0) != string::npos) break;
      }

      mesh_file.close();
      break;

    }

    case CGNS_GRID: {

#ifdef HAVE_CGNS

      /*--- Local variables which are needed when calling the CGNS mid-level API. ---*/

      int fn, nbases = 0, nzones = 0, file_type;
      int cell_dim = 0, phys_dim = 0;
      char basename[CGNS_STRING_SIZE];

      /*--- Check whether the supplied file is truly a CGNS file. ---*/

      if ( cg_is_cgns(val_mesh_filename.c_str(), &file_type) != CG_OK ) {
        SU2_MPI::Error(val_mesh_filename +
                       string(" was not found or is not a properly formatted CGNS file.\n") +
                       string("Note that SU2 expects unstructured CGNS files in ADF data format."),
                       CURRENT_FUNCTION);
      }

      /*--- Open the CGNS file for reading. The value of fn returned
       is the specific index number for this file and will be
       repeatedly used in the function calls. ---*/

      if (cg_open(val_mesh_filename.c_str(), CG_MODE_READ, &fn)) cg_error_exit();

      /*--- Get the number of databases. This is the highest node
       in the CGNS heirarchy. ---*/

      if (cg_nbases(fn, &nbases)) cg_error_exit();

      /*--- Check if there is more than one database. Throw an
       error if there is because this reader can currently
       only handle one database. ---*/

      if ( nbases > 1 ) {
        SU2_MPI::Error("CGNS reader currently incapable of handling more than 1 database." ,
                       CURRENT_FUNCTION);
      }

      /*--- Read the databases. Note that the indexing starts at 1. ---*/

      for ( int i = 1; i <= nbases; i++ ) {

        if (cg_base_read(fn, i, basename, &cell_dim, &phys_dim)) cg_error_exit();

        /*--- Get the number of zones for this base. ---*/

        if (cg_nzones(fn, i, &nzones)) cg_error_exit();

      }

      /*--- Close the CGNS file. ---*/

      if ( cg_close(fn) ) cg_error_exit();

      /*--- Set the number of zones as read from the CGNS file ---*/

      nZone = nzones;

#else
      SU2_MPI::Error(string(" SU2 built without CGNS support. \n") +
                     string(" To use CGNS, build SU2 accordingly."),
                     CURRENT_FUNCTION);
#endif

      break;
    }
    case RECTANGLE: {
      nZone = 1;
      break;
    }
    case BOX: {
      nZone = 1;
      break;
    }
  }

  return (unsigned short) nZone;

}

unsigned short CConfig::GetnDim(const string& val_mesh_filename, unsigned short val_format) {

  short nDim = -1;

  switch (val_format) {
    case SU2: {

      /*--- Local variables for reading the SU2 file. ---*/
      string text_line;
      ifstream mesh_file;

      /*--- Open grid file ---*/
      mesh_file.open(val_mesh_filename.c_str(), ios::in);
      if (mesh_file.fail()) {
        SU2_MPI::Error(string("The SU2 mesh file named ") + val_mesh_filename + string(" was not found."), CURRENT_FUNCTION);
      }

      /*--- Read the SU2 mesh file until the dimension data is reached
            or when it can be decided that it is not present. ---*/
      while( getline (mesh_file, text_line) ) {

        /*--- Search for the "NDIME" keyword to determine the number
              of dimensions.  ---*/
        if(text_line.find ("NDIME=",0) != string::npos) {
          text_line.erase (0,6); nDim = atoi(text_line.c_str());
          break;
        }

        /*--- If one of the keywords NELEM or NPOIN, NMARK is encountered,
              it can be assumed that the NZONE keyword is not present and
              the loop can be terminated. ---*/
        if(text_line.find ("NELEM=",0) != string::npos) break;
        if(text_line.find ("NPOIN=",0) != string::npos) break;
        if(text_line.find ("NMARK=",0) != string::npos) break;
      }

      mesh_file.close();

      /*--- Throw an error if the dimension was not found. ---*/
      if (nDim == -1) {
        SU2_MPI::Error(val_mesh_filename + string(" is not an SU2 mesh file or has the wrong format \n ('NDIME=' not found). Please check."),
                       CURRENT_FUNCTION);
      }

      break;
    }

    case CGNS_GRID: {

#ifdef HAVE_CGNS

      /*--- Local variables which are needed when calling the CGNS mid-level API. ---*/
      int fn, nbases, file_type;
      int cell_dim, phys_dim;
      char basename[CGNS_STRING_SIZE];

      /*--- Check whether the supplied file is truly a CGNS file. ---*/
      if ( cg_is_cgns(val_mesh_filename.c_str(), &file_type) != CG_OK ) {
        SU2_MPI::Error(val_mesh_filename +
                       string(" was not found or is not a properly formatted CGNS file.\n") +
                       string("Note that SU2 expects unstructured CGNS files in ADF data format."),
                       CURRENT_FUNCTION);
      }

      /*--- Open the CGNS file for reading. The value of fn returned
            is the specific index number for this file and will be
            repeatedly used in the function calls. ---*/
      if (cg_open(val_mesh_filename.c_str(), CG_MODE_READ, &fn) != CG_OK) cg_error_exit();

      /*--- Get the number of databases. This is the highest node
            in the CGNS heirarchy. ---*/
      if (cg_nbases(fn, &nbases) != CG_OK) cg_error_exit();

      /*--- Check if there is more than one database. Throw an
            error if there is because this reader can currently
            only handle one database. ---*/
      if ( nbases > 1 )
        SU2_MPI::Error("CGNS reader currently incapable of handling more than 1 database." ,
                       CURRENT_FUNCTION);

      /*--- Read the database. Note that the indexing starts at 1.
            Afterwards close the file again. ---*/
      if (cg_base_read(fn, 1, basename, &cell_dim, &phys_dim) != CG_OK) cg_error_exit();
      if (cg_close(fn) != CG_OK) cg_error_exit();

      /*--- Set the problem dimension as read from the CGNS file ---*/
      nDim = cell_dim;

#else
      SU2_MPI::Error(string(" SU2 built without CGNS support. \n") +
                     string(" To use CGNS, build SU2 accordingly."),
                     CURRENT_FUNCTION);
#endif

      break;
    }
    case RECTANGLE: {
      nDim = 2;
      break;
    }
    case BOX: {
      nDim = 3;
      break;
    }
  }

  /*--- After reading the mesh, assert that the dimension is equal to 2 or 3. ---*/
  assert((nDim == 2) || (nDim == 3));

  return (unsigned short) nDim;
}

void CConfig::SetPointersNull() {

  Marker_CfgFile_GeoEval      = nullptr;   Marker_All_GeoEval       = nullptr;
  Marker_CfgFile_Monitoring   = nullptr;   Marker_All_Monitoring    = nullptr;
  Marker_CfgFile_Designing    = nullptr;   Marker_All_Designing     = nullptr;
  Marker_CfgFile_Plotting     = nullptr;   Marker_All_Plotting      = nullptr;
  Marker_CfgFile_Analyze      = nullptr;   Marker_All_Analyze       = nullptr;
  Marker_CfgFile_DV           = nullptr;   Marker_All_DV            = nullptr;
  Marker_CfgFile_Moving       = nullptr;   Marker_All_Moving        = nullptr;
  Marker_CfgFile_PerBound     = nullptr;   Marker_All_PerBound      = nullptr;    Marker_PerBound   = nullptr;
  Marker_CfgFile_Turbomachinery = nullptr; Marker_All_Turbomachinery = nullptr;
  Marker_CfgFile_TurbomachineryFlag = nullptr; Marker_All_TurbomachineryFlag = nullptr;
  Marker_CfgFile_MixingPlaneInterface = nullptr; Marker_All_MixingPlaneInterface = nullptr;
  Marker_CfgFile_ZoneInterface = nullptr;
  Marker_CfgFile_Deform_Mesh   = nullptr;  Marker_All_Deform_Mesh   = nullptr;
  Marker_CfgFile_Deform_Mesh_Sym_Plane   = nullptr;  Marker_All_Deform_Mesh_Sym_Plane   = nullptr;
  Marker_CfgFile_Fluid_Load    = nullptr;  Marker_All_Fluid_Load    = nullptr;
  Marker_CfgFile_SobolevBC     = nullptr;  Marker_All_SobolevBC     = nullptr;

  Marker_CfgFile_Turbomachinery       = nullptr; Marker_All_Turbomachinery       = nullptr;
  Marker_CfgFile_TurbomachineryFlag   = nullptr; Marker_All_TurbomachineryFlag   = nullptr;
  Marker_CfgFile_MixingPlaneInterface = nullptr; Marker_All_MixingPlaneInterface = nullptr;

  Marker_CfgFile_PyCustom     = nullptr;   Marker_All_PyCustom      = nullptr;

  Marker_DV                   = nullptr;   Marker_Moving            = nullptr;    Marker_Monitoring = nullptr;
  Marker_Designing            = nullptr;   Marker_GeoEval           = nullptr;    Marker_Plotting   = nullptr;
  Marker_Analyze              = nullptr;   Marker_PyCustom          = nullptr;    Marker_WallFunctions        = nullptr;
  Marker_CfgFile_KindBC       = nullptr;   Marker_All_KindBC        = nullptr;    Marker_SobolevBC  = nullptr;
  Marker_StrongBC             = nullptr;

  Kind_WallFunctions       = nullptr;
  IntInfo_WallFunctions    = nullptr;
  DoubleInfo_WallFunctions = nullptr;

  Config_Filenames = nullptr;

  /*--- Marker Pointers ---*/

  Marker_Euler                = nullptr;    Marker_FarField             = nullptr;    Marker_Custom              = nullptr;
  Marker_SymWall              = nullptr;    Marker_PerBound             = nullptr;
  Marker_PerDonor             = nullptr;    Marker_NearFieldBound       = nullptr;    Marker_Inlet_Turb          = nullptr;
  Marker_Deform_Mesh          = nullptr;    Marker_Deform_Mesh_Sym_Plane= nullptr;    Marker_Fluid_Load          = nullptr;
  Marker_Inlet                = nullptr;    Marker_Outlet               = nullptr;    Marker_Inlet_Species       = nullptr;
  Marker_Supersonic_Inlet     = nullptr;    Marker_Supersonic_Outlet    = nullptr;    Marker_Smoluchowski_Maxwell= nullptr;
  Marker_Isothermal           = nullptr;    Marker_HeatFlux             = nullptr;    Marker_EngineInflow        = nullptr;
  Marker_Load                 = nullptr;    Marker_Disp_Dir             = nullptr;    Marker_RoughWall           = nullptr;
  Marker_EngineExhaust        = nullptr;    Marker_Displacement         = nullptr;    Marker_Load                = nullptr;
  Marker_Load_Dir             = nullptr;    Marker_Clamped             = nullptr;
  Marker_Internal             = nullptr;
  Marker_All_TagBound         = nullptr;    Marker_CfgFile_TagBound     = nullptr;    Marker_All_KindBC          = nullptr;
  Marker_CfgFile_KindBC       = nullptr;    Marker_All_SendRecv         = nullptr;    Marker_All_PerBound        = nullptr;
  Marker_ZoneInterface        = nullptr;    Marker_All_ZoneInterface    = nullptr;    Marker_Riemann             = nullptr;
  Marker_Fluid_InterfaceBound = nullptr;    Marker_CHTInterface         = nullptr;    Marker_Damper              = nullptr;
  Marker_Emissivity           = nullptr;    Marker_HeatTransfer         = nullptr;

    /*--- Boundary Condition settings ---*/

  Isothermal_Temperature = nullptr;    HeatTransfer_Coeff     = nullptr;    HeatTransfer_WallTemp  = nullptr;
  Heat_Flux              = nullptr;    Displ_Value            = nullptr;    Load_Value             = nullptr;
  Damper_Constant        = nullptr;    Wall_Emissivity        = nullptr;
  Roughness_Height       = nullptr;

  /*--- Inlet Outlet Boundary Condition settings ---*/

  Inlet_Ttotal    = nullptr;    Inlet_Ptotal      = nullptr;
  Inlet_FlowDir   = nullptr;    Inlet_Temperature = nullptr;    Inlet_Pressure = nullptr;
  Inlet_Velocity  = nullptr;
  Outlet_Pressure = nullptr;    Inlet_SpeciesVal  = nullptr;    Inlet_TurbVal = nullptr;

  /*--- Engine Boundary Condition settings ---*/

  Inflow_Pressure      = nullptr;    Inflow_MassFlow    = nullptr;    Inflow_ReverseMassFlow  = nullptr;
  Inflow_TotalPressure = nullptr;    Inflow_Temperature = nullptr;    Inflow_TotalTemperature = nullptr;
  Inflow_RamDrag       = nullptr;    Inflow_Force       = nullptr;    Inflow_Power            = nullptr;
  Inflow_Mach          = nullptr;

  Exhaust_Pressure        = nullptr;   Exhaust_Temperature        = nullptr;    Exhaust_MassFlow = nullptr;
  Exhaust_TotalPressure   = nullptr;   Exhaust_TotalTemperature   = nullptr;
  Exhaust_GrossThrust     = nullptr;   Exhaust_Force              = nullptr;
  Exhaust_Power           = nullptr;   Exhaust_Temperature_Target = nullptr;
  Exhaust_Pressure_Target = nullptr;

  Engine_Mach  = nullptr;    Engine_Force        = nullptr;
  Engine_Power = nullptr;    Engine_NetThrust    = nullptr;    Engine_GrossThrust = nullptr;
  Engine_Area  = nullptr;    EngineInflow_Target = nullptr;

  Exhaust_Temperature_Target  = nullptr;   Exhaust_Temperature     = nullptr;   Exhaust_Pressure      = nullptr;
  Exhaust_Pressure_Target     = nullptr;   Inlet_Ttotal            = nullptr;   Inlet_Ptotal          = nullptr;
  Inlet_FlowDir               = nullptr;   Inlet_Temperature       = nullptr;   Inlet_Pressure        = nullptr;
  Inlet_Velocity              = nullptr;   Inflow_Mach             = nullptr;   Inflow_Pressure       = nullptr;
  Outlet_Pressure             = nullptr;   Isothermal_Temperature  = nullptr;

  ElasticityMod = nullptr;
  PoissonRatio = nullptr;
  MaterialDensity = nullptr;
  MaterialThermalExpansion = nullptr;

  Load_Dir = nullptr;            Load_Dir_Value = nullptr;          Load_Dir_Multiplier = nullptr;
  Disp_Dir = nullptr;            Disp_Dir_Value = nullptr;          Disp_Dir_Multiplier = nullptr;
  Electric_Field_Mod = nullptr;  Electric_Field_Dir = nullptr;      RefNode_Displacement = nullptr;

  Electric_Constant = nullptr;

  /*--- Actuator Disk Boundary Condition settings ---*/

  ActDiskInlet_Pressure         = nullptr;    ActDiskInlet_TotalPressure = nullptr;    ActDiskInlet_Temperature = nullptr;
  ActDiskInlet_TotalTemperature = nullptr;    ActDiskInlet_MassFlow      = nullptr;    ActDiskInlet_RamDrag     = nullptr;
  ActDiskInlet_Force            = nullptr;    ActDiskInlet_Power         = nullptr;

  ActDiskOutlet_Pressure      = nullptr;
  ActDiskOutlet_TotalPressure = nullptr;   ActDiskOutlet_GrossThrust = nullptr;  ActDiskOutlet_Force            = nullptr;
  ActDiskOutlet_Power         = nullptr;   ActDiskOutlet_Temperature = nullptr;  ActDiskOutlet_TotalTemperature = nullptr;
  ActDiskOutlet_MassFlow      = nullptr;

  ActDiskOutlet_Thrust_BEM = nullptr;
  ActDiskOutlet_Torque_BEM = nullptr;

  ActDisk_DeltaPress      = nullptr;    ActDisk_DeltaTemp      = nullptr;
  ActDisk_TotalPressRatio = nullptr;    ActDisk_TotalTempRatio = nullptr;    ActDisk_StaticPressRatio = nullptr;
  ActDisk_StaticTempRatio = nullptr;    ActDisk_NetThrust      = nullptr;    ActDisk_GrossThrust      = nullptr;
  ActDisk_Power           = nullptr;    ActDisk_MassFlow       = nullptr;    ActDisk_Area             = nullptr;
  ActDisk_ReverseMassFlow = nullptr;    Surface_MassFlow        = nullptr;   Surface_Mach             = nullptr;
  Surface_Temperature      = nullptr;   Surface_Pressure         = nullptr;  Surface_Density          = nullptr;   Surface_Enthalpy          = nullptr;
  Surface_NormalVelocity   = nullptr;   Surface_TotalTemperature = nullptr;  Surface_TotalPressure    = nullptr;   Surface_PressureDrop    = nullptr;
  Surface_DC60             = nullptr;   Surface_IDC = nullptr;
  Surface_Species_Variance = nullptr;   Surface_Species_0 = nullptr;

  Outlet_MassFlow      = nullptr;       Outlet_Density      = nullptr;      Outlet_Area     = nullptr;

  Surface_Uniformity = nullptr; Surface_SecondaryStrength = nullptr; Surface_SecondOverUniform = nullptr;
  Surface_MomentumDistortion = nullptr;

  Surface_IDC_Mach        = nullptr;    Surface_IDR            = nullptr;    ActDisk_Mach             = nullptr;
  ActDisk_Force           = nullptr;    ActDisk_BCThrust       = nullptr;    ActDisk_BCThrust_Old     = nullptr;

  /*--- Miscellaneous/unsorted ---*/

  Aeroelastic_plunge  = nullptr;
  Aeroelastic_pitch   = nullptr;

  CFL_AdaptParam      = nullptr;
  CFL                 = nullptr;
  PlaneTag            = nullptr;
  ParamDV             = nullptr;
  DV_Value            = nullptr;
  Design_Variable     = nullptr;

  TimeDOFsADER_DG           = nullptr;
  TimeIntegrationADER_DG    = nullptr;
  WeightsIntegrationADER_DG = nullptr;
  RK_Alpha_Step             = nullptr;
  MG_CorrecSmooth           = nullptr;
  MG_PreSmooth              = nullptr;
  MG_PostSmooth             = nullptr;
  Int_Coeffs                = nullptr;

  Kind_Inc_Inlet = nullptr;
  Kind_Inc_Outlet = nullptr;

  Kind_ObjFunc   = nullptr;

  Weight_ObjFunc = nullptr;

  /*--- Species solver pointers. ---*/

  Species_Init           = nullptr;
  Species_Clipping_Min   = nullptr;
  Species_Clipping_Max   = nullptr;
  spark_reaction_rates   = nullptr;

  /*--- Moving mesh pointers ---*/

  nKind_SurfaceMovement = 0;
  Kind_SurfaceMovement = nullptr;
  LocationStations   = nullptr;
  MarkerMotion_Origin     = nullptr;
  MarkerTranslation_Rate  = nullptr;
  MarkerRotation_Rate     = nullptr;
  MarkerPitching_Omega    = nullptr;
  MarkerPitching_Ampl     = nullptr;
  MarkerPitching_Phase    = nullptr;
  MarkerPlunging_Omega    = nullptr;
  MarkerPlunging_Ampl     = nullptr;
  RefOriginMoment_X   = nullptr;    RefOriginMoment_Y   = nullptr;    RefOriginMoment_Z   = nullptr;
  MoveMotion_Origin   = nullptr;

  /*--- Periodic BC pointers. ---*/

  Periodic_Translation= nullptr;    Periodic_RotAngles  = nullptr;    Periodic_RotCenter  = nullptr;

  /* Harmonic Balance Frequency pointer */

  Omega_HB = nullptr;

  /*--- Initialize some default arrays to NULL. ---*/

  Riemann_FlowDir       = nullptr;
  Giles_FlowDir         = nullptr;
  CoordFFDBox           = nullptr;
  DegreeFFDBox          = nullptr;
  FFDTag                = nullptr;
  nDV_Value             = nullptr;
  TagFFDBox             = nullptr;

  Kind_Data_Riemann        = nullptr;
  Riemann_Var1             = nullptr;
  Riemann_Var2             = nullptr;
  Kind_Data_Giles          = nullptr;
  Giles_Var1               = nullptr;
  Giles_Var2               = nullptr;
  RelaxFactorAverage       = nullptr;
  RelaxFactorFourier       = nullptr;
  nSpan_iZones             = nullptr;
  Kind_TurboMachinery      = nullptr;

  Marker_MixingPlaneInterface  = nullptr;
  Marker_TurboBoundIn          = nullptr;
  Marker_TurboBoundOut         = nullptr;
  Marker_Turbomachinery        = nullptr;
  Marker_Giles                 = nullptr;
  Marker_Shroud                = nullptr;

  nBlades                      = nullptr;
  FreeStreamTurboNormal        = nullptr;

  top_optim_kernels       = nullptr;
  top_optim_kernel_params = nullptr;
  top_optim_filter_radius = nullptr;

  ScreenOutput = nullptr;
  HistoryOutput = nullptr;
  VolumeOutput = nullptr;
  VolumeOutputFiles = nullptr;
  VolumeOutputFrequencies = nullptr;
  ConvField = nullptr;

  /*--- Variable initialization ---*/

  TimeIter   = 0;
  InnerIter  = 0;
  nIntCoeffs = 0;
  OuterIter  = 0;

  AoA_Offset = 0;
  AoS_Offset = 0;

  nMarker_PerBound = 0;

  Aeroelastic_Simulation = false;

  nSpanMaxAllZones = 1;

  Restart_Bandwidth_Agg = 0.0;

  Mesh_Box_Size = nullptr;

  Time_Ref = 1.0;

  Delta_UnstTime = 0.0;
  Delta_UnstTimeND = 0.0;
  Total_UnstTime = 0.0;
  Total_UnstTimeND = 0.0;

  Kind_TimeNumScheme = EULER_IMPLICIT;

}

void CConfig::SetConfig_Options() {

  // This config file is parsed by a number of programs to make it easy to write SU2
  // wrapper scripts (in python, go, etc.) so please do
  // the best you can to follow the established format. It's very hard to parse c++ code
  // and none of us that write the parsers want to write a full c++ interpreter. Please
  // play nice with the existing format so that you don't break the existing scripts.

  /* BEGIN_CONFIG_OPTIONS */

  /*!\par CONFIG_CATEGORY: Problem Definition \ingroup Config */
  /*--- Options related to problem definition and partitioning ---*/

  /*!\brief SOLVER \n DESCRIPTION: Type of solver \n Options: see \link Solver_Map \endlink \n DEFAULT: NONE \ingroup Config*/
  addEnumOption("SOLVER", Kind_Solver, Solver_Map, MAIN_SOLVER::NONE);
  /*!\brief MULTIZONE \n DESCRIPTION: Enable multizone mode \ingroup Config*/
  addBoolOption("MULTIZONE", Multizone_Problem, NO);
  /*!\brief PHYSICAL_PROBLEM \n DESCRIPTION: Physical governing equations \n Options: see \link Solver_Map \endlink \n DEFAULT: NONE \ingroup Config*/
  addEnumOption("MULTIZONE_SOLVER", Kind_MZSolver, Multizone_Map, ENUM_MULTIZONE::MZ_BLOCK_GAUSS_SEIDEL);
#ifdef CODI_REVERSE_TYPE
  const bool discAdjDefault = true;
#else
  const bool discAdjDefault = false;
#endif
  /*!\brief MATH_PROBLEM  \n DESCRIPTION: Mathematical problem \n  Options: DIRECT, ADJOINT \ingroup Config*/
  addMathProblemOption("MATH_PROBLEM", ContinuousAdjoint, false, DiscreteAdjoint, discAdjDefault, Restart_Flow, discAdjDefault);
  /*!\brief KIND_TURB_MODEL \n DESCRIPTION: Specify turbulence model \n Options: see \link Turb_Model_Map \endlink \n DEFAULT: NONE \ingroup Config*/
  addEnumOption("KIND_TURB_MODEL", Kind_Turb_Model, Turb_Model_Map, TURB_MODEL::NONE);
  /*!\brief SST_OPTIONS \n DESCRIPTION: Specify SST turbulence model options/corrections. \n Options: see \link SST_Options_Map \endlink \n DEFAULT: NONE \ingroup Config*/
  addEnumListOption("SST_OPTIONS", nSST_Options, SST_Options, SST_Options_Map);
  /*!\brief SST_OPTIONS \n DESCRIPTION: Specify SA turbulence model options/corrections. \n Options: see \link SA_Options_Map \endlink \n DEFAULT: NONE \ingroup Config*/
  addEnumListOption("SA_OPTIONS", nSA_Options, SA_Options, SA_Options_Map);

  /*!\brief KIND_TRANS_MODEL \n DESCRIPTION: Specify transition model OPTIONS: see \link Trans_Model_Map \endlink \n DEFAULT: NONE \ingroup Config*/
  addEnumOption("KIND_TRANS_MODEL", Kind_Trans_Model, Trans_Model_Map, TURB_TRANS_MODEL::NONE);
  /*!\brief SST_OPTIONS \n DESCRIPTION: Specify LM transition model options/correlations. \n Options: see \link LM_Options_Map \endlink \n DEFAULT: NONE \ingroup Config*/
  addEnumListOption("LM_OPTIONS", nLM_Options, LM_Options, LM_Options_Map);
  /*!\brief HROUGHNESS \n DESCRIPTION: Value of RMS roughness for transition model \n DEFAULT: 1E-6 \ingroup Config*/
  addDoubleOption("HROUGHNESS", hRoughness, 1e-6);

  /*!\brief KIND_SCALAR_MODEL \n DESCRIPTION: Specify scalar transport model \n Options: see \link Scalar_Model_Map \endlink \n DEFAULT: NONE \ingroup Config*/
  addEnumOption("KIND_SCALAR_MODEL", Kind_Species_Model, Species_Model_Map, SPECIES_MODEL::NONE);

  /*!\brief KIND_SGS_MODEL \n DESCRIPTION: Specify subgrid scale model OPTIONS: see \link SGS_Model_Map \endlink \n DEFAULT: NONE \ingroup Config*/
  addEnumOption("KIND_SGS_MODEL", Kind_SGS_Model, SGS_Model_Map, TURB_SGS_MODEL::NONE);

  /*!\brief KIND_FEM_DG_SHOCK \n DESCRIPTION: Specify shock capturing method for DG OPTIONS: see \link ShockCapturingDG_Map \endlink \n DEFAULT: NONE \ingroup Config*/
  addEnumOption("KIND_FEM_DG_SHOCK", Kind_FEM_Shock_Capturing_DG, ShockCapturingDG_Map, FEM_SHOCK_CAPTURING_DG::NONE);

  /*!\brief KIND_VERIFICATION_SOLUTION \n DESCRIPTION: Specify the verification solution OPTIONS: see \link Verification_Solution_Map \endlink \n DEFAULT: NO_VERIFICATION_SOLUTION \ingroup Config*/
  addEnumOption("KIND_VERIFICATION_SOLUTION", Kind_Verification_Solution, Verification_Solution_Map, VERIFICATION_SOLUTION::NONE);

  /*!\brief KIND_MATRIX_COLORING \n DESCRIPTION: Specify the method for matrix coloring for Jacobian computations OPTIONS: see \link MatrixColoring_Map \endlink \n DEFAULT GREEDY_COLORING \ingroup Config*/
  addEnumOption("KIND_MATRIX_COLORING", Kind_Matrix_Coloring, MatrixColoring_Map, GREEDY_COLORING);

  /*!\brief WEAKLY_COUPLED_HEAT_EQUATION \n DESCRIPTION: Enable heat equation for incompressible flows. \ingroup Config*/
  addBoolOption("WEAKLY_COUPLED_HEAT_EQUATION", Weakly_Coupled_Heat, NO);

  /*\brief AXISYMMETRIC \n DESCRIPTION: Axisymmetric simulation \n DEFAULT: false \ingroup Config */
  addBoolOption("AXISYMMETRIC", Axisymmetric, false);
  /* DESCRIPTION: Add the gravity force */
  addBoolOption("GRAVITY_FORCE", GravityForce, false);
  /* DESCRIPTION: Add the Vorticity Confinement term*/
  addBoolOption("VORTICITY_CONFINEMENT", VorticityConfinement, false);
  /* DESCRIPTION: Apply a body force as a source term (NO, YES) */
  addBoolOption("BODY_FORCE", Body_Force, false);
  body_force[0] = 0.0; body_force[1] = 0.0; body_force[2] = 0.0;
  /* DESCRIPTION: Vector of body force values (BodyForce_X, BodyForce_Y, BodyForce_Z) */
  addDoubleArrayOption("BODY_FORCE_VECTOR", 3, body_force);

  /* DESCRIPTION: Apply a body force as a source term for periodic boundary conditions \n Options: NONE, PRESSURE_DROP, MASSFLOW \n DEFAULT: NONE \ingroup Config */
  addEnumOption("KIND_STREAMWISE_PERIODIC", Kind_Streamwise_Periodic, Streamwise_Periodic_Map, ENUM_STREAMWISE_PERIODIC::NONE);
  /* DESCRIPTION: Use real periodicity for temperature \n Options: NO, YES \n DEFAULT: NO \ingroup Config */
  addBoolOption("STREAMWISE_PERIODIC_TEMPERATURE", Streamwise_Periodic_Temperature, false);
  /* DESCRIPTION: Heatflux boundary at streamwise periodic 'outlet', choose heat [W] such that net domain heatflux is zero. Only active if STREAMWISE_PERIODIC_TEMPERATURE is active. \n DEFAULT: 0.0 \ingroup Config */
  addDoubleOption("STREAMWISE_PERIODIC_OUTLET_HEAT", Streamwise_Periodic_OutletHeat, 0.0);
  /* DESCRIPTION: Delta pressure [Pa] on which basis body force will be computed, serves as initial value if MASSFLOW is chosen. \n DEFAULT: 1.0 \ingroup Config */
  addDoubleOption("STREAMWISE_PERIODIC_PRESSURE_DROP", Streamwise_Periodic_PressureDrop, 1.0);
  /* DESCRIPTION: Target Massflow [kg/s], Delta P will be adapted until m_dot is met. \n DEFAULT: 0.0 \ingroup Config  */
  addDoubleOption("STREAMWISE_PERIODIC_MASSFLOW", Streamwise_Periodic_TargetMassFlow, 0.0);

  /*!\brief RESTART_SOL \n DESCRIPTION: Restart solution from native solution file \n Options: NO, YES \ingroup Config */
  addBoolOption("RESTART_SOL", Restart, false);
  /*!\brief WRT_RESTART_COMPACT \n DESCRIPTION: Minimize the size of restart files \n Options: NO, YES \ingroup Config */
  addBoolOption("WRT_RESTART_COMPACT", Wrt_Restart_Compact, true);
  /*!\brief BINARY_RESTART \n DESCRIPTION: Read binary SU2 native restart files. \n Options: YES, NO \ingroup Config */
  addBoolOption("READ_BINARY_RESTART", Read_Binary_Restart, true);
  /*!\brief WRT_RESTART_OVERWRITE \n DESCRIPTION: overwrite restart files or append iteration number. \n Options: YES, NO \ingroup Config */
  addBoolOption("WRT_RESTART_OVERWRITE", Wrt_Restart_Overwrite, true);
  /*!\brief WRT_SURFACE_OVERWRITE \n DESCRIPTION: overwrite visualisation files or append iteration number. \n Options: YES, NO \ingroup Config */
  addBoolOption("WRT_SURFACE_OVERWRITE", Wrt_Surface_Overwrite, true);
  /*!\brief WRT_VOLUME_OVERWRITE \n DESCRIPTION: overwrite visualisation files or append iteration number. \n Options: YES, NO \ingroup Config */
  addBoolOption("WRT_VOLUME_OVERWRITE", Wrt_Volume_Overwrite, true);
  /*!\brief SYSTEM_MEASUREMENTS \n DESCRIPTION: System of measurements \n OPTIONS: see \link Measurements_Map \endlink \n DEFAULT: SI \ingroup Config*/
  addEnumOption("SYSTEM_MEASUREMENTS", SystemMeasurements, Measurements_Map, SI);

  /*!\par CONFIG_CATEGORY: FluidModel \ingroup Config*/
  /*!\brief FLUID_MODEL \n DESCRIPTION: Fluid model \n OPTIONS: See \link FluidModel_Map \endlink \n DEFAULT: STANDARD_AIR \ingroup Config*/
  addEnumOption("FLUID_MODEL", Kind_FluidModel, FluidModel_Map, STANDARD_AIR);
  /*!\brief FLUID_NAME \n DESCRIPTION: Fluid name \n OPTIONS: see coolprop homepage \n DEFAULT: nitrogen \ingroup Config*/
  addStringOption("FLUID_NAME", FluidName, string("nitrogen"));

  /*!\par CONFIG_CATEGORY: Data-driven fluid model parameters \ingroup Config*/
  /*!\brief INTERPOLATION_METHOD \n DESCRIPTION: Interpolation method used to determine the thermodynamic state of the fluid. \n OPTIONS: See \link DataDrivenMethod_Map \endlink DEFAULT: MLP \ingroup Config*/
  addEnumOption("INTERPOLATION_METHOD",Kind_DataDriven_Method, DataDrivenMethod_Map, ENUM_DATADRIVEN_METHOD::LUT);
  /*!\brief FILENAME_INTERPOLATOR \n DESCRIPTION: Input file for the interpolation method. \n \ingroup Config*/
  addStringListOption("FILENAMES_INTERPOLATOR", n_Datadriven_files, DataDriven_Method_FileNames);
  /*!\brief DATADRIVEN_NEWTON_RELAXATION \n DESCRIPTION: Relaxation factor for Newton solvers in data-driven fluid model. \n \ingroup Config*/
  addDoubleOption("DATADRIVEN_NEWTON_RELAXATION", DataDriven_Relaxation_Factor, 0.05);

  /*!\brief CONFINEMENT_PARAM \n DESCRIPTION: Input Confinement Parameter for Vorticity Confinement*/
  addDoubleOption("CONFINEMENT_PARAM", Confinement_Param, 0.0);

  /*!\par CONFIG_CATEGORY: Freestream Conditions \ingroup Config*/
  /*--- Options related to freestream specification ---*/

  /*!\brief GAS_CONSTANT \n DESCRIPTION: Specific gas constant (287.058 J/kg*K (air), only for compressible flows) \ingroup Config*/
  addDoubleOption("GAS_CONSTANT", Gas_Constant, 287.058);
  /*!\brief GAMMA_VALUE  \n DESCRIPTION: Ratio of specific heats (1.4 (air), only for compressible flows) \ingroup Config*/
  addDoubleOption("GAMMA_VALUE", Gamma, 1.4);
  /*!\brief THERMODYNAMIC_PRESSURE  \n DESCRIPTION: Thermodynamics(operating) Pressure (101325 Pa), only for incompressible flows) \ingroup Config*/
  addDoubleOption("THERMODYNAMIC_PRESSURE", Pressure_Thermodynamic, 101325.0);
  /*!\brief CP_VALUE  \n DESCRIPTION: Specific heat at constant pressure, Cp (1004.703 J/kg*K (air), constant density incompressible fluids only) \ingroup Config*/
  addDoubleListOption("SPECIFIC_HEAT_CP", nSpecific_Heat_Cp, Specific_Heat_Cp);
  /*!\brief THERMAL_EXPANSION_COEFF  \n DESCRIPTION: Thermal expansion coefficient (0.00347 K^-1 (air), used for Boussinesq approximation for liquids/non-ideal gases) \ingroup Config*/
  addDoubleOption("THERMAL_EXPANSION_COEFF", Thermal_Expansion_Coeff, 0.00347);
  /*!\brief MOLECULAR_WEIGHT \n DESCRIPTION: Molecular weight for an incompressible ideal gas (28.96 g/mol (air) default) \ingroup Config*/
  addDoubleListOption("MOLECULAR_WEIGHT", nMolecular_Weight, Molecular_Weight);

  ///* DESCRIPTION: Specify if Mutation++ library is used */
  /*--- Reading gas model as string or integer depending on TC library used. ---*/
  /* DESCRIPTION: Specify chemical model for multi-species simulations - read by Mutation++ library*/
  addStringOption("GAS_MODEL", GasModel, string("N2"));
  /* DESCRIPTION: Specify transport coefficient model for multi-species simulations */
  addEnumOption("TRANSPORT_COEFF_MODEL", Kind_TransCoeffModel, TransCoeffModel_Map, TRANSCOEFFMODEL::WILKE);
  /* DESCRIPTION: Specify mass fraction of each species */
  addDoubleListOption("GAS_COMPOSITION", nSpecies, Gas_Composition);
  /* DESCRIPTION: Specify mass fraction of each species for NEMO inlet*/
  addDoubleListOption("INLET_GAS_COMPOSITION", nSpecies_inlet, Inlet_MassFrac);
  /*!\brief INLET_TEMPERATURE_VE \n DESCRIPTION: NEMO inlet temperature_ve (K), if left 0 K, set to Ttr value \ingroup Config*/
  addDoubleOption("INLET_TEMPERATURE_VE", Inlet_Temperature_ve, 0.0);
  /* DESCRIPTION: Specify if mixture is frozen */
  addBoolOption("FROZEN_MIXTURE", frozen, false);
  /* DESCRIPTION: Specify if there is ionization */
  addBoolOption("IONIZATION", ionization, false);
  /* DESCRIPTION: Specify if there is VT transfer residual limiting */
  addBoolOption("VT_RESIDUAL_LIMITING", vt_transfer_res_limit, false);
  /* DESCRIPTION: List of catalytic walls */
  addStringListOption("CATALYTIC_WALL", nWall_Catalytic, Wall_Catalytic);
  /* DESCRIPTION: Specfify super-catalytic wall */
  addBoolOption("SUPERCATALYTIC_WALL", Supercatalytic_Wall, false);
  /* DESCRIPTION: Wall mass fractions for supercatalytic case */
  addDoubleListOption("SUPERCATALYTIC_WALL_COMPOSITION", nSpecies_Cat_Wall, Supercatalytic_Wall_Composition);
  /* DESCRIPTION: Specfify catalytic efficiency of wall if using gamma model */
  addDoubleOption("CATALYTIC_EFFICIENCY", CatalyticEfficiency, 1.0);
  /*!\brief MARKER_MONITORING\n DESCRIPTION: Marker(s) of the surface where evaluate the non-dimensional coefficients \ingroup Config*/

  /*--- Options related to VAN der WAALS MODEL and PENG ROBINSON ---*/

  /* DESCRIPTION: Critical Temperature, default value for AIR */
  addDoubleOption("CRITICAL_TEMPERATURE", Temperature_Critical, 131.00);
  /* DESCRIPTION: Critical Pressure, default value for MDM */
  addDoubleOption("CRITICAL_PRESSURE", Pressure_Critical, 3588550.0);
  /* DESCRIPTION: Critical Density, default value for MDM */
  addDoubleOption("CRITICAL_DENSITY", Density_Critical, 263.0);

  /*--- Options related to VAN der WAALS MODEL and PENG ROBINSON ---*/
  /* DESCRIPTION: Critical Density, default value for MDM */
   addDoubleOption("ACENTRIC_FACTOR", Acentric_Factor, 0.035);

   /*--- Options related to Viscosity Model ---*/
  /*!\brief VISCOSITY_MODEL \n DESCRIPTION: model of the viscosity \n OPTIONS: See \link ViscosityModel_Map \endlink \n DEFAULT: SUTHERLAND \ingroup Config*/
  addEnumOption("VISCOSITY_MODEL", Kind_ViscosityModel, ViscosityModel_Map, VISCOSITYMODEL::SUTHERLAND);

  /*--- Options related to Constant Viscosity Model ---*/

  /* DESCRIPTION: default value for AIR */
  addDoubleListOption("MU_CONSTANT", nMu_Constant, Mu_Constant);

  /*--- Options related to Sutherland Viscosity Model ---*/

  /* DESCRIPTION: Sutherland Viscosity Ref default value for AIR SI */
  addDoubleListOption("MU_REF", nMu_Ref, Mu_Ref);
  /* DESCRIPTION: Sutherland Temperature Ref, default value for AIR SI */
  addDoubleListOption("MU_T_REF", nMu_Temperature_Ref, Mu_Temperature_Ref);
  /* DESCRIPTION: Sutherland constant, default value for AIR SI */
  addDoubleListOption("SUTHERLAND_CONSTANT", nMu_S, Mu_S);

  /*--- Options related to Viscosity Model ---*/
  /*!\brief MIXINGVISCOSITY_MODEL \n DESCRIPTION: Mixing model of the viscosity \n OPTIONS: See \link ViscosityModel_Map \endlink \n DEFAULT: DAVIDSON \ingroup Config*/
  addEnumOption("MIXING_VISCOSITY_MODEL", Kind_MixingViscosityModel, MixingViscosityModel_Map, MIXINGVISCOSITYMODEL::DAVIDSON);

  /*--- Options related to Thermal Conductivity Model ---*/

  addEnumOption("CONDUCTIVITY_MODEL", Kind_ConductivityModel, ConductivityModel_Map, CONDUCTIVITYMODEL::CONSTANT_PRANDTL);

  /* DESCRIPTION: Definition of the turbulent thermal conductivity model (CONSTANT_PRANDTL_TURB (default), NONE). */
  addEnumOption("TURBULENT_CONDUCTIVITY_MODEL", Kind_ConductivityModel_Turb, TurbConductivityModel_Map, CONDUCTIVITYMODEL_TURB::CONSTANT_PRANDTL);

 /*--- Options related to Constant Thermal Conductivity Model ---*/

 /* DESCRIPTION: default value for AIR */
  addDoubleListOption("THERMAL_CONDUCTIVITY_CONSTANT", nThermal_Conductivity_Constant , Thermal_Conductivity_Constant);

  /*--- Options related to temperature polynomial coefficients for fluid models. ---*/

  /* DESCRIPTION: Definition of the temperature polynomial coefficients for specific heat Cp. */
  addDoubleArrayOption("CP_POLYCOEFFS", N_POLY_COEFFS, cp_polycoeffs.data());
  /* DESCRIPTION: Definition of the temperature polynomial coefficients for specific heat Cp. */
  addDoubleArrayOption("MU_POLYCOEFFS", N_POLY_COEFFS, mu_polycoeffs.data());
  /* DESCRIPTION: Definition of the temperature polynomial coefficients for specific heat Cp. */
  addDoubleArrayOption("KT_POLYCOEFFS", N_POLY_COEFFS, kt_polycoeffs.data());

  /*!\brief REYNOLDS_NUMBER \n DESCRIPTION: Reynolds number (non-dimensional, based on the free-stream values). Needed for viscous solvers. For incompressible solvers the Reynolds length will always be 1.0 \n DEFAULT: 0.0 \ingroup Config */
  addDoubleOption("REYNOLDS_NUMBER", Reynolds, 0.0);
  /*!\brief REYNOLDS_LENGTH \n DESCRIPTION: Reynolds length (1 m by default). Used for compressible solver: incompressible solver will use 1.0. \ingroup Config */
  addDoubleOption("REYNOLDS_LENGTH", Length_Reynolds, 1.0);
  /*!\brief PRANDTL_LAM \n DESCRIPTION: Laminar Prandtl number (0.72 (air), only for compressible flows) \n DEFAULT: 0.72 \ingroup Config*/
  addDoubleListOption("PRANDTL_LAM", nPrandtl_Lam , Prandtl_Lam);
  /*!\brief PRANDTL_TURB \n DESCRIPTION: Turbulent Prandtl number (0.9 (air), only for compressible flows) \n DEFAULT 0.90 \ingroup Config*/
  addDoubleListOption("PRANDTL_TURB", nPrandtl_Turb , Prandtl_Turb);

  /*--- Options related to wall models. ---*/

  /*!\brief WALLMODEL_KAPPA \n DESCRIPTION: von Karman constant used for the wall model \n DEFAULT 0.41 \ingroup Config*/
  addDoubleOption("WALLMODEL_KAPPA", wallModel_Kappa, 0.41);
  /*!\brief WALLMODEL_MAXITER \n DESCRIPTION: Max iterations used for the wall model \n DEFAULT 200 \ingroup Config*/
  addUnsignedShortOption("WALLMODEL_MAXITER", wallModel_MaxIter, 200);
  /*!\brief WALLMODEL_RELFAC \n DESCRIPTION: Relaxation factor used for the wall model \n DEFAULT 0.5 \ingroup Config*/
  addDoubleOption("WALLMODEL_RELFAC", wallModel_RelFac, 0.5);
  /*!\brief WALLMODEL_MINYPLUS \n DESCRIPTION: lower limit for Y+ used for the wall model \n DEFAULT 5.0 \ingroup Config*/
  addDoubleOption("WALLMODEL_MINYPLUS", wallModel_MinYplus, 5.0);
  /*!\brief WALLMODEL_B \n DESCRIPTION: constant B used for the wall model \n DEFAULT 5.5 \ingroup Config*/
  addDoubleOption("WALLMODEL_B", wallModel_B, 5.5);

  /*!\brief BULK_MODULUS \n DESCRIPTION: Value of the Bulk Modulus  \n DEFAULT 1.42E5 \ingroup Config*/
  addDoubleOption("BULK_MODULUS", Bulk_Modulus, 1.42E5);
  /* DESCRIPTION: Epsilon^2 multipier in Beta calculation for incompressible preconditioner.  */
  addDoubleOption("BETA_FACTOR", Beta_Factor, 4.1);
  /*!\brief MACH_NUMBER  \n DESCRIPTION:  Mach number (non-dimensional, based on the free-stream values). 0.0 by default \ingroup Config*/
  addDoubleOption("MACH_NUMBER", Mach, 0.0);
  /*!\brief INIT_OPTION \n DESCRIPTION: Init option to choose between Reynolds or thermodynamics quantities for initializing the solution \n OPTIONS: see \link InitOption_Map \endlink \n DEFAULT REYNOLDS \ingroup Config*/
  addEnumOption("INIT_OPTION", Kind_InitOption, InitOption_Map, REYNOLDS);
  /* DESCRIPTION: Free-stream option to choose between density and temperature for initializing the solution */
  addEnumOption("FREESTREAM_OPTION", Kind_FreeStreamOption, FreeStreamOption_Map, FREESTREAM_OPTION::TEMPERATURE_FS);
  /*!\brief FREESTREAM_PRESSURE\n DESCRIPTION: Free-stream pressure (101325.0 N/m^2 by default) \ingroup Config*/
  addDoubleOption("FREESTREAM_PRESSURE", Pressure_FreeStream, 101325.0);
  /*!\brief FREESTREAM_DENSITY\n DESCRIPTION: Free-stream density (1.2886 Kg/m^3 (air), 998.2 Kg/m^3 (water)) \n DEFAULT -1.0 (calculated from others) \ingroup Config*/
  addDoubleOption("FREESTREAM_DENSITY", Density_FreeStream, -1.0);
  /*!\brief FREESTREAM_TEMPERATURE\n DESCRIPTION: Free-stream temperature (288.15 K by default) \ingroup Config*/
  addDoubleOption("FREESTREAM_TEMPERATURE", Temperature_FreeStream, 288.15);
  /*!\brief FREESTREAM_TEMPERATURE_VE\n DESCRIPTION: Free-stream vibrational-electronic temperature (288.15 K by default) \ingroup Config*/
  addDoubleOption("FREESTREAM_TEMPERATURE_VE", Temperature_ve_FreeStream, 288.15);


  /*--- Options related to incompressible flow solver ---*/

  /* DESCRIPTION: Option to choose the density model used in the incompressible flow solver. */
  addEnumOption("INC_DENSITY_MODEL", Kind_DensityModel, DensityModel_Map, INC_DENSITYMODEL::CONSTANT);
    /*!\brief ENERGY_EQUATION \n DESCRIPTION: Solve the energy equation in the incompressible flow solver. \ingroup Config*/
  addBoolOption("INC_ENERGY_EQUATION", Energy_Equation, false);
  /*!\brief INC_DENSITY_REF \n DESCRIPTION: Reference density for incompressible flows  \ingroup Config*/
  addDoubleOption("INC_DENSITY_REF", Inc_Density_Ref, 1.0);
  /*!\brief INC_VELOCITY_REF \n DESCRIPTION: Reference velocity for incompressible flows (1.0 by default) \ingroup Config*/
  addDoubleOption("INC_VELOCITY_REF", Inc_Velocity_Ref, 1.0);
  /*!\brief INC_TEMPERATURE_REF \n DESCRIPTION: Reference temperature for incompressible flows with the energy equation (1.0 by default) \ingroup Config*/
  addDoubleOption("INC_TEMPERATURE_REF", Inc_Temperature_Ref, 1.0);
  /*!\brief INC_DENSITY_INIT \n DESCRIPTION: Initial density for incompressible flows (1.2886 kg/m^3 by default) \ingroup Config*/
  addDoubleOption("INC_DENSITY_INIT", Inc_Density_Init, 1.2886);
  /*!\brief INC_VELOCITY_INIT \n DESCRIPTION: Initial velocity for incompressible flows (1.0,0,0 m/s by default) \ingroup Config*/
  vel_init[0] = 1.0; vel_init[1] = 0.0; vel_init[2] = 0.0;
  addDoubleArrayOption("INC_VELOCITY_INIT", 3, vel_init);
  /*!\brief INC_TEMPERATURE_INIT \n DESCRIPTION: Initial temperature for incompressible flows with the energy equation (288.15 K by default) \ingroup Config*/
  addDoubleOption("INC_TEMPERATURE_INIT", Inc_Temperature_Init, 288.15);
  /*!\brief INC_NONDIM \n DESCRIPTION: Non-dimensionalization scheme for incompressible flows. \ingroup Config*/
  addEnumOption("INC_NONDIM", Ref_Inc_NonDim, NonDim_Map, INITIAL_VALUES);
    /*!\brief INC_INLET_USENORMAL \n DESCRIPTION: Use the local boundary normal for the flow direction with the incompressible pressure inlet. \ingroup Config*/
  addBoolOption("INC_INLET_USENORMAL", Inc_Inlet_UseNormal, false);
  /*!\brief INC_INLET_DAMPING \n DESCRIPTION: Damping factor applied to the iterative updates to the velocity at a pressure inlet in incompressible flow (0.1 by default). \ingroup Config*/
  addDoubleOption("INC_INLET_DAMPING", Inc_Inlet_Damping, 0.1);
  /*!\brief INC_OUTLET_DAMPING \n DESCRIPTION: Damping factor applied to the iterative updates to the pressure at a mass flow outlet in incompressible flow (0.1 by default). \ingroup Config*/
  addDoubleOption("INC_OUTLET_DAMPING", Inc_Outlet_Damping, 0.1);

  /*--- Options related to the species solver. ---*/

  /*!\brief SPECIES_INIT \n DESCRIPTION: Initial values for scalar transport \ingroup Config*/
  addDoubleListOption("SPECIES_INIT", nSpecies_Init, Species_Init);
  /*!\brief SPECIES_CLIPPING \n DESCRIPTION: Activate clipping for scalar transport equations \n DEFAULT: false \ingroup Config*/
  addBoolOption("SPECIES_CLIPPING", Species_Clipping, false);
  /*!\brief SPECIES_CLIPPING_MAX \n DESCRIPTION: Maximum values for scalar clipping \ingroup Config*/
  addDoubleListOption("SPECIES_CLIPPING_MAX", nSpecies_Clipping_Max, Species_Clipping_Max);
  /*!\brief SPECIES_CLIPPING_MIN \n DESCRIPTION: Minimum values for scalar clipping \ingroup Config*/
  addDoubleListOption("SPECIES_CLIPPING_MIN", nSpecies_Clipping_Min, Species_Clipping_Min);

  /*!\brief FLAME_INIT_METHOD \n DESCRIPTION: Ignition method for flamelet solver \n DEFAULT: no ignition; cold flow only. */
  addEnumOption("FLAME_INIT_METHOD", flame_init_type, Flamelet_Init_Map, FLAMELET_INIT_TYPE::NONE);
  /*!\brief FLAME_INIT \n DESCRIPTION: flame front initialization using the flamelet model \ingroup Config*/
  /*--- flame offset (x,y,z) ---*/
  flame_init[0] = 0.0; flame_init[1] = 0.0; flame_init[2] = 0.0;
  /*--- flame normal (nx, ny, nz) ---*/
  flame_init[3] = 1.0; flame_init[4] = 0.0; flame_init[5] = 0.0;
  /*--- flame thickness (x) and flame burnt thickness (after this thickness, we have unburnt conditions again)  ---*/
  flame_init[6] = 0.5e-3; flame_init[7] = 1.0;
  addDoubleArrayOption("FLAME_INIT", 8,flame_init.begin());

  /*!\brief SPARK_INIT \n DESCRIPTION: spark initialization using the flamelet model \ingroup Config*/
  for (auto iSpark=0u; iSpark<6; ++iSpark) spark_init[iSpark]=0;
  addDoubleArrayOption("SPARK_INIT", 6, spark_init.begin());

  /*!\brief SPARK_REACTION_RATES \n DESCRIPTION: Net source term values applied to species within spark area during spark ignition. \ingroup Config*/
  addDoubleListOption("SPARK_REACTION_RATES", nspark, spark_reaction_rates);

  /*--- Options related to mass diffusivity and thereby the species solver. ---*/

  /*!\brief DIFFUSIVITY_MODEL\n DESCRIPTION: mass diffusivity model \n DEFAULT constant disffusivity \ingroup Config*/
  addEnumOption("DIFFUSIVITY_MODEL", Kind_Diffusivity_Model, Diffusivity_Model_Map, DIFFUSIVITYMODEL::CONSTANT_DIFFUSIVITY);
  /*!\brief DIFFUSIVITY_CONSTANT\n DESCRIPTION: mass diffusivity if DIFFUSIVITYMODEL::CONSTANT_DIFFUSIVITY is chosen \n DEFAULT 0.001 (Air) \ingroup Config*/
  addDoubleOption("DIFFUSIVITY_CONSTANT", Diffusivity_Constant , 0.001);
  /*!\brief SCHMIDT_LAM \n DESCRIPTION: Laminar Schmidt number of mass diffusion \n DEFAULT 1.0 (~for Gases) \ingroup Config*/
  addDoubleOption("SCHMIDT_NUMBER_LAMINAR", Schmidt_Number_Laminar, 1.0);
  /*!\brief SCHMIDT_TURB \n DESCRIPTION: Turbulent Schmidt number of mass diffusion \n DEFAULT 0.70 (more or less experimental value) \ingroup Config*/
  addDoubleOption("SCHMIDT_NUMBER_TURBULENT", Schmidt_Number_Turbulent, 0.7);
  /*!\brief DESCRIPTION: Constant Lewis number for mass diffusion */
  addDoubleListOption("CONSTANT_LEWIS_NUMBER", nConstant_Lewis_Number, Constant_Lewis_Number);

  vel_inf[0] = 1.0; vel_inf[1] = 0.0; vel_inf[2] = 0.0;
  /*!\brief FREESTREAM_VELOCITY\n DESCRIPTION: Free-stream velocity (m/s) */
  addDoubleArrayOption("FREESTREAM_VELOCITY", 3, vel_inf);
  /* DESCRIPTION: Free-stream viscosity (1.853E-5 Ns/m^2 (air), 0.798E-3 Ns/m^2 (water)) */
  addDoubleOption("FREESTREAM_VISCOSITY", Viscosity_FreeStream, -1.0);
  /* DESCRIPTION:  */
  addDoubleOption("FREESTREAM_INTERMITTENCY", Intermittency_FreeStream, 1.0);
  /* DESCRIPTION:  */
  addDoubleOption("FREESTREAM_TURBULENCEINTENSITY", TurbIntensityAndViscRatioFreeStream[0], 0.05);
  /* DESCRIPTION:  */
  addDoubleOption("FREESTREAM_NU_FACTOR", NuFactor_FreeStream, 3.0);
  /* DESCRIPTION:  */
  addDoubleOption("LOWER_LIMIT_K_FACTOR", KFactor_LowerLimit, 1.0e-15);
  /* DESCRIPTION:  */
  addDoubleOption("LOWER_LIMIT_OMEGA_FACTOR", OmegaFactor_LowerLimit, 1e-05);
  /* DESCRIPTION:  */
  addDoubleOption("ENGINE_NU_FACTOR", NuFactor_Engine, 3.0);
  /* DESCRIPTION:  */
  addDoubleOption("ACTDISK_SECONDARY_FLOW", SecondaryFlow_ActDisk, 0.0);
  /* DESCRIPTION:  */
  addDoubleOption("INITIAL_BCTHRUST", Initial_BCThrust, 4000.0);
  /* DESCRIPTION:  */
  addDoubleOption("FREESTREAM_TURB2LAMVISCRATIO", TurbIntensityAndViscRatioFreeStream[1], 10.0);
  /* DESCRIPTION: Side-slip angle (degrees, only for compressible flows) */
  addDoubleOption("SIDESLIP_ANGLE", AoS, 0.0);
  /*!\brief AOA  \n DESCRIPTION: Angle of attack (degrees, only for compressible flows) \ingroup Config*/
  addDoubleOption("AOA", AoA, 0.0);
  /* DESCRIPTION: Activate fixed CL mode (specify a CL instead of AoA). */
  addBoolOption("FIXED_CL_MODE", Fixed_CL_Mode, false);
  /* DESCRIPTION: Evaluate the dOF_dCL or dOF_dCMy during run time. */
  addBoolOption("EVAL_DOF_DCX", Eval_dOF_dCX, false);
  /* DESCRIPTION: DIscard the angle of attack in the solution and the increment in the geometry files. */
  addBoolOption("DISCARD_INFILES", Discard_InFiles, false);
  /* DESCRIPTION: Specify a fixed coefficient of lift instead of AoA (only for compressible flows) */
  addDoubleOption("TARGET_CL", Target_CL, 0.0);
  /* DESCRIPTION: Damping factor for fixed CL mode. */
  addDoubleOption("DCL_DALPHA", dCL_dAlpha, 0.2);
  /* DESCRIPTION: Maximum number of iterations between AoA updates for fixed CL problem. */
  addUnsignedLongOption("UPDATE_AOA_ITER_LIMIT", Update_AoA_Iter_Limit, 200);
  /* DESCRIPTION: Number of times Alpha is updated in a fix CL problem. */
  addUnsignedLongOption("UPDATE_IH", Update_iH, 5);
  /* DESCRIPTION: Number of iterations to evaluate dCL_dAlpha . */
  addUnsignedLongOption("ITER_DCL_DALPHA", Iter_dCL_dAlpha, 500);
  /* DESCRIPTION:  Value of dNetThrust/dBCThrust */
  addDoubleOption("DNETTHRUST_DBCTHRUST", dNetThrust_dBCThrust, 1.0);
  /* DESCRIPTION: Number of times Alpha is updated in a fix CL problem. */
  addUnsignedLongOption("UPDATE_BCTHRUST", Update_BCThrust, 5);


  /*!\par CONFIG_CATEGORY: Reference Conditions \ingroup Config*/
  /*--- Options related to reference values for nondimensionalization ---*/

  Length_Ref = 1.0; //<---- NOTE: this should be given an option or set as a const

  /*!\brief REF_ORIGIN_MOMENT_X\n DESCRIPTION: X Reference origin for moment computation \ingroup Config*/
  addDoubleListOption("REF_ORIGIN_MOMENT_X", nRefOriginMoment_X, RefOriginMoment_X);
  /*!\brief REF_ORIGIN_MOMENT_Y\n DESCRIPTION: Y Reference origin for moment computation \ingroup Config*/
  addDoubleListOption("REF_ORIGIN_MOMENT_Y", nRefOriginMoment_Y, RefOriginMoment_Y);
  /*!\brief REF_ORIGIN_MOMENT_Z\n DESCRIPTION: Z Reference origin for moment computation \ingroup Config*/
  addDoubleListOption("REF_ORIGIN_MOMENT_Z", nRefOriginMoment_Z, RefOriginMoment_Z);
  /*!\brief REF_AREA\n DESCRIPTION: Reference area for force coefficients (0 implies automatic calculation) \ingroup Config*/
  addDoubleOption("REF_AREA", RefArea, 1.0);
  /*!\brief SEMI_SPAN\n DESCRIPTION: Wing semi-span (0 implies automatic calculation) \ingroup Config*/
  addDoubleOption("SEMI_SPAN", SemiSpan, 0.0);
  /*!\brief REF_LENGTH\n DESCRIPTION: Reference length for pitching, rolling, and yawing non-dimensional moment \ingroup Config*/
  addDoubleOption("REF_LENGTH", RefLength, 1.0);
  /*!\brief REF_SHARP_EDGES\n DESCRIPTION: Reference coefficient for detecting sharp edges \ingroup Config*/
  addDoubleOption("REF_SHARP_EDGES", RefSharpEdges, 3.0);
  /*!\brief REF_VELOCITY\n DESCRIPTION: Reference velocity (incompressible only)  \ingroup Config*/
  addDoubleOption("REF_VELOCITY", Velocity_Ref, -1.0);
  /* !\brief REF_VISCOSITY  \n DESCRIPTION: Reference viscosity (incompressible only)  \ingroup Config*/
  addDoubleOption("REF_VISCOSITY", Viscosity_Ref, 1.0);
  /* DESCRIPTION: Type of mesh motion */
  addEnumOption("REF_DIMENSIONALIZATION", Ref_NonDim, NonDim_Map, DIMENSIONAL);

  /*!\par CONFIG_CATEGORY: Boundary Markers \ingroup Config*/
  /*--- Options related to various boundary markers ---*/

  /*!\brief MARKER_PLOTTING\n DESCRIPTION: Marker(s) of the surface in the surface flow solution file  \ingroup Config*/
  addStringListOption("MARKER_PLOTTING", nMarker_Plotting, Marker_Plotting);
  /*!\brief MARKER_MONITORING\n DESCRIPTION: Marker(s) of the surface where evaluate the non-dimensional coefficients \ingroup Config*/
  addStringListOption("MARKER_MONITORING", nMarker_Monitoring, Marker_Monitoring);

  /*!\brief MARKER_CONTROL_VOLUME\n DESCRIPTION: Marker(s) of the surface in the surface flow solution file  \ingroup Config*/
  addStringListOption("MARKER_ANALYZE", nMarker_Analyze, Marker_Analyze);
  /*!\brief MARKER_DESIGNING\n DESCRIPTION: Marker(s) of the surface where objective function (design problem) will be evaluated \ingroup Config*/
  addStringListOption("MARKER_DESIGNING", nMarker_Designing, Marker_Designing);
  /*!\brief GEO_MARKER\n DESCRIPTION: Marker(s) of the surface where evaluate the geometrical functions \ingroup Config*/
  addStringListOption("GEO_MARKER", nMarker_GeoEval, Marker_GeoEval);
  /*!\brief MARKER_EULER\n DESCRIPTION: Euler wall boundary marker(s) \ingroup Config*/
  addStringListOption("MARKER_EULER", nMarker_Euler, Marker_Euler);
  /*!\brief MARKER_FAR\n DESCRIPTION: Far-field boundary marker(s) \ingroup Config*/
  addStringListOption("MARKER_FAR", nMarker_FarField, Marker_FarField);
  /*!\brief MARKER_SYM\n DESCRIPTION: Symmetry boundary condition \ingroup Config*/
  addStringListOption("MARKER_SYM", nMarker_SymWall, Marker_SymWall);
  /*!\brief MARKER_NEARFIELD\n DESCRIPTION: Near-Field boundary condition \ingroup Config*/
  addStringListOption("MARKER_NEARFIELD", nMarker_NearFieldBound, Marker_NearFieldBound);
  /*!\brief MARKER_FLUID_INTERFACE\n DESCRIPTION: Fluid interface boundary marker(s) \ingroup Config*/
  addStringListOption("MARKER_FLUID_INTERFACE", nMarker_Fluid_InterfaceBound, Marker_Fluid_InterfaceBound);
  /*!\brief MARKER_DEFORM_MESH\n DESCRIPTION: Deformable marker(s) at the interface \ingroup Config*/
  addStringListOption("MARKER_DEFORM_MESH", nMarker_Deform_Mesh, Marker_Deform_Mesh);
  /*!\brief MARKER_DEFORM_MESH_SYM_PLANE\n DESCRIPTION: Symmetry plane for mesh deformation only \ingroup Config*/
  addStringListOption("MARKER_DEFORM_MESH_SYM_PLANE", nMarker_Deform_Mesh_Sym_Plane, Marker_Deform_Mesh_Sym_Plane);
  /*!\brief MARKER_FLUID_LOAD\n DESCRIPTION: Marker(s) in which the flow load is computed/applied \ingroup Config*/
  addStringListOption("MARKER_FLUID_LOAD", nMarker_Fluid_Load, Marker_Fluid_Load);
  /*!\brief MARKER_FSI_INTERFACE \n DESCRIPTION: ZONE interface boundary marker(s) \ingroup Config*/
  addStringListOption("MARKER_ZONE_INTERFACE", nMarker_ZoneInterface, Marker_ZoneInterface);
  /*!\brief MARKER_CHT_INTERFACE \n DESCRIPTION: CHT interface boundary marker(s) \ingroup Config*/
  addStringListOption("MARKER_CHT_INTERFACE", nMarker_CHTInterface, Marker_CHTInterface);
  /*!\brief CHT_INTERFACE_CONTACT_RESISTANCE: Thermal contact resistance values for each CHT inerface. \ingroup Config*/
  addDoubleListOption("CHT_INTERFACE_CONTACT_RESISTANCE", nMarker_ContactResistance, CHT_ContactResistance);
  /* DESCRIPTION: Internal boundary marker(s) */
  addStringListOption("MARKER_INTERNAL", nMarker_Internal, Marker_Internal);
  /* DESCRIPTION: Custom boundary marker(s) */
  addStringListOption("MARKER_CUSTOM", nMarker_Custom, Marker_Custom);
  /* DESCRIPTION: Periodic boundary marker(s)
   Format: ( periodic marker, donor marker, rotation_center_x, rotation_center_y,
   rotation_center_z, rotation_angle_x-axis, rotation_angle_y-axis,
   rotation_angle_z-axis, translation_x, translation_y, translation_z, ... ) */
  addPeriodicOption("MARKER_PERIODIC", nMarker_PerBound, Marker_PerBound, Marker_PerDonor,
                    Periodic_RotCenter, Periodic_RotAngles, Periodic_Translation);

  /*!\brief MARKER_PYTHON_CUSTOM\n DESCRIPTION: Python customizable marker(s) \ingroup Config*/
  addStringListOption("MARKER_PYTHON_CUSTOM", nMarker_PyCustom, Marker_PyCustom);

  /*!\brief MARKER_WALL_FUNCTIONS\n DESCRIPTION: Viscous wall markers for which wall functions must be applied.
   Format: (Wall function marker, wall function type, ...) \ingroup Config*/
  addWallFunctionOption("MARKER_WALL_FUNCTIONS", nMarker_WallFunctions, Marker_WallFunctions,
                        Kind_WallFunctions, IntInfo_WallFunctions, DoubleInfo_WallFunctions);

  /*!\brief MARKER_STRONG_BC\n DESCRIPTION: Markers where a strong BC must be applied.*/
  addStringListOption("MARKER_SPECIES_STRONG_BC", nMarker_StrongBC, Marker_StrongBC);

  /*!\brief ACTDISK_TYPE  \n DESCRIPTION: Actuator Disk boundary type \n OPTIONS: see \link ActDisk_Map \endlink \n Default: VARIABLES_JUMP \ingroup Config*/
  addEnumOption("ACTDISK_TYPE", Kind_ActDisk, ActDisk_Map, VARIABLES_JUMP);

  /*!\brief MARKER_ACTDISK\n DESCRIPTION: \ingroup Config*/
  addActDiskOption("MARKER_ACTDISK",
                   nMarker_ActDiskInlet, nMarker_ActDiskOutlet,  Marker_ActDiskInlet, Marker_ActDiskOutlet,
                   ActDisk_PressJump, ActDisk_TempJump, ActDisk_Omega);

  /*!\brief MARKER_ACTDISK_BEM_CG\n DESCRIPTION: Actuator disk CG for blade element momentum (BEM) method. \ingroup Config*/
  addActDiskBemOption("MARKER_ACTDISK_BEM_CG",
                      nMarker_ActDiskBemInlet_CG, nMarker_ActDiskBemOutlet_CG,  Marker_ActDiskBemInlet_CG, Marker_ActDiskBemOutlet_CG,
                      ActDiskBem_CG[0], ActDiskBem_CG[1], ActDiskBem_CG[2]);

  /*!\brief MARKER_ACTDISK_BEM_AXIS\n DESCRIPTION: Actuator disk axis for blade element momentum (BEM) method. \ingroup Config*/
  addActDiskBemOption("MARKER_ACTDISK_BEM_AXIS",
                      nMarker_ActDiskBemInlet_Axis, nMarker_ActDiskBemOutlet_Axis,  Marker_ActDiskBemInlet_Axis, Marker_ActDiskBemOutlet_Axis,
                      ActDiskBem_Axis[0], ActDiskBem_Axis[1], ActDiskBem_Axis[2]);

  /*!\brief ACTDISK_FILENAME \n DESCRIPTION: Input file for a specified actuator disk (w/ extension) \n DEFAULT: actdiskinput.dat \ingroup Config*/
  addStringOption("ACTDISK_FILENAME", ActDisk_FileName, string("actdiskinput.dat"));

  /*!\brief INLET_TYPE  \n DESCRIPTION: Inlet boundary type \n OPTIONS: see \link Inlet_Map \endlink \n DEFAULT: TOTAL_CONDITIONS \ingroup Config*/
  addEnumOption("INLET_TYPE", Kind_Inlet, Inlet_Map, INLET_TYPE::TOTAL_CONDITIONS);
  /*!\brief INC_INLET_TYPE \n DESCRIPTION: List of inlet types for incompressible flows. List length must match number of inlet markers. Options: VELOCITY_INLET, PRESSURE_INLET, INPUT_FILE. \ingroup Config*/
  addEnumListOption("INC_INLET_TYPE", nInc_Inlet, Kind_Inc_Inlet, Inlet_Map);
  addBoolOption("SPECIFIED_INLET_PROFILE", Inlet_From_File, false);
  /*!\brief INLET_FILENAME \n DESCRIPTION: Input file for a specified inlet profile (w/ extension) \n DEFAULT: inlet.dat \ingroup Config*/
  addStringOption("INLET_FILENAME", Inlet_Filename, string("inlet.dat"));
  /*!\brief INLET_MATCHING_TOLERANCE
   * \n DESCRIPTION: If a file is provided to specify the inlet profile,
   * this tolerance will be used to match the coordinates in the input file to
   * the points on the grid. \n DEFAULT: 1E-6 \ingroup Config*/
  addDoubleOption("INLET_MATCHING_TOLERANCE", Inlet_Matching_Tol, 1e-6);
  /*!\brief MARKER_INLET  \n DESCRIPTION: Inlet boundary marker(s) with the following formats,
   Total Conditions: (inlet marker, total temp, total pressure, flow_direction_x,
   flow_direction_y, flow_direction_z, ... ) where flow_direction is
   a unit vector.
   Mass Flow: (inlet marker, density, velocity magnitude, flow_direction_x,
   flow_direction_y, flow_direction_z, ... ) where flow_direction is
   a unit vector. \ingroup Config*/
  addInletOption("MARKER_INLET", nMarker_Inlet, Marker_Inlet, Inlet_Ttotal, Inlet_Ptotal, Inlet_FlowDir);
  /*!\brief MARKER_INLET_SPECIES \n DESCRIPTION: Inlet Species boundary marker(s) with the following format
   Inlet Species: (inlet_marker, Species1, Species2, ..., SpeciesN-1, inlet_marker2, Species1, Species2, ...) */
  addInletSpeciesOption("MARKER_INLET_SPECIES",nMarker_Inlet_Species, Marker_Inlet_Species, Inlet_SpeciesVal, nSpecies_per_Inlet);
  /*!\brief MARKER_INLET_TURBULENT \n DESCRIPTION: Inlet Turbulence boundary marker(s) with the following format
   Inlet Turbulent: (inlet_marker, TurbulentIntensity1, ViscosityRatio1, inlet_marker2, TurbulentIntensity2,
   ViscosityRatio2, ...) */
  addInletTurbOption("MARKER_INLET_TURBULENT", nMarker_Inlet_Turb, Marker_Inlet_Turb, Inlet_TurbVal, nTurb_Properties);
  /*!\brief MARKER_RIEMANN \n DESCRIPTION: Riemann boundary marker(s) with the following formats, a unit vector.
   * \n OPTIONS: See \link Riemann_Map \endlink. The variables indicated by the option and the flow direction unit vector must be specified. \ingroup Config*/
  addRiemannOption("MARKER_RIEMANN", nMarker_Riemann, Marker_Riemann, Kind_Data_Riemann, Riemann_Map, Riemann_Var1, Riemann_Var2, Riemann_FlowDir);
  /*!\brief MARKER_GILES \n DESCRIPTION: Giles boundary marker(s) with the following formats, a unit vector. */
  /* \n OPTIONS: See \link Giles_Map \endlink. The variables indicated by the option and the flow direction unit vector must be specified. \ingroup Config*/
  addGilesOption("MARKER_GILES", nMarker_Giles, Marker_Giles, Kind_Data_Giles, Giles_Map, Giles_Var1, Giles_Var2, Giles_FlowDir, RelaxFactorAverage, RelaxFactorFourier);
  /*!\brief SPATIAL_FOURIER \n DESCRIPTION: Option to compute the spatial fourier trasformation for the Giles BC. */
  addBoolOption("SPATIAL_FOURIER", SpatialFourier, false);
  /*!\brief GILES_EXTRA_RELAXFACTOR \n DESCRIPTION: the 1st coeff the value of the under relaxation factor to apply to the shroud and hub,
   * the 2nd coefficient is the the percentage of span-wise height influenced by this extra under relaxation factor.*/
  extrarelfac[0] = 0.1; extrarelfac[1] = 0.1;
  addDoubleArrayOption("GILES_EXTRA_RELAXFACTOR", 2, extrarelfac);
  /*!\brief AVERAGE_PROCESS_TYPE \n DESCRIPTION: types of mixing process for averaging quantities at the boundaries.
    \n OPTIONS: see \link MixingProcess_Map \endlink \n DEFAULT: AREA_AVERAGE \ingroup Config*/
  addEnumOption("MIXINGPLANE_INTERFACE_KIND", Kind_MixingPlaneInterface, MixingPlaneInterface_Map, NEAREST_SPAN);
  /*!\brief AVERAGE_PROCESS_KIND \n DESCRIPTION: types of mixing process for averaging quantities at the boundaries.
    \n OPTIONS: see \link MixingProcess_Map \endlink \n DEFAULT: AREA_AVERAGE \ingroup Config*/
  addEnumOption("AVERAGE_PROCESS_KIND", Kind_AverageProcess, AverageProcess_Map, AREA);
  /*!\brief PERFORMANCE_AVERAGE_PROCESS_KIND \n DESCRIPTION: types of mixing process for averaging quantities at the boundaries for performance computation.
      \n OPTIONS: see \link MixingProcess_Map \endlink \n DEFAULT: AREA_AVERAGE \ingroup Config*/
  addEnumOption("PERFORMANCE_AVERAGE_PROCESS_KIND", Kind_PerformanceAverageProcess, AverageProcess_Map, AREA);
  mixedout_coeff[0] = 1.0; mixedout_coeff[1] = 1.0E-05; mixedout_coeff[2] = 15.0;
  /*!\brief MIXEDOUT_COEFF \n DESCRIPTION: the 1st coeff is an under relaxation factor for the Newton method,
   * the 2nd coefficient is the tolerance for the Newton method, 3rd coefficient is the maximum number of
   * iteration for the Newton Method.*/
  addDoubleArrayOption("MIXEDOUT_COEFF", 3, mixedout_coeff);
  /*!\brief RAMP_ROTATING_FRAME\n DESCRIPTION: option to ramp up or down the rotating frame velocity value*/
  addBoolOption("RAMP_ROTATING_FRAME", RampRotatingFrame, false);
  rampRotFrame_coeff[0] = 0; rampRotFrame_coeff[1] = 1.0; rampRotFrame_coeff[2] = 1000.0;
      /*!\brief RAMP_ROTATING_FRAME_COEFF \n DESCRIPTION: the 1st coeff is the staring velocity,
   * the 2nd coeff is the number of iterations for the update, 3rd is the number of iteration */
  addDoubleArrayOption("RAMP_ROTATING_FRAME_COEFF", 3, rampRotFrame_coeff);
  /* DESCRIPTION: AVERAGE_MACH_LIMIT is a limit value for average procedure based on the mass flux. */
  addDoubleOption("AVERAGE_MACH_LIMIT", AverageMachLimit, 0.03);
  /*!\brief RAMP_OUTLET_PRESSURE\n DESCRIPTION: option to ramp up or down the rotating frame velocity value*/
  addBoolOption("RAMP_OUTLET_PRESSURE", RampOutletPressure, false);
  rampOutPres_coeff[0] = 100000.0; rampOutPres_coeff[1] = 1.0; rampOutPres_coeff[2] = 1000.0;
  /*!\brief RAMP_OUTLET_PRESSURE_COEFF \n DESCRIPTION: the 1st coeff is the staring outlet pressure,
   * the 2nd coeff is the number of iterations for the update, 3rd is the number of total iteration till reaching the final outlet pressure value */
  addDoubleArrayOption("RAMP_OUTLET_PRESSURE_COEFF", 3, rampOutPres_coeff);
  /*!\brief MARKER_MIXINGPLANE \n DESCRIPTION: Identify the boundaries in which the mixing plane is applied. \ingroup Config*/
  addStringListOption("MARKER_MIXINGPLANE_INTERFACE", nMarker_MixingPlaneInterface, Marker_MixingPlaneInterface);
  /*!\brief TURBULENT_MIXINGPLANE \n DESCRIPTION: Activate mixing plane also for turbulent quantities \ingroup Config*/
  addBoolOption("TURBULENT_MIXINGPLANE", turbMixingPlane, false);
  /*!\brief MARKER_TURBOMACHINERY \n DESCRIPTION: Identify the boundaries for which the turbomachinery settings are  applied. \ingroup Config*/
  addTurboPerfOption("MARKER_TURBOMACHINERY", nMarker_Turbomachinery, Marker_TurboBoundIn, Marker_TurboBoundOut, Marker_Turbomachinery);
  /*!\brief NUM_SPANWISE_SECTIONS \n DESCRIPTION: Integer number of spanwise sections to compute 3D turbo BC and Performance for turbomachinery */
  addUnsignedShortOption("NUM_SPANWISE_SECTIONS", nSpanWiseSections_User, 1);
  /*!\brief SPANWISE_KIND \n DESCRIPTION: type of algorithm to identify the span-wise sections at the turbo boundaries.
   \n OPTIONS: see \link SpanWise_Map \endlink \n Default: AUTOMATIC */
  addEnumOption("SPANWISE_KIND", Kind_SpanWise, SpanWise_Map, AUTOMATIC);
  /*!\brief TURBOMACHINERY_KIND \n DESCRIPTION: types of turbomachinery architecture.
      \n OPTIONS: see \link TurboMachinery_Map \endlink \n Default: AXIAL */
  addEnumListOption("TURBOMACHINERY_KIND",nTurboMachineryKind, Kind_TurboMachinery, TurboMachinery_Map);
  /*!\brief TURBOMACHINERY_KIND \n DESCRIPTION: types of turbomachynery Performance Calculations.
    \n OPTIONS: see \link TurboPerfKind_Map \endlink \n Default: TURBINE */
  addEnumListOption("TURBO_PERF_KIND", nTurboMachineryKind, Kind_TurboPerf, TurboPerfKind_Map);
  /*!\brief MARKER_SHROUD \n DESCRIPTION: markers in which velocity is forced to 0.0.
   * \n Format: (shroud1, shroud2, ...)*/
  addStringListOption("MARKER_SHROUD", nMarker_Shroud, Marker_Shroud);
  /*!\brief MARKER_SUPERSONIC_INLET  \n DESCRIPTION: Supersonic inlet boundary marker(s)
   * \n   Format: (inlet marker, temperature, static pressure, velocity_x,   velocity_y, velocity_z, ... ), i.e. primitive variables specified. \ingroup Config*/
  addInletOption("MARKER_SUPERSONIC_INLET", nMarker_Supersonic_Inlet, Marker_Supersonic_Inlet, Inlet_Temperature, Inlet_Pressure, Inlet_Velocity);
  /*!\brief MARKER_SUPERSONIC_OUTLET \n DESCRIPTION: Supersonic outlet boundary marker(s) \ingroup Config*/
  addStringListOption("MARKER_SUPERSONIC_OUTLET", nMarker_Supersonic_Outlet, Marker_Supersonic_Outlet);
  /*!\brief MARKER_OUTLET  \n DESCRIPTION: Outlet boundary marker(s)\n
   Format: ( outlet marker, back pressure (static), ... ) \ingroup Config*/
  addStringDoubleListOption("MARKER_OUTLET", nMarker_Outlet, Marker_Outlet, Outlet_Pressure);
  /*!\brief INC_INLET_TYPE \n DESCRIPTION: List of outlet types for incompressible flows. List length must match number of inlet markers. Options: PRESSURE_OUTLET, MASS_FLOW_OUTLET. \ingroup Config*/
  addEnumListOption("INC_OUTLET_TYPE", nInc_Outlet, Kind_Inc_Outlet, Inc_Outlet_Map);
  /*!\brief MARKER_ISOTHERMAL DESCRIPTION: Isothermal wall boundary marker(s)\n
   * Format: ( isothermal marker, wall temperature (static), ... ) \ingroup Config  */
  addStringDoubleListOption("MARKER_ISOTHERMAL", nMarker_Isothermal, Marker_Isothermal, Isothermal_Temperature);
  /*!\brief MARKER_HEATFLUX  \n DESCRIPTION: Specified heat flux wall boundary marker(s)
   Format: ( Heat flux marker, wall heat flux (static), ... ) \ingroup Config*/
  addStringDoubleListOption("MARKER_HEATFLUX", nMarker_HeatFlux, Marker_HeatFlux, Heat_Flux);
  /*!\brief INTEGRATED_HEATFLUX \n DESCRIPTION: Prescribe Heatflux in [W] instead of [W/m^2] \ingroup Config \default false */
  addBoolOption("INTEGRATED_HEATFLUX", Integrated_HeatFlux, false);
  /*!\brief MARKER_HEATTRANSFER DESCRIPTION: Heat flux with specified heat transfer coefficient boundary marker(s)\n
   * Format: ( Heat transfer marker, heat transfer coefficient, wall temperature (static), ... ) \ingroup Config  */
  addExhaustOption("MARKER_HEATTRANSFER", nMarker_HeatTransfer, Marker_HeatTransfer, HeatTransfer_Coeff, HeatTransfer_WallTemp);
  /*!\brief Smoluchowski/Maxwell wall boundary marker(s)  \n DESCRIPTION: Slip velocity and temperature jump wall boundary marker(s)
   Format: ( Heat flux marker,  wall temperature (static), momentum accomodation coefficient, thermal accomodation coefficient ... ) \ingroup Config*/
  addStringDoubleListOption("MARKER_SMOLUCHOWSKI_MAXWELL", nMarker_Smoluchowski_Maxwell, Marker_Smoluchowski_Maxwell, Isothermal_Temperature); //Missing TMAC and TAC
  /*!\brief WALL_ROUGHNESS  \n DESCRIPTION: Specified roughness heights at wall boundary marker(s)
   Format: ( Wall marker, roughness_height (static), ... ) \ingroup Config*/
  addStringDoubleListOption("WALL_ROUGHNESS", nRough_Wall, Marker_RoughWall, Roughness_Height);
  /*!\brief MARKER_ENGINE_INFLOW  \n DESCRIPTION: Engine inflow boundary marker(s)
   Format: ( nacelle inflow marker, fan face Mach, ... ) \ingroup Config*/
  addStringDoubleListOption("MARKER_ENGINE_INFLOW", nMarker_EngineInflow, Marker_EngineInflow, EngineInflow_Target);
  /* DESCRIPTION: Highlite area */
  addDoubleOption("HIGHLITE_AREA", Highlite_Area, 1.0);
  /* DESCRIPTION: Fan poly efficiency */
  addDoubleOption("FAN_POLY_EFF", Fan_Poly_Eff, 1.0);
  /*!\brief SUBSONIC_ENGINE\n DESCRIPTION: Engine subsonic intake region \ingroup Config*/
  addBoolOption("SUBSONIC_ENGINE", SubsonicEngine, false);
  /* DESCRIPTION: Actuator disk double surface */
  addBoolOption("ACTDISK_DOUBLE_SURFACE", ActDisk_DoubleSurface, false);

  /* DESCRIPTION: Actuator disk BEM switch for history file appending.*/
  addBoolOption("HISTORY_FILE_APPEND", History_File_Append_Flag, false);
  /* DESCRIPTION: Propeller blade angle for actuator disk BEM.*/
  addDoubleOption("BEM_PROP_BLADE_ANGLE", BEM_blade_angle, 23.9);
  /* DESCRIPTION: Propeller file name for actuator disk BEM.*/
  addStringOption("BEM_PROP_FILENAME", BEM_prop_filename, string("prop_geom_alfclcd_data.txt"));
  /* DESCRIPTION: Frequency for updating actuator disk with BEM.*/
  addUnsignedShortOption("BEM_FREQ", ActDiskBem_Frequency, 40);

  /* DESCRIPTION: Only half engine is in the computational grid */
  addBoolOption("ENGINE_HALF_MODEL", Engine_HalfModel, false);
  /* DESCRIPTION: Actuator disk SU2_DEF */
  addBoolOption("ACTDISK_SU2_DEF", ActDisk_SU2_DEF, false);
  /* DESCRIPTION: Definition of the distortion rack (radial number of proves / circumferential density (degree) */
  distortion[0] =  5.0; distortion[1] =  15.0;
  addDoubleArrayOption("DISTORTION_RACK", 2, distortion);
  /* DESCRIPTION: Values of the box to impose a subsonic nacellle (mach, Pressure, Temperature) */
  eng_val[0]=0.0; eng_val[1]=0.0; eng_val[2]=0.0; eng_val[3]=0.0;  eng_val[4]=0.0;
  addDoubleArrayOption("SUBSONIC_ENGINE_VALUES", 5, eng_val);
  /* DESCRIPTION: Coordinates of the box to impose a subsonic nacellle cylinder (Xmin, Ymin, Zmin, Xmax, Ymax, Zmax, Radius) */
  eng_cyl[0] = 0.0; eng_cyl[1] = 0.0; eng_cyl[2] = 0.0;
  eng_cyl[3] = 1E15; eng_cyl[4] = 1E15; eng_cyl[5] = 1E15; eng_cyl[6] = 1E15;
  addDoubleArrayOption("SUBSONIC_ENGINE_CYL", 7, eng_cyl);
  /* DESCRIPTION: Engine exhaust boundary marker(s)
   Format: (nacelle exhaust marker, total nozzle temp, total nozzle pressure, ... )*/
  addExhaustOption("MARKER_ENGINE_EXHAUST", nMarker_EngineExhaust, Marker_EngineExhaust, Exhaust_Temperature_Target, Exhaust_Pressure_Target);
  /* DESCRIPTION: Clamped boundary marker(s) */
  addStringListOption("MARKER_CLAMPED", nMarker_Clamped, Marker_Clamped);
  /* DESCRIPTION: Displacement boundary marker(s) */
  addStringDoubleListOption("MARKER_NORMAL_DISPL", nMarker_Displacement, Marker_Displacement, Displ_Value);
  /* DESCRIPTION: Load boundary marker(s) - uniform pressure in Pa */
  addStringDoubleListOption("MARKER_PRESSURE", nMarker_Load, Marker_Load, Load_Value);
  /* DESCRIPTION: Load boundary marker(s) */
  addStringDoubleListOption("MARKER_DAMPER", nMarker_Damper, Marker_Damper, Damper_Constant);
  /* DESCRIPTION: Load boundary marker(s)
   Format: (inlet marker, load, multiplier, dir_x, dir_y, dir_z, ... ), i.e. primitive variables specified. */
  addInletOption("MARKER_LOAD", nMarker_Load_Dir, Marker_Load_Dir, Load_Dir_Value, Load_Dir_Multiplier, Load_Dir);
  /* DESCRIPTION: Load boundary marker(s)
   Format: (inlet marker, load, multiplier, dir_x, dir_y, dir_z, ... ), i.e. primitive variables specified. */
  addInletOption("MARKER_DISPLACEMENT", nMarker_Disp_Dir, Marker_Disp_Dir, Disp_Dir_Value, Disp_Dir_Multiplier, Disp_Dir);
  /*!\brief SINE_LOAD\n DESCRIPTION: option to apply the load as a sine*/
  addBoolOption("SINE_LOAD", Sine_Load, false);
  sineload_coeff[0] = 0.0; sineload_coeff[1] = 0.0; sineload_coeff[2] = 0.0;
  /*!\brief SINE_LOAD_COEFF \n DESCRIPTION: the 1st coeff is the amplitude, the 2nd is the frequency, 3rd is the phase in radians */
  addDoubleArrayOption("SINE_LOAD_COEFF", 3, sineload_coeff);
  /*!\brief RAMP_AND_RELEASE\n DESCRIPTION: release the load after applying the ramp*/
  addBoolOption("RAMP_AND_RELEASE_LOAD", RampAndRelease, false);

  /* DESCRIPTION: Evaluation frequency for Engine and Actuator disk markers. */
  addUnsignedLongOption("BC_EVAL_FREQ", Bc_Eval_Freq, 40);
  /* DESCRIPTION: Damping factor for engine inlet condition */
  addDoubleOption("DAMP_ENGINE_INFLOW", Damp_Engine_Inflow, 0.95);
  /* DESCRIPTION: Damping factor for engine exhaust condition */
  addDoubleOption("DAMP_ENGINE_EXHAUST", Damp_Engine_Exhaust, 0.95);
  /*!\brief ENGINE_INFLOW_TYPE  \n DESCRIPTION: Inlet boundary type \n OPTIONS: see \link Engine_Inflow_Map \endlink \n Default: FAN_FACE_MACH \ingroup Config*/
  addEnumOption("ENGINE_INFLOW_TYPE", Kind_Engine_Inflow, Engine_Inflow_Map, FAN_FACE_MACH);
  /* DESCRIPTION: Evaluate a problem with engines */
  addBoolOption("ENGINE", Engine, false);

  /* DESCRIPTION:  Sharpness coefficient for the buffet sensor */
  addDoubleOption("BUFFET_K", Buffet_k, 10.0);
  /* DESCRIPTION:  Offset parameter for the buffet sensor */
  addDoubleOption("BUFFET_LAMBDA", Buffet_lambda, 0.0);

  /* DESCRIPTION: Use a Newton-Krylov method. */
  addBoolOption("NEWTON_KRYLOV", NewtonKrylov, false);
  /* DESCRIPTION: Integer parameters {startup iters, precond iters, initial tolerance relaxation}. */
  addUShortArrayOption("NEWTON_KRYLOV_IPARAM", NK_IntParam.size(), NK_IntParam.data());
  /* DESCRIPTION: Double parameters {startup residual drop, precond tolerance, full tolerance residual drop, findiff step}. */
  addDoubleArrayOption("NEWTON_KRYLOV_DPARAM", NK_DblParam.size(), NK_DblParam.data());

  /* DESCRIPTION: Number of samples for quasi-Newton methods. */
  addUnsignedShortOption("QUASI_NEWTON_NUM_SAMPLES", nQuasiNewtonSamples, 0);
  /* DESCRIPTION: Whether to use vectorized numerical schemes, less robust against transients. */
  addBoolOption("USE_VECTORIZATION", UseVectorization, false);

  /*!\par CONFIG_CATEGORY: Time-marching \ingroup Config*/
  /*--- Options related to time-marching ---*/

  /* DESCRIPTION: Unsteady simulation  */
  addEnumOption("TIME_MARCHING", TimeMarching, TimeMarching_Map, TIME_MARCHING::STEADY);
  /* DESCRIPTION:  Courant-Friedrichs-Lewy condition of the finest grid */
  addDoubleOption("CFL_NUMBER", CFLFineGrid, 1.25);
  /* DESCRIPTION:  Max time step in local time stepping simulations */
  addDoubleOption("MAX_DELTA_TIME", Max_DeltaTime, 1000000);
  /* DESCRIPTION: Activate The adaptive CFL number. */
  addBoolOption("CFL_ADAPT", CFL_Adapt, false);
  /* !\brief CFL_ADAPT_PARAM
<<<<<<< HEAD
   * DESCRIPTION: Parameters of the adaptive CFL number (factor down, factor up, CFL limit (min and max) [, acceptable linear residual]
   * [, starting iteration]).
   * Factor down generally <1.0, factor up generally > 1.0 to cause the CFL to increase when the under-relaxation parameter is 1.0
   * and to decrease when the under-relaxation parameter is less than 0.1. Factor is multiplicative. \ingroup Config*/
  default_cfl_adapt[0] = 1.0; default_cfl_adapt[1] = 1.0; default_cfl_adapt[2] = 10.0; default_cfl_adapt[3] = 100.0;
  default_cfl_adapt[4] = 0.001; default_cfl_adapt[5] = 0.0;
=======
   * DESCRIPTION: Parameters of the adaptive CFL number (factor down, factor up, CFL limit (min and max)[, acceptable linear residual][, starting iteration]).
   * Parameters in square brackets are optional, parameter "starting iteration" only valid with parameter "acceptable linear residual".
   * Factor down generally <1.0, factor up generally > 1.0 to cause the CFL to increase when the under-relaxation parameter is 1.0
   * and to decrease when the under-relaxation parameter is less than 0.1. Factor is multiplicative. \ingroup Config*/
  default_cfl_adapt[0] = 0.1;
  default_cfl_adapt[1] = 1.2;
  default_cfl_adapt[2] = 10.0;
  default_cfl_adapt[3] = 100.0;
  default_cfl_adapt[4] = 0.001;
  default_cfl_adapt[5] = 0.0;
>>>>>>> a6067c5c
  addDoubleListOption("CFL_ADAPT_PARAM", nCFL_AdaptParam, CFL_AdaptParam);
  /* DESCRIPTION: Reduction factor of the CFL coefficient in the adjoint problem */
  addDoubleOption("CFL_REDUCTION_ADJFLOW", CFLRedCoeff_AdjFlow, 0.8);
  /* DESCRIPTION: Reduction factor of the CFL coefficient in the level set problem */
  addDoubleOption("CFL_REDUCTION_TURB", CFLRedCoeff_Turb, 1.0);
  /* DESCRIPTION: Reduction factor of the CFL coefficient in the turbulent adjoint problem */
  addDoubleOption("CFL_REDUCTION_ADJTURB", CFLRedCoeff_AdjTurb, 1.0);
  /*!\brief CFL_REDUCTION_SPECIES \n DESCRIPTION: Reduction factor of the CFL coefficient in the species problem \n DEFAULT: 1.0 */
  addDoubleOption("CFL_REDUCTION_SPECIES", CFLRedCoeff_Species, 1.0);
  /* DESCRIPTION: External iteration offset due to restart */
  addUnsignedLongOption("EXT_ITER_OFFSET", ExtIter_OffSet, 0);
  // these options share nRKStep as their size, which is not a good idea in general
  /* DESCRIPTION: Runge-Kutta alpha coefficients */
  addDoubleListOption("RK_ALPHA_COEFF", nRKStep, RK_Alpha_Step);
  /* DESCRIPTION: Number of time levels for time accurate local time stepping. */
  addUnsignedShortOption("LEVELS_TIME_ACCURATE_LTS", nLevels_TimeAccurateLTS, 1);
  /* DESCRIPTION: Number of time DOFs used in the predictor step of ADER-DG. */
  addUnsignedShortOption("TIME_DOFS_ADER_DG", nTimeDOFsADER_DG, 2);
  /* DESCRIPTION: Unsteady Courant-Friedrichs-Lewy number of the finest grid */
  addDoubleOption("UNST_CFL_NUMBER", Unst_CFL, 0.0);
  /* DESCRIPTION: Integer number of periodic time instances for Harmonic Balance */
  addUnsignedShortOption("TIME_INSTANCES", nTimeInstances, 1);
  /* DESCRIPTION: Time period for Harmonic Balance wihtout moving meshes */
  addDoubleOption("HB_PERIOD", HarmonicBalance_Period, -1.0);
  /* DESCRIPTION:  Turn on/off harmonic balance preconditioning */
  addBoolOption("HB_PRECONDITION", HB_Precondition, false);
  /* DESCRIPTION: Starting direct solver iteration for the unsteady adjoint */
  addLongOption("UNST_ADJOINT_ITER", Unst_AdjointIter, 0);
  /* DESCRIPTION: Number of iterations to average the objective */
  addLongOption("ITER_AVERAGE_OBJ", Iter_Avg_Objective , 0);
  /* DESCRIPTION: Time discretization */
  addEnumOption("TIME_DISCRE_FLOW", Kind_TimeIntScheme_Flow, Time_Int_Map, EULER_IMPLICIT);
  /* DESCRIPTION: Time discretization */
  addEnumOption("TIME_DISCRE_FEM_FLOW", Kind_TimeIntScheme_FEM_Flow, Time_Int_Map, RUNGE_KUTTA_EXPLICIT);
  /* DESCRIPTION: ADER-DG predictor step */
  addEnumOption("ADER_PREDICTOR", Kind_ADER_Predictor, Ader_Predictor_Map, ADER_ALIASED_PREDICTOR);
  /* DESCRIPTION: Time discretization */
  addEnumOption("TIME_DISCRE_ADJFLOW", Kind_TimeIntScheme_AdjFlow, Time_Int_Map, EULER_IMPLICIT);
  /* DESCRIPTION: Time discretization */
  addEnumOption("TIME_DISCRE_TURB", Kind_TimeIntScheme_Turb, Time_Int_Map, EULER_IMPLICIT);
  /* DESCRIPTION: Time discretization */
  addEnumOption("TIME_DISCRE_ADJTURB", Kind_TimeIntScheme_AdjTurb, Time_Int_Map, EULER_IMPLICIT);
  /* DESCRIPTION: Time discretization for species equations */
  addEnumOption("TIME_DISCRE_SPECIES", Kind_TimeIntScheme_Species, Time_Int_Map, EULER_IMPLICIT);
  /* DESCRIPTION: Time discretization */
  addEnumOption("TIME_DISCRE_FEA", Kind_TimeIntScheme_FEA, Time_Int_Map_FEA, STRUCT_TIME_INT::NEWMARK_IMPLICIT);
  /* DESCRIPTION: Time discretization for radiation problems*/
  addEnumOption("TIME_DISCRE_RADIATION", Kind_TimeIntScheme_Radiation, Time_Int_Map, EULER_IMPLICIT);
  /* DESCRIPTION: Time discretization */
  addEnumOption("TIME_DISCRE_HEAT", Kind_TimeIntScheme_Heat, Time_Int_Map, EULER_IMPLICIT);
  /* DESCRIPTION: Time discretization */
  addEnumOption("TIMESTEP_HEAT", Kind_TimeStep_Heat, Heat_TimeStep_Map, MINIMUM);

  /*!\par CONFIG_CATEGORY: Linear solver definition \ingroup Config*/
  /*--- Options related to the linear solvers ---*/

  /*!\brief LINEAR_SOLVER
   *  \n DESCRIPTION: Linear solver for the implicit, mesh deformation, or discrete adjoint systems \n OPTIONS: see \link Linear_Solver_Map \endlink \n DEFAULT: FGMRES \ingroup Config*/
  addEnumOption("LINEAR_SOLVER", Kind_Linear_Solver, Linear_Solver_Map, FGMRES);
  /*!\brief LINEAR_SOLVER_PREC
   *  \n DESCRIPTION: Preconditioner for the Krylov linear solvers \n OPTIONS: see \link Linear_Solver_Prec_Map \endlink \n DEFAULT: LU_SGS \ingroup Config*/
  addEnumOption("LINEAR_SOLVER_PREC", Kind_Linear_Solver_Prec, Linear_Solver_Prec_Map, ILU);
  /* DESCRIPTION: Minimum error threshold for the linear solver for the implicit formulation */
  addDoubleOption("LINEAR_SOLVER_ERROR", Linear_Solver_Error, 1E-6);
  /* DESCRIPTION: Maximum number of iterations of the linear solver for the implicit formulation */
  addUnsignedLongOption("LINEAR_SOLVER_ITER", Linear_Solver_Iter, 10);
  /* DESCRIPTION: Fill in level for the ILU preconditioner */
  addUnsignedShortOption("LINEAR_SOLVER_ILU_FILL_IN", Linear_Solver_ILU_n, 0);
  /* DESCRIPTION: Maximum number of iterations of the linear solver for the implicit formulation */
  addUnsignedLongOption("LINEAR_SOLVER_RESTART_FREQUENCY", Linear_Solver_Restart_Frequency, 10);
  /* DESCRIPTION: Relaxation factor for iterative linear smoothers (SMOOTHER_ILU/JACOBI/LU-SGS/LINELET) */
  addDoubleOption("LINEAR_SOLVER_SMOOTHER_RELAXATION", Linear_Solver_Smoother_Relaxation, 1.0);
  /* DESCRIPTION: Custom number of threads used for additive domain decomposition for ILU and LU_SGS (0 is "auto"). */
  addUnsignedLongOption("LINEAR_SOLVER_PREC_THREADS", Linear_Solver_Prec_Threads, 0);
  /* DESCRIPTION: Relaxation factor for updates of adjoint variables. */
  addDoubleOption("RELAXATION_FACTOR_ADJOINT", Relaxation_Factor_Adjoint, 1.0);
  /* DESCRIPTION: Relaxation of the CHT coupling */
  addDoubleOption("RELAXATION_FACTOR_CHT", Relaxation_Factor_CHT, 1.0);
  /* DESCRIPTION: Roe coefficient */
  addDoubleOption("ROE_KAPPA", Roe_Kappa, 0.5);
  /* DESCRIPTION: Roe-Turkel preconditioning for low Mach number flows */
  addBoolOption("LOW_MACH_PREC", Low_Mach_Precon, false);
  /* DESCRIPTION: Post-reconstruction correction for low Mach number flows */
  addBoolOption("LOW_MACH_CORR", Low_Mach_Corr, false);
  /* DESCRIPTION: Minimum value for beta for the Roe-Turkel preconditioner */
  addDoubleOption("MIN_ROE_TURKEL_PREC", Min_Beta_RoeTurkel, 0.01);
  /* DESCRIPTION: Maximum value for beta for the Roe-Turkel preconditioner */
  addDoubleOption("MAX_ROE_TURKEL_PREC", Max_Beta_RoeTurkel, 0.2);
  /* DESCRIPTION: Entropy fix factor */
  addDoubleOption("ENTROPY_FIX_COEFF", EntropyFix_Coeff, 0.001);
  /* DESCRIPTION: Linear solver for the discete adjoint systems */
  addEnumOption("DISCADJ_LIN_SOLVER", Kind_DiscAdj_Linear_Solver, Linear_Solver_Map, FGMRES);
  /* DESCRIPTION: Preconditioner for the discrete adjoint Krylov linear solvers */
  addEnumOption("DISCADJ_LIN_PREC", Kind_DiscAdj_Linear_Prec, Linear_Solver_Prec_Map, ILU);
  /* DESCRIPTION: Linear solver for the discete adjoint systems */

  /*!\par CONFIG_CATEGORY: Convergence\ingroup Config*/
  /*--- Options related to convergence ---*/

  /*!\brief CONV_FIELD\n DESCRIPTION: Output field to monitor \n Default: depends on solver \ingroup Config*/
  addStringListOption("CONV_FIELD", nConvField, ConvField);
  /*!\brief CONV_RESIDUAL_MINVAL\n DESCRIPTION: Min value of the residual (log10 of the residual)\n DEFAULT: -14.0 \ingroup Config*/
  addDoubleOption("CONV_RESIDUAL_MINVAL", MinLogResidual, -14.0);
  /*!\brief CONV_STARTITER\n DESCRIPTION: Iteration number to begin convergence monitoring\n DEFAULT: 5 \ingroup Config*/
  addUnsignedLongOption("CONV_STARTITER", StartConv_Iter, 5);
  /*!\brief CONV_CAUCHY_ELEMS\n DESCRIPTION: Number of elements to apply the criteria. \n DEFAULT 100 \ingroup Config*/
  addUnsignedShortOption("CONV_CAUCHY_ELEMS", Cauchy_Elems, 100);
  /*!\brief CONV_CAUCHY_EPS\n DESCRIPTION: Epsilon to control the series convergence \n DEFAULT: 1e-10 \ingroup Config*/
  addDoubleOption("CONV_CAUCHY_EPS", Cauchy_Eps, 1E-10);

  /*!\brief CONV_WINDOW_STARTITER\n DESCRIPTION: Iteration number after START_ITER_WND  to begin convergence monitoring\n DEFAULT: 15 \ingroup Config*/
  addUnsignedLongOption("CONV_WINDOW_STARTITER", Wnd_StartConv_Iter, 15);
  /*!\brief CONV_WINDOW_CAUCHY_EPS\n DESCRIPTION: Epsilon to control the series convergence \n DEFAULT: 1e-3 \ingroup Config*/
  addDoubleOption("CONV_WINDOW_CAUCHY_EPS", Wnd_Cauchy_Eps, 1E-3);
  /*!\brief CONV_WINDOW_CAUCHY_ELEMS\n DESCRIPTION: Number of elements to apply the criteria. \n DEFAULT 100 \ingroup Config*/
  addUnsignedShortOption("CONV_WINDOW_CAUCHY_ELEMS", Wnd_Cauchy_Elems, 100);
  /*!\brief WINDOW_CAUCHY_CRIT \n DESCRIPTION: Determines, if the cauchy convergence criterion should be used for windowed time averaged objective functions*/
  addBoolOption("WINDOW_CAUCHY_CRIT",Wnd_Cauchy_Crit, false);
  /*!\brief CONV_WINDOW_FIELD
   * \n DESCRIPTION: Output fields  for the Cauchy criterium for the TIME iteration. The criterium is applied to the windowed time average of the chosen funcion. */
  addStringListOption("CONV_WINDOW_FIELD",nWndConvField, WndConvField);

  /*!\par CONFIG_CATEGORY: Multi-grid \ingroup Config*/
  /*!\brief MGLEVEL\n DESCRIPTION: Multi-grid Levels. DEFAULT: 0 \ingroup Config*/
  addUnsignedShortOption("MGLEVEL", nMGLevels, 0);
  /*!\brief MGCYCLE\n DESCRIPTION: Multi-grid cycle. OPTIONS: See \link MG_Cycle_Map \endlink. Defualt V_CYCLE \ingroup Config*/
  addEnumOption("MGCYCLE", MGCycle, MG_Cycle_Map, V_CYCLE);
  /*!\brief MG_PRE_SMOOTH\n DESCRIPTION: Multi-grid pre-smoothing level \ingroup Config*/
  addUShortListOption("MG_PRE_SMOOTH", nMG_PreSmooth, MG_PreSmooth);
  /*!\brief MG_POST_SMOOTH\n DESCRIPTION: Multi-grid post-smoothing level \ingroup Config*/
  addUShortListOption("MG_POST_SMOOTH", nMG_PostSmooth, MG_PostSmooth);
  /*!\brief MG_CORRECTION_SMOOTH\n DESCRIPTION: Jacobi implicit smoothing of the correction \ingroup Config*/
  addUShortListOption("MG_CORRECTION_SMOOTH", nMG_CorrecSmooth, MG_CorrecSmooth);
  /*!\brief MG_DAMP_RESTRICTION\n DESCRIPTION: Damping factor for the residual restriction. DEFAULT: 0.75 \ingroup Config*/
  addDoubleOption("MG_DAMP_RESTRICTION", Damp_Res_Restric, 0.75);
  /*!\brief MG_DAMP_PROLONGATION\n DESCRIPTION: Damping factor for the correction prolongation. DEFAULT 0.75 \ingroup Config*/
  addDoubleOption("MG_DAMP_PROLONGATION", Damp_Correc_Prolong, 0.75);

  /*!\par CONFIG_CATEGORY: Spatial Discretization \ingroup Config*/
  /*--- Options related to the spatial discretization ---*/

  /*!\brief NUM_METHOD_GRAD
   *  \n DESCRIPTION: Numerical method for spatial gradients \n OPTIONS: See \link Gradient_Map \endlink. \n DEFAULT: WEIGHTED_LEAST_SQUARES. \ingroup Config*/
  addEnumOption("NUM_METHOD_GRAD", Kind_Gradient_Method, Gradient_Map, WEIGHTED_LEAST_SQUARES);
  /*!\brief NUM_METHOD_GRAD
   *  \n DESCRIPTION: Numerical method for spatial gradients used only for upwind reconstruction \n OPTIONS: See \link Gradient_Map \endlink. \n DEFAULT: NO_GRADIENT. \ingroup Config*/
  addEnumOption("NUM_METHOD_GRAD_RECON", Kind_Gradient_Method_Recon, Gradient_Map, NO_GRADIENT);
  /*!\brief VENKAT_LIMITER_COEFF
   *  \n DESCRIPTION: Coefficient for the limiter. DEFAULT value 0.5. Larger values decrease the extent of limiting, values approaching zero cause lower-order approximation to the solution. \ingroup Config */
  addDoubleOption("VENKAT_LIMITER_COEFF", Venkat_LimiterCoeff, 0.05);
  /*!\brief ADJ_SHARP_LIMITER_COEFF
   *  \n DESCRIPTION: Coefficient for detecting the limit of the sharp edges. DEFAULT value 3.0.  Use with sharp edges limiter. \ingroup Config*/
  addDoubleOption("ADJ_SHARP_LIMITER_COEFF", AdjSharp_LimiterCoeff, 3.0);
  /*!\brief LIMITER_ITER
   *  \n DESCRIPTION: Freeze the value of the limiter after a number of iterations. DEFAULT value 999999. \ingroup Config*/
  addUnsignedLongOption("LIMITER_ITER", LimiterIter, 999999);

  /*!\brief CONV_NUM_METHOD_FLOW
   *  \n DESCRIPTION: Convective numerical method \n OPTIONS: See \link Upwind_Map \endlink , \link Centered_Map \endlink. \ingroup Config*/
  addConvectOption("CONV_NUM_METHOD_FLOW", Kind_ConvNumScheme_Flow, Kind_Centered_Flow, Kind_Upwind_Flow);

  /*!\brief NUM_METHOD_FEM_FLOW
   *  \n DESCRIPTION: Numerical method \n OPTIONS: See \link FEM_Map \endlink , \link Centered_Map \endlink. \ingroup Config*/
  addConvectFEMOption("NUM_METHOD_FEM_FLOW", Kind_ConvNumScheme_FEM_Flow, Kind_FEM_Flow);

  /*!\brief MUSCL_FLOW \n DESCRIPTION: Check if the MUSCL scheme should be used \ingroup Config*/
  addBoolOption("MUSCL_FLOW", MUSCL_Flow, true);
  /*!\brief SLOPE_LIMITER_FLOW
   * DESCRIPTION: Slope limiter for the direct solution. \n OPTIONS: See \link Limiter_Map \endlink \n DEFAULT VENKATAKRISHNAN \ingroup Config*/
  addEnumOption("SLOPE_LIMITER_FLOW", Kind_SlopeLimit_Flow, Limiter_Map, LIMITER::VENKATAKRISHNAN);
  jst_coeff[0] = 0.5; jst_coeff[1] = 0.02;
  /*!\brief JST_SENSOR_COEFF \n DESCRIPTION: 2nd and 4th order artificial dissipation coefficients for the JST method \ingroup Config*/
  addDoubleArrayOption("JST_SENSOR_COEFF", 2, jst_coeff);
  /*!\brief LAX_SENSOR_COEFF \n DESCRIPTION: 1st order artificial dissipation coefficients for the Lax-Friedrichs method. \ingroup Config*/
  addDoubleOption("LAX_SENSOR_COEFF", Kappa_1st_Flow, 0.15);
  /*!\brief USE_ACCURATE_FLUX_JACOBIANS \n DESCRIPTION: Use numerically computed Jacobians for AUSM+up(2) and SLAU(2) \ingroup Config*/
  addBoolOption("USE_ACCURATE_FLUX_JACOBIANS", Use_Accurate_Jacobians, false);
  /*!\brief CENTRAL_JACOBIAN_FIX_FACTOR \n DESCRIPTION: Improve the numerical properties (diagonal dominance) of the global Jacobian matrix, 3 to 4 is "optimum" (central schemes) \ingroup Config*/
  addDoubleOption("CENTRAL_JACOBIAN_FIX_FACTOR", Cent_Jac_Fix_Factor, 4.0);
  /*!\brief CENTRAL_JACOBIAN_FIX_FACTOR \n DESCRIPTION: Control numerical properties of the global Jacobian matrix using a multiplication factor for incompressible central schemes \ingroup Config*/
  addDoubleOption("CENTRAL_INC_JACOBIAN_FIX_FACTOR", Cent_Inc_Jac_Fix_Factor, 1.0);

  /*!\brief CONV_NUM_METHOD_ADJFLOW
   *  \n DESCRIPTION: Convective numerical method for the adjoint solver.
   *  \n OPTIONS:  See \link Upwind_Map \endlink , \link Centered_Map \endlink. Note: not all methods are guaranteed to be implemented for the adjoint solver. \ingroup Config */
  addConvectOption("CONV_NUM_METHOD_ADJFLOW", Kind_ConvNumScheme_AdjFlow, Kind_Centered_AdjFlow, Kind_Upwind_AdjFlow);
  /*!\brief MUSCL_ADJFLOW \n DESCRIPTION: Check if the MUSCL scheme should be used \ingroup Config*/
  addBoolOption("MUSCL_ADJFLOW", MUSCL_AdjFlow, true);
  /*!\brief SLOPE_LIMITER_ADJFLOW
     * DESCRIPTION: Slope limiter for the adjoint solution. \n OPTIONS: See \link Limiter_Map \endlink \n DEFAULT VENKATAKRISHNAN \ingroup Config*/
  addEnumOption("SLOPE_LIMITER_ADJFLOW", Kind_SlopeLimit_AdjFlow, Limiter_Map, LIMITER::VENKATAKRISHNAN);
  jst_adj_coeff[0] = 0.5; jst_adj_coeff[1] = 0.02;
  /*!\brief ADJ_JST_SENSOR_COEFF \n DESCRIPTION: 2nd and 4th order artificial dissipation coefficients for the adjoint JST method. \ingroup Config*/
  addDoubleArrayOption("ADJ_JST_SENSOR_COEFF", 2, jst_adj_coeff);
  /*!\brief LAX_SENSOR_COEFF \n DESCRIPTION: 1st order artificial dissipation coefficients for the adjoint Lax-Friedrichs method. \ingroup Config*/
  addDoubleOption("ADJ_LAX_SENSOR_COEFF", Kappa_1st_AdjFlow, 0.15);

  /*!\brief MUSCL_TURB \n DESCRIPTION: Check if the MUSCL scheme should be used \ingroup Config*/
  addBoolOption("MUSCL_TURB", MUSCL_Turb, false);
  /*!\brief SLOPE_LIMITER_TURB
   *  \n DESCRIPTION: Slope limiter  \n OPTIONS: See \link Limiter_Map \endlink \n DEFAULT VENKATAKRISHNAN \ingroup Config*/
  addEnumOption("SLOPE_LIMITER_TURB", Kind_SlopeLimit_Turb, Limiter_Map, LIMITER::VENKATAKRISHNAN);
  /*!\brief CONV_NUM_METHOD_TURB
   *  \n DESCRIPTION: Convective numerical method \ingroup Config*/
  addConvectOption("CONV_NUM_METHOD_TURB", Kind_ConvNumScheme_Turb, Kind_Centered_Turb, Kind_Upwind_Turb);

  /*!\brief MUSCL_ADJTURB \n DESCRIPTION: Check if the MUSCL scheme should be used \ingroup Config*/
  addBoolOption("MUSCL_ADJTURB", MUSCL_AdjTurb, false);
  /*!\brief SLOPE_LIMITER_ADJTURB
   *  \n DESCRIPTION: Slope limiter \n OPTIONS: See \link Limiter_Map \endlink \n DEFAULT VENKATAKRISHNAN \ingroup Config */
  addEnumOption("SLOPE_LIMITER_ADJTURB", Kind_SlopeLimit_AdjTurb, Limiter_Map, LIMITER::VENKATAKRISHNAN);
  /*!\brief CONV_NUM_METHOD_ADJTURB\n DESCRIPTION: Convective numerical method for the adjoint/turbulent problem \ingroup Config*/
  addConvectOption("CONV_NUM_METHOD_ADJTURB", Kind_ConvNumScheme_AdjTurb, Kind_Centered_AdjTurb, Kind_Upwind_AdjTurb);

  /*!\brief MUSCL_SPECIES \n DESCRIPTION: Check if the MUSCL scheme should be used \n DEFAULT false \ingroup Config*/
  addBoolOption("MUSCL_SPECIES", MUSCL_Species, false);
  /*!\brief SLOPE_LIMITER_SPECIES \n DESCRIPTION: Slope limiter \n OPTIONS: See \link Limiter_Map \endlink \n DEFAULT NONE \ingroup Config*/
  addEnumOption("SLOPE_LIMITER_SPECIES", Kind_SlopeLimit_Species, Limiter_Map, LIMITER::NONE);
  /*!\brief CONV_NUM_METHOD_SPECIES \n DESCRIPTION: Convective numerical method for species transport \ingroup Config*/
  addConvectOption("CONV_NUM_METHOD_SPECIES", Kind_ConvNumScheme_Species, Kind_Centered_Species, Kind_Upwind_Species);

  /*!\brief MUSCL_HEAT \n DESCRIPTION: Check if the MUSCL scheme should be used \ingroup Config*/
  addBoolOption("MUSCL_HEAT", MUSCL_Heat, false);
  /*!\brief SLOPE_LIMITER_HEAT \n DESCRIPTION: Slope limiter \n OPTIONS: See \link Limiter_Map \endlink \n DEFAULT NONE \ingroup Config*/
  addEnumOption("SLOPE_LIMITER_HEAT", Kind_SlopeLimit_Heat, Limiter_Map, LIMITER::NONE);
  /*!\brief CONV_NUM_METHOD_HEAT \n DESCRIPTION: Convective numerical method */
  addConvectOption("CONV_NUM_METHOD_HEAT", Kind_ConvNumScheme_Heat, Kind_Centered_Heat, Kind_Upwind_Heat);

  /*!\par CONFIG_CATEGORY: Adjoint and Gradient \ingroup Config*/
  /*--- Options related to the adjoint and gradient ---*/

  /*!\brief LIMIT_ADJFLOW \n DESCRIPTION: Limit value for the adjoint variable.\n DEFAULT: 1E6. \ingroup Config*/
  addDoubleOption("LIMIT_ADJFLOW", AdjointLimit, 1E6);
  /*!\brief MG_ADJFLOW\n DESCRIPTION: Multigrid with the adjoint problem. \n Defualt: YES \ingroup Config*/
  addBoolOption("MG_ADJFLOW", MG_AdjointFlow, true);

  /*!\brief OBJECTIVE_WEIGHT  \n DESCRIPTION: Adjoint problem boundary condition weights. Applies scaling factor to objective(s) \ingroup Config*/
  addDoubleListOption("OBJECTIVE_WEIGHT", nObjW, Weight_ObjFunc);
  /*!\brief OBJECTIVE_FUNCTION \n DESCRIPTION: Adjoint problem boundary condition \n OPTIONS: see \link Objective_Map \endlink \n DEFAULT: DRAG_COEFFICIENT \ingroup Config*/
  addEnumListOption("OBJECTIVE_FUNCTION", nObj, Kind_ObjFunc, Objective_Map);

  /*!\brief CUSTOM_OBJFUNC \n DESCRIPTION: User-provided definition of a custom objective function. \ingroup Config*/
  addStringOption("CUSTOM_OBJFUNC", CustomObjFunc, "");
  /*!\brief CUSTOM_OUTPUTS \n DESCRIPTION: User-provided definitions for custom output. \ingroup Config*/
  addStringOption("CUSTOM_OUTPUTS", CustomOutputs, "");

  /* DESCRIPTION: parameter for the definition of a complex objective function */
  addDoubleOption("DCD_DCL_VALUE", dCD_dCL, 0.0);
  /* DESCRIPTION: parameter for the definition of a complex objective function */
  addDoubleOption("DCMX_DCL_VALUE", dCMx_dCL, 0.0);
  /* DESCRIPTION: parameter for the definition of a complex objective function */
  addDoubleOption("DCMY_DCL_VALUE", dCMy_dCL, 0.0);
  /* DESCRIPTION: parameter for the definition of a complex objective function */
  addDoubleOption("DCMZ_DCL_VALUE", dCMz_dCL, 0.0);

  geo_loc[0] = 0.0; geo_loc[1] = 1.0;
  /* DESCRIPTION: Definition of the airfoil section */
  addDoubleArrayOption("GEO_BOUNDS", 2, geo_loc);
  /* DESCRIPTION: Identify the body to slice */
  addEnumOption("GEO_DESCRIPTION", Geo_Description, Geo_Description_Map, WING);
  /* DESCRIPTION: Z location of the waterline */
  addDoubleOption("GEO_WATERLINE_LOCATION", Geo_Waterline_Location, 0.0);
  /* DESCRIPTION: Number of section cuts to make when calculating internal volume */
  addUnsignedShortOption("GEO_NUMBER_STATIONS", nWingStations, 25);
  /* DESCRIPTION: Definition of the airfoil sections */
  addDoubleListOption("GEO_LOCATION_STATIONS", nLocationStations, LocationStations);
  nacelle_location[0] = 0.0; nacelle_location[1] = 0.0; nacelle_location[2] = 0.0;
  nacelle_location[3] = 0.0; nacelle_location[4] = 0.0;
  /* DESCRIPTION: Definition of the nacelle location (higlite coordinates, tilt angle, toe angle) */
  addDoubleArrayOption("GEO_NACELLE_LOCATION", 5, nacelle_location);
  /* DESCRIPTION: Output sectional forces for specified markers. */
  addBoolOption("GEO_PLOT_STATIONS", Plot_Section_Forces, false);
  /* DESCRIPTION: Mode of the GDC code (analysis, or gradient) */
  addEnumOption("GEO_MODE", GeometryMode, GeometryMode_Map, FUNCTION);

  /* DESCRIPTION: Drag weight in sonic boom Objective Function (from 0.0 to 1.0) */
  addDoubleOption("DRAG_IN_SONICBOOM", WeightCd, 0.0);
  /* DESCRIPTION: Sensitivity smoothing */
  addEnumOption("SENS_SMOOTHING", Kind_SensSmooth, Sens_Smoothing_Map, NO_SMOOTH);
  /* DESCRIPTION: Continuous Adjoint frozen viscosity */
  addBoolOption("FROZEN_VISC_CONT", Frozen_Visc_Cont, true);
  /* DESCRIPTION: Discrete Adjoint frozen viscosity */
  addBoolOption("FROZEN_VISC_DISC", Frozen_Visc_Disc, false);
  /* DESCRIPTION: Discrete Adjoint frozen limiter */
  addBoolOption("FROZEN_LIMITER_DISC", Frozen_Limiter_Disc, false);
  /* DESCRIPTION: Use an inconsistent (primal/dual) discrete adjoint formulation */
  addBoolOption("INCONSISTENT_DISC", Inconsistent_Disc, false);
   /* DESCRIPTION:  */
  addDoubleOption("FIX_AZIMUTHAL_LINE", FixAzimuthalLine, 90.0);
  /*!\brief SENS_REMOVE_SHARP
   * \n DESCRIPTION: Remove sharp edges from the sensitivity evaluation  \n Format: SENS_REMOVE_SHARP = YES \n DEFAULT: NO \ingroup Config*/
  addBoolOption("SENS_REMOVE_SHARP", Sens_Remove_Sharp, false);

  /* DESCRIPTION: Automatically reorient elements that seem flipped */
  addBoolOption("REORIENT_ELEMENTS",ReorientElements, true);

  /*!\par CONFIG_CATEGORY: Sobolev Gradient Solver Parameters \ingroup Config */
  /*--- Options related to the Sobolev smoothing solver ---*/

  /* DESCRIPTION: Switch to activate gradient smoothing */
  addBoolOption("SMOOTH_GRADIENT",SmoothGradient, false);
  /* DESCRIPTION: Epsilon of the identity term in the Laplace Beltrami Operator */
  addDoubleOption("SMOOTHING_EPSILON1",SmoothingEps1, 1.0);
  /* DESCRIPTION: Epsilon of the Laplace term in the Laplace Beltrami Operator */
  addDoubleOption("SMOOTHING_EPSILON2",SmoothingEps2, 1.0);
  /* DESCRIPTION: Switch to calculate for each dimension separately */
  addBoolOption("SEPARATE_DIMENSIONS", SmoothSepDim, false);
  /* DESCRIPTION: Switch to activate working on the design surfaces only */
  addBoolOption("SMOOTH_ON_SURFACE",SmoothOnSurface, false);
  /* DESCRIPTION: Switch to activate zero Dirichlet boundary for surface mode */
  addBoolOption("DIRICHLET_SURFACE_BOUNDARY", SmoothDirichletSurfaceBound, false);
  /* DESCRIPTION: Switch to activate the debbuging modus */
  addEnumOption("SOBOLEV_MODE", SmoothNumMode, Sobolev_Modus_Map, ENUM_SOBOLEV_MODUS::NONE);
  /*!\brief HESS_OBJFUNC_FILENAME
   *  \n DESCRIPTION: Output filename for the Sobolev Hessian approximation.  \ingroup Config*/
  addStringOption("HESS_OBJFUNC_FILENAME", ObjFunc_Hess_FileName, string("of_hess.dat"));

  /*  DESCRIPTION: Linear solver for the gradient smoothing\n OPTIONS: see \link Linear_Solver_Map \endlink \n DEFAULT: FGMRES \ingroup Config*/
  addEnumOption("GRAD_LINEAR_SOLVER", Kind_Grad_Linear_Solver, Linear_Solver_Map, FGMRES);
  /*  \n DESCRIPTION: Preconditioner for the Krylov linear solvers \n OPTIONS: see \link Linear_Solver_Prec_Map \endlink \n DEFAULT: ILU \ingroup Config*/
  addEnumOption("GRAD_LINEAR_SOLVER_PREC", Kind_Grad_Linear_Solver_Prec, Linear_Solver_Prec_Map, ILU);
  /* DESCRIPTION: Minimum error threshold for the linear solver for the implicit formulation */
  addDoubleOption("GRAD_LINEAR_SOLVER_ERROR", Grad_Linear_Solver_Error, 1E-14);
  /* DESCRIPTION: Maximum number of iterations of the linear solver for the implicit formulation */
  addUnsignedLongOption("GRAD_LINEAR_SOLVER_ITER", Grad_Linear_Solver_Iter, 1000);

  /*!\par CONFIG_CATEGORY: Input/output files and formats \ingroup Config */
  /*--- Options related to input/output files and formats ---*/

  /*!\brief OUTPUT_FORMAT \n DESCRIPTION: I/O format for output plots. \n OPTIONS: see \link TabOutput_Map \endlink \n DEFAULT: TECPLOT \ingroup Config */
  addEnumOption("TABULAR_FORMAT", Tab_FileFormat, TabOutput_Map, TAB_OUTPUT::TAB_CSV);
  /*!\brief OUTPUT_PRECISION \n DESCRIPTION: Set <ofstream>.precision(value) to specified value for SU2_DOT and HISTORY output. Useful for exact gradient validation. \n DEFAULT: 6 \ingroup Config */
  addUnsignedShortOption("OUTPUT_PRECISION", output_precision, 10);
  /*!\brief ACTDISK_JUMP \n DESCRIPTION: The jump is given by the difference in values or a ratio */
  addEnumOption("ACTDISK_JUMP", ActDisk_Jump, Jump_Map, DIFFERENCE);
  /*!\brief MESH_FORMAT \n DESCRIPTION: Mesh input file format \n OPTIONS: see \link Input_Map \endlink \n DEFAULT: SU2 \ingroup Config*/
  addEnumOption("MESH_FORMAT", Mesh_FileFormat, Input_Map, SU2);
  /* DESCRIPTION:  Mesh input file */
  addStringOption("MESH_FILENAME", Mesh_FileName, string("mesh.su2"));
  /*!\brief MESH_OUT_FILENAME \n DESCRIPTION: Mesh output file name. Used when converting, scaling, or deforming a mesh. \n DEFAULT: mesh_out.su2 \ingroup Config*/
  addStringOption("MESH_OUT_FILENAME", Mesh_Out_FileName, string("mesh_out.su2"));

  /* DESCRIPTION: List of the number of grid points in the RECTANGLE or BOX grid in the x,y,z directions. (default: (33,33,33) ). */
  addShortListOption("MESH_BOX_SIZE", nMesh_Box_Size, Mesh_Box_Size);

  /* DESCRIPTION: List of the length of the RECTANGLE or BOX grid in the x,y,z directions. (default: (1.0,1.0,1.0) ).  */
  mesh_box_length[0] = 1.0; mesh_box_length[1] = 1.0; mesh_box_length[2] = 1.0;
  addDoubleArrayOption("MESH_BOX_LENGTH", 3, mesh_box_length);

  /* DESCRIPTION: List of the offset from 0.0 of the RECTANGLE or BOX grid in the x,y,z directions. (default: (0.0,0.0,0.0) ). */
  mesh_box_offset[0] = 0.0; mesh_box_offset[1] = 0.0; mesh_box_offset[2] = 0.0;
  addDoubleArrayOption("MESH_BOX_OFFSET", 3, mesh_box_offset);

  /* DESCRIPTION: Determine if the mesh file supports multizone. \n DEFAULT: true (temporarily) */
  addBoolOption("MULTIZONE_MESH", Multizone_Mesh, true);
  /* DESCRIPTION: Determine if we need to allocate memory to store the multizone residual. \n DEFAULT: false (temporarily) */
  addBoolOption("MULTIZONE_RESIDUAL", Multizone_Residual, false);

  /* !\brief CONTROLLING_VARIABLE_NAMES \n DESCRIPTION: Names of the variables used as inputs for the data regression method in flamelet or data-driven fluid models. */
  addStringListOption("CONTROLLING_VARIABLE_NAMES", n_control_vars, controlling_variable_names);

  /* !\brief CONTROLLING_VARIABLE_SOURCE_NAMES \n DESCRIPTION: Names of the variables in the flamelet manifold corresponding to the source terms of the controlling variables. */
  addStringListOption("CONTROLLING_VARIABLE_SOURCE_NAMES", n_control_vars, cv_source_names);

  /* DESCRIPTION: Names of the passive lookup variables for flamelet LUT */
  addStringListOption("LOOKUP_NAMES", n_lookups, lookup_names);

  /* DESCRIPTION: Names of the user transport equations solved in the flamelet problem. */
  addStringListOption("USER_SCALAR_NAMES", n_user_scalars, user_scalar_names);

  /* DESCRIPTION: Names of the user scalar source terms. */
  addStringListOption("USER_SOURCE_NAMES", n_user_sources, user_source_names);

  /* DESCRIPTION: Enable preferential diffusion for FGM simulations. \n DEFAULT: false */
  addBoolOption("PREFERENTIAL_DIFFUSION", preferential_diffusion, false);

  /*!\brief CONV_FILENAME \n DESCRIPTION: Output file convergence history (w/o extension) \n DEFAULT: history \ingroup Config*/
  addStringOption("CONV_FILENAME", Conv_FileName, string("history"));
  /*!\brief BREAKDOWN_FILENAME \n DESCRIPTION: Output file forces breakdown \ingroup Config*/
  addStringOption("BREAKDOWN_FILENAME", Breakdown_FileName, string("forces_breakdown.dat"));
  /*!\brief SOLUTION_FLOW_FILENAME \n DESCRIPTION: Restart flow input file (the file output under the filename set by RESTART_FLOW_FILENAME) \n DEFAULT: solution_flow.dat \ingroup Config */
  addStringOption("SOLUTION_FILENAME", Solution_FileName, string("solution.dat"));
  /*!\brief SOLUTION_ADJ_FILENAME\n DESCRIPTION: Restart adjoint input file. Objective function abbreviation is expected. \ingroup Config*/
  addStringOption("SOLUTION_ADJ_FILENAME", Solution_AdjFileName, string("solution_adj.dat"));
  /*!\brief RESTART_FLOW_FILENAME \n DESCRIPTION: Output file restart flow \ingroup Config*/
  addStringOption("RESTART_FILENAME", Restart_FileName, string("restart.dat"));
  /*!\brief RESTART_ADJ_FILENAME  \n DESCRIPTION: Output file restart adjoint. Objective function abbreviation will be appended. \ingroup Config*/
  addStringOption("RESTART_ADJ_FILENAME", Restart_AdjFileName, string("restart_adj.dat"));
  /*!\brief VOLUME_FLOW_FILENAME  \n DESCRIPTION: Output file flow (w/o extension) variables \ingroup Config */
  addStringOption("VOLUME_FILENAME", Volume_FileName, string("vol_solution"));
  /*!\brief VOLUME_ADJ_FILENAME
   *  \n DESCRIPTION: Output file adjoint (w/o extension) variables  \ingroup Config*/
  addStringOption("VOLUME_ADJ_FILENAME", Adj_FileName, string("adj_vol_solution"));
  /*!\brief GRAD_OBJFUNC_FILENAME
   *  \n DESCRIPTION: Output objective function gradient  \ingroup Config*/
  addStringOption("GRAD_OBJFUNC_FILENAME", ObjFunc_Grad_FileName, string("of_grad.dat"));
  /*!\brief VALUE_OBJFUNC_FILENAME
   *  \n DESCRIPTION: Output objective function  \ingroup Config*/
  addStringOption("VALUE_OBJFUNC_FILENAME", ObjFunc_Value_FileName, string("of_func.dat"));
  /*!\brief SURFACE_FLOW_FILENAME
   *  \n DESCRIPTION: Output file surface flow coefficient (w/o extension)  \ingroup Config*/
  addStringOption("SURFACE_FILENAME", SurfCoeff_FileName, string("surface"));
  /*!\brief SURFACE_ADJ_FILENAME
   *  \n DESCRIPTION: Output file surface adjoint coefficient (w/o extension)  \ingroup Config*/
  addStringOption("SURFACE_ADJ_FILENAME", SurfAdjCoeff_FileName, string("surface_adjoint"));
  /*!\brief SURFACE_SENS_FILENAME_FILENAME
   *  \n DESCRIPTION: Output file surface sensitivity (discrete adjoint) (w/o extension)  \ingroup Config*/
  addStringOption("SURFACE_SENS_FILENAME", SurfSens_FileName, string("surface_sens"));
  /*!\brief VOLUME_SENS_FILENAME
   *  \n DESCRIPTION: Output file volume sensitivity (discrete adjoint))  \ingroup Config*/
  addStringOption("VOLUME_SENS_FILENAME", VolSens_FileName, string("volume_sens"));
  /* DESCRIPTION: Output the performance summary to the console at the end of SU2_CFD  \ingroup Config*/
  addBoolOption("WRT_PERFORMANCE", Wrt_Performance, false);
  /* DESCRIPTION: Output the tape statistics (discrete adjoint)  \ingroup Config*/
  addBoolOption("WRT_AD_STATISTICS", Wrt_AD_Statistics, false);
  /*!\brief MARKER_ANALYZE_AVERAGE
   *  \n DESCRIPTION: Output averaged flow values on specified analyze marker.
   *  Options: AREA, MASSFLUX
   *  \n Use with MARKER_ANALYZE. \ingroup Config*/
  addEnumOption("MARKER_ANALYZE_AVERAGE", Kind_Average, Average_Map, AVERAGE_MASSFLUX);
  /*!\brief COMM_LEVEL
   *  \n DESCRIPTION: Level of MPI communications during runtime  \ingroup Config*/
  addEnumOption("COMM_LEVEL", Comm_Level, Comm_Map, COMM_FULL);

  /*!\par CONFIG_CATEGORY: Dynamic mesh definition \ingroup Config*/
  /*--- Options related to dynamic meshes ---*/

  /* DESCRIPTION: Type of mesh motion */
  addEnumOption("GRID_MOVEMENT", Kind_GridMovement, GridMovement_Map, NO_MOVEMENT);
  /* DESCRIPTION: Type of surface motion */
  addEnumListOption("SURFACE_MOVEMENT",nKind_SurfaceMovement, Kind_SurfaceMovement, SurfaceMovement_Map);
  /* DESCRIPTION: Marker(s) of moving surfaces (MOVING_WALL or DEFORMING grid motion). */
  addStringListOption("MARKER_MOVING", nMarker_Moving, Marker_Moving);
  /* DESCRIPTION: Marker(s) of gradient problem boundaries. */
  addStringListOption("MARKER_SOBOLEVBC", nMarker_SobolevBC, Marker_SobolevBC);
  /* DESCRIPTION: Mach number (non-dimensional, based on the mesh velocity and freestream vals.) */
  addDoubleOption("MACH_MOTION", Mach_Motion, 0.0);
  /* DESCRIPTION: Coordinates of the rigid motion origin */
  addDoubleArrayOption("MOTION_ORIGIN", 3, Motion_Origin);
  /* DESCRIPTION: Translational velocity vector (m/s) in the x, y, & z directions (RIGID_MOTION only) */
  addDoubleArrayOption("TRANSLATION_RATE", 3, Translation_Rate);
  /* DESCRIPTION: Angular velocity vector (rad/s) about x, y, & z axes (RIGID_MOTION only) */
  addDoubleArrayOption("ROTATION_RATE", 3, Rotation_Rate);
  /* DESCRIPTION: Pitching angular freq. (rad/s) about x, y, & z axes (RIGID_MOTION only) */
  addDoubleArrayOption("PITCHING_OMEGA", 3, Pitching_Omega);
  /* DESCRIPTION: Pitching amplitude (degrees) about x, y, & z axes (RIGID_MOTION only) */
  addDoubleArrayOption("PITCHING_AMPL", 3, Pitching_Ampl);
  /* DESCRIPTION: Pitching phase offset (degrees) about x, y, & z axes (RIGID_MOTION only) */
  addDoubleArrayOption("PITCHING_PHASE", 3, Pitching_Phase);
  /* DESCRIPTION: Plunging angular freq. (rad/s) in x, y, & z directions (RIGID_MOTION only) */
  addDoubleArrayOption("PLUNGING_OMEGA", 3, Plunging_Omega);
  /* DESCRIPTION: Plunging amplitude (m) in x, y, & z directions (RIGID_MOTION only) */
  addDoubleArrayOption("PLUNGING_AMPL", 3, Plunging_Ampl);
  /* DESCRIPTION: Coordinates of the rigid motion origin */
  addDoubleListOption("SURFACE_MOTION_ORIGIN", nMarkerMotion_Origin, MarkerMotion_Origin);
  /* DESCRIPTION: Translational velocity vector (m/s) in the x, y, & z directions (DEFORMING only) */
  addDoubleListOption("SURFACE_TRANSLATION_RATE", nMarkerTranslation, MarkerTranslation_Rate);
  /* DESCRIPTION: Angular velocity vector (rad/s) about x, y, & z axes (DEFORMING only) */
  addDoubleListOption("SURFACE_ROTATION_RATE", nMarkerRotation_Rate, MarkerRotation_Rate);
  /* DESCRIPTION: Pitching angular freq. (rad/s) about x, y, & z axes (DEFORMING only) */
  addDoubleListOption("SURFACE_PITCHING_OMEGA", nMarkerPitching_Omega, MarkerPitching_Omega);
  /* DESCRIPTION: Pitching amplitude (degrees) about x, y, & z axes (DEFORMING only) */
  addDoubleListOption("SURFACE_PITCHING_AMPL", nMarkerPitching_Ampl, MarkerPitching_Ampl);
  /* DESCRIPTION: Pitching phase offset (degrees) about x, y, & z axes (DEFORMING only) */
  addDoubleListOption("SURFACE_PITCHING_PHASE", nMarkerPitching_Phase, MarkerPitching_Phase);
  /* DESCRIPTION: Plunging angular freq. (rad/s) in x, y, & z directions (DEFORMING only) */
  addDoubleListOption("SURFACE_PLUNGING_OMEGA", nMarkerPlunging_Omega, MarkerPlunging_Omega);
  /* DESCRIPTION: Plunging amplitude (m) in x, y, & z directions (DEFORMING only) */
  addDoubleListOption("SURFACE_PLUNGING_AMPL", nMarkerPlunging_Ampl, MarkerPlunging_Ampl);
  /* DESCRIPTION: Value to move motion origins (1 or 0) */
  addUShortListOption("MOVE_MOTION_ORIGIN", nMoveMotion_Origin, MoveMotion_Origin);

  /*!\par CONFIG_CATEGORY: Aeroelastic Simulation (Typical Section Model) \ingroup Config*/
  /*--- Options related to aeroelastic simulations using the Typical Section Model) ---*/
  /* DESCRIPTION: The flutter speed index (modifies the freestream condition) */
  addDoubleOption("FLUTTER_SPEED_INDEX", FlutterSpeedIndex, 0.6);
  /* DESCRIPTION: Natural frequency of the spring in the plunging direction (rad/s). */
  addDoubleOption("PLUNGE_NATURAL_FREQUENCY", PlungeNaturalFrequency, 100);
  /* DESCRIPTION: Natural frequency of the spring in the pitching direction (rad/s). */
  addDoubleOption("PITCH_NATURAL_FREQUENCY", PitchNaturalFrequency, 100);
  /* DESCRIPTION: The airfoil mass ratio. */
  addDoubleOption("AIRFOIL_MASS_RATIO", AirfoilMassRatio, 60);
  /* DESCRIPTION: Distance in semichords by which the center of gravity lies behind the elastic axis. */
  addDoubleOption("CG_LOCATION", CG_Location, 1.8);
  /* DESCRIPTION: The radius of gyration squared (expressed in semichords) of the typical section about the elastic axis. */
  addDoubleOption("RADIUS_GYRATION_SQUARED", RadiusGyrationSquared, 3.48);
  /* DESCRIPTION: Solve the aeroelastic equations every given number of internal iterations. */
  addUnsignedShortOption("AEROELASTIC_ITER", AeroelasticIter, 3);

  /*!\par CONFIG_CATEGORY: Optimization Problem*/

  /* DESCRIPTION: Scale the line search in the optimizer */
  addDoubleOption("OPT_RELAX_FACTOR", Opt_RelaxFactor, 1.0);

  /* DESCRIPTION: Bound the line search in the optimizer */
  addDoubleOption("OPT_LINE_SEARCH_BOUND", Opt_LineSearch_Bound, 1E6);

  /*!\par CONFIG_CATEGORY: Wind Gust \ingroup Config*/
  /*--- Options related to wind gust simulations ---*/

  /* DESCRIPTION: Apply a wind gust */
  addBoolOption("WIND_GUST", Wind_Gust, false);
  /* DESCRIPTION: Type of gust */
  addEnumOption("GUST_TYPE", Gust_Type, Gust_Type_Map, NO_GUST);
  /* DESCRIPTION: Gust wavelenght (meters) */
  addDoubleOption("GUST_WAVELENGTH", Gust_WaveLength, 0.0);
  /* DESCRIPTION: Number of gust periods */
  addDoubleOption("GUST_PERIODS", Gust_Periods, 1.0);
  /* DESCRIPTION: Gust amplitude (m/s) */
  addDoubleOption("GUST_AMPL", Gust_Ampl, 0.0);
  /* DESCRIPTION: Time at which to begin the gust (sec) */
  addDoubleOption("GUST_BEGIN_TIME", Gust_Begin_Time, 0.0);
  /* DESCRIPTION: Location at which the gust begins (meters) */
  addDoubleOption("GUST_BEGIN_LOC", Gust_Begin_Loc, 0.0);
  /* DESCRIPTION: Direction of the gust X or Y dir */
  addEnumOption("GUST_DIR", Gust_Dir, Gust_Dir_Map, Y_DIR);

  /* Fixed values for turbulence quantities to keep them at inflow conditions. */
  /* DESCRIPTION: Fix turbulence quantities to far-field values inside an upstream half-space. */
  addBoolOption("TURB_FIXED_VALUES", Turb_Fixed_Values, false);
  /* DESCRIPTION: Shift of the fixed values half-space, in length units in the direction of far-field velocity. */
  addDoubleOption("TURB_FIXED_VALUES_DOMAIN", Turb_Fixed_Values_MaxScalarProd, numeric_limits<su2double>::lowest());

  /* Harmonic Balance config */
  /* DESCRIPTION: Omega_HB = 2*PI*frequency - frequencies for Harmonic Balance method */
  addDoubleListOption("OMEGA_HB", nOmega_HB, Omega_HB);

  /*!\par CONFIG_CATEGORY: Equivalent Area \ingroup Config*/
  /*--- Options related to the equivalent area ---*/

  /* DESCRIPTION: Evaluate equivalent area on the Near-Field  */
  addBoolOption("EQUIV_AREA", EquivArea, false);
  ea_lim[0] = 0.0; ea_lim[1] = 1.0; ea_lim[2] = 1.0;
  /* DESCRIPTION: Integration limits of the equivalent area ( xmin, xmax, Dist_NearField ) */
  addDoubleArrayOption("EA_INT_LIMIT", 3, ea_lim);
  /* DESCRIPTION: Equivalent area scaling factor */
  addDoubleOption("EA_SCALE_FACTOR", EA_ScaleFactor, 1.0);

  // these options share nDV as their size in the option references; not a good idea
  /*!\par CONFIG_CATEGORY: Grid deformation \ingroup Config*/
  /*--- Options related to the grid deformation ---*/

  /* DESCRIPTION: Kind of deformation */
  addEnumListOption("DV_KIND", nDV, Design_Variable, Param_Map);
  /* DESCRIPTION: Marker of the surface to which we are going apply the shape deformation */
  addStringListOption("DV_MARKER", nMarker_DV, Marker_DV);
  /* DESCRIPTION: Parameters of the shape deformation
   - FFD_CONTROL_POINT_2D ( FFDBox ID, i_Ind, j_Ind, x_Disp, y_Disp )
   - FFD_RADIUS_2D ( FFDBox ID )
   - FFD_CAMBER_2D ( FFDBox ID, i_Ind )
   - FFD_THICKNESS_2D ( FFDBox ID, i_Ind )
   - HICKS_HENNE ( Lower Surface (0)/Upper Surface (1)/Only one Surface (2), x_Loc )
   - SURFACE_BUMP ( x_start, x_end, x_Loc )
   - CST ( Lower Surface (0)/Upper Surface (1), Kulfan parameter number, Total number of Kulfan parameters for surface )
   - NACA_4DIGITS ( 1st digit, 2nd digit, 3rd and 4th digit )
   - PARABOLIC ( Center, Thickness )
   - TRANSLATION ( x_Disp, y_Disp, z_Disp )
   - ROTATION ( x_Orig, y_Orig, z_Orig, x_End, y_End, z_End )
   - OBSTACLE ( Center, Bump size )
   - SPHERICAL ( ControlPoint_Index, Theta_Disp, R_Disp )
   - FFD_CONTROL_POINT ( FFDBox ID, i_Ind, j_Ind, k_Ind, x_Disp, y_Disp, z_Disp )
   - FFD_TWIST ( FFDBox ID, x_Orig, y_Orig, z_Orig, x_End, y_End, z_End )
   - FFD_ROTATION ( FFDBox ID, x_Orig, y_Orig, z_Orig, x_End, y_End, z_End )
   - FFD_CONTROL_SURFACE ( FFDBox ID, x_Orig, y_Orig, z_Orig, x_End, y_End, z_End )
   - FFD_CAMBER ( FFDBox ID, i_Ind, j_Ind )
   - FFD_THICKNESS ( FFDBox ID, i_Ind, j_Ind ) */
  addDVParamOption("DV_PARAM", nDV, ParamDV, FFDTag, Design_Variable);
  /* DESCRIPTION: New value of the shape deformation */
  addDVValueOption("DV_VALUE", nDV_Value, DV_Value, nDV, ParamDV, Design_Variable);
  /* DESCRIPTION: Provide a file of surface positions from an external parameterization. */
  addStringOption("DV_FILENAME", DV_Filename, string("surface_positions.dat"));
  /* DESCRIPTION: File of sensitivities as an unordered ASCII file with rows of x, y, z, dJ/dx, dJ/dy, dJ/dz for each volume grid point. */
  addStringOption("DV_UNORDERED_SENS_FILENAME", DV_Unordered_Sens_Filename, string("unordered_sensitivity.dat"));
  /* DESCRIPTION: File of sensitivities as an ASCII file with rows of x, y, z, dJ/dx, dJ/dy, dJ/dz for each surface grid point. */
  addStringOption("DV_SENS_FILENAME", DV_Sens_Filename, string("surface_sensitivity.dat"));
  /*!\brief OUTPUT_FORMAT \n DESCRIPTION: I/O format for output plots. \n OPTIONS: see \link Output_Map \endlink \n DEFAULT: TECPLOT \ingroup Config */
  addEnumOption("DV_SENSITIVITY_FORMAT", Sensitivity_FileFormat, Sensitivity_Map, SU2_NATIVE);
  /* DESCRIPTION: Hold the grid fixed in a region */
  addBoolOption("HOLD_GRID_FIXED", Hold_GridFixed, false);
  grid_fix[0] = -1E15; grid_fix[1] = -1E15; grid_fix[2] = -1E15;
  grid_fix[3] =  1E15; grid_fix[4] =  1E15; grid_fix[5] =  1E15;
  /* DESCRIPTION: Coordinates of the box where the grid will be deformed (Xmin, Ymin, Zmin, Xmax, Ymax, Zmax) */
  addDoubleArrayOption("HOLD_GRID_FIXED_COORD", 6, grid_fix);

  /*!\par CONFIG_CATEGORY: Deformable mesh \ingroup Config*/
  /*--- option related to deformable meshes ---*/
  /* DESCRIPTION: Decide whether the mesh will undergo deformations */
  addBoolOption("DEFORM_MESH", Deform_Mesh, false);
  /* DESCRIPTION: Print the residuals during mesh deformation to the console */
  addBoolOption("DEFORM_CONSOLE_OUTPUT", Deform_Output, false);
  /* DESCRIPTION: Number of nonlinear deformation iterations (surface deformation increments) */
  addUnsignedLongOption("DEFORM_NONLINEAR_ITER", GridDef_Nonlinear_Iter, 1);
  /* DESCRIPTION: Deform coefficient (-1.0 to 0.5) */
  addDoubleOption("DEFORM_COEFF", Deform_Coeff, 1E6);
  /* DESCRIPTION: Deform limit in m or inches */
  addDoubleOption("DEFORM_LIMIT", Deform_Limit, 1E6);
  /* DESCRIPTION: Type of element stiffness imposed for FEA mesh deformation (INVERSE_VOLUME, WALL_DISTANCE, CONSTANT_STIFFNESS) */
  addEnumOption("DEFORM_STIFFNESS_TYPE", Deform_StiffnessType, Deform_Stiffness_Map, SOLID_WALL_DISTANCE);
  /* DESCRIPTION: Young's modulus for constant stiffness FEA method of grid deformation */
  addDoubleOption("DEFORM_ELASTICITY_MODULUS", Deform_ElasticityMod, 2E11);
  /* DESCRIPTION: Poisson's ratio for constant stiffness FEA method of grid deformation */
  addDoubleOption("DEFORM_POISSONS_RATIO", Deform_PoissonRatio, 0.3);
  /* DESCRIPTION: Size of the layer of highest stiffness for wall distance-based mesh stiffness */
  addDoubleOption("DEFORM_STIFF_LAYER_SIZE", Deform_StiffLayerSize, 0.0);
  /*  DESCRIPTION: Linear solver for the mesh deformation\n OPTIONS: see \link Linear_Solver_Map \endlink \n DEFAULT: FGMRES \ingroup Config*/
  addEnumOption("DEFORM_LINEAR_SOLVER", Kind_Deform_Linear_Solver, Linear_Solver_Map, FGMRES);
  /*  \n DESCRIPTION: Preconditioner for the Krylov linear solvers \n OPTIONS: see \link Linear_Solver_Prec_Map \endlink \n DEFAULT: LU_SGS \ingroup Config*/
  addEnumOption("DEFORM_LINEAR_SOLVER_PREC", Kind_Deform_Linear_Solver_Prec, Linear_Solver_Prec_Map, ILU);
  /* DESCRIPTION: Minimum error threshold for the linear solver for the implicit formulation */
  addDoubleOption("DEFORM_LINEAR_SOLVER_ERROR", Deform_Linear_Solver_Error, 1E-14);
  /* DESCRIPTION: Maximum number of iterations of the linear solver for the implicit formulation */
  addUnsignedLongOption("DEFORM_LINEAR_SOLVER_ITER", Deform_Linear_Solver_Iter, 1000);

  /*!\par CONFIG_CATEGORY: FEM flow solver definition \ingroup Config*/
  /*--- Options related to the finite element flow solver---*/

  /* DESCRIPTION: Riemann solver used for DG (ROE, LAX-FRIEDRICH, AUSM, HLLC, VAN_LEER) */
  addEnumOption("RIEMANN_SOLVER_FEM", Riemann_Solver_FEM, Upwind_Map, UPWIND::ROE);
  /* DESCRIPTION: Constant factor applied for quadrature with straight elements (2.0 by default) */
  addDoubleOption("QUADRATURE_FACTOR_STRAIGHT_FEM", Quadrature_Factor_Straight, 2.0);
  /* DESCRIPTION: Constant factor applied for quadrature with curved elements (3.0 by default) */
  addDoubleOption("QUADRATURE_FACTOR_CURVED_FEM", Quadrature_Factor_Curved, 3.0);
  /* DESCRIPTION: Factor applied during quadrature in time for ADER-DG. (2.0 by default) */
  addDoubleOption("QUADRATURE_FACTOR_TIME_ADER_DG", Quadrature_Factor_Time_ADER_DG, 2.0);
  /* DESCRIPTION: Factor for the symmetrizing terms in the DG FEM discretization (1.0 by default) */
  addDoubleOption("THETA_INTERIOR_PENALTY_DG_FEM", Theta_Interior_Penalty_DGFEM, 1.0);
  /* DESCRIPTION: Compute the entropy in the fluid model (YES, NO) */
  addBoolOption("COMPUTE_ENTROPY_FLUID_MODEL", Compute_Entropy, true);
  /* DESCRIPTION: Use the lumped mass matrix for steady DGFEM computations */
  addBoolOption("USE_LUMPED_MASSMATRIX_DGFEM", Use_Lumped_MassMatrix_DGFEM, false);
  /* DESCRIPTION: Only compute the exact Jacobian of the spatial discretization (NO, YES) */
  addBoolOption("JACOBIAN_SPATIAL_DISCRETIZATION_ONLY", Jacobian_Spatial_Discretization_Only, false);

  /* DESCRIPTION: Number of aligned bytes for the matrix multiplications. Multiple of 64. (128 by default) */
  addUnsignedShortOption("ALIGNED_BYTES_MATMUL", byteAlignmentMatMul, 128);

  /*!\par CONFIG_CATEGORY: FEA solver \ingroup Config*/
  /*--- Options related to the FEA solver ---*/

  /*!\brief FEA_FILENAME \n DESCRIPTION: Filename to input for element-based properties \n Default: default_element_properties.dat \ingroup Config */
  addStringOption("FEA_FILENAME", FEA_FileName, string("default_element_properties.dat"));
  /* DESCRIPTION: Determine if advanced features are used from the element-based FEA analysis (NO, YES = experimental) */
  addBoolOption("FEA_ADVANCED_MODE", FEAAdvancedMode, false);

  /* DESCRIPTION: Modulus of elasticity */
  addDoubleListOption("ELASTICITY_MODULUS", nElasticityMod, ElasticityMod);
  /* DESCRIPTION: Poisson ratio */
  addDoubleListOption("POISSON_RATIO", nPoissonRatio, PoissonRatio);
  /* DESCRIPTION: Material density */
  addDoubleListOption("MATERIAL_DENSITY", nMaterialDensity, MaterialDensity);
  /* DESCRIPTION: Material thermal expansion coefficient */
  addDoubleListOption("MATERIAL_THERMAL_EXPANSION_COEFF", nMaterialThermalExpansion, MaterialThermalExpansion);
  /* DESCRIPTION: Temperature at which there is no stress from thermal expansion */
  addDoubleOption("MATERIAL_REFERENCE_TEMPERATURE", MaterialReferenceTemperature, 288.15);
  /* DESCRIPTION: Knowles B constant */
  addDoubleOption("KNOWLES_B", Knowles_B, 1.0);
  /* DESCRIPTION: Knowles N constant */
  addDoubleOption("KNOWLES_N", Knowles_N, 1.0);

  /*  DESCRIPTION: Include DE effects
  *  Options: NO, YES \ingroup Config */
  addBoolOption("DE_EFFECTS", DE_Effects, false);
  /*!\brief ELECTRIC_FIELD_CONST \n DESCRIPTION: Value of the Dielectric Elastomer constant */
  addDoubleListOption("ELECTRIC_FIELD_CONST", nElectric_Constant, Electric_Constant);
  /* DESCRIPTION: Modulus of the Electric Fields */
  addDoubleListOption("ELECTRIC_FIELD_MOD", nElectric_Field, Electric_Field_Mod);
  /* DESCRIPTION: Direction of the Electic Fields */
  addDoubleListOption("ELECTRIC_FIELD_DIR", nDim_Electric_Field, Electric_Field_Dir);

  /*!\brief DESIGN_VARIABLE_FEA
   *  \n DESCRIPTION: Design variable for FEA problems \n OPTIONS: See \link DVFEA_Map \endlink \n DEFAULT VENKATAKRISHNAN \ingroup Config */
  addEnumOption("DESIGN_VARIABLE_FEA", Kind_DV_FEA, DVFEA_Map, NODV_FEA);
  /*  DESCRIPTION: Consider a reference solution for the structure (optimization applications)
  *  Options: NO, YES \ingroup Config */
  addBoolOption("REFERENCE_GEOMETRY", RefGeom, false);
  /*!\brief REFERENCE_GEOMETRY_PENALTY\n DESCRIPTION: Penalty weight value for the objective function \ingroup Config*/
  addDoubleOption("REFERENCE_GEOMETRY_PENALTY", RefGeom_Penalty, 1E6);
  /*!\brief REFERENCE_GEOMETRY_FILENAME \n DESCRIPTION: Reference geometry filename \n Default: reference_geometry.dat \ingroup Config */
  addStringOption("REFERENCE_GEOMETRY_FILENAME", RefGeom_FEMFileName, string("reference_geometry.dat"));
  /*!\brief REFERENCE_GEOMETRY_FORMAT \n DESCRIPTION: Format of the reference geometry file \n OPTIONS: see \link Input_Ref_Map \endlink \n DEFAULT: SU2 \ingroup Config*/
  addEnumOption("REFERENCE_GEOMETRY_FORMAT", RefGeom_FileFormat, Input_Ref_Map, SU2_REF);
  /*!\brief REFERENCE_GEOMETRY_SURFACE\n DESCRIPTION: If true consider only the surfaces where loads are applied. \ingroup Config*/
  addBoolOption("REFERENCE_GEOMETRY_SURFACE", RefGeomSurf, false);

  /*!\brief REFERENCE_NODE\n  DESCRIPTION: Reference node for the structure (optimization applications) */
  addUnsignedLongOption("REFERENCE_NODE", refNodeID, 0);
  /*!\brief REFERENCE_NODE_DISPLACEMENT\n DESCRIPTION: Target displacement of the reference node \ingroup Config*/
  addDoubleListOption("REFERENCE_NODE_DISPLACEMENT", nDim_RefNode, RefNode_Displacement);
  /*!\brief REFERENCE_NODE_PENALTY\n DESCRIPTION: Penalty weight value for the objective function \ingroup Config*/
  addDoubleOption("REFERENCE_NODE_PENALTY", RefNode_Penalty, 1E3);

  /*!\brief TOTAL_DV_PENALTY\n DESCRIPTION: Penalty weight value to maintain the total sum of DV constant \ingroup Config*/
  addDoubleOption("TOTAL_DV_PENALTY", DV_Penalty, 0);

  /*!\brief STRESS_PENALTY_PARAM\n DESCRIPTION: Maximum allowed stress and KS exponent for structural optimization \ingroup Config*/
  addDoubleArrayOption("STRESS_PENALTY_PARAM", 2, StressPenaltyParam.data());

  /*!\brief REGIME_TYPE \n  DESCRIPTION: Geometric condition \n OPTIONS: see \link Struct_Map \endlink \ingroup Config*/
  addEnumOption("GEOMETRIC_CONDITIONS", Kind_Struct_Solver, Struct_Map, STRUCT_DEFORMATION::SMALL);
  /*!\brief REGIME_TYPE \n  DESCRIPTION: Material model \n OPTIONS: see \link Material_Map \endlink \ingroup Config*/
  addEnumOption("MATERIAL_MODEL", Kind_Material, Material_Map, STRUCT_MODEL::LINEAR_ELASTIC);
  /*!\brief REGIME_TYPE \n  DESCRIPTION: Compressibility of the material \n OPTIONS: see \link MatComp_Map \endlink \ingroup Config*/
  addEnumOption("MATERIAL_COMPRESSIBILITY", Kind_Material_Compress, MatComp_Map, STRUCT_COMPRESS::COMPRESSIBLE);

  /*  DESCRIPTION: Consider a prestretch in the structural domain
  *  Options: NO, YES \ingroup Config */
  addBoolOption("PRESTRETCH", Prestretch, false);
  /*!\brief PRESTRETCH_FILENAME \n DESCRIPTION: Filename to input for prestretching membranes \n Default: prestretch_file.dat \ingroup Config */
  addStringOption("PRESTRETCH_FILENAME", Prestretch_FEMFileName, string("prestretch_file.dat"));

  /* DESCRIPTION: Iterative method for non-linear structural analysis */
  addEnumOption("NONLINEAR_FEM_SOLUTION_METHOD", Kind_SpaceIteScheme_FEA, Space_Ite_Map_FEA, STRUCT_SPACE_ITE::NEWTON);
  /* DESCRIPTION: Formulation for bidimensional elasticity solver */
  addEnumOption("FORMULATION_ELASTICITY_2D", Kind_2DElasForm, ElasForm_2D, STRUCT_2DFORM::PLANE_STRAIN);
  /*  DESCRIPTION: Apply centrifugal forces
   *  Options: NO, YES \ingroup Config */
  addBoolOption("CENTRIFUGAL_FORCE", CentrifugalForce, false);
  /*  DESCRIPTION: Temporary: pseudo static analysis (no density in dynamic analysis)
   *  Options: NO, YES \ingroup Config */
  addBoolOption("PSEUDO_STATIC", PseudoStatic, false);
  /* DESCRIPTION: Parameter alpha for Newmark scheme (s) */
  addDoubleOption("NEWMARK_BETA", Newmark_beta, 0.25);
  /* DESCRIPTION: Parameter gamma for Newmark scheme (s) */
  addDoubleOption("NEWMARK_GAMMA", Newmark_gamma, 0.5);
  /* DESCRIPTION: Apply the load as a ramp */
  addBoolOption("RAMP_LOADING", Ramp_Load, false);
  /* DESCRIPTION: Time while the load is to be increased linearly */
  addDoubleOption("RAMP_TIME", Ramp_Time, 1.0);
  /* DESCRIPTION: Transfer method used for multiphysics problems */
  addEnumOption("DYNAMIC_LOAD_TRANSFER", Dynamic_LoadTransfer, Dyn_Transfer_Method_Map, POL_ORDER_1);

  /* DESCRIPTION: Newmark - Generalized alpha - coefficients */
  addDoubleListOption("TIME_INT_STRUCT_COEFFS", nIntCoeffs, Int_Coeffs);

  /*  DESCRIPTION: Apply dead loads. Options: NO, YES \ingroup Config */
  addBoolOption("INCREMENTAL_LOAD", IncrementalLoad, false);
  /* DESCRIPTION: Maximum number of increments of the  */
  addUnsignedLongOption("NUMBER_INCREMENTS", IncLoad_Nincrements, 10);

  inc_crit[0] = 0.0; inc_crit[1] = 0.0; inc_crit[2] = 0.0;
  /* DESCRIPTION: Definition of the  UTOL RTOL ETOL*/
  addDoubleArrayOption("INCREMENTAL_CRITERIA", 3, inc_crit);

  /* DESCRIPTION: Use of predictor */
  addBoolOption("PREDICTOR", Predictor, false);
  /* DESCRIPTION: Order of the predictor */
  addUnsignedShortOption("PREDICTOR_ORDER", Pred_Order, 0);

  /* DESCRIPTION: Topology optimization options */
  addBoolOption("TOPOLOGY_OPTIMIZATION", topology_optimization, false);
  addStringOption("TOPOL_OPTIM_OUTFILE", top_optim_output_file, string("element_derivatives.dat"));
  addDoubleOption("TOPOL_OPTIM_SIMP_EXPONENT", simp_exponent, 1.0);
  addDoubleOption("TOPOL_OPTIM_SIMP_MINSTIFF", simp_minimum_stiffness, 0.001);
  addEnumListOption("TOPOL_OPTIM_FILTER_KERNEL", top_optim_nKernel, top_optim_kernels, Filter_Kernel_Map);
  addDoubleListOption("TOPOL_OPTIM_FILTER_RADIUS", top_optim_nRadius, top_optim_filter_radius);
  addDoubleListOption("TOPOL_OPTIM_KERNEL_PARAM", top_optim_nKernelParams, top_optim_kernel_params);
  addUnsignedShortOption("TOPOL_OPTIM_SEARCH_LIMIT", top_optim_search_lim, 0);
  addEnumOption("TOPOL_OPTIM_PROJECTION_TYPE", top_optim_proj_type, Projection_Function_Map, ENUM_PROJECTION_FUNCTION::NONE);
  addDoubleOption("TOPOL_OPTIM_PROJECTION_PARAM", top_optim_proj_param, 0.0);

  /* CONFIG_CATEGORY: FSI solver */
  /*--- Options related to the FSI solver ---*/

  /* DESCRIPTION: ID of the region we want to compute the sensitivities using direct differentiation */
  addUnsignedShortOption("FEA_ID_DIRECTDIFF", nID_DV, 0);

  /* DESCRIPTION: Restart from a steady state (sets grid velocities to 0 when loading the restart). */
  addBoolOption("RESTART_STEADY_STATE", SteadyRestart, false);

  /*!\par CONFIG_CATEGORY: Multizone definition \ingroup Config*/
  /*--- Options related to multizone problems ---*/

  /* DESCRIPTION List of config files for each zone in a multizone setup with SOLVER=MULTIPHYSICS
   * Order here has to match the order in the meshfile if just one is used. */
  addStringListOption("CONFIG_LIST", nConfig_Files, Config_Filenames);

  /* DESCRIPTION: Determines if the multizone problem is solved for time-domain. */
  addBoolOption("TIME_DOMAIN", Time_Domain, false);
  /* DESCRIPTION: Number of outer iterations in the multizone problem. */
  addUnsignedLongOption("OUTER_ITER", nOuterIter, 1);
  /* DESCRIPTION: Number of inner iterations in each multizone block. */
  addUnsignedLongOption("INNER_ITER", nInnerIter, 1);
  /* DESCRIPTION: Number of time steps solved in the multizone problem. */
  addUnsignedLongOption("TIME_ITER", nTimeIter, 1);
  /* DESCRIPTION: Number of iterations in each single-zone block. */
  addUnsignedLongOption("ITER", nIter, 1000);
  /* DESCRIPTION: Restart iteration in the multizone problem. */
  addUnsignedLongOption("RESTART_ITER", Restart_Iter, 1);
  /* DESCRIPTION: Minimum error threshold for the linear solver for the implicit formulation */
  addDoubleOption("TIME_STEP", Time_Step, 0.0);
  /* DESCRIPTION: Total Physical Time for time-domain problems (s) */
  addDoubleOption("MAX_TIME", Max_Time, 1.0);
  /* DESCRIPTION: Determines if the special output is written out */
  addBoolOption("SPECIAL_OUTPUT", SpecialOutput, false);

  /* DESCRIPTION: Determines if the convergence history of each individual zone is written to screen */
  addBoolOption("WRT_ZONE_CONV", Wrt_ZoneConv, false);
  /* DESCRIPTION: Determines if the convergence history of each individual zone is written to file */
  addBoolOption("WRT_ZONE_HIST", Wrt_ZoneHist, false);

  /* DESCRIPTION: Determines if the forces breakdown is written out */
  addBoolOption("WRT_FORCES_BREAKDOWN", Wrt_ForcesBreakdown, false);


  /*!\par KIND_INTERPOLATION \n
   * DESCRIPTION: Type of interpolation to use for multi-zone problems. \n OPTIONS: see \link Interpolator_Map \endlink
   * Sets Kind_Interpolation \ingroup Config
   */
  addEnumOption("KIND_INTERPOLATION", Kind_Interpolation, Interpolator_Map, INTERFACE_INTERPOLATOR::NEAREST_NEIGHBOR);

  /*  DESCRIPTION: Use conservative approach for interpolating between meshes. */
  addBoolOption("CONSERVATIVE_INTERPOLATION", ConservativeInterpolation, true);

  addUnsignedShortOption("NUM_NEAREST_NEIGHBORS", NumNearestNeighbors, 1);

  /*!\par KIND_INTERPOLATION \n
   * DESCRIPTION: Type of radial basis function to use for radial basis function interpolation. \n OPTIONS: see \link RadialBasis_Map \endlink
   * Sets Kind_RadialBasis \ingroup Config
   */
  addEnumOption("KIND_RADIAL_BASIS_FUNCTION", Kind_RadialBasisFunction, RadialBasisFunction_Map, RADIAL_BASIS::WENDLAND_C2);

  /*  DESCRIPTION: Use polynomial term in radial basis function interpolation.
  *  Options: NO, YES \ingroup Config */
  addBoolOption("RADIAL_BASIS_FUNCTION_POLYNOMIAL_TERM", RadialBasisFunction_PolynomialOption, true);

  /* DESCRIPTION: Radius for radial basis function. */
  addDoubleOption("RADIAL_BASIS_FUNCTION_PARAMETER", RadialBasisFunction_Parameter, 1.0);

  /* DESCRIPTION: Tolerance to prune small coefficients from the RBF interpolation matrix. */
  addDoubleOption("RADIAL_BASIS_FUNCTION_PRUNE_TOLERANCE", RadialBasisFunction_PruneTol, 1e-6);

   /*!\par INLETINTERPOLATION \n
   * DESCRIPTION: Type of spanwise interpolation to use for the inlet face. \n OPTIONS: see \link Inlet_SpanwiseInterpolation_Map \endlink
   * Sets Kind_InletInterpolation \ingroup Config
   */
  addEnumOption("INLET_INTERPOLATION_FUNCTION",Kind_InletInterpolationFunction, Inlet_SpanwiseInterpolation_Map, INLET_SPANWISE_INTERP::NONE);

   /*!\par INLETINTERPOLATION \n
   * DESCRIPTION: Type of spanwise interpolation to use for the inlet face. \n OPTIONS: see \link Inlet_SpanwiseInterpolation_Map \endlink
   * Sets Kind_InletInterpolation \ingroup Config
   */
  addEnumOption("INLET_INTERPOLATION_DATA_TYPE", Kind_Inlet_InterpolationType, Inlet_SpanwiseInterpolationType_Map, INLET_INTERP_TYPE::VR_VTHETA);

  addBoolOption("PRINT_INLET_INTERPOLATED_DATA", PrintInlet_InterpolatedData, false);

  /* DESCRIPTION: Number of FSI iterations during which a ramp is applied */
  addUnsignedShortOption("RAMP_FSI_ITER", nIterFSI_Ramp, 2);
  /* DESCRIPTION: Aitken's static relaxation factor */
  addDoubleOption("STAT_RELAX_PARAMETER", AitkenStatRelax, 0.4);
  /* DESCRIPTION: Aitken's dynamic maximum relaxation factor for the first iteration */
  addDoubleOption("AITKEN_DYN_MAX_INITIAL", AitkenDynMaxInit, 0.5);
  /* DESCRIPTION: Aitken's dynamic minimum relaxation factor for the first iteration */
  addDoubleOption("AITKEN_DYN_MIN_INITIAL", AitkenDynMinInit, 0.5);
  /* DESCRIPTION: Kind of relaxation */
  addEnumOption("BGS_RELAXATION", Kind_BGS_RelaxMethod, AitkenForm_Map, BGS_RELAXATION::NONE);
  /* DESCRIPTION: Relaxation required */
  addBoolOption("RELAXATION", Relaxation, false);

  /*!\par CONFIG_CATEGORY: Radiation solver \ingroup Config*/
  /*--- Options related to the radiation solver ---*/

  /* DESCRIPTION: Type of radiation model */
  addEnumOption("RADIATION_MODEL", Kind_Radiation, Radiation_Map, RADIATION_MODEL::NONE);

  /* DESCRIPTION: Kind of initialization of the P1 model  */
  addEnumOption("P1_INITIALIZATION", Kind_P1_Init, P1_Init_Map, P1_INIT::TEMPERATURE);

  /* DESCRIPTION: Absorption coefficient */
  addDoubleOption("ABSORPTION_COEFF", Absorption_Coeff, 1.0);
  /* DESCRIPTION: Scattering coefficient */
  addDoubleOption("SCATTERING_COEFF", Scattering_Coeff, 0.0);

  /* DESCRIPTION: Apply a volumetric heat source as a source term (NO, YES) in the form of an ellipsoid*/
  addBoolOption("HEAT_SOURCE", HeatSource, false);
  /* DESCRIPTION: Value of the volumetric heat source */
  addDoubleOption("HEAT_SOURCE_VAL", ValHeatSource, 0.0);
  /* DESCRIPTION: Rotation of the volumetric heat source respect to Z axis */
  addDoubleOption("HEAT_SOURCE_ROTATION_Z", Heat_Source_Rot_Z, 0.0);
  /* DESCRIPTION: Position of heat source center (Heat_Source_Center_X, Heat_Source_Center_Y, Heat_Source_Center_Z) */
  hs_center[0] = 0.0; hs_center[1] = 0.0; hs_center[2] = 0.0;
  addDoubleArrayOption("HEAT_SOURCE_CENTER", 3, hs_center);
  /* DESCRIPTION: Vector of heat source radii (Heat_Source_Axes_A, Heat_Source_Axes_B, Heat_Source_Axes_C) */
  hs_axes[0] = 1.0; hs_axes[1] = 1.0; hs_axes[2] = 1.0;
  addDoubleArrayOption("HEAT_SOURCE_AXES", 3, hs_axes);

  /*!\brief MARKER_EMISSIVITY DESCRIPTION: Wall emissivity of the marker for radiation purposes \n
   * Format: ( marker, emissivity of the marker, ... ) \ingroup Config  */
  addStringDoubleListOption("MARKER_EMISSIVITY", nMarker_Emissivity, Marker_Emissivity, Wall_Emissivity);

  /* DESCRIPTION:  Courant-Friedrichs-Lewy condition of the finest grid in radiation solvers */
  addDoubleOption("CFL_NUMBER_RAD", CFL_Rad, 1.0);

  /*!\par CONFIG_CATEGORY: Heat solver \ingroup Config*/
  /*--- options related to the heat solver ---*/

  /* DESCRIPTION: CHT interface coupling methods */
  /*  Options: NO, YES \ingroup Config */
  addEnumOption("CHT_COUPLING_METHOD", Kind_CHT_Coupling, CHT_Coupling_Map, CHT_COUPLING::DIRECT_TEMPERATURE_ROBIN_HEATFLUX);

  /*!\par CONFIG_CATEGORY: Visualize Control Volumes \ingroup Config*/
  /*--- options related to visualizing control volumes ---*/

  /* DESCRIPTION: Node number for the CV to be visualized (tecplot) */
  addLongOption("VISUALIZE_CV", Visualize_CV, -1);

  /*!\par CONFIG_CATEGORY: Inverse design problem \ingroup Config*/
  /*--- options related to inverse design problem ---*/

  /* DESCRIPTION: Evaluate inverse design on the surface  */
  addBoolOption("INV_DESIGN_CP", InvDesign_Cp, false);

  /* DESCRIPTION: Evaluate inverse design on the surface  */
  addBoolOption("INV_DESIGN_HEATFLUX", InvDesign_HeatFlux, false);

  /*!\par CONFIG_CATEGORY: Unsupported options \ingroup Config*/
  /*--- Options that are experimental and not intended for general use ---*/

  /* DESCRIPTION: Write extra output (EXPERIMENTAL, NOT FOR GENERAL USE) */
  addBoolOption("EXTRA_OUTPUT", ExtraOutput, false);

  /* DESCRIPTION: Write extra heat output for a given heat solver zone */
  addLongOption("EXTRA_HEAT_ZONE_OUTPUT", ExtraHeatOutputZone, -1);

  /*--- options related to the FFD problem ---*/
  /*!\par CONFIG_CATEGORY:FFD point inversion \ingroup Config*/

  /* DESCRIPTION: Fix I plane */
  addShortListOption("FFD_FIX_I", nFFD_Fix_IDir, FFD_Fix_IDir);

  /* DESCRIPTION: Fix J plane */
  addShortListOption("FFD_FIX_J", nFFD_Fix_JDir, FFD_Fix_JDir);

  /* DESCRIPTION: Fix K plane */
  addShortListOption("FFD_FIX_K", nFFD_Fix_KDir, FFD_Fix_KDir);

  /* DESCRIPTION: FFD symmetry plane (j=0) */
  addBoolOption("FFD_SYMMETRY_PLANE", FFD_Symmetry_Plane, false);

  /* DESCRIPTION: Define different coordinates systems for the FFD */
  addEnumOption("FFD_COORD_SYSTEM", FFD_CoordSystem, CoordSystem_Map, CARTESIAN);

  /* DESCRIPTION: Axis information for the spherical and cylindrical coord system */
  ffd_axis[0] = 0.0; ffd_axis[1] = 0.0; ffd_axis[2] =0.0;
  addDoubleArrayOption("FFD_AXIS", 3, ffd_axis);

  /* DESCRIPTION: Number of total iterations in the FFD point inversion */
  addUnsignedShortOption("FFD_ITERATIONS", nFFD_Iter, 500);

  /* DESCRIPTION: Free surface damping coefficient */
  addDoubleOption("FFD_TOLERANCE", FFD_Tol, 1E-10);

  /* DESCRIPTION: Procedure to prevent self-intersections within the FFD box based on Jacobian determinant */
  addBoolOption("FFD_INTPREV", FFD_IntPrev, NO);

  /* DESCRIPTION: Number of total iterations in the convexity check procedure */
  addUnsignedShortOption("FFD_INTPREV_ITER", FFD_IntPrev_MaxIter, 10);

  /* DESCRIPTION: Recursion depth in the FFD self-intersection prevention */
  addUnsignedShortOption("FFD_INTPREV_DEPTH", FFD_IntPrev_MaxDepth, 3);

  /* DESCRIPTION: Convexity check on all mesh elements */
  addBoolOption("CONVEXITY_CHECK", ConvexityCheck, NO);

  /* DESCRIPTION: Number of total iterations in the convexity check procedure */
  addUnsignedShortOption("CONVEXITY_CHECK_ITER", ConvexityCheck_MaxIter, 10);

  /* DESCRIPTION: Recursion depth in the FFD self-intersection prevention */
  addUnsignedShortOption("CONVEXITY_CHECK_DEPTH", ConvexityCheck_MaxDepth, 3);

  /* DESCRIPTION: Definition of the FFD boxes */
  addFFDDefOption("FFD_DEFINITION", nFFDBox, CoordFFDBox, TagFFDBox);

  /* DESCRIPTION: Definition of the FFD boxes */
  addFFDDegreeOption("FFD_DEGREE", nFFDBox, DegreeFFDBox);

  /* DESCRIPTION: Surface continuity at the intersection with the FFD */
  addEnumOption("FFD_CONTINUITY", FFD_Continuity, Continuity_Map, DERIVATIVE_2ND);

  /* DESCRIPTION: Kind of blending for the FFD definition */
  addEnumOption("FFD_BLENDING", FFD_Blending, Blending_Map, BEZIER );

  /* DESCRIPTION: Order of the BSplines for BSpline Blending function */
  ffd_coeff[0] = 2; ffd_coeff[1] = 2; ffd_coeff[2] = 2;
  addDoubleArrayOption("FFD_BSPLINE_ORDER", 3, ffd_coeff);

  /*--- Options for the automatic differentiation methods ---*/
  /*!\par CONFIG_CATEGORY: Automatic Differentation options\ingroup Config*/

  /* DESCRIPTION: Direct differentiation mode (forward) */
  addEnumOption("DIRECT_DIFF", DirectDiff, DirectDiff_Var_Map, NO_DERIVATIVE);

  /* DESCRIPTION: Automatic differentiation mode (reverse) */
  addBoolOption("AUTO_DIFF", AD_Mode, NO);

  /* DESCRIPTION: Preaccumulation in the AD mode. */
  addBoolOption("PREACC", AD_Preaccumulation, YES);

  /*--- options that are used in the python optimization scripts. These have no effect on the c++ toolsuite ---*/
  /*!\par CONFIG_CATEGORY:Python Options\ingroup Config*/

  /* DESCRIPTION: Gradient method */
  addPythonOption("GRADIENT_METHOD");

  /* DESCRIPTION: Geometrical Parameter */
  addPythonOption("GEO_PARAM");

  /* DESCRIPTION: Setup for design variables */
  addPythonOption("DEFINITION_DV");

  /* DESCRIPTION: Maximum number of iterations */
  addPythonOption("OPT_ITERATIONS");

  /* DESCRIPTION: Requested accuracy */
  addPythonOption("OPT_ACCURACY");

  /*!\brief OPT_COMBINE_OBJECTIVE
   *  \n DESCRIPTION: Flag specifying whether to internally combine a multi-objective function or treat separately */
  addPythonOption("OPT_COMBINE_OBJECTIVE");

  /* DESCRIPTION: Current value of the design variables */
  addPythonOption("DV_VALUE_NEW");

  /* DESCRIPTION: Previous value of the design variables */
  addPythonOption("DV_VALUE_OLD");

  /* DESCRIPTION: Number of partitions of the mesh */
  addPythonOption("NUMBER_PART");

  /* DESCRIPTION: Optimization objective function with optional scaling factor*/
  addPythonOption("OPT_OBJECTIVE");

  /* DESCRIPTION: Optimization constraint functions with optional scaling factor */
  addPythonOption("OPT_CONSTRAINT");

  /* DESCRIPTION: Finite different step for gradient estimation */
  addPythonOption("FIN_DIFF_STEP");

  /* DESCRIPTION: Verbosity of the python scripts to Stdout */
  addPythonOption("CONSOLE");

  /* DESCRIPTION: Flag specifying if the mesh was decomposed */
  addPythonOption("DECOMPOSED");

  /* DESCRIPTION: Optimization gradient factor */
  addPythonOption("OPT_GRADIENT_FACTOR");

  /* DESCRIPTION: Upper bound for the optimizer */
  addPythonOption("OPT_BOUND_UPPER");

  /* DESCRIPTION: Lower bound for the optimizer */
  addPythonOption("OPT_BOUND_LOWER");

  /* DESCRIPTION: Number of zones of the problem */
  addPythonOption("NZONES");

  /* DESCRIPTION: ParMETIS load balancing tolerance */
  addDoubleOption("PARMETIS_TOLERANCE", ParMETIS_tolerance, 0.02);

  /* DESCRIPTION: ParMETIS load balancing weight for points */
  addLongOption("PARMETIS_POINT_WEIGHT", ParMETIS_pointWgt, 0);

  /* DESCRIPTION: ParMETIS load balancing weight for edges (equiv. to neighbors) */
  addLongOption("PARMETIS_EDGE_WEIGHT", ParMETIS_edgeWgt, 1);

  /*--- options that are used in the Hybrid RANS/LES Simulations  ---*/
  /*!\par CONFIG_CATEGORY:Hybrid_RANSLES Options\ingroup Config*/

  /* DESCRIPTION: Starting Iteration for windowing approach */
  addUnsignedLongOption("WINDOW_START_ITER", StartWindowIteration, 0);

  /* DESCRIPTION: Window (weight) function for the cost-functional in the reverse sweep */
  addEnumOption("WINDOW_FUNCTION", Kind_WindowFct, Window_Map, WINDOW_FUNCTION::SQUARE);

  /* DESCRIPTION: DES Constant */
  addDoubleOption("DES_CONST", Const_DES, 0.65);

  /* DESCRIPTION: Specify Hybrid RANS/LES model */
  addEnumOption("HYBRID_RANSLES", Kind_HybridRANSLES, HybridRANSLES_Map, NO_HYBRIDRANSLES);

  /* DESCRIPTION: Roe with low dissipation for unsteady flows */
  addEnumOption("ROE_LOW_DISSIPATION", Kind_RoeLowDiss, RoeLowDiss_Map, NO_ROELOWDISS);

  /* DESCRIPTION: Compute Average for unsteady simulations */
  addBoolOption("COMPUTE_AVERAGE", Compute_Average, false);

  /* DESCRIPTION: Multipoint design Mach number*/
  addPythonOption("MULTIPOINT_MACH_NUMBER");

  /* DESCRIPTION: Multipoint design Weight */
  addPythonOption("MULTIPOINT_WEIGHT");

  /* DESCRIPTION: Multipoint design Angle of Attack */
  addPythonOption("MULTIPOINT_AOA");

  /* DESCRIPTION: Multipoint design Sideslip angle */
  addPythonOption("MULTIPOINT_SIDESLIP_ANGLE");

  /* DESCRIPTION: Multipoint design target CL*/
  addPythonOption("MULTIPOINT_TARGET_CL");

  /* DESCRIPTION: Multipoint design Reynolds number */
  addPythonOption("MULTIPOINT_REYNOLDS_NUMBER");

  /* DESCRIPTION: Multipoint design freestream temperature */
  addPythonOption("MULTIPOINT_FREESTREAM_TEMPERATURE");

  /* DESCRIPTION: Multipoint design freestream pressure */
  addPythonOption("MULTIPOINT_FREESTREAM_PRESSURE");

  /* DESCRIPTION: Multipoint design for outlet quantities (varying back pressure or mass flow operating points). */
  addPythonOption("MULTIPOINT_OUTLET_VALUE");

  /* DESCRIPTION: Multipoint mesh filenames, if using different meshes for each point */
  addPythonOption("MULTIPOINT_MESH_FILENAME");

  /*--- options that are used for the output ---*/
  /*!\par CONFIG_CATEGORY:Output Options\ingroup Config*/

  /* DESCRIPTION: Type of screen output */
  addStringListOption("SCREEN_OUTPUT", nScreenOutput, ScreenOutput);
  /* DESCRIPTION: Type of output printed to the history file */
  addStringListOption("HISTORY_OUTPUT", nHistoryOutput, HistoryOutput);
  /* DESCRIPTION: Type of output printed to the volume solution file */
  addStringListOption("VOLUME_OUTPUT", nVolumeOutput, VolumeOutput);

  /* DESCRIPTION: History writing frequency (INNER_ITER) */
  addUnsignedLongOption("HISTORY_WRT_FREQ_INNER", HistoryWrtFreq[2], 1);
  /* DESCRIPTION: History writing frequency (OUTER_ITER) */
  addUnsignedLongOption("HISTORY_WRT_FREQ_OUTER", HistoryWrtFreq[1], 1);
  /* DESCRIPTION: History writing frequency (TIME_ITER) */
  addUnsignedLongOption("HISTORY_WRT_FREQ_TIME", HistoryWrtFreq[0], 1);

  /* DESCRIPTION: Screen writing frequency (INNER_ITER) */
  addUnsignedLongOption("SCREEN_WRT_FREQ_INNER", ScreenWrtFreq[2], 1);
  /* DESCRIPTION: Screen writing frequency (OUTER_ITER) */
  addUnsignedLongOption("SCREEN_WRT_FREQ_OUTER", ScreenWrtFreq[1], 1);
  /* DESCRIPTION: Screen writing frequency (TIME_ITER) */
  addUnsignedLongOption("SCREEN_WRT_FREQ_TIME", ScreenWrtFreq[0], 1);
  /* DESCRIPTION: list of writing frequencies for each file type (length same as nVolumeOutputFiles) */
  addULongListOption("OUTPUT_WRT_FREQ", nVolumeOutputFrequencies, VolumeOutputFrequencies);

  /* DESCRIPTION: Volume solution files */
  addEnumListOption("OUTPUT_FILES", nVolumeOutputFiles, VolumeOutputFiles, Output_Map);

  /* DESCRIPTION: Parameter to perturb eigenvalues */
  addDoubleOption("UQ_DELTA_B", uq_delta_b, 1.0);

  /* DESCRIPTION: Parameter to determine kind of perturbation */
  addUnsignedShortOption("UQ_COMPONENT", eig_val_comp, 1);

  /* DESCRIPTION: Parameter to perturb eigenvalues */
  addDoubleOption("UQ_URLX", uq_urlx, 0.1);

  /* DESCRIPTION: Permuting eigenvectors for UQ analysis */
  addBoolOption("UQ_PERMUTE", uq_permute, false);

  /* DESCRIPTION: Number of calls to 'Build' that trigger re-factorization (0 means only once). */
  addUnsignedLongOption("PASTIX_FACTORIZATION_FREQUENCY", pastix_fact_freq, 1);

  /* DESCRIPTION: 0 - Quiet, 1 - During factorization and cleanup, 2 - Even more detail. */
  addUnsignedShortOption("PASTIX_VERBOSITY_LEVEL", pastix_verb_lvl, 0);

  /* DESCRIPTION: Level of fill for PaStiX incomplete LU factorization. */
  addUnsignedShortOption("PASTIX_FILL_LEVEL", pastix_fill_lvl, 1);

  /* DESCRIPTION: Size of the edge groups colored for thread parallel edge loops (0 forces the reducer strategy). */
  addUnsignedLongOption("EDGE_COLORING_GROUP_SIZE", edgeColorGroupSize, 512);

  /* DESCRIPTION: Allow fallback to smaller edge color group sizes for the discrete adjoint and allow more colors. */
  addBoolOption("EDGE_COLORING_RELAX_DISC_ADJ", edgeColoringRelaxDiscAdj, true);

  /*--- options that are used for libROM ---*/
  /*!\par CONFIG_CATEGORY:libROM options \ingroup Config*/

  /*!\brief SAVE_LIBROM \n DESCRIPTION: Flag for saving data with libROM. */
  addBoolOption("SAVE_LIBROM", libROM, false);

  /*!\brief LIBROM_BASE_FILENAME \n DESCRIPTION: Output base file name for libROM   \ingroup Config*/
  addStringOption("LIBROM_BASE_FILENAME", libROMbase_FileName, string("su2"));

  /*!\brief BASIS_GENERATION \n DESCRIPTION: Flag for saving data with libROM. */
  addEnumOption("BASIS_GENERATION", POD_Basis_Gen, POD_Map, POD_KIND::STATIC);

  /*!\brief MAX_BASIS_DIM \n DESCRIPTION: Maximum number of basis vectors.*/
  addUnsignedShortOption("MAX_BASIS_DIM", maxBasisDim, 100);

  /*!\brief ROM_SAVE_FREQ \n DESCRIPTION: How often to save snapshots for unsteady problems.*/
  addUnsignedShortOption("ROM_SAVE_FREQ", rom_save_freq, 1);

  /* END_CONFIG_OPTIONS */

}

void CConfig::SetConfig_Parsing(char case_filename[MAX_STRING_SIZE]) {

  ifstream case_file;

  /*--- Read the configuration file ---*/

  case_file.open(case_filename, ios::in);

  if (case_file.fail()) {
    SU2_MPI::Error("The configuration file (.cfg) is missing!!", CURRENT_FUNCTION);
  }

  SetConfig_Parsing(case_file);

  case_file.close();

}

void CConfig::SetConfig_Parsing(istream& config_buffer){

  string text_line, option_name;
  vector<string> option_value;

  string errorString;

  const int max_err_count = 30; // Maximum number of errors to print before stopping
  int err_count = 0;  // How many errors have we found in the config file
  int line_count = 1;

  map<string, bool> included_options;

  /*--- Parse the configuration file and set the options ---*/

  while (getline (config_buffer, text_line)) {

    if (err_count >= max_err_count) {
      errorString.append("Too many errors, stopping parse.");
      break;
    }

     PrintingToolbox::trim(text_line);

    /*--- Check if there is a line continuation character at the
     * end of the current line or somewhere in between (the rest is ignored then).
     * If yes, read until there is a line without one or an empty line.
     * If there is a statement after a cont. char
     * throw an error. ---*/

     if (!text_line.empty() && (text_line.front() != '%')){
       while (text_line.back() == '\\' ||
              (PrintingToolbox::split(text_line, '\\').size() > 1)){
         string tmp;
         getline (config_buffer, tmp);
         line_count++;
         if (tmp.find_first_of('=') != string::npos){
           errorString.append("Line " + to_string(line_count)  + ": Statement found after continuation character.\n");
         }
         PrintingToolbox::trim(tmp);
         if (tmp.front() != '%'){
           text_line = PrintingToolbox::split(text_line, '\\')[0];
           text_line += " " + tmp;
         }
       }
     }

    if (TokenizeString(text_line, option_name, option_value)) {
      /*--- See if it's a python option ---*/

      if (option_map.find(option_name) == option_map.end()) {
          string newString;
          newString.append("Line " + to_string(line_count)  + " " + option_name);
          newString.append(": invalid option name");
          newString.append(". Check current SU2 options in config_template.cfg.");
          newString.append("\n");
          if (!option_name.compare("SINGLEZONE_DRIVER"))
            newString.append("Option SINGLEZONE_DRIVER is deprecated, it does not have a replacement.\n\n");
          else if (!option_name.compare("DYN_TIMESTEP"))
            newString.append("DYN_TIMESTEP is deprecated. Use TIME_STEP instead.\n\n");
          else if (!option_name.compare("DYN_TIME"))
            newString.append("DYN_TIME is deprecated. Use MAX_TIME instead.\n\n");
          else if (!option_name.compare("DYNAMIC_ANALYSIS"))
            newString.append("DYNAMIC_ANALYSIS is deprecated. Use TIME_DOMAIN instead.\n\n");
          else if (!option_name.compare("SPECIES_USE_STRONG_BC"))
            newString.append("SPECIES_USE_STRONG_BC is deprecated. Use MARKER_SPECIES_STRONG_BC= (marker1, ...) instead.\n\n");
          else if (!option_name.compare("DEAD_LOAD"))
            newString.append("DEAD_LOAD is deprecated. Use GRAVITY_FORCE or BODY_FORCE instead.\n\n");
          else {
            /*--- Find the most likely candidate for the unrecognized option, based on the length
             of start and end character sequences shared by candidates and the option. ---*/
            auto countMatchChars = [&option_name](const string& candidate) {
              const size_t sz1 = option_name.size(), sz2 = candidate.size();
              size_t nMatch = 0;
              for (size_t i=0; i<min(sz1,sz2); ++i) {
                if (option_name[i] == candidate[i]) nMatch++;
                else break;
              }
              for (size_t i=0; i<min(sz1,sz2); ++i) {
                if (option_name[sz1-1-i] == candidate[sz2-1-i]) nMatch++;
                else break;
              }
              return nMatch;
            };
            string match;
            size_t maxScore = 0;
            for (auto& candidate : option_map) {
              auto score = countMatchChars(candidate.first);
              if (score > maxScore) {
                maxScore = score;
                match = candidate.first;
              }
            }
            newString.append("Did you mean ");
            newString.append(match);
            newString.append("?\n");
          }
          errorString.append(newString);
          err_count++;
          line_count++;
        continue;
      }

      /*--- Option exists, check if the option has already been in the config file ---*/

      if (included_options.find(option_name) != included_options.end()) {
        string newString;
        newString.append("Line " + to_string(line_count)  + " " + option_name);
        newString.append(": option appears twice");
        newString.append("\n");
        errorString.append(newString);
        err_count++;
        line_count++;
        continue;
      }

      /*--- New found option. Add it to the map, and delete from all options ---*/

      included_options.insert(pair<string, bool>(option_name, true));
      all_options.erase(option_name);

      /*--- Set the value and check error ---*/

      string out = option_map[option_name]->SetValue(option_value);
      if (out.compare("") != 0) {
        /*--- valid option, but deprecated value ---*/
        if (!option_name.compare("KIND_TURB_MODEL")) {
          if (option_value[0] == "SST_SUST")
            errorString.append("Option KIND_TURB_MODEL=SST_SUST is deprecated. Use KIND_TURB_MODEL=SST, SST_OPTIONS=SUSTAINING instead.\n");
          else if (option_value[0] == "SA_NEG")
            errorString.append("Option KIND_TURB_MODEL=SA_NEG is deprecated. Use KIND_TURB_MODEL=SA, SA_OPTIONS=NEGATIVE instead.\n");
          else if (option_value[0] == "SA_E")
            errorString.append("Option KIND_TURB_MODEL=SA_E is deprecated. Use KIND_TURB_MODEL=SA, SA_OPTIONS=EDWARDS instead.\n");
          else if (option_value[0] == "SA_COMP")
            errorString.append("Option KIND_TURB_MODEL=SA_COMP is deprecated. Use KIND_TURB_MODEL=SA, SA_OPTIONS=COMPRESSIBILITY instead.\n");
          else if (option_value[0] == "SA_E_COMP")
            errorString.append("Option KIND_TURB_MODEL=SA_E_COMP is deprecated. Use KIND_TURB_MODEL=SA, SA_OPTIONS=EDWARDS,COMPRESSIBILITY instead.\n");
        } else if (!option_name.compare("KIND_TRANS_MODEL")) {
          if (option_value[0] == "BC")
            errorString.append("Option KIND_TRANS_MODEL=BC is deprecated. Use KIND_TURB_MODEL=SA, SA_OPTIONS=BCM instead.\n");
        }
        errorString.append(out);
        errorString.append("\n");
        err_count++;
      }
    }
    line_count++;
  }

  /*--- See if there were any errors parsing the config file ---*/

  if (!errorString.empty()) {
    SU2_MPI::Error(errorString, CURRENT_FUNCTION);
  }
}

void CConfig::SetDefaultFromConfig(CConfig *config){

  map<string, bool> noInheritance = {{"SCREEN_OUTPUT", true},{"HISTORY_OUTPUT", true}};

  map<string, bool>::iterator iter = all_options.begin(), curr_iter;

  while (iter != all_options.end()){
    curr_iter = iter++;
    if (!config->option_map[curr_iter->first]->GetValue().empty() && !noInheritance[curr_iter->first]){
      option_map[curr_iter->first]->SetValue(config->option_map[curr_iter->first]->GetValue());
      all_options.erase(curr_iter);
    }
  }
}

void CConfig::SetDefault(){

  /*--- Set the default values for all of the options that weren't set ---*/

  for (auto iter = all_options.begin(); iter != all_options.end(); ++iter) {
    if (option_map[iter->first]->GetValue().empty())
      option_map[iter->first]->SetDefault();
  }
}

bool CConfig::SetRunTime_Parsing(char case_filename[MAX_STRING_SIZE]) {
  string text_line, option_name;
  ifstream case_file;
  vector<string> option_value;

  /*--- Read the configuration file ---*/

  case_file.open(case_filename, ios::in);

  if (case_file.fail()) { return false; }

  string errorString;

  int err_count = 0;  // How many errors have we found in the config file
  const int max_err_count = 30; // Maximum number of errors to print before stopping

  map<string, bool> included_options;

  /*--- Parse the configuration file and set the options ---*/

  while (getline (case_file, text_line)) {

    if (err_count >= max_err_count) {
      errorString.append("Too many errors, stopping parse.");
      break;
    }

    if (TokenizeString(text_line, option_name, option_value)) {

      if (option_map.find(option_name) == option_map.end()) {

        /*--- See if it's a python option ---*/

        string newString;
        newString.append(option_name);
        newString.append(": invalid option name");
        newString.append("\n");
        errorString.append(newString);
        err_count++;
        continue;
      }

      /*--- Option exists, check if the option has already been in the config file ---*/

      if (included_options.find(option_name) != included_options.end()) {
        string newString;
        newString.append(option_name);
        newString.append(": option appears twice");
        newString.append("\n");
        errorString.append(newString);
        err_count++;
        continue;
      }

      /*--- New found option. Add it to the map, and delete from all options ---*/

      included_options.insert(pair<string, bool>(option_name, true));
      all_options.erase(option_name);

      /*--- Set the value and check error ---*/

      string out = option_map[option_name]->SetValue(option_value);
      if (out.compare("") != 0) {
        errorString.append(out);
        errorString.append("\n");
        err_count++;
      }

    }
  }

  /*--- Set the default values for all of the options that weren't set ---*/

  for (auto iter = all_options.begin(); iter != all_options.end(); ++iter) {
    option_map[iter->first]->SetDefault();
  }

  /*--- See if there were any errors parsing the runtime file ---*/

  if (!errorString.empty()) {
    SU2_MPI::Error(errorString, CURRENT_FUNCTION);
  }

  case_file.close();

  return true;

}

void CConfig::SetHeader(SU2_COMPONENT val_software) const{

  if ((iZone == 0) && (rank == MASTER_NODE)) {
    cout << "\n";
    cout << "-------------------------------------------------------------------------\n";
    cout << "|    ___ _   _ ___                                                      |\n";
    cout << "|   / __| | | |_  )   Release 8.1.0 \"Harrier\"                           |\n";
    cout << "|   \\__ \\ |_| |/ /                                                      |\n";
    switch (val_software) {
    case SU2_COMPONENT::SU2_CFD: cout << "|   |___/\\___//___|   Suite (Computational Fluid Dynamics Code)         |\n"; break;
    case SU2_COMPONENT::SU2_DEF: cout << "|   |___/\\___//___|   Suite (Mesh Deformation Code)                     |\n"; break;
    case SU2_COMPONENT::SU2_DOT: cout << "|   |___/\\___//___|   Suite (Gradient Projection Code)                  |\n"; break;
    case SU2_COMPONENT::SU2_GEO: cout << "|   |___/\\___//___|   Suite (Geometry Definition Code)                  |\n"; break;
    case SU2_COMPONENT::SU2_SOL: cout << "|   |___/\\___//___|   Suite (Solution Exporting Code)                   |\n"; break;
    }
    cout << "|                                                                       |\n";
    cout << "-------------------------------------------------------------------------\n";
    cout << "| SU2 Project Website: https://su2code.github.io                        |\n";
    cout << "|                                                                       |\n";
    cout << "| The SU2 Project is maintained by the SU2 Foundation                   |\n";
    cout << "| (http://su2foundation.org)                                            |\n";
    cout << "-------------------------------------------------------------------------\n";
    cout << "| Copyright 2012-2024, SU2 Contributors                                 |\n";
    cout << "|                                                                       |\n";
    cout << "| SU2 is free software; you can redistribute it and/or                  |\n";
    cout << "| modify it under the terms of the GNU Lesser General Public            |\n";
    cout << "| License as published by the Free Software Foundation; either          |\n";
    cout << "| version 2.1 of the License, or (at your option) any later version.    |\n";
    cout << "|                                                                       |\n";
    cout << "| SU2 is distributed in the hope that it will be useful,                |\n";
    cout << "| but WITHOUT ANY WARRANTY; without even the implied warranty of        |\n";
    cout << "| MERCHANTABILITY or FITNESS FOR A PARTICULAR PURPOSE. See the GNU      |\n";
    cout << "| Lesser General Public License for more details.                       |\n";
    cout << "|                                                                       |\n";
    cout << "| You should have received a copy of the GNU Lesser General Public      |\n";
    cout << "| License along with SU2. If not, see <http://www.gnu.org/licenses/>.   |\n";
    cout << "-------------------------------------------------------------------------" << endl;
  }

}

void CConfig::SetnZone(){

  /*--- Just as a clarification --- */

  if (Multizone_Problem == NO && Kind_Solver != MAIN_SOLVER::MULTIPHYSICS){
    nZone = 1;
  }

  if (Kind_Solver == MAIN_SOLVER::MULTIPHYSICS){
    Multizone_Problem = YES;
    if (nConfig_Files == 0){
      SU2_MPI::Error("CONFIG_LIST must be provided if PHYSICAL_PROBLEM=MULTIPHYSICS", CURRENT_FUNCTION);
    }
  }

  if (Multizone_Problem == YES){

    /*--- Some basic multizone checks ---*/

    if (nMarker_ZoneInterface % 2 != 0){
      SU2_MPI::Error("Number of markers in MARKER_ZONE_INTERFACE must be a multiple of 2", CURRENT_FUNCTION);
    }

    if (Multizone_Mesh){

      /*--- Get the number of zones from the mesh file --- */

      nZone = GetnZone(Mesh_FileName, Mesh_FileFormat);

      /*--- If config list is set, make sure number matches number of zones in mesh file --- */

      if (nConfig_Files != 0 && (nZone != nConfig_Files)){
        SU2_MPI::Error("Number of CONFIG_LIST must match number of zones in mesh file.", CURRENT_FUNCTION);
      }
    } else {

      /*--- Number of zones is determined from the number of config files provided --- */

      if (nConfig_Files == 0){
        SU2_MPI::Error("If MULTIZONE_MESH is set to YES, you must provide a list of config files using CONFIG_LIST option", CURRENT_FUNCTION);
      }
      nZone = nConfig_Files;

    }

    /*--- Check if subconfig files exist --- */

    if (nConfig_Files != 0){
      for (unsigned short iConfig = 0; iConfig < nConfig_Files; iConfig++){
        ifstream f(Config_Filenames[iConfig].c_str());
        if (!f.good()){
          SU2_MPI::Error("Config file " + Config_Filenames[iConfig] + " defined in CONFIG_FILES does not exist", CURRENT_FUNCTION);
        }
      }
    }

  }

}

void CConfig::SetPostprocessing(SU2_COMPONENT val_software, unsigned short val_izone, unsigned short val_nDim) {

  unsigned short iCFL, iMarker;
  bool ideal_gas = ((Kind_FluidModel == STANDARD_AIR) ||
                    (Kind_FluidModel == IDEAL_GAS) ||
                    (Kind_FluidModel == INC_IDEAL_GAS) ||
                    (Kind_FluidModel == FLUID_MIXTURE) ||
                    (Kind_FluidModel == FLUID_FLAMELET) ||
                    (Kind_FluidModel == INC_IDEAL_GAS_POLY) ||
                    (Kind_FluidModel == CONSTANT_DENSITY));
  bool noneq_gas = ((Kind_FluidModel == MUTATIONPP) ||
                    (Kind_FluidModel == SU2_NONEQ));
  bool standard_air = ((Kind_FluidModel == STANDARD_AIR));
  bool nemo = GetNEMOProblem();

  if (nZone > 1){
    Multizone_Problem = YES;
  }

  /*--- Set the default output files ---*/
  if (!OptionIsSet("OUTPUT_FILES")){
    nVolumeOutputFiles = 3;
    VolumeOutputFiles = new OUTPUT_TYPE[nVolumeOutputFiles];
    VolumeOutputFiles[0] = OUTPUT_TYPE::RESTART_BINARY;
    VolumeOutputFiles[1] = OUTPUT_TYPE::PARAVIEW_XML;
    VolumeOutputFiles[2] = OUTPUT_TYPE::SURFACE_PARAVIEW_XML;
  }

  /*--- Set the default output frequencies ---*/
  if (!OptionIsSet("OUTPUT_WRT_FREQ")){
    nVolumeOutputFrequencies = nVolumeOutputFiles;
    VolumeOutputFrequencies = new unsigned long [nVolumeOutputFrequencies];

    /*---  Using default frequency of 250 for all files when steady, and 1 for unsteady. ---*/
    for (auto iVolumeFreq = 0; iVolumeFreq < nVolumeOutputFrequencies; iVolumeFreq++){
      VolumeOutputFrequencies[iVolumeFreq] = Time_Domain ? 1 : 250;
    }
  } else if (nVolumeOutputFrequencies < nVolumeOutputFiles) {
    /*--- If there are fewer frequencies than files, repeat the last frequency.
     *    This is useful to define 1 frequency for the restart file and 1 frequency for all the visualization files.  ---*/
    auto* newFrequencies = new unsigned long[nVolumeOutputFiles];
    for (unsigned short i = 0; i < nVolumeOutputFrequencies; ++i) {
      newFrequencies[i] = VolumeOutputFrequencies[i];
    }
    for (auto i = nVolumeOutputFrequencies; i < nVolumeOutputFiles; ++i) {
      newFrequencies[i] = newFrequencies[i-1];
    }
    delete [] VolumeOutputFrequencies;
    VolumeOutputFrequencies = newFrequencies;
    nVolumeOutputFrequencies = nVolumeOutputFiles;
  }

  /*--- Check if SU2 was build with TecIO support, as that is required for Tecplot Binary output. ---*/
#ifndef HAVE_TECIO
  for (unsigned short iVolumeFile = 0; iVolumeFile < nVolumeOutputFiles; iVolumeFile++){
    if (VolumeOutputFiles[iVolumeFile] == OUTPUT_TYPE::TECPLOT_BINARY ||
        VolumeOutputFiles[iVolumeFile] == OUTPUT_TYPE::SURFACE_TECPLOT_BINARY) {
      SU2_MPI::Error(string("Tecplot binary file requested in option OUTPUT_FILES but SU2 was built without TecIO support.\n"), CURRENT_FUNCTION);
    }
  }
#endif

  /*--- Check if SU2 was build with CGNS support, as that is required for CGNS output. ---*/
#ifndef HAVE_CGNS
  for (unsigned short iVolumeFile = 0; iVolumeFile < nVolumeOutputFiles; iVolumeFile++) {
    if (VolumeOutputFiles[iVolumeFile] == OUTPUT_TYPE::CGNS ||
        VolumeOutputFiles[iVolumeFile] == OUTPUT_TYPE::SURFACE_CGNS) {
      SU2_MPI::Error(string("CGNS file requested in option OUTPUT_FILES but SU2 was built without CGNS support.\n"),CURRENT_FUNCTION);
    }
  }
#endif

  /*--- Check if CoolProp is used with non-dimensionalization. ---*/
  if (Kind_FluidModel == COOLPROP && Ref_NonDim != DIMENSIONAL) {
    SU2_MPI::Error("CoolProp can not be used with non-dimensionalization.", CURRENT_FUNCTION);
  }

  /*--- STL_BINARY output not implemented yet, but already a value in option_structure.hpp---*/
  for (unsigned short iVolumeFile = 0; iVolumeFile < nVolumeOutputFiles; iVolumeFile++) {
    if (VolumeOutputFiles[iVolumeFile] == OUTPUT_TYPE::STL_BINARY){
      SU2_MPI::Error(string("OUTPUT_FILES: 'STL_BINARY' output not implemented. Use 'STL' for ASCII output.\n"), CURRENT_FUNCTION);
    }
    if (val_nDim == 2 && (VolumeOutputFiles[iVolumeFile] == OUTPUT_TYPE::STL_ASCII || VolumeOutputFiles[iVolumeFile] == OUTPUT_TYPE::STL_BINARY)) {
      SU2_MPI::Error(string("OUTPUT_FILES: 'STL(_BINARY)' output only reasonable for 3D cases.\n"), CURRENT_FUNCTION);
    }
  }

  /*--- Check if MESH_QUALITY is requested in VOLUME_OUTPUT and set the config boolean accordingly. ---*/
  Wrt_MeshQuality = false;
  for (unsigned short iField = 0; iField < nVolumeOutput; iField++) {
    if(VolumeOutput[iField].find("MESH_QUALITY") != string::npos) {
      Wrt_MeshQuality = true;
    }
  }

  /*--- Check if MULTIGRID is requested in VOLUME_OUTPUT and set the config boolean accordingly. ---*/
  Wrt_MultiGrid = false;
  for (unsigned short iField = 0; iField < nVolumeOutput; iField++) {
    if(VolumeOutput[iField].find("MULTIGRID") != string::npos) {
      Wrt_MultiGrid = true;
    }
  }

  if (Kind_Solver == MAIN_SOLVER::NAVIER_STOKES && Kind_Turb_Model != TURB_MODEL::NONE){
    SU2_MPI::Error("KIND_TURB_MODEL must be NONE if SOLVER= NAVIER_STOKES", CURRENT_FUNCTION);
  }
  if (Kind_Solver == MAIN_SOLVER::INC_NAVIER_STOKES && Kind_Turb_Model != TURB_MODEL::NONE){
    SU2_MPI::Error("KIND_TURB_MODEL must be NONE if SOLVER= INC_NAVIER_STOKES", CURRENT_FUNCTION);
  }
  if (Kind_Solver == MAIN_SOLVER::RANS && Kind_Turb_Model == TURB_MODEL::NONE){
    SU2_MPI::Error("A turbulence model must be specified with KIND_TURB_MODEL if SOLVER= RANS", CURRENT_FUNCTION);
  }
  if (Kind_Solver == MAIN_SOLVER::INC_RANS && Kind_Turb_Model == TURB_MODEL::NONE){
    SU2_MPI::Error("A turbulence model must be specified with KIND_TURB_MODEL if SOLVER= INC_RANS", CURRENT_FUNCTION);
  }
  if (Kind_Turb_Model == TURB_MODEL::NONE && Kind_Trans_Model != TURB_TRANS_MODEL::NONE) {
    SU2_MPI::Error("KIND_TURB_MODEL cannot be NONE to use a transition model", CURRENT_FUNCTION);
  }
  switch (Kind_Solver) {
    case MAIN_SOLVER::EULER:
    case MAIN_SOLVER::INC_EULER:
    case MAIN_SOLVER::FEM_EULER:
    case MAIN_SOLVER::NEMO_EULER:
      if (nMarker_HeatFlux + nMarker_Isothermal + nMarker_HeatTransfer +
          nMarker_Smoluchowski_Maxwell + nMarker_CHTInterface > 0) {
        SU2_MPI::Error("Euler solvers are only compatible with slip walls (MARKER_EULER)", CURRENT_FUNCTION);
      }
      break;
    default:
      break;
  }

  /*--- Postprocess SST_OPTIONS into structure. ---*/
  if (Kind_Turb_Model == TURB_MODEL::SST) {
    sstParsedOptions = ParseSSTOptions(SST_Options, nSST_Options, rank);
  } else if (Kind_Turb_Model == TURB_MODEL::SA) {
    saParsedOptions = ParseSAOptions(SA_Options, nSA_Options, rank);
  }

  if (Kind_Solver == MAIN_SOLVER::INC_RANS && sstParsedOptions.compSarkar){
    SU2_MPI::Error("COMPRESSIBILITY-SARKAR only supported for SOLVER= RANS", CURRENT_FUNCTION);
  }

  if (Kind_Solver == MAIN_SOLVER::INC_RANS && sstParsedOptions.compWilcox){
    SU2_MPI::Error("COMPRESSIBILITY-WILCOX only supported for SOLVER= RANS", CURRENT_FUNCTION);
  }

  /*--- Postprocess LM_OPTIONS into structure. ---*/
  if (Kind_Trans_Model == TURB_TRANS_MODEL::LM) {
    lmParsedOptions = ParseLMOptions(LM_Options, nLM_Options, rank, Kind_Turb_Model);

    /*--- Check if problem is 2D and LM2015 has been selected ---*/
    if (lmParsedOptions.LM2015 && val_nDim == 2) {
      SU2_MPI::Error("LM2015 is available only for 3D problems", CURRENT_FUNCTION);
    }
  }

  /*--- Set the boolean Wall_Functions equal to true if there is a
   definition for the wall founctions ---*/

  Wall_Functions = false;
  if (nMarker_WallFunctions > 0) {
    for (iMarker = 0; iMarker < nMarker_WallFunctions; iMarker++) {
      if (Kind_WallFunctions[iMarker] != WALL_FUNCTIONS::NONE)
        Wall_Functions = true;

      if ((Kind_WallFunctions[iMarker] == WALL_FUNCTIONS::ADAPTIVE_FUNCTION) ||
          (Kind_WallFunctions[iMarker] == WALL_FUNCTIONS::SCALABLE_FUNCTION) ||
          (Kind_WallFunctions[iMarker] == WALL_FUNCTIONS::NONEQUILIBRIUM_MODEL))
        SU2_MPI::Error(string("For RANS problems, use NONE, STANDARD_WALL_FUNCTION or EQUILIBRIUM_WALL_MODEL.\n"), CURRENT_FUNCTION);

      if (Kind_WallFunctions[iMarker] == WALL_FUNCTIONS::STANDARD_FUNCTION) {
        if ((Kind_Solver != MAIN_SOLVER::RANS) && (Kind_Solver != MAIN_SOLVER::INC_RANS))
          SU2_MPI::Error(string("Wall model STANDARD_FUNCTION only available for RANS or INC_RANS.\n"), CURRENT_FUNCTION);
        if (nRough_Wall != 0)
          SU2_MPI::Error(string("Wall model STANDARD_FUNCTION and WALL_ROUGHNESS migh not be compatible. Checking required!\n"), CURRENT_FUNCTION);
      }

    }
  }

  /*--- Initialize the AoA and Sideslip variables for the incompressible
   solver. This is typically unused (often internal flows). Also fixed CL
   mode for incompressible flows is not implemented ---*/

  if (Kind_Solver == MAIN_SOLVER::INC_EULER ||
      Kind_Solver == MAIN_SOLVER::INC_NAVIER_STOKES ||
      Kind_Solver == MAIN_SOLVER::INC_RANS) {

    /*--- Compute x-velocity with a safegaurd for 0.0. ---*/

    su2double Vx = 1e-10;
    if (vel_init[0] != 0.0) {
      Vx = vel_init[0];
    }

    /*--- Compute the angle-of-attack and sideslip. ---*/

    su2double alpha = 0.0, beta = 0.0;
    if (val_nDim == 2) {
      alpha = atan(vel_init[1]/Vx)*180.0/PI_NUMBER;
    } else {
      alpha = atan(vel_init[2]/Vx)*180.0/PI_NUMBER;
      beta  = atan(vel_init[1]/Vx)*180.0/PI_NUMBER;
    }

    /*--- Set alpha and beta in the config class. ---*/

    SetAoA(alpha);
    SetAoS(beta);

    if (Fixed_CL_Mode) {
      SU2_MPI::Error(string("Fixed CL mode not implemented for the incompressible solver. \n"), CURRENT_FUNCTION);
    }

    /*--- Inc CHT simulation, but energy equation of fluid is inactive. ---*/
    if (Multizone_Problem && (nMarker_CHTInterface > 0) && !Energy_Equation)
      SU2_MPI::Error(string("You probably want to set INC_ENERGY_EQUATION= YES for the fluid solver. \n"), CURRENT_FUNCTION);
  }

  /*--- Check correctness and consistency of contact resistance options. ---*/
  if (nMarker_ContactResistance > 0) {

    /*--- Set constant contact resistance across CHT interfaces if a single value is provided. ---*/
    if (nMarker_ContactResistance == 1) {
      auto val_CHTInterface = CHT_ContactResistance[0];
      delete [] CHT_ContactResistance;
      CHT_ContactResistance = new su2double[nMarker_CHTInterface];
      for (auto iCHTMarker=0u; iCHTMarker < nMarker_CHTInterface; iCHTMarker++)
        CHT_ContactResistance[iCHTMarker] = val_CHTInterface;
    }else if((nMarker_CHTInterface/2) != nMarker_ContactResistance){
      SU2_MPI::Error("Number of CHT interfaces does not match number of contact resistances.", CURRENT_FUNCTION);
    }
    for (auto iCHTMarker=0u; iCHTMarker < nMarker_ContactResistance; iCHTMarker++){
      if (CHT_ContactResistance[iCHTMarker] < 0)
        SU2_MPI::Error("Contact resistance value should be positive.", CURRENT_FUNCTION);
    }
  }

  /*--- By default, in 2D we should use TWOD_AIRFOIL (independenly from the input file) ---*/

  if (val_nDim == 2) Geo_Description = TWOD_AIRFOIL;

  /*--- Store the SU2 module that we are executing. ---*/

  Kind_SU2 = val_software;

  /*--- Set limiter for no MUSCL reconstructions ---*/

  auto SetScalarDefaults = [](bool muscl, unsigned short& KindConvScheme, UPWIND& KindUpwind, LIMITER& KindLimiter) {
    if (KindConvScheme == NO_CONVECTIVE) {
      KindConvScheme = SPACE_UPWIND;
      KindUpwind = UPWIND::SCALAR_UPWIND;
    } else if (KindConvScheme == SPACE_CENTERED) {
      SU2_MPI::Error("Centered schemes are not available for scalar transport", CURRENT_FUNCTION);
    }
    if (!muscl) KindLimiter = LIMITER::NONE;
  };
  SetScalarDefaults(MUSCL_Turb, Kind_ConvNumScheme_Turb, Kind_Upwind_Turb, Kind_SlopeLimit_Turb);
  SetScalarDefaults(MUSCL_Heat, Kind_ConvNumScheme_Heat, Kind_Upwind_Heat, Kind_SlopeLimit_Heat);
  SetScalarDefaults(MUSCL_Species, Kind_ConvNumScheme_Species, Kind_Upwind_Species, Kind_SlopeLimit_Species);

  if (MUSCL_Flow && (Kind_ConvNumScheme_Flow == SPACE_CENTERED)) {
    if (OptionIsSet("MUSCL_FLOW")) {
      SU2_MPI::Error("Centered schemes do not use MUSCL reconstruction (use MUSCL_FLOW= NO).", CURRENT_FUNCTION);
    } else {
      MUSCL_Flow = false;
    }
  }
  if (MUSCL_AdjFlow && (Kind_ConvNumScheme_AdjFlow == SPACE_CENTERED)) {
    if (OptionIsSet("MUSCL_ADJFLOW")) {
      SU2_MPI::Error("Centered schemes do not use MUSCL reconstruction (use MUSCL_ADJFLOW= NO).", CURRENT_FUNCTION);
    } else {
      MUSCL_AdjFlow = false;
    }
  }

  if (!MUSCL_Flow || (Kind_ConvNumScheme_Flow == SPACE_CENTERED)) Kind_SlopeLimit_Flow = LIMITER::NONE;
  if (!MUSCL_AdjFlow || (Kind_ConvNumScheme_AdjFlow == SPACE_CENTERED)) Kind_SlopeLimit_AdjFlow = LIMITER::NONE;
  if (!MUSCL_AdjTurb || (Kind_ConvNumScheme_AdjTurb == SPACE_CENTERED)) Kind_SlopeLimit_AdjTurb = LIMITER::NONE;

  /*--- Set the default for thrust in ActDisk ---*/

  if ((Kind_ActDisk == NET_THRUST) || (Kind_ActDisk == BC_THRUST)
      || (Kind_ActDisk == DRAG_MINUS_THRUST) || (Kind_ActDisk == MASSFLOW)
      || (Kind_ActDisk == POWER))
    ActDisk_Jump = RATIO;

  if(Marker_ActDiskBemInlet_CG && Marker_ActDiskBemInlet_Axis){
    if(nMarker_ActDiskBemInlet_CG != nMarker_ActDiskBemInlet_Axis){
      SU2_MPI::Error("Marker lists supplied to MARKER_ACTDISK_BEM_CG and MARKER_ACTDISK_BEM_AXIS must be identical.", CURRENT_FUNCTION);
    }
    for(iMarker=0; iMarker<nMarker_ActDiskBemInlet_CG; iMarker++){
      if(Marker_ActDiskBemInlet_CG[iMarker]!=Marker_ActDiskBemInlet_Axis[iMarker]){
          SU2_MPI::Error("Marker lists supplied to MARKER_ACTDISK_BEM_CG and MARKER_ACTDISK_BEM_AXIS must be identical.", CURRENT_FUNCTION);
      }
    }
  }

  if(Marker_ActDiskBemOutlet_CG && Marker_ActDiskBemOutlet_Axis){
    if(nMarker_ActDiskBemOutlet_CG != nMarker_ActDiskBemOutlet_Axis){
      SU2_MPI::Error("Marker lists supplied to MARKER_ACTDISK_BEM_CG and MARKER_ACTDISK_BEM_AXIS must be identical.", CURRENT_FUNCTION);
    }
    for(iMarker=0; iMarker<nMarker_ActDiskBemOutlet_CG; iMarker++){
      if(Marker_ActDiskBemOutlet_CG[iMarker]!=Marker_ActDiskBemOutlet_Axis[iMarker]){
          SU2_MPI::Error("Marker lists supplied to MARKER_ACTDISK_BEM_CG and MARKER_ACTDISK_BEM_AXIS must be identical.", CURRENT_FUNCTION);
      }
    }
  }

  /*--- Error-catching and automatic array adjustments for objective, marker, and weights arrays --- */

  /*--- If Kind_Obj has not been specified, these arrays need to take a default --*/

  if (Weight_ObjFunc == nullptr && Kind_ObjFunc == nullptr) {
    Kind_ObjFunc = new unsigned short[1];
    Kind_ObjFunc[0] = DRAG_COEFFICIENT;
    Weight_ObjFunc = new su2double[1];
    Weight_ObjFunc[0] = 1.0;
    nObj=1;
    nObjW=1;
  }

  /*--- Maker sure that arrays are the same length ---*/

  if (nObj>0) {
    if (nMarker_Monitoring!=nObj && Marker_Monitoring!= nullptr) {
      if (nMarker_Monitoring==1) {
        /*-- If only one marker was listed with multiple objectives, set that marker as the marker for each objective ---*/
        nMarker_Monitoring = nObj;
        string marker = Marker_Monitoring[0];
        delete[] Marker_Monitoring;
        Marker_Monitoring = new string[nMarker_Monitoring];
        for (iMarker=0; iMarker<nMarker_Monitoring; iMarker++)
          Marker_Monitoring[iMarker] = marker;
      }
      else if(nObj==1){
        /*--- If one objective and more than one marker: repeat objective over each marker, evenly weighted ---*/
        unsigned int obj = Kind_ObjFunc[0];
        su2double wt=1.0;
        delete[] Kind_ObjFunc;
        if (Weight_ObjFunc!=nullptr){
         wt = Weight_ObjFunc[0];
         delete[] Weight_ObjFunc;
        }
        Kind_ObjFunc = new short unsigned int[nMarker_Monitoring];
        Weight_ObjFunc = new su2double[nMarker_Monitoring];
        for (unsigned short iObj=0; iObj<nMarker_Monitoring; iObj++){
          Kind_ObjFunc[iObj] = obj;
          Weight_ObjFunc[iObj] = wt;
        }
        nObjW = nObj;
      }
      else if(nObj>1) {
        SU2_MPI::Error("When using more than one OBJECTIVE_FUNCTION, MARKER_MONITORING must be the same length or length 1.\n"
                       "For multiple surfaces per objective, either use one objective or list the objective multiple times.\n"
                       "For multiple objectives per marker either use one marker or list the marker multiple times.\n"
                       "Similar rules apply for multi-objective optimization using OPT_OBJECTIVE rather than OBJECTIVE_FUNCTION.",
                       CURRENT_FUNCTION);
      }
    }
  }

  /*-- Correct for case where Weight_ObjFunc has not been provided or has length < kind_objfunc---*/

  if (nObjW<nObj) {
    if (Weight_ObjFunc!= nullptr && nObjW>1) {
      SU2_MPI::Error("The option OBJECTIVE_WEIGHT must either have the same length as OBJECTIVE_FUNCTION,\n"
                     "be lenght 1, or be deleted from the config file (equal weights will be applied).", CURRENT_FUNCTION);
    }
    Weight_ObjFunc = new su2double[nObj];
    for (unsigned short iObj=0; iObj<nObj; iObj++)
      Weight_ObjFunc[iObj] = 1.0;
  }

  /*--- One final check for multi-objective with the set of objectives
   that are not counted per-surface. We will disable multi-objective here. ---*/

  if (nObj > 1) {
    unsigned short Obj_0 = Kind_ObjFunc[0];
    for (unsigned short iObj=1; iObj<nObj; iObj++){
      switch(Kind_ObjFunc[iObj]) {
        case INVERSE_DESIGN_PRESSURE:
        case INVERSE_DESIGN_HEATFLUX:
        case THRUST_COEFFICIENT:
        case TORQUE_COEFFICIENT:
        case FIGURE_OF_MERIT:
        case SURFACE_TOTAL_PRESSURE:
        case SURFACE_STATIC_PRESSURE:
        case SURFACE_STATIC_TEMPERATURE:
        case SURFACE_MASSFLOW:
        case SURFACE_UNIFORMITY:
        case SURFACE_SECONDARY:
        case SURFACE_MOM_DISTORTION:
        case SURFACE_SECOND_OVER_UNIFORM:
        case SURFACE_PRESSURE_DROP:
        case SURFACE_SPECIES_0:
        case SURFACE_SPECIES_VARIANCE:
        case CUSTOM_OBJFUNC:
          if (Kind_ObjFunc[iObj] != Obj_0) {
            SU2_MPI::Error("The following objectives can only be used for the first surface in a multi-objective \n"
                           "problem or as a single objective applied to multiple monitoring markers:\n"
                           "INVERSE_DESIGN_PRESSURE, INVERSE_DESIGN_HEATFLUX, THRUST_COEFFICIENT, TORQUE_COEFFICIENT\n"
                           "FIGURE_OF_MERIT, SURFACE_TOTAL_PRESSURE, SURFACE_STATIC_PRESSURE, SURFACE_MASSFLOW\n"
                           "SURFACE_UNIFORMITY, SURFACE_SECONDARY, SURFACE_MOM_DISTORTION, SURFACE_SECOND_OVER_UNIFORM\n"
                           "SURFACE_PRESSURE_DROP, SURFACE_STATIC_TEMPERATURE, SURFACE_SPECIES_0\n"
                           "SURFACE_SPECIES_VARIANCE, CUSTOM_OBJFUNC.\n", CURRENT_FUNCTION);
          }
          break;
        default:
          break;
      }
    }
  }

  if (nObj > 0){
    if (Kind_ObjFunc[0] == CUSTOM_OBJFUNC && CustomObjFunc.empty() && !Multizone_Problem) {
      SU2_MPI::Error("The expression for the custom objective function was not set.\n"
                    "For example, CUSTOM_OBJFUNC= LIFT/DRAG", CURRENT_FUNCTION);
    }
  }

  /*--- Check for unsteady problem ---*/

  if ((TimeMarching == TIME_MARCHING::TIME_STEPPING ||
       TimeMarching == TIME_MARCHING::DT_STEPPING_1ST ||
       TimeMarching == TIME_MARCHING::DT_STEPPING_2ND) && !Time_Domain){
    SU2_MPI::Error("TIME_DOMAIN must be set to YES if TIME_MARCHING is "
                   "TIME_STEPPING, DUAL_TIME_STEPPING-1ST_ORDER or DUAL_TIME_STEPPING-2ND_ORDER", CURRENT_FUNCTION);
  }

  if (Time_Domain){
    Delta_UnstTime = Time_Step;

    if (TimeMarching == TIME_MARCHING::TIME_STEPPING){ InnerIter = 1; }

    /*--- Set History write freq for inner and outer iteration to zero by default, so only time iterations write. ---*/
    if (!OptionIsSet("HISTORY_WRT_FREQ_INNER")) { HistoryWrtFreq[2] = 0; }
    if (!OptionIsSet("HISTORY_WRT_FREQ_OUTER")) { HistoryWrtFreq[1] = 0; }

    if (Restart == NO) {
      Restart_Iter = 0;
    } else {
      if(nTimeIter <= Restart_Iter) SU2_MPI::Error("TIME_ITER must be larger than RESTART_ITER.", CURRENT_FUNCTION);
    }

    /*--- WINDOW_START_ITER must be larger than or equal to: RESTART_ITER. Otherwise, the running average is wrong. ---*/
    if (OptionIsSet("WINDOW_START_ITER")) {
      if (StartWindowIteration < Restart_Iter) {
        SU2_MPI::Error("WINDOW_START_ITER must be larger than or equal to: RESTART_ITER!", CURRENT_FUNCTION);
      }
    } else {
      /*--- Enforced default behavior: start of the window is the first new iteration. ---*/
      if (rank == MASTER_NODE) cout << "WARNING: Setting WINDOW_START_ITER = RESTART_ITER for meaningful running average.\n";
      StartWindowIteration = Restart_Iter;
    }

    if (Time_Step <= 0.0 && Unst_CFL == 0.0){ SU2_MPI::Error("Invalid value for TIME_STEP.", CURRENT_FUNCTION); }
  } else {
    nTimeIter = 1;
    Time_Step = 0;

    /*--- Entry 0 corresponds to unsteady simulation so for steady simulation are just set to 1. ---*/
    ScreenWrtFreq[0]  = 1;
    HistoryWrtFreq[0] = 1;

    if (TimeMarching != TIME_MARCHING::HARMONIC_BALANCE) { TimeMarching = TIME_MARCHING::STEADY; }
  }

  if (Time_Domain && !GetWrt_Restart_Overwrite()){
    SU2_MPI::Error("Appending iterations to the filename (WRT_RESTART_OVERWRITE=NO) is incompatible with transient problems.", CURRENT_FUNCTION);
  }
  if (Time_Domain && !GetWrt_Surface_Overwrite()){
    SU2_MPI::Error("Appending iterations to the filename (WRT_SURFACE_OVERWRITE=NO) is incompatible with transient problems.", CURRENT_FUNCTION);
  }
  if (Time_Domain && !GetWrt_Volume_Overwrite()){
    SU2_MPI::Error("Appending iterations to the filename (WRT_VOLUME_OVERWRITE=NO) is incompatible with transient problems.", CURRENT_FUNCTION);
  }


  /*--- Ensure that Discard_InFiles is false, owerwise the gradient could be wrong ---*/

  if ((ContinuousAdjoint || DiscreteAdjoint) && Fixed_CL_Mode && !Eval_dOF_dCX)
    Discard_InFiles = false;

  /*--- Deactivate the multigrid in the adjoint problem ---*/

  if ((ContinuousAdjoint && !MG_AdjointFlow) ||
      (TimeMarching == TIME_MARCHING::TIME_STEPPING)) { nMGLevels = 0; }

  if (Kind_Solver == MAIN_SOLVER::EULER ||
      Kind_Solver == MAIN_SOLVER::NAVIER_STOKES ||
      Kind_Solver == MAIN_SOLVER::RANS ||
      Kind_Solver == MAIN_SOLVER::NEMO_EULER ||
      Kind_Solver == MAIN_SOLVER::NEMO_NAVIER_STOKES ||
      Kind_Solver == MAIN_SOLVER::FEM_EULER ||
      Kind_Solver == MAIN_SOLVER::FEM_NAVIER_STOKES ||
      Kind_Solver == MAIN_SOLVER::FEM_RANS ||
      Kind_Solver == MAIN_SOLVER::FEM_LES){
    Kind_Regime = ENUM_REGIME::COMPRESSIBLE;
  } else if (Kind_Solver == MAIN_SOLVER::INC_EULER ||
             Kind_Solver == MAIN_SOLVER::INC_NAVIER_STOKES ||
             Kind_Solver == MAIN_SOLVER::INC_RANS){
    Kind_Regime = ENUM_REGIME::INCOMPRESSIBLE;
  }  else {
    Kind_Regime = ENUM_REGIME::NO_FLOW;
  }

  if ((rank == MASTER_NODE) && ContinuousAdjoint && (Ref_NonDim == DIMENSIONAL) && (Kind_SU2 == SU2_COMPONENT::SU2_CFD)) {
    cout << "WARNING: The adjoint solver should use a non-dimensional flow solution." << endl;
  }

  /*--- Initialize non-physical points/reconstructions to zero ---*/

  Nonphys_Points   = 0;
  Nonphys_Reconstr = 0;

  /*--- Set the number of external iterations to 1 for the steady state problem ---*/

  if (Kind_Solver == MAIN_SOLVER::FEM_ELASTICITY) {
    nMGLevels = 0;
    if (Kind_Struct_Solver == STRUCT_DEFORMATION::SMALL){
      MinLogResidual = log10(Linear_Solver_Error);
    }
  }

  Radiation = (Kind_Radiation != RADIATION_MODEL::NONE);

  /*--- Check for unsupported features. ---*/

  if ((Kind_Solver != MAIN_SOLVER::EULER && Kind_Solver != MAIN_SOLVER::NAVIER_STOKES && Kind_Solver != MAIN_SOLVER::RANS) && (TimeMarching == TIME_MARCHING::HARMONIC_BALANCE)){
    SU2_MPI::Error("Harmonic Balance not yet implemented for the incompressible solver.", CURRENT_FUNCTION);
  }

  /*--- Check for Fluid model consistency ---*/

  if (standard_air) {
    if (Gamma != 1.4 || Gas_Constant != 287.058) {
      Gamma = 1.4;
      Gas_Constant = 287.058;
    }
  }

/*--- Set default values for various fluid properties. ---*/

  const su2double Molecular_Weight_Default = 28.96;
  const su2double Mu_Constant_Default = (SystemMeasurements == SI) ? 1.716E-5 : (1.716E-5 / 47.88025898);
  const su2double Mu_Ref_Default = Mu_Constant_Default;
  const su2double Mu_Temperature_Ref_Default = (SystemMeasurements == SI) ? 273.15 : (273.15 * 1.8);
  const su2double Mu_S_Default = (SystemMeasurements == SI) ? 110.4 : (110.4 * 1.8);
  const su2double Specific_Heat_Cp_Default = 1004.703;
  const su2double Thermal_Conductivity_Constant_Default = (SystemMeasurements == SI) ? 2.57E-2 : (2.57E-2 * 0.577789317);
  const su2double Prandtl_Lam_Default = 0.72;
  const su2double Prandtl_Turb_Default = 0.9;
  const su2double Lewis_Number_Default = 1.0;

  auto SetDefaultIfEmpty = [](su2double*& array, unsigned short& size, const su2double& default_val) {
    if (array == nullptr) {
      array = new su2double[1];
      array[0] = default_val;
      size = 1;
    }
  };

  SetDefaultIfEmpty(Molecular_Weight, nMolecular_Weight, Molecular_Weight_Default);
  SetDefaultIfEmpty(Specific_Heat_Cp, nSpecific_Heat_Cp, Specific_Heat_Cp_Default);
  SetDefaultIfEmpty(Mu_Constant, nMu_Constant, Mu_Constant_Default);
  if (Mu_Ref == nullptr && Mu_Temperature_Ref == nullptr && Mu_S == nullptr) {
    SetDefaultIfEmpty(Mu_Ref, nMu_Ref, Mu_Ref_Default);
    SetDefaultIfEmpty(Mu_Temperature_Ref, nMu_Temperature_Ref, Mu_Temperature_Ref_Default);
    SetDefaultIfEmpty(Mu_S, nMu_S, Mu_S_Default);
  }
  SetDefaultIfEmpty(Thermal_Conductivity_Constant, nThermal_Conductivity_Constant,
                    Thermal_Conductivity_Constant_Default);
  SetDefaultIfEmpty(Prandtl_Lam, nPrandtl_Lam, Prandtl_Lam_Default);
  SetDefaultIfEmpty(Prandtl_Turb, nPrandtl_Turb, Prandtl_Turb_Default);
  SetDefaultIfEmpty(Constant_Lewis_Number, nConstant_Lewis_Number, Lewis_Number_Default);

  Variable_Density = ((Kind_DensityModel == INC_DENSITYMODEL::VARIABLE) || (Kind_DensityModel == INC_DENSITYMODEL::FLAMELET));

  /*--- Check whether inputs for FLUID_MIXTURE are correctly specified. ---*/

    if (Kind_FluidModel == FLUID_MIXTURE) {
      /*--- Check whether the number of entries of each specified fluid property equals the number of transported scalar
       equations solved + 1. nMolecular_Weight and nSpecific_Heat_Cp are used because it is required for the fluid mixing models.
       * Cp is required in case of MIXTURE_FLUID_MODEL because the energy equation needs to be active.--- */
      if (nMolecular_Weight != nSpecies_Init + 1 || nSpecific_Heat_Cp != nSpecies_Init + 1) {
        SU2_MPI::Error(
            "The use of FLUID_MIXTURE requires the number of entries for MOLECULAR_WEIGHT and SPECIFIC_HEAT_CP,\n"
            "to be equal to the number of entries of SPECIES_INIT + 1",
            CURRENT_FUNCTION);
      }
      /*--- Check whether the density model used is correct, in the case of FLUID_MIXTURE the density model must be
       VARIABLE. Otherwise, if the density model is CONSTANT, the scalars will not have influence the mixture density
       and it will remain constant through the complete domain. --- */
      if (Kind_DensityModel != INC_DENSITYMODEL::VARIABLE) {
        SU2_MPI::Error("The use of FLUID_MIXTURE requires the INC_DENSITY_MODEL option to be VARIABLE",
                       CURRENT_FUNCTION);
      }
      /*--- Check whether the Kind scalar model used is correct, in the case of FLUID_MIXTURE the kind scalar model must
       be SPECIES_TRANSPORT. Otherwise, if the scalar model is NONE, the species transport equations will not be solved.
       --- */
      if (Kind_Species_Model != SPECIES_MODEL::SPECIES_TRANSPORT) {
        SU2_MPI::Error("The use of FLUID_MIXTURE requires the KIND_SCALAR_MODEL option to be SPECIES_TRANSPORT",
                       CURRENT_FUNCTION);
      }

      switch (Kind_ViscosityModel) {
        case VISCOSITYMODEL::CONSTANT:
          if (nMu_Constant != nSpecies_Init + 1) {
            SU2_MPI::Error(
                "The use of FLUID_MIXTURE requires the number of entries for MU_CONSTANT,\n"
                "to be equal to the number of entries of SPECIES_INIT + 1",
                CURRENT_FUNCTION);
          }
          break;
        case VISCOSITYMODEL::SUTHERLAND:
          if ((nMu_Ref != nSpecies_Init + 1) || (nMu_Temperature_Ref != nSpecies_Init + 1) ||
              (nMu_S != nSpecies_Init + 1)) {
            SU2_MPI::Error(
                "The use of FLUID_MIXTURE requires the number of entries for MU_REF, MU_T_REF and "
                "SUTHERLAND_CONSTANT,\n"
                "to be equal to the number of entries of SPECIES_INIT + 1",
                CURRENT_FUNCTION);
          }
          break;
        default:
          if (nSpecies_Init + 1 != 1) SU2_MPI::Error("Fluid mixture: viscosity model not available.", CURRENT_FUNCTION);
          break;
      }

      switch (Kind_ConductivityModel) {
        case CONDUCTIVITYMODEL::CONSTANT:
          if ((Kind_ConductivityModel_Turb == CONDUCTIVITYMODEL_TURB::CONSTANT_PRANDTL) &&
              (Kind_Turb_Model != TURB_MODEL::NONE)) {
            if ((nThermal_Conductivity_Constant != nSpecies_Init + 1) || (nPrandtl_Turb != nSpecies_Init + 1)) {
              SU2_MPI::Error(
                  "The use of FLUID_MIXTURE requires the number of entries for THERMAL_CONDUCTIVITY_CONSTANT and "
                  "PRANDTL_TURB,\n"
                  "to be equal to the number of entries of SPECIES_INIT + 1",
                  CURRENT_FUNCTION);
            }
          } else {
            if (nThermal_Conductivity_Constant != nSpecies_Init + 1) {
              SU2_MPI::Error(
                  "The use of FLUID_MIXTURE requires the number of entries for THERMAL_CONDUCTIVITY_CONSTANT,\n"
                  "to be equal to the number of entries of SPECIES_INIT + 1",
                  CURRENT_FUNCTION);
            }
          }
          break;
        case CONDUCTIVITYMODEL::CONSTANT_PRANDTL:
          if (Kind_ConductivityModel_Turb == CONDUCTIVITYMODEL_TURB::CONSTANT_PRANDTL) {
            if ((nPrandtl_Lam != nSpecies_Init + 1) || (nPrandtl_Turb != nSpecies_Init + 1)) {
              SU2_MPI::Error(
                  "The use of FLUID_MIXTURE requires the number of entries for PRANDTL_LAM and PRANDTL_TURB,\n"
                  "to be equal to the number of entries of SPECIES_INIT + 1",
                  CURRENT_FUNCTION);
            }
          } else {
            if (nPrandtl_Lam != nSpecies_Init + 1) {
              SU2_MPI::Error(
                  "The use of FLUID_MIXTURE requires the number of entries for PRANDTL_LAM,\n"
                  "to be equal to the number of entries of SPECIES_INIT + 1",
                  CURRENT_FUNCTION);
            }
          }
          break;
        default:
          if (nSpecies_Init + 1 != 1) SU2_MPI::Error("Conductivity model not available.", CURRENT_FUNCTION);
          break;
      }
    }


    if (Kind_Species_Model == SPECIES_MODEL::FLAMELET) {

      if (Kind_FluidModel != FLUID_FLAMELET) {
        SU2_MPI::Error("The use of SCALAR_MODEL= FLAMELET requires the FLUID_MODEL option to be FLUID_FLAMELET",
                       CURRENT_FUNCTION);
      }

      if (!Variable_Density) {
        SU2_MPI::Error("The use of FLUID_FLAMELET requires the INC_DENSITY_MODEL option to be VARIABLE or FLAMELET",
                       CURRENT_FUNCTION);
      }

      if (Kind_ConductivityModel != CONDUCTIVITYMODEL::FLAMELET) {
        SU2_MPI::Error("The use of FLUID_FLAMELET requires the CONDUCTIVITY_MODEL option to be FLAMELET",
                       CURRENT_FUNCTION);
      }

      if (Kind_Diffusivity_Model != DIFFUSIVITYMODEL::FLAMELET) {
        SU2_MPI::Error("The use of FLUID_FLAMELET requires the DIFFUSIVITY_MODEL option to be FLAMELET",
                       CURRENT_FUNCTION);
      }

      if (Kind_ViscosityModel != VISCOSITYMODEL::FLAMELET) {
        SU2_MPI::Error("The use of FLUID_FLAMELET requires the VISCOSITY_MODEL option to be FLAMELET",
                       CURRENT_FUNCTION);
      }

      if (Weakly_Coupled_Heat) {
        SU2_MPI::Error("The use of FLUID_FLAMELET is incompatible with WEAKLY_COUPLED_HEAT in the same zone.",
                       CURRENT_FUNCTION);
      }
    }

    /*--- Check for Measurement System ---*/

    if (SystemMeasurements == US && !standard_air) {
      SU2_MPI::Error("Only STANDARD_AIR fluid model can be used with US Measurement System", CURRENT_FUNCTION);
    }

    /* --- Check for NEMO compatibility issues ---*/
    if (Kind_FluidModel == SU2_NONEQ && (Kind_TransCoeffModel != TRANSCOEFFMODEL::WILKE && Kind_TransCoeffModel != TRANSCOEFFMODEL::SUTHERLAND && Kind_TransCoeffModel != TRANSCOEFFMODEL::GUPTAYOS) ) {
      SU2_MPI::Error("Transport model not available for NEMO solver using SU2TCLIB. Please use the WILKE, SUTHERLAND or GUPTAYOS transport model instead.", CURRENT_FUNCTION);
    }

    if (Kind_Solver == MAIN_SOLVER::NEMO_NAVIER_STOKES) {
      if (Kind_FluidModel == SU2_NONEQ && GasModel == "AIR-7" && Kind_TransCoeffModel != TRANSCOEFFMODEL::GUPTAYOS) {
        SU2_MPI::Error("Only Gupta-Yos transport model available for ionized flows using SU2TCLIB.", CURRENT_FUNCTION);
      }
    }

    if (Kind_FluidModel == MUTATIONPP && (Kind_TransCoeffModel == TRANSCOEFFMODEL::SUTHERLAND)) {
      SU2_MPI::Error("Transport model not available for NEMO solver using MUTATIONPP. Please use the WILKE, GUPTAYOS, or CHAPMANN_ENSKOG transport model instead.",
                     CURRENT_FUNCTION);
    }

    if (Kind_FluidModel == SU2_NONEQ && GasModel == "AIR-7" && nWall_Catalytic != 0) {
      SU2_MPI::Error("Catalytic wall recombination is not yet available for ionized flows in SU2_NEMO.", CURRENT_FUNCTION);
    }

    if (!ideal_gas && !nemo) {
      if (Kind_Upwind_Flow != UPWIND::ROE && Kind_Upwind_Flow != UPWIND::HLLC && Kind_Centered_Flow != CENTERED::JST) {
        SU2_MPI::Error("Only ROE Upwind, HLLC Upwind scheme, and JST scheme can be used for Non-Ideal Compressible Fluids", CURRENT_FUNCTION);
      }
    }

    if (GetBoolTurbomachinery()) {
      nBlades = new su2double[nZone];
      FreeStreamTurboNormal = new su2double[3];
    }

    /*--- Check if Giles are used with turbo markers ---*/

    if (nMarker_Giles > 0 && !GetBoolTurbomachinery()) {
      SU2_MPI::Error("Giles Boundary conditions can only be used with turbomachinery markers", CURRENT_FUNCTION);
    }

    /*--- Check if turbomachinery performance kind is specified with turbo markers ---*/
    if (GetBoolTurbomachinery() && !(nTurboMachineryKind/nZone == 1)){
      SU2_MPI::Error("Insufficient TURBO_PERF_KIND options specified with turbomachinery markers", CURRENT_FUNCTION);
    }

    /*--- Check for Boundary condition available for NICFD ---*/

    if ((!ideal_gas) && (!noneq_gas)) {
      if (nMarker_Inlet != 0) {
        SU2_MPI::Error(
            "Riemann Boundary conditions or Giles must be used for inlet and outlet with Not Ideal Compressible "
            "Fluids ",
            CURRENT_FUNCTION);
      }
      if (nMarker_Outlet != 0) {
        SU2_MPI::Error("Riemann Boundary conditions or Giles must be used outlet with Not Ideal Compressible Fluids ",
                       CURRENT_FUNCTION);
      }

      if (nMarker_FarField != 0) {
        SU2_MPI::Error("Riemann Boundary conditions or Giles must be used outlet with Not Ideal Compressible Fluids ",
                       CURRENT_FUNCTION);
      }
    }

    /*--- Check for Boundary condition available for NICF ---*/

    if (ideal_gas && (Kind_Solver != MAIN_SOLVER::INC_EULER && Kind_Solver != MAIN_SOLVER::INC_NAVIER_STOKES &&
                      Kind_Solver != MAIN_SOLVER::INC_RANS)) {
      if (SystemMeasurements == US && standard_air) {
        if (Kind_ViscosityModel != VISCOSITYMODEL::SUTHERLAND) {
          SU2_MPI::Error("Only SUTHERLAND viscosity model can be used with US Measurement", CURRENT_FUNCTION);
        }
      }
      if (Kind_ConductivityModel != CONDUCTIVITYMODEL::CONSTANT_PRANDTL) {
        SU2_MPI::Error("Only CONSTANT_PRANDTL thermal conductivity model can be used with STANDARD_AIR and IDEAL_GAS",
                       CURRENT_FUNCTION);
      }
    }
    /*--- Check for Boundary condition option agreement ---*/
  if (Kind_InitOption == REYNOLDS){
    if ((Kind_Solver == MAIN_SOLVER::NAVIER_STOKES || Kind_Solver == MAIN_SOLVER::RANS) && Reynolds <=0){
      SU2_MPI::Error("Reynolds number required for NAVIER_STOKES and RANS !!", CURRENT_FUNCTION);
    }
  }

  if (nKind_SurfaceMovement != nMarker_Moving) {
    SU2_MPI::Error("Number of SURFACE_MOVEMENT must match number of MARKER_MOVING", CURRENT_FUNCTION);
  }

  if (TimeMarching == TIME_MARCHING::TIME_STEPPING){
    nIter      = 1;
    nInnerIter  = 1;
  }

  if (!Multizone_Problem){
    ScreenWrtFreq[1]  = 0;
    HistoryWrtFreq[1] = 0;
    if (!Time_Domain){
      /*--- If not running multizone or unsteady, INNER_ITER and ITER are interchangeable,
       * but precedence will be given to INNER_ITER if both options are present. ---*/
      if (!OptionIsSet("INNER_ITER")){
        nInnerIter = nIter;
      }
    }
  }


  if ((Multizone_Problem || Time_Domain) && OptionIsSet("ITER")){
    SU2_MPI::Error("ITER must not be used when running multizone and/or unsteady problems.\n"
                   "Use TIME_ITER, OUTER_ITER or INNER_ITER to specify number of time iterations,\n"
                   "outer iterations or inner iterations, respectively.", CURRENT_FUNCTION);
  }

  /*--- If we're solving a purely steady problem with no prescribed grid
   movement (both rotating frame and moving walls can be steady), make sure that
   there is no grid motion ---*/

  if (GetGrid_Movement()){
    if ((Kind_SU2 == SU2_COMPONENT::SU2_CFD || Kind_SU2 == SU2_COMPONENT::SU2_SOL) &&
        (TimeMarching == TIME_MARCHING::STEADY && !Time_Domain)){

      if((Kind_GridMovement != ROTATING_FRAME) &&
         (Kind_GridMovement != STEADY_TRANSLATION) &&
         (Kind_GridMovement != NONE)){
        SU2_MPI::Error("Unsupported kind of grid movement for steady state problems.", CURRENT_FUNCTION);
      }
      for (iMarker = 0; iMarker < nMarker_Moving; iMarker++){
        if (Kind_SurfaceMovement[iMarker] != MOVING_WALL){
          SU2_MPI::Error("Unsupported kind of surface movement for steady state problems.", CURRENT_FUNCTION);
        }
      }
    }
  }

  /*--- The Line Search should be applied only in the deformation stage. ---*/

  if (Kind_SU2 != SU2_COMPONENT::SU2_DEF) {
    Opt_RelaxFactor = 1.0;
  }

  /*--- If it is not specified, set the mesh motion mach number
   equal to the freestream value. ---*/

  if (GetDynamic_Grid() && Mach_Motion == 0.0)
    Mach_Motion = Mach;

  /*--- Set the boolean flag if we are in a rotating frame (source term). ---*/

  Rotating_Frame = (Kind_GridMovement == ROTATING_FRAME);

  /*--- In case the grid movement parameters have not been declared in the
   config file, set them equal to zero for safety. Also check to make sure
   that for each option, a value has been declared for each moving marker. ---*/

  if (nMarker_Moving > 0){
    if (nMarkerMotion_Origin == 0){
      nMarkerMotion_Origin = 3*nMarker_Moving;
      MarkerMotion_Origin = new su2double[nMarkerMotion_Origin] ();
    }
    if (nMarkerMotion_Origin/3 != nMarker_Moving){
      SU2_MPI::Error("Number of SURFACE_MOTION_ORIGIN must be three times the number of MARKER_MOVING, (x,y,z) per marker.", CURRENT_FUNCTION);
    }
    if (nMarkerTranslation == 0){
      nMarkerTranslation = 3*nMarker_Moving;
      MarkerTranslation_Rate = new su2double[nMarkerTranslation] ();
    }
    if (nMarkerTranslation/3 != nMarker_Moving){
      SU2_MPI::Error("Number of SURFACE_TRANSLATION_RATE must be three times the number of MARKER_MOVING, (x,y,z) per marker.", CURRENT_FUNCTION);
    }
    if (nMarkerRotation_Rate == 0){
      nMarkerRotation_Rate = 3*nMarker_Moving;
      MarkerRotation_Rate = new su2double[nMarkerRotation_Rate] ();
    }
    if (nMarkerRotation_Rate/3 != nMarker_Moving){
      SU2_MPI::Error("Number of SURFACE_ROTATION_RATE must be three times the number of MARKER_MOVING, (x,y,z) per marker.", CURRENT_FUNCTION);
    }
    if (nMarkerPlunging_Ampl == 0){
      nMarkerPlunging_Ampl = 3*nMarker_Moving;
      MarkerPlunging_Ampl = new su2double[nMarkerPlunging_Ampl] ();
    }
    if (nMarkerPlunging_Ampl/3 != nMarker_Moving){
      SU2_MPI::Error("Number of SURFACE_PLUNGING_AMPL must be three times the number of MARKER_MOVING, (x,y,z) per marker.", CURRENT_FUNCTION);
    }
    if (nMarkerPlunging_Omega == 0){
      nMarkerPlunging_Omega = 3*nMarker_Moving;
      MarkerPlunging_Omega = new su2double[nMarkerPlunging_Omega] ();
    }
    if (nMarkerPlunging_Omega/3 != nMarker_Moving){
      SU2_MPI::Error("Number of SURFACE_PLUNGING_OMEGA must be three times the number of MARKER_MOVING, (x,y,z) per marker.", CURRENT_FUNCTION);
    }
    if (nMarkerPitching_Ampl == 0){
      nMarkerPitching_Ampl = 3*nMarker_Moving;
      MarkerPitching_Ampl = new su2double[nMarkerPitching_Ampl] ();
    }
    if (nMarkerPitching_Ampl/3 != nMarker_Moving){
      SU2_MPI::Error("Number of SURFACE_PITCHING_AMPL must be three times the number of MARKER_MOVING, (x,y,z) per marker.", CURRENT_FUNCTION);
    }
    if (nMarkerPitching_Omega == 0){
      nMarkerPitching_Omega = 3*nMarker_Moving;
      MarkerPitching_Omega = new su2double[nMarkerPitching_Omega] ();
    }
    if (nMarkerPitching_Omega/3 != nMarker_Moving){
      SU2_MPI::Error("Number of SURFACE_PITCHING_OMEGA must be three times the number of MARKER_MOVING, (x,y,z) per marker.", CURRENT_FUNCTION);
    }
    if (nMarkerPitching_Phase == 0){
      nMarkerPitching_Phase = 3*nMarker_Moving;
      MarkerPitching_Phase = new su2double[nMarkerPitching_Phase] ();
    }
    if (nMarkerPitching_Phase/3 != nMarker_Moving){
      SU2_MPI::Error("Number of SURFACE_PITCHING_PHASE must be three times the number of MARKER_MOVING, (x,y,z) per marker.", CURRENT_FUNCTION);
    }

    if (nMoveMotion_Origin == 0){
      nMoveMotion_Origin = nMarker_Moving;
      MoveMotion_Origin = new unsigned short[nMoveMotion_Origin];
      for (iMarker = 0; iMarker < nMarker_Moving; iMarker++){
        MoveMotion_Origin[iMarker] = NO;
      }
    }
    if (nMoveMotion_Origin != nMarker_Moving){
      SU2_MPI::Error("Number of MOVE_MOTION_ORIGIN must match number of MARKER_MOVING.", CURRENT_FUNCTION);
    }
  }

  /*-- Setting Harmonic Balance period from the config file */

  if (TimeMarching == TIME_MARCHING::HARMONIC_BALANCE) {
    HarmonicBalance_Period = GetHarmonicBalance_Period();
    if (HarmonicBalance_Period < 0)  {
      SU2_MPI::Error("Not a valid value for time period!!", CURRENT_FUNCTION);
    }
    /* Initialize the Harmonic balance Frequency pointer */
    if (Omega_HB == nullptr) {
      Omega_HB = new su2double[nOmega_HB];
      for (unsigned short iZone = 0; iZone < nOmega_HB; iZone++ )
        Omega_HB[iZone] = 0.0;
  } else {
      if (nOmega_HB != nTimeInstances) {
        SU2_MPI::Error("Length of omega_HB  must match the number TIME_INSTANCES!!" , CURRENT_FUNCTION);
      }
    }
  }

  /*--- Force number of span-wise section to 1 if 2D case ---*/
  if(val_nDim ==2){
    nSpanWiseSections_User=1;
    Kind_SpanWise= EQUISPACED;
  }

  /*--- Set number of TurboPerformance markers ---*/
  if(nMarker_Turbomachinery > 0){
    if(nMarker_Turbomachinery > 1){
      nMarker_TurboPerformance = nMarker_Turbomachinery + SU2_TYPE::Int(nMarker_Turbomachinery/2) + 1;
    }else{
      nMarker_TurboPerformance = nMarker_Turbomachinery;
    }
  } else {
    nMarker_TurboPerformance = 0;
    nSpanWiseSections =1;
  }

  /*--- Set number of TurboPerformance markers ---*/
  if(nMarker_Turbomachinery != 0){
    nSpan_iZones = new unsigned short[nZone];
  }

  /*--- Set number of TurboPerformance markers ---*/
  if(GetGrid_Movement() && RampRotatingFrame && !DiscreteAdjoint){
    FinalRotation_Rate_Z = Rotation_Rate[2];
    if(abs(FinalRotation_Rate_Z) > 0.0){
      Rotation_Rate[2] = rampRotFrame_coeff[0];
    }
  }

  if(RampOutletPressure && !DiscreteAdjoint){
    for (iMarker = 0; iMarker < nMarker_Giles; iMarker++){
      if (Kind_Data_Giles[iMarker] == STATIC_PRESSURE || Kind_Data_Giles[iMarker] == STATIC_PRESSURE_1D || Kind_Data_Giles[iMarker] == RADIAL_EQUILIBRIUM ){
        FinalOutletPressure = Giles_Var1[iMarker];
        Giles_Var1[iMarker] = rampOutPres_coeff[0];
      }
    }
    for (iMarker = 0; iMarker < nMarker_Riemann; iMarker++){
      if (Kind_Data_Riemann[iMarker] == STATIC_PRESSURE || Kind_Data_Riemann[iMarker] == RADIAL_EQUILIBRIUM){
        FinalOutletPressure = Riemann_Var1[iMarker];
        Riemann_Var1[iMarker] = rampOutPres_coeff[0];
      }
    }
  }

  /*--- Check on extra Relaxation factor for Giles---*/
  if(extrarelfac[1] > 0.5){
    extrarelfac[1] = 0.5;
  }
    /*--- Use the various rigid-motion input frequencies to determine the period to be used with harmonic balance cases.
     There are THREE types of motion to consider, namely: rotation, pitching, and plunging.
     The largest period of motion is the one to be used for harmonic balance  calculations. ---*/

  /*if (Unsteady_Simulation == HARMONIC_BALANCE) {
    if (!(GetGrid_Movement())) {
      // No grid movement - Time period from config file //
      HarmonicBalance_Period = GetHarmonicBalance_Period();
    }

    else {
      unsigned short N_MOTION_TYPES = 3;
      su2double *periods;
      periods = new su2double[N_MOTION_TYPES];

      //--- rotation: ---//

      su2double Omega_mag_rot = sqrt(pow(Rotation_Rate_X[ZONE_0],2)+pow(Rotation_Rate_Y[ZONE_0],2)+pow(Rotation_Rate_Z[ZONE_0],2));
      if (Omega_mag_rot > 0)
          periods[0] = 2*PI_NUMBER/Omega_mag_rot;
      else
          periods[0] = 0.0;

      //--- pitching: ---//

      su2double Omega_mag_pitch = sqrt(pow(Pitching_Omega_X[ZONE_0],2)+pow(Pitching_Omega_Y[ZONE_0],2)+pow(Pitching_Omega_Z[ZONE_0],2));
      if (Omega_mag_pitch > 0)
          periods[1] = 2*PI_NUMBER/Omega_mag_pitch;
      else
          periods[1] = 0.0;

      //--- plunging: ---//

      su2double Omega_mag_plunge = sqrt(pow(Plunging_Omega_X[ZONE_0],2)+pow(Plunging_Omega_Y[ZONE_0],2)+pow(Plunging_Omega_Z[ZONE_0],2));
      if (Omega_mag_plunge > 0)
          periods[2] = 2*PI_NUMBER/Omega_mag_plunge;
      else
          periods[2] = 0.0;

      //--- determine which period is largest ---//

      unsigned short iVar;
      HarmonicBalance_Period = 0.0;
      for (iVar = 0; iVar < N_MOTION_TYPES; iVar++) {
          if (periods[iVar] > HarmonicBalance_Period)
              HarmonicBalance_Period = periods[iVar];
      }

      delete periods;
    }

  }*/


  /*--- In case the moment origin coordinates have not been declared in the
   config file, set them equal to zero for safety. Also check to make sure
   that for each marker, a value has been declared for the moment origin.
   Unless only one value was specified, then set this value for all the markers
   being monitored. ---*/


  if ((nRefOriginMoment_X != nRefOriginMoment_Y) || (nRefOriginMoment_X != nRefOriginMoment_Z) ) {
    SU2_MPI::Error("ERROR: Length of REF_ORIGIN_MOMENT_X, REF_ORIGIN_MOMENT_Y and REF_ORIGIN_MOMENT_Z must be the same!!", CURRENT_FUNCTION);
  }

  if (RefOriginMoment_X == nullptr) {
    RefOriginMoment_X = new su2double[nMarker_Monitoring];
    for (iMarker = 0; iMarker < nMarker_Monitoring; iMarker++ )
      RefOriginMoment_X[iMarker] = 0.0;
  } else {
    if (nRefOriginMoment_X == 1) {

      su2double aux_RefOriginMoment_X = RefOriginMoment_X[0];
      delete [] RefOriginMoment_X;
      RefOriginMoment_X = new su2double[nMarker_Monitoring];
      nRefOriginMoment_X = nMarker_Monitoring;

      for (iMarker = 0; iMarker < nMarker_Monitoring; iMarker++ )
        RefOriginMoment_X[iMarker] = aux_RefOriginMoment_X;
    }
    else if (nRefOriginMoment_X != nMarker_Monitoring) {
      SU2_MPI::Error("ERROR: Length of REF_ORIGIN_MOMENT_X must match number of Monitoring Markers!!", CURRENT_FUNCTION);
    }
  }

  if (RefOriginMoment_Y == nullptr) {
    RefOriginMoment_Y = new su2double[nMarker_Monitoring];
    for (iMarker = 0; iMarker < nMarker_Monitoring; iMarker++ )
      RefOriginMoment_Y[iMarker] = 0.0;
  } else {
    if (nRefOriginMoment_Y == 1) {

      su2double aux_RefOriginMoment_Y = RefOriginMoment_Y[0];
      delete [] RefOriginMoment_Y;
      RefOriginMoment_Y = new su2double[nMarker_Monitoring];
      nRefOriginMoment_Y = nMarker_Monitoring;

      for (iMarker = 0; iMarker < nMarker_Monitoring; iMarker++ )
        RefOriginMoment_Y[iMarker] = aux_RefOriginMoment_Y;
    }
    else if (nRefOriginMoment_Y != nMarker_Monitoring) {
      SU2_MPI::Error("ERROR: Length of REF_ORIGIN_MOMENT_Y must match number of Monitoring Markers!!", CURRENT_FUNCTION);
    }
  }

  if (RefOriginMoment_Z == nullptr) {
    RefOriginMoment_Z = new su2double[nMarker_Monitoring];
    for (iMarker = 0; iMarker < nMarker_Monitoring; iMarker++ )
      RefOriginMoment_Z[iMarker] = 0.0;
  } else {
    if (nRefOriginMoment_Z == 1) {

      su2double aux_RefOriginMoment_Z = RefOriginMoment_Z[0];
      delete [] RefOriginMoment_Z;
      RefOriginMoment_Z = new su2double[nMarker_Monitoring];
      nRefOriginMoment_Z = nMarker_Monitoring;

      for (iMarker = 0; iMarker < nMarker_Monitoring; iMarker++ )
        RefOriginMoment_Z[iMarker] = aux_RefOriginMoment_Z;
    }
    else if (nRefOriginMoment_Z != nMarker_Monitoring) {
      SU2_MPI::Error("ERROR: Length of REF_ORIGIN_MOMENT_Z must match number of Monitoring Markers!!", CURRENT_FUNCTION);
    }
  }

  /*--- Set the boolean flag if we are carrying out an aeroelastic simulation. ---*/

  Aeroelastic_Simulation = GetGrid_Movement() && (GetSurface_Movement(AEROELASTIC) || GetSurface_Movement(AEROELASTIC_RIGID_MOTION));

  /*--- Initializing the size for the solutions of the Aeroelastic problem. ---*/


  if (GetGrid_Movement() && Aeroelastic_Simulation) {
    Aeroelastic_np1.resize(nMarker_Monitoring);
    Aeroelastic_n.resize(nMarker_Monitoring);
    Aeroelastic_n1.resize(nMarker_Monitoring);
    for (iMarker = 0; iMarker < nMarker_Monitoring; iMarker++) {
      Aeroelastic_np1[iMarker].resize(2);
      Aeroelastic_n[iMarker].resize(2);
      Aeroelastic_n1[iMarker].resize(2);
      for (int i =0; i<2; i++) {
        Aeroelastic_np1[iMarker][i].resize(2);
        Aeroelastic_n[iMarker][i].resize(2);
        Aeroelastic_n1[iMarker][i].resize(2);
        for (int j=0; j<2; j++) {
          Aeroelastic_np1[iMarker][i][j] = 0.0;
          Aeroelastic_n[iMarker][i][j] = 0.0;
          Aeroelastic_n1[iMarker][i][j] = 0.0;
        }
      }
    }
  }

  /*--- Allocate memory for the plunge and pitch and initialized them to zero ---*/

  if (GetGrid_Movement() && Aeroelastic_Simulation) {
    Aeroelastic_pitch = new su2double[nMarker_Monitoring];
    Aeroelastic_plunge = new su2double[nMarker_Monitoring];
    for (iMarker = 0; iMarker < nMarker_Monitoring; iMarker++ ) {
      Aeroelastic_pitch[iMarker] = 0.0;
      Aeroelastic_plunge[iMarker] = 0.0;
    }
  }

  FinestMesh = MESH_0;
  if (MGCycle == FULLMG_CYCLE) FinestMesh = nMGLevels;

  if ((Kind_Solver == MAIN_SOLVER::NAVIER_STOKES) &&
      (Kind_Turb_Model != TURB_MODEL::NONE))
    Kind_Solver = MAIN_SOLVER::RANS;

  if ((Kind_Solver == MAIN_SOLVER::INC_NAVIER_STOKES) &&
      (Kind_Turb_Model != TURB_MODEL::NONE))
    Kind_Solver = MAIN_SOLVER::INC_RANS;

  if (Kind_Solver == MAIN_SOLVER::EULER ||
      Kind_Solver == MAIN_SOLVER::INC_EULER ||
      Kind_Solver == MAIN_SOLVER::NEMO_EULER ||
      Kind_Solver == MAIN_SOLVER::FEM_EULER)
    Kind_Turb_Model = TURB_MODEL::NONE;

  Kappa_2nd_Flow = jst_coeff[0];
  Kappa_4th_Flow = jst_coeff[1];
  Kappa_2nd_AdjFlow = jst_adj_coeff[0];
  Kappa_4th_AdjFlow = jst_adj_coeff[1];

  /*--- Make the MG_PreSmooth, MG_PostSmooth, and MG_CorrecSmooth
   arrays consistent with nMGLevels ---*/

  auto * tmp_smooth = new unsigned short[nMGLevels+1];

  if ((nMG_PreSmooth != nMGLevels+1) && (nMG_PreSmooth != 0)) {
    if (nMG_PreSmooth > nMGLevels+1) {

      /*--- Truncate by removing unnecessary elements at the end ---*/

      for (unsigned int i = 0; i <= nMGLevels; i++)
        tmp_smooth[i] = MG_PreSmooth[i];
      delete [] MG_PreSmooth;
      MG_PreSmooth=nullptr;
    }
    else {

      /*--- Add additional elements equal to last element ---*/

      for (unsigned int i = 0; i < nMG_PreSmooth; i++)
        tmp_smooth[i] = MG_PreSmooth[i];
      for (unsigned int i = nMG_PreSmooth; i <= nMGLevels; i++)
        tmp_smooth[i] = MG_PreSmooth[nMG_PreSmooth-1];
      delete [] MG_PreSmooth;
      MG_PreSmooth=nullptr;
    }

    nMG_PreSmooth = nMGLevels+1;
    MG_PreSmooth = new unsigned short[nMG_PreSmooth];
    for (unsigned int i = 0; i < nMG_PreSmooth; i++)
      MG_PreSmooth[i] = tmp_smooth[i];
  }
  if ((nMGLevels != 0) && (nMG_PreSmooth == 0)) {
    delete [] MG_PreSmooth;
    nMG_PreSmooth = nMGLevels+1;
    MG_PreSmooth = new unsigned short[nMG_PreSmooth];
    for (unsigned int i = 0; i < nMG_PreSmooth; i++)
      MG_PreSmooth[i] = i+1;
  }

  if ((nMG_PostSmooth != nMGLevels+1) && (nMG_PostSmooth != 0)) {
    if (nMG_PostSmooth > nMGLevels+1) {

      /*--- Truncate by removing unnecessary elements at the end ---*/

      for (unsigned int i = 0; i <= nMGLevels; i++)
        tmp_smooth[i] = MG_PostSmooth[i];
      delete [] MG_PostSmooth;
      MG_PostSmooth=nullptr;
    }
    else {

      /*--- Add additional elements equal to last element ---*/

      for (unsigned int i = 0; i < nMG_PostSmooth; i++)
        tmp_smooth[i] = MG_PostSmooth[i];
      for (unsigned int i = nMG_PostSmooth; i <= nMGLevels; i++)
        tmp_smooth[i] = MG_PostSmooth[nMG_PostSmooth-1];
      delete [] MG_PostSmooth;
      MG_PostSmooth=nullptr;
    }

    nMG_PostSmooth = nMGLevels+1;
    MG_PostSmooth = new unsigned short[nMG_PostSmooth];
    for (unsigned int i = 0; i < nMG_PostSmooth; i++)
      MG_PostSmooth[i] = tmp_smooth[i];

  }

  if ((nMGLevels != 0) && (nMG_PostSmooth == 0)) {
    delete [] MG_PostSmooth;
    nMG_PostSmooth = nMGLevels+1;
    MG_PostSmooth = new unsigned short[nMG_PostSmooth];
    for (unsigned int i = 0; i < nMG_PostSmooth; i++)
      MG_PostSmooth[i] = 0;
  }

  if ((nMG_CorrecSmooth != nMGLevels+1) && (nMG_CorrecSmooth != 0)) {
    if (nMG_CorrecSmooth > nMGLevels+1) {

      /*--- Truncate by removing unnecessary elements at the end ---*/

      for (unsigned int i = 0; i <= nMGLevels; i++)
        tmp_smooth[i] = MG_CorrecSmooth[i];
      delete [] MG_CorrecSmooth;
      MG_CorrecSmooth = nullptr;
    }
    else {

      /*--- Add additional elements equal to last element ---*/

      for (unsigned int i = 0; i < nMG_CorrecSmooth; i++)
        tmp_smooth[i] = MG_CorrecSmooth[i];
      for (unsigned int i = nMG_CorrecSmooth; i <= nMGLevels; i++)
        tmp_smooth[i] = MG_CorrecSmooth[nMG_CorrecSmooth-1];
      delete [] MG_CorrecSmooth;
      MG_CorrecSmooth = nullptr;
    }
    nMG_CorrecSmooth = nMGLevels+1;
    MG_CorrecSmooth = new unsigned short[nMG_CorrecSmooth];
    for (unsigned int i = 0; i < nMG_CorrecSmooth; i++)
      MG_CorrecSmooth[i] = tmp_smooth[i];
  }

  if ((nMGLevels != 0) && (nMG_CorrecSmooth == 0)) {
    delete [] MG_CorrecSmooth;
    nMG_CorrecSmooth = nMGLevels+1;
    MG_CorrecSmooth = new unsigned short[nMG_CorrecSmooth];
    for (unsigned int i = 0; i < nMG_CorrecSmooth; i++)
      MG_CorrecSmooth[i] = 0;
  }

  /*--- Override MG Smooth parameters ---*/

  if (nMG_PreSmooth != 0) MG_PreSmooth[MESH_0] = 1;
  if (nMG_PostSmooth != 0) {
    MG_PostSmooth[MESH_0] = 0;
    MG_PostSmooth[nMGLevels] = 0;
  }
  if (nMG_CorrecSmooth != 0) MG_CorrecSmooth[nMGLevels] = 0;

  if (Restart) MGCycle = V_CYCLE;

  if (ContinuousAdjoint) {
    if (Kind_Solver == MAIN_SOLVER::EULER) Kind_Solver = MAIN_SOLVER::ADJ_EULER;
    if (Kind_Solver == MAIN_SOLVER::NAVIER_STOKES) Kind_Solver = MAIN_SOLVER::ADJ_NAVIER_STOKES;
    if (Kind_Solver == MAIN_SOLVER::RANS) Kind_Solver = MAIN_SOLVER::ADJ_RANS;
  }

  nCFL = nMGLevels+1;
  CFL = new su2double[nCFL];
  CFL[0] = CFLFineGrid;

  /*--- Handle optional CFL adapt parameter values ---*/

  if (nCFL_AdaptParam < default_cfl_adapt.size()) {
    auto newParam = new su2double [default_cfl_adapt.size()];
    for (iCFL = 0; iCFL < default_cfl_adapt.size(); ++iCFL) {
      if (iCFL < nCFL_AdaptParam) newParam[iCFL] = CFL_AdaptParam[iCFL];
      else newParam[iCFL] = default_cfl_adapt[iCFL];
    }
    swap(newParam, CFL_AdaptParam);
    delete [] newParam;
    nCFL_AdaptParam = default_cfl_adapt.size();
  }

  /*--- Evaluate when the Cl should be evaluated ---*/

  Iter_Fixed_CM        = SU2_TYPE::Int(nInnerIter / (su2double(Update_iH)+1));
  Iter_Fixed_NetThrust = SU2_TYPE::Int(nInnerIter / (su2double(Update_BCThrust)+1));

  /*--- Setting relaxation factor and CFL for the adjoint runs ---*/

  if (ContinuousAdjoint) {
    CFL[0] = CFL[0] * CFLRedCoeff_AdjFlow;
    CFL_AdaptParam[2] *= CFLRedCoeff_AdjFlow;
    CFL_AdaptParam[3] *= CFLRedCoeff_AdjFlow;
    Iter_Fixed_CM = SU2_TYPE::Int(su2double (Iter_Fixed_CM) / CFLRedCoeff_AdjFlow);
    Iter_Fixed_NetThrust = SU2_TYPE::Int(su2double (Iter_Fixed_NetThrust) / CFLRedCoeff_AdjFlow);
  }

  if ((DiscreteAdjoint) && (Inconsistent_Disc)) {
    Kind_ConvNumScheme_Flow = Kind_ConvNumScheme_AdjFlow;
    Kind_Centered_Flow = Kind_Centered_AdjFlow;
    Kind_Upwind_Flow = Kind_Upwind_AdjFlow;
    Kappa_2nd_Flow = jst_adj_coeff[0];
    Kappa_4th_Flow = jst_adj_coeff[1];
  }

  if (Update_AoA_Iter_Limit == 0 && Fixed_CL_Mode) {
    SU2_MPI::Error("ERROR: Please specify non-zero UPDATE_AOA_ITER_LIMIT.", CURRENT_FUNCTION);
  }
  if (Iter_Fixed_CM == 0) { Iter_Fixed_CM = nInnerIter+1; Update_iH = 0; }
  if (Iter_Fixed_NetThrust == 0) { Iter_Fixed_NetThrust = nInnerIter+1; Update_BCThrust = 0; }

  for (iCFL = 1; iCFL < nCFL; iCFL++)
    CFL[iCFL] = CFL[iCFL-1];

  if (nRKStep == 0) {
    nRKStep = 1;
    RK_Alpha_Step = new su2double[1]; RK_Alpha_Step[0] = 1.0;
  }

  /* Check if the byte alignment of the matrix multiplications is a
     multiple of 64. */
  if( byteAlignmentMatMul%64 ) {
    SU2_MPI::Error("ALIGNED_BYTES_MATMUL must be a multiple of 64.", CURRENT_FUNCTION);
  }

  /* Determine the value of sizeMatMulPadding, which is the matrix size in
     the vectorization direction when padding is applied to have optimal
     performance in the matrix multiplications. */
  sizeMatMulPadding = byteAlignmentMatMul/sizeof(passivedouble);

  /* Correct the number of time levels for time accurate local time
     stepping, if needed.  */
  if (nLevels_TimeAccurateLTS == 0)  nLevels_TimeAccurateLTS =  1;
  if (nLevels_TimeAccurateLTS  > 15) nLevels_TimeAccurateLTS = 15;

  /* Check that no time accurate local time stepping is specified for time
     integration schemes other than ADER. */
  if (Kind_TimeIntScheme_FEM_Flow != ADER_DG && nLevels_TimeAccurateLTS != 1) {

    if (rank==MASTER_NODE) {
      cout << endl << "WARNING: "
           << nLevels_TimeAccurateLTS << " levels specified for time accurate local time stepping." << endl
           << "Time accurate local time stepping is only possible for ADER, hence this option is not used." << endl
           << endl;
    }

    nLevels_TimeAccurateLTS = 1;
  }

  if (Kind_TimeIntScheme_FEM_Flow == ADER_DG) {

    TimeMarching = TIME_MARCHING::TIME_STEPPING;  // Only time stepping for ADER.

    /* If time accurate local time stepping is used, make sure that an unsteady
       CFL is specified. If not, terminate. */
    if (nLevels_TimeAccurateLTS != 1) {
      if(Unst_CFL == 0.0)
        SU2_MPI::Error("ERROR: Unsteady CFL not specified for time accurate local time stepping.",
                       CURRENT_FUNCTION);
    }

    /* Determine the location of the ADER time DOFs, which are the Gauss-Legendre
       integration points corresponding to the number of time DOFs. */
    vector<passivedouble> GLPoints(nTimeDOFsADER_DG), GLWeights(nTimeDOFsADER_DG);
    CGaussJacobiQuadrature GaussJacobi;
    GaussJacobi.GetQuadraturePoints(0.0, 0.0, -1.0, 1.0, GLPoints, GLWeights);

    TimeDOFsADER_DG = new su2double[nTimeDOFsADER_DG];
    for(unsigned short i=0; i<nTimeDOFsADER_DG; ++i)
      TimeDOFsADER_DG[i] = GLPoints[i];

    /* Determine the number of integration points in time, their locations
       on the interval [-1..1] and their integration weights. */
    unsigned short orderExact = ceil(Quadrature_Factor_Time_ADER_DG*(nTimeDOFsADER_DG-1));
    nTimeIntegrationADER_DG = orderExact/2 + 1;
    nTimeIntegrationADER_DG = max(nTimeIntegrationADER_DG, nTimeDOFsADER_DG);
    GLPoints.resize(nTimeIntegrationADER_DG);
    GLWeights.resize(nTimeIntegrationADER_DG);
    GaussJacobi.GetQuadraturePoints(0.0, 0.0, -1.0, 1.0, GLPoints, GLWeights);

    TimeIntegrationADER_DG    = new su2double[nTimeIntegrationADER_DG];
    WeightsIntegrationADER_DG = new su2double[nTimeIntegrationADER_DG];
    for(unsigned short i=0; i<nTimeIntegrationADER_DG; ++i) {
      TimeIntegrationADER_DG[i]    = GLPoints[i];
      WeightsIntegrationADER_DG[i] = GLWeights[i];
    }
  }

  if(Kind_TimeIntScheme_Turb != EULER_IMPLICIT &&
     Kind_TimeIntScheme_Turb != EULER_EXPLICIT){
    SU2_MPI::Error("Only TIME_DISCRE_TURB = EULER_IMPLICIT, EULER_EXPLICIT have been implemented.", CURRENT_FUNCTION);
  }

  if (nIntCoeffs == 0) {
    nIntCoeffs = 2;
    Int_Coeffs = new su2double[2]; Int_Coeffs[0] = 0.25; Int_Coeffs[1] = 0.5;
  }

  if (nElasticityMod == 0) {
    nElasticityMod = 1;
    ElasticityMod = new su2double[1]; ElasticityMod[0] = 2E11;
  }

  if (nPoissonRatio == 0) {
    nPoissonRatio = 1;
    PoissonRatio = new su2double[1]; PoissonRatio[0] = 0.30;
  }

  if (nMaterialDensity == 0) {
    nMaterialDensity = 1;
    MaterialDensity = new su2double[1]; MaterialDensity[0] = 7854;
  }

  if (nMaterialThermalExpansion == 0) {
    nMaterialThermalExpansion = 1;
    MaterialThermalExpansion = new su2double[1]();
  }

  if (nElasticityMod != nPoissonRatio || nElasticityMod != nMaterialDensity ||
      nElasticityMod != nMaterialThermalExpansion) {
    SU2_MPI::Error("ELASTICITY_MODULUS, POISSON_RATIO, MATERIAL_DENSITY, and THERMAL_EXPANSION_COEFF need "
                   "to have the same number of entries (the number of materials).", CURRENT_FUNCTION);
  }

  if (nElectric_Constant == 0) {
    nElectric_Constant = 1;
    Electric_Constant = new su2double[1]; Electric_Constant[0] = 0.0;
  }

  if (nElectric_Field == 0) {
    nElectric_Field = 1;
    Electric_Field_Mod = new su2double[1]; Electric_Field_Mod[0] = 0.0;
  }

  if (nDim_RefNode == 0) {
    nDim_RefNode = 3;
    RefNode_Displacement = new su2double[3];
    RefNode_Displacement[0] = 0.0; RefNode_Displacement[1] = 0.0; RefNode_Displacement[2] = 0.0;
  }

  if (nDim_Electric_Field == 0) {
    nDim_Electric_Field = 2;
    Electric_Field_Dir = new su2double[2]; Electric_Field_Dir[0] = 0.0;  Electric_Field_Dir[1] = 1.0;
  }

  if ((Kind_SU2 == SU2_COMPONENT::SU2_CFD) && (Kind_Solver == MAIN_SOLVER::NONE)) {
    SU2_MPI::Error("PHYSICAL_PROBLEM must be set in the configuration file", CURRENT_FUNCTION);
  }

  /*--- Set a flag for viscous simulations ---*/

  Viscous = (( Kind_Solver == MAIN_SOLVER::NAVIER_STOKES          ) ||
             ( Kind_Solver == MAIN_SOLVER::NEMO_NAVIER_STOKES     ) ||
             ( Kind_Solver == MAIN_SOLVER::ADJ_NAVIER_STOKES      ) ||
             ( Kind_Solver == MAIN_SOLVER::RANS                   ) ||
             ( Kind_Solver == MAIN_SOLVER::ADJ_RANS               ) ||
             ( Kind_Solver == MAIN_SOLVER::FEM_NAVIER_STOKES      ) ||
             ( Kind_Solver == MAIN_SOLVER::FEM_RANS               ) ||
             ( Kind_Solver == MAIN_SOLVER::FEM_LES                ) ||
             ( Kind_Solver == MAIN_SOLVER::INC_NAVIER_STOKES      ) ||
             ( Kind_Solver == MAIN_SOLVER::INC_RANS               ) );

  /*--- To avoid boundary intersections, let's add a small constant to the planes. ---*/

  if (Geo_Description == NACELLE) {
    for (unsigned short iSections = 0; iSections < nLocationStations; iSections++) {
      if (LocationStations[iSections] == 0) LocationStations[iSections] = 1E-6;
      if (LocationStations[iSections] == 360) LocationStations[iSections] = 359.999999;
    }
  }
  else {
    for (unsigned short iSections = 0; iSections < nLocationStations; iSections++) {
      LocationStations[iSections] += EPS;
    }
    geo_loc[0] += EPS;
    geo_loc[1] += EPS;
  }

  /*--- Length based parameter for slope limiters uses a default value of
   1.0m ---*/

  RefElemLength = 1.0;
  if (SystemMeasurements == US) RefElemLength /= 0.3048;

  /*--- Re-scale the length based parameters. The US system uses feet,
   but SU2 assumes that the grid is in inches ---*/

  if ((SystemMeasurements == US) && (Kind_SU2 == SU2_COMPONENT::SU2_CFD)) {

    for (iMarker = 0; iMarker < nMarker_Monitoring; iMarker++) {
      RefOriginMoment_X[iMarker] = RefOriginMoment_X[iMarker]/12.0;
      RefOriginMoment_Y[iMarker] = RefOriginMoment_Y[iMarker]/12.0;
      RefOriginMoment_Z[iMarker] = RefOriginMoment_Z[iMarker]/12.0;
    }

    for (iMarker = 0; iMarker < nMarker_Moving; iMarker++){
      for (unsigned short iDim = 0; iDim < 3; iDim++){
        MarkerMotion_Origin[3*iMarker+iDim] /= 12.0;
      }
    }

    RefLength = RefLength/12.0;

    if ((val_nDim == 2) && (!Axisymmetric)) RefArea = RefArea/12.0;
    else RefArea = RefArea/144.0;
    Length_Reynolds = Length_Reynolds/12.0;
    Highlite_Area = Highlite_Area/144.0;
    SemiSpan = SemiSpan/12.0;

    ea_lim[0] /= 12.0;
    ea_lim[1] /= 12.0;
    ea_lim[2] /= 12.0;

    if (Geo_Description != NACELLE) {
      for (unsigned short iSections = 0; iSections < nLocationStations; iSections++) {
        LocationStations[iSections] = LocationStations[iSections]/12.0;
      }
      geo_loc[0] /= 12.0;
      geo_loc[1] /= 12.0;
    }

    for (int i=0; i<7; ++i) eng_cyl[i] /= 12.0;
  }

  if(Turb_Fixed_Values && !OptionIsSet("TURB_FIXED_VALUES_DOMAIN")){
    SU2_MPI::Error("TURB_FIXED_VALUES activated, but no domain set with TURB_FIXED_VALUES_DOMAIN.", CURRENT_FUNCTION);
  }

  /*--- Check for constant lift mode. Initialize the update flag for
   the AoA with each iteration to false  ---*/

  if (Fixed_CL_Mode) Update_AoA = false;

  if (DirectDiff != NO_DERIVATIVE) {
#ifndef CODI_FORWARD_TYPE
    if (Kind_SU2 == SU2_COMPONENT::SU2_CFD) {
      SU2_MPI::Error("SU2_CFD: Config option DIRECT_DIFF= YES requires AD support.\n"
                     "Please use SU2_CFD_DIRECTDIFF (meson.py ... -Denable-directdiff=true ...).",
                     CURRENT_FUNCTION);
    }
#endif
    /*--- Initialize the derivative values ---*/
    switch (DirectDiff) {
      case D_MACH:
        SU2_TYPE::SetDerivative(Mach, 1.0);
        break;
      case D_AOA:
        SU2_TYPE::SetDerivative(AoA, 1.0);
        break;
      case D_SIDESLIP:
        SU2_TYPE::SetDerivative(AoS, 1.0);
        break;
      case D_REYNOLDS:
        SU2_TYPE::SetDerivative(Reynolds, 1.0);
        break;
      case D_TURB2LAM:
       SU2_TYPE::SetDerivative(TurbIntensityAndViscRatioFreeStream[1], 1.0);
        break;
      default:
        /*--- All other cases are handled in the specific solver ---*/
        break;
      }
  }

#if defined CODI_REVERSE_TYPE
  AD_Mode = YES;

  AD::PreaccEnabled = AD_Preaccumulation;

#else
  if (AD_Mode == YES) {
    SU2_MPI::Error("Config option AUTO_DIFF= YES requires AD support.\n"
                   "Please use SU2_???_AD (meson.py ... -Denable-autodiff=true ...).",
                   CURRENT_FUNCTION);
  }
#endif

  delete [] tmp_smooth;

  /*--- Make sure that implicit time integration is disabled
        for the FEM fluid solver (numerics). ---*/
  if ((Kind_Solver == MAIN_SOLVER::FEM_EULER)         ||
      (Kind_Solver == MAIN_SOLVER::FEM_NAVIER_STOKES) ||
      (Kind_Solver == MAIN_SOLVER::FEM_RANS)          ||
      (Kind_Solver == MAIN_SOLVER::FEM_LES)) {
     Kind_TimeIntScheme_Flow = Kind_TimeIntScheme_FEM_Flow;
  }

  /*--- Set up the time stepping / unsteady CFL options. ---*/
  if ((TimeMarching == TIME_MARCHING::TIME_STEPPING) && (Unst_CFL != 0.0)) {
    for (iCFL = 0; iCFL < nCFL; iCFL++)
      CFL[iCFL] = Unst_CFL;
  }


  /*--- If it is a fixed mode problem, then we will add Iter_dCL_dAlpha iterations to
    evaluate the derivatives with respect to a change in the AoA and CL ---*/

  if (!ContinuousAdjoint & !DiscreteAdjoint) {
    if (Fixed_CL_Mode) nInnerIter += Iter_dCL_dAlpha;
  }

  /* --- Set Finite Difference mode to false by default --- */

  Finite_Difference_Mode = false;

  /*--- If there are not design variables defined in the file ---*/

  if (nDV == 0) {
    nDV = 1;
    Design_Variable = new unsigned short [nDV];
    Design_Variable[0] = NO_DEFORMATION;
  }

  /*--- Checks for incompressible flow problems. ---*/

  if (Kind_Solver == MAIN_SOLVER::INC_EULER) {
    /*--- Force inviscid problems to use constant density and disable energy. ---*/
    if (Kind_DensityModel != INC_DENSITYMODEL::CONSTANT || Energy_Equation) {
      SU2_MPI::Error("Inviscid incompressible problems must be constant density (no energy eqn.).\n Use DENSITY_MODEL= CONSTANT and ENERGY_EQUATION= NO.", CURRENT_FUNCTION);
    }
  }

  /*--- Default values should recover original incompressible behavior (for old config files). ---*/

  if (Kind_Solver == MAIN_SOLVER::INC_EULER || Kind_Solver == MAIN_SOLVER::INC_NAVIER_STOKES || Kind_Solver == MAIN_SOLVER::INC_RANS) {
    if ((Kind_DensityModel == INC_DENSITYMODEL::CONSTANT) || (Kind_DensityModel == INC_DENSITYMODEL::BOUSSINESQ))
      Kind_FluidModel = CONSTANT_DENSITY;
  }

  if ((Kind_DensityModel != INC_DENSITYMODEL::CONSTANT) && (Kind_Species_Model==SPECIES_MODEL::NONE)) Energy_Equation = true;
  /*--- For the flamelet combustion model, energy equation is a passive field, we lookup T and write it to the field ---*/
  if (Kind_Species_Model == SPECIES_MODEL::FLAMELET ) Energy_Equation = false;

  if (Kind_DensityModel == INC_DENSITYMODEL::BOUSSINESQ) {
    Energy_Equation = true;
    if (Body_Force) {
      SU2_MPI::Error("Body force and Boussinesq source terms are not currently compatible.", CURRENT_FUNCTION);
    }
  }

  if (Kind_DensityModel == INC_DENSITYMODEL::VARIABLE) {
    if (Kind_FluidModel != INC_IDEAL_GAS && Kind_FluidModel != INC_IDEAL_GAS_POLY && Kind_FluidModel != FLUID_MIXTURE && Kind_FluidModel != FLUID_FLAMELET) {
      SU2_MPI::Error("Variable density incompressible solver limited to ideal gases.\n Check the fluid model options (use INC_IDEAL_GAS, INC_IDEAL_GAS_POLY).", CURRENT_FUNCTION);
    }
  }

  if (Kind_Solver != MAIN_SOLVER::INC_EULER && Kind_Solver != MAIN_SOLVER::INC_NAVIER_STOKES && Kind_Solver != MAIN_SOLVER::INC_RANS) {
    if ((Kind_FluidModel == CONSTANT_DENSITY) || (Kind_FluidModel == INC_IDEAL_GAS) || (Kind_FluidModel == INC_IDEAL_GAS_POLY)) {
      SU2_MPI::Error("Fluid model not compatible with compressible flows.\n CONSTANT_DENSITY/INC_IDEAL_GAS/INC_IDEAL_GAS_POLY are for incompressible only.", CURRENT_FUNCTION);
    }
  }

  if (Kind_Solver == MAIN_SOLVER::INC_NAVIER_STOKES || Kind_Solver == MAIN_SOLVER::INC_RANS) {
    if (Kind_ViscosityModel == VISCOSITYMODEL::SUTHERLAND) {
      if ((Kind_FluidModel != INC_IDEAL_GAS) && (Kind_FluidModel != INC_IDEAL_GAS_POLY) && (Kind_FluidModel != FLUID_MIXTURE)) {
        SU2_MPI::Error("Sutherland's law only valid for ideal gases in incompressible flows.\n Must use VISCOSITY_MODEL=CONSTANT_VISCOSITY and set viscosity with\n MU_CONSTANT, or use DENSITY_MODEL= VARIABLE with FLUID_MODEL= INC_IDEAL_GAS or INC_IDEAL_GAS_POLY for VISCOSITY_MODEL=SUTHERLAND.\n NOTE: FREESTREAM_VISCOSITY is no longer used for incompressible flows!", CURRENT_FUNCTION);
      }
    }
  }

  /*--- Vorticity confinement feature currently not supported for incompressible or non-equilibrium model or axisymmetric flows. ---*/

  if ((Kind_Solver == MAIN_SOLVER::INC_EULER
    || Kind_Solver == MAIN_SOLVER::INC_NAVIER_STOKES
    || Kind_Solver == MAIN_SOLVER::INC_RANS
    || Kind_Solver == MAIN_SOLVER::NEMO_EULER
    || Kind_Solver == MAIN_SOLVER::NEMO_NAVIER_STOKES
    || Axisymmetric)
    && VorticityConfinement) {
    SU2_MPI::Error("Vorticity confinement feature currently not supported for incompressible or non-equilibrium model or axisymmetric flows.", CURRENT_FUNCTION);
  }

  /*--- Actuator disk BEM method for propellers feature currently not supported for incompressible or non-equilibrium model or axisymmetric flows. ---*/

  if ((Kind_Solver == MAIN_SOLVER::INC_EULER
    || Kind_Solver == MAIN_SOLVER::INC_NAVIER_STOKES
    || Kind_Solver == MAIN_SOLVER::INC_RANS
    || Kind_Solver == MAIN_SOLVER::NEMO_EULER
    || Kind_Solver == MAIN_SOLVER::NEMO_NAVIER_STOKES
    || Axisymmetric)
    && ActDisk_DoubleSurface) {
    SU2_MPI::Error("Actuator disk BEM method for propellers feature currently not supported for incompressible or non-equilibrium model or axisymmetric flows.", CURRENT_FUNCTION);
  }

  /*--- Check the coefficients for the polynomial models. ---*/

  if (Kind_Solver != MAIN_SOLVER::INC_EULER && Kind_Solver != MAIN_SOLVER::INC_NAVIER_STOKES && Kind_Solver != MAIN_SOLVER::INC_RANS) {
    if ((Kind_ViscosityModel == VISCOSITYMODEL::POLYNOMIAL) || (Kind_ConductivityModel == CONDUCTIVITYMODEL::POLYNOMIAL) || (Kind_FluidModel == INC_IDEAL_GAS_POLY)) {
      SU2_MPI::Error("POLYNOMIAL_VISCOSITY and POLYNOMIAL_CONDUCTIVITY are for incompressible only currently.", CURRENT_FUNCTION);
    }
  }

  /*--- Data-driven fluid model is currently only supported for compressible flow problems. ---*/
  if ((Kind_Solver == MAIN_SOLVER::INC_EULER || Kind_Solver == MAIN_SOLVER::INC_NAVIER_STOKES || Kind_Solver == MAIN_SOLVER::INC_RANS) && (Kind_FluidModel == DATADRIVEN_FLUID)) {
    SU2_MPI::Error("Data-driven fluid model can only be used for compressible flows.", CURRENT_FUNCTION);
  }

  if ((Kind_Solver == MAIN_SOLVER::INC_EULER || Kind_Solver == MAIN_SOLVER::INC_NAVIER_STOKES || Kind_Solver == MAIN_SOLVER::INC_RANS) && (Kind_FluidModel == INC_IDEAL_GAS_POLY)) {
    su2double sum = 0.0;
    for (unsigned short iVar = 0; iVar < N_POLY_COEFFS; iVar++) {
      sum += GetCp_PolyCoeff(iVar);
    }
    if ((N_POLY_COEFFS < 1) || (sum == 0.0))
      SU2_MPI::Error(string("CP_POLYCOEFFS not set for fluid model INC_IDEAL_GAS_POLY. \n"), CURRENT_FUNCTION);
  }

  if (((Kind_Solver == MAIN_SOLVER::INC_EULER || Kind_Solver == MAIN_SOLVER::INC_NAVIER_STOKES || Kind_Solver == MAIN_SOLVER::INC_RANS)) && (Kind_ViscosityModel == VISCOSITYMODEL::POLYNOMIAL)) {
    su2double sum = 0.0;
    for (unsigned short iVar = 0; iVar < N_POLY_COEFFS; iVar++) {
      sum += GetMu_PolyCoeff(iVar);
    }
    if ((N_POLY_COEFFS < 1) || (sum == 0.0))
      SU2_MPI::Error(string("MU_POLYCOEFFS not set for viscosity model POLYNOMIAL_VISCOSITY. \n"), CURRENT_FUNCTION);
  }

  if ((Kind_Solver == MAIN_SOLVER::INC_EULER || Kind_Solver == MAIN_SOLVER::INC_NAVIER_STOKES || Kind_Solver == MAIN_SOLVER::INC_RANS) && (Kind_ConductivityModel == CONDUCTIVITYMODEL::POLYNOMIAL)) {
    su2double sum = 0.0;
    for (unsigned short iVar = 0; iVar < N_POLY_COEFFS; iVar++) {
      sum += GetKt_PolyCoeff(iVar);
    }
    if ((N_POLY_COEFFS < 1) || (sum == 0.0))
      SU2_MPI::Error(string("KT_POLYCOEFFS not set for conductivity model POLYNOMIAL_CONDUCTIVITY. \n"), CURRENT_FUNCTION);
  }

  /*--- Incompressible solver currently limited to SI units. ---*/

  if ((Kind_Solver == MAIN_SOLVER::INC_EULER || Kind_Solver == MAIN_SOLVER::INC_NAVIER_STOKES || Kind_Solver == MAIN_SOLVER::INC_RANS) && (SystemMeasurements == US)) {
    SU2_MPI::Error("Must use SI units for incompressible solver.", CURRENT_FUNCTION);
  }

  /*--- Check that the non-dim type is valid. ---*/

  if ((Kind_Solver == MAIN_SOLVER::INC_EULER || Kind_Solver == MAIN_SOLVER::INC_NAVIER_STOKES || Kind_Solver == MAIN_SOLVER::INC_RANS)) {
    if ((Ref_Inc_NonDim != INITIAL_VALUES) && (Ref_Inc_NonDim != REFERENCE_VALUES) && (Ref_Inc_NonDim != DIMENSIONAL)) {
      SU2_MPI::Error("Incompressible non-dim. scheme invalid.\n Must use INITIAL_VALUES, REFERENCE_VALUES, or DIMENSIONAL.", CURRENT_FUNCTION);
    }
  }

  /*--- Check that the incompressible inlets are correctly specified. ---*/

  if ((Kind_Solver == MAIN_SOLVER::INC_EULER || Kind_Solver == MAIN_SOLVER::INC_NAVIER_STOKES || Kind_Solver == MAIN_SOLVER::INC_RANS) && (nMarker_Inlet != 0)) {
    if (nMarker_Inlet != nInc_Inlet) {
      SU2_MPI::Error("Inlet types for incompressible problem improperly specified.\n Use INC_INLET_TYPE= VELOCITY_INLET or PRESSURE_INLET.\n Must list a type for each inlet marker, including duplicates, e.g.,\n INC_INLET_TYPE= VELOCITY_INLET VELOCITY_INLET PRESSURE_INLET", CURRENT_FUNCTION);
    }
    for (unsigned short iInlet = 0; iInlet < nInc_Inlet; iInlet++){
      if ((Kind_Inc_Inlet[iInlet] != INLET_TYPE::VELOCITY_INLET) && (Kind_Inc_Inlet[iInlet] != INLET_TYPE::PRESSURE_INLET)) {
        SU2_MPI::Error("Undefined incompressible inlet type. VELOCITY_INLET or PRESSURE_INLET possible.", CURRENT_FUNCTION);
      }
    }
  }

  /*--- Check that the incompressible inlets are correctly specified. ---*/

  if ((Kind_Solver == MAIN_SOLVER::INC_EULER || Kind_Solver == MAIN_SOLVER::INC_NAVIER_STOKES || Kind_Solver == MAIN_SOLVER::INC_RANS) && (nMarker_Outlet != 0)) {
    if (nMarker_Outlet != nInc_Outlet) {
      SU2_MPI::Error("Outlet types for incompressible problem improperly specified.\n Use INC_OUTLET_TYPE= PRESSURE_OUTLET or MASS_FLOW_OUTLET.\n Must list a type for each inlet marker, including duplicates, e.g.,\n INC_OUTLET_TYPE= PRESSURE_OUTLET PRESSURE_OUTLET MASS_FLOW_OUTLET", CURRENT_FUNCTION);
    }
    for (unsigned short iInlet = 0; iInlet < nInc_Outlet; iInlet++){
      if ((Kind_Inc_Outlet[iInlet] != INC_OUTLET_TYPE::PRESSURE_OUTLET) && (Kind_Inc_Outlet[iInlet] != INC_OUTLET_TYPE::MASS_FLOW_OUTLET)) {
        SU2_MPI::Error("Undefined incompressible outlet type. PRESSURE_OUTLET or MASS_FLOW_OUTLET possible.", CURRENT_FUNCTION);
      }
    }
  }

  /*--- Assert that there are two markers being analyzed if the
   pressure drop objective function is selected. ---*/

  for (unsigned short iObj = 0; iObj < nObj; iObj++) {
    if ((Kind_ObjFunc[iObj] == SURFACE_PRESSURE_DROP) && (nMarker_Analyze < 2)) {
      SU2_MPI::Error("Must list the first two markers for the pressure drop objective function.\n Expected format: MARKER_ANALYZE= (outlet_name, inlet_name, ...).", CURRENT_FUNCTION);
    }
  }

  /*--- Check feasibility for Streamwise Periodic flow ---*/
  if (Kind_Streamwise_Periodic != ENUM_STREAMWISE_PERIODIC::NONE) {
    if (Kind_Regime != ENUM_REGIME::INCOMPRESSIBLE)
      SU2_MPI::Error("Streamwise Periodic Flow currently only implemented for incompressible flow.", CURRENT_FUNCTION);
    if (Kind_Solver == MAIN_SOLVER::INC_EULER)
      SU2_MPI::Error("Streamwise Periodic Flow + Incompressible Euler: Not tested yet.", CURRENT_FUNCTION);
    if (nMarker_PerBound == 0)
      SU2_MPI::Error("A MARKER_PERIODIC pair has to be set with KIND_STREAMWISE_PERIODIC != NONE.", CURRENT_FUNCTION);
    if (Energy_Equation && Streamwise_Periodic_Temperature && nMarker_Isothermal != 0)
      SU2_MPI::Error("No MARKER_ISOTHERMAL marker allowed with STREAMWISE_PERIODIC_TEMPERATURE= YES, only MARKER_HEATFLUX & MARKER_SYM.", CURRENT_FUNCTION);
    if (Ref_Inc_NonDim != DIMENSIONAL)
      SU2_MPI::Error("Streamwise Periodicity only works with \"INC_NONDIM= DIMENSIONAL\", the nondimensionalization with source terms doesn;t work in general.", CURRENT_FUNCTION);
    if (Axisymmetric)
      SU2_MPI::Error("Streamwise Periodicity terms does not not have axisymmetric corrections.", CURRENT_FUNCTION);
    if (!Energy_Equation) Streamwise_Periodic_Temperature = false;
  } else {
    /*--- Safety measure ---*/
    Streamwise_Periodic_Temperature = false;
  }

  if (nRough_Wall > 0) {
    /*--- Validate name of the markers. ---*/
    for (iMarker = 0; iMarker < nRough_Wall; ++iMarker) {
      auto CheckMarker = [&](unsigned short nMarker, const string* markerName) {
        for (auto jMarker = 0u; jMarker < nMarker; ++jMarker) {
          if (markerName[jMarker].compare(Marker_RoughWall[iMarker]) == 0) {
            return true;
          }
        }
        return false;
      };
      if (!CheckMarker(nMarker_HeatFlux, Marker_HeatFlux) &&
          !CheckMarker(nMarker_Isothermal, Marker_Isothermal) &&
          !CheckMarker(nMarker_HeatTransfer, Marker_HeatTransfer) &&
          !CheckMarker(nMarker_CHTInterface, Marker_CHTInterface)) {
        SU2_MPI::Error("Marker " + Marker_RoughWall[iMarker] + " is not a viscous wall.", CURRENT_FUNCTION);
      }
    }
  }

  /*--- Handle default options for topology optimization ---*/

  if (topology_optimization && top_optim_nKernel==0) {
    top_optim_nKernel = 1;
    top_optim_kernels = new ENUM_FILTER_KERNEL [1];
    top_optim_kernels[0] = ENUM_FILTER_KERNEL::CONICAL_WEIGHT;
  }

  if (top_optim_nKernel != 0) {
    /*--- Set default value of kernel parameters ---*/
    if (top_optim_nKernelParams == 0) {
      top_optim_nKernelParams = top_optim_nKernel;
      top_optim_kernel_params = new su2double [top_optim_nKernel];
      for (unsigned short i=0; i<top_optim_nKernel; ++i) top_optim_kernel_params[i] = 1.0;
    }
    /*--- Broadcast the only value provided ---*/
    else if (top_optim_nKernelParams==1 && top_optim_nKernel>1) {
      su2double tmp = top_optim_kernel_params[0];
      delete [] top_optim_kernel_params;
      top_optim_nKernelParams = top_optim_nKernel;
      top_optim_kernel_params = new su2double [top_optim_nKernel];
      for (unsigned short i=0; i<top_optim_nKernel; ++i) top_optim_kernel_params[i] = tmp;
    }
    /*--- Numbers do not match ---*/
    else if (top_optim_nKernelParams != top_optim_nKernel) {
      SU2_MPI::Error("Different number of topology filter kernels and respective parameters.", CURRENT_FUNCTION);
    }

    /*--- Set default value of filter radius ---*/
    if (top_optim_nRadius == 0) {
      top_optim_nRadius = top_optim_nKernel;
      top_optim_filter_radius = new su2double [top_optim_nKernel];
      for (unsigned short i=0; i<top_optim_nKernel; ++i) top_optim_filter_radius[i] = 1.0e-6;
    }
    /*--- Broadcast the only value provided ---*/
    else if (top_optim_nRadius==1 && top_optim_nKernel>1) {
      su2double tmp = top_optim_filter_radius[0];
      delete [] top_optim_filter_radius;
      top_optim_nRadius = top_optim_nKernel;
      top_optim_filter_radius = new su2double [top_optim_nKernel];
      for (unsigned short i=0; i<top_optim_nKernel; ++i) top_optim_filter_radius[i] = tmp;
    }
    /*--- Numbers do not match ---*/
    else if (top_optim_nRadius != top_optim_nKernel) {
      SU2_MPI::Error("Different number of topology filter kernels and respective radii.", CURRENT_FUNCTION);
    }
  }

  /*--- If we are executing SU2_DOT in surface file mode, then
   force the projected surface sensitivity file to be written. ---*/

  Wrt_Projected_Sensitivity = false;
  if ((Kind_SU2 == SU2_COMPONENT::SU2_DOT) && (Design_Variable[0] == SURFACE_FILE)) {
    Wrt_Projected_Sensitivity = true;
  }

  /*--- Delay the output until exit for minimal communication mode. ---*/

  if (Comm_Level != COMM_FULL) {

    /*--- Disable the use of Comm_Level = NONE until we have properly
     implemented it. ---*/

    if (Comm_Level == COMM_NONE)
      SU2_MPI::Error("COMM_LEVEL = NONE not yet implemented.", CURRENT_FUNCTION);
  }

  /*--- Check the conductivity model. Deactivate the turbulent component
   if we are not running RANS. ---*/

  if ((Kind_Solver != MAIN_SOLVER::RANS) &&
      (Kind_Solver != MAIN_SOLVER::ADJ_RANS) &&
      (Kind_Solver != MAIN_SOLVER::DISC_ADJ_RANS) &&
      (Kind_Solver != MAIN_SOLVER::INC_RANS) &&
      (Kind_Solver != MAIN_SOLVER::DISC_ADJ_INC_RANS)){
    Kind_ConductivityModel_Turb = CONDUCTIVITYMODEL_TURB::NONE;
  }

  /* Set a default for the size of the RECTANGLE / BOX grid sizes. */

  if (nMesh_Box_Size == 0) {
    nMesh_Box_Size = 3;
    Mesh_Box_Size = new short [nMesh_Box_Size];
    Mesh_Box_Size[0] = 33;
    Mesh_Box_Size[1] = 33;
    Mesh_Box_Size[2] = 33;
  } else if (nMesh_Box_Size != 3) {
    SU2_MPI::Error("MESH_BOX_SIZE specified without 3 values.\n", CURRENT_FUNCTION);
  }

  /* Force the lowest memory preconditioner when direct solvers are used. */

  auto isPastix = [](unsigned short kindSolver) {
    return kindSolver == PASTIX_LDLT || kindSolver == PASTIX_LU;
  };

  if (isPastix(Kind_Linear_Solver)) Kind_Linear_Solver_Prec = LU_SGS;
  if (isPastix(Kind_DiscAdj_Linear_Solver)) Kind_DiscAdj_Linear_Prec = LU_SGS;
  if (isPastix(Kind_Deform_Linear_Solver)) Kind_Deform_Linear_Solver_Prec = LU_SGS;


  if (DiscreteAdjoint) {
#if !defined CODI_REVERSE_TYPE
    if (Kind_SU2 == SU2_COMPONENT::SU2_CFD) {
      SU2_MPI::Error("SU2_CFD: Config option MATH_PROBLEM= DISCRETE_ADJOINT requires AD support!\n"
                     "Please use SU2_CFD_AD (configuration/compilation is done using the preconfigure.py script).",
                     CURRENT_FUNCTION);
    }
#endif

    /*--- Use the same linear solver on the primal as the one used in the adjoint. ---*/
    Kind_Linear_Solver = Kind_DiscAdj_Linear_Solver;
    Kind_Linear_Solver_Prec = Kind_DiscAdj_Linear_Prec;

    if (Time_Domain) {

      Restart_Flow = false;

      if (Unst_AdjointIter- long(nTimeIter) < 0){
        SU2_MPI::Error("Invalid iteration number requested for unsteady adjoint.\n"
                       "Make sure EXT_ITER is larger or equal than UNST_ADJOINT_ITER.",
                       CURRENT_FUNCTION);
      }

      /*--- If the averaging interval is not set, we average over all time-steps ---*/

      if (Iter_Avg_Objective == 0.0) {
        Iter_Avg_Objective = nTimeIter;
      }

    }

    /*--- Note that this is deliberately done at the end of this routine! ---*/
    switch(Kind_Solver) {
      case MAIN_SOLVER::EULER:
        Kind_Solver = MAIN_SOLVER::DISC_ADJ_EULER;
        break;
      case MAIN_SOLVER::RANS:
        Kind_Solver = MAIN_SOLVER::DISC_ADJ_RANS;
        break;
      case MAIN_SOLVER::NAVIER_STOKES:
        Kind_Solver = MAIN_SOLVER::DISC_ADJ_NAVIER_STOKES;
        break;
      case MAIN_SOLVER::INC_EULER:
        Kind_Solver = MAIN_SOLVER::DISC_ADJ_INC_EULER;
        break;
      case MAIN_SOLVER::INC_RANS:
        Kind_Solver = MAIN_SOLVER::DISC_ADJ_INC_RANS;
        break;
      case MAIN_SOLVER::INC_NAVIER_STOKES:
        Kind_Solver = MAIN_SOLVER::DISC_ADJ_INC_NAVIER_STOKES;
        break;
      case MAIN_SOLVER::FEM_EULER :
        Kind_Solver = MAIN_SOLVER::DISC_ADJ_FEM_EULER;
        break;
      case MAIN_SOLVER::FEM_RANS :
        Kind_Solver = MAIN_SOLVER::DISC_ADJ_FEM_RANS;
        break;
      case MAIN_SOLVER::FEM_NAVIER_STOKES :
        Kind_Solver = MAIN_SOLVER::DISC_ADJ_FEM_NS;
        break;
      case MAIN_SOLVER::FEM_ELASTICITY:
        Kind_Solver = MAIN_SOLVER::DISC_ADJ_FEM;
        break;
      case MAIN_SOLVER::HEAT_EQUATION:
        Kind_Solver = MAIN_SOLVER::DISC_ADJ_HEAT;
        break;
      default:
        break;
    }

    RampOutletPressure = false;
    RampRotatingFrame = false;
  }

  /* 2nd-order MUSCL is not possible for the continuous adjoint
   turbulence model. */

  if (MUSCL_AdjTurb) {
    SU2_MPI::Error("MUSCL_ADJTURB= YES not currently supported.\nPlease select MUSCL_ADJTURB= NO (first-order).",
                   CURRENT_FUNCTION);
  }

  /* Check for whether we need a second gradient method to calculate
   gradients for uwpind reconstruction. Set additional booleans to
   minimize overhead as appropriate. */

  if (MUSCL_Flow || MUSCL_Turb || MUSCL_Species || MUSCL_Heat || MUSCL_AdjFlow) {

    ReconstructionGradientRequired = true;

    if ((Kind_Gradient_Method_Recon == NO_GRADIENT) ||
        (Kind_Gradient_Method_Recon == Kind_Gradient_Method)) {

      /* The default behavior if no reconstruction gradient is specified
       is to use the same gradient as needed for the viscous/source terms
       without recomputation. If they are using the same method, then
       we also want to avoid recomputation. */

      ReconstructionGradientRequired = false;
      Kind_Gradient_Method_Recon = Kind_Gradient_Method;
    }

  } else {
    ReconstructionGradientRequired = false;
  }

  if (ReconstructionGradientRequired && GetFluidProblem() && Kind_ConvNumScheme_Flow == SPACE_CENTERED)
    SU2_MPI::Error("For centered schemes the option NUM_METHOD_GRAD_RECON should not be set.", CURRENT_FUNCTION);

  /* Simpler boolean to control allocation of least-squares memory. */

  LeastSquaresRequired = false;
  if ((Kind_Gradient_Method_Recon == LEAST_SQUARES) ||
      (Kind_Gradient_Method_Recon == WEIGHTED_LEAST_SQUARES) ||
      (Kind_Gradient_Method       == LEAST_SQUARES) ||
      (Kind_Gradient_Method       == WEIGHTED_LEAST_SQUARES)) {
    LeastSquaresRequired = true;
  }

  if (Kind_Gradient_Method == LEAST_SQUARES) {
    SU2_MPI::Error(string("LEAST_SQUARES gradient method not allowed for viscous / source terms.\n") +
                   string("Please select either WEIGHTED_LEAST_SQUARES or GREEN_GAUSS."),
                   CURRENT_FUNCTION);
  }

  /* Protect against using CFL adaption for non-flow or certain
   unsteady flow problems. */

  if (CFL_Adapt && !GetFluidProblem()) {
    SU2_MPI::Error(string("CFL adaption only available for finite-volume fluid solvers.\n") +
                   string("Please select CFL_ADAPT = NO."),
                   CURRENT_FUNCTION);
  }

  if (CFL_Adapt && (TimeMarching == TIME_MARCHING::TIME_STEPPING)) {
    SU2_MPI::Error(string("CFL adaption not available for TIME_STEPPING integration.\n") +
                   string("Please select CFL_ADAPT = NO."),
                   CURRENT_FUNCTION);
  }

  /* Protect against using incorrect CFL adaption parameters. */

  if (CFL_Adapt && (CFL_AdaptParam[0] > 1.0)) {
    SU2_MPI::Error(string("CFL adaption factor down should be less than 1.0."), CURRENT_FUNCTION);
  }

  if (CFL_Adapt && (CFL_AdaptParam[1] < 1.0)) {
    SU2_MPI::Error(string("CFL adaption factor up should be greater than 1.0."), CURRENT_FUNCTION);
  }

  if (CFL_Adapt && (CFL_AdaptParam[2] > CFL_AdaptParam[3])) {
    SU2_MPI::Error(string("CFL adaption minimum CFL is larger than the maximum CFL."), CURRENT_FUNCTION);
  }

  /*--- 0 in the config file means "disable" which can be done using a very large group. ---*/
  if (edgeColorGroupSize==0) edgeColorGroupSize = 1<<30;

  /*--- Specifying a deforming surface requires a mesh deformation solver. ---*/
  if (GetSurface_Movement(DEFORMING)) Deform_Mesh = true;

  monoatomic = GetGasModel() == "ARGON";

  /*--- Set number of Turbulence Variables. ---*/
  switch (TurbModelFamily(Kind_Turb_Model)) {
    case TURB_FAMILY::NONE:
      nTurbVar = 0; break;
    case TURB_FAMILY::SA:
      nTurbVar = 1; break;
    case TURB_FAMILY::KW:
      nTurbVar = 2; break;
  }
  /*--- Check whether the number of entries of the MARKER_INLET_TURBULENT equals the number of turbulent properties
       used for the respective turbulent model. nTurb_Properties must be equal to 1 or 2 depending on whether SA or
       SST model are used.--- */
  if (Marker_Inlet_Turb != nullptr && Kind_Turb_Model == TURB_MODEL::SST && nTurb_Properties != 2)
    SU2_MPI::Error(
        "The use of MARKER_INLET_TURBULENT requires the number of entries when SST Model is used \n"
        "to be equal to 2 : Turbulent intensity and ratio turbulent to laminar viscosity",
        CURRENT_FUNCTION);
  if (Marker_Inlet_Turb != nullptr && Kind_Turb_Model == TURB_MODEL::SA && nTurb_Properties != 1)
    SU2_MPI::Error(
        "The use of MARKER_INLET_TURBULENT requires the number of entries when SA Model is used \n"
        "to be equal to 1 : ratio turbulent to laminar viscosity",
        CURRENT_FUNCTION);

  /*--- Checks for additional species transport. ---*/
  if ((Kind_Species_Model == SPECIES_MODEL::SPECIES_TRANSPORT) || (Kind_Species_Model == SPECIES_MODEL::FLAMELET)) {
    if (Kind_Solver != MAIN_SOLVER::INC_NAVIER_STOKES &&
        Kind_Solver != MAIN_SOLVER::INC_RANS &&
        Kind_Solver != MAIN_SOLVER::DISC_ADJ_INC_NAVIER_STOKES &&
        Kind_Solver != MAIN_SOLVER::DISC_ADJ_INC_RANS &&
        Kind_Solver != MAIN_SOLVER::NAVIER_STOKES &&
        Kind_Solver != MAIN_SOLVER::RANS &&
        Kind_Solver != MAIN_SOLVER::DISC_ADJ_NAVIER_STOKES &&
        Kind_Solver != MAIN_SOLVER::DISC_ADJ_RANS &&
        Kind_Solver != MAIN_SOLVER::MULTIPHYSICS)
      SU2_MPI::Error("Species transport currently only available for compressible and incompressible flow.", CURRENT_FUNCTION);

    /*--- Species specific OF currently can only handle one entry in Marker_Analyze. ---*/
    for (unsigned short iObj = 0; iObj < nObj; iObj++) {
      if ((Kind_ObjFunc[iObj] == SURFACE_SPECIES_0 ||
           Kind_ObjFunc[iObj] == SURFACE_SPECIES_VARIANCE) &&
          nMarker_Analyze > 1) {
        SU2_MPI::Error("SURFACE_SPECIES_0 and SURFACE_SPECIES_VARIANCE currently can only handle one entry to MARKER_ANALYZE.", CURRENT_FUNCTION);
      }
    }

    if(Kind_TimeIntScheme_Species != EULER_IMPLICIT &&
       Kind_TimeIntScheme_Species != EULER_EXPLICIT){
      SU2_MPI::Error("Only TIME_DISCRE_TURB = EULER_IMPLICIT, EULER_EXPLICIT have been implemented in the scalar solver.", CURRENT_FUNCTION);
    }

    /*--- If Species clipping is on, make sure bounds are given by the user. ---*/
    if (Species_Clipping)
      if (!(OptionIsSet("SPECIES_CLIPPING_MIN") && OptionIsSet("SPECIES_CLIPPING_MAX")))
        SU2_MPI::Error("SPECIES_CLIPPING= YES requires the options SPECIES_CLIPPING_MIN/MAX to set the clipping values.", CURRENT_FUNCTION);

    /*--- Make sure a Diffusivity has been set for Constant Diffusivity. ---*/
    if (Kind_Diffusivity_Model == DIFFUSIVITYMODEL::CONSTANT_DIFFUSIVITY &&
        !(OptionIsSet("DIFFUSIVITY_CONSTANT")))
      SU2_MPI::Error("A DIFFUSIVITY_CONSTANT=<value> has to be set with DIFFUSIVITY_MODEL= CONSTANT_DIFFUSIVITY.", CURRENT_FUNCTION);

    /*--- Check whether the number of entries of the constant Lewis number equals the number of transported scalar
       equations solved. nConstant_Lewis_Number is used because it is required for the diffusivity fluid mixing
       models--- */
    if (Kind_Diffusivity_Model == DIFFUSIVITYMODEL::CONSTANT_LEWIS && nConstant_Lewis_Number != nSpecies_Init + 1)
      SU2_MPI::Error(
          "The use of CONSTANT_LEWIS requires the number of entries for CONSTANT_LEWIS_NUMBER ,\n"
          "to be equal to the number of entries of SPECIES_INIT +1",
          CURRENT_FUNCTION);

    // Helper function that checks scalar variable bounds,
    auto checkScalarBounds = [&](su2double scalar, const string& name, su2double lowerBound, su2double upperBound) {
      if (scalar < lowerBound || scalar > upperBound)
        SU2_MPI::Error(string("Variable: ") + name + string(", is out of bounds."), CURRENT_FUNCTION);
    };

    /*--- Some options have to provide as many entries as there are additional species equations. ---*/
    /*--- Fill a vector with the entires and then check if each element is equal to the first one. ---*/
    std::vector<unsigned short> nSpecies_options;
    nSpecies_options.push_back(nSpecies_Init);
    if (Species_Clipping)
      nSpecies_options.insert(nSpecies_options.end(), {nSpecies_Clipping_Min, nSpecies_Clipping_Max});
    if (nMarker_Inlet_Species > 0)
      nSpecies_options.push_back(nSpecies_per_Inlet);
    // Add more options for size check here.

    /*--- nSpecies_Init is the master, but it simply checks for consistency. ---*/
    for (auto elem : nSpecies_options)
      if (nSpecies_options[0] != elem)
        SU2_MPI::Error("Make sure all species inputs have the same size.", CURRENT_FUNCTION);

    /*--- Once consistency is checked set the var that is used throughout the code. ---*/
    nSpecies = nSpecies_Init;

    /*--- Check whether some variables (or their sums) are in physical bounds. [0,1] for species related quantities. ---*/
    /*--- Note, only for species transport, not for flamelet model ---*/
    if (Kind_Species_Model == SPECIES_MODEL::SPECIES_TRANSPORT) {
      su2double Species_Init_Sum = 0.0;
      for (unsigned short iSpecies = 0; iSpecies < nSpecies; iSpecies++) {
        checkScalarBounds(Species_Init[iSpecies], "SPECIES_INIT individual", 0.0, 1.0);
        Species_Init_Sum += Species_Init[iSpecies];
      }
      checkScalarBounds(Species_Init_Sum, "SPECIES_INIT sum", 0.0, 1.0);

      for (iMarker = 0; iMarker < nMarker_Inlet_Species; iMarker++) {
        su2double Inlet_SpeciesVal_Sum = 0.0;
        for (unsigned short iSpecies = 0; iSpecies < nSpecies; iSpecies++) {
          checkScalarBounds(Inlet_SpeciesVal[iMarker][iSpecies], "MARKER_INLET_SPECIES individual", 0.0, 1.0);
          Inlet_SpeciesVal_Sum += Inlet_SpeciesVal[iMarker][iSpecies];
        }
        checkScalarBounds(Inlet_SpeciesVal_Sum, "MARKER_INLET_SPECIES sum", 0.0, 1.0);
      }
    }

  } // species transport checks

  /*--- Define some variables for flamelet model. ---*/
  if (Kind_Species_Model == SPECIES_MODEL::FLAMELET) {
    /*--- The controlling variables are progress variable, total enthalpy, and optionally mixture fraction ---*/
    if (n_control_vars != (nSpecies - n_user_scalars))
      SU2_MPI::Error("Number of initial species incompatible with number of controlling variables and user scalars.", CURRENT_FUNCTION);
    /*--- We can have additional user defined transported scalars ---*/
    n_scalars = n_control_vars + n_user_scalars;
  }

  if (Kind_Regime == ENUM_REGIME::COMPRESSIBLE && GetBounded_Scalar()) {
    SU2_MPI::Error("BOUNDED_SCALAR discretization can only be used for incompressible problems.", CURRENT_FUNCTION);
  }

}

void CConfig::SetMarkers(SU2_COMPONENT val_software) {

  unsigned short iMarker_All, iMarker_CfgFile, iMarker_Euler, iMarker_Custom,
  iMarker_FarField, iMarker_SymWall, iMarker_PerBound,
  iMarker_NearFieldBound, iMarker_Fluid_InterfaceBound,
  iMarker_Inlet, iMarker_Riemann, iMarker_Giles, iMarker_Outlet,
  iMarker_Smoluchowski_Maxwell,
  iMarker_Isothermal,iMarker_HeatFlux,iMarker_HeatTansfer,
  iMarker_EngineInflow, iMarker_EngineExhaust, iMarker_Damper,
  iMarker_Displacement, iMarker_Load, iMarker_Internal,
  iMarker_Monitoring, iMarker_Designing, iMarker_GeoEval, iMarker_Plotting, iMarker_Analyze,
  iMarker_DV, iMarker_Moving, iMarker_SobolevBC, iMarker_PyCustom, iMarker_Supersonic_Inlet, iMarker_Supersonic_Outlet,
  iMarker_Clamped, iMarker_ZoneInterface, iMarker_CHTInterface, iMarker_Load_Dir, iMarker_Disp_Dir,
  iMarker_Fluid_Load, iMarker_Deform_Mesh, iMarker_Deform_Mesh_Sym_Plane,
  iMarker_ActDiskInlet, iMarker_ActDiskOutlet,
  iMarker_Turbomachinery, iMarker_MixingPlaneInterface;

  int size = SINGLE_NODE;
  SU2_MPI::Comm_size(SU2_MPI::GetComm(), &size);

  /*--- Compute the total number of markers in the config file ---*/
  nMarker_CfgFile = nMarker_Euler + nMarker_FarField + nMarker_SymWall +
  nMarker_PerBound + nMarker_NearFieldBound + nMarker_Fluid_InterfaceBound +
  nMarker_CHTInterface + nMarker_Inlet + nMarker_Riemann + nMarker_Smoluchowski_Maxwell +
  nMarker_Giles + nMarker_Outlet + nMarker_Isothermal +
  nMarker_HeatFlux + nMarker_HeatTransfer +
  nMarker_EngineInflow + nMarker_EngineExhaust + nMarker_Internal +
  nMarker_Supersonic_Inlet + nMarker_Supersonic_Outlet + nMarker_Displacement + nMarker_Load +
  nMarker_Custom + nMarker_Damper + nMarker_Fluid_Load +
  nMarker_Clamped + nMarker_Load_Dir + nMarker_Disp_Dir +
  nMarker_ActDiskInlet + nMarker_ActDiskOutlet +
  nMarker_ActDiskBemInlet_CG + nMarker_ActDiskBemOutlet_CG +
  nMarker_ZoneInterface;

  /*--- Add the possible send/receive domains ---*/

  nMarker_Max = nMarker_CfgFile + OVERHEAD*size;

  /*--- Basic dimensionalization of the markers (worst scenario) ---*/

  nMarker_All = nMarker_Max;

  /*--- Allocate the memory (markers in each domain) ---*/

  Marker_All_TagBound       = new string[nMarker_All];    // Store the tag that correspond with each marker.
  Marker_All_SendRecv       = new short[nMarker_All] ();   // +#domain (send), -#domain (receive).
  Marker_All_KindBC         = new unsigned short[nMarker_All] (); // Store the kind of boundary condition.
  Marker_All_Monitoring     = new unsigned short[nMarker_All] (); // Store whether the boundary should be monitored.
  Marker_All_Designing      = new unsigned short[nMarker_All] (); // Store whether the boundary should be designed.
  Marker_All_Plotting       = new unsigned short[nMarker_All] (); // Store whether the boundary should be plotted.
  Marker_All_Analyze        = new unsigned short[nMarker_All] (); // Store whether the boundary should be plotted.
  Marker_All_ZoneInterface  = new unsigned short[nMarker_All] (); // Store whether the boundary is in the FSI interface.
  Marker_All_GeoEval        = new unsigned short[nMarker_All] (); // Store whether the boundary should be geometry evaluation.
  Marker_All_DV             = new unsigned short[nMarker_All] (); // Store whether the boundary should be affected by design variables.
  Marker_All_Moving         = new unsigned short[nMarker_All] (); // Store whether the boundary should be in motion.
  Marker_All_Deform_Mesh    = new unsigned short[nMarker_All] (); // Store whether the boundary is deformable.
  Marker_All_Deform_Mesh_Sym_Plane = new unsigned short[nMarker_All] (); //Store wheter the boundary will follow the deformation
  Marker_All_Fluid_Load     = new unsigned short[nMarker_All] (); // Store whether the boundary computes/applies fluid loads.
  Marker_All_PyCustom       = new unsigned short[nMarker_All] (); // Store whether the boundary is Python customizable.
  Marker_All_PerBound       = new short[nMarker_All] ();          // Store whether the boundary belongs to a periodic boundary.
  Marker_All_Turbomachinery       = new unsigned short[nMarker_All] (); // Store whether the boundary is in needed for Turbomachinery computations.
  Marker_All_TurbomachineryFlag   = new unsigned short[nMarker_All] (); // Store whether the boundary has a flag for Turbomachinery computations.
  Marker_All_MixingPlaneInterface = new unsigned short[nMarker_All] (); // Store whether the boundary has a in the MixingPlane interface.
  Marker_All_Giles                = new unsigned short[nMarker_All] (); // Store whether the boundary has is a Giles boundary.
  Marker_All_SobolevBC      = new unsigned short[nMarker_All] (); // Store wether the boundary should apply to the gradient smoothing.

  for (iMarker_All = 0; iMarker_All < nMarker_All; iMarker_All++) {
    Marker_All_TagBound[iMarker_All] = "SEND_RECEIVE";
  }

  /*--- Allocate the memory (markers in the config file) ---*/

  Marker_CfgFile_TagBound             = new string[nMarker_CfgFile];
  Marker_CfgFile_KindBC               = new unsigned short[nMarker_CfgFile] ();
  Marker_CfgFile_Monitoring           = new unsigned short[nMarker_CfgFile] ();
  Marker_CfgFile_Designing            = new unsigned short[nMarker_CfgFile] ();
  Marker_CfgFile_Plotting             = new unsigned short[nMarker_CfgFile] ();
  Marker_CfgFile_Analyze              = new unsigned short[nMarker_CfgFile] ();
  Marker_CfgFile_GeoEval              = new unsigned short[nMarker_CfgFile] ();
  Marker_CfgFile_ZoneInterface        = new unsigned short[nMarker_CfgFile] ();
  Marker_CfgFile_DV                   = new unsigned short[nMarker_CfgFile] ();
  Marker_CfgFile_Moving               = new unsigned short[nMarker_CfgFile] ();
  Marker_CfgFile_Deform_Mesh          = new unsigned short[nMarker_CfgFile] ();
  Marker_CfgFile_Deform_Mesh_Sym_Plane= new unsigned short[nMarker_CfgFile] ();
  Marker_CfgFile_Fluid_Load           = new unsigned short[nMarker_CfgFile] ();
  Marker_CfgFile_PerBound             = new unsigned short[nMarker_CfgFile] ();
  Marker_CfgFile_Turbomachinery       = new unsigned short[nMarker_CfgFile] ();
  Marker_CfgFile_TurbomachineryFlag   = new unsigned short[nMarker_CfgFile] ();
  Marker_CfgFile_MixingPlaneInterface = new unsigned short[nMarker_CfgFile] ();
  Marker_CfgFile_Giles                = new unsigned short[nMarker_CfgFile] ();
  Marker_CfgFile_PyCustom             = new unsigned short[nMarker_CfgFile] ();
  Marker_CfgFile_SobolevBC            = new unsigned short[nMarker_CfgFile] ();

  for (iMarker_CfgFile = 0; iMarker_CfgFile < nMarker_CfgFile; iMarker_CfgFile++) {
    Marker_CfgFile_TagBound[iMarker_CfgFile] = "SEND_RECEIVE";
  }

  /*--- Allocate memory to store surface information (Analyze BC) ---*/

  Surface_MassFlow = new su2double[nMarker_Analyze] ();
  Surface_Mach = new su2double[nMarker_Analyze] ();
  Surface_Temperature = new su2double[nMarker_Analyze] ();
  Surface_Pressure = new su2double[nMarker_Analyze] ();
  Surface_Density = new su2double[nMarker_Analyze] ();
  Surface_Enthalpy = new su2double[nMarker_Analyze] ();
  Surface_NormalVelocity = new su2double[nMarker_Analyze] ();
  Surface_Uniformity = new su2double[nMarker_Analyze] ();
  Surface_SecondaryStrength = new su2double[nMarker_Analyze] ();
  Surface_SecondOverUniform = new su2double[nMarker_Analyze] ();
  Surface_MomentumDistortion = new su2double[nMarker_Analyze] ();
  Surface_TotalTemperature = new su2double[nMarker_Analyze] ();
  Surface_TotalPressure = new su2double[nMarker_Analyze] ();
  Surface_PressureDrop = new su2double[nMarker_Analyze] ();
  Surface_Species_0 = new su2double[nMarker_Analyze] ();
  Surface_Species_Variance = new su2double[nMarker_Analyze] ();
  Surface_DC60 = new su2double[nMarker_Analyze] ();
  Surface_IDC = new su2double[nMarker_Analyze] ();
  Surface_IDC_Mach = new su2double[nMarker_Analyze] ();
  Surface_IDR = new su2double[nMarker_Analyze] ();

  /*--- Populate the marker information in the config file (all domains) ---*/

  iMarker_CfgFile = 0;
  for (iMarker_Euler = 0; iMarker_Euler < nMarker_Euler; iMarker_Euler++) {
    Marker_CfgFile_TagBound[iMarker_CfgFile] = Marker_Euler[iMarker_Euler];
    Marker_CfgFile_KindBC[iMarker_CfgFile] = EULER_WALL;
    iMarker_CfgFile++;
  }

  for (iMarker_FarField = 0; iMarker_FarField < nMarker_FarField; iMarker_FarField++) {
    Marker_CfgFile_TagBound[iMarker_CfgFile] = Marker_FarField[iMarker_FarField];
    Marker_CfgFile_KindBC[iMarker_CfgFile] = FAR_FIELD;
    iMarker_CfgFile++;
  }

  for (iMarker_SymWall = 0; iMarker_SymWall < nMarker_SymWall; iMarker_SymWall++) {
    Marker_CfgFile_TagBound[iMarker_CfgFile] = Marker_SymWall[iMarker_SymWall];
    Marker_CfgFile_KindBC[iMarker_CfgFile] = SYMMETRY_PLANE;
    iMarker_CfgFile++;
  }

  for (iMarker_PerBound = 0; iMarker_PerBound < nMarker_PerBound; iMarker_PerBound++) {
    Marker_CfgFile_TagBound[iMarker_CfgFile] = Marker_PerBound[iMarker_PerBound];
    Marker_CfgFile_KindBC[iMarker_CfgFile] = PERIODIC_BOUNDARY;
    Marker_CfgFile_PerBound[iMarker_CfgFile] = iMarker_PerBound + 1;
    iMarker_CfgFile++;
  }

  ActDisk_DeltaPress = new su2double[nMarker_ActDiskInlet] ();
  ActDisk_DeltaTemp = new su2double[nMarker_ActDiskInlet] ();
  ActDisk_TotalPressRatio = new su2double[nMarker_ActDiskInlet] ();
  ActDisk_TotalTempRatio = new su2double[nMarker_ActDiskInlet] ();
  ActDisk_StaticPressRatio = new su2double[nMarker_ActDiskInlet] ();
  ActDisk_StaticTempRatio = new su2double[nMarker_ActDiskInlet] ();
  ActDisk_Power = new su2double[nMarker_ActDiskInlet] ();
  ActDisk_MassFlow = new su2double[nMarker_ActDiskInlet] ();
  ActDisk_Mach = new su2double[nMarker_ActDiskInlet] ();
  ActDisk_Force = new su2double[nMarker_ActDiskInlet] ();
  ActDisk_NetThrust = new su2double[nMarker_ActDiskInlet] ();
  ActDisk_BCThrust = new su2double[nMarker_ActDiskInlet] ();
  ActDisk_BCThrust_Old = new su2double[nMarker_ActDiskInlet] ();
  ActDisk_GrossThrust = new su2double[nMarker_ActDiskInlet] ();
  ActDisk_Area = new su2double[nMarker_ActDiskInlet] ();
  ActDisk_ReverseMassFlow = new su2double[nMarker_ActDiskInlet] ();

  ActDiskInlet_MassFlow = new su2double[nMarker_ActDiskInlet] ();
  ActDiskInlet_Temperature = new su2double[nMarker_ActDiskInlet] ();
  ActDiskInlet_TotalTemperature = new su2double[nMarker_ActDiskInlet] ();
  ActDiskInlet_Pressure = new su2double[nMarker_ActDiskInlet] ();
  ActDiskInlet_TotalPressure = new su2double[nMarker_ActDiskInlet] ();
  ActDiskInlet_RamDrag = new su2double[nMarker_ActDiskInlet] ();
  ActDiskInlet_Force = new su2double[nMarker_ActDiskInlet] ();
  ActDiskInlet_Power = new su2double[nMarker_ActDiskInlet] ();

  for (iMarker_ActDiskInlet = 0; iMarker_ActDiskInlet < nMarker_ActDiskInlet; iMarker_ActDiskInlet++) {
    Marker_CfgFile_TagBound[iMarker_CfgFile] = Marker_ActDiskInlet[iMarker_ActDiskInlet];
    Marker_CfgFile_KindBC[iMarker_CfgFile] = ACTDISK_INLET;
    iMarker_CfgFile++;
  }

  ActDiskOutlet_MassFlow = new su2double[nMarker_ActDiskOutlet] ();
  ActDiskOutlet_Temperature = new su2double[nMarker_ActDiskOutlet] ();
  ActDiskOutlet_TotalTemperature = new su2double[nMarker_ActDiskOutlet] ();
  ActDiskOutlet_Pressure = new su2double[nMarker_ActDiskOutlet] ();
  ActDiskOutlet_TotalPressure = new su2double[nMarker_ActDiskOutlet] ();
  ActDiskOutlet_GrossThrust = new su2double[nMarker_ActDiskOutlet] ();
  ActDiskOutlet_Force = new su2double[nMarker_ActDiskOutlet] ();
  ActDiskOutlet_Power = new su2double[nMarker_ActDiskOutlet] ();

  ActDiskOutlet_Thrust_BEM = new su2double[nMarker_ActDiskOutlet]();
  ActDiskOutlet_Torque_BEM = new su2double[nMarker_ActDiskOutlet]();

  for (iMarker_ActDiskOutlet = 0; iMarker_ActDiskOutlet < nMarker_ActDiskOutlet; iMarker_ActDiskOutlet++) {
    Marker_CfgFile_TagBound[iMarker_CfgFile] = Marker_ActDiskOutlet[iMarker_ActDiskOutlet];
    Marker_CfgFile_KindBC[iMarker_CfgFile] = ACTDISK_OUTLET;
    iMarker_CfgFile++;
  }

  Outlet_MassFlow = new su2double[nMarker_Outlet] ();
  Outlet_Density  = new su2double[nMarker_Outlet] ();
  Outlet_Area     = new su2double[nMarker_Outlet] ();

  for (iMarker_NearFieldBound = 0; iMarker_NearFieldBound < nMarker_NearFieldBound; iMarker_NearFieldBound++) {
    Marker_CfgFile_TagBound[iMarker_CfgFile] = Marker_NearFieldBound[iMarker_NearFieldBound];
    Marker_CfgFile_KindBC[iMarker_CfgFile] = NEARFIELD_BOUNDARY;
    iMarker_CfgFile++;
  }

  for (iMarker_Fluid_InterfaceBound = 0; iMarker_Fluid_InterfaceBound < nMarker_Fluid_InterfaceBound; iMarker_Fluid_InterfaceBound++) {
    Marker_CfgFile_TagBound[iMarker_CfgFile] = Marker_Fluid_InterfaceBound[iMarker_Fluid_InterfaceBound];
    Marker_CfgFile_KindBC[iMarker_CfgFile] = BC_TYPE::FLUID_INTERFACE;
    iMarker_CfgFile++;
  }

  for (iMarker_CHTInterface = 0; iMarker_CHTInterface < nMarker_CHTInterface; iMarker_CHTInterface++) {
    Marker_CfgFile_TagBound[iMarker_CfgFile] = Marker_CHTInterface[iMarker_CHTInterface];
    Marker_CfgFile_KindBC[iMarker_CfgFile] = CHT_WALL_INTERFACE;
    iMarker_CfgFile++;
  }

  for (iMarker_Inlet = 0; iMarker_Inlet < nMarker_Inlet; iMarker_Inlet++) {
    Marker_CfgFile_TagBound[iMarker_CfgFile] = Marker_Inlet[iMarker_Inlet];
    Marker_CfgFile_KindBC[iMarker_CfgFile] = INLET_FLOW;
    iMarker_CfgFile++;
  }

  for (iMarker_Riemann = 0; iMarker_Riemann < nMarker_Riemann; iMarker_Riemann++) {
    Marker_CfgFile_TagBound[iMarker_CfgFile] = Marker_Riemann[iMarker_Riemann];
    Marker_CfgFile_KindBC[iMarker_CfgFile] = RIEMANN_BOUNDARY;
    iMarker_CfgFile++;
  }

  for (iMarker_Giles = 0; iMarker_Giles < nMarker_Giles; iMarker_Giles++) {
    Marker_CfgFile_TagBound[iMarker_CfgFile] = Marker_Giles[iMarker_Giles];
    Marker_CfgFile_KindBC[iMarker_CfgFile] = GILES_BOUNDARY;
    iMarker_CfgFile++;
  }

  Engine_Power       = new su2double[nMarker_EngineInflow] ();
  Engine_Mach        = new su2double[nMarker_EngineInflow] ();
  Engine_Force       = new su2double[nMarker_EngineInflow] ();
  Engine_NetThrust   = new su2double[nMarker_EngineInflow] ();
  Engine_GrossThrust = new su2double[nMarker_EngineInflow] ();
  Engine_Area        = new su2double[nMarker_EngineInflow] ();

  Inflow_Mach = new su2double[nMarker_EngineInflow] ();
  Inflow_Pressure = new su2double[nMarker_EngineInflow] ();
  Inflow_MassFlow = new su2double[nMarker_EngineInflow] ();
  Inflow_ReverseMassFlow = new su2double[nMarker_EngineInflow] ();
  Inflow_TotalPressure = new su2double[nMarker_EngineInflow] ();
  Inflow_Temperature = new su2double[nMarker_EngineInflow] ();
  Inflow_TotalTemperature = new su2double[nMarker_EngineInflow] ();
  Inflow_RamDrag = new su2double[nMarker_EngineInflow] ();
  Inflow_Force = new su2double[nMarker_EngineInflow] ();
  Inflow_Power = new su2double[nMarker_EngineInflow] ();

  for (iMarker_EngineInflow = 0; iMarker_EngineInflow < nMarker_EngineInflow; iMarker_EngineInflow++) {
    Marker_CfgFile_TagBound[iMarker_CfgFile] = Marker_EngineInflow[iMarker_EngineInflow];
    Marker_CfgFile_KindBC[iMarker_CfgFile] = ENGINE_INFLOW;
    iMarker_CfgFile++;
  }

  Exhaust_Pressure = new su2double[nMarker_EngineExhaust] ();
  Exhaust_Temperature = new su2double[nMarker_EngineExhaust] ();
  Exhaust_MassFlow = new su2double[nMarker_EngineExhaust] ();
  Exhaust_TotalPressure = new su2double[nMarker_EngineExhaust] ();
  Exhaust_TotalTemperature = new su2double[nMarker_EngineExhaust] ();
  Exhaust_GrossThrust = new su2double[nMarker_EngineExhaust] ();
  Exhaust_Force = new su2double[nMarker_EngineExhaust] ();
  Exhaust_Power = new su2double[nMarker_EngineExhaust] ();

  for (iMarker_EngineExhaust = 0; iMarker_EngineExhaust < nMarker_EngineExhaust; iMarker_EngineExhaust++) {
    Marker_CfgFile_TagBound[iMarker_CfgFile] = Marker_EngineExhaust[iMarker_EngineExhaust];
    Marker_CfgFile_KindBC[iMarker_CfgFile] = ENGINE_EXHAUST;
    iMarker_CfgFile++;
  }

  for (iMarker_Supersonic_Inlet = 0; iMarker_Supersonic_Inlet < nMarker_Supersonic_Inlet; iMarker_Supersonic_Inlet++) {
    Marker_CfgFile_TagBound[iMarker_CfgFile] = Marker_Supersonic_Inlet[iMarker_Supersonic_Inlet];
    Marker_CfgFile_KindBC[iMarker_CfgFile] = SUPERSONIC_INLET;
    iMarker_CfgFile++;
  }

  for (iMarker_Supersonic_Outlet = 0; iMarker_Supersonic_Outlet < nMarker_Supersonic_Outlet; iMarker_Supersonic_Outlet++) {
    Marker_CfgFile_TagBound[iMarker_CfgFile] = Marker_Supersonic_Outlet[iMarker_Supersonic_Outlet];
    Marker_CfgFile_KindBC[iMarker_CfgFile] = SUPERSONIC_OUTLET;
    iMarker_CfgFile++;
  }

  for (iMarker_Internal = 0; iMarker_Internal < nMarker_Internal; iMarker_Internal++) {
    Marker_CfgFile_TagBound[iMarker_CfgFile] = Marker_Internal[iMarker_Internal];
    Marker_CfgFile_KindBC[iMarker_CfgFile] = INTERNAL_BOUNDARY;
    iMarker_CfgFile++;
  }

  for (iMarker_Custom = 0; iMarker_Custom < nMarker_Custom; iMarker_Custom++) {
    Marker_CfgFile_TagBound[iMarker_CfgFile] = Marker_Custom[iMarker_Custom];
    Marker_CfgFile_KindBC[iMarker_CfgFile] = CUSTOM_BOUNDARY;
    iMarker_CfgFile++;
  }

  for (iMarker_Outlet = 0; iMarker_Outlet < nMarker_Outlet; iMarker_Outlet++) {
    Marker_CfgFile_TagBound[iMarker_CfgFile] = Marker_Outlet[iMarker_Outlet];
    Marker_CfgFile_KindBC[iMarker_CfgFile] = OUTLET_FLOW;
    iMarker_CfgFile++;
  }

  for (iMarker_Isothermal = 0; iMarker_Isothermal < nMarker_Isothermal; iMarker_Isothermal++) {
    Marker_CfgFile_TagBound[iMarker_CfgFile] = Marker_Isothermal[iMarker_Isothermal];
    Marker_CfgFile_KindBC[iMarker_CfgFile] = ISOTHERMAL;
    iMarker_CfgFile++;
  }

  for (iMarker_Smoluchowski_Maxwell = 0; iMarker_Smoluchowski_Maxwell < nMarker_Smoluchowski_Maxwell; iMarker_Smoluchowski_Maxwell++) {
    Marker_CfgFile_TagBound[iMarker_CfgFile] = Marker_Smoluchowski_Maxwell[iMarker_Smoluchowski_Maxwell];
    Marker_CfgFile_KindBC[iMarker_CfgFile] = SMOLUCHOWSKI_MAXWELL;
    iMarker_CfgFile++;
  }

  for (iMarker_HeatFlux = 0; iMarker_HeatFlux < nMarker_HeatFlux; iMarker_HeatFlux++) {
    Marker_CfgFile_TagBound[iMarker_CfgFile] = Marker_HeatFlux[iMarker_HeatFlux];
    Marker_CfgFile_KindBC[iMarker_CfgFile] = HEAT_FLUX;
    iMarker_CfgFile++;
  }

  for (iMarker_HeatTansfer = 0; iMarker_HeatTansfer < nMarker_HeatTransfer; iMarker_HeatTansfer++) {
    Marker_CfgFile_TagBound[iMarker_CfgFile] = Marker_HeatTransfer[iMarker_HeatTansfer];
    Marker_CfgFile_KindBC[iMarker_CfgFile] = HEAT_TRANSFER;
    iMarker_CfgFile++;
  }

  for (iMarker_Clamped = 0; iMarker_Clamped < nMarker_Clamped; iMarker_Clamped++) {
    Marker_CfgFile_TagBound[iMarker_CfgFile] = Marker_Clamped[iMarker_Clamped];
    Marker_CfgFile_KindBC[iMarker_CfgFile] = CLAMPED_BOUNDARY;
    iMarker_CfgFile++;
  }

  for (iMarker_Displacement = 0; iMarker_Displacement < nMarker_Displacement; iMarker_Displacement++) {
    Marker_CfgFile_TagBound[iMarker_CfgFile] = Marker_Displacement[iMarker_Displacement];
    Marker_CfgFile_KindBC[iMarker_CfgFile] = DISPLACEMENT_BOUNDARY;
    iMarker_CfgFile++;
  }

  for (iMarker_Load = 0; iMarker_Load < nMarker_Load; iMarker_Load++) {
    Marker_CfgFile_TagBound[iMarker_CfgFile] = Marker_Load[iMarker_Load];
    Marker_CfgFile_KindBC[iMarker_CfgFile] = LOAD_BOUNDARY;
    iMarker_CfgFile++;
  }

  for (iMarker_Damper = 0; iMarker_Damper < nMarker_Damper; iMarker_Damper++) {
    Marker_CfgFile_TagBound[iMarker_CfgFile] = Marker_Damper[iMarker_Damper];
    Marker_CfgFile_KindBC[iMarker_CfgFile] = DAMPER_BOUNDARY;
    iMarker_CfgFile++;
  }

  for (iMarker_Load_Dir = 0; iMarker_Load_Dir < nMarker_Load_Dir; iMarker_Load_Dir++) {
    Marker_CfgFile_TagBound[iMarker_CfgFile] = Marker_Load_Dir[iMarker_Load_Dir];
    Marker_CfgFile_KindBC[iMarker_CfgFile] = LOAD_DIR_BOUNDARY;
    iMarker_CfgFile++;
  }

  for (iMarker_Disp_Dir = 0; iMarker_Disp_Dir < nMarker_Disp_Dir; iMarker_Disp_Dir++) {
    Marker_CfgFile_TagBound[iMarker_CfgFile] = Marker_Disp_Dir[iMarker_Disp_Dir];
    Marker_CfgFile_KindBC[iMarker_CfgFile] = DISP_DIR_BOUNDARY;
    iMarker_CfgFile++;
  }

  for (iMarker_Fluid_Load = 0; iMarker_Fluid_Load < nMarker_Fluid_Load; iMarker_Fluid_Load++) {
    Marker_CfgFile_TagBound[iMarker_CfgFile] = Marker_Fluid_Load[iMarker_Fluid_Load];
    iMarker_CfgFile++;
  }

  for (iMarker_CfgFile = 0; iMarker_CfgFile < nMarker_CfgFile; iMarker_CfgFile++) {
    Marker_CfgFile_Monitoring[iMarker_CfgFile] = NO;
    for (iMarker_Monitoring = 0; iMarker_Monitoring < nMarker_Monitoring; iMarker_Monitoring++)
      if (Marker_CfgFile_TagBound[iMarker_CfgFile] == Marker_Monitoring[iMarker_Monitoring])
        Marker_CfgFile_Monitoring[iMarker_CfgFile] = YES;
  }

  for (iMarker_CfgFile = 0; iMarker_CfgFile < nMarker_CfgFile; iMarker_CfgFile++) {
    Marker_CfgFile_GeoEval[iMarker_CfgFile] = NO;
    for (iMarker_GeoEval = 0; iMarker_GeoEval < nMarker_GeoEval; iMarker_GeoEval++)
      if (Marker_CfgFile_TagBound[iMarker_CfgFile] == Marker_GeoEval[iMarker_GeoEval])
        Marker_CfgFile_GeoEval[iMarker_CfgFile] = YES;
  }

  for (iMarker_CfgFile = 0; iMarker_CfgFile < nMarker_CfgFile; iMarker_CfgFile++) {
    Marker_CfgFile_Designing[iMarker_CfgFile] = NO;
    for (iMarker_Designing = 0; iMarker_Designing < nMarker_Designing; iMarker_Designing++)
      if (Marker_CfgFile_TagBound[iMarker_CfgFile] == Marker_Designing[iMarker_Designing])
        Marker_CfgFile_Designing[iMarker_CfgFile] = YES;
  }

  for (iMarker_CfgFile = 0; iMarker_CfgFile < nMarker_CfgFile; iMarker_CfgFile++) {
    Marker_CfgFile_Plotting[iMarker_CfgFile] = NO;
    for (iMarker_Plotting = 0; iMarker_Plotting < nMarker_Plotting; iMarker_Plotting++)
      if (Marker_CfgFile_TagBound[iMarker_CfgFile] == Marker_Plotting[iMarker_Plotting])
        Marker_CfgFile_Plotting[iMarker_CfgFile] = YES;
  }

  for (iMarker_CfgFile = 0; iMarker_CfgFile < nMarker_CfgFile; iMarker_CfgFile++) {
    Marker_CfgFile_Analyze[iMarker_CfgFile] = NO;
    for (iMarker_Analyze = 0; iMarker_Analyze < nMarker_Analyze; iMarker_Analyze++)
      if (Marker_CfgFile_TagBound[iMarker_CfgFile] == Marker_Analyze[iMarker_Analyze])
        Marker_CfgFile_Analyze[iMarker_CfgFile] = YES;
  }

  /*--- Identification of multi-physics interface markers ---*/

  for (iMarker_CfgFile = 0; iMarker_CfgFile < nMarker_CfgFile; iMarker_CfgFile++) {
    Marker_CfgFile_ZoneInterface[iMarker_CfgFile] = NO;
    for (iMarker_ZoneInterface = 0; iMarker_ZoneInterface < nMarker_ZoneInterface; iMarker_ZoneInterface++)
      if (Marker_CfgFile_TagBound[iMarker_CfgFile] == Marker_ZoneInterface[iMarker_ZoneInterface])
        Marker_CfgFile_ZoneInterface[iMarker_CfgFile] = YES;
  }

  /*--- Identification of Turbomachinery markers and flag them---*/

  for (iMarker_CfgFile = 0; iMarker_CfgFile < nMarker_CfgFile; iMarker_CfgFile++) {
    unsigned short indexMarker=0;
    Marker_CfgFile_Turbomachinery[iMarker_CfgFile] = NO;
    Marker_CfgFile_TurbomachineryFlag[iMarker_CfgFile] = NO;
    for (iMarker_Turbomachinery = 0; iMarker_Turbomachinery < nMarker_Turbomachinery; iMarker_Turbomachinery++){
      if (Marker_CfgFile_TagBound[iMarker_CfgFile] == Marker_TurboBoundIn[iMarker_Turbomachinery]){
        indexMarker=(iMarker_Turbomachinery+1);
        Marker_CfgFile_Turbomachinery[iMarker_CfgFile] = indexMarker;
        Marker_CfgFile_TurbomachineryFlag[iMarker_CfgFile] = INFLOW;
      }
      if (Marker_CfgFile_TagBound[iMarker_CfgFile] == Marker_TurboBoundOut[iMarker_Turbomachinery]){
        indexMarker=(iMarker_Turbomachinery+1);
        Marker_CfgFile_Turbomachinery[iMarker_CfgFile] = indexMarker;
        Marker_CfgFile_TurbomachineryFlag[iMarker_CfgFile] = OUTFLOW;
      }
    }
  }

  /*--- Idenftification fo Giles Markers ---*/
  // This is seperate from MP and Turbomachinery Markers as all mixing plane markers are Giles,
  // but not all Giles markers are mixing plane
  for (iMarker_CfgFile = 0; iMarker_CfgFile < nMarker_CfgFile; iMarker_CfgFile++) {
    Marker_CfgFile_Giles[iMarker_CfgFile] = NO;
    for (iMarker_Giles = 0; iMarker_Giles < nMarker_Giles; iMarker_Giles++) {
      if (Marker_CfgFile_TagBound[iMarker_CfgFile] == Marker_Giles[iMarker_Giles])
        Marker_CfgFile_Giles[iMarker_CfgFile] = YES;
    }
  }

  /*--- Identification of MixingPlane interface markers ---*/

  for (iMarker_CfgFile = 0; iMarker_CfgFile < nMarker_CfgFile; iMarker_CfgFile++) {
    unsigned short indexMarker=0;
    Marker_CfgFile_MixingPlaneInterface[iMarker_CfgFile] = NO;
    for (iMarker_MixingPlaneInterface = 0; iMarker_MixingPlaneInterface < nMarker_MixingPlaneInterface; iMarker_MixingPlaneInterface++)
      if (Marker_CfgFile_TagBound[iMarker_CfgFile] == Marker_MixingPlaneInterface[iMarker_MixingPlaneInterface])
        indexMarker=(int)(iMarker_MixingPlaneInterface/2+1);
    Marker_CfgFile_MixingPlaneInterface[iMarker_CfgFile] = indexMarker;
  }

  /*--- Once we have identified the MixingPlane and Turbomachinery markers
   *    we next need to determine what type of interface between zones is
   *    used. It is convenient to do this here as it tidies up the interface
   *    preproccesing in CDriver ---*/
  if (nMarker_Turbomachinery != 0) {
    nTurboInterfaces = (nMarker_Turbomachinery -  1)*2; //Two markers per zone minus inlet & outlet
    Kind_TurboInterface.resize(nTurboInterfaces);
    /*--- Loop over all markers ---*/
    for (iMarker_CfgFile = 0; iMarker_CfgFile < nMarker_CfgFile; iMarker_CfgFile++) {
      /*--- Identify mixing plane markers ---*/
      if (Marker_MixingPlaneInterface != nullptr){ // Necessary in cases where no mixing plane interfaces are defined
        if (Marker_CfgFile_MixingPlaneInterface[iMarker_CfgFile] != 0) { //Is a mixing plane
          /*--- Find which list position this marker is in turbomachinery markers ---*/
          const auto* target = std::find(Marker_Turbomachinery, &Marker_Turbomachinery[nMarker_Turbomachinery*2-1], Marker_CfgFile_TagBound[iMarker_CfgFile]);
          const auto target_index = target - Marker_Turbomachinery;
          /*--- Assert that we find the marker within the turbomachienry markers ---*/
          assert(target != &Marker_Turbomachinery[nMarker_Turbomachinery*2-1]);
          /*--- Assign the correct interface ---*/
          Kind_TurboInterface[target_index-1] = TURBO_INTERFACE_KIND::MIXING_PLANE; // Need to subtract 1 from index as to not consider the inlet an interface
        }
      }
      if (Marker_Fluid_InterfaceBound != nullptr){ // No fluid interfaces are defined in the config file (nullptr if no interfaces defined)
        if (Marker_CfgFile_KindBC[iMarker_CfgFile] == BC_TYPE::FLUID_INTERFACE) { // iMarker_CfgFile is a fluid interface
          const auto* target = std::find(Marker_Turbomachinery, &Marker_Turbomachinery[nMarker_Turbomachinery*2-1], Marker_CfgFile_TagBound[iMarker_CfgFile]);
          const auto target_index = target - Marker_Turbomachinery;
          Kind_TurboInterface[target_index-1] = TURBO_INTERFACE_KIND::FROZEN_ROTOR;
        }
      }
    }
  }

  for (iMarker_CfgFile = 0; iMarker_CfgFile < nMarker_CfgFile; iMarker_CfgFile++) {
    Marker_CfgFile_DV[iMarker_CfgFile] = NO;
    for (iMarker_DV = 0; iMarker_DV < nMarker_DV; iMarker_DV++)
      if (Marker_CfgFile_TagBound[iMarker_CfgFile] == Marker_DV[iMarker_DV])
        Marker_CfgFile_DV[iMarker_CfgFile] = YES;
  }

  /*--- Add an extra check for DV_MARKER to make sure that any given marker
   *    name is recognized as an existing boundary in the problem. ---*/

  for (iMarker_DV = 0; iMarker_DV < nMarker_DV; iMarker_DV++) {
    bool found = false;
    for (iMarker_CfgFile = 0; iMarker_CfgFile < nMarker_CfgFile; iMarker_CfgFile++) {
      if (Marker_CfgFile_TagBound[iMarker_CfgFile] == Marker_DV[iMarker_DV]) {
        found = true;
        break;
      }
    }

    if(!found) {
      if (nZone==1)
        SU2_MPI::Error("DV_MARKER contains marker names that do not exist in the lists of BCs in the config file.", CURRENT_FUNCTION);
      // In case of multiple zones, the markers might appear only in zonal config and not in the Master.
      // A loop over all zones would need to be included which is not straight forward as this can only be
      // checked once all zonal configs are read.
      else if (rank == MASTER_NODE)
        cout << "Warning: DV_MARKER contains marker names that do not exist in the lists of BCs of the master config file.\n"
                "Make sure the marker names exist in the zonal config files" << endl;
    }
  }

  for (iMarker_CfgFile = 0; iMarker_CfgFile < nMarker_CfgFile; iMarker_CfgFile++) {
    Marker_CfgFile_Moving[iMarker_CfgFile] = NO;
    for (iMarker_Moving = 0; iMarker_Moving < nMarker_Moving; iMarker_Moving++)
      if (Marker_CfgFile_TagBound[iMarker_CfgFile] == Marker_Moving[iMarker_Moving])
        Marker_CfgFile_Moving[iMarker_CfgFile] = YES;
  }

  for (iMarker_CfgFile = 0; iMarker_CfgFile < nMarker_CfgFile; iMarker_CfgFile++) {
    Marker_CfgFile_Deform_Mesh[iMarker_CfgFile] = NO;
    for (iMarker_Deform_Mesh = 0; iMarker_Deform_Mesh < nMarker_Deform_Mesh; iMarker_Deform_Mesh++)
      if (Marker_CfgFile_TagBound[iMarker_CfgFile] == Marker_Deform_Mesh[iMarker_Deform_Mesh])
        Marker_CfgFile_Deform_Mesh[iMarker_CfgFile] = YES;
  }

  for (iMarker_CfgFile = 0; iMarker_CfgFile < nMarker_CfgFile; iMarker_CfgFile++) {
    Marker_CfgFile_Deform_Mesh_Sym_Plane[iMarker_CfgFile] = NO;
    for (iMarker_Deform_Mesh_Sym_Plane = 0; iMarker_Deform_Mesh_Sym_Plane < nMarker_Deform_Mesh_Sym_Plane; iMarker_Deform_Mesh_Sym_Plane++)
      if (Marker_CfgFile_TagBound[iMarker_CfgFile] == Marker_Deform_Mesh_Sym_Plane[iMarker_Deform_Mesh_Sym_Plane])
        Marker_CfgFile_Deform_Mesh_Sym_Plane[iMarker_CfgFile] = YES;
  }

  for (iMarker_CfgFile = 0; iMarker_CfgFile < nMarker_CfgFile; iMarker_CfgFile++) {
    Marker_CfgFile_Fluid_Load[iMarker_CfgFile] = NO;
    for (iMarker_Fluid_Load = 0; iMarker_Fluid_Load < nMarker_Fluid_Load; iMarker_Fluid_Load++)
      if (Marker_CfgFile_TagBound[iMarker_CfgFile] == Marker_Fluid_Load[iMarker_Fluid_Load])
        Marker_CfgFile_Fluid_Load[iMarker_CfgFile] = YES;
  }

  for (iMarker_CfgFile=0; iMarker_CfgFile < nMarker_CfgFile; iMarker_CfgFile++) {
    Marker_CfgFile_PyCustom[iMarker_CfgFile] = NO;
    for(iMarker_PyCustom=0; iMarker_PyCustom < nMarker_PyCustom; iMarker_PyCustom++)
      if (Marker_CfgFile_TagBound[iMarker_CfgFile] == Marker_PyCustom[iMarker_PyCustom])
        Marker_CfgFile_PyCustom[iMarker_CfgFile] = YES;
  }

  for (iMarker_CfgFile = 0; iMarker_CfgFile < nMarker_CfgFile; iMarker_CfgFile++) {
    Marker_CfgFile_SobolevBC[iMarker_CfgFile] = NO;
    for (iMarker_SobolevBC = 0; iMarker_SobolevBC < nMarker_SobolevBC; iMarker_SobolevBC++)
      if (Marker_CfgFile_TagBound[iMarker_CfgFile] == Marker_SobolevBC[iMarker_SobolevBC])
        Marker_CfgFile_SobolevBC[iMarker_CfgFile] = YES;
  }

}

void CConfig::SetOutput(SU2_COMPONENT val_software, unsigned short val_izone) {

  unsigned short iMarker_Euler, iMarker_Custom, iMarker_FarField,
  iMarker_SymWall, iMarker_PerBound, iMarker_NearFieldBound,
  iMarker_Fluid_InterfaceBound, iMarker_Inlet, iMarker_Riemann,
  iMarker_Deform_Mesh, iMarker_Deform_Mesh_Sym_Plane, iMarker_Fluid_Load,
  iMarker_Smoluchowski_Maxwell, iWall_Catalytic,
  iMarker_Giles, iMarker_Outlet, iMarker_Isothermal, iMarker_HeatFlux, iMarker_HeatTransfer,
  iMarker_EngineInflow, iMarker_EngineExhaust, iMarker_Displacement, iMarker_Damper,
  iMarker_Load, iMarker_Internal, iMarker_Monitoring,
  iMarker_Designing, iMarker_GeoEval, iMarker_Plotting, iMarker_Analyze, iMarker_DV, iDV_Value,
  iMarker_ZoneInterface, iMarker_PyCustom, iMarker_Load_Dir, iMarker_Disp_Dir, iMarker_Clamped,
  iMarker_Moving, iMarker_Supersonic_Inlet, iMarker_Supersonic_Outlet, iMarker_ActDiskInlet,
  iMarker_Emissivity, iMarker_StrongBC,
  iMarker_ActDiskOutlet, iMarker_MixingPlaneInterface,
  iMarker_SobolevBC;

  bool fea = ((Kind_Solver == MAIN_SOLVER::FEM_ELASTICITY) || (Kind_Solver == MAIN_SOLVER::DISC_ADJ_FEM));

  cout << endl <<"----------------- Physical Case Definition ( Zone "  << iZone << " ) -------------------" << endl;
  if (val_software == SU2_COMPONENT::SU2_CFD) {
    if (FSI_Problem)
     cout << "Fluid-Structure Interaction." << endl;

    if (DiscreteAdjoint) {
     cout <<"Discrete Adjoint equations using Algorithmic Differentiation\n";
     cout <<"based on the physical case: ";
    }
    switch (Kind_Solver) {
      case MAIN_SOLVER::EULER:     case MAIN_SOLVER::DISC_ADJ_EULER:
      case MAIN_SOLVER::INC_EULER: case MAIN_SOLVER::DISC_ADJ_INC_EULER:
      case MAIN_SOLVER::FEM_EULER: case MAIN_SOLVER::DISC_ADJ_FEM_EULER:
        if (Kind_Regime == ENUM_REGIME::COMPRESSIBLE) cout << "Compressible Euler equations." << endl;
        if (Kind_Regime == ENUM_REGIME::INCOMPRESSIBLE) cout << "Incompressible Euler equations." << endl;
        break;
      case MAIN_SOLVER::NAVIER_STOKES:     case MAIN_SOLVER::DISC_ADJ_NAVIER_STOKES:
      case MAIN_SOLVER::INC_NAVIER_STOKES: case MAIN_SOLVER::DISC_ADJ_INC_NAVIER_STOKES:
      case MAIN_SOLVER::FEM_NAVIER_STOKES: case MAIN_SOLVER::DISC_ADJ_FEM_NS:
        if (Kind_Regime == ENUM_REGIME::COMPRESSIBLE) cout << "Compressible Laminar Navier-Stokes' equations." << endl;
        if (Kind_Regime == ENUM_REGIME::INCOMPRESSIBLE) cout << "Incompressible Laminar Navier-Stokes' equations." << endl;
        break;
      case MAIN_SOLVER::RANS:     case MAIN_SOLVER::DISC_ADJ_RANS:
      case MAIN_SOLVER::INC_RANS: case MAIN_SOLVER::DISC_ADJ_INC_RANS:
      case MAIN_SOLVER::FEM_RANS: case MAIN_SOLVER::DISC_ADJ_FEM_RANS:
        if (Kind_Regime == ENUM_REGIME::COMPRESSIBLE) cout << "Compressible RANS equations." << endl;
        if (Kind_Regime == ENUM_REGIME::INCOMPRESSIBLE) cout << "Incompressible RANS equations." << endl;
        cout << "Turbulence model: ";
        switch (Kind_Turb_Model) {
          case TURB_MODEL::NONE: break;
          case TURB_MODEL::SA:
            switch (saParsedOptions.version) {
              case SA_OPTIONS::NEG:
                cout << "Negative-";
                break;
              case SA_OPTIONS::EDW:
                cout << "Edwards-";
                break;
              default:
                break;
            }
            cout << "Spalart-Allmaras";

            if (!saParsedOptions.ft2) cout << "-noft2";
            if (saParsedOptions.rot) cout << "-R";
            if (saParsedOptions.comp) cout << "-comp";
            if (saParsedOptions.qcr2000) cout << "-QCR2000";
            if (saParsedOptions.bc) cout << "-BCM";
            cout << endl;
            break;
          case TURB_MODEL::SST:
            cout << "Menter's k-omega SST";
            if (sstParsedOptions.version == SST_OPTIONS::V1994) cout << "-1994";
            else cout << "-2003";
            if (sstParsedOptions.modified) cout << "m";
            if (sstParsedOptions.sust) cout << " with sustaining terms,";

            switch (sstParsedOptions.production) {
              case SST_OPTIONS::KL:
                cout << " with Kato-Launder production";
                break;
              case SST_OPTIONS::V:
                cout << " with Vorticity production";
                break;
              case SST_OPTIONS::UQ:
                cout << "\nperturbing the Reynold's Stress Matrix towards " << eig_val_comp << " component turbulence";
                if (uq_permute) cout << " (permuting eigenvectors)";
                break;
              case SST_OPTIONS::COMP_Wilcox:
                cout << " with compressibility correction of Wilcox";
                break;
              case SST_OPTIONS::COMP_Sarkar:
                cout << " with compressibility correction of Sarkar";
                break;
              default:
                cout << " with no production modification";
                break;
            }

            if (sstParsedOptions.dll){
              cout << "\nusing non dimensional lower limits relative to infinity values clipping by Coefficients:" ;
              cout << " C_w= " << OmegaFactor_LowerLimit << " and C_k= " <<KFactor_LowerLimit ;
            }
            else cout << "\nusing default hard coded lower limit clipping";

            cout << "." << endl;
            break;
        }
        switch (Kind_Trans_Model) {
          case TURB_TRANS_MODEL::NONE:  break;
          case TURB_TRANS_MODEL::LM: {
            cout << "Transition model: Langtry and Menter's 4 equation model";
            if (lmParsedOptions.LM2015) {
              cout << " w/ cross-flow corrections (2015)" << endl;
            } else {
              cout << " (2009)" << endl;
            }
            break;
          }
        }
        if (Kind_Trans_Model == TURB_TRANS_MODEL::LM) {

          cout << "Correlation Functions: ";
          switch (lmParsedOptions.Correlation) {
            case TURB_TRANS_CORRELATION::MALAN: cout << "Malan et al. (2009)" << endl;  break;
            case TURB_TRANS_CORRELATION::SULUKSNA: cout << "Suluksna et al. (2009)" << endl;  break;
            case TURB_TRANS_CORRELATION::KRAUSE: cout << "Krause et al. (2008)" << endl;  break;
            case TURB_TRANS_CORRELATION::KRAUSE_HYPER: cout << "Krause et al. (2008, paper)" << endl;  break;
            case TURB_TRANS_CORRELATION::MEDIDA_BAEDER: cout << "Medida and Baeder (2011)" << endl;  break;
            case TURB_TRANS_CORRELATION::MEDIDA: cout << "Medida PhD (2014)" << endl;  break;
            case TURB_TRANS_CORRELATION::MENTER_LANGTRY: cout << "Menter and Langtry (2009)" << endl;  break;
            case TURB_TRANS_CORRELATION::DEFAULT:
              switch (Kind_Turb_Model) {
                case TURB_MODEL::SA: cout << "Malan et al. (2009)" << endl;  break;
                case TURB_MODEL::SST: cout << "Menter and Langtry (2009)" << endl;  break;
                case TURB_MODEL::NONE: SU2_MPI::Error("No turbulence model has been selected but LM transition model is active.", CURRENT_FUNCTION); break;
              }
              break;
          }
        }
        cout << "Hybrid RANS/LES: ";
        switch (Kind_HybridRANSLES) {
          case NO_HYBRIDRANSLES: cout << "No Hybrid RANS/LES" << endl; break;
          case SA_DES:   cout << "Detached Eddy Simulation (DES97) " << endl; break;
          case SA_DDES:  cout << "Delayed Detached Eddy Simulation (DDES) with Standard SGS" << endl; break;
          case SA_ZDES:  cout << "Delayed Detached Eddy Simulation (DDES) with Vorticity-based SGS" << endl; break;
          case SA_EDDES: cout << "Delayed Detached Eddy Simulation (DDES) with Shear-layer Adapted SGS" << endl; break;
        }
        break;
      case MAIN_SOLVER::NEMO_EULER:
        if (Kind_Regime == ENUM_REGIME::COMPRESSIBLE) cout << "Compressible two-temperature thermochemical non-equilibrium Euler equations." << endl;
        if (Kind_FluidModel == SU2_NONEQ){
          if ((GasModel != "N2") && (GasModel != "AIR-5") && (GasModel != "AIR-7") && (GasModel != "ARGON"))
            SU2_MPI::Error("The GAS_MODEL given is unavailable using CSU2TCLIB. Choose one of the options: N2, AIR-5, AIR-7, or ARGON.", CURRENT_FUNCTION);
        }
        break;
      case MAIN_SOLVER::NEMO_NAVIER_STOKES:
        if (Kind_Regime == ENUM_REGIME::COMPRESSIBLE) cout << "Compressible two-temperature thermochemical non-equilibrium Navier-Stokes equations." << endl;
        if (Kind_FluidModel == SU2_NONEQ){
          if ((GasModel != "N2") && (GasModel != "AIR-5") && (GasModel != "AIR-7") && (GasModel != "ARGON"))
          SU2_MPI::Error("The GAS_MODEL given is unavailable using CSU2TCLIB. Choose one of the options: N2, AIR-5, AIR-7, or ARGON.", CURRENT_FUNCTION);
        }
        break;
      case MAIN_SOLVER::FEM_LES:
        if (Kind_Regime == ENUM_REGIME::COMPRESSIBLE)   cout << "Compressible LES equations." << endl;
        if (Kind_Regime == ENUM_REGIME::INCOMPRESSIBLE) cout << "Incompressible LES equations." << endl;
        cout << "LES Subgrid Scale model: ";
        switch (Kind_SGS_Model) {
          case TURB_SGS_MODEL::IMPLICIT_LES: cout << "Implicit LES" << endl; break;
          case TURB_SGS_MODEL::SMAGORINSKY:  cout << "Smagorinsky " << endl; break;
          case TURB_SGS_MODEL::WALE:         cout << "WALE"         << endl; break;
          case TURB_SGS_MODEL::VREMAN:       cout << "VREMAN"         << endl; break;
          default:
            SU2_MPI::Error("Subgrid Scale model not specified.", CURRENT_FUNCTION);

        }
        break;
      case MAIN_SOLVER::FEM_ELASTICITY: case MAIN_SOLVER::DISC_ADJ_FEM:
        if (Kind_Struct_Solver == STRUCT_DEFORMATION::SMALL) cout << "Geometrically linear elasticity solver." << endl;
        if (Kind_Struct_Solver == STRUCT_DEFORMATION::LARGE) cout << "Geometrically non-linear elasticity solver." << endl;
        if (Kind_Material == STRUCT_MODEL::LINEAR_ELASTIC) cout << "Linear elastic material." << endl;
        if (Kind_Material == STRUCT_MODEL::NEO_HOOKEAN) {
          if (Kind_Material_Compress == STRUCT_COMPRESS::COMPRESSIBLE)
            cout << "Compressible Neo-Hookean material model." << endl;
        }
        break;
      case MAIN_SOLVER::ADJ_EULER: cout << "Continuous Euler adjoint equations." << endl; break;
      case MAIN_SOLVER::ADJ_NAVIER_STOKES:
        if (Frozen_Visc_Cont)
          cout << "Continuous Navier-Stokes adjoint equations with frozen (laminar) viscosity." << endl;
        else
          cout << "Continuous Navier-Stokes adjoint equations." << endl;
        break;
      case MAIN_SOLVER::ADJ_RANS:
        if (Frozen_Visc_Cont)
          cout << "Continuous RANS adjoint equations with frozen (laminar and eddy) viscosity." << endl;
        else
          cout << "Continuous RANS adjoint equations." << endl;
        break;
      case MAIN_SOLVER::HEAT_EQUATION: case MAIN_SOLVER::DISC_ADJ_HEAT:
        cout << "Heat solver" << endl;
        break;
      case MAIN_SOLVER::MULTIPHYSICS:
        cout << "Multiphysics solver" << endl;
        break;
      default:
        SU2_MPI::Error("No valid solver was chosen", CURRENT_FUNCTION);

    }

    if ((Kind_Regime == ENUM_REGIME::COMPRESSIBLE) && (Kind_Solver != MAIN_SOLVER::FEM_ELASTICITY)) {
      cout << "Mach number: " << Mach <<"."<< endl;
      cout << "Angle of attack (AoA): " << AoA <<" deg, and angle of sideslip (AoS): " << AoS <<" deg."<< endl;
      if ((Kind_Solver == MAIN_SOLVER::NAVIER_STOKES) || (Kind_Solver == MAIN_SOLVER::ADJ_NAVIER_STOKES) ||
          (Kind_Solver == MAIN_SOLVER::RANS) || (Kind_Solver == MAIN_SOLVER::ADJ_RANS) ||
          (Kind_Solver == MAIN_SOLVER::NEMO_NAVIER_STOKES))
        cout << "Reynolds number: " << Reynolds <<". Reference length "  << Length_Reynolds << "." << endl;
      if (Fixed_CL_Mode) {
        cout << "Fixed CL mode, target value: " << Target_CL << "." << endl;
      }
    }

    if (EquivArea) {
      cout <<"The equivalent area is going to be evaluated on the near-field."<< endl;
      cout <<"The lower integration limit is "<<ea_lim[0]<<", and the upper is "<<ea_lim[1]<<"."<< endl;
      cout <<"The near-field is situated at "<<ea_lim[2]<<"."<< endl;
    }

    if (GetGrid_Movement()) {
      cout << "Performing a dynamic mesh simulation: ";
      switch (Kind_GridMovement) {
        case NO_MOVEMENT:     cout << "no direct movement." << endl; break;
        case RIGID_MOTION:    cout << "rigid mesh motion." << endl; break;
        case ROTATING_FRAME:  cout << "rotating reference frame." << endl; break;
        case EXTERNAL:        cout << "externally prescribed motion." << endl; break;
      }
    }

    if (Restart) {
      if (Read_Binary_Restart) cout << "Reading and writing binary SU2 native restart files." << endl;
      else cout << "Reading and writing ASCII SU2 native restart files." << endl;
      if (!ContinuousAdjoint && Kind_Solver != MAIN_SOLVER::FEM_ELASTICITY) cout << "Read flow solution from: " << Solution_FileName << "." << endl;
      if (ContinuousAdjoint) cout << "Read adjoint solution from: " << Solution_AdjFileName << "." << endl;
    }
    else {
        if (fea) cout << "No restart solution, initialize from undeformed configuration." << endl;
        else cout << "No restart solution, use the values at infinity (freestream)." << endl;
    }

    if (ContinuousAdjoint)
      cout << "Read flow solution from: " << Solution_FileName << "." << endl;

    if (!fea){
      if (Kind_Regime == ENUM_REGIME::COMPRESSIBLE) {
        if (Ref_NonDim == DIMENSIONAL) { cout << "Dimensional simulation." << endl; }
        else if (Ref_NonDim == FREESTREAM_PRESS_EQ_ONE) { cout << "Non-Dimensional simulation (P=1.0, Rho=1.0, T=1.0 at the farfield)." << endl; }
        else if (Ref_NonDim == FREESTREAM_VEL_EQ_MACH) { cout << "Non-Dimensional simulation (V=Mach, Rho=1.0, T=1.0 at the farfield)." << endl; }
        else if (Ref_NonDim == FREESTREAM_VEL_EQ_ONE) { cout << "Non-Dimensional simulation (V=1.0, Rho=1.0, T=1.0 at the farfield)." << endl; }
    } else if (Kind_Regime == ENUM_REGIME::INCOMPRESSIBLE) {
        if (Ref_Inc_NonDim == DIMENSIONAL) { cout << "Dimensional simulation." << endl; }
        else if (Ref_Inc_NonDim == INITIAL_VALUES) { cout << "Non-Dimensional simulation using intialization values." << endl; }
        else if (Ref_Inc_NonDim == REFERENCE_VALUES) { cout << "Non-Dimensional simulation using user-specified reference values." << endl; }
      }

      if (RefArea == 0.0) cout << "The reference area will be computed using y(2D) or z(3D) projection." << endl;
      else { cout << "The reference area is " << RefArea;
        if (SystemMeasurements == US) cout << " ft^2." << endl; else cout << " m^2." << endl;
      }

      if (SemiSpan == 0.0) cout << "The semi-span will be computed using the max y(3D) value." << endl;
      else { cout << "The semi-span length area is " << SemiSpan;
        if (SystemMeasurements == US) cout << " ft." << endl; else cout << " m." << endl;
      }

      cout << "The reference length is " << RefLength;
      if (SystemMeasurements == US) cout << " ft." << endl; else cout << " m." << endl;

      if (nMarker_Monitoring != 0){
        if ((nRefOriginMoment_X > 1) || (nRefOriginMoment_Y > 1) || (nRefOriginMoment_Z > 1)) {
          cout << "Surface(s) where the force coefficients are evaluated and \n";
          cout << "their reference origin for moment computation: \n";

          for (iMarker_Monitoring = 0; iMarker_Monitoring < nMarker_Monitoring; iMarker_Monitoring++) {
            cout << "   - " << Marker_Monitoring[iMarker_Monitoring] << " (" << RefOriginMoment_X[iMarker_Monitoring] <<", "<<RefOriginMoment_Y[iMarker_Monitoring] <<", "<< RefOriginMoment_Z[iMarker_Monitoring] << ")";
            if (iMarker_Monitoring < nMarker_Monitoring-1) cout << ".\n";
            else {
              if (SystemMeasurements == US) cout <<" ft."<< endl;
              else cout <<" m."<< endl;
            }

          }
        }
        else {
          cout << "Reference origin for moment evaluation is (" << RefOriginMoment_X[0] << ", " << RefOriginMoment_Y[0] << ", " << RefOriginMoment_Z[0] << ")." << endl;
          cout << "Surface(s) where the force coefficients are evaluated: ";
          for (iMarker_Monitoring = 0; iMarker_Monitoring < nMarker_Monitoring; iMarker_Monitoring++) {
            cout << Marker_Monitoring[iMarker_Monitoring];
            if (iMarker_Monitoring < nMarker_Monitoring-1) cout << ", ";
            else cout <<"."<< endl;
          }
          cout<< endl;
        }
      }
    }

    if (nMarker_Designing != 0) {
      cout << "Surface(s) where the objective function is evaluated: ";
      for (iMarker_Designing = 0; iMarker_Designing < nMarker_Designing; iMarker_Designing++) {
        cout << Marker_Designing[iMarker_Designing];
        if (iMarker_Designing < nMarker_Designing-1) cout << ", ";
        else cout <<".";
      }
      cout<< endl;
    }

    if (nMarker_Plotting != 0) {
      cout << "Surface(s) plotted in the output file: ";
      for (iMarker_Plotting = 0; iMarker_Plotting < nMarker_Plotting; iMarker_Plotting++) {
        cout << Marker_Plotting[iMarker_Plotting];
        if (iMarker_Plotting < nMarker_Plotting-1) cout << ", ";
        else cout <<".";
      }
      cout<< endl;
    }

    if (nMarker_Analyze != 0) {
      cout << "Surface(s) to be analyzed in detail: ";
      for (iMarker_Analyze = 0; iMarker_Analyze < nMarker_Analyze; iMarker_Analyze++) {
        cout << Marker_Analyze[iMarker_Analyze];
        if (iMarker_Analyze < nMarker_Analyze-1) cout << ", ";
        else cout <<".";
      }
      cout<< endl;
    }

    if (nMarker_ZoneInterface != 0) {
      cout << "Surface(s) acting as an interface among zones: ";
      for (iMarker_ZoneInterface = 0; iMarker_ZoneInterface < nMarker_ZoneInterface; iMarker_ZoneInterface++) {
        cout << Marker_ZoneInterface[iMarker_ZoneInterface];
        if (iMarker_ZoneInterface < nMarker_ZoneInterface-1) cout << ", ";
        else cout <<".";
      }
      cout<<endl;
    }

    if(nMarker_PyCustom != 0) {
      cout << "Surface(s) that are customizable in Python: ";
      for(iMarker_PyCustom=0; iMarker_PyCustom < nMarker_PyCustom; iMarker_PyCustom++){
        cout << Marker_PyCustom[iMarker_PyCustom];
        if (iMarker_PyCustom < nMarker_PyCustom-1) cout << ", ";
        else cout << ".";
      }
      cout << endl;
    }

    if (nMarker_DV != 0) {
      cout << "Surface(s) affected by the design variables: ";
      for (iMarker_DV = 0; iMarker_DV < nMarker_DV; iMarker_DV++) {
        cout << Marker_DV[iMarker_DV];
        if (iMarker_DV < nMarker_DV-1) cout << ", ";
        else cout <<".";
      }
      cout<< endl;
    }

    if (nMarker_Moving != 0) {
      cout << "Surface(s) in motion: ";
      for (iMarker_Moving = 0; iMarker_Moving < nMarker_Moving; iMarker_Moving++) {
        cout << Marker_Moving[iMarker_Moving];
        if (iMarker_Moving < nMarker_Moving-1) cout << ", ";
        else cout <<".";
      }
      cout<< endl;
    }

  }

  if (val_software == SU2_COMPONENT::SU2_GEO) {
    if (nMarker_GeoEval != 0) {
      cout << "Surface(s) where the geometrical based functions is evaluated: ";
      for (iMarker_GeoEval = 0; iMarker_GeoEval < nMarker_GeoEval; iMarker_GeoEval++) {
        cout << Marker_GeoEval[iMarker_GeoEval];
        if (iMarker_GeoEval < nMarker_GeoEval-1) cout << ", ";
        else cout <<".";
      }
      cout<< endl;
    }
  }

  cout << "Input mesh file name: " << Mesh_FileName << endl;

  if (val_software == SU2_COMPONENT::SU2_DOT) {
    if (DiscreteAdjoint) {
      cout << "Input sensitivity file name: " << GetObjFunc_Extension(Solution_AdjFileName) << "." << endl;
    }else {
    cout << "Input sensitivity file name: " << SurfAdjCoeff_FileName << "." << endl;
  }
  }

  if (val_software == SU2_COMPONENT::SU2_DEF) {
    cout << endl <<"---------------- Grid deformation parameters ( Zone "  << iZone << " )  ----------------" << endl;
    cout << "Grid deformation using a linear elasticity method." << endl;

    if (Hold_GridFixed == YES) cout << "Hold some regions of the mesh fixed (hardcode implementation)." << endl;
  }

  if (val_software == SU2_COMPONENT::SU2_DOT) {
  cout << endl <<"-------------- Surface deformation parameters ( Zone "  << iZone << " ) ----------------" << endl;
  }

  if (((val_software == SU2_COMPONENT::SU2_DEF) || (val_software == SU2_COMPONENT::SU2_DOT)) && (Design_Variable[0] != NO_DEFORMATION)) {

    for (unsigned short iDV = 0; iDV < nDV; iDV++) {


      if ((Design_Variable[iDV] != NO_DEFORMATION) &&
          (Design_Variable[iDV] != FFD_SETTING) &&
          (Design_Variable[iDV] != SCALE_GRID) &&
          (Design_Variable[iDV] != TRANSLATE_GRID) &&
          (Design_Variable[iDV] != ROTATE_GRID) &&
          (Design_Variable[iDV] != SURFACE_FILE)) {

        if (iDV == 0)
          cout << "Design variables definition (markers <-> value <-> param):" << endl;

        switch (Design_Variable[iDV]) {
          case FFD_CONTROL_POINT_2D:  cout << "FFD 2D (control point) <-> "; break;
          case FFD_CAMBER_2D:         cout << "FFD 2D (camber) <-> "; break;
          case FFD_THICKNESS_2D:      cout << "FFD 2D (thickness) <-> "; break;
          case HICKS_HENNE:           cout << "Hicks Henne <-> " ; break;
          case SURFACE_BUMP:          cout << "Surface bump <-> " ; break;
          case ANGLE_OF_ATTACK:       cout << "Angle of attack <-> " ; break;
          case CST:                   cout << "Kulfan parameter number (CST) <-> " ; break;
          case TRANSLATION:           cout << "Translation design variable."; break;
          case SCALE:                 cout << "Scale design variable."; break;
          case NACA_4DIGITS:          cout << "NACA four digits <-> "; break;
          case PARABOLIC:             cout << "Parabolic <-> "; break;
          case AIRFOIL:               cout << "Airfoil <-> "; break;
          case ROTATION:              cout << "Rotation <-> "; break;
          case FFD_CONTROL_POINT:     cout << "FFD (control point) <-> "; break;
          case FFD_NACELLE:           cout << "FFD (nacelle) <-> "; break;
          case FFD_GULL:              cout << "FFD (gull) <-> "; break;
          case FFD_TWIST:             cout << "FFD (twist) <-> "; break;
          case FFD_ROTATION:          cout << "FFD (rotation) <-> "; break;
          case FFD_CONTROL_SURFACE:   cout << "FFD (control surface) <-> "; break;
          case FFD_CAMBER:            cout << "FFD (camber) <-> "; break;
          case FFD_THICKNESS:         cout << "FFD (thickness) -> "; break;
          case FFD_ANGLE_OF_ATTACK:   cout << "FFD (angle of attack) <-> "; break;
        }

        for (iMarker_DV = 0; iMarker_DV < nMarker_DV; iMarker_DV++) {
          cout << Marker_DV[iMarker_DV];
          if (iMarker_DV < nMarker_DV-1) cout << ", ";
          else cout << " <-> ";
        }

        for (iDV_Value = 0; iDV_Value < nDV_Value[iDV]; iDV_Value++) {
          cout << DV_Value[iDV][iDV_Value];
          if (iDV_Value != nDV_Value[iDV]-1) cout << ", ";
        }
        cout << " <-> ";

        if ((Design_Variable[iDV] == NO_DEFORMATION) ||
            (Design_Variable[iDV] == FFD_SETTING) ||
            (Design_Variable[iDV] == SCALE) ) nParamDV = 0;
        if (Design_Variable[iDV] == ANGLE_OF_ATTACK) nParamDV = 1;
        if ((Design_Variable[iDV] == FFD_CAMBER_2D) ||
            (Design_Variable[iDV] == FFD_THICKNESS_2D) ||
            (Design_Variable[iDV] == HICKS_HENNE) ||
            (Design_Variable[iDV] == PARABOLIC) ||
            (Design_Variable[iDV] == AIRFOIL) ||
            (Design_Variable[iDV] == FFD_GULL) ||
            (Design_Variable[iDV] == FFD_ANGLE_OF_ATTACK) ) nParamDV = 2;
        if ((Design_Variable[iDV] ==  TRANSLATION) ||
            (Design_Variable[iDV] ==  NACA_4DIGITS) ||
            (Design_Variable[iDV] ==  CST) ||
            (Design_Variable[iDV] ==  SURFACE_BUMP) ||
            (Design_Variable[iDV] ==  FFD_CAMBER) ||
            (Design_Variable[iDV] ==  FFD_THICKNESS) ) nParamDV = 3;
        if (Design_Variable[iDV] == FFD_CONTROL_POINT_2D) nParamDV = 5;
        if (Design_Variable[iDV] == ROTATION) nParamDV = 6;
        if ((Design_Variable[iDV] ==  FFD_CONTROL_POINT) ||
            (Design_Variable[iDV] ==  FFD_ROTATION) ||
            (Design_Variable[iDV] ==  FFD_CONTROL_SURFACE) ) nParamDV = 7;
        if (Design_Variable[iDV] == FFD_TWIST) nParamDV = 8;

        for (unsigned short iParamDV = 0; iParamDV < nParamDV; iParamDV++) {

          if (iParamDV == 0) cout << "( ";

          if ((iParamDV == 0) &&
              ((Design_Variable[iDV] == NO_DEFORMATION) ||
               (Design_Variable[iDV] == FFD_SETTING) ||
               (Design_Variable[iDV] == FFD_ANGLE_OF_ATTACK) ||
               (Design_Variable[iDV] == FFD_CONTROL_POINT_2D) ||
               (Design_Variable[iDV] == FFD_CAMBER_2D) ||
               (Design_Variable[iDV] == FFD_THICKNESS_2D) ||
               (Design_Variable[iDV] == FFD_CONTROL_POINT) ||
               (Design_Variable[iDV] == FFD_NACELLE) ||
               (Design_Variable[iDV] == FFD_GULL) ||
               (Design_Variable[iDV] == FFD_TWIST) ||
               (Design_Variable[iDV] == FFD_ROTATION) ||
               (Design_Variable[iDV] == FFD_CONTROL_SURFACE) ||
               (Design_Variable[iDV] == FFD_CAMBER) ||
               (Design_Variable[iDV] == FFD_THICKNESS))) cout << FFDTag[iDV];
          else cout << ParamDV[iDV][iParamDV];

          if (iParamDV < nParamDV-1) cout << ", ";
          else cout <<" )"<< endl;

        }

      }

      else if (Design_Variable[iDV] == NO_DEFORMATION) {
        cout << "No deformation of the numerical grid. Just output .su2 file." << endl;
      }

      else if (Design_Variable[iDV] == SCALE_GRID) {
        nParamDV = 0;
        cout << "Scaling of the volume grid by a constant factor." << endl;
      }

      else if (Design_Variable[iDV] == TRANSLATE_GRID) {
        nParamDV = 3;
        cout << "Rigid translation of the volume grid." << endl;
      }

      else if (Design_Variable[iDV] == ROTATE_GRID) {
        nParamDV = 6;
        cout << "Rigid rotation of the volume grid." << endl;
      }

      else if (Design_Variable[iDV] == FFD_SETTING) {

        cout << "Setting the FFD box structure." << endl;
        cout << "FFD boxes definition (FFD tag <-> degree <-> coord):" << endl;

        for (unsigned short iFFDBox = 0; iFFDBox < nFFDBox; iFFDBox++) {

          cout << TagFFDBox[iFFDBox] << " <-> ";

          for (unsigned short iDegreeFFD = 0; iDegreeFFD < 3; iDegreeFFD++) {
            if (iDegreeFFD == 0) cout << "( ";
            cout << DegreeFFDBox[iFFDBox][iDegreeFFD];
            if (iDegreeFFD < 2) cout << ", ";
            else cout <<" )";
          }

          cout << " <-> ";

          for (unsigned short iCoordFFD = 0; iCoordFFD < 24; iCoordFFD++) {
            if (iCoordFFD == 0) cout << "( ";
            cout << CoordFFDBox[iFFDBox][iCoordFFD];
            if (iCoordFFD < 23) cout << ", ";
            else cout <<" )"<< endl;
          }

        }

      }

      else cout << endl;

    }
  }

  if (((val_software == SU2_COMPONENT::SU2_CFD) && ( ContinuousAdjoint || DiscreteAdjoint)) || (val_software == SU2_COMPONENT::SU2_DOT)) {

    cout << endl <<"---------------- Design problem definition  ( Zone "  << iZone << " ) ------------------" << endl;
    if (nObj==1) {
      switch (Kind_ObjFunc[0]) {
        case DRAG_COEFFICIENT:           cout << "CD objective function";
          if (Fixed_CL_Mode) {           cout << " using fixed CL mode, dCD/dCL = " << dCD_dCL << "." << endl; }
          else {                         cout << "." << endl; }
          break;
        case LIFT_COEFFICIENT:           cout << "CL objective function." << endl; break;
        case MOMENT_X_COEFFICIENT:       cout << "CMx objective function" << endl;
          if (Fixed_CL_Mode) {           cout << " using fixed CL mode, dCMx/dCL = " << dCMx_dCL << "." << endl; }
          else {                         cout << "." << endl; }
          break;
        case MOMENT_Y_COEFFICIENT:       cout << "CMy objective function" << endl;
          if (Fixed_CL_Mode) {           cout << " using fixed CL mode, dCMy/dCL = " << dCMy_dCL << "." << endl; }
          else {                         cout << "." << endl; }
          break;
        case MOMENT_Z_COEFFICIENT:       cout << "CMz objective function" << endl;
          if (Fixed_CL_Mode) {           cout << " using fixed CL mode, dCMz/dCL = " << dCMz_dCL << "." << endl; }
          else {                         cout << "." << endl; }
          break;
        case INVERSE_DESIGN_PRESSURE:    cout << "Inverse design (Cp) objective function." << endl; break;
        case INVERSE_DESIGN_HEATFLUX:    cout << "Inverse design (Heat Flux) objective function." << endl; break;
        case SIDEFORCE_COEFFICIENT:      cout << "Side force objective function." << endl; break;
        case EFFICIENCY:                 cout << "CL/CD objective function." << endl; break;
        case EQUIVALENT_AREA:            cout << "Equivalent area objective function. CD weight: " << WeightCd <<"."<< endl;  break;
        case NEARFIELD_PRESSURE:         cout << "Nearfield pressure objective function. CD weight: " << WeightCd <<"."<< endl;  break;
        case FORCE_X_COEFFICIENT:        cout << "X-force objective function." << endl; break;
        case FORCE_Y_COEFFICIENT:        cout << "Y-force objective function." << endl; break;
        case FORCE_Z_COEFFICIENT:        cout << "Z-force objective function." << endl; break;
        case THRUST_COEFFICIENT:         cout << "Thrust objective function." << endl; break;
        case TORQUE_COEFFICIENT:         cout << "Torque efficiency objective function." << endl; break;
        case TOTAL_HEATFLUX:             cout << "Total heat flux objective function." << endl; break;
        case MAXIMUM_HEATFLUX:           cout << "Maximum heat flux objective function." << endl; break;
        case FIGURE_OF_MERIT:            cout << "Rotor Figure of Merit objective function." << endl; break;
        case BUFFET_SENSOR:              cout << "Buffet sensor objective function." << endl; break;
        case SURFACE_TOTAL_PRESSURE:     cout << "Average total pressure objective function." << endl; break;
        case SURFACE_STATIC_PRESSURE:    cout << "Average static pressure objective function." << endl; break;
        case SURFACE_STATIC_TEMPERATURE: cout << "Average static temperature objective function." << endl; break;
        case SURFACE_MASSFLOW:           cout << "Mass flow rate objective function." << endl; break;
        case SURFACE_MACH:               cout << "Mach number objective function." << endl; break;
        case CUSTOM_OBJFUNC:             cout << "Custom objective function." << endl; break;
        case REFERENCE_GEOMETRY:         cout << "Target geometry objective function." << endl; break;
        case REFERENCE_NODE:             cout << "Target node displacement objective function." << endl; break;
        case VOLUME_FRACTION:            cout << "Volume fraction objective function." << endl; break;
        case TOPOL_DISCRETENESS:         cout << "Topology discreteness objective function." << endl; break;
        case TOPOL_COMPLIANCE:           cout << "Topology compliance objective function." << endl; break;
        case STRESS_PENALTY:             cout << "Stress penalty objective function." << endl; break;
      }
    }
    else {
      cout << "Weighted sum objective function." << endl;
    }

  }

  if (val_software == SU2_COMPONENT::SU2_CFD) {

    auto PrintLimiterInfo = [&](const LIMITER kind_limiter) {
      cout << "Second order integration in space, with slope limiter.\n";
      switch (kind_limiter) {
        case LIMITER::NONE:
          cout << "No slope-limiting method. " << endl;
          break;
        case LIMITER::VENKATAKRISHNAN:
          cout << "Venkatakrishnan slope-limiting method, with constant: " << Venkat_LimiterCoeff << ".\n";
          cout << "The reference element size is: " << RefElemLength << ". " << endl;
          break;
        case LIMITER::NISHIKAWA_R3:
          cout << "Nishikawa's R3 slope-limiting method, with constant: " << Venkat_LimiterCoeff << ".\n";
          cout << "The reference element size is: " << RefElemLength << ". " << endl;
          break;
        case LIMITER::NISHIKAWA_R4:
          cout << "Nishikawa's R4 slope-limiting method, with constant: " << Venkat_LimiterCoeff << ".\n";
          cout << "The reference element size is: " << RefElemLength << ". " << endl;
          break;
        case LIMITER::NISHIKAWA_R5:
          cout << "Nishikawa's R5 slope-limiting method, with constant: " << Venkat_LimiterCoeff << ".\n";
          cout << "The reference element size is: " << RefElemLength << ". " << endl;
          break;
        case LIMITER::VENKATAKRISHNAN_WANG:
          cout << "Venkatakrishnan-Wang slope-limiting method, with constant: " << Venkat_LimiterCoeff << "." << endl;
          break;
        case LIMITER::BARTH_JESPERSEN:
          cout << "Barth-Jespersen slope-limiting method." << endl;
          break;
        case LIMITER::VAN_ALBADA_EDGE:
          cout << "Van Albada slope-limiting method implemented by edges." << endl;
          break;
        case LIMITER::SHARP_EDGES:
          cout << "Sharp edges slope-limiting method, with constant: " << Venkat_LimiterCoeff << ".\n";
          cout << "The reference element size is: " << RefElemLength << ".\n";
          cout << "The reference sharp edge distance is: " << AdjSharp_LimiterCoeff*RefElemLength*Venkat_LimiterCoeff << "." << endl;
          break;
        case LIMITER::WALL_DISTANCE:
          cout << "Wall distance slope-limiting method, with constant: " << Venkat_LimiterCoeff << ".\n";
          cout << "The reference element size is: " << RefElemLength << ".\n";
          cout << "The reference wall distance is: " << AdjSharp_LimiterCoeff*RefElemLength*Venkat_LimiterCoeff << "." << endl;
          break;
        default:
          SU2_MPI::Error("Unknown or invalid limiter type.", CURRENT_FUNCTION);
          break;
      }
    };

    cout << endl <<"--------------- Space Numerical Integration ( Zone "  << iZone << " ) ------------------" << endl;

    if ((Kind_Solver == MAIN_SOLVER::EULER)          || (Kind_Solver == MAIN_SOLVER::NAVIER_STOKES)          || (Kind_Solver == MAIN_SOLVER::RANS) ||
        (Kind_Solver == MAIN_SOLVER::INC_EULER)      || (Kind_Solver == MAIN_SOLVER::INC_NAVIER_STOKES)      || (Kind_Solver == MAIN_SOLVER::INC_RANS) ||
        (Kind_Solver == MAIN_SOLVER::NEMO_EULER)     || (Kind_Solver == MAIN_SOLVER::NEMO_NAVIER_STOKES)     ||
        (Kind_Solver == MAIN_SOLVER::DISC_ADJ_EULER) || (Kind_Solver == MAIN_SOLVER::DISC_ADJ_NAVIER_STOKES) || (Kind_Solver == MAIN_SOLVER::DISC_ADJ_RANS) ) {

      if (Kind_ConvNumScheme_Flow == SPACE_CENTERED) {
        if (Kind_Centered_Flow == CENTERED::LAX) {
          cout << "Lax-Friedrich scheme (1st order in space) for the flow inviscid terms.\n";
          cout << "Lax viscous coefficients (1st): " << Kappa_1st_Flow << ".\n";
          cout << "First order integration." << endl;
        }
        else {
          cout << "Jameson-Schmidt-Turkel scheme (2nd order in space) for the flow inviscid terms.\n";
          cout << "JST viscous coefficients (2nd & 4th): " << Kappa_2nd_Flow << ", " << Kappa_4th_Flow << ".\n";
          cout << "The method includes a grid stretching correction (p = 0.3)."<< endl;
        }
      }

      if (Kind_ConvNumScheme_Flow == SPACE_UPWIND) {
        if (Kind_Upwind_Flow == UPWIND::ROE)    cout << "Roe (with entropy fix = "<< EntropyFix_Coeff <<") solver for the flow inviscid terms."<< endl;
        if (Kind_Upwind_Flow == UPWIND::TURKEL) cout << "Roe-Turkel solver for the flow inviscid terms."<< endl;
        if (Kind_Upwind_Flow == UPWIND::AUSM)   cout << "AUSM solver for the flow inviscid terms."<< endl;
        if (Kind_Upwind_Flow == UPWIND::HLLC)   cout << "HLLC solver for the flow inviscid terms."<< endl;
        if (Kind_Upwind_Flow == UPWIND::SW)     cout << "Steger-Warming solver for the flow inviscid terms."<< endl;
        if (Kind_Upwind_Flow == UPWIND::MSW)    cout << "Modified Steger-Warming solver for the flow inviscid terms."<< endl;
        if (Kind_Upwind_Flow == UPWIND::L2ROE)  cout << "L2ROE Low Mach ROE solver for the flow inviscid terms."<< endl;
        if (Kind_Upwind_Flow == UPWIND::LMROE)  cout << "Rieper Low Mach ROE solver for the flow inviscid terms."<< endl;
        if (Kind_Upwind_Flow == UPWIND::SLAU)   cout << "Simple Low-Dissipation AUSM solver for the flow inviscid terms."<< endl;
        if (Kind_Upwind_Flow == UPWIND::SLAU2)  cout << "Simple Low-Dissipation AUSM 2 solver for the flow inviscid terms."<< endl;
        if (Kind_Upwind_Flow == UPWIND::FDS)    cout << "Flux difference splitting (FDS) upwind scheme for the flow inviscid terms."<< endl;
        if (Kind_Upwind_Flow == UPWIND::AUSMPLUSUP)  cout << "AUSM+-up solver for the flow inviscid terms."<< endl;
        if (Kind_Upwind_Flow == UPWIND::AUSMPLUSUP2) cout << "AUSM+-up2 solver for the flow inviscid terms."<< endl;
        if (Kind_Upwind_Flow == UPWIND::AUSMPLUSM)  cout << "AUSM+M solver for the flow inviscid terms."<< endl;

        if (Kind_Solver == MAIN_SOLVER::EULER         || Kind_Solver == MAIN_SOLVER::DISC_ADJ_EULER ||
            Kind_Solver == MAIN_SOLVER::NAVIER_STOKES || Kind_Solver == MAIN_SOLVER::DISC_ADJ_NAVIER_STOKES ||
            Kind_Solver == MAIN_SOLVER::RANS          || Kind_Solver == MAIN_SOLVER::DISC_ADJ_RANS) {
          switch (Kind_RoeLowDiss) {
            case NO_ROELOWDISS: cout << "Standard Roe without low-dissipation function."<< endl; break;
            case NTS: cout << "Roe with NTS low-dissipation function."<< endl; break;
            case FD: cout << "Roe with DDES's FD low-dissipation function."<< endl; break;
            case NTS_DUCROS: cout << "Roe with NTS low-dissipation function + Ducros shock sensor."<< endl; break;
            case FD_DUCROS: cout << "Roe with DDES's FD low-dissipation function + Ducros shock sensor."<< endl; break;
          }
        }

        if (MUSCL_Flow) {
          PrintLimiterInfo(Kind_SlopeLimit_Flow);
        } else {
          cout << "First order integration in space." << endl;
        }

      }

    }

    if ((Kind_Solver == MAIN_SOLVER::RANS) || (Kind_Solver == MAIN_SOLVER::DISC_ADJ_RANS)) {
      if (Kind_ConvNumScheme_Turb == SPACE_UPWIND) {
        if (Kind_Upwind_Turb == UPWIND::SCALAR_UPWIND) cout << "Scalar upwind solver for the turbulence model." << endl;
        if (MUSCL_Turb) {
          PrintLimiterInfo(Kind_SlopeLimit_Turb);
        } else {
          cout << "First order integration in space." << endl;
        }
      }
    }

    if ((Kind_Solver == MAIN_SOLVER::ADJ_EULER) || (Kind_Solver == MAIN_SOLVER::ADJ_NAVIER_STOKES) || (Kind_Solver == MAIN_SOLVER::ADJ_RANS)) {

      if (Kind_ConvNumScheme_AdjFlow == SPACE_CENTERED) {
        if (Kind_Centered_AdjFlow == CENTERED::JST) {
          cout << "Jameson-Schmidt-Turkel scheme for the adjoint inviscid terms."<< endl;
          cout << "JST viscous coefficients (1st, 2nd, & 4th): " << Kappa_1st_AdjFlow
          << ", " << Kappa_2nd_AdjFlow << ", " << Kappa_4th_AdjFlow <<"."<< endl;
          cout << "The method includes a grid stretching correction (p = 0.3)."<< endl;
          cout << "Second order integration." << endl;
        }
        if (Kind_Centered_AdjFlow == CENTERED::LAX) {
          cout << "Lax-Friedrich scheme for the adjoint inviscid terms."<< endl;
          cout << "First order integration." << endl;
        }
      }

      if (Kind_ConvNumScheme_AdjFlow == SPACE_UPWIND) {
        if (Kind_Upwind_AdjFlow == UPWIND::ROE) cout << "Roe (with entropy fix = "<< EntropyFix_Coeff <<") solver for the adjoint inviscid terms."<< endl;
        if (MUSCL_AdjFlow) {
          PrintLimiterInfo(Kind_SlopeLimit_AdjFlow);
        } else {
          cout << "First order integration." << endl;
        }
      }

      cout << "The reference sharp edge distance is: " << AdjSharp_LimiterCoeff*RefElemLength*Venkat_LimiterCoeff <<". "<< endl;

    }

    if ((Kind_Solver == MAIN_SOLVER::ADJ_RANS) && (!Frozen_Visc_Cont)) {
      if (Kind_ConvNumScheme_AdjTurb == SPACE_UPWIND) {
        if (Kind_Upwind_Turb == UPWIND::SCALAR_UPWIND) cout << "Scalar upwind solver for the adjoint turbulence model." << endl;
        if (MUSCL_AdjTurb) {
          PrintLimiterInfo(Kind_SlopeLimit_AdjTurb);
        } else {
          cout << "First order integration." << endl;
        }
      }
    }

    if ((Kind_Solver == MAIN_SOLVER::NAVIER_STOKES) || (Kind_Solver == MAIN_SOLVER::RANS) ||
        (Kind_Solver == MAIN_SOLVER::INC_NAVIER_STOKES) || (Kind_Solver == MAIN_SOLVER::INC_RANS) ||
        (Kind_Solver == MAIN_SOLVER::NEMO_NAVIER_STOKES) ||
        (Kind_Solver == MAIN_SOLVER::DISC_ADJ_INC_NAVIER_STOKES) || (Kind_Solver == MAIN_SOLVER::DISC_ADJ_INC_RANS) ||
        (Kind_Solver == MAIN_SOLVER::DISC_ADJ_NAVIER_STOKES) || (Kind_Solver == MAIN_SOLVER::DISC_ADJ_RANS)) {
        cout << "Average of gradients with correction (viscous flow terms)." << endl;
    }

    if ((Kind_Solver == MAIN_SOLVER::ADJ_NAVIER_STOKES) || (Kind_Solver == MAIN_SOLVER::ADJ_RANS)) {
      cout << "Average of gradients with correction (viscous adjoint terms)." << endl;
    }

    if ((Kind_Solver == MAIN_SOLVER::RANS) || (Kind_Solver == MAIN_SOLVER::DISC_ADJ_RANS) || (Kind_Solver == MAIN_SOLVER::INC_RANS) || (Kind_Solver == MAIN_SOLVER::DISC_ADJ_INC_RANS) ) {
      cout << "Average of gradients with correction (viscous turbulence terms)." << endl;
    }

    if ((Kind_Solver == MAIN_SOLVER::ADJ_RANS) && (!Frozen_Visc_Cont)) {
      cout << "Average of gradients with correction (2nd order) for computation of adjoint viscous turbulence terms." << endl;
      if (Kind_TimeIntScheme_AdjTurb == EULER_IMPLICIT) cout << "Euler implicit method for the turbulent adjoint equation." << endl;
    }

    if(Kind_Solver != MAIN_SOLVER::FEM_EULER && Kind_Solver != MAIN_SOLVER::FEM_NAVIER_STOKES &&
       Kind_Solver != MAIN_SOLVER::FEM_RANS  && Kind_Solver != MAIN_SOLVER::FEM_LES &&
       Kind_Solver != MAIN_SOLVER::DISC_ADJ_FEM_EULER && Kind_Solver != MAIN_SOLVER::DISC_ADJ_FEM_NS &&
       Kind_Solver != MAIN_SOLVER::DISC_ADJ_FEM_RANS) {
      if (!fea){
        switch (Kind_Gradient_Method_Recon) {
          case GREEN_GAUSS: cout << "Gradient for upwind reconstruction: Green-Gauss." << endl; break;
          case LEAST_SQUARES: cout << "Gradient for upwind reconstruction: unweighted Least-Squares." << endl; break;
          case WEIGHTED_LEAST_SQUARES: cout << "Gradient for upwind reconstruction: inverse-distance weighted Least-Squares." << endl; break;
        }
        switch (Kind_Gradient_Method) {
          case GREEN_GAUSS: cout << "Gradient for viscous and source terms: Green-Gauss." << endl; break;
          case LEAST_SQUARES: cout << "Gradient for viscous and source terms: unweighted Least-Squares." << endl; break;
          case WEIGHTED_LEAST_SQUARES: cout << "Gradient for viscous and source terms: inverse-distance weighted Least-Squares." << endl; break;
        }
      }
      else{
        cout << "Spatial discretization using the Finite Element Method." << endl;
      }
    }

    if(Kind_Solver == MAIN_SOLVER::FEM_EULER || Kind_Solver == MAIN_SOLVER::FEM_NAVIER_STOKES ||
       Kind_Solver == MAIN_SOLVER::FEM_RANS  || Kind_Solver == MAIN_SOLVER::FEM_LES ||
       Kind_Solver == MAIN_SOLVER::DISC_ADJ_FEM_EULER || Kind_Solver == MAIN_SOLVER::DISC_ADJ_FEM_NS ||
       Kind_Solver == MAIN_SOLVER::DISC_ADJ_FEM_RANS) {
      if(Kind_FEM_Flow == DG) {
        cout << "Discontinuous Galerkin Finite element solver" << endl;

        switch( Riemann_Solver_FEM ) {
          case UPWIND::ROE:           cout << "Roe (with entropy fix) solver for inviscid fluxes over the faces" << endl; break;
          case UPWIND::LAX_FRIEDRICH: cout << "Lax-Friedrich solver for inviscid fluxes over the faces" << endl; break;
          case UPWIND::AUSM:          cout << "AUSM solver inviscid fluxes over the faces" << endl; break;
          case UPWIND::HLLC:          cout << "HLLC solver inviscid fluxes over the faces" << endl; break;
          default: break;
        }

        if(Kind_Solver != MAIN_SOLVER::FEM_EULER && Kind_Solver != MAIN_SOLVER::DISC_ADJ_FEM_EULER) {
          cout << "Theta symmetrizing terms interior penalty: " << Theta_Interior_Penalty_DGFEM << endl;
        }
      }

      cout << "Quadrature factor for elements with constant Jacobian:     " << Quadrature_Factor_Straight << endl;
      cout << "Quadrature factor for elements with non-constant Jacobian: " << Quadrature_Factor_Curved << endl;

      cout << "Byte alignment matrix multiplications:      " << byteAlignmentMatMul << endl;
      cout << "Padded matrix size for optimal performance: " << sizeMatMulPadding << endl;
    }

    cout << endl <<"--------------- Time Numerical Integration  ( Zone "  << iZone << " ) ------------------" << endl;

    if (!fea) {
    switch (TimeMarching) {
      case TIME_MARCHING::STEADY:
        cout << "Local time stepping (steady state simulation)." << endl; break;

      case TIME_MARCHING::TIME_STEPPING:
        cout << "Unsteady simulation using a time stepping strategy."<< endl;
        if (Unst_CFL != 0.0) {
          cout << "Time step computed by the code. Unsteady CFL number: " << Unst_CFL <<"."<< endl;
          if (Delta_UnstTime != 0.0) {
            cout << "Synchronization time provided by the user (s): "<< Delta_UnstTime << "." << endl;
          }
        }
        else cout << "Unsteady time step provided by the user (s): "<< Delta_UnstTime << "." << endl;
        break;

      case TIME_MARCHING::DT_STEPPING_1ST: case TIME_MARCHING::DT_STEPPING_2ND:
        if (TimeMarching == TIME_MARCHING::DT_STEPPING_1ST) cout << "Unsteady simulation, dual time stepping strategy (first order in time)."<< endl;
        if (TimeMarching == TIME_MARCHING::DT_STEPPING_2ND) cout << "Unsteady simulation, dual time stepping strategy (second order in time)."<< endl;
        if (Unst_CFL != 0.0) cout << "Time step computed by the code. Unsteady CFL number: " << Unst_CFL <<"."<< endl;
        else cout << "Unsteady time step provided by the user (s): "<< Delta_UnstTime << "." << endl;
        break;

      default:
        break;
      }
    }
    else {
      if (Time_Domain) {
        cout << "Dynamic structural analysis."<< endl;
        cout << "Time step provided by the user for the dynamic analysis(s): "<< Time_Step << "." << endl;
      } else {
        cout << "Static structural analysis." << endl;
      }
    }

    if ((Kind_Solver == MAIN_SOLVER::EULER) || (Kind_Solver == MAIN_SOLVER::NAVIER_STOKES) || (Kind_Solver == MAIN_SOLVER::RANS) ||
        (Kind_Solver == MAIN_SOLVER::INC_EULER) || (Kind_Solver == MAIN_SOLVER::INC_NAVIER_STOKES) || (Kind_Solver == MAIN_SOLVER::INC_RANS) ||
        (Kind_Solver == MAIN_SOLVER::NEMO_EULER) || (Kind_Solver == MAIN_SOLVER::NEMO_NAVIER_STOKES) ||
        (Kind_Solver == MAIN_SOLVER::DISC_ADJ_INC_EULER) || (Kind_Solver == MAIN_SOLVER::DISC_ADJ_INC_NAVIER_STOKES) || (Kind_Solver == MAIN_SOLVER::DISC_ADJ_INC_RANS) ||
        (Kind_Solver == MAIN_SOLVER::DISC_ADJ_EULER) || (Kind_Solver == MAIN_SOLVER::DISC_ADJ_NAVIER_STOKES) || (Kind_Solver == MAIN_SOLVER::DISC_ADJ_RANS) ||
        (Kind_Solver == MAIN_SOLVER::DISC_ADJ_FEM_EULER) || (Kind_Solver == MAIN_SOLVER::DISC_ADJ_FEM_NS) || (Kind_Solver == MAIN_SOLVER::DISC_ADJ_FEM_RANS)) {
      switch (Kind_TimeIntScheme_Flow) {
        case RUNGE_KUTTA_EXPLICIT:
          cout << "Runge-Kutta explicit method for the flow equations." << endl;
          cout << "Number of steps: " << nRKStep << endl;
          cout << "Alpha coefficients: ";
          for (unsigned short iRKStep = 0; iRKStep < nRKStep; iRKStep++) {
            cout << "\t" << RK_Alpha_Step[iRKStep];
          }
          cout << endl;
          break;
        case EULER_EXPLICIT:
          cout << "Euler explicit method for the flow equations." << endl;
          break;
        case EULER_IMPLICIT:
          cout << "Euler implicit method for the flow equations." << endl;
          if (Kind_FluidModel == MUTATIONPP)
            SU2_MPI::Error("Implicit time scheme is not yet implemented with Mutation++. Use EULER_EXPLICIT.", CURRENT_FUNCTION);
          switch (Kind_Linear_Solver) {
            case BCGSTAB:
            case FGMRES:
            case RESTARTED_FGMRES:
              if (Kind_Linear_Solver == BCGSTAB)
                cout << "BCGSTAB is used for solving the linear system." << endl;
              else
                cout << "FGMRES is used for solving the linear system." << endl;
              switch (Kind_Linear_Solver_Prec) {
                case ILU: cout << "Using a ILU("<< Linear_Solver_ILU_n <<") preconditioning."<< endl; break;
                case LINELET: cout << "Using a linelet preconditioning."<< endl; break;
                case LU_SGS:  cout << "Using a LU-SGS preconditioning."<< endl; break;
                case JACOBI:  cout << "Using a Jacobi preconditioning."<< endl; break;
              }
              break;
            case SMOOTHER:
              switch (Kind_Linear_Solver_Prec) {
                case ILU:     cout << "A ILU(" << Linear_Solver_ILU_n << ")"; break;
                case LINELET: cout << "A Linelet"; break;
                case LU_SGS:  cout << "A LU-SGS"; break;
                case JACOBI:  cout << "A Jacobi"; break;
              }
              cout << " method is used for smoothing the linear system." << endl;
              break;
          }
          cout << "Convergence criteria of the linear solver: "<< Linear_Solver_Error <<"."<< endl;
          cout << "Max number of linear iterations: "<< Linear_Solver_Iter <<"."<< endl;
          break;
        case CLASSICAL_RK4_EXPLICIT:
          cout << "Classical RK4 explicit method for the flow equations." << endl;
          cout << "Number of steps: " << 4 << endl;
          cout << "Time coefficients: {0.5, 0.5, 1, 1}" << endl;
          cout << "Function coefficients: {1/6, 1/3, 1/3, 1/6}" << endl;
          break;
      }
    }

    if (fea) {
      switch (Kind_TimeIntScheme_FEA) {
        case STRUCT_TIME_INT::GENERALIZED_ALPHA:
          cout << "Generalized-alpha method." << endl;
          break;
        case STRUCT_TIME_INT::NEWMARK_IMPLICIT:
          if (Time_Domain) cout << "Newmark implicit method for the structural time integration." << endl;
          switch (Kind_Linear_Solver) {
            case BCGSTAB:
              cout << "BCGSTAB is used for solving the linear system." << endl;
              cout << "Convergence criteria of the linear solver: "<< Linear_Solver_Error <<"."<< endl;
              cout << "Max number of iterations: "<< Linear_Solver_Iter <<"."<< endl;
              break;
            case FGMRES: case RESTARTED_FGMRES:
              cout << "FGMRES is used for solving the linear system." << endl;
              cout << "Convergence criteria of the linear solver: "<< Linear_Solver_Error <<"."<< endl;
              cout << "Max number of iterations: "<< Linear_Solver_Iter <<"."<< endl;
              break;
            case CONJUGATE_GRADIENT:
              cout << "A Conjugate Gradient method is used for solving the linear system." << endl;
              cout << "Convergence criteria of the linear solver: "<< Linear_Solver_Error <<"."<< endl;
              cout << "Max number of iterations: "<< Linear_Solver_Iter <<"."<< endl;
              break;
          }
          break;
      }
    }

    if ((Kind_Solver == MAIN_SOLVER::ADJ_EULER) || (Kind_Solver == MAIN_SOLVER::ADJ_NAVIER_STOKES) || (Kind_Solver == MAIN_SOLVER::ADJ_RANS)) {
      switch (Kind_TimeIntScheme_AdjFlow) {
        case RUNGE_KUTTA_EXPLICIT:
          cout << "Runge-Kutta explicit method for the adjoint equations." << endl;
          cout << "Number of steps: " << nRKStep << endl;
          cout << "Alpha coefficients: ";
          for (unsigned short iRKStep = 0; iRKStep < nRKStep; iRKStep++) {
            cout << "\t" << RK_Alpha_Step[iRKStep];
          }
          cout << endl;
          break;
        case EULER_EXPLICIT: cout << "Euler explicit method for the adjoint equations." << endl; break;
        case EULER_IMPLICIT: cout << "Euler implicit method for the adjoint equations." << endl; break;
      }
    }

    if(Kind_Solver == MAIN_SOLVER::FEM_EULER || Kind_Solver == MAIN_SOLVER::FEM_NAVIER_STOKES ||
       Kind_Solver == MAIN_SOLVER::FEM_RANS  || Kind_Solver == MAIN_SOLVER::FEM_LES) {
      switch (Kind_TimeIntScheme_FEM_Flow) {
        case RUNGE_KUTTA_EXPLICIT:
          cout << "Runge-Kutta explicit method for the flow equations." << endl;
          cout << "Number of steps: " << nRKStep << endl;
          cout << "Alpha coefficients: ";
          for (unsigned short iRKStep = 0; iRKStep < nRKStep; iRKStep++) {
            cout << "\t" << RK_Alpha_Step[iRKStep];
          }
          cout << endl;
          break;
        case CLASSICAL_RK4_EXPLICIT:
          cout << "Classical RK4 explicit method for the flow equations." << endl;
          cout << "Number of steps: " << 4 << endl;
          cout << "Time coefficients: {0.5, 0.5, 1, 1}" << endl;
          cout << "Function coefficients: {1/6, 1/3, 1/3, 1/6}" << endl;
          break;

        case ADER_DG:
          if(nLevels_TimeAccurateLTS == 1)
            cout << "ADER-DG for the flow equations with global time stepping." << endl;
          else
            cout << "ADER-DG for the flow equations with " << nLevels_TimeAccurateLTS
                 << " levels for time accurate local time stepping." << endl;

          switch( Kind_ADER_Predictor ) {
            case ADER_ALIASED_PREDICTOR:
              cout << "An aliased approach is used in the predictor step. " << endl;
              break;
            case ADER_NON_ALIASED_PREDICTOR:
              cout << "A non-aliased approach is used in the predictor step. " << endl;
              break;
          }
          cout << "Number of time DOFs ADER-DG predictor step: " << nTimeDOFsADER_DG << endl;
          cout << "Location of time DOFs ADER-DG on the interval [-1,1]: ";
          for (unsigned short iDOF=0; iDOF<nTimeDOFsADER_DG; iDOF++) {
            cout << "\t" << TimeDOFsADER_DG[iDOF];
          }
          cout << endl;
          cout << "Time quadrature factor for ADER-DG: " << Quadrature_Factor_Time_ADER_DG << endl;
          cout << "Number of time integration points ADER-DG: " << nTimeIntegrationADER_DG << endl;
          cout << "Location of time integration points ADER-DG on the interval [-1,1]: ";
          for (unsigned short iDOF=0; iDOF<nTimeIntegrationADER_DG; iDOF++) {
            cout << "\t" << TimeIntegrationADER_DG[iDOF];
          }
          cout << endl;
          cout << "Weights of time integration points ADER-DG on the interval [-1,1]: ";
          for (unsigned short iDOF=0; iDOF<nTimeIntegrationADER_DG; iDOF++) {
            cout << "\t" << WeightsIntegrationADER_DG[iDOF];
          }
          cout << endl;
          break;
      }
    }

    if (nMGLevels !=0) {

      if (MGCycle == V_CYCLE) cout << "V Multigrid Cycle, with " << nMGLevels << " multigrid levels."<< endl;
      if (MGCycle == W_CYCLE) cout << "W Multigrid Cycle, with " << nMGLevels << " multigrid levels."<< endl;
      if (MGCycle == FULLMG_CYCLE) cout << "Full Multigrid Cycle, with " << nMGLevels << " multigrid levels."<< endl;

      cout << "Damping factor for the residual restriction: " << Damp_Res_Restric <<"."<< endl;
      cout << "Damping factor for the correction prolongation: " << Damp_Correc_Prolong <<"."<< endl;
    }

    if ((Kind_Solver != MAIN_SOLVER::FEM_ELASTICITY) && (Kind_Solver != MAIN_SOLVER::DISC_ADJ_FEM)) {

      if (!CFL_Adapt) cout << "No CFL adaptation." << endl;
      else cout << "CFL adaptation. Factor down: "<< CFL_AdaptParam[0] <<", factor up: "<< CFL_AdaptParam[1]
        <<",\n                lower limit: "<< CFL_AdaptParam[2] <<", upper limit: " << CFL_AdaptParam[3]
        <<",\n                acceptable linear residual: "<< CFL_AdaptParam[4]
<<<<<<< HEAD
        <<",\n                starting iteration: "<< CFL_AdaptParam[5] << "." << endl;
=======
        <<"'\n                starting iteration: "<< CFL_AdaptParam[5] << "." << endl;
>>>>>>> a6067c5c

      if (nMGLevels !=0) {
        PrintingToolbox::CTablePrinter MGTable(&std::cout);

        MGTable.AddColumn("MG Level",         10);
        MGTable.AddColumn("Presmooth",     10);
        MGTable.AddColumn("PostSmooth",    10);
        MGTable.AddColumn("CorrectSmooth", 10);
        MGTable.SetAlign(PrintingToolbox::CTablePrinter::RIGHT);
        MGTable.PrintHeader();
        for (unsigned short iLevel = 0; iLevel < nMGLevels+1; iLevel++) {
          MGTable << iLevel << MG_PreSmooth[iLevel] << MG_PostSmooth[iLevel] << MG_CorrecSmooth[iLevel];
        }
        MGTable.PrintFooter();
      }
      if (TimeMarching != TIME_MARCHING::TIME_STEPPING) {
        cout << "Courant-Friedrichs-Lewy number:   ";
        cout.precision(3);
        cout.width(6); cout << CFL[0];
        cout << endl;
      }

    }

    if ((Kind_Solver == MAIN_SOLVER::RANS) || (Kind_Solver == MAIN_SOLVER::DISC_ADJ_RANS) ||
        (Kind_Solver == MAIN_SOLVER::INC_RANS) || (Kind_Solver == MAIN_SOLVER::DISC_ADJ_INC_RANS))
      if (Kind_TimeIntScheme_Turb == EULER_IMPLICIT)
        cout << "Euler implicit time integration for the turbulence model." << endl;
  }

  if (val_software == SU2_COMPONENT::SU2_CFD) {

    cout << endl <<"------------------ Convergence Criteria  ( Zone "  << iZone << " ) ---------------------" << endl;

    cout << "Maximum number of solver subiterations: " << nInnerIter <<"."<< endl;
    if (Multizone_Problem)
      cout << "Maximum number of solver outer iterations: " << nOuterIter <<"."<< endl;
    if (Time_Domain)
      cout << "Maximum number of physical time-steps: " << nTimeIter <<"."<< endl;

    cout << "Begin convergence monitoring at iteration " << StartConv_Iter << "." << endl;
    cout << "Residual minimum value: 1e" << MinLogResidual << "." << endl;
    cout << "Cauchy series min. value: " << Cauchy_Eps << "." << endl;
    cout << "Number of Cauchy elements: " << Cauchy_Elems << "." << endl;
    if(Cauchy_Elems <1){
      SU2_MPI::Error(to_string(Cauchy_Elems) + string(" Cauchy elements are no viable input. Please check your configuration file."), CURRENT_FUNCTION);
    }
    cout << "Begin windowed time average at iteration " << StartWindowIteration << "." << endl;

    if(Wnd_Cauchy_Crit){
      cout << "Begin time convergence monitoring at iteration " << Wnd_StartConv_Iter + StartWindowIteration << "." << endl;
      cout << "Time cauchy series min. value: " << Wnd_Cauchy_Eps << "." << endl;
      cout << "Number of Cauchy elements: " << Wnd_Cauchy_Elems << "." << endl;
      if(Wnd_Cauchy_Elems <1){
        SU2_MPI::Error(to_string(Wnd_Cauchy_Elems) +string(" Cauchy elements are no viable input. Please check your configuration file."), CURRENT_FUNCTION);
      }
    }
  }

  cout << endl <<"-------------------- Output Information ( Zone "  << iZone << " ) ----------------------" << endl;

  if (val_software == SU2_COMPONENT::SU2_CFD) {

    if (nVolumeOutputFiles != 0) {
      cout << "File writing frequency: " << endl;
      PrintingToolbox::CTablePrinter FileFreqTable(&std::cout);
      FileFreqTable.AddColumn("File", 25);
      FileFreqTable.AddColumn("Frequency", 10);
      FileFreqTable.SetAlign(PrintingToolbox::CTablePrinter::RIGHT);
      FileFreqTable.PrintHeader();

      for (auto iFreq = 0; iFreq < nVolumeOutputFiles; iFreq++){
        /*--- find the key belonging to the value in the map---*/
        for (auto& it : Output_Map) {
          if (it.second == VolumeOutputFiles[iFreq]) {
            FileFreqTable << it.first << VolumeOutputFrequencies[iFreq];
            break;
          }
        }
      }

      FileFreqTable.PrintFooter();
    }

    cout << "Writing the convergence history file every " << HistoryWrtFreq[2] <<" inner iterations."<< endl;
    if (Multizone_Problem){
      cout << "Writing the convergence history file every " << HistoryWrtFreq[1] <<" outer iterations."<< endl;
    }
    if (Time_Domain) {
      cout << "Writing the convergence history file every " << HistoryWrtFreq[0] <<" time iterations."<< endl;
    }
    cout << "Writing the screen convergence history every " << ScreenWrtFreq[2] <<" inner iterations."<< endl;
    if (Multizone_Problem){
      cout << "Writing the screen convergence history every " << ScreenWrtFreq[1] <<" outer iterations."<< endl;
    }
    if (Time_Domain) {
      cout << "Writing the screen convergence history every " << ScreenWrtFreq[0] <<" time iterations."<< endl;
    }

    switch (Tab_FileFormat) {
      case TAB_OUTPUT::TAB_CSV: cout << "The tabular file format is CSV (.csv)." << endl; break;
      case TAB_OUTPUT::TAB_TECPLOT: cout << "The tabular file format is Tecplot (.dat)." << endl; break;
    }

    cout << "Convergence history file name: " << Conv_FileName << "." << endl;

    cout << "Forces breakdown file name: " << Breakdown_FileName << "." << endl;


    if (!ContinuousAdjoint && !DiscreteAdjoint) {
      cout << "Surface file name: " << SurfCoeff_FileName << "." << endl;
      cout << "Volume file name: " << Volume_FileName << "." << endl;
      cout << "Restart file name: " << Restart_FileName << "." << endl;
    }

    if (ContinuousAdjoint || DiscreteAdjoint) {
      cout << "Adjoint solution file name: " << Solution_AdjFileName << "." << endl;
      cout << "Restart adjoint file name: " << Restart_AdjFileName << "." << endl;
      cout << "Adjoint variables file name: " << Adj_FileName << "." << endl;
      cout << "Surface adjoint file name: " << SurfAdjCoeff_FileName << "." << endl;
    }

  }

  if (val_software == SU2_COMPONENT::SU2_SOL) {
    switch (Tab_FileFormat) {
      case TAB_OUTPUT::TAB_CSV: cout << "The tabular file format is CSV (.csv)." << endl; break;
      case TAB_OUTPUT::TAB_TECPLOT: cout << "The tabular file format is Tecplot (.dat)." << endl; break;
    }
    cout << "Flow variables file name: " << Volume_FileName << "." << endl;
  }

  if (val_software == SU2_COMPONENT::SU2_DEF) {
    cout << "Output mesh file name: " << Mesh_Out_FileName << ". " << endl;
    switch (GetDeform_Stiffness_Type()) {
      case INVERSE_VOLUME:
        cout << "Cell stiffness scaled by inverse of the cell volume." << endl;
        break;
      case SOLID_WALL_DISTANCE:
        cout << "Cell stiffness scaled by distance to nearest solid surface." << endl;
        break;
      case CONSTANT_STIFFNESS:
        cout << "Imposing constant cell stiffness." << endl;
        break;
    }
  }

  if (val_software == SU2_COMPONENT::SU2_DOT) {
    if (DiscreteAdjoint) {
      cout << "Output Volume Sensitivity file name: " << VolSens_FileName << ". " << endl;
      cout << "Output Surface Sensitivity file name: " << SurfSens_FileName << ". " << endl;
    }
    cout << "Output gradient file name: " << ObjFunc_Grad_FileName << ". " << endl;
  }

  cout << endl <<"------------- Config File Boundary Information ( Zone "  << iZone << " ) ---------------" << endl;

  PrintingToolbox::CTablePrinter BoundaryTable(&std::cout);
  BoundaryTable.AddColumn("Marker Type", 35);
  BoundaryTable.AddColumn("Marker Name", 35);

  BoundaryTable.PrintHeader();

  if (nMarker_Euler != 0) {
    BoundaryTable << "Euler wall";
    for (iMarker_Euler = 0; iMarker_Euler < nMarker_Euler; iMarker_Euler++) {
      BoundaryTable << Marker_Euler[iMarker_Euler];
      if (iMarker_Euler < nMarker_Euler-1)  BoundaryTable << " ";
    }
    BoundaryTable.PrintFooter();
  }

  if (nMarker_FarField != 0) {
    BoundaryTable << "Far-field";
    for (iMarker_FarField = 0; iMarker_FarField < nMarker_FarField; iMarker_FarField++) {
      BoundaryTable << Marker_FarField[iMarker_FarField];
      if (iMarker_FarField < nMarker_FarField-1)  BoundaryTable << " ";
    }
    BoundaryTable.PrintFooter();
  }

  if (nMarker_SymWall != 0) {
    BoundaryTable << "Symmetry plane";
    for (iMarker_SymWall = 0; iMarker_SymWall < nMarker_SymWall; iMarker_SymWall++) {
      BoundaryTable << Marker_SymWall[iMarker_SymWall];
      if (iMarker_SymWall < nMarker_SymWall-1)  BoundaryTable << " ";
    }
    BoundaryTable.PrintFooter();
  }

  if (nMarker_PerBound != 0) {
    BoundaryTable << "Periodic boundary";
    for (iMarker_PerBound = 0; iMarker_PerBound < nMarker_PerBound; iMarker_PerBound++) {
      BoundaryTable << Marker_PerBound[iMarker_PerBound];
      if (iMarker_PerBound < nMarker_PerBound-1)  BoundaryTable << " ";
    }
    BoundaryTable.PrintFooter();
  }

  if (nMarker_NearFieldBound != 0) {
    BoundaryTable << "Near-field boundary";
    for (iMarker_NearFieldBound = 0; iMarker_NearFieldBound < nMarker_NearFieldBound; iMarker_NearFieldBound++) {
      BoundaryTable << Marker_NearFieldBound[iMarker_NearFieldBound];
      if (iMarker_NearFieldBound < nMarker_NearFieldBound-1)  BoundaryTable << " ";
    }
    BoundaryTable.PrintFooter();
  }

  if (nMarker_Deform_Mesh != 0) {
    BoundaryTable << "Deformable mesh boundary";
    for (iMarker_Deform_Mesh = 0; iMarker_Deform_Mesh < nMarker_Deform_Mesh; iMarker_Deform_Mesh++) {
      BoundaryTable << Marker_Deform_Mesh[iMarker_Deform_Mesh];
      if (iMarker_Deform_Mesh < nMarker_Deform_Mesh-1)  BoundaryTable << " ";
    }
    BoundaryTable.PrintFooter();
  }

  if (nMarker_Deform_Mesh_Sym_Plane != 0) {
    BoundaryTable << "Symmetric deformable mesh boundary";
    for (iMarker_Deform_Mesh_Sym_Plane = 0; iMarker_Deform_Mesh_Sym_Plane < nMarker_Deform_Mesh_Sym_Plane; iMarker_Deform_Mesh_Sym_Plane++) {
      BoundaryTable << Marker_Deform_Mesh_Sym_Plane[iMarker_Deform_Mesh_Sym_Plane];
      if (iMarker_Deform_Mesh_Sym_Plane < nMarker_Deform_Mesh_Sym_Plane-1)  BoundaryTable << " ";
    }
    BoundaryTable.PrintFooter();
  }

  if (nMarker_Fluid_Load != 0) {
    BoundaryTable << "Fluid loads boundary";
    for (iMarker_Fluid_Load = 0; iMarker_Fluid_Load < nMarker_Fluid_Load; iMarker_Fluid_Load++) {
      BoundaryTable << Marker_Fluid_Load[iMarker_Fluid_Load];
      if (iMarker_Fluid_Load < nMarker_Fluid_Load-1)  BoundaryTable << " ";
    }
    BoundaryTable.PrintFooter();
  }

  if (nMarker_Fluid_InterfaceBound != 0) {
    BoundaryTable << "Fluid interface boundary";
    for (iMarker_Fluid_InterfaceBound = 0; iMarker_Fluid_InterfaceBound < nMarker_Fluid_InterfaceBound; iMarker_Fluid_InterfaceBound++) {
      BoundaryTable << Marker_Fluid_InterfaceBound[iMarker_Fluid_InterfaceBound];
      if (iMarker_Fluid_InterfaceBound < nMarker_Fluid_InterfaceBound-1)  BoundaryTable << " ";
    }
    BoundaryTable.PrintFooter();
  }

  if (nMarker_Internal != 0) {
    BoundaryTable << "Internal boundary";
    for (iMarker_Internal = 0; iMarker_Internal < nMarker_Internal; iMarker_Internal++) {
      BoundaryTable << Marker_Internal[iMarker_Internal];
      if (iMarker_Internal < nMarker_Internal-1)  BoundaryTable << " ";
    }
    BoundaryTable.PrintFooter();
  }

  if (nMarker_Inlet != 0) {
    BoundaryTable << "Inlet boundary";
    for (iMarker_Inlet = 0; iMarker_Inlet < nMarker_Inlet; iMarker_Inlet++) {
      BoundaryTable << Marker_Inlet[iMarker_Inlet];
      if (iMarker_Inlet < nMarker_Inlet-1)  BoundaryTable << " ";
    }
    BoundaryTable.PrintFooter();
  }

  if (nMarker_Inlet_Species != 0) {
    BoundaryTable << "Species Inlet boundary";
    for (iMarker_Inlet = 0; iMarker_Inlet < nMarker_Inlet_Species; iMarker_Inlet++) {
      BoundaryTable << Marker_Inlet_Species[iMarker_Inlet];
      if (iMarker_Inlet < nMarker_Inlet_Species-1)  BoundaryTable << " ";
    }
    BoundaryTable.PrintFooter();
  }

  if (nMarker_Riemann != 0) {
    BoundaryTable << "Riemann boundary";
    for (iMarker_Riemann = 0; iMarker_Riemann < nMarker_Riemann; iMarker_Riemann++) {
      BoundaryTable << Marker_Riemann[iMarker_Riemann];
      if (iMarker_Riemann < nMarker_Riemann-1)  BoundaryTable << " ";
    }
    BoundaryTable.PrintFooter();
  }

  if (nMarker_Giles != 0) {
    BoundaryTable << "Giles boundary";
    for (iMarker_Giles = 0; iMarker_Giles < nMarker_Giles; iMarker_Giles++) {
      BoundaryTable << Marker_Giles[iMarker_Giles];
      if (iMarker_Giles < nMarker_Giles-1)  BoundaryTable << " ";
    }
    BoundaryTable.PrintFooter();
  }

  if (nMarker_MixingPlaneInterface != 0) {
    BoundaryTable << "MixingPlane boundary";
    for (iMarker_MixingPlaneInterface = 0; iMarker_MixingPlaneInterface < nMarker_MixingPlaneInterface; iMarker_MixingPlaneInterface++) {
      BoundaryTable << Marker_MixingPlaneInterface[iMarker_MixingPlaneInterface];
      if (iMarker_MixingPlaneInterface < nMarker_MixingPlaneInterface-1)  BoundaryTable << " ";
    }
    BoundaryTable.PrintFooter();
  }

  if (nMarker_EngineInflow != 0) {
    BoundaryTable << "Engine inflow boundary";
    for (iMarker_EngineInflow = 0; iMarker_EngineInflow < nMarker_EngineInflow; iMarker_EngineInflow++) {
      BoundaryTable << Marker_EngineInflow[iMarker_EngineInflow];
      if (iMarker_EngineInflow < nMarker_EngineInflow-1)  BoundaryTable << " ";
    }
    BoundaryTable.PrintFooter();
  }

  if (nMarker_EngineExhaust != 0) {
    BoundaryTable << "Engine exhaust boundary";
    for (iMarker_EngineExhaust = 0; iMarker_EngineExhaust < nMarker_EngineExhaust; iMarker_EngineExhaust++) {
      BoundaryTable << Marker_EngineExhaust[iMarker_EngineExhaust];
      if (iMarker_EngineExhaust < nMarker_EngineExhaust-1)  BoundaryTable << " ";
    }
    BoundaryTable.PrintFooter();
  }

  if (nMarker_Supersonic_Inlet != 0) {
    BoundaryTable << "Supersonic inlet boundary";
    for (iMarker_Supersonic_Inlet = 0; iMarker_Supersonic_Inlet < nMarker_Supersonic_Inlet; iMarker_Supersonic_Inlet++) {
      BoundaryTable << Marker_Supersonic_Inlet[iMarker_Supersonic_Inlet];
      if (iMarker_Supersonic_Inlet < nMarker_Supersonic_Inlet-1)  BoundaryTable << " ";
    }
    BoundaryTable.PrintFooter();
  }

  if (nMarker_Supersonic_Outlet != 0) {
    BoundaryTable << "Supersonic outlet boundary";
    for (iMarker_Supersonic_Outlet = 0; iMarker_Supersonic_Outlet < nMarker_Supersonic_Outlet; iMarker_Supersonic_Outlet++) {
      BoundaryTable << Marker_Supersonic_Outlet[iMarker_Supersonic_Outlet];
      if (iMarker_Supersonic_Outlet < nMarker_Supersonic_Outlet-1)  BoundaryTable << " ";
    }
    BoundaryTable.PrintFooter();
  }

  if (nMarker_Outlet != 0) {
    BoundaryTable << "Outlet boundary";
    for (iMarker_Outlet = 0; iMarker_Outlet < nMarker_Outlet; iMarker_Outlet++) {
      BoundaryTable << Marker_Outlet[iMarker_Outlet];
      if (iMarker_Outlet < nMarker_Outlet-1)  BoundaryTable << " ";
    }
    BoundaryTable.PrintFooter();
  }

  if (nMarker_Isothermal != 0) {
    BoundaryTable << "Isothermal wall";
    for (iMarker_Isothermal = 0; iMarker_Isothermal < nMarker_Isothermal; iMarker_Isothermal++) {
      BoundaryTable << Marker_Isothermal[iMarker_Isothermal];
      if (iMarker_Isothermal < nMarker_Isothermal-1)  BoundaryTable << " ";
    }
    BoundaryTable.PrintFooter();
  }

  if (nMarker_Smoluchowski_Maxwell != 0) {
    BoundaryTable << "Smoluchowski/Maxwell jump wall";
    for (iMarker_Smoluchowski_Maxwell = 0; iMarker_Smoluchowski_Maxwell < nMarker_Smoluchowski_Maxwell; iMarker_Smoluchowski_Maxwell++) {
      BoundaryTable << Marker_Smoluchowski_Maxwell[iMarker_Smoluchowski_Maxwell];
      if (iMarker_Smoluchowski_Maxwell< nMarker_Smoluchowski_Maxwell-1)  BoundaryTable << " ";
    }
    BoundaryTable.PrintFooter();
  }

  if (nMarker_HeatFlux != 0) {
    BoundaryTable << "Heat flux wall";
    for (iMarker_HeatFlux = 0; iMarker_HeatFlux < nMarker_HeatFlux; iMarker_HeatFlux++) {
      BoundaryTable << Marker_HeatFlux[iMarker_HeatFlux];
      if (iMarker_HeatFlux < nMarker_HeatFlux-1)  BoundaryTable << " ";
    }
    BoundaryTable.PrintFooter();
  }

  if (nMarker_HeatTransfer != 0) {
    BoundaryTable << "Heat transfer wall";
    for (iMarker_HeatTransfer = 0; iMarker_HeatTransfer < nMarker_HeatTransfer; iMarker_HeatTransfer++) {
      BoundaryTable << Marker_HeatTransfer[iMarker_HeatTransfer];
      if (iMarker_HeatTransfer < nMarker_HeatTransfer-1)  BoundaryTable << " ";
    }
    BoundaryTable.PrintFooter();
  }

  if (nWall_Catalytic != 0) {
    BoundaryTable << "Catalytic wall";
    for (iWall_Catalytic = 0; iWall_Catalytic < nWall_Catalytic; iWall_Catalytic++) {
      BoundaryTable << Wall_Catalytic[iWall_Catalytic];
      if (iWall_Catalytic < nWall_Catalytic-1)  BoundaryTable << " ";
    }
    BoundaryTable.PrintFooter();
  }

  if (nMarker_Clamped != 0) {
    BoundaryTable << "Clamped boundary";
    for (iMarker_Clamped = 0; iMarker_Clamped < nMarker_Clamped; iMarker_Clamped++) {
      BoundaryTable << Marker_Clamped[iMarker_Clamped];
      if (iMarker_Clamped < nMarker_Clamped-1)  BoundaryTable << " ";
    }
    BoundaryTable.PrintFooter();
  }

  if (nMarker_Displacement != 0) {
    BoundaryTable << "Displacement boundary";
    for (iMarker_Displacement = 0; iMarker_Displacement < nMarker_Displacement; iMarker_Displacement++) {
      BoundaryTable << Marker_Displacement[iMarker_Displacement];
      if (iMarker_Displacement < nMarker_Displacement-1)  BoundaryTable << " ";
    }
    BoundaryTable.PrintFooter();
  }

  if (nMarker_Load != 0) {
    BoundaryTable << "Normal load boundary";
    for (iMarker_Load = 0; iMarker_Load < nMarker_Load; iMarker_Load++) {
      BoundaryTable << Marker_Load[iMarker_Load];
      if (iMarker_Load < nMarker_Load-1)  BoundaryTable << " ";
    }
    BoundaryTable.PrintFooter();
  }

  if (nMarker_Damper != 0) {
    BoundaryTable << "Damper boundary";
    for (iMarker_Damper = 0; iMarker_Damper < nMarker_Damper; iMarker_Damper++) {
      BoundaryTable << Marker_Damper[iMarker_Damper];
      if (iMarker_Damper < nMarker_Damper-1)  BoundaryTable << " ";
    }
    BoundaryTable.PrintFooter();
  }

  if (nMarker_Load_Dir != 0) {
    BoundaryTable << "Load boundary";
    for (iMarker_Load_Dir = 0; iMarker_Load_Dir < nMarker_Load_Dir; iMarker_Load_Dir++) {
      BoundaryTable << Marker_Load_Dir[iMarker_Load_Dir];
      if (iMarker_Load_Dir < nMarker_Load_Dir-1)  BoundaryTable << " ";
    }
    BoundaryTable.PrintFooter();
  }

  if (nMarker_Disp_Dir != 0) {
    BoundaryTable << "Disp boundary";
    for (iMarker_Disp_Dir = 0; iMarker_Disp_Dir < nMarker_Disp_Dir; iMarker_Disp_Dir++) {
      BoundaryTable << Marker_Disp_Dir[iMarker_Disp_Dir];
      if (iMarker_Disp_Dir < nMarker_Disp_Dir-1)  BoundaryTable << " ";
    }
    BoundaryTable.PrintFooter();
  }

  if (nMarker_Emissivity != 0) {
    BoundaryTable << "Radiative boundary";
    for (iMarker_Emissivity = 0; iMarker_Emissivity < nMarker_Emissivity; iMarker_Emissivity++) {
      BoundaryTable << Marker_Emissivity[iMarker_Emissivity]; // << "(" << Wall_Emissivity[iMarker_Emissivity] << ")";
      if (iMarker_Emissivity < nMarker_Emissivity-1)  BoundaryTable << " ";
    }
    BoundaryTable.PrintFooter();
  }

  if (nMarker_StrongBC != 0) {
    BoundaryTable << "Strong boundary";
    for (iMarker_StrongBC = 0; iMarker_StrongBC < nMarker_StrongBC; iMarker_StrongBC++) {
      BoundaryTable << Marker_StrongBC[iMarker_StrongBC];
      if (iMarker_StrongBC < nMarker_StrongBC-1)  BoundaryTable << " ";
    }
    BoundaryTable.PrintFooter();
  }

  if (nMarker_Custom != 0) {
    BoundaryTable << "Custom boundary";
    for (iMarker_Custom = 0; iMarker_Custom < nMarker_Custom; iMarker_Custom++) {
      BoundaryTable << Marker_Custom[iMarker_Custom];
      if (iMarker_Custom < nMarker_Custom-1)  BoundaryTable << " ";
    }
    BoundaryTable.PrintFooter();
  }

  if (nMarker_ActDiskInlet != 0) {
    BoundaryTable << "Actuator disk (inlet) boundary";
    for (iMarker_ActDiskInlet = 0; iMarker_ActDiskInlet < nMarker_ActDiskInlet; iMarker_ActDiskInlet++) {
      BoundaryTable << Marker_ActDiskInlet[iMarker_ActDiskInlet];
      if (iMarker_ActDiskInlet < nMarker_ActDiskInlet-1)  BoundaryTable << " ";
    }
    BoundaryTable.PrintFooter();
  }

  if (nMarker_ActDiskOutlet != 0) {
    BoundaryTable << "Actuator disk (outlet) boundary";
    for (iMarker_ActDiskOutlet = 0; iMarker_ActDiskOutlet < nMarker_ActDiskOutlet; iMarker_ActDiskOutlet++) {
      BoundaryTable << Marker_ActDiskOutlet[iMarker_ActDiskOutlet];
      if (iMarker_ActDiskOutlet < nMarker_ActDiskOutlet-1)  BoundaryTable << " ";
    }
    BoundaryTable.PrintFooter();
  }

  if (nMarker_SobolevBC != 0) {
    BoundaryTable << "Sobolev boundary";
    for (iMarker_SobolevBC = 0; iMarker_SobolevBC < nMarker_SobolevBC; iMarker_SobolevBC++) {
      BoundaryTable << Marker_SobolevBC[iMarker_SobolevBC];
      if (iMarker_SobolevBC < nMarker_SobolevBC-1)  BoundaryTable << " ";
    }
    BoundaryTable.PrintFooter();
  }

  if (nMarker_ActDiskOutlet != 0) {
    if (GetKind_ActDisk() == VARIABLE_LOAD) {
      cout << endl << "Actuator disk with variable load." << endl;
      cout << "Actuator disk data read from file: " << GetActDisk_FileName() << endl;
    }
  }

  if (nMarker_ActDiskOutlet != 0) {
    if (GetKind_ActDisk() == BLADE_ELEMENT) {
      cout << endl << "Actuator disk with blade element momentum (BEM) method." << endl;
      cout << "Actuator disk BEM method propeller data read from file: " << GetBEM_prop_filename() << endl;
    }
  }
}

bool CConfig::TokenizeString(string & str, string & option_name,
                             vector<string> & option_value) {
  const string delimiters(" (){}:,\t\n\v\f\r");
  // check for comments or empty string
  string::size_type pos, last_pos;
  pos = str.find_first_of('%');
  if ( (str.length() == 0) || (pos == 0) ) {
    // str is empty or a comment line, so no option here
    return false;
  }
  if (pos != string::npos) {
    // remove comment at end if necessary
    str.erase(pos);
  }

  // look for line composed on only delimiters (usually whitespace)
  pos = str.find_first_not_of(delimiters);
  if (pos == string::npos) {
    return false;
  }

  // find the equals sign and split string
  string name_part, value_part;
  pos = str.find('=');
  if (pos == string::npos) {
    cerr << "Error in TokenizeString(): "
    << "line in the configuration file with no \"=\" sign."
    << endl;
    cout << "Look for: " << str << endl;
    cout << "str.length() = " << str.length() << endl;
    throw(-1);
  }
  name_part = str.substr(0, pos);
  value_part = str.substr(pos+1, string::npos);
  //cout << "name_part  = |" << name_part  << "|" << endl;
  //cout << "value_part = |" << value_part << "|" << endl;

  // the first_part should consist of one string with no interior delimiters
  last_pos = name_part.find_first_not_of(delimiters, 0);
  pos = name_part.find_first_of(delimiters, last_pos);
  if ( (name_part.length() == 0) || (last_pos == string::npos) ) {
    cerr << "Error in CConfig::TokenizeString(): "
    << "line in the configuration file with no name before the \"=\" sign."
    << endl;
    throw(-1);
  }
  if (pos == string::npos) pos = name_part.length();
  option_name = name_part.substr(last_pos, pos - last_pos);
  last_pos = name_part.find_first_not_of(delimiters, pos);
  if (last_pos != string::npos) {
    cerr << "Error in TokenizeString(): "
    << "two or more options before an \"=\" sign in the configuration file."
    << endl;
    throw(-1);
  }
  StringToUpperCase(option_name);

  //cout << "option_name = |" << option_name << "|" << endl;
  //cout << "pos = " << pos << ": last_pos = " << last_pos << endl;

  // now fill the option value vector
  option_value.clear();
  last_pos = value_part.find_first_not_of(delimiters, 0);

  // detect a raw string
  if (value_part[last_pos] == '\'' && value_part.back() == '\'') {
    option_value.push_back(value_part.substr(last_pos+1, value_part.size()-last_pos-2));
    return true;
  }

  pos = value_part.find_first_of(delimiters, last_pos);
  while (string::npos != pos || string::npos != last_pos) {
    // add token to the vector<string>
    option_value.push_back(value_part.substr(last_pos, pos - last_pos));
    // skip delimiters
    last_pos = value_part.find_first_not_of(delimiters, pos);
    // find next "non-delimiter"
    pos = value_part.find_first_of(delimiters, last_pos);
  }
  if (option_value.empty()) {
    cerr << "Error in TokenizeString(): "
    << "option " << option_name << " in configuration file with no value assigned."
    << endl;
    throw(-1);
  }

#if 0
  cout << "option value(s) = ";
  for (unsigned int i = 0; i < option_value.size(); i++)
    cout << option_value[i] << " ";
  cout << endl;
#endif

  // look for ';' DV delimiters attached to values
  vector<string>::iterator it;
  it = option_value.begin();
  while (it != option_value.end()) {
    if (it->compare(";") == 0) {
      it++;
      continue;
    }

    pos = it->find(';');
    if (pos != string::npos) {
      string before_semi = it->substr(0, pos);
      string after_semi= it->substr(pos+1, string::npos);
      if (before_semi.empty()) {
        *it = ";";
        it++;
        option_value.insert(it, after_semi);
      } else {
        *it = before_semi;
        it++;
        vector<string> to_insert;
        to_insert.emplace_back(";");
        if (!after_semi.empty())
          to_insert.push_back(after_semi);
        option_value.insert(it, to_insert.begin(), to_insert.end());
      }
      it = option_value.begin(); // go back to beginning; not efficient
      continue;
    }       it++;

  }
#if 0
  cout << "option value(s) = ";
  for (unsigned int i = 0; i < option_value.size(); i++)
    cout << option_value[i] << " ";
  cout << endl;
#endif
  // remove any consecutive ";"
  it = option_value.begin();
  bool semi_at_prev = false;
  while (it != option_value.end()) {
    if (semi_at_prev) {
      if (it->compare(";") == 0) {
        option_value.erase(it);
        it = option_value.begin();
        semi_at_prev = false;
        continue;
      }
    }
    semi_at_prev = it->compare(";") == 0;
    it++;
  }

#if 0
  cout << "option value(s) = ";
  for (unsigned int i = 0; i < option_value.size(); i++)
    cout << option_value[i] << " ";
  cout << endl;
#endif
  return true;
}

unsigned short CConfig::GetMarker_CfgFile_TagBound(const string& val_marker) const {

  unsigned short iMarker_CfgFile;

  for (iMarker_CfgFile = 0; iMarker_CfgFile < nMarker_CfgFile; iMarker_CfgFile++) {
    if (Marker_CfgFile_TagBound[iMarker_CfgFile] == val_marker)
      return iMarker_CfgFile;
  }
  SU2_MPI::Error(string("The configuration file doesn't have any definition for marker ") + val_marker, CURRENT_FUNCTION);
  return 0;
}

string CConfig::GetMarker_CfgFile_TagBound(unsigned short val_marker) const {
  return Marker_CfgFile_TagBound[val_marker];
}

unsigned short CConfig::GetMarker_CfgFile_KindBC(const string& val_marker) const {
  unsigned short iMarker_CfgFile;
  for (iMarker_CfgFile = 0; iMarker_CfgFile < nMarker_CfgFile; iMarker_CfgFile++)
    if (Marker_CfgFile_TagBound[iMarker_CfgFile] == val_marker) break;
  return Marker_CfgFile_KindBC[iMarker_CfgFile];
}

unsigned short CConfig::GetMarker_CfgFile_Monitoring(const string& val_marker) const {
  unsigned short iMarker_CfgFile;
  for (iMarker_CfgFile = 0; iMarker_CfgFile < nMarker_CfgFile; iMarker_CfgFile++)
    if (Marker_CfgFile_TagBound[iMarker_CfgFile] == val_marker) break;
  return Marker_CfgFile_Monitoring[iMarker_CfgFile];
}

unsigned short CConfig::GetMarker_CfgFile_GeoEval(const string& val_marker) const {
  unsigned short iMarker_CfgFile;
  for (iMarker_CfgFile = 0; iMarker_CfgFile < nMarker_CfgFile; iMarker_CfgFile++)
    if (Marker_CfgFile_TagBound[iMarker_CfgFile] == val_marker) break;
  return Marker_CfgFile_GeoEval[iMarker_CfgFile];
}

unsigned short CConfig::GetMarker_CfgFile_Designing(const string& val_marker) const {
  unsigned short iMarker_CfgFile;
  for (iMarker_CfgFile = 0; iMarker_CfgFile < nMarker_CfgFile; iMarker_CfgFile++)
    if (Marker_CfgFile_TagBound[iMarker_CfgFile] == val_marker) break;
  return Marker_CfgFile_Designing[iMarker_CfgFile];
}

unsigned short CConfig::GetMarker_CfgFile_Plotting(const string& val_marker) const {
  unsigned short iMarker_CfgFile;
  for (iMarker_CfgFile = 0; iMarker_CfgFile < nMarker_CfgFile; iMarker_CfgFile++)
    if (Marker_CfgFile_TagBound[iMarker_CfgFile] == val_marker) break;
  return Marker_CfgFile_Plotting[iMarker_CfgFile];
}

unsigned short CConfig::GetMarker_CfgFile_Analyze(const string& val_marker) const {
  unsigned short iMarker_CfgFile;
  for (iMarker_CfgFile = 0; iMarker_CfgFile < nMarker_CfgFile; iMarker_CfgFile++)
    if (Marker_CfgFile_TagBound[iMarker_CfgFile] == val_marker) break;
  return Marker_CfgFile_Analyze[iMarker_CfgFile];
}

unsigned short CConfig::GetMarker_CfgFile_ZoneInterface(const string& val_marker) const {
  unsigned short iMarker_CfgFile;
  for (iMarker_CfgFile = 0; iMarker_CfgFile < nMarker_CfgFile; iMarker_CfgFile++)
    if (Marker_CfgFile_TagBound[iMarker_CfgFile] == val_marker) break;
  return Marker_CfgFile_ZoneInterface[iMarker_CfgFile];
}

unsigned short CConfig::GetMarker_CfgFile_Turbomachinery(const string& val_marker) const {
  unsigned short iMarker_CfgFile;
  for (iMarker_CfgFile = 0; iMarker_CfgFile < nMarker_CfgFile; iMarker_CfgFile++)
    if (Marker_CfgFile_TagBound[iMarker_CfgFile] == val_marker) break;
  return Marker_CfgFile_Turbomachinery[iMarker_CfgFile];
}

unsigned short CConfig::GetMarker_CfgFile_TurbomachineryFlag(const string& val_marker) const {
  unsigned short iMarker_CfgFile;
  for (iMarker_CfgFile = 0; iMarker_CfgFile < nMarker_CfgFile; iMarker_CfgFile++)
    if (Marker_CfgFile_TagBound[iMarker_CfgFile] == val_marker) break;
  return Marker_CfgFile_TurbomachineryFlag[iMarker_CfgFile];
}

unsigned short CConfig::GetMarker_CfgFile_MixingPlaneInterface(const string& val_marker) const {
  unsigned short iMarker_CfgFile;
  for (iMarker_CfgFile = 0; iMarker_CfgFile < nMarker_CfgFile; iMarker_CfgFile++)
    if (Marker_CfgFile_TagBound[iMarker_CfgFile] == val_marker) break;
  return Marker_CfgFile_MixingPlaneInterface[iMarker_CfgFile];
}

unsigned short CConfig::GetMarker_CfgFile_Giles(const string& val_marker) const {
  unsigned short iMarker_CfgFile;
  for (iMarker_CfgFile = 0; iMarker_CfgFile < nMarker_CfgFile; iMarker_CfgFile++)
    if (Marker_CfgFile_TagBound[iMarker_CfgFile] == val_marker) break;
  return Marker_CfgFile_Giles[iMarker_CfgFile];
}

unsigned short CConfig::GetMarker_CfgFile_DV(const string& val_marker) const {
  unsigned short iMarker_CfgFile;
  for (iMarker_CfgFile = 0; iMarker_CfgFile < nMarker_CfgFile; iMarker_CfgFile++)
    if (Marker_CfgFile_TagBound[iMarker_CfgFile] == val_marker) break;
  return Marker_CfgFile_DV[iMarker_CfgFile];
}

unsigned short CConfig::GetMarker_CfgFile_Moving(const string& val_marker) const {
  unsigned short iMarker_CfgFile;
  for (iMarker_CfgFile = 0; iMarker_CfgFile < nMarker_CfgFile; iMarker_CfgFile++)
    if (Marker_CfgFile_TagBound[iMarker_CfgFile] == val_marker) break;
  return Marker_CfgFile_Moving[iMarker_CfgFile];
}

unsigned short CConfig::GetMarker_CfgFile_Deform_Mesh(const string& val_marker) const {
  unsigned short iMarker_CfgFile;
  for (iMarker_CfgFile = 0; iMarker_CfgFile < nMarker_CfgFile; iMarker_CfgFile++)
    if (Marker_CfgFile_TagBound[iMarker_CfgFile] == val_marker) break;
  return Marker_CfgFile_Deform_Mesh[iMarker_CfgFile];
}

unsigned short CConfig::GetMarker_CfgFile_Deform_Mesh_Sym_Plane(const string& val_marker) const {
  unsigned short iMarker_CfgFile;
  for (iMarker_CfgFile = 0; iMarker_CfgFile < nMarker_CfgFile; iMarker_CfgFile++)
    if (Marker_CfgFile_TagBound[iMarker_CfgFile] == val_marker) break;
  return Marker_CfgFile_Deform_Mesh_Sym_Plane[iMarker_CfgFile];
}

unsigned short CConfig::GetMarker_CfgFile_Fluid_Load(const string& val_marker) const {
  unsigned short iMarker_CfgFile;
  for (iMarker_CfgFile = 0; iMarker_CfgFile < nMarker_CfgFile; iMarker_CfgFile++)
    if (Marker_CfgFile_TagBound[iMarker_CfgFile] == val_marker) break;
  return Marker_CfgFile_Fluid_Load[iMarker_CfgFile];
}

unsigned short CConfig::GetMarker_CfgFile_PyCustom(const string& val_marker) const {
  unsigned short iMarker_CfgFile;
  for (iMarker_CfgFile=0; iMarker_CfgFile < nMarker_CfgFile; iMarker_CfgFile++)
    if (Marker_CfgFile_TagBound[iMarker_CfgFile] == val_marker) break;
  return Marker_CfgFile_PyCustom[iMarker_CfgFile];
}

unsigned short CConfig::GetMarker_CfgFile_PerBound(const string& val_marker) const {
  unsigned short iMarker_CfgFile;
  for (iMarker_CfgFile = 0; iMarker_CfgFile < nMarker_CfgFile; iMarker_CfgFile++)
    if (Marker_CfgFile_TagBound[iMarker_CfgFile] == val_marker) break;
  return Marker_CfgFile_PerBound[iMarker_CfgFile];
}

unsigned short CConfig::GetMarker_ZoneInterface(const string& val_marker) const {
  unsigned short iMarker_CfgFile;
  for (iMarker_CfgFile = 0; iMarker_CfgFile < nMarker_CfgFile; iMarker_CfgFile++)
    if (Marker_CfgFile_TagBound[iMarker_CfgFile] == val_marker) break;
  return Marker_CfgFile_ZoneInterface[iMarker_CfgFile];
}

unsigned short CConfig::GetMarker_CfgFile_SobolevBC(const string& val_marker) const {
  unsigned short iMarker_CfgFile;
  for (iMarker_CfgFile = 0; iMarker_CfgFile < nMarker_CfgFile; iMarker_CfgFile++)
    if (Marker_CfgFile_TagBound[iMarker_CfgFile] == val_marker) break;
  return Marker_CfgFile_SobolevBC[iMarker_CfgFile];
}

bool CConfig::GetViscous_Wall(unsigned short iMarker) const {

  return (Marker_All_KindBC[iMarker] == HEAT_FLUX  ||
          Marker_All_KindBC[iMarker] == ISOTHERMAL ||
          Marker_All_KindBC[iMarker] == HEAT_TRANSFER ||
          Marker_All_KindBC[iMarker] == SMOLUCHOWSKI_MAXWELL ||
          Marker_All_KindBC[iMarker] == CHT_WALL_INTERFACE);
}

bool CConfig::GetCatalytic_Wall(unsigned short iMarker) const {

  bool catalytic = false;
  for (unsigned short iMarker_Catalytic = 0; iMarker_Catalytic < nWall_Catalytic; iMarker_Catalytic++){
    string Catalytic_Tag = Wall_Catalytic[iMarker_Catalytic];
    if (Catalytic_Tag == Marker_All_TagBound[iMarker]) { catalytic = true; break; }
  }

  return catalytic;
}

bool CConfig::GetSolid_Wall(unsigned short iMarker) const {

  return GetViscous_Wall(iMarker) ||
         Marker_All_KindBC[iMarker] == EULER_WALL;
}

void CConfig::SetSurface_Movement(unsigned short iMarker, unsigned short kind_movement) {

  auto* new_surface_movement = new unsigned short[nMarker_Moving + 1];
  auto* new_marker_moving = new string[nMarker_Moving+1];

  for (unsigned short iMarker_Moving = 0; iMarker_Moving < nMarker_Moving; iMarker_Moving++){
    new_surface_movement[iMarker_Moving] = Kind_SurfaceMovement[iMarker_Moving];
    new_marker_moving[iMarker_Moving] = Marker_Moving[iMarker_Moving];
  }

  if (nKind_SurfaceMovement > 0){
    delete [] Marker_Moving;
    delete [] Kind_SurfaceMovement;
  }

  Kind_SurfaceMovement = new_surface_movement;
  Marker_Moving        = new_marker_moving;

  Kind_SurfaceMovement[nMarker_Moving] = kind_movement;
  Marker_Moving[nMarker_Moving] = Marker_All_TagBound[iMarker];

  nMarker_Moving++;
  nKind_SurfaceMovement++;

}

CConfig::~CConfig() {

  unsigned long iDV, iMarker;

  /*--- Delete all of the option objects in the global option map ---*/

  for(auto itr = option_map.begin(); itr != option_map.end(); itr++) {
    delete itr->second;
  }

  delete [] TimeDOFsADER_DG;
  delete [] TimeIntegrationADER_DG;
  delete [] WeightsIntegrationADER_DG;

  /*--- Free memory for Aeroelastic problems. ---*/

  delete[] Aeroelastic_pitch;
  delete[] Aeroelastic_plunge;

  /*--- Marker pointers ---*/

  delete[] Marker_CfgFile_GeoEval;
  delete[] Marker_All_GeoEval;

  delete[] Marker_CfgFile_TagBound;
  delete[] Marker_All_TagBound;

  delete[] Marker_CfgFile_KindBC;
  delete[] Marker_All_KindBC;

  delete[] Marker_CfgFile_Monitoring;
  delete[] Marker_All_Monitoring;

  delete[] Marker_CfgFile_Designing;
  delete[] Marker_All_Designing;

  delete[] Marker_CfgFile_Plotting;
  delete[] Marker_All_Plotting;

  delete[] Marker_CfgFile_Analyze;
  delete[] Marker_All_Analyze;

  delete[] Marker_CfgFile_ZoneInterface;
  delete[] Marker_All_ZoneInterface;

  delete[] Marker_CfgFile_DV;
  delete[] Marker_All_DV;

  delete[] Marker_CfgFile_Moving;
  delete[] Marker_All_Moving;

  delete[] Marker_CfgFile_Deform_Mesh;
  delete[] Marker_All_Deform_Mesh;

  delete[] Marker_CfgFile_Deform_Mesh_Sym_Plane;
  delete[] Marker_All_Deform_Mesh_Sym_Plane;

  delete[] Marker_CfgFile_Fluid_Load;
  delete[] Marker_All_Fluid_Load;

  delete[] Marker_CfgFile_PyCustom;
  delete[] Marker_All_PyCustom;

  delete[] Marker_CfgFile_PerBound;
  delete[] Marker_All_PerBound;

  delete[] Marker_CfgFile_Turbomachinery;
  delete[] Marker_All_Turbomachinery;

  delete[] Marker_CfgFile_TurbomachineryFlag;
  delete[] Marker_All_TurbomachineryFlag;

  delete[] Marker_CfgFile_Giles;
  delete[] Marker_All_Giles;

  delete[] Marker_CfgFile_MixingPlaneInterface;
  delete[] Marker_All_MixingPlaneInterface;

  delete[] Marker_CfgFile_SobolevBC;
  delete[] Marker_All_SobolevBC;

  delete[] Marker_All_SendRecv;

  if (DV_Value != nullptr) {
    for (iDV = 0; iDV < nDV; iDV++) delete[] DV_Value[iDV];
    delete [] DV_Value;
  }

  if (ParamDV != nullptr) {
    for (iDV = 0; iDV < nDV; iDV++) delete[] ParamDV[iDV];
    delete [] ParamDV;
  }

  delete[] Exhaust_Pressure;
  delete[] Exhaust_Temperature;
  delete[] Exhaust_MassFlow;
  delete[] Exhaust_TotalPressure;
  delete[] Exhaust_TotalTemperature;
  delete[] Exhaust_GrossThrust;
  delete[] Exhaust_Force;
  delete[] Exhaust_Power;

  delete[] Inflow_Mach;
  delete[] Inflow_Pressure;
  delete[] Inflow_MassFlow;
  delete[] Inflow_ReverseMassFlow;
  delete[] Inflow_TotalPressure;
  delete[] Inflow_Temperature;
  delete[] Inflow_TotalTemperature;
  delete[] Inflow_RamDrag;
  delete[] Inflow_Force;
  delete[] Inflow_Power;

  delete[] Engine_Power;
  delete[] Engine_Mach;
  delete[] Engine_Force;
  delete[] Engine_NetThrust;
  delete[] Engine_GrossThrust;
  delete[] Engine_Area;

  delete[] ActDiskInlet_MassFlow;
  delete[] ActDiskInlet_Temperature;
  delete[] ActDiskInlet_TotalTemperature;
  delete[] ActDiskInlet_Pressure;
  delete[] ActDiskInlet_TotalPressure;
  delete[] ActDiskInlet_RamDrag;
  delete[] ActDiskInlet_Force;
  delete[] ActDiskInlet_Power;

  delete[] ActDiskOutlet_MassFlow;
  delete[] ActDiskOutlet_Temperature;
  delete[] ActDiskOutlet_TotalTemperature;
  delete[] ActDiskOutlet_Pressure;
  delete[] ActDiskOutlet_TotalPressure;
  delete[] ActDiskOutlet_GrossThrust;
  delete[] ActDiskOutlet_Force;
  delete[] ActDiskOutlet_Power;

  delete[] ActDiskOutlet_Thrust_BEM;
  delete[] ActDiskOutlet_Torque_BEM;

  delete[] Outlet_MassFlow;
  delete[] Outlet_Density;
  delete[] Outlet_Area;

  delete[] ActDisk_DeltaPress;
  delete[] ActDisk_DeltaTemp;
  delete[] ActDisk_TotalPressRatio;
  delete[] ActDisk_TotalTempRatio;
  delete[] ActDisk_StaticPressRatio;
  delete[] ActDisk_StaticTempRatio;
  delete[] ActDisk_Power;
  delete[] ActDisk_MassFlow;
  delete[] ActDisk_Mach;
  delete[] ActDisk_Force;
  delete[] ActDisk_NetThrust;
  delete[] ActDisk_BCThrust;
  delete[] ActDisk_BCThrust_Old;
  delete[] ActDisk_GrossThrust;
  delete[] ActDisk_Area;
  delete[] ActDisk_ReverseMassFlow;

  delete[] Surface_MassFlow;
  delete[] Surface_Mach;
  delete[] Surface_Temperature;
  delete[] Surface_Pressure;
  delete[] Surface_Density;
  delete[] Surface_Enthalpy;
  delete[] Surface_NormalVelocity;
  delete[] Surface_Uniformity;
  delete[] Surface_SecondaryStrength;
  delete[] Surface_SecondOverUniform;
  delete[] Surface_MomentumDistortion;
  delete[] Surface_TotalTemperature;
  delete[] Surface_TotalPressure;
  delete[] Surface_PressureDrop;
  delete[] Surface_Species_0;
  delete[] Surface_Species_Variance;
  delete[] Surface_DC60;
  delete[] Surface_IDC;
  delete[] Surface_IDC_Mach;
  delete[] Surface_IDR;

  if (Riemann_FlowDir != nullptr) {
    for (iMarker = 0; iMarker < nMarker_Riemann; iMarker++)
      delete [] Riemann_FlowDir[iMarker];
    delete [] Riemann_FlowDir;
  }

  if (Giles_FlowDir != nullptr) {
    for (iMarker = 0; iMarker < nMarker_Giles; iMarker++)
      delete [] Giles_FlowDir[iMarker];
    delete [] Giles_FlowDir;
  }

  delete[] PlaneTag;
  delete[] CFL;

  /*--- Delete some arrays needed just for initializing options. ---*/

  delete [] FFDTag;
  delete [] nDV_Value;

  delete [] Kind_Data_Riemann;
  delete [] Riemann_Var1;
  delete [] Riemann_Var2;
  delete [] Kind_Data_Giles;
  delete [] Giles_Var1;
  delete [] Giles_Var2;
  delete [] RelaxFactorAverage;
  delete [] RelaxFactorFourier;
  delete [] nSpan_iZones;

  delete [] Marker_TurboBoundIn;
  delete [] Marker_TurboBoundOut;
  delete [] Marker_Turbomachinery;
  delete [] Marker_Riemann;
  delete [] Marker_Giles;

  delete [] nBlades;
  delete [] FreeStreamTurboNormal;
}

string CConfig::GetFilename(string filename, const string& ext, int timeIter) const {

  /*--- Remove any extension --- */

  unsigned short lastindex = filename.find_last_of('.');
  filename = filename.substr(0, lastindex);

  /*--- Add the extension --- */

  filename = filename + string(ext);

  /*--- Append the zone number if multizone problems ---*/
  if (Multizone_Problem)
    filename = GetMultizone_FileName(filename, GetiZone(), ext);

  /*--- Append the zone number if multiple instance problems ---*/
  if (GetnTimeInstances() > 1)
    filename = GetMultiInstance_FileName(filename, GetiInst(), ext);

  /*--- Append the iteration number for unsteady problems ---*/
  if (GetTime_Domain()){
    filename = GetUnsteady_FileName(filename, timeIter, ext);
  }

  return filename;
}

string CConfig::GetFilename_Iter(const string& filename_iter, unsigned long curInnerIter, unsigned long curOuterIter) const {
  const auto iter = GetMultizone_Problem() ? curOuterIter : curInnerIter;
  std::stringstream iter_ss;
  iter_ss << filename_iter << "_" << std::setw(6) << std::setfill('0') << iter;
  return iter_ss.str();
}

string CConfig::GetUnsteady_FileName(string val_filename, int val_iter, const string& ext) const {

  string UnstExt, UnstFilename = std::move(val_filename);
  char buffer[50];

  /*--- Check that a positive value iteration is requested (for now). ---*/

  if (val_iter < 0) {
    SU2_MPI::Error("Requesting a negative iteration number for the restart file!!", CURRENT_FUNCTION);
  }

  unsigned short lastindex = UnstFilename.find_last_of('.');
  UnstFilename = UnstFilename.substr(0, lastindex);

  /*--- Append iteration number for unsteady cases ---*/

  if (Time_Domain) {

    if ((val_iter >= 0)    && (val_iter < 10))    SPRINTF (buffer, "_0000%d", val_iter);
    if ((val_iter >= 10)   && (val_iter < 100))   SPRINTF (buffer, "_000%d",  val_iter);
    if ((val_iter >= 100)  && (val_iter < 1000))  SPRINTF (buffer, "_00%d",   val_iter);
    if ((val_iter >= 1000) && (val_iter < 10000)) SPRINTF (buffer, "_0%d",    val_iter);
    if (val_iter >= 10000) SPRINTF (buffer, "_%d", val_iter);
    UnstExt = string(buffer);
  }
  UnstExt += ext;
  UnstFilename.append(UnstExt);

  return UnstFilename;
}

string CConfig::GetMultizone_FileName(string val_filename, int val_iZone, const string& ext) const {

    string multizone_filename = std::move(val_filename);
    char buffer[50];

    unsigned short lastindex = multizone_filename.find_last_of('.');
    multizone_filename = multizone_filename.substr(0, lastindex);

    if (Multizone_Problem) {
        SPRINTF (buffer, "_%d", SU2_TYPE::Int(val_iZone));
        multizone_filename.append(string(buffer));
    }

    multizone_filename += ext;
    return multizone_filename;
}

string CConfig::GetMultizone_HistoryFileName(string val_filename, int val_iZone, const string& ext) const {

    string multizone_filename = std::move(val_filename);
    char buffer[50];
    unsigned short lastindex = multizone_filename.find_last_of('.');
    multizone_filename = multizone_filename.substr(0, lastindex);
    if (Multizone_Problem) {
        SPRINTF (buffer, "_%d", SU2_TYPE::Int(val_iZone));
        multizone_filename.append(string(buffer));
    }
    multizone_filename += ext;
    return multizone_filename;
}

string CConfig::GetMultiInstance_FileName(string val_filename, int val_iInst, const string& ext) const {

  string multizone_filename = std::move(val_filename);
  char buffer[50];

  unsigned short lastindex = multizone_filename.find_last_of('.');
  multizone_filename = multizone_filename.substr(0, lastindex);
  SPRINTF (buffer, "_%d", SU2_TYPE::Int(val_iInst));
  multizone_filename.append(string(buffer));
  multizone_filename += ext;
  return multizone_filename;
}

string CConfig::GetMultiInstance_HistoryFileName(string val_filename, int val_iInst) const {

  string multizone_filename = std::move(val_filename);
  char buffer[50];

  unsigned short lastindex = multizone_filename.find_last_of('.');
  multizone_filename = multizone_filename.substr(0, lastindex);
  SPRINTF (buffer, "_%d", SU2_TYPE::Int(val_iInst));
  multizone_filename.append(string(buffer));

  return multizone_filename;
}

string CConfig::GetObjFunc_Extension(string val_filename) const {

  string AdjExt, Filename = std::move(val_filename);

  if (ContinuousAdjoint || DiscreteAdjoint) {

    /*--- Remove filename extension (.dat) ---*/

    unsigned short lastindex = Filename.find_last_of('.');
    Filename = Filename.substr(0, lastindex);

    if (nObj==1) {
      switch (Kind_ObjFunc[0]) {
        case DRAG_COEFFICIENT:            AdjExt = "_cd";       break;
        case LIFT_COEFFICIENT:            AdjExt = "_cl";       break;
        case SIDEFORCE_COEFFICIENT:       AdjExt = "_csf";      break;
        case INVERSE_DESIGN_PRESSURE:     AdjExt = "_invpress"; break;
        case INVERSE_DESIGN_HEATFLUX:     AdjExt = "_invheat";  break;
        case MOMENT_X_COEFFICIENT:        AdjExt = "_cmx";      break;
        case MOMENT_Y_COEFFICIENT:        AdjExt = "_cmy";      break;
        case MOMENT_Z_COEFFICIENT:        AdjExt = "_cmz";      break;
        case EFFICIENCY:                  AdjExt = "_eff";      break;
        case EQUIVALENT_AREA:             AdjExt = "_ea";       break;
        case NEARFIELD_PRESSURE:          AdjExt = "_nfp";      break;
        case FORCE_X_COEFFICIENT:         AdjExt = "_cfx";      break;
        case FORCE_Y_COEFFICIENT:         AdjExt = "_cfy";      break;
        case FORCE_Z_COEFFICIENT:         AdjExt = "_cfz";      break;
        case THRUST_COEFFICIENT:          AdjExt = "_ct";       break;
        case TORQUE_COEFFICIENT:          AdjExt = "_cq";       break;
        case TOTAL_HEATFLUX:              AdjExt = "_totheat";  break;
        case MAXIMUM_HEATFLUX:            AdjExt = "_maxheat";  break;
        case AVG_TEMPERATURE:             AdjExt = "_avtp";     break;
        case FIGURE_OF_MERIT:             AdjExt = "_merit";    break;
        case BUFFET_SENSOR:               AdjExt = "_buffet";   break;
        case SURFACE_TOTAL_PRESSURE:      AdjExt = "_pt";       break;
        case SURFACE_STATIC_PRESSURE:     AdjExt = "_pe";       break;
        case SURFACE_STATIC_TEMPERATURE:  AdjExt = "_T";        break;
        case SURFACE_MASSFLOW:            AdjExt = "_mfr";      break;
        case SURFACE_UNIFORMITY:          AdjExt = "_uniform";  break;
        case SURFACE_SECONDARY:           AdjExt = "_second";   break;
        case SURFACE_MOM_DISTORTION:      AdjExt = "_distort";  break;
        case SURFACE_SECOND_OVER_UNIFORM: AdjExt = "_sou";      break;
        case SURFACE_PRESSURE_DROP:       AdjExt = "_dp";       break;
        case SURFACE_SPECIES_0:           AdjExt = "_avgspec0"; break;
        case SURFACE_SPECIES_VARIANCE:    AdjExt = "_specvar";  break;
        case SURFACE_MACH:                AdjExt = "_mach";     break;
        case CUSTOM_OBJFUNC:              AdjExt = "_custom";   break;
        case REFERENCE_GEOMETRY:          AdjExt = "_refgeom";  break;
        case REFERENCE_NODE:              AdjExt = "_refnode";  break;
        case VOLUME_FRACTION:             AdjExt = "_volfrac";  break;
        case TOPOL_DISCRETENESS:          AdjExt = "_topdisc";  break;
        case TOPOL_COMPLIANCE:            AdjExt = "_topcomp";  break;
        case STRESS_PENALTY:              AdjExt = "_stress";   break;
      }
    }
    else{
      AdjExt = "_combo";
    }
    Filename.append(AdjExt);

    /*--- Lastly, add the .dat extension ---*/
    Filename.append(".dat");

  }

  return Filename;
}

unsigned short CConfig::GetContainerPosition(unsigned short val_eqsystem) {

  switch (val_eqsystem) {
    case RUNTIME_FLOW_SYS:      return FLOW_SOL;
    case RUNTIME_TURB_SYS:      return TURB_SOL;
    case RUNTIME_TRANS_SYS:     return TRANS_SOL;
    case RUNTIME_SPECIES_SYS:   return SPECIES_SOL;
    case RUNTIME_HEAT_SYS:      return HEAT_SOL;
    case RUNTIME_FEA_SYS:       return FEA_SOL;
    case RUNTIME_ADJFLOW_SYS:   return ADJFLOW_SOL;
    case RUNTIME_ADJTURB_SYS:   return ADJTURB_SOL;
    case RUNTIME_ADJSPECIES_SYS:return ADJSPECIES_SOL;
    case RUNTIME_ADJFEA_SYS:    return ADJFEA_SOL;
    case RUNTIME_RADIATION_SYS: return RAD_SOL;
    case RUNTIME_MULTIGRID_SYS: return 0;
  }
  return 0;
}

void CConfig::SetKind_ConvNumScheme(unsigned short val_kind_convnumscheme,
                                    CENTERED val_kind_centered, UPWIND val_kind_upwind,
                                    LIMITER val_kind_slopelimit, bool val_muscl,
                                    unsigned short val_kind_fem) {
  Kind_ConvNumScheme = val_kind_convnumscheme;
  Kind_Centered = val_kind_centered;
  Kind_Upwind = val_kind_upwind;
  Kind_FEM = val_kind_fem;
  Kind_SlopeLimit = val_kind_slopelimit;
  MUSCL = val_muscl;

}

void CConfig::SetGlobalParam(MAIN_SOLVER val_solver,
                             unsigned short val_system) {

  /*--- Set the simulation global time ---*/

  Current_UnstTime = static_cast<su2double>(TimeIter)*Delta_UnstTime;
  Current_UnstTimeND = static_cast<su2double>(TimeIter)*Delta_UnstTimeND;

  /*--- Set the solver methods ---*/

  auto SetFlowParam = [&]() {
    if (val_system == RUNTIME_FLOW_SYS) {
      SetKind_ConvNumScheme(Kind_ConvNumScheme_Flow, Kind_Centered_Flow,
                            Kind_Upwind_Flow, Kind_SlopeLimit_Flow,
                            MUSCL_Flow, NONE);
      SetKind_TimeIntScheme(Kind_TimeIntScheme_Flow);
    }
  };

  auto SetTurbParam = [&]() {
    if (val_system == RUNTIME_TURB_SYS) {
      SetKind_ConvNumScheme(Kind_ConvNumScheme_Turb, Kind_Centered_Turb,
                            Kind_Upwind_Turb, Kind_SlopeLimit_Turb,
                            MUSCL_Turb, NONE);
      SetKind_TimeIntScheme(Kind_TimeIntScheme_Turb);
    }
  };

  auto SetHeatParam = [&]() {
    if (val_system == RUNTIME_HEAT_SYS) {
      SetKind_ConvNumScheme(Kind_ConvNumScheme_Heat, Kind_Centered_Heat,
                            Kind_Upwind_Heat, Kind_SlopeLimit_Heat, MUSCL_Heat, NONE);
      SetKind_TimeIntScheme(Kind_TimeIntScheme_Heat);
    }
  };

  auto SetSpeciesParam = [&]() {
    if (val_system == RUNTIME_SPECIES_SYS) {
      SetKind_ConvNumScheme(Kind_ConvNumScheme_Species, Kind_Centered_Species,
                            Kind_Upwind_Species, Kind_SlopeLimit_Species,
                            MUSCL_Species, NONE);
      SetKind_TimeIntScheme(Kind_TimeIntScheme_Species);
    }
  };

  auto SetAdjFlowParam = [&]() {
    if (val_system == RUNTIME_ADJFLOW_SYS) {
      SetKind_ConvNumScheme(Kind_ConvNumScheme_AdjFlow, Kind_Centered_AdjFlow,
                            Kind_Upwind_AdjFlow, Kind_SlopeLimit_AdjFlow,
                            MUSCL_AdjFlow, NONE);
      SetKind_TimeIntScheme(Kind_TimeIntScheme_AdjFlow);
    }
  };

  switch (val_solver) {
    case MAIN_SOLVER::EULER: case MAIN_SOLVER::INC_EULER: case MAIN_SOLVER::NEMO_EULER:
    case MAIN_SOLVER::DISC_ADJ_EULER: case MAIN_SOLVER::DISC_ADJ_INC_EULER:
      SetFlowParam();
      break;
    case MAIN_SOLVER::NAVIER_STOKES: case MAIN_SOLVER::INC_NAVIER_STOKES: case MAIN_SOLVER::NEMO_NAVIER_STOKES:
    case MAIN_SOLVER::DISC_ADJ_NAVIER_STOKES: case MAIN_SOLVER::DISC_ADJ_INC_NAVIER_STOKES:
      SetFlowParam();
      SetSpeciesParam();
      SetHeatParam();
      break;
    case MAIN_SOLVER::RANS: case MAIN_SOLVER::INC_RANS:
    case MAIN_SOLVER::DISC_ADJ_RANS: case MAIN_SOLVER::DISC_ADJ_INC_RANS:
      SetFlowParam();
      SetTurbParam();
      SetSpeciesParam();
      SetHeatParam();

      if (val_system == RUNTIME_TRANS_SYS) {
        SetKind_ConvNumScheme(Kind_ConvNumScheme_Turb, Kind_Centered_Turb,
                              Kind_Upwind_Turb, Kind_SlopeLimit_Turb,
                              MUSCL_Turb, NONE);
        SetKind_TimeIntScheme(Kind_TimeIntScheme_Turb);
      }
      break;
    case MAIN_SOLVER::FEM_EULER:
    case MAIN_SOLVER::FEM_NAVIER_STOKES:
    case MAIN_SOLVER::FEM_RANS:
    case MAIN_SOLVER::FEM_LES:
    case MAIN_SOLVER::DISC_ADJ_FEM_EULER:
    case MAIN_SOLVER::DISC_ADJ_FEM_NS:
    case MAIN_SOLVER::DISC_ADJ_FEM_RANS:
      if (val_system == RUNTIME_FLOW_SYS) {
        SetKind_ConvNumScheme(Kind_ConvNumScheme_FEM_Flow, Kind_Centered_Flow,
                              Kind_Upwind_Flow, Kind_SlopeLimit_Flow,
                              MUSCL_Flow, Kind_FEM_Flow);
        SetKind_TimeIntScheme(Kind_TimeIntScheme_FEM_Flow);
      }
      break;
    case MAIN_SOLVER::ADJ_EULER:
    case MAIN_SOLVER::ADJ_NAVIER_STOKES:
      SetFlowParam();
      SetAdjFlowParam();
      break;
    case MAIN_SOLVER::ADJ_RANS:
      SetFlowParam();
      SetTurbParam();
      SetAdjFlowParam();

      if (val_system == RUNTIME_ADJTURB_SYS) {
        SetKind_ConvNumScheme(Kind_ConvNumScheme_AdjTurb, Kind_Centered_AdjTurb,
                              Kind_Upwind_AdjTurb, Kind_SlopeLimit_AdjTurb,
                              MUSCL_AdjTurb, NONE);
        SetKind_TimeIntScheme(Kind_TimeIntScheme_AdjTurb);
      }
      break;
    case MAIN_SOLVER::HEAT_EQUATION:
    case MAIN_SOLVER::DISC_ADJ_HEAT:
      if (val_system == RUNTIME_HEAT_SYS) {
        SetKind_ConvNumScheme(NONE, CENTERED::NONE, UPWIND::NONE, LIMITER::NONE, NONE, NONE);
        SetKind_TimeIntScheme(Kind_TimeIntScheme_Heat);
      }
      break;

    case MAIN_SOLVER::FEM_ELASTICITY:
    case MAIN_SOLVER::DISC_ADJ_FEM:
      if (val_system == RUNTIME_FEA_SYS) {
        SetKind_ConvNumScheme(NONE, CENTERED::NONE, UPWIND::NONE, LIMITER::NONE, NONE, NONE);
        SetKind_TimeIntScheme(NONE);
      }
      break;

    default:
      break;
  }
}

const su2double* CConfig::GetPeriodicRotCenter(const string& val_marker) const {
  unsigned short iMarker_PerBound;
  for (iMarker_PerBound = 0; iMarker_PerBound < nMarker_PerBound; iMarker_PerBound++)
    if (Marker_PerBound[iMarker_PerBound] == val_marker) break;
  return Periodic_RotCenter[iMarker_PerBound];
}

const su2double* CConfig::GetPeriodicRotAngles(const string& val_marker) const {
  unsigned short iMarker_PerBound;
  for (iMarker_PerBound = 0; iMarker_PerBound < nMarker_PerBound; iMarker_PerBound++)
    if (Marker_PerBound[iMarker_PerBound] == val_marker) break;
  return Periodic_RotAngles[iMarker_PerBound];
}

const su2double* CConfig::GetPeriodicTranslation(const string& val_marker) const {
  unsigned short iMarker_PerBound;
  for (iMarker_PerBound = 0; iMarker_PerBound < nMarker_PerBound; iMarker_PerBound++)
    if (Marker_PerBound[iMarker_PerBound] == val_marker) break;
  return Periodic_Translation[iMarker_PerBound];
}

unsigned short CConfig::GetMarker_Periodic_Donor(const string& val_marker) const {
  unsigned short iMarker_PerBound, jMarker_PerBound, kMarker_All;

  /*--- Find the marker for this periodic boundary. ---*/
  for (iMarker_PerBound = 0; iMarker_PerBound < nMarker_PerBound; iMarker_PerBound++)
    if (Marker_PerBound[iMarker_PerBound] == val_marker) break;

  /*--- Find corresponding donor. ---*/
  for (jMarker_PerBound = 0; jMarker_PerBound < nMarker_PerBound; jMarker_PerBound++)
    if (Marker_PerBound[jMarker_PerBound] == Marker_PerDonor[iMarker_PerBound]) break;

  /*--- Find and return global marker index for donor boundary. ---*/
  for (kMarker_All = 0; kMarker_All < nMarker_CfgFile; kMarker_All++)
    if (Marker_PerBound[jMarker_PerBound] == Marker_All_TagBound[kMarker_All]) break;

  return kMarker_All;
}

su2double CConfig::GetActDisk_NetThrust(const string& val_marker) const {
  unsigned short iMarker_ActDisk;
  for (iMarker_ActDisk = 0; iMarker_ActDisk < nMarker_ActDiskInlet; iMarker_ActDisk++)
    if ((Marker_ActDiskInlet[iMarker_ActDisk] == val_marker) ||
        (Marker_ActDiskOutlet[iMarker_ActDisk] == val_marker)) break;
  return ActDisk_NetThrust[iMarker_ActDisk];
}

su2double CConfig::GetActDisk_Power(const string& val_marker) const {
  unsigned short iMarker_ActDisk;
  for (iMarker_ActDisk = 0; iMarker_ActDisk < nMarker_ActDiskInlet; iMarker_ActDisk++)
    if ((Marker_ActDiskInlet[iMarker_ActDisk] == val_marker) ||
        (Marker_ActDiskOutlet[iMarker_ActDisk] == val_marker)) break;
  return ActDisk_Power[iMarker_ActDisk];
}

su2double CConfig::GetActDisk_MassFlow(const string& val_marker) const {
  unsigned short iMarker_ActDisk;
  for (iMarker_ActDisk = 0; iMarker_ActDisk < nMarker_ActDiskInlet; iMarker_ActDisk++)
    if ((Marker_ActDiskInlet[iMarker_ActDisk] == val_marker) ||
        (Marker_ActDiskOutlet[iMarker_ActDisk] == val_marker)) break;
  return ActDisk_MassFlow[iMarker_ActDisk];
}

su2double CConfig::GetActDisk_Mach(const string& val_marker) const {
  unsigned short iMarker_ActDisk;
  for (iMarker_ActDisk = 0; iMarker_ActDisk < nMarker_ActDiskInlet; iMarker_ActDisk++)
    if ((Marker_ActDiskInlet[iMarker_ActDisk] == val_marker) ||
        (Marker_ActDiskOutlet[iMarker_ActDisk] == val_marker)) break;
  return ActDisk_Mach[iMarker_ActDisk];
}

su2double CConfig::GetActDisk_Force(const string& val_marker) const {
  unsigned short iMarker_ActDisk;
  for (iMarker_ActDisk = 0; iMarker_ActDisk < nMarker_ActDiskInlet; iMarker_ActDisk++)
    if ((Marker_ActDiskInlet[iMarker_ActDisk] == val_marker) ||
        (Marker_ActDiskOutlet[iMarker_ActDisk] == val_marker)) break;
  return ActDisk_Force[iMarker_ActDisk];
}

su2double CConfig::GetActDisk_BCThrust(const string& val_marker) const {
  unsigned short iMarker_ActDisk;
  for (iMarker_ActDisk = 0; iMarker_ActDisk < nMarker_ActDiskInlet; iMarker_ActDisk++)
    if ((Marker_ActDiskInlet[iMarker_ActDisk] == val_marker) ||
        (Marker_ActDiskOutlet[iMarker_ActDisk] == val_marker)) break;
  return ActDisk_BCThrust[iMarker_ActDisk];
}

su2double CConfig::GetActDisk_BCThrust_Old(const string& val_marker) const {
  unsigned short iMarker_ActDisk;
  for (iMarker_ActDisk = 0; iMarker_ActDisk < nMarker_ActDiskInlet; iMarker_ActDisk++)
    if ((Marker_ActDiskInlet[iMarker_ActDisk] == val_marker) ||
        (Marker_ActDiskOutlet[iMarker_ActDisk] == val_marker)) break;
  return ActDisk_BCThrust_Old[iMarker_ActDisk];
}

void CConfig::SetActDisk_BCThrust(const string& val_marker, su2double val_actdisk_bcthrust) {
  unsigned short iMarker_ActDisk;
  for (iMarker_ActDisk = 0; iMarker_ActDisk < nMarker_ActDiskInlet; iMarker_ActDisk++)
    if ((Marker_ActDiskInlet[iMarker_ActDisk] == val_marker) ||
        (Marker_ActDiskOutlet[iMarker_ActDisk] == val_marker)) break;
  ActDisk_BCThrust[iMarker_ActDisk] = val_actdisk_bcthrust;
}

void CConfig::SetActDisk_BCThrust_Old(const string& val_marker, su2double val_actdisk_bcthrust_old) {
  unsigned short iMarker_ActDisk;
  for (iMarker_ActDisk = 0; iMarker_ActDisk < nMarker_ActDiskInlet; iMarker_ActDisk++)
    if ((Marker_ActDiskInlet[iMarker_ActDisk] == val_marker) ||
        (Marker_ActDiskOutlet[iMarker_ActDisk] == val_marker)) break;
  ActDisk_BCThrust_Old[iMarker_ActDisk] = val_actdisk_bcthrust_old;
}

su2double CConfig::GetActDisk_Area(const string& val_marker) const {
  unsigned short iMarker_ActDisk;
  for (iMarker_ActDisk = 0; iMarker_ActDisk < nMarker_ActDiskInlet; iMarker_ActDisk++)
    if ((Marker_ActDiskInlet[iMarker_ActDisk] == val_marker) ||
        (Marker_ActDiskOutlet[iMarker_ActDisk] == val_marker)) break;
  return ActDisk_Area[iMarker_ActDisk];
}

su2double CConfig::GetActDisk_ReverseMassFlow(const string& val_marker) const {
  unsigned short iMarker_ActDisk;
  for (iMarker_ActDisk = 0; iMarker_ActDisk < nMarker_ActDiskInlet; iMarker_ActDisk++)
    if ((Marker_ActDiskInlet[iMarker_ActDisk] == val_marker) ||
        (Marker_ActDiskOutlet[iMarker_ActDisk] == val_marker)) break;
  return ActDisk_ReverseMassFlow[iMarker_ActDisk];
}

su2double CConfig::GetActDisk_PressJump(const string& val_marker, unsigned short val_value) const {
  unsigned short iMarker_ActDisk;
  for (iMarker_ActDisk = 0; iMarker_ActDisk < nMarker_ActDiskInlet; iMarker_ActDisk++)
    if ((Marker_ActDiskInlet[iMarker_ActDisk] == val_marker) ||
        (Marker_ActDiskOutlet[iMarker_ActDisk] == val_marker)) break;
  return ActDisk_PressJump[iMarker_ActDisk][val_value];
}

su2double CConfig::GetActDisk_TempJump(const string& val_marker, unsigned short val_value) const {
  unsigned short iMarker_ActDisk;
  for (iMarker_ActDisk = 0; iMarker_ActDisk < nMarker_ActDiskInlet; iMarker_ActDisk++)
    if ((Marker_ActDiskInlet[iMarker_ActDisk] == val_marker) ||
        (Marker_ActDiskOutlet[iMarker_ActDisk] == val_marker)) break;
  return ActDisk_TempJump[iMarker_ActDisk][val_value];;
}

su2double CConfig::GetActDisk_Omega(const string& val_marker, unsigned short val_value) const {
  unsigned short iMarker_ActDisk;
  for (iMarker_ActDisk = 0; iMarker_ActDisk < nMarker_ActDiskInlet; iMarker_ActDisk++)
    if ((Marker_ActDiskInlet[iMarker_ActDisk] == val_marker) ||
        (Marker_ActDiskOutlet[iMarker_ActDisk] == val_marker)) break;
  return ActDisk_Omega[iMarker_ActDisk][val_value];;
}

su2double CConfig::GetActDiskBem_CG(unsigned short iDim, string val_marker, unsigned short val_value) const {
  unsigned short iMarker_ActDisk;
  for (iMarker_ActDisk = 0; iMarker_ActDisk < nMarker_ActDiskBemInlet_CG; iMarker_ActDisk++)
    if ((Marker_ActDiskBemInlet_CG[iMarker_ActDisk] == val_marker) ||
        (Marker_ActDiskBemOutlet_CG[iMarker_ActDisk] == val_marker)) break;
  return ActDiskBem_CG[iDim][iMarker_ActDisk][val_value];
}

su2double CConfig::GetActDiskBem_Axis(unsigned short iDim, string val_marker, unsigned short val_value) const {
  unsigned short iMarker_ActDisk;
  for (iMarker_ActDisk = 0; iMarker_ActDisk < nMarker_ActDiskBemInlet_Axis; iMarker_ActDisk++)
    if ((Marker_ActDiskBemInlet_Axis[iMarker_ActDisk] == val_marker) ||
        (Marker_ActDiskBemOutlet_Axis[iMarker_ActDisk] == val_marker)) break;
  return ActDiskBem_Axis[iDim][iMarker_ActDisk][val_value];
}

su2double CConfig::GetOutlet_MassFlow(const string& val_marker) const {
  unsigned short iMarker_Outlet;
  for (iMarker_Outlet = 0; iMarker_Outlet < nMarker_Outlet; iMarker_Outlet++)
    if ((Marker_Outlet[iMarker_Outlet] == val_marker)) break;
  return Outlet_MassFlow[iMarker_Outlet];
}

su2double CConfig::GetOutlet_Density(const string& val_marker) const {
  unsigned short iMarker_Outlet;
  for (iMarker_Outlet = 0; iMarker_Outlet < nMarker_Outlet; iMarker_Outlet++)
    if ((Marker_Outlet[iMarker_Outlet] == val_marker)) break;
  return Outlet_Density[iMarker_Outlet];
}

su2double CConfig::GetOutlet_Area(const string& val_marker) const {
  unsigned short iMarker_Outlet;
  for (iMarker_Outlet = 0; iMarker_Outlet < nMarker_Outlet; iMarker_Outlet++)
    if ((Marker_Outlet[iMarker_Outlet] == val_marker)) break;
  return Outlet_Area[iMarker_Outlet];
}

unsigned short CConfig::GetMarker_CfgFile_ActDiskOutlet(const string& val_marker) const {
  unsigned short iMarker_ActDisk, kMarker_All;

  /*--- Find the marker for this actuator disk inlet. ---*/

  for (iMarker_ActDisk = 0; iMarker_ActDisk < nMarker_ActDiskInlet; iMarker_ActDisk++)
    if (Marker_ActDiskInlet[iMarker_ActDisk] == val_marker) break;

  /*--- Find and return global marker index for the actuator disk outlet. ---*/

  for (kMarker_All = 0; kMarker_All < nMarker_CfgFile; kMarker_All++)
    if (Marker_ActDiskOutlet[iMarker_ActDisk] == Marker_CfgFile_TagBound[kMarker_All]) break;

  return kMarker_All;
}

unsigned short CConfig::GetMarker_CfgFile_EngineExhaust(const string& val_marker) const {
  unsigned short iMarker_Engine, kMarker_All;

  /*--- Find the marker for this engine inflow. ---*/

  for (iMarker_Engine = 0; iMarker_Engine < nMarker_EngineInflow; iMarker_Engine++)
    if (Marker_EngineInflow[iMarker_Engine] == val_marker) break;

  /*--- Find and return global marker index for the engine exhaust. ---*/

  for (kMarker_All = 0; kMarker_All < nMarker_CfgFile; kMarker_All++)
    if (Marker_EngineExhaust[iMarker_Engine] == Marker_CfgFile_TagBound[kMarker_All]) break;

  return kMarker_All;
}

bool CConfig::GetVolumetric_Movement() const {
  bool volumetric_movement = false;

  if (GetSurface_Movement(AEROELASTIC) ||
      GetSurface_Movement(AEROELASTIC_RIGID_MOTION)||
      GetSurface_Movement(EXTERNAL) ||
      GetSurface_Movement(EXTERNAL_ROTATION)){
    volumetric_movement = true;
  }

  if (Kind_SU2 == SU2_COMPONENT::SU2_DEF ||
      Kind_SU2 == SU2_COMPONENT::SU2_DOT ||
      DirectDiff)
  { volumetric_movement = true;}

  return volumetric_movement;
}

bool CConfig::GetSurface_Movement(unsigned short kind_movement) const {
  for (unsigned short iMarkerMoving = 0; iMarkerMoving < nKind_SurfaceMovement; iMarkerMoving++){
    if (Kind_SurfaceMovement[iMarkerMoving] == kind_movement){
      return true;
    }
  }
  return false;
}

unsigned short CConfig::GetMarker_Moving(const string& val_marker) const {
  unsigned short iMarker;

  /*--- Find the marker for this moving boundary. ---*/
  for (iMarker = 0; iMarker < nMarker_Moving; iMarker++)
    if (Marker_Moving[iMarker] == val_marker) break;

  return iMarker;
}

unsigned short CConfig::GetMarker_Deform_Mesh(const string& val_marker) const {
  unsigned short iMarker;

  /*--- Find the marker for this interface boundary. ---*/
  for (iMarker = 0; iMarker < nMarker_Deform_Mesh; iMarker++)
    if (Marker_Deform_Mesh[iMarker] == val_marker) break;

  return iMarker;
}

unsigned short CConfig::GetMarker_Deform_Mesh_Sym_Plane(const string& val_marker) const {
  unsigned short iMarker;

  /*--- Find the marker for this interface boundary. ---*/
  for (iMarker = 0; iMarker < nMarker_Deform_Mesh_Sym_Plane; iMarker++)
    if (Marker_Deform_Mesh_Sym_Plane[iMarker] == val_marker) break;

  return iMarker;
}

unsigned short CConfig::GetMarker_Fluid_Load(const string& val_marker) const {
  unsigned short iMarker_Fluid_Load;

  /*--- Find the marker for this interface boundary. ---*/
  for (iMarker_Fluid_Load = 0; iMarker_Fluid_Load < nMarker_Fluid_Load; iMarker_Fluid_Load++)
    if (Marker_Fluid_Load[iMarker_Fluid_Load] == val_marker) break;

  return iMarker_Fluid_Load;
}

unsigned short CConfig::GetMarker_SobolevBC(const string& val_marker) const {
  unsigned short iMarker_Sobolev;

  /*--- Find the marker for this moving boundary. ---*/
  for (iMarker_Sobolev = 0; iMarker_Sobolev < nMarker_SobolevBC; iMarker_Sobolev++)
    if (Marker_SobolevBC[iMarker_Sobolev] == val_marker) break;

  return iMarker_Sobolev;
}

su2double CConfig::GetExhaust_Temperature_Target(const string& val_marker) const {
  unsigned short iMarker_EngineExhaust;
  for (iMarker_EngineExhaust = 0; iMarker_EngineExhaust < nMarker_EngineExhaust; iMarker_EngineExhaust++)
    if (Marker_EngineExhaust[iMarker_EngineExhaust] == val_marker) break;
  return Exhaust_Temperature_Target[iMarker_EngineExhaust];
}

su2double CConfig::GetExhaust_Pressure_Target(const string& val_marker) const {
  unsigned short iMarker_EngineExhaust;
  for (iMarker_EngineExhaust = 0; iMarker_EngineExhaust < nMarker_EngineExhaust; iMarker_EngineExhaust++)
    if (Marker_EngineExhaust[iMarker_EngineExhaust] == val_marker) break;
  return Exhaust_Pressure_Target[iMarker_EngineExhaust];
}

INLET_TYPE CConfig::GetKind_Inc_Inlet(const string& val_marker) const {
  unsigned short iMarker_Inlet;
  for (iMarker_Inlet = 0; iMarker_Inlet < nMarker_Inlet; iMarker_Inlet++)
    if (Marker_Inlet[iMarker_Inlet] == val_marker) break;
  return Kind_Inc_Inlet[iMarker_Inlet];
}

INC_OUTLET_TYPE CConfig::GetKind_Inc_Outlet(const string& val_marker) const {
  unsigned short iMarker_Outlet;
  for (iMarker_Outlet = 0; iMarker_Outlet < nMarker_Outlet; iMarker_Outlet++)
    if (Marker_Outlet[iMarker_Outlet] == val_marker) break;
  return Kind_Inc_Outlet[iMarker_Outlet];
}

su2double CConfig::GetInletTtotal(const string& val_marker) const {
  unsigned short iMarker_Inlet;
  for (iMarker_Inlet = 0; iMarker_Inlet < nMarker_Inlet; iMarker_Inlet++)
    if (Marker_Inlet[iMarker_Inlet] == val_marker) break;
  return Inlet_Ttotal[iMarker_Inlet];
}

su2double CConfig::GetInletPtotal(const string& val_marker) const {
  unsigned short iMarker_Inlet;
  for (iMarker_Inlet = 0; iMarker_Inlet < nMarker_Inlet; iMarker_Inlet++)
    if (Marker_Inlet[iMarker_Inlet] == val_marker) break;
  return Inlet_Ptotal[iMarker_Inlet];
}

void CConfig::SetInletPtotal(su2double val_pressure, const string& val_marker) {
  unsigned short iMarker_Inlet;
  for (iMarker_Inlet = 0; iMarker_Inlet < nMarker_Inlet; iMarker_Inlet++)
    if (Marker_Inlet[iMarker_Inlet] == val_marker)
      Inlet_Ptotal[iMarker_Inlet] = val_pressure;
}

const su2double* CConfig::GetInletFlowDir(const string& val_marker) const {
  unsigned short iMarker_Inlet;
  for (iMarker_Inlet = 0; iMarker_Inlet < nMarker_Inlet; iMarker_Inlet++)
    if (Marker_Inlet[iMarker_Inlet] == val_marker) break;
  return Inlet_FlowDir[iMarker_Inlet];
}

su2double CConfig::GetInlet_Temperature(const string& val_marker) const {
  unsigned short iMarker_Supersonic_Inlet;
  for (iMarker_Supersonic_Inlet = 0; iMarker_Supersonic_Inlet < nMarker_Supersonic_Inlet; iMarker_Supersonic_Inlet++)
    if (Marker_Supersonic_Inlet[iMarker_Supersonic_Inlet] == val_marker) break;
  return Inlet_Temperature[iMarker_Supersonic_Inlet];
}

su2double CConfig::GetInlet_Pressure(const string& val_marker) const {
  unsigned short iMarker_Supersonic_Inlet;
  for (iMarker_Supersonic_Inlet = 0; iMarker_Supersonic_Inlet < nMarker_Supersonic_Inlet; iMarker_Supersonic_Inlet++)
    if (Marker_Supersonic_Inlet[iMarker_Supersonic_Inlet] == val_marker) break;
  return Inlet_Pressure[iMarker_Supersonic_Inlet];
}

const su2double* CConfig::GetInlet_Velocity(const string& val_marker) const {
  unsigned short iMarker_Supersonic_Inlet;
  for (iMarker_Supersonic_Inlet = 0; iMarker_Supersonic_Inlet < nMarker_Supersonic_Inlet; iMarker_Supersonic_Inlet++)
    if (Marker_Supersonic_Inlet[iMarker_Supersonic_Inlet] == val_marker) break;
  return Inlet_Velocity[iMarker_Supersonic_Inlet];
}

const su2double* CConfig::GetInlet_SpeciesVal(const string& val_marker) const {
  unsigned short iMarker_Inlet_Species;
  for (iMarker_Inlet_Species = 0; iMarker_Inlet_Species < nMarker_Inlet_Species; iMarker_Inlet_Species++)
    if (Marker_Inlet_Species[iMarker_Inlet_Species] == val_marker) break;
  return Inlet_SpeciesVal[iMarker_Inlet_Species];
}

const su2double* CConfig::GetInlet_TurbVal(const string& val_marker) const {
  /*--- If Turbulent Inlet is not provided for the marker, return free stream values. ---*/
  for (auto iMarker = 0u; iMarker < nMarker_Inlet_Turb; iMarker++) {
    if (Marker_Inlet_Turb[iMarker] == val_marker) return Inlet_TurbVal[iMarker];
  }
  if (Kind_Turb_Model == TURB_MODEL::SST) {
    return TurbIntensityAndViscRatioFreeStream;
  }
  return &NuFactor_FreeStream;
}

su2double CConfig::GetOutlet_Pressure(const string& val_marker) const {
  unsigned short iMarker_Outlet;
  for (iMarker_Outlet = 0; iMarker_Outlet < nMarker_Outlet; iMarker_Outlet++)
    if (Marker_Outlet[iMarker_Outlet] == val_marker) break;
  return Outlet_Pressure[iMarker_Outlet];
}

void CConfig::SetOutlet_Pressure(su2double val_pressure, const string& val_marker) {
  unsigned short iMarker_Outlet;
  for (iMarker_Outlet = 0; iMarker_Outlet < nMarker_Outlet; iMarker_Outlet++)
    if (Marker_Outlet[iMarker_Outlet] == val_marker)
      Outlet_Pressure[iMarker_Outlet] = val_pressure;
}

su2double CConfig::GetRiemann_Var1(const string& val_marker) const {
  unsigned short iMarker_Riemann;
  for (iMarker_Riemann = 0; iMarker_Riemann < nMarker_Riemann; iMarker_Riemann++)
    if (Marker_Riemann[iMarker_Riemann] == val_marker) break;
  return Riemann_Var1[iMarker_Riemann];
}

su2double CConfig::GetRiemann_Var2(const string& val_marker) const {
  unsigned short iMarker_Riemann;
  for (iMarker_Riemann = 0; iMarker_Riemann < nMarker_Riemann; iMarker_Riemann++)
    if (Marker_Riemann[iMarker_Riemann] == val_marker) break;
  return Riemann_Var2[iMarker_Riemann];
}

const su2double* CConfig::GetRiemann_FlowDir(const string& val_marker) const {
  unsigned short iMarker_Riemann;
  for (iMarker_Riemann = 0; iMarker_Riemann < nMarker_Riemann; iMarker_Riemann++)
    if (Marker_Riemann[iMarker_Riemann] == val_marker) break;
  return Riemann_FlowDir[iMarker_Riemann];
}

unsigned short CConfig::GetKind_Data_Riemann(const string& val_marker) const {
  unsigned short iMarker_Riemann;
  for (iMarker_Riemann = 0; iMarker_Riemann < nMarker_Riemann; iMarker_Riemann++)
    if (Marker_Riemann[iMarker_Riemann] == val_marker) break;
  return Kind_Data_Riemann[iMarker_Riemann];
}

su2double CConfig::GetGiles_Var1(const string& val_marker) const {
  unsigned short iMarker_Giles;
  for (iMarker_Giles = 0; iMarker_Giles < nMarker_Giles; iMarker_Giles++)
    if (Marker_Giles[iMarker_Giles] == val_marker) break;
  return Giles_Var1[iMarker_Giles];
}

void CConfig::SetGiles_Var1(su2double newVar1, const string& val_marker) {
  unsigned short iMarker_Giles;
  for (iMarker_Giles = 0; iMarker_Giles < nMarker_Giles; iMarker_Giles++)
    if (Marker_Giles[iMarker_Giles] == val_marker) break;
  Giles_Var1[iMarker_Giles] = newVar1;
}

su2double CConfig::GetGiles_Var2(const string& val_marker) const {
  unsigned short iMarker_Giles;
  for (iMarker_Giles = 0; iMarker_Giles < nMarker_Giles; iMarker_Giles++)
    if (Marker_Giles[iMarker_Giles] == val_marker) break;
  return Giles_Var2[iMarker_Giles];
}

su2double CConfig::GetGiles_RelaxFactorAverage(const string& val_marker) const {
  unsigned short iMarker_Giles;
  for (iMarker_Giles = 0; iMarker_Giles < nMarker_Giles; iMarker_Giles++)
    if (Marker_Giles[iMarker_Giles] == val_marker) break;
  return RelaxFactorAverage[iMarker_Giles];
}

su2double CConfig::GetGiles_RelaxFactorFourier(const string& val_marker) const {
  unsigned short iMarker_Giles;
  for (iMarker_Giles = 0; iMarker_Giles < nMarker_Giles; iMarker_Giles++)
    if (Marker_Giles[iMarker_Giles] == val_marker) break;
  return RelaxFactorFourier[iMarker_Giles];
}

const su2double* CConfig::GetGiles_FlowDir(const string& val_marker) const {
  unsigned short iMarker_Giles;
  for (iMarker_Giles = 0; iMarker_Giles < nMarker_Giles; iMarker_Giles++)
    if (Marker_Giles[iMarker_Giles] == val_marker) break;
  return Giles_FlowDir[iMarker_Giles];
}

unsigned short CConfig::GetKind_Data_Giles(const string& val_marker) const {
  unsigned short iMarker_Giles;
  for (iMarker_Giles = 0; iMarker_Giles < nMarker_Giles; iMarker_Giles++)
    if (Marker_Giles[iMarker_Giles] == val_marker) break;
  return Kind_Data_Giles[iMarker_Giles];
}

su2double CConfig::GetPressureOut_BC() const {
  unsigned short iMarker_BC;
  su2double pres_out = 0.0;
  for (iMarker_BC = 0; iMarker_BC < nMarker_Giles; iMarker_BC++){
    if (Kind_Data_Giles[iMarker_BC] == STATIC_PRESSURE || Kind_Data_Giles[iMarker_BC] == STATIC_PRESSURE_1D || Kind_Data_Giles[iMarker_BC] == RADIAL_EQUILIBRIUM ){
      pres_out = Giles_Var1[iMarker_BC];
    }
  }
  for (iMarker_BC = 0; iMarker_BC < nMarker_Riemann; iMarker_BC++){
    if (Kind_Data_Riemann[iMarker_BC] == STATIC_PRESSURE || Kind_Data_Riemann[iMarker_BC] == RADIAL_EQUILIBRIUM){
      pres_out = Riemann_Var1[iMarker_BC];
    }
  }
  return pres_out/Pressure_Ref;
}

void CConfig::SetPressureOut_BC(su2double val_press) {
  unsigned short iMarker_BC;
  for (iMarker_BC = 0; iMarker_BC < nMarker_Giles; iMarker_BC++){
    if (Kind_Data_Giles[iMarker_BC] == STATIC_PRESSURE || Kind_Data_Giles[iMarker_BC] == STATIC_PRESSURE_1D || Kind_Data_Giles[iMarker_BC] == RADIAL_EQUILIBRIUM ){
      Giles_Var1[iMarker_BC] = val_press*Pressure_Ref;
    }
  }
  for (iMarker_BC = 0; iMarker_BC < nMarker_Riemann; iMarker_BC++){
    if (Kind_Data_Riemann[iMarker_BC] == STATIC_PRESSURE || Kind_Data_Riemann[iMarker_BC] == RADIAL_EQUILIBRIUM){
      Riemann_Var1[iMarker_BC] = val_press*Pressure_Ref;
    }
  }
}

su2double CConfig::GetTotalPressureIn_BC() const {
  unsigned short iMarker_BC;
  su2double tot_pres_in = 0.0;
  for (iMarker_BC = 0; iMarker_BC < nMarker_Giles; iMarker_BC++){
    if (Kind_Data_Giles[iMarker_BC] == TOTAL_CONDITIONS_PT || Kind_Data_Giles[iMarker_BC] == TOTAL_CONDITIONS_PT_1D){
      tot_pres_in = Giles_Var1[iMarker_BC];
    }
  }
  for (iMarker_BC = 0; iMarker_BC < nMarker_Riemann; iMarker_BC++){
    if (Kind_Data_Riemann[iMarker_BC] == TOTAL_CONDITIONS_PT ){
      tot_pres_in = Riemann_Var1[iMarker_BC];
    }
  }
  if(nMarker_Inlet == 1 && Kind_Inlet == INLET_TYPE::TOTAL_CONDITIONS){
    tot_pres_in = Inlet_Ptotal[0];
  }
  return tot_pres_in/Pressure_Ref;
}

su2double CConfig::GetTotalTemperatureIn_BC() const {
  unsigned short iMarker_BC;
  su2double tot_temp_in = 0.0;
  for (iMarker_BC = 0; iMarker_BC < nMarker_Giles; iMarker_BC++){
    if (Kind_Data_Giles[iMarker_BC] == TOTAL_CONDITIONS_PT || Kind_Data_Giles[iMarker_BC] == TOTAL_CONDITIONS_PT_1D){
      tot_temp_in = Giles_Var2[iMarker_BC];
    }
  }
  for (iMarker_BC = 0; iMarker_BC < nMarker_Riemann; iMarker_BC++){
    if (Kind_Data_Riemann[iMarker_BC] == TOTAL_CONDITIONS_PT ){
      tot_temp_in = Riemann_Var2[iMarker_BC];
    }
  }

  if(nMarker_Inlet == 1 && Kind_Inlet == INLET_TYPE::TOTAL_CONDITIONS){
    tot_temp_in = Inlet_Ttotal[0];
  }
  return tot_temp_in/Temperature_Ref;
}

void CConfig::SetTotalTemperatureIn_BC(su2double val_temp) {
  unsigned short iMarker_BC;
  for (iMarker_BC = 0; iMarker_BC < nMarker_Giles; iMarker_BC++){
    if (Kind_Data_Giles[iMarker_BC] == TOTAL_CONDITIONS_PT || Kind_Data_Giles[iMarker_BC] == TOTAL_CONDITIONS_PT_1D){
      Giles_Var2[iMarker_BC] = val_temp*Temperature_Ref;
    }
  }
  for (iMarker_BC = 0; iMarker_BC < nMarker_Riemann; iMarker_BC++){
    if (Kind_Data_Riemann[iMarker_BC] == TOTAL_CONDITIONS_PT ){
      Riemann_Var2[iMarker_BC] = val_temp*Temperature_Ref;
    }
  }

  if(nMarker_Inlet == 1 && Kind_Inlet == INLET_TYPE::TOTAL_CONDITIONS){
    Inlet_Ttotal[0] = val_temp*Temperature_Ref;
  }
}

su2double CConfig::GetFlowAngleIn_BC() const {
  unsigned short iMarker_BC;
  su2double alpha_in = 0.0;
  for (iMarker_BC = 0; iMarker_BC < nMarker_Giles; iMarker_BC++){
    if (Kind_Data_Giles[iMarker_BC] == TOTAL_CONDITIONS_PT || Kind_Data_Giles[iMarker_BC] == TOTAL_CONDITIONS_PT_1D){
      alpha_in = atan(Giles_FlowDir[iMarker_BC][1]/Giles_FlowDir[iMarker_BC][0]);
    }
  }
  for (iMarker_BC = 0; iMarker_BC < nMarker_Riemann; iMarker_BC++){
    if (Kind_Data_Riemann[iMarker_BC] == TOTAL_CONDITIONS_PT ){
      alpha_in = atan(Riemann_FlowDir[iMarker_BC][1]/Riemann_FlowDir[iMarker_BC][0]);
    }
  }

  if(nMarker_Inlet == 1 && Kind_Inlet == INLET_TYPE::TOTAL_CONDITIONS){
    alpha_in = atan(Inlet_FlowDir[0][1]/Inlet_FlowDir[0][0]);
  }

  return alpha_in;
}

su2double CConfig::GetIncInlet_BC() const {

  su2double val_out = 0.0;

  if (nMarker_Inlet > 0) {
    if (Kind_Inc_Inlet[0] == INLET_TYPE::VELOCITY_INLET)
      val_out = Inlet_Ptotal[0]/Velocity_Ref;
    else if (Kind_Inc_Inlet[0] == INLET_TYPE::PRESSURE_INLET)
      val_out = Inlet_Ptotal[0]/Pressure_Ref;
  }

  return val_out;
}

void CConfig::SetIncInlet_BC(su2double val_in) {

  if (nMarker_Inlet > 0) {
    if (Kind_Inc_Inlet[0] == INLET_TYPE::VELOCITY_INLET)
      Inlet_Ptotal[0] = val_in*Velocity_Ref;
    else if (Kind_Inc_Inlet[0] == INLET_TYPE::PRESSURE_INLET)
      Inlet_Ptotal[0] = val_in*Pressure_Ref;
  }
}

su2double CConfig::GetIncTemperature_BC() const {

  su2double val_out = 0.0;

  if (nMarker_Inlet > 0)
    val_out = Inlet_Ttotal[0]/Temperature_Ref;

  return val_out;
}

void CConfig::SetIncTemperature_BC(su2double val_temperature) {
  if (nMarker_Inlet > 0)
    Inlet_Ttotal[0] = val_temperature*Temperature_Ref;
}

su2double CConfig::GetIncPressureOut_BC() const {

  su2double pressure_out = 0.0;

  if (nMarker_FarField > 0){
    pressure_out = Pressure_FreeStreamND;
  } else if (nMarker_Outlet > 0) {
    pressure_out = Outlet_Pressure[0]/Pressure_Ref;
  }

  return pressure_out;
}

void CConfig::SetIncPressureOut_BC(su2double val_pressure) {

  if (nMarker_FarField > 0){
    Pressure_FreeStreamND = val_pressure;
  } else if (nMarker_Outlet > 0) {
    Outlet_Pressure[0] = val_pressure*Pressure_Ref;
  }

}

su2double CConfig::GetIsothermal_Temperature(const string& val_marker) const {

  for (unsigned short iMarker_Isothermal = 0; iMarker_Isothermal < nMarker_Isothermal; iMarker_Isothermal++)
    if (Marker_Isothermal[iMarker_Isothermal] == val_marker)
      return Isothermal_Temperature[iMarker_Isothermal];

  return Isothermal_Temperature[0];
}

su2double CConfig::GetWall_HeatFlux(const string& val_marker) const {

  for (unsigned short iMarker_HeatFlux = 0; iMarker_HeatFlux < nMarker_HeatFlux; iMarker_HeatFlux++)
    if (Marker_HeatFlux[iMarker_HeatFlux] == val_marker)
      return Heat_Flux[iMarker_HeatFlux];

  return Heat_Flux[0];
}

su2double CConfig::GetWall_HeatTransfer_Coefficient(const string& val_marker) const {

  for (unsigned short iMarker_HeatTransfer = 0; iMarker_HeatTransfer < nMarker_HeatTransfer; iMarker_HeatTransfer++)
    if (Marker_HeatTransfer[iMarker_HeatTransfer] == val_marker)
      return HeatTransfer_Coeff[iMarker_HeatTransfer];

  return HeatTransfer_Coeff[0];
}

su2double CConfig::GetWall_HeatTransfer_Temperature(const string& val_marker) const {

  for (unsigned short iMarker_HeatTransfer = 0; iMarker_HeatTransfer < nMarker_HeatTransfer; iMarker_HeatTransfer++)
    if (Marker_HeatTransfer[iMarker_HeatTransfer] == val_marker)
      return HeatTransfer_WallTemp[iMarker_HeatTransfer];

  return HeatTransfer_WallTemp[0];
}

pair<WALL_TYPE, su2double> CConfig::GetWallRoughnessProperties(const string& val_marker) const {
  su2double roughness = 0.0;
  for (auto iMarker = 0u; iMarker < nRough_Wall; iMarker++) {
    if (val_marker.compare(Marker_RoughWall[iMarker]) == 0) {
      roughness = Roughness_Height[iMarker];
      break;
    }
  }
  return make_pair(roughness > 0 ? WALL_TYPE::ROUGH : WALL_TYPE::SMOOTH, roughness);
}

WALL_FUNCTIONS CConfig::GetWallFunction_Treatment(const string& val_marker) const {

  WALL_FUNCTIONS WallFunction = WALL_FUNCTIONS::NONE;

  for(unsigned short iMarker=0; iMarker<nMarker_WallFunctions; iMarker++) {
    if(Marker_WallFunctions[iMarker] == val_marker) {
      WallFunction = Kind_WallFunctions[iMarker];
      break;
    }
  }

  return WallFunction;
}

const unsigned short* CConfig::GetWallFunction_IntInfo(const string& val_marker) const {
  unsigned short *intInfo = nullptr;

  for(unsigned short iMarker=0; iMarker<nMarker_WallFunctions; iMarker++) {
    if(Marker_WallFunctions[iMarker] == val_marker) {
      intInfo = IntInfo_WallFunctions[iMarker];
      break;
    }
  }

  return intInfo;
}

const su2double* CConfig::GetWallFunction_DoubleInfo(const string& val_marker) const {
  su2double *doubleInfo = nullptr;

  for(unsigned short iMarker=0; iMarker<nMarker_WallFunctions; iMarker++) {
    if(Marker_WallFunctions[iMarker] == val_marker) {
      doubleInfo = DoubleInfo_WallFunctions[iMarker];
      break;
    }
  }

  return doubleInfo;
}

su2double CConfig::GetEngineInflow_Target(const string& val_marker) const {
  unsigned short iMarker_EngineInflow;
  for (iMarker_EngineInflow = 0; iMarker_EngineInflow < nMarker_EngineInflow; iMarker_EngineInflow++)
    if (Marker_EngineInflow[iMarker_EngineInflow] == val_marker) break;
  return EngineInflow_Target[iMarker_EngineInflow];
}

su2double CConfig::GetInflow_Pressure(const string& val_marker) const {
  unsigned short iMarker_EngineInflow;
  for (iMarker_EngineInflow = 0; iMarker_EngineInflow < nMarker_EngineInflow; iMarker_EngineInflow++)
    if (Marker_EngineInflow[iMarker_EngineInflow] == val_marker) break;
  return Inflow_Pressure[iMarker_EngineInflow];
}

su2double CConfig::GetInflow_MassFlow(const string& val_marker) const {
  unsigned short iMarker_EngineInflow;
  for (iMarker_EngineInflow = 0; iMarker_EngineInflow < nMarker_EngineInflow; iMarker_EngineInflow++)
    if (Marker_EngineInflow[iMarker_EngineInflow] == val_marker) break;
  return Inflow_MassFlow[iMarker_EngineInflow];
}

su2double CConfig::GetInflow_ReverseMassFlow(const string& val_marker) const {
  unsigned short iMarker_EngineInflow;
  for (iMarker_EngineInflow = 0; iMarker_EngineInflow < nMarker_EngineInflow; iMarker_EngineInflow++)
    if (Marker_EngineInflow[iMarker_EngineInflow] == val_marker) break;
  return Inflow_ReverseMassFlow[iMarker_EngineInflow];
}

su2double CConfig::GetInflow_TotalPressure(const string& val_marker) const {
  unsigned short iMarker_EngineInflow;
  for (iMarker_EngineInflow = 0; iMarker_EngineInflow < nMarker_EngineInflow; iMarker_EngineInflow++)
    if (Marker_EngineInflow[iMarker_EngineInflow] == val_marker) break;
  return Inflow_TotalPressure[iMarker_EngineInflow];
}

su2double CConfig::GetInflow_Temperature(const string& val_marker) const {
  unsigned short iMarker_EngineInflow;
  for (iMarker_EngineInflow = 0; iMarker_EngineInflow < nMarker_EngineInflow; iMarker_EngineInflow++)
    if (Marker_EngineInflow[iMarker_EngineInflow] == val_marker) break;
  return Inflow_Temperature[iMarker_EngineInflow];
}

su2double CConfig::GetInflow_TotalTemperature(const string& val_marker) const {
  unsigned short iMarker_EngineInflow;
  for (iMarker_EngineInflow = 0; iMarker_EngineInflow < nMarker_EngineInflow; iMarker_EngineInflow++)
    if (Marker_EngineInflow[iMarker_EngineInflow] == val_marker) break;
  return Inflow_TotalTemperature[iMarker_EngineInflow];
}

su2double CConfig::GetInflow_RamDrag(const string& val_marker) const {
  unsigned short iMarker_EngineInflow;
  for (iMarker_EngineInflow = 0; iMarker_EngineInflow < nMarker_EngineInflow; iMarker_EngineInflow++)
    if (Marker_EngineInflow[iMarker_EngineInflow] == val_marker) break;
  return Inflow_RamDrag[iMarker_EngineInflow];
}

su2double CConfig::GetInflow_Force(const string& val_marker) const {
  unsigned short iMarker_EngineInflow;
  for (iMarker_EngineInflow = 0; iMarker_EngineInflow < nMarker_EngineInflow; iMarker_EngineInflow++)
    if (Marker_EngineInflow[iMarker_EngineInflow] == val_marker) break;
  return Inflow_Force[iMarker_EngineInflow];
}

su2double CConfig::GetInflow_Power(const string& val_marker) const {
  unsigned short iMarker_EngineInflow;
  for (iMarker_EngineInflow = 0; iMarker_EngineInflow < nMarker_EngineInflow; iMarker_EngineInflow++)
    if (Marker_EngineInflow[iMarker_EngineInflow] == val_marker) break;
  return Inflow_Power[iMarker_EngineInflow];
}

su2double CConfig::GetInflow_Mach(const string& val_marker) const {
  unsigned short iMarker_EngineInflow;
  for (iMarker_EngineInflow = 0; iMarker_EngineInflow < nMarker_EngineInflow; iMarker_EngineInflow++)
    if (Marker_EngineInflow[iMarker_EngineInflow] == val_marker) break;
  return Inflow_Mach[iMarker_EngineInflow];
}

su2double CConfig::GetExhaust_Pressure(const string& val_marker) const {
  unsigned short iMarker_EngineExhaust;
  for (iMarker_EngineExhaust = 0; iMarker_EngineExhaust < nMarker_EngineExhaust; iMarker_EngineExhaust++)
    if (Marker_EngineExhaust[iMarker_EngineExhaust] == val_marker) break;
  return Exhaust_Pressure[iMarker_EngineExhaust];
}

su2double CConfig::GetExhaust_Temperature(const string& val_marker) const {
  unsigned short iMarker_EngineExhaust;
  for (iMarker_EngineExhaust = 0; iMarker_EngineExhaust < nMarker_EngineExhaust; iMarker_EngineExhaust++)
    if (Marker_EngineExhaust[iMarker_EngineExhaust] == val_marker) break;
  return Exhaust_Temperature[iMarker_EngineExhaust];
}

su2double CConfig::GetExhaust_MassFlow(const string& val_marker) const {
  unsigned short iMarker_EngineExhaust;
  for (iMarker_EngineExhaust = 0; iMarker_EngineExhaust < nMarker_EngineExhaust; iMarker_EngineExhaust++)
    if (Marker_EngineExhaust[iMarker_EngineExhaust] == val_marker) break;
  return Exhaust_MassFlow[iMarker_EngineExhaust];
}

su2double CConfig::GetExhaust_TotalPressure(const string& val_marker) const {
  unsigned short iMarker_EngineExhaust;
  for (iMarker_EngineExhaust = 0; iMarker_EngineExhaust < nMarker_EngineExhaust; iMarker_EngineExhaust++)
    if (Marker_EngineExhaust[iMarker_EngineExhaust] == val_marker) break;
  return Exhaust_TotalPressure[iMarker_EngineExhaust];
}

su2double CConfig::GetExhaust_TotalTemperature(const string& val_marker) const {
  unsigned short iMarker_EngineExhaust;
  for (iMarker_EngineExhaust = 0; iMarker_EngineExhaust < nMarker_EngineExhaust; iMarker_EngineExhaust++)
    if (Marker_EngineExhaust[iMarker_EngineExhaust] == val_marker) break;
  return Exhaust_TotalTemperature[iMarker_EngineExhaust];
}

su2double CConfig::GetExhaust_GrossThrust(const string& val_marker) const {
  unsigned short iMarker_EngineExhaust;
  for (iMarker_EngineExhaust = 0; iMarker_EngineExhaust < nMarker_EngineExhaust; iMarker_EngineExhaust++)
    if (Marker_EngineExhaust[iMarker_EngineExhaust] == val_marker) break;
  return Exhaust_GrossThrust[iMarker_EngineExhaust];
}

su2double CConfig::GetExhaust_Force(const string& val_marker) const {
  unsigned short iMarker_EngineExhaust;
  for (iMarker_EngineExhaust = 0; iMarker_EngineExhaust < nMarker_EngineExhaust; iMarker_EngineExhaust++)
    if (Marker_EngineExhaust[iMarker_EngineExhaust] == val_marker) break;
  return Exhaust_Force[iMarker_EngineExhaust];
}

su2double CConfig::GetExhaust_Power(const string& val_marker) const {
  unsigned short iMarker_EngineExhaust;
  for (iMarker_EngineExhaust = 0; iMarker_EngineExhaust < nMarker_EngineExhaust; iMarker_EngineExhaust++)
    if (Marker_EngineExhaust[iMarker_EngineExhaust] == val_marker) break;
  return Exhaust_Power[iMarker_EngineExhaust];
}

su2double CConfig::GetActDiskInlet_Pressure(const string& val_marker) const {
  unsigned short iMarker_ActDiskInlet;
  for (iMarker_ActDiskInlet = 0; iMarker_ActDiskInlet < nMarker_ActDiskInlet; iMarker_ActDiskInlet++)
    if (Marker_ActDiskInlet[iMarker_ActDiskInlet] == val_marker) break;
  return ActDiskInlet_Pressure[iMarker_ActDiskInlet];
}

su2double CConfig::GetActDiskInlet_TotalPressure(const string& val_marker) const {
  unsigned short iMarker_ActDiskInlet;
  for (iMarker_ActDiskInlet = 0; iMarker_ActDiskInlet < nMarker_ActDiskInlet; iMarker_ActDiskInlet++)
    if (Marker_ActDiskInlet[iMarker_ActDiskInlet] == val_marker) break;
  return ActDiskInlet_TotalPressure[iMarker_ActDiskInlet];
}

su2double CConfig::GetActDiskInlet_RamDrag(const string& val_marker) const {
  unsigned short iMarker_ActDiskInlet;
  for (iMarker_ActDiskInlet = 0; iMarker_ActDiskInlet < nMarker_ActDiskInlet; iMarker_ActDiskInlet++)
    if (Marker_ActDiskInlet[iMarker_ActDiskInlet] == val_marker) break;
  return ActDiskInlet_RamDrag[iMarker_ActDiskInlet];
}

su2double CConfig::GetActDiskInlet_Force(const string& val_marker) const {
  unsigned short iMarker_ActDiskInlet;
  for (iMarker_ActDiskInlet = 0; iMarker_ActDiskInlet < nMarker_ActDiskInlet; iMarker_ActDiskInlet++)
    if (Marker_ActDiskInlet[iMarker_ActDiskInlet] == val_marker) break;
  return ActDiskInlet_Force[iMarker_ActDiskInlet];
}

su2double CConfig::GetActDiskInlet_Power(const string& val_marker) const {
  unsigned short iMarker_ActDiskInlet;
  for (iMarker_ActDiskInlet = 0; iMarker_ActDiskInlet < nMarker_ActDiskInlet; iMarker_ActDiskInlet++)
    if (Marker_ActDiskInlet[iMarker_ActDiskInlet] == val_marker) break;
  return ActDiskInlet_Power[iMarker_ActDiskInlet];
}

su2double CConfig::GetActDiskOutlet_Pressure(const string& val_marker) const {
  unsigned short iMarker_ActDiskOutlet;
  for (iMarker_ActDiskOutlet = 0; iMarker_ActDiskOutlet < nMarker_ActDiskOutlet; iMarker_ActDiskOutlet++)
    if (Marker_ActDiskOutlet[iMarker_ActDiskOutlet] == val_marker) break;
  return ActDiskOutlet_Pressure[iMarker_ActDiskOutlet];
}

su2double CConfig::GetActDiskOutlet_TotalPressure(const string& val_marker) const {
  unsigned short iMarker_ActDiskOutlet;
  for (iMarker_ActDiskOutlet = 0; iMarker_ActDiskOutlet < nMarker_ActDiskOutlet; iMarker_ActDiskOutlet++)
    if (Marker_ActDiskOutlet[iMarker_ActDiskOutlet] == val_marker) break;
  return ActDiskOutlet_TotalPressure[iMarker_ActDiskOutlet];
}

su2double CConfig::GetActDiskOutlet_GrossThrust(const string& val_marker) const {
  unsigned short iMarker_ActDiskOutlet;
  for (iMarker_ActDiskOutlet = 0; iMarker_ActDiskOutlet < nMarker_ActDiskOutlet; iMarker_ActDiskOutlet++)
    if (Marker_ActDiskOutlet[iMarker_ActDiskOutlet] == val_marker) break;
  return ActDiskOutlet_GrossThrust[iMarker_ActDiskOutlet];
}

su2double CConfig::GetActDiskOutlet_Force(const string& val_marker) const {
  unsigned short iMarker_ActDiskOutlet;
  for (iMarker_ActDiskOutlet = 0; iMarker_ActDiskOutlet < nMarker_ActDiskOutlet; iMarker_ActDiskOutlet++)
    if (Marker_ActDiskOutlet[iMarker_ActDiskOutlet] == val_marker) break;
  return ActDiskOutlet_Force[iMarker_ActDiskOutlet];
}

su2double CConfig::GetActDiskOutlet_Power(const string& val_marker) const {
  unsigned short iMarker_ActDiskOutlet;
  for (iMarker_ActDiskOutlet = 0; iMarker_ActDiskOutlet < nMarker_ActDiskOutlet; iMarker_ActDiskOutlet++)
    if (Marker_ActDiskOutlet[iMarker_ActDiskOutlet] == val_marker) break;
  return ActDiskOutlet_Power[iMarker_ActDiskOutlet];
}

su2double CConfig::GetActDiskOutlet_Thrust_BEM(string val_marker) const {
  unsigned short iMarker_ActDiskOutlet;
  for (iMarker_ActDiskOutlet = 0; iMarker_ActDiskOutlet < nMarker_ActDiskOutlet; iMarker_ActDiskOutlet++)
    if (Marker_ActDiskOutlet[iMarker_ActDiskOutlet] == val_marker) break;
  return ActDiskOutlet_Thrust_BEM[iMarker_ActDiskOutlet];
}

su2double CConfig::GetActDiskOutlet_Torque_BEM(string val_marker) const {
  unsigned short iMarker_ActDiskOutlet;
  for (iMarker_ActDiskOutlet = 0; iMarker_ActDiskOutlet < nMarker_ActDiskOutlet; iMarker_ActDiskOutlet++)
    if (Marker_ActDiskOutlet[iMarker_ActDiskOutlet] == val_marker) break;
  return ActDiskOutlet_Torque_BEM[iMarker_ActDiskOutlet];
}

su2double CConfig::GetActDiskInlet_Temperature(const string& val_marker) const {
  unsigned short iMarker_ActDiskInlet;
  for (iMarker_ActDiskInlet = 0; iMarker_ActDiskInlet < nMarker_ActDiskInlet; iMarker_ActDiskInlet++)
    if (Marker_ActDiskInlet[iMarker_ActDiskInlet] == val_marker) break;
  return ActDiskInlet_Temperature[iMarker_ActDiskInlet];
}

su2double CConfig::GetActDiskInlet_TotalTemperature(const string& val_marker) const {
  unsigned short iMarker_ActDiskInlet;
  for (iMarker_ActDiskInlet = 0; iMarker_ActDiskInlet < nMarker_ActDiskInlet; iMarker_ActDiskInlet++)
    if (Marker_ActDiskInlet[iMarker_ActDiskInlet] == val_marker) break;
  return ActDiskInlet_TotalTemperature[iMarker_ActDiskInlet];
}

su2double CConfig::GetActDiskOutlet_Temperature(const string& val_marker) const {
  unsigned short iMarker_ActDiskOutlet;
  for (iMarker_ActDiskOutlet = 0; iMarker_ActDiskOutlet < nMarker_ActDiskOutlet; iMarker_ActDiskOutlet++)
    if (Marker_ActDiskOutlet[iMarker_ActDiskOutlet] == val_marker) break;
  return ActDiskOutlet_Temperature[iMarker_ActDiskOutlet];
}

su2double CConfig::GetActDiskOutlet_TotalTemperature(const string& val_marker) const {
  unsigned short iMarker_ActDiskOutlet;
  for (iMarker_ActDiskOutlet = 0; iMarker_ActDiskOutlet < nMarker_ActDiskOutlet; iMarker_ActDiskOutlet++)
    if (Marker_ActDiskOutlet[iMarker_ActDiskOutlet] == val_marker) break;
  return ActDiskOutlet_TotalTemperature[iMarker_ActDiskOutlet];
}

su2double CConfig::GetActDiskInlet_MassFlow(const string& val_marker) const {
  unsigned short iMarker_ActDiskInlet;
  for (iMarker_ActDiskInlet = 0; iMarker_ActDiskInlet < nMarker_ActDiskInlet; iMarker_ActDiskInlet++)
    if (Marker_ActDiskInlet[iMarker_ActDiskInlet] == val_marker) break;
  return ActDiskInlet_MassFlow[iMarker_ActDiskInlet];
}

su2double CConfig::GetActDiskOutlet_MassFlow(const string& val_marker) const {
  unsigned short iMarker_ActDiskOutlet;
  for (iMarker_ActDiskOutlet = 0; iMarker_ActDiskOutlet < nMarker_ActDiskOutlet; iMarker_ActDiskOutlet++)
    if (Marker_ActDiskOutlet[iMarker_ActDiskOutlet] == val_marker) break;
  return ActDiskOutlet_MassFlow[iMarker_ActDiskOutlet];
}

su2double CConfig::GetDispl_Value(const string& val_marker) const {
  unsigned short iMarker_Displacement;
  for (iMarker_Displacement = 0; iMarker_Displacement < nMarker_Displacement; iMarker_Displacement++)
    if (Marker_Displacement[iMarker_Displacement] == val_marker) break;
  return Displ_Value[iMarker_Displacement];
}

su2double CConfig::GetLoad_Value(const string& val_marker) const {
  unsigned short iMarker_Load;
  for (iMarker_Load = 0; iMarker_Load < nMarker_Load; iMarker_Load++)
    if (Marker_Load[iMarker_Load] == val_marker) break;
  return Load_Value[iMarker_Load];
}

su2double CConfig::GetDamper_Constant(const string& val_marker) const {
  unsigned short iMarker_Damper;
  for (iMarker_Damper = 0; iMarker_Damper < nMarker_Damper; iMarker_Damper++)
    if (Marker_Damper[iMarker_Damper] == val_marker) break;
  return Damper_Constant[iMarker_Damper];
}

su2double CConfig::GetLoad_Dir_Value(const string& val_marker) const {
  unsigned short iMarker_Load_Dir;
  for (iMarker_Load_Dir = 0; iMarker_Load_Dir < nMarker_Load_Dir; iMarker_Load_Dir++)
    if (Marker_Load_Dir[iMarker_Load_Dir] == val_marker) break;
  return Load_Dir_Value[iMarker_Load_Dir];
}

su2double CConfig::GetLoad_Dir_Multiplier(const string& val_marker) const {
  unsigned short iMarker_Load_Dir;
  for (iMarker_Load_Dir = 0; iMarker_Load_Dir < nMarker_Load_Dir; iMarker_Load_Dir++)
    if (Marker_Load_Dir[iMarker_Load_Dir] == val_marker) break;
  return Load_Dir_Multiplier[iMarker_Load_Dir];
}

su2double CConfig::GetDisp_Dir_Value(const string& val_marker) const {
  unsigned short iMarker_Disp_Dir;
  for (iMarker_Disp_Dir = 0; iMarker_Disp_Dir < nMarker_Disp_Dir; iMarker_Disp_Dir++)
    if (Marker_Disp_Dir[iMarker_Disp_Dir] == val_marker) break;
  return Disp_Dir_Value[iMarker_Disp_Dir];
}

su2double CConfig::GetDisp_Dir_Multiplier(const string& val_marker) const {
  unsigned short iMarker_Disp_Dir;
  for (iMarker_Disp_Dir = 0; iMarker_Disp_Dir < nMarker_Disp_Dir; iMarker_Disp_Dir++)
    if (Marker_Disp_Dir[iMarker_Disp_Dir] == val_marker) break;
  return Disp_Dir_Multiplier[iMarker_Disp_Dir];
}

const su2double* CConfig::GetLoad_Dir(const string& val_marker) const {
  unsigned short iMarker_Load_Dir;
  for (iMarker_Load_Dir = 0; iMarker_Load_Dir < nMarker_Load_Dir; iMarker_Load_Dir++)
    if (Marker_Load_Dir[iMarker_Load_Dir] == val_marker) break;
  return Load_Dir[iMarker_Load_Dir];
}

const su2double* CConfig::GetDisp_Dir(const string& val_marker) const {
  unsigned short iMarker_Disp_Dir;
  for (iMarker_Disp_Dir = 0; iMarker_Disp_Dir < nMarker_Disp_Dir; iMarker_Disp_Dir++)
    if (Marker_Disp_Dir[iMarker_Disp_Dir] == val_marker) break;
  return Disp_Dir[iMarker_Disp_Dir];
}

su2double CConfig::GetWall_Emissivity(const string& val_marker) const {
  for (auto iMarker = 0u; iMarker < nMarker_Emissivity; iMarker++)
    if (Marker_Emissivity[iMarker] == val_marker)
      return Wall_Emissivity[iMarker];
  return 0;
}

bool CConfig::GetMarker_StrongBC(const string& val_marker) const {

  unsigned short iMarker_StrongBC = 0;

  for (iMarker_StrongBC = 0; iMarker_StrongBC < nMarker_StrongBC; iMarker_StrongBC++)
    if (Marker_StrongBC[iMarker_StrongBC] == val_marker) return true;

  return false;
}

short CConfig::FindInterfaceMarker(unsigned short iInterface) const {

  /*--- The names of the two markers that form the interface. ---*/
  const auto& sideA = Marker_ZoneInterface[2*iInterface];
  const auto& sideB = Marker_ZoneInterface[2*iInterface+1];
  for (unsigned short iMarker = 0; iMarker < nMarker_All; iMarker++) {
    /*--- If the marker is sideA or sideB of the interface (order does not matter). ---*/
    const auto& tag = Marker_All_TagBound[iMarker];
    if ((tag == sideA) || (tag == sideB)) return iMarker;
  }
  return -1;
}

void CConfig::Tick(double *val_start_time) {

#ifdef PROFILE
  *val_start_time = SU2_MPI::Wtime();
#endif

}

void CConfig::Tock(double val_start_time, const string& val_function_name, int val_group_id) {

#ifdef PROFILE

  double val_stop_time = 0.0, val_elapsed_time = 0.0;

  val_stop_time = SU2_MPI::Wtime();

  /*--- Compute the elapsed time for this subroutine ---*/
  val_elapsed_time = val_stop_time - val_start_time;

  /*--- Store the subroutine name and the elapsed time ---*/
  Profile_Function_tp.push_back(val_function_name);
  Profile_Time_tp.push_back(val_elapsed_time);
  Profile_ID_tp.push_back(val_group_id);

#endif

}

void CConfig::SetProfilingCSV() {

#ifdef PROFILE

  int rank = MASTER_NODE;
  int size = SINGLE_NODE;
#ifdef HAVE_MPI
  SU2_MPI::Comm_rank(SU2_MPI::GetComm(), &rank);
  SU2_MPI::Comm_size(SU2_MPI::GetComm(), &size);
#endif

  /*--- Each rank has the same stack trace, so the they have the same
   function calls and ordering in the vectors. We're going to reduce
   the timings from each rank and extract the avg, min, and max timings. ---*/

  /*--- First, create a local mapping, so that we can extract the
   min and max values for each function. ---*/

  for (unsigned int i = 0; i < Profile_Function_tp.size(); i++) {

    /*--- Add the function and initialize if not already stored (the ID
     only needs to be stored the first time).---*/
    if (Profile_Map_tp.find(Profile_Function_tp[i]) == Profile_Map_tp.end()) {

      vector<int> profile; profile.push_back(i);
      Profile_Map_tp.insert(pair<string,vector<int> >(Profile_Function_tp[i],profile));

    } else {

      /*--- This function has already been added, so simply increment the
       number of calls and total time for this function. ---*/

      Profile_Map_tp[Profile_Function_tp[i]].push_back(i);

    }
  }

  /*--- We now have everything gathered by function name, so we can loop over
   each function and store the min/max times. ---*/

  int map_size = 0;
  for (map<string,vector<int> >::iterator it=Profile_Map_tp.begin(); it!=Profile_Map_tp.end(); ++it) {
    map_size++;
  }

  /*--- Allocate and initialize memory ---*/

  double *l_min_red = NULL, *l_max_red = NULL, *l_tot_red = NULL, *l_avg_red = NULL;
  int *n_calls_red = NULL;
  double* l_min = new double[map_size];
  double* l_max = new double[map_size];
  double* l_tot = new double[map_size];
  double* l_avg = new double[map_size];
  int* n_calls  = new int[map_size];
  for (int i = 0; i < map_size; i++)
  {
    l_min[i]   = 1e10;
    l_max[i]   = 0.0;
    l_tot[i]   = 0.0;
    l_avg[i]   = 0.0;
    n_calls[i] = 0;
  }

  /*--- Collect the info for each function from the current rank ---*/

  int func_counter = 0;
  for (map<string,vector<int> >::iterator it=Profile_Map_tp.begin(); it!=Profile_Map_tp.end(); ++it) {

    for (unsigned int i = 0; i < (it->second).size(); i++) {
      n_calls[func_counter]++;
      l_tot[func_counter] += Profile_Time_tp[(it->second)[i]];
      if (Profile_Time_tp[(it->second)[i]] < l_min[func_counter])
        l_min[func_counter] = Profile_Time_tp[(it->second)[i]];
      if (Profile_Time_tp[(it->second)[i]] > l_max[func_counter])
        l_max[func_counter] = Profile_Time_tp[(it->second)[i]];

    }
    l_avg[func_counter] = l_tot[func_counter]/((double)n_calls[func_counter]);
    func_counter++;
  }

  /*--- Now reduce the data ---*/

  if (rank == MASTER_NODE) {
    l_min_red = new double[map_size];
    l_max_red = new double[map_size];
    l_tot_red = new double[map_size];
    l_avg_red = new double[map_size];
    n_calls_red  = new int[map_size];
  }

#ifdef HAVE_MPI
  MPI_Reduce(n_calls, n_calls_red, map_size, MPI_INT, MPI_SUM, MASTER_NODE, SU2_MPI::GetComm());
  MPI_Reduce(l_tot, l_tot_red, map_size, MPI_DOUBLE, MPI_SUM, MASTER_NODE, SU2_MPI::GetComm());
  MPI_Reduce(l_avg, l_avg_red, map_size, MPI_DOUBLE, MPI_SUM, MASTER_NODE, SU2_MPI::GetComm());
  MPI_Reduce(l_min, l_min_red, map_size, MPI_DOUBLE, MPI_MIN, MASTER_NODE, SU2_MPI::GetComm());
  MPI_Reduce(l_max, l_max_red, map_size, MPI_DOUBLE, MPI_MAX, MASTER_NODE, SU2_MPI::GetComm());
#else
  memcpy(n_calls_red, n_calls, map_size*sizeof(int));
  memcpy(l_tot_red,   l_tot,   map_size*sizeof(double));
  memcpy(l_avg_red,   l_avg,   map_size*sizeof(double));
  memcpy(l_min_red,   l_min,   map_size*sizeof(double));
  memcpy(l_max_red,   l_max,   map_size*sizeof(double));
#endif

  /*--- The master rank will write the file ---*/

  if (rank == MASTER_NODE) {

    /*--- Take averages over all ranks on the master ---*/

    for (int i = 0; i < map_size; i++) {
      l_tot_red[i]   = l_tot_red[i]/(double)size;
      l_avg_red[i]   = l_avg_red[i]/(double)size;
      n_calls_red[i] = n_calls_red[i]/size;
    }

    /*--- Now write a CSV file with the processed results ---*/

    ofstream Profile_File;
    Profile_File.precision(15);
    Profile_File.open("profiling.csv");

    /*--- Create the CSV header ---*/

    Profile_File << "\"Function_Name\", \"N_Calls\", \"Avg_Total_Time\", \"Avg_Time\", \"Min_Time\", \"Max_Time\", \"Function_ID\"" << endl;

    /*--- Loop through the map and write the results to the file ---*/

    func_counter = 0;
    for (map<string,vector<int> >::iterator it=Profile_Map_tp.begin(); it!=Profile_Map_tp.end(); ++it) {

      Profile_File << scientific << it->first << ", " << n_calls_red[func_counter] << ", " << l_tot_red[func_counter] << ", " << l_avg_red[func_counter] << ", " << l_min_red[func_counter] << ", " << l_max_red[func_counter] << ", " << (int)Profile_ID_tp[(it->second)[0]] << endl;
      func_counter++;
    }

    Profile_File.close();

  }

  delete [] l_min;
  delete [] l_max;
  delete [] l_avg;
  delete [] l_tot;
  delete [] n_calls;
  if (rank == MASTER_NODE) {
    delete [] l_min_red;
    delete [] l_max_red;
    delete [] l_avg_red;
    delete [] l_tot_red;
    delete [] n_calls_red;
  }

#endif

}

void CConfig::GEMM_Tick(double *val_start_time) const {

#ifdef PROFILE

#ifdef HAVE_MKL
  *val_start_time = dsecnd();
#else
  *val_start_time = SU2_MPI::Wtime();
#endif

#endif

}

void CConfig::GEMM_Tock(double val_start_time, int M, int N, int K) const {

#ifdef PROFILE

  /* Determine the timing value. The actual function called depends on
     the type of executable. */
  double val_stop_time = 0.0;

#ifdef HAVE_MKL
  val_stop_time = dsecnd();
#else
  val_stop_time = SU2_MPI::Wtime();
#endif

  /* Compute the elapsed time. */
  const double val_elapsed_time = val_stop_time - val_start_time;

  /* Create the CLong3T from the M-N-K values and check if it is already
     stored in the map GEMM_Profile_MNK. */
  CLong3T MNK(M, N, K);
  map<CLong3T, int>::iterator MI = GEMM_Profile_MNK.find(MNK);

  if(MI == GEMM_Profile_MNK.end()) {

    /* Entry is not present yet. Create it. */
    const int ind = GEMM_Profile_MNK.size();
    GEMM_Profile_MNK[MNK] = ind;

    GEMM_Profile_NCalls.push_back(1);
    GEMM_Profile_TotTime.push_back(val_elapsed_time);
    GEMM_Profile_MinTime.push_back(val_elapsed_time);
    GEMM_Profile_MaxTime.push_back(val_elapsed_time);
  }
  else {

    /* Entry is already present. Determine its index in the
       map and update the corresponding vectors. */
    const int ind = MI->second;
    ++GEMM_Profile_NCalls[ind];
    GEMM_Profile_TotTime[ind] += val_elapsed_time;
    GEMM_Profile_MinTime[ind]  = min(GEMM_Profile_MinTime[ind], val_elapsed_time);
    GEMM_Profile_MaxTime[ind]  = max(GEMM_Profile_MaxTime[ind], val_elapsed_time);
  }

#endif

}

void CConfig::GEMMProfilingCSV() {

#ifdef PROFILE

  /* Initialize the rank to the master node. */
  int rank = MASTER_NODE;

#ifdef HAVE_MPI
  /* Parallel executable. The profiling data must be sent to the master node.
     First determine the rank and size. */
  int size;
  SU2_MPI::Comm_rank(SU2_MPI::GetComm(), &rank);
  SU2_MPI::Comm_size(SU2_MPI::GetComm(), &size);

  /* Check for the master node. */
  if(rank == MASTER_NODE) {

    /* Master node. Loop over the other ranks to receive their data. */
    for(int proc=1; proc<size; ++proc) {

      /* Block until a message from this processor arrives. Determine
         the number of entries in the receive buffers. */
      SU2_MPI::Status status;
      SU2_MPI::Probe(proc, 0, SU2_MPI::GetComm(), &status);

      int nEntries;
      SU2_MPI::Get_count(&status, MPI_LONG, &nEntries);

      /* Allocate the memory for the receive buffers and receive the
         three messages using blocking receives. */
      vector<long>   recvBufNCalls(nEntries);
      vector<double> recvBufTotTime(nEntries);
      vector<double> recvBufMinTime(nEntries);
      vector<double> recvBufMaxTime(nEntries);
      vector<long>   recvBufMNK(3*nEntries);

      SU2_MPI::Recv(recvBufNCalls.data(), recvBufNCalls.size(),
                    MPI_LONG, proc, 0, SU2_MPI::GetComm(), &status);
      SU2_MPI::Recv(recvBufTotTime.data(), recvBufTotTime.size(),
                    MPI_DOUBLE, proc, 1, SU2_MPI::GetComm(), &status);
      SU2_MPI::Recv(recvBufMinTime.data(), recvBufMinTime.size(),
                    MPI_DOUBLE, proc, 2, SU2_MPI::GetComm(), &status);
      SU2_MPI::Recv(recvBufMaxTime.data(), recvBufMaxTime.size(),
                    MPI_DOUBLE, proc, 3, SU2_MPI::GetComm(), &status);
      SU2_MPI::Recv(recvBufMNK.data(), recvBufMNK.size(),
                    MPI_LONG, proc, 4, SU2_MPI::GetComm(), &status);

      /* Loop over the number of entries. */
      for(int i=0; i<nEntries; ++i) {

        /* Create the CLong3T from the M-N-K values and check if it is already
           stored in the map GEMM_Profile_MNK. */
        CLong3T MNK(recvBufMNK[3*i], recvBufMNK[3*i+1], recvBufMNK[3*i+2]);
        map<CLong3T, int>::iterator MI = GEMM_Profile_MNK.find(MNK);

        if(MI == GEMM_Profile_MNK.end()) {

          /* Entry is not present yet. Create it. */
          const int ind = GEMM_Profile_MNK.size();
          GEMM_Profile_MNK[MNK] = ind;

          GEMM_Profile_NCalls.push_back(recvBufNCalls[i]);
          GEMM_Profile_TotTime.push_back(recvBufTotTime[i]);
          GEMM_Profile_MinTime.push_back(recvBufMinTime[i]);
          GEMM_Profile_MaxTime.push_back(recvBufMaxTime[i]);
        }
        else {

          /* Entry is already present. Determine its index in the
             map and update the corresponding vectors. */
          const int ind = MI->second;
          GEMM_Profile_NCalls[ind]  += recvBufNCalls[i];
          GEMM_Profile_TotTime[ind] += recvBufTotTime[i];
          GEMM_Profile_MinTime[ind]  = min(GEMM_Profile_MinTime[ind], recvBufMinTime[i]);
          GEMM_Profile_MaxTime[ind]  = max(GEMM_Profile_MaxTime[ind], recvBufMaxTime[i]);
        }
      }
    }
  }
  else {

    /* Not the master node. Create the send buffer for the MNK data. */
    vector<long> sendBufMNK(3*GEMM_Profile_NCalls.size());
    for(map<CLong3T, int>::iterator MI =GEMM_Profile_MNK.begin();
                                    MI!=GEMM_Profile_MNK.end(); ++MI) {

      const int ind = 3*MI->second;
      sendBufMNK[ind]   = MI->first.long0;
      sendBufMNK[ind+1] = MI->first.long1;
      sendBufMNK[ind+2] = MI->first.long2;
    }

    /* Send the data to the master node using blocking sends. */
    SU2_MPI::Send(GEMM_Profile_NCalls.data(), GEMM_Profile_NCalls.size(),
                  MPI_LONG, MASTER_NODE, 0, SU2_MPI::GetComm());
    SU2_MPI::Send(GEMM_Profile_TotTime.data(), GEMM_Profile_TotTime.size(),
                  MPI_DOUBLE, MASTER_NODE, 1, SU2_MPI::GetComm());
    SU2_MPI::Send(GEMM_Profile_MinTime.data(), GEMM_Profile_MinTime.size(),
                  MPI_DOUBLE, MASTER_NODE, 2, SU2_MPI::GetComm());
    SU2_MPI::Send(GEMM_Profile_MaxTime.data(), GEMM_Profile_MaxTime.size(),
                  MPI_DOUBLE, MASTER_NODE, 3, SU2_MPI::GetComm());
    SU2_MPI::Send(sendBufMNK.data(), sendBufMNK.size(),
                  MPI_LONG, MASTER_NODE, 4, SU2_MPI::GetComm());
  }

#endif

  /*--- The master rank will write the file ---*/
  if (rank == MASTER_NODE) {

    /* Store the elements of the map GEMM_Profile_MNK in
       vectors for post processing reasons. */
    const unsigned int nItems = GEMM_Profile_MNK.size();
    vector<long> M(nItems), N(nItems), K(nItems);
    for(map<CLong3T, int>::iterator MI =GEMM_Profile_MNK.begin();
                                    MI!=GEMM_Profile_MNK.end(); ++MI) {

      const int ind = MI->second;
      M[ind] = MI->first.long0;
      N[ind] = MI->first.long1;
      K[ind] = MI->first.long2;
    }

    /* In order to create a nicer output the profiling data is sorted in
       terms of CPU time spent. Create a vector of pairs for carrying
       out this sort. */
    vector<pair<double, unsigned int> > sortedTime;

    for(unsigned int i=0; i<GEMM_Profile_TotTime.size(); ++i)
      sortedTime.push_back(make_pair(GEMM_Profile_TotTime[i], i));

    sort(sortedTime.begin(), sortedTime.end());

    /* Open the profiling file. */
    ofstream Profile_File;
    Profile_File.precision(15);
    Profile_File.open("gemm_profiling.csv");

    /* Create the CSV header */
    Profile_File << "\"Total_Time\", \"N_Calls\", \"Avg_Time\", \"Min_Time\", \"Max_Time\", \"M\", \"N\", \"K\", \"Avg GFLOPs\"" << endl;

    /* Loop through the different items, where the item with the largest total time is
       written first. As sortedTime is sorted in increasing order, the sequence of
       sortedTime must be reversed. */
    for(vector<pair<double, unsigned int> >::reverse_iterator rit =sortedTime.rbegin();
                                                              rit!=sortedTime.rend(); ++rit) {
      /* Determine the original index in the profiling vectors. */
      const unsigned int ind = rit->second;
      const double AvgTime = GEMM_Profile_TotTime[ind]/GEMM_Profile_NCalls[ind];
      const double GFlops   = 2.0e-9*M[ind]*N[ind]*K[ind]/AvgTime;

      /* Write the data. */
      Profile_File << scientific << GEMM_Profile_TotTime[ind] << ", " << GEMM_Profile_NCalls[ind] << ", "
                   << AvgTime << ", " << GEMM_Profile_MinTime[ind] << ", " << GEMM_Profile_MaxTime[ind] << ", "
                   << M[ind] << ", " << N[ind] << ", " << K[ind] << ", " << GFlops << endl;
    }

    /* Close the file. */
    Profile_File.close();
  }

#endif

}

void CConfig::SetFreeStreamTurboNormal(const su2double* turboNormal){

  FreeStreamTurboNormal[0] = turboNormal[0];
  FreeStreamTurboNormal[1] = turboNormal[1];
  FreeStreamTurboNormal[2] = 0.0;

}

void CConfig::SetMultizone(const CConfig *driver_config, const CConfig* const* config_container){

  for (unsigned short iZone = 0; iZone < nZone; iZone++){

    if (config_container[iZone]->GetTime_Domain() != GetTime_Domain()){
      SU2_MPI::Error("Option TIME_DOMAIN must be the same in all zones.", CURRENT_FUNCTION);
    }
    if (config_container[iZone]->GetnTime_Iter() != GetnTime_Iter()){
      SU2_MPI::Error("Option TIME_ITER must be the same in all zones.", CURRENT_FUNCTION);
    }
    if (config_container[iZone]->GetnOuter_Iter() != GetnOuter_Iter()){
      SU2_MPI::Error("Option OUTER_ITER must be the same in all zones.", CURRENT_FUNCTION);
    }
    if (config_container[iZone]->GetTime_Step() != GetTime_Step()){
      SU2_MPI::Error("Option TIME_STEP must be the same in all zones.", CURRENT_FUNCTION);
    }
    if (config_container[iZone]->GetUnst_CFL() != 0.0){
      SU2_MPI::Error("Option UNST_CFL_NUMBER cannot be used in multizone problems (must be 0),"
                     " use a fixed TIME_STEP instead.", CURRENT_FUNCTION);
    }
    if (config_container[iZone]->GetMultizone_Problem() != GetMultizone_Problem()){
      SU2_MPI::Error("Option MULTIZONE must be the same in all zones.", CURRENT_FUNCTION);
    }
    if (config_container[iZone]->GetMultizone_Mesh() != GetMultizone_Mesh()){
      SU2_MPI::Error("Option MULTIZONE_MESH must be the same in all zones.", CURRENT_FUNCTION);
    }
    if(config_container[iZone]->GetWnd_Cauchy_Crit()){
      SU2_MPI::Error("Option WINDOW_CAUCHY_CRIT must be deactivated for multizone problems.", CURRENT_FUNCTION);
    }
  }
  if(driver_config->GetWnd_Cauchy_Crit()){
    SU2_MPI::Error("Option WINDOW_CAUCHY_CRIT must be deactivated for multizone problems.", CURRENT_FUNCTION);
  }

  bool multiblockDriver = false;
  for (unsigned short iFiles = 0; iFiles < driver_config->GetnVolumeOutputFiles(); iFiles++){
    if (driver_config->GetVolumeOutputFiles()[iFiles] == OUTPUT_TYPE::PARAVIEW_MULTIBLOCK){
      multiblockDriver = true;
    }
  }

  bool multiblockZone = false;
  for (unsigned short iZone = 0; iZone < nZone; iZone++){
    multiblockZone = false;
    for (unsigned short iFiles = 0; iFiles < config_container[iZone]->GetnVolumeOutputFiles(); iFiles++){
      if (config_container[iZone]->GetVolumeOutputFiles()[iFiles] == OUTPUT_TYPE::PARAVIEW_MULTIBLOCK){
        multiblockZone = true;
      }
    }
    if (multiblockZone != multiblockDriver){
      SU2_MPI::Error("To enable PARAVIEW_MULTIBLOCK output, add it to OUTPUT_FILES option in main config and\n"
                     "remove option from sub-config files.", CURRENT_FUNCTION);
    }
  }

  /*--- Fix the Time Step for all subdomains, for the case of time-dependent problems ---*/
  if (driver_config->GetTime_Domain()){
    Delta_UnstTime = driver_config->GetTime_Step();

    Time_Domain = true;
  }

  /*------------------------------------------------------------*/
  /*------ Determine the special properties of the problem -----*/
  /*------------------------------------------------------------*/

  bool fluid_zone = false;
  bool structural_zone = false;

  /*--- If there is at least a fluid and a structural zone ---*/
  for (auto iZone = 0u; iZone < nZone; iZone++) {
    fluid_zone |= config_container[iZone]->GetFluidProblem();
    structural_zone |= config_container[iZone]->GetStructuralProblem();
  }

  if (structural_zone) Relaxation = true;

  /*--- If the problem has FSI properties ---*/
  FSI_Problem = fluid_zone && structural_zone;

  Multizone_Residual = true;
}<|MERGE_RESOLUTION|>--- conflicted
+++ resolved
@@ -1782,14 +1782,6 @@
   /* DESCRIPTION: Activate The adaptive CFL number. */
   addBoolOption("CFL_ADAPT", CFL_Adapt, false);
   /* !\brief CFL_ADAPT_PARAM
-<<<<<<< HEAD
-   * DESCRIPTION: Parameters of the adaptive CFL number (factor down, factor up, CFL limit (min and max) [, acceptable linear residual]
-   * [, starting iteration]).
-   * Factor down generally <1.0, factor up generally > 1.0 to cause the CFL to increase when the under-relaxation parameter is 1.0
-   * and to decrease when the under-relaxation parameter is less than 0.1. Factor is multiplicative. \ingroup Config*/
-  default_cfl_adapt[0] = 1.0; default_cfl_adapt[1] = 1.0; default_cfl_adapt[2] = 10.0; default_cfl_adapt[3] = 100.0;
-  default_cfl_adapt[4] = 0.001; default_cfl_adapt[5] = 0.0;
-=======
    * DESCRIPTION: Parameters of the adaptive CFL number (factor down, factor up, CFL limit (min and max)[, acceptable linear residual][, starting iteration]).
    * Parameters in square brackets are optional, parameter "starting iteration" only valid with parameter "acceptable linear residual".
    * Factor down generally <1.0, factor up generally > 1.0 to cause the CFL to increase when the under-relaxation parameter is 1.0
@@ -1800,7 +1792,6 @@
   default_cfl_adapt[3] = 100.0;
   default_cfl_adapt[4] = 0.001;
   default_cfl_adapt[5] = 0.0;
->>>>>>> a6067c5c
   addDoubleListOption("CFL_ADAPT_PARAM", nCFL_AdaptParam, CFL_AdaptParam);
   /* DESCRIPTION: Reduction factor of the CFL coefficient in the adjoint problem */
   addDoubleOption("CFL_REDUCTION_ADJFLOW", CFLRedCoeff_AdjFlow, 0.8);
@@ -7273,11 +7264,7 @@
       else cout << "CFL adaptation. Factor down: "<< CFL_AdaptParam[0] <<", factor up: "<< CFL_AdaptParam[1]
         <<",\n                lower limit: "<< CFL_AdaptParam[2] <<", upper limit: " << CFL_AdaptParam[3]
         <<",\n                acceptable linear residual: "<< CFL_AdaptParam[4]
-<<<<<<< HEAD
         <<",\n                starting iteration: "<< CFL_AdaptParam[5] << "." << endl;
-=======
-        <<"'\n                starting iteration: "<< CFL_AdaptParam[5] << "." << endl;
->>>>>>> a6067c5c
 
       if (nMGLevels !=0) {
         PrintingToolbox::CTablePrinter MGTable(&std::cout);
