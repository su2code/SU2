/*!
 * \file CConfig.cpp
 * \brief Main file for managing the config file
 * \author F. Palacios, T. Economon, B. Tracey, H. Kline
 * \version 7.0.7 "Blackbird"
 *
 * SU2 Project Website: https://su2code.github.io
 *
 * The SU2 Project is maintained by the SU2 Foundation
 * (http://su2foundation.org)
 *
 * Copyright 2012-2020, SU2 Contributors (cf. AUTHORS.md)
 *
 * SU2 is free software; you can redistribute it and/or
 * modify it under the terms of the GNU Lesser General Public
 * License as published by the Free Software Foundation; either
 * version 2.1 of the License, or (at your option) any later version.
 *
 * SU2 is distributed in the hope that it will be useful,
 * but WITHOUT ANY WARRANTY; without even the implied warranty of
 * MERCHANTABILITY or FITNESS FOR A PARTICULAR PURPOSE. See the GNU
 * Lesser General Public License for more details.
 *
 * You should have received a copy of the GNU Lesser General Public
 * License along with SU2. If not, see <http://www.gnu.org/licenses/>.
 */

#define ENABLE_MAPS
#include "../include/CConfig.hpp"
#undef ENABLE_MAPS

#include "../include/fem/fem_gauss_jacobi_quadrature.hpp"
#include "../include/fem/fem_geometry_structure.hpp"

#include "../include/basic_types/ad_structure.hpp"
#include "../include/toolboxes/printing_toolbox.hpp"

using namespace PrintingToolbox;

#ifdef PROFILE
#ifdef HAVE_MKL
#include "mkl.h"
#endif
#endif

vector<string> Profile_Function_tp;       /*!< \brief Vector of string names for profiled functions. */
vector<double> Profile_Time_tp;           /*!< \brief Vector of elapsed time for profiled functions. */
vector<double> Profile_ID_tp;             /*!< \brief Vector of group ID number for profiled functions. */
map<string, vector<int> > Profile_Map_tp; /*!< \brief Map containing the final results for profiled functions. */

map<CLong3T, int> GEMM_Profile_MNK;       /*!< \brief Map, which maps the GEMM size to the index where
                                                      the data for this GEMM is stored in several vectors. */
vector<long>   GEMM_Profile_NCalls;       /*!< \brief Vector, which stores the number of calls to this
                                                      GEMM size. */
vector<double> GEMM_Profile_TotTime;      /*!< \brief Total time spent for this GEMM size. */
vector<double> GEMM_Profile_MinTime;      /*!< \brief Minimum time spent for this GEMM size. */
vector<double> GEMM_Profile_MaxTime;      /*!< \brief Maximum time spent for this GEMM size. */

//#pragma omp threadprivate(Profile_Function_tp, Profile_Time_tp, Profile_ID_tp, Profile_Map_tp)


CConfig::CConfig(char case_filename[MAX_STRING_SIZE], unsigned short val_software, bool verb_high) {

  /*--- Set the case name to the base config file name without extension ---*/

  caseName = PrintingToolbox::split(string(case_filename),'.')[0];

  base_config = true;

  /*--- Store MPI rank and size ---*/

  rank = SU2_MPI::GetRank();
  size = SU2_MPI::GetSize();

  iZone = 0;
  nZone = 1;

  Init();

  /*--- Parsing the config file  ---*/

  SetConfig_Parsing(case_filename);

  /*--- Set the default values for all of the options that weren't set ---*/

  SetDefault();

  /*--- Set number of zone ---*/

  SetnZone();

  /*--- Configuration file postprocessing ---*/

  SetPostprocessing(val_software, iZone, 0);

  /*--- Configuration file boundaries/markers setting ---*/

  SetMarkers(val_software);

  /*--- Configuration file output ---*/

  if ((rank == MASTER_NODE) && verb_high)
    SetOutput(val_software, iZone);

}

CConfig::CConfig(istream &case_buffer, unsigned short val_software, bool verb_high) {

  base_config = true;

  iZone = 0;
  nZone = 1;

  Init();

  /*--- Parsing the config file  ---*/

  SetConfig_Parsing(case_buffer);

  /*--- Set the default values for all of the options that weren't set ---*/

  SetDefault();

  /*--- Set number of zone ---*/

  SetnZone();

  /*--- Configuration file postprocessing ---*/

  SetPostprocessing(val_software, iZone, 0);

  /*--- Configuration file boundaries/markers setting ---*/

  SetMarkers(val_software);

  /*--- Configuration file output ---*/

  if ((rank == MASTER_NODE) && verb_high)
    SetOutput(val_software, iZone);

}

CConfig::CConfig(CConfig* config, char case_filename[MAX_STRING_SIZE], unsigned short val_software, unsigned short val_iZone, unsigned short val_nZone, bool verb_high) {

  caseName = config->GetCaseName();

  unsigned short val_nDim;

  base_config = false;

  iZone = val_iZone;
  nZone = val_nZone;

  Init();

  /*--- Parsing the config file  ---*/

  SetConfig_Parsing(case_filename);

  /*--- Set default options from base config ---*/

  SetDefaultFromConfig(config);

  /*--- Set the default values for all of the options that weren't set ---*/

  SetDefault();

  /*--- Get the dimension --- */

  val_nDim = GetnDim(Mesh_FileName, Mesh_FileFormat);

  /*--- Configuration file postprocessing ---*/

  SetPostprocessing(val_software, val_iZone, val_nDim);

  /*--- Configuration file boundaries/markers setting ---*/

  SetMarkers(val_software);

  /*--- Configuration file output ---*/

  if ((rank == MASTER_NODE) && verb_high)
    SetOutput(val_software, val_iZone);

  Multizone_Problem = config->GetMultizone_Problem();

}

CConfig::CConfig(char case_filename[MAX_STRING_SIZE], unsigned short val_software, unsigned short val_iZone, unsigned short val_nZone, unsigned short val_nDim, bool verb_high) {

  caseName = PrintingToolbox::split(string(case_filename),'.')[0];

  base_config = false;

  iZone = val_iZone;
  nZone = val_nZone;

  Init();

  /*--- Parsing the config file  ---*/

  SetConfig_Parsing(case_filename);

  /*--- Set the default values for all of the options that weren't set ---*/

  SetDefault();

  /*--- Set number of zone ---*/

  SetnZone();

  /*--- Configuration file postprocessing ---*/

  SetPostprocessing(val_software, val_iZone, val_nDim);

  /*--- Configuration file boundaries/markers setting ---*/

  SetMarkers(val_software);

  /*--- Configuration file output ---*/

  if ((rank == MASTER_NODE) && verb_high)
    SetOutput(val_software, val_iZone);

}

CConfig::CConfig(char case_filename[MAX_STRING_SIZE], unsigned short val_software) {

  /*--- Set the case name to the base config file name without extension ---*/

  caseName = PrintingToolbox::split(string(case_filename),'.')[0];

  base_config = true;

  nZone = 1;
  iZone = 0;

  Init();

  /*--- Parsing the config file  ---*/

  SetConfig_Parsing(case_filename);

  /*--- Set the default values for all of the options that weren't set ---*/

  SetDefault();

  /*--- Set number of zones --- */

  SetnZone();

  /*--- Configuration file postprocessing ---*/

  SetPostprocessing(val_software, 0, 1);

  /*--- Configuration file boundaries/markers setting ---*/

  SetMarkers(val_software);

  /*--- Print the header --- */

  SetHeader(val_software);

}

CConfig::CConfig(char case_filename[MAX_STRING_SIZE], CConfig *config) {

  /*--- Set the case name to the base config file name without extension ---*/

  caseName = PrintingToolbox::split(string(case_filename),'.')[0];

  base_config = true;

  bool runtime_file = false;

  Init();

  /*--- Parsing the config file  ---*/

  runtime_file = SetRunTime_Parsing(case_filename);

  /*--- Set the default values for all of the options that weren't set ---*/

  SetDefault();

  /*--- Update original config file ---*/

  if (runtime_file) {
    if (all_options.find("TIME_ITER") == all_options.end())
      config->SetnTime_Iter(nTimeIter);
  }
}

SU2_MPI::Comm CConfig::GetMPICommunicator() const {

  return SU2_Communicator;

}

void CConfig::Init(){

  /*--- Store MPI rank and size ---*/

  rank = SU2_MPI::GetRank();
  size = SU2_MPI::GetSize();

  /*--- Initialize pointers to Null---*/

  SetPointersNull();

  /*--- Reading config options  ---*/

  SetConfig_Options();

}

void CConfig::SetMPICommunicator(SU2_MPI::Comm Communicator) {

  SU2_Communicator = Communicator;

}

void CConfig::addDoubleOption(const string name, su2double & option_field, su2double default_value) {
  // Check if the key is already in the map. If this fails, it is coder error
  // and not user error, so throw.
  assert(option_map.find(name) == option_map.end());

  // Add this option to the list of all the options
  all_options.insert(pair<string, bool>(name, true));

  // Create the parser for a su2double option with a reference to the option_field and the desired
  // default value. This will take the string in the config file, convert it to a su2double, and
  // place that su2double in the memory location specified by the reference.
  COptionBase* val = new COptionDouble(name, option_field, default_value);

  // Create an association between the option name ("CFL") and the parser generated above.
  // During configuration, the parsing script will get the option name, and use this map
  // to find how to parse that option.
  option_map.insert(pair<string, COptionBase *>(name, val));
}

void CConfig::addStringOption(const string name, string & option_field, string default_value) {

  assert(option_map.find(name) == option_map.end());
  all_options.insert(pair<string, bool>(name, true));
  COptionBase* val = new COptionString(name, option_field, default_value);
  option_map.insert(pair<string, COptionBase *>(name, val));
}

void CConfig::addIntegerOption(const string name, int & option_field, int default_value) {
  assert(option_map.find(name) == option_map.end());
  all_options.insert(pair<string, bool>(name, true));
  COptionBase* val = new COptionInt(name, option_field, default_value);
  option_map.insert(pair<string, COptionBase *>(name, val));
}

void CConfig::addUnsignedLongOption(const string name, unsigned long & option_field, unsigned long default_value) {
  assert(option_map.find(name) == option_map.end());
  all_options.insert(pair<string, bool>(name, true));
  COptionBase* val = new COptionULong(name, option_field, default_value);
  option_map.insert(pair<string, COptionBase *>(name, val));
}

void CConfig::addUnsignedShortOption(const string name, unsigned short & option_field, unsigned short default_value) {
  assert(option_map.find(name) == option_map.end());
  all_options.insert(pair<string, bool>(name, true));
  COptionBase* val = new COptionUShort(name, option_field, default_value);
  option_map.insert(pair<string, COptionBase *>(name, val));
}

void CConfig::addLongOption(const string name, long & option_field, long default_value) {
  assert(option_map.find(name) == option_map.end());
  all_options.insert(pair<string, bool>(name, true));
  COptionBase* val = new COptionLong(name, option_field, default_value);
  option_map.insert(pair<string, COptionBase *>(name, val));
}

void CConfig::addBoolOption(const string name, bool & option_field, bool default_value) {
  assert(option_map.find(name) == option_map.end());
  all_options.insert(pair<string, bool>(name, true));
  COptionBase* val = new COptionBool(name, option_field, default_value);
  option_map.insert(pair<string, COptionBase *>(name, val));
}

// enum types work differently than all of the others because there are a small number of valid
// string entries for the type. One must also provide a list of all the valid strings of that type.
template <class Tenum>
void CConfig::addEnumOption(const string name, unsigned short & option_field, const map<string, Tenum> & enum_map, Tenum default_value) {
  assert(option_map.find(name) == option_map.end());
  all_options.insert(pair<string, bool>(name, true));
  COptionBase* val = new COptionEnum<Tenum>(name, enum_map, option_field, default_value);
  option_map.insert(pair<string, COptionBase *>(name, val));
  return;
}

// input_size is the number of options read in from the config file
template <class Tenum>
void CConfig::addEnumListOption(const string name, unsigned short & input_size, unsigned short * & option_field, const map<string, Tenum> & enum_map) {
  input_size = 0;
  assert(option_map.find(name) == option_map.end());
  all_options.insert(pair<string, bool>(name, true));
  COptionBase* val = new COptionEnumList<Tenum>(name, enum_map, option_field, input_size);
  option_map.insert( pair<string, COptionBase*>(name, val) );
}

void CConfig::addDoubleArrayOption(const string name, const int size, su2double * & option_field, su2double * default_value) {
  assert(option_map.find(name) == option_map.end());
  all_options.insert(pair<string, bool>(name, true));
  COptionBase* val = new COptionDoubleArray(name, size, option_field, default_value);
  option_map.insert(pair<string, COptionBase *>(name, val));
}

void CConfig::addDoubleListOption(const string name, unsigned short & size, su2double * & option_field) {
  assert(option_map.find(name) == option_map.end());
  all_options.insert(pair<string, bool>(name, true));
  COptionBase* val = new COptionDoubleList(name, size, option_field);
  option_map.insert(pair<string, COptionBase *>(name, val));
}

void CConfig::addShortListOption(const string name, unsigned short & size, short * & option_field) {
  assert(option_map.find(name) == option_map.end());
  all_options.insert(pair<string, bool>(name, true));
  COptionBase* val = new COptionShortList(name, size, option_field);
  option_map.insert(pair<string, COptionBase *>(name, val));
}

void CConfig::addUShortListOption(const string name, unsigned short & size, unsigned short * & option_field) {
  assert(option_map.find(name) == option_map.end());
  all_options.insert(pair<string, bool>(name, true));
  COptionBase* val = new COptionUShortList(name, size, option_field);
  option_map.insert(pair<string, COptionBase *>(name, val));
}

void CConfig::addStringListOption(const string name, unsigned short & num_marker, string* & option_field) {
  assert(option_map.find(name) == option_map.end());
  all_options.insert(pair<string, bool>(name, true));
  COptionBase* val = new COptionStringList(name, num_marker, option_field);
  option_map.insert(pair<string, COptionBase *>(name, val));
}

void CConfig::addConvectOption(const string name, unsigned short & space_field, unsigned short & centered_field, unsigned short & upwind_field) {
  assert(option_map.find(name) == option_map.end());
  all_options.insert(pair<string, bool>(name, true));
  COptionBase* val = new COptionConvect(name, space_field, centered_field, upwind_field);
  option_map.insert(pair<string, COptionBase *>(name, val));
}

void CConfig::addConvectFEMOption(const string name, unsigned short & space_field, unsigned short & fem_field) {
  assert(option_map.find(name) == option_map.end());
  all_options.insert(pair<string, bool>(name, true));
  COptionBase* val = new COptionFEMConvect(name, space_field, fem_field);
  option_map.insert(pair<string, COptionBase *>(name, val));
}

void CConfig::addMathProblemOption(const string name, bool & ContinuousAdjoint, const bool & ContinuousAdjoint_default,
                          bool & DiscreteAdjoint, const bool & DiscreteAdjoint_default,
                          bool & Restart_Flow, const bool & Restart_Flow_default) {
  assert(option_map.find(name) == option_map.end());
  all_options.insert(pair<string, bool>(name, true));
  COptionBase* val = new COptionMathProblem(name, ContinuousAdjoint, ContinuousAdjoint_default, DiscreteAdjoint, DiscreteAdjoint_default, Restart_Flow, Restart_Flow_default);
  option_map.insert(pair<string, COptionBase *>(name, val));
}

void CConfig::addDVParamOption(const string name, unsigned short & nDV_field, su2double** & paramDV, string* & FFDTag,
                      unsigned short* & design_variable) {
  assert(option_map.find(name) == option_map.end());
  all_options.insert(pair<string, bool>(name, true));
  COptionBase* val = new COptionDVParam(name, nDV_field, paramDV, FFDTag, design_variable);
  option_map.insert(pair<string, COptionBase *>(name, val));
}

void CConfig::addDVValueOption(const string name, unsigned short* & nDVValue_field, su2double** & valueDV, unsigned short & nDV_field,  su2double** & paramDV,
                      unsigned short* & design_variable) {
  assert(option_map.find(name) == option_map.end());
  all_options.insert(pair<string, bool>(name, true));
  COptionBase* val = new COptionDVValue(name, nDVValue_field, valueDV, nDV_field, paramDV, design_variable);
  option_map.insert(pair<string, COptionBase *>(name, val));
}

void CConfig::addFFDDefOption(const string name, unsigned short & nFFD_field, su2double** & coordFFD, string* & FFDTag) {
  assert(option_map.find(name) == option_map.end());
  all_options.insert(pair<string, bool>(name, true));
  COptionBase* val = new COptionFFDDef(name, nFFD_field, coordFFD, FFDTag);
  option_map.insert(pair<string, COptionBase *>(name, val));
}

void CConfig::addFFDDegreeOption(const string name, unsigned short & nFFD_field, unsigned short** & degreeFFD) {
  assert(option_map.find(name) == option_map.end());
  all_options.insert(pair<string, bool>(name, true));
  COptionBase* val = new COptionFFDDegree(name, nFFD_field, degreeFFD);
  option_map.insert(pair<string, COptionBase *>(name, val));
}

void CConfig::addStringDoubleListOption(const string name, unsigned short & list_size, string * & string_field,
                               su2double* & double_field) {
  assert(option_map.find(name) == option_map.end());
  all_options.insert(pair<string, bool>(name, true));
  COptionBase* val = new COptionStringDoubleList(name, list_size, string_field, double_field);
  option_map.insert(pair<string, COptionBase *>(name, val));
}

void CConfig::addInletOption(const string name, unsigned short & nMarker_Inlet, string * & Marker_Inlet,
                    su2double* & Ttotal, su2double* & Ptotal, su2double** & FlowDir) {
  assert(option_map.find(name) == option_map.end());
  all_options.insert(pair<string, bool>(name, true));
  COptionBase* val = new COptionInlet(name, nMarker_Inlet, Marker_Inlet, Ttotal, Ptotal, FlowDir);
  option_map.insert(pair<string, COptionBase *>(name, val));
}

template <class Tenum>
void CConfig::addRiemannOption(const string name, unsigned short & nMarker_Riemann, string * & Marker_Riemann, unsigned short* & option_field, const map<string, Tenum> & enum_map,
                               su2double* & var1, su2double* & var2, su2double** & FlowDir) {
  assert(option_map.find(name) == option_map.end());
  all_options.insert(pair<string, bool>(name, true));
  COptionBase* val = new COptionRiemann<Tenum>(name, nMarker_Riemann, Marker_Riemann, option_field, enum_map, var1, var2, FlowDir);
  option_map.insert(pair<string, COptionBase *>(name, val));
}

template <class Tenum>
void CConfig::addGilesOption(const string name, unsigned short & nMarker_Giles, string * & Marker_Giles, unsigned short* & option_field, const map<string, Tenum> & enum_map,
                             su2double* & var1, su2double* & var2, su2double** & FlowDir, su2double* & relaxfactor1, su2double* & relaxfactor2) {
  assert(option_map.find(name) == option_map.end());
  all_options.insert(pair<string, bool>(name, true));
  COptionBase* val = new COptionGiles<Tenum>(name, nMarker_Giles, Marker_Giles, option_field, enum_map, var1, var2, FlowDir, relaxfactor1, relaxfactor2);
  option_map.insert(pair<string, COptionBase *>(name, val));
}

void CConfig::addExhaustOption(const string name, unsigned short & nMarker_Exhaust, string * & Marker_Exhaust,
                               su2double* & Ttotal, su2double* & Ptotal) {
  assert(option_map.find(name) == option_map.end());
  all_options.insert(pair<string, bool>(name, true));
  COptionBase* val = new COptionExhaust(name, nMarker_Exhaust, Marker_Exhaust, Ttotal, Ptotal);
  option_map.insert(pair<string, COptionBase *>(name, val));
}

void CConfig::addPeriodicOption(const string & name, unsigned short & nMarker_PerBound,
                                string* & Marker_PerBound, string* & Marker_PerDonor,
                                su2double** & RotCenter, su2double** & RotAngles, su2double** & Translation) {
  assert(option_map.find(name) == option_map.end());
  all_options.insert(pair<string, bool>(name, true));
  COptionBase* val = new COptionPeriodic(name, nMarker_PerBound, Marker_PerBound, Marker_PerDonor, RotCenter, RotAngles, Translation);
  option_map.insert(pair<string, COptionBase *>(name, val));
}

void CConfig::addTurboPerfOption(const string & name, unsigned short & nMarker_TurboPerf,
                                 string* & Marker_TurboBoundIn, string* & Marker_TurboBoundOut) {
  assert(option_map.find(name) == option_map.end());
  all_options.insert(pair<string, bool>(name, true));
  COptionBase* val = new COptionTurboPerformance(name, nMarker_TurboPerf, Marker_TurboBoundIn, Marker_TurboBoundOut);
  option_map.insert(pair<string, COptionBase *>(name, val));
}

void CConfig::addActDiskOption(const string & name, unsigned short & nMarker_ActDiskInlet,
                               unsigned short & nMarker_ActDiskOutlet, string* & Marker_ActDiskInlet,
                               string* & Marker_ActDiskOutlet, su2double** & ActDisk_PressJump,
                               su2double** & ActDisk_TempJump, su2double** & ActDisk_Omega) {
  assert(option_map.find(name) == option_map.end());
  all_options.insert(pair<string, bool>(name, true));
  COptionBase* val = new COptionActDisk(name, nMarker_ActDiskInlet, nMarker_ActDiskOutlet, Marker_ActDiskInlet,
                                        Marker_ActDiskOutlet, ActDisk_PressJump, ActDisk_TempJump, ActDisk_Omega);
  option_map.insert(pair<string, COptionBase *>(name, val));
}

void CConfig::addWallFunctionOption(const string &name, unsigned short &list_size, string* &string_field,
                                    unsigned short* &val_Kind_WF, unsigned short** &val_IntInfo_WF,
                                    su2double** &val_DoubleInfo_WF) {
  assert(option_map.find(name) == option_map.end());
  all_options.insert(pair<string, bool>(name, true));
  COptionBase* val = new COptionWallFunction(name, list_size, string_field, val_Kind_WF,
                                             val_IntInfo_WF, val_DoubleInfo_WF);
  option_map.insert(pair<string, COptionBase *>(name, val));
}

void CConfig::addPythonOption(const string name) {
  assert(option_map.find(name) == option_map.end());
  all_options.insert(pair<string, bool>(name, true));
  COptionBase* val = new COptionPython(name);
  option_map.insert(pair<string, COptionBase *>(name, val));
}

unsigned short CConfig::GetnZone(string val_mesh_filename, unsigned short val_format) {

  int nZone = 1; /* Default value if nothing is specified. */

  switch (val_format) {
    case SU2: {

      /*--- Local variables for reading the SU2 file. ---*/
      string text_line;
      ifstream mesh_file;

      /*--- Check if the mesh file can be opened for reading. ---*/
      mesh_file.open(val_mesh_filename.c_str(), ios::in);
      if (mesh_file.fail())
        SU2_MPI::Error(string("There is no geometry file called ") + val_mesh_filename,
                              CURRENT_FUNCTION);

      /*--- Read the SU2 mesh file until the zone data is reached or
            when it can be decided that it is not present. ---*/
      while( getline (mesh_file, text_line) ) {

        /*--- Search for the "NZONE" keyword to see if there are multiple Zones ---*/
        if(text_line.find ("NZONE=",0) != string::npos) {
          text_line.erase (0,6); nZone = atoi(text_line.c_str());
          break;
        }

        /*--- If one of the keywords IZONE, NELEM or NPOIN, NMARK is encountered,
              it can be assumed that the NZONE keyword is not present and the loop
              can be terminated. ---*/
        if(text_line.find ("IZONE=",0) != string::npos) break;
        if(text_line.find ("NELEM=",0) != string::npos) break;
        if(text_line.find ("NPOIN=",0) != string::npos) break;
        if(text_line.find ("NMARK=",0) != string::npos) break;
      }

      mesh_file.close();
      break;

    }

    case CGNS_GRID: {

#ifdef HAVE_CGNS

      /*--- Local variables which are needed when calling the CGNS mid-level API. ---*/

      int fn, nbases = 0, nzones = 0, file_type;
      int cell_dim = 0, phys_dim = 0;
      char basename[CGNS_STRING_SIZE];

      /*--- Check whether the supplied file is truly a CGNS file. ---*/

      if ( cg_is_cgns(val_mesh_filename.c_str(), &file_type) != CG_OK ) {
        SU2_MPI::Error(val_mesh_filename +
                       string(" was not found or is not a properly formatted CGNS file.\n") +
                       string("Note that SU2 expects unstructured CGNS files in ADF data format."),
                       CURRENT_FUNCTION);
      }

      /*--- Open the CGNS file for reading. The value of fn returned
       is the specific index number for this file and will be
       repeatedly used in the function calls. ---*/

      if (cg_open(val_mesh_filename.c_str(), CG_MODE_READ, &fn)) cg_error_exit();

      /*--- Get the number of databases. This is the highest node
       in the CGNS heirarchy. ---*/

      if (cg_nbases(fn, &nbases)) cg_error_exit();

      /*--- Check if there is more than one database. Throw an
       error if there is because this reader can currently
       only handle one database. ---*/

      if ( nbases > 1 ) {
        SU2_MPI::Error("CGNS reader currently incapable of handling more than 1 database." ,
                       CURRENT_FUNCTION);
      }

      /*--- Read the databases. Note that the indexing starts at 1. ---*/

      for ( int i = 1; i <= nbases; i++ ) {

        if (cg_base_read(fn, i, basename, &cell_dim, &phys_dim)) cg_error_exit();

        /*--- Get the number of zones for this base. ---*/

        if (cg_nzones(fn, i, &nzones)) cg_error_exit();

      }

      /*--- Close the CGNS file. ---*/

      if ( cg_close(fn) ) cg_error_exit();

      /*--- Set the number of zones as read from the CGNS file ---*/

      nZone = nzones;

#else
      SU2_MPI::Error(string(" SU2 built without CGNS support. \n") +
                     string(" To use CGNS, build SU2 accordingly."),
                     CURRENT_FUNCTION);
#endif

      break;
    }
    case RECTANGLE: {
      nZone = 1;
      break;
    }
    case BOX: {
      nZone = 1;
      break;
    }
  }

  return (unsigned short) nZone;

}

unsigned short CConfig::GetnDim(string val_mesh_filename, unsigned short val_format) {

  short nDim = -1;

  switch (val_format) {
    case SU2: {

      /*--- Local variables for reading the SU2 file. ---*/
      string text_line;
      ifstream mesh_file;

      /*--- Open grid file ---*/
      mesh_file.open(val_mesh_filename.c_str(), ios::in);
      if (mesh_file.fail()) {
        SU2_MPI::Error(string("The SU2 mesh file named ") + val_mesh_filename + string(" was not found."), CURRENT_FUNCTION);
      }

      /*--- Read the SU2 mesh file until the dimension data is reached
            or when it can be decided that it is not present. ---*/
      while( getline (mesh_file, text_line) ) {

        /*--- Search for the "NDIME" keyword to determine the number
              of dimensions.  ---*/
        if(text_line.find ("NDIME=",0) != string::npos) {
          text_line.erase (0,6); nDim = atoi(text_line.c_str());
          break;
        }

        /*--- If one of the keywords NELEM or NPOIN, NMARK is encountered,
              it can be assumed that the NZONE keyword is not present and
              the loop can be terminated. ---*/
        if(text_line.find ("NELEM=",0) != string::npos) break;
        if(text_line.find ("NPOIN=",0) != string::npos) break;
        if(text_line.find ("NMARK=",0) != string::npos) break;
      }

      mesh_file.close();

      /*--- Throw an error if the dimension was not found. ---*/
      if (nDim == -1) {
        SU2_MPI::Error(val_mesh_filename + string(" is not an SU2 mesh file or has the wrong format \n ('NDIME=' not found). Please check."),
                       CURRENT_FUNCTION);
      }

      break;
    }

    case CGNS_GRID: {

#ifdef HAVE_CGNS

      /*--- Local variables which are needed when calling the CGNS mid-level API. ---*/
      int fn, nbases, file_type;
      int cell_dim, phys_dim;
      char basename[CGNS_STRING_SIZE];

      /*--- Check whether the supplied file is truly a CGNS file. ---*/
      if ( cg_is_cgns(val_mesh_filename.c_str(), &file_type) != CG_OK ) {
        SU2_MPI::Error(val_mesh_filename +
                       string(" was not found or is not a properly formatted CGNS file.\n") +
                       string("Note that SU2 expects unstructured CGNS files in ADF data format."),
                       CURRENT_FUNCTION);
      }

      /*--- Open the CGNS file for reading. The value of fn returned
            is the specific index number for this file and will be
            repeatedly used in the function calls. ---*/
      if (cg_open(val_mesh_filename.c_str(), CG_MODE_READ, &fn) != CG_OK) cg_error_exit();

      /*--- Get the number of databases. This is the highest node
            in the CGNS heirarchy. ---*/
      if (cg_nbases(fn, &nbases) != CG_OK) cg_error_exit();

      /*--- Check if there is more than one database. Throw an
            error if there is because this reader can currently
            only handle one database. ---*/
      if ( nbases > 1 )
        SU2_MPI::Error("CGNS reader currently incapable of handling more than 1 database." ,
                       CURRENT_FUNCTION);

      /*--- Read the database. Note that the indexing starts at 1.
            Afterwards close the file again. ---*/
      if (cg_base_read(fn, 1, basename, &cell_dim, &phys_dim) != CG_OK) cg_error_exit();
      if (cg_close(fn) != CG_OK) cg_error_exit();

      /*--- Set the problem dimension as read from the CGNS file ---*/
      nDim = cell_dim;

#else
      SU2_MPI::Error(string(" SU2 built without CGNS support. \n") +
                     string(" To use CGNS, build SU2 accordingly."),
                     CURRENT_FUNCTION);
#endif

      break;
    }
    case RECTANGLE: {
      nDim = 2;
      break;
    }
    case BOX: {
      nDim = 3;
      break;
    }
  }

  /*--- After reading the mesh, assert that the dimension is equal to 2 or 3. ---*/
  assert((nDim == 2) || (nDim == 3));

  return (unsigned short) nDim;
}

void CConfig::SetPointersNull(void) {

  Marker_CfgFile_GeoEval      = nullptr;   Marker_All_GeoEval       = nullptr;
  Marker_CfgFile_Monitoring   = nullptr;   Marker_All_Monitoring    = nullptr;
  Marker_CfgFile_Designing    = nullptr;   Marker_All_Designing     = nullptr;
  Marker_CfgFile_Plotting     = nullptr;   Marker_All_Plotting      = nullptr;
  Marker_CfgFile_Analyze      = nullptr;   Marker_All_Analyze       = nullptr;
  Marker_CfgFile_DV           = nullptr;   Marker_All_DV            = nullptr;
  Marker_CfgFile_Moving       = nullptr;   Marker_All_Moving        = nullptr;
  Marker_CfgFile_PerBound     = nullptr;   Marker_All_PerBound      = nullptr;    Marker_PerBound   = nullptr;
  Marker_CfgFile_Turbomachinery = nullptr; Marker_All_Turbomachinery = nullptr;
  Marker_CfgFile_TurbomachineryFlag = nullptr; Marker_All_TurbomachineryFlag = nullptr;
  Marker_CfgFile_MixingPlaneInterface = nullptr; Marker_All_MixingPlaneInterface = nullptr;
  Marker_CfgFile_ZoneInterface = nullptr;
  Marker_CfgFile_Deform_Mesh   = nullptr;  Marker_All_Deform_Mesh   = nullptr;
  Marker_CfgFile_Fluid_Load    = nullptr;  Marker_All_Fluid_Load    = nullptr;

  Marker_CfgFile_Turbomachinery       = nullptr; Marker_All_Turbomachinery       = nullptr;
  Marker_CfgFile_TurbomachineryFlag   = nullptr; Marker_All_TurbomachineryFlag   = nullptr;
  Marker_CfgFile_MixingPlaneInterface = nullptr; Marker_All_MixingPlaneInterface = nullptr;

  Marker_CfgFile_PyCustom     = nullptr;   Marker_All_PyCustom      = nullptr;

  Marker_DV                   = nullptr;   Marker_Moving            = nullptr;    Marker_Monitoring = nullptr;
  Marker_Designing            = nullptr;   Marker_GeoEval           = nullptr;    Marker_Plotting   = nullptr;
  Marker_Analyze              = nullptr;   Marker_PyCustom          = nullptr;    Marker_WallFunctions        = nullptr;
  Marker_CfgFile_KindBC       = nullptr;   Marker_All_KindBC        = nullptr;

  Kind_WallFunctions       = nullptr;
  IntInfo_WallFunctions    = nullptr;
  DoubleInfo_WallFunctions = nullptr;
  Kind_Wall                = nullptr;

  Config_Filenames = nullptr;

  /*--- Marker Pointers ---*/

  Marker_Euler                = nullptr;    Marker_FarField         = nullptr;    Marker_Custom         = nullptr;
  Marker_SymWall              = nullptr;    Marker_PerBound         = nullptr;
  Marker_PerDonor             = nullptr;    Marker_NearFieldBound   = nullptr;
  Marker_Deform_Mesh          = nullptr;    Marker_Fluid_Load       = nullptr;
  Marker_Inlet                = nullptr;    Marker_Outlet           = nullptr;
  Marker_Supersonic_Inlet     = nullptr;    Marker_Supersonic_Outlet= nullptr;    Marker_Smoluchowski_Maxwell   = nullptr;
  Marker_Isothermal           = nullptr;    Marker_HeatFlux         = nullptr;    Marker_EngineInflow   = nullptr;
  Marker_Load                 = nullptr;    Marker_Disp_Dir         = nullptr;    Marker_RoughWall      = nullptr;
  Marker_EngineExhaust        = nullptr;    Marker_Displacement     = nullptr;    Marker_Load           = nullptr;
  Marker_Load_Dir             = nullptr;    Marker_Load_Sine        = nullptr;    Marker_Clamped        = nullptr;
  Marker_FlowLoad             = nullptr;    Marker_Internal         = nullptr;
  Marker_All_TagBound         = nullptr;    Marker_CfgFile_TagBound = nullptr;    Marker_All_KindBC     = nullptr;
  Marker_CfgFile_KindBC       = nullptr;    Marker_All_SendRecv     = nullptr;    Marker_All_PerBound   = nullptr;
  Marker_ZoneInterface        = nullptr;    Marker_All_ZoneInterface= nullptr;    Marker_Riemann        = nullptr;
  Marker_Fluid_InterfaceBound = nullptr;    Marker_CHTInterface     = nullptr;    Marker_Damper         = nullptr;
  Marker_Emissivity           = nullptr;

    /*--- Boundary Condition settings ---*/

  Isothermal_Temperature = nullptr;
  Heat_Flux              = nullptr;    Displ_Value            = nullptr;    Load_Value             = nullptr;
  FlowLoad_Value         = nullptr;    Damper_Constant        = nullptr;    Wall_Emissivity        = nullptr;
  Roughness_Height       = nullptr;

  /*--- Inlet Outlet Boundary Condition settings ---*/

  Inlet_Ttotal    = nullptr;    Inlet_Ptotal      = nullptr;
  Inlet_FlowDir   = nullptr;    Inlet_Temperature = nullptr;    Inlet_Pressure = nullptr;
  Inlet_Velocity  = nullptr;    Inlet_MassFrac    = nullptr;
  Outlet_Pressure = nullptr;

  /*--- Engine Boundary Condition settings ---*/

  Inflow_Pressure      = nullptr;    Inflow_MassFlow    = nullptr;    Inflow_ReverseMassFlow  = nullptr;
  Inflow_TotalPressure = nullptr;    Inflow_Temperature = nullptr;    Inflow_TotalTemperature = nullptr;
  Inflow_RamDrag       = nullptr;    Inflow_Force       = nullptr;    Inflow_Power            = nullptr;
  Inflow_Mach          = nullptr;

  Exhaust_Pressure        = nullptr;   Exhaust_Temperature        = nullptr;    Exhaust_MassFlow = nullptr;
  Exhaust_TotalPressure   = nullptr;   Exhaust_TotalTemperature   = nullptr;
  Exhaust_GrossThrust     = nullptr;   Exhaust_Force              = nullptr;
  Exhaust_Power           = nullptr;   Exhaust_Temperature_Target = nullptr;
  Exhaust_Pressure_Target = nullptr;

  Engine_Mach  = nullptr;    Engine_Force        = nullptr;
  Engine_Power = nullptr;    Engine_NetThrust    = nullptr;    Engine_GrossThrust = nullptr;
  Engine_Area  = nullptr;    EngineInflow_Target = nullptr;

  Exhaust_Temperature_Target  = nullptr;     Exhaust_Temperature   = nullptr;
  Exhaust_Pressure_Target   = nullptr;     Inlet_Ttotal                = nullptr;     Inlet_Ptotal          = nullptr;
  Inlet_FlowDir             = nullptr;     Inlet_Temperature           = nullptr;     Inlet_Pressure        = nullptr;
  Inlet_Velocity            = nullptr;     Inflow_Mach                 = nullptr;     Inflow_Pressure       = nullptr;
  Exhaust_Pressure          = nullptr;     Outlet_Pressure             = nullptr;     Isothermal_Temperature= nullptr;

  ElasticityMod             = nullptr;     PoissonRatio                = nullptr;     MaterialDensity       = nullptr;

  Load_Dir = nullptr;            Load_Dir_Value = nullptr;          Load_Dir_Multiplier = nullptr;
  Disp_Dir = nullptr;            Disp_Dir_Value = nullptr;          Disp_Dir_Multiplier = nullptr;
  Load_Sine_Dir = nullptr;       Load_Sine_Amplitude = nullptr;     Load_Sine_Frequency = nullptr;
  Electric_Field_Mod = nullptr;  Electric_Field_Dir = nullptr;      RefNode_Displacement = nullptr;

  Electric_Constant = nullptr;

  /*--- Actuator Disk Boundary Condition settings ---*/

  ActDiskInlet_Pressure         = nullptr;    ActDiskInlet_TotalPressure = nullptr;    ActDiskInlet_Temperature = nullptr;
  ActDiskInlet_TotalTemperature = nullptr;    ActDiskInlet_MassFlow      = nullptr;    ActDiskInlet_RamDrag     = nullptr;
  ActDiskInlet_Force            = nullptr;    ActDiskInlet_Power         = nullptr;

  ActDiskOutlet_Pressure      = nullptr;
  ActDiskOutlet_TotalPressure = nullptr;   ActDiskOutlet_GrossThrust = nullptr;  ActDiskOutlet_Force            = nullptr;
  ActDiskOutlet_Power         = nullptr;   ActDiskOutlet_Temperature = nullptr;  ActDiskOutlet_TotalTemperature = nullptr;
  ActDiskOutlet_MassFlow      = nullptr;

  ActDisk_DeltaPress      = nullptr;    ActDisk_DeltaTemp      = nullptr;
  ActDisk_TotalPressRatio = nullptr;    ActDisk_TotalTempRatio = nullptr;    ActDisk_StaticPressRatio = nullptr;
  ActDisk_StaticTempRatio = nullptr;    ActDisk_NetThrust      = nullptr;    ActDisk_GrossThrust      = nullptr;
  ActDisk_Power           = nullptr;    ActDisk_MassFlow       = nullptr;    ActDisk_Area             = nullptr;
  ActDisk_ReverseMassFlow = nullptr;    Surface_MassFlow        = nullptr;   Surface_Mach             = nullptr;
  Surface_Temperature      = nullptr;   Surface_Pressure         = nullptr;  Surface_Density          = nullptr;   Surface_Enthalpy          = nullptr;
  Surface_NormalVelocity   = nullptr;   Surface_TotalTemperature = nullptr;  Surface_TotalPressure    = nullptr;   Surface_PressureDrop    = nullptr;
  Surface_DC60             = nullptr;    Surface_IDC = nullptr;

  Outlet_MassFlow      = nullptr;       Outlet_Density      = nullptr;      Outlet_Area     = nullptr;

  Surface_Uniformity = nullptr; Surface_SecondaryStrength = nullptr; Surface_SecondOverUniform = nullptr;
  Surface_MomentumDistortion = nullptr;

  Surface_IDC_Mach        = nullptr;    Surface_IDR            = nullptr;    ActDisk_Mach             = nullptr;
  ActDisk_Force           = nullptr;    ActDisk_BCThrust       = nullptr;    ActDisk_BCThrust_Old     = nullptr;

  /*--- Miscellaneous/unsorted ---*/

  Aeroelastic_plunge  = nullptr;
  Aeroelastic_pitch   = nullptr;
  Velocity_FreeStream = nullptr;
  Inc_Velocity_Init   = nullptr;

  CFL_AdaptParam      = nullptr;
  CFL                 = nullptr;
  HTP_Axis = nullptr;
  PlaneTag            = nullptr;
  Kappa_Flow          = nullptr;
  Kappa_AdjFlow       = nullptr;
  Kappa_Heat          = nullptr;
  Stations_Bounds     = nullptr;
  ParamDV             = nullptr;
  DV_Value            = nullptr;
  Design_Variable     = nullptr;

  Hold_GridFixed_Coord      = nullptr;
  SubsonicEngine_Cyl        = nullptr;
  EA_IntLimit               = nullptr;
  TimeDOFsADER_DG           = nullptr;
  TimeIntegrationADER_DG    = nullptr;
  WeightsIntegrationADER_DG = nullptr;
  RK_Alpha_Step             = nullptr;
  MG_CorrecSmooth           = nullptr;
  MG_PreSmooth              = nullptr;
  MG_PostSmooth             = nullptr;
  Int_Coeffs                = nullptr;

  Kind_Inc_Inlet = nullptr;
  Kind_Inc_Outlet = nullptr;

  Kind_ObjFunc   = nullptr;

  Weight_ObjFunc = nullptr;

  /*--- Moving mesh pointers ---*/

  nKind_SurfaceMovement = 0;
  Kind_SurfaceMovement = nullptr;
  LocationStations   = nullptr;
  Motion_Origin     = nullptr;
  Translation_Rate  = nullptr;
  Rotation_Rate     = nullptr;
  Pitching_Omega    = nullptr;
  Pitching_Ampl     = nullptr;
  Pitching_Phase    = nullptr;
  Plunging_Omega    = nullptr;
  Plunging_Ampl     = nullptr;
  MarkerMotion_Origin     = nullptr;
  MarkerTranslation_Rate  = nullptr;
  MarkerRotation_Rate     = nullptr;
  MarkerPitching_Omega    = nullptr;
  MarkerPitching_Ampl     = nullptr;
  MarkerPitching_Phase    = nullptr;
  MarkerPlunging_Omega    = nullptr;
  MarkerPlunging_Ampl     = nullptr;
  RefOriginMoment_X   = nullptr;    RefOriginMoment_Y   = nullptr;    RefOriginMoment_Z   = nullptr;
  MoveMotion_Origin   = nullptr;

  /*--- Periodic BC pointers. ---*/

  Periodic_Translate  = nullptr;    Periodic_Rotation   = nullptr;    Periodic_Center     = nullptr;
  Periodic_Translation= nullptr;    Periodic_RotAngles  = nullptr;    Periodic_RotCenter  = nullptr;

  /* Harmonic Balance Frequency pointer */

  Omega_HB = nullptr;

  /*--- Initialize some default arrays to NULL. ---*/

  Riemann_FlowDir       = nullptr;
  Giles_FlowDir         = nullptr;
  CoordFFDBox           = nullptr;
  DegreeFFDBox          = nullptr;
  FFDTag                = nullptr;
  nDV_Value             = nullptr;
  TagFFDBox             = nullptr;

  Kind_Data_Riemann        = nullptr;
  Riemann_Var1             = nullptr;
  Riemann_Var2             = nullptr;
  Kind_Data_Giles          = nullptr;
  Giles_Var1               = nullptr;
  Giles_Var2               = nullptr;
  RelaxFactorAverage       = nullptr;
  RelaxFactorFourier       = nullptr;
  nSpan_iZones             = nullptr;
  ExtraRelFacGiles         = nullptr;
  Mixedout_Coeff           = nullptr;
  RampRotatingFrame_Coeff  = nullptr;
  RampOutletPressure_Coeff = nullptr;
  Kind_TurboMachinery      = nullptr;
  SineLoad_Coeff           = nullptr;

  Marker_MixingPlaneInterface  = nullptr;
  Marker_TurboBoundIn          = nullptr;
  Marker_TurboBoundOut         = nullptr;
  Marker_Giles                 = nullptr;
  Marker_Shroud                = nullptr;

  nBlades                      = nullptr;
  FreeStreamTurboNormal        = nullptr;

  ConvHistFile                 = nullptr;

  top_optim_kernels       = nullptr;
  top_optim_kernel_params = nullptr;
  top_optim_filter_radius = nullptr;

  ScreenOutput = nullptr;
  HistoryOutput = nullptr;
  VolumeOutput = nullptr;
  VolumeOutputFiles = nullptr;
  ConvField = nullptr;

  /*--- Variable initialization ---*/

  TimeIter   = 0;
  InnerIter  = 0;
  nIntCoeffs = 0;
  OuterIter  = 0;

  AoA_Offset = 0;
  AoS_Offset = 0;

  nMarker_PerBound = 0;
  nPeriodic_Index  = 0;

  Aeroelastic_Simulation = false;

  nSpanMaxAllZones = 1;

  Restart_Bandwidth_Agg = 0.0;

  Mesh_Box_Size = nullptr;

  Time_Ref = 1.0;

  Delta_UnstTime   = 0.0;
  Delta_UnstTimeND = 0.0;
  Total_UnstTime   = 0.0;
  Total_UnstTimeND = 0.0;

  Kind_TimeNumScheme = EULER_IMPLICIT;

  Gas_Composition = nullptr;

}

void CConfig::SetRunTime_Options(void) {

  /* DESCRIPTION: Number of external iterations */

  addUnsignedLongOption("TIME_ITER", nTimeIter, 999999);

  /* DESCRIPTION: CFL Number */

  addDoubleOption("CFL_NUMBER", CFLFineGrid, 10);

}

void CConfig::SetConfig_Options() {

  // This config file is parsed by a number of programs to make it easy to write SU2
  // wrapper scripts (in python, go, etc.) so please do
  // the best you can to follow the established format. It's very hard to parse c++ code
  // and none of us that write the parsers want to write a full c++ interpreter. Please
  // play nice with the existing format so that you don't break the existing scripts.

  /* BEGIN_CONFIG_OPTIONS */

  /*!\par CONFIG_CATEGORY: Problem Definition \ingroup Config */
  /*--- Options related to problem definition and partitioning ---*/

  /*!\brief SOLVER \n DESCRIPTION: Type of solver \n Options: see \link Solver_Map \endlink \n DEFAULT: NO_SOLVER \ingroup Config*/
  addEnumOption("SOLVER", Kind_Solver, Solver_Map, NO_SOLVER);
  /*!\brief MULTIZONE \n DESCRIPTION: Enable multizone mode \ingroup Config*/
  addBoolOption("MULTIZONE", Multizone_Problem, NO);
  /*!\brief PHYSICAL_PROBLEM \n DESCRIPTION: Physical governing equations \n Options: see \link Solver_Map \endlink \n DEFAULT: NO_SOLVER \ingroup Config*/
  addEnumOption("MULTIZONE_SOLVER", Kind_MZSolver, Multizone_Map, MZ_BLOCK_GAUSS_SEIDEL);
  /*!\brief MATH_PROBLEM  \n DESCRIPTION: Mathematical problem \n  Options: DIRECT, ADJOINT \ingroup Config*/
  addMathProblemOption("MATH_PROBLEM", ContinuousAdjoint, false, DiscreteAdjoint, false, Restart_Flow, false);
  /*!\brief KIND_TURB_MODEL \n DESCRIPTION: Specify turbulence model \n Options: see \link Turb_Model_Map \endlink \n DEFAULT: NO_TURB_MODEL \ingroup Config*/
  addEnumOption("KIND_TURB_MODEL", Kind_Turb_Model, Turb_Model_Map, NO_TURB_MODEL);
  /*!\brief KIND_TRANS_MODEL \n DESCRIPTION: Specify transition model OPTIONS: see \link Trans_Model_Map \endlink \n DEFAULT: NO_TRANS_MODEL \ingroup Config*/
  addEnumOption("KIND_TRANS_MODEL", Kind_Trans_Model, Trans_Model_Map, NO_TRANS_MODEL);

  /*!\brief KIND_SGS_MODEL \n DESCRIPTION: Specify subgrid scale model OPTIONS: see \link SGS_Model_Map \endlink \n DEFAULT: NO_SGS_MODEL \ingroup Config*/
  addEnumOption("KIND_SGS_MODEL", Kind_SGS_Model, SGS_Model_Map, NO_SGS_MODEL);

  /*!\brief KIND_FEM_DG_SHOCK \n DESCRIPTION: Specify shock capturing method for DG OPTIONS: see \link ShockCapturingDG_Map \endlink \n DEFAULT: NO_SHOCK_CAPTURING \ingroup Config*/
  addEnumOption("KIND_FEM_DG_SHOCK", Kind_FEM_DG_Shock, ShockCapturingDG_Map, NO_SHOCK_CAPTURING);

  /*!\brief KIND_VERIFICATION_SOLUTION \n DESCRIPTION: Specify the verification solution OPTIONS: see \link Verification_Solution_Map \endlink \n DEFAULT: NO_VERIFICATION_SOLUTION \ingroup Config*/
  addEnumOption("KIND_VERIFICATION_SOLUTION", Kind_Verification_Solution, Verification_Solution_Map, NO_VERIFICATION_SOLUTION);

  /*!\brief KIND_MATRIX_COLORING \n DESCRIPTION: Specify the method for matrix coloring for Jacobian computations OPTIONS: see \link MatrixColoring_Map \endlink \n DEFAULT GREEDY_COLORING \ingroup Config*/
  addEnumOption("KIND_MATRIX_COLORING", Kind_Matrix_Coloring, MatrixColoring_Map, GREEDY_COLORING);

  /*!\brief WEAKLY_COUPLED_HEAT_EQUATION \n DESCRIPTION: Enable heat equation for incompressible flows. \ingroup Config*/
  addBoolOption("WEAKLY_COUPLED_HEAT_EQUATION", Weakly_Coupled_Heat, NO);

  /*\brief AXISYMMETRIC \n DESCRIPTION: Axisymmetric simulation \n DEFAULT: false \ingroup Config */
  addBoolOption("AXISYMMETRIC", Axisymmetric, false);
  /* DESCRIPTION: Add the gravity force */
  addBoolOption("GRAVITY_FORCE", GravityForce, false);
  /* DESCRIPTION: Apply a body force as a source term (NO, YES) */
  addBoolOption("BODY_FORCE", Body_Force, false);
  default_body_force[0] = 0.0; default_body_force[1] = 0.0; default_body_force[2] = 0.0;
  /* DESCRIPTION: Vector of body force values (BodyForce_X, BodyForce_Y, BodyForce_Z) */
  addDoubleArrayOption("BODY_FORCE_VECTOR", 3, Body_Force_Vector, default_body_force);
  /*!\brief RESTART_SOL \n DESCRIPTION: Restart solution from native solution file \n Options: NO, YES \ingroup Config */
  addBoolOption("RESTART_SOL", Restart, false);
  /*!\brief BINARY_RESTART \n DESCRIPTION: Read / write binary SU2 native restart files. \n Options: YES, NO \ingroup Config */
  addBoolOption("WRT_BINARY_RESTART", Wrt_Binary_Restart, true);
  /*!\brief BINARY_RESTART \n DESCRIPTION: Read / write binary SU2 native restart files. \n Options: YES, NO \ingroup Config */
  addBoolOption("READ_BINARY_RESTART", Read_Binary_Restart, true);
  /*!\brief SYSTEM_MEASUREMENTS \n DESCRIPTION: System of measurements \n OPTIONS: see \link Measurements_Map \endlink \n DEFAULT: SI \ingroup Config*/
  addEnumOption("SYSTEM_MEASUREMENTS", SystemMeasurements, Measurements_Map, SI);

  /*!\par CONFIG_CATEGORY: FluidModel \ingroup Config*/
  /*!\brief FLUID_MODEL \n DESCRIPTION: Fluid model \n OPTIONS: See \link FluidModel_Map \endlink \n DEFAULT: STANDARD_AIR \ingroup Config*/
  addEnumOption("FLUID_MODEL", Kind_FluidModel, FluidModel_Map, STANDARD_AIR);


  /*!\par CONFIG_CATEGORY: Freestream Conditions \ingroup Config*/
  /*--- Options related to freestream specification ---*/

  /*!\brief GAS_CONSTANT \n DESCRIPTION: Specific gas constant (287.058 J/kg*K (air), only for compressible flows) \ingroup Config*/
  addDoubleOption("GAS_CONSTANT", Gas_Constant, 287.058);
  /*!\brief GAMMA_VALUE  \n DESCRIPTION: Ratio of specific heats (1.4 (air), only for compressible flows) \ingroup Config*/
  addDoubleOption("GAMMA_VALUE", Gamma, 1.4);
  /*!\brief CP_VALUE  \n DESCRIPTION: Specific heat at constant pressure, Cp (1004.703 J/kg*K (air), constant density incompressible fluids only) \ingroup Config*/
  addDoubleOption("SPECIFIC_HEAT_CP", Specific_Heat_Cp, 1004.703);
  /*!\brief CP_VALUE  \n DESCRIPTION: Specific heat at constant volume, Cp (717.645 J/kg*K (air), constant density incompressible fluids only) \ingroup Config*/
  addDoubleOption("SPECIFIC_HEAT_CV", Specific_Heat_Cv, 717.645);
  /*!\brief THERMAL_EXPANSION_COEFF  \n DESCRIPTION: Thermal expansion coefficient (0.00347 K^-1 (air), used for Boussinesq approximation for liquids/non-ideal gases) \ingroup Config*/
  addDoubleOption("THERMAL_EXPANSION_COEFF", Thermal_Expansion_Coeff, 0.00347);
  /*!\brief MOLECULAR_WEIGHT \n DESCRIPTION: Molecular weight for an incompressible ideal gas (28.96 g/mol (air) default) \ingroup Config*/
  addDoubleOption("MOLECULAR_WEIGHT", Molecular_Weight, 28.96);

  ///* DESCRIPTION: Specify if Mutation++ library is used */
  /*--- Reading gas model as string or integer depending on TC library used. ---*/
  /* DESCRIPTION: Specify chemical model for multi-species simulations - read by Mutation++ library*/
  addStringOption("GAS_MODEL", GasModel, string("N2"));
  /* DESCRIPTION: Specify transport coefficient model for multi-species simulations */
  addEnumOption("TRANSPORT_COEFF_MODEL", Kind_TransCoeffModel, TransCoeffModel_Map, WILKE);
  /* DESCRIPTION: Specify mass fraction of each species */
  addDoubleListOption("GAS_COMPOSITION", nSpecies, Gas_Composition);
  /* DESCRIPTION: Specify if mixture is frozen */
  addBoolOption("FROZEN_MIXTURE", frozen, false);
  /* DESCRIPTION: Specify if there is ionization */
  addBoolOption("IONIZATION", ionization, false);
  /* DESCRIPTION: Specify if there VT transfer residual limiting */
  addBoolOption("VT_RESIDUAL_LIMITING", vt_transfer_res_limit, false);
<<<<<<< HEAD
  /* DESCRIPTION: Specify if there is the gas is monoatomic */
=======
  /* DESCRIPTION: Specify if there is ionization */
>>>>>>> 84b598c5
  addBoolOption("MONOATOMIC", monoatomic, false);
  /* DESCRIPTION: List of catalytic walls */
  addStringListOption("CATALYTIC_WALL", nWall_Catalytic, Wall_Catalytic);
  /*!\brief MARKER_MONITORING\n DESCRIPTION: Marker(s) of the surface where evaluate the non-dimensional coefficients \ingroup Config*/


  /*--- Options related to VAN der WAALS MODEL and PENG ROBINSON ---*/

  /* DESCRIPTION: Critical Temperature, default value for AIR */
  addDoubleOption("CRITICAL_TEMPERATURE", Temperature_Critical, 131.00);
  /* DESCRIPTION: Critical Pressure, default value for MDM */
  addDoubleOption("CRITICAL_PRESSURE", Pressure_Critical, 3588550.0);
  /* DESCRIPTION: Critical Density, default value for MDM */
  addDoubleOption("CRITICAL_DENSITY", Density_Critical, 263.0);

  /*--- Options related to VAN der WAALS MODEL and PENG ROBINSON ---*/
  /* DESCRIPTION: Critical Density, default value for MDM */
   addDoubleOption("ACENTRIC_FACTOR", Acentric_Factor, 0.035);

   /*--- Options related to Viscosity Model ---*/
  /*!\brief VISCOSITY_MODEL \n DESCRIPTION: model of the viscosity \n OPTIONS: See \link ViscosityModel_Map \endlink \n DEFAULT: SUTHERLAND \ingroup Config*/
  addEnumOption("VISCOSITY_MODEL", Kind_ViscosityModel, ViscosityModel_Map, SUTHERLAND);

  /*--- Options related to Constant Viscosity Model ---*/

  /* DESCRIPTION: default value for AIR */
  addDoubleOption("MU_CONSTANT", Mu_Constant , 1.716E-5);

  /*--- Options related to Sutherland Viscosity Model ---*/

  /* DESCRIPTION: Sutherland Viscosity Ref default value for AIR SI */
  addDoubleOption("MU_REF", Mu_Ref, 1.716E-5);
  /* DESCRIPTION: Sutherland Temperature Ref, default value for AIR SI */
  addDoubleOption("MU_T_REF", Mu_Temperature_Ref, 273.15);
  /* DESCRIPTION: Sutherland constant, default value for AIR SI */
  addDoubleOption("SUTHERLAND_CONSTANT", Mu_S, 110.4);

  /*--- Options related to Thermal Conductivity Model ---*/

  addEnumOption("CONDUCTIVITY_MODEL", Kind_ConductivityModel, ConductivityModel_Map, CONSTANT_PRANDTL);

  /* DESCRIPTION: Definition of the turbulent thermal conductivity model (CONSTANT_PRANDTL_TURB (default), NONE). */
  addEnumOption("TURBULENT_CONDUCTIVITY_MODEL", Kind_ConductivityModel_Turb, TurbConductivityModel_Map, CONSTANT_PRANDTL_TURB);

 /*--- Options related to Constant Thermal Conductivity Model ---*/

 /* DESCRIPTION: default value for AIR */
  addDoubleOption("KT_CONSTANT", Kt_Constant , 0.0257);

  /*--- Options related to temperature polynomial coefficients for fluid models. ---*/

  /* DESCRIPTION: Definition of the temperature polynomial coefficients for specific heat Cp. */
  addDoubleArrayOption("CP_POLYCOEFFS", N_POLY_COEFFS, CpPolyCoefficients, default_cp_polycoeffs.data());
  /* DESCRIPTION: Definition of the temperature polynomial coefficients for specific heat Cp. */
  addDoubleArrayOption("MU_POLYCOEFFS", N_POLY_COEFFS, MuPolyCoefficients, default_mu_polycoeffs.data());
  /* DESCRIPTION: Definition of the temperature polynomial coefficients for specific heat Cp. */
  addDoubleArrayOption("KT_POLYCOEFFS", N_POLY_COEFFS, KtPolyCoefficients, default_kt_polycoeffs.data());

  /*!\brief REYNOLDS_NUMBER \n DESCRIPTION: Reynolds number (non-dimensional, based on the free-stream values). Needed for viscous solvers. For incompressible solvers the Reynolds length will always be 1.0 \n DEFAULT: 0.0 \ingroup Config */
  addDoubleOption("REYNOLDS_NUMBER", Reynolds, 0.0);
  /*!\brief REYNOLDS_LENGTH \n DESCRIPTION: Reynolds length (1 m by default). Used for compressible solver: incompressible solver will use 1.0. \ingroup Config */
  addDoubleOption("REYNOLDS_LENGTH", Length_Reynolds, 1.0);
  /*!\brief PRANDTL_LAM \n DESCRIPTION: Laminar Prandtl number (0.72 (air), only for compressible flows) \n DEFAULT: 0.72 \ingroup Config*/
  addDoubleOption("PRANDTL_LAM", Prandtl_Lam, 0.72);
  /*!\brief PRANDTL_TURB \n DESCRIPTION: Turbulent Prandtl number (0.9 (air), only for compressible flows) \n DEFAULT 0.90 \ingroup Config*/
  addDoubleOption("PRANDTL_TURB", Prandtl_Turb, 0.90);
  /*!\brief BULK_MODULUS \n DESCRIPTION: Value of the Bulk Modulus  \n DEFAULT 1.42E5 \ingroup Config*/
  addDoubleOption("BULK_MODULUS", Bulk_Modulus, 1.42E5);
  /* DESCRIPTION: Epsilon^2 multipier in Beta calculation for incompressible preconditioner.  */
  addDoubleOption("BETA_FACTOR", Beta_Factor, 4.1);
  /*!\brief MACH_NUMBER  \n DESCRIPTION:  Mach number (non-dimensional, based on the free-stream values). 0.0 by default \ingroup Config*/
  addDoubleOption("MACH_NUMBER", Mach, 0.0);
  /*!\brief INIT_OPTION \n DESCRIPTION: Init option to choose between Reynolds or thermodynamics quantities for initializing the solution \n OPTIONS: see \link InitOption_Map \endlink \n DEFAULT REYNOLDS \ingroup Config*/
  addEnumOption("INIT_OPTION", Kind_InitOption, InitOption_Map, REYNOLDS);
  /* DESCRIPTION: Free-stream option to choose between density and temperature for initializing the solution */
  addEnumOption("FREESTREAM_OPTION", Kind_FreeStreamOption, FreeStreamOption_Map, TEMPERATURE_FS);
  /*!\brief FREESTREAM_PRESSURE\n DESCRIPTION: Free-stream pressure (101325.0 N/m^2 by default) \ingroup Config*/
  addDoubleOption("FREESTREAM_PRESSURE", Pressure_FreeStream, 101325.0);
  /*!\brief FREESTREAM_DENSITY\n DESCRIPTION: Free-stream density (1.2886 Kg/m^3 (air), 998.2 Kg/m^3 (water)) \n DEFAULT -1.0 (calculated from others) \ingroup Config*/
  addDoubleOption("FREESTREAM_DENSITY", Density_FreeStream, -1.0);
  /*!\brief FREESTREAM_TEMPERATURE\n DESCRIPTION: Free-stream temperature (288.15 K by default) \ingroup Config*/
  addDoubleOption("FREESTREAM_TEMPERATURE", Temperature_FreeStream, 288.15);
  /*!\brief FREESTREAM_TEMPERATURE_VE\n DESCRIPTION: Free-stream vibrational-electronic temperature (288.15 K by default) \ingroup Config*/
  addDoubleOption("FREESTREAM_TEMPERATURE_VE", Temperature_ve_FreeStream, 288.15);


  /*--- Options related to incompressible flow solver ---*/

  /* DESCRIPTION: Option to choose the density model used in the incompressible flow solver. */
  addEnumOption("INC_DENSITY_MODEL", Kind_DensityModel, DensityModel_Map, CONSTANT);
    /*!\brief ENERGY_EQUATION \n DESCRIPTION: Solve the energy equation in the incompressible flow solver. \ingroup Config*/
  addBoolOption("INC_ENERGY_EQUATION", Energy_Equation, false);
  /*!\brief INC_DENSITY_REF \n DESCRIPTION: Reference density for incompressible flows  \ingroup Config*/
  addDoubleOption("INC_DENSITY_REF", Inc_Density_Ref, 1.0);
  /*!\brief INC_VELOCITY_REF \n DESCRIPTION: Reference velocity for incompressible flows (1.0 by default) \ingroup Config*/
  addDoubleOption("INC_VELOCITY_REF", Inc_Velocity_Ref, 1.0);
  /*!\brief INC_TEMPERATURE_REF \n DESCRIPTION: Reference temperature for incompressible flows with the energy equation (1.0 by default) \ingroup Config*/
  addDoubleOption("INC_TEMPERATURE_REF", Inc_Temperature_Ref, 1.0);
  /*!\brief INC_DENSITY_INIT \n DESCRIPTION: Initial density for incompressible flows (1.2886 kg/m^3 by default) \ingroup Config*/
  addDoubleOption("INC_DENSITY_INIT", Inc_Density_Init, 1.2886);
  /*!\brief INC_VELOCITY_INIT \n DESCRIPTION: Initial velocity for incompressible flows (1.0,0,0 m/s by default) \ingroup Config*/
  default_vel_inf[0] = 1.0; default_vel_inf[1] = 0.0; default_vel_inf[2] = 0.0;
  addDoubleArrayOption("INC_VELOCITY_INIT", 3, Inc_Velocity_Init, default_vel_inf);
  /*!\brief INC_TEMPERATURE_INIT \n DESCRIPTION: Initial temperature for incompressible flows with the energy equation (288.15 K by default) \ingroup Config*/
  addDoubleOption("INC_TEMPERATURE_INIT", Inc_Temperature_Init, 288.15);
  /*!\brief INC_NONDIM \n DESCRIPTION: Non-dimensionalization scheme for incompressible flows. \ingroup Config*/
  addEnumOption("INC_NONDIM", Ref_Inc_NonDim, NonDim_Map, INITIAL_VALUES);
    /*!\brief INC_INLET_USENORMAL \n DESCRIPTION: Use the local boundary normal for the flow direction with the incompressible pressure inlet. \ingroup Config*/
  addBoolOption("INC_INLET_USENORMAL", Inc_Inlet_UseNormal, false);
  /*!\brief INC_INLET_DAMPING \n DESCRIPTION: Damping factor applied to the iterative updates to the velocity at a pressure inlet in incompressible flow (0.1 by default). \ingroup Config*/
  addDoubleOption("INC_INLET_DAMPING", Inc_Inlet_Damping, 0.1);
  /*!\brief INC_OUTLET_DAMPING \n DESCRIPTION: Damping factor applied to the iterative updates to the pressure at a mass flow outlet in incompressible flow (0.1 by default). \ingroup Config*/
  addDoubleOption("INC_OUTLET_DAMPING", Inc_Outlet_Damping, 0.1);

  default_vel_inf[0] = 1.0; default_vel_inf[1] = 0.0; default_vel_inf[2] = 0.0;
  /*!\brief FREESTREAM_VELOCITY\n DESCRIPTION: Free-stream velocity (m/s) */
  addDoubleArrayOption("FREESTREAM_VELOCITY", 3, Velocity_FreeStream, default_vel_inf);
  /* DESCRIPTION: Free-stream viscosity (1.853E-5 Ns/m^2 (air), 0.798E-3 Ns/m^2 (water)) */
  addDoubleOption("FREESTREAM_VISCOSITY", Viscosity_FreeStream, -1.0);
  /* DESCRIPTION: Thermal conductivity used for heat equation */
  addDoubleOption("SOLID_THERMAL_CONDUCTIVITY", Thermal_Conductivity_Solid, 0.0);
  /* DESCRIPTION: Solids temperature at freestream conditions */
  addDoubleOption("SOLID_TEMPERATURE_INIT", Temperature_Freestream_Solid, 288.15);
  /* DESCRIPTION: Density used in solids */
  addDoubleOption("SOLID_DENSITY", Density_Solid, 2710.0);
  /* DESCRIPTION:  */
  addDoubleOption("FREESTREAM_INTERMITTENCY", Intermittency_FreeStream, 1.0);
  /* DESCRIPTION:  */
  addDoubleOption("FREESTREAM_TURBULENCEINTENSITY", TurbulenceIntensity_FreeStream, 0.05);
  /* DESCRIPTION:  */
  addDoubleOption("FREESTREAM_NU_FACTOR", NuFactor_FreeStream, 3.0);
  /* DESCRIPTION:  */
  addDoubleOption("ENGINE_NU_FACTOR", NuFactor_Engine, 3.0);
  /* DESCRIPTION:  */
  addDoubleOption("ACTDISK_SECONDARY_FLOW", SecondaryFlow_ActDisk, 0.0);
  /* DESCRIPTION:  */
  addDoubleOption("INITIAL_BCTHRUST", Initial_BCThrust, 4000.0);
  /* DESCRIPTION:  */
  addDoubleOption("FREESTREAM_TURB2LAMVISCRATIO", Turb2LamViscRatio_FreeStream, 10.0);
  /* DESCRIPTION: Side-slip angle (degrees, only for compressible flows) */
  addDoubleOption("SIDESLIP_ANGLE", AoS, 0.0);
  /*!\brief AOA  \n DESCRIPTION: Angle of attack (degrees, only for compressible flows) \ingroup Config*/
  addDoubleOption("AOA", AoA, 0.0);
  /* DESCRIPTION: Activate fixed CL mode (specify a CL instead of AoA). */
  addBoolOption("FIXED_CL_MODE", Fixed_CL_Mode, false);
  /* DESCRIPTION: Activate fixed CM mode (specify a CM instead of iH). */
  addBoolOption("FIXED_CM_MODE", Fixed_CM_Mode, false);
  /* DESCRIPTION: Evaluate the dOF_dCL or dOF_dCMy during run time. */
  addBoolOption("EVAL_DOF_DCX", Eval_dOF_dCX, false);
  /* DESCRIPTION: DIscard the angle of attack in the solution and the increment in the geometry files. */
  addBoolOption("DISCARD_INFILES", Discard_InFiles, false);
  /* DESCRIPTION: Specify a fixed coefficient of lift instead of AoA (only for compressible flows) */
  addDoubleOption("TARGET_CL", Target_CL, 0.0);
  /* DESCRIPTION: Specify a fixed coefficient of lift instead of AoA (only for compressible flows) */
  addDoubleOption("TARGET_CM", Target_CM, 0.0);
  /* DESCRIPTION: Damping factor for fixed CL mode. */
  addDoubleOption("DCL_DALPHA", dCL_dAlpha, 0.2);
  /* DESCRIPTION: Damping factor for fixed CL mode. */
  addDoubleOption("DCM_DIH", dCM_diH, 0.05);
  /* DESCRIPTION: Maximum number of iterations between AoA updates for fixed CL problem. */
  addUnsignedLongOption("UPDATE_AOA_ITER_LIMIT", Update_AoA_Iter_Limit, 200);
  /* DESCRIPTION: Number of times Alpha is updated in a fix CL problem. */
  addUnsignedLongOption("UPDATE_IH", Update_iH, 5);
  /* DESCRIPTION: Number of iterations to evaluate dCL_dAlpha . */
  addUnsignedLongOption("ITER_DCL_DALPHA", Iter_dCL_dAlpha, 500);
  /* DESCRIPTION: Damping factor for fixed CL mode. */
  addDoubleOption("DNETTHRUST_DBCTHRUST", dNetThrust_dBCThrust, 1.0);
  /* DESCRIPTION: Number of times Alpha is updated in a fix CL problem. */
  addUnsignedLongOption("UPDATE_BCTHRUST", Update_BCThrust, 5);


  /*!\par CONFIG_CATEGORY: Reference Conditions \ingroup Config*/
  /*--- Options related to reference values for nondimensionalization ---*/

  Length_Ref = 1.0; //<---- NOTE: this should be given an option or set as a const

  /*!\brief REF_ORIGIN_MOMENT_X\n DESCRIPTION: X Reference origin for moment computation \ingroup Config*/
  addDoubleListOption("REF_ORIGIN_MOMENT_X", nRefOriginMoment_X, RefOriginMoment_X);
  /*!\brief REF_ORIGIN_MOMENT_Y\n DESCRIPTION: Y Reference origin for moment computation \ingroup Config*/
  addDoubleListOption("REF_ORIGIN_MOMENT_Y", nRefOriginMoment_Y, RefOriginMoment_Y);
  /*!\brief REF_ORIGIN_MOMENT_Z\n DESCRIPTION: Z Reference origin for moment computation \ingroup Config*/
  addDoubleListOption("REF_ORIGIN_MOMENT_Z", nRefOriginMoment_Z, RefOriginMoment_Z);
  /*!\brief REF_AREA\n DESCRIPTION: Reference area for force coefficients (0 implies automatic calculation) \ingroup Config*/
  addDoubleOption("REF_AREA", RefArea, 1.0);
  /*!\brief SEMI_SPAN\n DESCRIPTION: Wing semi-span (0 implies automatic calculation) \ingroup Config*/
  addDoubleOption("SEMI_SPAN", SemiSpan, 0.0);
  /*!\brief REF_LENGTH\n DESCRIPTION: Reference length for pitching, rolling, and yawing non-dimensional moment \ingroup Config*/
  addDoubleOption("REF_LENGTH", RefLength, 1.0);
  /*!\brief REF_SHARP_EDGES\n DESCRIPTION: Reference coefficient for detecting sharp edges \ingroup Config*/
  addDoubleOption("REF_SHARP_EDGES", RefSharpEdges, 3.0);
  /*!\brief REF_VELOCITY\n DESCRIPTION: Reference velocity (incompressible only)  \ingroup Config*/
  addDoubleOption("REF_VELOCITY", Velocity_Ref, -1.0);
  /* !\brief REF_VISCOSITY  \n DESCRIPTION: Reference viscosity (incompressible only)  \ingroup Config*/
  addDoubleOption("REF_VISCOSITY", Viscosity_Ref, -1.0);
  /* DESCRIPTION: Type of mesh motion */
  addEnumOption("REF_DIMENSIONALIZATION", Ref_NonDim, NonDim_Map, DIMENSIONAL);

  /*!\par CONFIG_CATEGORY: Boundary Markers \ingroup Config*/
  /*--- Options related to various boundary markers ---*/

  /*!\brief HTP_AXIS\n DESCRIPTION: Location of the HTP axis*/
  default_htp_axis[0] = 0.0; default_htp_axis[1] = 0.0;
  addDoubleArrayOption("HTP_AXIS", 2, HTP_Axis, default_htp_axis);
  /*!\brief MARKER_PLOTTING\n DESCRIPTION: Marker(s) of the surface in the surface flow solution file  \ingroup Config*/
  addStringListOption("MARKER_PLOTTING", nMarker_Plotting, Marker_Plotting);
  /*!\brief MARKER_MONITORING\n DESCRIPTION: Marker(s) of the surface where evaluate the non-dimensional coefficients \ingroup Config*/
  addStringListOption("MARKER_MONITORING", nMarker_Monitoring, Marker_Monitoring);
  /*!\brief MARKER_CONTROL_VOLUME\n DESCRIPTION: Marker(s) of the surface in the surface flow solution file  \ingroup Config*/
  addStringListOption("MARKER_ANALYZE", nMarker_Analyze, Marker_Analyze);
  /*!\brief MARKER_DESIGNING\n DESCRIPTION: Marker(s) of the surface where objective function (design problem) will be evaluated \ingroup Config*/
  addStringListOption("MARKER_DESIGNING", nMarker_Designing, Marker_Designing);
  /*!\brief GEO_MARKER\n DESCRIPTION: Marker(s) of the surface where evaluate the geometrical functions \ingroup Config*/
  addStringListOption("GEO_MARKER", nMarker_GeoEval, Marker_GeoEval);
  /*!\brief MARKER_EULER\n DESCRIPTION: Euler wall boundary marker(s) \ingroup Config*/
  addStringListOption("MARKER_EULER", nMarker_Euler, Marker_Euler);
  /*!\brief MARKER_FAR\n DESCRIPTION: Far-field boundary marker(s) \ingroup Config*/
  addStringListOption("MARKER_FAR", nMarker_FarField, Marker_FarField);
  /*!\brief MARKER_SYM\n DESCRIPTION: Symmetry boundary condition \ingroup Config*/
  addStringListOption("MARKER_SYM", nMarker_SymWall, Marker_SymWall);
  /*!\brief MARKER_NEARFIELD\n DESCRIPTION: Near-Field boundary condition \ingroup Config*/
  addStringListOption("MARKER_NEARFIELD", nMarker_NearFieldBound, Marker_NearFieldBound);
  /*!\brief MARKER_FLUID_INTERFACE\n DESCRIPTION: Fluid interface boundary marker(s) \ingroup Config*/
  addStringListOption("MARKER_FLUID_INTERFACE", nMarker_Fluid_InterfaceBound, Marker_Fluid_InterfaceBound);
  /*!\brief MARKER_DEFORM_MESH\n DESCRIPTION: Deformable marker(s) at the interface \ingroup Config*/
  addStringListOption("MARKER_DEFORM_MESH", nMarker_Deform_Mesh, Marker_Deform_Mesh);
  /*!\brief MARKER_FLUID_LOAD\n DESCRIPTION: Marker(s) in which the flow load is computed/applied \ingroup Config*/
  addStringListOption("MARKER_FLUID_LOAD", nMarker_Fluid_Load, Marker_Fluid_Load);
  /*!\brief MARKER_FSI_INTERFACE \n DESCRIPTION: ZONE interface boundary marker(s) \ingroup Config*/
  addStringListOption("MARKER_ZONE_INTERFACE", nMarker_ZoneInterface, Marker_ZoneInterface);
  /*!\brief MARKER_CHT_INTERFACE \n DESCRIPTION: CHT interface boundary marker(s) \ingroup Config*/
  addStringListOption("MARKER_CHT_INTERFACE", nMarker_CHTInterface, Marker_CHTInterface);
  /* DESCRIPTION: Internal boundary marker(s) */
  addStringListOption("MARKER_INTERNAL", nMarker_Internal, Marker_Internal);
  /* DESCRIPTION: Custom boundary marker(s) */
  addStringListOption("MARKER_CUSTOM", nMarker_Custom, Marker_Custom);
  /* DESCRIPTION: Periodic boundary marker(s) for use with SU2_MSH
   Format: ( periodic marker, donor marker, rotation_center_x, rotation_center_y,
   rotation_center_z, rotation_angle_x-axis, rotation_angle_y-axis,
   rotation_angle_z-axis, translation_x, translation_y, translation_z, ... ) */
  addPeriodicOption("MARKER_PERIODIC", nMarker_PerBound, Marker_PerBound, Marker_PerDonor,
                    Periodic_RotCenter, Periodic_RotAngles, Periodic_Translation);

  /*!\brief MARKER_PYTHON_CUSTOM\n DESCRIPTION: Python customizable marker(s) \ingroup Config*/
  addStringListOption("MARKER_PYTHON_CUSTOM", nMarker_PyCustom, Marker_PyCustom);

  /*!\brief MARKER_WALL_FUNCTIONS\n DESCRIPTION: Viscous wall markers for which wall functions must be applied.
   Format: (Wall function marker, wall function type, ...) \ingroup Config*/
  addWallFunctionOption("MARKER_WALL_FUNCTIONS", nMarker_WallFunctions, Marker_WallFunctions,
                        Kind_WallFunctions, IntInfo_WallFunctions, DoubleInfo_WallFunctions);

  /*!\brief ACTDISK_TYPE  \n DESCRIPTION: Actuator Disk boundary type \n OPTIONS: see \link ActDisk_Map \endlink \n Default: VARIABLES_JUMP \ingroup Config*/
  addEnumOption("ACTDISK_TYPE", Kind_ActDisk, ActDisk_Map, VARIABLES_JUMP);

  /*!\brief MARKER_ACTDISK\n DESCRIPTION: Periodic boundary marker(s) for use with SU2_MSH
   Format: ( periodic marker, donor marker, rotation_center_x, rotation_center_y,
   rotation_center_z, rotation_angle_x-axis, rotation_angle_y-axis,
   rotation_angle_z-axis, translation_x, translation_y, translation_z, ... ) \ingroup Config*/
  addActDiskOption("MARKER_ACTDISK",
                   nMarker_ActDiskInlet, nMarker_ActDiskOutlet,  Marker_ActDiskInlet, Marker_ActDiskOutlet,
                   ActDisk_PressJump, ActDisk_TempJump, ActDisk_Omega);

  /*!\brief ACTDISK_FILENAME \n DESCRIPTION: Input file for a specified actuator disk (w/ extension) \n DEFAULT: actdiskinput.dat \ingroup Config*/
  addStringOption("ACTDISK_FILENAME", ActDisk_FileName, string("actdiskinput.dat"));

  /*!\brief INLET_TYPE  \n DESCRIPTION: Inlet boundary type \n OPTIONS: see \link Inlet_Map \endlink \n DEFAULT: TOTAL_CONDITIONS \ingroup Config*/
  addEnumOption("INLET_TYPE", Kind_Inlet, Inlet_Map, TOTAL_CONDITIONS);
  /*!\brief INC_INLET_TYPE \n DESCRIPTION: List of inlet types for incompressible flows. List length must match number of inlet markers. Options: VELOCITY_INLET, PRESSURE_INLET. \ingroup Config*/
  addEnumListOption("INC_INLET_TYPE", nInc_Inlet, Kind_Inc_Inlet, Inlet_Map);
  addBoolOption("SPECIFIED_INLET_PROFILE", Inlet_From_File, false);
  /*!\brief INLET_FILENAME \n DESCRIPTION: Input file for a specified inlet profile (w/ extension) \n DEFAULT: inlet.dat \ingroup Config*/
  addStringOption("INLET_FILENAME", Inlet_Filename, string("inlet.dat"));
  /*!\brief INLET_MATCHING_TOLERANCE
   * \n DESCRIPTION: If a file is provided to specify the inlet profile,
   * this tolerance will be used to match the coordinates in the input file to
   * the points on the grid. \n DEFAULT: 1E-6 \ingroup Config*/
  addDoubleOption("INLET_MATCHING_TOLERANCE", Inlet_Matching_Tol, 1e-6);
  /*!\brief MARKER_INLET  \n DESCRIPTION: Inlet boundary marker(s) with the following formats,
   Total Conditions: (inlet marker, total temp, total pressure, flow_direction_x,
   flow_direction_y, flow_direction_z, ... ) where flow_direction is
   a unit vector.
   Mass Flow: (inlet marker, density, velocity magnitude, flow_direction_x,
   flow_direction_y, flow_direction_z, ... ) where flow_direction is
   a unit vector. \ingroup Config*/
  addInletOption("MARKER_INLET", nMarker_Inlet, Marker_Inlet, Inlet_Ttotal, Inlet_Ptotal, Inlet_FlowDir);

  /*!\brief MARKER_RIEMANN \n DESCRIPTION: Riemann boundary marker(s) with the following formats, a unit vector.
   * \n OPTIONS: See \link Riemann_Map \endlink. The variables indicated by the option and the flow direction unit vector must be specified. \ingroup Config*/
  addRiemannOption("MARKER_RIEMANN", nMarker_Riemann, Marker_Riemann, Kind_Data_Riemann, Riemann_Map, Riemann_Var1, Riemann_Var2, Riemann_FlowDir);
  /*!\brief MARKER_GILES \n DESCRIPTION: Giles boundary marker(s) with the following formats, a unit vector. */
  /* \n OPTIONS: See \link Giles_Map \endlink. The variables indicated by the option and the flow direction unit vector must be specified. \ingroup Config*/
  addGilesOption("MARKER_GILES", nMarker_Giles, Marker_Giles, Kind_Data_Giles, Giles_Map, Giles_Var1, Giles_Var2, Giles_FlowDir, RelaxFactorAverage, RelaxFactorFourier);
  /*!\brief SPATIAL_FOURIER \n DESCRIPTION: Option to compute the spatial fourier trasformation for the Giles BC. */
  addBoolOption("SPATIAL_FOURIER", SpatialFourier, false);
  /*!\brief GILES_EXTRA_RELAXFACTOR \n DESCRIPTION: the 1st coeff the value of the under relaxation factor to apply to the shroud and hub,
   * the 2nd coefficient is the the percentage of span-wise height influenced by this extra under relaxation factor.*/
  default_extrarelfac[0] = 0.1; default_extrarelfac[1] = 0.1;
  addDoubleArrayOption("GILES_EXTRA_RELAXFACTOR", 2, ExtraRelFacGiles, default_extrarelfac);
  /*!\brief AVERAGE_PROCESS_TYPE \n DESCRIPTION: types of mixing process for averaging quantities at the boundaries.
    \n OPTIONS: see \link MixingProcess_Map \endlink \n DEFAULT: AREA_AVERAGE \ingroup Config*/
  addEnumOption("MIXINGPLANE_INTERFACE_KIND", Kind_MixingPlaneInterface, MixingPlaneInterface_Map, NEAREST_SPAN);
  /*!\brief AVERAGE_PROCESS_KIND \n DESCRIPTION: types of mixing process for averaging quantities at the boundaries.
    \n OPTIONS: see \link MixingProcess_Map \endlink \n DEFAULT: AREA_AVERAGE \ingroup Config*/
  addEnumOption("AVERAGE_PROCESS_KIND", Kind_AverageProcess, AverageProcess_Map, AREA);
  /*!\brief PERFORMANCE_AVERAGE_PROCESS_KIND \n DESCRIPTION: types of mixing process for averaging quantities at the boundaries for performance computation.
      \n OPTIONS: see \link MixingProcess_Map \endlink \n DEFAULT: AREA_AVERAGE \ingroup Config*/
  addEnumOption("PERFORMANCE_AVERAGE_PROCESS_KIND", Kind_PerformanceAverageProcess, AverageProcess_Map, AREA);
  default_mixedout_coeff[0] = 1.0; default_mixedout_coeff[1] = 1.0E-05; default_mixedout_coeff[2] = 15.0;
  /*!\brief MIXEDOUT_COEFF \n DESCRIPTION: the 1st coeff is an under relaxation factor for the Newton method,
   * the 2nd coefficient is the tolerance for the Newton method, 3rd coefficient is the maximum number of
   * iteration for the Newton Method.*/
  addDoubleArrayOption("MIXEDOUT_COEFF", 3, Mixedout_Coeff, default_mixedout_coeff);
  /*!\brief RAMP_ROTATING_FRAME\n DESCRIPTION: option to ramp up or down the rotating frame velocity value*/
  addBoolOption("RAMP_ROTATING_FRAME", RampRotatingFrame, false);
  default_rampRotFrame_coeff[0] = 0; default_rampRotFrame_coeff[1] = 1.0; default_rampRotFrame_coeff[2] = 1000.0;
      /*!\brief RAMP_ROTATING_FRAME_COEFF \n DESCRIPTION: the 1st coeff is the staring velocity,
   * the 2nd coeff is the number of iterations for the update, 3rd is the number of iteration */
  addDoubleArrayOption("RAMP_ROTATING_FRAME_COEFF", 3, RampRotatingFrame_Coeff, default_rampRotFrame_coeff);
  /* DESCRIPTION: AVERAGE_MACH_LIMIT is a limit value for average procedure based on the mass flux. */
  addDoubleOption("AVERAGE_MACH_LIMIT", AverageMachLimit, 0.03);
  /*!\brief RAMP_OUTLET_PRESSURE\n DESCRIPTION: option to ramp up or down the rotating frame velocity value*/
  addBoolOption("RAMP_OUTLET_PRESSURE", RampOutletPressure, false);
  default_rampOutPres_coeff[0] = 100000.0; default_rampOutPres_coeff[1] = 1.0; default_rampOutPres_coeff[2] = 1000.0;
  /*!\brief RAMP_OUTLET_PRESSURE_COEFF \n DESCRIPTION: the 1st coeff is the staring outlet pressure,
   * the 2nd coeff is the number of iterations for the update, 3rd is the number of total iteration till reaching the final outlet pressure value */
  addDoubleArrayOption("RAMP_OUTLET_PRESSURE_COEFF", 3, RampOutletPressure_Coeff, default_rampOutPres_coeff);
  /*!\brief MARKER_MIXINGPLANE \n DESCRIPTION: Identify the boundaries in which the mixing plane is applied. \ingroup Config*/
  addStringListOption("MARKER_MIXINGPLANE_INTERFACE", nMarker_MixingPlaneInterface, Marker_MixingPlaneInterface);
  /*!\brief TURBULENT_MIXINGPLANE \n DESCRIPTION: Activate mixing plane also for turbulent quantities \ingroup Config*/
  addBoolOption("TURBULENT_MIXINGPLANE", turbMixingPlane, false);
  /*!\brief MARKER_TURBOMACHINERY \n DESCRIPTION: Identify the inflow and outflow boundaries in which the turbomachinery settings are  applied. \ingroup Config*/
  addTurboPerfOption("MARKER_TURBOMACHINERY", nMarker_Turbomachinery, Marker_TurboBoundIn, Marker_TurboBoundOut);
  /*!\brief NUM_SPANWISE_SECTIONS \n DESCRIPTION: Integer number of spanwise sections to compute 3D turbo BC and Performance for turbomachinery */
  addUnsignedShortOption("NUM_SPANWISE_SECTIONS", nSpanWiseSections_User, 1);
  /*!\brief SPANWISE_KIND \n DESCRIPTION: type of algorithm to identify the span-wise sections at the turbo boundaries.
   \n OPTIONS: see \link SpanWise_Map \endlink \n Default: AUTOMATIC */
  addEnumOption("SPANWISE_KIND", Kind_SpanWise, SpanWise_Map, AUTOMATIC);
  /*!\brief TURBOMACHINERY_KIND \n DESCRIPTION: types of turbomachynery architecture.
      \n OPTIONS: see \link TurboMachinery_Map \endlink \n Default: AXIAL */
  addEnumListOption("TURBOMACHINERY_KIND",nTurboMachineryKind, Kind_TurboMachinery, TurboMachinery_Map);
  /*!\brief MARKER_SHROUD \n DESCRIPTION: markers in which velocity is forced to 0.0 .
   * \n Format: (shroud1, shroud2, ...)*/
  addStringListOption("MARKER_SHROUD", nMarker_Shroud, Marker_Shroud);
  /*!\brief MARKER_SUPERSONIC_INLET  \n DESCRIPTION: Supersonic inlet boundary marker(s)
   * \n   Format: (inlet marker, temperature, static pressure, velocity_x,   velocity_y, velocity_z, ... ), i.e. primitive variables specified. \ingroup Config*/
  addInletOption("MARKER_SUPERSONIC_INLET", nMarker_Supersonic_Inlet, Marker_Supersonic_Inlet, Inlet_Temperature, Inlet_Pressure, Inlet_Velocity);
  /*!\brief MARKER_SUPERSONIC_OUTLET \n DESCRIPTION: Supersonic outlet boundary marker(s) \ingroup Config*/
  addStringListOption("MARKER_SUPERSONIC_OUTLET", nMarker_Supersonic_Outlet, Marker_Supersonic_Outlet);
  /*!\brief MARKER_OUTLET  \n DESCRIPTION: Outlet boundary marker(s)\n
   Format: ( outlet marker, back pressure (static), ... ) \ingroup Config*/
  addStringDoubleListOption("MARKER_OUTLET", nMarker_Outlet, Marker_Outlet, Outlet_Pressure);
  /*!\brief INC_INLET_TYPE \n DESCRIPTION: List of inlet types for incompressible flows. List length must match number of inlet markers. Options: VELOCITY_INLET, PRESSURE_INLET. \ingroup Config*/
  addEnumListOption("INC_OUTLET_TYPE", nInc_Outlet, Kind_Inc_Outlet, Outlet_Map);
  /*!\brief MARKER_ISOTHERMAL DESCRIPTION: Isothermal wall boundary marker(s)\n
   * Format: ( isothermal marker, wall temperature (static), ... ) \ingroup Config  */
  addStringDoubleListOption("MARKER_ISOTHERMAL", nMarker_Isothermal, Marker_Isothermal, Isothermal_Temperature);
  /*!\brief MARKER_HEATFLUX  \n DESCRIPTION: Specified heat flux wall boundary marker(s)
   Format: ( Heat flux marker, wall heat flux (static), ... ) \ingroup Config*/
  addStringDoubleListOption("MARKER_HEATFLUX", nMarker_HeatFlux, Marker_HeatFlux, Heat_Flux);
  /*!\brief Smluchowski/Maxwell wall boundary marker(s)  \n DESCRIPTION: Slip velocity and temperature jump wall boundary marker(s)
   Format: ( Heat flux marker,  wall temperature (static), momentum accomodation coefficient, thermal accomodation coefficient ... ) \ingroup Config*/
  addStringDoubleListOption("MARKER_SMOLUCHOWSKI_MAXWELL", nMarker_Smoluchowski_Maxwell, Marker_Smoluchowski_Maxwell, Isothermal_Temperature); //Missing TMAC and TAC
  /*!\brief WALL_ROUGHNESS  \n DESCRIPTION: Specified roughness heights at wall boundary marker(s)
   Format: ( Wall marker, roughness_height (static), ... ) \ingroup Config*/
  addStringDoubleListOption("WALL_ROUGHNESS", nRough_Wall, Marker_RoughWall, Roughness_Height);
  /*!\brief MARKER_ENGINE_INFLOW  \n DESCRIPTION: Engine inflow boundary marker(s)
   Format: ( nacelle inflow marker, fan face Mach, ... ) \ingroup Config*/
  addStringDoubleListOption("MARKER_ENGINE_INFLOW", nMarker_EngineInflow, Marker_EngineInflow, EngineInflow_Target);
  /* DESCRIPTION: Highlite area */
  addDoubleOption("HIGHLITE_AREA", Highlite_Area, 1.0);
  /* DESCRIPTION: Fan poly efficiency */
  addDoubleOption("FAN_POLY_EFF", Fan_Poly_Eff, 1.0);
  /*!\brief SUBSONIC_ENGINE\n DESCRIPTION: Engine subsonic intake region \ingroup Config*/
  addBoolOption("INTEGRATED_HEATFLUX", Integrated_HeatFlux, false);
  /*!\brief SUBSONIC_ENGINE\n DESCRIPTION: Engine subsonic intake region \ingroup Config*/
  addBoolOption("SUBSONIC_ENGINE", SubsonicEngine, false);
  /* DESCRIPTION: Actuator disk double surface */
  addBoolOption("ACTDISK_DOUBLE_SURFACE", ActDisk_DoubleSurface, false);
  /* DESCRIPTION: Only half engine is in the computational grid */
  addBoolOption("ENGINE_HALF_MODEL", Engine_HalfModel, false);
  /* DESCRIPTION: Actuator disk double surface */
  addBoolOption("ACTDISK_SU2_DEF", ActDisk_SU2_DEF, false);
  /* DESCRIPTION: Definition of the distortion rack (radial number of proves / circumferential density (degree) */
  default_distortion[0] =  5.0; default_distortion[1] =  15.0;
  addDoubleArrayOption("DISTORTION_RACK", 2, DistortionRack, default_distortion);
  /* DESCRIPTION: Values of the box to impose a subsonic nacellle (mach, Pressure, Temperature) */
  default_eng_val[0]=0.0; default_eng_val[1]=0.0; default_eng_val[2]=0.0;
  default_eng_val[3]=0.0;  default_eng_val[4]=0.0;
  addDoubleArrayOption("SUBSONIC_ENGINE_VALUES", 5, SubsonicEngine_Values, default_eng_val);
  /* DESCRIPTION: Coordinates of the box to impose a subsonic nacellle cylinder (Xmin, Ymin, Zmin, Xmax, Ymax, Zmax, Radius) */
  default_eng_cyl[0] = 0.0; default_eng_cyl[1] = 0.0; default_eng_cyl[2] = 0.0;
  default_eng_cyl[3] =  1E15; default_eng_cyl[4] =  1E15; default_eng_cyl[5] =  1E15; default_eng_cyl[6] =  1E15;
  addDoubleArrayOption("SUBSONIC_ENGINE_CYL", 7, SubsonicEngine_Cyl, default_eng_cyl);
  /* DESCRIPTION: Engine exhaust boundary marker(s)
   Format: (nacelle exhaust marker, total nozzle temp, total nozzle pressure, ... )*/
  addExhaustOption("MARKER_ENGINE_EXHAUST", nMarker_EngineExhaust, Marker_EngineExhaust, Exhaust_Temperature_Target, Exhaust_Pressure_Target);
  /* DESCRIPTION: Clamped boundary marker(s) */
  addStringListOption("MARKER_CLAMPED", nMarker_Clamped, Marker_Clamped);
  /* DESCRIPTION: Displacement boundary marker(s) */
  addStringDoubleListOption("MARKER_NORMAL_DISPL", nMarker_Displacement, Marker_Displacement, Displ_Value);
  /* DESCRIPTION: Load boundary marker(s) - uniform pressure in Pa */
  addStringDoubleListOption("MARKER_PRESSURE", nMarker_Load, Marker_Load, Load_Value);
  /* DESCRIPTION: Load boundary marker(s) */
  addStringDoubleListOption("MARKER_DAMPER", nMarker_Damper, Marker_Damper, Damper_Constant);
  /* DESCRIPTION: Load boundary marker(s)
   Format: (inlet marker, load, multiplier, dir_x, dir_y, dir_z, ... ), i.e. primitive variables specified. */
  addInletOption("MARKER_LOAD", nMarker_Load_Dir, Marker_Load_Dir, Load_Dir_Value, Load_Dir_Multiplier, Load_Dir);
  /* DESCRIPTION: Load boundary marker(s)
   Format: (inlet marker, load, multiplier, dir_x, dir_y, dir_z, ... ), i.e. primitive variables specified. */
  addInletOption("MARKER_DISPLACEMENT", nMarker_Disp_Dir, Marker_Disp_Dir, Disp_Dir_Value, Disp_Dir_Multiplier, Disp_Dir);
  /* DESCRIPTION: Sine load boundary marker(s)
   Format: (inlet marker, load, multiplier, dir_x, dir_y, dir_z, ... ), i.e. primitive variables specified. */
  addInletOption("MARKER_SINE_LOAD", nMarker_Load_Sine, Marker_Load_Sine, Load_Sine_Amplitude, Load_Sine_Frequency, Load_Sine_Dir);
  /*!\brief SINE_LOAD\n DESCRIPTION: option to apply the load as a sine*/
  addBoolOption("SINE_LOAD", Sine_Load, false);
  default_sineload_coeff[0] = 0.0; default_sineload_coeff[1] = 0.0; default_sineload_coeff[2] = 0.0;
  /*!\brief SINE_LOAD_COEFF \n DESCRIPTION: the 1st coeff is the amplitude, the 2nd is the frequency, 3rd is the phase in radians */
  addDoubleArrayOption("SINE_LOAD_COEFF", 3, SineLoad_Coeff, default_sineload_coeff);
  /*!\brief RAMP_AND_RELEASE\n DESCRIPTION: release the load after applying the ramp*/
  addBoolOption("RAMP_AND_RELEASE_LOAD", RampAndRelease, false);

  /* DESCRIPTION: Flow load boundary marker(s) */
  addStringDoubleListOption("MARKER_FLOWLOAD", nMarker_FlowLoad, Marker_FlowLoad, FlowLoad_Value);
  /* DESCRIPTION: Damping factor for engine inlet condition */
  addDoubleOption("DAMP_ENGINE_INFLOW", Damp_Engine_Inflow, 0.95);
  /* DESCRIPTION: Damping factor for engine exhaust condition */
  addDoubleOption("DAMP_ENGINE_EXHAUST", Damp_Engine_Exhaust, 0.95);
  /*!\brief ENGINE_INFLOW_TYPE  \n DESCRIPTION: Inlet boundary type \n OPTIONS: see \link Engine_Inflow_Map \endlink \n Default: FAN_FACE_MACH \ingroup Config*/
  addEnumOption("ENGINE_INFLOW_TYPE", Kind_Engine_Inflow, Engine_Inflow_Map, FAN_FACE_MACH);
  /* DESCRIPTION: Evaluate a problem with engines */
  addBoolOption("ENGINE", Engine, false);

  /* DESCRIPTION:  Compute buffet sensor */
  addBoolOption("BUFFET_MONITORING", Buffet_Monitoring, false);
  /* DESCRIPTION:  Sharpness coefficient for the buffet sensor */
  addDoubleOption("BUFFET_K", Buffet_k, 10.0);
  /* DESCRIPTION:  Offset parameter for the buffet sensor */
  addDoubleOption("BUFFET_LAMBDA", Buffet_lambda, 0.0);

  /* DESCRIPTION: Number of samples for quasi-Newton methods. */
  addUnsignedShortOption("QUASI_NEWTON_NUM_SAMPLES", nQuasiNewtonSamples, 0);
  /* DESCRIPTION: Whether to use vectorized numerical schemes, less robust against transients. */
  addBoolOption("USE_VECTORIZATION", UseVectorization, false);

  /*!\par CONFIG_CATEGORY: Time-marching \ingroup Config*/
  /*--- Options related to time-marching ---*/

  /* DESCRIPTION: Unsteady simulation  */
  addEnumOption("TIME_MARCHING", TimeMarching, TimeMarching_Map, STEADY);
  /* DESCRIPTION:  Courant-Friedrichs-Lewy condition of the finest grid */
  addDoubleOption("CFL_NUMBER", CFLFineGrid, 1.25);
  /* DESCRIPTION:  Max time step in local time stepping simulations */
  addDoubleOption("MAX_DELTA_TIME", Max_DeltaTime, 1000000);
  /* DESCRIPTION: Activate The adaptive CFL number. */
  addBoolOption("CFL_ADAPT", CFL_Adapt, false);
  /* !\brief CFL_ADAPT_PARAM
   * DESCRIPTION: Parameters of the adaptive CFL number (factor down, factor up, CFL limit (min and max) )
   * Factor down generally <1.0, factor up generally > 1.0 to cause the CFL to increase when the under-relaxation parameter is 1.0
   * and to decrease when the under-relaxation parameter is less than 0.1. Factor is multiplicative. \ingroup Config*/
  default_cfl_adapt[0] = 1.0; default_cfl_adapt[1] = 1.0; default_cfl_adapt[2] = 10.0; default_cfl_adapt[3] = 100.0;
  addDoubleArrayOption("CFL_ADAPT_PARAM", 4, CFL_AdaptParam, default_cfl_adapt);
  /* DESCRIPTION: Reduction factor of the CFL coefficient in the adjoint problem */
  addDoubleOption("CFL_REDUCTION_ADJFLOW", CFLRedCoeff_AdjFlow, 0.8);
  /* DESCRIPTION: Reduction factor of the CFL coefficient in the level set problem */
  addDoubleOption("CFL_REDUCTION_TURB", CFLRedCoeff_Turb, 1.0);
  /* DESCRIPTION: Reduction factor of the CFL coefficient in the turbulent adjoint problem */
  addDoubleOption("CFL_REDUCTION_ADJTURB", CFLRedCoeff_AdjTurb, 1.0);
  /* DESCRIPTION: External iteration offset due to restart */
  addUnsignedLongOption("EXT_ITER_OFFSET", ExtIter_OffSet, 0);
  // these options share nRKStep as their size, which is not a good idea in general
  /* DESCRIPTION: Runge-Kutta alpha coefficients */
  addDoubleListOption("RK_ALPHA_COEFF", nRKStep, RK_Alpha_Step);
  /* DESCRIPTION: Number of time levels for time accurate local time stepping. */
  addUnsignedShortOption("LEVELS_TIME_ACCURATE_LTS", nLevels_TimeAccurateLTS, 1);
  /* DESCRIPTION: Number of time DOFs used in the predictor step of ADER-DG. */
  addUnsignedShortOption("TIME_DOFS_ADER_DG", nTimeDOFsADER_DG, 2);
  /* DESCRIPTION: Unsteady Courant-Friedrichs-Lewy number of the finest grid */
  addDoubleOption("UNST_CFL_NUMBER", Unst_CFL, 0.0);
  /* DESCRIPTION: Integer number of periodic time instances for Harmonic Balance */
  addUnsignedShortOption("TIME_INSTANCES", nTimeInstances, 1);
  /* DESCRIPTION: Time period for Harmonic Balance wihtout moving meshes */
  addDoubleOption("HB_PERIOD", HarmonicBalance_Period, -1.0);
  /* DESCRIPTION:  Turn on/off harmonic balance preconditioning */
  addBoolOption("HB_PRECONDITION", HB_Precondition, false);
  /* DESCRIPTION: Iteration number to begin unsteady restarts (dual time method) */
  addLongOption("UNST_RESTART_ITER", Unst_RestartIter, 0);
  /* DESCRIPTION: Starting direct solver iteration for the unsteady adjoint */
  addLongOption("UNST_ADJOINT_ITER", Unst_AdjointIter, 0);
  /* DESCRIPTION: Number of iterations to average the objective */
  addLongOption("ITER_AVERAGE_OBJ", Iter_Avg_Objective , 0);
  /* DESCRIPTION: Iteration number to begin unsteady restarts (structural analysis) */
  addLongOption("DYN_RESTART_ITER", Dyn_RestartIter, 0);
  /* DESCRIPTION: Time discretization */
  addEnumOption("TIME_DISCRE_FLOW", Kind_TimeIntScheme_Flow, Time_Int_Map, EULER_IMPLICIT);
  /* DESCRIPTION: Time discretization */
  addEnumOption("TIME_DISCRE_FEM_FLOW", Kind_TimeIntScheme_FEM_Flow, Time_Int_Map, RUNGE_KUTTA_EXPLICIT);
  /* DESCRIPTION: ADER-DG predictor step */
  addEnumOption("ADER_PREDICTOR", Kind_ADER_Predictor, Ader_Predictor_Map, ADER_ALIASED_PREDICTOR);
  /* DESCRIPTION: Time discretization */
  addEnumOption("TIME_DISCRE_ADJFLOW", Kind_TimeIntScheme_AdjFlow, Time_Int_Map, EULER_IMPLICIT);
  /* DESCRIPTION: Time discretization */
  addEnumOption("TIME_DISCRE_TURB", Kind_TimeIntScheme_Turb, Time_Int_Map, EULER_IMPLICIT);
  /* DESCRIPTION: Time discretization */
  addEnumOption("TIME_DISCRE_ADJTURB", Kind_TimeIntScheme_AdjTurb, Time_Int_Map, EULER_IMPLICIT);
  /* DESCRIPTION: Time discretization */
  addEnumOption("TIME_DISCRE_FEA", Kind_TimeIntScheme_FEA, Time_Int_Map_FEA, NEWMARK_IMPLICIT);
  /* DESCRIPTION: Time discretization for radiation problems*/
  addEnumOption("TIME_DISCRE_RADIATION", Kind_TimeIntScheme_Radiation, Time_Int_Map, EULER_IMPLICIT);
  /* DESCRIPTION: Time discretization */
  addEnumOption("TIME_DISCRE_HEAT", Kind_TimeIntScheme_Heat, Time_Int_Map, EULER_IMPLICIT);
  /* DESCRIPTION: Time discretization */
  addEnumOption("TIMESTEP_HEAT", Kind_TimeStep_Heat, Heat_TimeStep_Map, MINIMUM);

  /*!\par CONFIG_CATEGORY: Linear solver definition \ingroup Config*/
  /*--- Options related to the linear solvers ---*/

  /*!\brief LINEAR_SOLVER
   *  \n DESCRIPTION: Linear solver for the implicit, mesh deformation, or discrete adjoint systems \n OPTIONS: see \link Linear_Solver_Map \endlink \n DEFAULT: FGMRES \ingroup Config*/
  addEnumOption("LINEAR_SOLVER", Kind_Linear_Solver, Linear_Solver_Map, FGMRES);
  /*!\brief LINEAR_SOLVER_PREC
   *  \n DESCRIPTION: Preconditioner for the Krylov linear solvers \n OPTIONS: see \link Linear_Solver_Prec_Map \endlink \n DEFAULT: LU_SGS \ingroup Config*/
  addEnumOption("LINEAR_SOLVER_PREC", Kind_Linear_Solver_Prec, Linear_Solver_Prec_Map, ILU);
  /* DESCRIPTION: Minimum error threshold for the linear solver for the implicit formulation */
  addDoubleOption("LINEAR_SOLVER_ERROR", Linear_Solver_Error, 1E-6);
  /* DESCRIPTION: Maximum number of iterations of the linear solver for the implicit formulation */
  addUnsignedLongOption("LINEAR_SOLVER_ITER", Linear_Solver_Iter, 10);
  /* DESCRIPTION: Fill in level for the ILU preconditioner */
  addUnsignedShortOption("LINEAR_SOLVER_ILU_FILL_IN", Linear_Solver_ILU_n, 0);
  /* DESCRIPTION: Maximum number of iterations of the linear solver for the implicit formulation */
  addUnsignedLongOption("LINEAR_SOLVER_RESTART_FREQUENCY", Linear_Solver_Restart_Frequency, 10);
  /* DESCRIPTION: Relaxation factor for iterative linear smoothers (SMOOTHER_ILU/JACOBI/LU-SGS/LINELET) */
  addDoubleOption("LINEAR_SOLVER_SMOOTHER_RELAXATION", Linear_Solver_Smoother_Relaxation, 1.0);
  /* DESCRIPTION: Custom number of threads used for additive domain decomposition for ILU and LU_SGS (0 is "auto"). */
  addUnsignedLongOption("LINEAR_SOLVER_PREC_THREADS", Linear_Solver_Prec_Threads, 0);
  /* DESCRIPTION: Relaxation factor for updates of adjoint variables. */
  addDoubleOption("RELAXATION_FACTOR_ADJOINT", Relaxation_Factor_Adjoint, 1.0);
  /* DESCRIPTION: Relaxation of the CHT coupling */
  addDoubleOption("RELAXATION_FACTOR_CHT", Relaxation_Factor_CHT, 1.0);
  /* DESCRIPTION: Roe coefficient */
  addDoubleOption("ROE_KAPPA", Roe_Kappa, 0.5);
  /* DESCRIPTION: Roe-Turkel preconditioning for low Mach number flows */
  addBoolOption("LOW_MACH_PREC", Low_Mach_Precon, false);
  /* DESCRIPTION: Post-reconstruction correction for low Mach number flows */
  addBoolOption("LOW_MACH_CORR", Low_Mach_Corr, false);
  /* DESCRIPTION: Time Step for dual time stepping simulations (s) */
  addDoubleOption("MIN_ROE_TURKEL_PREC", Min_Beta_RoeTurkel, 0.01);
  /* DESCRIPTION: Time Step for dual time stepping simulations (s) */
  addDoubleOption("MAX_ROE_TURKEL_PREC", Max_Beta_RoeTurkel, 0.2);
  /* DESCRIPTION: Linear solver for the turbulent adjoint systems */
  addEnumOption("ADJTURB_LIN_SOLVER", Kind_AdjTurb_Linear_Solver, Linear_Solver_Map, FGMRES);
  /* DESCRIPTION: Preconditioner for the turbulent adjoint Krylov linear solvers */
  addEnumOption("ADJTURB_LIN_PREC", Kind_AdjTurb_Linear_Prec, Linear_Solver_Prec_Map, ILU);
  /* DESCRIPTION: Minimum error threshold for the turbulent adjoint linear solver for the implicit formulation */
  addDoubleOption("ADJTURB_LIN_ERROR", AdjTurb_Linear_Error, 1E-5);
  /* DESCRIPTION: Maximum number of iterations of the turbulent adjoint linear solver for the implicit formulation */
  addUnsignedShortOption("ADJTURB_LIN_ITER", AdjTurb_Linear_Iter, 10);
  /* DESCRIPTION: Entropy fix factor */
  addDoubleOption("ENTROPY_FIX_COEFF", EntropyFix_Coeff, 0.001);
  /* DESCRIPTION: Linear solver for the discete adjoint systems */
  addEnumOption("DISCADJ_LIN_SOLVER", Kind_DiscAdj_Linear_Solver, Linear_Solver_Map, FGMRES);
  /* DESCRIPTION: Preconditioner for the discrete adjoint Krylov linear solvers */
  addEnumOption("DISCADJ_LIN_PREC", Kind_DiscAdj_Linear_Prec, Linear_Solver_Prec_Map, ILU);
  /* DESCRIPTION: Linear solver for the discete adjoint systems */

  /*!\par CONFIG_CATEGORY: Convergence\ingroup Config*/
  /*--- Options related to convergence ---*/

  /*!\brief CONV_CRITERIA
   *  \n DESCRIPTION: Convergence criteria \n OPTIONS: see \link Converge_Crit_Map \endlink \n DEFAULT: RESIDUAL \ingroup Config*/
  addEnumOption("CONV_CRITERIA", ConvCriteria, Converge_Crit_Map, RESIDUAL);
  /*!\brief CONV_RESIDUAL_MINVAL\n DESCRIPTION: Min value of the residual (log10 of the residual)\n DEFAULT: -14.0 \ingroup Config*/
  addDoubleOption("CONV_RESIDUAL_MINVAL", MinLogResidual, -14.0);
  /*!\brief CONV_STARTITER\n DESCRIPTION: Iteration number to begin convergence monitoring\n DEFAULT: 5 \ingroup Config*/
  addUnsignedLongOption("CONV_STARTITER", StartConv_Iter, 5);
  /*!\brief CONV_CAUCHY_ELEMS\n DESCRIPTION: Number of elements to apply the criteria. \n DEFAULT 100 \ingroup Config*/
  addUnsignedShortOption("CONV_CAUCHY_ELEMS", Cauchy_Elems, 100);
  /*!\brief CONV_CAUCHY_EPS\n DESCRIPTION: Epsilon to control the series convergence \n DEFAULT: 1e-10 \ingroup Config*/
  addDoubleOption("CONV_CAUCHY_EPS", Cauchy_Eps, 1E-10);
  /*!\brief CONV_FIELD\n DESCRIPTION: Output field to monitor \n Default: depends on solver \ingroup Config*/
  addStringListOption("CONV_FIELD", nConvField, ConvField);

  /*!\brief CONV_WINDOW_STARTITER\n DESCRIPTION: Iteration number after START_ITER_WND  to begin convergence monitoring\n DEFAULT: 15 \ingroup Config*/
  addUnsignedLongOption("CONV_WINDOW_STARTITER", Wnd_StartConv_Iter, 15);
  /*!\brief CONV_WINDOW_CAUCHY_ELEMS\n DESCRIPTION: Number of elements to apply the criteria. \n DEFAULT 100 \ingroup Config*/
  addUnsignedShortOption("CONV_WINDOW_CAUCHY_ELEMS", Wnd_Cauchy_Elems, 100);
  /*!\brief CONV_WINDOW_CAUCHY_EPS\n DESCRIPTION: Epsilon to control the series convergence \n DEFAULT: 1e-3 \ingroup Config*/
  addDoubleOption("CONV_WINDOW_CAUCHY_EPS", Wnd_Cauchy_Eps, 1E-3);
  /*!\brief WINDOW_CAUCHY_CRIT \n DESCRIPTION: Determines, if the cauchy convergence criterion should be used for windowed time averaged objective functions*/
  addBoolOption("WINDOW_CAUCHY_CRIT",Wnd_Cauchy_Crit, false);
  /*!\brief CONV_WINDOW_FIELD
   * \n DESCRIPTION: Output fields  for the Cauchy criterium for the TIME iteration. The criterium is applied to the windowed time average of the chosen funcion. */
  addStringListOption("CONV_WINDOW_FIELD",nWndConvField, WndConvField);
  /*!\par CONFIG_CATEGORY: Multi-grid \ingroup Config*/
  /*--- Options related to Multi-grid ---*/

  /*!\brief START_UP_ITER \n DESCRIPTION: Start up iterations using the fine grid only. DEFAULT: 0 \ingroup Config*/
  addUnsignedShortOption("START_UP_ITER", nStartUpIter, 0);
  /*!\brief MGLEVEL\n DESCRIPTION: Multi-grid Levels. DEFAULT: 0 \ingroup Config*/
  addUnsignedShortOption("MGLEVEL", nMGLevels, 0);
  /*!\brief MGCYCLE\n DESCRIPTION: Multi-grid cycle. OPTIONS: See \link MG_Cycle_Map \endlink. Defualt V_CYCLE \ingroup Config*/
  addEnumOption("MGCYCLE", MGCycle, MG_Cycle_Map, V_CYCLE);
  /*!\brief MG_PRE_SMOOTH\n DESCRIPTION: Multi-grid pre-smoothing level \ingroup Config*/
  addUShortListOption("MG_PRE_SMOOTH", nMG_PreSmooth, MG_PreSmooth);
  /*!\brief MG_POST_SMOOTH\n DESCRIPTION: Multi-grid post-smoothing level \ingroup Config*/
  addUShortListOption("MG_POST_SMOOTH", nMG_PostSmooth, MG_PostSmooth);
  /*!\brief MG_CORRECTION_SMOOTH\n DESCRIPTION: Jacobi implicit smoothing of the correction \ingroup Config*/
  addUShortListOption("MG_CORRECTION_SMOOTH", nMG_CorrecSmooth, MG_CorrecSmooth);
  /*!\brief MG_DAMP_RESTRICTION\n DESCRIPTION: Damping factor for the residual restriction. DEFAULT: 0.75 \ingroup Config*/
  addDoubleOption("MG_DAMP_RESTRICTION", Damp_Res_Restric, 0.75);
  /*!\brief MG_DAMP_PROLONGATION\n DESCRIPTION: Damping factor for the correction prolongation. DEFAULT 0.75 \ingroup Config*/
  addDoubleOption("MG_DAMP_PROLONGATION", Damp_Correc_Prolong, 0.75);

  /*!\par CONFIG_CATEGORY: Spatial Discretization \ingroup Config*/
  /*--- Options related to the spatial discretization ---*/

  /*!\brief NUM_METHOD_GRAD
   *  \n DESCRIPTION: Numerical method for spatial gradients \n OPTIONS: See \link Gradient_Map \endlink. \n DEFAULT: WEIGHTED_LEAST_SQUARES. \ingroup Config*/
  addEnumOption("NUM_METHOD_GRAD", Kind_Gradient_Method, Gradient_Map, WEIGHTED_LEAST_SQUARES);
  /*!\brief NUM_METHOD_GRAD
   *  \n DESCRIPTION: Numerical method for spatial gradients used only for upwind reconstruction \n OPTIONS: See \link Gradient_Map \endlink. \n DEFAULT: NO_GRADIENT. \ingroup Config*/
  addEnumOption("NUM_METHOD_GRAD_RECON", Kind_Gradient_Method_Recon, Gradient_Map, NO_GRADIENT);
  /*!\brief VENKAT_LIMITER_COEFF
   *  \n DESCRIPTION: Coefficient for the limiter. DEFAULT value 0.5. Larger values decrease the extent of limiting, values approaching zero cause lower-order approximation to the solution. \ingroup Config */
  addDoubleOption("VENKAT_LIMITER_COEFF", Venkat_LimiterCoeff, 0.05);
  /*!\brief ADJ_SHARP_LIMITER_COEFF
   *  \n DESCRIPTION: Coefficient for detecting the limit of the sharp edges. DEFAULT value 3.0.  Use with sharp edges limiter. \ingroup Config*/
  addDoubleOption("ADJ_SHARP_LIMITER_COEFF", AdjSharp_LimiterCoeff, 3.0);
  /*!\brief LIMITER_ITER
   *  \n DESCRIPTION: Freeze the value of the limiter after a number of iterations. DEFAULT value 999999. \ingroup Config*/
  addUnsignedLongOption("LIMITER_ITER", LimiterIter, 999999);

  /*!\brief CONV_NUM_METHOD_FLOW
   *  \n DESCRIPTION: Convective numerical method \n OPTIONS: See \link Upwind_Map \endlink , \link Centered_Map \endlink. \ingroup Config*/
  addConvectOption("CONV_NUM_METHOD_FLOW", Kind_ConvNumScheme_Flow, Kind_Centered_Flow, Kind_Upwind_Flow);

  /*!\brief NUM_METHOD_FEM_FLOW
   *  \n DESCRIPTION: Numerical method \n OPTIONS: See \link FEM_Map \endlink , \link Centered_Map \endlink. \ingroup Config*/
  addConvectFEMOption("NUM_METHOD_FEM_FLOW", Kind_ConvNumScheme_FEM_Flow, Kind_FEM_Flow);

  /*!\brief MUSCL_FLOW \n DESCRIPTION: Check if the MUSCL scheme should be used \ingroup Config*/
  addBoolOption("MUSCL_FLOW", MUSCL_Flow, true);
  /*!\brief SLOPE_LIMITER_FLOW
   * DESCRIPTION: Slope limiter for the direct solution. \n OPTIONS: See \link Limiter_Map \endlink \n DEFAULT VENKATAKRISHNAN \ingroup Config*/
  addEnumOption("SLOPE_LIMITER_FLOW", Kind_SlopeLimit_Flow, Limiter_Map, VENKATAKRISHNAN);
  default_jst_coeff[0] = 0.5; default_jst_coeff[1] = 0.02;
  /*!\brief JST_SENSOR_COEFF \n DESCRIPTION: 2nd and 4th order artificial dissipation coefficients for the JST method \ingroup Config*/
  addDoubleArrayOption("JST_SENSOR_COEFF", 2, Kappa_Flow, default_jst_coeff);
  /*!\brief LAX_SENSOR_COEFF \n DESCRIPTION: 1st order artificial dissipation coefficients for the Lax-Friedrichs method. \ingroup Config*/
  addDoubleOption("LAX_SENSOR_COEFF", Kappa_1st_Flow, 0.15);
  default_ad_coeff_heat[0] = 0.5; default_ad_coeff_heat[1] = 0.02;
  /*!\brief JST_SENSOR_COEFF_HEAT \n DESCRIPTION: 2nd and 4th order artificial dissipation coefficients for the JST method \ingroup Config*/
  addDoubleArrayOption("JST_SENSOR_COEFF_HEAT", 2, Kappa_Heat, default_ad_coeff_heat);
  /*!\brief USE_ACCURATE_FLUX_JACOBIANS \n DESCRIPTION: Use numerically computed Jacobians for AUSM+up(2) and SLAU(2) \ingroup Config*/
  addBoolOption("USE_ACCURATE_FLUX_JACOBIANS", Use_Accurate_Jacobians, false);
  /*!\brief CENTRAL_JACOBIAN_FIX_FACTOR \n DESCRIPTION: Improve the numerical properties (diagonal dominance) of the global Jacobian matrix, 3 to 4 is "optimum" (central schemes) \ingroup Config*/
  addDoubleOption("CENTRAL_JACOBIAN_FIX_FACTOR", Cent_Jac_Fix_Factor, 4.0);

  /*!\brief CONV_NUM_METHOD_ADJFLOW
   *  \n DESCRIPTION: Convective numerical method for the adjoint solver.
   *  \n OPTIONS:  See \link Upwind_Map \endlink , \link Centered_Map \endlink. Note: not all methods are guaranteed to be implemented for the adjoint solver. \ingroup Config */
  addConvectOption("CONV_NUM_METHOD_ADJFLOW", Kind_ConvNumScheme_AdjFlow, Kind_Centered_AdjFlow, Kind_Upwind_AdjFlow);
  /*!\brief MUSCL_FLOW \n DESCRIPTION: Check if the MUSCL scheme should be used \ingroup Config*/
  addBoolOption("MUSCL_ADJFLOW", MUSCL_AdjFlow, true);
  /*!\brief SLOPE_LIMITER_ADJFLOW
     * DESCRIPTION: Slope limiter for the adjoint solution. \n OPTIONS: See \link Limiter_Map \endlink \n DEFAULT VENKATAKRISHNAN \ingroup Config*/
  addEnumOption("SLOPE_LIMITER_ADJFLOW", Kind_SlopeLimit_AdjFlow, Limiter_Map, VENKATAKRISHNAN);
  default_jst_adj_coeff[0] = 0.5; default_jst_adj_coeff[1] = 0.02;
  /*!\brief ADJ_JST_SENSOR_COEFF \n DESCRIPTION: 2nd and 4th order artificial dissipation coefficients for the adjoint JST method. \ingroup Config*/
  addDoubleArrayOption("ADJ_JST_SENSOR_COEFF", 2, Kappa_AdjFlow, default_jst_adj_coeff);
  /*!\brief LAX_SENSOR_COEFF \n DESCRIPTION: 1st order artificial dissipation coefficients for the adjoint Lax-Friedrichs method. \ingroup Config*/
  addDoubleOption("ADJ_LAX_SENSOR_COEFF", Kappa_1st_AdjFlow, 0.15);

  /*!\brief MUSCL_FLOW \n DESCRIPTION: Check if the MUSCL scheme should be used \ingroup Config*/
  addBoolOption("MUSCL_TURB", MUSCL_Turb, false);
  /*!\brief SLOPE_LIMITER_TURB
   *  \n DESCRIPTION: Slope limiter  \n OPTIONS: See \link Limiter_Map \endlink \n DEFAULT VENKATAKRISHNAN \ingroup Config*/
  addEnumOption("SLOPE_LIMITER_TURB", Kind_SlopeLimit_Turb, Limiter_Map, VENKATAKRISHNAN);
  /*!\brief CONV_NUM_METHOD_TURB
   *  \n DESCRIPTION: Convective numerical method \ingroup Config*/
  addConvectOption("CONV_NUM_METHOD_TURB", Kind_ConvNumScheme_Turb, Kind_Centered_Turb, Kind_Upwind_Turb);

  /*!\brief MUSCL_FLOW \n DESCRIPTION: Check if the MUSCL scheme should be used \ingroup Config*/
  addBoolOption("MUSCL_ADJTURB", MUSCL_AdjTurb, false);
  /*!\brief SLOPE_LIMITER_ADJTURB
   *  \n DESCRIPTION: Slope limiter \n OPTIONS: See \link Limiter_Map \endlink \n DEFAULT VENKATAKRISHNAN \ingroup Config */
  addEnumOption("SLOPE_LIMITER_ADJTURB", Kind_SlopeLimit_AdjTurb, Limiter_Map, VENKATAKRISHNAN);
  /*!\brief CONV_NUM_METHOD_ADJTURB\n DESCRIPTION: Convective numerical method for the adjoint/turbulent problem \ingroup Config*/
  addConvectOption("CONV_NUM_METHOD_ADJTURB", Kind_ConvNumScheme_AdjTurb, Kind_Centered_AdjTurb, Kind_Upwind_AdjTurb);

  /*!\brief MUSCL_FLOW \n DESCRIPTION: Check if the MUSCL scheme should be used \ingroup Config*/
  addBoolOption("MUSCL_HEAT", MUSCL_Heat, false);
  /*!\brief CONV_NUM_METHOD_HEAT
   *  \n DESCRIPTION: Convective numerical method \n DEFAULT: UPWIND */
  addEnumOption("CONV_NUM_METHOD_HEAT", Kind_ConvNumScheme_Heat, Space_Map, SPACE_UPWIND);

  /*!\par CONFIG_CATEGORY: Adjoint and Gradient \ingroup Config*/
  /*--- Options related to the adjoint and gradient ---*/

  /*!\brief LIMIT_ADJFLOW \n DESCRIPTION: Limit value for the adjoint variable.\n DEFAULT: 1E6. \ingroup Config*/
  addDoubleOption("LIMIT_ADJFLOW", AdjointLimit, 1E6);
  /*!\brief MG_ADJFLOW\n DESCRIPTION: Multigrid with the adjoint problem. \n Defualt: YES \ingroup Config*/
  addBoolOption("MG_ADJFLOW", MG_AdjointFlow, true);

  /*!\brief OBJECTIVE_WEIGHT  \n DESCRIPTION: Adjoint problem boundary condition weights. Applies scaling factor to objective(s) \ingroup Config*/
  addDoubleListOption("OBJECTIVE_WEIGHT", nObjW, Weight_ObjFunc);
  /*!\brief OBJECTIVE_FUNCTION
   *  \n DESCRIPTION: Adjoint problem boundary condition \n OPTIONS: see \link Objective_Map \endlink \n DEFAULT: DRAG_COEFFICIENT \ingroup Config*/
  addEnumListOption("OBJECTIVE_FUNCTION", nObj, Kind_ObjFunc, Objective_Map);

  /* DESCRIPTION: parameter for the definition of a complex objective function */
  addDoubleOption("DCD_DCL_VALUE", dCD_dCL, 0.0);
  /* DESCRIPTION: parameter for the definition of a complex objective function */
  addDoubleOption("DCMX_DCL_VALUE", dCMx_dCL, 0.0);
  /* DESCRIPTION: parameter for the definition of a complex objective function */
  addDoubleOption("DCMY_DCL_VALUE", dCMy_dCL, 0.0);
  /* DESCRIPTION: parameter for the definition of a complex objective function */
  addDoubleOption("DCMZ_DCL_VALUE", dCMz_dCL, 0.0);

  /* DESCRIPTION: parameter for the definition of a complex objective function */
  addDoubleOption("DCD_DCMY_VALUE", dCD_dCMy, 0.0);

  default_obj_coeff[0]=0.0; default_obj_coeff[1]=0.0; default_obj_coeff[2]=0.0;
  default_obj_coeff[3]=0.0;  default_obj_coeff[4]=0.0;
  /*!\brief OBJ_CHAIN_RULE_COEFF
  * \n DESCRIPTION: Coefficients defining the objective function gradient using the chain rule
  * with area-averaged outlet primitive variables. This is used with the genereralized outflow
  * objective.  \ingroup Config   */
  addDoubleArrayOption("OBJ_CHAIN_RULE_COEFF", 5, Obj_ChainRuleCoeff, default_obj_coeff);

  default_geo_loc[0] = 0.0; default_geo_loc[1] = 1.0;
  /* DESCRIPTION: Definition of the airfoil section */
  addDoubleArrayOption("GEO_BOUNDS", 2, Stations_Bounds, default_geo_loc);
  /* DESCRIPTION: Identify the body to slice */
  addEnumOption("GEO_DESCRIPTION", Geo_Description, Geo_Description_Map, WING);
  /* DESCRIPTION: Z location of the waterline */
  addDoubleOption("GEO_WATERLINE_LOCATION", Geo_Waterline_Location, 0.0);
  /* DESCRIPTION: Number of section cuts to make when calculating internal volume */
  addUnsignedShortOption("GEO_NUMBER_STATIONS", nWingStations, 25);
  /* DESCRIPTION: Definition of the airfoil sections */
  addDoubleListOption("GEO_LOCATION_STATIONS", nLocationStations, LocationStations);
  default_nacelle_location[0] = 0.0; default_nacelle_location[1] = 0.0; default_nacelle_location[2] = 0.0;
  default_nacelle_location[3] = 0.0; default_nacelle_location[4] = 0.0;
  /* DESCRIPTION: Definition of the nacelle location (higlite coordinates, tilt angle, toe angle) */
  addDoubleArrayOption("GEO_NACELLE_LOCATION", 5, NacelleLocation, default_nacelle_location);
  /* DESCRIPTION: Output sectional forces for specified markers. */
  addBoolOption("GEO_PLOT_STATIONS", Plot_Section_Forces, false);
  /* DESCRIPTION: Mode of the GDC code (analysis, or gradient) */
  addEnumOption("GEO_MODE", GeometryMode, GeometryMode_Map, FUNCTION);

  /* DESCRIPTION: Drag weight in sonic boom Objective Function (from 0.0 to 1.0) */
  addDoubleOption("DRAG_IN_SONICBOOM", WeightCd, 0.0);
  /* DESCRIPTION: Sensitivity smoothing  */
  addEnumOption("SENS_SMOOTHING", Kind_SensSmooth, Sens_Smoothing_Map, NO_SMOOTH);
  /* DESCRIPTION: Continuous Adjoint frozen viscosity */
  addBoolOption("FROZEN_VISC_CONT", Frozen_Visc_Cont, true);
  /* DESCRIPTION: Discrete Adjoint frozen viscosity */
  addBoolOption("FROZEN_VISC_DISC", Frozen_Visc_Disc, false);
  /* DESCRIPTION: Discrete Adjoint frozen limiter */
  addBoolOption("FROZEN_LIMITER_DISC", Frozen_Limiter_Disc, false);
  /* DESCRIPTION: Use an inconsistent (primal/dual) discrete adjoint formulation */
  addBoolOption("INCONSISTENT_DISC", Inconsistent_Disc, false);
   /* DESCRIPTION:  */
  addDoubleOption("FIX_AZIMUTHAL_LINE", FixAzimuthalLine, 90.0);
  /*!\brief SENS_REMOVE_SHARP
   * \n DESCRIPTION: Remove sharp edges from the sensitivity evaluation  \n Format: SENS_REMOVE_SHARP = YES \n DEFAULT: NO \ingroup Config*/
  addBoolOption("SENS_REMOVE_SHARP", Sens_Remove_Sharp, false);

  /* DESCRIPTION: Automatically reorient elements that seem flipped */
  addBoolOption("REORIENT_ELEMENTS",ReorientElements, true);

  /*!\par CONFIG_CATEGORY: Input/output files and formats \ingroup Config */
  /*--- Options related to input/output files and formats ---*/

  /*!\brief OUTPUT_FORMAT \n DESCRIPTION: I/O format for output plots. \n OPTIONS: see \link TabOutput_Map \endlink \n DEFAULT: TECPLOT \ingroup Config */
  addEnumOption("TABULAR_FORMAT", Tab_FileFormat, TabOutput_Map, TAB_CSV);
  /*!\brief ACTDISK_JUMP \n DESCRIPTION: The jump is given by the difference in values or a ratio */
  addEnumOption("ACTDISK_JUMP", ActDisk_Jump, Jump_Map, DIFFERENCE);
  /*!\brief MESH_FORMAT \n DESCRIPTION: Mesh input file format \n OPTIONS: see \link Input_Map \endlink \n DEFAULT: SU2 \ingroup Config*/
  addEnumOption("MESH_FORMAT", Mesh_FileFormat, Input_Map, SU2);
  /* DESCRIPTION:  Mesh input file */
  addStringOption("MESH_FILENAME", Mesh_FileName, string("mesh.su2"));
  /*!\brief MESH_OUT_FILENAME \n DESCRIPTION: Mesh output file name. Used when converting, scaling, or deforming a mesh. \n DEFAULT: mesh_out.su2 \ingroup Config*/
  addStringOption("MESH_OUT_FILENAME", Mesh_Out_FileName, string("mesh_out.su2"));

  /* DESCRIPTION: List of the number of grid points in the RECTANGLE or BOX grid in the x,y,z directions. (default: (33,33,33) ). */
  addShortListOption("MESH_BOX_SIZE", nMesh_Box_Size, Mesh_Box_Size);

  /* DESCRIPTION: List of the length of the RECTANGLE or BOX grid in the x,y,z directions. (default: (1.0,1.0,1.0) ).  */
  default_mesh_box_length[0] = 1.0; default_mesh_box_length[1] = 1.0; default_mesh_box_length[2] = 1.0;
  addDoubleArrayOption("MESH_BOX_LENGTH", 3, Mesh_Box_Length, default_mesh_box_length);

  /* DESCRIPTION: List of the offset from 0.0 of the RECTANGLE or BOX grid in the x,y,z directions. (default: (0.0,0.0,0.0) ). */
  default_mesh_box_offset[0] = 0.0; default_mesh_box_offset[1] = 0.0; default_mesh_box_offset[2] = 0.0;
  addDoubleArrayOption("MESH_BOX_OFFSET", 3, Mesh_Box_Offset, default_mesh_box_offset);

  /* DESCRIPTION: Determine if the mesh file supports multizone. \n DEFAULT: true (temporarily) */
  addBoolOption("MULTIZONE_MESH", Multizone_Mesh, true);
  /* DESCRIPTION: Determine if we need to allocate memory to store the multizone residual. \n DEFAULT: true (temporarily) */
  addBoolOption("MULTIZONE_RESIDUAL", Multizone_Residual, false);

  /*!\brief CONV_FILENAME \n DESCRIPTION: Output file convergence history (w/o extension) \n DEFAULT: history \ingroup Config*/
  addStringOption("CONV_FILENAME", Conv_FileName, string("history"));
  /*!\brief BREAKDOWN_FILENAME \n DESCRIPTION: Output file forces breakdown \ingroup Config*/
  addStringOption("BREAKDOWN_FILENAME", Breakdown_FileName, string("forces_breakdown.dat"));
  /*!\brief SOLUTION_FLOW_FILENAME \n DESCRIPTION: Restart flow input file (the file output under the filename set by RESTART_FLOW_FILENAME) \n DEFAULT: solution_flow.dat \ingroup Config */
  addStringOption("SOLUTION_FILENAME", Solution_FileName, string("solution.dat"));
  /*!\brief SOLUTION_ADJ_FILENAME\n DESCRIPTION: Restart adjoint input file. Objective function abbreviation is expected. \ingroup Config*/
  addStringOption("SOLUTION_ADJ_FILENAME", Solution_AdjFileName, string("solution_adj.dat"));
  /*!\brief RESTART_FLOW_FILENAME \n DESCRIPTION: Output file restart flow \ingroup Config*/
  addStringOption("RESTART_FILENAME", Restart_FileName, string("restart.dat"));
  /*!\brief RESTART_ADJ_FILENAME  \n DESCRIPTION: Output file restart adjoint. Objective function abbreviation will be appended. \ingroup Config*/
  addStringOption("RESTART_ADJ_FILENAME", Restart_AdjFileName, string("restart_adj.dat"));
  /*!\brief VOLUME_FLOW_FILENAME  \n DESCRIPTION: Output file flow (w/o extension) variables \ingroup Config */
  addStringOption("VOLUME_FILENAME", Volume_FileName, string("vol_solution"));
  /*!\brief VOLUME_ADJ_FILENAME
   *  \n DESCRIPTION: Output file adjoint (w/o extension) variables  \ingroup Config*/
  addStringOption("VOLUME_ADJ_FILENAME", Adj_FileName, string("adj_vol_solution"));
  /*!\brief GRAD_OBJFUNC_FILENAME
   *  \n DESCRIPTION: Output objective function gradient  \ingroup Config*/
  addStringOption("GRAD_OBJFUNC_FILENAME", ObjFunc_Grad_FileName, string("of_grad.dat"));
  /*!\brief VALUE_OBJFUNC_FILENAME
   *  \n DESCRIPTION: Output objective function  \ingroup Config*/
  addStringOption("VALUE_OBJFUNC_FILENAME", ObjFunc_Value_FileName, string("of_func.dat"));
  /*!\brief SURFACE_FLOW_FILENAME
   *  \n DESCRIPTION: Output file surface flow coefficient (w/o extension)  \ingroup Config*/
  addStringOption("SURFACE_FILENAME", SurfCoeff_FileName, string("surface"));
  /*!\brief SURFACE_ADJ_FILENAME
   *  \n DESCRIPTION: Output file surface adjoint coefficient (w/o extension)  \ingroup Config*/
  addStringOption("SURFACE_ADJ_FILENAME", SurfAdjCoeff_FileName, string("surface_adjoint"));
  /*!\brief SURFACE_SENS_FILENAME_FILENAME
   *  \n DESCRIPTION: Output file surface sensitivity (discrete adjoint) (w/o extension)  \ingroup Config*/
  addStringOption("SURFACE_SENS_FILENAME", SurfSens_FileName, string("surface_sens"));
  /*!\brief VOLUME_SENS_FILENAME
   *  \n DESCRIPTION: Output file volume sensitivity (discrete adjoint))  \ingroup Config*/
  addStringOption("VOLUME_SENS_FILENAME", VolSens_FileName, string("volume_sens"));
  /*!\brief WRT_SOL_FREQ
   *  \n DESCRIPTION: Writing solution file frequency  \ingroup Config*/
  addUnsignedLongOption("WRT_SOL_FREQ", Wrt_Sol_Freq, 1000);
  /*!\brief WRT_SOL_FREQ_DUALTIME
   *  \n DESCRIPTION: Writing solution file frequency for dual time  \ingroup Config*/
  addUnsignedLongOption("WRT_SOL_FREQ_DUALTIME", Wrt_Sol_Freq_DualTime, 1);
  /*!\brief WRT_CON_FREQ
   *  \n DESCRIPTION: Writing convergence history frequency  \ingroup Config*/
  addUnsignedLongOption("WRT_CON_FREQ",  Wrt_Con_Freq, 1);
  /*!\brief WRT_CON_FREQ_DUALTIME
   *  \n DESCRIPTION: Writing convergence history frequency for the dual time  \ingroup Config*/
  addUnsignedLongOption("WRT_CON_FREQ_DUALTIME",  Wrt_Con_Freq_DualTime, 10);
  /*!\brief WRT_OUTPUT
   *  \n DESCRIPTION: Write output files (disable all output by setting to NO)  \ingroup Config*/
  addBoolOption("WRT_OUTPUT", Wrt_Output, true);
  /*!\brief WRT_VOL_SOL
   *  \n DESCRIPTION: Write a volume solution file  \ingroup Config*/
  addBoolOption("WRT_VOL_SOL", Wrt_Vol_Sol, true);
  /*!\brief WRT_SRF_SOL
   *  \n DESCRIPTION: Write a surface solution file  \ingroup Config*/
  addBoolOption("WRT_SRF_SOL", Wrt_Srf_Sol, true);
  /*!\brief WRT_CSV_SOL
   *  \n DESCRIPTION: Write a surface CSV solution file  \ingroup Config*/
  addBoolOption("WRT_CSV_SOL", Wrt_Csv_Sol, true);
  /*!\brief WRT_CSV_SOL
   *  \n DESCRIPTION: Write a binary coordinates file  \ingroup Config*/
  addBoolOption("WRT_CRD_SOL", Wrt_Crd_Sol, false);
  /*!\brief WRT_SURFACE
   *  \n DESCRIPTION: Output solution at each surface  \ingroup Config*/
  addBoolOption("WRT_SURFACE", Wrt_Surface, false);
  /*!\brief WRT_RESIDUALS
   *  \n DESCRIPTION: Output residual info to solution/restart file  \ingroup Config*/
  addBoolOption("WRT_RESIDUALS", Wrt_Residuals, false);
  /*!\brief WRT_LIMITERS
   *  \n DESCRIPTION: Output limiter value information to solution/restart file  \ingroup Config*/
  addBoolOption("WRT_LIMITERS", Wrt_Limiters, false);
  /*!\brief WRT_SHARPEDGES
   *  \n DESCRIPTION: Output sharp edge limiter information to solution/restart file  \ingroup Config*/
  addBoolOption("WRT_SHARPEDGES", Wrt_SharpEdges, false);
  /* DESCRIPTION: Output the rind layers in the solution files  \ingroup Config*/
  addBoolOption("WRT_HALO", Wrt_Halo, false);
  /* DESCRIPTION: Output the performance summary to the console at the end of SU2_CFD  \ingroup Config*/
  addBoolOption("WRT_PERFORMANCE", Wrt_Performance, false);
  /* DESCRIPTION: Output the tape statistics (discrete adjoint)  \ingroup Config*/
  addBoolOption("WRT_AD_STATISTICS", Wrt_AD_Statistics, false);
  /* DESCRIPTION: Write the mesh quality metrics to the visualization files.  \ingroup Config*/
  addBoolOption("WRT_MESH_QUALITY", Wrt_MeshQuality, false);
    /* DESCRIPTION: Output a 1D slice of a 2D cartesian solution \ingroup Config*/
  addBoolOption("WRT_SLICE", Wrt_Slice, false);
  /*!\brief MARKER_ANALYZE_AVERAGE
   *  \n DESCRIPTION: Output averaged flow values on specified analyze marker.
   *  Options: AREA, MASSFLUX
   *  \n Use with MARKER_ANALYZE. \ingroup Config*/
  addEnumOption("MARKER_ANALYZE_AVERAGE", Kind_Average, Average_Map, AVERAGE_MASSFLUX);
  /*!\brief COMM_LEVEL
   *  \n DESCRIPTION: Level of MPI communications during runtime  \ingroup Config*/
  addEnumOption("COMM_LEVEL", Comm_Level, Comm_Map, COMM_FULL);

  /*!\par CONFIG_CATEGORY: Dynamic mesh definition \ingroup Config*/
  /*--- Options related to dynamic meshes ---*/

  /* DESCRIPTION: Type of mesh motion */
  addEnumOption("GRID_MOVEMENT", Kind_GridMovement, GridMovement_Map, NO_MOVEMENT);
  /* DESCRIPTION: Type of surface motion */
  addEnumListOption("SURFACE_MOVEMENT",nKind_SurfaceMovement, Kind_SurfaceMovement, SurfaceMovement_Map);
  /* DESCRIPTION: Marker(s) of moving surfaces (MOVING_WALL or DEFORMING grid motion). */
  addStringListOption("MARKER_MOVING", nMarker_Moving, Marker_Moving);
  /* DESCRIPTION: Mach number (non-dimensional, based on the mesh velocity and freestream vals.) */
  addDoubleOption("MACH_MOTION", Mach_Motion, 0.0);
  default_vel_inf[0] = 0.0; default_vel_inf[1] = 0.0; default_vel_inf[2] = 0.0;
  /* DESCRIPTION: Coordinates of the rigid motion origin */
  addDoubleArrayOption("MOTION_ORIGIN", 3, Motion_Origin, default_vel_inf);
  /* DESCRIPTION: Translational velocity vector (m/s) in the x, y, & z directions (RIGID_MOTION only) */
  addDoubleArrayOption("TRANSLATION_RATE", 3, Translation_Rate, default_vel_inf);
  /* DESCRIPTION: Angular velocity vector (rad/s) about x, y, & z axes (RIGID_MOTION only) */
  addDoubleArrayOption("ROTATION_RATE", 3, Rotation_Rate, default_vel_inf);
  /* DESCRIPTION: Pitching angular freq. (rad/s) about x, y, & z axes (RIGID_MOTION only) */
  addDoubleArrayOption("PITCHING_OMEGA", 3, Pitching_Omega, default_vel_inf);
  /* DESCRIPTION: Pitching amplitude (degrees) about x, y, & z axes (RIGID_MOTION only) */
  addDoubleArrayOption("PITCHING_AMPL", 3, Pitching_Ampl, default_vel_inf);
  /* DESCRIPTION: Pitching phase offset (degrees) about x, y, & z axes (RIGID_MOTION only) */
  addDoubleArrayOption("PITCHING_PHASE", 3, Pitching_Phase, default_vel_inf);
  /* DESCRIPTION: Plunging angular freq. (rad/s) in x, y, & z directions (RIGID_MOTION only) */
  addDoubleArrayOption("PLUNGING_OMEGA", 3, Plunging_Omega, default_vel_inf);
  /* DESCRIPTION: Plunging amplitude (m) in x, y, & z directions (RIGID_MOTION only) */
  addDoubleArrayOption("PLUNGING_AMPL", 3, Plunging_Ampl, default_vel_inf);
  /* DESCRIPTION: Coordinates of the rigid motion origin */
  addDoubleListOption("SURFACE_MOTION_ORIGIN", nMarkerMotion_Origin, MarkerMotion_Origin);
  /* DESCRIPTION: Translational velocity vector (m/s) in the x, y, & z directions (DEFORMING only) */
  addDoubleListOption("SURFACE_TRANSLATION_RATE", nMarkerTranslation, MarkerTranslation_Rate);
  /* DESCRIPTION: Angular velocity vector (rad/s) about x, y, & z axes (DEFORMING only) */
  addDoubleListOption("SURFACE_ROTATION_RATE", nMarkerRotation_Rate, MarkerRotation_Rate);
  /* DESCRIPTION: Pitching angular freq. (rad/s) about x, y, & z axes (DEFORMING only) */
  addDoubleListOption("SURFACE_PITCHING_OMEGA", nMarkerPitching_Omega, MarkerPitching_Omega);
  /* DESCRIPTION: Pitching amplitude (degrees) about x, y, & z axes (DEFORMING only) */
  addDoubleListOption("SURFACE_PITCHING_AMPL", nMarkerPitching_Ampl, MarkerPitching_Ampl);
  /* DESCRIPTION: Pitching phase offset (degrees) about x, y, & z axes (DEFORMING only) */
  addDoubleListOption("SURFACE_PITCHING_PHASE", nMarkerPitching_Phase, MarkerPitching_Phase);
  /* DESCRIPTION: Plunging angular freq. (rad/s) in x, y, & z directions (DEFORMING only) */
  addDoubleListOption("SURFACE_PLUNGING_OMEGA", nMarkerPlunging_Omega, MarkerPlunging_Omega);
  /* DESCRIPTION: Plunging amplitude (m) in x, y, & z directions (DEFORMING only) */
  addDoubleListOption("SURFACE_PLUNGING_AMPL", nMarkerPlunging_Ampl, MarkerPlunging_Ampl);
  /* DESCRIPTION: Value to move motion origins (1 or 0) */
  addUShortListOption("MOVE_MOTION_ORIGIN", nMoveMotion_Origin, MoveMotion_Origin);

  /*!\par CONFIG_CATEGORY: Grid adaptation \ingroup Config*/
  /*--- Options related to grid adaptation ---*/

  /* DESCRIPTION: Kind of grid adaptation */
  addEnumOption("KIND_ADAPT", Kind_Adaptation, Adapt_Map, NO_ADAPT);
  /* DESCRIPTION: Percentage of new elements (% of the original number of elements) */
  addDoubleOption("NEW_ELEMS", New_Elem_Adapt, -1.0);
  /* DESCRIPTION: Scale factor for the dual volume */
  addDoubleOption("DUALVOL_POWER", DualVol_Power, 0.5);
  /* DESCRIPTION: Use analytical definition for surfaces */
  addEnumOption("ANALYTICAL_SURFDEF", Analytical_Surface, Geo_Analytic_Map, NO_GEO_ANALYTIC);
  /* DESCRIPTION: Before each computation, implicitly smooth the nodal coordinates */
  addBoolOption("SMOOTH_GEOMETRY", SmoothNumGrid, false);
  /* DESCRIPTION: Adapt the boundary elements */
  addBoolOption("ADAPT_BOUNDARY", AdaptBoundary, true);

  /*!\par CONFIG_CATEGORY: Aeroelastic Simulation (Typical Section Model) \ingroup Config*/
  /*--- Options related to aeroelastic simulations using the Typical Section Model) ---*/
  /* DESCRIPTION: The flutter speed index (modifies the freestream condition) */
  addDoubleOption("FLUTTER_SPEED_INDEX", FlutterSpeedIndex, 0.6);
  /* DESCRIPTION: Natural frequency of the spring in the plunging direction (rad/s). */
  addDoubleOption("PLUNGE_NATURAL_FREQUENCY", PlungeNaturalFrequency, 100);
  /* DESCRIPTION: Natural frequency of the spring in the pitching direction (rad/s). */
  addDoubleOption("PITCH_NATURAL_FREQUENCY", PitchNaturalFrequency, 100);
  /* DESCRIPTION: The airfoil mass ratio. */
  addDoubleOption("AIRFOIL_MASS_RATIO", AirfoilMassRatio, 60);
  /* DESCRIPTION: Distance in semichords by which the center of gravity lies behind the elastic axis. */
  addDoubleOption("CG_LOCATION", CG_Location, 1.8);
  /* DESCRIPTION: The radius of gyration squared (expressed in semichords) of the typical section about the elastic axis. */
  addDoubleOption("RADIUS_GYRATION_SQUARED", RadiusGyrationSquared, 3.48);
  /* DESCRIPTION: Solve the aeroelastic equations every given number of internal iterations. */
  addUnsignedShortOption("AEROELASTIC_ITER", AeroelasticIter, 3);

  /*!\par CONFIG_CATEGORY: Optimization Problem*/

  /* DESCRIPTION: Scale the line search in the optimizer */
  addDoubleOption("OPT_RELAX_FACTOR", Opt_RelaxFactor, 1.0);

  /* DESCRIPTION: Bound the line search in the optimizer */
  addDoubleOption("OPT_LINE_SEARCH_BOUND", Opt_LineSearch_Bound, 1E6);

  /*!\par CONFIG_CATEGORY: Wind Gust \ingroup Config*/
  /*--- Options related to wind gust simulations ---*/

  /* DESCRIPTION: Apply a wind gust */
  addBoolOption("WIND_GUST", Wind_Gust, false);
  /* DESCRIPTION: Type of gust */
  addEnumOption("GUST_TYPE", Gust_Type, Gust_Type_Map, NO_GUST);
  /* DESCRIPTION: Gust wavelenght (meters) */
  addDoubleOption("GUST_WAVELENGTH", Gust_WaveLength, 0.0);
  /* DESCRIPTION: Number of gust periods */
  addDoubleOption("GUST_PERIODS", Gust_Periods, 1.0);
  /* DESCRIPTION: Gust amplitude (m/s) */
  addDoubleOption("GUST_AMPL", Gust_Ampl, 0.0);
  /* DESCRIPTION: Time at which to begin the gust (sec) */
  addDoubleOption("GUST_BEGIN_TIME", Gust_Begin_Time, 0.0);
  /* DESCRIPTION: Location at which the gust begins (meters) */
  addDoubleOption("GUST_BEGIN_LOC", Gust_Begin_Loc, 0.0);
  /* DESCRIPTION: Direction of the gust X or Y dir */
  addEnumOption("GUST_DIR", Gust_Dir, Gust_Dir_Map, Y_DIR);

  /* Harmonic Balance config */
  /* DESCRIPTION: Omega_HB = 2*PI*frequency - frequencies for Harmonic Balance method */
  addDoubleListOption("OMEGA_HB", nOmega_HB, Omega_HB);

  /*!\par CONFIG_CATEGORY: Equivalent Area \ingroup Config*/
  /*--- Options related to the equivalent area ---*/

  /* DESCRIPTION: Evaluate equivalent area on the Near-Field  */
  addBoolOption("EQUIV_AREA", EquivArea, false);
  default_ea_lim[0] = 0.0; default_ea_lim[1] = 1.0; default_ea_lim[2] = 1.0;
  /* DESCRIPTION: Integration limits of the equivalent area ( xmin, xmax, Dist_NearField ) */
  addDoubleArrayOption("EA_INT_LIMIT", 3, EA_IntLimit, default_ea_lim);
  /* DESCRIPTION: Equivalent area scaling factor */
  addDoubleOption("EA_SCALE_FACTOR", EA_ScaleFactor, 1.0);

  // these options share nDV as their size in the option references; not a good idea
  /*!\par CONFIG_CATEGORY: Grid deformation \ingroup Config*/
  /*--- Options related to the grid deformation ---*/

  /* DESCRIPTION: Kind of deformation */
  addEnumListOption("DV_KIND", nDV, Design_Variable, Param_Map);
  /* DESCRIPTION: Marker of the surface to which we are going apply the shape deformation */
  addStringListOption("DV_MARKER", nMarker_DV, Marker_DV);
  /* DESCRIPTION: Parameters of the shape deformation
   - FFD_CONTROL_POINT_2D ( FFDBox ID, i_Ind, j_Ind, x_Disp, y_Disp )
   - FFD_RADIUS_2D ( FFDBox ID )
   - FFD_CAMBER_2D ( FFDBox ID, i_Ind )
   - FFD_THICKNESS_2D ( FFDBox ID, i_Ind )
   - HICKS_HENNE ( Lower Surface (0)/Upper Surface (1)/Only one Surface (2), x_Loc )
   - SURFACE_BUMP ( x_start, x_end, x_Loc )
   - CST ( Lower Surface (0)/Upper Surface (1), Kulfan parameter number, Total number of Kulfan parameters for surface )
   - NACA_4DIGITS ( 1st digit, 2nd digit, 3rd and 4th digit )
   - PARABOLIC ( Center, Thickness )
   - TRANSLATION ( x_Disp, y_Disp, z_Disp )
   - ROTATION ( x_Orig, y_Orig, z_Orig, x_End, y_End, z_End )
   - OBSTACLE ( Center, Bump size )
   - SPHERICAL ( ControlPoint_Index, Theta_Disp, R_Disp )
   - FFD_CONTROL_POINT ( FFDBox ID, i_Ind, j_Ind, k_Ind, x_Disp, y_Disp, z_Disp )
   - FFD_TWIST ( FFDBox ID, x_Orig, y_Orig, z_Orig, x_End, y_End, z_End )
   - FFD_TWIST_2D ( FFDBox ID, x_Orig, y_Orig, z_Orig, x_End, y_End, z_End )
   - FFD_ROTATION ( FFDBox ID, x_Orig, y_Orig, z_Orig, x_End, y_End, z_End )
   - FFD_CONTROL_SURFACE ( FFDBox ID, x_Orig, y_Orig, z_Orig, x_End, y_End, z_End )
   - FFD_CAMBER ( FFDBox ID, i_Ind, j_Ind )
   - FFD_THICKNESS ( FFDBox ID, i_Ind, j_Ind ) */
  addDVParamOption("DV_PARAM", nDV, ParamDV, FFDTag, Design_Variable);
  /* DESCRIPTION: New value of the shape deformation */
  addDVValueOption("DV_VALUE", nDV_Value, DV_Value, nDV, ParamDV, Design_Variable);
  /* DESCRIPTION: Provide a file of surface positions from an external parameterization. */
  addStringOption("DV_FILENAME", DV_Filename, string("surface_positions.dat"));
  /* DESCRIPTION: File of sensitivities as an unordered ASCII file with rows of x, y, z, dJ/dx, dJ/dy, dJ/dz for each volume grid point. */
  addStringOption("DV_UNORDERED_SENS_FILENAME", DV_Unordered_Sens_Filename, string("unordered_sensitivity.dat"));
  /* DESCRIPTION: File of sensitivities as an ASCII file with rows of x, y, z, dJ/dx, dJ/dy, dJ/dz for each surface grid point. */
  addStringOption("DV_SENS_FILENAME", DV_Sens_Filename, string("surface_sensitivity.dat"));
  /*!\brief OUTPUT_FORMAT \n DESCRIPTION: I/O format for output plots. \n OPTIONS: see \link Output_Map \endlink \n DEFAULT: TECPLOT \ingroup Config */
  addEnumOption("DV_SENSITIVITY_FORMAT", Sensitivity_FileFormat, Sensitivity_Map, SU2_NATIVE);
  /* DESCRIPTION: Hold the grid fixed in a region */
  addBoolOption("HOLD_GRID_FIXED", Hold_GridFixed, false);
  default_grid_fix[0] = -1E15; default_grid_fix[1] = -1E15; default_grid_fix[2] = -1E15;
  default_grid_fix[3] =  1E15; default_grid_fix[4] =  1E15; default_grid_fix[5] =  1E15;
  /* DESCRIPTION: Coordinates of the box where the grid will be deformed (Xmin, Ymin, Zmin, Xmax, Ymax, Zmax) */
  addDoubleArrayOption("HOLD_GRID_FIXED_COORD", 6, Hold_GridFixed_Coord, default_grid_fix);
  /* DESCRIPTION: Visualize the deformation (surface grid) */
  addBoolOption("VISUALIZE_SURFACE_DEF", Visualize_Surface_Def, true);
  /* DESCRIPTION: Visualize the deformation (volume grid) */
  addBoolOption("VISUALIZE_VOLUME_DEF", Visualize_Volume_Def, false);

  /*!\par CONFIG_CATEGORY: Deformable mesh \ingroup Config*/
  /*--- option related to deformable meshes ---*/
  /* DESCRIPTION: Decide whether the mesh will undergo deformations */
  addBoolOption("DEFORM_MESH", Deform_Mesh, false);
  /* DESCRIPTION: Print the residuals during mesh deformation to the console */
  addBoolOption("DEFORM_CONSOLE_OUTPUT", Deform_Output, false);
  /* DESCRIPTION: Number of nonlinear deformation iterations (surface deformation increments) */
  addUnsignedLongOption("DEFORM_NONLINEAR_ITER", GridDef_Nonlinear_Iter, 1);
  /* DESCRIPTION: Deform coefficient (-1.0 to 0.5) */
  addDoubleOption("DEFORM_COEFF", Deform_Coeff, 1E6);
  /* DESCRIPTION: Deform limit in m or inches */
  addDoubleOption("DEFORM_LIMIT", Deform_Limit, 1E6);
  /* DESCRIPTION: Type of element stiffness imposed for FEA mesh deformation (INVERSE_VOLUME, WALL_DISTANCE, CONSTANT_STIFFNESS) */
  addEnumOption("DEFORM_STIFFNESS_TYPE", Deform_StiffnessType, Deform_Stiffness_Map, SOLID_WALL_DISTANCE);
  /* DESCRIPTION: Poisson's ratio for constant stiffness FEA method of grid deformation */
  addDoubleOption("DEFORM_ELASTICITY_MODULUS", Deform_ElasticityMod, 2E11);
  /* DESCRIPTION: Young's modulus and Poisson's ratio for constant stiffness FEA method of grid deformation */
  addDoubleOption("DEFORM_POISSONS_RATIO", Deform_PoissonRatio, 0.3);
  /* DESCRIPTION: Size of the layer of highest stiffness for wall distance-based mesh stiffness */
  addDoubleOption("DEFORM_STIFF_LAYER_SIZE", Deform_StiffLayerSize, 0.0);
  /*  DESCRIPTION: Linear solver for the mesh deformation\n OPTIONS: see \link Linear_Solver_Map \endlink \n DEFAULT: FGMRES \ingroup Config*/
  addEnumOption("DEFORM_LINEAR_SOLVER", Kind_Deform_Linear_Solver, Linear_Solver_Map, FGMRES);
  /*  \n DESCRIPTION: Preconditioner for the Krylov linear solvers \n OPTIONS: see \link Linear_Solver_Prec_Map \endlink \n DEFAULT: LU_SGS \ingroup Config*/
  addEnumOption("DEFORM_LINEAR_SOLVER_PREC", Kind_Deform_Linear_Solver_Prec, Linear_Solver_Prec_Map, ILU);
  /* DESCRIPTION: Minimum error threshold for the linear solver for the implicit formulation */
  addDoubleOption("DEFORM_LINEAR_SOLVER_ERROR", Deform_Linear_Solver_Error, 1E-14);
  /* DESCRIPTION: Maximum number of iterations of the linear solver for the implicit formulation */
  addUnsignedLongOption("DEFORM_LINEAR_SOLVER_ITER", Deform_Linear_Solver_Iter, 1000);

  /*!\par CONFIG_CATEGORY: Rotorcraft problem \ingroup Config*/
  /*--- option related to rotorcraft problems ---*/

  /* DESCRIPTION: MISSING ---*/
  addDoubleOption("CYCLIC_PITCH", Cyclic_Pitch, 0.0);
  /* DESCRIPTION: MISSING ---*/
  addDoubleOption("COLLECTIVE_PITCH", Collective_Pitch, 0.0);

  /*!\par CONFIG_CATEGORY: FEM flow solver definition \ingroup Config*/
  /*--- Options related to the finite element flow solver---*/

  /* DESCRIPTION: Riemann solver used for DG (ROE, LAX-FRIEDRICH, AUSM, AUSMPW+, HLLC, VAN_LEER) */
  addEnumOption("RIEMANN_SOLVER_FEM", Riemann_Solver_FEM, Upwind_Map, ROE);
  /* DESCRIPTION: Constant factor applied for quadrature with straight elements (2.0 by default) */
  addDoubleOption("QUADRATURE_FACTOR_STRAIGHT_FEM", Quadrature_Factor_Straight, 2.0);
  /* DESCRIPTION: Constant factor applied for quadrature with curved elements (3.0 by default) */
  addDoubleOption("QUADRATURE_FACTOR_CURVED_FEM", Quadrature_Factor_Curved, 3.0);
  /* DESCRIPTION: Factor applied during quadrature in time for ADER-DG. (2.0 by default) */
  addDoubleOption("QUADRATURE_FACTOR_TIME_ADER_DG", Quadrature_Factor_Time_ADER_DG, 2.0);
  /* DESCRIPTION: Factor for the symmetrizing terms in the DG FEM discretization (1.0 by default) */
  addDoubleOption("THETA_INTERIOR_PENALTY_DG_FEM", Theta_Interior_Penalty_DGFEM, 1.0);
  /* DESCRIPTION: Compute the entropy in the fluid model (YES, NO) */
  addBoolOption("COMPUTE_ENTROPY_FLUID_MODEL", Compute_Entropy, true);
  /* DESCRIPTION: Use the lumped mass matrix for steady DGFEM computations */
  addBoolOption("USE_LUMPED_MASSMATRIX_DGFEM", Use_Lumped_MassMatrix_DGFEM, false);
  /* DESCRIPTION: Only compute the exact Jacobian of the spatial discretization (NO, YES) */
  addBoolOption("JACOBIAN_SPATIAL_DISCRETIZATION_ONLY", Jacobian_Spatial_Discretization_Only, false);

  /* DESCRIPTION: Number of aligned bytes for the matrix multiplications. Multiple of 64. (128 by default) */
  addUnsignedShortOption("ALIGNED_BYTES_MATMUL", byteAlignmentMatMul, 128);

  /*!\par CONFIG_CATEGORY: FEA solver \ingroup Config*/
  /*--- Options related to the FEA solver ---*/

  /*!\brief FEA_FILENAME \n DESCRIPTION: Filename to input for element-based properties \n Default: element_properties.dat \ingroup Config */
  addStringOption("FEA_FILENAME", FEA_FileName, string("default_element_properties.dat"));
  /* DESCRIPTION: Determine if advanced features are used from the element-based FEA analysis (NO, YES = experimental) */
  addBoolOption("FEA_ADVANCED_MODE", FEAAdvancedMode, false);

  /* DESCRIPTION: Modulus of elasticity */
  addDoubleListOption("ELASTICITY_MODULUS", nElasticityMod, ElasticityMod);
  /* DESCRIPTION: Poisson ratio */
  addDoubleListOption("POISSON_RATIO", nPoissonRatio, PoissonRatio);
  /* DESCRIPTION: Material density */
  addDoubleListOption("MATERIAL_DENSITY", nMaterialDensity, MaterialDensity);
  /* DESCRIPTION: Knowles B constant */
  addDoubleOption("KNOWLES_B", Knowles_B, 1.0);
  /* DESCRIPTION: Knowles N constant */
  addDoubleOption("KNOWLES_N", Knowles_N, 1.0);

  /*  DESCRIPTION: Include DE effects
  *  Options: NO, YES \ingroup Config */
  addBoolOption("DE_EFFECTS", DE_Effects, false);
  /*!\brief ELECTRIC_FIELD_CONST \n DESCRIPTION: Value of the Dielectric Elastomer constant */
  addDoubleListOption("ELECTRIC_FIELD_CONST", nElectric_Constant, Electric_Constant);
  /* DESCRIPTION: Modulus of the Electric Fields */
  addDoubleListOption("ELECTRIC_FIELD_MOD", nElectric_Field, Electric_Field_Mod);
  /* DESCRIPTION: Direction of the Electic Fields */
  addDoubleListOption("ELECTRIC_FIELD_DIR", nDim_Electric_Field, Electric_Field_Dir);

  /*!\brief DESIGN_VARIABLE_FEA
   *  \n DESCRIPTION: Design variable for FEA problems \n OPTIONS: See \link DVFEA_Map \endlink \n DEFAULT VENKATAKRISHNAN \ingroup Config */
  addEnumOption("DESIGN_VARIABLE_FEA", Kind_DV_FEA, DVFEA_Map, NODV_FEA);

  /*  DESCRIPTION: Consider a reference solution for the structure (optimization applications)
  *  Options: NO, YES \ingroup Config */
  addBoolOption("REFERENCE_GEOMETRY", RefGeom, false);
  /*!\brief REFERENCE_GEOMETRY_PENALTY\n DESCRIPTION: Penalty weight value for the objective function \ingroup Config*/
  addDoubleOption("REFERENCE_GEOMETRY_PENALTY", RefGeom_Penalty, 1E6);
  /*!\brief SOLUTION_FLOW_FILENAME \n DESCRIPTION: Restart structure input file (the file output under the filename set by RESTART_FLOW_FILENAME) \n Default: solution_flow.dat \ingroup Config */
  addStringOption("REFERENCE_GEOMETRY_FILENAME", RefGeom_FEMFileName, string("reference_geometry.dat"));
  /*!\brief MESH_FORMAT \n DESCRIPTION: Mesh input file format \n OPTIONS: see \link Input_Map \endlink \n DEFAULT: SU2 \ingroup Config*/
  addEnumOption("REFERENCE_GEOMETRY_FORMAT", RefGeom_FileFormat, Input_Ref_Map, SU2_REF);

  /*!\brief TOTAL_DV_PENALTY\n DESCRIPTION: Penalty weight value to maintain the total sum of DV constant \ingroup Config*/
  addDoubleOption("TOTAL_DV_PENALTY", DV_Penalty, 0);

  /*!\brief REFERENCE_NODE\n  DESCRIPTION: Reference node for the structure (optimization applications) */
  addUnsignedLongOption("REFERENCE_NODE", refNodeID, 0);
  /* DESCRIPTION: Modulus of the electric fields */
  addDoubleListOption("REFERENCE_NODE_DISPLACEMENT", nDim_RefNode, RefNode_Displacement);
  /*!\brief REFERENCE_NODE_PENALTY\n DESCRIPTION: Penalty weight value for the objective function \ingroup Config*/
  addDoubleOption("REFERENCE_NODE_PENALTY", RefNode_Penalty, 1E3);

  /*!\brief REGIME_TYPE \n  DESCRIPTION: Geometric condition \n OPTIONS: see \link Struct_Map \endlink \ingroup Config*/
  addEnumOption("GEOMETRIC_CONDITIONS", Kind_Struct_Solver, Struct_Map, SMALL_DEFORMATIONS);
  /*!\brief REGIME_TYPE \n  DESCRIPTION: Material model \n OPTIONS: see \link Material_Map \endlink \ingroup Config*/
  addEnumOption("MATERIAL_MODEL", Kind_Material, Material_Map, LINEAR_ELASTIC);
  /*!\brief REGIME_TYPE \n  DESCRIPTION: Compressibility of the material \n OPTIONS: see \link MatComp_Map \endlink \ingroup Config*/
  addEnumOption("MATERIAL_COMPRESSIBILITY", Kind_Material_Compress, MatComp_Map, COMPRESSIBLE_MAT);

  /*  DESCRIPTION: Consider a prestretch in the structural domain
  *  Options: NO, YES \ingroup Config */
  addBoolOption("PRESTRETCH", Prestretch, false);
  /*!\brief PRESTRETCH_FILENAME \n DESCRIPTION: Filename to input for prestretching membranes \n Default: prestretch_file.dat \ingroup Config */
  addStringOption("PRESTRETCH_FILENAME", Prestretch_FEMFileName, string("prestretch_file.dat"));

  /* DESCRIPTION: Iterative method for non-linear structural analysis */
  addEnumOption("NONLINEAR_FEM_SOLUTION_METHOD", Kind_SpaceIteScheme_FEA, Space_Ite_Map_FEA, NEWTON_RAPHSON);
  /* DESCRIPTION: Formulation for bidimensional elasticity solver */
  addEnumOption("FORMULATION_ELASTICITY_2D", Kind_2DElasForm, ElasForm_2D, PLANE_STRAIN);
  /*  DESCRIPTION: Apply dead loads
  *  Options: NO, YES \ingroup Config */
  addBoolOption("DEAD_LOAD", DeadLoad, false);
  /*  DESCRIPTION: Temporary: pseudo static analysis (no density in dynamic analysis)
  *  Options: NO, YES \ingroup Config */
  addBoolOption("PSEUDO_STATIC", PseudoStatic, false);
  /* DESCRIPTION: Dynamic or static structural analysis */
  addEnumOption("DYNAMIC_ANALYSIS", Dynamic_Analysis, Dynamic_Map, STATIC);
  /* DESCRIPTION: Time Step for dynamic analysis (s) */
  addDoubleOption("DYN_TIMESTEP", Delta_DynTime, 0.0);
  /* DESCRIPTION: Total Physical Time for dual time stepping simulations (s) */
  addDoubleOption("DYN_TIME", Total_DynTime, 1.0);
  /* DESCRIPTION: Parameter alpha for Newmark scheme (s) */
  addDoubleOption("NEWMARK_BETA", Newmark_beta, 0.25);
  /* DESCRIPTION: Parameter delta for Newmark scheme (s) */
  addDoubleOption("NEWMARK_GAMMA", Newmark_gamma, 0.5);
  /* DESCRIPTION: Apply the load as a ramp */
  addBoolOption("RAMP_LOADING", Ramp_Load, false);
  /* DESCRIPTION: Time while the load is to be increased linearly */
  addDoubleOption("RAMP_TIME", Ramp_Time, 1.0);
  /* DESCRIPTION: Transfer method used for multiphysics problems */
  addEnumOption("DYNAMIC_LOAD_TRANSFER", Dynamic_LoadTransfer, Dyn_Transfer_Method_Map, POL_ORDER_1);

  /* DESCRIPTION: Newmark - Generalized alpha - coefficients */
  addDoubleListOption("TIME_INT_STRUCT_COEFFS", nIntCoeffs, Int_Coeffs);

  /*  DESCRIPTION: Apply dead loads. Options: NO, YES \ingroup Config */
  addBoolOption("INCREMENTAL_LOAD", IncrementalLoad, false);
  /* DESCRIPTION: Maximum number of increments of the  */
  addUnsignedLongOption("NUMBER_INCREMENTS", IncLoad_Nincrements, 10);

  default_inc_crit[0] = 0.0; default_inc_crit[1] = 0.0; default_inc_crit[2] = 0.0;
  /* DESCRIPTION: Definition of the  UTOL RTOL ETOL*/
  addDoubleArrayOption("INCREMENTAL_CRITERIA", 3, IncLoad_Criteria, default_inc_crit);

  /* DESCRIPTION: Use of predictor */
  addBoolOption("PREDICTOR", Predictor, false);
  /* DESCRIPTION: Order of the predictor */
  addUnsignedShortOption("PREDICTOR_ORDER", Pred_Order, 0);

  /* DESCRIPTION: Topology optimization options */
  addBoolOption("TOPOLOGY_OPTIMIZATION", topology_optimization, false);
  addStringOption("TOPOL_OPTIM_OUTFILE", top_optim_output_file, string("element_derivatives.dat"));
  addDoubleOption("TOPOL_OPTIM_SIMP_EXPONENT", simp_exponent, 1.0);
  addDoubleOption("TOPOL_OPTIM_SIMP_MINSTIFF", simp_minimum_stiffness, 0.001);
  addEnumListOption("TOPOL_OPTIM_FILTER_KERNEL", top_optim_nKernel, top_optim_kernels, Filter_Kernel_Map);
  addDoubleListOption("TOPOL_OPTIM_FILTER_RADIUS", top_optim_nRadius, top_optim_filter_radius);
  addDoubleListOption("TOPOL_OPTIM_KERNEL_PARAM", top_optim_nKernelParams, top_optim_kernel_params);
  addUnsignedShortOption("TOPOL_OPTIM_SEARCH_LIMIT", top_optim_search_lim, 0);
  addEnumOption("TOPOL_OPTIM_PROJECTION_TYPE", top_optim_proj_type, Projection_Function_Map, NO_PROJECTION);
  addDoubleOption("TOPOL_OPTIM_PROJECTION_PARAM", top_optim_proj_param, 0.0);

  /* CONFIG_CATEGORY: FSI solver */
  /*--- Options related to the FSI solver ---*/

  /* DESCRIPTION: ID of the region we want to compute the sensitivities using direct differentiation */
  addUnsignedShortOption("FEA_ID_DIRECTDIFF", nID_DV, 0);

  /* DESCRIPTION: Restart from a steady state (sets grid velocities to 0 when loading the restart). */
  addBoolOption("RESTART_STEADY_STATE", SteadyRestart, false);

  /*!\par CONFIG_CATEGORY: Multizone definition \ingroup Config*/
  /*--- Options related to multizone problems ---*/

  /*!\brief MARKER_PLOTTING\n DESCRIPTION: Marker(s) of the surface in the surface flow solution file  \ingroup Config*/
  addStringListOption("CONFIG_LIST", nConfig_Files, Config_Filenames);

  /* DESCRIPTION: Determines if the multizone problem is solved for time-domain. */
  addBoolOption("TIME_DOMAIN", Time_Domain, false);
  /* DESCRIPTION: Number of outer iterations in the multizone problem. */
  addUnsignedLongOption("OUTER_ITER", nOuterIter, 1);
  /* DESCRIPTION: Number of inner iterations in each multizone block. */
  addUnsignedLongOption("INNER_ITER", nInnerIter, 1);
  /* DESCRIPTION: Number of time steps solved in the multizone problem. */
  addUnsignedLongOption("TIME_ITER", nTimeIter, 1);
  /* DESCRIPTION: Number of iterations in each single-zone block. */
  addUnsignedLongOption("ITER", nIter, 1000);
  /* DESCRIPTION: Restart iteration in the multizone problem. */
  addUnsignedLongOption("RESTART_ITER", Restart_Iter, 1);
  /* DESCRIPTION: Minimum error threshold for the linear solver for the implicit formulation */
  addDoubleOption("TIME_STEP", Time_Step, 0.0);
  /* DESCRIPTION: Total Physical Time for time-domain problems (s) */
  addDoubleOption("MAX_TIME", Max_Time, 1.0);
  /* DESCRIPTION: Determines if the single-zone driver is used. (TEMPORARY) */
  addBoolOption("SINGLEZONE_DRIVER", SinglezoneDriver, true);
  /* DESCRIPTION: Determines if the special output is written out */
  addBoolOption("SPECIAL_OUTPUT", SpecialOutput, false);

  /* DESCRIPTION: Determines if the convergence history of each individual zone is written to screen */
  addBoolOption("WRT_ZONE_CONV", Wrt_ZoneConv, false);
  /* DESCRIPTION: Determines if the convergence history of each individual zone is written to file */
  addBoolOption("WRT_ZONE_HIST", Wrt_ZoneHist, false);

  /* DESCRIPTION: Determines if the special output is written out */
  addBoolOption("WRT_FORCES_BREAKDOWN", Wrt_ForcesBreakdown, false);


  /*!\par KIND_INTERPOLATION \n
   * DESCRIPTION: Type of interpolation to use for multi-zone problems. \n OPTIONS: see \link Interpolator_Map \endlink
   * Sets Kind_Interpolation \ingroup Config
   */
  addEnumOption("KIND_INTERPOLATION", Kind_Interpolation, Interpolator_Map, NEAREST_NEIGHBOR);

  /*  DESCRIPTION: Use conservative approach for interpolating between meshes. */
  addBoolOption("CONSERVATIVE_INTERPOLATION", ConservativeInterpolation, true);

  addUnsignedShortOption("NUM_NEAREST_NEIGHBORS", NumNearestNeighbors, 1);

  /*!\par KIND_INTERPOLATION \n
   * DESCRIPTION: Type of radial basis function to use for radial basis function interpolation. \n OPTIONS: see \link RadialBasis_Map \endlink
   * Sets Kind_RadialBasis \ingroup Config
   */
  addEnumOption("KIND_RADIAL_BASIS_FUNCTION", Kind_RadialBasisFunction, RadialBasisFunction_Map, WENDLAND_C2);

  /*  DESCRIPTION: Use polynomial term in radial basis function interpolation.
  *  Options: NO, YES \ingroup Config */
  addBoolOption("RADIAL_BASIS_FUNCTION_POLYNOMIAL_TERM", RadialBasisFunction_PolynomialOption, true);

  /* DESCRIPTION: Radius for radial basis function. */
  addDoubleOption("RADIAL_BASIS_FUNCTION_PARAMETER", RadialBasisFunction_Parameter, 1.0);

  /* DESCRIPTION: Tolerance to prune small coefficients from the RBF interpolation matrix. */
  addDoubleOption("RADIAL_BASIS_FUNCTION_PRUNE_TOLERANCE", RadialBasisFunction_PruneTol, 1e-6);

   /*!\par INLETINTERPOLATION \n
   * DESCRIPTION: Type of spanwise interpolation to use for the inlet face. \n OPTIONS: see \link Inlet_SpanwiseInterpolation_Map \endlink
   * Sets Kind_InletInterpolation \ingroup Config
   */
  addEnumOption("INLET_INTERPOLATION_FUNCTION",Kind_InletInterpolationFunction, Inlet_SpanwiseInterpolation_Map, NO_INTERPOLATION);

   /*!\par INLETINTERPOLATION \n
   * DESCRIPTION: Type of spanwise interpolation to use for the inlet face. \n OPTIONS: see \link Inlet_SpanwiseInterpolation_Map \endlink
   * Sets Kind_InletInterpolation \ingroup Config
   */
  addEnumOption("INLET_INTERPOLATION_DATA_TYPE", Kind_Inlet_InterpolationType, Inlet_SpanwiseInterpolationType_Map, VR_VTHETA);

  addBoolOption("PRINT_INLET_INTERPOLATED_DATA", PrintInlet_InterpolatedData, false);

  /* DESCRIPTION: Number of FSI iterations during which a ramp is applied */
  addUnsignedShortOption("RAMP_FSI_ITER", nIterFSI_Ramp, 2);
  /* DESCRIPTION: Aitken's static relaxation factor */
  addDoubleOption("STAT_RELAX_PARAMETER", AitkenStatRelax, 0.4);
  /* DESCRIPTION: Aitken's dynamic maximum relaxation factor for the first iteration */
  addDoubleOption("AITKEN_DYN_MAX_INITIAL", AitkenDynMaxInit, 0.5);
  /* DESCRIPTION: Aitken's dynamic minimum relaxation factor for the first iteration */
  addDoubleOption("AITKEN_DYN_MIN_INITIAL", AitkenDynMinInit, 0.5);
  /* DESCRIPTION: Kind of relaxation */
  addEnumOption("BGS_RELAXATION", Kind_BGS_RelaxMethod, AitkenForm_Map, NO_RELAXATION);
  /* DESCRIPTION: Relaxation required */
  addBoolOption("RELAXATION", Relaxation, false);

  /*!\par CONFIG_CATEGORY: Radiation solver \ingroup Config*/
  /*--- Options related to the radiation solver ---*/

  /* DESCRIPTION: Type of radiation model */
  addEnumOption("RADIATION_MODEL", Kind_Radiation, Radiation_Map, NO_RADIATION);

  /* DESCRIPTION: Kind of initialization of the P1 model  */
  addEnumOption("P1_INITIALIZATION", Kind_P1_Init, P1_Init_Map, P1_INIT_TEMP);

  /* DESCRIPTION: Absorption coefficient */
  addDoubleOption("ABSORPTION_COEFF", Absorption_Coeff, 1.0);
  /* DESCRIPTION: Scattering coefficient */
  addDoubleOption("SCATTERING_COEFF", Scattering_Coeff, 0.0);

  /* DESCRIPTION: Apply a volumetric heat source as a source term (NO, YES) in the form of an ellipsoid*/
  addBoolOption("HEAT_SOURCE", HeatSource, false);
  /* DESCRIPTION: Value of the volumetric heat source */
  addDoubleOption("HEAT_SOURCE_VAL", ValHeatSource, 0.0);
  /* DESCRIPTION: Rotation of the volumetric heat source respect to Z axis */
  addDoubleOption("HEAT_SOURCE_ROTATION_Z", Heat_Source_Rot_Z, 0.0);
  /* DESCRIPTION: Position of heat source center (Heat_Source_Center_X, Heat_Source_Center_Y, Heat_Source_Center_Z) */
  default_hs_center[0] = 0.0; default_hs_center[1] = 0.0; default_hs_center[2] = 0.0;
  addDoubleArrayOption("HEAT_SOURCE_CENTER", 3, Heat_Source_Center, default_hs_center);
  /* DESCRIPTION: Vector of heat source radii (Heat_Source_Axes_A, Heat_Source_Axes_B, Heat_Source_Axes_C) */
  default_hs_axes[0] = 1.0; default_hs_axes[1] = 1.0; default_hs_axes[2] = 1.0;
  addDoubleArrayOption("HEAT_SOURCE_AXES", 3, Heat_Source_Axes, default_hs_axes);

  /*!\brief MARKER_EMISSIVITY DESCRIPTION: Wall emissivity of the marker for radiation purposes \n
   * Format: ( marker, emissivity of the marker, ... ) \ingroup Config  */
  addStringDoubleListOption("MARKER_EMISSIVITY", nMarker_Emissivity, Marker_Emissivity, Wall_Emissivity);

  /* DESCRIPTION:  Courant-Friedrichs-Lewy condition of the finest grid in radiation solvers */
  addDoubleOption("CFL_NUMBER_RAD", CFL_Rad, 1.0);

  /*!\par CONFIG_CATEGORY: Heat solver \ingroup Config*/
  /*--- options related to the heat solver ---*/

  /* DESCRIPTION: CHT interface coupling methods */
  /*  Options: NO, YES \ingroup Config */
  addEnumOption("CHT_COUPLING_METHOD", Kind_CHT_Coupling, CHT_Coupling_Map, DIRECT_TEMPERATURE_ROBIN_HEATFLUX);

  /* DESCRIPTION: Thermal diffusivity constant */
  addDoubleOption("THERMAL_DIFFUSIVITY", Thermal_Diffusivity, 1.172E-5);

  /* DESCRIPTION: Thermal diffusivity constant */
  addDoubleOption("THERMAL_DIFFUSIVITY_SOLID", Thermal_Diffusivity_Solid, 1.172E-5);

  /*!\par CONFIG_CATEGORY: Visualize Control Volumes \ingroup Config*/
  /*--- options related to visualizing control volumes ---*/

  /* DESCRIPTION: Node number for the CV to be visualized */
  addLongOption("VISUALIZE_CV", Visualize_CV, -1);

  /*!\par CONFIG_CATEGORY: Inverse design problem \ingroup Config*/
  /*--- options related to inverse design problem ---*/

  /* DESCRIPTION: Evaluate inverse design on the surface  */
  addBoolOption("INV_DESIGN_CP", InvDesign_Cp, false);

  /* DESCRIPTION: Evaluate inverse design on the surface  */
  addBoolOption("INV_DESIGN_HEATFLUX", InvDesign_HeatFlux, false);

  /*!\par CONFIG_CATEGORY: Unsupported options \ingroup Config*/
  /*--- Options that are experimental and not intended for general use ---*/

  /* DESCRIPTION: Write extra output */
  addBoolOption("EXTRA_OUTPUT", ExtraOutput, false);

  /* DESCRIPTION: Write extra heat output for a given zone heat solver zone */
  addLongOption("EXTRA_HEAT_ZONE_OUTPUT", ExtraHeatOutputZone, -1);

  /*--- options related to the FFD problem ---*/
  /*!\par CONFIG_CATEGORY:FFD point inversion \ingroup Config*/

  /* DESCRIPTION: Fix I plane */
  addShortListOption("FFD_FIX_I", nFFD_Fix_IDir, FFD_Fix_IDir);

  /* DESCRIPTION: Fix J plane */
  addShortListOption("FFD_FIX_J", nFFD_Fix_JDir, FFD_Fix_JDir);

  /* DESCRIPTION: Fix K plane */
  addShortListOption("FFD_FIX_K", nFFD_Fix_KDir, FFD_Fix_KDir);

  /* DESCRIPTION: FFD symmetry plane (j=0) */
  addBoolOption("FFD_SYMMETRY_PLANE", FFD_Symmetry_Plane, false);

  /* DESCRIPTION: Define different coordinates systems for the FFD */
  addEnumOption("FFD_COORD_SYSTEM", FFD_CoordSystem, CoordSystem_Map, CARTESIAN);

  /* DESCRIPTION: Axis information for the spherical and cylindrical coord system */
  default_ffd_axis[0] = 0.0; default_ffd_axis[1] = 0.0; default_ffd_axis[2] =0.0;
  addDoubleArrayOption("FFD_AXIS", 3, FFD_Axis, default_ffd_axis);

  /* DESCRIPTION: Number of total iterations in the FFD point inversion */
  addUnsignedShortOption("FFD_ITERATIONS", nFFD_Iter, 500);

  /* DESCRIPTION: Free surface damping coefficient */
  addDoubleOption("FFD_TOLERANCE", FFD_Tol, 1E-10);

  /* DESCRIPTION: Definition of the FFD boxes */
  addFFDDefOption("FFD_DEFINITION", nFFDBox, CoordFFDBox, TagFFDBox);

  /* DESCRIPTION: Definition of the FFD boxes */
  addFFDDegreeOption("FFD_DEGREE", nFFDBox, DegreeFFDBox);

  /* DESCRIPTION: Surface continuity at the intersection with the FFD */
  addEnumOption("FFD_CONTINUITY", FFD_Continuity, Continuity_Map, DERIVATIVE_2ND);

  /* DESCRIPTION: Kind of blending for the FFD definition */
  addEnumOption("FFD_BLENDING", FFD_Blending, Blending_Map, BEZIER );

  /* DESCRIPTION: Order of the BSplines for BSpline Blending function */
  default_ffd_coeff[0] = 2; default_ffd_coeff[1] = 2; default_ffd_coeff[2] = 2;
  addDoubleArrayOption("FFD_BSPLINE_ORDER", 3, FFD_BSpline_Order, default_ffd_coeff);

  /*--- Options for the automatic differentiation methods ---*/
  /*!\par CONFIG_CATEGORY: Automatic Differentation options\ingroup Config*/

  /* DESCRIPTION: Direct differentiation mode (forward) */
  addEnumOption("DIRECT_DIFF", DirectDiff, DirectDiff_Var_Map, NO_DERIVATIVE);

  /* DESCRIPTION: Automatic differentiation mode (reverse) */
  addBoolOption("AUTO_DIFF", AD_Mode, NO);

  /* DESCRIPTION: Preaccumulation in the AD mode. */
  addBoolOption("PREACC", AD_Preaccumulation, YES);

  /*--- options that are used in the python optimization scripts. These have no effect on the c++ toolsuite ---*/
  /*!\par CONFIG_CATEGORY:Python Options\ingroup Config*/

  /* DESCRIPTION: Gradient method */
  addPythonOption("GRADIENT_METHOD");

  /* DESCRIPTION: Geometrical Parameter */
  addPythonOption("GEO_PARAM");

  /* DESCRIPTION: Setup for design variables */
  addPythonOption("DEFINITION_DV");

  /* DESCRIPTION: Maximum number of iterations */
  addPythonOption("OPT_ITERATIONS");

  /* DESCRIPTION: Requested accuracy */
  addPythonOption("OPT_ACCURACY");

  /*!\brief OPT_COMBINE_OBJECTIVE
   *  \n DESCRIPTION: Flag specifying whether to internally combine a multi-objective function or treat separately */
  addPythonOption("OPT_COMBINE_OBJECTIVE");

  /* DESCRIPTION: Current value of the design variables */
  addPythonOption("DV_VALUE_NEW");

  /* DESCRIPTION: Previous value of the design variables */
  addPythonOption("DV_VALUE_OLD");

  /* DESCRIPTION: Number of partitions of the mesh */
  addPythonOption("NUMBER_PART");

  /* DESCRIPTION: Optimization objective function with optional scaling factor*/
  addPythonOption("OPT_OBJECTIVE");

  /* DESCRIPTION: Optimization constraint functions with optional scaling factor */
  addPythonOption("OPT_CONSTRAINT");

  /* DESCRIPTION: Finite different step for gradient estimation */
  addPythonOption("FIN_DIFF_STEP");

  /* DESCRIPTION: Verbosity of the python scripts to Stdout */
  addPythonOption("CONSOLE");

  /* DESCRIPTION: Flag specifying if the mesh was decomposed */
  addPythonOption("DECOMPOSED");

  /* DESCRIPTION: Optimization gradient factor */
  addPythonOption("OPT_GRADIENT_FACTOR");

  /* DESCRIPTION: Upper bound for the optimizer */
  addPythonOption("OPT_BOUND_UPPER");

  /* DESCRIPTION: Lower bound for the optimizer */
  addPythonOption("OPT_BOUND_LOWER");

  /* DESCRIPTION: Number of zones of the problem */
  addPythonOption("NZONES");

  /* DESCRIPTION: ParMETIS load balancing tolerance */
  addDoubleOption("PARMETIS_TOLERANCE", ParMETIS_tolerance, 0.02);

  /* DESCRIPTION: ParMETIS load balancing weight for points */
  addLongOption("PARMETIS_POINT_WEIGHT", ParMETIS_pointWgt, 0);

  /* DESCRIPTION: ParMETIS load balancing weight for edges (equiv. to neighbors) */
  addLongOption("PARMETIS_EDGE_WEIGHT", ParMETIS_edgeWgt, 1);

  /*--- options that are used in the Hybrid RANS/LES Simulations  ---*/
  /*!\par CONFIG_CATEGORY:Hybrid_RANSLES Options\ingroup Config*/

  /* DESCRIPTION: Writing surface solution file frequency for dual time */
  addUnsignedLongOption("WRT_SURF_FREQ_DUALTIME", Wrt_Surf_Freq_DualTime, 1);

  /* DESCRIPTION: Starting Iteration for windowing approach */
  addUnsignedLongOption("WINDOW_START_ITER", StartWindowIteration, 0);

  /* DESCRIPTION: Window (weight) function for the cost-functional in the reverse sweep */
  addEnumOption("WINDOW_FUNCTION", Kind_WindowFct,Window_Map, SQUARE);

  /* DESCRIPTION: DES Constant */
  addDoubleOption("DES_CONST", Const_DES, 0.65);

  /* DESCRIPTION: Specify Hybrid RANS/LES model */
  addEnumOption("HYBRID_RANSLES", Kind_HybridRANSLES, HybridRANSLES_Map, NO_HYBRIDRANSLES);

  /* DESCRIPTION: Roe with low dissipation for unsteady flows */
  addEnumOption("ROE_LOW_DISSIPATION", Kind_RoeLowDiss, RoeLowDiss_Map, NO_ROELOWDISS);

  /* DESCRIPTION: Activate SA Quadratic Constitutive Relation, 2000 version */
  addBoolOption("SA_QCR", QCR, false);

  /* DESCRIPTION: Compute Average for unsteady simulations */
  addBoolOption("COMPUTE_AVERAGE", Compute_Average, false);

  /* DESCRIPTION: Multipoint design Mach number*/
  addPythonOption("MULTIPOINT_MACH_NUMBER");

  /* DESCRIPTION: Multipoint design Weight */
  addPythonOption("MULTIPOINT_WEIGHT");

  /* DESCRIPTION: Multipoint design Angle of Attack */
  addPythonOption("MULTIPOINT_AOA");

  /* DESCRIPTION: Multipoint design Sideslip angle */
  addPythonOption("MULTIPOINT_SIDESLIP_ANGLE");

  /* DESCRIPTION: Multipoint design target CL*/
  addPythonOption("MULTIPOINT_TARGET_CL");

  /* DESCRIPTION: Multipoint design Reynolds number */
  addPythonOption("MULTIPOINT_REYNOLDS_NUMBER");

  /* DESCRIPTION: Multipoint design freestream temperature */
  addPythonOption("MULTIPOINT_FREESTREAM_TEMPERATURE");

  /* DESCRIPTION: Multipoint design freestream pressure */
  addPythonOption("MULTIPOINT_FREESTREAM_PRESSURE");

  /* DESCRIPTION: Multipoint design for outlet quantities (varying back pressure or mass flow operating points). */
  addPythonOption("MULTIPOINT_OUTLET_VALUE");

  /* DESCRIPTION: Multipoint mesh filenames, if using different meshes for each point */
  addPythonOption("MULTIPOINT_MESH_FILENAME");

  /*--- options that are used for the output ---*/
  /*!\par CONFIG_CATEGORY:Output Options\ingroup Config*/

  /* DESCRIPTION: Type of screen output */
  addStringListOption("SCREEN_OUTPUT", nScreenOutput, ScreenOutput);
  /* DESCRIPTION: Type of output printed to the history file */
  addStringListOption("HISTORY_OUTPUT", nHistoryOutput, HistoryOutput);
  /* DESCRIPTION: Type of output printed to the volume solution file */
  addStringListOption("VOLUME_OUTPUT", nVolumeOutput, VolumeOutput);

  /* DESCRIPTION: History writing frequency (INNER_ITER) */
  addUnsignedLongOption("HISTORY_WRT_FREQ_INNER", HistoryWrtFreq[2], 1);
  /* DESCRIPTION: History writing frequency (OUTER_ITER) */
  addUnsignedLongOption("HISTORY_WRT_FREQ_OUTER", HistoryWrtFreq[1], 1);
  /* DESCRIPTION: History writing frequency (TIME_ITER) */
  addUnsignedLongOption("HISTORY_WRT_FREQ_TIME", HistoryWrtFreq[0], 1);

  /* DESCRIPTION: Screen writing frequency (INNER_ITER) */
  addUnsignedLongOption("SCREEN_WRT_FREQ_INNER", ScreenWrtFreq[2], 1);
  /* DESCRIPTION: Screen writing frequency (OUTER_ITER) */
  addUnsignedLongOption("SCREEN_WRT_FREQ_OUTER", ScreenWrtFreq[1], 1);
  /* DESCRIPTION: Screen writing frequency (TIME_ITER) */
  addUnsignedLongOption("SCREEN_WRT_FREQ_TIME", ScreenWrtFreq[0], 1);
  /* DESCRIPTION: Volume solution writing frequency */
  addUnsignedLongOption("OUTPUT_WRT_FREQ", VolumeWrtFreq, 250);
  /* DESCRIPTION: Volume solution files */
  addEnumListOption("OUTPUT_FILES", nVolumeOutputFiles, VolumeOutputFiles, Output_Map);

  /* DESCRIPTION: Using Uncertainty Quantification with SST Turbulence Model */
  addBoolOption("USING_UQ", using_uq, false);

  /* DESCRIPTION: Parameter to perturb eigenvalues */
  addDoubleOption("UQ_DELTA_B", uq_delta_b, 1.0);

  /* DESCRIPTION: Parameter to determine kind of perturbation */
  addUnsignedShortOption("UQ_COMPONENT", eig_val_comp, 1);

  /* DESCRIPTION: Parameter to perturb eigenvalues */
  addDoubleOption("UQ_URLX", uq_urlx, 0.1);

  /* DESCRIPTION: Permuting eigenvectors for UQ analysis */
  addBoolOption("UQ_PERMUTE", uq_permute, false);

  /* DESCRIPTION: Number of calls to 'Build' that trigger re-factorization (0 means only once). */
  addUnsignedLongOption("PASTIX_FACTORIZATION_FREQUENCY", pastix_fact_freq, 1);

  /* DESCRIPTION: 0 - Quiet, 1 - During factorization and cleanup, 2 - Even more detail. */
  addUnsignedShortOption("PASTIX_VERBOSITY_LEVEL", pastix_verb_lvl, 0);

  /* DESCRIPTION: Level of fill for PaStiX incomplete LU factorization. */
  addUnsignedShortOption("PASTIX_FILL_LEVEL", pastix_fill_lvl, 1);

  /* DESCRIPTION: Size of the edge groups colored for thread parallel edge loops (0 forces the reducer strategy). */
  addUnsignedLongOption("EDGE_COLORING_GROUP_SIZE", edgeColorGroupSize, 512);

  /* DESCRIPTION: Interpolating solutions between two meshes */
  addBoolOption("INTERPOLATE_SOLUTION", interpolate_solution, false);

  /* DESCRIPTION: Interpolated output file restart flow */
  addStringOption("INTERPOLATED_RESTART_FILENAME", Interpolated_Restart_FileName, string("interpolated_restart_flow.dat"));

  /* DESCRIPTION: Target mesh for solution interpolation */
  addStringOption("TARGET_MESH_FILENAME", Target_Mesh_FileName, string("target_mesh.su2"));
  
  /* END_CONFIG_OPTIONS */

}

void CConfig::SetConfig_Parsing(char case_filename[MAX_STRING_SIZE]) {

  ifstream case_file;

  /*--- Read the configuration file ---*/

  case_file.open(case_filename, ios::in);

  if (case_file.fail()) {
    SU2_MPI::Error("The configuration file (.cfg) is missing!!", CURRENT_FUNCTION);
  }

  SetConfig_Parsing(case_file);

  case_file.close();

}

void CConfig::SetConfig_Parsing(istream& config_buffer){

  string text_line, option_name;
  vector<string> option_value;

  string errorString;

  int err_count = 0;  // How many errors have we found in the config file
  int max_err_count = 30; // Maximum number of errors to print before stopping
  int line_count = 1;

  map<string, bool> included_options;

  /*--- Parse the configuration file and set the options ---*/

  while (getline (config_buffer, text_line)) {

    if (err_count >= max_err_count) {
      errorString.append("too many errors. Stopping parse");

      cout << errorString << endl;
      throw(1);
    }

     PrintingToolbox::trim(text_line);

    /*--- Check if there is a line continuation character at the
     * end of the current line or somewhere in between (the rest is ignored then).
     * If yes, read until there is a line without one or an empty line.
     * If there is a statement after a cont. char
     * throw an error. ---*/

     if (text_line.size() && (text_line.front() != '%')){
       while (text_line.back() == '\\' ||
              (PrintingToolbox::split(text_line, '\\').size() > 1)){
         string tmp;
         getline (config_buffer, tmp);
         line_count++;
         if (tmp.find_first_of('=') != string::npos){
           errorString.append("Line " + to_string(line_count)  + ": Statement found after continuation character.\n");
         }
         PrintingToolbox::trim(tmp);
         if (tmp.front() != '%'){
           text_line = PrintingToolbox::split(text_line, '\\')[0];
           text_line += " " + tmp;
         }
       }
     }

    if (TokenizeString(text_line, option_name, option_value)) {

      /*--- See if it's a python option ---*/

      if (option_map.find(option_name) == option_map.end()) {
          string newString;
          newString.append("Line " + to_string(line_count)  + " " + option_name);
          newString.append(": invalid option name");
          newString.append(". Check current SU2 options in config_template.cfg.");
          newString.append("\n");
          if (!option_name.compare("RELAXATION_FACTOR_ADJFLOW"))
            newString.append("Option RELAXATION_FACTOR_ADJFLOW is now RELAXATION_FACTOR_ADJOINT, "
                             "and it also applies to discrete adjoint problems\n.");
          errorString.append(newString);
          err_count++;
        continue;
      }

      /*--- Option exists, check if the option has already been in the config file ---*/

      if (included_options.find(option_name) != included_options.end()) {
        string newString;
        newString.append("Line " + to_string(line_count)  + " " + option_name);
        newString.append(": option appears twice");
        newString.append("\n");
        errorString.append(newString);
        err_count++;
        continue;
      }


      /*--- New found option. Add it to the map, and delete from all options ---*/

      included_options.insert(pair<string, bool>(option_name, true));
      all_options.erase(option_name);

      /*--- Set the value and check error ---*/

      string out = option_map[option_name]->SetValue(option_value);
      if (out.compare("") != 0) {
        errorString.append(out);
        errorString.append("\n");
        err_count++;
      }
    }
    line_count++;
  }

  /*--- See if there were any errors parsing the config file ---*/

  if (errorString.size() != 0) {
    SU2_MPI::Error(errorString, CURRENT_FUNCTION);
  }
}

void CConfig::SetDefaultFromConfig(CConfig *config){

  map<string, bool> noInheritance = {{"SCREEN_OUTPUT", true},{"HISTORY_OUTPUT", true}};

  map<string, bool>::iterator iter = all_options.begin(), curr_iter;

  while (iter != all_options.end()){
    curr_iter = iter++;
    if (config->option_map[curr_iter->first]->GetValue().size() > 0 && !noInheritance[curr_iter->first]){
      option_map[curr_iter->first]->SetValue(config->option_map[curr_iter->first]->GetValue());
      all_options.erase(curr_iter);
    }
  }
}

void CConfig::SetDefault(){

  /*--- Set the default values for all of the options that weren't set ---*/

  for (map<string, bool>::iterator iter = all_options.begin(); iter != all_options.end(); ++iter) {
    if (option_map[iter->first]->GetValue().size() == 0)
      option_map[iter->first]->SetDefault();
  }
}

bool CConfig::SetRunTime_Parsing(char case_filename[MAX_STRING_SIZE]) {
  string text_line, option_name;
  ifstream case_file;
  vector<string> option_value;

  /*--- Read the configuration file ---*/

  case_file.open(case_filename, ios::in);

  if (case_file.fail()) { return false; }

  string errorString;

  int err_count = 0;  // How many errors have we found in the config file
  int max_err_count = 30; // Maximum number of errors to print before stopping

  map<string, bool> included_options;

  /*--- Parse the configuration file and set the options ---*/

  while (getline (case_file, text_line)) {

    if (err_count >= max_err_count) {
      errorString.append("too many errors. Stopping parse");

      cout << errorString << endl;
      throw(1);
    }

    if (TokenizeString(text_line, option_name, option_value)) {

      if (option_map.find(option_name) == option_map.end()) {

        /*--- See if it's a python option ---*/

        string newString;
        newString.append(option_name);
        newString.append(": invalid option name");
        newString.append("\n");
        errorString.append(newString);
        err_count++;
        continue;
      }

      /*--- Option exists, check if the option has already been in the config file ---*/

      if (included_options.find(option_name) != included_options.end()) {
        string newString;
        newString.append(option_name);
        newString.append(": option appears twice");
        newString.append("\n");
        errorString.append(newString);
        err_count++;
        continue;
      }

      /*--- New found option. Add it to the map, and delete from all options ---*/

      included_options.insert(pair<string, bool>(option_name, true));
      all_options.erase(option_name);

      /*--- Set the value and check error ---*/

      string out = option_map[option_name]->SetValue(option_value);
      if (out.compare("") != 0) {
        errorString.append(out);
        errorString.append("\n");
        err_count++;
      }

    }
  }

  /*--- Set the default values for all of the options that weren't set ---*/

  for (map<string, bool>::iterator iter = all_options.begin(); iter != all_options.end(); ++iter) {
    option_map[iter->first]->SetDefault();
  }

  /*--- See if there were any errors parsing the runtime file ---*/

  if (errorString.size() != 0) {
    SU2_MPI::Error(errorString, CURRENT_FUNCTION);
  }

  case_file.close();

  return true;

}

void CConfig::SetHeader(unsigned short val_software) const{
  /*--- WARNING: when compiling on Windows, ctime() is not available. Comment out
   the two lines below that use the dt variable. ---*/
  //time_t now = time(0);
  //string dt = ctime(&now); dt[24] = '.';
  if ((iZone == 0) && (rank == MASTER_NODE)){
    cout << endl << "-------------------------------------------------------------------------" << endl;
    cout << "|    ___ _   _ ___                                                      |" << endl;
    cout << "|   / __| | | |_  )   Release 7.0.7 \"Blackbird\"                         |" << endl;
    cout << "|   \\__ \\ |_| |/ /                                                      |" << endl;
    switch (val_software) {
    case SU2_CFD: cout << "|   |___/\\___//___|   Suite (Computational Fluid Dynamics Code)         |" << endl; break;
    case SU2_DEF: cout << "|   |___/\\___//___|   Suite (Mesh Deformation Code)                     |" << endl; break;
    case SU2_DOT: cout << "|   |___/\\___//___|   Suite (Gradient Projection Code)                  |" << endl; break;
    case SU2_MSH: cout << "|   |___/\\___//___|   Suite (Mesh Adaptation Code)                      |" << endl; break;
    case SU2_GEO: cout << "|   |___/\\___//___|   Suite (Geometry Definition Code)                  |" << endl; break;
    case SU2_SOL: cout << "|   |___/\\___//___|   Suite (Solution Exporting Code)                   |" << endl; break;
    }

    cout << "|                                                                       |" << endl;
    //cout << "|   Local date and time: " << dt << "                      |" << endl;
    cout <<"-------------------------------------------------------------------------" << endl;
    cout << "| SU2 Project Website: https://su2code.github.io                        |" << endl;
    cout << "|                                                                       |" << endl;
    cout << "| The SU2 Project is maintained by the SU2 Foundation                   |" << endl;
    cout << "| (http://su2foundation.org)                                            |" << endl;
    cout <<"-------------------------------------------------------------------------" << endl;
    cout << "| Copyright 2012-2020, SU2 Contributors                                 |" << endl;
    cout << "|                                                                       |" << endl;
    cout << "| SU2 is free software; you can redistribute it and/or                  |" << endl;
    cout << "| modify it under the terms of the GNU Lesser General Public            |" << endl;
    cout << "| License as published by the Free Software Foundation; either          |" << endl;
    cout << "| version 2.1 of the License, or (at your option) any later version.    |" << endl;
    cout << "|                                                                       |" << endl;
    cout << "| SU2 is distributed in the hope that it will be useful,                |" << endl;
    cout << "| but WITHOUT ANY WARRANTY; without even the implied warranty of        |" << endl;
    cout << "| MERCHANTABILITY or FITNESS FOR A PARTICULAR PURPOSE. See the GNU      |" << endl;
    cout << "| Lesser General Public License for more details.                       |" << endl;
    cout << "|                                                                       |" << endl;
    cout << "| You should have received a copy of the GNU Lesser General Public      |" << endl;
    cout << "| License along with SU2. If not, see <http://www.gnu.org/licenses/>.   |" << endl;
    cout <<"-------------------------------------------------------------------------" << endl;
  }

}

void CConfig::SetnZone(){

  /*--- Just as a clarification --- */

  if (Multizone_Problem == NO && Kind_Solver != MULTIPHYSICS){
    nZone = 1;
  }

  if (Kind_Solver == MULTIPHYSICS){
    Multizone_Problem = YES;
    if (nConfig_Files == 0){
      SU2_MPI::Error("CONFIG_LIST must be provided if PHYSICAL_PROBLEM=MULTIPHYSICS", CURRENT_FUNCTION);
    }
  }

  if (Multizone_Problem == YES){

    /*--- Some basic multizone checks ---*/

    if (nMarker_ZoneInterface % 2 != 0){
      SU2_MPI::Error("Number of markers in MARKER_ZONE_INTERFACE must be a multiple of 2", CURRENT_FUNCTION);
    }

    SinglezoneDriver  = NO;

    if (Multizone_Mesh){

      /*--- Get the number of zones from the mesh file --- */

      nZone = GetnZone(Mesh_FileName, Mesh_FileFormat);

      /*--- If config list is set, make sure number matches number of zones in mesh file --- */

      if (nConfig_Files != 0 && (nZone != nConfig_Files)){
        SU2_MPI::Error("Number of CONFIG_LIST must match number of zones in mesh file.", CURRENT_FUNCTION);
      }
    } else {

      /*--- Number of zones is determined from the number of config files provided --- */

      if (nConfig_Files == 0){
        SU2_MPI::Error("If MULTIZONE_MESH is set to YES, you must provide a list of config files using CONFIG_LIST option", CURRENT_FUNCTION);
      }
      nZone = nConfig_Files;

    }

    /*--- Check if subconfig files exist --- */

    if (nConfig_Files != 0){
      for (unsigned short iConfig = 0; iConfig < nConfig_Files; iConfig++){
        ifstream f(Config_Filenames[iConfig].c_str());
        if (!f.good()){
          SU2_MPI::Error("Config file " + Config_Filenames[iConfig] + " defined in CONFIG_FILES does not exist", CURRENT_FUNCTION);
        }
      }
    }

  }

  /*--- Temporary fix until Multizone Disc. Adj. solver is ready ---- */

  if (Kind_Solver == FLUID_STRUCTURE_INTERACTION){

    nZone = GetnZone(Mesh_FileName, Mesh_FileFormat);

  }
}

void CConfig::SetPostprocessing(unsigned short val_software, unsigned short val_izone, unsigned short val_nDim) {

  unsigned short iCFL, iMarker;
  bool ideal_gas = ((Kind_FluidModel == STANDARD_AIR) ||
                    (Kind_FluidModel == IDEAL_GAS) ||
                    (Kind_FluidModel == INC_IDEAL_GAS) ||
                    (Kind_FluidModel == INC_IDEAL_GAS_POLY) ||
                    (Kind_FluidModel == CONSTANT_DENSITY));
  bool noneq_gas = ((Kind_FluidModel == MUTATIONPP) ||
                    (Kind_FluidModel == USER_DEFINED_NONEQ));
  bool standard_air = ((Kind_FluidModel == STANDARD_AIR));
  bool nemo = GetNEMOProblem();

  if (nZone > 1){
    Multizone_Problem = YES;
  }

  /*--- Set the default output files ---*/
  if (!OptionIsSet("OUTPUT_FILES")){
    nVolumeOutputFiles = 3;
    VolumeOutputFiles = new unsigned short[nVolumeOutputFiles];
    VolumeOutputFiles[0] = RESTART_BINARY;
    VolumeOutputFiles[1] = PARAVIEW_XML;
    VolumeOutputFiles[2] = SURFACE_PARAVIEW_XML;
  }

  /*--- Check if SU2 was build with TecIO support, as that is required for Tecplot Binary output. ---*/
#ifndef HAVE_TECIO
  for (unsigned short iVolumeFile = 0; iVolumeFile < nVolumeOutputFiles; iVolumeFile++){
    if (VolumeOutputFiles[iVolumeFile] == TECPLOT_BINARY ||
        VolumeOutputFiles[iVolumeFile] == SURFACE_TECPLOT_BINARY) {
      SU2_MPI::Error(string("Tecplot binary file requested in option OUTPUT_FILES but SU2 was built without TecIO support.\n"), CURRENT_FUNCTION);
    }
  }
#endif

  /*--- STL_BINARY output not implelemted yet, but already a value in option_structure.hpp---*/
  for (unsigned short iVolumeFile = 0; iVolumeFile < nVolumeOutputFiles; iVolumeFile++) {
    if (VolumeOutputFiles[iVolumeFile] == STL_BINARY){
      SU2_MPI::Error(string("OUTPUT_FILES: 'STL_BINARY' output not implemented. Use 'STL' for ASCII output.\n"), CURRENT_FUNCTION);
    }
    if (val_nDim == 2 && (VolumeOutputFiles[iVolumeFile] == STL || VolumeOutputFiles[iVolumeFile] == STL_BINARY)) {
      SU2_MPI::Error(string("OUTPUT_FILES: 'STL(_BINARY)' output only reasonable for 3D cases.\n"), CURRENT_FUNCTION);
    }
  }


  if (Kind_Solver == NAVIER_STOKES && Kind_Turb_Model != NONE){
    SU2_MPI::Error("KIND_TURB_MODEL must be NONE if SOLVER= NAVIER_STOKES", CURRENT_FUNCTION);
  }
  if (Kind_Solver == INC_NAVIER_STOKES && Kind_Turb_Model != NONE){
    SU2_MPI::Error("KIND_TURB_MODEL must be NONE if SOLVER= INC_NAVIER_STOKES", CURRENT_FUNCTION);
  }
  if (Kind_Solver == NEMO_NAVIER_STOKES && Kind_Turb_Model != NONE){
    SU2_MPI::Error("KIND_TURB_MODEL must be NONE if SOLVER= NEMO_NAVIER_STOKES", CURRENT_FUNCTION);
  }
  if (Kind_Solver == RANS && Kind_Turb_Model == NONE){
    SU2_MPI::Error("A turbulence model must be specified with KIND_TURB_MODEL if SOLVER= RANS", CURRENT_FUNCTION);
  }
  if (Kind_Solver == INC_RANS && Kind_Turb_Model == NONE){
    SU2_MPI::Error("A turbulence model must be specified with KIND_TURB_MODEL if SOLVER= INC_RANS", CURRENT_FUNCTION);
  }
  if (Kind_Solver == NEMO_RANS && Kind_Turb_Model == NONE){
    SU2_MPI::Error("A turbulence model must be specified with KIND_TURB_MODEL if SOLVER= NEMO_RANS", CURRENT_FUNCTION);
  }

  /*--- Set the boolean Wall_Functions equal to true if there is a
   definition for the wall founctions ---*/

  Wall_Functions = false;
  if (nMarker_WallFunctions > 0) {
    for (iMarker = 0; iMarker < nMarker_WallFunctions; iMarker++) {
      if (Kind_WallFunctions[iMarker] != NO_WALL_FUNCTION)
        Wall_Functions = true;

      if ((Kind_WallFunctions[iMarker] == ADAPTIVE_WALL_FUNCTION) || (Kind_WallFunctions[iMarker] == SCALABLE_WALL_FUNCTION)
        || (Kind_WallFunctions[iMarker] == NONEQUILIBRIUM_WALL_MODEL))

        SU2_MPI::Error(string("For RANS problems, use NO_WALL_FUNCTION, STANDARD_WALL_FUNCTION or EQUILIBRIUM_WALL_MODEL.\n"), CURRENT_FUNCTION);

    }
  }

  /*--- Fixed CM mode requires a static movement of the grid ---*/

  if (Fixed_CM_Mode) {
    Kind_GridMovement = MOVING_HTP;
  }

  /*--- Initialize the AoA and Sideslip variables for the incompressible
   solver. This is typically unused (often internal flows). Also fixed CL
   mode for incompressible flows is not implemented ---*/

  if (Kind_Solver == INC_EULER ||
      Kind_Solver == INC_NAVIER_STOKES ||
      Kind_Solver == INC_RANS) {

    /*--- Compute x-velocity with a safegaurd for 0.0. ---*/

    su2double Vx = 1e-10;
    if (Inc_Velocity_Init[0] != 0.0) {
      Vx = Inc_Velocity_Init[0];
    }

    /*--- Compute the angle-of-attack and sideslip. ---*/

    su2double alpha = 0.0, beta = 0.0;
    if (val_nDim == 2) {
      alpha = atan(Inc_Velocity_Init[1]/Vx)*180.0/PI_NUMBER;
    } else {
      alpha = atan(Inc_Velocity_Init[2]/Vx)*180.0/PI_NUMBER;
      beta  = atan(Inc_Velocity_Init[1]/Vx)*180.0/PI_NUMBER;
    }

    /*--- Set alpha and beta in the config class. ---*/

    SetAoA(alpha);
    SetAoS(beta);

    if (Fixed_CL_Mode) {
      SU2_MPI::Error(string("Fixed CL mode not implemented for the incompressible solver. \n"), CURRENT_FUNCTION);
    }

  }

  /*--- By default, in 2D we should use TWOD_AIRFOIL (independenly from the input file) ---*/

  if (val_nDim == 2) Geo_Description = TWOD_AIRFOIL;

  /*--- Store the SU2 module that we are executing. ---*/

  Kind_SU2 = val_software;

  /*--- Set limiter for no MUSCL reconstructions ---*/

  if ((!MUSCL_Flow) || (Kind_ConvNumScheme_Flow == SPACE_CENTERED)) Kind_SlopeLimit_Flow = NO_LIMITER;
  if ((!MUSCL_Turb) || (Kind_ConvNumScheme_Turb == SPACE_CENTERED)) Kind_SlopeLimit_Turb = NO_LIMITER;
  if ((!MUSCL_AdjFlow) || (Kind_ConvNumScheme_AdjFlow == SPACE_CENTERED)) Kind_SlopeLimit_AdjFlow = NO_LIMITER;
  if ((!MUSCL_AdjTurb) || (Kind_ConvNumScheme_AdjTurb == SPACE_CENTERED)) Kind_SlopeLimit_AdjTurb = NO_LIMITER;

  /*--- Set the default for thrust in ActDisk ---*/

  if ((Kind_ActDisk == NET_THRUST) || (Kind_ActDisk == BC_THRUST)
      || (Kind_ActDisk == DRAG_MINUS_THRUST) || (Kind_ActDisk == MASSFLOW)
      || (Kind_ActDisk == POWER))
    ActDisk_Jump = RATIO;

  /*--- Error-catching and automatic array adjustments for objective, marker, and weights arrays --- */

  /*--- If Kind_Obj has not been specified, these arrays need to take a default --*/

  if (Weight_ObjFunc == nullptr && Kind_ObjFunc == nullptr) {
    Kind_ObjFunc = new unsigned short[1];
    Kind_ObjFunc[0] = DRAG_COEFFICIENT;
    Weight_ObjFunc = new su2double[1];
    Weight_ObjFunc[0] = 1.0;
    nObj=1;
    nObjW=1;
  }

  /*--- Maker sure that arrays are the same length ---*/

  if (nObj>0) {
    if (nMarker_Monitoring!=nObj && Marker_Monitoring!= nullptr) {
      if (nMarker_Monitoring==1) {
        /*-- If only one marker was listed with multiple objectives, set that marker as the marker for each objective ---*/
        nMarker_Monitoring = nObj;
        string marker = Marker_Monitoring[0];
        delete[] Marker_Monitoring;
        Marker_Monitoring = new string[nMarker_Monitoring];
        for (iMarker=0; iMarker<nMarker_Monitoring; iMarker++)
          Marker_Monitoring[iMarker] = marker;
      }
      else if(nObj==1){
        /*--- If one objective and more than one marker: repeat objective over each marker, evenly weighted ---*/
        unsigned int obj = Kind_ObjFunc[0];
        su2double wt=1.0;
        delete[] Kind_ObjFunc;
        if (Weight_ObjFunc!=nullptr){
         wt = Weight_ObjFunc[0];
         delete[] Weight_ObjFunc;
        }
        Kind_ObjFunc = new short unsigned int[nMarker_Monitoring];
        Weight_ObjFunc = new su2double[nMarker_Monitoring];
        for (unsigned short iObj=0; iObj<nMarker_Monitoring; iObj++){
          Kind_ObjFunc[iObj] = obj;
          Weight_ObjFunc[iObj] = wt;
        }
        nObjW = nObj;
      }
      else if(nObj>1) {
        SU2_MPI::Error(string("When using more than one OBJECTIVE_FUNCTION, MARKER_MONITORING must be the same length or length 1.\n ") +
                       string("For multiple surfaces per objective, either use one objective or list the objective multiple times.\n") +
                       string("For multiple objectives per marker either use one marker or list the marker multiple times.\n")+
                       string("Similar rules apply for multi-objective optimization using OPT_OBJECTIVE rather than OBJECTIVE_FUNCTION."),
                       CURRENT_FUNCTION);
      }
    }
  }

  /*-- Correct for case where Weight_ObjFunc has not been provided or has length < kind_objfunc---*/

  if (nObjW<nObj) {
    if (Weight_ObjFunc!= nullptr && nObjW>1) {
      SU2_MPI::Error(string("The option OBJECTIVE_WEIGHT must either have the same length as OBJECTIVE_FUNCTION,\n") +
                     string("be lenght 1, or be deleted from the config file (equal weights will be applied)."), CURRENT_FUNCTION);
    }
    Weight_ObjFunc = new su2double[nObj];
    for (unsigned short iObj=0; iObj<nObj; iObj++)
      Weight_ObjFunc[iObj] = 1.0;
  }

  /*--- One final check for multi-objective with the set of objectives
   that are not counted per-surface. We will disable multi-objective here. ---*/

  if (nObj > 1) {
    unsigned short Obj_0 = Kind_ObjFunc[0];
    for (unsigned short iObj=1; iObj<nObj; iObj++){
      switch(Kind_ObjFunc[iObj]) {
        case INVERSE_DESIGN_PRESSURE:
        case INVERSE_DESIGN_HEATFLUX:
        case THRUST_COEFFICIENT:
        case TORQUE_COEFFICIENT:
        case FIGURE_OF_MERIT:
        case SURFACE_TOTAL_PRESSURE:
        case SURFACE_STATIC_PRESSURE:
        case SURFACE_MASSFLOW:
        case SURFACE_UNIFORMITY:
        case SURFACE_SECONDARY:
        case SURFACE_MOM_DISTORTION:
        case SURFACE_SECOND_OVER_UNIFORM:
        case SURFACE_PRESSURE_DROP:
        case CUSTOM_OBJFUNC:
          if (Kind_ObjFunc[iObj] != Obj_0) {
            SU2_MPI::Error(string("The following objectives can only be used for the first surface in a multi-objective \n")+
                           string("problem or as a single objective applied to multiple monitoring markers:\n")+
                           string("INVERSE_DESIGN_PRESSURE, INVERSE_DESIGN_HEATFLUX, THRUST_COEFFICIENT, TORQUE_COEFFICIENT\n")+
                           string("FIGURE_OF_MERIT, SURFACE_TOTAL_PRESSURE, SURFACE_STATIC_PRESSURE, SURFACE_MASSFLOW\n")+
                           string("SURFACE_UNIFORMITY, SURFACE_SECONDARY, SURFACE_MOM_DISTORTION, SURFACE_SECOND_OVER_UNIFORM\n")+
                           string("SURFACE_PRESSURE_DROP, CUSTOM_OBJFUNC.\n"), CURRENT_FUNCTION);
          }
          break;
        default:
          break;
      }
    }
  }

  /*--- Check for unsteady problem ---*/

  if ((TimeMarching == TIME_STEPPING ||
       TimeMarching == DT_STEPPING_1ST ||
       TimeMarching == DT_STEPPING_2ND) && !Time_Domain){
    SU2_MPI::Error("TIME_DOMAIN must be set to YES if UNSTEADY_SIMULATION is "
                   "TIME_STEPPING, DUAL_TIME_STEPPING-1ST_ORDER or DUAL_TIME_STEPPING-2ND_ORDER", CURRENT_FUNCTION);
  }

  if (Time_Domain){
    if (TimeMarching == TIME_STEPPING){
      InnerIter = 1;
    }
    if (!OptionIsSet("OUTPUT_WRT_FREQ"))
      VolumeWrtFreq = 1;
    if (Restart == NO){
      Restart_Iter = 0;
    }
    if (!OptionIsSet("HISTORY_WRT_FREQ_INNER")){
      HistoryWrtFreq[2] = 0;
    }
    if (!OptionIsSet("HISTORY_WRT_FREQ_OUTER")){
      HistoryWrtFreq[1] = 0;
    }
  }

  /*--- Ensure that Discard_InFiles is false, owerwise the gradient could be wrong ---*/

  if ((ContinuousAdjoint || DiscreteAdjoint) && Fixed_CL_Mode && !Eval_dOF_dCX)
    Discard_InFiles = false;

  /*--- Deactivate the multigrid in the adjoint problem ---*/

  if ((ContinuousAdjoint && !MG_AdjointFlow) ||
      (TimeMarching == TIME_STEPPING)) { nMGLevels = 0; }

  if (Kind_Solver == EULER ||
      Kind_Solver == NAVIER_STOKES ||
      Kind_Solver == RANS ||
      Kind_Solver == NEMO_EULER ||
      Kind_Solver == NEMO_NAVIER_STOKES ||
      Kind_Solver == NEMO_RANS ||
      Kind_Solver == FEM_EULER ||
      Kind_Solver == FEM_NAVIER_STOKES ||
      Kind_Solver == FEM_RANS ||
      Kind_Solver == FEM_LES){
    Kind_Regime = COMPRESSIBLE;
  } else if (Kind_Solver == INC_EULER ||
             Kind_Solver == INC_NAVIER_STOKES ||
             Kind_Solver == INC_RANS){
    Kind_Regime = INCOMPRESSIBLE;
  }  else {
    Kind_Regime = NO_FLOW;
  }

  if ((rank == MASTER_NODE) && ContinuousAdjoint && (Ref_NonDim == DIMENSIONAL) && (Kind_SU2 == SU2_CFD)) {
    cout << "WARNING: The adjoint solver should use a non-dimensional flow solution." << endl;
  }

  /*--- Initialize non-physical points/reconstructions to zero ---*/

  Nonphys_Points   = 0;
  Nonphys_Reconstr = 0;

  /*--- Set the number of external iterations to 1 for the steady state problem ---*/

  if (Kind_Solver == FEM_ELASTICITY) {
    nMGLevels = 0;
    if (Kind_Struct_Solver == SMALL_DEFORMATIONS){
      MinLogResidual = log10(Linear_Solver_Error);
    }
  }

  /*--- Initialize the ofstream ConvHistFile. ---*/
//  ofstream ConvHistFile;

//  if (Kind_Solver == FEM_ELASTICITY) {

//    if (Dynamic_Analysis == STATIC) { Wrt_Dynamic = false; }
//    else { Wrt_Dynamic = true; }

//  } else {
//    Wrt_Dynamic = false;
//  }

  if (Kind_Radiation != NO_RADIATION) {
    Radiation = true;
  }
  else{
    Radiation = false;
  }

  /*--- Check for unsupported features. ---*/

  if ((Kind_Solver != EULER && Kind_Solver != NAVIER_STOKES && Kind_Solver != RANS) && (TimeMarching == HARMONIC_BALANCE)){
    SU2_MPI::Error("Harmonic Balance not yet implemented for the incompressible solver.", CURRENT_FUNCTION);
  }

  if ((Kind_Solver != NAVIER_STOKES && Kind_Solver != RANS) && (Buffet_Monitoring == true)){
    SU2_MPI::Error("Buffet monitoring incompatible with solvers other than NAVIER_STOKES and RANS", CURRENT_FUNCTION);
  }

  /*--- Check for Fluid model consistency ---*/

  if (standard_air) {
    if (Gamma != 1.4 || Gas_Constant != 287.058) {
      Gamma = 1.4;
      Gas_Constant = 287.058;
    }
  }

  /*--- Overrule the default values for viscosity if the US measurement system is used. ---*/

  if (SystemMeasurements == US) {

    /* Correct the viscosities, if they contain the default SI values. */
    if(fabs(Mu_Constant-1.716E-5) < 1.0E-15) Mu_Constant /= 47.88025898;
    if(fabs(Mu_Ref-1.716E-5)      < 1.0E-15) Mu_Ref      /= 47.88025898;

    /* Correct the values with temperature dimension, if they contain the default SI values. */
    if(fabs(Mu_Temperature_Ref-273.15) < 1.0E-8) Mu_Temperature_Ref *= 1.8;
    if(fabs(Mu_S-110.4)                < 1.0E-8) Mu_S               *= 1.8;

    /* Correct the thermal conductivity, if it contains the default SI value. */
    if(fabs(Kt_Constant-0.0257) < 1.0E-10) Kt_Constant *= 0.577789317;
  }

  /*--- Check for Measurement System ---*/

  if (SystemMeasurements == US && !standard_air) {
    SU2_MPI::Error("Only STANDARD_AIR fluid model can be used with US Measurement System", CURRENT_FUNCTION);
  }

<<<<<<< HEAD
  //TODO delete me
  //if (nemo && Kind_FluidModel != USER_DEFINED_NONEQ ) {
  //  SU2_MPI::Error("Only USER_DEFINED_NONEQ fluid model can be used with the NEMO solver. Mutation++ library will soon be available.", CURRENT_FUNCTION);
  //}

=======
>>>>>>> 84b598c5
  if (nemo && Kind_FluidModel != USER_DEFINED_NONEQ && Kind_FluidModel != MUTATIONPP) {
    SU2_MPI::Error("Only USER_DEFINED_NONEQ or MUTATIONPP nonequilibrium fluid model can be used with the NEMO solver.", CURRENT_FUNCTION);
  }

  if (!ideal_gas && !nemo) {
    if (Kind_Upwind_Flow != ROE && Kind_Upwind_Flow != HLLC && Kind_Centered_Flow != JST) {
      SU2_MPI::Error("Only ROE Upwind, HLLC Upwind scheme, and JST scheme can be used for Non-Ideal Compressible Fluids", CURRENT_FUNCTION);
    }
  }

  if(GetBoolTurbomachinery()){
    nBlades = new su2double[nZone];
    FreeStreamTurboNormal= new su2double[3];
  }

  /*--- Check if Giles are used with turbo markers ---*/

  if (nMarker_Giles > 0 && !GetBoolTurbomachinery()){
    SU2_MPI::Error("Giles Boundary conditions can only be used with turbomachinery markers", CURRENT_FUNCTION);
  }

  /*--- Check for Boundary condition available for NICFD ---*/

  if ((!ideal_gas) && (!noneq_gas)) {
    if (nMarker_Inlet != 0) {
      SU2_MPI::Error("Riemann Boundary conditions or Giles must be used for inlet and outlet with Not Ideal Compressible Fluids ", CURRENT_FUNCTION);
    }
    if (nMarker_Outlet != 0) {
      SU2_MPI::Error("Riemann Boundary conditions or Giles must be used outlet with Not Ideal Compressible Fluids ", CURRENT_FUNCTION);
    }

    if (nMarker_FarField != 0) {
      SU2_MPI::Error("Riemann Boundary conditions or Giles must be used outlet with Not Ideal Compressible Fluids ", CURRENT_FUNCTION);
    }

  }

  /*--- Check for Boundary condition available for NICF ---*/

  if (ideal_gas && (Kind_Solver != INC_EULER && Kind_Solver != INC_NAVIER_STOKES && Kind_Solver != INC_RANS)) {
    if (SystemMeasurements == US && standard_air) {
      if (Kind_ViscosityModel != SUTHERLAND) {
        SU2_MPI::Error("Only SUTHERLAND viscosity model can be used with US Measurement", CURRENT_FUNCTION);
      }
    }
    if (Kind_ConductivityModel != CONSTANT_PRANDTL ) {
      SU2_MPI::Error("Only CONSTANT_PRANDTL thermal conductivity model can be used with STANDARD_AIR and IDEAL_GAS", CURRENT_FUNCTION);
    }

  }
    /*--- Check for Boundary condition option agreement ---*/
  if (Kind_InitOption == REYNOLDS){
    if ((Kind_Solver == NAVIER_STOKES || Kind_Solver == RANS) && Reynolds <=0){
      SU2_MPI::Error("Reynolds number required for NAVIER_STOKES and RANS !!", CURRENT_FUNCTION);
    }
  }

  if ((nKind_SurfaceMovement > 1) && GetSurface_Movement(FLUID_STRUCTURE)) {
    SU2_MPI::Error("FSI in combination with moving surfaces is currently not supported.", CURRENT_FUNCTION);
  }

  if ((nKind_SurfaceMovement != nMarker_Moving) && !GetSurface_Movement(FLUID_STRUCTURE)) {
    SU2_MPI::Error("Number of KIND_SURFACE_MOVEMENT must match number of MARKER_MOVING", CURRENT_FUNCTION);
  }

  if (Time_Domain && Time_Step <= 0.0 && Unst_CFL == 0.0){
    SU2_MPI::Error("Invalid value for TIME_STEP.", CURRENT_FUNCTION);
  }

  if (TimeMarching == TIME_STEPPING){
    nIter      = 1;
    nInnerIter  = 1;
  }

  if (!Time_Domain){
    nTimeIter = 1;
    Time_Step = 0;

    ScreenWrtFreq[0]  = 1;
    HistoryWrtFreq[0] = 1;

    if (TimeMarching != HARMONIC_BALANCE)
      TimeMarching = STEADY;
  }

  if (Time_Domain){
    Delta_UnstTime = Time_Step;
    Delta_DynTime  = Time_Step;
    /*--- Set the default write frequency to 1 if unsteady ---*/
    if (!OptionIsSet("OUTPUT_WRT_FREQ")){
      VolumeWrtFreq = 1;
    }
  }

  if (!Multizone_Problem){
    ScreenWrtFreq[1]  = 0;
    HistoryWrtFreq[1] = 0;
    if (!Time_Domain){
      /*--- If not running multizone or unsteady, INNER_ITER and ITER are interchangeable,
       * but precedence will be given to INNER_ITER if both options are present. ---*/
      if (!OptionIsSet("INNER_ITER")){
        nInnerIter = nIter;
      }
    }
  }


  if ((Multizone_Problem || Time_Domain) && OptionIsSet("ITER")){
    SU2_MPI::Error("ITER must not be used when running multizone and/or unsteady problems.\n"
                   "Use TIME_ITER, OUTER_ITER or INNER_ITER to specify number of time iterations,\n"
                   "outer iterations or inner iterations, respectively.", CURRENT_FUNCTION);
  }

  /*--- If we're solving a purely steady problem with no prescribed grid
   movement (both rotating frame and moving walls can be steady), make sure that
   there is no grid motion ---*/

  if (GetGrid_Movement()){
    if ((Kind_SU2 == SU2_CFD || Kind_SU2 == SU2_SOL) &&
        (TimeMarching == STEADY && !Time_Domain)){

      if((Kind_GridMovement != ROTATING_FRAME) &&
         (Kind_GridMovement != STEADY_TRANSLATION) &&
         (Kind_GridMovement != NONE)){
        SU2_MPI::Error("Unsupported kind of grid movement for steady state problems.", CURRENT_FUNCTION);
      }
      for (iMarker = 0; iMarker < nMarker_Moving; iMarker++){
        if (Kind_SurfaceMovement[iMarker] != MOVING_WALL){
          SU2_MPI::Error("Unsupported kind of surface movement for steady state problems.", CURRENT_FUNCTION);
        }
      }
    }
  }

  /*--- The Line Search should be applied only in the deformation stage. ---*/

  if (Kind_SU2 != SU2_DEF) {
    Opt_RelaxFactor = 1.0;
  }

  /*--- If it is not specified, set the mesh motion mach number
   equal to the freestream value. ---*/

  if (GetGrid_Movement() && Mach_Motion == 0.0)
    Mach_Motion = Mach;

  /*--- Set the boolean flag if we are in a rotating frame (source term). ---*/

  if (Kind_GridMovement == ROTATING_FRAME)
    Rotating_Frame = true;
  else
    Rotating_Frame = false;

  /*--- In case the grid movement parameters have not been declared in the
   config file, set them equal to zero for safety. Also check to make sure
   that for each option, a value has been declared for each moving marker. ---*/

  if (nMarker_Moving > 0){
    if (nMarkerMotion_Origin == 0){
      nMarkerMotion_Origin = 3*nMarker_Moving;
      MarkerMotion_Origin = new su2double[nMarkerMotion_Origin] ();
    }
    if (nMarkerMotion_Origin/3 != nMarker_Moving){
      SU2_MPI::Error("Number of SURFACE_MOTION_ORIGIN must be three times the number of MARKER_MOVING, (x,y,z) per marker.", CURRENT_FUNCTION);
    }
    if (nMarkerTranslation == 0){
      nMarkerTranslation = 3*nMarker_Moving;
      MarkerTranslation_Rate = new su2double[nMarkerTranslation] ();
    }
    if (nMarkerTranslation/3 != nMarker_Moving){
      SU2_MPI::Error("Number of SURFACE_TRANSLATION_RATE must be three times the number of MARKER_MOVING, (x,y,z) per marker.", CURRENT_FUNCTION);
    }
    if (nMarkerRotation_Rate == 0){
      nMarkerRotation_Rate = 3*nMarker_Moving;
      MarkerRotation_Rate = new su2double[nMarkerRotation_Rate] ();
    }
    if (nMarkerRotation_Rate/3 != nMarker_Moving){
      SU2_MPI::Error("Number of SURFACE_ROTATION_RATE must be three times the number of MARKER_MOVING, (x,y,z) per marker.", CURRENT_FUNCTION);
    }
    if (nMarkerPlunging_Ampl == 0){
      nMarkerPlunging_Ampl = 3*nMarker_Moving;
      MarkerPlunging_Ampl = new su2double[nMarkerPlunging_Ampl] ();
    }
    if (nMarkerPlunging_Ampl/3 != nMarker_Moving){
      SU2_MPI::Error("Number of SURFACE_PLUNGING_AMPL must be three times the number of MARKER_MOVING, (x,y,z) per marker.", CURRENT_FUNCTION);
    }
    if (nMarkerPlunging_Omega == 0){
      nMarkerPlunging_Omega = 3*nMarker_Moving;
      MarkerPlunging_Omega = new su2double[nMarkerPlunging_Omega] ();
    }
    if (nMarkerPlunging_Omega/3 != nMarker_Moving){
      SU2_MPI::Error("Number of SURFACE_PLUNGING_OMEGA must be three times the number of MARKER_MOVING, (x,y,z) per marker.", CURRENT_FUNCTION);
    }
    if (nMarkerPitching_Ampl == 0){
      nMarkerPitching_Ampl = 3*nMarker_Moving;
      MarkerPitching_Ampl = new su2double[nMarkerPitching_Ampl] ();
    }
    if (nMarkerPitching_Ampl/3 != nMarker_Moving){
      SU2_MPI::Error("Number of SURFACE_PITCHING_AMPL must be three times the number of MARKER_MOVING, (x,y,z) per marker.", CURRENT_FUNCTION);
    }
    if (nMarkerPitching_Omega == 0){
      nMarkerPitching_Omega = 3*nMarker_Moving;
      MarkerPitching_Omega = new su2double[nMarkerPitching_Omega] ();
    }
    if (nMarkerPitching_Omega/3 != nMarker_Moving){
      SU2_MPI::Error("Number of SURFACE_PITCHING_OMEGA must be three times the number of MARKER_MOVING, (x,y,z) per marker.", CURRENT_FUNCTION);
    }
    if (nMarkerPitching_Phase == 0){
      nMarkerPitching_Phase = 3*nMarker_Moving;
      MarkerPitching_Phase = new su2double[nMarkerPitching_Phase] ();
    }
    if (nMarkerPitching_Phase/3 != nMarker_Moving){
      SU2_MPI::Error("Number of SURFACE_PITCHING_PHASE must be three times the number of MARKER_MOVING, (x,y,z) per marker.", CURRENT_FUNCTION);
    }

    if (nMoveMotion_Origin == 0){
      nMoveMotion_Origin = nMarker_Moving;
      MoveMotion_Origin = new unsigned short[nMoveMotion_Origin];
      for (iMarker = 0; iMarker < nMarker_Moving; iMarker++){
        MoveMotion_Origin[iMarker] = NO;
      }
    }
    if (nMoveMotion_Origin != nMarker_Moving){
      SU2_MPI::Error("Number of MOVE_MOTION_ORIGIN must match number of MARKER_MOVING.", CURRENT_FUNCTION);
    }
  }

  /*-- Setting Harmonic Balance period from the config file */

  if (TimeMarching == HARMONIC_BALANCE) {
    HarmonicBalance_Period = GetHarmonicBalance_Period();
    if (HarmonicBalance_Period < 0)  {
      SU2_MPI::Error("Not a valid value for time period!!", CURRENT_FUNCTION);
    }
    /* Initialize the Harmonic balance Frequency pointer */
    if (Omega_HB == nullptr) {
      Omega_HB = new su2double[nOmega_HB];
      for (unsigned short iZone = 0; iZone < nOmega_HB; iZone++ )
        Omega_HB[iZone] = 0.0;
  } else {
      if (nOmega_HB != nTimeInstances) {
        SU2_MPI::Error("Length of omega_HB  must match the number TIME_INSTANCES!!" , CURRENT_FUNCTION);
      }
    }
  }

  /*--- Force number of span-wise section to 1 if 2D case ---*/
  if(val_nDim ==2){
    nSpanWiseSections_User=1;
    Kind_SpanWise= EQUISPACED;
  }

  /*--- Set number of TurboPerformance markers ---*/
  if(nMarker_Turbomachinery > 0){
    if(nMarker_Turbomachinery > 1){
      nMarker_TurboPerformance = nMarker_Turbomachinery + SU2_TYPE::Int(nMarker_Turbomachinery/2) + 1;
    }else{
      nMarker_TurboPerformance = nMarker_Turbomachinery;
    }
  } else {
    nMarker_TurboPerformance = 0;
    nSpanWiseSections =1;
  }

  /*--- Set number of TurboPerformance markers ---*/
  if(nMarker_Turbomachinery != 0){
    nSpan_iZones = new unsigned short[nZone];
  }

  /*--- Set number of TurboPerformance markers ---*/
  if(GetGrid_Movement() && RampRotatingFrame && !DiscreteAdjoint){
    FinalRotation_Rate_Z = Rotation_Rate[2];
    if(abs(FinalRotation_Rate_Z) > 0.0){
      Rotation_Rate[2] = RampRotatingFrame_Coeff[0];
    }
  }

  if(RampOutletPressure && !DiscreteAdjoint){
    for (iMarker = 0; iMarker < nMarker_Giles; iMarker++){
      if (Kind_Data_Giles[iMarker] == STATIC_PRESSURE || Kind_Data_Giles[iMarker] == STATIC_PRESSURE_1D || Kind_Data_Giles[iMarker] == RADIAL_EQUILIBRIUM ){
        FinalOutletPressure   = Giles_Var1[iMarker];
        Giles_Var1[iMarker] = RampOutletPressure_Coeff[0];
      }
    }
    for (iMarker = 0; iMarker < nMarker_Riemann; iMarker++){
      if (Kind_Data_Riemann[iMarker] == STATIC_PRESSURE || Kind_Data_Riemann[iMarker] == RADIAL_EQUILIBRIUM){
        FinalOutletPressure      = Riemann_Var1[iMarker];
        Riemann_Var1[iMarker] = RampOutletPressure_Coeff[0];
    }
      }
    }

  /*--- Check on extra Relaxation factor for Giles---*/
  if(ExtraRelFacGiles[1] > 0.5){
    ExtraRelFacGiles[1] = 0.5;
  }
    /*--- Use the various rigid-motion input frequencies to determine the period to be used with harmonic balance cases.
     There are THREE types of motion to consider, namely: rotation, pitching, and plunging.
     The largest period of motion is the one to be used for harmonic balance  calculations. ---*/

  /*if (Unsteady_Simulation == HARMONIC_BALANCE) {
    if (!(GetGrid_Movement())) {
      // No grid movement - Time period from config file //
      HarmonicBalance_Period = GetHarmonicBalance_Period();
    }

    else {
      unsigned short N_MOTION_TYPES = 3;
      su2double *periods;
      periods = new su2double[N_MOTION_TYPES];

      //--- rotation: ---//

      su2double Omega_mag_rot = sqrt(pow(Rotation_Rate_X[ZONE_0],2)+pow(Rotation_Rate_Y[ZONE_0],2)+pow(Rotation_Rate_Z[ZONE_0],2));
      if (Omega_mag_rot > 0)
          periods[0] = 2*PI_NUMBER/Omega_mag_rot;
      else
          periods[0] = 0.0;

      //--- pitching: ---//

      su2double Omega_mag_pitch = sqrt(pow(Pitching_Omega_X[ZONE_0],2)+pow(Pitching_Omega_Y[ZONE_0],2)+pow(Pitching_Omega_Z[ZONE_0],2));
      if (Omega_mag_pitch > 0)
          periods[1] = 2*PI_NUMBER/Omega_mag_pitch;
      else
          periods[1] = 0.0;

      //--- plunging: ---//

      su2double Omega_mag_plunge = sqrt(pow(Plunging_Omega_X[ZONE_0],2)+pow(Plunging_Omega_Y[ZONE_0],2)+pow(Plunging_Omega_Z[ZONE_0],2));
      if (Omega_mag_plunge > 0)
          periods[2] = 2*PI_NUMBER/Omega_mag_plunge;
      else
          periods[2] = 0.0;

      //--- determine which period is largest ---//

      unsigned short iVar;
      HarmonicBalance_Period = 0.0;
      for (iVar = 0; iVar < N_MOTION_TYPES; iVar++) {
          if (periods[iVar] > HarmonicBalance_Period)
              HarmonicBalance_Period = periods[iVar];
      }

      delete periods;
    }

  }*/


  /*--- In case the moment origin coordinates have not been declared in the
   config file, set them equal to zero for safety. Also check to make sure
   that for each marker, a value has been declared for the moment origin.
   Unless only one value was specified, then set this value for all the markers
   being monitored. ---*/


  if ((nRefOriginMoment_X != nRefOriginMoment_Y) || (nRefOriginMoment_X != nRefOriginMoment_Z) ) {
    SU2_MPI::Error("ERROR: Length of REF_ORIGIN_MOMENT_X, REF_ORIGIN_MOMENT_Y and REF_ORIGIN_MOMENT_Z must be the same!!", CURRENT_FUNCTION);
  }

  if (RefOriginMoment_X == nullptr) {
    RefOriginMoment_X = new su2double[nMarker_Monitoring];
    for (iMarker = 0; iMarker < nMarker_Monitoring; iMarker++ )
      RefOriginMoment_X[iMarker] = 0.0;
  } else {
    if (nRefOriginMoment_X == 1) {

      su2double aux_RefOriginMoment_X = RefOriginMoment_X[0];
      delete [] RefOriginMoment_X;
      RefOriginMoment_X = new su2double[nMarker_Monitoring];
      nRefOriginMoment_X = nMarker_Monitoring;

      for (iMarker = 0; iMarker < nMarker_Monitoring; iMarker++ )
        RefOriginMoment_X[iMarker] = aux_RefOriginMoment_X;
    }
    else if (nRefOriginMoment_X != nMarker_Monitoring) {
      SU2_MPI::Error("ERROR: Length of REF_ORIGIN_MOMENT_X must match number of Monitoring Markers!!", CURRENT_FUNCTION);
    }
  }

  if (RefOriginMoment_Y == nullptr) {
    RefOriginMoment_Y = new su2double[nMarker_Monitoring];
    for (iMarker = 0; iMarker < nMarker_Monitoring; iMarker++ )
      RefOriginMoment_Y[iMarker] = 0.0;
  } else {
    if (nRefOriginMoment_Y == 1) {

      su2double aux_RefOriginMoment_Y = RefOriginMoment_Y[0];
      delete [] RefOriginMoment_Y;
      RefOriginMoment_Y = new su2double[nMarker_Monitoring];
      nRefOriginMoment_Y = nMarker_Monitoring;

      for (iMarker = 0; iMarker < nMarker_Monitoring; iMarker++ )
        RefOriginMoment_Y[iMarker] = aux_RefOriginMoment_Y;
    }
    else if (nRefOriginMoment_Y != nMarker_Monitoring) {
      SU2_MPI::Error("ERROR: Length of REF_ORIGIN_MOMENT_Y must match number of Monitoring Markers!!", CURRENT_FUNCTION);
    }
  }

  if (RefOriginMoment_Z == nullptr) {
    RefOriginMoment_Z = new su2double[nMarker_Monitoring];
    for (iMarker = 0; iMarker < nMarker_Monitoring; iMarker++ )
      RefOriginMoment_Z[iMarker] = 0.0;
  } else {
    if (nRefOriginMoment_Z == 1) {

      su2double aux_RefOriginMoment_Z = RefOriginMoment_Z[0];
      delete [] RefOriginMoment_Z;
      RefOriginMoment_Z = new su2double[nMarker_Monitoring];
      nRefOriginMoment_Z = nMarker_Monitoring;

      for (iMarker = 0; iMarker < nMarker_Monitoring; iMarker++ )
        RefOriginMoment_Z[iMarker] = aux_RefOriginMoment_Z;
    }
    else if (nRefOriginMoment_Z != nMarker_Monitoring) {
      SU2_MPI::Error("ERROR: Length of REF_ORIGIN_MOMENT_Z must match number of Monitoring Markers!!", CURRENT_FUNCTION);
    }
  }

  /*--- Set the boolean flag if we are carrying out an aeroelastic simulation. ---*/

  if (GetGrid_Movement() && (GetSurface_Movement(AEROELASTIC) || GetSurface_Movement(AEROELASTIC_RIGID_MOTION))) Aeroelastic_Simulation = true;
  else Aeroelastic_Simulation = false;

  /*--- Initializing the size for the solutions of the Aeroelastic problem. ---*/


  if (GetGrid_Movement() && Aeroelastic_Simulation) {
    Aeroelastic_np1.resize(nMarker_Monitoring);
    Aeroelastic_n.resize(nMarker_Monitoring);
    Aeroelastic_n1.resize(nMarker_Monitoring);
    for (iMarker = 0; iMarker < nMarker_Monitoring; iMarker++) {
      Aeroelastic_np1[iMarker].resize(2);
      Aeroelastic_n[iMarker].resize(2);
      Aeroelastic_n1[iMarker].resize(2);
      for (int i =0; i<2; i++) {
        Aeroelastic_np1[iMarker][i].resize(2);
        Aeroelastic_n[iMarker][i].resize(2);
        Aeroelastic_n1[iMarker][i].resize(2);
        for (int j=0; j<2; j++) {
          Aeroelastic_np1[iMarker][i][j] = 0.0;
          Aeroelastic_n[iMarker][i][j] = 0.0;
          Aeroelastic_n1[iMarker][i][j] = 0.0;
        }
      }
    }
  }

  /*--- Allocate memory for the plunge and pitch and initialized them to zero ---*/

  if (GetGrid_Movement() && Aeroelastic_Simulation) {
    Aeroelastic_pitch = new su2double[nMarker_Monitoring];
    Aeroelastic_plunge = new su2double[nMarker_Monitoring];
    for (iMarker = 0; iMarker < nMarker_Monitoring; iMarker++ ) {
      Aeroelastic_pitch[iMarker] = 0.0;
      Aeroelastic_plunge[iMarker] = 0.0;
    }
  }

  FinestMesh = MESH_0;
  if (MGCycle == FULLMG_CYCLE) FinestMesh = nMGLevels;

  if ((Kind_Solver == NAVIER_STOKES) &&
      (Kind_Turb_Model != NONE))
    Kind_Solver = RANS;

  if ((Kind_Solver == INC_NAVIER_STOKES) &&
      (Kind_Turb_Model != NONE))
    Kind_Solver = INC_RANS;

  if ((Kind_Solver == NEMO_NAVIER_STOKES) &&
      (Kind_Turb_Model != NONE))
    Kind_Solver = NEMO_RANS;

  if (Kind_Solver == EULER ||
      Kind_Solver == INC_EULER ||
      Kind_Solver == NEMO_EULER ||
      Kind_Solver == FEM_EULER)
    Kind_Turb_Model = NONE;

  Kappa_2nd_Flow    = Kappa_Flow[0];
  Kappa_4th_Flow    = Kappa_Flow[1];
  Kappa_2nd_AdjFlow = Kappa_AdjFlow[0];
  Kappa_4th_AdjFlow = Kappa_AdjFlow[1];
  Kappa_2nd_Heat = Kappa_Heat[0];
  Kappa_4th_Heat = Kappa_Heat[1];

  /*--- Make the MG_PreSmooth, MG_PostSmooth, and MG_CorrecSmooth
   arrays consistent with nMGLevels ---*/

  unsigned short * tmp_smooth = new unsigned short[nMGLevels+1];

  if ((nMG_PreSmooth != nMGLevels+1) && (nMG_PreSmooth != 0)) {
    if (nMG_PreSmooth > nMGLevels+1) {

      /*--- Truncate by removing unnecessary elements at the end ---*/

      for (unsigned int i = 0; i <= nMGLevels; i++)
        tmp_smooth[i] = MG_PreSmooth[i];
      delete [] MG_PreSmooth;
      MG_PreSmooth=nullptr;
    }
    else {

      /*--- Add additional elements equal to last element ---*/

      for (unsigned int i = 0; i < nMG_PreSmooth; i++)
        tmp_smooth[i] = MG_PreSmooth[i];
      for (unsigned int i = nMG_PreSmooth; i <= nMGLevels; i++)
        tmp_smooth[i] = MG_PreSmooth[nMG_PreSmooth-1];
      delete [] MG_PreSmooth;
      MG_PreSmooth=nullptr;
    }

    nMG_PreSmooth = nMGLevels+1;
    MG_PreSmooth = new unsigned short[nMG_PreSmooth];
    for (unsigned int i = 0; i < nMG_PreSmooth; i++)
      MG_PreSmooth[i] = tmp_smooth[i];
  }
  if ((nMGLevels != 0) && (nMG_PreSmooth == 0)) {
    delete [] MG_PreSmooth;
    nMG_PreSmooth = nMGLevels+1;
    MG_PreSmooth = new unsigned short[nMG_PreSmooth];
    for (unsigned int i = 0; i < nMG_PreSmooth; i++)
      MG_PreSmooth[i] = i+1;
  }

  if ((nMG_PostSmooth != nMGLevels+1) && (nMG_PostSmooth != 0)) {
    if (nMG_PostSmooth > nMGLevels+1) {

      /*--- Truncate by removing unnecessary elements at the end ---*/

      for (unsigned int i = 0; i <= nMGLevels; i++)
        tmp_smooth[i] = MG_PostSmooth[i];
      delete [] MG_PostSmooth;
      MG_PostSmooth=nullptr;
    }
    else {

      /*--- Add additional elements equal to last element ---*/

      for (unsigned int i = 0; i < nMG_PostSmooth; i++)
        tmp_smooth[i] = MG_PostSmooth[i];
      for (unsigned int i = nMG_PostSmooth; i <= nMGLevels; i++)
        tmp_smooth[i] = MG_PostSmooth[nMG_PostSmooth-1];
      delete [] MG_PostSmooth;
      MG_PostSmooth=nullptr;
    }

    nMG_PostSmooth = nMGLevels+1;
    MG_PostSmooth = new unsigned short[nMG_PostSmooth];
    for (unsigned int i = 0; i < nMG_PostSmooth; i++)
      MG_PostSmooth[i] = tmp_smooth[i];

  }

  if ((nMGLevels != 0) && (nMG_PostSmooth == 0)) {
    delete [] MG_PostSmooth;
    nMG_PostSmooth = nMGLevels+1;
    MG_PostSmooth = new unsigned short[nMG_PostSmooth];
    for (unsigned int i = 0; i < nMG_PostSmooth; i++)
      MG_PostSmooth[i] = 0;
  }

  if ((nMG_CorrecSmooth != nMGLevels+1) && (nMG_CorrecSmooth != 0)) {
    if (nMG_CorrecSmooth > nMGLevels+1) {

      /*--- Truncate by removing unnecessary elements at the end ---*/

      for (unsigned int i = 0; i <= nMGLevels; i++)
        tmp_smooth[i] = MG_CorrecSmooth[i];
      delete [] MG_CorrecSmooth;
      MG_CorrecSmooth = nullptr;
    }
    else {

      /*--- Add additional elements equal to last element ---*/

      for (unsigned int i = 0; i < nMG_CorrecSmooth; i++)
        tmp_smooth[i] = MG_CorrecSmooth[i];
      for (unsigned int i = nMG_CorrecSmooth; i <= nMGLevels; i++)
        tmp_smooth[i] = MG_CorrecSmooth[nMG_CorrecSmooth-1];
      delete [] MG_CorrecSmooth;
      MG_CorrecSmooth = nullptr;
    }
    nMG_CorrecSmooth = nMGLevels+1;
    MG_CorrecSmooth = new unsigned short[nMG_CorrecSmooth];
    for (unsigned int i = 0; i < nMG_CorrecSmooth; i++)
      MG_CorrecSmooth[i] = tmp_smooth[i];
  }

  if ((nMGLevels != 0) && (nMG_CorrecSmooth == 0)) {
    delete [] MG_CorrecSmooth;
    nMG_CorrecSmooth = nMGLevels+1;
    MG_CorrecSmooth = new unsigned short[nMG_CorrecSmooth];
    for (unsigned int i = 0; i < nMG_CorrecSmooth; i++)
      MG_CorrecSmooth[i] = 0;
  }

  /*--- Override MG Smooth parameters ---*/

  if (nMG_PreSmooth != 0) MG_PreSmooth[MESH_0] = 1;
  if (nMG_PostSmooth != 0) {
    MG_PostSmooth[MESH_0] = 0;
    MG_PostSmooth[nMGLevels] = 0;
  }
  if (nMG_CorrecSmooth != 0) MG_CorrecSmooth[nMGLevels] = 0;

  if (Restart) MGCycle = V_CYCLE;

  if (ContinuousAdjoint) {
    if (Kind_Solver == EULER) Kind_Solver = ADJ_EULER;
    if (Kind_Solver == NAVIER_STOKES) Kind_Solver = ADJ_NAVIER_STOKES;
    if (Kind_Solver == RANS) Kind_Solver = ADJ_RANS;
  }

  nCFL = nMGLevels+1;
  CFL = new su2double[nCFL];
  CFL[0] = CFLFineGrid;

  /*--- Evaluate when the Cl should be evaluated ---*/

  Iter_Fixed_CM        = SU2_TYPE::Int(nInnerIter / (su2double(Update_iH)+1));
  Iter_Fixed_NetThrust = SU2_TYPE::Int(nInnerIter / (su2double(Update_BCThrust)+1));

  /*--- Setting relaxation factor and CFL for the adjoint runs ---*/

  if (ContinuousAdjoint) {
    CFL[0] = CFL[0] * CFLRedCoeff_AdjFlow;
    CFL_AdaptParam[2] *= CFLRedCoeff_AdjFlow;
    CFL_AdaptParam[3] *= CFLRedCoeff_AdjFlow;
    Iter_Fixed_CM = SU2_TYPE::Int(su2double (Iter_Fixed_CM) / CFLRedCoeff_AdjFlow);
    Iter_Fixed_NetThrust = SU2_TYPE::Int(su2double (Iter_Fixed_NetThrust) / CFLRedCoeff_AdjFlow);
  }

  if ((DiscreteAdjoint) && (Inconsistent_Disc)) {
    Kind_ConvNumScheme_Flow = Kind_ConvNumScheme_AdjFlow;
    Kind_Centered_Flow = Kind_Centered_AdjFlow;
    Kind_Upwind_Flow = Kind_Upwind_AdjFlow;
    Kappa_Flow[0] = Kappa_AdjFlow[0];
    Kappa_Flow[1] = Kappa_AdjFlow[1];
  }

  if (Update_AoA_Iter_Limit == 0 && Fixed_CL_Mode) {
    SU2_MPI::Error("ERROR: Please specify non-zero UPDATE_AOA_ITER_LIMIT.", CURRENT_FUNCTION);
  }
  if (Iter_Fixed_CM == 0) { Iter_Fixed_CM = nInnerIter+1; Update_iH = 0; }
  if (Iter_Fixed_NetThrust == 0) { Iter_Fixed_NetThrust = nInnerIter+1; Update_BCThrust = 0; }

  for (iCFL = 1; iCFL < nCFL; iCFL++)
    CFL[iCFL] = CFL[iCFL-1];

  if (nRKStep == 0) {
    nRKStep = 1;
    RK_Alpha_Step = new su2double[1]; RK_Alpha_Step[0] = 1.0;
  }

  /* Check if the byte alignment of the matrix multiplications is a
     multiple of 64. */
  if( byteAlignmentMatMul%64 ) {
    if(rank == MASTER_NODE)
      cout << "ALIGNED_BYTES_MATMUL must be a multiple of 64." << endl;
    exit(EXIT_FAILURE);
  }

  /* Determine the value of sizeMatMulPadding, which is the matrix size in
     the vectorization direction when padding is applied to have optimal
     performance in the matrix multiplications. */
  sizeMatMulPadding = byteAlignmentMatMul/sizeof(passivedouble);

  /* Correct the number of time levels for time accurate local time
     stepping, if needed.  */
  if (nLevels_TimeAccurateLTS == 0)  nLevels_TimeAccurateLTS =  1;
  if (nLevels_TimeAccurateLTS  > 15) nLevels_TimeAccurateLTS = 15;

  /* Check that no time accurate local time stepping is specified for time
     integration schemes other than ADER. */
  if (Kind_TimeIntScheme_FEM_Flow != ADER_DG && nLevels_TimeAccurateLTS != 1) {

    if (rank==MASTER_NODE) {
      cout << endl << "WARNING: "
           << nLevels_TimeAccurateLTS << " levels specified for time accurate local time stepping." << endl
           << "Time accurate local time stepping is only possible for ADER, hence this option is not used." << endl
           << endl;
    }

    nLevels_TimeAccurateLTS = 1;
  }

  if (Kind_TimeIntScheme_FEM_Flow == ADER_DG) {

    TimeMarching = TIME_STEPPING;  // Only time stepping for ADER.

    /* If time accurate local time stepping is used, make sure that an unsteady
       CFL is specified. If not, terminate. */
    if (nLevels_TimeAccurateLTS != 1) {
      if(Unst_CFL == 0.0)
        SU2_MPI::Error("ERROR: Unsteady CFL not specified for time accurate local time stepping.",
                       CURRENT_FUNCTION);
    }

    /* Determine the location of the ADER time DOFs, which are the Gauss-Legendre
       integration points corresponding to the number of time DOFs. */
    vector<passivedouble> GLPoints(nTimeDOFsADER_DG), GLWeights(nTimeDOFsADER_DG);
    CGaussJacobiQuadrature GaussJacobi;
    GaussJacobi.GetQuadraturePoints(0.0, 0.0, -1.0, 1.0, GLPoints, GLWeights);

    TimeDOFsADER_DG = new su2double[nTimeDOFsADER_DG];
    for(unsigned short i=0; i<nTimeDOFsADER_DG; ++i)
      TimeDOFsADER_DG[i] = GLPoints[i];

    /* Determine the number of integration points in time, their locations
       on the interval [-1..1] and their integration weights. */
    unsigned short orderExact = ceil(Quadrature_Factor_Time_ADER_DG*(nTimeDOFsADER_DG-1));
    nTimeIntegrationADER_DG = orderExact/2 + 1;
    nTimeIntegrationADER_DG = max(nTimeIntegrationADER_DG, nTimeDOFsADER_DG);
    GLPoints.resize(nTimeIntegrationADER_DG);
    GLWeights.resize(nTimeIntegrationADER_DG);
    GaussJacobi.GetQuadraturePoints(0.0, 0.0, -1.0, 1.0, GLPoints, GLWeights);

    TimeIntegrationADER_DG    = new su2double[nTimeIntegrationADER_DG];
    WeightsIntegrationADER_DG = new su2double[nTimeIntegrationADER_DG];
    for(unsigned short i=0; i<nTimeIntegrationADER_DG; ++i) {
      TimeIntegrationADER_DG[i]    = GLPoints[i];
      WeightsIntegrationADER_DG[i] = GLWeights[i];
    }
  }

  if (nIntCoeffs == 0) {
    nIntCoeffs = 2;
    Int_Coeffs = new su2double[2]; Int_Coeffs[0] = 0.25; Int_Coeffs[1] = 0.5;
  }

  if (nElasticityMod == 0) {
    nElasticityMod = 1;
    ElasticityMod = new su2double[1]; ElasticityMod[0] = 2E11;
  }

  if (nPoissonRatio == 0) {
    nPoissonRatio = 1;
    PoissonRatio = new su2double[1]; PoissonRatio[0] = 0.30;
  }

  if (nMaterialDensity == 0) {
    nMaterialDensity = 1;
    MaterialDensity = new su2double[1]; MaterialDensity[0] = 7854;
  }

  if (nElectric_Constant == 0) {
    nElectric_Constant = 1;
    Electric_Constant = new su2double[1]; Electric_Constant[0] = 0.0;
  }

  if (nElectric_Field == 0) {
    nElectric_Field = 1;
    Electric_Field_Mod = new su2double[1]; Electric_Field_Mod[0] = 0.0;
  }

  if (nDim_RefNode == 0) {
    nDim_RefNode = 3;
    RefNode_Displacement = new su2double[3];
    RefNode_Displacement[0] = 0.0; RefNode_Displacement[1] = 0.0; RefNode_Displacement[2] = 0.0;
  }

  if (nDim_Electric_Field == 0) {
    nDim_Electric_Field = 2;
    Electric_Field_Dir = new su2double[2]; Electric_Field_Dir[0] = 0.0;  Electric_Field_Dir[1] = 1.0;
  }

  if ((Kind_SU2 == SU2_CFD) && (Kind_Solver == NO_SOLVER)) {
    SU2_MPI::Error("PHYSICAL_PROBLEM must be set in the configuration file", CURRENT_FUNCTION);
  }

  /*--- Set a flag for viscous simulations ---*/

  Viscous = (( Kind_Solver == NAVIER_STOKES          ) ||
             ( Kind_Solver == NEMO_NAVIER_STOKES     ) ||
             ( Kind_Solver == ADJ_NAVIER_STOKES      ) ||
             ( Kind_Solver == RANS                   ) ||
             ( Kind_Solver == NEMO_RANS              ) ||
             ( Kind_Solver == ADJ_RANS               ) ||
             ( Kind_Solver == FEM_NAVIER_STOKES      ) ||
             ( Kind_Solver == FEM_RANS               ) ||
             ( Kind_Solver == FEM_LES                ) ||
             ( Kind_Solver == INC_NAVIER_STOKES      ) ||
             ( Kind_Solver == INC_RANS               ) );

  /*--- To avoid boundary intersections, let's add a small constant to the planes. ---*/

  if (Geo_Description == NACELLE) {
    for (unsigned short iSections = 0; iSections < nLocationStations; iSections++) {
      if (LocationStations[iSections] == 0) LocationStations[iSections] = 1E-6;
      if (LocationStations[iSections] == 360) LocationStations[iSections] = 359.999999;
    }
  }
  else {
    for (unsigned short iSections = 0; iSections < nLocationStations; iSections++) {
      LocationStations[iSections] += EPS;
    }
    Stations_Bounds[0] += EPS;
    Stations_Bounds[1] += EPS;
  }

  /*--- Length based parameter for slope limiters uses a default value of
   0.1m ---*/

  RefElemLength = 1.0;
  if (SystemMeasurements == US) RefElemLength /= 0.3048;

  /*--- Re-scale the length based parameters. The US system uses feet,
   but SU2 assumes that the grid is in inches ---*/

  if ((SystemMeasurements == US) && (Kind_SU2 == SU2_CFD)) {

    for (iMarker = 0; iMarker < nMarker_Monitoring; iMarker++) {
      RefOriginMoment_X[iMarker] = RefOriginMoment_X[iMarker]/12.0;
      RefOriginMoment_Y[iMarker] = RefOriginMoment_Y[iMarker]/12.0;
      RefOriginMoment_Z[iMarker] = RefOriginMoment_Z[iMarker]/12.0;
    }

    for (iMarker = 0; iMarker < nMarker_Moving; iMarker++){
      for (unsigned short iDim = 0; iDim < 3; iDim++){
        MarkerMotion_Origin[3*iMarker+iDim] /= 12.0;
      }
    }

    RefLength = RefLength/12.0;

    if ((val_nDim == 2) && (!Axisymmetric)) RefArea = RefArea/12.0;
    else RefArea = RefArea/144.0;
    Length_Reynolds = Length_Reynolds/12.0;
    Highlite_Area = Highlite_Area/144.0;
    SemiSpan = SemiSpan/12.0;

    EA_IntLimit[0] = EA_IntLimit[0]/12.0;
    EA_IntLimit[1] = EA_IntLimit[1]/12.0;
    EA_IntLimit[2] = EA_IntLimit[2]/12.0;

    if (Geo_Description != NACELLE) {
      for (unsigned short iSections = 0; iSections < nLocationStations; iSections++) {
        LocationStations[iSections] = LocationStations[iSections]/12.0;
      }
      Stations_Bounds[0] = Stations_Bounds[0]/12.0;
      Stations_Bounds[1] = Stations_Bounds[1]/12.0;
    }

    SubsonicEngine_Cyl[0] = SubsonicEngine_Cyl[0]/12.0;
    SubsonicEngine_Cyl[1] = SubsonicEngine_Cyl[1]/12.0;
    SubsonicEngine_Cyl[2] = SubsonicEngine_Cyl[2]/12.0;
    SubsonicEngine_Cyl[3] = SubsonicEngine_Cyl[3]/12.0;
    SubsonicEngine_Cyl[4] = SubsonicEngine_Cyl[4]/12.0;
    SubsonicEngine_Cyl[5] = SubsonicEngine_Cyl[5]/12.0;
    SubsonicEngine_Cyl[6] = SubsonicEngine_Cyl[6]/12.0;

  }

  if ((Kind_Turb_Model != SA) && (Kind_Trans_Model == BC)){
    SU2_MPI::Error("BC transition model currently only available in combination with SA turbulence model!", CURRENT_FUNCTION);
  }

  /*--- Check for constant lift mode. Initialize the update flag for
   the AoA with each iteration to false  ---*/

  if (Fixed_CL_Mode) Update_AoA = false;
  if (Fixed_CM_Mode) Update_HTPIncidence = false;

  if (DirectDiff != NO_DERIVATIVE) {
#if !defined COMPLEX_TYPE && !defined ADOLC_FORWARD_TYPE && !defined CODI_FORWARD_TYPE
      if (Kind_SU2 == SU2_CFD) {
        SU2_MPI::Error(string("SU2_CFD: Config option DIRECT_DIFF= YES requires AD or complex support!\n") +
                       string("Please use SU2_CFD_DIRECTDIFF (configuration/compilation is done using the preconfigure.py script)."),
                       CURRENT_FUNCTION);
      }
#endif
    /*--- Initialize the derivative values ---*/
    switch (DirectDiff) {
      case D_MACH:
        SU2_TYPE::SetDerivative(Mach, 1.0);
        break;
      case D_AOA:
        SU2_TYPE::SetDerivative(AoA, 1.0);
        break;
      case D_SIDESLIP:
        SU2_TYPE::SetDerivative(AoS, 1.0);
        break;
      case D_REYNOLDS:
        SU2_TYPE::SetDerivative(Reynolds, 1.0);
        break;
      case D_TURB2LAM:
       SU2_TYPE::SetDerivative(Turb2LamViscRatio_FreeStream, 1.0);
        break;
      default:
        /*--- All other cases are handled in the specific solver ---*/
        break;
      }
  }

#if defined CODI_REVERSE_TYPE
  AD_Mode = YES;

  AD::PreaccEnabled = AD_Preaccumulation;

#else
  if (AD_Mode == YES) {
    SU2_MPI::Error(string("AUTO_DIFF=YES requires Automatic Differentiation support.\n") +
                   string("Please use correct executables (configuration/compilation is done using the preconfigure.py script)."),
                   CURRENT_FUNCTION);
  }
#endif

  delete [] tmp_smooth;

  /*--- Make sure that implicit time integration is disabled
        for the FEM fluid solver (numerics). ---*/
  if ((Kind_Solver == FEM_EULER)         ||
      (Kind_Solver == FEM_NAVIER_STOKES) ||
      (Kind_Solver == FEM_RANS)          ||
      (Kind_Solver == FEM_LES)) {
     Kind_TimeIntScheme_Flow = Kind_TimeIntScheme_FEM_Flow;
  }

  /*--- Set up the time stepping / unsteady CFL options. ---*/
  if ((TimeMarching == TIME_STEPPING) && (Unst_CFL != 0.0)) {
    for (iCFL = 0; iCFL < nCFL; iCFL++)
      CFL[iCFL] = Unst_CFL;
  }


  /*--- If it is a fixed mode problem, then we will add Iter_dCL_dAlpha iterations to
    evaluate the derivatives with respect to a change in the AoA and CL ---*/

  if (!ContinuousAdjoint & !DiscreteAdjoint) {
    if (Fixed_CL_Mode) nInnerIter += Iter_dCL_dAlpha;

    if (Fixed_CM_Mode) {
      nInnerIter += Iter_dCL_dAlpha;
      ConvCriteria = RESIDUAL;
      MinLogResidual = -24;
    }
  }

  /* --- Set Finite Difference mode to false by default --- */

  Finite_Difference_Mode = false;

  /* --- Throw error if UQ used for any turbulence model other that SST --- */

  if (Kind_Solver == RANS && Kind_Turb_Model != SST && Kind_Turb_Model != SST_SUST && using_uq){
    SU2_MPI::Error("UQ capabilities only implemented for NAVIER_STOKES solver SST turbulence model", CURRENT_FUNCTION);
  }

  /* --- Throw error if invalid componentiality used --- */

  if (using_uq && (eig_val_comp > 3 || eig_val_comp < 1)){
    SU2_MPI::Error("Componentality should be either 1, 2, or 3!", CURRENT_FUNCTION);
  }

  /*--- If there are not design variables defined in the file ---*/

  if (nDV == 0) {
    nDV = 1;
    Design_Variable = new unsigned short [nDV];
    Design_Variable[0] = NO_DEFORMATION;
  }

  /*--- Checks for incompressible flow problems. ---*/

  if (Kind_Solver == INC_EULER) {
    /*--- Force inviscid problems to use constant density and disable energy. ---*/
    if (Kind_DensityModel != CONSTANT || Energy_Equation == true) {
      SU2_MPI::Error("Inviscid incompressible problems must be constant density (no energy eqn.).\n Use DENSITY_MODEL= CONSTANT and ENERGY_EQUATION= NO.", CURRENT_FUNCTION);
    }
  }

  /*--- Default values should recover original incompressible behavior (for old config files). ---*/

  if (Kind_Solver == INC_EULER || Kind_Solver == INC_NAVIER_STOKES || Kind_Solver == INC_RANS) {
    if ((Kind_DensityModel == CONSTANT) || (Kind_DensityModel == BOUSSINESQ))
      Kind_FluidModel = CONSTANT_DENSITY;
  }

  /*--- Energy equation must be active for any fluid models other than constant density. ---*/

  if (Kind_DensityModel != CONSTANT) Energy_Equation = true;

  if (Kind_DensityModel == BOUSSINESQ) {
    Energy_Equation = true;
    if (Body_Force) {
      SU2_MPI::Error("Body force and Boussinesq source terms are not currently compatible.", CURRENT_FUNCTION);
    }
  }

  if (Kind_DensityModel == VARIABLE) {
    if (Kind_FluidModel != INC_IDEAL_GAS && Kind_FluidModel != INC_IDEAL_GAS_POLY) {
      SU2_MPI::Error("Variable density incompressible solver limited to ideal gases.\n Check the fluid model options (use INC_IDEAL_GAS, INC_IDEAL_GAS_POLY).", CURRENT_FUNCTION);
    }
  }

  if (Kind_Solver != INC_EULER && Kind_Solver != INC_NAVIER_STOKES && Kind_Solver != INC_RANS) {
    if ((Kind_FluidModel == CONSTANT_DENSITY) || (Kind_FluidModel == INC_IDEAL_GAS) || (Kind_FluidModel == INC_IDEAL_GAS_POLY)) {
      SU2_MPI::Error("Fluid model not compatible with compressible flows.\n CONSTANT_DENSITY/INC_IDEAL_GAS/INC_IDEAL_GAS_POLY are for incompressible only.", CURRENT_FUNCTION);
    }
  }

  if (Kind_Solver == INC_NAVIER_STOKES || Kind_Solver == INC_RANS) {
    if (Kind_ViscosityModel == SUTHERLAND) {
      if ((Kind_FluidModel != INC_IDEAL_GAS) && (Kind_FluidModel != INC_IDEAL_GAS_POLY)) {
        SU2_MPI::Error("Sutherland's law only valid for ideal gases in incompressible flows.\n Must use VISCOSITY_MODEL=CONSTANT_VISCOSITY and set viscosity with\n MU_CONSTANT, or use DENSITY_MODEL= VARIABLE with FLUID_MODEL= INC_IDEAL_GAS or INC_IDEAL_GAS_POLY for VISCOSITY_MODEL=SUTHERLAND.\n NOTE: FREESTREAM_VISCOSITY is no longer used for incompressible flows!", CURRENT_FUNCTION);
      }
    }
  }

  /*--- Check the coefficients for the polynomial models. ---*/

  if (Kind_Solver != INC_EULER && Kind_Solver != INC_NAVIER_STOKES && Kind_Solver != INC_RANS) {
    if ((Kind_ViscosityModel == POLYNOMIAL_VISCOSITY) || (Kind_ConductivityModel == POLYNOMIAL_CONDUCTIVITY) || (Kind_FluidModel == INC_IDEAL_GAS_POLY)) {
      SU2_MPI::Error("POLYNOMIAL_VISCOSITY and POLYNOMIAL_CONDUCTIVITY are for incompressible only currently.", CURRENT_FUNCTION);
    }
  }

  if ((Kind_Solver == INC_EULER || Kind_Solver == INC_NAVIER_STOKES || Kind_Solver == INC_RANS) && (Kind_FluidModel == INC_IDEAL_GAS_POLY)) {
    su2double sum = 0.0;
    for (unsigned short iVar = 0; iVar < N_POLY_COEFFS; iVar++) {
      sum += GetCp_PolyCoeff(iVar);
    }
    if ((N_POLY_COEFFS < 1) || (sum == 0.0))
      SU2_MPI::Error(string("CP_POLYCOEFFS not set for fluid model INC_IDEAL_GAS_POLY. \n"), CURRENT_FUNCTION);
  }

  if (((Kind_Solver == INC_EULER || Kind_Solver == INC_NAVIER_STOKES || Kind_Solver == INC_RANS)) && (Kind_ViscosityModel == POLYNOMIAL_VISCOSITY)) {
    su2double sum = 0.0;
    for (unsigned short iVar = 0; iVar < N_POLY_COEFFS; iVar++) {
      sum += GetMu_PolyCoeff(iVar);
    }
    if ((N_POLY_COEFFS < 1) || (sum == 0.0))
      SU2_MPI::Error(string("MU_POLYCOEFFS not set for viscosity model POLYNOMIAL_VISCOSITY. \n"), CURRENT_FUNCTION);
  }

  if ((Kind_Solver == INC_EULER || Kind_Solver == INC_NAVIER_STOKES || Kind_Solver == INC_RANS) && (Kind_ConductivityModel == POLYNOMIAL_CONDUCTIVITY)) {
    su2double sum = 0.0;
    for (unsigned short iVar = 0; iVar < N_POLY_COEFFS; iVar++) {
      sum += GetKt_PolyCoeff(iVar);
    }
    if ((N_POLY_COEFFS < 1) || (sum == 0.0))
      SU2_MPI::Error(string("KT_POLYCOEFFS not set for conductivity model POLYNOMIAL_CONDUCTIVITY. \n"), CURRENT_FUNCTION);
  }

  /*--- Incompressible solver currently limited to SI units. ---*/

  if ((Kind_Solver == INC_EULER || Kind_Solver == INC_NAVIER_STOKES || Kind_Solver == INC_RANS) && (SystemMeasurements == US)) {
    SU2_MPI::Error("Must use SI units for incompressible solver.", CURRENT_FUNCTION);
  }

  /*--- Check that the non-dim type is valid. ---*/

  if ((Kind_Solver == INC_EULER || Kind_Solver == INC_NAVIER_STOKES || Kind_Solver == INC_RANS)) {
    if ((Ref_Inc_NonDim != INITIAL_VALUES) && (Ref_Inc_NonDim != REFERENCE_VALUES) && (Ref_Inc_NonDim != DIMENSIONAL)) {
      SU2_MPI::Error("Incompressible non-dim. scheme invalid.\n Must use INITIAL_VALUES, REFERENCE_VALUES, or DIMENSIONAL.", CURRENT_FUNCTION);
    }
  }

  /*--- Check that the incompressible inlets are correctly specified. ---*/

  if ((Kind_Solver == INC_EULER || Kind_Solver == INC_NAVIER_STOKES || Kind_Solver == INC_RANS) && (nMarker_Inlet != 0)) {
    if (nMarker_Inlet != nInc_Inlet) {
      SU2_MPI::Error("Inlet types for incompressible problem improperly specified.\n Use INC_INLET_TYPE= VELOCITY_INLET or PRESSURE_INLET.\n Must list a type for each inlet marker, including duplicates, e.g.,\n INC_INLET_TYPE= VELOCITY_INLET VELOCITY_INLET PRESSURE_INLET", CURRENT_FUNCTION);
    }
    for (unsigned short iInlet = 0; iInlet < nInc_Inlet; iInlet++){
      if ((Kind_Inc_Inlet[iInlet] != VELOCITY_INLET) && (Kind_Inc_Inlet[iInlet] != PRESSURE_INLET)) {
        SU2_MPI::Error("Undefined incompressible inlet type. VELOCITY_INLET or PRESSURE_INLET possible.", CURRENT_FUNCTION);
      }
    }
  }

  /*--- Check that the incompressible inlets are correctly specified. ---*/

  if ((Kind_Solver == INC_EULER || Kind_Solver == INC_NAVIER_STOKES || Kind_Solver == INC_RANS) && (nMarker_Outlet != 0)) {
    if (nMarker_Outlet != nInc_Outlet) {
      SU2_MPI::Error("Outlet types for incompressible problem improperly specified.\n Use INC_OUTLET_TYPE= PRESSURE_OUTLET or MASS_FLOW_OUTLET.\n Must list a type for each inlet marker, including duplicates, e.g.,\n INC_OUTLET_TYPE= PRESSURE_OUTLET PRESSURE_OUTLET MASS_FLOW_OUTLET", CURRENT_FUNCTION);
    }
    for (unsigned short iInlet = 0; iInlet < nInc_Outlet; iInlet++){
      if ((Kind_Inc_Outlet[iInlet] != PRESSURE_OUTLET) && (Kind_Inc_Outlet[iInlet] != MASS_FLOW_OUTLET)) {
        SU2_MPI::Error("Undefined incompressible outlet type. PRESSURE_OUTLET or MASS_FLOW_OUTLET possible.", CURRENT_FUNCTION);
      }
    }
  }

  /*--- Rotating frame is not yet supported with the incompressible solver. ---*/

  if ((Kind_Solver == INC_EULER || Kind_Solver == INC_NAVIER_STOKES || Kind_Solver == INC_RANS) && (Kind_GridMovement == ROTATING_FRAME)) {
    SU2_MPI::Error("Support for rotating frame simulation not yet implemented for incompressible flows.", CURRENT_FUNCTION);
  }

  /*--- Assert that there are two markers being analyzed if the
   pressure drop objective function is selected. ---*/

  for (unsigned short iObj = 0; iObj < nObj; iObj++) {
    if ((Kind_ObjFunc[iObj] == SURFACE_PRESSURE_DROP) && (nMarker_Analyze != 2)) {
      SU2_MPI::Error("Must list two markers for the pressure drop objective function.\n Expected format: MARKER_ANALYZE= (outlet_name, inlet_name).", CURRENT_FUNCTION);
    }
  }

  /*--- Check that if the wall roughness array are compatible and set deafult values if needed. ---*/
   if ((nMarker_HeatFlux > 0) || (nMarker_Isothermal > 0) || (nMarker_CHTInterface > 0)) {

     /*--- The total number of wall markers. ---*/
     unsigned short nWall = nMarker_HeatFlux + nMarker_Isothermal + nMarker_CHTInterface;

     /*--- If no roughness is specified all walls are assumed to be smooth. ---*/
     if (nRough_Wall == 0) {

       nRough_Wall = nWall;
       Roughness_Height = new su2double [nWall];
       Kind_Wall = new unsigned short [nWall];
       for (iMarker = 0; iMarker < nMarker_HeatFlux; iMarker++) {
         Roughness_Height[iMarker] = 0.0;
         Kind_Wall[iMarker] = SMOOTH;
       }
       for (iMarker = 0; iMarker < nMarker_Isothermal; iMarker++) {
         Roughness_Height[nMarker_HeatFlux + iMarker] = 0.0;
         Kind_Wall[nMarker_HeatFlux + iMarker] = SMOOTH;
       }
       for (iMarker = 0; iMarker < nMarker_CHTInterface; iMarker++) {
         Roughness_Height[nMarker_HeatFlux + nMarker_Isothermal + iMarker] = 0.0;
         Kind_Wall[nMarker_HeatFlux + nMarker_Isothermal + iMarker] = SMOOTH;
       }

       /*--- Check for mismatch in number of rough walls and solid walls. ---*/
     } else if (nRough_Wall > nWall) {
        SU2_MPI::Error("Mismatch in number of rough walls and solid walls. Number of rough walls cannot be more than solid walls.", CURRENT_FUNCTION);
       /*--- Check name of the marker and assign the corresponding roughness. ---*/
     } else {
       /*--- Store roughness heights in a temp array. ---*/
       vector<su2double> temp_rough;
       for (iMarker = 0; iMarker < nRough_Wall; iMarker++)
         temp_rough.push_back(Roughness_Height[iMarker]);

       /*--- Reallocate the roughness arrays in case not all walls are rough. ---*/
       delete Roughness_Height;
       delete Kind_Wall;
       Roughness_Height = new su2double [nWall];
       Kind_Wall = new unsigned short [nWall];
       unsigned short jMarker, chkRough = 0;

       /*--- Initialize everything to smooth. ---*/
       for (iMarker = 0; iMarker < nWall; iMarker++) {
         Roughness_Height[iMarker] = 0.0;
         Kind_Wall[iMarker] = SMOOTH;
       }

       /*--- Look through heat flux, isothermal and cht_interface markers and assign proper values. ---*/
       for (iMarker = 0; iMarker < nRough_Wall; iMarker++) {
         for (jMarker = 0; jMarker < nMarker_HeatFlux; jMarker++)
           if (Marker_HeatFlux[jMarker].compare(Marker_RoughWall[iMarker]) == 0) {
             Roughness_Height[jMarker] = temp_rough[iMarker];
             chkRough++;
           }

         for (jMarker = 0; jMarker < nMarker_Isothermal; jMarker++)
           if (Marker_Isothermal[jMarker].compare(Marker_RoughWall[iMarker]) == 0) {
             Roughness_Height[nMarker_HeatFlux + jMarker] = temp_rough[iMarker];
             chkRough++;
           }

         for (jMarker = 0; jMarker < nMarker_CHTInterface; jMarker++)
           if (Marker_CHTInterface[jMarker].compare(Marker_RoughWall[iMarker]) == 0) {
             Roughness_Height[nMarker_HeatFlux + nMarker_Isothermal + jMarker] = temp_rough[iMarker];
             chkRough++;
           }
       }

       /*--- Update kind_wall when a non zero roughness value is specified. ---*/
       for (iMarker = 0; iMarker < nWall; iMarker++)
         if (Roughness_Height[iMarker] != 0.0)
           Kind_Wall[iMarker] = ROUGH;

       /*--- Check if a non solid wall marker was specified as rough. ---*/
       if (chkRough != nRough_Wall)
         SU2_MPI::Error("Only solid walls can be rough.", CURRENT_FUNCTION);
     }
   }

  /*--- Handle default options for topology optimization ---*/

  if (topology_optimization && top_optim_nKernel==0) {
    top_optim_nKernel = 1;
    top_optim_kernels = new unsigned short [1];
    top_optim_kernels[0] = CONICAL_WEIGHT_FILTER;
  }

  if (top_optim_nKernel != 0) {
    /*--- Set default value of kernel parameters ---*/
    if (top_optim_nKernelParams == 0) {
      top_optim_nKernelParams = top_optim_nKernel;
      top_optim_kernel_params = new su2double [top_optim_nKernel];
      for (unsigned short i=0; i<top_optim_nKernel; ++i) top_optim_kernel_params[i] = 1.0;
    }
    /*--- Broadcast the only value provided ---*/
    else if (top_optim_nKernelParams==1 && top_optim_nKernel>1) {
      su2double tmp = top_optim_kernel_params[0];
      delete [] top_optim_kernel_params;
      top_optim_nKernelParams = top_optim_nKernel;
      top_optim_kernel_params = new su2double [top_optim_nKernel];
      for (unsigned short i=0; i<top_optim_nKernel; ++i) top_optim_kernel_params[i] = tmp;
    }
    /*--- Numbers do not match ---*/
    else if (top_optim_nKernelParams != top_optim_nKernel) {
      SU2_MPI::Error("Different number of topology filter kernels and respective parameters.", CURRENT_FUNCTION);
    }

    /*--- Set default value of filter radius ---*/
    if (top_optim_nRadius == 0) {
      top_optim_nRadius = top_optim_nKernel;
      top_optim_filter_radius = new su2double [top_optim_nKernel];
      for (unsigned short i=0; i<top_optim_nKernel; ++i) top_optim_filter_radius[i] = 1.0e-6;
    }
    /*--- Broadcast the only value provided ---*/
    else if (top_optim_nRadius==1 && top_optim_nKernel>1) {
      su2double tmp = top_optim_filter_radius[0];
      delete [] top_optim_filter_radius;
      top_optim_nRadius = top_optim_nKernel;
      top_optim_filter_radius = new su2double [top_optim_nKernel];
      for (unsigned short i=0; i<top_optim_nKernel; ++i) top_optim_filter_radius[i] = tmp;
    }
    /*--- Numbers do not match ---*/
    else if (top_optim_nRadius != top_optim_nKernel) {
      SU2_MPI::Error("Different number of topology filter kernels and respective radii.", CURRENT_FUNCTION);
    }
  }

  /*--- If we are executing SU2_DOT in surface file mode, then
   force the projected surface sensitivity file to be written. ---*/

  Wrt_Projected_Sensitivity = false;
  if ((Kind_SU2 == SU2_DOT) && (Design_Variable[0] == SURFACE_FILE)) {
    Wrt_Projected_Sensitivity = true;
  }

  /*--- Delay the output until exit for minimal communication mode. ---*/

  if (Comm_Level != COMM_FULL) {

    /*--- Disable the use of Comm_Level = NONE until we have properly
     implemented it. ---*/

    if (Comm_Level == COMM_NONE)
      SU2_MPI::Error("COMM_LEVEL = NONE not yet implemented.", CURRENT_FUNCTION);

    Wrt_Sol_Freq          = nTimeIter+1;
    Wrt_Sol_Freq_DualTime = nTimeIter+1;

    /*--- Write only the restart. ---*/

    Wrt_Slice   = false;
    Wrt_Vol_Sol = false;
    Wrt_Srf_Sol = false;
    Wrt_Csv_Sol = false;
  }

  /*--- Check the conductivity model. Deactivate the turbulent component
   if we are not running RANS. ---*/

  if ((Kind_Solver != RANS) &&
      (Kind_Solver != ADJ_RANS) &&
      (Kind_Solver != DISC_ADJ_RANS) &&
      (Kind_Solver != INC_RANS) &&
      (Kind_Solver != DISC_ADJ_INC_RANS) &&
      (Kind_Solver != NEMO_RANS) &&
      (Kind_Solver != DISC_ADJ_NEMO_RANS)){
    Kind_ConductivityModel_Turb = NO_CONDUCTIVITY_TURB;
  }

  /*--- Check for running SU2_MSH for periodic preprocessing, and throw
   an error to report that this is no longer necessary. ---*/

  if ((Kind_SU2 == SU2_MSH) &&
      (Kind_Adaptation == PERIODIC)) {
    SU2_MPI::Error(string("For SU2 v7.0.0 and later, preprocessing of periodic grids by SU2_MSH\n") +
                   string("is no longer necessary. Please use the original mesh file (prior to SU2_MSH)\n") +
                   string("with the same MARKER_PERIODIC definition in the configuration file.") , CURRENT_FUNCTION);
  }

  /* Set a default for the size of the RECTANGLE / BOX grid sizes. */

  if (nMesh_Box_Size == 0) {
    nMesh_Box_Size = 3;
    Mesh_Box_Size = new short [nMesh_Box_Size];
    Mesh_Box_Size[0] = 33;
    Mesh_Box_Size[1] = 33;
    Mesh_Box_Size[2] = 33;
  } else if (nMesh_Box_Size != 3) {
    SU2_MPI::Error(string("MESH_BOX_SIZE specified without 3 values.\n"),
                   CURRENT_FUNCTION);
  }

  if (DiscreteAdjoint) {
#if !defined CODI_REVERSE_TYPE
    if (Kind_SU2 == SU2_CFD) {
      SU2_MPI::Error(string("SU2_CFD: Config option MATH_PROBLEM= DISCRETE_ADJOINT requires AD support!\n") +
                     string("Please use SU2_CFD_AD (configuration/compilation is done using the preconfigure.py script)."),
                     CURRENT_FUNCTION);
    }
#endif

    /*--- Disable writing of limiters if enabled ---*/
    Wrt_Limiters = false;

    if (TimeMarching) {

      Restart_Flow = false;

      if (GetKind_GridMovement() != RIGID_MOTION &&
          GetKind_GridMovement() != NO_MOVEMENT) {
        SU2_MPI::Error(string("Dynamic mesh movement currently only supported for the discrete adjoint solver for\n") +
                       string("GRID_MOVEMENT = RIGID_MOTION."), CURRENT_FUNCTION);
      }

      if (Unst_AdjointIter- long(nTimeIter) < 0){
        SU2_MPI::Error(string("Invalid iteration number requested for unsteady adjoint.\n" ) +
                       string("Make sure EXT_ITER is larger or equal than UNST_ADJOINT_ITER."),
                       CURRENT_FUNCTION);
      }

      /*--- If the averaging interval is not set, we average over all time-steps ---*/

      if (Iter_Avg_Objective == 0.0) {
        Iter_Avg_Objective = nTimeIter;
      }

    }

    /*--- Note that this is deliberatly done at the end of this routine! ---*/
    switch(Kind_Solver) {
      case EULER:
        Kind_Solver = DISC_ADJ_EULER;
        break;
      case RANS:
        Kind_Solver = DISC_ADJ_RANS;
        break;
      case NAVIER_STOKES:
        Kind_Solver = DISC_ADJ_NAVIER_STOKES;
        break;
      case INC_EULER:
        Kind_Solver = DISC_ADJ_INC_EULER;
        break;
      case INC_RANS:
        Kind_Solver = DISC_ADJ_INC_RANS;
        break;
      case INC_NAVIER_STOKES:
        Kind_Solver = DISC_ADJ_INC_NAVIER_STOKES;
        break;
      case FEM_EULER :
        Kind_Solver = DISC_ADJ_FEM_EULER;
        break;
      case FEM_RANS :
        Kind_Solver = DISC_ADJ_FEM_RANS;
        break;
      case FEM_NAVIER_STOKES :
        Kind_Solver = DISC_ADJ_FEM_NS;
        break;
      case FEM_ELASTICITY:
        Kind_Solver = DISC_ADJ_FEM;
        break;
      case NEMO_EULER:
        Kind_Solver = DISC_ADJ_NEMO_EULER;
        break;
      case NEMO_RANS:
        Kind_Solver = DISC_ADJ_NEMO_RANS;
        break;
      case NEMO_NAVIER_STOKES:
        Kind_Solver = DISC_ADJ_NEMO_NAVIER_STOKES;
        break;
      case HEAT_EQUATION:
        Kind_Solver = DISC_ADJ_HEAT;
        break;
      default:
        break;
    }

    RampOutletPressure = false;
    RampRotatingFrame = false;
  }

  /* 2nd-order MUSCL is not possible for the continuous adjoint
   turbulence model. */

  if (MUSCL_AdjTurb) {
    SU2_MPI::Error(string("MUSCL_ADJTURB= YES not currently supported.\n") +
                   string("Please select MUSCL_ADJTURB= NO (first-order)."),
                   CURRENT_FUNCTION);
  }

  /* Check for whether we need a second gradient method to calculate
   gradients for uwpind reconstruction. Set additional booleans to
   minimize overhead as appropriate. */

  if (MUSCL_Flow || MUSCL_Turb || MUSCL_Heat || MUSCL_AdjFlow) {

    ReconstructionGradientRequired = true;

    if ((Kind_Gradient_Method_Recon == NO_GRADIENT) ||
        (Kind_Gradient_Method_Recon == Kind_Gradient_Method)) {

      /* The default behavior if no reconstruction gradient is specified
       is to use the same gradient as needed for the viscous/source terms
       without recomputation. If they are using the same method, then
       we also want to avoid recomputation. */

      ReconstructionGradientRequired = false;
      Kind_Gradient_Method_Recon     = Kind_Gradient_Method;
    }

  }

  /* Simpler boolean to control allocation of least-squares memory. */

  LeastSquaresRequired = false;
  if ((Kind_Gradient_Method_Recon == LEAST_SQUARES) ||
      (Kind_Gradient_Method_Recon == WEIGHTED_LEAST_SQUARES) ||
      (Kind_Gradient_Method       == LEAST_SQUARES) ||
      (Kind_Gradient_Method       == WEIGHTED_LEAST_SQUARES)) {
    LeastSquaresRequired = true;
  }

  if (Kind_Gradient_Method == LEAST_SQUARES) {
    SU2_MPI::Error(string("LEAST_SQUARES gradient method not allowed for viscous / source terms.\n") +
                   string("Please select either WEIGHTED_LEAST_SQUARES or GREEN_GAUSS."),
                   CURRENT_FUNCTION);
  }

  /* Protect against using CFL adaption for non-flow or certain
   unsteady flow problems. */

  bool fvm_flow = ((Kind_Solver == INC_EULER) ||
                   (Kind_Solver == INC_NAVIER_STOKES) ||
                   (Kind_Solver == INC_RANS) ||
                   (Kind_Solver == EULER) ||
                   (Kind_Solver == NAVIER_STOKES) ||
                   (Kind_Solver == NEMO_EULER) ||
                   (Kind_Solver == NEMO_NAVIER_STOKES) ||
                   (Kind_Solver == RANS) ||
                   (Kind_Solver == NEMO_EULER) ||
                   (Kind_Solver == NEMO_NAVIER_STOKES) ||
                   (Kind_Solver == NEMO_RANS) ||
                   (Kind_Solver == DISC_ADJ_EULER) ||
                   (Kind_Solver == DISC_ADJ_RANS) ||
                   (Kind_Solver == DISC_ADJ_NAVIER_STOKES) ||
                   (Kind_Solver == DISC_ADJ_NEMO_EULER) ||
                   (Kind_Solver == DISC_ADJ_NEMO_RANS) ||
                   (Kind_Solver == DISC_ADJ_NEMO_NAVIER_STOKES) ||
                   (Kind_Solver == DISC_ADJ_INC_EULER) ||
                   (Kind_Solver == DISC_ADJ_INC_RANS) ||
                   (Kind_Solver == DISC_ADJ_INC_NAVIER_STOKES));
  if (CFL_Adapt && !fvm_flow) {
    SU2_MPI::Error(string("CFL adaption only available for finite-volume fluid solvers.\n") +
                   string("Please select CFL_ADAPT = NO."),
                   CURRENT_FUNCTION);
  }

  if (CFL_Adapt && (TimeMarching == TIME_STEPPING)) {
    SU2_MPI::Error(string("CFL adaption not available for TIME_STEPPING integration.\n") +
                   string("Please select CFL_ADAPT = NO."),
                   CURRENT_FUNCTION);
  }

  /* Protect against using incorrect CFL adaption parameters. */

  if (CFL_Adapt && (CFL_AdaptParam[0] > 1.0)) {
    SU2_MPI::Error(string("CFL adaption factor down should be less than 1.0."), CURRENT_FUNCTION);
  }

  if (CFL_Adapt && (CFL_AdaptParam[1] < 1.0)) {
    SU2_MPI::Error(string("CFL adaption factor up should be greater than 1.0."), CURRENT_FUNCTION);
  }

  if (CFL_Adapt && (CFL_AdaptParam[2] > CFL_AdaptParam[3])) {
    SU2_MPI::Error(string("CFL adaption minimum CFL is larger than the maximum CFL."), CURRENT_FUNCTION);
  }

  /*--- 0 in the config file means "disable" which can be done using a very large group. ---*/
  if (edgeColorGroupSize==0) edgeColorGroupSize = 1<<30;

  /*--- Specifying a deforming surface requires a mesh deformation solver. ---*/
  if (GetSurface_Movement(DEFORMING)) Deform_Mesh = true;

}

void CConfig::SetMarkers(unsigned short val_software) {

  unsigned short iMarker_All, iMarker_CfgFile, iMarker_Euler, iMarker_Custom,
  iMarker_FarField, iMarker_SymWall, iMarker_PerBound,
  iMarker_NearFieldBound, iMarker_Fluid_InterfaceBound,
  iMarker_Inlet, iMarker_Riemann, iMarker_Giles, iMarker_Outlet,
  iMarker_Smoluchowski_Maxwell,
  iMarker_Isothermal,iMarker_HeatFlux,
  iMarker_EngineInflow, iMarker_EngineExhaust, iMarker_Damper,
  iMarker_Displacement, iMarker_Load, iMarker_FlowLoad, iMarker_Internal,
  iMarker_Monitoring, iMarker_Designing, iMarker_GeoEval, iMarker_Plotting, iMarker_Analyze,
  iMarker_DV, iMarker_Moving, iMarker_PyCustom, iMarker_Supersonic_Inlet, iMarker_Supersonic_Outlet,
  iMarker_Clamped, iMarker_ZoneInterface, iMarker_CHTInterface, iMarker_Load_Dir, iMarker_Disp_Dir, iMarker_Load_Sine,
  iMarker_Fluid_Load, iMarker_Deform_Mesh,
  iMarker_ActDiskInlet, iMarker_ActDiskOutlet,
  iMarker_Turbomachinery, iMarker_MixingPlaneInterface;

  int size = SINGLE_NODE;

#ifdef HAVE_MPI
  if (val_software != SU2_MSH)
    SU2_MPI::Comm_size(MPI_COMM_WORLD, &size);
#endif

  /*--- Compute the total number of markers in the config file ---*/

  nMarker_CfgFile = nMarker_Euler + nMarker_FarField + nMarker_SymWall +
  nMarker_PerBound + nMarker_NearFieldBound + nMarker_Fluid_InterfaceBound +
  nMarker_CHTInterface + nMarker_Inlet + nMarker_Riemann + nMarker_Smoluchowski_Maxwell +
  nMarker_Giles + nMarker_Outlet + nMarker_Isothermal +
  nMarker_HeatFlux +
  nMarker_EngineInflow + nMarker_EngineExhaust + nMarker_Internal +
  nMarker_Supersonic_Inlet + nMarker_Supersonic_Outlet + nMarker_Displacement + nMarker_Load +
  nMarker_FlowLoad + nMarker_Custom + nMarker_Damper + nMarker_Fluid_Load +
  nMarker_Clamped + nMarker_Load_Sine + nMarker_Load_Dir + nMarker_Disp_Dir +
  nMarker_ActDiskInlet + nMarker_ActDiskOutlet + nMarker_ZoneInterface;

  /*--- Add the possible send/receive domains ---*/

  nMarker_Max = nMarker_CfgFile + OVERHEAD*size;

  /*--- Basic dimensionalization of the markers (worst scenario) ---*/

  nMarker_All = nMarker_Max;

  /*--- Allocate the memory (markers in each domain) ---*/

  Marker_All_TagBound       = new string[nMarker_All];    // Store the tag that correspond with each marker.
  Marker_All_SendRecv       = new short[nMarker_All] ();   // +#domain (send), -#domain (receive).
  Marker_All_KindBC         = new unsigned short[nMarker_All] (); // Store the kind of boundary condition.
  Marker_All_Monitoring     = new unsigned short[nMarker_All] (); // Store whether the boundary should be monitored.
  Marker_All_Designing      = new unsigned short[nMarker_All] (); // Store whether the boundary should be designed.
  Marker_All_Plotting       = new unsigned short[nMarker_All] (); // Store whether the boundary should be plotted.
  Marker_All_Analyze        = new unsigned short[nMarker_All] (); // Store whether the boundary should be plotted.
  Marker_All_ZoneInterface  = new unsigned short[nMarker_All] (); // Store whether the boundary is in the FSI interface.
  Marker_All_GeoEval        = new unsigned short[nMarker_All] (); // Store whether the boundary should be geometry evaluation.
  Marker_All_DV             = new unsigned short[nMarker_All] (); // Store whether the boundary should be affected by design variables.
  Marker_All_Moving         = new unsigned short[nMarker_All] (); // Store whether the boundary should be in motion.
  Marker_All_Deform_Mesh    = new unsigned short[nMarker_All] (); // Store whether the boundary is deformable.
  Marker_All_Fluid_Load     = new unsigned short[nMarker_All] (); // Store whether the boundary computes/applies fluid loads.
  Marker_All_PyCustom       = new unsigned short[nMarker_All] (); // Store whether the boundary is Python customizable.
  Marker_All_PerBound       = new short[nMarker_All] ();          // Store whether the boundary belongs to a periodic boundary.
  Marker_All_Turbomachinery       = new unsigned short[nMarker_All] (); // Store whether the boundary is in needed for Turbomachinery computations.
  Marker_All_TurbomachineryFlag   = new unsigned short[nMarker_All] (); // Store whether the boundary has a flag for Turbomachinery computations.
  Marker_All_MixingPlaneInterface = new unsigned short[nMarker_All] (); // Store whether the boundary has a in the MixingPlane interface.

  for (iMarker_All = 0; iMarker_All < nMarker_All; iMarker_All++) {
    Marker_All_TagBound[iMarker_All] = "SEND_RECEIVE";
  }

  /*--- Allocate the memory (markers in the config file) ---*/

  Marker_CfgFile_TagBound             = new string[nMarker_CfgFile];
  Marker_CfgFile_KindBC               = new unsigned short[nMarker_CfgFile] ();
  Marker_CfgFile_Monitoring           = new unsigned short[nMarker_CfgFile] ();
  Marker_CfgFile_Designing            = new unsigned short[nMarker_CfgFile] ();
  Marker_CfgFile_Plotting             = new unsigned short[nMarker_CfgFile] ();
  Marker_CfgFile_Analyze              = new unsigned short[nMarker_CfgFile] ();
  Marker_CfgFile_GeoEval              = new unsigned short[nMarker_CfgFile] ();
  Marker_CfgFile_ZoneInterface        = new unsigned short[nMarker_CfgFile] ();
  Marker_CfgFile_DV                   = new unsigned short[nMarker_CfgFile] ();
  Marker_CfgFile_Moving               = new unsigned short[nMarker_CfgFile] ();
  Marker_CfgFile_Deform_Mesh          = new unsigned short[nMarker_CfgFile] ();
  Marker_CfgFile_Fluid_Load           = new unsigned short[nMarker_CfgFile] ();
  Marker_CfgFile_PerBound             = new unsigned short[nMarker_CfgFile] ();
  Marker_CfgFile_Turbomachinery       = new unsigned short[nMarker_CfgFile] ();
  Marker_CfgFile_TurbomachineryFlag   = new unsigned short[nMarker_CfgFile] ();
  Marker_CfgFile_MixingPlaneInterface = new unsigned short[nMarker_CfgFile] ();
  Marker_CfgFile_PyCustom             = new unsigned short[nMarker_CfgFile] ();

  for (iMarker_CfgFile = 0; iMarker_CfgFile < nMarker_CfgFile; iMarker_CfgFile++) {
    Marker_CfgFile_TagBound[iMarker_CfgFile] = "SEND_RECEIVE";
  }

  /*--- Allocate memory to store surface information (Analyze BC) ---*/

  Surface_MassFlow = new su2double[nMarker_Analyze] ();
  Surface_Mach = new su2double[nMarker_Analyze] ();
  Surface_Temperature = new su2double[nMarker_Analyze] ();
  Surface_Pressure = new su2double[nMarker_Analyze] ();
  Surface_Density = new su2double[nMarker_Analyze] ();
  Surface_Enthalpy = new su2double[nMarker_Analyze] ();
  Surface_NormalVelocity = new su2double[nMarker_Analyze] ();
  Surface_Uniformity = new su2double[nMarker_Analyze] ();
  Surface_SecondaryStrength = new su2double[nMarker_Analyze] ();
  Surface_SecondOverUniform = new su2double[nMarker_Analyze] ();
  Surface_MomentumDistortion = new su2double[nMarker_Analyze] ();
  Surface_TotalTemperature = new su2double[nMarker_Analyze] ();
  Surface_TotalPressure = new su2double[nMarker_Analyze] ();
  Surface_PressureDrop = new su2double[nMarker_Analyze] ();
  Surface_DC60 = new su2double[nMarker_Analyze] ();
  Surface_IDC = new su2double[nMarker_Analyze] ();
  Surface_IDC_Mach = new su2double[nMarker_Analyze] ();
  Surface_IDR = new su2double[nMarker_Analyze] ();

  /*--- Populate the marker information in the config file (all domains) ---*/

  iMarker_CfgFile = 0;
  for (iMarker_Euler = 0; iMarker_Euler < nMarker_Euler; iMarker_Euler++) {
    Marker_CfgFile_TagBound[iMarker_CfgFile] = Marker_Euler[iMarker_Euler];
    Marker_CfgFile_KindBC[iMarker_CfgFile] = EULER_WALL;
    iMarker_CfgFile++;
  }

  for (iMarker_FarField = 0; iMarker_FarField < nMarker_FarField; iMarker_FarField++) {
    Marker_CfgFile_TagBound[iMarker_CfgFile] = Marker_FarField[iMarker_FarField];
    Marker_CfgFile_KindBC[iMarker_CfgFile] = FAR_FIELD;
    iMarker_CfgFile++;
  }

  for (iMarker_SymWall = 0; iMarker_SymWall < nMarker_SymWall; iMarker_SymWall++) {
    Marker_CfgFile_TagBound[iMarker_CfgFile] = Marker_SymWall[iMarker_SymWall];
    Marker_CfgFile_KindBC[iMarker_CfgFile] = SYMMETRY_PLANE;
    iMarker_CfgFile++;
  }

  for (iMarker_PerBound = 0; iMarker_PerBound < nMarker_PerBound; iMarker_PerBound++) {
    Marker_CfgFile_TagBound[iMarker_CfgFile] = Marker_PerBound[iMarker_PerBound];
    Marker_CfgFile_KindBC[iMarker_CfgFile] = PERIODIC_BOUNDARY;
    Marker_CfgFile_PerBound[iMarker_CfgFile] = iMarker_PerBound + 1;
    iMarker_CfgFile++;
  }

  ActDisk_DeltaPress = new su2double[nMarker_ActDiskInlet] ();
  ActDisk_DeltaTemp = new su2double[nMarker_ActDiskInlet] ();
  ActDisk_TotalPressRatio = new su2double[nMarker_ActDiskInlet] ();
  ActDisk_TotalTempRatio = new su2double[nMarker_ActDiskInlet] ();
  ActDisk_StaticPressRatio = new su2double[nMarker_ActDiskInlet] ();
  ActDisk_StaticTempRatio = new su2double[nMarker_ActDiskInlet] ();
  ActDisk_Power = new su2double[nMarker_ActDiskInlet] ();
  ActDisk_MassFlow = new su2double[nMarker_ActDiskInlet] ();
  ActDisk_Mach = new su2double[nMarker_ActDiskInlet] ();
  ActDisk_Force = new su2double[nMarker_ActDiskInlet] ();
  ActDisk_NetThrust = new su2double[nMarker_ActDiskInlet] ();
  ActDisk_BCThrust = new su2double[nMarker_ActDiskInlet] ();
  ActDisk_BCThrust_Old = new su2double[nMarker_ActDiskInlet] ();
  ActDisk_GrossThrust = new su2double[nMarker_ActDiskInlet] ();
  ActDisk_Area = new su2double[nMarker_ActDiskInlet] ();
  ActDisk_ReverseMassFlow = new su2double[nMarker_ActDiskInlet] ();

  ActDiskInlet_MassFlow = new su2double[nMarker_ActDiskInlet] ();
  ActDiskInlet_Temperature = new su2double[nMarker_ActDiskInlet] ();
  ActDiskInlet_TotalTemperature = new su2double[nMarker_ActDiskInlet] ();
  ActDiskInlet_Pressure = new su2double[nMarker_ActDiskInlet] ();
  ActDiskInlet_TotalPressure = new su2double[nMarker_ActDiskInlet] ();
  ActDiskInlet_RamDrag = new su2double[nMarker_ActDiskInlet] ();
  ActDiskInlet_Force = new su2double[nMarker_ActDiskInlet] ();
  ActDiskInlet_Power = new su2double[nMarker_ActDiskInlet] ();

  for (iMarker_ActDiskInlet = 0; iMarker_ActDiskInlet < nMarker_ActDiskInlet; iMarker_ActDiskInlet++) {
    Marker_CfgFile_TagBound[iMarker_CfgFile] = Marker_ActDiskInlet[iMarker_ActDiskInlet];
    Marker_CfgFile_KindBC[iMarker_CfgFile] = ACTDISK_INLET;
    iMarker_CfgFile++;
  }

  ActDiskOutlet_MassFlow = new su2double[nMarker_ActDiskOutlet] ();
  ActDiskOutlet_Temperature = new su2double[nMarker_ActDiskOutlet] ();
  ActDiskOutlet_TotalTemperature = new su2double[nMarker_ActDiskOutlet] ();
  ActDiskOutlet_Pressure = new su2double[nMarker_ActDiskOutlet] ();
  ActDiskOutlet_TotalPressure = new su2double[nMarker_ActDiskOutlet] ();
  ActDiskOutlet_GrossThrust = new su2double[nMarker_ActDiskOutlet] ();
  ActDiskOutlet_Force = new su2double[nMarker_ActDiskOutlet] ();
  ActDiskOutlet_Power = new su2double[nMarker_ActDiskOutlet] ();

  for (iMarker_ActDiskOutlet = 0; iMarker_ActDiskOutlet < nMarker_ActDiskOutlet; iMarker_ActDiskOutlet++) {
    Marker_CfgFile_TagBound[iMarker_CfgFile] = Marker_ActDiskOutlet[iMarker_ActDiskOutlet];
    Marker_CfgFile_KindBC[iMarker_CfgFile] = ACTDISK_OUTLET;
    iMarker_CfgFile++;
  }

  Outlet_MassFlow = new su2double[nMarker_Outlet] ();
  Outlet_Density  = new su2double[nMarker_Outlet] ();
  Outlet_Area     = new su2double[nMarker_Outlet] ();

  for (iMarker_NearFieldBound = 0; iMarker_NearFieldBound < nMarker_NearFieldBound; iMarker_NearFieldBound++) {
    Marker_CfgFile_TagBound[iMarker_CfgFile] = Marker_NearFieldBound[iMarker_NearFieldBound];
    Marker_CfgFile_KindBC[iMarker_CfgFile] = NEARFIELD_BOUNDARY;
    iMarker_CfgFile++;
  }

  for (iMarker_Fluid_InterfaceBound = 0; iMarker_Fluid_InterfaceBound < nMarker_Fluid_InterfaceBound; iMarker_Fluid_InterfaceBound++) {
    Marker_CfgFile_TagBound[iMarker_CfgFile] = Marker_Fluid_InterfaceBound[iMarker_Fluid_InterfaceBound];
    Marker_CfgFile_KindBC[iMarker_CfgFile] = FLUID_INTERFACE;
    iMarker_CfgFile++;
  }

  for (iMarker_CHTInterface = 0; iMarker_CHTInterface < nMarker_CHTInterface; iMarker_CHTInterface++) {
    Marker_CfgFile_TagBound[iMarker_CfgFile] = Marker_CHTInterface[iMarker_CHTInterface];
    Marker_CfgFile_KindBC[iMarker_CfgFile] = CHT_WALL_INTERFACE;
    iMarker_CfgFile++;
  }

  for (iMarker_Inlet = 0; iMarker_Inlet < nMarker_Inlet; iMarker_Inlet++) {
    Marker_CfgFile_TagBound[iMarker_CfgFile] = Marker_Inlet[iMarker_Inlet];
    Marker_CfgFile_KindBC[iMarker_CfgFile] = INLET_FLOW;
    iMarker_CfgFile++;
  }

  for (iMarker_Riemann = 0; iMarker_Riemann < nMarker_Riemann; iMarker_Riemann++) {
    Marker_CfgFile_TagBound[iMarker_CfgFile] = Marker_Riemann[iMarker_Riemann];
    Marker_CfgFile_KindBC[iMarker_CfgFile] = RIEMANN_BOUNDARY;
    iMarker_CfgFile++;
  }

  for (iMarker_Giles = 0; iMarker_Giles < nMarker_Giles; iMarker_Giles++) {
    Marker_CfgFile_TagBound[iMarker_CfgFile] = Marker_Giles[iMarker_Giles];
    Marker_CfgFile_KindBC[iMarker_CfgFile] = GILES_BOUNDARY;
    iMarker_CfgFile++;
  }

  Engine_Power       = new su2double[nMarker_EngineInflow] ();
  Engine_Mach        = new su2double[nMarker_EngineInflow] ();
  Engine_Force       = new su2double[nMarker_EngineInflow] ();
  Engine_NetThrust   = new su2double[nMarker_EngineInflow] ();
  Engine_GrossThrust = new su2double[nMarker_EngineInflow] ();
  Engine_Area        = new su2double[nMarker_EngineInflow] ();

  Inflow_Mach = new su2double[nMarker_EngineInflow] ();
  Inflow_Pressure = new su2double[nMarker_EngineInflow] ();
  Inflow_MassFlow = new su2double[nMarker_EngineInflow] ();
  Inflow_ReverseMassFlow = new su2double[nMarker_EngineInflow] ();
  Inflow_TotalPressure = new su2double[nMarker_EngineInflow] ();
  Inflow_Temperature = new su2double[nMarker_EngineInflow] ();
  Inflow_TotalTemperature = new su2double[nMarker_EngineInflow] ();
  Inflow_RamDrag = new su2double[nMarker_EngineInflow] ();
  Inflow_Force = new su2double[nMarker_EngineInflow] ();
  Inflow_Power = new su2double[nMarker_EngineInflow] ();

  for (iMarker_EngineInflow = 0; iMarker_EngineInflow < nMarker_EngineInflow; iMarker_EngineInflow++) {
    Marker_CfgFile_TagBound[iMarker_CfgFile] = Marker_EngineInflow[iMarker_EngineInflow];
    Marker_CfgFile_KindBC[iMarker_CfgFile] = ENGINE_INFLOW;
    iMarker_CfgFile++;
  }

  Exhaust_Pressure = new su2double[nMarker_EngineExhaust] ();
  Exhaust_Temperature = new su2double[nMarker_EngineExhaust] ();
  Exhaust_MassFlow = new su2double[nMarker_EngineExhaust] ();
  Exhaust_TotalPressure = new su2double[nMarker_EngineExhaust] ();
  Exhaust_TotalTemperature = new su2double[nMarker_EngineExhaust] ();
  Exhaust_GrossThrust = new su2double[nMarker_EngineExhaust] ();
  Exhaust_Force = new su2double[nMarker_EngineExhaust] ();
  Exhaust_Power = new su2double[nMarker_EngineExhaust] ();

  for (iMarker_EngineExhaust = 0; iMarker_EngineExhaust < nMarker_EngineExhaust; iMarker_EngineExhaust++) {
    Marker_CfgFile_TagBound[iMarker_CfgFile] = Marker_EngineExhaust[iMarker_EngineExhaust];
    Marker_CfgFile_KindBC[iMarker_CfgFile] = ENGINE_EXHAUST;
    iMarker_CfgFile++;
  }

  for (iMarker_Supersonic_Inlet = 0; iMarker_Supersonic_Inlet < nMarker_Supersonic_Inlet; iMarker_Supersonic_Inlet++) {
    Marker_CfgFile_TagBound[iMarker_CfgFile] = Marker_Supersonic_Inlet[iMarker_Supersonic_Inlet];
    Marker_CfgFile_KindBC[iMarker_CfgFile] = SUPERSONIC_INLET;
    iMarker_CfgFile++;
  }

  for (iMarker_Supersonic_Outlet = 0; iMarker_Supersonic_Outlet < nMarker_Supersonic_Outlet; iMarker_Supersonic_Outlet++) {
    Marker_CfgFile_TagBound[iMarker_CfgFile] = Marker_Supersonic_Outlet[iMarker_Supersonic_Outlet];
    Marker_CfgFile_KindBC[iMarker_CfgFile] = SUPERSONIC_OUTLET;
    iMarker_CfgFile++;
  }

  for (iMarker_Internal = 0; iMarker_Internal < nMarker_Internal; iMarker_Internal++) {
    Marker_CfgFile_TagBound[iMarker_CfgFile] = Marker_Internal[iMarker_Internal];
    Marker_CfgFile_KindBC[iMarker_CfgFile] = INTERNAL_BOUNDARY;
    iMarker_CfgFile++;
  }

  for (iMarker_Custom = 0; iMarker_Custom < nMarker_Custom; iMarker_Custom++) {
    Marker_CfgFile_TagBound[iMarker_CfgFile] = Marker_Custom[iMarker_Custom];
    Marker_CfgFile_KindBC[iMarker_CfgFile] = CUSTOM_BOUNDARY;
    iMarker_CfgFile++;
  }

  for (iMarker_Outlet = 0; iMarker_Outlet < nMarker_Outlet; iMarker_Outlet++) {
    Marker_CfgFile_TagBound[iMarker_CfgFile] = Marker_Outlet[iMarker_Outlet];
    Marker_CfgFile_KindBC[iMarker_CfgFile] = OUTLET_FLOW;
    iMarker_CfgFile++;
  }

  for (iMarker_Isothermal = 0; iMarker_Isothermal < nMarker_Isothermal; iMarker_Isothermal++) {
    Marker_CfgFile_TagBound[iMarker_CfgFile] = Marker_Isothermal[iMarker_Isothermal];
    Marker_CfgFile_KindBC[iMarker_CfgFile] = ISOTHERMAL;
    iMarker_CfgFile++;
  }

  for (iMarker_Smoluchowski_Maxwell = 0; iMarker_Smoluchowski_Maxwell < nMarker_Smoluchowski_Maxwell; iMarker_Smoluchowski_Maxwell++) {
    Marker_CfgFile_TagBound[iMarker_CfgFile] = Marker_Smoluchowski_Maxwell[iMarker_Smoluchowski_Maxwell];
    Marker_CfgFile_KindBC[iMarker_CfgFile] = SMOLUCHOWSKI_MAXWELL;
    iMarker_CfgFile++;
  }

  for (iMarker_HeatFlux = 0; iMarker_HeatFlux < nMarker_HeatFlux; iMarker_HeatFlux++) {
    Marker_CfgFile_TagBound[iMarker_CfgFile] = Marker_HeatFlux[iMarker_HeatFlux];
    Marker_CfgFile_KindBC[iMarker_CfgFile] = HEAT_FLUX;
    iMarker_CfgFile++;
  }

  for (iMarker_Clamped = 0; iMarker_Clamped < nMarker_Clamped; iMarker_Clamped++) {
    Marker_CfgFile_TagBound[iMarker_CfgFile] = Marker_Clamped[iMarker_Clamped];
    Marker_CfgFile_KindBC[iMarker_CfgFile] = CLAMPED_BOUNDARY;
    iMarker_CfgFile++;
  }

  for (iMarker_Displacement = 0; iMarker_Displacement < nMarker_Displacement; iMarker_Displacement++) {
    Marker_CfgFile_TagBound[iMarker_CfgFile] = Marker_Displacement[iMarker_Displacement];
    Marker_CfgFile_KindBC[iMarker_CfgFile] = DISPLACEMENT_BOUNDARY;
    iMarker_CfgFile++;
  }

  for (iMarker_Load = 0; iMarker_Load < nMarker_Load; iMarker_Load++) {
    Marker_CfgFile_TagBound[iMarker_CfgFile] = Marker_Load[iMarker_Load];
    Marker_CfgFile_KindBC[iMarker_CfgFile] = LOAD_BOUNDARY;
    iMarker_CfgFile++;
  }

  for (iMarker_Damper = 0; iMarker_Damper < nMarker_Damper; iMarker_Damper++) {
    Marker_CfgFile_TagBound[iMarker_CfgFile] = Marker_Damper[iMarker_Damper];
    Marker_CfgFile_KindBC[iMarker_CfgFile] = DAMPER_BOUNDARY;
    iMarker_CfgFile++;
  }

  for (iMarker_Load_Dir = 0; iMarker_Load_Dir < nMarker_Load_Dir; iMarker_Load_Dir++) {
    Marker_CfgFile_TagBound[iMarker_CfgFile] = Marker_Load_Dir[iMarker_Load_Dir];
    Marker_CfgFile_KindBC[iMarker_CfgFile] = LOAD_DIR_BOUNDARY;
    iMarker_CfgFile++;
  }

  for (iMarker_Disp_Dir = 0; iMarker_Disp_Dir < nMarker_Disp_Dir; iMarker_Disp_Dir++) {
    Marker_CfgFile_TagBound[iMarker_CfgFile] = Marker_Disp_Dir[iMarker_Disp_Dir];
    Marker_CfgFile_KindBC[iMarker_CfgFile] = DISP_DIR_BOUNDARY;
    iMarker_CfgFile++;
  }

  for (iMarker_Load_Sine = 0; iMarker_Load_Sine < nMarker_Load_Sine; iMarker_Load_Sine++) {
    Marker_CfgFile_TagBound[iMarker_CfgFile] = Marker_Load_Sine[iMarker_Load_Sine];
    Marker_CfgFile_KindBC[iMarker_CfgFile] = LOAD_SINE_BOUNDARY;
    iMarker_CfgFile++;
  }

  for (iMarker_Fluid_Load = 0; iMarker_Fluid_Load < nMarker_Fluid_Load; iMarker_Fluid_Load++) {
    Marker_CfgFile_TagBound[iMarker_CfgFile] = Marker_Fluid_Load[iMarker_Fluid_Load];
    iMarker_CfgFile++;
  }

  for (iMarker_FlowLoad = 0; iMarker_FlowLoad < nMarker_FlowLoad; iMarker_FlowLoad++) {
    Marker_CfgFile_TagBound[iMarker_CfgFile] = Marker_FlowLoad[iMarker_FlowLoad];
    Marker_CfgFile_KindBC[iMarker_CfgFile] = FLOWLOAD_BOUNDARY;
    iMarker_CfgFile++;
  }

  for (iMarker_CfgFile = 0; iMarker_CfgFile < nMarker_CfgFile; iMarker_CfgFile++) {
    Marker_CfgFile_Monitoring[iMarker_CfgFile] = NO;
    for (iMarker_Monitoring = 0; iMarker_Monitoring < nMarker_Monitoring; iMarker_Monitoring++)
      if (Marker_CfgFile_TagBound[iMarker_CfgFile] == Marker_Monitoring[iMarker_Monitoring])
        Marker_CfgFile_Monitoring[iMarker_CfgFile] = YES;
  }

  for (iMarker_CfgFile = 0; iMarker_CfgFile < nMarker_CfgFile; iMarker_CfgFile++) {
    Marker_CfgFile_GeoEval[iMarker_CfgFile] = NO;
    for (iMarker_GeoEval = 0; iMarker_GeoEval < nMarker_GeoEval; iMarker_GeoEval++)
      if (Marker_CfgFile_TagBound[iMarker_CfgFile] == Marker_GeoEval[iMarker_GeoEval])
        Marker_CfgFile_GeoEval[iMarker_CfgFile] = YES;
  }

  for (iMarker_CfgFile = 0; iMarker_CfgFile < nMarker_CfgFile; iMarker_CfgFile++) {
    Marker_CfgFile_Designing[iMarker_CfgFile] = NO;
    for (iMarker_Designing = 0; iMarker_Designing < nMarker_Designing; iMarker_Designing++)
      if (Marker_CfgFile_TagBound[iMarker_CfgFile] == Marker_Designing[iMarker_Designing])
        Marker_CfgFile_Designing[iMarker_CfgFile] = YES;
  }

  for (iMarker_CfgFile = 0; iMarker_CfgFile < nMarker_CfgFile; iMarker_CfgFile++) {
    Marker_CfgFile_Plotting[iMarker_CfgFile] = NO;
    for (iMarker_Plotting = 0; iMarker_Plotting < nMarker_Plotting; iMarker_Plotting++)
      if (Marker_CfgFile_TagBound[iMarker_CfgFile] == Marker_Plotting[iMarker_Plotting])
        Marker_CfgFile_Plotting[iMarker_CfgFile] = YES;
  }

  for (iMarker_CfgFile = 0; iMarker_CfgFile < nMarker_CfgFile; iMarker_CfgFile++) {
    Marker_CfgFile_Analyze[iMarker_CfgFile] = NO;
    for (iMarker_Analyze = 0; iMarker_Analyze < nMarker_Analyze; iMarker_Analyze++)
      if (Marker_CfgFile_TagBound[iMarker_CfgFile] == Marker_Analyze[iMarker_Analyze])
        Marker_CfgFile_Analyze[iMarker_CfgFile] = YES;
  }

  /*--- Identification of multi-physics interface markers ---*/

  for (iMarker_CfgFile = 0; iMarker_CfgFile < nMarker_CfgFile; iMarker_CfgFile++) {
    Marker_CfgFile_ZoneInterface[iMarker_CfgFile] = NO;
    for (iMarker_ZoneInterface = 0; iMarker_ZoneInterface < nMarker_ZoneInterface; iMarker_ZoneInterface++)
      if (Marker_CfgFile_TagBound[iMarker_CfgFile] == Marker_ZoneInterface[iMarker_ZoneInterface])
        Marker_CfgFile_ZoneInterface[iMarker_CfgFile] = YES;
  }

  /*--- Identification of Turbomachinery markers and flag them---*/

  for (iMarker_CfgFile = 0; iMarker_CfgFile < nMarker_CfgFile; iMarker_CfgFile++) {
    unsigned short indexMarker=0;
    Marker_CfgFile_Turbomachinery[iMarker_CfgFile] = NO;
    Marker_CfgFile_TurbomachineryFlag[iMarker_CfgFile] = NO;
    for (iMarker_Turbomachinery = 0; iMarker_Turbomachinery < nMarker_Turbomachinery; iMarker_Turbomachinery++){
      if (Marker_CfgFile_TagBound[iMarker_CfgFile] == Marker_TurboBoundIn[iMarker_Turbomachinery]){
        indexMarker=(iMarker_Turbomachinery+1);
        Marker_CfgFile_Turbomachinery[iMarker_CfgFile] = indexMarker;
        Marker_CfgFile_TurbomachineryFlag[iMarker_CfgFile] = INFLOW;
      }
      if (Marker_CfgFile_TagBound[iMarker_CfgFile] == Marker_TurboBoundOut[iMarker_Turbomachinery]){
        indexMarker=(iMarker_Turbomachinery+1);
        Marker_CfgFile_Turbomachinery[iMarker_CfgFile] = indexMarker;
        Marker_CfgFile_TurbomachineryFlag[iMarker_CfgFile] = OUTFLOW;
      }
    }
  }

  /*--- Identification of MixingPlane interface markers ---*/

  for (iMarker_CfgFile = 0; iMarker_CfgFile < nMarker_CfgFile; iMarker_CfgFile++) {
    unsigned short indexMarker=0;
    Marker_CfgFile_MixingPlaneInterface[iMarker_CfgFile] = NO;
    for (iMarker_MixingPlaneInterface = 0; iMarker_MixingPlaneInterface < nMarker_MixingPlaneInterface; iMarker_MixingPlaneInterface++)
      if (Marker_CfgFile_TagBound[iMarker_CfgFile] == Marker_MixingPlaneInterface[iMarker_MixingPlaneInterface])
        indexMarker=(int)(iMarker_MixingPlaneInterface/2+1);
    Marker_CfgFile_MixingPlaneInterface[iMarker_CfgFile] = indexMarker;
  }

  for (iMarker_CfgFile = 0; iMarker_CfgFile < nMarker_CfgFile; iMarker_CfgFile++) {
    Marker_CfgFile_DV[iMarker_CfgFile] = NO;
    for (iMarker_DV = 0; iMarker_DV < nMarker_DV; iMarker_DV++)
      if (Marker_CfgFile_TagBound[iMarker_CfgFile] == Marker_DV[iMarker_DV])
        Marker_CfgFile_DV[iMarker_CfgFile] = YES;
  }

  /*--- Add an extra check for DV_MARKER to make sure that any given marker
   *    name is recognized as an existing boundary in the problem. ---*/

  for (iMarker_DV = 0; iMarker_DV < nMarker_DV; iMarker_DV++) {
    bool found = false;
    for (iMarker_CfgFile = 0; iMarker_CfgFile < nMarker_CfgFile; iMarker_CfgFile++) {
      if (Marker_CfgFile_TagBound[iMarker_CfgFile] == Marker_DV[iMarker_DV]) {
        found = true;
        break;
      }
    }
    if(!found) {
      SU2_MPI::Error("DV_MARKER contains marker names that do not exist in the lists of BCs in the config file.", CURRENT_FUNCTION);
    }
  }

  for (iMarker_CfgFile = 0; iMarker_CfgFile < nMarker_CfgFile; iMarker_CfgFile++) {
    Marker_CfgFile_Moving[iMarker_CfgFile] = NO;
    for (iMarker_Moving = 0; iMarker_Moving < nMarker_Moving; iMarker_Moving++)
      if (Marker_CfgFile_TagBound[iMarker_CfgFile] == Marker_Moving[iMarker_Moving])
        Marker_CfgFile_Moving[iMarker_CfgFile] = YES;
  }

  for (iMarker_CfgFile = 0; iMarker_CfgFile < nMarker_CfgFile; iMarker_CfgFile++) {
    Marker_CfgFile_Deform_Mesh[iMarker_CfgFile] = NO;
    for (iMarker_Deform_Mesh = 0; iMarker_Deform_Mesh < nMarker_Deform_Mesh; iMarker_Deform_Mesh++)
      if (Marker_CfgFile_TagBound[iMarker_CfgFile] == Marker_Deform_Mesh[iMarker_Deform_Mesh])
        Marker_CfgFile_Deform_Mesh[iMarker_CfgFile] = YES;
  }

  for (iMarker_CfgFile = 0; iMarker_CfgFile < nMarker_CfgFile; iMarker_CfgFile++) {
    Marker_CfgFile_Fluid_Load[iMarker_CfgFile] = NO;
    for (iMarker_Fluid_Load = 0; iMarker_Fluid_Load < nMarker_Fluid_Load; iMarker_Fluid_Load++)
      if (Marker_CfgFile_TagBound[iMarker_CfgFile] == Marker_Fluid_Load[iMarker_Fluid_Load])
        Marker_CfgFile_Fluid_Load[iMarker_CfgFile] = YES;
  }

  for (iMarker_CfgFile=0; iMarker_CfgFile < nMarker_CfgFile; iMarker_CfgFile++) {
    Marker_CfgFile_PyCustom[iMarker_CfgFile] = NO;
    for(iMarker_PyCustom=0; iMarker_PyCustom < nMarker_PyCustom; iMarker_PyCustom++)
      if (Marker_CfgFile_TagBound[iMarker_CfgFile] == Marker_PyCustom[iMarker_PyCustom])
        Marker_CfgFile_PyCustom[iMarker_CfgFile] = YES;
  }

}

void CConfig::SetOutput(unsigned short val_software, unsigned short val_izone) {

  unsigned short iMarker_Euler, iMarker_Custom, iMarker_FarField,
  iMarker_SymWall, iMarker_PerBound, iMarker_NearFieldBound,
  iMarker_Fluid_InterfaceBound, iMarker_Inlet, iMarker_Riemann,
  iMarker_Deform_Mesh, iMarker_Fluid_Load, iMarker_Smoluchowski_Maxwell, iWall_Catalytic,
  iMarker_Giles, iMarker_Outlet, iMarker_Isothermal, iMarker_HeatFlux,
  iMarker_EngineInflow, iMarker_EngineExhaust, iMarker_Displacement, iMarker_Damper,
  iMarker_Load, iMarker_FlowLoad, iMarker_Internal, iMarker_Monitoring,
  iMarker_Designing, iMarker_GeoEval, iMarker_Plotting, iMarker_Analyze, iMarker_DV, iDV_Value,
  iMarker_ZoneInterface, iMarker_PyCustom, iMarker_Load_Dir, iMarker_Disp_Dir, iMarker_Load_Sine, iMarker_Clamped,
  iMarker_Moving, iMarker_Supersonic_Inlet, iMarker_Supersonic_Outlet, iMarker_ActDiskInlet,
  iMarker_Emissivity,
  iMarker_ActDiskOutlet, iMarker_MixingPlaneInterface;

  bool fea = ((Kind_Solver == FEM_ELASTICITY) || (Kind_Solver == DISC_ADJ_FEM));

  cout << endl <<"----------------- Physical Case Definition ( Zone "  << iZone << " ) -------------------" << endl;
  if (val_software == SU2_CFD) {
    if (FSI_Problem)
     cout << "Fluid-Structure Interaction." << endl;

    if (DiscreteAdjoint) {
     cout <<"Discrete Adjoint equations using Algorithmic Differentiation\n";
     cout <<"based on the physical case: ";
    }
    switch (Kind_Solver) {
      case EULER:     case DISC_ADJ_EULER:
      case INC_EULER: case DISC_ADJ_INC_EULER:
      case FEM_EULER: case DISC_ADJ_FEM_EULER:
        if (Kind_Regime == COMPRESSIBLE) cout << "Compressible Euler equations." << endl;
        if (Kind_Regime == INCOMPRESSIBLE) cout << "Incompressible Euler equations." << endl;
        break;
      case NAVIER_STOKES:     case DISC_ADJ_NAVIER_STOKES:
      case INC_NAVIER_STOKES: case DISC_ADJ_INC_NAVIER_STOKES:
      case FEM_NAVIER_STOKES: case DISC_ADJ_FEM_NS:
        if (Kind_Regime == COMPRESSIBLE) cout << "Compressible Laminar Navier-Stokes' equations." << endl;
        if (Kind_Regime == INCOMPRESSIBLE) cout << "Incompressible Laminar Navier-Stokes' equations." << endl;
        break;
      case RANS:     case DISC_ADJ_RANS:
      case INC_RANS: case DISC_ADJ_INC_RANS:
      case FEM_RANS: case DISC_ADJ_FEM_RANS:
        if (Kind_Regime == COMPRESSIBLE) cout << "Compressible RANS equations." << endl;
        if (Kind_Regime == INCOMPRESSIBLE) cout << "Incompressible RANS equations." << endl;
        cout << "Turbulence model: ";
        switch (Kind_Turb_Model) {
          case SA:        cout << "Spalart Allmaras" << endl; break;
          case SA_NEG:    cout << "Negative Spalart Allmaras" << endl; break;
          case SA_E:      cout << "Edwards Spalart Allmaras" << endl; break;
          case SA_COMP:   cout << "Compressibility Correction Spalart Allmaras" << endl; break;
          case SA_E_COMP: cout << "Compressibility Correction Edwards Spalart Allmaras" << endl; break;
          case SST:       cout << "Menter's SST"     << endl; break;
          case SST_SUST:  cout << "Menter's SST with sustaining terms" << endl; break;
        }
        if (QCR) cout << "Using Quadratic Constitutive Relation, 2000 version (QCR2000)" << endl;
        cout << "Hybrid RANS/LES: ";
        switch (Kind_HybridRANSLES){
          case NO_HYBRIDRANSLES: cout <<  "No Hybrid RANS/LES" << endl; break;
          case SA_DES:   cout << "Detached Eddy Simulation (DES97) " << endl; break;
          case SA_DDES:  cout << "Delayed Detached Eddy Simulation (DDES) with Standard SGS" << endl; break;
          case SA_ZDES:  cout << "Delayed Detached Eddy Simulation (DDES) with Vorticity-based SGS" << endl; break;
          case SA_EDDES: cout << "Delayed Detached Eddy Simulation (DDES) with Shear-layer Adapted SGS" << endl; break;
        }
        if (using_uq){
          cout << "Perturbing Reynold's Stress Matrix towards "<< eig_val_comp << " component turbulence"<< endl;
          if (uq_permute) cout << "Permuting eigenvectors" << endl;
        }
        break;
      case NEMO_EULER: case DISC_ADJ_NEMO_EULER:
        if (Kind_Regime == COMPRESSIBLE) cout << "Compressible two-temperature thermochemical non-equilibrium Euler equations." << endl;
        if(Kind_FluidModel == USER_DEFINED_NONEQ){ 
          if ((GasModel != "N2") && (GasModel != "AIR-5") && (GasModel != "ARGON"))
          SU2_MPI::Error("The GAS_MODEL given as input is not valid. Choose one of the options: N2, AIR-5, ARGON.", CURRENT_FUNCTION);
        }
        break;
<<<<<<< HEAD
      case NEMO_NAVIER_STOKES: case DISC_ADJ_NEMO_NAVIER_STOKES:
=======
      case NEMO_NAVIER_STOKES:
>>>>>>> 84b598c5
        if (Kind_Regime == COMPRESSIBLE) cout << "Compressible two-temperature thermochemical non-equilibrium Navier-Stokes equations." << endl;
        if(Kind_FluidModel == USER_DEFINED_NONEQ){  
          if ((GasModel != "N2") && (GasModel != "AIR-5") && (GasModel != "ARGON"))
          SU2_MPI::Error("The GAS_MODEL given as input is not valid. Choose one of the options: N2, AIR-5, ARGON.", CURRENT_FUNCTION);
        }
        break;
      case NEMO_RANS: case DISC_ADJ_NEMO_RANS:
        if (Kind_Regime == COMPRESSIBLE) cout << "Compressible two-temperature thermochemical non-equilibrium Navier-Stokes equations." << endl;
        if(Kind_FluidModel == USER_DEFINED_NONEQ){
          if ((GasModel != "N2") && (GasModel != "AIR-5") && (GasModel != "ARGON"))
            SU2_MPI::Error("The GAS_MODEL given as input is not valid. Choose one of the options: N2, AIR-5, ARGON.", CURRENT_FUNCTION);
        }
        cout << "Turbulence model: ";
        switch (Kind_Turb_Model) {
          case SA:        cout << "Spalart Allmaras" << endl; break;
          case SA_NEG:    cout << "Negative Spalart Allmaras" << endl; break;
          case SA_E:      cout << "Edwards Spalart Allmaras" << endl; break;
          case SA_COMP:   cout << "Compressibility Correction Spalart Allmaras" << endl; break;
          case SA_E_COMP: cout << "Compressibility Correction Edwards Spalart Allmaras" << endl; break;
          case SST:       cout << "Menter's SST"     << endl; break;
          case SST_SUST:  cout << "Menter's SST with sustaining terms" << endl; break;
        }
        break;
      case FEM_LES:
        if (Kind_Regime == COMPRESSIBLE)   cout << "Compressible LES equations." << endl;
        if (Kind_Regime == INCOMPRESSIBLE) cout << "Incompressible LES equations." << endl;
        cout << "Subgrid Scale model: ";
        switch (Kind_SGS_Model) {
          case IMPLICIT_LES: cout << "Implicit LES" << endl; break;
          case SMAGORINSKY:  cout << "Smagorinsky " << endl; break;
          case WALE:         cout << "WALE"         << endl; break;
          case VREMAN:       cout << "VREMAN"         << endl; break;
          default:
            SU2_MPI::Error("Subgrid Scale model not specified.", CURRENT_FUNCTION);

        }
        break;
      case FEM_ELASTICITY: case DISC_ADJ_FEM:
        if (Kind_Struct_Solver == SMALL_DEFORMATIONS) cout << "Geometrically linear elasticity solver." << endl;
        if (Kind_Struct_Solver == LARGE_DEFORMATIONS) cout << "Geometrically non-linear elasticity solver." << endl;
        if (Kind_Material == LINEAR_ELASTIC) cout << "Linear elastic material." << endl;
        if (Kind_Material == NEO_HOOKEAN) {
          if (Kind_Material_Compress == COMPRESSIBLE_MAT) cout << "Compressible Neo-Hookean material model." << endl;
        }
        break;
      case ADJ_EULER: cout << "Continuous Euler adjoint equations." << endl; break;
      case ADJ_NAVIER_STOKES:
        if (Frozen_Visc_Cont)
          cout << "Continuous Navier-Stokes adjoint equations with frozen (laminar) viscosity." << endl;
        else
          cout << "Continuous Navier-Stokes adjoint equations." << endl;
        break;
      case ADJ_RANS:
        if (Frozen_Visc_Cont)
          cout << "Continuous RANS adjoint equations with frozen (laminar and eddy) viscosity." << endl;
        else
          cout << "Continuous RANS adjoint equations." << endl;

        break;

    }

    if ((Kind_Regime == COMPRESSIBLE) && (Kind_Solver != FEM_ELASTICITY)) {
      cout << "Mach number: " << Mach <<"."<< endl;
      cout << "Angle of attack (AoA): " << AoA <<" deg, and angle of sideslip (AoS): " << AoS <<" deg."<< endl;
      if ((Kind_Solver == NAVIER_STOKES) || (Kind_Solver == ADJ_NAVIER_STOKES) ||
          (Kind_Solver == RANS) || (Kind_Solver == ADJ_RANS) ||
          (Kind_Solver == NEMO_NAVIER_STOKES) || (Kind_Solver == NEMO_RANS))
        cout << "Reynolds number: " << Reynolds <<". Reference length "  << Length_Reynolds << "." << endl;
      if (Fixed_CL_Mode) {
        cout << "Fixed CL mode, target value: " << Target_CL << "." << endl;
      }
      if (Fixed_CM_Mode) {
          cout << "Fixed CM mode, target value:  " << Target_CM << "." << endl;
          cout << "HTP rotation axis (X,Z): ("<< HTP_Axis[0] <<", "<< HTP_Axis[1] <<")."<< endl;
      }
    }

    if (EquivArea) {
      cout <<"The equivalent area is going to be evaluated on the near-field."<< endl;
      cout <<"The lower integration limit is "<<EA_IntLimit[0]<<", and the upper is "<<EA_IntLimit[1]<<"."<< endl;
      cout <<"The near-field is situated at "<<EA_IntLimit[2]<<"."<< endl;
    }

    if (GetGrid_Movement()) {
      cout << "Performing a dynamic mesh simulation: ";
      switch (Kind_GridMovement) {
        case NO_MOVEMENT:     cout << "no direct movement." << endl; break;
        case RIGID_MOTION:    cout << "rigid mesh motion." << endl; break;
        case MOVING_HTP:      cout << "HTP moving." << endl; break;
        case ROTATING_FRAME:  cout << "rotating reference frame." << endl; break;
        case FLUID_STRUCTURE: cout << "fluid-structure motion." << endl; break;
        case EXTERNAL:        cout << "externally prescribed motion." << endl; break;
      }
    }

    if (Restart) {
      if (Read_Binary_Restart) cout << "Reading and writing binary SU2 native restart files." << endl;
      else cout << "Reading and writing ASCII SU2 native restart files." << endl;
      if (!ContinuousAdjoint && Kind_Solver != FEM_ELASTICITY) cout << "Read flow solution from: " << Solution_FileName << "." << endl;
      if (ContinuousAdjoint) cout << "Read adjoint solution from: " << Solution_AdjFileName << "." << endl;
    }
    else {
        if (fea) cout << "No restart solution, initialize from undeformed configuration." << endl;
        else cout << "No restart solution, use the values at infinity (freestream)." << endl;
    }

    if (ContinuousAdjoint)
      cout << "Read flow solution from: " << Solution_FileName << "." << endl;

    if (!fea){
      if (Kind_Regime == COMPRESSIBLE) {
        if (Ref_NonDim == DIMENSIONAL) { cout << "Dimensional simulation." << endl; }
        else if (Ref_NonDim == FREESTREAM_PRESS_EQ_ONE) { cout << "Non-Dimensional simulation (P=1.0, Rho=1.0, T=1.0 at the farfield)." << endl; }
        else if (Ref_NonDim == FREESTREAM_VEL_EQ_MACH) { cout << "Non-Dimensional simulation (V=Mach, Rho=1.0, T=1.0 at the farfield)." << endl; }
        else if (Ref_NonDim == FREESTREAM_VEL_EQ_ONE) { cout << "Non-Dimensional simulation (V=1.0, Rho=1.0, T=1.0 at the farfield)." << endl; }
    } else if (Kind_Regime == INCOMPRESSIBLE) {
        if (Ref_Inc_NonDim == DIMENSIONAL) { cout << "Dimensional simulation." << endl; }
        else if (Ref_Inc_NonDim == INITIAL_VALUES) { cout << "Non-Dimensional simulation using intialization values." << endl; }
        else if (Ref_Inc_NonDim == REFERENCE_VALUES) { cout << "Non-Dimensional simulation using user-specified reference values." << endl; }
      }

      if (RefArea == 0.0) cout << "The reference area will be computed using y(2D) or z(3D) projection." << endl;
      else { cout << "The reference area is " << RefArea;
        if (SystemMeasurements == US) cout << " ft^2." << endl; else cout << " m^2." << endl;
      }

      if (SemiSpan == 0.0) cout << "The semi-span will be computed using the max y(3D) value." << endl;
      else { cout << "The semi-span length area is " << SemiSpan;
        if (SystemMeasurements == US) cout << " ft." << endl; else cout << " m." << endl;
      }

      cout << "The reference length is " << RefLength;
      if (SystemMeasurements == US) cout << " ft." << endl; else cout << " m." << endl;

      if (nMarker_Monitoring != 0){
        if ((nRefOriginMoment_X > 1) || (nRefOriginMoment_Y > 1) || (nRefOriginMoment_Z > 1)) {
          cout << "Surface(s) where the force coefficients are evaluated and \n";
          cout << "their reference origin for moment computation: \n";

          for (iMarker_Monitoring = 0; iMarker_Monitoring < nMarker_Monitoring; iMarker_Monitoring++) {
            cout << "   - " << Marker_Monitoring[iMarker_Monitoring] << " (" << RefOriginMoment_X[iMarker_Monitoring] <<", "<<RefOriginMoment_Y[iMarker_Monitoring] <<", "<< RefOriginMoment_Z[iMarker_Monitoring] << ")";
            if (iMarker_Monitoring < nMarker_Monitoring-1) cout << ".\n";
            else {
              if (SystemMeasurements == US) cout <<" ft."<< endl;
              else cout <<" m."<< endl;
            }

          }
        }
        else {
          cout << "Reference origin for moment evaluation is (" << RefOriginMoment_X[0] << ", " << RefOriginMoment_Y[0] << ", " << RefOriginMoment_Z[0] << ")." << endl;
          cout << "Surface(s) where the force coefficients are evaluated: ";
          for (iMarker_Monitoring = 0; iMarker_Monitoring < nMarker_Monitoring; iMarker_Monitoring++) {
            cout << Marker_Monitoring[iMarker_Monitoring];
            if (iMarker_Monitoring < nMarker_Monitoring-1) cout << ", ";
            else cout <<"."<< endl;
          }
          cout<< endl;
        }
      }
    }

    if (nMarker_Designing != 0) {
      cout << "Surface(s) where the objective function is evaluated: ";
      for (iMarker_Designing = 0; iMarker_Designing < nMarker_Designing; iMarker_Designing++) {
        cout << Marker_Designing[iMarker_Designing];
        if (iMarker_Designing < nMarker_Designing-1) cout << ", ";
        else cout <<".";
      }
      cout<< endl;
    }

    if (nMarker_Plotting != 0) {
      cout << "Surface(s) plotted in the output file: ";
      for (iMarker_Plotting = 0; iMarker_Plotting < nMarker_Plotting; iMarker_Plotting++) {
        cout << Marker_Plotting[iMarker_Plotting];
        if (iMarker_Plotting < nMarker_Plotting-1) cout << ", ";
        else cout <<".";
      }
      cout<< endl;
    }

    if (nMarker_Analyze != 0) {
      cout << "Surface(s) to be analyzed in detail: ";
      for (iMarker_Analyze = 0; iMarker_Analyze < nMarker_Analyze; iMarker_Analyze++) {
        cout << Marker_Analyze[iMarker_Analyze];
        if (iMarker_Analyze < nMarker_Analyze-1) cout << ", ";
        else cout <<".";
      }
      cout<< endl;
    }

    if (nMarker_ZoneInterface != 0) {
      cout << "Surface(s) acting as an interface among zones: ";
      for (iMarker_ZoneInterface = 0; iMarker_ZoneInterface < nMarker_ZoneInterface; iMarker_ZoneInterface++) {
        cout << Marker_ZoneInterface[iMarker_ZoneInterface];
        if (iMarker_ZoneInterface < nMarker_ZoneInterface-1) cout << ", ";
        else cout <<".";
      }
      cout<<endl;
    }

    if(nMarker_PyCustom != 0) {
      cout << "Surface(s) that are customizable in Python: ";
      for(iMarker_PyCustom=0; iMarker_PyCustom < nMarker_PyCustom; iMarker_PyCustom++){
        cout << Marker_PyCustom[iMarker_PyCustom];
        if (iMarker_PyCustom < nMarker_PyCustom-1) cout << ", ";
        else cout << ".";
      }
      cout << endl;
    }

    if (nMarker_DV != 0) {
      cout << "Surface(s) affected by the design variables: ";
      for (iMarker_DV = 0; iMarker_DV < nMarker_DV; iMarker_DV++) {
        cout << Marker_DV[iMarker_DV];
        if (iMarker_DV < nMarker_DV-1) cout << ", ";
        else cout <<".";
      }
      cout<< endl;
    }

    if (nMarker_Moving != 0) {
      cout << "Surface(s) in motion: ";
      for (iMarker_Moving = 0; iMarker_Moving < nMarker_Moving; iMarker_Moving++) {
        cout << Marker_Moving[iMarker_Moving];
        if (iMarker_Moving < nMarker_Moving-1) cout << ", ";
        else cout <<".";
      }
      cout<< endl;
    }

  }

  if (val_software == SU2_GEO) {
    if (nMarker_GeoEval != 0) {
      cout << "Surface(s) where the geometrical based functions is evaluated: ";
      for (iMarker_GeoEval = 0; iMarker_GeoEval < nMarker_GeoEval; iMarker_GeoEval++) {
        cout << Marker_GeoEval[iMarker_GeoEval];
        if (iMarker_GeoEval < nMarker_GeoEval-1) cout << ", ";
        else cout <<".";
      }
      cout<< endl;
    }
  }

  cout << "Input mesh file name: " << Mesh_FileName << endl;

  if (val_software == SU2_DOT) {
    if (DiscreteAdjoint) {
      cout << "Input sensitivity file name: " << GetObjFunc_Extension(Solution_AdjFileName) << "." << endl;
    }else {
    cout << "Input sensitivity file name: " << SurfAdjCoeff_FileName << "." << endl;
  }
  }

  if (val_software == SU2_MSH) {
    switch (Kind_Adaptation) {
    case FULL: case WAKE: case FULL_FLOW: case FULL_ADJOINT: case SMOOTHING: case SUPERSONIC_SHOCK:
      break;
    case GRAD_FLOW:
      cout << "Read flow solution from: " << Solution_FileName << "." << endl;
      break;
    case GRAD_ADJOINT:
      cout << "Read adjoint flow solution from: " << Solution_AdjFileName << "." << endl;
      break;
    case GRAD_FLOW_ADJ: case COMPUTABLE: case REMAINING:
      cout << "Read flow solution from: " << Solution_FileName << "." << endl;
      cout << "Read adjoint flow solution from: " << Solution_AdjFileName << "." << endl;
      break;
    }
  }

  if (val_software == SU2_DEF) {
    cout << endl <<"---------------- Grid deformation parameters ( Zone "  << iZone << " )  ----------------" << endl;
    cout << "Grid deformation using a linear elasticity method." << endl;

    if (Hold_GridFixed == YES) cout << "Hold some regions of the mesh fixed (hardcode implementation)." << endl;
  }

  if (val_software == SU2_DOT) {
  cout << endl <<"-------------- Surface deformation parameters ( Zone "  << iZone << " ) ----------------" << endl;
  }

  if (((val_software == SU2_DEF) || (val_software == SU2_DOT)) && (Design_Variable[0] != NO_DEFORMATION)) {

    for (unsigned short iDV = 0; iDV < nDV; iDV++) {


      if ((Design_Variable[iDV] != NO_DEFORMATION) &&
          (Design_Variable[iDV] != FFD_SETTING) &&
          (Design_Variable[iDV] != SCALE_GRID) &&
          (Design_Variable[iDV] != TRANSLATE_GRID) &&
          (Design_Variable[iDV] != ROTATE_GRID) &&
          (Design_Variable[iDV] != SURFACE_FILE)) {

        if (iDV == 0)
          cout << "Design variables definition (markers <-> value <-> param):" << endl;

        switch (Design_Variable[iDV]) {
          case FFD_CONTROL_POINT_2D:  cout << "FFD 2D (control point) <-> "; break;
          case FFD_CAMBER_2D:         cout << "FFD 2D (camber) <-> "; break;
          case FFD_THICKNESS_2D:      cout << "FFD 2D (thickness) <-> "; break;
          case FFD_TWIST_2D:          cout << "FFD 2D (twist) <-> "; break;
          case HICKS_HENNE:           cout << "Hicks Henne <-> " ; break;
          case SURFACE_BUMP:          cout << "Surface bump <-> " ; break;
          case ANGLE_OF_ATTACK:       cout << "Angle of attack <-> " ; break;
          case CST:                   cout << "Kulfan parameter number (CST) <-> " ; break;
          case TRANSLATION:           cout << "Translation design variable."; break;
          case SCALE:                 cout << "Scale design variable."; break;
          case NACA_4DIGITS:          cout << "NACA four digits <-> "; break;
          case PARABOLIC:             cout << "Parabolic <-> "; break;
          case AIRFOIL:               cout << "Airfoil <-> "; break;
          case ROTATION:              cout << "Rotation <-> "; break;
          case FFD_CONTROL_POINT:     cout << "FFD (control point) <-> "; break;
          case FFD_NACELLE:           cout << "FFD (nacelle) <-> "; break;
          case FFD_GULL:              cout << "FFD (gull) <-> "; break;
          case FFD_TWIST:             cout << "FFD (twist) <-> "; break;
          case FFD_ROTATION:          cout << "FFD (rotation) <-> "; break;
          case FFD_CONTROL_SURFACE:   cout << "FFD (control surface) <-> "; break;
          case FFD_CAMBER:            cout << "FFD (camber) <-> "; break;
          case FFD_THICKNESS:         cout << "FFD (thickness) -> "; break;
          case FFD_ANGLE_OF_ATTACK:   cout << "FFD (angle of attack) <-> "; break;
        }

        for (iMarker_DV = 0; iMarker_DV < nMarker_DV; iMarker_DV++) {
          cout << Marker_DV[iMarker_DV];
          if (iMarker_DV < nMarker_DV-1) cout << ", ";
          else cout << " <-> ";
        }

        for (iDV_Value = 0; iDV_Value < nDV_Value[iDV]; iDV_Value++) {
          cout << DV_Value[iDV][iDV_Value];
          if (iDV_Value != nDV_Value[iDV]-1) cout << ", ";
        }
        cout << " <-> ";

        if ((Design_Variable[iDV] == NO_DEFORMATION) ||
            (Design_Variable[iDV] == FFD_SETTING) ||
            (Design_Variable[iDV] == SCALE) ) nParamDV = 0;
        if (Design_Variable[iDV] == ANGLE_OF_ATTACK) nParamDV = 1;
        if ((Design_Variable[iDV] == FFD_CAMBER_2D) ||
            (Design_Variable[iDV] == FFD_THICKNESS_2D) ||
            (Design_Variable[iDV] == HICKS_HENNE) ||
            (Design_Variable[iDV] == PARABOLIC) ||
            (Design_Variable[iDV] == AIRFOIL) ||
            (Design_Variable[iDV] == FFD_GULL) ||
            (Design_Variable[iDV] == FFD_ANGLE_OF_ATTACK) ) nParamDV = 2;
        if ((Design_Variable[iDV] ==  TRANSLATION) ||
            (Design_Variable[iDV] ==  NACA_4DIGITS) ||
            (Design_Variable[iDV] ==  CST) ||
            (Design_Variable[iDV] ==  SURFACE_BUMP) ||
            (Design_Variable[iDV] ==  FFD_CAMBER) ||
            (Design_Variable[iDV] ==  FFD_TWIST_2D) ||
            (Design_Variable[iDV] ==  FFD_THICKNESS) ) nParamDV = 3;
        if (Design_Variable[iDV] == FFD_CONTROL_POINT_2D) nParamDV = 5;
        if (Design_Variable[iDV] == ROTATION) nParamDV = 6;
        if ((Design_Variable[iDV] ==  FFD_CONTROL_POINT) ||
            (Design_Variable[iDV] ==  FFD_ROTATION) ||
            (Design_Variable[iDV] ==  FFD_CONTROL_SURFACE) ) nParamDV = 7;
        if (Design_Variable[iDV] == FFD_TWIST) nParamDV = 8;

        for (unsigned short iParamDV = 0; iParamDV < nParamDV; iParamDV++) {

          if (iParamDV == 0) cout << "( ";

          if ((iParamDV == 0) &&
              ((Design_Variable[iDV] == NO_DEFORMATION) ||
               (Design_Variable[iDV] == FFD_SETTING) ||
               (Design_Variable[iDV] == FFD_ANGLE_OF_ATTACK) ||
               (Design_Variable[iDV] == FFD_CONTROL_POINT_2D) ||
               (Design_Variable[iDV] == FFD_CAMBER_2D) ||
               (Design_Variable[iDV] == FFD_THICKNESS_2D) ||
               (Design_Variable[iDV] == FFD_TWIST_2D) ||
               (Design_Variable[iDV] == FFD_CONTROL_POINT) ||
               (Design_Variable[iDV] == FFD_NACELLE) ||
               (Design_Variable[iDV] == FFD_GULL) ||
               (Design_Variable[iDV] == FFD_TWIST) ||
               (Design_Variable[iDV] == FFD_ROTATION) ||
               (Design_Variable[iDV] == FFD_CONTROL_SURFACE) ||
               (Design_Variable[iDV] == FFD_CAMBER) ||
               (Design_Variable[iDV] == FFD_THICKNESS))) cout << FFDTag[iDV];
          else cout << ParamDV[iDV][iParamDV];

          if (iParamDV < nParamDV-1) cout << ", ";
          else cout <<" )"<< endl;

        }

      }

      else if (Design_Variable[iDV] == NO_DEFORMATION) {
        cout << "No deformation of the numerical grid. Just output .su2 file." << endl;
      }

      else if (Design_Variable[iDV] == SCALE_GRID) {
        nParamDV = 0;
        cout << "Scaling of the volume grid by a constant factor." << endl;
      }

      else if (Design_Variable[iDV] == TRANSLATE_GRID) {
        nParamDV = 3;
        cout << "Rigid translation of the volume grid." << endl;
      }

      else if (Design_Variable[iDV] == ROTATE_GRID) {
        nParamDV = 6;
        cout << "Rigid rotation of the volume grid." << endl;
      }

      else if (Design_Variable[iDV] == FFD_SETTING) {

        cout << "Setting the FFD box structure." << endl;
        cout << "FFD boxes definition (FFD tag <-> degree <-> coord):" << endl;

        for (unsigned short iFFDBox = 0; iFFDBox < nFFDBox; iFFDBox++) {

          cout << TagFFDBox[iFFDBox] << " <-> ";

          for (unsigned short iDegreeFFD = 0; iDegreeFFD < 3; iDegreeFFD++) {
            if (iDegreeFFD == 0) cout << "( ";
            cout << DegreeFFDBox[iFFDBox][iDegreeFFD];
            if (iDegreeFFD < 2) cout << ", ";
            else cout <<" )";
          }

          cout << " <-> ";

          for (unsigned short iCoordFFD = 0; iCoordFFD < 24; iCoordFFD++) {
            if (iCoordFFD == 0) cout << "( ";
            cout << CoordFFDBox[iFFDBox][iCoordFFD];
            if (iCoordFFD < 23) cout << ", ";
            else cout <<" )"<< endl;
          }

        }

      }

      else cout << endl;

    }
  }

  if (((val_software == SU2_CFD) && ( ContinuousAdjoint || DiscreteAdjoint)) || (val_software == SU2_DOT)) {

    cout << endl <<"---------------- Design problem definition  ( Zone "  << iZone << " ) ------------------" << endl;
    if (nObj==1) {
      switch (Kind_ObjFunc[0]) {
        case DRAG_COEFFICIENT:           cout << "CD objective function";
          if (Fixed_CL_Mode) {           cout << " using fixed CL mode, dCD/dCL = " << dCD_dCL << "." << endl; }
          else if (Fixed_CM_Mode) {      cout << " using fixed CMy mode, dCD/dCMy = " << dCD_dCMy << "." << endl; }
          else {                         cout << "." << endl; }
          break;
        case LIFT_COEFFICIENT:           cout << "CL objective function." << endl; break;
        case MOMENT_X_COEFFICIENT:       cout << "CMx objective function" << endl;
          if (Fixed_CL_Mode) {           cout << " using fixed CL mode, dCMx/dCL = " << dCMx_dCL << "." << endl; }
          else {                         cout << "." << endl; }
          break;
        case MOMENT_Y_COEFFICIENT:       cout << "CMy objective function" << endl;
          if (Fixed_CL_Mode) {           cout << " using fixed CL mode, dCMy/dCL = " << dCMy_dCL << "." << endl; }
          else {                         cout << "." << endl; }
          break;
        case MOMENT_Z_COEFFICIENT:       cout << "CMz objective function" << endl;
          if (Fixed_CL_Mode) {           cout << " using fixed CL mode, dCMz/dCL = " << dCMz_dCL << "." << endl; }
          else {                         cout << "." << endl; }
          break;
        case INVERSE_DESIGN_PRESSURE:    cout << "Inverse design (Cp) objective function." << endl; break;
        case INVERSE_DESIGN_HEATFLUX:    cout << "Inverse design (Heat Flux) objective function." << endl; break;
        case SIDEFORCE_COEFFICIENT:      cout << "Side force objective function." << endl; break;
        case EFFICIENCY:                 cout << "CL/CD objective function." << endl; break;
        case EQUIVALENT_AREA:            cout << "Equivalent area objective function. CD weight: " << WeightCd <<"."<< endl;  break;
        case NEARFIELD_PRESSURE:         cout << "Nearfield pressure objective function. CD weight: " << WeightCd <<"."<< endl;  break;
        case FORCE_X_COEFFICIENT:        cout << "X-force objective function." << endl; break;
        case FORCE_Y_COEFFICIENT:        cout << "Y-force objective function." << endl; break;
        case FORCE_Z_COEFFICIENT:        cout << "Z-force objective function." << endl; break;
        case THRUST_COEFFICIENT:         cout << "Thrust objective function." << endl; break;
        case TORQUE_COEFFICIENT:         cout << "Torque efficiency objective function." << endl; break;
        case TOTAL_HEATFLUX:             cout << "Total heat flux objective function." << endl; break;
        case MAXIMUM_HEATFLUX:           cout << "Maximum heat flux objective function." << endl; break;
        case FIGURE_OF_MERIT:            cout << "Rotor Figure of Merit objective function." << endl; break;
        case BUFFET_SENSOR:              cout << "Buffet sensor objective function." << endl; break;
        case SURFACE_TOTAL_PRESSURE:     cout << "Average total pressure objective function." << endl; break;
        case SURFACE_STATIC_PRESSURE:    cout << "Average static pressure objective function." << endl; break;
        case SURFACE_MASSFLOW:           cout << "Mass flow rate objective function." << endl; break;
        case SURFACE_MACH:               cout << "Mach number objective function." << endl; break;
        case CUSTOM_OBJFUNC:             cout << "Custom objective function." << endl; break;
        case REFERENCE_GEOMETRY:         cout << "Target geometry objective function." << endl; break;
        case REFERENCE_NODE:             cout << "Target node displacement objective function." << endl; break;
        case VOLUME_FRACTION:            cout << "Volume fraction objective function." << endl; break;
        case TOPOL_DISCRETENESS:         cout << "Topology discreteness objective function." << endl; break;
        case TOPOL_COMPLIANCE:           cout << "Topology compliance objective function." << endl; break;
      }
    }
    else {
      cout << "Weighted sum objective function." << endl;
    }

  }

  if (val_software == SU2_CFD) {
    cout << endl <<"--------------- Space Numerical Integration ( Zone "  << iZone << " ) ------------------" << endl;

    if (SmoothNumGrid) cout << "There are some smoothing iterations on the grid coordinates." << endl;

    if ((Kind_Solver == EULER)               || (Kind_Solver == NAVIER_STOKES)          || (Kind_Solver == RANS) ||
        (Kind_Solver == INC_EULER)           || (Kind_Solver == INC_NAVIER_STOKES)      || (Kind_Solver == INC_RANS) ||
        (Kind_Solver == NEMO_EULER)          || (Kind_Solver == NEMO_NAVIER_STOKES)     || (Kind_Solver == NEMO_RANS) ||
        (Kind_Solver == DISC_ADJ_EULER)      || (Kind_Solver == DISC_ADJ_NAVIER_STOKES) || (Kind_Solver == DISC_ADJ_RANS) ||
        (Kind_Solver == DISC_ADJ_NEMO_EULER) || (Kind_Solver == DISC_ADJ_NEMO_NAVIER_STOKES) || (Kind_Solver == DISC_ADJ_NEMO_RANS)) {

      if (Kind_ConvNumScheme_Flow == SPACE_CENTERED) {
        if (Kind_Centered_Flow == LAX) {
          cout << "Lax-Friedrich scheme (1st order in space) for the flow inviscid terms."<< endl;
          cout << "Lax viscous coefficients (1st): " << Kappa_1st_Flow << "." << endl;
          cout << "First order integration." << endl;
        }
        else {
          cout << "Jameson-Schmidt-Turkel scheme (2nd order in space) for the flow inviscid terms."<< endl;
          cout << "JST viscous coefficients (2nd & 4th): " << Kappa_2nd_Flow << ", " << Kappa_4th_Flow << "." << endl;
          cout << "The method includes a grid stretching correction (p = 0.3)."<< endl;
        }
      }

      if (Kind_ConvNumScheme_Flow == SPACE_UPWIND) {
        if (Kind_Upwind_Flow == ROE)    cout << "Roe (with entropy fix = "<< EntropyFix_Coeff <<") solver for the flow inviscid terms."<< endl;
        if (Kind_Upwind_Flow == TURKEL) cout << "Roe-Turkel solver for the flow inviscid terms."<< endl;
        if (Kind_Upwind_Flow == AUSM)   cout << "AUSM solver for the flow inviscid terms."<< endl;
        if (Kind_Upwind_Flow == HLLC)   cout << "HLLC solver for the flow inviscid terms."<< endl;
        if (Kind_Upwind_Flow == SW)     cout << "Steger-Warming solver for the flow inviscid terms."<< endl;
        if (Kind_Upwind_Flow == MSW)    cout << "Modified Steger-Warming solver for the flow inviscid terms."<< endl;
        if (Kind_Upwind_Flow == CUSP)   cout << "CUSP solver for the flow inviscid terms."<< endl;
        if (Kind_Upwind_Flow == L2ROE)  cout << "L2ROE Low Mach ROE solver for the flow inviscid terms."<< endl;
        if (Kind_Upwind_Flow == LMROE)  cout << "Rieper Low Mach ROE solver for the flow inviscid terms."<< endl;
        if (Kind_Upwind_Flow == SLAU)   cout << "Simple Low-Dissipation AUSM solver for the flow inviscid terms."<< endl;
        if (Kind_Upwind_Flow == SLAU2)  cout << "Simple Low-Dissipation AUSM 2 solver for the flow inviscid terms."<< endl;
        if (Kind_Upwind_Flow == FDS)    cout << "Flux difference splitting (FDS) upwind scheme for the flow inviscid terms."<< endl;
        if (Kind_Upwind_Flow == AUSMPLUSUP)  cout << "AUSM+-up solver for the flow inviscid terms."<< endl;
        if (Kind_Upwind_Flow == AUSMPLUSUP2) cout << "AUSM+-up2 solver for the flow inviscid terms."<< endl;
        if (Kind_Upwind_Flow == AUSMPWPLUS)  cout << "AUSMPWPLUS solver for the flow inviscid terms."<< endl;

        if (Kind_Solver == EULER         || Kind_Solver == DISC_ADJ_EULER ||
            Kind_Solver == NAVIER_STOKES || Kind_Solver == DISC_ADJ_NAVIER_STOKES ||
            Kind_Solver == RANS          || Kind_Solver == DISC_ADJ_RANS) {
          switch (Kind_RoeLowDiss) {
            case NO_ROELOWDISS: cout << "Standard Roe without low-dissipation function."<< endl; break;
            case NTS: cout << "Roe with NTS low-dissipation function."<< endl; break;
            case FD: cout << "Roe with DDES's FD low-dissipation function."<< endl; break;
            case NTS_DUCROS: cout << "Roe with NTS low-dissipation function + Ducros shock sensor."<< endl; break;
            case FD_DUCROS: cout << "Roe with DDES's FD low-dissipation function + Ducros shock sensor."<< endl; break;
          }
        }

        if (MUSCL_Flow) {
          cout << "Second order integration in space, with slope limiter." << endl;
            switch (Kind_SlopeLimit_Flow) {
              case NO_LIMITER:
                cout << "No slope-limiting method. "<< endl;
                break;
              case VENKATAKRISHNAN:
                cout << "Venkatakrishnan slope-limiting method, with constant: " << Venkat_LimiterCoeff <<". "<< endl;
                cout << "The reference element size is: " << RefElemLength <<". "<< endl;
                break;
              case VENKATAKRISHNAN_WANG:
                cout << "Venkatakrishnan-Wang slope-limiting method, with constant: " << Venkat_LimiterCoeff <<". "<< endl;
                break;
              case BARTH_JESPERSEN:
                cout << "Barth-Jespersen slope-limiting method." << endl;
                break;
              case VAN_ALBADA_EDGE:
                cout << "Van Albada slope-limiting method implemented by edges." << endl;
                break;
            }
        }
        else {
          cout << "First order integration in space." << endl;
        }

      }

    }

    if ((Kind_Solver == RANS) || (Kind_Solver == DISC_ADJ_RANS) ||
        (Kind_Solver == NEMO_RANS) || (Kind_Solver == DISC_ADJ_NEMO_RANS)) {
      if (Kind_ConvNumScheme_Turb == SPACE_UPWIND) {
        if (Kind_Upwind_Turb == SCALAR_UPWIND) cout << "Scalar upwind solver for the turbulence model."<< endl;
        if (MUSCL_Turb) {
          cout << "Second order integration in space with slope limiter." << endl;
            switch (Kind_SlopeLimit_Turb) {
              case NO_LIMITER:
                cout << "No slope-limiting method. "<< endl;
                break;
              case VENKATAKRISHNAN:
                cout << "Venkatakrishnan slope-limiting method, with constant: " << Venkat_LimiterCoeff <<". "<< endl;
                cout << "The reference element size is: " << RefElemLength <<". "<< endl;
                break;
              case VENKATAKRISHNAN_WANG:
                cout << "Venkatakrishnan-Wang slope-limiting method, with constant: " << Venkat_LimiterCoeff <<". "<< endl;
                break;
              case BARTH_JESPERSEN:
                cout << "Barth-Jespersen slope-limiting method." << endl;
                break;
              case VAN_ALBADA_EDGE:
                cout << "Van Albada slope-limiting method implemented by edges." << endl;
                break;
            }
        }
        else {
          cout << "First order integration in space." << endl;
        }
      }
    }

    if ((Kind_Solver == ADJ_EULER) || (Kind_Solver == ADJ_NAVIER_STOKES) || (Kind_Solver == ADJ_RANS)) {

      if (Kind_ConvNumScheme_AdjFlow == SPACE_CENTERED) {
        if (Kind_Centered_AdjFlow == JST) {
          cout << "Jameson-Schmidt-Turkel scheme for the adjoint inviscid terms."<< endl;
          cout << "JST viscous coefficients (1st, 2nd, & 4th): " << Kappa_1st_AdjFlow
          << ", " << Kappa_2nd_AdjFlow << ", " << Kappa_4th_AdjFlow <<"."<< endl;
          cout << "The method includes a grid stretching correction (p = 0.3)."<< endl;
          cout << "Second order integration." << endl;
        }
        if (Kind_Centered_AdjFlow == LAX) {
          cout << "Lax-Friedrich scheme for the adjoint inviscid terms."<< endl;
          cout << "First order integration." << endl;
        }
      }

      if (Kind_ConvNumScheme_AdjFlow == SPACE_UPWIND) {
        if (Kind_Upwind_AdjFlow == ROE) cout << "Roe (with entropy fix = "<< EntropyFix_Coeff <<") solver for the adjoint inviscid terms."<< endl;
        if (MUSCL_AdjFlow) {
          cout << "Second order integration with slope limiter." << endl;
            switch (Kind_SlopeLimit_AdjFlow) {
              case NO_LIMITER:
                cout << "No slope-limiting method. "<< endl;
                break;
              case VENKATAKRISHNAN:
                cout << "Venkatakrishnan slope-limiting method, with constant: " << Venkat_LimiterCoeff <<". "<< endl;
                cout << "The reference element size is: " << RefElemLength <<". "<< endl;
                break;
              case VENKATAKRISHNAN_WANG:
                cout << "Venkatakrishnan-Wang slope-limiting method, with constant: " << Venkat_LimiterCoeff <<". "<< endl;
                break;
              case BARTH_JESPERSEN:
                cout << "Barth-Jespersen slope-limiting method." << endl;
                break;
              case VAN_ALBADA_EDGE:
                cout << "Van Albada slope-limiting method implemented by edges." << endl;
                break;
              case SHARP_EDGES:
                cout << "Sharp edges slope-limiting method, with constant: " << Venkat_LimiterCoeff <<". "<< endl;
                cout << "The reference element size is: " << RefElemLength <<". "<< endl;
                cout << "The reference sharp edge distance is: " << AdjSharp_LimiterCoeff*RefElemLength*Venkat_LimiterCoeff <<". "<< endl;
                break;
              case WALL_DISTANCE:
                cout << "Wall distance slope-limiting method, with constant: " << Venkat_LimiterCoeff <<". "<< endl;
                cout << "The reference element size is: " << RefElemLength <<". "<< endl;
                cout << "The reference wall distance is: " << AdjSharp_LimiterCoeff*RefElemLength*Venkat_LimiterCoeff <<". "<< endl;
                break;
            }
        }
        else {
          cout << "First order integration." << endl;
        }
      }

      cout << "The reference sharp edge distance is: " << AdjSharp_LimiterCoeff*RefElemLength*Venkat_LimiterCoeff <<". "<< endl;

    }

    if ((Kind_Solver == ADJ_RANS) && (!Frozen_Visc_Cont)) {
      if (Kind_ConvNumScheme_AdjTurb == SPACE_UPWIND) {
        if (Kind_Upwind_Turb == SCALAR_UPWIND) cout << "Scalar upwind solver (first order) for the adjoint turbulence model."<< endl;
        if (MUSCL_AdjTurb) {
          cout << "Second order integration with slope limiter." << endl;
            switch (Kind_SlopeLimit_AdjTurb) {
              case NO_LIMITER:
                cout << "No slope-limiting method. "<< endl;
                break;
              case VENKATAKRISHNAN:
                cout << "Venkatakrishnan slope-limiting method, with constant: " << Venkat_LimiterCoeff <<". "<< endl;
                cout << "The reference element size is: " << RefElemLength <<". "<< endl;
                break;
              case VENKATAKRISHNAN_WANG:
                cout << "Venkatakrishnan-Wang slope-limiting method, with constant: " << Venkat_LimiterCoeff <<". "<< endl;
                break;
              case BARTH_JESPERSEN:
                cout << "Barth-Jespersen slope-limiting method." << endl;
                break;
              case VAN_ALBADA_EDGE:
                cout << "Van Albada slope-limiting method implemented by edges." << endl;
                break;
              case SHARP_EDGES:
                cout << "Sharp edges slope-limiting method, with constant: " << Venkat_LimiterCoeff <<". "<< endl;
                cout << "The reference element size is: " << RefElemLength <<". "<< endl;
                cout << "The reference sharp edge distance is: " << AdjSharp_LimiterCoeff*RefElemLength*Venkat_LimiterCoeff <<". "<< endl;
                break;
              case WALL_DISTANCE:
                cout << "Wall distance slope-limiting method, with constant: " << Venkat_LimiterCoeff <<". "<< endl;
                cout << "The reference element size is: " << RefElemLength <<". "<< endl;
                cout << "The reference wall distance is: " << AdjSharp_LimiterCoeff*RefElemLength*Venkat_LimiterCoeff <<". "<< endl;
                break;
            }
        }
        else {
          cout << "First order integration." << endl;
        }
      }
    }

    if ((Kind_Solver == NAVIER_STOKES) || (Kind_Solver == RANS) ||
        (Kind_Solver == INC_NAVIER_STOKES) || (Kind_Solver == INC_RANS) ||
        (Kind_Solver == NEMO_NAVIER_STOKES) ||
        (Kind_Solver == DISC_ADJ_INC_NAVIER_STOKES) || (Kind_Solver == DISC_ADJ_INC_RANS) ||
        (Kind_Solver == DISC_ADJ_NAVIER_STOKES) || (Kind_Solver == DISC_ADJ_RANS) ||
        (Kind_Solver == DISC_ADJ_NEMO_NAVIER_STOKES) || (Kind_Solver == DISC_ADJ_NEMO_RANS)) {
        cout << "Average of gradients with correction (viscous flow terms)." << endl;
    }

    if ((Kind_Solver == ADJ_NAVIER_STOKES) || (Kind_Solver == ADJ_RANS)) {
      cout << "Average of gradients with correction (viscous adjoint terms)." << endl;
    }

    if ((Kind_Solver == RANS) || (Kind_Solver == DISC_ADJ_RANS) ||
        (Kind_Solver == INC_RANS) || (Kind_Solver == DISC_ADJ_INC_RANS) ||
        (Kind_Solver == NEMO_RANS) || (Kind_Solver == DISC_ADJ_NEMO_RANS)) {
      cout << "Average of gradients with correction (viscous turbulence terms)." << endl;
    }

    if ((Kind_Solver == ADJ_RANS) && (!Frozen_Visc_Cont)) {
      cout << "Average of gradients with correction (2nd order) for computation of adjoint viscous turbulence terms." << endl;
      if (Kind_TimeIntScheme_AdjTurb == EULER_IMPLICIT) cout << "Euler implicit method for the turbulent adjoint equation." << endl;
    }

    if(Kind_Solver != FEM_EULER && Kind_Solver != FEM_NAVIER_STOKES &&
       Kind_Solver != FEM_RANS  && Kind_Solver != FEM_LES &&
       Kind_Solver != DISC_ADJ_FEM_EULER && Kind_Solver != DISC_ADJ_FEM_NS &&
       Kind_Solver != DISC_ADJ_FEM_RANS) {
      if (!fea){
        switch (Kind_Gradient_Method_Recon) {
          case GREEN_GAUSS: cout << "Gradient for upwind reconstruction: Green-Gauss." << endl; break;
          case LEAST_SQUARES: cout << "Gradient for upwind reconstruction: unweighted Least-Squares." << endl; break;
          case WEIGHTED_LEAST_SQUARES: cout << "Gradient for upwind reconstruction: inverse-distance weighted Least-Squares." << endl; break;
        }
        switch (Kind_Gradient_Method) {
          case GREEN_GAUSS: cout << "Gradient for viscous and source terms: Green-Gauss." << endl; break;
          case LEAST_SQUARES: cout << "Gradient for viscous and source terms: unweighted Least-Squares." << endl; break;
          case WEIGHTED_LEAST_SQUARES: cout << "Gradient for viscous and source terms: inverse-distance weighted Least-Squares." << endl; break;
        }
      }
      else{
        cout << "Spatial discretization using the Finite Element Method." << endl;
      }
    }

    if(Kind_Solver == FEM_EULER || Kind_Solver == FEM_NAVIER_STOKES ||
       Kind_Solver == FEM_RANS  || Kind_Solver == FEM_LES ||
       Kind_Solver == DISC_ADJ_FEM_EULER || Kind_Solver == DISC_ADJ_FEM_NS ||
       Kind_Solver == DISC_ADJ_FEM_RANS) {
      if(Kind_FEM_Flow == DG) {
        cout << "Discontinuous Galerkin Finite element solver" << endl;

        switch( Riemann_Solver_FEM ) {
          case ROE:           cout << "Roe (with entropy fix) solver for inviscid fluxes over the faces" << endl; break;
          case LAX_FRIEDRICH: cout << "Lax-Friedrich solver for inviscid fluxes over the faces" << endl; break;
          case AUSM:          cout << "AUSM solver inviscid fluxes over the faces" << endl; break;
          case HLLC:          cout << "HLLC solver inviscid fluxes over the faces" << endl; break;
        }

        if(Kind_Solver != FEM_EULER && Kind_Solver != DISC_ADJ_FEM_EULER) {
          cout << "Theta symmetrizing terms interior penalty: " << Theta_Interior_Penalty_DGFEM << endl;
        }
      }

      cout << "Quadrature factor for elements with constant Jacobian:     " << Quadrature_Factor_Straight << endl;
      cout << "Quadrature factor for elements with non-constant Jacobian: " << Quadrature_Factor_Curved << endl;

      cout << "Byte alignment matrix multiplications:      " << byteAlignmentMatMul << endl;
      cout << "Padded matrix size for optimal performance: " << sizeMatMulPadding << endl;
    }

    cout << endl <<"--------------- Time Numerical Integration  ( Zone "  << iZone << " ) ------------------" << endl;

    if (!fea) {
    switch (TimeMarching) {
      case NO:
      cout << "Local time stepping (steady state simulation)." << endl; break;
      case TIME_STEPPING:
      cout << "Unsteady simulation using a time stepping strategy."<< endl;
      if (Unst_CFL != 0.0) {
        cout << "Time step computed by the code. Unsteady CFL number: " << Unst_CFL <<"."<< endl;
        if (Delta_UnstTime != 0.0) {
          cout << "Synchronization time provided by the user (s): "<< Delta_UnstTime << "." << endl;
        }
      }
      else cout << "Unsteady time step provided by the user (s): "<< Delta_UnstTime << "." << endl;
      break;
      case DT_STEPPING_1ST: case DT_STEPPING_2ND:
      if (TimeMarching == DT_STEPPING_1ST) cout << "Unsteady simulation, dual time stepping strategy (first order in time)."<< endl;
      if (TimeMarching == DT_STEPPING_2ND) cout << "Unsteady simulation, dual time stepping strategy (second order in time)."<< endl;
      if (Unst_CFL != 0.0) cout << "Time step computed by the code. Unsteady CFL number: " << Unst_CFL <<"."<< endl;
      else cout << "Unsteady time step provided by the user (s): "<< Delta_UnstTime << "." << endl;
      cout << "Total number of internal Dual Time iterations: "<< InnerIter <<"." << endl;
      break;
    }
  }
  else {
    if (Time_Domain) {
      cout << "Dynamic structural analysis."<< endl;
      cout << "Time step provided by the user for the dynamic analysis(s): "<< Delta_DynTime << "." << endl;
    } else {
      cout << "Static structural analysis." << endl;
    }
  }

    if ((Kind_Solver == EULER) || (Kind_Solver == NAVIER_STOKES) || (Kind_Solver == RANS) ||
        (Kind_Solver == INC_EULER) || (Kind_Solver == INC_NAVIER_STOKES) || (Kind_Solver == INC_RANS) ||
<<<<<<< HEAD
        (Kind_Solver == NEMO_EULER) || (Kind_Solver == NEMO_NAVIER_STOKES) || (Kind_Solver == NEMO_RANS) ||
=======
        (Kind_Solver == NEMO_EULER) || (Kind_Solver == NEMO_NAVIER_STOKES) ||
>>>>>>> 84b598c5
        (Kind_Solver == DISC_ADJ_INC_EULER) || (Kind_Solver == DISC_ADJ_INC_NAVIER_STOKES) || (Kind_Solver == DISC_ADJ_INC_RANS) ||
        (Kind_Solver == DISC_ADJ_EULER) || (Kind_Solver == DISC_ADJ_NAVIER_STOKES) || (Kind_Solver == DISC_ADJ_RANS) ||
        (Kind_Solver == DISC_ADJ_NEMO_EULER) || (Kind_Solver == DISC_ADJ_NEMO_NAVIER_STOKES) || (Kind_Solver == DISC_ADJ_NEMO_RANS) ||
        (Kind_Solver == DISC_ADJ_FEM_EULER) || (Kind_Solver == DISC_ADJ_FEM_NS) || (Kind_Solver == DISC_ADJ_FEM_RANS)) {
      switch (Kind_TimeIntScheme_Flow) {
        case RUNGE_KUTTA_EXPLICIT:
          cout << "Runge-Kutta explicit method for the flow equations." << endl;
          cout << "Number of steps: " << nRKStep << endl;
          cout << "Alpha coefficients: ";
          for (unsigned short iRKStep = 0; iRKStep < nRKStep; iRKStep++) {
            cout << "\t" << RK_Alpha_Step[iRKStep];
          }
          cout << endl;
          break;
        case EULER_EXPLICIT:
          cout << "Euler explicit method for the flow equations." << endl;
          break;
        case EULER_IMPLICIT:
          cout << "Euler implicit method for the flow equations." << endl;
          if((Kind_Solver == NEMO_EULER) || (Kind_Solver == NEMO_NAVIER_STOKES))
            SU2_MPI::Error("Implicit time scheme is not working with NEMO. Use EULER_EXPLICIT.", CURRENT_FUNCTION);
          switch (Kind_Linear_Solver) {
            case BCGSTAB:
            case FGMRES:
            case RESTARTED_FGMRES:
              if (Kind_Linear_Solver == BCGSTAB)
                cout << "BCGSTAB is used for solving the linear system." << endl;
              else
                cout << "FGMRES is used for solving the linear system." << endl;
              switch (Kind_Linear_Solver_Prec) {
                case ILU: cout << "Using a ILU("<< Linear_Solver_ILU_n <<") preconditioning."<< endl; break;
                case LINELET: cout << "Using a linelet preconditioning."<< endl; break;
                case LU_SGS:  cout << "Using a LU-SGS preconditioning."<< endl; break;
                case JACOBI:  cout << "Using a Jacobi preconditioning."<< endl; break;
              }
              break;
            case SMOOTHER:
              switch (Kind_Linear_Solver_Prec) {
                case ILU:     cout << "A ILU(" << Linear_Solver_ILU_n << ")"; break;
                case LINELET: cout << "A Linelet"; break;
                case LU_SGS:  cout << "A LU-SGS"; break;
                case JACOBI:  cout << "A Jacobi"; break;
              }
              cout << " method is used for smoothing the linear system." << endl;
              break;
          }
          cout << "Convergence criteria of the linear solver: "<< Linear_Solver_Error <<"."<< endl;
          cout << "Max number of linear iterations: "<< Linear_Solver_Iter <<"."<< endl;
          break;
        case CLASSICAL_RK4_EXPLICIT:
          cout << "Classical RK4 explicit method for the flow equations." << endl;
          cout << "Number of steps: " << 4 << endl;
          cout << "Time coefficients: {0.5, 0.5, 1, 1}" << endl;
          cout << "Function coefficients: {1/6, 1/3, 1/3, 1/6}" << endl;
          break;
      }
    }

    if (fea) {
      switch (Kind_TimeIntScheme_FEA) {
        case CD_EXPLICIT:
          cout << "Explicit time integration (NOT IMPLEMENTED YET)." << endl;
          break;
        case GENERALIZED_ALPHA:
          cout << "Generalized-alpha method." << endl;
          break;
        case NEWMARK_IMPLICIT:
          if (Dynamic_Analysis) cout << "Newmark implicit method for the structural time integration." << endl;
          switch (Kind_Linear_Solver) {
            case BCGSTAB:
              cout << "BCGSTAB is used for solving the linear system." << endl;
              cout << "Convergence criteria of the linear solver: "<< Linear_Solver_Error <<"."<< endl;
              cout << "Max number of iterations: "<< Linear_Solver_Iter <<"."<< endl;
              break;
            case FGMRES: case RESTARTED_FGMRES:
              cout << "FGMRES is used for solving the linear system." << endl;
              cout << "Convergence criteria of the linear solver: "<< Linear_Solver_Error <<"."<< endl;
              cout << "Max number of iterations: "<< Linear_Solver_Iter <<"."<< endl;
              break;
            case CONJUGATE_GRADIENT:
              cout << "A Conjugate Gradient method is used for solving the linear system." << endl;
              cout << "Convergence criteria of the linear solver: "<< Linear_Solver_Error <<"."<< endl;
              cout << "Max number of iterations: "<< Linear_Solver_Iter <<"."<< endl;
              break;
          }
          break;
      }
    }

    if ((Kind_Solver == ADJ_EULER) || (Kind_Solver == ADJ_NAVIER_STOKES) || (Kind_Solver == ADJ_RANS)) {
      switch (Kind_TimeIntScheme_AdjFlow) {
        case RUNGE_KUTTA_EXPLICIT:
          cout << "Runge-Kutta explicit method for the adjoint equations." << endl;
          cout << "Number of steps: " << nRKStep << endl;
          cout << "Alpha coefficients: ";
          for (unsigned short iRKStep = 0; iRKStep < nRKStep; iRKStep++) {
            cout << "\t" << RK_Alpha_Step[iRKStep];
          }
          cout << endl;
          break;
        case EULER_EXPLICIT: cout << "Euler explicit method for the adjoint equations." << endl; break;
        case EULER_IMPLICIT: cout << "Euler implicit method for the adjoint equations." << endl; break;
      }
    }

    if(Kind_Solver == FEM_EULER || Kind_Solver == FEM_NAVIER_STOKES ||
       Kind_Solver == FEM_RANS  || Kind_Solver == FEM_LES) {
      switch (Kind_TimeIntScheme_FEM_Flow) {
        case RUNGE_KUTTA_EXPLICIT:
          cout << "Runge-Kutta explicit method for the flow equations." << endl;
          cout << "Number of steps: " << nRKStep << endl;
          cout << "Alpha coefficients: ";
          for (unsigned short iRKStep = 0; iRKStep < nRKStep; iRKStep++) {
            cout << "\t" << RK_Alpha_Step[iRKStep];
          }
          cout << endl;
          break;
        case CLASSICAL_RK4_EXPLICIT:
          cout << "Classical RK4 explicit method for the flow equations." << endl;
          cout << "Number of steps: " << 4 << endl;
          cout << "Time coefficients: {0.5, 0.5, 1, 1}" << endl;
          cout << "Function coefficients: {1/6, 1/3, 1/3, 1/6}" << endl;
          break;

        case ADER_DG:
          if(nLevels_TimeAccurateLTS == 1)
            cout << "ADER-DG for the flow equations with global time stepping." << endl;
          else
            cout << "ADER-DG for the flow equations with " << nLevels_TimeAccurateLTS
                 << " levels for time accurate local time stepping." << endl;

          switch( Kind_ADER_Predictor ) {
            case ADER_ALIASED_PREDICTOR:
              cout << "An aliased approach is used in the predictor step. " << endl;
              break;
            case ADER_NON_ALIASED_PREDICTOR:
              cout << "A non-aliased approach is used in the predictor step. " << endl;
              break;
          }
          cout << "Number of time DOFs ADER-DG predictor step: " << nTimeDOFsADER_DG << endl;
          cout << "Location of time DOFs ADER-DG on the interval [-1,1]: ";
          for (unsigned short iDOF=0; iDOF<nTimeDOFsADER_DG; iDOF++) {
            cout << "\t" << TimeDOFsADER_DG[iDOF];
          }
          cout << endl;
          cout << "Time quadrature factor for ADER-DG: " << Quadrature_Factor_Time_ADER_DG << endl;
          cout << "Number of time integration points ADER-DG: " << nTimeIntegrationADER_DG << endl;
          cout << "Location of time integration points ADER-DG on the interval [-1,1]: ";
          for (unsigned short iDOF=0; iDOF<nTimeIntegrationADER_DG; iDOF++) {
            cout << "\t" << TimeIntegrationADER_DG[iDOF];
          }
          cout << endl;
          cout << "Weights of time integration points ADER-DG on the interval [-1,1]: ";
          for (unsigned short iDOF=0; iDOF<nTimeIntegrationADER_DG; iDOF++) {
            cout << "\t" << WeightsIntegrationADER_DG[iDOF];
          }
          cout << endl;
          break;
      }
    }

    if (nMGLevels !=0) {

      if (nStartUpIter != 0) cout << "A total of " << nStartUpIter << " start up iterations on the fine grid."<< endl;
      if (MGCycle == V_CYCLE) cout << "V Multigrid Cycle, with " << nMGLevels << " multigrid levels."<< endl;
      if (MGCycle == W_CYCLE) cout << "W Multigrid Cycle, with " << nMGLevels << " multigrid levels."<< endl;
      if (MGCycle == FULLMG_CYCLE) cout << "Full Multigrid Cycle, with " << nMGLevels << " multigrid levels."<< endl;

      cout << "Damping factor for the residual restriction: " << Damp_Res_Restric <<"."<< endl;
      cout << "Damping factor for the correction prolongation: " << Damp_Correc_Prolong <<"."<< endl;
    }

    if ((Kind_Solver != FEM_ELASTICITY) && (Kind_Solver != DISC_ADJ_FEM)) {

      if (!CFL_Adapt) cout << "No CFL adaptation." << endl;
      else cout << "CFL adaptation. Factor down: "<< CFL_AdaptParam[0] <<", factor up: "<< CFL_AdaptParam[1]
        <<",\n                lower limit: "<< CFL_AdaptParam[2] <<", upper limit: " << CFL_AdaptParam[3] <<"."<< endl;

      if (nMGLevels !=0) {
        PrintingToolbox::CTablePrinter MGTable(&std::cout);

        MGTable.AddColumn("MG Level",         10);
        MGTable.AddColumn("Presmooth",     10);
        MGTable.AddColumn("PostSmooth",    10);
        MGTable.AddColumn("CorrectSmooth", 10);
        MGTable.SetAlign(PrintingToolbox::CTablePrinter::RIGHT);
        MGTable.PrintHeader();
        for (unsigned short iLevel = 0; iLevel < nMGLevels+1; iLevel++) {
          MGTable << iLevel << MG_PreSmooth[iLevel] << MG_PostSmooth[iLevel] << MG_CorrecSmooth[iLevel];
        }
        MGTable.PrintFooter();
      }
      if (TimeMarching != TIME_STEPPING) {
        cout << "Courant-Friedrichs-Lewy number:   ";
        cout.precision(3);
        cout.width(6); cout << CFL[0];
        cout << endl;
      }

    }

    if ((Kind_Solver == RANS) || (Kind_Solver == DISC_ADJ_RANS) ||
        (Kind_Solver == NEMO_RANS) || (Kind_Solver == DISC_ADJ_NEMO_RANS) ||
        (Kind_Solver == INC_RANS) || (Kind_Solver == DISC_ADJ_INC_RANS))
      if (Kind_TimeIntScheme_Turb == EULER_IMPLICIT)
        cout << "Euler implicit time integration for the turbulence model." << endl;
  }

  if (val_software == SU2_CFD) {

    cout << endl <<"------------------ Convergence Criteria  ( Zone "  << iZone << " ) ---------------------" << endl;

    cout << "Maximum number of solver subiterations: " << nInnerIter <<"."<< endl;
    if (Multizone_Problem)
      cout << "Maximum number of solver outer iterations: " << nOuterIter <<"."<< endl;
    if (Time_Domain)
      cout << "Maximum number of physical time-steps: " << nTimeIter <<"."<< endl;

    cout << "Begin convergence monitoring at iteration " << StartConv_Iter << "." << endl;
    cout << "Residual minimum value: 1e" << MinLogResidual << "." << endl;
    cout << "Cauchy series min. value: " << Cauchy_Eps << "." << endl;
    cout << "Number of Cauchy elements: " << Cauchy_Elems << "." << endl;
    if(Cauchy_Elems <1){
      SU2_MPI::Error(to_string(Cauchy_Elems) + string(" Cauchy elements are no viable input. Please check your configuration file."), CURRENT_FUNCTION);
    }
    cout << "Begin windowed time average at iteration " << StartWindowIteration << "." << endl;

    if(Wnd_Cauchy_Crit){
      cout << "Begin time convergence monitoring at iteration " << Wnd_StartConv_Iter + StartWindowIteration << "." << endl;
      cout << "Time cauchy series min. value: " << Wnd_Cauchy_Eps << "." << endl;
      cout << "Number of Cauchy elements: " << Wnd_Cauchy_Elems << "." << endl;
      if(Wnd_Cauchy_Elems <1){
        SU2_MPI::Error(to_string(Wnd_Cauchy_Elems) +string(" Cauchy elements are no viable input. Please check your configuration file."), CURRENT_FUNCTION);
      }
    }
  }

  if (val_software == SU2_MSH) {
    cout << endl <<"----------------- Grid adaptation strategy ( Zone "  << iZone << " ) -------------------" << endl;

    switch (Kind_Adaptation) {
      case NONE: break;
      case PERIODIC: cout << "Grid modification to run periodic bc problems." << endl; break;
      case FULL: cout << "Grid adaptation using a complete refinement." << endl; break;
      case WAKE: cout << "Grid adaptation of the wake." << endl; break;
      case FULL_FLOW: cout << "Flow grid adaptation using a complete refinement." << endl; break;
      case FULL_ADJOINT: cout << "Adjoint grid adaptation using a complete refinement." << endl; break;
      case GRAD_FLOW: cout << "Grid adaptation using gradient based strategy (density)." << endl; break;
      case GRAD_ADJOINT: cout << "Grid adaptation using gradient based strategy (adjoint density)." << endl; break;
      case GRAD_FLOW_ADJ: cout << "Grid adaptation using gradient based strategy (density and adjoint density)." << endl; break;
      case COMPUTABLE: cout << "Grid adaptation using computable correction."<< endl; break;
      case REMAINING: cout << "Grid adaptation using remaining error."<< endl; break;
      case SMOOTHING: cout << "Grid smoothing using an implicit method."<< endl; break;
      case SUPERSONIC_SHOCK: cout << "Grid adaptation for a supersonic shock at Mach: " << Mach <<"."<< endl; break;
    }

    switch (Kind_Adaptation) {
      case GRAD_FLOW: case GRAD_ADJOINT: case GRAD_FLOW_ADJ: case COMPUTABLE: case REMAINING:
        cout << "Power of the dual volume in the adaptation sensor: " << DualVol_Power << endl;
        cout << "Percentage of new elements in the adaptation process: " << New_Elem_Adapt << "."<< endl;
        break;
    }

    if (Analytical_Surface != NONE)
      cout << "Use analytical definition for including points in the surfaces." << endl;

  }

  cout << endl <<"-------------------- Output Information ( Zone "  << iZone << " ) ----------------------" << endl;

  if (val_software == SU2_CFD) {

    cout << "Writing solution files every " << VolumeWrtFreq <<" iterations."<< endl;
    cout << "Writing the convergence history file every " << HistoryWrtFreq[2] <<" inner iterations."<< endl;
    if (Multizone_Problem){
      cout << "Writing the convergence history file every " << HistoryWrtFreq[1] <<" outer iterations."<< endl;
    }
    if (Time_Domain) {
      cout << "Writing the convergence history file every " << HistoryWrtFreq[0] <<" time iterations."<< endl;
    }
    cout << "Writing the screen convergence history every " << ScreenWrtFreq[2] <<" inner iterations."<< endl;
    if (Multizone_Problem){
      cout << "Writing the screen convergence history every " << ScreenWrtFreq[1] <<" outer iterations."<< endl;
    }
    if (Time_Domain) {
      cout << "Writing the screen convergence history every " << ScreenWrtFreq[0] <<" time iterations."<< endl;
    }

    switch (Tab_FileFormat) {
      case TAB_CSV: cout << "The tabular file format is CSV (.csv)." << endl; break;
      case TAB_TECPLOT: cout << "The tabular file format is Tecplot (.dat)." << endl; break;
    }

    cout << "Convergence history file name: " << Conv_FileName << "." << endl;

    cout << "Forces breakdown file name: " << Breakdown_FileName << "." << endl;


    if (!ContinuousAdjoint && !DiscreteAdjoint) {
      cout << "Surface file name: " << SurfCoeff_FileName << "." << endl;
      cout << "Volume file name: " << Volume_FileName << "." << endl;
      cout << "Restart file name: " << Restart_FileName << "." << endl;
    }

    if (ContinuousAdjoint || DiscreteAdjoint) {
      cout << "Adjoint solution file name: " << Solution_AdjFileName << "." << endl;
      cout << "Restart adjoint file name: " << Restart_AdjFileName << "." << endl;
      cout << "Adjoint variables file name: " << Adj_FileName << "." << endl;
      cout << "Surface adjoint file name: " << SurfAdjCoeff_FileName << "." << endl;
    }

  }

  if (val_software == SU2_SOL) {
    switch (Tab_FileFormat) {
      case TAB_CSV: cout << "The tabular file format is CSV (.csv)." << endl; break;
      case TAB_TECPLOT: cout << "The tabular file format is Tecplot (.dat)." << endl; break;
    }
    cout << "Flow variables file name: " << Volume_FileName << "." << endl;
  }

  if (val_software == SU2_DEF) {
    cout << "Output mesh file name: " << Mesh_Out_FileName << ". " << endl;
    if (Visualize_Surface_Def) cout << "A file will be created to visualize the surface deformation." << endl;
    if (Visualize_Volume_Def) cout << "A file will be created to visualize the volume deformation." << endl;
    else cout << "No file for visualizing the deformation." << endl;
    switch (GetDeform_Stiffness_Type()) {
      case INVERSE_VOLUME:
        cout << "Cell stiffness scaled by inverse of the cell volume." << endl;
        break;
      case SOLID_WALL_DISTANCE:
        cout << "Cell stiffness scaled by distance to nearest solid surface." << endl;
        break;
      case CONSTANT_STIFFNESS:
        cout << "Imposing constant cell stiffness." << endl;
        break;
    }
  }

  if (val_software == SU2_MSH) {
    cout << "Output mesh file name: " << Mesh_Out_FileName << ". " << endl;
  }

  if (val_software == SU2_DOT) {
    if (DiscreteAdjoint) {
      cout << "Output Volume Sensitivity file name: " << VolSens_FileName << ". " << endl;
      cout << "Output Surface Sensitivity file name: " << SurfSens_FileName << ". " << endl;
    }
    cout << "Output gradient file name: " << ObjFunc_Grad_FileName << ". " << endl;
  }

  if (val_software == SU2_MSH) {
    cout << "Output mesh file name: " << Mesh_Out_FileName << ". " << endl;
    cout << "Restart flow file name: " << Restart_FileName << "." << endl;
    if ((Kind_Adaptation == FULL_ADJOINT) || (Kind_Adaptation == GRAD_ADJOINT) || (Kind_Adaptation == GRAD_FLOW_ADJ) ||
        (Kind_Adaptation == COMPUTABLE) || (Kind_Adaptation == REMAINING)) {
      if (Kind_ObjFunc[0] == DRAG_COEFFICIENT) cout << "Restart adjoint file name: " << Restart_AdjFileName << "." << endl;
      if (Kind_ObjFunc[0] == EQUIVALENT_AREA) cout << "Restart adjoint file name: " << Restart_AdjFileName << "." << endl;
      if (Kind_ObjFunc[0] == NEARFIELD_PRESSURE) cout << "Restart adjoint file name: " << Restart_AdjFileName << "." << endl;
      if (Kind_ObjFunc[0] == LIFT_COEFFICIENT) cout << "Restart adjoint file name: " << Restart_AdjFileName << "." << endl;
    }
  }

  cout << endl <<"------------- Config File Boundary Information ( Zone "  << iZone << " ) ---------------" << endl;

  PrintingToolbox::CTablePrinter BoundaryTable(&std::cout);
  BoundaryTable.AddColumn("Marker Type", 35);
  BoundaryTable.AddColumn("Marker Name", 35);

  BoundaryTable.PrintHeader();

  if (nMarker_Euler != 0) {
    BoundaryTable << "Euler wall";
    for (iMarker_Euler = 0; iMarker_Euler < nMarker_Euler; iMarker_Euler++) {
      BoundaryTable << Marker_Euler[iMarker_Euler];
      if (iMarker_Euler < nMarker_Euler-1)  BoundaryTable << " ";
    }
    BoundaryTable.PrintFooter();
  }

  if (nMarker_FarField != 0) {
    BoundaryTable << "Far-field";
    for (iMarker_FarField = 0; iMarker_FarField < nMarker_FarField; iMarker_FarField++) {
      BoundaryTable << Marker_FarField[iMarker_FarField];
      if (iMarker_FarField < nMarker_FarField-1)  BoundaryTable << " ";
    }
    BoundaryTable.PrintFooter();
  }

  if (nMarker_SymWall != 0) {
    BoundaryTable << "Symmetry plane";
    for (iMarker_SymWall = 0; iMarker_SymWall < nMarker_SymWall; iMarker_SymWall++) {
      BoundaryTable << Marker_SymWall[iMarker_SymWall];
      if (iMarker_SymWall < nMarker_SymWall-1)  BoundaryTable << " ";
    }
    BoundaryTable.PrintFooter();
  }

  if (nMarker_PerBound != 0) {
    BoundaryTable << "Periodic boundary";
    for (iMarker_PerBound = 0; iMarker_PerBound < nMarker_PerBound; iMarker_PerBound++) {
      BoundaryTable << Marker_PerBound[iMarker_PerBound];
      if (iMarker_PerBound < nMarker_PerBound-1)  BoundaryTable << " ";
    }
    BoundaryTable.PrintFooter();
  }

  if (nMarker_NearFieldBound != 0) {
    BoundaryTable << "Near-field boundary";
    for (iMarker_NearFieldBound = 0; iMarker_NearFieldBound < nMarker_NearFieldBound; iMarker_NearFieldBound++) {
      BoundaryTable << Marker_NearFieldBound[iMarker_NearFieldBound];
      if (iMarker_NearFieldBound < nMarker_NearFieldBound-1)  BoundaryTable << " ";
    }
    BoundaryTable.PrintFooter();
  }

  if (nMarker_Deform_Mesh != 0) {
    BoundaryTable << "Deformable mesh boundary";
    for (iMarker_Deform_Mesh = 0; iMarker_Deform_Mesh < nMarker_Deform_Mesh; iMarker_Deform_Mesh++) {
      BoundaryTable << Marker_Deform_Mesh[iMarker_Deform_Mesh];
      if (iMarker_Deform_Mesh < nMarker_Deform_Mesh-1)  BoundaryTable << " ";
    }
    BoundaryTable.PrintFooter();
  }

  if (nMarker_Fluid_Load != 0) {
    BoundaryTable << "Fluid loads boundary";
    for (iMarker_Fluid_Load = 0; iMarker_Fluid_Load < nMarker_Fluid_Load; iMarker_Fluid_Load++) {
      BoundaryTable << Marker_Fluid_Load[iMarker_Fluid_Load];
      if (iMarker_Fluid_Load < nMarker_Fluid_Load-1)  BoundaryTable << " ";
    }
    BoundaryTable.PrintFooter();
  }

  if (nMarker_Fluid_InterfaceBound != 0) {
    BoundaryTable << "Fluid interface boundary";
    for (iMarker_Fluid_InterfaceBound = 0; iMarker_Fluid_InterfaceBound < nMarker_Fluid_InterfaceBound; iMarker_Fluid_InterfaceBound++) {
      BoundaryTable << Marker_Fluid_InterfaceBound[iMarker_Fluid_InterfaceBound];
      if (iMarker_Fluid_InterfaceBound < nMarker_Fluid_InterfaceBound-1)  BoundaryTable << " ";
    }
    BoundaryTable.PrintFooter();
  }

  if (nMarker_FlowLoad != 0) {
    BoundaryTable << "Flow load boundary";
    for (iMarker_FlowLoad = 0; iMarker_FlowLoad < nMarker_FlowLoad; iMarker_FlowLoad++) {
      BoundaryTable << Marker_FlowLoad[iMarker_FlowLoad];
      if (iMarker_FlowLoad < nMarker_FlowLoad-1)  BoundaryTable << " ";
    }
    BoundaryTable.PrintFooter();
  }

  if (nMarker_Internal != 0) {
    BoundaryTable << "Internal boundary";
    for (iMarker_Internal = 0; iMarker_Internal < nMarker_Internal; iMarker_Internal++) {
      BoundaryTable << Marker_Internal[iMarker_Internal];
      if (iMarker_Internal < nMarker_Internal-1)  BoundaryTable << " ";
    }
    BoundaryTable.PrintFooter();
  }

  if (nMarker_Inlet != 0) {
    BoundaryTable << "Inlet boundary";
    for (iMarker_Inlet = 0; iMarker_Inlet < nMarker_Inlet; iMarker_Inlet++) {
      BoundaryTable << Marker_Inlet[iMarker_Inlet];
      if (iMarker_Inlet < nMarker_Inlet-1)  BoundaryTable << " ";
    }
    BoundaryTable.PrintFooter();
  }

  if (nMarker_Riemann != 0) {
    BoundaryTable << "Riemann boundary";
    for (iMarker_Riemann = 0; iMarker_Riemann < nMarker_Riemann; iMarker_Riemann++) {
      BoundaryTable << Marker_Riemann[iMarker_Riemann];
      if (iMarker_Riemann < nMarker_Riemann-1)  BoundaryTable << " ";
    }
    BoundaryTable.PrintFooter();
  }

  if (nMarker_Giles != 0) {
    BoundaryTable << "Giles boundary";
    for (iMarker_Giles = 0; iMarker_Giles < nMarker_Giles; iMarker_Giles++) {
      BoundaryTable << Marker_Giles[iMarker_Giles];
      if (iMarker_Giles < nMarker_Giles-1)  BoundaryTable << " ";
    }
    BoundaryTable.PrintFooter();
  }

  if (nMarker_MixingPlaneInterface != 0) {
    BoundaryTable << "MixingPlane boundary";
    for (iMarker_MixingPlaneInterface = 0; iMarker_MixingPlaneInterface < nMarker_MixingPlaneInterface; iMarker_MixingPlaneInterface++) {
      BoundaryTable << Marker_MixingPlaneInterface[iMarker_MixingPlaneInterface];
      if (iMarker_MixingPlaneInterface < nMarker_MixingPlaneInterface-1)  BoundaryTable << " ";
    }
    BoundaryTable.PrintFooter();
  }

  if (nMarker_EngineInflow != 0) {
    BoundaryTable << "Engine inflow boundary";
    for (iMarker_EngineInflow = 0; iMarker_EngineInflow < nMarker_EngineInflow; iMarker_EngineInflow++) {
      BoundaryTable << Marker_EngineInflow[iMarker_EngineInflow];
      if (iMarker_EngineInflow < nMarker_EngineInflow-1)  BoundaryTable << " ";
    }
    BoundaryTable.PrintFooter();
  }

  if (nMarker_EngineExhaust != 0) {
    BoundaryTable << "Engine exhaust boundary";
    for (iMarker_EngineExhaust = 0; iMarker_EngineExhaust < nMarker_EngineExhaust; iMarker_EngineExhaust++) {
      BoundaryTable << Marker_EngineExhaust[iMarker_EngineExhaust];
      if (iMarker_EngineExhaust < nMarker_EngineExhaust-1)  BoundaryTable << " ";
    }
    BoundaryTable.PrintFooter();
  }

  if (nMarker_Supersonic_Inlet != 0) {
    BoundaryTable << "Supersonic inlet boundary";
    for (iMarker_Supersonic_Inlet = 0; iMarker_Supersonic_Inlet < nMarker_Supersonic_Inlet; iMarker_Supersonic_Inlet++) {
      BoundaryTable << Marker_Supersonic_Inlet[iMarker_Supersonic_Inlet];
      if (iMarker_Supersonic_Inlet < nMarker_Supersonic_Inlet-1)  BoundaryTable << " ";
    }
    BoundaryTable.PrintFooter();
  }

  if (nMarker_Supersonic_Outlet != 0) {
    BoundaryTable << "Supersonic outlet boundary";
    for (iMarker_Supersonic_Outlet = 0; iMarker_Supersonic_Outlet < nMarker_Supersonic_Outlet; iMarker_Supersonic_Outlet++) {
      BoundaryTable << Marker_Supersonic_Outlet[iMarker_Supersonic_Outlet];
      if (iMarker_Supersonic_Outlet < nMarker_Supersonic_Outlet-1)  BoundaryTable << " ";
    }
    BoundaryTable.PrintFooter();
  }

  if (nMarker_Outlet != 0) {
    BoundaryTable << "Outlet boundary";
    for (iMarker_Outlet = 0; iMarker_Outlet < nMarker_Outlet; iMarker_Outlet++) {
      BoundaryTable << Marker_Outlet[iMarker_Outlet];
      if (iMarker_Outlet < nMarker_Outlet-1)  BoundaryTable << " ";
    }
    BoundaryTable.PrintFooter();
  }

  if (nMarker_Isothermal != 0) {
    BoundaryTable << "Isothermal wall";
    for (iMarker_Isothermal = 0; iMarker_Isothermal < nMarker_Isothermal; iMarker_Isothermal++) {
      BoundaryTable << Marker_Isothermal[iMarker_Isothermal];
      if (iMarker_Isothermal < nMarker_Isothermal-1)  BoundaryTable << " ";
    }
    BoundaryTable.PrintFooter();
  }

  if (nMarker_Smoluchowski_Maxwell != 0) {
    BoundaryTable << "Smoluchowski/Maxwell jump wall";
    for (iMarker_Smoluchowski_Maxwell = 0; iMarker_Smoluchowski_Maxwell < nMarker_Smoluchowski_Maxwell; iMarker_Smoluchowski_Maxwell++) {
      BoundaryTable << Marker_Smoluchowski_Maxwell[iMarker_Smoluchowski_Maxwell];
      if (iMarker_Smoluchowski_Maxwell< nMarker_Smoluchowski_Maxwell-1)  BoundaryTable << " ";
    }
    BoundaryTable.PrintFooter();
  }

  if (nMarker_HeatFlux != 0) {
    BoundaryTable << "Heat flux wall";
    for (iMarker_HeatFlux = 0; iMarker_HeatFlux < nMarker_HeatFlux; iMarker_HeatFlux++) {
      BoundaryTable << Marker_HeatFlux[iMarker_HeatFlux];
      if (iMarker_HeatFlux < nMarker_HeatFlux-1)  BoundaryTable << " ";
    }
    BoundaryTable.PrintFooter();
  }

  if (nWall_Catalytic != 0) {
    BoundaryTable << "Catalytic wall";
    for (iWall_Catalytic = 0; iWall_Catalytic < nWall_Catalytic; iWall_Catalytic++) {
      BoundaryTable << Wall_Catalytic[iWall_Catalytic];
      if (iWall_Catalytic < nWall_Catalytic-1)  BoundaryTable << " ";
    }
    BoundaryTable.PrintFooter();
  }

  if (nMarker_Clamped != 0) {
    BoundaryTable << "Clamped boundary";
    for (iMarker_Clamped = 0; iMarker_Clamped < nMarker_Clamped; iMarker_Clamped++) {
      BoundaryTable << Marker_Clamped[iMarker_Clamped];
      if (iMarker_Clamped < nMarker_Clamped-1)  BoundaryTable << " ";
    }
    BoundaryTable.PrintFooter();
  }

  if (nMarker_Displacement != 0) {
    BoundaryTable << "Displacement boundary";
    for (iMarker_Displacement = 0; iMarker_Displacement < nMarker_Displacement; iMarker_Displacement++) {
      BoundaryTable << Marker_Displacement[iMarker_Displacement];
      if (iMarker_Displacement < nMarker_Displacement-1)  BoundaryTable << " ";
    }
    BoundaryTable.PrintFooter();
  }

  if (nMarker_Load != 0) {
    BoundaryTable << "Normal load boundary";
    for (iMarker_Load = 0; iMarker_Load < nMarker_Load; iMarker_Load++) {
      BoundaryTable << Marker_Load[iMarker_Load];
      if (iMarker_Load < nMarker_Load-1)  BoundaryTable << " ";
    }
    BoundaryTable.PrintFooter();
  }

  if (nMarker_Damper != 0) {
    BoundaryTable << "Damper boundary";
    for (iMarker_Damper = 0; iMarker_Damper < nMarker_Damper; iMarker_Damper++) {
      BoundaryTable << Marker_Damper[iMarker_Damper];
      if (iMarker_Damper < nMarker_Damper-1)  BoundaryTable << " ";
    }
    BoundaryTable.PrintFooter();
  }

  if (nMarker_Load_Dir != 0) {
    BoundaryTable << "Load boundary";
    for (iMarker_Load_Dir = 0; iMarker_Load_Dir < nMarker_Load_Dir; iMarker_Load_Dir++) {
      BoundaryTable << Marker_Load_Dir[iMarker_Load_Dir];
      if (iMarker_Load_Dir < nMarker_Load_Dir-1)  BoundaryTable << " ";
    }
    BoundaryTable.PrintFooter();
  }

  if (nMarker_Disp_Dir != 0) {
    BoundaryTable << "Disp boundary";
    for (iMarker_Disp_Dir = 0; iMarker_Disp_Dir < nMarker_Disp_Dir; iMarker_Disp_Dir++) {
      BoundaryTable << Marker_Disp_Dir[iMarker_Disp_Dir];
      if (iMarker_Disp_Dir < nMarker_Disp_Dir-1)  BoundaryTable << " ";
    }
    BoundaryTable.PrintFooter();
  }

  if (nMarker_Load_Sine != 0) {
    BoundaryTable << "Sine-Wave boundary";
    for (iMarker_Load_Sine = 0; iMarker_Load_Sine < nMarker_Load_Sine; iMarker_Load_Sine++) {
      BoundaryTable << Marker_Load_Sine[iMarker_Load_Sine];
      if (iMarker_Load_Sine < nMarker_Load_Sine-1)  BoundaryTable << " ";
    }
    BoundaryTable.PrintFooter();
  }

  if (nMarker_Emissivity != 0) {
    BoundaryTable << "Radiative boundary";
    for (iMarker_Emissivity = 0; iMarker_Emissivity < nMarker_Emissivity; iMarker_Emissivity++) {
      BoundaryTable << Marker_Emissivity[iMarker_Emissivity]; // << "(" << Wall_Emissivity[iMarker_Emissivity] << ")";
      if (iMarker_Emissivity < nMarker_Emissivity-1)  BoundaryTable << " ";
    }
    BoundaryTable.PrintFooter();
  }

  if (nMarker_Custom != 0) {
    BoundaryTable << "Custom boundary";
    for (iMarker_Custom = 0; iMarker_Custom < nMarker_Custom; iMarker_Custom++) {
      BoundaryTable << Marker_Custom[iMarker_Custom];
      if (iMarker_Custom < nMarker_Custom-1)  BoundaryTable << " ";
    }
    BoundaryTable.PrintFooter();
  }

  if (nMarker_ActDiskInlet != 0) {
    BoundaryTable << "Actuator disk (inlet) boundary";
    for (iMarker_ActDiskInlet = 0; iMarker_ActDiskInlet < nMarker_ActDiskInlet; iMarker_ActDiskInlet++) {
      BoundaryTable << Marker_ActDiskInlet[iMarker_ActDiskInlet];
      if (iMarker_ActDiskInlet < nMarker_ActDiskInlet-1)  BoundaryTable << " ";
    }
    BoundaryTable.PrintFooter();
  }

  if (nMarker_ActDiskOutlet != 0) {
    BoundaryTable << "Actuator disk (outlet) boundary";
    for (iMarker_ActDiskOutlet = 0; iMarker_ActDiskOutlet < nMarker_ActDiskOutlet; iMarker_ActDiskOutlet++) {
      BoundaryTable << Marker_ActDiskOutlet[iMarker_ActDiskOutlet];
      if (iMarker_ActDiskOutlet < nMarker_ActDiskOutlet-1)  BoundaryTable << " ";
    }
    BoundaryTable.PrintFooter();
  }

  if (nMarker_ActDiskOutlet != 0) {
    if (GetKind_ActDisk() == VARIABLE_LOAD) {
      cout << endl << "Actuator disk with variable load." << endl;
      cout << "Actuator disk data read from file: " << GetActDisk_FileName() << endl;
    }
  }

}

bool CConfig::TokenizeString(string & str, string & option_name,
                             vector<string> & option_value) {
  const string delimiters(" (){}:,\t\n\v\f\r");
  // check for comments or empty string
  string::size_type pos, last_pos;
  pos = str.find_first_of("%");
  if ( (str.length() == 0) || (pos == 0) ) {
    // str is empty or a comment line, so no option here
    return false;
  }
  if (pos != string::npos) {
    // remove comment at end if necessary
    str.erase(pos);
  }

  // look for line composed on only delimiters (usually whitespace)
  pos = str.find_first_not_of(delimiters);
  if (pos == string::npos) {
    return false;
  }

  // find the equals sign and split string
  string name_part, value_part;
  pos = str.find("=");
  if (pos == string::npos) {
    cerr << "Error in TokenizeString(): "
    << "line in the configuration file with no \"=\" sign."
    << endl;
    cout << "Look for: " << str << endl;
    cout << "str.length() = " << str.length() << endl;
    throw(-1);
  }
  name_part = str.substr(0, pos);
  value_part = str.substr(pos+1, string::npos);
  //cout << "name_part  = |" << name_part  << "|" << endl;
  //cout << "value_part = |" << value_part << "|" << endl;

  // the first_part should consist of one string with no interior delimiters
  last_pos = name_part.find_first_not_of(delimiters, 0);
  pos = name_part.find_first_of(delimiters, last_pos);
  if ( (name_part.length() == 0) || (last_pos == string::npos) ) {
    cerr << "Error in CConfig::TokenizeString(): "
    << "line in the configuration file with no name before the \"=\" sign."
    << endl;
    throw(-1);
  }
  if (pos == string::npos) pos = name_part.length();
  option_name = name_part.substr(last_pos, pos - last_pos);
  last_pos = name_part.find_first_not_of(delimiters, pos);
  if (last_pos != string::npos) {
    cerr << "Error in TokenizeString(): "
    << "two or more options before an \"=\" sign in the configuration file."
    << endl;
    throw(-1);
  }
  StringToUpperCase(option_name);

  //cout << "option_name = |" << option_name << "|" << endl;
  //cout << "pos = " << pos << ": last_pos = " << last_pos << endl;

  // now fill the option value vector
  option_value.clear();
  last_pos = value_part.find_first_not_of(delimiters, 0);
  pos = value_part.find_first_of(delimiters, last_pos);
  while (string::npos != pos || string::npos != last_pos) {
    // add token to the vector<string>
    option_value.push_back(value_part.substr(last_pos, pos - last_pos));
    // skip delimiters
    last_pos = value_part.find_first_not_of(delimiters, pos);
    // find next "non-delimiter"
    pos = value_part.find_first_of(delimiters, last_pos);
  }
  if (option_value.size() == 0) {
    cerr << "Error in TokenizeString(): "
    << "option " << option_name << " in configuration file with no value assigned."
    << endl;
    throw(-1);
  }

#if 0
  cout << "option value(s) = ";
  for (unsigned int i = 0; i < option_value.size(); i++)
    cout << option_value[i] << " ";
  cout << endl;
#endif

  // look for ';' DV delimiters attached to values
  vector<string>::iterator it;
  it = option_value.begin();
  while (it != option_value.end()) {
    if (it->compare(";") == 0) {
      it++;
      continue;
    }

    pos = it->find(';');
    if (pos != string::npos) {
      string before_semi = it->substr(0, pos);
      string after_semi= it->substr(pos+1, string::npos);
      if (before_semi.empty()) {
        *it = ";";
        it++;
        option_value.insert(it, after_semi);
      } else {
        *it = before_semi;
        it++;
        vector<string> to_insert;
        to_insert.push_back(";");
        if (!after_semi.empty())
          to_insert.push_back(after_semi);
        option_value.insert(it, to_insert.begin(), to_insert.end());
      }
      it = option_value.begin(); // go back to beginning; not efficient
      continue;
    } else {
      it++;
    }
  }
#if 0
  cout << "option value(s) = ";
  for (unsigned int i = 0; i < option_value.size(); i++)
    cout << option_value[i] << " ";
  cout << endl;
#endif
  // remove any consecutive ";"
  it = option_value.begin();
  bool semi_at_prev = false;
  while (it != option_value.end()) {
    if (semi_at_prev) {
      if (it->compare(";") == 0) {
        option_value.erase(it);
        it = option_value.begin();
        semi_at_prev = false;
        continue;
      }
    }
    if (it->compare(";") == 0) {
      semi_at_prev = true;
    } else {
      semi_at_prev = false;
    }
    it++;
  }

#if 0
  cout << "option value(s) = ";
  for (unsigned int i = 0; i < option_value.size(); i++)
    cout << option_value[i] << " ";
  cout << endl;
#endif
  return true;
}

unsigned short CConfig::GetMarker_CfgFile_TagBound(string val_marker) const {

  unsigned short iMarker_CfgFile;

  for (iMarker_CfgFile = 0; iMarker_CfgFile < nMarker_CfgFile; iMarker_CfgFile++)
    if (Marker_CfgFile_TagBound[iMarker_CfgFile] == val_marker)
      return iMarker_CfgFile;

  SU2_MPI::Error(string("The configuration file doesn't have any definition for marker ") + val_marker, CURRENT_FUNCTION);
  return 0;
}

string CConfig::GetMarker_CfgFile_TagBound(unsigned short val_marker) const {
  return Marker_CfgFile_TagBound[val_marker];
}

unsigned short CConfig::GetMarker_CfgFile_KindBC(string val_marker) const {
  unsigned short iMarker_CfgFile;
  for (iMarker_CfgFile = 0; iMarker_CfgFile < nMarker_CfgFile; iMarker_CfgFile++)
    if (Marker_CfgFile_TagBound[iMarker_CfgFile] == val_marker) break;
  return Marker_CfgFile_KindBC[iMarker_CfgFile];
}

unsigned short CConfig::GetMarker_CfgFile_Monitoring(string val_marker) const {
  unsigned short iMarker_CfgFile;
  for (iMarker_CfgFile = 0; iMarker_CfgFile < nMarker_CfgFile; iMarker_CfgFile++)
    if (Marker_CfgFile_TagBound[iMarker_CfgFile] == val_marker) break;
  return Marker_CfgFile_Monitoring[iMarker_CfgFile];
}

unsigned short CConfig::GetMarker_CfgFile_GeoEval(string val_marker) const {
  unsigned short iMarker_CfgFile;
  for (iMarker_CfgFile = 0; iMarker_CfgFile < nMarker_CfgFile; iMarker_CfgFile++)
    if (Marker_CfgFile_TagBound[iMarker_CfgFile] == val_marker) break;
  return Marker_CfgFile_GeoEval[iMarker_CfgFile];
}

unsigned short CConfig::GetMarker_CfgFile_Designing(string val_marker) const {
  unsigned short iMarker_CfgFile;
  for (iMarker_CfgFile = 0; iMarker_CfgFile < nMarker_CfgFile; iMarker_CfgFile++)
    if (Marker_CfgFile_TagBound[iMarker_CfgFile] == val_marker) break;
  return Marker_CfgFile_Designing[iMarker_CfgFile];
}

unsigned short CConfig::GetMarker_CfgFile_Plotting(string val_marker) const {
  unsigned short iMarker_CfgFile;
  for (iMarker_CfgFile = 0; iMarker_CfgFile < nMarker_CfgFile; iMarker_CfgFile++)
    if (Marker_CfgFile_TagBound[iMarker_CfgFile] == val_marker) break;
  return Marker_CfgFile_Plotting[iMarker_CfgFile];
}

unsigned short CConfig::GetMarker_CfgFile_Analyze(string val_marker) const {
  unsigned short iMarker_CfgFile;
  for (iMarker_CfgFile = 0; iMarker_CfgFile < nMarker_CfgFile; iMarker_CfgFile++)
    if (Marker_CfgFile_TagBound[iMarker_CfgFile] == val_marker) break;
  return Marker_CfgFile_Analyze[iMarker_CfgFile];
}

unsigned short CConfig::GetMarker_CfgFile_ZoneInterface(string val_marker) const {
  unsigned short iMarker_CfgFile;
  for (iMarker_CfgFile = 0; iMarker_CfgFile < nMarker_CfgFile; iMarker_CfgFile++)
    if (Marker_CfgFile_TagBound[iMarker_CfgFile] == val_marker) break;
  return Marker_CfgFile_ZoneInterface[iMarker_CfgFile];
}

unsigned short CConfig::GetMarker_CfgFile_Turbomachinery(string val_marker) const {
  unsigned short iMarker_CfgFile;
  for (iMarker_CfgFile = 0; iMarker_CfgFile < nMarker_CfgFile; iMarker_CfgFile++)
    if (Marker_CfgFile_TagBound[iMarker_CfgFile] == val_marker) break;
  return Marker_CfgFile_Turbomachinery[iMarker_CfgFile];
}

unsigned short CConfig::GetMarker_CfgFile_TurbomachineryFlag(string val_marker) const {
  unsigned short iMarker_CfgFile;
  for (iMarker_CfgFile = 0; iMarker_CfgFile < nMarker_CfgFile; iMarker_CfgFile++)
    if (Marker_CfgFile_TagBound[iMarker_CfgFile] == val_marker) break;
  return Marker_CfgFile_TurbomachineryFlag[iMarker_CfgFile];
}

unsigned short CConfig::GetMarker_CfgFile_MixingPlaneInterface(string val_marker) const {
  unsigned short iMarker_CfgFile;
  for (iMarker_CfgFile = 0; iMarker_CfgFile < nMarker_CfgFile; iMarker_CfgFile++)
    if (Marker_CfgFile_TagBound[iMarker_CfgFile] == val_marker) break;
  return Marker_CfgFile_MixingPlaneInterface[iMarker_CfgFile];
}

unsigned short CConfig::GetMarker_CfgFile_DV(string val_marker) const {
  unsigned short iMarker_CfgFile;
  for (iMarker_CfgFile = 0; iMarker_CfgFile < nMarker_CfgFile; iMarker_CfgFile++)
    if (Marker_CfgFile_TagBound[iMarker_CfgFile] == val_marker) break;
  return Marker_CfgFile_DV[iMarker_CfgFile];
}

unsigned short CConfig::GetMarker_CfgFile_Moving(string val_marker) const {
  unsigned short iMarker_CfgFile;
  for (iMarker_CfgFile = 0; iMarker_CfgFile < nMarker_CfgFile; iMarker_CfgFile++)
    if (Marker_CfgFile_TagBound[iMarker_CfgFile] == val_marker) break;
  return Marker_CfgFile_Moving[iMarker_CfgFile];
}

unsigned short CConfig::GetMarker_CfgFile_Deform_Mesh(string val_marker) const {
  unsigned short iMarker_CfgFile;
  for (iMarker_CfgFile = 0; iMarker_CfgFile < nMarker_CfgFile; iMarker_CfgFile++)
    if (Marker_CfgFile_TagBound[iMarker_CfgFile] == val_marker) break;
  return Marker_CfgFile_Deform_Mesh[iMarker_CfgFile];
}

unsigned short CConfig::GetMarker_CfgFile_Fluid_Load(string val_marker) const {
  unsigned short iMarker_CfgFile;
  for (iMarker_CfgFile = 0; iMarker_CfgFile < nMarker_CfgFile; iMarker_CfgFile++)
    if (Marker_CfgFile_TagBound[iMarker_CfgFile] == val_marker) break;
  return Marker_CfgFile_Fluid_Load[iMarker_CfgFile];
}

unsigned short CConfig::GetMarker_CfgFile_PyCustom(string val_marker) const {
  unsigned short iMarker_CfgFile;
  for (iMarker_CfgFile=0; iMarker_CfgFile < nMarker_CfgFile; iMarker_CfgFile++)
    if (Marker_CfgFile_TagBound[iMarker_CfgFile] == val_marker) break;
  return Marker_CfgFile_PyCustom[iMarker_CfgFile];
}

unsigned short CConfig::GetMarker_CfgFile_PerBound(string val_marker) const {
  unsigned short iMarker_CfgFile;
  for (iMarker_CfgFile = 0; iMarker_CfgFile < nMarker_CfgFile; iMarker_CfgFile++)
    if (Marker_CfgFile_TagBound[iMarker_CfgFile] == val_marker) break;
  return Marker_CfgFile_PerBound[iMarker_CfgFile];
}

unsigned short CConfig::GetMarker_ZoneInterface(string val_marker) const {
  unsigned short iMarker_CfgFile;
  for (iMarker_CfgFile = 0; iMarker_CfgFile < nMarker_CfgFile; iMarker_CfgFile++)
    if (Marker_CfgFile_TagBound[iMarker_CfgFile] == val_marker) break;
  return Marker_CfgFile_ZoneInterface[iMarker_CfgFile];
}

bool CConfig::GetSolid_Wall(unsigned short iMarker) const {

  return (Marker_All_KindBC[iMarker] == HEAT_FLUX  ||
          Marker_All_KindBC[iMarker] == ISOTHERMAL ||
          Marker_All_KindBC[iMarker] == SMOLUCHOWSKI_MAXWELL ||
          Marker_All_KindBC[iMarker] == CHT_WALL_INTERFACE ||
          Marker_All_KindBC[iMarker] == EULER_WALL);
}

bool CConfig::GetViscous_Wall(unsigned short iMarker) const {

  return (Marker_All_KindBC[iMarker] == HEAT_FLUX  ||
          Marker_All_KindBC[iMarker] == ISOTHERMAL ||
          Marker_All_KindBC[iMarker] == SMOLUCHOWSKI_MAXWELL ||
          Marker_All_KindBC[iMarker] == CHT_WALL_INTERFACE);
}

void CConfig::SetSurface_Movement(unsigned short iMarker, unsigned short kind_movement) {

  unsigned short* new_surface_movement = new unsigned short[nMarker_Moving + 1];
  string* new_marker_moving = new string[nMarker_Moving+1];

  for (unsigned short iMarker_Moving = 0; iMarker_Moving < nMarker_Moving; iMarker_Moving++){
    new_surface_movement[iMarker_Moving] = Kind_SurfaceMovement[iMarker_Moving];
    new_marker_moving[iMarker_Moving] = Marker_Moving[iMarker_Moving];
  }

  if (nKind_SurfaceMovement > 0){
    delete [] Marker_Moving;
    delete [] Kind_SurfaceMovement;
  }

  Kind_SurfaceMovement = new_surface_movement;
  Marker_Moving        = new_marker_moving;

  Kind_SurfaceMovement[nMarker_Moving] = kind_movement;
  Marker_Moving[nMarker_Moving] = Marker_All_TagBound[iMarker];

  nMarker_Moving++;
  nKind_SurfaceMovement++;

}
CConfig::~CConfig(void) {

  unsigned long iDV, iMarker, iPeriodic, iFFD;

  /*--- Delete all of the option objects in the global option map ---*/

  for(map<string, COptionBase*>::iterator itr = option_map.begin(); itr != option_map.end(); itr++) {
    delete itr->second;
  }

  delete [] TimeDOFsADER_DG;
  delete [] TimeIntegrationADER_DG;
  delete [] WeightsIntegrationADER_DG;
  delete [] RK_Alpha_Step;
  delete [] MG_PreSmooth;
  delete [] MG_PostSmooth;

  /*--- Free memory for Aeroelastic problems. ---*/

  delete[] Aeroelastic_pitch;
  delete[] Aeroelastic_plunge;

 /*--- Free memory for airfoil sections ---*/

 delete [] LocationStations;

  /*--- motion origin: ---*/

  delete [] MarkerMotion_Origin;

  delete [] MoveMotion_Origin;

  /*--- translation: ---*/

  delete [] MarkerTranslation_Rate;

  /*--- rotation: ---*/

  delete [] MarkerRotation_Rate;

  /*--- pitching: ---*/

  delete [] MarkerPitching_Omega;

  /*--- pitching amplitude: ---*/

  delete [] MarkerPitching_Ampl;

  /*--- pitching phase: ---*/

  delete [] MarkerPitching_Phase;

  /*--- plunging: ---*/

  delete [] MarkerPlunging_Omega;

  /*--- plunging amplitude: ---*/
  delete [] MarkerPlunging_Ampl;

  /*--- reference origin for moments ---*/

  delete [] RefOriginMoment_X;
  delete [] RefOriginMoment_Y;
  delete [] RefOriginMoment_Z;

  /*--- Free memory for Harmonic Blance Frequency  pointer ---*/

  delete [] Omega_HB;

  /*--- Marker pointers ---*/

  delete[] Marker_CfgFile_GeoEval;
  delete[] Marker_All_GeoEval;

  delete[] Marker_CfgFile_TagBound;
  delete[] Marker_All_TagBound;

  delete[] Marker_CfgFile_KindBC;
  delete[] Marker_All_KindBC;

  delete[] Marker_CfgFile_Monitoring;
  delete[] Marker_All_Monitoring;

  delete[] Marker_CfgFile_Designing;
  delete[] Marker_All_Designing;

  delete[] Marker_CfgFile_Plotting;
  delete[] Marker_All_Plotting;

  delete[] Marker_CfgFile_Analyze;
  delete[] Marker_All_Analyze;

  delete[] Marker_CfgFile_ZoneInterface;
  delete[] Marker_All_ZoneInterface;

  delete[] Marker_CfgFile_DV;
  delete[] Marker_All_DV;

  delete[] Marker_CfgFile_Moving;
  delete[] Marker_All_Moving;

  delete[] Marker_CfgFile_Deform_Mesh;
  delete[] Marker_All_Deform_Mesh;

  delete[] Marker_CfgFile_Fluid_Load;
  delete[] Marker_All_Fluid_Load;

  delete[] Marker_CfgFile_PyCustom;
  delete[] Marker_All_PyCustom;

  delete[] Marker_CfgFile_PerBound;
  delete[] Marker_All_PerBound;

  delete [] Marker_CfgFile_Turbomachinery;
  delete [] Marker_All_Turbomachinery;

  delete [] Marker_CfgFile_TurbomachineryFlag;
  delete [] Marker_All_TurbomachineryFlag;

  delete [] Marker_CfgFile_MixingPlaneInterface;
  delete [] Marker_All_MixingPlaneInterface;

  delete[] Marker_DV;
  delete[] Marker_Moving;
  delete[] Marker_Monitoring;
  delete[] Marker_Designing;
  delete[] Marker_GeoEval;
  delete[] Marker_Plotting;
  delete[] Marker_Analyze;
  delete[] Marker_WallFunctions;
  delete[] Marker_ZoneInterface;
  delete [] Marker_PyCustom;
  delete[] Marker_All_SendRecv;

  delete[] Kind_Inc_Inlet;
  delete[] Kind_Inc_Outlet;

  delete[] Kind_WallFunctions;

  delete[] Kind_Wall;

  delete[] Config_Filenames;

  if (IntInfo_WallFunctions != nullptr) {
    for (iMarker = 0; iMarker < nMarker_WallFunctions; ++iMarker) {
      if (IntInfo_WallFunctions[iMarker] != nullptr)
        delete[] IntInfo_WallFunctions[iMarker];
    }
    delete[] IntInfo_WallFunctions;
  }

  if (DoubleInfo_WallFunctions != nullptr) {
    for (iMarker = 0; iMarker < nMarker_WallFunctions; ++iMarker) {
      if (DoubleInfo_WallFunctions[iMarker] != nullptr)
        delete[] DoubleInfo_WallFunctions[iMarker];
    }
    delete[] DoubleInfo_WallFunctions;
  }

       delete[] Kind_ObjFunc;
       delete[] Weight_ObjFunc;

  if (DV_Value != nullptr) {
    for (iDV = 0; iDV < nDV; iDV++) delete[] DV_Value[iDV];
    delete [] DV_Value;
  }

  if (ParamDV != nullptr) {
    for (iDV = 0; iDV < nDV; iDV++) delete[] ParamDV[iDV];
    delete [] ParamDV;
  }

  if (CoordFFDBox != nullptr) {
    for (iFFD = 0; iFFD < nFFDBox; iFFD++) delete[] CoordFFDBox[iFFD];
    delete [] CoordFFDBox;
  }

  if (DegreeFFDBox != nullptr) {
    for (iFFD = 0; iFFD < nFFDBox; iFFD++) delete[] DegreeFFDBox[iFFD];
    delete [] DegreeFFDBox;
  }

     delete[] Design_Variable;

     delete[]  Exhaust_Temperature_Target;
     delete[]  Exhaust_Pressure_Target;
     delete[] Exhaust_Pressure;
     delete[] Exhaust_Temperature;
     delete[] Exhaust_MassFlow;
     delete[] Exhaust_TotalPressure;
     delete[] Exhaust_TotalTemperature;
     delete[] Exhaust_GrossThrust;
     delete[] Exhaust_Force;
     delete[] Exhaust_Power;

     delete[]  Inflow_Mach;
     delete[] Inflow_Pressure;
     delete[] Inflow_MassFlow;
     delete[] Inflow_ReverseMassFlow;
     delete[] Inflow_TotalPressure;
     delete[] Inflow_Temperature;
     delete[] Inflow_TotalTemperature;
     delete[] Inflow_RamDrag;
     delete[]  Inflow_Force;
     delete[] Inflow_Power;

     delete[]  Engine_Power;
     delete[]  Engine_Mach;
     delete[]  Engine_Force;
     delete[]  Engine_NetThrust;
     delete[]  Engine_GrossThrust;
     delete[]  Engine_Area;
     delete[] EngineInflow_Target;

     delete[]  ActDiskInlet_MassFlow;
     delete[]  ActDiskInlet_Temperature;
     delete[]  ActDiskInlet_TotalTemperature;
     delete[]  ActDiskInlet_Pressure;
     delete[]  ActDiskInlet_TotalPressure;
     delete[]  ActDiskInlet_RamDrag;
     delete[]  ActDiskInlet_Force;
     delete[]  ActDiskInlet_Power;

     delete[]  ActDiskOutlet_MassFlow;
     delete[]  ActDiskOutlet_Temperature;
     delete[]  ActDiskOutlet_TotalTemperature;
     delete[]  ActDiskOutlet_Pressure;
     delete[]  ActDiskOutlet_TotalPressure;
     delete[]  ActDiskOutlet_GrossThrust;
     delete[]  ActDiskOutlet_Force;
     delete[]  ActDiskOutlet_Power;

     delete[]  Outlet_MassFlow;
     delete[]  Outlet_Density;
     delete[]  Outlet_Area;

     delete[]  ActDisk_DeltaPress;
     delete[]  ActDisk_DeltaTemp;
     delete[]  ActDisk_TotalPressRatio;
     delete[]  ActDisk_TotalTempRatio;
     delete[]  ActDisk_StaticPressRatio;
     delete[]  ActDisk_StaticTempRatio;
     delete[]  ActDisk_Power;
     delete[]  ActDisk_MassFlow;
     delete[]  ActDisk_Mach;
     delete[]  ActDisk_Force;
     delete[]  ActDisk_NetThrust;
     delete[]  ActDisk_BCThrust;
     delete[]  ActDisk_BCThrust_Old;
     delete[]  ActDisk_GrossThrust;
     delete[]  ActDisk_Area;
     delete[]  ActDisk_ReverseMassFlow;

     delete[]  Surface_MassFlow;
     delete[]  Surface_Mach;
     delete[]  Surface_Temperature;
     delete[]  Surface_Pressure;
     delete[]  Surface_Density;
     delete[]  Surface_Enthalpy;
     delete[]  Surface_NormalVelocity;
     delete[]  Surface_Uniformity;
     delete[]  Surface_SecondaryStrength;
     delete[]  Surface_SecondOverUniform;
     delete[]  Surface_MomentumDistortion;
     delete[]  Surface_TotalTemperature;
     delete[]  Surface_TotalPressure;
     delete[]  Surface_PressureDrop;
     delete[]  Surface_DC60;
     delete[]  Surface_IDC;
     delete[]  Surface_IDC_Mach;
     delete[]  Surface_IDR;

  delete[]  Inlet_Ttotal;
  delete[]  Inlet_Ptotal;
  if (Inlet_FlowDir != nullptr) {
    for (iMarker = 0; iMarker < nMarker_Inlet; iMarker++)
      delete [] Inlet_FlowDir[iMarker];
    delete [] Inlet_FlowDir;
  }

  if (Inlet_Velocity != nullptr) {
    for (iMarker = 0; iMarker < nMarker_Supersonic_Inlet; iMarker++)
      delete [] Inlet_Velocity[iMarker];
    delete [] Inlet_Velocity;
  }

  if (Inlet_MassFrac != nullptr) {
    for (iMarker = 0; iMarker < nMarker_Supersonic_Inlet; iMarker++)
      delete [] Inlet_MassFrac[iMarker];
    delete [] Inlet_MassFrac;
  }

  if (Riemann_FlowDir != nullptr) {
    for (iMarker = 0; iMarker < nMarker_Riemann; iMarker++)
      delete [] Riemann_FlowDir[iMarker];
    delete [] Riemann_FlowDir;
  }

  if (Giles_FlowDir != nullptr) {
    for (iMarker = 0; iMarker < nMarker_Giles; iMarker++)
      delete [] Giles_FlowDir[iMarker];
    delete [] Giles_FlowDir;
  }

  if (Load_Sine_Dir != nullptr) {
    for (iMarker = 0; iMarker < nMarker_Load_Sine; iMarker++)
      delete [] Load_Sine_Dir[iMarker];
    delete [] Load_Sine_Dir;
  }

  if (Load_Dir != nullptr) {
    for (iMarker = 0; iMarker < nMarker_Load_Dir; iMarker++)
      delete [] Load_Dir[iMarker];
    delete [] Load_Dir;
  }

     delete[] Inlet_Temperature;
     delete[] Inlet_Pressure;
     delete[] Outlet_Pressure;
     delete[] Isothermal_Temperature;
     delete[] Heat_Flux;
     delete[] Displ_Value;
     delete[] Load_Value;
     delete[] Damper_Constant;
     delete[] Load_Dir_Multiplier;
     delete[] Load_Dir_Value;
     delete[] Disp_Dir;
     delete[] Disp_Dir_Multiplier;
     delete[] Disp_Dir_Value;
     delete[] Load_Sine_Amplitude;
     delete[] Load_Sine_Frequency;
     delete[] FlowLoad_Value;
     delete[] Roughness_Height;
     delete[] Wall_Emissivity;
  /*--- related to periodic boundary conditions ---*/

  for (iMarker = 0; iMarker < nMarker_PerBound; iMarker++) {
    if (Periodic_RotCenter   != nullptr) delete [] Periodic_RotCenter[iMarker];
    if (Periodic_RotAngles   != nullptr) delete [] Periodic_RotAngles[iMarker];
    if (Periodic_Translation != nullptr) delete [] Periodic_Translation[iMarker];
  }
  delete[] Periodic_RotCenter;
  delete[] Periodic_RotAngles;
  delete[] Periodic_Translation;

  for (iPeriodic = 0; iPeriodic < nPeriodic_Index; iPeriodic++) {
    if (Periodic_Center    != nullptr) delete [] Periodic_Center[iPeriodic];
    if (Periodic_Rotation  != nullptr) delete [] Periodic_Rotation[iPeriodic];
    if (Periodic_Translate != nullptr) delete [] Periodic_Translate[iPeriodic];
  }
  delete[] Periodic_Center;
  delete[] Periodic_Rotation;
  delete[] Periodic_Translate;

  delete[] MG_CorrecSmooth;
         delete[] PlaneTag;
              delete[] CFL;

  /*--- String markers ---*/

               delete[] Marker_Euler;
            delete[] Marker_FarField;
              delete[] Marker_Custom;
             delete[] Marker_SymWall;
            delete[] Marker_PerBound;
            delete[] Marker_PerDonor;
      delete[] Marker_NearFieldBound;
         delete[] Marker_Deform_Mesh;
          delete[] Marker_Fluid_Load;
      delete[] Marker_Fluid_InterfaceBound;
               delete[] Marker_Inlet;
    delete[] Marker_Supersonic_Inlet;
    delete[] Marker_Supersonic_Outlet;
              delete[] Marker_Outlet;
          delete[] Marker_Isothermal;
  delete[] Marker_Smoluchowski_Maxwell;
       delete[] Marker_EngineInflow;
      delete[] Marker_EngineExhaust;
        delete[] Marker_Displacement;
                delete[] Marker_Load;
                delete[] Marker_Damper;
                delete[] Marker_Load_Dir;
                delete[] Marker_Disp_Dir;
                delete[] Marker_Load_Sine;
            delete[] Marker_FlowLoad;
             delete[] Marker_Internal;
                delete[] Marker_HeatFlux;
          delete[] Marker_Emissivity;

  delete [] Int_Coeffs;

  delete [] ElasticityMod;
  delete [] PoissonRatio;
  delete [] MaterialDensity;
  delete [] Electric_Constant;
  delete [] Electric_Field_Mod;
  delete [] RefNode_Displacement;
  delete [] Electric_Field_Dir;

  /*--- Delete some arrays needed just for initializing options. ---*/

  delete [] FFDTag;
  delete [] nDV_Value;
  delete [] TagFFDBox;

  delete [] Kind_Data_Riemann;
  delete [] Riemann_Var1;
  delete [] Riemann_Var2;
  delete [] Kind_Data_Giles;
  delete [] Giles_Var1;
  delete [] Giles_Var2;
  delete [] RelaxFactorAverage;
  delete [] RelaxFactorFourier;
  delete [] nSpan_iZones;
  delete [] Kind_TurboMachinery;

  delete [] Marker_MixingPlaneInterface;
  delete [] Marker_TurboBoundIn;
  delete [] Marker_TurboBoundOut;
  delete [] Marker_Riemann;
  delete [] Marker_Giles;
  delete [] Marker_Shroud;

  delete [] nBlades;
  delete [] FreeStreamTurboNormal;

  delete [] top_optim_kernels;
  delete [] top_optim_kernel_params;
  delete [] top_optim_filter_radius;

  delete [] ScreenOutput;
  delete [] HistoryOutput;
  delete [] VolumeOutput;
  delete [] Mesh_Box_Size;
  delete [] VolumeOutputFiles;

  delete [] ConvField;

}

string CConfig::GetFilename(string filename, string ext, unsigned long Iter) const {

  /*--- Remove any extension --- */

  unsigned short lastindex = filename.find_last_of(".");
  filename = filename.substr(0, lastindex);

  /*--- Add the extension --- */

  filename = filename + string(ext);

  /*--- Append the zone number if multizone problems ---*/
  if (Multizone_Problem)
    filename = GetMultizone_FileName(filename, GetiZone(), ext);

  /*--- Append the zone number if multiple instance problems ---*/
  if (GetnTimeInstances() > 1)
    filename = GetMultiInstance_FileName(filename, GetiInst(), ext);

  if (GetTime_Domain()){
    filename = GetUnsteady_FileName(filename, (int)Iter, ext);
  }

  return filename;
}

string CConfig::GetUnsteady_FileName(string val_filename, int val_iter, string ext) const {

  string UnstExt="", UnstFilename = val_filename;
  char buffer[50];

  /*--- Check that a positive value iteration is requested (for now). ---*/

  if (val_iter < 0) {
    SU2_MPI::Error("Requesting a negative iteration number for the restart file!!", CURRENT_FUNCTION);
  }

  unsigned short lastindex = UnstFilename.find_last_of(".");
  UnstFilename = UnstFilename.substr(0, lastindex);

  /*--- Append iteration number for unsteady cases ---*/

  if (Time_Domain) {

    if ((val_iter >= 0)    && (val_iter < 10))    SPRINTF (buffer, "_0000%d", val_iter);
    if ((val_iter >= 10)   && (val_iter < 100))   SPRINTF (buffer, "_000%d",  val_iter);
    if ((val_iter >= 100)  && (val_iter < 1000))  SPRINTF (buffer, "_00%d",   val_iter);
    if ((val_iter >= 1000) && (val_iter < 10000)) SPRINTF (buffer, "_0%d",    val_iter);
    if (val_iter >= 10000) SPRINTF (buffer, "_%d", val_iter);
    UnstExt = string(buffer);
  }
  UnstExt += ext;
  UnstFilename.append(UnstExt);

  return UnstFilename;
}

string CConfig::GetMultizone_FileName(string val_filename, int val_iZone, string ext) const {

    string multizone_filename = val_filename;
    char buffer[50];

    unsigned short lastindex = multizone_filename.find_last_of(".");
    multizone_filename = multizone_filename.substr(0, lastindex);

    if (Multizone_Problem) {
        SPRINTF (buffer, "_%d", SU2_TYPE::Int(val_iZone));
        multizone_filename.append(string(buffer));
    }

    multizone_filename += ext;
    return multizone_filename;
}

string CConfig::GetMultizone_HistoryFileName(string val_filename, int val_iZone, string ext) const {

    string multizone_filename = val_filename;
    char buffer[50];
    unsigned short lastindex = multizone_filename.find_last_of(".");
    multizone_filename = multizone_filename.substr(0, lastindex);
    if (Multizone_Problem) {
        SPRINTF (buffer, "_%d", SU2_TYPE::Int(val_iZone));
        multizone_filename.append(string(buffer));
    }
    multizone_filename += ext;
    return multizone_filename;
}

string CConfig::GetMultiInstance_FileName(string val_filename, int val_iInst, string ext) const {

  string multizone_filename = val_filename;
  char buffer[50];

  unsigned short lastindex = multizone_filename.find_last_of(".");
  multizone_filename = multizone_filename.substr(0, lastindex);
  SPRINTF (buffer, "_%d", SU2_TYPE::Int(val_iInst));
  multizone_filename.append(string(buffer));
  multizone_filename += ext;
  return multizone_filename;
}

string CConfig::GetMultiInstance_HistoryFileName(string val_filename, int val_iInst) const {

  string multizone_filename = val_filename;
  char buffer[50];

  unsigned short lastindex = multizone_filename.find_last_of(".");
  multizone_filename = multizone_filename.substr(0, lastindex);
  SPRINTF (buffer, "_%d", SU2_TYPE::Int(val_iInst));
  multizone_filename.append(string(buffer));

  return multizone_filename;
}

string CConfig::GetObjFunc_Extension(string val_filename) const {

  string AdjExt, Filename = val_filename;

  if (ContinuousAdjoint || DiscreteAdjoint) {

    /*--- Remove filename extension (.dat) ---*/

    unsigned short lastindex = Filename.find_last_of(".");
    Filename = Filename.substr(0, lastindex);

    if (nObj==1) {
      switch (Kind_ObjFunc[0]) {
        case DRAG_COEFFICIENT:            AdjExt = "_cd";       break;
        case LIFT_COEFFICIENT:            AdjExt = "_cl";       break;
        case SIDEFORCE_COEFFICIENT:       AdjExt = "_csf";      break;
        case INVERSE_DESIGN_PRESSURE:     AdjExt = "_invpress"; break;
        case INVERSE_DESIGN_HEATFLUX:     AdjExt = "_invheat";  break;
        case MOMENT_X_COEFFICIENT:        AdjExt = "_cmx";      break;
        case MOMENT_Y_COEFFICIENT:        AdjExt = "_cmy";      break;
        case MOMENT_Z_COEFFICIENT:        AdjExt = "_cmz";      break;
        case EFFICIENCY:                  AdjExt = "_eff";      break;
        case EQUIVALENT_AREA:             AdjExt = "_ea";       break;
        case NEARFIELD_PRESSURE:          AdjExt = "_nfp";      break;
        case FORCE_X_COEFFICIENT:         AdjExt = "_cfx";      break;
        case FORCE_Y_COEFFICIENT:         AdjExt = "_cfy";      break;
        case FORCE_Z_COEFFICIENT:         AdjExt = "_cfz";      break;
        case THRUST_COEFFICIENT:          AdjExt = "_ct";       break;
        case TORQUE_COEFFICIENT:          AdjExt = "_cq";       break;
        case TOTAL_HEATFLUX:              AdjExt = "_totheat";  break;
        case MAXIMUM_HEATFLUX:            AdjExt = "_maxheat";  break;
        case TOTAL_AVG_TEMPERATURE:       AdjExt = "_avtp";     break;
        case FIGURE_OF_MERIT:             AdjExt = "_merit";    break;
        case BUFFET_SENSOR:               AdjExt = "_buffet";    break;
        case SURFACE_TOTAL_PRESSURE:      AdjExt = "_pt";       break;
        case SURFACE_STATIC_PRESSURE:     AdjExt = "_pe";       break;
        case SURFACE_MASSFLOW:            AdjExt = "_mfr";      break;
        case SURFACE_UNIFORMITY:          AdjExt = "_uniform";  break;
        case SURFACE_SECONDARY:           AdjExt = "_second";   break;
        case SURFACE_MOM_DISTORTION:      AdjExt = "_distort";  break;
        case SURFACE_SECOND_OVER_UNIFORM: AdjExt = "_sou";      break;
        case SURFACE_PRESSURE_DROP:       AdjExt = "_dp";       break;
        case SURFACE_MACH:                AdjExt = "_mach";     break;
        case CUSTOM_OBJFUNC:              AdjExt = "_custom";   break;
        case KINETIC_ENERGY_LOSS:         AdjExt = "_ke";       break;
        case TOTAL_PRESSURE_LOSS:         AdjExt = "_pl";       break;
        case FLOW_ANGLE_OUT:              AdjExt = "_fao";      break;
        case FLOW_ANGLE_IN:               AdjExt = "_fai";      break;
        case TOTAL_EFFICIENCY:            AdjExt = "_teff";     break;
        case TOTAL_STATIC_EFFICIENCY:     AdjExt = "_tseff";    break;
        case EULERIAN_WORK:               AdjExt = "_ew";       break;
        case MASS_FLOW_IN:                AdjExt = "_mfi";      break;
        case MASS_FLOW_OUT:               AdjExt = "_mfo";      break;
        case ENTROPY_GENERATION:          AdjExt = "_entg";     break;
        case REFERENCE_GEOMETRY:          AdjExt = "_refgeom";  break;
        case REFERENCE_NODE:              AdjExt = "_refnode";  break;
        case VOLUME_FRACTION:             AdjExt = "_volfrac";  break;
        case TOPOL_DISCRETENESS:          AdjExt = "_topdisc";  break;
        case TOPOL_COMPLIANCE:            AdjExt = "_topcomp";  break;
      }
    }
    else{
      AdjExt = "_combo";
    }
    Filename.append(AdjExt);

    /*--- Lastly, add the .dat extension ---*/
    Filename.append(".dat");

  }

  return Filename;
}

unsigned short CConfig::GetContainerPosition(unsigned short val_eqsystem) {

  switch (val_eqsystem) {
    case RUNTIME_FLOW_SYS:      return FLOW_SOL;
    case RUNTIME_TURB_SYS:      return TURB_SOL;
    case RUNTIME_TRANS_SYS:     return TRANS_SOL;
    case RUNTIME_HEAT_SYS:      return HEAT_SOL;
    case RUNTIME_FEA_SYS:       return FEA_SOL;
    case RUNTIME_ADJPOT_SYS:    return ADJFLOW_SOL;
    case RUNTIME_ADJFLOW_SYS:   return ADJFLOW_SOL;
    case RUNTIME_ADJTURB_SYS:   return ADJTURB_SOL;
    case RUNTIME_ADJFEA_SYS:    return ADJFEA_SOL;
    case RUNTIME_RADIATION_SYS: return RAD_SOL;
    case RUNTIME_MULTIGRID_SYS: return 0;
  }
  return 0;
}

void CConfig::SetKind_ConvNumScheme(unsigned short val_kind_convnumscheme,
                                    unsigned short val_kind_centered, unsigned short val_kind_upwind,
                                    unsigned short val_kind_slopelimit, bool val_muscl,
                                    unsigned short val_kind_fem) {

  Kind_ConvNumScheme = val_kind_convnumscheme;
  Kind_Centered = val_kind_centered;
  Kind_Upwind = val_kind_upwind;
  Kind_FEM = val_kind_fem;
  Kind_SlopeLimit = val_kind_slopelimit;
  MUSCL = val_muscl;

}

void CConfig::SetGlobalParam(unsigned short val_solver,
                             unsigned short val_system) {

  /*--- Set the simulation global time ---*/

  Current_UnstTime = static_cast<su2double>(TimeIter)*Delta_UnstTime;
  Current_UnstTimeND = static_cast<su2double>(TimeIter)*Delta_UnstTimeND;

  /*--- Set the solver methods ---*/

  switch (val_solver) {
    case EULER: case INC_EULER: case NEMO_EULER:
      if (val_system == RUNTIME_FLOW_SYS) {
        SetKind_ConvNumScheme(Kind_ConvNumScheme_Flow, Kind_Centered_Flow,
                              Kind_Upwind_Flow, Kind_SlopeLimit_Flow,
                              MUSCL_Flow, NONE);
        SetKind_TimeIntScheme(Kind_TimeIntScheme_Flow);
      }
      break;
    case NAVIER_STOKES: case INC_NAVIER_STOKES: case NEMO_NAVIER_STOKES:
      if (val_system == RUNTIME_FLOW_SYS) {
        SetKind_ConvNumScheme(Kind_ConvNumScheme_Flow, Kind_Centered_Flow,
                              Kind_Upwind_Flow, Kind_SlopeLimit_Flow,
                              MUSCL_Flow, NONE);
        SetKind_TimeIntScheme(Kind_TimeIntScheme_Flow);
      }
      if (val_system == RUNTIME_HEAT_SYS) {
        SetKind_ConvNumScheme(Kind_ConvNumScheme_Heat, NONE, NONE, NONE, NONE, NONE);
        SetKind_TimeIntScheme(Kind_TimeIntScheme_Heat);
      }
      break;
    case RANS: case INC_RANS: case NEMO_RANS:
      if (val_system == RUNTIME_FLOW_SYS) {
        SetKind_ConvNumScheme(Kind_ConvNumScheme_Flow, Kind_Centered_Flow,
                              Kind_Upwind_Flow, Kind_SlopeLimit_Flow,
                              MUSCL_Flow, NONE);
        SetKind_TimeIntScheme(Kind_TimeIntScheme_Flow);
      }
      if (val_system == RUNTIME_TURB_SYS) {
        SetKind_ConvNumScheme(Kind_ConvNumScheme_Turb, Kind_Centered_Turb,
                              Kind_Upwind_Turb, Kind_SlopeLimit_Turb,
                              MUSCL_Turb, NONE);
        SetKind_TimeIntScheme(Kind_TimeIntScheme_Turb);
      }
      if (val_system == RUNTIME_TRANS_SYS) {
        SetKind_ConvNumScheme(Kind_ConvNumScheme_Turb, Kind_Centered_Turb,
                              Kind_Upwind_Turb, Kind_SlopeLimit_Turb,
                              MUSCL_Turb, NONE);
        SetKind_TimeIntScheme(Kind_TimeIntScheme_Turb);
      }
      if (val_system == RUNTIME_HEAT_SYS) {
        SetKind_ConvNumScheme(Kind_ConvNumScheme_Heat, NONE, NONE, NONE, NONE, NONE);
        SetKind_TimeIntScheme(Kind_TimeIntScheme_Heat);
      }
      break;
    case FEM_EULER:
      if (val_system == RUNTIME_FLOW_SYS) {
        SetKind_ConvNumScheme(Kind_ConvNumScheme_FEM_Flow, Kind_Centered_Flow,
                              Kind_Upwind_Flow, Kind_SlopeLimit_Flow,
                              MUSCL_Flow, Kind_FEM_Flow);
        SetKind_TimeIntScheme(Kind_TimeIntScheme_FEM_Flow);
      }
      break;
    case FEM_NAVIER_STOKES:
      if (val_system == RUNTIME_FLOW_SYS) {
        SetKind_ConvNumScheme(Kind_ConvNumScheme_Flow, Kind_Centered_Flow,
                              Kind_Upwind_Flow, Kind_SlopeLimit_Flow,
                              MUSCL_Flow, Kind_FEM_Flow);
        SetKind_TimeIntScheme(Kind_TimeIntScheme_FEM_Flow);
      }
      break;
    case FEM_LES:
      if (val_system == RUNTIME_FLOW_SYS) {
        SetKind_ConvNumScheme(Kind_ConvNumScheme_Flow, Kind_Centered_Flow,
                              Kind_Upwind_Flow, Kind_SlopeLimit_Flow,
                              MUSCL_Flow, Kind_FEM_Flow);
        SetKind_TimeIntScheme(Kind_TimeIntScheme_FEM_Flow);
      }
      break;
    case ADJ_EULER:
      if (val_system == RUNTIME_FLOW_SYS) {
        SetKind_ConvNumScheme(Kind_ConvNumScheme_Flow, Kind_Centered_Flow,
                              Kind_Upwind_Flow, Kind_SlopeLimit_Flow,
                              MUSCL_Flow, NONE);
        SetKind_TimeIntScheme(Kind_TimeIntScheme_Flow);
      }
      if (val_system == RUNTIME_ADJFLOW_SYS) {
        SetKind_ConvNumScheme(Kind_ConvNumScheme_AdjFlow, Kind_Centered_AdjFlow,
                              Kind_Upwind_AdjFlow, Kind_SlopeLimit_AdjFlow,
                              MUSCL_AdjFlow, NONE);
        SetKind_TimeIntScheme(Kind_TimeIntScheme_AdjFlow);
      }
      break;
    case ADJ_NAVIER_STOKES:
      if (val_system == RUNTIME_FLOW_SYS) {
        SetKind_ConvNumScheme(Kind_ConvNumScheme_Flow, Kind_Centered_Flow,
                              Kind_Upwind_Flow, Kind_SlopeLimit_Flow,
                              MUSCL_Flow, NONE);
        SetKind_TimeIntScheme(Kind_TimeIntScheme_Flow);
      }
      if (val_system == RUNTIME_ADJFLOW_SYS) {
        SetKind_ConvNumScheme(Kind_ConvNumScheme_AdjFlow, Kind_Centered_AdjFlow,
                              Kind_Upwind_AdjFlow, Kind_SlopeLimit_AdjFlow,
                              MUSCL_AdjFlow, NONE);
        SetKind_TimeIntScheme(Kind_TimeIntScheme_AdjFlow);
      }
      break;
    case ADJ_RANS:
      if (val_system == RUNTIME_FLOW_SYS) {
        SetKind_ConvNumScheme(Kind_ConvNumScheme_Flow, Kind_Centered_Flow,
                              Kind_Upwind_Flow, Kind_SlopeLimit_Flow,
                              MUSCL_Flow, NONE);
        SetKind_TimeIntScheme(Kind_TimeIntScheme_Flow);
      }
      if (val_system == RUNTIME_ADJFLOW_SYS) {
        SetKind_ConvNumScheme(Kind_ConvNumScheme_AdjFlow, Kind_Centered_AdjFlow,
                              Kind_Upwind_AdjFlow, Kind_SlopeLimit_AdjFlow,
                              MUSCL_AdjFlow, NONE);
        SetKind_TimeIntScheme(Kind_TimeIntScheme_AdjFlow);
      }
      if (val_system == RUNTIME_TURB_SYS) {
        SetKind_ConvNumScheme(Kind_ConvNumScheme_Turb, Kind_Centered_Turb,
                              Kind_Upwind_Turb, Kind_SlopeLimit_Turb,
                              MUSCL_Turb, NONE);
        SetKind_TimeIntScheme(Kind_TimeIntScheme_Turb);
      }
      if (val_system == RUNTIME_ADJTURB_SYS) {
        SetKind_ConvNumScheme(Kind_ConvNumScheme_AdjTurb, Kind_Centered_AdjTurb,
                              Kind_Upwind_AdjTurb, Kind_SlopeLimit_AdjTurb,
                              MUSCL_AdjTurb, NONE);
        SetKind_TimeIntScheme(Kind_TimeIntScheme_AdjTurb);
      }
      break;
    case HEAT_EQUATION:
      if (val_system == RUNTIME_HEAT_SYS) {
        SetKind_ConvNumScheme(NONE, NONE, NONE, NONE, NONE, NONE);
        SetKind_TimeIntScheme(Kind_TimeIntScheme_Heat);
      }
      break;

    case FEM_ELASTICITY:

      Current_DynTime = static_cast<su2double>(TimeIter)*Delta_DynTime;

      if (val_system == RUNTIME_FEA_SYS) {
        SetKind_ConvNumScheme(NONE, NONE, NONE, NONE, NONE, NONE);
        SetKind_TimeIntScheme(Kind_TimeIntScheme_FEA);
      }
      break;
  }
}

const su2double* CConfig::GetPeriodicRotCenter(string val_marker) const {
  unsigned short iMarker_PerBound;
  for (iMarker_PerBound = 0; iMarker_PerBound < nMarker_PerBound; iMarker_PerBound++)
    if (Marker_PerBound[iMarker_PerBound] == val_marker) break;
  return Periodic_RotCenter[iMarker_PerBound];
}

const su2double* CConfig::GetPeriodicRotAngles(string val_marker) const {
  unsigned short iMarker_PerBound;
  for (iMarker_PerBound = 0; iMarker_PerBound < nMarker_PerBound; iMarker_PerBound++)
    if (Marker_PerBound[iMarker_PerBound] == val_marker) break;
  return Periodic_RotAngles[iMarker_PerBound];
}

const su2double* CConfig::GetPeriodicTranslation(string val_marker) const {
  unsigned short iMarker_PerBound;
  for (iMarker_PerBound = 0; iMarker_PerBound < nMarker_PerBound; iMarker_PerBound++)
    if (Marker_PerBound[iMarker_PerBound] == val_marker) break;
  return Periodic_Translation[iMarker_PerBound];
}

unsigned short CConfig::GetMarker_Periodic_Donor(string val_marker) const {
  unsigned short iMarker_PerBound, jMarker_PerBound, kMarker_All;

  /*--- Find the marker for this periodic boundary. ---*/
  for (iMarker_PerBound = 0; iMarker_PerBound < nMarker_PerBound; iMarker_PerBound++)
    if (Marker_PerBound[iMarker_PerBound] == val_marker) break;

  /*--- Find corresponding donor. ---*/
  for (jMarker_PerBound = 0; jMarker_PerBound < nMarker_PerBound; jMarker_PerBound++)
    if (Marker_PerBound[jMarker_PerBound] == Marker_PerDonor[iMarker_PerBound]) break;

  /*--- Find and return global marker index for donor boundary. ---*/
  for (kMarker_All = 0; kMarker_All < nMarker_CfgFile; kMarker_All++)
    if (Marker_PerBound[jMarker_PerBound] == Marker_All_TagBound[kMarker_All]) break;

  return kMarker_All;
}

su2double CConfig::GetActDisk_NetThrust(string val_marker) const {
  unsigned short iMarker_ActDisk;
  for (iMarker_ActDisk = 0; iMarker_ActDisk < nMarker_ActDiskInlet; iMarker_ActDisk++)
    if ((Marker_ActDiskInlet[iMarker_ActDisk] == val_marker) ||
        (Marker_ActDiskOutlet[iMarker_ActDisk] == val_marker)) break;
  return ActDisk_NetThrust[iMarker_ActDisk];
}

su2double CConfig::GetActDisk_Power(string val_marker) const {
  unsigned short iMarker_ActDisk;
  for (iMarker_ActDisk = 0; iMarker_ActDisk < nMarker_ActDiskInlet; iMarker_ActDisk++)
    if ((Marker_ActDiskInlet[iMarker_ActDisk] == val_marker) ||
        (Marker_ActDiskOutlet[iMarker_ActDisk] == val_marker)) break;
  return ActDisk_Power[iMarker_ActDisk];
}

su2double CConfig::GetActDisk_MassFlow(string val_marker) const {
  unsigned short iMarker_ActDisk;
  for (iMarker_ActDisk = 0; iMarker_ActDisk < nMarker_ActDiskInlet; iMarker_ActDisk++)
    if ((Marker_ActDiskInlet[iMarker_ActDisk] == val_marker) ||
        (Marker_ActDiskOutlet[iMarker_ActDisk] == val_marker)) break;
  return ActDisk_MassFlow[iMarker_ActDisk];
}

su2double CConfig::GetActDisk_Mach(string val_marker) const {
  unsigned short iMarker_ActDisk;
  for (iMarker_ActDisk = 0; iMarker_ActDisk < nMarker_ActDiskInlet; iMarker_ActDisk++)
    if ((Marker_ActDiskInlet[iMarker_ActDisk] == val_marker) ||
        (Marker_ActDiskOutlet[iMarker_ActDisk] == val_marker)) break;
  return ActDisk_Mach[iMarker_ActDisk];
}

su2double CConfig::GetActDisk_Force(string val_marker) const {
  unsigned short iMarker_ActDisk;
  for (iMarker_ActDisk = 0; iMarker_ActDisk < nMarker_ActDiskInlet; iMarker_ActDisk++)
    if ((Marker_ActDiskInlet[iMarker_ActDisk] == val_marker) ||
        (Marker_ActDiskOutlet[iMarker_ActDisk] == val_marker)) break;
  return ActDisk_Force[iMarker_ActDisk];
}

su2double CConfig::GetActDisk_BCThrust(string val_marker) const {
  unsigned short iMarker_ActDisk;
  for (iMarker_ActDisk = 0; iMarker_ActDisk < nMarker_ActDiskInlet; iMarker_ActDisk++)
    if ((Marker_ActDiskInlet[iMarker_ActDisk] == val_marker) ||
        (Marker_ActDiskOutlet[iMarker_ActDisk] == val_marker)) break;
  return ActDisk_BCThrust[iMarker_ActDisk];
}

su2double CConfig::GetActDisk_BCThrust_Old(string val_marker) const {
  unsigned short iMarker_ActDisk;
  for (iMarker_ActDisk = 0; iMarker_ActDisk < nMarker_ActDiskInlet; iMarker_ActDisk++)
    if ((Marker_ActDiskInlet[iMarker_ActDisk] == val_marker) ||
        (Marker_ActDiskOutlet[iMarker_ActDisk] == val_marker)) break;
  return ActDisk_BCThrust_Old[iMarker_ActDisk];
}

void CConfig::SetActDisk_BCThrust(string val_marker, su2double val_actdisk_bcthrust) {
  unsigned short iMarker_ActDisk;
  for (iMarker_ActDisk = 0; iMarker_ActDisk < nMarker_ActDiskInlet; iMarker_ActDisk++)
    if ((Marker_ActDiskInlet[iMarker_ActDisk] == val_marker) ||
        (Marker_ActDiskOutlet[iMarker_ActDisk] == val_marker)) break;
  ActDisk_BCThrust[iMarker_ActDisk] = val_actdisk_bcthrust;
}

void CConfig::SetActDisk_BCThrust_Old(string val_marker, su2double val_actdisk_bcthrust_old) {
  unsigned short iMarker_ActDisk;
  for (iMarker_ActDisk = 0; iMarker_ActDisk < nMarker_ActDiskInlet; iMarker_ActDisk++)
    if ((Marker_ActDiskInlet[iMarker_ActDisk] == val_marker) ||
        (Marker_ActDiskOutlet[iMarker_ActDisk] == val_marker)) break;
  ActDisk_BCThrust_Old[iMarker_ActDisk] = val_actdisk_bcthrust_old;
}

su2double CConfig::GetActDisk_Area(string val_marker) const {
  unsigned short iMarker_ActDisk;
  for (iMarker_ActDisk = 0; iMarker_ActDisk < nMarker_ActDiskInlet; iMarker_ActDisk++)
    if ((Marker_ActDiskInlet[iMarker_ActDisk] == val_marker) ||
        (Marker_ActDiskOutlet[iMarker_ActDisk] == val_marker)) break;
  return ActDisk_Area[iMarker_ActDisk];
}

su2double CConfig::GetActDisk_ReverseMassFlow(string val_marker) const {
  unsigned short iMarker_ActDisk;
  for (iMarker_ActDisk = 0; iMarker_ActDisk < nMarker_ActDiskInlet; iMarker_ActDisk++)
    if ((Marker_ActDiskInlet[iMarker_ActDisk] == val_marker) ||
        (Marker_ActDiskOutlet[iMarker_ActDisk] == val_marker)) break;
  return ActDisk_ReverseMassFlow[iMarker_ActDisk];
}

su2double CConfig::GetActDisk_PressJump(string val_marker, unsigned short val_value) const {
  unsigned short iMarker_ActDisk;
  for (iMarker_ActDisk = 0; iMarker_ActDisk < nMarker_ActDiskInlet; iMarker_ActDisk++)
    if ((Marker_ActDiskInlet[iMarker_ActDisk] == val_marker) ||
        (Marker_ActDiskOutlet[iMarker_ActDisk] == val_marker)) break;
  return ActDisk_PressJump[iMarker_ActDisk][val_value];
}

su2double CConfig::GetActDisk_TempJump(string val_marker, unsigned short val_value) const {
  unsigned short iMarker_ActDisk;
  for (iMarker_ActDisk = 0; iMarker_ActDisk < nMarker_ActDiskInlet; iMarker_ActDisk++)
    if ((Marker_ActDiskInlet[iMarker_ActDisk] == val_marker) ||
        (Marker_ActDiskOutlet[iMarker_ActDisk] == val_marker)) break;
  return ActDisk_TempJump[iMarker_ActDisk][val_value];;
}

su2double CConfig::GetActDisk_Omega(string val_marker, unsigned short val_value) const {
  unsigned short iMarker_ActDisk;
  for (iMarker_ActDisk = 0; iMarker_ActDisk < nMarker_ActDiskInlet; iMarker_ActDisk++)
    if ((Marker_ActDiskInlet[iMarker_ActDisk] == val_marker) ||
        (Marker_ActDiskOutlet[iMarker_ActDisk] == val_marker)) break;
  return ActDisk_Omega[iMarker_ActDisk][val_value];;
}

su2double CConfig::GetOutlet_MassFlow(string val_marker) const {
  unsigned short iMarker_Outlet;
  for (iMarker_Outlet = 0; iMarker_Outlet < nMarker_Outlet; iMarker_Outlet++)
    if ((Marker_Outlet[iMarker_Outlet] == val_marker)) break;
  return Outlet_MassFlow[iMarker_Outlet];
}

su2double CConfig::GetOutlet_Density(string val_marker) const {
  unsigned short iMarker_Outlet;
  for (iMarker_Outlet = 0; iMarker_Outlet < nMarker_Outlet; iMarker_Outlet++)
    if ((Marker_Outlet[iMarker_Outlet] == val_marker)) break;
  return Outlet_Density[iMarker_Outlet];
}

su2double CConfig::GetOutlet_Area(string val_marker) const {
  unsigned short iMarker_Outlet;
  for (iMarker_Outlet = 0; iMarker_Outlet < nMarker_Outlet; iMarker_Outlet++)
    if ((Marker_Outlet[iMarker_Outlet] == val_marker)) break;
  return Outlet_Area[iMarker_Outlet];
}

unsigned short CConfig::GetMarker_CfgFile_ActDiskOutlet(string val_marker) const {
  unsigned short iMarker_ActDisk, kMarker_All;

  /*--- Find the marker for this actuator disk inlet. ---*/

  for (iMarker_ActDisk = 0; iMarker_ActDisk < nMarker_ActDiskInlet; iMarker_ActDisk++)
    if (Marker_ActDiskInlet[iMarker_ActDisk] == val_marker) break;

  /*--- Find and return global marker index for the actuator disk outlet. ---*/

  for (kMarker_All = 0; kMarker_All < nMarker_CfgFile; kMarker_All++)
    if (Marker_ActDiskOutlet[iMarker_ActDisk] == Marker_CfgFile_TagBound[kMarker_All]) break;

  return kMarker_All;
}

unsigned short CConfig::GetMarker_CfgFile_EngineExhaust(string val_marker) const {
  unsigned short iMarker_Engine, kMarker_All;

  /*--- Find the marker for this engine inflow. ---*/

  for (iMarker_Engine = 0; iMarker_Engine < nMarker_EngineInflow; iMarker_Engine++)
    if (Marker_EngineInflow[iMarker_Engine] == val_marker) break;

  /*--- Find and return global marker index for the engine exhaust. ---*/

  for (kMarker_All = 0; kMarker_All < nMarker_CfgFile; kMarker_All++)
    if (Marker_EngineExhaust[iMarker_Engine] == Marker_CfgFile_TagBound[kMarker_All]) break;

  return kMarker_All;
}

bool CConfig::GetVolumetric_Movement() const {
  bool volumetric_movement = false;

  if (GetSurface_Movement(AEROELASTIC) ||
      GetSurface_Movement(AEROELASTIC_RIGID_MOTION)||
      GetSurface_Movement(FLUID_STRUCTURE) ||
      GetSurface_Movement(EXTERNAL) ||
      GetSurface_Movement(EXTERNAL_ROTATION)){
    volumetric_movement = true;
  }

  if (Kind_SU2 == SU2_DEF ||
      Kind_SU2 == SU2_DOT ||
      DirectDiff)
  { volumetric_movement = true;}
  return volumetric_movement;
}

bool CConfig::GetSurface_Movement(unsigned short kind_movement) const {
  for (unsigned short iMarkerMoving = 0; iMarkerMoving < nKind_SurfaceMovement; iMarkerMoving++){
    if (Kind_SurfaceMovement[iMarkerMoving] == kind_movement){
      return true;
    }
  }
  return false;
}

unsigned short CConfig::GetMarker_Moving(string val_marker) const {
  unsigned short iMarker_Moving;

  /*--- Find the marker for this moving boundary. ---*/
  for (iMarker_Moving = 0; iMarker_Moving < nMarker_Moving; iMarker_Moving++)
    if (Marker_Moving[iMarker_Moving] == val_marker) break;

  return iMarker_Moving;
}

bool CConfig::GetMarker_Moving_Bool(string val_marker) const {
  unsigned short iMarker_Moving;

  /*--- Find the marker for this moving boundary, if it exists. ---*/
  for (iMarker_Moving = 0; iMarker_Moving < nMarker_Moving; iMarker_Moving++)
    if (Marker_Moving[iMarker_Moving] == val_marker) return true;

  return false;
}

unsigned short CConfig::GetMarker_Deform_Mesh(string val_marker) const {
  unsigned short iMarker_Deform_Mesh;

  /*--- Find the marker for this interface boundary. ---*/
  for (iMarker_Deform_Mesh = 0; iMarker_Deform_Mesh < nMarker_Deform_Mesh; iMarker_Deform_Mesh++)
    if (Marker_Deform_Mesh[iMarker_Deform_Mesh] == val_marker) break;

  return iMarker_Deform_Mesh;
}

unsigned short CConfig::GetMarker_Fluid_Load(string val_marker) const {
  unsigned short iMarker_Fluid_Load;

  /*--- Find the marker for this interface boundary. ---*/
  for (iMarker_Fluid_Load = 0; iMarker_Fluid_Load < nMarker_Fluid_Load; iMarker_Fluid_Load++)
    if (Marker_Fluid_Load[iMarker_Fluid_Load] == val_marker) break;

  return iMarker_Fluid_Load;
}

su2double CConfig::GetExhaust_Temperature_Target(string val_marker) const {
  unsigned short iMarker_EngineExhaust;
  for (iMarker_EngineExhaust = 0; iMarker_EngineExhaust < nMarker_EngineExhaust; iMarker_EngineExhaust++)
    if (Marker_EngineExhaust[iMarker_EngineExhaust] == val_marker) break;
  return Exhaust_Temperature_Target[iMarker_EngineExhaust];
}

su2double CConfig::GetExhaust_Pressure_Target(string val_marker) const {
  unsigned short iMarker_EngineExhaust;
  for (iMarker_EngineExhaust = 0; iMarker_EngineExhaust < nMarker_EngineExhaust; iMarker_EngineExhaust++)
    if (Marker_EngineExhaust[iMarker_EngineExhaust] == val_marker) break;
  return Exhaust_Pressure_Target[iMarker_EngineExhaust];
}

unsigned short CConfig::GetKind_Inc_Inlet(string val_marker) const {
  unsigned short iMarker_Inlet;
  for (iMarker_Inlet = 0; iMarker_Inlet < nMarker_Inlet; iMarker_Inlet++)
    if (Marker_Inlet[iMarker_Inlet] == val_marker) break;
  return Kind_Inc_Inlet[iMarker_Inlet];
}

unsigned short CConfig::GetKind_Inc_Outlet(string val_marker) const {
  unsigned short iMarker_Outlet;
  for (iMarker_Outlet = 0; iMarker_Outlet < nMarker_Outlet; iMarker_Outlet++)
    if (Marker_Outlet[iMarker_Outlet] == val_marker) break;
  return Kind_Inc_Outlet[iMarker_Outlet];
}

su2double CConfig::GetInlet_Ttotal(string val_marker) const {
  unsigned short iMarker_Inlet;
  for (iMarker_Inlet = 0; iMarker_Inlet < nMarker_Inlet; iMarker_Inlet++)
    if (Marker_Inlet[iMarker_Inlet] == val_marker) break;
  return Inlet_Ttotal[iMarker_Inlet];
}

su2double CConfig::GetInlet_Ptotal(string val_marker) const {
  unsigned short iMarker_Inlet;
  for (iMarker_Inlet = 0; iMarker_Inlet < nMarker_Inlet; iMarker_Inlet++)
    if (Marker_Inlet[iMarker_Inlet] == val_marker) break;
  return Inlet_Ptotal[iMarker_Inlet];
}

void CConfig::SetInlet_Ptotal(su2double val_pressure, string val_marker) {
  unsigned short iMarker_Inlet;
  for (iMarker_Inlet = 0; iMarker_Inlet < nMarker_Inlet; iMarker_Inlet++)
    if (Marker_Inlet[iMarker_Inlet] == val_marker)
      Inlet_Ptotal[iMarker_Inlet] = val_pressure;
}

const su2double* CConfig::GetInlet_FlowDir(string val_marker) const {
  unsigned short iMarker_Inlet;
  for (iMarker_Inlet = 0; iMarker_Inlet < nMarker_Inlet; iMarker_Inlet++)
    if (Marker_Inlet[iMarker_Inlet] == val_marker) break;
  return Inlet_FlowDir[iMarker_Inlet];
}

su2double CConfig::GetInlet_Temperature(string val_marker) const {
  unsigned short iMarker_Supersonic_Inlet;
  for (iMarker_Supersonic_Inlet = 0; iMarker_Supersonic_Inlet < nMarker_Supersonic_Inlet; iMarker_Supersonic_Inlet++)
    if (Marker_Supersonic_Inlet[iMarker_Supersonic_Inlet] == val_marker) break;
  return Inlet_Temperature[iMarker_Supersonic_Inlet];
}

su2double CConfig::GetInlet_Pressure(string val_marker) const {
  unsigned short iMarker_Supersonic_Inlet;
  for (iMarker_Supersonic_Inlet = 0; iMarker_Supersonic_Inlet < nMarker_Supersonic_Inlet; iMarker_Supersonic_Inlet++)
    if (Marker_Supersonic_Inlet[iMarker_Supersonic_Inlet] == val_marker) break;
  return Inlet_Pressure[iMarker_Supersonic_Inlet];
}

su2double* CConfig::GetInlet_Velocity(string val_marker) {
  unsigned short iMarker_Supersonic_Inlet;
  for (iMarker_Supersonic_Inlet = 0; iMarker_Supersonic_Inlet < nMarker_Supersonic_Inlet; iMarker_Supersonic_Inlet++)
    if (Marker_Supersonic_Inlet[iMarker_Supersonic_Inlet] == val_marker) break;
  return Inlet_Velocity[iMarker_Supersonic_Inlet];
}

const su2double* CConfig::GetInlet_MassFrac(string val_marker) const {
  unsigned short iMarker_Supersonic_Inlet;
  for (iMarker_Supersonic_Inlet = 0; iMarker_Supersonic_Inlet < nMarker_Supersonic_Inlet; iMarker_Supersonic_Inlet++)
    if (Marker_Supersonic_Inlet[iMarker_Supersonic_Inlet] == val_marker) break;
  return Inlet_MassFrac[iMarker_Supersonic_Inlet];
}

su2double CConfig::GetOutlet_Pressure(string val_marker) const {
  unsigned short iMarker_Outlet;
  for (iMarker_Outlet = 0; iMarker_Outlet < nMarker_Outlet; iMarker_Outlet++)
    if (Marker_Outlet[iMarker_Outlet] == val_marker) break;
  return Outlet_Pressure[iMarker_Outlet];
}

void CConfig::SetOutlet_Pressure(su2double val_pressure, string val_marker) {
  unsigned short iMarker_Outlet;
  for (iMarker_Outlet = 0; iMarker_Outlet < nMarker_Outlet; iMarker_Outlet++)
    if (Marker_Outlet[iMarker_Outlet] == val_marker)
      Outlet_Pressure[iMarker_Outlet] = val_pressure;
}

su2double CConfig::GetRiemann_Var1(string val_marker) const {
  unsigned short iMarker_Riemann;
  for (iMarker_Riemann = 0; iMarker_Riemann < nMarker_Riemann; iMarker_Riemann++)
    if (Marker_Riemann[iMarker_Riemann] == val_marker) break;
  return Riemann_Var1[iMarker_Riemann];
}

su2double CConfig::GetRiemann_Var2(string val_marker) const {
  unsigned short iMarker_Riemann;
  for (iMarker_Riemann = 0; iMarker_Riemann < nMarker_Riemann; iMarker_Riemann++)
    if (Marker_Riemann[iMarker_Riemann] == val_marker) break;
  return Riemann_Var2[iMarker_Riemann];
}

su2double* CConfig::GetRiemann_FlowDir(string val_marker) {
  unsigned short iMarker_Riemann;
  for (iMarker_Riemann = 0; iMarker_Riemann < nMarker_Riemann; iMarker_Riemann++)
    if (Marker_Riemann[iMarker_Riemann] == val_marker) break;
  return Riemann_FlowDir[iMarker_Riemann];
}

unsigned short CConfig::GetKind_Data_Riemann(string val_marker) const {
  unsigned short iMarker_Riemann;
  for (iMarker_Riemann = 0; iMarker_Riemann < nMarker_Riemann; iMarker_Riemann++)
    if (Marker_Riemann[iMarker_Riemann] == val_marker) break;
  return Kind_Data_Riemann[iMarker_Riemann];
}


su2double CConfig::GetGiles_Var1(string val_marker) const {
  unsigned short iMarker_Giles;
  for (iMarker_Giles = 0; iMarker_Giles < nMarker_Giles; iMarker_Giles++)
    if (Marker_Giles[iMarker_Giles] == val_marker) break;
  return Giles_Var1[iMarker_Giles];
}

void CConfig::SetGiles_Var1(su2double newVar1, string val_marker) {
  unsigned short iMarker_Giles;
  for (iMarker_Giles = 0; iMarker_Giles < nMarker_Giles; iMarker_Giles++)
    if (Marker_Giles[iMarker_Giles] == val_marker) break;
  Giles_Var1[iMarker_Giles] = newVar1;
}

su2double CConfig::GetGiles_Var2(string val_marker) const {
  unsigned short iMarker_Giles;
  for (iMarker_Giles = 0; iMarker_Giles < nMarker_Giles; iMarker_Giles++)
    if (Marker_Giles[iMarker_Giles] == val_marker) break;
  return Giles_Var2[iMarker_Giles];
}

su2double CConfig::GetGiles_RelaxFactorAverage(string val_marker) const {
  unsigned short iMarker_Giles;
  for (iMarker_Giles = 0; iMarker_Giles < nMarker_Giles; iMarker_Giles++)
    if (Marker_Giles[iMarker_Giles] == val_marker) break;
  return RelaxFactorAverage[iMarker_Giles];
}

su2double CConfig::GetGiles_RelaxFactorFourier(string val_marker) const {
  unsigned short iMarker_Giles;
  for (iMarker_Giles = 0; iMarker_Giles < nMarker_Giles; iMarker_Giles++)
    if (Marker_Giles[iMarker_Giles] == val_marker) break;
  return RelaxFactorFourier[iMarker_Giles];
}

su2double* CConfig::GetGiles_FlowDir(string val_marker) {
  unsigned short iMarker_Giles;
  for (iMarker_Giles = 0; iMarker_Giles < nMarker_Giles; iMarker_Giles++)
    if (Marker_Giles[iMarker_Giles] == val_marker) break;
  return Giles_FlowDir[iMarker_Giles];
}

unsigned short CConfig::GetKind_Data_Giles(string val_marker) const {
  unsigned short iMarker_Giles;
  for (iMarker_Giles = 0; iMarker_Giles < nMarker_Giles; iMarker_Giles++)
    if (Marker_Giles[iMarker_Giles] == val_marker) break;
  return Kind_Data_Giles[iMarker_Giles];
}

su2double CConfig::GetPressureOut_BC() const {
  unsigned short iMarker_BC;
  su2double pres_out = 0.0;
  for (iMarker_BC = 0; iMarker_BC < nMarker_Giles; iMarker_BC++){
    if (Kind_Data_Giles[iMarker_BC] == STATIC_PRESSURE || Kind_Data_Giles[iMarker_BC] == STATIC_PRESSURE_1D || Kind_Data_Giles[iMarker_BC] == RADIAL_EQUILIBRIUM ){
      pres_out = Giles_Var1[iMarker_BC];
    }
  }
  for (iMarker_BC = 0; iMarker_BC < nMarker_Riemann; iMarker_BC++){
    if (Kind_Data_Riemann[iMarker_BC] == STATIC_PRESSURE || Kind_Data_Riemann[iMarker_BC] == RADIAL_EQUILIBRIUM){
      pres_out = Riemann_Var1[iMarker_BC];
    }
  }
  return pres_out/Pressure_Ref;
}

void CConfig::SetPressureOut_BC(su2double val_press) {
  unsigned short iMarker_BC;
  for (iMarker_BC = 0; iMarker_BC < nMarker_Giles; iMarker_BC++){
    if (Kind_Data_Giles[iMarker_BC] == STATIC_PRESSURE || Kind_Data_Giles[iMarker_BC] == STATIC_PRESSURE_1D || Kind_Data_Giles[iMarker_BC] == RADIAL_EQUILIBRIUM ){
      Giles_Var1[iMarker_BC] = val_press*Pressure_Ref;
    }
  }
  for (iMarker_BC = 0; iMarker_BC < nMarker_Riemann; iMarker_BC++){
    if (Kind_Data_Riemann[iMarker_BC] == STATIC_PRESSURE || Kind_Data_Riemann[iMarker_BC] == RADIAL_EQUILIBRIUM){
      Riemann_Var1[iMarker_BC] = val_press*Pressure_Ref;
    }
  }
}

su2double CConfig::GetTotalPressureIn_BC() const {
  unsigned short iMarker_BC;
  su2double tot_pres_in = 0.0;
  for (iMarker_BC = 0; iMarker_BC < nMarker_Giles; iMarker_BC++){
    if (Kind_Data_Giles[iMarker_BC] == TOTAL_CONDITIONS_PT || Kind_Data_Giles[iMarker_BC] == TOTAL_CONDITIONS_PT_1D){
      tot_pres_in = Giles_Var1[iMarker_BC];
    }
  }
  for (iMarker_BC = 0; iMarker_BC < nMarker_Riemann; iMarker_BC++){
    if (Kind_Data_Riemann[iMarker_BC] == TOTAL_CONDITIONS_PT ){
      tot_pres_in = Riemann_Var1[iMarker_BC];
    }
  }
  if(nMarker_Inlet == 1 && Kind_Inlet == TOTAL_CONDITIONS){
    tot_pres_in = Inlet_Ptotal[0];
  }
  return tot_pres_in/Pressure_Ref;
}

su2double CConfig::GetTotalTemperatureIn_BC() const {
  unsigned short iMarker_BC;
  su2double tot_temp_in = 0.0;
  for (iMarker_BC = 0; iMarker_BC < nMarker_Giles; iMarker_BC++){
    if (Kind_Data_Giles[iMarker_BC] == TOTAL_CONDITIONS_PT || Kind_Data_Giles[iMarker_BC] == TOTAL_CONDITIONS_PT_1D){
      tot_temp_in = Giles_Var2[iMarker_BC];
    }
  }
  for (iMarker_BC = 0; iMarker_BC < nMarker_Riemann; iMarker_BC++){
    if (Kind_Data_Riemann[iMarker_BC] == TOTAL_CONDITIONS_PT ){
      tot_temp_in = Riemann_Var2[iMarker_BC];
    }
  }

  if(nMarker_Inlet == 1 && Kind_Inlet == TOTAL_CONDITIONS){
    tot_temp_in = Inlet_Ttotal[0];
  }
  return tot_temp_in/Temperature_Ref;
}

void CConfig::SetTotalTemperatureIn_BC(su2double val_temp) {
  unsigned short iMarker_BC;
  for (iMarker_BC = 0; iMarker_BC < nMarker_Giles; iMarker_BC++){
    if (Kind_Data_Giles[iMarker_BC] == TOTAL_CONDITIONS_PT || Kind_Data_Giles[iMarker_BC] == TOTAL_CONDITIONS_PT_1D){
      Giles_Var2[iMarker_BC] = val_temp*Temperature_Ref;
    }
  }
  for (iMarker_BC = 0; iMarker_BC < nMarker_Riemann; iMarker_BC++){
    if (Kind_Data_Riemann[iMarker_BC] == TOTAL_CONDITIONS_PT ){
      Riemann_Var2[iMarker_BC] = val_temp*Temperature_Ref;
    }
  }

  if(nMarker_Inlet == 1 && Kind_Inlet == TOTAL_CONDITIONS){
    Inlet_Ttotal[0] = val_temp*Temperature_Ref;
  }
}

su2double CConfig::GetFlowAngleIn_BC() const {
  unsigned short iMarker_BC;
  su2double alpha_in = 0.0;
  for (iMarker_BC = 0; iMarker_BC < nMarker_Giles; iMarker_BC++){
    if (Kind_Data_Giles[iMarker_BC] == TOTAL_CONDITIONS_PT || Kind_Data_Giles[iMarker_BC] == TOTAL_CONDITIONS_PT_1D){
      alpha_in = atan(Giles_FlowDir[iMarker_BC][1]/Giles_FlowDir[iMarker_BC][0]);
    }
  }
  for (iMarker_BC = 0; iMarker_BC < nMarker_Riemann; iMarker_BC++){
    if (Kind_Data_Riemann[iMarker_BC] == TOTAL_CONDITIONS_PT ){
      alpha_in = atan(Riemann_FlowDir[iMarker_BC][1]/Riemann_FlowDir[iMarker_BC][0]);
    }
  }

  if(nMarker_Inlet == 1 && Kind_Inlet == TOTAL_CONDITIONS){
    alpha_in = atan(Inlet_FlowDir[0][1]/Inlet_FlowDir[0][0]);
  }

  return alpha_in;
}

su2double CConfig::GetIncInlet_BC() const {

  su2double val_out = 0.0;

  if (nMarker_Inlet > 0) {
    if (Kind_Inc_Inlet[0] == VELOCITY_INLET)
      val_out = Inlet_Ptotal[0]/Velocity_Ref;
    else if (Kind_Inc_Inlet[0] == PRESSURE_INLET)
      val_out = Inlet_Ptotal[0]/Pressure_Ref;
  }

  return val_out;
}

void CConfig::SetIncInlet_BC(su2double val_in) {

  if (nMarker_Inlet > 0) {
    if (Kind_Inc_Inlet[0] == VELOCITY_INLET)
      Inlet_Ptotal[0] = val_in*Velocity_Ref;
    else if (Kind_Inc_Inlet[0] == PRESSURE_INLET)
      Inlet_Ptotal[0] = val_in*Pressure_Ref;
  }
}

su2double CConfig::GetIncTemperature_BC() const {

  su2double val_out = 0.0;

  if (nMarker_Inlet > 0)
    val_out = Inlet_Ttotal[0]/Temperature_Ref;

  return val_out;
}

void CConfig::SetIncTemperature_BC(su2double val_temperature) {
  if (nMarker_Inlet > 0)
    Inlet_Ttotal[0] = val_temperature*Temperature_Ref;
}

su2double CConfig::GetIncPressureOut_BC() const {

  su2double pressure_out = 0.0;

  if (nMarker_FarField > 0){
    pressure_out = Pressure_FreeStreamND;
  } else if (nMarker_Outlet > 0) {
    pressure_out = Outlet_Pressure[0]/Pressure_Ref;
  }

  return pressure_out;
}

void CConfig::SetIncPressureOut_BC(su2double val_pressure) {

  if (nMarker_FarField > 0){
    Pressure_FreeStreamND = val_pressure;
  } else if (nMarker_Outlet > 0) {
    Outlet_Pressure[0] = val_pressure*Pressure_Ref;
  }

}

su2double CConfig::GetIsothermal_Temperature(string val_marker) const {

  unsigned short iMarker_Isothermal = 0;

  if (nMarker_Isothermal > 0) {
    for (iMarker_Isothermal = 0; iMarker_Isothermal < nMarker_Isothermal; iMarker_Isothermal++)
      if (Marker_Isothermal[iMarker_Isothermal] == val_marker) break;
  }

  return Isothermal_Temperature[iMarker_Isothermal];
}

su2double CConfig::GetWall_HeatFlux(string val_marker) const {
  unsigned short iMarker_HeatFlux = 0;

  if (nMarker_HeatFlux > 0) {
  for (iMarker_HeatFlux = 0; iMarker_HeatFlux < nMarker_HeatFlux; iMarker_HeatFlux++)
    if (Marker_HeatFlux[iMarker_HeatFlux] == val_marker) break;
  }

  return Heat_Flux[iMarker_HeatFlux];
}

pair<unsigned short, su2double> CConfig::GetWallRoughnessProperties(string val_marker) const {
  unsigned short iMarker = 0;
  short          flag = -1;
  pair<unsigned short, su2double> WallProp;

  if (nMarker_HeatFlux > 0 || nMarker_Isothermal > 0 || nMarker_CHTInterface > 0) {
    for (iMarker = 0; iMarker < nMarker_HeatFlux; iMarker++)
      if (Marker_HeatFlux[iMarker] == val_marker) {
        flag = iMarker;
        WallProp = make_pair(Kind_Wall[flag], Roughness_Height[flag]);
        return WallProp;
      }
    for (iMarker = 0; iMarker < nMarker_Isothermal; iMarker++)
      if (Marker_Isothermal[iMarker] == val_marker) {
        flag = nMarker_HeatFlux + iMarker;
        WallProp = make_pair(Kind_Wall[flag], Roughness_Height[flag]);
        return WallProp;
      }
    for (iMarker = 0; iMarker < nMarker_CHTInterface; iMarker++)
      if (Marker_CHTInterface[iMarker] == val_marker) {
        flag = nMarker_HeatFlux + nMarker_Isothermal + iMarker;
        WallProp = make_pair(Kind_Wall[flag], Roughness_Height[flag]);
        return WallProp;
      }
  }

  WallProp = make_pair(SMOOTH, 0.0);
  return WallProp;
}

unsigned short CConfig::GetWallFunction_Treatment(string val_marker) const {

  unsigned short WallFunction = NO_WALL_FUNCTION;

  for(unsigned short iMarker=0; iMarker<nMarker_WallFunctions; iMarker++) {
    if(Marker_WallFunctions[iMarker] == val_marker) {
      WallFunction = Kind_WallFunctions[iMarker];
      break;
    }
  }

  return WallFunction;
}

unsigned short* CConfig::GetWallFunction_IntInfo(string val_marker) {
  unsigned short *intInfo = nullptr;

  for(unsigned short iMarker=0; iMarker<nMarker_WallFunctions; iMarker++) {
    if(Marker_WallFunctions[iMarker] == val_marker) {
      intInfo = IntInfo_WallFunctions[iMarker];
      break;
    }
  }

  return intInfo;
}

su2double* CConfig::GetWallFunction_DoubleInfo(string val_marker) {
  su2double *doubleInfo = nullptr;

  for(unsigned short iMarker=0; iMarker<nMarker_WallFunctions; iMarker++) {
    if(Marker_WallFunctions[iMarker] == val_marker) {
      doubleInfo = DoubleInfo_WallFunctions[iMarker];
      break;
    }
  }

  return doubleInfo;
}

su2double CConfig::GetEngineInflow_Target(string val_marker) const {
  unsigned short iMarker_EngineInflow;
  for (iMarker_EngineInflow = 0; iMarker_EngineInflow < nMarker_EngineInflow; iMarker_EngineInflow++)
    if (Marker_EngineInflow[iMarker_EngineInflow] == val_marker) break;
  return EngineInflow_Target[iMarker_EngineInflow];
}

su2double CConfig::GetInflow_Pressure(string val_marker) const {
  unsigned short iMarker_EngineInflow;
  for (iMarker_EngineInflow = 0; iMarker_EngineInflow < nMarker_EngineInflow; iMarker_EngineInflow++)
    if (Marker_EngineInflow[iMarker_EngineInflow] == val_marker) break;
  return Inflow_Pressure[iMarker_EngineInflow];
}

su2double CConfig::GetInflow_MassFlow(string val_marker) const {
  unsigned short iMarker_EngineInflow;
  for (iMarker_EngineInflow = 0; iMarker_EngineInflow < nMarker_EngineInflow; iMarker_EngineInflow++)
    if (Marker_EngineInflow[iMarker_EngineInflow] == val_marker) break;
  return Inflow_MassFlow[iMarker_EngineInflow];
}

su2double CConfig::GetInflow_ReverseMassFlow(string val_marker) const {
  unsigned short iMarker_EngineInflow;
  for (iMarker_EngineInflow = 0; iMarker_EngineInflow < nMarker_EngineInflow; iMarker_EngineInflow++)
    if (Marker_EngineInflow[iMarker_EngineInflow] == val_marker) break;
  return Inflow_ReverseMassFlow[iMarker_EngineInflow];
}

su2double CConfig::GetInflow_TotalPressure(string val_marker) const {
  unsigned short iMarker_EngineInflow;
  for (iMarker_EngineInflow = 0; iMarker_EngineInflow < nMarker_EngineInflow; iMarker_EngineInflow++)
    if (Marker_EngineInflow[iMarker_EngineInflow] == val_marker) break;
  return Inflow_TotalPressure[iMarker_EngineInflow];
}

su2double CConfig::GetInflow_Temperature(string val_marker) const {
  unsigned short iMarker_EngineInflow;
  for (iMarker_EngineInflow = 0; iMarker_EngineInflow < nMarker_EngineInflow; iMarker_EngineInflow++)
    if (Marker_EngineInflow[iMarker_EngineInflow] == val_marker) break;
  return Inflow_Temperature[iMarker_EngineInflow];
}

su2double CConfig::GetInflow_TotalTemperature(string val_marker) const {
  unsigned short iMarker_EngineInflow;
  for (iMarker_EngineInflow = 0; iMarker_EngineInflow < nMarker_EngineInflow; iMarker_EngineInflow++)
    if (Marker_EngineInflow[iMarker_EngineInflow] == val_marker) break;
  return Inflow_TotalTemperature[iMarker_EngineInflow];
}

su2double CConfig::GetInflow_RamDrag(string val_marker) const {
  unsigned short iMarker_EngineInflow;
  for (iMarker_EngineInflow = 0; iMarker_EngineInflow < nMarker_EngineInflow; iMarker_EngineInflow++)
    if (Marker_EngineInflow[iMarker_EngineInflow] == val_marker) break;
  return Inflow_RamDrag[iMarker_EngineInflow];
}

su2double CConfig::GetInflow_Force(string val_marker) const {
  unsigned short iMarker_EngineInflow;
  for (iMarker_EngineInflow = 0; iMarker_EngineInflow < nMarker_EngineInflow; iMarker_EngineInflow++)
    if (Marker_EngineInflow[iMarker_EngineInflow] == val_marker) break;
  return Inflow_Force[iMarker_EngineInflow];
}

su2double CConfig::GetInflow_Power(string val_marker) const {
  unsigned short iMarker_EngineInflow;
  for (iMarker_EngineInflow = 0; iMarker_EngineInflow < nMarker_EngineInflow; iMarker_EngineInflow++)
    if (Marker_EngineInflow[iMarker_EngineInflow] == val_marker) break;
  return Inflow_Power[iMarker_EngineInflow];
}

su2double CConfig::GetInflow_Mach(string val_marker) const {
  unsigned short iMarker_EngineInflow;
  for (iMarker_EngineInflow = 0; iMarker_EngineInflow < nMarker_EngineInflow; iMarker_EngineInflow++)
    if (Marker_EngineInflow[iMarker_EngineInflow] == val_marker) break;
  return Inflow_Mach[iMarker_EngineInflow];
}

su2double CConfig::GetExhaust_Pressure(string val_marker) const {
  unsigned short iMarker_EngineExhaust;
  for (iMarker_EngineExhaust = 0; iMarker_EngineExhaust < nMarker_EngineExhaust; iMarker_EngineExhaust++)
    if (Marker_EngineExhaust[iMarker_EngineExhaust] == val_marker) break;
  return Exhaust_Pressure[iMarker_EngineExhaust];
}

su2double CConfig::GetExhaust_Temperature(string val_marker) const {
  unsigned short iMarker_EngineExhaust;
  for (iMarker_EngineExhaust = 0; iMarker_EngineExhaust < nMarker_EngineExhaust; iMarker_EngineExhaust++)
    if (Marker_EngineExhaust[iMarker_EngineExhaust] == val_marker) break;
  return Exhaust_Temperature[iMarker_EngineExhaust];
}

su2double CConfig::GetExhaust_MassFlow(string val_marker) const {
  unsigned short iMarker_EngineExhaust;
  for (iMarker_EngineExhaust = 0; iMarker_EngineExhaust < nMarker_EngineExhaust; iMarker_EngineExhaust++)
    if (Marker_EngineExhaust[iMarker_EngineExhaust] == val_marker) break;
  return Exhaust_MassFlow[iMarker_EngineExhaust];
}

su2double CConfig::GetExhaust_TotalPressure(string val_marker) const {
  unsigned short iMarker_EngineExhaust;
  for (iMarker_EngineExhaust = 0; iMarker_EngineExhaust < nMarker_EngineExhaust; iMarker_EngineExhaust++)
    if (Marker_EngineExhaust[iMarker_EngineExhaust] == val_marker) break;
  return Exhaust_TotalPressure[iMarker_EngineExhaust];
}

su2double CConfig::GetExhaust_TotalTemperature(string val_marker) const {
  unsigned short iMarker_EngineExhaust;
  for (iMarker_EngineExhaust = 0; iMarker_EngineExhaust < nMarker_EngineExhaust; iMarker_EngineExhaust++)
    if (Marker_EngineExhaust[iMarker_EngineExhaust] == val_marker) break;
  return Exhaust_TotalTemperature[iMarker_EngineExhaust];
}

su2double CConfig::GetExhaust_GrossThrust(string val_marker) const {
  unsigned short iMarker_EngineExhaust;
  for (iMarker_EngineExhaust = 0; iMarker_EngineExhaust < nMarker_EngineExhaust; iMarker_EngineExhaust++)
    if (Marker_EngineExhaust[iMarker_EngineExhaust] == val_marker) break;
  return Exhaust_GrossThrust[iMarker_EngineExhaust];
}

su2double CConfig::GetExhaust_Force(string val_marker) const {
  unsigned short iMarker_EngineExhaust;
  for (iMarker_EngineExhaust = 0; iMarker_EngineExhaust < nMarker_EngineExhaust; iMarker_EngineExhaust++)
    if (Marker_EngineExhaust[iMarker_EngineExhaust] == val_marker) break;
  return Exhaust_Force[iMarker_EngineExhaust];
}

su2double CConfig::GetExhaust_Power(string val_marker) const {
  unsigned short iMarker_EngineExhaust;
  for (iMarker_EngineExhaust = 0; iMarker_EngineExhaust < nMarker_EngineExhaust; iMarker_EngineExhaust++)
    if (Marker_EngineExhaust[iMarker_EngineExhaust] == val_marker) break;
  return Exhaust_Power[iMarker_EngineExhaust];
}

su2double CConfig::GetActDiskInlet_Pressure(string val_marker) const {
  unsigned short iMarker_ActDiskInlet;
  for (iMarker_ActDiskInlet = 0; iMarker_ActDiskInlet < nMarker_ActDiskInlet; iMarker_ActDiskInlet++)
    if (Marker_ActDiskInlet[iMarker_ActDiskInlet] == val_marker) break;
  return ActDiskInlet_Pressure[iMarker_ActDiskInlet];
}

su2double CConfig::GetActDiskInlet_TotalPressure(string val_marker) const {
  unsigned short iMarker_ActDiskInlet;
  for (iMarker_ActDiskInlet = 0; iMarker_ActDiskInlet < nMarker_ActDiskInlet; iMarker_ActDiskInlet++)
    if (Marker_ActDiskInlet[iMarker_ActDiskInlet] == val_marker) break;
  return ActDiskInlet_TotalPressure[iMarker_ActDiskInlet];
}

su2double CConfig::GetActDiskInlet_RamDrag(string val_marker) const {
  unsigned short iMarker_ActDiskInlet;
  for (iMarker_ActDiskInlet = 0; iMarker_ActDiskInlet < nMarker_ActDiskInlet; iMarker_ActDiskInlet++)
    if (Marker_ActDiskInlet[iMarker_ActDiskInlet] == val_marker) break;
  return ActDiskInlet_RamDrag[iMarker_ActDiskInlet];
}

su2double CConfig::GetActDiskInlet_Force(string val_marker) const {
  unsigned short iMarker_ActDiskInlet;
  for (iMarker_ActDiskInlet = 0; iMarker_ActDiskInlet < nMarker_ActDiskInlet; iMarker_ActDiskInlet++)
    if (Marker_ActDiskInlet[iMarker_ActDiskInlet] == val_marker) break;
  return ActDiskInlet_Force[iMarker_ActDiskInlet];
}

su2double CConfig::GetActDiskInlet_Power(string val_marker) const {
  unsigned short iMarker_ActDiskInlet;
  for (iMarker_ActDiskInlet = 0; iMarker_ActDiskInlet < nMarker_ActDiskInlet; iMarker_ActDiskInlet++)
    if (Marker_ActDiskInlet[iMarker_ActDiskInlet] == val_marker) break;
  return ActDiskInlet_Power[iMarker_ActDiskInlet];
}

su2double CConfig::GetActDiskOutlet_Pressure(string val_marker) const {
  unsigned short iMarker_ActDiskOutlet;
  for (iMarker_ActDiskOutlet = 0; iMarker_ActDiskOutlet < nMarker_ActDiskOutlet; iMarker_ActDiskOutlet++)
    if (Marker_ActDiskOutlet[iMarker_ActDiskOutlet] == val_marker) break;
  return ActDiskOutlet_Pressure[iMarker_ActDiskOutlet];
}

su2double CConfig::GetActDiskOutlet_TotalPressure(string val_marker) const {
  unsigned short iMarker_ActDiskOutlet;
  for (iMarker_ActDiskOutlet = 0; iMarker_ActDiskOutlet < nMarker_ActDiskOutlet; iMarker_ActDiskOutlet++)
    if (Marker_ActDiskOutlet[iMarker_ActDiskOutlet] == val_marker) break;
  return ActDiskOutlet_TotalPressure[iMarker_ActDiskOutlet];
}

su2double CConfig::GetActDiskOutlet_GrossThrust(string val_marker) const {
  unsigned short iMarker_ActDiskOutlet;
  for (iMarker_ActDiskOutlet = 0; iMarker_ActDiskOutlet < nMarker_ActDiskOutlet; iMarker_ActDiskOutlet++)
    if (Marker_ActDiskOutlet[iMarker_ActDiskOutlet] == val_marker) break;
  return ActDiskOutlet_GrossThrust[iMarker_ActDiskOutlet];
}

su2double CConfig::GetActDiskOutlet_Force(string val_marker) const {
  unsigned short iMarker_ActDiskOutlet;
  for (iMarker_ActDiskOutlet = 0; iMarker_ActDiskOutlet < nMarker_ActDiskOutlet; iMarker_ActDiskOutlet++)
    if (Marker_ActDiskOutlet[iMarker_ActDiskOutlet] == val_marker) break;
  return ActDiskOutlet_Force[iMarker_ActDiskOutlet];
}

su2double CConfig::GetActDiskOutlet_Power(string val_marker) const {
  unsigned short iMarker_ActDiskOutlet;
  for (iMarker_ActDiskOutlet = 0; iMarker_ActDiskOutlet < nMarker_ActDiskOutlet; iMarker_ActDiskOutlet++)
    if (Marker_ActDiskOutlet[iMarker_ActDiskOutlet] == val_marker) break;
  return ActDiskOutlet_Power[iMarker_ActDiskOutlet];
}

su2double CConfig::GetActDiskInlet_Temperature(string val_marker) const {
  unsigned short iMarker_ActDiskInlet;
  for (iMarker_ActDiskInlet = 0; iMarker_ActDiskInlet < nMarker_ActDiskInlet; iMarker_ActDiskInlet++)
    if (Marker_ActDiskInlet[iMarker_ActDiskInlet] == val_marker) break;
  return ActDiskInlet_Temperature[iMarker_ActDiskInlet];
}

su2double CConfig::GetActDiskInlet_TotalTemperature(string val_marker) const {
  unsigned short iMarker_ActDiskInlet;
  for (iMarker_ActDiskInlet = 0; iMarker_ActDiskInlet < nMarker_ActDiskInlet; iMarker_ActDiskInlet++)
    if (Marker_ActDiskInlet[iMarker_ActDiskInlet] == val_marker) break;
  return ActDiskInlet_TotalTemperature[iMarker_ActDiskInlet];
}

su2double CConfig::GetActDiskOutlet_Temperature(string val_marker) const {
  unsigned short iMarker_ActDiskOutlet;
  for (iMarker_ActDiskOutlet = 0; iMarker_ActDiskOutlet < nMarker_ActDiskOutlet; iMarker_ActDiskOutlet++)
    if (Marker_ActDiskOutlet[iMarker_ActDiskOutlet] == val_marker) break;
  return ActDiskOutlet_Temperature[iMarker_ActDiskOutlet];
}

su2double CConfig::GetActDiskOutlet_TotalTemperature(string val_marker) const {
  unsigned short iMarker_ActDiskOutlet;
  for (iMarker_ActDiskOutlet = 0; iMarker_ActDiskOutlet < nMarker_ActDiskOutlet; iMarker_ActDiskOutlet++)
    if (Marker_ActDiskOutlet[iMarker_ActDiskOutlet] == val_marker) break;
  return ActDiskOutlet_TotalTemperature[iMarker_ActDiskOutlet];
}

su2double CConfig::GetActDiskInlet_MassFlow(string val_marker) const {
  unsigned short iMarker_ActDiskInlet;
  for (iMarker_ActDiskInlet = 0; iMarker_ActDiskInlet < nMarker_ActDiskInlet; iMarker_ActDiskInlet++)
    if (Marker_ActDiskInlet[iMarker_ActDiskInlet] == val_marker) break;
  return ActDiskInlet_MassFlow[iMarker_ActDiskInlet];
}

su2double CConfig::GetActDiskOutlet_MassFlow(string val_marker) const {
  unsigned short iMarker_ActDiskOutlet;
  for (iMarker_ActDiskOutlet = 0; iMarker_ActDiskOutlet < nMarker_ActDiskOutlet; iMarker_ActDiskOutlet++)
    if (Marker_ActDiskOutlet[iMarker_ActDiskOutlet] == val_marker) break;
  return ActDiskOutlet_MassFlow[iMarker_ActDiskOutlet];
}

su2double CConfig::GetDispl_Value(string val_marker) const {
  unsigned short iMarker_Displacement;
  for (iMarker_Displacement = 0; iMarker_Displacement < nMarker_Displacement; iMarker_Displacement++)
    if (Marker_Displacement[iMarker_Displacement] == val_marker) break;
  return Displ_Value[iMarker_Displacement];
}

su2double CConfig::GetLoad_Value(string val_marker) const {
  unsigned short iMarker_Load;
  for (iMarker_Load = 0; iMarker_Load < nMarker_Load; iMarker_Load++)
    if (Marker_Load[iMarker_Load] == val_marker) break;
  return Load_Value[iMarker_Load];
}

su2double CConfig::GetDamper_Constant(string val_marker) const {
  unsigned short iMarker_Damper;
  for (iMarker_Damper = 0; iMarker_Damper < nMarker_Damper; iMarker_Damper++)
    if (Marker_Damper[iMarker_Damper] == val_marker) break;
  return Damper_Constant[iMarker_Damper];
}

su2double CConfig::GetLoad_Dir_Value(string val_marker) const {
  unsigned short iMarker_Load_Dir;
  for (iMarker_Load_Dir = 0; iMarker_Load_Dir < nMarker_Load_Dir; iMarker_Load_Dir++)
    if (Marker_Load_Dir[iMarker_Load_Dir] == val_marker) break;
  return Load_Dir_Value[iMarker_Load_Dir];
}

su2double CConfig::GetLoad_Dir_Multiplier(string val_marker) const {
  unsigned short iMarker_Load_Dir;
  for (iMarker_Load_Dir = 0; iMarker_Load_Dir < nMarker_Load_Dir; iMarker_Load_Dir++)
    if (Marker_Load_Dir[iMarker_Load_Dir] == val_marker) break;
  return Load_Dir_Multiplier[iMarker_Load_Dir];
}

su2double CConfig::GetDisp_Dir_Value(string val_marker) const {
  unsigned short iMarker_Disp_Dir;
  for (iMarker_Disp_Dir = 0; iMarker_Disp_Dir < nMarker_Disp_Dir; iMarker_Disp_Dir++)
    if (Marker_Disp_Dir[iMarker_Disp_Dir] == val_marker) break;
  return Disp_Dir_Value[iMarker_Disp_Dir];
}

su2double CConfig::GetDisp_Dir_Multiplier(string val_marker) const {
  unsigned short iMarker_Disp_Dir;
  for (iMarker_Disp_Dir = 0; iMarker_Disp_Dir < nMarker_Disp_Dir; iMarker_Disp_Dir++)
    if (Marker_Disp_Dir[iMarker_Disp_Dir] == val_marker) break;
  return Disp_Dir_Multiplier[iMarker_Disp_Dir];
}

const su2double* CConfig::GetLoad_Dir(string val_marker) const {
  unsigned short iMarker_Load_Dir;
  for (iMarker_Load_Dir = 0; iMarker_Load_Dir < nMarker_Load_Dir; iMarker_Load_Dir++)
    if (Marker_Load_Dir[iMarker_Load_Dir] == val_marker) break;
  return Load_Dir[iMarker_Load_Dir];
}

const su2double* CConfig::GetDisp_Dir(string val_marker) const {
  unsigned short iMarker_Disp_Dir;
  for (iMarker_Disp_Dir = 0; iMarker_Disp_Dir < nMarker_Disp_Dir; iMarker_Disp_Dir++)
    if (Marker_Disp_Dir[iMarker_Disp_Dir] == val_marker) break;
  return Disp_Dir[iMarker_Disp_Dir];
}

su2double CConfig::GetLoad_Sine_Amplitude(string val_marker) const {
  unsigned short iMarker_Load_Sine;
  for (iMarker_Load_Sine = 0; iMarker_Load_Sine < nMarker_Load_Sine; iMarker_Load_Sine++)
    if (Marker_Load_Sine[iMarker_Load_Sine] == val_marker) break;
  return Load_Sine_Amplitude[iMarker_Load_Sine];
}

su2double CConfig::GetLoad_Sine_Frequency(string val_marker) const {
  unsigned short iMarker_Load_Sine;
  for (iMarker_Load_Sine = 0; iMarker_Load_Sine < nMarker_Load_Sine; iMarker_Load_Sine++)
    if (Marker_Load_Sine[iMarker_Load_Sine] == val_marker) break;
  return Load_Sine_Frequency[iMarker_Load_Sine];
}

const su2double* CConfig::GetLoad_Sine_Dir(string val_marker) const {
  unsigned short iMarker_Load_Sine;
  for (iMarker_Load_Sine = 0; iMarker_Load_Sine < nMarker_Load_Sine; iMarker_Load_Sine++)
    if (Marker_Load_Sine[iMarker_Load_Sine] == val_marker) break;
  return Load_Sine_Dir[iMarker_Load_Sine];
}

su2double CConfig::GetWall_Emissivity(string val_marker) const {

  unsigned short iMarker_Emissivity = 0;

  if (nMarker_Emissivity > 0) {
    for (iMarker_Emissivity = 0; iMarker_Emissivity < nMarker_Emissivity; iMarker_Emissivity++)
      if (Marker_Emissivity[iMarker_Emissivity] == val_marker) break;
  }

  return Wall_Emissivity[iMarker_Emissivity];
}

su2double CConfig::GetFlowLoad_Value(string val_marker) const {
  unsigned short iMarker_FlowLoad;
  for (iMarker_FlowLoad = 0; iMarker_FlowLoad < nMarker_FlowLoad; iMarker_FlowLoad++)
    if (Marker_FlowLoad[iMarker_FlowLoad] == val_marker) break;
  return FlowLoad_Value[iMarker_FlowLoad];
}

short CConfig::FindInterfaceMarker(unsigned short iInterface) const {

  /*--- The names of the two markers that form the interface. ---*/
  const auto& sideA = Marker_ZoneInterface[2*iInterface];
  const auto& sideB = Marker_ZoneInterface[2*iInterface+1];

  for (unsigned short iMarker = 0; iMarker < nMarker_All; iMarker++) {
    /*--- If the marker is sideA or sideB of the interface (order does not matter). ---*/
    const auto& tag = Marker_All_TagBound[iMarker];
    if ((tag == sideA) || (tag == sideB)) return iMarker;
  }
  return -1;
}

void CConfig::Tick(double *val_start_time) {

#ifdef PROFILE
  *val_start_time = SU2_MPI::Wtime();
#endif

}

void CConfig::Tock(double val_start_time, string val_function_name, int val_group_id) {

#ifdef PROFILE

  double val_stop_time = 0.0, val_elapsed_time = 0.0;

  val_stop_time = SU2_MPI::Wtime();

  /*--- Compute the elapsed time for this subroutine ---*/
  val_elapsed_time = val_stop_time - val_start_time;

  /*--- Store the subroutine name and the elapsed time ---*/
  Profile_Function_tp.push_back(val_function_name);
  Profile_Time_tp.push_back(val_elapsed_time);
  Profile_ID_tp.push_back(val_group_id);

#endif

}

void CConfig::SetProfilingCSV(void) {

#ifdef PROFILE

  int rank = MASTER_NODE;
  int size = SINGLE_NODE;
#ifdef HAVE_MPI
  SU2_MPI::Comm_rank(MPI_COMM_WORLD, &rank);
  SU2_MPI::Comm_size(MPI_COMM_WORLD, &size);
#endif

  /*--- Each rank has the same stack trace, so the they have the same
   function calls and ordering in the vectors. We're going to reduce
   the timings from each rank and extract the avg, min, and max timings. ---*/

  /*--- First, create a local mapping, so that we can extract the
   min and max values for each function. ---*/

  for (unsigned int i = 0; i < Profile_Function_tp.size(); i++) {

    /*--- Add the function and initialize if not already stored (the ID
     only needs to be stored the first time).---*/
    if (Profile_Map_tp.find(Profile_Function_tp[i]) == Profile_Map_tp.end()) {

      vector<int> profile; profile.push_back(i);
      Profile_Map_tp.insert(pair<string,vector<int> >(Profile_Function_tp[i],profile));

    } else {

      /*--- This function has already been added, so simply increment the
       number of calls and total time for this function. ---*/

      Profile_Map_tp[Profile_Function_tp[i]].push_back(i);

    }
  }

  /*--- We now have everything gathered by function name, so we can loop over
   each function and store the min/max times. ---*/

  int map_size = 0;
  for (map<string,vector<int> >::iterator it=Profile_Map_tp.begin(); it!=Profile_Map_tp.end(); ++it) {
    map_size++;
  }

  /*--- Allocate and initialize memory ---*/

  double *l_min_red = NULL, *l_max_red = NULL, *l_tot_red = NULL, *l_avg_red = NULL;
  int *n_calls_red = NULL;
  double* l_min = new double[map_size];
  double* l_max = new double[map_size];
  double* l_tot = new double[map_size];
  double* l_avg = new double[map_size];
  int* n_calls  = new int[map_size];
  for (int i = 0; i < map_size; i++)
  {
    l_min[i]   = 1e10;
    l_max[i]   = 0.0;
    l_tot[i]   = 0.0;
    l_avg[i]   = 0.0;
    n_calls[i] = 0;
  }

  /*--- Collect the info for each function from the current rank ---*/

  int func_counter = 0;
  for (map<string,vector<int> >::iterator it=Profile_Map_tp.begin(); it!=Profile_Map_tp.end(); ++it) {

    for (unsigned int i = 0; i < (it->second).size(); i++) {
      n_calls[func_counter]++;
      l_tot[func_counter] += Profile_Time_tp[(it->second)[i]];
      if (Profile_Time_tp[(it->second)[i]] < l_min[func_counter])
        l_min[func_counter] = Profile_Time_tp[(it->second)[i]];
      if (Profile_Time_tp[(it->second)[i]] > l_max[func_counter])
        l_max[func_counter] = Profile_Time_tp[(it->second)[i]];

    }
    l_avg[func_counter] = l_tot[func_counter]/((double)n_calls[func_counter]);
    func_counter++;
  }

  /*--- Now reduce the data ---*/

  if (rank == MASTER_NODE) {
    l_min_red = new double[map_size];
    l_max_red = new double[map_size];
    l_tot_red = new double[map_size];
    l_avg_red = new double[map_size];
    n_calls_red  = new int[map_size];
  }

#ifdef HAVE_MPI
  MPI_Reduce(n_calls, n_calls_red, map_size, MPI_INT, MPI_SUM, MASTER_NODE, MPI_COMM_WORLD);
  MPI_Reduce(l_tot, l_tot_red, map_size, MPI_DOUBLE, MPI_SUM, MASTER_NODE, MPI_COMM_WORLD);
  MPI_Reduce(l_avg, l_avg_red, map_size, MPI_DOUBLE, MPI_SUM, MASTER_NODE, MPI_COMM_WORLD);
  MPI_Reduce(l_min, l_min_red, map_size, MPI_DOUBLE, MPI_MIN, MASTER_NODE, MPI_COMM_WORLD);
  MPI_Reduce(l_max, l_max_red, map_size, MPI_DOUBLE, MPI_MAX, MASTER_NODE, MPI_COMM_WORLD);
#else
  memcpy(n_calls_red, n_calls, map_size*sizeof(int));
  memcpy(l_tot_red,   l_tot,   map_size*sizeof(double));
  memcpy(l_avg_red,   l_avg,   map_size*sizeof(double));
  memcpy(l_min_red,   l_min,   map_size*sizeof(double));
  memcpy(l_max_red,   l_max,   map_size*sizeof(double));
#endif

  /*--- The master rank will write the file ---*/

  if (rank == MASTER_NODE) {

    /*--- Take averages over all ranks on the master ---*/

    for (int i = 0; i < map_size; i++) {
      l_tot_red[i]   = l_tot_red[i]/(double)size;
      l_avg_red[i]   = l_avg_red[i]/(double)size;
      n_calls_red[i] = n_calls_red[i]/size;
    }

    /*--- Now write a CSV file with the processed results ---*/

    char cstr[200];
    ofstream Profile_File;
    strcpy (cstr, "profiling.csv");

    /*--- Prepare and open the file ---*/

    Profile_File.precision(15);
    Profile_File.open(cstr, ios::out);

    /*--- Create the CSV header ---*/

    Profile_File << "\"Function_Name\", \"N_Calls\", \"Avg_Total_Time\", \"Avg_Time\", \"Min_Time\", \"Max_Time\", \"Function_ID\"" << endl;

    /*--- Loop through the map and write the results to the file ---*/

    func_counter = 0;
    for (map<string,vector<int> >::iterator it=Profile_Map_tp.begin(); it!=Profile_Map_tp.end(); ++it) {

      Profile_File << scientific << it->first << ", " << n_calls_red[func_counter] << ", " << l_tot_red[func_counter] << ", " << l_avg_red[func_counter] << ", " << l_min_red[func_counter] << ", " << l_max_red[func_counter] << ", " << (int)Profile_ID_tp[(it->second)[0]] << endl;
      func_counter++;
    }

    Profile_File.close();

  }

  delete [] l_min;
  delete [] l_max;
  delete [] l_avg;
  delete [] l_tot;
  delete [] n_calls;
  if (rank == MASTER_NODE) {
    delete [] l_min_red;
    delete [] l_max_red;
    delete [] l_avg_red;
    delete [] l_tot_red;
    delete [] n_calls_red;
  }

#endif

}

void CConfig::GEMM_Tick(double *val_start_time) const {

#ifdef PROFILE

#ifdef HAVE_MKL
  *val_start_time = dsecnd();
#else
  *val_start_time = SU2_MPI::Wtime();
#endif

#endif

}

void CConfig::GEMM_Tock(double val_start_time, int M, int N, int K) const {

#ifdef PROFILE

  /* Determine the timing value. The actual function called depends on
     the type of executable. */
  double val_stop_time = 0.0;

#ifdef HAVE_MKL
  val_stop_time = dsecnd();
#else
  val_stop_time = SU2_MPI::Wtime();
#endif

  /* Compute the elapsed time. */
  const double val_elapsed_time = val_stop_time - val_start_time;

  /* Create the CLong3T from the M-N-K values and check if it is already
     stored in the map GEMM_Profile_MNK. */
  CLong3T MNK(M, N, K);
  map<CLong3T, int>::iterator MI = GEMM_Profile_MNK.find(MNK);

  if(MI == GEMM_Profile_MNK.end()) {

    /* Entry is not present yet. Create it. */
    const int ind = GEMM_Profile_MNK.size();
    GEMM_Profile_MNK[MNK] = ind;

    GEMM_Profile_NCalls.push_back(1);
    GEMM_Profile_TotTime.push_back(val_elapsed_time);
    GEMM_Profile_MinTime.push_back(val_elapsed_time);
    GEMM_Profile_MaxTime.push_back(val_elapsed_time);
  }
  else {

    /* Entry is already present. Determine its index in the
       map and update the corresponding vectors. */
    const int ind = MI->second;
    ++GEMM_Profile_NCalls[ind];
    GEMM_Profile_TotTime[ind] += val_elapsed_time;
    GEMM_Profile_MinTime[ind]  = min(GEMM_Profile_MinTime[ind], val_elapsed_time);
    GEMM_Profile_MaxTime[ind]  = max(GEMM_Profile_MaxTime[ind], val_elapsed_time);
  }

#endif

}

void CConfig::GEMMProfilingCSV(void) {

#ifdef PROFILE

  /* Initialize the rank to the master node. */
  int rank = MASTER_NODE;

#ifdef HAVE_MPI
  /* Parallel executable. The profiling data must be sent to the master node.
     First determine the rank and size. */
  int size;
  SU2_MPI::Comm_rank(MPI_COMM_WORLD, &rank);
  SU2_MPI::Comm_size(MPI_COMM_WORLD, &size);

  /* Check for the master node. */
  if(rank == MASTER_NODE) {

    /* Master node. Loop over the other ranks to receive their data. */
    for(int proc=1; proc<size; ++proc) {

      /* Block until a message from this processor arrives. Determine
         the number of entries in the receive buffers. */
      SU2_MPI::Status status;
      SU2_MPI::Probe(proc, 0, MPI_COMM_WORLD, &status);

      int nEntries;
      SU2_MPI::Get_count(&status, MPI_LONG, &nEntries);

      /* Allocate the memory for the receive buffers and receive the
         three messages using blocking receives. */
      vector<long>   recvBufNCalls(nEntries);
      vector<double> recvBufTotTime(nEntries);
      vector<double> recvBufMinTime(nEntries);
      vector<double> recvBufMaxTime(nEntries);
      vector<long>   recvBufMNK(3*nEntries);

      SU2_MPI::Recv(recvBufNCalls.data(), recvBufNCalls.size(),
                    MPI_LONG, proc, 0, MPI_COMM_WORLD, &status);
      SU2_MPI::Recv(recvBufTotTime.data(), recvBufTotTime.size(),
                    MPI_DOUBLE, proc, 1, MPI_COMM_WORLD, &status);
      SU2_MPI::Recv(recvBufMinTime.data(), recvBufMinTime.size(),
                    MPI_DOUBLE, proc, 2, MPI_COMM_WORLD, &status);
      SU2_MPI::Recv(recvBufMaxTime.data(), recvBufMaxTime.size(),
                    MPI_DOUBLE, proc, 3, MPI_COMM_WORLD, &status);
      SU2_MPI::Recv(recvBufMNK.data(), recvBufMNK.size(),
                    MPI_LONG, proc, 4, MPI_COMM_WORLD, &status);

      /* Loop over the number of entries. */
      for(int i=0; i<nEntries; ++i) {

        /* Create the CLong3T from the M-N-K values and check if it is already
           stored in the map GEMM_Profile_MNK. */
        CLong3T MNK(recvBufMNK[3*i], recvBufMNK[3*i+1], recvBufMNK[3*i+2]);
        map<CLong3T, int>::iterator MI = GEMM_Profile_MNK.find(MNK);

        if(MI == GEMM_Profile_MNK.end()) {

          /* Entry is not present yet. Create it. */
          const int ind = GEMM_Profile_MNK.size();
          GEMM_Profile_MNK[MNK] = ind;

          GEMM_Profile_NCalls.push_back(recvBufNCalls[i]);
          GEMM_Profile_TotTime.push_back(recvBufTotTime[i]);
          GEMM_Profile_MinTime.push_back(recvBufMinTime[i]);
          GEMM_Profile_MaxTime.push_back(recvBufMaxTime[i]);
        }
        else {

          /* Entry is already present. Determine its index in the
             map and update the corresponding vectors. */
          const int ind = MI->second;
          GEMM_Profile_NCalls[ind]  += recvBufNCalls[i];
          GEMM_Profile_TotTime[ind] += recvBufTotTime[i];
          GEMM_Profile_MinTime[ind]  = min(GEMM_Profile_MinTime[ind], recvBufMinTime[i]);
          GEMM_Profile_MaxTime[ind]  = max(GEMM_Profile_MaxTime[ind], recvBufMaxTime[i]);
        }
      }
    }
  }
  else {

    /* Not the master node. Create the send buffer for the MNK data. */
    vector<long> sendBufMNK(3*GEMM_Profile_NCalls.size());
    for(map<CLong3T, int>::iterator MI =GEMM_Profile_MNK.begin();
                                    MI!=GEMM_Profile_MNK.end(); ++MI) {

      const int ind = 3*MI->second;
      sendBufMNK[ind]   = MI->first.long0;
      sendBufMNK[ind+1] = MI->first.long1;
      sendBufMNK[ind+2] = MI->first.long2;
    }

    /* Send the data to the master node using blocking sends. */
    SU2_MPI::Send(GEMM_Profile_NCalls.data(), GEMM_Profile_NCalls.size(),
                  MPI_LONG, MASTER_NODE, 0, MPI_COMM_WORLD);
    SU2_MPI::Send(GEMM_Profile_TotTime.data(), GEMM_Profile_TotTime.size(),
                  MPI_DOUBLE, MASTER_NODE, 1, MPI_COMM_WORLD);
    SU2_MPI::Send(GEMM_Profile_MinTime.data(), GEMM_Profile_MinTime.size(),
                  MPI_DOUBLE, MASTER_NODE, 2, MPI_COMM_WORLD);
    SU2_MPI::Send(GEMM_Profile_MaxTime.data(), GEMM_Profile_MaxTime.size(),
                  MPI_DOUBLE, MASTER_NODE, 3, MPI_COMM_WORLD);
    SU2_MPI::Send(sendBufMNK.data(), sendBufMNK.size(),
                  MPI_LONG, MASTER_NODE, 4, MPI_COMM_WORLD);
  }

#endif

  /*--- The master rank will write the file ---*/
  if (rank == MASTER_NODE) {

    /* Store the elements of the map GEMM_Profile_MNK in
       vectors for post processing reasons. */
    const unsigned int nItems = GEMM_Profile_MNK.size();
    vector<long> M(nItems), N(nItems), K(nItems);
    for(map<CLong3T, int>::iterator MI =GEMM_Profile_MNK.begin();
                                    MI!=GEMM_Profile_MNK.end(); ++MI) {

      const int ind = MI->second;
      M[ind] = MI->first.long0;
      N[ind] = MI->first.long1;
      K[ind] = MI->first.long2;
    }

    /* In order to create a nicer output the profiling data is sorted in
       terms of CPU time spent. Create a vector of pairs for carrying
       out this sort. */
    vector<pair<double, unsigned int> > sortedTime;

    for(unsigned int i=0; i<GEMM_Profile_TotTime.size(); ++i)
      sortedTime.push_back(make_pair(GEMM_Profile_TotTime[i], i));

    sort(sortedTime.begin(), sortedTime.end());

    /* Open the profiling file. */
    char cstr[200];
    ofstream Profile_File;
    strcpy (cstr, "gemm_profiling.csv");

    Profile_File.precision(15);
    Profile_File.open(cstr, ios::out);

    /* Create the CSV header */
    Profile_File << "\"Total_Time\", \"N_Calls\", \"Avg_Time\", \"Min_Time\", \"Max_Time\", \"M\", \"N\", \"K\", \"Avg GFLOPs\"" << endl;

    /* Loop through the different items, where the item with the largest total time is
       written first. As sortedTime is sorted in increasing order, the sequence of
       sortedTime must be reversed. */
    for(vector<pair<double, unsigned int> >::reverse_iterator rit =sortedTime.rbegin();
                                                              rit!=sortedTime.rend(); ++rit) {
      /* Determine the original index in the profiling vectors. */
      const unsigned int ind = rit->second;
      const double AvgTime = GEMM_Profile_TotTime[ind]/GEMM_Profile_NCalls[ind];
      const double GFlops   = 2.0e-9*M[ind]*N[ind]*K[ind]/AvgTime;

      /* Write the data. */
      Profile_File << scientific << GEMM_Profile_TotTime[ind] << ", " << GEMM_Profile_NCalls[ind] << ", "
                   << AvgTime << ", " << GEMM_Profile_MinTime[ind] << ", " << GEMM_Profile_MaxTime[ind] << ", "
                   << M[ind] << ", " << N[ind] << ", " << K[ind] << ", " << GFlops << endl;
    }

    /* Close the file. */
    Profile_File.close();
  }

#endif

}

void CConfig::SetFreeStreamTurboNormal(const su2double* turboNormal){

  FreeStreamTurboNormal[0] = turboNormal[0];
  FreeStreamTurboNormal[1] = turboNormal[1];
  FreeStreamTurboNormal[2] = 0.0;

}

void CConfig::SetMultizone(CConfig *driver_config, CConfig **config_container){

  for (unsigned short iZone = 0; iZone < nZone; iZone++){

    if (config_container[iZone]->GetTime_Domain() != GetTime_Domain()){
      SU2_MPI::Error("Option TIME_DOMAIN must be the same in all zones.", CURRENT_FUNCTION);
    }
    if (config_container[iZone]->GetnTime_Iter() != GetnTime_Iter()){
      SU2_MPI::Error("Option TIME_ITER must be the same in all zones.", CURRENT_FUNCTION);
    }
    if (config_container[iZone]->GetnOuter_Iter() != GetnOuter_Iter()){
      SU2_MPI::Error("Option OUTER_ITER must be the same in all zones.", CURRENT_FUNCTION);
    }
    if (config_container[iZone]->GetTime_Step() != GetTime_Step()){
      SU2_MPI::Error("Option TIME_STEP must be the same in all zones.", CURRENT_FUNCTION);
    }
    if (config_container[iZone]->GetMultizone_Problem() != GetMultizone_Problem()){
      SU2_MPI::Error("Option MULTIZONE must be the same in all zones.", CURRENT_FUNCTION);
    }
    if (config_container[iZone]->GetMultizone_Mesh() != GetMultizone_Mesh()){
      SU2_MPI::Error("Option MULTIZONE_MESH must be the same in all zones.", CURRENT_FUNCTION);
    }
    if(config_container[iZone]->GetWnd_Cauchy_Crit() == true){
      SU2_MPI::Error("Option WINDOW_CAUCHY_CRIT must be deactivated for multizone problems.", CURRENT_FUNCTION);
    }
  }
  if(driver_config->GetWnd_Cauchy_Crit() == true){
    SU2_MPI::Error("Option WINDOW_CAUCHY_CRIT must be deactivated for multizone problems.", CURRENT_FUNCTION);
  }

  bool multiblockDriver = false;
  for (unsigned short iFiles = 0; iFiles < driver_config->GetnVolumeOutputFiles(); iFiles++){
    if (driver_config->GetVolumeOutputFiles()[iFiles] == PARAVIEW_MULTIBLOCK){
      multiblockDriver = true;
    }
  }

  bool multiblockZone = false;
  for (unsigned short iZone = 0; iZone < nZone; iZone++){
    multiblockZone = false;
    for (unsigned short iFiles = 0; iFiles < config_container[iZone]->GetnVolumeOutputFiles(); iFiles++){
      if (config_container[iZone]->GetVolumeOutputFiles()[iFiles] == PARAVIEW_MULTIBLOCK){
        multiblockZone = true;
      }
    }
    if (multiblockZone != multiblockDriver){
      SU2_MPI::Error("To enable PARAVIEW_MULTIBLOCK output, add it to OUTPUT_FILES option in main config and\n"
                     "remove option from sub-config files.", CURRENT_FUNCTION);
    }
  }

  /*--- Set the Restart iter for time dependent problems ---*/
  if (driver_config->GetRestart()){
    Unst_RestartIter = driver_config->GetRestart_Iter();
    Dyn_RestartIter  = driver_config->GetRestart_Iter();
  }

  /*--- Fix the Time Step for all subdomains, for the case of time-dependent problems ---*/
  if (driver_config->GetTime_Domain()){
    Delta_UnstTime = driver_config->GetTime_Step();
    Delta_DynTime  = driver_config->GetTime_Step();

    Time_Domain = true;
  }

  /*------------------------------------------------------------*/
  /*------ Determine the special properties of the problem -----*/
  /*------------------------------------------------------------*/

  bool structural_zone = false;
  bool fluid_zone = false;

  unsigned short iZone = 0;

  /*--- If there is at least a fluid and a structural zone ---*/
  for (iZone = 0; iZone < nZone; iZone++){
    switch (config_container[iZone]->GetKind_Solver()) {
    case EULER: case NAVIER_STOKES: case RANS:
    case INC_EULER: case INC_NAVIER_STOKES: case INC_RANS:
<<<<<<< HEAD
    case NEMO_EULER: case NEMO_NAVIER_STOKES: case NEMO_RANS:
=======
    case NEMO_EULER: case NEMO_NAVIER_STOKES:
>>>>>>> 84b598c5
      fluid_zone = true;
      break;
    case FEM_ELASTICITY:
      structural_zone = true;
      Relaxation = true;
      break;
    }
  }

  /*--- If the problem has FSI properties ---*/
  FSI_Problem = fluid_zone && structural_zone;

  Multizone_Residual = true;

}<|MERGE_RESOLUTION|>--- conflicted
+++ resolved
@@ -1198,11 +1198,7 @@
   addBoolOption("IONIZATION", ionization, false);
   /* DESCRIPTION: Specify if there VT transfer residual limiting */
   addBoolOption("VT_RESIDUAL_LIMITING", vt_transfer_res_limit, false);
-<<<<<<< HEAD
   /* DESCRIPTION: Specify if there is the gas is monoatomic */
-=======
-  /* DESCRIPTION: Specify if there is ionization */
->>>>>>> 84b598c5
   addBoolOption("MONOATOMIC", monoatomic, false);
   /* DESCRIPTION: List of catalytic walls */
   addStringListOption("CATALYTIC_WALL", nWall_Catalytic, Wall_Catalytic);
@@ -3275,17 +3271,11 @@
   if (Kind_Solver == INC_NAVIER_STOKES && Kind_Turb_Model != NONE){
     SU2_MPI::Error("KIND_TURB_MODEL must be NONE if SOLVER= INC_NAVIER_STOKES", CURRENT_FUNCTION);
   }
-  if (Kind_Solver == NEMO_NAVIER_STOKES && Kind_Turb_Model != NONE){
-    SU2_MPI::Error("KIND_TURB_MODEL must be NONE if SOLVER= NEMO_NAVIER_STOKES", CURRENT_FUNCTION);
-  }
   if (Kind_Solver == RANS && Kind_Turb_Model == NONE){
     SU2_MPI::Error("A turbulence model must be specified with KIND_TURB_MODEL if SOLVER= RANS", CURRENT_FUNCTION);
   }
   if (Kind_Solver == INC_RANS && Kind_Turb_Model == NONE){
     SU2_MPI::Error("A turbulence model must be specified with KIND_TURB_MODEL if SOLVER= INC_RANS", CURRENT_FUNCTION);
-  }
-  if (Kind_Solver == NEMO_RANS && Kind_Turb_Model == NONE){
-    SU2_MPI::Error("A turbulence model must be specified with KIND_TURB_MODEL if SOLVER= NEMO_RANS", CURRENT_FUNCTION);
   }
 
   /*--- Set the boolean Wall_Functions equal to true if there is a
@@ -3511,7 +3501,6 @@
       Kind_Solver == RANS ||
       Kind_Solver == NEMO_EULER ||
       Kind_Solver == NEMO_NAVIER_STOKES ||
-      Kind_Solver == NEMO_RANS ||
       Kind_Solver == FEM_EULER ||
       Kind_Solver == FEM_NAVIER_STOKES ||
       Kind_Solver == FEM_RANS ||
@@ -3603,14 +3592,6 @@
     SU2_MPI::Error("Only STANDARD_AIR fluid model can be used with US Measurement System", CURRENT_FUNCTION);
   }
 
-<<<<<<< HEAD
-  //TODO delete me
-  //if (nemo && Kind_FluidModel != USER_DEFINED_NONEQ ) {
-  //  SU2_MPI::Error("Only USER_DEFINED_NONEQ fluid model can be used with the NEMO solver. Mutation++ library will soon be available.", CURRENT_FUNCTION);
-  //}
-
-=======
->>>>>>> 84b598c5
   if (nemo && Kind_FluidModel != USER_DEFINED_NONEQ && Kind_FluidModel != MUTATIONPP) {
     SU2_MPI::Error("Only USER_DEFINED_NONEQ or MUTATIONPP nonequilibrium fluid model can be used with the NEMO solver.", CURRENT_FUNCTION);
   }
@@ -4083,10 +4064,6 @@
       (Kind_Turb_Model != NONE))
     Kind_Solver = INC_RANS;
 
-  if ((Kind_Solver == NEMO_NAVIER_STOKES) &&
-      (Kind_Turb_Model != NONE))
-    Kind_Solver = NEMO_RANS;
-
   if (Kind_Solver == EULER ||
       Kind_Solver == INC_EULER ||
       Kind_Solver == NEMO_EULER ||
@@ -4392,7 +4369,6 @@
              ( Kind_Solver == NEMO_NAVIER_STOKES     ) ||
              ( Kind_Solver == ADJ_NAVIER_STOKES      ) ||
              ( Kind_Solver == RANS                   ) ||
-             ( Kind_Solver == NEMO_RANS              ) ||
              ( Kind_Solver == ADJ_RANS               ) ||
              ( Kind_Solver == FEM_NAVIER_STOKES      ) ||
              ( Kind_Solver == FEM_RANS               ) ||
@@ -4879,9 +4855,7 @@
       (Kind_Solver != ADJ_RANS) &&
       (Kind_Solver != DISC_ADJ_RANS) &&
       (Kind_Solver != INC_RANS) &&
-      (Kind_Solver != DISC_ADJ_INC_RANS) &&
-      (Kind_Solver != NEMO_RANS) &&
-      (Kind_Solver != DISC_ADJ_NEMO_RANS)){
+      (Kind_Solver != DISC_ADJ_INC_RANS)){
     Kind_ConductivityModel_Turb = NO_CONDUCTIVITY_TURB;
   }
 
@@ -4976,15 +4950,6 @@
       case FEM_ELASTICITY:
         Kind_Solver = DISC_ADJ_FEM;
         break;
-      case NEMO_EULER:
-        Kind_Solver = DISC_ADJ_NEMO_EULER;
-        break;
-      case NEMO_RANS:
-        Kind_Solver = DISC_ADJ_NEMO_RANS;
-        break;
-      case NEMO_NAVIER_STOKES:
-        Kind_Solver = DISC_ADJ_NEMO_NAVIER_STOKES;
-        break;
       case HEAT_EQUATION:
         Kind_Solver = DISC_ADJ_HEAT;
         break;
@@ -5054,15 +5019,9 @@
                    (Kind_Solver == NEMO_EULER) ||
                    (Kind_Solver == NEMO_NAVIER_STOKES) ||
                    (Kind_Solver == RANS) ||
-                   (Kind_Solver == NEMO_EULER) ||
-                   (Kind_Solver == NEMO_NAVIER_STOKES) ||
-                   (Kind_Solver == NEMO_RANS) ||
                    (Kind_Solver == DISC_ADJ_EULER) ||
                    (Kind_Solver == DISC_ADJ_RANS) ||
                    (Kind_Solver == DISC_ADJ_NAVIER_STOKES) ||
-                   (Kind_Solver == DISC_ADJ_NEMO_EULER) ||
-                   (Kind_Solver == DISC_ADJ_NEMO_RANS) ||
-                   (Kind_Solver == DISC_ADJ_NEMO_NAVIER_STOKES) ||
                    (Kind_Solver == DISC_ADJ_INC_EULER) ||
                    (Kind_Solver == DISC_ADJ_INC_RANS) ||
                    (Kind_Solver == DISC_ADJ_INC_NAVIER_STOKES));
@@ -5666,39 +5625,18 @@
           if (uq_permute) cout << "Permuting eigenvectors" << endl;
         }
         break;
-      case NEMO_EULER: case DISC_ADJ_NEMO_EULER:
+      case NEMO_EULER:
         if (Kind_Regime == COMPRESSIBLE) cout << "Compressible two-temperature thermochemical non-equilibrium Euler equations." << endl;
         if(Kind_FluidModel == USER_DEFINED_NONEQ){ 
           if ((GasModel != "N2") && (GasModel != "AIR-5") && (GasModel != "ARGON"))
           SU2_MPI::Error("The GAS_MODEL given as input is not valid. Choose one of the options: N2, AIR-5, ARGON.", CURRENT_FUNCTION);
         }
         break;
-<<<<<<< HEAD
-      case NEMO_NAVIER_STOKES: case DISC_ADJ_NEMO_NAVIER_STOKES:
-=======
       case NEMO_NAVIER_STOKES:
->>>>>>> 84b598c5
         if (Kind_Regime == COMPRESSIBLE) cout << "Compressible two-temperature thermochemical non-equilibrium Navier-Stokes equations." << endl;
         if(Kind_FluidModel == USER_DEFINED_NONEQ){  
           if ((GasModel != "N2") && (GasModel != "AIR-5") && (GasModel != "ARGON"))
           SU2_MPI::Error("The GAS_MODEL given as input is not valid. Choose one of the options: N2, AIR-5, ARGON.", CURRENT_FUNCTION);
-        }
-        break;
-      case NEMO_RANS: case DISC_ADJ_NEMO_RANS:
-        if (Kind_Regime == COMPRESSIBLE) cout << "Compressible two-temperature thermochemical non-equilibrium Navier-Stokes equations." << endl;
-        if(Kind_FluidModel == USER_DEFINED_NONEQ){
-          if ((GasModel != "N2") && (GasModel != "AIR-5") && (GasModel != "ARGON"))
-            SU2_MPI::Error("The GAS_MODEL given as input is not valid. Choose one of the options: N2, AIR-5, ARGON.", CURRENT_FUNCTION);
-        }
-        cout << "Turbulence model: ";
-        switch (Kind_Turb_Model) {
-          case SA:        cout << "Spalart Allmaras" << endl; break;
-          case SA_NEG:    cout << "Negative Spalart Allmaras" << endl; break;
-          case SA_E:      cout << "Edwards Spalart Allmaras" << endl; break;
-          case SA_COMP:   cout << "Compressibility Correction Spalart Allmaras" << endl; break;
-          case SA_E_COMP: cout << "Compressibility Correction Edwards Spalart Allmaras" << endl; break;
-          case SST:       cout << "Menter's SST"     << endl; break;
-          case SST_SUST:  cout << "Menter's SST with sustaining terms" << endl; break;
         }
         break;
       case FEM_LES:
@@ -5745,7 +5683,7 @@
       cout << "Angle of attack (AoA): " << AoA <<" deg, and angle of sideslip (AoS): " << AoS <<" deg."<< endl;
       if ((Kind_Solver == NAVIER_STOKES) || (Kind_Solver == ADJ_NAVIER_STOKES) ||
           (Kind_Solver == RANS) || (Kind_Solver == ADJ_RANS) ||
-          (Kind_Solver == NEMO_NAVIER_STOKES) || (Kind_Solver == NEMO_RANS))
+          (Kind_Solver == NEMO_NAVIER_STOKES))
         cout << "Reynolds number: " << Reynolds <<". Reference length "  << Length_Reynolds << "." << endl;
       if (Fixed_CL_Mode) {
         cout << "Fixed CL mode, target value: " << Target_CL << "." << endl;
@@ -6184,11 +6122,10 @@
 
     if (SmoothNumGrid) cout << "There are some smoothing iterations on the grid coordinates." << endl;
 
-    if ((Kind_Solver == EULER)               || (Kind_Solver == NAVIER_STOKES)          || (Kind_Solver == RANS) ||
-        (Kind_Solver == INC_EULER)           || (Kind_Solver == INC_NAVIER_STOKES)      || (Kind_Solver == INC_RANS) ||
-        (Kind_Solver == NEMO_EULER)          || (Kind_Solver == NEMO_NAVIER_STOKES)     || (Kind_Solver == NEMO_RANS) ||
-        (Kind_Solver == DISC_ADJ_EULER)      || (Kind_Solver == DISC_ADJ_NAVIER_STOKES) || (Kind_Solver == DISC_ADJ_RANS) ||
-        (Kind_Solver == DISC_ADJ_NEMO_EULER) || (Kind_Solver == DISC_ADJ_NEMO_NAVIER_STOKES) || (Kind_Solver == DISC_ADJ_NEMO_RANS)) {
+    if ((Kind_Solver == EULER)          || (Kind_Solver == NAVIER_STOKES)          || (Kind_Solver == RANS) ||
+        (Kind_Solver == INC_EULER)      || (Kind_Solver == INC_NAVIER_STOKES)      || (Kind_Solver == INC_RANS) ||
+        (Kind_Solver == NEMO_EULER)     || (Kind_Solver == NEMO_NAVIER_STOKES)     ||
+        (Kind_Solver == DISC_ADJ_EULER) || (Kind_Solver == DISC_ADJ_NAVIER_STOKES) || (Kind_Solver == DISC_ADJ_RANS) ) {
 
       if (Kind_ConvNumScheme_Flow == SPACE_CENTERED) {
         if (Kind_Centered_Flow == LAX) {
@@ -6261,8 +6198,7 @@
 
     }
 
-    if ((Kind_Solver == RANS) || (Kind_Solver == DISC_ADJ_RANS) ||
-        (Kind_Solver == NEMO_RANS) || (Kind_Solver == DISC_ADJ_NEMO_RANS)) {
+    if ((Kind_Solver == RANS) || (Kind_Solver == DISC_ADJ_RANS)) {
       if (Kind_ConvNumScheme_Turb == SPACE_UPWIND) {
         if (Kind_Upwind_Turb == SCALAR_UPWIND) cout << "Scalar upwind solver for the turbulence model."<< endl;
         if (MUSCL_Turb) {
@@ -6394,8 +6330,7 @@
         (Kind_Solver == INC_NAVIER_STOKES) || (Kind_Solver == INC_RANS) ||
         (Kind_Solver == NEMO_NAVIER_STOKES) ||
         (Kind_Solver == DISC_ADJ_INC_NAVIER_STOKES) || (Kind_Solver == DISC_ADJ_INC_RANS) ||
-        (Kind_Solver == DISC_ADJ_NAVIER_STOKES) || (Kind_Solver == DISC_ADJ_RANS) ||
-        (Kind_Solver == DISC_ADJ_NEMO_NAVIER_STOKES) || (Kind_Solver == DISC_ADJ_NEMO_RANS)) {
+        (Kind_Solver == DISC_ADJ_NAVIER_STOKES) || (Kind_Solver == DISC_ADJ_RANS)) {
         cout << "Average of gradients with correction (viscous flow terms)." << endl;
     }
 
@@ -6403,9 +6338,7 @@
       cout << "Average of gradients with correction (viscous adjoint terms)." << endl;
     }
 
-    if ((Kind_Solver == RANS) || (Kind_Solver == DISC_ADJ_RANS) ||
-        (Kind_Solver == INC_RANS) || (Kind_Solver == DISC_ADJ_INC_RANS) ||
-        (Kind_Solver == NEMO_RANS) || (Kind_Solver == DISC_ADJ_NEMO_RANS)) {
+    if ((Kind_Solver == RANS) || (Kind_Solver == DISC_ADJ_RANS) || (Kind_Solver == INC_RANS) || (Kind_Solver == DISC_ADJ_INC_RANS) ) {
       cout << "Average of gradients with correction (viscous turbulence terms)." << endl;
     }
 
@@ -6497,14 +6430,9 @@
 
     if ((Kind_Solver == EULER) || (Kind_Solver == NAVIER_STOKES) || (Kind_Solver == RANS) ||
         (Kind_Solver == INC_EULER) || (Kind_Solver == INC_NAVIER_STOKES) || (Kind_Solver == INC_RANS) ||
-<<<<<<< HEAD
-        (Kind_Solver == NEMO_EULER) || (Kind_Solver == NEMO_NAVIER_STOKES) || (Kind_Solver == NEMO_RANS) ||
-=======
         (Kind_Solver == NEMO_EULER) || (Kind_Solver == NEMO_NAVIER_STOKES) ||
->>>>>>> 84b598c5
         (Kind_Solver == DISC_ADJ_INC_EULER) || (Kind_Solver == DISC_ADJ_INC_NAVIER_STOKES) || (Kind_Solver == DISC_ADJ_INC_RANS) ||
         (Kind_Solver == DISC_ADJ_EULER) || (Kind_Solver == DISC_ADJ_NAVIER_STOKES) || (Kind_Solver == DISC_ADJ_RANS) ||
-        (Kind_Solver == DISC_ADJ_NEMO_EULER) || (Kind_Solver == DISC_ADJ_NEMO_NAVIER_STOKES) || (Kind_Solver == DISC_ADJ_NEMO_RANS) ||
         (Kind_Solver == DISC_ADJ_FEM_EULER) || (Kind_Solver == DISC_ADJ_FEM_NS) || (Kind_Solver == DISC_ADJ_FEM_RANS)) {
       switch (Kind_TimeIntScheme_Flow) {
         case RUNGE_KUTTA_EXPLICIT:
@@ -6704,7 +6632,6 @@
     }
 
     if ((Kind_Solver == RANS) || (Kind_Solver == DISC_ADJ_RANS) ||
-        (Kind_Solver == NEMO_RANS) || (Kind_Solver == DISC_ADJ_NEMO_RANS) ||
         (Kind_Solver == INC_RANS) || (Kind_Solver == DISC_ADJ_INC_RANS))
       if (Kind_TimeIntScheme_Turb == EULER_IMPLICIT)
         cout << "Euler implicit time integration for the turbulence model." << endl;
@@ -8209,7 +8136,7 @@
         SetKind_TimeIntScheme(Kind_TimeIntScheme_Heat);
       }
       break;
-    case RANS: case INC_RANS: case NEMO_RANS:
+    case RANS: case INC_RANS:
       if (val_system == RUNTIME_FLOW_SYS) {
         SetKind_ConvNumScheme(Kind_ConvNumScheme_Flow, Kind_Centered_Flow,
                               Kind_Upwind_Flow, Kind_SlopeLimit_Flow,
@@ -9909,11 +9836,7 @@
     switch (config_container[iZone]->GetKind_Solver()) {
     case EULER: case NAVIER_STOKES: case RANS:
     case INC_EULER: case INC_NAVIER_STOKES: case INC_RANS:
-<<<<<<< HEAD
-    case NEMO_EULER: case NEMO_NAVIER_STOKES: case NEMO_RANS:
-=======
     case NEMO_EULER: case NEMO_NAVIER_STOKES:
->>>>>>> 84b598c5
       fluid_zone = true;
       break;
     case FEM_ELASTICITY:
