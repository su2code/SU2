--- conflicted
+++ resolved
@@ -3495,15 +3495,9 @@
   if (Kind_Trans_Model == TURB_TRANS_MODEL::LM) {
     lmParsedOptions = ParseLMOptions(LM_Options, nLM_Options, rank, Kind_Turb_Model);
 
-<<<<<<< HEAD
     /*--- Check if problem is 2D and CrossFlow has been selected ---*/
     if (lmParsedOptions.CrossFlow && val_nDim == 2) {
       SU2_MPI::Error("Cross-flow corrections are available only for 3D problems", CURRENT_FUNCTION);
-=======
-    /*--- Check if problem is 2D and LM2015 has been selected ---*/
-    if (lmParsedOptions.CrossFlow && val_nDim == 2) {
-      SU2_MPI::Error("LM2015 is available only for 3D problems", CURRENT_FUNCTION);
->>>>>>> 1e7e7a34
     }
   }
 
