--- conflicted
+++ resolved
@@ -1168,7 +1168,6 @@
   /*!\brief FLUID_NAME \n DESCRIPTION: Fluid name \n OPTIONS: see coolprop homepage \n DEFAULT: nitrogen \ingroup Config*/
   addStringOption("FLUID_NAME", FluidName, string("nitrogen"));
 
-<<<<<<< HEAD
   /*!\par CONFIG_CATEGORY: Data-driven fluid model parameters \ingroup Config*/
   /*!\brief INTERPOLATION_METHOD \n DESCRIPTION: Interpolation method used to determine the thermodynamic state of the fluid. \n OPTIONS: See \link DataDrivenMethod_Map \endlink DEFAULT: MLP \ingroup Config*/
   addEnumOption("INTERPOLATION_METHOD",Kind_DataDriven_Method, DataDrivenMethod_Map, MLP);
@@ -1180,10 +1179,8 @@
   addDoubleOption("DATADRIVEN_FLUID_INITIAL_DENSITY", DataDriven_initial_density, 1.225);
   /*!\brief DATADRIVEN_FLUID_INITIAL_ENERGY \n DESCRIPTION: Initial value for the static energy in the Newton solvers in the data-driven fluid model. \n \ingroup Config*/
   addDoubleOption("DATADRIVEN_FLUID_INITIAL_ENERGY", DataDriven_initial_energy, 1e5);
-=======
   /*!\brief CONFINEMENT_PARAM \n DESCRIPTION: Input Confinement Parameter for Vorticity Confinement*/
   addDoubleOption("CONFINEMENT_PARAM", Confinement_Param, 0.0);
->>>>>>> 6dc9006b
 
   /*!\par CONFIG_CATEGORY: Freestream Conditions \ingroup Config*/
   /*--- Options related to freestream specification ---*/
