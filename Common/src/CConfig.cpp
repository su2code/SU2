/*!
 * \file CConfig.cpp
 * \brief Main file for managing the config file
 * \author F. Palacios, T. Economon, B. Tracey, H. Kline
 * \version 8.2.0 "Harrier"
 *
 * SU2 Project Website: https://su2code.github.io
 *
 * The SU2 Project is maintained by the SU2 Foundation
 * (http://su2foundation.org)
 *
 * Copyright 2012-2025, SU2 Contributors (cf. AUTHORS.md)
 *
 * SU2 is free software; you can redistribute it and/or
 * modify it under the terms of the GNU Lesser General Public
 * License as published by the Free Software Foundation; either
 * version 2.1 of the License, or (at your option) any later version.
 *
 * SU2 is distributed in the hope that it will be useful,
 * but WITHOUT ANY WARRANTY; without even the implied warranty of
 * MERCHANTABILITY or FITNESS FOR A PARTICULAR PURPOSE. See the GNU
 * Lesser General Public License for more details.
 *
 * You should have received a copy of the GNU Lesser General Public
 * License along with SU2. If not, see <http://www.gnu.org/licenses/>.
 */

#define ENABLE_MAPS
#include <utility>
#include <limits>

#include "../include/CConfig.hpp"
#undef ENABLE_MAPS

#include "../include/fem/fem_gauss_jacobi_quadrature.hpp"
#include "../include/toolboxes/classes_multiple_integers.hpp"

#include "../include/basic_types/ad_structure.hpp"
#include "../include/toolboxes/printing_toolbox.hpp"

using namespace PrintingToolbox;

#ifdef PROFILE
#ifdef HAVE_MKL
#include "mkl.h"
#endif
#endif

vector<string> Profile_Function_tp;       /*!< \brief Vector of string names for profiled functions. */
vector<double> Profile_Time_tp;           /*!< \brief Vector of elapsed time for profiled functions. */
vector<double> Profile_ID_tp;             /*!< \brief Vector of group ID number for profiled functions. */
map<string, vector<int> > Profile_Map_tp; /*!< \brief Map containing the final results for profiled functions. */

map<CLong3T, int> GEMM_Profile_MNK;       /*!< \brief Map, which maps the GEMM size to the index where
                                                      the data for this GEMM is stored in several vectors. */
vector<long>   GEMM_Profile_NCalls;       /*!< \brief Vector, which stores the number of calls to this
                                                      GEMM size. */
vector<double> GEMM_Profile_TotTime;      /*!< \brief Total time spent for this GEMM size. */
vector<double> GEMM_Profile_MinTime;      /*!< \brief Minimum time spent for this GEMM size. */
vector<double> GEMM_Profile_MaxTime;      /*!< \brief Maximum time spent for this GEMM size. */

//#pragma omp threadprivate(Profile_Function_tp, Profile_Time_tp, Profile_ID_tp, Profile_Map_tp)


CConfig::CConfig(char case_filename[MAX_STRING_SIZE], SU2_COMPONENT val_software, bool verb_high) {

  /*--- Set the case name to the base config file name without extension ---*/

  caseName = PrintingToolbox::split(string(case_filename),'.')[0];

  base_config = true;

  /*--- Store MPI rank and size ---*/

  rank = SU2_MPI::GetRank();
  size = SU2_MPI::GetSize();

  iZone = 0;
  nZone = 1;

  Init();

  /*--- Parsing the config file  ---*/

  SetConfig_Parsing(case_filename);

  /*--- Set the default values for all of the options that weren't set ---*/

  SetDefault();

  /*--- Set number of zone ---*/

  SetnZone();

  /*--- Configuration file postprocessing ---*/

  SetPostprocessing(val_software, iZone, 0);

  /*--- Configuration file boundaries/markers setting ---*/

  SetMarkers(val_software);

  /*--- Configuration file output ---*/

  if ((rank == MASTER_NODE) && verb_high)
    SetOutput(val_software, iZone);

}

CConfig::CConfig(istream &case_buffer, SU2_COMPONENT val_software, bool verb_high) {

  base_config = true;

  iZone = 0;
  nZone = 1;

  Init();

  /*--- Parsing the config file  ---*/

  SetConfig_Parsing(case_buffer);

  /*--- Set the default values for all of the options that weren't set ---*/

  SetDefault();

  /*--- Set number of zone ---*/

  SetnZone();

  /*--- Configuration file postprocessing ---*/

  SetPostprocessing(val_software, iZone, 0);

  /*--- Configuration file boundaries/markers setting ---*/

  SetMarkers(val_software);

  /*--- Configuration file output ---*/

  if ((rank == MASTER_NODE) && verb_high)
    SetOutput(val_software, iZone);

}

CConfig::CConfig(CConfig* config, char case_filename[MAX_STRING_SIZE], SU2_COMPONENT val_software, unsigned short val_iZone, unsigned short val_nZone, bool verb_high) {

  caseName = config->GetCaseName();

  unsigned short val_nDim;

  base_config = false;

  iZone = val_iZone;
  nZone = val_nZone;

  Init();

  /*--- Parsing the config file  ---*/

  SetConfig_Parsing(case_filename);

  /*--- Set default options from base config ---*/

  SetDefaultFromConfig(config);

  /*--- Set the default values for all of the options that weren't set ---*/

  SetDefault();

  /*--- Get the dimension --- */

  val_nDim = GetnDim(Mesh_FileName, Mesh_FileFormat);

  /*--- Configuration file postprocessing ---*/

  SetPostprocessing(val_software, val_iZone, val_nDim);

  /*--- Configuration file boundaries/markers setting ---*/

  SetMarkers(val_software);

  /*--- Configuration file output ---*/

  if ((rank == MASTER_NODE) && verb_high)
    SetOutput(val_software, val_iZone);

  Multizone_Problem = config->GetMultizone_Problem();

}

CConfig::CConfig(char case_filename[MAX_STRING_SIZE], SU2_COMPONENT val_software) {

  /*--- Set the case name to the base config file name without extension ---*/

  caseName = PrintingToolbox::split(string(case_filename),'.')[0];

  base_config = true;

  nZone = 1;
  iZone = 0;

  Init();

  /*--- Parsing the config file  ---*/

  SetConfig_Parsing(case_filename);

  /*--- Set the default values for all of the options that weren't set ---*/

  SetDefault();

  /*--- Set number of zones --- */

  SetnZone();

  /*--- Configuration file postprocessing ---*/

  SetPostprocessing(val_software, 0, 1);

  /*--- Configuration file boundaries/markers setting ---*/

  SetMarkers(val_software);

  /*--- Print the header --- */

  SetHeader(val_software);

}

CConfig::CConfig(char case_filename[MAX_STRING_SIZE], CConfig *config) {

  /*--- Set the case name to the base config file name without extension ---*/

  caseName = PrintingToolbox::split(string(case_filename),'.')[0];

  base_config = true;

  bool runtime_file = false;

  Init();

  /*--- Parsing the config file  ---*/

  runtime_file = SetRunTime_Parsing(case_filename);

  /*--- Set the default values for all of the options that weren't set ---*/

  SetDefault();

  /*--- Update original config file ---*/

  if (runtime_file) {
    if (all_options.find("TIME_ITER") == all_options.end())
      config->SetnTime_Iter(nTimeIter);
  }
}

SU2_MPI::Comm CConfig::GetMPICommunicator() const {

  return SU2_Communicator;

}

void CConfig::Init(){

  /*--- Store MPI rank and size ---*/

  rank = SU2_MPI::GetRank();
  size = SU2_MPI::GetSize();

  /*--- Initialize pointers to Null---*/

  SetPointersNull();

  /*--- Reading config options  ---*/

  SetConfig_Options();

}

void CConfig::SetMPICommunicator(SU2_MPI::Comm Communicator) {

  SU2_Communicator = Communicator;

}

void CConfig::addDoubleOption(const string& name, su2double & option_field, su2double default_value) {
  // Check if the key is already in the map. If this fails, it is coder error
  // and not user error, so throw.
  assert(option_map.find(name) == option_map.end());

  // Add this option to the list of all the options
  all_options.insert(pair<string, bool>(name, true));

  // Create the parser for a su2double option with a reference to the option_field and the desired
  // default value. This will take the string in the config file, convert it to a su2double, and
  // place that su2double in the memory location specified by the reference.
  COptionBase* val = new COptionDouble(name, option_field, default_value);

  // Create an association between the option name ("CFL") and the parser generated above.
  // During configuration, the parsing script will get the option name, and use this map
  // to find how to parse that option.
  option_map.insert(pair<string, COptionBase *>(name, val));
}

void CConfig::addStringOption(const string& name, string & option_field, string default_value) {

  assert(option_map.find(name) == option_map.end());
  all_options.insert(pair<string, bool>(name, true));
  COptionBase* val = new COptionString(name, option_field, std::move(default_value));
  option_map.insert(pair<string, COptionBase *>(name, val));
}

void CConfig::addIntegerOption(const string& name, int & option_field, int default_value) {
  assert(option_map.find(name) == option_map.end());
  all_options.insert(pair<string, bool>(name, true));
  COptionBase* val = new COptionInt(name, option_field, default_value);
  option_map.insert(pair<string, COptionBase *>(name, val));
}

void CConfig::addUnsignedLongOption(const string& name, unsigned long & option_field, unsigned long default_value) {
  assert(option_map.find(name) == option_map.end());
  all_options.insert(pair<string, bool>(name, true));
  COptionBase* val = new COptionULong(name, option_field, default_value);
  option_map.insert(pair<string, COptionBase *>(name, val));
}

void CConfig::addUnsignedShortOption(const string& name, unsigned short & option_field, unsigned short default_value) {
  assert(option_map.find(name) == option_map.end());
  all_options.insert(pair<string, bool>(name, true));
  COptionBase* val = new COptionUShort(name, option_field, default_value);
  option_map.insert(pair<string, COptionBase *>(name, val));
}

void CConfig::addLongOption(const string& name, long & option_field, long default_value) {
  assert(option_map.find(name) == option_map.end());
  all_options.insert(pair<string, bool>(name, true));
  COptionBase* val = new COptionLong(name, option_field, default_value);
  option_map.insert(pair<string, COptionBase *>(name, val));
}

void CConfig::addBoolOption(const string& name, bool & option_field, bool default_value) {
  assert(option_map.find(name) == option_map.end());
  all_options.insert(pair<string, bool>(name, true));
  COptionBase* val = new COptionBool(name, option_field, default_value);
  option_map.insert(pair<string, COptionBase *>(name, val));
}

// enum types work differently than all of the others because there are a small number of valid
// string entries for the type. One must also provide a list of all the valid strings of that type.
template <class Tenum, class TField>
void CConfig::addEnumOption(const string name, TField& option_field, const map<string,Tenum>& enum_map, Tenum default_value) {
  assert(option_map.find(name) == option_map.end());
  all_options.insert(pair<string, bool>(name, true));
  COptionBase* val = new COptionEnum<Tenum, TField>(name, enum_map, option_field, default_value);
  option_map.insert(pair<string, COptionBase *>(name, val));
}

// input_size is the number of options read in from the config file
template <class Tenum, class TField>
void CConfig::addEnumListOption(const string name, unsigned short& input_size, TField*& option_field, const map<string, Tenum>& enum_map) {
  input_size = 0;
  assert(option_map.find(name) == option_map.end());
  all_options.insert(pair<string, bool>(name, true));
  COptionBase* val = new COptionEnumList<Tenum,TField>(name, enum_map, option_field, input_size);
  option_map.insert( pair<string, COptionBase*>(name, val) );
}

void CConfig::addDoubleArrayOption(const string& name, const int size, su2double* option_field) {
  assert(option_map.find(name) == option_map.end());
  all_options.insert(pair<string, bool>(name, true));
  COptionBase* val = new COptionArray<su2double>(name, size, option_field);
  option_map.insert(pair<string, COptionBase *>(name, val));
}

void CConfig::addUShortArrayOption(const string& name, const int size, unsigned short* option_field) {
  assert(option_map.find(name) == option_map.end());
  all_options.insert(pair<string, bool>(name, true));
  COptionBase* val = new COptionArray<unsigned short>(name, size, option_field);
  option_map.insert(pair<string, COptionBase *>(name, val));
}

void CConfig::addDoubleListOption(const string& name, unsigned short & size, su2double * & option_field) {
  assert(option_map.find(name) == option_map.end());
  all_options.insert(pair<string, bool>(name, true));
  COptionBase* val = new COptionDoubleList(name, size, option_field);
  option_map.insert(pair<string, COptionBase *>(name, val));
}

void CConfig::addShortListOption(const string& name, unsigned short & size, short * & option_field) {
  assert(option_map.find(name) == option_map.end());
  all_options.insert(pair<string, bool>(name, true));
  COptionBase* val = new COptionShortList(name, size, option_field);
  option_map.insert(pair<string, COptionBase *>(name, val));
}

void CConfig::addUShortListOption(const string& name, unsigned short & size, unsigned short * & option_field) {
  assert(option_map.find(name) == option_map.end());
  all_options.insert(pair<string, bool>(name, true));
  COptionBase* val = new COptionUShortList(name, size, option_field);
  option_map.insert(pair<string, COptionBase *>(name, val));
}

void CConfig::addULongListOption(const string& name, unsigned short & size, unsigned long * & option_field) {
  assert(option_map.find(name) == option_map.end());
  all_options.insert(pair<string, bool>(name, true));
  COptionBase* val = new COptionULongList(name, size, option_field);
  option_map.insert(pair<string, COptionBase *>(name, val));
}

void CConfig::addStringListOption(const string& name, unsigned short & num_marker, string* & option_field) {
  assert(option_map.find(name) == option_map.end());
  all_options.insert(pair<string, bool>(name, true));
  COptionBase* val = new COptionStringList(name, num_marker, option_field);
  option_map.insert(pair<string, COptionBase *>(name, val));
}

void CConfig::addConvectOption(const string& name, unsigned short & space_field, CENTERED & centered_field, UPWIND & upwind_field) {
  assert(option_map.find(name) == option_map.end());
  all_options.insert(pair<string, bool>(name, true));
  COptionBase* val = new COptionConvect(name, space_field, centered_field, upwind_field);
  option_map.insert(pair<string, COptionBase *>(name, val));
}

void CConfig::addConvectFEMOption(const string& name, unsigned short & space_field, unsigned short & fem_field) {
  assert(option_map.find(name) == option_map.end());
  all_options.insert(pair<string, bool>(name, true));
  COptionBase* val = new COptionFEMConvect(name, space_field, fem_field);
  option_map.insert(pair<string, COptionBase *>(name, val));
}

void CConfig::addMathProblemOption(const string& name, bool & ContinuousAdjoint, const bool & ContinuousAdjoint_default,
                          bool & DiscreteAdjoint, const bool & DiscreteAdjoint_default,
                          bool & Restart_Flow, const bool & Restart_Flow_default) {
  assert(option_map.find(name) == option_map.end());
  all_options.insert(pair<string, bool>(name, true));
  COptionBase* val = new COptionMathProblem(name, ContinuousAdjoint, ContinuousAdjoint_default, DiscreteAdjoint, DiscreteAdjoint_default, Restart_Flow, Restart_Flow_default);
  option_map.insert(pair<string, COptionBase *>(name, val));
}

void CConfig::addDVParamOption(const string& name, unsigned short & nDV_field, su2double** & paramDV, string* & FFDTag,
                      unsigned short* & design_variable) {
  assert(option_map.find(name) == option_map.end());
  all_options.insert(pair<string, bool>(name, true));
  COptionBase* val = new COptionDVParam(name, nDV_field, paramDV, FFDTag, design_variable);
  option_map.insert(pair<string, COptionBase *>(name, val));
}

void CConfig::addDVValueOption(const string& name, unsigned short* & nDVValue_field, su2double** & valueDV, unsigned short & nDV_field,  su2double** & paramDV,
                      unsigned short* & design_variable) {
  assert(option_map.find(name) == option_map.end());
  all_options.insert(pair<string, bool>(name, true));
  COptionBase* val = new COptionDVValue(name, nDVValue_field, valueDV, nDV_field, paramDV, design_variable);
  option_map.insert(pair<string, COptionBase *>(name, val));
}

void CConfig::addFFDDefOption(const string& name, unsigned short & nFFD_field, su2double** & coordFFD, string* & FFDTag) {
  assert(option_map.find(name) == option_map.end());
  all_options.insert(pair<string, bool>(name, true));
  COptionBase* val = new COptionFFDDef(name, nFFD_field, coordFFD, FFDTag);
  option_map.insert(pair<string, COptionBase *>(name, val));
}

void CConfig::addFFDDegreeOption(const string& name, unsigned short & nFFD_field, unsigned short** & degreeFFD) {
  assert(option_map.find(name) == option_map.end());
  all_options.insert(pair<string, bool>(name, true));
  COptionBase* val = new COptionFFDDegree(name, nFFD_field, degreeFFD);
  option_map.insert(pair<string, COptionBase *>(name, val));
}

void CConfig::addStringDoubleListOption(const string& name, unsigned short & list_size, string * & string_field,
                                        su2double* & double_field) {
  assert(option_map.find(name) == option_map.end());
  all_options.insert(pair<string, bool>(name, true));
  COptionBase* val = new COptionStringValuesList<su2double>(name, list_size, string_field, double_field);
  option_map.insert(pair<string, COptionBase *>(name, val));
}

void CConfig::addInletOption(const string& name, unsigned short & nMarker_Inlet, string * & Marker_Inlet,
                    su2double* & Ttotal, su2double* & Ptotal, su2double** & FlowDir) {
  assert(option_map.find(name) == option_map.end());
  all_options.insert(pair<string, bool>(name, true));
  COptionBase* val = new COptionInlet(name, nMarker_Inlet, Marker_Inlet, Ttotal, Ptotal, FlowDir);
  option_map.insert(pair<string, COptionBase *>(name, val));
}

void CConfig::addInletSpeciesOption(const string& name, unsigned short & nMarker_Inlet_Species,
                                    string * & Marker_Inlet_Species, su2double** & inlet_species_val,
                                    unsigned short & nSpecies_per_Inlet) {
  assert(option_map.find(name) == option_map.end());
  all_options.insert(pair<string, bool>(name, true));
  COptionBase* val = new COptionStringValuesList<su2double*>(name, nMarker_Inlet_Species, Marker_Inlet_Species,
                                                             inlet_species_val, nSpecies_per_Inlet);
  option_map.insert(pair<string, COptionBase *>(name, val));
}

void CConfig::addInletTurbOption(const string& name, unsigned short& nMarker_Inlet_Turb, string*& Marker_Inlet_Turb,
                                 su2double**& Turb_Properties_val, unsigned short& nTurb_Properties) {
  assert(option_map.find(name) == option_map.end());
  all_options.insert(pair<string, bool>(name, true));
  COptionBase* val = new COptionStringValuesList<su2double*>(name, nMarker_Inlet_Turb, Marker_Inlet_Turb,
                                                             Turb_Properties_val, nTurb_Properties);
  option_map.insert(pair<string, COptionBase*>(name, val));
}

template <class Tenum>
void CConfig::addRiemannOption(const string name, unsigned short & nMarker_Riemann, string * & Marker_Riemann, unsigned short* & option_field, const map<string, Tenum> & enum_map,
                               su2double* & var1, su2double* & var2, su2double** & FlowDir) {
  assert(option_map.find(name) == option_map.end());
  all_options.insert(pair<string, bool>(name, true));
  COptionBase* val = new COptionRiemann<Tenum>(name, nMarker_Riemann, Marker_Riemann, option_field, enum_map, var1, var2, FlowDir);
  option_map.insert(pair<string, COptionBase *>(name, val));
}

template <class Tenum>
void CConfig::addGilesOption(const string name, unsigned short & nMarker_Giles, string * & Marker_Giles, unsigned short* & option_field, const map<string, Tenum> & enum_map,
                             su2double* & var1, su2double* & var2, su2double** & FlowDir, su2double* & relaxfactor1, su2double* & relaxfactor2) {
  assert(option_map.find(name) == option_map.end());
  all_options.insert(pair<string, bool>(name, true));
  COptionBase* val = new COptionGiles<Tenum>(name, nMarker_Giles, Marker_Giles, option_field, enum_map, var1, var2, FlowDir, relaxfactor1, relaxfactor2);
  option_map.insert(pair<string, COptionBase *>(name, val));
}

void CConfig::addExhaustOption(const string& name, unsigned short & nMarker_Exhaust, string * & Marker_Exhaust,
                               su2double* & Ttotal, su2double* & Ptotal) {
  assert(option_map.find(name) == option_map.end());
  all_options.insert(pair<string, bool>(name, true));
  COptionBase* val = new COptionExhaust(name, nMarker_Exhaust, Marker_Exhaust, Ttotal, Ptotal);
  option_map.insert(pair<string, COptionBase *>(name, val));
}

void CConfig::addPeriodicOption(const string & name, unsigned short & nMarker_PerBound,
                                string* & Marker_PerBound, string* & Marker_PerDonor,
                                su2double** & RotCenter, su2double** & RotAngles, su2double** & Translation) {
  assert(option_map.find(name) == option_map.end());
  all_options.insert(pair<string, bool>(name, true));
  COptionBase* val = new COptionPeriodic(name, nMarker_PerBound, Marker_PerBound, Marker_PerDonor, RotCenter, RotAngles, Translation);
  option_map.insert(pair<string, COptionBase *>(name, val));
}

void CConfig::addTurboPerfOption(const string & name, unsigned short & nMarker_TurboPerf,
                                 string* & Marker_TurboBoundIn, string* & Marker_TurboBoundOut, string* & Marker_Turbomachinery) {
  assert(option_map.find(name) == option_map.end());
  all_options.insert(pair<string, bool>(name, true));
  COptionBase* val = new COptionTurboPerformance(name, nMarker_TurboPerf, Marker_TurboBoundIn, Marker_TurboBoundOut, Marker_Turbomachinery);
  option_map.insert(pair<string, COptionBase *>(name, val));
}

void CConfig::addActDiskOption(const string & name, unsigned short & nMarker_ActDiskInlet,
                               unsigned short & nMarker_ActDiskOutlet, string* & Marker_ActDiskInlet,
                               string* & Marker_ActDiskOutlet, su2double** & ActDisk_PressJump,
                               su2double** & ActDisk_TempJump, su2double** & ActDisk_Omega) {
  assert(option_map.find(name) == option_map.end());
  all_options.insert(pair<string, bool>(name, true));
  COptionBase* val = new COptionActDisk(name, nMarker_ActDiskInlet, nMarker_ActDiskOutlet, Marker_ActDiskInlet,
                                        Marker_ActDiskOutlet, ActDisk_PressJump, ActDisk_TempJump, ActDisk_Omega);
  option_map.insert(pair<string, COptionBase *>(name, val));
}

void CConfig::addActDiskBemOption(const string& name,
                                  unsigned short& nMarker_ActDiskBemInlet, unsigned short& nMarker_ActDiskBemOutlet,
                                  string*& Marker_ActDiskBemInlet, string*& Marker_ActDiskBemOutlet,
                                  su2double**& ActDiskBem_X, su2double**& ActDiskBem_Y, su2double**& ActDiskBem_Z) {
  assert(option_map.find(name) == option_map.end());
  all_options.insert(pair<string, bool>(name, true));
  COptionBase* val = new COptionActDisk(name,
                                        nMarker_ActDiskBemInlet, nMarker_ActDiskBemOutlet,
                                        Marker_ActDiskBemInlet, Marker_ActDiskBemOutlet,
                                        ActDiskBem_X, ActDiskBem_Y, ActDiskBem_Z);
  option_map.insert(pair<string, COptionBase *>(name, val));
}

void CConfig::addWallFunctionOption(const string &name, unsigned short &list_size, string* &string_field,
                                    WALL_FUNCTIONS* &val_Kind_WF, unsigned short** &val_IntInfo_WF,
                                    su2double** &val_DoubleInfo_WF) {
  assert(option_map.find(name) == option_map.end());
  all_options.insert(pair<string, bool>(name, true));
  COptionBase* val = new COptionWallFunction(name, list_size, string_field, val_Kind_WF,
                                             val_IntInfo_WF, val_DoubleInfo_WF);
  option_map.insert(pair<string, COptionBase *>(name, val));
}

void CConfig::addPythonOption(const string& name) {
  assert(option_map.find(name) == option_map.end());
  all_options.insert(pair<string, bool>(name, true));
  COptionBase* val = new COptionPython(name);
  option_map.insert(pair<string, COptionBase *>(name, val));
}

unsigned short CConfig::GetnZone(const string& val_mesh_filename, unsigned short val_format) {

  int nZone = 1; /* Default value if nothing is specified. */

  switch (val_format) {
    case SU2: {

      /*--- Local variables for reading the SU2 file. ---*/
      string text_line;
      ifstream mesh_file;

      /*--- Check if the mesh file can be opened for reading. ---*/
      mesh_file.open(val_mesh_filename.c_str(), ios::in);
      if (mesh_file.fail())
        SU2_MPI::Error(string("There is no geometry file called ") + val_mesh_filename,
                              CURRENT_FUNCTION);

      /*--- Read the SU2 mesh file until the zone data is reached or
            when it can be decided that it is not present. ---*/
      while( getline (mesh_file, text_line) ) {

        /*--- Search for the "NZONE" keyword to see if there are multiple Zones ---*/
        if(text_line.find ("NZONE=",0) != string::npos) {
          text_line.erase (0,6); nZone = atoi(text_line.c_str());
          break;
        }

        /*--- If one of the keywords IZONE, NELEM or NPOIN, NMARK is encountered,
              it can be assumed that the NZONE keyword is not present and the loop
              can be terminated. ---*/
        if(text_line.find ("IZONE=",0) != string::npos) break;
        if(text_line.find ("NELEM=",0) != string::npos) break;
        if(text_line.find ("NPOIN=",0) != string::npos) break;
        if(text_line.find ("NMARK=",0) != string::npos) break;
      }

      mesh_file.close();
      break;

    }

    case CGNS_GRID: {

#ifdef HAVE_CGNS

      /*--- Local variables which are needed when calling the CGNS mid-level API. ---*/

      int fn, nbases = 0, nzones = 0, file_type;
      int cell_dim = 0, phys_dim = 0;
      char basename[CGNS_STRING_SIZE];

      /*--- Check whether the supplied file is truly a CGNS file. ---*/

      if ( cg_is_cgns(val_mesh_filename.c_str(), &file_type) != CG_OK ) {
        SU2_MPI::Error(val_mesh_filename +
                       string(" was not found or is not a properly formatted CGNS file.\n") +
                       string("Note that SU2 expects unstructured CGNS files in ADF data format."),
                       CURRENT_FUNCTION);
      }

      /*--- Open the CGNS file for reading. The value of fn returned
       is the specific index number for this file and will be
       repeatedly used in the function calls. ---*/

      if (cg_open(val_mesh_filename.c_str(), CG_MODE_READ, &fn)) cg_error_exit();

      /*--- Get the number of databases. This is the highest node
       in the CGNS heirarchy. ---*/

      if (cg_nbases(fn, &nbases)) cg_error_exit();

      /*--- Check if there is more than one database. Throw an
       error if there is because this reader can currently
       only handle one database. ---*/

      if ( nbases > 1 ) {
        SU2_MPI::Error("CGNS reader currently incapable of handling more than 1 database." ,
                       CURRENT_FUNCTION);
      }

      /*--- Read the databases. Note that the indexing starts at 1. ---*/

      for ( int i = 1; i <= nbases; i++ ) {

        if (cg_base_read(fn, i, basename, &cell_dim, &phys_dim)) cg_error_exit();

        /*--- Get the number of zones for this base. ---*/

        if (cg_nzones(fn, i, &nzones)) cg_error_exit();

      }

      /*--- Close the CGNS file. ---*/

      if ( cg_close(fn) ) cg_error_exit();

      /*--- Set the number of zones as read from the CGNS file ---*/

      nZone = nzones;

#else
      SU2_MPI::Error(string(" SU2 built without CGNS support. \n") +
                     string(" To use CGNS, build SU2 accordingly."),
                     CURRENT_FUNCTION);
#endif

      break;
    }
    case RECTANGLE: {
      nZone = 1;
      break;
    }
    case BOX: {
      nZone = 1;
      break;
    }
  }

  return (unsigned short) nZone;

}

unsigned short CConfig::GetnDim(const string& val_mesh_filename, unsigned short val_format) {

  short nDim = -1;

  switch (val_format) {
    case SU2: {

      /*--- Local variables for reading the SU2 file. ---*/
      string text_line;
      ifstream mesh_file;

      /*--- Open grid file ---*/
      mesh_file.open(val_mesh_filename.c_str(), ios::in);
      if (mesh_file.fail()) {
        SU2_MPI::Error(string("The SU2 mesh file named ") + val_mesh_filename + string(" was not found."), CURRENT_FUNCTION);
      }

      /*--- Read the SU2 mesh file until the dimension data is reached
            or when it can be decided that it is not present. ---*/
      while( getline (mesh_file, text_line) ) {

        /*--- Search for the "NDIME" keyword to determine the number
              of dimensions.  ---*/
        if(text_line.find ("NDIME=",0) != string::npos) {
          text_line.erase (0,6); nDim = atoi(text_line.c_str());
          break;
        }

        /*--- If one of the keywords NELEM or NPOIN, NMARK is encountered,
              it can be assumed that the NZONE keyword is not present and
              the loop can be terminated. ---*/
        if(text_line.find ("NELEM=",0) != string::npos) break;
        if(text_line.find ("NPOIN=",0) != string::npos) break;
        if(text_line.find ("NMARK=",0) != string::npos) break;
      }

      mesh_file.close();

      /*--- Throw an error if the dimension was not found. ---*/
      if (nDim == -1) {
        SU2_MPI::Error(val_mesh_filename + string(" is not an SU2 mesh file or has the wrong format \n ('NDIME=' not found). Please check."),
                       CURRENT_FUNCTION);
      }

      break;
    }

    case CGNS_GRID: {

#ifdef HAVE_CGNS

      /*--- Local variables which are needed when calling the CGNS mid-level API. ---*/
      int fn, nbases, file_type;
      int cell_dim, phys_dim;
      char basename[CGNS_STRING_SIZE];

      /*--- Check whether the supplied file is truly a CGNS file. ---*/
      if ( cg_is_cgns(val_mesh_filename.c_str(), &file_type) != CG_OK ) {
        SU2_MPI::Error(val_mesh_filename +
                       string(" was not found or is not a properly formatted CGNS file.\n") +
                       string("Note that SU2 expects unstructured CGNS files in ADF data format."),
                       CURRENT_FUNCTION);
      }

      /*--- Open the CGNS file for reading. The value of fn returned
            is the specific index number for this file and will be
            repeatedly used in the function calls. ---*/
      if (cg_open(val_mesh_filename.c_str(), CG_MODE_READ, &fn) != CG_OK) cg_error_exit();

      /*--- Get the number of databases. This is the highest node
            in the CGNS heirarchy. ---*/
      if (cg_nbases(fn, &nbases) != CG_OK) cg_error_exit();

      /*--- Check if there is more than one database. Throw an
            error if there is because this reader can currently
            only handle one database. ---*/
      if ( nbases > 1 )
        SU2_MPI::Error("CGNS reader currently incapable of handling more than 1 database." ,
                       CURRENT_FUNCTION);

      /*--- Read the database. Note that the indexing starts at 1.
            Afterwards close the file again. ---*/
      if (cg_base_read(fn, 1, basename, &cell_dim, &phys_dim) != CG_OK) cg_error_exit();
      if (cg_close(fn) != CG_OK) cg_error_exit();

      /*--- Set the problem dimension as read from the CGNS file ---*/
      nDim = cell_dim;

#else
      SU2_MPI::Error(string(" SU2 built without CGNS support. \n") +
                     string(" To use CGNS, build SU2 accordingly."),
                     CURRENT_FUNCTION);
#endif

      break;
    }
    case RECTANGLE: {
      nDim = 2;
      break;
    }
    case BOX: {
      nDim = 3;
      break;
    }
  }

  /*--- After reading the mesh, assert that the dimension is equal to 2 or 3. ---*/
  assert((nDim == 2) || (nDim == 3));

  return (unsigned short) nDim;
}

void CConfig::SetPointersNull() {

  Marker_CfgFile_GeoEval      = nullptr;   Marker_All_GeoEval       = nullptr;
  Marker_CfgFile_Monitoring   = nullptr;   Marker_All_Monitoring    = nullptr;
  Marker_CfgFile_Designing    = nullptr;   Marker_All_Designing     = nullptr;
  Marker_CfgFile_Plotting     = nullptr;   Marker_All_Plotting      = nullptr;
  Marker_CfgFile_Analyze      = nullptr;   Marker_All_Analyze       = nullptr;
  Marker_CfgFile_DV           = nullptr;   Marker_All_DV            = nullptr;
  Marker_CfgFile_Moving       = nullptr;   Marker_All_Moving        = nullptr;
  Marker_CfgFile_PerBound     = nullptr;   Marker_All_PerBound      = nullptr;    Marker_PerBound   = nullptr;
  Marker_CfgFile_Turbomachinery = nullptr; Marker_All_Turbomachinery = nullptr;
  Marker_CfgFile_TurbomachineryFlag = nullptr; Marker_All_TurbomachineryFlag = nullptr;
  Marker_CfgFile_MixingPlaneInterface = nullptr; Marker_All_MixingPlaneInterface = nullptr;
  Marker_CfgFile_ZoneInterface = nullptr;
  Marker_CfgFile_Deform_Mesh   = nullptr;  Marker_All_Deform_Mesh   = nullptr;
  Marker_CfgFile_Deform_Mesh_Sym_Plane   = nullptr;  Marker_All_Deform_Mesh_Sym_Plane   = nullptr;
  Marker_CfgFile_Fluid_Load    = nullptr;  Marker_All_Fluid_Load    = nullptr;
  Marker_CfgFile_SobolevBC     = nullptr;  Marker_All_SobolevBC     = nullptr;

  Marker_CfgFile_Turbomachinery       = nullptr; Marker_All_Turbomachinery       = nullptr;
  Marker_CfgFile_TurbomachineryFlag   = nullptr; Marker_All_TurbomachineryFlag   = nullptr;
  Marker_CfgFile_MixingPlaneInterface = nullptr; Marker_All_MixingPlaneInterface = nullptr;

  Marker_CfgFile_PyCustom     = nullptr;   Marker_All_PyCustom      = nullptr;

  Marker_DV                   = nullptr;   Marker_Moving            = nullptr;    Marker_Monitoring = nullptr;
  Marker_Designing            = nullptr;   Marker_GeoEval           = nullptr;    Marker_Plotting   = nullptr;
  Marker_Analyze              = nullptr;   Marker_PyCustom          = nullptr;    Marker_WallFunctions        = nullptr;
  Marker_CfgFile_KindBC       = nullptr;   Marker_All_KindBC        = nullptr;    Marker_SobolevBC  = nullptr;
  Marker_StrongBC             = nullptr;

  Kind_WallFunctions       = nullptr;
  IntInfo_WallFunctions    = nullptr;
  DoubleInfo_WallFunctions = nullptr;

  Config_Filenames = nullptr;

  /*--- Marker Pointers ---*/

  Marker_Euler                = nullptr;    Marker_FarField             = nullptr;    Marker_Custom              = nullptr;
  Marker_SymWall              = nullptr;    Marker_PerBound             = nullptr;
  Marker_PerDonor             = nullptr;    Marker_NearFieldBound       = nullptr;    Marker_Inlet_Turb          = nullptr;
  Marker_Deform_Mesh          = nullptr;    Marker_Deform_Mesh_Sym_Plane= nullptr;    Marker_Fluid_Load          = nullptr;
  Marker_Inlet                = nullptr;    Marker_Outlet               = nullptr;    Marker_Inlet_Species       = nullptr;
  Marker_Supersonic_Inlet     = nullptr;    Marker_Supersonic_Outlet    = nullptr;    Marker_Smoluchowski_Maxwell= nullptr;
  Marker_Isothermal           = nullptr;    Marker_HeatFlux             = nullptr;    Marker_EngineInflow        = nullptr;
  Marker_Load                 = nullptr;    Marker_Disp_Dir             = nullptr;    Marker_RoughWall           = nullptr;
  Marker_EngineExhaust        = nullptr;    Marker_Displacement         = nullptr;    Marker_Load                = nullptr;
  Marker_Load_Dir             = nullptr;    Marker_Clamped             = nullptr;
  Marker_Internal             = nullptr;
  Marker_All_TagBound         = nullptr;    Marker_CfgFile_TagBound     = nullptr;    Marker_All_KindBC          = nullptr;
  Marker_CfgFile_KindBC       = nullptr;    Marker_All_SendRecv         = nullptr;    Marker_All_PerBound        = nullptr;
  Marker_ZoneInterface        = nullptr;    Marker_All_ZoneInterface    = nullptr;    Marker_Riemann             = nullptr;
  Marker_Fluid_InterfaceBound = nullptr;    Marker_CHTInterface         = nullptr;    Marker_Damper              = nullptr;
  Marker_Emissivity           = nullptr;    Marker_HeatTransfer         = nullptr;

    /*--- Boundary Condition settings ---*/

  Isothermal_Temperature = nullptr;    HeatTransfer_Coeff     = nullptr;    HeatTransfer_WallTemp  = nullptr;
  Heat_Flux              = nullptr;    Displ_Value            = nullptr;    Load_Value             = nullptr;
  Damper_Constant        = nullptr;    Wall_Emissivity        = nullptr;
  Roughness_Height       = nullptr;

  /*--- Inlet Outlet Boundary Condition settings ---*/

  Inlet_Ttotal    = nullptr;    Inlet_Ptotal      = nullptr;
  Inlet_FlowDir   = nullptr;    Inlet_Temperature = nullptr;    Inlet_Pressure = nullptr;
  Inlet_Velocity  = nullptr;
  Outlet_Pressure = nullptr;    Inlet_SpeciesVal  = nullptr;    Inlet_TurbVal = nullptr;

  /*--- Engine Boundary Condition settings ---*/

  Inflow_Pressure      = nullptr;    Inflow_MassFlow    = nullptr;    Inflow_ReverseMassFlow  = nullptr;
  Inflow_TotalPressure = nullptr;    Inflow_Temperature = nullptr;    Inflow_TotalTemperature = nullptr;
  Inflow_RamDrag       = nullptr;    Inflow_Force       = nullptr;    Inflow_Power            = nullptr;
  Inflow_Mach          = nullptr;

  Exhaust_Pressure        = nullptr;   Exhaust_Temperature        = nullptr;    Exhaust_MassFlow = nullptr;
  Exhaust_TotalPressure   = nullptr;   Exhaust_TotalTemperature   = nullptr;
  Exhaust_GrossThrust     = nullptr;   Exhaust_Force              = nullptr;
  Exhaust_Power           = nullptr;   Exhaust_Temperature_Target = nullptr;
  Exhaust_Pressure_Target = nullptr;

  Engine_Mach  = nullptr;    Engine_Force        = nullptr;
  Engine_Power = nullptr;    Engine_NetThrust    = nullptr;    Engine_GrossThrust = nullptr;
  Engine_Area  = nullptr;    EngineInflow_Target = nullptr;

  Exhaust_Temperature_Target  = nullptr;   Exhaust_Temperature     = nullptr;   Exhaust_Pressure      = nullptr;
  Exhaust_Pressure_Target     = nullptr;   Inlet_Ttotal            = nullptr;   Inlet_Ptotal          = nullptr;
  Inlet_FlowDir               = nullptr;   Inlet_Temperature       = nullptr;   Inlet_Pressure        = nullptr;
  Inlet_Velocity              = nullptr;   Inflow_Mach             = nullptr;   Inflow_Pressure       = nullptr;
  Outlet_Pressure             = nullptr;   Isothermal_Temperature  = nullptr;

  ElasticityMod = nullptr;
  PoissonRatio = nullptr;
  MaterialDensity = nullptr;
  MaterialThermalExpansion = nullptr;

  Load_Dir = nullptr;            Load_Dir_Value = nullptr;          Load_Dir_Multiplier = nullptr;
  Disp_Dir = nullptr;            Disp_Dir_Value = nullptr;          Disp_Dir_Multiplier = nullptr;
  Electric_Field_Mod = nullptr;  Electric_Field_Dir = nullptr;      RefNode_Displacement = nullptr;

  Electric_Constant = nullptr;

  /*--- Actuator Disk Boundary Condition settings ---*/

  ActDiskInlet_Pressure         = nullptr;    ActDiskInlet_TotalPressure = nullptr;    ActDiskInlet_Temperature = nullptr;
  ActDiskInlet_TotalTemperature = nullptr;    ActDiskInlet_MassFlow      = nullptr;    ActDiskInlet_RamDrag     = nullptr;
  ActDiskInlet_Force            = nullptr;    ActDiskInlet_Power         = nullptr;

  ActDiskOutlet_Pressure      = nullptr;
  ActDiskOutlet_TotalPressure = nullptr;   ActDiskOutlet_GrossThrust = nullptr;  ActDiskOutlet_Force            = nullptr;
  ActDiskOutlet_Power         = nullptr;   ActDiskOutlet_Temperature = nullptr;  ActDiskOutlet_TotalTemperature = nullptr;
  ActDiskOutlet_MassFlow      = nullptr;

  ActDiskOutlet_Thrust_BEM = nullptr;
  ActDiskOutlet_Torque_BEM = nullptr;

  ActDisk_DeltaPress      = nullptr;    ActDisk_DeltaTemp      = nullptr;
  ActDisk_TotalPressRatio = nullptr;    ActDisk_TotalTempRatio = nullptr;    ActDisk_StaticPressRatio = nullptr;
  ActDisk_StaticTempRatio = nullptr;    ActDisk_NetThrust      = nullptr;    ActDisk_GrossThrust      = nullptr;
  ActDisk_Power           = nullptr;    ActDisk_MassFlow       = nullptr;    ActDisk_Area             = nullptr;
  ActDisk_ReverseMassFlow = nullptr;    Surface_MassFlow        = nullptr;   Surface_Mach             = nullptr;
  Surface_Temperature      = nullptr;   Surface_Pressure         = nullptr;  Surface_Density          = nullptr;   Surface_Enthalpy          = nullptr;
  Surface_NormalVelocity   = nullptr;   Surface_TotalTemperature = nullptr;  Surface_TotalPressure    = nullptr;   Surface_PressureDrop    = nullptr;
  Surface_DC60             = nullptr;   Surface_IDC = nullptr;
  Surface_Species_Variance = nullptr;   Surface_Species_0 = nullptr;

  Outlet_MassFlow      = nullptr;       Outlet_Density      = nullptr;      Outlet_Area     = nullptr;

  Surface_Uniformity = nullptr; Surface_SecondaryStrength = nullptr; Surface_SecondOverUniform = nullptr;
  Surface_MomentumDistortion = nullptr;

  Surface_IDC_Mach        = nullptr;    Surface_IDR            = nullptr;    ActDisk_Mach             = nullptr;
  ActDisk_Force           = nullptr;    ActDisk_BCThrust       = nullptr;    ActDisk_BCThrust_Old     = nullptr;

  /*--- Miscellaneous/unsorted ---*/

  Aeroelastic_plunge  = nullptr;
  Aeroelastic_pitch   = nullptr;

  CFL_AdaptParam      = nullptr;
  CFL                 = nullptr;
  PlaneTag            = nullptr;
  ParamDV             = nullptr;
  DV_Value            = nullptr;
  Design_Variable     = nullptr;

  TimeDOFsADER_DG           = nullptr;
  TimeIntegrationADER_DG    = nullptr;
  WeightsIntegrationADER_DG = nullptr;
  RK_Alpha_Step             = nullptr;
  MG_CorrecSmooth           = nullptr;
  MG_PreSmooth              = nullptr;
  MG_PostSmooth             = nullptr;
  Int_Coeffs                = nullptr;

  Kind_Inc_Inlet = nullptr;
  Kind_Inc_Outlet = nullptr;

  Kind_ObjFunc   = nullptr;

  Weight_ObjFunc = nullptr;

  /*--- Species solver pointers. ---*/

  Species_Init           = nullptr;
  Species_Clipping_Min   = nullptr;
  Species_Clipping_Max   = nullptr;

  /*--- Moving mesh pointers ---*/

  nKind_SurfaceMovement = 0;
  Kind_SurfaceMovement = nullptr;
  LocationStations   = nullptr;
  MarkerMotion_Origin     = nullptr;
  MarkerTranslation_Rate  = nullptr;
  MarkerRotation_Rate     = nullptr;
  MarkerPitching_Omega    = nullptr;
  MarkerPitching_Ampl     = nullptr;
  MarkerPitching_Phase    = nullptr;
  MarkerPlunging_Omega    = nullptr;
  MarkerPlunging_Ampl     = nullptr;
  RefOriginMoment_X   = nullptr;    RefOriginMoment_Y   = nullptr;    RefOriginMoment_Z   = nullptr;
  MoveMotion_Origin   = nullptr;

  /*--- Periodic BC pointers. ---*/

  Periodic_Translation= nullptr;    Periodic_RotAngles  = nullptr;    Periodic_RotCenter  = nullptr;

  /* Harmonic Balance Frequency pointer */

  Omega_HB = nullptr;

  /*--- Initialize some default arrays to NULL. ---*/

  Riemann_FlowDir       = nullptr;
  Giles_FlowDir         = nullptr;
  CoordFFDBox           = nullptr;
  DegreeFFDBox          = nullptr;
  FFDTag                = nullptr;
  nDV_Value             = nullptr;
  TagFFDBox             = nullptr;

  Kind_Data_Riemann        = nullptr;
  Riemann_Var1             = nullptr;
  Riemann_Var2             = nullptr;
  Kind_Data_Giles          = nullptr;
  Giles_Var1               = nullptr;
  Giles_Var2               = nullptr;
  RelaxFactorAverage       = nullptr;
  RelaxFactorFourier       = nullptr;
  nSpan_iZones             = nullptr;
  Kind_TurboMachinery      = nullptr;

  Marker_MixingPlaneInterface  = nullptr;
  Marker_TurboBoundIn          = nullptr;
  Marker_TurboBoundOut         = nullptr;
  Marker_Turbomachinery        = nullptr;
  Marker_Giles                 = nullptr;
  Marker_Shroud                = nullptr;

  nBlades                      = nullptr;
  FreeStreamTurboNormal        = nullptr;

  /*--- Turbomachinery Objective Functions ---*/
  EntropyGeneration = nullptr;
  TotalPressureLoss = nullptr;
  KineticEnergyLoss = nullptr;

  top_optim_kernels       = nullptr;
  top_optim_kernel_params = nullptr;
  top_optim_filter_radius = nullptr;

  ScreenOutput = nullptr;
  HistoryOutput = nullptr;
  VolumeOutput = nullptr;
  VolumeOutputFiles = nullptr;
  VolumeOutputFrequencies = nullptr;
  ConvField = nullptr;

  /*--- Variable initialization ---*/

  TimeIter   = 0;
  InnerIter  = 0;
  nIntCoeffs = 0;
  OuterIter  = 0;

  AoA_Offset = 0;
  AoS_Offset = 0;

  nMarker_PerBound = 0;

  Aeroelastic_Simulation = false;

  nSpanMaxAllZones = 1;

  Restart_Bandwidth_Agg = 0.0;

  Mesh_Box_Size = nullptr;

  Time_Ref = 1.0;

  Delta_UnstTime = 0.0;
  Delta_UnstTimeND = 0.0;
  Total_UnstTime = 0.0;
  Total_UnstTimeND = 0.0;

  Kind_TimeNumScheme = EULER_IMPLICIT;

}

void CConfig::SetConfig_Options() {

  // This config file is parsed by a number of programs to make it easy to write SU2
  // wrapper scripts (in python, go, etc.) so please do
  // the best you can to follow the established format. It's very hard to parse c++ code
  // and none of us that write the parsers want to write a full c++ interpreter. Please
  // play nice with the existing format so that you don't break the existing scripts.

  /* BEGIN_CONFIG_OPTIONS */

  /*!\par CONFIG_CATEGORY: Problem Definition \ingroup Config */
  /*--- Options related to problem definition and partitioning ---*/

  /*!\brief SOLVER \n DESCRIPTION: Type of solver \n Options: see \link Solver_Map \endlink \n DEFAULT: NONE \ingroup Config*/
  addEnumOption("SOLVER", Kind_Solver, Solver_Map, MAIN_SOLVER::NONE);
  /*!\brief MULTIZONE \n DESCRIPTION: Enable multizone mode \ingroup Config*/
  addBoolOption("MULTIZONE", Multizone_Problem, NO);
  /*!\brief PHYSICAL_PROBLEM \n DESCRIPTION: Physical governing equations \n Options: see \link Solver_Map \endlink \n DEFAULT: NONE \ingroup Config*/
  addEnumOption("MULTIZONE_SOLVER", Kind_MZSolver, Multizone_Map, ENUM_MULTIZONE::MZ_BLOCK_GAUSS_SEIDEL);
#if defined (CODI_REVERSE_TYPE)
  const bool discAdjDefault = true;
# if defined (CODI_TAG_TAPE)
    DiscreteAdjointDebug = true;
# else
    DiscreteAdjointDebug = false;
# endif
#else
  const bool discAdjDefault = false;
  DiscreteAdjointDebug = false;
#endif
  /*!\brief MATH_PROBLEM  \n DESCRIPTION: Mathematical problem \n  Options: DIRECT, ADJOINT \ingroup Config*/
  addMathProblemOption("MATH_PROBLEM", ContinuousAdjoint, false, DiscreteAdjoint, discAdjDefault, Restart_Flow, discAdjDefault);
  /*!\brief KIND_TURB_MODEL \n DESCRIPTION: Specify turbulence model \n Options: see \link Turb_Model_Map \endlink \n DEFAULT: NONE \ingroup Config*/
  addEnumOption("KIND_TURB_MODEL", Kind_Turb_Model, Turb_Model_Map, TURB_MODEL::NONE);
  /*!\brief SST_OPTIONS \n DESCRIPTION: Specify SST turbulence model options/corrections. \n Options: see \link SST_Options_Map \endlink \n DEFAULT: NONE \ingroup Config*/
  addEnumListOption("SST_OPTIONS", nSST_Options, SST_Options, SST_Options_Map);
  /*!\brief SST_OPTIONS \n DESCRIPTION: Specify SA turbulence model options/corrections. \n Options: see \link SA_Options_Map \endlink \n DEFAULT: NONE \ingroup Config*/
  addEnumListOption("SA_OPTIONS", nSA_Options, SA_Options, SA_Options_Map);

  /*!\brief KIND_TRANS_MODEL \n DESCRIPTION: Specify transition model OPTIONS: see \link Trans_Model_Map \endlink \n DEFAULT: NONE \ingroup Config*/
  addEnumOption("KIND_TRANS_MODEL", Kind_Trans_Model, Trans_Model_Map, TURB_TRANS_MODEL::NONE);
  /*!\brief SST_OPTIONS \n DESCRIPTION: Specify LM transition model options/correlations. \n Options: see \link LM_Options_Map \endlink \n DEFAULT: NONE \ingroup Config*/
  addEnumListOption("LM_OPTIONS", nLM_Options, LM_Options, LM_Options_Map);
  /*!\brief HROUGHNESS \n DESCRIPTION: Value of RMS roughness for transition model \n DEFAULT: 1E-6 \ingroup Config*/
  addDoubleOption("HROUGHNESS", hRoughness, 1e-6);

  /*!\brief KIND_SCALAR_MODEL \n DESCRIPTION: Specify scalar transport model \n Options: see \link Scalar_Model_Map \endlink \n DEFAULT: NONE \ingroup Config*/
  addEnumOption("KIND_SCALAR_MODEL", Kind_Species_Model, Species_Model_Map, SPECIES_MODEL::NONE);

  /*!\brief KIND_SGS_MODEL \n DESCRIPTION: Specify subgrid scale model OPTIONS: see \link SGS_Model_Map \endlink \n DEFAULT: NONE \ingroup Config*/
  addEnumOption("KIND_SGS_MODEL", Kind_SGS_Model, SGS_Model_Map, TURB_SGS_MODEL::NONE);

  /*!\brief KIND_FEM_DG_SHOCK \n DESCRIPTION: Specify shock capturing method for DG OPTIONS: see \link ShockCapturingDG_Map \endlink \n DEFAULT: NONE \ingroup Config*/
  addEnumOption("KIND_FEM_DG_SHOCK", Kind_FEM_Shock_Capturing_DG, ShockCapturingDG_Map, FEM_SHOCK_CAPTURING_DG::NONE);

  /*!\brief KIND_VERIFICATION_SOLUTION \n DESCRIPTION: Specify the verification solution OPTIONS: see \link Verification_Solution_Map \endlink \n DEFAULT: NO_VERIFICATION_SOLUTION \ingroup Config*/
  addEnumOption("KIND_VERIFICATION_SOLUTION", Kind_Verification_Solution, Verification_Solution_Map, VERIFICATION_SOLUTION::NONE);

  /*!\brief KIND_MATRIX_COLORING \n DESCRIPTION: Specify the method for matrix coloring for Jacobian computations OPTIONS: see \link MatrixColoring_Map \endlink \n DEFAULT GREEDY_COLORING \ingroup Config*/
  addEnumOption("KIND_MATRIX_COLORING", Kind_Matrix_Coloring, MatrixColoring_Map, GREEDY_COLORING);

  /*!\brief WEAKLY_COUPLED_HEAT_EQUATION \n DESCRIPTION: Enable heat equation for incompressible flows. \ingroup Config*/
  addBoolOption("WEAKLY_COUPLED_HEAT_EQUATION", Weakly_Coupled_Heat, NO);

  /*\brief AXISYMMETRIC \n DESCRIPTION: Axisymmetric simulation \n DEFAULT: false \ingroup Config */
  addBoolOption("AXISYMMETRIC", Axisymmetric, false);
  /* DESCRIPTION: Add the gravity force */
  addBoolOption("GRAVITY_FORCE", GravityForce, false);
  /* DESCRIPTION: Add the Vorticity Confinement term*/
  addBoolOption("VORTICITY_CONFINEMENT", VorticityConfinement, false);
  /* DESCRIPTION: Apply a body force as a source term (NO, YES) */
  addBoolOption("BODY_FORCE", Body_Force, false);
  body_force[0] = 0.0; body_force[1] = 0.0; body_force[2] = 0.0;
  /* DESCRIPTION: Vector of body force values (BodyForce_X, BodyForce_Y, BodyForce_Z) */
  addDoubleArrayOption("BODY_FORCE_VECTOR", 3, body_force);

  /* DESCRIPTION: Apply a body force as a source term for periodic boundary conditions \n Options: NONE, PRESSURE_DROP, MASSFLOW \n DEFAULT: NONE \ingroup Config */
  addEnumOption("KIND_STREAMWISE_PERIODIC", Kind_Streamwise_Periodic, Streamwise_Periodic_Map, ENUM_STREAMWISE_PERIODIC::NONE);
  /* DESCRIPTION: Use real periodicity for temperature \n Options: NO, YES \n DEFAULT: NO \ingroup Config */
  addBoolOption("STREAMWISE_PERIODIC_TEMPERATURE", Streamwise_Periodic_Temperature, false);
  /* DESCRIPTION: Heatflux boundary at streamwise periodic 'outlet', choose heat [W] such that net domain heatflux is zero. Only active if STREAMWISE_PERIODIC_TEMPERATURE is active. \n DEFAULT: 0.0 \ingroup Config */
  addDoubleOption("STREAMWISE_PERIODIC_OUTLET_HEAT", Streamwise_Periodic_OutletHeat, 0.0);
  /* DESCRIPTION: Delta pressure [Pa] on which basis body force will be computed, serves as initial value if MASSFLOW is chosen. \n DEFAULT: 1.0 \ingroup Config */
  addDoubleOption("STREAMWISE_PERIODIC_PRESSURE_DROP", Streamwise_Periodic_PressureDrop, 1.0);
  /* DESCRIPTION: Target Massflow [kg/s], Delta P will be adapted until m_dot is met. \n DEFAULT: 0.0 \ingroup Config  */
  addDoubleOption("STREAMWISE_PERIODIC_MASSFLOW", Streamwise_Periodic_TargetMassFlow, 0.0);

  /*!\brief RESTART_SOL \n DESCRIPTION: Restart solution from native solution file \n Options: NO, YES \ingroup Config */
  addBoolOption("RESTART_SOL", Restart, false);
  /*!\brief WRT_RESTART_COMPACT \n DESCRIPTION: Minimize the size of restart files \n Options: NO, YES \ingroup Config */
  addBoolOption("WRT_RESTART_COMPACT", Wrt_Restart_Compact, true);
  /*!\brief BINARY_RESTART \n DESCRIPTION: Read binary SU2 native restart files. \n Options: YES, NO \ingroup Config */
  addBoolOption("READ_BINARY_RESTART", Read_Binary_Restart, true);
  /*!\brief WRT_RESTART_OVERWRITE \n DESCRIPTION: overwrite restart files or append iteration number. \n Options: YES, NO \ingroup Config */
  addBoolOption("WRT_RESTART_OVERWRITE", Wrt_Restart_Overwrite, true);
  /*!\brief WRT_SURFACE_OVERWRITE \n DESCRIPTION: overwrite visualisation files or append iteration number. \n Options: YES, NO \ingroup Config */
  addBoolOption("WRT_SURFACE_OVERWRITE", Wrt_Surface_Overwrite, true);
  /*!\brief WRT_VOLUME_OVERWRITE \n DESCRIPTION: overwrite visualisation files or append iteration number. \n Options: YES, NO \ingroup Config */
  addBoolOption("WRT_VOLUME_OVERWRITE", Wrt_Volume_Overwrite, true);
  /*!\brief SYSTEM_MEASUREMENTS \n DESCRIPTION: System of measurements \n OPTIONS: see \link Measurements_Map \endlink \n DEFAULT: SI \ingroup Config*/
  addEnumOption("SYSTEM_MEASUREMENTS", SystemMeasurements, Measurements_Map, SI);

  /*!\par CONFIG_CATEGORY: FluidModel \ingroup Config*/
  /*!\brief FLUID_MODEL \n DESCRIPTION: Fluid model \n OPTIONS: See \link FluidModel_Map \endlink \n DEFAULT: STANDARD_AIR \ingroup Config*/
  addEnumOption("FLUID_MODEL", Kind_FluidModel, FluidModel_Map, STANDARD_AIR);
  /*!\brief FLUID_NAME \n DESCRIPTION: Fluid name \n OPTIONS: see coolprop homepage \n DEFAULT: nitrogen \ingroup Config*/
  addStringOption("FLUID_NAME", FluidName, string("nitrogen"));

  /*!\par CONFIG_CATEGORY: Data-driven fluid model parameters \ingroup Config*/
  /*!\brief INTERPOLATION_METHOD \n DESCRIPTION: Interpolation method used to determine the thermodynamic state of the fluid. \n OPTIONS: See \link DataDrivenMethod_Map \endlink DEFAULT: MLP \ingroup Config*/
  addEnumOption("INTERPOLATION_METHOD",datadriven_ParsedOptions.interp_algorithm_type, DataDrivenMethod_Map, ENUM_DATADRIVEN_METHOD::LUT);
  /*!\brief FILENAME_INTERPOLATOR \n DESCRIPTION: Input file for the interpolation method. \n \ingroup Config*/
  addStringListOption("FILENAMES_INTERPOLATOR", datadriven_ParsedOptions.n_filenames, datadriven_ParsedOptions.datadriven_filenames);
  /*!\brief DATADRIVEN_NEWTON_RELAXATION \n DESCRIPTION: Relaxation factor for Newton solvers in data-driven fluid model. \n \ingroup Config*/
  addDoubleOption("DATADRIVEN_NEWTON_RELAXATION", datadriven_ParsedOptions.Newton_relaxation, 1.0);
  /*!\brief DATADRIVEN_INITIAL_DENSITY \n DESCRIPTION: Optional initial value for fluid density used for the Newton solver processes in the data-driven fluid model. */
  addDoubleOption("DATADRIVEN_INITIAL_DENSITY", datadriven_ParsedOptions.rho_init_custom, -1.0);
  /*!\brief DATADRIVEN_INITIAL_ENERGY \n DESCRIPTION: Optional initial value for fluid static energy used for the Newton solver processes in the data-driven fluid model. */
  addDoubleOption("DATADRIVEN_INITIAL_ENERGY", datadriven_ParsedOptions.e_init_custom, -1.0);
  /*!\biref USE_PINN \n DESCRIPTION: Use physics-informed approach for the entropy-based fluid model. \n \ingroup Config*/
  addBoolOption("USE_PINN",datadriven_ParsedOptions.use_PINN, false);

  /*!\brief CONFINEMENT_PARAM \n DESCRIPTION: Input Confinement Parameter for Vorticity Confinement*/
  addDoubleOption("CONFINEMENT_PARAM", Confinement_Param, 0.0);

  /*!\par CONFIG_CATEGORY: Freestream Conditions \ingroup Config*/
  /*--- Options related to freestream specification ---*/

  /*!\brief GAS_CONSTANT \n DESCRIPTION: Specific gas constant (287.058 J/kg*K (air), only for compressible flows) \ingroup Config*/
  addDoubleOption("GAS_CONSTANT", Gas_Constant, 287.058);
  /*!\brief GAMMA_VALUE  \n DESCRIPTION: Ratio of specific heats (1.4 (air), only for compressible flows) \ingroup Config*/
  addDoubleOption("GAMMA_VALUE", Gamma, 1.4);
  /*!\brief THERMODYNAMIC_PRESSURE  \n DESCRIPTION: Thermodynamics(operating) Pressure (101325 Pa), only for incompressible flows) \ingroup Config*/
  addDoubleOption("THERMODYNAMIC_PRESSURE", Pressure_Thermodynamic, 101325.0);
  /*!\brief CP_VALUE  \n DESCRIPTION: Specific heat at constant pressure, Cp (1004.703 J/kg*K (air), constant density incompressible fluids only) \ingroup Config*/
  addDoubleListOption("SPECIFIC_HEAT_CP", nSpecific_Heat_Cp, Specific_Heat_Cp);
  /*!\brief THERMAL_EXPANSION_COEFF  \n DESCRIPTION: Thermal expansion coefficient (0.00347 K^-1 (air), used for Boussinesq approximation for liquids/non-ideal gases) \ingroup Config*/
  addDoubleOption("THERMAL_EXPANSION_COEFF", Thermal_Expansion_Coeff, 0.00347);
  /*!\brief MOLECULAR_WEIGHT \n DESCRIPTION: Molecular weight for an incompressible ideal gas (28.96 g/mol (air) default) \ingroup Config*/
  addDoubleListOption("MOLECULAR_WEIGHT", nMolecular_Weight, Molecular_Weight);

  ///* DESCRIPTION: Specify if Mutation++ library is used */
  /*--- Reading gas model as string or integer depending on TC library used. ---*/
  /* DESCRIPTION: Specify chemical model for multi-species simulations - read by Mutation++ library*/
  addStringOption("GAS_MODEL", GasModel, string("N2"));
  /* DESCRIPTION: Specify transport coefficient model for multi-species simulations */
  addEnumOption("TRANSPORT_COEFF_MODEL", Kind_TransCoeffModel, TransCoeffModel_Map, TRANSCOEFFMODEL::WILKE);
  /* DESCRIPTION: Specify mass fraction of each species */
  addDoubleListOption("GAS_COMPOSITION", nSpecies, Gas_Composition);
  /* DESCRIPTION: Specify mass fraction of each species for NEMO inlet*/
  addDoubleListOption("INLET_GAS_COMPOSITION", nSpecies_inlet, Inlet_MassFrac);
  /*!\brief INLET_TEMPERATURE_VE \n DESCRIPTION: NEMO inlet temperature_ve (K), if left 0 K, set to Ttr value \ingroup Config*/
  addDoubleOption("INLET_TEMPERATURE_VE", Inlet_Temperature_ve, 0.0);
  /* DESCRIPTION: Specify if mixture is frozen */
  addBoolOption("FROZEN_MIXTURE", frozen, false);
  /* DESCRIPTION: Specify if there is ionization */
  addBoolOption("IONIZATION", ionization, false);
  /* DESCRIPTION: Specify if there is VT transfer residual limiting */
  addBoolOption("VT_RESIDUAL_LIMITING", vt_transfer_res_limit, false);
  /* DESCRIPTION: List of catalytic walls */
  addStringListOption("CATALYTIC_WALL", nWall_Catalytic, Wall_Catalytic);
  /* DESCRIPTION: Specfify super-catalytic wall */
  addBoolOption("SUPERCATALYTIC_WALL", Supercatalytic_Wall, false);
  /* DESCRIPTION: Wall mass fractions for supercatalytic case */
  addDoubleListOption("SUPERCATALYTIC_WALL_COMPOSITION", nSpecies_Cat_Wall, Supercatalytic_Wall_Composition);
  /* DESCRIPTION: Specfify catalytic efficiency of wall if using gamma model */
  addDoubleOption("CATALYTIC_EFFICIENCY", CatalyticEfficiency, 1.0);
  /*!\brief MARKER_MONITORING\n DESCRIPTION: Marker(s) of the surface where evaluate the non-dimensional coefficients \ingroup Config*/

  /*--- Options related to VAN der WAALS MODEL and PENG ROBINSON ---*/

  /* DESCRIPTION: Critical Temperature, default value for AIR */
  addDoubleOption("CRITICAL_TEMPERATURE", Temperature_Critical, 131.00);
  /* DESCRIPTION: Critical Pressure, default value for MDM */
  addDoubleOption("CRITICAL_PRESSURE", Pressure_Critical, 3588550.0);
  /* DESCRIPTION: Critical Density, default value for MDM */
  addDoubleOption("CRITICAL_DENSITY", Density_Critical, 263.0);

  /*--- Options related to VAN der WAALS MODEL and PENG ROBINSON ---*/
  /* DESCRIPTION: Critical Density, default value for MDM */
   addDoubleOption("ACENTRIC_FACTOR", Acentric_Factor, 0.035);

   /*--- Options related to Viscosity Model ---*/
  /*!\brief VISCOSITY_MODEL \n DESCRIPTION: model of the viscosity \n OPTIONS: See \link ViscosityModel_Map \endlink \n DEFAULT: SUTHERLAND \ingroup Config*/
  addEnumOption("VISCOSITY_MODEL", Kind_ViscosityModel, ViscosityModel_Map, VISCOSITYMODEL::SUTHERLAND);

  /*--- Options related to Constant Viscosity Model ---*/

  /* DESCRIPTION: default value for AIR */
  addDoubleListOption("MU_CONSTANT", nMu_Constant, Mu_Constant);

  /*--- Options related to Sutherland Viscosity Model ---*/

  /* DESCRIPTION: Sutherland Viscosity Ref default value for AIR SI */
  addDoubleListOption("MU_REF", nMu_Ref, Mu_Ref);
  /* DESCRIPTION: Sutherland Temperature Ref, default value for AIR SI */
  addDoubleListOption("MU_T_REF", nMu_Temperature_Ref, Mu_Temperature_Ref);
  /* DESCRIPTION: Sutherland constant, default value for AIR SI */
  addDoubleListOption("SUTHERLAND_CONSTANT", nMu_S, Mu_S);

  /*--- Options related to Viscosity Model ---*/
  /*!\brief MIXINGVISCOSITY_MODEL \n DESCRIPTION: Mixing model of the viscosity \n OPTIONS: See \link ViscosityModel_Map \endlink \n DEFAULT: DAVIDSON \ingroup Config*/
  addEnumOption("MIXING_VISCOSITY_MODEL", Kind_MixingViscosityModel, MixingViscosityModel_Map, MIXINGVISCOSITYMODEL::DAVIDSON);

  /*--- Options related to Thermal Conductivity Model ---*/

  addEnumOption("CONDUCTIVITY_MODEL", Kind_ConductivityModel, ConductivityModel_Map, CONDUCTIVITYMODEL::CONSTANT_PRANDTL);

  /* DESCRIPTION: Definition of the turbulent thermal conductivity model (CONSTANT_PRANDTL_TURB (default), NONE). */
  addEnumOption("TURBULENT_CONDUCTIVITY_MODEL", Kind_ConductivityModel_Turb, TurbConductivityModel_Map, CONDUCTIVITYMODEL_TURB::CONSTANT_PRANDTL);

 /*--- Options related to Constant Thermal Conductivity Model ---*/

 /* DESCRIPTION: default value for AIR */
  addDoubleListOption("THERMAL_CONDUCTIVITY_CONSTANT", nThermal_Conductivity_Constant , Thermal_Conductivity_Constant);

  /*--- Options related to temperature polynomial coefficients for fluid models. ---*/

  /* DESCRIPTION: Definition of the temperature polynomial coefficients for specific heat Cp. */
  addDoubleArrayOption("CP_POLYCOEFFS", N_POLY_COEFFS, cp_polycoeffs.data());
  /* DESCRIPTION: Definition of the temperature polynomial coefficients for specific heat Cp. */
  addDoubleArrayOption("MU_POLYCOEFFS", N_POLY_COEFFS, mu_polycoeffs.data());
  /* DESCRIPTION: Definition of the temperature polynomial coefficients for specific heat Cp. */
  addDoubleArrayOption("KT_POLYCOEFFS", N_POLY_COEFFS, kt_polycoeffs.data());

  /*!\brief REYNOLDS_NUMBER \n DESCRIPTION: Reynolds number (non-dimensional, based on the free-stream values). Needed for viscous solvers. For incompressible solvers the Reynolds length will always be 1.0 \n DEFAULT: 0.0 \ingroup Config */
  addDoubleOption("REYNOLDS_NUMBER", Reynolds, 0.0);
  /*!\brief REYNOLDS_LENGTH \n DESCRIPTION: Reynolds length (1 m by default). Used for compressible solver: incompressible solver will use 1.0. \ingroup Config */
  addDoubleOption("REYNOLDS_LENGTH", Length_Reynolds, 1.0);
  /*!\brief PRANDTL_LAM \n DESCRIPTION: Laminar Prandtl number (0.72 (air), only for compressible flows) \n DEFAULT: 0.72 \ingroup Config*/
  addDoubleListOption("PRANDTL_LAM", nPrandtl_Lam , Prandtl_Lam);
  /*!\brief PRANDTL_TURB \n DESCRIPTION: Turbulent Prandtl number (0.9 (air), only for compressible flows) \n DEFAULT 0.90 \ingroup Config*/
  addDoubleListOption("PRANDTL_TURB", nPrandtl_Turb , Prandtl_Turb);

  /*--- Options related to wall models. ---*/

  /*!\brief WALLMODEL_KAPPA \n DESCRIPTION: von Karman constant used for the wall model \n DEFAULT 0.41 \ingroup Config*/
  addDoubleOption("WALLMODEL_KAPPA", wallModel_Kappa, 0.41);
  /*!\brief WALLMODEL_MAXITER \n DESCRIPTION: Max iterations used for the wall model \n DEFAULT 200 \ingroup Config*/
  addUnsignedShortOption("WALLMODEL_MAXITER", wallModel_MaxIter, 200);
  /*!\brief WALLMODEL_RELFAC \n DESCRIPTION: Relaxation factor used for the wall model \n DEFAULT 0.5 \ingroup Config*/
  addDoubleOption("WALLMODEL_RELFAC", wallModel_RelFac, 0.5);
  /*!\brief WALLMODEL_MINYPLUS \n DESCRIPTION: lower limit for Y+ used for the wall model \n DEFAULT 5.0 \ingroup Config*/
  addDoubleOption("WALLMODEL_MINYPLUS", wallModel_MinYplus, 5.0);
  /*!\brief WALLMODEL_B \n DESCRIPTION: constant B used for the wall model \n DEFAULT 5.5 \ingroup Config*/
  addDoubleOption("WALLMODEL_B", wallModel_B, 5.5);

  /*!\brief BULK_MODULUS \n DESCRIPTION: Value of the Bulk Modulus  \n DEFAULT 1.42E5 \ingroup Config*/
  addDoubleOption("BULK_MODULUS", Bulk_Modulus, 1.42E5);
  /* DESCRIPTION: Epsilon^2 multipier in Beta calculation for incompressible preconditioner.  */
  addDoubleOption("BETA_FACTOR", Beta_Factor, 4.1);
  /*!\brief MACH_NUMBER  \n DESCRIPTION:  Mach number (non-dimensional, based on the free-stream values). 0.0 by default \ingroup Config*/
  addDoubleOption("MACH_NUMBER", Mach, 0.0);
  /*!\brief INIT_OPTION \n DESCRIPTION: Init option to choose between Reynolds or thermodynamics quantities for initializing the solution \n OPTIONS: see \link InitOption_Map \endlink \n DEFAULT REYNOLDS \ingroup Config*/
  addEnumOption("INIT_OPTION", Kind_InitOption, InitOption_Map, REYNOLDS);
  /* DESCRIPTION: Free-stream option to choose between density and temperature for initializing the solution */
  addEnumOption("FREESTREAM_OPTION", Kind_FreeStreamOption, FreeStreamOption_Map, FREESTREAM_OPTION::TEMPERATURE_FS);
  /*!\brief FREESTREAM_PRESSURE\n DESCRIPTION: Free-stream pressure (101325.0 N/m^2 by default) \ingroup Config*/
  addDoubleOption("FREESTREAM_PRESSURE", Pressure_FreeStream, 101325.0);
  /*!\brief FREESTREAM_DENSITY\n DESCRIPTION: Free-stream density (1.2886 Kg/m^3 (air), 998.2 Kg/m^3 (water)) \n DEFAULT -1.0 (calculated from others) \ingroup Config*/
  addDoubleOption("FREESTREAM_DENSITY", Density_FreeStream, -1.0);
  /*!\brief FREESTREAM_TEMPERATURE\n DESCRIPTION: Free-stream temperature (288.15 K by default) \ingroup Config*/
  addDoubleOption("FREESTREAM_TEMPERATURE", Temperature_FreeStream, 288.15);
  /*!\brief FREESTREAM_TEMPERATURE_VE\n DESCRIPTION: Free-stream vibrational-electronic temperature (288.15 K by default) \ingroup Config*/
  addDoubleOption("FREESTREAM_TEMPERATURE_VE", Temperature_ve_FreeStream, 288.15);


  /*--- Options related to incompressible flow solver ---*/

  /* DESCRIPTION: Option to choose the density model used in the incompressible flow solver. */
  addEnumOption("INC_DENSITY_MODEL", Kind_DensityModel, DensityModel_Map, INC_DENSITYMODEL::CONSTANT);
    /*!\brief ENERGY_EQUATION \n DESCRIPTION: Solve the energy equation in the incompressible flow solver. \ingroup Config*/
  addBoolOption("INC_ENERGY_EQUATION", Energy_Equation, false);
  /*!\brief INC_DENSITY_REF \n DESCRIPTION: Reference density for incompressible flows  \ingroup Config*/
  addDoubleOption("INC_DENSITY_REF", Inc_Density_Ref, 1.0);
  /*!\brief INC_VELOCITY_REF \n DESCRIPTION: Reference velocity for incompressible flows (1.0 by default) \ingroup Config*/
  addDoubleOption("INC_VELOCITY_REF", Inc_Velocity_Ref, 1.0);
  /*!\brief INC_TEMPERATURE_REF \n DESCRIPTION: Reference temperature for incompressible flows with the energy equation (1.0 by default) \ingroup Config*/
  addDoubleOption("INC_TEMPERATURE_REF", Inc_Temperature_Ref, 1.0);
  /*!\brief INC_DENSITY_INIT \n DESCRIPTION: Initial density for incompressible flows (1.2886 kg/m^3 by default) \ingroup Config*/
  addDoubleOption("INC_DENSITY_INIT", Inc_Density_Init, 1.2886);
  /*!\brief INC_VELOCITY_INIT \n DESCRIPTION: Initial velocity for incompressible flows (1.0,0,0 m/s by default) \ingroup Config*/
  vel_init[0] = 1.0; vel_init[1] = 0.0; vel_init[2] = 0.0;
  addDoubleArrayOption("INC_VELOCITY_INIT", 3, vel_init);
  /*!\brief INC_TEMPERATURE_INIT \n DESCRIPTION: Initial temperature for incompressible flows with the energy equation (288.15 K by default) \ingroup Config*/
  addDoubleOption("INC_TEMPERATURE_INIT", Inc_Temperature_Init, 288.15);
  /*!\brief INC_NONDIM \n DESCRIPTION: Non-dimensionalization scheme for incompressible flows. \ingroup Config*/
  addEnumOption("INC_NONDIM", Ref_Inc_NonDim, NonDim_Map, INITIAL_VALUES);
    /*!\brief INC_INLET_USENORMAL \n DESCRIPTION: Use the local boundary normal for the flow direction with the incompressible pressure inlet. \ingroup Config*/
  addBoolOption("INC_INLET_USENORMAL", Inc_Inlet_UseNormal, false);
  /*!\brief INC_INLET_DAMPING \n DESCRIPTION: Damping factor applied to the iterative updates to the velocity at a pressure inlet in incompressible flow (0.1 by default). \ingroup Config*/
  addDoubleOption("INC_INLET_DAMPING", Inc_Inlet_Damping, 0.1);
  /*!\brief INC_OUTLET_DAMPING \n DESCRIPTION: Damping factor applied to the iterative updates to the pressure at a mass flow outlet in incompressible flow (0.1 by default). \ingroup Config*/
  addDoubleOption("INC_OUTLET_DAMPING", Inc_Outlet_Damping, 0.1);

  /*--- Options related to the species solver. ---*/

  /*!\brief SPECIES_INIT \n DESCRIPTION: Initial values for scalar transport \ingroup Config*/
  addDoubleListOption("SPECIES_INIT", nSpecies_Init, Species_Init);
  /*!\brief SPECIES_CLIPPING \n DESCRIPTION: Activate clipping for scalar transport equations \n DEFAULT: false \ingroup Config*/
  addBoolOption("SPECIES_CLIPPING", Species_Clipping, false);
  /*!\brief SPECIES_CLIPPING_MAX \n DESCRIPTION: Maximum values for scalar clipping \ingroup Config*/
  addDoubleListOption("SPECIES_CLIPPING_MAX", nSpecies_Clipping_Max, Species_Clipping_Max);
  /*!\brief SPECIES_CLIPPING_MIN \n DESCRIPTION: Minimum values for scalar clipping \ingroup Config*/
  addDoubleListOption("SPECIES_CLIPPING_MIN", nSpecies_Clipping_Min, Species_Clipping_Min);

  /*!\brief FLAME_INIT_METHOD \n DESCRIPTION: Ignition method for flamelet solver \n DEFAULT: no ignition; cold flow only. */
  addEnumOption("FLAME_INIT_METHOD", flamelet_ParsedOptions.ignition_method, Flamelet_Init_Map, FLAMELET_INIT_TYPE::NONE);
  /*!\brief FLAME_INIT \n DESCRIPTION: flame front initialization using the flamelet model \ingroup Config*/
  addDoubleArrayOption("FLAME_INIT", flamelet_ParsedOptions.flame_init.size(),flamelet_ParsedOptions.flame_init.begin());

  /*!\brief SPARK_INIT \n DESCRIPTION: spark initialization using the flamelet model \ingroup Config*/
  addDoubleArrayOption("SPARK_INIT", flamelet_ParsedOptions.spark_init.size(), flamelet_ParsedOptions.spark_init.begin());

  /*!\brief SPARK_REACTION_RATES \n DESCRIPTION: Net source term values applied to species within spark area during spark ignition. \ingroup Config*/
  addDoubleListOption("SPARK_REACTION_RATES", flamelet_ParsedOptions.nspark, flamelet_ParsedOptions.spark_reaction_rates);

  /*--- Options related to mass diffusivity and thereby the species solver. ---*/

  /*!\brief DIFFUSIVITY_MODEL\n DESCRIPTION: mass diffusivity model \n DEFAULT constant disffusivity \ingroup Config*/
  addEnumOption("DIFFUSIVITY_MODEL", Kind_Diffusivity_Model, Diffusivity_Model_Map, DIFFUSIVITYMODEL::CONSTANT_DIFFUSIVITY);
  /*!\brief DIFFUSIVITY_CONSTANT\n DESCRIPTION: mass diffusivity if DIFFUSIVITYMODEL::CONSTANT_DIFFUSIVITY is chosen \n DEFAULT 0.001 (Air) \ingroup Config*/
  addDoubleOption("DIFFUSIVITY_CONSTANT", Diffusivity_Constant , 0.001);
  /*!\brief SCHMIDT_LAM \n DESCRIPTION: Laminar Schmidt number of mass diffusion \n DEFAULT 1.0 (~for Gases) \ingroup Config*/
  addDoubleOption("SCHMIDT_NUMBER_LAMINAR", Schmidt_Number_Laminar, 1.0);
  /*!\brief SCHMIDT_TURB \n DESCRIPTION: Turbulent Schmidt number of mass diffusion \n DEFAULT 0.70 (more or less experimental value) \ingroup Config*/
  addDoubleOption("SCHMIDT_NUMBER_TURBULENT", Schmidt_Number_Turbulent, 0.7);
  /*!\brief DESCRIPTION: Constant Lewis number for mass diffusion */
  addDoubleListOption("CONSTANT_LEWIS_NUMBER", nConstant_Lewis_Number, Constant_Lewis_Number);

  vel_inf[0] = 1.0; vel_inf[1] = 0.0; vel_inf[2] = 0.0;
  /*!\brief FREESTREAM_VELOCITY\n DESCRIPTION: Free-stream velocity (m/s) */
  addDoubleArrayOption("FREESTREAM_VELOCITY", 3, vel_inf);
  /* DESCRIPTION: Free-stream viscosity (1.853E-5 Ns/m^2 (air), 0.798E-3 Ns/m^2 (water)) */
  addDoubleOption("FREESTREAM_VISCOSITY", Viscosity_FreeStream, -1.0);
  /* DESCRIPTION:  */
  addDoubleOption("FREESTREAM_INTERMITTENCY", Intermittency_FreeStream, 1.0);
  /* DESCRIPTION:  */
  addDoubleOption("FREESTREAM_TURBULENCEINTENSITY", TurbIntensityAndViscRatioFreeStream[0], 0.05);
  /* DESCRIPTION:  */
  addDoubleOption("FREESTREAM_NU_FACTOR", NuFactor_FreeStream, 3.0);
  /* DESCRIPTION:  */
  addDoubleOption("LOWER_LIMIT_K_FACTOR", KFactor_LowerLimit, 1.0e-15);
  /* DESCRIPTION:  */
  addDoubleOption("LOWER_LIMIT_OMEGA_FACTOR", OmegaFactor_LowerLimit, 1e-05);
  /* DESCRIPTION:  */
  addDoubleOption("ENGINE_NU_FACTOR", NuFactor_Engine, 3.0);
  /* DESCRIPTION:  */
  addDoubleOption("ACTDISK_SECONDARY_FLOW", SecondaryFlow_ActDisk, 0.0);
  /* DESCRIPTION:  */
  addDoubleOption("INITIAL_BCTHRUST", Initial_BCThrust, 4000.0);
  /* DESCRIPTION:  */
  addDoubleOption("FREESTREAM_TURB2LAMVISCRATIO", TurbIntensityAndViscRatioFreeStream[1], 10.0);
  /* DESCRIPTION: Side-slip angle (degrees, only for compressible flows) */
  addDoubleOption("SIDESLIP_ANGLE", AoS, 0.0);
  /*!\brief AOA  \n DESCRIPTION: Angle of attack (degrees, only for compressible flows) \ingroup Config*/
  addDoubleOption("AOA", AoA, 0.0);
  /* DESCRIPTION: Activate fixed CL mode (specify a CL instead of AoA). */
  addBoolOption("FIXED_CL_MODE", Fixed_CL_Mode, false);
  /* DESCRIPTION: Evaluate the dOF_dCL or dOF_dCMy during run time. */
  addBoolOption("EVAL_DOF_DCX", Eval_dOF_dCX, false);
  /* DESCRIPTION: DIscard the angle of attack in the solution and the increment in the geometry files. */
  addBoolOption("DISCARD_INFILES", Discard_InFiles, false);
  /* DESCRIPTION: Specify a fixed coefficient of lift instead of AoA (only for compressible flows) */
  addDoubleOption("TARGET_CL", Target_CL, 0.0);
  /* DESCRIPTION: Damping factor for fixed CL mode. */
  addDoubleOption("DCL_DALPHA", dCL_dAlpha, 0.2);
  /* DESCRIPTION: Maximum number of iterations between AoA updates for fixed CL problem. */
  addUnsignedLongOption("UPDATE_AOA_ITER_LIMIT", Update_AoA_Iter_Limit, 200);
  /* DESCRIPTION: Number of times Alpha is updated in a fix CL problem. */
  addUnsignedLongOption("UPDATE_IH", Update_iH, 5);
  /* DESCRIPTION: Number of iterations to evaluate dCL_dAlpha . */
  addUnsignedLongOption("ITER_DCL_DALPHA", Iter_dCL_dAlpha, 500);
  /* DESCRIPTION:  Value of dNetThrust/dBCThrust */
  addDoubleOption("DNETTHRUST_DBCTHRUST", dNetThrust_dBCThrust, 1.0);
  /* DESCRIPTION: Number of times Alpha is updated in a fix CL problem. */
  addUnsignedLongOption("UPDATE_BCTHRUST", Update_BCThrust, 5);


  /*!\par CONFIG_CATEGORY: Reference Conditions \ingroup Config*/
  /*--- Options related to reference values for nondimensionalization ---*/

  Length_Ref = 1.0; //<---- NOTE: this should be given an option or set as a const

  /*!\brief REF_ORIGIN_MOMENT_X\n DESCRIPTION: X Reference origin for moment computation \ingroup Config*/
  addDoubleListOption("REF_ORIGIN_MOMENT_X", nRefOriginMoment_X, RefOriginMoment_X);
  /*!\brief REF_ORIGIN_MOMENT_Y\n DESCRIPTION: Y Reference origin for moment computation \ingroup Config*/
  addDoubleListOption("REF_ORIGIN_MOMENT_Y", nRefOriginMoment_Y, RefOriginMoment_Y);
  /*!\brief REF_ORIGIN_MOMENT_Z\n DESCRIPTION: Z Reference origin for moment computation \ingroup Config*/
  addDoubleListOption("REF_ORIGIN_MOMENT_Z", nRefOriginMoment_Z, RefOriginMoment_Z);
  /*!\brief REF_AREA\n DESCRIPTION: Reference area for force coefficients (0 implies automatic calculation) \ingroup Config*/
  addDoubleOption("REF_AREA", RefArea, 1.0);
  /*!\brief SEMI_SPAN\n DESCRIPTION: Wing semi-span (0 implies automatic calculation) \ingroup Config*/
  addDoubleOption("SEMI_SPAN", SemiSpan, 0.0);
  /*!\brief REF_LENGTH\n DESCRIPTION: Reference length for pitching, rolling, and yawing non-dimensional moment \ingroup Config*/
  addDoubleOption("REF_LENGTH", RefLength, 1.0);
  /*!\brief REF_SHARP_EDGES\n DESCRIPTION: Reference coefficient for detecting sharp edges \ingroup Config*/
  addDoubleOption("REF_SHARP_EDGES", RefSharpEdges, 3.0);
  /*!\brief REF_VELOCITY\n DESCRIPTION: Reference velocity (incompressible only)  \ingroup Config*/
  addDoubleOption("REF_VELOCITY", Velocity_Ref, -1.0);
  /* !\brief REF_VISCOSITY  \n DESCRIPTION: Reference viscosity (incompressible only)  \ingroup Config*/
  addDoubleOption("REF_VISCOSITY", Viscosity_Ref, 1.0);
  /* DESCRIPTION: Type of mesh motion */
  addEnumOption("REF_DIMENSIONALIZATION", Ref_NonDim, NonDim_Map, DIMENSIONAL);

  /*!\par CONFIG_CATEGORY: Boundary Markers \ingroup Config*/
  /*--- Options related to various boundary markers ---*/

  /*!\brief MARKER_PLOTTING\n DESCRIPTION: Marker(s) of the surface in the surface flow solution file  \ingroup Config*/
  addStringListOption("MARKER_PLOTTING", nMarker_Plotting, Marker_Plotting);
  /*!\brief MARKER_MONITORING\n DESCRIPTION: Marker(s) of the surface where evaluate the non-dimensional coefficients \ingroup Config*/
  addStringListOption("MARKER_MONITORING", nMarker_Monitoring, Marker_Monitoring);

  /*!\brief MARKER_CONTROL_VOLUME\n DESCRIPTION: Marker(s) of the surface in the surface flow solution file  \ingroup Config*/
  addStringListOption("MARKER_ANALYZE", nMarker_Analyze, Marker_Analyze);
  /*!\brief MARKER_DESIGNING\n DESCRIPTION: Marker(s) of the surface where objective function (design problem) will be evaluated \ingroup Config*/
  addStringListOption("MARKER_DESIGNING", nMarker_Designing, Marker_Designing);
  /*!\brief GEO_MARKER\n DESCRIPTION: Marker(s) of the surface where evaluate the geometrical functions \ingroup Config*/
  addStringListOption("GEO_MARKER", nMarker_GeoEval, Marker_GeoEval);
  /*!\brief MARKER_EULER\n DESCRIPTION: Euler wall boundary marker(s) \ingroup Config*/
  addStringListOption("MARKER_EULER", nMarker_Euler, Marker_Euler);
  /*!\brief MARKER_FAR\n DESCRIPTION: Far-field boundary marker(s) \ingroup Config*/
  addStringListOption("MARKER_FAR", nMarker_FarField, Marker_FarField);
  /*!\brief MARKER_SYM\n DESCRIPTION: Symmetry boundary condition \ingroup Config*/
  addStringListOption("MARKER_SYM", nMarker_SymWall, Marker_SymWall);
  /*!\brief MARKER_NEARFIELD\n DESCRIPTION: Near-Field boundary condition \ingroup Config*/
  addStringListOption("MARKER_NEARFIELD", nMarker_NearFieldBound, Marker_NearFieldBound);
  /*!\brief MARKER_FLUID_INTERFACE\n DESCRIPTION: Fluid interface boundary marker(s) \ingroup Config*/
  addStringListOption("MARKER_FLUID_INTERFACE", nMarker_Fluid_InterfaceBound, Marker_Fluid_InterfaceBound);
  /*!\brief MARKER_DEFORM_MESH\n DESCRIPTION: Deformable marker(s) at the interface \ingroup Config*/
  addStringListOption("MARKER_DEFORM_MESH", nMarker_Deform_Mesh, Marker_Deform_Mesh);
  /*!\brief MARKER_DEFORM_MESH_SYM_PLANE\n DESCRIPTION: Symmetry plane for mesh deformation only \ingroup Config*/
  addStringListOption("MARKER_DEFORM_MESH_SYM_PLANE", nMarker_Deform_Mesh_Sym_Plane, Marker_Deform_Mesh_Sym_Plane);
  /*!\brief MARKER_FLUID_LOAD\n DESCRIPTION: Marker(s) in which the flow load is computed/applied \ingroup Config*/
  addStringListOption("MARKER_FLUID_LOAD", nMarker_Fluid_Load, Marker_Fluid_Load);
  /*!\brief MARKER_FSI_INTERFACE \n DESCRIPTION: ZONE interface boundary marker(s) \ingroup Config*/
  addStringListOption("MARKER_ZONE_INTERFACE", nMarker_ZoneInterface, Marker_ZoneInterface);
  /*!\brief MARKER_CHT_INTERFACE \n DESCRIPTION: CHT interface boundary marker(s) \ingroup Config*/
  addStringListOption("MARKER_CHT_INTERFACE", nMarker_CHTInterface, Marker_CHTInterface);
  /*!\brief CHT_INTERFACE_CONTACT_RESISTANCE: Thermal contact resistance values for each CHT inerface. \ingroup Config*/
  addDoubleListOption("CHT_INTERFACE_CONTACT_RESISTANCE", nMarker_ContactResistance, CHT_ContactResistance);
  /* DESCRIPTION: Internal boundary marker(s) */
  addStringListOption("MARKER_INTERNAL", nMarker_Internal, Marker_Internal);
  /* DESCRIPTION: Custom boundary marker(s) */
  addStringListOption("MARKER_CUSTOM", nMarker_Custom, Marker_Custom);
  /* DESCRIPTION: Periodic boundary marker(s)
   Format: ( periodic marker, donor marker, rotation_center_x, rotation_center_y,
   rotation_center_z, rotation_angle_x-axis, rotation_angle_y-axis,
   rotation_angle_z-axis, translation_x, translation_y, translation_z, ... ) */
  addPeriodicOption("MARKER_PERIODIC", nMarker_PerBound, Marker_PerBound, Marker_PerDonor,
                    Periodic_RotCenter, Periodic_RotAngles, Periodic_Translation);

  /*!\brief MARKER_PYTHON_CUSTOM\n DESCRIPTION: Python customizable marker(s) \ingroup Config*/
  addStringListOption("MARKER_PYTHON_CUSTOM", nMarker_PyCustom, Marker_PyCustom);

  /*!\brief MARKER_WALL_FUNCTIONS\n DESCRIPTION: Viscous wall markers for which wall functions must be applied.
   Format: (Wall function marker, wall function type, ...) \ingroup Config*/
  addWallFunctionOption("MARKER_WALL_FUNCTIONS", nMarker_WallFunctions, Marker_WallFunctions,
                        Kind_WallFunctions, IntInfo_WallFunctions, DoubleInfo_WallFunctions);

  /*!\brief MARKER_STRONG_BC\n DESCRIPTION: Markers where a strong BC must be applied.*/
  addStringListOption("MARKER_SPECIES_STRONG_BC", nMarker_StrongBC, Marker_StrongBC);

  /*!\brief ACTDISK_TYPE  \n DESCRIPTION: Actuator Disk boundary type \n OPTIONS: see \link ActDisk_Map \endlink \n Default: VARIABLES_JUMP \ingroup Config*/
  addEnumOption("ACTDISK_TYPE", Kind_ActDisk, ActDisk_Map, VARIABLES_JUMP);

  /*!\brief MARKER_ACTDISK\n DESCRIPTION: \ingroup Config*/
  addActDiskOption("MARKER_ACTDISK",
                   nMarker_ActDiskInlet, nMarker_ActDiskOutlet,  Marker_ActDiskInlet, Marker_ActDiskOutlet,
                   ActDisk_PressJump, ActDisk_TempJump, ActDisk_Omega);

  /*!\brief MARKER_ACTDISK_BEM_CG\n DESCRIPTION: Actuator disk CG for blade element momentum (BEM) method. \ingroup Config*/
  addActDiskBemOption("MARKER_ACTDISK_BEM_CG",
                      nMarker_ActDiskBemInlet_CG, nMarker_ActDiskBemOutlet_CG,  Marker_ActDiskBemInlet_CG, Marker_ActDiskBemOutlet_CG,
                      ActDiskBem_CG[0], ActDiskBem_CG[1], ActDiskBem_CG[2]);

  /*!\brief MARKER_ACTDISK_BEM_AXIS\n DESCRIPTION: Actuator disk axis for blade element momentum (BEM) method. \ingroup Config*/
  addActDiskBemOption("MARKER_ACTDISK_BEM_AXIS",
                      nMarker_ActDiskBemInlet_Axis, nMarker_ActDiskBemOutlet_Axis,  Marker_ActDiskBemInlet_Axis, Marker_ActDiskBemOutlet_Axis,
                      ActDiskBem_Axis[0], ActDiskBem_Axis[1], ActDiskBem_Axis[2]);

  /*!\brief ACTDISK_FILENAME \n DESCRIPTION: Input file for a specified actuator disk (w/ extension) \n DEFAULT: actdiskinput.dat \ingroup Config*/
  addStringOption("ACTDISK_FILENAME", ActDisk_FileName, string("actdiskinput.dat"));

  /*!\brief INLET_TYPE  \n DESCRIPTION: Inlet boundary type \n OPTIONS: see \link Inlet_Map \endlink \n DEFAULT: TOTAL_CONDITIONS \ingroup Config*/
  addEnumOption("INLET_TYPE", Kind_Inlet, Inlet_Map, INLET_TYPE::TOTAL_CONDITIONS);
  /*!\brief INC_INLET_TYPE \n DESCRIPTION: List of inlet types for incompressible flows. List length must match number of inlet markers. Options: VELOCITY_INLET, PRESSURE_INLET, INPUT_FILE. \ingroup Config*/
  addEnumListOption("INC_INLET_TYPE", nInc_Inlet, Kind_Inc_Inlet, Inlet_Map);
  addBoolOption("SPECIFIED_INLET_PROFILE", Inlet_From_File, false);
  /*!\brief INLET_FILENAME \n DESCRIPTION: Input file for a specified inlet profile (w/ extension) \n DEFAULT: inlet.dat \ingroup Config*/
  addStringOption("INLET_FILENAME", Inlet_Filename, string("inlet.dat"));
  /*!\brief INLET_MATCHING_TOLERANCE
   * \n DESCRIPTION: If a file is provided to specify the inlet profile,
   * this tolerance will be used to match the coordinates in the input file to
   * the points on the grid. \n DEFAULT: 1E-6 \ingroup Config*/
  addDoubleOption("INLET_MATCHING_TOLERANCE", Inlet_Matching_Tol, 1e-6);
  /*!\brief MARKER_INLET  \n DESCRIPTION: Inlet boundary marker(s) with the following formats,
   Total Conditions: (inlet marker, total temp, total pressure, flow_direction_x,
   flow_direction_y, flow_direction_z, ... ) where flow_direction is
   a unit vector.
   Mass Flow: (inlet marker, density, velocity magnitude, flow_direction_x,
   flow_direction_y, flow_direction_z, ... ) where flow_direction is
   a unit vector. \ingroup Config*/
  addInletOption("MARKER_INLET", nMarker_Inlet, Marker_Inlet, Inlet_Ttotal, Inlet_Ptotal, Inlet_FlowDir);
  /*!\brief MARKER_INLET_SPECIES \n DESCRIPTION: Inlet Species boundary marker(s) with the following format
   Inlet Species: (inlet_marker, Species1, Species2, ..., SpeciesN-1, inlet_marker2, Species1, Species2, ...) */
  addInletSpeciesOption("MARKER_INLET_SPECIES",nMarker_Inlet_Species, Marker_Inlet_Species, Inlet_SpeciesVal, nSpecies_per_Inlet);
  /*!\brief MARKER_INLET_TURBULENT \n DESCRIPTION: Inlet Turbulence boundary marker(s) with the following format
   Inlet Turbulent: (inlet_marker, TurbulentIntensity1, ViscosityRatio1, inlet_marker2, TurbulentIntensity2,
   ViscosityRatio2, ...) */
  addInletTurbOption("MARKER_INLET_TURBULENT", nMarker_Inlet_Turb, Marker_Inlet_Turb, Inlet_TurbVal, nTurb_Properties);
  /*!\brief MARKER_RIEMANN \n DESCRIPTION: Riemann boundary marker(s) with the following formats, a unit vector.
   * \n OPTIONS: See \link Riemann_Map \endlink. The variables indicated by the option and the flow direction unit vector must be specified. \ingroup Config*/
  addRiemannOption("MARKER_RIEMANN", nMarker_Riemann, Marker_Riemann, Kind_Data_Riemann, Riemann_Map, Riemann_Var1, Riemann_Var2, Riemann_FlowDir);
  /*!\brief MARKER_GILES \n DESCRIPTION: Giles boundary marker(s) with the following formats, a unit vector. */
  /* \n OPTIONS: See \link Giles_Map \endlink. The variables indicated by the option and the flow direction unit vector must be specified. \ingroup Config*/
  addGilesOption("MARKER_GILES", nMarker_Giles, Marker_Giles, Kind_Data_Giles, Giles_Map, Giles_Var1, Giles_Var2, Giles_FlowDir, RelaxFactorAverage, RelaxFactorFourier);
  /*!\brief SPATIAL_FOURIER \n DESCRIPTION: Option to compute the spatial fourier trasformation for the Giles BC. */
  addBoolOption("SPATIAL_FOURIER", SpatialFourier, false);
  /*!\brief GILES_EXTRA_RELAXFACTOR \n DESCRIPTION: the 1st coeff the value of the under relaxation factor to apply to the shroud and hub,
   * the 2nd coefficient is the the percentage of span-wise height influenced by this extra under relaxation factor.*/
  extrarelfac[0] = 0.1; extrarelfac[1] = 0.1;
  addDoubleArrayOption("GILES_EXTRA_RELAXFACTOR", 2, extrarelfac);
  /*!\brief AVERAGE_PROCESS_TYPE \n DESCRIPTION: types of mixing process for averaging quantities at the boundaries.
    \n OPTIONS: see \link MixingProcess_Map \endlink \n DEFAULT: AREA_AVERAGE \ingroup Config*/
  addEnumOption("MIXINGPLANE_INTERFACE_KIND", Kind_MixingPlaneInterface, MixingPlaneInterface_Map, NEAREST_SPAN);
  /*!\brief AVERAGE_PROCESS_KIND \n DESCRIPTION: types of mixing process for averaging quantities at the boundaries.
    \n OPTIONS: see \link MixingProcess_Map \endlink \n DEFAULT: AREA_AVERAGE \ingroup Config*/
  addEnumOption("AVERAGE_PROCESS_KIND", Kind_AverageProcess, AverageProcess_Map, AREA);
  /*!\brief PERFORMANCE_AVERAGE_PROCESS_KIND \n DESCRIPTION: types of mixing process for averaging quantities at the boundaries for performance computation.
      \n OPTIONS: see \link MixingProcess_Map \endlink \n DEFAULT: AREA_AVERAGE \ingroup Config*/
  addEnumOption("PERFORMANCE_AVERAGE_PROCESS_KIND", Kind_PerformanceAverageProcess, AverageProcess_Map, AREA);
  mixedout_coeff[0] = 1.0; mixedout_coeff[1] = 1.0E-05; mixedout_coeff[2] = 15.0;
  /*!\brief MIXEDOUT_COEFF \n DESCRIPTION: the 1st coeff is an under relaxation factor for the Newton method,
   * the 2nd coefficient is the tolerance for the Newton method, 3rd coefficient is the maximum number of
   * iteration for the Newton Method.*/
  addDoubleArrayOption("MIXEDOUT_COEFF", 3, mixedout_coeff);
  /*!\brief RAMP_ROTATING_FRAME\n DESCRIPTION: option to ramp up or down the rotating frame velocity value*/
  addBoolOption("RAMP_ROTATING_FRAME", RampRotatingFrame, false);
  rampRotFrame_coeff[0] = 0; rampRotFrame_coeff[1] = 1.0; rampRotFrame_coeff[2] = 1000.0;
      /*!\brief RAMP_ROTATING_FRAME_COEFF \n DESCRIPTION: the 1st coeff is the staring velocity,
   * the 2nd coeff is the number of iterations for the update, 3rd is the number of iteration */
  addDoubleArrayOption("RAMP_ROTATING_FRAME_COEFF", 3, rampRotFrame_coeff);
  /* DESCRIPTION: AVERAGE_MACH_LIMIT is a limit value for average procedure based on the mass flux. */
  addDoubleOption("AVERAGE_MACH_LIMIT", AverageMachLimit, 0.03);
  /*!\brief RAMP_OUTLET_PRESSURE\n DESCRIPTION: option to ramp up or down the rotating frame velocity value*/
  addBoolOption("RAMP_OUTLET_PRESSURE", RampOutletPressure, false);
  rampOutPres_coeff[0] = 100000.0; rampOutPres_coeff[1] = 1.0; rampOutPres_coeff[2] = 1000.0;
  /*!\brief RAMP_OUTLET_PRESSURE_COEFF \n DESCRIPTION: the 1st coeff is the staring outlet pressure,
   * the 2nd coeff is the number of iterations for the update, 3rd is the number of total iteration till reaching the final outlet pressure value */
  addDoubleArrayOption("RAMP_OUTLET_PRESSURE_COEFF", 3, rampOutPres_coeff);
  /*!\brief MARKER_MIXINGPLANE \n DESCRIPTION: Identify the boundaries in which the mixing plane is applied. \ingroup Config*/
  addStringListOption("MARKER_MIXINGPLANE_INTERFACE", nMarker_MixingPlaneInterface, Marker_MixingPlaneInterface);
  /*!\brief TURBULENT_MIXINGPLANE \n DESCRIPTION: Activate mixing plane also for turbulent quantities \ingroup Config*/
  addBoolOption("TURBULENT_MIXINGPLANE", turbMixingPlane, false);
  /*!\brief MARKER_TURBOMACHINERY \n DESCRIPTION: Identify the boundaries for which the turbomachinery settings are  applied. \ingroup Config*/
  addTurboPerfOption("MARKER_TURBOMACHINERY", nMarker_Turbomachinery, Marker_TurboBoundIn, Marker_TurboBoundOut, Marker_Turbomachinery);
  /*!\brief NUM_SPANWISE_SECTIONS \n DESCRIPTION: Integer number of spanwise sections to compute 3D turbo BC and Performance for turbomachinery */
  addUnsignedShortOption("NUM_SPANWISE_SECTIONS", nSpanWiseSections_User, 1);
  /*!\brief SPANWISE_KIND \n DESCRIPTION: type of algorithm to identify the span-wise sections at the turbo boundaries.
   \n OPTIONS: see \link SpanWise_Map \endlink \n Default: AUTOMATIC */
  addEnumOption("SPANWISE_KIND", Kind_SpanWise, SpanWise_Map, AUTOMATIC);
  /*!\brief TURBOMACHINERY_KIND \n DESCRIPTION: types of turbomachinery architecture.
      \n OPTIONS: see \link TurboMachinery_Map \endlink \n Default: AXIAL */
  addEnumListOption("TURBOMACHINERY_KIND",nTurboMachineryKind, Kind_TurboMachinery, TurboMachinery_Map);
  /*!\brief TURBOMACHINERY_KIND \n DESCRIPTION: types of turbomachynery Performance Calculations.
    \n OPTIONS: see \link TurboPerfKind_Map \endlink \n Default: TURBINE */
  addEnumListOption("TURBO_PERF_KIND", nTurboMachineryKind, Kind_TurboPerf, TurboPerfKind_Map);
  /*!\brief MARKER_SHROUD \n DESCRIPTION: markers in which velocity is forced to 0.0.
   * \n Format: (shroud1, shroud2, ...)*/
  addStringListOption("MARKER_SHROUD", nMarker_Shroud, Marker_Shroud);
  /*!\brief MARKER_SUPERSONIC_INLET  \n DESCRIPTION: Supersonic inlet boundary marker(s)
   * \n   Format: (inlet marker, temperature, static pressure, velocity_x,   velocity_y, velocity_z, ... ), i.e. primitive variables specified. \ingroup Config*/
  addInletOption("MARKER_SUPERSONIC_INLET", nMarker_Supersonic_Inlet, Marker_Supersonic_Inlet, Inlet_Temperature, Inlet_Pressure, Inlet_Velocity);
  /*!\brief MARKER_SUPERSONIC_OUTLET \n DESCRIPTION: Supersonic outlet boundary marker(s) \ingroup Config*/
  addStringListOption("MARKER_SUPERSONIC_OUTLET", nMarker_Supersonic_Outlet, Marker_Supersonic_Outlet);
  /*!\brief MARKER_OUTLET  \n DESCRIPTION: Outlet boundary marker(s)\n
   Format: ( outlet marker, back pressure (static), ... ) \ingroup Config*/
  addStringDoubleListOption("MARKER_OUTLET", nMarker_Outlet, Marker_Outlet, Outlet_Pressure);
  /*!\brief INC_INLET_TYPE \n DESCRIPTION: List of outlet types for incompressible flows. List length must match number of inlet markers. Options: PRESSURE_OUTLET, MASS_FLOW_OUTLET. \ingroup Config*/
  addEnumListOption("INC_OUTLET_TYPE", nInc_Outlet, Kind_Inc_Outlet, Inc_Outlet_Map);
  /*!\brief MARKER_ISOTHERMAL DESCRIPTION: Isothermal wall boundary marker(s)\n
   * Format: ( isothermal marker, wall temperature (static), ... ) \ingroup Config  */
  addStringDoubleListOption("MARKER_ISOTHERMAL", nMarker_Isothermal, Marker_Isothermal, Isothermal_Temperature);
  /*!\brief MARKER_HEATFLUX  \n DESCRIPTION: Specified heat flux wall boundary marker(s)
   Format: ( Heat flux marker, wall heat flux (static), ... ) \ingroup Config*/
  addStringDoubleListOption("MARKER_HEATFLUX", nMarker_HeatFlux, Marker_HeatFlux, Heat_Flux);
  /*!\brief INTEGRATED_HEATFLUX \n DESCRIPTION: Prescribe Heatflux in [W] instead of [W/m^2] \ingroup Config \default false */
  addBoolOption("INTEGRATED_HEATFLUX", Integrated_HeatFlux, false);
  /*!\brief MARKER_HEATTRANSFER DESCRIPTION: Heat flux with specified heat transfer coefficient boundary marker(s)\n
   * Format: ( Heat transfer marker, heat transfer coefficient, wall temperature (static), ... ) \ingroup Config  */
  addExhaustOption("MARKER_HEATTRANSFER", nMarker_HeatTransfer, Marker_HeatTransfer, HeatTransfer_Coeff, HeatTransfer_WallTemp);
  /*!\brief Smoluchowski/Maxwell wall boundary marker(s)  \n DESCRIPTION: Slip velocity and temperature jump wall boundary marker(s)
   Format: ( Heat flux marker,  wall temperature (static), momentum accomodation coefficient, thermal accomodation coefficient ... ) \ingroup Config*/
  addStringDoubleListOption("MARKER_SMOLUCHOWSKI_MAXWELL", nMarker_Smoluchowski_Maxwell, Marker_Smoluchowski_Maxwell, Isothermal_Temperature); //Missing TMAC and TAC
  /*!\brief WALL_ROUGHNESS  \n DESCRIPTION: Specified roughness heights at wall boundary marker(s)
   Format: ( Wall marker, roughness_height (static), ... ) \ingroup Config*/
  addStringDoubleListOption("WALL_ROUGHNESS", nRough_Wall, Marker_RoughWall, Roughness_Height);
  /*!\brief MARKER_ENGINE_INFLOW  \n DESCRIPTION: Engine inflow boundary marker(s)
   Format: ( nacelle inflow marker, fan face Mach, ... ) \ingroup Config*/
  addStringDoubleListOption("MARKER_ENGINE_INFLOW", nMarker_EngineInflow, Marker_EngineInflow, EngineInflow_Target);
  /* DESCRIPTION: Highlite area */
  addDoubleOption("HIGHLITE_AREA", Highlite_Area, 1.0);
  /* DESCRIPTION: Fan poly efficiency */
  addDoubleOption("FAN_POLY_EFF", Fan_Poly_Eff, 1.0);
  /*!\brief SUBSONIC_ENGINE\n DESCRIPTION: Engine subsonic intake region \ingroup Config*/
  addBoolOption("SUBSONIC_ENGINE", SubsonicEngine, false);
  /* DESCRIPTION: Actuator disk double surface */
  addBoolOption("ACTDISK_DOUBLE_SURFACE", ActDisk_DoubleSurface, false);

  /* DESCRIPTION: Actuator disk BEM switch for history file appending.*/
  addBoolOption("HISTORY_FILE_APPEND", History_File_Append_Flag, false);
  /* DESCRIPTION: Propeller blade angle for actuator disk BEM.*/
  addDoubleOption("BEM_PROP_BLADE_ANGLE", BEM_blade_angle, 23.9);
  /* DESCRIPTION: Propeller file name for actuator disk BEM.*/
  addStringOption("BEM_PROP_FILENAME", BEM_prop_filename, string("prop_geom_alfclcd_data.txt"));
  /* DESCRIPTION: Frequency for updating actuator disk with BEM.*/
  addUnsignedShortOption("BEM_FREQ", ActDiskBem_Frequency, 40);

  /* DESCRIPTION: Only half engine is in the computational grid */
  addBoolOption("ENGINE_HALF_MODEL", Engine_HalfModel, false);
  /* DESCRIPTION: Actuator disk SU2_DEF */
  addBoolOption("ACTDISK_SU2_DEF", ActDisk_SU2_DEF, false);
  /* DESCRIPTION: Definition of the distortion rack (radial number of proves / circumferential density (degree) */
  distortion[0] =  5.0; distortion[1] =  15.0;
  addDoubleArrayOption("DISTORTION_RACK", 2, distortion);
  /* DESCRIPTION: Values of the box to impose a subsonic nacellle (mach, Pressure, Temperature) */
  eng_val[0]=0.0; eng_val[1]=0.0; eng_val[2]=0.0; eng_val[3]=0.0;  eng_val[4]=0.0;
  addDoubleArrayOption("SUBSONIC_ENGINE_VALUES", 5, eng_val);
  /* DESCRIPTION: Coordinates of the box to impose a subsonic nacellle cylinder (Xmin, Ymin, Zmin, Xmax, Ymax, Zmax, Radius) */
  eng_cyl[0] = 0.0; eng_cyl[1] = 0.0; eng_cyl[2] = 0.0;
  eng_cyl[3] = 1E15; eng_cyl[4] = 1E15; eng_cyl[5] = 1E15; eng_cyl[6] = 1E15;
  addDoubleArrayOption("SUBSONIC_ENGINE_CYL", 7, eng_cyl);
  /* DESCRIPTION: Engine exhaust boundary marker(s)
   Format: (nacelle exhaust marker, total nozzle temp, total nozzle pressure, ... )*/
  addExhaustOption("MARKER_ENGINE_EXHAUST", nMarker_EngineExhaust, Marker_EngineExhaust, Exhaust_Temperature_Target, Exhaust_Pressure_Target);
  /* DESCRIPTION: Clamped boundary marker(s) */
  addStringListOption("MARKER_CLAMPED", nMarker_Clamped, Marker_Clamped);
  /* DESCRIPTION: Displacement boundary marker(s) */
  addStringDoubleListOption("MARKER_NORMAL_DISPL", nMarker_Displacement, Marker_Displacement, Displ_Value);
  /* DESCRIPTION: Load boundary marker(s) - uniform pressure in Pa */
  addStringDoubleListOption("MARKER_PRESSURE", nMarker_Load, Marker_Load, Load_Value);
  /* DESCRIPTION: Load boundary marker(s) */
  addStringDoubleListOption("MARKER_DAMPER", nMarker_Damper, Marker_Damper, Damper_Constant);
  /* DESCRIPTION: Load boundary marker(s)
   Format: (inlet marker, load, multiplier, dir_x, dir_y, dir_z, ... ), i.e. primitive variables specified. */
  addInletOption("MARKER_LOAD", nMarker_Load_Dir, Marker_Load_Dir, Load_Dir_Value, Load_Dir_Multiplier, Load_Dir);
  /* DESCRIPTION: Load boundary marker(s)
   Format: (inlet marker, load, multiplier, dir_x, dir_y, dir_z, ... ), i.e. primitive variables specified. */
  addInletOption("MARKER_DISPLACEMENT", nMarker_Disp_Dir, Marker_Disp_Dir, Disp_Dir_Value, Disp_Dir_Multiplier, Disp_Dir);
  /*!\brief SINE_LOAD\n DESCRIPTION: option to apply the load as a sine*/
  addBoolOption("SINE_LOAD", Sine_Load, false);
  sineload_coeff[0] = 0.0; sineload_coeff[1] = 0.0; sineload_coeff[2] = 0.0;
  /*!\brief SINE_LOAD_COEFF \n DESCRIPTION: the 1st coeff is the amplitude, the 2nd is the frequency, 3rd is the phase in radians */
  addDoubleArrayOption("SINE_LOAD_COEFF", 3, sineload_coeff);
  /*!\brief RAMP_AND_RELEASE\n DESCRIPTION: release the load after applying the ramp*/
  addBoolOption("RAMP_AND_RELEASE_LOAD", RampAndRelease, false);

  /* DESCRIPTION: Evaluation frequency for Engine and Actuator disk markers. */
  addUnsignedLongOption("BC_EVAL_FREQ", Bc_Eval_Freq, 40);
  /* DESCRIPTION: Damping factor for engine inlet condition */
  addDoubleOption("DAMP_ENGINE_INFLOW", Damp_Engine_Inflow, 0.95);
  /* DESCRIPTION: Damping factor for engine exhaust condition */
  addDoubleOption("DAMP_ENGINE_EXHAUST", Damp_Engine_Exhaust, 0.95);
  /*!\brief ENGINE_INFLOW_TYPE  \n DESCRIPTION: Inlet boundary type \n OPTIONS: see \link Engine_Inflow_Map \endlink \n Default: FAN_FACE_MACH \ingroup Config*/
  addEnumOption("ENGINE_INFLOW_TYPE", Kind_Engine_Inflow, Engine_Inflow_Map, FAN_FACE_MACH);
  /* DESCRIPTION: Evaluate a problem with engines */
  addBoolOption("ENGINE", Engine, false);

  /* DESCRIPTION:  Sharpness coefficient for the buffet sensor */
  addDoubleOption("BUFFET_K", Buffet_k, 10.0);
  /* DESCRIPTION:  Offset parameter for the buffet sensor */
  addDoubleOption("BUFFET_LAMBDA", Buffet_lambda, 0.0);

  /* DESCRIPTION: Use a Newton-Krylov method. */
  addBoolOption("NEWTON_KRYLOV", NewtonKrylov, false);
  /* DESCRIPTION: Integer parameters {startup iters, precond iters, initial tolerance relaxation}. */
  addUShortArrayOption("NEWTON_KRYLOV_IPARAM", NK_IntParam.size(), NK_IntParam.data());
  /* DESCRIPTION: Double parameters {startup residual drop, precond tolerance, full tolerance residual drop, findiff step}. */
  addDoubleArrayOption("NEWTON_KRYLOV_DPARAM", NK_DblParam.size(), NK_DblParam.data());

  /* DESCRIPTION: Number of samples for quasi-Newton methods. */
  addUnsignedShortOption("QUASI_NEWTON_NUM_SAMPLES", nQuasiNewtonSamples, 0);
  /* DESCRIPTION: Whether to use vectorized numerical schemes, less robust against transients. */
  addBoolOption("USE_VECTORIZATION", UseVectorization, false);

  /*!\par CONFIG_CATEGORY: Time-marching \ingroup Config*/
  /*--- Options related to time-marching ---*/

  /* DESCRIPTION: Unsteady simulation  */
  addEnumOption("TIME_MARCHING", TimeMarching, TimeMarching_Map, TIME_MARCHING::STEADY);
  /* DESCRIPTION:  Courant-Friedrichs-Lewy condition of the finest grid */
  addDoubleOption("CFL_NUMBER", CFLFineGrid, 1.25);
  /* DESCRIPTION:  Max time step in local time stepping simulations */
  addDoubleOption("MAX_DELTA_TIME", Max_DeltaTime, 1000000);
  /* DESCRIPTION: Activate The adaptive CFL number. */
  addBoolOption("CFL_ADAPT", CFL_Adapt, false);
  /* !\brief CFL_ADAPT_PARAM
   * DESCRIPTION: Parameters of the adaptive CFL number (factor down, factor up, CFL limit (min and max)[, acceptable linear residual][, starting iteration]).
   * Parameters in square brackets are optional, parameter "starting iteration" only valid with parameter "acceptable linear residual".
   * Factor down generally <1.0, factor up generally > 1.0 to cause the CFL to increase when the under-relaxation parameter is 1.0
   * and to decrease when the under-relaxation parameter is less than 0.1. Factor is multiplicative. \ingroup Config*/
  default_cfl_adapt[0] = 0.1;
  default_cfl_adapt[1] = 1.2;
  default_cfl_adapt[2] = 10.0;
  default_cfl_adapt[3] = 100.0;
  default_cfl_adapt[4] = 0.001;
  default_cfl_adapt[5] = 0.0;
  addDoubleListOption("CFL_ADAPT_PARAM", nCFL_AdaptParam, CFL_AdaptParam);
  /* DESCRIPTION: Reduction factor of the CFL coefficient in the adjoint problem */
  addDoubleOption("CFL_REDUCTION_ADJFLOW", CFLRedCoeff_AdjFlow, 0.8);
  /* DESCRIPTION: Reduction factor of the CFL coefficient in the level set problem */
  addDoubleOption("CFL_REDUCTION_TURB", CFLRedCoeff_Turb, 1.0);
  /* DESCRIPTION: Reduction factor of the CFL coefficient in the turbulent adjoint problem */
  addDoubleOption("CFL_REDUCTION_ADJTURB", CFLRedCoeff_AdjTurb, 1.0);
  /*!\brief CFL_REDUCTION_SPECIES \n DESCRIPTION: Reduction factor of the CFL coefficient in the species problem \n DEFAULT: 1.0 */
  addDoubleOption("CFL_REDUCTION_SPECIES", CFLRedCoeff_Species, 1.0);
  /* DESCRIPTION: External iteration offset due to restart */
  addUnsignedLongOption("EXT_ITER_OFFSET", ExtIter_OffSet, 0);
  // these options share nRKStep as their size, which is not a good idea in general
  /* DESCRIPTION: Runge-Kutta alpha coefficients */
  addDoubleListOption("RK_ALPHA_COEFF", nRKStep, RK_Alpha_Step);
  /* DESCRIPTION: Number of time levels for time accurate local time stepping. */
  addUnsignedShortOption("LEVELS_TIME_ACCURATE_LTS", nLevels_TimeAccurateLTS, 1);
  /* DESCRIPTION: Number of time DOFs used in the predictor step of ADER-DG. */
  addUnsignedShortOption("TIME_DOFS_ADER_DG", nTimeDOFsADER_DG, 2);
  /* DESCRIPTION: Unsteady Courant-Friedrichs-Lewy number of the finest grid */
  addDoubleOption("UNST_CFL_NUMBER", Unst_CFL, 0.0);
  /* DESCRIPTION: Integer number of periodic time instances for Harmonic Balance */
  addUnsignedShortOption("TIME_INSTANCES", nTimeInstances, 1);
  /* DESCRIPTION: Time period for Harmonic Balance wihtout moving meshes */
  addDoubleOption("HB_PERIOD", HarmonicBalance_Period, -1.0);
  /* DESCRIPTION:  Turn on/off harmonic balance preconditioning */
  addBoolOption("HB_PRECONDITION", HB_Precondition, false);
  /* DESCRIPTION: Starting direct solver iteration for the unsteady adjoint */
  addLongOption("UNST_ADJOINT_ITER", Unst_AdjointIter, 0);
  /* DESCRIPTION: Number of iterations to average the objective */
  addLongOption("ITER_AVERAGE_OBJ", Iter_Avg_Objective , 0);
  /* DESCRIPTION: Time discretization */
  addEnumOption("TIME_DISCRE_FLOW", Kind_TimeIntScheme_Flow, Time_Int_Map, EULER_IMPLICIT);
  /* DESCRIPTION: Time discretization */
  addEnumOption("TIME_DISCRE_FEM_FLOW", Kind_TimeIntScheme_FEM_Flow, Time_Int_Map, RUNGE_KUTTA_EXPLICIT);
  /* DESCRIPTION: ADER-DG predictor step */
  addEnumOption("ADER_PREDICTOR", Kind_ADER_Predictor, Ader_Predictor_Map, ADER_ALIASED_PREDICTOR);
  /* DESCRIPTION: Time discretization */
  addEnumOption("TIME_DISCRE_ADJFLOW", Kind_TimeIntScheme_AdjFlow, Time_Int_Map, EULER_IMPLICIT);
  /* DESCRIPTION: Time discretization */
  addEnumOption("TIME_DISCRE_TURB", Kind_TimeIntScheme_Turb, Time_Int_Map, EULER_IMPLICIT);
  /* DESCRIPTION: Time discretization */
  addEnumOption("TIME_DISCRE_ADJTURB", Kind_TimeIntScheme_AdjTurb, Time_Int_Map, EULER_IMPLICIT);
  /* DESCRIPTION: Time discretization for species equations */
  addEnumOption("TIME_DISCRE_SPECIES", Kind_TimeIntScheme_Species, Time_Int_Map, EULER_IMPLICIT);
  /* DESCRIPTION: Time discretization */
  addEnumOption("TIME_DISCRE_FEA", Kind_TimeIntScheme_FEA, Time_Int_Map_FEA, STRUCT_TIME_INT::NEWMARK_IMPLICIT);
  /* DESCRIPTION: Time discretization for radiation problems*/
  addEnumOption("TIME_DISCRE_RADIATION", Kind_TimeIntScheme_Radiation, Time_Int_Map, EULER_IMPLICIT);
  /* DESCRIPTION: Time discretization */
  addEnumOption("TIME_DISCRE_HEAT", Kind_TimeIntScheme_Heat, Time_Int_Map, EULER_IMPLICIT);
  /* DESCRIPTION: Time discretization */
  addEnumOption("TIMESTEP_HEAT", Kind_TimeStep_Heat, Heat_TimeStep_Map, MINIMUM);

  /*!\par CONFIG_CATEGORY: Linear solver definition \ingroup Config*/
  /*--- Options related to the linear solvers ---*/

  /*!\brief LINEAR_SOLVER
   *  \n DESCRIPTION: Linear solver for the implicit, mesh deformation, or discrete adjoint systems \n OPTIONS: see \link Linear_Solver_Map \endlink \n DEFAULT: FGMRES \ingroup Config*/
  addEnumOption("LINEAR_SOLVER", Kind_Linear_Solver, Linear_Solver_Map, FGMRES);
  /*!\brief LINEAR_SOLVER_PREC
   *  \n DESCRIPTION: Preconditioner for the Krylov linear solvers \n OPTIONS: see \link Linear_Solver_Prec_Map \endlink \n DEFAULT: LU_SGS \ingroup Config*/
  addEnumOption("LINEAR_SOLVER_PREC", Kind_Linear_Solver_Prec, Linear_Solver_Prec_Map, ILU);
  /* DESCRIPTION: Minimum error threshold for the linear solver for the implicit formulation */
  addDoubleOption("LINEAR_SOLVER_ERROR", Linear_Solver_Error, 1E-6);
  /* DESCRIPTION: Maximum number of iterations of the linear solver for the implicit formulation */
  addUnsignedLongOption("LINEAR_SOLVER_ITER", Linear_Solver_Iter, 10);
  /* DESCRIPTION: Fill in level for the ILU preconditioner */
  addUnsignedShortOption("LINEAR_SOLVER_ILU_FILL_IN", Linear_Solver_ILU_n, 0);
  /* DESCRIPTION: Maximum number of iterations of the linear solver for the implicit formulation */
  addUnsignedLongOption("LINEAR_SOLVER_RESTART_FREQUENCY", Linear_Solver_Restart_Frequency, 10);
  /* DESCRIPTION: Relaxation factor for iterative linear smoothers (SMOOTHER_ILU/JACOBI/LU-SGS/LINELET) */
  addDoubleOption("LINEAR_SOLVER_SMOOTHER_RELAXATION", Linear_Solver_Smoother_Relaxation, 1.0);
  /* DESCRIPTION: Custom number of threads used for additive domain decomposition for ILU and LU_SGS (0 is "auto"). */
  addUnsignedLongOption("LINEAR_SOLVER_PREC_THREADS", Linear_Solver_Prec_Threads, 0);
  /* DESCRIPTION: Relaxation factor for updates of adjoint variables. */
  addDoubleOption("RELAXATION_FACTOR_ADJOINT", Relaxation_Factor_Adjoint, 1.0);
  /* DESCRIPTION: Relaxation of the CHT coupling */
  addDoubleOption("RELAXATION_FACTOR_CHT", Relaxation_Factor_CHT, 1.0);
  /* DESCRIPTION: Roe coefficient */
  addDoubleOption("ROE_KAPPA", Roe_Kappa, 0.5);
  /* DESCRIPTION: Roe-Turkel preconditioning for low Mach number flows */
  addBoolOption("LOW_MACH_PREC", Low_Mach_Precon, false);
  /* DESCRIPTION: Post-reconstruction correction for low Mach number flows */
  addBoolOption("LOW_MACH_CORR", Low_Mach_Corr, false);
  /* DESCRIPTION: Minimum value for beta for the Roe-Turkel preconditioner */
  addDoubleOption("MIN_ROE_TURKEL_PREC", Min_Beta_RoeTurkel, 0.01);
  /* DESCRIPTION: Maximum value for beta for the Roe-Turkel preconditioner */
  addDoubleOption("MAX_ROE_TURKEL_PREC", Max_Beta_RoeTurkel, 0.2);
  /* DESCRIPTION: Entropy fix factor */
  addDoubleOption("ENTROPY_FIX_COEFF", EntropyFix_Coeff, 0.001);
  /* DESCRIPTION: Linear solver for the discete adjoint systems */
  addEnumOption("DISCADJ_LIN_SOLVER", Kind_DiscAdj_Linear_Solver, Linear_Solver_Map, FGMRES);
  /* DESCRIPTION: Preconditioner for the discrete adjoint Krylov linear solvers */
  addEnumOption("DISCADJ_LIN_PREC", Kind_DiscAdj_Linear_Prec, Linear_Solver_Prec_Map, ILU);
  /* DESCRIPTION: Linear solver for the discete adjoint systems */

  /*!\par CONFIG_CATEGORY: Convergence\ingroup Config*/
  /*--- Options related to convergence ---*/

  /*!\brief CONV_FIELD\n DESCRIPTION: Output field to monitor \n Default: depends on solver \ingroup Config*/
  addStringListOption("CONV_FIELD", nConvField, ConvField);
  /*!\brief CONV_RESIDUAL_MINVAL\n DESCRIPTION: Min value of the residual (log10 of the residual)\n DEFAULT: -14.0 \ingroup Config*/
  addDoubleOption("CONV_RESIDUAL_MINVAL", MinLogResidual, -14.0);
  /*!\brief CONV_STARTITER\n DESCRIPTION: Iteration number to begin convergence monitoring\n DEFAULT: 5 \ingroup Config*/
  addUnsignedLongOption("CONV_STARTITER", StartConv_Iter, 5);
  /*!\brief CONV_CAUCHY_ELEMS\n DESCRIPTION: Number of elements to apply the criteria. \n DEFAULT 100 \ingroup Config*/
  addUnsignedShortOption("CONV_CAUCHY_ELEMS", Cauchy_Elems, 100);
  /*!\brief CONV_CAUCHY_EPS\n DESCRIPTION: Epsilon to control the series convergence \n DEFAULT: 1e-10 \ingroup Config*/
  addDoubleOption("CONV_CAUCHY_EPS", Cauchy_Eps, 1E-10);

  /*!\brief CONV_WINDOW_STARTITER\n DESCRIPTION: Iteration number after START_ITER_WND  to begin convergence monitoring\n DEFAULT: 15 \ingroup Config*/
  addUnsignedLongOption("CONV_WINDOW_STARTITER", Wnd_StartConv_Iter, 15);
  /*!\brief CONV_WINDOW_CAUCHY_EPS\n DESCRIPTION: Epsilon to control the series convergence \n DEFAULT: 1e-3 \ingroup Config*/
  addDoubleOption("CONV_WINDOW_CAUCHY_EPS", Wnd_Cauchy_Eps, 1E-3);
  /*!\brief CONV_WINDOW_CAUCHY_ELEMS\n DESCRIPTION: Number of elements to apply the criteria. \n DEFAULT 100 \ingroup Config*/
  addUnsignedShortOption("CONV_WINDOW_CAUCHY_ELEMS", Wnd_Cauchy_Elems, 100);
  /*!\brief WINDOW_CAUCHY_CRIT \n DESCRIPTION: Determines, if the cauchy convergence criterion should be used for windowed time averaged objective functions*/
  addBoolOption("WINDOW_CAUCHY_CRIT",Wnd_Cauchy_Crit, false);
  /*!\brief CONV_WINDOW_FIELD
   * \n DESCRIPTION: Output fields  for the Cauchy criterium for the TIME iteration. The criterium is applied to the windowed time average of the chosen funcion. */
  addStringListOption("CONV_WINDOW_FIELD",nWndConvField, WndConvField);

  /*!\par CONFIG_CATEGORY: Multi-grid \ingroup Config*/
  /*!\brief MGLEVEL\n DESCRIPTION: Multi-grid Levels. DEFAULT: 0 \ingroup Config*/
  addUnsignedShortOption("MGLEVEL", nMGLevels, 0);
  /*!\brief MGCYCLE\n DESCRIPTION: Multi-grid cycle. OPTIONS: See \link MG_Cycle_Map \endlink. Defualt V_CYCLE \ingroup Config*/
  addEnumOption("MGCYCLE", MGCycle, MG_Cycle_Map, V_CYCLE);
  /*!\brief MG_PRE_SMOOTH\n DESCRIPTION: Multi-grid pre-smoothing level \ingroup Config*/
  addUShortListOption("MG_PRE_SMOOTH", nMG_PreSmooth, MG_PreSmooth);
  /*!\brief MG_POST_SMOOTH\n DESCRIPTION: Multi-grid post-smoothing level \ingroup Config*/
  addUShortListOption("MG_POST_SMOOTH", nMG_PostSmooth, MG_PostSmooth);
  /*!\brief MG_CORRECTION_SMOOTH\n DESCRIPTION: Jacobi implicit smoothing of the correction \ingroup Config*/
  addUShortListOption("MG_CORRECTION_SMOOTH", nMG_CorrecSmooth, MG_CorrecSmooth);
  /*!\brief MG_DAMP_RESTRICTION\n DESCRIPTION: Damping factor for the residual restriction. DEFAULT: 0.75 \ingroup Config*/
  addDoubleOption("MG_DAMP_RESTRICTION", Damp_Res_Restric, 0.75);
  /*!\brief MG_DAMP_PROLONGATION\n DESCRIPTION: Damping factor for the correction prolongation. DEFAULT 0.75 \ingroup Config*/
  addDoubleOption("MG_DAMP_PROLONGATION", Damp_Correc_Prolong, 0.75);

  /*!\par CONFIG_CATEGORY: Spatial Discretization \ingroup Config*/
  /*--- Options related to the spatial discretization ---*/

  /*!\brief NUM_METHOD_GRAD
   *  \n DESCRIPTION: Numerical method for spatial gradients \n OPTIONS: See \link Gradient_Map \endlink. \n DEFAULT: WEIGHTED_LEAST_SQUARES. \ingroup Config*/
  addEnumOption("NUM_METHOD_GRAD", Kind_Gradient_Method, Gradient_Map, WEIGHTED_LEAST_SQUARES);
  /*!\brief NUM_METHOD_GRAD
   *  \n DESCRIPTION: Numerical method for spatial gradients used only for upwind reconstruction \n OPTIONS: See \link Gradient_Map \endlink. \n DEFAULT: NO_GRADIENT. \ingroup Config*/
  addEnumOption("NUM_METHOD_GRAD_RECON", Kind_Gradient_Method_Recon, Gradient_Map, NO_GRADIENT);
  /*!\brief VENKAT_LIMITER_COEFF
   *  \n DESCRIPTION: Coefficient for the limiter. DEFAULT value 0.5. Larger values decrease the extent of limiting, values approaching zero cause lower-order approximation to the solution. \ingroup Config */
  addDoubleOption("VENKAT_LIMITER_COEFF", Venkat_LimiterCoeff, 0.05);
  /*!\brief ADJ_SHARP_LIMITER_COEFF
   *  \n DESCRIPTION: Coefficient for detecting the limit of the sharp edges. DEFAULT value 3.0.  Use with sharp edges limiter. \ingroup Config*/
  addDoubleOption("ADJ_SHARP_LIMITER_COEFF", AdjSharp_LimiterCoeff, 3.0);
  /*!\brief LIMITER_ITER
   *  \n DESCRIPTION: Freeze the value of the limiter after a number of iterations. DEFAULT value 999999. \ingroup Config*/
  addUnsignedLongOption("LIMITER_ITER", LimiterIter, 999999);

  /*!\brief CONV_NUM_METHOD_FLOW
   *  \n DESCRIPTION: Convective numerical method \n OPTIONS: See \link Upwind_Map \endlink , \link Centered_Map \endlink. \ingroup Config*/
  addConvectOption("CONV_NUM_METHOD_FLOW", Kind_ConvNumScheme_Flow, Kind_Centered_Flow, Kind_Upwind_Flow);

  /*!\brief NUM_METHOD_FEM_FLOW
   *  \n DESCRIPTION: Numerical method \n OPTIONS: See \link FEM_Map \endlink , \link Centered_Map \endlink. \ingroup Config*/
  addConvectFEMOption("NUM_METHOD_FEM_FLOW", Kind_ConvNumScheme_FEM_Flow, Kind_FEM_Flow);

  /*!\brief MUSCL_FLOW \n DESCRIPTION: Check if the MUSCL scheme should be used \ingroup Config*/
  addBoolOption("MUSCL_FLOW", MUSCL_Flow, true);
  /*!\brief SLOPE_LIMITER_FLOW
   * DESCRIPTION: Slope limiter for the direct solution. \n OPTIONS: See \link Limiter_Map \endlink \n DEFAULT VENKATAKRISHNAN \ingroup Config*/
  addEnumOption("SLOPE_LIMITER_FLOW", Kind_SlopeLimit_Flow, Limiter_Map, LIMITER::VENKATAKRISHNAN);
  jst_coeff[0] = 0.5; jst_coeff[1] = 0.02;
  /*!\brief JST_SENSOR_COEFF \n DESCRIPTION: 2nd and 4th order artificial dissipation coefficients for the JST method \ingroup Config*/
  addDoubleArrayOption("JST_SENSOR_COEFF", 2, jst_coeff);
  /*!\brief LAX_SENSOR_COEFF \n DESCRIPTION: 1st order artificial dissipation coefficients for the Lax-Friedrichs method. \ingroup Config*/
  addDoubleOption("LAX_SENSOR_COEFF", Kappa_1st_Flow, 0.15);
  /*!\brief USE_ACCURATE_FLUX_JACOBIANS \n DESCRIPTION: Use numerically computed Jacobians for AUSM+up(2) and SLAU(2) \ingroup Config*/
  addBoolOption("USE_ACCURATE_FLUX_JACOBIANS", Use_Accurate_Jacobians, false);
  /*!\brief CENTRAL_JACOBIAN_FIX_FACTOR \n DESCRIPTION: Improve the numerical properties (diagonal dominance) of the global Jacobian matrix, 3 to 4 is "optimum" (central schemes) \ingroup Config*/
  addDoubleOption("CENTRAL_JACOBIAN_FIX_FACTOR", Cent_Jac_Fix_Factor, 4.0);
  /*!\brief CENTRAL_JACOBIAN_FIX_FACTOR \n DESCRIPTION: Control numerical properties of the global Jacobian matrix using a multiplication factor for incompressible central schemes \ingroup Config*/
  addDoubleOption("CENTRAL_INC_JACOBIAN_FIX_FACTOR", Cent_Inc_Jac_Fix_Factor, 1.0);

  /*!\brief CONV_NUM_METHOD_ADJFLOW
   *  \n DESCRIPTION: Convective numerical method for the adjoint solver.
   *  \n OPTIONS:  See \link Upwind_Map \endlink , \link Centered_Map \endlink. Note: not all methods are guaranteed to be implemented for the adjoint solver. \ingroup Config */
  addConvectOption("CONV_NUM_METHOD_ADJFLOW", Kind_ConvNumScheme_AdjFlow, Kind_Centered_AdjFlow, Kind_Upwind_AdjFlow);
  /*!\brief MUSCL_ADJFLOW \n DESCRIPTION: Check if the MUSCL scheme should be used \ingroup Config*/
  addBoolOption("MUSCL_ADJFLOW", MUSCL_AdjFlow, true);
  /*!\brief SLOPE_LIMITER_ADJFLOW
     * DESCRIPTION: Slope limiter for the adjoint solution. \n OPTIONS: See \link Limiter_Map \endlink \n DEFAULT VENKATAKRISHNAN \ingroup Config*/
  addEnumOption("SLOPE_LIMITER_ADJFLOW", Kind_SlopeLimit_AdjFlow, Limiter_Map, LIMITER::VENKATAKRISHNAN);
  jst_adj_coeff[0] = 0.5; jst_adj_coeff[1] = 0.02;
  /*!\brief ADJ_JST_SENSOR_COEFF \n DESCRIPTION: 2nd and 4th order artificial dissipation coefficients for the adjoint JST method. \ingroup Config*/
  addDoubleArrayOption("ADJ_JST_SENSOR_COEFF", 2, jst_adj_coeff);
  /*!\brief LAX_SENSOR_COEFF \n DESCRIPTION: 1st order artificial dissipation coefficients for the adjoint Lax-Friedrichs method. \ingroup Config*/
  addDoubleOption("ADJ_LAX_SENSOR_COEFF", Kappa_1st_AdjFlow, 0.15);

  /*!\brief MUSCL_TURB \n DESCRIPTION: Check if the MUSCL scheme should be used \ingroup Config*/
  addBoolOption("MUSCL_TURB", MUSCL_Turb, false);
  /*!\brief SLOPE_LIMITER_TURB
   *  \n DESCRIPTION: Slope limiter  \n OPTIONS: See \link Limiter_Map \endlink \n DEFAULT VENKATAKRISHNAN \ingroup Config*/
  addEnumOption("SLOPE_LIMITER_TURB", Kind_SlopeLimit_Turb, Limiter_Map, LIMITER::VENKATAKRISHNAN);
  /*!\brief CONV_NUM_METHOD_TURB
   *  \n DESCRIPTION: Convective numerical method \ingroup Config*/
  addConvectOption("CONV_NUM_METHOD_TURB", Kind_ConvNumScheme_Turb, Kind_Centered_Turb, Kind_Upwind_Turb);

  /*!\brief MUSCL_ADJTURB \n DESCRIPTION: Check if the MUSCL scheme should be used \ingroup Config*/
  addBoolOption("MUSCL_ADJTURB", MUSCL_AdjTurb, false);
  /*!\brief SLOPE_LIMITER_ADJTURB
   *  \n DESCRIPTION: Slope limiter \n OPTIONS: See \link Limiter_Map \endlink \n DEFAULT VENKATAKRISHNAN \ingroup Config */
  addEnumOption("SLOPE_LIMITER_ADJTURB", Kind_SlopeLimit_AdjTurb, Limiter_Map, LIMITER::VENKATAKRISHNAN);
  /*!\brief CONV_NUM_METHOD_ADJTURB\n DESCRIPTION: Convective numerical method for the adjoint/turbulent problem \ingroup Config*/
  addConvectOption("CONV_NUM_METHOD_ADJTURB", Kind_ConvNumScheme_AdjTurb, Kind_Centered_AdjTurb, Kind_Upwind_AdjTurb);

  /*!\brief MUSCL_SPECIES \n DESCRIPTION: Check if the MUSCL scheme should be used \n DEFAULT false \ingroup Config*/
  addBoolOption("MUSCL_SPECIES", MUSCL_Species, false);
  /*!\brief SLOPE_LIMITER_SPECIES \n DESCRIPTION: Slope limiter \n OPTIONS: See \link Limiter_Map \endlink \n DEFAULT NONE \ingroup Config*/
  addEnumOption("SLOPE_LIMITER_SPECIES", Kind_SlopeLimit_Species, Limiter_Map, LIMITER::NONE);
  /*!\brief CONV_NUM_METHOD_SPECIES \n DESCRIPTION: Convective numerical method for species transport \ingroup Config*/
  addConvectOption("CONV_NUM_METHOD_SPECIES", Kind_ConvNumScheme_Species, Kind_Centered_Species, Kind_Upwind_Species);

  /*!\brief MUSCL_HEAT \n DESCRIPTION: Check if the MUSCL scheme should be used \ingroup Config*/
  addBoolOption("MUSCL_HEAT", MUSCL_Heat, false);
  /*!\brief SLOPE_LIMITER_HEAT \n DESCRIPTION: Slope limiter \n OPTIONS: See \link Limiter_Map \endlink \n DEFAULT NONE \ingroup Config*/
  addEnumOption("SLOPE_LIMITER_HEAT", Kind_SlopeLimit_Heat, Limiter_Map, LIMITER::NONE);
  /*!\brief CONV_NUM_METHOD_HEAT \n DESCRIPTION: Convective numerical method */
  addConvectOption("CONV_NUM_METHOD_HEAT", Kind_ConvNumScheme_Heat, Kind_Centered_Heat, Kind_Upwind_Heat);

  /*!\par CONFIG_CATEGORY: Adjoint and Gradient \ingroup Config*/
  /*--- Options related to the adjoint and gradient ---*/

  /*!\brief LIMIT_ADJFLOW \n DESCRIPTION: Limit value for the adjoint variable.\n DEFAULT: 1E6. \ingroup Config*/
  addDoubleOption("LIMIT_ADJFLOW", AdjointLimit, 1E6);
  /*!\brief MG_ADJFLOW\n DESCRIPTION: Multigrid with the adjoint problem. \n Defualt: YES \ingroup Config*/
  addBoolOption("MG_ADJFLOW", MG_AdjointFlow, true);

  /*!\brief OBJECTIVE_WEIGHT  \n DESCRIPTION: Adjoint problem boundary condition weights. Applies scaling factor to objective(s) \ingroup Config*/
  addDoubleListOption("OBJECTIVE_WEIGHT", nObjW, Weight_ObjFunc);
  /*!\brief OBJECTIVE_FUNCTION \n DESCRIPTION: Adjoint problem boundary condition \n OPTIONS: see \link Objective_Map \endlink \n DEFAULT: DRAG_COEFFICIENT \ingroup Config*/
  addEnumListOption("OBJECTIVE_FUNCTION", nObj, Kind_ObjFunc, Objective_Map);

  /*!\brief CUSTOM_OBJFUNC \n DESCRIPTION: User-provided definition of a custom objective function. \ingroup Config*/
  addStringOption("CUSTOM_OBJFUNC", CustomObjFunc, "");
  /*!\brief CUSTOM_OUTPUTS \n DESCRIPTION: User-provided definitions for custom output. \ingroup Config*/
  addStringOption("CUSTOM_OUTPUTS", CustomOutputs, "");

  /* DESCRIPTION: parameter for the definition of a complex objective function */
  addDoubleOption("DCD_DCL_VALUE", dCD_dCL, 0.0);
  /* DESCRIPTION: parameter for the definition of a complex objective function */
  addDoubleOption("DCMX_DCL_VALUE", dCMx_dCL, 0.0);
  /* DESCRIPTION: parameter for the definition of a complex objective function */
  addDoubleOption("DCMY_DCL_VALUE", dCMy_dCL, 0.0);
  /* DESCRIPTION: parameter for the definition of a complex objective function */
  addDoubleOption("DCMZ_DCL_VALUE", dCMz_dCL, 0.0);

  geo_loc[0] = 0.0; geo_loc[1] = 1.0;
  /* DESCRIPTION: Definition of the airfoil section */
  addDoubleArrayOption("GEO_BOUNDS", 2, geo_loc);
  /* DESCRIPTION: Identify the body to slice */
  addEnumOption("GEO_DESCRIPTION", Geo_Description, Geo_Description_Map, WING);
  /* DESCRIPTION: Z location of the waterline */
  addDoubleOption("GEO_WATERLINE_LOCATION", Geo_Waterline_Location, 0.0);
  /* DESCRIPTION: Number of section cuts to make when calculating internal volume */
  addUnsignedShortOption("GEO_NUMBER_STATIONS", nWingStations, 25);
  /* DESCRIPTION: Definition of the airfoil sections */
  addDoubleListOption("GEO_LOCATION_STATIONS", nLocationStations, LocationStations);
  nacelle_location[0] = 0.0; nacelle_location[1] = 0.0; nacelle_location[2] = 0.0;
  nacelle_location[3] = 0.0; nacelle_location[4] = 0.0;
  /* DESCRIPTION: Definition of the nacelle location (higlite coordinates, tilt angle, toe angle) */
  addDoubleArrayOption("GEO_NACELLE_LOCATION", 5, nacelle_location);
  /* DESCRIPTION: Output sectional forces for specified markers. */
  addBoolOption("GEO_PLOT_STATIONS", Plot_Section_Forces, false);
  /* DESCRIPTION: Mode of the GDC code (analysis, or gradient) */
  addEnumOption("GEO_MODE", GeometryMode, GeometryMode_Map, FUNCTION);

  /* DESCRIPTION: Drag weight in sonic boom Objective Function (from 0.0 to 1.0) */
  addDoubleOption("DRAG_IN_SONICBOOM", WeightCd, 0.0);
  /* DESCRIPTION: Sensitivity smoothing */
  addEnumOption("SENS_SMOOTHING", Kind_SensSmooth, Sens_Smoothing_Map, NO_SMOOTH);
  /* DESCRIPTION: Continuous Adjoint frozen viscosity */
  addBoolOption("FROZEN_VISC_CONT", Frozen_Visc_Cont, true);
  /* DESCRIPTION: Discrete Adjoint frozen viscosity */
  addBoolOption("FROZEN_VISC_DISC", Frozen_Visc_Disc, false);
  /* DESCRIPTION: Discrete Adjoint frozen limiter */
  addBoolOption("FROZEN_LIMITER_DISC", Frozen_Limiter_Disc, false);
  /* DESCRIPTION: Use an inconsistent (primal/dual) discrete adjoint formulation */
  addBoolOption("INCONSISTENT_DISC", Inconsistent_Disc, false);
   /* DESCRIPTION:  */
  addDoubleOption("FIX_AZIMUTHAL_LINE", FixAzimuthalLine, 90.0);
  /*!\brief SENS_REMOVE_SHARP
   * \n DESCRIPTION: Remove sharp edges from the sensitivity evaluation  \n Format: SENS_REMOVE_SHARP = YES \n DEFAULT: NO \ingroup Config*/
  addBoolOption("SENS_REMOVE_SHARP", Sens_Remove_Sharp, false);

  /* DESCRIPTION: Automatically reorient elements that seem flipped */
  addBoolOption("REORIENT_ELEMENTS",ReorientElements, true);

  /*!\par CONFIG_CATEGORY: Sobolev Gradient Solver Parameters \ingroup Config */
  /*--- Options related to the Sobolev smoothing solver ---*/

  /* DESCRIPTION: Switch to activate gradient smoothing */
  addBoolOption("SMOOTH_GRADIENT",SmoothGradient, false);
  /* DESCRIPTION: Epsilon of the identity term in the Laplace Beltrami Operator */
  addDoubleOption("SMOOTHING_EPSILON1",SmoothingEps1, 1.0);
  /* DESCRIPTION: Epsilon of the Laplace term in the Laplace Beltrami Operator */
  addDoubleOption("SMOOTHING_EPSILON2",SmoothingEps2, 1.0);
  /* DESCRIPTION: Switch to calculate for each dimension separately */
  addBoolOption("SEPARATE_DIMENSIONS", SmoothSepDim, false);
  /* DESCRIPTION: Switch to activate working on the design surfaces only */
  addBoolOption("SMOOTH_ON_SURFACE",SmoothOnSurface, false);
  /* DESCRIPTION: Switch to activate zero Dirichlet boundary for surface mode */
  addBoolOption("DIRICHLET_SURFACE_BOUNDARY", SmoothDirichletSurfaceBound, false);
  /* DESCRIPTION: Switch to activate the debbuging modus */
  addEnumOption("SOBOLEV_MODE", SmoothNumMode, Sobolev_Modus_Map, ENUM_SOBOLEV_MODUS::NONE);
  /*!\brief HESS_OBJFUNC_FILENAME
   *  \n DESCRIPTION: Output filename for the Sobolev Hessian approximation.  \ingroup Config*/
  addStringOption("HESS_OBJFUNC_FILENAME", ObjFunc_Hess_FileName, string("of_hess.dat"));

  /*  DESCRIPTION: Linear solver for the gradient smoothing\n OPTIONS: see \link Linear_Solver_Map \endlink \n DEFAULT: FGMRES \ingroup Config*/
  addEnumOption("GRAD_LINEAR_SOLVER", Kind_Grad_Linear_Solver, Linear_Solver_Map, FGMRES);
  /*  \n DESCRIPTION: Preconditioner for the Krylov linear solvers \n OPTIONS: see \link Linear_Solver_Prec_Map \endlink \n DEFAULT: ILU \ingroup Config*/
  addEnumOption("GRAD_LINEAR_SOLVER_PREC", Kind_Grad_Linear_Solver_Prec, Linear_Solver_Prec_Map, ILU);
  /* DESCRIPTION: Minimum error threshold for the linear solver for the implicit formulation */
  addDoubleOption("GRAD_LINEAR_SOLVER_ERROR", Grad_Linear_Solver_Error, 1E-14);
  /* DESCRIPTION: Maximum number of iterations of the linear solver for the implicit formulation */
  addUnsignedLongOption("GRAD_LINEAR_SOLVER_ITER", Grad_Linear_Solver_Iter, 1000);

  /*!\par CONFIG_CATEGORY: Input/output files and formats \ingroup Config */
  /*--- Options related to input/output files and formats ---*/

  /*!\brief OUTPUT_FORMAT \n DESCRIPTION: I/O format for output plots. \n OPTIONS: see \link TabOutput_Map \endlink \n DEFAULT: TECPLOT \ingroup Config */
  addEnumOption("TABULAR_FORMAT", Tab_FileFormat, TabOutput_Map, TAB_OUTPUT::TAB_CSV);
  /*!\brief OUTPUT_PRECISION \n DESCRIPTION: Set <ofstream>.precision(value) to specified value for SU2_DOT and HISTORY output. Useful for exact gradient validation. \n DEFAULT: 6 \ingroup Config */
  addUnsignedShortOption("OUTPUT_PRECISION", output_precision, 10);
  /*!\brief ACTDISK_JUMP \n DESCRIPTION: The jump is given by the difference in values or a ratio */
  addEnumOption("ACTDISK_JUMP", ActDisk_Jump, Jump_Map, DIFFERENCE);
  /*!\brief MESH_FORMAT \n DESCRIPTION: Mesh input file format \n OPTIONS: see \link Input_Map \endlink \n DEFAULT: SU2 \ingroup Config*/
  addEnumOption("MESH_FORMAT", Mesh_FileFormat, Input_Map, SU2);
  /* DESCRIPTION:  Mesh input file */
  addStringOption("MESH_FILENAME", Mesh_FileName, string("mesh.su2"));
  /*!\brief MESH_OUT_FILENAME \n DESCRIPTION: Mesh output file name. Used when converting, scaling, or deforming a mesh. \n DEFAULT: mesh_out.su2 \ingroup Config*/
  addStringOption("MESH_OUT_FILENAME", Mesh_Out_FileName, string("mesh_out.su2"));

  /* DESCRIPTION: List of the number of grid points in the RECTANGLE or BOX grid in the x,y,z directions. (default: (33,33,33) ). */
  addShortListOption("MESH_BOX_SIZE", nMesh_Box_Size, Mesh_Box_Size);

  /* DESCRIPTION: List of the length of the RECTANGLE or BOX grid in the x,y,z directions. (default: (1.0,1.0,1.0) ).  */
  mesh_box_length[0] = 1.0; mesh_box_length[1] = 1.0; mesh_box_length[2] = 1.0;
  addDoubleArrayOption("MESH_BOX_LENGTH", 3, mesh_box_length);

  /* DESCRIPTION: List of the offset from 0.0 of the RECTANGLE or BOX grid in the x,y,z directions. (default: (0.0,0.0,0.0) ). */
  mesh_box_offset[0] = 0.0; mesh_box_offset[1] = 0.0; mesh_box_offset[2] = 0.0;
  addDoubleArrayOption("MESH_BOX_OFFSET", 3, mesh_box_offset);

  /* DESCRIPTION: Polynomial degree of the FEM solution for the RECTANGLE or BOX grid. (default: 1). */
  addUnsignedShortOption("MESH_BOX_POLY_SOL_FEM", Mesh_Box_PSolFEM, 1);

  /* DESCRIPTION: Determine if the mesh file supports multizone. \n DEFAULT: true (temporarily) */
  addBoolOption("MULTIZONE_MESH", Multizone_Mesh, true);
  /* DESCRIPTION: Determine if we need to allocate memory to store the multizone residual. \n DEFAULT: false (temporarily) */
  addBoolOption("MULTIZONE_RESIDUAL", Multizone_Residual, false);

  /* !\brief CONTROLLING_VARIABLE_NAMES \n DESCRIPTION: Names of the variables used as inputs for the data regression method in flamelet or data-driven fluid models. */
  addStringListOption("CONTROLLING_VARIABLE_NAMES", flamelet_ParsedOptions.n_control_vars, flamelet_ParsedOptions.controlling_variable_names);

  /* !\brief CONTROLLING_VARIABLE_SOURCE_NAMES \n DESCRIPTION: Names of the variables in the flamelet manifold corresponding to the source terms of the controlling variables. */
  addStringListOption("CONTROLLING_VARIABLE_SOURCE_NAMES", flamelet_ParsedOptions.n_control_vars, flamelet_ParsedOptions.cv_source_names);

  /* DESCRIPTION: Names of the passive lookup variables for flamelet LUT */
  addStringListOption("LOOKUP_NAMES", flamelet_ParsedOptions.n_lookups, flamelet_ParsedOptions.lookup_names);

  /* DESCRIPTION: Names of the user transport equations solved in the flamelet problem. */
  addStringListOption("USER_SCALAR_NAMES", flamelet_ParsedOptions.n_user_scalars, flamelet_ParsedOptions.user_scalar_names);

  /* DESCRIPTION: Names of the user scalar source terms. */
  addStringListOption("USER_SOURCE_NAMES", flamelet_ParsedOptions.n_user_sources, flamelet_ParsedOptions.user_source_names);

  /* DESCRIPTION: Enable preferential diffusion for FGM simulations. \n DEFAULT: false */
  addBoolOption("PREFERENTIAL_DIFFUSION", flamelet_ParsedOptions.preferential_diffusion, false);

  /*!\brief CONV_FILENAME \n DESCRIPTION: Output file convergence history (w/o extension) \n DEFAULT: history \ingroup Config*/
  addStringOption("CONV_FILENAME", Conv_FileName, string("history"));
  /*!\brief BREAKDOWN_FILENAME \n DESCRIPTION: Output file forces breakdown \ingroup Config*/
  addStringOption("BREAKDOWN_FILENAME", Breakdown_FileName, string("forces_breakdown.dat"));
  /*!\brief SOLUTION_FLOW_FILENAME \n DESCRIPTION: Restart flow input file (the file output under the filename set by RESTART_FLOW_FILENAME) \n DEFAULT: solution_flow.dat \ingroup Config */
  addStringOption("SOLUTION_FILENAME", Solution_FileName, string("solution.dat"));
  /*!\brief SOLUTION_ADJ_FILENAME\n DESCRIPTION: Restart adjoint input file. Objective function abbreviation is expected. \ingroup Config*/
  addStringOption("SOLUTION_ADJ_FILENAME", Solution_AdjFileName, string("solution_adj.dat"));
  /*!\brief RESTART_FLOW_FILENAME \n DESCRIPTION: Output file restart flow \ingroup Config*/
  addStringOption("RESTART_FILENAME", Restart_FileName, string("restart.dat"));
  /*!\brief RESTART_ADJ_FILENAME  \n DESCRIPTION: Output file restart adjoint. Objective function abbreviation will be appended. \ingroup Config*/
  addStringOption("RESTART_ADJ_FILENAME", Restart_AdjFileName, string("restart_adj.dat"));
  /*!\brief VOLUME_FLOW_FILENAME  \n DESCRIPTION: Output file flow (w/o extension) variables \ingroup Config */
  addStringOption("VOLUME_FILENAME", Volume_FileName, string("vol_solution"));
  /*!\brief VOLUME_ADJ_FILENAME
   *  \n DESCRIPTION: Output file adjoint (w/o extension) variables  \ingroup Config*/
  addStringOption("VOLUME_ADJ_FILENAME", Adj_FileName, string("adj_vol_solution"));
  /*!\brief GRAD_OBJFUNC_FILENAME
   *  \n DESCRIPTION: Output objective function gradient  \ingroup Config*/
  addStringOption("GRAD_OBJFUNC_FILENAME", ObjFunc_Grad_FileName, string("of_grad.dat"));
  /*!\brief VALUE_OBJFUNC_FILENAME
   *  \n DESCRIPTION: Output objective function  \ingroup Config*/
  addStringOption("VALUE_OBJFUNC_FILENAME", ObjFunc_Value_FileName, string("of_func.dat"));
  /*!\brief SURFACE_FLOW_FILENAME
   *  \n DESCRIPTION: Output file surface flow coefficient (w/o extension)  \ingroup Config*/
  addStringOption("SURFACE_FILENAME", SurfCoeff_FileName, string("surface"));
  /*!\brief SURFACE_ADJ_FILENAME
   *  \n DESCRIPTION: Output file surface adjoint coefficient (w/o extension)  \ingroup Config*/
  addStringOption("SURFACE_ADJ_FILENAME", SurfAdjCoeff_FileName, string("surface_adjoint"));
  /*!\brief SURFACE_SENS_FILENAME_FILENAME
   *  \n DESCRIPTION: Output file surface sensitivity (discrete adjoint) (w/o extension)  \ingroup Config*/
  addStringOption("SURFACE_SENS_FILENAME", SurfSens_FileName, string("surface_sens"));
  /*!\brief VOLUME_SENS_FILENAME
   *  \n DESCRIPTION: Output file volume sensitivity (discrete adjoint))  \ingroup Config*/
  addStringOption("VOLUME_SENS_FILENAME", VolSens_FileName, string("volume_sens"));
  /* DESCRIPTION: Output the performance summary to the console at the end of SU2_CFD  \ingroup Config*/
  addBoolOption("WRT_PERFORMANCE", Wrt_Performance, false);
  /* DESCRIPTION: Output the tape statistics (discrete adjoint)  \ingroup Config*/
  addBoolOption("WRT_AD_STATISTICS", Wrt_AD_Statistics, false);
  /*!\brief MARKER_ANALYZE_AVERAGE
   *  \n DESCRIPTION: Output averaged flow values on specified analyze marker.
   *  Options: AREA, MASSFLUX
   *  \n Use with MARKER_ANALYZE. \ingroup Config*/
  addEnumOption("MARKER_ANALYZE_AVERAGE", Kind_Average, Average_Map, AVERAGE_MASSFLUX);
  /*!\brief COMM_LEVEL
   *  \n DESCRIPTION: Level of MPI communications during runtime  \ingroup Config*/
  addEnumOption("COMM_LEVEL", Comm_Level, Comm_Map, COMM_FULL);

  /*!\par CONFIG_CATEGORY: Dynamic mesh definition \ingroup Config*/
  /*--- Options related to dynamic meshes ---*/

  /* DESCRIPTION: Type of mesh motion */
  addEnumOption("GRID_MOVEMENT", Kind_GridMovement, GridMovement_Map, NO_MOVEMENT);
  /* DESCRIPTION: Type of surface motion */
  addEnumListOption("SURFACE_MOVEMENT",nKind_SurfaceMovement, Kind_SurfaceMovement, SurfaceMovement_Map);
  /* DESCRIPTION: Marker(s) of moving surfaces (MOVING_WALL or DEFORMING grid motion). */
  addStringListOption("MARKER_MOVING", nMarker_Moving, Marker_Moving);
  /* DESCRIPTION: Marker(s) of gradient problem boundaries. */
  addStringListOption("MARKER_SOBOLEVBC", nMarker_SobolevBC, Marker_SobolevBC);
  /* DESCRIPTION: Mach number (non-dimensional, based on the mesh velocity and freestream vals.) */
  addDoubleOption("MACH_MOTION", Mach_Motion, 0.0);
  /* DESCRIPTION: Coordinates of the rigid motion origin */
  addDoubleArrayOption("MOTION_ORIGIN", 3, Motion_Origin);
  /* DESCRIPTION: Translational velocity vector (m/s) in the x, y, & z directions (RIGID_MOTION only) */
  addDoubleArrayOption("TRANSLATION_RATE", 3, Translation_Rate);
  /* DESCRIPTION: Angular velocity vector (rad/s) about x, y, & z axes (RIGID_MOTION only) */
  addDoubleArrayOption("ROTATION_RATE", 3, Rotation_Rate);
  /* DESCRIPTION: Pitching angular freq. (rad/s) about x, y, & z axes (RIGID_MOTION only) */
  addDoubleArrayOption("PITCHING_OMEGA", 3, Pitching_Omega);
  /* DESCRIPTION: Pitching amplitude (degrees) about x, y, & z axes (RIGID_MOTION only) */
  addDoubleArrayOption("PITCHING_AMPL", 3, Pitching_Ampl);
  /* DESCRIPTION: Pitching phase offset (degrees) about x, y, & z axes (RIGID_MOTION only) */
  addDoubleArrayOption("PITCHING_PHASE", 3, Pitching_Phase);
  /* DESCRIPTION: Plunging angular freq. (rad/s) in x, y, & z directions (RIGID_MOTION only) */
  addDoubleArrayOption("PLUNGING_OMEGA", 3, Plunging_Omega);
  /* DESCRIPTION: Plunging amplitude (m) in x, y, & z directions (RIGID_MOTION only) */
  addDoubleArrayOption("PLUNGING_AMPL", 3, Plunging_Ampl);
  /* DESCRIPTION: Coordinates of the rigid motion origin */
  addDoubleListOption("SURFACE_MOTION_ORIGIN", nMarkerMotion_Origin, MarkerMotion_Origin);
  /* DESCRIPTION: Translational velocity vector (m/s) in the x, y, & z directions (DEFORMING only) */
  addDoubleListOption("SURFACE_TRANSLATION_RATE", nMarkerTranslation, MarkerTranslation_Rate);
  /* DESCRIPTION: Angular velocity vector (rad/s) about x, y, & z axes (DEFORMING only) */
  addDoubleListOption("SURFACE_ROTATION_RATE", nMarkerRotation_Rate, MarkerRotation_Rate);
  /* DESCRIPTION: Pitching angular freq. (rad/s) about x, y, & z axes (DEFORMING only) */
  addDoubleListOption("SURFACE_PITCHING_OMEGA", nMarkerPitching_Omega, MarkerPitching_Omega);
  /* DESCRIPTION: Pitching amplitude (degrees) about x, y, & z axes (DEFORMING only) */
  addDoubleListOption("SURFACE_PITCHING_AMPL", nMarkerPitching_Ampl, MarkerPitching_Ampl);
  /* DESCRIPTION: Pitching phase offset (degrees) about x, y, & z axes (DEFORMING only) */
  addDoubleListOption("SURFACE_PITCHING_PHASE", nMarkerPitching_Phase, MarkerPitching_Phase);
  /* DESCRIPTION: Plunging angular freq. (rad/s) in x, y, & z directions (DEFORMING only) */
  addDoubleListOption("SURFACE_PLUNGING_OMEGA", nMarkerPlunging_Omega, MarkerPlunging_Omega);
  /* DESCRIPTION: Plunging amplitude (m) in x, y, & z directions (DEFORMING only) */
  addDoubleListOption("SURFACE_PLUNGING_AMPL", nMarkerPlunging_Ampl, MarkerPlunging_Ampl);
  /* DESCRIPTION: Value to move motion origins (1 or 0) */
  addUShortListOption("MOVE_MOTION_ORIGIN", nMoveMotion_Origin, MoveMotion_Origin);

  /*!\par CONFIG_CATEGORY: Aeroelastic Simulation (Typical Section Model) \ingroup Config*/
  /*--- Options related to aeroelastic simulations using the Typical Section Model) ---*/
  /* DESCRIPTION: The flutter speed index (modifies the freestream condition) */
  addDoubleOption("FLUTTER_SPEED_INDEX", FlutterSpeedIndex, 0.6);
  /* DESCRIPTION: Natural frequency of the spring in the plunging direction (rad/s). */
  addDoubleOption("PLUNGE_NATURAL_FREQUENCY", PlungeNaturalFrequency, 100);
  /* DESCRIPTION: Natural frequency of the spring in the pitching direction (rad/s). */
  addDoubleOption("PITCH_NATURAL_FREQUENCY", PitchNaturalFrequency, 100);
  /* DESCRIPTION: The airfoil mass ratio. */
  addDoubleOption("AIRFOIL_MASS_RATIO", AirfoilMassRatio, 60);
  /* DESCRIPTION: Distance in semichords by which the center of gravity lies behind the elastic axis. */
  addDoubleOption("CG_LOCATION", CG_Location, 1.8);
  /* DESCRIPTION: The radius of gyration squared (expressed in semichords) of the typical section about the elastic axis. */
  addDoubleOption("RADIUS_GYRATION_SQUARED", RadiusGyrationSquared, 3.48);
  /* DESCRIPTION: Solve the aeroelastic equations every given number of internal iterations. */
  addUnsignedShortOption("AEROELASTIC_ITER", AeroelasticIter, 3);

  /*!\par CONFIG_CATEGORY: Optimization Problem*/

  /* DESCRIPTION: Scale the line search in the optimizer */
  addDoubleOption("OPT_RELAX_FACTOR", Opt_RelaxFactor, 1.0);

  /* DESCRIPTION: Bound the line search in the optimizer */
  addDoubleOption("OPT_LINE_SEARCH_BOUND", Opt_LineSearch_Bound, 1E6);

  /*!\par CONFIG_CATEGORY: Wind Gust \ingroup Config*/
  /*--- Options related to wind gust simulations ---*/

  /* DESCRIPTION: Apply a wind gust */
  addBoolOption("WIND_GUST", Wind_Gust, false);
  /* DESCRIPTION: Type of gust */
  addEnumOption("GUST_TYPE", Gust_Type, Gust_Type_Map, NO_GUST);
  /* DESCRIPTION: Gust wavelenght (meters) */
  addDoubleOption("GUST_WAVELENGTH", Gust_WaveLength, 0.0);
  /* DESCRIPTION: Number of gust periods */
  addDoubleOption("GUST_PERIODS", Gust_Periods, 1.0);
  /* DESCRIPTION: Gust amplitude (m/s) */
  addDoubleOption("GUST_AMPL", Gust_Ampl, 0.0);
  /* DESCRIPTION: Time at which to begin the gust (sec) */
  addDoubleOption("GUST_BEGIN_TIME", Gust_Begin_Time, 0.0);
  /* DESCRIPTION: Location at which the gust begins (meters) */
  addDoubleOption("GUST_BEGIN_LOC", Gust_Begin_Loc, 0.0);
  /* DESCRIPTION: Direction of the gust X or Y dir */
  addEnumOption("GUST_DIR", Gust_Dir, Gust_Dir_Map, Y_DIR);

  /* Fixed values for turbulence quantities to keep them at inflow conditions. */
  /* DESCRIPTION: Fix turbulence quantities to far-field values inside an upstream half-space. */
  addBoolOption("TURB_FIXED_VALUES", Turb_Fixed_Values, false);
  /* DESCRIPTION: Shift of the fixed values half-space, in length units in the direction of far-field velocity. */
  addDoubleOption("TURB_FIXED_VALUES_DOMAIN", Turb_Fixed_Values_MaxScalarProd, numeric_limits<su2double>::lowest());

  /* Harmonic Balance config */
  /* DESCRIPTION: Omega_HB = 2*PI*frequency - frequencies for Harmonic Balance method */
  addDoubleListOption("OMEGA_HB", nOmega_HB, Omega_HB);

  /*!\par CONFIG_CATEGORY: Equivalent Area \ingroup Config*/
  /*--- Options related to the equivalent area ---*/

  /* DESCRIPTION: Evaluate equivalent area on the Near-Field  */
  addBoolOption("EQUIV_AREA", EquivArea, false);
  ea_lim[0] = 0.0; ea_lim[1] = 1.0; ea_lim[2] = 1.0;
  /* DESCRIPTION: Integration limits of the equivalent area ( xmin, xmax, Dist_NearField ) */
  addDoubleArrayOption("EA_INT_LIMIT", 3, ea_lim);
  /* DESCRIPTION: Equivalent area scaling factor */
  addDoubleOption("EA_SCALE_FACTOR", EA_ScaleFactor, 1.0);

  // these options share nDV as their size in the option references; not a good idea
  /*!\par CONFIG_CATEGORY: Grid deformation \ingroup Config*/
  /*--- Options related to the grid deformation ---*/

  /* DESCRIPTION: Kind of deformation */
  addEnumListOption("DV_KIND", nDV, Design_Variable, Param_Map);
  /* DESCRIPTION: Marker of the surface to which we are going apply the shape deformation */
  addStringListOption("DV_MARKER", nMarker_DV, Marker_DV);
  /* DESCRIPTION: Parameters of the shape deformation
   - FFD_CONTROL_POINT_2D ( FFDBox ID, i_Ind, j_Ind, x_Disp, y_Disp )
   - FFD_RADIUS_2D ( FFDBox ID )
   - FFD_CAMBER_2D ( FFDBox ID, i_Ind )
   - FFD_THICKNESS_2D ( FFDBox ID, i_Ind )
   - HICKS_HENNE ( Lower Surface (0)/Upper Surface (1)/Only one Surface (2), x_Loc )
   - SURFACE_BUMP ( x_start, x_end, x_Loc )
   - CST ( Lower Surface (0)/Upper Surface (1), Kulfan parameter number, Total number of Kulfan parameters for surface )
   - NACA_4DIGITS ( 1st digit, 2nd digit, 3rd and 4th digit )
   - PARABOLIC ( Center, Thickness )
   - TRANSLATION ( x_Disp, y_Disp, z_Disp )
   - ROTATION ( x_Orig, y_Orig, z_Orig, x_End, y_End, z_End )
   - OBSTACLE ( Center, Bump size )
   - SPHERICAL ( ControlPoint_Index, Theta_Disp, R_Disp )
   - FFD_CONTROL_POINT ( FFDBox ID, i_Ind, j_Ind, k_Ind, x_Disp, y_Disp, z_Disp )
   - FFD_TWIST ( FFDBox ID, x_Orig, y_Orig, z_Orig, x_End, y_End, z_End )
   - FFD_ROTATION ( FFDBox ID, x_Orig, y_Orig, z_Orig, x_End, y_End, z_End )
   - FFD_CONTROL_SURFACE ( FFDBox ID, x_Orig, y_Orig, z_Orig, x_End, y_End, z_End )
   - FFD_CAMBER ( FFDBox ID, i_Ind, j_Ind )
   - FFD_THICKNESS ( FFDBox ID, i_Ind, j_Ind ) */
  addDVParamOption("DV_PARAM", nDV, ParamDV, FFDTag, Design_Variable);
  /* DESCRIPTION: New value of the shape deformation */
  addDVValueOption("DV_VALUE", nDV_Value, DV_Value, nDV, ParamDV, Design_Variable);
  /* DESCRIPTION: Provide a file of surface positions from an external parameterization. */
  addStringOption("DV_FILENAME", DV_Filename, string("surface_positions.dat"));
  /* DESCRIPTION: File of sensitivities as an unordered ASCII file with rows of x, y, z, dJ/dx, dJ/dy, dJ/dz for each volume grid point. */
  addStringOption("DV_UNORDERED_SENS_FILENAME", DV_Unordered_Sens_Filename, string("unordered_sensitivity.dat"));
  /* DESCRIPTION: File of sensitivities as an ASCII file with rows of x, y, z, dJ/dx, dJ/dy, dJ/dz for each surface grid point. */
  addStringOption("DV_SENS_FILENAME", DV_Sens_Filename, string("surface_sensitivity.dat"));
  /*!\brief OUTPUT_FORMAT \n DESCRIPTION: I/O format for output plots. \n OPTIONS: see \link Output_Map \endlink \n DEFAULT: TECPLOT \ingroup Config */
  addEnumOption("DV_SENSITIVITY_FORMAT", Sensitivity_FileFormat, Sensitivity_Map, SU2_NATIVE);
  /* DESCRIPTION: Hold the grid fixed in a region */
  addBoolOption("HOLD_GRID_FIXED", Hold_GridFixed, false);
  grid_fix[0] = -1E15; grid_fix[1] = -1E15; grid_fix[2] = -1E15;
  grid_fix[3] =  1E15; grid_fix[4] =  1E15; grid_fix[5] =  1E15;
  /* DESCRIPTION: Coordinates of the box where the grid will be deformed (Xmin, Ymin, Zmin, Xmax, Ymax, Zmax) */
  addDoubleArrayOption("HOLD_GRID_FIXED_COORD", 6, grid_fix);

  /*!\par CONFIG_CATEGORY: Deformable mesh \ingroup Config*/
  /*--- option related to deformable meshes ---*/
  /* DESCRIPTION: Decide whether the mesh will undergo deformations */
  addBoolOption("DEFORM_MESH", Deform_Mesh, false);
  /* DESCRIPTION: Print the residuals during mesh deformation to the console */
  addBoolOption("DEFORM_CONSOLE_OUTPUT", Deform_Output, false);
  /* DESCRIPTION: Number of nonlinear deformation iterations (surface deformation increments) */
  addUnsignedLongOption("DEFORM_NONLINEAR_ITER", GridDef_Nonlinear_Iter, 1);
  /* DESCRIPTION: Deform coefficient (-1.0 to 0.5) */
  addDoubleOption("DEFORM_COEFF", Deform_Coeff, 1E6);
  /* DESCRIPTION: Deform limit in m or inches */
  addDoubleOption("DEFORM_LIMIT", Deform_Limit, 1E6);
  /* DESCRIPTION: Type of element stiffness imposed for FEA mesh deformation (INVERSE_VOLUME, WALL_DISTANCE, CONSTANT_STIFFNESS) */
  addEnumOption("DEFORM_STIFFNESS_TYPE", Deform_StiffnessType, Deform_Stiffness_Map, SOLID_WALL_DISTANCE);
  /* DESCRIPTION: Young's modulus for constant stiffness FEA method of grid deformation */
  addDoubleOption("DEFORM_ELASTICITY_MODULUS", Deform_ElasticityMod, 2E11);
  /* DESCRIPTION: Poisson's ratio for constant stiffness FEA method of grid deformation */
  addDoubleOption("DEFORM_POISSONS_RATIO", Deform_PoissonRatio, 0.3);
  /* DESCRIPTION: Size of the layer of highest stiffness for wall distance-based mesh stiffness */
  addDoubleOption("DEFORM_STIFF_LAYER_SIZE", Deform_StiffLayerSize, 0.0);
  /*  DESCRIPTION: Linear solver for the mesh deformation\n OPTIONS: see \link Linear_Solver_Map \endlink \n DEFAULT: FGMRES \ingroup Config*/
  addEnumOption("DEFORM_LINEAR_SOLVER", Kind_Deform_Linear_Solver, Linear_Solver_Map, FGMRES);
  /*  \n DESCRIPTION: Preconditioner for the Krylov linear solvers \n OPTIONS: see \link Linear_Solver_Prec_Map \endlink \n DEFAULT: LU_SGS \ingroup Config*/
  addEnumOption("DEFORM_LINEAR_SOLVER_PREC", Kind_Deform_Linear_Solver_Prec, Linear_Solver_Prec_Map, ILU);
  /* DESCRIPTION: Minimum error threshold for the linear solver for the implicit formulation */
  addDoubleOption("DEFORM_LINEAR_SOLVER_ERROR", Deform_Linear_Solver_Error, 1E-14);
  /* DESCRIPTION: Maximum number of iterations of the linear solver for the implicit formulation */
  addUnsignedLongOption("DEFORM_LINEAR_SOLVER_ITER", Deform_Linear_Solver_Iter, 1000);

  /*!\par CONFIG_CATEGORY: FEM flow solver definition \ingroup Config*/
  /*--- Options related to the finite element flow solver---*/

  /* DESCRIPTION: Riemann solver used for DG (ROE, LAX-FRIEDRICH, AUSM, HLLC, VAN_LEER) */
  addEnumOption("RIEMANN_SOLVER_FEM", Riemann_Solver_FEM, Upwind_Map, UPWIND::ROE);
  /* DESCRIPTION: Constant factor applied for quadrature with straight elements (2.0 by default) */
  addDoubleOption("QUADRATURE_FACTOR_STRAIGHT_FEM", Quadrature_Factor_Straight, 2.0);
  /* DESCRIPTION: Constant factor applied for quadrature with curved elements (3.0 by default) */
  addDoubleOption("QUADRATURE_FACTOR_CURVED_FEM", Quadrature_Factor_Curved, 3.0);
  /* DESCRIPTION: Factor applied during quadrature in time for ADER-DG. (2.0 by default) */
  addDoubleOption("QUADRATURE_FACTOR_TIME_ADER_DG", Quadrature_Factor_Time_ADER_DG, 2.0);
  /* DESCRIPTION: Factor for the symmetrizing terms in the DG FEM discretization (1.0 by default) */
  addDoubleOption("THETA_INTERIOR_PENALTY_DG_FEM", Theta_Interior_Penalty_DGFEM, 1.0);
  /* DESCRIPTION: Compute the entropy in the fluid model (YES, NO) */
  addBoolOption("COMPUTE_ENTROPY_FLUID_MODEL", Compute_Entropy, true);
  /* DESCRIPTION: Use the lumped mass matrix for steady DGFEM computations */
  addBoolOption("USE_LUMPED_MASSMATRIX_DGFEM", Use_Lumped_MassMatrix_DGFEM, false);
  /* DESCRIPTION: Only compute the exact Jacobian of the spatial discretization (NO, YES) */
  addBoolOption("JACOBIAN_SPATIAL_DISCRETIZATION_ONLY", Jacobian_Spatial_Discretization_Only, false);

  /* DESCRIPTION: Number of aligned bytes for the matrix multiplications. Multiple of 64. (128 by default) */
  addUnsignedShortOption("ALIGNED_BYTES_MATMUL", byteAlignmentMatMul, 128);

  /*!\par CONFIG_CATEGORY: FEA solver \ingroup Config*/
  /*--- Options related to the FEA solver ---*/

  /*!\brief FEA_FILENAME \n DESCRIPTION: Filename to input for element-based properties \n Default: default_element_properties.dat \ingroup Config */
  addStringOption("FEA_FILENAME", FEA_FileName, string("default_element_properties.dat"));
  /* DESCRIPTION: Determine if advanced features are used from the element-based FEA analysis (NO, YES = experimental) */
  addBoolOption("FEA_ADVANCED_MODE", FEAAdvancedMode, false);

  /* DESCRIPTION: Modulus of elasticity */
  addDoubleListOption("ELASTICITY_MODULUS", nElasticityMod, ElasticityMod);
  /* DESCRIPTION: Poisson ratio */
  addDoubleListOption("POISSON_RATIO", nPoissonRatio, PoissonRatio);
  /* DESCRIPTION: Material density */
  addDoubleListOption("MATERIAL_DENSITY", nMaterialDensity, MaterialDensity);
  /* DESCRIPTION: Material thermal expansion coefficient */
  addDoubleListOption("MATERIAL_THERMAL_EXPANSION_COEFF", nMaterialThermalExpansion, MaterialThermalExpansion);
  /* DESCRIPTION: Temperature at which there is no stress from thermal expansion */
  addDoubleOption("MATERIAL_REFERENCE_TEMPERATURE", MaterialReferenceTemperature, 288.15);
  /* DESCRIPTION: Knowles B constant */
  addDoubleOption("KNOWLES_B", Knowles_B, 1.0);
  /* DESCRIPTION: Knowles N constant */
  addDoubleOption("KNOWLES_N", Knowles_N, 1.0);

  /*  DESCRIPTION: Include DE effects
  *  Options: NO, YES \ingroup Config */
  addBoolOption("DE_EFFECTS", DE_Effects, false);
  /*!\brief ELECTRIC_FIELD_CONST \n DESCRIPTION: Value of the Dielectric Elastomer constant */
  addDoubleListOption("ELECTRIC_FIELD_CONST", nElectric_Constant, Electric_Constant);
  /* DESCRIPTION: Modulus of the Electric Fields */
  addDoubleListOption("ELECTRIC_FIELD_MOD", nElectric_Field, Electric_Field_Mod);
  /* DESCRIPTION: Direction of the Electic Fields */
  addDoubleListOption("ELECTRIC_FIELD_DIR", nDim_Electric_Field, Electric_Field_Dir);

  /*!\brief DESIGN_VARIABLE_FEA
   *  \n DESCRIPTION: Design variable for FEA problems \n OPTIONS: See \link DVFEA_Map \endlink \n DEFAULT VENKATAKRISHNAN \ingroup Config */
  addEnumOption("DESIGN_VARIABLE_FEA", Kind_DV_FEA, DVFEA_Map, NODV_FEA);
  /*  DESCRIPTION: Consider a reference solution for the structure (optimization applications)
  *  Options: NO, YES \ingroup Config */
  addBoolOption("REFERENCE_GEOMETRY", RefGeom, false);
  /*!\brief REFERENCE_GEOMETRY_PENALTY\n DESCRIPTION: Penalty weight value for the objective function \ingroup Config*/
  addDoubleOption("REFERENCE_GEOMETRY_PENALTY", RefGeom_Penalty, 1E6);
  /*!\brief REFERENCE_GEOMETRY_FILENAME \n DESCRIPTION: Reference geometry filename \n Default: reference_geometry.dat \ingroup Config */
  addStringOption("REFERENCE_GEOMETRY_FILENAME", RefGeom_FEMFileName, string("reference_geometry.dat"));
  /*!\brief REFERENCE_GEOMETRY_FORMAT \n DESCRIPTION: Format of the reference geometry file \n OPTIONS: see \link Input_Ref_Map \endlink \n DEFAULT: SU2 \ingroup Config*/
  addEnumOption("REFERENCE_GEOMETRY_FORMAT", RefGeom_FileFormat, Input_Ref_Map, SU2_REF);
  /*!\brief REFERENCE_GEOMETRY_SURFACE\n DESCRIPTION: If true consider only the surfaces where loads are applied. \ingroup Config*/
  addBoolOption("REFERENCE_GEOMETRY_SURFACE", RefGeomSurf, false);

  /*!\brief REFERENCE_NODE\n  DESCRIPTION: Reference node for the structure (optimization applications) */
  addUnsignedLongOption("REFERENCE_NODE", refNodeID, 0);
  /*!\brief REFERENCE_NODE_DISPLACEMENT\n DESCRIPTION: Target displacement of the reference node \ingroup Config*/
  addDoubleListOption("REFERENCE_NODE_DISPLACEMENT", nDim_RefNode, RefNode_Displacement);
  /*!\brief REFERENCE_NODE_PENALTY\n DESCRIPTION: Penalty weight value for the objective function \ingroup Config*/
  addDoubleOption("REFERENCE_NODE_PENALTY", RefNode_Penalty, 1E3);

  /*!\brief TOTAL_DV_PENALTY\n DESCRIPTION: Penalty weight value to maintain the total sum of DV constant \ingroup Config*/
  addDoubleOption("TOTAL_DV_PENALTY", DV_Penalty, 0);

  /*!\brief STRESS_PENALTY_PARAM\n DESCRIPTION: Maximum allowed stress and KS exponent for structural optimization \ingroup Config*/
  addDoubleArrayOption("STRESS_PENALTY_PARAM", 2, StressPenaltyParam.data());

  /*!\brief REGIME_TYPE \n  DESCRIPTION: Geometric condition \n OPTIONS: see \link Struct_Map \endlink \ingroup Config*/
  addEnumOption("GEOMETRIC_CONDITIONS", Kind_Struct_Solver, Struct_Map, STRUCT_DEFORMATION::SMALL);
  /*!\brief REGIME_TYPE \n  DESCRIPTION: Material model \n OPTIONS: see \link Material_Map \endlink \ingroup Config*/
  addEnumOption("MATERIAL_MODEL", Kind_Material, Material_Map, STRUCT_MODEL::LINEAR_ELASTIC);
  /*!\brief REGIME_TYPE \n  DESCRIPTION: Compressibility of the material \n OPTIONS: see \link MatComp_Map \endlink \ingroup Config*/
  addEnumOption("MATERIAL_COMPRESSIBILITY", Kind_Material_Compress, MatComp_Map, STRUCT_COMPRESS::COMPRESSIBLE);

  /*  DESCRIPTION: Consider a prestretch in the structural domain
  *  Options: NO, YES \ingroup Config */
  addBoolOption("PRESTRETCH", Prestretch, false);
  /*!\brief PRESTRETCH_FILENAME \n DESCRIPTION: Filename to input for prestretching membranes \n Default: prestretch_file.dat \ingroup Config */
  addStringOption("PRESTRETCH_FILENAME", Prestretch_FEMFileName, string("prestretch_file.dat"));

  /* DESCRIPTION: Iterative method for non-linear structural analysis */
  addEnumOption("NONLINEAR_FEM_SOLUTION_METHOD", Kind_SpaceIteScheme_FEA, Space_Ite_Map_FEA, STRUCT_SPACE_ITE::NEWTON);
  /* DESCRIPTION: Formulation for bidimensional elasticity solver */
  addEnumOption("FORMULATION_ELASTICITY_2D", Kind_2DElasForm, ElasForm_2D, STRUCT_2DFORM::PLANE_STRAIN);
  /*  DESCRIPTION: Apply centrifugal forces
   *  Options: NO, YES \ingroup Config */
  addBoolOption("CENTRIFUGAL_FORCE", CentrifugalForce, false);
  /*  DESCRIPTION: Temporary: pseudo static analysis (no density in dynamic analysis)
   *  Options: NO, YES \ingroup Config */
  addBoolOption("PSEUDO_STATIC", PseudoStatic, false);
  /* DESCRIPTION: Parameter alpha for Newmark scheme (s) */
  addDoubleOption("NEWMARK_BETA", Newmark_beta, 0.25);
  /* DESCRIPTION: Parameter gamma for Newmark scheme (s) */
  addDoubleOption("NEWMARK_GAMMA", Newmark_gamma, 0.5);
  /* DESCRIPTION: Apply the load as a ramp */
  addBoolOption("RAMP_LOADING", Ramp_Load, false);
  /* DESCRIPTION: Time while the load is to be increased linearly */
  addDoubleOption("RAMP_TIME", Ramp_Time, 1.0);
  /* DESCRIPTION: Transfer method used for multiphysics problems */
  addEnumOption("DYNAMIC_LOAD_TRANSFER", Dynamic_LoadTransfer, Dyn_Transfer_Method_Map, POL_ORDER_1);

  /* DESCRIPTION: Newmark - Generalized alpha - coefficients */
  addDoubleListOption("TIME_INT_STRUCT_COEFFS", nIntCoeffs, Int_Coeffs);

  /*  DESCRIPTION: Apply dead loads. Options: NO, YES \ingroup Config */
  addBoolOption("INCREMENTAL_LOAD", IncrementalLoad, false);
  /* DESCRIPTION: Maximum number of increments of the  */
  addUnsignedLongOption("NUMBER_INCREMENTS", IncLoad_Nincrements, 10);

  inc_crit[0] = 0.0; inc_crit[1] = 0.0; inc_crit[2] = 0.0;
  /* DESCRIPTION: Definition of the  UTOL RTOL ETOL*/
  addDoubleArrayOption("INCREMENTAL_CRITERIA", 3, inc_crit);

  /* DESCRIPTION: Use of predictor */
  addBoolOption("PREDICTOR", Predictor, false);
  /* DESCRIPTION: Order of the predictor */
  addUnsignedShortOption("PREDICTOR_ORDER", Pred_Order, 0);

  /* DESCRIPTION: Topology optimization options */
  addBoolOption("TOPOLOGY_OPTIMIZATION", topology_optimization, false);
  addStringOption("TOPOL_OPTIM_OUTFILE", top_optim_output_file, string("element_derivatives.dat"));
  addDoubleOption("TOPOL_OPTIM_SIMP_EXPONENT", simp_exponent, 1.0);
  addDoubleOption("TOPOL_OPTIM_SIMP_MINSTIFF", simp_minimum_stiffness, 0.001);
  addEnumListOption("TOPOL_OPTIM_FILTER_KERNEL", top_optim_nKernel, top_optim_kernels, Filter_Kernel_Map);
  addDoubleListOption("TOPOL_OPTIM_FILTER_RADIUS", top_optim_nRadius, top_optim_filter_radius);
  addDoubleListOption("TOPOL_OPTIM_KERNEL_PARAM", top_optim_nKernelParams, top_optim_kernel_params);
  addUnsignedShortOption("TOPOL_OPTIM_SEARCH_LIMIT", top_optim_search_lim, 0);
  addEnumOption("TOPOL_OPTIM_PROJECTION_TYPE", top_optim_proj_type, Projection_Function_Map, ENUM_PROJECTION_FUNCTION::NONE);
  addDoubleOption("TOPOL_OPTIM_PROJECTION_PARAM", top_optim_proj_param, 0.0);

  /* CONFIG_CATEGORY: FSI solver */
  /*--- Options related to the FSI solver ---*/

  /* DESCRIPTION: ID of the region we want to compute the sensitivities using direct differentiation */
  addUnsignedShortOption("FEA_ID_DIRECTDIFF", nID_DV, 0);

  /* DESCRIPTION: Restart from a steady state (sets grid velocities to 0 when loading the restart). */
  addBoolOption("RESTART_STEADY_STATE", SteadyRestart, false);

  /*!\par CONFIG_CATEGORY: Multizone definition \ingroup Config*/
  /*--- Options related to multizone problems ---*/

  /* DESCRIPTION List of config files for each zone in a multizone setup with SOLVER=MULTIPHYSICS
   * Order here has to match the order in the meshfile if just one is used. */
  addStringListOption("CONFIG_LIST", nConfig_Files, Config_Filenames);

  /* DESCRIPTION: Determines if the multizone problem is solved for time-domain. */
  addBoolOption("TIME_DOMAIN", Time_Domain, false);
  /* DESCRIPTION: Number of outer iterations in the multizone problem. */
  addUnsignedLongOption("OUTER_ITER", nOuterIter, 1);
  /* DESCRIPTION: Number of inner iterations in each multizone block. */
  addUnsignedLongOption("INNER_ITER", nInnerIter, 1);
  /* DESCRIPTION: Number of time steps solved in the multizone problem. */
  addUnsignedLongOption("TIME_ITER", nTimeIter, 1);
  /* DESCRIPTION: Number of iterations in each single-zone block. */
  addUnsignedLongOption("ITER", nIter, 1000);
  /* DESCRIPTION: Restart iteration in the multizone problem. */
  addUnsignedLongOption("RESTART_ITER", Restart_Iter, 1);
  /* DESCRIPTION: Minimum error threshold for the linear solver for the implicit formulation */
  addDoubleOption("TIME_STEP", Time_Step, 0.0);
  /* DESCRIPTION: Total Physical Time for time-domain problems (s) */
  addDoubleOption("MAX_TIME", Max_Time, 1.0);
  /* DESCRIPTION: Determines if the special output is written out */
  addBoolOption("SPECIAL_OUTPUT", SpecialOutput, false);

  /* DESCRIPTION: Determines if the convergence history of each individual zone is written to screen */
  addBoolOption("WRT_ZONE_CONV", Wrt_ZoneConv, false);
  /* DESCRIPTION: Determines if the convergence history of each individual zone is written to file */
  addBoolOption("WRT_ZONE_HIST", Wrt_ZoneHist, false);

  /* DESCRIPTION: Determines if the forces breakdown is written out */
  addBoolOption("WRT_FORCES_BREAKDOWN", Wrt_ForcesBreakdown, false);


  /*!\par KIND_INTERPOLATION \n
   * DESCRIPTION: Type of interpolation to use for multi-zone problems. \n OPTIONS: see \link Interpolator_Map \endlink
   * Sets Kind_Interpolation \ingroup Config
   */
  addEnumOption("KIND_INTERPOLATION", Kind_Interpolation, Interpolator_Map, INTERFACE_INTERPOLATOR::NEAREST_NEIGHBOR);

  /*  DESCRIPTION: Use conservative approach for interpolating between meshes. */
  addBoolOption("CONSERVATIVE_INTERPOLATION", ConservativeInterpolation, true);

  addUnsignedShortOption("NUM_NEAREST_NEIGHBORS", NumNearestNeighbors, 1);

  /*!\par KIND_INTERPOLATION \n
   * DESCRIPTION: Type of radial basis function to use for radial basis function interpolation. \n OPTIONS: see \link RadialBasis_Map \endlink
   * Sets Kind_RadialBasis \ingroup Config
   */
  addEnumOption("KIND_RADIAL_BASIS_FUNCTION", Kind_RadialBasisFunction, RadialBasisFunction_Map, RADIAL_BASIS::WENDLAND_C2);

  /*  DESCRIPTION: Use polynomial term in radial basis function interpolation.
  *  Options: NO, YES \ingroup Config */
  addBoolOption("RADIAL_BASIS_FUNCTION_POLYNOMIAL_TERM", RadialBasisFunction_PolynomialOption, true);

  /* DESCRIPTION: Radius for radial basis function. */
  addDoubleOption("RADIAL_BASIS_FUNCTION_PARAMETER", RadialBasisFunction_Parameter, 1.0);

  /* DESCRIPTION: Tolerance to prune small coefficients from the RBF interpolation matrix. */
  addDoubleOption("RADIAL_BASIS_FUNCTION_PRUNE_TOLERANCE", RadialBasisFunction_PruneTol, 1e-6);

   /*!\par INLETINTERPOLATION \n
   * DESCRIPTION: Type of spanwise interpolation to use for the inlet face. \n OPTIONS: see \link Inlet_SpanwiseInterpolation_Map \endlink
   * Sets Kind_InletInterpolation \ingroup Config
   */
  addEnumOption("INLET_INTERPOLATION_FUNCTION",Kind_InletInterpolationFunction, Inlet_SpanwiseInterpolation_Map, INLET_SPANWISE_INTERP::NONE);

   /*!\par INLETINTERPOLATION \n
   * DESCRIPTION: Type of spanwise interpolation to use for the inlet face. \n OPTIONS: see \link Inlet_SpanwiseInterpolation_Map \endlink
   * Sets Kind_InletInterpolation \ingroup Config
   */
  addEnumOption("INLET_INTERPOLATION_DATA_TYPE", Kind_Inlet_InterpolationType, Inlet_SpanwiseInterpolationType_Map, INLET_INTERP_TYPE::VR_VTHETA);

  addBoolOption("PRINT_INLET_INTERPOLATED_DATA", PrintInlet_InterpolatedData, false);

  /* DESCRIPTION: Number of FSI iterations during which a ramp is applied */
  addUnsignedShortOption("RAMP_FSI_ITER", nIterFSI_Ramp, 2);
  /* DESCRIPTION: Aitken's static relaxation factor */
  addDoubleOption("STAT_RELAX_PARAMETER", AitkenStatRelax, 0.4);
  /* DESCRIPTION: Aitken's dynamic maximum relaxation factor for the first iteration */
  addDoubleOption("AITKEN_DYN_MAX_INITIAL", AitkenDynMaxInit, 0.5);
  /* DESCRIPTION: Aitken's dynamic minimum relaxation factor for the first iteration */
  addDoubleOption("AITKEN_DYN_MIN_INITIAL", AitkenDynMinInit, 0.5);
  /* DESCRIPTION: Kind of relaxation */
  addEnumOption("BGS_RELAXATION", Kind_BGS_RelaxMethod, AitkenForm_Map, BGS_RELAXATION::NONE);
  /* DESCRIPTION: Relaxation required */
  addBoolOption("RELAXATION", Relaxation, false);

  /*!\par CONFIG_CATEGORY: Radiation solver \ingroup Config*/
  /*--- Options related to the radiation solver ---*/

  /* DESCRIPTION: Type of radiation model */
  addEnumOption("RADIATION_MODEL", Kind_Radiation, Radiation_Map, RADIATION_MODEL::NONE);

  /* DESCRIPTION: Kind of initialization of the P1 model  */
  addEnumOption("P1_INITIALIZATION", Kind_P1_Init, P1_Init_Map, P1_INIT::TEMPERATURE);

  /* DESCRIPTION: Absorption coefficient */
  addDoubleOption("ABSORPTION_COEFF", Absorption_Coeff, 1.0);
  /* DESCRIPTION: Scattering coefficient */
  addDoubleOption("SCATTERING_COEFF", Scattering_Coeff, 0.0);

  /* DESCRIPTION: Apply a volumetric heat source as a source term (NO, YES) in the form of an ellipsoid*/
  addBoolOption("HEAT_SOURCE", HeatSource, false);
  /* DESCRIPTION: Value of the volumetric heat source */
  addDoubleOption("HEAT_SOURCE_VAL", ValHeatSource, 0.0);
  /* DESCRIPTION: Rotation of the volumetric heat source respect to Z axis */
  addDoubleOption("HEAT_SOURCE_ROTATION_Z", Heat_Source_Rot_Z, 0.0);
  /* DESCRIPTION: Position of heat source center (Heat_Source_Center_X, Heat_Source_Center_Y, Heat_Source_Center_Z) */
  hs_center[0] = 0.0; hs_center[1] = 0.0; hs_center[2] = 0.0;
  addDoubleArrayOption("HEAT_SOURCE_CENTER", 3, hs_center);
  /* DESCRIPTION: Vector of heat source radii (Heat_Source_Axes_A, Heat_Source_Axes_B, Heat_Source_Axes_C) */
  hs_axes[0] = 1.0; hs_axes[1] = 1.0; hs_axes[2] = 1.0;
  addDoubleArrayOption("HEAT_SOURCE_AXES", 3, hs_axes);

  /*!\brief MARKER_EMISSIVITY DESCRIPTION: Wall emissivity of the marker for radiation purposes \n
   * Format: ( marker, emissivity of the marker, ... ) \ingroup Config  */
  addStringDoubleListOption("MARKER_EMISSIVITY", nMarker_Emissivity, Marker_Emissivity, Wall_Emissivity);

  /* DESCRIPTION:  Courant-Friedrichs-Lewy condition of the finest grid in radiation solvers */
  addDoubleOption("CFL_NUMBER_RAD", CFL_Rad, 1.0);

  /*!\par CONFIG_CATEGORY: Heat solver \ingroup Config*/
  /*--- options related to the heat solver ---*/

  /* DESCRIPTION: CHT interface coupling methods */
  /*  Options: NO, YES \ingroup Config */
  addEnumOption("CHT_COUPLING_METHOD", Kind_CHT_Coupling, CHT_Coupling_Map, CHT_COUPLING::DIRECT_TEMPERATURE_ROBIN_HEATFLUX);

  /*!\par CONFIG_CATEGORY: Visualize Control Volumes \ingroup Config*/
  /*--- options related to visualizing control volumes ---*/

  /* DESCRIPTION: Node number for the CV to be visualized (tecplot) */
  addLongOption("VISUALIZE_CV", Visualize_CV, -1);

  /*!\par CONFIG_CATEGORY: Inverse design problem \ingroup Config*/
  /*--- options related to inverse design problem ---*/

  /* DESCRIPTION: Evaluate inverse design on the surface  */
  addBoolOption("INV_DESIGN_CP", InvDesign_Cp, false);

  /* DESCRIPTION: Evaluate inverse design on the surface  */
  addBoolOption("INV_DESIGN_HEATFLUX", InvDesign_HeatFlux, false);

  /*!\par CONFIG_CATEGORY: Unsupported options \ingroup Config*/
  /*--- Options that are experimental and not intended for general use ---*/

  /* DESCRIPTION: Write extra output (EXPERIMENTAL, NOT FOR GENERAL USE) */
  addBoolOption("EXTRA_OUTPUT", ExtraOutput, false);

  /* DESCRIPTION: Write extra heat output for a given heat solver zone */
  addLongOption("EXTRA_HEAT_ZONE_OUTPUT", ExtraHeatOutputZone, -1);

  /*--- options related to the FFD problem ---*/
  /*!\par CONFIG_CATEGORY:FFD point inversion \ingroup Config*/

  /* DESCRIPTION: Fix I plane */
  addShortListOption("FFD_FIX_I", nFFD_Fix_IDir, FFD_Fix_IDir);

  /* DESCRIPTION: Fix J plane */
  addShortListOption("FFD_FIX_J", nFFD_Fix_JDir, FFD_Fix_JDir);

  /* DESCRIPTION: Fix K plane */
  addShortListOption("FFD_FIX_K", nFFD_Fix_KDir, FFD_Fix_KDir);

  /* DESCRIPTION: FFD symmetry plane (j=0) */
  addBoolOption("FFD_SYMMETRY_PLANE", FFD_Symmetry_Plane, false);

  /* DESCRIPTION: Define different coordinates systems for the FFD */
  addEnumOption("FFD_COORD_SYSTEM", FFD_CoordSystem, CoordSystem_Map, CARTESIAN);

  /* DESCRIPTION: Axis information for the spherical and cylindrical coord system */
  ffd_axis[0] = 0.0; ffd_axis[1] = 0.0; ffd_axis[2] =0.0;
  addDoubleArrayOption("FFD_AXIS", 3, ffd_axis);

  /* DESCRIPTION: Number of total iterations in the FFD point inversion */
  addUnsignedShortOption("FFD_ITERATIONS", nFFD_Iter, 500);

  /* DESCRIPTION: Free surface damping coefficient */
  addDoubleOption("FFD_TOLERANCE", FFD_Tol, 1E-10);

  /* DESCRIPTION: Procedure to prevent self-intersections within the FFD box based on Jacobian determinant */
  addBoolOption("FFD_INTPREV", FFD_IntPrev, NO);

  /* DESCRIPTION: Number of total iterations in the convexity check procedure */
  addUnsignedShortOption("FFD_INTPREV_ITER", FFD_IntPrev_MaxIter, 10);

  /* DESCRIPTION: Recursion depth in the FFD self-intersection prevention */
  addUnsignedShortOption("FFD_INTPREV_DEPTH", FFD_IntPrev_MaxDepth, 3);

  /* DESCRIPTION: Convexity check on all mesh elements */
  addBoolOption("CONVEXITY_CHECK", ConvexityCheck, NO);

  /* DESCRIPTION: Number of total iterations in the convexity check procedure */
  addUnsignedShortOption("CONVEXITY_CHECK_ITER", ConvexityCheck_MaxIter, 10);

  /* DESCRIPTION: Recursion depth in the FFD self-intersection prevention */
  addUnsignedShortOption("CONVEXITY_CHECK_DEPTH", ConvexityCheck_MaxDepth, 3);

  /* DESCRIPTION: Definition of the FFD boxes */
  addFFDDefOption("FFD_DEFINITION", nFFDBox, CoordFFDBox, TagFFDBox);

  /* DESCRIPTION: Definition of the FFD boxes */
  addFFDDegreeOption("FFD_DEGREE", nFFDBox, DegreeFFDBox);

  /* DESCRIPTION: Surface continuity at the intersection with the FFD */
  addEnumOption("FFD_CONTINUITY", FFD_Continuity, Continuity_Map, DERIVATIVE_2ND);

  /* DESCRIPTION: Kind of blending for the FFD definition */
  addEnumOption("FFD_BLENDING", FFD_Blending, Blending_Map, BEZIER );

  /* DESCRIPTION: Order of the BSplines for BSpline Blending function */
  ffd_coeff[0] = 2; ffd_coeff[1] = 2; ffd_coeff[2] = 2;
  addDoubleArrayOption("FFD_BSPLINE_ORDER", 3, ffd_coeff);

  /*--- Options for the automatic differentiation methods ---*/
  /*!\par CONFIG_CATEGORY: Automatic Differentation options\ingroup Config*/

  /* DESCRIPTION: Direct differentiation mode (forward) */
  addEnumOption("DIRECT_DIFF", DirectDiff, DirectDiff_Var_Map, NO_DERIVATIVE);

  /* DESCRIPTION: Automatic differentiation mode (reverse) */
  addBoolOption("AUTO_DIFF", AD_Mode, NO);

  /* DESCRIPTION: Preaccumulation in the AD mode. */
  addBoolOption("PREACC", AD_Preaccumulation, YES);

  /* DESCRIPTION: Specify the tape which is checked in a tape debug run. */
  addEnumOption("CHECK_TAPE_TYPE", AD_CheckTapeType, CheckTapeType_Map, FULL_SOLVER_TAPE);

  /* DESCRIPTION: Specify the tape which is checked in a tape debug run. */
  addEnumOption("CHECK_TAPE_VARIABLES", AD_CheckTapeVariables, CheckTapeVariables_Map, SOLVER_VARIABLES);

  /*--- options that are used in the python optimization scripts. These have no effect on the c++ toolsuite ---*/
  /*!\par CONFIG_CATEGORY:Python Options\ingroup Config*/

  /* DESCRIPTION: Gradient method */
  addPythonOption("GRADIENT_METHOD");

  /* DESCRIPTION: Geometrical Parameter */
  addPythonOption("GEO_PARAM");

  /* DESCRIPTION: Setup for design variables */
  addPythonOption("DEFINITION_DV");

  /* DESCRIPTION: Maximum number of iterations */
  addPythonOption("OPT_ITERATIONS");

  /* DESCRIPTION: Requested accuracy */
  addPythonOption("OPT_ACCURACY");

  /*!\brief OPT_COMBINE_OBJECTIVE
   *  \n DESCRIPTION: Flag specifying whether to internally combine a multi-objective function or treat separately */
  addPythonOption("OPT_COMBINE_OBJECTIVE");

  /* DESCRIPTION: Current value of the design variables */
  addPythonOption("DV_VALUE_NEW");

  /* DESCRIPTION: Previous value of the design variables */
  addPythonOption("DV_VALUE_OLD");

  /* DESCRIPTION: Number of partitions of the mesh */
  addPythonOption("NUMBER_PART");

  /* DESCRIPTION: Optimization objective function with optional scaling factor*/
  addPythonOption("OPT_OBJECTIVE");

  /* DESCRIPTION: Optimization constraint functions with optional scaling factor */
  addPythonOption("OPT_CONSTRAINT");

  /* DESCRIPTION: Finite different step for gradient estimation */
  addPythonOption("FIN_DIFF_STEP");

  /* DESCRIPTION: Verbosity of the python scripts to Stdout */
  addPythonOption("CONSOLE");

  /* DESCRIPTION: Flag specifying if the mesh was decomposed */
  addPythonOption("DECOMPOSED");

  /* DESCRIPTION: Optimization gradient factor */
  addPythonOption("OPT_GRADIENT_FACTOR");

  /* DESCRIPTION: Upper bound for the optimizer */
  addPythonOption("OPT_BOUND_UPPER");

  /* DESCRIPTION: Lower bound for the optimizer */
  addPythonOption("OPT_BOUND_LOWER");

  /* DESCRIPTION: Number of zones of the problem */
  addPythonOption("NZONES");

  /* DESCRIPTION: ParMETIS load balancing tolerance */
  addDoubleOption("PARMETIS_TOLERANCE", ParMETIS_tolerance, 0.02);

  /* DESCRIPTION: ParMETIS load balancing weight for points */
  addLongOption("PARMETIS_POINT_WEIGHT", ParMETIS_pointWgt, 0);

  /* DESCRIPTION: ParMETIS load balancing weight for edges (equiv. to neighbors) */
  addLongOption("PARMETIS_EDGE_WEIGHT", ParMETIS_edgeWgt, 1);

  /*--- options that are used in the Hybrid RANS/LES Simulations  ---*/
  /*!\par CONFIG_CATEGORY:Hybrid_RANSLES Options\ingroup Config*/

  /* DESCRIPTION: Starting Iteration for windowing approach */
  addUnsignedLongOption("WINDOW_START_ITER", StartWindowIteration, 0);

  /* DESCRIPTION: Window (weight) function for the cost-functional in the reverse sweep */
  addEnumOption("WINDOW_FUNCTION", Kind_WindowFct, Window_Map, WINDOW_FUNCTION::SQUARE);

  /* DESCRIPTION: DES Constant */
  addDoubleOption("DES_CONST", Const_DES, 0.65);

  /* DESCRIPTION: Specify Hybrid RANS/LES model */
  addEnumOption("HYBRID_RANSLES", Kind_HybridRANSLES, HybridRANSLES_Map, NO_HYBRIDRANSLES);

  /* DESCRIPTION: Roe with low dissipation for unsteady flows */
  addEnumOption("ROE_LOW_DISSIPATION", Kind_RoeLowDiss, RoeLowDiss_Map, NO_ROELOWDISS);

  /* DESCRIPTION: Compute Average for unsteady simulations */
  addBoolOption("COMPUTE_AVERAGE", Compute_Average, false);

  /* DESCRIPTION: Multipoint design Mach number*/
  addPythonOption("MULTIPOINT_MACH_NUMBER");

  /* DESCRIPTION: Multipoint design Weight */
  addPythonOption("MULTIPOINT_WEIGHT");

  /* DESCRIPTION: Multipoint design Angle of Attack */
  addPythonOption("MULTIPOINT_AOA");

  /* DESCRIPTION: Multipoint design Sideslip angle */
  addPythonOption("MULTIPOINT_SIDESLIP_ANGLE");

  /* DESCRIPTION: Multipoint design target CL*/
  addPythonOption("MULTIPOINT_TARGET_CL");

  /* DESCRIPTION: Multipoint design Reynolds number */
  addPythonOption("MULTIPOINT_REYNOLDS_NUMBER");

  /* DESCRIPTION: Multipoint design freestream temperature */
  addPythonOption("MULTIPOINT_FREESTREAM_TEMPERATURE");

  /* DESCRIPTION: Multipoint design freestream pressure */
  addPythonOption("MULTIPOINT_FREESTREAM_PRESSURE");

  /* DESCRIPTION: Multipoint design for outlet quantities (varying back pressure or mass flow operating points). */
  addPythonOption("MULTIPOINT_OUTLET_VALUE");

  /* DESCRIPTION: Multipoint mesh filenames, if using different meshes for each point */
  addPythonOption("MULTIPOINT_MESH_FILENAME");

  /*--- options that are used for the output ---*/
  /*!\par CONFIG_CATEGORY:Output Options\ingroup Config*/

  /* DESCRIPTION: Type of screen output */
  addStringListOption("SCREEN_OUTPUT", nScreenOutput, ScreenOutput);
  /* DESCRIPTION: Type of output printed to the history file */
  addStringListOption("HISTORY_OUTPUT", nHistoryOutput, HistoryOutput);
  /* DESCRIPTION: Type of output printed to the volume solution file */
  addStringListOption("VOLUME_OUTPUT", nVolumeOutput, VolumeOutput);

  /* DESCRIPTION: History writing frequency (INNER_ITER) */
  addUnsignedLongOption("HISTORY_WRT_FREQ_INNER", HistoryWrtFreq[2], 1);
  /* DESCRIPTION: History writing frequency (OUTER_ITER) */
  addUnsignedLongOption("HISTORY_WRT_FREQ_OUTER", HistoryWrtFreq[1], 1);
  /* DESCRIPTION: History writing frequency (TIME_ITER) */
  addUnsignedLongOption("HISTORY_WRT_FREQ_TIME", HistoryWrtFreq[0], 1);

  /* DESCRIPTION: Screen writing frequency (INNER_ITER) */
  addUnsignedLongOption("SCREEN_WRT_FREQ_INNER", ScreenWrtFreq[2], 1);
  /* DESCRIPTION: Screen writing frequency (OUTER_ITER) */
  addUnsignedLongOption("SCREEN_WRT_FREQ_OUTER", ScreenWrtFreq[1], 1);
  /* DESCRIPTION: Screen writing frequency (TIME_ITER) */
  addUnsignedLongOption("SCREEN_WRT_FREQ_TIME", ScreenWrtFreq[0], 1);
  /* DESCRIPTION: list of writing frequencies for each file type (length same as nVolumeOutputFiles) */
  addULongListOption("OUTPUT_WRT_FREQ", nVolumeOutputFrequencies, VolumeOutputFrequencies);

  /* DESCRIPTION: Volume solution files */
  addEnumListOption("OUTPUT_FILES", nVolumeOutputFiles, VolumeOutputFiles, Output_Map);

  /* DESCRIPTION: Parameter to perturb eigenvalues */
  addDoubleOption("UQ_DELTA_B", uq_delta_b, 1.0);

  /* DESCRIPTION: Parameter to determine kind of perturbation */
  addUnsignedShortOption("UQ_COMPONENT", eig_val_comp, 1);

  /* DESCRIPTION: Parameter to perturb eigenvalues */
  addDoubleOption("UQ_URLX", uq_urlx, 0.1);

  /* DESCRIPTION: Permuting eigenvectors for UQ analysis */
  addBoolOption("UQ_PERMUTE", uq_permute, false);

  /* DESCRIPTION: Number of calls to 'Build' that trigger re-factorization (0 means only once). */
  addUnsignedLongOption("PASTIX_FACTORIZATION_FREQUENCY", pastix_fact_freq, 1);

  /* DESCRIPTION: 0 - Quiet, 1 - During factorization and cleanup, 2 - Even more detail. */
  addUnsignedShortOption("PASTIX_VERBOSITY_LEVEL", pastix_verb_lvl, 0);

  /* DESCRIPTION: Level of fill for PaStiX incomplete LU factorization. */
  addUnsignedShortOption("PASTIX_FILL_LEVEL", pastix_fill_lvl, 1);

  /* DESCRIPTION: Size of the edge groups colored for thread parallel edge loops (0 forces the reducer strategy). */
  addUnsignedLongOption("EDGE_COLORING_GROUP_SIZE", edgeColorGroupSize, 512);

  /* DESCRIPTION: Allow fallback to smaller edge color group sizes for the discrete adjoint and allow more colors. */
  addBoolOption("EDGE_COLORING_RELAX_DISC_ADJ", edgeColoringRelaxDiscAdj, true);

  /*--- options that are used for libROM ---*/
  /*!\par CONFIG_CATEGORY:libROM options \ingroup Config*/

  /*!\brief SAVE_LIBROM \n DESCRIPTION: Flag for saving data with libROM. */
  addBoolOption("SAVE_LIBROM", libROM, false);

  /*!\brief LIBROM_BASE_FILENAME \n DESCRIPTION: Output base file name for libROM   \ingroup Config*/
  addStringOption("LIBROM_BASE_FILENAME", libROMbase_FileName, string("su2"));

  /*!\brief BASIS_GENERATION \n DESCRIPTION: Flag for saving data with libROM. */
  addEnumOption("BASIS_GENERATION", POD_Basis_Gen, POD_Map, POD_KIND::STATIC);

  /*!\brief MAX_BASIS_DIM \n DESCRIPTION: Maximum number of basis vectors.*/
  addUnsignedShortOption("MAX_BASIS_DIM", maxBasisDim, 100);

  /*!\brief ROM_SAVE_FREQ \n DESCRIPTION: How often to save snapshots for unsteady problems.*/
  addUnsignedShortOption("ROM_SAVE_FREQ", rom_save_freq, 1);

  /* END_CONFIG_OPTIONS */

}

void CConfig::SetConfig_Parsing(char case_filename[MAX_STRING_SIZE]) {

  ifstream case_file;

  /*--- Read the configuration file ---*/

  case_file.open(case_filename, ios::in);

  if (case_file.fail()) {
    SU2_MPI::Error("The configuration file (.cfg) is missing!!", CURRENT_FUNCTION);
  }

  SetConfig_Parsing(case_file);

  case_file.close();

}

void CConfig::SetConfig_Parsing(istream& config_buffer){

  string text_line, option_name;
  vector<string> option_value;

  string errorString;

  const int max_err_count = 30; // Maximum number of errors to print before stopping
  int err_count = 0;  // How many errors have we found in the config file
  int line_count = 1;

  map<string, bool> included_options;

  /*--- Parse the configuration file and set the options ---*/

  while (getline (config_buffer, text_line)) {

    if (err_count >= max_err_count) {
      errorString.append("Too many errors, stopping parse.");
      break;
    }

     PrintingToolbox::trim(text_line);

    /*--- Check if there is a line continuation character at the
     * end of the current line or somewhere in between (the rest is ignored then).
     * If yes, read until there is a line without one or an empty line.
     * If there is a statement after a cont. char
     * throw an error. ---*/

     if (!text_line.empty() && (text_line.front() != '%')){
       while (text_line.back() == '\\' ||
              (PrintingToolbox::split(text_line, '\\').size() > 1)){
         string tmp;
         getline (config_buffer, tmp);
         line_count++;
         if (tmp.find_first_of('=') != string::npos){
           errorString.append("Line " + to_string(line_count)  + ": Statement found after continuation character.\n");
         }
         PrintingToolbox::trim(tmp);
         if (tmp.front() != '%'){
           text_line = PrintingToolbox::split(text_line, '\\')[0];
           text_line += " " + tmp;
         }
       }
     }

    if (TokenizeString(text_line, option_name, option_value)) {
      /*--- See if it's a python option ---*/

      if (option_map.find(option_name) == option_map.end()) {
          string newString;
          newString.append("Line " + to_string(line_count)  + " " + option_name);
          newString.append(": invalid option name");
          newString.append(". Check current SU2 options in config_template.cfg.");
          newString.append("\n");
          if (!option_name.compare("SINGLEZONE_DRIVER"))
            newString.append("Option SINGLEZONE_DRIVER is deprecated, it does not have a replacement.\n\n");
          else if (!option_name.compare("DYN_TIMESTEP"))
            newString.append("DYN_TIMESTEP is deprecated. Use TIME_STEP instead.\n\n");
          else if (!option_name.compare("DYN_TIME"))
            newString.append("DYN_TIME is deprecated. Use MAX_TIME instead.\n\n");
          else if (!option_name.compare("DYNAMIC_ANALYSIS"))
            newString.append("DYNAMIC_ANALYSIS is deprecated. Use TIME_DOMAIN instead.\n\n");
          else if (!option_name.compare("SPECIES_USE_STRONG_BC"))
            newString.append("SPECIES_USE_STRONG_BC is deprecated. Use MARKER_SPECIES_STRONG_BC= (marker1, ...) instead.\n\n");
          else if (!option_name.compare("DEAD_LOAD"))
            newString.append("DEAD_LOAD is deprecated. Use GRAVITY_FORCE or BODY_FORCE instead.\n\n");
          else {
            /*--- Find the most likely candidate for the unrecognized option, based on the length
             of start and end character sequences shared by candidates and the option. ---*/
            auto countMatchChars = [&option_name](const string& candidate) {
              const size_t sz1 = option_name.size(), sz2 = candidate.size();
              size_t nMatch = 0;
              for (size_t i=0; i<min(sz1,sz2); ++i) {
                if (option_name[i] == candidate[i]) nMatch++;
                else break;
              }
              for (size_t i=0; i<min(sz1,sz2); ++i) {
                if (option_name[sz1-1-i] == candidate[sz2-1-i]) nMatch++;
                else break;
              }
              return nMatch;
            };
            string match;
            size_t maxScore = 0;
            for (auto& candidate : option_map) {
              auto score = countMatchChars(candidate.first);
              if (score > maxScore) {
                maxScore = score;
                match = candidate.first;
              }
            }
            newString.append("Did you mean ");
            newString.append(match);
            newString.append("?\n");
          }
          errorString.append(newString);
          err_count++;
          line_count++;
        continue;
      }

      /*--- Option exists, check if the option has already been in the config file ---*/

      if (included_options.find(option_name) != included_options.end()) {
        string newString;
        newString.append("Line " + to_string(line_count)  + " " + option_name);
        newString.append(": option appears twice");
        newString.append("\n");
        errorString.append(newString);
        err_count++;
        line_count++;
        continue;
      }

      /*--- New found option. Add it to the map, and delete from all options ---*/

      included_options.insert(pair<string, bool>(option_name, true));
      all_options.erase(option_name);

      /*--- Set the value and check error ---*/

      string out = option_map[option_name]->SetValue(option_value);
      if (out.compare("") != 0) {
        /*--- valid option, but deprecated value ---*/
        if (!option_name.compare("KIND_TURB_MODEL")) {
          if (option_value[0] == "SST_SUST")
            errorString.append("Option KIND_TURB_MODEL=SST_SUST is deprecated. Use KIND_TURB_MODEL=SST, SST_OPTIONS=SUSTAINING instead.\n");
          else if (option_value[0] == "SA_NEG")
            errorString.append("Option KIND_TURB_MODEL=SA_NEG is deprecated. Use KIND_TURB_MODEL=SA, SA_OPTIONS=NEGATIVE instead.\n");
          else if (option_value[0] == "SA_E")
            errorString.append("Option KIND_TURB_MODEL=SA_E is deprecated. Use KIND_TURB_MODEL=SA, SA_OPTIONS=EDWARDS instead.\n");
          else if (option_value[0] == "SA_COMP")
            errorString.append("Option KIND_TURB_MODEL=SA_COMP is deprecated. Use KIND_TURB_MODEL=SA, SA_OPTIONS=COMPRESSIBILITY instead.\n");
          else if (option_value[0] == "SA_E_COMP")
            errorString.append("Option KIND_TURB_MODEL=SA_E_COMP is deprecated. Use KIND_TURB_MODEL=SA, SA_OPTIONS=EDWARDS,COMPRESSIBILITY instead.\n");
        } else if (!option_name.compare("KIND_TRANS_MODEL")) {
          if (option_value[0] == "BC")
            errorString.append("Option KIND_TRANS_MODEL=BC is deprecated. Use KIND_TURB_MODEL=SA, SA_OPTIONS=BCM instead.\n");
        }
        errorString.append(out);
        errorString.append("\n");
        err_count++;
      }
    }
    line_count++;
  }

  /*--- See if there were any errors parsing the config file ---*/

  if (!errorString.empty()) {
    SU2_MPI::Error(errorString, CURRENT_FUNCTION);
  }
}

void CConfig::SetDefaultFromConfig(CConfig *config){

  map<string, bool> noInheritance = {{"SCREEN_OUTPUT", true},{"HISTORY_OUTPUT", true}};

  map<string, bool>::iterator iter = all_options.begin(), curr_iter;

  while (iter != all_options.end()){
    curr_iter = iter++;
    if (!config->option_map[curr_iter->first]->GetValue().empty() && !noInheritance[curr_iter->first]){
      option_map[curr_iter->first]->SetValue(config->option_map[curr_iter->first]->GetValue());
      all_options.erase(curr_iter);
    }
  }
}

void CConfig::SetDefault(){

  /*--- Set the default values for all of the options that weren't set ---*/

  for (auto iter = all_options.begin(); iter != all_options.end(); ++iter) {
    if (option_map[iter->first]->GetValue().empty())
      option_map[iter->first]->SetDefault();
  }
}

bool CConfig::SetRunTime_Parsing(char case_filename[MAX_STRING_SIZE]) {
  string text_line, option_name;
  ifstream case_file;
  vector<string> option_value;

  /*--- Read the configuration file ---*/

  case_file.open(case_filename, ios::in);

  if (case_file.fail()) { return false; }

  string errorString;

  int err_count = 0;  // How many errors have we found in the config file
  const int max_err_count = 30; // Maximum number of errors to print before stopping

  map<string, bool> included_options;

  /*--- Parse the configuration file and set the options ---*/

  while (getline (case_file, text_line)) {

    if (err_count >= max_err_count) {
      errorString.append("Too many errors, stopping parse.");
      break;
    }

    if (TokenizeString(text_line, option_name, option_value)) {

      if (option_map.find(option_name) == option_map.end()) {

        /*--- See if it's a python option ---*/

        string newString;
        newString.append(option_name);
        newString.append(": invalid option name");
        newString.append("\n");
        errorString.append(newString);
        err_count++;
        continue;
      }

      /*--- Option exists, check if the option has already been in the config file ---*/

      if (included_options.find(option_name) != included_options.end()) {
        string newString;
        newString.append(option_name);
        newString.append(": option appears twice");
        newString.append("\n");
        errorString.append(newString);
        err_count++;
        continue;
      }

      /*--- New found option. Add it to the map, and delete from all options ---*/

      included_options.insert(pair<string, bool>(option_name, true));
      all_options.erase(option_name);

      /*--- Set the value and check error ---*/

      string out = option_map[option_name]->SetValue(option_value);
      if (out.compare("") != 0) {
        errorString.append(out);
        errorString.append("\n");
        err_count++;
      }

    }
  }

  /*--- Set the default values for all of the options that weren't set ---*/

  for (auto iter = all_options.begin(); iter != all_options.end(); ++iter) {
    option_map[iter->first]->SetDefault();
  }

  /*--- See if there were any errors parsing the runtime file ---*/

  if (!errorString.empty()) {
    SU2_MPI::Error(errorString, CURRENT_FUNCTION);
  }

  case_file.close();

  return true;

}

void CConfig::SetHeader(SU2_COMPONENT val_software) const{

  if ((iZone == 0) && (rank == MASTER_NODE)) {
    cout << "\n";
    cout << "-------------------------------------------------------------------------\n";
    cout << "|    ___ _   _ ___                                                      |\n";
    cout << "|   / __| | | |_  )   Release 8.2.0 \"Harrier\"                           |\n";
    cout << "|   \\__ \\ |_| |/ /                                                      |\n";
    switch (val_software) {
    case SU2_COMPONENT::SU2_CFD: cout << "|   |___/\\___//___|   Suite (Computational Fluid Dynamics Code)         |\n"; break;
    case SU2_COMPONENT::SU2_DEF: cout << "|   |___/\\___//___|   Suite (Mesh Deformation Code)                     |\n"; break;
    case SU2_COMPONENT::SU2_DOT: cout << "|   |___/\\___//___|   Suite (Gradient Projection Code)                  |\n"; break;
    case SU2_COMPONENT::SU2_GEO: cout << "|   |___/\\___//___|   Suite (Geometry Definition Code)                  |\n"; break;
    case SU2_COMPONENT::SU2_SOL: cout << "|   |___/\\___//___|   Suite (Solution Exporting Code)                   |\n"; break;
    }
    cout << "|                                                                       |\n";
    cout << "-------------------------------------------------------------------------\n";
    cout << "| SU2 Project Website: https://su2code.github.io                        |\n";
    cout << "|                                                                       |\n";
    cout << "| The SU2 Project is maintained by the SU2 Foundation                   |\n";
    cout << "| (http://su2foundation.org)                                            |\n";
    cout << "-------------------------------------------------------------------------\n";
    cout << "| Copyright 2012-2025, SU2 Contributors                                 |\n";
    cout << "|                                                                       |\n";
    cout << "| SU2 is free software; you can redistribute it and/or                  |\n";
    cout << "| modify it under the terms of the GNU Lesser General Public            |\n";
    cout << "| License as published by the Free Software Foundation; either          |\n";
    cout << "| version 2.1 of the License, or (at your option) any later version.    |\n";
    cout << "|                                                                       |\n";
    cout << "| SU2 is distributed in the hope that it will be useful,                |\n";
    cout << "| but WITHOUT ANY WARRANTY; without even the implied warranty of        |\n";
    cout << "| MERCHANTABILITY or FITNESS FOR A PARTICULAR PURPOSE. See the GNU      |\n";
    cout << "| Lesser General Public License for more details.                       |\n";
    cout << "|                                                                       |\n";
    cout << "| You should have received a copy of the GNU Lesser General Public      |\n";
    cout << "| License along with SU2. If not, see <http://www.gnu.org/licenses/>.   |\n";
    cout << "-------------------------------------------------------------------------" << endl;
  }

}

void CConfig::SetnZone(){

  /*--- Just as a clarification --- */

  if (Multizone_Problem == NO && Kind_Solver != MAIN_SOLVER::MULTIPHYSICS){
    nZone = 1;
  }

  if (Kind_Solver == MAIN_SOLVER::MULTIPHYSICS){
    Multizone_Problem = YES;
    if (nConfig_Files == 0){
      SU2_MPI::Error("CONFIG_LIST must be provided if PHYSICAL_PROBLEM=MULTIPHYSICS", CURRENT_FUNCTION);
    }
  }

  if (Multizone_Problem == YES){

    /*--- Some basic multizone checks ---*/

    if (nMarker_ZoneInterface % 2 != 0){
      SU2_MPI::Error("Number of markers in MARKER_ZONE_INTERFACE must be a multiple of 2", CURRENT_FUNCTION);
    }

    if (Multizone_Mesh){

      /*--- Get the number of zones from the mesh file --- */

      nZone = GetnZone(Mesh_FileName, Mesh_FileFormat);

      /*--- If config list is set, make sure number matches number of zones in mesh file --- */

      if (nConfig_Files != 0 && (nZone != nConfig_Files)){
        SU2_MPI::Error("Number of CONFIG_LIST must match number of zones in mesh file.", CURRENT_FUNCTION);
      }
    } else {

      /*--- Number of zones is determined from the number of config files provided --- */

      if (nConfig_Files == 0){
        SU2_MPI::Error("If MULTIZONE_MESH is set to YES, you must provide a list of config files using CONFIG_LIST option", CURRENT_FUNCTION);
      }
      nZone = nConfig_Files;

    }

    /*--- Check if subconfig files exist --- */

    if (nConfig_Files != 0){
      for (unsigned short iConfig = 0; iConfig < nConfig_Files; iConfig++){
        ifstream f(Config_Filenames[iConfig].c_str());
        if (!f.good()){
          SU2_MPI::Error("Config file " + Config_Filenames[iConfig] + " defined in CONFIG_FILES does not exist", CURRENT_FUNCTION);
        }
      }
    }

  }

}

void CConfig::SetPostprocessing(SU2_COMPONENT val_software, unsigned short val_izone, unsigned short val_nDim) {

  unsigned short iCFL, iMarker;
  bool ideal_gas = ((Kind_FluidModel == STANDARD_AIR) ||
                    (Kind_FluidModel == IDEAL_GAS) ||
                    (Kind_FluidModel == INC_IDEAL_GAS) ||
                    (Kind_FluidModel == FLUID_MIXTURE) ||
                    (Kind_FluidModel == FLUID_FLAMELET) ||
                    (Kind_FluidModel == INC_IDEAL_GAS_POLY) ||
                    (Kind_FluidModel == CONSTANT_DENSITY));
  bool noneq_gas = ((Kind_FluidModel == MUTATIONPP) ||
                    (Kind_FluidModel == SU2_NONEQ));
  bool standard_air = ((Kind_FluidModel == STANDARD_AIR));
  bool nemo = GetNEMOProblem();

  if (nZone > 1){
    Multizone_Problem = YES;
  }

  /*--- Set the default output files ---*/
  if (!OptionIsSet("OUTPUT_FILES")){
    nVolumeOutputFiles = 3;
    VolumeOutputFiles = new OUTPUT_TYPE[nVolumeOutputFiles];
    VolumeOutputFiles[0] = OUTPUT_TYPE::RESTART_BINARY;
    VolumeOutputFiles[1] = OUTPUT_TYPE::PARAVIEW_XML;
    VolumeOutputFiles[2] = OUTPUT_TYPE::SURFACE_PARAVIEW_XML;
  }

  /*--- Set the default output frequencies ---*/
  if (!OptionIsSet("OUTPUT_WRT_FREQ")){
    nVolumeOutputFrequencies = nVolumeOutputFiles;
    VolumeOutputFrequencies = new unsigned long [nVolumeOutputFrequencies];

    /*---  Using default frequency of 250 for all files when steady, and 1 for unsteady. ---*/
    for (auto iVolumeFreq = 0; iVolumeFreq < nVolumeOutputFrequencies; iVolumeFreq++){
      if (Multizone_Problem && DiscreteAdjoint) {
<<<<<<< HEAD
        VolumeOutputFrequencies[iVolumeFreq] = Time_Domain ? 1 : nOuterIter;
=======
        VolumeOutputFrequencies[iVolumeFreq] = nOuterIter;
>>>>>>> 16147841
      }
      else {
        VolumeOutputFrequencies[iVolumeFreq] = Time_Domain ? 1 : 250;
      }
    }
  } else if (Multizone_Problem && DiscreteAdjoint) {
      SU2_MPI::Error(string("OUTPUT_WRT_FREQ cannot be specified for this solver "
                            "(writing of restart and sensitivity files not possible for multizone discrete adjoint during runtime yet).\n"
                            "Please remove this option from the config file, output files will be written when solver finalizes.\n"), CURRENT_FUNCTION);
  } else if (nVolumeOutputFrequencies < nVolumeOutputFiles) {
    /*--- If there are fewer frequencies than files, repeat the last frequency.
     *    This is useful to define 1 frequency for the restart file and 1 frequency for all the visualization files.  ---*/
    auto* newFrequencies = new unsigned long[nVolumeOutputFiles];
    for (unsigned short i = 0; i < nVolumeOutputFrequencies; ++i) {
      newFrequencies[i] = VolumeOutputFrequencies[i];
    }
    for (auto i = nVolumeOutputFrequencies; i < nVolumeOutputFiles; ++i) {
      newFrequencies[i] = newFrequencies[i-1];
    }
    delete [] VolumeOutputFrequencies;
    VolumeOutputFrequencies = newFrequencies;
    nVolumeOutputFrequencies = nVolumeOutputFiles;
  }

  /*--- Check if SU2 was build with TecIO support, as that is required for Tecplot Binary output. ---*/
#ifndef HAVE_TECIO
  for (unsigned short iVolumeFile = 0; iVolumeFile < nVolumeOutputFiles; iVolumeFile++){
    if (VolumeOutputFiles[iVolumeFile] == OUTPUT_TYPE::TECPLOT_BINARY ||
        VolumeOutputFiles[iVolumeFile] == OUTPUT_TYPE::SURFACE_TECPLOT_BINARY) {
      SU2_MPI::Error(string("Tecplot binary file requested in option OUTPUT_FILES but SU2 was built without TecIO support.\n"), CURRENT_FUNCTION);
    }
  }
#endif

  /*--- Check if SU2 was build with CGNS support, as that is required for CGNS output. ---*/
#ifndef HAVE_CGNS
  for (unsigned short iVolumeFile = 0; iVolumeFile < nVolumeOutputFiles; iVolumeFile++) {
    if (VolumeOutputFiles[iVolumeFile] == OUTPUT_TYPE::CGNS ||
        VolumeOutputFiles[iVolumeFile] == OUTPUT_TYPE::SURFACE_CGNS) {
      SU2_MPI::Error(string("CGNS file requested in option OUTPUT_FILES but SU2 was built without CGNS support.\n"),CURRENT_FUNCTION);
    }
  }
#endif

  /*--- Check if CoolProp is used with non-dimensionalization. ---*/
  if (Kind_FluidModel == COOLPROP && Ref_NonDim != DIMENSIONAL) {
    SU2_MPI::Error("CoolProp can not be used with non-dimensionalization.", CURRENT_FUNCTION);
  }

  /*--- STL_BINARY output not implemented yet, but already a value in option_structure.hpp---*/
  for (unsigned short iVolumeFile = 0; iVolumeFile < nVolumeOutputFiles; iVolumeFile++) {
    if (VolumeOutputFiles[iVolumeFile] == OUTPUT_TYPE::STL_BINARY){
      SU2_MPI::Error(string("OUTPUT_FILES: 'STL_BINARY' output not implemented. Use 'STL' for ASCII output.\n"), CURRENT_FUNCTION);
    }
    if (val_nDim == 2 && (VolumeOutputFiles[iVolumeFile] == OUTPUT_TYPE::STL_ASCII || VolumeOutputFiles[iVolumeFile] == OUTPUT_TYPE::STL_BINARY)) {
      SU2_MPI::Error(string("OUTPUT_FILES: 'STL(_BINARY)' output only reasonable for 3D cases.\n"), CURRENT_FUNCTION);
    }
  }

  /*--- Check if MESH_QUALITY is requested in VOLUME_OUTPUT and set the config boolean accordingly. ---*/
  Wrt_MeshQuality = false;
  for (unsigned short iField = 0; iField < nVolumeOutput; iField++) {
    if(VolumeOutput[iField].find("MESH_QUALITY") != string::npos) {
      Wrt_MeshQuality = true;
    }
  }

  /*--- Check if MULTIGRID is requested in VOLUME_OUTPUT and set the config boolean accordingly. ---*/
  Wrt_MultiGrid = false;
  for (unsigned short iField = 0; iField < nVolumeOutput; iField++) {
    if(VolumeOutput[iField].find("MULTIGRID") != string::npos) {
      Wrt_MultiGrid = true;
    }
  }

  if (Kind_Solver == MAIN_SOLVER::NAVIER_STOKES && Kind_Turb_Model != TURB_MODEL::NONE){
    SU2_MPI::Error("KIND_TURB_MODEL must be NONE if SOLVER= NAVIER_STOKES", CURRENT_FUNCTION);
  }
  if (Kind_Solver == MAIN_SOLVER::INC_NAVIER_STOKES && Kind_Turb_Model != TURB_MODEL::NONE){
    SU2_MPI::Error("KIND_TURB_MODEL must be NONE if SOLVER= INC_NAVIER_STOKES", CURRENT_FUNCTION);
  }
  if (Kind_Solver == MAIN_SOLVER::RANS && Kind_Turb_Model == TURB_MODEL::NONE){
    SU2_MPI::Error("A turbulence model must be specified with KIND_TURB_MODEL if SOLVER= RANS", CURRENT_FUNCTION);
  }
  if (Kind_Solver == MAIN_SOLVER::INC_RANS && Kind_Turb_Model == TURB_MODEL::NONE){
    SU2_MPI::Error("A turbulence model must be specified with KIND_TURB_MODEL if SOLVER= INC_RANS", CURRENT_FUNCTION);
  }
  if (Kind_Turb_Model == TURB_MODEL::NONE && Kind_Trans_Model != TURB_TRANS_MODEL::NONE) {
    SU2_MPI::Error("KIND_TURB_MODEL cannot be NONE to use a transition model", CURRENT_FUNCTION);
  }
  switch (Kind_Solver) {
    case MAIN_SOLVER::EULER:
    case MAIN_SOLVER::INC_EULER:
    case MAIN_SOLVER::FEM_EULER:
    case MAIN_SOLVER::NEMO_EULER:
      if (nMarker_HeatFlux + nMarker_Isothermal + nMarker_HeatTransfer +
          nMarker_Smoluchowski_Maxwell + nMarker_CHTInterface > 0) {
        SU2_MPI::Error("Euler solvers are only compatible with slip walls (MARKER_EULER)", CURRENT_FUNCTION);
      }
      break;
    default:
      break;
  }

  /*--- Postprocess SST_OPTIONS into structure. ---*/
  if (Kind_Turb_Model == TURB_MODEL::SST) {
    sstParsedOptions = ParseSSTOptions(SST_Options, nSST_Options, rank);
  } else if (Kind_Turb_Model == TURB_MODEL::SA) {
    saParsedOptions = ParseSAOptions(SA_Options, nSA_Options, rank);
  }

  if (Kind_Solver == MAIN_SOLVER::INC_RANS && sstParsedOptions.compSarkar){
    SU2_MPI::Error("COMPRESSIBILITY-SARKAR only supported for SOLVER= RANS", CURRENT_FUNCTION);
  }

  if (Kind_Solver == MAIN_SOLVER::INC_RANS && sstParsedOptions.compWilcox){
    SU2_MPI::Error("COMPRESSIBILITY-WILCOX only supported for SOLVER= RANS", CURRENT_FUNCTION);
  }

  /*--- Postprocess LM_OPTIONS into structure. ---*/
  if (Kind_Trans_Model == TURB_TRANS_MODEL::LM) {
    lmParsedOptions = ParseLMOptions(LM_Options, nLM_Options, rank, Kind_Turb_Model);

    /*--- Check if problem is 2D and LM2015 has been selected ---*/
    if (lmParsedOptions.LM2015 && val_nDim == 2) {
      SU2_MPI::Error("LM2015 is available only for 3D problems", CURRENT_FUNCTION);
    }
  }

  /*--- Set the boolean Wall_Functions equal to true if there is a
   definition for the wall founctions ---*/

  Wall_Functions = false;
  if (nMarker_WallFunctions > 0) {
    for (iMarker = 0; iMarker < nMarker_WallFunctions; iMarker++) {
      if (Kind_WallFunctions[iMarker] != WALL_FUNCTIONS::NONE)
        Wall_Functions = true;

      if ((Kind_WallFunctions[iMarker] == WALL_FUNCTIONS::ADAPTIVE_FUNCTION) ||
          (Kind_WallFunctions[iMarker] == WALL_FUNCTIONS::SCALABLE_FUNCTION) ||
          (Kind_WallFunctions[iMarker] == WALL_FUNCTIONS::NONEQUILIBRIUM_MODEL))
        SU2_MPI::Error(string("For RANS problems, use NONE, STANDARD_WALL_FUNCTION or EQUILIBRIUM_WALL_MODEL.\n"), CURRENT_FUNCTION);

      if (Kind_WallFunctions[iMarker] == WALL_FUNCTIONS::STANDARD_FUNCTION) {
        if ((Kind_Solver != MAIN_SOLVER::RANS) && (Kind_Solver != MAIN_SOLVER::INC_RANS))
          SU2_MPI::Error(string("Wall model STANDARD_FUNCTION only available for RANS or INC_RANS.\n"), CURRENT_FUNCTION);
        if (nRough_Wall != 0)
          SU2_MPI::Error(string("Wall model STANDARD_FUNCTION and WALL_ROUGHNESS migh not be compatible. Checking required!\n"), CURRENT_FUNCTION);
      }

    }
  }

  /*--- Initialize the AoA and Sideslip variables for the incompressible
   solver. This is typically unused (often internal flows). Also fixed CL
   mode for incompressible flows is not implemented ---*/

  if (Kind_Solver == MAIN_SOLVER::INC_EULER ||
      Kind_Solver == MAIN_SOLVER::INC_NAVIER_STOKES ||
      Kind_Solver == MAIN_SOLVER::INC_RANS) {

    /*--- Compute x-velocity with a safegaurd for 0.0. ---*/

    su2double Vx = 1e-10;
    if (vel_init[0] != 0.0) {
      Vx = vel_init[0];
    }

    /*--- Compute the angle-of-attack and sideslip. ---*/

    su2double alpha = 0.0, beta = 0.0;
    if (val_nDim == 2) {
      alpha = atan(vel_init[1]/Vx)*180.0/PI_NUMBER;
    } else {
      alpha = atan(vel_init[2]/Vx)*180.0/PI_NUMBER;
      beta  = atan(vel_init[1]/Vx)*180.0/PI_NUMBER;
    }

    /*--- Set alpha and beta in the config class. ---*/

    SetAoA(alpha);
    SetAoS(beta);

    if (Fixed_CL_Mode) {
      SU2_MPI::Error(string("Fixed CL mode not implemented for the incompressible solver. \n"), CURRENT_FUNCTION);
    }

    /*--- Inc CHT simulation, but energy equation of fluid is inactive. ---*/
    if (Multizone_Problem && (nMarker_CHTInterface > 0) && !Energy_Equation)
      SU2_MPI::Error(string("You probably want to set INC_ENERGY_EQUATION= YES for the fluid solver. \n"), CURRENT_FUNCTION);
  }

  /*--- Check correctness and consistency of contact resistance options. ---*/
  if (nMarker_ContactResistance > 0) {

    /*--- Set constant contact resistance across CHT interfaces if a single value is provided. ---*/
    if (nMarker_ContactResistance == 1) {
      auto val_CHTInterface = CHT_ContactResistance[0];
      delete [] CHT_ContactResistance;
      CHT_ContactResistance = new su2double[nMarker_CHTInterface];
      for (auto iCHTMarker=0u; iCHTMarker < nMarker_CHTInterface; iCHTMarker++)
        CHT_ContactResistance[iCHTMarker] = val_CHTInterface;
    }else if((nMarker_CHTInterface/2) != nMarker_ContactResistance){
      SU2_MPI::Error("Number of CHT interfaces does not match number of contact resistances.", CURRENT_FUNCTION);
    }
    for (auto iCHTMarker=0u; iCHTMarker < nMarker_ContactResistance; iCHTMarker++){
      if (CHT_ContactResistance[iCHTMarker] < 0)
        SU2_MPI::Error("Contact resistance value should be positive.", CURRENT_FUNCTION);
    }
  }

  /*--- By default, in 2D we should use TWOD_AIRFOIL (independenly from the input file) ---*/

  if (val_nDim == 2) Geo_Description = TWOD_AIRFOIL;

  /*--- Store the SU2 module that we are executing. ---*/

  Kind_SU2 = val_software;

  /*--- Set limiter for no MUSCL reconstructions ---*/

  auto SetScalarDefaults = [](bool muscl, unsigned short& KindConvScheme, UPWIND& KindUpwind, LIMITER& KindLimiter) {
    if (KindConvScheme == NO_CONVECTIVE) {
      KindConvScheme = SPACE_UPWIND;
      KindUpwind = UPWIND::SCALAR_UPWIND;
    } else if (KindConvScheme == SPACE_CENTERED) {
      SU2_MPI::Error("Centered schemes are not available for scalar transport", CURRENT_FUNCTION);
    }
    if (!muscl) KindLimiter = LIMITER::NONE;
  };
  SetScalarDefaults(MUSCL_Turb, Kind_ConvNumScheme_Turb, Kind_Upwind_Turb, Kind_SlopeLimit_Turb);
  SetScalarDefaults(MUSCL_Heat, Kind_ConvNumScheme_Heat, Kind_Upwind_Heat, Kind_SlopeLimit_Heat);
  SetScalarDefaults(MUSCL_Species, Kind_ConvNumScheme_Species, Kind_Upwind_Species, Kind_SlopeLimit_Species);

  if (MUSCL_Flow && (Kind_ConvNumScheme_Flow == SPACE_CENTERED)) {
    if (OptionIsSet("MUSCL_FLOW")) {
      SU2_MPI::Error("Centered schemes do not use MUSCL reconstruction (use MUSCL_FLOW= NO).", CURRENT_FUNCTION);
    } else {
      MUSCL_Flow = false;
    }
  }
  if (MUSCL_AdjFlow && (Kind_ConvNumScheme_AdjFlow == SPACE_CENTERED)) {
    if (OptionIsSet("MUSCL_ADJFLOW")) {
      SU2_MPI::Error("Centered schemes do not use MUSCL reconstruction (use MUSCL_ADJFLOW= NO).", CURRENT_FUNCTION);
    } else {
      MUSCL_AdjFlow = false;
    }
  }

  if (!MUSCL_Flow || (Kind_ConvNumScheme_Flow == SPACE_CENTERED)) Kind_SlopeLimit_Flow = LIMITER::NONE;
  if (!MUSCL_AdjFlow || (Kind_ConvNumScheme_AdjFlow == SPACE_CENTERED)) Kind_SlopeLimit_AdjFlow = LIMITER::NONE;
  if (!MUSCL_AdjTurb || (Kind_ConvNumScheme_AdjTurb == SPACE_CENTERED)) Kind_SlopeLimit_AdjTurb = LIMITER::NONE;

  /*--- Set the default for thrust in ActDisk ---*/

  if ((Kind_ActDisk == NET_THRUST) || (Kind_ActDisk == BC_THRUST)
      || (Kind_ActDisk == DRAG_MINUS_THRUST) || (Kind_ActDisk == MASSFLOW)
      || (Kind_ActDisk == POWER))
    ActDisk_Jump = RATIO;

  if(Marker_ActDiskBemInlet_CG && Marker_ActDiskBemInlet_Axis){
    if(nMarker_ActDiskBemInlet_CG != nMarker_ActDiskBemInlet_Axis){
      SU2_MPI::Error("Marker lists supplied to MARKER_ACTDISK_BEM_CG and MARKER_ACTDISK_BEM_AXIS must be identical.", CURRENT_FUNCTION);
    }
    for(iMarker=0; iMarker<nMarker_ActDiskBemInlet_CG; iMarker++){
      if(Marker_ActDiskBemInlet_CG[iMarker]!=Marker_ActDiskBemInlet_Axis[iMarker]){
          SU2_MPI::Error("Marker lists supplied to MARKER_ACTDISK_BEM_CG and MARKER_ACTDISK_BEM_AXIS must be identical.", CURRENT_FUNCTION);
      }
    }
  }

  if(Marker_ActDiskBemOutlet_CG && Marker_ActDiskBemOutlet_Axis){
    if(nMarker_ActDiskBemOutlet_CG != nMarker_ActDiskBemOutlet_Axis){
      SU2_MPI::Error("Marker lists supplied to MARKER_ACTDISK_BEM_CG and MARKER_ACTDISK_BEM_AXIS must be identical.", CURRENT_FUNCTION);
    }
    for(iMarker=0; iMarker<nMarker_ActDiskBemOutlet_CG; iMarker++){
      if(Marker_ActDiskBemOutlet_CG[iMarker]!=Marker_ActDiskBemOutlet_Axis[iMarker]){
          SU2_MPI::Error("Marker lists supplied to MARKER_ACTDISK_BEM_CG and MARKER_ACTDISK_BEM_AXIS must be identical.", CURRENT_FUNCTION);
      }
    }
  }

  /*--- Error-catching and automatic array adjustments for objective, marker, and weights arrays --- */

  /*--- If Kind_Obj has not been specified, these arrays need to take a default --*/

  if (Weight_ObjFunc == nullptr && Kind_ObjFunc == nullptr) {
    Kind_ObjFunc = new unsigned short[1];
    Kind_ObjFunc[0] = DRAG_COEFFICIENT;
    Weight_ObjFunc = new su2double[1];
    Weight_ObjFunc[0] = 1.0;
    nObj=1;
    nObjW=1;
  }

  /*--- Maker sure that arrays are the same length ---*/

  if (nObj>0) {
    if (nMarker_Monitoring!=nObj && Marker_Monitoring!= nullptr) {
      if (nMarker_Monitoring==1) {
        /*-- If only one marker was listed with multiple objectives, set that marker as the marker for each objective ---*/
        nMarker_Monitoring = nObj;
        string marker = Marker_Monitoring[0];
        delete[] Marker_Monitoring;
        Marker_Monitoring = new string[nMarker_Monitoring];
        for (iMarker=0; iMarker<nMarker_Monitoring; iMarker++)
          Marker_Monitoring[iMarker] = marker;
      }
      else if(nObj==1){
        /*--- If one objective and more than one marker: repeat objective over each marker, evenly weighted ---*/
        unsigned int obj = Kind_ObjFunc[0];
        su2double wt=1.0;
        delete[] Kind_ObjFunc;
        if (Weight_ObjFunc!=nullptr){
         wt = Weight_ObjFunc[0];
         delete[] Weight_ObjFunc;
        }
        Kind_ObjFunc = new short unsigned int[nMarker_Monitoring];
        Weight_ObjFunc = new su2double[nMarker_Monitoring];
        for (unsigned short iObj=0; iObj<nMarker_Monitoring; iObj++){
          Kind_ObjFunc[iObj] = obj;
          Weight_ObjFunc[iObj] = wt;
        }
        nObjW = nObj;
      }
      else if(nObj>1) {
        SU2_MPI::Error("When using more than one OBJECTIVE_FUNCTION, MARKER_MONITORING must be the same length or length 1.\n"
                       "For multiple surfaces per objective, either use one objective or list the objective multiple times.\n"
                       "For multiple objectives per marker either use one marker or list the marker multiple times.\n"
                       "Similar rules apply for multi-objective optimization using OPT_OBJECTIVE rather than OBJECTIVE_FUNCTION.",
                       CURRENT_FUNCTION);
      }
    }
  }

  /*-- Correct for case where Weight_ObjFunc has not been provided or has length < kind_objfunc---*/

  if (nObjW<nObj) {
    if (Weight_ObjFunc!= nullptr && nObjW>1) {
      SU2_MPI::Error("The option OBJECTIVE_WEIGHT must either have the same length as OBJECTIVE_FUNCTION,\n"
                     "be lenght 1, or be deleted from the config file (equal weights will be applied).", CURRENT_FUNCTION);
    }
    Weight_ObjFunc = new su2double[nObj];
    for (unsigned short iObj=0; iObj<nObj; iObj++)
      Weight_ObjFunc[iObj] = 1.0;
  }

  /*--- One final check for multi-objective with the set of objectives
   that are not counted per-surface. We will disable multi-objective here. ---*/

  if (nObj > 1) {
    unsigned short Obj_0 = Kind_ObjFunc[0];
    for (unsigned short iObj=1; iObj<nObj; iObj++){
      switch(Kind_ObjFunc[iObj]) {
        case INVERSE_DESIGN_PRESSURE:
        case INVERSE_DESIGN_HEATFLUX:
        case THRUST_COEFFICIENT:
        case TORQUE_COEFFICIENT:
        case FIGURE_OF_MERIT:
        case SURFACE_TOTAL_PRESSURE:
        case SURFACE_STATIC_PRESSURE:
        case SURFACE_STATIC_TEMPERATURE:
        case SURFACE_MASSFLOW:
        case SURFACE_UNIFORMITY:
        case SURFACE_SECONDARY:
        case SURFACE_MOM_DISTORTION:
        case SURFACE_SECOND_OVER_UNIFORM:
        case SURFACE_PRESSURE_DROP:
        case SURFACE_SPECIES_0:
        case SURFACE_SPECIES_VARIANCE:
        case CUSTOM_OBJFUNC:
          if (Kind_ObjFunc[iObj] != Obj_0) {
            SU2_MPI::Error("The following objectives can only be used for the first surface in a multi-objective \n"
                           "problem or as a single objective applied to multiple monitoring markers:\n"
                           "INVERSE_DESIGN_PRESSURE, INVERSE_DESIGN_HEATFLUX, THRUST_COEFFICIENT, TORQUE_COEFFICIENT\n"
                           "FIGURE_OF_MERIT, SURFACE_TOTAL_PRESSURE, SURFACE_STATIC_PRESSURE, SURFACE_MASSFLOW\n"
                           "SURFACE_UNIFORMITY, SURFACE_SECONDARY, SURFACE_MOM_DISTORTION, SURFACE_SECOND_OVER_UNIFORM\n"
                           "SURFACE_PRESSURE_DROP, SURFACE_STATIC_TEMPERATURE, SURFACE_SPECIES_0\n"
                           "SURFACE_SPECIES_VARIANCE, CUSTOM_OBJFUNC.\n", CURRENT_FUNCTION);
          }
          break;
        default:
          break;
      }
    }
  }

  if (nObj > 0){
    if (Kind_ObjFunc[0] == CUSTOM_OBJFUNC && CustomObjFunc.empty() && !Multizone_Problem) {
      SU2_MPI::Error("The expression for the custom objective function was not set.\n"
                    "For example, CUSTOM_OBJFUNC= LIFT/DRAG", CURRENT_FUNCTION);
    }
  }

  /*--- Check for unsteady problem ---*/

  if ((TimeMarching == TIME_MARCHING::TIME_STEPPING ||
       TimeMarching == TIME_MARCHING::DT_STEPPING_1ST ||
       TimeMarching == TIME_MARCHING::DT_STEPPING_2ND) && !Time_Domain){
    SU2_MPI::Error("TIME_DOMAIN must be set to YES if TIME_MARCHING is "
                   "TIME_STEPPING, DUAL_TIME_STEPPING-1ST_ORDER or DUAL_TIME_STEPPING-2ND_ORDER", CURRENT_FUNCTION);
  }

  if (Time_Domain){
    Delta_UnstTime = Time_Step;

    if (TimeMarching == TIME_MARCHING::TIME_STEPPING){ InnerIter = 1; }

    /*--- Set History write freq for inner and outer iteration to zero by default, so only time iterations write. ---*/
    if (!OptionIsSet("HISTORY_WRT_FREQ_INNER")) { HistoryWrtFreq[2] = 0; }
    if (!OptionIsSet("HISTORY_WRT_FREQ_OUTER")) { HistoryWrtFreq[1] = 0; }

    if (Restart == NO) {
      Restart_Iter = 0;
    } else {
      if(nTimeIter <= Restart_Iter) SU2_MPI::Error("TIME_ITER must be larger than RESTART_ITER.", CURRENT_FUNCTION);
    }

    /*--- WINDOW_START_ITER must be larger than or equal to: RESTART_ITER. Otherwise, the running average is wrong. ---*/
    if (OptionIsSet("WINDOW_START_ITER")) {
      if (StartWindowIteration < Restart_Iter) {
        SU2_MPI::Error("WINDOW_START_ITER must be larger than or equal to: RESTART_ITER!", CURRENT_FUNCTION);
      }
    } else {
      /*--- Enforced default behavior: start of the window is the first new iteration. ---*/
      if (rank == MASTER_NODE) cout << "WARNING: Setting WINDOW_START_ITER = RESTART_ITER for meaningful running average.\n";
      StartWindowIteration = Restart_Iter;
    }

    if (Time_Step <= 0.0 && Unst_CFL == 0.0){ SU2_MPI::Error("Invalid value for TIME_STEP.", CURRENT_FUNCTION); }
  } else {
    nTimeIter = 1;
    Time_Step = 0;

    /*--- Entry 0 corresponds to unsteady simulation so for steady simulation are just set to 1. ---*/
    ScreenWrtFreq[0]  = 1;
    HistoryWrtFreq[0] = 1;

    if (TimeMarching != TIME_MARCHING::HARMONIC_BALANCE) { TimeMarching = TIME_MARCHING::STEADY; }
  }

  if (Time_Domain && !GetWrt_Restart_Overwrite()){
    SU2_MPI::Error("Appending iterations to the filename (WRT_RESTART_OVERWRITE=NO) is incompatible with transient problems.", CURRENT_FUNCTION);
  }
  if (Time_Domain && !GetWrt_Surface_Overwrite()){
    SU2_MPI::Error("Appending iterations to the filename (WRT_SURFACE_OVERWRITE=NO) is incompatible with transient problems.", CURRENT_FUNCTION);
  }
  if (Time_Domain && !GetWrt_Volume_Overwrite()){
    SU2_MPI::Error("Appending iterations to the filename (WRT_VOLUME_OVERWRITE=NO) is incompatible with transient problems.", CURRENT_FUNCTION);
  }


  /*--- Ensure that Discard_InFiles is false, owerwise the gradient could be wrong ---*/

  if ((ContinuousAdjoint || DiscreteAdjoint) && Fixed_CL_Mode && !Eval_dOF_dCX)
    Discard_InFiles = false;

  /*--- Deactivate the multigrid in the adjoint problem ---*/

  if ((ContinuousAdjoint && !MG_AdjointFlow) ||
      (TimeMarching == TIME_MARCHING::TIME_STEPPING)) { nMGLevels = 0; }

  if (Kind_Solver == MAIN_SOLVER::EULER ||
      Kind_Solver == MAIN_SOLVER::NAVIER_STOKES ||
      Kind_Solver == MAIN_SOLVER::RANS ||
      Kind_Solver == MAIN_SOLVER::NEMO_EULER ||
      Kind_Solver == MAIN_SOLVER::NEMO_NAVIER_STOKES ||
      Kind_Solver == MAIN_SOLVER::FEM_EULER ||
      Kind_Solver == MAIN_SOLVER::FEM_NAVIER_STOKES ||
      Kind_Solver == MAIN_SOLVER::FEM_RANS ||
      Kind_Solver == MAIN_SOLVER::FEM_LES){
    Kind_Regime = ENUM_REGIME::COMPRESSIBLE;
  } else if (Kind_Solver == MAIN_SOLVER::INC_EULER ||
             Kind_Solver == MAIN_SOLVER::INC_NAVIER_STOKES ||
             Kind_Solver == MAIN_SOLVER::INC_RANS){
    Kind_Regime = ENUM_REGIME::INCOMPRESSIBLE;
  }  else {
    Kind_Regime = ENUM_REGIME::NO_FLOW;
  }

  if ((rank == MASTER_NODE) && ContinuousAdjoint && (Ref_NonDim == DIMENSIONAL) && (Kind_SU2 == SU2_COMPONENT::SU2_CFD)) {
    cout << "WARNING: The adjoint solver should use a non-dimensional flow solution." << endl;
  }

  /*--- Initialize non-physical points/reconstructions to zero ---*/

  Nonphys_Points   = 0;
  Nonphys_Reconstr = 0;

  /*--- Set the number of external iterations to 1 for the steady state problem ---*/

  if (Kind_Solver == MAIN_SOLVER::FEM_ELASTICITY) {
    nMGLevels = 0;
    if (Kind_Struct_Solver == STRUCT_DEFORMATION::SMALL){
      MinLogResidual = log10(Linear_Solver_Error);
    }
  }

  Radiation = (Kind_Radiation != RADIATION_MODEL::NONE);

  /*--- Check for unsupported features. ---*/

  if ((Kind_Solver != MAIN_SOLVER::EULER && Kind_Solver != MAIN_SOLVER::NAVIER_STOKES && Kind_Solver != MAIN_SOLVER::RANS) && (TimeMarching == TIME_MARCHING::HARMONIC_BALANCE)){
    SU2_MPI::Error("Harmonic Balance not yet implemented for the incompressible solver.", CURRENT_FUNCTION);
  }

  /*--- Check for Fluid model consistency ---*/

  if (standard_air) {
    if (Gamma != 1.4 || Gas_Constant != 287.058) {
      Gamma = 1.4;
      Gas_Constant = 287.058;
    }
  }

/*--- Set default values for various fluid properties. ---*/

  const su2double Molecular_Weight_Default = 28.96;
  const su2double Mu_Constant_Default = (SystemMeasurements == SI) ? 1.716E-5 : (1.716E-5 / 47.88025898);
  const su2double Mu_Ref_Default = Mu_Constant_Default;
  const su2double Mu_Temperature_Ref_Default = (SystemMeasurements == SI) ? 273.15 : (273.15 * 1.8);
  const su2double Mu_S_Default = (SystemMeasurements == SI) ? 110.4 : (110.4 * 1.8);
  const su2double Specific_Heat_Cp_Default = 1004.703;
  const su2double Thermal_Conductivity_Constant_Default = (SystemMeasurements == SI) ? 2.57E-2 : (2.57E-2 * 0.577789317);
  const su2double Prandtl_Lam_Default = 0.72;
  const su2double Prandtl_Turb_Default = 0.9;
  const su2double Lewis_Number_Default = 1.0;

  auto SetDefaultIfEmpty = [](su2double*& array, unsigned short& size, const su2double& default_val) {
    if (array == nullptr) {
      array = new su2double[1];
      array[0] = default_val;
      size = 1;
    }
  };

  SetDefaultIfEmpty(Molecular_Weight, nMolecular_Weight, Molecular_Weight_Default);
  SetDefaultIfEmpty(Specific_Heat_Cp, nSpecific_Heat_Cp, Specific_Heat_Cp_Default);
  SetDefaultIfEmpty(Mu_Constant, nMu_Constant, Mu_Constant_Default);
  if (Mu_Ref == nullptr && Mu_Temperature_Ref == nullptr && Mu_S == nullptr) {
    SetDefaultIfEmpty(Mu_Ref, nMu_Ref, Mu_Ref_Default);
    SetDefaultIfEmpty(Mu_Temperature_Ref, nMu_Temperature_Ref, Mu_Temperature_Ref_Default);
    SetDefaultIfEmpty(Mu_S, nMu_S, Mu_S_Default);
  }
  SetDefaultIfEmpty(Thermal_Conductivity_Constant, nThermal_Conductivity_Constant,
                    Thermal_Conductivity_Constant_Default);
  SetDefaultIfEmpty(Prandtl_Lam, nPrandtl_Lam, Prandtl_Lam_Default);
  SetDefaultIfEmpty(Prandtl_Turb, nPrandtl_Turb, Prandtl_Turb_Default);
  SetDefaultIfEmpty(Constant_Lewis_Number, nConstant_Lewis_Number, Lewis_Number_Default);

  Variable_Density = ((Kind_DensityModel == INC_DENSITYMODEL::VARIABLE) || (Kind_DensityModel == INC_DENSITYMODEL::FLAMELET));

  /*--- Check whether inputs for FLUID_MIXTURE are correctly specified. ---*/

    if (Kind_FluidModel == FLUID_MIXTURE) {
      /*--- Check whether the number of entries of each specified fluid property equals the number of transported scalar
       equations solved + 1. nMolecular_Weight and nSpecific_Heat_Cp are used because it is required for the fluid mixing models.
       * Cp is required in case of MIXTURE_FLUID_MODEL because the energy equation needs to be active.--- */
      if (nMolecular_Weight != nSpecies_Init + 1 || nSpecific_Heat_Cp != nSpecies_Init + 1) {
        SU2_MPI::Error(
            "The use of FLUID_MIXTURE requires the number of entries for MOLECULAR_WEIGHT and SPECIFIC_HEAT_CP,\n"
            "to be equal to the number of entries of SPECIES_INIT + 1",
            CURRENT_FUNCTION);
      }
      /*--- Check whether the density model used is correct, in the case of FLUID_MIXTURE the density model must be
       VARIABLE. Otherwise, if the density model is CONSTANT, the scalars will not have influence the mixture density
       and it will remain constant through the complete domain. --- */
      if (Kind_DensityModel != INC_DENSITYMODEL::VARIABLE) {
        SU2_MPI::Error("The use of FLUID_MIXTURE requires the INC_DENSITY_MODEL option to be VARIABLE",
                       CURRENT_FUNCTION);
      }
      /*--- Check whether the Kind scalar model used is correct, in the case of FLUID_MIXTURE the kind scalar model must
       be SPECIES_TRANSPORT. Otherwise, if the scalar model is NONE, the species transport equations will not be solved.
       --- */
      if (Kind_Species_Model != SPECIES_MODEL::SPECIES_TRANSPORT) {
        SU2_MPI::Error("The use of FLUID_MIXTURE requires the KIND_SCALAR_MODEL option to be SPECIES_TRANSPORT",
                       CURRENT_FUNCTION);
      }

      switch (Kind_ViscosityModel) {
        case VISCOSITYMODEL::CONSTANT:
          if (nMu_Constant != nSpecies_Init + 1) {
            SU2_MPI::Error(
                "The use of FLUID_MIXTURE requires the number of entries for MU_CONSTANT,\n"
                "to be equal to the number of entries of SPECIES_INIT + 1",
                CURRENT_FUNCTION);
          }
          break;
        case VISCOSITYMODEL::SUTHERLAND:
          if ((nMu_Ref != nSpecies_Init + 1) || (nMu_Temperature_Ref != nSpecies_Init + 1) ||
              (nMu_S != nSpecies_Init + 1)) {
            SU2_MPI::Error(
                "The use of FLUID_MIXTURE requires the number of entries for MU_REF, MU_T_REF and "
                "SUTHERLAND_CONSTANT,\n"
                "to be equal to the number of entries of SPECIES_INIT + 1",
                CURRENT_FUNCTION);
          }
          break;
        default:
          if (nSpecies_Init + 1 != 1) SU2_MPI::Error("Fluid mixture: viscosity model not available.", CURRENT_FUNCTION);
          break;
      }

      switch (Kind_ConductivityModel) {
        case CONDUCTIVITYMODEL::CONSTANT:
          if ((Kind_ConductivityModel_Turb == CONDUCTIVITYMODEL_TURB::CONSTANT_PRANDTL) &&
              (Kind_Turb_Model != TURB_MODEL::NONE)) {
            if ((nThermal_Conductivity_Constant != nSpecies_Init + 1) || (nPrandtl_Turb != nSpecies_Init + 1)) {
              SU2_MPI::Error(
                  "The use of FLUID_MIXTURE requires the number of entries for THERMAL_CONDUCTIVITY_CONSTANT and "
                  "PRANDTL_TURB,\n"
                  "to be equal to the number of entries of SPECIES_INIT + 1",
                  CURRENT_FUNCTION);
            }
          } else {
            if (nThermal_Conductivity_Constant != nSpecies_Init + 1) {
              SU2_MPI::Error(
                  "The use of FLUID_MIXTURE requires the number of entries for THERMAL_CONDUCTIVITY_CONSTANT,\n"
                  "to be equal to the number of entries of SPECIES_INIT + 1",
                  CURRENT_FUNCTION);
            }
          }
          break;
        case CONDUCTIVITYMODEL::CONSTANT_PRANDTL:
          if (Kind_ConductivityModel_Turb == CONDUCTIVITYMODEL_TURB::CONSTANT_PRANDTL) {
            if ((nPrandtl_Lam != nSpecies_Init + 1) || (nPrandtl_Turb != nSpecies_Init + 1)) {
              SU2_MPI::Error(
                  "The use of FLUID_MIXTURE requires the number of entries for PRANDTL_LAM and PRANDTL_TURB,\n"
                  "to be equal to the number of entries of SPECIES_INIT + 1",
                  CURRENT_FUNCTION);
            }
          } else {
            if (nPrandtl_Lam != nSpecies_Init + 1) {
              SU2_MPI::Error(
                  "The use of FLUID_MIXTURE requires the number of entries for PRANDTL_LAM,\n"
                  "to be equal to the number of entries of SPECIES_INIT + 1",
                  CURRENT_FUNCTION);
            }
          }
          break;
        default:
          if (nSpecies_Init + 1 != 1) SU2_MPI::Error("Conductivity model not available.", CURRENT_FUNCTION);
          break;
      }
    }


    if (Kind_Species_Model == SPECIES_MODEL::FLAMELET) {

      if (Kind_FluidModel != FLUID_FLAMELET) {
        SU2_MPI::Error("The use of SCALAR_MODEL= FLAMELET requires the FLUID_MODEL option to be FLUID_FLAMELET",
                       CURRENT_FUNCTION);
      }

      if (!Variable_Density) {
        SU2_MPI::Error("The use of FLUID_FLAMELET requires the INC_DENSITY_MODEL option to be VARIABLE or FLAMELET",
                       CURRENT_FUNCTION);
      }

      if (Kind_ConductivityModel != CONDUCTIVITYMODEL::FLAMELET) {
        SU2_MPI::Error("The use of FLUID_FLAMELET requires the CONDUCTIVITY_MODEL option to be FLAMELET",
                       CURRENT_FUNCTION);
      }

      if (Kind_Diffusivity_Model != DIFFUSIVITYMODEL::FLAMELET) {
        SU2_MPI::Error("The use of FLUID_FLAMELET requires the DIFFUSIVITY_MODEL option to be FLAMELET",
                       CURRENT_FUNCTION);
      }

      if (Kind_ViscosityModel != VISCOSITYMODEL::FLAMELET) {
        SU2_MPI::Error("The use of FLUID_FLAMELET requires the VISCOSITY_MODEL option to be FLAMELET",
                       CURRENT_FUNCTION);
      }

      if (Weakly_Coupled_Heat) {
        SU2_MPI::Error("The use of FLUID_FLAMELET is incompatible with WEAKLY_COUPLED_HEAT in the same zone.",
                       CURRENT_FUNCTION);
      }
    }

    /*--- Check for Measurement System ---*/

    if (SystemMeasurements == US && !standard_air) {
      SU2_MPI::Error("Only STANDARD_AIR fluid model can be used with US Measurement System", CURRENT_FUNCTION);
    }

    /* --- Check for NEMO compatibility issues ---*/
    if (Kind_FluidModel == SU2_NONEQ && (Kind_TransCoeffModel != TRANSCOEFFMODEL::WILKE && Kind_TransCoeffModel != TRANSCOEFFMODEL::SUTHERLAND && Kind_TransCoeffModel != TRANSCOEFFMODEL::GUPTAYOS) ) {
      SU2_MPI::Error("Transport model not available for NEMO solver using SU2TCLIB. Please use the WILKE, SUTHERLAND or GUPTAYOS transport model instead.", CURRENT_FUNCTION);
    }

    if (Kind_Solver == MAIN_SOLVER::NEMO_NAVIER_STOKES) {
      if (Kind_FluidModel == SU2_NONEQ && GasModel == "AIR-7" && Kind_TransCoeffModel != TRANSCOEFFMODEL::GUPTAYOS) {
        SU2_MPI::Error("Only Gupta-Yos transport model available for ionized flows using SU2TCLIB.", CURRENT_FUNCTION);
      }
    }

    if (Kind_FluidModel == MUTATIONPP && (Kind_TransCoeffModel == TRANSCOEFFMODEL::SUTHERLAND)) {
      SU2_MPI::Error("Transport model not available for NEMO solver using MUTATIONPP. Please use the WILKE, GUPTAYOS, or CHAPMANN_ENSKOG transport model instead.",
                     CURRENT_FUNCTION);
    }

    if (Kind_FluidModel == SU2_NONEQ && GasModel == "AIR-7" && nWall_Catalytic != 0) {
      SU2_MPI::Error("Catalytic wall recombination is not yet available for ionized flows in SU2_NEMO.", CURRENT_FUNCTION);
    }

    if (!ideal_gas && !nemo) {
      if (Kind_Upwind_Flow != UPWIND::ROE && Kind_Upwind_Flow != UPWIND::HLLC && Kind_Centered_Flow != CENTERED::JST) {
        SU2_MPI::Error("Only ROE Upwind, HLLC Upwind scheme, and JST scheme can be used for Non-Ideal Compressible Fluids", CURRENT_FUNCTION);
      }
    }

    if (GetBoolTurbomachinery()) {
      nBlades = new su2double[nZone];
      FreeStreamTurboNormal = new su2double[3];
    }

    /*--- Check if Giles are used with turbo markers ---*/

    if (nMarker_Giles > 0 && !GetBoolTurbomachinery()) {
      SU2_MPI::Error("Giles Boundary conditions can only be used with turbomachinery markers", CURRENT_FUNCTION);
    }

    /*--- Check if turbomachinery performance kind is specified with turbo markers ---*/
    if (GetBoolTurbomachinery() && !(nTurboMachineryKind/nZone == 1)){
      SU2_MPI::Error("Insufficient TURBO_PERF_KIND options specified with turbomachinery markers", CURRENT_FUNCTION);
    }

    /*--- Check for Boundary condition available for NICFD ---*/

    if ((!ideal_gas) && (!noneq_gas)) {
      if (nMarker_Inlet != 0) {
        SU2_MPI::Error(
            "Riemann Boundary conditions or Giles must be used for inlet and outlet with Not Ideal Compressible "
            "Fluids ",
            CURRENT_FUNCTION);
      }
      if (nMarker_Outlet != 0) {
        SU2_MPI::Error("Riemann Boundary conditions or Giles must be used outlet with Not Ideal Compressible Fluids ",
                       CURRENT_FUNCTION);
      }

      if (nMarker_FarField != 0) {
        SU2_MPI::Error("Riemann Boundary conditions or Giles must be used outlet with Not Ideal Compressible Fluids ",
                       CURRENT_FUNCTION);
      }
    }

    /*--- Check for Boundary condition available for NICF ---*/

    if (ideal_gas && (Kind_Solver != MAIN_SOLVER::INC_EULER && Kind_Solver != MAIN_SOLVER::INC_NAVIER_STOKES &&
                      Kind_Solver != MAIN_SOLVER::INC_RANS)) {
      if (SystemMeasurements == US && standard_air) {
        if (Kind_ViscosityModel != VISCOSITYMODEL::SUTHERLAND) {
          SU2_MPI::Error("Only SUTHERLAND viscosity model can be used with US Measurement", CURRENT_FUNCTION);
        }
      }
      if (Kind_ConductivityModel != CONDUCTIVITYMODEL::CONSTANT_PRANDTL) {
        SU2_MPI::Error("Only CONSTANT_PRANDTL thermal conductivity model can be used with STANDARD_AIR and IDEAL_GAS",
                       CURRENT_FUNCTION);
      }
    }
    /*--- Check for Boundary condition option agreement ---*/
  if (Kind_InitOption == REYNOLDS){
    if ((Kind_Solver == MAIN_SOLVER::NAVIER_STOKES || Kind_Solver == MAIN_SOLVER::RANS) && Reynolds <=0){
      SU2_MPI::Error("Reynolds number required for NAVIER_STOKES and RANS !!", CURRENT_FUNCTION);
    }
  }

  if (nKind_SurfaceMovement != nMarker_Moving) {
    SU2_MPI::Error("Number of SURFACE_MOVEMENT must match number of MARKER_MOVING", CURRENT_FUNCTION);
  }

  if (TimeMarching == TIME_MARCHING::TIME_STEPPING){
    nIter      = 1;
    nInnerIter  = 1;
  }

  if (!Multizone_Problem){
    ScreenWrtFreq[1]  = 0;
    HistoryWrtFreq[1] = 0;
    if (!Time_Domain){
      /*--- If not running multizone or unsteady, INNER_ITER and ITER are interchangeable,
       * but precedence will be given to INNER_ITER if both options are present. ---*/
      if (!OptionIsSet("INNER_ITER")){
        nInnerIter = nIter;
      }
    }
  }


  if ((Multizone_Problem || Time_Domain) && OptionIsSet("ITER")){
    SU2_MPI::Error("ITER must not be used when running multizone and/or unsteady problems.\n"
                   "Use TIME_ITER, OUTER_ITER or INNER_ITER to specify number of time iterations,\n"
                   "outer iterations or inner iterations, respectively.", CURRENT_FUNCTION);
  }

  /*--- If we're solving a purely steady problem with no prescribed grid
   movement (both rotating frame and moving walls can be steady), make sure that
   there is no grid motion ---*/

  if (GetGrid_Movement()){
    if ((Kind_SU2 == SU2_COMPONENT::SU2_CFD || Kind_SU2 == SU2_COMPONENT::SU2_SOL) &&
        (TimeMarching == TIME_MARCHING::STEADY && !Time_Domain)){

      if((Kind_GridMovement != ROTATING_FRAME) &&
         (Kind_GridMovement != STEADY_TRANSLATION) &&
         (Kind_GridMovement != NONE)){
        SU2_MPI::Error("Unsupported kind of grid movement for steady state problems.", CURRENT_FUNCTION);
      }
      for (iMarker = 0; iMarker < nMarker_Moving; iMarker++){
        if (Kind_SurfaceMovement[iMarker] != MOVING_WALL){
          SU2_MPI::Error("Unsupported kind of surface movement for steady state problems.", CURRENT_FUNCTION);
        }
      }
    }
  }

  /*--- The Line Search should be applied only in the deformation stage. ---*/

  if (Kind_SU2 != SU2_COMPONENT::SU2_DEF) {
    Opt_RelaxFactor = 1.0;
  }

  /*--- If it is not specified, set the mesh motion mach number
   equal to the freestream value. ---*/

  if (GetDynamic_Grid() && Mach_Motion == 0.0)
    Mach_Motion = Mach;

  /*--- Set the boolean flag if we are in a rotating frame (source term). ---*/

  Rotating_Frame = (Kind_GridMovement == ROTATING_FRAME);

  /*--- In case the grid movement parameters have not been declared in the
   config file, set them equal to zero for safety. Also check to make sure
   that for each option, a value has been declared for each moving marker. ---*/

  if (nMarker_Moving > 0){
    if (nMarkerMotion_Origin == 0){
      nMarkerMotion_Origin = 3*nMarker_Moving;
      MarkerMotion_Origin = new su2double[nMarkerMotion_Origin] ();
    }
    if (nMarkerMotion_Origin/3 != nMarker_Moving){
      SU2_MPI::Error("Number of SURFACE_MOTION_ORIGIN must be three times the number of MARKER_MOVING, (x,y,z) per marker.", CURRENT_FUNCTION);
    }
    if (nMarkerTranslation == 0){
      nMarkerTranslation = 3*nMarker_Moving;
      MarkerTranslation_Rate = new su2double[nMarkerTranslation] ();
    }
    if (nMarkerTranslation/3 != nMarker_Moving){
      SU2_MPI::Error("Number of SURFACE_TRANSLATION_RATE must be three times the number of MARKER_MOVING, (x,y,z) per marker.", CURRENT_FUNCTION);
    }
    if (nMarkerRotation_Rate == 0){
      nMarkerRotation_Rate = 3*nMarker_Moving;
      MarkerRotation_Rate = new su2double[nMarkerRotation_Rate] ();
    }
    if (nMarkerRotation_Rate/3 != nMarker_Moving){
      SU2_MPI::Error("Number of SURFACE_ROTATION_RATE must be three times the number of MARKER_MOVING, (x,y,z) per marker.", CURRENT_FUNCTION);
    }
    if (nMarkerPlunging_Ampl == 0){
      nMarkerPlunging_Ampl = 3*nMarker_Moving;
      MarkerPlunging_Ampl = new su2double[nMarkerPlunging_Ampl] ();
    }
    if (nMarkerPlunging_Ampl/3 != nMarker_Moving){
      SU2_MPI::Error("Number of SURFACE_PLUNGING_AMPL must be three times the number of MARKER_MOVING, (x,y,z) per marker.", CURRENT_FUNCTION);
    }
    if (nMarkerPlunging_Omega == 0){
      nMarkerPlunging_Omega = 3*nMarker_Moving;
      MarkerPlunging_Omega = new su2double[nMarkerPlunging_Omega] ();
    }
    if (nMarkerPlunging_Omega/3 != nMarker_Moving){
      SU2_MPI::Error("Number of SURFACE_PLUNGING_OMEGA must be three times the number of MARKER_MOVING, (x,y,z) per marker.", CURRENT_FUNCTION);
    }
    if (nMarkerPitching_Ampl == 0){
      nMarkerPitching_Ampl = 3*nMarker_Moving;
      MarkerPitching_Ampl = new su2double[nMarkerPitching_Ampl] ();
    }
    if (nMarkerPitching_Ampl/3 != nMarker_Moving){
      SU2_MPI::Error("Number of SURFACE_PITCHING_AMPL must be three times the number of MARKER_MOVING, (x,y,z) per marker.", CURRENT_FUNCTION);
    }
    if (nMarkerPitching_Omega == 0){
      nMarkerPitching_Omega = 3*nMarker_Moving;
      MarkerPitching_Omega = new su2double[nMarkerPitching_Omega] ();
    }
    if (nMarkerPitching_Omega/3 != nMarker_Moving){
      SU2_MPI::Error("Number of SURFACE_PITCHING_OMEGA must be three times the number of MARKER_MOVING, (x,y,z) per marker.", CURRENT_FUNCTION);
    }
    if (nMarkerPitching_Phase == 0){
      nMarkerPitching_Phase = 3*nMarker_Moving;
      MarkerPitching_Phase = new su2double[nMarkerPitching_Phase] ();
    }
    if (nMarkerPitching_Phase/3 != nMarker_Moving){
      SU2_MPI::Error("Number of SURFACE_PITCHING_PHASE must be three times the number of MARKER_MOVING, (x,y,z) per marker.", CURRENT_FUNCTION);
    }

    if (nMoveMotion_Origin == 0){
      nMoveMotion_Origin = nMarker_Moving;
      MoveMotion_Origin = new unsigned short[nMoveMotion_Origin];
      for (iMarker = 0; iMarker < nMarker_Moving; iMarker++){
        MoveMotion_Origin[iMarker] = NO;
      }
    }
    if (nMoveMotion_Origin != nMarker_Moving){
      SU2_MPI::Error("Number of MOVE_MOTION_ORIGIN must match number of MARKER_MOVING.", CURRENT_FUNCTION);
    }
  }

  /*-- Setting Harmonic Balance period from the config file */

  if (TimeMarching == TIME_MARCHING::HARMONIC_BALANCE) {
    HarmonicBalance_Period = GetHarmonicBalance_Period();
    if (HarmonicBalance_Period < 0)  {
      SU2_MPI::Error("Not a valid value for time period!!", CURRENT_FUNCTION);
    }
    /* Initialize the Harmonic balance Frequency pointer */
    if (Omega_HB == nullptr) {
      Omega_HB = new su2double[nOmega_HB];
      for (unsigned short iZone = 0; iZone < nOmega_HB; iZone++ )
        Omega_HB[iZone] = 0.0;
  } else {
      if (nOmega_HB != nTimeInstances) {
        SU2_MPI::Error("Length of omega_HB  must match the number TIME_INSTANCES!!" , CURRENT_FUNCTION);
      }
    }
  }

  /*--- Force number of span-wise section to 1 if 2D case ---*/
  if(val_nDim ==2){
    nSpanWiseSections_User=1;
    Kind_SpanWise= EQUISPACED;
  }

  /*--- Set number of TurboPerformance markers ---*/
  if(nMarker_Turbomachinery > 0){
    if(nMarker_Turbomachinery > 1){
      nMarker_TurboPerformance = nMarker_Turbomachinery + SU2_TYPE::Int(nMarker_Turbomachinery/2) + 1;
    }else{
      nMarker_TurboPerformance = nMarker_Turbomachinery;
    }
  } else {
    nMarker_TurboPerformance = 0;
    nSpanWiseSections =1;
  }

  /*--- Set number of TurboPerformance markers ---*/
  if(nMarker_Turbomachinery != 0){
    nSpan_iZones = new unsigned short[nZone];
  }

  /*--- Set number of TurboPerformance markers ---*/
  if(GetGrid_Movement() && RampRotatingFrame && !DiscreteAdjoint){
    FinalRotation_Rate_Z = Rotation_Rate[2];
    if(abs(FinalRotation_Rate_Z) > 0.0){
      Rotation_Rate[2] = rampRotFrame_coeff[0];
    }
  }

  if(RampOutletPressure && !DiscreteAdjoint){
    for (iMarker = 0; iMarker < nMarker_Giles; iMarker++){
      if (Kind_Data_Giles[iMarker] == STATIC_PRESSURE || Kind_Data_Giles[iMarker] == STATIC_PRESSURE_1D || Kind_Data_Giles[iMarker] == RADIAL_EQUILIBRIUM ){
        FinalOutletPressure = Giles_Var1[iMarker];
        Giles_Var1[iMarker] = rampOutPres_coeff[0];
      }
    }
    for (iMarker = 0; iMarker < nMarker_Riemann; iMarker++){
      if (Kind_Data_Riemann[iMarker] == STATIC_PRESSURE || Kind_Data_Riemann[iMarker] == RADIAL_EQUILIBRIUM){
        FinalOutletPressure = Riemann_Var1[iMarker];
        Riemann_Var1[iMarker] = rampOutPres_coeff[0];
      }
    }
  }

  /*--- Check on extra Relaxation factor for Giles---*/
  if(extrarelfac[1] > 0.5){
    extrarelfac[1] = 0.5;
  }
    /*--- Use the various rigid-motion input frequencies to determine the period to be used with harmonic balance cases.
     There are THREE types of motion to consider, namely: rotation, pitching, and plunging.
     The largest period of motion is the one to be used for harmonic balance  calculations. ---*/

  /*if (Unsteady_Simulation == HARMONIC_BALANCE) {
    if (!(GetGrid_Movement())) {
      // No grid movement - Time period from config file //
      HarmonicBalance_Period = GetHarmonicBalance_Period();
    }

    else {
      unsigned short N_MOTION_TYPES = 3;
      su2double *periods;
      periods = new su2double[N_MOTION_TYPES];

      //--- rotation: ---//

      su2double Omega_mag_rot = sqrt(pow(Rotation_Rate_X[ZONE_0],2)+pow(Rotation_Rate_Y[ZONE_0],2)+pow(Rotation_Rate_Z[ZONE_0],2));
      if (Omega_mag_rot > 0)
          periods[0] = 2*PI_NUMBER/Omega_mag_rot;
      else
          periods[0] = 0.0;

      //--- pitching: ---//

      su2double Omega_mag_pitch = sqrt(pow(Pitching_Omega_X[ZONE_0],2)+pow(Pitching_Omega_Y[ZONE_0],2)+pow(Pitching_Omega_Z[ZONE_0],2));
      if (Omega_mag_pitch > 0)
          periods[1] = 2*PI_NUMBER/Omega_mag_pitch;
      else
          periods[1] = 0.0;

      //--- plunging: ---//

      su2double Omega_mag_plunge = sqrt(pow(Plunging_Omega_X[ZONE_0],2)+pow(Plunging_Omega_Y[ZONE_0],2)+pow(Plunging_Omega_Z[ZONE_0],2));
      if (Omega_mag_plunge > 0)
          periods[2] = 2*PI_NUMBER/Omega_mag_plunge;
      else
          periods[2] = 0.0;

      //--- determine which period is largest ---//

      unsigned short iVar;
      HarmonicBalance_Period = 0.0;
      for (iVar = 0; iVar < N_MOTION_TYPES; iVar++) {
          if (periods[iVar] > HarmonicBalance_Period)
              HarmonicBalance_Period = periods[iVar];
      }

      delete periods;
    }

  }*/


  /*--- In case the moment origin coordinates have not been declared in the
   config file, set them equal to zero for safety. Also check to make sure
   that for each marker, a value has been declared for the moment origin.
   Unless only one value was specified, then set this value for all the markers
   being monitored. ---*/


  if ((nRefOriginMoment_X != nRefOriginMoment_Y) || (nRefOriginMoment_X != nRefOriginMoment_Z) ) {
    SU2_MPI::Error("ERROR: Length of REF_ORIGIN_MOMENT_X, REF_ORIGIN_MOMENT_Y and REF_ORIGIN_MOMENT_Z must be the same!!", CURRENT_FUNCTION);
  }

  if (RefOriginMoment_X == nullptr) {
    RefOriginMoment_X = new su2double[nMarker_Monitoring];
    for (iMarker = 0; iMarker < nMarker_Monitoring; iMarker++ )
      RefOriginMoment_X[iMarker] = 0.0;
  } else {
    if (nRefOriginMoment_X == 1) {

      su2double aux_RefOriginMoment_X = RefOriginMoment_X[0];
      delete [] RefOriginMoment_X;
      RefOriginMoment_X = new su2double[nMarker_Monitoring];
      nRefOriginMoment_X = nMarker_Monitoring;

      for (iMarker = 0; iMarker < nMarker_Monitoring; iMarker++ )
        RefOriginMoment_X[iMarker] = aux_RefOriginMoment_X;
    }
    else if (nRefOriginMoment_X != nMarker_Monitoring) {
      SU2_MPI::Error("ERROR: Length of REF_ORIGIN_MOMENT_X must match number of Monitoring Markers!!", CURRENT_FUNCTION);
    }
  }

  if (RefOriginMoment_Y == nullptr) {
    RefOriginMoment_Y = new su2double[nMarker_Monitoring];
    for (iMarker = 0; iMarker < nMarker_Monitoring; iMarker++ )
      RefOriginMoment_Y[iMarker] = 0.0;
  } else {
    if (nRefOriginMoment_Y == 1) {

      su2double aux_RefOriginMoment_Y = RefOriginMoment_Y[0];
      delete [] RefOriginMoment_Y;
      RefOriginMoment_Y = new su2double[nMarker_Monitoring];
      nRefOriginMoment_Y = nMarker_Monitoring;

      for (iMarker = 0; iMarker < nMarker_Monitoring; iMarker++ )
        RefOriginMoment_Y[iMarker] = aux_RefOriginMoment_Y;
    }
    else if (nRefOriginMoment_Y != nMarker_Monitoring) {
      SU2_MPI::Error("ERROR: Length of REF_ORIGIN_MOMENT_Y must match number of Monitoring Markers!!", CURRENT_FUNCTION);
    }
  }

  if (RefOriginMoment_Z == nullptr) {
    RefOriginMoment_Z = new su2double[nMarker_Monitoring];
    for (iMarker = 0; iMarker < nMarker_Monitoring; iMarker++ )
      RefOriginMoment_Z[iMarker] = 0.0;
  } else {
    if (nRefOriginMoment_Z == 1) {

      su2double aux_RefOriginMoment_Z = RefOriginMoment_Z[0];
      delete [] RefOriginMoment_Z;
      RefOriginMoment_Z = new su2double[nMarker_Monitoring];
      nRefOriginMoment_Z = nMarker_Monitoring;

      for (iMarker = 0; iMarker < nMarker_Monitoring; iMarker++ )
        RefOriginMoment_Z[iMarker] = aux_RefOriginMoment_Z;
    }
    else if (nRefOriginMoment_Z != nMarker_Monitoring) {
      SU2_MPI::Error("ERROR: Length of REF_ORIGIN_MOMENT_Z must match number of Monitoring Markers!!", CURRENT_FUNCTION);
    }
  }

  /*--- Set the boolean flag if we are carrying out an aeroelastic simulation. ---*/

  Aeroelastic_Simulation = GetGrid_Movement() && (GetSurface_Movement(AEROELASTIC) || GetSurface_Movement(AEROELASTIC_RIGID_MOTION));

  /*--- Initializing the size for the solutions of the Aeroelastic problem. ---*/


  if (GetGrid_Movement() && Aeroelastic_Simulation) {
    Aeroelastic_np1.resize(nMarker_Monitoring);
    Aeroelastic_n.resize(nMarker_Monitoring);
    Aeroelastic_n1.resize(nMarker_Monitoring);
    for (iMarker = 0; iMarker < nMarker_Monitoring; iMarker++) {
      Aeroelastic_np1[iMarker].resize(2);
      Aeroelastic_n[iMarker].resize(2);
      Aeroelastic_n1[iMarker].resize(2);
      for (int i =0; i<2; i++) {
        Aeroelastic_np1[iMarker][i].resize(2);
        Aeroelastic_n[iMarker][i].resize(2);
        Aeroelastic_n1[iMarker][i].resize(2);
        for (int j=0; j<2; j++) {
          Aeroelastic_np1[iMarker][i][j] = 0.0;
          Aeroelastic_n[iMarker][i][j] = 0.0;
          Aeroelastic_n1[iMarker][i][j] = 0.0;
        }
      }
    }
  }

  /*--- Allocate memory for the plunge and pitch and initialized them to zero ---*/

  if (GetGrid_Movement() && Aeroelastic_Simulation) {
    Aeroelastic_pitch = new su2double[nMarker_Monitoring];
    Aeroelastic_plunge = new su2double[nMarker_Monitoring];
    for (iMarker = 0; iMarker < nMarker_Monitoring; iMarker++ ) {
      Aeroelastic_pitch[iMarker] = 0.0;
      Aeroelastic_plunge[iMarker] = 0.0;
    }
  }

  FinestMesh = MESH_0;
  if (MGCycle == FULLMG_CYCLE) FinestMesh = nMGLevels;

  if ((Kind_Solver == MAIN_SOLVER::NAVIER_STOKES) &&
      (Kind_Turb_Model != TURB_MODEL::NONE))
    Kind_Solver = MAIN_SOLVER::RANS;

  if ((Kind_Solver == MAIN_SOLVER::INC_NAVIER_STOKES) &&
      (Kind_Turb_Model != TURB_MODEL::NONE))
    Kind_Solver = MAIN_SOLVER::INC_RANS;

  if (Kind_Solver == MAIN_SOLVER::EULER ||
      Kind_Solver == MAIN_SOLVER::INC_EULER ||
      Kind_Solver == MAIN_SOLVER::NEMO_EULER ||
      Kind_Solver == MAIN_SOLVER::FEM_EULER)
    Kind_Turb_Model = TURB_MODEL::NONE;

  Kappa_2nd_Flow = jst_coeff[0];
  Kappa_4th_Flow = jst_coeff[1];
  Kappa_2nd_AdjFlow = jst_adj_coeff[0];
  Kappa_4th_AdjFlow = jst_adj_coeff[1];

  /*--- Make the MG_PreSmooth, MG_PostSmooth, and MG_CorrecSmooth
   arrays consistent with nMGLevels ---*/

  auto * tmp_smooth = new unsigned short[nMGLevels+1];

  if ((nMG_PreSmooth != nMGLevels+1) && (nMG_PreSmooth != 0)) {
    if (nMG_PreSmooth > nMGLevels+1) {

      /*--- Truncate by removing unnecessary elements at the end ---*/

      for (unsigned int i = 0; i <= nMGLevels; i++)
        tmp_smooth[i] = MG_PreSmooth[i];
      delete [] MG_PreSmooth;
      MG_PreSmooth=nullptr;
    }
    else {

      /*--- Add additional elements equal to last element ---*/

      for (unsigned int i = 0; i < nMG_PreSmooth; i++)
        tmp_smooth[i] = MG_PreSmooth[i];
      for (unsigned int i = nMG_PreSmooth; i <= nMGLevels; i++)
        tmp_smooth[i] = MG_PreSmooth[nMG_PreSmooth-1];
      delete [] MG_PreSmooth;
      MG_PreSmooth=nullptr;
    }

    nMG_PreSmooth = nMGLevels+1;
    MG_PreSmooth = new unsigned short[nMG_PreSmooth];
    for (unsigned int i = 0; i < nMG_PreSmooth; i++)
      MG_PreSmooth[i] = tmp_smooth[i];
  }
  if ((nMGLevels != 0) && (nMG_PreSmooth == 0)) {
    delete [] MG_PreSmooth;
    nMG_PreSmooth = nMGLevels+1;
    MG_PreSmooth = new unsigned short[nMG_PreSmooth];
    for (unsigned int i = 0; i < nMG_PreSmooth; i++)
      MG_PreSmooth[i] = i+1;
  }

  if ((nMG_PostSmooth != nMGLevels+1) && (nMG_PostSmooth != 0)) {
    if (nMG_PostSmooth > nMGLevels+1) {

      /*--- Truncate by removing unnecessary elements at the end ---*/

      for (unsigned int i = 0; i <= nMGLevels; i++)
        tmp_smooth[i] = MG_PostSmooth[i];
      delete [] MG_PostSmooth;
      MG_PostSmooth=nullptr;
    }
    else {

      /*--- Add additional elements equal to last element ---*/

      for (unsigned int i = 0; i < nMG_PostSmooth; i++)
        tmp_smooth[i] = MG_PostSmooth[i];
      for (unsigned int i = nMG_PostSmooth; i <= nMGLevels; i++)
        tmp_smooth[i] = MG_PostSmooth[nMG_PostSmooth-1];
      delete [] MG_PostSmooth;
      MG_PostSmooth=nullptr;
    }

    nMG_PostSmooth = nMGLevels+1;
    MG_PostSmooth = new unsigned short[nMG_PostSmooth];
    for (unsigned int i = 0; i < nMG_PostSmooth; i++)
      MG_PostSmooth[i] = tmp_smooth[i];

  }

  if ((nMGLevels != 0) && (nMG_PostSmooth == 0)) {
    delete [] MG_PostSmooth;
    nMG_PostSmooth = nMGLevels+1;
    MG_PostSmooth = new unsigned short[nMG_PostSmooth];
    for (unsigned int i = 0; i < nMG_PostSmooth; i++)
      MG_PostSmooth[i] = 0;
  }

  if ((nMG_CorrecSmooth != nMGLevels+1) && (nMG_CorrecSmooth != 0)) {
    if (nMG_CorrecSmooth > nMGLevels+1) {

      /*--- Truncate by removing unnecessary elements at the end ---*/

      for (unsigned int i = 0; i <= nMGLevels; i++)
        tmp_smooth[i] = MG_CorrecSmooth[i];
      delete [] MG_CorrecSmooth;
      MG_CorrecSmooth = nullptr;
    }
    else {

      /*--- Add additional elements equal to last element ---*/

      for (unsigned int i = 0; i < nMG_CorrecSmooth; i++)
        tmp_smooth[i] = MG_CorrecSmooth[i];
      for (unsigned int i = nMG_CorrecSmooth; i <= nMGLevels; i++)
        tmp_smooth[i] = MG_CorrecSmooth[nMG_CorrecSmooth-1];
      delete [] MG_CorrecSmooth;
      MG_CorrecSmooth = nullptr;
    }
    nMG_CorrecSmooth = nMGLevels+1;
    MG_CorrecSmooth = new unsigned short[nMG_CorrecSmooth];
    for (unsigned int i = 0; i < nMG_CorrecSmooth; i++)
      MG_CorrecSmooth[i] = tmp_smooth[i];
  }

  if ((nMGLevels != 0) && (nMG_CorrecSmooth == 0)) {
    delete [] MG_CorrecSmooth;
    nMG_CorrecSmooth = nMGLevels+1;
    MG_CorrecSmooth = new unsigned short[nMG_CorrecSmooth];
    for (unsigned int i = 0; i < nMG_CorrecSmooth; i++)
      MG_CorrecSmooth[i] = 0;
  }

  /*--- Override MG Smooth parameters ---*/

  if (nMG_PreSmooth != 0) MG_PreSmooth[MESH_0] = 1;
  if (nMG_PostSmooth != 0) {
    MG_PostSmooth[MESH_0] = 0;
    MG_PostSmooth[nMGLevels] = 0;
  }
  if (nMG_CorrecSmooth != 0) MG_CorrecSmooth[nMGLevels] = 0;

  if (Restart) MGCycle = V_CYCLE;

  if (ContinuousAdjoint) {
    if (Kind_Solver == MAIN_SOLVER::EULER) Kind_Solver = MAIN_SOLVER::ADJ_EULER;
    if (Kind_Solver == MAIN_SOLVER::NAVIER_STOKES) Kind_Solver = MAIN_SOLVER::ADJ_NAVIER_STOKES;
    if (Kind_Solver == MAIN_SOLVER::RANS) Kind_Solver = MAIN_SOLVER::ADJ_RANS;
  }

  nCFL = nMGLevels+1;
  CFL = new su2double[nCFL];
  CFL[0] = CFLFineGrid;

  /*--- Handle optional CFL adapt parameter values ---*/

  if (nCFL_AdaptParam < default_cfl_adapt.size()) {
    auto newParam = new su2double [default_cfl_adapt.size()];
    for (iCFL = 0; iCFL < default_cfl_adapt.size(); ++iCFL) {
      if (iCFL < nCFL_AdaptParam) newParam[iCFL] = CFL_AdaptParam[iCFL];
      else newParam[iCFL] = default_cfl_adapt[iCFL];
    }
    swap(newParam, CFL_AdaptParam);
    delete [] newParam;
    nCFL_AdaptParam = default_cfl_adapt.size();
  }

  /*--- Evaluate when the Cl should be evaluated ---*/

  Iter_Fixed_CM        = SU2_TYPE::Int(nInnerIter / (su2double(Update_iH)+1));
  Iter_Fixed_NetThrust = SU2_TYPE::Int(nInnerIter / (su2double(Update_BCThrust)+1));

  /*--- Setting relaxation factor and CFL for the adjoint runs ---*/

  if (ContinuousAdjoint) {
    CFL[0] = CFL[0] * CFLRedCoeff_AdjFlow;
    CFL_AdaptParam[2] *= CFLRedCoeff_AdjFlow;
    CFL_AdaptParam[3] *= CFLRedCoeff_AdjFlow;
    Iter_Fixed_CM = SU2_TYPE::Int(su2double (Iter_Fixed_CM) / CFLRedCoeff_AdjFlow);
    Iter_Fixed_NetThrust = SU2_TYPE::Int(su2double (Iter_Fixed_NetThrust) / CFLRedCoeff_AdjFlow);
  }

  if ((DiscreteAdjoint) && (Inconsistent_Disc)) {
    Kind_ConvNumScheme_Flow = Kind_ConvNumScheme_AdjFlow;
    Kind_Centered_Flow = Kind_Centered_AdjFlow;
    Kind_Upwind_Flow = Kind_Upwind_AdjFlow;
    Kappa_2nd_Flow = jst_adj_coeff[0];
    Kappa_4th_Flow = jst_adj_coeff[1];
  }

  if (Update_AoA_Iter_Limit == 0 && Fixed_CL_Mode) {
    SU2_MPI::Error("ERROR: Please specify non-zero UPDATE_AOA_ITER_LIMIT.", CURRENT_FUNCTION);
  }
  if (Iter_Fixed_CM == 0) { Iter_Fixed_CM = nInnerIter+1; Update_iH = 0; }
  if (Iter_Fixed_NetThrust == 0) { Iter_Fixed_NetThrust = nInnerIter+1; Update_BCThrust = 0; }

  for (iCFL = 1; iCFL < nCFL; iCFL++)
    CFL[iCFL] = CFL[iCFL-1];

  if (nRKStep == 0) {
    nRKStep = 1;
    RK_Alpha_Step = new su2double[1]; RK_Alpha_Step[0] = 1.0;
  }

  /* Check if the byte alignment of the matrix multiplications is a
     multiple of 64. */
  if( byteAlignmentMatMul%64 ) {
    SU2_MPI::Error("ALIGNED_BYTES_MATMUL must be a multiple of 64.", CURRENT_FUNCTION);
  }

  /* Determine the value of sizeMatMulPadding, which is the matrix size in
     the vectorization direction when padding is applied to have optimal
     performance in the matrix multiplications. */
  sizeMatMulPadding = byteAlignmentMatMul/sizeof(passivedouble);

  /* Correct the number of time levels for time accurate local time
     stepping, if needed.  */
  if (nLevels_TimeAccurateLTS == 0)  nLevels_TimeAccurateLTS =  1;
  if (nLevels_TimeAccurateLTS  > 15) nLevels_TimeAccurateLTS = 15;

  /* Check that no time accurate local time stepping is specified for time
     integration schemes other than ADER. */
  if (Kind_TimeIntScheme_FEM_Flow != ADER_DG && nLevels_TimeAccurateLTS != 1) {

    if (rank==MASTER_NODE) {
      cout << endl << "WARNING: "
           << nLevels_TimeAccurateLTS << " levels specified for time accurate local time stepping." << endl
           << "Time accurate local time stepping is only possible for ADER, hence this option is not used." << endl
           << endl;
    }

    nLevels_TimeAccurateLTS = 1;
  }

  if (Kind_TimeIntScheme_FEM_Flow == ADER_DG) {

    TimeMarching = TIME_MARCHING::TIME_STEPPING;  // Only time stepping for ADER.

    /* If time accurate local time stepping is used, make sure that an unsteady
       CFL is specified. If not, terminate. */
    if (nLevels_TimeAccurateLTS != 1) {
      if(Unst_CFL == 0.0)
        SU2_MPI::Error("ERROR: Unsteady CFL not specified for time accurate local time stepping.",
                       CURRENT_FUNCTION);
    }

    /* Determine the location of the ADER time DOFs, which are the Gauss-Legendre
       integration points corresponding to the number of time DOFs. */
    vector<passivedouble> GLPoints(nTimeDOFsADER_DG), GLWeights(nTimeDOFsADER_DG);
    CGaussJacobiQuadrature GaussJacobi;
    GaussJacobi.GetQuadraturePoints(0.0, 0.0, -1.0, 1.0, GLPoints, GLWeights);

    TimeDOFsADER_DG = new su2double[nTimeDOFsADER_DG];
    for(unsigned short i=0; i<nTimeDOFsADER_DG; ++i)
      TimeDOFsADER_DG[i] = GLPoints[i];

    /* Determine the number of integration points in time, their locations
       on the interval [-1..1] and their integration weights. */
    unsigned short orderExact = ceil(Quadrature_Factor_Time_ADER_DG*(nTimeDOFsADER_DG-1));
    nTimeIntegrationADER_DG = orderExact/2 + 1;
    nTimeIntegrationADER_DG = max(nTimeIntegrationADER_DG, nTimeDOFsADER_DG);
    GLPoints.resize(nTimeIntegrationADER_DG);
    GLWeights.resize(nTimeIntegrationADER_DG);
    GaussJacobi.GetQuadraturePoints(0.0, 0.0, -1.0, 1.0, GLPoints, GLWeights);

    TimeIntegrationADER_DG    = new su2double[nTimeIntegrationADER_DG];
    WeightsIntegrationADER_DG = new su2double[nTimeIntegrationADER_DG];
    for(unsigned short i=0; i<nTimeIntegrationADER_DG; ++i) {
      TimeIntegrationADER_DG[i]    = GLPoints[i];
      WeightsIntegrationADER_DG[i] = GLWeights[i];
    }
  }

  if(Kind_TimeIntScheme_Turb != EULER_IMPLICIT &&
     Kind_TimeIntScheme_Turb != EULER_EXPLICIT){
    SU2_MPI::Error("Only TIME_DISCRE_TURB = EULER_IMPLICIT, EULER_EXPLICIT have been implemented.", CURRENT_FUNCTION);
  }

  if (nIntCoeffs == 0) {
    nIntCoeffs = 2;
    Int_Coeffs = new su2double[2]; Int_Coeffs[0] = 0.25; Int_Coeffs[1] = 0.5;
  }

  if (nElasticityMod == 0) {
    nElasticityMod = 1;
    ElasticityMod = new su2double[1]; ElasticityMod[0] = 2E11;
  }

  if (nPoissonRatio == 0) {
    nPoissonRatio = 1;
    PoissonRatio = new su2double[1]; PoissonRatio[0] = 0.30;
  }

  if (nMaterialDensity == 0) {
    nMaterialDensity = 1;
    MaterialDensity = new su2double[1]; MaterialDensity[0] = 7854;
  }

  if (nMaterialThermalExpansion == 0) {
    nMaterialThermalExpansion = 1;
    MaterialThermalExpansion = new su2double[1]();
  }

  if (nElasticityMod != nPoissonRatio || nElasticityMod != nMaterialDensity ||
      nElasticityMod != nMaterialThermalExpansion) {
    SU2_MPI::Error("ELASTICITY_MODULUS, POISSON_RATIO, MATERIAL_DENSITY, and THERMAL_EXPANSION_COEFF need "
                   "to have the same number of entries (the number of materials).", CURRENT_FUNCTION);
  }

  if (nElectric_Constant == 0) {
    nElectric_Constant = 1;
    Electric_Constant = new su2double[1]; Electric_Constant[0] = 0.0;
  }

  if (nElectric_Field == 0) {
    nElectric_Field = 1;
    Electric_Field_Mod = new su2double[1]; Electric_Field_Mod[0] = 0.0;
  }

  if (nDim_RefNode == 0) {
    nDim_RefNode = 3;
    RefNode_Displacement = new su2double[3];
    RefNode_Displacement[0] = 0.0; RefNode_Displacement[1] = 0.0; RefNode_Displacement[2] = 0.0;
  }

  if (nDim_Electric_Field == 0) {
    nDim_Electric_Field = 2;
    Electric_Field_Dir = new su2double[2]; Electric_Field_Dir[0] = 0.0;  Electric_Field_Dir[1] = 1.0;
  }

  if ((Kind_SU2 == SU2_COMPONENT::SU2_CFD) && (Kind_Solver == MAIN_SOLVER::NONE)) {
    SU2_MPI::Error("PHYSICAL_PROBLEM must be set in the configuration file", CURRENT_FUNCTION);
  }

  /*--- Set a flag for viscous simulations ---*/

  Viscous = (( Kind_Solver == MAIN_SOLVER::NAVIER_STOKES          ) ||
             ( Kind_Solver == MAIN_SOLVER::NEMO_NAVIER_STOKES     ) ||
             ( Kind_Solver == MAIN_SOLVER::ADJ_NAVIER_STOKES      ) ||
             ( Kind_Solver == MAIN_SOLVER::RANS                   ) ||
             ( Kind_Solver == MAIN_SOLVER::ADJ_RANS               ) ||
             ( Kind_Solver == MAIN_SOLVER::FEM_NAVIER_STOKES      ) ||
             ( Kind_Solver == MAIN_SOLVER::FEM_RANS               ) ||
             ( Kind_Solver == MAIN_SOLVER::FEM_LES                ) ||
             ( Kind_Solver == MAIN_SOLVER::INC_NAVIER_STOKES      ) ||
             ( Kind_Solver == MAIN_SOLVER::INC_RANS               ) );

  /*--- To avoid boundary intersections, let's add a small constant to the planes. ---*/

  if (Geo_Description == NACELLE) {
    for (unsigned short iSections = 0; iSections < nLocationStations; iSections++) {
      if (LocationStations[iSections] == 0) LocationStations[iSections] = 1E-6;
      if (LocationStations[iSections] == 360) LocationStations[iSections] = 359.999999;
    }
  }
  else {
    for (unsigned short iSections = 0; iSections < nLocationStations; iSections++) {
      LocationStations[iSections] += EPS;
    }
    geo_loc[0] += EPS;
    geo_loc[1] += EPS;
  }

  /*--- Length based parameter for slope limiters uses a default value of
   1.0m ---*/

  RefElemLength = 1.0;
  if (SystemMeasurements == US) RefElemLength /= 0.3048;

  /*--- Re-scale the length based parameters. The US system uses feet,
   but SU2 assumes that the grid is in inches ---*/

  if ((SystemMeasurements == US) && (Kind_SU2 == SU2_COMPONENT::SU2_CFD)) {

    for (iMarker = 0; iMarker < nMarker_Monitoring; iMarker++) {
      RefOriginMoment_X[iMarker] = RefOriginMoment_X[iMarker]/12.0;
      RefOriginMoment_Y[iMarker] = RefOriginMoment_Y[iMarker]/12.0;
      RefOriginMoment_Z[iMarker] = RefOriginMoment_Z[iMarker]/12.0;
    }

    for (iMarker = 0; iMarker < nMarker_Moving; iMarker++){
      for (unsigned short iDim = 0; iDim < 3; iDim++){
        MarkerMotion_Origin[3*iMarker+iDim] /= 12.0;
      }
    }

    RefLength = RefLength/12.0;

    if ((val_nDim == 2) && (!Axisymmetric)) RefArea = RefArea/12.0;
    else RefArea = RefArea/144.0;
    Length_Reynolds = Length_Reynolds/12.0;
    Highlite_Area = Highlite_Area/144.0;
    SemiSpan = SemiSpan/12.0;

    ea_lim[0] /= 12.0;
    ea_lim[1] /= 12.0;
    ea_lim[2] /= 12.0;

    if (Geo_Description != NACELLE) {
      for (unsigned short iSections = 0; iSections < nLocationStations; iSections++) {
        LocationStations[iSections] = LocationStations[iSections]/12.0;
      }
      geo_loc[0] /= 12.0;
      geo_loc[1] /= 12.0;
    }

    for (int i=0; i<7; ++i) eng_cyl[i] /= 12.0;
  }

  if(Turb_Fixed_Values && !OptionIsSet("TURB_FIXED_VALUES_DOMAIN")){
    SU2_MPI::Error("TURB_FIXED_VALUES activated, but no domain set with TURB_FIXED_VALUES_DOMAIN.", CURRENT_FUNCTION);
  }

  /*--- Check for constant lift mode. Initialize the update flag for
   the AoA with each iteration to false  ---*/

  if (Fixed_CL_Mode) Update_AoA = false;

  if (DirectDiff != NO_DERIVATIVE) {
#ifndef CODI_FORWARD_TYPE
    if (Kind_SU2 == SU2_COMPONENT::SU2_CFD) {
      SU2_MPI::Error("SU2_CFD: Config option DIRECT_DIFF= YES requires AD support.\n"
                     "Please use SU2_CFD_DIRECTDIFF (meson.py ... -Denable-directdiff=true ...).",
                     CURRENT_FUNCTION);
    }
#endif
    /*--- Initialize the derivative values ---*/
    switch (DirectDiff) {
      case D_MACH:
        SU2_TYPE::SetDerivative(Mach, 1.0);
        break;
      case D_AOA:
        SU2_TYPE::SetDerivative(AoA, 1.0);
        break;
      case D_SIDESLIP:
        SU2_TYPE::SetDerivative(AoS, 1.0);
        break;
      case D_REYNOLDS:
        SU2_TYPE::SetDerivative(Reynolds, 1.0);
        break;
      case D_TURB2LAM:
       SU2_TYPE::SetDerivative(TurbIntensityAndViscRatioFreeStream[1], 1.0);
        break;
      default:
        /*--- All other cases are handled in the specific solver ---*/
        break;
      }
  }

#if defined CODI_REVERSE_TYPE
  AD_Mode = YES;

  AD::PreaccEnabled = AD_Preaccumulation;

#else
  if (AD_Mode == YES) {
    SU2_MPI::Error("Config option AUTO_DIFF= YES requires AD support.\n"
                   "Please use SU2_???_AD (meson.py ... -Denable-autodiff=true ...).",
                   CURRENT_FUNCTION);
  }
#endif

  delete [] tmp_smooth;

  /*--- Make sure that implicit time integration is disabled
        for the FEM fluid solver (numerics). ---*/
  if ((Kind_Solver == MAIN_SOLVER::FEM_EULER)         ||
      (Kind_Solver == MAIN_SOLVER::FEM_NAVIER_STOKES) ||
      (Kind_Solver == MAIN_SOLVER::FEM_RANS)          ||
      (Kind_Solver == MAIN_SOLVER::FEM_LES)) {
     Kind_TimeIntScheme_Flow = Kind_TimeIntScheme_FEM_Flow;
  }

  /*--- Set up the time stepping / unsteady CFL options. ---*/
  if ((TimeMarching == TIME_MARCHING::TIME_STEPPING) && (Unst_CFL != 0.0)) {
    for (iCFL = 0; iCFL < nCFL; iCFL++)
      CFL[iCFL] = Unst_CFL;
  }


  /*--- If it is a fixed mode problem, then we will add Iter_dCL_dAlpha iterations to
    evaluate the derivatives with respect to a change in the AoA and CL ---*/

  if (!ContinuousAdjoint & !DiscreteAdjoint) {
    if (Fixed_CL_Mode) nInnerIter += Iter_dCL_dAlpha;
  }

  /* --- Set Finite Difference mode to false by default --- */

  Finite_Difference_Mode = false;

  /*--- If there are not design variables defined in the file ---*/

  if (nDV == 0) {
    nDV = 1;
    Design_Variable = new unsigned short [nDV];
    Design_Variable[0] = NO_DEFORMATION;
  }

  /*--- Checks for incompressible flow problems. ---*/

  if (Kind_Solver == MAIN_SOLVER::INC_EULER) {
    /*--- Force inviscid problems to use constant density and disable energy. ---*/
    if (Kind_DensityModel != INC_DENSITYMODEL::CONSTANT || Energy_Equation) {
      SU2_MPI::Error("Inviscid incompressible problems must be constant density (no energy eqn.).\n Use DENSITY_MODEL= CONSTANT and ENERGY_EQUATION= NO.", CURRENT_FUNCTION);
    }
  }

  /*--- Default values should recover original incompressible behavior (for old config files). ---*/

  if (Kind_Solver == MAIN_SOLVER::INC_EULER || Kind_Solver == MAIN_SOLVER::INC_NAVIER_STOKES || Kind_Solver == MAIN_SOLVER::INC_RANS) {
    if ((Kind_DensityModel == INC_DENSITYMODEL::CONSTANT) || (Kind_DensityModel == INC_DENSITYMODEL::BOUSSINESQ))
      Kind_FluidModel = CONSTANT_DENSITY;
  }

  if ((Kind_DensityModel != INC_DENSITYMODEL::CONSTANT) && (Kind_Species_Model==SPECIES_MODEL::NONE)) Energy_Equation = true;
  /*--- For the flamelet combustion model, energy equation is a passive field, we lookup T and write it to the field ---*/
  if (Kind_Species_Model == SPECIES_MODEL::FLAMELET ) Energy_Equation = false;

  if (Kind_DensityModel == INC_DENSITYMODEL::BOUSSINESQ) {
    Energy_Equation = true;
    if (Body_Force) {
      SU2_MPI::Error("Body force and Boussinesq source terms are not currently compatible.", CURRENT_FUNCTION);
    }
  }

  if (Kind_DensityModel == INC_DENSITYMODEL::VARIABLE) {
    if (Kind_FluidModel != INC_IDEAL_GAS && Kind_FluidModel != INC_IDEAL_GAS_POLY && Kind_FluidModel != FLUID_MIXTURE && Kind_FluidModel != FLUID_FLAMELET) {
      SU2_MPI::Error("Variable density incompressible solver limited to ideal gases.\n Check the fluid model options (use INC_IDEAL_GAS, INC_IDEAL_GAS_POLY).", CURRENT_FUNCTION);
    }
  }

  if (Kind_Solver != MAIN_SOLVER::INC_EULER && Kind_Solver != MAIN_SOLVER::INC_NAVIER_STOKES && Kind_Solver != MAIN_SOLVER::INC_RANS) {
    if ((Kind_FluidModel == CONSTANT_DENSITY) || (Kind_FluidModel == INC_IDEAL_GAS) || (Kind_FluidModel == INC_IDEAL_GAS_POLY)) {
      SU2_MPI::Error("Fluid model not compatible with compressible flows.\n CONSTANT_DENSITY/INC_IDEAL_GAS/INC_IDEAL_GAS_POLY are for incompressible only.", CURRENT_FUNCTION);
    }
  }

  if (Kind_Solver == MAIN_SOLVER::INC_NAVIER_STOKES || Kind_Solver == MAIN_SOLVER::INC_RANS) {
    if (Kind_ViscosityModel == VISCOSITYMODEL::SUTHERLAND) {
      if ((Kind_FluidModel != INC_IDEAL_GAS) && (Kind_FluidModel != INC_IDEAL_GAS_POLY) && (Kind_FluidModel != FLUID_MIXTURE)) {
        SU2_MPI::Error("Sutherland's law only valid for ideal gases in incompressible flows.\n Must use VISCOSITY_MODEL=CONSTANT_VISCOSITY and set viscosity with\n MU_CONSTANT, or use DENSITY_MODEL= VARIABLE with FLUID_MODEL= INC_IDEAL_GAS or INC_IDEAL_GAS_POLY for VISCOSITY_MODEL=SUTHERLAND.\n NOTE: FREESTREAM_VISCOSITY is no longer used for incompressible flows!", CURRENT_FUNCTION);
      }
    }
  }

  /*--- Vorticity confinement feature currently not supported for incompressible or non-equilibrium model or axisymmetric flows. ---*/

  if ((Kind_Solver == MAIN_SOLVER::INC_EULER
    || Kind_Solver == MAIN_SOLVER::INC_NAVIER_STOKES
    || Kind_Solver == MAIN_SOLVER::INC_RANS
    || Kind_Solver == MAIN_SOLVER::NEMO_EULER
    || Kind_Solver == MAIN_SOLVER::NEMO_NAVIER_STOKES
    || Axisymmetric)
    && VorticityConfinement) {
    SU2_MPI::Error("Vorticity confinement feature currently not supported for incompressible or non-equilibrium model or axisymmetric flows.", CURRENT_FUNCTION);
  }

  /*--- Actuator disk BEM method for propellers feature currently not supported for incompressible or non-equilibrium model or axisymmetric flows. ---*/

  if ((Kind_Solver == MAIN_SOLVER::INC_EULER
    || Kind_Solver == MAIN_SOLVER::INC_NAVIER_STOKES
    || Kind_Solver == MAIN_SOLVER::INC_RANS
    || Kind_Solver == MAIN_SOLVER::NEMO_EULER
    || Kind_Solver == MAIN_SOLVER::NEMO_NAVIER_STOKES
    || Axisymmetric)
    && ActDisk_DoubleSurface) {
    SU2_MPI::Error("Actuator disk BEM method for propellers feature currently not supported for incompressible or non-equilibrium model or axisymmetric flows.", CURRENT_FUNCTION);
  }

  /*--- Check the coefficients for the polynomial models. ---*/

  if (Kind_Solver != MAIN_SOLVER::INC_EULER && Kind_Solver != MAIN_SOLVER::INC_NAVIER_STOKES && Kind_Solver != MAIN_SOLVER::INC_RANS) {
    if ((Kind_ViscosityModel == VISCOSITYMODEL::POLYNOMIAL) || (Kind_ConductivityModel == CONDUCTIVITYMODEL::POLYNOMIAL) || (Kind_FluidModel == INC_IDEAL_GAS_POLY)) {
      SU2_MPI::Error("POLYNOMIAL_VISCOSITY and POLYNOMIAL_CONDUCTIVITY are for incompressible only currently.", CURRENT_FUNCTION);
    }
  }

  /*--- Data-driven fluid model is currently only supported for compressible flow problems. ---*/
  if ((Kind_Solver == MAIN_SOLVER::INC_EULER || Kind_Solver == MAIN_SOLVER::INC_NAVIER_STOKES || Kind_Solver == MAIN_SOLVER::INC_RANS) && (Kind_FluidModel == DATADRIVEN_FLUID)) {
    SU2_MPI::Error("Data-driven fluid model can only be used for compressible flows.", CURRENT_FUNCTION);
  }

  if ((Kind_Solver == MAIN_SOLVER::INC_EULER || Kind_Solver == MAIN_SOLVER::INC_NAVIER_STOKES || Kind_Solver == MAIN_SOLVER::INC_RANS) && (Kind_FluidModel == INC_IDEAL_GAS_POLY)) {
    su2double sum = 0.0;
    for (unsigned short iVar = 0; iVar < N_POLY_COEFFS; iVar++) {
      sum += GetCp_PolyCoeff(iVar);
    }
    if ((N_POLY_COEFFS < 1) || (sum == 0.0))
      SU2_MPI::Error(string("CP_POLYCOEFFS not set for fluid model INC_IDEAL_GAS_POLY. \n"), CURRENT_FUNCTION);
  }

  if (((Kind_Solver == MAIN_SOLVER::INC_EULER || Kind_Solver == MAIN_SOLVER::INC_NAVIER_STOKES || Kind_Solver == MAIN_SOLVER::INC_RANS)) && (Kind_ViscosityModel == VISCOSITYMODEL::POLYNOMIAL)) {
    su2double sum = 0.0;
    for (unsigned short iVar = 0; iVar < N_POLY_COEFFS; iVar++) {
      sum += GetMu_PolyCoeff(iVar);
    }
    if ((N_POLY_COEFFS < 1) || (sum == 0.0))
      SU2_MPI::Error(string("MU_POLYCOEFFS not set for viscosity model POLYNOMIAL_VISCOSITY. \n"), CURRENT_FUNCTION);
  }

  if ((Kind_Solver == MAIN_SOLVER::INC_EULER || Kind_Solver == MAIN_SOLVER::INC_NAVIER_STOKES || Kind_Solver == MAIN_SOLVER::INC_RANS) && (Kind_ConductivityModel == CONDUCTIVITYMODEL::POLYNOMIAL)) {
    su2double sum = 0.0;
    for (unsigned short iVar = 0; iVar < N_POLY_COEFFS; iVar++) {
      sum += GetKt_PolyCoeff(iVar);
    }
    if ((N_POLY_COEFFS < 1) || (sum == 0.0))
      SU2_MPI::Error(string("KT_POLYCOEFFS not set for conductivity model POLYNOMIAL_CONDUCTIVITY. \n"), CURRENT_FUNCTION);
  }

  /*--- Incompressible solver currently limited to SI units. ---*/

  if ((Kind_Solver == MAIN_SOLVER::INC_EULER || Kind_Solver == MAIN_SOLVER::INC_NAVIER_STOKES || Kind_Solver == MAIN_SOLVER::INC_RANS) && (SystemMeasurements == US)) {
    SU2_MPI::Error("Must use SI units for incompressible solver.", CURRENT_FUNCTION);
  }

  /*--- Check that the non-dim type is valid. ---*/

  if ((Kind_Solver == MAIN_SOLVER::INC_EULER || Kind_Solver == MAIN_SOLVER::INC_NAVIER_STOKES || Kind_Solver == MAIN_SOLVER::INC_RANS)) {
    if ((Ref_Inc_NonDim != INITIAL_VALUES) && (Ref_Inc_NonDim != REFERENCE_VALUES) && (Ref_Inc_NonDim != DIMENSIONAL)) {
      SU2_MPI::Error("Incompressible non-dim. scheme invalid.\n Must use INITIAL_VALUES, REFERENCE_VALUES, or DIMENSIONAL.", CURRENT_FUNCTION);
    }
  }

  /*--- Check that the incompressible inlets are correctly specified. ---*/

  if ((Kind_Solver == MAIN_SOLVER::INC_EULER || Kind_Solver == MAIN_SOLVER::INC_NAVIER_STOKES || Kind_Solver == MAIN_SOLVER::INC_RANS) && (nMarker_Inlet != 0)) {
    if (nMarker_Inlet != nInc_Inlet) {
      SU2_MPI::Error("Inlet types for incompressible problem improperly specified.\n Use INC_INLET_TYPE= VELOCITY_INLET or PRESSURE_INLET.\n Must list a type for each inlet marker, including duplicates, e.g.,\n INC_INLET_TYPE= VELOCITY_INLET VELOCITY_INLET PRESSURE_INLET", CURRENT_FUNCTION);
    }
    for (unsigned short iInlet = 0; iInlet < nInc_Inlet; iInlet++){
      if ((Kind_Inc_Inlet[iInlet] != INLET_TYPE::VELOCITY_INLET) && (Kind_Inc_Inlet[iInlet] != INLET_TYPE::PRESSURE_INLET)) {
        SU2_MPI::Error("Undefined incompressible inlet type. VELOCITY_INLET or PRESSURE_INLET possible.", CURRENT_FUNCTION);
      }
    }
  }

  /*--- Check that the incompressible inlets are correctly specified. ---*/

  if ((Kind_Solver == MAIN_SOLVER::INC_EULER || Kind_Solver == MAIN_SOLVER::INC_NAVIER_STOKES || Kind_Solver == MAIN_SOLVER::INC_RANS) && (nMarker_Outlet != 0)) {
    if (nMarker_Outlet != nInc_Outlet) {
      SU2_MPI::Error("Outlet types for incompressible problem improperly specified.\n Use INC_OUTLET_TYPE= PRESSURE_OUTLET or MASS_FLOW_OUTLET.\n Must list a type for each inlet marker, including duplicates, e.g.,\n INC_OUTLET_TYPE= PRESSURE_OUTLET PRESSURE_OUTLET MASS_FLOW_OUTLET", CURRENT_FUNCTION);
    }
    for (unsigned short iInlet = 0; iInlet < nInc_Outlet; iInlet++){
      if ((Kind_Inc_Outlet[iInlet] != INC_OUTLET_TYPE::PRESSURE_OUTLET) && (Kind_Inc_Outlet[iInlet] != INC_OUTLET_TYPE::MASS_FLOW_OUTLET)) {
        SU2_MPI::Error("Undefined incompressible outlet type. PRESSURE_OUTLET or MASS_FLOW_OUTLET possible.", CURRENT_FUNCTION);
      }
    }
  }

  /*--- Assert that there are two markers being analyzed if the
   pressure drop objective function is selected. ---*/

  for (unsigned short iObj = 0; iObj < nObj; iObj++) {
    if ((Kind_ObjFunc[iObj] == SURFACE_PRESSURE_DROP) && (nMarker_Analyze < 2)) {
      SU2_MPI::Error("Must list the first two markers for the pressure drop objective function.\n Expected format: MARKER_ANALYZE= (outlet_name, inlet_name, ...).", CURRENT_FUNCTION);
    }
  }

  /*--- Check feasibility for Streamwise Periodic flow ---*/
  if (Kind_Streamwise_Periodic != ENUM_STREAMWISE_PERIODIC::NONE) {
    if (Kind_Regime != ENUM_REGIME::INCOMPRESSIBLE)
      SU2_MPI::Error("Streamwise Periodic Flow currently only implemented for incompressible flow.", CURRENT_FUNCTION);
    if (Kind_Solver == MAIN_SOLVER::INC_EULER)
      SU2_MPI::Error("Streamwise Periodic Flow + Incompressible Euler: Not tested yet.", CURRENT_FUNCTION);
    if (nMarker_PerBound == 0)
      SU2_MPI::Error("A MARKER_PERIODIC pair has to be set with KIND_STREAMWISE_PERIODIC != NONE.", CURRENT_FUNCTION);
    if (Energy_Equation && Streamwise_Periodic_Temperature && nMarker_Isothermal != 0)
      SU2_MPI::Error("No MARKER_ISOTHERMAL marker allowed with STREAMWISE_PERIODIC_TEMPERATURE= YES, only MARKER_HEATFLUX & MARKER_SYM.", CURRENT_FUNCTION);
    if (Ref_Inc_NonDim != DIMENSIONAL)
      SU2_MPI::Error("Streamwise Periodicity only works with \"INC_NONDIM= DIMENSIONAL\", the nondimensionalization with source terms doesn;t work in general.", CURRENT_FUNCTION);
    if (Axisymmetric)
      SU2_MPI::Error("Streamwise Periodicity terms does not not have axisymmetric corrections.", CURRENT_FUNCTION);
    if (!Energy_Equation) Streamwise_Periodic_Temperature = false;
  } else {
    /*--- Safety measure ---*/
    Streamwise_Periodic_Temperature = false;
  }

  if (nRough_Wall > 0) {
    /*--- Validate name of the markers. ---*/
    for (iMarker = 0; iMarker < nRough_Wall; ++iMarker) {
      auto CheckMarker = [&](unsigned short nMarker, const string* markerName) {
        for (auto jMarker = 0u; jMarker < nMarker; ++jMarker) {
          if (markerName[jMarker].compare(Marker_RoughWall[iMarker]) == 0) {
            return true;
          }
        }
        return false;
      };
      if (!CheckMarker(nMarker_HeatFlux, Marker_HeatFlux) &&
          !CheckMarker(nMarker_Isothermal, Marker_Isothermal) &&
          !CheckMarker(nMarker_HeatTransfer, Marker_HeatTransfer) &&
          !CheckMarker(nMarker_CHTInterface, Marker_CHTInterface)) {
        SU2_MPI::Error("Marker " + Marker_RoughWall[iMarker] + " is not a viscous wall.", CURRENT_FUNCTION);
      }
    }
  }

  /*--- Handle default options for topology optimization ---*/

  if (topology_optimization && top_optim_nKernel==0) {
    top_optim_nKernel = 1;
    top_optim_kernels = new ENUM_FILTER_KERNEL [1];
    top_optim_kernels[0] = ENUM_FILTER_KERNEL::CONICAL_WEIGHT;
  }

  if (top_optim_nKernel != 0) {
    /*--- Set default value of kernel parameters ---*/
    if (top_optim_nKernelParams == 0) {
      top_optim_nKernelParams = top_optim_nKernel;
      top_optim_kernel_params = new su2double [top_optim_nKernel];
      for (unsigned short i=0; i<top_optim_nKernel; ++i) top_optim_kernel_params[i] = 1.0;
    }
    /*--- Broadcast the only value provided ---*/
    else if (top_optim_nKernelParams==1 && top_optim_nKernel>1) {
      su2double tmp = top_optim_kernel_params[0];
      delete [] top_optim_kernel_params;
      top_optim_nKernelParams = top_optim_nKernel;
      top_optim_kernel_params = new su2double [top_optim_nKernel];
      for (unsigned short i=0; i<top_optim_nKernel; ++i) top_optim_kernel_params[i] = tmp;
    }
    /*--- Numbers do not match ---*/
    else if (top_optim_nKernelParams != top_optim_nKernel) {
      SU2_MPI::Error("Different number of topology filter kernels and respective parameters.", CURRENT_FUNCTION);
    }

    /*--- Set default value of filter radius ---*/
    if (top_optim_nRadius == 0) {
      top_optim_nRadius = top_optim_nKernel;
      top_optim_filter_radius = new su2double [top_optim_nKernel];
      for (unsigned short i=0; i<top_optim_nKernel; ++i) top_optim_filter_radius[i] = 1.0e-6;
    }
    /*--- Broadcast the only value provided ---*/
    else if (top_optim_nRadius==1 && top_optim_nKernel>1) {
      su2double tmp = top_optim_filter_radius[0];
      delete [] top_optim_filter_radius;
      top_optim_nRadius = top_optim_nKernel;
      top_optim_filter_radius = new su2double [top_optim_nKernel];
      for (unsigned short i=0; i<top_optim_nKernel; ++i) top_optim_filter_radius[i] = tmp;
    }
    /*--- Numbers do not match ---*/
    else if (top_optim_nRadius != top_optim_nKernel) {
      SU2_MPI::Error("Different number of topology filter kernels and respective radii.", CURRENT_FUNCTION);
    }
  }

  /*--- If we are executing SU2_DOT in surface file mode, then
   force the projected surface sensitivity file to be written. ---*/

  Wrt_Projected_Sensitivity = false;
  if ((Kind_SU2 == SU2_COMPONENT::SU2_DOT) && (Design_Variable[0] == SURFACE_FILE)) {
    Wrt_Projected_Sensitivity = true;
  }

  /*--- Delay the output until exit for minimal communication mode. ---*/

  if (Comm_Level != COMM_FULL) {

    /*--- Disable the use of Comm_Level = NONE until we have properly
     implemented it. ---*/

    if (Comm_Level == COMM_NONE)
      SU2_MPI::Error("COMM_LEVEL = NONE not yet implemented.", CURRENT_FUNCTION);
  }

  /*--- Check the conductivity model. Deactivate the turbulent component
   if we are not running RANS. ---*/

  if ((Kind_Solver != MAIN_SOLVER::RANS) &&
      (Kind_Solver != MAIN_SOLVER::ADJ_RANS) &&
      (Kind_Solver != MAIN_SOLVER::DISC_ADJ_RANS) &&
      (Kind_Solver != MAIN_SOLVER::INC_RANS) &&
      (Kind_Solver != MAIN_SOLVER::DISC_ADJ_INC_RANS)){
    Kind_ConductivityModel_Turb = CONDUCTIVITYMODEL_TURB::NONE;
  }

  /* Set a default for the size of the RECTANGLE / BOX grid sizes. */

  if (nMesh_Box_Size == 0) {
    nMesh_Box_Size = 3;
    Mesh_Box_Size = new short [nMesh_Box_Size];
    Mesh_Box_Size[0] = 33;
    Mesh_Box_Size[1] = 33;
    Mesh_Box_Size[2] = 33;
  } else if (nMesh_Box_Size != 3) {
    SU2_MPI::Error("MESH_BOX_SIZE specified without 3 values.\n", CURRENT_FUNCTION);
  }

  /* Force the lowest memory preconditioner when direct solvers are used. */

  auto isPastix = [](unsigned short kindSolver) {
    return kindSolver == PASTIX_LDLT || kindSolver == PASTIX_LU;
  };

  if (isPastix(Kind_Linear_Solver)) Kind_Linear_Solver_Prec = LU_SGS;
  if (isPastix(Kind_DiscAdj_Linear_Solver)) Kind_DiscAdj_Linear_Prec = LU_SGS;
  if (isPastix(Kind_Deform_Linear_Solver)) Kind_Deform_Linear_Solver_Prec = LU_SGS;


  if (DiscreteAdjoint) {
#if !defined CODI_REVERSE_TYPE
    if (Kind_SU2 == SU2_COMPONENT::SU2_CFD) {
      SU2_MPI::Error("SU2_CFD: Config option MATH_PROBLEM= DISCRETE_ADJOINT requires AD support!\n"
                     "Please use SU2_CFD_AD (configuration/compilation is done using the preconfigure.py script).",
                     CURRENT_FUNCTION);
    }
#endif

    /*--- Use the same linear solver on the primal as the one used in the adjoint. ---*/
    Kind_Linear_Solver = Kind_DiscAdj_Linear_Solver;
    Kind_Linear_Solver_Prec = Kind_DiscAdj_Linear_Prec;

    if (Time_Domain) {

      Restart_Flow = false;

      if (Unst_AdjointIter- long(nTimeIter) < 0){
        SU2_MPI::Error("Invalid iteration number requested for unsteady adjoint.\n"
                       "Make sure EXT_ITER is larger or equal than UNST_ADJOINT_ITER.",
                       CURRENT_FUNCTION);
      }

      /*--- If the averaging interval is not set, we average over all time-steps ---*/

      if (Iter_Avg_Objective == 0.0) {
        Iter_Avg_Objective = nTimeIter;
      }

    }

    /*--- Note that this is deliberately done at the end of this routine! ---*/
    switch(Kind_Solver) {
      case MAIN_SOLVER::EULER:
        Kind_Solver = MAIN_SOLVER::DISC_ADJ_EULER;
        break;
      case MAIN_SOLVER::RANS:
        Kind_Solver = MAIN_SOLVER::DISC_ADJ_RANS;
        break;
      case MAIN_SOLVER::NAVIER_STOKES:
        Kind_Solver = MAIN_SOLVER::DISC_ADJ_NAVIER_STOKES;
        break;
      case MAIN_SOLVER::INC_EULER:
        Kind_Solver = MAIN_SOLVER::DISC_ADJ_INC_EULER;
        break;
      case MAIN_SOLVER::INC_RANS:
        Kind_Solver = MAIN_SOLVER::DISC_ADJ_INC_RANS;
        break;
      case MAIN_SOLVER::INC_NAVIER_STOKES:
        Kind_Solver = MAIN_SOLVER::DISC_ADJ_INC_NAVIER_STOKES;
        break;
      case MAIN_SOLVER::FEM_EULER :
        Kind_Solver = MAIN_SOLVER::DISC_ADJ_FEM_EULER;
        break;
      case MAIN_SOLVER::FEM_RANS :
        Kind_Solver = MAIN_SOLVER::DISC_ADJ_FEM_RANS;
        break;
      case MAIN_SOLVER::FEM_NAVIER_STOKES :
        Kind_Solver = MAIN_SOLVER::DISC_ADJ_FEM_NS;
        break;
      case MAIN_SOLVER::FEM_ELASTICITY:
        Kind_Solver = MAIN_SOLVER::DISC_ADJ_FEM;
        break;
      case MAIN_SOLVER::HEAT_EQUATION:
        Kind_Solver = MAIN_SOLVER::DISC_ADJ_HEAT;
        break;
      default:
        break;
    }

    RampOutletPressure = false;
    RampRotatingFrame = false;
  }

  /* 2nd-order MUSCL is not possible for the continuous adjoint
   turbulence model. */

  if (MUSCL_AdjTurb) {
    SU2_MPI::Error("MUSCL_ADJTURB= YES not currently supported.\nPlease select MUSCL_ADJTURB= NO (first-order).",
                   CURRENT_FUNCTION);
  }

  /* Check for whether we need a second gradient method to calculate
   gradients for uwpind reconstruction. Set additional booleans to
   minimize overhead as appropriate. */

  if (MUSCL_Flow || MUSCL_Turb || MUSCL_Species || MUSCL_Heat || MUSCL_AdjFlow) {

    ReconstructionGradientRequired = true;

    if ((Kind_Gradient_Method_Recon == NO_GRADIENT) ||
        (Kind_Gradient_Method_Recon == Kind_Gradient_Method)) {

      /* The default behavior if no reconstruction gradient is specified
       is to use the same gradient as needed for the viscous/source terms
       without recomputation. If they are using the same method, then
       we also want to avoid recomputation. */

      ReconstructionGradientRequired = false;
      Kind_Gradient_Method_Recon = Kind_Gradient_Method;
    }

  } else {
    ReconstructionGradientRequired = false;
  }

  if (ReconstructionGradientRequired && GetFluidProblem() && Kind_ConvNumScheme_Flow == SPACE_CENTERED)
    SU2_MPI::Error("For centered schemes the option NUM_METHOD_GRAD_RECON should not be set.", CURRENT_FUNCTION);

  /* Simpler boolean to control allocation of least-squares memory. */

  LeastSquaresRequired = false;
  if ((Kind_Gradient_Method_Recon == LEAST_SQUARES) ||
      (Kind_Gradient_Method_Recon == WEIGHTED_LEAST_SQUARES) ||
      (Kind_Gradient_Method       == LEAST_SQUARES) ||
      (Kind_Gradient_Method       == WEIGHTED_LEAST_SQUARES)) {
    LeastSquaresRequired = true;
  }

  if (Kind_Gradient_Method == LEAST_SQUARES) {
    SU2_MPI::Error(string("LEAST_SQUARES gradient method not allowed for viscous / source terms.\n") +
                   string("Please select either WEIGHTED_LEAST_SQUARES or GREEN_GAUSS."),
                   CURRENT_FUNCTION);
  }

  /* Protect against using CFL adaption for non-flow or certain
   unsteady flow problems. */

  if (CFL_Adapt && !GetFluidProblem()) {
    SU2_MPI::Error(string("CFL adaption only available for finite-volume fluid solvers.\n") +
                   string("Please select CFL_ADAPT = NO."),
                   CURRENT_FUNCTION);
  }

  if (CFL_Adapt && (TimeMarching == TIME_MARCHING::TIME_STEPPING)) {
    SU2_MPI::Error(string("CFL adaption not available for TIME_STEPPING integration.\n") +
                   string("Please select CFL_ADAPT = NO."),
                   CURRENT_FUNCTION);
  }

  /* Protect against using incorrect CFL adaption parameters. */

  if (CFL_Adapt && (CFL_AdaptParam[0] > 1.0)) {
    SU2_MPI::Error(string("CFL adaption factor down should be less than 1.0."), CURRENT_FUNCTION);
  }

  if (CFL_Adapt && (CFL_AdaptParam[1] < 1.0)) {
    SU2_MPI::Error(string("CFL adaption factor up should be greater than 1.0."), CURRENT_FUNCTION);
  }

  if (CFL_Adapt && (CFL_AdaptParam[2] > CFL_AdaptParam[3])) {
    SU2_MPI::Error(string("CFL adaption minimum CFL is larger than the maximum CFL."), CURRENT_FUNCTION);
  }

  /*--- 0 in the config file means "disable" which can be done using a very large group. ---*/
  if (edgeColorGroupSize==0) edgeColorGroupSize = 1<<30;

  /*--- Specifying a deforming surface requires a mesh deformation solver. ---*/
  if (GetSurface_Movement(DEFORMING)) Deform_Mesh = true;

  monoatomic = GetGasModel() == "ARGON";

  /*--- Set number of Turbulence Variables. ---*/
  switch (TurbModelFamily(Kind_Turb_Model)) {
    case TURB_FAMILY::NONE:
      nTurbVar = 0; break;
    case TURB_FAMILY::SA:
      nTurbVar = 1; break;
    case TURB_FAMILY::KW:
      nTurbVar = 2; break;
  }
  /*--- Check whether the number of entries of the MARKER_INLET_TURBULENT equals the number of turbulent properties
       used for the respective turbulent model. nTurb_Properties must be equal to 1 or 2 depending on whether SA or
       SST model are used.--- */
  if (Marker_Inlet_Turb != nullptr && Kind_Turb_Model == TURB_MODEL::SST && nTurb_Properties != 2)
    SU2_MPI::Error(
        "The use of MARKER_INLET_TURBULENT requires the number of entries when SST Model is used \n"
        "to be equal to 2 : Turbulent intensity and ratio turbulent to laminar viscosity",
        CURRENT_FUNCTION);
  if (Marker_Inlet_Turb != nullptr && Kind_Turb_Model == TURB_MODEL::SA && nTurb_Properties != 1)
    SU2_MPI::Error(
        "The use of MARKER_INLET_TURBULENT requires the number of entries when SA Model is used \n"
        "to be equal to 1 : ratio turbulent to laminar viscosity",
        CURRENT_FUNCTION);

  /*--- Checks for additional species transport. ---*/
  if ((Kind_Species_Model == SPECIES_MODEL::SPECIES_TRANSPORT) || (Kind_Species_Model == SPECIES_MODEL::FLAMELET)) {
    if (Kind_Solver != MAIN_SOLVER::INC_NAVIER_STOKES &&
        Kind_Solver != MAIN_SOLVER::INC_RANS &&
        Kind_Solver != MAIN_SOLVER::DISC_ADJ_INC_NAVIER_STOKES &&
        Kind_Solver != MAIN_SOLVER::DISC_ADJ_INC_RANS &&
        Kind_Solver != MAIN_SOLVER::NAVIER_STOKES &&
        Kind_Solver != MAIN_SOLVER::RANS &&
        Kind_Solver != MAIN_SOLVER::DISC_ADJ_NAVIER_STOKES &&
        Kind_Solver != MAIN_SOLVER::DISC_ADJ_RANS &&
        Kind_Solver != MAIN_SOLVER::MULTIPHYSICS)
      SU2_MPI::Error("Species transport currently only available for compressible and incompressible flow.", CURRENT_FUNCTION);

    /*--- Species specific OF currently can only handle one entry in Marker_Analyze. ---*/
    for (unsigned short iObj = 0; iObj < nObj; iObj++) {
      if ((Kind_ObjFunc[iObj] == SURFACE_SPECIES_0 ||
           Kind_ObjFunc[iObj] == SURFACE_SPECIES_VARIANCE) &&
          nMarker_Analyze > 1) {
        SU2_MPI::Error("SURFACE_SPECIES_0 and SURFACE_SPECIES_VARIANCE currently can only handle one entry to MARKER_ANALYZE.", CURRENT_FUNCTION);
      }
    }

    if(Kind_TimeIntScheme_Species != EULER_IMPLICIT &&
       Kind_TimeIntScheme_Species != EULER_EXPLICIT){
      SU2_MPI::Error("Only TIME_DISCRE_TURB = EULER_IMPLICIT, EULER_EXPLICIT have been implemented in the scalar solver.", CURRENT_FUNCTION);
    }

    /*--- If Species clipping is on, make sure bounds are given by the user. ---*/
    if (Species_Clipping)
      if (!(OptionIsSet("SPECIES_CLIPPING_MIN") && OptionIsSet("SPECIES_CLIPPING_MAX")))
        SU2_MPI::Error("SPECIES_CLIPPING= YES requires the options SPECIES_CLIPPING_MIN/MAX to set the clipping values.", CURRENT_FUNCTION);

    /*--- Make sure a Diffusivity has been set for Constant Diffusivity. ---*/
    if (Kind_Diffusivity_Model == DIFFUSIVITYMODEL::CONSTANT_DIFFUSIVITY &&
        !(OptionIsSet("DIFFUSIVITY_CONSTANT")))
      SU2_MPI::Error("A DIFFUSIVITY_CONSTANT=<value> has to be set with DIFFUSIVITY_MODEL= CONSTANT_DIFFUSIVITY.", CURRENT_FUNCTION);

    /*--- Check whether the number of entries of the constant Lewis number equals the number of transported scalar
       equations solved. nConstant_Lewis_Number is used because it is required for the diffusivity fluid mixing
       models--- */
    if (Kind_Diffusivity_Model == DIFFUSIVITYMODEL::CONSTANT_LEWIS && nConstant_Lewis_Number != nSpecies_Init + 1)
      SU2_MPI::Error(
          "The use of CONSTANT_LEWIS requires the number of entries for CONSTANT_LEWIS_NUMBER ,\n"
          "to be equal to the number of entries of SPECIES_INIT +1",
          CURRENT_FUNCTION);

    // Helper function that checks scalar variable bounds,
    auto checkScalarBounds = [&](su2double scalar, const string& name, su2double lowerBound, su2double upperBound) {
      if (scalar < lowerBound || scalar > upperBound)
        SU2_MPI::Error(string("Variable: ") + name + string(", is out of bounds."), CURRENT_FUNCTION);
    };

    /*--- Some options have to provide as many entries as there are additional species equations. ---*/
    /*--- Fill a vector with the entires and then check if each element is equal to the first one. ---*/
    std::vector<unsigned short> nSpecies_options;
    nSpecies_options.push_back(nSpecies_Init);
    if (Species_Clipping)
      nSpecies_options.insert(nSpecies_options.end(), {nSpecies_Clipping_Min, nSpecies_Clipping_Max});
    if (nMarker_Inlet_Species > 0)
      nSpecies_options.push_back(nSpecies_per_Inlet);
    // Add more options for size check here.

    /*--- nSpecies_Init is the master, but it simply checks for consistency. ---*/
    for (auto elem : nSpecies_options)
      if (nSpecies_options[0] != elem)
        SU2_MPI::Error("Make sure all species inputs have the same size.", CURRENT_FUNCTION);

    /*--- Once consistency is checked set the var that is used throughout the code. ---*/
    nSpecies = nSpecies_Init;

    /*--- Check whether some variables (or their sums) are in physical bounds. [0,1] for species related quantities. ---*/
    /*--- Note, only for species transport, not for flamelet model ---*/
    if (Kind_Species_Model == SPECIES_MODEL::SPECIES_TRANSPORT) {
      su2double Species_Init_Sum = 0.0;
      for (unsigned short iSpecies = 0; iSpecies < nSpecies; iSpecies++) {
        checkScalarBounds(Species_Init[iSpecies], "SPECIES_INIT individual", 0.0, 1.0);
        Species_Init_Sum += Species_Init[iSpecies];
      }
      checkScalarBounds(Species_Init_Sum, "SPECIES_INIT sum", 0.0, 1.0);

      for (iMarker = 0; iMarker < nMarker_Inlet_Species; iMarker++) {
        su2double Inlet_SpeciesVal_Sum = 0.0;
        for (unsigned short iSpecies = 0; iSpecies < nSpecies; iSpecies++) {
          checkScalarBounds(Inlet_SpeciesVal[iMarker][iSpecies], "MARKER_INLET_SPECIES individual", 0.0, 1.0);
          Inlet_SpeciesVal_Sum += Inlet_SpeciesVal[iMarker][iSpecies];
        }
        checkScalarBounds(Inlet_SpeciesVal_Sum, "MARKER_INLET_SPECIES sum", 0.0, 1.0);
      }
    }

  } // species transport checks

  /*--- Define some variables for flamelet model. ---*/
  if (Kind_Species_Model == SPECIES_MODEL::FLAMELET) {
    /*--- The controlling variables are progress variable, total enthalpy, and optionally mixture fraction ---*/
    if (flamelet_ParsedOptions.n_control_vars != (nSpecies - flamelet_ParsedOptions.n_user_scalars))
      SU2_MPI::Error("Number of initial species incompatible with number of controlling variables and user scalars.", CURRENT_FUNCTION);
    /*--- We can have additional user defined transported scalars ---*/
    flamelet_ParsedOptions.n_scalars = flamelet_ParsedOptions.n_control_vars + flamelet_ParsedOptions.n_user_scalars;
  }

  if (Kind_Regime == ENUM_REGIME::COMPRESSIBLE && GetBounded_Scalar()) {
    SU2_MPI::Error("BOUNDED_SCALAR discretization can only be used for incompressible problems.", CURRENT_FUNCTION);
  }

}

void CConfig::SetMarkers(SU2_COMPONENT val_software) {

  unsigned short iMarker_All, iMarker_CfgFile, iMarker_Euler, iMarker_Custom,
  iMarker_FarField, iMarker_SymWall, iMarker_PerBound,
  iMarker_NearFieldBound, iMarker_Fluid_InterfaceBound,
  iMarker_Inlet, iMarker_Riemann, iMarker_Giles, iMarker_Outlet,
  iMarker_Smoluchowski_Maxwell,
  iMarker_Isothermal,iMarker_HeatFlux,iMarker_HeatTansfer,
  iMarker_EngineInflow, iMarker_EngineExhaust, iMarker_Damper,
  iMarker_Displacement, iMarker_Load, iMarker_Internal,
  iMarker_Monitoring, iMarker_Designing, iMarker_GeoEval, iMarker_Plotting, iMarker_Analyze,
  iMarker_DV, iMarker_Moving, iMarker_SobolevBC, iMarker_PyCustom, iMarker_Supersonic_Inlet, iMarker_Supersonic_Outlet,
  iMarker_Clamped, iMarker_ZoneInterface, iMarker_CHTInterface, iMarker_Load_Dir, iMarker_Disp_Dir,
  iMarker_Fluid_Load, iMarker_Deform_Mesh, iMarker_Deform_Mesh_Sym_Plane,
  iMarker_ActDiskInlet, iMarker_ActDiskOutlet,
  iMarker_Turbomachinery, iMarker_MixingPlaneInterface;

  int size = SINGLE_NODE;
  SU2_MPI::Comm_size(SU2_MPI::GetComm(), &size);

  /*--- Compute the total number of markers in the config file ---*/
  nMarker_CfgFile = nMarker_Euler + nMarker_FarField + nMarker_SymWall +
  nMarker_PerBound + nMarker_NearFieldBound + nMarker_Fluid_InterfaceBound +
  nMarker_CHTInterface + nMarker_Inlet + nMarker_Riemann + nMarker_Smoluchowski_Maxwell +
  nMarker_Giles + nMarker_Outlet + nMarker_Isothermal +
  nMarker_HeatFlux + nMarker_HeatTransfer +
  nMarker_EngineInflow + nMarker_EngineExhaust + nMarker_Internal +
  nMarker_Supersonic_Inlet + nMarker_Supersonic_Outlet + nMarker_Displacement + nMarker_Load +
  nMarker_Custom + nMarker_Damper + nMarker_Fluid_Load +
  nMarker_Clamped + nMarker_Load_Dir + nMarker_Disp_Dir +
  nMarker_ActDiskInlet + nMarker_ActDiskOutlet +
  nMarker_ActDiskBemInlet_CG + nMarker_ActDiskBemOutlet_CG +
  nMarker_ZoneInterface;

  /*--- Add the possible send/receive domains ---*/

  nMarker_Max = nMarker_CfgFile + OVERHEAD*size;

  /*--- Basic dimensionalization of the markers (worst scenario) ---*/

  nMarker_All = nMarker_Max;

  /*--- Allocate the memory (markers in each domain) ---*/

  Marker_All_TagBound       = new string[nMarker_All];    // Store the tag that correspond with each marker.
  Marker_All_SendRecv       = new short[nMarker_All] ();   // +#domain (send), -#domain (receive).
  Marker_All_KindBC         = new unsigned short[nMarker_All] (); // Store the kind of boundary condition.
  Marker_All_Monitoring     = new unsigned short[nMarker_All] (); // Store whether the boundary should be monitored.
  Marker_All_Designing      = new unsigned short[nMarker_All] (); // Store whether the boundary should be designed.
  Marker_All_Plotting       = new unsigned short[nMarker_All] (); // Store whether the boundary should be plotted.
  Marker_All_Analyze        = new unsigned short[nMarker_All] (); // Store whether the boundary should be plotted.
  Marker_All_ZoneInterface  = new unsigned short[nMarker_All] (); // Store whether the boundary is in the FSI interface.
  Marker_All_GeoEval        = new unsigned short[nMarker_All] (); // Store whether the boundary should be geometry evaluation.
  Marker_All_DV             = new unsigned short[nMarker_All] (); // Store whether the boundary should be affected by design variables.
  Marker_All_Moving         = new unsigned short[nMarker_All] (); // Store whether the boundary should be in motion.
  Marker_All_Deform_Mesh    = new unsigned short[nMarker_All] (); // Store whether the boundary is deformable.
  Marker_All_Deform_Mesh_Sym_Plane = new unsigned short[nMarker_All] (); //Store wheter the boundary will follow the deformation
  Marker_All_Fluid_Load     = new unsigned short[nMarker_All] (); // Store whether the boundary computes/applies fluid loads.
  Marker_All_PyCustom       = new unsigned short[nMarker_All] (); // Store whether the boundary is Python customizable.
  Marker_All_PerBound       = new short[nMarker_All] ();          // Store whether the boundary belongs to a periodic boundary.
  Marker_All_Turbomachinery       = new unsigned short[nMarker_All] (); // Store whether the boundary is in needed for Turbomachinery computations.
  Marker_All_TurbomachineryFlag   = new unsigned short[nMarker_All] (); // Store whether the boundary has a flag for Turbomachinery computations.
  Marker_All_MixingPlaneInterface = new unsigned short[nMarker_All] (); // Store whether the boundary has a in the MixingPlane interface.
  Marker_All_Giles                = new unsigned short[nMarker_All] (); // Store whether the boundary has is a Giles boundary.
  Marker_All_SobolevBC      = new unsigned short[nMarker_All] (); // Store wether the boundary should apply to the gradient smoothing.

  for (iMarker_All = 0; iMarker_All < nMarker_All; iMarker_All++) {
    Marker_All_TagBound[iMarker_All] = "SEND_RECEIVE";
  }

  /*--- Allocate the memory (markers in the config file) ---*/

  Marker_CfgFile_TagBound             = new string[nMarker_CfgFile];
  Marker_CfgFile_KindBC               = new unsigned short[nMarker_CfgFile] ();
  Marker_CfgFile_Monitoring           = new unsigned short[nMarker_CfgFile] ();
  Marker_CfgFile_Designing            = new unsigned short[nMarker_CfgFile] ();
  Marker_CfgFile_Plotting             = new unsigned short[nMarker_CfgFile] ();
  Marker_CfgFile_Analyze              = new unsigned short[nMarker_CfgFile] ();
  Marker_CfgFile_GeoEval              = new unsigned short[nMarker_CfgFile] ();
  Marker_CfgFile_ZoneInterface        = new unsigned short[nMarker_CfgFile] ();
  Marker_CfgFile_DV                   = new unsigned short[nMarker_CfgFile] ();
  Marker_CfgFile_Moving               = new unsigned short[nMarker_CfgFile] ();
  Marker_CfgFile_Deform_Mesh          = new unsigned short[nMarker_CfgFile] ();
  Marker_CfgFile_Deform_Mesh_Sym_Plane= new unsigned short[nMarker_CfgFile] ();
  Marker_CfgFile_Fluid_Load           = new unsigned short[nMarker_CfgFile] ();
  Marker_CfgFile_PerBound             = new unsigned short[nMarker_CfgFile] ();
  Marker_CfgFile_Turbomachinery       = new unsigned short[nMarker_CfgFile] ();
  Marker_CfgFile_TurbomachineryFlag   = new unsigned short[nMarker_CfgFile] ();
  Marker_CfgFile_MixingPlaneInterface = new unsigned short[nMarker_CfgFile] ();
  Marker_CfgFile_Giles                = new unsigned short[nMarker_CfgFile] ();
  Marker_CfgFile_PyCustom             = new unsigned short[nMarker_CfgFile] ();
  Marker_CfgFile_SobolevBC            = new unsigned short[nMarker_CfgFile] ();

  for (iMarker_CfgFile = 0; iMarker_CfgFile < nMarker_CfgFile; iMarker_CfgFile++) {
    Marker_CfgFile_TagBound[iMarker_CfgFile] = "SEND_RECEIVE";
  }

  /*--- Allocate memory to store surface information (Analyze BC) ---*/

  Surface_MassFlow = new su2double[nMarker_Analyze] ();
  Surface_Mach = new su2double[nMarker_Analyze] ();
  Surface_Temperature = new su2double[nMarker_Analyze] ();
  Surface_Pressure = new su2double[nMarker_Analyze] ();
  Surface_Density = new su2double[nMarker_Analyze] ();
  Surface_Enthalpy = new su2double[nMarker_Analyze] ();
  Surface_NormalVelocity = new su2double[nMarker_Analyze] ();
  Surface_Uniformity = new su2double[nMarker_Analyze] ();
  Surface_SecondaryStrength = new su2double[nMarker_Analyze] ();
  Surface_SecondOverUniform = new su2double[nMarker_Analyze] ();
  Surface_MomentumDistortion = new su2double[nMarker_Analyze] ();
  Surface_TotalTemperature = new su2double[nMarker_Analyze] ();
  Surface_TotalPressure = new su2double[nMarker_Analyze] ();
  Surface_PressureDrop = new su2double[nMarker_Analyze] ();
  Surface_Species_0 = new su2double[nMarker_Analyze] ();
  Surface_Species_Variance = new su2double[nMarker_Analyze] ();
  Surface_DC60 = new su2double[nMarker_Analyze] ();
  Surface_IDC = new su2double[nMarker_Analyze] ();
  Surface_IDC_Mach = new su2double[nMarker_Analyze] ();
  Surface_IDR = new su2double[nMarker_Analyze] ();

  /*--- Populate the marker information in the config file (all domains) ---*/

  iMarker_CfgFile = 0;
  for (iMarker_Euler = 0; iMarker_Euler < nMarker_Euler; iMarker_Euler++) {
    Marker_CfgFile_TagBound[iMarker_CfgFile] = Marker_Euler[iMarker_Euler];
    Marker_CfgFile_KindBC[iMarker_CfgFile] = EULER_WALL;
    iMarker_CfgFile++;
  }

  for (iMarker_FarField = 0; iMarker_FarField < nMarker_FarField; iMarker_FarField++) {
    Marker_CfgFile_TagBound[iMarker_CfgFile] = Marker_FarField[iMarker_FarField];
    Marker_CfgFile_KindBC[iMarker_CfgFile] = FAR_FIELD;
    iMarker_CfgFile++;
  }

  for (iMarker_SymWall = 0; iMarker_SymWall < nMarker_SymWall; iMarker_SymWall++) {
    Marker_CfgFile_TagBound[iMarker_CfgFile] = Marker_SymWall[iMarker_SymWall];
    Marker_CfgFile_KindBC[iMarker_CfgFile] = SYMMETRY_PLANE;
    iMarker_CfgFile++;
  }

  for (iMarker_PerBound = 0; iMarker_PerBound < nMarker_PerBound; iMarker_PerBound++) {
    Marker_CfgFile_TagBound[iMarker_CfgFile] = Marker_PerBound[iMarker_PerBound];
    Marker_CfgFile_KindBC[iMarker_CfgFile] = PERIODIC_BOUNDARY;
    Marker_CfgFile_PerBound[iMarker_CfgFile] = iMarker_PerBound + 1;
    iMarker_CfgFile++;
  }

  ActDisk_DeltaPress = new su2double[nMarker_ActDiskInlet] ();
  ActDisk_DeltaTemp = new su2double[nMarker_ActDiskInlet] ();
  ActDisk_TotalPressRatio = new su2double[nMarker_ActDiskInlet] ();
  ActDisk_TotalTempRatio = new su2double[nMarker_ActDiskInlet] ();
  ActDisk_StaticPressRatio = new su2double[nMarker_ActDiskInlet] ();
  ActDisk_StaticTempRatio = new su2double[nMarker_ActDiskInlet] ();
  ActDisk_Power = new su2double[nMarker_ActDiskInlet] ();
  ActDisk_MassFlow = new su2double[nMarker_ActDiskInlet] ();
  ActDisk_Mach = new su2double[nMarker_ActDiskInlet] ();
  ActDisk_Force = new su2double[nMarker_ActDiskInlet] ();
  ActDisk_NetThrust = new su2double[nMarker_ActDiskInlet] ();
  ActDisk_BCThrust = new su2double[nMarker_ActDiskInlet] ();
  ActDisk_BCThrust_Old = new su2double[nMarker_ActDiskInlet] ();
  ActDisk_GrossThrust = new su2double[nMarker_ActDiskInlet] ();
  ActDisk_Area = new su2double[nMarker_ActDiskInlet] ();
  ActDisk_ReverseMassFlow = new su2double[nMarker_ActDiskInlet] ();

  ActDiskInlet_MassFlow = new su2double[nMarker_ActDiskInlet] ();
  ActDiskInlet_Temperature = new su2double[nMarker_ActDiskInlet] ();
  ActDiskInlet_TotalTemperature = new su2double[nMarker_ActDiskInlet] ();
  ActDiskInlet_Pressure = new su2double[nMarker_ActDiskInlet] ();
  ActDiskInlet_TotalPressure = new su2double[nMarker_ActDiskInlet] ();
  ActDiskInlet_RamDrag = new su2double[nMarker_ActDiskInlet] ();
  ActDiskInlet_Force = new su2double[nMarker_ActDiskInlet] ();
  ActDiskInlet_Power = new su2double[nMarker_ActDiskInlet] ();

  for (iMarker_ActDiskInlet = 0; iMarker_ActDiskInlet < nMarker_ActDiskInlet; iMarker_ActDiskInlet++) {
    Marker_CfgFile_TagBound[iMarker_CfgFile] = Marker_ActDiskInlet[iMarker_ActDiskInlet];
    Marker_CfgFile_KindBC[iMarker_CfgFile] = ACTDISK_INLET;
    iMarker_CfgFile++;
  }

  ActDiskOutlet_MassFlow = new su2double[nMarker_ActDiskOutlet] ();
  ActDiskOutlet_Temperature = new su2double[nMarker_ActDiskOutlet] ();
  ActDiskOutlet_TotalTemperature = new su2double[nMarker_ActDiskOutlet] ();
  ActDiskOutlet_Pressure = new su2double[nMarker_ActDiskOutlet] ();
  ActDiskOutlet_TotalPressure = new su2double[nMarker_ActDiskOutlet] ();
  ActDiskOutlet_GrossThrust = new su2double[nMarker_ActDiskOutlet] ();
  ActDiskOutlet_Force = new su2double[nMarker_ActDiskOutlet] ();
  ActDiskOutlet_Power = new su2double[nMarker_ActDiskOutlet] ();

  ActDiskOutlet_Thrust_BEM = new su2double[nMarker_ActDiskOutlet]();
  ActDiskOutlet_Torque_BEM = new su2double[nMarker_ActDiskOutlet]();

  for (iMarker_ActDiskOutlet = 0; iMarker_ActDiskOutlet < nMarker_ActDiskOutlet; iMarker_ActDiskOutlet++) {
    Marker_CfgFile_TagBound[iMarker_CfgFile] = Marker_ActDiskOutlet[iMarker_ActDiskOutlet];
    Marker_CfgFile_KindBC[iMarker_CfgFile] = ACTDISK_OUTLET;
    iMarker_CfgFile++;
  }

  Outlet_MassFlow = new su2double[nMarker_Outlet] ();
  Outlet_Density  = new su2double[nMarker_Outlet] ();
  Outlet_Area     = new su2double[nMarker_Outlet] ();

  for (iMarker_NearFieldBound = 0; iMarker_NearFieldBound < nMarker_NearFieldBound; iMarker_NearFieldBound++) {
    Marker_CfgFile_TagBound[iMarker_CfgFile] = Marker_NearFieldBound[iMarker_NearFieldBound];
    Marker_CfgFile_KindBC[iMarker_CfgFile] = NEARFIELD_BOUNDARY;
    iMarker_CfgFile++;
  }

  for (iMarker_Fluid_InterfaceBound = 0; iMarker_Fluid_InterfaceBound < nMarker_Fluid_InterfaceBound; iMarker_Fluid_InterfaceBound++) {
    Marker_CfgFile_TagBound[iMarker_CfgFile] = Marker_Fluid_InterfaceBound[iMarker_Fluid_InterfaceBound];
    Marker_CfgFile_KindBC[iMarker_CfgFile] = BC_TYPE::FLUID_INTERFACE;
    iMarker_CfgFile++;
  }

  for (iMarker_CHTInterface = 0; iMarker_CHTInterface < nMarker_CHTInterface; iMarker_CHTInterface++) {
    Marker_CfgFile_TagBound[iMarker_CfgFile] = Marker_CHTInterface[iMarker_CHTInterface];
    Marker_CfgFile_KindBC[iMarker_CfgFile] = CHT_WALL_INTERFACE;
    iMarker_CfgFile++;
  }

  for (iMarker_Inlet = 0; iMarker_Inlet < nMarker_Inlet; iMarker_Inlet++) {
    Marker_CfgFile_TagBound[iMarker_CfgFile] = Marker_Inlet[iMarker_Inlet];
    Marker_CfgFile_KindBC[iMarker_CfgFile] = INLET_FLOW;
    iMarker_CfgFile++;
  }

  for (iMarker_Riemann = 0; iMarker_Riemann < nMarker_Riemann; iMarker_Riemann++) {
    Marker_CfgFile_TagBound[iMarker_CfgFile] = Marker_Riemann[iMarker_Riemann];
    Marker_CfgFile_KindBC[iMarker_CfgFile] = RIEMANN_BOUNDARY;
    iMarker_CfgFile++;
  }

  for (iMarker_Giles = 0; iMarker_Giles < nMarker_Giles; iMarker_Giles++) {
    Marker_CfgFile_TagBound[iMarker_CfgFile] = Marker_Giles[iMarker_Giles];
    Marker_CfgFile_KindBC[iMarker_CfgFile] = GILES_BOUNDARY;
    iMarker_CfgFile++;
  }

  Engine_Power       = new su2double[nMarker_EngineInflow] ();
  Engine_Mach        = new su2double[nMarker_EngineInflow] ();
  Engine_Force       = new su2double[nMarker_EngineInflow] ();
  Engine_NetThrust   = new su2double[nMarker_EngineInflow] ();
  Engine_GrossThrust = new su2double[nMarker_EngineInflow] ();
  Engine_Area        = new su2double[nMarker_EngineInflow] ();

  Inflow_Mach = new su2double[nMarker_EngineInflow] ();
  Inflow_Pressure = new su2double[nMarker_EngineInflow] ();
  Inflow_MassFlow = new su2double[nMarker_EngineInflow] ();
  Inflow_ReverseMassFlow = new su2double[nMarker_EngineInflow] ();
  Inflow_TotalPressure = new su2double[nMarker_EngineInflow] ();
  Inflow_Temperature = new su2double[nMarker_EngineInflow] ();
  Inflow_TotalTemperature = new su2double[nMarker_EngineInflow] ();
  Inflow_RamDrag = new su2double[nMarker_EngineInflow] ();
  Inflow_Force = new su2double[nMarker_EngineInflow] ();
  Inflow_Power = new su2double[nMarker_EngineInflow] ();

  for (iMarker_EngineInflow = 0; iMarker_EngineInflow < nMarker_EngineInflow; iMarker_EngineInflow++) {
    Marker_CfgFile_TagBound[iMarker_CfgFile] = Marker_EngineInflow[iMarker_EngineInflow];
    Marker_CfgFile_KindBC[iMarker_CfgFile] = ENGINE_INFLOW;
    iMarker_CfgFile++;
  }

  Exhaust_Pressure = new su2double[nMarker_EngineExhaust] ();
  Exhaust_Temperature = new su2double[nMarker_EngineExhaust] ();
  Exhaust_MassFlow = new su2double[nMarker_EngineExhaust] ();
  Exhaust_TotalPressure = new su2double[nMarker_EngineExhaust] ();
  Exhaust_TotalTemperature = new su2double[nMarker_EngineExhaust] ();
  Exhaust_GrossThrust = new su2double[nMarker_EngineExhaust] ();
  Exhaust_Force = new su2double[nMarker_EngineExhaust] ();
  Exhaust_Power = new su2double[nMarker_EngineExhaust] ();

  for (iMarker_EngineExhaust = 0; iMarker_EngineExhaust < nMarker_EngineExhaust; iMarker_EngineExhaust++) {
    Marker_CfgFile_TagBound[iMarker_CfgFile] = Marker_EngineExhaust[iMarker_EngineExhaust];
    Marker_CfgFile_KindBC[iMarker_CfgFile] = ENGINE_EXHAUST;
    iMarker_CfgFile++;
  }

  for (iMarker_Supersonic_Inlet = 0; iMarker_Supersonic_Inlet < nMarker_Supersonic_Inlet; iMarker_Supersonic_Inlet++) {
    Marker_CfgFile_TagBound[iMarker_CfgFile] = Marker_Supersonic_Inlet[iMarker_Supersonic_Inlet];
    Marker_CfgFile_KindBC[iMarker_CfgFile] = SUPERSONIC_INLET;
    iMarker_CfgFile++;
  }

  for (iMarker_Supersonic_Outlet = 0; iMarker_Supersonic_Outlet < nMarker_Supersonic_Outlet; iMarker_Supersonic_Outlet++) {
    Marker_CfgFile_TagBound[iMarker_CfgFile] = Marker_Supersonic_Outlet[iMarker_Supersonic_Outlet];
    Marker_CfgFile_KindBC[iMarker_CfgFile] = SUPERSONIC_OUTLET;
    iMarker_CfgFile++;
  }

  for (iMarker_Internal = 0; iMarker_Internal < nMarker_Internal; iMarker_Internal++) {
    Marker_CfgFile_TagBound[iMarker_CfgFile] = Marker_Internal[iMarker_Internal];
    Marker_CfgFile_KindBC[iMarker_CfgFile] = INTERNAL_BOUNDARY;
    iMarker_CfgFile++;
  }

  for (iMarker_Custom = 0; iMarker_Custom < nMarker_Custom; iMarker_Custom++) {
    Marker_CfgFile_TagBound[iMarker_CfgFile] = Marker_Custom[iMarker_Custom];
    Marker_CfgFile_KindBC[iMarker_CfgFile] = CUSTOM_BOUNDARY;
    iMarker_CfgFile++;
  }

  for (iMarker_Outlet = 0; iMarker_Outlet < nMarker_Outlet; iMarker_Outlet++) {
    Marker_CfgFile_TagBound[iMarker_CfgFile] = Marker_Outlet[iMarker_Outlet];
    Marker_CfgFile_KindBC[iMarker_CfgFile] = OUTLET_FLOW;
    iMarker_CfgFile++;
  }

  for (iMarker_Isothermal = 0; iMarker_Isothermal < nMarker_Isothermal; iMarker_Isothermal++) {
    Marker_CfgFile_TagBound[iMarker_CfgFile] = Marker_Isothermal[iMarker_Isothermal];
    Marker_CfgFile_KindBC[iMarker_CfgFile] = ISOTHERMAL;
    iMarker_CfgFile++;
  }

  for (iMarker_Smoluchowski_Maxwell = 0; iMarker_Smoluchowski_Maxwell < nMarker_Smoluchowski_Maxwell; iMarker_Smoluchowski_Maxwell++) {
    Marker_CfgFile_TagBound[iMarker_CfgFile] = Marker_Smoluchowski_Maxwell[iMarker_Smoluchowski_Maxwell];
    Marker_CfgFile_KindBC[iMarker_CfgFile] = SMOLUCHOWSKI_MAXWELL;
    iMarker_CfgFile++;
  }

  for (iMarker_HeatFlux = 0; iMarker_HeatFlux < nMarker_HeatFlux; iMarker_HeatFlux++) {
    Marker_CfgFile_TagBound[iMarker_CfgFile] = Marker_HeatFlux[iMarker_HeatFlux];
    Marker_CfgFile_KindBC[iMarker_CfgFile] = HEAT_FLUX;
    iMarker_CfgFile++;
  }

  for (iMarker_HeatTansfer = 0; iMarker_HeatTansfer < nMarker_HeatTransfer; iMarker_HeatTansfer++) {
    Marker_CfgFile_TagBound[iMarker_CfgFile] = Marker_HeatTransfer[iMarker_HeatTansfer];
    Marker_CfgFile_KindBC[iMarker_CfgFile] = HEAT_TRANSFER;
    iMarker_CfgFile++;
  }

  for (iMarker_Clamped = 0; iMarker_Clamped < nMarker_Clamped; iMarker_Clamped++) {
    Marker_CfgFile_TagBound[iMarker_CfgFile] = Marker_Clamped[iMarker_Clamped];
    Marker_CfgFile_KindBC[iMarker_CfgFile] = CLAMPED_BOUNDARY;
    iMarker_CfgFile++;
  }

  for (iMarker_Displacement = 0; iMarker_Displacement < nMarker_Displacement; iMarker_Displacement++) {
    Marker_CfgFile_TagBound[iMarker_CfgFile] = Marker_Displacement[iMarker_Displacement];
    Marker_CfgFile_KindBC[iMarker_CfgFile] = DISPLACEMENT_BOUNDARY;
    iMarker_CfgFile++;
  }

  for (iMarker_Load = 0; iMarker_Load < nMarker_Load; iMarker_Load++) {
    Marker_CfgFile_TagBound[iMarker_CfgFile] = Marker_Load[iMarker_Load];
    Marker_CfgFile_KindBC[iMarker_CfgFile] = LOAD_BOUNDARY;
    iMarker_CfgFile++;
  }

  for (iMarker_Damper = 0; iMarker_Damper < nMarker_Damper; iMarker_Damper++) {
    Marker_CfgFile_TagBound[iMarker_CfgFile] = Marker_Damper[iMarker_Damper];
    Marker_CfgFile_KindBC[iMarker_CfgFile] = DAMPER_BOUNDARY;
    iMarker_CfgFile++;
  }

  for (iMarker_Load_Dir = 0; iMarker_Load_Dir < nMarker_Load_Dir; iMarker_Load_Dir++) {
    Marker_CfgFile_TagBound[iMarker_CfgFile] = Marker_Load_Dir[iMarker_Load_Dir];
    Marker_CfgFile_KindBC[iMarker_CfgFile] = LOAD_DIR_BOUNDARY;
    iMarker_CfgFile++;
  }

  for (iMarker_Disp_Dir = 0; iMarker_Disp_Dir < nMarker_Disp_Dir; iMarker_Disp_Dir++) {
    Marker_CfgFile_TagBound[iMarker_CfgFile] = Marker_Disp_Dir[iMarker_Disp_Dir];
    Marker_CfgFile_KindBC[iMarker_CfgFile] = DISP_DIR_BOUNDARY;
    iMarker_CfgFile++;
  }

  for (iMarker_Fluid_Load = 0; iMarker_Fluid_Load < nMarker_Fluid_Load; iMarker_Fluid_Load++) {
    Marker_CfgFile_TagBound[iMarker_CfgFile] = Marker_Fluid_Load[iMarker_Fluid_Load];
    iMarker_CfgFile++;
  }

  for (iMarker_CfgFile = 0; iMarker_CfgFile < nMarker_CfgFile; iMarker_CfgFile++) {
    Marker_CfgFile_Monitoring[iMarker_CfgFile] = NO;
    for (iMarker_Monitoring = 0; iMarker_Monitoring < nMarker_Monitoring; iMarker_Monitoring++)
      if (Marker_CfgFile_TagBound[iMarker_CfgFile] == Marker_Monitoring[iMarker_Monitoring])
        Marker_CfgFile_Monitoring[iMarker_CfgFile] = YES;
  }

  for (iMarker_CfgFile = 0; iMarker_CfgFile < nMarker_CfgFile; iMarker_CfgFile++) {
    Marker_CfgFile_GeoEval[iMarker_CfgFile] = NO;
    for (iMarker_GeoEval = 0; iMarker_GeoEval < nMarker_GeoEval; iMarker_GeoEval++)
      if (Marker_CfgFile_TagBound[iMarker_CfgFile] == Marker_GeoEval[iMarker_GeoEval])
        Marker_CfgFile_GeoEval[iMarker_CfgFile] = YES;
  }

  for (iMarker_CfgFile = 0; iMarker_CfgFile < nMarker_CfgFile; iMarker_CfgFile++) {
    Marker_CfgFile_Designing[iMarker_CfgFile] = NO;
    for (iMarker_Designing = 0; iMarker_Designing < nMarker_Designing; iMarker_Designing++)
      if (Marker_CfgFile_TagBound[iMarker_CfgFile] == Marker_Designing[iMarker_Designing])
        Marker_CfgFile_Designing[iMarker_CfgFile] = YES;
  }

  for (iMarker_CfgFile = 0; iMarker_CfgFile < nMarker_CfgFile; iMarker_CfgFile++) {
    Marker_CfgFile_Plotting[iMarker_CfgFile] = NO;
    for (iMarker_Plotting = 0; iMarker_Plotting < nMarker_Plotting; iMarker_Plotting++)
      if (Marker_CfgFile_TagBound[iMarker_CfgFile] == Marker_Plotting[iMarker_Plotting])
        Marker_CfgFile_Plotting[iMarker_CfgFile] = YES;
  }

  for (iMarker_CfgFile = 0; iMarker_CfgFile < nMarker_CfgFile; iMarker_CfgFile++) {
    Marker_CfgFile_Analyze[iMarker_CfgFile] = NO;
    for (iMarker_Analyze = 0; iMarker_Analyze < nMarker_Analyze; iMarker_Analyze++)
      if (Marker_CfgFile_TagBound[iMarker_CfgFile] == Marker_Analyze[iMarker_Analyze])
        Marker_CfgFile_Analyze[iMarker_CfgFile] = YES;
  }

  /*--- Identification of multi-physics interface markers ---*/

  for (iMarker_CfgFile = 0; iMarker_CfgFile < nMarker_CfgFile; iMarker_CfgFile++) {
    Marker_CfgFile_ZoneInterface[iMarker_CfgFile] = NO;
    for (iMarker_ZoneInterface = 0; iMarker_ZoneInterface < nMarker_ZoneInterface; iMarker_ZoneInterface++)
      if (Marker_CfgFile_TagBound[iMarker_CfgFile] == Marker_ZoneInterface[iMarker_ZoneInterface])
        Marker_CfgFile_ZoneInterface[iMarker_CfgFile] = YES;
  }

  /*--- Allocate memory for turbomachinery objective functions ---*/
  EntropyGeneration = new su2double[nZone] ();
  TotalPressureLoss = new su2double[nZone] ();
  KineticEnergyLoss = new su2double[nZone] ();

  /*--- Identification of Turbomachinery markers and flag them---*/

  for (iMarker_CfgFile = 0; iMarker_CfgFile < nMarker_CfgFile; iMarker_CfgFile++) {
    unsigned short indexMarker=0;
    Marker_CfgFile_Turbomachinery[iMarker_CfgFile] = NO;
    Marker_CfgFile_TurbomachineryFlag[iMarker_CfgFile] = NO;
    for (iMarker_Turbomachinery = 0; iMarker_Turbomachinery < nMarker_Turbomachinery; iMarker_Turbomachinery++){
      if (Marker_CfgFile_TagBound[iMarker_CfgFile] == Marker_TurboBoundIn[iMarker_Turbomachinery]){
        indexMarker=(iMarker_Turbomachinery+1);
        Marker_CfgFile_Turbomachinery[iMarker_CfgFile] = indexMarker;
        Marker_CfgFile_TurbomachineryFlag[iMarker_CfgFile] = INFLOW;
      }
      if (Marker_CfgFile_TagBound[iMarker_CfgFile] == Marker_TurboBoundOut[iMarker_Turbomachinery]){
        indexMarker=(iMarker_Turbomachinery+1);
        Marker_CfgFile_Turbomachinery[iMarker_CfgFile] = indexMarker;
        Marker_CfgFile_TurbomachineryFlag[iMarker_CfgFile] = OUTFLOW;
      }
    }
  }

  /*--- Idenftification fo Giles Markers ---*/
  // This is seperate from MP and Turbomachinery Markers as all mixing plane markers are Giles,
  // but not all Giles markers are mixing plane
  for (iMarker_CfgFile = 0; iMarker_CfgFile < nMarker_CfgFile; iMarker_CfgFile++) {
    Marker_CfgFile_Giles[iMarker_CfgFile] = NO;
    for (iMarker_Giles = 0; iMarker_Giles < nMarker_Giles; iMarker_Giles++) {
      if (Marker_CfgFile_TagBound[iMarker_CfgFile] == Marker_Giles[iMarker_Giles])
        Marker_CfgFile_Giles[iMarker_CfgFile] = YES;
    }
  }

  /*--- Identification of MixingPlane interface markers ---*/

  for (iMarker_CfgFile = 0; iMarker_CfgFile < nMarker_CfgFile; iMarker_CfgFile++) {
    unsigned short indexMarker=0;
    Marker_CfgFile_MixingPlaneInterface[iMarker_CfgFile] = NO;
    for (iMarker_MixingPlaneInterface = 0; iMarker_MixingPlaneInterface < nMarker_MixingPlaneInterface; iMarker_MixingPlaneInterface++)
      if (Marker_CfgFile_TagBound[iMarker_CfgFile] == Marker_MixingPlaneInterface[iMarker_MixingPlaneInterface])
        indexMarker=(int)(iMarker_MixingPlaneInterface/2+1);
    Marker_CfgFile_MixingPlaneInterface[iMarker_CfgFile] = indexMarker;
  }

  /*--- Once we have identified the MixingPlane and Turbomachinery markers
   *    we next need to determine what type of interface between zones is
   *    used. It is convenient to do this here as it tidies up the interface
   *    preproccesing in CDriver ---*/
  if (nMarker_Turbomachinery != 0) {
    nTurboInterfaces = (nMarker_Turbomachinery -  1)*2; //Two markers per zone minus inlet & outlet
    Kind_TurboInterface.resize(nTurboInterfaces);
    /*--- Loop over all markers ---*/
    for (iMarker_CfgFile = 0; iMarker_CfgFile < nMarker_CfgFile; iMarker_CfgFile++) {
      /*--- Identify mixing plane markers ---*/
      if (Marker_MixingPlaneInterface != nullptr){ // Necessary in cases where no mixing plane interfaces are defined
        if (Marker_CfgFile_MixingPlaneInterface[iMarker_CfgFile] != 0) { //Is a mixing plane
          /*--- Find which list position this marker is in turbomachinery markers ---*/
          const auto* target = std::find(Marker_Turbomachinery, &Marker_Turbomachinery[nMarker_Turbomachinery*2-1], Marker_CfgFile_TagBound[iMarker_CfgFile]);
          const auto target_index = target - Marker_Turbomachinery;
          /*--- Assert that we find the marker within the turbomachienry markers ---*/
          assert(target != &Marker_Turbomachinery[nMarker_Turbomachinery*2-1]);
          /*--- Assign the correct interface ---*/
          Kind_TurboInterface[target_index-1] = TURBO_INTERFACE_KIND::MIXING_PLANE; // Need to subtract 1 from index as to not consider the inlet an interface
        }
      }
      if (Marker_Fluid_InterfaceBound != nullptr){ // No fluid interfaces are defined in the config file (nullptr if no interfaces defined)
        if (Marker_CfgFile_KindBC[iMarker_CfgFile] == BC_TYPE::FLUID_INTERFACE) { // iMarker_CfgFile is a fluid interface
          const auto* target = std::find(Marker_Turbomachinery, &Marker_Turbomachinery[nMarker_Turbomachinery*2-1], Marker_CfgFile_TagBound[iMarker_CfgFile]);
          const auto target_index = target - Marker_Turbomachinery;
          Kind_TurboInterface[target_index-1] = TURBO_INTERFACE_KIND::FROZEN_ROTOR;
        }
      }
    }
  }

  for (iMarker_CfgFile = 0; iMarker_CfgFile < nMarker_CfgFile; iMarker_CfgFile++) {
    Marker_CfgFile_DV[iMarker_CfgFile] = NO;
    for (iMarker_DV = 0; iMarker_DV < nMarker_DV; iMarker_DV++)
      if (Marker_CfgFile_TagBound[iMarker_CfgFile] == Marker_DV[iMarker_DV])
        Marker_CfgFile_DV[iMarker_CfgFile] = YES;
  }

  /*--- Add an extra check for DV_MARKER to make sure that any given marker
   *    name is recognized as an existing boundary in the problem. ---*/

  for (iMarker_DV = 0; iMarker_DV < nMarker_DV; iMarker_DV++) {
    bool found = false;
    for (iMarker_CfgFile = 0; iMarker_CfgFile < nMarker_CfgFile; iMarker_CfgFile++) {
      if (Marker_CfgFile_TagBound[iMarker_CfgFile] == Marker_DV[iMarker_DV]) {
        found = true;
        break;
      }
    }

    if(!found) {
      if (nZone==1)
        SU2_MPI::Error("DV_MARKER contains marker names that do not exist in the lists of BCs in the config file.", CURRENT_FUNCTION);
      // In case of multiple zones, the markers might appear only in zonal config and not in the Master.
      // A loop over all zones would need to be included which is not straight forward as this can only be
      // checked once all zonal configs are read.
      else if (rank == MASTER_NODE)
        cout << "Warning: DV_MARKER contains marker names that do not exist in the lists of BCs of the master config file.\n"
                "Make sure the marker names exist in the zonal config files" << endl;
    }
  }

  for (iMarker_CfgFile = 0; iMarker_CfgFile < nMarker_CfgFile; iMarker_CfgFile++) {
    Marker_CfgFile_Moving[iMarker_CfgFile] = NO;
    for (iMarker_Moving = 0; iMarker_Moving < nMarker_Moving; iMarker_Moving++)
      if (Marker_CfgFile_TagBound[iMarker_CfgFile] == Marker_Moving[iMarker_Moving])
        Marker_CfgFile_Moving[iMarker_CfgFile] = YES;
  }

  for (iMarker_CfgFile = 0; iMarker_CfgFile < nMarker_CfgFile; iMarker_CfgFile++) {
    Marker_CfgFile_Deform_Mesh[iMarker_CfgFile] = NO;
    for (iMarker_Deform_Mesh = 0; iMarker_Deform_Mesh < nMarker_Deform_Mesh; iMarker_Deform_Mesh++)
      if (Marker_CfgFile_TagBound[iMarker_CfgFile] == Marker_Deform_Mesh[iMarker_Deform_Mesh])
        Marker_CfgFile_Deform_Mesh[iMarker_CfgFile] = YES;
  }

  for (iMarker_CfgFile = 0; iMarker_CfgFile < nMarker_CfgFile; iMarker_CfgFile++) {
    Marker_CfgFile_Deform_Mesh_Sym_Plane[iMarker_CfgFile] = NO;
    for (iMarker_Deform_Mesh_Sym_Plane = 0; iMarker_Deform_Mesh_Sym_Plane < nMarker_Deform_Mesh_Sym_Plane; iMarker_Deform_Mesh_Sym_Plane++)
      if (Marker_CfgFile_TagBound[iMarker_CfgFile] == Marker_Deform_Mesh_Sym_Plane[iMarker_Deform_Mesh_Sym_Plane])
        Marker_CfgFile_Deform_Mesh_Sym_Plane[iMarker_CfgFile] = YES;
  }

  for (iMarker_CfgFile = 0; iMarker_CfgFile < nMarker_CfgFile; iMarker_CfgFile++) {
    Marker_CfgFile_Fluid_Load[iMarker_CfgFile] = NO;
    for (iMarker_Fluid_Load = 0; iMarker_Fluid_Load < nMarker_Fluid_Load; iMarker_Fluid_Load++)
      if (Marker_CfgFile_TagBound[iMarker_CfgFile] == Marker_Fluid_Load[iMarker_Fluid_Load])
        Marker_CfgFile_Fluid_Load[iMarker_CfgFile] = YES;
  }

  for (iMarker_CfgFile=0; iMarker_CfgFile < nMarker_CfgFile; iMarker_CfgFile++) {
    Marker_CfgFile_PyCustom[iMarker_CfgFile] = NO;
    for(iMarker_PyCustom=0; iMarker_PyCustom < nMarker_PyCustom; iMarker_PyCustom++)
      if (Marker_CfgFile_TagBound[iMarker_CfgFile] == Marker_PyCustom[iMarker_PyCustom])
        Marker_CfgFile_PyCustom[iMarker_CfgFile] = YES;
  }

  for (iMarker_CfgFile = 0; iMarker_CfgFile < nMarker_CfgFile; iMarker_CfgFile++) {
    Marker_CfgFile_SobolevBC[iMarker_CfgFile] = NO;
    for (iMarker_SobolevBC = 0; iMarker_SobolevBC < nMarker_SobolevBC; iMarker_SobolevBC++)
      if (Marker_CfgFile_TagBound[iMarker_CfgFile] == Marker_SobolevBC[iMarker_SobolevBC])
        Marker_CfgFile_SobolevBC[iMarker_CfgFile] = YES;
  }

}

void CConfig::SetOutput(SU2_COMPONENT val_software, unsigned short val_izone) {

  unsigned short iMarker_Euler, iMarker_Custom, iMarker_FarField,
  iMarker_SymWall, iMarker_PerBound, iMarker_NearFieldBound,
  iMarker_Fluid_InterfaceBound, iMarker_Inlet, iMarker_Riemann,
  iMarker_Deform_Mesh, iMarker_Deform_Mesh_Sym_Plane, iMarker_Fluid_Load,
  iMarker_Smoluchowski_Maxwell, iWall_Catalytic,
  iMarker_Giles, iMarker_Outlet, iMarker_Isothermal, iMarker_HeatFlux, iMarker_HeatTransfer,
  iMarker_EngineInflow, iMarker_EngineExhaust, iMarker_Displacement, iMarker_Damper,
  iMarker_Load, iMarker_Internal, iMarker_Monitoring,
  iMarker_Designing, iMarker_GeoEval, iMarker_Plotting, iMarker_Analyze, iMarker_DV, iDV_Value,
  iMarker_ZoneInterface, iMarker_PyCustom, iMarker_Load_Dir, iMarker_Disp_Dir, iMarker_Clamped,
  iMarker_Moving, iMarker_Supersonic_Inlet, iMarker_Supersonic_Outlet, iMarker_ActDiskInlet,
  iMarker_Emissivity, iMarker_StrongBC,
  iMarker_ActDiskOutlet, iMarker_MixingPlaneInterface,
  iMarker_SobolevBC;

  bool fea = ((Kind_Solver == MAIN_SOLVER::FEM_ELASTICITY) || (Kind_Solver == MAIN_SOLVER::DISC_ADJ_FEM));

  cout << endl <<"----------------- Physical Case Definition ( Zone "  << iZone << " ) -------------------" << endl;
  if (val_software == SU2_COMPONENT::SU2_CFD) {
    if (FSI_Problem)
     cout << "Fluid-Structure Interaction." << endl;

    if (DiscreteAdjoint) {
     cout <<"Discrete Adjoint equations using Algorithmic Differentiation\n";
     cout <<"based on the physical case: ";
    }
    switch (Kind_Solver) {
      case MAIN_SOLVER::EULER:     case MAIN_SOLVER::DISC_ADJ_EULER:
      case MAIN_SOLVER::INC_EULER: case MAIN_SOLVER::DISC_ADJ_INC_EULER:
      case MAIN_SOLVER::FEM_EULER: case MAIN_SOLVER::DISC_ADJ_FEM_EULER:
        if (Kind_Regime == ENUM_REGIME::COMPRESSIBLE) cout << "Compressible Euler equations." << endl;
        if (Kind_Regime == ENUM_REGIME::INCOMPRESSIBLE) cout << "Incompressible Euler equations." << endl;
        break;
      case MAIN_SOLVER::NAVIER_STOKES:     case MAIN_SOLVER::DISC_ADJ_NAVIER_STOKES:
      case MAIN_SOLVER::INC_NAVIER_STOKES: case MAIN_SOLVER::DISC_ADJ_INC_NAVIER_STOKES:
      case MAIN_SOLVER::FEM_NAVIER_STOKES: case MAIN_SOLVER::DISC_ADJ_FEM_NS:
        if (Kind_Regime == ENUM_REGIME::COMPRESSIBLE) cout << "Compressible Laminar Navier-Stokes' equations." << endl;
        if (Kind_Regime == ENUM_REGIME::INCOMPRESSIBLE) cout << "Incompressible Laminar Navier-Stokes' equations." << endl;
        break;
      case MAIN_SOLVER::RANS:     case MAIN_SOLVER::DISC_ADJ_RANS:
      case MAIN_SOLVER::INC_RANS: case MAIN_SOLVER::DISC_ADJ_INC_RANS:
      case MAIN_SOLVER::FEM_RANS: case MAIN_SOLVER::DISC_ADJ_FEM_RANS:
        if (Kind_Regime == ENUM_REGIME::COMPRESSIBLE) cout << "Compressible RANS equations." << endl;
        if (Kind_Regime == ENUM_REGIME::INCOMPRESSIBLE) cout << "Incompressible RANS equations." << endl;
        cout << "Turbulence model: ";
        switch (Kind_Turb_Model) {
          case TURB_MODEL::NONE: break;
          case TURB_MODEL::SA:
            switch (saParsedOptions.version) {
              case SA_OPTIONS::NEG:
                cout << "Negative-";
                break;
              case SA_OPTIONS::EDW:
                cout << "Edwards-";
                break;
              default:
                break;
            }
            cout << "Spalart-Allmaras";

            if (!saParsedOptions.ft2) cout << "-noft2";
            if (saParsedOptions.rot) cout << "-R";
            if (saParsedOptions.comp) cout << "-comp";
            if (saParsedOptions.qcr2000) cout << "-QCR2000";
            if (saParsedOptions.bc) cout << "-BCM";
            cout << endl;
            break;
          case TURB_MODEL::SST:
            cout << "Menter's k-omega SST";
            if (sstParsedOptions.version == SST_OPTIONS::V1994) cout << "-1994";
            else cout << "-2003";
            if (sstParsedOptions.modified) cout << "m";
            if (sstParsedOptions.sust) cout << " with sustaining terms,";

            switch (sstParsedOptions.production) {
              case SST_OPTIONS::KL:
                cout << " with Kato-Launder production";
                break;
              case SST_OPTIONS::V:
                cout << " with Vorticity production";
                break;
              case SST_OPTIONS::UQ:
                cout << "\nperturbing the Reynold's Stress Matrix towards " << eig_val_comp << " component turbulence";
                if (uq_permute) cout << " (permuting eigenvectors)";
                break;
              case SST_OPTIONS::COMP_Wilcox:
                cout << " with compressibility correction of Wilcox";
                break;
              case SST_OPTIONS::COMP_Sarkar:
                cout << " with compressibility correction of Sarkar";
                break;
              default:
                cout << " with no production modification";
                break;
            }

            if (sstParsedOptions.dll){
              cout << "\nusing non dimensional lower limits relative to infinity values clipping by Coefficients:" ;
              cout << " C_w= " << OmegaFactor_LowerLimit << " and C_k= " <<KFactor_LowerLimit ;
            }
            else cout << "\nusing default hard coded lower limit clipping";

            cout << "." << endl;
            break;
        }
        switch (Kind_Trans_Model) {
          case TURB_TRANS_MODEL::NONE:  break;
          case TURB_TRANS_MODEL::LM: {
            cout << "Transition model: Langtry and Menter's 4 equation model";
            if (lmParsedOptions.LM2015) {
              cout << " w/ cross-flow corrections (2015)" << endl;
            } else {
              cout << " (2009)" << endl;
            }
            break;
          }
        }
        if (Kind_Trans_Model == TURB_TRANS_MODEL::LM) {

          cout << "Correlation Functions: ";
          switch (lmParsedOptions.Correlation) {
            case TURB_TRANS_CORRELATION::MALAN: cout << "Malan et al. (2009)" << endl;  break;
            case TURB_TRANS_CORRELATION::SULUKSNA: cout << "Suluksna et al. (2009)" << endl;  break;
            case TURB_TRANS_CORRELATION::KRAUSE: cout << "Krause et al. (2008)" << endl;  break;
            case TURB_TRANS_CORRELATION::KRAUSE_HYPER: cout << "Krause et al. (2008, paper)" << endl;  break;
            case TURB_TRANS_CORRELATION::MEDIDA_BAEDER: cout << "Medida and Baeder (2011)" << endl;  break;
            case TURB_TRANS_CORRELATION::MEDIDA: cout << "Medida PhD (2014)" << endl;  break;
            case TURB_TRANS_CORRELATION::MENTER_LANGTRY: cout << "Menter and Langtry (2009)" << endl;  break;
            case TURB_TRANS_CORRELATION::DEFAULT:
              switch (Kind_Turb_Model) {
                case TURB_MODEL::SA: cout << "Malan et al. (2009)" << endl;  break;
                case TURB_MODEL::SST: cout << "Menter and Langtry (2009)" << endl;  break;
                case TURB_MODEL::NONE: SU2_MPI::Error("No turbulence model has been selected but LM transition model is active.", CURRENT_FUNCTION); break;
              }
              break;
          }
        }
        cout << "Hybrid RANS/LES: ";
        switch (Kind_HybridRANSLES) {
          case NO_HYBRIDRANSLES: cout << "No Hybrid RANS/LES" << endl; break;
          case SA_DES:   cout << "Detached Eddy Simulation (DES97) " << endl; break;
          case SA_DDES:  cout << "Delayed Detached Eddy Simulation (DDES) with Standard SGS" << endl; break;
          case SA_ZDES:  cout << "Delayed Detached Eddy Simulation (DDES) with Vorticity-based SGS" << endl; break;
          case SA_EDDES: cout << "Delayed Detached Eddy Simulation (DDES) with Shear-layer Adapted SGS" << endl; break;
        }
        break;
      case MAIN_SOLVER::NEMO_EULER:
        if (Kind_Regime == ENUM_REGIME::COMPRESSIBLE) cout << "Compressible two-temperature thermochemical non-equilibrium Euler equations." << endl;
        if (Kind_FluidModel == SU2_NONEQ){
          if ((GasModel != "N2") && (GasModel != "AIR-5") && (GasModel != "AIR-7") && (GasModel != "ARGON"))
            SU2_MPI::Error("The GAS_MODEL given is unavailable using CSU2TCLIB. Choose one of the options: N2, AIR-5, AIR-7, or ARGON.", CURRENT_FUNCTION);
        }
        break;
      case MAIN_SOLVER::NEMO_NAVIER_STOKES:
        if (Kind_Regime == ENUM_REGIME::COMPRESSIBLE) cout << "Compressible two-temperature thermochemical non-equilibrium Navier-Stokes equations." << endl;
        if (Kind_FluidModel == SU2_NONEQ){
          if ((GasModel != "N2") && (GasModel != "AIR-5") && (GasModel != "AIR-7") && (GasModel != "ARGON"))
          SU2_MPI::Error("The GAS_MODEL given is unavailable using CSU2TCLIB. Choose one of the options: N2, AIR-5, AIR-7, or ARGON.", CURRENT_FUNCTION);
        }
        break;
      case MAIN_SOLVER::FEM_LES:
        if (Kind_Regime == ENUM_REGIME::COMPRESSIBLE)   cout << "Compressible LES equations." << endl;
        if (Kind_Regime == ENUM_REGIME::INCOMPRESSIBLE) cout << "Incompressible LES equations." << endl;
        cout << "LES Subgrid Scale model: ";
        switch (Kind_SGS_Model) {
          case TURB_SGS_MODEL::IMPLICIT_LES: cout << "Implicit LES" << endl; break;
          case TURB_SGS_MODEL::SMAGORINSKY:  cout << "Smagorinsky " << endl; break;
          case TURB_SGS_MODEL::WALE:         cout << "WALE"         << endl; break;
          case TURB_SGS_MODEL::VREMAN:       cout << "VREMAN"         << endl; break;
          default:
            SU2_MPI::Error("Subgrid Scale model not specified.", CURRENT_FUNCTION);

        }
        break;
      case MAIN_SOLVER::FEM_ELASTICITY: case MAIN_SOLVER::DISC_ADJ_FEM:
        if (Kind_Struct_Solver == STRUCT_DEFORMATION::SMALL) cout << "Geometrically linear elasticity solver." << endl;
        if (Kind_Struct_Solver == STRUCT_DEFORMATION::LARGE) cout << "Geometrically non-linear elasticity solver." << endl;
        if (Kind_Material == STRUCT_MODEL::LINEAR_ELASTIC) cout << "Linear elastic material." << endl;
        if (Kind_Material == STRUCT_MODEL::NEO_HOOKEAN) {
          if (Kind_Material_Compress == STRUCT_COMPRESS::COMPRESSIBLE)
            cout << "Compressible Neo-Hookean material model." << endl;
        }
        break;
      case MAIN_SOLVER::ADJ_EULER: cout << "Continuous Euler adjoint equations." << endl; break;
      case MAIN_SOLVER::ADJ_NAVIER_STOKES:
        if (Frozen_Visc_Cont)
          cout << "Continuous Navier-Stokes adjoint equations with frozen (laminar) viscosity." << endl;
        else
          cout << "Continuous Navier-Stokes adjoint equations." << endl;
        break;
      case MAIN_SOLVER::ADJ_RANS:
        if (Frozen_Visc_Cont)
          cout << "Continuous RANS adjoint equations with frozen (laminar and eddy) viscosity." << endl;
        else
          cout << "Continuous RANS adjoint equations." << endl;
        break;
      case MAIN_SOLVER::HEAT_EQUATION: case MAIN_SOLVER::DISC_ADJ_HEAT:
        cout << "Heat solver" << endl;
        break;
      case MAIN_SOLVER::MULTIPHYSICS:
        cout << "Multiphysics solver" << endl;
        break;
      default:
        SU2_MPI::Error("No valid solver was chosen", CURRENT_FUNCTION);

    }

    if ((Kind_Regime == ENUM_REGIME::COMPRESSIBLE) && (Kind_Solver != MAIN_SOLVER::FEM_ELASTICITY)) {
      cout << "Mach number: " << Mach <<"."<< endl;
      cout << "Angle of attack (AoA): " << AoA <<" deg, and angle of sideslip (AoS): " << AoS <<" deg."<< endl;
      if ((Kind_Solver == MAIN_SOLVER::NAVIER_STOKES) || (Kind_Solver == MAIN_SOLVER::ADJ_NAVIER_STOKES) ||
          (Kind_Solver == MAIN_SOLVER::RANS) || (Kind_Solver == MAIN_SOLVER::ADJ_RANS) ||
          (Kind_Solver == MAIN_SOLVER::NEMO_NAVIER_STOKES))
        cout << "Reynolds number: " << Reynolds <<". Reference length "  << Length_Reynolds << "." << endl;
      if (Fixed_CL_Mode) {
        cout << "Fixed CL mode, target value: " << Target_CL << "." << endl;
      }
    }

    if (EquivArea) {
      cout <<"The equivalent area is going to be evaluated on the near-field."<< endl;
      cout <<"The lower integration limit is "<<ea_lim[0]<<", and the upper is "<<ea_lim[1]<<"."<< endl;
      cout <<"The near-field is situated at "<<ea_lim[2]<<"."<< endl;
    }

    if (GetGrid_Movement()) {
      cout << "Performing a dynamic mesh simulation: ";
      switch (Kind_GridMovement) {
        case NO_MOVEMENT:     cout << "no direct movement." << endl; break;
        case RIGID_MOTION:    cout << "rigid mesh motion." << endl; break;
        case ROTATING_FRAME:  cout << "rotating reference frame." << endl; break;
        case EXTERNAL:        cout << "externally prescribed motion." << endl; break;
      }
    }

    if (Restart) {
      if (Read_Binary_Restart) cout << "Reading and writing binary SU2 native restart files." << endl;
      else cout << "Reading and writing ASCII SU2 native restart files." << endl;
      if (!ContinuousAdjoint && Kind_Solver != MAIN_SOLVER::FEM_ELASTICITY) cout << "Read flow solution from: " << Solution_FileName << "." << endl;
      if (ContinuousAdjoint) cout << "Read adjoint solution from: " << Solution_AdjFileName << "." << endl;
    }
    else {
        if (fea) cout << "No restart solution, initialize from undeformed configuration." << endl;
        else cout << "No restart solution, use the values at infinity (freestream)." << endl;
    }

    if (ContinuousAdjoint)
      cout << "Read flow solution from: " << Solution_FileName << "." << endl;

    if (!fea){
      if (Kind_Regime == ENUM_REGIME::COMPRESSIBLE) {
        if (Ref_NonDim == DIMENSIONAL) { cout << "Dimensional simulation." << endl; }
        else if (Ref_NonDim == FREESTREAM_PRESS_EQ_ONE) { cout << "Non-Dimensional simulation (P=1.0, Rho=1.0, T=1.0 at the farfield)." << endl; }
        else if (Ref_NonDim == FREESTREAM_VEL_EQ_MACH) { cout << "Non-Dimensional simulation (V=Mach, Rho=1.0, T=1.0 at the farfield)." << endl; }
        else if (Ref_NonDim == FREESTREAM_VEL_EQ_ONE) { cout << "Non-Dimensional simulation (V=1.0, Rho=1.0, T=1.0 at the farfield)." << endl; }
    } else if (Kind_Regime == ENUM_REGIME::INCOMPRESSIBLE) {
        if (Ref_Inc_NonDim == DIMENSIONAL) { cout << "Dimensional simulation." << endl; }
        else if (Ref_Inc_NonDim == INITIAL_VALUES) { cout << "Non-Dimensional simulation using intialization values." << endl; }
        else if (Ref_Inc_NonDim == REFERENCE_VALUES) { cout << "Non-Dimensional simulation using user-specified reference values." << endl; }
      }

      if (RefArea == 0.0) cout << "The reference area will be computed using y(2D) or z(3D) projection." << endl;
      else { cout << "The reference area is " << RefArea;
        if (SystemMeasurements == US) cout << " ft^2." << endl; else cout << " m^2." << endl;
      }

      if (SemiSpan == 0.0) cout << "The semi-span will be computed using the max y(3D) value." << endl;
      else { cout << "The semi-span length area is " << SemiSpan;
        if (SystemMeasurements == US) cout << " ft." << endl; else cout << " m." << endl;
      }

      cout << "The reference length is " << RefLength;
      if (SystemMeasurements == US) cout << " ft." << endl; else cout << " m." << endl;

      if (nMarker_Monitoring != 0){
        if ((nRefOriginMoment_X > 1) || (nRefOriginMoment_Y > 1) || (nRefOriginMoment_Z > 1)) {
          cout << "Surface(s) where the force coefficients are evaluated and \n";
          cout << "their reference origin for moment computation: \n";

          for (iMarker_Monitoring = 0; iMarker_Monitoring < nMarker_Monitoring; iMarker_Monitoring++) {
            cout << "   - " << Marker_Monitoring[iMarker_Monitoring] << " (" << RefOriginMoment_X[iMarker_Monitoring] <<", "<<RefOriginMoment_Y[iMarker_Monitoring] <<", "<< RefOriginMoment_Z[iMarker_Monitoring] << ")";
            if (iMarker_Monitoring < nMarker_Monitoring-1) cout << ".\n";
            else {
              if (SystemMeasurements == US) cout <<" ft."<< endl;
              else cout <<" m."<< endl;
            }

          }
        }
        else {
          cout << "Reference origin for moment evaluation is (" << RefOriginMoment_X[0] << ", " << RefOriginMoment_Y[0] << ", " << RefOriginMoment_Z[0] << ")." << endl;
          cout << "Surface(s) where the force coefficients are evaluated: ";
          for (iMarker_Monitoring = 0; iMarker_Monitoring < nMarker_Monitoring; iMarker_Monitoring++) {
            cout << Marker_Monitoring[iMarker_Monitoring];
            if (iMarker_Monitoring < nMarker_Monitoring-1) cout << ", ";
            else cout <<"."<< endl;
          }
          cout<< endl;
        }
      }
    }

    if (nMarker_Designing != 0) {
      cout << "Surface(s) where the objective function is evaluated: ";
      for (iMarker_Designing = 0; iMarker_Designing < nMarker_Designing; iMarker_Designing++) {
        cout << Marker_Designing[iMarker_Designing];
        if (iMarker_Designing < nMarker_Designing-1) cout << ", ";
        else cout <<".";
      }
      cout<< endl;
    }

    if (nMarker_Plotting != 0) {
      cout << "Surface(s) plotted in the output file: ";
      for (iMarker_Plotting = 0; iMarker_Plotting < nMarker_Plotting; iMarker_Plotting++) {
        cout << Marker_Plotting[iMarker_Plotting];
        if (iMarker_Plotting < nMarker_Plotting-1) cout << ", ";
        else cout <<".";
      }
      cout<< endl;
    }

    if (nMarker_Analyze != 0) {
      cout << "Surface(s) to be analyzed in detail: ";
      for (iMarker_Analyze = 0; iMarker_Analyze < nMarker_Analyze; iMarker_Analyze++) {
        cout << Marker_Analyze[iMarker_Analyze];
        if (iMarker_Analyze < nMarker_Analyze-1) cout << ", ";
        else cout <<".";
      }
      cout<< endl;
    }

    if (nMarker_ZoneInterface != 0) {
      cout << "Surface(s) acting as an interface among zones: ";
      for (iMarker_ZoneInterface = 0; iMarker_ZoneInterface < nMarker_ZoneInterface; iMarker_ZoneInterface++) {
        cout << Marker_ZoneInterface[iMarker_ZoneInterface];
        if (iMarker_ZoneInterface < nMarker_ZoneInterface-1) cout << ", ";
        else cout <<".";
      }
      cout<<endl;
    }

    if(nMarker_PyCustom != 0) {
      cout << "Surface(s) that are customizable in Python: ";
      for(iMarker_PyCustom=0; iMarker_PyCustom < nMarker_PyCustom; iMarker_PyCustom++){
        cout << Marker_PyCustom[iMarker_PyCustom];
        if (iMarker_PyCustom < nMarker_PyCustom-1) cout << ", ";
        else cout << ".";
      }
      cout << endl;
    }

    if (nMarker_DV != 0) {
      cout << "Surface(s) affected by the design variables: ";
      for (iMarker_DV = 0; iMarker_DV < nMarker_DV; iMarker_DV++) {
        cout << Marker_DV[iMarker_DV];
        if (iMarker_DV < nMarker_DV-1) cout << ", ";
        else cout <<".";
      }
      cout<< endl;
    }

    if (nMarker_Moving != 0) {
      cout << "Surface(s) in motion: ";
      for (iMarker_Moving = 0; iMarker_Moving < nMarker_Moving; iMarker_Moving++) {
        cout << Marker_Moving[iMarker_Moving];
        if (iMarker_Moving < nMarker_Moving-1) cout << ", ";
        else cout <<".";
      }
      cout<< endl;
    }

  }

  if (val_software == SU2_COMPONENT::SU2_GEO) {
    if (nMarker_GeoEval != 0) {
      cout << "Surface(s) where the geometrical based functions is evaluated: ";
      for (iMarker_GeoEval = 0; iMarker_GeoEval < nMarker_GeoEval; iMarker_GeoEval++) {
        cout << Marker_GeoEval[iMarker_GeoEval];
        if (iMarker_GeoEval < nMarker_GeoEval-1) cout << ", ";
        else cout <<".";
      }
      cout<< endl;
    }
  }

  cout << "Input mesh file name: " << Mesh_FileName << endl;

  if (val_software == SU2_COMPONENT::SU2_DOT) {
    if (DiscreteAdjoint) {
      cout << "Input sensitivity file name: " << GetObjFunc_Extension(Solution_AdjFileName) << "." << endl;
    }else {
    cout << "Input sensitivity file name: " << SurfAdjCoeff_FileName << "." << endl;
  }
  }

  if (val_software == SU2_COMPONENT::SU2_DEF) {
    cout << endl <<"---------------- Grid deformation parameters ( Zone "  << iZone << " )  ----------------" << endl;
    cout << "Grid deformation using a linear elasticity method." << endl;

    if (Hold_GridFixed == YES) cout << "Hold some regions of the mesh fixed (hardcode implementation)." << endl;
  }

  if (val_software == SU2_COMPONENT::SU2_DOT) {
  cout << endl <<"-------------- Surface deformation parameters ( Zone "  << iZone << " ) ----------------" << endl;
  }

  if (((val_software == SU2_COMPONENT::SU2_DEF) || (val_software == SU2_COMPONENT::SU2_DOT)) && (Design_Variable[0] != NO_DEFORMATION)) {

    for (unsigned short iDV = 0; iDV < nDV; iDV++) {


      if ((Design_Variable[iDV] != NO_DEFORMATION) &&
          (Design_Variable[iDV] != FFD_SETTING) &&
          (Design_Variable[iDV] != SCALE_GRID) &&
          (Design_Variable[iDV] != TRANSLATE_GRID) &&
          (Design_Variable[iDV] != ROTATE_GRID) &&
          (Design_Variable[iDV] != SURFACE_FILE)) {

        if (iDV == 0)
          cout << "Design variables definition (markers <-> value <-> param):" << endl;

        switch (Design_Variable[iDV]) {
          case FFD_CONTROL_POINT_2D:  cout << "FFD 2D (control point) <-> "; break;
          case FFD_CAMBER_2D:         cout << "FFD 2D (camber) <-> "; break;
          case FFD_THICKNESS_2D:      cout << "FFD 2D (thickness) <-> "; break;
          case HICKS_HENNE:           cout << "Hicks Henne <-> " ; break;
          case SURFACE_BUMP:          cout << "Surface bump <-> " ; break;
          case ANGLE_OF_ATTACK:       cout << "Angle of attack <-> " ; break;
          case CST:                   cout << "Kulfan parameter number (CST) <-> " ; break;
          case TRANSLATION:           cout << "Translation design variable."; break;
          case SCALE:                 cout << "Scale design variable."; break;
          case NACA_4DIGITS:          cout << "NACA four digits <-> "; break;
          case PARABOLIC:             cout << "Parabolic <-> "; break;
          case AIRFOIL:               cout << "Airfoil <-> "; break;
          case ROTATION:              cout << "Rotation <-> "; break;
          case FFD_CONTROL_POINT:     cout << "FFD (control point) <-> "; break;
          case FFD_NACELLE:           cout << "FFD (nacelle) <-> "; break;
          case FFD_GULL:              cout << "FFD (gull) <-> "; break;
          case FFD_TWIST:             cout << "FFD (twist) <-> "; break;
          case FFD_ROTATION:          cout << "FFD (rotation) <-> "; break;
          case FFD_CONTROL_SURFACE:   cout << "FFD (control surface) <-> "; break;
          case FFD_CAMBER:            cout << "FFD (camber) <-> "; break;
          case FFD_THICKNESS:         cout << "FFD (thickness) -> "; break;
          case FFD_ANGLE_OF_ATTACK:   cout << "FFD (angle of attack) <-> "; break;
        }

        for (iMarker_DV = 0; iMarker_DV < nMarker_DV; iMarker_DV++) {
          cout << Marker_DV[iMarker_DV];
          if (iMarker_DV < nMarker_DV-1) cout << ", ";
          else cout << " <-> ";
        }

        for (iDV_Value = 0; iDV_Value < nDV_Value[iDV]; iDV_Value++) {
          cout << DV_Value[iDV][iDV_Value];
          if (iDV_Value != nDV_Value[iDV]-1) cout << ", ";
        }
        cout << " <-> ";

        if ((Design_Variable[iDV] == NO_DEFORMATION) ||
            (Design_Variable[iDV] == FFD_SETTING) ||
            (Design_Variable[iDV] == SCALE) ) nParamDV = 0;
        if (Design_Variable[iDV] == ANGLE_OF_ATTACK) nParamDV = 1;
        if ((Design_Variable[iDV] == FFD_CAMBER_2D) ||
            (Design_Variable[iDV] == FFD_THICKNESS_2D) ||
            (Design_Variable[iDV] == HICKS_HENNE) ||
            (Design_Variable[iDV] == PARABOLIC) ||
            (Design_Variable[iDV] == AIRFOIL) ||
            (Design_Variable[iDV] == FFD_GULL) ||
            (Design_Variable[iDV] == FFD_ANGLE_OF_ATTACK) ) nParamDV = 2;
        if ((Design_Variable[iDV] ==  TRANSLATION) ||
            (Design_Variable[iDV] ==  NACA_4DIGITS) ||
            (Design_Variable[iDV] ==  CST) ||
            (Design_Variable[iDV] ==  SURFACE_BUMP) ||
            (Design_Variable[iDV] ==  FFD_CAMBER) ||
            (Design_Variable[iDV] ==  FFD_THICKNESS) ) nParamDV = 3;
        if (Design_Variable[iDV] == FFD_CONTROL_POINT_2D) nParamDV = 5;
        if (Design_Variable[iDV] == ROTATION) nParamDV = 6;
        if ((Design_Variable[iDV] ==  FFD_CONTROL_POINT) ||
            (Design_Variable[iDV] ==  FFD_ROTATION) ||
            (Design_Variable[iDV] ==  FFD_CONTROL_SURFACE) ) nParamDV = 7;
        if (Design_Variable[iDV] == FFD_TWIST) nParamDV = 8;

        for (unsigned short iParamDV = 0; iParamDV < nParamDV; iParamDV++) {

          if (iParamDV == 0) cout << "( ";

          if ((iParamDV == 0) &&
              ((Design_Variable[iDV] == NO_DEFORMATION) ||
               (Design_Variable[iDV] == FFD_SETTING) ||
               (Design_Variable[iDV] == FFD_ANGLE_OF_ATTACK) ||
               (Design_Variable[iDV] == FFD_CONTROL_POINT_2D) ||
               (Design_Variable[iDV] == FFD_CAMBER_2D) ||
               (Design_Variable[iDV] == FFD_THICKNESS_2D) ||
               (Design_Variable[iDV] == FFD_CONTROL_POINT) ||
               (Design_Variable[iDV] == FFD_NACELLE) ||
               (Design_Variable[iDV] == FFD_GULL) ||
               (Design_Variable[iDV] == FFD_TWIST) ||
               (Design_Variable[iDV] == FFD_ROTATION) ||
               (Design_Variable[iDV] == FFD_CONTROL_SURFACE) ||
               (Design_Variable[iDV] == FFD_CAMBER) ||
               (Design_Variable[iDV] == FFD_THICKNESS))) cout << FFDTag[iDV];
          else cout << ParamDV[iDV][iParamDV];

          if (iParamDV < nParamDV-1) cout << ", ";
          else cout <<" )"<< endl;

        }

      }

      else if (Design_Variable[iDV] == NO_DEFORMATION) {
        cout << "No deformation of the numerical grid. Just output .su2 file." << endl;
      }

      else if (Design_Variable[iDV] == SCALE_GRID) {
        nParamDV = 0;
        cout << "Scaling of the volume grid by a constant factor." << endl;
      }

      else if (Design_Variable[iDV] == TRANSLATE_GRID) {
        nParamDV = 3;
        cout << "Rigid translation of the volume grid." << endl;
      }

      else if (Design_Variable[iDV] == ROTATE_GRID) {
        nParamDV = 6;
        cout << "Rigid rotation of the volume grid." << endl;
      }

      else if (Design_Variable[iDV] == FFD_SETTING) {

        cout << "Setting the FFD box structure." << endl;
        cout << "FFD boxes definition (FFD tag <-> degree <-> coord):" << endl;

        for (unsigned short iFFDBox = 0; iFFDBox < nFFDBox; iFFDBox++) {

          cout << TagFFDBox[iFFDBox] << " <-> ";

          for (unsigned short iDegreeFFD = 0; iDegreeFFD < 3; iDegreeFFD++) {
            if (iDegreeFFD == 0) cout << "( ";
            cout << DegreeFFDBox[iFFDBox][iDegreeFFD];
            if (iDegreeFFD < 2) cout << ", ";
            else cout <<" )";
          }

          cout << " <-> ";

          for (unsigned short iCoordFFD = 0; iCoordFFD < 24; iCoordFFD++) {
            if (iCoordFFD == 0) cout << "( ";
            cout << CoordFFDBox[iFFDBox][iCoordFFD];
            if (iCoordFFD < 23) cout << ", ";
            else cout <<" )"<< endl;
          }

        }

      }

      else cout << endl;

    }
  }

  if (((val_software == SU2_COMPONENT::SU2_CFD) && ( ContinuousAdjoint || DiscreteAdjoint)) || (val_software == SU2_COMPONENT::SU2_DOT)) {

    cout << endl <<"---------------- Design problem definition  ( Zone "  << iZone << " ) ------------------" << endl;
    if (nObj==1) {
      switch (Kind_ObjFunc[0]) {
        case DRAG_COEFFICIENT:           cout << "CD objective function";
          if (Fixed_CL_Mode) {           cout << " using fixed CL mode, dCD/dCL = " << dCD_dCL << "." << endl; }
          else {                         cout << "." << endl; }
          break;
        case LIFT_COEFFICIENT:           cout << "CL objective function." << endl; break;
        case MOMENT_X_COEFFICIENT:       cout << "CMx objective function" << endl;
          if (Fixed_CL_Mode) {           cout << " using fixed CL mode, dCMx/dCL = " << dCMx_dCL << "." << endl; }
          else {                         cout << "." << endl; }
          break;
        case MOMENT_Y_COEFFICIENT:       cout << "CMy objective function" << endl;
          if (Fixed_CL_Mode) {           cout << " using fixed CL mode, dCMy/dCL = " << dCMy_dCL << "." << endl; }
          else {                         cout << "." << endl; }
          break;
        case MOMENT_Z_COEFFICIENT:       cout << "CMz objective function" << endl;
          if (Fixed_CL_Mode) {           cout << " using fixed CL mode, dCMz/dCL = " << dCMz_dCL << "." << endl; }
          else {                         cout << "." << endl; }
          break;
        case INVERSE_DESIGN_PRESSURE:    cout << "Inverse design (Cp) objective function." << endl; break;
        case INVERSE_DESIGN_HEATFLUX:    cout << "Inverse design (Heat Flux) objective function." << endl; break;
        case SIDEFORCE_COEFFICIENT:      cout << "Side force objective function." << endl; break;
        case EFFICIENCY:                 cout << "CL/CD objective function." << endl; break;
        case EQUIVALENT_AREA:            cout << "Equivalent area objective function. CD weight: " << WeightCd <<"."<< endl;  break;
        case NEARFIELD_PRESSURE:         cout << "Nearfield pressure objective function. CD weight: " << WeightCd <<"."<< endl;  break;
        case FORCE_X_COEFFICIENT:        cout << "X-force objective function." << endl; break;
        case FORCE_Y_COEFFICIENT:        cout << "Y-force objective function." << endl; break;
        case FORCE_Z_COEFFICIENT:        cout << "Z-force objective function." << endl; break;
        case THRUST_COEFFICIENT:         cout << "Thrust objective function." << endl; break;
        case TORQUE_COEFFICIENT:         cout << "Torque efficiency objective function." << endl; break;
        case TOTAL_HEATFLUX:             cout << "Total heat flux objective function." << endl; break;
        case MAXIMUM_HEATFLUX:           cout << "Maximum heat flux objective function." << endl; break;
        case FIGURE_OF_MERIT:            cout << "Rotor Figure of Merit objective function." << endl; break;
        case BUFFET_SENSOR:              cout << "Buffet sensor objective function." << endl; break;
        case SURFACE_TOTAL_PRESSURE:     cout << "Average total pressure objective function." << endl; break;
        case SURFACE_STATIC_PRESSURE:    cout << "Average static pressure objective function." << endl; break;
        case SURFACE_STATIC_TEMPERATURE: cout << "Average static temperature objective function." << endl; break;
        case SURFACE_MASSFLOW:           cout << "Mass flow rate objective function." << endl; break;
        case SURFACE_MACH:               cout << "Mach number objective function." << endl; break;
        case CUSTOM_OBJFUNC:             cout << "Custom objective function." << endl; break;
        case REFERENCE_GEOMETRY:         cout << "Target geometry objective function." << endl; break;
        case REFERENCE_NODE:             cout << "Target node displacement objective function." << endl; break;
        case VOLUME_FRACTION:            cout << "Volume fraction objective function." << endl; break;
        case TOPOL_DISCRETENESS:         cout << "Topology discreteness objective function." << endl; break;
        case TOPOL_COMPLIANCE:           cout << "Topology compliance objective function." << endl; break;
        case STRESS_PENALTY:             cout << "Stress penalty objective function." << endl; break;
      }
    }
    else {
      cout << "Weighted sum objective function." << endl;
    }

  }

  if (val_software == SU2_COMPONENT::SU2_CFD) {

    auto PrintLimiterInfo = [&](const LIMITER kind_limiter) {
      cout << "Second order integration in space, with slope limiter.\n";
      switch (kind_limiter) {
        case LIMITER::NONE:
          cout << "No slope-limiting method. " << endl;
          break;
        case LIMITER::VENKATAKRISHNAN:
          cout << "Venkatakrishnan slope-limiting method, with constant: " << Venkat_LimiterCoeff << ".\n";
          cout << "The reference element size is: " << RefElemLength << ". " << endl;
          break;
        case LIMITER::NISHIKAWA_R3:
          cout << "Nishikawa's R3 slope-limiting method, with constant: " << Venkat_LimiterCoeff << ".\n";
          cout << "The reference element size is: " << RefElemLength << ". " << endl;
          break;
        case LIMITER::NISHIKAWA_R4:
          cout << "Nishikawa's R4 slope-limiting method, with constant: " << Venkat_LimiterCoeff << ".\n";
          cout << "The reference element size is: " << RefElemLength << ". " << endl;
          break;
        case LIMITER::NISHIKAWA_R5:
          cout << "Nishikawa's R5 slope-limiting method, with constant: " << Venkat_LimiterCoeff << ".\n";
          cout << "The reference element size is: " << RefElemLength << ". " << endl;
          break;
        case LIMITER::VENKATAKRISHNAN_WANG:
          cout << "Venkatakrishnan-Wang slope-limiting method, with constant: " << Venkat_LimiterCoeff << "." << endl;
          break;
        case LIMITER::BARTH_JESPERSEN:
          cout << "Barth-Jespersen slope-limiting method." << endl;
          break;
        case LIMITER::VAN_ALBADA_EDGE:
          cout << "Van Albada slope-limiting method implemented by edges." << endl;
          break;
        case LIMITER::SHARP_EDGES:
          cout << "Sharp edges slope-limiting method, with constant: " << Venkat_LimiterCoeff << ".\n";
          cout << "The reference element size is: " << RefElemLength << ".\n";
          cout << "The reference sharp edge distance is: " << AdjSharp_LimiterCoeff*RefElemLength*Venkat_LimiterCoeff << "." << endl;
          break;
        case LIMITER::WALL_DISTANCE:
          cout << "Wall distance slope-limiting method, with constant: " << Venkat_LimiterCoeff << ".\n";
          cout << "The reference element size is: " << RefElemLength << ".\n";
          cout << "The reference wall distance is: " << AdjSharp_LimiterCoeff*RefElemLength*Venkat_LimiterCoeff << "." << endl;
          break;
        default:
          SU2_MPI::Error("Unknown or invalid limiter type.", CURRENT_FUNCTION);
          break;
      }
    };

    cout << endl <<"--------------- Space Numerical Integration ( Zone "  << iZone << " ) ------------------" << endl;

    if ((Kind_Solver == MAIN_SOLVER::EULER)          || (Kind_Solver == MAIN_SOLVER::NAVIER_STOKES)          || (Kind_Solver == MAIN_SOLVER::RANS) ||
        (Kind_Solver == MAIN_SOLVER::INC_EULER)      || (Kind_Solver == MAIN_SOLVER::INC_NAVIER_STOKES)      || (Kind_Solver == MAIN_SOLVER::INC_RANS) ||
        (Kind_Solver == MAIN_SOLVER::NEMO_EULER)     || (Kind_Solver == MAIN_SOLVER::NEMO_NAVIER_STOKES)     ||
        (Kind_Solver == MAIN_SOLVER::DISC_ADJ_EULER) || (Kind_Solver == MAIN_SOLVER::DISC_ADJ_NAVIER_STOKES) || (Kind_Solver == MAIN_SOLVER::DISC_ADJ_RANS) ) {

      if (Kind_ConvNumScheme_Flow == SPACE_CENTERED) {
        if (Kind_Centered_Flow == CENTERED::LAX) {
          cout << "Lax-Friedrich scheme (1st order in space) for the flow inviscid terms.\n";
          cout << "Lax viscous coefficients (1st): " << Kappa_1st_Flow << ".\n";
          cout << "First order integration." << endl;
        }
        else {
          cout << "Jameson-Schmidt-Turkel scheme (2nd order in space) for the flow inviscid terms.\n";
          cout << "JST viscous coefficients (2nd & 4th): " << Kappa_2nd_Flow << ", " << Kappa_4th_Flow << ".\n";
          cout << "The method includes a grid stretching correction (p = 0.3)."<< endl;
        }
      }

      if (Kind_ConvNumScheme_Flow == SPACE_UPWIND) {
        if (Kind_Upwind_Flow == UPWIND::ROE)    cout << "Roe (with entropy fix = "<< EntropyFix_Coeff <<") solver for the flow inviscid terms."<< endl;
        if (Kind_Upwind_Flow == UPWIND::TURKEL) cout << "Roe-Turkel solver for the flow inviscid terms."<< endl;
        if (Kind_Upwind_Flow == UPWIND::AUSM)   cout << "AUSM solver for the flow inviscid terms."<< endl;
        if (Kind_Upwind_Flow == UPWIND::HLLC)   cout << "HLLC solver for the flow inviscid terms."<< endl;
        if (Kind_Upwind_Flow == UPWIND::SW)     cout << "Steger-Warming solver for the flow inviscid terms."<< endl;
        if (Kind_Upwind_Flow == UPWIND::MSW)    cout << "Modified Steger-Warming solver for the flow inviscid terms."<< endl;
        if (Kind_Upwind_Flow == UPWIND::L2ROE)  cout << "L2ROE Low Mach ROE solver for the flow inviscid terms."<< endl;
        if (Kind_Upwind_Flow == UPWIND::LMROE)  cout << "Rieper Low Mach ROE solver for the flow inviscid terms."<< endl;
        if (Kind_Upwind_Flow == UPWIND::SLAU)   cout << "Simple Low-Dissipation AUSM solver for the flow inviscid terms."<< endl;
        if (Kind_Upwind_Flow == UPWIND::SLAU2)  cout << "Simple Low-Dissipation AUSM 2 solver for the flow inviscid terms."<< endl;
        if (Kind_Upwind_Flow == UPWIND::FDS)    cout << "Flux difference splitting (FDS) upwind scheme for the flow inviscid terms."<< endl;
        if (Kind_Upwind_Flow == UPWIND::AUSMPLUSUP)  cout << "AUSM+-up solver for the flow inviscid terms."<< endl;
        if (Kind_Upwind_Flow == UPWIND::AUSMPLUSUP2) cout << "AUSM+-up2 solver for the flow inviscid terms."<< endl;
        if (Kind_Upwind_Flow == UPWIND::AUSMPLUSM)  cout << "AUSM+M solver for the flow inviscid terms."<< endl;

        if (Kind_Solver == MAIN_SOLVER::EULER         || Kind_Solver == MAIN_SOLVER::DISC_ADJ_EULER ||
            Kind_Solver == MAIN_SOLVER::NAVIER_STOKES || Kind_Solver == MAIN_SOLVER::DISC_ADJ_NAVIER_STOKES ||
            Kind_Solver == MAIN_SOLVER::RANS          || Kind_Solver == MAIN_SOLVER::DISC_ADJ_RANS) {
          switch (Kind_RoeLowDiss) {
            case NO_ROELOWDISS: cout << "Standard Roe without low-dissipation function."<< endl; break;
            case NTS: cout << "Roe with NTS low-dissipation function."<< endl; break;
            case FD: cout << "Roe with DDES's FD low-dissipation function."<< endl; break;
            case NTS_DUCROS: cout << "Roe with NTS low-dissipation function + Ducros shock sensor."<< endl; break;
            case FD_DUCROS: cout << "Roe with DDES's FD low-dissipation function + Ducros shock sensor."<< endl; break;
          }
        }

        if (MUSCL_Flow) {
          PrintLimiterInfo(Kind_SlopeLimit_Flow);
        } else {
          cout << "First order integration in space." << endl;
        }

      }

    }

    if ((Kind_Solver == MAIN_SOLVER::RANS) || (Kind_Solver == MAIN_SOLVER::DISC_ADJ_RANS)) {
      if (Kind_ConvNumScheme_Turb == SPACE_UPWIND) {
        if (Kind_Upwind_Turb == UPWIND::SCALAR_UPWIND) cout << "Scalar upwind solver for the turbulence model." << endl;
        if (MUSCL_Turb) {
          PrintLimiterInfo(Kind_SlopeLimit_Turb);
        } else {
          cout << "First order integration in space." << endl;
        }
      }
    }

    if ((Kind_Solver == MAIN_SOLVER::ADJ_EULER) || (Kind_Solver == MAIN_SOLVER::ADJ_NAVIER_STOKES) || (Kind_Solver == MAIN_SOLVER::ADJ_RANS)) {

      if (Kind_ConvNumScheme_AdjFlow == SPACE_CENTERED) {
        if (Kind_Centered_AdjFlow == CENTERED::JST) {
          cout << "Jameson-Schmidt-Turkel scheme for the adjoint inviscid terms."<< endl;
          cout << "JST viscous coefficients (1st, 2nd, & 4th): " << Kappa_1st_AdjFlow
          << ", " << Kappa_2nd_AdjFlow << ", " << Kappa_4th_AdjFlow <<"."<< endl;
          cout << "The method includes a grid stretching correction (p = 0.3)."<< endl;
          cout << "Second order integration." << endl;
        }
        if (Kind_Centered_AdjFlow == CENTERED::LAX) {
          cout << "Lax-Friedrich scheme for the adjoint inviscid terms."<< endl;
          cout << "First order integration." << endl;
        }
      }

      if (Kind_ConvNumScheme_AdjFlow == SPACE_UPWIND) {
        if (Kind_Upwind_AdjFlow == UPWIND::ROE) cout << "Roe (with entropy fix = "<< EntropyFix_Coeff <<") solver for the adjoint inviscid terms."<< endl;
        if (MUSCL_AdjFlow) {
          PrintLimiterInfo(Kind_SlopeLimit_AdjFlow);
        } else {
          cout << "First order integration." << endl;
        }
      }

      cout << "The reference sharp edge distance is: " << AdjSharp_LimiterCoeff*RefElemLength*Venkat_LimiterCoeff <<". "<< endl;

    }

    if ((Kind_Solver == MAIN_SOLVER::ADJ_RANS) && (!Frozen_Visc_Cont)) {
      if (Kind_ConvNumScheme_AdjTurb == SPACE_UPWIND) {
        if (Kind_Upwind_Turb == UPWIND::SCALAR_UPWIND) cout << "Scalar upwind solver for the adjoint turbulence model." << endl;
        if (MUSCL_AdjTurb) {
          PrintLimiterInfo(Kind_SlopeLimit_AdjTurb);
        } else {
          cout << "First order integration." << endl;
        }
      }
    }

    if ((Kind_Solver == MAIN_SOLVER::NAVIER_STOKES) || (Kind_Solver == MAIN_SOLVER::RANS) ||
        (Kind_Solver == MAIN_SOLVER::INC_NAVIER_STOKES) || (Kind_Solver == MAIN_SOLVER::INC_RANS) ||
        (Kind_Solver == MAIN_SOLVER::NEMO_NAVIER_STOKES) ||
        (Kind_Solver == MAIN_SOLVER::DISC_ADJ_INC_NAVIER_STOKES) || (Kind_Solver == MAIN_SOLVER::DISC_ADJ_INC_RANS) ||
        (Kind_Solver == MAIN_SOLVER::DISC_ADJ_NAVIER_STOKES) || (Kind_Solver == MAIN_SOLVER::DISC_ADJ_RANS)) {
        cout << "Average of gradients with correction (viscous flow terms)." << endl;
    }

    if ((Kind_Solver == MAIN_SOLVER::ADJ_NAVIER_STOKES) || (Kind_Solver == MAIN_SOLVER::ADJ_RANS)) {
      cout << "Average of gradients with correction (viscous adjoint terms)." << endl;
    }

    if ((Kind_Solver == MAIN_SOLVER::RANS) || (Kind_Solver == MAIN_SOLVER::DISC_ADJ_RANS) || (Kind_Solver == MAIN_SOLVER::INC_RANS) || (Kind_Solver == MAIN_SOLVER::DISC_ADJ_INC_RANS) ) {
      cout << "Average of gradients with correction (viscous turbulence terms)." << endl;
    }

    if ((Kind_Solver == MAIN_SOLVER::ADJ_RANS) && (!Frozen_Visc_Cont)) {
      cout << "Average of gradients with correction (2nd order) for computation of adjoint viscous turbulence terms." << endl;
      if (Kind_TimeIntScheme_AdjTurb == EULER_IMPLICIT) cout << "Euler implicit method for the turbulent adjoint equation." << endl;
    }

    if(Kind_Solver != MAIN_SOLVER::FEM_EULER && Kind_Solver != MAIN_SOLVER::FEM_NAVIER_STOKES &&
       Kind_Solver != MAIN_SOLVER::FEM_RANS  && Kind_Solver != MAIN_SOLVER::FEM_LES &&
       Kind_Solver != MAIN_SOLVER::DISC_ADJ_FEM_EULER && Kind_Solver != MAIN_SOLVER::DISC_ADJ_FEM_NS &&
       Kind_Solver != MAIN_SOLVER::DISC_ADJ_FEM_RANS) {
      if (!fea){
        switch (Kind_Gradient_Method_Recon) {
          case GREEN_GAUSS: cout << "Gradient for upwind reconstruction: Green-Gauss." << endl; break;
          case LEAST_SQUARES: cout << "Gradient for upwind reconstruction: unweighted Least-Squares." << endl; break;
          case WEIGHTED_LEAST_SQUARES: cout << "Gradient for upwind reconstruction: inverse-distance weighted Least-Squares." << endl; break;
        }
        switch (Kind_Gradient_Method) {
          case GREEN_GAUSS: cout << "Gradient for viscous and source terms: Green-Gauss." << endl; break;
          case LEAST_SQUARES: cout << "Gradient for viscous and source terms: unweighted Least-Squares." << endl; break;
          case WEIGHTED_LEAST_SQUARES: cout << "Gradient for viscous and source terms: inverse-distance weighted Least-Squares." << endl; break;
        }
      }
      else{
        cout << "Spatial discretization using the Finite Element Method." << endl;
      }
    }

    if(Kind_Solver == MAIN_SOLVER::FEM_EULER || Kind_Solver == MAIN_SOLVER::FEM_NAVIER_STOKES ||
       Kind_Solver == MAIN_SOLVER::FEM_RANS  || Kind_Solver == MAIN_SOLVER::FEM_LES ||
       Kind_Solver == MAIN_SOLVER::DISC_ADJ_FEM_EULER || Kind_Solver == MAIN_SOLVER::DISC_ADJ_FEM_NS ||
       Kind_Solver == MAIN_SOLVER::DISC_ADJ_FEM_RANS) {
      if(Kind_FEM_Flow == DG) {
        cout << "Discontinuous Galerkin Finite element solver" << endl;

        switch( Riemann_Solver_FEM ) {
          case UPWIND::ROE:           cout << "Roe (with entropy fix) solver for inviscid fluxes over the faces" << endl; break;
          case UPWIND::LAX_FRIEDRICH: cout << "Lax-Friedrich solver for inviscid fluxes over the faces" << endl; break;
          case UPWIND::AUSM:          cout << "AUSM solver inviscid fluxes over the faces" << endl; break;
          case UPWIND::HLLC:          cout << "HLLC solver inviscid fluxes over the faces" << endl; break;
          default: break;
        }

        if(Kind_Solver != MAIN_SOLVER::FEM_EULER && Kind_Solver != MAIN_SOLVER::DISC_ADJ_FEM_EULER) {
          cout << "Theta symmetrizing terms interior penalty: " << Theta_Interior_Penalty_DGFEM << endl;
        }
      }

      cout << "Quadrature factor for elements with constant Jacobian:     " << Quadrature_Factor_Straight << endl;
      cout << "Quadrature factor for elements with non-constant Jacobian: " << Quadrature_Factor_Curved << endl;

      cout << "Byte alignment matrix multiplications:      " << byteAlignmentMatMul << endl;
      cout << "Padded matrix size for optimal performance: " << sizeMatMulPadding << endl;
    }

    cout << endl <<"--------------- Time Numerical Integration  ( Zone "  << iZone << " ) ------------------" << endl;

    if (!fea) {
    switch (TimeMarching) {
      case TIME_MARCHING::STEADY:
        cout << "Local time stepping (steady state simulation)." << endl; break;

      case TIME_MARCHING::TIME_STEPPING:
        cout << "Unsteady simulation using a time stepping strategy."<< endl;
        if (Unst_CFL != 0.0) {
          cout << "Time step computed by the code. Unsteady CFL number: " << Unst_CFL <<"."<< endl;
          if (Delta_UnstTime != 0.0) {
            cout << "Synchronization time provided by the user (s): "<< Delta_UnstTime << "." << endl;
          }
        }
        else cout << "Unsteady time step provided by the user (s): "<< Delta_UnstTime << "." << endl;
        break;

      case TIME_MARCHING::DT_STEPPING_1ST: case TIME_MARCHING::DT_STEPPING_2ND:
        if (TimeMarching == TIME_MARCHING::DT_STEPPING_1ST) cout << "Unsteady simulation, dual time stepping strategy (first order in time)."<< endl;
        if (TimeMarching == TIME_MARCHING::DT_STEPPING_2ND) cout << "Unsteady simulation, dual time stepping strategy (second order in time)."<< endl;
        if (Unst_CFL != 0.0) cout << "Time step computed by the code. Unsteady CFL number: " << Unst_CFL <<"."<< endl;
        else cout << "Unsteady time step provided by the user (s): "<< Delta_UnstTime << "." << endl;
        break;

      default:
        break;
      }
    }
    else {
      if (Time_Domain) {
        cout << "Dynamic structural analysis."<< endl;
        cout << "Time step provided by the user for the dynamic analysis(s): "<< Time_Step << "." << endl;
      } else {
        cout << "Static structural analysis." << endl;
      }
    }

    if ((Kind_Solver == MAIN_SOLVER::EULER) || (Kind_Solver == MAIN_SOLVER::NAVIER_STOKES) || (Kind_Solver == MAIN_SOLVER::RANS) ||
        (Kind_Solver == MAIN_SOLVER::INC_EULER) || (Kind_Solver == MAIN_SOLVER::INC_NAVIER_STOKES) || (Kind_Solver == MAIN_SOLVER::INC_RANS) ||
        (Kind_Solver == MAIN_SOLVER::NEMO_EULER) || (Kind_Solver == MAIN_SOLVER::NEMO_NAVIER_STOKES) ||
        (Kind_Solver == MAIN_SOLVER::DISC_ADJ_INC_EULER) || (Kind_Solver == MAIN_SOLVER::DISC_ADJ_INC_NAVIER_STOKES) || (Kind_Solver == MAIN_SOLVER::DISC_ADJ_INC_RANS) ||
        (Kind_Solver == MAIN_SOLVER::DISC_ADJ_EULER) || (Kind_Solver == MAIN_SOLVER::DISC_ADJ_NAVIER_STOKES) || (Kind_Solver == MAIN_SOLVER::DISC_ADJ_RANS) ||
        (Kind_Solver == MAIN_SOLVER::DISC_ADJ_FEM_EULER) || (Kind_Solver == MAIN_SOLVER::DISC_ADJ_FEM_NS) || (Kind_Solver == MAIN_SOLVER::DISC_ADJ_FEM_RANS)) {
      switch (Kind_TimeIntScheme_Flow) {
        case RUNGE_KUTTA_EXPLICIT:
          cout << "Runge-Kutta explicit method for the flow equations." << endl;
          cout << "Number of steps: " << nRKStep << endl;
          cout << "Alpha coefficients: ";
          for (unsigned short iRKStep = 0; iRKStep < nRKStep; iRKStep++) {
            cout << "\t" << RK_Alpha_Step[iRKStep];
          }
          cout << endl;
          break;
        case EULER_EXPLICIT:
          cout << "Euler explicit method for the flow equations." << endl;
          break;
        case EULER_IMPLICIT:
          cout << "Euler implicit method for the flow equations." << endl;
          if (Kind_FluidModel == MUTATIONPP)
            SU2_MPI::Error("Implicit time scheme is not yet implemented with Mutation++. Use EULER_EXPLICIT.", CURRENT_FUNCTION);
          switch (Kind_Linear_Solver) {
            case BCGSTAB:
            case FGMRES:
            case RESTARTED_FGMRES:
              if (Kind_Linear_Solver == BCGSTAB)
                cout << "BCGSTAB is used for solving the linear system." << endl;
              else
                cout << "FGMRES is used for solving the linear system." << endl;
              switch (Kind_Linear_Solver_Prec) {
                case ILU: cout << "Using a ILU("<< Linear_Solver_ILU_n <<") preconditioning."<< endl; break;
                case LINELET: cout << "Using a linelet preconditioning."<< endl; break;
                case LU_SGS:  cout << "Using a LU-SGS preconditioning."<< endl; break;
                case JACOBI:  cout << "Using a Jacobi preconditioning."<< endl; break;
              }
              break;
            case SMOOTHER:
              switch (Kind_Linear_Solver_Prec) {
                case ILU:     cout << "A ILU(" << Linear_Solver_ILU_n << ")"; break;
                case LINELET: cout << "A Linelet"; break;
                case LU_SGS:  cout << "A LU-SGS"; break;
                case JACOBI:  cout << "A Jacobi"; break;
              }
              cout << " method is used for smoothing the linear system." << endl;
              break;
          }
          cout << "Convergence criteria of the linear solver: "<< Linear_Solver_Error <<"."<< endl;
          cout << "Max number of linear iterations: "<< Linear_Solver_Iter <<"."<< endl;
          break;
        case CLASSICAL_RK4_EXPLICIT:
          cout << "Classical RK4 explicit method for the flow equations." << endl;
          cout << "Number of steps: " << 4 << endl;
          cout << "Time coefficients: {0.5, 0.5, 1, 1}" << endl;
          cout << "Function coefficients: {1/6, 1/3, 1/3, 1/6}" << endl;
          break;
      }
    }

    if (fea) {
      switch (Kind_TimeIntScheme_FEA) {
        case STRUCT_TIME_INT::GENERALIZED_ALPHA:
          cout << "Generalized-alpha method." << endl;
          break;
        case STRUCT_TIME_INT::NEWMARK_IMPLICIT:
          if (Time_Domain) cout << "Newmark implicit method for the structural time integration." << endl;
          switch (Kind_Linear_Solver) {
            case BCGSTAB:
              cout << "BCGSTAB is used for solving the linear system." << endl;
              cout << "Convergence criteria of the linear solver: "<< Linear_Solver_Error <<"."<< endl;
              cout << "Max number of iterations: "<< Linear_Solver_Iter <<"."<< endl;
              break;
            case FGMRES: case RESTARTED_FGMRES:
              cout << "FGMRES is used for solving the linear system." << endl;
              cout << "Convergence criteria of the linear solver: "<< Linear_Solver_Error <<"."<< endl;
              cout << "Max number of iterations: "<< Linear_Solver_Iter <<"."<< endl;
              break;
            case CONJUGATE_GRADIENT:
              cout << "A Conjugate Gradient method is used for solving the linear system." << endl;
              cout << "Convergence criteria of the linear solver: "<< Linear_Solver_Error <<"."<< endl;
              cout << "Max number of iterations: "<< Linear_Solver_Iter <<"."<< endl;
              break;
          }
          break;
      }
    }

    if ((Kind_Solver == MAIN_SOLVER::ADJ_EULER) || (Kind_Solver == MAIN_SOLVER::ADJ_NAVIER_STOKES) || (Kind_Solver == MAIN_SOLVER::ADJ_RANS)) {
      switch (Kind_TimeIntScheme_AdjFlow) {
        case RUNGE_KUTTA_EXPLICIT:
          cout << "Runge-Kutta explicit method for the adjoint equations." << endl;
          cout << "Number of steps: " << nRKStep << endl;
          cout << "Alpha coefficients: ";
          for (unsigned short iRKStep = 0; iRKStep < nRKStep; iRKStep++) {
            cout << "\t" << RK_Alpha_Step[iRKStep];
          }
          cout << endl;
          break;
        case EULER_EXPLICIT: cout << "Euler explicit method for the adjoint equations." << endl; break;
        case EULER_IMPLICIT: cout << "Euler implicit method for the adjoint equations." << endl; break;
      }
    }

    if(Kind_Solver == MAIN_SOLVER::FEM_EULER || Kind_Solver == MAIN_SOLVER::FEM_NAVIER_STOKES ||
       Kind_Solver == MAIN_SOLVER::FEM_RANS  || Kind_Solver == MAIN_SOLVER::FEM_LES) {
      switch (Kind_TimeIntScheme_FEM_Flow) {
        case RUNGE_KUTTA_EXPLICIT:
          cout << "Runge-Kutta explicit method for the flow equations." << endl;
          cout << "Number of steps: " << nRKStep << endl;
          cout << "Alpha coefficients: ";
          for (unsigned short iRKStep = 0; iRKStep < nRKStep; iRKStep++) {
            cout << "\t" << RK_Alpha_Step[iRKStep];
          }
          cout << endl;
          break;
        case CLASSICAL_RK4_EXPLICIT:
          cout << "Classical RK4 explicit method for the flow equations." << endl;
          cout << "Number of steps: " << 4 << endl;
          cout << "Time coefficients: {0.5, 0.5, 1, 1}" << endl;
          cout << "Function coefficients: {1/6, 1/3, 1/3, 1/6}" << endl;
          break;

        case ADER_DG:
          if(nLevels_TimeAccurateLTS == 1)
            cout << "ADER-DG for the flow equations with global time stepping." << endl;
          else
            cout << "ADER-DG for the flow equations with " << nLevels_TimeAccurateLTS
                 << " levels for time accurate local time stepping." << endl;

          switch( Kind_ADER_Predictor ) {
            case ADER_ALIASED_PREDICTOR:
              cout << "An aliased approach is used in the predictor step. " << endl;
              break;
            case ADER_NON_ALIASED_PREDICTOR:
              cout << "A non-aliased approach is used in the predictor step. " << endl;
              break;
          }
          cout << "Number of time DOFs ADER-DG predictor step: " << nTimeDOFsADER_DG << endl;
          cout << "Location of time DOFs ADER-DG on the interval [-1,1]: ";
          for (unsigned short iDOF=0; iDOF<nTimeDOFsADER_DG; iDOF++) {
            cout << "\t" << TimeDOFsADER_DG[iDOF];
          }
          cout << endl;
          cout << "Time quadrature factor for ADER-DG: " << Quadrature_Factor_Time_ADER_DG << endl;
          cout << "Number of time integration points ADER-DG: " << nTimeIntegrationADER_DG << endl;
          cout << "Location of time integration points ADER-DG on the interval [-1,1]: ";
          for (unsigned short iDOF=0; iDOF<nTimeIntegrationADER_DG; iDOF++) {
            cout << "\t" << TimeIntegrationADER_DG[iDOF];
          }
          cout << endl;
          cout << "Weights of time integration points ADER-DG on the interval [-1,1]: ";
          for (unsigned short iDOF=0; iDOF<nTimeIntegrationADER_DG; iDOF++) {
            cout << "\t" << WeightsIntegrationADER_DG[iDOF];
          }
          cout << endl;
          break;
      }
    }

    if (nMGLevels !=0) {

      if (MGCycle == V_CYCLE) cout << "V Multigrid Cycle, with " << nMGLevels << " multigrid levels."<< endl;
      if (MGCycle == W_CYCLE) cout << "W Multigrid Cycle, with " << nMGLevels << " multigrid levels."<< endl;
      if (MGCycle == FULLMG_CYCLE) cout << "Full Multigrid Cycle, with " << nMGLevels << " multigrid levels."<< endl;

      cout << "Damping factor for the residual restriction: " << Damp_Res_Restric <<"."<< endl;
      cout << "Damping factor for the correction prolongation: " << Damp_Correc_Prolong <<"."<< endl;
    }

    if ((Kind_Solver != MAIN_SOLVER::FEM_ELASTICITY) && (Kind_Solver != MAIN_SOLVER::DISC_ADJ_FEM)) {

      if (!CFL_Adapt) cout << "No CFL adaptation." << endl;
      else cout << "CFL adaptation. Factor down: "<< CFL_AdaptParam[0] <<", factor up: "<< CFL_AdaptParam[1]
        <<",\n                lower limit: "<< CFL_AdaptParam[2] <<", upper limit: " << CFL_AdaptParam[3]
        <<",\n                acceptable linear residual: "<< CFL_AdaptParam[4]
        <<"'\n                starting iteration: "<< CFL_AdaptParam[5] << "." << endl;

      if (nMGLevels !=0) {
        PrintingToolbox::CTablePrinter MGTable(&std::cout);

        MGTable.AddColumn("MG Level",         10);
        MGTable.AddColumn("Presmooth",     10);
        MGTable.AddColumn("PostSmooth",    10);
        MGTable.AddColumn("CorrectSmooth", 10);
        MGTable.SetAlign(PrintingToolbox::CTablePrinter::RIGHT);
        MGTable.PrintHeader();
        for (unsigned short iLevel = 0; iLevel < nMGLevels+1; iLevel++) {
          MGTable << iLevel << MG_PreSmooth[iLevel] << MG_PostSmooth[iLevel] << MG_CorrecSmooth[iLevel];
        }
        MGTable.PrintFooter();
      }
      if (TimeMarching != TIME_MARCHING::TIME_STEPPING) {
        cout << "Courant-Friedrichs-Lewy number:   ";
        cout.precision(3);
        cout.width(6); cout << CFL[0];
        cout << endl;
      }

    }

    if ((Kind_Solver == MAIN_SOLVER::RANS) || (Kind_Solver == MAIN_SOLVER::DISC_ADJ_RANS) ||
        (Kind_Solver == MAIN_SOLVER::INC_RANS) || (Kind_Solver == MAIN_SOLVER::DISC_ADJ_INC_RANS))
      if (Kind_TimeIntScheme_Turb == EULER_IMPLICIT)
        cout << "Euler implicit time integration for the turbulence model." << endl;
  }

  if (val_software == SU2_COMPONENT::SU2_CFD) {

    cout << endl <<"------------------ Convergence Criteria  ( Zone "  << iZone << " ) ---------------------" << endl;

    cout << "Maximum number of solver subiterations: " << nInnerIter <<"."<< endl;
    if (Multizone_Problem)
      cout << "Maximum number of solver outer iterations: " << nOuterIter <<"."<< endl;
    if (Time_Domain)
      cout << "Maximum number of physical time-steps: " << nTimeIter <<"."<< endl;

    cout << "Begin convergence monitoring at iteration " << StartConv_Iter << "." << endl;
    cout << "Residual minimum value: 1e" << MinLogResidual << "." << endl;
    cout << "Cauchy series min. value: " << Cauchy_Eps << "." << endl;
    cout << "Number of Cauchy elements: " << Cauchy_Elems << "." << endl;
    if(Cauchy_Elems <1){
      SU2_MPI::Error(to_string(Cauchy_Elems) + string(" Cauchy elements are no viable input. Please check your configuration file."), CURRENT_FUNCTION);
    }
    cout << "Begin windowed time average at iteration " << StartWindowIteration << "." << endl;

    if(Wnd_Cauchy_Crit){
      cout << "Begin time convergence monitoring at iteration " << Wnd_StartConv_Iter + StartWindowIteration << "." << endl;
      cout << "Time cauchy series min. value: " << Wnd_Cauchy_Eps << "." << endl;
      cout << "Number of Cauchy elements: " << Wnd_Cauchy_Elems << "." << endl;
      if(Wnd_Cauchy_Elems <1){
        SU2_MPI::Error(to_string(Wnd_Cauchy_Elems) +string(" Cauchy elements are no viable input. Please check your configuration file."), CURRENT_FUNCTION);
      }
    }
  }

  cout << endl <<"-------------------- Output Information ( Zone "  << iZone << " ) ----------------------" << endl;

  if (val_software == SU2_COMPONENT::SU2_CFD) {

    if (nVolumeOutputFiles != 0) {
      cout << "File writing frequency: " << endl;
      PrintingToolbox::CTablePrinter FileFreqTable(&std::cout);
      FileFreqTable.AddColumn("File", 25);
      FileFreqTable.AddColumn("Frequency", 10);
      FileFreqTable.SetAlign(PrintingToolbox::CTablePrinter::RIGHT);
      FileFreqTable.PrintHeader();

      for (auto iFreq = 0; iFreq < nVolumeOutputFiles; iFreq++){
        /*--- find the key belonging to the value in the map---*/
        for (auto& it : Output_Map) {
          if (it.second == VolumeOutputFiles[iFreq]) {
            FileFreqTable << it.first << VolumeOutputFrequencies[iFreq];
            break;
          }
        }
      }

      FileFreqTable.PrintFooter();
    }

    cout << "Writing the convergence history file every " << HistoryWrtFreq[2] <<" inner iterations."<< endl;
    if (Multizone_Problem){
      cout << "Writing the convergence history file every " << HistoryWrtFreq[1] <<" outer iterations."<< endl;
    }
    if (Time_Domain) {
      cout << "Writing the convergence history file every " << HistoryWrtFreq[0] <<" time iterations."<< endl;
    }
    cout << "Writing the screen convergence history every " << ScreenWrtFreq[2] <<" inner iterations."<< endl;
    if (Multizone_Problem){
      cout << "Writing the screen convergence history every " << ScreenWrtFreq[1] <<" outer iterations."<< endl;
    }
    if (Time_Domain) {
      cout << "Writing the screen convergence history every " << ScreenWrtFreq[0] <<" time iterations."<< endl;
    }

    switch (Tab_FileFormat) {
      case TAB_OUTPUT::TAB_CSV: cout << "The tabular file format is CSV (.csv)." << endl; break;
      case TAB_OUTPUT::TAB_TECPLOT: cout << "The tabular file format is Tecplot (.dat)." << endl; break;
    }

    cout << "Convergence history file name: " << Conv_FileName << "." << endl;

    cout << "Forces breakdown file name: " << Breakdown_FileName << "." << endl;


    if (!ContinuousAdjoint && !DiscreteAdjoint) {
      cout << "Surface file name: " << SurfCoeff_FileName << "." << endl;
      cout << "Volume file name: " << Volume_FileName << "." << endl;
      cout << "Restart file name: " << Restart_FileName << "." << endl;
    }

    if (ContinuousAdjoint || DiscreteAdjoint) {
      cout << "Adjoint solution file name: " << Solution_AdjFileName << "." << endl;
      cout << "Restart adjoint file name: " << Restart_AdjFileName << "." << endl;
      cout << "Adjoint variables file name: " << Adj_FileName << "." << endl;
      cout << "Surface adjoint file name: " << SurfAdjCoeff_FileName << "." << endl;
    }

  }

  if (val_software == SU2_COMPONENT::SU2_SOL) {
    switch (Tab_FileFormat) {
      case TAB_OUTPUT::TAB_CSV: cout << "The tabular file format is CSV (.csv)." << endl; break;
      case TAB_OUTPUT::TAB_TECPLOT: cout << "The tabular file format is Tecplot (.dat)." << endl; break;
    }
    cout << "Flow variables file name: " << Volume_FileName << "." << endl;
  }

  if (val_software == SU2_COMPONENT::SU2_DEF) {
    cout << "Output mesh file name: " << Mesh_Out_FileName << ". " << endl;
    switch (GetDeform_Stiffness_Type()) {
      case INVERSE_VOLUME:
        cout << "Cell stiffness scaled by inverse of the cell volume." << endl;
        break;
      case SOLID_WALL_DISTANCE:
        cout << "Cell stiffness scaled by distance to nearest solid surface." << endl;
        break;
      case CONSTANT_STIFFNESS:
        cout << "Imposing constant cell stiffness." << endl;
        break;
    }
  }

  if (val_software == SU2_COMPONENT::SU2_DOT) {
    if (DiscreteAdjoint) {
      cout << "Output Volume Sensitivity file name: " << VolSens_FileName << ". " << endl;
      cout << "Output Surface Sensitivity file name: " << SurfSens_FileName << ". " << endl;
    }
    cout << "Output gradient file name: " << ObjFunc_Grad_FileName << ". " << endl;
  }

  cout << endl <<"------------- Config File Boundary Information ( Zone "  << iZone << " ) ---------------" << endl;

  PrintingToolbox::CTablePrinter BoundaryTable(&std::cout);
  BoundaryTable.AddColumn("Marker Type", 35);
  BoundaryTable.AddColumn("Marker Name", 35);

  BoundaryTable.PrintHeader();

  if (nMarker_Euler != 0) {
    BoundaryTable << "Euler wall";
    for (iMarker_Euler = 0; iMarker_Euler < nMarker_Euler; iMarker_Euler++) {
      BoundaryTable << Marker_Euler[iMarker_Euler];
      if (iMarker_Euler < nMarker_Euler-1)  BoundaryTable << " ";
    }
    BoundaryTable.PrintFooter();
  }

  if (nMarker_FarField != 0) {
    BoundaryTable << "Far-field";
    for (iMarker_FarField = 0; iMarker_FarField < nMarker_FarField; iMarker_FarField++) {
      BoundaryTable << Marker_FarField[iMarker_FarField];
      if (iMarker_FarField < nMarker_FarField-1)  BoundaryTable << " ";
    }
    BoundaryTable.PrintFooter();
  }

  if (nMarker_SymWall != 0) {
    BoundaryTable << "Symmetry plane";
    for (iMarker_SymWall = 0; iMarker_SymWall < nMarker_SymWall; iMarker_SymWall++) {
      BoundaryTable << Marker_SymWall[iMarker_SymWall];
      if (iMarker_SymWall < nMarker_SymWall-1)  BoundaryTable << " ";
    }
    BoundaryTable.PrintFooter();
  }

  if (nMarker_PerBound != 0) {
    BoundaryTable << "Periodic boundary";
    for (iMarker_PerBound = 0; iMarker_PerBound < nMarker_PerBound; iMarker_PerBound++) {
      BoundaryTable << Marker_PerBound[iMarker_PerBound];
      if (iMarker_PerBound < nMarker_PerBound-1)  BoundaryTable << " ";
    }
    BoundaryTable.PrintFooter();
  }

  if (nMarker_NearFieldBound != 0) {
    BoundaryTable << "Near-field boundary";
    for (iMarker_NearFieldBound = 0; iMarker_NearFieldBound < nMarker_NearFieldBound; iMarker_NearFieldBound++) {
      BoundaryTable << Marker_NearFieldBound[iMarker_NearFieldBound];
      if (iMarker_NearFieldBound < nMarker_NearFieldBound-1)  BoundaryTable << " ";
    }
    BoundaryTable.PrintFooter();
  }

  if (nMarker_Deform_Mesh != 0) {
    BoundaryTable << "Deformable mesh boundary";
    for (iMarker_Deform_Mesh = 0; iMarker_Deform_Mesh < nMarker_Deform_Mesh; iMarker_Deform_Mesh++) {
      BoundaryTable << Marker_Deform_Mesh[iMarker_Deform_Mesh];
      if (iMarker_Deform_Mesh < nMarker_Deform_Mesh-1)  BoundaryTable << " ";
    }
    BoundaryTable.PrintFooter();
  }

  if (nMarker_Deform_Mesh_Sym_Plane != 0) {
    BoundaryTable << "Symmetric deformable mesh boundary";
    for (iMarker_Deform_Mesh_Sym_Plane = 0; iMarker_Deform_Mesh_Sym_Plane < nMarker_Deform_Mesh_Sym_Plane; iMarker_Deform_Mesh_Sym_Plane++) {
      BoundaryTable << Marker_Deform_Mesh_Sym_Plane[iMarker_Deform_Mesh_Sym_Plane];
      if (iMarker_Deform_Mesh_Sym_Plane < nMarker_Deform_Mesh_Sym_Plane-1)  BoundaryTable << " ";
    }
    BoundaryTable.PrintFooter();
  }

  if (nMarker_Fluid_Load != 0) {
    BoundaryTable << "Fluid loads boundary";
    for (iMarker_Fluid_Load = 0; iMarker_Fluid_Load < nMarker_Fluid_Load; iMarker_Fluid_Load++) {
      BoundaryTable << Marker_Fluid_Load[iMarker_Fluid_Load];
      if (iMarker_Fluid_Load < nMarker_Fluid_Load-1)  BoundaryTable << " ";
    }
    BoundaryTable.PrintFooter();
  }

  if (nMarker_Fluid_InterfaceBound != 0) {
    BoundaryTable << "Fluid interface boundary";
    for (iMarker_Fluid_InterfaceBound = 0; iMarker_Fluid_InterfaceBound < nMarker_Fluid_InterfaceBound; iMarker_Fluid_InterfaceBound++) {
      BoundaryTable << Marker_Fluid_InterfaceBound[iMarker_Fluid_InterfaceBound];
      if (iMarker_Fluid_InterfaceBound < nMarker_Fluid_InterfaceBound-1)  BoundaryTable << " ";
    }
    BoundaryTable.PrintFooter();
  }

  if (nMarker_Internal != 0) {
    BoundaryTable << "Internal boundary";
    for (iMarker_Internal = 0; iMarker_Internal < nMarker_Internal; iMarker_Internal++) {
      BoundaryTable << Marker_Internal[iMarker_Internal];
      if (iMarker_Internal < nMarker_Internal-1)  BoundaryTable << " ";
    }
    BoundaryTable.PrintFooter();
  }

  if (nMarker_Inlet != 0) {
    BoundaryTable << "Inlet boundary";
    for (iMarker_Inlet = 0; iMarker_Inlet < nMarker_Inlet; iMarker_Inlet++) {
      BoundaryTable << Marker_Inlet[iMarker_Inlet];
      if (iMarker_Inlet < nMarker_Inlet-1)  BoundaryTable << " ";
    }
    BoundaryTable.PrintFooter();
  }

  if (nMarker_Inlet_Species != 0) {
    BoundaryTable << "Species Inlet boundary";
    for (iMarker_Inlet = 0; iMarker_Inlet < nMarker_Inlet_Species; iMarker_Inlet++) {
      BoundaryTable << Marker_Inlet_Species[iMarker_Inlet];
      if (iMarker_Inlet < nMarker_Inlet_Species-1)  BoundaryTable << " ";
    }
    BoundaryTable.PrintFooter();
  }

  if (nMarker_Riemann != 0) {
    BoundaryTable << "Riemann boundary";
    for (iMarker_Riemann = 0; iMarker_Riemann < nMarker_Riemann; iMarker_Riemann++) {
      BoundaryTable << Marker_Riemann[iMarker_Riemann];
      if (iMarker_Riemann < nMarker_Riemann-1)  BoundaryTable << " ";
    }
    BoundaryTable.PrintFooter();
  }

  if (nMarker_Giles != 0) {
    BoundaryTable << "Giles boundary";
    for (iMarker_Giles = 0; iMarker_Giles < nMarker_Giles; iMarker_Giles++) {
      BoundaryTable << Marker_Giles[iMarker_Giles];
      if (iMarker_Giles < nMarker_Giles-1)  BoundaryTable << " ";
    }
    BoundaryTable.PrintFooter();
  }

  if (nMarker_MixingPlaneInterface != 0) {
    BoundaryTable << "MixingPlane boundary";
    for (iMarker_MixingPlaneInterface = 0; iMarker_MixingPlaneInterface < nMarker_MixingPlaneInterface; iMarker_MixingPlaneInterface++) {
      BoundaryTable << Marker_MixingPlaneInterface[iMarker_MixingPlaneInterface];
      if (iMarker_MixingPlaneInterface < nMarker_MixingPlaneInterface-1)  BoundaryTable << " ";
    }
    BoundaryTable.PrintFooter();
  }

  if (nMarker_EngineInflow != 0) {
    BoundaryTable << "Engine inflow boundary";
    for (iMarker_EngineInflow = 0; iMarker_EngineInflow < nMarker_EngineInflow; iMarker_EngineInflow++) {
      BoundaryTable << Marker_EngineInflow[iMarker_EngineInflow];
      if (iMarker_EngineInflow < nMarker_EngineInflow-1)  BoundaryTable << " ";
    }
    BoundaryTable.PrintFooter();
  }

  if (nMarker_EngineExhaust != 0) {
    BoundaryTable << "Engine exhaust boundary";
    for (iMarker_EngineExhaust = 0; iMarker_EngineExhaust < nMarker_EngineExhaust; iMarker_EngineExhaust++) {
      BoundaryTable << Marker_EngineExhaust[iMarker_EngineExhaust];
      if (iMarker_EngineExhaust < nMarker_EngineExhaust-1)  BoundaryTable << " ";
    }
    BoundaryTable.PrintFooter();
  }

  if (nMarker_Supersonic_Inlet != 0) {
    BoundaryTable << "Supersonic inlet boundary";
    for (iMarker_Supersonic_Inlet = 0; iMarker_Supersonic_Inlet < nMarker_Supersonic_Inlet; iMarker_Supersonic_Inlet++) {
      BoundaryTable << Marker_Supersonic_Inlet[iMarker_Supersonic_Inlet];
      if (iMarker_Supersonic_Inlet < nMarker_Supersonic_Inlet-1)  BoundaryTable << " ";
    }
    BoundaryTable.PrintFooter();
  }

  if (nMarker_Supersonic_Outlet != 0) {
    BoundaryTable << "Supersonic outlet boundary";
    for (iMarker_Supersonic_Outlet = 0; iMarker_Supersonic_Outlet < nMarker_Supersonic_Outlet; iMarker_Supersonic_Outlet++) {
      BoundaryTable << Marker_Supersonic_Outlet[iMarker_Supersonic_Outlet];
      if (iMarker_Supersonic_Outlet < nMarker_Supersonic_Outlet-1)  BoundaryTable << " ";
    }
    BoundaryTable.PrintFooter();
  }

  if (nMarker_Outlet != 0) {
    BoundaryTable << "Outlet boundary";
    for (iMarker_Outlet = 0; iMarker_Outlet < nMarker_Outlet; iMarker_Outlet++) {
      BoundaryTable << Marker_Outlet[iMarker_Outlet];
      if (iMarker_Outlet < nMarker_Outlet-1)  BoundaryTable << " ";
    }
    BoundaryTable.PrintFooter();
  }

  if (nMarker_Isothermal != 0) {
    BoundaryTable << "Isothermal wall";
    for (iMarker_Isothermal = 0; iMarker_Isothermal < nMarker_Isothermal; iMarker_Isothermal++) {
      BoundaryTable << Marker_Isothermal[iMarker_Isothermal];
      if (iMarker_Isothermal < nMarker_Isothermal-1)  BoundaryTable << " ";
    }
    BoundaryTable.PrintFooter();
  }

  if (nMarker_Smoluchowski_Maxwell != 0) {
    BoundaryTable << "Smoluchowski/Maxwell jump wall";
    for (iMarker_Smoluchowski_Maxwell = 0; iMarker_Smoluchowski_Maxwell < nMarker_Smoluchowski_Maxwell; iMarker_Smoluchowski_Maxwell++) {
      BoundaryTable << Marker_Smoluchowski_Maxwell[iMarker_Smoluchowski_Maxwell];
      if (iMarker_Smoluchowski_Maxwell< nMarker_Smoluchowski_Maxwell-1)  BoundaryTable << " ";
    }
    BoundaryTable.PrintFooter();
  }

  if (nMarker_HeatFlux != 0) {
    BoundaryTable << "Heat flux wall";
    for (iMarker_HeatFlux = 0; iMarker_HeatFlux < nMarker_HeatFlux; iMarker_HeatFlux++) {
      BoundaryTable << Marker_HeatFlux[iMarker_HeatFlux];
      if (iMarker_HeatFlux < nMarker_HeatFlux-1)  BoundaryTable << " ";
    }
    BoundaryTable.PrintFooter();
  }

  if (nMarker_HeatTransfer != 0) {
    BoundaryTable << "Heat transfer wall";
    for (iMarker_HeatTransfer = 0; iMarker_HeatTransfer < nMarker_HeatTransfer; iMarker_HeatTransfer++) {
      BoundaryTable << Marker_HeatTransfer[iMarker_HeatTransfer];
      if (iMarker_HeatTransfer < nMarker_HeatTransfer-1)  BoundaryTable << " ";
    }
    BoundaryTable.PrintFooter();
  }

  if (nWall_Catalytic != 0) {
    BoundaryTable << "Catalytic wall";
    for (iWall_Catalytic = 0; iWall_Catalytic < nWall_Catalytic; iWall_Catalytic++) {
      BoundaryTable << Wall_Catalytic[iWall_Catalytic];
      if (iWall_Catalytic < nWall_Catalytic-1)  BoundaryTable << " ";
    }
    BoundaryTable.PrintFooter();
  }

  if (nMarker_Clamped != 0) {
    BoundaryTable << "Clamped boundary";
    for (iMarker_Clamped = 0; iMarker_Clamped < nMarker_Clamped; iMarker_Clamped++) {
      BoundaryTable << Marker_Clamped[iMarker_Clamped];
      if (iMarker_Clamped < nMarker_Clamped-1)  BoundaryTable << " ";
    }
    BoundaryTable.PrintFooter();
  }

  if (nMarker_Displacement != 0) {
    BoundaryTable << "Displacement boundary";
    for (iMarker_Displacement = 0; iMarker_Displacement < nMarker_Displacement; iMarker_Displacement++) {
      BoundaryTable << Marker_Displacement[iMarker_Displacement];
      if (iMarker_Displacement < nMarker_Displacement-1)  BoundaryTable << " ";
    }
    BoundaryTable.PrintFooter();
  }

  if (nMarker_Load != 0) {
    BoundaryTable << "Normal load boundary";
    for (iMarker_Load = 0; iMarker_Load < nMarker_Load; iMarker_Load++) {
      BoundaryTable << Marker_Load[iMarker_Load];
      if (iMarker_Load < nMarker_Load-1)  BoundaryTable << " ";
    }
    BoundaryTable.PrintFooter();
  }

  if (nMarker_Damper != 0) {
    BoundaryTable << "Damper boundary";
    for (iMarker_Damper = 0; iMarker_Damper < nMarker_Damper; iMarker_Damper++) {
      BoundaryTable << Marker_Damper[iMarker_Damper];
      if (iMarker_Damper < nMarker_Damper-1)  BoundaryTable << " ";
    }
    BoundaryTable.PrintFooter();
  }

  if (nMarker_Load_Dir != 0) {
    BoundaryTable << "Load boundary";
    for (iMarker_Load_Dir = 0; iMarker_Load_Dir < nMarker_Load_Dir; iMarker_Load_Dir++) {
      BoundaryTable << Marker_Load_Dir[iMarker_Load_Dir];
      if (iMarker_Load_Dir < nMarker_Load_Dir-1)  BoundaryTable << " ";
    }
    BoundaryTable.PrintFooter();
  }

  if (nMarker_Disp_Dir != 0) {
    BoundaryTable << "Disp boundary";
    for (iMarker_Disp_Dir = 0; iMarker_Disp_Dir < nMarker_Disp_Dir; iMarker_Disp_Dir++) {
      BoundaryTable << Marker_Disp_Dir[iMarker_Disp_Dir];
      if (iMarker_Disp_Dir < nMarker_Disp_Dir-1)  BoundaryTable << " ";
    }
    BoundaryTable.PrintFooter();
  }

  if (nMarker_Emissivity != 0) {
    BoundaryTable << "Radiative boundary";
    for (iMarker_Emissivity = 0; iMarker_Emissivity < nMarker_Emissivity; iMarker_Emissivity++) {
      BoundaryTable << Marker_Emissivity[iMarker_Emissivity]; // << "(" << Wall_Emissivity[iMarker_Emissivity] << ")";
      if (iMarker_Emissivity < nMarker_Emissivity-1)  BoundaryTable << " ";
    }
    BoundaryTable.PrintFooter();
  }

  if (nMarker_StrongBC != 0) {
    BoundaryTable << "Strong boundary";
    for (iMarker_StrongBC = 0; iMarker_StrongBC < nMarker_StrongBC; iMarker_StrongBC++) {
      BoundaryTable << Marker_StrongBC[iMarker_StrongBC];
      if (iMarker_StrongBC < nMarker_StrongBC-1)  BoundaryTable << " ";
    }
    BoundaryTable.PrintFooter();
  }

  if (nMarker_Custom != 0) {
    BoundaryTable << "Custom boundary";
    for (iMarker_Custom = 0; iMarker_Custom < nMarker_Custom; iMarker_Custom++) {
      BoundaryTable << Marker_Custom[iMarker_Custom];
      if (iMarker_Custom < nMarker_Custom-1)  BoundaryTable << " ";
    }
    BoundaryTable.PrintFooter();
  }

  if (nMarker_ActDiskInlet != 0) {
    BoundaryTable << "Actuator disk (inlet) boundary";
    for (iMarker_ActDiskInlet = 0; iMarker_ActDiskInlet < nMarker_ActDiskInlet; iMarker_ActDiskInlet++) {
      BoundaryTable << Marker_ActDiskInlet[iMarker_ActDiskInlet];
      if (iMarker_ActDiskInlet < nMarker_ActDiskInlet-1)  BoundaryTable << " ";
    }
    BoundaryTable.PrintFooter();
  }

  if (nMarker_ActDiskOutlet != 0) {
    BoundaryTable << "Actuator disk (outlet) boundary";
    for (iMarker_ActDiskOutlet = 0; iMarker_ActDiskOutlet < nMarker_ActDiskOutlet; iMarker_ActDiskOutlet++) {
      BoundaryTable << Marker_ActDiskOutlet[iMarker_ActDiskOutlet];
      if (iMarker_ActDiskOutlet < nMarker_ActDiskOutlet-1)  BoundaryTable << " ";
    }
    BoundaryTable.PrintFooter();
  }

  if (nMarker_SobolevBC != 0) {
    BoundaryTable << "Sobolev boundary";
    for (iMarker_SobolevBC = 0; iMarker_SobolevBC < nMarker_SobolevBC; iMarker_SobolevBC++) {
      BoundaryTable << Marker_SobolevBC[iMarker_SobolevBC];
      if (iMarker_SobolevBC < nMarker_SobolevBC-1)  BoundaryTable << " ";
    }
    BoundaryTable.PrintFooter();
  }

  if (nMarker_ActDiskOutlet != 0) {
    if (GetKind_ActDisk() == VARIABLE_LOAD) {
      cout << endl << "Actuator disk with variable load." << endl;
      cout << "Actuator disk data read from file: " << GetActDisk_FileName() << endl;
    }
  }

  if (nMarker_ActDiskOutlet != 0) {
    if (GetKind_ActDisk() == BLADE_ELEMENT) {
      cout << endl << "Actuator disk with blade element momentum (BEM) method." << endl;
      cout << "Actuator disk BEM method propeller data read from file: " << GetBEM_prop_filename() << endl;
    }
  }
}

bool CConfig::TokenizeString(string & str, string & option_name,
                             vector<string> & option_value) {
  const string delimiters(" (){}:,\t\n\v\f\r");
  // check for comments or empty string
  string::size_type pos, last_pos;
  pos = str.find_first_of('%');
  if ( (str.length() == 0) || (pos == 0) ) {
    // str is empty or a comment line, so no option here
    return false;
  }
  if (pos != string::npos) {
    // remove comment at end if necessary
    str.erase(pos);
  }

  // look for line composed on only delimiters (usually whitespace)
  pos = str.find_first_not_of(delimiters);
  if (pos == string::npos) {
    return false;
  }

  // find the equals sign and split string
  string name_part, value_part;
  pos = str.find('=');
  if (pos == string::npos) {
    cerr << "Error in TokenizeString(): "
    << "line in the configuration file with no \"=\" sign."
    << endl;
    cout << "Look for: " << str << endl;
    cout << "str.length() = " << str.length() << endl;
    throw(-1);
  }
  name_part = str.substr(0, pos);
  value_part = str.substr(pos+1, string::npos);
  //cout << "name_part  = |" << name_part  << "|" << endl;
  //cout << "value_part = |" << value_part << "|" << endl;

  // the first_part should consist of one string with no interior delimiters
  last_pos = name_part.find_first_not_of(delimiters, 0);
  pos = name_part.find_first_of(delimiters, last_pos);
  if ( (name_part.length() == 0) || (last_pos == string::npos) ) {
    cerr << "Error in CConfig::TokenizeString(): "
    << "line in the configuration file with no name before the \"=\" sign."
    << endl;
    throw(-1);
  }
  if (pos == string::npos) pos = name_part.length();
  option_name = name_part.substr(last_pos, pos - last_pos);
  last_pos = name_part.find_first_not_of(delimiters, pos);
  if (last_pos != string::npos) {
    cerr << "Error in TokenizeString(): "
    << "two or more options before an \"=\" sign in the configuration file."
    << endl;
    throw(-1);
  }
  StringToUpperCase(option_name);

  //cout << "option_name = |" << option_name << "|" << endl;
  //cout << "pos = " << pos << ": last_pos = " << last_pos << endl;

  // now fill the option value vector
  option_value.clear();
  last_pos = value_part.find_first_not_of(delimiters, 0);

  // detect a raw string
  if (value_part[last_pos] == '\'' && value_part.back() == '\'') {
    option_value.push_back(value_part.substr(last_pos+1, value_part.size()-last_pos-2));
    return true;
  }

  pos = value_part.find_first_of(delimiters, last_pos);
  while (string::npos != pos || string::npos != last_pos) {
    // add token to the vector<string>
    option_value.push_back(value_part.substr(last_pos, pos - last_pos));
    // skip delimiters
    last_pos = value_part.find_first_not_of(delimiters, pos);
    // find next "non-delimiter"
    pos = value_part.find_first_of(delimiters, last_pos);
  }
  if (option_value.empty()) {
    cerr << "Error in TokenizeString(): "
    << "option " << option_name << " in configuration file with no value assigned."
    << endl;
    throw(-1);
  }

#if 0
  cout << "option value(s) = ";
  for (unsigned int i = 0; i < option_value.size(); i++)
    cout << option_value[i] << " ";
  cout << endl;
#endif

  // look for ';' DV delimiters attached to values
  vector<string>::iterator it;
  it = option_value.begin();
  while (it != option_value.end()) {
    if (it->compare(";") == 0) {
      it++;
      continue;
    }

    pos = it->find(';');
    if (pos != string::npos) {
      string before_semi = it->substr(0, pos);
      string after_semi= it->substr(pos+1, string::npos);
      if (before_semi.empty()) {
        *it = ";";
        it++;
        option_value.insert(it, after_semi);
      } else {
        *it = before_semi;
        it++;
        vector<string> to_insert;
        to_insert.emplace_back(";");
        if (!after_semi.empty())
          to_insert.push_back(after_semi);
        option_value.insert(it, to_insert.begin(), to_insert.end());
      }
      it = option_value.begin(); // go back to beginning; not efficient
      continue;
    }       it++;

  }
#if 0
  cout << "option value(s) = ";
  for (unsigned int i = 0; i < option_value.size(); i++)
    cout << option_value[i] << " ";
  cout << endl;
#endif
  // remove any consecutive ";"
  it = option_value.begin();
  bool semi_at_prev = false;
  while (it != option_value.end()) {
    if (semi_at_prev) {
      if (it->compare(";") == 0) {
        option_value.erase(it);
        it = option_value.begin();
        semi_at_prev = false;
        continue;
      }
    }
    semi_at_prev = it->compare(";") == 0;
    it++;
  }

#if 0
  cout << "option value(s) = ";
  for (unsigned int i = 0; i < option_value.size(); i++)
    cout << option_value[i] << " ";
  cout << endl;
#endif
  return true;
}

unsigned short CConfig::GetMarker_CfgFile_TagBound(const string& val_marker) const {

  unsigned short iMarker_CfgFile;

  for (iMarker_CfgFile = 0; iMarker_CfgFile < nMarker_CfgFile; iMarker_CfgFile++) {
    if (Marker_CfgFile_TagBound[iMarker_CfgFile] == val_marker)
      return iMarker_CfgFile;
  }
  SU2_MPI::Error(string("The configuration file doesn't have any definition for marker ") + val_marker, CURRENT_FUNCTION);
  return 0;
}

string CConfig::GetMarker_CfgFile_TagBound(unsigned short val_marker) const {
  return Marker_CfgFile_TagBound[val_marker];
}

unsigned short CConfig::GetMarker_CfgFile_KindBC(const string& val_marker) const {
  unsigned short iMarker_CfgFile;
  for (iMarker_CfgFile = 0; iMarker_CfgFile < nMarker_CfgFile; iMarker_CfgFile++)
    if (Marker_CfgFile_TagBound[iMarker_CfgFile] == val_marker) break;
  return Marker_CfgFile_KindBC[iMarker_CfgFile];
}

unsigned short CConfig::GetMarker_CfgFile_Monitoring(const string& val_marker) const {
  unsigned short iMarker_CfgFile;
  for (iMarker_CfgFile = 0; iMarker_CfgFile < nMarker_CfgFile; iMarker_CfgFile++)
    if (Marker_CfgFile_TagBound[iMarker_CfgFile] == val_marker) break;
  return Marker_CfgFile_Monitoring[iMarker_CfgFile];
}

unsigned short CConfig::GetMarker_CfgFile_GeoEval(const string& val_marker) const {
  unsigned short iMarker_CfgFile;
  for (iMarker_CfgFile = 0; iMarker_CfgFile < nMarker_CfgFile; iMarker_CfgFile++)
    if (Marker_CfgFile_TagBound[iMarker_CfgFile] == val_marker) break;
  return Marker_CfgFile_GeoEval[iMarker_CfgFile];
}

unsigned short CConfig::GetMarker_CfgFile_Designing(const string& val_marker) const {
  unsigned short iMarker_CfgFile;
  for (iMarker_CfgFile = 0; iMarker_CfgFile < nMarker_CfgFile; iMarker_CfgFile++)
    if (Marker_CfgFile_TagBound[iMarker_CfgFile] == val_marker) break;
  return Marker_CfgFile_Designing[iMarker_CfgFile];
}

unsigned short CConfig::GetMarker_CfgFile_Plotting(const string& val_marker) const {
  unsigned short iMarker_CfgFile;
  for (iMarker_CfgFile = 0; iMarker_CfgFile < nMarker_CfgFile; iMarker_CfgFile++)
    if (Marker_CfgFile_TagBound[iMarker_CfgFile] == val_marker) break;
  return Marker_CfgFile_Plotting[iMarker_CfgFile];
}

unsigned short CConfig::GetMarker_CfgFile_Analyze(const string& val_marker) const {
  unsigned short iMarker_CfgFile;
  for (iMarker_CfgFile = 0; iMarker_CfgFile < nMarker_CfgFile; iMarker_CfgFile++)
    if (Marker_CfgFile_TagBound[iMarker_CfgFile] == val_marker) break;
  return Marker_CfgFile_Analyze[iMarker_CfgFile];
}

unsigned short CConfig::GetMarker_CfgFile_ZoneInterface(const string& val_marker) const {
  unsigned short iMarker_CfgFile;
  for (iMarker_CfgFile = 0; iMarker_CfgFile < nMarker_CfgFile; iMarker_CfgFile++)
    if (Marker_CfgFile_TagBound[iMarker_CfgFile] == val_marker) break;
  return Marker_CfgFile_ZoneInterface[iMarker_CfgFile];
}

unsigned short CConfig::GetMarker_CfgFile_Turbomachinery(const string& val_marker) const {
  unsigned short iMarker_CfgFile;
  for (iMarker_CfgFile = 0; iMarker_CfgFile < nMarker_CfgFile; iMarker_CfgFile++)
    if (Marker_CfgFile_TagBound[iMarker_CfgFile] == val_marker) break;
  return Marker_CfgFile_Turbomachinery[iMarker_CfgFile];
}

unsigned short CConfig::GetMarker_CfgFile_TurbomachineryFlag(const string& val_marker) const {
  unsigned short iMarker_CfgFile;
  for (iMarker_CfgFile = 0; iMarker_CfgFile < nMarker_CfgFile; iMarker_CfgFile++)
    if (Marker_CfgFile_TagBound[iMarker_CfgFile] == val_marker) break;
  return Marker_CfgFile_TurbomachineryFlag[iMarker_CfgFile];
}

unsigned short CConfig::GetMarker_CfgFile_MixingPlaneInterface(const string& val_marker) const {
  unsigned short iMarker_CfgFile;
  for (iMarker_CfgFile = 0; iMarker_CfgFile < nMarker_CfgFile; iMarker_CfgFile++)
    if (Marker_CfgFile_TagBound[iMarker_CfgFile] == val_marker) break;
  return Marker_CfgFile_MixingPlaneInterface[iMarker_CfgFile];
}

unsigned short CConfig::GetMarker_CfgFile_Giles(const string& val_marker) const {
  unsigned short iMarker_CfgFile;
  for (iMarker_CfgFile = 0; iMarker_CfgFile < nMarker_CfgFile; iMarker_CfgFile++)
    if (Marker_CfgFile_TagBound[iMarker_CfgFile] == val_marker) break;
  return Marker_CfgFile_Giles[iMarker_CfgFile];
}

unsigned short CConfig::GetMarker_CfgFile_DV(const string& val_marker) const {
  unsigned short iMarker_CfgFile;
  for (iMarker_CfgFile = 0; iMarker_CfgFile < nMarker_CfgFile; iMarker_CfgFile++)
    if (Marker_CfgFile_TagBound[iMarker_CfgFile] == val_marker) break;
  return Marker_CfgFile_DV[iMarker_CfgFile];
}

unsigned short CConfig::GetMarker_CfgFile_Moving(const string& val_marker) const {
  unsigned short iMarker_CfgFile;
  for (iMarker_CfgFile = 0; iMarker_CfgFile < nMarker_CfgFile; iMarker_CfgFile++)
    if (Marker_CfgFile_TagBound[iMarker_CfgFile] == val_marker) break;
  return Marker_CfgFile_Moving[iMarker_CfgFile];
}

unsigned short CConfig::GetMarker_CfgFile_Deform_Mesh(const string& val_marker) const {
  unsigned short iMarker_CfgFile;
  for (iMarker_CfgFile = 0; iMarker_CfgFile < nMarker_CfgFile; iMarker_CfgFile++)
    if (Marker_CfgFile_TagBound[iMarker_CfgFile] == val_marker) break;
  return Marker_CfgFile_Deform_Mesh[iMarker_CfgFile];
}

unsigned short CConfig::GetMarker_CfgFile_Deform_Mesh_Sym_Plane(const string& val_marker) const {
  unsigned short iMarker_CfgFile;
  for (iMarker_CfgFile = 0; iMarker_CfgFile < nMarker_CfgFile; iMarker_CfgFile++)
    if (Marker_CfgFile_TagBound[iMarker_CfgFile] == val_marker) break;
  return Marker_CfgFile_Deform_Mesh_Sym_Plane[iMarker_CfgFile];
}

unsigned short CConfig::GetMarker_CfgFile_Fluid_Load(const string& val_marker) const {
  unsigned short iMarker_CfgFile;
  for (iMarker_CfgFile = 0; iMarker_CfgFile < nMarker_CfgFile; iMarker_CfgFile++)
    if (Marker_CfgFile_TagBound[iMarker_CfgFile] == val_marker) break;
  return Marker_CfgFile_Fluid_Load[iMarker_CfgFile];
}

unsigned short CConfig::GetMarker_CfgFile_PyCustom(const string& val_marker) const {
  unsigned short iMarker_CfgFile;
  for (iMarker_CfgFile=0; iMarker_CfgFile < nMarker_CfgFile; iMarker_CfgFile++)
    if (Marker_CfgFile_TagBound[iMarker_CfgFile] == val_marker) break;
  return Marker_CfgFile_PyCustom[iMarker_CfgFile];
}

unsigned short CConfig::GetMarker_CfgFile_PerBound(const string& val_marker) const {
  unsigned short iMarker_CfgFile;
  for (iMarker_CfgFile = 0; iMarker_CfgFile < nMarker_CfgFile; iMarker_CfgFile++)
    if (Marker_CfgFile_TagBound[iMarker_CfgFile] == val_marker) break;
  return Marker_CfgFile_PerBound[iMarker_CfgFile];
}

unsigned short CConfig::GetMarker_ZoneInterface(const string& val_marker) const {
  unsigned short iMarker_CfgFile;
  for (iMarker_CfgFile = 0; iMarker_CfgFile < nMarker_CfgFile; iMarker_CfgFile++)
    if (Marker_CfgFile_TagBound[iMarker_CfgFile] == val_marker) break;
  return Marker_CfgFile_ZoneInterface[iMarker_CfgFile];
}

unsigned short CConfig::GetMarker_CfgFile_SobolevBC(const string& val_marker) const {
  unsigned short iMarker_CfgFile;
  for (iMarker_CfgFile = 0; iMarker_CfgFile < nMarker_CfgFile; iMarker_CfgFile++)
    if (Marker_CfgFile_TagBound[iMarker_CfgFile] == val_marker) break;
  return Marker_CfgFile_SobolevBC[iMarker_CfgFile];
}

bool CConfig::GetViscous_Wall(unsigned short iMarker) const {

  return (Marker_All_KindBC[iMarker] == HEAT_FLUX  ||
          Marker_All_KindBC[iMarker] == ISOTHERMAL ||
          Marker_All_KindBC[iMarker] == HEAT_TRANSFER ||
          Marker_All_KindBC[iMarker] == SMOLUCHOWSKI_MAXWELL ||
          Marker_All_KindBC[iMarker] == CHT_WALL_INTERFACE);
}

bool CConfig::GetCatalytic_Wall(unsigned short iMarker) const {

  bool catalytic = false;
  for (unsigned short iMarker_Catalytic = 0; iMarker_Catalytic < nWall_Catalytic; iMarker_Catalytic++){
    string Catalytic_Tag = Wall_Catalytic[iMarker_Catalytic];
    if (Catalytic_Tag == Marker_All_TagBound[iMarker]) { catalytic = true; break; }
  }

  return catalytic;
}

bool CConfig::GetSolid_Wall(unsigned short iMarker) const {

  return GetViscous_Wall(iMarker) ||
         Marker_All_KindBC[iMarker] == EULER_WALL;
}

void CConfig::SetSurface_Movement(unsigned short iMarker, unsigned short kind_movement) {

  auto* new_surface_movement = new unsigned short[nMarker_Moving + 1];
  auto* new_marker_moving = new string[nMarker_Moving+1];

  for (unsigned short iMarker_Moving = 0; iMarker_Moving < nMarker_Moving; iMarker_Moving++){
    new_surface_movement[iMarker_Moving] = Kind_SurfaceMovement[iMarker_Moving];
    new_marker_moving[iMarker_Moving] = Marker_Moving[iMarker_Moving];
  }

  if (nKind_SurfaceMovement > 0){
    delete [] Marker_Moving;
    delete [] Kind_SurfaceMovement;
  }

  Kind_SurfaceMovement = new_surface_movement;
  Marker_Moving        = new_marker_moving;

  Kind_SurfaceMovement[nMarker_Moving] = kind_movement;
  Marker_Moving[nMarker_Moving] = Marker_All_TagBound[iMarker];

  nMarker_Moving++;
  nKind_SurfaceMovement++;

}

CConfig::~CConfig() {

  unsigned long iDV, iMarker;

  /*--- Delete all of the option objects in the global option map ---*/

  for(auto itr = option_map.begin(); itr != option_map.end(); itr++) {
    delete itr->second;
  }

  delete [] TimeDOFsADER_DG;
  delete [] TimeIntegrationADER_DG;
  delete [] WeightsIntegrationADER_DG;

  /*--- Free memory for Aeroelastic problems. ---*/

  delete[] Aeroelastic_pitch;
  delete[] Aeroelastic_plunge;

  /*--- Marker pointers ---*/

  delete[] Marker_CfgFile_GeoEval;
  delete[] Marker_All_GeoEval;

  delete[] Marker_CfgFile_TagBound;
  delete[] Marker_All_TagBound;

  delete[] Marker_CfgFile_KindBC;
  delete[] Marker_All_KindBC;

  delete[] Marker_CfgFile_Monitoring;
  delete[] Marker_All_Monitoring;

  delete[] Marker_CfgFile_Designing;
  delete[] Marker_All_Designing;

  delete[] Marker_CfgFile_Plotting;
  delete[] Marker_All_Plotting;

  delete[] Marker_CfgFile_Analyze;
  delete[] Marker_All_Analyze;

  delete[] Marker_CfgFile_ZoneInterface;
  delete[] Marker_All_ZoneInterface;

  delete[] Marker_CfgFile_DV;
  delete[] Marker_All_DV;

  delete[] Marker_CfgFile_Moving;
  delete[] Marker_All_Moving;

  delete[] Marker_CfgFile_Deform_Mesh;
  delete[] Marker_All_Deform_Mesh;

  delete[] Marker_CfgFile_Deform_Mesh_Sym_Plane;
  delete[] Marker_All_Deform_Mesh_Sym_Plane;

  delete[] Marker_CfgFile_Fluid_Load;
  delete[] Marker_All_Fluid_Load;

  delete[] Marker_CfgFile_PyCustom;
  delete[] Marker_All_PyCustom;

  delete[] Marker_CfgFile_PerBound;
  delete[] Marker_All_PerBound;

  delete[] Marker_CfgFile_Turbomachinery;
  delete[] Marker_All_Turbomachinery;

  delete[] Marker_CfgFile_TurbomachineryFlag;
  delete[] Marker_All_TurbomachineryFlag;

  delete[] Marker_CfgFile_Giles;
  delete[] Marker_All_Giles;

  delete[] Marker_CfgFile_MixingPlaneInterface;
  delete[] Marker_All_MixingPlaneInterface;

  delete[] Marker_CfgFile_SobolevBC;
  delete[] Marker_All_SobolevBC;

  delete[] Marker_All_SendRecv;

  if (DV_Value != nullptr) {
    for (iDV = 0; iDV < nDV; iDV++) delete[] DV_Value[iDV];
    delete [] DV_Value;
  }

  if (ParamDV != nullptr) {
    for (iDV = 0; iDV < nDV; iDV++) delete[] ParamDV[iDV];
    delete [] ParamDV;
  }

  delete[] Exhaust_Pressure;
  delete[] Exhaust_Temperature;
  delete[] Exhaust_MassFlow;
  delete[] Exhaust_TotalPressure;
  delete[] Exhaust_TotalTemperature;
  delete[] Exhaust_GrossThrust;
  delete[] Exhaust_Force;
  delete[] Exhaust_Power;

  delete[] Inflow_Mach;
  delete[] Inflow_Pressure;
  delete[] Inflow_MassFlow;
  delete[] Inflow_ReverseMassFlow;
  delete[] Inflow_TotalPressure;
  delete[] Inflow_Temperature;
  delete[] Inflow_TotalTemperature;
  delete[] Inflow_RamDrag;
  delete[] Inflow_Force;
  delete[] Inflow_Power;

  delete[] Engine_Power;
  delete[] Engine_Mach;
  delete[] Engine_Force;
  delete[] Engine_NetThrust;
  delete[] Engine_GrossThrust;
  delete[] Engine_Area;

  delete[] ActDiskInlet_MassFlow;
  delete[] ActDiskInlet_Temperature;
  delete[] ActDiskInlet_TotalTemperature;
  delete[] ActDiskInlet_Pressure;
  delete[] ActDiskInlet_TotalPressure;
  delete[] ActDiskInlet_RamDrag;
  delete[] ActDiskInlet_Force;
  delete[] ActDiskInlet_Power;

  delete[] ActDiskOutlet_MassFlow;
  delete[] ActDiskOutlet_Temperature;
  delete[] ActDiskOutlet_TotalTemperature;
  delete[] ActDiskOutlet_Pressure;
  delete[] ActDiskOutlet_TotalPressure;
  delete[] ActDiskOutlet_GrossThrust;
  delete[] ActDiskOutlet_Force;
  delete[] ActDiskOutlet_Power;

  delete[] ActDiskOutlet_Thrust_BEM;
  delete[] ActDiskOutlet_Torque_BEM;

  delete[] Outlet_MassFlow;
  delete[] Outlet_Density;
  delete[] Outlet_Area;

  delete[] ActDisk_DeltaPress;
  delete[] ActDisk_DeltaTemp;
  delete[] ActDisk_TotalPressRatio;
  delete[] ActDisk_TotalTempRatio;
  delete[] ActDisk_StaticPressRatio;
  delete[] ActDisk_StaticTempRatio;
  delete[] ActDisk_Power;
  delete[] ActDisk_MassFlow;
  delete[] ActDisk_Mach;
  delete[] ActDisk_Force;
  delete[] ActDisk_NetThrust;
  delete[] ActDisk_BCThrust;
  delete[] ActDisk_BCThrust_Old;
  delete[] ActDisk_GrossThrust;
  delete[] ActDisk_Area;
  delete[] ActDisk_ReverseMassFlow;

  delete[] Surface_MassFlow;
  delete[] Surface_Mach;
  delete[] Surface_Temperature;
  delete[] Surface_Pressure;
  delete[] Surface_Density;
  delete[] Surface_Enthalpy;
  delete[] Surface_NormalVelocity;
  delete[] Surface_Uniformity;
  delete[] Surface_SecondaryStrength;
  delete[] Surface_SecondOverUniform;
  delete[] Surface_MomentumDistortion;
  delete[] Surface_TotalTemperature;
  delete[] Surface_TotalPressure;
  delete[] Surface_PressureDrop;
  delete[] Surface_Species_0;
  delete[] Surface_Species_Variance;
  delete[] Surface_DC60;
  delete[] Surface_IDC;
  delete[] Surface_IDC_Mach;
  delete[] Surface_IDR;

  if (Riemann_FlowDir != nullptr) {
    for (iMarker = 0; iMarker < nMarker_Riemann; iMarker++)
      delete [] Riemann_FlowDir[iMarker];
    delete [] Riemann_FlowDir;
  }

  if (Giles_FlowDir != nullptr) {
    for (iMarker = 0; iMarker < nMarker_Giles; iMarker++)
      delete [] Giles_FlowDir[iMarker];
    delete [] Giles_FlowDir;
  }

  delete[] PlaneTag;
  delete[] CFL;

  /*--- Delete some arrays needed just for initializing options. ---*/

  delete [] FFDTag;
  delete [] nDV_Value;

  delete [] Kind_Data_Riemann;
  delete [] Riemann_Var1;
  delete [] Riemann_Var2;
  delete [] Kind_Data_Giles;
  delete [] Giles_Var1;
  delete [] Giles_Var2;
  delete [] RelaxFactorAverage;
  delete [] RelaxFactorFourier;
  delete [] nSpan_iZones;

  delete [] Marker_TurboBoundIn;
  delete [] Marker_TurboBoundOut;
  delete [] Marker_Turbomachinery;
  delete [] Marker_Riemann;
  delete [] Marker_Giles;

  delete [] nBlades;
  delete [] FreeStreamTurboNormal;

  delete [] EntropyGeneration;
  delete [] TotalPressureLoss;
  delete [] KineticEnergyLoss;
}

string CConfig::GetFilename(string filename, const string& ext, int timeIter) const {

  /*--- Remove any extension --- */

  unsigned short lastindex = filename.find_last_of('.');
  filename = filename.substr(0, lastindex);

  /*--- Add the extension --- */

  filename = filename + string(ext);

  /*--- Append the zone number if multizone problems ---*/
  if (Multizone_Problem)
    filename = GetMultizone_FileName(filename, GetiZone(), ext);

  /*--- Append the zone number if multiple instance problems ---*/
  if (GetnTimeInstances() > 1)
    filename = GetMultiInstance_FileName(filename, GetiInst(), ext);

  /*--- Append the iteration number for unsteady problems ---*/
  if (GetTime_Domain()){
    filename = GetUnsteady_FileName(filename, timeIter, ext);
  }

  return filename;
}

string CConfig::GetFilename_Iter(const string& filename_iter, unsigned long curInnerIter, unsigned long curOuterIter) const {
  const auto iter = GetMultizone_Problem() ? curOuterIter : curInnerIter;
  std::stringstream iter_ss;
  iter_ss << filename_iter << "_" << std::setw(6) << std::setfill('0') << iter;
  return iter_ss.str();
}

string CConfig::GetUnsteady_FileName(string val_filename, int val_iter, const string& ext) const {

  string UnstExt, UnstFilename = std::move(val_filename);
  char buffer[50];

  /*--- Check that a positive value iteration is requested (for now). ---*/

  if (val_iter < 0) {
    SU2_MPI::Error("Requesting a negative iteration number for the restart file!!", CURRENT_FUNCTION);
  }

  unsigned short lastindex = UnstFilename.find_last_of('.');
  UnstFilename = UnstFilename.substr(0, lastindex);

  /*--- Append iteration number for unsteady cases ---*/

  if (Time_Domain) {

    if ((val_iter >= 0)    && (val_iter < 10))    SPRINTF (buffer, "_0000%d", val_iter);
    if ((val_iter >= 10)   && (val_iter < 100))   SPRINTF (buffer, "_000%d",  val_iter);
    if ((val_iter >= 100)  && (val_iter < 1000))  SPRINTF (buffer, "_00%d",   val_iter);
    if ((val_iter >= 1000) && (val_iter < 10000)) SPRINTF (buffer, "_0%d",    val_iter);
    if (val_iter >= 10000) SPRINTF (buffer, "_%d", val_iter);
    UnstExt = string(buffer);
  }
  UnstExt += ext;
  UnstFilename.append(UnstExt);

  return UnstFilename;
}

string CConfig::GetMultizone_FileName(string val_filename, int val_iZone, const string& ext) const {

    string multizone_filename = std::move(val_filename);
    char buffer[50];

    unsigned short lastindex = multizone_filename.find_last_of('.');
    multizone_filename = multizone_filename.substr(0, lastindex);

    if (Multizone_Problem) {
        SPRINTF (buffer, "_%d", SU2_TYPE::Int(val_iZone));
        multizone_filename.append(string(buffer));
    }

    multizone_filename += ext;
    return multizone_filename;
}

string CConfig::GetMultizone_HistoryFileName(string val_filename, int val_iZone, const string& ext) const {

    string multizone_filename = std::move(val_filename);
    char buffer[50];
    unsigned short lastindex = multizone_filename.find_last_of('.');
    multizone_filename = multizone_filename.substr(0, lastindex);
    if (Multizone_Problem) {
        SPRINTF (buffer, "_%d", SU2_TYPE::Int(val_iZone));
        multizone_filename.append(string(buffer));
    }
    multizone_filename += ext;
    return multizone_filename;
}

string CConfig::GetMultiInstance_FileName(string val_filename, int val_iInst, const string& ext) const {

  string multizone_filename = std::move(val_filename);
  char buffer[50];

  unsigned short lastindex = multizone_filename.find_last_of('.');
  multizone_filename = multizone_filename.substr(0, lastindex);
  SPRINTF (buffer, "_%d", SU2_TYPE::Int(val_iInst));
  multizone_filename.append(string(buffer));
  multizone_filename += ext;
  return multizone_filename;
}

string CConfig::GetMultiInstance_HistoryFileName(string val_filename, int val_iInst) const {

  string multizone_filename = std::move(val_filename);
  char buffer[50];

  unsigned short lastindex = multizone_filename.find_last_of('.');
  multizone_filename = multizone_filename.substr(0, lastindex);
  SPRINTF (buffer, "_%d", SU2_TYPE::Int(val_iInst));
  multizone_filename.append(string(buffer));

  return multizone_filename;
}

string CConfig::GetObjFunc_Extension(string val_filename) const {

  string AdjExt, Filename = std::move(val_filename);

  if (ContinuousAdjoint || DiscreteAdjoint) {

    /*--- Remove filename extension (.dat) ---*/

    unsigned short lastindex = Filename.find_last_of('.');
    Filename = Filename.substr(0, lastindex);

    if (nObj==1) {
      switch (Kind_ObjFunc[0]) {
        case DRAG_COEFFICIENT:            AdjExt = "_cd";       break;
        case LIFT_COEFFICIENT:            AdjExt = "_cl";       break;
        case SIDEFORCE_COEFFICIENT:       AdjExt = "_csf";      break;
        case INVERSE_DESIGN_PRESSURE:     AdjExt = "_invpress"; break;
        case INVERSE_DESIGN_HEATFLUX:     AdjExt = "_invheat";  break;
        case MOMENT_X_COEFFICIENT:        AdjExt = "_cmx";      break;
        case MOMENT_Y_COEFFICIENT:        AdjExt = "_cmy";      break;
        case MOMENT_Z_COEFFICIENT:        AdjExt = "_cmz";      break;
        case EFFICIENCY:                  AdjExt = "_eff";      break;
        case EQUIVALENT_AREA:             AdjExt = "_ea";       break;
        case NEARFIELD_PRESSURE:          AdjExt = "_nfp";      break;
        case FORCE_X_COEFFICIENT:         AdjExt = "_cfx";      break;
        case FORCE_Y_COEFFICIENT:         AdjExt = "_cfy";      break;
        case FORCE_Z_COEFFICIENT:         AdjExt = "_cfz";      break;
        case THRUST_COEFFICIENT:          AdjExt = "_ct";       break;
        case TORQUE_COEFFICIENT:          AdjExt = "_cq";       break;
        case TOTAL_HEATFLUX:              AdjExt = "_totheat";  break;
        case MAXIMUM_HEATFLUX:            AdjExt = "_maxheat";  break;
        case AVG_TEMPERATURE:             AdjExt = "_avtp";     break;
        case FIGURE_OF_MERIT:             AdjExt = "_merit";    break;
        case BUFFET_SENSOR:               AdjExt = "_buffet";   break;
        case SURFACE_TOTAL_PRESSURE:      AdjExt = "_pt";       break;
        case SURFACE_STATIC_PRESSURE:     AdjExt = "_pe";       break;
        case SURFACE_STATIC_TEMPERATURE:  AdjExt = "_T";        break;
        case SURFACE_MASSFLOW:            AdjExt = "_mfr";      break;
        case SURFACE_UNIFORMITY:          AdjExt = "_uniform";  break;
        case SURFACE_SECONDARY:           AdjExt = "_second";   break;
        case SURFACE_MOM_DISTORTION:      AdjExt = "_distort";  break;
        case SURFACE_SECOND_OVER_UNIFORM: AdjExt = "_sou";      break;
        case SURFACE_PRESSURE_DROP:       AdjExt = "_dp";       break;
        case SURFACE_SPECIES_0:           AdjExt = "_avgspec0"; break;
        case SURFACE_SPECIES_VARIANCE:    AdjExt = "_specvar";  break;
        case SURFACE_MACH:                AdjExt = "_mach";     break;
        case CUSTOM_OBJFUNC:              AdjExt = "_custom";   break;
        case REFERENCE_GEOMETRY:          AdjExt = "_refgeom";  break;
        case REFERENCE_NODE:              AdjExt = "_refnode";  break;
        case VOLUME_FRACTION:             AdjExt = "_volfrac";  break;
        case TOPOL_DISCRETENESS:          AdjExt = "_topdisc";  break;
        case TOPOL_COMPLIANCE:            AdjExt = "_topcomp";  break;
        case STRESS_PENALTY:              AdjExt = "_stress";   break;
        case ENTROPY_GENERATION:          AdjExt = "_entg";     break;
        case TOTAL_PRESSURE_LOSS:         AdjExt = "_tot_press_loss"; break;
        case KINETIC_ENERGY_LOSS:         AdjExt = "_kin_en_loss"; break;
      }
    }
    else{
      AdjExt = "_combo";
    }
    Filename.append(AdjExt);

    /*--- Lastly, add the .dat extension ---*/
    Filename.append(".dat");

  }

  return Filename;
}

unsigned short CConfig::GetContainerPosition(unsigned short val_eqsystem) {

  switch (val_eqsystem) {
    case RUNTIME_FLOW_SYS:      return FLOW_SOL;
    case RUNTIME_TURB_SYS:      return TURB_SOL;
    case RUNTIME_TRANS_SYS:     return TRANS_SOL;
    case RUNTIME_SPECIES_SYS:   return SPECIES_SOL;
    case RUNTIME_HEAT_SYS:      return HEAT_SOL;
    case RUNTIME_FEA_SYS:       return FEA_SOL;
    case RUNTIME_ADJFLOW_SYS:   return ADJFLOW_SOL;
    case RUNTIME_ADJTURB_SYS:   return ADJTURB_SOL;
    case RUNTIME_ADJSPECIES_SYS:return ADJSPECIES_SOL;
    case RUNTIME_ADJFEA_SYS:    return ADJFEA_SOL;
    case RUNTIME_RADIATION_SYS: return RAD_SOL;
    case RUNTIME_MULTIGRID_SYS: return 0;
  }
  return 0;
}

void CConfig::SetKind_ConvNumScheme(unsigned short val_kind_convnumscheme,
                                    CENTERED val_kind_centered, UPWIND val_kind_upwind,
                                    LIMITER val_kind_slopelimit, bool val_muscl,
                                    unsigned short val_kind_fem) {
  Kind_ConvNumScheme = val_kind_convnumscheme;
  Kind_Centered = val_kind_centered;
  Kind_Upwind = val_kind_upwind;
  Kind_FEM = val_kind_fem;
  Kind_SlopeLimit = val_kind_slopelimit;
  MUSCL = val_muscl;

}

void CConfig::SetGlobalParam(MAIN_SOLVER val_solver,
                             unsigned short val_system) {

  /*--- Set the simulation global time ---*/

  Current_UnstTime = static_cast<su2double>(TimeIter)*Delta_UnstTime;
  Current_UnstTimeND = static_cast<su2double>(TimeIter)*Delta_UnstTimeND;

  /*--- Set the solver methods ---*/

  auto SetFlowParam = [&]() {
    if (val_system == RUNTIME_FLOW_SYS) {
      SetKind_ConvNumScheme(Kind_ConvNumScheme_Flow, Kind_Centered_Flow,
                            Kind_Upwind_Flow, Kind_SlopeLimit_Flow,
                            MUSCL_Flow, NONE);
      SetKind_TimeIntScheme(Kind_TimeIntScheme_Flow);
    }
  };

  auto SetTurbParam = [&]() {
    if (val_system == RUNTIME_TURB_SYS) {
      SetKind_ConvNumScheme(Kind_ConvNumScheme_Turb, Kind_Centered_Turb,
                            Kind_Upwind_Turb, Kind_SlopeLimit_Turb,
                            MUSCL_Turb, NONE);
      SetKind_TimeIntScheme(Kind_TimeIntScheme_Turb);
    }
  };

  auto SetHeatParam = [&]() {
    if (val_system == RUNTIME_HEAT_SYS) {
      SetKind_ConvNumScheme(Kind_ConvNumScheme_Heat, Kind_Centered_Heat,
                            Kind_Upwind_Heat, Kind_SlopeLimit_Heat, MUSCL_Heat, NONE);
      SetKind_TimeIntScheme(Kind_TimeIntScheme_Heat);
    }
  };

  auto SetSpeciesParam = [&]() {
    if (val_system == RUNTIME_SPECIES_SYS) {
      SetKind_ConvNumScheme(Kind_ConvNumScheme_Species, Kind_Centered_Species,
                            Kind_Upwind_Species, Kind_SlopeLimit_Species,
                            MUSCL_Species, NONE);
      SetKind_TimeIntScheme(Kind_TimeIntScheme_Species);
    }
  };

  auto SetAdjFlowParam = [&]() {
    if (val_system == RUNTIME_ADJFLOW_SYS) {
      SetKind_ConvNumScheme(Kind_ConvNumScheme_AdjFlow, Kind_Centered_AdjFlow,
                            Kind_Upwind_AdjFlow, Kind_SlopeLimit_AdjFlow,
                            MUSCL_AdjFlow, NONE);
      SetKind_TimeIntScheme(Kind_TimeIntScheme_AdjFlow);
    }
  };

  switch (val_solver) {
    case MAIN_SOLVER::EULER: case MAIN_SOLVER::INC_EULER: case MAIN_SOLVER::NEMO_EULER:
    case MAIN_SOLVER::DISC_ADJ_EULER: case MAIN_SOLVER::DISC_ADJ_INC_EULER:
      SetFlowParam();
      break;
    case MAIN_SOLVER::NAVIER_STOKES: case MAIN_SOLVER::INC_NAVIER_STOKES: case MAIN_SOLVER::NEMO_NAVIER_STOKES:
    case MAIN_SOLVER::DISC_ADJ_NAVIER_STOKES: case MAIN_SOLVER::DISC_ADJ_INC_NAVIER_STOKES:
      SetFlowParam();
      SetSpeciesParam();
      SetHeatParam();
      break;
    case MAIN_SOLVER::RANS: case MAIN_SOLVER::INC_RANS:
    case MAIN_SOLVER::DISC_ADJ_RANS: case MAIN_SOLVER::DISC_ADJ_INC_RANS:
      SetFlowParam();
      SetTurbParam();
      SetSpeciesParam();
      SetHeatParam();

      if (val_system == RUNTIME_TRANS_SYS) {
        SetKind_ConvNumScheme(Kind_ConvNumScheme_Turb, Kind_Centered_Turb,
                              Kind_Upwind_Turb, Kind_SlopeLimit_Turb,
                              MUSCL_Turb, NONE);
        SetKind_TimeIntScheme(Kind_TimeIntScheme_Turb);
      }
      break;
    case MAIN_SOLVER::FEM_EULER:
    case MAIN_SOLVER::FEM_NAVIER_STOKES:
    case MAIN_SOLVER::FEM_RANS:
    case MAIN_SOLVER::FEM_LES:
    case MAIN_SOLVER::DISC_ADJ_FEM_EULER:
    case MAIN_SOLVER::DISC_ADJ_FEM_NS:
    case MAIN_SOLVER::DISC_ADJ_FEM_RANS:
      if (val_system == RUNTIME_FLOW_SYS) {
        SetKind_ConvNumScheme(Kind_ConvNumScheme_FEM_Flow, Kind_Centered_Flow,
                              Kind_Upwind_Flow, Kind_SlopeLimit_Flow,
                              MUSCL_Flow, Kind_FEM_Flow);
        SetKind_TimeIntScheme(Kind_TimeIntScheme_FEM_Flow);
      }
      break;
    case MAIN_SOLVER::ADJ_EULER:
    case MAIN_SOLVER::ADJ_NAVIER_STOKES:
      SetFlowParam();
      SetAdjFlowParam();
      break;
    case MAIN_SOLVER::ADJ_RANS:
      SetFlowParam();
      SetTurbParam();
      SetAdjFlowParam();

      if (val_system == RUNTIME_ADJTURB_SYS) {
        SetKind_ConvNumScheme(Kind_ConvNumScheme_AdjTurb, Kind_Centered_AdjTurb,
                              Kind_Upwind_AdjTurb, Kind_SlopeLimit_AdjTurb,
                              MUSCL_AdjTurb, NONE);
        SetKind_TimeIntScheme(Kind_TimeIntScheme_AdjTurb);
      }
      break;
    case MAIN_SOLVER::HEAT_EQUATION:
    case MAIN_SOLVER::DISC_ADJ_HEAT:
      if (val_system == RUNTIME_HEAT_SYS) {
        SetKind_ConvNumScheme(NONE, CENTERED::NONE, UPWIND::NONE, LIMITER::NONE, NONE, NONE);
        SetKind_TimeIntScheme(Kind_TimeIntScheme_Heat);
      }
      break;

    case MAIN_SOLVER::FEM_ELASTICITY:
    case MAIN_SOLVER::DISC_ADJ_FEM:
      if (val_system == RUNTIME_FEA_SYS) {
        SetKind_ConvNumScheme(NONE, CENTERED::NONE, UPWIND::NONE, LIMITER::NONE, NONE, NONE);
        SetKind_TimeIntScheme(NONE);
      }
      break;

    default:
      break;
  }
}

const su2double* CConfig::GetPeriodicRotCenter(const string& val_marker) const {
  unsigned short iMarker_PerBound;
  for (iMarker_PerBound = 0; iMarker_PerBound < nMarker_PerBound; iMarker_PerBound++)
    if (Marker_PerBound[iMarker_PerBound] == val_marker) break;
  return Periodic_RotCenter[iMarker_PerBound];
}

const su2double* CConfig::GetPeriodicRotAngles(const string& val_marker) const {
  unsigned short iMarker_PerBound;
  for (iMarker_PerBound = 0; iMarker_PerBound < nMarker_PerBound; iMarker_PerBound++)
    if (Marker_PerBound[iMarker_PerBound] == val_marker) break;
  return Periodic_RotAngles[iMarker_PerBound];
}

const su2double* CConfig::GetPeriodicTranslation(const string& val_marker) const {
  unsigned short iMarker_PerBound;
  for (iMarker_PerBound = 0; iMarker_PerBound < nMarker_PerBound; iMarker_PerBound++)
    if (Marker_PerBound[iMarker_PerBound] == val_marker) break;
  return Periodic_Translation[iMarker_PerBound];
}

unsigned short CConfig::GetMarker_Periodic_Donor(const string& val_marker) const {
  unsigned short iMarker_PerBound, jMarker_PerBound, kMarker_All;

  /*--- Find the marker for this periodic boundary. ---*/
  for (iMarker_PerBound = 0; iMarker_PerBound < nMarker_PerBound; iMarker_PerBound++)
    if (Marker_PerBound[iMarker_PerBound] == val_marker) break;

  /*--- Find corresponding donor. ---*/
  for (jMarker_PerBound = 0; jMarker_PerBound < nMarker_PerBound; jMarker_PerBound++)
    if (Marker_PerBound[jMarker_PerBound] == Marker_PerDonor[iMarker_PerBound]) break;

  /*--- Find and return global marker index for donor boundary. ---*/
  for (kMarker_All = 0; kMarker_All < nMarker_CfgFile; kMarker_All++)
    if (Marker_PerBound[jMarker_PerBound] == Marker_All_TagBound[kMarker_All]) break;

  return kMarker_All;
}

su2double CConfig::GetActDisk_NetThrust(const string& val_marker) const {
  unsigned short iMarker_ActDisk;
  for (iMarker_ActDisk = 0; iMarker_ActDisk < nMarker_ActDiskInlet; iMarker_ActDisk++)
    if ((Marker_ActDiskInlet[iMarker_ActDisk] == val_marker) ||
        (Marker_ActDiskOutlet[iMarker_ActDisk] == val_marker)) break;
  return ActDisk_NetThrust[iMarker_ActDisk];
}

su2double CConfig::GetActDisk_Power(const string& val_marker) const {
  unsigned short iMarker_ActDisk;
  for (iMarker_ActDisk = 0; iMarker_ActDisk < nMarker_ActDiskInlet; iMarker_ActDisk++)
    if ((Marker_ActDiskInlet[iMarker_ActDisk] == val_marker) ||
        (Marker_ActDiskOutlet[iMarker_ActDisk] == val_marker)) break;
  return ActDisk_Power[iMarker_ActDisk];
}

su2double CConfig::GetActDisk_MassFlow(const string& val_marker) const {
  unsigned short iMarker_ActDisk;
  for (iMarker_ActDisk = 0; iMarker_ActDisk < nMarker_ActDiskInlet; iMarker_ActDisk++)
    if ((Marker_ActDiskInlet[iMarker_ActDisk] == val_marker) ||
        (Marker_ActDiskOutlet[iMarker_ActDisk] == val_marker)) break;
  return ActDisk_MassFlow[iMarker_ActDisk];
}

su2double CConfig::GetActDisk_Mach(const string& val_marker) const {
  unsigned short iMarker_ActDisk;
  for (iMarker_ActDisk = 0; iMarker_ActDisk < nMarker_ActDiskInlet; iMarker_ActDisk++)
    if ((Marker_ActDiskInlet[iMarker_ActDisk] == val_marker) ||
        (Marker_ActDiskOutlet[iMarker_ActDisk] == val_marker)) break;
  return ActDisk_Mach[iMarker_ActDisk];
}

su2double CConfig::GetActDisk_Force(const string& val_marker) const {
  unsigned short iMarker_ActDisk;
  for (iMarker_ActDisk = 0; iMarker_ActDisk < nMarker_ActDiskInlet; iMarker_ActDisk++)
    if ((Marker_ActDiskInlet[iMarker_ActDisk] == val_marker) ||
        (Marker_ActDiskOutlet[iMarker_ActDisk] == val_marker)) break;
  return ActDisk_Force[iMarker_ActDisk];
}

su2double CConfig::GetActDisk_BCThrust(const string& val_marker) const {
  unsigned short iMarker_ActDisk;
  for (iMarker_ActDisk = 0; iMarker_ActDisk < nMarker_ActDiskInlet; iMarker_ActDisk++)
    if ((Marker_ActDiskInlet[iMarker_ActDisk] == val_marker) ||
        (Marker_ActDiskOutlet[iMarker_ActDisk] == val_marker)) break;
  return ActDisk_BCThrust[iMarker_ActDisk];
}

su2double CConfig::GetActDisk_BCThrust_Old(const string& val_marker) const {
  unsigned short iMarker_ActDisk;
  for (iMarker_ActDisk = 0; iMarker_ActDisk < nMarker_ActDiskInlet; iMarker_ActDisk++)
    if ((Marker_ActDiskInlet[iMarker_ActDisk] == val_marker) ||
        (Marker_ActDiskOutlet[iMarker_ActDisk] == val_marker)) break;
  return ActDisk_BCThrust_Old[iMarker_ActDisk];
}

void CConfig::SetActDisk_BCThrust(const string& val_marker, su2double val_actdisk_bcthrust) {
  unsigned short iMarker_ActDisk;
  for (iMarker_ActDisk = 0; iMarker_ActDisk < nMarker_ActDiskInlet; iMarker_ActDisk++)
    if ((Marker_ActDiskInlet[iMarker_ActDisk] == val_marker) ||
        (Marker_ActDiskOutlet[iMarker_ActDisk] == val_marker)) break;
  ActDisk_BCThrust[iMarker_ActDisk] = val_actdisk_bcthrust;
}

void CConfig::SetActDisk_BCThrust_Old(const string& val_marker, su2double val_actdisk_bcthrust_old) {
  unsigned short iMarker_ActDisk;
  for (iMarker_ActDisk = 0; iMarker_ActDisk < nMarker_ActDiskInlet; iMarker_ActDisk++)
    if ((Marker_ActDiskInlet[iMarker_ActDisk] == val_marker) ||
        (Marker_ActDiskOutlet[iMarker_ActDisk] == val_marker)) break;
  ActDisk_BCThrust_Old[iMarker_ActDisk] = val_actdisk_bcthrust_old;
}

su2double CConfig::GetActDisk_Area(const string& val_marker) const {
  unsigned short iMarker_ActDisk;
  for (iMarker_ActDisk = 0; iMarker_ActDisk < nMarker_ActDiskInlet; iMarker_ActDisk++)
    if ((Marker_ActDiskInlet[iMarker_ActDisk] == val_marker) ||
        (Marker_ActDiskOutlet[iMarker_ActDisk] == val_marker)) break;
  return ActDisk_Area[iMarker_ActDisk];
}

su2double CConfig::GetActDisk_ReverseMassFlow(const string& val_marker) const {
  unsigned short iMarker_ActDisk;
  for (iMarker_ActDisk = 0; iMarker_ActDisk < nMarker_ActDiskInlet; iMarker_ActDisk++)
    if ((Marker_ActDiskInlet[iMarker_ActDisk] == val_marker) ||
        (Marker_ActDiskOutlet[iMarker_ActDisk] == val_marker)) break;
  return ActDisk_ReverseMassFlow[iMarker_ActDisk];
}

su2double CConfig::GetActDisk_PressJump(const string& val_marker, unsigned short val_value) const {
  unsigned short iMarker_ActDisk;
  for (iMarker_ActDisk = 0; iMarker_ActDisk < nMarker_ActDiskInlet; iMarker_ActDisk++)
    if ((Marker_ActDiskInlet[iMarker_ActDisk] == val_marker) ||
        (Marker_ActDiskOutlet[iMarker_ActDisk] == val_marker)) break;
  return ActDisk_PressJump[iMarker_ActDisk][val_value];
}

su2double CConfig::GetActDisk_TempJump(const string& val_marker, unsigned short val_value) const {
  unsigned short iMarker_ActDisk;
  for (iMarker_ActDisk = 0; iMarker_ActDisk < nMarker_ActDiskInlet; iMarker_ActDisk++)
    if ((Marker_ActDiskInlet[iMarker_ActDisk] == val_marker) ||
        (Marker_ActDiskOutlet[iMarker_ActDisk] == val_marker)) break;
  return ActDisk_TempJump[iMarker_ActDisk][val_value];;
}

su2double CConfig::GetActDisk_Omega(const string& val_marker, unsigned short val_value) const {
  unsigned short iMarker_ActDisk;
  for (iMarker_ActDisk = 0; iMarker_ActDisk < nMarker_ActDiskInlet; iMarker_ActDisk++)
    if ((Marker_ActDiskInlet[iMarker_ActDisk] == val_marker) ||
        (Marker_ActDiskOutlet[iMarker_ActDisk] == val_marker)) break;
  return ActDisk_Omega[iMarker_ActDisk][val_value];;
}

su2double CConfig::GetActDiskBem_CG(unsigned short iDim, string val_marker, unsigned short val_value) const {
  unsigned short iMarker_ActDisk;
  for (iMarker_ActDisk = 0; iMarker_ActDisk < nMarker_ActDiskBemInlet_CG; iMarker_ActDisk++)
    if ((Marker_ActDiskBemInlet_CG[iMarker_ActDisk] == val_marker) ||
        (Marker_ActDiskBemOutlet_CG[iMarker_ActDisk] == val_marker)) break;
  return ActDiskBem_CG[iDim][iMarker_ActDisk][val_value];
}

su2double CConfig::GetActDiskBem_Axis(unsigned short iDim, string val_marker, unsigned short val_value) const {
  unsigned short iMarker_ActDisk;
  for (iMarker_ActDisk = 0; iMarker_ActDisk < nMarker_ActDiskBemInlet_Axis; iMarker_ActDisk++)
    if ((Marker_ActDiskBemInlet_Axis[iMarker_ActDisk] == val_marker) ||
        (Marker_ActDiskBemOutlet_Axis[iMarker_ActDisk] == val_marker)) break;
  return ActDiskBem_Axis[iDim][iMarker_ActDisk][val_value];
}

su2double CConfig::GetOutlet_MassFlow(const string& val_marker) const {
  unsigned short iMarker_Outlet;
  for (iMarker_Outlet = 0; iMarker_Outlet < nMarker_Outlet; iMarker_Outlet++)
    if ((Marker_Outlet[iMarker_Outlet] == val_marker)) break;
  return Outlet_MassFlow[iMarker_Outlet];
}

su2double CConfig::GetOutlet_Density(const string& val_marker) const {
  unsigned short iMarker_Outlet;
  for (iMarker_Outlet = 0; iMarker_Outlet < nMarker_Outlet; iMarker_Outlet++)
    if ((Marker_Outlet[iMarker_Outlet] == val_marker)) break;
  return Outlet_Density[iMarker_Outlet];
}

su2double CConfig::GetOutlet_Area(const string& val_marker) const {
  unsigned short iMarker_Outlet;
  for (iMarker_Outlet = 0; iMarker_Outlet < nMarker_Outlet; iMarker_Outlet++)
    if ((Marker_Outlet[iMarker_Outlet] == val_marker)) break;
  return Outlet_Area[iMarker_Outlet];
}

unsigned short CConfig::GetMarker_CfgFile_ActDiskOutlet(const string& val_marker) const {
  unsigned short iMarker_ActDisk, kMarker_All;

  /*--- Find the marker for this actuator disk inlet. ---*/

  for (iMarker_ActDisk = 0; iMarker_ActDisk < nMarker_ActDiskInlet; iMarker_ActDisk++)
    if (Marker_ActDiskInlet[iMarker_ActDisk] == val_marker) break;

  /*--- Find and return global marker index for the actuator disk outlet. ---*/

  for (kMarker_All = 0; kMarker_All < nMarker_CfgFile; kMarker_All++)
    if (Marker_ActDiskOutlet[iMarker_ActDisk] == Marker_CfgFile_TagBound[kMarker_All]) break;

  return kMarker_All;
}

unsigned short CConfig::GetMarker_CfgFile_EngineExhaust(const string& val_marker) const {
  unsigned short iMarker_Engine, kMarker_All;

  /*--- Find the marker for this engine inflow. ---*/

  for (iMarker_Engine = 0; iMarker_Engine < nMarker_EngineInflow; iMarker_Engine++)
    if (Marker_EngineInflow[iMarker_Engine] == val_marker) break;

  /*--- Find and return global marker index for the engine exhaust. ---*/

  for (kMarker_All = 0; kMarker_All < nMarker_CfgFile; kMarker_All++)
    if (Marker_EngineExhaust[iMarker_Engine] == Marker_CfgFile_TagBound[kMarker_All]) break;

  return kMarker_All;
}

bool CConfig::GetVolumetric_Movement() const {
  bool volumetric_movement = false;

  if (GetSurface_Movement(AEROELASTIC) ||
      GetSurface_Movement(AEROELASTIC_RIGID_MOTION)||
      GetSurface_Movement(EXTERNAL) ||
      GetSurface_Movement(EXTERNAL_ROTATION)){
    volumetric_movement = true;
  }

  if (Kind_SU2 == SU2_COMPONENT::SU2_DEF ||
      Kind_SU2 == SU2_COMPONENT::SU2_DOT ||
      DirectDiff)
  { volumetric_movement = true;}

  return volumetric_movement;
}

bool CConfig::GetSurface_Movement(unsigned short kind_movement) const {
  for (unsigned short iMarkerMoving = 0; iMarkerMoving < nKind_SurfaceMovement; iMarkerMoving++){
    if (Kind_SurfaceMovement[iMarkerMoving] == kind_movement){
      return true;
    }
  }
  return false;
}

unsigned short CConfig::GetMarker_Moving(const string& val_marker) const {
  unsigned short iMarker;

  /*--- Find the marker for this moving boundary. ---*/
  for (iMarker = 0; iMarker < nMarker_Moving; iMarker++)
    if (Marker_Moving[iMarker] == val_marker) break;

  return iMarker;
}

unsigned short CConfig::GetMarker_Deform_Mesh(const string& val_marker) const {
  unsigned short iMarker;

  /*--- Find the marker for this interface boundary. ---*/
  for (iMarker = 0; iMarker < nMarker_Deform_Mesh; iMarker++)
    if (Marker_Deform_Mesh[iMarker] == val_marker) break;

  return iMarker;
}

unsigned short CConfig::GetMarker_Deform_Mesh_Sym_Plane(const string& val_marker) const {
  unsigned short iMarker;

  /*--- Find the marker for this interface boundary. ---*/
  for (iMarker = 0; iMarker < nMarker_Deform_Mesh_Sym_Plane; iMarker++)
    if (Marker_Deform_Mesh_Sym_Plane[iMarker] == val_marker) break;

  return iMarker;
}

unsigned short CConfig::GetMarker_Fluid_Load(const string& val_marker) const {
  unsigned short iMarker_Fluid_Load;

  /*--- Find the marker for this interface boundary. ---*/
  for (iMarker_Fluid_Load = 0; iMarker_Fluid_Load < nMarker_Fluid_Load; iMarker_Fluid_Load++)
    if (Marker_Fluid_Load[iMarker_Fluid_Load] == val_marker) break;

  return iMarker_Fluid_Load;
}

unsigned short CConfig::GetMarker_SobolevBC(const string& val_marker) const {
  unsigned short iMarker_Sobolev;

  /*--- Find the marker for this moving boundary. ---*/
  for (iMarker_Sobolev = 0; iMarker_Sobolev < nMarker_SobolevBC; iMarker_Sobolev++)
    if (Marker_SobolevBC[iMarker_Sobolev] == val_marker) break;

  return iMarker_Sobolev;
}

su2double CConfig::GetExhaust_Temperature_Target(const string& val_marker) const {
  unsigned short iMarker_EngineExhaust;
  for (iMarker_EngineExhaust = 0; iMarker_EngineExhaust < nMarker_EngineExhaust; iMarker_EngineExhaust++)
    if (Marker_EngineExhaust[iMarker_EngineExhaust] == val_marker) break;
  return Exhaust_Temperature_Target[iMarker_EngineExhaust];
}

su2double CConfig::GetExhaust_Pressure_Target(const string& val_marker) const {
  unsigned short iMarker_EngineExhaust;
  for (iMarker_EngineExhaust = 0; iMarker_EngineExhaust < nMarker_EngineExhaust; iMarker_EngineExhaust++)
    if (Marker_EngineExhaust[iMarker_EngineExhaust] == val_marker) break;
  return Exhaust_Pressure_Target[iMarker_EngineExhaust];
}

INLET_TYPE CConfig::GetKind_Inc_Inlet(const string& val_marker) const {
  unsigned short iMarker_Inlet;
  for (iMarker_Inlet = 0; iMarker_Inlet < nMarker_Inlet; iMarker_Inlet++)
    if (Marker_Inlet[iMarker_Inlet] == val_marker) break;
  return Kind_Inc_Inlet[iMarker_Inlet];
}

INC_OUTLET_TYPE CConfig::GetKind_Inc_Outlet(const string& val_marker) const {
  unsigned short iMarker_Outlet;
  for (iMarker_Outlet = 0; iMarker_Outlet < nMarker_Outlet; iMarker_Outlet++)
    if (Marker_Outlet[iMarker_Outlet] == val_marker) break;
  return Kind_Inc_Outlet[iMarker_Outlet];
}

su2double CConfig::GetInletTtotal(const string& val_marker) const {
  unsigned short iMarker_Inlet;
  for (iMarker_Inlet = 0; iMarker_Inlet < nMarker_Inlet; iMarker_Inlet++)
    if (Marker_Inlet[iMarker_Inlet] == val_marker) break;
  return Inlet_Ttotal[iMarker_Inlet];
}

su2double CConfig::GetInletPtotal(const string& val_marker) const {
  unsigned short iMarker_Inlet;
  for (iMarker_Inlet = 0; iMarker_Inlet < nMarker_Inlet; iMarker_Inlet++)
    if (Marker_Inlet[iMarker_Inlet] == val_marker) break;
  return Inlet_Ptotal[iMarker_Inlet];
}

void CConfig::SetInletPtotal(su2double val_pressure, const string& val_marker) {
  unsigned short iMarker_Inlet;
  for (iMarker_Inlet = 0; iMarker_Inlet < nMarker_Inlet; iMarker_Inlet++)
    if (Marker_Inlet[iMarker_Inlet] == val_marker)
      Inlet_Ptotal[iMarker_Inlet] = val_pressure;
}

const su2double* CConfig::GetInletFlowDir(const string& val_marker) const {
  unsigned short iMarker_Inlet;
  for (iMarker_Inlet = 0; iMarker_Inlet < nMarker_Inlet; iMarker_Inlet++)
    if (Marker_Inlet[iMarker_Inlet] == val_marker) break;
  return Inlet_FlowDir[iMarker_Inlet];
}

su2double CConfig::GetInlet_Temperature(const string& val_marker) const {
  unsigned short iMarker_Supersonic_Inlet;
  for (iMarker_Supersonic_Inlet = 0; iMarker_Supersonic_Inlet < nMarker_Supersonic_Inlet; iMarker_Supersonic_Inlet++)
    if (Marker_Supersonic_Inlet[iMarker_Supersonic_Inlet] == val_marker) break;
  return Inlet_Temperature[iMarker_Supersonic_Inlet];
}

su2double CConfig::GetInlet_Pressure(const string& val_marker) const {
  unsigned short iMarker_Supersonic_Inlet;
  for (iMarker_Supersonic_Inlet = 0; iMarker_Supersonic_Inlet < nMarker_Supersonic_Inlet; iMarker_Supersonic_Inlet++)
    if (Marker_Supersonic_Inlet[iMarker_Supersonic_Inlet] == val_marker) break;
  return Inlet_Pressure[iMarker_Supersonic_Inlet];
}

const su2double* CConfig::GetInlet_Velocity(const string& val_marker) const {
  unsigned short iMarker_Supersonic_Inlet;
  for (iMarker_Supersonic_Inlet = 0; iMarker_Supersonic_Inlet < nMarker_Supersonic_Inlet; iMarker_Supersonic_Inlet++)
    if (Marker_Supersonic_Inlet[iMarker_Supersonic_Inlet] == val_marker) break;
  return Inlet_Velocity[iMarker_Supersonic_Inlet];
}

const su2double* CConfig::GetInlet_SpeciesVal(const string& val_marker) const {
  unsigned short iMarker_Inlet_Species;
  for (iMarker_Inlet_Species = 0; iMarker_Inlet_Species < nMarker_Inlet_Species; iMarker_Inlet_Species++)
    if (Marker_Inlet_Species[iMarker_Inlet_Species] == val_marker) break;
  return Inlet_SpeciesVal[iMarker_Inlet_Species];
}

const su2double* CConfig::GetInlet_TurbVal(const string& val_marker) const {
  /*--- If Turbulent Inlet is not provided for the marker, return free stream values. ---*/
  for (auto iMarker = 0u; iMarker < nMarker_Inlet_Turb; iMarker++) {
    if (Marker_Inlet_Turb[iMarker] == val_marker) return Inlet_TurbVal[iMarker];
  }
  if (Kind_Turb_Model == TURB_MODEL::SST) {
    return TurbIntensityAndViscRatioFreeStream;
  }
  return &NuFactor_FreeStream;
}

su2double CConfig::GetOutlet_Pressure(const string& val_marker) const {
  unsigned short iMarker_Outlet;
  for (iMarker_Outlet = 0; iMarker_Outlet < nMarker_Outlet; iMarker_Outlet++)
    if (Marker_Outlet[iMarker_Outlet] == val_marker) break;
  return Outlet_Pressure[iMarker_Outlet];
}

void CConfig::SetOutlet_Pressure(su2double val_pressure, const string& val_marker) {
  unsigned short iMarker_Outlet;
  for (iMarker_Outlet = 0; iMarker_Outlet < nMarker_Outlet; iMarker_Outlet++)
    if (Marker_Outlet[iMarker_Outlet] == val_marker)
      Outlet_Pressure[iMarker_Outlet] = val_pressure;
}

su2double CConfig::GetRiemann_Var1(const string& val_marker) const {
  unsigned short iMarker_Riemann;
  for (iMarker_Riemann = 0; iMarker_Riemann < nMarker_Riemann; iMarker_Riemann++)
    if (Marker_Riemann[iMarker_Riemann] == val_marker) break;
  return Riemann_Var1[iMarker_Riemann];
}

su2double CConfig::GetRiemann_Var2(const string& val_marker) const {
  unsigned short iMarker_Riemann;
  for (iMarker_Riemann = 0; iMarker_Riemann < nMarker_Riemann; iMarker_Riemann++)
    if (Marker_Riemann[iMarker_Riemann] == val_marker) break;
  return Riemann_Var2[iMarker_Riemann];
}

const su2double* CConfig::GetRiemann_FlowDir(const string& val_marker) const {
  unsigned short iMarker_Riemann;
  for (iMarker_Riemann = 0; iMarker_Riemann < nMarker_Riemann; iMarker_Riemann++)
    if (Marker_Riemann[iMarker_Riemann] == val_marker) break;
  return Riemann_FlowDir[iMarker_Riemann];
}

unsigned short CConfig::GetKind_Data_Riemann(const string& val_marker) const {
  unsigned short iMarker_Riemann;
  for (iMarker_Riemann = 0; iMarker_Riemann < nMarker_Riemann; iMarker_Riemann++)
    if (Marker_Riemann[iMarker_Riemann] == val_marker) break;
  return Kind_Data_Riemann[iMarker_Riemann];
}

su2double CConfig::GetGiles_Var1(const string& val_marker) const {
  unsigned short iMarker_Giles;
  for (iMarker_Giles = 0; iMarker_Giles < nMarker_Giles; iMarker_Giles++)
    if (Marker_Giles[iMarker_Giles] == val_marker) break;
  return Giles_Var1[iMarker_Giles];
}

void CConfig::SetGiles_Var1(su2double newVar1, const string& val_marker) {
  unsigned short iMarker_Giles;
  for (iMarker_Giles = 0; iMarker_Giles < nMarker_Giles; iMarker_Giles++)
    if (Marker_Giles[iMarker_Giles] == val_marker) break;
  Giles_Var1[iMarker_Giles] = newVar1;
}

su2double CConfig::GetGiles_Var2(const string& val_marker) const {
  unsigned short iMarker_Giles;
  for (iMarker_Giles = 0; iMarker_Giles < nMarker_Giles; iMarker_Giles++)
    if (Marker_Giles[iMarker_Giles] == val_marker) break;
  return Giles_Var2[iMarker_Giles];
}

su2double CConfig::GetGiles_RelaxFactorAverage(const string& val_marker) const {
  unsigned short iMarker_Giles;
  for (iMarker_Giles = 0; iMarker_Giles < nMarker_Giles; iMarker_Giles++)
    if (Marker_Giles[iMarker_Giles] == val_marker) break;
  return RelaxFactorAverage[iMarker_Giles];
}

su2double CConfig::GetGiles_RelaxFactorFourier(const string& val_marker) const {
  unsigned short iMarker_Giles;
  for (iMarker_Giles = 0; iMarker_Giles < nMarker_Giles; iMarker_Giles++)
    if (Marker_Giles[iMarker_Giles] == val_marker) break;
  return RelaxFactorFourier[iMarker_Giles];
}

const su2double* CConfig::GetGiles_FlowDir(const string& val_marker) const {
  unsigned short iMarker_Giles;
  for (iMarker_Giles = 0; iMarker_Giles < nMarker_Giles; iMarker_Giles++)
    if (Marker_Giles[iMarker_Giles] == val_marker) break;
  return Giles_FlowDir[iMarker_Giles];
}

unsigned short CConfig::GetKind_Data_Giles(const string& val_marker) const {
  unsigned short iMarker_Giles;
  for (iMarker_Giles = 0; iMarker_Giles < nMarker_Giles; iMarker_Giles++)
    if (Marker_Giles[iMarker_Giles] == val_marker) break;
  return Kind_Data_Giles[iMarker_Giles];
}

su2double CConfig::GetPressureOut_BC() const {
  unsigned short iMarker_BC;
  su2double pres_out = 0.0;
  for (iMarker_BC = 0; iMarker_BC < nMarker_Giles; iMarker_BC++){
    if (Kind_Data_Giles[iMarker_BC] == STATIC_PRESSURE || Kind_Data_Giles[iMarker_BC] == STATIC_PRESSURE_1D || Kind_Data_Giles[iMarker_BC] == RADIAL_EQUILIBRIUM ){
      pres_out = Giles_Var1[iMarker_BC];
    }
  }
  for (iMarker_BC = 0; iMarker_BC < nMarker_Riemann; iMarker_BC++){
    if (Kind_Data_Riemann[iMarker_BC] == STATIC_PRESSURE || Kind_Data_Riemann[iMarker_BC] == RADIAL_EQUILIBRIUM){
      pres_out = Riemann_Var1[iMarker_BC];
    }
  }
  return pres_out/Pressure_Ref;
}

void CConfig::SetPressureOut_BC(su2double val_press) {
  unsigned short iMarker_BC;
  for (iMarker_BC = 0; iMarker_BC < nMarker_Giles; iMarker_BC++){
    if (Kind_Data_Giles[iMarker_BC] == STATIC_PRESSURE || Kind_Data_Giles[iMarker_BC] == STATIC_PRESSURE_1D || Kind_Data_Giles[iMarker_BC] == RADIAL_EQUILIBRIUM ){
      Giles_Var1[iMarker_BC] = val_press*Pressure_Ref;
    }
  }
  for (iMarker_BC = 0; iMarker_BC < nMarker_Riemann; iMarker_BC++){
    if (Kind_Data_Riemann[iMarker_BC] == STATIC_PRESSURE || Kind_Data_Riemann[iMarker_BC] == RADIAL_EQUILIBRIUM){
      Riemann_Var1[iMarker_BC] = val_press*Pressure_Ref;
    }
  }
}

su2double CConfig::GetTotalPressureIn_BC() const {
  unsigned short iMarker_BC;
  su2double tot_pres_in = 0.0;
  for (iMarker_BC = 0; iMarker_BC < nMarker_Giles; iMarker_BC++){
    if (Kind_Data_Giles[iMarker_BC] == TOTAL_CONDITIONS_PT || Kind_Data_Giles[iMarker_BC] == TOTAL_CONDITIONS_PT_1D){
      tot_pres_in = Giles_Var1[iMarker_BC];
    }
  }
  for (iMarker_BC = 0; iMarker_BC < nMarker_Riemann; iMarker_BC++){
    if (Kind_Data_Riemann[iMarker_BC] == TOTAL_CONDITIONS_PT ){
      tot_pres_in = Riemann_Var1[iMarker_BC];
    }
  }
  if(nMarker_Inlet == 1 && Kind_Inlet == INLET_TYPE::TOTAL_CONDITIONS){
    tot_pres_in = Inlet_Ptotal[0];
  }
  return tot_pres_in/Pressure_Ref;
}

su2double CConfig::GetTotalTemperatureIn_BC() const {
  unsigned short iMarker_BC;
  su2double tot_temp_in = 0.0;
  for (iMarker_BC = 0; iMarker_BC < nMarker_Giles; iMarker_BC++){
    if (Kind_Data_Giles[iMarker_BC] == TOTAL_CONDITIONS_PT || Kind_Data_Giles[iMarker_BC] == TOTAL_CONDITIONS_PT_1D){
      tot_temp_in = Giles_Var2[iMarker_BC];
    }
  }
  for (iMarker_BC = 0; iMarker_BC < nMarker_Riemann; iMarker_BC++){
    if (Kind_Data_Riemann[iMarker_BC] == TOTAL_CONDITIONS_PT ){
      tot_temp_in = Riemann_Var2[iMarker_BC];
    }
  }

  if(nMarker_Inlet == 1 && Kind_Inlet == INLET_TYPE::TOTAL_CONDITIONS){
    tot_temp_in = Inlet_Ttotal[0];
  }
  return tot_temp_in/Temperature_Ref;
}

void CConfig::SetTotalTemperatureIn_BC(su2double val_temp) {
  unsigned short iMarker_BC;
  for (iMarker_BC = 0; iMarker_BC < nMarker_Giles; iMarker_BC++){
    if (Kind_Data_Giles[iMarker_BC] == TOTAL_CONDITIONS_PT || Kind_Data_Giles[iMarker_BC] == TOTAL_CONDITIONS_PT_1D){
      Giles_Var2[iMarker_BC] = val_temp*Temperature_Ref;
    }
  }
  for (iMarker_BC = 0; iMarker_BC < nMarker_Riemann; iMarker_BC++){
    if (Kind_Data_Riemann[iMarker_BC] == TOTAL_CONDITIONS_PT ){
      Riemann_Var2[iMarker_BC] = val_temp*Temperature_Ref;
    }
  }

  if(nMarker_Inlet == 1 && Kind_Inlet == INLET_TYPE::TOTAL_CONDITIONS){
    Inlet_Ttotal[0] = val_temp*Temperature_Ref;
  }
}

su2double CConfig::GetFlowAngleIn_BC() const {
  unsigned short iMarker_BC;
  su2double alpha_in = 0.0;
  for (iMarker_BC = 0; iMarker_BC < nMarker_Giles; iMarker_BC++){
    if (Kind_Data_Giles[iMarker_BC] == TOTAL_CONDITIONS_PT || Kind_Data_Giles[iMarker_BC] == TOTAL_CONDITIONS_PT_1D){
      alpha_in = atan(Giles_FlowDir[iMarker_BC][1]/Giles_FlowDir[iMarker_BC][0]);
    }
  }
  for (iMarker_BC = 0; iMarker_BC < nMarker_Riemann; iMarker_BC++){
    if (Kind_Data_Riemann[iMarker_BC] == TOTAL_CONDITIONS_PT ){
      alpha_in = atan(Riemann_FlowDir[iMarker_BC][1]/Riemann_FlowDir[iMarker_BC][0]);
    }
  }

  if(nMarker_Inlet == 1 && Kind_Inlet == INLET_TYPE::TOTAL_CONDITIONS){
    alpha_in = atan(Inlet_FlowDir[0][1]/Inlet_FlowDir[0][0]);
  }

  return alpha_in;
}

su2double CConfig::GetIncInlet_BC() const {

  su2double val_out = 0.0;

  if (nMarker_Inlet > 0) {
    if (Kind_Inc_Inlet[0] == INLET_TYPE::VELOCITY_INLET)
      val_out = Inlet_Ptotal[0]/Velocity_Ref;
    else if (Kind_Inc_Inlet[0] == INLET_TYPE::PRESSURE_INLET)
      val_out = Inlet_Ptotal[0]/Pressure_Ref;
  }

  return val_out;
}

void CConfig::SetIncInlet_BC(su2double val_in) {

  if (nMarker_Inlet > 0) {
    if (Kind_Inc_Inlet[0] == INLET_TYPE::VELOCITY_INLET)
      Inlet_Ptotal[0] = val_in*Velocity_Ref;
    else if (Kind_Inc_Inlet[0] == INLET_TYPE::PRESSURE_INLET)
      Inlet_Ptotal[0] = val_in*Pressure_Ref;
  }
}

su2double CConfig::GetIncTemperature_BC() const {

  su2double val_out = 0.0;

  if (nMarker_Inlet > 0)
    val_out = Inlet_Ttotal[0]/Temperature_Ref;

  return val_out;
}

void CConfig::SetIncTemperature_BC(su2double val_temperature) {
  if (nMarker_Inlet > 0)
    Inlet_Ttotal[0] = val_temperature*Temperature_Ref;
}

su2double CConfig::GetIncPressureOut_BC() const {

  su2double pressure_out = 0.0;

  if (nMarker_FarField > 0){
    pressure_out = Pressure_FreeStreamND;
  } else if (nMarker_Outlet > 0) {
    pressure_out = Outlet_Pressure[0]/Pressure_Ref;
  }

  return pressure_out;
}

void CConfig::SetIncPressureOut_BC(su2double val_pressure) {

  if (nMarker_FarField > 0){
    Pressure_FreeStreamND = val_pressure;
  } else if (nMarker_Outlet > 0) {
    Outlet_Pressure[0] = val_pressure*Pressure_Ref;
  }

}

su2double CConfig::GetIsothermal_Temperature(const string& val_marker) const {

  for (unsigned short iMarker_Isothermal = 0; iMarker_Isothermal < nMarker_Isothermal; iMarker_Isothermal++)
    if (Marker_Isothermal[iMarker_Isothermal] == val_marker)
      return Isothermal_Temperature[iMarker_Isothermal];

  return Isothermal_Temperature[0];
}

su2double CConfig::GetWall_HeatFlux(const string& val_marker) const {

  for (unsigned short iMarker_HeatFlux = 0; iMarker_HeatFlux < nMarker_HeatFlux; iMarker_HeatFlux++)
    if (Marker_HeatFlux[iMarker_HeatFlux] == val_marker)
      return Heat_Flux[iMarker_HeatFlux];

  return Heat_Flux[0];
}

su2double CConfig::GetWall_HeatTransfer_Coefficient(const string& val_marker) const {

  for (unsigned short iMarker_HeatTransfer = 0; iMarker_HeatTransfer < nMarker_HeatTransfer; iMarker_HeatTransfer++)
    if (Marker_HeatTransfer[iMarker_HeatTransfer] == val_marker)
      return HeatTransfer_Coeff[iMarker_HeatTransfer];

  return HeatTransfer_Coeff[0];
}

su2double CConfig::GetWall_HeatTransfer_Temperature(const string& val_marker) const {

  for (unsigned short iMarker_HeatTransfer = 0; iMarker_HeatTransfer < nMarker_HeatTransfer; iMarker_HeatTransfer++)
    if (Marker_HeatTransfer[iMarker_HeatTransfer] == val_marker)
      return HeatTransfer_WallTemp[iMarker_HeatTransfer];

  return HeatTransfer_WallTemp[0];
}

pair<WALL_TYPE, su2double> CConfig::GetWallRoughnessProperties(const string& val_marker) const {
  su2double roughness = 0.0;
  for (auto iMarker = 0u; iMarker < nRough_Wall; iMarker++) {
    if (val_marker.compare(Marker_RoughWall[iMarker]) == 0) {
      roughness = Roughness_Height[iMarker];
      break;
    }
  }
  return make_pair(roughness > 0 ? WALL_TYPE::ROUGH : WALL_TYPE::SMOOTH, roughness);
}

WALL_FUNCTIONS CConfig::GetWallFunction_Treatment(const string& val_marker) const {

  WALL_FUNCTIONS WallFunction = WALL_FUNCTIONS::NONE;

  for(unsigned short iMarker=0; iMarker<nMarker_WallFunctions; iMarker++) {
    if(Marker_WallFunctions[iMarker] == val_marker) {
      WallFunction = Kind_WallFunctions[iMarker];
      break;
    }
  }

  return WallFunction;
}

const unsigned short* CConfig::GetWallFunction_IntInfo(const string& val_marker) const {
  unsigned short *intInfo = nullptr;

  for(unsigned short iMarker=0; iMarker<nMarker_WallFunctions; iMarker++) {
    if(Marker_WallFunctions[iMarker] == val_marker) {
      intInfo = IntInfo_WallFunctions[iMarker];
      break;
    }
  }

  return intInfo;
}

const su2double* CConfig::GetWallFunction_DoubleInfo(const string& val_marker) const {
  su2double *doubleInfo = nullptr;

  for(unsigned short iMarker=0; iMarker<nMarker_WallFunctions; iMarker++) {
    if(Marker_WallFunctions[iMarker] == val_marker) {
      doubleInfo = DoubleInfo_WallFunctions[iMarker];
      break;
    }
  }

  return doubleInfo;
}

su2double CConfig::GetEngineInflow_Target(const string& val_marker) const {
  unsigned short iMarker_EngineInflow;
  for (iMarker_EngineInflow = 0; iMarker_EngineInflow < nMarker_EngineInflow; iMarker_EngineInflow++)
    if (Marker_EngineInflow[iMarker_EngineInflow] == val_marker) break;
  return EngineInflow_Target[iMarker_EngineInflow];
}

su2double CConfig::GetInflow_Pressure(const string& val_marker) const {
  unsigned short iMarker_EngineInflow;
  for (iMarker_EngineInflow = 0; iMarker_EngineInflow < nMarker_EngineInflow; iMarker_EngineInflow++)
    if (Marker_EngineInflow[iMarker_EngineInflow] == val_marker) break;
  return Inflow_Pressure[iMarker_EngineInflow];
}

su2double CConfig::GetInflow_MassFlow(const string& val_marker) const {
  unsigned short iMarker_EngineInflow;
  for (iMarker_EngineInflow = 0; iMarker_EngineInflow < nMarker_EngineInflow; iMarker_EngineInflow++)
    if (Marker_EngineInflow[iMarker_EngineInflow] == val_marker) break;
  return Inflow_MassFlow[iMarker_EngineInflow];
}

su2double CConfig::GetInflow_ReverseMassFlow(const string& val_marker) const {
  unsigned short iMarker_EngineInflow;
  for (iMarker_EngineInflow = 0; iMarker_EngineInflow < nMarker_EngineInflow; iMarker_EngineInflow++)
    if (Marker_EngineInflow[iMarker_EngineInflow] == val_marker) break;
  return Inflow_ReverseMassFlow[iMarker_EngineInflow];
}

su2double CConfig::GetInflow_TotalPressure(const string& val_marker) const {
  unsigned short iMarker_EngineInflow;
  for (iMarker_EngineInflow = 0; iMarker_EngineInflow < nMarker_EngineInflow; iMarker_EngineInflow++)
    if (Marker_EngineInflow[iMarker_EngineInflow] == val_marker) break;
  return Inflow_TotalPressure[iMarker_EngineInflow];
}

su2double CConfig::GetInflow_Temperature(const string& val_marker) const {
  unsigned short iMarker_EngineInflow;
  for (iMarker_EngineInflow = 0; iMarker_EngineInflow < nMarker_EngineInflow; iMarker_EngineInflow++)
    if (Marker_EngineInflow[iMarker_EngineInflow] == val_marker) break;
  return Inflow_Temperature[iMarker_EngineInflow];
}

su2double CConfig::GetInflow_TotalTemperature(const string& val_marker) const {
  unsigned short iMarker_EngineInflow;
  for (iMarker_EngineInflow = 0; iMarker_EngineInflow < nMarker_EngineInflow; iMarker_EngineInflow++)
    if (Marker_EngineInflow[iMarker_EngineInflow] == val_marker) break;
  return Inflow_TotalTemperature[iMarker_EngineInflow];
}

su2double CConfig::GetInflow_RamDrag(const string& val_marker) const {
  unsigned short iMarker_EngineInflow;
  for (iMarker_EngineInflow = 0; iMarker_EngineInflow < nMarker_EngineInflow; iMarker_EngineInflow++)
    if (Marker_EngineInflow[iMarker_EngineInflow] == val_marker) break;
  return Inflow_RamDrag[iMarker_EngineInflow];
}

su2double CConfig::GetInflow_Force(const string& val_marker) const {
  unsigned short iMarker_EngineInflow;
  for (iMarker_EngineInflow = 0; iMarker_EngineInflow < nMarker_EngineInflow; iMarker_EngineInflow++)
    if (Marker_EngineInflow[iMarker_EngineInflow] == val_marker) break;
  return Inflow_Force[iMarker_EngineInflow];
}

su2double CConfig::GetInflow_Power(const string& val_marker) const {
  unsigned short iMarker_EngineInflow;
  for (iMarker_EngineInflow = 0; iMarker_EngineInflow < nMarker_EngineInflow; iMarker_EngineInflow++)
    if (Marker_EngineInflow[iMarker_EngineInflow] == val_marker) break;
  return Inflow_Power[iMarker_EngineInflow];
}

su2double CConfig::GetInflow_Mach(const string& val_marker) const {
  unsigned short iMarker_EngineInflow;
  for (iMarker_EngineInflow = 0; iMarker_EngineInflow < nMarker_EngineInflow; iMarker_EngineInflow++)
    if (Marker_EngineInflow[iMarker_EngineInflow] == val_marker) break;
  return Inflow_Mach[iMarker_EngineInflow];
}

su2double CConfig::GetExhaust_Pressure(const string& val_marker) const {
  unsigned short iMarker_EngineExhaust;
  for (iMarker_EngineExhaust = 0; iMarker_EngineExhaust < nMarker_EngineExhaust; iMarker_EngineExhaust++)
    if (Marker_EngineExhaust[iMarker_EngineExhaust] == val_marker) break;
  return Exhaust_Pressure[iMarker_EngineExhaust];
}

su2double CConfig::GetExhaust_Temperature(const string& val_marker) const {
  unsigned short iMarker_EngineExhaust;
  for (iMarker_EngineExhaust = 0; iMarker_EngineExhaust < nMarker_EngineExhaust; iMarker_EngineExhaust++)
    if (Marker_EngineExhaust[iMarker_EngineExhaust] == val_marker) break;
  return Exhaust_Temperature[iMarker_EngineExhaust];
}

su2double CConfig::GetExhaust_MassFlow(const string& val_marker) const {
  unsigned short iMarker_EngineExhaust;
  for (iMarker_EngineExhaust = 0; iMarker_EngineExhaust < nMarker_EngineExhaust; iMarker_EngineExhaust++)
    if (Marker_EngineExhaust[iMarker_EngineExhaust] == val_marker) break;
  return Exhaust_MassFlow[iMarker_EngineExhaust];
}

su2double CConfig::GetExhaust_TotalPressure(const string& val_marker) const {
  unsigned short iMarker_EngineExhaust;
  for (iMarker_EngineExhaust = 0; iMarker_EngineExhaust < nMarker_EngineExhaust; iMarker_EngineExhaust++)
    if (Marker_EngineExhaust[iMarker_EngineExhaust] == val_marker) break;
  return Exhaust_TotalPressure[iMarker_EngineExhaust];
}

su2double CConfig::GetExhaust_TotalTemperature(const string& val_marker) const {
  unsigned short iMarker_EngineExhaust;
  for (iMarker_EngineExhaust = 0; iMarker_EngineExhaust < nMarker_EngineExhaust; iMarker_EngineExhaust++)
    if (Marker_EngineExhaust[iMarker_EngineExhaust] == val_marker) break;
  return Exhaust_TotalTemperature[iMarker_EngineExhaust];
}

su2double CConfig::GetExhaust_GrossThrust(const string& val_marker) const {
  unsigned short iMarker_EngineExhaust;
  for (iMarker_EngineExhaust = 0; iMarker_EngineExhaust < nMarker_EngineExhaust; iMarker_EngineExhaust++)
    if (Marker_EngineExhaust[iMarker_EngineExhaust] == val_marker) break;
  return Exhaust_GrossThrust[iMarker_EngineExhaust];
}

su2double CConfig::GetExhaust_Force(const string& val_marker) const {
  unsigned short iMarker_EngineExhaust;
  for (iMarker_EngineExhaust = 0; iMarker_EngineExhaust < nMarker_EngineExhaust; iMarker_EngineExhaust++)
    if (Marker_EngineExhaust[iMarker_EngineExhaust] == val_marker) break;
  return Exhaust_Force[iMarker_EngineExhaust];
}

su2double CConfig::GetExhaust_Power(const string& val_marker) const {
  unsigned short iMarker_EngineExhaust;
  for (iMarker_EngineExhaust = 0; iMarker_EngineExhaust < nMarker_EngineExhaust; iMarker_EngineExhaust++)
    if (Marker_EngineExhaust[iMarker_EngineExhaust] == val_marker) break;
  return Exhaust_Power[iMarker_EngineExhaust];
}

su2double CConfig::GetActDiskInlet_Pressure(const string& val_marker) const {
  unsigned short iMarker_ActDiskInlet;
  for (iMarker_ActDiskInlet = 0; iMarker_ActDiskInlet < nMarker_ActDiskInlet; iMarker_ActDiskInlet++)
    if (Marker_ActDiskInlet[iMarker_ActDiskInlet] == val_marker) break;
  return ActDiskInlet_Pressure[iMarker_ActDiskInlet];
}

su2double CConfig::GetActDiskInlet_TotalPressure(const string& val_marker) const {
  unsigned short iMarker_ActDiskInlet;
  for (iMarker_ActDiskInlet = 0; iMarker_ActDiskInlet < nMarker_ActDiskInlet; iMarker_ActDiskInlet++)
    if (Marker_ActDiskInlet[iMarker_ActDiskInlet] == val_marker) break;
  return ActDiskInlet_TotalPressure[iMarker_ActDiskInlet];
}

su2double CConfig::GetActDiskInlet_RamDrag(const string& val_marker) const {
  unsigned short iMarker_ActDiskInlet;
  for (iMarker_ActDiskInlet = 0; iMarker_ActDiskInlet < nMarker_ActDiskInlet; iMarker_ActDiskInlet++)
    if (Marker_ActDiskInlet[iMarker_ActDiskInlet] == val_marker) break;
  return ActDiskInlet_RamDrag[iMarker_ActDiskInlet];
}

su2double CConfig::GetActDiskInlet_Force(const string& val_marker) const {
  unsigned short iMarker_ActDiskInlet;
  for (iMarker_ActDiskInlet = 0; iMarker_ActDiskInlet < nMarker_ActDiskInlet; iMarker_ActDiskInlet++)
    if (Marker_ActDiskInlet[iMarker_ActDiskInlet] == val_marker) break;
  return ActDiskInlet_Force[iMarker_ActDiskInlet];
}

su2double CConfig::GetActDiskInlet_Power(const string& val_marker) const {
  unsigned short iMarker_ActDiskInlet;
  for (iMarker_ActDiskInlet = 0; iMarker_ActDiskInlet < nMarker_ActDiskInlet; iMarker_ActDiskInlet++)
    if (Marker_ActDiskInlet[iMarker_ActDiskInlet] == val_marker) break;
  return ActDiskInlet_Power[iMarker_ActDiskInlet];
}

su2double CConfig::GetActDiskOutlet_Pressure(const string& val_marker) const {
  unsigned short iMarker_ActDiskOutlet;
  for (iMarker_ActDiskOutlet = 0; iMarker_ActDiskOutlet < nMarker_ActDiskOutlet; iMarker_ActDiskOutlet++)
    if (Marker_ActDiskOutlet[iMarker_ActDiskOutlet] == val_marker) break;
  return ActDiskOutlet_Pressure[iMarker_ActDiskOutlet];
}

su2double CConfig::GetActDiskOutlet_TotalPressure(const string& val_marker) const {
  unsigned short iMarker_ActDiskOutlet;
  for (iMarker_ActDiskOutlet = 0; iMarker_ActDiskOutlet < nMarker_ActDiskOutlet; iMarker_ActDiskOutlet++)
    if (Marker_ActDiskOutlet[iMarker_ActDiskOutlet] == val_marker) break;
  return ActDiskOutlet_TotalPressure[iMarker_ActDiskOutlet];
}

su2double CConfig::GetActDiskOutlet_GrossThrust(const string& val_marker) const {
  unsigned short iMarker_ActDiskOutlet;
  for (iMarker_ActDiskOutlet = 0; iMarker_ActDiskOutlet < nMarker_ActDiskOutlet; iMarker_ActDiskOutlet++)
    if (Marker_ActDiskOutlet[iMarker_ActDiskOutlet] == val_marker) break;
  return ActDiskOutlet_GrossThrust[iMarker_ActDiskOutlet];
}

su2double CConfig::GetActDiskOutlet_Force(const string& val_marker) const {
  unsigned short iMarker_ActDiskOutlet;
  for (iMarker_ActDiskOutlet = 0; iMarker_ActDiskOutlet < nMarker_ActDiskOutlet; iMarker_ActDiskOutlet++)
    if (Marker_ActDiskOutlet[iMarker_ActDiskOutlet] == val_marker) break;
  return ActDiskOutlet_Force[iMarker_ActDiskOutlet];
}

su2double CConfig::GetActDiskOutlet_Power(const string& val_marker) const {
  unsigned short iMarker_ActDiskOutlet;
  for (iMarker_ActDiskOutlet = 0; iMarker_ActDiskOutlet < nMarker_ActDiskOutlet; iMarker_ActDiskOutlet++)
    if (Marker_ActDiskOutlet[iMarker_ActDiskOutlet] == val_marker) break;
  return ActDiskOutlet_Power[iMarker_ActDiskOutlet];
}

su2double CConfig::GetActDiskOutlet_Thrust_BEM(string val_marker) const {
  unsigned short iMarker_ActDiskOutlet;
  for (iMarker_ActDiskOutlet = 0; iMarker_ActDiskOutlet < nMarker_ActDiskOutlet; iMarker_ActDiskOutlet++)
    if (Marker_ActDiskOutlet[iMarker_ActDiskOutlet] == val_marker) break;
  return ActDiskOutlet_Thrust_BEM[iMarker_ActDiskOutlet];
}

su2double CConfig::GetActDiskOutlet_Torque_BEM(string val_marker) const {
  unsigned short iMarker_ActDiskOutlet;
  for (iMarker_ActDiskOutlet = 0; iMarker_ActDiskOutlet < nMarker_ActDiskOutlet; iMarker_ActDiskOutlet++)
    if (Marker_ActDiskOutlet[iMarker_ActDiskOutlet] == val_marker) break;
  return ActDiskOutlet_Torque_BEM[iMarker_ActDiskOutlet];
}

su2double CConfig::GetActDiskInlet_Temperature(const string& val_marker) const {
  unsigned short iMarker_ActDiskInlet;
  for (iMarker_ActDiskInlet = 0; iMarker_ActDiskInlet < nMarker_ActDiskInlet; iMarker_ActDiskInlet++)
    if (Marker_ActDiskInlet[iMarker_ActDiskInlet] == val_marker) break;
  return ActDiskInlet_Temperature[iMarker_ActDiskInlet];
}

su2double CConfig::GetActDiskInlet_TotalTemperature(const string& val_marker) const {
  unsigned short iMarker_ActDiskInlet;
  for (iMarker_ActDiskInlet = 0; iMarker_ActDiskInlet < nMarker_ActDiskInlet; iMarker_ActDiskInlet++)
    if (Marker_ActDiskInlet[iMarker_ActDiskInlet] == val_marker) break;
  return ActDiskInlet_TotalTemperature[iMarker_ActDiskInlet];
}

su2double CConfig::GetActDiskOutlet_Temperature(const string& val_marker) const {
  unsigned short iMarker_ActDiskOutlet;
  for (iMarker_ActDiskOutlet = 0; iMarker_ActDiskOutlet < nMarker_ActDiskOutlet; iMarker_ActDiskOutlet++)
    if (Marker_ActDiskOutlet[iMarker_ActDiskOutlet] == val_marker) break;
  return ActDiskOutlet_Temperature[iMarker_ActDiskOutlet];
}

su2double CConfig::GetActDiskOutlet_TotalTemperature(const string& val_marker) const {
  unsigned short iMarker_ActDiskOutlet;
  for (iMarker_ActDiskOutlet = 0; iMarker_ActDiskOutlet < nMarker_ActDiskOutlet; iMarker_ActDiskOutlet++)
    if (Marker_ActDiskOutlet[iMarker_ActDiskOutlet] == val_marker) break;
  return ActDiskOutlet_TotalTemperature[iMarker_ActDiskOutlet];
}

su2double CConfig::GetActDiskInlet_MassFlow(const string& val_marker) const {
  unsigned short iMarker_ActDiskInlet;
  for (iMarker_ActDiskInlet = 0; iMarker_ActDiskInlet < nMarker_ActDiskInlet; iMarker_ActDiskInlet++)
    if (Marker_ActDiskInlet[iMarker_ActDiskInlet] == val_marker) break;
  return ActDiskInlet_MassFlow[iMarker_ActDiskInlet];
}

su2double CConfig::GetActDiskOutlet_MassFlow(const string& val_marker) const {
  unsigned short iMarker_ActDiskOutlet;
  for (iMarker_ActDiskOutlet = 0; iMarker_ActDiskOutlet < nMarker_ActDiskOutlet; iMarker_ActDiskOutlet++)
    if (Marker_ActDiskOutlet[iMarker_ActDiskOutlet] == val_marker) break;
  return ActDiskOutlet_MassFlow[iMarker_ActDiskOutlet];
}

su2double CConfig::GetDispl_Value(const string& val_marker) const {
  unsigned short iMarker_Displacement;
  for (iMarker_Displacement = 0; iMarker_Displacement < nMarker_Displacement; iMarker_Displacement++)
    if (Marker_Displacement[iMarker_Displacement] == val_marker) break;
  return Displ_Value[iMarker_Displacement];
}

su2double CConfig::GetLoad_Value(const string& val_marker) const {
  unsigned short iMarker_Load;
  for (iMarker_Load = 0; iMarker_Load < nMarker_Load; iMarker_Load++)
    if (Marker_Load[iMarker_Load] == val_marker) break;
  return Load_Value[iMarker_Load];
}

su2double CConfig::GetDamper_Constant(const string& val_marker) const {
  unsigned short iMarker_Damper;
  for (iMarker_Damper = 0; iMarker_Damper < nMarker_Damper; iMarker_Damper++)
    if (Marker_Damper[iMarker_Damper] == val_marker) break;
  return Damper_Constant[iMarker_Damper];
}

su2double CConfig::GetLoad_Dir_Value(const string& val_marker) const {
  unsigned short iMarker_Load_Dir;
  for (iMarker_Load_Dir = 0; iMarker_Load_Dir < nMarker_Load_Dir; iMarker_Load_Dir++)
    if (Marker_Load_Dir[iMarker_Load_Dir] == val_marker) break;
  return Load_Dir_Value[iMarker_Load_Dir];
}

su2double CConfig::GetLoad_Dir_Multiplier(const string& val_marker) const {
  unsigned short iMarker_Load_Dir;
  for (iMarker_Load_Dir = 0; iMarker_Load_Dir < nMarker_Load_Dir; iMarker_Load_Dir++)
    if (Marker_Load_Dir[iMarker_Load_Dir] == val_marker) break;
  return Load_Dir_Multiplier[iMarker_Load_Dir];
}

su2double CConfig::GetDisp_Dir_Value(const string& val_marker) const {
  unsigned short iMarker_Disp_Dir;
  for (iMarker_Disp_Dir = 0; iMarker_Disp_Dir < nMarker_Disp_Dir; iMarker_Disp_Dir++)
    if (Marker_Disp_Dir[iMarker_Disp_Dir] == val_marker) break;
  return Disp_Dir_Value[iMarker_Disp_Dir];
}

su2double CConfig::GetDisp_Dir_Multiplier(const string& val_marker) const {
  unsigned short iMarker_Disp_Dir;
  for (iMarker_Disp_Dir = 0; iMarker_Disp_Dir < nMarker_Disp_Dir; iMarker_Disp_Dir++)
    if (Marker_Disp_Dir[iMarker_Disp_Dir] == val_marker) break;
  return Disp_Dir_Multiplier[iMarker_Disp_Dir];
}

const su2double* CConfig::GetLoad_Dir(const string& val_marker) const {
  unsigned short iMarker_Load_Dir;
  for (iMarker_Load_Dir = 0; iMarker_Load_Dir < nMarker_Load_Dir; iMarker_Load_Dir++)
    if (Marker_Load_Dir[iMarker_Load_Dir] == val_marker) break;
  return Load_Dir[iMarker_Load_Dir];
}

const su2double* CConfig::GetDisp_Dir(const string& val_marker) const {
  unsigned short iMarker_Disp_Dir;
  for (iMarker_Disp_Dir = 0; iMarker_Disp_Dir < nMarker_Disp_Dir; iMarker_Disp_Dir++)
    if (Marker_Disp_Dir[iMarker_Disp_Dir] == val_marker) break;
  return Disp_Dir[iMarker_Disp_Dir];
}

su2double CConfig::GetWall_Emissivity(const string& val_marker) const {
  for (auto iMarker = 0u; iMarker < nMarker_Emissivity; iMarker++)
    if (Marker_Emissivity[iMarker] == val_marker)
      return Wall_Emissivity[iMarker];
  return 0;
}

bool CConfig::GetMarker_StrongBC(const string& val_marker) const {

  unsigned short iMarker_StrongBC = 0;

  for (iMarker_StrongBC = 0; iMarker_StrongBC < nMarker_StrongBC; iMarker_StrongBC++)
    if (Marker_StrongBC[iMarker_StrongBC] == val_marker) return true;

  return false;
}

short CConfig::FindInterfaceMarker(unsigned short iInterface) const {

  /*--- The names of the two markers that form the interface. ---*/
  const auto& sideA = Marker_ZoneInterface[2*iInterface];
  const auto& sideB = Marker_ZoneInterface[2*iInterface+1];
  for (unsigned short iMarker = 0; iMarker < nMarker_All; iMarker++) {
    /*--- If the marker is sideA or sideB of the interface (order does not matter). ---*/
    const auto& tag = Marker_All_TagBound[iMarker];
    if ((tag == sideA) || (tag == sideB)) return iMarker;
  }
  return -1;
}

void CConfig::Tick(double *val_start_time) {

#ifdef PROFILE
  *val_start_time = SU2_MPI::Wtime();
#endif

}

void CConfig::Tock(double val_start_time, const string& val_function_name, int val_group_id) {

#ifdef PROFILE

  double val_stop_time = 0.0, val_elapsed_time = 0.0;

  val_stop_time = SU2_MPI::Wtime();

  /*--- Compute the elapsed time for this subroutine ---*/
  val_elapsed_time = val_stop_time - val_start_time;

  /*--- Store the subroutine name and the elapsed time ---*/
  Profile_Function_tp.push_back(val_function_name);
  Profile_Time_tp.push_back(val_elapsed_time);
  Profile_ID_tp.push_back(val_group_id);

#endif

}

void CConfig::SetProfilingCSV() {

#ifdef PROFILE

  int rank = MASTER_NODE;
  int size = SINGLE_NODE;
#ifdef HAVE_MPI
  SU2_MPI::Comm_rank(SU2_MPI::GetComm(), &rank);
  SU2_MPI::Comm_size(SU2_MPI::GetComm(), &size);
#endif

  /*--- Each rank has the same stack trace, so the they have the same
   function calls and ordering in the vectors. We're going to reduce
   the timings from each rank and extract the avg, min, and max timings. ---*/

  /*--- First, create a local mapping, so that we can extract the
   min and max values for each function. ---*/

  for (unsigned int i = 0; i < Profile_Function_tp.size(); i++) {

    /*--- Add the function and initialize if not already stored (the ID
     only needs to be stored the first time).---*/
    if (Profile_Map_tp.find(Profile_Function_tp[i]) == Profile_Map_tp.end()) {

      vector<int> profile; profile.push_back(i);
      Profile_Map_tp.insert(pair<string,vector<int> >(Profile_Function_tp[i],profile));

    } else {

      /*--- This function has already been added, so simply increment the
       number of calls and total time for this function. ---*/

      Profile_Map_tp[Profile_Function_tp[i]].push_back(i);

    }
  }

  /*--- We now have everything gathered by function name, so we can loop over
   each function and store the min/max times. ---*/

  int map_size = 0;
  for (map<string,vector<int> >::iterator it=Profile_Map_tp.begin(); it!=Profile_Map_tp.end(); ++it) {
    map_size++;
  }

  /*--- Allocate and initialize memory ---*/

  double *l_min_red = NULL, *l_max_red = NULL, *l_tot_red = NULL, *l_avg_red = NULL;
  int *n_calls_red = NULL;
  double* l_min = new double[map_size];
  double* l_max = new double[map_size];
  double* l_tot = new double[map_size];
  double* l_avg = new double[map_size];
  int* n_calls  = new int[map_size];
  for (int i = 0; i < map_size; i++)
  {
    l_min[i]   = 1e10;
    l_max[i]   = 0.0;
    l_tot[i]   = 0.0;
    l_avg[i]   = 0.0;
    n_calls[i] = 0;
  }

  /*--- Collect the info for each function from the current rank ---*/

  int func_counter = 0;
  for (map<string,vector<int> >::iterator it=Profile_Map_tp.begin(); it!=Profile_Map_tp.end(); ++it) {

    for (unsigned int i = 0; i < (it->second).size(); i++) {
      n_calls[func_counter]++;
      l_tot[func_counter] += Profile_Time_tp[(it->second)[i]];
      if (Profile_Time_tp[(it->second)[i]] < l_min[func_counter])
        l_min[func_counter] = Profile_Time_tp[(it->second)[i]];
      if (Profile_Time_tp[(it->second)[i]] > l_max[func_counter])
        l_max[func_counter] = Profile_Time_tp[(it->second)[i]];

    }
    l_avg[func_counter] = l_tot[func_counter]/((double)n_calls[func_counter]);
    func_counter++;
  }

  /*--- Now reduce the data ---*/

  if (rank == MASTER_NODE) {
    l_min_red = new double[map_size];
    l_max_red = new double[map_size];
    l_tot_red = new double[map_size];
    l_avg_red = new double[map_size];
    n_calls_red  = new int[map_size];
  }

#ifdef HAVE_MPI
  MPI_Reduce(n_calls, n_calls_red, map_size, MPI_INT, MPI_SUM, MASTER_NODE, SU2_MPI::GetComm());
  MPI_Reduce(l_tot, l_tot_red, map_size, MPI_DOUBLE, MPI_SUM, MASTER_NODE, SU2_MPI::GetComm());
  MPI_Reduce(l_avg, l_avg_red, map_size, MPI_DOUBLE, MPI_SUM, MASTER_NODE, SU2_MPI::GetComm());
  MPI_Reduce(l_min, l_min_red, map_size, MPI_DOUBLE, MPI_MIN, MASTER_NODE, SU2_MPI::GetComm());
  MPI_Reduce(l_max, l_max_red, map_size, MPI_DOUBLE, MPI_MAX, MASTER_NODE, SU2_MPI::GetComm());
#else
  memcpy(n_calls_red, n_calls, map_size*sizeof(int));
  memcpy(l_tot_red,   l_tot,   map_size*sizeof(double));
  memcpy(l_avg_red,   l_avg,   map_size*sizeof(double));
  memcpy(l_min_red,   l_min,   map_size*sizeof(double));
  memcpy(l_max_red,   l_max,   map_size*sizeof(double));
#endif

  /*--- The master rank will write the file ---*/

  if (rank == MASTER_NODE) {

    /*--- Take averages over all ranks on the master ---*/

    for (int i = 0; i < map_size; i++) {
      l_tot_red[i]   = l_tot_red[i]/(double)size;
      l_avg_red[i]   = l_avg_red[i]/(double)size;
      n_calls_red[i] = n_calls_red[i]/size;
    }

    /*--- Now write a CSV file with the processed results ---*/

    ofstream Profile_File;
    Profile_File.precision(15);
    Profile_File.open("profiling.csv");

    /*--- Create the CSV header ---*/

    Profile_File << "\"Function_Name\", \"N_Calls\", \"Avg_Total_Time\", \"Avg_Time\", \"Min_Time\", \"Max_Time\", \"Function_ID\"" << endl;

    /*--- Loop through the map and write the results to the file ---*/

    func_counter = 0;
    for (map<string,vector<int> >::iterator it=Profile_Map_tp.begin(); it!=Profile_Map_tp.end(); ++it) {

      Profile_File << scientific << it->first << ", " << n_calls_red[func_counter] << ", " << l_tot_red[func_counter] << ", " << l_avg_red[func_counter] << ", " << l_min_red[func_counter] << ", " << l_max_red[func_counter] << ", " << (int)Profile_ID_tp[(it->second)[0]] << endl;
      func_counter++;
    }

    Profile_File.close();

  }

  delete [] l_min;
  delete [] l_max;
  delete [] l_avg;
  delete [] l_tot;
  delete [] n_calls;
  if (rank == MASTER_NODE) {
    delete [] l_min_red;
    delete [] l_max_red;
    delete [] l_avg_red;
    delete [] l_tot_red;
    delete [] n_calls_red;
  }

#endif

}

void CConfig::GEMM_Tick(double *val_start_time) const {

#ifdef PROFILE

#ifdef HAVE_MKL
  *val_start_time = dsecnd();
#else
  *val_start_time = SU2_MPI::Wtime();
#endif

#endif

}

void CConfig::GEMM_Tock(double val_start_time, int M, int N, int K) const {

#ifdef PROFILE

  /* Determine the timing value. The actual function called depends on
     the type of executable. */
  double val_stop_time = 0.0;

#ifdef HAVE_MKL
  val_stop_time = dsecnd();
#else
  val_stop_time = SU2_MPI::Wtime();
#endif

  /* Compute the elapsed time. */
  const double val_elapsed_time = val_stop_time - val_start_time;

  /* Create the CLong3T from the M-N-K values and check if it is already
     stored in the map GEMM_Profile_MNK. */
  CLong3T MNK(M, N, K);
  map<CLong3T, int>::iterator MI = GEMM_Profile_MNK.find(MNK);

  if(MI == GEMM_Profile_MNK.end()) {

    /* Entry is not present yet. Create it. */
    const int ind = GEMM_Profile_MNK.size();
    GEMM_Profile_MNK[MNK] = ind;

    GEMM_Profile_NCalls.push_back(1);
    GEMM_Profile_TotTime.push_back(val_elapsed_time);
    GEMM_Profile_MinTime.push_back(val_elapsed_time);
    GEMM_Profile_MaxTime.push_back(val_elapsed_time);
  }
  else {

    /* Entry is already present. Determine its index in the
       map and update the corresponding vectors. */
    const int ind = MI->second;
    ++GEMM_Profile_NCalls[ind];
    GEMM_Profile_TotTime[ind] += val_elapsed_time;
    GEMM_Profile_MinTime[ind]  = min(GEMM_Profile_MinTime[ind], val_elapsed_time);
    GEMM_Profile_MaxTime[ind]  = max(GEMM_Profile_MaxTime[ind], val_elapsed_time);
  }

#endif

}

void CConfig::GEMMProfilingCSV() {

#ifdef PROFILE

  /* Initialize the rank to the master node. */
  int rank = MASTER_NODE;

#ifdef HAVE_MPI
  /* Parallel executable. The profiling data must be sent to the master node.
     First determine the rank and size. */
  int size;
  SU2_MPI::Comm_rank(SU2_MPI::GetComm(), &rank);
  SU2_MPI::Comm_size(SU2_MPI::GetComm(), &size);

  /* Check for the master node. */
  if(rank == MASTER_NODE) {

    /* Master node. Loop over the other ranks to receive their data. */
    for(int proc=1; proc<size; ++proc) {

      /* Block until a message from this processor arrives. Determine
         the number of entries in the receive buffers. */
      SU2_MPI::Status status;
      SU2_MPI::Probe(proc, 0, SU2_MPI::GetComm(), &status);

      int nEntries;
      SU2_MPI::Get_count(&status, MPI_LONG, &nEntries);

      /* Allocate the memory for the receive buffers and receive the
         three messages using blocking receives. */
      vector<long>   recvBufNCalls(nEntries);
      vector<double> recvBufTotTime(nEntries);
      vector<double> recvBufMinTime(nEntries);
      vector<double> recvBufMaxTime(nEntries);
      vector<long>   recvBufMNK(3*nEntries);

      SU2_MPI::Recv(recvBufNCalls.data(), recvBufNCalls.size(),
                    MPI_LONG, proc, 0, SU2_MPI::GetComm(), &status);
      SU2_MPI::Recv(recvBufTotTime.data(), recvBufTotTime.size(),
                    MPI_DOUBLE, proc, 1, SU2_MPI::GetComm(), &status);
      SU2_MPI::Recv(recvBufMinTime.data(), recvBufMinTime.size(),
                    MPI_DOUBLE, proc, 2, SU2_MPI::GetComm(), &status);
      SU2_MPI::Recv(recvBufMaxTime.data(), recvBufMaxTime.size(),
                    MPI_DOUBLE, proc, 3, SU2_MPI::GetComm(), &status);
      SU2_MPI::Recv(recvBufMNK.data(), recvBufMNK.size(),
                    MPI_LONG, proc, 4, SU2_MPI::GetComm(), &status);

      /* Loop over the number of entries. */
      for(int i=0; i<nEntries; ++i) {

        /* Create the CLong3T from the M-N-K values and check if it is already
           stored in the map GEMM_Profile_MNK. */
        CLong3T MNK(recvBufMNK[3*i], recvBufMNK[3*i+1], recvBufMNK[3*i+2]);
        map<CLong3T, int>::iterator MI = GEMM_Profile_MNK.find(MNK);

        if(MI == GEMM_Profile_MNK.end()) {

          /* Entry is not present yet. Create it. */
          const int ind = GEMM_Profile_MNK.size();
          GEMM_Profile_MNK[MNK] = ind;

          GEMM_Profile_NCalls.push_back(recvBufNCalls[i]);
          GEMM_Profile_TotTime.push_back(recvBufTotTime[i]);
          GEMM_Profile_MinTime.push_back(recvBufMinTime[i]);
          GEMM_Profile_MaxTime.push_back(recvBufMaxTime[i]);
        }
        else {

          /* Entry is already present. Determine its index in the
             map and update the corresponding vectors. */
          const int ind = MI->second;
          GEMM_Profile_NCalls[ind]  += recvBufNCalls[i];
          GEMM_Profile_TotTime[ind] += recvBufTotTime[i];
          GEMM_Profile_MinTime[ind]  = min(GEMM_Profile_MinTime[ind], recvBufMinTime[i]);
          GEMM_Profile_MaxTime[ind]  = max(GEMM_Profile_MaxTime[ind], recvBufMaxTime[i]);
        }
      }
    }
  }
  else {

    /* Not the master node. Create the send buffer for the MNK data. */
    vector<long> sendBufMNK(3*GEMM_Profile_NCalls.size());
    for(map<CLong3T, int>::iterator MI =GEMM_Profile_MNK.begin();
                                    MI!=GEMM_Profile_MNK.end(); ++MI) {

      const int ind = 3*MI->second;
      sendBufMNK[ind]   = MI->first.long0;
      sendBufMNK[ind+1] = MI->first.long1;
      sendBufMNK[ind+2] = MI->first.long2;
    }

    /* Send the data to the master node using blocking sends. */
    SU2_MPI::Send(GEMM_Profile_NCalls.data(), GEMM_Profile_NCalls.size(),
                  MPI_LONG, MASTER_NODE, 0, SU2_MPI::GetComm());
    SU2_MPI::Send(GEMM_Profile_TotTime.data(), GEMM_Profile_TotTime.size(),
                  MPI_DOUBLE, MASTER_NODE, 1, SU2_MPI::GetComm());
    SU2_MPI::Send(GEMM_Profile_MinTime.data(), GEMM_Profile_MinTime.size(),
                  MPI_DOUBLE, MASTER_NODE, 2, SU2_MPI::GetComm());
    SU2_MPI::Send(GEMM_Profile_MaxTime.data(), GEMM_Profile_MaxTime.size(),
                  MPI_DOUBLE, MASTER_NODE, 3, SU2_MPI::GetComm());
    SU2_MPI::Send(sendBufMNK.data(), sendBufMNK.size(),
                  MPI_LONG, MASTER_NODE, 4, SU2_MPI::GetComm());
  }

#endif

  /*--- The master rank will write the file ---*/
  if (rank == MASTER_NODE) {

    /* Store the elements of the map GEMM_Profile_MNK in
       vectors for post processing reasons. */
    const unsigned int nItems = GEMM_Profile_MNK.size();
    vector<long> M(nItems), N(nItems), K(nItems);
    for(map<CLong3T, int>::iterator MI =GEMM_Profile_MNK.begin();
                                    MI!=GEMM_Profile_MNK.end(); ++MI) {

      const int ind = MI->second;
      M[ind] = MI->first.long0;
      N[ind] = MI->first.long1;
      K[ind] = MI->first.long2;
    }

    /* In order to create a nicer output the profiling data is sorted in
       terms of CPU time spent. Create a vector of pairs for carrying
       out this sort. */
    vector<pair<double, unsigned int> > sortedTime;

    for(unsigned int i=0; i<GEMM_Profile_TotTime.size(); ++i)
      sortedTime.push_back(make_pair(GEMM_Profile_TotTime[i], i));

    sort(sortedTime.begin(), sortedTime.end());

    /* Open the profiling file. */
    ofstream Profile_File;
    Profile_File.precision(15);
    Profile_File.open("gemm_profiling.csv");

    /* Create the CSV header */
    Profile_File << "\"Total_Time\", \"N_Calls\", \"Avg_Time\", \"Min_Time\", \"Max_Time\", \"M\", \"N\", \"K\", \"Avg GFLOPs\"" << endl;

    /* Loop through the different items, where the item with the largest total time is
       written first. As sortedTime is sorted in increasing order, the sequence of
       sortedTime must be reversed. */
    for(vector<pair<double, unsigned int> >::reverse_iterator rit =sortedTime.rbegin();
                                                              rit!=sortedTime.rend(); ++rit) {
      /* Determine the original index in the profiling vectors. */
      const unsigned int ind = rit->second;
      const double AvgTime = GEMM_Profile_TotTime[ind]/GEMM_Profile_NCalls[ind];
      const double GFlops   = 2.0e-9*M[ind]*N[ind]*K[ind]/AvgTime;

      /* Write the data. */
      Profile_File << scientific << GEMM_Profile_TotTime[ind] << ", " << GEMM_Profile_NCalls[ind] << ", "
                   << AvgTime << ", " << GEMM_Profile_MinTime[ind] << ", " << GEMM_Profile_MaxTime[ind] << ", "
                   << M[ind] << ", " << N[ind] << ", " << K[ind] << ", " << GFlops << endl;
    }

    /* Close the file. */
    Profile_File.close();
  }

#endif

}

void CConfig::SetFreeStreamTurboNormal(const su2double* turboNormal){

  FreeStreamTurboNormal[0] = turboNormal[0];
  FreeStreamTurboNormal[1] = turboNormal[1];
  FreeStreamTurboNormal[2] = 0.0;

}

void CConfig::SetMultizone(const CConfig *driver_config, const CConfig* const* config_container){

  for (unsigned short iZone = 0; iZone < nZone; iZone++){

    if (config_container[iZone]->GetTime_Domain() != GetTime_Domain()){
      SU2_MPI::Error("Option TIME_DOMAIN must be the same in all zones.", CURRENT_FUNCTION);
    }
    if (config_container[iZone]->GetnTime_Iter() != GetnTime_Iter()){
      SU2_MPI::Error("Option TIME_ITER must be the same in all zones.", CURRENT_FUNCTION);
    }
    if (config_container[iZone]->GetnOuter_Iter() != GetnOuter_Iter()){
      SU2_MPI::Error("Option OUTER_ITER must be the same in all zones.", CURRENT_FUNCTION);
    }
    if (config_container[iZone]->GetTime_Step() != GetTime_Step()){
      SU2_MPI::Error("Option TIME_STEP must be the same in all zones.", CURRENT_FUNCTION);
    }
    if (config_container[iZone]->GetUnst_CFL() != 0.0){
      SU2_MPI::Error("Option UNST_CFL_NUMBER cannot be used in multizone problems (must be 0),"
                     " use a fixed TIME_STEP instead.", CURRENT_FUNCTION);
    }
    if (config_container[iZone]->GetMultizone_Problem() != GetMultizone_Problem()){
      SU2_MPI::Error("Option MULTIZONE must be the same in all zones.", CURRENT_FUNCTION);
    }
    if (config_container[iZone]->GetMultizone_Mesh() != GetMultizone_Mesh()){
      SU2_MPI::Error("Option MULTIZONE_MESH must be the same in all zones.", CURRENT_FUNCTION);
    }
    if(config_container[iZone]->GetWnd_Cauchy_Crit()){
      SU2_MPI::Error("Option WINDOW_CAUCHY_CRIT must be deactivated for multizone problems.", CURRENT_FUNCTION);
    }
  }
  if(driver_config->GetWnd_Cauchy_Crit()){
    SU2_MPI::Error("Option WINDOW_CAUCHY_CRIT must be deactivated for multizone problems.", CURRENT_FUNCTION);
  }

  bool multiblockDriver = false;
  for (unsigned short iFiles = 0; iFiles < driver_config->GetnVolumeOutputFiles(); iFiles++){
    if (driver_config->GetVolumeOutputFiles()[iFiles] == OUTPUT_TYPE::PARAVIEW_MULTIBLOCK){
      multiblockDriver = true;
    }
  }

  bool multiblockZone = false;
  for (unsigned short iZone = 0; iZone < nZone; iZone++){
    multiblockZone = false;
    for (unsigned short iFiles = 0; iFiles < config_container[iZone]->GetnVolumeOutputFiles(); iFiles++){
      if (config_container[iZone]->GetVolumeOutputFiles()[iFiles] == OUTPUT_TYPE::PARAVIEW_MULTIBLOCK){
        multiblockZone = true;
      }
    }
    if (multiblockZone != multiblockDriver){
      SU2_MPI::Error("To enable PARAVIEW_MULTIBLOCK output, add it to OUTPUT_FILES option in main config and\n"
                     "remove option from sub-config files.", CURRENT_FUNCTION);
    }
  }

  /*--- Fix the Time Step for all subdomains, for the case of time-dependent problems ---*/
  if (driver_config->GetTime_Domain()){
    Delta_UnstTime = driver_config->GetTime_Step();

    Time_Domain = true;
  }

  /*------------------------------------------------------------*/
  /*------ Determine the special properties of the problem -----*/
  /*------------------------------------------------------------*/

  bool fluid_zone = false;
  bool structural_zone = false;

  /*--- If there is at least a fluid and a structural zone ---*/
  for (auto iZone = 0u; iZone < nZone; iZone++) {
    fluid_zone |= config_container[iZone]->GetFluidProblem();
    structural_zone |= config_container[iZone]->GetStructuralProblem();
  }

  if (structural_zone) Relaxation = true;

  /*--- If the problem has FSI properties ---*/
  FSI_Problem = fluid_zone && structural_zone;

  Multizone_Residual = true;
}<|MERGE_RESOLUTION|>--- conflicted
+++ resolved
@@ -3429,11 +3429,7 @@
     /*---  Using default frequency of 250 for all files when steady, and 1 for unsteady. ---*/
     for (auto iVolumeFreq = 0; iVolumeFreq < nVolumeOutputFrequencies; iVolumeFreq++){
       if (Multizone_Problem && DiscreteAdjoint) {
-<<<<<<< HEAD
         VolumeOutputFrequencies[iVolumeFreq] = Time_Domain ? 1 : nOuterIter;
-=======
-        VolumeOutputFrequencies[iVolumeFreq] = nOuterIter;
->>>>>>> 16147841
       }
       else {
         VolumeOutputFrequencies[iVolumeFreq] = Time_Domain ? 1 : 250;
