--- conflicted
+++ resolved
@@ -1627,14 +1627,10 @@
   /*!\brief TURBOMACHINERY_KIND \n DESCRIPTION: types of turbomachinery architecture.
       \n OPTIONS: see \link TurboMachinery_Map \endlink \n Default: AXIAL */
   addEnumListOption("TURBOMACHINERY_KIND",nTurboMachineryKind, Kind_TurboMachinery, TurboMachinery_Map);
-<<<<<<< HEAD
   /*!\brief TURBOMACHINERY_KIND \n DESCRIPTION: types of turbomachynery Performance Calculations.
     \n OPTIONS: see \link TurboPerfKind_Map \endlink \n Default: TURBINE */
   addEnumListOption("TURBO_PERF_KIND", nTurboMachineryKind, Kind_TurboPerf, TurboPerfKind_Map);
-  /*!\brief MARKER_SHROUD \n DESCRIPTION: markers in which velocity is forced to 0.0 .
-=======
   /*!\brief MARKER_SHROUD \n DESCRIPTION: markers in which velocity is forced to 0.0.
->>>>>>> 2c9fbb6c
    * \n Format: (shroud1, shroud2, ...)*/
   addStringListOption("MARKER_SHROUD", nMarker_Shroud, Marker_Shroud);
   /*!\brief MARKER_SUPERSONIC_INLET  \n DESCRIPTION: Supersonic inlet boundary marker(s)
