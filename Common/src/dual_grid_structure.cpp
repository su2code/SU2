--- conflicted
+++ resolved
@@ -40,14 +40,8 @@
 CDualGrid::~CDualGrid() {}
 
 CPoint::CPoint(unsigned short val_nDim, unsigned long val_globalindex, CConfig *config) : CDualGrid(val_nDim) {
-<<<<<<< HEAD
-  
-  unsigned short iDim, jDim, kDim;
-
-=======
   unsigned short iDim, jDim, kDim;
 	
->>>>>>> 1cb03282
   /*--- Element, point and edge structures initialization ---*/
   
   Elem.clear(); nElem = 0;
@@ -137,7 +131,6 @@
   /*--- Initialize the grid resolution tensor ---*/
 
   ResolutionTensor = new su2double*[nDim];
-<<<<<<< HEAD
   ResolutionValues = new su2double[nDim];
   ResolutionVectors = new su2double*[nDim];
   for (iDim = 0; iDim < nDim; iDim++) {
@@ -148,12 +141,6 @@
       ResolutionTensor[iDim][jDim] = 0.0;
       ResolutionVectors[iDim][jDim] = 0.0;
     }
-=======
-  for (iDim = 0; iDim < nDim; iDim++) {
-    ResolutionTensor[iDim] = new su2double[nDim];
-    for (jDim = 0; jDim < nDim; jDim++)
-      ResolutionTensor[iDim][jDim] = 0.0;
->>>>>>> 1cb03282
   }
 
   ResolutionTensorGradient = new su2double**[nDim];
@@ -169,10 +156,6 @@
 }
 
 CPoint::CPoint(su2double val_coord_0, su2double val_coord_1, unsigned long val_globalindex, CConfig *config) : CDualGrid(2) {
-<<<<<<< HEAD
-
-=======
->>>>>>> 1cb03282
   unsigned short iDim, jDim, kDim;
 
   /*--- Element, point and edge structures initialization ---*/
@@ -266,25 +249,6 @@
   /*--- Initialize the grid resolution tensor ---*/
 
   ResolutionTensor = new su2double*[nDim];
-  for (iDim = 0; iDim < nDim; iDim++) {
-    ResolutionTensor[iDim] = new su2double[nDim];
-    for (jDim = 0; jDim < nDim; jDim++)
-      ResolutionTensor[iDim][jDim] = 0.0;
-  }
-
-  ResolutionTensorGradient = new su2double**[nDim];
-  for (iDim = 0; iDim < nDim; iDim++) {
-    ResolutionTensorGradient[iDim] = new su2double*[nDim];
-    for (jDim = 0; jDim < nDim; jDim++) {
-      ResolutionTensorGradient[iDim][jDim] = new su2double[nDim];
-      for (kDim = 0; kDim < nDim; kDim++)
-        ResolutionTensorGradient[iDim][jDim][kDim] = 0.0;
-    }
-  }
-
-  /*--- Initialize the grid resolution tensor ---*/
-
-  ResolutionTensor = new su2double*[nDim];
   ResolutionValues = new su2double[nDim];
   ResolutionVectors = new su2double*[nDim];
   for (iDim = 0; iDim < nDim; iDim++) {
@@ -310,10 +274,6 @@
 }
 
 CPoint::CPoint(su2double val_coord_0, su2double val_coord_1, su2double val_coord_2, unsigned long val_globalindex, CConfig *config) : CDualGrid(3) {
-<<<<<<< HEAD
-
-=======
->>>>>>> 1cb03282
   unsigned short iDim, jDim, kDim;
 
   /*--- Element, point and edge structures initialization ---*/
@@ -406,25 +366,6 @@
   /*--- Intialize the value of the curvature ---*/
   Curvature = 0.0;
   
-  /*--- Initialize the grid resolution tensor ---*/
-
-  ResolutionTensor = new su2double*[nDim];
-  for (iDim = 0; iDim < nDim; iDim++) {
-    ResolutionTensor[iDim] = new su2double[nDim];
-    for (jDim = 0; jDim < nDim; jDim++)
-      ResolutionTensor[iDim][jDim] = 0.0;
-  }
-
-  ResolutionTensorGradient = new su2double**[nDim];
-  for (iDim = 0; iDim < nDim; iDim++) {
-    ResolutionTensorGradient[iDim] = new su2double*[nDim];
-    for (jDim = 0; jDim < nDim; jDim++) {
-      ResolutionTensorGradient[iDim][jDim] = new su2double[nDim];
-      for (kDim = 0; kDim < nDim; kDim++)
-        ResolutionTensorGradient[iDim][jDim][kDim] = 0.0;
-    }
-  }
-
   /*--- Initialize the grid resolution tensor ---*/
 
   ResolutionTensor = new su2double*[nDim];
@@ -470,7 +411,6 @@
     delete [] GridVel_Grad;
   }
   if (ResolutionTensor != NULL) {
-<<<<<<< HEAD
     for (iDim = 0; iDim < nDim; iDim++) delete [] ResolutionTensor[iDim];
     delete [] ResolutionTensor;
   }
@@ -482,15 +422,6 @@
   if (ResolutionTensorGradient != NULL) {
     for (iDim = 0; iDim < nDim; iDim++) {
       for (jDim = 0; jDim < nDim; jDim++) {
-=======
-    for (unsigned short iDim = 0; iDim < nDim; iDim++)
-      delete [] ResolutionTensor[iDim];
-    delete [] ResolutionTensor;
-  }
-  if (ResolutionTensorGradient != NULL) {
-    for (unsigned short iDim = 0; iDim < nDim; iDim++) {
-      for (unsigned short jDim = 0; jDim < nDim; jDim++) {
->>>>>>> 1cb03282
         delete [] ResolutionTensorGradient[iDim][jDim];
       }
       delete [] ResolutionTensorGradient[iDim];
@@ -548,24 +479,10 @@
   if (iDim < nDim && jDim < nDim) ResolutionTensor[iDim][jDim] += tensor_value;
 };
 
-<<<<<<< HEAD
-=======
-vector<vector<su2double> > CPoint::GetResolutionTensor(void) {
-  vector<vector<su2double> > output(nDim, vector<su2double>(nDim));
-  for (unsigned short iDim = 0; iDim < nDim; ++iDim) {
-    for (unsigned short jDim = 0; jDim < nDim; ++jDim) {
-      output[iDim][jDim] = ResolutionTensor[iDim][jDim];
-    }
-  }
-  return output;
-}
-
->>>>>>> 1cb03282
 void CPoint::SetResolutionGradient(unsigned short iDim, unsigned short jDim,
                                    unsigned short kDim, su2double grad_value) {
   if (iDim < nDim && jDim < nDim && kDim < nDim)
     ResolutionTensorGradient[iDim][jDim][kDim] = grad_value;
-<<<<<<< HEAD
 };
 
 su2double** CPoint::GetResolutionGradient(unsigned short iDim) {
@@ -583,19 +500,6 @@
 void CPoint::AddResolutionVector(unsigned short iDim, unsigned short jDim,
                                  su2double scalar_value) {
   if (iDim < nDim && jDim < nDim) ResolutionVectors[iDim][jDim] += scalar_value;
-=======
-  // TODO: Add exception for out-of-bounds assignment.
-};
-
-vector<vector<su2double> > CPoint::GetResolutionGradient(unsigned short iDim) {
-  vector<vector<su2double> > output(nDim, vector<su2double>(nDim));
-  for (unsigned short jDim = 0; jDim < nDim; ++jDim) {
-    for (unsigned short kDim = 0; kDim < nDim; ++kDim) {
-      output[jDim][kDim] = ResolutionTensorGradient[iDim][jDim][kDim];
-    }
-  }
-  return output;
->>>>>>> 1cb03282
 }
 
 CEdge::CEdge(unsigned long val_iPoint, unsigned long val_jPoint, unsigned short val_nDim) : CDualGrid(val_nDim) {
