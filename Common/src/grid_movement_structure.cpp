/*!
 * \file grid_movement_structure.cpp
 * \brief Subroutines for doing the grid movement using different strategies
 * \author F. Palacios, T. Economon, S. Padron
 * \version 4.1.2 "Cardinal"
 *
 * SU2 Lead Developers: Dr. Francisco Palacios (Francisco.D.Palacios@boeing.com).
 *                      Dr. Thomas D. Economon (economon@stanford.edu).
 *
 * SU2 Developers: Prof. Juan J. Alonso's group at Stanford University.
 *                 Prof. Piero Colonna's group at Delft University of Technology.
 *                 Prof. Nicolas R. Gauger's group at Kaiserslautern University of Technology.
 *                 Prof. Alberto Guardone's group at Polytechnic University of Milan.
 *                 Prof. Rafael Palacios' group at Imperial College London.
 *
 * Copyright (C) 2012-2016 SU2, the open-source CFD code.
 *
 * SU2 is free software; you can redistribute it and/or
 * modify it under the terms of the GNU Lesser General Public
 * License as published by the Free Software Foundation; either
 * version 2.1 of the License, or (at your option) any later version.
 *
 * SU2 is distributed in the hope that it will be useful,
 * but WITHOUT ANY WARRANTY; without even the implied warranty of
 * MERCHANTABILITY or FITNESS FOR A PARTICULAR PURPOSE. See the GNU
 * Lesser General Public License for more details.
 *
 * You should have received a copy of the GNU Lesser General Public
 * License along with SU2. If not, see <http://www.gnu.org/licenses/>.
 */

#include "../include/grid_movement_structure.hpp"
#include <list>

using namespace std;

CGridMovement::CGridMovement(void) { }

CGridMovement::~CGridMovement(void) { }

CVolumetricMovement::CVolumetricMovement(CGeometry *geometry, CConfig *config) : CGridMovement() {
	
	  /*--- Initialize the number of spatial dimensions, length of the state
	   vector (same as spatial dimensions for grid deformation), and grid nodes. ---*/

	  nDim   = geometry->GetnDim();
	  nVar   = geometry->GetnDim();
	  nPoint = geometry->GetnPoint();
	  nPointDomain = geometry->GetnPointDomain();

	  nIterMesh = 0;

	  /*--- Initialize matrix, solution, and r.h.s. structures for the linear solver. ---*/

	  config->SetKind_Linear_Solver_Prec(LU_SGS);
	  LinSysSol.Initialize(nPoint, nPointDomain, nVar, 0.0);
	  LinSysRes.Initialize(nPoint, nPointDomain, nVar, 0.0);
	  StiffMatrix.Initialize(nPoint, nPointDomain, nVar, nVar, false, geometry, config);
  
}

CVolumetricMovement::~CVolumetricMovement(void) {


}


void CVolumetricMovement::UpdateGridCoord(CGeometry *geometry, CConfig *config) {
  
  unsigned short iDim;
	unsigned long iPoint, total_index;
	su2double new_coord;
  
  /*--- Update the grid coordinates using the solution of the linear system
   after grid deformation (LinSysSol contains the x, y, z displacements). ---*/
  
	for (iPoint = 0; iPoint < nPoint; iPoint++)
		for (iDim = 0; iDim < nDim; iDim++) {
			total_index = iPoint*nDim + iDim;
			new_coord = geometry->node[iPoint]->GetCoord(iDim)+LinSysSol[total_index];
			if (fabs(new_coord) < EPS*EPS) new_coord = 0.0;
			geometry->node[iPoint]->SetCoord(iDim, new_coord);
		}
  
}

void CVolumetricMovement::UpdateDualGrid(CGeometry *geometry, CConfig *config) {
  
  /*--- After moving all nodes, update the dual mesh. Recompute the edges and
   dual mesh control volumes in the domain and on the boundaries. ---*/
  
	geometry->SetCoord_CG();
	geometry->SetControlVolume(config, UPDATE);
	geometry->SetBoundControlVolume(config, UPDATE);
  
}

void CVolumetricMovement::UpdateMultiGrid(CGeometry **geometry, CConfig *config) {
  
  unsigned short iMGfine, iMGlevel, nMGlevel = config->GetnMGLevels();
  
  /*--- Update the multigrid structure after moving the finest grid,
   including computing the grid velocities on the coarser levels. ---*/
  
  for (iMGlevel = 1; iMGlevel <= nMGlevel; iMGlevel++) {
    iMGfine = iMGlevel-1;
    geometry[iMGlevel]->SetControlVolume(config, geometry[iMGfine], UPDATE);
    geometry[iMGlevel]->SetBoundControlVolume(config, geometry[iMGfine],UPDATE);
    geometry[iMGlevel]->SetCoord(geometry[iMGfine]);
    if (config->GetGrid_Movement())
      geometry[iMGlevel]->SetRestricted_GridVelocity(geometry[iMGfine], config);
  }
 
}

void CVolumetricMovement::SetVolume_Deformation(CGeometry *geometry, CConfig *config, bool UpdateGeo, bool Derivative) {
  
  unsigned long IterLinSol = 0, Smoothing_Iter, iNonlinear_Iter, MaxIter = 0, RestartIter = 50, Tot_Iter = 0, Nonlinear_Iter = 0;
  su2double MinVolume, NumError, Tol_Factor, Residual = 0.0, Residual_Init = 0.0;
  bool Screen_Output;
  
  int rank = MASTER_NODE;
#ifdef HAVE_MPI
	MPI_Comm_rank(MPI_COMM_WORLD, &rank);
#endif

  /*--- Retrieve number or iterations, tol, output, etc. from config ---*/
  
  Smoothing_Iter = config->GetGridDef_Linear_Iter();
  Screen_Output  = config->GetDeform_Output();
  Tol_Factor     = config->GetDeform_Tol_Factor();
  Nonlinear_Iter = config->GetGridDef_Nonlinear_Iter();
  
  /*--- Disable the screen output if we're running SU2_CFD ---*/
  
  if (config->GetKind_SU2() == SU2_CFD && !Derivative) Screen_Output = false;

  /*--- Set the number of nonlinear iterations to 1 if Derivative computation is enabled ---*/

  if (Derivative) Nonlinear_Iter = 1;
  
  /*--- Loop over the total number of grid deformation iterations. The surface
   deformation can be divided into increments to help with stability. In
   particular, the linear elasticity equations hold only for small deformations. ---*/
  
  for (iNonlinear_Iter = 0; iNonlinear_Iter < Nonlinear_Iter; iNonlinear_Iter++) {
    
    /*--- Initialize vector and sparse matrix ---*/
    
    LinSysSol.SetValZero();
    LinSysRes.SetValZero();
    StiffMatrix.SetValZero();
    
    /*--- Compute the stiffness matrix entries for all nodes/elements in the
     mesh. FEA uses a finite element method discretization of the linear
     elasticity equations (transfers element stiffnesses to point-to-point). ---*/
    
    MinVolume = SetFEAMethodContributions_Elem(geometry, config);
    
    /*--- Compute the tolerance of the linear solver using MinLength ---*/
    
    NumError = MinVolume * Tol_Factor;
    
    /*--- Set the boundary displacements (as prescribed by the design variable
     perturbations controlling the surface shape) as a Dirichlet BC. ---*/
    
    SetBoundaryDisplacements(geometry, config);

    /*--- Set the boundary derivatives (overrides the actual displacements) ---*/

    if (Derivative){
      SetBoundaryDerivatives(geometry, config);
    }
    
    /*--- Fix the location of any points in the domain, if requested. ---*/
    
    if (config->GetHold_GridFixed())
      SetDomainDisplacements(geometry, config);
    
    CMatrixVectorProduct* mat_vec = NULL;
    CPreconditioner* precond = NULL;

    /*--- Communicate any prescribed boundary displacements via MPI,
     so that all nodes have the same solution and r.h.s. entries
     across all partitions. ---*/

    StiffMatrix.SendReceive_Solution(LinSysSol, geometry, config);
    StiffMatrix.SendReceive_Solution(LinSysRes, geometry, config);

    /*--- Definition of the preconditioner matrix vector multiplication, and linear solver ---*/

    /*--- If we want no derivatives or the direct derivatives,
     * we solve the system using the normal matrix vector product and preconditioner.
     * For the mesh sensitivities using the discrete adjoint method we solve the system using the transposed matrix,
     * hence we need the corresponding matrix vector product and the preconditioner.  ---*/
    if (!Derivative || ((config->GetKind_SU2() == SU2_CFD) && Derivative)){
      mat_vec = new CSysMatrixVectorProduct(StiffMatrix, geometry, config);
      precond = new CLU_SGSPreconditioner(StiffMatrix, geometry, config);

    } else if (Derivative && (config->GetKind_SU2() == SU2_DOT)) {
      /*--- Build the ILU preconditioner for the transposed system ---*/

      StiffMatrix.BuildILUPreconditioner(true);
      mat_vec = new CSysMatrixVectorProductTransposed(StiffMatrix, geometry, config);
      precond = new CILUPreconditioner(StiffMatrix, geometry, config);
    }

    CSysSolve *system  = new CSysSolve();
    
    switch (config->GetDeform_Linear_Solver()) {
        
        /*--- Solve the linear system (GMRES with restart) ---*/
        
      case RESTARTED_FGMRES:
        
        Tot_Iter = 0; MaxIter = RestartIter;
        
        system->FGMRES_LinSolver(LinSysRes, LinSysSol, *mat_vec, *precond, NumError, 1, &Residual_Init, false);
        
        if ((rank == MASTER_NODE) && Screen_Output) {
          cout << "\n# FGMRES (with restart) residual history" << endl;
          cout << "# Residual tolerance target = " << NumError << endl;
          cout << "# Initial residual norm     = " << Residual_Init << endl;
        }
        
        if (rank == MASTER_NODE) { cout << "     " << Tot_Iter << "     " << Residual_Init/Residual_Init << endl; }
        
        while (Tot_Iter < Smoothing_Iter) {
          
          if (IterLinSol + RestartIter > Smoothing_Iter)
            MaxIter = Smoothing_Iter - IterLinSol;
          
          IterLinSol = system->FGMRES_LinSolver(LinSysRes, LinSysSol, *mat_vec, *precond, NumError, MaxIter, &Residual, false);
          Tot_Iter += IterLinSol;
          
          if ((rank == MASTER_NODE) && Screen_Output) { cout << "     " << Tot_Iter << "     " << Residual/Residual_Init << endl; }
          
          if (Residual < Residual_Init*NumError) { break; }
          
        }
        
        if ((rank == MASTER_NODE) && Screen_Output) {
          cout << "# FGMRES (with restart) final (true) residual:" << endl;
          cout << "# Iteration = " << Tot_Iter << ": |res|/|res0| = " << Residual/Residual_Init << ".\n" << endl;
        }
        
        break;
        
        /*--- Solve the linear system (GMRES) ---*/
        
      case FGMRES:
        
        Tot_Iter = system->FGMRES_LinSolver(LinSysRes, LinSysSol, *mat_vec, *precond, NumError, Smoothing_Iter, &Residual, Screen_Output);
        
        break;
        
        /*--- Solve the linear system (BCGSTAB) ---*/
        
      case BCGSTAB:
        
        Tot_Iter = system->BCGSTAB_LinSolver(LinSysRes, LinSysSol, *mat_vec, *precond, NumError, Smoothing_Iter, &Residual, Screen_Output);
        
        break;
        
    }
    
    /*--- Deallocate memory needed by the Krylov linear solver ---*/
    
    delete system;
    delete mat_vec;
    delete precond;
    
    /*--- Update the grid coordinates and cell volumes using the solution
     of the linear system (usol contains the x, y, z displacements). ---*/

    if (!Derivative){
      UpdateGridCoord(geometry, config);
    }else{
      UpdateGridCoord_Derivatives(geometry, config);
    }

    if (UpdateGeo)
      UpdateDualGrid(geometry, config);
    
    /*--- Check for failed deformation (negative volumes). ---*/
    
    MinVolume = Check_Grid(geometry);
    
    /*--- Set number of iterations in the mesh update. ---*/

    Set_nIterMesh(Tot_Iter);

    if (rank == MASTER_NODE) {
      cout << "Non-linear iter.: " << iNonlinear_Iter+1 << "/" << Nonlinear_Iter
      << ". Linear iter.: " << Tot_Iter << ". ";
      if (nDim == 2) cout << "Min. area: " << MinVolume << ". Error: " << Residual << "." << endl;
      else cout << "Min. volume: " << MinVolume << ". Error: " << Residual << "." << endl;
    }
    
  }
  

}

su2double CVolumetricMovement::Check_Grid(CGeometry *geometry) {
  
	unsigned long iElem, ElemCounter = 0, PointCorners[8];
  su2double Area = 0.0, Volume = 0.0, MaxArea = -1E22, MaxVolume = -1E22, MinArea = 1E22, MinVolume = 1E22, CoordCorners[8][3];
  unsigned short nNodes = 0, iNodes, iDim;
  bool RightVol = true;
  
  int rank = MASTER_NODE;
  
#ifdef HAVE_MPI
	MPI_Comm_rank(MPI_COMM_WORLD, &rank);
#endif
  
	/*--- Load up each triangle and tetrahedron to check for negative volumes. ---*/
  
	for (iElem = 0; iElem < geometry->GetnElem(); iElem++) {
    
    if (geometry->elem[iElem]->GetVTK_Type() == TRIANGLE)     nNodes = 3;
    if (geometry->elem[iElem]->GetVTK_Type() == QUADRILATERAL)    nNodes = 4;
    if (geometry->elem[iElem]->GetVTK_Type() == TETRAHEDRON)  nNodes = 4;
    if (geometry->elem[iElem]->GetVTK_Type() == PYRAMID)      nNodes = 5;
    if (geometry->elem[iElem]->GetVTK_Type() == PRISM)        nNodes = 6;
    if (geometry->elem[iElem]->GetVTK_Type() == HEXAHEDRON)   nNodes = 8;
    
    for (iNodes = 0; iNodes < nNodes; iNodes++) {
      PointCorners[iNodes] = geometry->elem[iElem]->GetNode(iNodes);
      for (iDim = 0; iDim < nDim; iDim++) {
        CoordCorners[iNodes][iDim] = geometry->node[PointCorners[iNodes]]->GetCoord(iDim);
      }
    }
    
    /*--- Triangles ---*/
    
    if (nDim == 2) {
      
      if (nNodes == 3) Area = GetTriangle_Area(CoordCorners);
      if (nNodes == 4) Area = GetQuadrilateral_Area(CoordCorners);
      
      if (Area >= -EPS) RightVol = true;
      else RightVol = false;;
      
      MaxArea = max(MaxArea, Area);
      MinArea = min(MinArea, Area);
      
    }
    
    /*--- Tetrahedra ---*/
    
    if (nDim == 3) {
      
      if (nNodes == 4) Volume = GetTetra_Volume(CoordCorners);
      if (nNodes == 5) Volume = GetPyram_Volume(CoordCorners);
      if (nNodes == 6) Volume = GetPrism_Volume(CoordCorners);
      if (nNodes == 8) Volume = GetHexa_Volume(CoordCorners);
      
      if (Volume >= -EPS) RightVol = true;
      else RightVol = false;;
      
      MaxVolume = max(MaxVolume, Volume);
      MinVolume = min(MinVolume, Volume);
      
    }
    
    if (!RightVol) ElemCounter++;
    
	}
  
#ifdef HAVE_MPI
  unsigned long ElemCounter_Local = ElemCounter; ElemCounter = 0;
  su2double MaxVolume_Local = MaxVolume; MaxVolume = 0.0;
  su2double MinVolume_Local = MinVolume; MinVolume = 0.0;
  SU2_MPI::Allreduce(&ElemCounter_Local, &ElemCounter, 1, MPI_UNSIGNED_LONG, MPI_SUM, MPI_COMM_WORLD);
  SU2_MPI::Allreduce(&MaxVolume_Local, &MaxVolume, 1, MPI_DOUBLE, MPI_MAX, MPI_COMM_WORLD);
  SU2_MPI::Allreduce(&MinVolume_Local, &MinVolume, 1, MPI_DOUBLE, MPI_MIN, MPI_COMM_WORLD);
#endif
  
  if ((ElemCounter != 0) && (rank == MASTER_NODE))
    cout <<"There are " << ElemCounter << " elements with negative volume.\n" << endl;
  
  if (nDim == 2) return MinArea;
  else return MinVolume;
  
}

void CVolumetricMovement::ComputeDeforming_Wall_Distance(CGeometry *geometry, CConfig *config) {
  
  su2double *coord, dist2, dist;
  unsigned short iDim, iMarker;
  unsigned long iPoint, iVertex, nVertex_SolidWall;
  
  int rank = MASTER_NODE;
#ifdef HAVE_MPI
  MPI_Comm_rank(MPI_COMM_WORLD, &rank);
#endif
  if (rank == MASTER_NODE)
    cout << "Computing distances to the nearest deforming surface." << endl;
  
  /*--- Get the SU2 module. SU2_CFD will use this routine for dynamically
   deforming meshes (MARKER_MOVING), while SU2_DEF will use it for deforming
   meshes after imposing design variable surface deformations (DV_MARKER). ---*/
  
  unsigned short Kind_SU2 = config->GetKind_SU2();
  
#ifndef HAVE_MPI
  
  /*--- Compute the total number of nodes on deforming boundaries ---*/
  
  nVertex_SolidWall = 0;
  for (iMarker = 0; iMarker < config->GetnMarker_All(); iMarker++)
    if (((config->GetMarker_All_Moving(iMarker) == YES) && (Kind_SU2 == SU2_CFD)) ||
        ((config->GetMarker_All_DV(iMarker) == YES) && (Kind_SU2 == SU2_DEF)))
      nVertex_SolidWall += geometry->GetnVertex(iMarker);
  
  /*--- Allocate an array to hold boundary node coordinates ---*/
  
  su2double **Coord_bound;
  Coord_bound = new su2double* [nVertex_SolidWall];
  for (iVertex = 0; iVertex < nVertex_SolidWall; iVertex++)
    Coord_bound[iVertex] = new su2double [nDim];
  
  /*--- Retrieve and store the coordinates of the deforming boundary nodes ---*/
  
  nVertex_SolidWall = 0;
  for (iMarker = 0; iMarker < config->GetnMarker_All(); iMarker++) {
    if (((config->GetMarker_All_Moving(iMarker) == YES) && (Kind_SU2 == SU2_CFD)) ||
        ((config->GetMarker_All_DV(iMarker) == YES) && (Kind_SU2 == SU2_DEF)))
      for (iVertex = 0; iVertex < geometry->GetnVertex(iMarker); iVertex++) {
        iPoint = geometry->vertex[iMarker][iVertex]->GetNode();
        for (iDim = 0; iDim < nDim; iDim++)
          Coord_bound[nVertex_SolidWall][iDim] = geometry->node[iPoint]->GetCoord(iDim);
        nVertex_SolidWall++;
      }
  }
  
  /*--- Loop over all interior mesh nodes and compute the distances to each
   of the deforming boundary nodes. Store the minimum distance to the wall for
   each interior mesh node. Store the global minimum distance. ---*/
  
  for (iPoint = 0; iPoint < geometry->GetnPoint(); iPoint++) {
    coord = geometry->node[iPoint]->GetCoord();
    dist = 1E20;
    for (iVertex = 0; iVertex < nVertex_SolidWall; iVertex++) {
      dist2 = 0.0;
      for (iDim = 0; iDim < nDim; iDim++)
        dist2 += (coord[iDim]-Coord_bound[iVertex][iDim])
        *(coord[iDim]-Coord_bound[iVertex][iDim]);
      if (dist2 < dist) dist = dist2;
    }
    geometry->node[iPoint]->SetWall_Distance(sqrt(dist));
  }
  
  /*--- Deallocate the vector of boundary coordinates. ---*/
  
  for (iVertex = 0; iVertex < nVertex_SolidWall; iVertex++)
    delete[] Coord_bound[iVertex];
  delete[] Coord_bound;
  
  
#else
  
  /*--- Variables and buffers needed for MPI ---*/
  
  int iProcessor, nProcessor;
  MPI_Comm_size(MPI_COMM_WORLD, &nProcessor);
  
  unsigned long nLocalVertex_NS = 0, nGlobalVertex_NS = 0, MaxLocalVertex_NS = 0;
  unsigned long *Buffer_Send_nVertex    = new unsigned long [1];
  unsigned long *Buffer_Receive_nVertex = new unsigned long [nProcessor];
  
  /*--- Count the total number of nodes on deforming boundaries within the
   local partition. ---*/
  
  for (iMarker = 0; iMarker < config->GetnMarker_All(); iMarker++)
    if (((config->GetMarker_All_Moving(iMarker) == YES) && (Kind_SU2 == SU2_CFD)) ||
        ((config->GetMarker_All_DV(iMarker) == YES) && (Kind_SU2 == SU2_DEF)))
      nLocalVertex_NS += geometry->GetnVertex(iMarker);
  
  /*--- Communicate to all processors the total number of deforming boundary
   nodes, the maximum number of deforming boundary nodes on any single
   partition, and the number of deforming nodes on each partition. ---*/
  
  Buffer_Send_nVertex[0] = nLocalVertex_NS;
  SU2_MPI::Allreduce(&nLocalVertex_NS, &nGlobalVertex_NS,  1, MPI_UNSIGNED_LONG, MPI_SUM, MPI_COMM_WORLD);
  SU2_MPI::Allreduce(&nLocalVertex_NS, &MaxLocalVertex_NS, 1, MPI_UNSIGNED_LONG, MPI_MAX, MPI_COMM_WORLD);
  SU2_MPI::Allgather(Buffer_Send_nVertex, 1, MPI_UNSIGNED_LONG, Buffer_Receive_nVertex, 1, MPI_UNSIGNED_LONG, MPI_COMM_WORLD);
  
  /*--- Create and initialize to zero some buffers to hold the coordinates
   of the boundary nodes that are communicated from each partition (all-to-all). ---*/
  
  su2double *Buffer_Send_Coord    = new su2double [MaxLocalVertex_NS*nDim];
  su2double *Buffer_Receive_Coord = new su2double [nProcessor*MaxLocalVertex_NS*nDim];
  unsigned long nBuffer = MaxLocalVertex_NS*nDim;
  
  for (iVertex = 0; iVertex < MaxLocalVertex_NS; iVertex++)
    for (iDim = 0; iDim < nDim; iDim++)
      Buffer_Send_Coord[iVertex*nDim+iDim] = 0.0;
  
  /*--- Retrieve and store the coordinates of the deforming boundary nodes on
   the local partition and broadcast them to all partitions. ---*/
  
  nVertex_SolidWall = 0;
  for (iMarker = 0; iMarker < config->GetnMarker_All(); iMarker++)
    if (((config->GetMarker_All_Moving(iMarker) == YES) && (Kind_SU2 == SU2_CFD)) ||
        ((config->GetMarker_All_DV(iMarker) == YES) && (Kind_SU2 == SU2_DEF)))
      for (iVertex = 0; iVertex < geometry->GetnVertex(iMarker); iVertex++) {
        iPoint = geometry->vertex[iMarker][iVertex]->GetNode();
        for (iDim = 0; iDim < nDim; iDim++)
          Buffer_Send_Coord[nVertex_SolidWall*nDim+iDim] = geometry->node[iPoint]->GetCoord(iDim);
        nVertex_SolidWall++;
      }

  SU2_MPI::Allgather(Buffer_Send_Coord, nBuffer, MPI_DOUBLE, Buffer_Receive_Coord, nBuffer, MPI_DOUBLE, MPI_COMM_WORLD);
  
  /*--- Loop over all interior mesh nodes on the local partition and compute
   the distances to each of the deforming boundary nodes in the entire mesh.
   Store the minimum distance to the wall for each interior mesh node. ---*/
  
  for (iPoint = 0; iPoint < geometry->GetnPoint(); iPoint++) {
    coord = geometry->node[iPoint]->GetCoord();
    dist = 1E20;
    for (iProcessor = 0; iProcessor < nProcessor; iProcessor++)
      for (iVertex = 0; iVertex < Buffer_Receive_nVertex[iProcessor]; iVertex++) {
        dist2 = 0.0;
        for (iDim = 0; iDim < nDim; iDim++)
          dist2 += (coord[iDim]-Buffer_Receive_Coord[(iProcessor*MaxLocalVertex_NS+iVertex)*nDim+iDim])*
          (coord[iDim]-Buffer_Receive_Coord[(iProcessor*MaxLocalVertex_NS+iVertex)*nDim+iDim]);
        if (dist2 < dist) dist = dist2;
      }
    geometry->node[iPoint]->SetWall_Distance(sqrt(dist));
  }
  
  /*--- Deallocate the buffers needed for the MPI communication. ---*/
  
  delete[] Buffer_Send_Coord;
  delete[] Buffer_Receive_Coord;
  delete[] Buffer_Send_nVertex;
  delete[] Buffer_Receive_nVertex;
  
#endif

}

su2double CVolumetricMovement::SetFEAMethodContributions_Elem(CGeometry *geometry, CConfig *config) {
  
	unsigned short iVar, iDim, nNodes = 0, iNodes, StiffMatrix_nElem = 0;
	unsigned long Point_0, Point_1, iElem, iEdge, ElemCounter = 0, PointCorners[8];
  su2double *Coord_0, *Coord_1, Length, MinLength = 1E10, **StiffMatrix_Elem = NULL, Scale, CoordCorners[8][3];
  su2double *Edge_Vector = new su2double [nDim];
  
  /*--- Allocate maximum size (quadrilateral and hexahedron) ---*/
  
  if (nDim == 2) StiffMatrix_nElem = 8;
  else StiffMatrix_nElem = 24;
    
  StiffMatrix_Elem = new su2double* [StiffMatrix_nElem];
  for (iVar = 0; iVar < StiffMatrix_nElem; iVar++)
    StiffMatrix_Elem[iVar] = new su2double [StiffMatrix_nElem];
  
  /*--- Check the minimum edge length in the entire mesh. ---*/
  
	for (iEdge = 0; iEdge < geometry->GetnEdge(); iEdge++) {
    
		/*--- Points in edge and coordinates ---*/
    
		Point_0 = geometry->edge[iEdge]->GetNode(0);  Coord_0 = geometry->node[Point_0]->GetCoord();
		Point_1 = geometry->edge[iEdge]->GetNode(1);  Coord_1 = geometry->node[Point_1]->GetCoord();
    
		/*--- Compute Edge_Vector ---*/
    
		Length = 0.0;
		for (iDim = 0; iDim < nDim; iDim++) {
			Edge_Vector[iDim] = Coord_1[iDim] - Coord_0[iDim];
			Length += Edge_Vector[iDim]*Edge_Vector[iDim];
		}
		Length = sqrt(Length);
		MinLength = min(Length, MinLength);
    
	}
  
  /*--- Compute min volume in the entire mesh. ---*/
  
  Scale = Check_Grid(geometry);
  
  /*--- Compute the distance to the nearest deforming surface if needed
   as part of the stiffness calculation. In this case, we can scale based
   on the minimum edge length. ---*/
  
  if (config->GetDeform_Stiffness_Type() == WALL_DISTANCE) {
    ComputeDeforming_Wall_Distance(geometry, config);
    Scale = MinLength;
  }
  
	/*--- Compute contributions from each element by forming the stiffness matrix (FEA) ---*/
  
	for (iElem = 0; iElem < geometry->GetnElem(); iElem++) {
    
    if (geometry->elem[iElem]->GetVTK_Type() == TRIANGLE)     nNodes = 3;
    if (geometry->elem[iElem]->GetVTK_Type() == QUADRILATERAL)    nNodes = 4;
    if (geometry->elem[iElem]->GetVTK_Type() == TETRAHEDRON)  nNodes = 4;
    if (geometry->elem[iElem]->GetVTK_Type() == PYRAMID)      nNodes = 5;
    if (geometry->elem[iElem]->GetVTK_Type() == PRISM)        nNodes = 6;
    if (geometry->elem[iElem]->GetVTK_Type() == HEXAHEDRON)   nNodes = 8;
    
    for (iNodes = 0; iNodes < nNodes; iNodes++) {
      PointCorners[iNodes] = geometry->elem[iElem]->GetNode(iNodes);
      for (iDim = 0; iDim < nDim; iDim++) {
        CoordCorners[iNodes][iDim] = geometry->node[PointCorners[iNodes]]->GetCoord(iDim);
      }
    }
    
    if (nDim == 2) SetFEA_StiffMatrix2D(geometry, config, StiffMatrix_Elem, PointCorners, CoordCorners, nNodes, Scale);
    if (nDim == 3) SetFEA_StiffMatrix3D(geometry, config, StiffMatrix_Elem, PointCorners, CoordCorners, nNodes, Scale);

    AddFEA_StiffMatrix(geometry, StiffMatrix_Elem, PointCorners, nNodes);
    
	}
  
#ifdef HAVE_MPI
  unsigned long ElemCounter_Local = ElemCounter; ElemCounter = 0;
  SU2_MPI::Allreduce(&ElemCounter_Local, &ElemCounter, 1, MPI_UNSIGNED_LONG, MPI_SUM, MPI_COMM_WORLD);
#endif
  
  /*--- Deallocate memory and exit ---*/
  
  for (iVar = 0; iVar < StiffMatrix_nElem; iVar++)
    delete [] StiffMatrix_Elem[iVar];
  delete [] StiffMatrix_Elem;
  
  delete [] Edge_Vector;
  
  /*--- If there are no degenerate cells, use the minimum volume instead ---*/
  if (ElemCounter == 0) MinLength = Scale;
  
#ifdef HAVE_MPI
  su2double MinLength_Local = MinLength; MinLength = 0.0;
  SU2_MPI::Allreduce(&MinLength_Local, &MinLength, 1, MPI_DOUBLE, MPI_MIN, MPI_COMM_WORLD);
#endif
      
	return MinLength;
}

su2double CVolumetricMovement::ShapeFunc_Triangle(su2double Xi, su2double Eta, su2double CoordCorners[8][3], su2double DShapeFunction[8][4]) {
  
  int i, j, k;
  su2double c0, c1, xsj;
  su2double xs[3][3], ad[3][3];
  
  /*--- Shape functions ---*/
  
  DShapeFunction[0][3] = Xi;
  DShapeFunction[1][3] = Eta;
  DShapeFunction[2][3] = 1-Xi-Eta;
  
  /*--- dN/d xi, dN/d eta ---*/
  
  DShapeFunction[0][0] = 1.0;  DShapeFunction[0][1] = 0.0;
  DShapeFunction[1][0] = 0.0;  DShapeFunction[1][1] = 1.0;
  DShapeFunction[2][0] = -1.0; DShapeFunction[2][1] = -1.0;
  
  /*--- Jacobian transformation ---*/
  
  for (i = 0; i < 2; i++) {
    for (j = 0; j < 2; j++) {
      xs[i][j] = 0.0;
      for (k = 0; k < 3; k++) {
        xs[i][j] = xs[i][j]+CoordCorners[k][j]*DShapeFunction[k][i];
      }
    }
  }
  
  /*--- Adjoint to Jacobian ---*/
  
  ad[0][0] = xs[1][1];
  ad[0][1] = -xs[0][1];
  ad[1][0] = -xs[1][0];
  ad[1][1] = xs[0][0];
  
  /*--- Determinant of Jacobian ---*/
  
  xsj = ad[0][0]*ad[1][1]-ad[0][1]*ad[1][0];
  
  /*--- Jacobian inverse ---*/
  
  for (i = 0; i < 2; i++) {
    for (j = 0; j < 2; j++) {
      xs[i][j] = ad[i][j]/xsj;
    }
  }
  
  /*--- Derivatives with repect to global coordinates ---*/
  
  for (k = 0; k < 3; k++) {
    c0 = xs[0][0]*DShapeFunction[k][0]+xs[0][1]*DShapeFunction[k][1]; // dN/dx
    c1 = xs[1][0]*DShapeFunction[k][0]+xs[1][1]*DShapeFunction[k][1]; // dN/dy
    DShapeFunction[k][0] = c0; // store dN/dx instead of dN/d xi
    DShapeFunction[k][1] = c1; // store dN/dy instead of dN/d eta
  }
  
  return xsj;
  
}

su2double CVolumetricMovement::ShapeFunc_Quadrilateral(su2double Xi, su2double Eta, su2double CoordCorners[8][3], su2double DShapeFunction[8][4]) {
  
  int i, j, k;
  su2double c0, c1, xsj;
  su2double xs[3][3], ad[3][3];
  
  /*--- Shape functions ---*/
  
  DShapeFunction[0][3] = 0.25*(1.0-Xi)*(1.0-Eta);
  DShapeFunction[1][3] = 0.25*(1.0+Xi)*(1.0-Eta);
  DShapeFunction[2][3] = 0.25*(1.0+Xi)*(1.0+Eta);
  DShapeFunction[3][3] = 0.25*(1.0-Xi)*(1.0+Eta);
  
  /*--- dN/d xi, dN/d eta ---*/
  
  DShapeFunction[0][0] = -0.25*(1.0-Eta); DShapeFunction[0][1] = -0.25*(1.0-Xi);
  DShapeFunction[1][0] =  0.25*(1.0-Eta); DShapeFunction[1][1] = -0.25*(1.0+Xi);
  DShapeFunction[2][0] =  0.25*(1.0+Eta); DShapeFunction[2][1] =  0.25*(1.0+Xi);
  DShapeFunction[3][0] = -0.25*(1.0+Eta); DShapeFunction[3][1] =  0.25*(1.0-Xi);
  
  /*--- Jacobian transformation ---*/
  
  for (i = 0; i < 2; i++) {
    for (j = 0; j < 2; j++) {
      xs[i][j] = 0.0;
      for (k = 0; k < 4; k++) {
        xs[i][j] = xs[i][j]+CoordCorners[k][j]*DShapeFunction[k][i];
      }
    }
  }
  
  /*--- Adjoint to Jacobian ---*/
  
  ad[0][0] = xs[1][1];
  ad[0][1] = -xs[0][1];
  ad[1][0] = -xs[1][0];
  ad[1][1] = xs[0][0];
  
  /*--- Determinant of Jacobian ---*/
  
  xsj = ad[0][0]*ad[1][1]-ad[0][1]*ad[1][0];
  
  /*--- Jacobian inverse ---*/
  
  for (i = 0; i < 2; i++) {
    for (j = 0; j < 2; j++) {
      xs[i][j] = ad[i][j]/xsj;
    }
  }
  
  /*--- Derivatives with repect to global coordinates ---*/
  
  for (k = 0; k < 4; k++) {
    c0 = xs[0][0]*DShapeFunction[k][0]+xs[0][1]*DShapeFunction[k][1]; // dN/dx
    c1 = xs[1][0]*DShapeFunction[k][0]+xs[1][1]*DShapeFunction[k][1]; // dN/dy
    DShapeFunction[k][0] = c0; // store dN/dx instead of dN/d xi
    DShapeFunction[k][1] = c1; // store dN/dy instead of dN/d eta
  }
  
  return xsj;
  
}

su2double CVolumetricMovement::ShapeFunc_Tetra(su2double Xi, su2double Eta, su2double Zeta, su2double CoordCorners[8][3], su2double DShapeFunction[8][4]) {
  
  int i, j, k;
  su2double c0, c1, c2, xsj;
  su2double xs[3][3], ad[3][3];
  
  /*--- Shape functions ---*/
  
  DShapeFunction[0][3] = Xi;
  DShapeFunction[1][3] = Zeta;
  DShapeFunction[2][3] = 1.0 - Xi - Eta - Zeta;
  DShapeFunction[3][3] = Eta;
  
  /*--- dN/d xi, dN/d eta, dN/d zeta ---*/
  
  DShapeFunction[0][0] = 1.0;  DShapeFunction[0][1] = 0.0;  DShapeFunction[0][2] = 0.0;
  DShapeFunction[1][0] = 0.0;  DShapeFunction[1][1] = 0.0;  DShapeFunction[1][2] = 1.0;
  DShapeFunction[2][0] = -1.0; DShapeFunction[2][1] = -1.0; DShapeFunction[2][2] = -1.0;
  DShapeFunction[3][0] = 0.0;  DShapeFunction[3][1] = 1.0;  DShapeFunction[3][2] = 0.0;
  
  /*--- Jacobian transformation ---*/
  
  for (i = 0; i < 3; i++) {
    for (j = 0; j < 3; j++) {
      xs[i][j] = 0.0;
      for (k = 0; k < 4; k++) {
        xs[i][j] = xs[i][j]+CoordCorners[k][j]*DShapeFunction[k][i];
      }
    }
  }
  
  /*--- Adjoint to Jacobian ---*/
  
  ad[0][0] = xs[1][1]*xs[2][2]-xs[1][2]*xs[2][1];
  ad[0][1] = xs[0][2]*xs[2][1]-xs[0][1]*xs[2][2];
  ad[0][2] = xs[0][1]*xs[1][2]-xs[0][2]*xs[1][1];
  ad[1][0] = xs[1][2]*xs[2][0]-xs[1][0]*xs[2][2];
  ad[1][1] = xs[0][0]*xs[2][2]-xs[0][2]*xs[2][0];
  ad[1][2] = xs[0][2]*xs[1][0]-xs[0][0]*xs[1][2];
  ad[2][0] = xs[1][0]*xs[2][1]-xs[1][1]*xs[2][0];
  ad[2][1] = xs[0][1]*xs[2][0]-xs[0][0]*xs[2][1];
  ad[2][2] = xs[0][0]*xs[1][1]-xs[0][1]*xs[1][0];
  
  /*--- Determinant of Jacobian ---*/
  
  xsj = xs[0][0]*ad[0][0]+xs[0][1]*ad[1][0]+xs[0][2]*ad[2][0];
  
  /*--- Jacobian inverse ---*/
  
  for (i = 0; i < 3; i++) {
    for (j = 0; j < 3; j++) {
      xs[i][j] = ad[i][j]/xsj;
    }
  }
  
  /*--- Derivatives with repect to global coordinates ---*/
  
  for (k = 0; k < 4; k++) {
    c0 = xs[0][0]*DShapeFunction[k][0]+xs[0][1]*DShapeFunction[k][1]+xs[0][2]*DShapeFunction[k][2]; // dN/dx
    c1 = xs[1][0]*DShapeFunction[k][0]+xs[1][1]*DShapeFunction[k][1]+xs[1][2]*DShapeFunction[k][2]; // dN/dy
    c2 = xs[2][0]*DShapeFunction[k][0]+xs[2][1]*DShapeFunction[k][1]+xs[2][2]*DShapeFunction[k][2]; // dN/dz
    DShapeFunction[k][0] = c0; // store dN/dx instead of dN/d xi
    DShapeFunction[k][1] = c1; // store dN/dy instead of dN/d eta
    DShapeFunction[k][2] = c2; // store dN/dz instead of dN/d zeta
  }
  
  return xsj;
  
}

su2double CVolumetricMovement::ShapeFunc_Pyram(su2double Xi, su2double Eta, su2double Zeta, su2double CoordCorners[8][3], su2double DShapeFunction[8][4]) {
  
  int i, j, k;
  su2double c0, c1, c2, xsj;
  su2double xs[3][3], ad[3][3];
  
  /*--- Shape functions ---*/
  
  DShapeFunction[0][3] = 0.125*(1.0-Xi)*(1.0-Eta)*(1.0-Zeta);
  DShapeFunction[1][3] = 0.125*(1.0+Xi)*(1.0-Eta)*(1.0-Zeta);
  DShapeFunction[2][3] = 0.125*(1.0+Xi)*(1.0+Eta)*(1.0-Zeta);
  DShapeFunction[3][3] = 0.125*(1.0-Xi)*(1.0+Eta)*(1.0-Zeta);
  DShapeFunction[4][3] = 0.5*(1.0+Zeta);
  
  /*--- dN/d xi ---*/
  
  DShapeFunction[0][0] = -0.125*(1.0-Eta)*(1.0-Zeta);
  DShapeFunction[1][0] = 0.125*(1.0-Eta)*(1.0-Zeta);
  DShapeFunction[2][0] = 0.125*(1.0+Eta)*(1.0-Zeta);
  DShapeFunction[3][0] = -0.125*(1.0+Eta)*(1.0-Zeta);
  DShapeFunction[4][0] = 0.0;
  
  /*--- dN/d eta ---*/
  
  DShapeFunction[0][1] = -0.125*(1.0-Xi)*(1.0-Zeta);
  DShapeFunction[1][1] = -0.125*(1.0+Xi)*(1.0-Zeta);
  DShapeFunction[2][1] = 0.125*(1.0+Xi)*(1.0-Zeta);
  DShapeFunction[3][1] = 0.125*(1.0-Xi)*(1.0-Zeta);
  DShapeFunction[4][1] = 0.0;
  
  /*--- dN/d zeta ---*/
  
  DShapeFunction[0][2] = -0.125*(1.0-Xi)*(1.0-Eta);
  DShapeFunction[1][2] = -0.125*(1.0+Xi)*(1.0-Eta);
  DShapeFunction[2][2] = -0.125*(1.0+Xi)*(1.0+Eta);
  DShapeFunction[3][2] = -0.125*(1.0-Xi)*(1.0+Eta);
  DShapeFunction[4][2] = 0.5;
  
  /*--- Jacobian transformation ---*/
  
  for (i = 0; i < 3; i++) {
    for (j = 0; j < 3; j++) {
      xs[i][j] = 0.0;
      for (k = 0; k < 5; k++) {
        xs[i][j] = xs[i][j]+CoordCorners[k][j]*DShapeFunction[k][i];
      }
    }
  }
  
  /*--- Adjoint to Jacobian ---*/
  
  ad[0][0] = xs[1][1]*xs[2][2]-xs[1][2]*xs[2][1];
  ad[0][1] = xs[0][2]*xs[2][1]-xs[0][1]*xs[2][2];
  ad[0][2] = xs[0][1]*xs[1][2]-xs[0][2]*xs[1][1];
  ad[1][0] = xs[1][2]*xs[2][0]-xs[1][0]*xs[2][2];
  ad[1][1] = xs[0][0]*xs[2][2]-xs[0][2]*xs[2][0];
  ad[1][2] = xs[0][2]*xs[1][0]-xs[0][0]*xs[1][2];
  ad[2][0] = xs[1][0]*xs[2][1]-xs[1][1]*xs[2][0];
  ad[2][1] = xs[0][1]*xs[2][0]-xs[0][0]*xs[2][1];
  ad[2][2] = xs[0][0]*xs[1][1]-xs[0][1]*xs[1][0];
  
  /*--- Determinant of Jacobian ---*/
  
  xsj = xs[0][0]*ad[0][0]+xs[0][1]*ad[1][0]+xs[0][2]*ad[2][0];
  
  /*--- Jacobian inverse ---*/
  
  for (i = 0; i < 3; i++) {
    for (j = 0; j < 3; j++) {
      xs[i][j] = ad[i][j]/xsj;
    }
  }
  
  /*--- Derivatives with repect to global coordinates ---*/
  
  for (k = 0; k < 5; k++) {
    c0 = xs[0][0]*DShapeFunction[k][0]+xs[0][1]*DShapeFunction[k][1]+xs[0][2]*DShapeFunction[k][2]; // dN/dx
    c1 = xs[1][0]*DShapeFunction[k][0]+xs[1][1]*DShapeFunction[k][1]+xs[1][2]*DShapeFunction[k][2]; // dN/dy
    c2 = xs[2][0]*DShapeFunction[k][0]+xs[2][1]*DShapeFunction[k][1]+xs[2][2]*DShapeFunction[k][2]; // dN/dz
    DShapeFunction[k][0] = c0; // store dN/dx instead of dN/d xi
    DShapeFunction[k][1] = c1; // store dN/dy instead of dN/d eta
    DShapeFunction[k][2] = c2; // store dN/dz instead of dN/d zeta
  }
  
  return xsj;
  
}

su2double CVolumetricMovement::ShapeFunc_Prism(su2double Xi, su2double Eta, su2double Zeta, su2double CoordCorners[8][3], su2double DShapeFunction[8][4]) {
  
  int i, j, k;
  su2double c0, c1, c2, xsj;
  su2double xs[3][3], ad[3][3];
  
  /*--- Shape functions ---*/
  
  DShapeFunction[0][3] = 0.5*Eta*(1.0-Xi);
  DShapeFunction[1][3] = 0.5*Zeta*(1.0-Xi);
  DShapeFunction[2][3] = 0.5*(1.0-Eta-Zeta)*(1.0-Xi);
  DShapeFunction[3][3] = 0.5*Eta*(Xi+1.0);
  DShapeFunction[4][3] = 0.5*Zeta*(Xi+1.0);
  DShapeFunction[5][3] = 0.5*(1.0-Eta-Zeta)*(Xi+1.0);
  
  /*--- dN/d Xi, dN/d Eta, dN/d Zeta ---*/
  
  DShapeFunction[0][0] = -0.5*Eta;            DShapeFunction[0][1] = 0.5*(1.0-Xi);      DShapeFunction[0][2] = 0.0;
  DShapeFunction[1][0] = -0.5*Zeta;           DShapeFunction[1][1] = 0.0;               DShapeFunction[1][2] = 0.5*(1.0-Xi);
  DShapeFunction[2][0] = -0.5*(1.0-Eta-Zeta); DShapeFunction[2][1] = -0.5*(1.0-Xi);     DShapeFunction[2][2] = -0.5*(1.0-Xi);
  DShapeFunction[3][0] = 0.5*Eta;             DShapeFunction[3][1] = 0.5*(Xi+1.0);      DShapeFunction[3][2] = 0.0;
  DShapeFunction[4][0] = 0.5*Zeta;            DShapeFunction[4][1] = 0.0;               DShapeFunction[4][2] = 0.5*(Xi+1.0);
  DShapeFunction[5][0] = 0.5*(1.0-Eta-Zeta);  DShapeFunction[5][1] = -0.5*(Xi+1.0);     DShapeFunction[5][2] = -0.5*(Xi+1.0);
  
  /*--- Jacobian transformation ---*/
  
  for (i = 0; i < 3; i++) {
    for (j = 0; j < 3; j++) {
      xs[i][j] = 0.0;
      for (k = 0; k < 6; k++) {
        xs[i][j] = xs[i][j]+CoordCorners[k][j]*DShapeFunction[k][i];
      }
    }
  }
  
  /*--- Adjoint to Jacobian ---*/
  
  ad[0][0] = xs[1][1]*xs[2][2]-xs[1][2]*xs[2][1];
  ad[0][1] = xs[0][2]*xs[2][1]-xs[0][1]*xs[2][2];
  ad[0][2] = xs[0][1]*xs[1][2]-xs[0][2]*xs[1][1];
  ad[1][0] = xs[1][2]*xs[2][0]-xs[1][0]*xs[2][2];
  ad[1][1] = xs[0][0]*xs[2][2]-xs[0][2]*xs[2][0];
  ad[1][2] = xs[0][2]*xs[1][0]-xs[0][0]*xs[1][2];
  ad[2][0] = xs[1][0]*xs[2][1]-xs[1][1]*xs[2][0];
  ad[2][1] = xs[0][1]*xs[2][0]-xs[0][0]*xs[2][1];
  ad[2][2] = xs[0][0]*xs[1][1]-xs[0][1]*xs[1][0];
  
  /*--- Determinant of Jacobian ---*/
  
  xsj = xs[0][0]*ad[0][0]+xs[0][1]*ad[1][0]+xs[0][2]*ad[2][0];
  
  /*--- Jacobian inverse ---*/
  
  for (i = 0; i < 3; i++) {
    for (j = 0; j < 3; j++) {
      xs[i][j] = ad[i][j]/xsj;
    }
  }
  
  /*--- Derivatives with repect to global coordinates ---*/
  
  for (k = 0; k < 6; k++) {
    c0 = xs[0][0]*DShapeFunction[k][0]+xs[0][1]*DShapeFunction[k][1]+xs[0][2]*DShapeFunction[k][2]; // dN/dx
    c1 = xs[1][0]*DShapeFunction[k][0]+xs[1][1]*DShapeFunction[k][1]+xs[1][2]*DShapeFunction[k][2]; // dN/dy
    c2 = xs[2][0]*DShapeFunction[k][0]+xs[2][1]*DShapeFunction[k][1]+xs[2][2]*DShapeFunction[k][2]; // dN/dz
    DShapeFunction[k][0] = c0; // store dN/dx instead of dN/d xi
    DShapeFunction[k][1] = c1; // store dN/dy instead of dN/d eta
    DShapeFunction[k][2] = c2; // store dN/dz instead of dN/d zeta
  }
  
  return xsj;
  
}

su2double CVolumetricMovement::ShapeFunc_Hexa(su2double Xi, su2double Eta, su2double Zeta, su2double CoordCorners[8][3], su2double DShapeFunction[8][4]) {
  
  int i, j, k;
  su2double c0, c1, c2, xsj;
  su2double xs[3][3], ad[3][3];
  
  
  /*--- Shape functions ---*/
  
  DShapeFunction[0][3] = 0.125*(1.0-Xi)*(1.0-Eta)*(1.0-Zeta);
  DShapeFunction[1][3] = 0.125*(1.0+Xi)*(1.0-Eta)*(1.0-Zeta);
  DShapeFunction[2][3] = 0.125*(1.0+Xi)*(1.0+Eta)*(1.0-Zeta);
  DShapeFunction[3][3] = 0.125*(1.0-Xi)*(1.0+Eta)*(1.0-Zeta);
  DShapeFunction[4][3] = 0.125*(1.0-Xi)*(1.0-Eta)*(1.0+Zeta);
  DShapeFunction[5][3] = 0.125*(1.0+Xi)*(1.0-Eta)*(1.0+Zeta);
  DShapeFunction[6][3] = 0.125*(1.0+Xi)*(1.0+Eta)*(1.0+Zeta);
  DShapeFunction[7][3] = 0.125*(1.0-Xi)*(1.0+Eta)*(1.0+Zeta);
  
  /*--- dN/d xi ---*/
  
  DShapeFunction[0][0] = -0.125*(1.0-Eta)*(1.0-Zeta);
  DShapeFunction[1][0] = 0.125*(1.0-Eta)*(1.0-Zeta);
  DShapeFunction[2][0] = 0.125*(1.0+Eta)*(1.0-Zeta);
  DShapeFunction[3][0] = -0.125*(1.0+Eta)*(1.0-Zeta);
  DShapeFunction[4][0] = -0.125*(1.0-Eta)*(1.0+Zeta);
  DShapeFunction[5][0] = 0.125*(1.0-Eta)*(1.0+Zeta);
  DShapeFunction[6][0] = 0.125*(1.0+Eta)*(1.0+Zeta);
  DShapeFunction[7][0] = -0.125*(1.0+Eta)*(1.0+Zeta);
  
  /*--- dN/d eta ---*/
  
  DShapeFunction[0][1] = -0.125*(1.0-Xi)*(1.0-Zeta);
  DShapeFunction[1][1] = -0.125*(1.0+Xi)*(1.0-Zeta);
  DShapeFunction[2][1] = 0.125*(1.0+Xi)*(1.0-Zeta);
  DShapeFunction[3][1] = 0.125*(1.0-Xi)*(1.0-Zeta);
  DShapeFunction[4][1] = -0.125*(1.0-Xi)*(1.0+Zeta);
  DShapeFunction[5][1] = -0.125*(1.0+Xi)*(1.0+Zeta);
  DShapeFunction[6][1] = 0.125*(1.0+Xi)*(1.0+Zeta);
  DShapeFunction[7][1] = 0.125*(1.0-Xi)*(1.0+Zeta);
  
  /*--- dN/d zeta ---*/
  
  DShapeFunction[0][2] = -0.125*(1.0-Xi)*(1.0-Eta);
  DShapeFunction[1][2] = -0.125*(1.0+Xi)*(1.0-Eta);
  DShapeFunction[2][2] = -0.125*(1.0+Xi)*(1.0+Eta);
  DShapeFunction[3][2] = -0.125*(1.0-Xi)*(1.0+Eta);
  DShapeFunction[4][2] = 0.125*(1.0-Xi)*(1.0-Eta);
  DShapeFunction[5][2] = 0.125*(1.0+Xi)*(1.0-Eta);
  DShapeFunction[6][2] = 0.125*(1.0+Xi)*(1.0+Eta);
  DShapeFunction[7][2] = 0.125*(1.0-Xi)*(1.0+Eta);
  
  /*--- Jacobian transformation ---*/
  
  for (i = 0; i < 3; i++) {
    for (j = 0; j < 3; j++) {
      xs[i][j] = 0.0;
      for (k = 0; k < 8; k++) {
        xs[i][j] = xs[i][j]+CoordCorners[k][j]*DShapeFunction[k][i];
      }
    }
  }
  
  /*--- Adjoint to Jacobian ---*/
  
  ad[0][0] = xs[1][1]*xs[2][2]-xs[1][2]*xs[2][1];
  ad[0][1] = xs[0][2]*xs[2][1]-xs[0][1]*xs[2][2];
  ad[0][2] = xs[0][1]*xs[1][2]-xs[0][2]*xs[1][1];
  ad[1][0] = xs[1][2]*xs[2][0]-xs[1][0]*xs[2][2];
  ad[1][1] = xs[0][0]*xs[2][2]-xs[0][2]*xs[2][0];
  ad[1][2] = xs[0][2]*xs[1][0]-xs[0][0]*xs[1][2];
  ad[2][0] = xs[1][0]*xs[2][1]-xs[1][1]*xs[2][0];
  ad[2][1] = xs[0][1]*xs[2][0]-xs[0][0]*xs[2][1];
  ad[2][2] = xs[0][0]*xs[1][1]-xs[0][1]*xs[1][0];
  
  /*--- Determinant of Jacobian ---*/
  
  xsj = xs[0][0]*ad[0][0]+xs[0][1]*ad[1][0]+xs[0][2]*ad[2][0];
  
  /*--- Jacobian inverse ---*/
  for (i = 0; i < 3; i++) {
    for (j = 0; j < 3; j++) {
      xs[i][j] = ad[i][j]/xsj;
    }
  }
  
  /*--- Derivatives with repect to global coordinates ---*/
  
  for (k = 0; k < 8; k++) {
    c0 = xs[0][0]*DShapeFunction[k][0]+xs[0][1]*DShapeFunction[k][1]+xs[0][2]*DShapeFunction[k][2]; // dN/dx
    c1 = xs[1][0]*DShapeFunction[k][0]+xs[1][1]*DShapeFunction[k][1]+xs[1][2]*DShapeFunction[k][2]; // dN/dy
    c2 = xs[2][0]*DShapeFunction[k][0]+xs[2][1]*DShapeFunction[k][1]+xs[2][2]*DShapeFunction[k][2]; // dN/dz
    DShapeFunction[k][0] = c0; // store dN/dx instead of dN/d xi
    DShapeFunction[k][1] = c1; // store dN/dy instead of dN/d eta
    DShapeFunction[k][2] = c2; // store dN/dz instead of dN/d zeta
  }
  
  return xsj;
  
}

su2double CVolumetricMovement::GetTriangle_Area(su2double CoordCorners[8][3]) {
  
  unsigned short iDim;
  su2double a[3] = {0.0,0.0,0.0}, b[3] = {0.0,0.0,0.0};
  su2double *Coord_0, *Coord_1, *Coord_2, Area;
  
  Coord_0 = CoordCorners[0];
  Coord_1 = CoordCorners[1];
  Coord_2 = CoordCorners[2];
  
  for (iDim = 0; iDim < nDim; iDim++) {
    a[iDim] = Coord_0[iDim]-Coord_2[iDim];
    b[iDim] = Coord_1[iDim]-Coord_2[iDim];
  }
  
  Area = 0.5*fabs(a[0]*b[1]-a[1]*b[0]);
  
  return Area;
  
}

su2double CVolumetricMovement::GetQuadrilateral_Area(su2double CoordCorners[8][3]) {
  
  unsigned short iDim;
  su2double a[3] = {0.0,0.0,0.0}, b[3] = {0.0,0.0,0.0};
  su2double *Coord_0, *Coord_1, *Coord_2, Area;
  
  Coord_0 = CoordCorners[0];
  Coord_1 = CoordCorners[1];
  Coord_2 = CoordCorners[2];
  
  for (iDim = 0; iDim < nDim; iDim++) {
    a[iDim] = Coord_0[iDim]-Coord_2[iDim];
    b[iDim] = Coord_1[iDim]-Coord_2[iDim];
  }
  
  Area = 0.5*fabs(a[0]*b[1]-a[1]*b[0]);
  
  Coord_0 = CoordCorners[0];
  Coord_1 = CoordCorners[2];
  Coord_2 = CoordCorners[3];
  
  for (iDim = 0; iDim < nDim; iDim++) {
    a[iDim] = Coord_0[iDim]-Coord_2[iDim];
    b[iDim] = Coord_1[iDim]-Coord_2[iDim];
  }
  
  Area += 0.5*fabs(a[0]*b[1]-a[1]*b[0]);
  
  return Area;
  
}

su2double CVolumetricMovement::GetTetra_Volume(su2double CoordCorners[8][3]) {
  
  unsigned short iDim;
  su2double *Coord_0, *Coord_1, *Coord_2, *Coord_3;
  su2double r1[3] = {0.0,0.0,0.0}, r2[3] = {0.0,0.0,0.0}, r3[3] = {0.0,0.0,0.0}, CrossProduct[3] = {0.0,0.0,0.0}, Volume;
  
  Coord_0 = CoordCorners[0];
  Coord_1 = CoordCorners[1];
  Coord_2 = CoordCorners[2];
  Coord_3 = CoordCorners[3];
  
  for (iDim = 0; iDim < nDim; iDim++) {
    r1[iDim] = Coord_1[iDim] - Coord_0[iDim];
    r2[iDim] = Coord_2[iDim] - Coord_0[iDim];
    r3[iDim] = Coord_3[iDim] - Coord_0[iDim];
  }
  
	CrossProduct[0] = (r1[1]*r2[2] - r1[2]*r2[1])*r3[0];
	CrossProduct[1] = (r1[2]*r2[0] - r1[0]*r2[2])*r3[1];
	CrossProduct[2] = (r1[0]*r2[1] - r1[1]*r2[0])*r3[2];
  
  Volume = (CrossProduct[0] + CrossProduct[1] + CrossProduct[2])/6.0;
  
  return Volume;
  
}

su2double CVolumetricMovement::GetPyram_Volume(su2double CoordCorners[8][3]) {
  
  unsigned short iDim;
  su2double *Coord_0, *Coord_1, *Coord_2, *Coord_3;
  su2double r1[3] = {0.0,0.0,0.0}, r2[3] = {0.0,0.0,0.0}, r3[3] = {0.0,0.0,0.0}, CrossProduct[3] = {0.0,0.0,0.0}, Volume;
  
  Coord_0 = CoordCorners[0];
  Coord_1 = CoordCorners[1];
  Coord_2 = CoordCorners[2];
  Coord_3 = CoordCorners[4];
  
  for (iDim = 0; iDim < nDim; iDim++) {
    r1[iDim] = Coord_1[iDim] - Coord_0[iDim];
    r2[iDim] = Coord_2[iDim] - Coord_0[iDim];
    r3[iDim] = Coord_3[iDim] - Coord_0[iDim];
  }
  
	CrossProduct[0] = (r1[1]*r2[2] - r1[2]*r2[1])*r3[0];
	CrossProduct[1] = (r1[2]*r2[0] - r1[0]*r2[2])*r3[1];
	CrossProduct[2] = (r1[0]*r2[1] - r1[1]*r2[0])*r3[2];
  
  Volume = (CrossProduct[0] + CrossProduct[1] + CrossProduct[2])/6.0;
  
  Coord_0 = CoordCorners[0];
  Coord_1 = CoordCorners[2];
  Coord_2 = CoordCorners[3];
  Coord_3 = CoordCorners[4];
  
  for (iDim = 0; iDim < nDim; iDim++) {
    r1[iDim] = Coord_1[iDim] - Coord_0[iDim];
    r2[iDim] = Coord_2[iDim] - Coord_0[iDim];
    r3[iDim] = Coord_3[iDim] - Coord_0[iDim];
  }
  
	CrossProduct[0] = (r1[1]*r2[2] - r1[2]*r2[1])*r3[0];
	CrossProduct[1] = (r1[2]*r2[0] - r1[0]*r2[2])*r3[1];
	CrossProduct[2] = (r1[0]*r2[1] - r1[1]*r2[0])*r3[2];
  
  Volume += (CrossProduct[0] + CrossProduct[1] + CrossProduct[2])/6.0;
  
  return Volume;

}

su2double CVolumetricMovement::GetPrism_Volume(su2double CoordCorners[8][3]) {
  
  unsigned short iDim;
  su2double *Coord_0, *Coord_1, *Coord_2, *Coord_3;
  su2double r1[3] = {0.0,0.0,0.0}, r2[3] = {0.0,0.0,0.0}, r3[3] = {0.0,0.0,0.0}, CrossProduct[3] = {0.0,0.0,0.0}, Volume;
  
  Coord_0 = CoordCorners[0];
  Coord_1 = CoordCorners[2];
  Coord_2 = CoordCorners[1];
  Coord_3 = CoordCorners[5];
  
  for (iDim = 0; iDim < nDim; iDim++) {
    r1[iDim] = Coord_1[iDim] - Coord_0[iDim];
    r2[iDim] = Coord_2[iDim] - Coord_0[iDim];
    r3[iDim] = Coord_3[iDim] - Coord_0[iDim];
  }
  
	CrossProduct[0] = (r1[1]*r2[2] - r1[2]*r2[1])*r3[0];
	CrossProduct[1] = (r1[2]*r2[0] - r1[0]*r2[2])*r3[1];
	CrossProduct[2] = (r1[0]*r2[1] - r1[1]*r2[0])*r3[2];
    
  Volume = (CrossProduct[0] + CrossProduct[1] + CrossProduct[2])/6.0;
  
  Coord_0 = CoordCorners[0];
  Coord_1 = CoordCorners[5];
  Coord_2 = CoordCorners[1];
  Coord_3 = CoordCorners[4];
  
  for (iDim = 0; iDim < nDim; iDim++) {
    r1[iDim] = Coord_1[iDim] - Coord_0[iDim];
    r2[iDim] = Coord_2[iDim] - Coord_0[iDim];
    r3[iDim] = Coord_3[iDim] - Coord_0[iDim];
  }
  
	CrossProduct[0] = (r1[1]*r2[2] - r1[2]*r2[1])*r3[0];
	CrossProduct[1] = (r1[2]*r2[0] - r1[0]*r2[2])*r3[1];
	CrossProduct[2] = (r1[0]*r2[1] - r1[1]*r2[0])*r3[2];
  
  Volume += (CrossProduct[0] + CrossProduct[1] + CrossProduct[2])/6.0;
  
  Coord_0 = CoordCorners[0];
  Coord_1 = CoordCorners[5];
  Coord_2 = CoordCorners[4];
  Coord_3 = CoordCorners[3];
  
  for (iDim = 0; iDim < nDim; iDim++) {
    r1[iDim] = Coord_1[iDim] - Coord_0[iDim];
    r2[iDim] = Coord_2[iDim] - Coord_0[iDim];
    r3[iDim] = Coord_3[iDim] - Coord_0[iDim];
  }
  
	CrossProduct[0] = (r1[1]*r2[2] - r1[2]*r2[1])*r3[0];
	CrossProduct[1] = (r1[2]*r2[0] - r1[0]*r2[2])*r3[1];
	CrossProduct[2] = (r1[0]*r2[1] - r1[1]*r2[0])*r3[2];
  
  Volume += (CrossProduct[0] + CrossProduct[1] + CrossProduct[2])/6.0;
  
  return Volume;

}

su2double CVolumetricMovement::GetHexa_Volume(su2double CoordCorners[8][3]) {
  
  unsigned short iDim;
  su2double *Coord_0, *Coord_1, *Coord_2, *Coord_3;
  su2double r1[3] = {0.0,0.0,0.0}, r2[3] = {0.0,0.0,0.0}, r3[3] = {0.0,0.0,0.0}, CrossProduct[3] = {0.0,0.0,0.0}, Volume;
  
  Coord_0 = CoordCorners[0];
  Coord_1 = CoordCorners[1];
  Coord_2 = CoordCorners[2];
  Coord_3 = CoordCorners[5];
  
  for (iDim = 0; iDim < nDim; iDim++) {
    r1[iDim] = Coord_1[iDim] - Coord_0[iDim];
    r2[iDim] = Coord_2[iDim] - Coord_0[iDim];
    r3[iDim] = Coord_3[iDim] - Coord_0[iDim];
  }
  
	CrossProduct[0] = (r1[1]*r2[2] - r1[2]*r2[1])*r3[0];
	CrossProduct[1] = (r1[2]*r2[0] - r1[0]*r2[2])*r3[1];
	CrossProduct[2] = (r1[0]*r2[1] - r1[1]*r2[0])*r3[2];
  
  Volume = (CrossProduct[0] + CrossProduct[1] + CrossProduct[2])/6.0;
  
  Coord_0 = CoordCorners[0];
  Coord_1 = CoordCorners[2];
  Coord_2 = CoordCorners[7];
  Coord_3 = CoordCorners[5];
  
  for (iDim = 0; iDim < nDim; iDim++) {
    r1[iDim] = Coord_1[iDim] - Coord_0[iDim];
    r2[iDim] = Coord_2[iDim] - Coord_0[iDim];
    r3[iDim] = Coord_3[iDim] - Coord_0[iDim];
  }
  
	CrossProduct[0] = (r1[1]*r2[2] - r1[2]*r2[1])*r3[0];
	CrossProduct[1] = (r1[2]*r2[0] - r1[0]*r2[2])*r3[1];
	CrossProduct[2] = (r1[0]*r2[1] - r1[1]*r2[0])*r3[2];
  
  Volume += (CrossProduct[0] + CrossProduct[1] + CrossProduct[2])/6.0;
  
  Coord_0 = CoordCorners[0];
  Coord_1 = CoordCorners[2];
  Coord_2 = CoordCorners[3];
  Coord_3 = CoordCorners[7];
  
  for (iDim = 0; iDim < nDim; iDim++) {
    r1[iDim] = Coord_1[iDim] - Coord_0[iDim];
    r2[iDim] = Coord_2[iDim] - Coord_0[iDim];
    r3[iDim] = Coord_3[iDim] - Coord_0[iDim];
  }
  
	CrossProduct[0] = (r1[1]*r2[2] - r1[2]*r2[1])*r3[0];
	CrossProduct[1] = (r1[2]*r2[0] - r1[0]*r2[2])*r3[1];
	CrossProduct[2] = (r1[0]*r2[1] - r1[1]*r2[0])*r3[2];
  
  Volume += (CrossProduct[0] + CrossProduct[1] + CrossProduct[2])/6.0;
  
  Coord_0 = CoordCorners[0];
  Coord_1 = CoordCorners[5];
  Coord_2 = CoordCorners[7];
  Coord_3 = CoordCorners[4];
  
  for (iDim = 0; iDim < nDim; iDim++) {
    r1[iDim] = Coord_1[iDim] - Coord_0[iDim];
    r2[iDim] = Coord_2[iDim] - Coord_0[iDim];
    r3[iDim] = Coord_3[iDim] - Coord_0[iDim];
  }
  
	CrossProduct[0] = (r1[1]*r2[2] - r1[2]*r2[1])*r3[0];
	CrossProduct[1] = (r1[2]*r2[0] - r1[0]*r2[2])*r3[1];
	CrossProduct[2] = (r1[0]*r2[1] - r1[1]*r2[0])*r3[2];
  
  Volume += (CrossProduct[0] + CrossProduct[1] + CrossProduct[2])/6.0;
  
  Coord_0 = CoordCorners[2];
  Coord_1 = CoordCorners[7];
  Coord_2 = CoordCorners[5];
  Coord_3 = CoordCorners[6];
  
  for (iDim = 0; iDim < nDim; iDim++) {
    r1[iDim] = Coord_1[iDim] - Coord_0[iDim];
    r2[iDim] = Coord_2[iDim] - Coord_0[iDim];
    r3[iDim] = Coord_3[iDim] - Coord_0[iDim];
  }
  
	CrossProduct[0] = (r1[1]*r2[2] - r1[2]*r2[1])*r3[0];
	CrossProduct[1] = (r1[2]*r2[0] - r1[0]*r2[2])*r3[1];
	CrossProduct[2] = (r1[0]*r2[1] - r1[1]*r2[0])*r3[2];
  
  Volume += (CrossProduct[0] + CrossProduct[1] + CrossProduct[2])/6.0;
  
  return Volume;

}

void CVolumetricMovement::SetFEA_StiffMatrix2D(CGeometry *geometry, CConfig *config, su2double **StiffMatrix_Elem, unsigned long PointCorners[8], su2double CoordCorners[8][3], unsigned short nNodes, su2double scale) {
  
  su2double B_Matrix[3][8], D_Matrix[3][3], Aux_Matrix[8][3];
  su2double Xi = 0.0, Eta = 0.0, Det = 0.0, E, Lambda = 0.0, Nu, Mu = 0.0, Avg_Wall_Dist;
  unsigned short iNode, jNode, iVar, jVar, kVar, iGauss, nGauss = 0;
  su2double DShapeFunction[8][4] = {{0.0, 0.0, 0.0, 0.0}, {0.0, 0.0, 0.0, 0.0}, {0.0, 0.0, 0.0, 0.0}, {0.0, 0.0, 0.0, 0.0},
    {0.0, 0.0, 0.0, 0.0}, {0.0, 0.0, 0.0, 0.0}, {0.0, 0.0, 0.0, 0.0}, {0.0, 0.0, 0.0, 0.0}};
  su2double Location[4][3], Weight[4];
  unsigned short nVar = geometry->GetnDim();
  
  for (iVar = 0; iVar < nNodes*nVar; iVar++) {
    for (jVar = 0; jVar < nNodes*nVar; jVar++) {
      StiffMatrix_Elem[iVar][jVar] = 0.0;
    }
  }
  
  /*--- Each element uses their own stiffness which is inversely
   proportional to the area/volume of the cell. Using Mu = E & Lambda = -E
   is a modification to help allow rigid rotation of elements (see
   "Robust Mesh Deformation using the Linear Elasticity Equations" by
   R. P. Dwight. ---*/
  
  /*--- Integration formulae from "Shape functions and points of
   integration of the Résumé" by Josselin DELMAS (2013) ---*/
  
  /*--- Triangle. Nodes of numerical integration at 1 point (order 1). ---*/
  
  if (nNodes == 3) {
    nGauss = 1;
    Location[0][0] = 0.333333333333333;  Location[0][1] = 0.333333333333333;  Weight[0] = 0.5;
  }
  
  /*--- Quadrilateral. Nodes of numerical integration at 4 points (order 2). ---*/
  
  if (nNodes == 4) {
    nGauss = 4;
    Location[0][0] = -0.577350269189626;  Location[0][1] = -0.577350269189626;  Weight[0] = 1.0;
    Location[1][0] = 0.577350269189626;   Location[1][1] = -0.577350269189626;  Weight[1] = 1.0;
    Location[2][0] = 0.577350269189626;   Location[2][1] = 0.577350269189626;   Weight[2] = 1.0;
    Location[3][0] = -0.577350269189626;  Location[3][1] = 0.577350269189626;   Weight[3] = 1.0;
  }
  
  for (iGauss = 0; iGauss < nGauss; iGauss++) {
    
    Xi = Location[iGauss][0]; Eta = Location[iGauss][1];
    
    if (nNodes == 3) Det = ShapeFunc_Triangle(Xi, Eta, CoordCorners, DShapeFunction);
    if (nNodes == 4) Det = ShapeFunc_Quadrilateral(Xi, Eta, CoordCorners, DShapeFunction);
    
    /*--- Compute the B Matrix ---*/
    
    for (iVar = 0; iVar < 3; iVar++)
      for (jVar = 0; jVar < nNodes*nVar; jVar++)
        B_Matrix[iVar][jVar] = 0.0;
    
    for (iNode = 0; iNode < nNodes; iNode++) {
      B_Matrix[0][0+iNode*nVar] = DShapeFunction[iNode][0];
      B_Matrix[1][1+iNode*nVar] = DShapeFunction[iNode][1];
      
      B_Matrix[2][0+iNode*nVar] = DShapeFunction[iNode][1];
      B_Matrix[2][1+iNode*nVar] = DShapeFunction[iNode][0];
    }
    
    /*--- Impose a type of stiffness for each element ---*/
    
    switch (config->GetDeform_Stiffness_Type()) {
        
      case INVERSE_VOLUME:
        E = scale / (Weight[iGauss] * Det) ;
        Mu = E;
        Lambda = -E;
        break;
        
      case WALL_DISTANCE:
        Avg_Wall_Dist = 0.0;
        for (jNode = 0; jNode < nNodes; jNode++) {
          Avg_Wall_Dist += geometry->node[PointCorners[jNode]]->GetWall_Distance()/((su2double)nNodes);
        }
        E = scale / (Weight[iGauss] * Avg_Wall_Dist);
        Mu = E;
        Lambda = -E;
        break;
        
      case CONSTANT_STIFFNESS:
        E=config->GetDeform_ElasticityMod();
        Nu=config->GetDeform_PoissonRatio();
        //E = 2E11; Nu = 0.30;
        Mu = E / (2.0*(1.0 + Nu));
        Lambda = Nu*E/((1.0+Nu)*(1.0-2.0*Nu));
        break;
    }
    
    /*--- Compute the D Matrix (for plane strain and 3-D)---*/
    
    D_Matrix[0][0] = Lambda + 2.0*Mu;		D_Matrix[0][1] = Lambda;            D_Matrix[0][2] = 0.0;
    D_Matrix[1][0] = Lambda;            D_Matrix[1][1] = Lambda + 2.0*Mu;   D_Matrix[1][2] = 0.0;
    D_Matrix[2][0] = 0.0;               D_Matrix[2][1] = 0.0;               D_Matrix[2][2] = Mu;
    
    
    /*--- Compute the BT.D Matrix ---*/
    
    for (iVar = 0; iVar < nNodes*nVar; iVar++) {
      for (jVar = 0; jVar < 3; jVar++) {
        Aux_Matrix[iVar][jVar] = 0.0;
        for (kVar = 0; kVar < 3; kVar++)
          Aux_Matrix[iVar][jVar] += B_Matrix[kVar][iVar]*D_Matrix[kVar][jVar];
      }
    }
    
    /*--- Compute the BT.D.B Matrix (stiffness matrix), and add to the original
     matrix using Gauss integration ---*/
    
    for (iVar = 0; iVar < nNodes*nVar; iVar++) {
      for (jVar = 0; jVar < nNodes*nVar; jVar++) {
        for (kVar = 0; kVar < 3; kVar++) {
          StiffMatrix_Elem[iVar][jVar] += Weight[iGauss] * Aux_Matrix[iVar][kVar]*B_Matrix[kVar][jVar] * Det;
        }
      }
    }
    
  }
  
}

void CVolumetricMovement::SetFEA_StiffMatrix3D(CGeometry *geometry, CConfig *config, su2double **StiffMatrix_Elem, unsigned long PointCorners[8], su2double CoordCorners[8][3], unsigned short nNodes, su2double scale) {
  
  su2double B_Matrix[6][24], D_Matrix[6][6] = {{0.0, 0.0, 0.0, 0.0, 0.0, 0.0}, {0.0, 0.0, 0.0, 0.0, 0.0, 0.0}, {0.0, 0.0, 0.0, 0.0, 0.0, 0.0}, {0.0, 0.0, 0.0, 0.0, 0.0, 0.0},
    {0.0, 0.0, 0.0, 0.0, 0.0, 0.0}, {0.0, 0.0, 0.0, 0.0, 0.0, 0.0}}, Aux_Matrix[24][6];
  su2double Xi = 0.0, Eta = 0.0, Zeta = 0.0, Det = 0.0, Mu = 0.0, E = 0.0, Lambda = 0.0, Nu = 0.0, Avg_Wall_Dist;
  unsigned short iNode, jNode, iVar, jVar, kVar, iGauss, nGauss = 0;
  su2double DShapeFunction[8][4] = {{0.0, 0.0, 0.0, 0.0}, {0.0, 0.0, 0.0, 0.0}, {0.0, 0.0, 0.0, 0.0}, {0.0, 0.0, 0.0, 0.0},
    {0.0, 0.0, 0.0, 0.0}, {0.0, 0.0, 0.0, 0.0}, {0.0, 0.0, 0.0, 0.0}, {0.0, 0.0, 0.0, 0.0}};
  su2double Location[8][3], Weight[8];
  unsigned short nVar = geometry->GetnDim();

  for (iVar = 0; iVar < nNodes*nVar; iVar++) {
    for (jVar = 0; jVar < nNodes*nVar; jVar++) {
      StiffMatrix_Elem[iVar][jVar] = 0.0;
    }
  }
  
  /*--- Each element uses their own stiffness which is inversely
   proportional to the area/volume of the cell. Using Mu = E & Lambda = -E
   is a modification to help allow rigid rotation of elements (see
   "Robust Mesh Deformation using the Linear Elasticity Equations" by
   R. P. Dwight. ---*/
  
  /*--- Integration formulae from "Shape functions and points of
   integration of the Résumé" by Josselin Delmas (2013) ---*/
  
  /*--- Tetrahedrons. Nodes of numerical integration at 1 point (order 1). ---*/
  
  if (nNodes == 4) {
    nGauss = 1;
    Location[0][0] = 0.25;  Location[0][1] = 0.25;  Location[0][2] = 0.25;  Weight[0] = 0.166666666666666;
  }
  
  /*--- Pyramids. Nodes numerical integration at 5 points. ---*/
  
  if (nNodes == 5) {
    nGauss = 5;
    Location[0][0] = 0.5;   Location[0][1] = 0.0;   Location[0][2] = 0.1531754163448146;  Weight[0] = 0.133333333333333;
    Location[1][0] = 0.0;   Location[1][1] = 0.5;   Location[1][2] = 0.1531754163448146;  Weight[1] = 0.133333333333333;
    Location[2][0] = -0.5;  Location[2][1] = 0.0;   Location[2][2] = 0.1531754163448146;  Weight[2] = 0.133333333333333;
    Location[3][0] = 0.0;   Location[3][1] = -0.5;  Location[3][2] = 0.1531754163448146;  Weight[3] = 0.133333333333333;
    Location[4][0] = 0.0;   Location[4][1] = 0.0;   Location[4][2] = 0.6372983346207416;  Weight[4] = 0.133333333333333;
  }
  
  /*--- Prism. Nodes of numerical integration at 6 points (order 3 in Xi, order 2 in Eta and Mu ). ---*/
  
  if (nNodes == 6) {
    nGauss = 6;
    Location[0][0] = 0.5;                 Location[0][1] = 0.5;                 Location[0][2] = -0.577350269189626;  Weight[0] = 0.166666666666666;
    Location[1][0] = -0.577350269189626;  Location[1][1] = 0.0;                 Location[1][2] = 0.5;                 Weight[1] = 0.166666666666666;
    Location[2][0] = 0.5;                 Location[2][1] = -0.577350269189626;  Location[2][2] = 0.0;                 Weight[2] = 0.166666666666666;
    Location[3][0] = 0.5;                 Location[3][1] = 0.5;                 Location[3][2] = 0.577350269189626;   Weight[3] = 0.166666666666666;
    Location[4][0] = 0.577350269189626;   Location[4][1] = 0.0;                 Location[4][2] = 0.5;                 Weight[4] = 0.166666666666666;
    Location[5][0] = 0.5;                 Location[5][1] = 0.577350269189626;   Location[5][2] = 0.0;                 Weight[5] = 0.166666666666666;
  }
  
  /*--- Hexahedrons. Nodes of numerical integration at 6 points (order 3). ---*/
  
  if (nNodes == 8) {
    nGauss = 8;
    Location[0][0] = -0.577350269189626;  Location[0][1] = -0.577350269189626;  Location[0][2] = -0.577350269189626;  Weight[0] = 1.0;
    Location[1][0] = -0.577350269189626;  Location[1][1] = -0.577350269189626;  Location[1][2] = 0.577350269189626;   Weight[1] = 1.0;
    Location[2][0] = -0.577350269189626;  Location[2][1] = 0.577350269189626;   Location[2][2] = -0.577350269189626;  Weight[2] = 1.0;
    Location[3][0] = -0.577350269189626;  Location[3][1] = 0.577350269189626;   Location[3][2] = 0.577350269189626;   Weight[3] = 1.0;
    Location[4][0] = 0.577350269189626;   Location[4][1] = -0.577350269189626;  Location[4][2] = -0.577350269189626;  Weight[4] = 1.0;
    Location[5][0] = 0.577350269189626;   Location[5][1] = -0.577350269189626;  Location[5][2] = 0.577350269189626;   Weight[5] = 1.0;
    Location[6][0] = 0.577350269189626;   Location[6][1] = 0.577350269189626;   Location[6][2] = -0.577350269189626;  Weight[6] = 1.0;
    Location[7][0] = 0.577350269189626;   Location[7][1] = 0.577350269189626;   Location[7][2] = 0.577350269189626;   Weight[7] = 1.0;
  }
  
  for (iGauss = 0; iGauss < nGauss; iGauss++) {
    
    Xi = Location[iGauss][0]; Eta = Location[iGauss][1];  Zeta = Location[iGauss][2];
    
    if (nNodes == 4) Det = ShapeFunc_Tetra(Xi, Eta, Zeta, CoordCorners, DShapeFunction);
    if (nNodes == 5) Det = ShapeFunc_Pyram(Xi, Eta, Zeta, CoordCorners, DShapeFunction);
    if (nNodes == 6) Det = ShapeFunc_Prism(Xi, Eta, Zeta, CoordCorners, DShapeFunction);
    if (nNodes == 8) Det = ShapeFunc_Hexa(Xi, Eta, Zeta, CoordCorners, DShapeFunction);
    
    /*--- Compute the B Matrix ---*/
    
    for (iVar = 0; iVar < 6; iVar++)
      for (jVar = 0; jVar < nNodes*nVar; jVar++)
        B_Matrix[iVar][jVar] = 0.0;
    
    for (iNode = 0; iNode < nNodes; iNode++) {
      B_Matrix[0][0+iNode*nVar] = DShapeFunction[iNode][0];
      B_Matrix[1][1+iNode*nVar] = DShapeFunction[iNode][1];
      B_Matrix[2][2+iNode*nVar] = DShapeFunction[iNode][2];
      
      B_Matrix[3][0+iNode*nVar] = DShapeFunction[iNode][1];
      B_Matrix[3][1+iNode*nVar] = DShapeFunction[iNode][0];
      
      B_Matrix[4][1+iNode*nVar] = DShapeFunction[iNode][2];
      B_Matrix[4][2+iNode*nVar] = DShapeFunction[iNode][1];
      
      B_Matrix[5][0+iNode*nVar] = DShapeFunction[iNode][2];
      B_Matrix[5][2+iNode*nVar] = DShapeFunction[iNode][0];
    }
    
    /*--- Impose a type of stiffness for each element ---*/
    
    switch (config->GetDeform_Stiffness_Type()) {
        
      case INVERSE_VOLUME:
        E = scale / (Weight[iGauss] * Det) ;
        Mu = E;
        Lambda = -E;
        break;
        
      case WALL_DISTANCE:
        Avg_Wall_Dist = 0.0;
        for (jNode = 0; jNode < nNodes; jNode++) {
          Avg_Wall_Dist += geometry->node[PointCorners[jNode]]->GetWall_Distance()/((su2double)nNodes);
        }
        E = scale / (Weight[iGauss] * Avg_Wall_Dist);
        Mu = E;
        Lambda = -E;
        break;
        
      case CONSTANT_STIFFNESS:
        E=config->GetDeform_ElasticityMod();
        Nu=config->GetDeform_PoissonRatio();
        //E = 2E11; Nu = 0.30;
        Mu = E / (2.0*(1.0 + Nu));
        Lambda = Nu*E/((1.0+Nu)*(1.0-2.0*Nu));
        break;
    }
    
    /*--- Compute the D Matrix (for plane strain and 3-D)---*/
    
    D_Matrix[0][0] = Lambda + 2.0*Mu;	D_Matrix[0][1] = Lambda;					D_Matrix[0][2] = Lambda;
    D_Matrix[1][0] = Lambda;					D_Matrix[1][1] = Lambda + 2.0*Mu;	D_Matrix[1][2] = Lambda;
    D_Matrix[2][0] = Lambda;					D_Matrix[2][1] = Lambda;					D_Matrix[2][2] = Lambda + 2.0*Mu;
    D_Matrix[3][3] = Mu;
    D_Matrix[4][4] = Mu;
    D_Matrix[5][5] = Mu;
    
    
    /*--- Compute the BT.D Matrix ---*/
    
    for (iVar = 0; iVar < nNodes*nVar; iVar++) {
      for (jVar = 0; jVar < 6; jVar++) {
        Aux_Matrix[iVar][jVar] = 0.0;
        for (kVar = 0; kVar < 6; kVar++)
          Aux_Matrix[iVar][jVar] += B_Matrix[kVar][iVar]*D_Matrix[kVar][jVar];
      }
    }
    
    /*--- Compute the BT.D.B Matrix (stiffness matrix), and add to the original
     matrix using Gauss integration ---*/
    
    for (iVar = 0; iVar < nNodes*nVar; iVar++) {
      for (jVar = 0; jVar < nNodes*nVar; jVar++) {
        for (kVar = 0; kVar < 6; kVar++) {
          StiffMatrix_Elem[iVar][jVar] += Weight[iGauss] * Aux_Matrix[iVar][kVar]*B_Matrix[kVar][jVar] * Det;
        }
      }
    }
    
  }
  
}

void CVolumetricMovement::AddFEA_StiffMatrix(CGeometry *geometry, su2double **StiffMatrix_Elem, unsigned long PointCorners[8], unsigned short nNodes) {
  
  unsigned short iVar, jVar, iDim, jDim;
  
  unsigned short nVar = geometry->GetnDim();

  su2double **StiffMatrix_Node;
  StiffMatrix_Node = new su2double* [nVar];
  for (iVar = 0; iVar < nVar; iVar++)
    StiffMatrix_Node[iVar] = new su2double [nVar];
  
  for (iVar = 0; iVar < nVar; iVar++)
    for (jVar = 0; jVar < nVar; jVar++)
      StiffMatrix_Node[iVar][jVar] = 0.0;
  
  /*--- Transform the stiffness matrix for the hexahedral element into the
   contributions for the individual nodes relative to each other. ---*/
  
  for (iVar = 0; iVar < nNodes; iVar++) {
    for (jVar = 0; jVar < nNodes; jVar++) {
      
      for (iDim = 0; iDim < nVar; iDim++) {
        for (jDim = 0; jDim < nVar; jDim++) {
          StiffMatrix_Node[iDim][jDim] = StiffMatrix_Elem[(iVar*nVar)+iDim][(jVar*nVar)+jDim];
        }
      }

      StiffMatrix.AddBlock(PointCorners[iVar], PointCorners[jVar], StiffMatrix_Node);
      
    }
  }
  
  /*--- Deallocate memory and exit ---*/
  
  for (iVar = 0; iVar < nVar; iVar++)
    delete [] StiffMatrix_Node[iVar];
  delete [] StiffMatrix_Node;
  
}

void CVolumetricMovement::SetBoundaryDisplacements(CGeometry *geometry, CConfig *config) {

	unsigned short iDim, nDim = geometry->GetnDim(), iMarker, axis = 0;
	unsigned long iPoint, total_index, iVertex;
	su2double *VarCoord, MeanCoord[3] = {0.0,0.0,0.0}, VarIncrement = 1.0;
  
  /*--- Get the SU2 module. SU2_CFD will use this routine for dynamically
   deforming meshes (MARKER_MOVING), while SU2_DEF will use it for deforming
   meshes after imposing design variable surface deformations (DV_MARKER). ---*/
  
  unsigned short Kind_SU2 = config->GetKind_SU2();
  
  /*--- If requested (no by default) impose the surface deflections in
   increments and solve the grid deformation equations iteratively with
   successive small deformations. ---*/
  
  VarIncrement = 1.0/((su2double)config->GetGridDef_Nonlinear_Iter());
	
	/*--- As initialization, set to zero displacements of all the surfaces except the symmetry
	 plane and the receive boundaries. ---*/
	for (iMarker = 0; iMarker < config->GetnMarker_All(); iMarker++) {
		if (((config->GetMarker_All_KindBC(iMarker) != SYMMETRY_PLANE) )
        && (config->GetMarker_All_KindBC(iMarker) != SEND_RECEIVE)) {
			for (iVertex = 0; iVertex < geometry->nVertex[iMarker]; iVertex++) {
				iPoint = geometry->vertex[iMarker][iVertex]->GetNode();
				for (iDim = 0; iDim < nDim; iDim++) {
					total_index = iPoint*nDim + iDim;
					LinSysRes[total_index] = 0.0;
					LinSysSol[total_index] = 0.0;
          StiffMatrix.DeleteValsRowi(total_index);
				}
			}
    }
  }

  /*--- Set to zero displacements of the normal component for the symmetry plane condition ---*/

	for (iMarker = 0; iMarker < config->GetnMarker_All(); iMarker++) {
	  if ((config->GetMarker_All_KindBC(iMarker) == SYMMETRY_PLANE) ) {

	    for (iDim = 0; iDim < nDim; iDim++) MeanCoord[iDim] = 0.0;
	    for (iVertex = 0; iVertex < geometry->nVertex[iMarker]; iVertex++) {
	      iPoint = geometry->vertex[iMarker][iVertex]->GetNode();
	      VarCoord = geometry->node[iPoint]->GetCoord();
	      for (iDim = 0; iDim < nDim; iDim++)
	        MeanCoord[iDim] += VarCoord[iDim]*VarCoord[iDim];
	    }
	    for (iDim = 0; iDim < nDim; iDim++) MeanCoord[iDim] = sqrt(MeanCoord[iDim]);
	    if (nDim==3){
	      if ((MeanCoord[0] <= MeanCoord[1]) && (MeanCoord[0] <= MeanCoord[2])) axis = 0;
	      if ((MeanCoord[1] <= MeanCoord[0]) && (MeanCoord[1] <= MeanCoord[2])) axis = 1;
	      if ((MeanCoord[2] <= MeanCoord[0]) && (MeanCoord[2] <= MeanCoord[1])) axis = 2;
	    }
	    else{
	      if ((MeanCoord[0] <= MeanCoord[1]) ) axis = 0;
	      if ((MeanCoord[1] <= MeanCoord[0]) ) axis = 1;
	    }

	    for (iVertex = 0; iVertex < geometry->nVertex[iMarker]; iVertex++) {
	      iPoint = geometry->vertex[iMarker][iVertex]->GetNode();
	      total_index = iPoint*nDim + axis;
	      LinSysRes[total_index] = 0.0;
	      LinSysSol[total_index] = 0.0;
	      StiffMatrix.DeleteValsRowi(total_index);
	    }
	  }
	}

	/*--- Set the known displacements, note that some points of the moving surfaces
   could be on on the symmetry plane, we should specify DeleteValsRowi again (just in case) ---*/
  
	for (iMarker = 0; iMarker < config->GetnMarker_All(); iMarker++) {
		if (((config->GetMarker_All_Moving(iMarker) == YES) && (Kind_SU2 == SU2_CFD)) ||
        ((config->GetMarker_All_DV(iMarker) == YES) && (Kind_SU2 == SU2_DEF)) ||
        ((config->GetDirectDiff() == D_DESIGN) && (Kind_SU2 == SU2_CFD) && (config->GetMarker_All_DV(iMarker) == YES)) ||
        ((config->GetMarker_All_DV(iMarker) == YES) && (Kind_SU2 == SU2_DOT))) {
			for (iVertex = 0; iVertex < geometry->nVertex[iMarker]; iVertex++) {
				iPoint = geometry->vertex[iMarker][iVertex]->GetNode();
				VarCoord = geometry->vertex[iMarker][iVertex]->GetVarCoord();
				for (iDim = 0; iDim < nDim; iDim++) {
					total_index = iPoint*nDim + iDim;
          LinSysRes[total_index] = SU2_TYPE::GetValue(VarCoord[iDim] * VarIncrement);
          LinSysSol[total_index] = SU2_TYPE::GetValue(VarCoord[iDim] * VarIncrement);
          StiffMatrix.DeleteValsRowi(total_index);
				}
			}
    }
  }
  
  /*--- Don't move the nearfield plane ---*/
  
  for (iMarker = 0; iMarker < config->GetnMarker_All(); iMarker++) {
		if (config->GetMarker_All_KindBC(iMarker) == NEARFIELD_BOUNDARY) {
			for (iVertex = 0; iVertex < geometry->nVertex[iMarker]; iVertex++) {
				iPoint = geometry->vertex[iMarker][iVertex]->GetNode();
				for (iDim = 0; iDim < nDim; iDim++) {
					total_index = iPoint*nDim + iDim;
					LinSysRes[total_index] = 0.0;
					LinSysSol[total_index] = 0.0;
          StiffMatrix.DeleteValsRowi(total_index);
				}
			}
    }
  }

  /*--- Move the FSI interfaces ---*/

	for (iMarker = 0; iMarker < config->GetnMarker_All(); iMarker++) {
		if ((config->GetMarker_All_FSIinterface(iMarker) != 0) && (Kind_SU2 == SU2_CFD)) {
			for (iVertex = 0; iVertex < geometry->nVertex[iMarker]; iVertex++) {
				iPoint = geometry->vertex[iMarker][iVertex]->GetNode();
				VarCoord = geometry->vertex[iMarker][iVertex]->GetVarCoord();
				for (iDim = 0; iDim < nDim; iDim++) {
					total_index = iPoint*nDim + iDim;
          LinSysRes[total_index] = SU2_TYPE::GetValue(VarCoord[iDim] * VarIncrement);
          LinSysSol[total_index] = SU2_TYPE::GetValue(VarCoord[iDim] * VarIncrement);
					StiffMatrix.DeleteValsRowi(total_index);
				}
			}
		}
	}


}

void CVolumetricMovement::SetBoundaryDerivatives(CGeometry *geometry, CConfig *config){
  unsigned short iDim, iMarker;
  unsigned long iPoint, total_index, iVertex;

  su2double * VarCoord;
  unsigned short Kind_SU2 = config->GetKind_SU2();
  if ((config->GetDirectDiff() == D_DESIGN) && (Kind_SU2 == SU2_CFD)){
    for (iMarker = 0; iMarker < config->GetnMarker_All(); iMarker++) {
      if ((config->GetMarker_All_DV(iMarker) == YES)) {
        for (iVertex = 0; iVertex < geometry->nVertex[iMarker]; iVertex++) {
          iPoint = geometry->vertex[iMarker][iVertex]->GetNode();
          VarCoord = geometry->vertex[iMarker][iVertex]->GetVarCoord();
          for (iDim = 0; iDim < nDim; iDim++) {
            total_index = iPoint*nDim + iDim;
            LinSysRes[total_index] = SU2_TYPE::GetDerivative(VarCoord[iDim]);
            LinSysSol[total_index] = SU2_TYPE::GetDerivative(VarCoord[iDim]);
          }
        }
      }
    }
    if (LinSysRes.norm() == 0.0) cout << "Warning: Derivatives are zero!" << endl;
  } else if (Kind_SU2 == SU2_DOT) {

    for (iPoint = 0; iPoint < nPoint; iPoint++){
      for (iDim = 0; iDim < nDim; iDim++){
        total_index = iPoint*nDim + iDim;
        LinSysRes[total_index] = SU2_TYPE::GetValue(geometry->GetSensitivity(iPoint, iDim));
        LinSysSol[total_index] = SU2_TYPE::GetValue(geometry->GetSensitivity(iPoint, iDim));
      }
    }
  }
}

void CVolumetricMovement::UpdateGridCoord_Derivatives(CGeometry *geometry, CConfig *config){
  unsigned short iDim, iMarker;
  unsigned long iPoint, total_index, iVertex;
  su2double *new_coord = new su2double[3];

  unsigned short Kind_SU2 = config->GetKind_SU2();

  /*--- Update derivatives of the grid coordinates using the solution of the linear system
     after grid deformation (LinSysSol contains the derivatives of the x, y, z displacements). ---*/
  if ((config->GetDirectDiff() == D_DESIGN) && (Kind_SU2 == SU2_CFD)){
    for (iPoint = 0; iPoint < geometry->GetnPoint(); iPoint++){
      new_coord[0] = 0.0; new_coord[1] = 0.0; new_coord[2] = 0.0;
      for (iDim = 0; iDim < nDim; iDim++) {
        total_index = iPoint*nDim + iDim;
        new_coord[iDim] = geometry->node[iPoint]->GetCoord(iDim);
        SU2_TYPE::SetDerivative(new_coord[iDim], SU2_TYPE::GetValue(LinSysSol[total_index]));
      }
      geometry->node[iPoint]->SetCoord(new_coord);
    }
  } else if (Kind_SU2 == SU2_DOT){
    for (iMarker = 0; iMarker < config->GetnMarker_All(); iMarker++) {
      if (config->GetMarker_All_DV(iMarker) == YES) {
        for (iVertex = 0; iVertex < geometry->nVertex[iMarker]; iVertex++) {
          iPoint = geometry->vertex[iMarker][iVertex]->GetNode();
          if (geometry->node[iPoint]->GetDomain()){
            for (iDim = 0; iDim < nDim; iDim++) {
              total_index = iPoint*nDim + iDim;
              geometry->SetSensitivity(iPoint,iDim, LinSysSol[total_index]);
            }
          }
        }
      }
    }
  }
  
  delete [] new_coord;
}

void CVolumetricMovement::SetDomainDisplacements(CGeometry *geometry, CConfig *config) {
  
  unsigned short iDim, nDim = geometry->GetnDim();
  unsigned long iPoint, total_index;
  su2double *Coord, *MinCoordValues, *MaxCoordValues, *Hold_GridFixed_Coord;
  
  MinCoordValues = new su2double [nDim];
  MaxCoordValues = new su2double [nDim];
  
		for (iDim = 0; iDim < nDim; iDim++) {
      MinCoordValues[iDim] = 0.0;
      MaxCoordValues[iDim] = 0.0;
    }
  
  Hold_GridFixed_Coord = config->GetHold_GridFixed_Coord();
  
  MinCoordValues[0] = Hold_GridFixed_Coord[0];
  MinCoordValues[1] = Hold_GridFixed_Coord[1];
  MinCoordValues[2] = Hold_GridFixed_Coord[2];
  MaxCoordValues[0] = Hold_GridFixed_Coord[3];
  MaxCoordValues[1] = Hold_GridFixed_Coord[4];
  MaxCoordValues[2] = Hold_GridFixed_Coord[5];
  
  /*--- Set to zero displacements of all the points that are not going to be moved
   except the surfaces ---*/
  
  for (iPoint = 0; iPoint < geometry->GetnPoint(); iPoint++) {
    Coord = geometry->node[iPoint]->GetCoord();
    for (iDim = 0; iDim < nDim; iDim++) {
      if ((Coord[iDim] < MinCoordValues[iDim]) || (Coord[iDim] > MaxCoordValues[iDim])) {
        total_index = iPoint*nDim + iDim;
        LinSysRes[total_index] = 0.0;
        LinSysSol[total_index] = 0.0;
        StiffMatrix.DeleteValsRowi(total_index);
      }
    }
  }
  
  delete [] MinCoordValues;
  delete [] MaxCoordValues;
  
}

void CVolumetricMovement::Rigid_Rotation(CGeometry *geometry, CConfig *config,
                                         unsigned short iZone, unsigned long iter) {
  
  int rank = MASTER_NODE;
#ifdef HAVE_MPI
	MPI_Comm_rank(MPI_COMM_WORLD, &rank);
#endif
  
	/*--- Local variables ---*/
	unsigned short iDim, nDim; 
	unsigned long iPoint;
  su2double r[3] = {0.0,0.0,0.0}, rotCoord[3] = {0.0,0.0,0.0}, *Coord;
  su2double Center[3] = {0.0,0.0,0.0}, Omega[3] = {0.0,0.0,0.0}, Lref;
  su2double dt, Center_Moment[3] = {0.0,0.0,0.0};
  su2double *GridVel, newGridVel[3] = {0.0,0.0,0.0};
	su2double rotMatrix[3][3] = {{0.0,0.0,0.0}, {0.0,0.0,0.0}, {0.0,0.0,0.0}};
	su2double dtheta, dphi, dpsi, cosTheta, sinTheta;
	su2double cosPhi, sinPhi, cosPsi, sinPsi;
<<<<<<< HEAD
	bool spectral_method = (config->GetUnsteady_Simulation() == SPECTRAL_METHOD);
	bool adjoint = config->GetAdjoint();
=======
	bool time_spectral = (config->GetUnsteady_Simulation() == TIME_SPECTRAL);
	bool adjoint = config->GetContinuous_Adjoint();
>>>>>>> 4afdaaa5

	/*--- Problem dimension and physical time step ---*/
	nDim = geometry->GetnDim();
	dt   = config->GetDelta_UnstTimeND();
	Lref = config->GetLength_Ref();

  /*--- For time-spectral, motion is the same in each zone (at each instance).
   *    This is used for calls to the config container ---*/
  if (spectral_method)
	  iZone = ZONE_0;
  
  /*--- For the unsteady adjoint, use reverse time ---*/
  if (adjoint) {
    /*--- Set the first adjoint mesh position to the final direct one ---*/
    if (iter == 0) dt = ((su2double)config->GetnExtIter()-1)*dt;
    /*--- Reverse the rotation direction for the adjoint ---*/
    else dt = -1.0*dt;
  } else {
    /*--- No rotation at all for the first direct solution ---*/
    if (iter == 0) dt = 0;
  }
  
  /*--- Center of rotation & angular velocity vector from config ---*/
  
  Center[0] = config->GetMotion_Origin_X(iZone);
  Center[1] = config->GetMotion_Origin_Y(iZone);
  Center[2] = config->GetMotion_Origin_Z(iZone);
  Omega[0]  = (config->GetRotation_Rate_X(iZone)/config->GetOmega_Ref());
  Omega[1]  = (config->GetRotation_Rate_Y(iZone)/config->GetOmega_Ref());
  Omega[2]  = (config->GetRotation_Rate_Z(iZone)/config->GetOmega_Ref());

  /*-- Set dt for time-spectral cases ---*/
  if (spectral_method) {
	  /*--- period of oscillation & compute time interval using nTimeInstances ---*/
	  su2double period = config->GetSpectralMethod_Period();
	  dt = period * (su2double)iter/(su2double)(config->GetnTimeInstances());
  }
  
  /*--- Compute delta change in the angle about the x, y, & z axes. ---*/

  dtheta = Omega[0]*dt;
  dphi   = Omega[1]*dt;
  dpsi   = Omega[2]*dt;

  if (rank == MASTER_NODE && iter == 0) {
    cout << " Angular velocity: (" << Omega[0] << ", " << Omega[1];
    cout << ", " << Omega[2] << ") rad/s." << endl;
  }
  
	/*--- Store angles separately for clarity. Compute sines/cosines. ---*/
  
	cosTheta = cos(dtheta);  cosPhi = cos(dphi);  cosPsi = cos(dpsi);
	sinTheta = sin(dtheta);  sinPhi = sin(dphi);  sinPsi = sin(dpsi);
  
	/*--- Compute the rotation matrix. Note that the implicit
   ordering is rotation about the x-axis, y-axis, then z-axis. ---*/
  
	rotMatrix[0][0] = cosPhi*cosPsi;
	rotMatrix[1][0] = cosPhi*sinPsi;
	rotMatrix[2][0] = -sinPhi;
  
	rotMatrix[0][1] = sinTheta*sinPhi*cosPsi - cosTheta*sinPsi;
	rotMatrix[1][1] = sinTheta*sinPhi*sinPsi + cosTheta*cosPsi;
	rotMatrix[2][1] = sinTheta*cosPhi;
  
	rotMatrix[0][2] = cosTheta*sinPhi*cosPsi + sinTheta*sinPsi;
	rotMatrix[1][2] = cosTheta*sinPhi*sinPsi - sinTheta*cosPsi;
	rotMatrix[2][2] = cosTheta*cosPhi;
  
	/*--- Loop over and rotate each node in the volume mesh ---*/
	for (iPoint = 0; iPoint < geometry->GetnPoint(); iPoint++) {
    
    /*--- Coordinates of the current point ---*/
    Coord   = geometry->node[iPoint]->GetCoord();
    GridVel = geometry->node[iPoint]->GetGridVel();
    
    /*--- Calculate non-dim. position from rotation center ---*/
    r[0] = (Coord[0]-Center[0])/Lref;
    r[1] = (Coord[1]-Center[1])/Lref;
    if (nDim == 3) r[2] = (Coord[2]-Center[2])/Lref;
    
    /*--- Compute transformed point coordinates ---*/
    rotCoord[0] = rotMatrix[0][0]*r[0] 
                + rotMatrix[0][1]*r[1] 
                + rotMatrix[0][2]*r[2];
    
    rotCoord[1] = rotMatrix[1][0]*r[0] 
                + rotMatrix[1][1]*r[1] 
                + rotMatrix[1][2]*r[2];
    
    rotCoord[2] = rotMatrix[2][0]*r[0] 
                + rotMatrix[2][1]*r[1] 
                + rotMatrix[2][2]*r[2];
    
    /*--- Cross Product of angular velocity and distance from center.
     Note that we have assumed the grid velocities have been set to
     an initial value in the plunging routine. ---*/
    
    newGridVel[0] = GridVel[0] + Omega[1]*rotCoord[2] - Omega[2]*rotCoord[1];
    newGridVel[1] = GridVel[1] + Omega[2]*rotCoord[0] - Omega[0]*rotCoord[2];
    newGridVel[2] = GridVel[2] + Omega[0]*rotCoord[1] - Omega[1]*rotCoord[0];
    
    /*--- Store new node location & grid velocity. Add center. 
     Do not store the grid velocity if this is an adjoint calculation.---*/
    
    for (iDim = 0; iDim < nDim; iDim++) {
      geometry->node[iPoint]->SetCoord(iDim, rotCoord[iDim] + Center[iDim]);
      if (!adjoint) geometry->node[iPoint]->SetGridVel(iDim, newGridVel[iDim]);
      
    }
  }
  
  /*--- Set the moment computation center to the new location after
   incrementing the position with the rotation. ---*/
  
  for (unsigned short jMarker=0; jMarker<config->GetnMarker_Monitoring(); jMarker++) {
    
    Center_Moment[0] = config->GetRefOriginMoment_X(jMarker);
    Center_Moment[1] = config->GetRefOriginMoment_Y(jMarker);
    Center_Moment[2] = config->GetRefOriginMoment_Z(jMarker);
    
    /*--- Calculate non-dim. position from rotation center ---*/
    
    for (iDim = 0; iDim < nDim; iDim++)
      r[iDim] = (Center_Moment[iDim]-Center[iDim])/Lref;
    if (nDim == 2) r[nDim] = 0.0;
    
    /*--- Compute transformed point coordinates ---*/
    
    rotCoord[0] = rotMatrix[0][0]*r[0]
    + rotMatrix[0][1]*r[1]
    + rotMatrix[0][2]*r[2];
    
    rotCoord[1] = rotMatrix[1][0]*r[0]
    + rotMatrix[1][1]*r[1]
    + rotMatrix[1][2]*r[2];
    
    rotCoord[2] = rotMatrix[2][0]*r[0]
    + rotMatrix[2][1]*r[1]
    + rotMatrix[2][2]*r[2];
    
    config->SetRefOriginMoment_X(jMarker, Center[0]+rotCoord[0]);
    config->SetRefOriginMoment_Y(jMarker, Center[1]+rotCoord[1]);
    config->SetRefOriginMoment_Z(jMarker, Center[2]+rotCoord[2]);
  }
  
	/*--- After moving all nodes, update geometry class ---*/
  
	UpdateDualGrid(geometry, config);

}

void CVolumetricMovement::Rigid_Pitching(CGeometry *geometry, CConfig *config, unsigned short iZone, unsigned long iter) {
  
  int rank = MASTER_NODE;
#ifdef HAVE_MPI
	MPI_Comm_rank(MPI_COMM_WORLD, &rank);
#endif
  
  /*--- Local variables ---*/
  su2double r[3] = {0.0,0.0,0.0}, rotCoord[3] = {0.0,0.0,0.0}, *Coord, Center[3] = {0.0,0.0,0.0},
  Omega[3] = {0.0,0.0,0.0}, Ampl[3] = {0.0,0.0,0.0}, Phase[3] = {0.0,0.0,0.0};
  su2double Lref, deltaT, alphaDot[3], *GridVel, newGridVel[3] = {0.0,0.0,0.0};
  su2double rotMatrix[3][3] = {{0.0,0.0,0.0}, {0.0,0.0,0.0}, {0.0,0.0,0.0}};
  su2double dtheta, dphi, dpsi, cosTheta, sinTheta;
  su2double cosPhi, sinPhi, cosPsi, sinPsi;
  su2double time_new, time_old;
  su2double DEG2RAD = PI_NUMBER/180.0;
  unsigned short iDim;
  unsigned short nDim = geometry->GetnDim();
  unsigned long iPoint;
<<<<<<< HEAD
  bool spectral_method = (config->GetUnsteady_Simulation() == SPECTRAL_METHOD);
  bool adjoint = config->GetAdjoint();
=======
  bool time_spectral = (config->GetUnsteady_Simulation() == TIME_SPECTRAL);
  bool adjoint = config->GetContinuous_Adjoint();
>>>>>>> 4afdaaa5
  
  /*--- Retrieve values from the config file ---*/
  deltaT = config->GetDelta_UnstTimeND(); 
  Lref   = config->GetLength_Ref();

  /*--- For time-spectral, motion is the same in each zone (at each instance). ---*/
  if (spectral_method) {
	  iZone = ZONE_0;
  }

  /*--- Pitching origin, frequency, and amplitude from config. ---*/	
  Center[0] = config->GetMotion_Origin_X(iZone);
  Center[1] = config->GetMotion_Origin_Y(iZone);
  Center[2] = config->GetMotion_Origin_Z(iZone);
  Omega[0]  = (config->GetPitching_Omega_X(iZone)/config->GetOmega_Ref());
  Omega[1]  = (config->GetPitching_Omega_Y(iZone)/config->GetOmega_Ref());
  Omega[2]  = (config->GetPitching_Omega_Z(iZone)/config->GetOmega_Ref());
  Ampl[0]   = config->GetPitching_Ampl_X(iZone)*DEG2RAD;
  Ampl[1]   = config->GetPitching_Ampl_Y(iZone)*DEG2RAD;
  Ampl[2]   = config->GetPitching_Ampl_Z(iZone)*DEG2RAD;
  Phase[0]   = config->GetPitching_Phase_X(iZone)*DEG2RAD;
  Phase[1]   = config->GetPitching_Phase_Y(iZone)*DEG2RAD;
  Phase[2]   = config->GetPitching_Phase_Z(iZone)*DEG2RAD;

  if (spectral_method) {    
	  /*--- period of oscillation & compute time interval using nTimeInstances ---*/
	  su2double period = config->GetSpectralMethod_Period();
	  deltaT = period/(su2double)(config->GetnTimeInstances());
  }

  /*--- Compute delta time based on physical time step ---*/
  if (adjoint) {
    /*--- For the unsteady adjoint, we integrate backwards through
     physical time, so perform mesh motion in reverse. ---*/ 
    unsigned long nFlowIter  = config->GetnExtIter();
    unsigned long directIter = nFlowIter - iter - 1;
    time_new = static_cast<su2double>(directIter)*deltaT;
    time_old = time_new;
    if (iter != 0) time_old = (static_cast<su2double>(directIter)+1.0)*deltaT;
  } else {
    /*--- Forward time for the direct problem ---*/
    time_new = static_cast<su2double>(iter)*deltaT;
    if (spectral_method) {
    	/*--- For time-spectral, begin movement from the zero position ---*/
    	time_old = 0.0;
    } else {
    	time_old = time_new;
    	if (iter != 0) time_old = (static_cast<su2double>(iter)-1.0)*deltaT;
    }
  }
  
	/*--- Compute delta change in the angle about the x, y, & z axes. ---*/
  
	dtheta = -Ampl[0]*(sin(Omega[0]*time_new + Phase[0]) - sin(Omega[0]*time_old + Phase[0]));
	dphi   = -Ampl[1]*(sin(Omega[1]*time_new + Phase[1]) - sin(Omega[1]*time_old + Phase[1]));
	dpsi   = -Ampl[2]*(sin(Omega[2]*time_new + Phase[2]) - sin(Omega[2]*time_old + Phase[2]));
  
  /*--- Angular velocity at the new time ---*/
  
  alphaDot[0] = -Omega[0]*Ampl[0]*cos(Omega[0]*time_new);
  alphaDot[1] = -Omega[1]*Ampl[1]*cos(Omega[1]*time_new);
  alphaDot[2] = -Omega[2]*Ampl[2]*cos(Omega[2]*time_new);

  if (rank == MASTER_NODE && iter == 0) {
      cout << " Pitching frequency: (" << Omega[0] << ", " << Omega[1];
      cout << ", " << Omega[2] << ") rad/s." << endl;
      cout << " Pitching amplitude: (" << Ampl[0]/DEG2RAD << ", ";
      cout << Ampl[1]/DEG2RAD << ", " << Ampl[2]/DEG2RAD;
      cout << ") degrees."<< endl;
      cout << " Pitching phase lag: (" << Phase[0]/DEG2RAD << ", ";
      cout << Phase[1]/DEG2RAD <<", "<< Phase[2]/DEG2RAD;
      cout << ") degrees."<< endl;
  }
  
	/*--- Store angles separately for clarity. Compute sines/cosines. ---*/
  
	cosTheta = cos(dtheta);  cosPhi = cos(dphi);  cosPsi = cos(dpsi);
	sinTheta = sin(dtheta);  sinPhi = sin(dphi);  sinPsi = sin(dpsi);
  
	/*--- Compute the rotation matrix. Note that the implicit
   ordering is rotation about the x-axis, y-axis, then z-axis. ---*/
  
	rotMatrix[0][0] = cosPhi*cosPsi;
	rotMatrix[1][0] = cosPhi*sinPsi;
	rotMatrix[2][0] = -sinPhi;
  
	rotMatrix[0][1] = sinTheta*sinPhi*cosPsi - cosTheta*sinPsi;
	rotMatrix[1][1] = sinTheta*sinPhi*sinPsi + cosTheta*cosPsi;
	rotMatrix[2][1] = sinTheta*cosPhi;
  
	rotMatrix[0][2] = cosTheta*sinPhi*cosPsi + sinTheta*sinPsi;
	rotMatrix[1][2] = cosTheta*sinPhi*sinPsi - sinTheta*cosPsi;
	rotMatrix[2][2] = cosTheta*cosPhi;
  
	/*--- Loop over and rotate each node in the volume mesh ---*/
	for (iPoint = 0; iPoint < geometry->GetnPoint(); iPoint++) {
    
    /*--- Coordinates of the current point ---*/
    Coord   = geometry->node[iPoint]->GetCoord();
    GridVel = geometry->node[iPoint]->GetGridVel();
    
    /*--- Calculate non-dim. position from rotation center ---*/
    for (iDim = 0; iDim < nDim; iDim++)
      r[iDim] = (Coord[iDim]-Center[iDim])/Lref;
    if (nDim == 2) r[nDim] = 0.0;
    
    /*--- Compute transformed point coordinates ---*/
    rotCoord[0] = rotMatrix[0][0]*r[0] 
                + rotMatrix[0][1]*r[1] 
                + rotMatrix[0][2]*r[2];
    
    rotCoord[1] = rotMatrix[1][0]*r[0] 
                + rotMatrix[1][1]*r[1] 
                + rotMatrix[1][2]*r[2];
    
    rotCoord[2] = rotMatrix[2][0]*r[0] 
                + rotMatrix[2][1]*r[1] 
                + rotMatrix[2][2]*r[2];
    
    /*--- Cross Product of angular velocity and distance from center.
     Note that we have assumed the grid velocities have been set to 
     an initial value in the plunging routine. ---*/
    
    newGridVel[0] = GridVel[0] + alphaDot[1]*rotCoord[2] - alphaDot[2]*rotCoord[1];
    newGridVel[1] = GridVel[1] + alphaDot[2]*rotCoord[0] - alphaDot[0]*rotCoord[2];
    newGridVel[2] = GridVel[2] + alphaDot[0]*rotCoord[1] - alphaDot[1]*rotCoord[0];
    
    /*--- Store new node location & grid velocity. Add center location.
     Do not store the grid velocity if this is an adjoint calculation.---*/
    
    for (iDim = 0; iDim < nDim; iDim++) {
      geometry->node[iPoint]->SetCoord(iDim, rotCoord[iDim]+Center[iDim]);
      if (!adjoint) geometry->node[iPoint]->SetGridVel(iDim, newGridVel[iDim]);
    }
  }
  
  /*--- For pitching we don't update the motion origin and moment reference origin. ---*/

	/*--- After moving all nodes, update geometry class ---*/
  
	UpdateDualGrid(geometry, config);
  
}

void CVolumetricMovement::Rigid_Plunging(CGeometry *geometry, CConfig *config, unsigned short iZone, unsigned long iter) {
  
  int rank = MASTER_NODE;
#ifdef HAVE_MPI
	MPI_Comm_rank(MPI_COMM_WORLD, &rank);
#endif
  
  /*--- Local variables ---*/
  su2double deltaX[3], newCoord[3], Center[3], *Coord, Omega[3], Ampl[3], Lref;
  su2double *GridVel, newGridVel[3], xDot[3];
  su2double deltaT, time_new, time_old;
  unsigned short iDim, nDim = geometry->GetnDim();
  unsigned long iPoint;
<<<<<<< HEAD
  bool spectral_method = (config->GetUnsteady_Simulation() == SPECTRAL_METHOD);
  bool adjoint = config->GetAdjoint();
=======
  bool time_spectral = (config->GetUnsteady_Simulation() == TIME_SPECTRAL);
  bool adjoint = config->GetContinuous_Adjoint();
>>>>>>> 4afdaaa5
  
  /*--- Retrieve values from the config file ---*/
  deltaT = config->GetDelta_UnstTimeND();
  Lref   = config->GetLength_Ref();
  
  /*--- For time-spectral, motion is the same in each zone (at each instance). ---*/
  if (spectral_method) {
	  iZone = ZONE_0;
  }
  
  /*--- Plunging frequency and amplitude from config. ---*/
  Center[0] = config->GetMotion_Origin_X(iZone);
  Center[1] = config->GetMotion_Origin_Y(iZone);
  Center[2] = config->GetMotion_Origin_Z(iZone);
  Omega[0]  = (config->GetPlunging_Omega_X(iZone)/config->GetOmega_Ref());
  Omega[1]  = (config->GetPlunging_Omega_Y(iZone)/config->GetOmega_Ref());
  Omega[2]  = (config->GetPlunging_Omega_Z(iZone)/config->GetOmega_Ref());
  Ampl[0]   = config->GetPlunging_Ampl_X(iZone)/Lref;
  Ampl[1]   = config->GetPlunging_Ampl_Y(iZone)/Lref;
  Ampl[2]   = config->GetPlunging_Ampl_Z(iZone)/Lref;
  
  if (spectral_method) {
	  /*--- period of oscillation & time interval using nTimeInstances ---*/
	  su2double period = config->GetSpectralMethod_Period();
	  deltaT = period/(su2double)(config->GetnTimeInstances());
  }
  
  /*--- Compute delta time based on physical time step ---*/
  if (adjoint) {
    /*--- For the unsteady adjoint, we integrate backwards through
     physical time, so perform mesh motion in reverse. ---*/
    unsigned long nFlowIter  = config->GetnExtIter();
    unsigned long directIter = nFlowIter - iter - 1;
    time_new = static_cast<su2double>(directIter)*deltaT;
    time_old = time_new;
    if (iter != 0) time_old = (static_cast<su2double>(directIter)+1.0)*deltaT;
  } else {
    /*--- Forward time for the direct problem ---*/
    time_new = static_cast<su2double>(iter)*deltaT;
    if (spectral_method) {
    	/*--- For time-spectral, begin movement from the zero position ---*/
    	time_old = 0.0;
    } else {
    	time_old = time_new;
    	if (iter != 0) time_old = (static_cast<su2double>(iter)-1.0)*deltaT;
    }
  }
  
	/*--- Compute delta change in the position in the x, y, & z directions. ---*/
	deltaX[0] = -Ampl[0]*(sin(Omega[0]*time_new) - sin(Omega[0]*time_old));
	deltaX[1] = -Ampl[1]*(sin(Omega[1]*time_new) - sin(Omega[1]*time_old));
	deltaX[2] = -Ampl[2]*(sin(Omega[2]*time_new) - sin(Omega[2]*time_old));
  
  /*--- Compute grid velocity due to plunge in the x, y, & z directions. ---*/
	xDot[0] = -Ampl[0]*Omega[0]*(cos(Omega[0]*time_new));
	xDot[1] = -Ampl[1]*Omega[1]*(cos(Omega[1]*time_new));
	xDot[2] = -Ampl[2]*Omega[2]*(cos(Omega[2]*time_new));
  
  if (rank == MASTER_NODE && iter == 0) {
    cout << " Plunging frequency: (" << Omega[0] << ", " << Omega[1];
    cout << ", " << Omega[2] << ") rad/s." << endl;
    cout << " Plunging amplitude: (" << Ampl[0] << ", ";
    cout << Ampl[1] << ", " << Ampl[2] <<  ") m."<< endl;
  }
  
	/*--- Loop over and move each node in the volume mesh ---*/
	for (iPoint = 0; iPoint < geometry->GetnPoint(); iPoint++) {
    
    /*--- Coordinates of the current point ---*/
    Coord   = geometry->node[iPoint]->GetCoord();
    GridVel = geometry->node[iPoint]->GetGridVel();
    
    /*--- Increment the node position using the delta values. ---*/
    for (iDim = 0; iDim < nDim; iDim++)
      newCoord[iDim] = Coord[iDim] + deltaX[iDim];
    
    /*--- Cross Product of angular velocity and distance from center.
     Note that we have assumed the grid velocities have been set to
     an initial value in the plunging routine. ---*/
    
    newGridVel[0] = GridVel[0] + xDot[0];
    newGridVel[1] = GridVel[1] + xDot[1];
    newGridVel[2] = GridVel[2] + xDot[2];
    
    /*--- Store new node location & grid velocity. Do not store the grid
     velocity if this is an adjoint calculation. ---*/
    
    for (iDim = 0; iDim < nDim; iDim++) {
      geometry->node[iPoint]->SetCoord(iDim, newCoord[iDim]);
      if (!adjoint) geometry->node[iPoint]->SetGridVel(iDim, newGridVel[iDim]);
    }
  }
  
  /*--- Set the mesh motion center to the new location after
   incrementing the position with the rigid translation. This
   new location will be used for subsequent pitching/rotation.---*/
  
  config->SetMotion_Origin_X(iZone, Center[0]+deltaX[0]);
  config->SetMotion_Origin_Y(iZone, Center[1]+deltaX[1]);
  config->SetMotion_Origin_Z(iZone, Center[2]+deltaX[2]);
  
  /*--- As the body origin may have moved, print it to the console ---*/
  
//  if (rank == MASTER_NODE) {
//    cout << " Body origin: (" << Center[0]+deltaX[0];
//    cout << ", " << Center[1]+deltaX[1] << ", " << Center[2]+deltaX[2];
//    cout << ")." << endl;
//  }
  
  /*--- Set the moment computation center to the new location after
   incrementing the position with the plunging. ---*/
  
  for (unsigned short jMarker=0; jMarker<config->GetnMarker_Monitoring(); jMarker++) {
    Center[0] = config->GetRefOriginMoment_X(jMarker) + deltaX[0];
    Center[1] = config->GetRefOriginMoment_Y(jMarker) + deltaX[1];
    Center[2] = config->GetRefOriginMoment_Z(jMarker) + deltaX[2];
    config->SetRefOriginMoment_X(jMarker, Center[0]);
    config->SetRefOriginMoment_Y(jMarker, Center[1]);
    config->SetRefOriginMoment_Z(jMarker, Center[2]);
  }
  
	/*--- After moving all nodes, update geometry class ---*/
	
  UpdateDualGrid(geometry, config);
  
}

void CVolumetricMovement::Rigid_Translation(CGeometry *geometry, CConfig *config, unsigned short iZone, unsigned long iter) {
  
  int rank = MASTER_NODE;
#ifdef HAVE_MPI
	MPI_Comm_rank(MPI_COMM_WORLD, &rank);
#endif
  
  /*--- Local variables ---*/
  su2double deltaX[3], newCoord[3], Center[3], *Coord;
  su2double xDot[3];
  su2double deltaT, time_new, time_old;
  unsigned short iDim, nDim = geometry->GetnDim();
  unsigned long iPoint;
<<<<<<< HEAD
  bool spectral_method = (config->GetUnsteady_Simulation() == SPECTRAL_METHOD);
  bool adjoint = config->GetAdjoint();
=======
  bool time_spectral = (config->GetUnsteady_Simulation() == TIME_SPECTRAL);
  bool adjoint = config->GetContinuous_Adjoint();
>>>>>>> 4afdaaa5
	
  /*--- Retrieve values from the config file ---*/
  deltaT = config->GetDelta_UnstTimeND();
  
  /*--- For time-spectral, motion is the same in each zone (at each instance). ---*/
  if (spectral_method) {
	  iZone = ZONE_0;
  }

  /*--- Get motion center and translation rates from config ---*/
  Center[0] = config->GetMotion_Origin_X(iZone);
  Center[1] = config->GetMotion_Origin_Y(iZone);
  Center[2] = config->GetMotion_Origin_Z(iZone);
  xDot[0]   = config->GetTranslation_Rate_X(iZone);
  xDot[1]   = config->GetTranslation_Rate_Y(iZone);
  xDot[2]   = config->GetTranslation_Rate_Z(iZone);
  
  if (spectral_method) {
	  /*--- period of oscillation & time interval using nTimeInstances ---*/
	  su2double period = config->GetSpectralMethod_Period();
	  deltaT = period/(su2double)(config->GetnTimeInstances());
  }
  
  /*--- Compute delta time based on physical time step ---*/
  if (adjoint) {
    /*--- For the unsteady adjoint, we integrate backwards through
     physical time, so perform mesh motion in reverse. ---*/
    unsigned long nFlowIter  = config->GetnExtIter();
    unsigned long directIter = nFlowIter - iter - 1;
    time_new = static_cast<su2double>(directIter)*deltaT;
    time_old = time_new;
    if (iter != 0) time_old = (static_cast<su2double>(directIter)+1.0)*deltaT;
  } else {
    /*--- Forward time for the direct problem ---*/
    time_new = static_cast<su2double>(iter)*deltaT;
    if (spectral_method) {
    	/*--- For time-spectral, begin movement from the zero position ---*/
    	time_old = 0.0;
    } else {
    	time_old = time_new;
    	if (iter != 0) time_old = (static_cast<su2double>(iter)-1.0)*deltaT;
    }
  }
  
	/*--- Compute delta change in the position in the x, y, & z directions. ---*/
	deltaX[0] = xDot[0]*(time_new-time_old);
	deltaX[1] = xDot[1]*(time_new-time_old);
	deltaX[2] = xDot[2]*(time_new-time_old);

  if (rank == MASTER_NODE) {
    cout << " New physical time: " << time_new << " seconds." << endl;
    if (iter == 0) {
    cout << " Translational velocity: (" << xDot[0] << ", " << xDot[1];
    cout << ", " << xDot[2] << ") m/s." << endl;
    }
  }
  
	/*--- Loop over and move each node in the volume mesh ---*/
	for (iPoint = 0; iPoint < geometry->GetnPoint(); iPoint++) {
    
    /*--- Coordinates of the current point ---*/
    Coord = geometry->node[iPoint]->GetCoord();
    
    /*--- Increment the node position using the delta values. ---*/
    for (iDim = 0; iDim < nDim; iDim++)
      newCoord[iDim] = Coord[iDim] + deltaX[iDim];
    
    /*--- Store new node location & grid velocity. Do not store the grid
     velocity if this is an adjoint calculation. ---*/
    
    for (iDim = 0; iDim < nDim; iDim++) {
      geometry->node[iPoint]->SetCoord(iDim, newCoord[iDim]);
      if (!adjoint) geometry->node[iPoint]->SetGridVel(iDim,xDot[iDim]);
    }
  }
  
  /*--- Set the mesh motion center to the new location after
   incrementing the position with the rigid translation. This
   new location will be used for subsequent pitching/rotation.---*/
  
  config->SetMotion_Origin_X(iZone, Center[0]+deltaX[0]);
  config->SetMotion_Origin_Y(iZone, Center[1]+deltaX[1]);
  config->SetMotion_Origin_Z(iZone, Center[2]+deltaX[2]);
  
  /*--- Set the moment computation center to the new location after
   incrementing the position with the translation. ---*/
  
  for (unsigned short jMarker=0; jMarker<config->GetnMarker_Monitoring(); jMarker++) {
    Center[0] = config->GetRefOriginMoment_X(jMarker) + deltaX[0];
    Center[1] = config->GetRefOriginMoment_Y(jMarker) + deltaX[1];
    Center[2] = config->GetRefOriginMoment_Z(jMarker) + deltaX[2];
    config->SetRefOriginMoment_X(jMarker, Center[0]);
    config->SetRefOriginMoment_Y(jMarker, Center[1]);
    config->SetRefOriginMoment_Z(jMarker, Center[2]);
  }
  
	/*--- After moving all nodes, update geometry class ---*/
	
  UpdateDualGrid(geometry, config);
  
}

void CVolumetricMovement::SetVolume_Scaling(CGeometry *geometry, CConfig *config, bool UpdateGeo) {
  
  int rank = MASTER_NODE;
#ifdef HAVE_MPI
  MPI_Comm_rank(MPI_COMM_WORLD, &rank);
#endif
  
  unsigned short iDim;
  unsigned long iPoint;
  su2double newCoord[3] = {0.0,0.0,0.0}, *Coord;
  
  /*--- The scaling factor is the only input to this option. Currently, 
   the mesh must be scaled the same amount in all three directions. ---*/
  su2double Scale = config->GetDV_Value(0);
  if (rank == MASTER_NODE) {
    cout << "Scaling the mesh by a constant factor of " << Scale << "." << endl;
  }
  
  /*--- Loop over and move each node in the volume mesh ---*/
  for (iPoint = 0; iPoint < geometry->GetnPoint(); iPoint++) {
    
    /*--- Coordinates of the current point ---*/
    Coord = geometry->node[iPoint]->GetCoord();
    
    /*--- Scale the node position by the specified factor. ---*/
    for (iDim = 0; iDim < nDim; iDim++)
      newCoord[iDim] = Scale*Coord[iDim];
    
    /*--- Store the new node location. ---*/
    for (iDim = 0; iDim < nDim; iDim++) {
      geometry->node[iPoint]->SetCoord(iDim, newCoord[iDim]);
    }
  }

  /*--- After moving all nodes, update geometry class ---*/
  if (UpdateGeo) UpdateDualGrid(geometry, config);
  
}

void CVolumetricMovement::SetVolume_Translation(CGeometry *geometry, CConfig *config, bool UpdateGeo)  {
  
  int rank = MASTER_NODE;
#ifdef HAVE_MPI
  MPI_Comm_rank(MPI_COMM_WORLD, &rank);
#endif
  
  unsigned short iDim;
  unsigned long iPoint;
  su2double *Coord, deltaX[3] = {0.0,0.0,0.0}, newCoord[3] = {0.0,0.0,0.0};
  
  /*--- Get the unit vector and magnitude of displacement. Note that we
   assume this is the first DV entry since it is for mesh translation.
   Create the displacement vector from the magnitude and direction. ---*/
  
  su2double Ampl = config->GetDV_Value(0);
  su2double length = 0.0;
  for (iDim = 0; iDim < nDim; iDim++) {
    deltaX[iDim] = config->GetParamDV(0, iDim);
    length += deltaX[iDim]*deltaX[iDim];
  }
  length = sqrt(length);
  for (iDim = 0; iDim < nDim; iDim++)
    deltaX[iDim] = Ampl*deltaX[iDim]/length;
  if (rank == MASTER_NODE) {
    cout << "Translational displacement: (" << deltaX[0] << ", ";
    cout  << deltaX[1] << ", " << deltaX[2] << ")." << endl;
  }
  
  /*--- Loop over and move each node in the volume mesh ---*/
  for (iPoint = 0; iPoint < geometry->GetnPoint(); iPoint++) {
    
    /*--- Coordinates of the current point ---*/
    Coord = geometry->node[iPoint]->GetCoord();
    
    /*--- Increment the node position using the delta values. ---*/
    for (iDim = 0; iDim < nDim; iDim++)
      newCoord[iDim] = Coord[iDim] + deltaX[iDim];
    
    /*--- Store new node location. ---*/
    for (iDim = 0; iDim < nDim; iDim++) {
      geometry->node[iPoint]->SetCoord(iDim, newCoord[iDim]);
    }
  }
  
  /*--- After moving all nodes, update geometry class ---*/
  if (UpdateGeo) UpdateDualGrid(geometry, config);
  
}

void CVolumetricMovement::SetVolume_Rotation(CGeometry *geometry, CConfig *config, bool UpdateGeo) {
  
  int rank = MASTER_NODE;
#ifdef HAVE_MPI
  MPI_Comm_rank(MPI_COMM_WORLD, &rank);
#endif
  
  unsigned short iDim;
  unsigned long iPoint;
  su2double x, y, z;
  su2double *Coord, deltaX[3] = {0.0,0.0,0.0}, newCoord[3] = {0.0,0.0,0.0};

  /*--- xyz-coordinates of a point on the line of rotation. */
  su2double a = config->GetParamDV(0, 0);
  su2double b = config->GetParamDV(0, 1);
  su2double c = 0.0;
  if (geometry->GetnDim() == 3) c = config->GetParamDV(0,2);
  
  /*--- xyz-coordinate of the line's direction vector. ---*/
  su2double u = config->GetParamDV(0, 3)-config->GetParamDV(0, 0);
  su2double v = config->GetParamDV(0, 4)-config->GetParamDV(0, 1);
  su2double w = 1.0;
  if (geometry->GetnDim() == 3)
    w = config->GetParamDV(0, 5)-config->GetParamDV(0, 2);
  
  /*--- The angle of rotation. ---*/
  su2double theta = config->GetDV_Value(0)*PI_NUMBER/180.0;
  
  /*--- Print to the console. ---*/
  if (rank == MASTER_NODE) {
    cout << "Rotation axis vector: (" << u << ", ";
    cout << v << ", " << w << ")." << endl;
    cout << "Angle of rotation: " << config->GetDV_Value(0);
    cout << " degrees." << endl;
  }
  
  /*--- Intermediate values used in computations. ---*/
    su2double u2=u*u; su2double v2=v*v; su2double w2=w*w;
  su2double cosT = cos(theta); su2double sinT = sin(theta);
  su2double l2 = u2 + v2 + w2; su2double l = sqrt(l2);
  
  /*--- Loop over and move each node in the volume mesh ---*/
  for (iPoint = 0; iPoint < geometry->GetnPoint(); iPoint++) {
    
    /*--- Coordinates of the current point ---*/
    Coord = geometry->node[iPoint]->GetCoord();
    
    /*--- Displacement for this point due to the rotation. ---*/
    x = Coord[0]; y = Coord[1]; z = 0.0;
    if (geometry->GetnDim() == 3) z = Coord[2];
    
    deltaX[0] = a*(v2 + w2) + u*(-b*v - c*w + u*x + v*y + w*z)
    + (-a*(v2 + w2) + u*(b*v + c*w - v*y - w*z) + (v2 + w2)*x)*cosT
    + l*(-c*v + b*w - w*y + v*z)*sinT;
    deltaX[0] = deltaX[0]/l2 - x;
    
    deltaX[1] = b*(u2 + w2) + v*(-a*u - c*w + u*x + v*y + w*z)
    + (-b*(u2 + w2) + v*(a*u + c*w - u*x - w*z) + (u2 + w2)*y)*cosT
    + l*(c*u - a*w + w*x - u*z)*sinT;
    deltaX[1] = deltaX[1]/l2 - y;
    
    deltaX[2] = c*(u2 + v2) + w*(-a*u - b*v + u*x + v*y + w*z)
    + (-c*(u2 + v2) + w*(a*u + b*v - u*x - v*y) + (u2 + v2)*z)*cosT
    + l*(-b*u + a*v - v*x + u*y)*sinT;
    if (geometry->GetnDim() == 3) deltaX[2] = deltaX[2]/l2 - z;
    else deltaX[2] = 0.0;
    
    /*--- Increment the node position using the delta values. ---*/
    for (iDim = 0; iDim < nDim; iDim++)
      newCoord[iDim] = Coord[iDim] + deltaX[iDim];
    
    /*--- Store new node location. ---*/
    for (iDim = 0; iDim < nDim; iDim++) {
      geometry->node[iPoint]->SetCoord(iDim, newCoord[iDim]);
    }
  }
 
  /*--- After moving all nodes, update geometry class ---*/
  if (UpdateGeo) UpdateDualGrid(geometry, config);
  
}

CSurfaceMovement::CSurfaceMovement(void) : CGridMovement() {
	nFFDBox = 0;
  nLevel = 0;
	FFDBoxDefinition = false;
}

CSurfaceMovement::~CSurfaceMovement(void) {}

void CSurfaceMovement::SetSurface_Deformation(CGeometry *geometry, CConfig *config) {
  
  unsigned short iFFDBox, iDV, iLevel, iChild, iParent, jFFDBox, iMarker;
	int rank = MASTER_NODE;
	string FFDBoxTag;
	bool allmoving;
  
#ifdef HAVE_MPI
	MPI_Comm_rank(MPI_COMM_WORLD, &rank);
#endif
  
  /*--- Setting the Free Form Deformation ---*/
  
  if (config->GetDesign_Variable(0) == FFD_SETTING) {
    
    /*--- Definition of the FFD deformation class ---*/
    
    FFDBox = new CFreeFormDefBox*[MAX_NUMBER_FFD];
    
    /*--- Read the FFD information from the config file ---*/
    
    ReadFFDInfo(geometry, config, FFDBox);
    
    /*--- If there is a FFDBox in the input file ---*/
    
    if (nFFDBox != 0) {
      
      /*--- If the FFDBox was not defined in the input file ---*/
      
      if ((rank == MASTER_NODE) && (GetnFFDBox() != 0))
        cout << endl <<"----------------- FFD technique (cartesian -> parametric) ---------------" << endl;
      
      /*--- Create a unitary FFDBox as baseline for other FFDBoxes shapes ---*/
      
      CFreeFormDefBox FFDBox_unitary(1,1,1);
      FFDBox_unitary.SetUnitCornerPoints();
      
      /*--- Compute the control points of the unitary box, in this case the degree is 1 and the order is 2 ---*/
      
      FFDBox_unitary.SetControlPoints_Parallelepiped();
      
      for (iFFDBox = 0; iFFDBox < GetnFFDBox(); iFFDBox++) {
        
        /*--- Compute the support control points for the final FFD using the unitary box ---*/
        
        FFDBox_unitary.SetSupportCP(FFDBox[iFFDBox]);
        
        /*--- Compute control points in the support box ---*/
        
        FFDBox_unitary.SetSupportCPChange(FFDBox[iFFDBox]);
        
        /*--- Compute the parametric coordinates, it also find the points in
         the FFDBox using the parametrics coordinates ---*/
        
        SetParametricCoord(geometry, config, FFDBox[iFFDBox], iFFDBox);
        
        /*--- Output original FFD FFDBox ---*/
        
        if (rank == MASTER_NODE) {
          cout << "Writing a Tecplot file of the FFD boxes." << endl;
          FFDBox[iFFDBox]->SetTecplot(geometry, iFFDBox, true);
        }
        
      }
      
    }
    
    else {
      
      cout << "There are not FFD boxes in the mesh file!!" << endl;
      exit(EXIT_FAILURE);
      
    }
    
  }
  
  /*--- Free Form deformation based ---*/
  
  if ((config->GetDesign_Variable(0) == FFD_CONTROL_POINT_2D) ||
      (config->GetDesign_Variable(0) == FFD_CAMBER_2D) ||
      (config->GetDesign_Variable(0) == FFD_THICKNESS_2D) ||
      (config->GetDesign_Variable(0) == FFD_CONTROL_POINT) ||
      (config->GetDesign_Variable(0) == FFD_DIHEDRAL_ANGLE) ||
      (config->GetDesign_Variable(0) == FFD_TWIST_ANGLE) ||
      (config->GetDesign_Variable(0) == FFD_ROTATION) ||
      (config->GetDesign_Variable(0) == FFD_CONTROL_SURFACE) ||
      (config->GetDesign_Variable(0) == FFD_CAMBER) ||
      (config->GetDesign_Variable(0) == FFD_THICKNESS)) {
    
    /*--- Definition of the FFD deformation class ---*/
    
    FFDBox = new CFreeFormDefBox*[MAX_NUMBER_FFD];
    
    /*--- Read the FFD information from the grid file ---*/
    
    ReadFFDInfo(geometry, config, FFDBox, config->GetMesh_FileName());
    
    /*--- If there is a FFDBox in the input file ---*/
    
    if (nFFDBox != 0) {
      
      /*--- If the FFDBox was not defined in the input file ---*/
      
      if (!GetFFDBoxDefinition()) {
        
        cout << endl << "There is not FFD box definition in the mesh file," << endl;
        cout << "run DV_KIND=FFD_SETTING first !!" << endl;
        exit(EXIT_FAILURE);
        
      }
      
      /*--- Output original FFD FFDBox ---*/
      
      if (rank == MASTER_NODE) {
        cout << "Writing a Tecplot file of the FFD boxes." << endl;
        for (iFFDBox = 0; iFFDBox < GetnFFDBox(); iFFDBox++) {
          FFDBox[iFFDBox]->SetTecplot(geometry, iFFDBox, true);
        }
      }
      
      /*--- Apply the deformation to the orifinal FFD box ---*/
      
      if ((rank == MASTER_NODE) && (GetnFFDBox() != 0))
        cout << endl <<"----------------- FFD technique (parametric -> cartesian) ---------------" << endl;
      
      /*--- Loop over all the FFD boxes levels ---*/
      
      for (iLevel = 0; iLevel < GetnLevel(); iLevel++) {
        
        /*--- Loop over all FFD FFDBoxes ---*/
        
        for (iFFDBox = 0; iFFDBox < GetnFFDBox(); iFFDBox++) {
          
          /*--- Check the level of the FFD box ---*/
          
          if (FFDBox[iFFDBox]->GetLevel() == iLevel) {
            
            
            /*--- Compute intersections of the FFD box with the surface to eliminate design
             variables and satisfy surface continuity ---*/

            if (rank == MASTER_NODE)
              cout << "Checking FFD box intersections with the solid surfaces." << endl;

            CheckFFDIntersections(geometry, config, FFDBox[iFFDBox], iFFDBox);
            
            /*--- Compute the parametric coordinates of the child box
             control points (using the parent FFDBox)  ---*/
            
            for (iChild = 0; iChild < FFDBox[iFFDBox]->GetnChildFFDBox(); iChild++) {
              FFDBoxTag = FFDBox[iFFDBox]->GetChildFFDBoxTag(iChild);
              for (jFFDBox = 0; jFFDBox < GetnFFDBox(); jFFDBox++)
                if (FFDBoxTag == FFDBox[jFFDBox]->GetTag()) break;
              SetParametricCoordCP(geometry, config, FFDBox[iFFDBox], FFDBox[jFFDBox]);
            }
            
            /*--- Update the parametric coordinates if it is a child FFDBox ---*/
            
            if (iLevel > 0) UpdateParametricCoord(geometry, config, FFDBox[iFFDBox], iFFDBox);
            
            /*--- Apply the design variables to the control point position ---*/
            
            for (iDV = 0; iDV < config->GetnDV(); iDV++) {
              switch ( config->GetDesign_Variable(iDV) ) {
                case FFD_CONTROL_POINT_2D : SetFFDCPChange_2D(geometry, config, FFDBox[iFFDBox], iDV, false); break;
                case FFD_CAMBER_2D :        SetFFDCamber_2D(geometry, config, FFDBox[iFFDBox], iDV, false); break;
                case FFD_THICKNESS_2D :     SetFFDThickness_2D(geometry, config, FFDBox[iFFDBox], iDV, false); break;
                case FFD_CONTROL_POINT :    SetFFDCPChange(geometry, config, FFDBox[iFFDBox], iDV, false); break;
                case FFD_DIHEDRAL_ANGLE :   SetFFDDihedralAngle(geometry, config, FFDBox[iFFDBox], iDV, false); break;
                case FFD_TWIST_ANGLE :      SetFFDTwistAngle(geometry, config, FFDBox[iFFDBox], iDV, false); break;
                case FFD_ROTATION :         SetFFDRotation(geometry, config, FFDBox[iFFDBox], iDV, false); break;
                case FFD_CONTROL_SURFACE :  SetFFDControl_Surface(geometry, config, FFDBox[iFFDBox], iDV, false); break;
                case FFD_CAMBER :           SetFFDCamber(geometry, config, FFDBox[iFFDBox], iDV, false); break;
                case FFD_THICKNESS :        SetFFDThickness(geometry, config, FFDBox[iFFDBox], iDV, false); break;
              }
            }
            
            /*--- Recompute cartesian coordinates using the new control point location ---*/
            
            SetCartesianCoord(geometry, config, FFDBox[iFFDBox], iFFDBox);
            
            /*--- Reparametrization of the parent FFD box ---*/
            
            for (iParent = 0; iParent < FFDBox[iFFDBox]->GetnParentFFDBox(); iParent++) {
              FFDBoxTag = FFDBox[iFFDBox]->GetParentFFDBoxTag(iParent);
              for (jFFDBox = 0; jFFDBox < GetnFFDBox(); jFFDBox++)
                if (FFDBoxTag == FFDBox[jFFDBox]->GetTag()) break;
              UpdateParametricCoord(geometry, config, FFDBox[jFFDBox], jFFDBox);
            }
            
            /*--- Compute the new location of the control points of the child boxes
             (using the parent FFDBox) ---*/
            
            for (iChild = 0; iChild < FFDBox[iFFDBox]->GetnChildFFDBox(); iChild++) {
              FFDBoxTag = FFDBox[iFFDBox]->GetChildFFDBoxTag(iChild);
              for (jFFDBox = 0; jFFDBox < GetnFFDBox(); jFFDBox++)
                if (FFDBoxTag == FFDBox[jFFDBox]->GetTag()) break;
              GetCartesianCoordCP(geometry, config, FFDBox[iFFDBox], FFDBox[jFFDBox]);
            }
          }
        }
        
        /*--- Output the deformed FFD Boxes ---*/
        
        if (rank == MASTER_NODE) {
          cout << "Writing a Tecplot file of the FFD boxes." << endl;
          for (iFFDBox = 0; iFFDBox < GetnFFDBox(); iFFDBox++) {
            FFDBox[iFFDBox]->SetTecplot(geometry, iFFDBox, false);
          }
        }
        
      }
    }
    
    else {
      
      cout << "There are not FFD boxes in the mesh file!!" << endl;
      exit(EXIT_FAILURE);
      
    }
    
  }
  
  /*--- External surface file based ---*/

  else if (config->GetDesign_Variable(0) == SURFACE_FILE) {
    
    /*--- Check whether a surface file exists for input ---*/
    ofstream Surface_File;
    string filename = config->GetMotion_FileName();
    Surface_File.open(filename.c_str(), ios::in);
    
    /*--- A surface file does not exist, so write a new one for the
     markers that are specified as part of the motion. ---*/
    if (Surface_File.fail()) {
      
      if (rank == MASTER_NODE)
        cout << "No surface file found. Writing a new file: " << filename << "." << endl;
      
      Surface_File.open(filename.c_str(), ios::out);
      Surface_File.precision(15);
      unsigned long iMarker, jPoint, GlobalIndex, iVertex; su2double *Coords;
      for (iMarker = 0; iMarker < config->GetnMarker_All(); iMarker++) {
        if (config->GetMarker_All_DV(iMarker) == YES) {
          for (iVertex = 0; iVertex < geometry->nVertex[iMarker]; iVertex++) {
            jPoint = geometry->vertex[iMarker][iVertex]->GetNode();
            GlobalIndex = geometry->node[jPoint]->GetGlobalIndex();
            Coords = geometry->node[jPoint]->GetCoord();
            Surface_File << GlobalIndex << "\t" << Coords[0] << "\t" << Coords[1];
            if (geometry->GetnDim() == 2) Surface_File << endl;
            else Surface_File << "\t" << Coords[2] << endl;
          }
        }
      }
      Surface_File.close();
      
      /*--- A surface file exists, so read in the coordinates ---*/
      
    }
    
    else {
      Surface_File.close();
      if (rank == MASTER_NODE) cout << "Updating the surface coordinates from the input file." << endl;
      SetExternal_Deformation(geometry, config, ZONE_0, 0);
    }
    
  }
  
  /*--- 2D airfoil Hicks-Henne bump functions ---*/

  else if (config->GetDesign_Variable(0) == HICKS_HENNE) {
    
    /*--- Apply rotation, displacement and stretching design variables (this
     should be done before the bump function design variables) ---*/

    for (iDV = 0; iDV < config->GetnDV(); iDV++) {
			switch ( config->GetDesign_Variable(iDV) ) {
        case SCALE :  SetScale(geometry, config, iDV, false); break;
        case TRANSLATION :  SetTranslation(geometry, config, iDV, false); break;
        case ROTATION :     SetRotation(geometry, config, iDV, false); break;
			}
		}

		/*--- Apply the design variables to the control point position ---*/

		for (iDV = 0; iDV < config->GetnDV(); iDV++) {
			switch ( config->GetDesign_Variable(iDV) ) {
				case HICKS_HENNE :  SetHicksHenne(geometry, config, iDV, false); break;
			}
		}

	}
  
  /*--- NACA_4Digits design variable ---*/

  else if (config->GetDesign_Variable(0) == NACA_4DIGITS) { SetNACA_4Digits(geometry, config); }
  
  /*--- Parabolic airfoil design variable ---*/

  else if (config->GetDesign_Variable(0) == PARABOLIC) { SetParabolic(geometry, config); }
  
  /*--- Airfoil from file design variable ---*/
  
  else if (config->GetDesign_Variable(0) == AIRFOIL) { SetAirfoil(geometry, config); }
  
  /*--- FFD setting ---*/
  
  else if (config->GetDesign_Variable(0) == FFD_SETTING) {
    if (rank == MASTER_NODE)
      cout << "No surface deformation (setting FFD)." << endl;
  }

  /*--- Scale, Translate, and Rotate will be done with rigid mesh transforms. ---*/
  
  else if ((config->GetDesign_Variable(0) == ROTATION) ||
           (config->GetDesign_Variable(0) == TRANSLATION) ||
           (config->GetDesign_Variable(0) == SCALE)) {
    
    /*--- If all markers are deforming, use volume method. 
     If only some are deforming, use surface method ---*/
    
    /*--- iDV was uninitialized, so hard-coding to one. Check intended
     behavior (might want to loop over all iDV in case we have trans & rotate. ---*/
    iDV = 0;
    allmoving = true;
    
    /*--- Loop over markers ---*/
    for (iMarker = 0; iMarker < config->GetnMarker_All(); iMarker++){
      if (config->GetMarker_All_DV(iMarker) == NO)
        allmoving = false;
    }
    
    if (!allmoving){
      /*---Only some markers are moving, use the surface method ---*/
      if (config->GetDesign_Variable(0) == ROTATION)
        SetRotation(geometry, config, iDV, false);
      if (config->GetDesign_Variable(0) == SCALE)
        SetScale(geometry, config, iDV, false);
      if (config->GetDesign_Variable(0) == TRANSLATION)
        SetTranslation(geometry, config, iDV, false);
    }
    else{
      if (rank == MASTER_NODE)
        cout << "No surface deformation (scaling, rotation, or translation)." << endl;
    }
  }
  else if (config->GetDesign_Variable(0) == CUSTOM && rank == MASTER_NODE)
    cout <<"Custom design variable will be used in external script" << endl;
  
  /*--- Design variable not implement ---*/

  else {
    if (rank == MASTER_NODE)
      cout << "Design Variable not implement yet" << endl;
  }
  
}


void CSurfaceMovement::SetSurface_Derivative(CGeometry *geometry, CConfig *config){

  su2double DV_Value = 0.0;

  unsigned short iDV = 0, iDV_Value = 0;

  for (iDV = 0; iDV < config->GetnDV(); iDV++){
    for (iDV_Value = 0; iDV_Value < config->GetnDV_Value(iDV); iDV_Value++){

      DV_Value = config->GetDV_Value(iDV, iDV_Value);

      /*--- If value of the design variable is not 0.0 we apply the differentation.
     *     Note if multiple variables are non-zero, we end up with the sum of all the derivatives. ---*/

      if (DV_Value != 0.0){

        DV_Value = 0.0;

        SU2_TYPE::SetDerivative(DV_Value, 1.0);

        config->SetDV_Value(iDV, iDV_Value, DV_Value);
      }
    }
  }

  /*--- Run the surface deformation with DV_Value = 0.0 (no deformation at all) ---*/

  SetSurface_Deformation(geometry, config);
}

void CSurfaceMovement::CopyBoundary(CGeometry *geometry, CConfig *config) {
  
	unsigned short iMarker;
	unsigned long iVertex, iPoint;
	su2double *Coord;

  for (iMarker = 0; iMarker < config->GetnMarker_All(); iMarker++) {
		for (iVertex = 0; iVertex < geometry->nVertex[iMarker]; iVertex++) {
			iPoint = geometry->vertex[iMarker][iVertex]->GetNode();
			Coord = geometry->node[iPoint]->GetCoord();
			geometry->vertex[iMarker][iVertex]->SetCoord(Coord);
		}
  }
  
}

void CSurfaceMovement::SetParametricCoord(CGeometry *geometry, CConfig *config, CFreeFormDefBox *FFDBox, unsigned short iFFDBox) {
  
	unsigned short iMarker, iDim, iOrder, jOrder, kOrder, lOrder, mOrder, nOrder;
	unsigned long iVertex, iPoint, TotalVertex = 0;
	su2double *CartCoordNew, *ParamCoord, CartCoord[3], ParamCoordGuess[3], MaxDiff, my_MaxDiff = 0.0, Diff, *Coord;
	int rank;
  unsigned short nDim = geometry->GetnDim();
  
#ifdef HAVE_MPI
	MPI_Comm_rank(MPI_COMM_WORLD, &rank);
#else
	rank = MASTER_NODE;
#endif
	
  /*--- Change order and control points reduce the
   complexity of the point inversion (this only works with boxes, 
   and we maintain an internal copy) ---*/
  
  for (iOrder = 0; iOrder < 2; iOrder++) {
    for (jOrder = 0; jOrder < 2; jOrder++) {
      for (kOrder = 0; kOrder < 2; kOrder++) {
        
        lOrder = 0; mOrder = 0; nOrder = 0;
        if (iOrder == 1) {lOrder = FFDBox->GetlOrder()-1;}
        if (jOrder == 1) {mOrder = FFDBox->GetmOrder()-1;}
        if (kOrder == 1) {nOrder = FFDBox->GetnOrder()-1;}

        Coord = FFDBox->GetCoordControlPoints(lOrder, mOrder, nOrder);
        
        FFDBox->SetCoordControlPoints(Coord, iOrder, jOrder, kOrder);
        
      }
    }
  }

  FFDBox->SetlOrder(2); FFDBox->SetmOrder(2); FFDBox->SetnOrder(2);
  FFDBox->SetnControlPoints();
  
  /*--- Point inversion algorithm with a basic box ---*/
  
	ParamCoordGuess[0]  = 0.5; ParamCoordGuess[1] = 0.5; ParamCoordGuess[2] = 0.5;
  CartCoord[0]        = 0.0; CartCoord[1]       = 0.0; CartCoord[2]       = 0.0;

  /*--- Count the number of vertices ---*/
  
  for (iMarker = 0; iMarker < config->GetnMarker_All(); iMarker++)
		if (config->GetMarker_All_DV(iMarker) == YES)
			for (iVertex = 0; iVertex < geometry->nVertex[iMarker]; iVertex++)
        TotalVertex++;
  
	for (iMarker = 0; iMarker < config->GetnMarker_All(); iMarker++) {
    
		if (config->GetMarker_All_DV(iMarker) == YES) {
      
			for (iVertex = 0; iVertex < geometry->nVertex[iMarker]; iVertex++) {
        
        /*--- Get the cartesian coordinates ---*/
        
        for (iDim = 0; iDim < nDim; iDim++)
          CartCoord[iDim] = geometry->vertex[iMarker][iVertex]->GetCoord(iDim);
        
				iPoint = geometry->vertex[iMarker][iVertex]->GetNode();
				
				/*--- If the point is inside the FFD, compute the value of the parametric coordinate ---*/
        
				if (FFDBox->GetPointFFD(geometry, config, iPoint)) {
          
					/*--- Find the parametric coordinate ---*/
          
					ParamCoord = FFDBox->GetParametricCoord_Iterative(iPoint, CartCoord, ParamCoordGuess, config);
          
					/*--- If the parametric coordinates are in (0,1) the point belongs to the FFDBox ---*/
          
					if (((ParamCoord[0] >= - EPS) && (ParamCoord[0] <= 1.0 + EPS)) && 
							((ParamCoord[1] >= - EPS) && (ParamCoord[1] <= 1.0 + EPS)) && 
							((ParamCoord[2] >= - EPS) && (ParamCoord[2] <= 1.0 + EPS))) {
						
						/*--- Set the value of the parametric coordinate ---*/
            
						FFDBox->Set_MarkerIndex(iMarker);
						FFDBox->Set_VertexIndex(iVertex);
            FFDBox->Set_PointIndex(iPoint);
						FFDBox->Set_ParametricCoord(ParamCoord);
						FFDBox->Set_CartesianCoord(CartCoord);						
						
						/*--- Compute the cartesian coordinates using the parametric coordinates 
						 to check that everithing is right ---*/
            
						CartCoordNew = FFDBox->EvalCartesianCoord(ParamCoord);
						
						/*--- Compute max difference between original value and the recomputed value ---*/
            
						Diff = 0.0;
						for (iDim = 0; iDim < nDim; iDim++)
							Diff += (CartCoordNew[iDim]-CartCoord[iDim])*(CartCoordNew[iDim]-CartCoord[iDim]);
						Diff = sqrt(Diff);
						my_MaxDiff = max(my_MaxDiff, Diff);
						
						ParamCoordGuess[0] = ParamCoord[0]; ParamCoordGuess[1] = ParamCoord[1]; ParamCoordGuess[2] = ParamCoord[2];
            
					}
          else {
            cout << "Please check this point: (" << ParamCoord[0] <<" "<< ParamCoord[1] <<" "<< ParamCoord[2] <<") <-> ("
            << CartCoord[0] <<" "<< CartCoord[1] <<" "<< CartCoord[2] <<")."<< endl;
          }
          
				}
			}
    }
  }
		
#ifdef HAVE_MPI
	SU2_MPI::Allreduce(&my_MaxDiff, &MaxDiff, 1, MPI_DOUBLE, MPI_MAX, MPI_COMM_WORLD);
#else
	MaxDiff = my_MaxDiff;
#endif
	
	if (rank == MASTER_NODE) 
		cout << "Compute parametric coord      | FFD box: " << FFDBox->GetTag() << ". Max Diff: " << MaxDiff <<"."<< endl;
  
  
  /*--- After the point inversion, copy the original information back ---*/
  
  FFDBox->SetOriginalControlPoints();
	
}

void CSurfaceMovement::SetParametricCoordCP(CGeometry *geometry, CConfig *config, CFreeFormDefBox *FFDBoxParent, CFreeFormDefBox *FFDBoxChild) {
	unsigned short iOrder, jOrder, kOrder;
	su2double *CartCoord, *ParamCoord, ParamCoordGuess[3];
	int rank;

#ifdef HAVE_MPI
	MPI_Comm_rank(MPI_COMM_WORLD, &rank);
#else
	rank = MASTER_NODE;
#endif
	
	for (iOrder = 0; iOrder < FFDBoxChild->GetlOrder(); iOrder++)
		for (jOrder = 0; jOrder < FFDBoxChild->GetmOrder(); jOrder++)
			for (kOrder = 0; kOrder < FFDBoxChild->GetnOrder(); kOrder++) {
				CartCoord = FFDBoxChild->GetCoordControlPoints(iOrder, jOrder, kOrder);
				ParamCoord = FFDBoxParent->GetParametricCoord_Iterative(0, CartCoord, ParamCoordGuess, config);
				FFDBoxChild->SetParCoordControlPoints(ParamCoord, iOrder, jOrder, kOrder);
			}

	if (rank == MASTER_NODE)
		cout << "Compute parametric coord (CP) | FFD parent box: " << FFDBoxParent->GetTag() << ". FFD child box: " << FFDBoxChild->GetTag() <<"."<< endl;


}

void CSurfaceMovement::GetCartesianCoordCP(CGeometry *geometry, CConfig *config, CFreeFormDefBox *FFDBoxParent, CFreeFormDefBox *FFDBoxChild) {
	unsigned short iOrder, jOrder, kOrder, iDim;
	su2double *CartCoord, *ParamCoord;
	int rank;
	
#ifdef HAVE_MPI
	MPI_Comm_rank(MPI_COMM_WORLD, &rank);
#else
	rank = MASTER_NODE;
#endif
		
	for (iOrder = 0; iOrder < FFDBoxChild->GetlOrder(); iOrder++)
		for (jOrder = 0; jOrder < FFDBoxChild->GetmOrder(); jOrder++)
			for (kOrder = 0; kOrder < FFDBoxChild->GetnOrder(); kOrder++) {
				ParamCoord = FFDBoxChild->GetParCoordControlPoints(iOrder, jOrder, kOrder);
				
				/*--- Clip the value of the parametric coordinates (just in case)  ---*/
				for (iDim = 0; iDim < 3; iDim++) {
					if (ParamCoord[iDim] >= 1.0) ParamCoord[iDim] = 1.0;
					if (ParamCoord[iDim] <= 0.0) ParamCoord[iDim] = 0.0;
				}

				CartCoord = FFDBoxParent->EvalCartesianCoord(ParamCoord);
				FFDBoxChild->SetCoordControlPoints(CartCoord, iOrder, jOrder, kOrder);
        FFDBoxChild->SetCoordControlPoints_Copy(CartCoord, iOrder, jOrder, kOrder);
        
			}
	
	if (rank == MASTER_NODE)
		cout << "Update cartesian coord (CP)   | FFD parent box: " << FFDBoxParent->GetTag() << ". FFD child box: " << FFDBoxChild->GetTag() <<"."<< endl;

}

void CSurfaceMovement::CheckFFDIntersections(CGeometry *geometry, CConfig *config, CFreeFormDefBox *FFDBox, unsigned short iFFDBox) {
  
  su2double Coord_0[] = {0,0,0}, Coord_1[] = {0,0,0};
  unsigned short iMarker, iNode, jNode, lDegree, mDegree, nDegree, iDim;
  unsigned long iElem, iPoint, jPoint;
  
  unsigned short Kind_SU2 = config->GetKind_SU2();

  int rank = MASTER_NODE;
#ifdef HAVE_MPI
  MPI_Comm_rank(MPI_COMM_WORLD, &rank);
#endif
  
  lDegree = FFDBox->GetlOrder()-1;
  mDegree = FFDBox->GetmOrder()-1;
  nDegree = FFDBox->GetnOrder()-1;
  
  /*--- Check intersection with plane i=0 ---*/
  
  su2double *IPlane_Coord_0_A = FFDBox->GetCoordControlPoints(0, 0, 0);
  su2double *IPlane_Coord_1_A = FFDBox->GetCoordControlPoints(0, 0, nDegree);
  su2double *IPlane_Coord_2_A = FFDBox->GetCoordControlPoints(0, mDegree, 0);
  
  su2double *IPlane_Coord_0_A_ = FFDBox->GetCoordControlPoints(0, mDegree, nDegree);
  su2double *IPlane_Coord_1_A_ = FFDBox->GetCoordControlPoints(0, mDegree, 0);
  su2double *IPlane_Coord_2_A_ = FFDBox->GetCoordControlPoints(0, 0, nDegree);
  
  /*--- Check intersection with plane i=lDegree ---*/
  
  su2double *IPlane_Coord_0_B = FFDBox->GetCoordControlPoints(lDegree, 0, 0);
  su2double *IPlane_Coord_1_B = FFDBox->GetCoordControlPoints(lDegree, 0, nDegree);
  su2double *IPlane_Coord_2_B = FFDBox->GetCoordControlPoints(lDegree, mDegree, 0);
  
  su2double *IPlane_Coord_0_B_ = FFDBox->GetCoordControlPoints(lDegree, mDegree, nDegree);
  su2double *IPlane_Coord_1_B_ = FFDBox->GetCoordControlPoints(lDegree, mDegree, 0);
  su2double *IPlane_Coord_2_B_ = FFDBox->GetCoordControlPoints(lDegree, 0, nDegree);
  
  /*--- Check intersection with plane j=0 ---*/
  
  su2double *JPlane_Coord_0_A = FFDBox->GetCoordControlPoints(0,      0, 0);
  su2double *JPlane_Coord_1_A = FFDBox->GetCoordControlPoints(0,      0, nDegree);
  su2double *JPlane_Coord_2_A = FFDBox->GetCoordControlPoints(lDegree, 0, 0);
  
  su2double *JPlane_Coord_0_A_ = FFDBox->GetCoordControlPoints(lDegree, 0, nDegree);
  su2double *JPlane_Coord_1_A_ = FFDBox->GetCoordControlPoints(lDegree, 0, 0);
  su2double *JPlane_Coord_2_A_ = FFDBox->GetCoordControlPoints(0,      0, nDegree);
  
  /*--- Check intersection with plane j=mDegree ---*/
  
  su2double *JPlane_Coord_0_B = FFDBox->GetCoordControlPoints(0,      mDegree, 0);
  su2double *JPlane_Coord_1_B = FFDBox->GetCoordControlPoints(0,      mDegree, nDegree);
  su2double *JPlane_Coord_2_B = FFDBox->GetCoordControlPoints(lDegree, mDegree, 0);
  
  su2double *JPlane_Coord_0_B_ = FFDBox->GetCoordControlPoints(lDegree, mDegree, nDegree);
  su2double *JPlane_Coord_1_B_ = FFDBox->GetCoordControlPoints(lDegree, mDegree, 0);
  su2double *JPlane_Coord_2_B_ = FFDBox->GetCoordControlPoints(0,      mDegree, nDegree);
  
  /*--- Check intersection with plane k=0 ---*/
  
  su2double *KPlane_Coord_0_A = FFDBox->GetCoordControlPoints(0,      0,      0);
  su2double *KPlane_Coord_1_A = FFDBox->GetCoordControlPoints(0,      mDegree, 0);
  su2double *KPlane_Coord_2_A = FFDBox->GetCoordControlPoints(lDegree, 0,      0);
  
  su2double *KPlane_Coord_0_A_ = FFDBox->GetCoordControlPoints(lDegree, mDegree, 0);
  su2double *KPlane_Coord_1_A_ = FFDBox->GetCoordControlPoints(lDegree, 0,      0);
  su2double *KPlane_Coord_2_A_ = FFDBox->GetCoordControlPoints(0,      mDegree, 0);
  
  /*--- Check intersection with plane k=nDegree ---*/
  
  su2double *KPlane_Coord_0_B = FFDBox->GetCoordControlPoints(0,      0,      nDegree);
  su2double *KPlane_Coord_1_B = FFDBox->GetCoordControlPoints(0,      mDegree, nDegree);
  su2double *KPlane_Coord_2_B = FFDBox->GetCoordControlPoints(lDegree, 0,      nDegree);
  
  su2double *KPlane_Coord_0_B_ = FFDBox->GetCoordControlPoints(lDegree, mDegree, nDegree);
  su2double *KPlane_Coord_1_B_ = FFDBox->GetCoordControlPoints(lDegree, 0,      nDegree);
  su2double *KPlane_Coord_2_B_ = FFDBox->GetCoordControlPoints(0,      mDegree, nDegree);
  
  /*--- Loop over all the grid triangles ---*/
  
  bool IPlane_Intersect_A = false, IPlane_Intersect_B = false;
  bool JPlane_Intersect_A = false, JPlane_Intersect_B = false;
  bool KPlane_Intersect_A = false, KPlane_Intersect_B = false;

  /*--- Only the markers in the moving list ---*/
  
  for (iMarker = 0; iMarker < geometry->GetnMarker(); iMarker++) {
    if (((config->GetMarker_All_Moving(iMarker) == YES) && (Kind_SU2 == SU2_CFD)) ||
        ((config->GetMarker_All_DV(iMarker) == YES) && (Kind_SU2 == SU2_DEF)) ||
        ((config->GetMarker_All_DV(iMarker) == YES) && (Kind_SU2 == SU2_GEO)) ||
        ((config->GetMarker_All_DV(iMarker) == YES) && (Kind_SU2 == SU2_DOT)) ||
        ((config->GetMarker_All_DV(iMarker) == YES) && (config->GetDirectDiff() == D_DESIGN))) {
      for (iElem = 0; iElem < geometry->GetnElem_Bound(iMarker); iElem++) {
        for (iNode = 0; iNode < geometry->bound[iMarker][iElem]->GetnNodes(); iNode++) {
          iPoint = geometry->bound[iMarker][iElem]->GetNode(iNode);
          for (jNode = 0; jNode < geometry->bound[iMarker][iElem]->GetnNodes(); jNode++) {
            jPoint = geometry->bound[iMarker][iElem]->GetNode(jNode);
            
            if (jPoint > iPoint) {
              
              for (iDim = 0; iDim < geometry->GetnDim(); iDim++){
                Coord_0[iDim] = geometry->node[iPoint]->GetCoord()[iDim];
                Coord_1[iDim] = geometry->node[jPoint]->GetCoord()[iDim];
              }
              
              if (!IPlane_Intersect_A) {
                if (geometry->SegmentIntersectsTriangle(Coord_0, Coord_1, IPlane_Coord_0_A, IPlane_Coord_1_A, IPlane_Coord_2_A)) { IPlane_Intersect_A = true; }
                if (geometry->SegmentIntersectsTriangle(Coord_0, Coord_1, IPlane_Coord_0_A_, IPlane_Coord_1_A_, IPlane_Coord_2_A_)) { IPlane_Intersect_A = true; }
              }
              
              if (!IPlane_Intersect_B) {
                if (geometry->SegmentIntersectsTriangle(Coord_0, Coord_1, IPlane_Coord_0_B, IPlane_Coord_1_B, IPlane_Coord_2_B)) { IPlane_Intersect_B = true; }
                if (geometry->SegmentIntersectsTriangle(Coord_0, Coord_1, IPlane_Coord_0_B_, IPlane_Coord_1_B_, IPlane_Coord_2_B_)) { IPlane_Intersect_B = true; }
              }
              
              if (!JPlane_Intersect_A) {
                if (geometry->SegmentIntersectsTriangle(Coord_0, Coord_1, JPlane_Coord_0_A, JPlane_Coord_1_A, JPlane_Coord_2_A)) { JPlane_Intersect_A = true; }
                if (geometry->SegmentIntersectsTriangle(Coord_0, Coord_1, JPlane_Coord_0_A_, JPlane_Coord_1_A_, JPlane_Coord_2_A_)) { JPlane_Intersect_A = true; }
              }
              
              if (!JPlane_Intersect_B) {
                if (geometry->SegmentIntersectsTriangle(Coord_0, Coord_1, JPlane_Coord_0_B, JPlane_Coord_1_B, JPlane_Coord_2_B)) { JPlane_Intersect_B = true; }
                if (geometry->SegmentIntersectsTriangle(Coord_0, Coord_1, JPlane_Coord_0_B_, JPlane_Coord_1_B_, JPlane_Coord_2_B_)) { JPlane_Intersect_B = true; }
              }
              
              if (!KPlane_Intersect_A) {
                if (geometry->SegmentIntersectsTriangle(Coord_0, Coord_1, KPlane_Coord_0_A, KPlane_Coord_1_A, KPlane_Coord_2_A)) { KPlane_Intersect_A = true; }
                if (geometry->SegmentIntersectsTriangle(Coord_0, Coord_1, KPlane_Coord_0_A_, KPlane_Coord_1_A_, KPlane_Coord_2_A_)) { KPlane_Intersect_A = true; }
              }
              
              if (!KPlane_Intersect_B) {
                if (geometry->SegmentIntersectsTriangle(Coord_0, Coord_1, KPlane_Coord_0_B, KPlane_Coord_1_B, KPlane_Coord_2_B)) { KPlane_Intersect_B = true; }
                if (geometry->SegmentIntersectsTriangle(Coord_0, Coord_1, KPlane_Coord_0_B_, KPlane_Coord_1_B_, KPlane_Coord_2_B_)) { KPlane_Intersect_B = true; }
              }
              
            }
          }
        }
      }
    }
  }
  
  /*--- Comunicate the planes that interesect the surface ---*/
  
  unsigned short MyCode[6] = {0,0,0,0,0,0}, Code[6] = {0,0,0,0,0,0};
  
  if (IPlane_Intersect_A) MyCode[0] = 1;
  if (IPlane_Intersect_B) MyCode[1] = 1;
  if (JPlane_Intersect_A) MyCode[2] = 1;
  if (JPlane_Intersect_B) MyCode[3] = 1;
  if (KPlane_Intersect_A) MyCode[4] = 1;
  if (KPlane_Intersect_B) MyCode[5] = 1;
  
#ifdef HAVE_MPI
  
  /*--- Add SU2_MPI::Allreduce information using all the nodes ---*/
  
  SU2_MPI::Allreduce(&MyCode, &Code, 6, MPI_UNSIGNED_SHORT, MPI_SUM, MPI_COMM_WORLD);

#else
  
  Code[0] = MyCode[0]; Code[1] = MyCode[1]; Code[2] = MyCode[2];
  Code[3] = MyCode[3]; Code[4] = MyCode[4]; Code[5] = MyCode[5];
  
#endif
  
  if (Code[0] != 0) IPlane_Intersect_A = true; else IPlane_Intersect_A = false;
  if (Code[1] != 0) IPlane_Intersect_B = true; else IPlane_Intersect_B = false;
  if (Code[2] != 0) JPlane_Intersect_A = true; else JPlane_Intersect_A = false;
  if (Code[3] != 0) JPlane_Intersect_B = true; else JPlane_Intersect_B = false;
  if (Code[4] != 0) KPlane_Intersect_A = true; else KPlane_Intersect_A = false;
  if (Code[5] != 0) KPlane_Intersect_B = true; else KPlane_Intersect_B = false;
  
  /*--- Screen output ---*/
  
  if (rank == MASTER_NODE) {
    
    if (IPlane_Intersect_A || IPlane_Intersect_B ||
        JPlane_Intersect_A || JPlane_Intersect_B ||
        KPlane_Intersect_A || KPlane_Intersect_B ) {
      cout << "The FFD planes ";
      if (IPlane_Intersect_A) cout << "i=0, ";
      if (IPlane_Intersect_B) cout << "i="<< lDegree << ", ";
      if (JPlane_Intersect_A) cout << "j=0, ";
      if (JPlane_Intersect_B) cout << "j="<< mDegree << ", ";
      if (KPlane_Intersect_A) cout << "k=0, ";
      if (KPlane_Intersect_B) cout << "k="<< nDegree << ", ";
      cout << "intersect solid surfaces." << endl;
    }
    
  }
  
  /*--- Fix the FFD planes based on the intersections with solid surfaces, 
   and the continuity level, check that we have enough degree for the continuity 
   that we are looking for ---*/
  
  if (IPlane_Intersect_A) { FFDBox->Set_Fix_IPlane(0); FFDBox->Set_Fix_IPlane(1); }
  if (IPlane_Intersect_B) { FFDBox->Set_Fix_IPlane(lDegree); FFDBox->Set_Fix_IPlane(lDegree-1); }

  if (JPlane_Intersect_A) { FFDBox->Set_Fix_JPlane(0); FFDBox->Set_Fix_JPlane(1); }
  if (JPlane_Intersect_B) { FFDBox->Set_Fix_JPlane(mDegree); FFDBox->Set_Fix_JPlane(mDegree-1); }
  
  if (KPlane_Intersect_A) { FFDBox->Set_Fix_KPlane(0); FFDBox->Set_Fix_KPlane(1); }
  if (KPlane_Intersect_B) { FFDBox->Set_Fix_KPlane(nDegree); FFDBox->Set_Fix_KPlane(nDegree-1); }
  
  if (config->GetFFD_Continuity() == DERIVATIVE_2ND) {
    
    if ((IPlane_Intersect_A) && (lDegree > 1)) { FFDBox->Set_Fix_IPlane(2); }
    if ((IPlane_Intersect_B) && (lDegree > 1)) { FFDBox->Set_Fix_IPlane(lDegree-2); }
    
    if ((JPlane_Intersect_A) && (mDegree > 1)) { FFDBox->Set_Fix_JPlane(2); }
    if ((JPlane_Intersect_B) && (mDegree > 1)) { FFDBox->Set_Fix_JPlane(mDegree-2); }
    
    if ((KPlane_Intersect_A) && (nDegree > 1)) { FFDBox->Set_Fix_KPlane(2); }
    if ((KPlane_Intersect_B) && (nDegree > 1)) { FFDBox->Set_Fix_KPlane(nDegree-2); }
    
  }

}

void CSurfaceMovement::UpdateParametricCoord(CGeometry *geometry, CConfig *config, CFreeFormDefBox *FFDBox, unsigned short iFFDBox) {
	unsigned short iMarker, iDim;
	unsigned long iVertex, iPoint, iSurfacePoints;
  su2double CartCoord[3] = {0.0,0.0,0.0}, *CartCoordNew, *CartCoordOld;
  su2double *ParamCoord, *var_coord, ParamCoordGuess[3] = {0.0,0.0,0.0};
  su2double MaxDiff, my_MaxDiff = 0.0, Diff;
	int rank;
	
#ifdef HAVE_MPI
	MPI_Comm_rank(MPI_COMM_WORLD, &rank);
#else
	rank = MASTER_NODE;
#endif
			
	/*--- Recompute the parametric coordinates ---*/
  
	for (iSurfacePoints = 0; iSurfacePoints < FFDBox->GetnSurfacePoint(); iSurfacePoints++) {
		
		/*--- Get the marker of the surface point ---*/
    
		iMarker = FFDBox->Get_MarkerIndex(iSurfacePoints);
		
		if (config->GetMarker_All_DV(iMarker) == YES) {
			
			/*--- Get the vertex of the surface point ---*/
      
			iVertex = FFDBox->Get_VertexIndex(iSurfacePoints);
			iPoint = FFDBox->Get_PointIndex(iSurfacePoints);
	
			/*--- Get the parametric and cartesians coordinates of the 
			 surface point (they don't mach) ---*/
      
			ParamCoord = FFDBox->Get_ParametricCoord(iSurfacePoints);
			
			/*--- Compute and set the cartesian coord using the variation computed 
			 with the previous deformation ---*/
      
			var_coord = geometry->vertex[iMarker][iVertex]->GetVarCoord();
			CartCoordOld = geometry->node[iPoint]->GetCoord();
			for (iDim = 0; iDim < 3; iDim++)
				CartCoord[iDim] = CartCoordOld[iDim] + var_coord[iDim];
			FFDBox->Set_CartesianCoord(CartCoord, iSurfacePoints);

			/*--- Find the parametric coordinate using as ParamCoordGuess the previous value ---*/
      
			ParamCoordGuess[0] = ParamCoord[0]; ParamCoordGuess[1] = ParamCoord[1]; ParamCoordGuess[2] = ParamCoord[2];
			ParamCoord = FFDBox->GetParametricCoord_Iterative(iPoint, CartCoord, ParamCoordGuess, config);
					
			/*--- Set the new value of the parametric coordinates ---*/
      
			FFDBox->Set_ParametricCoord(ParamCoord, iSurfacePoints);
			
			/*--- Compute the cartesian coordinates using the parametric coordinates 
			 to check that everithing is right ---*/
      
			CartCoordNew = FFDBox->EvalCartesianCoord(ParamCoord);
			
			/*--- Compute max difference between original value and the recomputed value ---*/
      
			Diff = 0.0;
			for (iDim = 0; iDim < geometry->GetnDim(); iDim++)
				Diff += (CartCoordNew[iDim]-CartCoord[iDim])*(CartCoordNew[iDim]-CartCoord[iDim]);
			Diff = sqrt(Diff);
			my_MaxDiff = max(my_MaxDiff, Diff);
				
		}
	}
		
#ifdef HAVE_MPI
	SU2_MPI::Allreduce(&my_MaxDiff, &MaxDiff, 1, MPI_DOUBLE, MPI_MAX, MPI_COMM_WORLD);
#else
	MaxDiff = my_MaxDiff;
#endif
	
	if (rank == MASTER_NODE) 
		cout << "Update parametric coord       | FFD box: " << FFDBox->GetTag() << ". Max Diff: " << MaxDiff <<"."<< endl;
	
}

void CSurfaceMovement::SetCartesianCoord(CGeometry *geometry, CConfig *config, CFreeFormDefBox *FFDBox, unsigned short iFFDBox) {
  
	su2double *CartCoordNew, Diff, my_MaxDiff = 0.0, MaxDiff,
	*ParamCoord, VarCoord[3] = {0.0, 0.0, 0.0}, CartCoordOld[3] = {0.0, 0.0, 0.0};
	unsigned short iMarker, iDim;
	unsigned long iVertex, iPoint, iSurfacePoints;
	int rank;
	
  unsigned short nDim = geometry->GetnDim();
  
#ifdef HAVE_MPI
	MPI_Comm_rank(MPI_COMM_WORLD, &rank);
#else
	rank = MASTER_NODE;
#endif
	
	/*--- Recompute the cartesians coordinates ---*/
  
	for (iSurfacePoints = 0; iSurfacePoints < FFDBox->GetnSurfacePoint(); iSurfacePoints++) {
		
		/*--- Get the marker of the surface point ---*/
    
		iMarker = FFDBox->Get_MarkerIndex(iSurfacePoints);
		
		if (config->GetMarker_All_DV(iMarker) == YES) {
			
			/*--- Get the vertex of the surface point ---*/
      
			iVertex = FFDBox->Get_VertexIndex(iSurfacePoints);
			iPoint = FFDBox->Get_PointIndex(iSurfacePoints);
      
			/*--- Set to zero the variation of the coordinates ---*/
      
			geometry->vertex[iMarker][iVertex]->SetVarCoord(VarCoord);
      
			/*--- Get the parametric coordinate of the surface point ---*/
      
			ParamCoord = FFDBox->Get_ParametricCoord(iSurfacePoints);
			
			/*--- Compute the new cartesian coordinate, and set the value in
			 the FFDBox structure ---*/
      
			CartCoordNew = FFDBox->EvalCartesianCoord(ParamCoord);
			FFDBox->Set_CartesianCoord(CartCoordNew, iSurfacePoints);
			
			/*--- Get the original cartesian coordinates of the surface point ---*/
      
      for (iDim = 0; iDim < nDim; iDim++) {
        CartCoordOld[iDim] = geometry->node[iPoint]->GetCoord(iDim);
      }
      
			/*--- Set the value of the variation of the coordinates ---*/
      
      Diff = 0.0;
			for (iDim = 0; iDim < nDim; iDim++) {
				VarCoord[iDim] = CartCoordNew[iDim] - CartCoordOld[iDim];
        if ((fabs(VarCoord[iDim]) <= EPS) && (config->GetDirectDiff() != D_DESIGN) && (!config->GetAD_Mode()))
          VarCoord[iDim] = 0.0;
        Diff += (VarCoord[iDim]*VarCoord[iDim]);
			}
			Diff = sqrt(Diff);
			
			my_MaxDiff = max(my_MaxDiff, Diff);
			
			/*--- Set the variation of the coordinates ---*/
      
			geometry->vertex[iMarker][iVertex]->SetVarCoord(VarCoord);
      
		}
	}
  
#ifdef HAVE_MPI
	SU2_MPI::Allreduce(&my_MaxDiff, &MaxDiff, 1, MPI_DOUBLE, MPI_MAX, MPI_COMM_WORLD);
#else
	MaxDiff = my_MaxDiff;
#endif
	
	if (rank == MASTER_NODE)
		cout << "Update cartesian coord        | FFD box: " << FFDBox->GetTag() << ". Max Diff: " << MaxDiff <<"."<< endl;
	
}


void CSurfaceMovement::SetFFDCPChange_2D(CGeometry *geometry, CConfig *config, CFreeFormDefBox *FFDBox,
                                         unsigned short iDV, bool ResetDef) {
  
  su2double movement[3] = {0.0,0.0,0.0}, Ampl;
  unsigned short index[3], i, j;
  string design_FFDBox;
  
  /*--- Set control points to its original value (even if the
   design variable is not in this box) ---*/
  
  if (ResetDef == true) FFDBox->SetOriginalControlPoints();
  
  design_FFDBox = config->GetFFDTag(iDV);
  
  if (design_FFDBox.compare(FFDBox->GetTag()) == 0) {
    
    /*--- Compute deformation ---*/

    /*--- If we have only design value, than this value is the amplitude,
     * otherwise we have a general movement. ---*/

    if (config->GetnDV_Value(iDV) == 1){

      Ampl = config->GetDV_Value(iDV);

      movement[0] = config->GetParamDV(iDV, 3)*Ampl;
      movement[1] = config->GetParamDV(iDV, 4)*Ampl;
      movement[2] = 0.0;

    } else {

      movement[0] = config->GetDV_Value(iDV, 0);
      movement[1] = config->GetDV_Value(iDV, 1);
      movement[2] = 0.0;

    }
    
    index[0] = SU2_TYPE::Int(config->GetParamDV(iDV, 1));
    index[1] = SU2_TYPE::Int(config->GetParamDV(iDV, 2));
    
    /*--- Lower surface ---*/
    
    index[2] = 0;
    
    if ((SU2_TYPE::Int(config->GetParamDV(iDV, 1)) == -1) &&
        (SU2_TYPE::Int(config->GetParamDV(iDV, 2)) != -1)) {
      for (i = 0; i < FFDBox->GetlOrder(); i++) {
        index[0] = i;
        FFDBox->SetControlPoints(index, movement);
      }
    }
    
    if ((SU2_TYPE::Int(config->GetParamDV(iDV, 1)) != -1) &&
        (SU2_TYPE::Int(config->GetParamDV(iDV, 2)) == -1)) {
      for (j = 0; j < FFDBox->GetmOrder(); j++) {
        index[1] = j;
        FFDBox->SetControlPoints(index, movement);
      }
    }
    
    if ((SU2_TYPE::Int(config->GetParamDV(iDV, 1)) == -1) &&
        (SU2_TYPE::Int(config->GetParamDV(iDV, 2)) == -1)) {
      for (i = 0; i < FFDBox->GetlOrder(); i++) {
        index[0] = i;
        for (j = 0; j < FFDBox->GetmOrder(); j++) {
          index[1] = j;
          FFDBox->SetControlPoints(index, movement);
        }
      }
    }
    if ((SU2_TYPE::Int(config->GetParamDV(iDV, 1)) != -1) &&
        (SU2_TYPE::Int(config->GetParamDV(iDV, 2)) != -1)) {
      
      FFDBox->SetControlPoints(index, movement);
    }
    
    
    /*--- Upper surface ---*/
    
    index[2] = 1;
    
    if ((SU2_TYPE::Int(config->GetParamDV(iDV, 1)) == -1) &&
        (SU2_TYPE::Int(config->GetParamDV(iDV, 2)) != -1)) {
      for (i = 0; i < FFDBox->GetlOrder(); i++) {
        index[0] = i;
        FFDBox->SetControlPoints(index, movement);
      }
    }
    
    if ((SU2_TYPE::Int(config->GetParamDV(iDV, 1)) != -1) &&
        (SU2_TYPE::Int(config->GetParamDV(iDV, 2)) == -1)) {
      for (j = 0; j < FFDBox->GetmOrder(); j++) {
        index[1] = j;
        FFDBox->SetControlPoints(index, movement);
      }
    }
    
    if ((SU2_TYPE::Int(config->GetParamDV(iDV, 1)) == -1) &&
        (SU2_TYPE::Int(config->GetParamDV(iDV, 2)) == -1)) {
      for (i = 0; i < FFDBox->GetlOrder(); i++) {
        index[0] = i;
        for (j = 0; j < FFDBox->GetmOrder(); j++) {
          index[1] = j;
          FFDBox->SetControlPoints(index, movement);
        }
      }
    }
    if ((SU2_TYPE::Int(config->GetParamDV(iDV, 1)) != -1) &&
        (SU2_TYPE::Int(config->GetParamDV(iDV, 2)) != -1)) {
      
      FFDBox->SetControlPoints(index, movement);
    }
  }
		
}

void CSurfaceMovement::SetFFDCPChange(CGeometry *geometry, CConfig *config, CFreeFormDefBox *FFDBox,
																			unsigned short iDV, bool ResetDef) {
	
	su2double movement[3] = {0.0,0.0,0.0}, Ampl;
	unsigned short index[3], i, j, k, iPlane;
	string design_FFDBox;

  /*--- Set control points to its original value (even if the
   design variable is not in this box) ---*/
  
  if (ResetDef == true) FFDBox->SetOriginalControlPoints();
  
	design_FFDBox = config->GetFFDTag(iDV);

	if (design_FFDBox.compare(FFDBox->GetTag()) == 0) {
    
    /*--- Compute deformation ---*/

    /*--- If we have only design value, than this value is the amplitude,
     * otherwise we have a general movement. ---*/

    if (config->GetnDV_Value(iDV) == 1) {

      Ampl = config->GetDV_Value(iDV);

      movement[0] = config->GetParamDV(iDV, 4)*Ampl;
      movement[1] = config->GetParamDV(iDV, 5)*Ampl;
      movement[2] = config->GetParamDV(iDV, 6)*Ampl;

    } else {

      movement[0] = config->GetDV_Value(iDV, 0);
      movement[1] = config->GetDV_Value(iDV, 1);
      movement[2] = config->GetDV_Value(iDV, 2);

    }

    index[0] = SU2_TYPE::Int(config->GetParamDV(iDV, 1));
    index[1] = SU2_TYPE::Int(config->GetParamDV(iDV, 2));
    index[2] = SU2_TYPE::Int(config->GetParamDV(iDV, 3));
    
    /*--- Check that it is possible to move the control point ---*/
    
    for (iPlane = 0 ; iPlane < FFDBox->Get_nFix_IPlane(); iPlane++) {
      if (index[0] == FFDBox->Get_Fix_IPlane(iPlane)) return;
    }
    
    for (iPlane = 0 ; iPlane < FFDBox->Get_nFix_JPlane(); iPlane++) {
      if (index[1] == FFDBox->Get_Fix_JPlane(iPlane)) return;
    }
    
    for (iPlane = 0 ; iPlane < FFDBox->Get_nFix_KPlane(); iPlane++) {
      if (index[2] == FFDBox->Get_Fix_KPlane(iPlane)) return;
    }

    if ((SU2_TYPE::Int(config->GetParamDV(iDV, 1)) == -1) &&
        (SU2_TYPE::Int(config->GetParamDV(iDV, 2)) != -1) &&
        (SU2_TYPE::Int(config->GetParamDV(iDV, 3)) != -1)) {
      for (i = 0; i < FFDBox->GetlOrder(); i++) {
        index[0] = i;
        FFDBox->SetControlPoints(index, movement);
      }
    }

    if ((SU2_TYPE::Int(config->GetParamDV(iDV, 1)) != -1) &&
        (SU2_TYPE::Int(config->GetParamDV(iDV, 2)) == -1) &&
        (SU2_TYPE::Int(config->GetParamDV(iDV, 3)) != -1)) {
      for (j = 0; j < FFDBox->GetmOrder(); j++) {
        index[1] = j;
        FFDBox->SetControlPoints(index, movement);
      }
    }
    
    if ((SU2_TYPE::Int(config->GetParamDV(iDV, 1)) != -1) &&
        (SU2_TYPE::Int(config->GetParamDV(iDV, 2)) != -1) &&
        (SU2_TYPE::Int(config->GetParamDV(iDV, 3)) == -1)) {
      for (k = 0; k < FFDBox->GetnOrder(); k++) {
        index[2] = k;
        FFDBox->SetControlPoints(index, movement);
      }
    }
    
    if ((SU2_TYPE::Int(config->GetParamDV(iDV, 1)) == -1) &&
        (SU2_TYPE::Int(config->GetParamDV(iDV, 2)) == -1) &&
        (SU2_TYPE::Int(config->GetParamDV(iDV, 3)) != -1)) {
      for (i = 0; i < FFDBox->GetlOrder(); i++) {
        index[0] = i;
        for (j = 0; j < FFDBox->GetmOrder(); j++) {
          index[1] = j;
          FFDBox->SetControlPoints(index, movement);
        }
      }
    }
    
    if ((SU2_TYPE::Int(config->GetParamDV(iDV, 1)) != -1) &&
        (SU2_TYPE::Int(config->GetParamDV(iDV, 2)) == -1) &&
        (SU2_TYPE::Int(config->GetParamDV(iDV, 3)) == -1)) {
      for (j = 0; j < FFDBox->GetmOrder(); j++) {
        index[1] = j;
        for (k = 0; k < FFDBox->GetnOrder(); k++) {
          index[2] = k;
          FFDBox->SetControlPoints(index, movement);
        }
      }
    }
    
    if ((SU2_TYPE::Int(config->GetParamDV(iDV, 1)) == -1) &&
        (SU2_TYPE::Int(config->GetParamDV(iDV, 2)) != -1) &&
        (SU2_TYPE::Int(config->GetParamDV(iDV, 3)) == -1)) {
      for (i = 0; i < FFDBox->GetlOrder(); i++) {
        index[0] = i;
        for (k = 0; k < FFDBox->GetnOrder(); k++) {
          index[2] = k;
          FFDBox->SetControlPoints(index, movement);
        }
      }
    }
    
    if ((SU2_TYPE::Int(config->GetParamDV(iDV, 1)) != -1) &&
        (SU2_TYPE::Int(config->GetParamDV(iDV, 2)) != -1) &&
        (SU2_TYPE::Int(config->GetParamDV(iDV, 3)) != -1)) {
      FFDBox->SetControlPoints(index, movement);
    }
		
	}
  
}

void CSurfaceMovement::SetFFDCamber_2D(CGeometry *geometry, CConfig *config, CFreeFormDefBox *FFDBox,
																		unsigned short iDV, bool ResetDef) {
	su2double Ampl, movement[3] = {0.0,0.0,0.0};
	unsigned short index[3], kIndex;
	string design_FFDBox;
  
  /*--- Set control points to its original value (even if the
   design variable is not in this box) ---*/
  
  if (ResetDef == true) FFDBox->SetOriginalControlPoints();

	design_FFDBox = config->GetFFDTag(iDV);
	
	if (design_FFDBox.compare(FFDBox->GetTag()) == 0) {
    
		for (kIndex = 0; kIndex < 2; kIndex++) {
      
			Ampl = config->GetDV_Value(iDV);
						
      movement[0] = 0.0;
			if (kIndex == 0) movement[1] = Ampl;
			else movement[1] = Ampl;
      movement[2] = 0.0;
      
			index[0] = SU2_TYPE::Int(config->GetParamDV(iDV, 1)); index[1] = kIndex; index[2] = 0;
			FFDBox->SetControlPoints(index, movement);
      
      index[2] = 1;
			FFDBox->SetControlPoints(index, movement);
      
		}
		
	}
	
}

void CSurfaceMovement::SetFFDThickness_2D(CGeometry *geometry, CConfig *config, CFreeFormDefBox *FFDBox,
																			 unsigned short iDV, bool ResetDef) {
	su2double Ampl, movement[3]= {0.0,0.0,0.0};
	unsigned short index[3], kIndex;
	string design_FFDBox;
  
  /*--- Set control points to its original value (even if the
   design variable is not in this box) ---*/
  
  if (ResetDef == true) FFDBox->SetOriginalControlPoints();

	design_FFDBox = config->GetFFDTag(iDV);
	
	if (design_FFDBox.compare(FFDBox->GetTag()) == 0) {
				
    for (kIndex = 0; kIndex < 2; kIndex++) {
			
			Ampl = config->GetDV_Value(iDV);
			
      movement[0] = 0.0;
			if (kIndex == 0) movement[1] = -Ampl;
			else movement[1] = Ampl;
			movement[2] = 0.0;
      
			index[0] = SU2_TYPE::Int(config->GetParamDV(iDV, 1)); index[1] = kIndex; index[2] = 0;
			FFDBox->SetControlPoints(index, movement);
      
      index[2] = 1;
			FFDBox->SetControlPoints(index, movement);
      
		}
		
	}
	
}

void CSurfaceMovement::SetFFDCamber(CGeometry *geometry, CConfig *config, CFreeFormDefBox *FFDBox,
																		unsigned short iDV, bool ResetDef) {
	su2double Ampl, movement[3] = {0.0,0.0,0.0};
	unsigned short index[3], kIndex;
	string design_FFDBox;
  
  /*--- Set control points to its original value (even if the
   design variable is not in this box) ---*/
  
  if (ResetDef == true) FFDBox->SetOriginalControlPoints();

	design_FFDBox = config->GetFFDTag(iDV);
	
	if (design_FFDBox.compare(FFDBox->GetTag()) == 0) {
    
		for (kIndex = 0; kIndex < 2; kIndex++) {
						
			Ampl = config->GetDV_Value(iDV);
						
			index[0] = SU2_TYPE::Int(config->GetParamDV(iDV, 1));
			index[1] = SU2_TYPE::Int(config->GetParamDV(iDV, 2)); 
			index[2] = kIndex;
			
			movement[0] = 0.0; movement[1] = 0.0; 
			if (kIndex == 0) movement[2] = Ampl;
			else movement[2] = Ampl;
			
			FFDBox->SetControlPoints(index, movement);
      
		}
		
	}
	
}

void CSurfaceMovement::SetFFDThickness(CGeometry *geometry, CConfig *config, CFreeFormDefBox *FFDBox,
																			 unsigned short iDV, bool ResetDef) {
	su2double Ampl, movement[3] = {0.0,0.0,0.0};
	unsigned short index[3], kIndex;
	string design_FFDBox;
  
  /*--- Set control points to its original value (even if the
   design variable is not in this box) ---*/
  
  if (ResetDef == true) FFDBox->SetOriginalControlPoints();

	design_FFDBox = config->GetFFDTag(iDV);
	
	if (design_FFDBox.compare(FFDBox->GetTag()) == 0) {
				
    for (kIndex = 0; kIndex < 2; kIndex++) {
			
			Ampl = config->GetDV_Value(iDV);
			
			index[0] = SU2_TYPE::Int(config->GetParamDV(iDV, 1));
			index[1] = SU2_TYPE::Int(config->GetParamDV(iDV, 2)); 
			index[2] = kIndex;
			
			movement[0] = 0.0; movement[1] = 0.0; 
			if (kIndex == 0) movement[2] = -Ampl;
			else movement[2] = Ampl;
			
			FFDBox->SetControlPoints(index, movement);
      
		}
		
	}
	
}


void CSurfaceMovement::SetFFDDihedralAngle(CGeometry *geometry, CConfig *config, CFreeFormDefBox *FFDBox,
																					 unsigned short iDV, bool ResetDef) {
	unsigned short iOrder, jOrder, kOrder, index[3];
	su2double movement[3] = {0.0,0.0,0.0}, theta;
	string design_FFDBox;
  
  /*--- Set control points to its original value (even if the
   design variable is not in this box) ---*/
  
  if (ResetDef == true) FFDBox->SetOriginalControlPoints();

	design_FFDBox = config->GetFFDTag(iDV);
	
	if (design_FFDBox.compare(FFDBox->GetTag()) == 0) {
    
		/*--- The angle of rotation. ---*/
    
		theta = config->GetDV_Value(iDV)*PI_NUMBER/180.0;
		
		/*--- Change the value of the control point if move is true ---*/
		for (iOrder = 0; iOrder < FFDBox->GetlOrder(); iOrder++)
			for (jOrder = 0; jOrder < FFDBox->GetmOrder(); jOrder++)
				for (kOrder = 0; kOrder < FFDBox->GetnOrder(); kOrder++) {
					index[0] = iOrder; index[1] = jOrder; index[2] = kOrder;
					su2double *coord = FFDBox->GetCoordControlPoints(iOrder, jOrder, kOrder);
					movement[0] = 0.0; movement[1] = 0.0; movement[2] = coord[1]*tan(theta);
					
					FFDBox->SetControlPoints(index, movement);
				}
		
	}

}

void CSurfaceMovement::SetFFDTwistAngle(CGeometry *geometry, CConfig *config, CFreeFormDefBox *FFDBox,
																				unsigned short iDV, bool ResetDef) {
	unsigned short iOrder, jOrder, kOrder;
	su2double  x, y, z, movement[3] = {0.0,0.0,0.0};
	unsigned short index[3];
	string design_FFDBox;
  
  /*--- Set control points to its original value (even if the
   design variable is not in this box) ---*/
  
  if (ResetDef == true) FFDBox->SetOriginalControlPoints();

	design_FFDBox = config->GetFFDTag(iDV);
	
	if (design_FFDBox.compare(FFDBox->GetTag()) == 0) {
    
		/*--- xyz-coordinates of a point on the line of rotation. ---*/
    
		su2double a = config->GetParamDV(iDV, 1);
		su2double b = config->GetParamDV(iDV, 2);
		su2double c = config->GetParamDV(iDV, 3);
		
    /*--- xyz-coordinate of the line's direction vector. ---*/
    
		su2double u = config->GetParamDV(iDV, 4)-config->GetParamDV(iDV, 1);
		su2double v = config->GetParamDV(iDV, 5)-config->GetParamDV(iDV, 2);
		su2double w = config->GetParamDV(iDV, 6)-config->GetParamDV(iDV, 3);
		
		/*--- The angle of rotation. ---*/
    
		su2double theta = config->GetDV_Value(iDV)*PI_NUMBER/180.0;
		
		/*--- An intermediate value used in computations. ---*/
    
		su2double u2=u*u; su2double v2=v*v; su2double w2=w*w;     
		su2double l2 = u2 + v2 + w2; su2double l = sqrt(l2);
		su2double cosT; su2double sinT;  
		
		/*--- Change the value of the control point if move is true ---*/
    
		for (iOrder = 0; iOrder < FFDBox->GetlOrder(); iOrder++)
			for (jOrder = 0; jOrder < FFDBox->GetmOrder(); jOrder++)
				for (kOrder = 0; kOrder < FFDBox->GetnOrder(); kOrder++) {
					index[0] = iOrder; index[1] = jOrder; index[2] = kOrder;
					su2double *coord = FFDBox->GetCoordControlPoints(iOrder, jOrder, kOrder);
					x = coord[0]; y = coord[1]; z = coord[2];
					
					su2double factor = 0.0; 
					if ( y < config->GetParamDV(iDV, 2) )
						factor = 0.0;
					if (( y >= config->GetParamDV(iDV, 2)) && ( y <= config->GetParamDV(iDV, 5)) )
						factor = (y-config->GetParamDV(iDV, 2)) / (config->GetParamDV(iDV, 5)-config->GetParamDV(iDV, 2));
					if ( y > config->GetParamDV(iDV, 5) )
						factor = 1.0;
					
					cosT = cos(theta*factor); 
					sinT = sin(theta*factor);  
					
					movement[0] = a*(v2 + w2) + u*(-b*v - c*w + u*x + v*y + w*z)
					+ (-a*(v2 + w2) + u*(b*v + c*w - v*y - w*z) + (v2 + w2)*x)*cosT
					+ l*(-c*v + b*w - w*y + v*z)*sinT;
					movement[0] = movement[0]/l2 - x;
					
					movement[1] = b*(u2 + w2) + v*(-a*u - c*w + u*x + v*y + w*z) 
					+ (-b*(u2 + w2) + v*(a*u + c*w - u*x - w*z) + (u2 + w2)*y)*cosT
					+ l*(c*u - a*w + w*x - u*z)*sinT;
					movement[1] = movement[1]/l2 - y;
					
					movement[2] = c*(u2 + v2) + w*(-a*u - b*v + u*x + v*y + w*z) 
					+ (-c*(u2 + v2) + w*(a*u + b*v - u*x - v*y) + (u2 + v2)*z)*cosT
					+ l*(-b*u + a*v - v*x + u*y)*sinT;
					movement[2] = movement[2]/l2 - z;
					
					FFDBox->SetControlPoints(index, movement);
          
				}
		
	}
	
}


void CSurfaceMovement::SetFFDRotation(CGeometry *geometry, CConfig *config, CFreeFormDefBox *FFDBox,
																			unsigned short iDV, bool ResetDef) {
	unsigned short iOrder, jOrder, kOrder;
	su2double movement[3] = {0.0,0.0,0.0}, x, y, z;
	unsigned short index[3];
	string design_FFDBox;
  
  /*--- Set control points to its original value (even if the
   design variable is not in this box) ---*/
  
  if (ResetDef == true) FFDBox->SetOriginalControlPoints();

	design_FFDBox = config->GetFFDTag(iDV);
	
	if (design_FFDBox.compare(FFDBox->GetTag()) == 0) {
    
		/*--- xyz-coordinates of a point on the line of rotation. ---*/
    
		su2double a = config->GetParamDV(iDV, 1);
		su2double b = config->GetParamDV(iDV, 2);
		su2double c = config->GetParamDV(iDV, 3);
		
		/*--- xyz-coordinate of the line's direction vector. ---*/
    
		su2double u = config->GetParamDV(iDV, 4)-config->GetParamDV(iDV, 1);
		su2double v = config->GetParamDV(iDV, 5)-config->GetParamDV(iDV, 2);
		su2double w = config->GetParamDV(iDV, 6)-config->GetParamDV(iDV, 3);
		
		/*--- The angle of rotation. ---*/
    
		su2double theta = config->GetDV_Value(iDV)*PI_NUMBER/180.0;
		
		/*--- An intermediate value used in computations. ---*/
    
		su2double u2=u*u; su2double v2=v*v; su2double w2=w*w;
		su2double cosT = cos(theta); su2double sinT = sin(theta);
		su2double l2 = u2 + v2 + w2; su2double l = sqrt(l2);
		
		/*--- Change the value of the control point if move is true ---*/
    
		for (iOrder = 0; iOrder < FFDBox->GetlOrder(); iOrder++)
			for (jOrder = 0; jOrder < FFDBox->GetmOrder(); jOrder++)
				for (kOrder = 0; kOrder < FFDBox->GetnOrder(); kOrder++) {
					index[0] = iOrder; index[1] = jOrder; index[2] = kOrder;
					su2double *coord = FFDBox->GetCoordControlPoints(iOrder, jOrder, kOrder);
					x = coord[0]; y = coord[1]; z = coord[2];
					movement[0] = a*(v2 + w2) + u*(-b*v - c*w + u*x + v*y + w*z)
					+ (-a*(v2 + w2) + u*(b*v + c*w - v*y - w*z) + (v2 + w2)*x)*cosT
					+ l*(-c*v + b*w - w*y + v*z)*sinT;
					movement[0] = movement[0]/l2 - x;
					
					movement[1] = b*(u2 + w2) + v*(-a*u - c*w + u*x + v*y + w*z)
					+ (-b*(u2 + w2) + v*(a*u + c*w - u*x - w*z) + (u2 + w2)*y)*cosT
					+ l*(c*u - a*w + w*x - u*z)*sinT;
					movement[1] = movement[1]/l2 - y;
					
					movement[2] = c*(u2 + v2) + w*(-a*u - b*v + u*x + v*y + w*z)
					+ (-c*(u2 + v2) + w*(a*u + b*v - u*x - v*y) + (u2 + v2)*z)*cosT
					+ l*(-b*u + a*v - v*x + u*y)*sinT;
					movement[2] = movement[2]/l2 - z;
					
					FFDBox->SetControlPoints(index, movement);
          
				}
	}
	
}

void CSurfaceMovement::SetFFDControl_Surface(CGeometry *geometry, CConfig *config, CFreeFormDefBox *FFDBox,
																			unsigned short iDV, bool ResetDef) {
	unsigned short iOrder, jOrder, kOrder;
	su2double movement[3] = {0.0,0.0,0.0}, x, y, z;
	unsigned short index[3];
	string design_FFDBox;
  
  /*--- Set control points to its original value (even if the
   design variable is not in this box) ---*/
  
  if (ResetDef == true) FFDBox->SetOriginalControlPoints();

	design_FFDBox = config->GetFFDTag(iDV);
	
	if (design_FFDBox.compare(FFDBox->GetTag()) == 0) {
    
		/*--- xyz-coordinates of a point on the line of rotation. ---*/
    
		su2double a = config->GetParamDV(iDV, 1);
		su2double b = config->GetParamDV(iDV, 2);
		su2double c = config->GetParamDV(iDV, 3);
		
		/*--- xyz-coordinate of the line's direction vector. ---*/
    
		su2double u = config->GetParamDV(iDV, 4)-config->GetParamDV(iDV, 1);
		su2double v = config->GetParamDV(iDV, 5)-config->GetParamDV(iDV, 2);
		su2double w = config->GetParamDV(iDV, 6)-config->GetParamDV(iDV, 3);
		
		/*--- The angle of rotation. ---*/
    
		su2double theta = -config->GetDV_Value(iDV)*PI_NUMBER/180.0;
		
		/*--- An intermediate value used in computations. ---*/
    
		su2double u2=u*u; su2double v2=v*v; su2double w2=w*w;
		su2double cosT = cos(theta); su2double sinT = sin(theta);
		su2double l2 = u2 + v2 + w2; su2double l = sqrt(l2);
		
		/*--- Change the value of the control point if move is true ---*/
    
		for (iOrder = 0; iOrder < FFDBox->GetlOrder()-2; iOrder++)
			for (jOrder = 2; jOrder < FFDBox->GetmOrder()-2; jOrder++)
				for (kOrder = 0; kOrder < FFDBox->GetnOrder(); kOrder++) {
					index[0] = iOrder; index[1] = jOrder; index[2] = kOrder;
					su2double *coord = FFDBox->GetCoordControlPoints(iOrder, jOrder, kOrder);
					x = coord[0]; y = coord[1]; z = coord[2];
					movement[0] = a*(v2 + w2) + u*(-b*v - c*w + u*x + v*y + w*z)
					+ (-a*(v2 + w2) + u*(b*v + c*w - v*y - w*z) + (v2 + w2)*x)*cosT
					+ l*(-c*v + b*w - w*y + v*z)*sinT;
					movement[0] = movement[0]/l2 - x;
					
					movement[1] = b*(u2 + w2) + v*(-a*u - c*w + u*x + v*y + w*z)
					+ (-b*(u2 + w2) + v*(a*u + c*w - u*x - w*z) + (u2 + w2)*y)*cosT
					+ l*(c*u - a*w + w*x - u*z)*sinT;
					movement[1] = movement[1]/l2 - y;
					
					movement[2] = c*(u2 + v2) + w*(-a*u - b*v + u*x + v*y + w*z)
					+ (-c*(u2 + v2) + w*(a*u + b*v - u*x - v*y) + (u2 + v2)*z)*cosT
					+ l*(-b*u + a*v - v*x + u*y)*sinT;
					movement[2] = movement[2]/l2 - z;
					
					FFDBox->SetControlPoints(index, movement);
          
				}
	}
	
}

void CSurfaceMovement::SetHicksHenne(CGeometry *boundary, CConfig *config, unsigned short iDV, bool ResetDef) {
	unsigned long iVertex;
	unsigned short iMarker;
	su2double VarCoord[3] = {0.0,0.0,0.0}, VarCoord_[3] = {0.0,0.0,0.0}, *Coord_, *Normal_, ek, fk, BumpSize = 1.0,
  BumpLoc = 0.0, Coord[3] = {0.0,0.0,0.0}, Normal[3] = {0.0,0.0,0.0},
  xCoord, TPCoord[2] = {0.0, 0.0}, LPCoord[2] = {0.0, 0.0}, Distance, Chord, AoA, ValCos, ValSin;
  
	bool upper = true, double_surface = false;

	/*--- Reset airfoil deformation if first deformation or if it required by the solver ---*/
  
	if ((iDV == 0) || (ResetDef == true)) {
		for (iMarker = 0; iMarker < config->GetnMarker_All(); iMarker++)
			for (iVertex = 0; iVertex < boundary->nVertex[iMarker]; iVertex++) {
				VarCoord[0] = 0.0; VarCoord[1] = 0.0; VarCoord[2] = 0.0;
				boundary->vertex[iMarker][iVertex]->SetVarCoord(VarCoord);
			}
	}
  
  /*--- Compute the angle of attack to apply the deformation ---*/
  
	for (iMarker = 0; iMarker < config->GetnMarker_All(); iMarker++) {
    if (config->GetMarker_All_DV(iMarker) == YES) {
      Coord_ = boundary->vertex[iMarker][0]->GetCoord();
      TPCoord[0] = Coord_[0]; TPCoord[1] = Coord_[1];
      for (iVertex = 1; iVertex < boundary->nVertex[iMarker]; iVertex++) {
				Coord_ = boundary->vertex[iMarker][iVertex]->GetCoord();
        if (Coord_[0] > TPCoord[0]) { TPCoord[0] = Coord_[0]; TPCoord[1] = Coord_[1]; }
			}
		}
	}
  
#ifdef HAVE_MPI

	int iProcessor, nProcessor;
	su2double *Buffer_Send_Coord, *Buffer_Receive_Coord;

	MPI_Comm_size(MPI_COMM_WORLD, &nProcessor);
  
	Buffer_Receive_Coord = new su2double [nProcessor*2];
  Buffer_Send_Coord = new su2double [2];
  
  Buffer_Send_Coord[0] = TPCoord[0]; Buffer_Send_Coord[1] = TPCoord[1];

	SU2_MPI::Allgather(Buffer_Send_Coord, 2, MPI_DOUBLE, Buffer_Receive_Coord, 2, MPI_DOUBLE, MPI_COMM_WORLD);

  TPCoord[0] = Buffer_Receive_Coord[0]; TPCoord[1] = Buffer_Receive_Coord[1];
  for (iProcessor = 1; iProcessor < nProcessor; iProcessor++) {
    Coord[0] = Buffer_Receive_Coord[iProcessor*2 + 0];
    Coord[1] = Buffer_Receive_Coord[iProcessor*2 + 1];
    if (Coord[0] > TPCoord[0]) { TPCoord[0] = Coord[0]; TPCoord[1] = Coord[1]; }
  }
  
	delete[] Buffer_Send_Coord;   delete[] Buffer_Receive_Coord;
  
#endif


  Chord = 0.0;
	for (iMarker = 0; iMarker < config->GetnMarker_All(); iMarker++) {
    if (config->GetMarker_All_DV(iMarker) == YES) {
      for (iVertex = 0; iVertex < boundary->nVertex[iMarker]; iVertex++) {
        Coord_ = boundary->vertex[iMarker][iVertex]->GetCoord();
        Distance = sqrt(pow(Coord_[0] - TPCoord[0], 2.0) + pow(Coord_[1] - TPCoord[1], 2.0));
        if (Chord < Distance) { Chord = Distance; LPCoord[0] = Coord_[0]; LPCoord[1] = Coord_[1]; }
      }
    }
  }
  
#ifdef HAVE_MPI
 
	MPI_Comm_size(MPI_COMM_WORLD, &nProcessor);
  
	Buffer_Receive_Coord = new su2double [nProcessor*2];
  Buffer_Send_Coord = new su2double [2];
  
  Buffer_Send_Coord[0] = LPCoord[0]; Buffer_Send_Coord[1] = LPCoord[1];

	SU2_MPI::Allgather(Buffer_Send_Coord, 2, MPI_DOUBLE, Buffer_Receive_Coord, 2, MPI_DOUBLE, MPI_COMM_WORLD);
  
  Chord = 0.0;
  for (iProcessor = 0; iProcessor < nProcessor; iProcessor++) {
    Coord[0] = Buffer_Receive_Coord[iProcessor*2 + 0];
    Coord[1] = Buffer_Receive_Coord[iProcessor*2 + 1];
    Distance = sqrt(pow(Coord[0] - TPCoord[0], 2.0) + pow(Coord[1] - TPCoord[1], 2.0));
    if (Chord < Distance) { Chord = Distance; LPCoord[0] = Coord[0]; LPCoord[1] = Coord[1]; }
  }
  
	delete[] Buffer_Send_Coord;   delete[] Buffer_Receive_Coord;
  
#endif
  
  AoA = atan((LPCoord[1] - TPCoord[1]) / (TPCoord[0] - LPCoord[0]))*180/PI_NUMBER;
  
  /*--- WARNING: AoA currently overwritten to zero. ---*/
  AoA = 0.0;

	/*--- Perform multiple airfoil deformation ---*/
  
	su2double Ampl = config->GetDV_Value(iDV);
	su2double xk = config->GetParamDV(iDV, 1);
	const su2double t2 = 3.0;
  
	if (config->GetParamDV(iDV, 0) == NO) { upper = false; double_surface = true; }
	if (config->GetParamDV(iDV, 0) == YES) { upper = true; double_surface = true; }
  
	for (iMarker = 0; iMarker < config->GetnMarker_All(); iMarker++) {

		for (iVertex = 0; iVertex < boundary->nVertex[iMarker]; iVertex++) {
			VarCoord[0] = 0.0; VarCoord[1] = 0.0; VarCoord[2] = 0.0;
      
			if (config->GetMarker_All_DV(iMarker) == YES) {
        
				Coord_ = boundary->vertex[iMarker][iVertex]->GetCoord();
				Normal_ = boundary->vertex[iMarker][iVertex]->GetNormal();
        
        /*--- The Hicks Henne bump functions should be applied to a basic airfoil without AoA,
         and unitary chord, a tranformation is required ---*/
        
        ValCos = cos(AoA*PI_NUMBER/180.0);
        ValSin = sin(AoA*PI_NUMBER/180.0);
        
        Coord[0] = Coord_[0]*ValCos - Coord_[1]*ValSin;
        Coord[0] = max(0.0, Coord[0]); // Coord x should be always positive
        Coord[1] = Coord_[1]*ValCos + Coord_[0]*ValSin;
        
        Normal[0] = Normal_[0]*ValCos - Normal_[1]*ValSin;
        Normal[1] = Normal_[1]*ValCos + Normal_[0]*ValSin;

        /*--- Bump computation ---*/
        
				if (double_surface) {
          ek = log10(0.5)/log10(xk);
          if (Coord[0] > 10*EPS)
            fk = pow( sin( PI_NUMBER * pow(Coord[0], ek) ), t2);
          else
            fk = 0.0;

					/*--- Upper and lower surface ---*/
          
					if (( upper) && (Normal[1] > 0)) { VarCoord[1] =  Ampl*fk; }
					if ((!upper) && (Normal[1] < 0)) { VarCoord[1] = -Ampl*fk; }

				}
				else {
					xCoord = Coord[0] - BumpLoc;
          ek = log10(0.5)/log10((xk+EPS)/BumpSize);
          if (Coord[0] > 10*EPS)
            fk = pow( sin( PI_NUMBER * pow(xCoord/BumpSize, ek)), t2);
          else
            fk = 0.0;

					/*--- Only one surface ---*/
          
					if ((xCoord <= 0.0) || (xCoord >= BumpSize)) VarCoord[1] =  0.0;
          else VarCoord[1] =  Ampl*fk;

          
				}
			}
      
      /*--- Apply the transformation to the coordinate variation ---*/
      
      ValCos = cos(-AoA*PI_NUMBER/180.0);
      ValSin = sin(-AoA*PI_NUMBER/180.0);
      
      VarCoord_[0] = VarCoord[0]*ValCos - VarCoord[1]*ValSin;
      VarCoord_[1] = VarCoord[1]*ValCos + VarCoord[0]*ValSin;

			boundary->vertex[iMarker][iVertex]->AddVarCoord(VarCoord_);
      
		}
	}
  
}

void CSurfaceMovement::SetRotation(CGeometry *boundary, CConfig *config, unsigned short iDV, bool ResetDef) {
	unsigned long iVertex;
	unsigned short iMarker;
  su2double VarCoord[3] = {0.0,0.0,0.0}, *Coord;
	su2double movement[3] = {0.0,0.0,0.0}, x, y, z;
  
  /*--- Reset airfoil deformation if first deformation or if it required by the solver ---*/
  
	if ((iDV == 0) || (ResetDef == true)) {
		for (iMarker = 0; iMarker < config->GetnMarker_All(); iMarker++)
			for (iVertex = 0; iVertex < boundary->nVertex[iMarker]; iVertex++) {
				VarCoord[0] = 0.0; VarCoord[1] = 0.0; VarCoord[2] = 0.0;
				boundary->vertex[iMarker][iVertex]->SetVarCoord(VarCoord);
			}
	}
  
	/*--- xyz-coordinates of a point on the line of rotation. */
  
	su2double a = config->GetParamDV(iDV, 0);
	su2double b = config->GetParamDV(iDV, 1);
	su2double c = 0.0;
	if (boundary->GetnDim() == 3) c = config->GetParamDV(0,2);
	
	/*--- xyz-coordinate of the line's direction vector. ---*/
  
	su2double u = config->GetParamDV(iDV, 3)-config->GetParamDV(iDV, 0);
	su2double v = config->GetParamDV(iDV, 4)-config->GetParamDV(iDV, 1);
	su2double w = 1.0;
	if (boundary->GetnDim() == 3) w = config->GetParamDV(iDV, 5)-config->GetParamDV(iDV, 2);
	
	/*--- The angle of rotation. ---*/
  
	su2double theta = config->GetDV_Value(iDV)*PI_NUMBER/180.0;
	
	/*--- An intermediate value used in computations. ---*/
  
	su2double u2=u*u; su2double v2=v*v; su2double w2=w*w;
	su2double cosT = cos(theta); su2double sinT = sin(theta);
	su2double l2 = u2 + v2 + w2; su2double l = sqrt(l2);
  
	for (iMarker = 0; iMarker < config->GetnMarker_All(); iMarker++)
		for (iVertex = 0; iVertex < boundary->nVertex[iMarker]; iVertex++) {
			VarCoord[0] = 0.0; VarCoord[1] = 0.0; VarCoord[2] = 0.0;
			if (config->GetMarker_All_DV(iMarker) == YES) {
				Coord = boundary->vertex[iMarker][iVertex]->GetCoord();
				x = Coord[0]; y = Coord[1]; z = Coord[2];
				
				movement[0] = a*(v2 + w2) + u*(-b*v - c*w + u*x + v*y + w*z)
				+ (-a*(v2 + w2) + u*(b*v + c*w - v*y - w*z) + (v2 + w2)*x)*cosT
				+ l*(-c*v + b*w - w*y + v*z)*sinT;
				movement[0] = movement[0]/l2 - x;
				
				movement[1] = b*(u2 + w2) + v*(-a*u - c*w + u*x + v*y + w*z)
				+ (-b*(u2 + w2) + v*(a*u + c*w - u*x - w*z) + (u2 + w2)*y)*cosT
				+ l*(c*u - a*w + w*x - u*z)*sinT;
				movement[1] = movement[1]/l2 - y;
				
				movement[2] = c*(u2 + v2) + w*(-a*u - b*v + u*x + v*y + w*z)
				+ (-c*(u2 + v2) + w*(a*u + b*v - u*x - v*y) + (u2 + v2)*z)*cosT
				+ l*(-b*u + a*v - v*x + u*y)*sinT;
				if (boundary->GetnDim() == 3) movement[2] = movement[2]/l2 - z;
				else movement[2] = 0.0;
				
				VarCoord[0] = movement[0];
				VarCoord[1] = movement[1];
				if (boundary->GetnDim() == 3) VarCoord[2] = movement[2];
				
			}
			boundary->vertex[iMarker][iVertex]->AddVarCoord(VarCoord);
		}
}

void CSurfaceMovement::SetTranslation(CGeometry *boundary, CConfig *config, unsigned short iDV, bool ResetDef) {
  unsigned long iVertex;
  unsigned short iMarker;
  su2double VarCoord[3] = {0.0,0.0,0.0};
  su2double Ampl = config->GetDV_Value(iDV);
  
  /*--- Reset airfoil deformation if first deformation or if it required by the solver ---*/
  
  if ((iDV == 0) || (ResetDef == true)) {
    for (iMarker = 0; iMarker < config->GetnMarker_All(); iMarker++)
      for (iVertex = 0; iVertex < boundary->nVertex[iMarker]; iVertex++) {
        VarCoord[0] = 0.0; VarCoord[1] = 0.0; VarCoord[2] = 0.0;
        boundary->vertex[iMarker][iVertex]->SetVarCoord(VarCoord);
      }
  }
  
  su2double xDispl = config->GetParamDV(iDV, 0);
  su2double yDispl = config->GetParamDV(iDV, 1);
  su2double zDispl = 0;
  if (boundary->GetnDim() == 3) zDispl = config->GetParamDV(iDV, 2);
  
  for (iMarker = 0; iMarker < config->GetnMarker_All(); iMarker++)
    for (iVertex = 0; iVertex < boundary->nVertex[iMarker]; iVertex++) {
      VarCoord[0] = 0.0; VarCoord[1] = 0.0; VarCoord[2] = 0.0;
      if (config->GetMarker_All_DV(iMarker) == YES) {
        VarCoord[0] = Ampl*xDispl;
        VarCoord[1] = Ampl*yDispl;
        if (boundary->GetnDim() == 3) VarCoord[2] = Ampl*zDispl;
      }
      boundary->vertex[iMarker][iVertex]->AddVarCoord(VarCoord);
    }
  
}

void CSurfaceMovement::SetScale(CGeometry *boundary, CConfig *config, unsigned short iDV, bool ResetDef) {
	unsigned long iVertex;
  unsigned short iMarker;
	su2double VarCoord[3] = {0.0,0.0,0.0}, x, y, z, *Coord;
	su2double Ampl = config->GetDV_Value(iDV);
	
  /*--- Reset airfoil deformation if first deformation or if it required by the solver ---*/
  
	if ((iDV == 0) || (ResetDef == true)) {
		for (iMarker = 0; iMarker < config->GetnMarker_All(); iMarker++)
			for (iVertex = 0; iVertex < boundary->nVertex[iMarker]; iVertex++) {
				VarCoord[0] = 0.0; VarCoord[1] = 0.0; VarCoord[2] = 0.0;
				boundary->vertex[iMarker][iVertex]->SetVarCoord(VarCoord);
			}
	}
	
	for (iMarker = 0; iMarker < config->GetnMarker_All(); iMarker++)
		for (iVertex = 0; iVertex < boundary->nVertex[iMarker]; iVertex++) {
			VarCoord[0] = 0.0; VarCoord[1] = 0.0; VarCoord[2] = 0.0;
			if (config->GetMarker_All_DV(iMarker) == YES) {
        Coord = boundary->vertex[iMarker][iVertex]->GetCoord();
        x = Coord[0]; y = Coord[1]; z = Coord[2];
				VarCoord[0] = (Ampl-1.0)*x;
				VarCoord[1] = (Ampl-1.0)*y;
				if (boundary->GetnDim() == 3) VarCoord[2] = (Ampl-1.0)*z;
			}
			boundary->vertex[iMarker][iVertex]->AddVarCoord(VarCoord);
		}
  
}

void CSurfaceMovement::Moving_Walls(CGeometry *geometry, CConfig *config,
                                    unsigned short iZone, unsigned long iter) {
  
  int rank = MASTER_NODE;
#ifdef HAVE_MPI
	MPI_Comm_rank(MPI_COMM_WORLD, &rank);
#endif
  
  /*--- Local variables ---*/
  unsigned short iMarker, jMarker, iDim, nDim = geometry->GetnDim();
  unsigned long iPoint, iVertex;
  su2double xDot[3] = {0.0,0.0,0.0}, *Coord, Center[3] = {0.0,0.0,0.0}, Omega[3] = {0.0,0.0,0.0}, r[3] = {0.0,0.0,0.0}, GridVel[3] = {0.0,0.0,0.0};
	su2double L_Ref     = config->GetLength_Ref();
  su2double Omega_Ref = config->GetOmega_Ref();
  su2double Vel_Ref   = config->GetVelocity_Ref();
	string Marker_Tag;
  
  /*--- Store grid velocity for each node on the moving surface(s).
   Sum and store the x, y, & z velocities due to translation and rotation. ---*/
  
  for (iMarker = 0; iMarker < config->GetnMarker_All(); iMarker++) {
    if (config->GetMarker_All_Moving(iMarker) == YES) {
      
      /*--- Identify iMarker from the list of those under MARKER_MOVING ---*/
      
      Marker_Tag = config->GetMarker_All_TagBound(iMarker);
      jMarker    = config->GetMarker_Moving(Marker_Tag);
      
      /*--- Get prescribed wall speed from config for this marker ---*/
      
      Center[0] = config->GetMotion_Origin_X(jMarker);
      Center[1] = config->GetMotion_Origin_Y(jMarker);
      Center[2] = config->GetMotion_Origin_Z(jMarker);
      Omega[0]  = config->GetRotation_Rate_X(jMarker)/Omega_Ref;
      Omega[1]  = config->GetRotation_Rate_Y(jMarker)/Omega_Ref;
      Omega[2]  = config->GetRotation_Rate_Z(jMarker)/Omega_Ref;
      xDot[0]   = config->GetTranslation_Rate_X(jMarker)/Vel_Ref;
      xDot[1]   = config->GetTranslation_Rate_Y(jMarker)/Vel_Ref;
      xDot[2]   = config->GetTranslation_Rate_Z(jMarker)/Vel_Ref;
      
      if (rank == MASTER_NODE && iter == 0) {
        cout << " Storing grid velocity for marker: ";
        cout << Marker_Tag << "." << endl;
        cout << " Translational velocity: (" << xDot[0] << ", " << xDot[1];
        cout << ", " << xDot[2] << ") m/s." << endl;
        cout << " Angular velocity: (" << Omega[0] << ", " << Omega[1];
        cout << ", " << Omega[2] << ") rad/s about origin: (" << Center[0];
        cout << ", " << Center[1] << ", " << Center[2] << ")." << endl;
      }
      
      for (iVertex = 0; iVertex < geometry->nVertex[iMarker]; iVertex++) {
        
        /*--- Get the index and coordinates of the current point ---*/
        
        iPoint = geometry->vertex[iMarker][iVertex]->GetNode();
        Coord  = geometry->node[iPoint]->GetCoord();
        
        /*--- Calculate non-dim. position from rotation center ---*/
        for (iDim = 0; iDim < nDim; iDim++)
          r[iDim] = (Coord[iDim]-Center[iDim])/L_Ref;
        if (nDim == 2) r[nDim] = 0.0;
        
        /*--- Cross Product of angular velocity and distance from center to
         get the rotational velocity. Note that we are adding on the velocity
         due to pure translation as well. ---*/
        
        GridVel[0] = xDot[0] + Omega[1]*r[2] - Omega[2]*r[1];
        GridVel[1] = xDot[1] + Omega[2]*r[0] - Omega[0]*r[2];
        GridVel[2] = xDot[2] + Omega[0]*r[1] - Omega[1]*r[0];
        
        /*--- Store the moving wall velocity for this node ---*/
        
        for (iDim = 0; iDim < nDim; iDim++)
          geometry->node[iPoint]->SetGridVel(iDim, GridVel[iDim]);
  
      }
		}
	}
}

void CSurfaceMovement::Surface_Translating(CGeometry *geometry, CConfig *config,
                                        unsigned long iter, unsigned short iZone) {
  
	su2double deltaT, time_new, time_old;
  su2double Center[3] = {0.0,0.0,0.0}, VarCoord[3] = {0.0,0.0,0.0};
  su2double xDot[3] = {0.0,0.0,0.0};
  unsigned short iMarker, jMarker, Moving;
  unsigned long iVertex;
  string Marker_Tag, Moving_Tag;
  int rank;
  
#ifdef HAVE_MPI
	MPI_Comm_rank(MPI_COMM_WORLD, &rank);
#else
	rank = MASTER_NODE;
#endif
	
  /*--- Initialize the delta variation in coordinates ---*/
  VarCoord[0] = 0.0; VarCoord[1] = 0.0; VarCoord[2] = 0.0;
  
  /*--- Retrieve values from the config file ---*/
  
  deltaT = config->GetDelta_UnstTimeND();
  
  /*--- Compute delta time based on physical time step ---*/
  time_new = static_cast<su2double>(iter)*deltaT;
  if (iter == 0) {
    time_old = time_new;
  } else {
    time_old = static_cast<su2double>(iter-1)*deltaT;
  }
  
	/*--- Store displacement of each node on the translating surface ---*/
    /*--- Loop over markers and find the particular marker(s) (surface) to translate ---*/
  
	for (iMarker = 0; iMarker < config->GetnMarker_All(); iMarker++) {
    Moving = config->GetMarker_All_Moving(iMarker);
    if (Moving == YES) {
      for (jMarker = 0; jMarker<config->GetnMarker_Moving(); jMarker++) {
        
        Moving_Tag = config->GetMarker_Moving(jMarker);
        Marker_Tag = config->GetMarker_All_TagBound(iMarker);
        
        if (Marker_Tag == Moving_Tag) {

          /*--- Translation velocity from config. ---*/
          
          xDot[0]   = config->GetTranslation_Rate_X(jMarker);
          xDot[1]   = config->GetTranslation_Rate_Y(jMarker);
          xDot[2]   = config->GetTranslation_Rate_Z(jMarker);
          
          /*--- Print some information to the console. Be verbose at the first
           iteration only (mostly for debugging purposes). ---*/
          // Note that the MASTER_NODE might not contain all the markers being moved.
          
          if (rank == MASTER_NODE) {
            cout << " Storing translating displacement for marker: ";
            cout << Marker_Tag << "." << endl;
            if (iter == 0) {
              cout << " Translational velocity: (" << xDot[0] << ", " << xDot[1];
              cout << ", " << xDot[2] << ") m/s." << endl;
            }
          }
          
          /*--- Compute delta change in the position in the x, y, & z directions. ---*/
          
          VarCoord[0] = xDot[0]*(time_new-time_old);
          VarCoord[1] = xDot[1]*(time_new-time_old);
          VarCoord[2] = xDot[2]*(time_new-time_old);
          
          for (iVertex = 0; iVertex < geometry->nVertex[iMarker]; iVertex++) {
            
            /*--- Set node displacement for volume deformation ---*/
            geometry->vertex[iMarker][iVertex]->SetVarCoord(VarCoord);
            
          }
        }
      }
    }
  }
  
  /*--- When updating the origins it is assumed that all markers have the
        same translational velocity, because we use the last VarCoord set ---*/
  
  /*--- Set the mesh motion center to the new location after
   incrementing the position with the translation. This new
   location will be used for subsequent mesh motion for the given marker.---*/
  
  for (jMarker=0; jMarker<config->GetnMarker_Moving(); jMarker++) {
    
    /*-- Check if we want to update the motion origin for the given marker ---*/
    
    if (config->GetMoveMotion_Origin(jMarker) == YES) {
      Center[0] = config->GetMotion_Origin_X(jMarker) + VarCoord[0];
      Center[1] = config->GetMotion_Origin_Y(jMarker) + VarCoord[1];
      Center[2] = config->GetMotion_Origin_Z(jMarker) + VarCoord[2];
      config->SetMotion_Origin_X(jMarker, Center[0]);
      config->SetMotion_Origin_Y(jMarker, Center[1]);
      config->SetMotion_Origin_Z(jMarker, Center[2]);
    }
  }
  
  /*--- Set the moment computation center to the new location after
   incrementing the position with the translation. ---*/
  
  for (jMarker=0; jMarker<config->GetnMarker_Monitoring(); jMarker++) {
    Center[0] = config->GetRefOriginMoment_X(jMarker) + VarCoord[0];
    Center[1] = config->GetRefOriginMoment_Y(jMarker) + VarCoord[1];
    Center[2] = config->GetRefOriginMoment_Z(jMarker) + VarCoord[2];
    config->SetRefOriginMoment_X(jMarker, Center[0]);
    config->SetRefOriginMoment_Y(jMarker, Center[1]);
    config->SetRefOriginMoment_Z(jMarker, Center[2]);
  }
}

void CSurfaceMovement::Surface_Plunging(CGeometry *geometry, CConfig *config,
                                           unsigned long iter, unsigned short iZone) {
  
	su2double deltaT, time_new, time_old, Lref;
  su2double Center[3], VarCoord[3], Omega[3], Ampl[3];
  su2double DEG2RAD = PI_NUMBER/180.0;
  unsigned short iMarker, jMarker, Moving;
  unsigned long iVertex;
  string Marker_Tag, Moving_Tag;
  int rank;
  
#ifdef HAVE_MPI
	MPI_Comm_rank(MPI_COMM_WORLD, &rank);
#else
	rank = MASTER_NODE;
#endif
	
  /*--- Initialize the delta variation in coordinates ---*/
  VarCoord[0] = 0.0; VarCoord[1] = 0.0; VarCoord[2] = 0.0;
  
  /*--- Retrieve values from the config file ---*/
  
  deltaT = config->GetDelta_UnstTimeND();
  Lref   = config->GetLength_Ref();
  
  /*--- Compute delta time based on physical time step ---*/
  time_new = static_cast<su2double>(iter)*deltaT;
  if (iter == 0) {
    time_old = time_new;
  } else {
    time_old = static_cast<su2double>(iter-1)*deltaT;
  }
  
	/*--- Store displacement of each node on the plunging surface ---*/
    /*--- Loop over markers and find the particular marker(s) (surface) to plunge ---*/
  
	for (iMarker = 0; iMarker < config->GetnMarker_All(); iMarker++) {
    Moving = config->GetMarker_All_Moving(iMarker);
    if (Moving == YES) {
      for (jMarker = 0; jMarker<config->GetnMarker_Moving(); jMarker++) {
        
        Moving_Tag = config->GetMarker_Moving(jMarker);
        Marker_Tag = config->GetMarker_All_TagBound(iMarker);
        
        if (Marker_Tag == Moving_Tag) {
          
          /*--- Plunging frequency and amplitude from config. ---*/
          
          Omega[0]  = config->GetPlunging_Omega_X(jMarker)/config->GetOmega_Ref();
          Omega[1]  = config->GetPlunging_Omega_Y(jMarker)/config->GetOmega_Ref();
          Omega[2]  = config->GetPlunging_Omega_Z(jMarker)/config->GetOmega_Ref();
          Ampl[0]   = config->GetPlunging_Ampl_X(jMarker)/Lref;
          Ampl[1]   = config->GetPlunging_Ampl_Y(jMarker)/Lref;
          Ampl[2]   = config->GetPlunging_Ampl_Z(jMarker)/Lref;
          
          /*--- Print some information to the console. Be verbose at the first
           iteration only (mostly for debugging purposes). ---*/
          // Note that the MASTER_NODE might not contain all the markers being moved.

          if (rank == MASTER_NODE) {
            cout << " Storing plunging displacement for marker: ";
            cout << Marker_Tag << "." << endl;
            if (iter == 0) {
              cout << " Plunging frequency: (" << Omega[0] << ", " << Omega[1];
              cout << ", " << Omega[2] << ") rad/s." << endl;
              cout << " Plunging amplitude: (" << Ampl[0]/DEG2RAD;
              cout << ", " << Ampl[1]/DEG2RAD << ", " << Ampl[2]/DEG2RAD;
              cout << ") degrees."<< endl;
            }
          }
          
          /*--- Compute delta change in the position in the x, y, & z directions. ---*/
          
          VarCoord[0] = -Ampl[0]*(sin(Omega[0]*time_new) - sin(Omega[0]*time_old));
          VarCoord[1] = -Ampl[1]*(sin(Omega[1]*time_new) - sin(Omega[1]*time_old));
          VarCoord[2] = -Ampl[2]*(sin(Omega[2]*time_new) - sin(Omega[2]*time_old));
          
          for (iVertex = 0; iVertex < geometry->nVertex[iMarker]; iVertex++) {
            
            /*--- Set node displacement for volume deformation ---*/
            geometry->vertex[iMarker][iVertex]->SetVarCoord(VarCoord);
            
          }
        }
      }
    }
  }
  
  /*--- When updating the origins it is assumed that all markers have the
   same plunging movement, because we use the last VarCoord set ---*/
  
  /*--- Set the mesh motion center to the new location after
   incrementing the position with the translation. This new
   location will be used for subsequent mesh motion for the given marker.---*/
  
  for (jMarker=0; jMarker<config->GetnMarker_Moving(); jMarker++) {
    
    /*-- Check if we want to update the motion origin for the given marker ---*/
    
    if (config->GetMoveMotion_Origin(jMarker) == YES) {
      Center[0] = config->GetMotion_Origin_X(jMarker) + VarCoord[0];
      Center[1] = config->GetMotion_Origin_Y(jMarker) + VarCoord[1];
      Center[2] = config->GetMotion_Origin_Z(jMarker) + VarCoord[2];
      config->SetMotion_Origin_X(jMarker, Center[0]);
      config->SetMotion_Origin_Y(jMarker, Center[1]);
      config->SetMotion_Origin_Z(jMarker, Center[2]);
    }
  }
  
  /*--- Set the moment computation center to the new location after
   incrementing the position with the plunging. ---*/
  
  for (jMarker=0; jMarker<config->GetnMarker_Monitoring(); jMarker++) {
    Center[0] = config->GetRefOriginMoment_X(jMarker) + VarCoord[0];
    Center[1] = config->GetRefOriginMoment_Y(jMarker) + VarCoord[1];
    Center[2] = config->GetRefOriginMoment_Z(jMarker) + VarCoord[2];
    config->SetRefOriginMoment_X(jMarker, Center[0]);
    config->SetRefOriginMoment_Y(jMarker, Center[1]);
    config->SetRefOriginMoment_Z(jMarker, Center[2]);
  }
}

void CSurfaceMovement::Surface_Pitching(CGeometry *geometry, CConfig *config,
                                        unsigned long iter, unsigned short iZone) {
	
	su2double deltaT, time_new, time_old, Lref, *Coord;
  su2double Center[3], VarCoord[3], Omega[3], Ampl[3], Phase[3];
  su2double rotCoord[3], r[3] = {0.0,0.0,0.0};
  su2double rotMatrix[3][3] = {{0.0,0.0,0.0}, {0.0,0.0,0.0}, {0.0,0.0,0.0}};
  su2double dtheta, dphi, dpsi, cosTheta, sinTheta;
  su2double cosPhi, sinPhi, cosPsi, sinPsi;
  su2double DEG2RAD = PI_NUMBER/180.0;
  unsigned short iMarker, jMarker, Moving, iDim, nDim = geometry->GetnDim();
  unsigned long iPoint, iVertex;
  string Marker_Tag, Moving_Tag;
  int rank;
  
#ifdef HAVE_MPI
	MPI_Comm_rank(MPI_COMM_WORLD, &rank);
#else
	rank = MASTER_NODE;
#endif
  
  /*--- Initialize the delta variation in coordinates ---*/
  VarCoord[0] = 0.0; VarCoord[1] = 0.0; VarCoord[2] = 0.0;
  
  /*--- Retrieve values from the config file ---*/
  
  deltaT = config->GetDelta_UnstTimeND();
  Lref   = config->GetLength_Ref();
  
  /*--- Compute delta time based on physical time step ---*/
  time_new = static_cast<su2double>(iter)*deltaT;
  if (iter == 0) {
    time_old = time_new;
  } else {
    time_old = static_cast<su2double>(iter-1)*deltaT;
  }

	/*--- Store displacement of each node on the pitching surface ---*/
    /*--- Loop over markers and find the particular marker(s) (surface) to pitch ---*/

	for (iMarker = 0; iMarker < config->GetnMarker_All(); iMarker++) {
    Moving = config->GetMarker_All_Moving(iMarker);
    if (Moving == YES) {
      for (jMarker = 0; jMarker<config->GetnMarker_Moving(); jMarker++) {
        
        Moving_Tag = config->GetMarker_Moving(jMarker);
        Marker_Tag = config->GetMarker_All_TagBound(iMarker);
        
        if (Marker_Tag == Moving_Tag) {
          
          /*--- Pitching origin, frequency, and amplitude from config. ---*/
          
          Center[0] = config->GetMotion_Origin_X(jMarker);
          Center[1] = config->GetMotion_Origin_Y(jMarker);
          Center[2] = config->GetMotion_Origin_Z(jMarker);
          Omega[0]  = config->GetPitching_Omega_X(jMarker)/config->GetOmega_Ref();
          Omega[1]  = config->GetPitching_Omega_Y(jMarker)/config->GetOmega_Ref();
          Omega[2]  = config->GetPitching_Omega_Z(jMarker)/config->GetOmega_Ref();
          Ampl[0]   = config->GetPitching_Ampl_X(jMarker)*DEG2RAD;
          Ampl[1]   = config->GetPitching_Ampl_Y(jMarker)*DEG2RAD;
          Ampl[2]   = config->GetPitching_Ampl_Z(jMarker)*DEG2RAD;
          Phase[0]  = config->GetPitching_Phase_X(jMarker)*DEG2RAD;
          Phase[1]  = config->GetPitching_Phase_Y(jMarker)*DEG2RAD;
          Phase[2]  = config->GetPitching_Phase_Z(jMarker)*DEG2RAD;
          
          /*--- Print some information to the console. Be verbose at the first
           iteration only (mostly for debugging purposes). ---*/
          // Note that the MASTER_NODE might not contain all the markers being moved.

          if (rank == MASTER_NODE) {
            cout << " Storing pitching displacement for marker: ";
            cout << Marker_Tag << "." << endl;
            if (iter == 0) {
              cout << " Pitching frequency: (" << Omega[0] << ", " << Omega[1];
              cout << ", " << Omega[2] << ") rad/s about origin: (" << Center[0];
              cout << ", " << Center[1] << ", " << Center[2] << ")." << endl;
              cout << " Pitching amplitude about origin: (" << Ampl[0]/DEG2RAD;
              cout << ", " << Ampl[1]/DEG2RAD << ", " << Ampl[2]/DEG2RAD;
              cout << ") degrees."<< endl;
              cout << " Pitching phase lag about origin: (" << Phase[0]/DEG2RAD;
              cout << ", " << Phase[1]/DEG2RAD <<", "<< Phase[2]/DEG2RAD;
              cout << ") degrees."<< endl;
            }
          }
          
          /*--- Compute delta change in the angle about the x, y, & z axes. ---*/
          
          dtheta = -Ampl[0]*(sin(Omega[0]*time_new + Phase[0])
                             - sin(Omega[0]*time_old + Phase[0]));
          dphi   = -Ampl[1]*(sin(Omega[1]*time_new + Phase[1])
                             - sin(Omega[1]*time_old + Phase[1]));
          dpsi   = -Ampl[2]*(sin(Omega[2]*time_new + Phase[2])
                             - sin(Omega[2]*time_old + Phase[2]));
          
          /*--- Store angles separately for clarity. Compute sines/cosines. ---*/
          
          cosTheta = cos(dtheta);  cosPhi = cos(dphi);  cosPsi = cos(dpsi);
          sinTheta = sin(dtheta);  sinPhi = sin(dphi);  sinPsi = sin(dpsi);
          
          /*--- Compute the rotation matrix. Note that the implicit
           ordering is rotation about the x-axis, y-axis, then z-axis. ---*/
          
          rotMatrix[0][0] = cosPhi*cosPsi;
          rotMatrix[1][0] = cosPhi*sinPsi;
          rotMatrix[2][0] = -sinPhi;
          
          rotMatrix[0][1] = sinTheta*sinPhi*cosPsi - cosTheta*sinPsi;
          rotMatrix[1][1] = sinTheta*sinPhi*sinPsi + cosTheta*cosPsi;
          rotMatrix[2][1] = sinTheta*cosPhi;
          
          rotMatrix[0][2] = cosTheta*sinPhi*cosPsi + sinTheta*sinPsi;
          rotMatrix[1][2] = cosTheta*sinPhi*sinPsi - sinTheta*cosPsi;
          rotMatrix[2][2] = cosTheta*cosPhi;
          
          for (iVertex = 0; iVertex < geometry->nVertex[iMarker]; iVertex++) {
            
            /*--- Index and coordinates of the current point ---*/
            
            iPoint = geometry->vertex[iMarker][iVertex]->GetNode();
            Coord  = geometry->node[iPoint]->GetCoord();
            
            /*--- Calculate non-dim. position from rotation center ---*/
            
            for (iDim = 0; iDim < nDim; iDim++)
              r[iDim] = (Coord[iDim]-Center[iDim])/Lref;
            if (nDim == 2) r[nDim] = 0.0;
            
            /*--- Compute transformed point coordinates ---*/
            
            rotCoord[0] = rotMatrix[0][0]*r[0]
                        + rotMatrix[0][1]*r[1]
                        + rotMatrix[0][2]*r[2] + Center[0];
            
            rotCoord[1] = rotMatrix[1][0]*r[0]
                        + rotMatrix[1][1]*r[1]
                        + rotMatrix[1][2]*r[2] + Center[1];
            
            rotCoord[2] = rotMatrix[2][0]*r[0]
                        + rotMatrix[2][1]*r[1]
                        + rotMatrix[2][2]*r[2] + Center[2];
            
            /*--- Calculate delta change in the x, y, & z directions ---*/
            for (iDim = 0; iDim < nDim; iDim++)
              VarCoord[iDim] = (rotCoord[iDim]-Coord[iDim])/Lref;
            if (nDim == 2) VarCoord[nDim] = 0.0;
            
            /*--- Set node displacement for volume deformation ---*/
            geometry->vertex[iMarker][iVertex]->SetVarCoord(VarCoord);
            
          }
        }
      }
    }
  }
  /*--- For pitching we don't update the motion origin and moment reference origin. ---*/
}

void CSurfaceMovement::Surface_Rotating(CGeometry *geometry, CConfig *config,
                                        unsigned long iter, unsigned short iZone) {
	
	su2double deltaT, time_new, time_old, Lref, *Coord;
  su2double Center[3] = {0.0,0.0,0.0}, VarCoord[3] = {0.0,0.0,0.0}, Omega[3] = {0.0,0.0,0.0},
  rotCoord[3] = {0.0,0.0,0.0}, r[3] = {0.0,0.0,0.0}, Center_Aux[3] = {0.0,0.0,0.0};
  su2double rotMatrix[3][3] = {{0.0,0.0,0.0}, {0.0,0.0,0.0}, {0.0,0.0,0.0}};
  su2double dtheta, dphi, dpsi, cosTheta, sinTheta;
  su2double cosPhi, sinPhi, cosPsi, sinPsi;
  unsigned short iMarker, jMarker, Moving, iDim, nDim = geometry->GetnDim();
  unsigned long iPoint, iVertex;
  string Marker_Tag, Moving_Tag;
  int rank;
  
#ifdef HAVE_MPI
	MPI_Comm_rank(MPI_COMM_WORLD, &rank);
#else
	rank = MASTER_NODE;
#endif
	
  /*--- Initialize the delta variation in coordinates ---*/
  VarCoord[0] = 0.0; VarCoord[1] = 0.0; VarCoord[2] = 0.0;
  
  /*--- Retrieve values from the config file ---*/
  
  deltaT = config->GetDelta_UnstTimeND();
  Lref   = config->GetLength_Ref();
  
  /*--- Compute delta time based on physical time step ---*/
  time_new = static_cast<su2double>(iter)*deltaT;
  if (iter == 0) {
    time_old = time_new;
  } else {
    time_old = static_cast<su2double>(iter-1)*deltaT;
  }
  
	/*--- Store displacement of each node on the rotating surface ---*/
    /*--- Loop over markers and find the particular marker(s) (surface) to rotate ---*/

  for (iMarker = 0; iMarker < config->GetnMarker_All(); iMarker++) {
    Moving = config->GetMarker_All_Moving(iMarker);
    if (Moving == YES) {
      for (jMarker = 0; jMarker<config->GetnMarker_Moving(); jMarker++) {
        
        Moving_Tag = config->GetMarker_Moving(jMarker);
        Marker_Tag = config->GetMarker_All_TagBound(iMarker);
        
        if (Marker_Tag == Moving_Tag) {
          
          /*--- Rotation origin and angular velocity from config. ---*/
          
          Center[0] = config->GetMotion_Origin_X(jMarker);
          Center[1] = config->GetMotion_Origin_Y(jMarker);
          Center[2] = config->GetMotion_Origin_Z(jMarker);
          Omega[0]  = config->GetRotation_Rate_X(jMarker)/config->GetOmega_Ref();
          Omega[1]  = config->GetRotation_Rate_Y(jMarker)/config->GetOmega_Ref();
          Omega[2]  = config->GetRotation_Rate_Z(jMarker)/config->GetOmega_Ref();
          
          /*--- Print some information to the console. Be verbose at the first
           iteration only (mostly for debugging purposes). ---*/
          // Note that the MASTER_NODE might not contain all the markers being moved.

          if (rank == MASTER_NODE) {
            cout << " Storing rotating displacement for marker: ";
            cout << Marker_Tag << "." << endl;
            if (iter == 0) {
              cout << " Angular velocity: (" << Omega[0] << ", " << Omega[1];
              cout << ", " << Omega[2] << ") rad/s about origin: (" << Center[0];
              cout << ", " << Center[1] << ", " << Center[2] << ")." << endl;
            }
          }
          
          /*--- Compute delta change in the angle about the x, y, & z axes. ---*/
          
          dtheta = Omega[0]*(time_new-time_old);
          dphi   = Omega[1]*(time_new-time_old);
          dpsi   = Omega[2]*(time_new-time_old);
          
          /*--- Store angles separately for clarity. Compute sines/cosines. ---*/
          
          cosTheta = cos(dtheta);  cosPhi = cos(dphi);  cosPsi = cos(dpsi);
          sinTheta = sin(dtheta);  sinPhi = sin(dphi);  sinPsi = sin(dpsi);
          
          /*--- Compute the rotation matrix. Note that the implicit
           ordering is rotation about the x-axis, y-axis, then z-axis. ---*/
          
          rotMatrix[0][0] = cosPhi*cosPsi;
          rotMatrix[1][0] = cosPhi*sinPsi;
          rotMatrix[2][0] = -sinPhi;
          
          rotMatrix[0][1] = sinTheta*sinPhi*cosPsi - cosTheta*sinPsi;
          rotMatrix[1][1] = sinTheta*sinPhi*sinPsi + cosTheta*cosPsi;
          rotMatrix[2][1] = sinTheta*cosPhi;
          
          rotMatrix[0][2] = cosTheta*sinPhi*cosPsi + sinTheta*sinPsi;
          rotMatrix[1][2] = cosTheta*sinPhi*sinPsi - sinTheta*cosPsi;
          rotMatrix[2][2] = cosTheta*cosPhi;
          
          for (iVertex = 0; iVertex < geometry->nVertex[iMarker]; iVertex++) {
            
            /*--- Index and coordinates of the current point ---*/
            
            iPoint = geometry->vertex[iMarker][iVertex]->GetNode();
            Coord  = geometry->node[iPoint]->GetCoord();
            
            /*--- Calculate non-dim. position from rotation center ---*/
            
            for (iDim = 0; iDim < nDim; iDim++)
              r[iDim] = (Coord[iDim]-Center[iDim])/Lref;
            if (nDim == 2) r[nDim] = 0.0;
            
            /*--- Compute transformed point coordinates ---*/
            
            rotCoord[0] = rotMatrix[0][0]*r[0]
            + rotMatrix[0][1]*r[1]
            + rotMatrix[0][2]*r[2] + Center[0];
            
            rotCoord[1] = rotMatrix[1][0]*r[0]
            + rotMatrix[1][1]*r[1]
            + rotMatrix[1][2]*r[2] + Center[1];
            
            rotCoord[2] = rotMatrix[2][0]*r[0]
            + rotMatrix[2][1]*r[1]
            + rotMatrix[2][2]*r[2] + Center[2];
            
            /*--- Calculate delta change in the x, y, & z directions ---*/
            for (iDim = 0; iDim < nDim; iDim++)
              VarCoord[iDim] = (rotCoord[iDim]-Coord[iDim])/Lref;
            if (nDim == 2) VarCoord[nDim] = 0.0;
            
            /*--- Set node displacement for volume deformation ---*/
            geometry->vertex[iMarker][iVertex]->SetVarCoord(VarCoord);
            
          }
        }
      }
    }
  }
  
  /*--- When updating the origins it is assumed that all markers have the
   same rotation movement, because we use the last markers rotation matrix and center ---*/
  
  /*--- Set the mesh motion center to the new location after
   incrementing the position with the rotation. This new
   location will be used for subsequent mesh motion for the given marker.---*/
  
  for (jMarker=0; jMarker<config->GetnMarker_Moving(); jMarker++) {
    
    /*-- Check if we want to update the motion origin for the given marker ---*/
    
    if (config->GetMoveMotion_Origin(jMarker) == YES) {
        
      Center_Aux[0] = config->GetMotion_Origin_X(jMarker);
      Center_Aux[1] = config->GetMotion_Origin_Y(jMarker);
      Center_Aux[2] = config->GetMotion_Origin_Z(jMarker);
      
      /*--- Calculate non-dim. position from rotation center ---*/
      
      for (iDim = 0; iDim < nDim; iDim++)
        r[iDim] = (Center_Aux[iDim]-Center[iDim])/Lref;
      if (nDim == 2) r[nDim] = 0.0;
      
      /*--- Compute transformed point coordinates ---*/
      
      rotCoord[0] = rotMatrix[0][0]*r[0]
      + rotMatrix[0][1]*r[1]
      + rotMatrix[0][2]*r[2] + Center[0];
      
      rotCoord[1] = rotMatrix[1][0]*r[0]
      + rotMatrix[1][1]*r[1]
      + rotMatrix[1][2]*r[2] + Center[1];
      
      rotCoord[2] = rotMatrix[2][0]*r[0]
      + rotMatrix[2][1]*r[1]
      + rotMatrix[2][2]*r[2] + Center[2];
      
      /*--- Calculate delta change in the x, y, & z directions ---*/
      for (iDim = 0; iDim < nDim; iDim++)
        VarCoord[iDim] = (rotCoord[iDim]-Center_Aux[iDim])/Lref;
      if (nDim == 2) VarCoord[nDim] = 0.0;
      config->SetMotion_Origin_X(jMarker, Center_Aux[0]+VarCoord[0]);
      config->SetMotion_Origin_Y(jMarker, Center_Aux[1]+VarCoord[1]);
      config->SetMotion_Origin_Z(jMarker, Center_Aux[2]+VarCoord[2]);
    }
  }

  /*--- Set the moment computation center to the new location after
   incrementing the position with the rotation. ---*/
  
  for (jMarker=0; jMarker<config->GetnMarker_Monitoring(); jMarker++) {
      
    Center_Aux[0] = config->GetRefOriginMoment_X(jMarker);
    Center_Aux[1] = config->GetRefOriginMoment_Y(jMarker);
    Center_Aux[2] = config->GetRefOriginMoment_Z(jMarker);

    /*--- Calculate non-dim. position from rotation center ---*/
    
    for (iDim = 0; iDim < nDim; iDim++)
      r[iDim] = (Center_Aux[iDim]-Center[iDim])/Lref;
    if (nDim == 2) r[nDim] = 0.0;
    
    /*--- Compute transformed point coordinates ---*/
    
    rotCoord[0] = rotMatrix[0][0]*r[0]
    + rotMatrix[0][1]*r[1]
    + rotMatrix[0][2]*r[2] + Center[0];
    
    rotCoord[1] = rotMatrix[1][0]*r[0]
    + rotMatrix[1][1]*r[1]
    + rotMatrix[1][2]*r[2] + Center[1];
    
    rotCoord[2] = rotMatrix[2][0]*r[0]
    + rotMatrix[2][1]*r[1]
    + rotMatrix[2][2]*r[2] + Center[2];
    
    /*--- Calculate delta change in the x, y, & z directions ---*/
    for (iDim = 0; iDim < nDim; iDim++)
      VarCoord[iDim] = (rotCoord[iDim]-Center_Aux[iDim])/Lref;
    if (nDim == 2) VarCoord[nDim] = 0.0;
    
    config->SetRefOriginMoment_X(jMarker, Center_Aux[0]+VarCoord[0]);
    config->SetRefOriginMoment_Y(jMarker, Center_Aux[1]+VarCoord[1]);
    config->SetRefOriginMoment_Z(jMarker, Center_Aux[2]+VarCoord[2]);
  }
}

void CSurfaceMovement::AeroelasticDeform(CGeometry *geometry, CConfig *config, unsigned long ExtIter, unsigned short iMarker, unsigned short iMarker_Monitoring, vector<su2double>& displacements) {
  
  /* The sign conventions of these are those of the Typical Section Wing Model, below the signs are corrected */
  su2double dh = -displacements[0];           // relative plunge
  su2double dalpha = -displacements[1];       // relative pitch
  su2double dh_x, dh_y;
  su2double Center[2];
  unsigned short iDim;
  su2double Lref = config->GetLength_Ref();
  su2double *Coord;
  unsigned long iPoint, iVertex;
  su2double x_new, y_new;
  su2double VarCoord[3];
  string Monitoring_Tag = config->GetMarker_Monitoring(iMarker_Monitoring);
  
  /*--- Calculate the plunge displacement for the Typical Section Wing Model taking into account rotation ---*/
  if (config->GetKind_GridMovement(ZONE_0) == AEROELASTIC_RIGID_MOTION) {
    su2double Omega, dt, psi;
    dt = config->GetDelta_UnstTimeND();
    Omega  = (config->GetRotation_Rate_Z(ZONE_0)/config->GetOmega_Ref());
    psi = Omega*(dt*ExtIter);
    
    /*--- Correct for the airfoil starting position (This is hardcoded in here) ---*/
    if (Monitoring_Tag == "Airfoil1") {
      psi = psi + 0.0;
    }
    else if (Monitoring_Tag == "Airfoil2") {
      psi = psi + 2.0/3.0*PI_NUMBER;
    }
    else if (Monitoring_Tag == "Airfoil3") {
      psi = psi + 4.0/3.0*PI_NUMBER;
    }
    else
      cout << "WARNING: There is a marker that we are monitoring that doesn't match the values hardcoded above!" << endl;
    
    dh_x = -dh*sin(psi);
    dh_y = dh*cos(psi);
    
  } else {
    dh_x = 0;
    dh_y = dh;
  }
  
  /*--- Pitching origin from config. ---*/
  
  Center[0] = config->GetRefOriginMoment_X(iMarker_Monitoring);
  Center[1] = config->GetRefOriginMoment_Y(iMarker_Monitoring);
  
  for (iVertex = 0; iVertex < geometry->nVertex[iMarker]; iVertex++) {
    iPoint = geometry->vertex[iMarker][iVertex]->GetNode();
    /*--- Coordinates of the current point ---*/
    Coord = geometry->node[iPoint]->GetCoord();
    
    /*--- Calculate non-dim. position from rotation center ---*/
    su2double r[2] = {0,0};
    for (iDim = 0; iDim < geometry->GetnDim(); iDim++)
        r[iDim] = (Coord[iDim]-Center[iDim])/Lref;
    
    /*--- Compute delta of transformed point coordinates ---*/
    // The deltas are needed for the FEA grid deformation Method.
    // rotation contribution - previous position + plunging contribution
    x_new = cos(dalpha)*r[0] - sin(dalpha)*r[1] -r[0] + dh_x;
    y_new = sin(dalpha)*r[0] + cos(dalpha)*r[1] -r[1] + dh_y;
    
    VarCoord[0] = x_new;
    VarCoord[1] = y_new;
    VarCoord[2] = 0.0;
    
    /*--- Store new delta node locations for the surface ---*/
    geometry->vertex[iMarker][iVertex]->SetVarCoord(VarCoord);
  }
  /*--- Set the elastic axis to the new location after incrementing the position with the plunge ---*/
  config->SetRefOriginMoment_X(iMarker_Monitoring, Center[0]+dh_x);
  config->SetRefOriginMoment_Y(iMarker_Monitoring, Center[1]+dh_y);

  
}

void CSurfaceMovement::SetBoundary_Flutter3D(CGeometry *geometry, CConfig *config,
                                             CFreeFormDefBox **FFDBox, unsigned long iter, unsigned short iZone) {
	
	su2double omega, deltaT;
  su2double alpha, alpha_new, alpha_old;
  su2double time_new, time_old;
  su2double Omega[3], Ampl[3];
  su2double DEG2RAD = PI_NUMBER/180.0;
  int rank;
  bool adjoint = config->GetContinuous_Adjoint();
    
#ifdef HAVE_MPI
	MPI_Comm_rank(MPI_COMM_WORLD, &rank);
#else
	rank = MASTER_NODE;
#endif
	
  /*--- Retrieve values from the config file ---*/
  
  deltaT = config->GetDelta_UnstTimeND();
  
  /*--- Pitching origin, frequency, and amplitude from config. ---*/
  
  Omega[0]  = (config->GetPitching_Omega_X(iZone)/config->GetOmega_Ref());
  Omega[1]  = (config->GetPitching_Omega_Y(iZone)/config->GetOmega_Ref());
  Omega[2]  = (config->GetPitching_Omega_Z(iZone)/config->GetOmega_Ref());
  Ampl[0]   = config->GetPitching_Ampl_X(iZone)*DEG2RAD;
  Ampl[1]   = config->GetPitching_Ampl_Y(iZone)*DEG2RAD;
  Ampl[2]   = config->GetPitching_Ampl_Z(iZone)*DEG2RAD;
  
  /*--- Compute delta time based on physical time step ---*/
  
  if (adjoint) {
    
    /*--- For the unsteady adjoint, we integrate backwards through
     physical time, so perform mesh motion in reverse. ---*/
    
    unsigned long nFlowIter  = config->GetnExtIter();
    unsigned long directIter = nFlowIter - iter - 1;
    time_new = static_cast<su2double>(directIter)*deltaT;
    time_old = time_new;
    if (iter != 0) time_old = (static_cast<su2double>(directIter)+1.0)*deltaT;
  } else {
    
    /*--- Forward time for the direct problem ---*/
    
    time_new = static_cast<su2double>(iter)*deltaT;
    time_old = time_new;
    if (iter != 0) time_old = (static_cast<su2double>(iter)-1.0)*deltaT;
  }
	
  /*--- Update the pitching angle at this time step. Flip sign for
   nose-up positive convention. ---*/
  
  omega     = Omega[2];
  alpha_new = Ampl[2]*sin(omega*time_new);
  alpha_old = Ampl[2]*sin(omega*time_old);
  alpha     = (1E-10 + (alpha_new - alpha_old))*(-PI_NUMBER/180.0);
	
	if (rank == MASTER_NODE)
		cout << "New dihedral angle (alpha): " << alpha_new/DEG2RAD << " degrees." << endl;
	
	unsigned short iOrder, jOrder, kOrder;
	short iFFDBox;
  su2double movement[3] = {0.0,0.0,0.0};
	bool *move = new bool [nFFDBox];
	unsigned short *index = new unsigned short[3];
	
	move[0] = true; move[1] = true; move[2] = true;	

	/*--- Change the value of the control point if move is true ---*/
  
	for (iFFDBox = 0; iFFDBox < nFFDBox; iFFDBox++)
		if (move[iFFDBox])
			for (iOrder = 0; iOrder < FFDBox[iFFDBox]->GetlOrder(); iOrder++)
				for (jOrder = 0; jOrder < FFDBox[iFFDBox]->GetmOrder(); jOrder++)
					for (kOrder = 0; kOrder < FFDBox[iFFDBox]->GetnOrder(); kOrder++) {
						index[0] = iOrder; index[1] = jOrder; index[2] = kOrder;
						su2double *coord = FFDBox[iFFDBox]->GetCoordControlPoints(iOrder, jOrder, kOrder);
						movement[0] = 0.0; movement[1] = 0.0; movement[2] = coord[1]*tan(alpha);
						FFDBox[iFFDBox]->SetControlPoints(index, movement);
					}
	
	/*--- Recompute cartesian coordinates using the new control points position ---*/
  
	for (iFFDBox = 0; iFFDBox < nFFDBox; iFFDBox++)
		SetCartesianCoord(geometry, config, FFDBox[iFFDBox], iFFDBox);
	
}

void CSurfaceMovement::SetExternal_Deformation(CGeometry *geometry, CConfig *config, unsigned short iZone, unsigned long iter) {
  
  int rank = MASTER_NODE;
#ifdef HAVE_MPI
	MPI_Comm_rank(MPI_COMM_WORLD, &rank);
#endif
  
  /*--- Local variables ---*/
  
	unsigned short iDim, nDim; 
	unsigned long iPoint = 0, flowIter = 0;
  unsigned long jPoint, GlobalIndex;
	su2double VarCoord[3], *Coord_Old = NULL, *Coord_New = NULL, Center[3] = {0.0,0.0,0.0};
  su2double Lref   = config->GetLength_Ref();
  su2double NewCoord[3] = {0.0,0.0,0.0}, rotMatrix[3][3] = {{0.0,0.0,0.0}, {0.0,0.0,0.0}, {0.0,0.0,0.0}};
  su2double r[3] = {0.0,0.0,0.0}, rotCoord[3] = {0.0,0.0,0.0};
  unsigned long iVertex;
  unsigned short iMarker;
  char buffer[50];
  string motion_filename, UnstExt, text_line;
  ifstream motion_file;
  bool unsteady = config->GetUnsteady_Simulation();
  bool adjoint = config->GetContinuous_Adjoint();
  
	/*--- Load stuff from config ---*/
  
	nDim = geometry->GetnDim();
  motion_filename = config->GetMotion_FileName();
  
  /*--- Set the extension for the correct unsteady mesh motion file ---*/
  
  if (unsteady) {
    if (adjoint) {
      /*--- For the unsteady adjoint, we integrate backwards through
       physical time, so perform mesh motion in reverse. ---*/
      unsigned long nFlowIter = config->GetnExtIter() - 1;
      flowIter  = nFlowIter - iter;
      unsigned short lastindex = motion_filename.find_last_of(".");
      motion_filename = motion_filename.substr(0, lastindex);
      if ((SU2_TYPE::Int(flowIter) >= 0) && (SU2_TYPE::Int(flowIter) < 10)) SPRINTF (buffer, "_0000%d.dat", SU2_TYPE::Int(flowIter));
      if ((SU2_TYPE::Int(flowIter) >= 10) && (SU2_TYPE::Int(flowIter) < 100)) SPRINTF (buffer, "_000%d.dat", SU2_TYPE::Int(flowIter));
      if ((SU2_TYPE::Int(flowIter) >= 100) && (SU2_TYPE::Int(flowIter) < 1000)) SPRINTF (buffer, "_00%d.dat", SU2_TYPE::Int(flowIter));
      if ((SU2_TYPE::Int(flowIter) >= 1000) && (SU2_TYPE::Int(flowIter) < 10000)) SPRINTF (buffer, "_0%d.dat", SU2_TYPE::Int(flowIter));
      if (SU2_TYPE::Int(flowIter) >= 10000) SPRINTF (buffer, "_%d.dat", SU2_TYPE::Int(flowIter));
      UnstExt = string(buffer);
      motion_filename.append(UnstExt);
    } else {
      /*--- Forward time for the direct problem ---*/
      flowIter = iter;
      unsigned short lastindex = motion_filename.find_last_of(".");
      motion_filename = motion_filename.substr(0, lastindex);
      if ((SU2_TYPE::Int(flowIter) >= 0) && (SU2_TYPE::Int(flowIter) < 10)) SPRINTF (buffer, "_0000%d.dat", SU2_TYPE::Int(flowIter));
      if ((SU2_TYPE::Int(flowIter) >= 10) && (SU2_TYPE::Int(flowIter) < 100)) SPRINTF (buffer, "_000%d.dat", SU2_TYPE::Int(flowIter));
      if ((SU2_TYPE::Int(flowIter) >= 100) && (SU2_TYPE::Int(flowIter) < 1000)) SPRINTF (buffer, "_00%d.dat", SU2_TYPE::Int(flowIter));
      if ((SU2_TYPE::Int(flowIter) >= 1000) && (SU2_TYPE::Int(flowIter) < 10000)) SPRINTF (buffer, "_0%d.dat", SU2_TYPE::Int(flowIter));
      if (SU2_TYPE::Int(flowIter) >= 10000) SPRINTF (buffer, "_%d.dat", SU2_TYPE::Int(flowIter));
      UnstExt = string(buffer);
      motion_filename.append(UnstExt);
    }
    
    if (rank == MASTER_NODE)
      cout << "Reading in the arbitrary mesh motion from direct iteration " << flowIter << "." << endl;
  }
  
  /*--- Open the motion file ---*/

  motion_file.open(motion_filename.data(), ios::in);
  /*--- Throw error if there is no file ---*/
  if (motion_file.fail()) {
    cout << "There is no mesh motion file!" << endl;
    exit(EXIT_FAILURE);
  }
  
  /*--- Read in and store the new mesh node locations ---*/ 
  
  while (getline(motion_file, text_line)) {
    istringstream point_line(text_line);
    if (nDim == 2) point_line >> iPoint >> NewCoord[0] >> NewCoord[1];
    if (nDim == 3) point_line >> iPoint >> NewCoord[0] >> NewCoord[1] >> NewCoord[2];
    for (iMarker = 0; iMarker < config->GetnMarker_All(); iMarker++) {
      if (config->GetMarker_All_Moving(iMarker) == YES) {
        for (iVertex = 0; iVertex < geometry->nVertex[iMarker]; iVertex++) {
          jPoint = geometry->vertex[iMarker][iVertex]->GetNode();
          GlobalIndex = geometry->node[jPoint]->GetGlobalIndex();
          if (GlobalIndex == iPoint) {
            geometry->vertex[iMarker][iVertex]->SetVarCoord(NewCoord);
            break;
          }
        }
      }
    }
  }
  /*--- Close the restart file ---*/
  motion_file.close();
  
  /*--- If rotating as well, prepare the rotation matrix ---*/
  
  if (config->GetGrid_Movement() &&
      config->GetKind_GridMovement(iZone) == EXTERNAL_ROTATION) {
    
    /*--- Variables needed only for rotation ---*/
    
    su2double Omega[3], dt;
    su2double dtheta, dphi, dpsi, cosTheta, sinTheta;
    su2double cosPhi, sinPhi, cosPsi, sinPsi;
    
    /*--- Center of rotation & angular velocity vector from config ---*/
    Center[0] = config->GetMotion_Origin_X(iZone);
    Center[1] = config->GetMotion_Origin_Y(iZone);
    Center[2] = config->GetMotion_Origin_Z(iZone);
    
    /*--- Angular velocity vector from config ---*/
    
    dt = static_cast<su2double>(iter)*config->GetDelta_UnstTimeND();
    Omega[0]  = config->GetRotation_Rate_X(iZone);
    Omega[1]  = config->GetRotation_Rate_Y(iZone);
    Omega[2]  = config->GetRotation_Rate_Z(iZone);
    
    /*--- For the unsteady adjoint, use reverse time ---*/
    if (adjoint) {
      /*--- Set the first adjoint mesh position to the final direct one ---*/
      if (iter == 0) dt = ((su2double)config->GetnExtIter()-1) * dt;
      /*--- Reverse the rotation direction for the adjoint ---*/
      else dt = -1.0*dt;
    } else {
      /*--- No rotation at all for the first direct solution ---*/
      if (iter == 0) dt = 0;
    }
    
    /*--- Compute delta change in the angle about the x, y, & z axes. ---*/
    
    dtheta = Omega[0]*dt;   
    dphi   = Omega[1]*dt; 
    dpsi   = Omega[2]*dt;
    
    /*--- Store angles separately for clarity. Compute sines/cosines. ---*/
    
    cosTheta = cos(dtheta);  cosPhi = cos(dphi);  cosPsi = cos(dpsi);
    sinTheta = sin(dtheta);  sinPhi = sin(dphi);  sinPsi = sin(dpsi);
    
    /*--- Compute the rotation matrix. Note that the implicit
     ordering is rotation about the x-axis, y-axis, then z-axis. ---*/
    
    rotMatrix[0][0] = cosPhi*cosPsi;
    rotMatrix[1][0] = cosPhi*sinPsi;
    rotMatrix[2][0] = -sinPhi;
    
    rotMatrix[0][1] = sinTheta*sinPhi*cosPsi - cosTheta*sinPsi;
    rotMatrix[1][1] = sinTheta*sinPhi*sinPsi + cosTheta*cosPsi;
    rotMatrix[2][1] = sinTheta*cosPhi;
    
    rotMatrix[0][2] = cosTheta*sinPhi*cosPsi + sinTheta*sinPsi;
    rotMatrix[1][2] = cosTheta*sinPhi*sinPsi - sinTheta*cosPsi;
    rotMatrix[2][2] = cosTheta*cosPhi;
    
  }
  
  /*--- Loop through to find only moving surface markers ---*/
  
  for (iMarker = 0; iMarker < config->GetnMarker_All(); iMarker++) {
    if (config->GetMarker_All_Moving(iMarker) == YES) {
      
      /*--- Loop over all surface points for this marker ---*/
      
      for (iVertex = 0; iVertex < geometry->nVertex[iMarker]; iVertex++) {
        iPoint = geometry->vertex[iMarker][iVertex]->GetNode();
        
        /*--- Get current and new coordinates from file ---*/
        
        Coord_Old = geometry->node[iPoint]->GetCoord();
        Coord_New = geometry->vertex[iMarker][iVertex]->GetVarCoord();
        
        /*--- If we're also rotating, multiply each point by the
         rotation matrix. It is assumed that the coordinates in
         Coord_Old have already been rotated using SetRigid_Rotation(). ---*/
        
        if (config->GetGrid_Movement() &&
            config->GetKind_GridMovement(iZone) == EXTERNAL_ROTATION) {
          
          /*--- Calculate non-dim. position from rotation center ---*/
          
          for (iDim = 0; iDim < nDim; iDim++)
            r[iDim] = (Coord_New[iDim]-Center[iDim])/Lref;
          if (nDim == 2) r[nDim] = 0.0;
          
          /*--- Compute transformed point coordinates ---*/
          
          rotCoord[0] = rotMatrix[0][0]*r[0] 
                      + rotMatrix[0][1]*r[1] 
                      + rotMatrix[0][2]*r[2] + Center[0];
          
          rotCoord[1] = rotMatrix[1][0]*r[0] 
                      + rotMatrix[1][1]*r[1] 
                      + rotMatrix[1][2]*r[2] + Center[1];
          
          rotCoord[2] = rotMatrix[2][0]*r[0] 
                      + rotMatrix[2][1]*r[1] 
                      + rotMatrix[2][2]*r[2] + Center[2];
          
          /*--- Copy rotated coords back to original array for consistency ---*/
          for (iDim = 0; iDim < nDim; iDim++)
            Coord_New[iDim] = rotCoord[iDim];
        }
        
        /*--- Calculate delta change in the x, y, & z directions ---*/
        for (iDim = 0; iDim < nDim; iDim++)
          VarCoord[iDim] = (Coord_New[iDim]-Coord_Old[iDim])/Lref;
        if (nDim == 2) VarCoord[nDim] = 0.0;

        /*--- Set position changes to be applied by the spring analogy ---*/
        geometry->vertex[iMarker][iVertex]->SetVarCoord(VarCoord);
        
      }
    }	
  }
}

void CSurfaceMovement::SetNACA_4Digits(CGeometry *boundary, CConfig *config) {
	unsigned long iVertex;
	unsigned short iMarker;
	su2double VarCoord[3], *Coord, *Normal, Ycurv, Yesp;

	if (config->GetnDV() != 1) { cout << "This kind of design variable is not prepared for multiple deformations."; cin.get();	}

	su2double Ya = config->GetParamDV(0,0) / 100.0; /*--- Maximum camber as a fraction of the chord 
					(100 m is the first of the four digits) ---*/
	su2double Xa = config->GetParamDV(0,1) / 10.0; /*--- Location of maximum camber as a fraction of 
					the chord (10 p is the second digit in the NACA xxxx description) ---*/
	su2double t = config->GetParamDV(0,2) / 100.0; /*--- Maximum thickness as a fraction of the
					  chord (so 100 t gives the last two digits in 
					  the NACA 4-digit denomination) ---*/
		
	for (iMarker = 0; iMarker < config->GetnMarker_All(); iMarker++)
		for (iVertex = 0; iVertex < boundary->nVertex[iMarker]; iVertex++) {
			VarCoord[0] = 0.0; VarCoord[1] = 0.0; VarCoord[2] = 0.0;
			if (config->GetMarker_All_DV(iMarker) == YES) {
				Coord = boundary->vertex[iMarker][iVertex]->GetCoord();
				Normal = boundary->vertex[iMarker][iVertex]->GetNormal();
				
				if (Coord[0] < Xa) Ycurv = (2.0*Xa*Coord[0]-pow(Coord[0],2.0))*(Ya/pow(Xa,2.0));
				else Ycurv = ((1.0-2.0*Xa)+2.0*Xa*Coord[0]-pow(Coord[0],2.0))*(Ya/pow((1.0-Xa), 2.0));
				
				Yesp = t*(1.4845*sqrt(Coord[0])-0.6300*Coord[0]-1.7580*pow(Coord[0],2.0)+
						  1.4215*pow(Coord[0],3.0)-0.518*pow(Coord[0],4.0));
				
				if (Normal[1] > 0) VarCoord[1] =  (Ycurv + Yesp) - Coord[1];
				if (Normal[1] < 0) VarCoord[1] =  (Ycurv - Yesp) - Coord[1];

			}
			boundary->vertex[iMarker][iVertex]->SetVarCoord(VarCoord);
		}
}

void CSurfaceMovement::SetParabolic(CGeometry *boundary, CConfig *config) {
	unsigned long iVertex;
	unsigned short iMarker;
	su2double VarCoord[3], *Coord, *Normal;
	
	if (config->GetnDV() != 1) { cout << "This kind of design variable is not prepared for multiple deformations."; cin.get();	}
	
	su2double c = config->GetParamDV(0,0); /*--- Center of the parabola ---*/
	su2double t = config->GetParamDV(0,1) / 100.0; /*--- Thickness of the parabola ---*/
	
	for (iMarker = 0; iMarker < config->GetnMarker_All(); iMarker++)
		for (iVertex = 0; iVertex < boundary->nVertex[iMarker]; iVertex++) {
			VarCoord[0] = 0.0; VarCoord[1] = 0.0; VarCoord[2] = 0.0;
			if (config->GetMarker_All_DV(iMarker) == YES) {
				Coord = boundary->vertex[iMarker][iVertex]->GetCoord();
				Normal = boundary->vertex[iMarker][iVertex]->GetNormal();
				
				if (Normal[1] > 0) {
					VarCoord[1] =  t*(Coord[0]*Coord[0]-Coord[0])/(2.0*(c*c-c)) - Coord[1];
				}
				if (Normal[1] < 0) {
					VarCoord[1] =  t*(Coord[0]-Coord[0]*Coord[0])/(2.0*(c*c-c)) - Coord[1];
				}
			}
			boundary->vertex[iMarker][iVertex]->SetVarCoord(VarCoord);
		}
}

void CSurfaceMovement::SetAirfoil(CGeometry *boundary, CConfig *config) {
  unsigned long iVertex, n_Airfoil = 0;
  unsigned short iMarker, nUpper, nLower, iUpper, iLower, iVar, iDim;
  su2double *VarCoord, *Coord, NewYCoord, NewXCoord, *Coord_i, *Coord_ip1, yp1, ypn,
  Airfoil_Coord[2]= {0.0,0.0}, factor, coeff = 10000, Upper, Lower, Arch = 0.0, TotalArch = 0.0,
  x_i, x_ip1, y_i, y_ip1;
  passivedouble AirfoilScale;
  vector<su2double> Svalue, Xcoord, Ycoord, Xcoord2, Ycoord2, Xcoord_Aux, Ycoord_Aux;
  bool AddBegin = true, AddEnd = true;
  char AirfoilFile[256], AirfoilFormat[15], MeshOrientation[15], AirfoilClose[15];
  ifstream airfoil_file;
  string text_line;
  int ierr = 0;

  unsigned short nDim = boundary->GetnDim();
  
  VarCoord = new su2double[nDim];
  for (iDim = 0; iDim < nDim; iDim++)
    VarCoord[iDim] = 0.0;

  /*--- Get the SU2 module. SU2_CFD will use this routine for dynamically
   deforming meshes (MARKER_MOVING), while SU2_DEF will use it for deforming
   meshes after imposing design variable surface deformations (DV_MARKER). ---*/
  
  unsigned short Kind_SU2 = config->GetKind_SU2();
  
  /*--- Read the coordinates. Two main formats:
   - Selig are in an x, y format starting from trailing edge, along the upper surface to the leading
   edge and back around the lower surface to trailing edge.
   - Lednicer are upper surface points leading edge to trailing edge and then lower surface leading
   edge to trailing edge.
   ---*/
  
  /*--- Open the restart file, throw an error if this fails. ---*/
  
  cout << "Enter the name of file with the airfoil information: ";
  ierr = scanf("%255s", AirfoilFile);
  if (ierr == 0) { cout << "No input read!! "<< endl; exit(EXIT_FAILURE); }
  airfoil_file.open(AirfoilFile, ios::in);
  if (airfoil_file.fail()) {
    cout << "There is no airfoil file!! "<< endl;
    exit(EXIT_FAILURE);
  }
  cout << "Enter the format of the airfoil (Selig or Lednicer): ";
  ierr = scanf("%14s", AirfoilFormat);
  if (ierr == 0) { cout << "No input read!! "<< endl; exit(EXIT_FAILURE); }

  cout << "Thickness scaling (1.0 means no scaling)?: ";
  ierr = scanf("%lf", &AirfoilScale);
  if (ierr == 0) { cout << "No input read!! "<< endl; exit(EXIT_FAILURE); }

  cout << "Close the airfoil (Yes or No)?: ";
  ierr = scanf("%14s", AirfoilClose);
  if (ierr == 0) { cout << "No input read!! "<< endl; exit(EXIT_FAILURE); }

  cout << "Surface mesh orientation (clockwise, or anticlockwise): ";
  ierr = scanf("%14s", MeshOrientation);
  if (ierr == 0) { cout << "No input read!! "<< endl; exit(EXIT_FAILURE); }

  /*--- The first line is the header ---*/
  
  getline (airfoil_file, text_line);
  cout << "File info: " << text_line << endl;
  
  if (strcmp (AirfoilFormat,"Selig") == 0) {

    while (getline (airfoil_file, text_line)) {
      istringstream point_line(text_line);
      
      /*--- Read the x & y coordinates from this line of the file (anticlockwise) ---*/
      
      point_line >> Airfoil_Coord[0] >> Airfoil_Coord[1];
      
      /*--- Close the arifoil ---*/
      
      if (strcmp (AirfoilClose,"Yes") == 0)
        factor = -atan(coeff*(Airfoil_Coord[0]-1.0))*2.0/PI_NUMBER;
      else factor = 1.0;
      
      /*--- Store the coordinates in vectors ---*/
      
      Xcoord.push_back(Airfoil_Coord[0]);
      Ycoord.push_back(Airfoil_Coord[1]*factor*AirfoilScale);
    }
    
  }
  if (strcmp (AirfoilFormat,"Lednicer") == 0) {
    
    /*--- The second line is the number of points ---*/

    getline(airfoil_file, text_line);
    istringstream point_line(text_line);
    point_line >> Upper >> Lower;
    
    nUpper = SU2_TYPE::Int(Upper);
    nLower = SU2_TYPE::Int(Lower);
  
    Xcoord.resize(nUpper+nLower-1);
    Ycoord.resize(nUpper+nLower-1);
    
    /*--- White line ---*/

    getline (airfoil_file, text_line);

    for (iUpper = 0; iUpper < nUpper; iUpper++) {
      getline (airfoil_file, text_line);
      istringstream point_line(text_line);
      point_line >> Airfoil_Coord[0] >> Airfoil_Coord[1];
      Xcoord[nUpper-iUpper-1] = Airfoil_Coord[0];
      
      if (strcmp (AirfoilClose,"Yes") == 0)
        factor = -atan(coeff*(Airfoil_Coord[0]-1.0))*2.0/PI_NUMBER;
      else factor = 1.0;
      
      Ycoord[nUpper-iUpper-1] = Airfoil_Coord[1]*AirfoilScale*factor;
    }
    
    getline (airfoil_file, text_line);

    for (iLower = 0; iLower < nLower; iLower++) {
      getline (airfoil_file, text_line);
      istringstream point_line(text_line);
      point_line >> Airfoil_Coord[0] >> Airfoil_Coord[1];
      
      if (strcmp (AirfoilClose,"Yes") == 0)
        factor = -atan(coeff*(Airfoil_Coord[0]-1.0))*2.0/PI_NUMBER;
      else factor = 1.0;
      
      Xcoord[nUpper+iLower-1] = Airfoil_Coord[0];
      Ycoord[nUpper+iLower-1] = Airfoil_Coord[1]*AirfoilScale*factor;
    }
      
  }
  
  /*--- Check the coordinate (1,0) at the beginning and end of the file ---*/
  
  if (Xcoord[0] == 1.0) AddBegin = false;
  if (Xcoord[Xcoord.size()-1] == 1.0) AddEnd = false;
  
  if (AddBegin) { Xcoord.insert(Xcoord.begin(), 1.0);   Ycoord.insert(Ycoord.begin(), 0.0);}
  if (AddEnd) { Xcoord.push_back(1.0);                Ycoord.push_back(0.0);}
  
  /*--- Change the orientation (depend on the input file, and the mesh file) ---*/
  
  if (strcmp (MeshOrientation,"clockwise") == 0) {
    for (iVar = 0; iVar < Xcoord.size(); iVar++) {
      Xcoord_Aux.push_back(Xcoord[iVar]);
      Ycoord_Aux.push_back(Ycoord[iVar]);
    }
    
    for (iVar = 0; iVar < Xcoord.size(); iVar++) {
      Xcoord[iVar] = Xcoord_Aux[Xcoord.size()-iVar-1];
      Ycoord[iVar] = Ycoord_Aux[Xcoord.size()-iVar-1];
    }
  }
  
  /*--- Compute the total arch length ---*/
  
  Arch = 0.0; Svalue.push_back(Arch);

  for (iVar = 0; iVar < Xcoord.size()-1; iVar++) {
    x_i = Xcoord[iVar];  x_ip1 = Xcoord[iVar+1];
    y_i = Ycoord[iVar];  y_ip1 = Ycoord[iVar+1];
    Arch += sqrt((x_ip1-x_i)*(x_ip1-x_i)+(y_ip1-y_i)*(y_ip1-y_i));
    Svalue.push_back(Arch);
  }
  x_i = Xcoord[Xcoord.size()-1];  x_ip1 = Xcoord[0];
  y_i = Ycoord[Xcoord.size()-1];  y_ip1 = Ycoord[0];
  Arch += sqrt((x_ip1-x_i)*(x_ip1-x_i)+(y_ip1-y_i)*(y_ip1-y_i));
  
  /*--- Non dimensionalization ---*/
  
  for (iVar = 0; iVar < Svalue.size(); iVar++) { Svalue[iVar] /= Arch; }

  /*--- Close the restart file ---*/
  
  airfoil_file.close();
  
  /*--- Create a spline for X and Y coordiantes using the arch length ---*/
  
  n_Airfoil = Svalue.size();
  yp1 = (Xcoord[1]-Xcoord[0])/(Svalue[1]-Svalue[0]);
  ypn = (Xcoord[n_Airfoil-1]-Xcoord[n_Airfoil-2])/(Svalue[n_Airfoil-1]-Svalue[n_Airfoil-2]);
  
  Xcoord2.resize(n_Airfoil+1);
  boundary->SetSpline(Svalue, Xcoord, n_Airfoil, yp1, ypn, Xcoord2);
  
  n_Airfoil = Svalue.size();
  yp1 = (Ycoord[1]-Ycoord[0])/(Svalue[1]-Svalue[0]);
  ypn = (Ycoord[n_Airfoil-1]-Ycoord[n_Airfoil-2])/(Svalue[n_Airfoil-1]-Svalue[n_Airfoil-2]);
  
  Ycoord2.resize(n_Airfoil+1);
  boundary->SetSpline(Svalue, Ycoord, n_Airfoil, yp1, ypn, Ycoord2);
  
  TotalArch = 0.0;
  for (iMarker = 0; iMarker < config->GetnMarker_All(); iMarker++) {
    if (((config->GetMarker_All_Moving(iMarker) == YES) && (Kind_SU2 == SU2_CFD)) ||
        ((config->GetMarker_All_DV(iMarker) == YES) && (Kind_SU2 == SU2_DEF))) {
      for (iVertex = 0; iVertex < boundary->nVertex[iMarker]-1; iVertex++) {
        Coord_i = boundary->vertex[iMarker][iVertex]->GetCoord();
        Coord_ip1 = boundary->vertex[iMarker][iVertex+1]->GetCoord();
        
        x_i = Coord_i[0]; x_ip1 = Coord_ip1[0];
        y_i = Coord_i[1]; y_ip1 = Coord_ip1[1];
        
        TotalArch += sqrt((x_ip1-x_i)*(x_ip1-x_i)+(y_ip1-y_i)*(y_ip1-y_i));
      }
      Coord_i = boundary->vertex[iMarker][boundary->nVertex[iMarker]-1]->GetCoord();
      Coord_ip1 = boundary->vertex[iMarker][0]->GetCoord();
      x_i = Coord_i[0]; x_ip1 = Coord_ip1[0];
      y_i = Coord_i[1]; y_ip1 = Coord_ip1[1];
      TotalArch += sqrt((x_ip1-x_i)*(x_ip1-x_i)+(y_ip1-y_i)*(y_ip1-y_i));
    }
  }
  
  
  for (iMarker = 0; iMarker < config->GetnMarker_All(); iMarker++) {
    Arch = 0.0;
    for (iVertex = 0; iVertex < boundary->nVertex[iMarker]; iVertex++) {
      VarCoord[0] = 0.0; VarCoord[1] = 0.0; VarCoord[2] = 0.0;
      if (((config->GetMarker_All_Moving(iMarker) == YES) && (Kind_SU2 == SU2_CFD)) ||
          ((config->GetMarker_All_DV(iMarker) == YES) && (Kind_SU2 == SU2_DEF))) {
        Coord = boundary->vertex[iMarker][iVertex]->GetCoord();
        
        if (iVertex == 0) Arch = 0.0;
        else {
          Coord_i = boundary->vertex[iMarker][iVertex-1]->GetCoord();
          Coord_ip1 = boundary->vertex[iMarker][iVertex]->GetCoord();
          x_i = Coord_i[0]; x_ip1 = Coord_ip1[0];
          y_i = Coord_i[1]; y_ip1 = Coord_ip1[1];
          Arch += sqrt((x_ip1-x_i)*(x_ip1-x_i)+(y_ip1-y_i)*(y_ip1-y_i))/TotalArch;
        }
        
        NewXCoord = boundary->GetSpline(Svalue, Xcoord, Xcoord2, n_Airfoil, Arch);
        NewYCoord = boundary->GetSpline(Svalue, Ycoord, Ycoord2, n_Airfoil, Arch);
        
        /*--- Store the delta change in the x & y coordinates ---*/
        
        VarCoord[0] = NewXCoord - Coord[0];
        VarCoord[1] = NewYCoord - Coord[1];
      }

      boundary->vertex[iMarker][iVertex]->SetVarCoord(VarCoord);
      
    }
  }

  delete [] VarCoord;
  
}

void CSurfaceMovement::ReadFFDInfo(CGeometry *geometry, CConfig *config, CFreeFormDefBox **FFDBox, string val_mesh_filename) {
	
  string text_line, iTag;
	ifstream mesh_file;
  su2double CPcoord[3], coord[] = {0,0,0};
	unsigned short degree[3], iFFDBox, iCornerPoints, iControlPoints, iMarker, iDegree, jDegree, kDegree,
  iChar, LevelFFDBox, nParentFFDBox, iParentFFDBox, nChildFFDBox, iChildFFDBox, nMarker, *nCornerPoints,
  *nControlPoints;
	unsigned long iSurfacePoints, iPoint, jPoint, iVertex, nVertex, nPoint, iElem = 0,
  nElem, my_nSurfPoints, nSurfPoints, *nSurfacePoints;
  
  unsigned short nDim = geometry->GetnDim(), iDim;
  int rank = MASTER_NODE;

#ifdef HAVE_MPI
	MPI_Comm_rank(MPI_COMM_WORLD, &rank);
#endif
	
	char *cstr = new char [val_mesh_filename.size()+1];
	strcpy (cstr, val_mesh_filename.c_str());
	
	mesh_file.open(cstr, ios::in);
	if (mesh_file.fail()) {
		cout << "There is no geometry file (ReadFFDInfo)!!" << endl;
		exit(EXIT_FAILURE);
	}
	
	while (getline (mesh_file, text_line)) {
		
		/*--- Read the inner elements ---*/
    
		string::size_type position = text_line.find ("NELEM=",0);
		if (position != string::npos) {
			text_line.erase (0,6); nElem = atoi(text_line.c_str());
			for (iElem = 0; iElem < nElem; iElem++) {
				getline(mesh_file, text_line);
			}
		}
		
		/*--- Read the inner points ---*/
    
		position = text_line.find ("NPOIN=",0);
		if (position != string::npos) {
			text_line.erase (0,6); nPoint = atoi(text_line.c_str());
			for (iPoint = 0; iPoint < nPoint; iPoint++) {
				getline(mesh_file, text_line);
			}
		}

    /*--- Read the boundaries  ---*/
    
		position = text_line.find ("NMARK=",0);
		if (position != string::npos) {
			text_line.erase (0,6); nMarker = atoi(text_line.c_str());
      for (iMarker = 0; iMarker < nMarker; iMarker++) {
        getline(mesh_file, text_line);
        getline(mesh_file, text_line);
        text_line.erase (0,13); nVertex = atoi(text_line.c_str());
        for (iVertex = 0; iVertex < nVertex; iVertex++) {
          getline(mesh_file, text_line);
        }
      }
		}
    
    /*--- Read the FFDBox information  ---*/
    
		position = text_line.find ("FFD_NBOX=",0);
		if (position != string::npos) {
			text_line.erase (0,9);
			nFFDBox = atoi(text_line.c_str());
      
			if (rank == MASTER_NODE) cout << nFFDBox << " Free Form Deformation boxes." << endl;
      
			nCornerPoints = new unsigned short[nFFDBox];
			nControlPoints = new unsigned short[nFFDBox];
			nSurfacePoints = new unsigned long[nFFDBox];
			
			getline (mesh_file, text_line);
			text_line.erase (0,11);
			nLevel = atoi(text_line.c_str());
      
			if (rank == MASTER_NODE) cout << nLevel << " Free Form Deformation nested levels." << endl;

			for (iFFDBox = 0 ; iFFDBox < nFFDBox; iFFDBox++) {
				
				/*--- Read the name of the FFD box ---*/
        
				getline (mesh_file, text_line);
				text_line.erase (0,8);
				
				/*--- Remove extra data from the FFDBox name ---*/
        
				string::size_type position;
				for (iChar = 0; iChar < 20; iChar++) {
					position = text_line.find( " ", 0 );
					if (position != string::npos) text_line.erase (position,1);
					position = text_line.find( "\r", 0 );
					if (position != string::npos) text_line.erase (position,1);
					position = text_line.find( "\n", 0 );
					if (position != string::npos) text_line.erase (position,1);
				}
				
				string TagFFDBox = text_line.c_str();
        
				if (rank == MASTER_NODE) cout << "FFD box tag: " << TagFFDBox <<". ";

				/*--- Read the level of the FFD box ---*/
        
				getline (mesh_file, text_line);
				text_line.erase (0,10);
				LevelFFDBox = atoi(text_line.c_str());
        
				if (rank == MASTER_NODE) cout << "FFD box level: " << LevelFFDBox <<". ";
				
				/*--- Read the degree of the FFD box ---*/
        
				getline (mesh_file, text_line);
				text_line.erase (0,13); degree[0] = atoi(text_line.c_str());
				getline (mesh_file, text_line);
				text_line.erase (0,13); degree[1] = atoi(text_line.c_str());
        
        if (nDim == 2) {
          degree[2] = 1;
        }
        else {
          getline (mesh_file, text_line);
          text_line.erase (0,13); degree[2] = atoi(text_line.c_str());
        }
        
				if (rank == MASTER_NODE) {
          cout << "Degrees: " << degree[0] << ", " << degree[1];
          if (nDim == 3) cout << ", " << degree[2];
          cout << ". " << endl;
        }
        
				FFDBox[iFFDBox] = new CFreeFormDefBox(SU2_TYPE::Int(degree[0]), SU2_TYPE::Int(degree[1]), SU2_TYPE::Int(degree[2]));				
				FFDBox[iFFDBox]->SetTag(TagFFDBox); FFDBox[iFFDBox]->SetLevel(LevelFFDBox);

				/*--- Read the number of parents boxes ---*/
        
				getline (mesh_file, text_line);
				text_line.erase (0,12);
				nParentFFDBox = atoi(text_line.c_str());
				if (rank == MASTER_NODE) cout << "Number of parent boxes: " << nParentFFDBox <<". ";
				for (iParentFFDBox = 0; iParentFFDBox < nParentFFDBox; iParentFFDBox++) {
					getline(mesh_file, text_line);
					
					/*--- Remove extra data from the FFDBox name ---*/
          
					string::size_type position;
					for (iChar = 0; iChar < 20; iChar++) {
						position = text_line.find( " ", 0 );
						if (position != string::npos) text_line.erase (position,1);
						position = text_line.find( "\r", 0 );
						if (position != string::npos) text_line.erase (position,1);
						position = text_line.find( "\n", 0 );
						if (position != string::npos) text_line.erase (position,1);
					}
					
					string ParentFFDBox = text_line.c_str();
					FFDBox[iFFDBox]->SetParentFFDBox(ParentFFDBox);
				}
				
				/*--- Read the number of children boxes ---*/
        
				getline (mesh_file, text_line);
				text_line.erase (0,13);
				nChildFFDBox = atoi(text_line.c_str());
				if (rank == MASTER_NODE) cout << "Number of child boxes: " << nChildFFDBox <<"." << endl;
        
        for (iChildFFDBox = 0; iChildFFDBox < nChildFFDBox; iChildFFDBox++) {
					getline(mesh_file, text_line);
					
					/*--- Remove extra data from the FFDBox name ---*/
          
					string::size_type position;
					for (iChar = 0; iChar < 20; iChar++) {
						position = text_line.find( " ", 0 );
						if (position != string::npos) text_line.erase (position,1);
						position = text_line.find( "\r", 0 );
						if (position != string::npos) text_line.erase (position,1);
						position = text_line.find( "\n", 0 );
						if (position != string::npos) text_line.erase (position,1);
					}
					
					string ChildFFDBox = text_line.c_str();
					FFDBox[iFFDBox]->SetChildFFDBox(ChildFFDBox);
				}

				/*--- Read the number of the corner points ---*/
        
				getline (mesh_file, text_line);
				text_line.erase (0,18); nCornerPoints[iFFDBox] = atoi(text_line.c_str());
				if (rank == MASTER_NODE) cout << "Corner points: " << nCornerPoints[iFFDBox] <<". ";
        if (nDim == 2) nCornerPoints[iFFDBox] = nCornerPoints[iFFDBox]*SU2_TYPE::Int(2);

				/*--- Read the coordinates of the corner points ---*/
        
				for (iCornerPoints = 0; iCornerPoints < nCornerPoints[iFFDBox]; iCornerPoints++) {
          
          if (nDim == 2) {
            if (iCornerPoints < nCornerPoints[iFFDBox]/SU2_TYPE::Int(2)) {
              getline(mesh_file, text_line); istringstream FFDBox_line(text_line);
              FFDBox_line >> CPcoord[0]; FFDBox_line >> CPcoord[1]; CPcoord[2] = -0.5;
            }
            else {
              CPcoord[0] = FFDBox[iFFDBox]->GetCoordCornerPoints(0, iCornerPoints-nCornerPoints[iFFDBox]/SU2_TYPE::Int(2));
              CPcoord[1] = FFDBox[iFFDBox]->GetCoordCornerPoints(1, iCornerPoints-nCornerPoints[iFFDBox]/SU2_TYPE::Int(2));
              CPcoord[2] = 0.5;
            }
          }
          else {
            getline(mesh_file, text_line); istringstream FFDBox_line(text_line);
            FFDBox_line >> CPcoord[0]; FFDBox_line >> CPcoord[1]; FFDBox_line >> CPcoord[2];
          }
          
          FFDBox[iFFDBox]->SetCoordCornerPoints(CPcoord, iCornerPoints);
          
				}
				
				/*--- Read the number of the control points ---*/
        
				getline (mesh_file, text_line);
				text_line.erase (0,19); nControlPoints[iFFDBox] = atoi(text_line.c_str());
        
				if (rank == MASTER_NODE) cout << "Control points: " << nControlPoints[iFFDBox] <<". ";
				
				/*--- Method to identify if there is a FFDBox definition ---*/
        
				if (nControlPoints[iFFDBox] != 0) FFDBoxDefinition = true;

				/*--- Read the coordinates of the control points ---*/
        
				for (iControlPoints = 0; iControlPoints < nControlPoints[iFFDBox]; iControlPoints++) {
					getline(mesh_file, text_line); istringstream FFDBox_line(text_line);
					FFDBox_line >> iDegree; FFDBox_line >> jDegree; FFDBox_line >> kDegree; 
          FFDBox_line >> CPcoord[0]; FFDBox_line >> CPcoord[1]; FFDBox_line >> CPcoord[2];
          FFDBox[iFFDBox]->SetCoordControlPoints(CPcoord, iDegree, jDegree, kDegree);
          FFDBox[iFFDBox]->SetCoordControlPoints_Copy(CPcoord, iDegree, jDegree, kDegree);
				}
				
				getline (mesh_file, text_line);
				text_line.erase (0,19); nSurfacePoints[iFFDBox] = atoi(text_line.c_str());

				/*--- The surface points parametric coordinates, all the nodes read the FFD 
         information but they only store their part ---*/
        
        my_nSurfPoints = 0;
				for (iSurfacePoints = 0; iSurfacePoints < nSurfacePoints[iFFDBox]; iSurfacePoints++) {
					getline(mesh_file, text_line); istringstream FFDBox_line(text_line);
					FFDBox_line >> iTag; FFDBox_line >> iPoint;
          
          if (config->GetMarker_All_TagBound(iTag) != -1) {

            iMarker = config->GetMarker_All_TagBound(iTag);
            FFDBox_line >> CPcoord[0]; FFDBox_line >> CPcoord[1]; FFDBox_line >> CPcoord[2];
            
            for (iVertex = 0; iVertex < geometry->nVertex[iMarker]; iVertex++) {
              jPoint =  geometry->vertex[iMarker][iVertex]->GetNode();
              if (iPoint == geometry->node[jPoint]->GetGlobalIndex()) {
                for (iDim = 0; iDim < nDim; iDim++){
                  coord[iDim] = geometry->node[jPoint]->GetCoord()[iDim];
                }
                FFDBox[iFFDBox]->Set_MarkerIndex(iMarker);
                FFDBox[iFFDBox]->Set_VertexIndex(iVertex);
                FFDBox[iFFDBox]->Set_PointIndex(jPoint);
                FFDBox[iFFDBox]->Set_ParametricCoord(CPcoord);
                FFDBox[iFFDBox]->Set_CartesianCoord(coord);
                my_nSurfPoints++;
              }
            }

          }
          
				}
        
        nSurfacePoints[iFFDBox] = my_nSurfPoints;
        
#ifdef HAVE_MPI
        nSurfPoints = 0;
        SU2_MPI::Allreduce(&my_nSurfPoints, &nSurfPoints, 1, MPI_UNSIGNED_LONG, MPI_SUM, MPI_COMM_WORLD);
        if (rank == MASTER_NODE) cout << "Surface points: " << nSurfPoints <<"."<< endl;
#else
				nSurfPoints = my_nSurfPoints;
        if (rank == MASTER_NODE) cout << "Surface points: " << nSurfPoints <<"."<< endl;
#endif
        
			}
			
			delete [] nCornerPoints;
			delete [] nControlPoints;
			delete [] nSurfacePoints;		
		}
	}
	mesh_file.close();
  
	if (nFFDBox == 0) {
		if (rank == MASTER_NODE) cout <<"There is no FFD box definition. Just in case, check the .su2 file" << endl;
	}

}

void CSurfaceMovement::ReadFFDInfo(CGeometry *geometry, CConfig *config, CFreeFormDefBox **FFDBox) {
  
  string text_line, iTag;
  ifstream mesh_file;
  su2double coord[3];
  unsigned short degree[3], iFFDBox, iCornerPoints, LevelFFDBox, nParentFFDBox,
  iParentFFDBox, nChildFFDBox, iChildFFDBox, *nCornerPoints;
  
  unsigned short nDim = geometry->GetnDim();
  int rank = MASTER_NODE;
  
#ifdef HAVE_MPI
  MPI_Comm_rank(MPI_COMM_WORLD, &rank);
#endif
  
  
  /*--- Read the FFDBox information from the config file ---*/
  
  nFFDBox = config->GetnFFDBox();
  
  if (rank == MASTER_NODE) cout << nFFDBox << " Free Form Deformation boxes." << endl;
  
  nCornerPoints = new unsigned short[nFFDBox];
  
  nLevel = 1; // Nested FFD is not active
  
  if (rank == MASTER_NODE) cout << nLevel << " Free Form Deformation nested levels." << endl;
  
  for (iFFDBox = 0 ; iFFDBox < nFFDBox; iFFDBox++) {
    
    /*--- Read the name of the FFD box ---*/
    
    string TagFFDBox = config->GetTagFFDBox(iFFDBox);
    
    if (rank == MASTER_NODE) cout << "FFD box tag: " << TagFFDBox <<". ";
    
    /*--- Read the level of the FFD box ---*/
    
    LevelFFDBox = 0; // Nested FFD is not active
    
    if (rank == MASTER_NODE) cout << "FFD box level: " << LevelFFDBox <<". ";
    
    /*--- Read the degree of the FFD box ---*/
    
    degree[0] = config->GetDegreeFFDBox(iFFDBox, 0);
    degree[1] = config->GetDegreeFFDBox(iFFDBox, 1);
    
    if (nDim == 2) { degree[2] = 1; }
    else { degree[2] = config->GetDegreeFFDBox(iFFDBox, 2); }
    
    if (rank == MASTER_NODE) {
      cout << "Degrees: " << degree[0] << ", " << degree[1];
      if (nDim == 3) cout << ", " << degree[2];
      cout << ". " << endl;
    }
    
    FFDBox[iFFDBox] = new CFreeFormDefBox(SU2_TYPE::Int(degree[0]), SU2_TYPE::Int(degree[1]), SU2_TYPE::Int(degree[2]));
    FFDBox[iFFDBox]->SetTag(TagFFDBox); FFDBox[iFFDBox]->SetLevel(LevelFFDBox);
    
    /*--- Read the number of parents boxes ---*/
    
    nParentFFDBox = 0; // Nested FFD is not active
    if (rank == MASTER_NODE) cout << "Number of parent boxes: " << nParentFFDBox <<". ";
    
    for (iParentFFDBox = 0; iParentFFDBox < nParentFFDBox; iParentFFDBox++) {
      string ParentFFDBox = "NONE"; // Nested FFD is not active
      FFDBox[iFFDBox]->SetParentFFDBox(ParentFFDBox);
    }
    
    /*--- Read the number of children boxes ---*/
    
    nChildFFDBox = 0; // Nested FFD is not active
    if (rank == MASTER_NODE) cout << "Number of child boxes: " << nChildFFDBox <<"." << endl;
    
    for (iChildFFDBox = 0; iChildFFDBox < nChildFFDBox; iChildFFDBox++) {
      string ChildFFDBox = "NONE"; // Nested FFD is not active
      FFDBox[iFFDBox]->SetChildFFDBox(ChildFFDBox);
    }
    
    /*--- Read the number of the corner points ---*/
    
    nCornerPoints[iFFDBox] = 8;
    
    /*--- Read the coordinates of the corner points ---*/
    
    for (iCornerPoints = 0; iCornerPoints < nCornerPoints[iFFDBox]; iCornerPoints++) {
      
      if (nDim == 2) {
        if (iCornerPoints < nCornerPoints[iFFDBox]/SU2_TYPE::Int(2)) {
          coord[0] = config->GetCoordFFDBox(iFFDBox, iCornerPoints*3);
          coord[1] = config->GetCoordFFDBox(iFFDBox, iCornerPoints*3+1);
          coord[2] = -0.5;
        }
        else {
          coord[0] = FFDBox[iFFDBox]->GetCoordCornerPoints(0, iCornerPoints-nCornerPoints[iFFDBox]/SU2_TYPE::Int(2));
          coord[1] = FFDBox[iFFDBox]->GetCoordCornerPoints(1, iCornerPoints-nCornerPoints[iFFDBox]/SU2_TYPE::Int(2));
          coord[2] = 0.5;
        }
      }
      else {
        coord[0] = config->GetCoordFFDBox(iFFDBox, iCornerPoints*3);
        coord[1] = config->GetCoordFFDBox(iFFDBox, iCornerPoints*3+1);
        coord[2] = config->GetCoordFFDBox(iFFDBox, iCornerPoints*3+2);
      }
      
      FFDBox[iFFDBox]->SetCoordCornerPoints(coord, iCornerPoints);
      
    }
    
    /*--- Method to identify if there is a FFDBox definition ---*/
    
    FFDBoxDefinition = false;
    
  }
  
  delete [] nCornerPoints;
  
  if (nFFDBox == 0) {
    if (rank == MASTER_NODE) cout <<"There is no FFD box definition. Check the config file." << endl;
#ifndef HAVE_MPI
    exit(EXIT_FAILURE);
#else
    MPI_Abort(MPI_COMM_WORLD,1);
    MPI_Finalize();
#endif
  }
  
}

void CSurfaceMovement::MergeFFDInfo(CGeometry *geometry, CConfig *config) {
  
  /*--- Local variables needed on all processors ---*/
  
  unsigned long iPoint;
  unsigned short iFFDBox;
  
#ifndef HAVE_MPI
  
  /*--- In serial, the single process has access to all geometry, so simply
   load the coordinates into the data structure. ---*/
  
  /*--- Total number of points in each FFD box. ---*/
  
  for (iFFDBox = 0 ; iFFDBox < nFFDBox; iFFDBox++) {
    
    /*--- Loop over the mesh to collect the coords of the local points. ---*/
    
    for (iPoint = 0; iPoint < FFDBox[iFFDBox]->GetnSurfacePoint(); iPoint++) {
      
      /*--- Retrieve the current parametric coordinates at this node. ---*/
      
      GlobalCoordX[iFFDBox].push_back(FFDBox[iFFDBox]->Get_ParametricCoord(iPoint)[0]);
      GlobalCoordY[iFFDBox].push_back(FFDBox[iFFDBox]->Get_ParametricCoord(iPoint)[1]);
      GlobalCoordZ[iFFDBox].push_back(FFDBox[iFFDBox]->Get_ParametricCoord(iPoint)[2]);
      GlobalPoint[iFFDBox].push_back(FFDBox[iFFDBox]->Get_PointIndex(iPoint));
      
      /*--- Marker of the boundary in the local domain. ---*/
      
      unsigned short MarkerIndex = FFDBox[iFFDBox]->Get_MarkerIndex(iPoint);
      string TagBound = config->GetMarker_All_TagBound(MarkerIndex);
      
      /*--- Find the Marker of the boundary in the config file. ---*/
      
      unsigned short MarkerIndex_CfgFile = config->GetMarker_CfgFile_TagBound(TagBound);
      string TagBound_CfgFile = config->GetMarker_CfgFile_TagBound(MarkerIndex_CfgFile);
      
      /*--- Set the value of the tag at this node. ---*/
      
      GlobalTag[iFFDBox].push_back(TagBound_CfgFile);
      
    }
    
  }
  
#else
  
  /*--- MPI preprocessing ---*/
  
  int iProcessor, nProcessor, rank;
  MPI_Comm_rank(MPI_COMM_WORLD, &rank);
  MPI_Comm_size(MPI_COMM_WORLD, &nProcessor);
  
  /*--- Local variables needed for merging the geometry with MPI. ---*/
  
  unsigned long jPoint, iPointLocal;
  unsigned long Buffer_Send_nPoint[1], *Buffer_Recv_nPoint = NULL;
  unsigned long nLocalPoint = 0, MaxLocalPoint = 0;
  unsigned long nBuffer_Scalar = 0;
  
  if (rank == MASTER_NODE) Buffer_Recv_nPoint = new unsigned long[nProcessor];
  
  for (iFFDBox = 0 ; iFFDBox < nFFDBox; iFFDBox++) {
    
    nLocalPoint = 0;
    for (iPoint = 0; iPoint < FFDBox[iFFDBox]->GetnSurfacePoint(); iPoint++) {
      
      iPointLocal = FFDBox[iFFDBox]->Get_PointIndex(iPoint);
      
      if (iPointLocal < geometry->GetnPointDomain()) {
        nLocalPoint++;
      }
      
    }
    Buffer_Send_nPoint[0] = nLocalPoint;

    /*--- Communicate the total number of nodes on this domain. ---*/
    
    SU2_MPI::Gather(&Buffer_Send_nPoint, 1, MPI_UNSIGNED_LONG,
               Buffer_Recv_nPoint, 1, MPI_UNSIGNED_LONG, MASTER_NODE, MPI_COMM_WORLD);
    SU2_MPI::Allreduce(&nLocalPoint, &MaxLocalPoint, 1, MPI_UNSIGNED_LONG, MPI_MAX, MPI_COMM_WORLD);
    
    nBuffer_Scalar = MaxLocalPoint;

    /*--- Send and Recv buffers. ---*/
    
    su2double *Buffer_Send_X = new su2double[MaxLocalPoint];
    su2double *Buffer_Recv_X = NULL;
    
    su2double *Buffer_Send_Y = new su2double[MaxLocalPoint];
    su2double *Buffer_Recv_Y = NULL;
    
    su2double *Buffer_Send_Z = new su2double[MaxLocalPoint];
    su2double *Buffer_Recv_Z = NULL;
    
    unsigned long *Buffer_Send_Point = new unsigned long[MaxLocalPoint];
    unsigned long *Buffer_Recv_Point = NULL;
    
    unsigned short *Buffer_Send_MarkerIndex_CfgFile = new unsigned short[MaxLocalPoint];
    unsigned short *Buffer_Recv_MarkerIndex_CfgFile = NULL;
    
    /*--- Prepare the receive buffers in the master node only. ---*/
    
    if (rank == MASTER_NODE) {
      
      Buffer_Recv_X = new su2double[nProcessor*MaxLocalPoint];
      Buffer_Recv_Y = new su2double[nProcessor*MaxLocalPoint];
      Buffer_Recv_Z = new su2double[nProcessor*MaxLocalPoint];
      Buffer_Recv_Point = new unsigned long[nProcessor*MaxLocalPoint];
      Buffer_Recv_MarkerIndex_CfgFile = new unsigned short[nProcessor*MaxLocalPoint];
      
    }
    
    /*--- Main communication routine. Loop over each coordinate and perform
     the MPI comm. Temporary 1-D buffers are used to send the coordinates at
     all nodes on each partition to the master node. These are then unpacked
     by the master and sorted by global index in one large n-dim. array. ---*/
    
    /*--- Loop over this partition to collect the coords of the local points. ---*/
    
    jPoint = 0;
    for (iPoint = 0; iPoint < FFDBox[iFFDBox]->GetnSurfacePoint(); iPoint++) {
      
      iPointLocal = FFDBox[iFFDBox]->Get_PointIndex(iPoint);
      
      if (iPointLocal < geometry->GetnPointDomain()) {
        
        /*--- Load local coords into the temporary send buffer. ---*/
        
        Buffer_Send_X[jPoint] = FFDBox[iFFDBox]->Get_ParametricCoord(iPoint)[0];
        Buffer_Send_Y[jPoint] = FFDBox[iFFDBox]->Get_ParametricCoord(iPoint)[1];
        Buffer_Send_Z[jPoint] = FFDBox[iFFDBox]->Get_ParametricCoord(iPoint)[2];
        
        /*--- Store the global index for this local node. ---*/
        
        Buffer_Send_Point[jPoint] = geometry->node[FFDBox[iFFDBox]->Get_PointIndex(iPoint)]->GetGlobalIndex();
        
        /*--- Marker of the boundary in the local domain. ---*/
        
        unsigned short MarkerIndex = FFDBox[iFFDBox]->Get_MarkerIndex(iPoint);
        string TagBound = config->GetMarker_All_TagBound(MarkerIndex);
        
        /*--- Find the Marker of the boundary in the config file.---*/
        
        unsigned short MarkerIndex_CfgFile = config->GetMarker_CfgFile_TagBound(TagBound);
        Buffer_Send_MarkerIndex_CfgFile[jPoint] = MarkerIndex_CfgFile;
        
        jPoint++;
        
      }
      
    }
    
    /*--- Gather the coordinate data on the master node using MPI. ---*/
    
    SU2_MPI::Gather(Buffer_Send_X, nBuffer_Scalar, MPI_DOUBLE, Buffer_Recv_X, nBuffer_Scalar, MPI_DOUBLE, MASTER_NODE, MPI_COMM_WORLD);
    SU2_MPI::Gather(Buffer_Send_Y, nBuffer_Scalar, MPI_DOUBLE, Buffer_Recv_Y, nBuffer_Scalar, MPI_DOUBLE, MASTER_NODE, MPI_COMM_WORLD);
    SU2_MPI::Gather(Buffer_Send_Z, nBuffer_Scalar, MPI_DOUBLE, Buffer_Recv_Z, nBuffer_Scalar, MPI_DOUBLE, MASTER_NODE, MPI_COMM_WORLD);
    SU2_MPI::Gather(Buffer_Send_Point, nBuffer_Scalar, MPI_UNSIGNED_LONG, Buffer_Recv_Point, nBuffer_Scalar, MPI_UNSIGNED_LONG, MASTER_NODE, MPI_COMM_WORLD);
    SU2_MPI::Gather(Buffer_Send_MarkerIndex_CfgFile, nBuffer_Scalar, MPI_UNSIGNED_SHORT, Buffer_Recv_MarkerIndex_CfgFile, nBuffer_Scalar, MPI_UNSIGNED_SHORT, MASTER_NODE, MPI_COMM_WORLD);

    /*--- The master node unpacks and sorts this variable by global index ---*/
    
    if (rank == MASTER_NODE) {
      
      jPoint = 0;
      
      for (iProcessor = 0; iProcessor < nProcessor; iProcessor++) {
        for (iPoint = 0; iPoint < Buffer_Recv_nPoint[iProcessor]; iPoint++) {
          
          /*--- Get global index, then loop over each variable and store ---*/
          
          GlobalCoordX[iFFDBox].push_back(Buffer_Recv_X[jPoint]);
          GlobalCoordY[iFFDBox].push_back(Buffer_Recv_Y[jPoint]);
          GlobalCoordZ[iFFDBox].push_back(Buffer_Recv_Z[jPoint]);
          GlobalPoint[iFFDBox].push_back(Buffer_Recv_Point[jPoint]);
          
          string TagBound_CfgFile = config->GetMarker_CfgFile_TagBound(Buffer_Recv_MarkerIndex_CfgFile[jPoint]);
          GlobalTag[iFFDBox].push_back(TagBound_CfgFile);
          jPoint++;
          
        }
        
        /*--- Adjust jPoint to index of next proc's data in the buffers. ---*/
        
        jPoint = (iProcessor+1)*nBuffer_Scalar;
        
      }
    }
    
    /*--- Immediately release the temporary data buffers. ---*/
    
    delete [] Buffer_Send_X;
    delete [] Buffer_Send_Y;
    delete [] Buffer_Send_Z;
    delete [] Buffer_Send_Point;
    delete [] Buffer_Send_MarkerIndex_CfgFile;
    
    if (rank == MASTER_NODE) {
      delete [] Buffer_Recv_X;
      delete [] Buffer_Recv_Y;
      delete [] Buffer_Recv_Z;
      delete [] Buffer_Recv_Point;
      delete [] Buffer_Recv_MarkerIndex_CfgFile;
    }
    
  }

  if (rank == MASTER_NODE) {
    delete [] Buffer_Recv_nPoint;
  }
  
#endif
  
}

void CSurfaceMovement::WriteFFDInfo(CGeometry *geometry, CConfig *config) {
  
  
	unsigned short iOrder, jOrder, kOrder, iFFDBox, iCornerPoints, iParentFFDBox, iChildFFDBox;
	unsigned long iSurfacePoints;
  char cstr[MAX_STRING_SIZE], mesh_file[MAX_STRING_SIZE];
  string str;
  ofstream output_file;
  su2double *coord;
  string text_line;
  
  int rank = MASTER_NODE;
  
#ifdef HAVE_MPI
  MPI_Comm_rank(MPI_COMM_WORLD, &rank);
#endif

  unsigned short nDim = geometry->GetnDim();
  
  /*--- Merge the FFD info ---*/
  
  MergeFFDInfo(geometry, config);
  
  /*--- Attach to the mesh file the FFD information ---*/
  
  if (rank == MASTER_NODE) {
    
    /*--- Read the name of the output file ---*/
    
    str = config->GetMesh_Out_FileName();
    strcpy (mesh_file, str.c_str());
    strcpy (cstr, mesh_file);
    
    output_file.precision(15);
    output_file.open(cstr, ios::out | ios::app);
    
    if (nFFDBox != 0) {
      output_file << "FFD_NBOX= " << nFFDBox << endl;
      output_file << "FFD_NLEVEL= " << nLevel << endl;
    }
    
    for (iFFDBox = 0 ; iFFDBox < nFFDBox; iFFDBox++) {
      
      output_file << "FFD_TAG= " << FFDBox[iFFDBox]->GetTag() << endl;
      output_file << "FFD_LEVEL= " << FFDBox[iFFDBox]->GetLevel() << endl;
      
      output_file << "FFD_DEGREE_I= " << FFDBox[iFFDBox]->GetlOrder()-1 << endl;
      output_file << "FFD_DEGREE_J= " << FFDBox[iFFDBox]->GetmOrder()-1 << endl;
      if (nDim == 3) output_file << "FFD_DEGREE_K= " << FFDBox[iFFDBox]->GetnOrder()-1 << endl;
      
      output_file << "FFD_PARENTS= " << FFDBox[iFFDBox]->GetnParentFFDBox() << endl;
      for (iParentFFDBox = 0; iParentFFDBox < FFDBox[iFFDBox]->GetnParentFFDBox(); iParentFFDBox++)
        output_file << FFDBox[iFFDBox]->GetParentFFDBoxTag(iParentFFDBox) << endl;
      output_file << "FFD_CHILDREN= " << FFDBox[iFFDBox]->GetnChildFFDBox() << endl;
      for (iChildFFDBox = 0; iChildFFDBox < FFDBox[iFFDBox]->GetnChildFFDBox(); iChildFFDBox++)
        output_file << FFDBox[iFFDBox]->GetChildFFDBoxTag(iChildFFDBox) << endl;
      
      if (nDim == 2) {
        output_file << "FFD_CORNER_POINTS= " << FFDBox[iFFDBox]->GetnCornerPoints()/SU2_TYPE::Int(2) << endl;
        for (iCornerPoints = 0; iCornerPoints < FFDBox[iFFDBox]->GetnCornerPoints()/SU2_TYPE::Int(2); iCornerPoints++) {
          coord = FFDBox[iFFDBox]->GetCoordCornerPoints(iCornerPoints);
          output_file << coord[0] << "\t" << coord[1] << endl;
        }
      }
      else {
        output_file << "FFD_CORNER_POINTS= " << FFDBox[iFFDBox]->GetnCornerPoints() << endl;
        for (iCornerPoints = 0; iCornerPoints < FFDBox[iFFDBox]->GetnCornerPoints(); iCornerPoints++) {
          coord = FFDBox[iFFDBox]->GetCoordCornerPoints(iCornerPoints);
          output_file << coord[0] << "\t" << coord[1] << "\t" << coord[2] << endl;
        }
      }
      
      /*--- Writing control points ---*/
      
      if (FFDBox[iFFDBox]->GetnControlPoints() == 0) {
        output_file << "FFD_CONTROL_POINTS= 0" << endl;
      }
      else {
        output_file << "FFD_CONTROL_POINTS= " << FFDBox[iFFDBox]->GetnControlPoints() << endl;
        for (iOrder = 0; iOrder < FFDBox[iFFDBox]->GetlOrder(); iOrder++)
          for (jOrder = 0; jOrder < FFDBox[iFFDBox]->GetmOrder(); jOrder++)
            for (kOrder = 0; kOrder < FFDBox[iFFDBox]->GetnOrder(); kOrder++) {
              coord = FFDBox[iFFDBox]->GetCoordControlPoints(iOrder, jOrder, kOrder);
              output_file << iOrder << "\t" << jOrder << "\t" << kOrder << "\t" << coord[0] << "\t" << coord[1] << "\t" << coord[2] << endl;
            }
      }
      
      /*--- Writing surface points ---*/
      
      if (FFDBox[iFFDBox]->GetnControlPoints() == 0) {
        output_file << "FFD_SURFACE_POINTS= 0" << endl;
      }
      else {
        output_file << "FFD_SURFACE_POINTS= " << GlobalTag[iFFDBox].size() << endl;
        
        for (iSurfacePoints = 0; iSurfacePoints < GlobalTag[iFFDBox].size(); iSurfacePoints++) {
          output_file << scientific << GlobalTag[iFFDBox][iSurfacePoints] << "\t" << GlobalPoint[iFFDBox][iSurfacePoints]
          << "\t" << GlobalCoordX[iFFDBox][iSurfacePoints] << "\t" << GlobalCoordY[iFFDBox][iSurfacePoints]
          << "\t" << GlobalCoordZ[iFFDBox][iSurfacePoints] << endl;
        }
        
      }
      
    }
    
    output_file.close();
    
  }

}

CFreeFormDefBox::CFreeFormDefBox(void) : CGridMovement() { }

CFreeFormDefBox::CFreeFormDefBox(unsigned short val_lDegree, unsigned short val_mDegree, unsigned short val_nDegree) : CGridMovement() {
  
	unsigned short iCornerPoints, iOrder, jOrder, kOrder, iDim;
	
	/*--- FFD is always 3D (even in 2D problems) ---*/
  
	nDim = 3;
	nCornerPoints = 8;
	
	/*--- Allocate Corners points ---*/
  
	Coord_Corner_Points = new su2double* [nCornerPoints];
	for (iCornerPoints = 0; iCornerPoints < nCornerPoints; iCornerPoints++)
		Coord_Corner_Points[iCornerPoints] = new su2double [nDim];
	
	ParamCoord = new su2double[nDim]; ParamCoord_ = new su2double[nDim];
	cart_coord = new su2double[nDim]; cart_coord_ = new su2double[nDim];
	Gradient = new su2double[nDim];

	lDegree = val_lDegree; lOrder = lDegree+1;
	mDegree = val_mDegree; mOrder = mDegree+1;
	nDegree = val_nDegree; nOrder = nDegree+1;
	nControlPoints = lOrder*mOrder*nOrder;
  
  lDegree_Copy = val_lDegree; lOrder_Copy = lDegree+1;
	mDegree_Copy = val_mDegree; mOrder_Copy = mDegree+1;
	nDegree_Copy = val_nDegree; nOrder_Copy = nDegree+1;
	nControlPoints_Copy = lOrder_Copy*mOrder_Copy*nOrder_Copy;
	
	Coord_Control_Points = new su2double*** [lOrder];
	ParCoord_Control_Points = new su2double*** [lOrder];
	Coord_Control_Points_Copy = new su2double*** [lOrder];
	for (iOrder = 0; iOrder < lOrder; iOrder++) {
		Coord_Control_Points[iOrder] = new su2double** [mOrder];
		ParCoord_Control_Points[iOrder] = new su2double** [mOrder];
		Coord_Control_Points_Copy[iOrder] = new su2double** [mOrder];
		for (jOrder = 0; jOrder < mOrder; jOrder++) {
			Coord_Control_Points[iOrder][jOrder] = new su2double* [nOrder];
			ParCoord_Control_Points[iOrder][jOrder] = new su2double* [nOrder];
			Coord_Control_Points_Copy[iOrder][jOrder] = new su2double* [nOrder];
			for (kOrder = 0; kOrder < nOrder; kOrder++) {
				Coord_Control_Points[iOrder][jOrder][kOrder] = new su2double [nDim];
				ParCoord_Control_Points[iOrder][jOrder][kOrder] = new su2double [nDim];
				Coord_Control_Points_Copy[iOrder][jOrder][kOrder] = new su2double [nDim];
        for (iDim = 0; iDim < nDim; iDim++) {
					Coord_Control_Points[iOrder][jOrder][kOrder][iDim] = 0.0;
          ParCoord_Control_Points[iOrder][jOrder][kOrder][iDim] = 0.0;
          Coord_Control_Points_Copy[iOrder][jOrder][kOrder][iDim] = 0.0;
        }
			}
		}
	}
	 
}

CFreeFormDefBox::~CFreeFormDefBox(void) {
	unsigned short iOrder, jOrder, kOrder, iCornerPoints;
	
	for (iOrder = 0; iOrder < lOrder; iOrder++) 
		for (jOrder = 0; jOrder < mOrder; jOrder++) 
			for (kOrder = 0; kOrder < nOrder; kOrder++) {
				delete [] Coord_Control_Points[iOrder][jOrder][kOrder];
				delete [] ParCoord_Control_Points[iOrder][jOrder][kOrder];
				delete [] Coord_Control_Points_Copy[iOrder][jOrder][kOrder];
			}
	delete [] Coord_Control_Points;
	delete [] ParCoord_Control_Points;
	delete [] Coord_Control_Points_Copy;

	delete [] ParamCoord;
	delete [] cart_coord;
	delete [] Gradient;
	
	for (iCornerPoints = 0; iCornerPoints < nCornerPoints; iCornerPoints++)
		delete [] Coord_Corner_Points[iCornerPoints];
	delete [] Coord_Corner_Points;
}

void  CFreeFormDefBox::SetUnitCornerPoints(void) {
  
  unsigned short iDim;
  su2double *coord = new su2double [nDim];
  
  for (iDim = 0; iDim < nDim; iDim++) coord[iDim] = 0.0;
	
	coord [0] = 0.0; coord [1] = 0.0; coord [2] = 0.0; this->SetCoordCornerPoints(coord, 0);
	coord [0] = 1.0; coord [1] = 0.0; coord [2] = 0.0; this->SetCoordCornerPoints(coord, 1);
	coord [0] = 1.0; coord [1] = 1.0; coord [2] = 0.0; this->SetCoordCornerPoints(coord, 2);
	coord [0] = 0.0; coord [1] = 1.0; coord [2] = 0.0; this->SetCoordCornerPoints(coord, 3);
	coord [0] = 0.0; coord [1] = 0.0; coord [2] = 1.0; this->SetCoordCornerPoints(coord, 4);
	coord [0] = 1.0; coord [1] = 0.0; coord [2] = 1.0; this->SetCoordCornerPoints(coord, 5);
	coord [0] = 1.0; coord [1] = 1.0; coord [2] = 1.0; this->SetCoordCornerPoints(coord, 6);
	coord [0] = 0.0; coord [1] = 1.0; coord [2] = 1.0; this->SetCoordCornerPoints(coord, 7);
  
  delete [] coord;
  
}

void CFreeFormDefBox::SetControlPoints_Parallelepiped (void) {
	unsigned short iDim, iDegree, jDegree, kDegree;
	
	/*--- Set base control points according to the notation of Vtk for hexahedrons ---*/
	for (iDim = 0; iDim < nDim; iDim++) {
		Coord_Control_Points	[0]			[0]			[0]			[iDim]	= Coord_Corner_Points[0][iDim];
		Coord_Control_Points	[lOrder-1]	[0]			[0]			[iDim]	= Coord_Corner_Points[1][iDim];
		Coord_Control_Points	[lOrder-1]	[mOrder-1]	[0]			[iDim]	= Coord_Corner_Points[2][iDim];
		Coord_Control_Points	[0]			[mOrder-1]	[0]			[iDim]	= Coord_Corner_Points[3][iDim];
		Coord_Control_Points	[0]			[0]			[nOrder-1]	[iDim]	= Coord_Corner_Points[4][iDim];
		Coord_Control_Points	[lOrder-1]	[0]			[nOrder-1]	[iDim]	= Coord_Corner_Points[5][iDim];
		Coord_Control_Points	[lOrder-1]	[mOrder-1]	[nOrder-1]	[iDim]	= Coord_Corner_Points[6][iDim];
		Coord_Control_Points	[0]			[mOrder-1]	[nOrder-1]	[iDim]	= Coord_Corner_Points[7][iDim];
	}
	
	/*--- Fill the rest of the cubic matrix of control points with uniform spacing (parallelepiped) ---*/
	for (iDegree = 0; iDegree <= lDegree; iDegree++)
		for (jDegree = 0; jDegree <= mDegree; jDegree++)
			for (kDegree = 0; kDegree <= nDegree; kDegree++) {
				Coord_Control_Points[iDegree][jDegree][kDegree][0] = Coord_Corner_Points[0][0] 
				+ su2double(iDegree)/su2double(lDegree)*(Coord_Corner_Points[1][0]-Coord_Corner_Points[0][0]);
				Coord_Control_Points[iDegree][jDegree][kDegree][1] = Coord_Corner_Points[0][1] 
				+ su2double(jDegree)/su2double(mDegree)*(Coord_Corner_Points[3][1]-Coord_Corner_Points[0][1]);				
				Coord_Control_Points[iDegree][jDegree][kDegree][2] = Coord_Corner_Points[0][2] 
				+ su2double(kDegree)/su2double(nDegree)*(Coord_Corner_Points[4][2]-Coord_Corner_Points[0][2]);
			}
}

void CFreeFormDefBox::SetSupportCP(CFreeFormDefBox *FFDBox) {
	unsigned short iDim, iOrder, jOrder, kOrder;
	unsigned short lOrder = FFDBox->GetlOrder();
	unsigned short mOrder = FFDBox->GetmOrder();
	unsigned short nOrder = FFDBox->GetnOrder();
	
	Coord_SupportCP = new su2double*** [lOrder];
	for (iOrder = 0; iOrder < lOrder; iOrder++) {
		Coord_SupportCP[iOrder] = new su2double** [mOrder];
		for (jOrder = 0; jOrder < mOrder; jOrder++) {
			Coord_SupportCP[iOrder][jOrder] = new su2double* [nOrder];
			for (kOrder = 0; kOrder < nOrder; kOrder++)
				Coord_SupportCP[iOrder][jOrder][kOrder] = new su2double [nDim];
		}
	}
	
	/*--- Set base support control points according to the notation of Vtk for hexahedrons ---*/
	for (iDim = 0; iDim < nDim; iDim++) {
		Coord_SupportCP	[0]			[0]			[0]			[iDim]	= Coord_Corner_Points[0][iDim];
		Coord_SupportCP	[lOrder-1]	[0]			[0]			[iDim]	= Coord_Corner_Points[1][iDim];
		Coord_SupportCP	[lOrder-1]	[mOrder-1]	[0]			[iDim]	= Coord_Corner_Points[2][iDim];
		Coord_SupportCP	[0]			[mOrder-1]	[0]			[iDim]	= Coord_Corner_Points[3][iDim];
		Coord_SupportCP	[0]			[0]			[nOrder-1]	[iDim]	= Coord_Corner_Points[4][iDim];
		Coord_SupportCP	[lOrder-1]	[0]			[nOrder-1]	[iDim]	= Coord_Corner_Points[5][iDim];
		Coord_SupportCP	[lOrder-1]	[mOrder-1]	[nOrder-1]	[iDim]	= Coord_Corner_Points[6][iDim];
		Coord_SupportCP	[0]			[mOrder-1]	[nOrder-1]	[iDim]	= Coord_Corner_Points[7][iDim];
	}
	
	/*--- Fill the rest of the cubic matrix of support control points with uniform spacing  ---*/
	for (iOrder = 0; iOrder < lOrder; iOrder++)
		for (jOrder = 0; jOrder < mOrder; jOrder++)
			for (kOrder = 0; kOrder < nOrder; kOrder++) {
				Coord_SupportCP[iOrder][jOrder][kOrder][0] = Coord_Corner_Points[0][0] 
				+ su2double(iOrder)/su2double(lOrder-1)*(Coord_Corner_Points[1][0]-Coord_Corner_Points[0][0]);
				Coord_SupportCP[iOrder][jOrder][kOrder][1] = Coord_Corner_Points[0][1] 
				+ su2double(jOrder)/su2double(mOrder-1)*(Coord_Corner_Points[3][1]-Coord_Corner_Points[0][1]);				
				Coord_SupportCP[iOrder][jOrder][kOrder][2] = Coord_Corner_Points[0][2] 
				+ su2double(kOrder)/su2double(nOrder-1)*(Coord_Corner_Points[4][2]-Coord_Corner_Points[0][2]);
			}
}

void CFreeFormDefBox::SetSupportCPChange(CFreeFormDefBox *FFDBox) {
	unsigned short iDim, iOrder, jOrder, kOrder;
	su2double *CartCoordNew, *ParamCoord;
	unsigned short lOrder = FFDBox->GetlOrder();
	unsigned short mOrder = FFDBox->GetmOrder();
	unsigned short nOrder = FFDBox->GetnOrder();

	su2double ****ParamCoord_SupportCP = new su2double*** [lOrder];
	for (iOrder = 0; iOrder < lOrder; iOrder++) {
		ParamCoord_SupportCP[iOrder] = new su2double** [mOrder];
		for (jOrder = 0; jOrder < mOrder; jOrder++) {
			ParamCoord_SupportCP[iOrder][jOrder] = new su2double* [nOrder];
			for (kOrder = 0; kOrder < nOrder; kOrder++)
				ParamCoord_SupportCP[iOrder][jOrder][kOrder] = new su2double [nDim];
		}
	}
	
	for (iOrder = 0; iOrder < lOrder; iOrder++)
		for (jOrder = 0; jOrder < mOrder; jOrder++)
			for (kOrder = 0; kOrder < nOrder; kOrder++)
				for (iDim = 0; iDim < nDim; iDim++)
					ParamCoord_SupportCP[iOrder][jOrder][kOrder][iDim] = 
					Coord_SupportCP[iOrder][jOrder][kOrder][iDim];
	
	for (iDim = 0; iDim < nDim; iDim++) {
		Coord_Control_Points[0][0][0][iDim]	= FFDBox->GetCoordCornerPoints(iDim, 0);
		Coord_Control_Points[1][0][0][iDim]	= FFDBox->GetCoordCornerPoints(iDim, 1);
		Coord_Control_Points[1][1][0][iDim]	= FFDBox->GetCoordCornerPoints(iDim, 2);
		Coord_Control_Points[0][1][0][iDim]	= FFDBox->GetCoordCornerPoints(iDim, 3);
		Coord_Control_Points[0][0][1][iDim]	= FFDBox->GetCoordCornerPoints(iDim, 4);
		Coord_Control_Points[1][0][1][iDim]	= FFDBox->GetCoordCornerPoints(iDim, 5);
		Coord_Control_Points[1][1][1][iDim]	= FFDBox->GetCoordCornerPoints(iDim, 6);
		Coord_Control_Points[0][1][1][iDim]	= FFDBox->GetCoordCornerPoints(iDim, 7);
	}
	
	for (iOrder = 0; iOrder < FFDBox->GetlOrder(); iOrder++) {
		for (jOrder = 0; jOrder < FFDBox->GetmOrder(); jOrder++) {
			for (kOrder = 0; kOrder < FFDBox->GetnOrder(); kOrder++) {
				ParamCoord = ParamCoord_SupportCP[iOrder][jOrder][kOrder];
				CartCoordNew = EvalCartesianCoord(ParamCoord);
        FFDBox->SetCoordControlPoints(CartCoordNew, iOrder, jOrder, kOrder);
        FFDBox->SetCoordControlPoints_Copy(CartCoordNew, iOrder, jOrder, kOrder);
			}
    }
  }

}

void CFreeFormDefBox::SetTecplot(CGeometry *geometry, unsigned short iFFDBox, bool original) {
  
	ofstream FFDBox_file;
  char FFDBox_filename[MAX_STRING_SIZE];
  bool new_file;
	unsigned short iDim, iDegree, jDegree, kDegree;
	
  nDim = geometry->GetnDim();
  
  SPRINTF (FFDBox_filename, "ffd_boxes.dat");
  
  if ((original) && (iFFDBox == 0)) new_file = true;
  else new_file = false;
  
	if (new_file) {
		FFDBox_file.open(FFDBox_filename, ios::out);
		FFDBox_file << "TITLE = \"Visualization of the FFD boxes generated by SU2_DEF.\"" << endl;
    if (nDim == 2) FFDBox_file << "VARIABLES = \"x\", \"y\"" << endl;
		else FFDBox_file << "VARIABLES = \"x\", \"y\", \"z\"" << endl;
	}
	else FFDBox_file.open(FFDBox_filename, ios::out | ios::app);

	FFDBox_file << "ZONE T= \"" << Tag;
  if (original) FFDBox_file << " (Original FFD)\"";
  else FFDBox_file << " (Deformed FFD)\"";
  if (nDim == 2) FFDBox_file << ", I="<<lDegree+1<<", J="<<mDegree+1<<", DATAPACKING=POINT" << endl;
  else FFDBox_file << ", I="<<lDegree+1<<", J="<<mDegree+1<<", K="<<nDegree+1<<", DATAPACKING=POINT" << endl;

	FFDBox_file.precision(15);
	
  if (nDim == 2) {
    for (jDegree = 0; jDegree <= mDegree; jDegree++) {
      for (iDegree = 0; iDegree <= lDegree; iDegree++) {
        for (iDim = 0; iDim < nDim; iDim++)
          FFDBox_file << scientific << Coord_Control_Points[iDegree][jDegree][0][iDim] << "\t";
        FFDBox_file << "\n";
      }
    }
  }
  else {
    for (kDegree = 0; kDegree <= nDegree; kDegree++) {
      for (jDegree = 0; jDegree <= mDegree; jDegree++) {
        for (iDegree = 0; iDegree <= lDegree; iDegree++) {
          for (iDim = 0; iDim < nDim; iDim++)
            FFDBox_file << scientific << Coord_Control_Points[iDegree][jDegree][kDegree][iDim] << "\t";
          FFDBox_file << "\n";
        }
      }
    }
  }
		
	FFDBox_file.close();
}


su2double *CFreeFormDefBox::GetParametricCoord_Analytical(su2double *cart_coord) {
	unsigned short iDim;
	su2double *e1, *e2, *e3, *e12, *e23, *e13, *p;
	
	/*--- Auxiliary Basis Vectors of the deformed FFDBox ---*/
	e1 = new su2double[3]; e2 = new su2double[3]; e3 = new su2double[3];
	for (iDim = 0; iDim < nDim; iDim++) {
		e1[iDim] = Coord_Corner_Points[1][iDim]-Coord_Corner_Points[0][iDim];
		e2[iDim] = Coord_Corner_Points[3][iDim]-Coord_Corner_Points[0][iDim];
		e3[iDim] = Coord_Corner_Points[4][iDim]-Coord_Corner_Points[0][iDim];
	}
	
	/*--- Respective Cross-Products ---*/
	e12 = new su2double[3]; e23 = new su2double[3]; e13 = new su2double[3];
	CrossProduct(e1, e2, e12);
	CrossProduct(e1, e3, e13);
	CrossProduct(e2, e3, e23);
	
	/*--- p is Tranlated vector from the origin ---*/
	p = new su2double[3];
	for (iDim = 0; iDim < nDim; iDim++)
		p[iDim] = cart_coord[iDim] - Coord_Corner_Points[0][iDim];
	
	ParamCoord[0] = DotProduct(e23, p)/DotProduct(e23, e1);
	ParamCoord[1] = DotProduct(e13, p)/DotProduct(e13, e2);
	ParamCoord[2] = DotProduct(e12, p)/DotProduct(e12, e3);
	
	delete [] e1;
  delete [] e2;
  delete [] e3;
  delete [] e12;
  delete [] e23;
  delete [] e13;
  delete [] p;
	
	return ParamCoord;
}

su2double *CFreeFormDefBox::EvalCartesianCoord(su2double *ParamCoord) {
	unsigned short iDim, iDegree, jDegree, kDegree;
	
	for (iDim = 0; iDim < nDim; iDim++)
		cart_coord[iDim] = 0.0;
	
	for (iDegree = 0; iDegree <= lDegree; iDegree++)
		for (jDegree = 0; jDegree <= mDegree; jDegree++)
			for (kDegree = 0; kDegree <= nDegree; kDegree++)
				for (iDim = 0; iDim < nDim; iDim++) {
					cart_coord[iDim] += Coord_Control_Points[iDegree][jDegree][kDegree][iDim]
					* GetBernstein(lDegree, iDegree, ParamCoord[0])
					* GetBernstein(mDegree, jDegree, ParamCoord[1])
					* GetBernstein(nDegree, kDegree, ParamCoord[2]);
				}
	
	return cart_coord;
}

su2double CFreeFormDefBox::GetBernstein(short val_n, short val_i, su2double val_t) {
  
  su2double value = 0.0;
  
  if (val_i > val_n) { value = 0.0; return value; }
  
  if (val_i == 0) {
    if (val_t == 0) value = 1.0;
    else if (val_t == 1) value = 0.0;
    else value = Binomial(val_n, val_i) * pow(val_t, val_i) * pow(1.0 - val_t, val_n - val_i);
  }
  else if (val_i == val_n) {
    if (val_t == 0) value = 0.0;
    else if (val_t == 1) value = 1.0;
    else value = pow(val_t, val_n);
  }
  else {
    if ((val_t == 0) || (val_t == 1)) value = 0.0;
    value = Binomial(val_n, val_i) * pow(val_t, val_i) * pow(1.0-val_t, val_n - val_i);
  }
  
  return value;
  
}

su2double CFreeFormDefBox::GetBernsteinDerivative(short val_n, short val_i, 
											   su2double val_t, short val_order) {
	su2double value = 0.0;
	
	/*--- Verify this subroutine, it provides negative val_n, 
	 which is a wrong value for GetBernstein ---*/
	
	if (val_order == 0) { 
		value = GetBernstein(val_n, val_i, val_t); return value; 
	}
	
	if (val_i == 0) { 
		value = val_n*(-GetBernsteinDerivative(val_n-1, val_i, val_t, val_order-1)); return value; 
	}
	else {
		if (val_n == 0) { 
			value = val_t; return value; 
		}
		else {
			value = val_n*(GetBernsteinDerivative(val_n-1, val_i-1, val_t, val_order-1) - GetBernsteinDerivative(val_n-1, val_i, val_t, val_order-1));
			return value;
		}
	}

	return value;
}

su2double *CFreeFormDefBox::GetFFDGradient(su2double *val_coord, su2double *xyz) {
  
	unsigned short iDim, jDim, lmn[3];
  
  /*--- Set the Degree of the Berstein polynomials ---*/
  
  lmn[0] = lDegree; lmn[1] = mDegree; lmn[2] = nDegree;
  
  for (iDim = 0; iDim < nDim; iDim++) Gradient[iDim] = 0.0;
  
  for (iDim = 0; iDim < nDim; iDim++)
    for (jDim = 0; jDim < nDim; jDim++)
      Gradient[jDim] += GetDerivative2(val_coord, iDim, xyz,  lmn) *
      GetDerivative3(val_coord, iDim, jDim, lmn);
  
	return Gradient;
  
}

void CFreeFormDefBox::GetFFDHessian(su2double *uvw, su2double *xyz, su2double **val_Hessian) {
  
  unsigned short iDim, jDim, lmn[3];
  
  /*--- Set the Degree of the Berstein polynomials ---*/
  
  lmn[0] = lDegree; lmn[1] = mDegree; lmn[2] = nDegree;
  
  for (iDim = 0; iDim < nDim; iDim++)
    for (jDim = 0; jDim < nDim; jDim++)
      val_Hessian[iDim][jDim] = 0.0;
  
  /*--- Note that being all the functions linear combinations of polynomials, they are C^\infty,
   and the Hessian will be symmetric; no need to compute the under-diagonal part, for example ---*/
  
  for (iDim = 0; iDim < nDim; iDim++) {
    val_Hessian[0][0] += 2.0 * GetDerivative3(uvw, iDim,0, lmn) * GetDerivative3(uvw, iDim,0, lmn) +
    GetDerivative2(uvw, iDim,xyz, lmn) * GetDerivative5(uvw, iDim,0,0, lmn);
    
    val_Hessian[1][1] += 2.0 * GetDerivative3(uvw, iDim,1, lmn) * GetDerivative3(uvw, iDim,1, lmn) +
    GetDerivative2(uvw, iDim,xyz, lmn) * GetDerivative5(uvw, iDim,1,1, lmn);
    
    val_Hessian[2][2] += 2.0 * GetDerivative3(uvw, iDim,2, lmn) * GetDerivative3(uvw, iDim,2, lmn) +
    GetDerivative2(uvw, iDim,xyz, lmn) * GetDerivative5(uvw, iDim,2,2, lmn);
    
    val_Hessian[0][1] += 2.0 * GetDerivative3(uvw, iDim,0, lmn) * GetDerivative3(uvw, iDim,1, lmn) +
    GetDerivative2(uvw, iDim,xyz, lmn) * GetDerivative5(uvw, iDim,0,1, lmn);
    
    val_Hessian[0][2] += 2.0 * GetDerivative3(uvw, iDim,0, lmn) * GetDerivative3(uvw, iDim,2, lmn) +
    GetDerivative2(uvw, iDim,xyz, lmn) * GetDerivative5(uvw, iDim,0,2, lmn);
    
    val_Hessian[1][2] += 2.0 * GetDerivative3(uvw, iDim,1, lmn) * GetDerivative3(uvw, iDim,2, lmn) +
    GetDerivative2(uvw, iDim,xyz, lmn) * GetDerivative5(uvw, iDim,1,2, lmn);
  }
  
  val_Hessian[1][0] = val_Hessian[0][1];
  val_Hessian[2][0] = val_Hessian[0][2];
  val_Hessian[2][1] = val_Hessian[1][2];
  
}

su2double *CFreeFormDefBox::GetParametricCoord_Iterative(unsigned long iPoint, su2double *xyz, su2double *ParamCoordGuess, CConfig *config) {
  
  su2double *IndepTerm, SOR_Factor = 1.0, MinNormError, NormError, Determinant, AdjHessian[3][3], Temp[3] = {0.0,0.0,0.0};
	unsigned short iDim, jDim, RandonCounter;
	unsigned long iter;
  
  su2double tol = config->GetFFD_Tol();
  unsigned short it_max = config->GetnFFD_Iter();
  unsigned short Random_Trials = 500;
  
	/*--- Allocate the Hessian ---*/
  
	Hessian = new su2double* [nDim];
  IndepTerm = new su2double [nDim];
	for (iDim = 0; iDim < nDim; iDim++) {
		Hessian[iDim] = new su2double[nDim];
		ParamCoord[iDim] = ParamCoordGuess[iDim];
		IndepTerm [iDim] = 0.0;
	}
	
	RandonCounter = 0; MinNormError = 1E6;
	
  /*--- External iteration ---*/

	for (iter = 0; iter < (unsigned long)it_max*Random_Trials; iter++) {
		  
		/*--- The independent term of the solution of our system is -Gradient(sol_old) ---*/

		Gradient = GetFFDGradient(ParamCoord, xyz);
    
    for (iDim = 0; iDim < nDim; iDim++) IndepTerm[iDim] = - Gradient[iDim];

		/*--- Hessian = The Matrix of our system, getHessian(sol_old,xyz,...) ---*/
    
		GetFFDHessian(ParamCoord, xyz, Hessian);
    
    /*--- Adjoint to Hessian ---*/

    AdjHessian[0][0] = Hessian[1][1]*Hessian[2][2]-Hessian[1][2]*Hessian[2][1];
    AdjHessian[0][1] = Hessian[0][2]*Hessian[2][1]-Hessian[0][1]*Hessian[2][2];
    AdjHessian[0][2] = Hessian[0][1]*Hessian[1][2]-Hessian[0][2]*Hessian[1][1];
    AdjHessian[1][0] = Hessian[1][2]*Hessian[2][0]-Hessian[1][0]*Hessian[2][2];
    AdjHessian[1][1] = Hessian[0][0]*Hessian[2][2]-Hessian[0][2]*Hessian[2][0];
    AdjHessian[1][2] = Hessian[0][2]*Hessian[1][0]-Hessian[0][0]*Hessian[1][2];
    AdjHessian[2][0] = Hessian[1][0]*Hessian[2][1]-Hessian[1][1]*Hessian[2][0];
    AdjHessian[2][1] = Hessian[0][1]*Hessian[2][0]-Hessian[0][0]*Hessian[2][1];
    AdjHessian[2][2] = Hessian[0][0]*Hessian[1][1]-Hessian[0][1]*Hessian[1][0];
    
    /*--- Determinant of Hessian ---*/
    
    Determinant = Hessian[0][0]*AdjHessian[0][0]+Hessian[0][1]*AdjHessian[1][0]+Hessian[0][2]*AdjHessian[2][0];
    
    /*--- Hessian inverse ---*/
    
    if (Determinant != 0) {
      for (iDim = 0; iDim < nDim; iDim++) {
        Temp[iDim] = 0.0;
        for (jDim = 0; jDim < nDim; jDim++) {
          Temp[iDim] += AdjHessian[iDim][jDim]*IndepTerm[jDim]/Determinant;
        }
      }
      for (iDim = 0; iDim < nDim; iDim++) {
        IndepTerm[iDim] = Temp[iDim];
      }
    }
    
		/*--- Update with Successive over-relaxation ---*/
    
		for (iDim = 0; iDim < nDim; iDim++) {
			ParamCoord[iDim] = (1.0-SOR_Factor)*ParamCoord[iDim] + SOR_Factor*(ParamCoord[iDim] + IndepTerm[iDim]);
    }

		/*--- If the gradient is small, we have converged ---*/
    
		if ((fabs(IndepTerm[0]) < tol) && (fabs(IndepTerm[1]) < tol) && (fabs(IndepTerm[2]) < tol))	break;

    /*--- Compute the norm of the error ---*/
    
    NormError = 0.0;
    for (iDim = 0; iDim < nDim; iDim++)
      NormError += IndepTerm[iDim]*IndepTerm[iDim];
    NormError = sqrt(NormError);

		MinNormError = min(NormError, MinNormError);
		  
		/*--- If we have no convergence with Random_Trials iterations probably we are in a local minima. ---*/
    
		if (((iter % it_max) == 0) && (iter != 0)) {
      
			RandonCounter++;
      if (RandonCounter == Random_Trials) {
        cout << endl << "Unknown point: "<< iPoint <<" (" << xyz[0] <<", "<< xyz[1] <<", "<< xyz[2] <<"). Min Error: "<< MinNormError <<". Iter: "<< iter <<"."<< endl;
      }
      else {
        SOR_Factor = 0.1;
        for (iDim = 0; iDim < nDim; iDim++)
          ParamCoord[iDim] = su2double(rand())/su2double(RAND_MAX);
      }
      
		}
    
	}
	
	for (iDim = 0; iDim < nDim; iDim++) 
		delete [] Hessian[iDim];
	delete [] Hessian;
  delete [] IndepTerm;

  /*--- The code has hit the max number of iterations ---*/

  if (iter == (unsigned long)it_max*Random_Trials) {
    cout << "Unknown point: (" << xyz[0] <<", "<< xyz[1] <<", "<< xyz[2] <<"). Increase the value of FFD_ITERATIONS." << endl;
  }
  
	/*--- Real Solution is now ParamCoord; Return it ---*/

	return ParamCoord;
  
}

su2double CFreeFormDefBox::Binomial(unsigned short n, unsigned short m) {
  
  unsigned short i, j;
  su2double result;
  
  su2double *binomial = new su2double [n+1];
  
  binomial[0] = 1.0;
  for (i = 1; i <= n; ++i) {
    binomial[i] = 1.0;
    for (j = i-1U; j > 0; --j) {
      binomial[j] += binomial[j-1U];
    }
  }
  
  result = binomial[m];
  if (fabs(result) < EPS*EPS) { result = 0.0; }
  
  delete [] binomial;
  
  return result;
  
  
}

bool CFreeFormDefBox::GetPointFFD(CGeometry *geometry, CConfig *config, unsigned long iPoint) {
	su2double Coord[3] = {0.0, 0.0, 0.0};
	unsigned short iVar, jVar, iDim;
	bool Inside = false;
	
	unsigned short Index[5][7] = {
		{0, 1, 2, 5, 0, 1, 2},
		{0, 2, 7, 5, 0, 2, 7},
		{0, 2, 3, 7, 0, 2, 3},
		{0, 5, 7, 4, 0, 5, 7},
		{2, 7, 5, 6, 2, 7, 5}};
	unsigned short nDim = geometry->GetnDim();
  
  for (iDim = 0; iDim < nDim; iDim++)
    Coord[iDim] = geometry->node[iPoint]->GetCoord(iDim);
	
	/*--- 1st tetrahedron {V0, V1, V2, V5}
	 2nd tetrahedron {V0, V2, V7, V5}
	 3th tetrahedron {V0, V2, V3, V7}
	 4th tetrahedron {V0, V5, V7, V4}
	 5th tetrahedron {V2, V7, V5, V6} ---*/
	
	for (iVar = 0; iVar < 5; iVar++) {
		Inside = true;
		for (jVar = 0; jVar < 4; jVar++) {
			su2double Distance_Point = geometry->Point2Plane_Distance(Coord, 
																														 Coord_Corner_Points[Index[iVar][jVar+1]], 
																														 Coord_Corner_Points[Index[iVar][jVar+2]], 
																														 Coord_Corner_Points[Index[iVar][jVar+3]]);
			
			su2double Distance_Vertex = geometry->Point2Plane_Distance(Coord_Corner_Points[Index[iVar][jVar]], 
																															Coord_Corner_Points[Index[iVar][jVar+1]], 
																															Coord_Corner_Points[Index[iVar][jVar+2]], 
																															Coord_Corner_Points[Index[iVar][jVar+3]]);
			if (Distance_Point*Distance_Vertex < 0.0) Inside = false;					
		}
		if (Inside) break;
	}
	
	return Inside;

}

void CFreeFormDefBox::SetDeformationZone(CGeometry *geometry, CConfig *config, unsigned short iFFDBox) {
	su2double *Coord;
	unsigned short iMarker, iVar, jVar;
	unsigned long iVertex, iPoint;
	bool Inside = false;
	
	unsigned short Index[5][7] = {
		{0, 1, 2, 5, 0, 1, 2},
		{0, 2, 7, 5, 0, 2, 7},
		{0, 2, 3, 7, 0, 2, 3},
		{0, 5, 7, 4, 0, 5, 7},
		{2, 7, 5, 6, 2, 7, 5}};
	
	for (iMarker = 0; iMarker < config->GetnMarker_All(); iMarker++)
		if (config->GetMarker_All_DV(iMarker) == YES)
			for (iVertex = 0; iVertex < geometry->nVertex[iMarker]; iVertex++) {	
				iPoint = geometry->vertex[iMarker][iVertex]->GetNode();
				geometry->node[iPoint]->SetMove(false);
				
				Coord = geometry->node[iPoint]->GetCoord();
				
				/*--- 1st tetrahedron {V0, V1, V2, V5}
				 2nd tetrahedron {V0, V2, V7, V5}
				 3th tetrahedron {V0, V2, V3, V7}
				 4th tetrahedron {V0, V5, V7, V4}
				 5th tetrahedron {V2, V7, V5, V6} ---*/
				
				for (iVar = 0; iVar < 5; iVar++) {
					Inside = true;
					for (jVar = 0; jVar < 4; jVar++) {
						su2double Distance_Point = geometry->Point2Plane_Distance(Coord, 
																																	 Coord_Corner_Points[Index[iVar][jVar+1]], 
																																	 Coord_Corner_Points[Index[iVar][jVar+2]], 
																																	 Coord_Corner_Points[Index[iVar][jVar+3]]);				
						su2double Distance_Vertex = geometry->Point2Plane_Distance(Coord_Corner_Points[Index[iVar][jVar]], 
																																		Coord_Corner_Points[Index[iVar][jVar+1]], 
																																		Coord_Corner_Points[Index[iVar][jVar+2]], 
																																		Coord_Corner_Points[Index[iVar][jVar+3]]);
						if (Distance_Point*Distance_Vertex < 0.0) Inside = false;					
					}
					if (Inside) break;
				}
				
				if (Inside) {
					geometry->node[iPoint]->SetMove(true);
				}
				
			}
}

su2double CFreeFormDefBox::GetDerivative1(su2double *uvw, unsigned short val_diff, unsigned short *ijk, unsigned short *lmn) {
	
  unsigned short iDim;
  su2double value = 0.0;
	
  value = GetBernsteinDerivative(lmn[val_diff], ijk[val_diff], uvw[val_diff], 1);
	for (iDim = 0; iDim < nDim; iDim++)
		if (iDim != val_diff)
			value *= GetBernstein(lmn[iDim], ijk[iDim], uvw[iDim]);
	
	return value;
  
}

su2double CFreeFormDefBox::GetDerivative2 (su2double *uvw, unsigned short dim, su2double *xyz, unsigned short *lmn) {
	
	unsigned short iDegree, jDegree, kDegree;
	su2double value = 0.0;
	
	for (iDegree = 0; iDegree <= lmn[0]; iDegree++)
		for (jDegree = 0; jDegree <= lmn[1]; jDegree++)
			for (kDegree = 0; kDegree <= lmn[2]; kDegree++) {
				value += Coord_Control_Points[iDegree][jDegree][kDegree][dim] 
				* GetBernstein(lmn[0], iDegree, uvw[0])
				* GetBernstein(lmn[1], jDegree, uvw[1])
				* GetBernstein(lmn[2], kDegree, uvw[2]);
      }
	 
	return 2.0*(value - xyz[dim]);
}

su2double CFreeFormDefBox::GetDerivative3(su2double *uvw, unsigned short dim, unsigned short diff_this, unsigned short *lmn) {
  
	unsigned short iDegree, jDegree, kDegree, iDim;
	su2double value = 0;
	
  unsigned short *ijk = new unsigned short[nDim];
  
  for (iDim = 0; iDim < nDim; iDim++) ijk[iDim] = 0;

	for (iDegree = 0; iDegree <= lmn[0]; iDegree++)
		for (jDegree = 0; jDegree <= lmn[1]; jDegree++)
			for (kDegree = 0; kDegree <= lmn[2]; kDegree++) {
				ijk[0] = iDegree; ijk[1] = jDegree; ijk[2] = kDegree;
				value += Coord_Control_Points[iDegree][jDegree][kDegree][dim] * 
				GetDerivative1(uvw, diff_this, ijk, lmn);
			}
	
  delete [] ijk;

	return value;
}

su2double CFreeFormDefBox::GetDerivative4(su2double *uvw, unsigned short val_diff, unsigned short val_diff2,
																			 unsigned short *ijk, unsigned short *lmn) {
	unsigned short iDim;
	su2double value = 0.0;
	
	if (val_diff == val_diff2) {
		value = GetBernsteinDerivative(lmn[val_diff], ijk[val_diff], uvw[val_diff], 2);
		for (iDim = 0; iDim < nDim; iDim++)
			if (iDim != val_diff)
				value *= GetBernstein(lmn[iDim], ijk[iDim], uvw[iDim]);
	}
	else {
		value = GetBernsteinDerivative(lmn[val_diff],  ijk[val_diff],  uvw[val_diff], 1) *
		GetBernsteinDerivative(lmn[val_diff2], ijk[val_diff2], uvw[val_diff2], 1);
		for (iDim = 0; iDim < nDim; iDim++)
			if ((iDim != val_diff) && (iDim != val_diff2))
				value *= GetBernstein(lmn[iDim], ijk[iDim], uvw[iDim]);
	}
	
	return value;
}

su2double CFreeFormDefBox::GetDerivative5(su2double *uvw, unsigned short dim, unsigned short diff_this, unsigned short diff_this_also, 
																			unsigned short *lmn) {
	
  unsigned short iDegree, jDegree, kDegree, iDim;
  su2double value = 0.0;
  
  unsigned short *ijk = new unsigned short[nDim];
  
  for (iDim = 0; iDim < nDim; iDim++) ijk[iDim] = 0;
  
  for (iDegree = 0; iDegree <= lmn[0]; iDegree++)
    for (jDegree = 0; jDegree <= lmn[1]; jDegree++)
      for (kDegree = 0; kDegree <= lmn[2]; kDegree++) {
        ijk[0] = iDegree; ijk[1] = jDegree; ijk[2] = kDegree;
        value += Coord_Control_Points[iDegree][jDegree][kDegree][dim] *
        GetDerivative4(uvw, diff_this, diff_this_also, ijk, lmn);
      }
  
  delete [] ijk;
  
	return value;
}<|MERGE_RESOLUTION|>--- conflicted
+++ resolved
@@ -1964,13 +1964,9 @@
 	su2double rotMatrix[3][3] = {{0.0,0.0,0.0}, {0.0,0.0,0.0}, {0.0,0.0,0.0}};
 	su2double dtheta, dphi, dpsi, cosTheta, sinTheta;
 	su2double cosPhi, sinPhi, cosPsi, sinPsi;
-<<<<<<< HEAD
 	bool spectral_method = (config->GetUnsteady_Simulation() == SPECTRAL_METHOD);
-	bool adjoint = config->GetAdjoint();
-=======
-	bool time_spectral = (config->GetUnsteady_Simulation() == TIME_SPECTRAL);
 	bool adjoint = config->GetContinuous_Adjoint();
->>>>>>> 4afdaaa5
+
 
 	/*--- Problem dimension and physical time step ---*/
 	nDim = geometry->GetnDim();
@@ -2142,13 +2138,9 @@
   unsigned short iDim;
   unsigned short nDim = geometry->GetnDim();
   unsigned long iPoint;
-<<<<<<< HEAD
   bool spectral_method = (config->GetUnsteady_Simulation() == SPECTRAL_METHOD);
-  bool adjoint = config->GetAdjoint();
-=======
-  bool time_spectral = (config->GetUnsteady_Simulation() == TIME_SPECTRAL);
   bool adjoint = config->GetContinuous_Adjoint();
->>>>>>> 4afdaaa5
+
   
   /*--- Retrieve values from the config file ---*/
   deltaT = config->GetDelta_UnstTimeND(); 
@@ -2306,13 +2298,9 @@
   su2double deltaT, time_new, time_old;
   unsigned short iDim, nDim = geometry->GetnDim();
   unsigned long iPoint;
-<<<<<<< HEAD
   bool spectral_method = (config->GetUnsteady_Simulation() == SPECTRAL_METHOD);
-  bool adjoint = config->GetAdjoint();
-=======
-  bool time_spectral = (config->GetUnsteady_Simulation() == TIME_SPECTRAL);
   bool adjoint = config->GetContinuous_Adjoint();
->>>>>>> 4afdaaa5
+
   
   /*--- Retrieve values from the config file ---*/
   deltaT = config->GetDelta_UnstTimeND();
@@ -2453,13 +2441,9 @@
   su2double deltaT, time_new, time_old;
   unsigned short iDim, nDim = geometry->GetnDim();
   unsigned long iPoint;
-<<<<<<< HEAD
   bool spectral_method = (config->GetUnsteady_Simulation() == SPECTRAL_METHOD);
-  bool adjoint = config->GetAdjoint();
-=======
-  bool time_spectral = (config->GetUnsteady_Simulation() == TIME_SPECTRAL);
   bool adjoint = config->GetContinuous_Adjoint();
->>>>>>> 4afdaaa5
+
 	
   /*--- Retrieve values from the config file ---*/
   deltaT = config->GetDelta_UnstTimeND();
