--- conflicted
+++ resolved
@@ -341,7 +341,6 @@
 
 }
 
-<<<<<<< HEAD
 void CVolumetricMovement::Multiply_by_Volume_Deformation_Stiffness(CGeometry *geometry, CConfig *config, bool Transpose) {
 
   su2double MinVolume;
@@ -382,7 +381,7 @@
     mat_vec = new CSysMatrixVectorProductTransposed<su2double>(StiffMatrix, geometry, config);
   }
 
-  mat_vec(LinSysRes, LinSysSol);
+  (*mat_vec)(LinSysRes, LinSysSol);
 
   /*--- Deallocate memory needed by the matrix vector product ---*/
   delete mat_vec;
@@ -393,10 +392,7 @@
 
 }
 
-void CVolumetricMovement::ComputeDeforming_Element_Volume(CGeometry *geometry, su2double &MinVolume, su2double &MaxVolume) {
-=======
 void CVolumetricMovement::ComputeDeforming_Element_Volume(CGeometry *geometry, su2double &MinVolume, su2double &MaxVolume, bool Screen_Output) {
->>>>>>> f9868cc9
   
   unsigned long iElem, ElemCounter = 0, PointCorners[8];
   su2double Volume = 0.0, CoordCorners[8][3];
