--- conflicted
+++ resolved
@@ -2,11 +2,7 @@
  * \file mpi_structure.hpp
  * \brief In-Line subroutines of the <i>mpi_structure.hpp</i> file.
  * \author T. Albring
-<<<<<<< HEAD
- * \version 7.0.5 "Blackbird"
-=======
  * \version 7.0.6 "Blackbird"
->>>>>>> 0e3fad69
  *
  * SU2 Project Website: https://su2code.github.io
  *
@@ -516,15 +512,11 @@
 }
 #endif
 #else // HAVE_MPI
-<<<<<<< HEAD
-#include <ctime>
-=======
 #ifdef _OPENMP
 #include <omp.h>
 #else
 #include <ctime>
 #endif
->>>>>>> 0e3fad69
 
 inline void CBaseMPIWrapper::Error(std::string ErrorMsg, std::string FunctionName){
   if (Rank == 0){
@@ -700,14 +692,10 @@
 }
 
 inline passivedouble CBaseMPIWrapper::Wtime(void) {
-<<<<<<< HEAD
-  return passivedouble(clock()) / CLOCKS_PER_SEC;
-=======
 #ifdef _OPENMP
   return omp_get_wtime();
 #else
   return passivedouble(clock()) / CLOCKS_PER_SEC;
 #endif
->>>>>>> 0e3fad69
 }
 #endif