--- conflicted
+++ resolved
@@ -9810,13 +9810,11 @@
    */
   LM_ParsedOptions GetLMParsedOptions() const { return lmParsedOptions; }
 
-<<<<<<< HEAD
   /*!
    * \brief Get parsed AFT option data structure.
    * \return AFT option data structure.
    */
   AFT_ParsedOptions GetAFTParsedOptions() const { return aftParsedOptions; }
-=======
 
   /*!
    * \brief Get parsed option data structure for data-driven fluid model.
@@ -9829,6 +9827,5 @@
    * \return option data structure for the flamelet fluid model.
    */
   const FluidFlamelet_ParsedOptions& GetFlameletParsedOptions() const { return flamelet_ParsedOptions; }
->>>>>>> b49318e0
 
 };