/*!
 * \file CConfig.hpp
 * \brief All the information about the definition of the physical problem.
 *        The subroutines and functions are in the <i>CConfig.cpp</i> file.
 * \author F. Palacios, T. Economon, B. Tracey
 * \version 7.1.1 "Blackbird"
 *
 * SU2 Project Website: https://su2code.github.io
 *
 * The SU2 Project is maintained by the SU2 Foundation
 * (http://su2foundation.org)
 *
 * Copyright 2012-2021, SU2 Contributors (cf. AUTHORS.md)
 *
 * SU2 is free software; you can redistribute it and/or
 * modify it under the terms of the GNU Lesser General Public
 * License as published by the Free Software Foundation; either
 * version 2.1 of the License, or (at your option) any later version.
 *
 * SU2 is distributed in the hope that it will be useful,
 * but WITHOUT ANY WARRANTY; without even the implied warranty of
 * MERCHANTABILITY or FITNESS FOR A PARTICULAR PURPOSE. See the GNU
 * Lesser General Public License for more details.
 *
 * You should have received a copy of the GNU Lesser General Public
 * License along with SU2. If not, see <http://www.gnu.org/licenses/>.
 */

#pragma once

#include "parallelization/mpi_structure.hpp"

#include <iostream>
#include <cstdlib>
#include <fstream>
#include <sstream>
#include <string>
#include <cstring>
#include <vector>
#include <array>
#include <stdlib.h>
#include <cmath>
#include <map>
#include <assert.h>

#include "option_structure.hpp"
#include "containers/container_decorators.hpp"

#ifdef HAVE_CGNS
#include "cgnslib.h"
#endif

using namespace std;

/*!
 * \class CConfig
 * \brief Main class for defining the problem; basically this class reads the configuration file, and
 *        stores all the information.
 * \author F. Palacios
 */

class CConfig {
private:
  SU2_MPI::Comm SU2_Communicator; /*!< \brief MPI communicator of SU2.*/
  int rank, size;                 /*!< \brief MPI rank and size.*/
  bool base_config;
  SU2_COMPONENT Kind_SU2;        /*!< \brief Kind of SU2 software component.*/
  unsigned short Ref_NonDim;      /*!< \brief Kind of non dimensionalization.*/
  unsigned short Ref_Inc_NonDim;  /*!< \brief Kind of non dimensionalization.*/
  unsigned short Kind_AverageProcess;            /*!< \brief Kind of mixing process.*/
  unsigned short Kind_PerformanceAverageProcess; /*!< \brief Kind of mixing process.*/
  unsigned short Kind_MixingPlaneInterface;      /*!< \brief Kind of mixing process.*/
  unsigned short Kind_SpanWise;                  /*!< \brief Kind of span-wise section computation.*/
  unsigned short *Kind_TurboMachinery;           /*!< \brief Kind of turbomachynery architecture.*/
  unsigned short iZone, nZone;    /*!< \brief Number of zones in the mesh. */
  unsigned short nZoneSpecified;  /*!< \brief Number of zones that are specified in config file. */
  su2double Highlite_Area;        /*!< \brief Highlite area. */
  su2double Fan_Poly_Eff;         /*!< \brief Fan polytropic effeciency. */
  su2double MinLogResidual;       /*!< \brief Minimum value of the log residual. */
  su2double EA_ScaleFactor;       /*!< \brief Equivalent Area scaling factor */
  su2double AdjointLimit;         /*!< \brief Adjoint variable limit */
  string* ConvField;              /*!< \brief Field used for convergence check.*/
  string ConvCriteria;            // This option is deprecated. After a grace period until 7.2.0 the usage warning should become an error.

  string* WndConvField;              /*!< \brief Function where to apply the windowed convergence criteria for the time average of the unsteady (single zone) flow problem. */
  unsigned short nConvField;         /*!< \brief Number of fields used to monitor convergence.*/
  unsigned short nWndConvField;      /*!< \brief Number of fields used to monitor time convergence.*/
  unsigned short Wnd_Cauchy_Elems;   /*!< \brief Number of elements to evaluate in the time iteration  for convergence of the time average of the unsteady (single zone)´ flow problem.  */
  su2double Wnd_Cauchy_Eps;          /*!< \brief Epsilon used for the convergence of the time average of the unsteady (single zone)´ flow problem. */
  unsigned long Wnd_StartConv_Iter;  /*!< \brief Start convergence criteria at this iteration after Start_Iter_Wnd. */
  bool Wnd_Cauchy_Crit;              /*!< \brief True => Cauchy criterion is used for time average objective function in unsteady flows. */

  bool MG_AdjointFlow;              /*!< \brief MG with the adjoint flow problem */
  su2double *PressureLimits,
  *DensityLimits,
  *TemperatureLimits;             /*!< \brief Limits for the primitive variables */
  bool ActDisk_DoubleSurface;     /*!< \brief actuator disk double surface  */
  bool Engine_HalfModel;          /*!< \brief only half model is in the computational grid  */
  bool ActDisk_SU2_DEF;           /*!< \brief actuator disk double surface  */
  unsigned short nFFD_Iter;       /*!< \brief Iteration for the point inversion problem. */
  unsigned short FFD_Blending;    /*!< \brief Kind of FFD Blending function. */
  su2double FFD_Tol;              /*!< \brief Tolerance in the point inversion problem. */
  bool FFD_IntPrev;                       /*!< \brief Enables self-intersection prevention procedure within the FFD box. */
  unsigned short FFD_IntPrev_MaxIter;     /*!< \brief Amount of iterations for FFD box self-intersection prevention procedure. */
  unsigned short FFD_IntPrev_MaxDepth;    /*!< \brief Maximum recursion depth for FFD box self-intersection procedure. */
  bool ConvexityCheck;                    /*!< \brief Enables convexity check on all mesh elements. */
  unsigned short ConvexityCheck_MaxIter;  /*!< \brief Amount of iterations for convexity check in deformations. */
  unsigned short ConvexityCheck_MaxDepth; /*!< \brief Maximum recursion depth for convexity check in deformations.*/
  su2double Opt_RelaxFactor;              /*!< \brief Scale factor for the line search. */
  su2double Opt_LineSearch_Bound;         /*!< \brief Bounds for the line search. */
  su2double StartTime;
  unsigned short SmoothNumGrid;           /*!< \brief Smooth the numerical grid. */
  bool ContinuousAdjoint,   /*!< \brief Flag to know if the code is solving an adjoint problem. */
  Reduced_Model,            /*!< \brief Flag to know if code is producing a reduced order model. */
  Viscous,                  /*!< \brief Flag to know if the code is solving a viscous problem. */
  EquivArea,                /*!< \brief Flag to know if the code is going to compute and plot the equivalent area. */
  Engine,                   /*!< \brief Flag to know if the code is going to compute a problem with engine. */
  InvDesign_Cp,             /*!< \brief Flag to know if the code is going to compute and plot the inverse design. */
  InvDesign_HeatFlux,       /*!< \brief Flag to know if the code is going to compute and plot the inverse design. */
  Wind_Gust,                /*!< \brief Flag to know if there is a wind gust. */
  Turb_Fixed_Values,        /*!< \brief Flag to know if there are fixed values for turbulence quantities in one half-plane. */
  Aeroelastic_Simulation,   /*!< \brief Flag to know if there is an aeroelastic simulation. */
  Weakly_Coupled_Heat,      /*!< \brief Flag to know if a heat equation should be weakly coupled to the incompressible solver. */
  Rotating_Frame,           /*!< \brief Flag to know if there is a rotating frame. */
  PoissonSolver,            /*!< \brief Flag to know if we are solving  poisson forces  in plasma solver. */
  Low_Mach_Precon,          /*!< \brief Flag to know if we are using a low Mach number preconditioner. */
  Low_Mach_Corr,            /*!< \brief Flag to know if we are using a low Mach number correction. */
  GravityForce,             /*!< \brief Flag to know if the gravity force is incuded in the formulation. */
  SubsonicEngine,           /*!< \brief Engine intake subsonic region. */
  Frozen_Visc_Cont,         /*!< \brief Flag for cont. adjoint problem with/without frozen viscosity. */
  Frozen_Visc_Disc,         /*!< \brief Flag for disc. adjoint problem with/without frozen viscosity. */
  Frozen_Limiter_Disc,      /*!< \brief Flag for disc. adjoint problem with/without frozen limiter. */
  Inconsistent_Disc,        /*!< \brief Use an inconsistent (primal/dual) discrete adjoint formulation. */
  Sens_Remove_Sharp,        /*!< \brief Flag for removing or not the sharp edges from the sensitivity computation. */
  Hold_GridFixed,           /*!< \brief Flag hold fixed some part of the mesh during the deformation. */
  Axisymmetric,             /*!< \brief Flag for axisymmetric calculations */
  Integrated_HeatFlux;      /*!< \brief Flag for heat flux BC whether it deals with integrated values.*/
  su2double Buffet_k;       /*!< \brief Sharpness coefficient for buffet sensor.*/
  su2double Buffet_lambda;  /*!< \brief Offset parameter for buffet sensor.*/
  su2double Damp_Engine_Inflow;   /*!< \brief Damping factor for the engine inlet. */
  su2double Damp_Engine_Exhaust;  /*!< \brief Damping factor for the engine exhaust. */
  su2double Damp_Res_Restric,     /*!< \brief Damping factor for the residual restriction. */
  Damp_Correc_Prolong;            /*!< \brief Damping factor for the correction prolongation. */
  su2double Position_Plane;    /*!< \brief Position of the Near-Field (y coordinate 2D, and z coordinate 3D). */
  su2double WeightCd;          /*!< \brief Weight of the drag coefficient. */
  su2double dCD_dCL;           /*!< \brief Fixed Cl mode derivate . */
  su2double dCMx_dCL;          /*!< \brief Fixed Cl mode derivate. */
  su2double dCMy_dCL;          /*!< \brief Fixed Cl mode derivate. */
  su2double dCMz_dCL;          /*!< \brief Fixed Cl mode derivate. */
  su2double dCD_dCMy;          /*!< \brief Fixed Cl mode derivate. */
  su2double CL_Target;         /*!< \brief Fixed Cl mode Target Cl. */
  su2double CM_Target;         /*!< \brief Fixed Cl mode Target CM. */
  su2double *HTP_Min_XCoord,
  *HTP_Min_YCoord;                   /*!< \brief Identification of the HTP. */
  TIME_MARCHING TimeMarching;        /*!< \brief Steady or unsteady (time stepping or dual time stepping) computation. */
  unsigned short Dynamic_Analysis;   /*!< \brief Static or dynamic structural analysis. */
  unsigned short nStartUpIter;       /*!< \brief Start up iterations using the fine grid. */
  su2double FixAzimuthalLine;        /*!< \brief Fix an azimuthal line due to misalignments of the nearfield. */
  su2double **DV_Value;              /*!< \brief Previous value of the design variable. */
  su2double Venkat_LimiterCoeff;     /*!< \brief Limiter coefficient */
  unsigned long LimiterIter;         /*!< \brief Freeze the value of the limiter after a number of iterations */
  su2double AdjSharp_LimiterCoeff;   /*!< \brief Coefficient to identify the limit of a sharp edge. */
  unsigned short SystemMeasurements; /*!< \brief System of measurements. */
  ENUM_REGIME Kind_Regime;           /*!< \brief Kind of flow regime: in/compressible. */
  unsigned short *Kind_ObjFunc;      /*!< \brief Kind of objective function. */
  su2double *Weight_ObjFunc;         /*!< \brief Weight applied to objective function. */
  unsigned short Kind_SensSmooth;    /*!< \brief Kind of sensitivity smoothing technique. */
  unsigned short Continuous_Eqns;    /*!< \brief Which equations to treat continuously (Hybrid adjoint)*/
  unsigned short Discrete_Eqns;      /*!< \brief Which equations to treat discretely (Hybrid adjoint). */
  unsigned short *Design_Variable;   /*!< \brief Kind of design variable. */
  unsigned short nTimeInstances;     /*!< \brief Number of periodic time instances for  harmonic balance. */
  su2double HarmonicBalance_Period;  /*!< \brief Period of oscillation to be used with harmonic balance computations. */
  su2double Delta_UnstTime,          /*!< \brief Time step for unsteady computations. */
  Delta_UnstTimeND;                  /*!< \brief Time step for unsteady computations (non dimensional). */
  su2double Delta_DynTime,        /*!< \brief Time step for dynamic structural computations. */
  Total_DynTime,                  /*!< \brief Total time for dynamic structural computations. */
  Current_DynTime;                /*!< \brief Global time of the dynamic structural computations. */
  su2double Total_UnstTime,       /*!< \brief Total time for unsteady computations. */
  Total_UnstTimeND;               /*!< \brief Total time for unsteady computations (non dimensional). */
  su2double Current_UnstTime,     /*!< \brief Global time of the unsteady simulation. */
  Current_UnstTimeND;             /*!< \brief Global time of the unsteady simulation. */
  unsigned short nMarker_Euler,   /*!< \brief Number of Euler wall markers. */
  nMarker_FarField,               /*!< \brief Number of far-field markers. */
  nMarker_Custom,                 /*!< \brief Number of custom markers. */
  nMarker_SymWall,                /*!< \brief Number of symmetry wall markers. */
  nMarker_PerBound,               /*!< \brief Number of periodic boundary markers. */
  nMarker_MixingPlaneInterface,   /*!< \brief Number of mixing plane interface boundary markers. */
  nMarker_Turbomachinery,         /*!< \brief Number turbomachinery markers. */
  nMarker_TurboPerformance,       /*!< \brief Number of turboperformance markers. */
  nSpanWiseSections_User,         /*!< \brief Number of spanwise sections to compute 3D BC and Performance for turbomachinery   */
  nMarker_Shroud,                 /*!< \brief Number of shroud markers to set grid velocity to 0.*/
  nMarker_NearFieldBound,         /*!< \brief Number of near field boundary markers. */
  nMarker_ActDiskInlet,           /*!< \brief Number of actuator disk inlet markers. */
  nMarker_ActDiskOutlet,          /*!< \brief Number of actuator disk outlet markers. */
  nMarker_Deform_Mesh_Sym_Plane,  /*!< \brief Number of markers with symmetric deformation */
  nMarker_Deform_Mesh,            /*!< \brief Number of deformable markers at the boundary. */
  nMarker_Fluid_Load,             /*!< \brief Number of markers in which the flow load is computed/employed. */
  nMarker_Fluid_InterfaceBound,   /*!< \brief Number of fluid interface markers. */
  nMarker_CHTInterface,           /*!< \brief Number of conjugate heat transfer interface markers. */
  nMarker_Inlet,                  /*!< \brief Number of inlet flow markers. */
  nMarker_Riemann,                /*!< \brief Number of Riemann flow markers. */
  nMarker_Giles,                  /*!< \brief Number of Giles flow markers. */
  nRelaxFactor_Giles,             /*!< \brief Number of relaxation factors for Giles markers. */
  nMarker_Supersonic_Inlet,       /*!< \brief Number of supersonic inlet flow markers. */
  nMarker_Supersonic_Outlet,      /*!< \brief Number of supersonic outlet flow markers. */
  nMarker_Outlet,                 /*!< \brief Number of outlet flow markers. */
  nMarker_Smoluchowski_Maxwell,   /*!< \brief Number of smoluchowski/maxwell wall boundaries. */
  nMarker_Isothermal,             /*!< \brief Number of isothermal wall boundaries. */
  nMarker_HeatFlux,               /*!< \brief Number of constant heat flux wall boundaries. */
  nMarker_EngineExhaust,          /*!< \brief Number of nacelle exhaust flow markers. */
  nMarker_EngineInflow,           /*!< \brief Number of nacelle inflow flow markers. */
  nMarker_Clamped,                /*!< \brief Number of clamped markers in the FEM. */
  nMarker_Displacement,           /*!< \brief Number of displacement surface markers. */
  nMarker_Load,                   /*!< \brief Number of load surface markers. */
  nMarker_Damper,                 /*!< \brief Number of damper surface markers. */
  nMarker_Load_Dir,               /*!< \brief Number of load surface markers defined by magnitude and direction. */
  nMarker_Disp_Dir,               /*!< \brief Number of load surface markers defined by magnitude and direction. */
  nMarker_Load_Sine,              /*!< \brief Number of load surface markers defined by magnitude and direction. */
  nMarker_FlowLoad,               /*!< \brief Number of load surface markers. */
  nMarker_Internal,               /*!< \brief Number of internal flow markers. */
  nMarker_All,                    /*!< \brief Total number of markers using the grid information. */
  nMarker_Max,                    /*!< \brief Max number of number of markers using the grid information. */
  nMarker_CfgFile;                /*!< \brief Total number of markers using the config file (note that in
                                        parallel computations this number can be different from nMarker_All). */

  bool Inlet_From_File;         /*!< \brief True if the inlet profile is to be loaded from a file. */
  string Inlet_Filename;        /*!< \brief Filename specifying an inlet profile. */
  su2double Inlet_Matching_Tol; /*!< \brief Tolerance used when matching a point to a point from the inlet file. */
  string ActDisk_FileName;      /*!< \brief Filename specifying an actuator disk. */

  string *Marker_Euler,           /*!< \brief Euler wall markers. */
  *Marker_FarField,               /*!< \brief Far field markers. */
  *Marker_Custom,
  *Marker_SymWall,                /*!< \brief Symmetry wall markers. */
  *Marker_PerBound,               /*!< \brief Periodic boundary markers. */
  *Marker_PerDonor,               /*!< \brief Rotationally periodic boundary donor markers. */
  *Marker_MixingPlaneInterface,   /*!< \brief MixingPlane interface boundary markers. */
  *Marker_TurboBoundIn,           /*!< \brief Turbomachinery performance boundary markers. */
  *Marker_TurboBoundOut,          /*!< \brief Turbomachinery performance boundary donor markers. */
  *Marker_NearFieldBound,         /*!< \brief Near Field boundaries markers. */
  *Marker_Deform_Mesh,            /*!< \brief Deformable markers at the boundary. */
  *Marker_Deform_Mesh_Sym_Plane,  /*!< \brief Marker with symmetric deformation. */
  *Marker_Fluid_Load,             /*!< \brief Markers in which the flow load is computed/employed. */
  *Marker_Fluid_InterfaceBound,   /*!< \brief Fluid interface markers. */
  *Marker_CHTInterface,           /*!< \brief Conjugate heat transfer interface markers. */
  *Marker_ActDiskInlet,           /*!< \brief Actuator disk inlet markers. */
  *Marker_ActDiskOutlet,          /*!< \brief Actuator disk outlet markers. */
  *Marker_Inlet,                  /*!< \brief Inlet flow markers. */
  *Marker_Riemann,                /*!< \brief Riemann markers. */
  *Marker_Giles,                  /*!< \brief Giles markers. */
  *Marker_Shroud,                 /*!< \brief Shroud markers. */
  *Marker_Supersonic_Inlet,       /*!< \brief Supersonic inlet flow markers. */
  *Marker_Supersonic_Outlet,      /*!< \brief Supersonic outlet flow markers. */
  *Marker_Outlet,                 /*!< \brief Outlet flow markers. */
  *Marker_Smoluchowski_Maxwell,   /*!< \brief Smoluchowski/Maxwell wall markers. */
  *Marker_Isothermal,             /*!< \brief Isothermal wall markers. */
  *Marker_HeatFlux,               /*!< \brief Constant heat flux wall markers. */
  *Marker_RoughWall,              /*!< \brief Constant heat flux wall markers. */
  *Marker_EngineInflow,           /*!< \brief Engine Inflow flow markers. */
  *Marker_EngineExhaust,          /*!< \brief Engine Exhaust flow markers. */
  *Marker_Clamped,                /*!< \brief Clamped markers. */
  *Marker_Displacement,           /*!< \brief Displacement markers. */
  *Marker_Load,                   /*!< \brief Load markers. */
  *Marker_Damper,                 /*!< \brief Damper markers. */
  *Marker_Load_Dir,               /*!< \brief Load markers defined in cartesian coordinates. */
  *Marker_Disp_Dir,               /*!< \brief Load markers defined in cartesian coordinates. */
  *Marker_Load_Sine,              /*!< \brief Sine-wave loaded markers defined in cartesian coordinates. */
  *Marker_FlowLoad,               /*!< \brief Flow Load markers. */
  *Marker_Internal,               /*!< \brief Internal flow markers. */
  *Marker_All_TagBound;           /*!< \brief Global index for markers using grid information. */

  su2double *Exhaust_Temperature_Target;     /*!< \brief Specified total temperatures for nacelle boundaries. */
  su2double *Exhaust_Pressure_Target;        /*!< \brief Specified total pressures for nacelle boundaries. */
  su2double *Inlet_Ttotal;                   /*!< \brief Specified total temperatures for inlet boundaries. */
  su2double *Riemann_Var1, *Riemann_Var2;    /*!< \brief Specified values for Riemann boundary. */
  su2double **Riemann_FlowDir;               /*!< \brief Specified flow direction vector (unit vector) for Riemann boundaries. */
  su2double *Giles_Var1, *Giles_Var2,
  *RelaxFactorAverage, *RelaxFactorFourier;  /*!< \brief Specified values for Giles BC. */
  su2double **Giles_FlowDir;                 /*!< \brief Specified flow direction vector (unit vector) for Giles BC. */
  su2double *Inlet_Ptotal;                   /*!< \brief Specified total pressures for inlet boundaries. */
  su2double **Inlet_FlowDir;                 /*!< \brief Specified flow direction vector (unit vector) for inlet boundaries. */
  su2double *Inlet_Temperature;              /*!< \brief Specified temperatures for a supersonic inlet boundaries. */
  su2double *Inlet_Pressure;                 /*!< \brief Specified static pressures for supersonic inlet boundaries. */
  su2double **Inlet_Velocity;                /*!< \brief Specified flow velocity vectors for supersonic inlet boundaries. */
  su2double **Inlet_MassFrac;                /*!< \brief Specified Mass fraction vectors for supersonic inlet boundaries (NEMO solver). */
  su2double *EngineInflow_Target;            /*!< \brief Specified fan face targets for nacelle boundaries. */
  su2double *Inflow_Mach;                    /*!< \brief Specified fan face mach for nacelle boundaries. */
  su2double *Inflow_Pressure;                /*!< \brief Specified fan face pressure for nacelle boundaries. */
  su2double *Inflow_MassFlow;                /*!< \brief Specified fan face massflow for nacelle boundaries. */
  su2double *Inflow_ReverseMassFlow;         /*!< \brief Specified fan face reverse massflow for nacelle boundaries. */
  su2double *Inflow_TotalPressure;           /*!< \brief Specified fan face total pressure for nacelle boundaries. */
  su2double *Inflow_Temperature;             /*!< \brief Specified fan face temperature for nacelle boundaries. */
  su2double *Inflow_TotalTemperature;        /*!< \brief Specified fan face total temperature for nacelle boundaries. */
  su2double *Inflow_RamDrag;                 /*!< \brief Specified fan face ram drag for nacelle boundaries. */
  su2double *Inflow_Force;                   /*!< \brief Specified force for nacelle boundaries. */
  su2double *Inflow_Power;                   /*!< \brief Specified power for nacelle boundaries. */
  su2double *Exhaust_Pressure;               /*!< \brief Specified exhaust pressure for nacelle boundaries. */
  su2double *Exhaust_Temperature;            /*!< \brief Specified exhaust temperature for nacelle boundaries. */
  su2double *Exhaust_MassFlow;               /*!< \brief Specified exhaust mass flow for nacelle boundaries. */
  su2double *Exhaust_TotalPressure;          /*!< \brief Specified exhaust total pressure for nacelle boundaries. */
  su2double *Exhaust_TotalTemperature;       /*!< \brief Specified exhaust total temperature for nacelle boundaries. */
  su2double *Exhaust_GrossThrust;            /*!< \brief Specified exhaust gross thrust for nacelle boundaries. */
  su2double *Exhaust_Force;                  /*!< \brief Specified exhaust force for nacelle boundaries. */
  su2double *Exhaust_Power;                  /*!< \brief Specified exhaust power for nacelle boundaries. */
  su2double *Engine_Power;                   /*!< \brief Specified engine power for nacelle boundaries. */
  su2double *Engine_Mach;                    /*!< \brief Specified engine mach for nacelle boundaries. */
  su2double *Engine_Force;                   /*!< \brief Specified engine force for nacelle boundaries. */
  su2double *Engine_NetThrust;               /*!< \brief Specified engine net thrust for nacelle boundaries. */
  su2double *Engine_GrossThrust;             /*!< \brief Specified engine gross thrust for nacelle boundaries. */
  su2double *Engine_Area;                    /*!< \brief Specified engine area for nacelle boundaries. */
  su2double *Outlet_Pressure;                /*!< \brief Specified back pressures (static) for outlet boundaries. */
  su2double *Isothermal_Temperature;         /*!< \brief Specified isothermal wall temperatures (static). */
  su2double *Wall_Catalycity;                /*!< \brief Specified wall species mass-fractions for catalytic boundaries. */
  su2double *Heat_Flux;                      /*!< \brief Specified wall heat fluxes. */
  su2double *Roughness_Height;               /*!< \brief Equivalent sand grain roughness for the marker according to config file. */
  su2double *Displ_Value;                    /*!< \brief Specified displacement for displacement boundaries. */
  su2double *Load_Value;                     /*!< \brief Specified force for load boundaries. */
  su2double *Damper_Constant;                /*!< \brief Specified constant for damper boundaries. */
  su2double *Load_Dir_Value;                 /*!< \brief Specified force for load boundaries defined in cartesian coordinates. */
  su2double *Load_Dir_Multiplier;            /*!< \brief Specified multiplier for load boundaries defined in cartesian coordinates. */
  su2double *Disp_Dir_Value;                 /*!< \brief Specified force for load boundaries defined in cartesian coordinates. */
  su2double *Disp_Dir_Multiplier;            /*!< \brief Specified multiplier for load boundaries defined in cartesian coordinates. */
  su2double **Load_Dir;                      /*!< \brief Specified flow direction vector (unit vector) for inlet boundaries. */
  su2double **Disp_Dir;                      /*!< \brief Specified structural displacement direction (unit vector). */
  su2double *Load_Sine_Amplitude;            /*!< \brief Specified amplitude for a sine-wave load. */
  su2double *Load_Sine_Frequency;            /*!< \brief Specified multiplier for load boundaries defined in cartesian coordinates. */
  su2double **Load_Sine_Dir;                 /*!< \brief Specified flow direction vector (unit vector) for inlet boundaries. */
  su2double *FlowLoad_Value;                 /*!< \brief Specified force for flow load boundaries. */
  su2double *ActDiskInlet_MassFlow;          /*!< \brief Specified inlet mass flow for actuator disk. */
  su2double *ActDiskInlet_Temperature;       /*!< \brief Specified inlet temperature for actuator disk. */
  su2double *ActDiskInlet_TotalTemperature;  /*!< \brief Specified inlet total temperature for actuator disk. */
  su2double *ActDiskInlet_Pressure;          /*!< \brief Specified inlet pressure for actuator disk. */
  su2double *ActDiskInlet_TotalPressure;     /*!< \brief Specified inlet total pressure for actuator disk. */
  su2double *ActDiskInlet_RamDrag;           /*!< \brief Specified inlet ram drag for actuator disk. */
  su2double *ActDiskInlet_Force;             /*!< \brief Specified inlet force for actuator disk. */
  su2double *ActDiskInlet_Power;             /*!< \brief Specified inlet power for actuator disk. */
  su2double *ActDiskOutlet_MassFlow;         /*!< \brief Specified outlet mass flow for actuator disk. */
  su2double *ActDiskOutlet_Temperature;      /*!< \brief Specified outlet temperature for actuator disk. */
  su2double *ActDiskOutlet_TotalTemperature; /*!< \brief Specified outlet total temperatur for actuator disk. */
  su2double *ActDiskOutlet_Pressure;         /*!< \brief Specified outlet pressure for actuator disk. */
  su2double *ActDiskOutlet_TotalPressure;    /*!< \brief Specified outlet total pressure for actuator disk. */
  su2double *ActDiskOutlet_GrossThrust;      /*!< \brief Specified outlet gross thrust for actuator disk. */
  su2double *ActDiskOutlet_Force;            /*!< \brief Specified outlet force for actuator disk. */
  su2double *ActDiskOutlet_Power;            /*!< \brief Specified outlet power for actuator disk. */
  su2double **ActDisk_PressJump,
  **ActDisk_TempJump,  **ActDisk_Omega;      /*!< \brief Specified deltas for actuator disk.*/
  su2double *ActDisk_DeltaPress;             /*!< \brief Specified pressure delta for actuator disk. */
  su2double *ActDisk_DeltaTemp;              /*!< \brief Specified temperature delta for actuator disk. */
  su2double *ActDisk_TotalPressRatio;        /*!< \brief Specified tot. pres. ratio for actuator disk. */
  su2double *ActDisk_TotalTempRatio;         /*!< \brief Specified tot. temp. ratio for actuator disk. */
  su2double *ActDisk_StaticPressRatio;       /*!< \brief Specified press. ratio for actuator disk. */
  su2double *ActDisk_StaticTempRatio;        /*!< \brief Specified temp. ratio for actuator disk. */
  su2double *ActDisk_Power;                  /*!< \brief Specified power for actuator disk. */
  su2double *ActDisk_MassFlow;               /*!< \brief Specified mass flow for actuator disk. */
  su2double *ActDisk_Mach;                   /*!< \brief Specified mach for actuator disk. */
  su2double *ActDisk_Force;                  /*!< \brief Specified force for actuator disk. */
  su2double *Outlet_MassFlow;                /*!< \brief Mass flow for outlet boundaries. */
  su2double *Outlet_Density;                 /*!< \brief Avg. density for outlet boundaries. */
  su2double *Outlet_Area;                    /*!< \brief Area for outlet boundaries. */
  su2double *Surface_MassFlow;               /*!< \brief Massflow at the boundaries. */
  su2double *Surface_Mach;                   /*!< \brief Mach number at the boundaries. */
  su2double *Surface_Temperature;            /*!< \brief Temperature at the boundaries. */
  su2double *Surface_Pressure;               /*!< \brief Pressure at the boundaries. */
  su2double *Surface_Density;                /*!< \brief Density at the boundaries. */
  su2double *Surface_Enthalpy;               /*!< \brief Enthalpy at the boundaries. */
  su2double *Surface_NormalVelocity;         /*!< \brief Normal velocity at the boundaries. */
  su2double *Surface_Uniformity;             /*!< \brief Integral measure of the streamwise uniformity (absolute) at the boundaries (non-dim). */
  su2double *Surface_SecondaryStrength;      /*!< \brief Integral measure of the strength of secondary flows (absolute) at the boundaries (non-dim). */
  su2double *Surface_SecondOverUniform;      /*!< \brief Integral measure of the strength of secondary flows (relative to streamwise) at the boundaries (non-dim). */
  su2double *Surface_MomentumDistortion;     /*!< \brief Integral measure of the streamwise uniformity (relative to plug flow) at the boundaries (non-dim). */
  su2double *Surface_TotalTemperature;       /*!< \brief Total temperature at the boundaries. */
  su2double *Surface_TotalPressure;          /*!< \brief Total pressure at the boundaries. */
  su2double *Surface_PressureDrop;           /*!< \brief Pressure drop between boundaries. */
  su2double *Surface_DC60;                   /*!< \brief Specified surface DC60 for nacelle boundaries. */
  su2double *Surface_IDC;                    /*!< \brief Specified IDC for nacelle boundaries. */
  su2double *Surface_IDC_Mach;               /*!< \brief Specified IDC mach for nacelle boundaries. */
  su2double *Surface_IDR;                    /*!< \brief Specified surface IDR for nacelle boundaries. */
  su2double *ActDisk_NetThrust;              /*!< \brief Specified net thrust for nacelle boundaries. */
  su2double *ActDisk_BCThrust;               /*!< \brief Specified bc thrust for nacelle boundaries. */
  su2double *ActDisk_BCThrust_Old;           /*!< \brief Specified old bc thrust for nacelle boundaries. */
  su2double *ActDisk_GrossThrust;            /*!< \brief Specified gross thrust for nacelle boundaries. */
  su2double *ActDisk_Area;                   /*!< \brief Specified area for nacelle boundaries. */
  su2double *ActDisk_ReverseMassFlow;        /*!< \brief Specified fan face mach for nacelle boundaries. */
  su2double **Periodic_RotCenter;            /*!< \brief Rotational center for each periodic boundary. */
  su2double **Periodic_RotAngles;            /*!< \brief Rotation angles for each periodic boundary. */
  su2double **Periodic_Translation;          /*!< \brief Translation vector for each periodic boundary. */
  unsigned short nPeriodic_Index;            /*!< \brief Number of SEND_RECEIVE periodic transformations. */
  su2double **Periodic_Center;               /*!< \brief Rotational center for each SEND_RECEIVE boundary. */
  su2double **Periodic_Rotation;             /*!< \brief Rotation angles for each SEND_RECEIVE boundary. */
  su2double **Periodic_Translate;            /*!< \brief Translation vector for each SEND_RECEIVE boundary. */
  string *Marker_CfgFile_TagBound;           /*!< \brief Global index for markers using config file. */
  unsigned short *Marker_All_KindBC,         /*!< \brief Global index for boundaries using grid information. */
  *Marker_CfgFile_KindBC;                    /*!< \brief Global index for boundaries using config file. */
  short *Marker_All_SendRecv;                /*!< \brief Information about if the boundary is sended (+), received (-). */
  short *Marker_All_PerBound;                /*!< \brief Global index for periodic bc using the grid information. */

  unsigned long nExtIter;           /*!< \brief Number of external iterations. */
  unsigned long ExtIter;            /*!< \brief Current external iteration number. */
  unsigned long ExtIter_OffSet;     /*!< \brief External iteration number offset. */
  unsigned long IntIter;            /*!< \brief Current internal iteration number. */
  unsigned long OuterIter;          /*!< \brief Current Outer iterations for multizone problems. */
  unsigned long InnerIter;          /*!< \brief Current inner iterations for multizone problems. */
  unsigned long TimeIter;           /*!< \brief Current time iterations for multizone problems. */
  long Unst_RestartIter;            /*!< \brief Iteration number to restart an unsteady simulation (Dual time Method). */
  long Unst_AdjointIter;            /*!< \brief Iteration number to begin the reverse time integration in the direct solver for the unsteady adjoint. */
  long Iter_Avg_Objective;          /*!< \brief Iteration the number of time steps to be averaged, counting from the back */
  long Dyn_RestartIter;             /*!< \brief Iteration number to restart a dynamic structural analysis. */
  su2double PhysicalTime;           /*!< \brief Physical time at the current iteration in the solver for unsteady problems. */

  unsigned short nLevels_TimeAccurateLTS;   /*!< \brief Number of time levels for time accurate local time stepping. */
  unsigned short nTimeDOFsADER_DG;          /*!< \brief Number of time DOFs used in the predictor step of ADER-DG. */
  su2double *TimeDOFsADER_DG;               /*!< \brief The location of the ADER-DG time DOFs on the interval [-1,1]. */
  unsigned short nTimeIntegrationADER_DG;   /*!< \brief Number of time integration points ADER-DG. */
  su2double *TimeIntegrationADER_DG;        /*!< \brief The location of the ADER-DG time integration points on the interval [-1,1]. */
  su2double *WeightsIntegrationADER_DG;     /*!< \brief The weights of the ADER-DG time integration points on the interval [-1,1]. */
  unsigned short nRKStep;                   /*!< \brief Number of steps of the explicit Runge-Kutta method. */
  su2double *RK_Alpha_Step;                 /*!< \brief Runge-Kutta beta coefficients. */

  unsigned short nQuasiNewtonSamples;  /*!< \brief Number of samples used in quasi-Newton solution methods. */
  bool UseVectorization;       /*!< \brief Whether to use vectorized numerics schemes. */
  bool NewtonKrylov;           /*!< \brief Use a coupled Newton method to solve the flow equations. */
  array<unsigned short,3> NK_IntParam{{20, 3, 2}}; /*!< \brief Integer parameters for NK method. */
  array<su2double,4> NK_DblParam{{-2.0, 0.1, -3.0, 1e-4}}; /*!< \brief Floating-point parameters for NK method. */

  unsigned short nMGLevels;    /*!< \brief Number of multigrid levels (coarse levels). */
  unsigned short nCFL;         /*!< \brief Number of CFL, one for each multigrid level. */
  su2double
  CFLRedCoeff_Turb,            /*!< \brief CFL reduction coefficient on the LevelSet problem. */
  CFLRedCoeff_AdjFlow,         /*!< \brief CFL reduction coefficient for the adjoint problem. */
  CFLRedCoeff_AdjTurb,         /*!< \brief CFL reduction coefficient for the adjoint turbulent problem. */
  CFLFineGrid,                 /*!< \brief CFL of the finest grid. */
  Max_DeltaTime,               /*!< \brief Max delta time. */
  Unst_CFL;                    /*!< \brief Unsteady CFL number. */

  bool ReorientElements;       /*!< \brief Flag for enabling element reorientation. */
  bool AddIndNeighbor;         /*!< \brief Include indirect neighbor in the agglomeration process. */
  unsigned short nDV,                  /*!< \brief Number of design variables. */
  nObj, nObjW;                         /*! \brief Number of objective functions. */
  unsigned short* nDV_Value;           /*!< \brief Number of values for each design variable (might be different than 1 if we allow arbitrary movement). */
  unsigned short nFFDBox;              /*!< \brief Number of ffd boxes. */
  unsigned short nTurboMachineryKind;  /*!< \brief Number turbomachinery types specified. */
  unsigned short nParamDV;             /*!< \brief Number of parameters of the design variable. */
  string DV_Filename;                  /*!< \brief Filename for providing surface positions from an external parameterization. */
  string DV_Unordered_Sens_Filename;   /*!< \brief Filename of volume sensitivities in an unordered ASCII format. */
  string DV_Sens_Filename;             /*!< \brief Filename of surface sensitivities written to an unordered ASCII format. */
  unsigned short
  Sensitivity_FileFormat;             /*!< \brief Format of the input volume sensitivity files (SU2_DOT). */
  su2double **ParamDV;                /*!< \brief Parameters of the design variable. */
  su2double **CoordFFDBox;            /*!< \brief Coordinates of the FFD boxes. */
  unsigned short **DegreeFFDBox;      /*!< \brief Degree of the FFD boxes. */
  string *FFDTag;                     /*!< \brief Parameters of the design variable. */
  string *TagFFDBox;                  /*!< \brief Tag of the FFD box. */
  unsigned short GeometryMode;        /*!< \brief Gemoetry mode (analysis or gradient computation). */
  unsigned short MGCycle;             /*!< \brief Kind of multigrid cycle. */
  unsigned short FinestMesh;          /*!< \brief Finest mesh for the full multigrid approach. */
  unsigned short nFFD_Fix_IDir,
  nFFD_Fix_JDir, nFFD_Fix_KDir;       /*!< \brief Number of planes fixed in the FFD. */
  unsigned short nMG_PreSmooth,       /*!< \brief Number of MG pre-smooth parameters found in config file. */
  nMG_PostSmooth,                     /*!< \brief Number of MG post-smooth parameters found in config file. */
  nMG_CorrecSmooth;                   /*!< \brief Number of MG correct-smooth parameters found in config file. */
  short *FFD_Fix_IDir,
  *FFD_Fix_JDir, *FFD_Fix_KDir;       /*!< \brief Exact sections. */
  unsigned short *MG_PreSmooth,       /*!< \brief Multigrid Pre smoothing. */
  *MG_PostSmooth,                     /*!< \brief Multigrid Post smoothing. */
  *MG_CorrecSmooth;                   /*!< \brief Multigrid Jacobi implicit smoothing of the correction. */
  su2double *LocationStations;        /*!< \brief Airfoil sections in wing slicing subroutine. */

  ENUM_MULTIZONE Kind_MZSolver;    /*!< \brief Kind of multizone solver.  */
  INC_DENSITYMODEL Kind_DensityModel; /*!< \brief Kind of the density model for incompressible flows. */
  CHT_COUPLING Kind_CHT_Coupling;  /*!< \brief Kind of coupling method used at CHT interfaces. */
  unsigned short Kind_Solver,      /*!< \brief Kind of solver Euler, NS, Continuous adjoint, etc.  */
  Kind_FluidModel,                 /*!< \brief Kind of the Fluid Model: Ideal or Van der Walls, ... . */
  Kind_ViscosityModel,             /*!< \brief Kind of the Viscosity Model*/
  Kind_ConductivityModel,          /*!< \brief Kind of the Thermal Conductivity Model*/
  Kind_ConductivityModel_Turb,     /*!< \brief Kind of the Turbulent Thermal Conductivity Model*/
  Kind_FreeStreamOption,           /*!< \brief Kind of free stream option to choose if initializing with density or temperature  */
  Kind_InitOption,                 /*!< \brief Kind of Init option to choose if initializing with Reynolds number or with thermodynamic conditions   */
  Kind_TransCoeffModel,            /*!< \brief Transport coefficient Model for NEMO solver. */
  Kind_GridMovement,               /*!< \brief Kind of the static mesh movement. */
  *Kind_SurfaceMovement,           /*!< \brief Kind of the static mesh movement. */
  nKind_SurfaceMovement,           /*!< \brief Kind of the dynamic mesh movement. */
  Kind_Gradient_Method,            /*!< \brief Numerical method for computation of spatial gradients. */
  Kind_Gradient_Method_Recon,      /*!< \brief Numerical method for computation of spatial gradients used for upwind reconstruction. */
  Kind_Deform_Linear_Solver,             /*!< Numerical method to deform the grid */
  Kind_Deform_Linear_Solver_Prec,        /*!< \brief Preconditioner of the linear solver. */
  Kind_Linear_Solver,                    /*!< \brief Numerical solver for the implicit scheme. */
  Kind_Linear_Solver_Prec,               /*!< \brief Preconditioner of the linear solver. */
  Kind_AdjTurb_Linear_Solver,            /*!< \brief Numerical solver for the turbulent adjoint implicit scheme. */
  Kind_AdjTurb_Linear_Prec,              /*!< \brief Preconditioner of the turbulent adjoint linear solver. */
  Kind_DiscAdj_Linear_Solver,            /*!< \brief Linear solver for the discrete adjoint system. */
  Kind_DiscAdj_Linear_Prec,              /*!< \brief Preconditioner of the discrete adjoint linear solver. */
  Kind_SlopeLimit,              /*!< \brief Global slope limiter. */
  Kind_SlopeLimit_Flow,         /*!< \brief Slope limiter for flow equations.*/
  Kind_SlopeLimit_Turb,         /*!< \brief Slope limiter for the turbulence equation.*/
  Kind_SlopeLimit_AdjTurb,      /*!< \brief Slope limiter for the adjoint turbulent equation.*/
  Kind_SlopeLimit_AdjFlow,      /*!< \brief Slope limiter for the adjoint equation.*/
  Kind_TimeNumScheme,           /*!< \brief Global explicit or implicit time integration. */
  Kind_TimeIntScheme_Flow,      /*!< \brief Time integration for the flow equations. */
  Kind_TimeIntScheme_FEM_Flow,  /*!< \brief Time integration for the flow equations. */
  Kind_ADER_Predictor,          /*!< \brief Predictor step of the ADER-DG time integration scheme. */
  Kind_TimeIntScheme_AdjFlow,   /*!< \brief Time integration for the adjoint flow equations. */
  Kind_TimeIntScheme_Turb,      /*!< \brief Time integration for the turbulence model. */
  Kind_TimeIntScheme_AdjTurb,   /*!< \brief Time integration for the adjoint turbulence model. */
  Kind_TimeIntScheme_Heat,      /*!< \brief Time integration for the wave equations. */
  Kind_TimeStep_Heat,           /*!< \brief Time stepping method for the (fvm) heat equation. */
  Kind_TimeIntScheme_FEA,       /*!< \brief Time integration for the FEA equations. */
  Kind_SpaceIteScheme_FEA,      /*!< \brief Iterative scheme for nonlinear structural analysis. */
  Kind_TimeIntScheme_Radiation, /*!< \brief Time integration for the Radiation equations. */
  Kind_ConvNumScheme,           /*!< \brief Global definition of the convective term. */
  Kind_ConvNumScheme_Flow,      /*!< \brief Centered or upwind scheme for the flow equations. */
  Kind_ConvNumScheme_FEM_Flow,  /*!< \brief Finite element scheme for the flow equations. */
  Kind_ConvNumScheme_Heat,      /*!< \brief Centered or upwind scheme for the flow equations. */
  Kind_ConvNumScheme_AdjFlow,   /*!< \brief Centered or upwind scheme for the adjoint flow equations. */
  Kind_ConvNumScheme_Turb,      /*!< \brief Centered or upwind scheme for the turbulence model. */
  Kind_ConvNumScheme_AdjTurb,   /*!< \brief Centered or upwind scheme for the adjoint turbulence model. */
  Kind_ConvNumScheme_Template,  /*!< \brief Centered or upwind scheme for the level set equation. */
  Kind_Centered,                /*!< \brief Centered scheme. */
  Kind_Centered_Flow,           /*!< \brief Centered scheme for the flow equations. */
  Kind_Centered_AdjFlow,        /*!< \brief Centered scheme for the adjoint flow equations. */
  Kind_Centered_Turb,           /*!< \brief Centered scheme for the turbulence model. */
  Kind_Centered_AdjTurb,        /*!< \brief Centered scheme for the adjoint turbulence model. */
  Kind_Centered_Template,       /*!< \brief Centered scheme for the template model. */
  Kind_Upwind,                  /*!< \brief Upwind scheme. */
  Kind_Upwind_Flow,             /*!< \brief Upwind scheme for the flow equations. */
  Kind_Upwind_AdjFlow,          /*!< \brief Upwind scheme for the adjoint flow equations. */
  Kind_Upwind_Turb,             /*!< \brief Upwind scheme for the turbulence model. */
  Kind_Upwind_AdjTurb,          /*!< \brief Upwind scheme for the adjoint turbulence model. */
  Kind_Upwind_Template,         /*!< \brief Upwind scheme for the template model. */
  Kind_FEM,                     /*!< \brief Finite element scheme for the flow equations. */
  Kind_FEM_Flow,                /*!< \brief Finite element scheme for the flow equations. */
  Kind_FEM_DG_Shock,            /*!< \brief Shock capturing method for the FEM DG solver. */
  Kind_Matrix_Coloring,         /*!< \brief Type of matrix coloring for sparse Jacobian computation. */
  Kind_BGS_RelaxMethod;         /*!< \brief Kind of relaxation method for Block Gauss Seidel method in FSI problems. */
  bool ReconstructionGradientRequired; /*!< \brief Enable or disable a second gradient calculation for upwind reconstruction only. */
  bool LeastSquaresRequired;    /*!< \brief Enable or disable memory allocation for least-squares gradient methods. */
  bool Energy_Equation;         /*!< \brief Solve the energy equation for incompressible flows. */

  bool MUSCL,              /*!< \brief MUSCL scheme .*/
  MUSCL_Flow,              /*!< \brief MUSCL scheme for the flow equations.*/
  MUSCL_Turb,              /*!< \brief MUSCL scheme for the turbulence equations.*/
  MUSCL_Heat,              /*!< \brief MUSCL scheme for the (fvm) heat equation.*/
  MUSCL_AdjFlow,           /*!< \brief MUSCL scheme for the adj flow equations.*/
  MUSCL_AdjTurb,           /*!< \brief MUSCL scheme for the adj turbulence equations.*/
  Use_Accurate_Jacobians;  /*!< \brief Use numerically computed Jacobians for AUSM+up(2) and SLAU(2). */
  bool EulerPersson;       /*!< \brief Boolean to determine whether this is an Euler simulation with Persson shock capturing. */
  bool FSI_Problem = false,/*!< \brief Boolean to determine whether the simulation is FSI or not. */
  Multizone_Problem;       /*!< \brief Boolean to determine whether we are solving a multizone problem. */
  unsigned short nID_DV;   /*!< \brief ID for the region of FEM when computed using direct differentiation. */

  bool AD_Mode;             /*!< \brief Algorithmic Differentiation support. */
  bool AD_Preaccumulation;  /*!< \brief Enable or disable preaccumulation in the AD mode. */
  unsigned short
  Kind_Material_Compress,   /*!< \brief Determines if the material is compressible or incompressible (structural analysis). */
  Kind_Material,            /*!< \brief Determines the material model to be used (structural analysis). */
  Kind_Struct_Solver,       /*!< \brief Determines the geometric condition (small or large deformations) for structural analysis. */
  Kind_DV_FEA;              /*!< \brief Kind of Design Variable for FEA problems.*/

  unsigned short Kind_Turb_Model;   /*!< \brief Turbulent model definition. */
  unsigned short Kind_SGS_Model;    /*!< \brief LES SGS model definition. */
  unsigned short Kind_Trans_Model,  /*!< \brief Transition model definition. */
  Kind_ActDisk, Kind_Engine_Inflow,
  *Kind_Data_Riemann,
  *Kind_Data_Giles;                /*!< \brief Kind of inlet boundary treatment. */
  INLET_TYPE Kind_Inlet;
  INLET_TYPE *Kind_Inc_Inlet;
  INC_OUTLET_TYPE *Kind_Inc_Outlet;
  unsigned short *Kind_Wall;       /*!< \brief Type of wall treatment. */
  unsigned short nWall_Types;      /*!< \brief Number of wall treatment types listed. */
  unsigned short nInc_Inlet;       /*!< \brief Number of inlet boundary treatment types listed. */
  unsigned short nInc_Outlet;      /*!< \brief Number of inlet boundary treatment types listed. */
  su2double Inc_Inlet_Damping;     /*!< \brief Damping factor applied to the iterative updates to the velocity at a pressure inlet in incompressible flow. */
  su2double Inc_Outlet_Damping;    /*!< \brief Damping factor applied to the iterative updates to the pressure at a mass flow outlet in incompressible flow. */
  bool Inc_Inlet_UseNormal;        /*!< \brief Flag for whether to use the local normal as the flow direction for an incompressible pressure inlet. */
  su2double Linear_Solver_Error;   /*!< \brief Min error of the linear solver for the implicit formulation. */
  su2double Deform_Linear_Solver_Error;          /*!< \brief Min error of the linear solver for the implicit formulation. */
  su2double Linear_Solver_Smoother_Relaxation;   /*!< \brief Relaxation factor for iterative linear smoothers. */
  unsigned long Linear_Solver_Iter;              /*!< \brief Max iterations of the linear solver for the implicit formulation. */
  unsigned long Deform_Linear_Solver_Iter;       /*!< \brief Max iterations of the linear solver for the implicit formulation. */
  unsigned long Linear_Solver_Restart_Frequency; /*!< \brief Restart frequency of the linear solver for the implicit formulation. */
  unsigned long Linear_Solver_Prec_Threads;      /*!< \brief Number of threads per rank for ILU and LU_SGS preconditioners. */
  unsigned short Linear_Solver_ILU_n;            /*!< \brief ILU fill=in level. */
  su2double SemiSpan;                   /*!< \brief Wing Semi span. */
  su2double Roe_Kappa;                  /*!< \brief Relaxation of the Roe scheme. */
  su2double Relaxation_Factor_Adjoint;  /*!< \brief Relaxation coefficient for variable updates of adjoint solvers. */
  su2double Relaxation_Factor_CHT;      /*!< \brief Relaxation coefficient for the update of conjugate heat variables. */
  su2double AdjTurb_Linear_Error;       /*!< \brief Min error of the turbulent adjoint linear solver for the implicit formulation. */
  su2double EntropyFix_Coeff;           /*!< \brief Entropy fix coefficient. */
  unsigned short AdjTurb_Linear_Iter;   /*!< \brief Min error of the turbulent adjoint linear solver for the implicit formulation. */
  unsigned short nLocationStations,     /*!< \brief Number of section cuts to make when outputting mesh and cp . */
  nWingStations;                        /*!< \brief Number of section cuts to make when calculating internal volume. */
  su2double Kappa_1st_AdjFlow,  /*!< \brief Lax 1st order dissipation coefficient for adjoint flow equations (coarse multigrid levels). */
  Kappa_2nd_AdjFlow,            /*!< \brief JST 2nd order dissipation coefficient for adjoint flow equations. */
  Kappa_4th_AdjFlow,            /*!< \brief JST 4th order dissipation coefficient for adjoint flow equations. */
  Kappa_1st_Flow,           /*!< \brief Lax 1st order dissipation coefficient for flow equations (coarse multigrid levels). */
  Kappa_2nd_Flow,           /*!< \brief JST 2nd order dissipation coefficient for flow equations. */
  Kappa_4th_Flow,           /*!< \brief JST 4th order dissipation coefficient for flow equations. */
  Kappa_2nd_Heat,           /*!< \brief 2nd order dissipation coefficient for heat equation. */
  Kappa_4th_Heat,           /*!< \brief 4th order dissipation coefficient for heat equation. */
  Cent_Jac_Fix_Factor,              /*!< \brief Multiply the dissipation contribution to the Jacobian of central schemes
                                                by this factor to make the global matrix more diagonal dominant. */
  Cent_Inc_Jac_Fix_Factor;          /*!< \brief Multiply the dissipation contribution to the Jacobian of incompressible central schemes */
  su2double Geo_Waterline_Location; /*!< \brief Location of the waterline. */

  su2double Min_Beta_RoeTurkel,     /*!< \brief Minimum value of Beta for the Roe-Turkel low Mach preconditioner. */
  Max_Beta_RoeTurkel;               /*!< \brief Maximum value of Beta for the Roe-Turkel low Mach preconditioner. */
  unsigned long GridDef_Nonlinear_Iter;  /*!< \brief Number of nonlinear increments for grid deformation. */
  unsigned short Deform_StiffnessType;   /*!< \brief Type of element stiffness imposed for FEA mesh deformation. */
  bool Deform_Mesh;                      /*!< \brief Determines whether the mesh will be deformed. */
  bool Deform_Output;                    /*!< \brief Print the residuals during mesh deformation to the console. */
  su2double Deform_Tol_Factor;       /*!< \brief Factor to multiply smallest volume for deform tolerance (0.001 default) */
  su2double Deform_Coeff;            /*!< \brief Deform coeffienct */
  su2double Deform_Limit;            /*!< \brief Deform limit */
  unsigned short FFD_Continuity;     /*!< \brief Surface continuity at the intersection with the FFD */
  unsigned short FFD_CoordSystem;    /*!< \brief Define the coordinates system */
  su2double Deform_ElasticityMod,    /*!< \brief Young's modulus for volume deformation stiffness model */
  Deform_PoissonRatio,               /*!< \brief Poisson's ratio for volume deformation stiffness model */
  Deform_StiffLayerSize;             /*!< \brief Size of the layer of highest stiffness for wall distance-based mesh stiffness */
  bool FFD_Symmetry_Plane;           /*!< \brief FFD symmetry plane. */

  su2double Mach;             /*!< \brief Mach number. */
  su2double Reynolds;         /*!< \brief Reynolds number. */
  su2double Froude;           /*!< \brief Froude number. */
  su2double Length_Reynolds;  /*!< \brief Reynolds length (dimensional). */
  su2double AoA,              /*!< \brief Angle of attack (just external flow). */
  iH, AoS, AoA_Offset,
  AoS_Offset, AoA_Sens;       /*!< \brief Angle of sideSlip (just external flow). */
  bool Fixed_CL_Mode;         /*!< \brief Activate fixed CL mode (external flow only). */
  bool Fixed_CM_Mode;         /*!< \brief Activate fixed CL mode (external flow only). */
  bool Eval_dOF_dCX;          /*!< \brief Activate fixed CL mode (external flow only). */
  bool Discard_InFiles;       /*!< \brief Discard angle of attack in solution and geometry files. */
  su2double Target_CL;        /*!< \brief Specify a target CL instead of AoA (external flow only). */
  su2double Target_CM;        /*!< \brief Specify a target CM instead of AoA (external flow only). */
  su2double Total_CM;         /*!< \brief Specify a Total CM instead of AoA (external flow only). */
  su2double Total_CD;         /*!< \brief Specify a target CD instead of AoA (external flow only). */
  su2double dCL_dAlpha;       /*!< \brief value of dCl/dAlpha. */
  su2double dCM_diH;          /*!< \brief value of dCM/dHi. */
  unsigned long Iter_Fixed_CM;          /*!< \brief Iterations to re-evaluate the angle of attack (external flow only). */
  unsigned long Iter_Fixed_NetThrust;   /*!< \brief Iterations to re-evaluate the angle of attack (external flow only). */
  unsigned long Iter_dCL_dAlpha;        /*!< \brief Number of iterations to evaluate dCL_dAlpha. */
  unsigned long Update_Alpha;           /*!< \brief Iterations to re-evaluate the angle of attack (external flow only). */
  unsigned long Update_iH;              /*!< \brief Iterations to re-evaluate the angle of attack (external flow only). */
  unsigned long Update_BCThrust;        /*!< \brief Iterations to re-evaluate the angle of attack (external flow only). */
  su2double dNetThrust_dBCThrust;       /*!< \brief value of dNetThrust/dBCThrust. */
  bool Update_BCThrust_Bool;            /*!< \brief Boolean flag for whether to update the AoA for fixed lift mode on a given iteration. */
  bool Update_AoA;                      /*!< \brief Boolean flag for whether to update the AoA for fixed lift mode on a given iteration. */
  unsigned long Update_AoA_Iter_Limit;  /*!< \brief Limit on number of iterations between AoA updates for fixed lift mode. */
  bool Finite_Difference_Mode;        /*!< \brief Flag to run the finite difference mode in fixed Cl mode. */
  bool Update_HTPIncidence;           /*!< \brief Boolean flag for whether to update the AoA for fixed lift mode on a given iteration. */
  su2double ChargeCoeff;              /*!< \brief Charge coefficient (just for poisson problems). */
  unsigned short Cauchy_Func_Flow,    /*!< \brief Function where to apply the convergence criteria in the flow problem. */
  Cauchy_Func_AdjFlow,                /*!< \brief Function where to apply the convergence criteria in the adjoint problem. */
  Cauchy_Elems;                       /*!< \brief Number of elements to evaluate. */
  unsigned short Residual_Func_Flow;  /*!< \brief Equation to apply residual convergence to. */
  unsigned short Res_FEM_CRIT;        /*!< \brief Criteria to apply to the FEM convergence (absolute/relative). */
  unsigned long StartConv_Iter;       /*!< \brief Start convergence criteria at iteration. */
  su2double Cauchy_Eps;               /*!< \brief Epsilon used for the convergence. */
  bool Restart,                 /*!< \brief Restart solution (for direct, adjoint, and linearized problems).*/
  Read_Binary_Restart,          /*!< \brief Read binary SU2 native restart files.*/
  Restart_Flow;                 /*!< \brief Restart flow solution for adjoint and linearized problems. */
  unsigned short nMarker_Monitoring,  /*!< \brief Number of markers to monitor. */
  nMarker_Designing,                  /*!< \brief Number of markers for the objective function. */
  nMarker_GeoEval,                    /*!< \brief Number of markers for the objective function. */
  nMarker_ZoneInterface,              /*!< \brief Number of markers in the zone interface. */
  nMarker_Plotting,                   /*!< \brief Number of markers to plot. */
  nMarker_Analyze,                    /*!< \brief Number of markers to analyze. */
  nMarker_Moving,                     /*!< \brief Number of markers in motion (DEFORMING, MOVING_WALL). */
  nMarker_PyCustom,                   /*!< \brief Number of markers that are customizable in Python. */
  nMarker_DV,                         /*!< \brief Number of markers affected by the design variables. */
  nMarker_WallFunctions;              /*!< \brief Number of markers for which wall functions must be applied. */
  string *Marker_Monitoring,          /*!< \brief Markers to monitor. */
  *Marker_Designing,                  /*!< \brief Markers to design. */
  *Marker_GeoEval,                    /*!< \brief Markers to evaluate geometry. */
  *Marker_Plotting,                   /*!< \brief Markers to plot. */
  *Marker_Analyze,                    /*!< \brief Markers to analyze. */
  *Marker_ZoneInterface,              /*!< \brief Markers in the FSI interface. */
  *Marker_Moving,                     /*!< \brief Markers in motion (DEFORMING, MOVING_WALL). */
  *Marker_PyCustom,                   /*!< \brief Markers that are customizable in Python. */
  *Marker_DV,                         /*!< \brief Markers affected by the design variables. */
  *Marker_WallFunctions;              /*!< \brief Markers for which wall functions must be applied. */

  unsigned short  nConfig_Files;          /*!< \brief Number of config files for multiphysics problems. */
  string *Config_Filenames;               /*!< \brief List of names for configuration files. */
  unsigned short  *Kind_WallFunctions;        /*!< \brief The kind of wall function to use for the corresponding markers. */
  unsigned short  **IntInfo_WallFunctions;    /*!< \brief Additional integer information for the wall function markers. */
  su2double       **DoubleInfo_WallFunctions; /*!< \brief Additional double information for the wall function markers. */
  unsigned short  *Marker_All_Monitoring,     /*!< \brief Global index for monitoring using the grid information. */
  *Marker_All_GeoEval,               /*!< \brief Global index for geometrical evaluation. */
  *Marker_All_Plotting,              /*!< \brief Global index for plotting using the grid information. */
  *Marker_All_Analyze,               /*!< \brief Global index for plotting using the grid information. */
  *Marker_All_ZoneInterface,         /*!< \brief Global index for FSI interface markers using the grid information. */
  *Marker_All_Turbomachinery,        /*!< \brief Global index for Turbomachinery markers using the grid information. */
  *Marker_All_TurbomachineryFlag,    /*!< \brief Global index for Turbomachinery markers flag using the grid information. */
  *Marker_All_MixingPlaneInterface,  /*!< \brief Global index for MixingPlane interface markers using the grid information. */
  *Marker_All_DV,                    /*!< \brief Global index for design variable markers using the grid information. */
  *Marker_All_Moving,                /*!< \brief Global index for moving surfaces using the grid information. */
  *Marker_All_Deform_Mesh,           /*!< \brief Global index for deformable markers at the boundary. */
  *Marker_All_Deform_Mesh_Sym_Plane, /*!< \brief Global index for markers with symmetric deformations. */
  *Marker_All_Fluid_Load,            /*!< \brief Global index for markers in which the flow load is computed/employed. */
  *Marker_All_PyCustom,              /*!< \brief Global index for Python customizable surfaces using the grid information. */
  *Marker_All_Designing,             /*!< \brief Global index for moving using the grid information. */
  *Marker_CfgFile_Monitoring,            /*!< \brief Global index for monitoring using the config information. */
  *Marker_CfgFile_Designing,             /*!< \brief Global index for monitoring using the config information. */
  *Marker_CfgFile_GeoEval,               /*!< \brief Global index for monitoring using the config information. */
  *Marker_CfgFile_Plotting,              /*!< \brief Global index for plotting using the config information. */
  *Marker_CfgFile_Analyze,               /*!< \brief Global index for plotting using the config information. */
  *Marker_CfgFile_ZoneInterface,         /*!< \brief Global index for FSI interface using the config information. */
  *Marker_CfgFile_Turbomachinery,        /*!< \brief Global index for Turbomachinery  using the config information. */
  *Marker_CfgFile_TurbomachineryFlag,    /*!< \brief Global index for Turbomachinery flag using the config information. */
  *Marker_CfgFile_MixingPlaneInterface,  /*!< \brief Global index for MixingPlane interface using the config information. */
  *Marker_CfgFile_Moving,             /*!< \brief Global index for moving surfaces using the config information. */
  *Marker_CfgFile_Deform_Mesh,        /*!< \brief Global index for deformable markers at the boundary. */
  *Marker_CfgFile_Deform_Mesh_Sym_Plane, /*!< \brief Global index for markers with symmetric deformations. */
  *Marker_CfgFile_Fluid_Load,         /*!< \brief Global index for markers in which the flow load is computed/employed. */
  *Marker_CfgFile_PyCustom,           /*!< \brief Global index for Python customizable surfaces using the config information. */
  *Marker_CfgFile_DV,                 /*!< \brief Global index for design variable markers using the config information. */
  *Marker_CfgFile_PerBound;           /*!< \brief Global index for periodic boundaries using the config information. */
  string *PlaneTag;                   /*!< \brief Global index for the plane adaptation (upper, lower). */
  su2double *nBlades;                 /*!< \brief number of blades for turbomachinery computation. */
  unsigned short Geo_Description;     /*!< \brief Description of the geometry. */
  unsigned short Mesh_FileFormat;     /*!< \brief Mesh input format. */
  unsigned short Tab_FileFormat;      /*!< \brief Format of the output files. */
  unsigned short output_precision;    /*!< \brief <ofstream>.precision(value) for SU2_DOT and HISTORY output */
  unsigned short ActDisk_Jump;        /*!< \brief Format of the output files. */
  unsigned long StartWindowIteration; /*!< \brief Starting Iteration for long time Windowing apporach . */
<<<<<<< HEAD
  unsigned short nCFL_AdaptParam;     /*!< \brief Number of CFL parameters provided in config. */
  bool CFL_Adapt;        /*!< \brief Use adaptive CFL number. */
=======
  unsigned short POD_Basis_Gen;       /*!< \brief Type of POD basis generation (static or incremental). */
  unsigned long nHyper_Nodes;         /*!< \brief Number of hyper-reduction nodes desired. */
  unsigned short nPOD_Modes;          /*!< \brief Number of POD mdoes desired. */
  bool libROM;           /*!< \brief Toggle saving to libROM. */
  bool CFL_Adapt;        /*!< \brief Adaptive CFL number. */
>>>>>>> 913a94fa
  bool HB_Precondition;  /*!< \brief Flag to turn on harmonic balance source term preconditioning */
  su2double RefArea,     /*!< \brief Reference area for coefficient computation. */
  RefElemLength,         /*!< \brief Reference element length for computing the slope limiting epsilon. */
  RefSharpEdges,         /*!< \brief Reference coefficient for detecting sharp edges. */
  RefLength,             /*!< \brief Reference length for moment computation. */
  *RefOriginMoment_X,    /*!< \brief X Origin for moment computation. */
  *RefOriginMoment_Y,    /*!< \brief Y Origin for moment computation. */
  *RefOriginMoment_Z,    /*!< \brief Z Origin for moment computation. */
  *CFL_AdaptParam,       /*!< \brief Information about the CFL ramp. */
  *RelaxFactor_Giles,    /*!< \brief Information about the under relaxation factor for Giles BC. */
  *CFL,                  /*!< \brief CFL number. */
  DomainVolume;          /*!< \brief Volume of the computational grid. */
  unsigned short
  nRefOriginMoment_X,      /*!< \brief Number of X-coordinate moment computation origins. */
  nRefOriginMoment_Y,      /*!< \brief Number of Y-coordinate moment computation origins. */
  nRefOriginMoment_Z;      /*!< \brief Number of Z-coordinate moment computation origins. */
  unsigned short nMesh_Box_Size;
  short *Mesh_Box_Size;          /*!< \brief Array containing the number of grid points in the x-, y-, and z-directions for the analytic RECTANGLE and BOX grid formats. */
  string Mesh_FileName,          /*!< \brief Mesh input file. */
  Mesh_Out_FileName,             /*!< \brief Mesh output file. */
  Solution_FileName,             /*!< \brief Flow solution input file. */
  Solution_AdjFileName,          /*!< \brief Adjoint solution input file for drag functional. */
  Rom_FileName,                  /*!< \brief POD modes input file for reduced order model computation. */
  Init_Snapshot_FileName,        /*!< \brief Initial snapshot filename for reduced order model computation. */
  Init_Coord_FileName,           /*!< \brief Initial reduced coordinates filename for reduced order model computation. */
  Ref_Snapshot_FileName,         /*!< \brief Reference snapshot filename for reduced order model computation. */
  libROMbase_FileName,           /*!< \brief Base filename for libROM file saving. */
  Volume_FileName,               /*!< \brief Flow variables output file. */
  Conv_FileName,                 /*!< \brief Convergence history output file. */
  Breakdown_FileName,            /*!< \brief Breakdown output file. */
  Restart_FileName,              /*!< \brief Restart file for flow variables. */
  Restart_AdjFileName,           /*!< \brief Restart file for adjoint variables, drag functional. */
  Adj_FileName,                  /*!< \brief Output file with the adjoint variables. */
  ObjFunc_Grad_FileName,         /*!< \brief Gradient of the objective function. */
  ObjFunc_Value_FileName,        /*!< \brief Objective function. */
  SurfCoeff_FileName,            /*!< \brief Output file with the flow variables on the surface. */
  SurfAdjCoeff_FileName,         /*!< \brief Output file with the adjoint variables on the surface. */
  SurfSens_FileName,             /*!< \brief Output file for the sensitivity on the surface (discrete adjoint). */
  VolSens_FileName;              /*!< \brief Output file for the sensitivity in the volume (discrete adjoint). */

  bool
  Wrt_Performance,           /*!< \brief Write the performance summary at the end of a calculation.  */
  Wrt_AD_Statistics,         /*!< \brief Write the tape statistics (discrete adjoint).  */
  Wrt_MeshQuality,           /*!< \brief Write the mesh quality statistics to the visualization files.  */
  Wrt_Projected_Sensitivity, /*!< \brief Write projected sensitivities (dJ/dx) on surfaces to ASCII file. */
  Plot_Section_Forces;       /*!< \brief Write sectional forces for specified markers. */
  unsigned short
  Console_Output_Verb,  /*!< \brief Level of verbosity for console output */
  Kind_Average;         /*!< \brief Particular average for the marker analyze. */
  su2double Gamma,      /*!< \brief Ratio of specific heats of the gas. */
  Bulk_Modulus,         /*!< \brief Value of the bulk modulus for incompressible flows. */
  Beta_Factor,          /*!< \brief Value of the epsilon^2 multiplier for Beta for the incompressible preconditioner. */
  Gas_Constant,         /*!< \brief Specific gas constant. */
  Gas_ConstantND,       /*!< \brief Non-dimensional specific gas constant. */
  Molecular_Weight,     /*!< \brief Molecular weight of an incompressible ideal gas (g/mol). */
  Specific_Heat_Cp,           /*!< \brief Specific heat at constant pressure. */
  Specific_Heat_CpND,         /*!< \brief Non-dimensional specific heat at constant pressure. */
  Specific_Heat_Cv,           /*!< \brief Specific heat at constant volume. */
  Specific_Heat_CvND,         /*!< \brief Non-dimensional specific heat at constant volume. */
  Thermal_Expansion_Coeff,    /*!< \brief Thermal expansion coefficient. */
  Thermal_Expansion_CoeffND,  /*!< \brief Non-dimensional thermal expansion coefficient. */
  Inc_Density_Ref,       /*!< \brief Reference density for custom incompressible non-dim. */
  Inc_Velocity_Ref,      /*!< \brief Reference velocity for custom incompressible non-dim. */
  Inc_Temperature_Ref,   /*!< \brief Reference temperature for custom incompressible non-dim. */
  Inc_Density_Init,      /*!< \brief Initial density for incompressible flows. */
  Inc_Temperature_Init,  /*!< \brief Initial temperature for incompressible flows w/ heat transfer. */
  Heat_Flux_Ref,         /*!< \brief Reference heat flux for non-dim. */
  Gas_Constant_Ref,      /*!< \brief Reference specific gas constant. */
  Temperature_Critical,  /*!< \brief Critical Temperature for real fluid model.  */
  Pressure_Critical,     /*!< \brief Critical Pressure for real fluid model.  */
  Density_Critical,      /*!< \brief Critical Density for real fluid model.  */
  Acentric_Factor,       /*!< \brief Acentric Factor for real fluid model.  */
  Mu_Constant,           /*!< \brief Constant viscosity for ConstantViscosity model.  */
  Mu_ConstantND,         /*!< \brief Non-dimensional constant viscosity for ConstantViscosity model.  */
  Kt_Constant,           /*!< \brief Constant thermal conductivity for ConstantConductivity model.  */
  Kt_ConstantND,         /*!< \brief Non-dimensional constant thermal conductivity for ConstantConductivity model.  */
  Mu_Ref,                /*!< \brief Reference viscosity for Sutherland model.  */
  Mu_RefND,              /*!< \brief Non-dimensional reference viscosity for Sutherland model.  */
  Mu_Temperature_Ref,    /*!< \brief Reference temperature for Sutherland model.  */
  Mu_Temperature_RefND,  /*!< \brief Non-dimensional reference temperature for Sutherland model.  */
  Mu_S,                  /*!< \brief Reference S for Sutherland model.  */
  Mu_SND;                /*!< \brief Non-dimensional reference S for Sutherland model.  */
  array<su2double, N_POLY_COEFFS> CpPolyCoefficientsND{{0.0}};  /*!< \brief Definition of the non-dimensional temperature polynomial coefficients for specific heat Cp. */
  array<su2double, N_POLY_COEFFS> MuPolyCoefficientsND{{0.0}};  /*!< \brief Definition of the non-dimensional temperature polynomial coefficients for viscosity. */
  array<su2double, N_POLY_COEFFS> KtPolyCoefficientsND{{0.0}};  /*!< \brief Definition of the non-dimensional temperature polynomial coefficients for thermal conductivity. */
  su2double Thermal_Conductivity_Solid,      /*!< \brief Thermal conductivity in solids. */
  Thermal_Diffusivity_Solid,       /*!< \brief Thermal diffusivity in solids. */
  Temperature_Freestream_Solid,    /*!< \brief Temperature in solids at freestream conditions. */
  Density_Solid,                   /*!< \brief Total density in solids. */
  Energy_FreeStream,               /*!< \brief Free-stream total energy of the fluid.  */
  ModVel_FreeStream,               /*!< \brief Magnitude of the free-stream velocity of the fluid.  */
  ModVel_FreeStreamND,             /*!< \brief Non-dimensional magnitude of the free-stream velocity of the fluid.  */
  Density_FreeStream,              /*!< \brief Free-stream density of the fluid. */
  Viscosity_FreeStream,            /*!< \brief Free-stream viscosity of the fluid.  */
  Tke_FreeStream,                  /*!< \brief Total turbulent kinetic energy of the fluid.  */
  Intermittency_FreeStream,        /*!< \brief Freestream intermittency (for sagt transition model) of the fluid.  */
  TurbulenceIntensity_FreeStream,  /*!< \brief Freestream turbulent intensity (for sagt transition model) of the fluid.  */
  Turb2LamViscRatio_FreeStream,    /*!< \brief Ratio of turbulent to laminar viscosity. */
  NuFactor_FreeStream,             /*!< \brief Ratio of turbulent to laminar viscosity. */
  NuFactor_Engine,                 /*!< \brief Ratio of turbulent to laminar viscosity at the engine. */
  SecondaryFlow_ActDisk,      /*!< \brief Ratio of turbulent to laminar viscosity at the actuator disk. */
  Initial_BCThrust,           /*!< \brief Ratio of turbulent to laminar viscosity at the actuator disk. */
  Pressure_FreeStream,        /*!< \brief Total pressure of the fluid. */
  Pressure_Thermodynamic,     /*!< \brief Thermodynamic pressure of the fluid. */
  Temperature_FreeStream,     /*!< \brief Total temperature of the fluid.  */
  Temperature_ve_FreeStream;  /*!< \brief Total vibrational-electronic temperature of the fluid.  */
  su2double Prandtl_Lam,      /*!< \brief Laminar Prandtl number for the gas.  */
  Prandtl_Turb,     /*!< \brief Turbulent Prandtl number for the gas.  */
  Length_Ref,       /*!< \brief Reference length for non-dimensionalization. */
  Pressure_Ref,     /*!< \brief Reference pressure for non-dimensionalization.  */
  Temperature_Ref,  /*!< \brief Reference temperature for non-dimensionalization.*/
  Temperature_ve_Ref,  /*!< \brief Reference vibrational-electronic temperature for non-dimensionalization.*/
  Density_Ref,      /*!< \brief Reference density for non-dimensionalization.*/
  Velocity_Ref,     /*!< \brief Reference velocity for non-dimensionalization.*/
  Time_Ref,                  /*!< \brief Reference time for non-dimensionalization. */
  Viscosity_Ref,              /*!< \brief Reference viscosity for non-dimensionalization. */
  Conductivity_Ref,           /*!< \brief Reference conductivity for non-dimensionalization. */
  Energy_Ref,                 /*!< \brief Reference viscosity for non-dimensionalization. */
  Wall_Temperature,           /*!< \brief Temperature at an isotropic wall in Kelvin. */
  Omega_Ref,                  /*!< \brief Reference angular velocity for non-dimensionalization. */
  Force_Ref,                  /*!< \brief Reference body force for non-dimensionalization. */
  Pressure_FreeStreamND,      /*!< \brief Farfield pressure value (external flow). */
  Pressure_ThermodynamicND,   /*!< \brief Farfield thermodynamic pressure value. */
  Temperature_FreeStreamND,   /*!< \brief Farfield temperature value (external flow). */
  Temperature_ve_FreeStreamND,/*!< \brief Farfield vibrational-electronic temperature value (external flow). */
  Density_FreeStreamND,       /*!< \brief Farfield density value (external flow). */
  Velocity_FreeStreamND[3],   /*!< \brief Farfield velocity values (external flow). */
  Energy_FreeStreamND,        /*!< \brief Farfield energy value (external flow). */
  Viscosity_FreeStreamND,     /*!< \brief Farfield viscosity value (external flow). */
  Tke_FreeStreamND,           /*!< \brief Farfield kinetic energy (external flow). */
  Omega_FreeStreamND,         /*!< \brief Specific dissipation (external flow). */
  Omega_FreeStream;           /*!< \brief Specific dissipation (external flow). */
  unsigned short nElectric_Constant;    /*!< \brief Number of different electric constants. */
  su2double *Electric_Constant;         /*!< \brief Dielectric constant modulus. */
  su2double Knowles_B,                  /*!< \brief Knowles material model constant B. */
  Knowles_N;                            /*!< \brief Knowles material model constant N. */
  bool DE_Effects;                      /*!< Application of DE effects to FE analysis */
  bool RefGeom, RefGeomSurf;            /*!< Read a reference geometry for optimization purposes. */
  unsigned long refNodeID;              /*!< \brief Global ID for the reference node (optimization). */
  string RefGeom_FEMFileName;           /*!< \brief File name for reference geometry. */
  unsigned short RefGeom_FileFormat;    /*!< \brief Mesh input format. */
  unsigned short Kind_2DElasForm;       /*!< \brief Kind of bidimensional elasticity solver. */
  unsigned short nIterFSI_Ramp;         /*!< \brief Number of FSI subiterations during which a ramp is applied. */
  unsigned short iInst;                 /*!< \brief Current instance value */
  su2double AitkenStatRelax;      /*!< \brief Aitken's relaxation factor (if set as static) */
  su2double AitkenDynMaxInit;     /*!< \brief Aitken's maximum dynamic relaxation factor for the first iteration */
  su2double AitkenDynMinInit;     /*!< \brief Aitken's minimum dynamic relaxation factor for the first iteration */
  bool RampAndRelease;            /*!< \brief option for ramp load and release */
  bool Sine_Load;                 /*!< \brief option for sine load */
  su2double Thermal_Diffusivity;  /*!< \brief Thermal diffusivity used in the heat solver. */
  su2double Cyclic_Pitch,         /*!< \brief Cyclic pitch for rotorcraft simulations. */
  Collective_Pitch;               /*!< \brief Collective pitch for rotorcraft simulations. */
  su2double Mach_Motion;          /*!< \brief Mach number based on mesh velocity and freestream quantities. */

  su2double Motion_Origin[3] = {0.0}, /*!< \brief Mesh motion origin. */
  Translation_Rate[3] = {0.0},        /*!< \brief Translational velocity of the mesh. */
  Rotation_Rate[3] = {0.0},           /*!< \brief Angular velocity of the mesh . */
  Pitching_Omega[3] = {0.0},          /*!< \brief Angular frequency of the mesh pitching. */
  Pitching_Ampl[3] = {0.0},           /*!< \brief Pitching amplitude. */
  Pitching_Phase[3] = {0.0},          /*!< \brief Pitching phase offset. */
  Plunging_Omega[3] = {0.0},          /*!< \brief Angular frequency of the mesh plunging. */
  Plunging_Ampl[3] = {0.0};           /*!< \brief Plunging amplitude. */
  su2double *MarkerMotion_Origin, /*!< \brief Mesh motion origin of marker. */
  *MarkerTranslation_Rate,        /*!< \brief Translational velocity of marker. */
  *MarkerRotation_Rate,           /*!< \brief Angular velocity of marker. */
  *MarkerPitching_Omega,          /*!< \brief Angular frequency of marker. */
  *MarkerPitching_Ampl,           /*!< \brief Pitching amplitude of marker. */
  *MarkerPitching_Phase,          /*!< \brief Pitching phase offset of marker. */
  *MarkerPlunging_Omega,          /*!< \brief Angular frequency of marker.. */
  *MarkerPlunging_Ampl;           /*!< \brief Plunging amplitude of marker. */

  unsigned short
  nMarkerMotion_Origin,           /*!< \brief Number of values provided for mesh motion origin of marker. */
  nMarkerTranslation,             /*!< \brief Number of values provided for translational velocity of marker. */
  nMarkerRotation_Rate,           /*!< \brief Number of values provided for angular velocity of marker. */
  nMarkerPitching_Omega,          /*!< \brief Number of values provided for angular frequency of marker. */
  nMarkerPitching_Ampl,           /*!< \brief Number of values provided for pitching amplitude of marker. */
  nMarkerPitching_Phase,          /*!< \brief Number of values provided for pitching phase offset of marker. */
  nMarkerPlunging_Omega,          /*!< \brief Number of values provided for angular frequency of marker. */
  nMarkerPlunging_Ampl,           /*!< \brief Number of values provided for plunging amplitude of marker. */
  nRough_Wall;                    /*!< \brief Number of rough walls. */
  su2double  *Omega_HB;           /*!< \brief Frequency for Harmonic Balance Operator (in rad/s). */
  unsigned short
  nOmega_HB,                      /*!< \brief Number of frequencies in Harmonic Balance Operator. */
  nMoveMotion_Origin,             /*!< \brief Number of motion origins. */
  *MoveMotion_Origin;             /*!< \brief Keeps track if we should move moment origin. */
  vector<vector<vector<su2double> > > Aeroelastic_np1, /*!< \brief Aeroelastic solution at time level n+1. */
  Aeroelastic_n,                  /*!< \brief Aeroelastic solution at time level n. */
  Aeroelastic_n1;                 /*!< \brief Aeroelastic solution at time level n-1. */
  su2double FlutterSpeedIndex,    /*!< \brief The flutter speed index. */
  PlungeNaturalFrequency,         /*!< \brief Plunging natural frequency for Aeroelastic. */
  PitchNaturalFrequency,          /*!< \brief Pitch natural frequency for Aeroelastic. */
  AirfoilMassRatio,               /*!< \brief The airfoil mass ratio for Aeroelastic. */
  CG_Location,                    /*!< \brief Center of gravity location for Aeroelastic. */
  RadiusGyrationSquared;          /*!< \brief The radius of gyration squared for Aeroelastic. */
  su2double *Aeroelastic_plunge,  /*!< \brief Value of plunging coordinate at the end of an external iteration. */
  *Aeroelastic_pitch;             /*!< \brief Value of pitching coordinate at the end of an external iteration. */
  unsigned short AeroelasticIter; /*!< \brief Solve the aeroelastic equations every given number of internal iterations. */
  unsigned short Gust_Type,   /*!< \brief Type of Gust. */
  Gust_Dir;                   /*!< \brief Direction of the gust */
  su2double Gust_WaveLength,  /*!< \brief The gust wavelength. */
  Gust_Periods,               /*!< \brief Number of gust periods. */
  Gust_Ampl,                  /*!< \brief Gust amplitude. */
  Gust_Begin_Time,            /*!< \brief Time at which to begin the gust. */
  Gust_Begin_Loc;             /*!< \brief Location at which the gust begins. */
  /*! \brief Maximal scalar product of the normed far-field velocity vector and a space coordinate where fixed turbulence quantities are set. */
  su2double Turb_Fixed_Values_MaxScalarProd;
  long Visualize_CV;          /*!< \brief Node number for the CV to be visualized */
  bool ExtraOutput;           /*!< \brief Check if extra output need. */
  bool Wall_Functions;           /*!< \brief Use wall functions with the turbulence model */
  long ExtraHeatOutputZone;      /*!< \brief Heat solver zone with extra screen output */
  bool DeadLoad;                 /*!< \brief Application of dead loads to the FE analysis */
  bool PseudoStatic;             /*!< \brief Application of dead loads to the FE analysis */
  bool SteadyRestart;            /*!< \brief Restart from a steady state for FSI problems. */
  su2double Newmark_beta,        /*!< \brief Parameter alpha for Newmark method. */
  Newmark_gamma;                 /*!< \brief Parameter delta for Newmark method. */
  unsigned short nIntCoeffs;     /*!< \brief Number of integration coeffs for structural calculations. */
  su2double *Int_Coeffs;         /*!< \brief Time integration coefficients for structural method. */
  unsigned short nElasticityMod, /*!< \brief Number of different values for the elasticity modulus. */
  nPoissonRatio,                    /*!< \brief Number of different values for the Poisson ratio modulus. */
  nMaterialDensity;                 /*!< \brief Number of different values for the Material density. */
  su2double *ElasticityMod,         /*!< \brief Value of the elasticity moduli. */
  *PoissonRatio,                    /*!< \brief Value of the Poisson ratios. */
  *MaterialDensity;                 /*!< \brief Value of the Material densities. */
  unsigned short nElectric_Field,   /*!< \brief Number of different values for the electric field in the membrane. */
  nDim_Electric_Field;              /*!< \brief Dimensionality of the problem. */
  unsigned short nDim_RefNode;      /*!< \brief Dimensionality of the vector . */
  su2double *Electric_Field_Mod,    /*!< \brief Values of the modulus of the electric field. */
  *Electric_Field_Dir;              /*!< \brief Direction of the electric field. */
  su2double *RefNode_Displacement;  /*!< \brief Displacement of the reference node. */
  bool Ramp_Load;                         /*!< \brief Apply the load with linear increases. */
  unsigned short Dynamic_LoadTransfer;    /*!< \brief Method for dynamic load transferring. */
  bool IncrementalLoad;                   /*!< \brief Apply the load in increments (for nonlinear structural analysis). */
  unsigned long IncLoad_Nincrements;      /*!< \brief Number of increments. */
  su2double Ramp_Time;                    /*!< \brief Time until the maximum load is applied. */
  bool Predictor,                         /*!< \brief Determines whether a predictor step is used. */
  Relaxation;                             /*!< \brief Determines whether a relaxation step is used. */
  unsigned short Pred_Order;              /*!< \brief Order of the predictor for FSI applications. */
  unsigned short Kind_Interpolation;         /*!< \brief type of interpolation to use for FSI applications. */
  bool ConservativeInterpolation;            /*!< \brief Conservative approach for non matching mesh interpolation. */
  unsigned short NumNearestNeighbors;        /*!< \brief Number of neighbors used for Nearest Neighbor interpolation. */
  unsigned short Kind_RadialBasisFunction;   /*!< \brief type of radial basis function to use for radial basis FSI. */
  bool RadialBasisFunction_PolynomialOption; /*!< \brief Option of whether to include polynomial terms in Radial Basis Function Interpolation or not. */
  su2double RadialBasisFunction_Parameter;   /*!< \brief Radial basis function parameter (radius). */
  su2double RadialBasisFunction_PruneTol;    /*!< \brief Tolerance to prune the RBF interpolation matrix. */
  bool Prestretch;                           /*!< \brief Read a reference geometry for optimization purposes. */
  string Prestretch_FEMFileName;             /*!< \brief File name for reference geometry. */
  string FEA_FileName;              /*!< \brief File name for element-based properties. */
  bool FEAAdvancedMode;             /*!< \brief Determine if advanced features are used from the element-based FEA analysis (experimental). */
  su2double RefGeom_Penalty,        /*!< \brief Penalty weight value for the reference geometry objective function. */
  RefNode_Penalty,                  /*!< \brief Penalty weight value for the reference node objective function. */
  DV_Penalty;                       /*!< \brief Penalty weight to add a constraint to the total amount of stiffness. */
  array<su2double,2> StressPenaltyParam = {{1.0, 20.0}}; /*!< \brief Allowed stress and KS aggregation exponent. */
  unsigned long Nonphys_Points,     /*!< \brief Current number of non-physical points in the solution. */
  Nonphys_Reconstr;                 /*!< \brief Current number of non-physical reconstructions for 2nd-order upwinding. */
  su2double ParMETIS_tolerance;     /*!< \brief Load balancing tolerance for ParMETIS. */
  long ParMETIS_pointWgt;           /*!< \brief Load balancing weight given to points. */
  long ParMETIS_edgeWgt;            /*!< \brief Load balancing weight given to edges. */
  unsigned short DirectDiff;        /*!< \brief Direct Differentation mode. */
  bool DiscreteAdjoint;                /*!< \brief AD-based discrete adjoint mode. */
  su2double Const_DES;                 /*!< \brief Detached Eddy Simulation Constant. */
  unsigned short Kind_WindowFct;       /*!< \brief Type of window (weight) function for objective functional. */
  unsigned short Kind_HybridRANSLES;   /*!< \brief Kind of Hybrid RANS/LES. */
  unsigned short Kind_RoeLowDiss;      /*!< \brief Kind of Roe scheme with low dissipation for unsteady flows. */
  bool QCR;                    /*!< \brief Spalart-Allmaras with Quadratic Constitutive Relation, 2000 version (SA-QCR2000) . */

  unsigned short nSpanWiseSections; /*!< \brief number of span-wise sections */
  unsigned short nSpanMaxAllZones;  /*!< \brief number of maximum span-wise sections for all zones */
  unsigned short *nSpan_iZones;     /*!< \brief number of span-wise sections for each zones */
  bool turbMixingPlane;             /*!< \brief option for turbulent mixingplane */
  bool SpatialFourier;              /*!< \brief option for computing the fourier transforms for subsonic non-reflecting BC. */
  bool RampRotatingFrame;           /*!< \brief option for ramping up or down the Rotating Frame values */
  bool RampOutletPressure;          /*!< \brief option for ramping up or down the outlet pressure */
  su2double AverageMachLimit;           /*!< \brief option for turbulent mixingplane */
  su2double FinalRotation_Rate_Z;       /*!< \brief Final rotation rate Z if Ramp rotating frame is activated. */
  su2double FinalOutletPressure;        /*!< \brief Final outlet pressure if Ramp outlet pressure is activated. */
  su2double MonitorOutletPressure;      /*!< \brief Monitor outlet pressure if Ramp outlet pressure is activated. */
  array<su2double, N_POLY_COEFFS> cp_polycoeffs{{0.0}};  /*!< \brief Array for specific heat polynomial coefficients. */
  array<su2double, N_POLY_COEFFS> mu_polycoeffs{{0.0}};  /*!< \brief Array for viscosity polynomial coefficients. */
  array<su2double, N_POLY_COEFFS> kt_polycoeffs{{0.0}};  /*!< \brief Array for thermal conductivity polynomial coefficients. */
  bool Body_Force;                      /*!< \brief Flag to know if a body force is included in the formulation. */

  ENUM_STREAMWISE_PERIODIC Kind_Streamwise_Periodic; /*!< \brief Kind of Streamwise periodic flow (pressure drop or massflow) */
  bool Streamwise_Periodic_Temperature;              /*!< \brief Use real periodicity for Energy equation or otherwise outlet source term. */
  su2double Streamwise_Periodic_PressureDrop;        /*!< \brief Value of prescribed pressure drop [Pa] which results in an artificial body force vector. */
  su2double Streamwise_Periodic_TargetMassFlow;      /*!< \brief Value of prescribed massflow [kg/s] which results in an delta p and therefore an artificial body force vector. */
  su2double Streamwise_Periodic_OutletHeat;          /*!< /brief Heatflux boundary [W/m^2] imposed at streamwise periodic outlet. */

  su2double *FreeStreamTurboNormal;     /*!< \brief Direction to initialize the flow in turbomachinery computation */
  su2double Restart_Bandwidth_Agg;      /*!< \brief The aggregate of the bandwidth for writing binary restarts (to be averaged later). */
  su2double Max_Vel2;                   /*!< \brief The maximum velocity^2 in the domain for the incompressible preconditioner. */
  bool topology_optimization;           /*!< \brief If the structural solver should consider a variable density field to penalize element stiffness. */
  string top_optim_output_file;         /*!< \brief File to where the derivatives w.r.t. element densities will be written to. */
  su2double simp_exponent;              /*!< \brief Exponent for the density-based stiffness penalization of the SIMP method. */
  su2double simp_minimum_stiffness;     /*!< \brief Lower bound for the stiffness penalization of the SIMP method. */
  ENUM_FILTER_KERNEL* top_optim_kernels;   /*!< \brief The kernels to use. */
  unsigned short top_optim_nKernel;        /*!< \brief Number of kernels specified. */
  unsigned short top_optim_nKernelParams;  /*!< \brief Number of kernel parameters specified. */
  unsigned short top_optim_nRadius;        /*!< \brief Number of radius values specified. */
  unsigned short top_optim_search_lim;     /*!< \brief Limit the maximum "logical radius" considered during filtering. */
  su2double *top_optim_kernel_params;  /*!< \brief The kernel parameters. */
  su2double *top_optim_filter_radius;  /*!< \brief Radius of the filter(s) used on the design density for topology optimization. */
  ENUM_PROJECTION_FUNCTION top_optim_proj_type;  /*!< \brief The projection function used in topology optimization. */
  su2double top_optim_proj_param;      /*!< \brief The value of the parameter for the projection function. */
  bool HeatSource;                     /*!< \brief Flag to know if there is a volumetric heat source on the flow. */
  su2double ValHeatSource;             /*!< \brief Value of the volumetric heat source on the flow (W/m3). */
  su2double Heat_Source_Rot_Z;         /*!< \brief Rotation of the volumetric heat source on the Z axis. */
  unsigned short Kind_Radiation;       /*!< \brief Kind of radiation model used. */
  unsigned short Kind_P1_Init;         /*!< \brief Kind of initialization used in the P1 model. */
  su2double Absorption_Coeff,          /*!< \brief Absorption coefficient of the medium (radiation). */
  Scattering_Coeff;                    /*!< \brief Scattering coefficient of the medium (radiation). */
  unsigned short nMarker_Emissivity;   /*!< \brief Number of markers for which the emissivity is defined. */
  string *Marker_Emissivity;           /*!< \brief Wall markers with defined emissivity. */
  su2double *Wall_Emissivity;          /*!< \brief Emissivity of the wall. */
  bool Radiation;                      /*!< \brief Determines if a radiation model is incorporated. */
  su2double CFL_Rad;                   /*!< \brief CFL Number for the radiation solver. */

  array<su2double,5> default_cfl_adapt;  /*!< \brief Default CFL adapt param array for the COption class. */
  su2double vel_init[3], /*!< \brief initial velocity array for the COption class. */
  vel_inf[3],            /*!< \brief freestream velocity array for the COption class. */
  eng_cyl[7],            /*!< \brief engine box array for the COption class. */
  eng_val[5],            /*!< \brief engine box array values for the COption class. */
  jst_coeff[2],          /*!< \brief artificial dissipation (flow) array for the COption class. */
  ffd_coeff[3],          /*!< \brief artificial dissipation (flow) array for the COption class. */
  mixedout_coeff[3],     /*!< \brief default mixedout algorithm coefficients for the COption class. */
  rampRotFrame_coeff[3], /*!< \brief ramp rotating frame coefficients for the COption class. */
  rampOutPres_coeff[3],  /*!< \brief ramp outlet pressure coefficients for the COption class. */
  jst_adj_coeff[2],      /*!< \brief artificial dissipation (adjoint) array for the COption class. */
  ad_coeff_heat[2],      /*!< \brief artificial dissipation (heat) array for the COption class. */
  obj_coeff[5],          /*!< \brief objective array for the COption class. */
  mesh_box_length[3],    /*!< \brief mesh box length for the COption class. */
  mesh_box_offset[3],    /*!< \brief mesh box offset for the COption class. */
  geo_loc[2],            /*!< \brief SU2_GEO section locations array for the COption class. */
  distortion[2],         /*!< \brief SU2_GEO section locations array for the COption class. */
  ea_lim[3],             /*!< \brief equivalent area limit array for the COption class. */
  grid_fix[6],           /*!< \brief fixed grid (non-deforming region) array for the COption class. */
  htp_axis[2],           /*!< \brief HTP axis for the COption class. */
  ffd_axis[3],           /*!< \brief FFD axis for the COption class. */
  inc_crit[3],           /*!< \brief incremental criteria array for the COption class. */
  extrarelfac[2],        /*!< \brief extra relaxation factor for Giles BC in the COption class. */
  sineload_coeff[3],     /*!< \brief values for a sine load. */
  body_force[3],         /*!< \brief body force vector for the COption class. */
  nacelle_location[5],   /*!< \brief Location of the nacelle. */
  hs_axes[3],            /*!< \brief principal axes (x, y, z) of the ellipsoid containing the heat source. */
  hs_center[3];          /*!< \brief position of the center of the heat source. */

  unsigned short Riemann_Solver_FEM;         /*!< \brief Riemann solver chosen for the DG method. */
  su2double Quadrature_Factor_Straight;      /*!< \brief Factor applied during quadrature of elements with a constant Jacobian. */
  su2double Quadrature_Factor_Curved;        /*!< \brief Factor applied during quadrature of elements with a non-constant Jacobian. */
  su2double Quadrature_Factor_Time_ADER_DG;  /*!< \brief Factor applied during quadrature in time for ADER-DG. */
  su2double Theta_Interior_Penalty_DGFEM;    /*!< \brief Factor for the symmetrizing terms in the DG discretization of the viscous fluxes. */
  unsigned short byteAlignmentMatMul;        /*!< \brief Number of bytes in the vectorization direction for the matrix multiplication. Multipe of 64. */
  unsigned short sizeMatMulPadding;          /*!< \brief The matrix size in the vectorization direction padded to a multiple of 8. Computed from byteAlignmentMatMul. */
  bool Compute_Entropy;                      /*!< \brief Whether or not to compute the entropy in the fluid model. */
  bool Use_Lumped_MassMatrix_DGFEM;          /*!< \brief Whether or not to use the lumped mass matrix for DGFEM. */
  bool Jacobian_Spatial_Discretization_Only; /*!< \brief Flag to know if only the exact Jacobian of the spatial discretization must be computed. */
  bool Compute_Average;                      /*!< \brief Whether or not to compute averages for unsteady simulations in FV or DG solver. */
  unsigned short Comm_Level;                 /*!< \brief Level of MPI communications to be performed. */
  unsigned short Kind_Verification_Solution; /*!< \brief Verification solution for accuracy assessment. */

  bool Time_Domain;              /*!< \brief Determines if the multizone problem is solved in time-domain */
  unsigned long nOuterIter,      /*!< \brief Determines the number of outer iterations in the multizone problem */
  nInnerIter,                    /*!< \brief Determines the number of inner iterations in each multizone block */
  nTimeIter,                     /*!< \brief Determines the number of time iterations in the multizone problem */
  nIter,                         /*!< \brief Determines the number of pseudo-time iterations in a single-zone problem */
  Restart_Iter;                  /*!< \brief Determines the restart iteration in the multizone problem */
  su2double Time_Step;           /*!< \brief Determines the time step for the multizone problem */
  su2double Max_Time;            /*!< \brief Determines the maximum time for the time-domain problems */

  unsigned long HistoryWrtFreq[3],    /*!< \brief Array containing history writing frequencies for timer iter, outer iter, inner iter */
                ScreenWrtFreq[3];     /*!< \brief Array containing screen writing frequencies for timer iter, outer iter, inner iter */
  unsigned long VolumeWrtFreq;        /*!< \brief Writing frequency for solution files. */
  unsigned short* VolumeOutputFiles;  /*!< \brief File formats to output */
  unsigned short nVolumeOutputFiles;  /*!< \brief Number of File formats to output */

  bool Multizone_Mesh;            /*!< \brief Determines if the mesh contains multiple zones. */
  bool SinglezoneDriver;          /*!< \brief Determines if the single-zone driver is used. (TEMPORARY) */
  bool Wrt_ZoneConv;              /*!< \brief Write the convergence history of each individual zone to screen. */
  bool Wrt_ZoneHist;              /*!< \brief Write the convergence history of each individual zone to file. */
  bool SpecialOutput,             /*!< \brief Determines if the special output is written. */
  Wrt_ForcesBreakdown;            /*!< \brief Determines if the forces breakdown file is written. */
  string *ScreenOutput,           /*!< \brief Kind of the screen output. */
  *HistoryOutput, *VolumeOutput;  /*!< \brief Kind of the output printed to the history file. */
  unsigned short nScreenOutput,   /*!< \brief Number of screen output variables (max: 6). */
  nHistoryOutput, nVolumeOutput;  /*!< \brief Number of variables printed to the history file. */
  bool Multizone_Residual;        /*!< \brief Determines if memory should be allocated for the multizone residual. */

  bool using_uq;                /*!< \brief Using uncertainty quantification with SST model */
  su2double uq_delta_b;         /*!< \brief Parameter used to perturb eigenvalues of Reynolds Stress Matrix */
  unsigned short eig_val_comp;  /*!< \brief Parameter used to determine type of eigenvalue perturbation */
  su2double uq_urlx;            /*!< \brief Under-relaxation factor */
  bool uq_permute;              /*!< \brief Permutation of eigenvectors */

  unsigned long pastix_fact_freq;  /*!< \brief (Re-)Factorization frequency for PaStiX */
  unsigned short pastix_verb_lvl;  /*!< \brief Verbosity level for PaStiX */
  unsigned short pastix_fill_lvl;  /*!< \brief Fill level for PaStiX ILU */

  string caseName;                 /*!< \brief Name of the current case */

  unsigned long edgeColorGroupSize; /*!< \brief Size of the edge groups colored for OpenMP parallelization of edge loops. */

  unsigned short Kind_InletInterpolationFunction; /*!brief type of spanwise interpolation function to use for the inlet face. */
  unsigned short Kind_Inlet_InterpolationType;    /*!brief type of spanwise interpolation data to use for the inlet face. */
  bool PrintInlet_InterpolatedData;               /*!brief option for printing the interpolated data file. */

  /* other NEMO configure options*/
  unsigned short nSpecies,                  /*!< \brief No of species present in flow */
  iWall_Catalytic,
  nWall_Catalytic;                          /*!< \brief No of catalytic walls */
  su2double *Gas_Composition,               /*!< \brief Initial mass fractions of flow [dimensionless] */
  pnorm_heat;                               /*!< \brief pnorm for heat-flux. */
  bool frozen,                              /*!< \brief Flag for determining if mixture is frozen. */
  ionization,                               /*!< \brief Flag for determining if free electron gas is in the mixture. */
  vt_transfer_res_limit,                    /*!< \brief Flag for determining if residual limiting for source term VT-transfer is used. */
  monoatomic;                               /*!< \brief Flag for monoatomic mixture. */
  string GasModel,                          /*!< \brief Gas Model. */
  *Wall_Catalytic;                          /*!< \brief Pointer to catalytic walls. */

  /*!
   * \brief Set the default values of config options not set in the config file using another config object.
   * \param config - Config object to use the default values from.
   */
  void SetDefaultFromConfig(CConfig *config);

  /*!
   * \brief Set default values for all options not yet set.
   */
  void SetDefault();

  /*--- all_options is a map containing all of the options. This is used during config file parsing
   to track the options which have not been set (so the default values can be used). Without this map
   there would be no list of all the config file options. ---*/

  map<string, bool> all_options;

  /*--- brief param is a map from the option name (config file string) to its decoder (the specific child
   class of COptionBase that turns the string into a value) ---*/

  map<string, COptionBase*> option_map;


  // All of the addXxxOptions take in the name of the option, and a refernce to the field of that option
  // in the option structure. Depending on the specific type, it may take in a default value, and may
  // take in extra options. The addXxxOptions mostly follow the same pattern, so please see addDoubleOption
  // for detailed comments.
  //
  // List options are those that can be an unknown number of elements, and also take in a reference to
  // an integer. This integer will be populated with the number of elements of that type unmarshaled.
  //
  // Array options are those with a fixed number of elements.
  //
  // List and Array options should also be able to be specified with the string "NONE" indicating that there
  // are no elements. This allows the option to be present in a config file but left blank.

  /*!< \brief addDoubleOption creates a config file parser for an option with the given name whose
   value can be represented by a su2double.*/

  void addDoubleOption(const string name, su2double & option_field, su2double default_value);

  void addStringOption(const string name, string & option_field, string default_value);

  void addIntegerOption(const string name, int & option_field, int default_value);

  void addUnsignedLongOption(const string name, unsigned long & option_field, unsigned long default_value);

  void addUnsignedShortOption(const string name, unsigned short & option_field, unsigned short default_value);

  void addLongOption(const string name, long & option_field, long default_value);

  void addBoolOption(const string name, bool & option_field, bool default_value);

  // enum types work differently than all of the others because there are a small number of valid
  // string entries for the type. One must also provide a list of all the valid strings of that type.
  template <class Tenum, class Tfield>
  void addEnumOption(const string name, Tfield& option_field, const map<string,Tenum>& enum_map, Tenum default_value);

  // input_size is the number of options read in from the config file
  template <class Tenum, class Tfield>
  void addEnumListOption(const string name, unsigned short& input_size, Tfield*& option_field, const map<string,Tenum>& enum_map);

  void addDoubleArrayOption(const string name, const int size, su2double* option_field);

  void addUShortArrayOption(const string name, const int size, unsigned short* option_field);

  void addDoubleListOption(const string name, unsigned short & size, su2double * & option_field);

  void addShortListOption(const string name, unsigned short & size, short * & option_field);

  void addUShortListOption(const string name, unsigned short & size, unsigned short * & option_field);

  void addStringListOption(const string name, unsigned short & num_marker, string* & option_field);

  void addConvectOption(const string name, unsigned short & space_field, unsigned short & centered_field, unsigned short & upwind_field);

  void addConvectFEMOption(const string name, unsigned short & space_field, unsigned short & fem_field);

  void addMathProblemOption(const string name, bool & ContinuousAdjoint, const bool & ContinuousAdjoint_default,
                            bool & DiscreteAdjoint, const bool & DiscreteAdjoint_default,
                            bool & Restart_Flow, const bool & Restart_Flow_default,
                            bool & Reduced_Model, const bool & Reduced_Model_default);

  void addDVParamOption(const string name, unsigned short & nDV_field, su2double** & paramDV, string* & FFDTag,
                        unsigned short* & design_variable);

  void addDVValueOption(const string name, unsigned short* & nDVValue_field, su2double** & valueDV, unsigned short & nDV_field,  su2double** & paramDV,
                        unsigned short* & design_variable);

  void addFFDDefOption(const string name, unsigned short & nFFD_field, su2double** & coordFFD, string* & FFDTag);

  void addFFDDegreeOption(const string name, unsigned short & nFFD_field, unsigned short** & degreeFFD);

  void addStringDoubleListOption(const string name, unsigned short & list_size, string * & string_field,
                                 su2double* & double_field);

  void addInletOption(const string name, unsigned short & nMarker_Inlet, string * & Marker_Inlet,
                      su2double* & Ttotal, su2double* & Ptotal, su2double** & FlowDir);

  template <class Tenum>
  void addRiemannOption(const string name, unsigned short & nMarker_Riemann, string * & Marker_Riemann, unsigned short* & option_field, const map<string, Tenum> & enum_map,
                        su2double* & var1, su2double* & var2, su2double** & FlowDir);

  template <class Tenum>
  void addGilesOption(const string name, unsigned short & nMarker_Giles, string * & Marker_Giles, unsigned short* & option_field, const map<string, Tenum> & enum_map,
                     su2double* & var1, su2double* & var2, su2double** & FlowDir, su2double* & relaxfactor1, su2double* & relaxfactor2);

  void addExhaustOption(const string name, unsigned short & nMarker_Exhaust, string * & Marker_Exhaust,
                        su2double* & Ttotal, su2double* & Ptotal);

  void addPeriodicOption(const string & name, unsigned short & nMarker_PerBound,
                         string* & Marker_PerBound, string* & Marker_PerDonor,
                         su2double** & RotCenter, su2double** & RotAngles, su2double** & Translation);

  void addTurboPerfOption(const string & name, unsigned short & nMarker_TurboPerf,
                          string* & Marker_TurboBoundIn, string* & Marker_TurboBoundOut);

  void addActDiskOption(const string & name,
                        unsigned short & nMarker_ActDiskInlet, unsigned short & nMarker_ActDiskOutlet, string* & Marker_ActDiskInlet, string* & Marker_ActDiskOutlet,
                        su2double** & ActDisk_PressJump, su2double** & ActDisk_TempJump, su2double** & ActDisk_Omega);

  void addWallFunctionOption(const string &name,               unsigned short &list_size,
                             string* &string_field,            unsigned short* &val_Kind_WF,
                             unsigned short** &val_IntInfo_WF, su2double** &val_DoubleInfo_WF);

  void addPythonOption(const string name);

public:

  /*!
   * \brief Tags for the different fields in a restart file.
   */
  vector<string> fields;

  /*!
   * \brief Constructor of the class which reads the input file.
   */
  CConfig(char case_filename[MAX_STRING_SIZE], SU2_COMPONENT val_software, bool verb_high);

  /*!
   * \brief Constructor of the class which takes an istream buffer containing the config options.
   */
  CConfig(istream &case_buffer, SU2_COMPONENT val_software, bool verb_high);

  /*!
   * \brief Constructor of the class which reads the input file and uses default options from another config.
   */
  CConfig(CConfig * config, char case_filename[MAX_STRING_SIZE], SU2_COMPONENT val_software, unsigned short val_iZone, unsigned short val_nZone, bool verb_high);

  /*!
   * \brief Constructor of the class which reads the input file.
   */
  CConfig(char case_filename[MAX_STRING_SIZE], SU2_COMPONENT val_software);

  /*!
   * \brief Constructor of the class which reads the input file.
   */
  CConfig(char case_filename[MAX_STRING_SIZE], CConfig *config);

  /*!
   * \brief Destructor of the class.
   */
  ~CConfig(void);

  /*!
  * \brief Initialize common fields of the config structure.
  */
  void Init();

  /*!
  * \brief Set the number of zones
  */
  void SetnZone();

  /*!
  * \brief Set the physical dimension of the problem
  */
  void SetnDim();

  /*!
  * \brief Print the header to screen
  * \param val_software - Kind of software component
  */
  void SetHeader(SU2_COMPONENT val_software) const;

  /*!
   * \brief Get the MPI communicator of SU2.
   * \return MPI communicator of SU2.
   */
  SU2_MPI::Comm GetMPICommunicator() const;

  /*!
   * \brief Set the MPI communicator for SU2.
   * \param[in] Communicator - MPI communicator for SU2.
   */
  void SetMPICommunicator(SU2_MPI::Comm Communicator);

  /*!
   * \brief Gets the number of zones in the mesh file.
   * \param[in] val_mesh_filename - Name of the file with the grid information.
   * \param[in] val_format - Format of the file with the grid information.
   * \return Total number of zones in the grid file.
   */
  static unsigned short GetnZone(string val_mesh_filename, unsigned short val_format);

  /*!
   * \brief Gets the number of dimensions in the mesh file
   * \param[in] val_mesh_filename - Name of the file with the grid information.
   * \param[in] val_format - Format of the file with the grid information.
   * \return Total number of domains in the grid file.
   */
  static unsigned short GetnDim(string val_mesh_filename, unsigned short val_format);

  /*!
   * \brief Initializes pointers to null
   */
  void SetPointersNull(void);

  /*!
   * \brief breaks an input line from the config file into a set of tokens
   * \param[in] str - the input line string
   * \param[out] option_name - the name of the option found at the beginning of the line
   * \param[out] option_value - the tokens found after the "=" sign on the line
   * \return false if the line is empty or a commment, true otherwise
   */
  bool TokenizeString(string & str, string & option_name, vector<string> & option_value);

  /*!
   * \brief Get reference origin for moment computation.
   * \param[in] val_marker - the marker we are monitoring.
   * \return Reference origin (in cartesians coordinates) for moment computation.
   */
  std::array<su2double,3> GetRefOriginMoment(unsigned short val_marker) const {
    std::array<su2double,3> RefOriginMoment{{0.0}};
    if(val_marker < nMarker_Monitoring) {
      RefOriginMoment[0] = RefOriginMoment_X[val_marker];
      RefOriginMoment[1] = RefOriginMoment_Y[val_marker];
      RefOriginMoment[2] = RefOriginMoment_Z[val_marker];
    }
    return RefOriginMoment;
  }

  /*!
   * \brief Get reference origin x-coordinate for moment computation.
   * \param[in] val_marker - the marker we are monitoring.
   * \return Reference origin x-coordinate (in cartesians coordinates) for moment computation.
   */
  su2double GetRefOriginMoment_X(unsigned short val_marker) const { return RefOriginMoment_X[val_marker]; }

  /*!
   * \brief Get reference origin y-coordinate for moment computation.
   * \param[in] val_marker - the marker we are monitoring.
   * \return Reference origin y-coordinate (in cartesians coordinates) for moment computation.
   */
  su2double GetRefOriginMoment_Y(unsigned short val_marker) const { return RefOriginMoment_Y[val_marker]; }

  /*!
   * \brief Get reference origin z-coordinate for moment computation.
   * \param[in] val_marker - the marker we are monitoring.
   * \return Reference origin z-coordinate (in cartesians coordinates) for moment computation.
   */
  su2double GetRefOriginMoment_Z(unsigned short val_marker) const { return RefOriginMoment_Z[val_marker]; }

  /*!
   * \brief Set reference origin x-coordinate for moment computation.
   * \param[in] val_marker - the marker we are monitoring.
   * \param[in] val_origin - New x-coordinate of the mesh motion origin.
   */
  void SetRefOriginMoment_X(unsigned short val_marker, su2double val_origin) { RefOriginMoment_X[val_marker] = val_origin; }

  /*!
   * \brief Set reference origin y-coordinate for moment computation.
   * \param[in] val_marker - the marker we are monitoring.
   * \param[in] val_origin - New y-coordinate of the mesh motion origin.
   */
  void SetRefOriginMoment_Y(unsigned short val_marker, su2double val_origin) { RefOriginMoment_Y[val_marker] = val_origin; }

  /*!
   * \brief Set reference origin z-coordinate for moment computation.
   * \param[in] val_marker - the marker we are monitoring.
   * \param[in] val_origin - New z-coordinate of the mesh motion origin.
   */
  void SetRefOriginMoment_Z(unsigned short val_marker, su2double val_origin) { RefOriginMoment_Z[val_marker] = val_origin; }

  /*!
   * \brief Get index of the upper and lower horizontal plane.
   * \param[in] index - 0 means upper surface, and 1 means lower surface.
   * \return Index of the upper and lower surface.
   */
  string GetPlaneTag(unsigned short index) const { return PlaneTag[index]; }

  /*!
   * \brief Get the integration limits for the equivalent area computation.
   * \param[in] index - 0 means x_min, and 1 means x_max.
   * \return Integration limits for the equivalent area computation.
   */
  su2double GetEA_IntLimit(unsigned short index) const { return ea_lim[index]; }

  /*!
   * \brief Get the integration limits for the equivalent area computation.
   * \param[in] index - 0 means x_min, and 1 means x_max.
   * \return Integration limits for the equivalent area computation.
   */
  su2double GetEA_ScaleFactor(void) const { return EA_ScaleFactor; }

  /*!
   * \brief Get the limit value for the adjoint variables.
   * \return Limit value for the adjoint variables.
   */
  su2double GetAdjointLimit(void) const { return AdjointLimit; }

  /*!
   * \brief Get the coordinates where of the box where the grid is going to be deformed.
   * \return Coordinates where of the box where the grid is going to be deformed.
   */
  const su2double *GetHold_GridFixed_Coord(void) const { return grid_fix; }

  /*!
   * \brief Get the values of subsonic engine.
   * \return Values of subsonic engine.
   */
  const su2double *GetSubsonicEngine_Values(void) const { return eng_val; }

  /*!
   * \brief Get the cycle of a subsonic engine.
   * \return Cyl of a subsonic engine.
   */
  const su2double *GetSubsonicEngine_Cyl(void) const { return eng_cyl; }

  /*!
   * \brief Get the distortion rack.
   * \return Distortion rack.
   */
  const su2double *GetDistortionRack(void) const { return distortion; }

  /*!
   * \brief Get Description of the geometry to be analyzed
   */
  unsigned short GetGeo_Description(void) const { return Geo_Description; }

  /*!
   * \brief Creates a tecplot file to visualize the partition made by the DDC software.
   * \return <code>TRUE</code> if the partition is going to be plotted; otherwise <code>FALSE</code>.
   */
  bool GetExtraOutput(void) const { return ExtraOutput; }

  /*!
   * \brief Heat solver zone with extra screen output.
   * \return Heat solver zone with extra screen output.
   */
  long GetExtraHeatOutputZone(void) const { return ExtraHeatOutputZone; }

  /*!
   * \brief Get the value of the Mach number (velocity divided by speed of sound).
   * \return Value of the Mach number.
   */
  su2double GetMach(void) const { return Mach; }

  /*!
   * \brief Get the value of the Gamma of fluid (ratio of specific heats).
   * \return Value of the constant: Gamma
   */
  su2double GetGamma(void) const { return Gamma; }

  /*!
   * \brief Get the values of the CFL adaption parameters.
   * \return Value of CFL adaption parameter
   */
  su2double GetCFL_AdaptParam(unsigned short val_index) const { return CFL_AdaptParam[val_index]; }

  /*!
   * \brief Get the value of the CFL adaption flag.
   * \return <code>TRUE</code> if CFL adaption is active; otherwise <code>FALSE</code>.
   */
  bool GetCFL_Adapt(void) const { return CFL_Adapt; }

  /*!
   * \brief Get the values of the CFL adapation.
   * \return Value of CFL adapation
   */
  su2double GetHTP_Axis(unsigned short val_index) const { return htp_axis[val_index]; }

  /*!
   * \brief Get the value of the limits for the sections.
   * \return Value of the limits for the sections.
   */
  su2double GetStations_Bounds(unsigned short val_var) const { return geo_loc[val_var]; }

  /*!
   * \brief Get the value of the vector that connects the cartesian axis with a sherical or cylindrical one.
   * \return Coordinate of the Axis.
   */
  su2double GetFFD_Axis(unsigned short val_var) const { return ffd_axis[val_var]; }

  /*!
   * \brief Get the value of the bulk modulus.
   * \return Value of the bulk modulus.
   */
  su2double GetBulk_Modulus(void) const { return Bulk_Modulus; }

  /*!
   * \brief Get the epsilon^2 multiplier for Beta in the incompressible preconditioner.
   * \return Value of the epsilon^2 multiplier for Beta in the incompressible preconditioner.
   */
  su2double GetBeta_Factor(void) const { return Beta_Factor; }

  /*!
   * \brief Get the value of specific gas constant.
   * \return Value of the constant: Gamma
   */
  su2double GetGas_Constant(void) const { return Gas_Constant; }

  /*!
   * \brief Get the value of specific gas constant.
   * \return Value of the constant: Gamma
   */
  su2double GetGas_ConstantND(void) const { return Gas_ConstantND; }

  /*!
   * \brief Get the value of the molecular weight for an incompressible ideal gas (g/mol).
   * \return Value of the molecular weight for an incompressible ideal gas (g/mol).
   */
  su2double GetMolecular_Weight(void) const { return Molecular_Weight; }

  /*!
   * \brief Get the value of specific heat at constant pressure.
   * \return Value of the constant: Cp
   */
  su2double GetSpecific_Heat_Cp(void) const { return Specific_Heat_Cp; }

  /*!
   * \brief Get the non-dimensional value of specific heat at constant pressure.
   * \return Value of the non-dim. constant: Cp
   */
  su2double GetSpecific_Heat_CpND(void) const { return Specific_Heat_CpND; }

  /*!
   * \brief Get the value of specific heat at constant volume.
   * \return Value of the constant: Cv
   */
  su2double GetSpecific_Heat_Cv(void) const { return Specific_Heat_Cv; }

  /*!
   * \brief Get the non-dimensional value of specific heat at constant volume.
   * \return Value of the non-dim. constant: Cv
   */
  su2double GetSpecific_Heat_CvND(void) const { return Specific_Heat_CvND; }

  /*!
   * \brief Get the value of wall temperature.
   * \return Value of the constant: Temperature
   */
  su2double GetWallTemperature(void) const { return Wall_Temperature; }

    /*!
   * \brief Get the p-norm for heat-flux objective functions (adjoint problem).
   * \return Value of the heat flux p-norm
   */
  su2double GetPnormHeat(void) const { return pnorm_heat; }

  /*!
   * \brief Get the reference value for the specific gas constant.
   * \return Reference value for the specific gas constant.
   */
  su2double GetGas_Constant_Ref(void) const { return Gas_Constant_Ref; }

  /*!
   * \brief Get the reference value for the heat flux.
   * \return Reference value for the heat flux.
   */
  su2double GetHeat_Flux_Ref(void) const { return Heat_Flux_Ref; }

  /*!
   * \brief Get the value of the frestream temperature.
   * \return Freestream temperature.
   */
  su2double GetTemperature_FreeStream(void) const { return Temperature_FreeStream; }
  /*!
   * \brief Get the value of the frestream vibrational-electronic temperature.
   * \return Freestream temperature.
   */
  su2double GetTemperature_ve_FreeStream(void) const { return Temperature_ve_FreeStream; }

  /*!
   * \brief Get the value of the frestream temperature.
   * \return Freestream temperature.
   */
  su2double GetEnergy_FreeStream(void) const { return Energy_FreeStream; }

  /*!
   * \brief Get the value of the frestream temperature.
   * \return Freestream temperature.
   */
  su2double GetViscosity_FreeStream(void) const { return Viscosity_FreeStream; }

  /*!
   * \brief Get the value of the frestream temperature.
   * \return Freestream temperature.
   */
  su2double GetDensity_FreeStream(void) const { return Density_FreeStream; }

  /*!
   * \brief Get the value of the solid density.
   * \return Solid density.
   */
  su2double GetDensity_Solid(void) const { return Density_Solid; }

  /*!
   * \brief Get the value of the frestream temperature.
   * \return Freestream temperature.
   */
  su2double GetModVel_FreeStream(void) const { return ModVel_FreeStream; }

  /*!
   * \brief Get the value of the frestream temperature.
   * \return Freestream temperature.
   */
  su2double GetModVel_FreeStreamND(void) const { return ModVel_FreeStreamND; }

  /*!
   * \brief Get the value of the laminar Prandtl number.
   * \return Laminar Prandtl number.
   */
  su2double GetPrandtl_Lam(void) const { return Prandtl_Lam; }

  /*!
   * \brief Get the value of the turbulent Prandtl number.
   * \return Turbulent Prandtl number.
   */
  su2double GetPrandtl_Turb(void) const { return Prandtl_Turb; }

  /*!
   * \brief Get the value of the thermal conductivity for solids.
   * \return Thermal conductivity (solid).
   */
  su2double GetThermalConductivity_Solid(void) const { return Thermal_Conductivity_Solid; }

  /*!
   * \brief Get the value of the thermal diffusivity for solids.
   * \return Thermal conductivity (solid).
   */
  su2double GetThermalDiffusivity_Solid(void) const { return Thermal_Diffusivity_Solid; }

  /*!
   * \brief Get the temperature in solids at initial conditions.
   * \return Freestream temperature (solid).
   */
  su2double GetTemperature_Initial_Solid(void) const { return Temperature_Freestream_Solid;  }

  /*!
   * \brief Get the value of the reference length for non-dimensionalization.
   *        This value should always be 1 internally, and is not user-specified.
   * \return Reference length for non-dimensionalization.
   */
  su2double GetLength_Ref(void) const { return Length_Ref; }

  /*!
   * \brief Get the value of the reference pressure for non-dimensionalization.
   * \return Reference pressure for non-dimensionalization.
   */
  su2double GetPressure_Ref(void) const { return Pressure_Ref; }

  /*!
   * \brief Get the value of the reference pressure for non-dimensionalization.
   * \return Reference pressure for non-dimensionalization.
   */
  su2double GetEnergy_Ref(void) const { return Energy_Ref; }

  /*!
   * \brief Get the value of the reference temperature for non-dimensionalization.
   * \return Reference temperature for non-dimensionalization.
   */
  su2double GetTemperature_Ref(void) const { return Temperature_Ref; }

  /*!
   * \brief Get the value of the reference temperature for non-dimensionalization.
   * \return Reference temperature for non-dimensionalization.
   */
  su2double GetTemperature_ve_Ref(void) const { return Temperature_ve_Ref; }

  /*!
   * \brief Get the value of the reference density for non-dimensionalization.
   * \return Reference density for non-dimensionalization.
   */
  su2double GetDensity_Ref(void) const { return Density_Ref; }

  /*!
   * \brief Get the value of the reference velocity for non-dimensionalization.
   * \return Reference velocity for non-dimensionalization.
   */
  su2double GetVelocity_Ref(void) const { return Velocity_Ref; }

  /*!
   * \brief Get the value of the reference time for non-dimensionalization.
   * \return Reference time for non-dimensionalization.
   */
  su2double GetTime_Ref(void) const { return Time_Ref; }

  /*!
   * \brief Get the value of the reference viscosity for non-dimensionalization.
   * \return Reference viscosity for non-dimensionalization.
   */
  su2double GetViscosity_Ref(void) const { return Viscosity_Ref; }

  /*!
   * \brief Get the value of the reference viscosity for non-dimensionalization.
   * \return Reference viscosity for non-dimensionalization.
   */
  su2double GetHighlite_Area(void) const { return Highlite_Area; }

  /*!
   * \brief Get the value of the reference viscosity for non-dimensionalization.
   * \return Reference viscosity for non-dimensionalization.
   */
  su2double GetFan_Poly_Eff(void) const { return Fan_Poly_Eff; }

  /*!
   * \brief Get the value of the reference conductivity for non-dimensionalization.
   * \return Reference conductivity for non-dimensionalization.
   */
  su2double GetConductivity_Ref(void) const { return Conductivity_Ref; }

  /*!
   * \brief Get the value of the reference angular velocity for non-dimensionalization.
   * \return Reference angular velocity for non-dimensionalization.
   */
  su2double GetOmega_Ref(void) const { return Omega_Ref; }

  /*!
   * \brief Get the value of the reference force for non-dimensionalization.
   * \return Reference force for non-dimensionalization.
   */
  su2double GetForce_Ref(void) const { return Force_Ref; }

  /*!
   * \brief Get the value of the non-dimensionalized freestream pressure.
   * \return Non-dimensionalized freestream pressure.
   */
  su2double GetPressure_FreeStream(void) const { return Pressure_FreeStream; }

  /*!
   * \brief Get the value of the non-dimensionalized freestream pressure.
   * \return Non-dimensionalized freestream pressure.
   */
  su2double GetPressure_FreeStreamND(void) const { return Pressure_FreeStreamND; }

  /*!
   * \brief Get the value of the thermodynamic pressure.
   * \return Thermodynamic pressure.
   */
  su2double GetPressure_Thermodynamic(void) const { return Pressure_Thermodynamic; }

  /*!
   * \brief Get the value of the non-dimensionalized thermodynamic pressure.
   * \return Non-dimensionalized thermodynamic pressure.
   */
  su2double GetPressure_ThermodynamicND(void) const { return Pressure_ThermodynamicND; }

  /*!
   * \brief Get the vector of the dimensionalized freestream velocity.
   * \return Dimensionalized freestream velocity vector.
   */
  su2double* GetVelocity_FreeStream(void) { return vel_inf; }
  const su2double* GetVelocity_FreeStream(void) const { return vel_inf; }

  /*!
   * \brief Get the value of the non-dimensionalized freestream temperature.
   * \return Non-dimensionalized freestream temperature.
   */
  su2double GetTemperature_FreeStreamND(void) const { return Temperature_FreeStreamND; }

  /*!
   * \brief Get the value of the non-dimensionalized freestream temperature.
   * \return Non-dimensionalized freestream temperature.
   */
  su2double GetTemperature_ve_FreeStreamND(void) const { return Temperature_ve_FreeStreamND; }

  /*!
   * \brief Get the value of the non-dimensionalized freestream density.
   * \return Non-dimensionalized freestream density.
   */
  su2double GetDensity_FreeStreamND(void) const { return Density_FreeStreamND; }

  /*!
   * \brief Get the vector of the non-dimensionalized freestream velocity.
   * \return Non-dimensionalized freestream velocity vector.
   */
  su2double* GetVelocity_FreeStreamND(void) { return Velocity_FreeStreamND; }
  const su2double* GetVelocity_FreeStreamND(void) const { return Velocity_FreeStreamND; }

  /*!
   * \brief Get the value of the non-dimensionalized freestream energy.
   * \return Non-dimensionalized freestream energy.
   */
  su2double GetEnergy_FreeStreamND(void) const { return Energy_FreeStreamND; }

  /*!
   * \brief Get the value of the non-dimensionalized freestream viscosity.
   * \return Non-dimensionalized freestream viscosity.
   */
  su2double GetViscosity_FreeStreamND(void) const { return Viscosity_FreeStreamND; }

  /*!
   * \brief Get the value of the non-dimensionalized freestream viscosity.
   * \return Non-dimensionalized freestream viscosity.
   */
  su2double GetTke_FreeStreamND(void) const { return Tke_FreeStreamND; }

  /*!
   * \brief Get the value of the non-dimensionalized freestream viscosity.
   * \return Non-dimensionalized freestream viscosity.
   */
  su2double GetOmega_FreeStreamND(void) const { return Omega_FreeStreamND; }

  /*!
   * \brief Get the value of the non-dimensionalized freestream viscosity.
   * \return Non-dimensionalized freestream viscosity.
   */
  su2double GetTke_FreeStream(void) const { return Tke_FreeStream; }

  /*!
   * \brief Get the value of the non-dimensionalized freestream viscosity.
   * \return Non-dimensionalized freestream viscosity.
   */
  su2double GetOmega_FreeStream(void) const { return Omega_FreeStream; }

  /*!
   * \brief Get the value of the non-dimensionalized freestream intermittency.
   * \return Non-dimensionalized freestream intermittency.
   */
  su2double GetIntermittency_FreeStream(void) const { return Intermittency_FreeStream; }

  /*!
   * \brief Get the value of the non-dimensionalized freestream turbulence intensity.
   * \return Non-dimensionalized freestream intensity.
   */
  su2double GetTurbulenceIntensity_FreeStream(void) const { return TurbulenceIntensity_FreeStream; }

  /*!
   * \brief Get the value of the non-dimensionalized freestream turbulence intensity.
   * \return Non-dimensionalized freestream intensity.
   */
  su2double GetNuFactor_FreeStream(void) const { return NuFactor_FreeStream; }

  /*!
   * \brief Get the value of the non-dimensionalized engine turbulence intensity.
   * \return Non-dimensionalized engine intensity.
   */
  su2double GetNuFactor_Engine(void) const { return NuFactor_Engine; }

  /*!
   * \brief Get the value of the non-dimensionalized actuator disk turbulence intensity.
   * \return Non-dimensionalized actuator disk intensity.
   */
  su2double GetSecondaryFlow_ActDisk(void) const { return SecondaryFlow_ActDisk; }

  /*!
   * \brief Get the value of the non-dimensionalized actuator disk turbulence intensity.
   * \return Non-dimensionalized actuator disk intensity.
   */
  su2double GetInitial_BCThrust(void) const { return Initial_BCThrust; }

  /*!
   * \brief Get the value of the non-dimensionalized actuator disk turbulence intensity.
   * \return Non-dimensionalized actuator disk intensity.
   */
  void SetInitial_BCThrust(su2double val_bcthrust) { Initial_BCThrust = val_bcthrust; }

  /*!
   * \brief Get the value of the turbulent to laminar viscosity ratio.
   * \return Ratio of turbulent to laminar viscosity ratio.
   */
  su2double GetTurb2LamViscRatio_FreeStream(void) const { return Turb2LamViscRatio_FreeStream;}

  /*!
   * \brief Get the value of the Reynolds length.
   * \return Reynolds length.
   */
  su2double GetLength_Reynolds(void) const { return Length_Reynolds; }

  /*!
   * \brief Get the start up iterations using the fine grid, this works only for multigrid problems.
   * \return Start up iterations using the fine grid.
   */
  unsigned short GetnStartUpIter(void) const { return nStartUpIter; }

  /*!
   * \brief Get the reference area for non dimensional coefficient computation. If the value from the
   *        is 0 then, the code will compute the reference area using the projection of the shape into
   *        the z plane (3D) or the x plane (2D).
   * \return Value of the reference area for coefficient computation.
   */
  su2double GetRefArea(void) const { return RefArea; }

  /*!
   * \brief Get the wave speed.
   * \return Value of the wave speed.
   */
  su2double GetThermalDiffusivity(void) const { return Thermal_Diffusivity; }

  /*!
   * \brief Get the thermal expansion coefficient.
   * \return Value of the thermal expansion coefficient.
   */
  su2double GetThermal_Expansion_Coeff(void) const { return Thermal_Expansion_Coeff; }

  /*!
   * \brief Get the non-dim. thermal expansion coefficient.
   * \return Value of the non-dim. thermal expansion coefficient.
   */
  su2double GetThermal_Expansion_CoeffND(void) const { return Thermal_Expansion_CoeffND; }

  /*!
   * \brief Set the thermal expansion coefficient.
   * \param[in] val_thermal_expansion - thermal expansion coefficient
   */
  void SetThermal_Expansion_Coeff(su2double val_thermal_expansion) { Thermal_Expansion_Coeff = val_thermal_expansion; }

  /*!
   * \brief Set the non-dim. thermal expansion coefficient.
   * \param[in] val_thermal_expansion - non-dim. thermal expansion coefficient
   */
  void SetThermal_Expansion_CoeffND(su2double val_thermal_expansionnd) { Thermal_Expansion_CoeffND = val_thermal_expansionnd; }

  /*!
   * \brief Get the value of the reference density for custom incompressible non-dimensionalization.
   * \return Reference density for custom incompressible non-dimensionalization.
   */
  su2double GetInc_Density_Ref(void) const { return Inc_Density_Ref; }

  /*!
   * \brief Get the value of the reference velocity for custom incompressible non-dimensionalization.
   * \return Reference velocity for custom incompressible non-dimensionalization.
   */
  su2double GetInc_Velocity_Ref(void) const { return Inc_Velocity_Ref; }

  /*!
   * \brief Get the value of the reference temperature for custom incompressible non-dimensionalization.
   * \return Reference temperature for custom incompressible non-dimensionalization.
   */
  su2double GetInc_Temperature_Ref(void) const { return Inc_Temperature_Ref; }

  /*!
   * \brief Get the value of the initial density for incompressible flows.
   * \return Initial density for incompressible flows.
   */
  su2double GetInc_Density_Init(void) const { return Inc_Density_Init; }

  /*!
   * \brief Get the value of the initial velocity for incompressible flows.
   * \return Initial velocity for incompressible flows.
   */
  const su2double* GetInc_Velocity_Init(void) const { return vel_init; }

  /*!
   * \brief Get the value of the initial temperature for incompressible flows.
   * \return Initial temperature for incompressible flows.
   */
  su2double GetInc_Temperature_Init(void) const { return Inc_Temperature_Init; }

  /*!
   * \brief Get the Young's modulus of elasticity.
   * \return Value of the Young's modulus of elasticity.
   */
  su2double GetElasticyMod(unsigned short id_val) const { return ElasticityMod[id_val]; }

  /*!
    * \brief Decide whether to apply DE effects to the model.
    * \return <code>TRUE</code> if the DE effects are to be applied, <code>FALSE</code> otherwise.
    */
  bool GetDE_Effects(void) const { return DE_Effects; }

  /*!
    * \brief Decide whether to predict the DE effects for the next time step.
    * \return <code>TRUE</code> if the DE effects are to be applied, <code>FALSE</code> otherwise.
    */
   bool GetDE_Predicted(void);

  /*!
   * \brief Get the number of different electric constants.
   * \return Value of the DE modulus.
   */
  unsigned short GetnElectric_Constant(void) const { return nElectric_Constant; }

  /*!
   * \brief Get the value of the DE modulus.
   * \return Value of the DE modulus.
   */
  su2double GetElectric_Constant(unsigned short iVar) const { return Electric_Constant[iVar]; }

  /*!
   * \brief Get the value of the B constant in the Knowles material model.
   * \return Value of the B constant in the Knowles material model.
   */
  su2double GetKnowles_B(void) const { return Knowles_B; }

  /*!
   * \brief Get the value of the N constant in the Knowles material model.
   * \return Value of the N constant in the Knowles material model.
   */
  su2double GetKnowles_N(void) const { return Knowles_N; }

  /*!
   * \brief Get the kind of design variable for FEA.
   * \return Value of the DE voltage.
   */
  unsigned short GetDV_FEA(void) const { return Kind_DV_FEA; }

  /*!
   * \brief Get the ID of the reference node.
   * \return Number of FSI subiters.
   */
  unsigned long GetRefNode_ID(void) const { return refNodeID; }

  /*!
   * \brief Get the values for the reference node displacement.
   * \param[in] val_coeff - Index of the displacement.
   */
  su2double GetRefNode_Displacement(unsigned short val_coeff) const { return RefNode_Displacement[val_coeff]; }

  /*!
   * \brief Get the penalty weight value for the objective function.
   * \return  Penalty weight value for the reference geometry objective function.
   */
  su2double GetRefNode_Penalty(void) const { return RefNode_Penalty; }

  /*!
   * \brief Decide whether it's necessary to read a reference geometry.
   */
  bool GetRefGeom(void) const { return RefGeom; }

  /*!
   * \brief Consider only the surface of the reference geometry.
   */
  bool GetRefGeomSurf(void) const { return RefGeomSurf; }

  /*!
   * \brief Get the name of the file with the reference geometry of the structural problem.
   * \return Name of the file with the reference geometry of the structural problem.
   */
  string GetRefGeom_FEMFileName(void) const { return RefGeom_FEMFileName; }

  /*!
   * \brief Get the format of the reference geometry file.
   * \return Format of the reference geometry file.
   */
  unsigned short GetRefGeom_FileFormat(void) const { return RefGeom_FileFormat; }

  /*!
   * \brief Formulation for 2D elasticity (plane stress - strain)
   * \return Flag to 2D elasticity model.
   */
  unsigned short GetElas2D_Formulation(void) const { return Kind_2DElasForm; }

  /*!
   * \brief Decide whether it's necessary to read a reference geometry.
   * \return <code>TRUE</code> if it's necessary to read a reference geometry, <code>FALSE</code> otherwise.
   */
  bool GetPrestretch(void) const { return Prestretch; }

  /*!
   * \brief Get the name of the file with the element properties for structural problems.
   * \return Name of the file with the element properties of the structural problem.
   */
  string GetFEA_FileName(void) const { return FEA_FileName; }

  /*!
   * \brief Determine if advanced features are used from the element-based FEA analysis (experimental feature).
   * \return <code>TRUE</code> is experimental, <code>FALSE</code> is the default behaviour.
   */
  inline bool GetAdvanced_FEAElementBased(void) const { return FEAAdvancedMode; }

  /*!
   * \brief Get the name of the file with the reference geometry of the structural problem.
   * \return Name of the file with the reference geometry of the structural problem.
   */
  string GetPrestretch_FEMFileName(void) const { return Prestretch_FEMFileName; }

  /*!
   * \brief Get the Poisson's ratio.
   * \return Value of the Poisson's ratio.
   */
  su2double GetPoissonRatio(unsigned short id_val) const { return PoissonRatio[id_val]; }

  /*!
   * \brief Get the Material Density.
   * \return Value of the Material Density.
   */
  su2double GetMaterialDensity(unsigned short id_val) const { return MaterialDensity[id_val]; }

  /*!
   * \brief Compressibility/incompressibility of the solids analysed using the structural solver.
   * \return Compressible or incompressible.
   */
  unsigned short GetMaterialCompressibility(void) const { return Kind_Material_Compress; }

  /*!
   * \brief Compressibility/incompressibility of the solids analysed using the structural solver.
   * \return Compressible or incompressible.
   */
  unsigned short GetMaterialModel(void) const { return Kind_Material; }

  /*!
   * \brief Geometric conditions for the structural solver.
   * \return Small or large deformation structural analysis.
   */
  unsigned short GetGeometricConditions(void) const { return Kind_Struct_Solver; }

  /*!
   * \brief Get the reference length for computing moment (the default value is 1).
   * \return Reference length for moment computation.
   */
  su2double GetRefLength(void) const { return RefLength; }

  /*!
   * \brief Get the reference element length for computing the slope limiting epsilon.
   * \return Reference element length for slope limiting epsilon.
   */
  su2double GetRefElemLength(void) const { return RefElemLength; }

  /*!
   * \brief Get the reference coefficient for detecting sharp edges.
   * \return Reference coefficient for detecting sharp edges.
   */
  su2double GetRefSharpEdges(void) const { return RefSharpEdges; }

  /*!
   * \brief Get the volume of the whole domain using the fine grid, this value is common for all the grids
   *        in the multigrid method.
   * \return Volume of the whole domain.
   */
  su2double GetDomainVolume(void) const { return DomainVolume; }

  /*!
   * \brief In case the <i>RefArea</i> is equal to 0 then, it is necessary to compute a reference area,
   *        with this function we set the value of the reference area.
   * \param[in] val_area - Value of the reference area for non dimensional coefficient computation.
   */
  void SetRefArea(su2double val_area) { RefArea = val_area; }

  /*!
   * \brief In case the <i>SemiSpan</i> is equal to 0 then, it is necessary to compute the max y distance,
   *        with this function we set the value of the semi span.
   * \param[in] val_semispan - Value of the semispan.
   */
  void SetSemiSpan(su2double val_semispan) { SemiSpan = val_semispan; }

  /*!
   * \brief Set the value of the domain volume computed on the finest grid.
   * \note This volume do not include the volume of the body that is being simulated.
   * \param[in] val_volume - Value of the domain volume computed on the finest grid.
   */
  void SetDomainVolume(su2double val_volume) { DomainVolume = val_volume; }

  /*!
   * \brief Set the finest mesh in a multigrid strategy.
   * \note If we are using a Full Multigrid Strategy or a start up with finest grid, it is necessary
   *       to change several times the finest grid.
   * \param[in] val_finestmesh - Index of the finest grid.
   */
  void SetFinestMesh(unsigned short val_finestmesh) { FinestMesh = val_finestmesh; }

  /*!
   * \brief Set the kind of time integration scheme.
   * \note If we are solving different equations it will be necessary to change several
   *       times the kind of time integration, to choose the right scheme.
   * \param[in] val_kind_timeintscheme - Kind of time integration scheme.
   */
  void SetKind_TimeIntScheme(unsigned short val_kind_timeintscheme) { Kind_TimeNumScheme = val_kind_timeintscheme; }

  /*!
   * \brief Set the parameters of the convective numerical scheme.
   * \note The parameters will change because we are solving different kind of equations.
   * \param[in] val_kind_convnumscheme - Center or upwind scheme.
   * \param[in] val_kind_centered - If centered scheme, kind of centered scheme (JST, etc.).
   * \param[in] val_kind_upwind - If upwind scheme, kind of upwind scheme (Roe, etc.).
   * \param[in] val_kind_slopelimit - If upwind scheme, kind of slope limit.
   * \param[in] val_muscl - Define if we apply a MUSCL scheme or not.
   * \param[in] val_kind_fem - If FEM, what kind of FEM discretization.
   */
  void SetKind_ConvNumScheme(unsigned short val_kind_convnumscheme, unsigned short val_kind_centered,
                             unsigned short val_kind_upwind,        unsigned short val_kind_slopelimit,
                             bool val_muscl,                        unsigned short val_kind_fem);

  /*!
   * \brief Get the value of limiter coefficient.
   * \return Value of the limiter coefficient.
   */
  su2double GetVenkat_LimiterCoeff(void) const { return Venkat_LimiterCoeff; }

  /*!
   * \brief Freeze the value of the limiter after a number of iterations.
   * \return Number of iterations.
   */
  unsigned long GetLimiterIter(void) const { return LimiterIter; }

  /*!
   * \brief Get the value of sharp edge limiter.
   * \return Value of the sharp edge limiter coefficient.
   */
  su2double GetAdjSharp_LimiterCoeff(void) const { return AdjSharp_LimiterCoeff; }

  /*!
   * \brief Get the Reynolds number. Dimensionless number that gives a measure of the ratio of inertial forces
   *        to viscous forces and consequently quantifies the relative importance of these two types of forces
   *        for given flow condition.
   * \return Value of the Reynolds number.
   */
  su2double GetReynolds(void) const { return Reynolds; }

  /*!
   * \brief Get the Froude number for free surface problems.
   * \return Value of the Froude number.
   */
  su2double GetFroude(void) const { return Froude; }

  /*!
   * \brief Set the Froude number for free surface problems.
   * \return Value of the Froude number.
   */
  void SetFroude(su2double val_froude) { Froude = val_froude; }

  /*!
   * \brief Set the Froude number for free surface problems.
   * \return Value of the Froude number.
   */
  void SetMach(su2double val_mach) { Mach = val_mach; }

  /*!
   * \brief Set the Froude number for free surface problems.
   * \return Value of the Froude number.
   */
  void SetReynolds(su2double val_reynolds) { Reynolds = val_reynolds; }

  /*!
   * \brief Set the Froude number for free surface problems.
   * \return Value of the Froude number.
   */
  void SetLength_Ref(su2double val_length_ref) { Length_Ref = val_length_ref; }

  /*!
   * \brief Set the Froude number for free surface problems.
   * \return Value of the Froude number.
   */
  void SetVelocity_Ref(su2double val_velocity_ref) { Velocity_Ref = val_velocity_ref; }

  /*!
   * \brief Set the Froude number for free surface problems.
   * \return Value of the Froude number.
   */
  void SetPressure_Ref(su2double val_pressure_ref) { Pressure_Ref = val_pressure_ref; }

  /*!
   * \brief Set the Froude number for free surface problems.
   * \return Value of the Froude number.
   */
  void SetDensity_Ref(su2double val_density_ref) { Density_Ref = val_density_ref; }

  /*!
   * \brief Set the reference temperature.
   * \return Value of the Froude number.
   */
  void SetTemperature_Ref(su2double val_temperature_ref) { Temperature_Ref = val_temperature_ref; }

  /*!
   * \brief Set the reference temperature.
   * \return Value of the Froude number.
   */
  void SetTemperature_ve_Ref(su2double val_temperature_ve_ref) { Temperature_ve_Ref = val_temperature_ve_ref; }

  /*!
   * \brief Set the Froude number for free surface problems.
   * \return Value of the Froude number.
   */
  void SetTime_Ref(su2double val_time_ref) { Time_Ref = val_time_ref; }

  /*!
   * \brief Set the Froude number for free surface problems.
   * \return Value of the Froude number.
   */
  void SetEnergy_Ref(su2double val_energy_ref) { Energy_Ref = val_energy_ref; }

  /*!
   * \brief Set the Froude number for free surface problems.
   * \return Value of the Froude number.
   */
  void SetOmega_Ref(su2double val_omega_ref) { Omega_Ref = val_omega_ref; }

  /*!
   * \brief Set the Froude number for free surface problems.
   * \return Value of the Froude number.
   */
  void SetForce_Ref(su2double val_force_ref) { Force_Ref = val_force_ref; }

  /*!
   * \brief Set the Froude number for free surface problems.
   * \return Value of the Froude number.
   */
  void SetGas_Constant_Ref(su2double val_gas_constant_ref) { Gas_Constant_Ref = val_gas_constant_ref; }

  /*!
   * \brief Set the Froude number for free surface problems.
   * \return Value of the Froude number.
   */
  void SetGas_Constant(su2double val_gas_constant) { Gas_Constant = val_gas_constant; }

  /*!
   * \brief Set the value of the specific heat at constant pressure (incompressible fluids with energy equation).
   * \param[in] val_specific_heat_cp - specific heat at constant pressure.
   */
  void SetSpecific_Heat_Cp(su2double val_specific_heat_cp) { Specific_Heat_Cp = val_specific_heat_cp; }

  /*!
   * \brief Set the non-dimensional value of the specific heat at constant pressure (incompressible fluids with energy equation).
   * \param[in] val_specific_heat_cpnd - non-dim. specific heat at constant pressure.
   */
  void SetSpecific_Heat_CpND(su2double val_specific_heat_cpnd) { Specific_Heat_CpND = val_specific_heat_cpnd; }

  /*!
   * \brief Set the value of the specific heat at constant volume (incompressible fluids with energy equation).
   * \param[in] val_specific_heat_cv - specific heat at constant volume.
   */
  void SetSpecific_Heat_Cv(su2double val_specific_heat_cv) { Specific_Heat_Cv = val_specific_heat_cv; }

  /*!
   * \brief Set the non-dimensional value of the specific heat at constant volume (incompressible fluids with energy equation).
   * \param[in] val_specific_heat_cvnd - non-dim. specific heat at constant pressure.
   */
  void SetSpecific_Heat_CvND(su2double val_specific_heat_cvnd) { Specific_Heat_CvND = val_specific_heat_cvnd; }

  /*!
   * \brief Set the heat flux reference value.
   * \return Value of the reference heat flux.
   */
  void SetHeat_Flux_Ref(su2double val_heat_flux_ref) { Heat_Flux_Ref = val_heat_flux_ref; }

  /*!
   * \brief Set the Froude number for free surface problems.
   * \return Value of the Froude number.
   */
  void SetViscosity_Ref(su2double val_viscosity_ref) { Viscosity_Ref = val_viscosity_ref; }

  /*!
   * \brief Set the Froude number for free surface problems.
   * \return Value of the Froude number.
   */
  void SetConductivity_Ref(su2double val_conductivity_ref) { Conductivity_Ref = val_conductivity_ref; }

  /*!
   * \brief Set the Froude number for free surface problems.
   * \return Value of the Froude number.
   */
  void SetPressure_FreeStreamND(su2double val_pressure_freestreamnd) { Pressure_FreeStreamND = val_pressure_freestreamnd; }

  /*!
   * \brief Set the Froude number for free surface problems.
   * \return Value of the Froude number.
   */
  void SetPressure_FreeStream(su2double val_pressure_freestream) { Pressure_FreeStream = val_pressure_freestream; }

  /*!
   * \brief Set the non-dimensionalized thermodynamic pressure for low Mach problems.
   * \return Value of the non-dimensionalized thermodynamic pressure.
   */
  void SetPressure_ThermodynamicND(su2double val_pressure_thermodynamicnd) { Pressure_ThermodynamicND = val_pressure_thermodynamicnd; }

  /*!
   * \brief Set the thermodynamic pressure for low Mach problems.
   * \return Value of the thermodynamic pressure.
   */
  void SetPressure_Thermodynamic(su2double val_pressure_thermodynamic) { Pressure_Thermodynamic = val_pressure_thermodynamic; }

  /*!
   * \brief Set the Froude number for free surface problems.
   * \return Value of the Froude number.
   */
  void SetDensity_FreeStreamND(su2double val_density_freestreamnd) { Density_FreeStreamND = val_density_freestreamnd; }

  /*!
   * \brief Set the Froude number for free surface problems.
   * \return Value of the Froude number.
   */
  void SetDensity_FreeStream(su2double val_density_freestream) { Density_FreeStream = val_density_freestream; }

  /*!
   * \brief Set the Froude number for free surface problems.
   * \return Value of the Froude number.
   */
  void SetViscosity_FreeStream(su2double val_viscosity_freestream) { Viscosity_FreeStream = val_viscosity_freestream; }

  /*!
   * \brief Set the Froude number for free surface problems.
   * \return Value of the Froude number.
   */
  void SetModVel_FreeStream(su2double val_modvel_freestream) { ModVel_FreeStream = val_modvel_freestream; }

  /*!
   * \brief Set the Froude number for free surface problems.
   * \return Value of the Froude number.
   */
  void SetModVel_FreeStreamND(su2double val_modvel_freestreamnd) { ModVel_FreeStreamND = val_modvel_freestreamnd; }

  /*!
   * \brief Set the Froude number for free surface problems.
   * \return Value of the Froude number.
   */
  void SetTemperature_FreeStream(su2double val_temperature_freestream) { Temperature_FreeStream = val_temperature_freestream; }

  /*!
   * \brief Set the Froude number for free surface problems.
   * \return Value of the Froude number.
   */
  void SetTemperature_FreeStreamND(su2double val_temperature_freestreamnd) { Temperature_FreeStreamND = val_temperature_freestreamnd; }

  /*!
   * \brief Set the Froude number for free surface problems.
   * \return Value of the Froude number.
   */
  void SetTemperature_ve_FreeStream(su2double val_temperature_ve_freestream) { Temperature_ve_FreeStream = val_temperature_ve_freestream; }

  /*!
   * \brief Set the Froude number for free surface problems.
   * \return Value of the Froude number.
   */
  void SetTemperature_ve_FreeStreamND(su2double val_temperature_ve_freestreamnd) { Temperature_ve_FreeStreamND = val_temperature_ve_freestreamnd; }

  /*!
   * \brief Set the Froude number for free surface problems.
   * \return Value of the Froude number.
   */
  void SetGas_ConstantND(su2double val_gas_constantnd) { Gas_ConstantND = val_gas_constantnd; }

  /*!
   * \brief Set the free-stream velocity.
   * \param[in] val_velocity_freestream - Value of the free-stream velocity component.
   * \param[in] val_dim - Value of the current dimension.
   */
  void SetVelocity_FreeStream(su2double val_velocity_freestream, unsigned short val_dim) { vel_inf[val_dim] = val_velocity_freestream; }

  /*!
   * \brief Set the Froude number for free surface problems.
   * \return Value of the Froude number.
   */
  void SetVelocity_FreeStreamND(su2double val_velocity_freestreamnd, unsigned short val_dim) { Velocity_FreeStreamND[val_dim] = val_velocity_freestreamnd; }

  /*!
   * \brief Set the Froude number for free surface problems.
   * \return Value of the Froude number.
   */
  void SetViscosity_FreeStreamND(su2double val_viscosity_freestreamnd) { Viscosity_FreeStreamND = val_viscosity_freestreamnd; }

  /*!
   * \brief Set the Froude number for free surface problems.
   * \return Value of the Froude number.
   */
  void SetTke_FreeStreamND(su2double val_tke_freestreamnd) { Tke_FreeStreamND = val_tke_freestreamnd; }

  /*!
   * \brief Set the Froude number for free surface problems.
   * \return Value of the Froude number.
   */
  void SetOmega_FreeStreamND(su2double val_omega_freestreamnd) { Omega_FreeStreamND = val_omega_freestreamnd; }

  /*!
   * \brief Set the Froude number for free surface problems.
   * \return Value of the Froude number.
   */
  void SetTke_FreeStream(su2double val_tke_freestream) { Tke_FreeStream = val_tke_freestream; }

  /*!
   * \brief Set the Froude number for free surface problems.
   * \return Value of the Froude number.
   */
  void SetOmega_FreeStream(su2double val_omega_freestream) { Omega_FreeStream = val_omega_freestream; }

  /*!
   * \brief Set the Froude number for free surface problems.
   * \return Value of the Froude number.
   */
  void SetEnergy_FreeStreamND(su2double val_energy_freestreamnd) { Energy_FreeStreamND = val_energy_freestreamnd; }

  /*!
   * \brief Set the Froude number for free surface problems.
   * \return Value of the Froude number.
   */
  void SetEnergy_FreeStream(su2double val_energy_freestream) { Energy_FreeStream = val_energy_freestream; }

  /*!
   * \brief Set the thermal diffusivity for solids.
   * \return Value of the Froude number.
   */
  void SetThermalDiffusivity_Solid(su2double val_thermal_diffusivity) { Thermal_Diffusivity_Solid = val_thermal_diffusivity; }

  /*!
   * \brief Set the Froude number for free surface problems.
   * \return Value of the Froude number.
   */
  void SetTotal_UnstTimeND(su2double val_total_unsttimend) { Total_UnstTimeND = val_total_unsttimend; }

  /*!
   * \brief Get the angle of attack of the body. This is the angle between a reference line on a lifting body
   *        (often the chord line of an airfoil) and the vector representing the relative motion between the
   *        lifting body and the fluid through which it is moving.
   * \return Value of the angle of attack.
   */
  su2double GetAoA(void) const { return AoA; }

  /*!
   * \brief Get the off set angle of attack of the body. The solution and the geometry
   *        file are able to modifity the angle of attack in the config file
   * \return Value of the off set angle of attack.
   */
  su2double GetAoA_Offset(void) const { return AoA_Offset; }

  /*!
   * \brief Get the off set sideslip angle of the body. The solution and the geometry
   *        file are able to modifity the angle of attack in the config file
   * \return Value of the off set sideslip angle.
   */
  su2double GetAoS_Offset(void) const { return AoS_Offset; }

  /*!
   * \brief Get the functional sensitivity with respect to changes in the angle of attack.
   * \return Value of the angle of attack.
   */
  su2double GetAoA_Sens(void) const { return AoA_Sens; }

  /*!
   * \brief Set the angle of attack.
   * \param[in] val_AoA - Value of the angle of attack.
   */
  void SetAoA(su2double val_AoA) { AoA = val_AoA; }

  /*!
   * \brief Set the off set angle of attack.
   * \param[in] val_AoA - Value of the angle of attack.
   */
  void SetAoA_Offset(su2double val_AoA_offset) { AoA_Offset = val_AoA_offset; }

  /*!
   * \brief Set the off set sideslip angle.
   * \param[in] val_AoA - Value of the off set sideslip angle.
   */
  void SetAoS_Offset(su2double val_AoS_offset) { AoS_Offset = val_AoS_offset; }

  /*!
   * \brief Set the angle of attack.
   * \param[in] val_AoA - Value of the angle of attack.
   */
  void SetAoA_Sens(su2double val_AoA_sens) { AoA_Sens = val_AoA_sens; }

  /*!
   * \brief Set the angle of attack.
   * \param[in] val_AoA - Value of the angle of attack.
   */
  void SetAoS(su2double val_AoS) { AoS = val_AoS; }

  /*!
   * \brief Get the angle of sideslip of the body. It relates to the rotation of the aircraft centerline from
   *        the relative wind.
   * \return Value of the angle of sideslip.
   */
  su2double GetAoS(void) const { return AoS; }

  /*!
   * \brief Get the charge coefficient that is used in the poissonal potential simulation.
   * \return Value of the charge coefficient.
   */
  su2double GetChargeCoeff(void) const { return ChargeCoeff; }

  /*!
   * \brief Get the number of multigrid levels.
   * \return Number of multigrid levels (without including the original grid).
   */
  unsigned short GetnMGLevels(void) const { return nMGLevels; }

  /*!
   * \brief Set the number of multigrid levels.
   * \param[in] val_nMGLevels - Index of the mesh were the CFL is applied
   */
  void SetMGLevels(unsigned short val_nMGLevels) { nMGLevels = val_nMGLevels; }

  /*!
   * \brief Get the index of the finest grid.
   * \return Index of the finest grid in a multigrid strategy, this is 0 unless we are
   performing a Full multigrid.
   */
  unsigned short GetFinestMesh(void) const { return FinestMesh; }

  /*!
   * \brief Get the kind of multigrid (V or W).
   * \note This variable is used in a recursive way to perform the different kind of cycles
   * \return 0 or 1 depending of we are dealing with a V or W cycle.
   */
  unsigned short GetMGCycle(void) const { return MGCycle; }

  /*!
   * \brief Get the king of evaluation in the geometrical module.
   * \return 0 or 1 depending of we are dealing with a V or W cycle.
   */
  unsigned short GetGeometryMode(void) const { return GeometryMode; }

  /*!
   * \brief Get the Courant Friedrich Levi number for each grid.
   * \param[in] val_mesh - Index of the mesh were the CFL is applied.
   * \return CFL number for each grid.
   */
  su2double GetCFL(unsigned short val_mesh) const { return CFL[val_mesh]; }

  /*!
   * \brief Get the Courant Friedrich Levi number for each grid.
   * \param[in] val_mesh - Index of the mesh were the CFL is applied.
   * \return CFL number for each grid.
   */
  void SetCFL(unsigned short val_mesh, su2double val_cfl) { CFL[val_mesh] = val_cfl; }

  /*!
   * \brief Get the Courant Friedrich Levi number for unsteady simulations.
   * \return CFL number for unsteady simulations.
   */
  su2double GetUnst_CFL(void) const { return Unst_CFL; }

  /*!
   * \brief Get information about element reorientation
   * \return    <code>TRUE</code> means that elements can be reoriented if suspected unhealthy
   */
  bool GetReorientElements(void) const { return ReorientElements; }

  /*!
   * \brief Get the Courant Friedrich Levi number for unsteady simulations.
   * \return CFL number for unsteady simulations.
   */
  su2double GetMax_DeltaTime(void) const { return Max_DeltaTime; }

  /*!
   * \brief Get a parameter of the particular design variable.
   * \param[in] val_dv - Number of the design variable that we want to read.
   * \param[in] val_param - Index of the parameter that we want to read.
   * \return Design variable parameter.
   */
  su2double GetParamDV(unsigned short val_dv, unsigned short val_param) const { return ParamDV[val_dv][val_param]; }

  /*!
   * \brief Get the coordinates of the FFD corner points.
   * \param[in] val_ffd - Index of the FFD box.
   * \param[in] val_coord - Index of the coordinate that we want to read.
   * \return Value of the coordinate.
   */
  su2double GetCoordFFDBox(unsigned short val_ffd, unsigned short val_index) const { return CoordFFDBox[val_ffd][val_index]; }

  /*!
   * \brief Get the degree of the FFD corner points.
   * \param[in] val_ffd - Index of the FFD box.
   * \param[in] val_degree - Index (I,J,K) to obtain the degree.
   * \return Value of the degree in a particular direction.
   */
  unsigned short GetDegreeFFDBox(unsigned short val_ffd, unsigned short val_index) const { return DegreeFFDBox[val_ffd][val_index]; }

  /*!
   * \brief Get the FFD Tag of a particular design variable.
   * \param[in] val_dv - Number of the design variable that we want to read.
   * \return Name of the FFD box.
   */
  string GetFFDTag(unsigned short val_dv) const { return FFDTag[val_dv]; }

  /*!
   * \brief Get the FFD Tag of a particular FFD box.
   * \param[in] val_ffd - Number of the FFD box that we want to read.
   * \return Name of the FFD box.
   */
  string GetTagFFDBox(unsigned short val_ffd) const { return TagFFDBox[val_ffd]; }

  /*!
   * \brief Get the number of design variables.
   * \return Number of the design variables.
   */
  unsigned short GetnDV(void) const { return nDV; }

  /*!
   * \brief Get the number of design variables.
   * \return Number of the design variables.
   */
  unsigned short GetnDV_Value(unsigned short iDV) const { return nDV_Value[iDV]; }

  /*!
   * \brief Get the number of FFD boxes.
   * \return Number of FFD boxes.
   */
  unsigned short GetnFFDBox(void) const { return nFFDBox; }

  /*!
   * \brief Get the required continuity level at the surface intersection with the FFD
   * \return Continuity level at the surface intersection.
   */
  unsigned short GetFFD_Continuity(void) const { return FFD_Continuity; }

  /*!
   * \brief Get the coordinate system that we are going to use to define the FFD
   * \return Coordinate system (cartesian, spherical, etc).
   */
  unsigned short GetFFD_CoordSystem(void) const { return FFD_CoordSystem; }

  /*!
   * \brief Get the kind of FFD Blending function.
   * \return Kind of FFD Blending function.
   */
  unsigned short GetFFD_Blending(void) const { return FFD_Blending;}

  /*!
   * \brief Get the kind BSpline Order in i,j,k direction.
   * \return The kind BSpline Order in i,j,k direction.
   */
  const su2double* GetFFD_BSplineOrder() const { return ffd_coeff;}

  /*!
   * \brief Get the number of Runge-Kutta steps.
   * \return Number of Runge-Kutta steps.
   */
  unsigned short GetnRKStep(void) const { return nRKStep; }

  /*!
   * \brief Get the number of time levels for time accurate local time stepping.
   * \return Number of time levels.
   */
  unsigned short GetnLevels_TimeAccurateLTS(void) const { return nLevels_TimeAccurateLTS; }

  /*!
   * \brief Set the number of time levels for time accurate local time stepping.
   * \param[in] val_nLevels - The number of time levels to be set.
   */
  void SetnLevels_TimeAccurateLTS(unsigned short val_nLevels) { nLevels_TimeAccurateLTS = val_nLevels;}

  /*!
   * \brief Get the number time DOFs for ADER-DG.
   * \return Number of time DOFs used in ADER-DG.
   */
  unsigned short GetnTimeDOFsADER_DG(void) const { return nTimeDOFsADER_DG; }

  /*!
   * \brief Get the location of the time DOFs for ADER-DG on the interval [-1..1].
   * \return The location of the time DOFs used in ADER-DG.
   */
  const su2double *GetTimeDOFsADER_DG(void) const { return TimeDOFsADER_DG; }

  /*!
   * \brief Get the number time integration points for ADER-DG.
   * \return Number of time integration points used in ADER-DG.
   */
  unsigned short GetnTimeIntegrationADER_DG(void) const { return nTimeIntegrationADER_DG; }

  /*!
   * \brief Get the location of the time integration points for ADER-DG on the interval [-1..1].
   * \return The location of the time integration points used in ADER-DG.
   */
  const su2double *GetTimeIntegrationADER_DG(void) const { return TimeIntegrationADER_DG; }

  /*!
   * \brief Get the weights of the time integration points for ADER-DG.
   * \return The weights of the time integration points used in ADER-DG.
   */
  const su2double *GetWeightsIntegrationADER_DG(void) const { return WeightsIntegrationADER_DG; }

  /*!
   * \brief Get the total number of boundary markers of the local process including send/receive domains.
   * \return Total number of boundary markers.
   */
  unsigned short GetnMarker_All(void) const { return nMarker_All; }

  /*!
   * \brief Get the total number of boundary markers in the config file.
   * \return Total number of boundary markers.
   */
  unsigned short GetnMarker_CfgFile(void) const { return nMarker_CfgFile; }

  /*!
   * \brief Get the number of Euler boundary markers.
   * \return Number of Euler boundary markers.
   */
  unsigned short GetnMarker_Euler(void) const { return nMarker_Euler; }

  /*!
   * \brief Get the number of symmetry boundary markers.
   * \return Number of symmetry boundary markers.
   */
  unsigned short GetnMarker_SymWall(void) const { return nMarker_SymWall; }

  /*!
   * \brief Get the total number of boundary markers in the cfg plus the possible send/receive domains.
   * \return Total number of boundary markers.
   */
  unsigned short GetnMarker_Max(void) const { return nMarker_Max; }

  /*!
   * \brief Get the total number of boundary markers.
   * \return Total number of boundary markers.
   */
  unsigned short GetnMarker_EngineInflow(void) const { return nMarker_EngineInflow; }

  /*!
   * \brief Get the total number of boundary markers.
   * \return Total number of boundary markers.
   */
  unsigned short GetnMarker_EngineExhaust(void) const { return nMarker_EngineExhaust; }

  /*!
   * \brief Get the total number of boundary markers.
   * \return Total number of boundary markers.
   */
  unsigned short GetnMarker_NearFieldBound(void) const { return nMarker_NearFieldBound; }

  /*!
   * \brief Get the total number of deformable markers at the boundary.
   * \return Total number of deformable markers at the boundary.
   */
  unsigned short GetnMarker_Deform_Mesh(void) const { return nMarker_Deform_Mesh; }

  /*!
   * \brief Get the total number of markers in which the flow load is computed/employed.
   * \return Total number of markers in which the flow load is computed/employed.
   */
  unsigned short GetnMarker_Fluid_Load(void) const { return nMarker_Fluid_Load; }

  /*!
   * \brief Get the total number of boundary markers.
   * \return Total number of boundary markers.
   */
  unsigned short GetnMarker_Fluid_InterfaceBound(void) const { return nMarker_Fluid_InterfaceBound; }

  /*!
   * \brief Get the total number of boundary markers.
   * \return Total number of boundary markers.
   */
  unsigned short GetnMarker_ActDiskInlet(void) const { return nMarker_ActDiskInlet; }

  /*!
   * \brief Get the total number of boundary markers.
   * \return Total number of boundary markers.
   */
  unsigned short GetnMarker_ActDiskOutlet(void) const { return nMarker_ActDiskOutlet; }

  /*!
   * \brief Get the total number of boundary markers.
   * \return Total number of boundary markers.
   */
  unsigned short GetnMarker_Outlet(void) const { return nMarker_Outlet; }

  /*!
   * \brief Get the total number of monitoring markers.
   * \return Total number of monitoring markers.
   */
  unsigned short GetnMarker_Monitoring(void) const { return nMarker_Monitoring; }

  /*!
   * \brief Get the total number of DV markers.
   * \return Total number of DV markers.
   */
  unsigned short GetnMarker_DV(void) const { return nMarker_DV; }

  /*!
   * \brief Get the total number of moving markers.
   * \return Total number of moving markers.
   */
  unsigned short GetnMarker_Moving(void) const { return nMarker_Moving; }

  /*!
   * \brief Get the total number of Python customizable markers.
   * \return Total number of Python customizable markers.
   */
  unsigned short GetnMarker_PyCustom(void) const { return nMarker_PyCustom; }

  /*!
   * \brief Get the total number of moving markers.
   * \return Total number of moving markers.
   */
  unsigned short GetnMarker_Analyze(void) const { return nMarker_Analyze; }

  /*!
   * \brief Get the total number of periodic markers.
   * \return Total number of periodic markers.
   */
  unsigned short GetnMarker_Periodic(void) const { return nMarker_PerBound; }

  /*!
   * \brief Get the total (local) number of heat flux markers.
   * \return Total number of heat flux markers.
   */
  unsigned short GetnMarker_HeatFlux(void) const { return nMarker_HeatFlux; }

  /*!
   * \brief Get the total number of rough markers.
   * \return Total number of heat flux markers.
   */
  unsigned short GetnRoughWall(void) const { return nRough_Wall; }

  /*!
   * \brief Get the total number of objectives in kind_objective list
   * \return Total number of objectives in kind_objective list
   */
  unsigned short GetnObj(void) const { return nObj;}

  /*!
   * \brief Stores the number of marker in the simulation.
   * \param[in] val_nmarker - Number of markers of the problem.
   */
  void SetnMarker_All(unsigned short val_nmarker) { nMarker_All = val_nmarker; }

  /*!
   * \brief Get the starting direct iteration number for the unsteady adjoint (reverse time integration).
   * \return Starting direct iteration number for the unsteady adjoint.
   */
  long GetUnst_AdjointIter(void) const { return Unst_AdjointIter; }

  /*!
   * \brief Number of iterations to average (reverse time integration).
   * \return Starting direct iteration number for the unsteady adjoint.
   */
  unsigned long GetIter_Avg_Objective(void) const { return Iter_Avg_Objective ; }

  /*!
   * \brief Retrieves the number of periodic time instances for Harmonic Balance.
   * \return: Number of periodic time instances for Harmonic Balance.
   */
  unsigned short GetnTimeInstances(void) const { return nTimeInstances; }

  /*!
   * \brief Retrieves the period of oscillations to be used with Harmonic Balance.
   * \return: Period for Harmonic Balance.
   */
  su2double GetHarmonicBalance_Period(void) const { return HarmonicBalance_Period; }

  /*!
   * \brief Set the current external iteration number.
   * \param[in] val_iter - Current external iteration number.
   */
  void SetExtIter_OffSet(unsigned long val_iter) { ExtIter_OffSet = val_iter; }

  /*!
   * \brief Set the current FSI iteration number.
   * \param[in] val_iter - Current FSI iteration number.
   */
  void SetOuterIter(unsigned long val_iter) { OuterIter = val_iter; }

  /*!
   * \brief Set the current FSI iteration number.
   * \param[in] val_iter - Current FSI iteration number.
   */
  void SetInnerIter(unsigned long val_iter) { InnerIter = val_iter; }

  /*!
   * \brief Set the current time iteration number.
   * \param[in] val_iter - Current FSI iteration number.
   */
  void SetTimeIter(unsigned long val_iter) { TimeIter = val_iter; }

  /*!
   * \brief Get the current time iteration number.
   * \param[in] val_iter - Current time iterationnumber.
   */
  unsigned long GetTimeIter() const { return TimeIter; }

  /*!
   * \brief Get the current internal iteration number.
   * \return Current external iteration.
   */
  unsigned long GetExtIter_OffSet(void) const { return ExtIter_OffSet; }

  /*!
   * \brief Get the current FSI iteration number.
   * \return Current FSI iteration.
   */
  unsigned long GetOuterIter(void) const { return OuterIter; }

  /*!
   * \brief Get the current FSI iteration number.
   * \return Current FSI iteration.
   */
  unsigned long GetInnerIter(void) const { return InnerIter; }

  /*!
   * \brief Set the current physical time.
   * \param[in] val_t - Current physical time.
   */
  void SetPhysicalTime(su2double val_t) { PhysicalTime = val_t; }

  /*!
   * \brief Get the current physical time.
   * \return Current physical time.
   */
  su2double GetPhysicalTime(void) const { return PhysicalTime; }

  /*!
   * \brief Get information about writing the performance summary at the end of a calculation.
   * \return <code>TRUE</code> means that the performance summary will be written at the end of a calculation.
   */
  bool GetWrt_Performance(void) const { return Wrt_Performance; }

  /*!
   * \brief Get information about the computational graph (e.g. memory usage) when using AD in reverse mode.
   * \return <code>TRUE</code> means that the tape statistics will be written after each recording.
   */
  bool GetWrt_AD_Statistics(void) const { return Wrt_AD_Statistics; }

  /*!
   * \brief Get information about writing the mesh quality metrics to the visualization files.
   * \return <code>TRUE</code> means that the mesh quality metrics will be written to the visualization files.
   */
  bool GetWrt_MeshQuality(void) const { return Wrt_MeshQuality; }

  /*!
   * \brief Get information about writing projected sensitivities on surfaces to an ASCII file with rows as x, y, z, dJ/dx, dJ/dy, dJ/dz for each vertex.
   * \return <code>TRUE</code> means that projected sensitivities on surfaces in an ASCII file with rows as x, y, z, dJ/dx, dJ/dy, dJ/dz for each vertex will be written.
   */
  bool GetWrt_Projected_Sensitivity(void) const { return Wrt_Projected_Sensitivity; }

  /*!
   * \brief Get information about the format for the input volume sensitvities.
   * \return Format of the input volume sensitivities.
   */
  unsigned short GetSensitivity_Format(void) const { return Sensitivity_FileFormat; }

  /*!
   * \brief Get information about writing sectional force files.
   * \return <code>TRUE</code> means that sectional force files will be written for specified markers.
   */
  bool GetPlot_Section_Forces(void) const { return Plot_Section_Forces; }

  /*!
   * \brief Get the alpha (convective) coefficients for the Runge-Kutta integration scheme.
   * \param[in] val_step - Index of the step.
   * \return Alpha coefficient for the Runge-Kutta integration scheme.
   */
  su2double Get_Alpha_RKStep(unsigned short val_step) const { return RK_Alpha_Step[val_step]; }

  /*!
   * \brief Get the index of the surface defined in the geometry file.
   * \param[in] val_marker - Value of the marker in which we are interested.
   * \return Value of the index that is in the geometry file for the surface that
   *         has the marker <i>val_marker</i>.
   */
  string GetMarker_All_TagBound(unsigned short val_marker) const { return Marker_All_TagBound[val_marker]; }

  /*!
   * \brief Get the index of the surface defined in the geometry file.
   * \param[in] val_marker - Value of the marker in which we are interested.
   * \return Value of the index that is in the geometry file for the surface that
   *         has the marker <i>val_marker</i>.
   */
  string GetMarker_ActDiskInlet_TagBound(unsigned short val_marker) const { return Marker_ActDiskInlet[val_marker]; }

  /*!
   * \brief Get the index of the surface defined in the geometry file.
   * \param[in] val_marker - Value of the marker in which we are interested.
   * \return Value of the index that is in the geometry file for the surface that
   *         has the marker <i>val_marker</i>.
   */
  string GetMarker_ActDiskOutlet_TagBound(unsigned short val_marker) const { return Marker_ActDiskOutlet[val_marker]; }

  /*!
   * \brief Get the index of the surface defined in the geometry file.
   * \param[in] val_marker - Value of the marker in which we are interested.
   * \return Value of the index that is in the geometry file for the surface that
   *         has the marker <i>val_marker</i>.
   */
  string GetMarker_Outlet_TagBound(unsigned short val_marker) const { return Marker_Outlet[val_marker]; }

  /*!
   * \brief Get the index of the surface defined in the geometry file.
   * \param[in] val_marker - Value of the marker in which we are interested.
   * \return Value of the index that is in the geometry file for the surface that
   *         has the marker <i>val_marker</i>.
   */
  string GetMarker_EngineInflow_TagBound(unsigned short val_marker) const { return Marker_EngineInflow[val_marker]; }

  /*!
   * \brief Get the index of the surface defined in the geometry file.
   * \param[in] val_marker - Value of the marker in which we are interested.
   * \return Value of the index that is in the geometry file for the surface that
   *         has the marker <i>val_marker</i>.
   */
  string GetMarker_EngineExhaust_TagBound(unsigned short val_marker) const { return Marker_EngineExhaust[val_marker]; }

  /*!
   * \brief Get the name of the surface defined in the geometry file.
   * \param[in] val_marker - Value of the marker in which we are interested.
   * \return Name that is in the geometry file for the surface that
   *         has the marker <i>val_marker</i>.
   */
  string GetMarker_Monitoring_TagBound(unsigned short val_marker) const { return Marker_Monitoring[val_marker]; }

  /*!
   * \brief Get the name of the surface defined in the geometry file.
   * \param[in] val_marker - Value of the marker in which we are interested.
   * \return Name that is in the geometry file for the surface that
   *         has the marker <i>val_marker</i>.
   */
  string GetMarker_HeatFlux_TagBound(unsigned short val_marker) const { return Marker_HeatFlux[val_marker]; }

  /*!
   * \brief Get the tag if the iMarker defined in the geometry file.
   * \param[in] val_tag - Value of the tag in which we are interested.
   * \return Value of the marker <i>val_marker</i> that is in the geometry file
   *         for the surface that has the tag.
   */
  short GetMarker_All_TagBound(string val_tag)  {
    for (unsigned short iMarker = 0; iMarker < nMarker_All; iMarker++) {
      if (val_tag == Marker_All_TagBound[iMarker]) return iMarker;
    }
    return -1;
  }

  /*!
   * \brief Get the kind of boundary for each marker.
   * \param[in] val_marker - Index of the marker in which we are interested.
   * \return Kind of boundary for the marker <i>val_marker</i>.
   */
  unsigned short GetMarker_All_KindBC(unsigned short val_marker) const { return Marker_All_KindBC[val_marker]; }

  /*!
   * \brief Set the value of the boundary <i>val_boundary</i> (read from the config file)
   *        for the marker <i>val_marker</i>.
   * \param[in] val_marker - Index of the marker in which we are interested.
   * \param[in] val_boundary - Kind of boundary read from config file.
   */
  void SetMarker_All_KindBC(unsigned short val_marker, unsigned short val_boundary) { Marker_All_KindBC[val_marker] = val_boundary; }

  /*!
   * \brief Set the value of the index <i>val_index</i> (read from the geometry file) for
   *        the marker <i>val_marker</i>.
   * \param[in] val_marker - Index of the marker in which we are interested.
   * \param[in] val_index - Index of the surface read from geometry file.
   */
  void SetMarker_All_TagBound(unsigned short val_marker, string val_index) { Marker_All_TagBound[val_marker] = val_index; }

  /*!
   * \brief Set if a marker <i>val_marker</i> is going to be monitored <i>val_monitoring</i>
   *        (read from the config file).
   * \note This is important for non dimensional coefficient computation.
   * \param[in] val_marker - Index of the marker in which we are interested.
   * \param[in] val_monitoring - 0 or 1 depending if the the marker is going to be monitored.
   */
  void SetMarker_All_Monitoring(unsigned short val_marker, unsigned short val_monitoring) { Marker_All_Monitoring[val_marker] = val_monitoring; }

  /*!
   * \brief Set if a marker <i>val_marker</i> is going to be monitored <i>val_monitoring</i>
   *        (read from the config file).
   * \note This is important for non dimensional coefficient computation.
   * \param[in] val_marker - Index of the marker in which we are interested.
   * \param[in] val_monitoring - 0 or 1 depending if the the marker is going to be monitored.
   */
  void SetMarker_All_GeoEval(unsigned short val_marker, unsigned short val_geoeval) { Marker_All_GeoEval[val_marker] = val_geoeval; }

  /*!
   * \brief Set if a marker <i>val_marker</i> is going to be designed <i>val_designing</i>
   *        (read from the config file).
   * \note This is important for non dimensional coefficient computation.
   * \param[in] val_marker - Index of the marker in which we are interested.
   * \param[in] val_monitoring - 0 or 1 depending if the the marker is going to be designed.
   */
  void SetMarker_All_Designing(unsigned short val_marker, unsigned short val_designing) { Marker_All_Designing[val_marker] = val_designing; }

  /*!
   * \brief Set if a marker <i>val_marker</i> is going to be plot <i>val_plotting</i>
   *        (read from the config file).
   * \param[in] val_marker - Index of the marker in which we are interested.
   * \param[in] val_plotting - 0 or 1 depending if the the marker is going to be plot.
   */
  void SetMarker_All_Plotting(unsigned short val_marker, unsigned short val_plotting) { Marker_All_Plotting[val_marker] = val_plotting; }

  /*!
   * \brief Set if a marker <i>val_marker</i> is going to be plot <i>val_plotting</i>
   *        (read from the config file).
   * \param[in] val_marker - Index of the marker in which we are interested.
   * \param[in] val_plotting - 0 or 1 depending if the the marker is going to be plot.
   */
  void SetMarker_All_Analyze(unsigned short val_marker, unsigned short val_analyze) { Marker_All_Analyze[val_marker] = val_analyze; }

  /*!
   * \brief Set if a marker <i>val_marker</i> is part of the FSI interface <i>val_plotting</i>
   *        (read from the config file).
   * \param[in] val_marker - Index of the marker in which we are interested.
   * \param[in] val_plotting - 0 or 1 depending if the the marker is part of the FSI interface.
   */
  void SetMarker_All_ZoneInterface(unsigned short val_marker, unsigned short val_fsiinterface) { Marker_All_ZoneInterface[val_marker] = val_fsiinterface; }

  /*!
   * \brief Set if a marker <i>val_marker</i> is part of the Turbomachinery (read from the config file).
   * \param[in] val_marker - Index of the marker in which we are interested.
   * \param[in] val_turboperf - 0 if not part of Turbomachinery or greater than 1 if it is part.
   */
  void SetMarker_All_Turbomachinery(unsigned short val_marker, unsigned short val_turbo) { Marker_All_Turbomachinery[val_marker] = val_turbo; }

  /*!
   * \brief Set a flag to the marker <i>val_marker</i> part of the Turbomachinery (read from the config file).
   * \param[in] val_marker - Index of the marker in which we are interested.
   * \param[in] val_turboperflag - 0 if is not part of the Turbomachinery, flag INFLOW or OUTFLOW if it is part.
   */
  void SetMarker_All_TurbomachineryFlag(unsigned short val_marker, unsigned short val_turboflag) { Marker_All_TurbomachineryFlag[val_marker] = val_turboflag; }

  /*!
   * \brief Set if a marker <i>val_marker</i> is part of the MixingPlane interface (read from the config file).
   * \param[in] val_marker - Index of the marker in which we are interested.
   * \param[in] val_turboperf - 0 if not part of the MixingPlane interface or greater than 1 if it is part.
   */
  void SetMarker_All_MixingPlaneInterface(unsigned short val_marker, unsigned short val_mixpla_interface) { Marker_All_MixingPlaneInterface[val_marker] = val_mixpla_interface; }

  /*!
   * \brief Set if a marker <i>val_marker</i> is going to be affected by design variables <i>val_moving</i>
   *        (read from the config file).
   * \param[in] val_marker - Index of the marker in which we are interested.
   * \param[in] val_DV - 0 or 1 depending if the the marker is affected by design variables.
   */
  void SetMarker_All_DV(unsigned short val_marker, unsigned short val_DV) { Marker_All_DV[val_marker] = val_DV; }

  /*!
   * \brief Set if a marker <i>val_marker</i> is going to be moved <i>val_moving</i>
   *        (read from the config file).
   * \param[in] val_marker - Index of the marker in which we are interested.
   * \param[in] val_moving - 0 or 1 depending if the the marker is going to be moved.
   */
  void SetMarker_All_Moving(unsigned short val_marker, unsigned short val_moving) { Marker_All_Moving[val_marker] = val_moving; }

  /*!
   * \brief Set if a marker <i>val_marker</i> allows deformation at the boundary.
   * \param[in] val_marker - Index of the marker in which we are interested.
   * \param[in] val_interface - 0 or 1 depending if the the marker is or not a DEFORM_MESH marker.
   */
  void SetMarker_All_Deform_Mesh(unsigned short val_marker, unsigned short val_deform) { Marker_All_Deform_Mesh[val_marker] = val_deform; }

  /*!
   * \brief Set if a marker <i>val_marker</i> allows deformation at the boundary.
   * \param[in] val_marker - Index of the marker in which we are interested.
   * \param[in] val_interface - 0 or 1 depending if the the marker is or not a DEFORM_MESH_SYM_PLANE marker.
   */
  void SetMarker_All_Deform_Mesh_Sym_Plane(unsigned short val_marker, unsigned short val_deform) { Marker_All_Deform_Mesh_Sym_Plane[val_marker] = val_deform; }

  /*!
   * \brief Set if a in marker <i>val_marker</i> the flow load will be computed/employed.
   * \param[in] val_marker - Index of the marker in which we are interested.
   * \param[in] val_interface - 0 or 1 depending if the the marker is or not a Fluid_Load marker.
   */
  void SetMarker_All_Fluid_Load(unsigned short val_marker, unsigned short val_interface) { Marker_All_Fluid_Load[val_marker] = val_interface; }

  /*!
   * \brief Set if a marker <i>val_marker</i> is going to be customized in Python <i>val_PyCustom</i>
   *        (read from the config file).
   * \param[in] val_marker - Index of the marker in which we are interested.
   * \param[in] val_PyCustom - 0 or 1 depending if the the marker is going to be customized in Python.
   */
  void SetMarker_All_PyCustom(unsigned short val_marker, unsigned short val_PyCustom) { Marker_All_PyCustom[val_marker] = val_PyCustom; }

  /*!
   * \brief Set if a marker <i>val_marker</i> is going to be periodic <i>val_perbound</i>
   *        (read from the config file).
   * \param[in] val_marker - Index of the marker in which we are interested.
   * \param[in] val_perbound - Index of the surface with the periodic boundary.
   */
  void SetMarker_All_PerBound(unsigned short val_marker, short val_perbound) { Marker_All_PerBound[val_marker] = val_perbound; }

  /*!
   * \brief Set if a marker <i>val_marker</i> is going to be sent or receive <i>val_index</i>
   *        from another domain.
   * \param[in] val_marker - 0 or 1 depending if the the marker is going to be moved.
   * \param[in] val_index - Index of the surface read from geometry file.
   */
  void SetMarker_All_SendRecv(unsigned short val_marker, short val_index) { Marker_All_SendRecv[val_marker] = val_index; }

  /*!
   * \brief Get the send-receive information for a marker <i>val_marker</i>.
   * \param[in] val_marker - 0 or 1 depending if the the marker is going to be moved.
   * \return If positive, the information is sended to that domain, in case negative
   *         the information is receive from that domain.
   */
  short GetMarker_All_SendRecv(unsigned short val_marker) const { return Marker_All_SendRecv[val_marker]; }

  /*!
   * \brief Get an internal index that identify the periodic boundary conditions.
   * \param[in] val_marker - Value of the marker that correspond with the periodic boundary.
   * \return The internal index of the periodic boundary condition.
   */
  short GetMarker_All_PerBound(unsigned short val_marker) const { return Marker_All_PerBound[val_marker]; }

  /*!
   * \brief Get the monitoring information for a marker <i>val_marker</i>.
   * \param[in] val_marker - 0 or 1 depending if the the marker is going to be monitored.
   * \return 0 or 1 depending if the marker is going to be monitored.
   */
  unsigned short GetMarker_All_Monitoring(unsigned short val_marker) const { return Marker_All_Monitoring[val_marker]; }

  /*!
   * \brief Get the monitoring information for a marker <i>val_marker</i>.
   * \param[in] val_marker - 0 or 1 depending if the the marker is going to be monitored.
   * \return 0 or 1 depending if the marker is going to be monitored.
   */
  unsigned short GetMarker_All_GeoEval(unsigned short val_marker) const { return Marker_All_GeoEval[val_marker]; }

  /*!
   * \brief Get the design information for a marker <i>val_marker</i>.
   * \param[in] val_marker - 0 or 1 depending if the the marker is going to be monitored.
   * \return 0 or 1 depending if the marker is going to be monitored.
   */
  unsigned short GetMarker_All_Designing(unsigned short val_marker) const { return Marker_All_Designing[val_marker]; }

  /*!
   * \brief Get the plotting information for a marker <i>val_marker</i>.
   * \param[in] val_marker - 0 or 1 depending if the the marker is going to be moved.
   * \return 0 or 1 depending if the marker is going to be plotted.
   */
  unsigned short GetMarker_All_Plotting(unsigned short val_marker) const { return Marker_All_Plotting[val_marker]; }

  /*!
   * \brief Get the plotting information for a marker <i>val_marker</i>.
   * \param[in] val_marker - 0 or 1 depending if the the marker is going to be moved.
   * \return 0 or 1 depending if the marker is going to be plotted.
   */
  unsigned short GetMarker_All_Analyze(unsigned short val_marker) const { return Marker_All_Analyze[val_marker]; }

  /*!
   * \brief Get the FSI interface information for a marker <i>val_marker</i>.
   * \param[in] val_marker - 0 or 1 depending if the the marker is going to be moved.
   * \return 0 or 1 depending if the marker is part of the FSI interface.
   */
  unsigned short GetMarker_All_ZoneInterface(unsigned short val_marker) const { return Marker_All_ZoneInterface[val_marker]; }

  /*!
   * \brief Get the MixingPlane interface information for a marker <i>val_marker</i>.
   * \param[in] val_marker value of the marker on the grid.
   * \return 0 if is not part of the MixingPlane Interface and greater than 1 if it is part.
   */
  unsigned short GetMarker_All_MixingPlaneInterface(unsigned short val_marker) const { return Marker_All_MixingPlaneInterface[val_marker]; }

  /*!
   * \brief Get the Turbomachinery information for a marker <i>val_marker</i>.
   * \param[in] val_marker value of the marker on the grid.
   * \return 0 if is not part of the Turbomachinery and greater than 1 if it is part.
   */
  unsigned short GetMarker_All_Turbomachinery(unsigned short val_marker) const { return Marker_All_Turbomachinery[val_marker]; }

  /*!
   * \brief Get the Turbomachinery flag information for a marker <i>val_marker</i>.
   * \param[in] val_marker value of the marker on the grid.
   * \return 0 if is not part of the Turbomachinery, flag INFLOW or OUTFLOW if it is part.
   */
  unsigned short GetMarker_All_TurbomachineryFlag(unsigned short val_marker) const { return Marker_All_TurbomachineryFlag[val_marker]; }

  /*!
   * \brief Get the number of FSI interface markers <i>val_marker</i>.
   * \param[in] void.
   * \return Number of markers belonging to the FSI interface.
   */
  unsigned short GetMarker_n_ZoneInterface(void) const { return nMarker_ZoneInterface; }

  /*!
   * \brief Get the DV information for a marker <i>val_marker</i>.
   * \param[in] val_marker - 0 or 1 depending if the the marker is going to be affected by design variables.
   * \return 0 or 1 depending if the marker is going to be affected by design variables.
   */
  unsigned short GetMarker_All_DV(unsigned short val_marker) const { return Marker_All_DV[val_marker]; }

  /*!
   * \brief Get the motion information for a marker <i>val_marker</i>.
   * \param[in] val_marker - 0 or 1 depending if the the marker is going to be moved.
   * \return 0 or 1 depending if the marker is going to be moved.
   */
  unsigned short GetMarker_All_Moving(unsigned short val_marker) const { return Marker_All_Moving[val_marker]; }

  /*!
   * \brief Get whether marker <i>val_marker</i> is a DEFORM_MESH marker
   * \param[in] val_marker - 0 or 1 depending if the the marker belongs to the DEFORM_MESH subset.
   * \return 0 or 1 depending if the marker belongs to the DEFORM_MESH subset.
   */
  unsigned short GetMarker_All_Deform_Mesh(unsigned short val_marker) const { return Marker_All_Deform_Mesh[val_marker]; }

  /*!
   * \brief Get whether marker <i>val_marker</i> is a DEFORM_MESH_SYM_PLANE marker
   * \param[in] val_marker - 0 or 1 depending if the the marker belongs to the DEFORM_MESH_SYM_PLANE subset.
   * \return 0 or 1 depending if the marker belongs to the DEFORM_MESH_SYM_PLANE subset.
   */
  unsigned short GetMarker_All_Deform_Mesh_Sym_Plane(unsigned short val_marker) const { return Marker_All_Deform_Mesh_Sym_Plane[val_marker]; }

  /*!
   * \brief Get whether marker <i>val_marker</i> is a Fluid_Load marker
   * \param[in] val_marker - 0 or 1 depending if the the marker belongs to the Fluid_Load subset.
   * \return 0 or 1 depending if the marker belongs to the Fluid_Load subset.
   */
  unsigned short GetMarker_All_Fluid_Load(unsigned short val_marker) const { return Marker_All_Fluid_Load[val_marker]; }

  /*!
   * \brief Get the Python customization for a marker <i>val_marker</i>.
   * \param[in] val_marker - Index of the marker in which we are interested.
   * \return 0 or 1 depending if the marker is going to be customized in Python.
   */
  unsigned short GetMarker_All_PyCustom(unsigned short val_marker) const { return Marker_All_PyCustom[val_marker];}

  /*!
   * \brief Get the airfoil sections in the slicing process.
   * \param[in] val_section - Index of the section.
   * \return Coordinate of the airfoil to slice.
   */
  su2double GetLocationStations(unsigned short val_section) const { return LocationStations[val_section]; }

  /*!
   * \brief Get the defintion of the nacelle location.
   * \param[in] val_index - Index of the section.
   * \return Coordinate of the nacelle location.
   */
  su2double GetNacelleLocation(unsigned short val_index) const { return nacelle_location[val_index]; }

  /*!
   * \brief Get the number of pre-smoothings in a multigrid strategy.
   * \param[in] val_mesh - Index of the grid.
   * \return Number of smoothing iterations.
   */
  unsigned short GetMG_PreSmooth(unsigned short val_mesh) const {
    if (nMG_PreSmooth == 0) return 1;
    return MG_PreSmooth[val_mesh];
  }

  /*!
   * \brief Get the number of post-smoothings in a multigrid strategy.
   * \param[in] val_mesh - Index of the grid.
   * \return Number of smoothing iterations.
   */
  unsigned short GetMG_PostSmooth(unsigned short val_mesh) const {
    if (nMG_PostSmooth == 0) return 0;
    return MG_PostSmooth[val_mesh];
  }

  /*!
   * \brief Get the number of implicit Jacobi smoothings of the correction in a multigrid strategy.
   * \param[in] val_mesh - Index of the grid.
   * \return Number of implicit smoothing iterations.
   */
  unsigned short GetMG_CorrecSmooth(unsigned short val_mesh) const {
    if (nMG_CorrecSmooth == 0) return 0;
    return MG_CorrecSmooth[val_mesh];
  }

  /*!
   * \brief plane of the FFD (I axis) that should be fixed.
   * \param[in] val_index - Index of the arrray with all the planes in the I direction that should be fixed.
   * \return Index of the plane that is going to be freeze.
   */
  short GetFFD_Fix_IDir(unsigned short val_index) const { return FFD_Fix_IDir[val_index]; }

  /*!
   * \brief plane of the FFD (J axis) that should be fixed.
   * \param[in] val_index - Index of the arrray with all the planes in the J direction that should be fixed.
   * \return Index of the plane that is going to be freeze.
   */
  short GetFFD_Fix_JDir(unsigned short val_index) const { return FFD_Fix_JDir[val_index]; }

  /*!
   * \brief plane of the FFD (K axis) that should be fixed.
   * \param[in] val_index - Index of the arrray with all the planes in the K direction that should be fixed.
   * \return Index of the plane that is going to be freeze.
   */
  short GetFFD_Fix_KDir(unsigned short val_index) const { return FFD_Fix_KDir[val_index]; }

  /*!
   * \brief Get the number of planes to fix in the I direction.
   * \return Number of planes to fix in the I direction.
   */
  unsigned short GetnFFD_Fix_IDir(void) const { return nFFD_Fix_IDir; }

  /*!
   * \brief Get the number of planes to fix in the J direction.
   * \return Number of planes to fix in the J direction.
   */
  unsigned short GetnFFD_Fix_JDir(void) const { return nFFD_Fix_JDir; }

  /*!
   * \brief Get the number of planes to fix in the K direction.
   * \return Number of planes to fix in the K direction.
   */
  unsigned short GetnFFD_Fix_KDir(void) const { return nFFD_Fix_KDir; }

  /*!
   * \brief Governing equations of the flow (it can be different from the run time equation).
   * \param[in] val_zone - Zone where the soler is applied.
   * \return Governing equation that we are solving.
   */
  unsigned short GetKind_Solver(void) const { return Kind_Solver; }

  /*!
   * \brief Governing equations of the flow (it can be different from the run time equation).
   * \param[in] val_zone - Zone where the soler is applied.
   * \return Governing equation that we are solving.
   */
  void SetKind_Solver(unsigned short val_solver) { Kind_Solver = val_solver; }

  /*!
   * \brief Return true if a fluid solver is in use.
   */
  bool GetFluidProblem(void) const {
    switch (Kind_Solver) {
      case EULER : case NAVIER_STOKES: case RANS:
      case INC_EULER : case INC_NAVIER_STOKES: case INC_RANS:
      case NEMO_EULER : case NEMO_NAVIER_STOKES:
      case DISC_ADJ_INC_EULER: case DISC_ADJ_INC_NAVIER_STOKES: case DISC_ADJ_INC_RANS:
      case DISC_ADJ_EULER: case DISC_ADJ_NAVIER_STOKES: case DISC_ADJ_RANS:
        return true;
      default:
        return false;
    }
  }

  /*!
   * \brief Return true if a structural solver is in use.
   */
  bool GetStructuralProblem(void) const {
    return (Kind_Solver == FEM_ELASTICITY) || (Kind_Solver == DISC_ADJ_FEM);
  }

  /*!
   * \brief Return true if a heat solver is in use.
   */
  bool GetHeatProblem(void) const {
    return (Kind_Solver == HEAT_EQUATION) || (Kind_Solver == DISC_ADJ_HEAT);
  }

  /*!
   * \brief Return true if a high order FEM solver is in use.
   */
  bool GetFEMSolver(void) const {
    switch (Kind_Solver) {
      case FEM_EULER: case FEM_NAVIER_STOKES: case FEM_RANS: case FEM_LES:
      case DISC_ADJ_FEM_EULER: case DISC_ADJ_FEM_NS: case DISC_ADJ_FEM_RANS:
        return true;
      default:
        return false;
    }
  }

  /*!
   * \brief Return true if a NEMO solver is in use.
   */
  bool GetNEMOProblem(void) const {
    switch (Kind_Solver) {
      case NEMO_EULER : case NEMO_NAVIER_STOKES:
        return true;
      default:
        return false;
    }
  }

   /*!
   * \brief Return true if an AUSM method is in use.
   */
  bool GetAUSMMethod(void) const {
    switch (Kind_Upwind_Flow) {
      case AUSM : case AUSMPLUSUP: case AUSMPLUSUP2: case AUSMPWPLUS:
        return true;
      default:
        return false;
    }
  }

  /*!
   * \brief Kind of Multizone Solver.
   * \return Governing equation that we are solving.
   */
  ENUM_MULTIZONE GetKind_MZSolver(void) const { return Kind_MZSolver; }

  /*!
   * \brief Governing equations of the flow (it can be different from the run time equation).
   * \param[in] val_zone - Zone where the soler is applied.
   * \return Governing equation that we are solving.
   */
  ENUM_REGIME GetKind_Regime(void) const { return Kind_Regime; }

  /*!
   * \brief Governing equations of the flow (it can be different from the run time equation).
   * \param[in] val_zone - Zone where the soler is applied.
   * \return Governing equation that we are solving.
   */
  unsigned short GetSystemMeasurements(void) const { return SystemMeasurements; }

  /*!
   * \brief Gas model that we are using.
   * \return Gas model that we are using.
   */
  string GetGasModel(void) const {return GasModel;}

  /*!
   * \brief Get the transport coefficient model.
   * \return Index of transport coefficient model.
   */
  unsigned short GetKind_TransCoeffModel(void) const { return Kind_TransCoeffModel; }

  /*!
   * \brief Get the total number of heat flux markers.
   * \return Total number of heat flux markers.
   */
  unsigned short GetnWall_Catalytic(void) const { return nWall_Catalytic; }

  /*!
   * \brief Get the name of the surface defined in the geometry file.
   * \param[in] val_marker - Value of the marker in which we are interested.
   * \return Name that is in the geometry file for the surface that
   *         has the marker <i>val_marker</i>.
   */
  string GetWall_Catalytic_TagBound(unsigned short val_marker) const { return Wall_Catalytic[val_marker]; }

  /*!
   * \brief Fluid model that we are using.
   * \return Fluid model that we are using.
   */
  unsigned short GetKind_FluidModel(void) const { return Kind_FluidModel; }

  /*!
   * \brief Option to define the density model for incompressible flows.
   * \return Density model option
   */
  INC_DENSITYMODEL GetKind_DensityModel(void) const { return Kind_DensityModel; }

  /*!
   * \brief Flag for whether to solve the energy equation for incompressible flows.
   * \return Flag for energy equation
   */
  bool GetEnergy_Equation(void) const { return Energy_Equation; }

  /*!
   * \brief free stream option to initialize the solution
   * \return free stream option
   */
  unsigned short GetKind_FreeStreamOption(void) const { return Kind_FreeStreamOption; }

  /*!
   * \brief free stream option to initialize the solution
   * \return free stream option
   */
  unsigned short GetKind_InitOption(void) const { return Kind_InitOption; }
  /*!
   * \brief Get the value of the critical pressure.
   * \return Critical pressure.
   */
  su2double GetPressure_Critical(void) const { return Pressure_Critical; }

  /*!
   * \brief Get the value of the critical temperature.
   * \return Critical temperature.
   */
  su2double GetTemperature_Critical(void) const { return Temperature_Critical; }

  /*!
   * \brief Get the value of the critical pressure.
   * \return Critical pressure.
   */
  su2double GetAcentric_Factor(void) const { return Acentric_Factor; }

  /*!
   * \brief Get the value of the viscosity model.
   * \return Viscosity model.
   */
  unsigned short GetKind_ViscosityModel(void) const { return Kind_ViscosityModel; }

  /*!
   * \brief Get the value of the thermal conductivity model.
   * \return Conductivity model.
   */
  unsigned short GetKind_ConductivityModel(void) const { return Kind_ConductivityModel; }

  /*!
   * \brief Get the value of the turbulent thermal conductivity model.
   * \return Turbulent conductivity model.
   */
  unsigned short GetKind_ConductivityModel_Turb(void) const { return Kind_ConductivityModel_Turb; }

  /*!
   * \brief Get the value of the constant viscosity.
   * \return Constant viscosity.
   */
  su2double GetMu_Constant(void) const { return Mu_Constant; }

  /*!
   * \brief Get the value of the non-dimensional constant viscosity.
   * \return Non-dimensional constant viscosity.
   */
  su2double GetMu_ConstantND(void) const { return Mu_ConstantND; }

  /*!
   * \brief Get the value of the thermal conductivity.
   * \return Thermal conductivity.
   */
  su2double GetKt_Constant(void) const { return Kt_Constant; }

  /*!
   * \brief Get the value of the non-dimensional thermal conductivity.
   * \return Non-dimensional thermal conductivity.
   */
  su2double GetKt_ConstantND(void) const { return Kt_ConstantND; }

  /*!
   * \brief Get the value of the reference viscosity for Sutherland model.
   * \return The reference viscosity.
   */
  su2double GetMu_Ref(void) const { return Mu_Ref; }

  /*!
   * \brief Get the value of the non-dimensional reference viscosity for Sutherland model.
   * \return The non-dimensional reference viscosity.
   */
  su2double GetMu_RefND(void) const { return Mu_RefND; }

  /*!
   * \brief Get the value of the reference temperature for Sutherland model.
   * \return The reference temperature.
   */
  su2double GetMu_Temperature_Ref(void) const { return Mu_Temperature_Ref; }

  /*!
   * \brief Get the value of the non-dimensional reference temperature for Sutherland model.
   * \return The non-dimensional reference temperature.
   */
  su2double GetMu_Temperature_RefND(void) const { return Mu_Temperature_RefND; }

  /*!
   * \brief Get the value of the reference S for Sutherland model.
   * \return The reference S.
   */
  su2double GetMu_S(void) const { return Mu_S; }

  /*!
   * \brief Get the value of the non-dimensional reference S for Sutherland model.
   * \return The non-dimensional reference S.
   */
  su2double GetMu_SND(void) const { return Mu_SND; }

  /*!
   * \brief Get the number of coefficients in the temperature polynomial models.
   * \return The the number of coefficients in the temperature polynomial models.
   */
  unsigned short GetnPolyCoeffs(void) const { return N_POLY_COEFFS; }

  /*!
   * \brief Get the temperature polynomial coefficient for specific heat Cp.
   * \param[in] val_index - Index of the array with all polynomial coefficients.
   * \return Temperature polynomial coefficient for specific heat Cp.
   */
  su2double GetCp_PolyCoeff(unsigned short val_index) const { return cp_polycoeffs[val_index]; }

  /*!
   * \brief Get the temperature polynomial coefficient for specific heat Cp.
   * \param[in] val_index - Index of the array with all polynomial coefficients.
   * \return Temperature polynomial coefficient for specific heat Cp.
   */
  su2double GetCp_PolyCoeffND(unsigned short val_index) const { return CpPolyCoefficientsND[val_index]; }

  /*!
   * \brief Get the temperature polynomial coefficient for viscosity.
   * \param[in] val_index - Index of the array with all polynomial coefficients.
   * \return Temperature polynomial coefficient for viscosity.
   */
  su2double GetMu_PolyCoeff(unsigned short val_index) const { return mu_polycoeffs[val_index]; }

  /*!
   * \brief Get the temperature polynomial coefficient for viscosity.
   * \param[in] val_index - Index of the array with all polynomial coefficients.
   * \return Non-dimensional temperature polynomial coefficient for viscosity.
   */
  su2double GetMu_PolyCoeffND(unsigned short val_index) const { return MuPolyCoefficientsND[val_index]; }

  /*!
   * \brief Get the temperature polynomial coefficients for viscosity.
   * \return Non-dimensional temperature polynomial coefficients for viscosity.
   */
  const su2double* GetMu_PolyCoeffND(void) const { return MuPolyCoefficientsND.data(); }

  /*!
   * \brief Get the temperature polynomial coefficient for thermal conductivity.
   * \param[in] val_index - Index of the array with all polynomial coefficients.
   * \return Temperature polynomial coefficient for thermal conductivity.
   */
  su2double GetKt_PolyCoeff(unsigned short val_index) const { return kt_polycoeffs[val_index]; }

  /*!
   * \brief Get the temperature polynomial coefficient for thermal conductivity.
   * \param[in] val_index - Index of the array with all polynomial coefficients.
   * \return Non-dimensional temperature polynomial coefficient for thermal conductivity.
   */
  su2double GetKt_PolyCoeffND(unsigned short val_index) const { return KtPolyCoefficientsND[val_index]; }

  /*!
   * \brief Get the temperature polynomial coefficients for thermal conductivity.
   * \return Non-dimensional temperature polynomial coefficients for thermal conductivity.
   */
  const su2double* GetKt_PolyCoeffND(void) const { return KtPolyCoefficientsND.data(); }

  /*!
   * \brief Set the value of the non-dimensional constant viscosity.
   */
  void SetMu_ConstantND(su2double mu_const) { Mu_ConstantND = mu_const; }

  /*!
   * \brief Set the value of the non-dimensional thermal conductivity.
   */
  void SetKt_ConstantND(su2double kt_const) { Kt_ConstantND = kt_const; }

  /*!
   * \brief Set the value of the non-dimensional reference viscosity for Sutherland model.
   */
  void SetMu_RefND(su2double mu_ref) { Mu_RefND = mu_ref; }

  /*!
   * \brief Set the value of the non-dimensional reference temperature for Sutherland model.
   */
  void SetMu_Temperature_RefND(su2double mu_Tref) { Mu_Temperature_RefND = mu_Tref; }

  /*!
   * \brief Set the value of the non-dimensional S for Sutherland model.
   */
  void SetMu_SND(su2double mu_s) { Mu_SND = mu_s; }

  /*!
   * \brief Set the temperature polynomial coefficient for specific heat Cp.
   * \param[in] val_coeff - Temperature polynomial coefficient for specific heat Cp.
   * \param[in] val_index - Index of the array with all polynomial coefficients.
   */
  void SetCp_PolyCoeffND(su2double val_coeff, unsigned short val_index) { CpPolyCoefficientsND[val_index] = val_coeff; }

  /*!
   * \brief Set the temperature polynomial coefficient for viscosity.
   * \param[in] val_coeff - Non-dimensional temperature polynomial coefficient for viscosity.
   * \param[in] val_index - Index of the array with all polynomial coefficients.
   */
  void SetMu_PolyCoeffND(su2double val_coeff, unsigned short val_index) { MuPolyCoefficientsND[val_index] = val_coeff; }

  /*!
   * \brief Set the temperature polynomial coefficient for thermal conductivity.
   * \param[in] val_coeff - Non-dimensional temperature polynomial coefficient for thermal conductivity.
   * \param[in] val_index - Index of the array with all polynomial coefficients.
   */
  void SetKt_PolyCoeffND(su2double val_coeff, unsigned short val_index) { KtPolyCoefficientsND[val_index] = val_coeff; }

  /*!
   * \brief Get the kind of method for computation of spatial gradients used for viscous and source terms.
   * \return Numerical method for computation of spatial gradients used for viscous and source terms.
   */
  unsigned short GetKind_Gradient_Method(void) const { return Kind_Gradient_Method; }

  /*!
   * \brief Get the kind of method for computation of spatial gradients used for upwind reconstruction.
   * \return Numerical method for computation of spatial gradients used for upwind reconstruction.
   */
  unsigned short GetKind_Gradient_Method_Recon(void) const { return Kind_Gradient_Method_Recon; }

  /*!
   * \brief Get flag for whether a second gradient calculation is required for upwind reconstruction alone.
   * \return <code>TRUE</code> means that a second gradient will be calculated for upwind reconstruction.
   */
  bool GetReconstructionGradientRequired(void) const { return ReconstructionGradientRequired; }

  /*!
   * \brief Get flag for whether a least-squares gradient method is being applied.
   * \return <code>TRUE</code> means that a least-squares gradient method is being applied.
   */
  bool GetLeastSquaresRequired(void) const { return LeastSquaresRequired; }

  /*!
   * \brief Get the kind of solver for the implicit solver.
   * \return Numerical solver for implicit formulation (solving the linear system).
   */
  unsigned short GetKind_Linear_Solver(void) const { return Kind_Linear_Solver; }


  /*!
   * \brief Get the kind of preconditioner for the implicit solver.
   * \return Numerical preconditioner for implicit formulation (solving the linear system).
   */
  unsigned short GetKind_Linear_Solver_Prec(void) const { return Kind_Linear_Solver_Prec; }

  /*!
   * \brief Get the kind of solver for the implicit solver.
   * \return Numerical solver for implicit formulation (solving the linear system).
   */
  unsigned short GetKind_Deform_Linear_Solver(void) const { return Kind_Deform_Linear_Solver; }

  /*!
   * \brief Set the kind of preconditioner for the implicit solver.
   * \return Numerical preconditioner for implicit formulation (solving the linear system).
   */
  void SetKind_Deform_Linear_Solver_Prec(unsigned short val_kind_prec) { Kind_Deform_Linear_Solver_Prec = val_kind_prec; }

  /*!
   * \brief Set the kind of preconditioner for the implicit solver.
   * \return Numerical preconditioner for implicit formulation (solving the linear system).
   */
  void SetKind_Linear_Solver_Prec(unsigned short val_kind_prec) { Kind_Linear_Solver_Prec = val_kind_prec; }

  /*!
   * \brief Get min error of the linear solver for the implicit formulation.
   * \return Min error of the linear solver for the implicit formulation.
   */
  su2double GetLinear_Solver_Error(void) const { return Linear_Solver_Error; }

  /*!
   * \brief Get min error of the linear solver for the implicit formulation.
   * \return Min error of the linear solver for the implicit formulation.
   */
  su2double GetDeform_Linear_Solver_Error(void) const { return Deform_Linear_Solver_Error; }

  /*!
   * \brief Get max number of iterations of the linear solver for the implicit formulation.
   * \return Max number of iterations of the linear solver for the implicit formulation.
   */
  unsigned long GetLinear_Solver_Iter(void) const { return Linear_Solver_Iter; }

  /*!
   * \brief Get max number of iterations of the linear solver for the implicit formulation.
   * \return Max number of iterations of the linear solver for the implicit formulation.
   */
  unsigned long GetDeform_Linear_Solver_Iter(void) const { return Deform_Linear_Solver_Iter; }

  /*!
   * \brief Get the ILU fill-in level for the linear solver.
   * \return Fill in level of the ILU preconditioner for the linear solver.
   */
  unsigned short GetLinear_Solver_ILU_n(void) const { return Linear_Solver_ILU_n; }

  /*!
   * \brief Get restart frequency of the linear solver for the implicit formulation.
   * \return Restart frequency of the linear solver for the implicit formulation.
   */
  unsigned long GetLinear_Solver_Restart_Frequency(void) const { return Linear_Solver_Restart_Frequency; }

  /*!
   * \brief Get the relaxation factor for iterative linear smoothers.
   * \return Relaxation factor.
   */
  su2double GetLinear_Solver_Smoother_Relaxation(void) const { return Linear_Solver_Smoother_Relaxation; }

  /*!
   * \brief Get the relaxation factor for solution updates of adjoint solvers.
   */
  su2double GetRelaxation_Factor_Adjoint(void) const { return Relaxation_Factor_Adjoint; }

  /*!
   * \brief Get the relaxation coefficient of the CHT coupling.
   * \return relaxation coefficient of the CHT coupling.
   */
  su2double GetRelaxation_Factor_CHT(void) const { return Relaxation_Factor_CHT; }

  /*!
   * \brief Get the number of samples used in quasi-Newton methods.
   */
  unsigned short GetnQuasiNewtonSamples(void) const { return nQuasiNewtonSamples; }

  /*!
   * \brief Get whether to use vectorized numerics (if available).
   */
  bool GetUseVectorization(void) const { return UseVectorization; }

  /*!
   * \brief Get whether to use a Newton-Krylov method.
   */
  bool GetNewtonKrylov(void) const { return NewtonKrylov; }

  /*!
   * \brief Get Newton-Krylov integer parameters.
   */
  array<unsigned short,3> GetNewtonKrylovIntParam(void) const { return NK_IntParam; }

  /*!
   * \brief Get Newton-Krylov floating-point parameters.
   */
  array<su2double,4> GetNewtonKrylovDblParam(void) const { return NK_DblParam; }

  /*!
   * \brief Get the relaxation coefficient of the linear solver for the implicit formulation.
   * \return relaxation coefficient of the linear solver for the implicit formulation.
   */
  su2double GetRoe_Kappa(void) const { return Roe_Kappa; }

  /*!
   * \brief Get the wing semi span.
   * \return value of the wing semi span.
   */
  su2double GetSemiSpan(void) const { return SemiSpan; }

  /*!
   * \brief Get the kind of solver for the implicit solver.
   * \return Numerical solver for implicit formulation (solving the linear system).
   */
  unsigned short GetKind_AdjTurb_Linear_Solver(void) const { return Kind_AdjTurb_Linear_Solver; }

  /*!
   * \brief Get the kind of preconditioner for the implicit solver.
   * \return Numerical preconditioner for implicit formulation (solving the linear system).
   */
  unsigned short GetKind_AdjTurb_Linear_Prec(void) const { return Kind_AdjTurb_Linear_Prec; }

  /*!
   * \brief Get the kind of solver for the implicit solver.
   * \return Numerical solver for implicit formulation (solving the linear system).
   */
  unsigned short GetKind_DiscAdj_Linear_Solver(void) const { return Kind_DiscAdj_Linear_Solver; }

  /*!
   * \brief Get the kind of preconditioner for the implicit solver.
   * \return Numerical preconditioner for implicit formulation (solving the linear system).
   */
  unsigned short GetKind_DiscAdj_Linear_Prec(void) const { return Kind_DiscAdj_Linear_Prec; }

  /*!
   * \brief Get the kind of preconditioner for the implicit solver.
   * \return Numerical preconditioner for implicit formulation (solving the linear system).
   */
  unsigned short GetKind_Deform_Linear_Solver_Prec(void) const { return Kind_Deform_Linear_Solver_Prec; }

  /*!
   * \brief Set the kind of preconditioner for the implicit solver.
   * \return Numerical preconditioner for implicit formulation (solving the linear system).
   */
  void SetKind_AdjTurb_Linear_Prec(unsigned short val_kind_prec) { Kind_AdjTurb_Linear_Prec = val_kind_prec; }

  /*!
   * \brief Get min error of the linear solver for the implicit formulation.
   * \return Min error of the linear solver for the implicit formulation.
   */
  su2double GetAdjTurb_Linear_Error(void) const { return AdjTurb_Linear_Error; }

  /*!
   * \brief Get the entropy fix.
   * \return Vaule of the entropy fix.
   */
  su2double GetEntropyFix_Coeff(void) const { return EntropyFix_Coeff; }

  /*!
   * \brief Get max number of iterations of the linear solver for the implicit formulation.
   * \return Max number of iterations of the linear solver for the implicit formulation.
   */
  unsigned short GetAdjTurb_Linear_Iter(void) const { return AdjTurb_Linear_Iter; }

  /*!
   * \brief Get CFL reduction factor for adjoint turbulence model.
   * \return CFL reduction factor.
   */
  su2double GetCFLRedCoeff_AdjTurb(void) const { return CFLRedCoeff_AdjTurb; }

  /*!
   * \brief Get the number of nonlinear increments for mesh deformation.
   * \return Number of nonlinear increments for mesh deformation.
   */
  unsigned long GetGridDef_Nonlinear_Iter(void) const { return GridDef_Nonlinear_Iter; }

  /*!
   * \brief Get information about whether the mesh will be deformed using pseudo linear elasticity.
   * \return <code>TRUE</code> means that grid deformation is active.
   */
  bool GetDeform_Mesh(void) const { return Deform_Mesh; }

  /*!
   * \brief Get information about writing grid deformation residuals to the console.
   * \return <code>TRUE</code> means that grid deformation residuals will be written to the console.
   */
  bool GetDeform_Output(void) const { return Deform_Output; }

  /*!
   * \brief Get factor to multiply smallest volume for deform tolerance.
   * \return Factor to multiply smallest volume for deform tolerance.
   */
  su2double GetDeform_Coeff(void) const { return Deform_Coeff; }

  /*!
   * \brief Get limit for the volumetric deformation.
   * \return Distance to the surface to be deformed.
   */
  su2double GetDeform_Limit(void) const { return Deform_Limit; }

  /*!
   * \brief Get Young's modulus for deformation (constant stiffness deformation)
   */
  su2double GetDeform_ElasticityMod(void) const { return Deform_ElasticityMod; }

  /*!
   * \brief Get Poisson's ratio for deformation (constant stiffness deformation)
   * \
   */
  su2double GetDeform_PoissonRatio(void) const { return Deform_PoissonRatio; }

  /*!
   * \brief Get the type of stiffness to impose for FEA mesh deformation.
   * \return type of stiffness to impose for FEA mesh deformation.
   */
  unsigned short GetDeform_Stiffness_Type(void) const { return Deform_StiffnessType; }

  /*!
   * \brief Get the size of the layer of highest stiffness for wall distance-based mesh stiffness.
   */
  su2double GetDeform_StiffLayerSize(void) const { return Deform_StiffLayerSize; }

  /*!
   * \brief Define the FFD box with a symetry plane.
   * \return <code>TRUE</code> if there is a symmetry plane in the FFD; otherwise <code>FALSE</code>.
   */
  bool GetFFD_Symmetry_Plane(void) const { return FFD_Symmetry_Plane; }

  /*!
   * \brief Get the kind of SU2 software component.
   * \return Kind of the SU2 software component.
   */
  SU2_COMPONENT GetKind_SU2(void) const { return Kind_SU2; }

  /*!
   * \brief Get the kind of non-dimensionalization.
   * \return Kind of non-dimensionalization.
   */
  unsigned short GetRef_NonDim(void) const { return Ref_NonDim; }

  /*!
   * \brief Get the kind of incompressible non-dimensionalization.
   * \return Kind of incompressible non-dimensionalization.
   */
  unsigned short GetRef_Inc_NonDim(void) const { return Ref_Inc_NonDim; }

  /*!
   * \brief Get the kind of SU2 software component.
   * \return Kind of the SU2 software component.
   */
  void SetKind_SU2(SU2_COMPONENT val_kind_su2) { Kind_SU2 = val_kind_su2 ; }

  /*!
   * \brief Get the kind of the turbulence model.
   * \return Kind of the turbulence model.
   */
  unsigned short GetKind_Turb_Model(void) const { return Kind_Turb_Model; }

  /*!
   * \brief Get the kind of the transition model.
   * \return Kind of the transion model.
   */
  unsigned short GetKind_Trans_Model(void) const { return Kind_Trans_Model; }

  /*!
   * \brief Get the kind of the subgrid scale model.
   * \return Kind of the subgrid scale model.
   */
  unsigned short GetKind_SGS_Model(void) const { return Kind_SGS_Model; }

  /*!
   * \brief Get the kind of time integration method.
   * \note This is the information that the code will use, the method will
   *       change in runtime depending of the specific equation (direct, adjoint,
   *       linearized) that is being solved.
   * \return Kind of time integration method.
   */
  unsigned short GetKind_TimeIntScheme(void) const { return Kind_TimeNumScheme; }

  /*!
   * \brief Get the kind of convective numerical scheme.
   * \note This is the information that the code will use, the method will
   *       change in runtime depending of the specific equation (direct, adjoint,
   *       linearized) that is being solved.
   * \return Kind of the convective scheme.
   */
  unsigned short GetKind_ConvNumScheme(void) const { return Kind_ConvNumScheme; }

  /*!
   * \brief Get kind of center scheme for the convective terms.
   * \note This is the information that the code will use, the method will
   *       change in runtime depending of the specific equation (direct, adjoint,
   *       linearized) that is being solved.
   * \return Kind of center scheme for the convective terms.
   */
  unsigned short GetKind_Centered(void) const { return Kind_Centered; }

  /*!
   * \brief Get kind of upwind scheme for the convective terms.
   * \note This is the information that the code will use, the method will
   *       change in runtime depending of the specific equation (direct, adjoint,
   *       linearized) that is being solved.
   * \return Kind of upwind scheme for the convective terms.
   */
  unsigned short GetKind_Upwind(void) const { return Kind_Upwind; }

  /*!
   * \brief Get if the upwind scheme used MUSCL or not.
   * \note This is the information that the code will use, the method will
   *       change in runtime depending of the specific equation (direct, adjoint,
   *       linearized) that is being solved.
   * \return MUSCL scheme.
   */
  bool GetMUSCL(void) const { return MUSCL; }

  /*!
   * \brief Get if the upwind scheme used MUSCL or not.
   * \note This is the information that the code will use, the method will
   *       change in runtime depending of the specific equation (direct, adjoint,
   *       linearized) that is being solved.
   * \return MUSCL scheme.
   */
  bool GetMUSCL_Flow(void) const { return MUSCL_Flow; }

  /*!
   * \brief Get if the upwind scheme used MUSCL or not.
   * \note This is the information that the code will use, the method will
   *       change in runtime depending of the specific equation (direct, adjoint,
   *       linearized) that is being solved.
   * \return MUSCL scheme.
   */
  bool GetMUSCL_Heat(void) const { return MUSCL_Heat; }

  /*!
   * \brief Get if the upwind scheme used MUSCL or not.
   * \note This is the information that the code will use, the method will
   *       change in runtime depending of the specific equation (direct, adjoint,
   *       linearized) that is being solved.
   * \return MUSCL scheme.
   */
  bool GetMUSCL_Turb(void) const { return MUSCL_Turb; }

  /*!
   * \brief Get if the upwind scheme used MUSCL or not.
   * \note This is the information that the code will use, the method will
   *       change in runtime depending of the specific equation (direct, adjoint,
   *       linearized) that is being solved.
   * \return MUSCL scheme.
   */
  bool GetMUSCL_AdjFlow(void) const { return MUSCL_AdjFlow; }

  /*!
   * \brief Get if the upwind scheme used MUSCL or not.
   * \note This is the information that the code will use, the method will
   *       change in runtime depending of the specific equation (direct, adjoint,
   *       linearized) that is being solved.
   * \return MUSCL scheme.
   */
  bool GetMUSCL_AdjTurb(void) const { return MUSCL_AdjTurb; }

  /*!
   * \brief Get whether to "Use Accurate Jacobians" for AUSM+up(2) and SLAU(2).
   * \return yes/no.
   */
  bool GetUse_Accurate_Jacobians(void) const { return Use_Accurate_Jacobians; }

  /*!
   * \brief Get the kind of integration scheme (explicit or implicit)
   *        for the flow equations.
   * \note This value is obtained from the config file, and it is constant
   *       during the computation.
   * \return Kind of integration scheme for the flow equations.
   */
  unsigned short GetKind_TimeIntScheme_Flow(void) const { return Kind_TimeIntScheme_Flow; }

  /*!
   * \brief Get the kind of scheme (aliased or non-aliased) to be used in the
   *        predictor step of ADER-DG.
   * \return Kind of scheme used in the predictor step of ADER-DG.
   */
  unsigned short GetKind_ADER_Predictor(void) const { return Kind_ADER_Predictor; }

  /*!
   * \brief Get the kind of integration scheme (explicit or implicit)
   *        for the flow equations.
   * \note This value is obtained from the config file, and it is constant
   *       during the computation.
   * \return Kind of integration scheme for the plasma equations.
   */
  unsigned short GetKind_TimeIntScheme_Heat(void) const { return Kind_TimeIntScheme_Heat; }

  /*!
   * \brief Get the kind of time stepping
   *        for the heat equation.
   * \note This value is obtained from the config file, and it is constant
   *       during the computation.
   * \return Kind of time stepping for the heat equation.
   */
  unsigned short GetKind_TimeStep_Heat(void) const { return Kind_TimeStep_Heat; }

  /*!
   * \brief Get the kind of integration scheme (explicit or implicit)
   *        for the flow equations.
   * \note This value is obtained from the config file, and it is constant
   *       during the computation.
   * \return Kind of integration scheme for the plasma equations.
   */
  unsigned short GetKind_TimeIntScheme_FEA(void) const { return Kind_TimeIntScheme_FEA; }

  /*!
   * \brief Get the kind of integration scheme (explicit or implicit)
   *        for the radiation equations.
   * \note This value is obtained from the config file, and it is constant
   *       during the computation.
   * \return Kind of integration scheme for the radiation equations.
   */
  unsigned short GetKind_TimeIntScheme_Radiation(void) const { return Kind_TimeIntScheme_Radiation; }

  /*!
   * \brief Get the kind of integration scheme (explicit or implicit)
   *        for the template equations.
   * \note This value is obtained from the config file, and it is constant
   *       during the computation.
   * \return Kind of integration scheme for the plasma equations.
   */
  unsigned short GetKind_TimeIntScheme_Template(void);

  /*!
   * \brief Get the kind of integration scheme (explicit or implicit)
   *        for the flow equations.
   * \note This value is obtained from the config file, and it is constant
   *       during the computation.
   * \return Kind of integration scheme for the plasma equations.
   */
  unsigned short GetKind_SpaceIteScheme_FEA(void) const { return Kind_SpaceIteScheme_FEA; }

  /*!
   * \brief Get the kind of convective numerical scheme for the flow
   *        equations (centered or upwind).
   * \note This value is obtained from the config file, and it is constant
   *       during the computation.
   * \return Kind of convective numerical scheme for the flow equations.
   */
  unsigned short GetKind_ConvNumScheme_Flow(void) const { return Kind_ConvNumScheme_Flow; }

  /*!
   * \brief Get the kind of convective numerical scheme for the flow
   *        equations (finite element).
   * \note This value is obtained from the config file, and it is constant
   *       during the computation.
   * \return Kind of convective numerical scheme for the flow equations.
   */
  unsigned short GetKind_ConvNumScheme_FEM_Flow(void) const { return Kind_ConvNumScheme_FEM_Flow; }

  /*!
   * \brief Get the kind of convective numerical scheme for the template
   *        equations (centered or upwind).
   * \note This value is obtained from the config file, and it is constant
   *       during the computation.
   * \return Kind of convective numerical scheme for the flow equations.
   */
  unsigned short GetKind_ConvNumScheme_Template(void) const { return Kind_ConvNumScheme_Template; }

  /*!
   * \brief Get the kind of center convective numerical scheme for the flow equations.
   * \note This value is obtained from the config file, and it is constant
   *       during the computation.
   * \return Kind of center convective numerical scheme for the flow equations.
   */
  ENUM_CENTERED GetKind_Centered_Flow(void) const { return static_cast<ENUM_CENTERED>(Kind_Centered_Flow); }

  /*!
   * \brief Get the kind of center convective numerical scheme for the plasma equations.
   * \note This value is obtained from the config file, and it is constant
   *       during the computation.
   * \return Kind of center convective numerical scheme for the flow equations.
   */
  unsigned short GetKind_Centered_Template(void);

  /*!
   * \brief Get the kind of upwind convective numerical scheme for the flow equations.
   * \note This value is obtained from the config file, and it is constant
   *       during the computation.
   * \return Kind of upwind convective numerical scheme for the flow equations.
   */
  unsigned short GetKind_Upwind_Flow(void) const { return Kind_Upwind_Flow; }

  /*!
   * \brief Get the kind of finite element convective numerical scheme for the flow equations.
   * \note This value is obtained from the config file, and it is constant
   *       during the computation.
   * \return Kind of finite element convective numerical scheme for the flow equations.
   */
  unsigned short GetKind_FEM_Flow(void) const { return Kind_FEM_Flow; }

  /*!
   * \brief Get the kind of shock capturing method in FEM DG solver.
   * \note This value is obtained from the config file, and it is constant
   *       during the computation.
   * \return Kind of shock capturing method in FEM DG solver.
   */
  unsigned short GetKind_FEM_DG_Shock(void) const { return Kind_FEM_DG_Shock; }

  /*!
   * \brief Get the kind of matrix coloring used for the sparse Jacobian computation.
   * \note This value is obtained from the config file, and it is constant
   *       during the computation.
   * \return Kind of matrix coloring used.
   */
  unsigned short GetKind_Matrix_Coloring(void) const { return Kind_Matrix_Coloring; }

  /*!
   * \brief Get the method for limiting the spatial gradients.
   * \return Method for limiting the spatial gradients.
   */
  unsigned short GetKind_SlopeLimit(void) const { return Kind_SlopeLimit; }

  /*!
   * \brief Get the method for limiting the spatial gradients.
   * \return Method for limiting the spatial gradients solving the flow equations.
   */
  unsigned short GetKind_SlopeLimit_Flow(void) const { return Kind_SlopeLimit_Flow; }

  /*!
   * \brief Get the method for limiting the spatial gradients.
   * \return Method for limiting the spatial gradients solving the turbulent equation.
   */
  unsigned short GetKind_SlopeLimit_Turb(void) const { return Kind_SlopeLimit_Turb; }

  /*!
   * \brief Get the method for limiting the spatial gradients.
   * \return Method for limiting the spatial gradients solving the adjoint turbulent equation.
   */
  unsigned short GetKind_SlopeLimit_AdjTurb(void) const { return Kind_SlopeLimit_AdjTurb; }

  /*!
   * \brief Get the method for limiting the spatial gradients.
   * \return Method for limiting the spatial gradients solving the adjoint flow equation.
   */
  unsigned short GetKind_SlopeLimit_AdjFlow(void) const { return Kind_SlopeLimit_AdjFlow; }

  /*!
   * \brief Value of the calibrated constant for the Lax method (center scheme).
   * \note This constant is used in coarse levels and with first order methods.
   * \return Calibrated constant for the Lax method.
   */
  su2double GetKappa_1st_Flow(void) const { return Kappa_1st_Flow; }

  /*!
   * \brief Value of the calibrated constant for the JST method (center scheme).
   * \return Calibrated constant for the JST method for the flow equations.
   */
  su2double GetKappa_2nd_Flow(void) const { return Kappa_2nd_Flow; }

  /*!
   * \brief Value of the calibrated constant for the JST method (center scheme).
   * \return Calibrated constant for the JST method for the flow equations.
   */
  su2double GetKappa_4th_Flow(void) const { return Kappa_4th_Flow; }

  /*!
   * \brief Value of the calibrated constant for the JST method (center scheme).
   * \return Calibrated constant for the JST-like method for the heat equations.
   */
  su2double GetKappa_2nd_Heat(void) const { return Kappa_2nd_Heat; }

  /*!
   * \brief Value of the calibrated constant for the JST-like method (center scheme).
   * \return Calibrated constant for the JST-like method for the heat equation.
   */
  su2double GetKappa_4th_Heat(void) const { return Kappa_4th_Heat; }

  /*!
   * \brief Factor by which to multiply the dissipation contribution to Jacobians of central schemes.
   * \return The factor.
   */
  su2double GetCent_Jac_Fix_Factor(void) const { return Cent_Jac_Fix_Factor; }

  /*!
   * \brief Factor by which to multiply the dissipation contribution to Jacobians of incompressible central schemes.
   * \return The factor.
   */
  su2double GetCent_Inc_Jac_Fix_Factor(void) const { return Cent_Inc_Jac_Fix_Factor; }

  /*!
   * \brief Get the kind of integration scheme (explicit or implicit)
   *        for the adjoint flow equations.
   * \note This value is obtained from the config file, and it is constant
   *       during the computation.
   * \return Kind of integration scheme for the adjoint flow equations.
   */
  unsigned short GetKind_TimeIntScheme_AdjFlow(void) const { return Kind_TimeIntScheme_AdjFlow; }

  /*!
   * \brief Get the kind of convective numerical scheme for the adjoint flow
   *        equations (centered or upwind).
   * \note This value is obtained from the config file, and it is constant
   *       during the computation.
   * \return Kind of convective numerical scheme for the adjoint flow equations.
   */
  unsigned short GetKind_ConvNumScheme_AdjFlow(void) const { return Kind_ConvNumScheme_AdjFlow; }

  /*!
   * \brief Get the kind of center convective numerical scheme for the adjoint flow equations.
   * \note This value is obtained from the config file, and it is constant
   *       during the computation.
   * \return Kind of center convective numerical scheme for the adjoint flow equations.
   */
  unsigned short GetKind_Centered_AdjFlow(void) const { return Kind_Centered_AdjFlow; }

  /*!
   * \brief Get the kind of upwind convective numerical scheme for the adjoint flow equations.
   * \note This value is obtained from the config file, and it is constant
   *       during the computation.
   * \return Kind of upwind convective numerical scheme for the adjoint flow equations.
   */
  unsigned short GetKind_Upwind_AdjFlow(void) const { return Kind_Upwind_AdjFlow; }

  /*!
   * \brief Value of the calibrated constant for the high order method (center scheme).
   * \return Calibrated constant for the high order center method for the adjoint flow equations.
   */
  su2double GetKappa_2nd_AdjFlow(void) const { return Kappa_2nd_AdjFlow; }

  /*!
   * \brief Value of the calibrated constant for the high order method (center scheme).
   * \return Calibrated constant for the high order center method for the adjoint flow equations.
   */
  su2double GetKappa_4th_AdjFlow(void) const { return Kappa_4th_AdjFlow; }

  /*!
   * \brief Value of the calibrated constant for the low order method (center scheme).
   * \return Calibrated constant for the low order center method for the adjoint flow equations.
   */
  su2double GetKappa_1st_AdjFlow(void) const { return Kappa_1st_AdjFlow; }

  /*!
   * \brief Get the kind of integration scheme (implicit)
   *        for the turbulence equations.
   * \note This value is obtained from the config file, and it is constant
   *       during the computation.
   * \return Kind of integration scheme for the turbulence equations.
   */
  unsigned short GetKind_TimeIntScheme_Turb(void) const { return Kind_TimeIntScheme_Turb; }

  /*!
   * \brief Get the kind of convective numerical scheme for the turbulence
   *        equations (upwind).
   * \note This value is obtained from the config file, and it is constant
   *       during the computation.
   * \return Kind of convective numerical scheme for the turbulence equations.
   */
  unsigned short GetKind_ConvNumScheme_Turb(void) const { return Kind_ConvNumScheme_Turb; }

  /*!
   * \brief Get the kind of center convective numerical scheme for the turbulence equations.
   * \note This value is obtained from the config file, and it is constant
   *       during the computation.
   * \return Kind of center convective numerical scheme for the turbulence equations.
   */
  unsigned short GetKind_Centered_Turb(void) const { return Kind_Centered_Turb; }

  /*!
   * \brief Get the kind of upwind convective numerical scheme for the turbulence equations.
   * \note This value is obtained from the config file, and it is constant
   *       during the computation.
   * \return Kind of upwind convective numerical scheme for the turbulence equations.
   */
  unsigned short GetKind_Upwind_Turb(void) const { return Kind_Upwind_Turb; }

  /*!
   * \brief Get the kind of integration scheme (explicit or implicit)
   *        for the adjoint turbulence equations.
   * \note This value is obtained from the config file, and it is constant
   *       during the computation.
   * \return Kind of integration scheme for the adjoint turbulence equations.
   */
  unsigned short GetKind_TimeIntScheme_AdjTurb(void) const { return Kind_TimeIntScheme_AdjTurb; }

  /*!
   * \brief Get the kind of convective numerical scheme for the adjoint turbulence
   *        equations (centered or upwind).
   * \note This value is obtained from the config file, and it is constant
   *       during the computation.
   * \return Kind of convective numerical scheme for the adjoint turbulence equations.
   */
  unsigned short GetKind_ConvNumScheme_AdjTurb(void) const { return Kind_ConvNumScheme_AdjTurb; }

  /*!
   * \brief Get the kind of convective numerical scheme for the heat equation.
   * \note This value is obtained from the config file, and it is constant
   *       during the computation.
   * \return Kind of convective numerical scheme for the heat equation.
   */
  unsigned short GetKind_ConvNumScheme_Heat(void) const { return Kind_ConvNumScheme_Heat; }

  /*!
   * \brief Get the kind of center convective numerical scheme for the adjoint turbulence equations.
   * \note This value is obtained from the config file, and it is constant
   *       during the computation.
   * \return Kind of center convective numerical scheme for the adjoint turbulence equations.
   */
  unsigned short GetKind_Centered_AdjTurb(void) const { return Kind_Centered_AdjTurb; }

  /*!
   * \brief Get the kind of upwind convective numerical scheme for the adjoint turbulence equations.
   * \note This value is obtained from the config file, and it is constant
   *       during the computation.
   * \return Kind of upwind convective numerical scheme for the adjoint turbulence equations.
   */
  unsigned short GetKind_Upwind_AdjTurb(void) const { return Kind_Upwind_AdjTurb; }

  /*!
   * \brief Provides information about the way in which the turbulence will be treated by the
   *        cont. adjoint method.
   * \return <code>FALSE</code> means that the adjoint turbulence equations will be used.
   */
  bool GetFrozen_Visc_Cont(void) const { return Frozen_Visc_Cont; }

  /*!
   * \brief Provides information about the way in which the turbulence will be treated by the
   *        disc. adjoint method.
   * \return <code>FALSE</code> means that the adjoint turbulence equations will be used.
   */
  bool GetFrozen_Visc_Disc(void) const { return Frozen_Visc_Disc; }

  /*!
   * \brief Provides information about using an inconsistent (primal/dual) discrete adjoint formulation
   * \return <code>FALSE</code> means that the adjoint use the same numerical methods than the primal problem.
   */
  bool GetInconsistent_Disc(void) const { return Inconsistent_Disc; }

  /*!
   * \brief Provides information about the way in which the limiter will be treated by the
   *        disc. adjoint method.
   * \return <code>FALSE</code> means that the limiter computation is included.
   */
  bool GetFrozen_Limiter_Disc(void) const { return Frozen_Limiter_Disc; }

  /*!
   * \brief Provides information about if the sharp edges are going to be removed from the sensitivity.
   * \return <code>FALSE</code> means that the sharp edges will be removed from the sensitivity.
   */
  bool GetSens_Remove_Sharp(void) const { return Sens_Remove_Sharp; }

  /*!
   * \brief Get the kind of inlet boundary condition treatment (total conditions or mass flow).
   * \return Kind of inlet boundary condition.
   */
  INLET_TYPE GetKind_Inlet(void) const { return Kind_Inlet; }

  /*!
   * \brief Check if the inlet profile(s) are specified in an input file
   * \return True if an input file is to be used for the inlet profile(s)
   */
  bool GetInlet_Profile_From_File(void) const { return Inlet_From_File; }

  /*!
   * \brief Get name of the input file for the specified inlet profile.
   * \return Name of the input file for the specified inlet profile.
   */
  string GetInlet_FileName(void) const { return Inlet_Filename; }

  /*!
   * \brief Get name of the input file for the specified actuator disk.
   * \return Name of the input file for the specified actuator disk.
   */
  string GetActDisk_FileName(void) const { return ActDisk_FileName; }

  /*!
   * \brief Get the tolerance used for matching two points on a specified inlet
   * \return Tolerance used for matching a point to a specified inlet
   */
  su2double GetInlet_Profile_Matching_Tolerance(void) const { return Inlet_Matching_Tol; }

  /*!
   * \brief Get the type of incompressible inlet from the list.
   * \return Kind of the incompressible inlet.
   */
  INLET_TYPE GetKind_Inc_Inlet(string val_marker) const;

  /*!
   * \brief Get the total number of types in Kind_Inc_Inlet list
   * \return Total number of types in Kind_Inc_Inlet list
   */
  unsigned short GetnInc_Inlet(void) const { return nInc_Inlet;}

  /*!
   * \brief Flag for whether the local boundary normal is used as the flow direction for an incompressible pressure inlet.
   * \return <code>FALSE</code> means the prescribed flow direction is used.
   */
  bool GetInc_Inlet_UseNormal(void) const { return Inc_Inlet_UseNormal;}

  /*!
   * \brief Get the type of incompressible outlet from the list.
   * \return Kind of the incompressible outlet.
   */
  INC_OUTLET_TYPE GetKind_Inc_Outlet(string val_marker) const;

  /*!
   * \brief Get the damping factor applied to velocity updates at incompressible pressure inlets.
   * \return Damping factor applied to velocity updates at incompressible pressure inlets.
   */
  su2double GetInc_Inlet_Damping(void) const { return Inc_Inlet_Damping; }

  /*!
   * \brief Get the damping factor applied to pressure updates at incompressible mass flow outlet.
   * \return Damping factor applied to pressure updates at incompressible mass flow outlet.
   */
  su2double GetInc_Outlet_Damping(void) const { return Inc_Outlet_Damping; }

  /*!
   * \brief Get the kind of mixing process for averaging quantities at the boundaries.
   * \return Kind of mixing process.
   */
  unsigned short GetKind_AverageProcess(void) const { return Kind_AverageProcess; }

  /*!
   * \brief Get the kind of mixing process for averaging quantities at the boundaries.
   * \return Kind of mixing process.
   */
  unsigned short GetKind_PerformanceAverageProcess(void) const { return Kind_PerformanceAverageProcess; }

  /*!
   * \brief Set the kind of mixing process for averaging quantities at the boundaries.
   * \return Kind of mixing process.
   */
  void SetKind_AverageProcess(unsigned short new_AverageProcess) { Kind_AverageProcess = new_AverageProcess; }

  /*!
   * \brief Set the kind of mixing process for averaging quantities at the boundaries.
   * \return Kind of mixing process.
   */
  void SetKind_PerformanceAverageProcess(unsigned short new_AverageProcess) { Kind_PerformanceAverageProcess = new_AverageProcess; }

  /*!
   * \brief Get coeff for Rotating Frame Ramp.
   * \return coeff Ramp Rotating Frame.
   */
  su2double GetRampRotatingFrame_Coeff(unsigned short iCoeff) const { return rampRotFrame_coeff[iCoeff];}

  /*!
   * \brief Get Rotating Frame Ramp option.
   * \return Ramp Rotating Frame option.
   */
  bool GetRampRotatingFrame(void) const { return RampRotatingFrame;}

  /*!
   * \brief Get coeff for Outlet Pressure Ramp.
   * \return coeff Ramp Outlet Pressure.
   */
  su2double GetRampOutletPressure_Coeff(unsigned short iCoeff) const { return rampOutPres_coeff[iCoeff];}

  /*!
   * \brief Get final Outlet Pressure value for the ramp.
   * \return final Outlet Pressure value.
   */
  su2double GetFinalOutletPressure(void) const { return  FinalOutletPressure; }

  /*!
   * \brief Get final Outlet Pressure value for the ramp.
   * \return Monitor Outlet Pressure value.
   */
  su2double GetMonitorOutletPressure(void) const { return MonitorOutletPressure; }

  /*!
   * \brief Set Monitor Outlet Pressure value for the ramp.
   */
  void SetMonitotOutletPressure(su2double newMonPres) { MonitorOutletPressure = newMonPres;}

  /*!
   * \brief Get Outlet Pressure Ramp option.
   * \return Ramp Outlet pressure option.
   */
  bool GetRampOutletPressure(void) const { return RampOutletPressure;}

  /*!
   * \brief Get mixedout coefficients.
   * \return mixedout coefficient.
   */
  su2double GetMixedout_Coeff(unsigned short iCoeff) const { return mixedout_coeff[iCoeff];}

  /*!
   * \brief Get extra relaxation factor coefficients for the Giels BC.
   * \return mixedout coefficient.
   */
  su2double GetExtraRelFacGiles(unsigned short iCoeff) const { return extrarelfac[iCoeff];}

  /*!
   * \brief Get mach limit for average massflow-based procedure .
   * \return mach limit.
   */
  su2double GetAverageMachLimit(void) const { return AverageMachLimit;}

  /*!
   * \brief Get the kind of mixing process for averaging quantities at the boundaries.
   * \return Kind of mixing process.
   */
  unsigned short GetKind_MixingPlaneInterface(void) const { return Kind_MixingPlaneInterface;}

  /*!
   * \brief Get the kind of turbomachinery architecture.
   * \return Kind of turbomachinery architecture.
   */
  unsigned short GetKind_TurboMachinery(unsigned short val_iZone) const { return Kind_TurboMachinery[val_iZone]; }

  /*!
   * \brief Get the kind of turbomachinery architecture.
   * \return Kind of turbomachinery architecture.
   */
  unsigned short GetKind_SpanWise(void) const { return Kind_SpanWise; }

  /*!
   * \brief Verify if there is mixing plane interface specified from config file.
   * \return boolean.
   */
  bool GetBoolMixingPlaneInterface(void) const { return (nMarker_MixingPlaneInterface !=0);}

  /*!
   * \brief Verify if there is mixing plane interface specified from config file.
   * \return boolean.
   */
  bool GetBoolTurbMixingPlane(void) const { return turbMixingPlane;}

  /*!
   * \brief Verify if there is mixing plane interface specified from config file.
   * \return boolean.
   */
  bool GetSpatialFourier(void) const { return SpatialFourier;}

  /*!
   * \brief number mixing plane interface specified from config file.
   * \return number of bound.
   */
  unsigned short GetnMarker_MixingPlaneInterface(void) const { return nMarker_MixingPlaneInterface;}

  /*!
   * \brief Verify if there is Turbomachinery performance option specified from config file.
   * \return boolean.
   */
  bool GetBoolTurbomachinery(void) const { return (nMarker_Turbomachinery !=0);}

  /*!
   * \brief number Turbomachinery blades computed using the pitch information.
   * \return nBlades.
   */
  su2double GetnBlades(unsigned short val_iZone) const { return nBlades[val_iZone];}

  /*!
   * \brief number Turbomachinery blades computed using the pitch information.
   * \return nBlades.
   */
  void SetnBlades(unsigned short val_iZone, su2double nblades) { nBlades[val_iZone] = nblades;}

  /*!
   * \brief Verify if there is any Giles Boundary Condition option specified from config file.
   * \return boolean.
   */
  bool GetBoolGiles(void) const { return (nMarker_Giles!=0);}

  /*!
   * \brief Verify if there is any Riemann Boundary Condition option specified from config file.
   * \return boolean.
   */
  bool GetBoolRiemann(void) const { return (nMarker_Riemann!=0);}

  /*!
   * \brief number Turbomachinery performance option specified from config file.
   * \return number of bound.
   */
  unsigned short GetnMarker_Turbomachinery(void) const { return nMarker_Turbomachinery;}

  /*!
   * \brief Get number of shroud markers.
   * \return number of marker shroud.
   */
  unsigned short GetnMarker_Shroud(void) const { return nMarker_Shroud;}

  /*!
   * \brief Get the marker shroud.
   * \return marker shroud.
   */
  string GetMarker_Shroud(unsigned short val_marker) const { return Marker_Shroud[val_marker];}

  /*!
   * \brief number Turbomachinery performance option specified from config file.
   * \return number of bound.
   */
  unsigned short GetnMarker_TurboPerformance(void) const { return nMarker_TurboPerformance;}

  /*!
   * \brief number span-wise sections to compute 3D BC and performance for turbomachinery specified by the user.
   * \return number of span-wise sections.
   */
  unsigned short Get_nSpanWiseSections_User(void) const { return nSpanWiseSections_User;}

  /*!
   * \brief number span-wise sections to compute 3D BC and performance for turbomachinery.
   * \return number of span-wise sections.
   */
  unsigned short GetnSpanWiseSections(void) const { return nSpanWiseSections;}

  /*!
   * \brief set number of maximum span-wise sections among all zones .
   */
  void SetnSpanMaxAllZones(unsigned short val_nSpna_max) { nSpanMaxAllZones = val_nSpna_max;}

  /*!
   * \brief number span-wise sections to compute performance for turbomachinery.
   * \return number of max span-wise sections.
   */
  unsigned short GetnSpanMaxAllZones(void) const { return nSpanMaxAllZones;}

  /*!
   * \brief set number span-wise sections to compute 3D BC and performance for turbomachinery.
   */
  void SetnSpanWiseSections(unsigned short nSpan) { nSpanWiseSections = nSpan;}

  /*!
   * \brief set number span-wise sections to compute 3D BC and performance for turbomachinery.
   */
  unsigned short GetnSpan_iZones(unsigned short iZone) const { return nSpan_iZones[iZone];}

  /*!
   * \brief set number span-wise sections to compute 3D BC and performance for turbomachinery.
   */
  void SetnSpan_iZones(unsigned short nSpan, unsigned short iZone) { nSpan_iZones[iZone] = nSpan;}

  /*!
   * \brief get inlet bounds name for Turbomachinery performance calculation.
   * \return name of the bound.
   */
  string GetMarker_TurboPerf_BoundIn(unsigned short index) const { return Marker_TurboBoundIn[index];}

  /*!
   * \brief get outlet bounds name for Turbomachinery performance calculation.
   * \return name of the bound.
   */
  string GetMarker_TurboPerf_BoundOut(unsigned short index) const { return Marker_TurboBoundOut[index];}

  /*!
   * \brief get marker kind for Turbomachinery performance calculation.
   * \return kind index.
   */
  unsigned short GetKind_TurboPerf(unsigned short index);

  /*!
   * \brief get outlet bounds name for Turbomachinery performance calculation.
   * \return name of the bound.
   */
  string GetMarker_PerBound(unsigned short val_marker) const { return Marker_PerBound[val_marker];}

  /*!
   * \brief Get the kind of inlet boundary condition treatment (total conditions or mass flow).
   * \return Kind of inlet boundary condition.
   */
  unsigned short GetKind_Engine_Inflow(void) const { return Kind_Engine_Inflow; }

  /*!
   * \brief Get the kind of inlet boundary condition treatment (total conditions or mass flow).
   * \return Kind of inlet boundary condition.
   */
  unsigned short GetKind_ActDisk(void) const { return Kind_ActDisk; }

  /*!
   * \brief Set the kind of wall - rough or smooth.
   */
  void SetKindWall(string val_marker, unsigned short val_kindwall);

  /*!
   * \brief Get the number of sections.
   * \return Number of sections
   */
  unsigned short GetnLocationStations(void) const { return nLocationStations; }

  /*!
   * \brief Get the number of sections for computing internal volume.
   * \return Number of sections for computing internal volume.
   */
  unsigned short GetnWingStations(void) const { return nWingStations; }

  /*!
   * \brief Get the location of the waterline.
   * \return Z location of the waterline.
   */
  su2double GetGeo_Waterline_Location(void) const { return Geo_Waterline_Location; }

  /*!
   * \brief Provides information about the the nodes that are going to be moved on a deformation
   *        volumetric grid deformation.
   * \return <code>TRUE</code> means that only the points on the FFD box will be moved.
   */
  bool GetHold_GridFixed(void) const { return Hold_GridFixed; }

  /*!
   * \author H. Kline
   * \brief Get the kind of objective function. There are several options: Drag coefficient,
   *        Lift coefficient, efficiency, etc.
   * \note The objective function will determine the boundary condition of the adjoint problem.
   * \param[in] val_obj
   * \return Kind of objective function.
   */
  unsigned short GetKind_ObjFunc(unsigned short val_obj = 0) const { return Kind_ObjFunc[val_obj]; }

  /*!
   * \author H. Kline
   * \brief Get the weight of objective function. There are several options: Drag coefficient,
   *        Lift coefficient, efficiency, etc.
   * \note The objective function will determine the boundary condition of the adjoint problem.
   * \return Weight of objective function.
   */
  su2double GetWeight_ObjFunc(unsigned short val_obj) const { return Weight_ObjFunc[val_obj]; }

  /*!
   * \author H. Kline
   * \brief Set the weight of objective function. There are several options: Drag coefficient,
   *        Lift coefficient, efficiency, etc.
   * \note The objective function will determine the boundary condition of the adjoint problem.
   * \return Weight of objective function.
   */
  void SetWeight_ObjFunc(unsigned short val_obj, su2double val) { Weight_ObjFunc[val_obj] = val; }

  /*!
   * \author H. Kline
   * \brief Get the coefficients of the objective defined by the chain rule with primitive variables.
   * \note This objective is only applicable to gradient calculations. Objective value must be
   * calculated using the area averaged outlet values of density, velocity, and pressure.
   * Gradients are w.r.t density, velocity[3], and pressure. when 2D gradient w.r.t. 3rd component of velocity set to 0.
   */
  su2double GetCoeff_ObjChainRule(unsigned short iVar) const { return obj_coeff[iVar]; }

  /*!
   * \brief Get the kind of sensitivity smoothing technique.
   * \return Kind of sensitivity smoothing technique.
   */
  unsigned short GetKind_SensSmooth(void) const { return Kind_SensSmooth; }

  /*!
   * \brief Provides information about the time integration, and change the write in the output
   *        files information about the iteration.
   * \return The kind of time integration: Steady state, time stepping method (unsteady) or
   *         dual time stepping method (unsteady).
   */
  TIME_MARCHING GetTime_Marching() const { return TimeMarching; }

  /*!
   * \brief Provides the number of species present in the plasma
   * \return: The number of species present in the plasma, read from input file
   */
  unsigned short GetnSpecies(void) const { return nSpecies; }

   /*!
   * \brief Get the wall heat flux on a constant heat flux boundary.
   * \return The heat flux.
   */
  const su2double *GetWall_Catalycity(void) const { return Wall_Catalycity; }

  /*!
   * \brief Provides the gas mass fractions of the flow
   * \return: Gas Mass fractions
   */
  const su2double *GetGas_Composition(void) const { return Gas_Composition; }

  /*!
   * \brief Provides the restart information.
   * \return Restart information, if <code>TRUE</code> then the code will use the solution as restart.
   */
  bool GetRestart(void) const { return Restart; }

  /*!
   * \brief Flag for whether binary SU2 native restart files are read.
   * \return Flag for whether binary SU2 native restart files are read, if <code>TRUE</code> then the code will load binary restart files.
   */
  bool GetRead_Binary_Restart(void) const { return Read_Binary_Restart; }

  /*!
   * \brief Provides the number of varaibles.
   * \return Number of variables.
   */
  unsigned short GetnVar(void);

  /*!
   * \brief Provides the number of varaibles.
   * \return Number of variables.
   */
  unsigned short GetnZone(void) const { return nZone; }

  /*!
   * \brief Provides the number of varaibles.
   * \return Number of variables.
   */
  unsigned short GetiZone(void) const { return iZone; }

  /*!
   * \brief For some problems like adjoint or the linearized equations it
   *          is necessary to restart the flow solution.
   * \return Flow restart information, if <code>TRUE</code> then the code will restart the flow solution.
   */

  bool GetRestart_Flow(void) const { return Restart_Flow; }

  /*!
   * \brief Indicates whether the flow is frozen (chemistry deactivated).
   */
  bool GetFrozen(void) const { return frozen; }

  /*!
   * \brief Indicates whether electron gas is present in the gas mixture.
   */
  bool GetIonization(void) const { return ionization; }

  /*!
   * \brief Indicates whether the VT source residual is limited.
   */
  bool GetVTTransferResidualLimiting(void) const { return vt_transfer_res_limit; }

  /*!
   * \brief Indicates if mixture is monoatomic.
   */
  bool GetMonoatomic(void) const { return monoatomic; }

  /*!
   * \brief Information about computing and plotting the equivalent area distribution.
   * \return <code>TRUE</code> or <code>FALSE</code>  depending if we are computing the equivalent area.
   */
  bool GetEquivArea(void) const { return EquivArea; }

  /*!
   * \brief Information about computing and plotting the equivalent area distribution.
   * \return <code>TRUE</code> or <code>FALSE</code>  depending if we are computing the equivalent area.
   */
  bool GetInvDesign_Cp(void) const { return InvDesign_Cp; }

  /*!
   * \brief Information about computing and plotting the equivalent area distribution.
   * \return <code>TRUE</code> or <code>FALSE</code>  depending if we are computing the equivalent area.
   */
  bool GetInvDesign_HeatFlux(void) const { return InvDesign_HeatFlux; }

  /*!
   * \brief Get name of the input grid.
   * \return File name of the input grid.
   */
  string GetMesh_FileName(void) const { return Mesh_FileName; }

  /*!
   * \brief Get name of the output grid, this parameter is important for grid
   *        adaptation and deformation.
   * \return File name of the output grid.
   */
  string GetMesh_Out_FileName(void) const { return Mesh_Out_FileName; }

  /*!
   * \brief Get the name of the file with the solution of the flow problem.
   * \return Name of the file with the solution of the flow problem.
   */
  string GetSolution_FileName(void) const { return Solution_FileName; }

  /*!
   * \brief Get the name of the file with the solution of the adjoint flow problem
   *          with drag objective function.
   * \return Name of the file with the solution of the adjoint flow problem with
   *         drag objective function.
   */
  string GetSolution_AdjFileName(void) const { return Solution_AdjFileName; }

  /*!
<<<<<<< HEAD
=======
   * \brief Get the name of the file with the POD modes for the reduced order model
   *      problem.
   * \return Name of the file with the POD modes.
   */
  string GetRom_FileName(void) const { return Rom_FileName; }
  
  /*!
   * \brief Get the name of the file with the reference snapshot for the reduced order
   *      model problem.
   * \return Name of the file with the reference snapshot.
   */
  string GetRef_Snapshot_FileName(void) const { return Ref_Snapshot_FileName; }
  
  /*!
   * \brief Get the name of the file with the initial snapshot for the reduced order
   *      model problem.
   * \return Name of the file with the initial snapshot.
   */
  string GetInit_Snapshot_FileName(void) const { return Init_Snapshot_FileName; }

  /*!
   * \brief Get the name of the file with the initial reduced coordinates for the reduced order
   *      model problem.
   * \return Name of the file with the initial snapshot.
  */
  string GetInit_Coord_FileName(void) const { return Init_Coord_FileName; }
  
  /*!
   * \brief Static or incremental toggle for POD basis generation type.
   * \return Type of POD generation type
   */
  unsigned short GetKind_PODBasis(void) const { return POD_Basis_Gen; }
  
  /*!
   * \brief Get the number of hyper-reduction nodes desired.
   * \return Number of rdesired hyper-reduction nodes.
   */
  unsigned long GetnHyper_Nodes(void) const { return nHyper_Nodes; }
  
  /*!
   * \brief Get number of POD modes desired.
   * \return Number of POD modes desired.
   */
  unsigned short GetnPOD_Modes(void) const { return nPOD_Modes; }
  
  /*!
   * \brief Get the name of the file for libROM to save.
   * \return Name of filename for libROM to save to.
   */
  string GetlibROMbase_FileName(void) const { return libROMbase_FileName; }
  
  /*!
   * \brief Get whether or not to save to libROM.
   * \return True if specified in config file.
   */
  bool GetSave_libROM(void) const {return libROM; }
  
  /*!
   * \brief Get the name of the file with the residual of the problem.
   * \return Name of the file with the residual of the problem.
   */
  string GetResidual_FileName(void);

  /*!
>>>>>>> 913a94fa
   * \brief Get the format of the input/output grid.
   * \return Format of the input/output grid.
   */
  unsigned short GetMesh_FileFormat(void) const { return Mesh_FileFormat; }

  /*!
   * \brief Get the format of the output solution.
   * \return Format of the output solution.
   */
  unsigned short GetTabular_FileFormat(void) const { return Tab_FileFormat; }

  /*!
   * \brief Get the output precision to be used in <ofstream>.precision(value) for history and SU2_DOT output.
   * \return Output precision.
   */
  unsigned short GetOutput_Precision(void) const { return output_precision; }

  /*!
   * \brief Get the format of the output solution.
   * \return Format of the output solution.
   */
  unsigned short GetActDisk_Jump(void) const { return ActDisk_Jump; }

  /*!
   * \brief Get the name of the file with the convergence history of the problem.
   * \return Name of the file with convergence history of the problem.
   */
  string GetConv_FileName(void) const { return Conv_FileName; }

  /*!
   * \brief Get the Starting Iteration for the windowing approach
   *        in Sensitivity Analysis for period-averaged outputs, which oscillate.
   * \return
   */
  unsigned long GetStartWindowIteration(void) const { return StartWindowIteration; }

  /*!
   * \brief Get Index of the window function used as weight in the cost functional
   * \return
   */
  WINDOW_FUNCTION GetKindWindow(void) const { return static_cast<WINDOW_FUNCTION>(Kind_WindowFct); }

  /*!
   * \brief Get the name of the file with the forces breakdown of the problem.
   * \return Name of the file with forces breakdown of the problem.
   */
  string GetBreakdown_FileName(void) const { return Breakdown_FileName; }

  /*!
   * \brief Get the name of the file with the flow variables.
   * \return Name of the file with the primitive variables.
   */
  string GetVolume_FileName(void) const { return Volume_FileName; }

  /*!
   * \brief Add any numbers necessary to the filename (iteration number, zone ID ...)
   * \param[in] config - Definition of the particular problem.
   * \param[in] filename - the base filename.
   * \param[in] ext - the extension to be added.
   * \return The new filename
   */
  string GetFilename(string filename, string ext, unsigned long Iter) const;

  /*!
   * \brief Append the zone index to the restart or the solution files.
   * \return Name of the restart file for the flow variables.
   */
  string GetMultizone_FileName(string val_filename, int val_iZone, string ext) const;

  /*!
   * \brief Append the zone index to the restart or the solution files.
   * \return Name of the restart file for the flow variables.
   */
  string GetMultizone_HistoryFileName(string val_filename, int val_iZone, string ext) const;

  /*!
   * \brief Append the instance index to the restart or the solution files.
   * \return Name of the restart file for the flow variables.
   */
  string GetMultiInstance_FileName(string val_filename, int val_iInst, string ext) const;

  /*!
   * \brief Append the instance index to the restart or the solution files.
   * \return Name of the restart file for the flow variables.
   */
  string GetMultiInstance_HistoryFileName(string val_filename, int val_iInst) const;

  /*!
   * \brief Get the name of the restart file for the flow variables.
   * \return Name of the restart file for the flow variables.
   */
  string GetRestart_FileName(void) const { return Restart_FileName; }

  /*!
   * \brief Get the name of the restart file for the adjoint variables (drag objective function).
   * \return Name of the restart file for the adjoint variables (drag objective function).
   */
  string GetRestart_AdjFileName(void) const { return Restart_AdjFileName; }

  /*!
   * \brief Get the name of the file with the adjoint variables.
   * \return Name of the file with the adjoint variables.
   */
  string GetAdj_FileName(void) const { return Adj_FileName; }

  /*!
   * \brief Get the name of the file with the gradient of the objective function.
   * \return Name of the file with the gradient of the objective function.
   */
  string GetObjFunc_Grad_FileName(void) const { return ObjFunc_Grad_FileName; }

  /*!
   * \brief Get the name of the file with the gradient of the objective function.
   * \return Name of the file with the gradient of the objective function.
   */
  string GetObjFunc_Value_FileName(void) const { return ObjFunc_Value_FileName; }

  /*!
   * \brief Get the name of the file with the surface information for the flow problem.
   * \return Name of the file with the surface information for the flow problem.
   */
  string GetSurfCoeff_FileName(void) const { return SurfCoeff_FileName; }

  /*!
   * \brief Get the name of the file with the surface information for the adjoint problem.
   * \return Name of the file with the surface information for the adjoint problem.
   */
  string GetSurfAdjCoeff_FileName(void) const { return SurfAdjCoeff_FileName; }

  /*!
   * \brief Get the name of the file with the surface sensitivity (discrete adjoint).
   * \return Name of the file with the surface sensitivity (discrete adjoint).
   */
  string GetSurfSens_FileName(void) const { return SurfSens_FileName; }

  /*!
   * \brief Get the name of the file with the volume sensitivity (discrete adjoint).
   * \return Name of the file with the volume sensitivity (discrete adjoint).
   */
  string GetVolSens_FileName(void) const { return VolSens_FileName; }

  /*!
   * \brief Augment the input filename with the iteration number for an unsteady file.
   * \param[in] val_filename - String value of the base filename.
   * \param[in] val_iter - Unsteady iteration number or time instance.
   * \return Name of the file with the iteration number for an unsteady solution file.
   */
  string GetUnsteady_FileName(string val_filename, int val_iter, string ext) const;

  /*!
   * \brief Append the input filename string with the appropriate objective function extension.
   * \param[in] val_filename - String value of the base filename.
   * \return Name of the file with the appropriate objective function extension.
   */
  string GetObjFunc_Extension(string val_filename) const;

  /*!
   * \brief Get the criteria for structural residual (relative/absolute).
   * \return Relative/Absolute criteria for structural convergence.
   */
  unsigned short GetResidual_Criteria_FEM(void) const { return Res_FEM_CRIT; }

  /*!
   * \brief Get functional that is going to be used to evaluate the residual flow convergence.
   * \return Functional that is going to be used to evaluate the residual flow convergence.
   */
  unsigned short GetResidual_Func_Flow(void) const { return Residual_Func_Flow; }

  /*!
   * \brief Get functional that is going to be used to evaluate the flow convergence.
   * \return Functional that is going to be used to evaluate the flow convergence.
   */
  unsigned short GetCauchy_Func_Flow(void) const { return Cauchy_Func_Flow; }

  /*!
   * \brief Get functional that is going to be used to evaluate the adjoint flow convergence.
   * \return Functional that is going to be used to evaluate the adjoint flow convergence.
   */
  unsigned short GetCauchy_Func_AdjFlow(void) const { return Cauchy_Func_AdjFlow; }

  /*!
   * \brief Get the number of iterations that are considered in the Cauchy convergence criteria.
   * \return Number of elements in the Cauchy criteria.
   */
  unsigned short GetCauchy_Elems(void) const { return Cauchy_Elems; }

  /*!
   * \brief Get the number of iterations that are not considered in the convergence criteria.
   * \return Number of iterations before starting with the convergence criteria.
   */
  unsigned long GetStartConv_Iter(void) const { return StartConv_Iter; }

  /*!
   * \brief Get the value of convergence criteria for the Cauchy method in the direct,
   *        adjoint or linearized problem.
   * \return Value of the convergence criteria.
   */
  su2double GetCauchy_Eps(void) const { return Cauchy_Eps; }

  /*!
   * \brief If we are prforming an unsteady simulation, there is only
   *        one value of the time step for the complete simulation.
   * \return Value of the time step in an unsteady simulation (non dimensional).
   */
  su2double GetDelta_UnstTimeND(void) const { return Delta_UnstTimeND; }

  /*!
   * \brief If we are prforming an unsteady simulation, there is only
   *        one value of the time step for the complete simulation.
   * \return Value of the time step in an unsteady simulation (non dimensional).
   */
  su2double GetTotal_UnstTimeND(void) const { return Total_UnstTimeND; }

  /*!
   * \brief If we are prforming an unsteady simulation, there is only
   *        one value of the time step for the complete simulation.
   * \return Value of the time step in an unsteady simulation.
   */
  su2double GetDelta_UnstTime(void) const { return Delta_UnstTime; }

  /*!
   * \brief Set the value of the unsteadty time step using the CFL number.
   * \param[in] val_delta_unsttimend - Value of the unsteady time step using CFL number.
   */
  void SetDelta_UnstTimeND(su2double val_delta_unsttimend) { Delta_UnstTimeND = val_delta_unsttimend; }

  /*!
   * \brief If we are performing an unsteady simulation, this is the
   *    value of max physical time for which we run the simulation
   * \return Value of the physical time in an unsteady simulation.
   */
  su2double GetTotal_UnstTime(void) const { return Total_UnstTime; }

  /*!
   * \brief If we are performing an unsteady simulation, this is the
   *    value of current time.
   * \return Value of the physical time in an unsteady simulation.
   */
  su2double GetCurrent_UnstTime(void) const { return Current_UnstTime; }

  /*!
   * \brief Divide the rectbles and hexahedron.
   * \return <code>TRUE</code> if the elements must be divided; otherwise <code>FALSE</code>.
   */
  bool GetSubsonicEngine(void) const { return SubsonicEngine; }

  /*!
   * \brief Actuator disk defined with a double surface.
   * \return <code>TRUE</code> if the elements must be divided; otherwise <code>FALSE</code>.
   */
  bool GetActDisk_DoubleSurface(void) const { return ActDisk_DoubleSurface; }

  /*!
   * \brief Only halg of the engine is in the compputational grid.
   * \return <code>TRUE</code> if the engine is complete; otherwise <code>FALSE</code>.
   */
  bool GetEngine_HalfModel(void) const { return Engine_HalfModel; }

  /*!
   * \brief Actuator disk defined with a double surface.
   * \return <code>TRUE</code> if the elements must be divided; otherwise <code>FALSE</code>.
   */
  bool GetActDisk_SU2_DEF(void) const { return ActDisk_SU2_DEF; }

  /*!
   * \brief Value of the design variable step, we use this value in design problems.
   * \param[in] val_dv - Number of the design variable that we want to read.
   * \param[in] val_val - Value of the design variable that we want to read.
   * \return Design variable step.
   */
  su2double GetDV_Value(unsigned short val_dv, unsigned short val_val = 0) const { return DV_Value[val_dv][val_val]; }

  /*!
   * \brief Set the value of the design variable step, we use this value in design problems.
   * \param[in] val_dv - Number of the design variable that we want to read.
   * \param[in] val    - Value of the design variable.
   */
  void SetDV_Value(unsigned short val_dv, unsigned short val_ind, su2double val) { DV_Value[val_dv][val_ind] = val; }

  /*!
   * \brief Get information about the grid movement.
   * \return <code>TRUE</code> if there is a grid movement; otherwise <code>FALSE</code>.
   */
  bool GetGrid_Movement(void) const {
    return (Kind_GridMovement != NO_MOVEMENT) || (nKind_SurfaceMovement > 0);
  }

  /*!
   * \brief Get information about dynamic grids.
   * \return <code>TRUE</code> if there is a grid movement; otherwise <code>FALSE</code>.
   */
  bool GetDynamic_Grid(void) const { return GetGrid_Movement() || (Deform_Mesh && Time_Domain); }

  /*!
   * \brief Get information about the volumetric movement.
   * \return <code>TRUE</code> if there is a volumetric movement is required; otherwise <code>FALSE</code>.
   */
  bool GetVolumetric_Movement(void) const;

  /*!
   * \brief Get information about deforming markers.
   * \param[in] kind_movement - Kind of surface movement.
   * \return <code>TRUE</code> at least one surface of kind_movement moving; otherwise <code>FALSE</code>.
   */
  bool GetSurface_Movement(unsigned short kind_movement) const;

  /*!
   * \brief Set a surface movement marker.
   * \param[in] iMarker - Moving marker.
   * \param[in] kind_movement - Kind of surface movement.
   * \return <code>TRUE</code> at least one surface of kind_movement moving; otherwise <code>FALSE</code>.
   */
  void SetSurface_Movement(unsigned short iMarker, unsigned short kind_movement);

  /*!
   * \brief Get the type of dynamic mesh motion. Each zone gets a config file.
   * \return Type of dynamic mesh motion.
   */
  unsigned short GetKind_GridMovement() const { return Kind_GridMovement; }

  /*!
   * \brief Set the type of dynamic mesh motion.
   * \param[in] val_iZone - Number for the current zone in the mesh (each zone has independent motion).
   * \param[in] motion_Type - Specify motion type.
   */
  void SetKind_GridMovement(unsigned short motion_Type) { Kind_GridMovement = motion_Type; }

  /*!
   * \brief Get the type of surface motion.
   * \param[in] iMarkerMoving -  Index of the moving marker (as specified in Marker_Moving).
   * \return Type of surface motion.
   */
  unsigned short GetKind_SurfaceMovement(unsigned short iMarkerMoving) const { return Kind_SurfaceMovement[iMarkerMoving];}

  /*!
   * \brief Get the mach number based on the mesh velocity and freestream quantities.
   * \return Mach number based on the mesh velocity and freestream quantities.
   */
  su2double GetMach_Motion(void) const { return Mach_Motion; }

  /*!
   * \brief Get the mesh motion origin.
   * \param[in] iDim - spatial component
   * \return The mesh motion origin.
   */
  su2double GetMotion_Origin(unsigned short iDim) const { return Motion_Origin[iDim];}

  /*!
   * \brief Set the mesh motion origin.
   * \param[in] val - new value of the origin
   * \return The mesh motion origin.
   */
  void SetMotion_Origin(const su2double* val) { for (int iDim = 0; iDim < 3; iDim++) Motion_Origin[iDim] = val[iDim]; }

  /*!
   * \brief Get the mesh motion origin.
   * \param[in] iMarkerMoving -  Index of the moving marker (as specified in Marker_Moving)
   * \param[in] iDim - spatial component
   * \return The motion origin of the marker.
   */
  su2double GetMarkerMotion_Origin(unsigned short iMarkerMoving, unsigned short iDim) const { return MarkerMotion_Origin[3*iMarkerMoving + iDim];}

  /*!
   * \brief Set the mesh motion origin.
   * \param[in] val - new value of the origin
   * \param[in] iMarkerMoving -  Index of the moving marker (as specified in Marker_Moving)
   */
  void SetMarkerMotion_Origin(const su2double* val, unsigned short iMarkerMoving) {
    for (int iDim = 0; iDim < 3; iDim++) MarkerMotion_Origin[3*iMarkerMoving + iDim] = val[iDim];
  }

  /*!
   * \brief Get the translational velocity of the mesh.
   * \param[in] iDim - spatial component
   * \return Translational velocity of the mesh.
   */
  su2double GetTranslation_Rate(unsigned short iDim) const { return Translation_Rate[iDim];}

  /*!
   * \brief Get the translational velocity of the marker.
   * \param[in] iMarkerMoving -  Index of the moving marker (as specified in Marker_Moving)
   * \param[in] iDim - spatial component
   * \return Translational velocity of the marker.
   */
  su2double GetMarkerTranslationRate(unsigned short iMarkerMoving, unsigned short iDim) const { return MarkerTranslation_Rate[3*iMarkerMoving + iDim];}

  /*!
   * \brief Get the rotation rate of the mesh.
   * \param[in] iDim - spatial component
   * \return Translational velocity of the mesh.
   */
  su2double GetRotation_Rate(unsigned short iDim) const { return Rotation_Rate[iDim];}

  /*!
   * \brief Get the rotation rate of the mesh.
   * \param[in] iDim - spatial component
   * \param[in] val - new value of the rotation rate.
   * \return Translational velocity of the mesh.
   */
  void SetRotation_Rate(unsigned short iDim, su2double val) { Rotation_Rate[iDim] = val;}

  /*!
   * \brief Get the rotation rate of the marker.
   *  \param[in] iMarkerMoving -  Index of the moving marker (as specified in Marker_Moving)
   * \param[in] iDim - spatial component
   * \return Rotation velocity of the marker.
   */
  su2double GetMarkerRotationRate(unsigned short iMarkerMoving, unsigned short iDim) const { return MarkerRotation_Rate[3*iMarkerMoving + iDim];}

  /*!
   * \brief Get the pitching rate of the mesh.
   * \param[in] iDim - spatial component
   * \return Angular frequency of the mesh pitching.
   */
  su2double GetPitching_Omega(unsigned short iDim) const { return Pitching_Omega[iDim];}

  /*!
   * \brief Get pitching rate of the marker.
   * \param[in] iMarkerMoving - Index of the moving marker (as specified in Marker_Moving)
   * \param[in] iDim - spatial component
   * \return  Angular frequency of the marker pitching.
   */
  su2double GetMarkerPitching_Omega(unsigned short iMarkerMoving, unsigned short iDim) const { return MarkerPitching_Omega[3*iMarkerMoving + iDim];}

  /*!
   * \brief Get the pitching amplitude of the mesh.
   * \param[in] iDim - spatial component
   * \return pitching amplitude of the mesh.
   */
  su2double GetPitching_Ampl(unsigned short iDim) const { return Pitching_Ampl[iDim];}

  /*!
   * \brief Get pitching amplitude of the marker.
   * \param[in] iMarkerMoving -  Index of the moving marker (as specified in Marker_Moving)
   * \param[in] iDim - spatial component
   * \return  pitching amplitude of the marker.
   */
  su2double GetMarkerPitching_Ampl(unsigned short iMarkerMoving, unsigned short iDim) const { return MarkerPitching_Ampl[3*iMarkerMoving + iDim];}

  /*!
   * \brief Get the pitching phase of the mesh.
   * \param[in] val_iZone - Number for the current zone in the mesh (each zone has independent motion).
   * \return pitching phase of the mesh.
   */
  su2double GetPitching_Phase(unsigned short iDim) const { return Pitching_Phase[iDim];}

  /*!
   * \brief Get pitching phase of the marker.
   * \param[in] iMarkerMoving -  Index of the moving marker (as specified in Marker_Moving) \
   * \param[in] iDim - spatial component
   * \return pitching phase of the marker.
   */
  su2double GetMarkerPitching_Phase(unsigned short iMarkerMoving, unsigned short iDim) const { return MarkerPitching_Phase[3*iMarkerMoving + iDim];}

  /*!
   * \brief Get the plunging rate of the mesh.
   * \param[in] iDim - spatial component
   * \return Angular frequency of the mesh plunging.
   */
  su2double GetPlunging_Omega(unsigned short iDim) const { return Plunging_Omega[iDim];}

  /*!
   * \brief Get plunging rate of the marker.
   * \param[in] iMarkerMoving -  Index of the moving marker (as specified in Marker_Moving)
   * \param[in] iDim - spatial component
   * \return Angular frequency of the marker plunging.
   */
  su2double GetMarkerPlunging_Omega(unsigned short iMarkerMoving, unsigned short iDim) const { return MarkerPlunging_Omega[3*iMarkerMoving + iDim];}

  /*!
   * \brief Get the plunging amplitude of the mesh.
   * \param[in] val_iZone - Number for the current zone in the mesh (each zone has independent motion).
   * \param[in] iDim - spatial component
   * \return Plunging amplitude of the mesh.
   */
  su2double GetPlunging_Ampl(unsigned short iDim) const { return Plunging_Ampl[iDim];}

  /*!
   * \brief Get plunging amplitude of the marker.
   * \param[in] iMarkerMoving -  Index of the moving marker (as specified in Marker_Moving)
   * \param[in] iDim - spatial component
   * \return Plunging amplitude of the marker.
   */
  su2double GetMarkerPlunging_Ampl(unsigned short iMarkerMoving, unsigned short iDim) const { return MarkerPlunging_Ampl[3*iMarkerMoving + iDim];}

  /*!
   * \brief Get the angular velocity of the mesh about the z-axis.
   * \return Angular velocity of the mesh about the z-axis.
   */
  su2double GetFinalRotation_Rate_Z() const { return FinalRotation_Rate_Z;}

  /*!
   * \brief Set the angular velocity of the mesh about the z-axis.
   * \param[in] newRotation_Rate_Z - new rotation rate after computing the ramp value.
   */
  void SetRotation_Rate_Z(su2double newRotation_Rate_Z);

  /*!
   * \brief Get the Harmonic Balance frequency pointer.
   * \return Harmonic Balance Frequency pointer.
   */
  const su2double* GetOmega_HB(void) const { return  Omega_HB; }

  /*!
   * \brief Get if harmonic balance source term is to be preconditioned
   * \return yes or no to harmonic balance preconditioning
   */
  bool GetHB_Precondition(void) const { return HB_Precondition; }

  /*!
   * \brief Get if we should update the motion origin.
   * \param[in] val_marker - Value of the marker in which we are interested.
   * \return yes or no to update motion origin.
   */
  unsigned short GetMoveMotion_Origin(unsigned short val_marker) const { return MoveMotion_Origin[val_marker]; }

  /*!
   * \brief Get the minimum value of Beta for Roe-Turkel preconditioner
   * \return the minimum value of Beta for Roe-Turkel preconditioner
   */
  su2double GetminTurkelBeta() const { return  Min_Beta_RoeTurkel; }

  /*!
   * \brief Get the minimum value of Beta for Roe-Turkel preconditioner
   * \return the minimum value of Beta for Roe-Turkel preconditioner
   */
  su2double GetmaxTurkelBeta() const { return  Max_Beta_RoeTurkel; }

  /*!
   * \brief Get information about the adibatic wall condition
   * \return <code>TRUE</code> if it is a adiabatic wall condition; otherwise <code>FALSE</code>.
   */
  bool GetAdiabaticWall(void);

  /*!
   * \brief Get information about the isothermal wall condition
   * \return <code>TRUE</code> if it is a isothermal wall condition; otherwise <code>FALSE</code>.
   */
  bool GetIsothermalWall(void);

  /*!
   * \brief Get information about the Low Mach Preconditioning
   * \return <code>TRUE</code> if we are using low Mach preconditioner; otherwise <code>FALSE</code>.
   */
  bool Low_Mach_Preconditioning(void) const { return Low_Mach_Precon; }

  /*!
   * \brief Get information about the Low Mach Correction
   * \return <code>TRUE</code> if we are using low Mach correction; otherwise <code>FALSE</code>.
   */
  bool Low_Mach_Correction(void) const { return Low_Mach_Corr; }

  /*!
   * \brief Get information about the poisson solver condition
   * \return <code>TRUE</code> if it is a poisson solver condition; otherwise <code>FALSE</code>.
   */
  bool GetPoissonSolver(void) const { return PoissonSolver; }

  /*!
   * \brief Get information about the gravity force.
   * \return <code>TRUE</code> if it uses the gravity force; otherwise <code>FALSE</code>.
   */
  bool GetGravityForce(void) const { return GravityForce; }

  /*!
   * \brief Get information about the body force.
   * \return <code>TRUE</code> if it uses a body force; otherwise <code>FALSE</code>.
   */
  bool GetBody_Force(void) const { return Body_Force; }

  /*!
   * \brief Get a pointer to the body force vector.
   * \return A pointer to the body force vector.
   */
  const su2double* GetBody_Force_Vector(void) const { return body_force; }

  /*!
   * \brief Get information about the streamwise periodicity (None, Pressure_Drop, Massflow).
   * \return Driving force identification.
   */
  ENUM_STREAMWISE_PERIODIC GetKind_Streamwise_Periodic(void) const { return Kind_Streamwise_Periodic; }

  /*!
   * \brief Get information about the streamwise periodicity Energy equation handling.
   * \return Real periodic treatment of energy equation.
   */
  bool GetStreamwise_Periodic_Temperature(void) const { return Streamwise_Periodic_Temperature; }

  /*!
   * \brief Get the value of the artificial periodic outlet heat.
   * \return Heat value.
   */
  su2double GetStreamwise_Periodic_OutletHeat(void) const { return Streamwise_Periodic_OutletHeat; }

  /*!
   * \brief Get the value of the pressure delta from which body force vector is computed.
   * \return Delta Pressure for body force computation.
   */
  su2double GetStreamwise_Periodic_PressureDrop(void) const { return Streamwise_Periodic_PressureDrop; }

  /*!
   * \brief Get the value of the massflow from which body force vector is computed.
   * \return Massflow for body force computation.
   */
  su2double GetStreamwise_Periodic_TargetMassFlow(void) const { return Streamwise_Periodic_TargetMassFlow; }

  /*!
   * \brief Get information about the volumetric heat source.
   * \return <code>TRUE</code> if it uses a volumetric heat source; otherwise <code>FALSE</code>.
   */
  inline bool GetHeatSource(void) const { return HeatSource; }

  /*!
   * \brief Get information about the volumetric heat source.
   * \return Value of the volumetric heat source
   */
  inline su2double GetHeatSource_Val(void) const {return ValHeatSource;}

  /*!
   * \brief Get the rotation angle of the volumetric heat source in axis Z.
   * \return Rotation (Z) of the volumetric heat source
   */
  inline su2double GetHeatSource_Rot_Z(void) const {return Heat_Source_Rot_Z;}

  /*!
   * \brief Set the rotation angle of the volumetric heat source in axis Z.
   * \param[in] val_rot - Rotation (Z) of the volumetric heat source
   */
  inline void SetHeatSource_Rot_Z(su2double val_rot) {Heat_Source_Rot_Z = val_rot;}

  /*!
   * \brief Get the position of the center of the volumetric heat source.
   * \return Pointer to the center of the ellipsoid that introduces a volumetric heat source.
   */
  inline const su2double* GetHeatSource_Center(void) const {return hs_center;}

  /*!
   * \brief Set the position of the center of the volumetric heat source.
   * \param[in] x_cent = X position of the center of the volumetric heat source.
   * \param[in] y_cent = Y position of the center of the volumetric heat source.
   * \param[in] z_cent = Z position of the center of the volumetric heat source.
   */
  inline void SetHeatSource_Center(su2double x_cent, su2double y_cent, su2double z_cent) {
    hs_center[0] = x_cent; hs_center[1] = y_cent; hs_center[2] = z_cent;
  }

  /*!
   * \brief Get the radius of the ellipsoid that introduces a volumetric heat source.
   * \return Pointer to the radii (x, y, z) of the ellipsoid that introduces a volumetric heat source.
   */
  inline const su2double* GetHeatSource_Axes(void) const {return hs_axes;}

  /*!
   * \brief Get information about the rotational frame.
   * \return <code>TRUE</code> if there is a rotational frame; otherwise <code>FALSE</code>.
   */
  bool GetRotating_Frame(void) const { return Rotating_Frame; }

  /*!
   * \brief Get information about the axisymmetric frame.
   * \return <code>TRUE</code> if there is a rotational frame; otherwise <code>FALSE</code>.
   */
  bool GetAxisymmetric(void) const { return Axisymmetric; }

  /*!
   * \brief Get information about there is a smoothing of the grid coordinates.
   * \return <code>TRUE</code> if there is smoothing of the grid coordinates; otherwise <code>FALSE</code>.
   */
  unsigned short GetSmoothNumGrid(void) const { return SmoothNumGrid; }

  /*!
   * \brief Subtract one to the index of the finest grid (full multigrid strategy).
   * \return Change the index of the finest grid.
   */
  void SubtractFinestMesh(void) { FinestMesh = FinestMesh-1; }

  /*!
   * \brief Obtain the kind of design variable.
   * \param[in] val_dv - Number of the design variable that we want to read.
   * \return Design variable identification.
   */
  unsigned short GetDesign_Variable(unsigned short val_dv) const { return Design_Variable[val_dv]; }

  /*!
   * \brief Get the buffet sensor sharpness coefficient.
   * \return Sharpness coefficient for buffet sensor.
   */
  su2double GetBuffet_k(void) const { return Buffet_k; }

  /*!
   * \brief Get the buffet sensor offset parameter.
   * \return Offset parameter for buffet sensor.
   */
  su2double GetBuffet_lambda(void) const { return Buffet_lambda; }

  /*!
   * \brief Get the index in the config information of the marker <i>val_marker</i>.
   * \note When we read the config file, it stores the markers in a particular vector.
   * \return Index in the config information of the marker <i>val_marker</i>.
   */
  unsigned short GetMarker_CfgFile_TagBound(string val_marker) const;

  /*!
   * \brief Get the name in the config information of the marker number <i>val_marker</i>.
   * \note When we read the config file, it stores the markers in a particular vector.
   * \return Name of the marker in the config information of the marker <i>val_marker</i>.
   */
  string GetMarker_CfgFile_TagBound(unsigned short val_marker) const;

  /*!
   * \brief Get the boundary information (kind of boundary) in the config information of the marker <i>val_marker</i>.
   * \return Kind of boundary in the config information of the marker <i>val_marker</i>.
   */
  unsigned short GetMarker_CfgFile_KindBC(string val_marker) const;

  /*!
   * \brief Get the monitoring information from the config definition for the marker <i>val_marker</i>.
   * \return Monitoring information of the boundary in the config information for the marker <i>val_marker</i>.
   */
  unsigned short GetMarker_CfgFile_Monitoring(string val_marker) const;

  /*!
   * \brief Get the monitoring information from the config definition for the marker <i>val_marker</i>.
   * \return Monitoring information of the boundary in the config information for the marker <i>val_marker</i>.
   */
  unsigned short GetMarker_CfgFile_GeoEval(string val_marker) const;

  /*!
   * \brief Get the monitoring information from the config definition for the marker <i>val_marker</i>.
   * \return Monitoring information of the boundary in the config information for the marker <i>val_marker</i>.
   */
  unsigned short GetMarker_CfgFile_Designing(string val_marker) const;

  /*!
   * \brief Get the plotting information from the config definition for the marker <i>val_marker</i>.
   * \return Plotting information of the boundary in the config information for the marker <i>val_marker</i>.
   */
  unsigned short GetMarker_CfgFile_Plotting(string val_marker) const;

  /*!
   * \brief Get the plotting information from the config definition for the marker <i>val_marker</i>.
   * \return Plotting information of the boundary in the config information for the marker <i>val_marker</i>.
   */
  unsigned short GetMarker_CfgFile_Analyze(string val_marker) const;

  /*!
   * \brief Get the multi-physics interface information from the config definition for the marker <i>val_marker</i>.
   * \return Plotting information of the boundary in the config information for the marker <i>val_marker</i>.
   */
  unsigned short GetMarker_CfgFile_ZoneInterface(string val_marker) const;

  /*!
   * \brief Get the TurboPerformance information from the config definition for the marker <i>val_marker</i>.
   * \return TurboPerformance information of the boundary in the config information for the marker <i>val_marker</i>.
   */
  unsigned short GetMarker_CfgFile_Turbomachinery(string val_marker) const;

  /*!
   * \brief Get the TurboPerformance flag information from the config definition for the marker <i>val_marker</i>.
   * \return TurboPerformance flag information of the boundary in the config information for the marker <i>val_marker</i>.
   */
  unsigned short GetMarker_CfgFile_TurbomachineryFlag(string val_marker) const;

  /*!
   * \brief Get the MixingPlane interface information from the config definition for the marker <i>val_marker</i>.
   * \return Plotting information of the boundary in the config information for the marker <i>val_marker</i>.
   */
  unsigned short GetMarker_CfgFile_MixingPlaneInterface(string val_marker) const;

  /*!
   * \brief Get the DV information from the config definition for the marker <i>val_marker</i>.
   * \return DV information of the boundary in the config information for the marker <i>val_marker</i>.
   */
  unsigned short GetMarker_CfgFile_DV(string val_marker) const;

  /*!
   * \brief Get the motion information from the config definition for the marker <i>val_marker</i>.
   * \return Motion information of the boundary in the config information for the marker <i>val_marker</i>.
   */
  unsigned short GetMarker_CfgFile_Moving(string val_marker) const;

  /*!
   * \brief Get the DEFORM_MESH information from the config definition for the marker <i>val_marker</i>.
   * \return DEFORM_MESH information of the boundary in the config information for the marker <i>val_marker</i>.
   */
  unsigned short GetMarker_CfgFile_Deform_Mesh(string val_marker) const;

  /*!
   * \brief Get the DEFORM_MESH_SYM_PLANE information from the config definition for the marker <i>val_marker</i>.
   * \return DEFORM_MESH_SYM_PLANE information of the boundary in the config information for the marker <i>val_marker</i>.
   */
  unsigned short GetMarker_CfgFile_Deform_Mesh_Sym_Plane(string val_marker) const;

  /*!
   * \brief Get the Fluid_Load information from the config definition for the marker <i>val_marker</i>.
   * \return Fluid_Load information of the boundary in the config information for the marker <i>val_marker</i>.
   */
  unsigned short GetMarker_CfgFile_Fluid_Load(string val_marker) const;

  /*!
   * \brief Get the Python customization information from the config definition for the marker <i>val_marker</i>.
   * \return Python customization information of the boundary in the config information for the marker <i>val_marker</i>.
   */
  unsigned short GetMarker_CfgFile_PyCustom(string val_marker) const;

  /*!
   * \brief Get the periodic information from the config definition of the marker <i>val_marker</i>.
   * \return Periodic information of the boundary in the config information of the marker <i>val_marker</i>.
   */
  unsigned short GetMarker_CfgFile_PerBound(string val_marker) const;

  /*!
   * \brief  Get the name of the marker <i>val_marker</i>.
   * \return The interface which owns that marker <i>val_marker</i>.
   */
  unsigned short GetMarker_ZoneInterface(string val_marker) const;

  /*!
   * \brief  Get the name of the marker <i>val_iMarker</i>.
   * \return The name of the marker in the interface
   */
  string GetMarkerTag_ZoneInterface(unsigned short val_iMarker) const { return Marker_ZoneInterface[val_iMarker]; }

  /*!
   * \brief  Get the number of markers in the multizone interface.
   * \return The number markers in the multizone interface
   */
  unsigned short GetnMarker_ZoneInterface(void) const { return nMarker_ZoneInterface; }

  /*!
   * \brief Determines whether a marker with index iMarker is a solid boundary.
   * \param iMarker
   * \return <TRUE> it marker with index iMarker is a solid boundary.
   */
  bool GetSolid_Wall(unsigned short iMarker) const;

  /*!
   * \brief Determines whether a marker with index iMarker is a viscous no-slip boundary.
   * \param iMarker
   * \return <TRUE> it marker with index iMarker is a viscous no-slip boundary.
   */
  bool GetViscous_Wall(unsigned short iMarker) const;

  /*!
   * \brief Determines if problem is adjoint
   * \return true if Adjoint
   */
  bool GetContinuous_Adjoint(void) const { return ContinuousAdjoint; }

  /*!
   * \brief Determines if problem is a reduced order modelling problem
   * \return true if ROM
   */
  bool GetReduced_Model(void) const { return Reduced_Model; }
  
  /*!
   * \brief Determines if problem is viscous
   * \return true if Viscous
   */
  bool GetViscous(void) const { return Viscous; }

  /*!
   * \brief Provides the index of the solution in the container.
   * \param[in] val_eqsystem - Equation that is being solved.
   * \return Index on the solution container.
   */
  unsigned short GetContainerPosition(unsigned short val_eqsystem);

  /*!
   * \brief Value of the minimum residual value (log10 scale).
   * \return Value of the minimum residual value (log10 scale).
   */
  su2double GetMinLogResidual(void) const { return MinLogResidual; }

  /*!
   * \brief Value of the damping factor for the engine inlet bc.
   * \return Value of the damping factor.
   */
  su2double GetDamp_Engine_Inflow(void) const { return Damp_Engine_Inflow; }

  /*!
   * \brief Value of the damping factor for the engine exhaust inlet bc.
   * \return Value of the damping factor.
   */
  su2double GetDamp_Engine_Exhaust(void) const { return Damp_Engine_Exhaust; }

  /*!
   * \brief Value of the damping factor for the residual restriction.
   * \return Value of the damping factor.
   */
  su2double GetDamp_Res_Restric(void) const { return Damp_Res_Restric; }

  /*!
   * \brief Value of the damping factor for the correction prolongation.
   * \return Value of the damping factor.
   */
  su2double GetDamp_Correc_Prolong(void) const { return Damp_Correc_Prolong; }

  /*!
   * \brief Value of the position of the Near Field (y coordinate for 2D, and z coordinate for 3D).
   * \return Value of the Near Field position.
   */
  su2double GetPosition_Plane(void) const { return Position_Plane; }

  /*!
   * \brief Value of the weight of the drag coefficient in the Sonic Boom optimization.
   * \return Value of the weight of the drag coefficient in the Sonic Boom optimization.
   */
  su2double GetWeightCd(void) const { return WeightCd; }

  /*!
   * \brief Value of the weight of the CD, CL, CM optimization.
   * \return Value of the weight of the CD, CL, CM optimization.
   */
  void SetdNetThrust_dBCThrust(su2double val_dnetthrust_dbcthrust);

  /*!
   * \brief Value of the azimuthal line to fix due to a misalignments of the nearfield.
   * \return Azimuthal line to fix due to a misalignments of the nearfield.
   */
  su2double GetFixAzimuthalLine(void) const { return FixAzimuthalLine; }

  /*!
   * \brief Value of the weight of the CD, CL, CM optimization.
   * \return Value of the weight of the CD, CL, CM optimization.
   */
  su2double GetdCD_dCMy(void) const { return dCD_dCMy; }

  /*!
   * \brief Value of the weight of the CD, CL, CM optimization.
   * \return Value of the weight of the CD, CL, CM optimization.
   */
  su2double GetCM_Target(void) const { return CM_Target; }

  /*!
   * \brief Value of the weight of the CD, CL, CM optimization.
   * \return Value of the weight of the CD, CL, CM optimization.
   */
  su2double GetdCD_dCL(void) const { return dCD_dCL; }

  /*!
   * \brief Value of the weight of the CD, CL, CM optimization.
   * \return Value of the weight of the CD, CL, CM optimization.
   */
  void SetdCD_dCL(su2double val_dcd_dcl) { dCD_dCL = val_dcd_dcl; }

  /*!
   * \brief Value of the weight of the CD, CL, CM optimization.
   * \return Value of the weight of the CD, CL, CM optimization.
   */
  su2double GetdCMx_dCL(void) const { return dCMx_dCL; }

  /*!
   * \brief Value of the weight of the CD, CL, CM optimization.
   * \return Value of the weight of the CD, CL, CM optimization.
   */
  void SetdCMx_dCL(su2double val_dcmx_dcl) { dCMx_dCL = val_dcmx_dcl; }

  /*!
   * \brief Value of the weight of the CD, CL, CM optimization.
   * \return Value of the weight of the CD, CL, CM optimization.
   */
  su2double GetdCMy_dCL(void) const { return dCMy_dCL; }

  /*!
   * \brief Value of the weight of the CD, CL, CM optimization.
   * \return Value of the weight of the CD, CL, CM optimization.
   */
  void SetdCMy_dCL(su2double val_dcmy_dcl) { dCMy_dCL = val_dcmy_dcl; }

  /*!
   * \brief Value of the weight of the CD, CL, CM optimization.
   * \return Value of the weight of the CD, CL, CM optimization.
   */
  su2double GetdCMz_dCL(void) const { return dCMz_dCL; }

  /*!
   * \brief Value of the weight of the CD, CL, CM optimization.
   * \return Value of the weight of the CD, CL, CM optimization.
   */
  void SetdCMz_dCL(su2double val_dcmz_dcl) { dCMz_dCL = val_dcmz_dcl; }

  /*!
   * \brief Value of the weight of the CD, CL, CM optimization.
   * \return Value of the weight of the CD, CL, CM optimization.
   */
  void SetdCL_dAlpha(su2double val_dcl_dalpha) { dCL_dAlpha = val_dcl_dalpha; }

  /*!
   * \brief Value of the weight of the CD, CL, CM optimization.
   * \return Value of the weight of the CD, CL, CM optimization.
   */
  void SetdCM_diH(su2double val_dcm_dhi) { dCM_diH = val_dcm_dhi; }

  /*!
   * \brief Value of the weight of the CD, CL, CM optimization.
   * \return Value of the weight of the CD, CL, CM optimization.
   */
  void SetdCD_dCMy(su2double val_dcd_dcmy) { dCD_dCMy = val_dcd_dcmy; }

  /*!
   * \brief Value of the weight of the CD, CL, CM optimization.
   * \return Value of the weight of the CD, CL, CM optimization.
   */
  su2double GetCL_Target(void) const { return CL_Target; }

  /*!
   * \brief Set the global parameters of each simulation for each runtime system.
   * \param[in] val_solver - Solver of the simulation.
   * \param[in] val_system - Runtime system that we are solving.
   */
  void SetGlobalParam(unsigned short val_solver, unsigned short val_system);

  /*!
   * \brief Center of rotation for a rotational periodic boundary.
   */
  const su2double *GetPeriodicRotCenter(string val_marker) const;

  /*!
   * \brief Angles of rotation for a rotational periodic boundary.
   */
  const su2double *GetPeriodicRotAngles(string val_marker) const;

  /*!
   * \brief Translation vector for a translational periodic boundary.
   */
  const su2double *GetPeriodicTranslation(string val_marker) const;

  /*!
   * \brief Get the translation vector for a periodic transformation.
   * \param[in] val_index - Index corresponding to the periodic transformation.
   * \return The translation vector.
   */
  const su2double* GetPeriodic_Translation(unsigned short val_index ) const { return Periodic_Translation[val_index]; }

  /*!
   * \brief Get the rotationally periodic donor marker for boundary <i>val_marker</i>.
   * \return Periodic donor marker from the config information for the marker <i>val_marker</i>.
   */
  unsigned short GetMarker_Periodic_Donor(string val_marker) const;

  /*!
   * \brief Get the origin of the actuator disk.
   */
  su2double GetActDisk_NetThrust(string val_marker) const;

  /*!
   * \brief Get the origin of the actuator disk.
   */
  su2double GetActDisk_Power(string val_marker) const;

  /*!
   * \brief Get the origin of the actuator disk.
   */
  su2double GetActDisk_MassFlow(string val_marker) const;

  /*!
   * \brief Get the origin of the actuator disk.
   */
  su2double GetActDisk_Mach(string val_marker) const;

  /*!
   * \brief Get the origin of the actuator disk.
   */
  su2double GetActDisk_Force(string val_marker) const;

  /*!
   * \brief Get the origin of the actuator disk.
   */
  su2double GetActDisk_BCThrust(string val_marker) const;

  /*!
   * \brief Get the origin of the actuator disk.
   */
  su2double GetActDisk_BCThrust_Old(string val_marker) const;

  /*!
   * \brief Get the tip radius of th actuator disk.
   */
  su2double GetActDisk_Area(string val_marker) const;

  /*!
   * \brief Get the tip radius of th actuator disk.
   */
  su2double GetActDisk_ReverseMassFlow(string val_marker) const;

  /*!
   * \brief Get the thrust corffient of the actuator disk.
   */
  su2double GetActDisk_PressJump(string val_marker, unsigned short val_index) const;

  /*!
   * \brief Get the thrust corffient of the actuator disk.
   */
  su2double GetActDisk_TempJump(string val_marker, unsigned short val_index) const;

  /*!
   * \brief Get the rev / min of the actuator disk.
   */
  su2double GetActDisk_Omega(string val_marker, unsigned short val_index) const;

  /*!
   * \brief Get Actuator Disk Outlet for boundary <i>val_marker</i> (actuator disk inlet).
   * \return Actuator Disk Outlet from the config information for the marker <i>val_marker</i>.
   */
  unsigned short GetMarker_CfgFile_ActDiskOutlet(string val_marker) const;

  /*!
   * \brief Get Actuator Disk Outlet for boundary <i>val_marker</i> (actuator disk inlet).
   * \return Actuator Disk Outlet from the config information for the marker <i>val_marker</i>.
   */
  unsigned short GetMarker_CfgFile_EngineExhaust(string val_marker) const;

  /*!
   * \brief Get the internal index for a moving boundary <i>val_marker</i>.
   * \return Internal index for a moving boundary <i>val_marker</i>.
   */
  unsigned short GetMarker_Moving(string val_marker) const;

  /*!
   * \brief Get bool if marker is moving. <i>val_marker</i>.
   * \param[in] val_marker - String of the marker to test.
   * \return Bool if the marker is a moving boundary <i>val_marker</i>.
   */
  bool GetMarker_Moving_Bool(string val_marker) const;

  /*!
   * \brief Get the internal index for a DEFORM_MESH boundary <i>val_marker</i>.
   * \return Internal index for a DEFORM_MESH boundary <i>val_marker</i>.
   */
  unsigned short GetMarker_Deform_Mesh(string val_marker) const;

  /*!
   * \brief Get the internal index for a DEFORM_MESH_SYM_PLANE boundary <i>val_marker</i>.
   * \return Internal index for a DEFORM_MESH_SYM_PLANE boundary <i>val_marker</i>.
   */
  unsigned short GetMarker_Deform_Mesh_Sym_Plane(string val_marker) const;

  /*!
   * \brief Get the internal index for a Fluid_Load boundary <i>val_marker</i>.
   * \return Internal index for a Fluid_Load boundary <i>val_marker</i>.
   */
  unsigned short GetMarker_Fluid_Load(string val_marker) const;

  /*!
   * \brief Get the name of the surface defined in the geometry file.
   * \param[in] val_marker - Value of the marker in which we are interested.
   * \return Name that is in the geometry file for the surface that
   *         has the marker <i>val_marker</i>.
   */
  string GetMarker_Moving_TagBound(unsigned short val_marker) const { return Marker_Moving[val_marker]; }

  /*!
   * \brief Get the name of the DEFORM_MESH boundary defined in the geometry file.
   * \param[in] val_marker - Value of the marker in which we are interested.
   * \return Name that is in the geometry file for the surface that
   *         has the marker <i>val_marker</i>.
   */
  string GetMarker_Deform_Mesh_TagBound(unsigned short val_marker) const { return Marker_Deform_Mesh[val_marker]; }

  /*!
   * \brief Get the name of the DEFORM_MESH_SYM_PLANE boundary defined in the geometry file.
   * \param[in] val_marker - Value of the marker in which we are interested.
   * \return Name that is in the geometry file for the surface that
   *         has the marker <i>val_marker</i>.
   */
  string GetMarker_Deform_Mesh_Sym_Plane_TagBound(unsigned short val_marker) const { return Marker_Deform_Mesh_Sym_Plane[val_marker]; }

  /*!
   * \brief Get the name of the Fluid_Load boundary defined in the geometry file.
   * \param[in] val_marker - Value of the marker in which we are interested.
   * \return Name that is in the geometry file for the surface that
   *         has the marker <i>val_marker</i>.
   */
  string GetMarker_Fluid_Load_TagBound(unsigned short val_marker) const { return Marker_Fluid_Load[val_marker]; }

  /*!
   * \brief Get the name of the surface defined in the geometry file.
   * \param[in] val_marker - Value of the marker in which we are interested.
   * \return Name that is in the geometry file for the surface that
   *         has the marker <i>val_marker</i>.
   */
  string GetMarker_PyCustom_TagBound(unsigned short val_marker) const { return Marker_PyCustom[val_marker]; }

  /*!
   * \brief Get the name of the surface defined in the geometry file.
   * \param[in] val_marker - Value of the marker in which we are interested.
   * \return Name that is in the geometry file for the surface that
   *         has the marker <i>val_marker</i>.
   */
  string GetMarker_Analyze_TagBound(unsigned short val_marker) const { return Marker_Analyze[val_marker]; }

  /*!
   * \brief Get the total temperature at a nacelle boundary.
   * \param[in] val_index - Index corresponding to the inlet boundary.
   * \return The total temperature.
   */
  su2double GetExhaust_Temperature_Target(string val_index) const;

  /*!
   * \brief Get the total temperature at an inlet boundary.
   * \param[in] val_index - Index corresponding to the inlet boundary.
   * \return The total temperature.
   */
  su2double GetInlet_Ttotal(string val_index) const;

  /*!
   * \brief Get the temperature at a supersonic inlet boundary.
   * \param[in] val_index - Index corresponding to the inlet boundary.
   * \return The inlet density.
   */
  su2double GetInlet_Temperature(string val_index) const;

  /*!
   * \brief Get the pressure at a supersonic inlet boundary.
   * \param[in] val_index - Index corresponding to the inlet boundary.
   * \return The inlet pressure.
   */
  su2double GetInlet_Pressure(string val_index) const;

  /*!
   * \brief Get the velocity vector at a supersonic inlet boundary.
   * \param[in] val_index - Index corresponding to the inlet boundary.
   * \return The inlet velocity vector.
   */
  const su2double* GetInlet_Velocity(string val_index) const;

  /*!
   * \brief Get the mass fraction vector at a supersonic inlet boundary.
   * \param[in] val_index - Index corresponding to the inlet boundary.
   * \return The inlet mass fraction vector - NEMO only.
   */
  const su2double* GetInlet_MassFrac(string val_index) const;

  /*!
   * \brief Get the total pressure at an inlet boundary.
   * \param[in] val_index - Index corresponding to the inlet boundary.
   * \return The total pressure.
   */
  su2double GetInlet_Ptotal(string val_index) const;

  /*!
   * \brief Set the total pressure at an inlet boundary.
   * \param[in] val_pressure - Pressure value at the inlet boundary.
   * \param[in] val_index - Index corresponding to the inlet boundary.
   */
  void SetInlet_Ptotal(su2double val_pressure, string val_marker);

  /*!
   * \brief Get the total pressure at an nacelle boundary.
   * \param[in] val_index - Index corresponding to the inlet boundary.
   * \return The total pressure.
   */
  su2double GetExhaust_Pressure_Target(string val_index) const;

  /*!
   * \brief Value of the CFL reduction in LevelSet problems.
   * \return Value of the CFL reduction in LevelSet problems.
   */
  su2double GetCFLRedCoeff_Turb(void) const { return CFLRedCoeff_Turb; }

  /*!
   * \brief Get the flow direction unit vector at an inlet boundary.
   * \param[in] val_index - Index corresponding to the inlet boundary.
   * \return The flow direction vector.
   */
  const su2double* GetInlet_FlowDir(string val_index) const;

  /*!
   * \brief Get the back pressure (static) at an outlet boundary.
   * \param[in] val_index - Index corresponding to the outlet boundary.
   * \return The outlet pressure.
   */
  su2double GetOutlet_Pressure(string val_index) const;

  /*!
   * \brief Set the back pressure (static) at an outlet boundary.
   * \param[in] val_pressure - Pressure value at the outlet boundary.
   * \param[in] val_index - Index corresponding to the outlet boundary.
   */
  void SetOutlet_Pressure(su2double val_pressure, string val_marker);

  /*!
   * \brief Get the var 1 at Riemann boundary.
   * \param[in] val_marker - Index corresponding to the Riemann boundary.
   * \return The var1
   */
  su2double GetRiemann_Var1(string val_marker) const;

  /*!
   * \brief Get the var 2 at Riemann boundary.
   * \param[in] val_marker - Index corresponding to the Riemann boundary.
   * \return The var2
   */
  su2double GetRiemann_Var2(string val_marker) const;

  /*!
   * \brief Get the Flowdir at Riemann boundary.
   * \param[in] val_marker - Index corresponding to the Riemann boundary.
   * \return The Flowdir
   */
  const su2double* GetRiemann_FlowDir(string val_marker) const;

  /*!
   * \brief Get Kind Data of Riemann boundary.
   * \param[in] val_marker - Index corresponding to the Riemann boundary.
   * \return Kind data
   */
  unsigned short GetKind_Data_Riemann(string val_marker) const;

  /*!
   * \brief Get the var 1 for the Giels BC.
   * \param[in] val_marker - Index corresponding to the Giles BC.
   * \return The var1
   */
  su2double GetGiles_Var1(string val_marker) const;

  /*!
   * \brief Get the var 2 for the Giles boundary.
   * \param[in] val_marker - Index corresponding to the Giles BC.
   * \return The var2
   */
  su2double GetGiles_Var2(string val_marker) const;

  /*!
   * \brief Get the Flowdir for the Giles BC.
   * \param[in] val_marker - Index corresponding to the Giles BC.
   * \return The Flowdir
   */
  const su2double* GetGiles_FlowDir(string val_marker) const;

  /*!
   * \brief Get Kind Data for the Giles BC.
   * \param[in] val_marker - Index corresponding to the Giles BC.
   * \return Kind data
   */
  unsigned short GetKind_Data_Giles(string val_marker) const;

  /*!
   * \brief Set the var 1 for Giles BC.
   * \param[in] val_marker - Index corresponding to the Giles BC.
   */
  void SetGiles_Var1(su2double newVar1, string val_marker);

  /*!
   * \brief Get the relax factor for the average component for the Giles BC.
   * \param[in] val_marker - Index corresponding to the Giles BC.
   * \return The relax factor for the average component
   */
  su2double GetGiles_RelaxFactorAverage(string val_marker) const;

  /*!
   * \brief Get the relax factor for the fourier component for the Giles BC.
   * \param[in] val_marker - Index corresponding to the Giles BC.
   * \return The relax factor for the fourier component
   */
  su2double GetGiles_RelaxFactorFourier(string val_marker) const;

  /*!
   * \brief Get the outlet pressure imposed as BC for internal flow.
   * \return outlet pressure
   */
  su2double GetPressureOut_BC() const;

  /*!
   * \brief Set the outlet pressure imposed as BC for internal flow.
   * \param[in] val_temp - New value of the outlet pressure.
   */
  void SetPressureOut_BC(su2double val_press);

  /*!
   * \brief Get the inlet velocity or pressure imposed for incompressible flow.
   * \return inlet velocity or pressure
   */
  su2double GetIncInlet_BC() const;

  /*!
   * \brief Set the inlet velocity or pressure imposed as BC for incompressible flow.
   * \param[in] val_in - New value of the inlet velocity or pressure.
   */
  void SetIncInlet_BC(su2double val_in);

  /*!
   * \brief Get the inlet temperature imposed as BC for incompressible flow.
   * \return inlet temperature
   */
  su2double GetIncTemperature_BC() const;

  /*!
   * \brief Set the inlet temperature imposed as BC for incompressible flow.
   * \param[in] val_temperature - New value of the inlet temperature.
   */
  void SetIncTemperature_BC(su2double val_temperature);

  /*!
   * \brief Get the outlet pressure imposed as BC for incompressible flow.
   * \return outlet pressure
   */
  su2double GetIncPressureOut_BC() const;

  /*!
   * \brief Set the outlet pressure imposed as BC for incompressible flow.
   * \param[in] val_pressure - New value of the outlet pressure.
   */
  void SetIncPressureOut_BC(su2double val_pressure);

  /*!
   * \brief Get the inlet total pressure imposed as BC for internal flow.
   * \return inlet total pressure
   */
  su2double GetTotalPressureIn_BC() const;

  /*!
   * \brief Get the inlet total temperature imposed as BC for internal flow.
   * \return inlet total temperature
   */
  su2double GetTotalTemperatureIn_BC() const;

  /*!
   * \brief Set the inlet total temperature imposed as BC for internal flow.
   * \param[in] val_temp - New value of the total temperature.
   */
  void SetTotalTemperatureIn_BC(su2double val_temp);

  /*!
   * \brief Get the inlet flow angle imposed as BC for internal flow.
   * \return inlet flow angle
   */
  su2double GetFlowAngleIn_BC() const;

  /*!
   * \brief Get the wall temperature (static) at an isothermal boundary.
   * \param[in] val_index - Index corresponding to the isothermal boundary.
   * \return The wall temperature.
   */
  su2double GetIsothermal_Temperature(string val_index) const;

  /*!
   * \brief Get the wall heat flux on a constant heat flux boundary.
   * \param[in] val_index - Index corresponding to the constant heat flux boundary.
   * \return The heat flux.
   */
  su2double GetWall_HeatFlux(string val_index) const;

  /*!
   * \brief Get the wall function treatment for the given boundary marker.
   * \param[in] val_marker - String of the viscous wall marker.
   * \return The type of wall function treatment.
   */
  unsigned short GetWallFunction_Treatment(string val_marker) const;

  /*!
   * \brief Get the additional integer info for the wall function treatment
            for the given boundary marker.
   * \param[in] val_marker - String of the viscous wall marker.
   * \return Pointer to the integer info for the given marker.
   */
  const unsigned short* GetWallFunction_IntInfo(string val_marker) const;

  /*!
   * \brief Get the additional double info for the wall function treatment
            for the given boundary marker.
   * \param[in] val_marker - String of the viscous wall marker.
   * \return Pointer to the double info for the given marker.
   */
  const su2double* GetWallFunction_DoubleInfo(string val_marker) const;

  /*!
   * \brief Get the type of wall and roughness height on a wall boundary (Heatflux or Isothermal).
   * \param[in] val_index - Index corresponding to the boundary.
   * \return The wall type and roughness height.
   */
  pair<unsigned short, su2double> GetWallRoughnessProperties(string val_marker) const;

  /*!
   * \brief Get the target (pressure, massflow, etc) at an engine inflow boundary.
   * \param[in] val_index - Index corresponding to the engine inflow boundary.
   * \return Target (pressure, massflow, etc) .
   */
  su2double GetEngineInflow_Target(string val_marker) const;

  /*!
   * \brief Get the fan face Mach number at an engine inflow boundary.
   * \param[in] val_marker - Name of the boundary.
   * \return The fan face Mach number.
   */
  su2double GetInflow_Mach(string val_marker) const;

  /*!
   * \brief Get the back pressure (static) at an engine inflow boundary.
   * \param[in] val_marker - Name of the boundary.
   * \return The engine inflow pressure.
   */
  su2double GetInflow_Pressure(string val_marker) const;

  /*!
   * \brief Get the mass flow rate at an engine inflow boundary.
   * \param[in] val_marker - Name of the boundary.
   * \return The engine mass flow rate.
   */
  su2double GetInflow_MassFlow(string val_marker) const;

  /*!
   * \brief Get the percentage of reverse flow at an engine inflow boundary.
   * \param[in] val_marker - Name of the boundary.
   * \return The percentage of reverse flow.
   */
  su2double GetInflow_ReverseMassFlow(string val_marker) const;

  /*!
   * \brief Get the percentage of reverse flow at an engine inflow boundary.
   * \param[in] val_index - Index corresponding to the engine inflow boundary.
   * \return The percentage of reverse flow.
   */
  su2double GetInflow_ReverseMassFlow(unsigned short val_marker) const { return Inflow_ReverseMassFlow[val_marker]; }

  /*!
   * \brief Get the total pressure at an engine inflow boundary.
   * \param[in] val_marker - Name of the boundary.
   * \return The total pressure.
   */
  su2double GetInflow_TotalPressure(string val_marker) const;

  /*!
   * \brief Get the temperature (static) at an engine inflow boundary.
   * \param[in] val_marker - Name of the boundary.
   * \return The engine inflow temperature.
   */
  su2double GetInflow_Temperature(string val_marker) const;

  /*!
   * \brief Get the total temperature at an engine inflow boundary.
   * \param[in] val_marker - Name of the boundary.
   * \return The engine inflow total temperature.
   */
  su2double GetInflow_TotalTemperature(string val_marker) const;

  /*!
   * \brief Get the ram drag at an engine inflow boundary.
   * \param[in] val_marker - Name of the boundary.
   * \return The engine inflow ram drag.
   */
  su2double GetInflow_RamDrag(string val_marker) const;

  /*!
   * \brief Get the force balance at an engine inflow boundary.
   * \param[in] val_marker - Name of the boundary.
   * \return The engine inflow force balance.
   */
  su2double GetInflow_Force(string val_marker) const;

  /*!
   * \brief Get the power at an engine inflow boundary.
   * \param[in] val_marker - Name of the boundary.
   * \return The engine inflow power.
   */
  su2double GetInflow_Power(string val_marker) const;

  /*!
   * \brief Get the back pressure (static) at an engine exhaust boundary.
   * \param[in] val_marker - Name of the boundary.
   * \return The engine exhaust pressure.
   */
  su2double GetExhaust_Pressure(string val_marker) const;

  /*!
   * \brief Get the temperature (static) at an engine exhaust boundary.
   * \param[in] val_marker - Name of the boundary.
   * \return The engine exhaust temperature.
   */
  su2double GetExhaust_Temperature(string val_marker) const;

  /*!
   * \brief Get the massflow at an engine exhaust boundary.
   * \param[in] val_marker - Name of the boundary.
   * \return The engine exhaust massflow.
   */
  su2double GetExhaust_MassFlow(string val_marker) const;

  /*!
   * \brief Get the total pressure at an engine exhaust boundary.
   * \param[in] val_marker - Name of the boundary.
   * \return The engine exhaust total pressure.
   */
  su2double GetExhaust_TotalPressure(string val_marker) const;

  /*!
   * \brief Get the total temperature at an engine exhaust boundary.
   * \param[in] val_marker - Name of the boundary.
   * \return The total temperature.
   */
  su2double GetExhaust_TotalTemperature(string val_marker) const;

  /*!
   * \brief Get the gross thrust at an engine exhaust boundary.
   * \param[in] val_marker - Name of the boundary.
   * \return Gross thrust.
   */
  su2double GetExhaust_GrossThrust(string val_marker) const;

  /*!
   * \brief Get the force balance at an engine exhaust boundary.
   * \param[in] val_marker - Name of the boundary.
   * \return Force balance.
   */
  su2double GetExhaust_Force(string val_marker) const;

  /*!
   * \brief Get the power at an engine exhaust boundary.
   * \param[in] val_marker - Name of the boundary.
   * \return Power.
   */
  su2double GetExhaust_Power(string val_marker) const;

  /*!
   * \brief Get the back pressure (static) at an outlet boundary.
   * \param[in] val_index - Index corresponding to the outlet boundary.
   * \return The outlet pressure.
   */
  void SetInflow_Mach(unsigned short val_marker, su2double val_fanface_mach) { Inflow_Mach[val_marker] = val_fanface_mach; }

  /*!
   * \brief Set the fan face static pressure at an engine inflow boundary.
   * \param[in] val_index - Index corresponding to the engine inflow boundary.
   * \param[in] val_fanface_pressure - Fan face static pressure.
   */
  void SetInflow_Pressure(unsigned short val_marker, su2double val_fanface_pressure) { Inflow_Pressure[val_marker] = val_fanface_pressure; }

  /*!
   * \brief Set the massflow at an engine inflow boundary.
   * \param[in] val_index - Index corresponding to the engine inflow boundary.
   * \param[in] val_fanface_massflow - Massflow.
   */
  void SetInflow_MassFlow(unsigned short val_marker, su2double val_fanface_massflow) { Inflow_MassFlow[val_marker] = val_fanface_massflow; }

  /*!
   * \brief Set the reverse flow at an engine inflow boundary.
   * \param[in] val_index - Index corresponding to the engine inflow boundary.
   * \param[in] val_fanface_reversemassflow - reverse flow.
   */
  void SetInflow_ReverseMassFlow(unsigned short val_marker, su2double val_fanface_reversemassflow) { Inflow_ReverseMassFlow[val_marker] = val_fanface_reversemassflow; }

  /*!
   * \brief Set the fan face total pressure at an engine inflow boundary.
   * \param[in] val_index - Index corresponding to the engine inflow boundary.
   * \param[in] val_fanface_totalpressure - Fan face total pressure.
   */
  void SetInflow_TotalPressure(unsigned short val_marker, su2double val_fanface_totalpressure) { Inflow_TotalPressure[val_marker] = val_fanface_totalpressure; }

  /*!
   * \brief Set the fan face static temperature at an engine inflow boundary.
   * \param[in] val_index - Index corresponding to the engine inflow boundary.
   * \param[in] val_fanface_pressure - Fan face static temperature.
   */
  void SetInflow_Temperature(unsigned short val_marker, su2double val_fanface_temperature) { Inflow_Temperature[val_marker] = val_fanface_temperature; }

  /*!
   * \brief Set the fan face total temperature at an engine inflow boundary.
   * \param[in] val_index - Index corresponding to the engine inflow boundary.
   * \param[in] val_fanface_totaltemperature - Fan face total temperature.
   */
  void SetInflow_TotalTemperature(unsigned short val_marker, su2double val_fanface_totaltemperature) { Inflow_TotalTemperature[val_marker] = val_fanface_totaltemperature; }

  /*!
   * \brief Set the ram drag temperature at an engine inflow boundary.
   * \param[in] val_index - Index corresponding to the engine inflow boundary.
   * \param[in] val_fanface_ramdrag - Ram drag value.
   */
  void SetInflow_RamDrag(unsigned short val_marker, su2double val_fanface_ramdrag) { Inflow_RamDrag[val_marker] = val_fanface_ramdrag; }

  /*!
   * \brief Set the force balance at an engine inflow boundary.
   * \param[in] val_index - Index corresponding to the engine inflow boundary.
   * \param[in] val_fanface_force - Fan face force.
   */
  void SetInflow_Force(unsigned short val_marker, su2double val_fanface_force) { Inflow_Force[val_marker] = val_fanface_force; }

  /*!
   * \brief Set the power at an engine inflow boundary.
   * \param[in] val_index - Index corresponding to the engine inflow boundary.
   * \param[in] val_fanface_force - Power.
   */
  void SetInflow_Power(unsigned short val_marker, su2double val_fanface_power) { Inflow_Power[val_marker] = val_fanface_power; }

  /*!
   * \brief Set the back pressure (static) at an engine exhaust boundary.
   * \param[in] val_index - Index corresponding to the outlet boundary.
   * \param[in] val_exhaust_pressure - Exhaust static pressure.
   */
  void SetExhaust_Pressure(unsigned short val_marker, su2double val_exhaust_pressure) { Exhaust_Pressure[val_marker] = val_exhaust_pressure; }

  /*!
   * \brief Set the temperature (static) at an engine exhaust boundary.
   * \param[in] val_index - Index corresponding to the outlet boundary.
   * \param[in] val_exhaust_temp - Exhaust static temperature.
   */
  void SetExhaust_Temperature(unsigned short val_marker, su2double val_exhaust_temp) { Exhaust_Temperature[val_marker] = val_exhaust_temp; }

  /*!
   * \brief Set the back pressure (static) at an engine exhaust boundary.
   * \param[in] val_index - Index corresponding to the outlet boundary.
   * \param[in] val_exhaust_temp - Exhaust static temperature.
   */
  void SetExhaust_MassFlow(unsigned short val_marker, su2double val_exhaust_massflow) { Exhaust_MassFlow[val_marker] = val_exhaust_massflow; }

  /*!
   * \brief Set the back pressure (total) at an engine exhaust boundary.
   * \param[in] val_index - Index corresponding to the outlet boundary.
   * \param[in] val_exhaust_totalpressure - Exhaust total pressure.
   */
  void SetExhaust_TotalPressure(unsigned short val_marker, su2double val_exhaust_totalpressure) { Exhaust_TotalPressure[val_marker] = val_exhaust_totalpressure; }

  /*!
   * \brief Set the total temperature at an engine exhaust boundary.
   * \param[in] val_index - Index corresponding to the outlet boundary.
   * \param[in] val_exhaust_totaltemp - Exhaust total temperature.
   */
  void SetExhaust_TotalTemperature(unsigned short val_marker, su2double val_exhaust_totaltemp) { Exhaust_TotalTemperature[val_marker] = val_exhaust_totaltemp; }

  /*!
   * \brief Set the gross thrust at an engine exhaust boundary.
   * \param[in] val_index - Index corresponding to the outlet boundary.
   * \param[in] val_exhaust_grossthrust - Exhaust gross thrust temperature.
   */
  void SetExhaust_GrossThrust(unsigned short val_marker, su2double val_exhaust_grossthrust) { Exhaust_GrossThrust[val_marker] = val_exhaust_grossthrust; }

  /*!
   * \brief Set the force balance at an engine exhaust boundary.
   * \param[in] val_index - Index corresponding to the outlet boundary.
   * \param[in] val_exhaust_force - Exhaust force balance.
   */
  void SetExhaust_Force(unsigned short val_marker, su2double val_exhaust_force) { Exhaust_Force[val_marker] = val_exhaust_force; }

  /*!
   * \brief Set the power at an engine exhaust boundary.
   * \param[in] val_index - Index corresponding to the outlet boundary.
   * \param[in] val_exhaust_power - Exhaust power.
   */
  void SetExhaust_Power(unsigned short val_marker, su2double val_exhaust_power) { Exhaust_Power[val_marker] = val_exhaust_power; }

  /*!
   * \brief Set the back pressure (static) at an outlet boundary.
   * \param[in] val_marker - Index corresponding to a particular engine boundary.
   * \param[in] val_engine_mach - Exhaust power.
   */
  void SetEngine_Mach(unsigned short val_marker, su2double val_engine_mach) { Engine_Mach[val_marker] = val_engine_mach; }

  /*!
   * \brief Set the back pressure (static) at an outlet boundary.
   * \param[in] val_marker - Index corresponding to a particular engine boundary.
   * \param[in] val_engine_force - Exhaust power.
   */
  void SetEngine_Force(unsigned short val_marker, su2double val_engine_force) { Engine_Force[val_marker] = val_engine_force; }

  /*!
   * \brief Get the back pressure (static) at an outlet boundary.
   * \param[in] val_marker - Index corresponding to a particular engine boundary.
   * \param[in] val_engine_power - Exhaust power.
   */
  void SetEngine_Power(unsigned short val_marker, su2double val_engine_power) { Engine_Power[val_marker] = val_engine_power; }

  /*!
   * \brief Get the back pressure (static) at an outlet boundary.
   * \param[in] val_marker - Index corresponding to a particular engine boundary.
   * \param[in] val_engine_netthrust - Exhaust power.
   */
  void SetEngine_NetThrust(unsigned short val_marker, su2double val_engine_netthrust) { Engine_NetThrust[val_marker] = val_engine_netthrust; }

  /*!
   * \brief Get the back pressure (static) at an outlet boundary.
   * \param[in] val_marker - Index corresponding to a particular engine boundary.
   * \param[in] val_engine_grossthrust - Exhaust power.
   */
  void SetEngine_GrossThrust(unsigned short val_marker, su2double val_engine_grossthrust) { Engine_GrossThrust[val_marker] = val_engine_grossthrust; }

  /*!
   * \brief Get the back pressure (static) at an outlet boundary.
   * \param[in] val_marker - Index corresponding to a particular engine boundary.
   * \param[in] val_engine_area - Exhaust power.
   */
  void SetEngine_Area(unsigned short val_marker, su2double val_engine_area) { Engine_Area[val_marker] = val_engine_area; }

  /*!
   * \brief Get the back pressure (static) at an outlet boundary.
   * \param[in] val_marker - Index corresponding to a particular engine boundary.
   * \return The outlet pressure.
   */
  su2double GetEngine_Mach(unsigned short val_marker) const { return Engine_Mach[val_marker]; }

  /*!
   * \brief Get the back pressure (static) at an outlet boundary.
   * \param[in] val_marker - Index corresponding to a particular engine boundary.
   * \return The outlet pressure.
   */
  su2double GetEngine_Force(unsigned short val_marker) const { return Engine_Force[val_marker]; }

  /*!
   * \brief Get the back pressure (static) at an outlet boundary.
   * \param[in] val_marker - Index corresponding to a particular engine boundary.
   * \return The outlet pressure.
   */
  su2double GetEngine_Power(unsigned short val_marker) const { return Engine_Power[val_marker]; }

  /*!
   * \brief Get the back pressure (static) at an outlet boundary.
   * \param[in] val_marker - Index corresponding to a particular engine boundary.
   * \return The outlet pressure.
   */

  su2double GetEngine_NetThrust(unsigned short val_marker) const { return Engine_NetThrust[val_marker]; }
  /*!
   * \brief Get the back pressure (static) at an outlet boundary.
   * \param[in] val_marker - Index corresponding to a particular engine boundary.
   * \return The outlet pressure.
   */

  su2double GetEngine_GrossThrust(unsigned short val_marker) const { return Engine_GrossThrust[val_marker]; }

  /*!
   * \brief Get the back pressure (static) at an outlet boundary.
   * \param[in] val_marker - Index corresponding to a particular engine boundary.
   * \return The outlet pressure.
   */
  su2double GetEngine_Area(unsigned short val_marker) const { return Engine_Area[val_marker]; }

  /*!
   * \brief Get the back pressure (static) at an outlet boundary.
   * \param[in] val_index - Index corresponding to the outlet boundary.
   * \return The outlet pressure.
   */
  void SetActDiskInlet_Temperature(unsigned short val_marker, su2double val_actdisk_temp) { ActDiskInlet_Temperature[val_marker] = val_actdisk_temp; }

  /*!
   * \brief Get the back pressure (static) at an outlet boundary.
   * \param[in] val_index - Index corresponding to the outlet boundary.
   * \return The outlet pressure.
   */
  void SetActDiskInlet_TotalTemperature(unsigned short val_marker, su2double val_actdisk_totaltemp) { ActDiskInlet_TotalTemperature[val_marker] = val_actdisk_totaltemp; }

  /*!
   * \brief Get the back pressure (static) at an outlet boundary.
   * \param[in] val_index - Index corresponding to the outlet boundary.
   * \return The outlet pressure.
   */
  su2double GetActDiskInlet_Temperature(string val_marker) const;

  /*!
   * \brief Get the back pressure (static) at an outlet boundary.
   * \param[in] val_index - Index corresponding to the outlet boundary.
   * \return The outlet pressure.
   */
  su2double GetActDiskInlet_TotalTemperature(string val_marker) const;

  /*!
   * \brief Get the back pressure (static) at an outlet boundary.
   * \param[in] val_index - Index corresponding to the outlet boundary.
   * \return The outlet pressure.
   */
  void SetActDiskOutlet_Temperature(unsigned short val_marker, su2double val_actdisk_temp) { ActDiskOutlet_Temperature[val_marker] = val_actdisk_temp; }

  /*!
   * \brief Get the back pressure (static) at an outlet boundary.
   * \param[in] val_index - Index corresponding to the outlet boundary.
   * \return The outlet pressure.
   */
  void SetActDiskOutlet_TotalTemperature(unsigned short val_marker, su2double val_actdisk_totaltemp) { ActDiskOutlet_TotalTemperature[val_marker] = val_actdisk_totaltemp; }

  /*!
   * \brief Get the back pressure (static) at an outlet boundary.
   * \param[in] val_index - Index corresponding to the outlet boundary.
   * \return The outlet pressure.
   */
  su2double GetActDiskOutlet_Temperature(string val_marker) const;

  /*!
   * \brief Get the back pressure (static) at an outlet boundary.
   * \param[in] val_index - Index corresponding to the outlet boundary.
   * \return The outlet pressure.
   */
  su2double GetActDiskOutlet_TotalTemperature(string val_marker) const;

  /*!
   * \brief Get the back pressure (static) at an outlet boundary.
   * \param[in] val_index - Index corresponding to the outlet boundary.
   * \return The outlet pressure.
   */
  su2double GetActDiskInlet_MassFlow(string val_marker) const;

  /*!
   * \brief Get the back pressure (static) at an outlet boundary.
   * \param[in] val_index - Index corresponding to the outlet boundary.
   * \return The outlet pressure.
   */
  void SetActDiskInlet_MassFlow(unsigned short val_marker, su2double val_actdisk_massflow) { ActDiskInlet_MassFlow[val_marker] = val_actdisk_massflow; }

  /*!
   * \brief Get the back pressure (static) at an outlet boundary.
   * \param[in] val_index - Index corresponding to the outlet boundary.
   * \return The outlet pressure.
   */
  su2double GetActDiskOutlet_MassFlow(string val_marker) const;

  /*!
   * \brief Get the back pressure (static) at an outlet boundary.
   * \param[in] val_index - Index corresponding to the outlet boundary.
   * \return The outlet pressure.
   */
  void SetActDiskOutlet_MassFlow(unsigned short val_marker, su2double val_actdisk_massflow) { ActDiskOutlet_MassFlow[val_marker] = val_actdisk_massflow; }

  /*!
   * \brief Get the back pressure (static) at an outlet boundary.
   * \param[in] val_index - Index corresponding to the outlet boundary.
   * \return The outlet pressure.
   */
  su2double GetActDiskInlet_Pressure(string val_marker) const;

  /*!
   * \brief Get the back pressure (static) at an outlet boundary.
   * \param[in] val_index - Index corresponding to the outlet boundary.
   * \return The outlet pressure.
   */
  su2double GetActDiskInlet_TotalPressure(string val_marker) const;

  /*!
   * \brief Get the back pressure (static) at an outlet boundary.
   * \param[in] val_index - Index corresponding to the outlet boundary.
   * \return The outlet pressure.
   */
  su2double GetActDisk_DeltaPress(unsigned short val_marker) const { return ActDisk_DeltaPress[val_marker]; }

  /*!
   * \brief Get the back pressure (static) at an outlet boundary.
   * \param[in] val_index - Index corresponding to the outlet boundary.
   * \return The outlet pressure.
   */
  su2double GetActDisk_DeltaTemp(unsigned short val_marker) const { return ActDisk_DeltaTemp[val_marker]; }

  /*!
   * \brief Get the back pressure (static) at an outlet boundary.
   * \param[in] val_index - Index corresponding to the outlet boundary.
   * \return The outlet pressure.
   */
  su2double GetActDisk_TotalPressRatio(unsigned short val_marker) const { return ActDisk_TotalPressRatio[val_marker]; }

  /*!
   * \brief Get the back pressure (static) at an outlet boundary.
   * \param[in] val_index - Index corresponding to the outlet boundary.
   * \return The outlet pressure.
   */
  su2double GetActDisk_TotalTempRatio(unsigned short val_marker) const { return ActDisk_TotalTempRatio[val_marker]; }

  /*!
   * \brief Get the back pressure (static) at an outlet boundary.
   * \param[in] val_index - Index corresponding to the outlet boundary.
   * \return The outlet pressure.
   */
  su2double GetActDisk_StaticPressRatio(unsigned short val_marker) const { return ActDisk_StaticPressRatio[val_marker]; }

  /*!
   * \brief Get the back pressure (static) at an outlet boundary.
   * \param[in] val_index - Index corresponding to the outlet boundary.
   * \return The outlet pressure.
   */
  su2double GetActDisk_StaticTempRatio(unsigned short val_marker) const { return ActDisk_StaticTempRatio[val_marker]; }

  /*!
   * \brief Get the back pressure (static) at an outlet boundary.
   * \param[in] val_index - Index corresponding to the outlet boundary.
   * \return The outlet pressure.
   */
  su2double GetActDisk_NetThrust(unsigned short val_marker) const { return ActDisk_NetThrust[val_marker]; }

  /*!
   * \brief Get the back pressure (static) at an outlet boundary.
   * \param[in] val_index - Index corresponding to the outlet boundary.
   * \return The outlet pressure.
   */
  su2double GetActDisk_BCThrust(unsigned short val_marker) const { return ActDisk_BCThrust[val_marker]; }

  /*!
   * \brief Get the back pressure (static) at an outlet boundary.
   * \param[in] val_index - Index corresponding to the outlet boundary.
   * \return The outlet pressure.
   */
  su2double GetActDisk_BCThrust_Old(unsigned short val_marker) const { return ActDisk_BCThrust_Old[val_marker]; }

  /*!
   * \brief Get the back pressure (static) at an outlet boundary.
   * \param[in] val_index - Index corresponding to the outlet boundary.
   * \return The outlet pressure.
   */
  su2double GetActDisk_GrossThrust(unsigned short val_marker) const { return ActDisk_GrossThrust[val_marker]; }

  /*!
   * \brief Get the back pressure (static) at an outlet boundary.
   * \param[in] val_index - Index corresponding to the outlet boundary.
   * \return The outlet pressure.
   */
  su2double GetActDisk_Area(unsigned short val_marker) const { return ActDisk_Area[val_marker]; }

  /*!
   * \brief Get the back pressure (static) at an outlet boundary.
   * \param[in] val_index - Index corresponding to the outlet boundary.
   * \return The outlet pressure.
   */
  su2double GetActDisk_ReverseMassFlow(unsigned short val_marker) const { return ActDisk_ReverseMassFlow[val_marker]; }

  /*!
   * \brief Get the back pressure (static) at an outlet boundary.
   * \param[in] val_index - Index corresponding to the outlet boundary.
   * \return The outlet pressure.
   */
  su2double GetActDiskInlet_RamDrag(string val_marker) const;

  /*!
   * \brief Get the back pressure (static) at an outlet boundary.
   * \param[in] val_index - Index corresponding to the outlet boundary.
   * \return The outlet pressure.
   */
  su2double GetActDiskInlet_Force(string val_marker) const;

  /*!
   * \brief Get the back pressure (static) at an outlet boundary.
   * \param[in] val_index - Index corresponding to the outlet boundary.
   * \return The outlet pressure.
   */
  su2double GetActDiskInlet_Power(string val_marker) const;

  /*!
   * \brief Get the back pressure (static) at an outlet boundary.
   * \param[in] val_index - Index corresponding to the outlet boundary.
   * \return The outlet pressure.
   */
  void SetActDiskInlet_Pressure(unsigned short val_marker, su2double val_actdisk_press) { ActDiskInlet_Pressure[val_marker] = val_actdisk_press; }

  /*!
   * \brief Get the back pressure (static) at an outlet boundary.
   * \param[in] val_index - Index corresponding to the outlet boundary.
   * \return The outlet pressure.
   */
  void SetActDiskInlet_TotalPressure(unsigned short val_marker, su2double val_actdisk_totalpress) { ActDiskInlet_TotalPressure[val_marker] = val_actdisk_totalpress; }

  /*!
   * \brief Get the back pressure (static) at an outlet boundary.
   * \param[in] val_index - Index corresponding to the outlet boundary.
   * \return The outlet pressure.
   */
  void SetActDisk_DeltaPress(unsigned short val_marker, su2double val_actdisk_deltapress) { ActDisk_DeltaPress[val_marker] = val_actdisk_deltapress; }

  /*!
   * \brief Get the back pressure (static) at an outlet boundary.
   * \param[in] val_index - Index corresponding to the outlet boundary.
   * \return The outlet pressure.
   */
  void SetActDisk_Power(unsigned short val_marker, su2double val_actdisk_power) { ActDisk_Power[val_marker] = val_actdisk_power; }

  /*!
   * \brief Get the back pressure (static) at an outlet boundary.
   * \param[in] val_index - Index corresponding to the outlet boundary.
   * \return The outlet pressure.
   */
  void SetActDisk_MassFlow(unsigned short val_marker, su2double val_actdisk_massflow) { ActDisk_MassFlow[val_marker] = val_actdisk_massflow; }

  /*!
   * \brief Get the back pressure (static) at an outlet boundary.
   * \param[in] val_index - Index corresponding to the outlet boundary.
   * \return The outlet pressure.
   */
  void SetActDisk_Mach(unsigned short val_marker, su2double val_actdisk_mach) { ActDisk_Mach[val_marker] = val_actdisk_mach; }

  /*!
   * \brief Get the back pressure (static) at an outlet boundary.
   * \param[in] val_index - Index corresponding to the outlet boundary.
   * \return The outlet pressure.
   */
  void SetActDisk_Force(unsigned short val_marker, su2double val_actdisk_force) { ActDisk_Force[val_marker] = val_actdisk_force; }

  /*!
   * \brief Get the back pressure (static) at an outlet boundary.
   * \param[in] val_index - Index corresponding to the outlet boundary.
   * \return The outlet pressure.
   */
  su2double GetOutlet_MassFlow(string val_marker) const;

  /*!
   * \brief Get the back pressure (static) at an outlet boundary.
   * \param[in] val_index - Index corresponding to the outlet boundary.
   * \return The outlet pressure.
   */
  void SetOutlet_MassFlow(unsigned short val_marker, su2double val_massflow) { Outlet_MassFlow[val_marker] = val_massflow; }

  /*!
   * \brief Get the back pressure (static) at an outlet boundary.
   * \param[in] val_index - Index corresponding to the outlet boundary.
   * \return The outlet pressure.
   */
  su2double GetOutlet_Density(string val_marker) const;

  /*!
   * \brief Get the back pressure (static) at an outlet boundary.
   * \param[in] val_index - Index corresponding to the outlet boundary.
   * \return The outlet pressure.
   */
  void SetOutlet_Density(unsigned short val_marker, su2double val_density) { Outlet_Density[val_marker] = val_density; }

  /*!
   * \brief Get the back pressure (static) at an outlet boundary.
   * \param[in] val_index - Index corresponding to the outlet boundary.
   * \return The outlet pressure.
   */
  su2double GetOutlet_Area(string val_marker) const;

  /*!
   * \brief Get the back pressure (static) at an outlet boundary.
   * \param[in] val_index - Index corresponding to the outlet boundary.
   * \return The outlet pressure.
   */
  void SetOutlet_Area(unsigned short val_marker, su2double val_area) { Outlet_Area[val_marker] = val_area; }

  /*!
   * \brief Get the back pressure (static) at an outlet boundary.
   * \param[in] val_index - Index corresponding to the outlet boundary.
   * \return The outlet pressure.
   */
  void SetSurface_DC60(unsigned short val_marker, su2double val_surface_distortion) { Surface_DC60[val_marker] = val_surface_distortion; }

  /*!
   * \brief Set the massflow at the surface.
   * \param[in] val_marker - Index corresponding to the outlet boundary.
   * \param[in] val_surface_massflow - Value of the mass flow.
   */
  void SetSurface_MassFlow(unsigned short val_marker, su2double val_surface_massflow) { Surface_MassFlow[val_marker] = val_surface_massflow; }

  /*!
   * \brief Set the mach number at the surface.
   * \param[in] val_marker - Index corresponding to the outlet boundary.
   * \param[in] val_surface_massflow - Value of the mach number.
   */
  void SetSurface_Mach(unsigned short val_marker, su2double val_surface_mach) { Surface_Mach[val_marker] = val_surface_mach; }

  /*!
   * \brief Set the temperature at the surface.
   * \param[in] val_marker - Index corresponding to the outlet boundary.
   * \param[in] val_surface_massflow - Value of the temperature.
   */
  void SetSurface_Temperature(unsigned short val_marker, su2double val_surface_temperature) { Surface_Temperature[val_marker] = val_surface_temperature; }

  /*!
   * \brief Set the pressure at the surface.
   * \param[in] val_marker - Index corresponding to the outlet boundary.
   * \param[in] val_surface_massflow - Value of the pressure.
   */
  void SetSurface_Pressure(unsigned short val_marker, su2double val_surface_pressure) { Surface_Pressure[val_marker] = val_surface_pressure; }

  /*!
   * \brief Set the density at the surface.
   * \param[in] val_marker - Index corresponding to the outlet boundary.
   * \param[in] val_surface_density - Value of the density.
   */
  void SetSurface_Density(unsigned short val_marker, su2double val_surface_density) { Surface_Density[val_marker] = val_surface_density; }

  /*!
   * \brief Set the enthalpy at the surface.
   * \param[in] val_marker - Index corresponding to the outlet boundary.
   * \param[in] val_surface_density - Value of the density.
   */
  void SetSurface_Enthalpy(unsigned short val_marker, su2double val_surface_enthalpy) { Surface_Enthalpy[val_marker] = val_surface_enthalpy; }

  /*!
   * \brief Set the normal velocity at the surface.
   * \param[in] val_marker - Index corresponding to the outlet boundary.
   * \param[in] val_surface_normalvelocity - Value of the normal velocity.
   */
  void SetSurface_NormalVelocity(unsigned short val_marker, su2double val_surface_normalvelocity) { Surface_NormalVelocity[val_marker] = val_surface_normalvelocity; }

  /*!
   * \brief Set the streamwise flow uniformity at the surface.
   * \param[in] val_marker - Index corresponding to the outlet boundary.
   * \param[in] val_surface_streamwiseuniformity - Value of the streamwise flow uniformity.
   */
  void SetSurface_Uniformity(unsigned short val_marker, su2double val_surface_streamwiseuniformity) { Surface_Uniformity[val_marker] = val_surface_streamwiseuniformity; }

  /*!
   * \brief Set the secondary flow strength at the surface.
   * \param[in] val_marker - Index corresponding to the outlet boundary.
   * \param[in] val_surface_secondarystrength - Value of the secondary flow strength.
   */
  void SetSurface_SecondaryStrength(unsigned short val_marker, su2double val_surface_secondarystrength) { Surface_SecondaryStrength[val_marker] = val_surface_secondarystrength; }

  /*!
   * \brief Set the relative secondary flow strength at the surface.
   * \param[in] val_marker - Index corresponding to the outlet boundary.
   * \param[in] val_surface_secondaryoverstream - Value of the relative seondary flow strength.
   */
  void SetSurface_SecondOverUniform(unsigned short val_marker, su2double val_surface_secondaryoverstream) { Surface_SecondOverUniform[val_marker] = val_surface_secondaryoverstream; }

  /*!
   * \brief Set the momentum distortion at the surface.
   * \param[in] val_marker - Index corresponding to the outlet boundary.
   * \param[in] val_surface_momentumdistortion - Value of the momentum distortion.
   */
  void SetSurface_MomentumDistortion(unsigned short val_marker, su2double val_surface_momentumdistortion) { Surface_MomentumDistortion[val_marker] = val_surface_momentumdistortion; }

  /*!
   * \brief Set the total temperature at the surface.
   * \param[in] val_marker - Index corresponding to the outlet boundary.
   * \param[in] val_surface_totaltemperature - Value of the total temperature.
   */
  void SetSurface_TotalTemperature(unsigned short val_marker, su2double val_surface_totaltemperature) { Surface_TotalTemperature[val_marker] = val_surface_totaltemperature; }

  /*!
   * \brief Set the total pressure at the surface.
   * \param[in] val_marker - Index corresponding to the outlet boundary.
   * \param[in] val_surface_totalpressure - Value of the total pressure.
   */
  void SetSurface_TotalPressure(unsigned short val_marker, su2double val_surface_totalpressure) { Surface_TotalPressure[val_marker] = val_surface_totalpressure; }

  /*!
   * \brief Set the pressure drop between two surfaces.
   * \param[in] val_marker - Index corresponding to the outlet boundary.
   * \param[in] val_surface_pressuredrop - Value of the pressure drop.
   */
  void SetSurface_PressureDrop(unsigned short val_marker, su2double val_surface_pressuredrop) { Surface_PressureDrop[val_marker] = val_surface_pressuredrop; }

  /*!
   * \brief Get the back pressure (static) at an outlet boundary.
   * \param[in] val_index - Index corresponding to the outlet boundary.
   * \return The outlet pressure.
   */
  void SetSurface_IDC(unsigned short val_marker, su2double val_surface_distortion) { Surface_IDC[val_marker] = val_surface_distortion; }

  /*!
   * \brief Get the back pressure (static) at an outlet boundary.
   * \param[in] val_index - Index corresponding to the outlet boundary.
   * \return The outlet pressure.
   */
  void SetSurface_IDC_Mach(unsigned short val_marker, su2double val_surface_distortion) { Surface_IDC_Mach[val_marker] = val_surface_distortion; }

  /*!
   * \brief Get the back pressure (static) at an outlet boundary.
   * \param[in] val_index - Index corresponding to the outlet boundary.
   * \return The outlet pressure.
   */
  void SetSurface_IDR(unsigned short val_marker, su2double val_surface_distortion) { Surface_IDR[val_marker] = val_surface_distortion; }

  /*!
   * \brief Get the back pressure (static) at an outlet boundary.
   * \param[in] val_index - Index corresponding to the outlet boundary.
   * \return The outlet pressure.
   */
  void SetActDisk_DeltaTemp(unsigned short val_marker, su2double val_actdisk_deltatemp) { ActDisk_DeltaTemp[val_marker] = val_actdisk_deltatemp; }

  /*!
   * \brief Get the back pressure (static) at an outlet boundary.
   * \param[in] val_index - Index corresponding to the outlet boundary.
   * \return The outlet pressure.
   */
  void SetActDisk_TotalPressRatio(unsigned short val_marker, su2double val_actdisk_pressratio) { ActDisk_TotalPressRatio[val_marker] = val_actdisk_pressratio; }

  /*!
   * \brief Get the back pressure (static) at an outlet boundary.
   * \param[in] val_index - Index corresponding to the outlet boundary.
   * \return The outlet pressure.
   */
  void SetActDisk_TotalTempRatio(unsigned short val_marker, su2double val_actdisk_tempratio) { ActDisk_TotalTempRatio[val_marker] = val_actdisk_tempratio; }

  /*!
   * \brief Get the back pressure (static) at an outlet boundary.
   * \param[in] val_index - Index corresponding to the outlet boundary.
   * \return The outlet pressure.
   */
  void SetActDisk_StaticPressRatio(unsigned short val_marker, su2double val_actdisk_pressratio) { ActDisk_StaticPressRatio[val_marker] = val_actdisk_pressratio; }

  /*!
   * \brief Get the back pressure (static) at an outlet boundary.
   * \param[in] val_index - Index corresponding to the outlet boundary.
   * \return The outlet pressure.
   */
  void SetActDisk_StaticTempRatio(unsigned short val_marker, su2double val_actdisk_tempratio) { ActDisk_StaticTempRatio[val_marker] = val_actdisk_tempratio; }

  /*!
   * \brief Get the back pressure (static) at an outlet boundary.
   * \param[in] val_index - Index corresponding to the outlet boundary.
   * \return The outlet pressure.
   */
  void SetActDisk_NetThrust(unsigned short val_marker, su2double val_actdisk_netthrust) { ActDisk_NetThrust[val_marker] = val_actdisk_netthrust; }

  /*!
   * \brief Get the back pressure (static) at an outlet boundary.
   * \param[in] val_index - Index corresponding to the outlet boundary.
   * \return The outlet pressure.
   */
  void SetActDisk_BCThrust(string val_marker, su2double val_actdisk_bcthrust);

  /*!
   * \brief Get the back pressure (static) at an outlet boundary.
   * \param[in] val_index - Index corresponding to the outlet boundary.
   * \return The outlet pressure.
   */
  void SetActDisk_BCThrust(unsigned short val_marker, su2double val_actdisk_bcthrust) { ActDisk_BCThrust[val_marker] = val_actdisk_bcthrust; }

  /*!
   * \brief Get the back pressure (static) at an outlet boundary.
   * \param[in] val_index - Index corresponding to the outlet boundary.
   * \return The outlet pressure.
   */
  void SetActDisk_BCThrust_Old(string val_marker, su2double val_actdisk_bcthrust_old);

  /*!
   * \brief Get the back pressure (static) at an outlet boundary.
   * \param[in] val_index - Index corresponding to the outlet boundary.
   * \return The outlet pressure.
   */
  void SetActDisk_BCThrust_Old(unsigned short val_marker, su2double val_actdisk_bcthrust_old) { ActDisk_BCThrust_Old[val_marker] = val_actdisk_bcthrust_old; }

  /*!
   * \brief Get the back pressure (static) at an outlet boundary.
   * \param[in] val_index - Index corresponding to the outlet boundary.
   * \return The outlet pressure.
   */
  void SetActDisk_GrossThrust(unsigned short val_marker, su2double val_actdisk_grossthrust) { ActDisk_GrossThrust[val_marker] = val_actdisk_grossthrust; }

  /*!
   * \brief Get the back pressure (static) at an outlet boundary.
   * \param[in] val_index - Index corresponding to the outlet boundary.
   * \return The outlet pressure.
   */
  void SetActDisk_Area(unsigned short val_marker, su2double val_actdisk_area) { ActDisk_Area[val_marker] = val_actdisk_area; }

  /*!
   * \brief Get the back pressure (static) at an outlet boundary.
   * \param[in] val_index - Index corresponding to the outlet boundary.
   * \return The outlet pressure.
   */
  void SetActDiskInlet_ReverseMassFlow(unsigned short val_marker, su2double val_actdisk_area) { ActDisk_ReverseMassFlow[val_marker] = val_actdisk_area; }

  /*!
   * \brief Get the back pressure (static) at an outlet boundary.
   * \param[in] val_index - Index corresponding to the outlet boundary.
   * \return The outlet pressure.
   */
  void SetActDiskInlet_RamDrag(unsigned short val_marker, su2double val_actdisk_ramdrag) { ActDiskInlet_RamDrag[val_marker] = val_actdisk_ramdrag; }

  /*!
   * \brief Get the back pressure (static) at an outlet boundary.
   * \param[in] val_index - Index corresponding to the outlet boundary.
   * \return The outlet pressure.
   */
  void SetActDiskInlet_Force(unsigned short val_marker, su2double val_actdisk_force) { ActDiskInlet_Force[val_marker] = val_actdisk_force; }

  /*!
   * \brief Get the back pressure (static) at an outlet boundary.
   * \param[in] val_index - Index corresponding to the outlet boundary.
   * \return The outlet pressure.
   */
  void SetActDiskInlet_Power(unsigned short val_marker, su2double val_actdisk_power) { ActDiskInlet_Power[val_marker] = val_actdisk_power; }

  /*!
   * \brief Get the back pressure (static) at an outlet boundary.
   * \param[in] val_index - Index corresponding to the outlet boundary.
   * \return The outlet pressure.
   */
  su2double GetActDisk_Power(unsigned short val_marker) const { return ActDisk_Power[val_marker]; }

  /*!
   * \brief Get the back pressure (static) at an outlet boundary.
   * \param[in] val_index - Index corresponding to the outlet boundary.
   * \return The outlet pressure.
   */
  su2double GetActDisk_MassFlow(unsigned short val_marker) const { return ActDisk_MassFlow[val_marker]; }

  /*!
   * \brief Get the back pressure (static) at an outlet boundary.
   * \param[in] val_index - Index corresponding to the outlet boundary.
   * \return The outlet pressure.
   */
  su2double GetActDisk_Mach(unsigned short val_marker) const { return ActDisk_Mach[val_marker]; }

  /*!
   * \brief Get the back pressure (static) at an outlet boundary.
   * \param[in] val_index - Index corresponding to the outlet boundary.
   * \return The outlet pressure.
   */
  su2double GetActDisk_Force(unsigned short val_marker) const { return ActDisk_Force[val_marker]; }

  /*!
   * \brief Get the back pressure (static) at an outlet boundary.
   * \param[in] val_index - Index corresponding to the outlet boundary.
   * \return The outlet pressure.
   */
  su2double GetSurface_DC60(unsigned short val_marker) const { return Surface_DC60[val_marker]; }

  /*!
   * \brief Get the massflow at an outlet boundary.
   * \param[in] val_index - Index corresponding to the outlet boundary.
   * \return The massflow.
   */
  su2double GetSurface_MassFlow(unsigned short val_marker) const { return Surface_MassFlow[val_marker]; }

  /*!
   * \brief Get the mach number at an outlet boundary.
   * \param[in] val_index - Index corresponding to the outlet boundary.
   * \return The mach number.
   */
  su2double GetSurface_Mach(unsigned short val_marker) const { return Surface_Mach[val_marker]; }

  /*!
   * \brief Get the temperature at an outlet boundary.
   * \param[in] val_index - Index corresponding to the outlet boundary.
   * \return The temperature.
   */
  su2double GetSurface_Temperature(unsigned short val_marker) const { return Surface_Temperature[val_marker]; }

  /*!
   * \brief Get the pressure at an outlet boundary.
   * \param[in] val_index - Index corresponding to the outlet boundary.
   * \return The pressure.
   */
  su2double GetSurface_Pressure(unsigned short val_marker) const { return Surface_Pressure[val_marker]; }

  /*!
   * \brief Get the density at an outlet boundary.
   * \param[in] val_index - Index corresponding to the outlet boundary.
   * \return The density.
   */
  su2double GetSurface_Density(unsigned short val_marker) const { return Surface_Density[val_marker]; }

  /*!
   * \brief Get the enthalpy at an outlet boundary.
   * \param[in] val_index - Index corresponding to the outlet boundary.
   * \return The density.
   */
  su2double GetSurface_Enthalpy(unsigned short val_marker) const { return Surface_Enthalpy[val_marker]; }

  /*!
   * \brief Get the normal velocity at an outlet boundary.
   * \param[in] val_index - Index corresponding to the outlet boundary.
   * \return The normal velocity.
   */
  su2double GetSurface_NormalVelocity(unsigned short val_marker) const { return Surface_NormalVelocity[val_marker]; }

  /*!
   * \brief Get the streamwise flow uniformity at the surface.
   * \param[in] val_marker - Index corresponding to the outlet boundary.
   * \return The streamwise flow uniformity.
   */
  su2double GetSurface_Uniformity(unsigned short val_marker) const { return Surface_Uniformity[val_marker]; }

  /*!
   * \brief Get the secondary flow strength at the surface.
   * \param[in] val_marker - Index corresponding to the outlet boundary.
   * \return The secondary flow strength.
   */
  su2double GetSurface_SecondaryStrength(unsigned short val_marker) const { return Surface_SecondaryStrength[val_marker]; }

  /*!
   * \brief Get the relative secondary flow strength at the surface.
   * \param[in] val_marker - Index corresponding to the outlet boundary.
   * \return The relative seondary flow strength.
   */
  su2double GetSurface_SecondOverUniform(unsigned short val_marker) const { return Surface_SecondOverUniform[val_marker]; }

  /*!
   * \brief Get the momentum distortion at the surface.
   * \param[in] val_marker - Index corresponding to the outlet boundary.
   * \return The momentum distortion.
   */
  su2double GetSurface_MomentumDistortion(unsigned short val_marker) const { return Surface_MomentumDistortion[val_marker]; }

  /*!
   * \brief Get the total temperature at an outlet boundary.
   * \param[in] val_index - Index corresponding to the outlet boundary.
   * \return The total temperature.
   */
  su2double GetSurface_TotalTemperature(unsigned short val_marker) const { return Surface_TotalTemperature[val_marker]; }

  /*!
   * \brief Get the total pressure at an outlet boundary.
   * \param[in] val_index - Index corresponding to the outlet boundary.
   * \return The total pressure.
   */
  su2double GetSurface_TotalPressure(unsigned short val_marker) const { return Surface_TotalPressure[val_marker]; }

  /*!
   * \brief Get the pressure drop between two surfaces.
   * \param[in] val_index - Index corresponding to the outlet boundary.
   * \return The pressure drop.
   */
  su2double GetSurface_PressureDrop(unsigned short val_marker) const { return Surface_PressureDrop[val_marker]; }

  /*!
   * \brief Get the back pressure (static) at an outlet boundary.
   * \param[in] val_index - Index corresponding to the outlet boundary.
   * \return The outlet pressure.
   */
  su2double GetSurface_IDC(unsigned short val_marker) const { return Surface_IDC[val_marker]; }

  /*!
   * \brief Get the back pressure (static) at an outlet boundary.
   * \param[in] val_index - Index corresponding to the outlet boundary.
   * \return The outlet pressure.
   */
  su2double GetSurface_IDC_Mach(unsigned short val_marker) const { return Surface_IDC_Mach[val_marker]; }

  /*!
   * \brief Get the back pressure (static) at an outlet boundary.
   * \param[in] val_index - Index corresponding to the outlet boundary.
   * \return The outlet pressure.
   */
  su2double GetSurface_IDR(unsigned short val_marker) const { return Surface_IDR[val_marker]; }

  /*!
   * \brief Get the back pressure (static) at an outlet boundary.
   * \param[in] val_index - Index corresponding to the outlet boundary.
   * \return The outlet pressure.
   */
  su2double GetActDiskOutlet_Pressure(string val_marker) const;

  /*!
   * \brief Get the back pressure (static) at an outlet boundary.
   * \param[in] val_index - Index corresponding to the outlet boundary.
   * \return The outlet pressure.
   */
  su2double GetActDiskOutlet_TotalPressure(string val_marker) const;

  /*!
   * \brief Get the back pressure (static) at an outlet boundary.
   * \param[in] val_index - Index corresponding to the outlet boundary.
   * \return The outlet pressure.
   */
  su2double GetActDiskOutlet_GrossThrust(string val_marker) const;

  /*!
   * \brief Get the back pressure (static) at an outlet boundary.
   * \param[in] val_index - Index corresponding to the outlet boundary.
   * \return The outlet pressure.
   */
  su2double GetActDiskOutlet_Force(string val_marker) const;

  /*!
   * \brief Get the back pressure (static) at an outlet boundary.
   * \param[in] val_index - Index corresponding to the outlet boundary.
   * \return The outlet pressure.
   */
  su2double GetActDiskOutlet_Power(string val_marker) const;

  /*!
   * \brief Get the back pressure (static) at an outlet boundary.
   * \param[in] val_index - Index corresponding to the outlet boundary.
   * \return The outlet pressure.
   */
  void SetActDiskOutlet_Pressure(unsigned short val_marker, su2double val_actdisk_press) { ActDiskOutlet_Pressure[val_marker] = val_actdisk_press; }

  /*!
   * \brief Get the back pressure (static) at an outlet boundary.
   * \param[in] val_index - Index corresponding to the outlet boundary.
   * \return The outlet pressure.
   */
  void SetActDiskOutlet_TotalPressure(unsigned short val_marker, su2double val_actdisk_totalpress) { ActDiskOutlet_TotalPressure[val_marker] = val_actdisk_totalpress; }

  /*!
   * \brief Get the back pressure (static) at an outlet boundary.
   * \param[in] val_index - Index corresponding to the outlet boundary.
   * \return The outlet pressure.
   */
  void SetActDiskOutlet_GrossThrust(unsigned short val_marker, su2double val_actdisk_grossthrust) { ActDiskOutlet_GrossThrust[val_marker] = val_actdisk_grossthrust; }

  /*!
   * \brief Get the back pressure (static) at an outlet boundary.
   * \param[in] val_index - Index corresponding to the outlet boundary.
   * \return The outlet pressure.
   */
  void SetActDiskOutlet_Force(unsigned short val_marker, su2double val_actdisk_force) { ActDiskOutlet_Force[val_marker] = val_actdisk_force; }

  /*!
   * \brief Get the back pressure (static) at an outlet boundary.
   * \param[in] val_index - Index corresponding to the outlet boundary.
   * \return The outlet pressure.
   */
  void SetActDiskOutlet_Power(unsigned short val_marker, su2double val_actdisk_power) { ActDiskOutlet_Power[val_marker] = val_actdisk_power; }

  /*!
   * \brief Get the displacement value at an displacement boundary.
   * \param[in] val_index - Index corresponding to the displacement boundary.
   * \return The displacement value.
   */
  su2double GetDispl_Value(string val_index) const;

  /*!
   * \brief Get the force value at an load boundary.
   * \param[in] val_index - Index corresponding to the load boundary.
   * \return The load value.
   */
  su2double GetLoad_Value(string val_index) const;

  /*!
   * \brief Get the constant value at a damper boundary.
   * \param[in] val_index - Index corresponding to the load boundary.
   * \return The damper constant.
   */
  su2double GetDamper_Constant(string val_index) const;

  /*!
   * \brief Get the force value at a load boundary defined in cartesian coordinates.
   * \param[in] val_index - Index corresponding to the load boundary.
   * \return The load value.
   */
  su2double GetLoad_Dir_Value(string val_index) const;

  /*!
   * \brief Get the force multiplier at a load boundary in cartesian coordinates.
   * \param[in] val_index - Index corresponding to the load boundary.
   * \return The load multiplier.
   */
  su2double GetLoad_Dir_Multiplier(string val_index) const;

  /*!
   * \brief Get the force value at a load boundary defined in cartesian coordinates.
   * \param[in] val_index - Index corresponding to the load boundary.
   * \return The load value.
   */
  su2double GetDisp_Dir_Value(string val_index) const;

  /*!
   * \brief Get the force multiplier at a load boundary in cartesian coordinates.
   * \param[in] val_index - Index corresponding to the load boundary.
   * \return The load multiplier.
   */
  su2double GetDisp_Dir_Multiplier(string val_index) const;

  /*!
   * \brief Get the force direction at a loaded boundary in cartesian coordinates.
   * \param[in] val_index - Index corresponding to the load boundary.
   * \return The load direction.
   */
  const su2double* GetLoad_Dir(string val_index) const;

  /*!
   * \brief Get the force direction at a loaded boundary in cartesian coordinates.
   * \param[in] val_index - Index corresponding to the load boundary.
   * \return The load direction.
   */
  const su2double* GetDisp_Dir(string val_index) const;

  /*!
   * \brief Get the amplitude of the sine-wave at a load boundary defined in cartesian coordinates.
   * \param[in] val_index - Index corresponding to the load boundary.
   * \return The load value.
   */
  su2double GetLoad_Sine_Amplitude(string val_index) const;

  /*!
   * \brief Get the frequency of the sine-wave at a load boundary in cartesian coordinates.
   * \param[in] val_index - Index corresponding to the load boundary.
   * \return The load frequency.
   */
  su2double GetLoad_Sine_Frequency(string val_index) const;

  /*!
   * \brief Get the force direction at a sine-wave loaded boundary in cartesian coordinates.
   * \param[in] val_index - Index corresponding to the load boundary.
   * \return The load direction.
   */
  const su2double* GetLoad_Sine_Dir(string val_index) const;

  /*!
   * \brief Get the force value at an load boundary.
   * \param[in] val_index - Index corresponding to the load boundary.
   * \return The load value.
   */
  su2double GetFlowLoad_Value(string val_index) const;

  /*!
   * \brief Cyclic pitch amplitude for rotor blades.
   * \return The specified cyclic pitch amplitude.
   */
  su2double GetCyclic_Pitch(void) const { return Cyclic_Pitch; }

  /*!
   * \brief Collective pitch setting for rotor blades.
   * \return The specified collective pitch setting.
   */
  su2double GetCollective_Pitch(void) const { return Collective_Pitch; }

  /*!
   * \brief Get name of the arbitrary mesh motion input file.
   * \return File name of the arbitrary mesh motion input file.
   */
  string GetDV_Filename(void) const { return DV_Filename; }

  /*!
   * \brief Get name of the unordered ASCII volume sensitivity file.
   * \return File name of the unordered ASCII volume sensitivity file.
   */
  string GetDV_Unordered_Sens_Filename(void) const { return DV_Unordered_Sens_Filename; }

  /*!
   * \brief Get name of the unordered ASCII surface sensitivity file.
   * \return File name of the unordered ASCII surface sensitivity file.
   */
  string GetDV_Sens_Filename(void) const { return DV_Sens_Filename; }

  /*!
   * \brief Set the config options.
   */
  void SetConfig_Options();

  /*!
   * \brief Set the config options.
   */
  void SetRunTime_Options(void);

  /*!
   * \brief Set the config file parsing.
   */
  void SetConfig_Parsing(char case_filename[MAX_STRING_SIZE]);

  /*!
   * \brief Set the config file parsing.
   */
  void SetConfig_Parsing(istream &config_buffer);

  /*!
   * \brief Set the config file parsing.
   */
  bool SetRunTime_Parsing(char case_filename[MAX_STRING_SIZE]);

  /*!
   * \brief Config file postprocessing.
   */
  void SetPostprocessing(SU2_COMPONENT val_software, unsigned short val_izone, unsigned short val_nDim);

  /*!
   * \brief Config file markers processing.
   */
  void SetMarkers(SU2_COMPONENT val_software);

  /*!
   * \brief Config file output.
   */
  void SetOutput(SU2_COMPONENT val_software, unsigned short val_izone);

  /*!
   * \brief Value of Aeroelastic solution coordinate at time n+1.
   */
  vector<vector<su2double> > GetAeroelastic_np1(unsigned short iMarker) const { return Aeroelastic_np1[iMarker]; }

  /*!
   * \brief Value of Aeroelastic solution coordinate at time n.
   */
  vector<vector<su2double> > GetAeroelastic_n(unsigned short iMarker) const { return Aeroelastic_n[iMarker]; }

  /*!
   * \brief Value of Aeroelastic solution coordinate at time n-1.
   */
  vector<vector<su2double> > GetAeroelastic_n1(unsigned short iMarker) const { return Aeroelastic_n1[iMarker]; }

  /*!
   * \brief Value of Aeroelastic solution coordinate at time n+1.
   */
  void SetAeroelastic_np1(unsigned short iMarker, vector<vector<su2double> > solution) { Aeroelastic_np1[iMarker] = solution;}

  /*!
   * \brief Value of Aeroelastic solution coordinate at time n from time n+1.
   */
  void SetAeroelastic_n(void) { Aeroelastic_n = Aeroelastic_np1; }

  /*!
   * \brief Value of Aeroelastic solution coordinate at time n-1 from time n.
   */
  void SetAeroelastic_n1(void) { Aeroelastic_n1 = Aeroelastic_n; }

  /*!
   * \brief Aeroelastic Flutter Speed Index.
   */
  su2double GetAeroelastic_Flutter_Speed_Index(void) const { return FlutterSpeedIndex; }

  /*!
   * \brief Uncoupled Aeroelastic Frequency Plunge.
   */
  su2double GetAeroelastic_Frequency_Plunge(void) const { return PlungeNaturalFrequency; }

  /*!
   * \brief Uncoupled Aeroelastic Frequency Pitch.
   */
  su2double GetAeroelastic_Frequency_Pitch(void) const { return PitchNaturalFrequency; }

  /*!
   * \brief Aeroelastic Airfoil Mass Ratio.
   */
  su2double GetAeroelastic_Airfoil_Mass_Ratio(void) const { return AirfoilMassRatio; }

  /*!
   * \brief Aeroelastic center of gravity location.
   */
  su2double GetAeroelastic_CG_Location(void) const { return CG_Location; }

  /*!
   * \brief Aeroelastic radius of gyration squared.
   */
  su2double GetAeroelastic_Radius_Gyration_Squared(void) const { return RadiusGyrationSquared; }

  /*!
   * \brief Aeroelastic solve every x inner iteration.
   */
  unsigned short GetAeroelasticIter(void) const { return AeroelasticIter; }

  /*!
   * \brief Value of plunging coordinate.
   * \param[in] val_marker - the marker we are monitoring.
   * \return Value of plunging coordinate.
   */
  su2double GetAeroelastic_plunge(unsigned short val_marker) const { return Aeroelastic_plunge[val_marker]; }

  /*!
   * \brief Value of pitching coordinate.
   * \param[in] val_marker - the marker we are monitoring.
   * \return Value of pitching coordinate.
   */
  su2double GetAeroelastic_pitch(unsigned short val_marker) const { return Aeroelastic_pitch[val_marker]; }

  /*!
   * \brief Value of plunging coordinate.
   * \param[in] val_marker - the marker we are monitoring.
   * \param[in] val - value of plunging coordinate.
   */
  void SetAeroelastic_plunge(unsigned short val_marker, su2double val) { Aeroelastic_plunge[val_marker] = val; }

  /*!
   * \brief Value of pitching coordinate.
   * \param[in] val_marker - the marker we are monitoring.
   * \param[in] val - value of pitching coordinate.
   */
  void SetAeroelastic_pitch(unsigned short val_marker, su2double val) { Aeroelastic_pitch[val_marker] = val; }

  /*!
   * \brief Get information about the aeroelastic simulation.
   * \return <code>TRUE</code> if it is an aeroelastic case; otherwise <code>FALSE</code>.
   */
  bool GetAeroelastic_Simulation(void) const { return Aeroelastic_Simulation; }

  /*!
   * \brief Get information about the wind gust.
   * \return <code>TRUE</code> if there is a wind gust; otherwise <code>FALSE</code>.
   */
  bool GetWind_Gust(void) const { return Wind_Gust; }

  /*!
   * \brief Get the type of gust to simulate.
   * \return type of gust to use for the simulation.
   */
  unsigned short GetGust_Type(void) const { return Gust_Type; }

  /*!
   * \brief Get the gust direction.
   * \return the gust direction.
   */
  unsigned short GetGust_Dir(void) const { return Gust_Dir; }

  /*!
   * \brief Value of the gust wavelength.
   */
  su2double GetGust_WaveLength(void) const { return Gust_WaveLength; }

  /*!
   * \brief Value of the number of gust periods.
   */
  su2double GetGust_Periods(void) const { return Gust_Periods; }

  /*!
   * \brief Value of the gust amplitude.
   */
  su2double GetGust_Ampl(void) const { return Gust_Ampl; }

  /*!
   * \brief Value of the time at which to begin the gust.
   */
  su2double GetGust_Begin_Time(void) const { return Gust_Begin_Time; }

  /*!
   * \brief Value of the location ath which the gust begins.
   */
  su2double GetGust_Begin_Loc(void) const { return Gust_Begin_Loc; }

  /*!
   * \brief Get whether fixed values for turbulence quantities are applied.
   * \return <code>TRUE</code> if fixed values are applied; otherwise <code>FALSE</code>.
   */
  bool GetTurb_Fixed_Values(void) const { return Turb_Fixed_Values; }

  /*!
   * \brief Get shift of the upstream half-plane where fixed values for turbulence quantities are applied.
   * \details This half-plane is given by the condition that the dot product between the
   * coordinate vector and the normalized far-field velocity vector is less than what this
   * function returns.
   */
  su2double GetTurb_Fixed_Values_MaxScalarProd(void) const { return Turb_Fixed_Values_MaxScalarProd; }

  /*!
   * \brief Get the number of iterations to evaluate the parametric coordinates.
   * \return Number of iterations to evaluate the parametric coordinates.
   */
  unsigned short GetnFFD_Iter(void) const { return nFFD_Iter; }

  /*!
   * \brief Get the tolerance of the point inversion algorithm.
   * \return Tolerance of the point inversion algorithm.
   */
  su2double GetFFD_Tol(void) const { return FFD_Tol; }

  /*!
   * \brief Get information about whether to do a check on self-intersections within
      the FFD box based on value on the Jacobian determinant.
   * \param[out] FFD_IntPrev: <code>TRUE</code> if FFD intersection prevention is active; otherwise <code>FALSE</code>.
   * \param[out] FFD_IntPrev_MaxIter: Maximum number of iterations in the intersection prevention procedure.
   * \param[out] FFD_IntPrev_MaxDepth: Maximum recursion depth in the intersection prevention procedure.
   */
  tuple<bool, unsigned short, unsigned short> GetFFD_IntPrev(void) const {
    return make_tuple(FFD_IntPrev, FFD_IntPrev_MaxIter, FFD_IntPrev_MaxDepth);
  }

  /*!
   * \brief Get information about whether to do a check on convexity of the mesh elements.
   * \param[out] ConvexityCheck: <code>TRUE</code> if convexity check is active; otherwise <code>FALSE</code>.
   * \param[out] ConvexityCheck_MaxIter: Maximum number of iterations in the convexity check.
   * \param[out] ConvexityCheck_MaxDepth: Maximum recursion depth in the convexity check.
   */
  tuple<bool, unsigned short, unsigned short> GetConvexityCheck(void) const {
    return make_tuple(ConvexityCheck, ConvexityCheck_MaxIter, ConvexityCheck_MaxDepth);
  }

  /*!
   * \brief Get the scale factor for the line search.
   * \return Scale factor for the line search.
   */
  su2double GetOpt_RelaxFactor(void) const { return Opt_RelaxFactor; }

  /*!
   * \brief Get the bound for the line search.
   * \return Bound for the line search.
   */
  su2double GetOpt_LineSearch_Bound(void) const { return Opt_LineSearch_Bound; }

  /*!
   * \brief Set the scale factor for the line search.
   * \param[in] val_scale - scale of the deformation.
   */
  void SetOpt_RelaxFactor(su2double val_scale) { Opt_RelaxFactor = val_scale; }

  /*!
   * \brief Get the node number of the CV to visualize.
   * \return Node number of the CV to visualize.
   */
  long GetVisualize_CV(void) const { return Visualize_CV; }

  /*!
   * \brief Get information about whether to use fixed CL mode.
   * \return <code>TRUE</code> if fixed CL mode is active; otherwise <code>FALSE</code>.
   */
  bool GetFixed_CL_Mode(void) const { return Fixed_CL_Mode; }

  /*!
   * \brief Get information about whether to use fixed CL mode.
   * \return <code>TRUE</code> if fixed CL mode is active; otherwise <code>FALSE</code>.
   */
  bool GetFixed_CM_Mode(void) const { return Fixed_CM_Mode; }

  /*!
   * \brief Get information about whether to use fixed CL mode.
   * \return <code>TRUE</code> if fixed CL mode is active; otherwise <code>FALSE</code>.
   */
  bool GetEval_dOF_dCX(void) const { return Eval_dOF_dCX; }

  /*!
   * \brief Get information about whether to use fixed CL mode.
   * \return <code>TRUE</code> if fixed CL mode is active; otherwise <code>FALSE</code>.
   */
  bool GetDiscard_InFiles(void) const { return Discard_InFiles; }

  /*!
   * \brief Get the value specified for the target CL.
   * \return Value of the target CL.
   */
  su2double GetTarget_CL(void) const { return Target_CL; }

  /*!
   * \brief Get the value for the lift curve slope for fixed CL mode.
   * \return Lift curve slope for fixed CL mode.
   */
  su2double GetdCL_dAlpha(void) const { return dCL_dAlpha; }

  /*!
   * \brief Number of iterations to evaluate dCL_dAlpha.
   * \return Number of iterations.
   */
  unsigned long GetIter_dCL_dAlpha(void) const { return Iter_dCL_dAlpha; }

  /*!
   * \brief Get the value of the damping coefficient for fixed CL mode.
   * \return Damping coefficient for fixed CL mode.
   */
  su2double GetdCM_diH(void) const { return dCM_diH; }

  /*!
   * \brief Get the value of iterations to re-evaluate the angle of attack.
   * \return Number of iterations.
   */
  unsigned long GetIter_Fixed_NetThrust(void) const { return Iter_Fixed_NetThrust; }

  /*!
   * \brief Get the value of the damping coefficient for fixed CL mode.
   * \return Damping coefficient for fixed CL mode.
   */
  su2double GetdNetThrust_dBCThrust(void) const { return dNetThrust_dBCThrust; }

  /*!
   * \brief Get the value of iterations to re-evaluate the angle of attack.
   * \return Number of iterations.
   */
  unsigned long GetUpdate_BCThrust(void) const { return Update_BCThrust; }

  /*!
   * \brief Set the value of the boolean for updating AoA in fixed lift mode.
   * \param[in] val_update - the bool for whether to update the AoA.
   */
  void SetUpdate_BCThrust_Bool(bool val_update) { Update_BCThrust_Bool = val_update; }

  /*!
   * \brief Set the value of the boolean for updating AoA in fixed lift mode.
   * \param[in] val_update - the bool for whether to update the AoA.
   */
  void SetUpdate_AoA(bool val_update) { Update_AoA = val_update; }

  /*!
   * \brief Get information about whether to update the AoA for fixed lift mode.
   * \return <code>TRUE</code> if we should update the AoA for fixed lift mode; otherwise <code>FALSE</code>.
   */
  bool GetUpdate_BCThrust_Bool(void) const { return Update_BCThrust_Bool; }

  /*!
   * \brief Get information about whether to update the AoA for fixed lift mode.
   * \return <code>TRUE</code> if we should update the AoA for fixed lift mode; otherwise <code>FALSE</code>.
   */
  bool GetUpdate_AoA(void) const { return Update_AoA; }

  /*!
   * \brief Get the maximum number of iterations between AoA updates for fixed C_L mode
   * \return Number of maximum iterations between AoA updates
   */
  unsigned long GetUpdate_AoA_Iter_Limit(void) const { return Update_AoA_Iter_Limit; }

  /*!
   * \brief Get whether at the end of finite differencing (Fixed CL mode)
   * \return boolean indicating end of finite differencing mode (Fixed CL mode)
   */
  bool GetFinite_Difference_Mode(void) const { return Finite_Difference_Mode; }

  /*!
   * \brief Set whether at the end of finite differencing (Fixed CL mode)
   */
  void SetFinite_Difference_Mode(bool val_fd_mode) { Finite_Difference_Mode = val_fd_mode; }

  /*!
   * \brief Set the current number of non-physical nodes in the solution.
   * \param[in] val_nonphys_points - current number of non-physical points.
   */
  void SetNonphysical_Points(unsigned long val_nonphys_points) { Nonphys_Points = val_nonphys_points; }

  /*!
   * \brief Get the current number of non-physical nodes in the solution.
   * \return Current number of non-physical points.
   */
  unsigned long GetNonphysical_Points(void) const { return Nonphys_Points; }

  /*!
   * \brief Set the current number of non-physical reconstructions for 2nd-order upwinding.
   * \param[in] val_nonphys_reconstr - current number of non-physical reconstructions for 2nd-order upwinding.
   */
  void SetNonphysical_Reconstr(unsigned long val_nonphys_reconstr) { Nonphys_Reconstr = val_nonphys_reconstr; }

  /*!
   * \brief Get the current number of non-physical reconstructions for 2nd-order upwinding.
   * \return Current number of non-physical reconstructions for 2nd-order upwinding.
   */
  unsigned long GetNonphysical_Reconstr(void) const { return Nonphys_Reconstr; }

  /*!
   * \brief Start the timer for profiling subroutines.
   * \param[in] val_start_time - the value of the start time.
   */
  void Tick(double *val_start_time);

  /*!
   * \brief Stop the timer for profiling subroutines and store results.
   * \param[in] val_start_time - the value of the start time.
   * \param[in] val_function_name - string for the name of the profiled subroutine.
   * \param[in] val_group_id - string for the name of the profiled subroutine.
   */
  void Tock(double val_start_time, string val_function_name, int val_group_id);

  /*!
   * \brief Write a CSV file containing the results of the profiling.
   */
  void SetProfilingCSV(void);

  /*!
   * \brief Start the timer for profiling subroutines.
   * \param[in] val_start_time - the value of the start time.
   */
  void GEMM_Tick(double *val_start_time) const;

  /*!
   * \brief Stop the timer for the GEMM profiling and store results.
   * \param[in] val_start_time - The value of the start time.
   * \param[in] M, N, K        - Matrix size of the GEMM call.
   */
  void GEMM_Tock(double val_start_time, int M, int N, int K) const;

  /*!
   * \brief Write a CSV file containing the results of the profiling.
   */
  void GEMMProfilingCSV(void);

  /*!
   *
   * \brief Set freestream turbonormal for initializing solution.
   */
  void SetFreeStreamTurboNormal(const su2double* turboNormal);

  /*!
   *
   * \brief Set freestream turbonormal for initializing solution.
   */
  const su2double* GetFreeStreamTurboNormal(void) const { return FreeStreamTurboNormal; }

  /*!
   *
   * \brief Set multizone properties.
   */
  void SetMultizone(CConfig *driver_config, CConfig **config_container);

  /*!
   * \brief Get the verbosity level of the console output.
   * \return Verbosity level for the console output.
   */
  unsigned short GetConsole_Output_Verb(void) const { return Console_Output_Verb; }

  /*!
   * \brief Get the kind of marker analyze marker (area-averaged, mass flux averaged, etc).
   * \return Kind of average.
   */
  unsigned short GetKind_Average(void) const { return Kind_Average; }

  /*!
   *
   * \brief Get the direct differentation method.
   * \return direct differentiation method.
   */
  unsigned short GetDirectDiff() const { return DirectDiff;}

  /*!
   * \brief Get the indicator whether we are solving an discrete adjoint problem.
   * \return the discrete adjoint indicator.
   */
  bool GetDiscrete_Adjoint(void) const { return DiscreteAdjoint; }

  /*!
   * \brief Get the number of subiterations while a ramp is applied.
   * \return Number of FSI subiters.
   */
  unsigned short GetnIterFSI_Ramp(void) const { return nIterFSI_Ramp; }

  /*!
   * \brief Get Aitken's relaxation parameter for static relaxation cases.
   * \return Aitken's relaxation parameters.
   */
  su2double GetAitkenStatRelax(void) const { return AitkenStatRelax; }

  /*!
   * \brief Get Aitken's maximum relaxation parameter for dynamic relaxation cases and first iteration.
   * \return Aitken's relaxation parameters.
   */
  su2double GetAitkenDynMaxInit(void) const { return AitkenDynMaxInit; }

  /*!
   * \brief Get Aitken's maximum relaxation parameter for dynamic relaxation cases and first iteration.
   * \return Aitken's relaxation parameters.
   */
  su2double GetAitkenDynMinInit(void) const { return AitkenDynMinInit; }

  /*!
   * \brief Decide whether to apply dead loads to the model.
   * \return <code>TRUE</code> if the dead loads are to be applied, <code>FALSE</code> otherwise.
   */
  bool GetDeadLoad(void) const { return DeadLoad; }

  /*!
   * \brief Identifies if the mesh is matching or not (temporary, while implementing interpolation procedures).
   * \return <code>TRUE</code> if the mesh is matching, <code>FALSE</code> otherwise.
   */
  bool GetPseudoStatic(void) const { return PseudoStatic; }

  /*!
   * \brief Identifies if we want to restart from a steady or an unsteady solution.
   * \return <code>TRUE</code> if we restart from steady state solution, <code>FALSE</code> otherwise.
   */
  bool GetSteadyRestart(void) const { return SteadyRestart; }

  /*!
   * \brief Provides information about the time integration of the structural analysis, and change the write in the output
   *        files information about the iteration.
   * \return The kind of time integration: Static or dynamic analysis
   */
  unsigned short GetDynamic_Analysis(void) const { return Dynamic_Analysis; }

  /*!
   * \brief If we are prforming an unsteady simulation, there is only
   *        one value of the time step for the complete simulation.
   * \return Value of the time step in an unsteady simulation (non dimensional).
   */
  su2double GetDelta_DynTime(void) const { return Delta_DynTime; }

  /*!
   * \brief If we are prforming an unsteady simulation, there is only
   *        one value of the time step for the complete simulation.
   * \return Value of the time step in an unsteady simulation (non dimensional).
   */
  su2double GetTotal_DynTime(void) const { return Total_DynTime; }

  /*!
   * \brief If we are prforming an unsteady simulation, there is only
   *        one value of the time step for the complete simulation.
   * \return Value of the time step in an unsteady simulation (non dimensional).
   */
  su2double GetCurrent_DynTime(void) const { return Current_DynTime; }

  /*!
   * \brief Get the current instance.
   * \return Current instance identifier.
   */
  unsigned short GetiInst(void) const { return iInst; }

  /*!
   * \brief Set the current instance.
   * \param[in] iInst - current instance identifier.
   */
  void SetiInst(unsigned short val_iInst) { iInst = val_iInst; }

  /*!
   * \brief Get Newmark alpha parameter.
   * \return Value of the Newmark alpha parameter.
   */
  su2double GetNewmark_beta(void) const { return Newmark_beta; }

  /*!
   * \brief Get Newmark delta parameter.
   * \return Value of the Newmark delta parameter.
   */
  su2double GetNewmark_gamma(void) const { return Newmark_gamma; }

  /*!
   * \brief Get the number of integration coefficients provided by the user.
   * \return Number of integration coefficients.
   */
  unsigned short GetnIntCoeffs(void) const { return nIntCoeffs; }

  /*!
   * \brief Get the number of different values for the elasticity modulus.
   * \return Number of different values for the elasticity modulus.
   */
  unsigned short GetnElasticityMod(void) const { return nElasticityMod; }

  /*!
   * \brief Get the number of different values for the Poisson ratio.
   * \return Number of different values for the Poisson ratio.
   */
  unsigned short GetnPoissonRatio(void) const { return nPoissonRatio; }

  /*!
   * \brief Get the number of different values for the Material density.
   * \return Number of different values for the Material density.
   */
  unsigned short GetnMaterialDensity(void) const { return nMaterialDensity; }

  /*!
   * \brief Get the integration coefficients for the Generalized Alpha - Newmark integration integration scheme.
   * \param[in] val_coeff - Index of the coefficient.
   * \return Alpha coefficient for the Runge-Kutta integration scheme.
   */
  su2double Get_Int_Coeffs(unsigned short val_coeff) const { return Int_Coeffs[val_coeff]; }

  /*!
   * \brief Get the number of different values for the modulus of the electric field.
   * \return Number of different values for the modulus of the electric field.
   */
  unsigned short GetnElectric_Field(void) const { return nElectric_Field; }

  /*!
   * \brief Get the dimensionality of the electric field.
   * \return Number of integration coefficients.
   */
  unsigned short GetnDim_Electric_Field(void) const { return nDim_Electric_Field; }

  /*!
   * \brief Get the values for the electric field modulus.
   * \param[in] val_coeff - Index of the coefficient.
   * \return Alpha coefficient for the Runge-Kutta integration scheme.
   */
  su2double Get_Electric_Field_Mod(unsigned short val_coeff) const { return Electric_Field_Mod[val_coeff]; }

  /*!
   * \brief Set the values for the electric field modulus.
   * \param[in] val_coeff - Index of the electric field.
   * \param[in] val_el_field - Value of the electric field.
   */
  void Set_Electric_Field_Mod(unsigned short val_coeff, su2double val_el_field) { Electric_Field_Mod[val_coeff] = val_el_field; }

  /*!
   * \brief Get the direction of the electric field in reference configuration.
   * \param[in] val_coeff - Index of the coefficient.
   * \return Alpha coefficient for the Runge-Kutta integration scheme.
   */
  const su2double* Get_Electric_Field_Dir(void) const { return Electric_Field_Dir; }

  /*!
   * \brief Check if the user wants to apply the load as a ramp.
   * \return    <code>TRUE</code> means that the load is to be applied as a ramp.
   */
  bool GetRamp_Load(void) const { return Ramp_Load; }

  /*!
   * \brief Get the maximum time of the ramp.
   * \return    Value of the max time while the load is linearly increased
   */
  su2double GetRamp_Time(void) const { return Ramp_Time; }

  /*!
   * \brief Check if the user wants to apply the load as a ramp.
   * \return  <code>TRUE</code> means that the load is to be applied as a ramp.
   */
  bool GetRampAndRelease_Load(void) const { return RampAndRelease; }

  /*!
   * \brief Check if the user wants to apply the load as a ramp.
   * \return  <code>TRUE</code> means that the load is to be applied as a ramp.
   */
  bool GetSine_Load(void) const { return Sine_Load; }

  /*!
   * \brief Get the sine load properties.
   * \param[in] val_index - Index corresponding to the load boundary.
   * \return The pointer to the sine load values.
   */
  const su2double* GetLoad_Sine(void) const { return sineload_coeff; }

  /*!
   * \brief Get the kind of load transfer method we want to use for dynamic problems
   * \note This value is obtained from the config file, and it is constant
   *       during the computation.
   * \return Kind of transfer method for multiphysics problems
   */
  unsigned short GetDynamic_LoadTransfer(void) const { return Dynamic_LoadTransfer; }

  /*!
   * \brief Get the penalty weight value for the objective function.
   * \return  Penalty weight value for the reference geometry objective function.
   */
  su2double GetRefGeom_Penalty(void) const { return RefGeom_Penalty; }

  /*!
   * \brief Get the penalty weight value for the objective function.
   * \return  Penalty weight value for the reference geometry objective function.
   */
  su2double GetTotalDV_Penalty(void) const { return DV_Penalty; }

  /*!
   * \brief Get the maximum allowed VM stress and KS exponent for the stress penalty objective function.
   */
  array<su2double,2> GetStressPenaltyParam(void) const { return StressPenaltyParam; }

  /*!
   * \brief Get whether a predictor is used for FSI applications.
   * \return Bool: determines if predictor is used or not
   */
  bool GetPredictor(void) const { return Predictor; }

  /*!
   * \brief Get the order of the predictor for FSI applications.
   * \return Order of predictor
   */
  unsigned short GetPredictorOrder(void) const { return Pred_Order; }

  /*!
   * \brief Get boolean for using Persson's shock capturing method in Euler flow DG-FEM
   * \return Boolean for using Persson's shock capturing method in Euler flow DG-FEM
   */
  bool GetEulerPersson(void) const { return EulerPersson; }

  /*!
   * \brief Set boolean for using Persson's shock capturing method in Euler flow DG-FEM
   * \param[in] val_EulerPersson - Boolean for using Persson's shock capturing method in Euler flow DG-FEM
   */
  void SetEulerPersson(bool val_EulerPersson) { EulerPersson = val_EulerPersson; }

  /*!
   * \brief Get whether a relaxation parameter is used for FSI applications.
   * \return Bool: determines if relaxation parameter  is used or not
   */
  bool GetRelaxation(void) const { return Relaxation; }

  /*!
   * \brief Check if the simulation we are running is a FSI simulation
   * \return Value of the physical time in an unsteady simulation.
   */
  bool GetFSI_Simulation(void) const { return FSI_Problem || (nMarker_Fluid_Load > 0); }

  /*!
   * \brief Set that the simulation we are running is a multizone simulation
   * \param[in] MZ_problem - boolean that determines is Multizone_Problem is true/false.
   */
  void SetMultizone_Problem(bool MZ_problem) { Multizone_Problem = MZ_problem; }

  /*!
   * \brief Get whether the simulation we are running is a multizone simulation
   * \return Multizone_Problem - boolean that determines is Multizone_Problem is true/false.
   */
  bool GetMultizone_Problem(void) const { return Multizone_Problem; }

  /*!
   * \brief Get the ID for the FEA region that we want to compute the gradient for using direct differentiation
   * \return ID
   */
  unsigned short GetnID_DV(void) const { return nID_DV; }

  /*!
   * \brief Check if we want to apply an incremental load to the nonlinear structural simulation
   * \return <code>TRUE</code> means that the load is to be applied in increments.
   */
  bool GetIncrementalLoad(void) const { return IncrementalLoad; }

  /*!
   * \brief Get the number of increments for an incremental load.
   * \return Number of increments.
   */
  unsigned long GetNumberIncrements(void) const { return IncLoad_Nincrements; }

  /*!
   * \brief Get the value of the criteria for applying incremental loading.
   * \return Value of the log10 of the residual.
   */
  su2double GetIncLoad_Criteria(unsigned short val_var) const { return inc_crit[val_var]; }

  /*!
   * \brief Get the relaxation method chosen for the simulation
   * \return Value of the relaxation method
   */
  unsigned short GetRelaxation_Method_FSI(void) const { return Kind_BGS_RelaxMethod; }

  /*!
   * \brief Get the kind of Riemann solver for the DG method (FEM flow solver).
   * \note This value is obtained from the config file, and it is constant during the computation.
   * \return Kind of Riemann solver for the DG method (FEM flow solver).
   */
  unsigned short GetRiemann_Solver_FEM(void) const { return Riemann_Solver_FEM; }

  /*!
   * \brief Get the factor applied during quadrature of straight elements.
   * \return The specified straight element quadrature factor.
   */
  su2double GetQuadrature_Factor_Straight(void) const { return Quadrature_Factor_Straight; }

  /*!
   * \brief Get the factor applied during quadrature of curved elements.
   * \return The specified curved element quadrature factor.
   */
  su2double GetQuadrature_Factor_Curved(void) const { return Quadrature_Factor_Curved; }

  /*!
   * \brief Get the factor applied during time quadrature for ADER-DG.
   * \return The specified ADER-DG time quadrature factor.
   */
  su2double GetQuadrature_Factor_Time_ADER_DG(void) const { return Quadrature_Factor_Time_ADER_DG; }

  /*!
   * \brief Function to make available the multiplication factor theta of the
   *        symmetrizing terms in the DG discretization of the viscous terms.
   * \return The specified factor for the DG discretization.
   */
  su2double GetTheta_Interior_Penalty_DGFEM(void) const { return Theta_Interior_Penalty_DGFEM; }

  /*!
   * \brief Function to make available the matrix size in vectorization in
            order to optimize the gemm performance.
   * \return The matrix size in this direction.
   */
  unsigned short GetSizeMatMulPadding(void) const { return sizeMatMulPadding; }

  /*!
   * \brief Function to make available whether or not the entropy must be computed.
   * \return The boolean whether or not the entropy must be computed.
   */
  bool GetCompute_Entropy(void) const { return Compute_Entropy; }

  /*!
   * \brief Function to make available whether or not the lumped mass matrix
            must be used for steady computations.
   * \return The boolean whether or not to use the lumped mass matrix.
   */
  bool GetUse_Lumped_MassMatrix_DGFEM(void) const { return Use_Lumped_MassMatrix_DGFEM; }

  /*!
   * \brief Function to make available whether or not only the exact Jacobian
   *        of the spatial discretization must be computed.
   * \return The boolean whether or not the Jacobian must be computed.
   */
  bool GetJacobian_Spatial_Discretization_Only(void) const { return Jacobian_Spatial_Discretization_Only; }

  /*!
   * \brief Get the interpolation method used for matching between zones.
   */
  unsigned short GetKindInterpolation(void) const { return Kind_Interpolation; }

  /*!
   * \brief Get option of whether to use conservative interpolation between zones.
   */
  bool GetConservativeInterpolation(void) const { return ConservativeInterpolation && GetStructuralProblem(); }

  /*!
   * \brief Get the basis function to use for radial basis function interpolation for FSI.
   */
  unsigned short GetKindRadialBasisFunction(void) const { return Kind_RadialBasisFunction; }

  /*!
   * \brief Get option of whether to use polynomial terms in Radial Basis Function interpolation.
   */
  bool GetRadialBasisFunctionPolynomialOption(void) const { return RadialBasisFunction_PolynomialOption; }

  /*!
   * \brief Get the basis function radius to use for radial basis function interpolation for FSI.
   */
  su2double GetRadialBasisFunctionParameter(void) const { return RadialBasisFunction_Parameter; }

  /*!
   * \brief Get the tolerance used to prune the interpolation matrix (making it sparser).
   */
  su2double GetRadialBasisFunctionPruneTol(void) const { return RadialBasisFunction_PruneTol; }

  /*!
   * \brief Get the number of donor points to use in Nearest Neighbor interpolation.
   */
  unsigned short GetNumNearestNeighbors(void) const { return NumNearestNeighbors; }

  /*!
   * \brief Get the kind of inlet face interpolation function to use.
   */
  inline unsigned short GetKindInletInterpolationFunction(void) const { return Kind_InletInterpolationFunction; }

  /*!
   * \brief Get the kind of inlet face interpolation data type.
   */
  inline unsigned short GetKindInletInterpolationType (void) const  { return Kind_Inlet_InterpolationType; }

  /*!
   * \brief Get whether to print inlet interpolated data or not.
   */
  bool GetPrintInlet_InterpolatedData(void) const { return PrintInlet_InterpolatedData; }

  /*!
   * \brief Get information about using UQ methodology
   * \return <code>TRUE</code> means that UQ methodology of eigenspace perturbation will be used
   */
  bool GetUsing_UQ(void) const { return using_uq; }

  /*!
   * \brief Get the amount of eigenvalue perturbation to be done
   * \return Value of the uq_delta_b parameter
   */
  su2double GetUQ_Delta_B(void) const { return uq_delta_b; }

  /*!
   * \brief Get the kind of eigenspace perturbation to be done
   * \return Value of the eig_val_comp
   */
  unsigned short GetEig_Val_Comp(void) const { return eig_val_comp; }

  /*!
   * \brief Get the underelaxation factor
   * \return Value of the uq_urlx parameter
   */
  su2double GetUQ_URLX(void) const { return uq_urlx; }

  /*!
   * \brief Get information about eigenspace perturbation
   * \return <code>TRUE</code> means eigenspace perterturbation will be used
   */
  bool GetUQ_Permute(void) const { return uq_permute; }

  /*!
   * \brief Get information about whether to use wall functions.
   * \return <code>TRUE</code> if wall functions are on; otherwise <code>FALSE</code>.
   */
  bool GetWall_Functions(void) const { return Wall_Functions; }

  /*!
   * \brief Get the AD support.
   */
  bool GetAD_Mode(void) const { return AD_Mode;}

  /*!
   * \brief Set the maximum velocity^2 in the domain for the incompressible preconditioner.
   * \param[in] Value of the maximum velocity^2 in the domain for the incompressible preconditioner.
   */
  void SetMax_Vel2(su2double val_max_vel2) { Max_Vel2 = val_max_vel2; }

  /*!
   * \brief Get the maximum velocity^2 in the domain for the incompressible preconditioner.
   * \return Value of the maximum velocity^2 in the domain for the incompressible preconditioner.
   */
  su2double GetMax_Vel2(void) const { return Max_Vel2; }

  /*!
   * \brief Set the sum of the bandwidth for writing binary restarts (to be averaged later).
   * \param[in] Sum of the bandwidth for writing binary restarts.
   */
  void SetRestart_Bandwidth_Agg(su2double val_restart_bandwidth_sum) { Restart_Bandwidth_Agg = val_restart_bandwidth_sum; }

  /*!
   * \brief Set the sum of the bandwidth for writing binary restarts (to be averaged later).
   * \return Sum of the bandwidth for writing binary restarts.
   */
  su2double GetRestart_Bandwidth_Agg(void) const { return Restart_Bandwidth_Agg; }

  /*!
   * \brief Get the Kind of Hybrid RANS/LES.
   * \return Value of Hybrid RANS/LES method.
   */
  unsigned short GetKind_HybridRANSLES(void) const { return Kind_HybridRANSLES; }

  /*!
   * \brief Get the Kind of Roe Low Dissipation Scheme for Unsteady flows.
   * \return Value of Low dissipation approach.
   */
  unsigned short GetKind_RoeLowDiss(void) const { return Kind_RoeLowDiss; }

  /*!
   * \brief Get the DES Constant.
   * \return Value of DES constant.
   */
  su2double GetConst_DES(void) const { return Const_DES; }

  /*!
   * \brief Get QCR (SA-QCR2000).
   */
  bool GetQCR(void) const { return QCR;}

  /*!
   * \brief Get if AD preaccumulation should be performed.
   */
  bool GetAD_Preaccumulation(void) const { return AD_Preaccumulation;}

  /*!
   * \brief Get the heat equation.
   * \return YES if weakly coupled heat equation for inc. flow is enabled.
   */
  bool GetWeakly_Coupled_Heat(void) const { return Weakly_Coupled_Heat; }

  /*!
   * \brief Get the CHT couling method.
   * \return Kind of the method.
   */
  CHT_COUPLING GetKind_CHT_Coupling() const { return Kind_CHT_Coupling; }

  /*!
   * \brief Check if values passed to the BC_HeatFlux-Routine are already integrated.
   * \return YES if the passed values is the integrated heat flux over the marker's surface.
   */
  bool GetIntegrated_HeatFlux(void) const { return Integrated_HeatFlux; }

  /*!
   * \brief Get Compute Average.
   * \return YES if start computing averages
   */
  bool GetCompute_Average(void) const { return Compute_Average;}

  /*!
   * \brief Get the verification solution.
   * \return The verification solution to be used.
   */
  unsigned short GetVerification_Solution(void) const { return Kind_Verification_Solution;}

  /*!
   * \brief Get topology optimization.
   */
  bool GetTopology_Optimization(void) const { return topology_optimization; }

  /*!
   * \brief Get name of output file for topology optimization derivatives.
   */
  string GetTopology_Optim_FileName(void) const { return top_optim_output_file; }

  /*!
   * \brief Get exponent for density-based stiffness penalization.
   */
  su2double GetSIMP_Exponent(void) const { return simp_exponent; }

  /*!
   * \brief Get lower bound for density-based stiffness penalization.
   */
  su2double GetSIMP_MinStiffness(void) const { return simp_minimum_stiffness; }

  /*!
   * \brief Number of kernels to use in filtering the design density field.
   */
  unsigned short GetTopology_Optim_Num_Kernels(void) const { return top_optim_nKernel; }

  /*!
   * \brief Get the i'th kernel to use, its parameter, and the radius.
   */
  void GetTopology_Optim_Kernel(const unsigned short iKernel, ENUM_FILTER_KERNEL &type,
                                su2double &param, su2double &radius) const {
    type = top_optim_kernels[iKernel];
    param = top_optim_kernel_params[iKernel];
    radius = top_optim_filter_radius[iKernel];
  }

  /*!
   * \brief Get the maximum "logical radius" (degree of neighborhood) to consider in the neighbor search.
   */
  unsigned short GetTopology_Search_Limit(void) const { return top_optim_search_lim; }

  /*!
   * \brief Get the type and parameter for the projection function used in topology optimization
   */
  void GetTopology_Optim_Projection(ENUM_PROJECTION_FUNCTION &type, su2double &param) const {
    type = top_optim_proj_type;  param = top_optim_proj_param;
  }

  /*!
   * \brief Get the filenames of the individual config files
   * \return File name of the config file for zone "index"
   */
  string GetConfigFilename(unsigned short index) const { return Config_Filenames[index]; }

  /*!
   * \brief Get the number of config files
   * \return Number of config filenames in CONFIG_LIST
   */
  unsigned short GetnConfigFiles(void) const { return nConfig_Files; }

  /*!
   * \brief Check if the multizone problem is solved for time domain.
   * \return YES if time-domain is considered.
   */
  bool GetTime_Domain(void) const { return Time_Domain; }

  /*!
   * \brief Get the number of inner iterations
   * \return Number of inner iterations on each multizone block
   */
  unsigned long GetnInner_Iter(void) const { return nInnerIter; }

  /*!
   * \brief Get the number of outer iterations
   * \return Number of outer iterations for the multizone problem
   */
  unsigned long GetnOuter_Iter(void) const { return nOuterIter; }

  /*!
   * \brief Get the number of time iterations
   * \return Number of time steps run
   */
  unsigned long GetnTime_Iter(void) const { return nTimeIter; }

  /*!
   * \brief Set the number of time iterations
   * \param[in] val_iter - Number of time steps run
   */
  void SetnTime_Iter(unsigned long val_iter) { nTimeIter = val_iter; }

  /*!
   * \brief Get the number of pseudo-time iterations
   * \return Number of pseudo-time steps run for the single-zone problem
   */
  unsigned long GetnIter(void) const { return nIter; }

  /*!
   * \brief Get the restart iteration
   * \return Iteration for the restart of multizone problems
   */
  unsigned long GetRestart_Iter(void) const { return Restart_Iter; }

  /*!
   * \brief Get the time step for multizone problems
   * \return Time step for multizone problems, it is set on all the zones
   */
  su2double GetTime_Step(void) const { return Time_Step; }

  /*!
   * \brief Get the maximum simulation time for time-domain problems
   * \return Simulation time for multizone problems, it is set on all the zones
   */
  su2double GetMax_Time(void) const { return Max_Time; }

  /*!
   * \brief Get the level of MPI communications to be performed.
   * \return Level of MPI communications.
   */
  unsigned short GetComm_Level(void) const { return Comm_Level; }

  /*!
   * \brief Check if the mesh read supports multiple zones.
   * \return YES if multiple zones can be contained in the mesh file.
   */
  bool GetMultizone_Mesh(void) const { return Multizone_Mesh; }

  /*!
   * \brief Check if the mesh read supports multiple zones.
   * \return YES if multiple zones can be contained in the mesh file.
   */
  bool GetMultizone_Residual(void) const { return Multizone_Residual; }

  /*!
   * \brief Check if the (new) single-zone driver is to be used (temporary)
   * \return YES if the (new) single-zone driver is to be used.
   */
  bool GetSinglezone_Driver(void) const { return SinglezoneDriver; }

  /*!
   * \brief Get the Kind of Radiation model applied.
   * \return Kind of radiation model used.
   */
  unsigned short GetKind_RadiationModel(void) const { return Kind_Radiation; }

  /*!
   * \brief Get the Kind of P1 initialization method applied.
   * \return Kind of P1 initialization method used.
   */
  unsigned short GetKind_P1_Init(void) const { return Kind_P1_Init; }

  /*!
   * \brief Get the value of the absorption coefficient of the medium.
   * \return Value of the absorption coefficient of the medium.
   */
  su2double GetAbsorption_Coeff(void) const { return Absorption_Coeff; }

  /*!
   * \brief Get the value of the scattering coefficient of the medium.
   * \return Value of the scattering coefficient of the medium.
   */
  su2double GetScattering_Coeff(void) const { return Scattering_Coeff; }

  /*!
   * \brief Get the wall emissivity at a boundary.
   * \param[in] val_index - Index corresponding to the boundary.
   * \return The wall emissivity.
   */
  su2double GetWall_Emissivity(string val_index) const;

  /*!
   * \brief Get the value of the CFL condition for radiation solvers.
   * \return Value of the CFL condition for radiation solvers.
   */
  su2double GetCFL_Rad(void) const { return CFL_Rad; }

  /*!
   * \brief Determines if radiation needs to be incorporated to the analysis.
   * \return Radiation boolean
   */
  bool AddRadiation(void) const { return Radiation; }

  /*!
   * \brief Check if the convergence history of each individual zone is written to screen
   * \return YES if the zone convergence history of each individual zone must be written to screen
   */
  bool GetWrt_ZoneConv(void) const { return Wrt_ZoneConv; }

  /*!
   * \brief Check if the convergence history of each individual zone is written to file
   * \return YES if the zone convergence history of each individual zone must be written to file
   */
  bool GetWrt_ZoneHist(void) const { return Wrt_ZoneHist; }

  /*!
   * \brief Check if the special output is written
   * \return YES if the special output is written.
   */
  bool GetSpecial_Output(void) const { return SpecialOutput; }

  /*!
   * \brief Check if the forces breakdown file is written
   * \return YES if the forces breakdown file is written.
   */
  bool GetWrt_ForcesBreakdown(void) const { return Wrt_ForcesBreakdown; }

  /*!
   * \brief Get the number of grid points in the analytic RECTANGLE or BOX grid in the specified coordinate direction.
   * \return Number of grid points in the analytic RECTANGLE or BOX grid in the specified coordinate direction.
   */
  short GetMeshBoxSize(unsigned short val_iDim) const { return Mesh_Box_Size[val_iDim]; }

  /*!
   * \brief Get the length of the analytic RECTANGLE or BOX grid in the specified coordinate direction.
   * \return Length the analytic RECTANGLE or BOX grid in the specified coordinate direction.
   */
  su2double GetMeshBoxLength(unsigned short val_iDim) const { return mesh_box_length[val_iDim]; }

  /*!
   * \brief Get the offset from 0.0 of the analytic RECTANGLE or BOX grid in the specified coordinate direction.
   * \return Offset from 0.0 the analytic RECTANGLE or BOX grid in the specified coordinate direction.
   */
  su2double GetMeshBoxOffset(unsigned short val_iDim) const { return mesh_box_offset[val_iDim]; }

  /*!
   * \brief Get the number of screen output variables requested (maximum 6)
   */
  unsigned short GetnScreenOutput(void) const { return nScreenOutput; }

  /*!
   * \brief Get the screen output field iField
   */
  string GetScreenOutput_Field(unsigned short iField) const { return ScreenOutput[iField]; }

  /*!
   * \brief Get the number of history output variables requested
   */
  unsigned short GetnHistoryOutput(void) const { return nHistoryOutput; }

  /*!
   * \brief Get the history output field iField
   */
  string GetHistoryOutput_Field(unsigned short iField) const { return HistoryOutput[iField]; }

  /*!
   * \brief Get the number of history output variables requested
   */
  unsigned short GetnVolumeOutput(void) const { return nVolumeOutput; }

  /*!
   * \brief Get the history output field iField
   */
  string GetVolumeOutput_Field(unsigned short iField) const { return VolumeOutput[iField]; }

  /*!
  * \brief Get the convergence fields for monitoring
  * \param[in] iField - Index of the field
  * return Field name for monitoring convergence
  */
  string GetConv_Field(unsigned short iField) const { return ConvField[iField]; }

  /*!
   * \brief Get functional that is going to be used to evaluate the convergence of the windowed time average of the unsteady problem.
   * \param[in] iField - Index of the field
   * \return Field name for monitoring convergence
   */
  string GetWndConv_Field(unsigned short iField) const { return WndConvField[iField]; }

  /*!
   * \brief Get the number of iterations that are considered in the Cauchy convergence criteria for the windowed time average of the unsteady problem.
   * \return Number of elements in the Cauchy criteria windowed time average of the unsteady problem.
   */
  unsigned short GetWnd_Cauchy_Elems(void) const { return Wnd_Cauchy_Elems; }

  /*!
   * \brief Get the value of convergence criteria for the Cauchy method for the time averaged
   *        windowed objective functions for unsteady flows
   * \return Value of the convergence criteria.
   */
  su2double GetWnd_Cauchy_Eps(void) const { return Wnd_Cauchy_Eps; }

  /*!
   * \brief Get the number of iterations that are not considered in the convergence criteria for the windowed average output function
   * \return Number of iterations before starting with the convergence criteria for the windowed average output function.
   */
  unsigned long  GetWnd_StartConv_Iter(void) const { return Wnd_StartConv_Iter; }

  /*!
   * \brief Get the boolean value, whether the the Cauchy method for the time averaged
   *        windowed objective functions for unsteady flows is used or not.
   * \return Boolean value, if the criterion is used.
   */
  bool GetWnd_Cauchy_Crit(void) const { return Wnd_Cauchy_Crit; }

  /*!
  * \brief Get the number of convergence monitoring fields for time convergence monitoring.
  * return Number of convergence monitoring fields.
  */
  unsigned short GetnWndConv_Field() const { return nWndConvField; }

  /*!
  * \brief Get the number of convergence monitoring fields for inner convergence monitoring.
  * return Number of convergence monitoring fields.
  */
  unsigned short GetnConv_Field() const { return nConvField; }

  /*!
   * \brief Set the start time to track a phase of the code (preprocessing, compute, output).
   * \param[in] Value of the start time to track a phase of the code.
   */
  void Set_StartTime(su2double starttime) { StartTime = starttime; }

  /*!
   * \brief Get the start time to track a phase of the code (preprocessing, compute, output).
   * \return Value of the start time to track a phase of the code.
   */
  su2double Get_StartTime() const { return StartTime; }

  /*!
   * \brief GetHistory_Wrt_Freq_Inner
   * \return
   */
  unsigned long GetHistory_Wrt_Freq(unsigned short iter) const { return HistoryWrtFreq[iter];}

  /*!
   * \brief SetHistory_Wrt_Freq_Inner
   * \param[in] iter: index for Time (0), Outer (1), or Inner (2) iterations
   * \param[in] nIter: Number of iterations
   */
  void SetHistory_Wrt_Freq(unsigned short iter, unsigned long nIter) { HistoryWrtFreq[iter] = nIter;}

  /*!
   * \brief GetScreen_Wrt_Freq_Inner
   * \param[in] iter: index for Time (0), Outer (1), or Inner (2) iterations
   * \return
   */
  unsigned long GetScreen_Wrt_Freq(unsigned short iter) const { return ScreenWrtFreq[iter]; }

  /*!
   * \brief SetScreen_Wrt_Freq_Inner
   * \param[in] iter: index for Time (0), Outer (1), or Inner (2) iterations
   * \param[in] nIter: Number of iterations
   */
  void SetScreen_Wrt_Freq(unsigned short iter, unsigned long nIter) { ScreenWrtFreq[iter] = nIter; }

  /*!
   * \brief GetScreen_Wrt_Freq_Inner
   */
  unsigned long GetVolume_Wrt_Freq() const { return VolumeWrtFreq; }

  /*!
   * \brief GetVolumeOutputFiles
   */
  const unsigned short* GetVolumeOutputFiles() const { return VolumeOutputFiles; }

  /*!
   * \brief GetnVolumeOutputFiles
   */
  unsigned short GetnVolumeOutputFiles() const { return nVolumeOutputFiles; }

  /*!
   * \brief Get the desired factorization frequency for PaStiX
   * \return Number of calls to 'Build' that trigger re-factorization.
   */
  unsigned long GetPastixFactFreq(void) const { return pastix_fact_freq; }

  /*!
   * \brief Get the desired level of verbosity for PaStiX
   * \return 0 - Quiet, 1 - During factorization and cleanup, 2 - Even more detail.
   */
  unsigned short GetPastixVerbLvl(void) const { return pastix_verb_lvl; }

  /*!
   * \brief Get the desired level of fill for the PaStiX ILU
   * \return Level of fill.
   */
  unsigned short GetPastixFillLvl(void) const { return pastix_fill_lvl; }

  /*!
   * \brief Check if an option is present in the config file
   * \param[in] - Name of the option
   * \return <TRUE> if option was set in the config file
   */
  bool OptionIsSet(string option) const { return all_options.find(option) == all_options.end(); }

  /*!
   * \brief Get the name of the current case
   * \return the case name
   */
  const string& GetCaseName() const { return caseName; }

  /*!
   * \brief Get the number of threads per rank to use for ILU and LU_SGS preconditioners.
   * \return Number of threads per rank.
   */
  unsigned long GetLinear_Solver_Prec_Threads(void) const { return Linear_Solver_Prec_Threads; }

  /*!
   * \brief Get the size of the edge groups colored for OpenMP parallelization of edge loops.
   */
  unsigned long GetEdgeColoringGroupSize(void) const { return edgeColorGroupSize; }

  /*!
   * \brief Get the ParMETIS load balancing tolerance.
   */
  passivedouble GetParMETIS_Tolerance() const { return SU2_TYPE::GetValue(ParMETIS_tolerance); }

  /*!
   * \brief Get the ParMETIS load balancing weight for points.
   */
  long GetParMETIS_PointWeight() const { return ParMETIS_pointWgt; }

  /*!
   * \brief Get the ParMETIS load balancing weight for edges
   */
  long GetParMETIS_EdgeWeight() const { return ParMETIS_edgeWgt; }

  /*!
   * \brief Find the marker index (if any) that is part of a given interface pair.
   * \param[in] iInterface - Number of the interface pair being tested, starting at 0.
   * \return -1 if (on this mpi rank) the zone defined by config is not part of the interface.
   */
  short FindInterfaceMarker(unsigned short iInterface) const;

};<|MERGE_RESOLUTION|>--- conflicted
+++ resolved
@@ -722,16 +722,12 @@
   unsigned short output_precision;    /*!< \brief <ofstream>.precision(value) for SU2_DOT and HISTORY output */
   unsigned short ActDisk_Jump;        /*!< \brief Format of the output files. */
   unsigned long StartWindowIteration; /*!< \brief Starting Iteration for long time Windowing apporach . */
-<<<<<<< HEAD
-  unsigned short nCFL_AdaptParam;     /*!< \brief Number of CFL parameters provided in config. */
-  bool CFL_Adapt;        /*!< \brief Use adaptive CFL number. */
-=======
   unsigned short POD_Basis_Gen;       /*!< \brief Type of POD basis generation (static or incremental). */
   unsigned long nHyper_Nodes;         /*!< \brief Number of hyper-reduction nodes desired. */
   unsigned short nPOD_Modes;          /*!< \brief Number of POD mdoes desired. */
-  bool libROM;           /*!< \brief Toggle saving to libROM. */
+  bool libROM;                        /*!< \brief Toggle saving to libROM. */
+  unsigned short nCFL_AdaptParam;     /*!< \brief Number of CFL parameters provided in config. */
   bool CFL_Adapt;        /*!< \brief Adaptive CFL number. */
->>>>>>> 913a94fa
   bool HB_Precondition;  /*!< \brief Flag to turn on harmonic balance source term preconditioning */
   su2double RefArea,     /*!< \brief Reference area for coefficient computation. */
   RefElemLength,         /*!< \brief Reference element length for computing the slope limiting epsilon. */
@@ -5186,8 +5182,6 @@
   string GetSolution_AdjFileName(void) const { return Solution_AdjFileName; }
 
   /*!
-<<<<<<< HEAD
-=======
    * \brief Get the name of the file with the POD modes for the reduced order model
    *      problem.
    * \return Name of the file with the POD modes.
@@ -5252,7 +5246,6 @@
   string GetResidual_FileName(void);
 
   /*!
->>>>>>> 913a94fa
    * \brief Get the format of the input/output grid.
    * \return Format of the input/output grid.
    */
